import Pokemon, { HitResult, PokemonMove } from "../field/pokemon";
import { Type } from "./type";
import * as Utils from "../utils";
import { BattleStat, getBattleStatName } from "./battle-stat";
import { PokemonHealPhase, ShowAbilityPhase, StatChangePhase } from "../phases";
import { getPokemonMessage } from "../messages";
import { Weather, WeatherType } from "./weather";
import { BattlerTag } from "./battler-tags";
import { BattlerTagType } from "./enums/battler-tag-type";
import { StatusEffect, getStatusEffectDescriptor, getStatusEffectHealText } from "./status-effect";
import { Gender } from "./gender";
import Move, { AttackMove, MoveCategory, MoveFlags, MoveTarget, RecoilAttr, StatusMoveTypeImmunityAttr, allMoves } from "./move";
import { ArenaTagType } from "./enums/arena-tag-type";
import { Stat } from "./pokemon-stat";
import { PokemonHeldItemModifier } from "../modifier/modifier";
import { Moves } from "./enums/moves";
import { TerrainType } from "./terrain";
import { SpeciesFormChangeManualTrigger } from "./pokemon-forms";
import { Abilities } from "./enums/abilities";

export class Ability {
  public id: Abilities;
  public name: string;
  public description: string;
  public generation: integer;
  public isBypassFaint: boolean;
  public isIgnorable: boolean;
  public attrs: AbAttr[];
  public conditions: AbAttrCondition[];

  constructor(id: Abilities, name: string, description: string, generation: integer) {
    this.id = id;
    this.name = name;
    this.description = description;
    this.generation = generation;
    this.attrs = [];
    this.conditions = [];
  }

  getAttrs(attrType: { new(...args: any[]): AbAttr }): AbAttr[] {
    return this.attrs.filter(a => a instanceof attrType);
  }

  attr<T extends new (...args: any[]) => AbAttr>(AttrType: T, ...args: ConstructorParameters<T>): Ability {
    const attr = new AttrType(...args);
    this.attrs.push(attr);

    return this;
  }

  conditionalAttr<T extends new (...args: any[]) => AbAttr>(condition: AbAttrCondition, AttrType: T, ...args: ConstructorParameters<T>): Ability {
    const attr = new AttrType(...args);
    attr.addCondition(condition);
    this.attrs.push(attr);
    
    return this;
  }
  
  hasAttr(attrType: { new(...args: any[]): AbAttr }): boolean {
    return !!this.getAttrs(attrType).length;
  }

  bypassFaint(): Ability {
    this.isBypassFaint = true;
    return this;
  }

  ignorable(): Ability {
    this.isIgnorable = true;
    return this;
  }

  condition(condition: AbAttrCondition): Ability {
    this.conditions.push(condition);

    return this;
  }
}

type AbAttrApplyFunc<TAttr extends AbAttr> = (attr: TAttr, passive: boolean) => boolean | Promise<boolean>;
type AbAttrCondition = (pokemon: Pokemon) => boolean;

type PokemonAttackCondition = (user: Pokemon, target: Pokemon, move: Move) => boolean;
type PokemonDefendCondition = (target: Pokemon, user: Pokemon, move: Move) => boolean;
type PokemonStatChangeCondition = (target: Pokemon, statsChanged: BattleStat[], levels: integer) => boolean;

export abstract class AbAttr {
  public showAbility: boolean;
  private extraCondition: AbAttrCondition;

  constructor(showAbility: boolean = true) {
    this.showAbility = showAbility;
  }
  
  apply(pokemon: Pokemon, passive: boolean, cancelled: Utils.BooleanHolder, args: any[]): boolean | Promise<boolean> {
    return false;
  }

  getTriggerMessage(pokemon: Pokemon, abilityName: string, ...args: any[]): string {
    return null;
  }

  getCondition(): AbAttrCondition {
    return this.extraCondition || null;
  }

  addCondition(condition: AbAttrCondition): AbAttr {
    this.extraCondition = condition;
    return this;
  }
}

export class BlockRecoilDamageAttr extends AbAttr {
  apply(pokemon: Pokemon, passive: boolean, cancelled: Utils.BooleanHolder, args: any[]): boolean {
    cancelled.value = true;

    return true;
  }

  getTriggerMessage(pokemon: Pokemon, abilityName: string, ...args: any[]) {
    return getPokemonMessage(pokemon, `'s ${abilityName}\nprotected it from recoil!`);
  }
}

export class DoubleBattleChanceAbAttr extends AbAttr {
  constructor() {
    super(false);
  }

  apply(pokemon: Pokemon, passive: boolean, cancelled: Utils.BooleanHolder, args: any[]): boolean {
    const doubleChance = (args[0] as Utils.IntegerHolder);
    doubleChance.value = Math.max(doubleChance.value / 2, 1);
    return true;
  }
}

export class PostBattleInitAbAttr extends AbAttr {
  applyPostBattleInit(pokemon: Pokemon, passive: boolean, args: any[]): boolean | Promise<boolean> {
    return false;
  }
}

export class PostBattleInitFormChangeAbAttr extends PostBattleInitAbAttr {
  private formFunc: (p: Pokemon) => integer;

  constructor(formFunc: ((p: Pokemon) => integer)) {
    super(true);

    this.formFunc = formFunc;
  }

  applyPostBattleInit(pokemon: Pokemon, passive: boolean, args: any[]): boolean {
    const formIndex = this.formFunc(pokemon);
    if (formIndex !== pokemon.formIndex)
      return pokemon.scene.triggerPokemonFormChange(pokemon, SpeciesFormChangeManualTrigger, false);

    return false;
  }
}

export class PostBattleInitStatChangeAbAttr extends PostBattleInitAbAttr {
  private stats: BattleStat[];
  private levels: integer;
  private selfTarget: boolean;

  constructor(stats: BattleStat | BattleStat[], levels: integer, selfTarget?: boolean) {
    super();

    this.stats = typeof(stats) === 'number'
      ? [ stats as BattleStat ]
      : stats as BattleStat[];
    this.levels = levels;
    this.selfTarget = !!selfTarget;
  }

  applyPostBattleInit(pokemon: Pokemon, passive: boolean, args: any[]): boolean {
    const statChangePhases: StatChangePhase[] = [];

    if (this.selfTarget)
      statChangePhases.push(new StatChangePhase(pokemon.scene, pokemon.getBattlerIndex(), true, this.stats, this.levels));
    else {
      for (let opponent of pokemon.getOpponents())
        statChangePhases.push(new StatChangePhase(pokemon.scene, opponent.getBattlerIndex(), false, this.stats, this.levels));
    }

    for (let statChangePhase of statChangePhases) {
      if (!this.selfTarget && !statChangePhase.getPokemon().summonData)
        pokemon.scene.pushPhase(statChangePhase); // TODO: This causes the ability bar to be shown at the wrong time
      else
        pokemon.scene.unshiftPhase(statChangePhase);
    }
   
    return true;
  }
}

type PreDefendAbAttrCondition = (pokemon: Pokemon, attacker: Pokemon, move: PokemonMove) => boolean;

export class PreDefendAbAttr extends AbAttr {
  applyPreDefend(pokemon: Pokemon, passive: boolean, attacker: Pokemon, move: PokemonMove, cancelled: Utils.BooleanHolder, args: any[]): boolean | Promise<boolean> {
    return false;
  }
}

export class PreDefendFullHpEndureAbAttr extends PreDefendAbAttr {
  applyPreDefend(pokemon: Pokemon, passive: boolean, attacker: Pokemon, move: PokemonMove, cancelled: Utils.BooleanHolder, args: any[]): boolean {
    if (pokemon.getHpRatio() < 1 || (args[0] as Utils.NumberHolder).value < pokemon.hp)
      return false;

    return pokemon.addTag(BattlerTagType.STURDY, 1);
  }
}

export class BlockItemTheftAbAttr extends AbAttr {
  apply(pokemon: Pokemon, passive: boolean, cancelled: Utils.BooleanHolder, args: any[]): boolean {
    cancelled.value = true;
    
    return true;
  }

  getTriggerMessage(pokemon: Pokemon, abilityName: string, ...args: any[]) {
    return getPokemonMessage(pokemon, `'s ${abilityName}\nprevents item theft!`);
  }
}

export class StabBoostAbAttr extends AbAttr {
  apply(pokemon: Pokemon, passive: boolean, cancelled: Utils.BooleanHolder, args: any[]): boolean {
    if ((args[0] as Utils.NumberHolder).value > 1) {
      (args[0] as Utils.NumberHolder).value += 0.5;
      return true;
    }
    
    return false;
  }
}

export class ReceivedMoveDamageMultiplierAbAttr extends PreDefendAbAttr {
  private condition: PokemonDefendCondition;
  private powerMultiplier: number;

  constructor(condition: PokemonDefendCondition, powerMultiplier: number) {
    super();

    this.condition = condition;
    this.powerMultiplier = powerMultiplier;
  }

  applyPreDefend(pokemon: Pokemon, passive: boolean, attacker: Pokemon, move: PokemonMove, cancelled: Utils.BooleanHolder, args: any[]): boolean {
    if (this.condition(pokemon, attacker, move.getMove())) {
      (args[0] as Utils.NumberHolder).value *= this.powerMultiplier;
      return true;
    }

    return false;
  }
}

export class ReceivedTypeDamageMultiplierAbAttr extends ReceivedMoveDamageMultiplierAbAttr {
  constructor(moveType: Type, powerMultiplier: number) {
    super((user, target, move) => move.type === moveType, powerMultiplier);
  }
}

export class TypeImmunityAbAttr extends PreDefendAbAttr {
  private immuneType: Type;
  private condition: AbAttrCondition;

  constructor(immuneType: Type, condition?: AbAttrCondition) {
    super();

    this.immuneType = immuneType;
    this.condition = condition;
  }

  applyPreDefend(pokemon: Pokemon, passive: boolean, attacker: Pokemon, move: PokemonMove, cancelled: Utils.BooleanHolder, args: any[]): boolean {
    if ((move.getMove() instanceof AttackMove || move.getMove().getAttrs(StatusMoveTypeImmunityAttr).find(attr => (attr as StatusMoveTypeImmunityAttr).immuneType === this.immuneType)) && move.getMove().type === this.immuneType) {
      (args[0] as Utils.NumberHolder).value = 0;
      return true;
    }

    return false;
  }

  getCondition(): AbAttrCondition {
    return this.condition;
  }
}

export class TypeImmunityHealAbAttr extends TypeImmunityAbAttr {
  constructor(immuneType: Type) {
    super(immuneType);
  }

  applyPreDefend(pokemon: Pokemon, passive: boolean, attacker: Pokemon, move: PokemonMove, cancelled: Utils.BooleanHolder, args: any[]): boolean {
    const ret = super.applyPreDefend(pokemon, passive, attacker, move, cancelled, args);

    if (ret) {
      if (pokemon.getHpRatio() < 1) {
        const simulated = args.length > 1 && args[1];
        if (!simulated) {
          const abilityName = (!passive ? pokemon.getAbility() : pokemon.getPassiveAbility()).name;
          pokemon.scene.unshiftPhase(new PokemonHealPhase(pokemon.scene, pokemon.getBattlerIndex(),
            Math.max(Math.floor(pokemon.getMaxHp() / 4), 1), getPokemonMessage(pokemon, `'s ${abilityName}\nrestored its HP a little!`), true));
        }
      }
      return true;
    }
    
    return false;
  }
}

class TypeImmunityStatChangeAbAttr extends TypeImmunityAbAttr {
  private stat: BattleStat;
  private levels: integer;

  constructor(immuneType: Type, stat: BattleStat, levels: integer, condition?: AbAttrCondition) {
    super(immuneType, condition);

    this.stat = stat;
    this.levels = levels;
  }

  applyPreDefend(pokemon: Pokemon, passive: boolean, attacker: Pokemon, move: PokemonMove, cancelled: Utils.BooleanHolder, args: any[]): boolean {
    const ret = super.applyPreDefend(pokemon, passive, attacker, move, cancelled, args);

    if (ret) {
      cancelled.value = true;
      const simulated = args.length > 1 && args[1];
      if (!simulated)
        pokemon.scene.unshiftPhase(new StatChangePhase(pokemon.scene, pokemon.getBattlerIndex(), true, [ this.stat ], this.levels));
    }
    
    return ret;
  }
}

class TypeImmunityAddBattlerTagAbAttr extends TypeImmunityAbAttr {
  private tagType: BattlerTagType;
  private turnCount: integer;

  constructor(immuneType: Type, tagType: BattlerTagType, turnCount: integer, condition?: AbAttrCondition) {
    super(immuneType, condition);

    this.tagType = tagType;
    this.turnCount = turnCount;
  }

  applyPreDefend(pokemon: Pokemon, passive: boolean, attacker: Pokemon, move: PokemonMove, cancelled: Utils.BooleanHolder, args: any[]): boolean {
    const ret = super.applyPreDefend(pokemon, passive, attacker, move, cancelled, args);

    if (ret) {
      cancelled.value = true;
      const simulated = args.length > 1 && args[1];
      if (!simulated)
        pokemon.addTag(this.tagType, this.turnCount, undefined, pokemon.id);
    }
    
    return ret;
  }
}

export class NonSuperEffectiveImmunityAbAttr extends TypeImmunityAbAttr {
  constructor(condition?: AbAttrCondition) {
    super(null, condition);
  }

  applyPreDefend(pokemon: Pokemon, passive: boolean, attacker: Pokemon, move: PokemonMove, cancelled: Utils.BooleanHolder, args: any[]): boolean {
    if (move.getMove() instanceof AttackMove && pokemon.getAttackTypeEffectiveness(move.getMove().type) < 2) {
      cancelled.value = true;
      (args[0] as Utils.NumberHolder).value = 0;
      return true;
    }

    return false;
  }

  getTriggerMessage(pokemon: Pokemon, abilityName: string, ...args: any[]): string {
    return getPokemonMessage(pokemon, ` avoided damage\nwith ${abilityName}!`);
  }
}

export class PostDefendAbAttr extends AbAttr {
  applyPostDefend(pokemon: Pokemon, passive: boolean, attacker: Pokemon, move: PokemonMove, hitResult: HitResult, args: any[]): boolean | Promise<boolean> {
    return false;
  }
}

<<<<<<< HEAD
export class FieldPriorityMoveImmunityAbAttr extends PreDefendAbAttr {
  applyPreDefend(pokemon: Pokemon, passive: boolean, attacker: Pokemon, move: PokemonMove, cancelled: Utils.BooleanHolder, args: any[]): boolean {
      const attackPriority = new Utils.IntegerHolder(move.getMove().priority);
      applyAbAttrs(IncrementMovePriorityAbAttr, attacker, null, move.getMove(), attackPriority);
  
      if(attackPriority.value > 0 && !move.getMove().isMultiTarget()) {
        cancelled.value = true;
        return true;
      }
    
=======
export class PostStatChangeAbAttr extends AbAttr {
  applyPostStatChange(pokemon: Pokemon, statsChanged: BattleStat[], levelChanged: integer, selfTarget: boolean, args: any[]): boolean | Promise<boolean> {
>>>>>>> 9d92ec2a
    return false;
  }
}

export class MoveImmunityAbAttr extends PreDefendAbAttr {
  private immuneCondition: PreDefendAbAttrCondition;

  constructor(immuneCondition: PreDefendAbAttrCondition) {
    super(true);

    this.immuneCondition = immuneCondition;
  }

  applyPreDefend(pokemon: Pokemon, passive: boolean, attacker: Pokemon, move: PokemonMove, cancelled: Utils.BooleanHolder, args: any[]): boolean {
    if (this.immuneCondition(pokemon, attacker, move)) {
      cancelled.value = true;
      return true;
    }

    return false;
  }

  getTriggerMessage(pokemon: Pokemon, abilityName: string, ...args: any[]): string {
    return `It doesn\'t affect ${pokemon.name}!`;
  }
}

export class PostDefendStatChangeAbAttr extends PostDefendAbAttr {
  private condition: PokemonDefendCondition;
  private stat: BattleStat;
  private levels: integer;
  private selfTarget: boolean;

  constructor(condition: PokemonDefendCondition, stat: BattleStat, levels: integer, selfTarget: boolean = true) {
    super(true);

    this.condition = condition;
    this.stat = stat;
    this.levels = levels;
    this.selfTarget = selfTarget;
  }

  applyPostDefend(pokemon: Pokemon, passive: boolean, attacker: Pokemon, move: PokemonMove, hitResult: HitResult, args: any[]): boolean {
    if (this.condition(pokemon, attacker, move.getMove())) {
      pokemon.scene.unshiftPhase(new StatChangePhase(pokemon.scene, (this.selfTarget ? pokemon : attacker).getBattlerIndex(), true, [ this.stat ], this.levels));
      return true;
    }

    return false;
  }
}

export class PostDefendTypeChangeAbAttr extends PostDefendAbAttr {
  applyPostDefend(pokemon: Pokemon, passive: boolean, attacker: Pokemon, move: PokemonMove, hitResult: HitResult, args: any[]): boolean {
    if (hitResult < HitResult.NO_EFFECT) {
      const type = move.getMove().type;
      const pokemonTypes = pokemon.getTypes(true);
      if (pokemonTypes.length !== 1 || pokemonTypes[0] !== type) {
        pokemon.summonData.types = [ type ];
        return true;
      }
    }

    return false;
  }

  getTriggerMessage(pokemon: Pokemon, abilityName: string, ...args: any[]): string {
    return getPokemonMessage(pokemon, `'s ${abilityName}\nmade it the ${Utils.toReadableString(Type[pokemon.getTypes(true)[0]])} type!`);
  }
}

export class PostDefendTerrainChangeAbAttr extends PostDefendAbAttr {
  private terrainType: TerrainType;

  constructor(terrainType: TerrainType) {
    super();

    this.terrainType = terrainType;
  }

  applyPostDefend(pokemon: Pokemon, passive: boolean, attacker: Pokemon, move: PokemonMove, hitResult: HitResult, args: any[]): boolean {
    if (hitResult < HitResult.NO_EFFECT)
      return pokemon.scene.arena.trySetTerrain(this.terrainType, true);

    return false;
  }
}

export class PostDefendContactApplyStatusEffectAbAttr extends PostDefendAbAttr {
  private chance: integer;
  private effects: StatusEffect[];

  constructor(chance: integer, ...effects: StatusEffect[]) {
    super();

    this.chance = chance;
    this.effects = effects;
  }

  applyPostDefend(pokemon: Pokemon, passive: boolean, attacker: Pokemon, move: PokemonMove, hitResult: HitResult, args: any[]): boolean {
    if (move.getMove().checkFlag(MoveFlags.MAKES_CONTACT, attacker, pokemon) && !attacker.status && (this.chance === -1 || pokemon.randSeedInt(100) < this.chance)) {
      const effect = this.effects.length === 1 ? this.effects[0] : this.effects[pokemon.randSeedInt(this.effects.length)];
      return attacker.trySetStatus(effect, true);
    }

    return false;
  }
}

export class PostDefendContactApplyTagChanceAbAttr extends PostDefendAbAttr {
  private chance: integer;
  private tagType: BattlerTagType;
  private turnCount: integer;

  constructor(chance: integer, tagType: BattlerTagType, turnCount?: integer) {
    super();

    this.tagType = tagType;
    this.chance = chance;
    this.turnCount = turnCount;
  }

  applyPostDefend(pokemon: Pokemon, passive: boolean, attacker: Pokemon, move: PokemonMove, hitResult: HitResult, args: any[]): boolean {
    if (move.getMove().checkFlag(MoveFlags.MAKES_CONTACT, attacker, pokemon) && pokemon.randSeedInt(100) < this.chance)
      return attacker.addTag(this.tagType, this.turnCount, move.moveId, attacker.id);

    return false;
  }
}

export class PostDefendCritStatChangeAbAttr extends PostDefendAbAttr {
  private stat: BattleStat;
  private levels: integer;

  constructor(stat: BattleStat, levels: integer) {
    super();

    this.stat = stat;
    this.levels = levels;
  }

  applyPostDefend(pokemon: Pokemon, passive: boolean, attacker: Pokemon, move: PokemonMove, hitResult: HitResult, args: any[]): boolean {
    pokemon.scene.unshiftPhase(new StatChangePhase(pokemon.scene, pokemon.getBattlerIndex(), true, [ this.stat ], this.levels));
    
    return true;
  }

  getCondition(): AbAttrCondition {
    return (pokemon: Pokemon) => pokemon.turnData.attacksReceived.length && pokemon.turnData.attacksReceived[pokemon.turnData.attacksReceived.length - 1].critical;
  }
}

export class PostDefendContactDamageAbAttr extends PostDefendAbAttr {
  private damageRatio: integer;

  constructor(damageRatio: integer) {
    super();

    this.damageRatio = damageRatio;
  }
  
  applyPostDefend(pokemon: Pokemon, passive: boolean, attacker: Pokemon, move: PokemonMove, hitResult: HitResult, args: any[]): boolean {
    if (move.getMove().checkFlag(MoveFlags.MAKES_CONTACT, attacker, pokemon)) {
      attacker.damageAndUpdate(Math.ceil(attacker.getMaxHp() * (1 / this.damageRatio)), HitResult.OTHER);
      return true;
    }
    
    return false;
  }

  getTriggerMessage(pokemon: Pokemon, abilityName: string, ...args: any[]): string {
    return getPokemonMessage(pokemon, `'s ${abilityName}\nhurt its attacker!`);
  }
}

export class PostDefendWeatherChangeAbAttr extends PostDefendAbAttr {
  private weatherType: WeatherType;

  constructor(weatherType: WeatherType) {
    super();

    this.weatherType = weatherType;
  }

  applyPostDefend(pokemon: Pokemon, passive: boolean, attacker: Pokemon, move: PokemonMove, hitResult: HitResult, args: any[]): boolean {
    if (!pokemon.scene.arena.weather?.isImmutable())
      return pokemon.scene.arena.trySetWeather(this.weatherType, true);

    return false;
  }
}

export class PostDefendAbilitySwapAbAttr extends PostDefendAbAttr {
  constructor() {
    super();
  }
  
  applyPostDefend(pokemon: Pokemon, passive: boolean, attacker: Pokemon, move: PokemonMove, hitResult: HitResult, args: any[]): boolean {
    if (move.getMove().checkFlag(MoveFlags.MAKES_CONTACT, attacker, pokemon) && !attacker.getAbility().hasAttr(UnswappableAbilityAbAttr)) {
      const tempAbilityId = attacker.getAbility().id;
      attacker.summonData.ability = pokemon.getAbility().id;
      pokemon.summonData.ability = tempAbilityId;
      return true;
    }
    
    return false;
  }

  getTriggerMessage(pokemon: Pokemon, abilityName: string, ...args: any[]): string {
    return getPokemonMessage(pokemon, ` swapped\nabilities with its target!`);
  }
}

export class PostDefendAbilityGiveAbAttr extends PostDefendAbAttr {
  constructor() {
    super();
  }
  
  applyPostDefend(pokemon: Pokemon, passive: boolean, attacker: Pokemon, move: PokemonMove, hitResult: HitResult, args: any[]): boolean {
    if (move.getMove().checkFlag(MoveFlags.MAKES_CONTACT, attacker, pokemon) && !attacker.getAbility().hasAttr(UnsuppressableAbilityAbAttr) && !attacker.getAbility().hasAttr(PostDefendAbilityGiveAbAttr)) {
      attacker.summonData.ability = pokemon.getAbility().id;

      return true;
    }
    
    return false;
  }

  getTriggerMessage(pokemon: Pokemon, abilityName: string, ...args: any[]): string {
    return getPokemonMessage(pokemon, ` gave its target\n${abilityName}!`);
  }
}

export class PostStatChangeStatChangeAbAttr extends PostStatChangeAbAttr {
  private condition: PokemonStatChangeCondition;
  private statsToChange: BattleStat[];
  private levels: integer;

  constructor(condition: PokemonStatChangeCondition, statsToChange: BattleStat[], levels: integer) {
    super(true);

    this.condition = condition;
    this.statsToChange = statsToChange;
    this.levels = levels;
  }

  applyPostStatChange(pokemon: Pokemon, statsChanged: BattleStat[], levelsChanged: integer, selfTarget: boolean, args: any[]): boolean {
    if (this.condition(pokemon, statsChanged, levelsChanged) && !selfTarget) {
      pokemon.scene.unshiftPhase(new StatChangePhase(pokemon.scene, (pokemon).getBattlerIndex(), true, this.statsToChange, this.levels));
      return true;
    }

    return false;
  }
}

export class PreAttackAbAttr extends AbAttr {
  applyPreAttack(pokemon: Pokemon, passive: boolean, defender: Pokemon, move: PokemonMove, args: any[]): boolean | Promise<boolean> {
    return false;
  }
}

export class VariableMovePowerAbAttr extends PreAttackAbAttr {
  applyPreAttack(pokemon: Pokemon, passive: boolean, defender: Pokemon, move: PokemonMove, args: any[]): boolean {
    //const power = args[0] as Utils.NumberHolder;
    return false;
  }
}

export class VariableMoveTypeAbAttr extends AbAttr {
  apply(pokemon: Pokemon, passive: boolean, cancelled: Utils.BooleanHolder, args: any[]): boolean {
    //const power = args[0] as Utils.IntegerHolder;
    return false; 
  }
}

export class MoveTypeChangePowerMultiplierAbAttr extends VariableMoveTypeAbAttr {
  private matchType: Type;
  private newType: Type;
  private powerMultiplier: number;

  constructor(matchType: Type, newType: Type, powerMultiplier: number){
    super(true);
    this.matchType = matchType;
    this.newType = newType;
    this.powerMultiplier = powerMultiplier;
  }

  apply(pokemon: Pokemon, passive: boolean, cancelled: Utils.BooleanHolder, args: any[]): boolean {
    const type = (args[0] as Utils.IntegerHolder);
    if (type.value == this.matchType) {
      type.value = this.newType;
      (args[1] as Utils.NumberHolder).value *= this.powerMultiplier;
      return true;
    }
    
    return false;
  }
}

export class MoveTypeChangeAttr extends PreAttackAbAttr {
  private newType: Type;
  private powerMultiplier: number;
  private condition: PokemonAttackCondition;

  constructor(newType: Type, powerMultiplier: number, condition: PokemonAttackCondition){
    super(true);
    this.newType = newType;
    this.powerMultiplier = powerMultiplier;
    this.condition = condition;
  }

  applyPreAttack(pokemon: Pokemon, passive: boolean, defender: Pokemon, move: PokemonMove, args: any[]): boolean {
    if (this.condition(pokemon, defender, move.getMove())) {
      const type = (args[0] as Utils.IntegerHolder);
      type.value = this.newType;
      (args[1] as Utils.NumberHolder).value *= this.powerMultiplier;
      return true;
    }

    return false;
  }
}

export class MovePowerBoostAbAttr extends VariableMovePowerAbAttr {
  private condition: PokemonAttackCondition;
  private powerMultiplier: number;

  constructor(condition: PokemonAttackCondition, powerMultiplier: number) {
    super(true);
    this.condition = condition;
    this.powerMultiplier = powerMultiplier;
  }

  applyPreAttack(pokemon: Pokemon, passive: boolean, defender: Pokemon, move: PokemonMove, args: any[]): boolean {
    if (this.condition(pokemon, defender, move.getMove())) {
      (args[0] as Utils.NumberHolder).value *= this.powerMultiplier;

      return true;
    }

    return false;
  }
}

export class MoveTypePowerBoostAbAttr extends MovePowerBoostAbAttr {
  constructor(boostedType: Type, powerMultiplier?: number) {
    super((pokemon, defender, move) => move.type === boostedType, powerMultiplier || 1.5);
  }
}

export class LowHpMoveTypePowerBoostAbAttr extends MoveTypePowerBoostAbAttr {
  constructor(boostedType: Type) {
    super(boostedType);
  }

  getCondition(): AbAttrCondition {
    return (pokemon) => pokemon.getHpRatio() <= 0.33;
  }
}

export class FieldVariableMovePowerAbAttr extends AbAttr {
  applyPreAttack(pokemon: Pokemon, passive: boolean, defender: Pokemon, move: PokemonMove, args: any[]): boolean {
    //const power = args[0] as Utils.NumberHolder;
    return false; 
  }
}

export class FieldMovePowerBoostAbAttr extends FieldVariableMovePowerAbAttr {
  private condition: PokemonAttackCondition;
  private powerMultiplier: number;

  constructor(condition: PokemonAttackCondition, powerMultiplier: number) {
    super(false);
    this.condition = condition;
    this.powerMultiplier = powerMultiplier;
  }

  applyPreAttack(pokemon: Pokemon, passive: boolean, defender: Pokemon, move: PokemonMove, args: any[]): boolean {
    if (this.condition(pokemon, defender, move.getMove())) {
      (args[0] as Utils.NumberHolder).value *= this.powerMultiplier;

      return true;
    }

    return false;
  }
}

export class FieldMoveTypePowerBoostAbAttr extends FieldMovePowerBoostAbAttr {
  constructor(boostedType: Type, powerMultiplier?: number) {
    super((pokemon, defender, move) => move.type === boostedType, powerMultiplier || 1.5);
  }
}

export class BattleStatMultiplierAbAttr extends AbAttr {
  private battleStat: BattleStat;
  private multiplier: number;

  constructor(battleStat: BattleStat, multiplier: number) {
    super(false);

    this.battleStat = battleStat;
    this.multiplier = multiplier;
  }

  applyBattleStat(pokemon: Pokemon, passive: boolean, battleStat: BattleStat, statValue: Utils.NumberHolder, args: any[]): boolean | Promise<boolean> {
    if (battleStat === this.battleStat) {
      statValue.value *= this.multiplier;
      return true;
    }

    return false;
  }
}

export class PostAttackAbAttr extends AbAttr {
  applyPostAttack(pokemon: Pokemon, passive: boolean, defender: Pokemon, move: PokemonMove, hitResult: HitResult, args: any[]): boolean | Promise<boolean> {
    return false;
  }
}

export class PostAttackStealHeldItemAbAttr extends PostAttackAbAttr {
  private condition: PokemonAttackCondition;

  constructor(condition?: PokemonAttackCondition) {
    super();

    this.condition = condition;
  }

  applyPostAttack(pokemon: Pokemon, passive: boolean, defender: Pokemon, move: PokemonMove, hitResult: HitResult, args: any[]): Promise<boolean> {
    return new Promise<boolean>(resolve => {
      if (hitResult < HitResult.NO_EFFECT && (!this.condition || this.condition(pokemon, defender, move.getMove()))) {
        const heldItems = this.getTargetHeldItems(defender).filter(i => i.getTransferrable(false));
        if (heldItems.length) {
          const stolenItem = heldItems[pokemon.randSeedInt(heldItems.length)];
          pokemon.scene.tryTransferHeldItemModifier(stolenItem, pokemon, false, false).then(success => {
            if (success)
              pokemon.scene.queueMessage(getPokemonMessage(pokemon, ` stole\n${defender.name}'s ${stolenItem.type.name}!`));
            resolve(success);
          });
          return;
        }
      }
      resolve(false);
    });
  }

  getTargetHeldItems(target: Pokemon): PokemonHeldItemModifier[] {
    return target.scene.findModifiers(m => m instanceof PokemonHeldItemModifier
      && (m as PokemonHeldItemModifier).pokemonId === target.id, target.isPlayer()) as PokemonHeldItemModifier[];
  }
}

export class PostAttackApplyStatusEffectAbAttr extends PostAttackAbAttr {
  private contactRequired: boolean;
  private chance: integer;
  private effects: StatusEffect[];

  constructor(contactRequired: boolean, chance: integer, ...effects: StatusEffect[]) {
    super();

    this.contactRequired = contactRequired;
    this.chance = chance;
    this.effects = effects;
  }

  applyPostAttack(pokemon: Pokemon, passive: boolean, attacker: Pokemon, move: PokemonMove, hitResult: HitResult, args: any[]): boolean {
    if (pokemon != attacker && (!this.contactRequired || move.getMove().checkFlag(MoveFlags.MAKES_CONTACT, attacker, pokemon)) && pokemon.randSeedInt(100) < this.chance && !pokemon.status) {
      const effect = this.effects.length === 1 ? this.effects[0] : this.effects[pokemon.randSeedInt(this.effects.length)];
      return attacker.trySetStatus(effect, true);
    }

    return false;
  }
}

export class PostAttackContactApplyStatusEffectAbAttr extends PostAttackApplyStatusEffectAbAttr {
  constructor(chance: integer, ...effects: StatusEffect[]) {
    super(true, chance, ...effects);
  }
}

export class PostDefendStealHeldItemAbAttr extends PostDefendAbAttr {
  private condition: PokemonDefendCondition;

  constructor(condition?: PokemonDefendCondition) {
    super();

    this.condition = condition;
  }

  applyPostDefend(pokemon: Pokemon, passive: boolean, attacker: Pokemon, move: PokemonMove, hitResult: HitResult, args: any[]): Promise<boolean> {
    return new Promise<boolean>(resolve => {
      if (hitResult < HitResult.NO_EFFECT && (!this.condition || this.condition(pokemon, attacker, move.getMove()))) {
        const heldItems = this.getTargetHeldItems(attacker).filter(i => i.getTransferrable(false));
        if (heldItems.length) {
          const stolenItem = heldItems[pokemon.randSeedInt(heldItems.length)];
          pokemon.scene.tryTransferHeldItemModifier(stolenItem, pokemon, false, false).then(success => {
            if (success)
              pokemon.scene.queueMessage(getPokemonMessage(pokemon, ` stole\n${attacker.name}'s ${stolenItem.type.name}!`));
            resolve(success);
          });
          return;
        }
      }
      resolve(false);
    });
  }

  getTargetHeldItems(target: Pokemon): PokemonHeldItemModifier[] {
    return target.scene.findModifiers(m => m instanceof PokemonHeldItemModifier
      && (m as PokemonHeldItemModifier).pokemonId === target.id, target.isPlayer()) as PokemonHeldItemModifier[];
  }
}

export class PostVictoryAbAttr extends AbAttr {
  applyPostVictory(pokemon: Pokemon, passive: boolean, args: any[]): boolean | Promise<boolean> {
    return false;
  }
}

class PostVictoryStatChangeAbAttr extends PostVictoryAbAttr {
  private stat: BattleStat | ((p: Pokemon) => BattleStat);
  private levels: integer;

  constructor(stat: BattleStat | ((p: Pokemon) => BattleStat), levels: integer) {
    super();

    this.stat = stat;
    this.levels = levels;
  }

  applyPostVictory(pokemon: Pokemon, passive: boolean, args: any[]): boolean | Promise<boolean> {
    const stat = typeof this.stat === 'function'
      ? this.stat(pokemon)
      : this.stat;
    pokemon.scene.unshiftPhase(new StatChangePhase(pokemon.scene, pokemon.getBattlerIndex(), true, [ stat ], this.levels));
    
    return true;
  }
}

export class PostKnockOutAbAttr extends AbAttr {
  applyPostKnockOut(pokemon: Pokemon, passive: boolean, knockedOut: Pokemon, args: any[]): boolean | Promise<boolean> {
    return false;
  }
}

export class PostKnockOutStatChangeAbAttr extends PostKnockOutAbAttr {
  private stat: BattleStat | ((p: Pokemon) => BattleStat);
  private levels: integer;

  constructor(stat: BattleStat | ((p: Pokemon) => BattleStat), levels: integer) {
    super();

    this.stat = stat;
    this.levels = levels;
  }

  applyPostKnockOut(pokemon: Pokemon, passive: boolean, knockedOut: Pokemon, args: any[]): boolean | Promise<boolean> {
    const stat = typeof this.stat === 'function'
      ? this.stat(pokemon)
      : this.stat;
    pokemon.scene.unshiftPhase(new StatChangePhase(pokemon.scene, pokemon.getBattlerIndex(), true, [ stat ], this.levels));
    
    return true;
  }
}

export class CopyFaintedAllyAbilityAbAttr extends PostKnockOutAbAttr {
  constructor() {
    super();
  }

  applyPostKnockOut(pokemon: Pokemon, passive: boolean, knockedOut: Pokemon, args: any[]): boolean | Promise<boolean> {
    if (pokemon.isPlayer() === knockedOut.isPlayer() && !knockedOut.getAbility().hasAttr(UncopiableAbilityAbAttr)) {
      pokemon.summonData.ability = knockedOut.getAbility().id;
      pokemon.scene.queueMessage(getPokemonMessage(knockedOut, `'s ${allAbilities[knockedOut.getAbility().id].name} was taken over!`));
      return true;
    }
    
    return false;
  }
}

export class IgnoreOpponentStatChangesAbAttr extends AbAttr {
  constructor() {
    super(false);
  }

  apply(pokemon: Pokemon, passive: boolean, cancelled: Utils.BooleanHolder, args: any[]) {
    (args[0] as Utils.IntegerHolder).value = 0;

    return true;
  }
}

export class PostSummonAbAttr extends AbAttr {
  applyPostSummon(pokemon: Pokemon, passive: boolean, args: any[]): boolean | Promise<boolean> {
    return false;
  }
}

export class PostSummonMessageAbAttr extends PostSummonAbAttr {
  private messageFunc: (pokemon: Pokemon) => string;

  constructor(messageFunc: (pokemon: Pokemon) => string) {
    super(true);

    this.messageFunc = messageFunc;
  }

  applyPostSummon(pokemon: Pokemon, passive: boolean, args: any[]): boolean {
    pokemon.scene.queueMessage(this.messageFunc(pokemon));

    return true;
  }
}

export class PostSummonAddBattlerTagAbAttr extends PostSummonAbAttr {
  private tagType: BattlerTagType;
  private turnCount: integer;

  constructor(tagType: BattlerTagType, turnCount: integer, showAbility?: boolean) {
    super(showAbility);

    this.tagType = tagType;
    this.turnCount = turnCount;
  }

  applyPostSummon(pokemon: Pokemon, passive: boolean, args: any[]): boolean {
    return pokemon.addTag(this.tagType, this.turnCount);
  }
}

export class PostSummonStatChangeAbAttr extends PostSummonAbAttr {
  private stats: BattleStat[];
  private levels: integer;
  private selfTarget: boolean;

  constructor(stats: BattleStat | BattleStat[], levels: integer, selfTarget?: boolean) {
    super();

    this.stats = typeof(stats) === 'number'
      ? [ stats as BattleStat ]
      : stats as BattleStat[];
    this.levels = levels;
    this.selfTarget = !!selfTarget;
  }

  applyPostSummon(pokemon: Pokemon, passive: boolean, args: any[]): boolean {
    const statChangePhases: StatChangePhase[] = [];

    if (this.selfTarget)
      statChangePhases.push(new StatChangePhase(pokemon.scene, pokemon.getBattlerIndex(), true, this.stats, this.levels));
    else {
      for (let opponent of pokemon.getOpponents())
        statChangePhases.push(new StatChangePhase(pokemon.scene, opponent.getBattlerIndex(), false, this.stats, this.levels));
    }

    for (let statChangePhase of statChangePhases) {
      if (!this.selfTarget && !statChangePhase.getPokemon().summonData)
        pokemon.scene.pushPhase(statChangePhase); // TODO: This causes the ability bar to be shown at the wrong time
      else
        pokemon.scene.unshiftPhase(statChangePhase);
    }
   
    return true;
  }
}

export class DownloadAbAttr extends PostSummonAbAttr {
  private enemyDef: integer;
  private enemySpDef: integer;
  private stats: BattleStat[];

  applyPostSummon(pokemon: Pokemon, passive: boolean, args: any[]): boolean {
    this.enemyDef = 0;
    this.enemySpDef = 0;
	
    for (let opponent of pokemon.getOpponents()) {
      this.enemyDef += opponent.stats[BattleStat.DEF];
      this.enemySpDef += opponent.stats[BattleStat.SPDEF];
    }
	
    if (this.enemyDef < this.enemySpDef)
      this.stats = [BattleStat.ATK];
    else
      this.stats = [BattleStat.SPATK];

    if (this.enemyDef > 0 && this.enemySpDef > 0) { // only activate if there's actually an enemy to download from
      pokemon.scene.unshiftPhase(new StatChangePhase(pokemon.scene, pokemon.getBattlerIndex(), false, this.stats, 1));
      return true;
    }
	
    return false;
  }
}

export class PostSummonWeatherChangeAbAttr extends PostSummonAbAttr {
  private weatherType: WeatherType;

  constructor(weatherType: WeatherType) {
    super();

    this.weatherType = weatherType;
  }

  applyPostSummon(pokemon: Pokemon, passive: boolean, args: any[]): boolean {
    if (!pokemon.scene.arena.weather?.isImmutable())
      return pokemon.scene.arena.trySetWeather(this.weatherType, true);

    return false;
  }
}

export class PostSummonTerrainChangeAbAttr extends PostSummonAbAttr {
  private terrainType: TerrainType;

  constructor(terrainType: TerrainType) {
    super();

    this.terrainType = terrainType;
  }

  applyPostSummon(pokemon: Pokemon, passive: boolean, args: any[]): boolean {
    return pokemon.scene.arena.trySetTerrain(this.terrainType, true);
  }
}

export class PostSummonFormChangeAbAttr extends PostSummonAbAttr {
  private formFunc: (p: Pokemon) => integer;

  constructor(formFunc: ((p: Pokemon) => integer)) {
    super(true);

    this.formFunc = formFunc;
  }

  applyPostSummon(pokemon: Pokemon, passive: boolean, args: any[]): boolean {
    const formIndex = this.formFunc(pokemon);
    if (formIndex !== pokemon.formIndex)
      return pokemon.scene.triggerPokemonFormChange(pokemon, SpeciesFormChangeManualTrigger, false);

    return false;
  }
}

export class TraceAbAttr extends PostSummonAbAttr {
  applyPostSummon(pokemon: Pokemon, passive: boolean, args: any[]): boolean {
    const targets = pokemon.getOpponents();
    let target: Pokemon;
    if (targets.length > 1)
      pokemon.scene.executeWithSeedOffset(() => target = Utils.randSeedItem(targets), pokemon.scene.currentBattle.waveIndex);
    else
      target = targets[0];

    // Wonder Guard is normally uncopiable so has the attribute, but trace specifically can copy it
    if (target.getAbility().hasAttr(UncopiableAbilityAbAttr) && target.getAbility().id !== Abilities.WONDER_GUARD)
      return false;

    pokemon.summonData.ability = target.getAbility().id;

    pokemon.scene.queueMessage(getPokemonMessage(pokemon, ` traced ${target.name}'s\n${allAbilities[target.getAbility().id].name}!`));

    return true;
  }
}

export class PostSummonTransformAbAttr extends PostSummonAbAttr {
  constructor() {
    super(true);
  }

  applyPostSummon(pokemon: Pokemon, passive: boolean, args: any[]): boolean {
    const targets = pokemon.getOpponents();
    let target: Pokemon;
    if (targets.length > 1)
      pokemon.scene.executeWithSeedOffset(() => target = Utils.randSeedItem(targets), pokemon.scene.currentBattle.waveIndex);
    else
      target = targets[0];

    pokemon.summonData.speciesForm = target.getSpeciesForm();
    pokemon.summonData.fusionSpeciesForm = target.getFusionSpeciesForm();
    pokemon.summonData.ability = target.getAbility().id;
    pokemon.summonData.gender = target.getGender();
    pokemon.summonData.fusionGender = target.getFusionGender();
    pokemon.summonData.stats = [ pokemon.stats[Stat.HP] ].concat(target.stats.slice(1));
    pokemon.summonData.battleStats = target.summonData.battleStats.slice(0);
    pokemon.summonData.moveset = target.getMoveset().map(m => new PokemonMove(m.moveId, m.ppUsed, m.ppUp));
    pokemon.summonData.types = target.getTypes();
    
    pokemon.scene.playSound('PRSFX- Transform');

    pokemon.loadAssets(false).then(() => pokemon.playAnim());

    pokemon.scene.queueMessage(getPokemonMessage(pokemon, ` transformed\ninto ${target.name}!`));

    return true;
  }
}

export class PreSwitchOutAbAttr extends AbAttr {
  constructor() {
    super(true);
  }

  applyPreSwitchOut(pokemon: Pokemon, passive: boolean, args: any[]): boolean | Promise<boolean> {
    return false;
  }
}

export class PreSwitchOutResetStatusAbAttr extends PreSwitchOutAbAttr {
  applyPreSwitchOut(pokemon: Pokemon, passive: boolean, args: any[]): boolean | Promise<boolean> {
    if (pokemon.status) {
      pokemon.resetStatus();
      pokemon.updateInfo();
      return true;
    }

    return false;
  }
}

export class PreSwitchOutHealAbAttr extends PreSwitchOutAbAttr {
  applyPreSwitchOut(pokemon: Pokemon, passive: boolean, args: any[]): boolean | Promise<boolean> {
    if (pokemon.getHpRatio() < 1 ) {
      const healAmount = Math.floor(pokemon.getMaxHp() * 0.33);
      pokemon.heal(healAmount);
      pokemon.updateInfo();
      return true;
    }

    return false;
  }
}

export class PreStatChangeAbAttr extends AbAttr {
  applyPreStatChange(pokemon: Pokemon, passive: boolean, stat: BattleStat, cancelled: Utils.BooleanHolder, args: any[]): boolean | Promise<boolean> {
    return false;
  }
}

export class ProtectStatAbAttr extends PreStatChangeAbAttr {
  private protectedStat: BattleStat;

  constructor(protectedStat?: BattleStat) {
    super();

    this.protectedStat = protectedStat;
  }

  applyPreStatChange(pokemon: Pokemon, passive: boolean, stat: BattleStat, cancelled: Utils.BooleanHolder, args: any[]): boolean {
    if (this.protectedStat === undefined || stat === this.protectedStat) {
      cancelled.value = true;
      return true;
    }
    
    return false;
  }

  getTriggerMessage(pokemon: Pokemon, abilityName: string, ...args: any[]): string {
    return getPokemonMessage(pokemon, `'s ${abilityName}\nprevents lowering its ${this.protectedStat !== undefined ? getBattleStatName(this.protectedStat) : 'stats'}!`);
  }
}

export class PreSetStatusAbAttr extends AbAttr {
  applyPreSetStatus(pokemon: Pokemon, passive: boolean, effect: StatusEffect, cancelled: Utils.BooleanHolder, args: any[]): boolean | Promise<boolean> {
    return false;
  }
}

export class StatusEffectImmunityAbAttr extends PreSetStatusAbAttr {
  private immuneEffects: StatusEffect[];

  constructor(...immuneEffects: StatusEffect[]) {
    super();

    this.immuneEffects = immuneEffects;
  }

  applyPreSetStatus(pokemon: Pokemon, passive: boolean, effect: StatusEffect, cancelled: Utils.BooleanHolder, args: any[]): boolean {
    if (!this.immuneEffects.length || this.immuneEffects.indexOf(effect) > -1) {
      cancelled.value = true;
      return true;
    }

    return false;
  }

  getTriggerMessage(pokemon: Pokemon, abilityName: string, ...args: any[]): string {
    return getPokemonMessage(pokemon, `'s ${abilityName}\nprevents ${this.immuneEffects.length ? getStatusEffectDescriptor(args[0] as StatusEffect) : 'status problems'}!`);
  }
}

export class PreApplyBattlerTagAbAttr extends AbAttr {
  applyPreApplyBattlerTag(pokemon: Pokemon, passive: boolean, tag: BattlerTag, cancelled: Utils.BooleanHolder, args: any[]): boolean | Promise<boolean> {
    return false;
  }
}

export class BattlerTagImmunityAbAttr extends PreApplyBattlerTagAbAttr {
  private immuneTagType: BattlerTagType;

  constructor(immuneTagType: BattlerTagType) {
    super();

    this.immuneTagType = immuneTagType;
  }

  applyPreApplyBattlerTag(pokemon: Pokemon, passive: boolean, tag: BattlerTag, cancelled: Utils.BooleanHolder, args: any[]): boolean {
    if (tag.tagType === this.immuneTagType) {
      cancelled.value = true;
      return true;
    }

    return false;
  }

  getTriggerMessage(pokemon: Pokemon, abilityName: string, ...args: any[]): string {
    return getPokemonMessage(pokemon, `'s ${abilityName}\nprevents ${(args[0] as BattlerTag).getDescriptor()}!`);
  }
}

export class BlockCritAbAttr extends AbAttr {
  apply(pokemon: Pokemon, passive: boolean, cancelled: Utils.BooleanHolder, args: any[]): boolean {
    (args[0] as Utils.BooleanHolder).value = true;
    return true;
  }
}

export class BonusCritAbAttr extends AbAttr {
  apply(pokemon: Pokemon, passive: boolean, cancelled: Utils.BooleanHolder, args: any[]): boolean {
    (args[0] as Utils.BooleanHolder).value = true;
    return true;
  }
}

export class BlockNonDirectDamageAbAttr extends AbAttr {
  apply(pokemon: Pokemon, passive: boolean, cancelled: Utils.BooleanHolder, args: any[]): boolean {
    cancelled.value = true;
    return true;
  }
}

export class BlockOneHitKOAbAttr extends AbAttr {
  apply(pokemon: Pokemon, passive: boolean, cancelled: Utils.BooleanHolder, args: any[]): boolean {
    cancelled.value = true;
    return true;
  }
}

export class IncrementMovePriorityAbAttr extends AbAttr {
  private moveIncrementFunc: (pokemon: Pokemon, move: Move) => boolean;
  private increaseAmount: integer;

  constructor(moveIncrementFunc: (pokemon: Pokemon, move: Move) => boolean, increaseAmount = 1) {
    super(true);

    this.moveIncrementFunc = moveIncrementFunc;
    this.increaseAmount = increaseAmount;
  }

  apply(pokemon: Pokemon, passive: boolean, cancelled: Utils.BooleanHolder, args: any[]): boolean {
    if (!this.moveIncrementFunc(pokemon, args[0] as Move))
      return false;
      
    (args[1] as Utils.IntegerHolder).value += this.increaseAmount;
    return true;
  }
}

export class IgnoreContactAbAttr extends AbAttr { }

export class PreWeatherEffectAbAttr extends AbAttr {
  applyPreWeatherEffect(pokemon: Pokemon, passive: boolean, weather: Weather, cancelled: Utils.BooleanHolder, args: any[]): boolean | Promise<boolean> {
    return false;
  }
}

export class PreWeatherDamageAbAttr extends PreWeatherEffectAbAttr { }

export class BlockWeatherDamageAttr extends PreWeatherDamageAbAttr {
  private weatherTypes: WeatherType[];

  constructor(...weatherTypes: WeatherType[]) {
    super();

    this.weatherTypes = weatherTypes;
  }

  applyPreWeatherEffect(pokemon: Pokemon, passive: boolean, weather: Weather, cancelled: Utils.BooleanHolder, args: any[]): boolean {
    if (!this.weatherTypes.length || this.weatherTypes.indexOf(weather?.weatherType) > -1)
      cancelled.value = true;

    return true;
  }
}

export class SuppressWeatherEffectAbAttr extends PreWeatherEffectAbAttr {
  public affectsImmutable: boolean;

  constructor(affectsImmutable?: boolean) {
    super();

    this.affectsImmutable = affectsImmutable;
  }

  applyPreWeatherEffect(pokemon: Pokemon, passive: boolean, weather: Weather, cancelled: Utils.BooleanHolder, args: any[]): boolean {
    if (this.affectsImmutable || weather.isImmutable()) {
      cancelled.value = true;
      return true;
    }

    return false;
  }
}

function getWeatherCondition(...weatherTypes: WeatherType[]): AbAttrCondition {
  return (pokemon: Pokemon) => {
    if (pokemon.scene.arena.weather?.isEffectSuppressed(pokemon.scene))
      return false;
    const weatherType = pokemon.scene.arena.weather?.weatherType;
    return weatherType && weatherTypes.indexOf(weatherType) > -1;
  };
}

export class PostWeatherChangeAbAttr extends AbAttr {
  applyPostWeatherChange(pokemon: Pokemon, passive: boolean, weather: WeatherType, args: any[]): boolean {
    return false;
  }
}

export class PostWeatherChangeAddBattlerTagAttr extends PostWeatherChangeAbAttr {
  private tagType: BattlerTagType;
  private turnCount: integer;
  private weatherTypes: WeatherType[];

  constructor(tagType: BattlerTagType, turnCount: integer, ...weatherTypes: WeatherType[]) {
    super();

    this.tagType = tagType;
    this.turnCount = turnCount;
    this.weatherTypes = weatherTypes;
  }

  applyPostWeatherChange(pokemon: Pokemon, passive: boolean, weather: WeatherType, args: any[]): boolean {
    console.log(this.weatherTypes.find(w => weather === w), WeatherType[weather]);
    if (!this.weatherTypes.find(w => weather === w))
      return false;

    return pokemon.addTag(this.tagType, this.turnCount);
  }
}

export class PostWeatherLapseAbAttr extends AbAttr {
  protected weatherTypes: WeatherType[];

  constructor(...weatherTypes: WeatherType[]) {
    super();

    this.weatherTypes = weatherTypes;
  }

  applyPostWeatherLapse(pokemon: Pokemon, passive: boolean, weather: Weather, args: any[]): boolean | Promise<boolean> {
    return false;
  }

  getCondition(): AbAttrCondition {
    return getWeatherCondition(...this.weatherTypes);
  }
}

export class PostWeatherLapseHealAbAttr extends PostWeatherLapseAbAttr {
  private healFactor: integer;

  constructor(healFactor: integer, ...weatherTypes: WeatherType[]) {
    super(...weatherTypes);
    
    this.healFactor = healFactor;
  }

  applyPostWeatherLapse(pokemon: Pokemon, passive: boolean, weather: Weather, args: any[]): boolean {
    if (pokemon.getHpRatio() < 1) {
      const scene = pokemon.scene;
      const abilityName = (!passive ? pokemon.getAbility() : pokemon.getPassiveAbility()).name;
      scene.unshiftPhase(new PokemonHealPhase(scene, pokemon.getBattlerIndex(),
        Math.max(Math.floor(pokemon.getMaxHp() / (16 / this.healFactor)), 1), getPokemonMessage(pokemon, `'s ${abilityName}\nrestored its HP a little!`), true));
      return true;
    }

    return false;
  }
}

export class PostWeatherLapseDamageAbAttr extends PostWeatherLapseAbAttr {
  private damageFactor: integer;

  constructor(damageFactor: integer, ...weatherTypes: WeatherType[]) {
    super(...weatherTypes);
    
    this.damageFactor = damageFactor;
  }

  applyPostWeatherLapse(pokemon: Pokemon, passive: boolean, weather: Weather, args: any[]): boolean {
    if (pokemon.getHpRatio() < 1) {
      const scene = pokemon.scene;
      const abilityName = (!passive ? pokemon.getAbility() : pokemon.getPassiveAbility()).name;
      scene.queueMessage(getPokemonMessage(pokemon, ` is hurt\nby its ${abilityName}!`));
      pokemon.damageAndUpdate(Math.ceil(pokemon.getMaxHp() / (16 / this.damageFactor)), HitResult.OTHER);
      return true;
    }

    return false;
  }
}

export class PostTerrainChangeAbAttr extends AbAttr {
  applyPostTerrainChange(pokemon: Pokemon, passive: boolean, terrain: TerrainType, args: any[]): boolean {
    return false;
  }
}

export class PostTerrainChangeAddBattlerTagAttr extends PostTerrainChangeAbAttr {
  private tagType: BattlerTagType;
  private turnCount: integer;
  private terrainTypes: TerrainType[];

  constructor(tagType: BattlerTagType, turnCount: integer, ...terrainTypes: TerrainType[]) {
    super();

    this.tagType = tagType;
    this.turnCount = turnCount;
    this.terrainTypes = terrainTypes;
  }

  applyPostTerrainChange(pokemon: Pokemon, passive: boolean, terrain: TerrainType, args: any[]): boolean {
    if (!this.terrainTypes.find(t => terrain === terrain))
      return false;

    return pokemon.addTag(this.tagType, this.turnCount);
  }
}

function getTerrainCondition(...terrainTypes: TerrainType[]): AbAttrCondition {
  return (pokemon: Pokemon) => {
    const terrainType = pokemon.scene.arena.terrain?.terrainType;
    return terrainType && terrainTypes.indexOf(terrainType) > -1;
  };
}

export class PostTurnAbAttr extends AbAttr {
  applyPostTurn(pokemon: Pokemon, passive: boolean, args: any[]): boolean | Promise<boolean> {
    return false;
  }
}

export class PostTurnResetStatusAbAttr extends PostTurnAbAttr {
  applyPostTurn(pokemon: Pokemon, passive: boolean, args: any[]): boolean {
    if (pokemon.status) {
	
      pokemon.scene.queueMessage(getPokemonMessage(pokemon, getStatusEffectHealText(pokemon.status?.effect)));
      pokemon.resetStatus();
      pokemon.updateInfo();
      return true;
    }
	
    return false;
  }
}

export class PostTurnStatChangeAbAttr extends PostTurnAbAttr {
  private stats: BattleStat[];
  private levels: integer;

  constructor(stats: BattleStat | BattleStat[], levels: integer) {
    super(true);

    this.stats = Array.isArray(stats)
      ? stats
      : [ stats ];
    this.levels = levels;
  }

  applyPostTurn(pokemon: Pokemon, passive: boolean, args: any[]): boolean {
    pokemon.scene.unshiftPhase(new StatChangePhase(pokemon.scene, pokemon.getBattlerIndex(), true, this.stats, this.levels));
    return true;
  }
}

export class PostTurnHealAbAttr extends PostTurnAbAttr {
  applyPostTurn(pokemon: Pokemon, passive: boolean, args: any[]): boolean {
    if (pokemon.getHpRatio() < 1) {
      const scene = pokemon.scene;
      const abilityName = (!passive ? pokemon.getAbility() : pokemon.getPassiveAbility()).name;
      scene.unshiftPhase(new PokemonHealPhase(scene, pokemon.getBattlerIndex(),
        Math.max(Math.floor(pokemon.getMaxHp() / 16), 1), getPokemonMessage(pokemon, `'s ${abilityName}\nrestored its HP a little!`), true));
      return true;
    }

    return false;
  }
}

export class PostTurnFormChangeAbAttr extends PostTurnAbAttr {
  private formFunc: (p: Pokemon) => integer;

  constructor(formFunc: ((p: Pokemon) => integer)) {
    super(true);

    this.formFunc = formFunc;
  }

  applyPostTurn(pokemon: Pokemon, passive: boolean, args: any[]): boolean {
    const formIndex = this.formFunc(pokemon);
    if (formIndex !== pokemon.formIndex) {
      pokemon.scene.triggerPokemonFormChange(pokemon, SpeciesFormChangeManualTrigger, false);
      return true;
    }

    return false;
  }
}

export class PostBiomeChangeAbAttr extends AbAttr { }

export class PostBiomeChangeWeatherChangeAbAttr extends PostBiomeChangeAbAttr {
  private weatherType: WeatherType;

  constructor(weatherType: WeatherType) {
    super();

    this.weatherType = weatherType;
  }

  apply(pokemon: Pokemon, passive: boolean, cancelled: Utils.BooleanHolder, args: any[]): boolean {
    if (!pokemon.scene.arena.weather?.isImmutable())
      return pokemon.scene.arena.trySetWeather(this.weatherType, true);

    return false;
  }
}

export class PostBiomeChangeTerrainChangeAbAttr extends PostBiomeChangeAbAttr {
  private terrainType: TerrainType;

  constructor(terrainType: TerrainType) {
    super();

    this.terrainType = terrainType;
  }

  apply(pokemon: Pokemon, passive: boolean, cancelled: Utils.BooleanHolder, args: any[]): boolean {
    return pokemon.scene.arena.trySetTerrain(this.terrainType, true);
  }
}

export class StatChangeMultiplierAbAttr extends AbAttr {
  private multiplier: integer;

  constructor(multiplier: integer) {
    super(true);

    this.multiplier = multiplier;
  }

  apply(pokemon: Pokemon, passive: boolean, cancelled: Utils.BooleanHolder, args: any[]): boolean {
    (args[0] as Utils.IntegerHolder).value *= this.multiplier;

    return true;
  }
}

export class BypassBurnDamageReductionAbAttr extends AbAttr {
  constructor() {
    super(false);
  }

  apply(pokemon: Pokemon, passive: boolean, cancelled: Utils.BooleanHolder, args: any[]): boolean {
    cancelled.value = true;

    return true;
  }
}

export class DoubleBerryEffectAbAttr extends AbAttr {
  apply(pokemon: Pokemon, passive: boolean, cancelled: Utils.BooleanHolder, args: any[]): boolean {
    (args[0] as Utils.NumberHolder).value *= 2;

    return true;
  }
}

export class PreventBerryUseAbAttr extends AbAttr {
  apply(pokemon: Pokemon, passive: boolean, cancelled: Utils.BooleanHolder, args: any[]): boolean {
    cancelled.value = true;

    return true;
  }
}

export class RunSuccessAbAttr extends AbAttr {
  apply(pokemon: Pokemon, passive: boolean, cancelled: Utils.BooleanHolder, args: any[]): boolean {
    (args[0] as Utils.IntegerHolder).value = 256;

    return true;
  }
}

export class CheckTrappedAbAttr extends AbAttr {
  constructor() {
    super(false);
  }
  
  applyCheckTrapped(pokemon: Pokemon, passive: boolean, trapped: Utils.BooleanHolder, args: any[]): boolean | Promise<boolean> {
    return false;
  }
}

export class ArenaTrapAbAttr extends CheckTrappedAbAttr {
  applyCheckTrapped(pokemon: Pokemon, passive: boolean, trapped: Utils.BooleanHolder, args: any[]): boolean {
    trapped.value = true;
    return true;
  }

  getTriggerMessage(pokemon: Pokemon, abilityName: string, ...args: any[]): string {
    return getPokemonMessage(pokemon, `\'s ${abilityName}\nprevents switching!`);
  }
}

export class MaxMultiHitAbAttr extends AbAttr {
  apply(pokemon: Pokemon, passive: boolean, cancelled: Utils.BooleanHolder, args: any[]): boolean {
    (args[0] as Utils.IntegerHolder).value = 0;

    return true;
  }
}

export class PostBattleAbAttr extends AbAttr {
  constructor() {
    super(true);
  }

  applyPostBattle(pokemon: Pokemon, passive: boolean, args: any[]): boolean {
    return false;
  }
}

export class PostBattleLootAbAttr extends PostBattleAbAttr {
  applyPostBattle(pokemon: Pokemon, passive: boolean, args: any[]): boolean {
    const postBattleLoot = pokemon.scene.currentBattle.postBattleLoot;
    if (postBattleLoot.length) {
      const randItem = Utils.randSeedItem(postBattleLoot);
      if (pokemon.scene.tryTransferHeldItemModifier(randItem, pokemon, false, true, true)) {
        postBattleLoot.splice(postBattleLoot.indexOf(randItem), 1);
        pokemon.scene.queueMessage(getPokemonMessage(pokemon, ` picked up\n${randItem.type.name}!`));
        return true;
      }
    }

    return false;
  }
}

export class PostFaintAbAttr extends AbAttr {
  applyPostFaint(pokemon: Pokemon, passive: boolean, attacker: Pokemon, move: PokemonMove, hitResult: HitResult, args: any[]): boolean {
    return false;
  }
}

export class PostFaintContactDamageAbAttr extends PostFaintAbAttr {
  private damageRatio: integer;
  
  constructor(damageRatio: integer) {
    super();

    this.damageRatio = damageRatio;
  }

  applyPostFaint(pokemon: Pokemon, passive: boolean, attacker: Pokemon, move: PokemonMove, hitResult: HitResult, args: any[]): boolean {
    if (move.getMove().checkFlag(MoveFlags.MAKES_CONTACT, attacker, pokemon)) {
      attacker.damageAndUpdate(Math.ceil(attacker.getMaxHp() * (1 / this.damageRatio)), HitResult.OTHER);
      return true;
    }

    return false;
  }

  getTriggerMessage(pokemon: Pokemon, abilityName: string, ...args: any[]): string {
    return getPokemonMessage(pokemon, `'s ${abilityName} hurt\nits attacker!`);
  }
}

export class RedirectMoveAbAttr extends AbAttr {
  apply(pokemon: Pokemon, passive: boolean, cancelled: Utils.BooleanHolder, args: any[]): boolean {
    if (this.canRedirect(args[0] as Moves)) {
      const target = args[1] as Utils.IntegerHolder;
      const newTarget = pokemon.getBattlerIndex();
      if (target.value !== newTarget) {
        target.value = newTarget;
        return true;
      }
    }

    return false;
  }
  
  canRedirect(moveId: Moves): boolean {
    const move = allMoves[moveId];
    return !![ MoveTarget.NEAR_OTHER, MoveTarget.OTHER ].find(t => move.moveTarget === t);
  }
}

export class RedirectTypeMoveAbAttr extends RedirectMoveAbAttr {
  public type: Type;

  constructor(type: Type) {
    super();
    this.type = type;
  }

  canRedirect(moveId: Moves): boolean {
    return super.canRedirect(moveId) && allMoves[moveId].type === this.type;
  }
}

export class ReduceStatusEffectDurationAbAttr extends AbAttr {
  private statusEffect: StatusEffect;

  constructor(statusEffect: StatusEffect) {
    super(true);

    this.statusEffect = statusEffect;
  }

  apply(pokemon: Pokemon, passive: boolean, cancelled: Utils.BooleanHolder, args: any[]): boolean {
    if (args[0] === this.statusEffect) {
      (args[1] as Utils.IntegerHolder).value = Math.floor((args[1] as Utils.IntegerHolder).value / 2);
      return true;
    }

    return false;
  }
}

export class FlinchEffectAbAttr extends AbAttr {
  constructor() {
    super(true);
  }
}

export class FlinchStatChangeAbAttr extends FlinchEffectAbAttr {
  private stats: BattleStat[];
  private levels: integer;

  constructor(stats: BattleStat | BattleStat[], levels: integer) {
    super();

    this.stats = Array.isArray(stats)
      ? stats
      : [ stats ];
    this.levels = levels;
  }

  apply(pokemon: Pokemon, passive: boolean, cancelled: Utils.BooleanHolder, args: any[]): boolean {
    pokemon.scene.unshiftPhase(new StatChangePhase(pokemon.scene, pokemon.getBattlerIndex(), true, this.stats, this.levels));
    return true;
  }
}

export class IncreasePpAbAttr extends AbAttr { }

export class ReduceBerryUseThresholdAbAttr extends AbAttr {
  constructor() {
    super();
  }

  apply(pokemon: Pokemon, passive: boolean, cancelled: Utils.BooleanHolder, args: any[]): boolean {
    const hpRatio = pokemon.getHpRatio();

    if (args[0].value < hpRatio) {
      args[0].value *= 2;
      return args[0].value >= hpRatio;
    }

    return false;
  }
}

export class WeightMultiplierAbAttr extends AbAttr {
  private multiplier: integer;

  constructor(multiplier: integer) {
    super();

    this.multiplier = multiplier;
  }

  apply(pokemon: Pokemon, passive: boolean, cancelled: Utils.BooleanHolder, args: any[]): boolean {
    (args[0] as Utils.NumberHolder).value *= this.multiplier;

    return true;
  }
}

export class SyncEncounterNatureAbAttr extends AbAttr {
  constructor() {
    super(false);
  }

  apply(pokemon: Pokemon, passive: boolean, cancelled: Utils.BooleanHolder, args: any[]): boolean {
    (args[0] as Pokemon).setNature(pokemon.getNature());

    return true;
  }
}

export class MoveAbilityBypassAbAttr extends AbAttr {
  constructor() {
    super(false);
  }

  apply(pokemon: Pokemon, passive: boolean, cancelled: Utils.BooleanHolder, args: any[]): boolean {
    cancelled.value = true;
    return true;
  }
}

export class UncopiableAbilityAbAttr extends AbAttr {
  constructor() {
    super(false);
  }
}

export class UnsuppressableAbilityAbAttr extends AbAttr {
  constructor() {
    super(false);
  }
}

export class UnswappableAbilityAbAttr extends AbAttr {
  constructor() {
    super(false);
  }
}

export class NoTransformAbilityAbAttr extends AbAttr {
  constructor() {
    super(false);
  }
}

function applyAbAttrsInternal<TAttr extends AbAttr>(attrType: { new(...args: any[]): TAttr },
  pokemon: Pokemon, applyFunc: AbAttrApplyFunc<TAttr>, args: any[], isAsync: boolean = false, showAbilityInstant: boolean = false, quiet: boolean = false, passive: boolean = false): Promise<void> {
  return new Promise(resolve => {
    if (!pokemon.canApplyAbility(passive)) {
      if (!passive)
        return applyAbAttrsInternal(attrType, pokemon, applyFunc, args, isAsync, showAbilityInstant, quiet, true).then(() => resolve());
      else
        return resolve();
    }

    const ability = (!passive ? pokemon.getAbility() : pokemon.getPassiveAbility());
    const attrs = ability.getAttrs(attrType) as TAttr[];

    const clearSpliceQueueAndResolve = () => {
      pokemon.scene.clearPhaseQueueSplice();
      if (!passive)
        return applyAbAttrsInternal(attrType, pokemon, applyFunc, args, isAsync, showAbilityInstant, quiet, true).then(() => resolve());
      else
        return resolve();
    };
    const applyNextAbAttr = () => {
      if (attrs.length)
        applyAbAttr(attrs.shift());
      else
        clearSpliceQueueAndResolve();
    };
    const applyAbAttr = (attr: TAttr) => {
      if (!canApplyAttr(pokemon, attr))
        return applyNextAbAttr();
      pokemon.scene.setPhaseQueueSplice();
      const onApplySuccess = () => {
        if (attr.showAbility && !quiet) {
          if (showAbilityInstant)
            pokemon.scene.abilityBar.showAbility(pokemon, passive);
          else
            queueShowAbility(pokemon, passive);
        }
        if (!quiet) {
          const message = attr.getTriggerMessage(pokemon, (!passive ? pokemon.getAbility() : pokemon.getPassiveAbility()).name, args);
          if (message) {
            if (isAsync)
              pokemon.scene.ui.showText(message, null, () => pokemon.scene.ui.showText(null, 0), null, true);
            else
              pokemon.scene.queueMessage(message);
          }
        }
      };
      const result = applyFunc(attr, passive);
      if (result instanceof Promise) {
        result.then(success => {
          if (success)
            onApplySuccess();
          applyNextAbAttr();
        });
      } else {
        if (result)
          onApplySuccess();
        applyNextAbAttr();
      }
    };
    applyNextAbAttr();
  });
}

export function applyAbAttrs(attrType: { new(...args: any[]): AbAttr }, pokemon: Pokemon, cancelled: Utils.BooleanHolder, ...args: any[]): Promise<void> {
  return applyAbAttrsInternal<AbAttr>(attrType, pokemon, (attr, passive) => attr.apply(pokemon, passive, cancelled, args), args);
}

export function applyPostBattleInitAbAttrs(attrType: { new(...args: any[]): PostBattleInitAbAttr },
  pokemon: Pokemon, ...args: any[]): Promise<void> {
  return applyAbAttrsInternal<PostBattleInitAbAttr>(attrType, pokemon, (attr, passive) => attr.applyPostBattleInit(pokemon, passive, args), args);
}

export function applyPreDefendAbAttrs(attrType: { new(...args: any[]): PreDefendAbAttr },
  pokemon: Pokemon, attacker: Pokemon, move: PokemonMove, cancelled: Utils.BooleanHolder, ...args: any[]): Promise<void> {
  const simulated = args.length > 1 && args[1];
  return applyAbAttrsInternal<PreDefendAbAttr>(attrType, pokemon, (attr, passive) => attr.applyPreDefend(pokemon, passive, attacker, move, cancelled, args), args, false, false, simulated);
}

export function applyPostDefendAbAttrs(attrType: { new(...args: any[]): PostDefendAbAttr },
  pokemon: Pokemon, attacker: Pokemon, move: PokemonMove, hitResult: HitResult, ...args: any[]): Promise<void> {
  return applyAbAttrsInternal<PostDefendAbAttr>(attrType, pokemon, (attr, passive) => attr.applyPostDefend(pokemon, passive, attacker, move, hitResult, args), args);
}

export function applyBattleStatMultiplierAbAttrs(attrType: { new(...args: any[]): BattleStatMultiplierAbAttr },
  pokemon: Pokemon, battleStat: BattleStat, statValue: Utils.NumberHolder, ...args: any[]): Promise<void> {
  return applyAbAttrsInternal<BattleStatMultiplierAbAttr>(attrType, pokemon, (attr, passive) => attr.applyBattleStat(pokemon, passive, battleStat, statValue, args), args);
}

export function applyPreAttackAbAttrs(attrType: { new(...args: any[]): PreAttackAbAttr },
  pokemon: Pokemon, defender: Pokemon, move: PokemonMove, ...args: any[]): Promise<void> {
  return applyAbAttrsInternal<PreAttackAbAttr>(attrType, pokemon, (attr, passive) => attr.applyPreAttack(pokemon, passive, defender, move, args), args);
}

export function applyPostAttackAbAttrs(attrType: { new(...args: any[]): PostAttackAbAttr },
  pokemon: Pokemon, defender: Pokemon, move: PokemonMove, hitResult: HitResult, ...args: any[]): Promise<void> {
  return applyAbAttrsInternal<PostAttackAbAttr>(attrType, pokemon, (attr, passive) => attr.applyPostAttack(pokemon, passive, defender, move, hitResult, args), args);
}

export function applyPostKnockOutAbAttrs(attrType: { new(...args: any[]): PostKnockOutAbAttr },
  pokemon: Pokemon, knockedOut: Pokemon, ...args: any[]): Promise<void> {
  return applyAbAttrsInternal<PostKnockOutAbAttr>(attrType, pokemon, (attr, passive) => attr.applyPostKnockOut(pokemon, passive, knockedOut, args), args);
} 

export function applyPostVictoryAbAttrs(attrType: { new(...args: any[]): PostVictoryAbAttr },
  pokemon: Pokemon, ...args: any[]): Promise<void> {
  return applyAbAttrsInternal<PostVictoryAbAttr>(attrType, pokemon, (attr, passive) => attr.applyPostVictory(pokemon, passive, args), args);
}

export function applyPostSummonAbAttrs(attrType: { new(...args: any[]): PostSummonAbAttr },
  pokemon: Pokemon, ...args: any[]): Promise<void> {
  return applyAbAttrsInternal<PostSummonAbAttr>(attrType, pokemon, (attr, passive) => attr.applyPostSummon(pokemon, passive, args), args);
}

export function applyPreSwitchOutAbAttrs(attrType: { new(...args: any[]): PreSwitchOutAbAttr },
  pokemon: Pokemon, ...args: any[]): Promise<void> {
  return applyAbAttrsInternal<PreSwitchOutAbAttr>(attrType, pokemon, (attr, passive) => attr.applyPreSwitchOut(pokemon, passive, args), args, false, true);
}

export function applyPreStatChangeAbAttrs(attrType: { new(...args: any[]): PreStatChangeAbAttr },
  pokemon: Pokemon, stat: BattleStat, cancelled: Utils.BooleanHolder, ...args: any[]): Promise<void> {
  return applyAbAttrsInternal<PreStatChangeAbAttr>(attrType, pokemon, (attr, passive) => attr.applyPreStatChange(pokemon, passive, stat, cancelled, args), args);
}

export function applyPostStatChangeAbAttrs(attrType: { new(...args: any[]): PostStatChangeAbAttr },
  pokemon: Pokemon, stats: BattleStat[], levels: integer, selfTarget: boolean, ...args: any[]): Promise<void> {
  return applyAbAttrsInternal<PostStatChangeAbAttr>(attrType, pokemon, (attr, passive) => attr.applyPostStatChange(pokemon, stats, levels, selfTarget, args), args);
}

export function applyPreSetStatusAbAttrs(attrType: { new(...args: any[]): PreSetStatusAbAttr },
  pokemon: Pokemon, effect: StatusEffect, cancelled: Utils.BooleanHolder, ...args: any[]): Promise<void> {
  const simulated = args.length > 1 && args[1];
  return applyAbAttrsInternal<PreSetStatusAbAttr>(attrType, pokemon, (attr, passive) => attr.applyPreSetStatus(pokemon, passive, effect, cancelled, args), args, false, false, !simulated);
}

export function applyPreApplyBattlerTagAbAttrs(attrType: { new(...args: any[]): PreApplyBattlerTagAbAttr },
  pokemon: Pokemon, tag: BattlerTag, cancelled: Utils.BooleanHolder, ...args: any[]): Promise<void> {
  return applyAbAttrsInternal<PreApplyBattlerTagAbAttr>(attrType, pokemon, (attr, passive) => attr.applyPreApplyBattlerTag(pokemon, passive, tag, cancelled, args), args);
}

export function applyPreWeatherEffectAbAttrs(attrType: { new(...args: any[]): PreWeatherEffectAbAttr },
  pokemon: Pokemon, weather: Weather, cancelled: Utils.BooleanHolder, ...args: any[]): Promise<void> {
  return applyAbAttrsInternal<PreWeatherDamageAbAttr>(attrType, pokemon, (attr, passive) => attr.applyPreWeatherEffect(pokemon, passive, weather, cancelled, args), args, false, true);
}

export function applyPostTurnAbAttrs(attrType: { new(...args: any[]): PostTurnAbAttr },
  pokemon: Pokemon, ...args: any[]): Promise<void> {
  return applyAbAttrsInternal<PostTurnAbAttr>(attrType, pokemon, (attr, passive) => attr.applyPostTurn(pokemon, passive, args), args);
}

export function applyPostWeatherChangeAbAttrs(attrType: { new(...args: any[]): PostWeatherChangeAbAttr },
  pokemon: Pokemon, weather: WeatherType, ...args: any[]): Promise<void> {
  return applyAbAttrsInternal<PostWeatherChangeAbAttr>(attrType, pokemon, (attr, passive) => attr.applyPostWeatherChange(pokemon, passive, weather, args), args);
}

export function applyPostWeatherLapseAbAttrs(attrType: { new(...args: any[]): PostWeatherLapseAbAttr },
  pokemon: Pokemon, weather: Weather, ...args: any[]): Promise<void> {
  return applyAbAttrsInternal<PostWeatherLapseAbAttr>(attrType, pokemon, (attr, passive) => attr.applyPostWeatherLapse(pokemon, passive, weather, args), args);
}

export function applyPostTerrainChangeAbAttrs(attrType: { new(...args: any[]): PostTerrainChangeAbAttr },
  pokemon: Pokemon, terrain: TerrainType, ...args: any[]): Promise<void> {
  return applyAbAttrsInternal<PostTerrainChangeAbAttr>(attrType, pokemon, (attr, passive) => attr.applyPostTerrainChange(pokemon, passive, terrain, args), args);
}

export function applyCheckTrappedAbAttrs(attrType: { new(...args: any[]): CheckTrappedAbAttr },
  pokemon: Pokemon, trapped: Utils.BooleanHolder, ...args: any[]): Promise<void> {
  return applyAbAttrsInternal<CheckTrappedAbAttr>(attrType, pokemon, (attr, passive) => attr.applyCheckTrapped(pokemon, passive, trapped, args), args, true);
}

export function applyPostBattleAbAttrs(attrType: { new(...args: any[]): PostBattleAbAttr },
  pokemon: Pokemon, ...args: any[]): Promise<void> {
  return applyAbAttrsInternal<PostBattleAbAttr>(attrType, pokemon, (attr, passive) => attr.applyPostBattle(pokemon, passive, args), args);
}

export function applyPostFaintAbAttrs(attrType: { new(...args: any[]): PostFaintAbAttr },
  pokemon: Pokemon, attacker: Pokemon, move: PokemonMove, hitResult: HitResult, ...args: any[]): Promise<void> {
  return applyAbAttrsInternal<PostFaintAbAttr>(attrType, pokemon, (attr, passive) => attr.applyPostFaint(pokemon, passive, attacker, move, hitResult, args), args);
}

function canApplyAttr(pokemon: Pokemon, attr: AbAttr): boolean {
  const condition = attr.getCondition();
  return !condition || condition(pokemon);
}

function queueShowAbility(pokemon: Pokemon, passive: boolean): void {
  pokemon.scene.unshiftPhase(new ShowAbilityPhase(pokemon.scene, pokemon.id, passive));
  pokemon.scene.clearPhaseQueueSplice();
}

export const allAbilities = [ new Ability(Abilities.NONE, "-", "", 3) ];

export function initAbilities() {
  allAbilities.push(
    new Ability(Abilities.STENCH, "Stench (N)", "By releasing stench when attacking, this Pokémon may cause the target to flinch.", 3),
    new Ability(Abilities.DRIZZLE, "Drizzle", "The Pokémon makes it rain when it enters a battle.", 3)
      .attr(PostSummonWeatherChangeAbAttr, WeatherType.RAIN)
      .attr(PostBiomeChangeWeatherChangeAbAttr, WeatherType.RAIN),
    new Ability(Abilities.SPEED_BOOST, "Speed Boost", "Its Speed stat is boosted every turn.", 3)
      .attr(PostTurnStatChangeAbAttr, BattleStat.SPD, 1),
    new Ability(Abilities.BATTLE_ARMOR, "Battle Armor", "Hard armor protects the Pokémon from critical hits.", 3)
      .attr(BlockCritAbAttr)
      .ignorable(),
    new Ability(Abilities.STURDY, "Sturdy", "It cannot be knocked out with one hit. One-hit KO moves cannot knock it out, either.", 3)    
      .attr(PreDefendFullHpEndureAbAttr)
      .attr(BlockOneHitKOAbAttr)
      .ignorable(),
    new Ability(Abilities.DAMP, "Damp (N)", "Prevents the use of explosive moves, such as Self-Destruct, by dampening its surroundings.", 3)
      .ignorable(),
    new Ability(Abilities.LIMBER, "Limber", "Its limber body protects the Pokémon from paralysis.", 3)
      .attr(StatusEffectImmunityAbAttr, StatusEffect.PARALYSIS)
      .ignorable(),
    new Ability(Abilities.SAND_VEIL, "Sand Veil", "Boosts the Pokémon's evasiveness in a sandstorm.", 3)
      .attr(BattleStatMultiplierAbAttr, BattleStat.EVA, 1.2)
      .attr(BlockWeatherDamageAttr, WeatherType.SANDSTORM)
      .condition(getWeatherCondition(WeatherType.SANDSTORM))
      .ignorable(),
    new Ability(Abilities.STATIC, "Static", "The Pokémon is charged with static electricity, so contact with it may cause paralysis.", 3)
      .attr(PostDefendContactApplyStatusEffectAbAttr, 30, StatusEffect.PARALYSIS),
    new Ability(Abilities.VOLT_ABSORB, "Volt Absorb", "Restores HP if hit by an Electric-type move instead of taking damage.", 3)
      .attr(TypeImmunityHealAbAttr, Type.ELECTRIC)
      .ignorable(),
    new Ability(Abilities.WATER_ABSORB, "Water Absorb", "Restores HP if hit by a Water-type move instead of taking damage.", 3)
      .attr(TypeImmunityHealAbAttr, Type.WATER)
      .ignorable(),
    new Ability(Abilities.OBLIVIOUS, "Oblivious", "The Pokémon is oblivious, and that keeps it from being infatuated or falling for taunts.", 3)
      .attr(BattlerTagImmunityAbAttr, BattlerTagType.INFATUATED)
      .ignorable(),
    new Ability(Abilities.CLOUD_NINE, "Cloud Nine", "Eliminates the effects of weather.", 3)
      .attr(SuppressWeatherEffectAbAttr),
    new Ability(Abilities.COMPOUND_EYES, "Compound Eyes", "The Pokémon's compound eyes boost its accuracy.", 3)
      .attr(BattleStatMultiplierAbAttr, BattleStat.ACC, 1.3),
    new Ability(Abilities.INSOMNIA, "Insomnia", "The Pokémon is suffering from insomnia and cannot fall asleep.", 3)
      .attr(StatusEffectImmunityAbAttr, StatusEffect.SLEEP)
      .attr(BattlerTagImmunityAbAttr, BattlerTagType.DROWSY)
      .ignorable(),
    new Ability(Abilities.COLOR_CHANGE, "Color Change", "The Pokémon's type becomes the type of the move used on it.", 3)
      .attr(PostDefendTypeChangeAbAttr),
    new Ability(Abilities.IMMUNITY, "Immunity", "The immune system of the Pokémon prevents it from getting poisoned.", 3)
      .attr(StatusEffectImmunityAbAttr, StatusEffect.POISON, StatusEffect.TOXIC)
      .ignorable(),
    new Ability(Abilities.FLASH_FIRE, "Flash Fire", "Powers up the Pokémon's Fire-type moves if it's hit by one.", 3)
      .attr(TypeImmunityAddBattlerTagAbAttr, Type.FIRE, BattlerTagType.FIRE_BOOST, 1, (pokemon: Pokemon) => !pokemon.status || pokemon.status.effect !== StatusEffect.FREEZE)
      .ignorable(),
    new Ability(Abilities.SHIELD_DUST, "Shield Dust (N)", "This Pokémon's dust blocks the additional effects of attacks taken.", 3)
      .ignorable(),
    new Ability(Abilities.OWN_TEMPO, "Own Tempo", "This Pokémon has its own tempo, and that prevents it from becoming confused.", 3)
      .attr(BattlerTagImmunityAbAttr, BattlerTagType.CONFUSED)
      .ignorable(),
    new Ability(Abilities.SUCTION_CUPS, "Suction Cups (N)", "This Pokémon uses suction cups to stay in one spot to negate all moves and items that force switching out.", 3)
      .ignorable(),
    new Ability(Abilities.INTIMIDATE, "Intimidate", "The Pokémon intimidates opposing Pokémon upon entering battle, lowering their Attack stat.", 3)
      .attr(PostSummonStatChangeAbAttr, BattleStat.ATK, -1),
    new Ability(Abilities.SHADOW_TAG, "Shadow Tag", "This Pokémon steps on the opposing Pokémon's shadow to prevent it from escaping.", 3)
      .attr(ArenaTrapAbAttr),
    new Ability(Abilities.ROUGH_SKIN, "Rough Skin", "This Pokémon inflicts damage with its rough skin to the attacker on contact.", 3)
      .attr(PostDefendContactDamageAbAttr, 8)
      .bypassFaint(),
    new Ability(Abilities.WONDER_GUARD, "Wonder Guard", "Its mysterious power only lets supereffective moves hit the Pokémon.", 3)
      .attr(NonSuperEffectiveImmunityAbAttr)
      .attr(UncopiableAbilityAbAttr)
      .attr(UnswappableAbilityAbAttr)
      .ignorable(),
    new Ability(Abilities.LEVITATE, "Levitate", "By floating in the air, the Pokémon receives full immunity to all Ground-type moves.", 3)
      .attr(TypeImmunityAbAttr, Type.GROUND, (pokemon: Pokemon) => !pokemon.getTag(BattlerTagType.IGNORE_FLYING) && !pokemon.scene.arena.getTag(ArenaTagType.GRAVITY))
      .ignorable(),
    new Ability(Abilities.EFFECT_SPORE, "Effect Spore", "Contact with the Pokémon may inflict poison, sleep, or paralysis on its attacker.", 3)
      .attr(PostDefendContactApplyStatusEffectAbAttr, 10, StatusEffect.POISON, StatusEffect.PARALYSIS, StatusEffect.SLEEP),
    new Ability(Abilities.SYNCHRONIZE, "Synchronize (N)", "The attacker will receive the same status condition if it inflicts a burn, poison, or paralysis to the Pokémon.", 3)
      .attr(SyncEncounterNatureAbAttr),
    new Ability(Abilities.CLEAR_BODY, "Clear Body", "Prevents other Pokémon's moves or Abilities from lowering the Pokémon's stats.", 3)
      .attr(ProtectStatAbAttr)
      .ignorable(),
    new Ability(Abilities.NATURAL_CURE, "Natural Cure", "All status conditions heal when the Pokémon switches out.", 3)
      .attr(PreSwitchOutResetStatusAbAttr),
    new Ability(Abilities.LIGHTNING_ROD, "Lightning Rod", "The Pokémon draws in all Electric-type moves. Instead of being hit by Electric-type moves, it boosts its Sp. Atk.", 3)
      .attr(RedirectTypeMoveAbAttr, Type.ELECTRIC)
      .attr(TypeImmunityStatChangeAbAttr, Type.ELECTRIC, BattleStat.SPATK, 1)
      .ignorable(),
    new Ability(Abilities.SERENE_GRACE, "Serene Grace (N)", "Boosts the likelihood of additional effects occurring when attacking.", 3),
    new Ability(Abilities.SWIFT_SWIM, "Swift Swim", "Boosts the Pokémon's Speed stat in rain.", 3)
      .attr(BattleStatMultiplierAbAttr, BattleStat.SPD, 2)
      .condition(getWeatherCondition(WeatherType.RAIN, WeatherType.HEAVY_RAIN)),
    new Ability(Abilities.CHLOROPHYLL, "Chlorophyll", "Boosts the Pokémon's Speed stat in harsh sunlight.", 3)
      .attr(BattleStatMultiplierAbAttr, BattleStat.SPD, 2)
      .condition(getWeatherCondition(WeatherType.SUNNY, WeatherType.HARSH_SUN)),
    new Ability(Abilities.ILLUMINATE, "Illuminate", "By illuminating its surroundings, the Pokémon raises the likelihood of meeting wild Pokémon and prevents its accuracy from being lowered.", 3)
      .attr(ProtectStatAbAttr, BattleStat.ACC)
      .attr(DoubleBattleChanceAbAttr)
      .ignorable(),
    new Ability(Abilities.TRACE, "Trace", "When it enters a battle, the Pokémon copies an opposing Pokémon's Ability.", 3)
      .attr(TraceAbAttr)
      .attr(UncopiableAbilityAbAttr),
    new Ability(Abilities.HUGE_POWER, "Huge Power", "Doubles the Pokémon's Attack stat.", 3)
      .attr(BattleStatMultiplierAbAttr, BattleStat.ATK, 2),
    new Ability(Abilities.POISON_POINT, "Poison Point", "Contact with the Pokémon may poison the attacker.", 3)
      .attr(PostDefendContactApplyStatusEffectAbAttr, 30, StatusEffect.POISON),
    new Ability(Abilities.INNER_FOCUS, "Inner Focus", "The Pokémon's intensely focused, and that protects the Pokémon from flinching.", 3)
      .attr(BattlerTagImmunityAbAttr, BattlerTagType.FLINCHED)
      .ignorable(),
    new Ability(Abilities.MAGMA_ARMOR, "Magma Armor", "The Pokémon is covered with hot magma, which prevents the Pokémon from becoming frozen.", 3)
      .attr(StatusEffectImmunityAbAttr, StatusEffect.FREEZE)
      .ignorable(),
    new Ability(Abilities.WATER_VEIL, "Water Veil", "The Pokémon is covered with a water veil, which prevents the Pokémon from getting a burn.", 3)
      .attr(StatusEffectImmunityAbAttr, StatusEffect.BURN)
      .ignorable(),
    new Ability(Abilities.MAGNET_PULL, "Magnet Pull (N)", "Prevents Steel-type Pokémon from escaping using its magnetic force.", 3)
      /*.attr(ArenaTrapAbAttr)
      .condition((pokemon: Pokemon) => pokemon.getOpponent()?.isOfType(Type.STEEL))*/,
    new Ability(Abilities.SOUNDPROOF, "Soundproof", "Soundproofing gives the Pokémon full immunity to all sound-based moves.", 3)
      .attr(MoveImmunityAbAttr, (pokemon, attacker, move) => pokemon !== attacker && move.getMove().hasFlag(MoveFlags.SOUND_BASED))
      .ignorable(),
    new Ability(Abilities.RAIN_DISH, "Rain Dish", "The Pokémon gradually regains HP in rain.", 3)
      .attr(PostWeatherLapseHealAbAttr, 1, WeatherType.RAIN, WeatherType.HEAVY_RAIN),
    new Ability(Abilities.SAND_STREAM, "Sand Stream", "The Pokémon summons a sandstorm when it enters a battle.", 3)
      .attr(PostSummonWeatherChangeAbAttr, WeatherType.SANDSTORM)
      .attr(PostBiomeChangeWeatherChangeAbAttr, WeatherType.SANDSTORM),
    new Ability(Abilities.PRESSURE, "Pressure", "By putting pressure on the opposing Pokémon, it raises their PP usage.", 3)
      .attr(PostSummonMessageAbAttr, (pokemon: Pokemon) => getPokemonMessage(pokemon, ' is exerting its Pressure!')),
    new Ability(Abilities.THICK_FAT, "Thick Fat", "The Pokémon is protected by a layer of thick fat, which halves the damage taken from Fire- and Ice-type moves.", 3)
      .attr(ReceivedTypeDamageMultiplierAbAttr, Type.FIRE, 0.5)
      .attr(ReceivedTypeDamageMultiplierAbAttr, Type.ICE, 0.5)
      .ignorable(),
    new Ability(Abilities.EARLY_BIRD, "Early Bird", "The Pokémon awakens from sleep twice as fast as other Pokémon.", 3)
      .attr(ReduceStatusEffectDurationAbAttr, StatusEffect.SLEEP),
    new Ability(Abilities.FLAME_BODY, "Flame Body", "Contact with the Pokémon may burn the attacker.", 3)
      .attr(PostDefendContactApplyStatusEffectAbAttr, 30, StatusEffect.BURN),
    new Ability(Abilities.RUN_AWAY, "Run Away", "Enables a sure getaway from wild Pokémon.", 3)
      .attr(RunSuccessAbAttr),
    new Ability(Abilities.KEEN_EYE, "Keen Eye", "Keen eyes prevent other Pokémon from lowering this Pokémon's accuracy.", 3)
      .attr(ProtectStatAbAttr, BattleStat.ACC)
      .ignorable(),
    new Ability(Abilities.HYPER_CUTTER, "Hyper Cutter", "The Pokémon's proud of its powerful pincers. They prevent other Pokémon from lowering its Attack stat.", 3)
      .attr(ProtectStatAbAttr, BattleStat.ATK)
      .ignorable(),
    new Ability(Abilities.PICKUP, "Pickup", "The Pokémon may pick up the item an opposing Pokémon held during a battle.", 3)
      .attr(PostBattleLootAbAttr),
    new Ability(Abilities.TRUANT, "Truant", "The Pokémon can't use a move if it had used a move on the previous turn.", 3)
      .attr(PostSummonAddBattlerTagAbAttr, BattlerTagType.TRUANT, 1, false),
    new Ability(Abilities.HUSTLE, "Hustle", "Boosts the Attack stat, but lowers accuracy.", 3)
      .attr(BattleStatMultiplierAbAttr, BattleStat.ATK, 1.5)
      .attr(BattleStatMultiplierAbAttr, BattleStat.ACC, 0.8),
    new Ability(Abilities.CUTE_CHARM, "Cute Charm", "Contact with the Pokémon may cause infatuation.", 3)
      .attr(PostDefendContactApplyTagChanceAbAttr, 30, BattlerTagType.INFATUATED),
    new Ability(Abilities.PLUS, "Plus (N)", "Boosts the Sp. Atk stat of the Pokémon if an ally with the Plus or Minus Ability is also in battle.", 3),
    new Ability(Abilities.MINUS, "Minus (N)", "Boosts the Sp. Atk stat of the Pokémon if an ally with the Plus or Minus Ability is also in battle.", 3),
    new Ability(Abilities.FORECAST, "Forecast (N)", "The Pokémon transforms with the weather to change its type to Water, Fire, or Ice.", 3)
      .attr(UncopiableAbilityAbAttr),
    new Ability(Abilities.STICKY_HOLD, "Sticky Hold", "Items held by the Pokémon are stuck fast and cannot be removed by other Pokémon.", 3)
      .attr(BlockItemTheftAbAttr)
      .bypassFaint()
      .ignorable(),
    new Ability(Abilities.SHED_SKIN, "Shed Skin", "The Pokémon may heal its own status conditions by shedding its skin.", 3)
      .conditionalAttr(pokemon => !Utils.randSeedInt(3), PostTurnResetStatusAbAttr),
    new Ability(Abilities.GUTS, "Guts", "It's so gutsy that having a status condition boosts the Pokémon's Attack stat.", 3)
      .attr(BypassBurnDamageReductionAbAttr)
      .conditionalAttr(pokemon => !!pokemon.status, BattleStatMultiplierAbAttr, BattleStat.ATK, 1.5),
    new Ability(Abilities.MARVEL_SCALE, "Marvel Scale", "The Pokémon's marvelous scales boost the Defense stat if it has a status condition.", 3)
      .conditionalAttr(pokemon => !!pokemon.status, BattleStatMultiplierAbAttr, BattleStat.DEF, 1.5)
      .ignorable(),
    new Ability(Abilities.LIQUID_OOZE, "Liquid Ooze (N)", "The oozed liquid has a strong stench, which damages attackers using any draining move.", 3),
    new Ability(Abilities.OVERGROW, "Overgrow", "Powers up Grass-type moves when the Pokémon's HP is low.", 3)
      .attr(LowHpMoveTypePowerBoostAbAttr, Type.GRASS),
    new Ability(Abilities.BLAZE, "Blaze", "Powers up Fire-type moves when the Pokémon's HP is low.", 3)
      .attr(LowHpMoveTypePowerBoostAbAttr, Type.FIRE),
    new Ability(Abilities.TORRENT, "Torrent", "Powers up Water-type moves when the Pokémon's HP is low.", 3)
      .attr(LowHpMoveTypePowerBoostAbAttr, Type.WATER),
    new Ability(Abilities.SWARM, "Swarm", "Powers up Bug-type moves when the Pokémon's HP is low.", 3)
      .attr(LowHpMoveTypePowerBoostAbAttr, Type.BUG),
    new Ability(Abilities.ROCK_HEAD, "Rock Head", "Protects the Pokémon from recoil damage.", 3)
      .attr(BlockRecoilDamageAttr),
    new Ability(Abilities.DROUGHT, "Drought", "Turns the sunlight harsh when the Pokémon enters a battle.", 3)
      .attr(PostSummonWeatherChangeAbAttr, WeatherType.SUNNY)
      .attr(PostBiomeChangeWeatherChangeAbAttr, WeatherType.SUNNY),
    new Ability(Abilities.ARENA_TRAP, "Arena Trap", "Prevents opposing Pokémon from fleeing.", 3)
      .attr(ArenaTrapAbAttr),
    new Ability(Abilities.VITAL_SPIRIT, "Vital Spirit", "The Pokémon is full of vitality, and that prevents it from falling asleep.", 3)
      .attr(StatusEffectImmunityAbAttr, StatusEffect.SLEEP)
      .attr(BattlerTagImmunityAbAttr, BattlerTagType.DROWSY)
      .ignorable(),
    new Ability(Abilities.WHITE_SMOKE, "White Smoke", "The Pokémon is protected by its white smoke, which prevents other Pokémon from lowering its stats.", 3)
      .attr(ProtectStatAbAttr)
      .ignorable(),
    new Ability(Abilities.PURE_POWER, "Pure Power", "Using its pure power, the Pokémon doubles its Attack stat.", 3)
      .attr(BattleStatMultiplierAbAttr, BattleStat.ATK, 2),
    new Ability(Abilities.SHELL_ARMOR, "Shell Armor", "A hard shell protects the Pokémon from critical hits.", 3)
      .attr(BlockCritAbAttr)
      .ignorable(),
    new Ability(Abilities.AIR_LOCK, "Air Lock", "Eliminates the effects of weather.", 3)
      .attr(SuppressWeatherEffectAbAttr, true),
    new Ability(Abilities.TANGLED_FEET, "Tangled Feet", "Raises evasiveness if the Pokémon is confused.", 4)
      .conditionalAttr(pokemon => !!pokemon.getTag(BattlerTagType.CONFUSED), BattleStatMultiplierAbAttr, BattleStat.EVA, 2)
      .ignorable(),
    new Ability(Abilities.MOTOR_DRIVE, "Motor Drive", "Boosts its Speed stat if hit by an Electric-type move instead of taking damage.", 4)
      .attr(TypeImmunityStatChangeAbAttr, Type.ELECTRIC, BattleStat.SPD, 1)
      .ignorable(),
    new Ability(Abilities.RIVALRY, "Rivalry", "Becomes competitive and deals more damage to Pokémon of the same gender, but deals less to Pokémon of the opposite gender.", 4)
      .attr(MovePowerBoostAbAttr, (user, target, move) => user.gender !== Gender.GENDERLESS && target.gender !== Gender.GENDERLESS && user.gender === target.gender, 1.25)
      .attr(MovePowerBoostAbAttr, (user, target, move) => user.gender !== Gender.GENDERLESS && target.gender !== Gender.GENDERLESS && user.gender !== target.gender, 0.75),
    new Ability(Abilities.STEADFAST, "Steadfast", "The Pokémon's determination boosts the Speed stat each time the Pokémon flinches.", 4)
      .attr(FlinchStatChangeAbAttr, BattleStat.SPD, 1),
    new Ability(Abilities.SNOW_CLOAK, "Snow Cloak", "Boosts evasiveness in a hailstorm.", 4)
      .attr(BattleStatMultiplierAbAttr, BattleStat.EVA, 1.2)
      .attr(BlockWeatherDamageAttr, WeatherType.HAIL)
      .condition(getWeatherCondition(WeatherType.HAIL))
      .ignorable(),
    new Ability(Abilities.GLUTTONY, "Gluttony", "Makes the Pokémon eat a held Berry when its HP drops to half or less, which is sooner than usual.", 4)
      .attr(ReduceBerryUseThresholdAbAttr),
    new Ability(Abilities.ANGER_POINT, "Anger Point", "The Pokémon is angered when it takes a critical hit, and that maxes its Attack stat.", 4)
      .attr(PostDefendCritStatChangeAbAttr, BattleStat.ATK, 6),
    new Ability(Abilities.UNBURDEN, "Unburden (N)", "Boosts the Speed stat if the Pokémon's held item is used or lost.", 4),
    new Ability(Abilities.HEATPROOF, "Heatproof", "The heatproof body of the Pokémon halves the damage from Fire-type moves that hit it.", 4)
      .attr(ReceivedTypeDamageMultiplierAbAttr, Type.FIRE, 0.5)
      .ignorable(),
    new Ability(Abilities.SIMPLE, "Simple", "The stat changes the Pokémon receives are doubled.", 4)
      .attr(StatChangeMultiplierAbAttr, 2)
      .ignorable(),
    new Ability(Abilities.DRY_SKIN, "Dry Skin", "Restores HP in rain or when hit by Water-type moves. Reduces HP in harsh sunlight, and increases the damage received from Fire-type moves.", 4)
      .attr(PostWeatherLapseDamageAbAttr, 2, WeatherType.SUNNY, WeatherType.HARSH_SUN)
      .attr(PostWeatherLapseHealAbAttr, 2, WeatherType.RAIN, WeatherType.HEAVY_RAIN)
      .attr(ReceivedTypeDamageMultiplierAbAttr, Type.FIRE, 1.25)
      .attr(TypeImmunityHealAbAttr, Type.WATER)
      .ignorable(),
    new Ability(Abilities.DOWNLOAD, "Download", "Compares an opposing Pokémon's Defense and Sp. Def stats before raising its own Attack or Sp. Atk stat—whichever will be more effective.", 4)
      .attr(DownloadAbAttr),
    new Ability(Abilities.IRON_FIST, "Iron Fist", "Powers up punching moves.", 4)
      .attr(MovePowerBoostAbAttr, (user, target, move) => move.hasFlag(MoveFlags.PUNCHING_MOVE), 1.2),
    new Ability(Abilities.POISON_HEAL, "Poison Heal (N)", "Restores HP if the Pokémon is poisoned instead of losing HP.", 4),
    new Ability(Abilities.ADAPTABILITY, "Adaptability", "Powers up moves of the same type as the Pokémon.", 4)
      .attr(StabBoostAbAttr),
    new Ability(Abilities.SKILL_LINK, "Skill Link", "Maximizes the number of times multistrike moves hit.", 4)
      .attr(MaxMultiHitAbAttr),
    new Ability(Abilities.HYDRATION, "Hydration", "Heals status conditions if it's raining.", 4)
      .attr(PostTurnResetStatusAbAttr)
      .condition(getWeatherCondition(WeatherType.RAIN, WeatherType.HEAVY_RAIN)),
    new Ability(Abilities.SOLAR_POWER, "Solar Power", "Boosts the Sp. Atk stat in harsh sunlight, but HP decreases every turn.", 4)
      .attr(PostWeatherLapseDamageAbAttr, 2, WeatherType.SUNNY, WeatherType.HARSH_SUN)
      .attr(BattleStatMultiplierAbAttr, BattleStat.SPATK, 1.5)
      .condition(getWeatherCondition(WeatherType.SUNNY, WeatherType.HARSH_SUN)),
    new Ability(Abilities.QUICK_FEET, "Quick Feet", "Boosts the Speed stat if the Pokémon has a status condition.", 4)
      .conditionalAttr(pokemon => pokemon.status.effect === StatusEffect.PARALYSIS, BattleStatMultiplierAbAttr, BattleStat.SPD, 2)
      .conditionalAttr(pokemon => !!pokemon.status, BattleStatMultiplierAbAttr, BattleStat.SPD, 1.5),
    new Ability(Abilities.NORMALIZE, "Normalize", "All the Pokémon's moves become Normal type. The power of those moves is boosted a little.", 4)
      .attr(MoveTypeChangeAttr, Type.NORMAL, 1.2, (user, target, move) => move.id !== Moves.HIDDEN_POWER && move.id !== Moves.WEATHER_BALL && 
            move.id !== Moves.NATURAL_GIFT && move.id !== Moves.JUDGMENT && move.id !== Moves.TECHNO_BLAST),
    new Ability(Abilities.SNIPER, "Sniper (N)", "Powers up moves if they become critical hits when attacking.", 4),
    new Ability(Abilities.MAGIC_GUARD, "Magic Guard", "The Pokémon only takes damage from attacks.", 4)
      .attr(BlockNonDirectDamageAbAttr),
    new Ability(Abilities.NO_GUARD, "No Guard (N)", "The Pokémon employs no-guard tactics to ensure incoming and outgoing attacks always land.", 4),
    new Ability(Abilities.STALL, "Stall (N)", "The Pokémon moves after all other Pokémon do.", 4),
    new Ability(Abilities.TECHNICIAN, "Technician", "Powers up the Pokémon's weaker moves.", 4)
      .attr(MovePowerBoostAbAttr, (user, target, move) => move.power <= 60, 1.5),
    new Ability(Abilities.LEAF_GUARD, "Leaf Guard", "Prevents status conditions in harsh sunlight.", 4)
      .attr(StatusEffectImmunityAbAttr)
      .condition(getWeatherCondition(WeatherType.SUNNY, WeatherType.HARSH_SUN))
      .ignorable(),
    new Ability(Abilities.KLUTZ, "Klutz (N)", "The Pokémon can't use any held items.", 4),
    new Ability(Abilities.MOLD_BREAKER, "Mold Breaker", "Moves can be used on the target regardless of its Abilities.", 4)
      .attr(PostSummonMessageAbAttr, (pokemon: Pokemon) => getPokemonMessage(pokemon, ' breaks the mold!'))
      .attr(MoveAbilityBypassAbAttr),
    new Ability(Abilities.SUPER_LUCK, "Super Luck (P)", "The Pokémon is so lucky that the critical-hit ratios of its moves are boosted.", 4)
      .attr(BonusCritAbAttr),
    new Ability(Abilities.AFTERMATH, "Aftermath", "Damages the attacker if it contacts the Pokémon with a finishing hit.", 4)
      .attr(PostFaintContactDamageAbAttr,4)
      .bypassFaint(),
    new Ability(Abilities.ANTICIPATION, "Anticipation (N)", "The Pokémon can sense an opposing Pokémon's dangerous moves.", 4),
    new Ability(Abilities.FOREWARN, "Forewarn (N)", "When it enters a battle, the Pokémon can tell one of the moves an opposing Pokémon has.", 4),
    new Ability(Abilities.UNAWARE, "Unaware", "When attacking, the Pokémon ignores the target Pokémon's stat changes.", 4)
      .attr(IgnoreOpponentStatChangesAbAttr)
      .ignorable(),
    new Ability(Abilities.TINTED_LENS, "Tinted Lens", "The Pokémon can use \"not very effective\" moves to deal regular damage.", 4)
      .attr(MovePowerBoostAbAttr, (user, target, move) => target.getAttackTypeEffectiveness(move.type) <= 0.5, 2),
    new Ability(Abilities.FILTER, "Filter", "Reduces the power of supereffective attacks taken.", 4)
      .attr(ReceivedMoveDamageMultiplierAbAttr,(target, user, move) => target.getAttackTypeEffectiveness(move.type) >= 2, 0.75)
      .ignorable(),
    new Ability(Abilities.SLOW_START, "Slow Start", "For five turns, the Pokémon's Attack and Speed stats are halved.", 4)
      .attr(PostSummonAddBattlerTagAbAttr, BattlerTagType.SLOW_START, 5),
    new Ability(Abilities.SCRAPPY, "Scrappy (N)", "The Pokémon can hit Ghost-type Pokémon with Normal- and Fighting-type moves.", 4),
    new Ability(Abilities.STORM_DRAIN, "Storm Drain", "Draws in all Water-type moves. Instead of being hit by Water-type moves, it boosts its Sp. Atk.", 4)
      .attr(RedirectTypeMoveAbAttr, Type.WATER)
      .attr(TypeImmunityStatChangeAbAttr, Type.WATER, BattleStat.SPATK, 1)
      .ignorable(),
    new Ability(Abilities.ICE_BODY, "Ice Body", "The Pokémon gradually regains HP in a hailstorm.", 4)
      .attr(PostWeatherLapseHealAbAttr, 1, WeatherType.HAIL),
    new Ability(Abilities.SOLID_ROCK, "Solid Rock", "Reduces the power of supereffective attacks taken.", 4)
      .attr(ReceivedMoveDamageMultiplierAbAttr,(target, user, move) => target.getAttackTypeEffectiveness(move.type) >= 2, 0.75)
      .ignorable(),
    new Ability(Abilities.SNOW_WARNING, "Snow Warning", "The Pokémon summons a hailstorm when it enters a battle.", 4)
      .attr(PostSummonWeatherChangeAbAttr, WeatherType.HAIL)
      .attr(PostBiomeChangeWeatherChangeAbAttr, WeatherType.HAIL),
    new Ability(Abilities.HONEY_GATHER, "Honey Gather (N)", "The Pokémon may gather Honey after a battle.", 4),
    new Ability(Abilities.FRISK, "Frisk (N)", "When it enters a battle, the Pokémon can check an opposing Pokémon's held item.", 4),
    new Ability(Abilities.RECKLESS, "Reckless", "Powers up moves that have recoil damage.", 4)
      .attr(MovePowerBoostAbAttr, (user, target, move) => move.getAttrs(RecoilAttr).length && move.id !== Moves.STRUGGLE, 1.2),
    new Ability(Abilities.MULTITYPE, "Multitype (N)", "Changes the Pokémon's type to match the Plate or Z-Crystal it holds.", 4)
      .attr(UncopiableAbilityAbAttr)
      .attr(UnswappableAbilityAbAttr)
      .attr(UnsuppressableAbilityAbAttr),
    new Ability(Abilities.FLOWER_GIFT, "Flower Gift (P)", "Boosts the Attack and Sp. Def stats of itself and allies in harsh sunlight.", 4)
      .conditionalAttr(getWeatherCondition(WeatherType.SUNNY || WeatherType.HARSH_SUN), BattleStatMultiplierAbAttr, BattleStat.ATK, 1.5)
      .conditionalAttr(getWeatherCondition(WeatherType.SUNNY || WeatherType.HARSH_SUN), BattleStatMultiplierAbAttr, BattleStat.SPDEF, 1.5)
      .attr(UncopiableAbilityAbAttr)
      .ignorable(),
    new Ability(Abilities.BAD_DREAMS, "Bad Dreams (N)", "Reduces the HP of sleeping opposing Pokémon.", 4),
    new Ability(Abilities.PICKPOCKET, "Pickpocket", "Steals an item from an attacker that made direct contact.", 5)
      .attr(PostDefendStealHeldItemAbAttr, (target, user, move) => move.hasFlag(MoveFlags.MAKES_CONTACT)),
    new Ability(Abilities.SHEER_FORCE, "Sheer Force (N)", "Removes additional effects to increase the power of moves when attacking.", 5),
    new Ability(Abilities.CONTRARY, "Contrary", "Makes stat changes have an opposite effect.", 5)
      .attr(StatChangeMultiplierAbAttr, -1)
      .ignorable(),
    new Ability(Abilities.UNNERVE, "Unnerve", "Unnerves opposing Pokémon and makes them unable to eat Berries.", 5)
      .attr(PreventBerryUseAbAttr),
    new Ability(Abilities.DEFIANT, "Defiant", "Boosts the Pokémon's Attack stat sharply when its stats are lowered.", 5)
      .attr(PostStatChangeStatChangeAbAttr, (target, statsChanged, levels) => levels < 0, [BattleStat.ATK], 2),
    new Ability(Abilities.DEFEATIST, "Defeatist", "Halves the Pokémon's Attack and Sp. Atk stats when its HP becomes half or less.", 5)
      .attr(BattleStatMultiplierAbAttr, BattleStat.ATK, 0.5)
      .attr(BattleStatMultiplierAbAttr, BattleStat.SPATK, 0.5)
      .condition((pokemon) => pokemon.getHpRatio() <= 0.5),
    new Ability(Abilities.CURSED_BODY, "Cursed Body (N)", "May disable a move used on the Pokémon.", 5),
    new Ability(Abilities.HEALER, "Healer (N)", "Sometimes heals an ally's status condition.", 5),
    new Ability(Abilities.FRIEND_GUARD, "Friend Guard (N)", "Reduces damage done to allies.", 5)
      .ignorable(),
    new Ability(Abilities.WEAK_ARMOR, "Weak Armor", "Physical attacks to the Pokémon lower its Defense stat but sharply raise its Speed stat.", 5)
      .attr(PostDefendStatChangeAbAttr, (target, user, move) => move.category === MoveCategory.PHYSICAL, BattleStat.DEF, -1)
      .attr(PostDefendStatChangeAbAttr, (target, user, move) => move.category === MoveCategory.PHYSICAL, BattleStat.SPD, 2),
    new Ability(Abilities.HEAVY_METAL, "Heavy Metal", "Doubles the Pokémon's weight.", 5)
      .attr(WeightMultiplierAbAttr, 2)
      .ignorable(),
    new Ability(Abilities.LIGHT_METAL, "Light Metal", "Halves the Pokémon's weight.", 5)
      .attr(WeightMultiplierAbAttr, 0.5)
      .ignorable(),
    new Ability(Abilities.MULTISCALE, "Multiscale", "Reduces the amount of damage the Pokémon takes while its HP is full.", 5)
      .attr(ReceivedMoveDamageMultiplierAbAttr,(target, user, move) => target.getHpRatio() === 1, 0.5)
      .ignorable(),
    new Ability(Abilities.TOXIC_BOOST, "Toxic Boost", "Powers up physical attacks when the Pokémon is poisoned.", 5)
      .attr(MovePowerBoostAbAttr, (user, target, move) => move.category === MoveCategory.PHYSICAL && (user.status?.effect === StatusEffect.POISON || user.status?.effect === StatusEffect.TOXIC), 1.5),
    new Ability(Abilities.FLARE_BOOST, "Flare Boost", "Powers up special attacks when the Pokémon is burned.", 5)
      .attr(MovePowerBoostAbAttr, (user, target, move) => move.category === MoveCategory.SPECIAL && user.status?.effect === StatusEffect.BURN, 1.5),
    new Ability(Abilities.HARVEST, "Harvest (N)", "May create another Berry after one is used.", 5),
    new Ability(Abilities.TELEPATHY, "Telepathy (N)", "Anticipates an ally's attack and dodges it.", 5)
      .ignorable(),
    new Ability(Abilities.MOODY, "Moody", "Raises one stat sharply and lowers another every turn.", 5)
      .attr(PostTurnStatChangeAbAttr, BattleStat.RAND, 2)
      .attr(PostTurnStatChangeAbAttr, BattleStat.RAND, -1),
    new Ability(Abilities.OVERCOAT, "Overcoat", "Protects the Pokémon from things like sand, hail, and powder.", 5)
      .attr(BlockWeatherDamageAttr)
      .attr(MoveImmunityAbAttr, (pokemon, attacker, move) => pokemon !== attacker && move.getMove().hasFlag(MoveFlags.POWDER_MOVE))
      .ignorable(),
    new Ability(Abilities.POISON_TOUCH, "Poison Touch", "May poison a target when the Pokémon makes contact.", 5)
      .attr(PostAttackContactApplyStatusEffectAbAttr, 30, StatusEffect.POISON),
    new Ability(Abilities.REGENERATOR, "Regenerator", "Restores a little HP when withdrawn from battle.", 5)
    .attr(PreSwitchOutHealAbAttr),
    new Ability(Abilities.BIG_PECKS, "Big Pecks", "Protects the Pokémon from Defense-lowering effects.", 5)
      .attr(ProtectStatAbAttr, BattleStat.DEF)
      .ignorable(),
    new Ability(Abilities.SAND_RUSH, "Sand Rush", "Boosts the Pokémon's Speed stat in a sandstorm.", 5)
      .attr(BattleStatMultiplierAbAttr, BattleStat.SPD, 2)
      .attr(BlockWeatherDamageAttr, WeatherType.SANDSTORM)
      .condition(getWeatherCondition(WeatherType.SANDSTORM)),
    new Ability(Abilities.WONDER_SKIN, "Wonder Skin (N)", "Makes status moves more likely to miss.", 5)
      .ignorable(),
    new Ability(Abilities.ANALYTIC, "Analytic (N)", "Boosts move power when the Pokémon moves last.", 5),
    new Ability(Abilities.ILLUSION, "Illusion (N)", "Comes out disguised as the Pokémon in the party's last spot.", 5)
      .attr(UncopiableAbilityAbAttr)
      .attr(UnswappableAbilityAbAttr),
    new Ability(Abilities.IMPOSTER, "Imposter", "The Pokémon transforms itself into the Pokémon it's facing.", 5)
      .attr(PostSummonTransformAbAttr)
      .attr(UncopiableAbilityAbAttr),
    new Ability(Abilities.INFILTRATOR, "Infiltrator (N)", "Passes through the opposing Pokémon's barrier, substitute, and the like and strikes.", 5),
    new Ability(Abilities.MUMMY, "Mummy", "Contact with the Pokémon changes the attacker's Ability to Mummy.", 5)
      .attr(PostDefendAbilityGiveAbAttr)
      .bypassFaint(),
    new Ability(Abilities.MOXIE, "Moxie", "The Pokémon shows moxie, and that boosts the Attack stat after knocking out any Pokémon.", 5)
      .attr(PostVictoryStatChangeAbAttr, BattleStat.ATK, 1),
    new Ability(Abilities.JUSTIFIED, "Justified", "Being hit by a Dark-type move boosts the Attack stat of the Pokémon, for justice.", 5)
      .attr(PostDefendStatChangeAbAttr, (target, user, move) => move.type === Type.DARK && move.category !== MoveCategory.STATUS, BattleStat.ATK, 1),
    new Ability(Abilities.RATTLED, "Rattled (N)", "Dark-, Ghost-, and Bug-type moves scare the Pokémon and boost its Speed stat.", 5),
    new Ability(Abilities.MAGIC_BOUNCE, "Magic Bounce (N)", "Reflects status moves instead of getting hit by them.", 5)
      .ignorable(),
    new Ability(Abilities.SAP_SIPPER, "Sap Sipper", "Boosts the Attack stat if hit by a Grass-type move instead of taking damage.", 5)
      .attr(TypeImmunityStatChangeAbAttr, Type.GRASS, BattleStat.ATK, 1)
      .ignorable(),
    new Ability(Abilities.PRANKSTER, "Prankster", "Gives priority to a status move.", 5)
      .attr(IncrementMovePriorityAbAttr, (pokemon, move: Move) => move.category === MoveCategory.STATUS),
    new Ability(Abilities.SAND_FORCE, "Sand Force", "Boosts the power of Rock-, Ground-, and Steel-type moves in a sandstorm.", 5)
      .attr(MoveTypePowerBoostAbAttr, Type.ROCK, 1.3)
      .attr(MoveTypePowerBoostAbAttr, Type.GROUND, 1.3)
      .attr(MoveTypePowerBoostAbAttr, Type.STEEL, 1.3)
      .attr(BlockWeatherDamageAttr, WeatherType.SANDSTORM)
      .condition(getWeatherCondition(WeatherType.SANDSTORM)),
    new Ability(Abilities.IRON_BARBS, "Iron Barbs", "Inflicts damage on the attacker upon contact with iron barbs.", 5)
      .attr(PostDefendContactDamageAbAttr, 8)
      .bypassFaint(),
    new Ability(Abilities.ZEN_MODE, "Zen Mode", "Changes the Pokémon's shape when HP is half or less.", 5)
      .attr(PostBattleInitFormChangeAbAttr, p => p.getHpRatio() <= 0.5 ? 1 : 0)
      .attr(PostSummonFormChangeAbAttr, p => p.getHpRatio() <= 0.5 ? 1 : 0)
      .attr(PostTurnFormChangeAbAttr, p => p.getHpRatio() <= 0.5 ? 1 : 0)
      .attr(UncopiableAbilityAbAttr)
      .attr(UnswappableAbilityAbAttr)
      .attr(UnsuppressableAbilityAbAttr),
    new Ability(Abilities.VICTORY_STAR, "Victory Star (N)", "Boosts the accuracy of its allies and itself.", 5),
    new Ability(Abilities.TURBOBLAZE, "Turboblaze", "Moves can be used on the target regardless of its Abilities.", 5)
      .attr(PostSummonMessageAbAttr, (pokemon: Pokemon) => getPokemonMessage(pokemon, ' is radiating a blazing aura!'))
      .attr(MoveAbilityBypassAbAttr),
    new Ability(Abilities.TERAVOLT, "Teravolt", "Moves can be used on the target regardless of its Abilities.", 5)
      .attr(PostSummonMessageAbAttr, (pokemon: Pokemon) => getPokemonMessage(pokemon, ' is radiating a bursting aura!'))
      .attr(MoveAbilityBypassAbAttr),
    new Ability(Abilities.AROMA_VEIL, "Aroma Veil (N)", "Protects itself and its allies from attacks that limit their move choices.", 6)
      .ignorable(),
    new Ability(Abilities.FLOWER_VEIL, "Flower Veil (N)", "Ally Grass-type Pokémon are protected from status conditions and the lowering of their stats.", 6)
      .ignorable(),
    new Ability(Abilities.CHEEK_POUCH, "Cheek Pouch (N)", "Restores HP as well when the Pokémon eats a Berry.", 6),
    new Ability(Abilities.PROTEAN, "Protean (N)", "Changes the Pokémon's type to the type of the move it's about to use.", 6),
    new Ability(Abilities.FUR_COAT, "Fur Coat", "Halves the damage from physical moves.", 6)
      .attr(ReceivedMoveDamageMultiplierAbAttr, (target, user, move) => move.category === MoveCategory.PHYSICAL, 0.5)
      .ignorable(),
    new Ability(Abilities.MAGICIAN, "Magician", "The Pokémon steals the held item of a Pokémon it hits with a move.", 6)
      .attr(PostAttackStealHeldItemAbAttr),
    new Ability(Abilities.BULLETPROOF, "Bulletproof", "Protects the Pokémon from some ball and bomb moves.", 6)
      .attr(MoveImmunityAbAttr, (pokemon, attacker, move) => pokemon !== attacker && move.getMove().hasFlag(MoveFlags.BALLBOMB_MOVE))
      .ignorable(),
    new Ability(Abilities.COMPETITIVE, "Competitive", "Boosts the Sp. Atk stat sharply when a stat is lowered.", 6)
      .attr(PostStatChangeStatChangeAbAttr, (target, statsChanged, levels) => levels < 0, [BattleStat.SPATK], 2),
    new Ability(Abilities.STRONG_JAW, "Strong Jaw", "The Pokémon's strong jaw boosts the power of its biting moves.", 6)
      .attr(MovePowerBoostAbAttr, (user, target, move) => move.hasFlag(MoveFlags.BITING_MOVE), 1.5),
    new Ability(Abilities.REFRIGERATE, "Refrigerate", "Normal-type moves become Ice-type moves. The power of those moves is boosted a little.", 6)
      .attr(MoveTypeChangePowerMultiplierAbAttr, Type.NORMAL, Type.ICE, 1.2),
    new Ability(Abilities.SWEET_VEIL, "Sweet Veil (N)", "Prevents itself and ally Pokémon from falling asleep.", 6)
      .ignorable(),
    new Ability(Abilities.STANCE_CHANGE, "Stance Change", "The Pokémon changes its form to Blade Forme when it uses an attack move and changes to Shield Forme when it uses King's Shield.", 6)
      .attr(UncopiableAbilityAbAttr)
      .attr(UnswappableAbilityAbAttr)
      .attr(UnsuppressableAbilityAbAttr),
    new Ability(Abilities.GALE_WINGS, "Gale Wings", "Gives priority to Flying-type moves when the Pokémon's HP is full.", 6)
      .attr(IncrementMovePriorityAbAttr, (pokemon, move) => pokemon.getHpRatio() === 1 && move.type === Type.FLYING),
    new Ability(Abilities.MEGA_LAUNCHER, "Mega Launcher", "Powers up aura and pulse moves.", 6)
      .attr(MovePowerBoostAbAttr, (user, target, move) => move.hasFlag(MoveFlags.PULSE_MOVE), 1.5),
    new Ability(Abilities.GRASS_PELT, "Grass Pelt", "Boosts the Pokémon's Defense stat on Grassy Terrain.", 6)
      .conditionalAttr(getTerrainCondition(TerrainType.GRASSY), BattleStatMultiplierAbAttr, BattleStat.DEF, 1.5)
      .ignorable(),
    new Ability(Abilities.SYMBIOSIS, "Symbiosis (N)", "The Pokémon passes its item to an ally that has used up an item.", 6),
    new Ability(Abilities.TOUGH_CLAWS, "Tough Claws", "Powers up moves that make direct contact.", 6)
      .attr(MovePowerBoostAbAttr, (user, target, move) => move.hasFlag(MoveFlags.MAKES_CONTACT), 1.3),
    new Ability(Abilities.PIXILATE, "Pixilate", "Normal-type moves become Fairy-type moves. The power of those moves is boosted a little.", 6)
      .attr(MoveTypeChangePowerMultiplierAbAttr, Type.NORMAL, Type.FAIRY, 1.2),
    new Ability(Abilities.GOOEY, "Gooey", "Contact with the Pokémon lowers the attacker's Speed stat.", 6)
      .attr(PostDefendStatChangeAbAttr, (target, user, move) => move.hasFlag(MoveFlags.MAKES_CONTACT), BattleStat.SPD, -1, false),
    new Ability(Abilities.AERILATE, "Aerilate", "Normal-type moves become Flying-type moves. The power of those moves is boosted a little.", 6)
      .attr(MoveTypeChangePowerMultiplierAbAttr, Type.NORMAL, Type.FLYING, 1.2),
    new Ability(Abilities.PARENTAL_BOND, "Parental Bond (N)", "Parent and child each attacks.", 6),
    new Ability(Abilities.DARK_AURA, "Dark Aura", "Powers up each Pokémon's Dark-type moves.", 6)
      .attr(PostSummonMessageAbAttr, (pokemon: Pokemon) => getPokemonMessage(pokemon, ' is radiating a Dark Aura!'))
      .attr(FieldMoveTypePowerBoostAbAttr, Type.DARK, 4 / 3),
    new Ability(Abilities.FAIRY_AURA, "Fairy Aura", "Powers up each Pokémon's Fairy-type moves.", 6)
      .attr(PostSummonMessageAbAttr, (pokemon: Pokemon) => getPokemonMessage(pokemon, ' is radiating a Fairy Aura!'))
      .attr(FieldMoveTypePowerBoostAbAttr, Type.FAIRY, 4 / 3),
    new Ability(Abilities.AURA_BREAK, "Aura Break (N)", "The effects of \"Aura\" Abilities are reversed to lower the power of affected moves.", 6)
      .ignorable(),
    new Ability(Abilities.PRIMORDIAL_SEA, "Primordial Sea", "The Pokémon changes the weather to nullify Fire-type attacks.", 6)
      .attr(PostSummonWeatherChangeAbAttr, WeatherType.HEAVY_RAIN)
      .attr(PostBiomeChangeWeatherChangeAbAttr, WeatherType.HEAVY_RAIN),
    new Ability(Abilities.DESOLATE_LAND, "Desolate Land", "The Pokémon changes the weather to nullify Water-type attacks.", 6)
      .attr(PostSummonWeatherChangeAbAttr, WeatherType.HARSH_SUN)
      .attr(PostBiomeChangeWeatherChangeAbAttr, WeatherType.HARSH_SUN),
    new Ability(Abilities.DELTA_STREAM, "Delta Stream", "The Pokémon changes the weather to eliminate all of the Flying type's weaknesses.", 6)
      .attr(PostSummonWeatherChangeAbAttr, WeatherType.STRONG_WINDS)
      .attr(PostBiomeChangeWeatherChangeAbAttr, WeatherType.STRONG_WINDS),
    new Ability(Abilities.STAMINA, "Stamina", "Boosts the Defense stat when hit by an attack.", 7)
      .attr(PostDefendStatChangeAbAttr, (target, user, move) => move.category !== MoveCategory.STATUS, BattleStat.DEF, 1),
    new Ability(Abilities.WIMP_OUT, "Wimp Out (N)", "The Pokémon cowardly switches out when its HP becomes half or less.", 7),
    new Ability(Abilities.EMERGENCY_EXIT, "Emergency Exit (N)", "The Pokémon, sensing danger, switches out when its HP becomes half or less.", 7),
    new Ability(Abilities.WATER_COMPACTION, "Water Compaction", "Boosts the Pokémon's Defense stat sharply when hit by a Water-type move.", 7)
      .attr(PostDefendStatChangeAbAttr, (target, user, move) => move.type === Type.WATER, BattleStat.DEF, 2),
    new Ability(Abilities.MERCILESS, "Merciless (N)", "The Pokémon's attacks become critical hits if the target is poisoned.", 7),
    new Ability(Abilities.SHIELDS_DOWN, "Shields Down (P)", "When its HP becomes half or less, the Pokémon's shell breaks and it becomes aggressive.", 7)
      .attr(PostBattleInitFormChangeAbAttr, p => p.formIndex % 7 + (p.getHpRatio() <= 0.5 ? 7 : 0))
      .attr(PostSummonFormChangeAbAttr, p => p.formIndex % 7 + (p.getHpRatio() <= 0.5 ? 7 : 0))
      .attr(PostTurnFormChangeAbAttr, p => p.formIndex % 7 + (p.getHpRatio() <= 0.5 ? 7 : 0))
      .attr(UncopiableAbilityAbAttr)
      .attr(UnswappableAbilityAbAttr)
      .attr(UnsuppressableAbilityAbAttr),
    new Ability(Abilities.STAKEOUT, "Stakeout (N)", "Doubles the damage dealt to the target's replacement if the target switches out.", 7),
    new Ability(Abilities.WATER_BUBBLE, "Water Bubble", "Lowers the power of Fire-type moves done to the Pokémon and prevents the Pokémon from getting a burn.", 7)
      .attr(ReceivedTypeDamageMultiplierAbAttr, Type.FIRE, 0.5)
      .attr(MoveTypePowerBoostAbAttr, Type.WATER, 1)
      .attr(StatusEffectImmunityAbAttr, StatusEffect.BURN)
      .ignorable(),
    new Ability(Abilities.STEELWORKER, "Steelworker", "Powers up Steel-type moves.", 7)
      .attr(MoveTypePowerBoostAbAttr, Type.STEEL),
    new Ability(Abilities.BERSERK, "Berserk (N)", "Boosts the Pokémon's Sp. Atk stat when it takes a hit that causes its HP to become half or less.", 7),
    new Ability(Abilities.SLUSH_RUSH, "Slush Rush", "Boosts the Pokémon's Speed stat in a hailstorm.", 7)
      .attr(BattleStatMultiplierAbAttr, BattleStat.SPD, 2)
      .condition(getWeatherCondition(WeatherType.HAIL)),
    new Ability(Abilities.LONG_REACH, "Long Reach", "The Pokémon uses its moves without making contact with the target.", 7)
      .attr(IgnoreContactAbAttr),
    new Ability(Abilities.LIQUID_VOICE, "Liquid Voice", "All sound-based moves become Water-type moves.", 7)
      .attr(MoveTypeChangeAttr, Type.WATER, 1, (user, target, move) => move.hasFlag(MoveFlags.SOUND_BASED)),
    new Ability(Abilities.TRIAGE, "Triage", "Gives priority to a healing move.", 7)
      .attr(IncrementMovePriorityAbAttr, (pokemon, move) => move.hasFlag(MoveFlags.TRIAGE_MOVE), 3),
    new Ability(Abilities.GALVANIZE, "Galvanize", "Normal-type moves become Electric-type moves. The power of those moves is boosted a little.", 7)
      .attr(MoveTypeChangePowerMultiplierAbAttr, Type.NORMAL, Type.ELECTRIC, 1.2),
    new Ability(Abilities.SURGE_SURFER, "Surge Surfer", "Doubles the Pokémon's Speed stat on Electric Terrain.", 7)
      .conditionalAttr(getTerrainCondition(TerrainType.ELECTRIC), BattleStatMultiplierAbAttr, BattleStat.SPD, 2),
    new Ability(Abilities.SCHOOLING, "Schooling", "When it has a lot of HP, the Pokémon forms a powerful school. It stops schooling when its HP is low.", 7)
      .attr(PostBattleInitFormChangeAbAttr, p => p.level < 20 || p.getHpRatio() <= 0.25 ? 0 : 1)
      .attr(PostSummonFormChangeAbAttr, p => p.level < 20 || p.getHpRatio() <= 0.25 ? 0 : 1)
      .attr(PostTurnFormChangeAbAttr, p => p.level < 20 || p.getHpRatio() <= 0.25 ? 0 : 1)
      .attr(UncopiableAbilityAbAttr)
      .attr(UnswappableAbilityAbAttr)
      .attr(UnsuppressableAbilityAbAttr),
    new Ability(Abilities.DISGUISE, "Disguise (N)", "Once per battle, the shroud that covers the Pokémon can protect it from an attack.", 7)
      .attr(UncopiableAbilityAbAttr)
      .attr(UnswappableAbilityAbAttr)
      .attr(UnsuppressableAbilityAbAttr)
      .attr(NoTransformAbilityAbAttr)
      .ignorable(),
    new Ability(Abilities.BATTLE_BOND, "Battle Bond (N)", "Defeating an opposing Pokémon strengthens the Pokémon's bond with its Trainer, and it becomes Ash-Greninja. Water Shuriken gets more powerful.", 7)
      .attr(UncopiableAbilityAbAttr)
      .attr(UnswappableAbilityAbAttr)
      .attr(UnsuppressableAbilityAbAttr),
    new Ability(Abilities.POWER_CONSTRUCT, "Power Construct (N)", "Other Cells gather to aid when its HP becomes half or less. Then the Pokémon changes its form to Complete Forme.", 7)
      .attr(UncopiableAbilityAbAttr)
      .attr(UnswappableAbilityAbAttr)
      .attr(UnsuppressableAbilityAbAttr),
    new Ability(Abilities.CORROSION, "Corrosion (N)", "The Pokémon can poison the target even if it's a Steel or Poison type.", 7),
    new Ability(Abilities.COMATOSE, "Comatose (N)", "It's always drowsing and will never wake up. It can attack without waking up.", 7)
      .attr(UncopiableAbilityAbAttr)
      .attr(UnswappableAbilityAbAttr)
      .attr(UnsuppressableAbilityAbAttr),
    new Ability(Abilities.QUEENLY_MAJESTY, "Queenly Majesty", "Its majesty pressures the opposing Pokémon, making it unable to attack using priority moves.", 7)
      .attr(FieldPriorityMoveImmunityAbAttr)
      .ignorable(),
    new Ability(Abilities.INNARDS_OUT, "Innards Out (N)", "Damages the attacker landing the finishing hit by the amount equal to its last HP.", 7),
    new Ability(Abilities.DANCER, "Dancer (N)", "When another Pokémon uses a dance move, it can use a dance move following it regardless of its Speed.", 7),
    new Ability(Abilities.BATTERY, "Battery (N)", "Powers up ally Pokémon's special moves.", 7),
    new Ability(Abilities.FLUFFY, "Fluffy", "Halves the damage taken from moves that make direct contact, but doubles that of Fire-type moves.", 7)
      .attr(ReceivedMoveDamageMultiplierAbAttr, (target, user, move) => move.hasFlag(MoveFlags.MAKES_CONTACT), 0.5)
      .attr(ReceivedMoveDamageMultiplierAbAttr, (target, user, move) => move.type === Type.FIRE, 2)
      .ignorable(),
    new Ability(Abilities.DAZZLING, "Dazzling", "Surprises the opposing Pokémon, making it unable to attack using priority moves.", 7)
      .attr(FieldPriorityMoveImmunityAbAttr)
      .ignorable(),
    new Ability(Abilities.SOUL_HEART, "Soul-Heart", "Boosts its Sp. Atk stat every time a Pokémon faints.", 7)
      .attr(PostKnockOutStatChangeAbAttr, BattleStat.SPATK, 1),
    new Ability(Abilities.TANGLING_HAIR, "Tangling Hair", "Contact with the Pokémon lowers the attacker's Speed stat.", 7)
      .attr(PostDefendStatChangeAbAttr, (target, user, move) => move.hasFlag(MoveFlags.MAKES_CONTACT), BattleStat.SPD, -1, false),
    new Ability(Abilities.RECEIVER, "Receiver", "The Pokémon copies the Ability of a defeated ally.", 7)
      .attr(CopyFaintedAllyAbilityAbAttr)
      .attr(UncopiableAbilityAbAttr),
    new Ability(Abilities.POWER_OF_ALCHEMY, "Power of Alchemy", "The Pokémon copies the Ability of a defeated ally.", 7)
      .attr(CopyFaintedAllyAbilityAbAttr)
      .attr(UncopiableAbilityAbAttr),
    new Ability(Abilities.BEAST_BOOST, "Beast Boost", "The Pokémon boosts its most proficient stat each time it knocks out a Pokémon.", 7)
      .attr(PostVictoryStatChangeAbAttr, p => {
        const battleStats = Utils.getEnumValues(BattleStat).slice(0, -3).map(s => s as BattleStat);
        let highestBattleStat = 0;
        let highestBattleStatIndex = 0;
        battleStats.map((bs: BattleStat, i: integer) => {
          const stat = p.getStat(bs + 1);
          if (stat > highestBattleStat) {
            highestBattleStatIndex = i;
            highestBattleStat = stat;
          }
        });
        return highestBattleStatIndex;
      }, 1),
    new Ability(Abilities.RKS_SYSTEM, "RKS System (N)", "Changes the Pokémon's type to match the memory disc it holds.", 7)
      .attr(UncopiableAbilityAbAttr)
      .attr(UnswappableAbilityAbAttr)
      .attr(UnsuppressableAbilityAbAttr),
    new Ability(Abilities.ELECTRIC_SURGE, "Electric Surge", "Turns the ground into Electric Terrain when the Pokémon enters a battle.", 7)
      .attr(PostSummonTerrainChangeAbAttr, TerrainType.ELECTRIC)
      .attr(PostBiomeChangeTerrainChangeAbAttr, TerrainType.ELECTRIC),
    new Ability(Abilities.PSYCHIC_SURGE, "Psychic Surge", "Turns the ground into Psychic Terrain when the Pokémon enters a battle.", 7)
      .attr(PostSummonTerrainChangeAbAttr, TerrainType.PSYCHIC)
      .attr(PostBiomeChangeTerrainChangeAbAttr, TerrainType.PSYCHIC),
    new Ability(Abilities.MISTY_SURGE, "Misty Surge", "Turns the ground into Misty Terrain when the Pokémon enters a battle.", 7)
      .attr(PostSummonTerrainChangeAbAttr, TerrainType.MISTY)
      .attr(PostBiomeChangeTerrainChangeAbAttr, TerrainType.MISTY),
    new Ability(Abilities.GRASSY_SURGE, "Grassy Surge", "Turns the ground into Grassy Terrain when the Pokémon enters a battle.", 7)
      .attr(PostSummonTerrainChangeAbAttr, TerrainType.GRASSY)
      .attr(PostBiomeChangeTerrainChangeAbAttr, TerrainType.GRASSY),
    new Ability(Abilities.FULL_METAL_BODY, "Full Metal Body", "Prevents other Pokémon's moves or Abilities from lowering the Pokémon's stats.", 7)
      .attr(ProtectStatAbAttr),
    new Ability(Abilities.SHADOW_SHIELD, "Shadow Shield", "Reduces the amount of damage the Pokémon takes while its HP is full.", 7)
      .attr(ReceivedMoveDamageMultiplierAbAttr,(target, user, move) => target.getHpRatio() === 1, 0.5),
    new Ability(Abilities.PRISM_ARMOR, "Prism Armor", "Reduces the power of supereffective attacks taken.", 7)
      .attr(ReceivedMoveDamageMultiplierAbAttr,(target, user, move) => target.getAttackTypeEffectiveness(move.type) >= 2, 0.75),
    new Ability(Abilities.NEUROFORCE, "Neuroforce", "Powers up moves that are super effective.", 7)
      .attr(MovePowerBoostAbAttr, (user, target, move) => target.getAttackTypeEffectiveness(move.type) >= 2, 1.25),
    new Ability(Abilities.INTREPID_SWORD, "Intrepid Sword", "Boosts the Pokémon's Attack stat when the Pokémon enters a battle.", 8)
      .attr(PostSummonStatChangeAbAttr, BattleStat.ATK, 1, true),
    new Ability(Abilities.DAUNTLESS_SHIELD, "Dauntless Shield", "Boosts the Pokémon's Defense stat when the Pokémon enters a battle.", 8)
      .attr(PostSummonStatChangeAbAttr, BattleStat.DEF, 1, true),
    new Ability(Abilities.LIBERO, "Libero (N)", "Changes the Pokémon's type to the type of the move it's about to use.", 8),
    new Ability(Abilities.BALL_FETCH, "Ball Fetch (N)", "The Pokémon will fetch the Poké Ball from the first failed throw of the battle.", 8),
    new Ability(Abilities.COTTON_DOWN, "Cotton Down (N)", "When the Pokémon is hit by an attack, it scatters cotton fluff around and lowers the Speed stat of all Pokémon except itself.", 8),
    new Ability(Abilities.PROPELLER_TAIL, "Propeller Tail (N)", "Ignores the effects of opposing Pokémon's Abilities and moves that draw in moves.", 8),
    new Ability(Abilities.MIRROR_ARMOR, "Mirror Armor (N)", "Bounces back only the stat-lowering effects that the Pokémon receives.", 8)
      .ignorable(),
    new Ability(Abilities.GULP_MISSILE, "Gulp Missile (N)", "When the Pokémon uses Surf or Dive, it will come back with prey. When it takes damage, it will spit out the prey to attack.", 8)
      .attr(UnsuppressableAbilityAbAttr)
      .attr(NoTransformAbilityAbAttr),
    new Ability(Abilities.STALWART, "Stalwart (N)", "Ignores the effects of opposing Pokémon's Abilities and moves that draw in moves.", 8),
    new Ability(Abilities.STEAM_ENGINE, "Steam Engine", "Boosts the Pokémon's Speed stat drastically if hit by a Fire- or Water-type move.", 8)
      .attr(PostDefendStatChangeAbAttr, (target, user, move) => move.type === Type.FIRE || move.type === Type.WATER, BattleStat.SPD, 6),
    new Ability(Abilities.PUNK_ROCK, "Punk Rock", "Boosts the power of sound-based moves. The Pokémon also takes half the damage from these kinds of moves.", 8)
      .attr(MovePowerBoostAbAttr, (user, target, move) => move.hasFlag(MoveFlags.SOUND_BASED), 1.3)
      .attr(ReceivedMoveDamageMultiplierAbAttr, (target, user, move) => move.hasFlag(MoveFlags.SOUND_BASED), 0.5)
      .ignorable(),
    new Ability(Abilities.SAND_SPIT, "Sand Spit", "The Pokémon creates a sandstorm when it's hit by an attack.", 8)
      .attr(PostDefendWeatherChangeAbAttr, WeatherType.SANDSTORM),
    new Ability(Abilities.ICE_SCALES, "Ice Scales", "The Pokémon is protected by ice scales, which halve the damage taken from special moves.", 8)
      .attr(ReceivedMoveDamageMultiplierAbAttr, (target, user, move) => move.category === MoveCategory.SPECIAL, 0.5)
      .ignorable(),
    new Ability(Abilities.RIPEN, "Ripen", "Ripens Berries and doubles their effect.", 8)
      .attr(DoubleBerryEffectAbAttr),
    new Ability(Abilities.ICE_FACE, "Ice Face (N)", "The Pokémon's ice head can take a physical attack as a substitute, but the attack also changes the Pokémon's appearance. The ice will be restored when it hails.", 8)
      .attr(UncopiableAbilityAbAttr)
      .attr(UnswappableAbilityAbAttr)
      .attr(UnsuppressableAbilityAbAttr)
      .attr(NoTransformAbilityAbAttr)
      .ignorable(),
    new Ability(Abilities.POWER_SPOT, "Power Spot (N)", "Just being next to the Pokémon powers up moves.", 8),
    new Ability(Abilities.MIMICRY, "Mimicry (N)", "Changes the Pokémon's type depending on the terrain.", 8),
    new Ability(Abilities.SCREEN_CLEANER, "Screen Cleaner (N)", "When the Pokémon enters a battle, the effects of Light Screen, Reflect, and Aurora Veil are nullified for both opposing and ally Pokémon.", 8),
    new Ability(Abilities.STEELY_SPIRIT, "Steely Spirit (N)", "Powers up ally Pokémon's Steel-type moves.", 8),
    new Ability(Abilities.PERISH_BODY, "Perish Body (N)", "When hit by a move that makes direct contact, the Pokémon and the attacker will faint after three turns unless they switch out of battle.", 8),
    new Ability(Abilities.WANDERING_SPIRIT, "Wandering Spirit (P)", "The Pokémon exchanges Abilities with a Pokémon that hits it with a move that makes direct contact.", 8)
      .attr(PostDefendAbilitySwapAbAttr)
      .bypassFaint(),
    new Ability(Abilities.GORILLA_TACTICS, "Gorilla Tactics (N)", "Boosts the Pokémon's Attack stat but only allows the use of the first selected move.", 8),
    new Ability(Abilities.NEUTRALIZING_GAS, "Neutralizing Gas (N)", "If the Pokémon with Neutralizing Gas is in the battle, the effects of all Pokémon's Abilities will be nullified or will not be triggered.", 8)
      .attr(UncopiableAbilityAbAttr)
      .attr(UnswappableAbilityAbAttr)
      .attr(NoTransformAbilityAbAttr),
    new Ability(Abilities.PASTEL_VEIL, "Pastel Veil", "Protects the Pokémon and its ally Pokémon from being poisoned.", 8)
      .attr(StatusEffectImmunityAbAttr, StatusEffect.POISON, StatusEffect.TOXIC)
      .ignorable(),
    new Ability(Abilities.HUNGER_SWITCH, "Hunger Switch", "The Pokémon changes its form, alternating between its Full Belly Mode and Hangry Mode after the end of each turn.", 8)
      .attr(PostTurnFormChangeAbAttr, p => p.getFormKey ? 0 : 1)
      .attr(PostTurnFormChangeAbAttr, p => p.getFormKey ? 1 : 0)
      .attr(UncopiableAbilityAbAttr)
      .attr(UnswappableAbilityAbAttr)
      .attr(NoTransformAbilityAbAttr),
    new Ability(Abilities.QUICK_DRAW, "Quick Draw (N)", "Enables the Pokémon to move first occasionally.", 8),
    new Ability(Abilities.UNSEEN_FIST, "Unseen Fist (N)", "If the Pokémon uses moves that make direct contact, it can attack the target even if the target protects itself.", 8),
    new Ability(Abilities.CURIOUS_MEDICINE, "Curious Medicine (N)", "When the Pokémon enters a battle, it scatters medicine from its shell, which removes all stat changes from allies.", 8),
    new Ability(Abilities.TRANSISTOR, "Transistor", "Powers up Electric-type moves.", 8)
      .attr(MoveTypePowerBoostAbAttr, Type.ELECTRIC),
    new Ability(Abilities.DRAGONS_MAW, "Dragon's Maw", "Powers up Dragon-type moves.", 8)
      .attr(MoveTypePowerBoostAbAttr, Type.DRAGON),
    new Ability(Abilities.CHILLING_NEIGH, "Chilling Neigh", "When the Pokémon knocks out a target, it utters a chilling neigh, which boosts its Attack stat.", 8)
      .attr(PostVictoryStatChangeAbAttr, BattleStat.ATK, 1),
    new Ability(Abilities.GRIM_NEIGH, "Grim Neigh", "When the Pokémon knocks out a target, it utters a terrifying neigh, which boosts its Sp. Atk stat.", 8)
      .attr(PostVictoryStatChangeAbAttr, BattleStat.SPATK, 1),
    new Ability(Abilities.AS_ONE_GLASTRIER, "As One", "This Ability combines the effects of both Calyrex's Unnerve Ability and Glastrier's Chilling Neigh Ability.", 8)
      .attr(PreventBerryUseAbAttr)
      .attr(PostVictoryStatChangeAbAttr, BattleStat.ATK, 1)
      .attr(UncopiableAbilityAbAttr)
      .attr(UnswappableAbilityAbAttr)
      .attr(UnsuppressableAbilityAbAttr),
    new Ability(Abilities.AS_ONE_SPECTRIER, "As One", "This Ability combines the effects of both Calyrex's Unnerve Ability and Spectrier's Grim Neigh Ability.", 8)
      .attr(PreventBerryUseAbAttr)
      .attr(PostVictoryStatChangeAbAttr, BattleStat.SPATK, 1)
      .attr(UncopiableAbilityAbAttr)
      .attr(UnswappableAbilityAbAttr)
      .attr(UnsuppressableAbilityAbAttr),
    new Ability(Abilities.LINGERING_AROMA, "Lingering Aroma", "Contact with the Pokémon changes the attacker's Ability to Lingering Aroma.", 9)
      .attr(PostDefendAbilityGiveAbAttr)
      .bypassFaint(),
    new Ability(Abilities.SEED_SOWER, "Seed Sower", "Turns the ground into Grassy Terrain when the Pokémon is hit by an attack.", 9)
      .attr(PostDefendTerrainChangeAbAttr, TerrainType.GRASSY),
    new Ability(Abilities.THERMAL_EXCHANGE, "Thermal Exchange (P)", "Boosts the Attack stat when the Pokémon is hit by a Fire-type move. The Pokémon also cannot be burned.", 9)
      .attr(StatusEffectImmunityAbAttr, StatusEffect.BURN)
      .ignorable(),
    new Ability(Abilities.ANGER_SHELL, "Anger Shell (N)", "When an attack causes its HP to drop to half or less, the Pokémon gets angry. This lowers its Defense and Sp. Def stats but boosts its Attack, Sp. Atk, and Speed stats.", 9),
    new Ability(Abilities.PURIFYING_SALT, "Purifying Salt", "The Pokémon's pure salt protects it from status conditions and halves the damage taken from Ghost-type moves.", 9)
      .attr(StatusEffectImmunityAbAttr)
      .attr(ReceivedTypeDamageMultiplierAbAttr, Type.GHOST, 0.5)
      .ignorable(),
    new Ability(Abilities.WELL_BAKED_BODY, "Well-Baked Body", "The Pokémon takes no damage when hit by Fire-type moves. Instead, its Defense stat is sharply boosted.", 9)
      .attr(TypeImmunityStatChangeAbAttr, Type.FIRE, BattleStat.DEF, 2)
      .ignorable(),
    new Ability(Abilities.WIND_RIDER, "Wind Rider (N)", "Boosts the Pokémon's Attack stat if Tailwind takes effect or if the Pokémon is hit by a wind move. The Pokémon also takes no damage from wind moves.", 9)
      .ignorable(),
    new Ability(Abilities.GUARD_DOG, "Guard Dog (N)", "Boosts the Pokémon's Attack stat if intimidated. Moves and items that would force the Pokémon to switch out also fail to work.", 9)
      .ignorable(),
    new Ability(Abilities.ROCKY_PAYLOAD, "Rocky Payload", "Powers up Rock-type moves.", 9)
      .attr(MoveTypePowerBoostAbAttr, Type.ROCK),
    new Ability(Abilities.WIND_POWER, "Wind Power (N)", "The Pokémon becomes charged when it is hit by a wind move, boosting the power of the next Electric-type move the Pokémon uses.", 9),
    new Ability(Abilities.ZERO_TO_HERO, "Zero to Hero (N)", "The Pokémon transforms into its Hero Form when it switches out.", 9)
      .attr(UncopiableAbilityAbAttr)
      .attr(UnswappableAbilityAbAttr)
      .attr(UnsuppressableAbilityAbAttr)
      .attr(NoTransformAbilityAbAttr),
    new Ability(Abilities.COMMANDER, "Commander (N)", "When the Pokémon enters a battle, it goes inside the mouth of an ally Dondozo if one is on the field. The Pokémon then issues commands from there.", 9)
      .attr(UncopiableAbilityAbAttr)
      .attr(UnswappableAbilityAbAttr),
    new Ability(Abilities.ELECTROMORPHOSIS, "Electromorphosis (N)", "The Pokémon becomes charged when it takes damage, boosting the power of the next Electric-type move the Pokémon uses.", 9),
    new Ability(Abilities.PROTOSYNTHESIS, "Protosynthesis", "Boosts the Pokémon's most proficient stat in harsh sunlight or if the Pokémon is holding Booster Energy.", 9)
      .conditionalAttr(getWeatherCondition(WeatherType.SUNNY, WeatherType.HARSH_SUN), PostSummonAddBattlerTagAbAttr, BattlerTagType.PROTOSYNTHESIS, 0, true)
      .attr(PostWeatherChangeAddBattlerTagAttr, BattlerTagType.PROTOSYNTHESIS, 0, WeatherType.SUNNY, WeatherType.HARSH_SUN)
      .attr(UncopiableAbilityAbAttr)
      .attr(UnswappableAbilityAbAttr)
      .attr(NoTransformAbilityAbAttr),
    new Ability(Abilities.QUARK_DRIVE, "Quark Drive", "Boosts the Pokémon's most proficient stat on Electric Terrain or if the Pokémon is holding Booster Energy.", 9)
      .conditionalAttr(getTerrainCondition(TerrainType.ELECTRIC), PostSummonAddBattlerTagAbAttr, BattlerTagType.QUARK_DRIVE, 0, true)
      .attr(PostTerrainChangeAddBattlerTagAttr, BattlerTagType.QUARK_DRIVE, 0, TerrainType.ELECTRIC)
      .attr(UncopiableAbilityAbAttr)
      .attr(UnswappableAbilityAbAttr)
      .attr(NoTransformAbilityAbAttr),
    new Ability(Abilities.GOOD_AS_GOLD, "Good as Gold (P)", "A body of pure, solid gold gives the Pokémon full immunity to other Pokémon's status moves.", 9)
      .attr(MoveImmunityAbAttr, (pokemon, attacker, move) => pokemon !== attacker && move.getMove().category === MoveCategory.STATUS)
      .ignorable(),
    new Ability(Abilities.VESSEL_OF_RUIN, "Vessel of Ruin (N)", "The power of the Pokémon's ruinous vessel lowers the Sp. Atk stats of all Pokémon except itself.", 9)
      .ignorable(),
    new Ability(Abilities.SWORD_OF_RUIN, "Sword of Ruin (N)", "The power of the Pokémon's ruinous sword lowers the Defense stats of all Pokémon except itself.", 9)
      .ignorable(),
    new Ability(Abilities.TABLETS_OF_RUIN, "Tablets of Ruin (N)", "The power of the Pokémon's ruinous wooden tablets lowers the Attack stats of all Pokémon except itself.", 9)
      .ignorable(),
    new Ability(Abilities.BEADS_OF_RUIN, "Beads of Ruin (N)", "The power of the Pokémon's ruinous beads lowers the Sp. Def stats of all Pokémon except itself.", 9)
      .ignorable(),
    new Ability(Abilities.ORICHALCUM_PULSE, "Orichalcum Pulse", "Turns the sunlight harsh when the Pokémon enters a battle. The ancient pulse thrumming through the Pokémon also boosts its Attack stat in harsh sunlight.", 9)
      .attr(PostSummonWeatherChangeAbAttr, WeatherType.SUNNY)
      .attr(PostBiomeChangeWeatherChangeAbAttr, WeatherType.SUNNY)
      .conditionalAttr(getWeatherCondition(WeatherType.SUNNY, WeatherType.HARSH_SUN), BattleStatMultiplierAbAttr, BattleStat.ATK, 4 / 3),
    new Ability(Abilities.HADRON_ENGINE, "Hadron Engine", "Turns the ground into Electric Terrain when the Pokémon enters a battle. The futuristic engine within the Pokémon also boosts its Sp. Atk stat on Electric Terrain.", 9)
      .attr(PostSummonTerrainChangeAbAttr, TerrainType.ELECTRIC)
      .attr(PostBiomeChangeTerrainChangeAbAttr, TerrainType.ELECTRIC)
      .conditionalAttr(getTerrainCondition(TerrainType.ELECTRIC), BattleStatMultiplierAbAttr, BattleStat.SPATK, 4 / 3),
    new Ability(Abilities.OPPORTUNIST, "Opportunist (N)", "If an opponent's stat is boosted, the Pokémon seizes the opportunity to boost the same stat for itself.", 9),
    new Ability(Abilities.CUD_CHEW, "Cud Chew (N)", "When the Pokémon eats a Berry, it will regurgitate that Berry at the end of the next turn and eat it one more time.", 9),
    new Ability(Abilities.SHARPNESS, "Sharpness", "Powers up slicing moves.", 9)
      .attr(MovePowerBoostAbAttr, (user, target, move) => move.hasFlag(MoveFlags.SLICING_MOVE), 1.5),
    new Ability(Abilities.SUPREME_OVERLORD, "Supreme Overlord (N)", "When the Pokémon enters a battle, its Attack and Sp. Atk stats are slightly boosted for each of the allies in its party that have already been defeated.", 9),
    new Ability(Abilities.COSTAR, "Costar (N)", "When the Pokémon enters a battle, it copies an ally's stat changes.", 9),
    new Ability(Abilities.TOXIC_DEBRIS, "Toxic Debris (N)", "Scatters poison spikes at the feet of the opposing team when the Pokémon takes damage from physical moves.", 9),
    new Ability(Abilities.ARMOR_TAIL, "Armor Tail", "The mysterious tail covering the Pokémon's head makes opponents unable to use priority moves against the Pokémon or its allies.", 9)
      .attr(FieldPriorityMoveImmunityAbAttr)  
      .ignorable(),
    new Ability(Abilities.EARTH_EATER, "Earth Eater", "If hit by a Ground-type move, the Pokémon has its HP restored instead of taking damage.", 9)
      .attr(TypeImmunityHealAbAttr, Type.GROUND)
      .ignorable(),
    new Ability(Abilities.MYCELIUM_MIGHT, "Mycelium Might (N)", "The Pokémon will always act more slowly when using status moves, but these moves will be unimpeded by the Ability of the target.", 9),
    new Ability(Abilities.MINDS_EYE, "Mind's Eye (N)", "The Pokémon ignores changes to opponents' evasiveness, its accuracy can't be lowered, and it can hit Ghost types with Normal- and Fighting-type moves.", 9)
      .ignorable(),
    new Ability(Abilities.SUPERSWEET_SYRUP, "Supersweet Syrup (N)", "A sickly sweet scent spreads across the field the first time the Pokémon enters a battle, lowering the evasiveness of opposing Pokémon.", 9),
    new Ability(Abilities.HOSPITALITY, "Hospitality (N)", "When the Pokémon enters a battle, it showers its ally with hospitality, restoring a small amount of the ally's HP.", 9),
    new Ability(Abilities.TOXIC_CHAIN, "Toxic Chain", "The power of the Pokémon's toxic chain may badly poison any target the Pokémon hits with a move.", 9)
      .attr(PostAttackApplyStatusEffectAbAttr, false, 30, StatusEffect.TOXIC),
    new Ability(Abilities.EMBODY_ASPECT_TEAL, "Embody Aspect", "The Pokémon's heart fills with memories, causing the Teal Mask to shine and the Pokémon's Speed stat to be boosted.", 9)
      .attr(PostBattleInitStatChangeAbAttr, BattleStat.SPD, 1, true)
      .attr(UncopiableAbilityAbAttr)
      .attr(UnswappableAbilityAbAttr)
      .attr(NoTransformAbilityAbAttr),
    new Ability(Abilities.EMBODY_ASPECT_WELLSPRING, "Embody Aspect", "The Pokémon's heart fills with memories, causing the Wellspring Mask to shine and the Pokémon's Sp. Def stat to be boosted.", 9)
      .attr(PostBattleInitStatChangeAbAttr, BattleStat.SPDEF, 1, true)
      .attr(UncopiableAbilityAbAttr)
      .attr(UnswappableAbilityAbAttr)
      .attr(NoTransformAbilityAbAttr),
    new Ability(Abilities.EMBODY_ASPECT_HEARTHFLAME, "Embody Aspect", "The Pokémon's heart fills with memories, causing the Hearthflame Mask to shine and the Pokémon's Attack stat to be boosted.", 9)
      .attr(PostBattleInitStatChangeAbAttr, BattleStat.ATK, 1, true)
      .attr(UncopiableAbilityAbAttr)
      .attr(UnswappableAbilityAbAttr)
      .attr(NoTransformAbilityAbAttr),
    new Ability(Abilities.EMBODY_ASPECT_CORNERSTONE, "Embody Aspect", "The Pokémon's heart fills with memories, causing the Cornerstone Mask to shine and the Pokémon's Defense stat to be boosted.", 9)
      .attr(PostBattleInitStatChangeAbAttr, BattleStat.DEF, 1, true)
      .attr(UncopiableAbilityAbAttr)
      .attr(UnswappableAbilityAbAttr)
      .attr(NoTransformAbilityAbAttr),
    new Ability(Abilities.TERA_SHIFT, "Tera Shift", "When the Pokémon enters a battle, it absorbs the energy around itself and transforms into its Terastal Form.", 9)
      .attr(PostSummonFormChangeAbAttr, p => p.getFormKey() ? 0 : 1)
      .attr(UncopiableAbilityAbAttr)
      .attr(UnswappableAbilityAbAttr)
      .attr(UnsuppressableAbilityAbAttr)
      .attr(NoTransformAbilityAbAttr),
    new Ability(Abilities.TERA_SHELL, "Tera Shell (N)", "The Pokémon's shell contains the powers of each type. All damage-dealing moves that hit the Pokémon when its HP is full will not be very effective.", 9)
      .attr(UncopiableAbilityAbAttr)
      .attr(UnswappableAbilityAbAttr)
      .ignorable(),
    new Ability(Abilities.TERAFORM_ZERO, "Teraform Zero (N)", "When Terapagos changes into its Stellar Form, it uses its hidden powers to eliminate all effects of weather and terrain, reducing them to zero.", 9)
      .attr(UncopiableAbilityAbAttr)
      .attr(UnswappableAbilityAbAttr),
    new Ability(Abilities.POISON_PUPPETEER, "Poison Puppeteer (N)", "Pokémon poisoned by Pecharunt's moves will also become confused.", 9)
      .attr(UncopiableAbilityAbAttr)
      .attr(UnswappableAbilityAbAttr)
  );
}<|MERGE_RESOLUTION|>--- conflicted
+++ resolved
@@ -386,7 +386,6 @@
   }
 }
 
-<<<<<<< HEAD
 export class FieldPriorityMoveImmunityAbAttr extends PreDefendAbAttr {
   applyPreDefend(pokemon: Pokemon, passive: boolean, attacker: Pokemon, move: PokemonMove, cancelled: Utils.BooleanHolder, args: any[]): boolean {
       const attackPriority = new Utils.IntegerHolder(move.getMove().priority);
@@ -397,10 +396,12 @@
         return true;
       }
     
-=======
+    return false;
+  }
+}
+
 export class PostStatChangeAbAttr extends AbAttr {
   applyPostStatChange(pokemon: Pokemon, statsChanged: BattleStat[], levelChanged: integer, selfTarget: boolean, args: any[]): boolean | Promise<boolean> {
->>>>>>> 9d92ec2a
     return false;
   }
 }
