import Pokemon, { HitResult, PlayerPokemon, PokemonMove } from "../field/pokemon";
import { Type } from "./type";
import { Constructor } from "#app/utils";
import * as Utils from "../utils";
import { getPokemonNameWithAffix } from "../messages";
import { Weather, WeatherType } from "./weather";
import { BattlerTag, GroundedTag, GulpMissileTag, SemiInvulnerableTag } from "./battler-tags";
import { StatusEffect, getNonVolatileStatusEffects, getStatusEffectDescriptor, getStatusEffectHealText } from "./status-effect";
import { Gender } from "./gender";
import Move, { AttackMove, MoveCategory, MoveFlags, MoveTarget, FlinchAttr, OneHitKOAttr, HitHealAttr, allMoves, StatusMove, SelfStatusMove, VariablePowerAttr, applyMoveAttrs, IncrementMovePriorityAttr, VariableMoveTypeAttr, RandomMovesetMoveAttr, RandomMoveAttr, NaturePowerAttr, CopyMoveAttr, MoveAttr, MultiHitAttr, ChargeAttr, SacrificialAttr, SacrificialAttrOnHit, NeutralDamageAgainstFlyingTypeMultiplierAttr, FixedDamageAttr } from "./move";
import { ArenaTagSide, ArenaTrapTag } from "./arena-tag";
import { BerryModifier, PokemonHeldItemModifier } from "../modifier/modifier";
import { TerrainType } from "./terrain";
import { SpeciesFormChangeManualTrigger, SpeciesFormChangeRevertWeatherFormTrigger, SpeciesFormChangeWeatherTrigger } from "./pokemon-forms";
import i18next from "i18next";
import { Localizable } from "#app/interfaces/locales";
import { Command } from "../ui/command-ui-handler";
import { BerryModifierType } from "#app/modifier/modifier-type";
import { getPokeballName } from "./pokeball";
import { BattlerIndex } from "#app/battle";
import { Abilities } from "#enums/abilities";
import { ArenaTagType } from "#enums/arena-tag-type";
import { BattlerTagType } from "#enums/battler-tag-type";
import { Moves } from "#enums/moves";
import { Species } from "#enums/species";
import { Stat, type BattleStat, type EffectiveStat, BATTLE_STATS, EFFECTIVE_STATS, getStatKey } from "#app/enums/stat";
import { MovePhase } from "#app/phases/move-phase";
import { PokemonHealPhase } from "#app/phases/pokemon-heal-phase";
import { ShowAbilityPhase } from "#app/phases/show-ability-phase";
import { StatStageChangePhase } from "#app/phases/stat-stage-change-phase";
import BattleScene from "#app/battle-scene";

export class Ability implements Localizable {
  public id: Abilities;

  private nameAppend: string;
  public name: string;
  public description: string;
  public generation: integer;
  public isBypassFaint: boolean;
  public isIgnorable: boolean;
  public attrs: AbAttr[];
  public conditions: AbAttrCondition[];

  constructor(id: Abilities, generation: integer) {
    this.id = id;

    this.nameAppend = "";
    this.generation = generation;
    this.attrs = [];
    this.conditions = [];

    this.localize();
  }

  localize(): void {
    const i18nKey = Abilities[this.id].split("_").filter(f => f).map((f, i) => i ? `${f[0]}${f.slice(1).toLowerCase()}` : f.toLowerCase()).join("") as string;

    this.name = this.id ? `${i18next.t(`ability:${i18nKey}.name`) as string}${this.nameAppend}` : "";
    this.description = this.id ? i18next.t(`ability:${i18nKey}.description`) as string : "";
  }

  /**
   * Get all ability attributes that match `attrType`
   * @param attrType any attribute that extends {@linkcode AbAttr}
   * @returns Array of attributes that match `attrType`, Empty Array if none match.
   */
  getAttrs<T extends AbAttr>(attrType: Constructor<T> ): T[] {
    return this.attrs.filter((a): a is T => a instanceof attrType);
  }

  /**
   * Check if an ability has an attribute that matches `attrType`
   * @param attrType any attribute that extends {@linkcode AbAttr}
   * @returns true if the ability has attribute `attrType`
   */
  hasAttr<T extends AbAttr>(attrType: Constructor<T>): boolean {
    return this.attrs.some((attr) => attr instanceof attrType);
  }

  attr<T extends Constructor<AbAttr>>(AttrType: T, ...args: ConstructorParameters<T>): Ability {
    const attr = new AttrType(...args);
    this.attrs.push(attr);

    return this;
  }

  conditionalAttr<T extends Constructor<AbAttr>>(condition: AbAttrCondition, AttrType: T, ...args: ConstructorParameters<T>): Ability {
    const attr = new AttrType(...args);
    attr.addCondition(condition);
    this.attrs.push(attr);

    return this;
  }

  bypassFaint(): Ability {
    this.isBypassFaint = true;
    return this;
  }

  ignorable(): Ability {
    this.isIgnorable = true;
    return this;
  }

  condition(condition: AbAttrCondition): Ability {
    this.conditions.push(condition);

    return this;
  }

  partial(): this {
    this.nameAppend += " (P)";
    return this;
  }

  unimplemented(): this {
    this.nameAppend += " (N)";
    return this;
  }
}

type AbAttrApplyFunc<TAttr extends AbAttr> = (attr: TAttr, passive: boolean) => boolean | Promise<boolean>;
type AbAttrCondition = (pokemon: Pokemon) => boolean;

type PokemonAttackCondition = (user: Pokemon | null, target: Pokemon | null, move: Move) => boolean;
type PokemonDefendCondition = (target: Pokemon, user: Pokemon, move: Move) => boolean;
type PokemonStatStageChangeCondition = (target: Pokemon, statsChanged: BattleStat[], stages: number) => boolean;

export abstract class AbAttr {
  public showAbility: boolean;
  private extraCondition: AbAttrCondition;

  constructor(showAbility: boolean = true) {
    this.showAbility = showAbility;
  }

  apply(pokemon: Pokemon, passive: boolean, simulated: boolean, cancelled: Utils.BooleanHolder | null, args: any[]): boolean | Promise<boolean> {
    return false;
  }

  getTriggerMessage(_pokemon: Pokemon, _abilityName: string, ..._args: any[]): string | null {
    return null;
  }

  getCondition(): AbAttrCondition | null {
    return this.extraCondition || null;
  }

  addCondition(condition: AbAttrCondition): AbAttr {
    this.extraCondition = condition;
    return this;
  }
}

export class BlockRecoilDamageAttr extends AbAttr {
  apply(pokemon: Pokemon, passive: boolean, simulated: boolean, cancelled: Utils.BooleanHolder, args: any[]): boolean {
    cancelled.value = true;

    return true;
  }

  getTriggerMessage(pokemon: Pokemon, abilityName: string, ...args: any[]) {
    return i18next.t("abilityTriggers:blockRecoilDamage", {pokemonName: getPokemonNameWithAffix(pokemon), abilityName: abilityName});
  }
}

export class DoubleBattleChanceAbAttr extends AbAttr {
  constructor() {
    super(false);
  }

  apply(pokemon: Pokemon, passive: boolean, simulated: boolean, cancelled: Utils.BooleanHolder, args: any[]): boolean {
    const doubleChance = (args[0] as Utils.IntegerHolder);
    doubleChance.value = Math.max(doubleChance.value / 2, 1);
    return true;
  }
}

export class PostBattleInitAbAttr extends AbAttr {
  applyPostBattleInit(pokemon: Pokemon, passive: boolean, simulated: boolean, args: any[]): boolean | Promise<boolean> {
    return false;
  }
}

export class PostBattleInitFormChangeAbAttr extends PostBattleInitAbAttr {
  private formFunc: (p: Pokemon) => integer;

  constructor(formFunc: ((p: Pokemon) => integer)) {
    super(true);

    this.formFunc = formFunc;
  }

  applyPostBattleInit(pokemon: Pokemon, passive: boolean, simulated: boolean, args: any[]): boolean {
    const formIndex = this.formFunc(pokemon);
    if (formIndex !== pokemon.formIndex && !simulated) {
      return pokemon.scene.triggerPokemonFormChange(pokemon, SpeciesFormChangeManualTrigger, false);
    }

    return false;
  }
}

export class PostBattleInitStatStageChangeAbAttr extends PostBattleInitAbAttr {
  private stats: BattleStat[];
  private stages: number;
  private selfTarget: boolean;

  constructor(stats: BattleStat[], stages: number, selfTarget?: boolean) {
    super();

    this.stats = stats;
    this.stages = stages;
    this.selfTarget = !!selfTarget;
  }

  applyPostBattleInit(pokemon: Pokemon, passive: boolean, simulated: boolean, args: any[]): boolean {
    const statStageChangePhases: StatStageChangePhase[] = [];

    if (!simulated) {
      if (this.selfTarget) {
        statStageChangePhases.push(new StatStageChangePhase(pokemon.scene, pokemon.getBattlerIndex(), true, this.stats, this.stages));
      } else {
        for (const opponent of pokemon.getOpponents()) {
          statStageChangePhases.push(new StatStageChangePhase(pokemon.scene, opponent.getBattlerIndex(), false, this.stats, this.stages));
        }
      }

      for (const statStageChangePhase of statStageChangePhases) {
        if (!this.selfTarget && !statStageChangePhase.getPokemon()?.summonData) {
          pokemon.scene.pushPhase(statStageChangePhase);
        } else { // TODO: This causes the ability bar to be shown at the wrong time
          pokemon.scene.unshiftPhase(statStageChangePhase);
        }
      }
    }

    return true;
  }
}

type PreDefendAbAttrCondition = (pokemon: Pokemon, attacker: Pokemon, move: Move) => boolean;

export class PreDefendAbAttr extends AbAttr {
  applyPreDefend(pokemon: Pokemon, passive: boolean, simulated: boolean, attacker: Pokemon, move: Move | null, cancelled: Utils.BooleanHolder | null, args: any[]): boolean | Promise<boolean> {
    return false;
  }
}

export class PreDefendFullHpEndureAbAttr extends PreDefendAbAttr {
  applyPreDefend(pokemon: Pokemon, passive: boolean, simulated: boolean, attacker: Pokemon, move: Move, cancelled: Utils.BooleanHolder, args: any[]): boolean {
    if (pokemon.isFullHp()
        && pokemon.getMaxHp() > 1 //Checks if pokemon has wonder_guard (which forces 1hp)
        && (args[0] as Utils.NumberHolder).value >= pokemon.hp) { //Damage >= hp
      return simulated || pokemon.addTag(BattlerTagType.STURDY, 1);
    }

    return false;
  }
}

export class BlockItemTheftAbAttr extends AbAttr {
  apply(pokemon: Pokemon, passive: boolean, simulated: boolean, cancelled: Utils.BooleanHolder, args: any[]): boolean {
    cancelled.value = true;

    return true;
  }

  getTriggerMessage(pokemon: Pokemon, abilityName: string, ...args: any[]) {
    return i18next.t("abilityTriggers:blockItemTheft", {
      pokemonNameWithAffix: getPokemonNameWithAffix(pokemon),
      abilityName
    });
  }
}

export class StabBoostAbAttr extends AbAttr {
  apply(pokemon: Pokemon, passive: boolean, simulated: boolean, cancelled: Utils.BooleanHolder, args: any[]): boolean {
    if ((args[0] as Utils.NumberHolder).value > 1) {
      (args[0] as Utils.NumberHolder).value += 0.5;
      return true;
    }

    return false;
  }
}

export class ReceivedMoveDamageMultiplierAbAttr extends PreDefendAbAttr {
  protected condition: PokemonDefendCondition;
  private damageMultiplier: number;

  constructor(condition: PokemonDefendCondition, damageMultiplier: number) {
    super();

    this.condition = condition;
    this.damageMultiplier = damageMultiplier;
  }

  applyPreDefend(pokemon: Pokemon, passive: boolean, simulated: boolean, attacker: Pokemon, move: Move, cancelled: Utils.BooleanHolder, args: any[]): boolean {
    if (this.condition(pokemon, attacker, move)) {
      (args[0] as Utils.NumberHolder).value = Utils.toDmgValue((args[0] as Utils.NumberHolder).value * this.damageMultiplier);

      return true;
    }

    return false;
  }
}

export class ReceivedTypeDamageMultiplierAbAttr extends ReceivedMoveDamageMultiplierAbAttr {
  constructor(moveType: Type, damageMultiplier: number) {
    super((user, target, move) => move.type === moveType, damageMultiplier);
  }
}

/**
 * Determines whether a Pokemon is immune to a move because of an ability.
 * @extends PreDefendAbAttr
 * @see {@linkcode applyPreDefend}
 * @see {@linkcode getCondition}
 */
export class TypeImmunityAbAttr extends PreDefendAbAttr {
  private immuneType: Type | null;
  private condition: AbAttrCondition | null;

  constructor(immuneType: Type | null, condition?: AbAttrCondition) {
    super();

    this.immuneType = immuneType;
    this.condition = condition ?? null;
  }

  /**
   * Applies immunity if this ability grants immunity to the type of the given move.
   * @param pokemon {@linkcode Pokemon} The defending Pokemon.
   * @param passive - Whether the ability is passive.
   * @param attacker {@linkcode Pokemon} The attacking Pokemon.
   * @param move {@linkcode Move} The attacking move.
   * @param cancelled {@linkcode Utils.BooleanHolder} - A holder for a boolean value indicating if the move was cancelled.
   * @param args [0] {@linkcode Utils.NumberHolder} gets set to 0 if move is immuned by an ability.
   * @param args [1] - Whether the move is simulated.
   */
  applyPreDefend(pokemon: Pokemon, passive: boolean, simulated: boolean, attacker: Pokemon, move: Move, cancelled: Utils.BooleanHolder, args: any[]): boolean {
    // Field moves should ignore immunity
    if ([ MoveTarget.BOTH_SIDES, MoveTarget.ENEMY_SIDE, MoveTarget.USER_SIDE ].includes(move.moveTarget)) {
      return false;
    }
    if (attacker !== pokemon && attacker.getMoveType(move) === this.immuneType) {
      (args[0] as Utils.NumberHolder).value = 0;
      return true;
    }
    return false;
  }

  override getCondition(): AbAttrCondition | null {
    return this.condition;
  }
}

export class AttackTypeImmunityAbAttr extends TypeImmunityAbAttr {
  constructor(immuneType: Type, condition?: AbAttrCondition) {
    super(immuneType, condition);
  }

  /**
   * Applies immunity if the move used is not a status move.
   * Type immunity abilities that do not give additional benefits (HP recovery, stat boosts, etc) are not immune to status moves of the type
   * Example: Levitate
   */
  applyPreDefend(pokemon: Pokemon, passive: boolean, simulated: boolean, attacker: Pokemon, move: Move, cancelled: Utils.BooleanHolder, args: any[]): boolean {
    // this is a hacky way to fix the Levitate/Thousand Arrows interaction, but it works for now...
    if (move.category !== MoveCategory.STATUS && !move.hasAttr(NeutralDamageAgainstFlyingTypeMultiplierAttr)) {
      return super.applyPreDefend(pokemon, passive, simulated, attacker, move, cancelled, args);
    }
    return false;
  }
}

export class TypeImmunityHealAbAttr extends TypeImmunityAbAttr {
  constructor(immuneType: Type) {
    super(immuneType);
  }

  applyPreDefend(pokemon: Pokemon, passive: boolean, simulated: boolean, attacker: Pokemon, move: Move, cancelled: Utils.BooleanHolder, args: any[]): boolean {
    const ret = super.applyPreDefend(pokemon, passive, simulated, attacker, move, cancelled, args);

    if (ret) {
      if (!pokemon.isFullHp() && !simulated) {
        const abilityName = (!passive ? pokemon.getAbility() : pokemon.getPassiveAbility()).name;
        pokemon.scene.unshiftPhase(new PokemonHealPhase(pokemon.scene, pokemon.getBattlerIndex(),
          Utils.toDmgValue(pokemon.getMaxHp() / 4), i18next.t("abilityTriggers:typeImmunityHeal", { pokemonNameWithAffix: getPokemonNameWithAffix(pokemon), abilityName }), true));
        cancelled.value = true; // Suppresses "No Effect" message
      }
      return true;
    }

    return false;
  }
}

class TypeImmunityStatStageChangeAbAttr extends TypeImmunityAbAttr {
  private stat: BattleStat;
  private stages: number;

  constructor(immuneType: Type, stat: BattleStat, stages: number, condition?: AbAttrCondition) {
    super(immuneType, condition);

    this.stat = stat;
    this.stages = stages;
  }

  applyPreDefend(pokemon: Pokemon, passive: boolean, simulated: boolean, attacker: Pokemon, move: Move, cancelled: Utils.BooleanHolder, args: any[]): boolean {
    const ret = super.applyPreDefend(pokemon, passive, simulated, attacker, move, cancelled, args);

    if (ret) {
      cancelled.value = true; // Suppresses "No Effect" message
      if (!simulated) {
        pokemon.scene.unshiftPhase(new StatStageChangePhase(pokemon.scene, pokemon.getBattlerIndex(), true, [ this.stat ], this.stages));
      }
    }

    return ret;
  }
}

class TypeImmunityAddBattlerTagAbAttr extends TypeImmunityAbAttr {
  private tagType: BattlerTagType;
  private turnCount: integer;

  constructor(immuneType: Type, tagType: BattlerTagType, turnCount: integer, condition?: AbAttrCondition) {
    super(immuneType, condition);

    this.tagType = tagType;
    this.turnCount = turnCount;
  }

  applyPreDefend(pokemon: Pokemon, passive: boolean, simulated: boolean, attacker: Pokemon, move: Move, cancelled: Utils.BooleanHolder, args: any[]): boolean {
    const ret = super.applyPreDefend(pokemon, passive, simulated, attacker, move, cancelled, args);

    if (ret) {
      cancelled.value = true; // Suppresses "No Effect" message
      if (!simulated) {
        pokemon.addTag(this.tagType, this.turnCount, undefined, pokemon.id);
      }
    }

    return ret;
  }
}

export class NonSuperEffectiveImmunityAbAttr extends TypeImmunityAbAttr {
  constructor(condition?: AbAttrCondition) {
    super(null, condition);
  }

  applyPreDefend(pokemon: Pokemon, passive: boolean, simulated: boolean, attacker: Pokemon, move: Move, cancelled: Utils.BooleanHolder, args: any[]): boolean {
    if (move instanceof AttackMove && pokemon.getAttackTypeEffectiveness(pokemon.getMoveType(move), attacker) < 2) {
      cancelled.value = true; // Suppresses "No Effect" message
      (args[0] as Utils.NumberHolder).value = 0;
      return true;
    }

    return false;
  }

  getTriggerMessage(pokemon: Pokemon, abilityName: string, ...args: any[]): string {
    return i18next.t("abilityTriggers:nonSuperEffectiveImmunity", {
      pokemonNameWithAffix: getPokemonNameWithAffix(pokemon),
      abilityName
    });
  }
}

/**
 * Attribute implementing the effects of {@link https://bulbapedia.bulbagarden.net/wiki/Tera_Shell_(Ability) | Tera Shell}
 * When the source is at full HP, incoming attacks will have a maximum 0.5x type effectiveness multiplier.
 * @extends PreDefendAbAttr
 */
export class FullHpResistTypeAbAttr extends PreDefendAbAttr {
  /**
   * Reduces a type multiplier to 0.5 if the source is at full HP.
   * @param pokemon {@linkcode Pokemon} the Pokemon with this ability
   * @param passive n/a
   * @param simulated n/a (this doesn't change game state)
   * @param attacker n/a
   * @param move {@linkcode Move} the move being used on the source
   * @param cancelled n/a
   * @param args `[0]` a container for the move's current type effectiveness multiplier
   * @returns `true` if the move's effectiveness is reduced; `false` otherwise
   */
  applyPreDefend(pokemon: Pokemon, passive: boolean, simulated: boolean, attacker: Pokemon, move: Move | null, cancelled: Utils.BooleanHolder | null, args: any[]): boolean | Promise<boolean> {
    const typeMultiplier = args[0];
    if (!(typeMultiplier && typeMultiplier instanceof Utils.NumberHolder)) {
      return false;
    }

    if (move && move.hasAttr(FixedDamageAttr)) {
      return false;
    }

    if (pokemon.isFullHp() && typeMultiplier.value > 0.5) {
      typeMultiplier.value = 0.5;
      return true;
    }
    return false;
  }

  getTriggerMessage(pokemon: Pokemon, abilityName: string, ...args: any[]): string {
    return i18next.t("abilityTriggers:fullHpResistType", {
      pokemonNameWithAffix: getPokemonNameWithAffix(pokemon)
    });
  }
}

export class PostDefendAbAttr extends AbAttr {
  applyPostDefend(pokemon: Pokemon, passive: boolean, simulated: boolean, attacker: Pokemon, move: Move, hitResult: HitResult | null, args: any[]): boolean | Promise<boolean> {
    return false;
  }
}

/**
 * Applies the effects of Gulp Missile when the user is hit by an attack.
 * @extends PostDefendAbAttr
 */
export class PostDefendGulpMissileAbAttr extends PostDefendAbAttr {
  constructor() {
    super(true);
  }

  /**
   * Damages the attacker and triggers the secondary effect based on the form or the BattlerTagType.
   * @param {Pokemon} pokemon - The defending Pokemon.
   * @param passive - n/a
   * @param {Pokemon} attacker - The attacking Pokemon.
   * @param {Move} move - The move being used.
   * @param {HitResult} hitResult - n/a
   * @param {any[]} args - n/a
   * @returns Whether the effects of the ability are applied.
   */
  applyPostDefend(pokemon: Pokemon, passive: boolean, simulated: boolean, attacker: Pokemon, move: Move, hitResult: HitResult, args: any[]): boolean | Promise<boolean> {
    const battlerTag = pokemon.getTag(GulpMissileTag);
    if (!battlerTag || move.category === MoveCategory.STATUS || pokemon.getTag(SemiInvulnerableTag)) {
      return false;
    }

    if (simulated) {
      return true;
    }

    const cancelled = new Utils.BooleanHolder(false);
    applyAbAttrs(BlockNonDirectDamageAbAttr, attacker, cancelled);

    if (!cancelled.value) {
      attacker.damageAndUpdate(Math.max(1, Math.floor(attacker.getMaxHp() / 4)), HitResult.OTHER);
    }

    if (battlerTag.tagType === BattlerTagType.GULP_MISSILE_ARROKUDA) {
      pokemon.scene.unshiftPhase(new StatStageChangePhase(pokemon.scene, attacker.getBattlerIndex(), false, [ Stat.DEF ], -1));
    } else {
      attacker.trySetStatus(StatusEffect.PARALYSIS, true, pokemon);
    }

    pokemon.removeTag(battlerTag.tagType);
    return true;
  }
}

export class FieldPriorityMoveImmunityAbAttr extends PreDefendAbAttr {
  applyPreDefend(pokemon: Pokemon, passive: boolean, simulated: boolean, attacker: Pokemon, move: Move, cancelled: Utils.BooleanHolder, args: any[]): boolean {
    const attackPriority = new Utils.IntegerHolder(move.priority);
    applyMoveAttrs(IncrementMovePriorityAttr, attacker, null, move, attackPriority);
    applyAbAttrs(ChangeMovePriorityAbAttr, attacker, null, simulated, move, attackPriority);

    if (move.moveTarget === MoveTarget.USER || move.moveTarget === MoveTarget.NEAR_ALLY) {
      return false;
    }

    if (attackPriority.value > 0 && !move.isMultiTarget()) {
      cancelled.value = true;
      return true;
    }

    return false;
  }
}

export class PostStatStageChangeAbAttr extends AbAttr {
  applyPostStatStageChange(pokemon: Pokemon, simulated: boolean, statsChanged: BattleStat[], stagesChanged: integer, selfTarget: boolean, args: any[]): boolean | Promise<boolean> {
    return false;
  }
}

export class MoveImmunityAbAttr extends PreDefendAbAttr {
  private immuneCondition: PreDefendAbAttrCondition;

  constructor(immuneCondition: PreDefendAbAttrCondition) {
    super(true);

    this.immuneCondition = immuneCondition;
  }

  applyPreDefend(pokemon: Pokemon, passive: boolean, simulated: boolean, attacker: Pokemon, move: Move, cancelled: Utils.BooleanHolder, args: any[]): boolean {
    if (this.immuneCondition(pokemon, attacker, move)) {
      cancelled.value = true;
      return true;
    }

    return false;
  }

  getTriggerMessage(pokemon: Pokemon, abilityName: string, ...args: any[]): string {
    return i18next.t("abilityTriggers:moveImmunity", { pokemonNameWithAffix: getPokemonNameWithAffix(pokemon) });
  }
}

/**
 * Reduces the accuracy of status moves used against the Pokémon with this ability to 50%.
 * Used by Wonder Skin.
 *
 * @extends PreDefendAbAttr
 */
export class WonderSkinAbAttr extends PreDefendAbAttr {
  applyPreDefend(pokemon: Pokemon, passive: boolean, simulated: boolean, attacker: Pokemon, move: Move, cancelled: Utils.BooleanHolder, args: any[]): boolean {
    const moveAccuracy = args[0] as Utils.NumberHolder;
    if (move.category === MoveCategory.STATUS && moveAccuracy.value >= 50) {
      moveAccuracy.value = 50;
      return true;
    }

    return false;
  }
}

export class MoveImmunityStatStageChangeAbAttr extends MoveImmunityAbAttr {
  private stat: BattleStat;
  private stages: number;

  constructor(immuneCondition: PreDefendAbAttrCondition, stat: BattleStat, stages: number) {
    super(immuneCondition);
    this.stat = stat;
    this.stages = stages;
  }

  applyPreDefend(pokemon: Pokemon, passive: boolean, simulated: boolean, attacker: Pokemon, move: Move, cancelled: Utils.BooleanHolder, args: any[]): boolean {
    const ret = super.applyPreDefend(pokemon, passive, simulated, attacker, move, cancelled, args);
    if (ret && !simulated) {
      pokemon.scene.unshiftPhase(new StatStageChangePhase(pokemon.scene, pokemon.getBattlerIndex(), true, [ this.stat ], this.stages));
    }

    return ret;
  }
}
/**
 * Class for abilities that make drain moves deal damage to user instead of healing them.
 * @extends PostDefendAbAttr
 * @see {@linkcode applyPostDefend}
 */
export class ReverseDrainAbAttr extends PostDefendAbAttr {
  /**
   * Determines if a damage and draining move was used to check if this ability should stop the healing.
   * Examples include: Absorb, Draining Kiss, Bitter Blade, etc.
   * Also displays a message to show this ability was activated.
   * @param pokemon {@linkcode Pokemon} with this ability
   * @param passive N/A
   * @param attacker {@linkcode Pokemon} that is attacking this Pokemon
   * @param move {@linkcode PokemonMove} that is being used
   * @param hitResult N/A
   * @args N/A
   * @returns true if healing should be reversed on a healing move, false otherwise.
   */
  applyPostDefend(pokemon: Pokemon, passive: boolean, simulated: boolean, attacker: Pokemon, move: Move, hitResult: HitResult, args: any[]): boolean {
    if (move.hasAttr(HitHealAttr)) {
      if (!simulated) {
        pokemon.scene.queueMessage(i18next.t("abilityTriggers:reverseDrain", { pokemonNameWithAffix: getPokemonNameWithAffix(attacker) }));
      }
      return true;
    }
    return false;
  }
}

export class PostDefendStatStageChangeAbAttr extends PostDefendAbAttr {
  private condition: PokemonDefendCondition;
  private stat: BattleStat;
  private stages: number;
  private selfTarget: boolean;
  private allOthers: boolean;

  constructor(condition: PokemonDefendCondition, stat: BattleStat, stages: number, selfTarget: boolean = true, allOthers: boolean = false) {
    super(true);

    this.condition = condition;
    this.stat = stat;
    this.stages = stages;
    this.selfTarget = selfTarget;
    this.allOthers = allOthers;
  }

  applyPostDefend(pokemon: Pokemon, passive: boolean, simulated: boolean, attacker: Pokemon, move: Move, hitResult: HitResult, args: any[]): boolean {
    if (this.condition(pokemon, attacker, move)) {
      if (simulated) {
        return true;
      }

      if (this.allOthers) {
        const otherPokemon = pokemon.getAlly() ? pokemon.getOpponents().concat([ pokemon.getAlly() ]) : pokemon.getOpponents();
        for (const other of otherPokemon) {
          other.scene.unshiftPhase(new StatStageChangePhase(other.scene, (other).getBattlerIndex(), false, [ this.stat ], this.stages));
        }
        return true;
      }
      pokemon.scene.unshiftPhase(new StatStageChangePhase(pokemon.scene, (this.selfTarget ? pokemon : attacker).getBattlerIndex(), this.selfTarget, [ this.stat ], this.stages));
      return true;
    }

    return false;
  }
}

export class PostDefendHpGatedStatStageChangeAbAttr extends PostDefendAbAttr {
  private condition: PokemonDefendCondition;
  private hpGate: number;
  private stats: BattleStat[];
  private stages: number;
  private selfTarget: boolean;

  constructor(condition: PokemonDefendCondition, hpGate: number, stats: BattleStat[], stages: number, selfTarget: boolean = true) {
    super(true);

    this.condition = condition;
    this.hpGate = hpGate;
    this.stats = stats;
    this.stages = stages;
    this.selfTarget = selfTarget;
  }

  applyPostDefend(pokemon: Pokemon, passive: boolean, simulated: boolean, attacker: Pokemon, move: Move, hitResult: HitResult, args: any[]): boolean {
    const hpGateFlat: integer = Math.ceil(pokemon.getMaxHp() * this.hpGate);
    const lastAttackReceived = pokemon.turnData.attacksReceived[pokemon.turnData.attacksReceived.length - 1];
    const damageReceived = lastAttackReceived?.damage || 0;

    if (this.condition(pokemon, attacker, move) && (pokemon.hp <= hpGateFlat && (pokemon.hp + damageReceived) > hpGateFlat)) {
      if (!simulated ) {
        pokemon.scene.unshiftPhase(new StatStageChangePhase(pokemon.scene, (this.selfTarget ? pokemon : attacker).getBattlerIndex(), true, this.stats, this.stages));
      }
      return true;
    }

    return false;
  }
}

export class PostDefendApplyArenaTrapTagAbAttr extends PostDefendAbAttr {
  private condition: PokemonDefendCondition;
  private tagType: ArenaTagType;

  constructor(condition: PokemonDefendCondition, tagType: ArenaTagType) {
    super(true);

    this.condition = condition;
    this.tagType = tagType;
  }

  applyPostDefend(pokemon: Pokemon, passive: boolean, simulated: boolean, attacker: Pokemon, move: Move, hitResult: HitResult, args: any[]): boolean {
    if (this.condition(pokemon, attacker, move)) {
      const tag = pokemon.scene.arena.getTag(this.tagType) as ArenaTrapTag;
      if (!pokemon.scene.arena.getTag(this.tagType) || tag.layers < tag.maxLayers) {
        if (!simulated) {
          pokemon.scene.arena.addTag(this.tagType, 0, undefined, pokemon.id, pokemon.isPlayer() ? ArenaTagSide.ENEMY : ArenaTagSide.PLAYER);
        }
        return true;
      }
    }
    return false;
  }
}

export class PostDefendApplyBattlerTagAbAttr extends PostDefendAbAttr {
  private condition: PokemonDefendCondition;
  private tagType: BattlerTagType;
  constructor(condition: PokemonDefendCondition, tagType: BattlerTagType) {
    super(true);

    this.condition = condition;
    this.tagType = tagType;
  }

  applyPostDefend(pokemon: Pokemon, passive: boolean, simulated: boolean, attacker: Pokemon, move: Move, hitResult: HitResult, args: any[]): boolean {
    if (this.condition(pokemon, attacker, move)) {
      if (!pokemon.getTag(this.tagType) && !simulated) {
        pokemon.addTag(this.tagType, undefined, undefined, pokemon.id);
        pokemon.scene.queueMessage(i18next.t("abilityTriggers:windPowerCharged", { pokemonName: getPokemonNameWithAffix(pokemon), moveName: move.name }));
      }
      return true;
    }
    return false;
  }
}

export class PostDefendTypeChangeAbAttr extends PostDefendAbAttr {
  applyPostDefend(pokemon: Pokemon, passive: boolean, simulated: boolean, attacker: Pokemon, move: Move, hitResult: HitResult, args: any[]): boolean {
    if (hitResult < HitResult.NO_EFFECT) {
      if (simulated) {
        return true;
      }
      const type = attacker.getMoveType(move);
      const pokemonTypes = pokemon.getTypes(true);
      if (pokemonTypes.length !== 1 || pokemonTypes[0] !== type) {
        pokemon.summonData.types = [ type ];
        return true;
      }
    }

    return false;
  }

  getTriggerMessage(pokemon: Pokemon, abilityName: string, ...args: any[]): string {
    return i18next.t("abilityTriggers:postDefendTypeChange", {
      pokemonNameWithAffix: getPokemonNameWithAffix(pokemon),
      abilityName,
      typeName: i18next.t(`pokemonInfo:Type.${Type[pokemon.getTypes(true)[0]]}`)
    });
  }
}

export class PostDefendTerrainChangeAbAttr extends PostDefendAbAttr {
  private terrainType: TerrainType;

  constructor(terrainType: TerrainType) {
    super();

    this.terrainType = terrainType;
  }

  applyPostDefend(pokemon: Pokemon, passive: boolean, simulated: boolean, attacker: Pokemon, move: Move, hitResult: HitResult, args: any[]): boolean {
    if (hitResult < HitResult.NO_EFFECT) {
      if (simulated) {
        return pokemon.scene.arena.terrain?.terrainType !== (this.terrainType || undefined);
      } else {
        return pokemon.scene.arena.trySetTerrain(this.terrainType, true);
      }
    }

    return false;
  }
}

export class PostDefendContactApplyStatusEffectAbAttr extends PostDefendAbAttr {
  public chance: integer;
  private effects: StatusEffect[];

  constructor(chance: integer, ...effects: StatusEffect[]) {
    super();

    this.chance = chance;
    this.effects = effects;
  }

  applyPostDefend(pokemon: Pokemon, passive: boolean, simulated: boolean, attacker: Pokemon, move: Move, hitResult: HitResult, args: any[]): boolean {
    if (move.checkFlag(MoveFlags.MAKES_CONTACT, attacker, pokemon) && !attacker.status && (this.chance === -1 || pokemon.randSeedInt(100) < this.chance)) {
      const effect = this.effects.length === 1 ? this.effects[0] : this.effects[pokemon.randSeedInt(this.effects.length)];
      if (simulated) {
        return attacker.canSetStatus(effect, true, false, pokemon);
      } else {
        return attacker.trySetStatus(effect, true, pokemon);
      }
    }

    return false;
  }
}

export class EffectSporeAbAttr extends PostDefendContactApplyStatusEffectAbAttr {
  constructor() {
    super(10, StatusEffect.POISON, StatusEffect.PARALYSIS, StatusEffect.SLEEP);
  }

  applyPostDefend(pokemon: Pokemon, passive: boolean, simulated: boolean, attacker: Pokemon, move: Move, hitResult: HitResult, args: any[]): boolean {
    if (attacker.hasAbility(Abilities.OVERCOAT) || attacker.isOfType(Type.GRASS)) {
      return false;
    }
    return super.applyPostDefend(pokemon, passive, simulated, attacker, move, hitResult, args);
  }
}

export class PostDefendContactApplyTagChanceAbAttr extends PostDefendAbAttr {
  private chance: integer;
  private tagType: BattlerTagType;
  private turnCount: integer | undefined;

  constructor(chance: integer, tagType: BattlerTagType, turnCount?: integer) {
    super();

    this.tagType = tagType;
    this.chance = chance;
    this.turnCount = turnCount;
  }

  applyPostDefend(pokemon: Pokemon, passive: boolean, simulated: boolean, attacker: Pokemon, move: Move, hitResult: HitResult, args: any[]): boolean {
    if (move.checkFlag(MoveFlags.MAKES_CONTACT, attacker, pokemon) && pokemon.randSeedInt(100) < this.chance) {
      if (simulated) {
        return attacker.canAddTag(this.tagType);
      } else {
        return attacker.addTag(this.tagType, this.turnCount, move.id, attacker.id);
      }
    }

    return false;
  }
}

export class PostDefendCritStatStageChangeAbAttr extends PostDefendAbAttr {
  private stat: BattleStat;
  private stages: number;

  constructor(stat: BattleStat, stages: number) {
    super();

    this.stat = stat;
    this.stages = stages;
  }

  applyPostDefend(pokemon: Pokemon, passive: boolean, simulated: boolean, attacker: Pokemon, move: Move, hitResult: HitResult, args: any[]): boolean {
    if (!simulated) {
      pokemon.scene.unshiftPhase(new StatStageChangePhase(pokemon.scene, pokemon.getBattlerIndex(), true, [ this.stat ], this.stages));
    }

    return true;
  }

  getCondition(): AbAttrCondition {
    return (pokemon: Pokemon) => pokemon.turnData.attacksReceived.length !== 0 && pokemon.turnData.attacksReceived[pokemon.turnData.attacksReceived.length - 1].critical;
  }
}

export class PostDefendContactDamageAbAttr extends PostDefendAbAttr {
  private damageRatio: integer;

  constructor(damageRatio: integer) {
    super();

    this.damageRatio = damageRatio;
  }

  applyPostDefend(pokemon: Pokemon, passive: boolean, simulated: boolean, attacker: Pokemon, move: Move, hitResult: HitResult, args: any[]): boolean {
    if (!simulated && move.checkFlag(MoveFlags.MAKES_CONTACT, attacker, pokemon) && !attacker.hasAbilityWithAttr(BlockNonDirectDamageAbAttr)) {
      attacker.damageAndUpdate(Utils.toDmgValue(attacker.getMaxHp() * (1 / this.damageRatio)), HitResult.OTHER);
      attacker.turnData.damageTaken += Utils.toDmgValue(attacker.getMaxHp() * (1 / this.damageRatio));
      return true;
    }

    return false;
  }

  getTriggerMessage(pokemon: Pokemon, abilityName: string, ...args: any[]): string {
    return i18next.t("abilityTriggers:postDefendContactDamage", {
      pokemonNameWithAffix: getPokemonNameWithAffix(pokemon),
      abilityName
    });
  }
}
/**
 * @description: This ability applies the Perish Song tag to the attacking pokemon
 * and the defending pokemon if the move makes physical contact and neither pokemon
 * already has the Perish Song tag.
 * @class PostDefendPerishSongAbAttr
 * @extends {PostDefendAbAttr}
 */
export class PostDefendPerishSongAbAttr extends PostDefendAbAttr {
  private turns: integer;

  constructor(turns: integer) {
    super();

    this.turns = turns;
  }

  applyPostDefend(pokemon: Pokemon, passive: boolean, simulated: boolean, attacker: Pokemon, move: Move, hitResult: HitResult, args: any[]): boolean {
    if (move.checkFlag(MoveFlags.MAKES_CONTACT, attacker, pokemon)) {
      if (pokemon.getTag(BattlerTagType.PERISH_SONG) || attacker.getTag(BattlerTagType.PERISH_SONG)) {
        return false;
      } else {
        if (!simulated) {
          attacker.addTag(BattlerTagType.PERISH_SONG, this.turns);
          pokemon.addTag(BattlerTagType.PERISH_SONG, this.turns);
        }
        return true;
      }
    }
    return false;
  }

  getTriggerMessage(pokemon: Pokemon, abilityName: string, ...args: any[]): string {
    return i18next.t("abilityTriggers:perishBody", {pokemonName: getPokemonNameWithAffix(pokemon), abilityName: abilityName});
  }
}

export class PostDefendWeatherChangeAbAttr extends PostDefendAbAttr {
  private weatherType: WeatherType;
  protected condition: PokemonDefendCondition | null;

  constructor(weatherType: WeatherType, condition?: PokemonDefendCondition) {
    super();

    this.weatherType = weatherType;
    this.condition = condition ?? null;
  }

  applyPostDefend(pokemon: Pokemon, passive: boolean, simulated: boolean, attacker: Pokemon, move: Move, hitResult: HitResult, args: any[]): boolean {
    if (this.condition !== null && !this.condition(pokemon, attacker, move)) {
      return false;
    }
    if (!pokemon.scene.arena.weather?.isImmutable()) {
      if (simulated) {
        return pokemon.scene.arena.weather?.weatherType !== this.weatherType;
      }
      return pokemon.scene.arena.trySetWeather(this.weatherType, true);
    }

    return false;
  }
}

export class PostDefendAbilitySwapAbAttr extends PostDefendAbAttr {
  constructor() {
    super();
  }

  applyPostDefend(pokemon: Pokemon, passive: boolean, simulated: boolean, attacker: Pokemon, move: Move, hitResult: HitResult, args: any[]): boolean {
    if (move.checkFlag(MoveFlags.MAKES_CONTACT, attacker, pokemon) && !attacker.getAbility().hasAttr(UnswappableAbilityAbAttr)) {
      if (!simulated) {
        const tempAbilityId = attacker.getAbility().id;
        attacker.summonData.ability = pokemon.getAbility().id;
        pokemon.summonData.ability = tempAbilityId;
      }
      return true;
    }

    return false;
  }

  getTriggerMessage(pokemon: Pokemon, abilityName: string, ...args: any[]): string {
    return i18next.t("abilityTriggers:postDefendAbilitySwap", { pokemonNameWithAffix: getPokemonNameWithAffix(pokemon) });
  }
}

export class PostDefendAbilityGiveAbAttr extends PostDefendAbAttr {
  private ability: Abilities;

  constructor(ability: Abilities) {
    super();
    this.ability = ability;
  }

  applyPostDefend(pokemon: Pokemon, passive: boolean, simulated: boolean, attacker: Pokemon, move: Move, hitResult: HitResult, args: any[]): boolean {
    if (move.checkFlag(MoveFlags.MAKES_CONTACT, attacker, pokemon) && !attacker.getAbility().hasAttr(UnsuppressableAbilityAbAttr) && !attacker.getAbility().hasAttr(PostDefendAbilityGiveAbAttr)) {
      if (!simulated) {
        attacker.summonData.ability = this.ability;
      }

      return true;
    }

    return false;
  }

  getTriggerMessage(pokemon: Pokemon, abilityName: string, ...args: any[]): string {
    return i18next.t("abilityTriggers:postDefendAbilityGive", {
      pokemonNameWithAffix: getPokemonNameWithAffix(pokemon),
      abilityName
    });
  }
}

export class PostDefendMoveDisableAbAttr extends PostDefendAbAttr {
  private chance: integer;
  private attacker: Pokemon;
  private move: Move;

  constructor(chance: integer) {
    super();

    this.chance = chance;
  }

  applyPostDefend(pokemon: Pokemon, passive: boolean, simulated: boolean, attacker: Pokemon, move: Move, hitResult: HitResult, args: any[]): boolean {
    if (!attacker.summonData.disabledMove) {
      if (move.checkFlag(MoveFlags.MAKES_CONTACT, attacker, pokemon) && (this.chance === -1 || pokemon.randSeedInt(100) < this.chance) && !attacker.isMax()) {
        if (simulated) {
          return true;
        }

        this.attacker = attacker;
        this.move = move;

        attacker.summonData.disabledMove = move.id;
        attacker.summonData.disabledTurns = 4;
        return true;
      }
    }
    return false;
  }

  getTriggerMessage(pokemon: Pokemon, abilityName: string, ...args: any[]): string {
    return i18next.t("abilityTriggers:postDefendMoveDisable", {
      pokemonNameWithAffix: getPokemonNameWithAffix(this.attacker),
      moveName: this.move.name,
    });
  }
}

export class PostStatStageChangeStatStageChangeAbAttr extends PostStatStageChangeAbAttr {
  private condition: PokemonStatStageChangeCondition;
  private statsToChange: BattleStat[];
  private stages: number;

  constructor(condition: PokemonStatStageChangeCondition, statsToChange: BattleStat[], stages: number) {
    super(true);

    this.condition = condition;
    this.statsToChange = statsToChange;
    this.stages = stages;
  }

  applyPostStatStageChange(pokemon: Pokemon, simulated: boolean, statStagesChanged: BattleStat[], stagesChanged: number, selfTarget: boolean, args: any[]): boolean {
    if (this.condition(pokemon, statStagesChanged, stagesChanged) && !selfTarget) {
      if (!simulated) {
        pokemon.scene.unshiftPhase(new StatStageChangePhase(pokemon.scene, (pokemon).getBattlerIndex(), true, this.statsToChange, this.stages));
      }
      return true;
    }

    return false;
  }
}

export class PreAttackAbAttr extends AbAttr {
  applyPreAttack(pokemon: Pokemon, passive: boolean, simulated: boolean, defender: Pokemon | null, move: Move, args: any[]): boolean | Promise<boolean> {
    return false;
  }
}

/**
 * Modifies moves additional effects with multipliers, ie. Sheer Force, Serene Grace.
 * @extends AbAttr
 * @see {@linkcode apply}
 */
export class MoveEffectChanceMultiplierAbAttr extends AbAttr {
  private chanceMultiplier: number;

  constructor(chanceMultiplier: number) {
    super(true);
    this.chanceMultiplier = chanceMultiplier;
  }
  /**
   * @param args [0]: {@linkcode Utils.NumberHolder} Move additional effect chance. Has to be higher than or equal to 0.
   *             [1]: {@linkcode Moves } Move used by the ability user.
   */
  apply(pokemon: Pokemon, passive: boolean, simulated: boolean, cancelled: Utils.BooleanHolder, args: any[]): boolean {
    // Disable showAbility during getTargetBenefitScore
    this.showAbility = args[4];
    if ((args[0] as Utils.NumberHolder).value <= 0 || (args[1] as Move).id === Moves.ORDER_UP) {
      return false;
    }

    (args[0] as Utils.NumberHolder).value *= this.chanceMultiplier;
    (args[0] as Utils.NumberHolder).value = Math.min((args[0] as Utils.NumberHolder).value, 100);
    return true;

  }
}

/**
 * Sets incoming moves additional effect chance to zero, ignoring all effects from moves. ie. Shield Dust.
 * @extends PreDefendAbAttr
 * @see {@linkcode applyPreDefend}
 */
export class IgnoreMoveEffectsAbAttr extends PreDefendAbAttr {
  /**
   * @param args [0]: {@linkcode Utils.NumberHolder} Move additional effect chance.
   */
  applyPreDefend(pokemon: Pokemon, passive: boolean, simulated: boolean, attacker: Pokemon, move: Move, cancelled: Utils.BooleanHolder, args: any[]): boolean {

    if ((args[0] as Utils.NumberHolder).value <= 0) {
      return false;
    }

    (args[0] as Utils.NumberHolder).value = 0;
    return true;

  }
}

export class VariableMovePowerAbAttr extends PreAttackAbAttr {
  applyPreAttack(pokemon: Pokemon, passive: boolean, simulated: boolean, defender: Pokemon, move: Move, args: any[]): boolean {
    //const power = args[0] as Utils.NumberHolder;
    return false;
  }
}

export class FieldPreventExplosiveMovesAbAttr extends AbAttr {
  apply(pokemon: Pokemon, passive: boolean, simulated: boolean, cancelled: Utils.BooleanHolder, args: any[]): boolean | Promise<boolean> {
    cancelled.value = true;
    return true;
  }
}

/**
 * Multiplies a Stat if the checked Pokemon lacks this ability.
 * If this ability cannot stack, a BooleanHolder can be used to prevent this from stacking.
 * @see {@link applyFieldStatMultiplierAbAttrs}
 * @see {@link applyFieldStat}
 * @see {@link Utils.BooleanHolder}
 */
export class FieldMultiplyStatAbAttr extends AbAttr {
  private stat: Stat;
  private multiplier: number;
  private canStack: boolean;

  constructor(stat: Stat, multiplier: number, canStack: boolean = false) {
    super(false);

    this.stat = stat;
    this.multiplier = multiplier;
    this.canStack = canStack;
  }

  /**
   * applyFieldStat: Tries to multiply a Pokemon's Stat
   * @param pokemon {@linkcode Pokemon} the Pokemon using this ability
   * @param passive {@linkcode boolean} unused
   * @param stat {@linkcode Stat} the type of the checked stat
   * @param statValue {@linkcode Utils.NumberHolder} the value of the checked stat
   * @param checkedPokemon {@linkcode Pokemon} the Pokemon this ability is targeting
   * @param hasApplied {@linkcode Utils.BooleanHolder} whether or not another multiplier has been applied to this stat
   * @param args {any[]} unused
   * @returns true if this changed the checked stat, false otherwise.
   */
  applyFieldStat(pokemon: Pokemon, passive: boolean, simulated: boolean, stat: Stat, statValue: Utils.NumberHolder, checkedPokemon: Pokemon, hasApplied: Utils.BooleanHolder, args: any[]): boolean {
    if (!this.canStack && hasApplied.value) {
      return false;
    }

    if (this.stat === stat && checkedPokemon.getAbilityAttrs(FieldMultiplyStatAbAttr).every(attr => (attr as FieldMultiplyStatAbAttr).stat !== stat)) {
      statValue.value *= this.multiplier;
      hasApplied.value = true;
      return true;
    }
    return false;
  }

}

export class MoveTypeChangeAbAttr extends PreAttackAbAttr {
  constructor(
    private newType: Type,
    private powerMultiplier: number,
    private condition?: PokemonAttackCondition
  ) {
    super(true);
  }

  // TODO: Decouple this into two attributes (type change / power boost)
  applyPreAttack(pokemon: Pokemon, passive: boolean, simulated: boolean, defender: Pokemon, move: Move, args: any[]): boolean {
    if (this.condition && this.condition(pokemon, defender, move)) {
      if (args[0] && args[0] instanceof Utils.NumberHolder) {
        args[0].value = this.newType;
      }
      if (args[1] && args[1] instanceof Utils.NumberHolder) {
        args[1].value *= this.powerMultiplier;
      }
      return true;
    }

    return false;
  }
}

/** Ability attribute for changing a pokemon's type before using a move */
export class PokemonTypeChangeAbAttr extends PreAttackAbAttr {
  private moveType: Type;

  constructor() {
    super(true);
  }

  applyPreAttack(pokemon: Pokemon, passive: boolean, simulated: boolean, defender: Pokemon, move: Move, args: any[]): boolean {
    if (
      !pokemon.isTerastallized() &&
      move.id !== Moves.STRUGGLE &&
      /**
       * Skip moves that call other moves because these moves generate a following move that will trigger this ability attribute
       * @see {@link https://bulbapedia.bulbagarden.net/wiki/Category:Moves_that_call_other_moves}
       */
      !move.findAttr((attr) =>
        attr instanceof RandomMovesetMoveAttr ||
        attr instanceof RandomMoveAttr ||
        attr instanceof NaturePowerAttr ||
        attr instanceof CopyMoveAttr
      )
    ) {
      const moveType = pokemon.getMoveType(move);

      if (pokemon.getTypes().some((t) => t !== moveType)) {
        if (!simulated) {
          this.moveType = moveType;
          pokemon.summonData.types = [moveType];
          pokemon.updateInfo();
        }

        return true;
      }
    }

    return false;
  }

  getTriggerMessage(pokemon: Pokemon, abilityName: string, ...args: any[]): string {
    return i18next.t("abilityTriggers:pokemonTypeChange", {
      pokemonNameWithAffix: getPokemonNameWithAffix(pokemon),
      moveType: i18next.t(`pokemonInfo:Type.${Type[this.moveType]}`),
    });
  }
}

/**
 * Class for abilities that convert single-strike moves to two-strike moves (i.e. Parental Bond).
 * @param damageMultiplier the damage multiplier for the second strike, relative to the first.
 */
export class AddSecondStrikeAbAttr extends PreAttackAbAttr {
  private damageMultiplier: number;

  constructor(damageMultiplier: number) {
    super(false);

    this.damageMultiplier = damageMultiplier;
  }

  /**
   * Determines whether this attribute can apply to a given move.
   * @param {Move} move the move to which this attribute may apply
   * @param numTargets the number of {@linkcode Pokemon} targeted by this move
   * @returns true if the attribute can apply to the move, false otherwise
   */
  canApplyPreAttack(move: Move, numTargets: integer): boolean {
    /**
     * Parental Bond cannot apply to multi-hit moves, charging moves, or
     * moves that cause the user to faint.
     */
    const exceptAttrs: Constructor<MoveAttr>[] = [
      MultiHitAttr,
      ChargeAttr,
      SacrificialAttr,
      SacrificialAttrOnHit
    ];

    /** Parental Bond cannot apply to these specific moves */
    const exceptMoves: Moves[] = [
      Moves.FLING,
      Moves.UPROAR,
      Moves.ROLLOUT,
      Moves.ICE_BALL,
      Moves.ENDEAVOR
    ];

    /** Also check if this move is an Attack move and if it's only targeting one Pokemon */
    return numTargets === 1
      && !exceptAttrs.some(attr => move.hasAttr(attr))
      && !exceptMoves.some(id => move.id === id)
      && move.category !== MoveCategory.STATUS;
  }

  /**
   * If conditions are met, this doubles the move's hit count (via args[1])
   * or multiplies the damage of secondary strikes (via args[2])
   * @param {Pokemon} pokemon the Pokemon using the move
   * @param passive n/a
   * @param defender n/a
   * @param {Move} move the move used by the ability source
   * @param args\[0\] the number of Pokemon this move is targeting
   * @param {Utils.IntegerHolder} args\[1\] the number of strikes with this move
   * @param {Utils.NumberHolder} args\[2\] the damage multiplier for the current strike
   * @returns
   */
  applyPreAttack(pokemon: Pokemon, passive: boolean, simulated: boolean, defender: Pokemon, move: Move, args: any[]): boolean {
    const numTargets = args[0] as integer;
    const hitCount = args[1] as Utils.IntegerHolder;
    const multiplier = args[2] as Utils.NumberHolder;

    if (this.canApplyPreAttack(move, numTargets)) {
      this.showAbility = !!hitCount?.value;
      if (!!hitCount?.value) {
        hitCount.value *= 2;
      }

      if (!!multiplier?.value && pokemon.turnData.hitsLeft % 2 === 1 && pokemon.turnData.hitsLeft !== pokemon.turnData.hitCount) {
        multiplier.value *= this.damageMultiplier;
      }
      return true;
    }
    return false;
  }
}

/**
 * Class for abilities that boost the damage of moves
 * For abilities that boost the base power of moves, see VariableMovePowerAbAttr
 * @param damageMultiplier the amount to multiply the damage by
 * @param condition the condition for this ability to be applied
 */
export class DamageBoostAbAttr extends PreAttackAbAttr {
  private damageMultiplier: number;
  private condition: PokemonAttackCondition;

  constructor(damageMultiplier: number, condition: PokemonAttackCondition) {
    super(true);
    this.damageMultiplier = damageMultiplier;
    this.condition = condition;
  }

  /**
   *
   * @param pokemon the attacker pokemon
   * @param passive N/A
   * @param defender the target pokemon
   * @param move the move used by the attacker pokemon
   * @param args Utils.NumberHolder as damage
   * @returns true if the function succeeds
   */
  applyPreAttack(pokemon: Pokemon, passive: boolean, simulated: boolean, defender: Pokemon, move: Move, args: any[]): boolean {
    if (this.condition(pokemon, defender, move)) {
      const power = args[0] as Utils.NumberHolder;
      power.value = Math.floor(power.value * this.damageMultiplier);
      return true;
    }

    return false;
  }
}

export class MovePowerBoostAbAttr extends VariableMovePowerAbAttr {
  private condition: PokemonAttackCondition;
  private powerMultiplier: number;

  constructor(condition: PokemonAttackCondition, powerMultiplier: number, showAbility: boolean = true) {
    super(showAbility);
    this.condition = condition;
    this.powerMultiplier = powerMultiplier;
  }

  applyPreAttack(pokemon: Pokemon, passive: boolean, simulated: boolean, defender: Pokemon, move: Move, args: any[]): boolean {
    if (this.condition(pokemon, defender, move)) {
      (args[0] as Utils.NumberHolder).value *= this.powerMultiplier;

      return true;
    }

    return false;
  }
}

export class MoveTypePowerBoostAbAttr extends MovePowerBoostAbAttr {
  constructor(boostedType: Type, powerMultiplier?: number) {
    super((pokemon, defender, move) => move.type === boostedType, powerMultiplier || 1.5);
  }
}

export class LowHpMoveTypePowerBoostAbAttr extends MoveTypePowerBoostAbAttr {
  constructor(boostedType: Type) {
    super(boostedType);
  }

  getCondition(): AbAttrCondition {
    return (pokemon) => pokemon.getHpRatio() <= 0.33;
  }
}

/**
 * Abilities which cause a variable amount of power increase.
 * @extends VariableMovePowerAbAttr
 * @see {@link applyPreAttack}
 */
export class VariableMovePowerBoostAbAttr extends VariableMovePowerAbAttr {
  private mult: (user: Pokemon, target: Pokemon, move: Move) => number;

  /**
   * @param mult A function which takes the user, target, and move, and returns the power multiplier. 1 means no multiplier.
   * @param {boolean} showAbility Whether to show the ability when it activates.
   */
  constructor(mult: (user: Pokemon, target: Pokemon, move: Move) => number, showAbility: boolean = true) {
    super(showAbility);
    this.mult = mult;
  }

  /**
   * @override
   */
  applyPreAttack(pokemon: Pokemon, passive: boolean, simulated: boolean, defender: Pokemon, move, args: any[]): boolean {
    const multiplier = this.mult(pokemon, defender, move);
    if (multiplier !== 1) {
      (args[0] as Utils.NumberHolder).value *= multiplier;
      return true;
    }

    return false;
  }
}

/**
 * Boosts the power of a Pokémon's move under certain conditions.
 * @extends AbAttr
 */
export class FieldMovePowerBoostAbAttr extends AbAttr {
  private condition: PokemonAttackCondition;
  private powerMultiplier: number;

  /**
   * @param condition - A function that determines whether the power boost condition is met.
   * @param powerMultiplier - The multiplier to apply to the move's power when the condition is met.
   */
  constructor(condition: PokemonAttackCondition, powerMultiplier: number) {
    super(false);
    this.condition = condition;
    this.powerMultiplier = powerMultiplier;
  }

  applyPreAttack(pokemon: Pokemon | null, passive: boolean | null, simulated: boolean, defender: Pokemon | null, move: Move, args: any[]): boolean {
    if (this.condition(pokemon, defender, move)) {
      (args[0] as Utils.NumberHolder).value *= this.powerMultiplier;

      return true;
    }

    return false;
  }
}

/**
 * Boosts the power of a specific type of move.
 * @extends FieldMovePowerBoostAbAttr
 */
export class PreAttackFieldMoveTypePowerBoostAbAttr extends FieldMovePowerBoostAbAttr {
  /**
   * @param boostedType - The type of move that will receive the power boost.
   * @param powerMultiplier - The multiplier to apply to the move's power, defaults to 1.5 if not provided.
   */
  constructor(boostedType: Type, powerMultiplier?: number) {
    super((pokemon, defender, move) => move.type === boostedType, powerMultiplier || 1.5);
  }
}

/**
 * Boosts the power of a specific type of move for all Pokemon in the field.
 * @extends PreAttackFieldMoveTypePowerBoostAbAttr
 */
export class FieldMoveTypePowerBoostAbAttr extends PreAttackFieldMoveTypePowerBoostAbAttr { }

/**
 * Boosts the power of a specific type of move for the user and its allies.
 * @extends PreAttackFieldMoveTypePowerBoostAbAttr
 */
export class UserFieldMoveTypePowerBoostAbAttr extends PreAttackFieldMoveTypePowerBoostAbAttr { }

/**
 * Boosts the power of moves in specified categories.
 * @extends FieldMovePowerBoostAbAttr
 */
export class AllyMoveCategoryPowerBoostAbAttr extends FieldMovePowerBoostAbAttr {
  /**
   * @param boostedCategories - The categories of moves that will receive the power boost.
   * @param powerMultiplier - The multiplier to apply to the move's power.
   */
  constructor(boostedCategories: MoveCategory[], powerMultiplier: number) {
    super((pokemon, defender, move) => boostedCategories.includes(move.category), powerMultiplier);
  }
}

export class StatMultiplierAbAttr extends AbAttr {
  private stat: BattleStat;
  private multiplier: number;
  private condition: PokemonAttackCondition | null;

  constructor(stat: BattleStat, multiplier: number, condition?: PokemonAttackCondition) {
    super(false);

    this.stat = stat;
    this.multiplier = multiplier;
    this.condition = condition ?? null;
  }

  applyStatStage(pokemon: Pokemon, _passive: boolean, simulated: boolean, stat: BattleStat, statValue: Utils.NumberHolder, args: any[]): boolean | Promise<boolean> {
    const move = (args[0] as Move);
    if (stat === this.stat && (!this.condition || this.condition(pokemon, null, move))) {
      statValue.value *= this.multiplier;
      return true;
    }

    return false;
  }
}

export class PostAttackAbAttr extends AbAttr {
  private attackCondition: PokemonAttackCondition;

  /** The default attackCondition requires that the selected move is a damaging move */
  constructor(attackCondition: PokemonAttackCondition = (user, target, move) => (move.category !== MoveCategory.STATUS)) {
    super();

    this.attackCondition = attackCondition;
  }

  /**
   * Please override {@link applyPostAttackAfterMoveTypeCheck} instead of this method. By default, this method checks that the move used is a damaging attack before
   * applying the effect of any inherited class. This can be changed by providing a different {@link attackCondition} to the constructor. See {@link ConfusionOnStatusEffectAbAttr}
   * for an example of an effect that does not require a damaging move.
   */
  applyPostAttack(pokemon: Pokemon, passive: boolean, simulated: boolean, defender: Pokemon, move: Move, hitResult: HitResult | null, args: any[]): boolean | Promise<boolean> {
    // When attackRequired is true, we require the move to be an attack move and to deal damage before checking secondary requirements.
    // If attackRequired is false, we always defer to the secondary requirements.
    if (this.attackCondition(pokemon, defender, move)) {
      return this.applyPostAttackAfterMoveTypeCheck(pokemon, passive, simulated, defender, move, hitResult, args);
    } else {
      return false;
    }
  }

  /**
   * This method is only called after {@link applyPostAttack} has already been applied. Use this for handling checks specific to the ability in question.
   */
  applyPostAttackAfterMoveTypeCheck(pokemon: Pokemon, passive: boolean, simulated: boolean, defender: Pokemon, move: Move, hitResult: HitResult | null, args: any[]): boolean | Promise<boolean> {
    return false;
  }
}

export class PostAttackStealHeldItemAbAttr extends PostAttackAbAttr {
  private stealCondition: PokemonAttackCondition | null;

  constructor(stealCondition?: PokemonAttackCondition) {
    super();

    this.stealCondition = stealCondition ?? null;
  }

  applyPostAttackAfterMoveTypeCheck(pokemon: Pokemon, passive: boolean, simulated: boolean, defender: Pokemon, move: Move, hitResult: HitResult, args: any[]): Promise<boolean> {
    return new Promise<boolean>(resolve => {
      if (!simulated && hitResult < HitResult.NO_EFFECT && (!this.stealCondition || this.stealCondition(pokemon, defender, move))) {
        const heldItems = this.getTargetHeldItems(defender).filter(i => i.isTransferrable);
        if (heldItems.length) {
          const stolenItem = heldItems[pokemon.randSeedInt(heldItems.length)];
          pokemon.scene.tryTransferHeldItemModifier(stolenItem, pokemon, false).then(success => {
            if (success) {
              pokemon.scene.queueMessage(i18next.t("abilityTriggers:postAttackStealHeldItem", { pokemonNameWithAffix: getPokemonNameWithAffix(pokemon), defenderName: defender.name, stolenItemType: stolenItem.type.name }));
            }
            resolve(success);
          });
          return;
        }
      }
      resolve(simulated);
    });
  }

  getTargetHeldItems(target: Pokemon): PokemonHeldItemModifier[] {
    return target.scene.findModifiers(m => m instanceof PokemonHeldItemModifier
      && m.pokemonId === target.id, target.isPlayer()) as PokemonHeldItemModifier[];
  }
}

export class PostAttackApplyStatusEffectAbAttr extends PostAttackAbAttr {
  private contactRequired: boolean;
  private chance: integer;
  private effects: StatusEffect[];

  constructor(contactRequired: boolean, chance: integer, ...effects: StatusEffect[]) {
    super();

    this.contactRequired = contactRequired;
    this.chance = chance;
    this.effects = effects;
  }

  applyPostAttackAfterMoveTypeCheck(pokemon: Pokemon, passive: boolean, simulated: boolean, attacker: Pokemon, move: Move, hitResult: HitResult, args: any[]): boolean {
    /**Status inflicted by abilities post attacking are also considered additional effects.*/
    if (!attacker.hasAbilityWithAttr(IgnoreMoveEffectsAbAttr) && !simulated && pokemon !== attacker && (!this.contactRequired || move.checkFlag(MoveFlags.MAKES_CONTACT, attacker, pokemon)) && pokemon.randSeedInt(100) < this.chance && !pokemon.status) {
      const effect = this.effects.length === 1 ? this.effects[0] : this.effects[pokemon.randSeedInt(this.effects.length)];
      return attacker.trySetStatus(effect, true, pokemon);
    }

    return simulated;
  }
}

export class PostAttackContactApplyStatusEffectAbAttr extends PostAttackApplyStatusEffectAbAttr {
  constructor(chance: integer, ...effects: StatusEffect[]) {
    super(true, chance, ...effects);
  }
}

export class PostAttackApplyBattlerTagAbAttr extends PostAttackAbAttr {
  private contactRequired: boolean;
  private chance: (user: Pokemon, target: Pokemon, move: Move) => integer;
  private effects: BattlerTagType[];


  constructor(contactRequired: boolean, chance: (user: Pokemon, target: Pokemon, move: Move) =>  integer, ...effects: BattlerTagType[]) {
    super();

    this.contactRequired = contactRequired;
    this.chance = chance;
    this.effects = effects;
  }

  applyPostAttackAfterMoveTypeCheck(pokemon: Pokemon, passive: boolean, simulated: boolean, attacker: Pokemon, move: Move, hitResult: HitResult, args: any[]): boolean {
    /**Battler tags inflicted by abilities post attacking are also considered additional effects.*/
    if (!attacker.hasAbilityWithAttr(IgnoreMoveEffectsAbAttr) && pokemon !== attacker && (!this.contactRequired || move.checkFlag(MoveFlags.MAKES_CONTACT, attacker, pokemon)) && pokemon.randSeedInt(100) < this.chance(attacker, pokemon, move) && !pokemon.status) {
      const effect = this.effects.length === 1 ? this.effects[0] : this.effects[pokemon.randSeedInt(this.effects.length)];
      return simulated || attacker.addTag(effect);
    }

    return false;
  }
}

export class PostDefendStealHeldItemAbAttr extends PostDefendAbAttr {
  private condition: PokemonDefendCondition | null;

  constructor(condition?: PokemonDefendCondition) {
    super();

    this.condition = condition ?? null;
  }

  applyPostDefend(pokemon: Pokemon, passive: boolean, simulated: boolean, attacker: Pokemon, move: Move, hitResult: HitResult, args: any[]): Promise<boolean> {
    return new Promise<boolean>(resolve => {
      if (!simulated && hitResult < HitResult.NO_EFFECT && (!this.condition || this.condition(pokemon, attacker, move))) {
        const heldItems = this.getTargetHeldItems(attacker).filter(i => i.isTransferrable);
        if (heldItems.length) {
          const stolenItem = heldItems[pokemon.randSeedInt(heldItems.length)];
          pokemon.scene.tryTransferHeldItemModifier(stolenItem, pokemon, false).then(success => {
            if (success) {
              pokemon.scene.queueMessage(i18next.t("abilityTriggers:postDefendStealHeldItem", { pokemonNameWithAffix: getPokemonNameWithAffix(pokemon), attackerName: attacker.name, stolenItemType: stolenItem.type.name }));
            }
            resolve(success);
          });
          return;
        }
      }
      resolve(simulated);
    });
  }

  getTargetHeldItems(target: Pokemon): PokemonHeldItemModifier[] {
    return target.scene.findModifiers(m => m instanceof PokemonHeldItemModifier
      && m.pokemonId === target.id, target.isPlayer()) as PokemonHeldItemModifier[];
  }
}

export class PostVictoryAbAttr extends AbAttr {
  applyPostVictory(pokemon: Pokemon, passive: boolean, simulated: boolean, args: any[]): boolean | Promise<boolean> {
    return false;
  }
}

class PostVictoryStatStageChangeAbAttr extends PostVictoryAbAttr {
  private stat: BattleStat | ((p: Pokemon) => BattleStat);
  private stages: number;

  constructor(stat: BattleStat | ((p: Pokemon) => BattleStat), stages: number) {
    super();

    this.stat = stat;
    this.stages = stages;
  }

  applyPostVictory(pokemon: Pokemon, passive: boolean, simulated: boolean, args: any[]): boolean | Promise<boolean> {
    const stat = typeof this.stat === "function"
      ? this.stat(pokemon)
      : this.stat;
    if (!simulated) {
      pokemon.scene.unshiftPhase(new StatStageChangePhase(pokemon.scene, pokemon.getBattlerIndex(), true, [ stat ], this.stages));
    }
    return true;
  }
}

export class PostVictoryFormChangeAbAttr extends PostVictoryAbAttr {
  private formFunc: (p: Pokemon) => integer;

  constructor(formFunc: ((p: Pokemon) => integer)) {
    super(true);

    this.formFunc = formFunc;
  }

  applyPostVictory(pokemon: Pokemon, passive: boolean, simulated: boolean, args: any[]): boolean | Promise<boolean> {
    const formIndex = this.formFunc(pokemon);
    if (formIndex !== pokemon.formIndex) {
      if (!simulated) {
        pokemon.scene.triggerPokemonFormChange(pokemon, SpeciesFormChangeManualTrigger, false);
      }
      return true;
    }

    return false;
  }
}

export class PostKnockOutAbAttr extends AbAttr {
  applyPostKnockOut(pokemon: Pokemon, passive: boolean, simulated: boolean, knockedOut: Pokemon, args: any[]): boolean | Promise<boolean> {
    return false;
  }
}

export class PostKnockOutStatStageChangeAbAttr extends PostKnockOutAbAttr {
  private stat: BattleStat | ((p: Pokemon) => BattleStat);
  private stages: number;

  constructor(stat: BattleStat | ((p: Pokemon) => BattleStat), stages: number) {
    super();

    this.stat = stat;
    this.stages = stages;
  }

  applyPostKnockOut(pokemon: Pokemon, passive: boolean, simulated: boolean, knockedOut: Pokemon, args: any[]): boolean | Promise<boolean> {
    const stat = typeof this.stat === "function"
      ? this.stat(pokemon)
      : this.stat;
    if (!simulated) {
      pokemon.scene.unshiftPhase(new StatStageChangePhase(pokemon.scene, pokemon.getBattlerIndex(), true, [ stat ], this.stages));
    }
    return true;
  }
}

export class CopyFaintedAllyAbilityAbAttr extends PostKnockOutAbAttr {
  constructor() {
    super();
  }

  applyPostKnockOut(pokemon: Pokemon, passive: boolean, simulated: boolean, knockedOut: Pokemon, args: any[]): boolean | Promise<boolean> {
    if (pokemon.isPlayer() === knockedOut.isPlayer() && !knockedOut.getAbility().hasAttr(UncopiableAbilityAbAttr)) {
      if (!simulated) {
        pokemon.summonData.ability = knockedOut.getAbility().id;
        pokemon.scene.queueMessage(i18next.t("abilityTriggers:copyFaintedAllyAbility", { pokemonNameWithAffix: getPokemonNameWithAffix(knockedOut), abilityName: allAbilities[knockedOut.getAbility().id].name }));
      }
      return true;
    }

    return false;
  }
}

export class IgnoreOpponentStatStagesAbAttr extends AbAttr {
  private stats: readonly BattleStat[];

  constructor(stats?: BattleStat[]) {
    super(false);

    this.stats = stats ?? BATTLE_STATS;
  }

  apply(_pokemon: Pokemon, _passive: boolean, simulated: boolean, _cancelled: Utils.BooleanHolder, args: any[]) {
    if (this.stats.includes(args[0])) {
      (args[1] as Utils.BooleanHolder).value = true;
      return true;
    }
    return false;
  }
}

export class IntimidateImmunityAbAttr extends AbAttr {
  constructor() {
    super(false);
  }

  apply(pokemon: Pokemon, passive: boolean, simulated: boolean, cancelled: Utils.BooleanHolder, args: any[]): boolean {
    cancelled.value = true;
    return true;
  }

  getTriggerMessage(pokemon: Pokemon, abilityName: string, ...args: any[]): string {
    return i18next.t("abilityTriggers:intimidateImmunity", {
      pokemonNameWithAffix: getPokemonNameWithAffix(pokemon),
      abilityName
    });
  }
}

export class PostIntimidateStatStageChangeAbAttr extends AbAttr {
  private stats: BattleStat[];
  private stages: number;
  private overwrites: boolean;

  constructor(stats: BattleStat[], stages: number, overwrites?: boolean) {
    super(true);
    this.stats = stats;
    this.stages = stages;
    this.overwrites = !!overwrites;
  }

  apply(pokemon: Pokemon, passive: boolean, simulated:boolean, cancelled: Utils.BooleanHolder, args: any[]): boolean {
    if (!simulated) {
      pokemon.scene.pushPhase(new StatStageChangePhase(pokemon.scene, pokemon.getBattlerIndex(), false, this.stats, this.stages));
    }
    cancelled.value = this.overwrites;
    return true;
  }
}

/**
 * Base class for defining all {@linkcode Ability} Attributes post summon
 * @see {@linkcode applyPostSummon()}
 */
export class PostSummonAbAttr extends AbAttr {
  /**
   * Applies ability post summon (after switching in)
   * @param pokemon {@linkcode Pokemon} with this ability
   * @param passive Whether this ability is a passive
   * @param args Set of unique arguments needed by this attribute
   * @returns true if application of the ability succeeds
   */
  applyPostSummon(pokemon: Pokemon, passive: boolean, simulated: boolean, args: any[]): boolean | Promise<boolean> {
    return false;
  }
}
/**
 * Removes specified arena tags when a Pokemon is summoned.
 */
export class PostSummonRemoveArenaTagAbAttr extends PostSummonAbAttr {
  private arenaTags: ArenaTagType[];

  /**
   * @param arenaTags {@linkcode ArenaTagType[]} - the arena tags to be removed
   */
  constructor(arenaTags: ArenaTagType[]) {
    super(true);

    this.arenaTags = arenaTags;
  }

  applyPostSummon(pokemon: Pokemon, passive: boolean, simulated: boolean, args: any[]): boolean | Promise<boolean> {
    if (!simulated) {
      for (const arenaTag of this.arenaTags) {
        pokemon.scene.arena.removeTag(arenaTag);
      }
    }
    return true;
  }
}

export class PostSummonMessageAbAttr extends PostSummonAbAttr {
  private messageFunc: (pokemon: Pokemon) => string;

  constructor(messageFunc: (pokemon: Pokemon) => string) {
    super(true);

    this.messageFunc = messageFunc;
  }

  applyPostSummon(pokemon: Pokemon, passive: boolean, simulated: boolean, args: any[]): boolean {
    if (!simulated) {
      pokemon.scene.queueMessage(this.messageFunc(pokemon));
    }

    return true;
  }
}

export class PostSummonUnnamedMessageAbAttr extends PostSummonAbAttr {
  //Attr doesn't force pokemon name on the message
  private message: string;

  constructor(message: string) {
    super(true);

    this.message = message;
  }

  applyPostSummon(pokemon: Pokemon, passive: boolean, simulated: boolean, args: any[]): boolean {
    if (!simulated) {
      pokemon.scene.queueMessage(this.message);
    }

    return true;
  }
}

export class PostSummonAddBattlerTagAbAttr extends PostSummonAbAttr {
  private tagType: BattlerTagType;
  private turnCount: integer;

  constructor(tagType: BattlerTagType, turnCount: integer, showAbility?: boolean) {
    super(showAbility);

    this.tagType = tagType;
    this.turnCount = turnCount;
  }

  applyPostSummon(pokemon: Pokemon, passive: boolean, simulated: boolean, args: any[]): boolean {
    if (simulated) {
      return pokemon.canAddTag(this.tagType);
    } else {
      return pokemon.addTag(this.tagType, this.turnCount);
    }
  }
}

export class PostSummonStatStageChangeAbAttr extends PostSummonAbAttr {
  private stats: BattleStat[];
  private stages: number;
  private selfTarget: boolean;
  private intimidate: boolean;

  constructor(stats: BattleStat[], stages: number, selfTarget?: boolean, intimidate?: boolean) {
    super(false);

    this.stats = stats;
    this.stages = stages;
    this.selfTarget = !!selfTarget;
    this.intimidate = !!intimidate;
  }

  applyPostSummon(pokemon: Pokemon, passive: boolean, simulated: boolean, args: any[]): boolean {
    if (simulated) {
      return true;
    }

    queueShowAbility(pokemon, passive);  // TODO: Better solution than manually showing the ability here
    if (this.selfTarget) {
      // we unshift the StatStageChangePhase to put it right after the showAbility and not at the end of the
      // phase list (which could be after CommandPhase for example)
      pokemon.scene.unshiftPhase(new StatStageChangePhase(pokemon.scene, pokemon.getBattlerIndex(), true, this.stats, this.stages));
      return true;
    }
    for (const opponent of pokemon.getOpponents()) {
      const cancelled = new Utils.BooleanHolder(false);
      if (this.intimidate) {
        applyAbAttrs(IntimidateImmunityAbAttr, opponent, cancelled, simulated);
        applyAbAttrs(PostIntimidateStatStageChangeAbAttr, opponent, cancelled, simulated);
      }
      if (!cancelled.value) {
        pokemon.scene.unshiftPhase(new StatStageChangePhase(pokemon.scene, opponent.getBattlerIndex(), false, this.stats, this.stages));
      }
    }
    return true;
  }
}

export class PostSummonAllyHealAbAttr extends PostSummonAbAttr {
  private healRatio: number;
  private showAnim: boolean;

  constructor(healRatio: number, showAnim: boolean = false) {
    super();

    this.healRatio = healRatio || 4;
    this.showAnim = showAnim;
  }

  applyPostSummon(pokemon: Pokemon, passive: boolean, simulated: boolean, args: any[]): boolean {
    const target = pokemon.getAlly();
    if (target?.isActive(true)) {
      if (!simulated) {
        target.scene.unshiftPhase(new PokemonHealPhase(target.scene, target.getBattlerIndex(),
          Utils.toDmgValue(pokemon.getMaxHp() / this.healRatio), i18next.t("abilityTriggers:postSummonAllyHeal", { pokemonNameWithAffix: getPokemonNameWithAffix(target), pokemonName: pokemon.name }), true, !this.showAnim));
      }

      return true;
    }

    return false;
  }
}

/**
 * Resets an ally's temporary stat boots to zero with no regard to
 * whether this is a positive or negative change
 * @param pokemon The {@link Pokemon} with this {@link AbAttr}
 * @param passive N/A
 * @param args N/A
 * @returns if the move was successful
 */
export class PostSummonClearAllyStatStagesAbAttr extends PostSummonAbAttr {
  constructor() {
    super();
  }

  applyPostSummon(pokemon: Pokemon, passive: boolean, simulated: boolean, args: any[]): boolean {
    const target = pokemon.getAlly();
    if (target?.isActive(true)) {
      if (!simulated) {
        for (const s of BATTLE_STATS) {
          target.setStatStage(s, 0);
        }

        target.scene.queueMessage(i18next.t("abilityTriggers:postSummonClearAllyStats", { pokemonNameWithAffix: getPokemonNameWithAffix(target) }));
      }

      return true;
    }

    return false;
  }
}

/**
 * Download raises either the Attack stat or Special Attack stat by one stage depending on the foe's currently lowest defensive stat:
 * it will raise Attack if the foe's current Defense is lower than its current Special Defense stat;
 * otherwise, it will raise Special Attack.
 * @extends PostSummonAbAttr
 * @see {applyPostSummon}
 */
export class DownloadAbAttr extends PostSummonAbAttr {
  private enemyDef: integer;
  private enemySpDef: integer;
  private enemyCountTally: integer;
  private stats: BattleStat[];

  // TODO: Implement the Substitute feature(s) once move is implemented.
  /**
   * Checks to see if it is the opening turn (starting a new game), if so, Download won't work. This is because Download takes into account
   * vitamins and items, so it needs to use the Stat and the stat alone.
   * @param {Pokemon} pokemon Pokemon that is using the move, as well as seeing the opposing pokemon.
   * @param {boolean} passive N/A
   * @param {any[]} args N/A
   * @returns Returns true if ability is used successful, false if not.
   */
  applyPostSummon(pokemon: Pokemon, passive: boolean, simulated: boolean, args: any[]): boolean {
    this.enemyDef = 0;
    this.enemySpDef = 0;
    this.enemyCountTally = 0;

    for (const opponent of pokemon.getOpponents()) {
      this.enemyCountTally++;
      this.enemyDef += opponent.getEffectiveStat(Stat.DEF);
      this.enemySpDef += opponent.getEffectiveStat(Stat.SPDEF);
    }
    this.enemyDef = Math.round(this.enemyDef / this.enemyCountTally);
    this.enemySpDef = Math.round(this.enemySpDef / this.enemyCountTally);

    if (this.enemyDef < this.enemySpDef) {
      this.stats = [ Stat.ATK ];
    } else {
      this.stats = [ Stat.SPATK ];
    }

    if (this.enemyDef > 0 && this.enemySpDef > 0) { // only activate if there's actually an enemy to download from
      if (!simulated) {
        pokemon.scene.unshiftPhase(new StatStageChangePhase(pokemon.scene, pokemon.getBattlerIndex(), false, this.stats, 1));
      }
      return true;
    }

    return false;
  }
}

export class PostSummonWeatherChangeAbAttr extends PostSummonAbAttr {
  private weatherType: WeatherType;

  constructor(weatherType: WeatherType) {
    super();

    this.weatherType = weatherType;
  }

  applyPostSummon(pokemon: Pokemon, passive: boolean, simulated: boolean, args: any[]): boolean {
    if ((this.weatherType === WeatherType.HEAVY_RAIN ||
      this.weatherType === WeatherType.HARSH_SUN ||
      this.weatherType === WeatherType.STRONG_WINDS) || !pokemon.scene.arena.weather?.isImmutable()) {
      if (simulated) {
        return pokemon.scene.arena.weather?.weatherType !== this.weatherType;
      } else {
        return pokemon.scene.arena.trySetWeather(this.weatherType, true);
      }
    }

    return false;
  }
}

export class PostSummonTerrainChangeAbAttr extends PostSummonAbAttr {
  private terrainType: TerrainType;

  constructor(terrainType: TerrainType) {
    super();

    this.terrainType = terrainType;
  }

  applyPostSummon(pokemon: Pokemon, passive: boolean, simulated: boolean, args: any[]): boolean {
    if (simulated) {
      return pokemon.scene.arena.terrain?.terrainType !== this.terrainType;
    } else {
      return pokemon.scene.arena.trySetTerrain(this.terrainType, true);
    }
  }
}

export class PostSummonFormChangeAbAttr extends PostSummonAbAttr {
  private formFunc: (p: Pokemon) => integer;

  constructor(formFunc: ((p: Pokemon) => integer)) {
    super(true);

    this.formFunc = formFunc;
  }

  applyPostSummon(pokemon: Pokemon, passive: boolean, simulated: boolean, args: any[]): boolean {
    const formIndex = this.formFunc(pokemon);
    if (formIndex !== pokemon.formIndex) {
      return simulated || pokemon.scene.triggerPokemonFormChange(pokemon, SpeciesFormChangeManualTrigger, false);
    }

    return false;
  }
}

/** Attempts to copy a pokemon's ability */
export class PostSummonCopyAbilityAbAttr extends PostSummonAbAttr {
  private target: Pokemon;
  private targetAbilityName: string;

  applyPostSummon(pokemon: Pokemon, passive: boolean, simulated: boolean, args: any[]): boolean {
    const targets = pokemon.getOpponents();
    if (!targets.length) {
      return false;
    }

    let target: Pokemon;
    if (targets.length > 1) {
      pokemon.scene.executeWithSeedOffset(() => target = Utils.randSeedItem(targets), pokemon.scene.currentBattle.waveIndex);
    } else {
      target = targets[0];
    }

    if (
      target!.getAbility().hasAttr(UncopiableAbilityAbAttr) &&
      // Wonder Guard is normally uncopiable so has the attribute, but Trace specifically can copy it
      !(pokemon.hasAbility(Abilities.TRACE) && target!.getAbility().id === Abilities.WONDER_GUARD)
    ) {
      return false;
    }

    if (!simulated) {
      this.target = target!;
      this.targetAbilityName = allAbilities[target!.getAbility().id].name;
      pokemon.summonData.ability = target!.getAbility().id;
      setAbilityRevealed(target!);
      pokemon.updateInfo();
    }

    return true;
  }

  getTriggerMessage(pokemon: Pokemon, abilityName: string, ...args: any[]): string {
    return i18next.t("abilityTriggers:trace", {
      pokemonName: getPokemonNameWithAffix(pokemon),
      targetName: getPokemonNameWithAffix(this.target),
      abilityName: this.targetAbilityName,
    });
  }
}

/**
 * Removes supplied status effects from the user's field.
 */
export class PostSummonUserFieldRemoveStatusEffectAbAttr extends PostSummonAbAttr {
  private statusEffect: StatusEffect[];

  /**
   * @param statusEffect - The status effects to be removed from the user's field.
   */
  constructor(...statusEffect: StatusEffect[]) {
    super(false);

    this.statusEffect = statusEffect;
  }

  /**
   * Removes supplied status effect from the user's field when user of the ability is summoned.
   *
   * @param pokemon - The Pokémon that triggered the ability.
   * @param passive - n/a
   * @param args - n/a
   * @returns A boolean or a promise that resolves to a boolean indicating the result of the ability application.
   */
  applyPostSummon(pokemon: Pokemon, passive: boolean, simulated: boolean, args: any[]): boolean | Promise<boolean> {
    const party = pokemon instanceof PlayerPokemon ? pokemon.scene.getPlayerField() : pokemon.scene.getEnemyField();
    const allowedParty = party.filter(p => p.isAllowedInBattle());

    if (allowedParty.length < 1) {
      return false;
    }

    if (!simulated) {
      for (const pokemon of allowedParty) {
        if (pokemon.status && this.statusEffect.includes(pokemon.status.effect)) {
          pokemon.scene.queueMessage(getStatusEffectHealText(pokemon.status.effect, getPokemonNameWithAffix(pokemon)));
          pokemon.resetStatus(false);
          pokemon.updateInfo();
        }
      }
    }
    return true;
  }
}


/** Attempt to copy the stat changes on an ally pokemon */
export class PostSummonCopyAllyStatsAbAttr extends PostSummonAbAttr {
  applyPostSummon(pokemon: Pokemon, passive: boolean, simulated: boolean, args: any[]): boolean {
    if (!pokemon.scene.currentBattle.double) {
      return false;
    }

    const ally = pokemon.getAlly();
    if (!ally || ally.getStatStages().every(s => s === 0)) {
      return false;
    }

    if (!simulated) {
      for (const s of BATTLE_STATS) {
        pokemon.setStatStage(s, ally.getStatStage(s));
      }
      pokemon.updateInfo();
    }

    return true;
  }

  getTriggerMessage(pokemon: Pokemon, abilityName: string, ...args: any[]): string {
    return i18next.t("abilityTriggers:costar", {
      pokemonName: getPokemonNameWithAffix(pokemon),
      allyName: getPokemonNameWithAffix(pokemon.getAlly()),
    });
  }
}

export class PostSummonTransformAbAttr extends PostSummonAbAttr {
  constructor() {
    super(true);
  }

  applyPostSummon(pokemon: Pokemon, passive: boolean, simulated: boolean, args: any[]): boolean {
    const targets = pokemon.getOpponents();
    if (simulated || !targets.length) {
      return simulated;
    }

    let target: Pokemon;
    if (targets.length > 1) {
      pokemon.scene.executeWithSeedOffset(() => target = Utils.randSeedItem(targets), pokemon.scene.currentBattle.waveIndex);
    } else {
      target = targets[0];
    }

    target = target!; // compiler doesn't know its guranteed to be defined
    pokemon.summonData.speciesForm = target.getSpeciesForm();
    pokemon.summonData.fusionSpeciesForm = target.getFusionSpeciesForm();
    pokemon.summonData.ability = target.getAbility().id;
    pokemon.summonData.gender = target.getGender();
    pokemon.summonData.fusionGender = target.getFusionGender();

    // Copy all stats (except HP)
    for (const s of EFFECTIVE_STATS) {
      pokemon.setStat(s, target.getStat(s, false), false);
    }

    // Copy all stat stages
    for (const s of BATTLE_STATS) {
      pokemon.setStatStage(s, target.getStatStage(s));
    }

    pokemon.summonData.moveset = target.getMoveset().map(m => new PokemonMove(m!.moveId, m!.ppUsed, m!.ppUp)); // TODO: are those bangs correct?
    pokemon.summonData.types = target.getTypes();


    pokemon.scene.playSound("battle_anims/PRSFX- Transform");

    pokemon.loadAssets(false).then(() => {
      pokemon.playAnim();
      pokemon.updateInfo();
    });

    pokemon.scene.queueMessage(i18next.t("abilityTriggers:postSummonTransform", { pokemonNameWithAffix: getPokemonNameWithAffix(pokemon), targetName: target.name, }));

    return true;
  }
}

/**
 * Reverts weather-based forms to their normal forms when the user is summoned.
 * Used by Cloud Nine and Air Lock.
 * @extends PostSummonAbAttr
 */
export class PostSummonWeatherSuppressedFormChangeAbAttr extends PostSummonAbAttr {
  /**
   * Triggers {@linkcode Arena.triggerWeatherBasedFormChangesToNormal | triggerWeatherBasedFormChangesToNormal}
   * @param {Pokemon} pokemon the Pokemon with this ability
   * @param passive n/a
   * @param args n/a
   * @returns whether a Pokemon was reverted to its normal form
   */
  applyPostSummon(pokemon: Pokemon, passive: boolean, simulated: boolean, args: any[]) {
    const pokemonToTransform = getPokemonWithWeatherBasedForms(pokemon.scene);

    if (pokemonToTransform.length < 1) {
      return false;
    }

    if (!simulated) {
      pokemon.scene.arena.triggerWeatherBasedFormChangesToNormal();
    }

    return true;
  }
}

/**
 * Triggers weather-based form change when summoned into an active weather.
 * Used by Forecast and Flower Gift.
 * @extends PostSummonAbAttr
 */
export class PostSummonFormChangeByWeatherAbAttr extends PostSummonAbAttr {
  private ability: Abilities;

  constructor(ability: Abilities) {
    super(false);

    this.ability = ability;
  }

  /**
   * Calls the {@linkcode BattleScene.triggerPokemonFormChange | triggerPokemonFormChange} for both
   * {@linkcode SpeciesFormChange.SpeciesFormChangeWeatherTrigger | SpeciesFormChangeWeatherTrigger} and
   * {@linkcode SpeciesFormChange.SpeciesFormChangeWeatherTrigger | SpeciesFormChangeRevertWeatherFormTrigger} if it
   * is the specific Pokemon and ability
   * @param {Pokemon} pokemon the Pokemon with this ability
   * @param passive n/a
   * @param args n/a
   * @returns whether the form change was triggered
   */
  applyPostSummon(pokemon: Pokemon, passive: boolean, simulated: boolean, args: any[]): boolean {
    const isCastformWithForecast = (pokemon.species.speciesId === Species.CASTFORM && this.ability === Abilities.FORECAST);
    const isCherrimWithFlowerGift = (pokemon.species.speciesId === Species.CHERRIM && this.ability === Abilities.FLOWER_GIFT);

    if (isCastformWithForecast || isCherrimWithFlowerGift) {
      if (simulated) {
        return simulated;
      }

      pokemon.scene.triggerPokemonFormChange(pokemon, SpeciesFormChangeWeatherTrigger);
      pokemon.scene.triggerPokemonFormChange(pokemon, SpeciesFormChangeRevertWeatherFormTrigger);
      queueShowAbility(pokemon, passive);
      return true;
    }
    return false;
  }
}

export class PreSwitchOutAbAttr extends AbAttr {
  constructor() {
    super(true);
  }

  applyPreSwitchOut(pokemon: Pokemon, passive: boolean, simulated: boolean, args: any[]): boolean | Promise<boolean> {
    return false;
  }
}

export class PreSwitchOutResetStatusAbAttr extends PreSwitchOutAbAttr {
  applyPreSwitchOut(pokemon: Pokemon, passive: boolean, simulated: boolean, args: any[]): boolean | Promise<boolean> {
    if (pokemon.status) {
      if (!simulated) {
        pokemon.resetStatus();
        pokemon.updateInfo();
      }

      return true;
    }

    return false;
  }
}

/**
 * Clears Desolate Land/Primordial Sea/Delta Stream upon the Pokemon switching out.
 */
export class PreSwitchOutClearWeatherAbAttr extends PreSwitchOutAbAttr {

  /**
   * @param pokemon The {@linkcode Pokemon} with the ability
   * @param passive N/A
   * @param args N/A
   * @returns {boolean} Returns true if the weather clears, otherwise false.
   */
  applyPreSwitchOut(pokemon: Pokemon, passive: boolean, simulated: boolean, args: any[]): boolean | Promise<boolean> {
    const weatherType = pokemon.scene.arena.weather?.weatherType;
    let turnOffWeather = false;

    // Clear weather only if user's ability matches the weather and no other pokemon has the ability.
    switch (weatherType) {
    case (WeatherType.HARSH_SUN):
      if (pokemon.hasAbility(Abilities.DESOLATE_LAND)
          && pokemon.scene.getField(true).filter(p => p !== pokemon).filter(p => p.hasAbility(Abilities.DESOLATE_LAND)).length === 0) {
        turnOffWeather = true;
      }
      break;
    case (WeatherType.HEAVY_RAIN):
      if (pokemon.hasAbility(Abilities.PRIMORDIAL_SEA)
          && pokemon.scene.getField(true).filter(p => p !== pokemon).filter(p => p.hasAbility(Abilities.PRIMORDIAL_SEA)).length === 0) {
        turnOffWeather = true;
      }
      break;
    case (WeatherType.STRONG_WINDS):
      if (pokemon.hasAbility(Abilities.DELTA_STREAM)
          && pokemon.scene.getField(true).filter(p => p !== pokemon).filter(p => p.hasAbility(Abilities.DELTA_STREAM)).length === 0) {
        turnOffWeather = true;
      }
      break;
    }

    if (simulated) {
      return turnOffWeather;
    }

    if (turnOffWeather) {
      pokemon.scene.arena.trySetWeather(WeatherType.NONE, false);
      return true;
    }

    return false;
  }
}

export class PreSwitchOutHealAbAttr extends PreSwitchOutAbAttr {
  applyPreSwitchOut(pokemon: Pokemon, passive: boolean, simulated: boolean, args: any[]): boolean | Promise<boolean> {
    if (!pokemon.isFullHp()) {
      if (!simulated) {
        const healAmount = Utils.toDmgValue(pokemon.getMaxHp() * 0.33);
        pokemon.heal(healAmount);
        pokemon.updateInfo();
      }

      return true;
    }

    return false;
  }
}

/**
 * Attribute for form changes that occur on switching out
 * @extends PreSwitchOutAbAttr
 * @see {@linkcode applyPreSwitchOut}
 */
export class PreSwitchOutFormChangeAbAttr extends PreSwitchOutAbAttr {
  private formFunc: (p: Pokemon) => integer;

  constructor(formFunc: ((p: Pokemon) => integer)) {
    super();

    this.formFunc = formFunc;
  }

  /**
   * On switch out, trigger the form change to the one defined in the ability
   * @param pokemon The pokemon switching out and changing form {@linkcode Pokemon}
   * @param passive N/A
   * @param args N/A
   * @returns true if the form change was successful
   */
  applyPreSwitchOut(pokemon: Pokemon, passive: boolean, simulated: boolean, args: any[]): boolean | Promise<boolean> {
    const formIndex = this.formFunc(pokemon);
    if (formIndex !== pokemon.formIndex) {
      if (!simulated) {
        pokemon.scene.triggerPokemonFormChange(pokemon, SpeciesFormChangeManualTrigger, false);
      }
      return true;
    }

    return false;
  }

}

export class PreStatStageChangeAbAttr extends AbAttr {
  applyPreStatStageChange(pokemon: Pokemon | null, passive: boolean, simulated: boolean, stat: BattleStat, cancelled: Utils.BooleanHolder, args: any[]): boolean | Promise<boolean> {
    return false;
  }
}

export class ProtectStatAbAttr extends PreStatStageChangeAbAttr {
  private protectedStat?: BattleStat;

  constructor(protectedStat?: BattleStat) {
    super();

    this.protectedStat = protectedStat;
  }

  applyPreStatStageChange(_pokemon: Pokemon, _passive: boolean, simulated: boolean, stat: BattleStat, cancelled: Utils.BooleanHolder, _args: any[]): boolean {
    if (Utils.isNullOrUndefined(this.protectedStat) || stat === this.protectedStat) {
      cancelled.value = true;
      return true;
    }

    return false;
  }

  getTriggerMessage(pokemon: Pokemon, abilityName: string, ..._args: any[]): string {
    return i18next.t("abilityTriggers:protectStat", {
      pokemonNameWithAffix: getPokemonNameWithAffix(pokemon),
      abilityName,
      statName: this.protectedStat ? i18next.t(getStatKey(this.protectedStat)) : i18next.t("battle:stats")
    });
  }
}

/**
 * This attribute applies confusion to the target whenever the user
 * directly poisons them with a move, e.g. Poison Puppeteer.
 * Called in {@linkcode StatusEffectAttr}.
 * @extends PostAttackAbAttr
 * @see {@linkcode applyPostAttack}
 */
export class ConfusionOnStatusEffectAbAttr extends PostAttackAbAttr {
  /** List of effects to apply confusion after */
  private effects: StatusEffect[];

  constructor(...effects: StatusEffect[]) {
    /** This effect does not require a damaging move */
    super((user, target, move) => true);
    this.effects = effects;
  }
  /**
   * Applies confusion to the target pokemon.
   * @param pokemon {@link Pokemon} attacking
   * @param passive N/A
   * @param defender {@link Pokemon} defending
   * @param move {@link Move} used to apply status effect and confusion
   * @param hitResult N/A
   * @param args [0] {@linkcode StatusEffect} applied by move
   * @returns true if defender is confused
   */
  applyPostAttackAfterMoveTypeCheck(pokemon: Pokemon, passive: boolean, simulated: boolean, defender: Pokemon, move: Move, hitResult: HitResult, args: any[]): boolean {
    if (this.effects.indexOf(args[0]) > -1 && !defender.isFainted()) {
      if (simulated) {
        return defender.canAddTag(BattlerTagType.CONFUSED);
      } else {
        return defender.addTag(BattlerTagType.CONFUSED, pokemon.randSeedInt(3, 2), move.id, defender.id);
      }
    }
    return false;
  }
}

export class PreSetStatusAbAttr extends AbAttr {
  applyPreSetStatus(pokemon: Pokemon, passive: boolean, simulated: boolean, effect: StatusEffect | undefined, cancelled: Utils.BooleanHolder, args: any[]): boolean | Promise<boolean> {
    return false;
  }
}

/**
 * Provides immunity to status effects to specified targets.
 */
export class PreSetStatusEffectImmunityAbAttr extends PreSetStatusAbAttr {
  private immuneEffects: StatusEffect[];

  /**
   * @param immuneEffects - The status effects to which the Pokémon is immune.
   */
  constructor(...immuneEffects: StatusEffect[]) {
    super();

    this.immuneEffects = immuneEffects;
  }

  /**
   * Applies immunity to supplied status effects.
   *
   * @param pokemon - The Pokémon to which the status is being applied.
   * @param passive - n/a
   * @param effect - The status effect being applied.
   * @param cancelled - A holder for a boolean value indicating if the status application was cancelled.
   * @param args - n/a
   * @returns A boolean indicating the result of the status application.
   */
  applyPreSetStatus(pokemon: Pokemon, passive: boolean, simulated: boolean, effect: StatusEffect, cancelled: Utils.BooleanHolder, args: any[]): boolean {
    if (this.immuneEffects.length < 1 || this.immuneEffects.includes(effect)) {
      cancelled.value = true;
      return true;
    }

    return false;
  }

  getTriggerMessage(pokemon: Pokemon, abilityName: string, ...args: any[]): string {
    return this.immuneEffects.length ?
      i18next.t("abilityTriggers:statusEffectImmunityWithName", {
        pokemonNameWithAffix: getPokemonNameWithAffix(pokemon),
        abilityName,
        statusEffectName: getStatusEffectDescriptor(args[0] as StatusEffect)
      }) :
      i18next.t("abilityTriggers:statusEffectImmunity", {
        pokemonNameWithAffix: getPokemonNameWithAffix(pokemon),
        abilityName
      });
  }
}

/**
 * Provides immunity to status effects to the user.
 * @extends PreSetStatusEffectImmunityAbAttr
 */
export class StatusEffectImmunityAbAttr extends PreSetStatusEffectImmunityAbAttr { }

/**
 * Provides immunity to status effects to the user's field.
 * @extends PreSetStatusEffectImmunityAbAttr
 */
export class UserFieldStatusEffectImmunityAbAttr extends PreSetStatusEffectImmunityAbAttr { }

export class PreApplyBattlerTagAbAttr extends AbAttr {
  applyPreApplyBattlerTag(pokemon: Pokemon, passive: boolean, simulated: boolean, tag: BattlerTag, cancelled: Utils.BooleanHolder, args: any[]): boolean | Promise<boolean> {
    return false;
  }
}

/**
 * Provides immunity to BattlerTags {@linkcode BattlerTag} to specified targets.
 */
export class PreApplyBattlerTagImmunityAbAttr extends PreApplyBattlerTagAbAttr {
  private immuneTagType: BattlerTagType;
  private battlerTag: BattlerTag;

  constructor(immuneTagType: BattlerTagType) {
    super();

    this.immuneTagType = immuneTagType;
  }

  applyPreApplyBattlerTag(pokemon: Pokemon, passive: boolean, simulated: boolean, tag: BattlerTag, cancelled: Utils.BooleanHolder, args: any[]): boolean {
    if (tag.tagType === this.immuneTagType) {
      cancelled.value = true;
      if (!simulated) {
        this.battlerTag = tag;
      }
      return true;
    }

    return false;
  }

  getTriggerMessage(pokemon: Pokemon, abilityName: string, ...args: any[]): string {
    return i18next.t("abilityTriggers:battlerTagImmunity", {
      pokemonNameWithAffix: getPokemonNameWithAffix(pokemon),
      abilityName,
      battlerTagName: this.battlerTag.getDescriptor()
    });
  }
}

/**
 * Provides immunity to BattlerTags {@linkcode BattlerTag} to the user.
 * @extends PreApplyBattlerTagImmunityAbAttr
 */
export class BattlerTagImmunityAbAttr extends PreApplyBattlerTagImmunityAbAttr { }

/**
 * Provides immunity to BattlerTags {@linkcode BattlerTag} to the user's field.
 * @extends PreApplyBattlerTagImmunityAbAttr
 */
export class UserFieldBattlerTagImmunityAbAttr extends PreApplyBattlerTagImmunityAbAttr { }

export class BlockCritAbAttr extends AbAttr {
  apply(pokemon: Pokemon, passive: boolean, simulated: boolean, cancelled: Utils.BooleanHolder, args: any[]): boolean {
    (args[0] as Utils.BooleanHolder).value = true;
    return true;
  }
}

export class BonusCritAbAttr extends AbAttr {
  apply(pokemon: Pokemon, passive: boolean, simulated: boolean, cancelled: Utils.BooleanHolder, args: any[]): boolean {
    (args[0] as Utils.BooleanHolder).value = true;
    return true;
  }
}

export class MultCritAbAttr extends AbAttr {
  public multAmount: number;

  constructor(multAmount: number) {
    super(true);

    this.multAmount = multAmount;
  }

  apply(pokemon: Pokemon, passive: boolean, simulated: boolean, cancelled: Utils.BooleanHolder, args: any[]): boolean {
    const critMult = args[0] as Utils.NumberHolder;
    if (critMult.value > 1) {
      critMult.value *= this.multAmount;
      return true;
    }

    return false;
  }
}

/**
 * Guarantees a critical hit according to the given condition, except if target prevents critical hits. ie. Merciless
 * @extends AbAttr
 * @see {@linkcode apply}
 */
export class ConditionalCritAbAttr extends AbAttr {
  private condition: PokemonAttackCondition;

  constructor(condition: PokemonAttackCondition, checkUser?: Boolean) {
    super();

    this.condition = condition;
  }

  /**
   * @param pokemon {@linkcode Pokemon} user.
   * @param args [0] {@linkcode Utils.BooleanHolder} If true critical hit is guaranteed.
   *             [1] {@linkcode Pokemon} Target.
   *             [2] {@linkcode Move} used by ability user.
   */
  apply(pokemon: Pokemon, passive: boolean, simulated: boolean, cancelled: Utils.BooleanHolder, args: any[]): boolean {
    const target = (args[1] as Pokemon);
    const move = (args[2] as Move);
    if (!this.condition(pokemon, target, move)) {
      return false;
    }

    (args[0] as Utils.BooleanHolder).value = true;
    return true;
  }
}

export class BlockNonDirectDamageAbAttr extends AbAttr {
  apply(pokemon: Pokemon, passive: boolean, simulated: boolean, cancelled: Utils.BooleanHolder, args: any[]): boolean {
    cancelled.value = true;
    return true;
  }
}

/**
 * This attribute will block any status damage that you put in the parameter.
 */
export class BlockStatusDamageAbAttr extends AbAttr {
  private effects: StatusEffect[];

  /**
   * @param {StatusEffect[]} effects The status effect(s) that will be blocked from damaging the ability pokemon
   */
  constructor(...effects: StatusEffect[]) {
    super(false);

    this.effects = effects;
  }

  /**
   * @param {Pokemon} pokemon The pokemon with the ability
   * @param {boolean} passive N/A
   * @param {Utils.BooleanHolder} cancelled Whether to cancel the status damage
   * @param {any[]} args N/A
   * @returns Returns true if status damage is blocked
   */
  apply(pokemon: Pokemon, passive: boolean, simulated: boolean, cancelled: Utils.BooleanHolder, args: any[]): boolean {
    if (pokemon.status && this.effects.includes(pokemon.status.effect)) {
      cancelled.value = true;
      return true;
    }
    return false;
  }
}

export class BlockOneHitKOAbAttr extends AbAttr {
  apply(pokemon: Pokemon, passive: boolean, simulated: boolean, cancelled: Utils.BooleanHolder, args: any[]): boolean {
    cancelled.value = true;
    return true;
  }
}

/**
 * This governs abilities that alter the priority of moves
 * Abilities: Prankster, Gale Wings, Triage, Mycelium Might, Stall
 * Note - Quick Claw has a separate and distinct implementation outside of priority
 */
export class ChangeMovePriorityAbAttr extends AbAttr {
  private moveFunc: (pokemon: Pokemon, move: Move) => boolean;
  private changeAmount: number;

  /**
   * @param {(pokemon, move) => boolean} moveFunc applies priority-change to moves within a provided category
   * @param {number} changeAmount the amount of priority added or subtracted
   */
  constructor(moveFunc: (pokemon: Pokemon, move: Move) => boolean, changeAmount: number) {
    super(true);

    this.moveFunc = moveFunc;
    this.changeAmount = changeAmount;
  }

  apply(pokemon: Pokemon, passive: boolean, simulated: boolean, cancelled: Utils.BooleanHolder, args: any[]): boolean {
    if (!this.moveFunc(pokemon, args[0] as Move)) {
      return false;
    }

    (args[1] as Utils.IntegerHolder).value += this.changeAmount;
    return true;
  }
}

export class IgnoreContactAbAttr extends AbAttr { }

export class PreWeatherEffectAbAttr extends AbAttr {
  applyPreWeatherEffect(pokemon: Pokemon, passive: Boolean, simulated: boolean, weather: Weather | null, cancelled: Utils.BooleanHolder, args: any[]): boolean | Promise<boolean> {
    return false;
  }
}

export class PreWeatherDamageAbAttr extends PreWeatherEffectAbAttr { }

export class BlockWeatherDamageAttr extends PreWeatherDamageAbAttr {
  private weatherTypes: WeatherType[];

  constructor(...weatherTypes: WeatherType[]) {
    super();

    this.weatherTypes = weatherTypes;
  }

  applyPreWeatherEffect(pokemon: Pokemon, passive: boolean, simulated: boolean, weather: Weather, cancelled: Utils.BooleanHolder, args: any[]): boolean {
    if (!this.weatherTypes.length || this.weatherTypes.indexOf(weather?.weatherType) > -1) {
      cancelled.value = true;
    }

    return true;
  }
}

export class SuppressWeatherEffectAbAttr extends PreWeatherEffectAbAttr {
  public affectsImmutable: boolean;

  constructor(affectsImmutable?: boolean) {
    super();

    this.affectsImmutable = !!affectsImmutable;
  }

  applyPreWeatherEffect(pokemon: Pokemon, passive: boolean, simulated: boolean, weather: Weather, cancelled: Utils.BooleanHolder, args: any[]): boolean {
    if (this.affectsImmutable || weather.isImmutable()) {
      cancelled.value = true;
      return true;
    }

    return false;
  }
}

/**
 * Condition function to applied to abilities related to Sheer Force.
 * Checks if last move used against target was affected by a Sheer Force user and:
 * Disables: Color Change, Pickpocket, Wimp Out, Emergency Exit, Berserk, Anger Shell
 * @returns {AbAttrCondition} If false disables the ability which the condition is applied to.
 */
function getSheerForceHitDisableAbCondition(): AbAttrCondition {
  return (pokemon: Pokemon) => {
    if (!pokemon.turnData) {
      return true;
    }

    const lastReceivedAttack = pokemon.turnData.attacksReceived[0];
    if (!lastReceivedAttack) {
      return true;
    }

    const lastAttacker = pokemon.getOpponents().find(p => p.id === lastReceivedAttack.sourceId);
    if (!lastAttacker) {
      return true;
    }

    /**if the last move chance is greater than or equal to cero, and the last attacker's ability is sheer force*/
    const SheerForceAffected = allMoves[lastReceivedAttack.move].chance >= 0 && lastAttacker.hasAbility(Abilities.SHEER_FORCE);

    return !SheerForceAffected;
  };
}

function getWeatherCondition(...weatherTypes: WeatherType[]): AbAttrCondition {
  return (pokemon: Pokemon) => {
    if (!pokemon.scene?.arena) {
      return false;
    }
    if (pokemon.scene.arena.weather?.isEffectSuppressed(pokemon.scene)) {
      return false;
    }
    const weatherType = pokemon.scene.arena.weather?.weatherType;
    return !!weatherType && weatherTypes.indexOf(weatherType) > -1;
  };
}

function getAnticipationCondition(): AbAttrCondition {
  return (pokemon: Pokemon) => {
    for (const opponent of pokemon.getOpponents()) {
      for (const move of opponent.moveset) {
        // ignore null/undefined moves
        if (!move) {
          continue;
        }
        // the move's base type (not accounting for variable type changes) is super effective
        if (move.getMove() instanceof AttackMove && pokemon.getAttackTypeEffectiveness(move.getMove().type, opponent, true) >= 2) {
          return true;
        }
        // move is a OHKO
        if (move.getMove().hasAttr(OneHitKOAttr)) {
          return true;
        }
        // edge case for hidden power, type is computed
        if (move.getMove().id === Moves.HIDDEN_POWER) {
          const iv_val = Math.floor(((opponent.ivs[Stat.HP] & 1)
              +(opponent.ivs[Stat.ATK] & 1) * 2
              +(opponent.ivs[Stat.DEF] & 1) * 4
              +(opponent.ivs[Stat.SPD] & 1) * 8
              +(opponent.ivs[Stat.SPATK] & 1) * 16
              +(opponent.ivs[Stat.SPDEF] & 1) * 32) * 15/63);

          const type = [
            Type.FIGHTING, Type.FLYING, Type.POISON, Type.GROUND,
            Type.ROCK, Type.BUG, Type.GHOST, Type.STEEL,
            Type.FIRE, Type.WATER, Type.GRASS, Type.ELECTRIC,
            Type.PSYCHIC, Type.ICE, Type.DRAGON, Type.DARK][iv_val];

          if (pokemon.getAttackTypeEffectiveness(type, opponent) >= 2) {
            return true;
          }
        }
      }
    }
    return false;
  };
}

/**
 * Creates an ability condition that causes the ability to fail if that ability
 * has already been used by that pokemon that battle. It requires an ability to
 * be specified due to current limitations in how conditions on abilities work.
 * @param {Abilities} ability The ability to check if it's already been applied
 * @returns {AbAttrCondition} The condition
 */
function getOncePerBattleCondition(ability: Abilities): AbAttrCondition {
  return (pokemon: Pokemon) => {
    return !pokemon.battleData?.abilitiesApplied.includes(ability);
  };
}

export class ForewarnAbAttr extends PostSummonAbAttr {
  constructor() {
    super(true);
  }

  applyPostSummon(pokemon: Pokemon, passive: boolean, simulated: boolean, args: any[]): boolean {
    let maxPowerSeen = 0;
    let maxMove = "";
    let movePower = 0;
    for (const opponent of pokemon.getOpponents()) {
      for (const move of opponent.moveset) {
        if (move?.getMove() instanceof StatusMove) {
          movePower = 1;
        } else if (move?.getMove().hasAttr(OneHitKOAttr)) {
          movePower = 150;
        } else if (move?.getMove().id === Moves.COUNTER || move?.getMove().id === Moves.MIRROR_COAT || move?.getMove().id === Moves.METAL_BURST) {
          movePower = 120;
        } else if (move?.getMove().power === -1) {
          movePower = 80;
        } else {
          movePower = move!.getMove().power; // TODO: is this bang correct?
        }

        if (movePower > maxPowerSeen) {
          maxPowerSeen = movePower;
          maxMove = move!.getName(); // TODO: is this bang correct?
        }
      }
    }
    if (!simulated) {
      pokemon.scene.queueMessage(i18next.t("abilityTriggers:forewarn", { pokemonNameWithAffix: getPokemonNameWithAffix(pokemon), moveName: maxMove }));
    }
    return true;
  }
}

export class FriskAbAttr extends PostSummonAbAttr {
  constructor() {
    super(true);
  }

  applyPostSummon(pokemon: Pokemon, passive: boolean, simulated: boolean, args: any[]): boolean {
    if (!simulated) {
      for (const opponent of pokemon.getOpponents()) {
        pokemon.scene.queueMessage(i18next.t("abilityTriggers:frisk", { pokemonNameWithAffix: getPokemonNameWithAffix(pokemon), opponentName: opponent.name, opponentAbilityName: opponent.getAbility().name }));
        setAbilityRevealed(opponent);
      }
    }
    return true;
  }
}

export class PostWeatherChangeAbAttr extends AbAttr {
  applyPostWeatherChange(pokemon: Pokemon, passive: boolean, simulated: boolean, weather: WeatherType, args: any[]): boolean {
    return false;
  }
}

/**
 * Triggers weather-based form change when weather changes.
 * Used by Forecast and Flower Gift.
 * @extends PostWeatherChangeAbAttr
 */
export class PostWeatherChangeFormChangeAbAttr extends PostWeatherChangeAbAttr {
  private ability: Abilities;
  private formRevertingWeathers: WeatherType[];

  constructor(ability: Abilities, formRevertingWeathers: WeatherType[]) {
    super(false);

    this.ability = ability;
    this.formRevertingWeathers = formRevertingWeathers;
  }

  /**
   * Calls {@linkcode Arena.triggerWeatherBasedFormChangesToNormal | triggerWeatherBasedFormChangesToNormal} when the
   * weather changed to form-reverting weather, otherwise calls {@linkcode Arena.triggerWeatherBasedFormChanges | triggerWeatherBasedFormChanges}
   * @param {Pokemon} pokemon the Pokemon with this ability
   * @param passive n/a
   * @param weather n/a
   * @param args n/a
   * @returns whether the form change was triggered
   */
  applyPostWeatherChange(pokemon: Pokemon, passive: boolean, simulated: boolean, weather: WeatherType, args: any[]): boolean {
    const isCastformWithForecast = (pokemon.species.speciesId === Species.CASTFORM && this.ability === Abilities.FORECAST);
    const isCherrimWithFlowerGift = (pokemon.species.speciesId === Species.CHERRIM && this.ability === Abilities.FLOWER_GIFT);

    if (isCastformWithForecast || isCherrimWithFlowerGift) {
      if (simulated) {
        return simulated;
      }

      const weatherType = pokemon.scene.arena.weather?.weatherType;

      if (weatherType && this.formRevertingWeathers.includes(weatherType)) {
        pokemon.scene.arena.triggerWeatherBasedFormChangesToNormal();
      } else {
        pokemon.scene.arena.triggerWeatherBasedFormChanges();
      }
      return true;
    }
    return false;
  }
}

export class PostWeatherChangeAddBattlerTagAttr extends PostWeatherChangeAbAttr {
  private tagType: BattlerTagType;
  private turnCount: integer;
  private weatherTypes: WeatherType[];

  constructor(tagType: BattlerTagType, turnCount: integer, ...weatherTypes: WeatherType[]) {
    super();

    this.tagType = tagType;
    this.turnCount = turnCount;
    this.weatherTypes = weatherTypes;
  }

  applyPostWeatherChange(pokemon: Pokemon, passive: boolean, simulated: boolean, weather: WeatherType, args: any[]): boolean {
    console.log(this.weatherTypes.find(w => weather === w), WeatherType[weather]);
    if (!this.weatherTypes.find(w => weather === w)) {
      return false;
    }

    if (simulated) {
      return pokemon.canAddTag(this.tagType);
    } else {
      return pokemon.addTag(this.tagType, this.turnCount);
    }
  }
}

export class PostWeatherLapseAbAttr extends AbAttr {
  protected weatherTypes: WeatherType[];

  constructor(...weatherTypes: WeatherType[]) {
    super();

    this.weatherTypes = weatherTypes;
  }

  applyPostWeatherLapse(pokemon: Pokemon, passive: boolean, simulated: boolean, weather: Weather | null, args: any[]): boolean | Promise<boolean> {
    return false;
  }

  getCondition(): AbAttrCondition {
    return getWeatherCondition(...this.weatherTypes);
  }
}

export class PostWeatherLapseHealAbAttr extends PostWeatherLapseAbAttr {
  private healFactor: integer;

  constructor(healFactor: integer, ...weatherTypes: WeatherType[]) {
    super(...weatherTypes);

    this.healFactor = healFactor;
  }

  applyPostWeatherLapse(pokemon: Pokemon, passive: boolean, simulated: boolean, weather: Weather, args: any[]): boolean {
    if (!pokemon.isFullHp()) {
      const scene = pokemon.scene;
      const abilityName = (!passive ? pokemon.getAbility() : pokemon.getPassiveAbility()).name;
      if (!simulated) {
        scene.unshiftPhase(new PokemonHealPhase(scene, pokemon.getBattlerIndex(),
          Utils.toDmgValue(pokemon.getMaxHp() / (16 / this.healFactor)), i18next.t("abilityTriggers:postWeatherLapseHeal", { pokemonNameWithAffix: getPokemonNameWithAffix(pokemon), abilityName }), true));
      }
      return true;
    }

    return false;
  }
}

export class PostWeatherLapseDamageAbAttr extends PostWeatherLapseAbAttr {
  private damageFactor: integer;

  constructor(damageFactor: integer, ...weatherTypes: WeatherType[]) {
    super(...weatherTypes);

    this.damageFactor = damageFactor;
  }

  applyPostWeatherLapse(pokemon: Pokemon, passive: boolean, simulated: boolean, weather: Weather, args: any[]): boolean {
    const scene = pokemon.scene;
    if (pokemon.hasAbilityWithAttr(BlockNonDirectDamageAbAttr)) {
      return false;
    }

    if (!simulated) {
      const abilityName = (!passive ? pokemon.getAbility() : pokemon.getPassiveAbility()).name;
      scene.queueMessage(i18next.t("abilityTriggers:postWeatherLapseDamage", { pokemonNameWithAffix: getPokemonNameWithAffix(pokemon), abilityName }));
      pokemon.damageAndUpdate(Utils.toDmgValue(pokemon.getMaxHp() / (16 / this.damageFactor)), HitResult.OTHER);
    }

    return true;
  }
}

export class PostTerrainChangeAbAttr extends AbAttr {
  applyPostTerrainChange(pokemon: Pokemon, passive: boolean, simulated: boolean, terrain: TerrainType, args: any[]): boolean {
    return false;
  }
}

export class PostTerrainChangeAddBattlerTagAttr extends PostTerrainChangeAbAttr {
  private tagType: BattlerTagType;
  private turnCount: integer;
  private terrainTypes: TerrainType[];

  constructor(tagType: BattlerTagType, turnCount: integer, ...terrainTypes: TerrainType[]) {
    super();

    this.tagType = tagType;
    this.turnCount = turnCount;
    this.terrainTypes = terrainTypes;
  }

  applyPostTerrainChange(pokemon: Pokemon, passive: boolean, simulated: boolean, terrain: TerrainType, args: any[]): boolean {
    if (!this.terrainTypes.find(t => t === terrain)) {
      return false;
    }

    if (simulated) {
      return pokemon.canAddTag(this.tagType);
    } else {
      return pokemon.addTag(this.tagType, this.turnCount);
    }
  }
}

function getTerrainCondition(...terrainTypes: TerrainType[]): AbAttrCondition {
  return (pokemon: Pokemon) => {
    const terrainType = pokemon.scene.arena.terrain?.terrainType;
    return !!terrainType && terrainTypes.indexOf(terrainType) > -1;
  };
}

export class PostTurnAbAttr extends AbAttr {
  applyPostTurn(pokemon: Pokemon, passive: boolean, simulated: boolean, args: any[]): boolean | Promise<boolean> {
    return false;
  }
}

/**
 * This attribute will heal 1/8th HP if the ability pokemon has the correct status.
 */
export class PostTurnStatusHealAbAttr extends PostTurnAbAttr {
  private effects: StatusEffect[];

  /**
   * @param {StatusEffect[]} effects The status effect(s) that will qualify healing the ability pokemon
   */
  constructor(...effects: StatusEffect[]) {
    super(false);

    this.effects = effects;
  }

  /**
   * @param {Pokemon} pokemon The pokemon with the ability that will receive the healing
   * @param {Boolean} passive N/A
   * @param {any[]} args N/A
   * @returns Returns true if healed from status, false if not
   */
  applyPostTurn(pokemon: Pokemon, passive: boolean, simulated: boolean, args: any[]): boolean | Promise<boolean> {
    if (pokemon.status && this.effects.includes(pokemon.status.effect)) {
      if (!pokemon.isFullHp()) {
        if (!simulated) {
          const scene = pokemon.scene;
          const abilityName = (!passive ? pokemon.getAbility() : pokemon.getPassiveAbility()).name;
          scene.unshiftPhase(new PokemonHealPhase(scene, pokemon.getBattlerIndex(),
            Utils.toDmgValue(pokemon.getMaxHp() / 8), i18next.t("abilityTriggers:poisonHeal", { pokemonName: getPokemonNameWithAffix(pokemon), abilityName }), true));
        }
        return true;
      }
    }
    return false;
  }
}

/**
 * After the turn ends, resets the status of either the ability holder or their ally
 * @param {boolean} allyTarget Whether to target ally, defaults to false (self-target)
 */
export class PostTurnResetStatusAbAttr extends PostTurnAbAttr {
  private allyTarget: boolean;
  private target: Pokemon;

  constructor(allyTarget: boolean = false) {
    super(true);
    this.allyTarget = allyTarget;
  }

  applyPostTurn(pokemon: Pokemon, passive: boolean, simulated: boolean, args: any[]): boolean {
    if (this.allyTarget) {
      this.target = pokemon.getAlly();
    } else {
      this.target = pokemon;
    }
    if (this.target?.status) {
      if (!simulated) {
        this.target.scene.queueMessage(getStatusEffectHealText(this.target.status?.effect, getPokemonNameWithAffix(this.target)));
        this.target.resetStatus(false);
        this.target.updateInfo();
      }

      return true;
    }

    return false;
  }
}

/**
 * After the turn ends, try to create an extra item
 */
export class PostTurnLootAbAttr extends PostTurnAbAttr {
  /**
   * @param itemType - The type of item to create
   * @param procChance - Chance to create an item
   * @see {@linkcode applyPostTurn()}
   */
  constructor(
    /** Extend itemType to add more options */
    private itemType: "EATEN_BERRIES" | "HELD_BERRIES",
    private procChance: (pokemon: Pokemon) => number
  ) {
    super();
  }

  applyPostTurn(pokemon: Pokemon, passive: boolean, simulated: boolean, args: any[]): boolean {
    const pass = Phaser.Math.RND.realInRange(0, 1);
    // Clamp procChance to [0, 1]. Skip if didn't proc (less than pass)
    if (Math.max(Math.min(this.procChance(pokemon), 1), 0) < pass) {
      return false;
    }

    if (this.itemType === "EATEN_BERRIES") {
      return this.createEatenBerry(pokemon, simulated);
    } else {
      return false;
    }
  }

  /**
   * Create a new berry chosen randomly from the berries the pokemon ate this battle
   * @param pokemon The pokemon with this ability
   * @param simulated whether the associated ability call is simulated
   * @returns whether a new berry was created
   */
  createEatenBerry(pokemon: Pokemon, simulated: boolean): boolean {
    const berriesEaten = pokemon.battleData.berriesEaten;

    if (!berriesEaten.length) {
      return false;
    }

    if (simulated) {
      return true;
    }

    const randomIdx = Utils.randSeedInt(berriesEaten.length);
    const chosenBerryType = berriesEaten[randomIdx];
    const chosenBerry = new BerryModifierType(chosenBerryType);
    berriesEaten.splice(randomIdx); // Remove berry from memory

    const berryModifier = pokemon.scene.findModifier(
      (m) => m instanceof BerryModifier && m.berryType === chosenBerryType,
      pokemon.isPlayer()
    ) as BerryModifier | undefined;

    if (!berryModifier) {
      const newBerry = new BerryModifier(chosenBerry, pokemon.id, chosenBerryType, 1);
      if (pokemon.isPlayer()) {
        pokemon.scene.addModifier(newBerry);
      } else {
        pokemon.scene.addEnemyModifier(newBerry);
      }
    } else if (berryModifier.stackCount < berryModifier.getMaxHeldItemCount(pokemon)) {
      berryModifier.stackCount++;
    }

    pokemon.scene.queueMessage(i18next.t("abilityTriggers:postTurnLootCreateEatenBerry", { pokemonNameWithAffix: getPokemonNameWithAffix(pokemon), berryName: chosenBerry.name }));
    pokemon.scene.updateModifiers(pokemon.isPlayer());

    return true;
  }
}

/**
 * Attribute used for {@linkcode Abilities.MOODY}
 */
export class MoodyAbAttr extends PostTurnAbAttr {
  constructor() {
    super(true);
  }
  /**
   * Randomly increases one stat stage by 2 and decreases a different stat stage by 1
   * @param {Pokemon} pokemon Pokemon that has this ability
   * @param passive N/A
   * @param simulated true if applying in a simulated call.
   * @param args N/A
   * @returns true
   *
   * Any stat stages at +6 or -6 are excluded from being increased or decreased, respectively
   * If the pokemon already has all stat stages raised to 6, it will only decrease one stat stage by 1
   * If the pokemon already has all stat stages lowered to -6, it will only increase one stat stage by 2
   */
  applyPostTurn(pokemon: Pokemon, passive: boolean, simulated: boolean, args: any[]): boolean {
    const canRaise = EFFECTIVE_STATS.filter(s => pokemon.getStatStage(s) < 6);
    let canLower = EFFECTIVE_STATS.filter(s => pokemon.getStatStage(s) > -6);

<<<<<<< HEAD
    if (!simulated && increaseStatArray.length > 0) {
      const increaseStat = increaseStatArray[Utils.randSeedInt(increaseStatArray.length)];
      decreaseStatArray = decreaseStatArray.filter(s => s !== increaseStat);
      pokemon.scene.unshiftPhase(new StatChangePhase(pokemon.scene, pokemon.getBattlerIndex(), true, [increaseStat], 2));
    }
    if (!simulated && decreaseStatArray.length > 0) {
      const decreaseStat = decreaseStatArray[Utils.randSeedInt(decreaseStatArray.length)];
      pokemon.scene.unshiftPhase(new StatChangePhase(pokemon.scene, pokemon.getBattlerIndex(), true, [decreaseStat], -1));
=======
    if (!simulated) {
      if (canRaise.length > 0) {
        const raisedStat = Utils.randSeedItem(canRaise);
        canLower = canRaise.filter(s => s !== raisedStat);
        pokemon.scene.unshiftPhase(new StatStageChangePhase(pokemon.scene, pokemon.getBattlerIndex(), true, [ raisedStat ], 2));
      }
      if (canLower.length > 0) {
        const loweredStat = Utils.randSeedItem(canLower);
        pokemon.scene.unshiftPhase(new StatStageChangePhase(pokemon.scene, pokemon.getBattlerIndex(), true, [ loweredStat ], -1));
      }
>>>>>>> 666cde94
    }

    return true;
  }
}

export class PostTurnStatStageChangeAbAttr extends PostTurnAbAttr {
  private stats: BattleStat[];
  private stages: number;

  constructor(stats: BattleStat[], stages: number) {
    super(true);

    this.stats = Array.isArray(stats)
      ? stats
      : [ stats ];
    this.stages = stages;
  }

  applyPostTurn(pokemon: Pokemon, passive: boolean, simulated: boolean, args: any[]): boolean {
    if (!simulated) {
      pokemon.scene.unshiftPhase(new StatStageChangePhase(pokemon.scene, pokemon.getBattlerIndex(), true, this.stats, this.stages));
    }
    return true;
  }
}

export class PostTurnHealAbAttr extends PostTurnAbAttr {
  applyPostTurn(pokemon: Pokemon, passive: boolean, simulated: boolean, args: any[]): boolean {
    if (!pokemon.isFullHp()) {
      if (!simulated) {
        const scene = pokemon.scene;
        const abilityName = (!passive ? pokemon.getAbility() : pokemon.getPassiveAbility()).name;
        scene.unshiftPhase(new PokemonHealPhase(scene, pokemon.getBattlerIndex(),
          Utils.toDmgValue(pokemon.getMaxHp() / 16), i18next.t("abilityTriggers:postTurnHeal", { pokemonNameWithAffix: getPokemonNameWithAffix(pokemon), abilityName }), true));
      }

      return true;
    }

    return false;
  }
}

export class PostTurnFormChangeAbAttr extends PostTurnAbAttr {
  private formFunc: (p: Pokemon) => integer;

  constructor(formFunc: ((p: Pokemon) => integer)) {
    super(true);

    this.formFunc = formFunc;
  }

  applyPostTurn(pokemon: Pokemon, passive: boolean, simulated: boolean, args: any[]): boolean {
    const formIndex = this.formFunc(pokemon);
    if (formIndex !== pokemon.formIndex) {
      if (!simulated) {
        pokemon.scene.triggerPokemonFormChange(pokemon, SpeciesFormChangeManualTrigger, false);
      }

      return true;
    }

    return false;
  }
}


/**
 * Attribute used for abilities (Bad Dreams) that damages the opponents for being asleep
 */
export class PostTurnHurtIfSleepingAbAttr extends PostTurnAbAttr {

  /**
   * Deals damage to all sleeping opponents equal to 1/8 of their max hp (min 1)
   * @param {Pokemon} pokemon Pokemon that has this ability
   * @param {boolean} passive N/A
   * @param {boolean} simulated true if applying in a simulated call.
   * @param {any[]} args N/A
   * @returns {boolean} true if any opponents are sleeping
   */
  applyPostTurn(pokemon: Pokemon, passive: boolean, simulated: boolean, args: any[]): boolean | Promise<boolean> {
    let hadEffect: boolean = false;
    for (const opp of pokemon.getOpponents()) {
      if ((opp.status?.effect === StatusEffect.SLEEP || opp.hasAbility(Abilities.COMATOSE)) && !opp.hasAbilityWithAttr(BlockNonDirectDamageAbAttr)) {
        if (!simulated) {
          opp.damageAndUpdate(Utils.toDmgValue(opp.getMaxHp() / 8), HitResult.OTHER);
          pokemon.scene.queueMessage(i18next.t("abilityTriggers:badDreams", {pokemonName: getPokemonNameWithAffix(opp)}));
        }
        hadEffect = true;
      }

    }
    return hadEffect;
  }
}


/**
 * Grabs the last failed Pokeball used
 * @extends PostTurnAbAttr
 * @see {@linkcode applyPostTurn} */
export class FetchBallAbAttr extends PostTurnAbAttr {
  constructor() {
    super();
  }
  /**
   * Adds the last used Pokeball back into the player's inventory
   * @param pokemon {@linkcode Pokemon} with this ability
   * @param passive N/A
   * @param args N/A
   * @returns true if player has used a pokeball and this pokemon is owned by the player
   */
  applyPostTurn(pokemon: Pokemon, passive: boolean, simulated: boolean, args: any[]): boolean {
    if (simulated) {
      return false;
    }
    const lastUsed = pokemon.scene.currentBattle.lastUsedPokeball;
    if (lastUsed !== null && !!pokemon.isPlayer) {
      pokemon.scene.pokeballCounts[lastUsed]++;
      pokemon.scene.currentBattle.lastUsedPokeball = null;
      pokemon.scene.queueMessage(i18next.t("abilityTriggers:fetchBall", { pokemonNameWithAffix: getPokemonNameWithAffix(pokemon), pokeballName: getPokeballName(lastUsed) }));
      return true;
    }
    return false;
  }
}

export class PostBiomeChangeAbAttr extends AbAttr { }

export class PostBiomeChangeWeatherChangeAbAttr extends PostBiomeChangeAbAttr {
  private weatherType: WeatherType;

  constructor(weatherType: WeatherType) {
    super();

    this.weatherType = weatherType;
  }

  apply(pokemon: Pokemon, passive: boolean, simulated: boolean, cancelled: Utils.BooleanHolder, args: any[]): boolean {
    if (!pokemon.scene.arena.weather?.isImmutable()) {
      if (simulated) {
        return pokemon.scene.arena.weather?.weatherType !== this.weatherType;
      } else {
        return pokemon.scene.arena.trySetWeather(this.weatherType, true);
      }
    }

    return false;
  }
}

export class PostBiomeChangeTerrainChangeAbAttr extends PostBiomeChangeAbAttr {
  private terrainType: TerrainType;

  constructor(terrainType: TerrainType) {
    super();

    this.terrainType = terrainType;
  }

  apply(pokemon: Pokemon, passive: boolean, simulated: boolean, cancelled: Utils.BooleanHolder, args: any[]): boolean {
    if (simulated) {
      return pokemon.scene.arena.terrain?.terrainType !== this.terrainType;
    } else {
      return pokemon.scene.arena.trySetTerrain(this.terrainType, true);
    }
  }
}

/**
 * Triggers just after a move is used either by the opponent or the player
 * @extends AbAttr
 */
export class PostMoveUsedAbAttr extends AbAttr {
  applyPostMoveUsed(pokemon: Pokemon, move: PokemonMove, source: Pokemon, targets: BattlerIndex[], simulated: boolean, args: any[]): boolean | Promise<boolean> {
    return false;
  }
}

/**
 * Triggers after a dance move is used either by the opponent or the player
 * @extends PostMoveUsedAbAttr
 */
export class PostDancingMoveAbAttr extends PostMoveUsedAbAttr {
  /**
   * Resolves the Dancer ability by replicating the move used by the source of the dance
   * either on the source itself or on the target of the dance
   * @param dancer {@linkcode Pokemon} with Dancer ability
   * @param move {@linkcode PokemonMove} Dancing move used by the source
   * @param source {@linkcode Pokemon} that used the dancing move
   * @param targets {@linkcode BattlerIndex}Targets of the dancing move
   * @param args N/A
   *
   * @return true if the Dancer ability was resolved
   */
  applyPostMoveUsed(dancer: Pokemon, move: PokemonMove, source: Pokemon, targets: BattlerIndex[], simulated: boolean, args: any[]): boolean | Promise<boolean> {
    // List of tags that prevent the Dancer from replicating the move
    const forbiddenTags = [BattlerTagType.FLYING, BattlerTagType.UNDERWATER,
      BattlerTagType.UNDERGROUND, BattlerTagType.HIDDEN];
    // The move to replicate cannot come from the Dancer
    if (source.getBattlerIndex() !== dancer.getBattlerIndex()
        && !dancer.summonData.tags.some(tag => forbiddenTags.includes(tag.tagType))) {
      if (!simulated) {
        // If the move is an AttackMove or a StatusMove the Dancer must replicate the move on the source of the Dance
        if (move.getMove() instanceof AttackMove || move.getMove() instanceof StatusMove) {
          const target = this.getTarget(dancer, source, targets);
          dancer.scene.unshiftPhase(new MovePhase(dancer.scene, dancer, target, move, true, true));
        } else if (move.getMove() instanceof SelfStatusMove) {
          // If the move is a SelfStatusMove (ie. Swords Dance) the Dancer should replicate it on itself
          dancer.scene.unshiftPhase(new MovePhase(dancer.scene, dancer, [dancer.getBattlerIndex()], move, true, true));
        }
      }
      return true;
    }
    return false;
  }

  /**
   * Get the correct targets of Dancer ability
   *
   * @param dancer {@linkcode Pokemon} Pokemon with Dancer ability
   * @param source {@linkcode Pokemon} Source of the dancing move
   * @param targets {@linkcode BattlerIndex} Targets of the dancing move
   */
  getTarget(dancer: Pokemon, source: Pokemon, targets: BattlerIndex[]) : BattlerIndex[] {
    if (dancer.isPlayer()) {
      return source.isPlayer() ? targets : [source.getBattlerIndex()];
    }
    return source.isPlayer() ? [source.getBattlerIndex()] : targets;
  }
}

export class StatStageChangeMultiplierAbAttr extends AbAttr {
  private multiplier: integer;

  constructor(multiplier: integer) {
    super(true);

    this.multiplier = multiplier;
  }

  apply(pokemon: Pokemon, passive: boolean, simulated: boolean, cancelled: Utils.BooleanHolder, args: any[]): boolean {
    (args[0] as Utils.IntegerHolder).value *= this.multiplier;

    return true;
  }
}

export class StatStageChangeCopyAbAttr extends AbAttr {
  apply(pokemon: Pokemon, passive: boolean, simulated: boolean, cancelled: Utils.BooleanHolder, args: any[]): boolean | Promise<boolean> {
    if (!simulated) {
      pokemon.scene.unshiftPhase(new StatStageChangePhase(pokemon.scene, pokemon.getBattlerIndex(), true, (args[0] as BattleStat[]), (args[1] as number), true, false, false));
    }
    return true;
  }
}

export class BypassBurnDamageReductionAbAttr extends AbAttr {
  constructor() {
    super(false);
  }

  apply(pokemon: Pokemon, passive: boolean, simulated: boolean, cancelled: Utils.BooleanHolder, args: any[]): boolean {
    cancelled.value = true;

    return true;
  }
}

/**
 * Causes Pokemon to take reduced damage from the {@linkcode StatusEffect.BURN | Burn} status
 * @param multiplier Multiplied with the damage taken
*/
export class ReduceBurnDamageAbAttr extends AbAttr {
  constructor(protected multiplier: number) {
    super(false);
  }

  /**
   * Applies the damage reduction
   * @param pokemon N/A
   * @param passive N/A
   * @param cancelled N/A
   * @param args `[0]` {@linkcode Utils.NumberHolder} The damage value being modified
   * @returns `true`
   */
  apply(pokemon: Pokemon, passive: boolean, simulated: boolean, cancelled: Utils.BooleanHolder, args: any[]): boolean {
    (args[0] as Utils.NumberHolder).value = Utils.toDmgValue((args[0] as Utils.NumberHolder).value * this.multiplier);

    return true;
  }
}

export class DoubleBerryEffectAbAttr extends AbAttr {
  apply(pokemon: Pokemon, passive: boolean, simulated: boolean, cancelled: Utils.BooleanHolder, args: any[]): boolean {
    (args[0] as Utils.NumberHolder).value *= 2;

    return true;
  }
}

export class PreventBerryUseAbAttr extends AbAttr {
  apply(pokemon: Pokemon, passive: boolean, simulated: boolean, cancelled: Utils.BooleanHolder, args: any[]): boolean {
    cancelled.value = true;

    return true;
  }
}

/**
 * A Pokemon with this ability heals by a percentage of their maximum hp after eating a berry
 * @param healPercent - Percent of Max HP to heal
 * @see {@linkcode apply()} for implementation
 */
export class HealFromBerryUseAbAttr extends AbAttr {
  /** Percent of Max HP to heal */
  private healPercent: number;

  constructor(healPercent: number) {
    super();

    // Clamp healPercent so its between [0,1].
    this.healPercent = Math.max(Math.min(healPercent, 1), 0);
  }

  apply(pokemon: Pokemon, passive: boolean, simulated: boolean, ...args: [Utils.BooleanHolder, any[]]): boolean {
    const { name: abilityName } = passive ? pokemon.getPassiveAbility() : pokemon.getAbility();
    if (!simulated) {
      pokemon.scene.unshiftPhase(
        new PokemonHealPhase(
          pokemon.scene,
          pokemon.getBattlerIndex(),
          Utils.toDmgValue(pokemon.getMaxHp() * this.healPercent),
          i18next.t("abilityTriggers:healFromBerryUse", { pokemonNameWithAffix: getPokemonNameWithAffix(pokemon), abilityName }),
          true
        )
      );
    }
    return true;
  }
}

export class RunSuccessAbAttr extends AbAttr {
  apply(pokemon: Pokemon, passive: boolean, simulated: boolean, cancelled: Utils.BooleanHolder, args: any[]): boolean {
    (args[0] as Utils.IntegerHolder).value = 256;

    return true;
  }
}

type ArenaTrapCondition = (user: Pokemon, target: Pokemon) => boolean;

/**
 * Base class for checking if a Pokemon is trapped by arena trap
 * @extends AbAttr
 * @field {@linkcode arenaTrapCondition} Conditional for trapping abilities.
 * For example, Magnet Pull will only activate if opponent is Steel type.
 * @see {@linkcode applyCheckTrapped}
 */
export class CheckTrappedAbAttr extends AbAttr {
  protected arenaTrapCondition: ArenaTrapCondition;
  constructor(condition: ArenaTrapCondition) {
    super(false);
    this.arenaTrapCondition = condition;
  }

  applyCheckTrapped(pokemon: Pokemon, passive: boolean, simulated: boolean, trapped: Utils.BooleanHolder, otherPokemon: Pokemon, args: any[]): boolean | Promise<boolean> {
    return false;
  }
}

/**
 * Determines whether a Pokemon is blocked from switching/running away
 * because of a trapping ability or move.
 * @extends CheckTrappedAbAttr
 * @see {@linkcode applyCheckTrapped}
 */
export class ArenaTrapAbAttr extends CheckTrappedAbAttr {
  /**
   * Checks if enemy Pokemon is trapped by an Arena Trap-esque ability
   * If the enemy is a Ghost type, it is not trapped
   * If the enemy has the ability Run Away, it is not trapped.
   * If the user has Magnet Pull and the enemy is not a Steel type, it is not trapped.
   * If the user has Arena Trap and the enemy is not grounded, it is not trapped.
   * @param pokemon The {@link Pokemon} with this {@link AbAttr}
   * @param passive N/A
   * @param trapped {@link Utils.BooleanHolder} indicating whether the other Pokemon is trapped or not
   * @param otherPokemon The {@link Pokemon} that is affected by an Arena Trap ability
   * @param args N/A
   * @returns if enemy Pokemon is trapped or not
   */
  applyCheckTrapped(pokemon: Pokemon, passive: boolean, simulated: boolean, trapped: Utils.BooleanHolder, otherPokemon: Pokemon, args: any[]): boolean {
    if (this.arenaTrapCondition(pokemon, otherPokemon)) {
      if (otherPokemon.getTypes(true).includes(Type.GHOST) || (otherPokemon.getTypes(true).includes(Type.STELLAR) && otherPokemon.getTypes().includes(Type.GHOST))) {
        trapped.value = false;
        return false;
      } else if (otherPokemon.hasAbility(Abilities.RUN_AWAY)) {
        trapped.value = false;
        return false;
      }
      trapped.value = true;
      return true;
    }
    trapped.value = false;
    return false;
  }

  getTriggerMessage(pokemon: Pokemon, abilityName: string, ...args: any[]): string {
    return i18next.t("abilityTriggers:arenaTrap", { pokemonNameWithAffix: getPokemonNameWithAffix(pokemon), abilityName });
  }
}

export class MaxMultiHitAbAttr extends AbAttr {
  apply(pokemon: Pokemon, passive: boolean, simulated: boolean, cancelled: Utils.BooleanHolder, args: any[]): boolean {
    (args[0] as Utils.IntegerHolder).value = 0;

    return true;
  }
}

export class PostBattleAbAttr extends AbAttr {
  constructor() {
    super(true);
  }

  applyPostBattle(pokemon: Pokemon, passive: boolean, simulated: boolean, args: any[]): boolean {
    return false;
  }
}

export class PostBattleLootAbAttr extends PostBattleAbAttr {
  applyPostBattle(pokemon: Pokemon, passive: boolean, simulated: boolean, args: any[]): boolean {
    const postBattleLoot = pokemon.scene.currentBattle.postBattleLoot;
    if (!simulated && postBattleLoot.length) {
      const randItem = Utils.randSeedItem(postBattleLoot);
      //@ts-ignore - TODO see below
      if (pokemon.scene.tryTransferHeldItemModifier(randItem, pokemon, true, 1, true)) { // TODO: fix. This is a promise!?
        postBattleLoot.splice(postBattleLoot.indexOf(randItem), 1);
        pokemon.scene.queueMessage(i18next.t("abilityTriggers:postBattleLoot", { pokemonNameWithAffix: getPokemonNameWithAffix(pokemon), itemName: randItem.type.name }));
        return true;
      }
    }

    return false;
  }
}

export class PostFaintAbAttr extends AbAttr {
  applyPostFaint(pokemon: Pokemon, passive: boolean, simulated: boolean, attacker: Pokemon, move: Move, hitResult: HitResult, args: any[]): boolean {
    return false;
  }
}

/**
 * Used for weather suppressing abilities to trigger weather-based form changes upon being fainted.
 * Used by Cloud Nine and Air Lock.
 * @extends PostFaintAbAttr
 */
export class PostFaintUnsuppressedWeatherFormChangeAbAttr extends PostFaintAbAttr {
  /**
   * Triggers {@linkcode Arena.triggerWeatherBasedFormChanges | triggerWeatherBasedFormChanges}
   * when the user of the ability faints
   * @param {Pokemon} pokemon the fainted Pokemon
   * @param passive n/a
   * @param attacker n/a
   * @param move n/a
   * @param hitResult n/a
   * @param args n/a
   * @returns whether the form change was triggered
   */
  applyPostFaint(pokemon: Pokemon, passive: boolean, simulated: boolean, attacker: Pokemon, move: Move, hitResult: HitResult, args: any[]): boolean {
    const pokemonToTransform = getPokemonWithWeatherBasedForms(pokemon.scene);

    if (pokemonToTransform.length < 1) {
      return false;
    }

    if (!simulated) {
      pokemon.scene.arena.triggerWeatherBasedFormChanges();
    }

    return true;
  }
}

/**
 * Clears Desolate Land/Primordial Sea/Delta Stream upon the Pokemon fainting
 */
export class PostFaintClearWeatherAbAttr extends PostFaintAbAttr {

  /**
   * @param pokemon The {@linkcode Pokemon} with the ability
   * @param passive N/A
   * @param attacker N/A
   * @param move N/A
   * @param hitResult N/A
   * @param args N/A
   * @returns {boolean} Returns true if the weather clears, otherwise false.
   */
  applyPostFaint(pokemon: Pokemon, passive: boolean, simulated: boolean, attacker: Pokemon, move: Move, hitResult: HitResult, args: any[]): boolean {
    const weatherType = pokemon.scene.arena.weather?.weatherType;
    let turnOffWeather = false;

    // Clear weather only if user's ability matches the weather and no other pokemon has the ability.
    switch (weatherType) {
    case (WeatherType.HARSH_SUN):
      if (pokemon.hasAbility(Abilities.DESOLATE_LAND)
          && pokemon.scene.getField(true).filter(p => p.hasAbility(Abilities.DESOLATE_LAND)).length === 0) {
        turnOffWeather = true;
      }
      break;
    case (WeatherType.HEAVY_RAIN):
      if (pokemon.hasAbility(Abilities.PRIMORDIAL_SEA)
          && pokemon.scene.getField(true).filter(p => p.hasAbility(Abilities.PRIMORDIAL_SEA)).length === 0) {
        turnOffWeather = true;
      }
      break;
    case (WeatherType.STRONG_WINDS):
      if (pokemon.hasAbility(Abilities.DELTA_STREAM)
          && pokemon.scene.getField(true).filter(p => p.hasAbility(Abilities.DELTA_STREAM)).length === 0) {
        turnOffWeather = true;
      }
      break;
    }

    if (simulated) {
      return turnOffWeather;
    }

    if (turnOffWeather) {
      pokemon.scene.arena.trySetWeather(WeatherType.NONE, false);
      return true;
    }

    return false;
  }
}

export class PostFaintContactDamageAbAttr extends PostFaintAbAttr {
  private damageRatio: integer;

  constructor(damageRatio: integer) {
    super();

    this.damageRatio = damageRatio;
  }

  applyPostFaint(pokemon: Pokemon, passive: boolean, simulated: boolean, attacker: Pokemon, move: Move, hitResult: HitResult, args: any[]): boolean {
    if (move.checkFlag(MoveFlags.MAKES_CONTACT, attacker, pokemon)) {
      const cancelled = new Utils.BooleanHolder(false);
      pokemon.scene.getField(true).map(p => applyAbAttrs(FieldPreventExplosiveMovesAbAttr, p, cancelled, simulated));
      if (cancelled.value || attacker.hasAbilityWithAttr(BlockNonDirectDamageAbAttr)) {
        return false;
      }
      if (!simulated) {
        attacker.damageAndUpdate(Utils.toDmgValue(attacker.getMaxHp() * (1 / this.damageRatio)), HitResult.OTHER);
        attacker.turnData.damageTaken += Utils.toDmgValue(attacker.getMaxHp() * (1 / this.damageRatio));
      }
      return true;
    }

    return false;
  }

  getTriggerMessage(pokemon: Pokemon, abilityName: string, ...args: any[]): string {
    return i18next.t("abilityTriggers:postFaintContactDamage", { pokemonNameWithAffix: getPokemonNameWithAffix(pokemon), abilityName });
  }
}

/**
 * Attribute used for abilities (Innards Out) that damage the opponent based on how much HP the last attack used to knock out the owner of the ability.
 */
export class PostFaintHPDamageAbAttr extends PostFaintAbAttr {
  constructor() {
    super ();
  }

  applyPostFaint(pokemon: Pokemon, passive: boolean, simulated: boolean, attacker: Pokemon, move: Move, hitResult: HitResult, args: any[]): boolean {
    if (!simulated) {
      const damage = pokemon.turnData.attacksReceived[0].damage;
      attacker.damageAndUpdate((damage), HitResult.OTHER);
      attacker.turnData.damageTaken += damage;
    }
    return true;
  }

  getTriggerMessage(pokemon: Pokemon, abilityName: string, ...args: any[]): string {
    return i18next.t("abilityTriggers:postFaintHpDamage", { pokemonNameWithAffix: getPokemonNameWithAffix(pokemon), abilityName });
  }
}

export class RedirectMoveAbAttr extends AbAttr {
  apply(pokemon: Pokemon, passive: boolean, simulated: boolean, cancelled: Utils.BooleanHolder, args: any[]): boolean {
    if (this.canRedirect(args[0] as Moves)) {
      const target = args[1] as Utils.IntegerHolder;
      const newTarget = pokemon.getBattlerIndex();
      if (target.value !== newTarget) {
        target.value = newTarget;
        return true;
      }
    }

    return false;
  }

  canRedirect(moveId: Moves): boolean {
    const move = allMoves[moveId];
    return !![ MoveTarget.NEAR_OTHER, MoveTarget.OTHER ].find(t => move.moveTarget === t);
  }
}

export class RedirectTypeMoveAbAttr extends RedirectMoveAbAttr {
  public type: Type;

  constructor(type: Type) {
    super();
    this.type = type;
  }

  canRedirect(moveId: Moves): boolean {
    return super.canRedirect(moveId) && allMoves[moveId].type === this.type;
  }
}

export class BlockRedirectAbAttr extends AbAttr { }

export class ReduceStatusEffectDurationAbAttr extends AbAttr {
  private statusEffect: StatusEffect;

  constructor(statusEffect: StatusEffect) {
    super(true);

    this.statusEffect = statusEffect;
  }

  apply(pokemon: Pokemon, passive: boolean, simulated: boolean, cancelled: Utils.BooleanHolder, args: any[]): boolean {
    if (args[0] === this.statusEffect) {
      (args[1] as Utils.IntegerHolder).value = Utils.toDmgValue((args[1] as Utils.IntegerHolder).value / 2);
      return true;
    }

    return false;
  }
}

export class FlinchEffectAbAttr extends AbAttr {
  constructor() {
    super(true);
  }
}

export class FlinchStatStageChangeAbAttr extends FlinchEffectAbAttr {
  private stats: BattleStat[];
  private stages: number;

  constructor(stats: BattleStat[], stages: number) {
    super();

    this.stats = Array.isArray(stats)
      ? stats
      : [ stats ];
    this.stages = stages;
  }

  apply(pokemon: Pokemon, passive: boolean, simulated: boolean, cancelled: Utils.BooleanHolder, args: any[]): boolean {
    if (!simulated) {
      pokemon.scene.unshiftPhase(new StatStageChangePhase(pokemon.scene, pokemon.getBattlerIndex(), true, this.stats, this.stages));
    }
    return true;
  }
}

export class IncreasePpAbAttr extends AbAttr { }

export class ForceSwitchOutImmunityAbAttr extends AbAttr {
  apply(pokemon: Pokemon, passive: boolean, simulated: boolean, cancelled: Utils.BooleanHolder, args: any[]): boolean {
    cancelled.value = true;
    return true;
  }
}

export class ReduceBerryUseThresholdAbAttr extends AbAttr {
  constructor() {
    super();
  }

  apply(pokemon: Pokemon, passive: boolean, simulated: boolean, cancelled: Utils.BooleanHolder, args: any[]): boolean {
    const hpRatio = pokemon.getHpRatio();

    if (args[0].value < hpRatio) {
      args[0].value *= 2;
      return args[0].value >= hpRatio;
    }

    return false;
  }
}

export class WeightMultiplierAbAttr extends AbAttr {
  private multiplier: integer;

  constructor(multiplier: integer) {
    super();

    this.multiplier = multiplier;
  }

  apply(pokemon: Pokemon, passive: boolean, simulated: boolean, cancelled: Utils.BooleanHolder, args: any[]): boolean {
    (args[0] as Utils.NumberHolder).value *= this.multiplier;

    return true;
  }
}

export class SyncEncounterNatureAbAttr extends AbAttr {
  constructor() {
    super(false);
  }

  apply(pokemon: Pokemon, passive: boolean, simulated: boolean, cancelled: Utils.BooleanHolder, args: any[]): boolean {
    (args[0] as Pokemon).setNature(pokemon.getNature());

    return true;
  }
}

export class MoveAbilityBypassAbAttr extends AbAttr {
  private moveIgnoreFunc: (pokemon: Pokemon, move: Move) => boolean;

  constructor(moveIgnoreFunc?: (pokemon: Pokemon, move: Move) => boolean) {
    super(false);

    this.moveIgnoreFunc = moveIgnoreFunc || ((pokemon, move) => true);
  }

  apply(pokemon: Pokemon, passive: boolean, simulated: boolean, cancelled: Utils.BooleanHolder, args: any[]): boolean {
    if (this.moveIgnoreFunc(pokemon, (args[0] as Move))) {
      cancelled.value = true;
      return true;
    }
    return false;
  }
}

export class SuppressFieldAbilitiesAbAttr extends AbAttr {
  constructor() {
    super(false);
  }

  apply(pokemon: Pokemon, passive: boolean, simulated: boolean, cancelled: Utils.BooleanHolder, args: any[]): boolean {
    const ability = (args[0] as Ability);
    if (!ability.hasAttr(UnsuppressableAbilityAbAttr) && !ability.hasAttr(SuppressFieldAbilitiesAbAttr)) {
      cancelled.value = true;
      return true;
    }
    return false;
  }
}

export class AlwaysHitAbAttr extends AbAttr { }

/** Attribute for abilities that allow moves that make contact to ignore protection (i.e. Unseen Fist) */
export class IgnoreProtectOnContactAbAttr extends AbAttr { }

export class UncopiableAbilityAbAttr extends AbAttr {
  constructor() {
    super(false);
  }
}

export class UnsuppressableAbilityAbAttr extends AbAttr {
  constructor() {
    super(false);
  }
}

export class UnswappableAbilityAbAttr extends AbAttr {
  constructor() {
    super(false);
  }
}

export class NoTransformAbilityAbAttr extends AbAttr {
  constructor() {
    super(false);
  }
}

export class NoFusionAbilityAbAttr extends AbAttr {
  constructor() {
    super(false);
  }
}

export class IgnoreTypeImmunityAbAttr extends AbAttr {
  private defenderType: Type;
  private allowedMoveTypes: Type[];

  constructor(defenderType: Type, allowedMoveTypes: Type[]) {
    super(true);
    this.defenderType = defenderType;
    this.allowedMoveTypes = allowedMoveTypes;
  }

  apply(pokemon: Pokemon, passive: boolean, simulated: boolean, cancelled: Utils.BooleanHolder, args: any[]): boolean {
    if (this.defenderType === (args[1] as Type) && this.allowedMoveTypes.includes(args[0] as Type)) {
      cancelled.value = true;
      return true;
    }
    return false;
  }
}

/**
 * Ignores the type immunity to Status Effects of the defender if the defender is of a certain type
 */
export class IgnoreTypeStatusEffectImmunityAbAttr extends AbAttr {
  private statusEffect: StatusEffect[];
  private defenderType: Type[];

  constructor(statusEffect: StatusEffect[], defenderType: Type[]) {
    super(true);

    this.statusEffect = statusEffect;
    this.defenderType = defenderType;
  }

  apply(pokemon: Pokemon, passive: boolean, simulated: boolean, cancelled: Utils.BooleanHolder, args: any[]): boolean {
    if (this.statusEffect.includes(args[0] as StatusEffect) && this.defenderType.includes(args[1] as Type)) {
      cancelled.value = true;
      return true;
    }

    return false;
  }
}

/**
 * Gives money to the user after the battle.
 *
 * @extends PostBattleAbAttr
 * @see {@linkcode applyPostBattle}
 */
export class MoneyAbAttr extends PostBattleAbAttr {
  constructor() {
    super();
  }

  /**
   * @param pokemon {@linkcode Pokemon} that is the user of this ability.
   * @param passive N/A
   * @param args N/A
   * @returns true
   */
  applyPostBattle(pokemon: Pokemon, passive: boolean, simulated: boolean, args: any[]): boolean {
    if (!simulated) {
      pokemon.scene.currentBattle.moneyScattered += pokemon.scene.getWaveMoneyAmount(0.2);
    }
    return true;
  }
}

/**
 * Applies a stat change after a Pokémon is summoned,
 * conditioned on the presence of a specific arena tag.
 *
 * @extends {PostSummonStatStageChangeAbAttr}
 */
export class PostSummonStatStageChangeOnArenaAbAttr extends PostSummonStatStageChangeAbAttr {
  /**
   * The type of arena tag that conditions the stat change.
   * @private
   * @type {ArenaTagType}
   */
  private tagType: ArenaTagType;

  /**
   * Creates an instance of PostSummonStatStageChangeOnArenaAbAttr.
   * Initializes the stat change to increase Attack by 1 stage if the specified arena tag is present.
   *
   * @param {ArenaTagType} tagType - The type of arena tag to check for.
   */
  constructor(tagType: ArenaTagType) {
    super([ Stat.ATK ], 1, true, false);
    this.tagType = tagType;
  }

  /**
   * Applies the post-summon stat change if the specified arena tag is present on pokemon's side.
   * This is used in Wind Rider ability.
   *
   * @param {Pokemon} pokemon - The Pokémon being summoned.
   * @param {boolean} passive - Whether the effect is passive.
   * @param {any[]} args - Additional arguments.
   * @returns {boolean} - Returns true if the stat change was applied, otherwise false.
   */
  applyPostSummon(pokemon: Pokemon, passive: boolean, simulated: boolean, args: any[]): boolean {
    const side = pokemon.isPlayer() ? ArenaTagSide.PLAYER : ArenaTagSide.ENEMY;

    if (pokemon.scene.arena.getTagOnSide(this.tagType, side)) {
      return super.applyPostSummon(pokemon, passive, simulated, args);
    }
    return false;
  }
}

/**
 * Takes no damage from the first hit of a damaging move.
 * This is used in the Disguise and Ice Face abilities.
 * @extends ReceivedMoveDamageMultiplierAbAttr
 */
export class FormBlockDamageAbAttr extends ReceivedMoveDamageMultiplierAbAttr {
  private multiplier: number;
  private tagType: BattlerTagType;
  private recoilDamageFunc: ((pokemon: Pokemon) => number) | undefined;
  private triggerMessageFunc: (pokemon: Pokemon, abilityName: string) => string;

  constructor(condition: PokemonDefendCondition, multiplier: number, tagType: BattlerTagType, triggerMessageFunc: (pokemon: Pokemon, abilityName: string) => string, recoilDamageFunc?: (pokemon: Pokemon) => number) {
    super(condition, multiplier);

    this.multiplier = multiplier;
    this.tagType = tagType;
    this.recoilDamageFunc = recoilDamageFunc;
    this.triggerMessageFunc = triggerMessageFunc;
  }

  /**
   * Applies the pre-defense ability to the Pokémon.
   * Removes the appropriate `BattlerTagType` when hit by an attack and is in its defense form.
   *
   * @param {Pokemon} pokemon The Pokémon with the ability.
   * @param {boolean} passive n/a
   * @param {Pokemon} attacker The attacking Pokémon.
   * @param {PokemonMove} move The move being used.
   * @param {Utils.BooleanHolder} cancelled n/a
   * @param {any[]} args Additional arguments.
   * @returns {boolean} Whether the immunity was applied.
   */
  applyPreDefend(pokemon: Pokemon, passive: boolean, simulated: boolean, attacker: Pokemon, move: Move, cancelled: Utils.BooleanHolder, args: any[]): boolean {
    if (this.condition(pokemon, attacker, move)) {
      if (!simulated) {
        (args[0] as Utils.NumberHolder).value = this.multiplier;
        pokemon.removeTag(this.tagType);
        if (this.recoilDamageFunc) {
          pokemon.damageAndUpdate(this.recoilDamageFunc(pokemon), HitResult.OTHER, false, false, true, true);
        }
      }
      return true;
    }

    return false;
  }

  /**
   * Gets the message triggered when the Pokémon avoids damage using the form-changing ability.
   * @param {Pokemon} pokemon The Pokémon with the ability.
   * @param {string} abilityName The name of the ability.
   * @param {...any} args n/a
   * @returns {string} The trigger message.
   */
  getTriggerMessage(pokemon: Pokemon, abilityName: string, ...args: any[]): string {
    return this.triggerMessageFunc(pokemon, abilityName);
  }
}

/**
 * If a Pokémon with this Ability selects a damaging move, it has a 30% chance of going first in its priority bracket. If the Ability activates, this is announced at the start of the turn (after move selection).
 *
 * @extends AbAttr
 */
export class BypassSpeedChanceAbAttr extends AbAttr {
  public chance: integer;

  /**
   * @param {integer} chance probability of ability being active.
   */
  constructor(chance: integer) {
    super(true);
    this.chance = chance;
  }

  /**
   * bypass move order in their priority bracket when pokemon choose damaging move
   * @param {Pokemon} pokemon {@linkcode Pokemon}  the Pokemon applying this ability
   * @param {boolean} passive N/A
   * @param {Utils.BooleanHolder} cancelled N/A
   * @param {any[]} args [0] {@linkcode Utils.BooleanHolder} set to true when the ability activated
   * @returns {boolean} - whether the ability was activated.
   */
  apply(pokemon: Pokemon, passive: boolean, simulated: boolean, cancelled: Utils.BooleanHolder, args: any[]): boolean {
    if (simulated) {
      return false;
    }
    const bypassSpeed = args[0] as Utils.BooleanHolder;

    if (!bypassSpeed.value && pokemon.randSeedInt(100) < this.chance) {
      const turnCommand =
        pokemon.scene.currentBattle.turnCommands[pokemon.getBattlerIndex()];
      const isCommandFight = turnCommand?.command === Command.FIGHT;
      const move = turnCommand?.move?.move ?allMoves[turnCommand.move.move] : null;
      const isDamageMove = move?.category === MoveCategory.PHYSICAL || move?.category === MoveCategory.SPECIAL;

      if (isCommandFight && isDamageMove) {
        bypassSpeed.value = true;
        return true;
      }
    }

    return false;
  }

  getTriggerMessage(pokemon: Pokemon, abilityName: string, ...args: any[]): string {
    return i18next.t("abilityTriggers:quickDraw", {pokemonName: getPokemonNameWithAffix(pokemon)});
  }
}

/**
 * This attribute checks if a Pokemon's move meets a provided condition to determine if the Pokemon can use Quick Claw
 * It was created because Pokemon with the ability Mycelium Might cannot access Quick Claw's benefits when using status moves.
*/
export class PreventBypassSpeedChanceAbAttr extends AbAttr {
  private condition: ((pokemon: Pokemon, move: Move) => boolean);

  /**
   * @param {function} condition - checks if a move meets certain conditions
   */
  constructor(condition: (pokemon: Pokemon, move: Move) => boolean) {
    super(true);
    this.condition = condition;
  }

  /**
   * @argument {boolean} bypassSpeed - determines if a Pokemon is able to bypass speed at the moment
   * @argument {boolean} canCheckHeldItems - determines if a Pokemon has access to Quick Claw's effects or not
   */
  apply(pokemon: Pokemon, passive: boolean, simulated: boolean, cancelled: Utils.BooleanHolder, args: any[]): boolean {
    const bypassSpeed = args[0] as Utils.BooleanHolder;
    const canCheckHeldItems = args[1] as Utils.BooleanHolder;

    const turnCommand = pokemon.scene.currentBattle.turnCommands[pokemon.getBattlerIndex()];
    const isCommandFight = turnCommand?.command === Command.FIGHT;
    const move = turnCommand?.move?.move ? allMoves[turnCommand.move.move] : null;
    if (this.condition(pokemon, move!) && isCommandFight) {
      bypassSpeed.value = false;
      canCheckHeldItems.value = false;
      return false;
    }
    return true;
  }
}

async function applyAbAttrsInternal<TAttr extends AbAttr>(
  attrType: Constructor<TAttr>,
  pokemon: Pokemon | null,
  applyFunc: AbAttrApplyFunc<TAttr>,
  args: any[],
  showAbilityInstant: boolean = false,
  simulated: boolean = false,
  messages: string[] = [],
) {
  for (const passive of [false, true]) {
    if (!pokemon?.canApplyAbility(passive)) {
      continue;
    }

    const ability = passive ? pokemon.getPassiveAbility() : pokemon.getAbility();
    for (const attr of ability.getAttrs(attrType)) {
      const condition = attr.getCondition();
      if (condition && !condition(pokemon)) {
        continue;
      }

      pokemon.scene.setPhaseQueueSplice();

      let result = applyFunc(attr, passive);
      // TODO Remove this when promises get reworked
      if (result instanceof Promise) {
        result = await result;
      }
      if (result) {
        if (pokemon.summonData && !pokemon.summonData.abilitiesApplied.includes(ability.id)) {
          pokemon.summonData.abilitiesApplied.push(ability.id);
        }
        if (pokemon.battleData && !simulated && !pokemon.battleData.abilitiesApplied.includes(ability.id)) {
          pokemon.battleData.abilitiesApplied.push(ability.id);
        }
        if (attr.showAbility && !simulated) {
          if (showAbilityInstant) {
            pokemon.scene.abilityBar.showAbility(pokemon, passive);
          } else {
            queueShowAbility(pokemon, passive);
          }
        }
        const message = attr.getTriggerMessage(pokemon, ability.name, args);
        if (message) {
          if (!simulated) {
            pokemon.scene.queueMessage(message);
          }
        }
        messages.push(message!);
      }
    }
    pokemon.scene.clearPhaseQueueSplice();
  }
}

export function applyAbAttrs(attrType: Constructor<AbAttr>, pokemon: Pokemon, cancelled: Utils.BooleanHolder | null, simulated: boolean = false, ...args: any[]): Promise<void> {
  return applyAbAttrsInternal<AbAttr>(attrType, pokemon, (attr, passive) => attr.apply(pokemon, passive, simulated, cancelled, args), args, false, simulated);
}

export function applyPostBattleInitAbAttrs(attrType: Constructor<PostBattleInitAbAttr>,
  pokemon: Pokemon, simulated: boolean = false, ...args: any[]): Promise<void> {
  return applyAbAttrsInternal<PostBattleInitAbAttr>(attrType, pokemon, (attr, passive) => attr.applyPostBattleInit(pokemon, passive, simulated, args), args, false, simulated);
}

export function applyPreDefendAbAttrs(attrType: Constructor<PreDefendAbAttr>,
  pokemon: Pokemon, attacker: Pokemon, move: Move | null, cancelled: Utils.BooleanHolder | null, simulated: boolean = false, ...args: any[]): Promise<void> {
  return applyAbAttrsInternal<PreDefendAbAttr>(attrType, pokemon, (attr, passive) => attr.applyPreDefend(pokemon, passive, simulated, attacker, move, cancelled, args), args, false, simulated);
}

export function applyPostDefendAbAttrs(attrType: Constructor<PostDefendAbAttr>,
  pokemon: Pokemon, attacker: Pokemon, move: Move, hitResult: HitResult | null, simulated: boolean = false, ...args: any[]): Promise<void> {
  return applyAbAttrsInternal<PostDefendAbAttr>(attrType, pokemon, (attr, passive) => attr.applyPostDefend(pokemon, passive, simulated, attacker, move, hitResult, args), args, false, simulated);
}

export function applyPostMoveUsedAbAttrs(attrType: Constructor<PostMoveUsedAbAttr>,
  pokemon: Pokemon, move: PokemonMove, source: Pokemon, targets: BattlerIndex[], simulated: boolean = false, ...args: any[]): Promise<void> {
  return applyAbAttrsInternal<PostMoveUsedAbAttr>(attrType, pokemon, (attr, passive) => attr.applyPostMoveUsed(pokemon, move, source, targets, simulated, args), args, false, simulated);
}

export function applyStatMultiplierAbAttrs(attrType: Constructor<StatMultiplierAbAttr>,
  pokemon: Pokemon, stat: BattleStat, statValue: Utils.NumberHolder, simulated: boolean = false, ...args: any[]): Promise<void> {
  return applyAbAttrsInternal<StatMultiplierAbAttr>(attrType, pokemon, (attr, passive) => attr.applyStatStage(pokemon, passive, simulated, stat, statValue, args), args);
}

/**
 * Applies a field Stat multiplier attribute
 * @param attrType {@linkcode FieldMultiplyStatAbAttr} should always be FieldMultiplyBattleStatAbAttr for the time being
 * @param pokemon {@linkcode Pokemon} the Pokemon applying this ability
 * @param stat {@linkcode Stat} the type of the checked stat
 * @param statValue {@linkcode Utils.NumberHolder} the value of the checked stat
 * @param checkedPokemon {@linkcode Pokemon} the Pokemon with the checked stat
 * @param hasApplied {@linkcode Utils.BooleanHolder} whether or not a FieldMultiplyBattleStatAbAttr has already affected this stat
 * @param args unused
 */
export function applyFieldStatMultiplierAbAttrs(attrType: Constructor<FieldMultiplyStatAbAttr>,
  pokemon: Pokemon, stat: Stat, statValue: Utils.NumberHolder, checkedPokemon: Pokemon, hasApplied: Utils.BooleanHolder, simulated: boolean = false, ...args: any[]): Promise<void> {
  return applyAbAttrsInternal<FieldMultiplyStatAbAttr>(attrType, pokemon, (attr, passive) => attr.applyFieldStat(pokemon, passive, simulated, stat, statValue, checkedPokemon, hasApplied, args), args);
}

export function applyPreAttackAbAttrs(attrType: Constructor<PreAttackAbAttr>,
  pokemon: Pokemon, defender: Pokemon | null, move: Move, simulated: boolean = false, ...args: any[]): Promise<void> {
  return applyAbAttrsInternal<PreAttackAbAttr>(attrType, pokemon, (attr, passive) => attr.applyPreAttack(pokemon, passive, simulated, defender, move, args), args, false, simulated);
}

export function applyPostAttackAbAttrs(attrType: Constructor<PostAttackAbAttr>,
  pokemon: Pokemon, defender: Pokemon, move: Move, hitResult: HitResult | null, simulated: boolean = false, ...args: any[]): Promise<void> {
  return applyAbAttrsInternal<PostAttackAbAttr>(attrType, pokemon, (attr, passive) => attr.applyPostAttack(pokemon, passive, simulated, defender, move, hitResult, args), args, false, simulated);
}

export function applyPostKnockOutAbAttrs(attrType: Constructor<PostKnockOutAbAttr>,
  pokemon: Pokemon, knockedOut: Pokemon, simulated: boolean = false, ...args: any[]): Promise<void> {
  return applyAbAttrsInternal<PostKnockOutAbAttr>(attrType, pokemon, (attr, passive) => attr.applyPostKnockOut(pokemon, passive, simulated, knockedOut, args), args, false, simulated);
}

export function applyPostVictoryAbAttrs(attrType: Constructor<PostVictoryAbAttr>,
  pokemon: Pokemon, simulated: boolean = false, ...args: any[]): Promise<void> {
  return applyAbAttrsInternal<PostVictoryAbAttr>(attrType, pokemon, (attr, passive) => attr.applyPostVictory(pokemon, passive, simulated, args), args, false, simulated);
}

export function applyPostSummonAbAttrs(attrType: Constructor<PostSummonAbAttr>,
  pokemon: Pokemon, simulated: boolean = false, ...args: any[]): Promise<void> {
  return applyAbAttrsInternal<PostSummonAbAttr>(attrType, pokemon, (attr, passive) => attr.applyPostSummon(pokemon, passive, simulated, args), args, false, simulated);
}

export function applyPreSwitchOutAbAttrs(attrType: Constructor<PreSwitchOutAbAttr>,
  pokemon: Pokemon, simulated: boolean = false, ...args: any[]): Promise<void> {
  return applyAbAttrsInternal<PreSwitchOutAbAttr>(attrType, pokemon, (attr, passive) => attr.applyPreSwitchOut(pokemon, passive, simulated, args), args, true, simulated);
}

export function applyPreStatStageChangeAbAttrs(attrType: Constructor<PreStatStageChangeAbAttr>,
  pokemon: Pokemon | null, stat: BattleStat, cancelled: Utils.BooleanHolder, simulated: boolean = false, ...args: any[]): Promise<void> {
  return applyAbAttrsInternal<PreStatStageChangeAbAttr>(attrType, pokemon, (attr, passive) => attr.applyPreStatStageChange(pokemon, passive, simulated, stat, cancelled, args), args, false, simulated);
}

export function applyPostStatStageChangeAbAttrs(attrType: Constructor<PostStatStageChangeAbAttr>,
  pokemon: Pokemon, stats: BattleStat[], stages: integer, selfTarget: boolean, simulated: boolean = false, ...args: any[]): Promise<void> {
  return applyAbAttrsInternal<PostStatStageChangeAbAttr>(attrType, pokemon, (attr, _passive) => attr.applyPostStatStageChange(pokemon, simulated, stats, stages, selfTarget, args), args, false, simulated);
}

export function applyPreSetStatusAbAttrs(attrType: Constructor<PreSetStatusAbAttr>,
  pokemon: Pokemon, effect: StatusEffect | undefined, cancelled: Utils.BooleanHolder, simulated: boolean = false, ...args: any[]): Promise<void> {
  return applyAbAttrsInternal<PreSetStatusAbAttr>(attrType, pokemon, (attr, passive) => attr.applyPreSetStatus(pokemon, passive, simulated, effect, cancelled, args), args, false, simulated);
}

export function applyPreApplyBattlerTagAbAttrs(attrType: Constructor<PreApplyBattlerTagAbAttr>,
  pokemon: Pokemon, tag: BattlerTag, cancelled: Utils.BooleanHolder, simulated: boolean = false, ...args: any[]): Promise<void> {
  return applyAbAttrsInternal<PreApplyBattlerTagAbAttr>(attrType, pokemon, (attr, passive) => attr.applyPreApplyBattlerTag(pokemon, passive, simulated, tag, cancelled, args), args, false, simulated);
}

export function applyPreWeatherEffectAbAttrs(attrType: Constructor<PreWeatherEffectAbAttr>,
  pokemon: Pokemon, weather: Weather | null, cancelled: Utils.BooleanHolder, simulated: boolean = false, ...args: any[]): Promise<void> {
  return applyAbAttrsInternal<PreWeatherDamageAbAttr>(attrType, pokemon, (attr, passive) => attr.applyPreWeatherEffect(pokemon, passive, simulated, weather, cancelled, args), args, true, simulated);
}

export function applyPostTurnAbAttrs(attrType: Constructor<PostTurnAbAttr>,
  pokemon: Pokemon, simulated: boolean = false, ...args: any[]): Promise<void> {
  return applyAbAttrsInternal<PostTurnAbAttr>(attrType, pokemon, (attr, passive) => attr.applyPostTurn(pokemon, passive, simulated, args), args, false, simulated);
}

export function applyPostWeatherChangeAbAttrs(attrType: Constructor<PostWeatherChangeAbAttr>,
  pokemon: Pokemon, weather: WeatherType, simulated: boolean = false, ...args: any[]): Promise<void> {
  return applyAbAttrsInternal<PostWeatherChangeAbAttr>(attrType, pokemon, (attr, passive) => attr.applyPostWeatherChange(pokemon, passive, simulated, weather, args), args, false, simulated);
}

export function applyPostWeatherLapseAbAttrs(attrType: Constructor<PostWeatherLapseAbAttr>,
  pokemon: Pokemon, weather: Weather | null, simulated: boolean = false, ...args: any[]): Promise<void> {
  return applyAbAttrsInternal<PostWeatherLapseAbAttr>(attrType, pokemon, (attr, passive) => attr.applyPostWeatherLapse(pokemon, passive, simulated, weather, args), args, false, simulated);
}

export function applyPostTerrainChangeAbAttrs(attrType: Constructor<PostTerrainChangeAbAttr>,
  pokemon: Pokemon, terrain: TerrainType, simulated: boolean = false, ...args: any[]): Promise<void> {
  return applyAbAttrsInternal<PostTerrainChangeAbAttr>(attrType, pokemon, (attr, passive) => attr.applyPostTerrainChange(pokemon, passive, simulated, terrain, args), args, false, simulated);
}

export function applyCheckTrappedAbAttrs(attrType: Constructor<CheckTrappedAbAttr>,
  pokemon: Pokemon, trapped: Utils.BooleanHolder, otherPokemon: Pokemon, messages: string[], simulated: boolean = false, ...args: any[]): Promise<void> {
  return applyAbAttrsInternal<CheckTrappedAbAttr>(attrType, pokemon, (attr, passive) => attr.applyCheckTrapped(pokemon, passive, simulated, trapped, otherPokemon, args), args, false, simulated, messages);
}

export function applyPostBattleAbAttrs(attrType: Constructor<PostBattleAbAttr>,
  pokemon: Pokemon, simulated: boolean = false, ...args: any[]): Promise<void> {
  return applyAbAttrsInternal<PostBattleAbAttr>(attrType, pokemon, (attr, passive) => attr.applyPostBattle(pokemon, passive, simulated, args), args, false, simulated);
}

export function applyPostFaintAbAttrs(attrType: Constructor<PostFaintAbAttr>,
  pokemon: Pokemon, attacker: Pokemon, move: Move, hitResult: HitResult, simulated: boolean = false, ...args: any[]): Promise<void> {
  return applyAbAttrsInternal<PostFaintAbAttr>(attrType, pokemon, (attr, passive) => attr.applyPostFaint(pokemon, passive, simulated, attacker, move, hitResult, args), args, false, simulated);
}

function queueShowAbility(pokemon: Pokemon, passive: boolean): void {
  pokemon.scene.unshiftPhase(new ShowAbilityPhase(pokemon.scene, pokemon.id, passive));
  pokemon.scene.clearPhaseQueueSplice();
}

/**
 * Sets the ability of a Pokémon as revealed.
 *
 * @param pokemon - The Pokémon whose ability is being revealed.
 */
function setAbilityRevealed(pokemon: Pokemon): void {
  if (pokemon.battleData) {
    pokemon.battleData.abilityRevealed = true;
  }
}

/**
 * Returns the Pokemon with weather-based forms
 * @param {BattleScene} scene - The current scene
 */
function getPokemonWithWeatherBasedForms(scene: BattleScene) {
  return scene.getField(true).filter(p =>
    (p.hasAbility(Abilities.FORECAST) && p.species.speciesId === Species.CASTFORM)
    || (p.hasAbility(Abilities.FLOWER_GIFT) && p.species.speciesId === Species.CHERRIM)
  );
}

export const allAbilities = [ new Ability(Abilities.NONE, 3) ];

export function initAbilities() {
  allAbilities.push(
    new Ability(Abilities.STENCH, 3)
      .attr(PostAttackApplyBattlerTagAbAttr, false, (user, target, move) => !move.hasAttr(FlinchAttr) ? 10 : 0, BattlerTagType.FLINCHED),
    new Ability(Abilities.DRIZZLE, 3)
      .attr(PostSummonWeatherChangeAbAttr, WeatherType.RAIN)
      .attr(PostBiomeChangeWeatherChangeAbAttr, WeatherType.RAIN),
    new Ability(Abilities.SPEED_BOOST, 3)
      .attr(PostTurnStatStageChangeAbAttr, [ Stat.SPD ], 1),
    new Ability(Abilities.BATTLE_ARMOR, 3)
      .attr(BlockCritAbAttr)
      .ignorable(),
    new Ability(Abilities.STURDY, 3)
      .attr(PreDefendFullHpEndureAbAttr)
      .attr(BlockOneHitKOAbAttr)
      .ignorable(),
    new Ability(Abilities.DAMP, 3)
      .attr(FieldPreventExplosiveMovesAbAttr)
      .ignorable(),
    new Ability(Abilities.LIMBER, 3)
      .attr(StatusEffectImmunityAbAttr, StatusEffect.PARALYSIS)
      .ignorable(),
    new Ability(Abilities.SAND_VEIL, 3)
      .attr(StatMultiplierAbAttr, Stat.EVA, 1.2)
      .attr(BlockWeatherDamageAttr, WeatherType.SANDSTORM)
      .condition(getWeatherCondition(WeatherType.SANDSTORM))
      .ignorable(),
    new Ability(Abilities.STATIC, 3)
      .attr(PostDefendContactApplyStatusEffectAbAttr, 30, StatusEffect.PARALYSIS)
      .bypassFaint(),
    new Ability(Abilities.VOLT_ABSORB, 3)
      .attr(TypeImmunityHealAbAttr, Type.ELECTRIC)
      .partial() // Healing not blocked by Heal Block
      .ignorable(),
    new Ability(Abilities.WATER_ABSORB, 3)
      .attr(TypeImmunityHealAbAttr, Type.WATER)
      .partial() // Healing not blocked by Heal Block
      .ignorable(),
    new Ability(Abilities.OBLIVIOUS, 3)
      .attr(BattlerTagImmunityAbAttr, BattlerTagType.INFATUATED)
      .attr(IntimidateImmunityAbAttr)
      .ignorable(),
    new Ability(Abilities.CLOUD_NINE, 3)
      .attr(SuppressWeatherEffectAbAttr, true)
      .attr(PostSummonUnnamedMessageAbAttr, i18next.t("abilityTriggers:weatherEffectDisappeared"))
      .attr(PostSummonWeatherSuppressedFormChangeAbAttr)
      .attr(PostFaintUnsuppressedWeatherFormChangeAbAttr)
      .bypassFaint(),
    new Ability(Abilities.COMPOUND_EYES, 3)
      .attr(StatMultiplierAbAttr, Stat.ACC, 1.3),
    new Ability(Abilities.INSOMNIA, 3)
      .attr(StatusEffectImmunityAbAttr, StatusEffect.SLEEP)
      .attr(BattlerTagImmunityAbAttr, BattlerTagType.DROWSY)
      .ignorable(),
    new Ability(Abilities.COLOR_CHANGE, 3)
      .attr(PostDefendTypeChangeAbAttr)
      .condition(getSheerForceHitDisableAbCondition()),
    new Ability(Abilities.IMMUNITY, 3)
      .attr(StatusEffectImmunityAbAttr, StatusEffect.POISON, StatusEffect.TOXIC)
      .ignorable(),
    new Ability(Abilities.FLASH_FIRE, 3)
      .attr(TypeImmunityAddBattlerTagAbAttr, Type.FIRE, BattlerTagType.FIRE_BOOST, 1)
      .ignorable(),
    new Ability(Abilities.SHIELD_DUST, 3)
      .attr(IgnoreMoveEffectsAbAttr)
      .partial(),
    new Ability(Abilities.OWN_TEMPO, 3)
      .attr(BattlerTagImmunityAbAttr, BattlerTagType.CONFUSED)
      .attr(IntimidateImmunityAbAttr)
      .ignorable(),
    new Ability(Abilities.SUCTION_CUPS, 3)
      .attr(ForceSwitchOutImmunityAbAttr)
      .ignorable(),
    new Ability(Abilities.INTIMIDATE, 3)
      .attr(PostSummonStatStageChangeAbAttr, [ Stat.ATK ], -1, false, true),
    new Ability(Abilities.SHADOW_TAG, 3)
      .attr(ArenaTrapAbAttr, (user, target) => {
        if (target.hasAbility(Abilities.SHADOW_TAG)) {
          return false;
        }
        return true;
      }),
    new Ability(Abilities.ROUGH_SKIN, 3)
      .attr(PostDefendContactDamageAbAttr, 8)
      .bypassFaint(),
    new Ability(Abilities.WONDER_GUARD, 3)
      .attr(NonSuperEffectiveImmunityAbAttr)
      .attr(UncopiableAbilityAbAttr)
      .attr(UnswappableAbilityAbAttr)
      .ignorable(),
    new Ability(Abilities.LEVITATE, 3)
      .attr(AttackTypeImmunityAbAttr, Type.GROUND, (pokemon: Pokemon) => !pokemon.getTag(GroundedTag) && !pokemon.scene.arena.getTag(ArenaTagType.GRAVITY))
      .ignorable(),
    new Ability(Abilities.EFFECT_SPORE, 3)
      .attr(EffectSporeAbAttr),
    new Ability(Abilities.SYNCHRONIZE, 3)
      .attr(SyncEncounterNatureAbAttr)
      .unimplemented(),
    new Ability(Abilities.CLEAR_BODY, 3)
      .attr(ProtectStatAbAttr)
      .ignorable(),
    new Ability(Abilities.NATURAL_CURE, 3)
      .attr(PreSwitchOutResetStatusAbAttr),
    new Ability(Abilities.LIGHTNING_ROD, 3)
      .attr(RedirectTypeMoveAbAttr, Type.ELECTRIC)
      .attr(TypeImmunityStatStageChangeAbAttr, Type.ELECTRIC, Stat.SPATK, 1)
      .ignorable(),
    new Ability(Abilities.SERENE_GRACE, 3)
      .attr(MoveEffectChanceMultiplierAbAttr, 2)
      .partial(),
    new Ability(Abilities.SWIFT_SWIM, 3)
      .attr(StatMultiplierAbAttr, Stat.SPD, 2)
      .condition(getWeatherCondition(WeatherType.RAIN, WeatherType.HEAVY_RAIN)),
    new Ability(Abilities.CHLOROPHYLL, 3)
      .attr(StatMultiplierAbAttr, Stat.SPD, 2)
      .condition(getWeatherCondition(WeatherType.SUNNY, WeatherType.HARSH_SUN)),
    new Ability(Abilities.ILLUMINATE, 3)
      .attr(ProtectStatAbAttr, Stat.ACC)
      .attr(DoubleBattleChanceAbAttr)
      .ignorable(),
    new Ability(Abilities.TRACE, 3)
      .attr(PostSummonCopyAbilityAbAttr)
      .attr(UncopiableAbilityAbAttr),
    new Ability(Abilities.HUGE_POWER, 3)
      .attr(StatMultiplierAbAttr, Stat.ATK, 2),
    new Ability(Abilities.POISON_POINT, 3)
      .attr(PostDefendContactApplyStatusEffectAbAttr, 30, StatusEffect.POISON)
      .bypassFaint(),
    new Ability(Abilities.INNER_FOCUS, 3)
      .attr(BattlerTagImmunityAbAttr, BattlerTagType.FLINCHED)
      .attr(IntimidateImmunityAbAttr)
      .ignorable(),
    new Ability(Abilities.MAGMA_ARMOR, 3)
      .attr(StatusEffectImmunityAbAttr, StatusEffect.FREEZE)
      .ignorable(),
    new Ability(Abilities.WATER_VEIL, 3)
      .attr(StatusEffectImmunityAbAttr, StatusEffect.BURN)
      .ignorable(),
    new Ability(Abilities.MAGNET_PULL, 3)
      .attr(ArenaTrapAbAttr, (user, target) => {
        if (target.getTypes(true).includes(Type.STEEL) || (target.getTypes(true).includes(Type.STELLAR) && target.getTypes().includes(Type.STEEL))) {
          return true;
        }
        return false;
      }),
    new Ability(Abilities.SOUNDPROOF, 3)
      .attr(MoveImmunityAbAttr, (pokemon, attacker, move) => pokemon !== attacker && move.hasFlag(MoveFlags.SOUND_BASED))
      .ignorable(),
    new Ability(Abilities.RAIN_DISH, 3)
      .attr(PostWeatherLapseHealAbAttr, 1, WeatherType.RAIN, WeatherType.HEAVY_RAIN)
      .partial(), // Healing not blocked by Heal Block
    new Ability(Abilities.SAND_STREAM, 3)
      .attr(PostSummonWeatherChangeAbAttr, WeatherType.SANDSTORM)
      .attr(PostBiomeChangeWeatherChangeAbAttr, WeatherType.SANDSTORM),
    new Ability(Abilities.PRESSURE, 3)
      .attr(IncreasePpAbAttr)
      .attr(PostSummonMessageAbAttr, (pokemon: Pokemon) => i18next.t("abilityTriggers:postSummonPressure", { pokemonNameWithAffix: getPokemonNameWithAffix(pokemon) })),
    new Ability(Abilities.THICK_FAT, 3)
      .attr(ReceivedTypeDamageMultiplierAbAttr, Type.FIRE, 0.5)
      .attr(ReceivedTypeDamageMultiplierAbAttr, Type.ICE, 0.5)
      .ignorable(),
    new Ability(Abilities.EARLY_BIRD, 3)
      .attr(ReduceStatusEffectDurationAbAttr, StatusEffect.SLEEP),
    new Ability(Abilities.FLAME_BODY, 3)
      .attr(PostDefendContactApplyStatusEffectAbAttr, 30, StatusEffect.BURN)
      .bypassFaint(),
    new Ability(Abilities.RUN_AWAY, 3)
      .attr(RunSuccessAbAttr),
    new Ability(Abilities.KEEN_EYE, 3)
      .attr(ProtectStatAbAttr, Stat.ACC)
      .ignorable(),
    new Ability(Abilities.HYPER_CUTTER, 3)
      .attr(ProtectStatAbAttr, Stat.ATK)
      .ignorable(),
    new Ability(Abilities.PICKUP, 3)
      .attr(PostBattleLootAbAttr),
    new Ability(Abilities.TRUANT, 3)
      .attr(PostSummonAddBattlerTagAbAttr, BattlerTagType.TRUANT, 1, false),
    new Ability(Abilities.HUSTLE, 3)
      .attr(StatMultiplierAbAttr, Stat.ATK, 1.5)
      .attr(StatMultiplierAbAttr, Stat.ACC, 0.8, (_user, _target, move) => move.category === MoveCategory.PHYSICAL),
    new Ability(Abilities.CUTE_CHARM, 3)
      .attr(PostDefendContactApplyTagChanceAbAttr, 30, BattlerTagType.INFATUATED),
    new Ability(Abilities.PLUS, 3)
      .conditionalAttr(p => p.scene.currentBattle.double && [Abilities.PLUS, Abilities.MINUS].some(a => p.getAlly().hasAbility(a)), StatMultiplierAbAttr, Stat.SPATK, 1.5)
      .ignorable(),
    new Ability(Abilities.MINUS, 3)
      .conditionalAttr(p => p.scene.currentBattle.double && [Abilities.PLUS, Abilities.MINUS].some(a => p.getAlly().hasAbility(a)), StatMultiplierAbAttr, Stat.SPATK, 1.5)
      .ignorable(),
    new Ability(Abilities.FORECAST, 3)
      .attr(UncopiableAbilityAbAttr)
      .attr(NoFusionAbilityAbAttr)
      .attr(PostSummonFormChangeByWeatherAbAttr, Abilities.FORECAST)
      .attr(PostWeatherChangeFormChangeAbAttr, Abilities.FORECAST, [ WeatherType.NONE, WeatherType.SANDSTORM, WeatherType.STRONG_WINDS, WeatherType.FOG ]),
    new Ability(Abilities.STICKY_HOLD, 3)
      .attr(BlockItemTheftAbAttr)
      .bypassFaint()
      .ignorable(),
    new Ability(Abilities.SHED_SKIN, 3)
      .conditionalAttr(pokemon => !Utils.randSeedInt(3), PostTurnResetStatusAbAttr),
    new Ability(Abilities.GUTS, 3)
      .attr(BypassBurnDamageReductionAbAttr)
      .conditionalAttr(pokemon => !!pokemon.status || pokemon.hasAbility(Abilities.COMATOSE), StatMultiplierAbAttr, Stat.ATK, 1.5),
    new Ability(Abilities.MARVEL_SCALE, 3)
      .conditionalAttr(pokemon => !!pokemon.status || pokemon.hasAbility(Abilities.COMATOSE), StatMultiplierAbAttr, Stat.DEF, 1.5)
      .ignorable(),
    new Ability(Abilities.LIQUID_OOZE, 3)
      .attr(ReverseDrainAbAttr),
    new Ability(Abilities.OVERGROW, 3)
      .attr(LowHpMoveTypePowerBoostAbAttr, Type.GRASS),
    new Ability(Abilities.BLAZE, 3)
      .attr(LowHpMoveTypePowerBoostAbAttr, Type.FIRE),
    new Ability(Abilities.TORRENT, 3)
      .attr(LowHpMoveTypePowerBoostAbAttr, Type.WATER),
    new Ability(Abilities.SWARM, 3)
      .attr(LowHpMoveTypePowerBoostAbAttr, Type.BUG),
    new Ability(Abilities.ROCK_HEAD, 3)
      .attr(BlockRecoilDamageAttr),
    new Ability(Abilities.DROUGHT, 3)
      .attr(PostSummonWeatherChangeAbAttr, WeatherType.SUNNY)
      .attr(PostBiomeChangeWeatherChangeAbAttr, WeatherType.SUNNY),
    new Ability(Abilities.ARENA_TRAP, 3)
      .attr(ArenaTrapAbAttr, (user, target) => {
        if (target.isGrounded()) {
          return true;
        }
        return false;
      })
      .attr(DoubleBattleChanceAbAttr),
    new Ability(Abilities.VITAL_SPIRIT, 3)
      .attr(StatusEffectImmunityAbAttr, StatusEffect.SLEEP)
      .attr(BattlerTagImmunityAbAttr, BattlerTagType.DROWSY)
      .ignorable(),
    new Ability(Abilities.WHITE_SMOKE, 3)
      .attr(ProtectStatAbAttr)
      .ignorable(),
    new Ability(Abilities.PURE_POWER, 3)
      .attr(StatMultiplierAbAttr, Stat.ATK, 2),
    new Ability(Abilities.SHELL_ARMOR, 3)
      .attr(BlockCritAbAttr)
      .ignorable(),
    new Ability(Abilities.AIR_LOCK, 3)
      .attr(SuppressWeatherEffectAbAttr, true)
      .attr(PostSummonUnnamedMessageAbAttr, i18next.t("abilityTriggers:weatherEffectDisappeared"))
      .attr(PostSummonWeatherSuppressedFormChangeAbAttr)
      .attr(PostFaintUnsuppressedWeatherFormChangeAbAttr)
      .bypassFaint(),
    new Ability(Abilities.TANGLED_FEET, 4)
      .conditionalAttr(pokemon => !!pokemon.getTag(BattlerTagType.CONFUSED), StatMultiplierAbAttr, Stat.EVA, 2)
      .ignorable(),
    new Ability(Abilities.MOTOR_DRIVE, 4)
      .attr(TypeImmunityStatStageChangeAbAttr, Type.ELECTRIC, Stat.SPD, 1)
      .ignorable(),
    new Ability(Abilities.RIVALRY, 4)
      .attr(MovePowerBoostAbAttr, (user, target, move) => user?.gender !== Gender.GENDERLESS && target?.gender !== Gender.GENDERLESS && user?.gender === target?.gender, 1.25, true)
      .attr(MovePowerBoostAbAttr, (user, target, move) => user?.gender !== Gender.GENDERLESS && target?.gender !== Gender.GENDERLESS && user?.gender !== target?.gender, 0.75),
    new Ability(Abilities.STEADFAST, 4)
      .attr(FlinchStatStageChangeAbAttr, [ Stat.SPD ], 1),
    new Ability(Abilities.SNOW_CLOAK, 4)
      .attr(StatMultiplierAbAttr, Stat.EVA, 1.2)
      .attr(BlockWeatherDamageAttr, WeatherType.HAIL)
      .condition(getWeatherCondition(WeatherType.HAIL, WeatherType.SNOW))
      .ignorable(),
    new Ability(Abilities.GLUTTONY, 4)
      .attr(ReduceBerryUseThresholdAbAttr),
    new Ability(Abilities.ANGER_POINT, 4)
      .attr(PostDefendCritStatStageChangeAbAttr, Stat.ATK, 6),
    new Ability(Abilities.UNBURDEN, 4)
      .unimplemented(),
    new Ability(Abilities.HEATPROOF, 4)
      .attr(ReceivedTypeDamageMultiplierAbAttr, Type.FIRE, 0.5)
      .attr(ReduceBurnDamageAbAttr, 0.5)
      .ignorable(),
    new Ability(Abilities.SIMPLE, 4)
      .attr(StatStageChangeMultiplierAbAttr, 2)
      .ignorable(),
    new Ability(Abilities.DRY_SKIN, 4)
      .attr(PostWeatherLapseDamageAbAttr, 2, WeatherType.SUNNY, WeatherType.HARSH_SUN)
      .attr(PostWeatherLapseHealAbAttr, 2, WeatherType.RAIN, WeatherType.HEAVY_RAIN)
      .attr(ReceivedTypeDamageMultiplierAbAttr, Type.FIRE, 1.25)
      .attr(TypeImmunityHealAbAttr, Type.WATER)
      .partial() // Healing not blocked by Heal Block
      .ignorable(),
    new Ability(Abilities.DOWNLOAD, 4)
      .attr(DownloadAbAttr),
    new Ability(Abilities.IRON_FIST, 4)
      .attr(MovePowerBoostAbAttr, (user, target, move) => move.hasFlag(MoveFlags.PUNCHING_MOVE), 1.2),
    new Ability(Abilities.POISON_HEAL, 4)
      .attr(PostTurnStatusHealAbAttr, StatusEffect.TOXIC, StatusEffect.POISON)
      .attr(BlockStatusDamageAbAttr, StatusEffect.TOXIC, StatusEffect.POISON),
    new Ability(Abilities.ADAPTABILITY, 4)
      .attr(StabBoostAbAttr),
    new Ability(Abilities.SKILL_LINK, 4)
      .attr(MaxMultiHitAbAttr),
    new Ability(Abilities.HYDRATION, 4)
      .attr(PostTurnResetStatusAbAttr)
      .condition(getWeatherCondition(WeatherType.RAIN, WeatherType.HEAVY_RAIN)),
    new Ability(Abilities.SOLAR_POWER, 4)
      .attr(PostWeatherLapseDamageAbAttr, 2, WeatherType.SUNNY, WeatherType.HARSH_SUN)
      .attr(StatMultiplierAbAttr, Stat.SPATK, 1.5)
      .condition(getWeatherCondition(WeatherType.SUNNY, WeatherType.HARSH_SUN)),
    new Ability(Abilities.QUICK_FEET, 4)
      .conditionalAttr(pokemon => pokemon.status ? pokemon.status.effect === StatusEffect.PARALYSIS : false, StatMultiplierAbAttr, Stat.SPD, 2)
      .conditionalAttr(pokemon => !!pokemon.status || pokemon.hasAbility(Abilities.COMATOSE), StatMultiplierAbAttr, Stat.SPD, 1.5),
    new Ability(Abilities.NORMALIZE, 4)
      .attr(MoveTypeChangeAbAttr, Type.NORMAL, 1.2, (user, target, move) => {
        return ![Moves.HIDDEN_POWER, Moves.WEATHER_BALL, Moves.NATURAL_GIFT, Moves.JUDGMENT, Moves.TECHNO_BLAST].includes(move.id);
      }),
    new Ability(Abilities.SNIPER, 4)
      .attr(MultCritAbAttr, 1.5),
    new Ability(Abilities.MAGIC_GUARD, 4)
      .attr(BlockNonDirectDamageAbAttr),
    new Ability(Abilities.NO_GUARD, 4)
      .attr(AlwaysHitAbAttr)
      .attr(DoubleBattleChanceAbAttr),
    new Ability(Abilities.STALL, 4)
      .attr(ChangeMovePriorityAbAttr, (pokemon, move: Move) => true, -0.2),
    new Ability(Abilities.TECHNICIAN, 4)
      .attr(MovePowerBoostAbAttr, (user, target, move) => {
        const power = new Utils.NumberHolder(move.power);
        applyMoveAttrs(VariablePowerAttr, user, target, move, power);
        return power.value <= 60;
      }, 1.5),
    new Ability(Abilities.LEAF_GUARD, 4)
      .attr(StatusEffectImmunityAbAttr)
      .condition(getWeatherCondition(WeatherType.SUNNY, WeatherType.HARSH_SUN))
      .ignorable(),
    new Ability(Abilities.KLUTZ, 4)
      .unimplemented(),
    new Ability(Abilities.MOLD_BREAKER, 4)
      .attr(PostSummonMessageAbAttr, (pokemon: Pokemon) => i18next.t("abilityTriggers:postSummonMoldBreaker", { pokemonNameWithAffix: getPokemonNameWithAffix(pokemon) }))
      .attr(MoveAbilityBypassAbAttr),
    new Ability(Abilities.SUPER_LUCK, 4)
      .attr(BonusCritAbAttr)
      .partial(),
    new Ability(Abilities.AFTERMATH, 4)
      .attr(PostFaintContactDamageAbAttr, 4)
      .bypassFaint(),
    new Ability(Abilities.ANTICIPATION, 4)
      .conditionalAttr(getAnticipationCondition(), PostSummonMessageAbAttr, (pokemon: Pokemon) => i18next.t("abilityTriggers:postSummonAnticipation", { pokemonNameWithAffix: getPokemonNameWithAffix(pokemon) })),
    new Ability(Abilities.FOREWARN, 4)
      .attr(ForewarnAbAttr),
    new Ability(Abilities.UNAWARE, 4)
      .attr(IgnoreOpponentStatStagesAbAttr)
      .ignorable(),
    new Ability(Abilities.TINTED_LENS, 4)
      //@ts-ignore
      .attr(DamageBoostAbAttr, 2, (user, target, move) => target.getAttackTypeEffectiveness(move.type, user) <= 0.5), // TODO: fix TS issues
    new Ability(Abilities.FILTER, 4)
      .attr(ReceivedMoveDamageMultiplierAbAttr, (target, user, move) => target.getAttackTypeEffectiveness(move.type, user) >= 2, 0.75)
      .ignorable(),
    new Ability(Abilities.SLOW_START, 4)
      .attr(PostSummonAddBattlerTagAbAttr, BattlerTagType.SLOW_START, 5),
    new Ability(Abilities.SCRAPPY, 4)
      .attr(IgnoreTypeImmunityAbAttr, Type.GHOST, [Type.NORMAL, Type.FIGHTING])
      .attr(IntimidateImmunityAbAttr),
    new Ability(Abilities.STORM_DRAIN, 4)
      .attr(RedirectTypeMoveAbAttr, Type.WATER)
      .attr(TypeImmunityStatStageChangeAbAttr, Type.WATER, Stat.SPATK, 1)
      .ignorable(),
    new Ability(Abilities.ICE_BODY, 4)
      .attr(BlockWeatherDamageAttr, WeatherType.HAIL)
      .attr(PostWeatherLapseHealAbAttr, 1, WeatherType.HAIL, WeatherType.SNOW)
      .partial(), // Healing not blocked by Heal Block
    new Ability(Abilities.SOLID_ROCK, 4)
      .attr(ReceivedMoveDamageMultiplierAbAttr, (target, user, move) => target.getAttackTypeEffectiveness(move.type, user) >= 2, 0.75)
      .ignorable(),
    new Ability(Abilities.SNOW_WARNING, 4)
      .attr(PostSummonWeatherChangeAbAttr, WeatherType.SNOW)
      .attr(PostBiomeChangeWeatherChangeAbAttr, WeatherType.SNOW),
    new Ability(Abilities.HONEY_GATHER, 4)
      .attr(MoneyAbAttr),
    new Ability(Abilities.FRISK, 4)
      .attr(FriskAbAttr),
    new Ability(Abilities.RECKLESS, 4)
      .attr(MovePowerBoostAbAttr, (user, target, move) => move.hasFlag(MoveFlags.RECKLESS_MOVE), 1.2),
    new Ability(Abilities.MULTITYPE, 4)
      .attr(UncopiableAbilityAbAttr)
      .attr(UnswappableAbilityAbAttr)
      .attr(UnsuppressableAbilityAbAttr)
      .attr(NoFusionAbilityAbAttr),
    new Ability(Abilities.FLOWER_GIFT, 4)
      .conditionalAttr(getWeatherCondition(WeatherType.SUNNY || WeatherType.HARSH_SUN), StatMultiplierAbAttr, Stat.ATK, 1.5)
      .conditionalAttr(getWeatherCondition(WeatherType.SUNNY || WeatherType.HARSH_SUN), StatMultiplierAbAttr, Stat.SPDEF, 1.5)
      .attr(UncopiableAbilityAbAttr)
      .attr(NoFusionAbilityAbAttr)
      .attr(PostSummonFormChangeByWeatherAbAttr, Abilities.FLOWER_GIFT)
      .attr(PostWeatherChangeFormChangeAbAttr, Abilities.FLOWER_GIFT, [ WeatherType.NONE, WeatherType.SANDSTORM, WeatherType.STRONG_WINDS, WeatherType.FOG, WeatherType.HAIL, WeatherType.HEAVY_RAIN, WeatherType.SNOW, WeatherType.RAIN ])
      .partial() // Should also boosts stats of ally
      .ignorable(),
    new Ability(Abilities.BAD_DREAMS, 4)
      .attr(PostTurnHurtIfSleepingAbAttr),
    new Ability(Abilities.PICKPOCKET, 5)
      .attr(PostDefendStealHeldItemAbAttr, (target, user, move) => move.hasFlag(MoveFlags.MAKES_CONTACT))
      .condition(getSheerForceHitDisableAbCondition()),
    new Ability(Abilities.SHEER_FORCE, 5)
      .attr(MovePowerBoostAbAttr, (user, target, move) => move.chance >= 1, 5461/4096)
      .attr(MoveEffectChanceMultiplierAbAttr, 0)
      .partial(),
    new Ability(Abilities.CONTRARY, 5)
      .attr(StatStageChangeMultiplierAbAttr, -1)
      .ignorable(),
    new Ability(Abilities.UNNERVE, 5)
      .attr(PreventBerryUseAbAttr),
    new Ability(Abilities.DEFIANT, 5)
      .attr(PostStatStageChangeStatStageChangeAbAttr, (target, statsChanged, stages) => stages < 0, [Stat.ATK], 2),
    new Ability(Abilities.DEFEATIST, 5)
      .attr(StatMultiplierAbAttr, Stat.ATK, 0.5)
      .attr(StatMultiplierAbAttr, Stat.SPATK, 0.5)
      .condition((pokemon) => pokemon.getHpRatio() <= 0.5),
    new Ability(Abilities.CURSED_BODY, 5)
      .attr(PostDefendMoveDisableAbAttr, 30)
      .bypassFaint(),
    new Ability(Abilities.HEALER, 5)
      .conditionalAttr(pokemon => pokemon.getAlly() && Utils.randSeedInt(10) < 3, PostTurnResetStatusAbAttr, true),
    new Ability(Abilities.FRIEND_GUARD, 5)
      .ignorable()
      .unimplemented(),
    new Ability(Abilities.WEAK_ARMOR, 5)
      .attr(PostDefendStatStageChangeAbAttr, (target, user, move) => move.category === MoveCategory.PHYSICAL, Stat.DEF, -1)
      .attr(PostDefendStatStageChangeAbAttr, (target, user, move) => move.category === MoveCategory.PHYSICAL, Stat.SPD, 2),
    new Ability(Abilities.HEAVY_METAL, 5)
      .attr(WeightMultiplierAbAttr, 2)
      .ignorable(),
    new Ability(Abilities.LIGHT_METAL, 5)
      .attr(WeightMultiplierAbAttr, 0.5)
      .ignorable(),
    new Ability(Abilities.MULTISCALE, 5)
      .attr(ReceivedMoveDamageMultiplierAbAttr, (target, user, move) => target.isFullHp(), 0.5)
      .ignorable(),
    new Ability(Abilities.TOXIC_BOOST, 5)
      .attr(MovePowerBoostAbAttr, (user, target, move) => move.category === MoveCategory.PHYSICAL && (user?.status?.effect === StatusEffect.POISON || user?.status?.effect === StatusEffect.TOXIC), 1.5),
    new Ability(Abilities.FLARE_BOOST, 5)
      .attr(MovePowerBoostAbAttr, (user, target, move) => move.category === MoveCategory.SPECIAL && user?.status?.effect === StatusEffect.BURN, 1.5),
    new Ability(Abilities.HARVEST, 5)
      .attr(
        PostTurnLootAbAttr,
        "EATEN_BERRIES",
        /** Rate is doubled when under sun {@link https://dex.pokemonshowdown.com/abilities/harvest} */
        (pokemon) => 0.5 * (getWeatherCondition(WeatherType.SUNNY, WeatherType.HARSH_SUN)(pokemon) ? 2 : 1)
      )
      .partial(),
    new Ability(Abilities.TELEPATHY, 5)
      .attr(MoveImmunityAbAttr, (pokemon, attacker, move) => pokemon.getAlly() === attacker && move instanceof AttackMove)
      .ignorable(),
    new Ability(Abilities.MOODY, 5)
      .attr(MoodyAbAttr),
    new Ability(Abilities.OVERCOAT, 5)
      .attr(BlockWeatherDamageAttr)
      .attr(MoveImmunityAbAttr, (pokemon, attacker, move) => pokemon !== attacker && move.hasFlag(MoveFlags.POWDER_MOVE))
      .ignorable(),
    new Ability(Abilities.POISON_TOUCH, 5)
      .attr(PostAttackContactApplyStatusEffectAbAttr, 30, StatusEffect.POISON),
    new Ability(Abilities.REGENERATOR, 5)
      .attr(PreSwitchOutHealAbAttr),
    new Ability(Abilities.BIG_PECKS, 5)
      .attr(ProtectStatAbAttr, Stat.DEF)
      .ignorable(),
    new Ability(Abilities.SAND_RUSH, 5)
      .attr(StatMultiplierAbAttr, Stat.SPD, 2)
      .attr(BlockWeatherDamageAttr, WeatherType.SANDSTORM)
      .condition(getWeatherCondition(WeatherType.SANDSTORM)),
    new Ability(Abilities.WONDER_SKIN, 5)
      .attr(WonderSkinAbAttr)
      .ignorable(),
    new Ability(Abilities.ANALYTIC, 5)
    //@ts-ignore
      .attr(MovePowerBoostAbAttr, (user, target, move) => !!target?.getLastXMoves(1).find(m => m.turn === target?.scene.currentBattle.turn) || user.scene.currentBattle.turnCommands[target.getBattlerIndex()].command !== Command.FIGHT, 1.3), // TODO fix TS issues
    new Ability(Abilities.ILLUSION, 5)
      .attr(UncopiableAbilityAbAttr)
      .attr(UnswappableAbilityAbAttr)
      .unimplemented(),
    new Ability(Abilities.IMPOSTER, 5)
      .attr(PostSummonTransformAbAttr)
      .attr(UncopiableAbilityAbAttr),
    new Ability(Abilities.INFILTRATOR, 5)
      .unimplemented(),
    new Ability(Abilities.MUMMY, 5)
      .attr(PostDefendAbilityGiveAbAttr, Abilities.MUMMY)
      .bypassFaint(),
    new Ability(Abilities.MOXIE, 5)
      .attr(PostVictoryStatStageChangeAbAttr, Stat.ATK, 1),
    new Ability(Abilities.JUSTIFIED, 5)
      .attr(PostDefendStatStageChangeAbAttr, (target, user, move) => move.type === Type.DARK && move.category !== MoveCategory.STATUS, Stat.ATK, 1),
    new Ability(Abilities.RATTLED, 5)
      .attr(PostDefendStatStageChangeAbAttr, (target, user, move) => move.category !== MoveCategory.STATUS && (move.type === Type.DARK || move.type === Type.BUG ||
        move.type === Type.GHOST), Stat.SPD, 1)
      .attr(PostIntimidateStatStageChangeAbAttr, [Stat.SPD], 1),
    new Ability(Abilities.MAGIC_BOUNCE, 5)
      .ignorable()
      .unimplemented(),
    new Ability(Abilities.SAP_SIPPER, 5)
      .attr(TypeImmunityStatStageChangeAbAttr, Type.GRASS, Stat.ATK, 1)
      .ignorable(),
    new Ability(Abilities.PRANKSTER, 5)
      .attr(ChangeMovePriorityAbAttr, (pokemon, move: Move) => move.category === MoveCategory.STATUS, 1),
    new Ability(Abilities.SAND_FORCE, 5)
      .attr(MoveTypePowerBoostAbAttr, Type.ROCK, 1.3)
      .attr(MoveTypePowerBoostAbAttr, Type.GROUND, 1.3)
      .attr(MoveTypePowerBoostAbAttr, Type.STEEL, 1.3)
      .attr(BlockWeatherDamageAttr, WeatherType.SANDSTORM)
      .condition(getWeatherCondition(WeatherType.SANDSTORM)),
    new Ability(Abilities.IRON_BARBS, 5)
      .attr(PostDefendContactDamageAbAttr, 8)
      .bypassFaint(),
    new Ability(Abilities.ZEN_MODE, 5)
      .attr(PostBattleInitFormChangeAbAttr, () => 0)
      .attr(PostSummonFormChangeAbAttr, p => p.getHpRatio() <= 0.5 ? 1 : 0)
      .attr(PostTurnFormChangeAbAttr, p => p.getHpRatio() <= 0.5 ? 1 : 0)
      .attr(UncopiableAbilityAbAttr)
      .attr(UnswappableAbilityAbAttr)
      .attr(UnsuppressableAbilityAbAttr)
      .attr(NoFusionAbilityAbAttr)
      .bypassFaint(),
    new Ability(Abilities.VICTORY_STAR, 5)
      .attr(StatMultiplierAbAttr, Stat.ACC, 1.1)
      .partial(),
    new Ability(Abilities.TURBOBLAZE, 5)
      .attr(PostSummonMessageAbAttr, (pokemon: Pokemon) => i18next.t("abilityTriggers:postSummonTurboblaze", { pokemonNameWithAffix: getPokemonNameWithAffix(pokemon) }))
      .attr(MoveAbilityBypassAbAttr),
    new Ability(Abilities.TERAVOLT, 5)
      .attr(PostSummonMessageAbAttr, (pokemon: Pokemon) => i18next.t("abilityTriggers:postSummonTeravolt", { pokemonNameWithAffix: getPokemonNameWithAffix(pokemon) }))
      .attr(MoveAbilityBypassAbAttr),
    new Ability(Abilities.AROMA_VEIL, 6)
      .ignorable()
      .unimplemented(),
    new Ability(Abilities.FLOWER_VEIL, 6)
      .ignorable()
      .unimplemented(),
    new Ability(Abilities.CHEEK_POUCH, 6)
      .attr(HealFromBerryUseAbAttr, 1/3)
      .partial(), // Healing not blocked by Heal Block
    new Ability(Abilities.PROTEAN, 6)
      .attr(PokemonTypeChangeAbAttr),
    //.condition((p) => !p.summonData?.abilitiesApplied.includes(Abilities.PROTEAN)), //Gen 9 Implementation
    new Ability(Abilities.FUR_COAT, 6)
      .attr(ReceivedMoveDamageMultiplierAbAttr, (target, user, move) => move.category === MoveCategory.PHYSICAL, 0.5)
      .ignorable(),
    new Ability(Abilities.MAGICIAN, 6)
      .attr(PostAttackStealHeldItemAbAttr),
    new Ability(Abilities.BULLETPROOF, 6)
      .attr(MoveImmunityAbAttr, (pokemon, attacker, move) => pokemon !== attacker && move.hasFlag(MoveFlags.BALLBOMB_MOVE))
      .ignorable(),
    new Ability(Abilities.COMPETITIVE, 6)
      .attr(PostStatStageChangeStatStageChangeAbAttr, (target, statsChanged, stages) => stages < 0, [Stat.SPATK], 2),
    new Ability(Abilities.STRONG_JAW, 6)
      .attr(MovePowerBoostAbAttr, (user, target, move) => move.hasFlag(MoveFlags.BITING_MOVE), 1.5),
    new Ability(Abilities.REFRIGERATE, 6)
      .attr(MoveTypeChangeAbAttr, Type.ICE, 1.2, (user, target, move) => move.type === Type.NORMAL && !move.hasAttr(VariableMoveTypeAttr)),
    new Ability(Abilities.SWEET_VEIL, 6)
      .attr(UserFieldStatusEffectImmunityAbAttr, StatusEffect.SLEEP)
      .attr(UserFieldBattlerTagImmunityAbAttr, BattlerTagType.DROWSY)
      .ignorable()
      .partial(), // Mold Breaker ally should not be affected by Sweet Veil
    new Ability(Abilities.STANCE_CHANGE, 6)
      .attr(UncopiableAbilityAbAttr)
      .attr(UnswappableAbilityAbAttr)
      .attr(UnsuppressableAbilityAbAttr)
      .attr(NoFusionAbilityAbAttr),
    new Ability(Abilities.GALE_WINGS, 6)
      .attr(ChangeMovePriorityAbAttr, (pokemon, move) => pokemon.isFullHp() && move.type === Type.FLYING, 1),
    new Ability(Abilities.MEGA_LAUNCHER, 6)
      .attr(MovePowerBoostAbAttr, (user, target, move) => move.hasFlag(MoveFlags.PULSE_MOVE), 1.5),
    new Ability(Abilities.GRASS_PELT, 6)
      .conditionalAttr(getTerrainCondition(TerrainType.GRASSY), StatMultiplierAbAttr, Stat.DEF, 1.5)
      .ignorable(),
    new Ability(Abilities.SYMBIOSIS, 6)
      .unimplemented(),
    new Ability(Abilities.TOUGH_CLAWS, 6)
      .attr(MovePowerBoostAbAttr, (user, target, move) => move.hasFlag(MoveFlags.MAKES_CONTACT), 1.3),
    new Ability(Abilities.PIXILATE, 6)
      .attr(MoveTypeChangeAbAttr, Type.FAIRY, 1.2, (user, target, move) => move.type === Type.NORMAL && !move.hasAttr(VariableMoveTypeAttr)),
    new Ability(Abilities.GOOEY, 6)
      .attr(PostDefendStatStageChangeAbAttr, (target, user, move) => move.hasFlag(MoveFlags.MAKES_CONTACT), Stat.SPD, -1, false),
    new Ability(Abilities.AERILATE, 6)
      .attr(MoveTypeChangeAbAttr, Type.FLYING, 1.2, (user, target, move) => move.type === Type.NORMAL && !move.hasAttr(VariableMoveTypeAttr)),
    new Ability(Abilities.PARENTAL_BOND, 6)
      .attr(AddSecondStrikeAbAttr, 0.25),
    new Ability(Abilities.DARK_AURA, 6)
      .attr(PostSummonMessageAbAttr, (pokemon: Pokemon) => i18next.t("abilityTriggers:postSummonDarkAura", { pokemonNameWithAffix: getPokemonNameWithAffix(pokemon) }))
      .attr(FieldMoveTypePowerBoostAbAttr, Type.DARK, 4 / 3),
    new Ability(Abilities.FAIRY_AURA, 6)
      .attr(PostSummonMessageAbAttr, (pokemon: Pokemon) => i18next.t("abilityTriggers:postSummonFairyAura", { pokemonNameWithAffix: getPokemonNameWithAffix(pokemon) }))
      .attr(FieldMoveTypePowerBoostAbAttr, Type.FAIRY, 4 / 3),
    new Ability(Abilities.AURA_BREAK, 6)
      .ignorable()
      .conditionalAttr(target => target.hasAbility(Abilities.DARK_AURA), FieldMoveTypePowerBoostAbAttr, Type.DARK, 9 / 16)
      .conditionalAttr(target => target.hasAbility(Abilities.FAIRY_AURA), FieldMoveTypePowerBoostAbAttr, Type.FAIRY, 9 / 16),
    new Ability(Abilities.PRIMORDIAL_SEA, 6)
      .attr(PostSummonWeatherChangeAbAttr, WeatherType.HEAVY_RAIN)
      .attr(PostBiomeChangeWeatherChangeAbAttr, WeatherType.HEAVY_RAIN)
      .attr(PreSwitchOutClearWeatherAbAttr)
      .attr(PostFaintClearWeatherAbAttr)
      .bypassFaint(),
    new Ability(Abilities.DESOLATE_LAND, 6)
      .attr(PostSummonWeatherChangeAbAttr, WeatherType.HARSH_SUN)
      .attr(PostBiomeChangeWeatherChangeAbAttr, WeatherType.HARSH_SUN)
      .attr(PreSwitchOutClearWeatherAbAttr)
      .attr(PostFaintClearWeatherAbAttr)
      .bypassFaint(),
    new Ability(Abilities.DELTA_STREAM, 6)
      .attr(PostSummonWeatherChangeAbAttr, WeatherType.STRONG_WINDS)
      .attr(PostBiomeChangeWeatherChangeAbAttr, WeatherType.STRONG_WINDS)
      .attr(PreSwitchOutClearWeatherAbAttr)
      .attr(PostFaintClearWeatherAbAttr)
      .bypassFaint(),
    new Ability(Abilities.STAMINA, 7)
      .attr(PostDefendStatStageChangeAbAttr, (target, user, move) => move.category !== MoveCategory.STATUS, Stat.DEF, 1),
    new Ability(Abilities.WIMP_OUT, 7)
      .condition(getSheerForceHitDisableAbCondition())
      .unimplemented(),
    new Ability(Abilities.EMERGENCY_EXIT, 7)
      .condition(getSheerForceHitDisableAbCondition())
      .unimplemented(),
    new Ability(Abilities.WATER_COMPACTION, 7)
      .attr(PostDefendStatStageChangeAbAttr, (target, user, move) => move.type === Type.WATER && move.category !== MoveCategory.STATUS, Stat.DEF, 2),
    new Ability(Abilities.MERCILESS, 7)
      .attr(ConditionalCritAbAttr, (user, target, move) => target?.status?.effect === StatusEffect.TOXIC || target?.status?.effect === StatusEffect.POISON),
    new Ability(Abilities.SHIELDS_DOWN, 7)
      .attr(PostBattleInitFormChangeAbAttr, () => 0)
      .attr(PostSummonFormChangeAbAttr, p => p.formIndex % 7 + (p.getHpRatio() <= 0.5 ? 7 : 0))
      .attr(PostTurnFormChangeAbAttr, p => p.formIndex % 7 + (p.getHpRatio() <= 0.5 ? 7 : 0))
      .attr(UncopiableAbilityAbAttr)
      .attr(UnswappableAbilityAbAttr)
      .attr(UnsuppressableAbilityAbAttr)
      .attr(NoFusionAbilityAbAttr)
      .bypassFaint()
      .partial(),
    new Ability(Abilities.STAKEOUT, 7)
      //@ts-ignore
      .attr(MovePowerBoostAbAttr, (user, target, move) => user.scene.currentBattle.turnCommands[target.getBattlerIndex()].command === Command.POKEMON, 2), // TODO: fix TS issues
    new Ability(Abilities.WATER_BUBBLE, 7)
      .attr(ReceivedTypeDamageMultiplierAbAttr, Type.FIRE, 0.5)
      .attr(MoveTypePowerBoostAbAttr, Type.WATER, 2)
      .attr(StatusEffectImmunityAbAttr, StatusEffect.BURN)
      .ignorable(),
    new Ability(Abilities.STEELWORKER, 7)
      .attr(MoveTypePowerBoostAbAttr, Type.STEEL),
    new Ability(Abilities.BERSERK, 7)
      .attr(PostDefendHpGatedStatStageChangeAbAttr, (target, user, move) => move.category !== MoveCategory.STATUS, 0.5, [Stat.SPATK], 1)
      .condition(getSheerForceHitDisableAbCondition()),
    new Ability(Abilities.SLUSH_RUSH, 7)
      .attr(StatMultiplierAbAttr, Stat.SPD, 2)
      .condition(getWeatherCondition(WeatherType.HAIL, WeatherType.SNOW)),
    new Ability(Abilities.LONG_REACH, 7)
      .attr(IgnoreContactAbAttr),
    new Ability(Abilities.LIQUID_VOICE, 7)
      .attr(MoveTypeChangeAbAttr, Type.WATER, 1, (user, target, move) => move.hasFlag(MoveFlags.SOUND_BASED)),
    new Ability(Abilities.TRIAGE, 7)
      .attr(ChangeMovePriorityAbAttr, (pokemon, move) => move.hasFlag(MoveFlags.TRIAGE_MOVE), 3),
    new Ability(Abilities.GALVANIZE, 7)
      .attr(MoveTypeChangeAbAttr, Type.ELECTRIC, 1.2, (user, target, move) => move.type === Type.NORMAL && !move.hasAttr(VariableMoveTypeAttr)),
    new Ability(Abilities.SURGE_SURFER, 7)
      .conditionalAttr(getTerrainCondition(TerrainType.ELECTRIC), StatMultiplierAbAttr, Stat.SPD, 2),
    new Ability(Abilities.SCHOOLING, 7)
      .attr(PostBattleInitFormChangeAbAttr, () => 0)
      .attr(PostSummonFormChangeAbAttr, p => p.level < 20 || p.getHpRatio() <= 0.25 ? 0 : 1)
      .attr(PostTurnFormChangeAbAttr, p => p.level < 20 || p.getHpRatio() <= 0.25 ? 0 : 1)
      .attr(UncopiableAbilityAbAttr)
      .attr(UnswappableAbilityAbAttr)
      .attr(UnsuppressableAbilityAbAttr)
      .attr(NoFusionAbilityAbAttr)
      .bypassFaint(),
    new Ability(Abilities.DISGUISE, 7)
      .attr(UncopiableAbilityAbAttr)
      .attr(UnswappableAbilityAbAttr)
      .attr(UnsuppressableAbilityAbAttr)
      .attr(NoTransformAbilityAbAttr)
      .attr(NoFusionAbilityAbAttr)
      // Add BattlerTagType.DISGUISE if the pokemon is in its disguised form
      .conditionalAttr(pokemon => pokemon.formIndex === 0, PostSummonAddBattlerTagAbAttr, BattlerTagType.DISGUISE, 0, false)
      .attr(FormBlockDamageAbAttr, (target, user, move) => !!target.getTag(BattlerTagType.DISGUISE) && target.getAttackTypeEffectiveness(move.type, user) > 0, 0, BattlerTagType.DISGUISE,
        (pokemon, abilityName) => i18next.t("abilityTriggers:disguiseAvoidedDamage", { pokemonNameWithAffix: getPokemonNameWithAffix(pokemon), abilityName: abilityName }),
        (pokemon) => Utils.toDmgValue(pokemon.getMaxHp() / 8))
      .attr(PostBattleInitFormChangeAbAttr, () => 0)
      .bypassFaint()
      .ignorable(),
    new Ability(Abilities.BATTLE_BOND, 7)
      .attr(PostVictoryFormChangeAbAttr, () => 2)
      .attr(PostBattleInitFormChangeAbAttr, () => 1)
      .attr(UncopiableAbilityAbAttr)
      .attr(UnswappableAbilityAbAttr)
      .attr(UnsuppressableAbilityAbAttr)
      .attr(NoFusionAbilityAbAttr)
      .bypassFaint(),
    new Ability(Abilities.POWER_CONSTRUCT, 7) // TODO: 10% Power Construct Zygarde isn't accounted for yet. If changed, update Zygarde's getSpeciesFormIndex entry accordingly
      .attr(PostBattleInitFormChangeAbAttr, () => 2)
      .attr(PostSummonFormChangeAbAttr, p => p.getHpRatio() <= 0.5 || p.getFormKey() === "complete" ? 4 : 2)
      .attr(PostTurnFormChangeAbAttr, p => p.getHpRatio() <= 0.5 || p.getFormKey() === "complete" ? 4 : 2)
      .attr(UncopiableAbilityAbAttr)
      .attr(UnswappableAbilityAbAttr)
      .attr(UnsuppressableAbilityAbAttr)
      .attr(NoFusionAbilityAbAttr)
      .bypassFaint()
      .partial(),
    new Ability(Abilities.CORROSION, 7) // TODO: Test Corrosion against Magic Bounce once it is implemented
      .attr(IgnoreTypeStatusEffectImmunityAbAttr, [StatusEffect.POISON, StatusEffect.TOXIC], [Type.STEEL, Type.POISON])
      .partial(),
    new Ability(Abilities.COMATOSE, 7)
      .attr(UncopiableAbilityAbAttr)
      .attr(UnswappableAbilityAbAttr)
      .attr(UnsuppressableAbilityAbAttr)
      .attr(StatusEffectImmunityAbAttr, ...getNonVolatileStatusEffects())
      .attr(BattlerTagImmunityAbAttr, BattlerTagType.DROWSY),
    new Ability(Abilities.QUEENLY_MAJESTY, 7)
      .attr(FieldPriorityMoveImmunityAbAttr)
      .ignorable(),
    new Ability(Abilities.INNARDS_OUT, 7)
      .attr(PostFaintHPDamageAbAttr)
      .bypassFaint(),
    new Ability(Abilities.DANCER, 7)
      .attr(PostDancingMoveAbAttr),
    new Ability(Abilities.BATTERY, 7)
      .attr(AllyMoveCategoryPowerBoostAbAttr, [MoveCategory.SPECIAL], 1.3),
    new Ability(Abilities.FLUFFY, 7)
      .attr(ReceivedMoveDamageMultiplierAbAttr, (target, user, move) => move.hasFlag(MoveFlags.MAKES_CONTACT), 0.5)
      .attr(ReceivedMoveDamageMultiplierAbAttr, (target, user, move) => move.type === Type.FIRE, 2)
      .ignorable(),
    new Ability(Abilities.DAZZLING, 7)
      .attr(FieldPriorityMoveImmunityAbAttr)
      .ignorable(),
    new Ability(Abilities.SOUL_HEART, 7)
      .attr(PostKnockOutStatStageChangeAbAttr, Stat.SPATK, 1),
    new Ability(Abilities.TANGLING_HAIR, 7)
      .attr(PostDefendStatStageChangeAbAttr, (target, user, move) => move.hasFlag(MoveFlags.MAKES_CONTACT), Stat.SPD, -1, false),
    new Ability(Abilities.RECEIVER, 7)
      .attr(CopyFaintedAllyAbilityAbAttr)
      .attr(UncopiableAbilityAbAttr),
    new Ability(Abilities.POWER_OF_ALCHEMY, 7)
      .attr(CopyFaintedAllyAbilityAbAttr)
      .attr(UncopiableAbilityAbAttr),
    new Ability(Abilities.BEAST_BOOST, 7)
      .attr(PostVictoryStatStageChangeAbAttr, p => {
        let highestStat: EffectiveStat;
        let highestValue = 0;
        for (const s of EFFECTIVE_STATS) {
          const value = p.getStat(s, false);
          if (value > highestValue) {
            highestStat = s;
            highestValue = value;
          }
        }
        return highestStat!;
      }, 1),
    new Ability(Abilities.RKS_SYSTEM, 7)
      .attr(UncopiableAbilityAbAttr)
      .attr(UnswappableAbilityAbAttr)
      .attr(UnsuppressableAbilityAbAttr)
      .attr(NoFusionAbilityAbAttr),
    new Ability(Abilities.ELECTRIC_SURGE, 7)
      .attr(PostSummonTerrainChangeAbAttr, TerrainType.ELECTRIC)
      .attr(PostBiomeChangeTerrainChangeAbAttr, TerrainType.ELECTRIC),
    new Ability(Abilities.PSYCHIC_SURGE, 7)
      .attr(PostSummonTerrainChangeAbAttr, TerrainType.PSYCHIC)
      .attr(PostBiomeChangeTerrainChangeAbAttr, TerrainType.PSYCHIC),
    new Ability(Abilities.MISTY_SURGE, 7)
      .attr(PostSummonTerrainChangeAbAttr, TerrainType.MISTY)
      .attr(PostBiomeChangeTerrainChangeAbAttr, TerrainType.MISTY),
    new Ability(Abilities.GRASSY_SURGE, 7)
      .attr(PostSummonTerrainChangeAbAttr, TerrainType.GRASSY)
      .attr(PostBiomeChangeTerrainChangeAbAttr, TerrainType.GRASSY),
    new Ability(Abilities.FULL_METAL_BODY, 7)
      .attr(ProtectStatAbAttr),
    new Ability(Abilities.SHADOW_SHIELD, 7)
      .attr(ReceivedMoveDamageMultiplierAbAttr, (target, user, move) => target.isFullHp(), 0.5),
    new Ability(Abilities.PRISM_ARMOR, 7)
      .attr(ReceivedMoveDamageMultiplierAbAttr, (target, user, move) => target.getAttackTypeEffectiveness(move.type, user) >= 2, 0.75),
    new Ability(Abilities.NEUROFORCE, 7)
      //@ts-ignore
      .attr(MovePowerBoostAbAttr, (user, target, move) => target.getAttackTypeEffectiveness(move.type, user) >= 2, 1.25), // TODO: fix TS issues
    new Ability(Abilities.INTREPID_SWORD, 8)
      .attr(PostSummonStatStageChangeAbAttr, [ Stat.ATK ], 1, true)
      .condition(getOncePerBattleCondition(Abilities.INTREPID_SWORD)),
    new Ability(Abilities.DAUNTLESS_SHIELD, 8)
      .attr(PostSummonStatStageChangeAbAttr, [ Stat.DEF ], 1, true)
      .condition(getOncePerBattleCondition(Abilities.DAUNTLESS_SHIELD)),
    new Ability(Abilities.LIBERO, 8)
      .attr(PokemonTypeChangeAbAttr),
    //.condition((p) => !p.summonData?.abilitiesApplied.includes(Abilities.LIBERO)), //Gen 9 Implementation
    new Ability(Abilities.BALL_FETCH, 8)
      .attr(FetchBallAbAttr)
      .condition(getOncePerBattleCondition(Abilities.BALL_FETCH)),
    new Ability(Abilities.COTTON_DOWN, 8)
      .attr(PostDefendStatStageChangeAbAttr, (target, user, move) => move.category !== MoveCategory.STATUS, Stat.SPD, -1, false, true)
      .bypassFaint(),
    new Ability(Abilities.PROPELLER_TAIL, 8)
      .attr(BlockRedirectAbAttr),
    new Ability(Abilities.MIRROR_ARMOR, 8)
      .ignorable()
      .unimplemented(),
    new Ability(Abilities.GULP_MISSILE, 8)
      .attr(UnsuppressableAbilityAbAttr)
      .attr(NoTransformAbilityAbAttr)
      .attr(NoFusionAbilityAbAttr)
      .attr(UncopiableAbilityAbAttr)
      .attr(UnswappableAbilityAbAttr)
      .attr(PostDefendGulpMissileAbAttr),
    new Ability(Abilities.STALWART, 8)
      .attr(BlockRedirectAbAttr),
    new Ability(Abilities.STEAM_ENGINE, 8)
      .attr(PostDefendStatStageChangeAbAttr, (target, user, move) => (move.type === Type.FIRE || move.type === Type.WATER) && move.category !== MoveCategory.STATUS, Stat.SPD, 6),
    new Ability(Abilities.PUNK_ROCK, 8)
      .attr(MovePowerBoostAbAttr, (user, target, move) => move.hasFlag(MoveFlags.SOUND_BASED), 1.3)
      .attr(ReceivedMoveDamageMultiplierAbAttr, (target, user, move) => move.hasFlag(MoveFlags.SOUND_BASED), 0.5)
      .ignorable(),
    new Ability(Abilities.SAND_SPIT, 8)
      .attr(PostDefendWeatherChangeAbAttr, WeatherType.SANDSTORM, (target, user, move) => move.category !== MoveCategory.STATUS),
    new Ability(Abilities.ICE_SCALES, 8)
      .attr(ReceivedMoveDamageMultiplierAbAttr, (target, user, move) => move.category === MoveCategory.SPECIAL, 0.5)
      .ignorable(),
    new Ability(Abilities.RIPEN, 8)
      .attr(DoubleBerryEffectAbAttr),
    new Ability(Abilities.ICE_FACE, 8)
      .attr(UncopiableAbilityAbAttr)
      .attr(UnswappableAbilityAbAttr)
      .attr(UnsuppressableAbilityAbAttr)
      .attr(NoTransformAbilityAbAttr)
      .attr(NoFusionAbilityAbAttr)
      // Add BattlerTagType.ICE_FACE if the pokemon is in ice face form
      .conditionalAttr(pokemon => pokemon.formIndex === 0, PostSummonAddBattlerTagAbAttr, BattlerTagType.ICE_FACE, 0, false)
      // When summoned with active HAIL or SNOW, add BattlerTagType.ICE_FACE
      .conditionalAttr(getWeatherCondition(WeatherType.HAIL, WeatherType.SNOW), PostSummonAddBattlerTagAbAttr, BattlerTagType.ICE_FACE, 0)
      // When weather changes to HAIL or SNOW while pokemon is fielded, add BattlerTagType.ICE_FACE
      .attr(PostWeatherChangeAddBattlerTagAttr, BattlerTagType.ICE_FACE, 0, WeatherType.HAIL, WeatherType.SNOW)
      .attr(FormBlockDamageAbAttr, (target, user, move) => move.category === MoveCategory.PHYSICAL && !!target.getTag(BattlerTagType.ICE_FACE), 0, BattlerTagType.ICE_FACE,
        (pokemon, abilityName) => i18next.t("abilityTriggers:iceFaceAvoidedDamage", { pokemonNameWithAffix: getPokemonNameWithAffix(pokemon), abilityName: abilityName }))
      .attr(PostBattleInitFormChangeAbAttr, () => 0)
      .bypassFaint()
      .ignorable(),
    new Ability(Abilities.POWER_SPOT, 8)
      .attr(AllyMoveCategoryPowerBoostAbAttr, [MoveCategory.SPECIAL, MoveCategory.PHYSICAL], 1.3),
    new Ability(Abilities.MIMICRY, 8)
      .unimplemented(),
    new Ability(Abilities.SCREEN_CLEANER, 8)
      .attr(PostSummonRemoveArenaTagAbAttr, [ArenaTagType.AURORA_VEIL, ArenaTagType.LIGHT_SCREEN, ArenaTagType.REFLECT]),
    new Ability(Abilities.STEELY_SPIRIT, 8)
      .attr(UserFieldMoveTypePowerBoostAbAttr, Type.STEEL),
    new Ability(Abilities.PERISH_BODY, 8)
      .attr(PostDefendPerishSongAbAttr, 4),
    new Ability(Abilities.WANDERING_SPIRIT, 8)
      .attr(PostDefendAbilitySwapAbAttr)
      .bypassFaint()
      .partial(),
    new Ability(Abilities.GORILLA_TACTICS, 8)
      .unimplemented(),
    new Ability(Abilities.NEUTRALIZING_GAS, 8)
      .attr(SuppressFieldAbilitiesAbAttr)
      .attr(UncopiableAbilityAbAttr)
      .attr(UnswappableAbilityAbAttr)
      .attr(NoTransformAbilityAbAttr)
      .attr(PostSummonMessageAbAttr, (pokemon: Pokemon) => i18next.t("abilityTriggers:postSummonNeutralizingGas", { pokemonNameWithAffix: getPokemonNameWithAffix(pokemon) }))
      .partial(),
    new Ability(Abilities.PASTEL_VEIL, 8)
      .attr(PostSummonUserFieldRemoveStatusEffectAbAttr, StatusEffect.POISON, StatusEffect.TOXIC)
      .attr(UserFieldStatusEffectImmunityAbAttr, StatusEffect.POISON, StatusEffect.TOXIC)
      .ignorable(),
    new Ability(Abilities.HUNGER_SWITCH, 8)
      //@ts-ignore
      .attr(PostTurnFormChangeAbAttr, p => p.getFormKey ? 0 : 1) // TODO: fix ts-ignore
      //@ts-ignore
      .attr(PostTurnFormChangeAbAttr, p => p.getFormKey ? 1 : 0) // TODO: fix ts-ignore
      .attr(UncopiableAbilityAbAttr)
      .attr(UnswappableAbilityAbAttr)
      .attr(NoTransformAbilityAbAttr)
      .attr(NoFusionAbilityAbAttr)
      .condition((pokemon) => !pokemon.isTerastallized()),
    new Ability(Abilities.QUICK_DRAW, 8)
      .attr(BypassSpeedChanceAbAttr, 30),
    new Ability(Abilities.UNSEEN_FIST, 8)
      .attr(IgnoreProtectOnContactAbAttr),
    new Ability(Abilities.CURIOUS_MEDICINE, 8)
      .attr(PostSummonClearAllyStatStagesAbAttr),
    new Ability(Abilities.TRANSISTOR, 8)
      .attr(MoveTypePowerBoostAbAttr, Type.ELECTRIC),
    new Ability(Abilities.DRAGONS_MAW, 8)
      .attr(MoveTypePowerBoostAbAttr, Type.DRAGON),
    new Ability(Abilities.CHILLING_NEIGH, 8)
      .attr(PostVictoryStatStageChangeAbAttr, Stat.ATK, 1),
    new Ability(Abilities.GRIM_NEIGH, 8)
      .attr(PostVictoryStatStageChangeAbAttr, Stat.SPATK, 1),
    new Ability(Abilities.AS_ONE_GLASTRIER, 8)
      .attr(PostSummonMessageAbAttr, (pokemon: Pokemon) => i18next.t("abilityTriggers:postSummonAsOneGlastrier", { pokemonNameWithAffix: getPokemonNameWithAffix(pokemon) }))
      .attr(PreventBerryUseAbAttr)
      .attr(PostVictoryStatStageChangeAbAttr, Stat.ATK, 1)
      .attr(UncopiableAbilityAbAttr)
      .attr(UnswappableAbilityAbAttr)
      .attr(UnsuppressableAbilityAbAttr),
    new Ability(Abilities.AS_ONE_SPECTRIER, 8)
      .attr(PostSummonMessageAbAttr, (pokemon: Pokemon) => i18next.t("abilityTriggers:postSummonAsOneSpectrier", { pokemonNameWithAffix: getPokemonNameWithAffix(pokemon) }))
      .attr(PreventBerryUseAbAttr)
      .attr(PostVictoryStatStageChangeAbAttr, Stat.SPATK, 1)
      .attr(UncopiableAbilityAbAttr)
      .attr(UnswappableAbilityAbAttr)
      .attr(UnsuppressableAbilityAbAttr),
    new Ability(Abilities.LINGERING_AROMA, 9)
      .attr(PostDefendAbilityGiveAbAttr, Abilities.LINGERING_AROMA)
      .bypassFaint(),
    new Ability(Abilities.SEED_SOWER, 9)
      .attr(PostDefendTerrainChangeAbAttr, TerrainType.GRASSY),
    new Ability(Abilities.THERMAL_EXCHANGE, 9)
      .attr(PostDefendStatStageChangeAbAttr, (target, user, move) => move.type === Type.FIRE && move.category !== MoveCategory.STATUS, Stat.ATK, 1)
      .attr(StatusEffectImmunityAbAttr, StatusEffect.BURN)
      .ignorable(),
    new Ability(Abilities.ANGER_SHELL, 9)
      .attr(PostDefendHpGatedStatStageChangeAbAttr, (target, user, move) => move.category !== MoveCategory.STATUS, 0.5, [ Stat.ATK, Stat.SPATK, Stat.SPD ], 1)
      .attr(PostDefendHpGatedStatStageChangeAbAttr, (target, user, move) => move.category !== MoveCategory.STATUS, 0.5, [ Stat.DEF, Stat.SPDEF ], -1)
      .condition(getSheerForceHitDisableAbCondition()),
    new Ability(Abilities.PURIFYING_SALT, 9)
      .attr(StatusEffectImmunityAbAttr)
      .attr(ReceivedTypeDamageMultiplierAbAttr, Type.GHOST, 0.5)
      .ignorable(),
    new Ability(Abilities.WELL_BAKED_BODY, 9)
      .attr(TypeImmunityStatStageChangeAbAttr, Type.FIRE, Stat.DEF, 2)
      .ignorable(),
    new Ability(Abilities.WIND_RIDER, 9)
      .attr(MoveImmunityStatStageChangeAbAttr, (pokemon, attacker, move) => pokemon !== attacker && move.hasFlag(MoveFlags.WIND_MOVE) && move.category !== MoveCategory.STATUS, Stat.ATK, 1)
      .attr(PostSummonStatStageChangeOnArenaAbAttr, ArenaTagType.TAILWIND)
      .ignorable(),
    new Ability(Abilities.GUARD_DOG, 9)
      .attr(PostIntimidateStatStageChangeAbAttr, [Stat.ATK], 1, true)
      .attr(ForceSwitchOutImmunityAbAttr)
      .ignorable(),
    new Ability(Abilities.ROCKY_PAYLOAD, 9)
      .attr(MoveTypePowerBoostAbAttr, Type.ROCK),
    new Ability(Abilities.WIND_POWER, 9)
      .attr(PostDefendApplyBattlerTagAbAttr, (target, user, move) => move.hasFlag(MoveFlags.WIND_MOVE), BattlerTagType.CHARGED),
    new Ability(Abilities.ZERO_TO_HERO, 9)
      .attr(UncopiableAbilityAbAttr)
      .attr(UnswappableAbilityAbAttr)
      .attr(UnsuppressableAbilityAbAttr)
      .attr(NoTransformAbilityAbAttr)
      .attr(NoFusionAbilityAbAttr)
      .attr(PostBattleInitFormChangeAbAttr, () => 0)
      .attr(PreSwitchOutFormChangeAbAttr, (pokemon) => !pokemon.isFainted() ? 1 : pokemon.formIndex)
      .bypassFaint(),
    new Ability(Abilities.COMMANDER, 9)
      .attr(UncopiableAbilityAbAttr)
      .attr(UnswappableAbilityAbAttr)
      .unimplemented(),
    new Ability(Abilities.ELECTROMORPHOSIS, 9)
      .attr(PostDefendApplyBattlerTagAbAttr, (target, user, move) => move.category !== MoveCategory.STATUS, BattlerTagType.CHARGED),
    new Ability(Abilities.PROTOSYNTHESIS, 9)
      .conditionalAttr(getWeatherCondition(WeatherType.SUNNY, WeatherType.HARSH_SUN), PostSummonAddBattlerTagAbAttr, BattlerTagType.PROTOSYNTHESIS, 0, true)
      .attr(PostWeatherChangeAddBattlerTagAttr, BattlerTagType.PROTOSYNTHESIS, 0, WeatherType.SUNNY, WeatherType.HARSH_SUN)
      .attr(UncopiableAbilityAbAttr)
      .attr(UnswappableAbilityAbAttr)
      .attr(NoTransformAbilityAbAttr)
      .partial(), // While setting the tag, the getbattlestat should ignore all modifiers to stats except stat stages
    new Ability(Abilities.QUARK_DRIVE, 9)
      .conditionalAttr(getTerrainCondition(TerrainType.ELECTRIC), PostSummonAddBattlerTagAbAttr, BattlerTagType.QUARK_DRIVE, 0, true)
      .attr(PostTerrainChangeAddBattlerTagAttr, BattlerTagType.QUARK_DRIVE, 0, TerrainType.ELECTRIC)
      .attr(UncopiableAbilityAbAttr)
      .attr(UnswappableAbilityAbAttr)
      .attr(NoTransformAbilityAbAttr)
      .partial(), // While setting the tag, the getbattlestat should ignore all modifiers to stats except stat stages
    new Ability(Abilities.GOOD_AS_GOLD, 9)
      .attr(MoveImmunityAbAttr, (pokemon, attacker, move) => pokemon !== attacker && move.category === MoveCategory.STATUS)
      .ignorable()
      .partial(),
    new Ability(Abilities.VESSEL_OF_RUIN, 9)
      .attr(FieldMultiplyStatAbAttr, Stat.SPATK, 0.75)
      .attr(PostSummonMessageAbAttr, (user) => i18next.t("abilityTriggers:postSummonVesselOfRuin", { pokemonNameWithAffix: getPokemonNameWithAffix(user), statName: i18next.t(getStatKey(Stat.SPATK)) }))
      .ignorable(),
    new Ability(Abilities.SWORD_OF_RUIN, 9)
      .attr(FieldMultiplyStatAbAttr, Stat.DEF, 0.75)
      .attr(PostSummonMessageAbAttr, (user) => i18next.t("abilityTriggers:postSummonSwordOfRuin", { pokemonNameWithAffix: getPokemonNameWithAffix(user), statName: i18next.t(getStatKey(Stat.DEF)) }))
      .ignorable(),
    new Ability(Abilities.TABLETS_OF_RUIN, 9)
      .attr(FieldMultiplyStatAbAttr, Stat.ATK, 0.75)
      .attr(PostSummonMessageAbAttr, (user) => i18next.t("abilityTriggers:postSummonTabletsOfRuin", { pokemonNameWithAffix: getPokemonNameWithAffix(user), statName: i18next.t(getStatKey(Stat.ATK)) }))
      .ignorable(),
    new Ability(Abilities.BEADS_OF_RUIN, 9)
      .attr(FieldMultiplyStatAbAttr, Stat.SPDEF, 0.75)
      .attr(PostSummonMessageAbAttr, (user) => i18next.t("abilityTriggers:postSummonBeadsOfRuin", { pokemonNameWithAffix: getPokemonNameWithAffix(user), statName: i18next.t(getStatKey(Stat.SPDEF)) }))
      .ignorable(),
    new Ability(Abilities.ORICHALCUM_PULSE, 9)
      .attr(PostSummonWeatherChangeAbAttr, WeatherType.SUNNY)
      .attr(PostBiomeChangeWeatherChangeAbAttr, WeatherType.SUNNY)
      .conditionalAttr(getWeatherCondition(WeatherType.SUNNY, WeatherType.HARSH_SUN), StatMultiplierAbAttr, Stat.ATK, 4 / 3),
    new Ability(Abilities.HADRON_ENGINE, 9)
      .attr(PostSummonTerrainChangeAbAttr, TerrainType.ELECTRIC)
      .attr(PostBiomeChangeTerrainChangeAbAttr, TerrainType.ELECTRIC)
      .conditionalAttr(getTerrainCondition(TerrainType.ELECTRIC), StatMultiplierAbAttr, Stat.SPATK, 4 / 3),
    new Ability(Abilities.OPPORTUNIST, 9)
      .attr(StatStageChangeCopyAbAttr),
    new Ability(Abilities.CUD_CHEW, 9)
      .unimplemented(),
    new Ability(Abilities.SHARPNESS, 9)
      .attr(MovePowerBoostAbAttr, (user, target, move) => move.hasFlag(MoveFlags.SLICING_MOVE), 1.5),
    new Ability(Abilities.SUPREME_OVERLORD, 9)
      .attr(VariableMovePowerBoostAbAttr, (user, target, move) => 1 + 0.1 * Math.min(user.isPlayer() ? user.scene.currentBattle.playerFaints : user.scene.currentBattle.enemyFaints, 5))
      .partial(),
    new Ability(Abilities.COSTAR, 9)
      .attr(PostSummonCopyAllyStatsAbAttr),
    new Ability(Abilities.TOXIC_DEBRIS, 9)
      .attr(PostDefendApplyArenaTrapTagAbAttr, (target, user, move) => move.category === MoveCategory.PHYSICAL, ArenaTagType.TOXIC_SPIKES)
      .bypassFaint(),
    new Ability(Abilities.ARMOR_TAIL, 9)
      .attr(FieldPriorityMoveImmunityAbAttr)
      .ignorable(),
    new Ability(Abilities.EARTH_EATER, 9)
      .attr(TypeImmunityHealAbAttr, Type.GROUND)
      .partial() // Healing not blocked by Heal Block
      .ignorable(),
    new Ability(Abilities.MYCELIUM_MIGHT, 9)
      .attr(ChangeMovePriorityAbAttr, (pokemon, move) => move.category === MoveCategory.STATUS, -0.2)
      .attr(PreventBypassSpeedChanceAbAttr, (pokemon, move) => move.category === MoveCategory.STATUS)
      .attr(MoveAbilityBypassAbAttr, (pokemon, move: Move) => move.category === MoveCategory.STATUS),
    new Ability(Abilities.MINDS_EYE, 9)
      .attr(IgnoreTypeImmunityAbAttr, Type.GHOST, [Type.NORMAL, Type.FIGHTING])
      .attr(ProtectStatAbAttr, Stat.ACC)
      .attr(IgnoreOpponentStatStagesAbAttr, [ Stat.EVA ])
      .ignorable(),
    new Ability(Abilities.SUPERSWEET_SYRUP, 9)
      .attr(PostSummonStatStageChangeAbAttr, [ Stat.EVA ], -1)
      .condition(getOncePerBattleCondition(Abilities.SUPERSWEET_SYRUP)),
    new Ability(Abilities.HOSPITALITY, 9)
      .attr(PostSummonAllyHealAbAttr, 4, true)
      .partial(), // Healing not blocked by Heal Block
    new Ability(Abilities.TOXIC_CHAIN, 9)
      .attr(PostAttackApplyStatusEffectAbAttr, false, 30, StatusEffect.TOXIC),
    new Ability(Abilities.EMBODY_ASPECT_TEAL, 9)
      .attr(PostBattleInitStatStageChangeAbAttr, [ Stat.SPD ], 1, true)
      .attr(UncopiableAbilityAbAttr)
      .attr(UnswappableAbilityAbAttr)
      .attr(NoTransformAbilityAbAttr)
      .partial(),
    new Ability(Abilities.EMBODY_ASPECT_WELLSPRING, 9)
      .attr(PostBattleInitStatStageChangeAbAttr, [ Stat.SPDEF ], 1, true)
      .attr(UncopiableAbilityAbAttr)
      .attr(UnswappableAbilityAbAttr)
      .attr(NoTransformAbilityAbAttr)
      .partial(),
    new Ability(Abilities.EMBODY_ASPECT_HEARTHFLAME, 9)
      .attr(PostBattleInitStatStageChangeAbAttr, [ Stat.ATK ], 1, true)
      .attr(UncopiableAbilityAbAttr)
      .attr(UnswappableAbilityAbAttr)
      .attr(NoTransformAbilityAbAttr)
      .partial(),
    new Ability(Abilities.EMBODY_ASPECT_CORNERSTONE, 9)
      .attr(PostBattleInitStatStageChangeAbAttr, [ Stat.DEF ], 1, true)
      .attr(UncopiableAbilityAbAttr)
      .attr(UnswappableAbilityAbAttr)
      .attr(NoTransformAbilityAbAttr)
      .partial(),
    new Ability(Abilities.TERA_SHIFT, 9)
      .attr(PostSummonFormChangeAbAttr, p => p.getFormKey() ? 0 : 1)
      .attr(UncopiableAbilityAbAttr)
      .attr(UnswappableAbilityAbAttr)
      .attr(UnsuppressableAbilityAbAttr)
      .attr(NoTransformAbilityAbAttr)
      .attr(NoFusionAbilityAbAttr),
    new Ability(Abilities.TERA_SHELL, 9)
      .attr(FullHpResistTypeAbAttr)
      .attr(UncopiableAbilityAbAttr)
      .attr(UnswappableAbilityAbAttr)
      .ignorable(),
    new Ability(Abilities.TERAFORM_ZERO, 9)
      .attr(UncopiableAbilityAbAttr)
      .attr(UnswappableAbilityAbAttr)
      .unimplemented(),
    new Ability(Abilities.POISON_PUPPETEER, 9)
      .attr(UncopiableAbilityAbAttr)
      .attr(UnswappableAbilityAbAttr)
      .conditionalAttr(pokemon => pokemon.species.speciesId===Species.PECHARUNT, ConfusionOnStatusEffectAbAttr, StatusEffect.POISON, StatusEffect.TOXIC)
  );
}<|MERGE_RESOLUTION|>--- conflicted
+++ resolved
@@ -3473,27 +3473,16 @@
     const canRaise = EFFECTIVE_STATS.filter(s => pokemon.getStatStage(s) < 6);
     let canLower = EFFECTIVE_STATS.filter(s => pokemon.getStatStage(s) > -6);
 
-<<<<<<< HEAD
-    if (!simulated && increaseStatArray.length > 0) {
-      const increaseStat = increaseStatArray[Utils.randSeedInt(increaseStatArray.length)];
-      decreaseStatArray = decreaseStatArray.filter(s => s !== increaseStat);
-      pokemon.scene.unshiftPhase(new StatChangePhase(pokemon.scene, pokemon.getBattlerIndex(), true, [increaseStat], 2));
-    }
-    if (!simulated && decreaseStatArray.length > 0) {
-      const decreaseStat = decreaseStatArray[Utils.randSeedInt(decreaseStatArray.length)];
-      pokemon.scene.unshiftPhase(new StatChangePhase(pokemon.scene, pokemon.getBattlerIndex(), true, [decreaseStat], -1));
-=======
     if (!simulated) {
       if (canRaise.length > 0) {
-        const raisedStat = Utils.randSeedItem(canRaise);
+        const raisedStat = canRaise[pokemon.randSeedInt(canRaise.length)];
         canLower = canRaise.filter(s => s !== raisedStat);
         pokemon.scene.unshiftPhase(new StatStageChangePhase(pokemon.scene, pokemon.getBattlerIndex(), true, [ raisedStat ], 2));
       }
       if (canLower.length > 0) {
-        const loweredStat = Utils.randSeedItem(canLower);
+        const loweredStat = canLower[pokemon.randSeedInt(canLower.length)];
         pokemon.scene.unshiftPhase(new StatStageChangePhase(pokemon.scene, pokemon.getBattlerIndex(), true, [ loweredStat ], -1));
       }
->>>>>>> 666cde94
     }
 
     return true;
