--- conflicted
+++ resolved
@@ -29,16 +29,13 @@
 import { ShowAbilityPhase } from "#app/phases/show-ability-phase";
 import { StatStageChangePhase } from "#app/phases/stat-stage-change-phase";
 import BattleScene from "#app/battle-scene";
-<<<<<<< HEAD
-import { PokemonAnimType } from "#enums/pokemon-anim-type";
-=======
 import { SwitchType } from "#app/enums/switch-type";
 import { SwitchPhase } from "#app/phases/switch-phase";
 import { SwitchSummonPhase } from "#app/phases/switch-summon-phase";
 import { BattleEndPhase } from "#app/phases/battle-end-phase";
 import { NewBattlePhase } from "#app/phases/new-battle-phase";
 import { MoveEndPhase } from "#app/phases/move-end-phase";
->>>>>>> f0ae36de
+import { PokemonAnimType } from "#enums/pokemon-anim-type";
 
 export class Ability implements Localizable {
   public id: Abilities;
