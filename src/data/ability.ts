--- conflicted
+++ resolved
@@ -3814,8 +3814,6 @@
   }
 }
 
-<<<<<<< HEAD
-=======
 /**
  * Takes no damage from the first hit of a physical move.
  * This is used in Ice Face ability.
@@ -3911,7 +3909,6 @@
   }
 }
 
->>>>>>> db27fd63
 function applyAbAttrsInternal<TAttr extends AbAttr>(attrType: Constructor<TAttr>,
   pokemon: Pokemon, applyFunc: AbAttrApplyFunc<TAttr>, args: any[], isAsync: boolean = false, showAbilityInstant: boolean = false, quiet: boolean = false, passive: boolean = false): Promise<void> {
   return new Promise(resolve => {
@@ -4000,21 +3997,13 @@
 }
 
 export function applyPreDefendAbAttrs(attrType: Constructor<PreDefendAbAttr>,
-<<<<<<< HEAD
-  pokemon: Pokemon, attacker: Pokemon, move: PokemonMove, cancelled: Utils.BooleanHolder, ...args: any[]): Promise<void> {
-=======
   pokemon: Pokemon, attacker: Pokemon, move: Move, cancelled: Utils.BooleanHolder, ...args: any[]): Promise<void> {
->>>>>>> db27fd63
   const simulated = args.length > 1 && args[1];
   return applyAbAttrsInternal<PreDefendAbAttr>(attrType, pokemon, (attr, passive) => attr.applyPreDefend(pokemon, passive, attacker, move, cancelled, args), args, false, false, simulated);
 }
 
 export function applyPostDefendAbAttrs(attrType: Constructor<PostDefendAbAttr>,
-<<<<<<< HEAD
-  pokemon: Pokemon, attacker: Pokemon, move: PokemonMove, hitResult: HitResult, ...args: any[]): Promise<void> {
-=======
   pokemon: Pokemon, attacker: Pokemon, move: Move, hitResult: HitResult, ...args: any[]): Promise<void> {
->>>>>>> db27fd63
   return applyAbAttrsInternal<PostDefendAbAttr>(attrType, pokemon, (attr, passive) => attr.applyPostDefend(pokemon, passive, attacker, move, hitResult, args), args);
 }
 
@@ -4028,10 +4017,6 @@
   return applyAbAttrsInternal<BattleStatMultiplierAbAttr>(attrType, pokemon, (attr, passive) => attr.applyBattleStat(pokemon, passive, battleStat, statValue, args), args);
 }
 
-<<<<<<< HEAD
-export function applyPreAttackAbAttrs(attrType: Constructor<PreAttackAbAttr>,
-  pokemon: Pokemon, defender: Pokemon, move: PokemonMove, ...args: any[]): Promise<void> {
-=======
 /**
  * Applies a field Battle Stat multiplier attribute
  * @param attrType {@linkcode FieldMultiplyBattleStatAbAttr} should always be FieldMultiplyBattleStatAbAttr for the time being
@@ -4049,16 +4034,11 @@
 
 export function applyPreAttackAbAttrs(attrType: Constructor<PreAttackAbAttr>,
   pokemon: Pokemon, defender: Pokemon, move: Move, ...args: any[]): Promise<void> {
->>>>>>> db27fd63
   return applyAbAttrsInternal<PreAttackAbAttr>(attrType, pokemon, (attr, passive) => attr.applyPreAttack(pokemon, passive, defender, move, args), args);
 }
 
 export function applyPostAttackAbAttrs(attrType: Constructor<PostAttackAbAttr>,
-<<<<<<< HEAD
-  pokemon: Pokemon, defender: Pokemon, move: PokemonMove, hitResult: HitResult, ...args: any[]): Promise<void> {
-=======
   pokemon: Pokemon, defender: Pokemon, move: Move, hitResult: HitResult, ...args: any[]): Promise<void> {
->>>>>>> db27fd63
   return applyAbAttrsInternal<PostAttackAbAttr>(attrType, pokemon, (attr, passive) => attr.applyPostAttack(pokemon, passive, defender, move, hitResult, args), args);
 }
 
@@ -4139,11 +4119,7 @@
 }
 
 export function applyPostFaintAbAttrs(attrType: Constructor<PostFaintAbAttr>,
-<<<<<<< HEAD
-  pokemon: Pokemon, attacker: Pokemon, move: PokemonMove, hitResult: HitResult, ...args: any[]): Promise<void> {
-=======
   pokemon: Pokemon, attacker: Pokemon, move: Move, hitResult: HitResult, ...args: any[]): Promise<void> {
->>>>>>> db27fd63
   return applyAbAttrsInternal<PostFaintAbAttr>(attrType, pokemon, (attr, passive) => attr.applyPostFaint(pokemon, passive, attacker, move, hitResult, args), args);
 }
 
