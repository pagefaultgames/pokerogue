--- conflicted
+++ resolved
@@ -3341,7 +3341,6 @@
       .attr(PostSummonStatChangeAbAttr, BattleStat.ATK, 1, true),
     new Ability(Abilities.DAUNTLESS_SHIELD, 8)
       .attr(PostSummonStatChangeAbAttr, BattleStat.DEF, 1, true),
-<<<<<<< HEAD
     new Ability(Abilities.LIBERO, 8)
       .unimplemented(),
     new Ability(Abilities.BALL_FETCH, 8)
@@ -3354,16 +3353,6 @@
       .ignorable()
       .unimplemented(),
     new Ability(Abilities.GULP_MISSILE, 8)
-=======
-    new Ability(Abilities.LIBERO, "Libero (N)", "Changes the Pokémon's type to the type of the move it's about to use.", 8),
-    new Ability(Abilities.BALL_FETCH, "Ball Fetch (N)", "The Pokémon will fetch the Poké Ball from the first failed throw of the battle.", 8),
-    new Ability(Abilities.COTTON_DOWN, "Cotton Down", "When the Pokémon is hit by an attack, it scatters cotton fluff around and lowers the Speed stat of all Pokémon except itself.", 8)
-      .attr(PostDefendStatChangeAbAttr, (target, user, move) => move.category !== MoveCategory.STATUS, BattleStat.SPD, -1, false, true),
-    new Ability(Abilities.PROPELLER_TAIL, "Propeller Tail (N)", "Ignores the effects of opposing Pokémon's Abilities and moves that draw in moves.", 8),
-    new Ability(Abilities.MIRROR_ARMOR, "Mirror Armor (N)", "Bounces back only the stat-lowering effects that the Pokémon receives.", 8)
-      .ignorable(),
-    new Ability(Abilities.GULP_MISSILE, "Gulp Missile (N)", "When the Pokémon uses Surf or Dive, it will come back with prey. When it takes damage, it will spit out the prey to attack.", 8)
->>>>>>> dff97caf
       .attr(UnsuppressableAbilityAbAttr)
       .attr(NoTransformAbilityAbAttr)
       .attr(NoFusionAbilityAbAttr)
