import Pokemon, { HitResult, PokemonMove } from "../field/pokemon";
import { Type } from "./type";
import * as Utils from "../utils";
import { BattleStat, getBattleStatName } from "./battle-stat";
import { PokemonHealPhase, ShowAbilityPhase, StatChangePhase } from "../phases";
import { getPokemonMessage, getPokemonPrefix } from "../messages";
import { Weather, WeatherType } from "./weather";
import { BattlerTag } from "./battler-tags";
import { BattlerTagType } from "./enums/battler-tag-type";
import { StatusEffect, getStatusEffectDescriptor, getStatusEffectHealText } from "./status-effect";
import { Gender } from "./gender";
import Move, { AttackMove, MoveCategory, MoveFlags, MoveTarget, RecoilAttr, StatusMoveTypeImmunityAttr, FlinchAttr, OneHitKOAttr, HitHealAttr, StrengthSapHealAttr, allMoves, StatusMove, VariablePowerAttr, applyMoveAttrs, IncrementMovePriorityAttr  } from "./move";
import { ArenaTagSide, ArenaTrapTag } from "./arena-tag";
import { ArenaTagType } from "./enums/arena-tag-type";
import { Stat } from "./pokemon-stat";
import { PokemonHeldItemModifier } from "../modifier/modifier";
import { Moves } from "./enums/moves";
import { TerrainType } from "./terrain";
import { SpeciesFormChangeManualTrigger } from "./pokemon-forms";
import { Abilities } from "./enums/abilities";
import i18next, { Localizable } from "#app/plugins/i18n.js";
import { Command } from "../ui/command-ui-handler";
import Battle from "#app/battle.js";
import { ability } from "#app/locales/en/ability.js";
import { PokeballType, getPokeballName } from "./pokeball";

export class Ability implements Localizable {
  public id: Abilities;

  private nameAppend: string;
  public name: string;
  public description: string;
  public generation: integer;
  public isBypassFaint: boolean;
  public isIgnorable: boolean;
  public attrs: AbAttr[];
  public conditions: AbAttrCondition[];

  constructor(id: Abilities, generation: integer) {
    this.id = id;

    this.nameAppend = '';
    this.generation = generation;
    this.attrs = [];
    this.conditions = [];

    this.localize();
  }

  localize(): void {
    const i18nKey = Abilities[this.id].split('_').filter(f => f).map((f, i) => i ? `${f[0]}${f.slice(1).toLowerCase()}` : f.toLowerCase()).join('') as string;

    this.name = this.id ? `${i18next.t(`ability:${i18nKey}.name`) as string}${this.nameAppend}` : '';
    this.description = this.id ? i18next.t(`ability:${i18nKey}.description`) as string : '';
  }

  getAttrs(attrType: { new(...args: any[]): AbAttr }): AbAttr[] {
    return this.attrs.filter(a => a instanceof attrType);
  }

  attr<T extends new (...args: any[]) => AbAttr>(AttrType: T, ...args: ConstructorParameters<T>): Ability {
    const attr = new AttrType(...args);
    this.attrs.push(attr);

    return this;
  }

  conditionalAttr<T extends new (...args: any[]) => AbAttr>(condition: AbAttrCondition, AttrType: T, ...args: ConstructorParameters<T>): Ability {
    const attr = new AttrType(...args);
    attr.addCondition(condition);
    this.attrs.push(attr);
    
    return this;
  }
  
  hasAttr(attrType: { new(...args: any[]): AbAttr }): boolean {
    return !!this.getAttrs(attrType).length;
  }

  bypassFaint(): Ability {
    this.isBypassFaint = true;
    return this;
  }

  ignorable(): Ability {
    this.isIgnorable = true;
    return this;
  }

  condition(condition: AbAttrCondition): Ability {
    this.conditions.push(condition);

    return this;
  }

  partial(): this {
    this.nameAppend += ' (P)';
    return this;
  }

  unimplemented(): this {
    this.nameAppend += ' (N)';
    return this;
  }
}

type AbAttrApplyFunc<TAttr extends AbAttr> = (attr: TAttr, passive: boolean) => boolean | Promise<boolean>;
type AbAttrCondition = (pokemon: Pokemon) => boolean;

type PokemonAttackCondition = (user: Pokemon, target: Pokemon, move: Move) => boolean;
type PokemonDefendCondition = (target: Pokemon, user: Pokemon, move: Move) => boolean;
type PokemonStatChangeCondition = (target: Pokemon, statsChanged: BattleStat[], levels: integer) => boolean;

export abstract class AbAttr {
  public showAbility: boolean;
  private extraCondition: AbAttrCondition;

  constructor(showAbility: boolean = true) {
    this.showAbility = showAbility;
  }
  
  apply(pokemon: Pokemon, passive: boolean, cancelled: Utils.BooleanHolder, args: any[]): boolean | Promise<boolean> {
    return false;
  }

  getTriggerMessage(pokemon: Pokemon, abilityName: string, ...args: any[]): string {
    return null;
  }

  getCondition(): AbAttrCondition {
    return this.extraCondition || null;
  }

  addCondition(condition: AbAttrCondition): AbAttr {
    this.extraCondition = condition;
    return this;
  }
}

export class BlockRecoilDamageAttr extends AbAttr {
  apply(pokemon: Pokemon, passive: boolean, cancelled: Utils.BooleanHolder, args: any[]): boolean {
    cancelled.value = true;

    return true;
  }

  getTriggerMessage(pokemon: Pokemon, abilityName: string, ...args: any[]) {
    return i18next.t('abilityTriggers:blockRecoilDamage', {pokemonName: `${getPokemonPrefix(pokemon)}${pokemon.name}`, abilityName: abilityName});
  }
}

export class DoubleBattleChanceAbAttr extends AbAttr {
  constructor() {
    super(false);
  }

  apply(pokemon: Pokemon, passive: boolean, cancelled: Utils.BooleanHolder, args: any[]): boolean {
    const doubleChance = (args[0] as Utils.IntegerHolder);
    doubleChance.value = Math.max(doubleChance.value / 2, 1);
    return true;
  }
}

export class PostBattleInitAbAttr extends AbAttr {
  applyPostBattleInit(pokemon: Pokemon, passive: boolean, args: any[]): boolean | Promise<boolean> {
    return false;
  }
}

export class PostBattleInitFormChangeAbAttr extends PostBattleInitAbAttr {
  private formFunc: (p: Pokemon) => integer;

  constructor(formFunc: ((p: Pokemon) => integer)) {
    super(true);

    this.formFunc = formFunc;
  }

  applyPostBattleInit(pokemon: Pokemon, passive: boolean, args: any[]): boolean {
    const formIndex = this.formFunc(pokemon);
    if (formIndex !== pokemon.formIndex)
      return pokemon.scene.triggerPokemonFormChange(pokemon, SpeciesFormChangeManualTrigger, false);

    return false;
  }
}

export class PostBattleInitStatChangeAbAttr extends PostBattleInitAbAttr {
  private stats: BattleStat[];
  private levels: integer;
  private selfTarget: boolean;

  constructor(stats: BattleStat | BattleStat[], levels: integer, selfTarget?: boolean) {
    super();

    this.stats = typeof(stats) === 'number'
      ? [ stats as BattleStat ]
      : stats as BattleStat[];
    this.levels = levels;
    this.selfTarget = !!selfTarget;
  }

  applyPostBattleInit(pokemon: Pokemon, passive: boolean, args: any[]): boolean {
    const statChangePhases: StatChangePhase[] = [];

    if (this.selfTarget)
      statChangePhases.push(new StatChangePhase(pokemon.scene, pokemon.getBattlerIndex(), true, this.stats, this.levels));
    else {
      for (let opponent of pokemon.getOpponents())
        statChangePhases.push(new StatChangePhase(pokemon.scene, opponent.getBattlerIndex(), false, this.stats, this.levels));
    }

    for (let statChangePhase of statChangePhases) {
      if (!this.selfTarget && !statChangePhase.getPokemon().summonData)
        pokemon.scene.pushPhase(statChangePhase); // TODO: This causes the ability bar to be shown at the wrong time
      else
        pokemon.scene.unshiftPhase(statChangePhase);
    }
   
    return true;
  }
}

type PreDefendAbAttrCondition = (pokemon: Pokemon, attacker: Pokemon, move: PokemonMove) => boolean;

export class PreDefendAbAttr extends AbAttr {
  applyPreDefend(pokemon: Pokemon, passive: boolean, attacker: Pokemon, move: PokemonMove, cancelled: Utils.BooleanHolder, args: any[]): boolean | Promise<boolean> {
    return false;
  }
}

export class PreDefendFormChangeAbAttr extends PreDefendAbAttr {
  private formFunc: (p: Pokemon) => integer;

  constructor(formFunc: ((p: Pokemon) => integer)) {
    super(true);

    this.formFunc = formFunc;
  }

  applyPreDefend(pokemon: Pokemon, passive: boolean, attacker: Pokemon, move: PokemonMove, cancelled: Utils.BooleanHolder, args: any[]): boolean {
    const formIndex = this.formFunc(pokemon);
    if (formIndex !== pokemon.formIndex) {
      pokemon.scene.triggerPokemonFormChange(pokemon, SpeciesFormChangeManualTrigger, false);
      return true;
    }

    return false;
  }
}
export class PreDefendFullHpEndureAbAttr extends PreDefendAbAttr {
  applyPreDefend(pokemon: Pokemon, passive: boolean, attacker: Pokemon, move: PokemonMove, cancelled: Utils.BooleanHolder, args: any[]): boolean {
    if (pokemon.hp === pokemon.getMaxHp() &&
        pokemon.getMaxHp() > 1 && //Checks if pokemon has wonder_guard (which forces 1hp)
        (args[0] as Utils.NumberHolder).value >= pokemon.hp){ //Damage >= hp
      return pokemon.addTag(BattlerTagType.STURDY, 1);
    }
    
    return false
  }
}

export class BlockItemTheftAbAttr extends AbAttr {
  apply(pokemon: Pokemon, passive: boolean, cancelled: Utils.BooleanHolder, args: any[]): boolean {
    cancelled.value = true;
    
    return true;
  }

  getTriggerMessage(pokemon: Pokemon, abilityName: string, ...args: any[]) {
    return getPokemonMessage(pokemon, `'s ${abilityName}\nprevents item theft!`);
  }
}

export class StabBoostAbAttr extends AbAttr {
  apply(pokemon: Pokemon, passive: boolean, cancelled: Utils.BooleanHolder, args: any[]): boolean {
    if ((args[0] as Utils.NumberHolder).value > 1) {
      (args[0] as Utils.NumberHolder).value += 0.5;
      return true;
    }
    
    return false;
  }
}

export class ReceivedMoveDamageMultiplierAbAttr extends PreDefendAbAttr {
  protected condition: PokemonDefendCondition;
  private powerMultiplier: number;

  constructor(condition: PokemonDefendCondition, powerMultiplier: number) {
    super();

    this.condition = condition;
    this.powerMultiplier = powerMultiplier;
  }

  applyPreDefend(pokemon: Pokemon, passive: boolean, attacker: Pokemon, move: PokemonMove, cancelled: Utils.BooleanHolder, args: any[]): boolean {
    if (this.condition(pokemon, attacker, move.getMove())) {
      (args[0] as Utils.NumberHolder).value *= this.powerMultiplier;
      return true;
    }

    return false;
  }
}

export class ReceivedTypeDamageMultiplierAbAttr extends ReceivedMoveDamageMultiplierAbAttr {
  constructor(moveType: Type, powerMultiplier: number) {
    super((user, target, move) => move.type === moveType, powerMultiplier);
  }
}

export class PreDefendMovePowerToOneAbAttr extends ReceivedMoveDamageMultiplierAbAttr {
  constructor(condition: PokemonDefendCondition) {
    super(condition, 1);
  }

  applyPreDefend(pokemon: Pokemon, passive: boolean, attacker: Pokemon, move: PokemonMove, cancelled: Utils.BooleanHolder, args: any[]): boolean {
    if (this.condition(pokemon, attacker, move.getMove())) {
      (args[0] as Utils.NumberHolder).value = 1;
      return true;
    }

    return false;
  }
}

export class TypeImmunityAbAttr extends PreDefendAbAttr {
  private immuneType: Type;
  private condition: AbAttrCondition;

  constructor(immuneType: Type, condition?: AbAttrCondition) {
    super();

    this.immuneType = immuneType;
    this.condition = condition;
  }

  applyPreDefend(pokemon: Pokemon, passive: boolean, attacker: Pokemon, move: PokemonMove, cancelled: Utils.BooleanHolder, args: any[]): boolean {
    if ((move.getMove() instanceof AttackMove || move.getMove().getAttrs(StatusMoveTypeImmunityAttr).find(attr => (attr as StatusMoveTypeImmunityAttr).immuneType === this.immuneType)) && move.getMove().type === this.immuneType) {
      (args[0] as Utils.NumberHolder).value = 0;
      return true;
    }

    return false;
  }

  getCondition(): AbAttrCondition {
    return this.condition;
  }
}

export class TypeImmunityHealAbAttr extends TypeImmunityAbAttr {
  constructor(immuneType: Type) {
    super(immuneType);
  }

  applyPreDefend(pokemon: Pokemon, passive: boolean, attacker: Pokemon, move: PokemonMove, cancelled: Utils.BooleanHolder, args: any[]): boolean {
    const ret = super.applyPreDefend(pokemon, passive, attacker, move, cancelled, args);

    if (ret) {
      if (pokemon.getHpRatio() < 1) {
        const simulated = args.length > 1 && args[1];
        if (!simulated) {
          const abilityName = (!passive ? pokemon.getAbility() : pokemon.getPassiveAbility()).name;
          pokemon.scene.unshiftPhase(new PokemonHealPhase(pokemon.scene, pokemon.getBattlerIndex(),
            Math.max(Math.floor(pokemon.getMaxHp() / 4), 1), getPokemonMessage(pokemon, `'s ${abilityName}\nrestored its HP a little!`), true));
        }
      }
      return true;
    }
    
    return false;
  }
}

class TypeImmunityStatChangeAbAttr extends TypeImmunityAbAttr {
  private stat: BattleStat;
  private levels: integer;

  constructor(immuneType: Type, stat: BattleStat, levels: integer, condition?: AbAttrCondition) {
    super(immuneType, condition);

    this.stat = stat;
    this.levels = levels;
  }

  applyPreDefend(pokemon: Pokemon, passive: boolean, attacker: Pokemon, move: PokemonMove, cancelled: Utils.BooleanHolder, args: any[]): boolean {
    const ret = super.applyPreDefend(pokemon, passive, attacker, move, cancelled, args);

    if (ret) {
      cancelled.value = true;
      const simulated = args.length > 1 && args[1];
      if (!simulated)
        pokemon.scene.unshiftPhase(new StatChangePhase(pokemon.scene, pokemon.getBattlerIndex(), true, [ this.stat ], this.levels));
    }
    
    return ret;
  }
}

class TypeImmunityAddBattlerTagAbAttr extends TypeImmunityAbAttr {
  private tagType: BattlerTagType;
  private turnCount: integer;

  constructor(immuneType: Type, tagType: BattlerTagType, turnCount: integer, condition?: AbAttrCondition) {
    super(immuneType, condition);

    this.tagType = tagType;
    this.turnCount = turnCount;
  }

  applyPreDefend(pokemon: Pokemon, passive: boolean, attacker: Pokemon, move: PokemonMove, cancelled: Utils.BooleanHolder, args: any[]): boolean {
    const ret = super.applyPreDefend(pokemon, passive, attacker, move, cancelled, args);

    if (ret) {
      cancelled.value = true;
      const simulated = args.length > 1 && args[1];
      if (!simulated)
        pokemon.addTag(this.tagType, this.turnCount, undefined, pokemon.id);
    }
    
    return ret;
  }
}

export class NonSuperEffectiveImmunityAbAttr extends TypeImmunityAbAttr {
  constructor(condition?: AbAttrCondition) {
    super(null, condition);
  }

  applyPreDefend(pokemon: Pokemon, passive: boolean, attacker: Pokemon, move: PokemonMove, cancelled: Utils.BooleanHolder, args: any[]): boolean {
    if (move.getMove() instanceof AttackMove && pokemon.getAttackTypeEffectiveness(move.getMove().type, attacker) < 2) {
      cancelled.value = true;
      (args[0] as Utils.NumberHolder).value = 0;
      return true;
    }

    return false;
  }

  getTriggerMessage(pokemon: Pokemon, abilityName: string, ...args: any[]): string {
    return getPokemonMessage(pokemon, ` avoided damage\nwith ${abilityName}!`);
  }
}

export class PostDefendAbAttr extends AbAttr {
  applyPostDefend(pokemon: Pokemon, passive: boolean, attacker: Pokemon, move: PokemonMove, hitResult: HitResult, args: any[]): boolean | Promise<boolean> {
    return false;
  }
}

export class PostDefendDisguiseAbAttr extends PostDefendAbAttr {

  applyPostDefend(pokemon: Pokemon, passive: boolean, attacker: Pokemon, move: PokemonMove, hitResult: HitResult, args: any[]): boolean {
    if (pokemon.formIndex == 0 && pokemon.battleData.hitCount != 0 && (move.getMove().category == MoveCategory.SPECIAL || move.getMove().category == MoveCategory.PHYSICAL)) {
      
      const recoilDamage = Math.ceil((pokemon.getMaxHp() / 8) - attacker.turnData.damageDealt);
      if (!recoilDamage)
        return false;
      pokemon.damageAndUpdate(recoilDamage, HitResult.OTHER);
      pokemon.turnData.damageTaken += recoilDamage;
      pokemon.scene.queueMessage(getPokemonMessage(pokemon, '\'s disguise was busted!'));
      return true;
    }

    return false;
  }
}

export class PostDefendFormChangeAbAttr extends PostDefendAbAttr {
  private formFunc: (p: Pokemon) => integer;

  constructor(formFunc: ((p: Pokemon) => integer)) {
    super(true);

    this.formFunc = formFunc;
  }

  applyPostDefend(pokemon: Pokemon, passive: boolean, attacker: Pokemon, move: PokemonMove, hitResult: HitResult, args: any[]): boolean {
    const formIndex = this.formFunc(pokemon);
    if (formIndex !== pokemon.formIndex) {
      pokemon.scene.triggerPokemonFormChange(pokemon, SpeciesFormChangeManualTrigger, false);
      return true;
    }

    return false;
  }
}

export class FieldPriorityMoveImmunityAbAttr extends PreDefendAbAttr {
  applyPreDefend(pokemon: Pokemon, passive: boolean, attacker: Pokemon, move: PokemonMove, cancelled: Utils.BooleanHolder, args: any[]): boolean {
      const attackPriority = new Utils.IntegerHolder(move.getMove().priority);
      applyMoveAttrs(IncrementMovePriorityAttr,attacker,null,move.getMove(),attackPriority);
      applyAbAttrs(IncrementMovePriorityAbAttr, attacker, null, move.getMove(), attackPriority);
  
      if(move.getMove().moveTarget===MoveTarget.USER) {
        return false;
      }

      if(attackPriority.value > 0 && !move.getMove().isMultiTarget()) {
        cancelled.value = true;
        return true;
      }
    
    return false;
  }
}

export class PostStatChangeAbAttr extends AbAttr {
  applyPostStatChange(pokemon: Pokemon, statsChanged: BattleStat[], levelChanged: integer, selfTarget: boolean, args: any[]): boolean | Promise<boolean> {
    return false;
  }
}

export class MoveImmunityAbAttr extends PreDefendAbAttr {
  private immuneCondition: PreDefendAbAttrCondition;

  constructor(immuneCondition: PreDefendAbAttrCondition) {
    super(true);

    this.immuneCondition = immuneCondition;
  }

  applyPreDefend(pokemon: Pokemon, passive: boolean, attacker: Pokemon, move: PokemonMove, cancelled: Utils.BooleanHolder, args: any[]): boolean {
    if (this.immuneCondition(pokemon, attacker, move)) {
      cancelled.value = true;
      return true;
    }

    return false;
  }

  getTriggerMessage(pokemon: Pokemon, abilityName: string, ...args: any[]): string {
    return `It doesn\'t affect ${pokemon.name}!`;
  }
}

export class MoveImmunityStatChangeAbAttr extends MoveImmunityAbAttr {
  private stat: BattleStat;
  private levels: integer;

  constructor(immuneCondition: PreDefendAbAttrCondition, stat: BattleStat, levels: integer) {
    super(immuneCondition);
    this.stat = stat;
    this.levels = levels;
  }

  applyPreDefend(pokemon: Pokemon, passive: boolean, attacker: Pokemon, move: PokemonMove, cancelled: Utils.BooleanHolder, args: any[]): boolean {
    const ret = super.applyPreDefend(pokemon, passive, attacker, move, cancelled, args)
    if (ret) {
      pokemon.scene.unshiftPhase(new StatChangePhase(pokemon.scene, pokemon.getBattlerIndex(), true, [ this.stat ], this.levels));
    }

    return ret;
  }
}

export class ReverseDrainAbAttr extends PostDefendAbAttr {
  applyPostDefend(pokemon: Pokemon, passive: boolean, attacker: Pokemon, move: PokemonMove, hitResult: HitResult, args: any[]): boolean {
    if (!!move.getMove().getAttrs(HitHealAttr).length || !!move.getMove().getAttrs(StrengthSapHealAttr).length ) {
      pokemon.scene.queueMessage(getPokemonMessage(attacker, ` sucked up the liquid ooze!`));
      return true;
    }
    return false;
  }
}

export class PostDefendStatChangeAbAttr extends PostDefendAbAttr {
  private condition: PokemonDefendCondition;
  private stat: BattleStat;
  private levels: integer;
  private selfTarget: boolean;
  private allOthers: boolean;

  constructor(condition: PokemonDefendCondition, stat: BattleStat, levels: integer, selfTarget: boolean = true, allOthers: boolean = false) {
    super(true);

    this.condition = condition;
    this.stat = stat;
    this.levels = levels;
    this.selfTarget = selfTarget;
    this.allOthers = allOthers;
  }

  applyPostDefend(pokemon: Pokemon, passive: boolean, attacker: Pokemon, move: PokemonMove, hitResult: HitResult, args: any[]): boolean {
    if (this.condition(pokemon, attacker, move.getMove())) {
      if (this.allOthers) {
        let otherPokemon = pokemon.getAlly() ? pokemon.getOpponents().concat([ pokemon.getAlly() ]) : pokemon.getOpponents();
        for (let other of otherPokemon) {
          other.scene.unshiftPhase(new StatChangePhase(other.scene, (other).getBattlerIndex(), false, [ this.stat ], this.levels));
        }
        return true;
      }
      pokemon.scene.unshiftPhase(new StatChangePhase(pokemon.scene, (this.selfTarget ? pokemon : attacker).getBattlerIndex(), this.selfTarget, [ this.stat ], this.levels));
      return true;
    }

    return false;
  }
}

export class PostDefendHpGatedStatChangeAbAttr extends PostDefendAbAttr {
  private condition: PokemonDefendCondition;
  private hpGate: number;
  private stats: BattleStat[];
  private levels: integer;
  private selfTarget: boolean;

  constructor(condition: PokemonDefendCondition, hpGate: number, stats: BattleStat[], levels: integer, selfTarget: boolean = true) {
    super(true);

    this.condition = condition;
    this.hpGate = hpGate;
    this.stats = stats;
    this.levels = levels;
    this.selfTarget = selfTarget;
  }

  applyPostDefend(pokemon: Pokemon, passive: boolean, attacker: Pokemon, move: PokemonMove, hitResult: HitResult, args: any[]): boolean {
    const hpGateFlat: integer = Math.ceil(pokemon.getMaxHp() * this.hpGate)
    const lastAttackReceived = pokemon.turnData.attacksReceived[pokemon.turnData.attacksReceived.length - 1]
    if (this.condition(pokemon, attacker, move.getMove()) && (pokemon.hp <= hpGateFlat && (pokemon.hp + lastAttackReceived.damage) > hpGateFlat)) {
      pokemon.scene.unshiftPhase(new StatChangePhase(pokemon.scene, (this.selfTarget ? pokemon : attacker).getBattlerIndex(), true, this.stats, this.levels));
      return true;
    }

    return false;
  }
}

export class PostDefendApplyArenaTrapTagAbAttr extends PostDefendAbAttr {
  private condition: PokemonDefendCondition;
  private tagType: ArenaTagType;

  constructor(condition: PokemonDefendCondition, tagType: ArenaTagType) {
    super(true);

    this.condition = condition;
    this.tagType = tagType;
  }

  applyPostDefend(pokemon: Pokemon, passive: boolean, attacker: Pokemon, move: PokemonMove, hitResult: HitResult, args: any[]): boolean {
    if (this.condition(pokemon, attacker, move.getMove())) {
      const tag = pokemon.scene.arena.getTag(this.tagType) as ArenaTrapTag;
      if (!pokemon.scene.arena.getTag(this.tagType) || tag.layers < tag.maxLayers) {
        pokemon.scene.arena.addTag(this.tagType, 0, undefined, pokemon.id, pokemon.isPlayer() ? ArenaTagSide.ENEMY : ArenaTagSide.PLAYER);
        return true;
      }
    }
    return false;
  }
}

export class PostDefendApplyBattlerTagAbAttr extends PostDefendAbAttr {
  private condition: PokemonDefendCondition;
  private tagType: BattlerTagType;
  constructor(condition: PokemonDefendCondition, tagType: BattlerTagType) {
    super(true);

    this.condition = condition;
    this.tagType = tagType;
  }

  applyPostDefend(pokemon: Pokemon, passive: boolean, attacker: Pokemon, move: PokemonMove, hitResult: HitResult, args: any[]): boolean {
    if (this.condition(pokemon, attacker, move.getMove())) {
      pokemon.addTag(this.tagType, undefined, undefined, pokemon.id);
      return true;
    }
    return false;
  }
}

export class PostDefendTypeChangeAbAttr extends PostDefendAbAttr {
  applyPostDefend(pokemon: Pokemon, passive: boolean, attacker: Pokemon, move: PokemonMove, hitResult: HitResult, args: any[]): boolean {
    if (hitResult < HitResult.NO_EFFECT) {
      const type = move.getMove().type;
      const pokemonTypes = pokemon.getTypes(true);
      if (pokemonTypes.length !== 1 || pokemonTypes[0] !== type) {
        pokemon.summonData.types = [ type ];
        return true;
      }
    }

    return false;
  }

  getTriggerMessage(pokemon: Pokemon, abilityName: string, ...args: any[]): string {
    return getPokemonMessage(pokemon, `'s ${abilityName}\nmade it the ${Utils.toReadableString(Type[pokemon.getTypes(true)[0]])} type!`);
  }
}

export class PostDefendTerrainChangeAbAttr extends PostDefendAbAttr {
  private terrainType: TerrainType;

  constructor(terrainType: TerrainType) {
    super();

    this.terrainType = terrainType;
  }

  applyPostDefend(pokemon: Pokemon, passive: boolean, attacker: Pokemon, move: PokemonMove, hitResult: HitResult, args: any[]): boolean {
    if (hitResult < HitResult.NO_EFFECT)
      return pokemon.scene.arena.trySetTerrain(this.terrainType, true);

    return false;
  }
}

export class PostDefendContactApplyStatusEffectAbAttr extends PostDefendAbAttr {
  private chance: integer;
  private effects: StatusEffect[];

  constructor(chance: integer, ...effects: StatusEffect[]) {
    super();

    this.chance = chance;
    this.effects = effects;
  }

  applyPostDefend(pokemon: Pokemon, passive: boolean, attacker: Pokemon, move: PokemonMove, hitResult: HitResult, args: any[]): boolean {
    if (move.getMove().checkFlag(MoveFlags.MAKES_CONTACT, attacker, pokemon) && !attacker.status && (this.chance === -1 || pokemon.randSeedInt(100) < this.chance)) {
      const effect = this.effects.length === 1 ? this.effects[0] : this.effects[pokemon.randSeedInt(this.effects.length)];
      return attacker.trySetStatus(effect, true, pokemon);
    }

    return false;
  }
}

export class EffectSporeAbAttr extends PostDefendContactApplyStatusEffectAbAttr {
  constructor() {
    super(10, StatusEffect.POISON, StatusEffect.PARALYSIS, StatusEffect.SLEEP);
  }

  applyPostDefend(pokemon: Pokemon, passive: boolean, attacker: Pokemon, move: PokemonMove, hitResult: HitResult, args: any[]): boolean {
    if (attacker.hasAbility(Abilities.OVERCOAT) || attacker.isOfType(Type.GRASS)) {
      return false;
    }
    return super.applyPostDefend(pokemon, passive, attacker, move, hitResult, args);
  }
}

export class PostDefendContactApplyTagChanceAbAttr extends PostDefendAbAttr {
  private chance: integer;
  private tagType: BattlerTagType;
  private turnCount: integer;

  constructor(chance: integer, tagType: BattlerTagType, turnCount?: integer) {
    super();

    this.tagType = tagType;
    this.chance = chance;
    this.turnCount = turnCount;
  }

  applyPostDefend(pokemon: Pokemon, passive: boolean, attacker: Pokemon, move: PokemonMove, hitResult: HitResult, args: any[]): boolean {
    if (move.getMove().checkFlag(MoveFlags.MAKES_CONTACT, attacker, pokemon) && pokemon.randSeedInt(100) < this.chance)
      return attacker.addTag(this.tagType, this.turnCount, move.moveId, attacker.id);

    return false;
  }
}

export class PostDefendCritStatChangeAbAttr extends PostDefendAbAttr {
  private stat: BattleStat;
  private levels: integer;

  constructor(stat: BattleStat, levels: integer) {
    super();

    this.stat = stat;
    this.levels = levels;
  }

  applyPostDefend(pokemon: Pokemon, passive: boolean, attacker: Pokemon, move: PokemonMove, hitResult: HitResult, args: any[]): boolean {
    pokemon.scene.unshiftPhase(new StatChangePhase(pokemon.scene, pokemon.getBattlerIndex(), true, [ this.stat ], this.levels));
    
    return true;
  }

  getCondition(): AbAttrCondition {
    return (pokemon: Pokemon) => pokemon.turnData.attacksReceived.length && pokemon.turnData.attacksReceived[pokemon.turnData.attacksReceived.length - 1].critical;
  }
}

export class PostDefendContactDamageAbAttr extends PostDefendAbAttr {
  private damageRatio: integer;

  constructor(damageRatio: integer) {
    super();

    this.damageRatio = damageRatio;
  }
  
  applyPostDefend(pokemon: Pokemon, passive: boolean, attacker: Pokemon, move: PokemonMove, hitResult: HitResult, args: any[]): boolean {
    if (move.getMove().checkFlag(MoveFlags.MAKES_CONTACT, attacker, pokemon)) {
      attacker.damageAndUpdate(Math.ceil(attacker.getMaxHp() * (1 / this.damageRatio)), HitResult.OTHER);
      attacker.turnData.damageTaken += Math.ceil(attacker.getMaxHp() * (1 / this.damageRatio));
      return true;
    }
    
    return false;
  }

  getTriggerMessage(pokemon: Pokemon, abilityName: string, ...args: any[]): string {
    return getPokemonMessage(pokemon, `'s ${abilityName}\nhurt its attacker!`);
  }
}

export class PostDefendWeatherChangeAbAttr extends PostDefendAbAttr {
  private weatherType: WeatherType;

  constructor(weatherType: WeatherType) {
    super();

    this.weatherType = weatherType;
  }

  applyPostDefend(pokemon: Pokemon, passive: boolean, attacker: Pokemon, move: PokemonMove, hitResult: HitResult, args: any[]): boolean {
    if (!pokemon.scene.arena.weather?.isImmutable())
      return pokemon.scene.arena.trySetWeather(this.weatherType, true);

    return false;
  }
}

export class PostDefendAbilitySwapAbAttr extends PostDefendAbAttr {
  constructor() {
    super();
  }
  
  applyPostDefend(pokemon: Pokemon, passive: boolean, attacker: Pokemon, move: PokemonMove, hitResult: HitResult, args: any[]): boolean {
    if (move.getMove().checkFlag(MoveFlags.MAKES_CONTACT, attacker, pokemon) && !attacker.getAbility().hasAttr(UnswappableAbilityAbAttr)) {
      const tempAbilityId = attacker.getAbility().id;
      attacker.summonData.ability = pokemon.getAbility().id;
      pokemon.summonData.ability = tempAbilityId;
      return true;
    }
    
    return false;
  }

  getTriggerMessage(pokemon: Pokemon, abilityName: string, ...args: any[]): string {
    return getPokemonMessage(pokemon, ` swapped\nabilities with its target!`);
  }
}

export class PostDefendAbilityGiveAbAttr extends PostDefendAbAttr {
  private ability: Abilities;

  constructor(ability: Abilities) {
    super();
    this.ability = ability;
  }
  
  applyPostDefend(pokemon: Pokemon, passive: boolean, attacker: Pokemon, move: PokemonMove, hitResult: HitResult, args: any[]): boolean {
    if (move.getMove().checkFlag(MoveFlags.MAKES_CONTACT, attacker, pokemon) && !attacker.getAbility().hasAttr(UnsuppressableAbilityAbAttr) && !attacker.getAbility().hasAttr(PostDefendAbilityGiveAbAttr)) {
      attacker.summonData.ability = this.ability;

      return true;
    }
    
    return false;
  }

  getTriggerMessage(pokemon: Pokemon, abilityName: string, ...args: any[]): string {
    return getPokemonMessage(pokemon, ` gave its target\n${abilityName}!`);
  }
}

export class PostDefendMoveDisableAbAttr extends PostDefendAbAttr {
  private chance: integer;
  private attacker: Pokemon;
  private move: PokemonMove;

  constructor(chance: integer) {
    super();

    this.chance = chance;
  }
  
  applyPostDefend(pokemon: Pokemon, passive: boolean, attacker: Pokemon, move: PokemonMove, hitResult: HitResult, args: any[]): boolean {
    if (!attacker.summonData.disabledMove) {
      if (move.getMove().checkFlag(MoveFlags.MAKES_CONTACT, attacker, pokemon) && (this.chance === -1 || pokemon.randSeedInt(100) < this.chance) && !attacker.isMax()) {
        this.attacker = attacker;
        this.move = move;

        attacker.summonData.disabledMove = move.moveId;
        attacker.summonData.disabledTurns = 4;
        return true;
      }
    }
    return false;
  }

  getTriggerMessage(pokemon: Pokemon, abilityName: string, ...args: any[]): string {
    return getPokemonMessage(this.attacker, `'s ${this.move.getName()}\nwas disabled!`);
  }
}

export class PostStatChangeStatChangeAbAttr extends PostStatChangeAbAttr {
  private condition: PokemonStatChangeCondition;
  private statsToChange: BattleStat[];
  private levels: integer;

  constructor(condition: PokemonStatChangeCondition, statsToChange: BattleStat[], levels: integer) {
    super(true);

    this.condition = condition;
    this.statsToChange = statsToChange;
    this.levels = levels;
  }

  applyPostStatChange(pokemon: Pokemon, statsChanged: BattleStat[], levelsChanged: integer, selfTarget: boolean, args: any[]): boolean {
    if (this.condition(pokemon, statsChanged, levelsChanged) && !selfTarget) {
      pokemon.scene.unshiftPhase(new StatChangePhase(pokemon.scene, (pokemon).getBattlerIndex(), true, this.statsToChange, this.levels));
      return true;
    }

    return false;
  }
}

export class PreAttackAbAttr extends AbAttr {
  applyPreAttack(pokemon: Pokemon, passive: boolean, defender: Pokemon, move: PokemonMove, args: any[]): boolean | Promise<boolean> {
    return false;
  }
}

export class VariableMovePowerAbAttr extends PreAttackAbAttr {
  applyPreAttack(pokemon: Pokemon, passive: boolean, defender: Pokemon, move: PokemonMove, args: any[]): boolean {
    //const power = args[0] as Utils.NumberHolder;
    return false;
  }
}

export class VariableMoveTypeAbAttr extends AbAttr {
  apply(pokemon: Pokemon, passive: boolean, cancelled: Utils.BooleanHolder, args: any[]): boolean {
    //const power = args[0] as Utils.IntegerHolder;
    return false; 
  }
}

export class MoveTypeChangePowerMultiplierAbAttr extends VariableMoveTypeAbAttr {
  private matchType: Type;
  private newType: Type;
  private powerMultiplier: number;

  constructor(matchType: Type, newType: Type, powerMultiplier: number){
    super(true);
    this.matchType = matchType;
    this.newType = newType;
    this.powerMultiplier = powerMultiplier;
  }

  apply(pokemon: Pokemon, passive: boolean, cancelled: Utils.BooleanHolder, args: any[]): boolean {
    const type = (args[0] as Utils.IntegerHolder);
    if (type.value == this.matchType) {
      type.value = this.newType;
      (args[1] as Utils.NumberHolder).value *= this.powerMultiplier;
      return true;
    }
    
    return false;
  }
}

export class FieldPreventExplosiveMovesAbAttr extends AbAttr {
  apply(pokemon: Pokemon, passive: boolean, cancelled: Utils.BooleanHolder, args: any[]): boolean | Promise<boolean> {
    cancelled.value = true;
    return true;
  }
}

export class MoveTypeChangeAttr extends PreAttackAbAttr {
  private newType: Type;
  private powerMultiplier: number;
  private condition: PokemonAttackCondition;

  constructor(newType: Type, powerMultiplier: number, condition: PokemonAttackCondition){
    super(true);
    this.newType = newType;
    this.powerMultiplier = powerMultiplier;
    this.condition = condition;
  }

  applyPreAttack(pokemon: Pokemon, passive: boolean, defender: Pokemon, move: PokemonMove, args: any[]): boolean {
    if (this.condition(pokemon, defender, move.getMove())) {
      const type = (args[0] as Utils.IntegerHolder);
      type.value = this.newType;
      (args[1] as Utils.NumberHolder).value *= this.powerMultiplier;
      return true;
    }

    return false;
  }
}

/**
 * Class for abilities that boost the damage of moves
 * For abilities that boost the base power of moves, see VariableMovePowerAbAttr
 * @param damageMultiplier the amount to multiply the damage by 
 * @param condition the condition for this ability to be applied 
 */
export class DamageBoostAbAttr extends PreAttackAbAttr {
  private damageMultiplier: number;
  private condition: PokemonAttackCondition;

  constructor(damageMultiplier: number, condition: PokemonAttackCondition){
    super(true);
    this.damageMultiplier = damageMultiplier;
    this.condition = condition;
  }

  /**
   * 
   * @param pokemon the attacker pokemon
   * @param passive N/A
   * @param defender the target pokemon
   * @param move the move used by the attacker pokemon
   * @param args Utils.NumberHolder as damage
   * @returns true if the function succeeds
   */
  applyPreAttack(pokemon: Pokemon, passive: boolean, defender: Pokemon, move: PokemonMove, args: any[]): boolean {
    if (this.condition(pokemon, defender, move.getMove())) {
      const power = args[0] as Utils.NumberHolder;
      power.value = Math.floor(power.value * this.damageMultiplier);
        return true;
      }

      return false;
  }
}

export class MovePowerBoostAbAttr extends VariableMovePowerAbAttr {
  private condition: PokemonAttackCondition;
  private powerMultiplier: number;

  constructor(condition: PokemonAttackCondition, powerMultiplier: number, showAbility: boolean = true) {
    super(showAbility);
    this.condition = condition;
    this.powerMultiplier = powerMultiplier;
  }

  applyPreAttack(pokemon: Pokemon, passive: boolean, defender: Pokemon, move: PokemonMove, args: any[]): boolean {
    if (this.condition(pokemon, defender, move.getMove())) {
      (args[0] as Utils.NumberHolder).value *= this.powerMultiplier;

      return true;
    }

    return false;
  }
}

export class MoveTypePowerBoostAbAttr extends MovePowerBoostAbAttr {
  constructor(boostedType: Type, powerMultiplier?: number) {
    super((pokemon, defender, move) => move.type === boostedType, powerMultiplier || 1.5);
  }
}

export class LowHpMoveTypePowerBoostAbAttr extends MoveTypePowerBoostAbAttr {
  constructor(boostedType: Type) {
    super(boostedType);
  }

  getCondition(): AbAttrCondition {
    return (pokemon) => pokemon.getHpRatio() <= 0.33;
  }
}

export class FieldVariableMovePowerAbAttr extends AbAttr {
  applyPreAttack(pokemon: Pokemon, passive: boolean, defender: Pokemon, move: PokemonMove, args: any[]): boolean {
    //const power = args[0] as Utils.NumberHolder;
    return false; 
  }
}

export class FieldMovePowerBoostAbAttr extends FieldVariableMovePowerAbAttr {
  private condition: PokemonAttackCondition;
  private powerMultiplier: number;

  constructor(condition: PokemonAttackCondition, powerMultiplier: number) {
    super(false);
    this.condition = condition;
    this.powerMultiplier = powerMultiplier;
  }

  applyPreAttack(pokemon: Pokemon, passive: boolean, defender: Pokemon, move: PokemonMove, args: any[]): boolean {
    if (this.condition(pokemon, defender, move.getMove())) {
      (args[0] as Utils.NumberHolder).value *= this.powerMultiplier;

      return true;
    }

    return false;
  }
}

export class FieldMoveTypePowerBoostAbAttr extends FieldMovePowerBoostAbAttr {
  constructor(boostedType: Type, powerMultiplier?: number) {
    super((pokemon, defender, move) => move.type === boostedType, powerMultiplier || 1.5);
  }
}

export class BattleStatMultiplierAbAttr extends AbAttr {
  private battleStat: BattleStat;
  private multiplier: number;
  private condition: PokemonAttackCondition;

  constructor(battleStat: BattleStat, multiplier: number, condition?: PokemonAttackCondition) {
    super(false);

    this.battleStat = battleStat;
    this.multiplier = multiplier;
    this.condition = condition;
  }

  applyBattleStat(pokemon: Pokemon, passive: boolean, battleStat: BattleStat, statValue: Utils.NumberHolder, args: any[]): boolean | Promise<boolean> {
  const move = (args[0] as Move);
    if (battleStat === this.battleStat && (!this.condition || this.condition(pokemon, null, move))) {
      statValue.value *= this.multiplier;
      return true;
    }

    return false;
  }
}

export class PostAttackAbAttr extends AbAttr {
  applyPostAttack(pokemon: Pokemon, passive: boolean, defender: Pokemon, move: PokemonMove, hitResult: HitResult, args: any[]): boolean | Promise<boolean> {
    return false;
  }
}

export class PostAttackStealHeldItemAbAttr extends PostAttackAbAttr {
  private condition: PokemonAttackCondition;

  constructor(condition?: PokemonAttackCondition) {
    super();

    this.condition = condition;
  }

  applyPostAttack(pokemon: Pokemon, passive: boolean, defender: Pokemon, move: PokemonMove, hitResult: HitResult, args: any[]): Promise<boolean> {
    return new Promise<boolean>(resolve => {
      if (hitResult < HitResult.NO_EFFECT && (!this.condition || this.condition(pokemon, defender, move.getMove()))) {
        const heldItems = this.getTargetHeldItems(defender).filter(i => i.getTransferrable(false));
        if (heldItems.length) {
          const stolenItem = heldItems[pokemon.randSeedInt(heldItems.length)];
          pokemon.scene.tryTransferHeldItemModifier(stolenItem, pokemon, false, false).then(success => {
            if (success)
              pokemon.scene.queueMessage(getPokemonMessage(pokemon, ` stole\n${defender.name}'s ${stolenItem.type.name}!`));
            resolve(success);
          });
          return;
        }
      }
      resolve(false);
    });
  }

  getTargetHeldItems(target: Pokemon): PokemonHeldItemModifier[] {
    return target.scene.findModifiers(m => m instanceof PokemonHeldItemModifier
      && (m as PokemonHeldItemModifier).pokemonId === target.id, target.isPlayer()) as PokemonHeldItemModifier[];
  }
}

export class PostAttackApplyStatusEffectAbAttr extends PostAttackAbAttr {
  private contactRequired: boolean;
  private chance: integer;
  private effects: StatusEffect[];

  constructor(contactRequired: boolean, chance: integer, ...effects: StatusEffect[]) {
    super();

    this.contactRequired = contactRequired;
    this.chance = chance;
    this.effects = effects;
  }

  applyPostAttack(pokemon: Pokemon, passive: boolean, attacker: Pokemon, move: PokemonMove, hitResult: HitResult, args: any[]): boolean {
    if (pokemon != attacker && (!this.contactRequired || move.getMove().checkFlag(MoveFlags.MAKES_CONTACT, attacker, pokemon)) && pokemon.randSeedInt(100) < this.chance && !pokemon.status) {
      const effect = this.effects.length === 1 ? this.effects[0] : this.effects[pokemon.randSeedInt(this.effects.length)];
      return attacker.trySetStatus(effect, true, pokemon);
    }

    return false;
  }
}

export class PostAttackContactApplyStatusEffectAbAttr extends PostAttackApplyStatusEffectAbAttr {
  constructor(chance: integer, ...effects: StatusEffect[]) {
    super(true, chance, ...effects);
  }
}

export class PostAttackApplyBattlerTagAbAttr extends PostAttackAbAttr {
  private contactRequired: boolean;
  private chance: (user: Pokemon, target: Pokemon, move: PokemonMove) => integer;
  private effects: BattlerTagType[];

  
  constructor(contactRequired: boolean, chance: (user: Pokemon, target: Pokemon, move: PokemonMove) =>  integer, ...effects: BattlerTagType[]) {
    super();

    this.contactRequired = contactRequired;
    this.chance = chance;
    this.effects = effects;
  }

  applyPostAttack(pokemon: Pokemon, passive: boolean, attacker: Pokemon, move: PokemonMove, hitResult: HitResult, args: any[]): boolean {
    if (pokemon != attacker && (!this.contactRequired || move.getMove().checkFlag(MoveFlags.MAKES_CONTACT, attacker, pokemon)) && pokemon.randSeedInt(100) < this.chance(attacker, pokemon, move) && !pokemon.status) {
      const effect = this.effects.length === 1 ? this.effects[0] : this.effects[pokemon.randSeedInt(this.effects.length)];


      return attacker.addTag(effect);
    }

    return false;
  }
}

export class PostDefendStealHeldItemAbAttr extends PostDefendAbAttr {
  private condition: PokemonDefendCondition;

  constructor(condition?: PokemonDefendCondition) {
    super();

    this.condition = condition;
  }

  applyPostDefend(pokemon: Pokemon, passive: boolean, attacker: Pokemon, move: PokemonMove, hitResult: HitResult, args: any[]): Promise<boolean> {
    return new Promise<boolean>(resolve => {
      if (hitResult < HitResult.NO_EFFECT && (!this.condition || this.condition(pokemon, attacker, move.getMove()))) {
        const heldItems = this.getTargetHeldItems(attacker).filter(i => i.getTransferrable(false));
        if (heldItems.length) {
          const stolenItem = heldItems[pokemon.randSeedInt(heldItems.length)];
          pokemon.scene.tryTransferHeldItemModifier(stolenItem, pokemon, false, false).then(success => {
            if (success)
              pokemon.scene.queueMessage(getPokemonMessage(pokemon, ` stole\n${attacker.name}'s ${stolenItem.type.name}!`));
            resolve(success);
          });
          return;
        }
      }
      resolve(false);
    });
  }

  getTargetHeldItems(target: Pokemon): PokemonHeldItemModifier[] {
    return target.scene.findModifiers(m => m instanceof PokemonHeldItemModifier
      && (m as PokemonHeldItemModifier).pokemonId === target.id, target.isPlayer()) as PokemonHeldItemModifier[];
  }
}

export class PostVictoryAbAttr extends AbAttr {
  applyPostVictory(pokemon: Pokemon, passive: boolean, args: any[]): boolean | Promise<boolean> {
    return false;
  }
}

class PostVictoryStatChangeAbAttr extends PostVictoryAbAttr {
  private stat: BattleStat | ((p: Pokemon) => BattleStat);
  private levels: integer;

  constructor(stat: BattleStat | ((p: Pokemon) => BattleStat), levels: integer) {
    super();

    this.stat = stat;
    this.levels = levels;
  }

  applyPostVictory(pokemon: Pokemon, passive: boolean, args: any[]): boolean | Promise<boolean> {
    const stat = typeof this.stat === 'function'
      ? this.stat(pokemon)
      : this.stat;
    pokemon.scene.unshiftPhase(new StatChangePhase(pokemon.scene, pokemon.getBattlerIndex(), true, [ stat ], this.levels));
    
    return true;
  }
}

export class PostVictoryFormChangeAbAttr extends PostVictoryAbAttr {
  private formFunc: (p: Pokemon) => integer;

  constructor(formFunc: ((p: Pokemon) => integer)) {
    super(true);

    this.formFunc = formFunc;
  }

  applyPostVictory(pokemon: Pokemon, passive: boolean, args: any[]): boolean | Promise<boolean> {
    const formIndex = this.formFunc(pokemon);
    if (formIndex !== pokemon.formIndex) {
      pokemon.scene.triggerPokemonFormChange(pokemon, SpeciesFormChangeManualTrigger, false);
      return true;
    }

    return false;
  }
}

export class PostKnockOutAbAttr extends AbAttr {
  applyPostKnockOut(pokemon: Pokemon, passive: boolean, knockedOut: Pokemon, args: any[]): boolean | Promise<boolean> {
    return false;
  }
}

export class PostKnockOutStatChangeAbAttr extends PostKnockOutAbAttr {
  private stat: BattleStat | ((p: Pokemon) => BattleStat);
  private levels: integer;

  constructor(stat: BattleStat | ((p: Pokemon) => BattleStat), levels: integer) {
    super();

    this.stat = stat;
    this.levels = levels;
  }

  applyPostKnockOut(pokemon: Pokemon, passive: boolean, knockedOut: Pokemon, args: any[]): boolean | Promise<boolean> {
    const stat = typeof this.stat === 'function'
      ? this.stat(pokemon)
      : this.stat;
    pokemon.scene.unshiftPhase(new StatChangePhase(pokemon.scene, pokemon.getBattlerIndex(), true, [ stat ], this.levels));
    
    return true;
  }
}

export class CopyFaintedAllyAbilityAbAttr extends PostKnockOutAbAttr {
  constructor() {
    super();
  }

  applyPostKnockOut(pokemon: Pokemon, passive: boolean, knockedOut: Pokemon, args: any[]): boolean | Promise<boolean> {
    if (pokemon.isPlayer() === knockedOut.isPlayer() && !knockedOut.getAbility().hasAttr(UncopiableAbilityAbAttr)) {
      pokemon.summonData.ability = knockedOut.getAbility().id;
      pokemon.scene.queueMessage(getPokemonMessage(knockedOut, `'s ${allAbilities[knockedOut.getAbility().id].name} was taken over!`));
      return true;
    }
    
    return false;
  }
}

export class IgnoreOpponentStatChangesAbAttr extends AbAttr {
  constructor() {
    super(false);
  }

  apply(pokemon: Pokemon, passive: boolean, cancelled: Utils.BooleanHolder, args: any[]) {
    (args[0] as Utils.IntegerHolder).value = 0;

    return true;
  }
}

export class IntimidateImmunityAbAttr extends AbAttr { 
  constructor() {
    super(false);
  }

  apply(pokemon: Pokemon, passive: boolean, cancelled: Utils.BooleanHolder, args: any[]): boolean {
    cancelled.value = true;
    return true;
  }

  getTriggerMessage(pokemon: Pokemon, abilityName: string, ...args: any[]): string {
    return getPokemonMessage(pokemon, `'s ${abilityName} prevented it from being Intimidated!`);
  }
}

export class PostIntimidateStatChangeAbAttr extends AbAttr { 
  private stats: BattleStat[];
  private levels: integer;
  private overwrites: boolean;

  constructor(stats: BattleStat[], levels: integer, overwrites?: boolean) {
    super(true)
    this.stats = stats
    this.levels = levels
    this.overwrites = !!overwrites
  }

  apply(pokemon: Pokemon, passive: boolean, cancelled: Utils.BooleanHolder, args: any[]): boolean {
    pokemon.scene.pushPhase(new StatChangePhase(pokemon.scene, pokemon.getBattlerIndex(), false, this.stats, this.levels));
    cancelled.value = this.overwrites;
    return true;
  }
}

export class PostSummonAbAttr extends AbAttr {
  applyPostSummon(pokemon: Pokemon, passive: boolean, args: any[]): boolean | Promise<boolean> {
    return false;
  }
}

export class PostSummonMessageAbAttr extends PostSummonAbAttr {
  private messageFunc: (pokemon: Pokemon) => string;

  constructor(messageFunc: (pokemon: Pokemon) => string) {
    super(true);

    this.messageFunc = messageFunc;
  }

  applyPostSummon(pokemon: Pokemon, passive: boolean, args: any[]): boolean {
    pokemon.scene.queueMessage(this.messageFunc(pokemon));

    return true;
  }
}

export class PostSummonUnnamedMessageAbAttr extends PostSummonAbAttr { 
  //Attr doesn't force pokemon name on the message
  private message: string;

  constructor(message: string) {
    super(true);

    this.message = message;
  }

  applyPostSummon(pokemon: Pokemon, passive: boolean, args: any[]): boolean { 
    pokemon.scene.queueMessage(this.message);

    return true;
  }
}

export class PostSummonAddBattlerTagAbAttr extends PostSummonAbAttr {
  private tagType: BattlerTagType;
  private turnCount: integer;

  constructor(tagType: BattlerTagType, turnCount: integer, showAbility?: boolean) {
    super(showAbility);

    this.tagType = tagType;
    this.turnCount = turnCount;
  }

  applyPostSummon(pokemon: Pokemon, passive: boolean, args: any[]): boolean {
    return pokemon.addTag(this.tagType, this.turnCount);
  }
}

export class PostSummonStatChangeAbAttr extends PostSummonAbAttr {
  private stats: BattleStat[];
  private levels: integer;
  private selfTarget: boolean;
  private intimidate: boolean;

  constructor(stats: BattleStat | BattleStat[], levels: integer, selfTarget?: boolean, intimidate?: boolean) {
    super(false);

    this.stats = typeof(stats) === 'number'
      ? [ stats as BattleStat ]
      : stats as BattleStat[];
    this.levels = levels;
    this.selfTarget = !!selfTarget;
    this.intimidate = !!intimidate;
  }

  applyPostSummon(pokemon: Pokemon, passive: boolean, args: any[]): boolean {
    queueShowAbility(pokemon, passive);  // TODO: Better solution than manually showing the ability here
    if (this.selfTarget) {
      pokemon.scene.pushPhase(new StatChangePhase(pokemon.scene, pokemon.getBattlerIndex(), true, this.stats, this.levels));
      return true;
    }
    for (let opponent of pokemon.getOpponents()) {
      const cancelled = new Utils.BooleanHolder(false)
      if (this.intimidate) {
        applyAbAttrs(IntimidateImmunityAbAttr, opponent, cancelled);
        applyAbAttrs(PostIntimidateStatChangeAbAttr, opponent, cancelled);
      }
      if (!cancelled.value) {
        const statChangePhase = new StatChangePhase(pokemon.scene, opponent.getBattlerIndex(), false, this.stats, this.levels);
        pokemon.scene.unshiftPhase(statChangePhase);
      }
    }
    return true;
  }
}

export class PostSummonAllyHealAbAttr extends PostSummonAbAttr {
  private healRatio: number;
  private showAnim: boolean;

  constructor(healRatio: number, showAnim: boolean = false) {
    super();

    this.healRatio = healRatio || 4;
    this.showAnim = showAnim;
  }

  applyPostSummon(pokemon: Pokemon, passive: boolean, args: any[]): boolean {
    const target = pokemon.getAlly();
    if (target?.isActive(true)) {
      target.scene.unshiftPhase(new PokemonHealPhase(target.scene, target.getBattlerIndex(),
        Math.max(Math.floor(pokemon.getMaxHp() / this.healRatio), 1), getPokemonMessage(target, ` drank down all the\nmatcha that ${pokemon.name} made!`), true, !this.showAnim));
      return true;
    }
    
    return false;
  }
}

/**
 * Resets an ally's temporary stat boots to zero with no regard to
 * whether this is a positive or negative change
 * @param pokemon The {@link Pokemon} with this {@link AbAttr}
 * @param passive N/A
 * @param args N/A
 * @returns if the move was successful
 */
export class PostSummonClearAllyStatsAbAttr extends PostSummonAbAttr {
  constructor() {
    super();
  }

  applyPostSummon(pokemon: Pokemon, passive: boolean, args: any[]): boolean {
    const target = pokemon.getAlly();
    if (target?.isActive(true)) {
      for (let s = 0; s < target.summonData.battleStats.length; s++)
        target.summonData.battleStats[s] = 0;

      target.scene.queueMessage(getPokemonMessage(target, `'s stat changes\nwere removed!`));

      return true;
    }
    
    return false;
  }
}

export class DownloadAbAttr extends PostSummonAbAttr {
  private enemyDef: integer;
  private enemySpDef: integer;
  private stats: BattleStat[];

  applyPostSummon(pokemon: Pokemon, passive: boolean, args: any[]): boolean {
    this.enemyDef = 0;
    this.enemySpDef = 0;
	
    for (let opponent of pokemon.getOpponents()) {
      this.enemyDef += opponent.stats[BattleStat.DEF];
      this.enemySpDef += opponent.stats[BattleStat.SPDEF];
    }
	
    if (this.enemyDef < this.enemySpDef)
      this.stats = [BattleStat.ATK];
    else
      this.stats = [BattleStat.SPATK];

    if (this.enemyDef > 0 && this.enemySpDef > 0) { // only activate if there's actually an enemy to download from
      pokemon.scene.unshiftPhase(new StatChangePhase(pokemon.scene, pokemon.getBattlerIndex(), false, this.stats, 1));
      return true;
    }
	
    return false;
  }
}

export class PostSummonWeatherChangeAbAttr extends PostSummonAbAttr {
  private weatherType: WeatherType;

  constructor(weatherType: WeatherType) {
    super();

    this.weatherType = weatherType;
  }

  applyPostSummon(pokemon: Pokemon, passive: boolean, args: any[]): boolean {
    if (!pokemon.scene.arena.weather?.isImmutable())
      return pokemon.scene.arena.trySetWeather(this.weatherType, true);

    return false;
  }
}

export class PostSummonTerrainChangeAbAttr extends PostSummonAbAttr {
  private terrainType: TerrainType;

  constructor(terrainType: TerrainType) {
    super();

    this.terrainType = terrainType;
  }

  applyPostSummon(pokemon: Pokemon, passive: boolean, args: any[]): boolean {
    return pokemon.scene.arena.trySetTerrain(this.terrainType, true);
  }
}

export class PostSummonFormChangeAbAttr extends PostSummonAbAttr {
  private formFunc: (p: Pokemon) => integer;

  constructor(formFunc: ((p: Pokemon) => integer)) {
    super(true);

    this.formFunc = formFunc;
  }

  applyPostSummon(pokemon: Pokemon, passive: boolean, args: any[]): boolean {
    const formIndex = this.formFunc(pokemon);
    if (formIndex !== pokemon.formIndex)
      return pokemon.scene.triggerPokemonFormChange(pokemon, SpeciesFormChangeManualTrigger, false);

    return false;
  }
}

export class TraceAbAttr extends PostSummonAbAttr {
  applyPostSummon(pokemon: Pokemon, passive: boolean, args: any[]): boolean {
    const targets = pokemon.getOpponents();
    if (!targets.length)
      return false;
    
    let target: Pokemon;
    if (targets.length > 1)
      pokemon.scene.executeWithSeedOffset(() => target = Utils.randSeedItem(targets), pokemon.scene.currentBattle.waveIndex);
    else
      target = targets[0];

    // Wonder Guard is normally uncopiable so has the attribute, but trace specifically can copy it
    if (target.getAbility().hasAttr(UncopiableAbilityAbAttr) && target.getAbility().id !== Abilities.WONDER_GUARD)
      return false;

    pokemon.summonData.ability = target.getAbility().id;

    pokemon.scene.queueMessage(getPokemonMessage(pokemon, ` traced ${target.name}'s\n${allAbilities[target.getAbility().id].name}!`));

    return true;
  }
}

export class PostSummonTransformAbAttr extends PostSummonAbAttr {
  constructor() {
    super(true);
  }

  applyPostSummon(pokemon: Pokemon, passive: boolean, args: any[]): boolean {
    const targets = pokemon.getOpponents();
    if (!targets.length)
      return false;

    let target: Pokemon;
    if (targets.length > 1)
      pokemon.scene.executeWithSeedOffset(() => target = Utils.randSeedItem(targets), pokemon.scene.currentBattle.waveIndex);
    else
      target = targets[0];

    pokemon.summonData.speciesForm = target.getSpeciesForm();
    pokemon.summonData.fusionSpeciesForm = target.getFusionSpeciesForm();
    pokemon.summonData.ability = target.getAbility().id;
    pokemon.summonData.gender = target.getGender();
    pokemon.summonData.fusionGender = target.getFusionGender();
    pokemon.summonData.stats = [ pokemon.stats[Stat.HP] ].concat(target.stats.slice(1));
    pokemon.summonData.battleStats = target.summonData.battleStats.slice(0);
    pokemon.summonData.moveset = target.getMoveset().map(m => new PokemonMove(m.moveId, m.ppUsed, m.ppUp));
    pokemon.summonData.types = target.getTypes();
    
    pokemon.scene.playSound('PRSFX- Transform');

    pokemon.loadAssets(false).then(() => pokemon.playAnim());

    pokemon.scene.queueMessage(getPokemonMessage(pokemon, ` transformed\ninto ${target.name}!`));

    return true;
  }
}

export class PreSwitchOutAbAttr extends AbAttr {
  constructor() {
    super(true);
  }

  applyPreSwitchOut(pokemon: Pokemon, passive: boolean, args: any[]): boolean | Promise<boolean> {
    return false;
  }
}

export class PreSwitchOutResetStatusAbAttr extends PreSwitchOutAbAttr {
  applyPreSwitchOut(pokemon: Pokemon, passive: boolean, args: any[]): boolean | Promise<boolean> {
    if (pokemon.status) {
      pokemon.resetStatus();
      pokemon.updateInfo();
      return true;
    }

    return false;
  }
}

export class PreSwitchOutHealAbAttr extends PreSwitchOutAbAttr {
  applyPreSwitchOut(pokemon: Pokemon, passive: boolean, args: any[]): boolean | Promise<boolean> {
    if (pokemon.getHpRatio() < 1 ) {
      const healAmount = Math.floor(pokemon.getMaxHp() * 0.33);
      pokemon.heal(healAmount);
      pokemon.updateInfo();
      return true;
    }

    return false;
  }
}

export class PreStatChangeAbAttr extends AbAttr {
  applyPreStatChange(pokemon: Pokemon, passive: boolean, stat: BattleStat, cancelled: Utils.BooleanHolder, args: any[]): boolean | Promise<boolean> {
    return false;
  }
}

export class ProtectStatAbAttr extends PreStatChangeAbAttr {
  private protectedStat: BattleStat;

  constructor(protectedStat?: BattleStat) {
    super();

    this.protectedStat = protectedStat;
  }

  applyPreStatChange(pokemon: Pokemon, passive: boolean, stat: BattleStat, cancelled: Utils.BooleanHolder, args: any[]): boolean {
    if (this.protectedStat === undefined || stat === this.protectedStat) {
      cancelled.value = true;
      return true;
    }
    
    return false;
  }

  getTriggerMessage(pokemon: Pokemon, abilityName: string, ...args: any[]): string {
    return getPokemonMessage(pokemon, `'s ${abilityName}\nprevents lowering its ${this.protectedStat !== undefined ? getBattleStatName(this.protectedStat) : 'stats'}!`);
  }
}

export class PreSetStatusAbAttr extends AbAttr {
  applyPreSetStatus(pokemon: Pokemon, passive: boolean, effect: StatusEffect, cancelled: Utils.BooleanHolder, args: any[]): boolean | Promise<boolean> {
    return false;
  }
}

export class StatusEffectImmunityAbAttr extends PreSetStatusAbAttr {
  private immuneEffects: StatusEffect[];

  constructor(...immuneEffects: StatusEffect[]) {
    super();

    this.immuneEffects = immuneEffects;
  }

  applyPreSetStatus(pokemon: Pokemon, passive: boolean, effect: StatusEffect, cancelled: Utils.BooleanHolder, args: any[]): boolean {
    if (!this.immuneEffects.length || this.immuneEffects.indexOf(effect) > -1) {
      cancelled.value = true;
      return true;
    }

    return false;
  }

  getTriggerMessage(pokemon: Pokemon, abilityName: string, ...args: any[]): string {
    return getPokemonMessage(pokemon, `'s ${abilityName}\nprevents ${this.immuneEffects.length ? getStatusEffectDescriptor(args[0] as StatusEffect) : 'status problems'}!`);
  }
}

export class PreApplyBattlerTagAbAttr extends AbAttr {
  applyPreApplyBattlerTag(pokemon: Pokemon, passive: boolean, tag: BattlerTag, cancelled: Utils.BooleanHolder, args: any[]): boolean | Promise<boolean> {
    return false;
  }
}

export class BattlerTagImmunityAbAttr extends PreApplyBattlerTagAbAttr {
  private immuneTagType: BattlerTagType;

  constructor(immuneTagType: BattlerTagType) {
    super();

    this.immuneTagType = immuneTagType;
  }

  applyPreApplyBattlerTag(pokemon: Pokemon, passive: boolean, tag: BattlerTag, cancelled: Utils.BooleanHolder, args: any[]): boolean {
    if (tag.tagType === this.immuneTagType) {
      cancelled.value = true;
      return true;
    }

    return false;
  }

  getTriggerMessage(pokemon: Pokemon, abilityName: string, ...args: any[]): string {
    return getPokemonMessage(pokemon, `'s ${abilityName}\nprevents ${(args[0] as BattlerTag).getDescriptor()}!`);
  }
}

export class BlockCritAbAttr extends AbAttr {
  apply(pokemon: Pokemon, passive: boolean, cancelled: Utils.BooleanHolder, args: any[]): boolean {
    (args[0] as Utils.BooleanHolder).value = true;
    return true;
  }
}

export class BonusCritAbAttr extends AbAttr {
  apply(pokemon: Pokemon, passive: boolean, cancelled: Utils.BooleanHolder, args: any[]): boolean {
    (args[0] as Utils.BooleanHolder).value = true;
    return true;
  }
}

export class MultCritAbAttr extends AbAttr {
  public multAmount: number;

  constructor(multAmount: number) {
    super(true);

    this.multAmount = multAmount;
  }

  apply(pokemon: Pokemon, passive: boolean, cancelled: Utils.BooleanHolder, args: any[]): boolean {
    const critMult = args[0] as Utils.NumberHolder;
    if (critMult.value > 1){
      critMult.value *= this.multAmount;
      return true;
    }

    return false;
  }
}

/**
 * Guarantees a critical hit according to the given condition, except if target prevents critical hits. ie. Merciless
 * @extends AbAttr
 * @see {@linkcode apply}
 */
export class ConditionalCritAbAttr extends AbAttr {
  private condition: PokemonAttackCondition;

  constructor(condition: PokemonAttackCondition, checkUser?: Boolean) {
    super();

    this.condition = condition;
  }

  /**
   * @param pokemon {@linkcode Pokemon} user.
   * @param args [0] {@linkcode Utils.BooleanHolder} If true critical hit is guaranteed. 
   *             [1] {@linkcode Pokemon} Target.
   *             [2] {@linkcode Move} used by ability user.
   */
  apply(pokemon: Pokemon, passive: boolean, cancelled: Utils.BooleanHolder, args: any[]): boolean {
    const target = (args[1] as Pokemon);
    const move = (args[2] as Move);
    if(!this.condition(pokemon,target,move))
      return false;

    (args[0] as Utils.BooleanHolder).value = true;
    return true;
  }
}

export class BlockNonDirectDamageAbAttr extends AbAttr {
  apply(pokemon: Pokemon, passive: boolean, cancelled: Utils.BooleanHolder, args: any[]): boolean {
    cancelled.value = true;
    return true;
  }
}

export class BlockOneHitKOAbAttr extends AbAttr {
  apply(pokemon: Pokemon, passive: boolean, cancelled: Utils.BooleanHolder, args: any[]): boolean {
    cancelled.value = true;
    return true;
  }
}

export class IncrementMovePriorityAbAttr extends AbAttr {
  private moveIncrementFunc: (pokemon: Pokemon, move: Move) => boolean;
  private increaseAmount: integer;

  constructor(moveIncrementFunc: (pokemon: Pokemon, move: Move) => boolean, increaseAmount = 1) {
    super(true);

    this.moveIncrementFunc = moveIncrementFunc;
    this.increaseAmount = increaseAmount;
  }

  apply(pokemon: Pokemon, passive: boolean, cancelled: Utils.BooleanHolder, args: any[]): boolean {
    if (!this.moveIncrementFunc(pokemon, args[0] as Move))
      return false;
      
    (args[1] as Utils.IntegerHolder).value += this.increaseAmount;
    return true;
  }
}

export class IgnoreContactAbAttr extends AbAttr { }

export class PreWeatherEffectAbAttr extends AbAttr {
  applyPreWeatherEffect(pokemon: Pokemon, passive: boolean, weather: Weather, cancelled: Utils.BooleanHolder, args: any[]): boolean | Promise<boolean> {
    return false;
  }
}

export class PreWeatherDamageAbAttr extends PreWeatherEffectAbAttr { }

export class BlockWeatherDamageAttr extends PreWeatherDamageAbAttr {
  private weatherTypes: WeatherType[];

  constructor(...weatherTypes: WeatherType[]) {
    super();

    this.weatherTypes = weatherTypes;
  }

  applyPreWeatherEffect(pokemon: Pokemon, passive: boolean, weather: Weather, cancelled: Utils.BooleanHolder, args: any[]): boolean {
    if (!this.weatherTypes.length || this.weatherTypes.indexOf(weather?.weatherType) > -1)
      cancelled.value = true;

    return true;
  }
}

export class SuppressWeatherEffectAbAttr extends PreWeatherEffectAbAttr {
  public affectsImmutable: boolean;

  constructor(affectsImmutable?: boolean) {
    super();

    this.affectsImmutable = affectsImmutable;
  }

  applyPreWeatherEffect(pokemon: Pokemon, passive: boolean, weather: Weather, cancelled: Utils.BooleanHolder, args: any[]): boolean {
    if (this.affectsImmutable || weather.isImmutable()) {
      cancelled.value = true;
      return true;
    }

    return false;
  }
}

function getWeatherCondition(...weatherTypes: WeatherType[]): AbAttrCondition {
  return (pokemon: Pokemon) => {
    if (pokemon.scene.arena.weather?.isEffectSuppressed(pokemon.scene))
      return false;
    const weatherType = pokemon.scene.arena.weather?.weatherType;
    return weatherType && weatherTypes.indexOf(weatherType) > -1;
  };
}

function getAnticipationCondition(): AbAttrCondition {
  return (pokemon: Pokemon) => {
    for (let opponent of pokemon.getOpponents()) {
        for (let move of opponent.moveset) {
          // move is super effective
          if (move.getMove() instanceof AttackMove && pokemon.getAttackTypeEffectiveness(move.getMove().type, opponent) >= 2) {
            return true;
          }
          // move is a OHKO
          if (move.getMove().findAttr(attr => attr instanceof OneHitKOAttr)) {
            return true;
          }
          // edge case for hidden power, type is computed
          if (move.getMove().id === Moves.HIDDEN_POWER) {
            const iv_val = Math.floor(((opponent.ivs[Stat.HP] & 1)
              +(opponent.ivs[Stat.ATK] & 1) * 2
              +(opponent.ivs[Stat.DEF] & 1) * 4
              +(opponent.ivs[Stat.SPD] & 1) * 8
              +(opponent.ivs[Stat.SPATK] & 1) * 16
              +(opponent.ivs[Stat.SPDEF] & 1) * 32) * 15/63);
            
            const type = [
              Type.FIGHTING, Type.FLYING, Type.POISON, Type.GROUND,
              Type.ROCK, Type.BUG, Type.GHOST, Type.STEEL,
              Type.FIRE, Type.WATER, Type.GRASS, Type.ELECTRIC,
              Type.PSYCHIC, Type.ICE, Type.DRAGON, Type.DARK][iv_val];

            if (pokemon.getAttackTypeEffectiveness(type, opponent) >= 2) {
              return true;
            }
          }
        }
    }
    return false;
  };
}

/**
 * Creates an ability condition that causes the ability to fail if that ability
 * has already been used by that pokemon that battle. It requires an ability to
 * be specified due to current limitations in how conditions on abilities work.
 * @param {Abilities} ability The ability to check if it's already been applied
 * @returns {AbAttrCondition} The condition
 */
function getOncePerBattleCondition(ability: Abilities): AbAttrCondition {
  return (pokemon: Pokemon) => {
    return !pokemon.battleData?.abilitiesApplied.includes(ability);
  }
}

export class ForewarnAbAttr extends PostSummonAbAttr {
  constructor() {
    super(true);
  }

  applyPostSummon(pokemon: Pokemon, passive: boolean, args: any[]): boolean {
    let maxPowerSeen = 0;
    let maxMove = "";
    let movePower = 0;
    for (let opponent of pokemon.getOpponents()) {
      for (let move of opponent.moveset) {
        if (move.getMove() instanceof StatusMove) {
          movePower = 1;
        } else if (move.getMove().findAttr(attr => attr instanceof OneHitKOAttr)) {
          movePower = 150;
        } else if (move.getMove().id === Moves.COUNTER || move.getMove().id === Moves.MIRROR_COAT || move.getMove().id === Moves.METAL_BURST) {
          movePower = 120;
        } else if (move.getMove().power === -1) {
          movePower = 80;
        } else {
          movePower = move.getMove().power;
        }
        
        if (movePower > maxPowerSeen) {
          maxPowerSeen = movePower;
          maxMove = move.getName();          
        }
      }
    }
    pokemon.scene.queueMessage(getPokemonMessage(pokemon, " was forewarned about " + maxMove + "!"));
    return true;
  }
}

export class FriskAbAttr extends PostSummonAbAttr {
  constructor() {
    super(true);
  }

  applyPostSummon(pokemon: Pokemon, passive: boolean, args: any[]): boolean {
    for (let opponent of pokemon.getOpponents()) {
      pokemon.scene.queueMessage(getPokemonMessage(pokemon, " frisked " + opponent.name + "\'s " + opponent.getAbility().name + "!"));
    }
    return true;
  }
}

export class PostWeatherChangeAbAttr extends AbAttr {
  applyPostWeatherChange(pokemon: Pokemon, passive: boolean, weather: WeatherType, args: any[]): boolean {
    return false;
  }
}

export class PostWeatherChangeAddBattlerTagAttr extends PostWeatherChangeAbAttr {
  private tagType: BattlerTagType;
  private turnCount: integer;
  private weatherTypes: WeatherType[];

  constructor(tagType: BattlerTagType, turnCount: integer, ...weatherTypes: WeatherType[]) {
    super();

    this.tagType = tagType;
    this.turnCount = turnCount;
    this.weatherTypes = weatherTypes;
  }

  applyPostWeatherChange(pokemon: Pokemon, passive: boolean, weather: WeatherType, args: any[]): boolean {
    console.log(this.weatherTypes.find(w => weather === w), WeatherType[weather]);
    if (!this.weatherTypes.find(w => weather === w))
      return false;

    return pokemon.addTag(this.tagType, this.turnCount);
  }
}

export class PostWeatherLapseAbAttr extends AbAttr {
  protected weatherTypes: WeatherType[];

  constructor(...weatherTypes: WeatherType[]) {
    super();

    this.weatherTypes = weatherTypes;
  }

  applyPostWeatherLapse(pokemon: Pokemon, passive: boolean, weather: Weather, args: any[]): boolean | Promise<boolean> {
    return false;
  }

  getCondition(): AbAttrCondition {
    return getWeatherCondition(...this.weatherTypes);
  }
}

export class PostWeatherLapseHealAbAttr extends PostWeatherLapseAbAttr {
  private healFactor: integer;

  constructor(healFactor: integer, ...weatherTypes: WeatherType[]) {
    super(...weatherTypes);
    
    this.healFactor = healFactor;
  }

  applyPostWeatherLapse(pokemon: Pokemon, passive: boolean, weather: Weather, args: any[]): boolean {
    if (pokemon.getHpRatio() < 1) {
      const scene = pokemon.scene;
      const abilityName = (!passive ? pokemon.getAbility() : pokemon.getPassiveAbility()).name;
      scene.unshiftPhase(new PokemonHealPhase(scene, pokemon.getBattlerIndex(),
        Math.max(Math.floor(pokemon.getMaxHp() / (16 / this.healFactor)), 1), getPokemonMessage(pokemon, `'s ${abilityName}\nrestored its HP a little!`), true));
      return true;
    }

    return false;
  }
}

export class PostWeatherLapseDamageAbAttr extends PostWeatherLapseAbAttr {
  private damageFactor: integer;

  constructor(damageFactor: integer, ...weatherTypes: WeatherType[]) {
    super(...weatherTypes);
    
    this.damageFactor = damageFactor;
  }

  applyPostWeatherLapse(pokemon: Pokemon, passive: boolean, weather: Weather, args: any[]): boolean {
    if (pokemon.getHpRatio() < 1) {
      const scene = pokemon.scene;
      const abilityName = (!passive ? pokemon.getAbility() : pokemon.getPassiveAbility()).name;
      scene.queueMessage(getPokemonMessage(pokemon, ` is hurt\nby its ${abilityName}!`));
      pokemon.damageAndUpdate(Math.ceil(pokemon.getMaxHp() / (16 / this.damageFactor)), HitResult.OTHER);
      return true;
    }

    return false;
  }
}

export class PostTerrainChangeAbAttr extends AbAttr {
  applyPostTerrainChange(pokemon: Pokemon, passive: boolean, terrain: TerrainType, args: any[]): boolean {
    return false;
  }
}

export class PostTerrainChangeAddBattlerTagAttr extends PostTerrainChangeAbAttr {
  private tagType: BattlerTagType;
  private turnCount: integer;
  private terrainTypes: TerrainType[];

  constructor(tagType: BattlerTagType, turnCount: integer, ...terrainTypes: TerrainType[]) {
    super();

    this.tagType = tagType;
    this.turnCount = turnCount;
    this.terrainTypes = terrainTypes;
  }

  applyPostTerrainChange(pokemon: Pokemon, passive: boolean, terrain: TerrainType, args: any[]): boolean {
    if (!this.terrainTypes.find(t => t === terrain))
      return false;

    return pokemon.addTag(this.tagType, this.turnCount);
  }
}

function getTerrainCondition(...terrainTypes: TerrainType[]): AbAttrCondition {
  return (pokemon: Pokemon) => {
    const terrainType = pokemon.scene.arena.terrain?.terrainType;
    return terrainType && terrainTypes.indexOf(terrainType) > -1;
  };
}

export class PostTurnAbAttr extends AbAttr {
  applyPostTurn(pokemon: Pokemon, passive: boolean, args: any[]): boolean | Promise<boolean> {
    return false;
  }
}

/**
 * After the turn ends, resets the status of either the ability holder or their ally
 * @param {boolean} allyTarget Whether to target ally, defaults to false (self-target)
 */
export class PostTurnResetStatusAbAttr extends PostTurnAbAttr {
  private allyTarget: boolean;
  private target: Pokemon;

  constructor(allyTarget: boolean = false) {
    super(true);
    this.allyTarget = allyTarget;
  }

  applyPostTurn(pokemon: Pokemon, passive: boolean, args: any[]): boolean {
    if (this.allyTarget) {
      this.target = pokemon.getAlly();
    } else {
      this.target = pokemon;
    }
    if (this.target?.status) {
	
      this.target.scene.queueMessage(getPokemonMessage(this.target, getStatusEffectHealText(this.target.status?.effect)));
      this.target.resetStatus(false);
      this.target.updateInfo();
      return true;
    }
	
    return false;
  }
}

export class MoodyAbAttr extends PostTurnAbAttr {
  constructor() {
    super(true);
  }

  applyPostTurn(pokemon: Pokemon, passive: boolean, args: any[]): boolean {
    let selectableStats = [BattleStat.ATK, BattleStat.DEF, BattleStat.SPATK, BattleStat.SPDEF, BattleStat.SPD];
    let increaseStatArray = selectableStats.filter(s => pokemon.summonData.battleStats[s] < 6);
    let decreaseStatArray = selectableStats.filter(s => pokemon.summonData.battleStats[s] > -6);

    if (increaseStatArray.length > 0) {
      let increaseStat = increaseStatArray[Utils.randInt(increaseStatArray.length)];
      decreaseStatArray = decreaseStatArray.filter(s => s !== increaseStat);
      pokemon.scene.unshiftPhase(new StatChangePhase(pokemon.scene, pokemon.getBattlerIndex(), true, [increaseStat], 2));
    }
    if (decreaseStatArray.length > 0) {
      let decreaseStat = selectableStats[Utils.randInt(selectableStats.length)];
      pokemon.scene.unshiftPhase(new StatChangePhase(pokemon.scene, pokemon.getBattlerIndex(), true, [decreaseStat], -1));
    }
    return true;
  }
}

export class PostTurnStatChangeAbAttr extends PostTurnAbAttr {
  private stats: BattleStat[];
  private levels: integer;

  constructor(stats: BattleStat | BattleStat[], levels: integer) {
    super(true);

    this.stats = Array.isArray(stats)
      ? stats
      : [ stats ];
    this.levels = levels;
  }

  applyPostTurn(pokemon: Pokemon, passive: boolean, args: any[]): boolean {
    pokemon.scene.unshiftPhase(new StatChangePhase(pokemon.scene, pokemon.getBattlerIndex(), true, this.stats, this.levels));
    return true;
  }
}

export class PostTurnHealAbAttr extends PostTurnAbAttr {
  applyPostTurn(pokemon: Pokemon, passive: boolean, args: any[]): boolean {
    if (pokemon.getHpRatio() < 1) {
      const scene = pokemon.scene;
      const abilityName = (!passive ? pokemon.getAbility() : pokemon.getPassiveAbility()).name;
      scene.unshiftPhase(new PokemonHealPhase(scene, pokemon.getBattlerIndex(),
        Math.max(Math.floor(pokemon.getMaxHp() / 16), 1), getPokemonMessage(pokemon, `'s ${abilityName}\nrestored its HP a little!`), true));
      return true;
    }

    return false;
  }
}

export class PostTurnFormChangeAbAttr extends PostTurnAbAttr {
  private formFunc: (p: Pokemon) => integer;

  constructor(formFunc: ((p: Pokemon) => integer)) {
    super(true);

    this.formFunc = formFunc;
  }

  applyPostTurn(pokemon: Pokemon, passive: boolean, args: any[]): boolean {
    const formIndex = this.formFunc(pokemon);
    if (formIndex !== pokemon.formIndex) {
      pokemon.scene.triggerPokemonFormChange(pokemon, SpeciesFormChangeManualTrigger, false);
      return true;
    }

    return false;
  }
}

<<<<<<< HEAD
/**
 * Attribute used for abilities (Bad Dreams) that damages the opponents for being asleep
 */
export class PostTurnHurtIfSleepingAbAttr extends PostTurnAbAttr {

  /**
   * Deals damage to all sleeping opponents equal to 1/8 of their max hp (min 1)
   * @param {Pokemon} pokemon Pokemon that has this ability 
   * @param {boolean} passive N/A
   * @param {any[]} args N/A
   * @returns {boolean} true if any opponents are sleeping
   */
  applyPostTurn(pokemon: Pokemon, passive: boolean, args: any[]): boolean | Promise<boolean> {
    let hadEffect: boolean = false;
    for(let opp of pokemon.getOpponents()) {
      if(opp.status !== undefined && opp.status.effect === StatusEffect.SLEEP) {
        opp.damageAndUpdate(Math.floor(Math.max(1, opp.getMaxHp() / 8)), HitResult.OTHER);
        pokemon.scene.queueMessage(i18next.t('abilityTriggers:badDreams', {pokemonName: `${getPokemonPrefix(opp)}${opp.name}`}));
        hadEffect = true;
      }
    
    }
    return hadEffect;
  }

=======
/** 
 * Grabs the last failed Pokeball used 
 * @extends PostTurnAbAttr 
 * @see {@linkcode applyPostTurn} */
export class FetchBallAbAttr extends PostTurnAbAttr {
  constructor() {
    super();
  }
  /** 
   * Adds the last used Pokeball back into the player's inventory 
   * @param pokemon {@linkcode Pokemon} with this ability 
   * @param passive N/A 
   * @param args N/A 
   * @returns true if player has used a pokeball and this pokemon is owned by the player 
   */
  applyPostTurn(pokemon: Pokemon, passive: boolean, args: any[]): boolean {
    let lastUsed = pokemon.scene.currentBattle.lastUsedPokeball;
    if(lastUsed != null && pokemon.isPlayer) {
      pokemon.scene.pokeballCounts[lastUsed]++;
      pokemon.scene.currentBattle.lastUsedPokeball = null;
      pokemon.scene.queueMessage(getPokemonMessage(pokemon, ` found a\n${getPokeballName(lastUsed)}!`));
      return true;
    }
    return false;
  }
>>>>>>> 70939bf8
}

export class PostBiomeChangeAbAttr extends AbAttr { }

export class PostBiomeChangeWeatherChangeAbAttr extends PostBiomeChangeAbAttr {
  private weatherType: WeatherType;

  constructor(weatherType: WeatherType) {
    super();

    this.weatherType = weatherType;
  }

  apply(pokemon: Pokemon, passive: boolean, cancelled: Utils.BooleanHolder, args: any[]): boolean {
    if (!pokemon.scene.arena.weather?.isImmutable())
      return pokemon.scene.arena.trySetWeather(this.weatherType, true);

    return false;
  }
}

export class PostBiomeChangeTerrainChangeAbAttr extends PostBiomeChangeAbAttr {
  private terrainType: TerrainType;

  constructor(terrainType: TerrainType) {
    super();

    this.terrainType = terrainType;
  }

  apply(pokemon: Pokemon, passive: boolean, cancelled: Utils.BooleanHolder, args: any[]): boolean {
    return pokemon.scene.arena.trySetTerrain(this.terrainType, true);
  }
}

export class StatChangeMultiplierAbAttr extends AbAttr {
  private multiplier: integer;

  constructor(multiplier: integer) {
    super(true);

    this.multiplier = multiplier;
  }

  apply(pokemon: Pokemon, passive: boolean, cancelled: Utils.BooleanHolder, args: any[]): boolean {
    (args[0] as Utils.IntegerHolder).value *= this.multiplier;

    return true;
  }
}

export class StatChangeCopyAbAttr extends AbAttr {
  apply(pokemon: Pokemon, passive: boolean, cancelled: Utils.BooleanHolder, args: any[]): boolean | Promise<boolean> {
    pokemon.scene.unshiftPhase(new StatChangePhase(pokemon.scene, pokemon.getBattlerIndex(), true, (args[0] as BattleStat[]), (args[1] as integer), true, false, false));
    return true;
  }
}

export class BypassBurnDamageReductionAbAttr extends AbAttr {
  constructor() {
    super(false);
  }

  apply(pokemon: Pokemon, passive: boolean, cancelled: Utils.BooleanHolder, args: any[]): boolean {
    cancelled.value = true;

    return true;
  }
}

export class DoubleBerryEffectAbAttr extends AbAttr {
  apply(pokemon: Pokemon, passive: boolean, cancelled: Utils.BooleanHolder, args: any[]): boolean {
    (args[0] as Utils.NumberHolder).value *= 2;

    return true;
  }
}

export class PreventBerryUseAbAttr extends AbAttr {
  apply(pokemon: Pokemon, passive: boolean, cancelled: Utils.BooleanHolder, args: any[]): boolean {
    cancelled.value = true;

    return true;
  }
}

export class RunSuccessAbAttr extends AbAttr {
  apply(pokemon: Pokemon, passive: boolean, cancelled: Utils.BooleanHolder, args: any[]): boolean {
    (args[0] as Utils.IntegerHolder).value = 256;

    return true;
  }
}

/**
 * Base class for checking if a Pokemon is trapped by arena trap
 * @extends AbAttr
 * @see {@linkcode applyCheckTrapped}
 */
export class CheckTrappedAbAttr extends AbAttr {
  constructor() {
    super(false);
  }

  applyCheckTrapped(pokemon: Pokemon, passive: boolean, trapped: Utils.BooleanHolder, otherPokemon: Pokemon, args: any[]): boolean | Promise<boolean> {
    return false;
  }
}

/**
 * Determines whether a Pokemon is blocked from switching/running away
 * because of a trapping ability or move.
 * @extends CheckTrappedAbAttr
 * @see {@linkcode applyCheckTrapped}
 */
export class ArenaTrapAbAttr extends CheckTrappedAbAttr {
  /**
   * Checks if enemy Pokemon is trapped by an Arena Trap-esque ability
   * @param pokemon The {@link Pokemon} with this {@link AbAttr}
   * @param passive N/A
   * @param trapped {@link Utils.BooleanHolder} indicating whether the other Pokemon is trapped or not
   * @param otherPokemon The {@link Pokemon} that is affected by an Arena Trap ability
   * @param args N/A
   * @returns if enemy Pokemon is trapped or not
   */
  applyCheckTrapped(pokemon: Pokemon, passive: boolean, trapped: Utils.BooleanHolder, otherPokemon: Pokemon, args: any[]): boolean {
    if (otherPokemon.getTypes().includes(Type.GHOST)){
      trapped.value = false;
      return false;
    }
    trapped.value = true;
    return true;
  }

  getTriggerMessage(pokemon: Pokemon, abilityName: string, ...args: any[]): string {
    return getPokemonMessage(pokemon, `\'s ${abilityName}\nprevents switching!`);
  }
}

export class MaxMultiHitAbAttr extends AbAttr {
  apply(pokemon: Pokemon, passive: boolean, cancelled: Utils.BooleanHolder, args: any[]): boolean {
    (args[0] as Utils.IntegerHolder).value = 0;

    return true;
  }
}

export class PostBattleAbAttr extends AbAttr {
  constructor() {
    super(true);
  }

  applyPostBattle(pokemon: Pokemon, passive: boolean, args: any[]): boolean {
    return false;
  }
}

export class PostBattleLootAbAttr extends PostBattleAbAttr {
  applyPostBattle(pokemon: Pokemon, passive: boolean, args: any[]): boolean {
    const postBattleLoot = pokemon.scene.currentBattle.postBattleLoot;
    if (postBattleLoot.length) {
      const randItem = Utils.randSeedItem(postBattleLoot);
      if (pokemon.scene.tryTransferHeldItemModifier(randItem, pokemon, false, true, true)) {
        postBattleLoot.splice(postBattleLoot.indexOf(randItem), 1);
        pokemon.scene.queueMessage(getPokemonMessage(pokemon, ` picked up\n${randItem.type.name}!`));
        return true;
      }
    }

    return false;
  }
}

export class PostFaintAbAttr extends AbAttr {
  applyPostFaint(pokemon: Pokemon, passive: boolean, attacker: Pokemon, move: PokemonMove, hitResult: HitResult, args: any[]): boolean {
    return false;
  }
}

export class PostFaintContactDamageAbAttr extends PostFaintAbAttr {
  private damageRatio: integer;
  
  constructor(damageRatio: integer) {
    super();

    this.damageRatio = damageRatio;
  }

  applyPostFaint(pokemon: Pokemon, passive: boolean, attacker: Pokemon, move: PokemonMove, hitResult: HitResult, args: any[]): boolean {
    if (move.getMove().checkFlag(MoveFlags.MAKES_CONTACT, attacker, pokemon)) {
      const cancelled = new Utils.BooleanHolder(false);
      pokemon.scene.getField(true).map(p=>applyAbAttrs(FieldPreventExplosiveMovesAbAttr, p, cancelled))
      if (cancelled) {
        return false;
      }
      attacker.damageAndUpdate(Math.ceil(attacker.getMaxHp() * (1 / this.damageRatio)), HitResult.OTHER);
      attacker.turnData.damageTaken += Math.ceil(attacker.getMaxHp() * (1 / this.damageRatio));
      return true;
    }

    return false;
  }

  getTriggerMessage(pokemon: Pokemon, abilityName: string, ...args: any[]): string {
    return getPokemonMessage(pokemon, `'s ${abilityName} hurt\nits attacker!`);
  }
}

/** 
 * Attribute used for abilities (Innards Out) that damage the opponent based on how much HP the last attack used to knock out the owner of the ability.
 */
export class PostFaintHPDamageAbAttr extends PostFaintAbAttr {
  constructor() {
    super ();
  }

  applyPostFaint(pokemon: Pokemon, passive: boolean, attacker: Pokemon, move: PokemonMove, hitResult: HitResult, args: any[]): boolean {
    const damage = pokemon.turnData.attacksReceived[0].damage;
    attacker.damageAndUpdate((damage), HitResult.OTHER);
    attacker.turnData.damageTaken += damage;
    return true;
  } 

  getTriggerMessage(pokemon: Pokemon, abilityName: string, ...args: any[]): string {
    return getPokemonMessage(pokemon, `'s ${abilityName} hurt\nits attacker!`);
  }
}

export class RedirectMoveAbAttr extends AbAttr {
  apply(pokemon: Pokemon, passive: boolean, cancelled: Utils.BooleanHolder, args: any[]): boolean {
    if (this.canRedirect(args[0] as Moves)) {
      const target = args[1] as Utils.IntegerHolder;
      const newTarget = pokemon.getBattlerIndex();
      if (target.value !== newTarget) {
        target.value = newTarget;
        return true;
      }
    }

    return false;
  }
  
  canRedirect(moveId: Moves): boolean {
    const move = allMoves[moveId];
    return !![ MoveTarget.NEAR_OTHER, MoveTarget.OTHER ].find(t => move.moveTarget === t);
  }
}

export class RedirectTypeMoveAbAttr extends RedirectMoveAbAttr {
  public type: Type;

  constructor(type: Type) {
    super();
    this.type = type;
  }

  canRedirect(moveId: Moves): boolean {
    return super.canRedirect(moveId) && allMoves[moveId].type === this.type;
  }
}

export class BlockRedirectAbAttr extends AbAttr { }

export class ReduceStatusEffectDurationAbAttr extends AbAttr {
  private statusEffect: StatusEffect;

  constructor(statusEffect: StatusEffect) {
    super(true);

    this.statusEffect = statusEffect;
  }

  apply(pokemon: Pokemon, passive: boolean, cancelled: Utils.BooleanHolder, args: any[]): boolean {
    if (args[0] === this.statusEffect) {
      (args[1] as Utils.IntegerHolder).value = Math.floor((args[1] as Utils.IntegerHolder).value / 2);
      return true;
    }

    return false;
  }
}

export class FlinchEffectAbAttr extends AbAttr {
  constructor() {
    super(true);
  }
}

export class FlinchStatChangeAbAttr extends FlinchEffectAbAttr {
  private stats: BattleStat[];
  private levels: integer;

  constructor(stats: BattleStat | BattleStat[], levels: integer) {
    super();

    this.stats = Array.isArray(stats)
      ? stats
      : [ stats ];
    this.levels = levels;
  }

  apply(pokemon: Pokemon, passive: boolean, cancelled: Utils.BooleanHolder, args: any[]): boolean {
    pokemon.scene.unshiftPhase(new StatChangePhase(pokemon.scene, pokemon.getBattlerIndex(), true, this.stats, this.levels));
    return true;
  }
}

export class IncreasePpAbAttr extends AbAttr { }

export class ForceSwitchOutImmunityAbAttr extends AbAttr {
  apply(pokemon: Pokemon, passive: boolean, cancelled: Utils.BooleanHolder, args: any[]): boolean {
    cancelled.value = true;
    return true;
  }
}

export class ReduceBerryUseThresholdAbAttr extends AbAttr {
  constructor() {
    super();
  }

  apply(pokemon: Pokemon, passive: boolean, cancelled: Utils.BooleanHolder, args: any[]): boolean {
    const hpRatio = pokemon.getHpRatio();

    if (args[0].value < hpRatio) {
      args[0].value *= 2;
      return args[0].value >= hpRatio;
    }

    return false;
  }
}

export class WeightMultiplierAbAttr extends AbAttr {
  private multiplier: integer;

  constructor(multiplier: integer) {
    super();

    this.multiplier = multiplier;
  }

  apply(pokemon: Pokemon, passive: boolean, cancelled: Utils.BooleanHolder, args: any[]): boolean {
    (args[0] as Utils.NumberHolder).value *= this.multiplier;

    return true;
  }
}

export class SyncEncounterNatureAbAttr extends AbAttr {
  constructor() {
    super(false);
  }

  apply(pokemon: Pokemon, passive: boolean, cancelled: Utils.BooleanHolder, args: any[]): boolean {
    (args[0] as Pokemon).setNature(pokemon.getNature());

    return true;
  }
}

export class MoveAbilityBypassAbAttr extends AbAttr {
  private moveIgnoreFunc: (pokemon: Pokemon, move: Move) => boolean;

  constructor(moveIgnoreFunc?: (pokemon: Pokemon, move: Move) => boolean) {
    super(false);

    this.moveIgnoreFunc = moveIgnoreFunc || ((pokemon, move) => true);
  }

  apply(pokemon: Pokemon, passive: boolean, cancelled: Utils.BooleanHolder, args: any[]): boolean {
    if (this.moveIgnoreFunc(pokemon, (args[0] as Move))) {
      cancelled.value = true;
      return true;
    }
    return false;
  }
}

export class SuppressFieldAbilitiesAbAttr extends AbAttr {
  constructor() {
    super(false);
  }

  apply(pokemon: Pokemon, passive: boolean, cancelled: Utils.BooleanHolder, args: any[]): boolean {
    const ability = (args[0] as Ability);
    if (!ability.hasAttr(UnsuppressableAbilityAbAttr) && !ability.hasAttr(SuppressFieldAbilitiesAbAttr)) {
      cancelled.value = true;
      return true;
    }
    return false;
  }
}

export class AlwaysHitAbAttr extends AbAttr { }

export class UncopiableAbilityAbAttr extends AbAttr {
  constructor() {
    super(false);
  }
}

export class UnsuppressableAbilityAbAttr extends AbAttr {
  constructor() {
    super(false);
  }
}

export class UnswappableAbilityAbAttr extends AbAttr {
  constructor() {
    super(false);
  }
}

export class NoTransformAbilityAbAttr extends AbAttr {
  constructor() {
    super(false);
  }
}

export class NoFusionAbilityAbAttr extends AbAttr {
  constructor() {
    super(false);
  }
}

export class IgnoreTypeImmunityAbAttr extends AbAttr {
  private defenderType: Type;
  private allowedMoveTypes: Type[];

  constructor(defenderType: Type, allowedMoveTypes: Type[]) {
    super(true);
    this.defenderType = defenderType;
    this.allowedMoveTypes = allowedMoveTypes;
  }

  apply(pokemon: Pokemon, passive: boolean, cancelled: Utils.BooleanHolder, args: any[]): boolean {
    if (this.defenderType === (args[1] as Type) && this.allowedMoveTypes.includes(args[0] as Type)) {
      cancelled.value = true;
      return true;
    }
    return false;
  }
}

/**
 * Ignores the type immunity to Status Effects of the defender if the defender is of a certain type
 */
export class IgnoreTypeStatusEffectImmunityAbAttr extends AbAttr {
  private statusEffect: StatusEffect[];
  private defenderType: Type[];

  constructor(statusEffect: StatusEffect[], defenderType: Type[]) {
    super(true);

    this.statusEffect = statusEffect;
    this.defenderType = defenderType;
  }

  apply(pokemon: Pokemon, passive: boolean, cancelled: Utils.BooleanHolder, args: any[]): boolean {
    if (this.statusEffect.includes(args[0] as StatusEffect) && this.defenderType.includes(args[1] as Type)) {
      cancelled.value = true;
      return true;
    }

    return false;
  }
}

function applyAbAttrsInternal<TAttr extends AbAttr>(attrType: { new(...args: any[]): TAttr },
  pokemon: Pokemon, applyFunc: AbAttrApplyFunc<TAttr>, args: any[], isAsync: boolean = false, showAbilityInstant: boolean = false, quiet: boolean = false, passive: boolean = false): Promise<void> {
  return new Promise(resolve => {
    if (!pokemon.canApplyAbility(passive)) {
      if (!passive)
        return applyAbAttrsInternal(attrType, pokemon, applyFunc, args, isAsync, showAbilityInstant, quiet, true).then(() => resolve());
      else
        return resolve();
    }

    const ability = (!passive ? pokemon.getAbility() : pokemon.getPassiveAbility());
    const attrs = ability.getAttrs(attrType) as TAttr[];

    const clearSpliceQueueAndResolve = () => {
      pokemon.scene.clearPhaseQueueSplice();
      if (!passive)
        return applyAbAttrsInternal(attrType, pokemon, applyFunc, args, isAsync, showAbilityInstant, quiet, true).then(() => resolve());
      else
        return resolve();
    };
    const applyNextAbAttr = () => {
      if (attrs.length)
        applyAbAttr(attrs.shift());
      else
        clearSpliceQueueAndResolve();
    };
    const applyAbAttr = (attr: TAttr) => {
      if (!canApplyAttr(pokemon, attr))
        return applyNextAbAttr();
      pokemon.scene.setPhaseQueueSplice();
      const onApplySuccess = () => {
        if (pokemon.battleData && !pokemon.battleData.abilitiesApplied.includes(ability.id)) {
          pokemon.battleData.abilitiesApplied.push(ability.id);
        }
        if (attr.showAbility && !quiet) {
          if (showAbilityInstant)
            pokemon.scene.abilityBar.showAbility(pokemon, passive);
          else
            queueShowAbility(pokemon, passive);
        }
        if (!quiet) {
          const message = attr.getTriggerMessage(pokemon, (!passive ? pokemon.getAbility() : pokemon.getPassiveAbility()).name, args);
          if (message) {
            if (isAsync)
              pokemon.scene.ui.showText(message, null, () => pokemon.scene.ui.showText(null, 0), null, true);
            else
              pokemon.scene.queueMessage(message);
          }
        }
      };
      const result = applyFunc(attr, passive);
      if (result instanceof Promise) {
        result.then(success => {
          if (success)
            onApplySuccess();
          applyNextAbAttr();
        });
      } else {
        if (result)
          onApplySuccess();
        applyNextAbAttr();
      }
    };
    applyNextAbAttr();
  });
}

export function applyAbAttrs(attrType: { new(...args: any[]): AbAttr }, pokemon: Pokemon, cancelled: Utils.BooleanHolder, ...args: any[]): Promise<void> {
  return applyAbAttrsInternal<AbAttr>(attrType, pokemon, (attr, passive) => attr.apply(pokemon, passive, cancelled, args), args);
}

export function applyPostBattleInitAbAttrs(attrType: { new(...args: any[]): PostBattleInitAbAttr },
  pokemon: Pokemon, ...args: any[]): Promise<void> {
  return applyAbAttrsInternal<PostBattleInitAbAttr>(attrType, pokemon, (attr, passive) => attr.applyPostBattleInit(pokemon, passive, args), args);
}

export function applyPreDefendAbAttrs(attrType: { new(...args: any[]): PreDefendAbAttr },
  pokemon: Pokemon, attacker: Pokemon, move: PokemonMove, cancelled: Utils.BooleanHolder, ...args: any[]): Promise<void> {
  const simulated = args.length > 1 && args[1];
  return applyAbAttrsInternal<PreDefendAbAttr>(attrType, pokemon, (attr, passive) => attr.applyPreDefend(pokemon, passive, attacker, move, cancelled, args), args, false, false, simulated);
}

export function applyPostDefendAbAttrs(attrType: { new(...args: any[]): PostDefendAbAttr },
  pokemon: Pokemon, attacker: Pokemon, move: PokemonMove, hitResult: HitResult, ...args: any[]): Promise<void> {
  return applyAbAttrsInternal<PostDefendAbAttr>(attrType, pokemon, (attr, passive) => attr.applyPostDefend(pokemon, passive, attacker, move, hitResult, args), args);
}

export function applyBattleStatMultiplierAbAttrs(attrType: { new(...args: any[]): BattleStatMultiplierAbAttr },
  pokemon: Pokemon, battleStat: BattleStat, statValue: Utils.NumberHolder, ...args: any[]): Promise<void> {
  return applyAbAttrsInternal<BattleStatMultiplierAbAttr>(attrType, pokemon, (attr, passive) => attr.applyBattleStat(pokemon, passive, battleStat, statValue, args), args);
}

export function applyPreAttackAbAttrs(attrType: { new(...args: any[]): PreAttackAbAttr },
  pokemon: Pokemon, defender: Pokemon, move: PokemonMove, ...args: any[]): Promise<void> {
  return applyAbAttrsInternal<PreAttackAbAttr>(attrType, pokemon, (attr, passive) => attr.applyPreAttack(pokemon, passive, defender, move, args), args);
}

export function applyPostAttackAbAttrs(attrType: { new(...args: any[]): PostAttackAbAttr },
  pokemon: Pokemon, defender: Pokemon, move: PokemonMove, hitResult: HitResult, ...args: any[]): Promise<void> {
  return applyAbAttrsInternal<PostAttackAbAttr>(attrType, pokemon, (attr, passive) => attr.applyPostAttack(pokemon, passive, defender, move, hitResult, args), args);
}

export function applyPostKnockOutAbAttrs(attrType: { new(...args: any[]): PostKnockOutAbAttr },
  pokemon: Pokemon, knockedOut: Pokemon, ...args: any[]): Promise<void> {
  return applyAbAttrsInternal<PostKnockOutAbAttr>(attrType, pokemon, (attr, passive) => attr.applyPostKnockOut(pokemon, passive, knockedOut, args), args);
} 

export function applyPostVictoryAbAttrs(attrType: { new(...args: any[]): PostVictoryAbAttr },
  pokemon: Pokemon, ...args: any[]): Promise<void> {
  return applyAbAttrsInternal<PostVictoryAbAttr>(attrType, pokemon, (attr, passive) => attr.applyPostVictory(pokemon, passive, args), args);
}

export function applyPostSummonAbAttrs(attrType: { new(...args: any[]): PostSummonAbAttr },
  pokemon: Pokemon, ...args: any[]): Promise<void> {
  return applyAbAttrsInternal<PostSummonAbAttr>(attrType, pokemon, (attr, passive) => attr.applyPostSummon(pokemon, passive, args), args);
}

export function applyPreSwitchOutAbAttrs(attrType: { new(...args: any[]): PreSwitchOutAbAttr },
  pokemon: Pokemon, ...args: any[]): Promise<void> {
  return applyAbAttrsInternal<PreSwitchOutAbAttr>(attrType, pokemon, (attr, passive) => attr.applyPreSwitchOut(pokemon, passive, args), args, false, true);
}

export function applyPreStatChangeAbAttrs(attrType: { new(...args: any[]): PreStatChangeAbAttr },
  pokemon: Pokemon, stat: BattleStat, cancelled: Utils.BooleanHolder, ...args: any[]): Promise<void> {
  return applyAbAttrsInternal<PreStatChangeAbAttr>(attrType, pokemon, (attr, passive) => attr.applyPreStatChange(pokemon, passive, stat, cancelled, args), args);
}

export function applyPostStatChangeAbAttrs(attrType: { new(...args: any[]): PostStatChangeAbAttr },
  pokemon: Pokemon, stats: BattleStat[], levels: integer, selfTarget: boolean, ...args: any[]): Promise<void> {
  return applyAbAttrsInternal<PostStatChangeAbAttr>(attrType, pokemon, (attr, passive) => attr.applyPostStatChange(pokemon, stats, levels, selfTarget, args), args);
}

export function applyPreSetStatusAbAttrs(attrType: { new(...args: any[]): PreSetStatusAbAttr },
  pokemon: Pokemon, effect: StatusEffect, cancelled: Utils.BooleanHolder, ...args: any[]): Promise<void> {
  const simulated = args.length > 1 && args[1];
  return applyAbAttrsInternal<PreSetStatusAbAttr>(attrType, pokemon, (attr, passive) => attr.applyPreSetStatus(pokemon, passive, effect, cancelled, args), args, false, false, !simulated);
}

export function applyPreApplyBattlerTagAbAttrs(attrType: { new(...args: any[]): PreApplyBattlerTagAbAttr },
  pokemon: Pokemon, tag: BattlerTag, cancelled: Utils.BooleanHolder, ...args: any[]): Promise<void> {
  return applyAbAttrsInternal<PreApplyBattlerTagAbAttr>(attrType, pokemon, (attr, passive) => attr.applyPreApplyBattlerTag(pokemon, passive, tag, cancelled, args), args);
}

export function applyPreWeatherEffectAbAttrs(attrType: { new(...args: any[]): PreWeatherEffectAbAttr },
  pokemon: Pokemon, weather: Weather, cancelled: Utils.BooleanHolder, ...args: any[]): Promise<void> {
  return applyAbAttrsInternal<PreWeatherDamageAbAttr>(attrType, pokemon, (attr, passive) => attr.applyPreWeatherEffect(pokemon, passive, weather, cancelled, args), args, false, true);
}

export function applyPostTurnAbAttrs(attrType: { new(...args: any[]): PostTurnAbAttr },
  pokemon: Pokemon, ...args: any[]): Promise<void> {
  return applyAbAttrsInternal<PostTurnAbAttr>(attrType, pokemon, (attr, passive) => attr.applyPostTurn(pokemon, passive, args), args);
}

export function applyPostWeatherChangeAbAttrs(attrType: { new(...args: any[]): PostWeatherChangeAbAttr },
  pokemon: Pokemon, weather: WeatherType, ...args: any[]): Promise<void> {
  return applyAbAttrsInternal<PostWeatherChangeAbAttr>(attrType, pokemon, (attr, passive) => attr.applyPostWeatherChange(pokemon, passive, weather, args), args);
}

export function applyPostWeatherLapseAbAttrs(attrType: { new(...args: any[]): PostWeatherLapseAbAttr },
  pokemon: Pokemon, weather: Weather, ...args: any[]): Promise<void> {
  return applyAbAttrsInternal<PostWeatherLapseAbAttr>(attrType, pokemon, (attr, passive) => attr.applyPostWeatherLapse(pokemon, passive, weather, args), args);
}

export function applyPostTerrainChangeAbAttrs(attrType: { new(...args: any[]): PostTerrainChangeAbAttr },
  pokemon: Pokemon, terrain: TerrainType, ...args: any[]): Promise<void> {
  return applyAbAttrsInternal<PostTerrainChangeAbAttr>(attrType, pokemon, (attr, passive) => attr.applyPostTerrainChange(pokemon, passive, terrain, args), args);
}

export function applyCheckTrappedAbAttrs(attrType: { new(...args: any[]): CheckTrappedAbAttr },
  pokemon: Pokemon, trapped: Utils.BooleanHolder, otherPokemon: Pokemon, ...args: any[]): Promise<void> {
  return applyAbAttrsInternal<CheckTrappedAbAttr>(attrType, pokemon, (attr, passive) => attr.applyCheckTrapped(pokemon, passive, trapped, otherPokemon, args), args, true);
}

export function applyPostBattleAbAttrs(attrType: { new(...args: any[]): PostBattleAbAttr },
  pokemon: Pokemon, ...args: any[]): Promise<void> {
  return applyAbAttrsInternal<PostBattleAbAttr>(attrType, pokemon, (attr, passive) => attr.applyPostBattle(pokemon, passive, args), args);
}

export function applyPostFaintAbAttrs(attrType: { new(...args: any[]): PostFaintAbAttr },
  pokemon: Pokemon, attacker: Pokemon, move: PokemonMove, hitResult: HitResult, ...args: any[]): Promise<void> {
  return applyAbAttrsInternal<PostFaintAbAttr>(attrType, pokemon, (attr, passive) => attr.applyPostFaint(pokemon, passive, attacker, move, hitResult, args), args);
}

function canApplyAttr(pokemon: Pokemon, attr: AbAttr): boolean {
  const condition = attr.getCondition();
  return !condition || condition(pokemon);
}

function queueShowAbility(pokemon: Pokemon, passive: boolean): void {
  pokemon.scene.unshiftPhase(new ShowAbilityPhase(pokemon.scene, pokemon.id, passive));
  pokemon.scene.clearPhaseQueueSplice();
}

export const allAbilities = [ new Ability(Abilities.NONE, 3) ];

export function initAbilities() {
  allAbilities.push(
    new Ability(Abilities.STENCH, 3)
      .attr(PostAttackApplyBattlerTagAbAttr, false, (user, target, move) => (move.getMove().category !== MoveCategory.STATUS && !move.getMove().findAttr(attr => attr instanceof FlinchAttr)) ? 10 : 0, BattlerTagType.FLINCHED),
    new Ability(Abilities.DRIZZLE, 3)
      .attr(PostSummonWeatherChangeAbAttr, WeatherType.RAIN)
      .attr(PostBiomeChangeWeatherChangeAbAttr, WeatherType.RAIN),
    new Ability(Abilities.SPEED_BOOST, 3)
      .attr(PostTurnStatChangeAbAttr, BattleStat.SPD, 1),
    new Ability(Abilities.BATTLE_ARMOR, 3)
      .attr(BlockCritAbAttr)
      .ignorable(),
    new Ability(Abilities.STURDY, 3)    
      .attr(PreDefendFullHpEndureAbAttr)
      .attr(BlockOneHitKOAbAttr)
      .ignorable(),
    new Ability(Abilities.DAMP, 3)
      .attr(FieldPreventExplosiveMovesAbAttr)
      .ignorable(),
    new Ability(Abilities.LIMBER, 3)
      .attr(StatusEffectImmunityAbAttr, StatusEffect.PARALYSIS)
      .ignorable(),
    new Ability(Abilities.SAND_VEIL, 3)
      .attr(BattleStatMultiplierAbAttr, BattleStat.EVA, 1.2)
      .attr(BlockWeatherDamageAttr, WeatherType.SANDSTORM)
      .condition(getWeatherCondition(WeatherType.SANDSTORM))
      .ignorable(),
    new Ability(Abilities.STATIC, 3)
      .attr(PostDefendContactApplyStatusEffectAbAttr, 30, StatusEffect.PARALYSIS)
      .bypassFaint(),
    new Ability(Abilities.VOLT_ABSORB, 3)
      .attr(TypeImmunityHealAbAttr, Type.ELECTRIC)
      .ignorable(),
    new Ability(Abilities.WATER_ABSORB, 3)
      .attr(TypeImmunityHealAbAttr, Type.WATER)
      .ignorable(),
    new Ability(Abilities.OBLIVIOUS, 3)
      .attr(BattlerTagImmunityAbAttr, BattlerTagType.INFATUATED)
      .attr(IntimidateImmunityAbAttr)
      .ignorable(),
    new Ability(Abilities.CLOUD_NINE, 3)
      .attr(SuppressWeatherEffectAbAttr, true),
    new Ability(Abilities.COMPOUND_EYES, 3)
      .attr(BattleStatMultiplierAbAttr, BattleStat.ACC, 1.3),
    new Ability(Abilities.INSOMNIA, 3)
      .attr(StatusEffectImmunityAbAttr, StatusEffect.SLEEP)
      .attr(BattlerTagImmunityAbAttr, BattlerTagType.DROWSY)
      .ignorable(),
    new Ability(Abilities.COLOR_CHANGE, 3)
      .attr(PostDefendTypeChangeAbAttr),
    new Ability(Abilities.IMMUNITY, 3)
      .attr(StatusEffectImmunityAbAttr, StatusEffect.POISON, StatusEffect.TOXIC)
      .ignorable(),
    new Ability(Abilities.FLASH_FIRE, 3)
      .attr(TypeImmunityAddBattlerTagAbAttr, Type.FIRE, BattlerTagType.FIRE_BOOST, 1, (pokemon: Pokemon) => !pokemon.status || pokemon.status.effect !== StatusEffect.FREEZE)
      .ignorable(),
    new Ability(Abilities.SHIELD_DUST, 3)
      .ignorable()
      .unimplemented(),
    new Ability(Abilities.OWN_TEMPO, 3)
      .attr(BattlerTagImmunityAbAttr, BattlerTagType.CONFUSED)
      .attr(IntimidateImmunityAbAttr)
      .ignorable(),
    new Ability(Abilities.SUCTION_CUPS, 3)
      .attr(ForceSwitchOutImmunityAbAttr)  
      .ignorable(),
    new Ability(Abilities.INTIMIDATE, 3)
      .attr(PostSummonStatChangeAbAttr, BattleStat.ATK, -1, false, true),
    new Ability(Abilities.SHADOW_TAG, 3)
      .attr(ArenaTrapAbAttr),
    new Ability(Abilities.ROUGH_SKIN, 3)
      .attr(PostDefendContactDamageAbAttr, 8)
      .bypassFaint(),
    new Ability(Abilities.WONDER_GUARD, 3)
      .attr(NonSuperEffectiveImmunityAbAttr)
      .attr(UncopiableAbilityAbAttr)
      .attr(UnswappableAbilityAbAttr)
      .ignorable(),
    new Ability(Abilities.LEVITATE, 3)
      .attr(TypeImmunityAbAttr, Type.GROUND, (pokemon: Pokemon) => !pokemon.getTag(BattlerTagType.IGNORE_FLYING) && !pokemon.scene.arena.getTag(ArenaTagType.GRAVITY) && !pokemon.getTag(BattlerTagType.GROUNDED))
      .ignorable(),
    new Ability(Abilities.EFFECT_SPORE, 3)
      .attr(EffectSporeAbAttr),
    new Ability(Abilities.SYNCHRONIZE, 3)
      .attr(SyncEncounterNatureAbAttr)
      .unimplemented(),
    new Ability(Abilities.CLEAR_BODY, 3)
      .attr(ProtectStatAbAttr)
      .ignorable(),
    new Ability(Abilities.NATURAL_CURE, 3)
      .attr(PreSwitchOutResetStatusAbAttr),
    new Ability(Abilities.LIGHTNING_ROD, 3)
      .attr(RedirectTypeMoveAbAttr, Type.ELECTRIC)
      .attr(TypeImmunityStatChangeAbAttr, Type.ELECTRIC, BattleStat.SPATK, 1)
      .ignorable(),
    new Ability(Abilities.SERENE_GRACE, 3)
      .unimplemented(),
    new Ability(Abilities.SWIFT_SWIM, 3)
      .attr(BattleStatMultiplierAbAttr, BattleStat.SPD, 2)
      .condition(getWeatherCondition(WeatherType.RAIN, WeatherType.HEAVY_RAIN)),
    new Ability(Abilities.CHLOROPHYLL, 3)
      .attr(BattleStatMultiplierAbAttr, BattleStat.SPD, 2)
      .condition(getWeatherCondition(WeatherType.SUNNY, WeatherType.HARSH_SUN)),
    new Ability(Abilities.ILLUMINATE, 3)
      .attr(ProtectStatAbAttr, BattleStat.ACC)
      .attr(DoubleBattleChanceAbAttr)
      .ignorable(),
    new Ability(Abilities.TRACE, 3)
      .attr(TraceAbAttr)
      .attr(UncopiableAbilityAbAttr),
    new Ability(Abilities.HUGE_POWER, 3)
      .attr(BattleStatMultiplierAbAttr, BattleStat.ATK, 2),
    new Ability(Abilities.POISON_POINT, 3)
      .attr(PostDefendContactApplyStatusEffectAbAttr, 30, StatusEffect.POISON)
      .bypassFaint(),
    new Ability(Abilities.INNER_FOCUS, 3)
      .attr(BattlerTagImmunityAbAttr, BattlerTagType.FLINCHED)
      .attr(IntimidateImmunityAbAttr)
      .ignorable(),
    new Ability(Abilities.MAGMA_ARMOR, 3)
      .attr(StatusEffectImmunityAbAttr, StatusEffect.FREEZE)
      .ignorable(),
    new Ability(Abilities.WATER_VEIL, 3)
      .attr(StatusEffectImmunityAbAttr, StatusEffect.BURN)
      .ignorable(),
    new Ability(Abilities.MAGNET_PULL, 3)
      /*.attr(ArenaTrapAbAttr)
      .condition((pokemon: Pokemon) => pokemon.getOpponent()?.isOfType(Type.STEEL))*/
      .unimplemented(),
    new Ability(Abilities.SOUNDPROOF, 3)
      .attr(MoveImmunityAbAttr, (pokemon, attacker, move) => pokemon !== attacker && move.getMove().hasFlag(MoveFlags.SOUND_BASED))
      .ignorable(),
    new Ability(Abilities.RAIN_DISH, 3)
      .attr(PostWeatherLapseHealAbAttr, 1, WeatherType.RAIN, WeatherType.HEAVY_RAIN),
    new Ability(Abilities.SAND_STREAM, 3)
      .attr(PostSummonWeatherChangeAbAttr, WeatherType.SANDSTORM)
      .attr(PostBiomeChangeWeatherChangeAbAttr, WeatherType.SANDSTORM),
    new Ability(Abilities.PRESSURE, 3)
      .attr(IncreasePpAbAttr)
      .attr(PostSummonMessageAbAttr, (pokemon: Pokemon) => getPokemonMessage(pokemon, ' is exerting its Pressure!')),
    new Ability(Abilities.THICK_FAT, 3)
      .attr(ReceivedTypeDamageMultiplierAbAttr, Type.FIRE, 0.5)
      .attr(ReceivedTypeDamageMultiplierAbAttr, Type.ICE, 0.5)
      .ignorable(),
    new Ability(Abilities.EARLY_BIRD, 3)
      .attr(ReduceStatusEffectDurationAbAttr, StatusEffect.SLEEP),
    new Ability(Abilities.FLAME_BODY, 3)
      .attr(PostDefendContactApplyStatusEffectAbAttr, 30, StatusEffect.BURN)
      .bypassFaint(),
    new Ability(Abilities.RUN_AWAY, 3)
      .attr(RunSuccessAbAttr),
    new Ability(Abilities.KEEN_EYE, 3)
      .attr(ProtectStatAbAttr, BattleStat.ACC)
      .ignorable(),
    new Ability(Abilities.HYPER_CUTTER, 3)
      .attr(ProtectStatAbAttr, BattleStat.ATK)
      .ignorable(),
    new Ability(Abilities.PICKUP, 3)
      .attr(PostBattleLootAbAttr),
    new Ability(Abilities.TRUANT, 3)
      .attr(PostSummonAddBattlerTagAbAttr, BattlerTagType.TRUANT, 1, false),
    new Ability(Abilities.HUSTLE, 3)
      .attr(BattleStatMultiplierAbAttr, BattleStat.ATK, 1.5, (user, target, move) => move.category == MoveCategory.PHYSICAL)
      .attr(BattleStatMultiplierAbAttr, BattleStat.ACC, 0.8, (user, target, move) => move.category == MoveCategory.PHYSICAL),
    new Ability(Abilities.CUTE_CHARM, 3)
      .attr(PostDefendContactApplyTagChanceAbAttr, 30, BattlerTagType.INFATUATED),
    new Ability(Abilities.PLUS, 3)
      .unimplemented(),
    new Ability(Abilities.MINUS, 3)
      .unimplemented(),
    new Ability(Abilities.FORECAST, 3)
      .attr(UncopiableAbilityAbAttr)
      .attr(NoFusionAbilityAbAttr)
      .unimplemented(),
    new Ability(Abilities.STICKY_HOLD, 3)
      .attr(BlockItemTheftAbAttr)
      .bypassFaint()
      .ignorable(),
    new Ability(Abilities.SHED_SKIN, 3)
      .conditionalAttr(pokemon => !Utils.randSeedInt(3), PostTurnResetStatusAbAttr),
    new Ability(Abilities.GUTS, 3)
      .attr(BypassBurnDamageReductionAbAttr)
      .conditionalAttr(pokemon => !!pokemon.status, BattleStatMultiplierAbAttr, BattleStat.ATK, 1.5),
    new Ability(Abilities.MARVEL_SCALE, 3)
      .conditionalAttr(pokemon => !!pokemon.status, BattleStatMultiplierAbAttr, BattleStat.DEF, 1.5)
      .ignorable(),
    new Ability(Abilities.LIQUID_OOZE, 3)
      .attr(ReverseDrainAbAttr),
    new Ability(Abilities.OVERGROW, 3)
      .attr(LowHpMoveTypePowerBoostAbAttr, Type.GRASS),
    new Ability(Abilities.BLAZE, 3)
      .attr(LowHpMoveTypePowerBoostAbAttr, Type.FIRE),
    new Ability(Abilities.TORRENT, 3)
      .attr(LowHpMoveTypePowerBoostAbAttr, Type.WATER),
    new Ability(Abilities.SWARM, 3)
      .attr(LowHpMoveTypePowerBoostAbAttr, Type.BUG),
    new Ability(Abilities.ROCK_HEAD, 3)
      .attr(BlockRecoilDamageAttr),
    new Ability(Abilities.DROUGHT, 3)
      .attr(PostSummonWeatherChangeAbAttr, WeatherType.SUNNY)
      .attr(PostBiomeChangeWeatherChangeAbAttr, WeatherType.SUNNY),
    new Ability(Abilities.ARENA_TRAP, 3)
      .attr(ArenaTrapAbAttr)
      .attr(DoubleBattleChanceAbAttr),
    new Ability(Abilities.VITAL_SPIRIT, 3)
      .attr(StatusEffectImmunityAbAttr, StatusEffect.SLEEP)
      .attr(BattlerTagImmunityAbAttr, BattlerTagType.DROWSY)
      .ignorable(),
    new Ability(Abilities.WHITE_SMOKE, 3)
      .attr(ProtectStatAbAttr)
      .ignorable(),
    new Ability(Abilities.PURE_POWER, 3)
      .attr(BattleStatMultiplierAbAttr, BattleStat.ATK, 2),
    new Ability(Abilities.SHELL_ARMOR, 3)
      .attr(BlockCritAbAttr)
      .ignorable(),
    new Ability(Abilities.AIR_LOCK, 3)
      .attr(SuppressWeatherEffectAbAttr, true)
      .attr(PostSummonUnnamedMessageAbAttr, "The effects of the weather disappeared."),
    new Ability(Abilities.TANGLED_FEET, 4)
      .conditionalAttr(pokemon => !!pokemon.getTag(BattlerTagType.CONFUSED), BattleStatMultiplierAbAttr, BattleStat.EVA, 2)
      .ignorable(),
    new Ability(Abilities.MOTOR_DRIVE, 4)
      .attr(TypeImmunityStatChangeAbAttr, Type.ELECTRIC, BattleStat.SPD, 1)
      .ignorable(),
    new Ability(Abilities.RIVALRY, 4)
      .attr(MovePowerBoostAbAttr, (user, target, move) => user.gender !== Gender.GENDERLESS && target.gender !== Gender.GENDERLESS && user.gender === target.gender, 1.25, true)
      .attr(MovePowerBoostAbAttr, (user, target, move) => user.gender !== Gender.GENDERLESS && target.gender !== Gender.GENDERLESS && user.gender !== target.gender, 0.75),
    new Ability(Abilities.STEADFAST, 4)
      .attr(FlinchStatChangeAbAttr, BattleStat.SPD, 1),
    new Ability(Abilities.SNOW_CLOAK, 4)
      .attr(BattleStatMultiplierAbAttr, BattleStat.EVA, 1.2)
      .attr(BlockWeatherDamageAttr, WeatherType.HAIL)
      .condition(getWeatherCondition(WeatherType.HAIL, WeatherType.SNOW))
      .ignorable(),
    new Ability(Abilities.GLUTTONY, 4)
      .attr(ReduceBerryUseThresholdAbAttr),
    new Ability(Abilities.ANGER_POINT, 4)
      .attr(PostDefendCritStatChangeAbAttr, BattleStat.ATK, 6),
    new Ability(Abilities.UNBURDEN, 4)
      .unimplemented(),
    new Ability(Abilities.HEATPROOF, 4)
      .attr(ReceivedTypeDamageMultiplierAbAttr, Type.FIRE, 0.5)
      .ignorable(),
    new Ability(Abilities.SIMPLE, 4)
      .attr(StatChangeMultiplierAbAttr, 2)
      .ignorable(),
    new Ability(Abilities.DRY_SKIN, 4)
      .attr(PostWeatherLapseDamageAbAttr, 2, WeatherType.SUNNY, WeatherType.HARSH_SUN)
      .attr(PostWeatherLapseHealAbAttr, 2, WeatherType.RAIN, WeatherType.HEAVY_RAIN)
      .attr(ReceivedTypeDamageMultiplierAbAttr, Type.FIRE, 1.25)
      .attr(TypeImmunityHealAbAttr, Type.WATER)
      .ignorable(),
    new Ability(Abilities.DOWNLOAD, 4)
      .attr(DownloadAbAttr),
    new Ability(Abilities.IRON_FIST, 4)
      .attr(MovePowerBoostAbAttr, (user, target, move) => move.hasFlag(MoveFlags.PUNCHING_MOVE), 1.2),
    new Ability(Abilities.POISON_HEAL, 4)
      .unimplemented(),
    new Ability(Abilities.ADAPTABILITY, 4)
      .attr(StabBoostAbAttr),
    new Ability(Abilities.SKILL_LINK, 4)
      .attr(MaxMultiHitAbAttr),
    new Ability(Abilities.HYDRATION, 4)
      .attr(PostTurnResetStatusAbAttr)
      .condition(getWeatherCondition(WeatherType.RAIN, WeatherType.HEAVY_RAIN)),
    new Ability(Abilities.SOLAR_POWER, 4)
      .attr(PostWeatherLapseDamageAbAttr, 2, WeatherType.SUNNY, WeatherType.HARSH_SUN)
      .attr(BattleStatMultiplierAbAttr, BattleStat.SPATK, 1.5)
      .condition(getWeatherCondition(WeatherType.SUNNY, WeatherType.HARSH_SUN)),
    new Ability(Abilities.QUICK_FEET, 4)
      .conditionalAttr(pokemon => pokemon.status ? pokemon.status.effect === StatusEffect.PARALYSIS : false, BattleStatMultiplierAbAttr, BattleStat.SPD, 2)
      .conditionalAttr(pokemon => !!pokemon.status, BattleStatMultiplierAbAttr, BattleStat.SPD, 1.5),
    new Ability(Abilities.NORMALIZE, 4)
      .attr(MoveTypeChangeAttr, Type.NORMAL, 1.2, (user, target, move) => move.id !== Moves.HIDDEN_POWER && move.id !== Moves.WEATHER_BALL && 
            move.id !== Moves.NATURAL_GIFT && move.id !== Moves.JUDGMENT && move.id !== Moves.TECHNO_BLAST),
    new Ability(Abilities.SNIPER, 4)
      .attr(MultCritAbAttr, 1.5),
    new Ability(Abilities.MAGIC_GUARD, 4)
      .attr(BlockNonDirectDamageAbAttr),
    new Ability(Abilities.NO_GUARD, 4)
      .attr(AlwaysHitAbAttr)
      .attr(DoubleBattleChanceAbAttr),
    new Ability(Abilities.STALL, 4)
      .unimplemented(),
    new Ability(Abilities.TECHNICIAN, 4)
      .attr(MovePowerBoostAbAttr, (user, target, move) => {
        const power = new Utils.NumberHolder(move.power);
        applyMoveAttrs(VariablePowerAttr, user, target, move, power);
        return power.value <= 60
      }, 1.5),
    new Ability(Abilities.LEAF_GUARD, 4)
      .attr(StatusEffectImmunityAbAttr)
      .condition(getWeatherCondition(WeatherType.SUNNY, WeatherType.HARSH_SUN))
      .ignorable(),
    new Ability(Abilities.KLUTZ, 4)
      .unimplemented(),
    new Ability(Abilities.MOLD_BREAKER, 4)
      .attr(PostSummonMessageAbAttr, (pokemon: Pokemon) => getPokemonMessage(pokemon, ' breaks the mold!'))
      .attr(MoveAbilityBypassAbAttr),
    new Ability(Abilities.SUPER_LUCK, 4)
      .attr(BonusCritAbAttr)
      .partial(),
    new Ability(Abilities.AFTERMATH, 4)
      .attr(PostFaintContactDamageAbAttr,4)
      .bypassFaint(),
    new Ability(Abilities.ANTICIPATION, 4)
      .conditionalAttr(getAnticipationCondition(), PostSummonMessageAbAttr, (pokemon: Pokemon) => getPokemonMessage(pokemon, ' shuddered!')),
    new Ability(Abilities.FOREWARN, 4)
      .attr(ForewarnAbAttr),
    new Ability(Abilities.UNAWARE, 4)
      .attr(IgnoreOpponentStatChangesAbAttr)
      .ignorable(),
    new Ability(Abilities.TINTED_LENS, 4)
      .attr(DamageBoostAbAttr, 2, (user, target, move) => target.getAttackTypeEffectiveness(move.type, user) <= 0.5),
    new Ability(Abilities.FILTER, 4)
      .attr(ReceivedMoveDamageMultiplierAbAttr,(target, user, move) => target.getAttackTypeEffectiveness(move.type, user) >= 2, 0.75)
      .ignorable(),
    new Ability(Abilities.SLOW_START, 4)
      .attr(PostSummonAddBattlerTagAbAttr, BattlerTagType.SLOW_START, 5),
    new Ability(Abilities.SCRAPPY, 4)
      .attr(IgnoreTypeImmunityAbAttr, Type.GHOST, [Type.NORMAL, Type.FIGHTING])
      .attr(IntimidateImmunityAbAttr),
    new Ability(Abilities.STORM_DRAIN, 4)
      .attr(RedirectTypeMoveAbAttr, Type.WATER)
      .attr(TypeImmunityStatChangeAbAttr, Type.WATER, BattleStat.SPATK, 1)
      .ignorable(),
    new Ability(Abilities.ICE_BODY, 4)
      .attr(BlockWeatherDamageAttr, WeatherType.HAIL)
      .attr(PostWeatherLapseHealAbAttr, 1, WeatherType.HAIL, WeatherType.SNOW),
    new Ability(Abilities.SOLID_ROCK, 4)
      .attr(ReceivedMoveDamageMultiplierAbAttr,(target, user, move) => target.getAttackTypeEffectiveness(move.type, user) >= 2, 0.75)
      .ignorable(),
    new Ability(Abilities.SNOW_WARNING, 4)
      .attr(PostSummonWeatherChangeAbAttr, WeatherType.SNOW)
      .attr(PostBiomeChangeWeatherChangeAbAttr, WeatherType.SNOW),
    new Ability(Abilities.HONEY_GATHER, 4)
      .unimplemented(),
    new Ability(Abilities.FRISK, 4)
      .attr(FriskAbAttr),
    new Ability(Abilities.RECKLESS, 4)
      .attr(MovePowerBoostAbAttr, (user, target, move) => move.hasFlag(MoveFlags.RECKLESS_MOVE), 1.2),
    new Ability(Abilities.MULTITYPE, 4)
      .attr(UncopiableAbilityAbAttr)
      .attr(UnswappableAbilityAbAttr)
      .attr(UnsuppressableAbilityAbAttr)
      .attr(NoFusionAbilityAbAttr)
      .unimplemented(),
    new Ability(Abilities.FLOWER_GIFT, 4)
      .conditionalAttr(getWeatherCondition(WeatherType.SUNNY || WeatherType.HARSH_SUN), BattleStatMultiplierAbAttr, BattleStat.ATK, 1.5)
      .conditionalAttr(getWeatherCondition(WeatherType.SUNNY || WeatherType.HARSH_SUN), BattleStatMultiplierAbAttr, BattleStat.SPDEF, 1.5)
      .attr(UncopiableAbilityAbAttr)
      .attr(NoFusionAbilityAbAttr)
      .ignorable()
      .partial(),
    new Ability(Abilities.BAD_DREAMS, 4)
      .attr(PostTurnHurtIfSleepingAbAttr),
    new Ability(Abilities.PICKPOCKET, 5)
      .attr(PostDefendStealHeldItemAbAttr, (target, user, move) => move.hasFlag(MoveFlags.MAKES_CONTACT)),
    new Ability(Abilities.SHEER_FORCE, 5)
      .unimplemented(),
    new Ability(Abilities.CONTRARY, 5)
      .attr(StatChangeMultiplierAbAttr, -1)
      .ignorable(),
    new Ability(Abilities.UNNERVE, 5)
      .attr(PreventBerryUseAbAttr),
    new Ability(Abilities.DEFIANT, 5)
      .attr(PostStatChangeStatChangeAbAttr, (target, statsChanged, levels) => levels < 0, [BattleStat.ATK], 2),
    new Ability(Abilities.DEFEATIST, 5)
      .attr(BattleStatMultiplierAbAttr, BattleStat.ATK, 0.5)
      .attr(BattleStatMultiplierAbAttr, BattleStat.SPATK, 0.5)
      .condition((pokemon) => pokemon.getHpRatio() <= 0.5),
    new Ability(Abilities.CURSED_BODY, 5)
      .attr(PostDefendMoveDisableAbAttr, 30)
      .bypassFaint(),
    new Ability(Abilities.HEALER, 5)
      .conditionalAttr(pokemon => pokemon.getAlly() && Utils.randSeedInt(10) < 3, PostTurnResetStatusAbAttr, true),
    new Ability(Abilities.FRIEND_GUARD, 5)
      .ignorable()
      .unimplemented(),
    new Ability(Abilities.WEAK_ARMOR, 5)
      .attr(PostDefendStatChangeAbAttr, (target, user, move) => move.category === MoveCategory.PHYSICAL, BattleStat.DEF, -1)
      .attr(PostDefendStatChangeAbAttr, (target, user, move) => move.category === MoveCategory.PHYSICAL, BattleStat.SPD, 2),
    new Ability(Abilities.HEAVY_METAL, 5)
      .attr(WeightMultiplierAbAttr, 2)
      .ignorable(),
    new Ability(Abilities.LIGHT_METAL, 5)
      .attr(WeightMultiplierAbAttr, 0.5)
      .ignorable(),
    new Ability(Abilities.MULTISCALE, 5)
      .attr(ReceivedMoveDamageMultiplierAbAttr,(target, user, move) => target.getHpRatio() === 1, 0.5)
      .ignorable(),
    new Ability(Abilities.TOXIC_BOOST, 5)
      .attr(MovePowerBoostAbAttr, (user, target, move) => move.category === MoveCategory.PHYSICAL && (user.status?.effect === StatusEffect.POISON || user.status?.effect === StatusEffect.TOXIC), 1.5),
    new Ability(Abilities.FLARE_BOOST, 5)
      .attr(MovePowerBoostAbAttr, (user, target, move) => move.category === MoveCategory.SPECIAL && user.status?.effect === StatusEffect.BURN, 1.5),
    new Ability(Abilities.HARVEST, 5)
      .unimplemented(),
    new Ability(Abilities.TELEPATHY, 5)
      .attr(MoveImmunityAbAttr, (pokemon, attacker, move) => pokemon.getAlly() === attacker && move.getMove() instanceof AttackMove)
      .ignorable(),
    new Ability(Abilities.MOODY, 5)
      .attr(MoodyAbAttr),
    new Ability(Abilities.OVERCOAT, 5)
      .attr(BlockWeatherDamageAttr)
      .attr(MoveImmunityAbAttr, (pokemon, attacker, move) => pokemon !== attacker && move.getMove().hasFlag(MoveFlags.POWDER_MOVE))
      .ignorable(),
    new Ability(Abilities.POISON_TOUCH, 5)
      .attr(PostAttackContactApplyStatusEffectAbAttr, 30, StatusEffect.POISON),
    new Ability(Abilities.REGENERATOR, 5)
    .attr(PreSwitchOutHealAbAttr),
    new Ability(Abilities.BIG_PECKS, 5)
      .attr(ProtectStatAbAttr, BattleStat.DEF)
      .ignorable(),
    new Ability(Abilities.SAND_RUSH, 5)
      .attr(BattleStatMultiplierAbAttr, BattleStat.SPD, 2)
      .attr(BlockWeatherDamageAttr, WeatherType.SANDSTORM)
      .condition(getWeatherCondition(WeatherType.SANDSTORM)),
    new Ability(Abilities.WONDER_SKIN, 5)
      .ignorable()
      .unimplemented(),
    new Ability(Abilities.ANALYTIC, 5)
      .attr(MovePowerBoostAbAttr, (user, target, move) => !!target.getLastXMoves(1).find(m => m.turn === target.scene.currentBattle.turn) || user.scene.currentBattle.turnCommands[target.getBattlerIndex()].command !== Command.FIGHT, 1.3),
    new Ability(Abilities.ILLUSION, 5)
      .attr(UncopiableAbilityAbAttr)
      .attr(UnswappableAbilityAbAttr)
      .unimplemented(),
    new Ability(Abilities.IMPOSTER, 5)
      .attr(PostSummonTransformAbAttr)
      .attr(UncopiableAbilityAbAttr),
    new Ability(Abilities.INFILTRATOR, 5)
      .unimplemented(),
    new Ability(Abilities.MUMMY, 5)
      .attr(PostDefendAbilityGiveAbAttr, Abilities.MUMMY)
      .bypassFaint(),
    new Ability(Abilities.MOXIE, 5)
      .attr(PostVictoryStatChangeAbAttr, BattleStat.ATK, 1),
    new Ability(Abilities.JUSTIFIED, 5)
      .attr(PostDefendStatChangeAbAttr, (target, user, move) => move.type === Type.DARK && move.category !== MoveCategory.STATUS, BattleStat.ATK, 1),
    new Ability(Abilities.RATTLED, 5)
      .attr(PostDefendStatChangeAbAttr, (target, user, move) => move.category !== MoveCategory.STATUS && (move.type === Type.DARK || move.type === Type.BUG ||
        move.type === Type.GHOST), BattleStat.SPD, 1)
      .attr(PostIntimidateStatChangeAbAttr, [BattleStat.SPD], 1),
    new Ability(Abilities.MAGIC_BOUNCE, 5)
      .ignorable()
      .unimplemented(),
    new Ability(Abilities.SAP_SIPPER, 5)
      .attr(TypeImmunityStatChangeAbAttr, Type.GRASS, BattleStat.ATK, 1)
      .ignorable(),
    new Ability(Abilities.PRANKSTER, 5)
      .attr(IncrementMovePriorityAbAttr, (pokemon, move: Move) => move.category === MoveCategory.STATUS),
    new Ability(Abilities.SAND_FORCE, 5)
      .attr(MoveTypePowerBoostAbAttr, Type.ROCK, 1.3)
      .attr(MoveTypePowerBoostAbAttr, Type.GROUND, 1.3)
      .attr(MoveTypePowerBoostAbAttr, Type.STEEL, 1.3)
      .attr(BlockWeatherDamageAttr, WeatherType.SANDSTORM)
      .condition(getWeatherCondition(WeatherType.SANDSTORM)),
    new Ability(Abilities.IRON_BARBS, 5)
      .attr(PostDefendContactDamageAbAttr, 8)
      .bypassFaint(),
    new Ability(Abilities.ZEN_MODE, 5)
      .attr(PostBattleInitFormChangeAbAttr, p => p.getHpRatio() <= 0.5 ? 1 : 0)
      .attr(PostSummonFormChangeAbAttr, p => p.getHpRatio() <= 0.5 ? 1 : 0)
      .attr(PostTurnFormChangeAbAttr, p => p.getHpRatio() <= 0.5 ? 1 : 0)
      .attr(UncopiableAbilityAbAttr)
      .attr(UnswappableAbilityAbAttr)
      .attr(UnsuppressableAbilityAbAttr)
      .attr(NoFusionAbilityAbAttr),
    new Ability(Abilities.VICTORY_STAR, 5)
      .attr(BattleStatMultiplierAbAttr, BattleStat.ACC, 1.1)
      .partial(),
    new Ability(Abilities.TURBOBLAZE, 5)
      .attr(PostSummonMessageAbAttr, (pokemon: Pokemon) => getPokemonMessage(pokemon, ' is radiating a blazing aura!'))
      .attr(MoveAbilityBypassAbAttr),
    new Ability(Abilities.TERAVOLT, 5)
      .attr(PostSummonMessageAbAttr, (pokemon: Pokemon) => getPokemonMessage(pokemon, ' is radiating a bursting aura!'))
      .attr(MoveAbilityBypassAbAttr),
    new Ability(Abilities.AROMA_VEIL, 6)
      .ignorable()
      .unimplemented(),
    new Ability(Abilities.FLOWER_VEIL, 6)
      .ignorable()
      .unimplemented(),
    new Ability(Abilities.CHEEK_POUCH, 6)
      .unimplemented(),
    new Ability(Abilities.PROTEAN, 6)
      .unimplemented(),
    new Ability(Abilities.FUR_COAT, 6)
      .attr(ReceivedMoveDamageMultiplierAbAttr, (target, user, move) => move.category === MoveCategory.PHYSICAL, 0.5)
      .ignorable(),
    new Ability(Abilities.MAGICIAN, 6)
      .attr(PostAttackStealHeldItemAbAttr),
    new Ability(Abilities.BULLETPROOF, 6)
      .attr(MoveImmunityAbAttr, (pokemon, attacker, move) => pokemon !== attacker && move.getMove().hasFlag(MoveFlags.BALLBOMB_MOVE))
      .ignorable(),
    new Ability(Abilities.COMPETITIVE, 6)
      .attr(PostStatChangeStatChangeAbAttr, (target, statsChanged, levels) => levels < 0, [BattleStat.SPATK], 2),
    new Ability(Abilities.STRONG_JAW, 6)
      .attr(MovePowerBoostAbAttr, (user, target, move) => move.hasFlag(MoveFlags.BITING_MOVE), 1.5),
    new Ability(Abilities.REFRIGERATE, 6)
      .attr(MoveTypeChangePowerMultiplierAbAttr, Type.NORMAL, Type.ICE, 1.2),
    new Ability(Abilities.SWEET_VEIL, 6)
      .attr(StatusEffectImmunityAbAttr, StatusEffect.SLEEP)
      .attr(BattlerTagImmunityAbAttr, BattlerTagType.DROWSY)
      .ignorable()
      .partial(),
    new Ability(Abilities.STANCE_CHANGE, 6)
      .attr(UncopiableAbilityAbAttr)
      .attr(UnswappableAbilityAbAttr)
      .attr(UnsuppressableAbilityAbAttr)
      .attr(NoFusionAbilityAbAttr),
    new Ability(Abilities.GALE_WINGS, 6)
      .attr(IncrementMovePriorityAbAttr, (pokemon, move) => pokemon.getHpRatio() === 1 && move.type === Type.FLYING),
    new Ability(Abilities.MEGA_LAUNCHER, 6)
      .attr(MovePowerBoostAbAttr, (user, target, move) => move.hasFlag(MoveFlags.PULSE_MOVE), 1.5),
    new Ability(Abilities.GRASS_PELT, 6)
      .conditionalAttr(getTerrainCondition(TerrainType.GRASSY), BattleStatMultiplierAbAttr, BattleStat.DEF, 1.5)
      .ignorable(),
    new Ability(Abilities.SYMBIOSIS, 6)
      .unimplemented(),
    new Ability(Abilities.TOUGH_CLAWS, 6)
      .attr(MovePowerBoostAbAttr, (user, target, move) => move.hasFlag(MoveFlags.MAKES_CONTACT), 1.3),
    new Ability(Abilities.PIXILATE, 6)
      .attr(MoveTypeChangePowerMultiplierAbAttr, Type.NORMAL, Type.FAIRY, 1.2),
    new Ability(Abilities.GOOEY, 6)
      .attr(PostDefendStatChangeAbAttr, (target, user, move) => move.hasFlag(MoveFlags.MAKES_CONTACT), BattleStat.SPD, -1, false),
    new Ability(Abilities.AERILATE, 6)
      .attr(MoveTypeChangePowerMultiplierAbAttr, Type.NORMAL, Type.FLYING, 1.2),
    new Ability(Abilities.PARENTAL_BOND, 6)
      .unimplemented(),
    new Ability(Abilities.DARK_AURA, 6)
      .attr(PostSummonMessageAbAttr, (pokemon: Pokemon) => getPokemonMessage(pokemon, ' is radiating a Dark Aura!'))
      .attr(FieldMoveTypePowerBoostAbAttr, Type.DARK, 4 / 3),
    new Ability(Abilities.FAIRY_AURA, 6)
      .attr(PostSummonMessageAbAttr, (pokemon: Pokemon) => getPokemonMessage(pokemon, ' is radiating a Fairy Aura!'))
      .attr(FieldMoveTypePowerBoostAbAttr, Type.FAIRY, 4 / 3),
    new Ability(Abilities.AURA_BREAK, 6)
      .ignorable()
      .unimplemented(),
    new Ability(Abilities.PRIMORDIAL_SEA, 6)
      .attr(PostSummonWeatherChangeAbAttr, WeatherType.HEAVY_RAIN)
      .attr(PostBiomeChangeWeatherChangeAbAttr, WeatherType.HEAVY_RAIN),
    new Ability(Abilities.DESOLATE_LAND, 6)
      .attr(PostSummonWeatherChangeAbAttr, WeatherType.HARSH_SUN)
      .attr(PostBiomeChangeWeatherChangeAbAttr, WeatherType.HARSH_SUN),
    new Ability(Abilities.DELTA_STREAM, 6)
      .attr(PostSummonWeatherChangeAbAttr, WeatherType.STRONG_WINDS)
      .attr(PostBiomeChangeWeatherChangeAbAttr, WeatherType.STRONG_WINDS),
    new Ability(Abilities.STAMINA, 7)
      .attr(PostDefendStatChangeAbAttr, (target, user, move) => move.category !== MoveCategory.STATUS, BattleStat.DEF, 1),
    new Ability(Abilities.WIMP_OUT, 7)
      .unimplemented(),
    new Ability(Abilities.EMERGENCY_EXIT, 7)
      .unimplemented(),
    new Ability(Abilities.WATER_COMPACTION, 7)
      .attr(PostDefendStatChangeAbAttr, (target, user, move) => move.type === Type.WATER && move.category !== MoveCategory.STATUS, BattleStat.DEF, 2),
    new Ability(Abilities.MERCILESS, 7)
      .attr(ConditionalCritAbAttr, (user, target, move) => target.status?.effect === StatusEffect.TOXIC || target.status?.effect === StatusEffect.POISON),
    new Ability(Abilities.SHIELDS_DOWN, 7)
      .attr(PostBattleInitFormChangeAbAttr, p => p.formIndex % 7 + (p.getHpRatio() <= 0.5 ? 7 : 0))
      .attr(PostSummonFormChangeAbAttr, p => p.formIndex % 7 + (p.getHpRatio() <= 0.5 ? 7 : 0))
      .attr(PostTurnFormChangeAbAttr, p => p.formIndex % 7 + (p.getHpRatio() <= 0.5 ? 7 : 0))
      .attr(UncopiableAbilityAbAttr)
      .attr(UnswappableAbilityAbAttr)
      .attr(UnsuppressableAbilityAbAttr)
      .attr(NoFusionAbilityAbAttr)
      .partial(),
    new Ability(Abilities.STAKEOUT, 7)
      .attr(MovePowerBoostAbAttr, (user, target, move) => user.scene.currentBattle.turnCommands[target.getBattlerIndex()].command === Command.POKEMON, 2),
    new Ability(Abilities.WATER_BUBBLE, 7)
      .attr(ReceivedTypeDamageMultiplierAbAttr, Type.FIRE, 0.5)
      .attr(MoveTypePowerBoostAbAttr, Type.WATER, 2)
      .attr(StatusEffectImmunityAbAttr, StatusEffect.BURN)
      .ignorable(),
    new Ability(Abilities.STEELWORKER, 7)
      .attr(MoveTypePowerBoostAbAttr, Type.STEEL),
    new Ability(Abilities.BERSERK, 7)
      .attr(PostDefendHpGatedStatChangeAbAttr, (target, user, move) => move.category !== MoveCategory.STATUS, 0.5, [BattleStat.SPATK], 1),
    new Ability(Abilities.SLUSH_RUSH, 7)
      .attr(BattleStatMultiplierAbAttr, BattleStat.SPD, 2)
      .condition(getWeatherCondition(WeatherType.HAIL, WeatherType.SNOW)),
    new Ability(Abilities.LONG_REACH, 7)
      .attr(IgnoreContactAbAttr),
    new Ability(Abilities.LIQUID_VOICE, 7)
      .attr(MoveTypeChangeAttr, Type.WATER, 1, (user, target, move) => move.hasFlag(MoveFlags.SOUND_BASED)),
    new Ability(Abilities.TRIAGE, 7)
      .attr(IncrementMovePriorityAbAttr, (pokemon, move) => move.hasFlag(MoveFlags.TRIAGE_MOVE), 3),
    new Ability(Abilities.GALVANIZE, 7)
      .attr(MoveTypeChangePowerMultiplierAbAttr, Type.NORMAL, Type.ELECTRIC, 1.2),
    new Ability(Abilities.SURGE_SURFER, 7)
      .conditionalAttr(getTerrainCondition(TerrainType.ELECTRIC), BattleStatMultiplierAbAttr, BattleStat.SPD, 2),
    new Ability(Abilities.SCHOOLING, 7)
      .attr(PostBattleInitFormChangeAbAttr, p => p.level < 20 || p.getHpRatio() <= 0.25 ? 0 : 1)
      .attr(PostSummonFormChangeAbAttr, p => p.level < 20 || p.getHpRatio() <= 0.25 ? 0 : 1)
      .attr(PostTurnFormChangeAbAttr, p => p.level < 20 || p.getHpRatio() <= 0.25 ? 0 : 1)
      .attr(UncopiableAbilityAbAttr)
      .attr(UnswappableAbilityAbAttr)
      .attr(UnsuppressableAbilityAbAttr)
      .attr(NoFusionAbilityAbAttr),
    new Ability(Abilities.DISGUISE, 7)
      .attr(PreDefendMovePowerToOneAbAttr, (target, user, move) => target.formIndex == 0 && target.getAttackTypeEffectiveness(move.type, user) > 0)
      .attr(PostSummonFormChangeAbAttr, p => p.battleData.hitCount === 0 ? 0 : 1)
      .attr(PostBattleInitFormChangeAbAttr, p => p.battleData.hitCount === 0 ? 0 : 1)
      .attr(PostDefendFormChangeAbAttr, p => p.battleData.hitCount === 0 ? 0 : 1)
      .attr(PreDefendFormChangeAbAttr, p => p.battleData.hitCount === 0 ? 0 : 1)
      .attr(PostDefendDisguiseAbAttr)
      .attr(UncopiableAbilityAbAttr)
      .attr(UnswappableAbilityAbAttr)
      .attr(UnsuppressableAbilityAbAttr)
      .attr(NoTransformAbilityAbAttr)
      .attr(NoFusionAbilityAbAttr)
      .ignorable()
      .partial(),
    new Ability(Abilities.BATTLE_BOND, 7)
      .attr(PostVictoryFormChangeAbAttr, p => p.getFormKey() ? 2 : 1)
      .attr(UncopiableAbilityAbAttr)
      .attr(UnswappableAbilityAbAttr)
      .attr(UnsuppressableAbilityAbAttr)
      .attr(NoFusionAbilityAbAttr),
    new Ability(Abilities.POWER_CONSTRUCT, 7) // TODO: 10% Power Construct Zygarde isn't accounted for yet. If changed, update Zygarde's getSpeciesFormIndex entry accordingly
      .attr(PostBattleInitFormChangeAbAttr, p => p.getHpRatio() <= 0.5 || p.getFormKey() === 'complete' ? 4 : 2)
      .attr(PostSummonFormChangeAbAttr, p => p.getHpRatio() <= 0.5 || p.getFormKey() === 'complete' ? 4 : 2)
      .attr(PostTurnFormChangeAbAttr, p => p.getHpRatio() <= 0.5 || p.getFormKey() === 'complete' ? 4 : 2)
      .attr(UncopiableAbilityAbAttr)
      .attr(UnswappableAbilityAbAttr)
      .attr(UnsuppressableAbilityAbAttr)
      .attr(NoFusionAbilityAbAttr)
      .partial(),
    new Ability(Abilities.CORROSION, 7) // TODO: Test Corrosion against Magic Bounce once it is implemented
      .attr(IgnoreTypeStatusEffectImmunityAbAttr, [StatusEffect.POISON, StatusEffect.TOXIC], [Type.STEEL, Type.POISON])
      .partial(),
    new Ability(Abilities.COMATOSE, 7)
      .attr(UncopiableAbilityAbAttr)
      .attr(UnswappableAbilityAbAttr)
      .attr(UnsuppressableAbilityAbAttr)
      .unimplemented(),
    new Ability(Abilities.QUEENLY_MAJESTY, 7)
      .attr(FieldPriorityMoveImmunityAbAttr)
      .ignorable(),
    new Ability(Abilities.INNARDS_OUT, 7)
      .attr(PostFaintHPDamageAbAttr)
      .bypassFaint(),
    new Ability(Abilities.DANCER, 7)
      .unimplemented(),
    new Ability(Abilities.BATTERY, 7)
      .unimplemented(),
    new Ability(Abilities.FLUFFY, 7)
      .attr(ReceivedMoveDamageMultiplierAbAttr, (target, user, move) => move.hasFlag(MoveFlags.MAKES_CONTACT), 0.5)
      .attr(ReceivedMoveDamageMultiplierAbAttr, (target, user, move) => move.type === Type.FIRE, 2)
      .ignorable(),
    new Ability(Abilities.DAZZLING, 7)
      .attr(FieldPriorityMoveImmunityAbAttr)
      .ignorable(),
    new Ability(Abilities.SOUL_HEART, 7)
      .attr(PostKnockOutStatChangeAbAttr, BattleStat.SPATK, 1),
    new Ability(Abilities.TANGLING_HAIR, 7)
      .attr(PostDefendStatChangeAbAttr, (target, user, move) => move.hasFlag(MoveFlags.MAKES_CONTACT), BattleStat.SPD, -1, false),
    new Ability(Abilities.RECEIVER, 7)
      .attr(CopyFaintedAllyAbilityAbAttr)
      .attr(UncopiableAbilityAbAttr),
    new Ability(Abilities.POWER_OF_ALCHEMY, 7)
      .attr(CopyFaintedAllyAbilityAbAttr)
      .attr(UncopiableAbilityAbAttr),
    new Ability(Abilities.BEAST_BOOST, 7)
      .attr(PostVictoryStatChangeAbAttr, p => {
        const battleStats = Utils.getEnumValues(BattleStat).slice(0, -3).map(s => s as BattleStat);
        let highestBattleStat = 0;
        let highestBattleStatIndex = 0;
        battleStats.map((bs: BattleStat, i: integer) => {
          const stat = p.getStat(bs + 1);
          if (stat > highestBattleStat) {
            highestBattleStatIndex = i;
            highestBattleStat = stat;
          }
        });
        return highestBattleStatIndex;
      }, 1),
    new Ability(Abilities.RKS_SYSTEM, 7)
      .attr(UncopiableAbilityAbAttr)
      .attr(UnswappableAbilityAbAttr)
      .attr(UnsuppressableAbilityAbAttr)
      .attr(NoFusionAbilityAbAttr)
      .unimplemented(),
    new Ability(Abilities.ELECTRIC_SURGE, 7)
      .attr(PostSummonTerrainChangeAbAttr, TerrainType.ELECTRIC)
      .attr(PostBiomeChangeTerrainChangeAbAttr, TerrainType.ELECTRIC),
    new Ability(Abilities.PSYCHIC_SURGE, 7)
      .attr(PostSummonTerrainChangeAbAttr, TerrainType.PSYCHIC)
      .attr(PostBiomeChangeTerrainChangeAbAttr, TerrainType.PSYCHIC),
    new Ability(Abilities.MISTY_SURGE, 7)
      .attr(PostSummonTerrainChangeAbAttr, TerrainType.MISTY)
      .attr(PostBiomeChangeTerrainChangeAbAttr, TerrainType.MISTY),
    new Ability(Abilities.GRASSY_SURGE, 7)
      .attr(PostSummonTerrainChangeAbAttr, TerrainType.GRASSY)
      .attr(PostBiomeChangeTerrainChangeAbAttr, TerrainType.GRASSY),
    new Ability(Abilities.FULL_METAL_BODY, 7)
      .attr(ProtectStatAbAttr),
    new Ability(Abilities.SHADOW_SHIELD, 7)
      .attr(ReceivedMoveDamageMultiplierAbAttr,(target, user, move) => target.getHpRatio() === 1, 0.5),
    new Ability(Abilities.PRISM_ARMOR, 7)
      .attr(ReceivedMoveDamageMultiplierAbAttr,(target, user, move) => target.getAttackTypeEffectiveness(move.type, user) >= 2, 0.75),
    new Ability(Abilities.NEUROFORCE, 7)
      .attr(MovePowerBoostAbAttr, (user, target, move) => target.getAttackTypeEffectiveness(move.type, user) >= 2, 1.25),
    new Ability(Abilities.INTREPID_SWORD, 8)
      .attr(PostSummonStatChangeAbAttr, BattleStat.ATK, 1, true)
      .condition(getOncePerBattleCondition(Abilities.INTREPID_SWORD)),
    new Ability(Abilities.DAUNTLESS_SHIELD, 8)
      .attr(PostSummonStatChangeAbAttr, BattleStat.DEF, 1, true)
      .condition(getOncePerBattleCondition(Abilities.DAUNTLESS_SHIELD)),
    new Ability(Abilities.LIBERO, 8)
      .unimplemented(),
    new Ability(Abilities.BALL_FETCH, 8)
      .attr(FetchBallAbAttr)
      .condition(getOncePerBattleCondition(Abilities.BALL_FETCH)),
    new Ability(Abilities.COTTON_DOWN, 8)
      .attr(PostDefendStatChangeAbAttr, (target, user, move) => move.category !== MoveCategory.STATUS, BattleStat.SPD, -1, false, true)
      .bypassFaint(),
    new Ability(Abilities.PROPELLER_TAIL, 8)
      .attr(BlockRedirectAbAttr),
    new Ability(Abilities.MIRROR_ARMOR, 8)
      .ignorable()
      .unimplemented(),
    new Ability(Abilities.GULP_MISSILE, 8)
      .attr(UnsuppressableAbilityAbAttr)
      .attr(NoTransformAbilityAbAttr)
      .attr(NoFusionAbilityAbAttr)
      .unimplemented(),
    new Ability(Abilities.STALWART, 8)
      .attr(BlockRedirectAbAttr),
    new Ability(Abilities.STEAM_ENGINE, 8)
      .attr(PostDefendStatChangeAbAttr, (target, user, move) => (move.type === Type.FIRE || move.type === Type.WATER) && move.category !== MoveCategory.STATUS, BattleStat.SPD, 6),
    new Ability(Abilities.PUNK_ROCK, 8)
      .attr(MovePowerBoostAbAttr, (user, target, move) => move.hasFlag(MoveFlags.SOUND_BASED), 1.3)
      .attr(ReceivedMoveDamageMultiplierAbAttr, (target, user, move) => move.hasFlag(MoveFlags.SOUND_BASED), 0.5)
      .ignorable(),
    new Ability(Abilities.SAND_SPIT, 8)
      .attr(PostDefendWeatherChangeAbAttr, WeatherType.SANDSTORM),
    new Ability(Abilities.ICE_SCALES, 8)
      .attr(ReceivedMoveDamageMultiplierAbAttr, (target, user, move) => move.category === MoveCategory.SPECIAL, 0.5)
      .ignorable(),
    new Ability(Abilities.RIPEN, 8)
      .attr(DoubleBerryEffectAbAttr),
    new Ability(Abilities.ICE_FACE, 8)
      .attr(UncopiableAbilityAbAttr)
      .attr(UnswappableAbilityAbAttr)
      .attr(UnsuppressableAbilityAbAttr)
      .attr(NoTransformAbilityAbAttr)
      .attr(NoFusionAbilityAbAttr)
      .ignorable()
      .unimplemented(),
    new Ability(Abilities.POWER_SPOT, 8)
      .unimplemented(),
    new Ability(Abilities.MIMICRY, 8)
      .unimplemented(),
    new Ability(Abilities.SCREEN_CLEANER, 8)
      .unimplemented(),
    new Ability(Abilities.STEELY_SPIRIT, 8)
      .unimplemented(),
    new Ability(Abilities.PERISH_BODY, 8)
      .unimplemented(),
    new Ability(Abilities.WANDERING_SPIRIT, 8)
      .attr(PostDefendAbilitySwapAbAttr)
      .bypassFaint()
      .partial(),
    new Ability(Abilities.GORILLA_TACTICS, 8)
      .unimplemented(),
    new Ability(Abilities.NEUTRALIZING_GAS, 8)
      .attr(SuppressFieldAbilitiesAbAttr)
      .attr(UncopiableAbilityAbAttr)
      .attr(UnswappableAbilityAbAttr)
      .attr(NoTransformAbilityAbAttr)
      .attr(PostSummonMessageAbAttr, (pokemon: Pokemon) => getPokemonMessage(pokemon, '\'s Neutralizing Gas filled the area!'))
      .partial(),
    new Ability(Abilities.PASTEL_VEIL, 8)
      .attr(StatusEffectImmunityAbAttr, StatusEffect.POISON, StatusEffect.TOXIC)
      .ignorable(),
    new Ability(Abilities.HUNGER_SWITCH, 8)
      .attr(PostTurnFormChangeAbAttr, p => p.getFormKey ? 0 : 1)
      .attr(PostTurnFormChangeAbAttr, p => p.getFormKey ? 1 : 0)
      .attr(UncopiableAbilityAbAttr)
      .attr(UnswappableAbilityAbAttr)
      .attr(NoTransformAbilityAbAttr)
      .attr(NoFusionAbilityAbAttr)
      .condition((pokemon) => !pokemon.isTerastallized()),
    new Ability(Abilities.QUICK_DRAW, 8)
      .unimplemented(),
    new Ability(Abilities.UNSEEN_FIST, 8)
      .unimplemented(),
    new Ability(Abilities.CURIOUS_MEDICINE, 8)
      .attr(PostSummonClearAllyStatsAbAttr),
    new Ability(Abilities.TRANSISTOR, 8)
      .attr(MoveTypePowerBoostAbAttr, Type.ELECTRIC),
    new Ability(Abilities.DRAGONS_MAW, 8)
      .attr(MoveTypePowerBoostAbAttr, Type.DRAGON),
    new Ability(Abilities.CHILLING_NEIGH, 8)
      .attr(PostVictoryStatChangeAbAttr, BattleStat.ATK, 1),
    new Ability(Abilities.GRIM_NEIGH, 8)
      .attr(PostVictoryStatChangeAbAttr, BattleStat.SPATK, 1),
    new Ability(Abilities.AS_ONE_GLASTRIER, 8)
      .attr(PreventBerryUseAbAttr)
      .attr(PostVictoryStatChangeAbAttr, BattleStat.ATK, 1)
      .attr(UncopiableAbilityAbAttr)
      .attr(UnswappableAbilityAbAttr)
      .attr(UnsuppressableAbilityAbAttr),
    new Ability(Abilities.AS_ONE_SPECTRIER, 8)
      .attr(PreventBerryUseAbAttr)
      .attr(PostVictoryStatChangeAbAttr, BattleStat.SPATK, 1)
      .attr(UncopiableAbilityAbAttr)
      .attr(UnswappableAbilityAbAttr)
      .attr(UnsuppressableAbilityAbAttr),
    new Ability(Abilities.LINGERING_AROMA, 9)
      .attr(PostDefendAbilityGiveAbAttr, Abilities.LINGERING_AROMA)
      .bypassFaint(),
    new Ability(Abilities.SEED_SOWER, 9)
      .attr(PostDefendTerrainChangeAbAttr, TerrainType.GRASSY),
    new Ability(Abilities.THERMAL_EXCHANGE, 9)
      .attr(PostDefendStatChangeAbAttr, (target, user, move) => move.type === Type.FIRE && move.category !== MoveCategory.STATUS, BattleStat.ATK, 1)
      .attr(StatusEffectImmunityAbAttr, StatusEffect.BURN)
      .ignorable(),
    new Ability(Abilities.ANGER_SHELL, 9)
      .attr(PostDefendHpGatedStatChangeAbAttr, (target, user, move) => move.category !== MoveCategory.STATUS, 0.5, [ BattleStat.ATK, BattleStat.SPATK, BattleStat.SPD ], 1)
      .attr(PostDefendHpGatedStatChangeAbAttr, (target, user, move) => move.category !== MoveCategory.STATUS, 0.5, [ BattleStat.DEF, BattleStat.SPDEF ], -1),
    new Ability(Abilities.PURIFYING_SALT, 9)
      .attr(StatusEffectImmunityAbAttr)
      .attr(ReceivedTypeDamageMultiplierAbAttr, Type.GHOST, 0.5)
      .ignorable(),
    new Ability(Abilities.WELL_BAKED_BODY, 9)
      .attr(TypeImmunityStatChangeAbAttr, Type.FIRE, BattleStat.DEF, 2)
      .ignorable(),
    new Ability(Abilities.WIND_RIDER, 9)
      .attr(MoveImmunityStatChangeAbAttr, (pokemon, attacker, move) => pokemon !== attacker && move.getMove().hasFlag(MoveFlags.WIND_MOVE), BattleStat.ATK, 1)
      .ignorable()
      .partial(),
    new Ability(Abilities.GUARD_DOG, 9)
      .attr(PostIntimidateStatChangeAbAttr, [BattleStat.ATK], 1, true)
      .attr(ForceSwitchOutImmunityAbAttr)
      .ignorable(),
    new Ability(Abilities.ROCKY_PAYLOAD, 9)
      .attr(MoveTypePowerBoostAbAttr, Type.ROCK),
    new Ability(Abilities.WIND_POWER, 9)
      .attr(PostDefendApplyBattlerTagAbAttr, (target, user, move) => move.hasFlag(MoveFlags.WIND_MOVE), BattlerTagType.CHARGED)
      .partial(),
    new Ability(Abilities.ZERO_TO_HERO, 9)
      .attr(UncopiableAbilityAbAttr)
      .attr(UnswappableAbilityAbAttr)
      .attr(UnsuppressableAbilityAbAttr)
      .attr(NoTransformAbilityAbAttr)
      .attr(NoFusionAbilityAbAttr)
      .unimplemented(),
    new Ability(Abilities.COMMANDER, 9)
      .attr(UncopiableAbilityAbAttr)
      .attr(UnswappableAbilityAbAttr)
      .unimplemented(),
    new Ability(Abilities.ELECTROMORPHOSIS, 9)
      .attr(PostDefendApplyBattlerTagAbAttr, (target, user, move) => move.category !== MoveCategory.STATUS, BattlerTagType.CHARGED),
    new Ability(Abilities.PROTOSYNTHESIS, 9)
      .conditionalAttr(getWeatherCondition(WeatherType.SUNNY, WeatherType.HARSH_SUN), PostSummonAddBattlerTagAbAttr, BattlerTagType.PROTOSYNTHESIS, 0, true)
      .attr(PostWeatherChangeAddBattlerTagAttr, BattlerTagType.PROTOSYNTHESIS, 0, WeatherType.SUNNY, WeatherType.HARSH_SUN)
      .attr(UncopiableAbilityAbAttr)
      .attr(UnswappableAbilityAbAttr)
      .attr(NoTransformAbilityAbAttr)
      .partial(), // While setting the tag, the getbattlestat should ignore all modifiers to stats except stat stages
    new Ability(Abilities.QUARK_DRIVE, 9)
      .conditionalAttr(getTerrainCondition(TerrainType.ELECTRIC), PostSummonAddBattlerTagAbAttr, BattlerTagType.QUARK_DRIVE, 0, true)
      .attr(PostTerrainChangeAddBattlerTagAttr, BattlerTagType.QUARK_DRIVE, 0, TerrainType.ELECTRIC)
      .attr(UncopiableAbilityAbAttr)
      .attr(UnswappableAbilityAbAttr)
      .attr(NoTransformAbilityAbAttr)
      .partial(), // While setting the tag, the getbattlestat should ignore all modifiers to stats except stat stages
    new Ability(Abilities.GOOD_AS_GOLD, 9)
      .attr(MoveImmunityAbAttr, (pokemon, attacker, move) => pokemon !== attacker && move.getMove().category === MoveCategory.STATUS)
      .ignorable()
      .partial(),
    new Ability(Abilities.VESSEL_OF_RUIN, 9)
      .ignorable()
      .unimplemented(),
    new Ability(Abilities.SWORD_OF_RUIN, 9)
      .ignorable()
      .unimplemented(),
    new Ability(Abilities.TABLETS_OF_RUIN, 9)
      .ignorable()
      .unimplemented(),
    new Ability(Abilities.BEADS_OF_RUIN, 9)
      .ignorable()
      .unimplemented(),
    new Ability(Abilities.ORICHALCUM_PULSE, 9)
      .attr(PostSummonWeatherChangeAbAttr, WeatherType.SUNNY)
      .attr(PostBiomeChangeWeatherChangeAbAttr, WeatherType.SUNNY)
      .conditionalAttr(getWeatherCondition(WeatherType.SUNNY, WeatherType.HARSH_SUN), BattleStatMultiplierAbAttr, BattleStat.ATK, 4 / 3),
    new Ability(Abilities.HADRON_ENGINE, 9)
      .attr(PostSummonTerrainChangeAbAttr, TerrainType.ELECTRIC)
      .attr(PostBiomeChangeTerrainChangeAbAttr, TerrainType.ELECTRIC)
      .conditionalAttr(getTerrainCondition(TerrainType.ELECTRIC), BattleStatMultiplierAbAttr, BattleStat.SPATK, 4 / 3),
    new Ability(Abilities.OPPORTUNIST, 9)
      .attr(StatChangeCopyAbAttr),
    new Ability(Abilities.CUD_CHEW, 9)
      .unimplemented(),
    new Ability(Abilities.SHARPNESS, 9)
      .attr(MovePowerBoostAbAttr, (user, target, move) => move.hasFlag(MoveFlags.SLICING_MOVE), 1.5),
    new Ability(Abilities.SUPREME_OVERLORD, 9)
      .unimplemented(),
    new Ability(Abilities.COSTAR, 9)
      .unimplemented(),
    new Ability(Abilities.TOXIC_DEBRIS, 9)
      .attr(PostDefendApplyArenaTrapTagAbAttr, (target, user, move) => move.category === MoveCategory.PHYSICAL, ArenaTagType.TOXIC_SPIKES)
      .bypassFaint(),
    new Ability(Abilities.ARMOR_TAIL, 9)
      .attr(FieldPriorityMoveImmunityAbAttr)  
      .ignorable(),
    new Ability(Abilities.EARTH_EATER, 9)
      .attr(TypeImmunityHealAbAttr, Type.GROUND)
      .ignorable(),
    new Ability(Abilities.MYCELIUM_MIGHT, 9)
      .attr(MoveAbilityBypassAbAttr, (pokemon, move: Move) => move.category === MoveCategory.STATUS)
      .partial(),
    new Ability(Abilities.MINDS_EYE, 9)
      .attr(IgnoreTypeImmunityAbAttr, Type.GHOST, [Type.NORMAL, Type.FIGHTING])
      .ignorable() // TODO: evasiveness bypass should not be ignored, but accuracy immunity should
      .partial(),
    new Ability(Abilities.SUPERSWEET_SYRUP, 9)
      .attr(PostSummonStatChangeAbAttr, BattleStat.EVA, -1)
      .condition(getOncePerBattleCondition(Abilities.SUPERSWEET_SYRUP)),
    new Ability(Abilities.HOSPITALITY, 9)
      .attr(PostSummonAllyHealAbAttr, 4, true),
    new Ability(Abilities.TOXIC_CHAIN, 9)
      .attr(PostAttackApplyStatusEffectAbAttr, false, 30, StatusEffect.TOXIC),
    new Ability(Abilities.EMBODY_ASPECT_TEAL, 9)
      .attr(PostBattleInitStatChangeAbAttr, BattleStat.SPD, 1, true)
      .attr(UncopiableAbilityAbAttr)
      .attr(UnswappableAbilityAbAttr)
      .attr(NoTransformAbilityAbAttr),
    new Ability(Abilities.EMBODY_ASPECT_WELLSPRING, 9)
      .attr(PostBattleInitStatChangeAbAttr, BattleStat.SPDEF, 1, true)
      .attr(UncopiableAbilityAbAttr)
      .attr(UnswappableAbilityAbAttr)
      .attr(NoTransformAbilityAbAttr),
    new Ability(Abilities.EMBODY_ASPECT_HEARTHFLAME, 9)
      .attr(PostBattleInitStatChangeAbAttr, BattleStat.ATK, 1, true)
      .attr(UncopiableAbilityAbAttr)
      .attr(UnswappableAbilityAbAttr)
      .attr(NoTransformAbilityAbAttr),
    new Ability(Abilities.EMBODY_ASPECT_CORNERSTONE, 9)
      .attr(PostBattleInitStatChangeAbAttr, BattleStat.DEF, 1, true)
      .attr(UncopiableAbilityAbAttr)
      .attr(UnswappableAbilityAbAttr)
      .attr(NoTransformAbilityAbAttr),
    new Ability(Abilities.TERA_SHIFT, 9)
      .attr(PostSummonFormChangeAbAttr, p => p.getFormKey() ? 0 : 1)
      .attr(UncopiableAbilityAbAttr)
      .attr(UnswappableAbilityAbAttr)
      .attr(UnsuppressableAbilityAbAttr)
      .attr(NoTransformAbilityAbAttr)
      .attr(NoFusionAbilityAbAttr),
    new Ability(Abilities.TERA_SHELL, 9)
      .attr(UncopiableAbilityAbAttr)
      .attr(UnswappableAbilityAbAttr)
      .ignorable()
      .unimplemented(),
    new Ability(Abilities.TERAFORM_ZERO, 9)
      .attr(UncopiableAbilityAbAttr)
      .attr(UnswappableAbilityAbAttr)
      .unimplemented(),
    new Ability(Abilities.POISON_PUPPETEER, 9)
      .attr(UncopiableAbilityAbAttr)
      .attr(UnswappableAbilityAbAttr)
      .unimplemented(),
  );
}<|MERGE_RESOLUTION|>--- conflicted
+++ resolved
@@ -2282,7 +2282,7 @@
   }
 }
 
-<<<<<<< HEAD
+
 /**
  * Attribute used for abilities (Bad Dreams) that damages the opponents for being asleep
  */
@@ -2308,7 +2308,7 @@
     return hadEffect;
   }
 
-=======
+
 /** 
  * Grabs the last failed Pokeball used 
  * @extends PostTurnAbAttr 
@@ -2334,7 +2334,6 @@
     }
     return false;
   }
->>>>>>> 70939bf8
 }
 
 export class PostBiomeChangeAbAttr extends AbAttr { }
