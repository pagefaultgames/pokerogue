--- conflicted
+++ resolved
@@ -6461,16 +6461,10 @@
     new Ability(Abilities.PLUS, 3)
       .conditionalAttr(p => globalScene.currentBattle.double && [ Abilities.PLUS, Abilities.MINUS ].some(a => (p.getAlly()?.hasAbility(a) ?? false)), StatMultiplierAbAttr, Stat.SPATK, 1.5),
     new Ability(Abilities.MINUS, 3)
-<<<<<<< HEAD
-      .conditionalAttr(p => globalScene.currentBattle.double && [ Abilities.PLUS, Abilities.MINUS ].some(a => p.getAlly().hasAbility(a)), StatMultiplierAbAttr, Stat.SPATK, 1.5),
+      .conditionalAttr(p => globalScene.currentBattle.double && [ Abilities.PLUS, Abilities.MINUS ].some(a => (p.getAlly()?.hasAbility(a) ?? false)), StatMultiplierAbAttr, Stat.SPATK, 1.5),
     new Ability(Abilities.FORECAST, 3, -2)
-      .attr(UncopiableAbilityAbAttr)
-=======
-      .conditionalAttr(p => globalScene.currentBattle.double && [ Abilities.PLUS, Abilities.MINUS ].some(a => (p.getAlly()?.hasAbility(a) ?? false)), StatMultiplierAbAttr, Stat.SPATK, 1.5),
-    new Ability(Abilities.FORECAST, 3)
       .uncopiable()
       .unreplaceable()
->>>>>>> 420c2e37
       .attr(NoFusionAbilityAbAttr)
       .attr(PostSummonFormChangeByWeatherAbAttr, Abilities.FORECAST)
       .attr(PostWeatherChangeFormChangeAbAttr, Abilities.FORECAST, [ WeatherType.NONE, WeatherType.SANDSTORM, WeatherType.STRONG_WINDS, WeatherType.FOG ]),
@@ -6656,19 +6650,11 @@
     new Ability(Abilities.RECKLESS, 4)
       .attr(MovePowerBoostAbAttr, (user, target, move) => move.hasFlag(MoveFlags.RECKLESS_MOVE), 1.2),
     new Ability(Abilities.MULTITYPE, 4)
-<<<<<<< HEAD
-      .attr(UncopiableAbilityAbAttr)
-      .attr(UnswappableAbilityAbAttr)
-      .attr(UnsuppressableAbilityAbAttr)
-      .attr(NoFusionAbilityAbAttr),
-    new Ability(Abilities.FLOWER_GIFT, 4, -2)
-=======
       .attr(NoFusionAbilityAbAttr)
       .uncopiable()
       .unsuppressable()
       .unreplaceable(),
-    new Ability(Abilities.FLOWER_GIFT, 4)
->>>>>>> 420c2e37
+    new Ability(Abilities.FLOWER_GIFT, 4, -2)
       .conditionalAttr(getWeatherCondition(WeatherType.SUNNY || WeatherType.HARSH_SUN), StatMultiplierAbAttr, Stat.ATK, 1.5)
       .conditionalAttr(getWeatherCondition(WeatherType.SUNNY || WeatherType.HARSH_SUN), StatMultiplierAbAttr, Stat.SPDEF, 1.5)
       .conditionalAttr(getWeatherCondition(WeatherType.SUNNY || WeatherType.HARSH_SUN), AllyStatMultiplierAbAttr, Stat.ATK, 1.5)
@@ -7129,14 +7115,7 @@
       .ignorable(),
     new Ability(Abilities.RIPEN, 8)
       .attr(DoubleBerryEffectAbAttr),
-<<<<<<< HEAD
     new Ability(Abilities.ICE_FACE, 8, -2)
-      .attr(UncopiableAbilityAbAttr)
-      .attr(UnswappableAbilityAbAttr)
-      .attr(UnsuppressableAbilityAbAttr)
-=======
-    new Ability(Abilities.ICE_FACE, 8)
->>>>>>> 420c2e37
       .attr(NoTransformAbilityAbAttr)
       .attr(NoFusionAbilityAbAttr)
       // Add BattlerTagType.ICE_FACE if the pokemon is in ice face form
@@ -7207,17 +7186,10 @@
       .attr(PostSummonMessageAbAttr, (pokemon: Pokemon) => i18next.t("abilityTriggers:postSummonAsOneGlastrier", { pokemonNameWithAffix: getPokemonNameWithAffix(pokemon) }))
       .attr(PreventBerryUseAbAttr)
       .attr(PostVictoryStatStageChangeAbAttr, Stat.ATK, 1)
-<<<<<<< HEAD
-      .attr(UncopiableAbilityAbAttr)
-      .attr(UnswappableAbilityAbAttr)
-      .attr(UnsuppressableAbilityAbAttr),
-    new Ability(Abilities.AS_ONE_SPECTRIER, 8, 1)
-=======
       .uncopiable()
       .unreplaceable()
       .unsuppressable(),
-    new Ability(Abilities.AS_ONE_SPECTRIER, 8)
->>>>>>> 420c2e37
+    new Ability(Abilities.AS_ONE_SPECTRIER, 8, 1)
       .attr(PostSummonMessageAbAttr, (pokemon: Pokemon) => i18next.t("abilityTriggers:postSummonAsOneSpectrier", { pokemonNameWithAffix: getPokemonNameWithAffix(pokemon) }))
       .attr(PreventBerryUseAbAttr)
       .attr(PostVictoryStatStageChangeAbAttr, Stat.SPATK, 1)
