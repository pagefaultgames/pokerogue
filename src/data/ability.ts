import Pokemon, { HitResult, PokemonMove } from "../field/pokemon";
import { Type } from "./type";
import * as Utils from "../utils";
import { BattleStat, getBattleStatName } from "./battle-stat";
import { PokemonHealPhase, ShowAbilityPhase, StatChangePhase } from "../phases";
import { getPokemonMessage } from "../messages";
import { Weather, WeatherType } from "./weather";
import { BattlerTag } from "./battler-tags";
import { BattlerTagType } from "./enums/battler-tag-type";
import { StatusEffect, getStatusEffectDescriptor, getStatusEffectHealText } from "./status-effect";
import { Gender } from "./gender";
import Move, { AttackMove, MoveCategory, MoveFlags, MoveTarget, RecoilAttr, StatusMoveTypeImmunityAttr, FlinchAttr, OneHitKOAttr, HitHealAttr, StrengthSapHealAttr, allMoves, StatusMove } from "./move";
import { ArenaTagSide, ArenaTrapTag } from "./arena-tag";
import { ArenaTagType } from "./enums/arena-tag-type";
import { Stat } from "./pokemon-stat";
import { PokemonHeldItemModifier } from "../modifier/modifier";
import { Moves } from "./enums/moves";
import { TerrainType } from "./terrain";
import { SpeciesFormChangeManualTrigger } from "./pokemon-forms";
import { Abilities } from "./enums/abilities";
import i18next, { Localizable } from "#app/plugins/i18n.js";

export class Ability implements Localizable {
  public id: Abilities;

  private nameAppend: string;
  public name: string;
  public description: string;
  public generation: integer;
  public isBypassFaint: boolean;
  public isIgnorable: boolean;
  public attrs: AbAttr[];
  public conditions: AbAttrCondition[];

  constructor(id: Abilities, generation: integer) {
    this.id = id;

    this.nameAppend = '';
    this.generation = generation;
    this.attrs = [];
    this.conditions = [];

    this.localize();
  }

  localize(): void {
    const i18nKey = Abilities[this.id].split('_').filter(f => f).map((f, i) => i ? `${f[0]}${f.slice(1).toLowerCase()}` : f.toLowerCase()).join('') as string;

    this.name = this.id ? `${i18next.t(`ability:${i18nKey}.name`) as string}${this.nameAppend}` : '';
    this.description = this.id ? i18next.t(`ability:${i18nKey}.description`) as string : '';
  }

  getAttrs(attrType: { new(...args: any[]): AbAttr }): AbAttr[] {
    return this.attrs.filter(a => a instanceof attrType);
  }

  attr<T extends new (...args: any[]) => AbAttr>(AttrType: T, ...args: ConstructorParameters<T>): Ability {
    const attr = new AttrType(...args);
    this.attrs.push(attr);

    return this;
  }

  conditionalAttr<T extends new (...args: any[]) => AbAttr>(condition: AbAttrCondition, AttrType: T, ...args: ConstructorParameters<T>): Ability {
    const attr = new AttrType(...args);
    attr.addCondition(condition);
    this.attrs.push(attr);
    
    return this;
  }
  
  hasAttr(attrType: { new(...args: any[]): AbAttr }): boolean {
    return !!this.getAttrs(attrType).length;
  }

  bypassFaint(): Ability {
    this.isBypassFaint = true;
    return this;
  }

  ignorable(): Ability {
    this.isIgnorable = true;
    return this;
  }

  condition(condition: AbAttrCondition): Ability {
    this.conditions.push(condition);

    return this;
  }

  partial(): this {
    this.nameAppend += ' (P)';
    return this;
  }

  unimplemented(): this {
    this.nameAppend += ' (N)';
    return this;
  }
}

type AbAttrApplyFunc<TAttr extends AbAttr> = (attr: TAttr, passive: boolean) => boolean | Promise<boolean>;
type AbAttrCondition = (pokemon: Pokemon) => boolean;

type PokemonAttackCondition = (user: Pokemon, target: Pokemon, move: Move) => boolean;
type PokemonDefendCondition = (target: Pokemon, user: Pokemon, move: Move) => boolean;
type PokemonStatChangeCondition = (target: Pokemon, statsChanged: BattleStat[], levels: integer) => boolean;

export abstract class AbAttr {
  public showAbility: boolean;
  private extraCondition: AbAttrCondition;

  constructor(showAbility: boolean = true) {
    this.showAbility = showAbility;
  }
  
  apply(pokemon: Pokemon, passive: boolean, cancelled: Utils.BooleanHolder, args: any[]): boolean | Promise<boolean> {
    return false;
  }

  getTriggerMessage(pokemon: Pokemon, abilityName: string, ...args: any[]): string {
    return null;
  }

  getCondition(): AbAttrCondition {
    return this.extraCondition || null;
  }

  addCondition(condition: AbAttrCondition): AbAttr {
    this.extraCondition = condition;
    return this;
  }
}

export class BlockRecoilDamageAttr extends AbAttr {
  apply(pokemon: Pokemon, passive: boolean, cancelled: Utils.BooleanHolder, args: any[]): boolean {
    cancelled.value = true;

    return true;
  }

  getTriggerMessage(pokemon: Pokemon, abilityName: string, ...args: any[]) {
    return getPokemonMessage(pokemon, `'s ${abilityName}\nprotected it from recoil!`);
  }
}

export class DoubleBattleChanceAbAttr extends AbAttr {
  constructor() {
    super(false);
  }

  apply(pokemon: Pokemon, passive: boolean, cancelled: Utils.BooleanHolder, args: any[]): boolean {
    const doubleChance = (args[0] as Utils.IntegerHolder);
    doubleChance.value = Math.max(doubleChance.value / 2, 1);
    return true;
  }
}

export class PostBattleInitAbAttr extends AbAttr {
  applyPostBattleInit(pokemon: Pokemon, passive: boolean, args: any[]): boolean | Promise<boolean> {
    return false;
  }
}

export class PostBattleInitFormChangeAbAttr extends PostBattleInitAbAttr {
  private formFunc: (p: Pokemon) => integer;

  constructor(formFunc: ((p: Pokemon) => integer)) {
    super(true);

    this.formFunc = formFunc;
  }

  applyPostBattleInit(pokemon: Pokemon, passive: boolean, args: any[]): boolean {
    const formIndex = this.formFunc(pokemon);
    if (formIndex !== pokemon.formIndex)
      return pokemon.scene.triggerPokemonFormChange(pokemon, SpeciesFormChangeManualTrigger, false);

    return false;
  }
}

export class PostBattleInitStatChangeAbAttr extends PostBattleInitAbAttr {
  private stats: BattleStat[];
  private levels: integer;
  private selfTarget: boolean;

  constructor(stats: BattleStat | BattleStat[], levels: integer, selfTarget?: boolean) {
    super();

    this.stats = typeof(stats) === 'number'
      ? [ stats as BattleStat ]
      : stats as BattleStat[];
    this.levels = levels;
    this.selfTarget = !!selfTarget;
  }

  applyPostBattleInit(pokemon: Pokemon, passive: boolean, args: any[]): boolean {
    const statChangePhases: StatChangePhase[] = [];

    if (this.selfTarget)
      statChangePhases.push(new StatChangePhase(pokemon.scene, pokemon.getBattlerIndex(), true, this.stats, this.levels));
    else {
      for (let opponent of pokemon.getOpponents())
        statChangePhases.push(new StatChangePhase(pokemon.scene, opponent.getBattlerIndex(), false, this.stats, this.levels));
    }

    for (let statChangePhase of statChangePhases) {
      if (!this.selfTarget && !statChangePhase.getPokemon().summonData)
        pokemon.scene.pushPhase(statChangePhase); // TODO: This causes the ability bar to be shown at the wrong time
      else
        pokemon.scene.unshiftPhase(statChangePhase);
    }
   
    return true;
  }
}

type PreDefendAbAttrCondition = (pokemon: Pokemon, attacker: Pokemon, move: PokemonMove) => boolean;

export class PreDefendAbAttr extends AbAttr {
  applyPreDefend(pokemon: Pokemon, passive: boolean, attacker: Pokemon, move: PokemonMove, cancelled: Utils.BooleanHolder, args: any[]): boolean | Promise<boolean> {
    return false;
  }
}

export class PreDefendFormChangeAbAttr extends PreDefendAbAttr {
  private formFunc: (p: Pokemon) => integer;

  constructor(formFunc: ((p: Pokemon) => integer)) {
    super(true);

    this.formFunc = formFunc;
  }

  applyPreDefend(pokemon: Pokemon, passive: boolean, attacker: Pokemon, move: PokemonMove, cancelled: Utils.BooleanHolder, args: any[]): boolean {
    const formIndex = this.formFunc(pokemon);
    if (formIndex !== pokemon.formIndex) {
      pokemon.scene.triggerPokemonFormChange(pokemon, SpeciesFormChangeManualTrigger, false);
      return true;
    }

    return false;
  }
}
export class PreDefendFullHpEndureAbAttr extends PreDefendAbAttr {
  applyPreDefend(pokemon: Pokemon, passive: boolean, attacker: Pokemon, move: PokemonMove, cancelled: Utils.BooleanHolder, args: any[]): boolean {
    if (pokemon.getHpRatio() < 1 || (args[0] as Utils.NumberHolder).value < pokemon.hp)
      return false;

    return pokemon.addTag(BattlerTagType.STURDY, 1);
  }
}

export class BlockItemTheftAbAttr extends AbAttr {
  apply(pokemon: Pokemon, passive: boolean, cancelled: Utils.BooleanHolder, args: any[]): boolean {
    cancelled.value = true;
    
    return true;
  }

  getTriggerMessage(pokemon: Pokemon, abilityName: string, ...args: any[]) {
    return getPokemonMessage(pokemon, `'s ${abilityName}\nprevents item theft!`);
  }
}

export class StabBoostAbAttr extends AbAttr {
  apply(pokemon: Pokemon, passive: boolean, cancelled: Utils.BooleanHolder, args: any[]): boolean {
    if ((args[0] as Utils.NumberHolder).value > 1) {
      (args[0] as Utils.NumberHolder).value += 0.5;
      return true;
    }
    
    return false;
  }
}

export class ReceivedMoveDamageMultiplierAbAttr extends PreDefendAbAttr {
  protected condition: PokemonDefendCondition;
  private powerMultiplier: number;

  constructor(condition: PokemonDefendCondition, powerMultiplier: number) {
    super();

    this.condition = condition;
    this.powerMultiplier = powerMultiplier;
  }

  applyPreDefend(pokemon: Pokemon, passive: boolean, attacker: Pokemon, move: PokemonMove, cancelled: Utils.BooleanHolder, args: any[]): boolean {
    if (this.condition(pokemon, attacker, move.getMove())) {
      (args[0] as Utils.NumberHolder).value *= this.powerMultiplier;
      return true;
    }

    return false;
  }
}

export class ReceivedTypeDamageMultiplierAbAttr extends ReceivedMoveDamageMultiplierAbAttr {
  constructor(moveType: Type, powerMultiplier: number) {
    super((user, target, move) => move.type === moveType, powerMultiplier);
  }
}

export class PreDefendMovePowerToOneAbAttr extends ReceivedMoveDamageMultiplierAbAttr {
  constructor(condition: PokemonDefendCondition) {
    super(condition, 1);
  }

  applyPreDefend(pokemon: Pokemon, passive: boolean, attacker: Pokemon, move: PokemonMove, cancelled: Utils.BooleanHolder, args: any[]): boolean {
    if (this.condition(pokemon, attacker, move.getMove())) {
      (args[0] as Utils.NumberHolder).value = 1;
      return true;
    }

    return false;
  }
}

export class TypeImmunityAbAttr extends PreDefendAbAttr {
  private immuneType: Type;
  private condition: AbAttrCondition;

  constructor(immuneType: Type, condition?: AbAttrCondition) {
    super();

    this.immuneType = immuneType;
    this.condition = condition;
  }

  applyPreDefend(pokemon: Pokemon, passive: boolean, attacker: Pokemon, move: PokemonMove, cancelled: Utils.BooleanHolder, args: any[]): boolean {
    if ((move.getMove() instanceof AttackMove || move.getMove().getAttrs(StatusMoveTypeImmunityAttr).find(attr => (attr as StatusMoveTypeImmunityAttr).immuneType === this.immuneType)) && move.getMove().type === this.immuneType) {
      (args[0] as Utils.NumberHolder).value = 0;
      return true;
    }

    return false;
  }

  getCondition(): AbAttrCondition {
    return this.condition;
  }
}

export class TypeImmunityHealAbAttr extends TypeImmunityAbAttr {
  constructor(immuneType: Type) {
    super(immuneType);
  }

  applyPreDefend(pokemon: Pokemon, passive: boolean, attacker: Pokemon, move: PokemonMove, cancelled: Utils.BooleanHolder, args: any[]): boolean {
    const ret = super.applyPreDefend(pokemon, passive, attacker, move, cancelled, args);

    if (ret) {
      if (pokemon.getHpRatio() < 1) {
        const simulated = args.length > 1 && args[1];
        if (!simulated) {
          const abilityName = (!passive ? pokemon.getAbility() : pokemon.getPassiveAbility()).name;
          pokemon.scene.unshiftPhase(new PokemonHealPhase(pokemon.scene, pokemon.getBattlerIndex(),
            Math.max(Math.floor(pokemon.getMaxHp() / 4), 1), getPokemonMessage(pokemon, `'s ${abilityName}\nrestored its HP a little!`), true));
        }
      }
      return true;
    }
    
    return false;
  }
}

class TypeImmunityStatChangeAbAttr extends TypeImmunityAbAttr {
  private stat: BattleStat;
  private levels: integer;

  constructor(immuneType: Type, stat: BattleStat, levels: integer, condition?: AbAttrCondition) {
    super(immuneType, condition);

    this.stat = stat;
    this.levels = levels;
  }

  applyPreDefend(pokemon: Pokemon, passive: boolean, attacker: Pokemon, move: PokemonMove, cancelled: Utils.BooleanHolder, args: any[]): boolean {
    const ret = super.applyPreDefend(pokemon, passive, attacker, move, cancelled, args);

    if (ret) {
      cancelled.value = true;
      const simulated = args.length > 1 && args[1];
      if (!simulated)
        pokemon.scene.unshiftPhase(new StatChangePhase(pokemon.scene, pokemon.getBattlerIndex(), true, [ this.stat ], this.levels));
    }
    
    return ret;
  }
}

class TypeImmunityAddBattlerTagAbAttr extends TypeImmunityAbAttr {
  private tagType: BattlerTagType;
  private turnCount: integer;

  constructor(immuneType: Type, tagType: BattlerTagType, turnCount: integer, condition?: AbAttrCondition) {
    super(immuneType, condition);

    this.tagType = tagType;
    this.turnCount = turnCount;
  }

  applyPreDefend(pokemon: Pokemon, passive: boolean, attacker: Pokemon, move: PokemonMove, cancelled: Utils.BooleanHolder, args: any[]): boolean {
    const ret = super.applyPreDefend(pokemon, passive, attacker, move, cancelled, args);

    if (ret) {
      cancelled.value = true;
      const simulated = args.length > 1 && args[1];
      if (!simulated)
        pokemon.addTag(this.tagType, this.turnCount, undefined, pokemon.id);
    }
    
    return ret;
  }
}

export class NonSuperEffectiveImmunityAbAttr extends TypeImmunityAbAttr {
  constructor(condition?: AbAttrCondition) {
    super(null, condition);
  }

  applyPreDefend(pokemon: Pokemon, passive: boolean, attacker: Pokemon, move: PokemonMove, cancelled: Utils.BooleanHolder, args: any[]): boolean {
    if (move.getMove() instanceof AttackMove && pokemon.getAttackTypeEffectiveness(move.getMove().type) < 2) {
      cancelled.value = true;
      (args[0] as Utils.NumberHolder).value = 0;
      return true;
    }

    return false;
  }

  getTriggerMessage(pokemon: Pokemon, abilityName: string, ...args: any[]): string {
    return getPokemonMessage(pokemon, ` avoided damage\nwith ${abilityName}!`);
  }
}

export class PostDefendAbAttr extends AbAttr {
  applyPostDefend(pokemon: Pokemon, passive: boolean, attacker: Pokemon, move: PokemonMove, hitResult: HitResult, args: any[]): boolean | Promise<boolean> {
    return false;
  }
}

export class PostDefendDisguiseAbAttr extends PostDefendAbAttr {

  applyPostDefend(pokemon: Pokemon, passive: boolean, attacker: Pokemon, move: PokemonMove, hitResult: HitResult, args: any[]): boolean {
    if (pokemon.formIndex == 0 && pokemon.battleData.hitCount != 0 && (move.getMove().category == MoveCategory.SPECIAL || move.getMove().category == MoveCategory.PHYSICAL)) {
      
      const recoilDamage = Math.ceil((pokemon.getMaxHp() / 8) - attacker.turnData.damageDealt);
      if (!recoilDamage)
        return false;
      pokemon.damageAndUpdate(recoilDamage, HitResult.OTHER);
      pokemon.scene.queueMessage(getPokemonMessage(pokemon, '\'s disguise was busted!'));
      return true;
    }

    return false;
  }
}

export class PostDefendFormChangeAbAttr extends PostDefendAbAttr {
  private formFunc: (p: Pokemon) => integer;

  constructor(formFunc: ((p: Pokemon) => integer)) {
    super(true);

    this.formFunc = formFunc;
  }

  applyPostDefend(pokemon: Pokemon, passive: boolean, attacker: Pokemon, move: PokemonMove, hitResult: HitResult, args: any[]): boolean {
    const formIndex = this.formFunc(pokemon);
    if (formIndex !== pokemon.formIndex) {
      pokemon.scene.triggerPokemonFormChange(pokemon, SpeciesFormChangeManualTrigger, false);
      return true;
    }

    return false;
  }
}

export class FieldPriorityMoveImmunityAbAttr extends PreDefendAbAttr {
  applyPreDefend(pokemon: Pokemon, passive: boolean, attacker: Pokemon, move: PokemonMove, cancelled: Utils.BooleanHolder, args: any[]): boolean {
      const attackPriority = new Utils.IntegerHolder(move.getMove().priority);
      applyAbAttrs(IncrementMovePriorityAbAttr, attacker, null, move.getMove(), attackPriority);
  
      if(attackPriority.value > 0 && !move.getMove().isMultiTarget()) {
        cancelled.value = true;
        return true;
      }
    
    return false;
  }
}

export class PostStatChangeAbAttr extends AbAttr {
  applyPostStatChange(pokemon: Pokemon, statsChanged: BattleStat[], levelChanged: integer, selfTarget: boolean, args: any[]): boolean | Promise<boolean> {
    return false;
  }
}

export class MoveImmunityAbAttr extends PreDefendAbAttr {
  private immuneCondition: PreDefendAbAttrCondition;

  constructor(immuneCondition: PreDefendAbAttrCondition) {
    super(true);

    this.immuneCondition = immuneCondition;
  }

  applyPreDefend(pokemon: Pokemon, passive: boolean, attacker: Pokemon, move: PokemonMove, cancelled: Utils.BooleanHolder, args: any[]): boolean {
    if (this.immuneCondition(pokemon, attacker, move)) {
      cancelled.value = true;
      return true;
    }

    return false;
  }

  getTriggerMessage(pokemon: Pokemon, abilityName: string, ...args: any[]): string {
    return `It doesn\'t affect ${pokemon.name}!`;
  }
}

export class MoveImmunityStatChangeAbAttr extends MoveImmunityAbAttr {
  private stat: BattleStat;
  private levels: integer;

  constructor(immuneCondition: PreDefendAbAttrCondition, stat: BattleStat, levels: integer) {
    super(immuneCondition);
    this.stat = stat;
    this.levels = levels;
  }

  applyPreDefend(pokemon: Pokemon, passive: boolean, attacker: Pokemon, move: PokemonMove, cancelled: Utils.BooleanHolder, args: any[]): boolean {
    const ret = super.applyPreDefend(pokemon, passive, attacker, move, cancelled, args)
    if (ret) {
      pokemon.scene.unshiftPhase(new StatChangePhase(pokemon.scene, pokemon.getBattlerIndex(), true, [ this.stat ], this.levels));
    }

    return ret;
  }
}

export class ReverseDrainAbAttr extends PostDefendAbAttr {
  applyPostDefend(pokemon: Pokemon, passive: boolean, attacker: Pokemon, move: PokemonMove, hitResult: HitResult, args: any[]): boolean {
    if (!!move.getMove().getAttrs(HitHealAttr).length || !!move.getMove().getAttrs(StrengthSapHealAttr).length ) {
      pokemon.scene.queueMessage(getPokemonMessage(attacker, ` sucked up the liquid ooze!`));
      return true;
    }
    return false;
  }
}

export class PostDefendStatChangeAbAttr extends PostDefendAbAttr {
  private condition: PokemonDefendCondition;
  private stat: BattleStat;
  private levels: integer;
  private selfTarget: boolean;

  constructor(condition: PokemonDefendCondition, stat: BattleStat, levels: integer, selfTarget: boolean = true) {
    super(true);

    this.condition = condition;
    this.stat = stat;
    this.levels = levels;
    this.selfTarget = selfTarget;
  }

  applyPostDefend(pokemon: Pokemon, passive: boolean, attacker: Pokemon, move: PokemonMove, hitResult: HitResult, args: any[]): boolean {
    if (this.condition(pokemon, attacker, move.getMove())) {
      pokemon.scene.unshiftPhase(new StatChangePhase(pokemon.scene, (this.selfTarget ? pokemon : attacker).getBattlerIndex(), true, [ this.stat ], this.levels));
      return true;
    }

    return false;
  }
}

export class PostDefendApplyArenaTrapTagAbAttr extends PostDefendAbAttr {
  private condition: PokemonDefendCondition;
  private tagType: ArenaTagType;

  constructor(condition: PokemonDefendCondition, tagType: ArenaTagType) {
    super(true);

    this.condition = condition;
    this.tagType = tagType;
  }

  applyPostDefend(pokemon: Pokemon, passive: boolean, attacker: Pokemon, move: PokemonMove, hitResult: HitResult, args: any[]): boolean {
    if (this.condition(pokemon, attacker, move.getMove())) {
      const tag = pokemon.scene.arena.getTag(this.tagType) as ArenaTrapTag;
      if (!pokemon.scene.arena.getTag(this.tagType) || tag.layers < tag.maxLayers) {
        pokemon.scene.arena.addTag(this.tagType, 0, undefined, pokemon.id, pokemon.isPlayer() ? ArenaTagSide.ENEMY : ArenaTagSide.PLAYER);
        return true;
      }
    }
    return false;
  }
}

export class PostDefendApplyBattlerTagAbAttr extends PostDefendAbAttr {
  private condition: PokemonDefendCondition;
  private tagType: BattlerTagType;
  constructor(condition: PokemonDefendCondition, tagType: BattlerTagType) {
    super(true);

    this.condition = condition;
    this.tagType = tagType;
  }

  applyPostDefend(pokemon: Pokemon, passive: boolean, attacker: Pokemon, move: PokemonMove, hitResult: HitResult, args: any[]): boolean {
    if (this.condition(pokemon, attacker, move.getMove())) {
      pokemon.addTag(this.tagType, undefined, undefined, pokemon.id);
      return true;
    }
    return false;
  }
}

export class PostDefendTypeChangeAbAttr extends PostDefendAbAttr {
  applyPostDefend(pokemon: Pokemon, passive: boolean, attacker: Pokemon, move: PokemonMove, hitResult: HitResult, args: any[]): boolean {
    if (hitResult < HitResult.NO_EFFECT) {
      const type = move.getMove().type;
      const pokemonTypes = pokemon.getTypes(true);
      if (pokemonTypes.length !== 1 || pokemonTypes[0] !== type) {
        pokemon.summonData.types = [ type ];
        return true;
      }
    }

    return false;
  }

  getTriggerMessage(pokemon: Pokemon, abilityName: string, ...args: any[]): string {
    return getPokemonMessage(pokemon, `'s ${abilityName}\nmade it the ${Utils.toReadableString(Type[pokemon.getTypes(true)[0]])} type!`);
  }
}

export class PostDefendTerrainChangeAbAttr extends PostDefendAbAttr {
  private terrainType: TerrainType;

  constructor(terrainType: TerrainType) {
    super();

    this.terrainType = terrainType;
  }

  applyPostDefend(pokemon: Pokemon, passive: boolean, attacker: Pokemon, move: PokemonMove, hitResult: HitResult, args: any[]): boolean {
    if (hitResult < HitResult.NO_EFFECT)
      return pokemon.scene.arena.trySetTerrain(this.terrainType, true);

    return false;
  }
}

export class PostDefendContactApplyStatusEffectAbAttr extends PostDefendAbAttr {
  private chance: integer;
  private effects: StatusEffect[];

  constructor(chance: integer, ...effects: StatusEffect[]) {
    super();

    this.chance = chance;
    this.effects = effects;
  }

  applyPostDefend(pokemon: Pokemon, passive: boolean, attacker: Pokemon, move: PokemonMove, hitResult: HitResult, args: any[]): boolean {
    if (move.getMove().checkFlag(MoveFlags.MAKES_CONTACT, attacker, pokemon) && !attacker.status && (this.chance === -1 || pokemon.randSeedInt(100) < this.chance)) {
      const effect = this.effects.length === 1 ? this.effects[0] : this.effects[pokemon.randSeedInt(this.effects.length)];
      return attacker.trySetStatus(effect, true);
    }

    return false;
  }
}

export class PostDefendContactApplyTagChanceAbAttr extends PostDefendAbAttr {
  private chance: integer;
  private tagType: BattlerTagType;
  private turnCount: integer;

  constructor(chance: integer, tagType: BattlerTagType, turnCount?: integer) {
    super();

    this.tagType = tagType;
    this.chance = chance;
    this.turnCount = turnCount;
  }

  applyPostDefend(pokemon: Pokemon, passive: boolean, attacker: Pokemon, move: PokemonMove, hitResult: HitResult, args: any[]): boolean {
    if (move.getMove().checkFlag(MoveFlags.MAKES_CONTACT, attacker, pokemon) && pokemon.randSeedInt(100) < this.chance)
      return attacker.addTag(this.tagType, this.turnCount, move.moveId, attacker.id);

    return false;
  }
}

export class PostDefendCritStatChangeAbAttr extends PostDefendAbAttr {
  private stat: BattleStat;
  private levels: integer;

  constructor(stat: BattleStat, levels: integer) {
    super();

    this.stat = stat;
    this.levels = levels;
  }

  applyPostDefend(pokemon: Pokemon, passive: boolean, attacker: Pokemon, move: PokemonMove, hitResult: HitResult, args: any[]): boolean {
    pokemon.scene.unshiftPhase(new StatChangePhase(pokemon.scene, pokemon.getBattlerIndex(), true, [ this.stat ], this.levels));
    
    return true;
  }

  getCondition(): AbAttrCondition {
    return (pokemon: Pokemon) => pokemon.turnData.attacksReceived.length && pokemon.turnData.attacksReceived[pokemon.turnData.attacksReceived.length - 1].critical;
  }
}

export class PostDefendContactDamageAbAttr extends PostDefendAbAttr {
  private damageRatio: integer;

  constructor(damageRatio: integer) {
    super();

    this.damageRatio = damageRatio;
  }
  
  applyPostDefend(pokemon: Pokemon, passive: boolean, attacker: Pokemon, move: PokemonMove, hitResult: HitResult, args: any[]): boolean {
    if (move.getMove().checkFlag(MoveFlags.MAKES_CONTACT, attacker, pokemon)) {
      attacker.damageAndUpdate(Math.ceil(attacker.getMaxHp() * (1 / this.damageRatio)), HitResult.OTHER);
      return true;
    }
    
    return false;
  }

  getTriggerMessage(pokemon: Pokemon, abilityName: string, ...args: any[]): string {
    return getPokemonMessage(pokemon, `'s ${abilityName}\nhurt its attacker!`);
  }
}

export class PostDefendWeatherChangeAbAttr extends PostDefendAbAttr {
  private weatherType: WeatherType;

  constructor(weatherType: WeatherType) {
    super();

    this.weatherType = weatherType;
  }

  applyPostDefend(pokemon: Pokemon, passive: boolean, attacker: Pokemon, move: PokemonMove, hitResult: HitResult, args: any[]): boolean {
    if (!pokemon.scene.arena.weather?.isImmutable())
      return pokemon.scene.arena.trySetWeather(this.weatherType, true);

    return false;
  }
}

export class PostDefendAbilitySwapAbAttr extends PostDefendAbAttr {
  constructor() {
    super();
  }
  
  applyPostDefend(pokemon: Pokemon, passive: boolean, attacker: Pokemon, move: PokemonMove, hitResult: HitResult, args: any[]): boolean {
    if (move.getMove().checkFlag(MoveFlags.MAKES_CONTACT, attacker, pokemon) && !attacker.getAbility().hasAttr(UnswappableAbilityAbAttr)) {
      const tempAbilityId = attacker.getAbility().id;
      attacker.summonData.ability = pokemon.getAbility().id;
      pokemon.summonData.ability = tempAbilityId;
      return true;
    }
    
    return false;
  }

  getTriggerMessage(pokemon: Pokemon, abilityName: string, ...args: any[]): string {
    return getPokemonMessage(pokemon, ` swapped\nabilities with its target!`);
  }
}

export class PostDefendAbilityGiveAbAttr extends PostDefendAbAttr {
  constructor() {
    super();
  }
  
  applyPostDefend(pokemon: Pokemon, passive: boolean, attacker: Pokemon, move: PokemonMove, hitResult: HitResult, args: any[]): boolean {
    if (move.getMove().checkFlag(MoveFlags.MAKES_CONTACT, attacker, pokemon) && !attacker.getAbility().hasAttr(UnsuppressableAbilityAbAttr) && !attacker.getAbility().hasAttr(PostDefendAbilityGiveAbAttr)) {
      attacker.summonData.ability = pokemon.getAbility().id;

      return true;
    }
    
    return false;
  }

  getTriggerMessage(pokemon: Pokemon, abilityName: string, ...args: any[]): string {
    return getPokemonMessage(pokemon, ` gave its target\n${abilityName}!`);
  }
}

export class PostStatChangeStatChangeAbAttr extends PostStatChangeAbAttr {
  private condition: PokemonStatChangeCondition;
  private statsToChange: BattleStat[];
  private levels: integer;

  constructor(condition: PokemonStatChangeCondition, statsToChange: BattleStat[], levels: integer) {
    super(true);

    this.condition = condition;
    this.statsToChange = statsToChange;
    this.levels = levels;
  }

  applyPostStatChange(pokemon: Pokemon, statsChanged: BattleStat[], levelsChanged: integer, selfTarget: boolean, args: any[]): boolean {
    if (this.condition(pokemon, statsChanged, levelsChanged) && !selfTarget) {
      pokemon.scene.unshiftPhase(new StatChangePhase(pokemon.scene, (pokemon).getBattlerIndex(), true, this.statsToChange, this.levels));
      return true;
    }

    return false;
  }
}

export class PreAttackAbAttr extends AbAttr {
  applyPreAttack(pokemon: Pokemon, passive: boolean, defender: Pokemon, move: PokemonMove, args: any[]): boolean | Promise<boolean> {
    return false;
  }
}

export class VariableMovePowerAbAttr extends PreAttackAbAttr {
  applyPreAttack(pokemon: Pokemon, passive: boolean, defender: Pokemon, move: PokemonMove, args: any[]): boolean {
    //const power = args[0] as Utils.NumberHolder;
    return false;
  }
}

export class VariableMoveTypeAbAttr extends AbAttr {
  apply(pokemon: Pokemon, passive: boolean, cancelled: Utils.BooleanHolder, args: any[]): boolean {
    //const power = args[0] as Utils.IntegerHolder;
    return false; 
  }
}

export class MoveTypeChangePowerMultiplierAbAttr extends VariableMoveTypeAbAttr {
  private matchType: Type;
  private newType: Type;
  private powerMultiplier: number;

  constructor(matchType: Type, newType: Type, powerMultiplier: number){
    super(true);
    this.matchType = matchType;
    this.newType = newType;
    this.powerMultiplier = powerMultiplier;
  }

  apply(pokemon: Pokemon, passive: boolean, cancelled: Utils.BooleanHolder, args: any[]): boolean {
    const type = (args[0] as Utils.IntegerHolder);
    if (type.value == this.matchType) {
      type.value = this.newType;
      (args[1] as Utils.NumberHolder).value *= this.powerMultiplier;
      return true;
    }
    
    return false;
  }
}

export class MoveTypeChangeAttr extends PreAttackAbAttr {
  private newType: Type;
  private powerMultiplier: number;
  private condition: PokemonAttackCondition;

  constructor(newType: Type, powerMultiplier: number, condition: PokemonAttackCondition){
    super(true);
    this.newType = newType;
    this.powerMultiplier = powerMultiplier;
    this.condition = condition;
  }

  applyPreAttack(pokemon: Pokemon, passive: boolean, defender: Pokemon, move: PokemonMove, args: any[]): boolean {
    if (this.condition(pokemon, defender, move.getMove())) {
      const type = (args[0] as Utils.IntegerHolder);
      type.value = this.newType;
      (args[1] as Utils.NumberHolder).value *= this.powerMultiplier;
      return true;
    }

    return false;
  }
}

export class MovePowerBoostAbAttr extends VariableMovePowerAbAttr {
  private condition: PokemonAttackCondition;
  private powerMultiplier: number;

  constructor(condition: PokemonAttackCondition, powerMultiplier: number) {
    super(true);
    this.condition = condition;
    this.powerMultiplier = powerMultiplier;
  }

  applyPreAttack(pokemon: Pokemon, passive: boolean, defender: Pokemon, move: PokemonMove, args: any[]): boolean {
    if (this.condition(pokemon, defender, move.getMove())) {
      (args[0] as Utils.NumberHolder).value *= this.powerMultiplier;

      return true;
    }

    return false;
  }
}

export class MoveTypePowerBoostAbAttr extends MovePowerBoostAbAttr {
  constructor(boostedType: Type, powerMultiplier?: number) {
    super((pokemon, defender, move) => move.type === boostedType, powerMultiplier || 1.5);
  }
}

export class LowHpMoveTypePowerBoostAbAttr extends MoveTypePowerBoostAbAttr {
  constructor(boostedType: Type) {
    super(boostedType);
  }

  getCondition(): AbAttrCondition {
    return (pokemon) => pokemon.getHpRatio() <= 0.33;
  }
}

export class FieldVariableMovePowerAbAttr extends AbAttr {
  applyPreAttack(pokemon: Pokemon, passive: boolean, defender: Pokemon, move: PokemonMove, args: any[]): boolean {
    //const power = args[0] as Utils.NumberHolder;
    return false; 
  }
}

export class FieldMovePowerBoostAbAttr extends FieldVariableMovePowerAbAttr {
  private condition: PokemonAttackCondition;
  private powerMultiplier: number;

  constructor(condition: PokemonAttackCondition, powerMultiplier: number) {
    super(false);
    this.condition = condition;
    this.powerMultiplier = powerMultiplier;
  }

  applyPreAttack(pokemon: Pokemon, passive: boolean, defender: Pokemon, move: PokemonMove, args: any[]): boolean {
    if (this.condition(pokemon, defender, move.getMove())) {
      (args[0] as Utils.NumberHolder).value *= this.powerMultiplier;

      return true;
    }

    return false;
  }
}

export class FieldMoveTypePowerBoostAbAttr extends FieldMovePowerBoostAbAttr {
  constructor(boostedType: Type, powerMultiplier?: number) {
    super((pokemon, defender, move) => move.type === boostedType, powerMultiplier || 1.5);
  }
}

export class BattleStatMultiplierAbAttr extends AbAttr {
  private battleStat: BattleStat;
  private multiplier: number;

  constructor(battleStat: BattleStat, multiplier: number) {
    super(false);

    this.battleStat = battleStat;
    this.multiplier = multiplier;
  }

  applyBattleStat(pokemon: Pokemon, passive: boolean, battleStat: BattleStat, statValue: Utils.NumberHolder, args: any[]): boolean | Promise<boolean> {
    if (battleStat === this.battleStat) {
      statValue.value *= this.multiplier;
      return true;
    }

    return false;
  }
}

export class PostAttackAbAttr extends AbAttr {
  applyPostAttack(pokemon: Pokemon, passive: boolean, defender: Pokemon, move: PokemonMove, hitResult: HitResult, args: any[]): boolean | Promise<boolean> {
    return false;
  }
}

export class PostAttackStealHeldItemAbAttr extends PostAttackAbAttr {
  private condition: PokemonAttackCondition;

  constructor(condition?: PokemonAttackCondition) {
    super();

    this.condition = condition;
  }

  applyPostAttack(pokemon: Pokemon, passive: boolean, defender: Pokemon, move: PokemonMove, hitResult: HitResult, args: any[]): Promise<boolean> {
    return new Promise<boolean>(resolve => {
      if (hitResult < HitResult.NO_EFFECT && (!this.condition || this.condition(pokemon, defender, move.getMove()))) {
        const heldItems = this.getTargetHeldItems(defender).filter(i => i.getTransferrable(false));
        if (heldItems.length) {
          const stolenItem = heldItems[pokemon.randSeedInt(heldItems.length)];
          pokemon.scene.tryTransferHeldItemModifier(stolenItem, pokemon, false, false).then(success => {
            if (success)
              pokemon.scene.queueMessage(getPokemonMessage(pokemon, ` stole\n${defender.name}'s ${stolenItem.type.name}!`));
            resolve(success);
          });
          return;
        }
      }
      resolve(false);
    });
  }

  getTargetHeldItems(target: Pokemon): PokemonHeldItemModifier[] {
    return target.scene.findModifiers(m => m instanceof PokemonHeldItemModifier
      && (m as PokemonHeldItemModifier).pokemonId === target.id, target.isPlayer()) as PokemonHeldItemModifier[];
  }
}

export class PostAttackApplyStatusEffectAbAttr extends PostAttackAbAttr {
  private contactRequired: boolean;
  private chance: integer;
  private effects: StatusEffect[];

  constructor(contactRequired: boolean, chance: integer, ...effects: StatusEffect[]) {
    super();

    this.contactRequired = contactRequired;
    this.chance = chance;
    this.effects = effects;
  }

  applyPostAttack(pokemon: Pokemon, passive: boolean, attacker: Pokemon, move: PokemonMove, hitResult: HitResult, args: any[]): boolean {
    if (pokemon != attacker && (!this.contactRequired || move.getMove().checkFlag(MoveFlags.MAKES_CONTACT, attacker, pokemon)) && pokemon.randSeedInt(100) < this.chance && !pokemon.status) {
      const effect = this.effects.length === 1 ? this.effects[0] : this.effects[pokemon.randSeedInt(this.effects.length)];
      return attacker.trySetStatus(effect, true);
    }

    return false;
  }
}

export class PostAttackContactApplyStatusEffectAbAttr extends PostAttackApplyStatusEffectAbAttr {
  constructor(chance: integer, ...effects: StatusEffect[]) {
    super(true, chance, ...effects);
  }
}

export class PostAttackApplyBattlerTagAbAttr extends PostAttackAbAttr {
  private contactRequired: boolean;
  private chance: (user: Pokemon, target: Pokemon, move: PokemonMove) => integer;
  private effects: BattlerTagType[];

  
  constructor(contactRequired: boolean, chance: (user: Pokemon, target: Pokemon, move: PokemonMove) =>  integer, ...effects: BattlerTagType[]) {
    super();

    this.contactRequired = contactRequired;
    this.chance = chance;
    this.effects = effects;
  }

  applyPostAttack(pokemon: Pokemon, passive: boolean, attacker: Pokemon, move: PokemonMove, hitResult: HitResult, args: any[]): boolean {
    if (pokemon != attacker && (!this.contactRequired || move.getMove().checkFlag(MoveFlags.MAKES_CONTACT, attacker, pokemon)) && pokemon.randSeedInt(100) < this.chance(attacker, pokemon, move) && !pokemon.status) {
      const effect = this.effects.length === 1 ? this.effects[0] : this.effects[pokemon.randSeedInt(this.effects.length)];


      return attacker.addTag(effect);
    }

    return false;
  }
}

export class PostDefendStealHeldItemAbAttr extends PostDefendAbAttr {
  private condition: PokemonDefendCondition;

  constructor(condition?: PokemonDefendCondition) {
    super();

    this.condition = condition;
  }

  applyPostDefend(pokemon: Pokemon, passive: boolean, attacker: Pokemon, move: PokemonMove, hitResult: HitResult, args: any[]): Promise<boolean> {
    return new Promise<boolean>(resolve => {
      if (hitResult < HitResult.NO_EFFECT && (!this.condition || this.condition(pokemon, attacker, move.getMove()))) {
        const heldItems = this.getTargetHeldItems(attacker).filter(i => i.getTransferrable(false));
        if (heldItems.length) {
          const stolenItem = heldItems[pokemon.randSeedInt(heldItems.length)];
          pokemon.scene.tryTransferHeldItemModifier(stolenItem, pokemon, false, false).then(success => {
            if (success)
              pokemon.scene.queueMessage(getPokemonMessage(pokemon, ` stole\n${attacker.name}'s ${stolenItem.type.name}!`));
            resolve(success);
          });
          return;
        }
      }
      resolve(false);
    });
  }

  getTargetHeldItems(target: Pokemon): PokemonHeldItemModifier[] {
    return target.scene.findModifiers(m => m instanceof PokemonHeldItemModifier
      && (m as PokemonHeldItemModifier).pokemonId === target.id, target.isPlayer()) as PokemonHeldItemModifier[];
  }
}

export class PostVictoryAbAttr extends AbAttr {
  applyPostVictory(pokemon: Pokemon, passive: boolean, args: any[]): boolean | Promise<boolean> {
    return false;
  }
}

class PostVictoryStatChangeAbAttr extends PostVictoryAbAttr {
  private stat: BattleStat | ((p: Pokemon) => BattleStat);
  private levels: integer;

  constructor(stat: BattleStat | ((p: Pokemon) => BattleStat), levels: integer) {
    super();

    this.stat = stat;
    this.levels = levels;
  }

  applyPostVictory(pokemon: Pokemon, passive: boolean, args: any[]): boolean | Promise<boolean> {
    const stat = typeof this.stat === 'function'
      ? this.stat(pokemon)
      : this.stat;
    pokemon.scene.unshiftPhase(new StatChangePhase(pokemon.scene, pokemon.getBattlerIndex(), true, [ stat ], this.levels));
    
    return true;
  }
}

export class PostKnockOutAbAttr extends AbAttr {
  applyPostKnockOut(pokemon: Pokemon, passive: boolean, knockedOut: Pokemon, args: any[]): boolean | Promise<boolean> {
    return false;
  }
}

export class PostKnockOutStatChangeAbAttr extends PostKnockOutAbAttr {
  private stat: BattleStat | ((p: Pokemon) => BattleStat);
  private levels: integer;

  constructor(stat: BattleStat | ((p: Pokemon) => BattleStat), levels: integer) {
    super();

    this.stat = stat;
    this.levels = levels;
  }

  applyPostKnockOut(pokemon: Pokemon, passive: boolean, knockedOut: Pokemon, args: any[]): boolean | Promise<boolean> {
    const stat = typeof this.stat === 'function'
      ? this.stat(pokemon)
      : this.stat;
    pokemon.scene.unshiftPhase(new StatChangePhase(pokemon.scene, pokemon.getBattlerIndex(), true, [ stat ], this.levels));
    
    return true;
  }
}

export class CopyFaintedAllyAbilityAbAttr extends PostKnockOutAbAttr {
  constructor() {
    super();
  }

  applyPostKnockOut(pokemon: Pokemon, passive: boolean, knockedOut: Pokemon, args: any[]): boolean | Promise<boolean> {
    if (pokemon.isPlayer() === knockedOut.isPlayer() && !knockedOut.getAbility().hasAttr(UncopiableAbilityAbAttr)) {
      pokemon.summonData.ability = knockedOut.getAbility().id;
      pokemon.scene.queueMessage(getPokemonMessage(knockedOut, `'s ${allAbilities[knockedOut.getAbility().id].name} was taken over!`));
      return true;
    }
    
    return false;
  }
}

export class IgnoreOpponentStatChangesAbAttr extends AbAttr {
  constructor() {
    super(false);
  }

  apply(pokemon: Pokemon, passive: boolean, cancelled: Utils.BooleanHolder, args: any[]) {
    (args[0] as Utils.IntegerHolder).value = 0;

    return true;
  }
}

export class PostSummonAbAttr extends AbAttr {
  applyPostSummon(pokemon: Pokemon, passive: boolean, args: any[]): boolean | Promise<boolean> {
    return false;
  }
}

export class PostSummonMessageAbAttr extends PostSummonAbAttr {
  private messageFunc: (pokemon: Pokemon) => string;

  constructor(messageFunc: (pokemon: Pokemon) => string) {
    super(true);

    this.messageFunc = messageFunc;
  }

  applyPostSummon(pokemon: Pokemon, passive: boolean, args: any[]): boolean {
    pokemon.scene.queueMessage(this.messageFunc(pokemon));

    return true;
  }
}

export class PostSummonAddBattlerTagAbAttr extends PostSummonAbAttr {
  private tagType: BattlerTagType;
  private turnCount: integer;

  constructor(tagType: BattlerTagType, turnCount: integer, showAbility?: boolean) {
    super(showAbility);

    this.tagType = tagType;
    this.turnCount = turnCount;
  }

  applyPostSummon(pokemon: Pokemon, passive: boolean, args: any[]): boolean {
    return pokemon.addTag(this.tagType, this.turnCount);
  }
}

export class PostSummonStatChangeAbAttr extends PostSummonAbAttr {
  private stats: BattleStat[];
  private levels: integer;
  private selfTarget: boolean;

  constructor(stats: BattleStat | BattleStat[], levels: integer, selfTarget?: boolean) {
    super();

    this.stats = typeof(stats) === 'number'
      ? [ stats as BattleStat ]
      : stats as BattleStat[];
    this.levels = levels;
    this.selfTarget = !!selfTarget;
  }

  applyPostSummon(pokemon: Pokemon, passive: boolean, args: any[]): boolean {
    const statChangePhases: StatChangePhase[] = [];

    if (this.selfTarget)
      statChangePhases.push(new StatChangePhase(pokemon.scene, pokemon.getBattlerIndex(), true, this.stats, this.levels));
    else {
      for (let opponent of pokemon.getOpponents())
        statChangePhases.push(new StatChangePhase(pokemon.scene, opponent.getBattlerIndex(), false, this.stats, this.levels));
    }

    for (let statChangePhase of statChangePhases) {
      if (!this.selfTarget && !statChangePhase.getPokemon().summonData)
        pokemon.scene.pushPhase(statChangePhase); // TODO: This causes the ability bar to be shown at the wrong time
      else
        pokemon.scene.unshiftPhase(statChangePhase);
    }
   
    return true;
  }
}

export class PostSummonAllyHealAbAttr extends PostSummonAbAttr {
  private healRatio: number;
  private showAnim: boolean;

  constructor(healRatio: number, showAnim: boolean = false) {
    super();

    this.healRatio = healRatio || 4;
    this.showAnim = showAnim;
  }

  applyPostSummon(pokemon: Pokemon, passive: boolean, args: any[]): boolean {
    const target = pokemon.getAlly();
    if (target?.isActive(true)) {
      target.scene.unshiftPhase(new PokemonHealPhase(target.scene, target.getBattlerIndex(),
        Math.max(Math.floor(pokemon.getMaxHp() / this.healRatio), 1), getPokemonMessage(target, ` drank down all the\nmatcha that ${pokemon.name} made!`), true, !this.showAnim));
      return true;
    }
    
    return false;
  }
}

export class DownloadAbAttr extends PostSummonAbAttr {
  private enemyDef: integer;
  private enemySpDef: integer;
  private stats: BattleStat[];

  applyPostSummon(pokemon: Pokemon, passive: boolean, args: any[]): boolean {
    this.enemyDef = 0;
    this.enemySpDef = 0;
	
    for (let opponent of pokemon.getOpponents()) {
      this.enemyDef += opponent.stats[BattleStat.DEF];
      this.enemySpDef += opponent.stats[BattleStat.SPDEF];
    }
	
    if (this.enemyDef < this.enemySpDef)
      this.stats = [BattleStat.ATK];
    else
      this.stats = [BattleStat.SPATK];

    if (this.enemyDef > 0 && this.enemySpDef > 0) { // only activate if there's actually an enemy to download from
      pokemon.scene.unshiftPhase(new StatChangePhase(pokemon.scene, pokemon.getBattlerIndex(), false, this.stats, 1));
      return true;
    }
	
    return false;
  }
}

export class PostSummonWeatherChangeAbAttr extends PostSummonAbAttr {
  private weatherType: WeatherType;

  constructor(weatherType: WeatherType) {
    super();

    this.weatherType = weatherType;
  }

  applyPostSummon(pokemon: Pokemon, passive: boolean, args: any[]): boolean {
    if (!pokemon.scene.arena.weather?.isImmutable())
      return pokemon.scene.arena.trySetWeather(this.weatherType, true);

    return false;
  }
}

export class PostSummonTerrainChangeAbAttr extends PostSummonAbAttr {
  private terrainType: TerrainType;

  constructor(terrainType: TerrainType) {
    super();

    this.terrainType = terrainType;
  }

  applyPostSummon(pokemon: Pokemon, passive: boolean, args: any[]): boolean {
    return pokemon.scene.arena.trySetTerrain(this.terrainType, true);
  }
}

export class PostSummonFormChangeAbAttr extends PostSummonAbAttr {
  private formFunc: (p: Pokemon) => integer;

  constructor(formFunc: ((p: Pokemon) => integer)) {
    super(true);

    this.formFunc = formFunc;
  }

  applyPostSummon(pokemon: Pokemon, passive: boolean, args: any[]): boolean {
    const formIndex = this.formFunc(pokemon);
    if (formIndex !== pokemon.formIndex)
      return pokemon.scene.triggerPokemonFormChange(pokemon, SpeciesFormChangeManualTrigger, false);

    return false;
  }
}

export class TraceAbAttr extends PostSummonAbAttr {
  applyPostSummon(pokemon: Pokemon, passive: boolean, args: any[]): boolean {
    const targets = pokemon.getOpponents();
    if (!targets.length)
      return false;
    let target: Pokemon;
    if (targets.length > 1)
      pokemon.scene.executeWithSeedOffset(() => target = Utils.randSeedItem(targets), pokemon.scene.currentBattle.waveIndex);
    else
      target = targets[0];

    // Wonder Guard is normally uncopiable so has the attribute, but trace specifically can copy it
    if (target.getAbility().hasAttr(UncopiableAbilityAbAttr) && target.getAbility().id !== Abilities.WONDER_GUARD)
      return false;

    pokemon.summonData.ability = target.getAbility().id;

    pokemon.scene.queueMessage(getPokemonMessage(pokemon, ` traced ${target.name}'s\n${allAbilities[target.getAbility().id].name}!`));

    return true;
  }
}

export class PostSummonTransformAbAttr extends PostSummonAbAttr {
  constructor() {
    super(true);
  }

  applyPostSummon(pokemon: Pokemon, passive: boolean, args: any[]): boolean {
    const targets = pokemon.getOpponents();
    let target: Pokemon;
    if (targets.length > 1)
      pokemon.scene.executeWithSeedOffset(() => target = Utils.randSeedItem(targets), pokemon.scene.currentBattle.waveIndex);
    else
      target = targets[0];

    pokemon.summonData.speciesForm = target.getSpeciesForm();
    pokemon.summonData.fusionSpeciesForm = target.getFusionSpeciesForm();
    pokemon.summonData.ability = target.getAbility().id;
    pokemon.summonData.gender = target.getGender();
    pokemon.summonData.fusionGender = target.getFusionGender();
    pokemon.summonData.stats = [ pokemon.stats[Stat.HP] ].concat(target.stats.slice(1));
    pokemon.summonData.battleStats = target.summonData.battleStats.slice(0);
    pokemon.summonData.moveset = target.getMoveset().map(m => new PokemonMove(m.moveId, m.ppUsed, m.ppUp));
    pokemon.summonData.types = target.getTypes();
    
    pokemon.scene.playSound('PRSFX- Transform');

    pokemon.loadAssets(false).then(() => pokemon.playAnim());

    pokemon.scene.queueMessage(getPokemonMessage(pokemon, ` transformed\ninto ${target.name}!`));

    return true;
  }
}

export class PreSwitchOutAbAttr extends AbAttr {
  constructor() {
    super(true);
  }

  applyPreSwitchOut(pokemon: Pokemon, passive: boolean, args: any[]): boolean | Promise<boolean> {
    return false;
  }
}

export class PreSwitchOutResetStatusAbAttr extends PreSwitchOutAbAttr {
  applyPreSwitchOut(pokemon: Pokemon, passive: boolean, args: any[]): boolean | Promise<boolean> {
    if (pokemon.status) {
      pokemon.resetStatus();
      pokemon.updateInfo();
      return true;
    }

    return false;
  }
}

export class PreSwitchOutHealAbAttr extends PreSwitchOutAbAttr {
  applyPreSwitchOut(pokemon: Pokemon, passive: boolean, args: any[]): boolean | Promise<boolean> {
    if (pokemon.getHpRatio() < 1 ) {
      const healAmount = Math.floor(pokemon.getMaxHp() * 0.33);
      pokemon.heal(healAmount);
      pokemon.updateInfo();
      return true;
    }

    return false;
  }
}

export class PreStatChangeAbAttr extends AbAttr {
  applyPreStatChange(pokemon: Pokemon, passive: boolean, stat: BattleStat, cancelled: Utils.BooleanHolder, args: any[]): boolean | Promise<boolean> {
    return false;
  }
}

export class ProtectStatAbAttr extends PreStatChangeAbAttr {
  private protectedStat: BattleStat;

  constructor(protectedStat?: BattleStat) {
    super();

    this.protectedStat = protectedStat;
  }

  applyPreStatChange(pokemon: Pokemon, passive: boolean, stat: BattleStat, cancelled: Utils.BooleanHolder, args: any[]): boolean {
    if (this.protectedStat === undefined || stat === this.protectedStat) {
      cancelled.value = true;
      return true;
    }
    
    return false;
  }

  getTriggerMessage(pokemon: Pokemon, abilityName: string, ...args: any[]): string {
    return getPokemonMessage(pokemon, `'s ${abilityName}\nprevents lowering its ${this.protectedStat !== undefined ? getBattleStatName(this.protectedStat) : 'stats'}!`);
  }
}

export class PreSetStatusAbAttr extends AbAttr {
  applyPreSetStatus(pokemon: Pokemon, passive: boolean, effect: StatusEffect, cancelled: Utils.BooleanHolder, args: any[]): boolean | Promise<boolean> {
    return false;
  }
}

export class StatusEffectImmunityAbAttr extends PreSetStatusAbAttr {
  private immuneEffects: StatusEffect[];

  constructor(...immuneEffects: StatusEffect[]) {
    super();

    this.immuneEffects = immuneEffects;
  }

  applyPreSetStatus(pokemon: Pokemon, passive: boolean, effect: StatusEffect, cancelled: Utils.BooleanHolder, args: any[]): boolean {
    if (!this.immuneEffects.length || this.immuneEffects.indexOf(effect) > -1) {
      cancelled.value = true;
      return true;
    }

    return false;
  }

  getTriggerMessage(pokemon: Pokemon, abilityName: string, ...args: any[]): string {
    return getPokemonMessage(pokemon, `'s ${abilityName}\nprevents ${this.immuneEffects.length ? getStatusEffectDescriptor(args[0] as StatusEffect) : 'status problems'}!`);
  }
}

export class PreApplyBattlerTagAbAttr extends AbAttr {
  applyPreApplyBattlerTag(pokemon: Pokemon, passive: boolean, tag: BattlerTag, cancelled: Utils.BooleanHolder, args: any[]): boolean | Promise<boolean> {
    return false;
  }
}

export class BattlerTagImmunityAbAttr extends PreApplyBattlerTagAbAttr {
  private immuneTagType: BattlerTagType;

  constructor(immuneTagType: BattlerTagType) {
    super();

    this.immuneTagType = immuneTagType;
  }

  applyPreApplyBattlerTag(pokemon: Pokemon, passive: boolean, tag: BattlerTag, cancelled: Utils.BooleanHolder, args: any[]): boolean {
    if (tag.tagType === this.immuneTagType) {
      cancelled.value = true;
      return true;
    }

    return false;
  }

  getTriggerMessage(pokemon: Pokemon, abilityName: string, ...args: any[]): string {
    return getPokemonMessage(pokemon, `'s ${abilityName}\nprevents ${(args[0] as BattlerTag).getDescriptor()}!`);
  }
}

export class BlockCritAbAttr extends AbAttr {
  apply(pokemon: Pokemon, passive: boolean, cancelled: Utils.BooleanHolder, args: any[]): boolean {
    (args[0] as Utils.BooleanHolder).value = true;
    return true;
  }
}

export class BonusCritAbAttr extends AbAttr {
  apply(pokemon: Pokemon, passive: boolean, cancelled: Utils.BooleanHolder, args: any[]): boolean {
    (args[0] as Utils.BooleanHolder).value = true;
    return true;
  }
}

export class BlockNonDirectDamageAbAttr extends AbAttr {
  apply(pokemon: Pokemon, passive: boolean, cancelled: Utils.BooleanHolder, args: any[]): boolean {
    cancelled.value = true;
    return true;
  }
}

export class BlockOneHitKOAbAttr extends AbAttr {
  apply(pokemon: Pokemon, passive: boolean, cancelled: Utils.BooleanHolder, args: any[]): boolean {
    cancelled.value = true;
    return true;
  }
}

export class IncrementMovePriorityAbAttr extends AbAttr {
  private moveIncrementFunc: (pokemon: Pokemon, move: Move) => boolean;
  private increaseAmount: integer;

  constructor(moveIncrementFunc: (pokemon: Pokemon, move: Move) => boolean, increaseAmount = 1) {
    super(true);

    this.moveIncrementFunc = moveIncrementFunc;
    this.increaseAmount = increaseAmount;
  }

  apply(pokemon: Pokemon, passive: boolean, cancelled: Utils.BooleanHolder, args: any[]): boolean {
    if (!this.moveIncrementFunc(pokemon, args[0] as Move))
      return false;
      
    (args[1] as Utils.IntegerHolder).value += this.increaseAmount;
    return true;
  }
}

export class IgnoreContactAbAttr extends AbAttr { }

export class PreWeatherEffectAbAttr extends AbAttr {
  applyPreWeatherEffect(pokemon: Pokemon, passive: boolean, weather: Weather, cancelled: Utils.BooleanHolder, args: any[]): boolean | Promise<boolean> {
    return false;
  }
}

export class PreWeatherDamageAbAttr extends PreWeatherEffectAbAttr { }

export class BlockWeatherDamageAttr extends PreWeatherDamageAbAttr {
  private weatherTypes: WeatherType[];

  constructor(...weatherTypes: WeatherType[]) {
    super();

    this.weatherTypes = weatherTypes;
  }

  applyPreWeatherEffect(pokemon: Pokemon, passive: boolean, weather: Weather, cancelled: Utils.BooleanHolder, args: any[]): boolean {
    if (!this.weatherTypes.length || this.weatherTypes.indexOf(weather?.weatherType) > -1)
      cancelled.value = true;

    return true;
  }
}

export class SuppressWeatherEffectAbAttr extends PreWeatherEffectAbAttr {
  public affectsImmutable: boolean;

  constructor(affectsImmutable?: boolean) {
    super();

    this.affectsImmutable = affectsImmutable;
  }

  applyPreWeatherEffect(pokemon: Pokemon, passive: boolean, weather: Weather, cancelled: Utils.BooleanHolder, args: any[]): boolean {
    if (this.affectsImmutable || weather.isImmutable()) {
      cancelled.value = true;
      return true;
    }

    return false;
  }
}

function getWeatherCondition(...weatherTypes: WeatherType[]): AbAttrCondition {
  return (pokemon: Pokemon) => {
    if (pokemon.scene.arena.weather?.isEffectSuppressed(pokemon.scene))
      return false;
    const weatherType = pokemon.scene.arena.weather?.weatherType;
    return weatherType && weatherTypes.indexOf(weatherType) > -1;
  };
}

function getAnticipationCondition(): AbAttrCondition {
  return (pokemon: Pokemon) => {
    for (let opponent of pokemon.getOpponents()) {
        for (let move of opponent.moveset) {
          // move is super effective
          if (move.getMove() instanceof AttackMove && pokemon.getAttackTypeEffectiveness(move.getMove().type) >= 2) {
            return true;
          }
          // move is a OHKO
          if (move.getMove().findAttr(attr => attr instanceof OneHitKOAttr)) {
            return true;
          }
          // edge case for hidden power, type is computed
          if (move.getMove().id === Moves.HIDDEN_POWER) {
            const iv_val = Math.floor(((opponent.ivs[Stat.HP] & 1)
              +(opponent.ivs[Stat.ATK] & 1) * 2
              +(opponent.ivs[Stat.DEF] & 1) * 4
              +(opponent.ivs[Stat.SPD] & 1) * 8
              +(opponent.ivs[Stat.SPATK] & 1) * 16
              +(opponent.ivs[Stat.SPDEF] & 1) * 32) * 15/63);
            
            const type = [
              Type.FIGHTING, Type.FLYING, Type.POISON, Type.GROUND,
              Type.ROCK, Type.BUG, Type.GHOST, Type.STEEL,
              Type.FIRE, Type.WATER, Type.GRASS, Type.ELECTRIC,
              Type.PSYCHIC, Type.ICE, Type.DRAGON, Type.DARK][iv_val];

            if (pokemon.getAttackTypeEffectiveness(type) >= 2) {
              return true;
            }
          }
        }
    }
    return false;
  };
}

export class ForewarnAbAttr extends PostSummonAbAttr {
  constructor() {
    super(true);
  }

  applyPostSummon(pokemon: Pokemon, passive: boolean, args: any[]): boolean {
    let maxPowerSeen = 0;
    let maxMove = "";
    let movePower = 0;
    for (let opponent of pokemon.getOpponents()) {
      for (let move of opponent.moveset) {
        if (move.getMove() instanceof StatusMove) {
          movePower = 1;
        } else if (move.getMove().findAttr(attr => attr instanceof OneHitKOAttr)) {
          movePower = 150;
        } else if (move.getMove().id === Moves.COUNTER || move.getMove().id === Moves.MIRROR_COAT || move.getMove().id === Moves.METAL_BURST) {
          movePower = 120;
        } else if (move.getMove().power === -1) {
          movePower = 80;
        } else {
          movePower = move.getMove().power;
        }
        
        if (movePower > maxPowerSeen) {
          maxPowerSeen = movePower;
          maxMove = move.getName();          
        }
      }
    }
    pokemon.scene.queueMessage(getPokemonMessage(pokemon, " was forewarned about " + maxMove + "!"));
    return true;
  }
}

export class FriskAbAttr extends PostSummonAbAttr {
  constructor() {
    super(true);
  }

  applyPostSummon(pokemon: Pokemon, passive: boolean, args: any[]): boolean {
    for (let opponent of pokemon.getOpponents()) {
      pokemon.scene.queueMessage(getPokemonMessage(pokemon, " frisked " + opponent.name + "\'s " + opponent.getAbility().name + "!"));
    }
    return true;
  }
}

export class PostWeatherChangeAbAttr extends AbAttr {
  applyPostWeatherChange(pokemon: Pokemon, passive: boolean, weather: WeatherType, args: any[]): boolean {
    return false;
  }
}

export class PostWeatherChangeAddBattlerTagAttr extends PostWeatherChangeAbAttr {
  private tagType: BattlerTagType;
  private turnCount: integer;
  private weatherTypes: WeatherType[];

  constructor(tagType: BattlerTagType, turnCount: integer, ...weatherTypes: WeatherType[]) {
    super();

    this.tagType = tagType;
    this.turnCount = turnCount;
    this.weatherTypes = weatherTypes;
  }

  applyPostWeatherChange(pokemon: Pokemon, passive: boolean, weather: WeatherType, args: any[]): boolean {
    console.log(this.weatherTypes.find(w => weather === w), WeatherType[weather]);
    if (!this.weatherTypes.find(w => weather === w))
      return false;

    return pokemon.addTag(this.tagType, this.turnCount);
  }
}

export class PostWeatherLapseAbAttr extends AbAttr {
  protected weatherTypes: WeatherType[];

  constructor(...weatherTypes: WeatherType[]) {
    super();

    this.weatherTypes = weatherTypes;
  }

  applyPostWeatherLapse(pokemon: Pokemon, passive: boolean, weather: Weather, args: any[]): boolean | Promise<boolean> {
    return false;
  }

  getCondition(): AbAttrCondition {
    return getWeatherCondition(...this.weatherTypes);
  }
}

export class PostWeatherLapseHealAbAttr extends PostWeatherLapseAbAttr {
  private healFactor: integer;

  constructor(healFactor: integer, ...weatherTypes: WeatherType[]) {
    super(...weatherTypes);
    
    this.healFactor = healFactor;
  }

  applyPostWeatherLapse(pokemon: Pokemon, passive: boolean, weather: Weather, args: any[]): boolean {
    if (pokemon.getHpRatio() < 1) {
      const scene = pokemon.scene;
      const abilityName = (!passive ? pokemon.getAbility() : pokemon.getPassiveAbility()).name;
      scene.unshiftPhase(new PokemonHealPhase(scene, pokemon.getBattlerIndex(),
        Math.max(Math.floor(pokemon.getMaxHp() / (16 / this.healFactor)), 1), getPokemonMessage(pokemon, `'s ${abilityName}\nrestored its HP a little!`), true));
      return true;
    }

    return false;
  }
}

export class PostWeatherLapseDamageAbAttr extends PostWeatherLapseAbAttr {
  private damageFactor: integer;

  constructor(damageFactor: integer, ...weatherTypes: WeatherType[]) {
    super(...weatherTypes);
    
    this.damageFactor = damageFactor;
  }

  applyPostWeatherLapse(pokemon: Pokemon, passive: boolean, weather: Weather, args: any[]): boolean {
    if (pokemon.getHpRatio() < 1) {
      const scene = pokemon.scene;
      const abilityName = (!passive ? pokemon.getAbility() : pokemon.getPassiveAbility()).name;
      scene.queueMessage(getPokemonMessage(pokemon, ` is hurt\nby its ${abilityName}!`));
      pokemon.damageAndUpdate(Math.ceil(pokemon.getMaxHp() / (16 / this.damageFactor)), HitResult.OTHER);
      return true;
    }

    return false;
  }
}

export class PostTerrainChangeAbAttr extends AbAttr {
  applyPostTerrainChange(pokemon: Pokemon, passive: boolean, terrain: TerrainType, args: any[]): boolean {
    return false;
  }
}

export class PostTerrainChangeAddBattlerTagAttr extends PostTerrainChangeAbAttr {
  private tagType: BattlerTagType;
  private turnCount: integer;
  private terrainTypes: TerrainType[];

  constructor(tagType: BattlerTagType, turnCount: integer, ...terrainTypes: TerrainType[]) {
    super();

    this.tagType = tagType;
    this.turnCount = turnCount;
    this.terrainTypes = terrainTypes;
  }

  applyPostTerrainChange(pokemon: Pokemon, passive: boolean, terrain: TerrainType, args: any[]): boolean {
    if (!this.terrainTypes.find(t => terrain === terrain))
      return false;

    return pokemon.addTag(this.tagType, this.turnCount);
  }
}

function getTerrainCondition(...terrainTypes: TerrainType[]): AbAttrCondition {
  return (pokemon: Pokemon) => {
    const terrainType = pokemon.scene.arena.terrain?.terrainType;
    return terrainType && terrainTypes.indexOf(terrainType) > -1;
  };
}

export class PostTurnAbAttr extends AbAttr {
  applyPostTurn(pokemon: Pokemon, passive: boolean, args: any[]): boolean | Promise<boolean> {
    return false;
  }
}

export class PostTurnResetStatusAbAttr extends PostTurnAbAttr {
  applyPostTurn(pokemon: Pokemon, passive: boolean, args: any[]): boolean {
    if (pokemon.status) {
	
      pokemon.scene.queueMessage(getPokemonMessage(pokemon, getStatusEffectHealText(pokemon.status?.effect)));
      pokemon.resetStatus();
      pokemon.updateInfo();
      return true;
    }
	
    return false;
  }
}

export class PostTurnStatChangeAbAttr extends PostTurnAbAttr {
  private stats: BattleStat[];
  private levels: integer;

  constructor(stats: BattleStat | BattleStat[], levels: integer) {
    super(true);

    this.stats = Array.isArray(stats)
      ? stats
      : [ stats ];
    this.levels = levels;
  }

  applyPostTurn(pokemon: Pokemon, passive: boolean, args: any[]): boolean {
    pokemon.scene.unshiftPhase(new StatChangePhase(pokemon.scene, pokemon.getBattlerIndex(), true, this.stats, this.levels));
    return true;
  }
}

export class PostTurnHealAbAttr extends PostTurnAbAttr {
  applyPostTurn(pokemon: Pokemon, passive: boolean, args: any[]): boolean {
    if (pokemon.getHpRatio() < 1) {
      const scene = pokemon.scene;
      const abilityName = (!passive ? pokemon.getAbility() : pokemon.getPassiveAbility()).name;
      scene.unshiftPhase(new PokemonHealPhase(scene, pokemon.getBattlerIndex(),
        Math.max(Math.floor(pokemon.getMaxHp() / 16), 1), getPokemonMessage(pokemon, `'s ${abilityName}\nrestored its HP a little!`), true));
      return true;
    }

    return false;
  }
}

export class PostTurnFormChangeAbAttr extends PostTurnAbAttr {
  private formFunc: (p: Pokemon) => integer;

  constructor(formFunc: ((p: Pokemon) => integer)) {
    super(true);

    this.formFunc = formFunc;
  }

  applyPostTurn(pokemon: Pokemon, passive: boolean, args: any[]): boolean {
    const formIndex = this.formFunc(pokemon);
    if (formIndex !== pokemon.formIndex) {
      pokemon.scene.triggerPokemonFormChange(pokemon, SpeciesFormChangeManualTrigger, false);
      return true;
    }

    return false;
  }
}

export class PostBiomeChangeAbAttr extends AbAttr { }

export class PostBiomeChangeWeatherChangeAbAttr extends PostBiomeChangeAbAttr {
  private weatherType: WeatherType;

  constructor(weatherType: WeatherType) {
    super();

    this.weatherType = weatherType;
  }

  apply(pokemon: Pokemon, passive: boolean, cancelled: Utils.BooleanHolder, args: any[]): boolean {
    if (!pokemon.scene.arena.weather?.isImmutable())
      return pokemon.scene.arena.trySetWeather(this.weatherType, true);

    return false;
  }
}

export class PostBiomeChangeTerrainChangeAbAttr extends PostBiomeChangeAbAttr {
  private terrainType: TerrainType;

  constructor(terrainType: TerrainType) {
    super();

    this.terrainType = terrainType;
  }

  apply(pokemon: Pokemon, passive: boolean, cancelled: Utils.BooleanHolder, args: any[]): boolean {
    return pokemon.scene.arena.trySetTerrain(this.terrainType, true);
  }
}

export class StatChangeMultiplierAbAttr extends AbAttr {
  private multiplier: integer;

  constructor(multiplier: integer) {
    super(true);

    this.multiplier = multiplier;
  }

  apply(pokemon: Pokemon, passive: boolean, cancelled: Utils.BooleanHolder, args: any[]): boolean {
    (args[0] as Utils.IntegerHolder).value *= this.multiplier;

    return true;
  }
}

export class BypassBurnDamageReductionAbAttr extends AbAttr {
  constructor() {
    super(false);
  }

  apply(pokemon: Pokemon, passive: boolean, cancelled: Utils.BooleanHolder, args: any[]): boolean {
    cancelled.value = true;

    return true;
  }
}

export class DoubleBerryEffectAbAttr extends AbAttr {
  apply(pokemon: Pokemon, passive: boolean, cancelled: Utils.BooleanHolder, args: any[]): boolean {
    (args[0] as Utils.NumberHolder).value *= 2;

    return true;
  }
}

export class PreventBerryUseAbAttr extends AbAttr {
  apply(pokemon: Pokemon, passive: boolean, cancelled: Utils.BooleanHolder, args: any[]): boolean {
    cancelled.value = true;

    return true;
  }
}

export class RunSuccessAbAttr extends AbAttr {
  apply(pokemon: Pokemon, passive: boolean, cancelled: Utils.BooleanHolder, args: any[]): boolean {
    (args[0] as Utils.IntegerHolder).value = 256;

    return true;
  }
}

export class CheckTrappedAbAttr extends AbAttr {
  constructor() {
    super(false);
  }
  
  applyCheckTrapped(pokemon: Pokemon, passive: boolean, trapped: Utils.BooleanHolder, args: any[]): boolean | Promise<boolean> {
    return false;
  }
}

export class ArenaTrapAbAttr extends CheckTrappedAbAttr {
  applyCheckTrapped(pokemon: Pokemon, passive: boolean, trapped: Utils.BooleanHolder, args: any[]): boolean {
    trapped.value = true;
    return true;
  }

  getTriggerMessage(pokemon: Pokemon, abilityName: string, ...args: any[]): string {
    return getPokemonMessage(pokemon, `\'s ${abilityName}\nprevents switching!`);
  }
}

export class MaxMultiHitAbAttr extends AbAttr {
  apply(pokemon: Pokemon, passive: boolean, cancelled: Utils.BooleanHolder, args: any[]): boolean {
    (args[0] as Utils.IntegerHolder).value = 0;

    return true;
  }
}

export class PostBattleAbAttr extends AbAttr {
  constructor() {
    super(true);
  }

  applyPostBattle(pokemon: Pokemon, passive: boolean, args: any[]): boolean {
    return false;
  }
}

export class PostBattleLootAbAttr extends PostBattleAbAttr {
  applyPostBattle(pokemon: Pokemon, passive: boolean, args: any[]): boolean {
    const postBattleLoot = pokemon.scene.currentBattle.postBattleLoot;
    if (postBattleLoot.length) {
      const randItem = Utils.randSeedItem(postBattleLoot);
      if (pokemon.scene.tryTransferHeldItemModifier(randItem, pokemon, false, true, true)) {
        postBattleLoot.splice(postBattleLoot.indexOf(randItem), 1);
        pokemon.scene.queueMessage(getPokemonMessage(pokemon, ` picked up\n${randItem.type.name}!`));
        return true;
      }
    }

    return false;
  }
}

export class PostFaintAbAttr extends AbAttr {
  applyPostFaint(pokemon: Pokemon, passive: boolean, attacker: Pokemon, move: PokemonMove, hitResult: HitResult, args: any[]): boolean {
    return false;
  }
}

export class PostFaintContactDamageAbAttr extends PostFaintAbAttr {
  private damageRatio: integer;
  
  constructor(damageRatio: integer) {
    super();

    this.damageRatio = damageRatio;
  }

  applyPostFaint(pokemon: Pokemon, passive: boolean, attacker: Pokemon, move: PokemonMove, hitResult: HitResult, args: any[]): boolean {
    if (move.getMove().checkFlag(MoveFlags.MAKES_CONTACT, attacker, pokemon)) {
      attacker.damageAndUpdate(Math.ceil(attacker.getMaxHp() * (1 / this.damageRatio)), HitResult.OTHER);
      return true;
    }

    return false;
  }

  getTriggerMessage(pokemon: Pokemon, abilityName: string, ...args: any[]): string {
    return getPokemonMessage(pokemon, `'s ${abilityName} hurt\nits attacker!`);
  }
}

export class RedirectMoveAbAttr extends AbAttr {
  apply(pokemon: Pokemon, passive: boolean, cancelled: Utils.BooleanHolder, args: any[]): boolean {
    if (this.canRedirect(args[0] as Moves)) {
      const target = args[1] as Utils.IntegerHolder;
      const newTarget = pokemon.getBattlerIndex();
      if (target.value !== newTarget) {
        target.value = newTarget;
        return true;
      }
    }

    return false;
  }
  
  canRedirect(moveId: Moves): boolean {
    const move = allMoves[moveId];
    return !![ MoveTarget.NEAR_OTHER, MoveTarget.OTHER ].find(t => move.moveTarget === t);
  }
}

export class RedirectTypeMoveAbAttr extends RedirectMoveAbAttr {
  public type: Type;

  constructor(type: Type) {
    super();
    this.type = type;
  }

  canRedirect(moveId: Moves): boolean {
    return super.canRedirect(moveId) && allMoves[moveId].type === this.type;
  }
}

export class ReduceStatusEffectDurationAbAttr extends AbAttr {
  private statusEffect: StatusEffect;

  constructor(statusEffect: StatusEffect) {
    super(true);

    this.statusEffect = statusEffect;
  }

  apply(pokemon: Pokemon, passive: boolean, cancelled: Utils.BooleanHolder, args: any[]): boolean {
    if (args[0] === this.statusEffect) {
      (args[1] as Utils.IntegerHolder).value = Math.floor((args[1] as Utils.IntegerHolder).value / 2);
      return true;
    }

    return false;
  }
}

export class FlinchEffectAbAttr extends AbAttr {
  constructor() {
    super(true);
  }
}

export class FlinchStatChangeAbAttr extends FlinchEffectAbAttr {
  private stats: BattleStat[];
  private levels: integer;

  constructor(stats: BattleStat | BattleStat[], levels: integer) {
    super();

    this.stats = Array.isArray(stats)
      ? stats
      : [ stats ];
    this.levels = levels;
  }

  apply(pokemon: Pokemon, passive: boolean, cancelled: Utils.BooleanHolder, args: any[]): boolean {
    pokemon.scene.unshiftPhase(new StatChangePhase(pokemon.scene, pokemon.getBattlerIndex(), true, this.stats, this.levels));
    return true;
  }
}

export class IncreasePpAbAttr extends AbAttr { }

export class ReduceBerryUseThresholdAbAttr extends AbAttr {
  constructor() {
    super();
  }

  apply(pokemon: Pokemon, passive: boolean, cancelled: Utils.BooleanHolder, args: any[]): boolean {
    const hpRatio = pokemon.getHpRatio();

    if (args[0].value < hpRatio) {
      args[0].value *= 2;
      return args[0].value >= hpRatio;
    }

    return false;
  }
}

export class WeightMultiplierAbAttr extends AbAttr {
  private multiplier: integer;

  constructor(multiplier: integer) {
    super();

    this.multiplier = multiplier;
  }

  apply(pokemon: Pokemon, passive: boolean, cancelled: Utils.BooleanHolder, args: any[]): boolean {
    (args[0] as Utils.NumberHolder).value *= this.multiplier;

    return true;
  }
}

export class SyncEncounterNatureAbAttr extends AbAttr {
  constructor() {
    super(false);
  }

  apply(pokemon: Pokemon, passive: boolean, cancelled: Utils.BooleanHolder, args: any[]): boolean {
    (args[0] as Pokemon).setNature(pokemon.getNature());

    return true;
  }
}

export class MoveAbilityBypassAbAttr extends AbAttr {
  private moveIgnoreFunc: (pokemon: Pokemon, move: Move) => boolean;

  constructor(moveIgnoreFunc?: (pokemon: Pokemon, move: Move) => boolean) {
    super(false);

    this.moveIgnoreFunc = moveIgnoreFunc || ((pokemon, move) => true);
  }

  apply(pokemon: Pokemon, passive: boolean, cancelled: Utils.BooleanHolder, args: any[]): boolean {
    if (this.moveIgnoreFunc(pokemon, (args[0] as Move))) {
      cancelled.value = true;
      return true;
    }
    return false;
  }
}

export class SuppressFieldAbilitiesAbAttr extends AbAttr {
  constructor() {
    super(false);
  }

  apply(pokemon: Pokemon, passive: boolean, cancelled: Utils.BooleanHolder, args: any[]): boolean {
    const ability = (args[0] as Ability);
    if (!ability.hasAttr(UnsuppressableAbilityAbAttr) && !ability.hasAttr(SuppressFieldAbilitiesAbAttr)) {
      cancelled.value = true;
      return true;
    }
    return false;
  }
}


export class AlwaysHitAbAttr extends AbAttr { }

export class UncopiableAbilityAbAttr extends AbAttr {
  constructor() {
    super(false);
  }
}

export class UnsuppressableAbilityAbAttr extends AbAttr {
  constructor() {
    super(false);
  }
}

export class UnswappableAbilityAbAttr extends AbAttr {
  constructor() {
    super(false);
  }
}

export class NoTransformAbilityAbAttr extends AbAttr {
  constructor() {
    super(false);
  }
}

export class NoFusionAbilityAbAttr extends AbAttr {
  constructor() {
    super(false);
  }
}

function applyAbAttrsInternal<TAttr extends AbAttr>(attrType: { new(...args: any[]): TAttr },
  pokemon: Pokemon, applyFunc: AbAttrApplyFunc<TAttr>, args: any[], isAsync: boolean = false, showAbilityInstant: boolean = false, quiet: boolean = false, passive: boolean = false): Promise<void> {
  return new Promise(resolve => {
    if (!pokemon.canApplyAbility(passive)) {
      if (!passive)
        return applyAbAttrsInternal(attrType, pokemon, applyFunc, args, isAsync, showAbilityInstant, quiet, true).then(() => resolve());
      else
        return resolve();
    }

    const ability = (!passive ? pokemon.getAbility() : pokemon.getPassiveAbility());
    const attrs = ability.getAttrs(attrType) as TAttr[];

    const clearSpliceQueueAndResolve = () => {
      pokemon.scene.clearPhaseQueueSplice();
      if (!passive)
        return applyAbAttrsInternal(attrType, pokemon, applyFunc, args, isAsync, showAbilityInstant, quiet, true).then(() => resolve());
      else
        return resolve();
    };
    const applyNextAbAttr = () => {
      if (attrs.length)
        applyAbAttr(attrs.shift());
      else
        clearSpliceQueueAndResolve();
    };
    const applyAbAttr = (attr: TAttr) => {
      if (!canApplyAttr(pokemon, attr))
        return applyNextAbAttr();
      pokemon.scene.setPhaseQueueSplice();
      const onApplySuccess = () => {
        if (attr.showAbility && !quiet) {
          if (showAbilityInstant)
            pokemon.scene.abilityBar.showAbility(pokemon, passive);
          else
            queueShowAbility(pokemon, passive);
        }
        if (!quiet) {
          const message = attr.getTriggerMessage(pokemon, (!passive ? pokemon.getAbility() : pokemon.getPassiveAbility()).name, args);
          if (message) {
            if (isAsync)
              pokemon.scene.ui.showText(message, null, () => pokemon.scene.ui.showText(null, 0), null, true);
            else
              pokemon.scene.queueMessage(message);
          }
        }
      };
      const result = applyFunc(attr, passive);
      if (result instanceof Promise) {
        result.then(success => {
          if (success)
            onApplySuccess();
          applyNextAbAttr();
        });
      } else {
        if (result)
          onApplySuccess();
        applyNextAbAttr();
      }
    };
    applyNextAbAttr();
  });
}

export function applyAbAttrs(attrType: { new(...args: any[]): AbAttr }, pokemon: Pokemon, cancelled: Utils.BooleanHolder, ...args: any[]): Promise<void> {
  return applyAbAttrsInternal<AbAttr>(attrType, pokemon, (attr, passive) => attr.apply(pokemon, passive, cancelled, args), args);
}

export function applyPostBattleInitAbAttrs(attrType: { new(...args: any[]): PostBattleInitAbAttr },
  pokemon: Pokemon, ...args: any[]): Promise<void> {
  return applyAbAttrsInternal<PostBattleInitAbAttr>(attrType, pokemon, (attr, passive) => attr.applyPostBattleInit(pokemon, passive, args), args);
}

export function applyPreDefendAbAttrs(attrType: { new(...args: any[]): PreDefendAbAttr },
  pokemon: Pokemon, attacker: Pokemon, move: PokemonMove, cancelled: Utils.BooleanHolder, ...args: any[]): Promise<void> {
  const simulated = args.length > 1 && args[1];
  return applyAbAttrsInternal<PreDefendAbAttr>(attrType, pokemon, (attr, passive) => attr.applyPreDefend(pokemon, passive, attacker, move, cancelled, args), args, false, false, simulated);
}

export function applyPostDefendAbAttrs(attrType: { new(...args: any[]): PostDefendAbAttr },
  pokemon: Pokemon, attacker: Pokemon, move: PokemonMove, hitResult: HitResult, ...args: any[]): Promise<void> {
  return applyAbAttrsInternal<PostDefendAbAttr>(attrType, pokemon, (attr, passive) => attr.applyPostDefend(pokemon, passive, attacker, move, hitResult, args), args);
}

export function applyBattleStatMultiplierAbAttrs(attrType: { new(...args: any[]): BattleStatMultiplierAbAttr },
  pokemon: Pokemon, battleStat: BattleStat, statValue: Utils.NumberHolder, ...args: any[]): Promise<void> {
  return applyAbAttrsInternal<BattleStatMultiplierAbAttr>(attrType, pokemon, (attr, passive) => attr.applyBattleStat(pokemon, passive, battleStat, statValue, args), args);
}

export function applyPreAttackAbAttrs(attrType: { new(...args: any[]): PreAttackAbAttr },
  pokemon: Pokemon, defender: Pokemon, move: PokemonMove, ...args: any[]): Promise<void> {
  return applyAbAttrsInternal<PreAttackAbAttr>(attrType, pokemon, (attr, passive) => attr.applyPreAttack(pokemon, passive, defender, move, args), args);
}

export function applyPostAttackAbAttrs(attrType: { new(...args: any[]): PostAttackAbAttr },
  pokemon: Pokemon, defender: Pokemon, move: PokemonMove, hitResult: HitResult, ...args: any[]): Promise<void> {
  return applyAbAttrsInternal<PostAttackAbAttr>(attrType, pokemon, (attr, passive) => attr.applyPostAttack(pokemon, passive, defender, move, hitResult, args), args);
}

export function applyPostKnockOutAbAttrs(attrType: { new(...args: any[]): PostKnockOutAbAttr },
  pokemon: Pokemon, knockedOut: Pokemon, ...args: any[]): Promise<void> {
  return applyAbAttrsInternal<PostKnockOutAbAttr>(attrType, pokemon, (attr, passive) => attr.applyPostKnockOut(pokemon, passive, knockedOut, args), args);
} 

export function applyPostVictoryAbAttrs(attrType: { new(...args: any[]): PostVictoryAbAttr },
  pokemon: Pokemon, ...args: any[]): Promise<void> {
  return applyAbAttrsInternal<PostVictoryAbAttr>(attrType, pokemon, (attr, passive) => attr.applyPostVictory(pokemon, passive, args), args);
}

export function applyPostSummonAbAttrs(attrType: { new(...args: any[]): PostSummonAbAttr },
  pokemon: Pokemon, ...args: any[]): Promise<void> {
  return applyAbAttrsInternal<PostSummonAbAttr>(attrType, pokemon, (attr, passive) => attr.applyPostSummon(pokemon, passive, args), args);
}

export function applyPreSwitchOutAbAttrs(attrType: { new(...args: any[]): PreSwitchOutAbAttr },
  pokemon: Pokemon, ...args: any[]): Promise<void> {
  return applyAbAttrsInternal<PreSwitchOutAbAttr>(attrType, pokemon, (attr, passive) => attr.applyPreSwitchOut(pokemon, passive, args), args, false, true);
}

export function applyPreStatChangeAbAttrs(attrType: { new(...args: any[]): PreStatChangeAbAttr },
  pokemon: Pokemon, stat: BattleStat, cancelled: Utils.BooleanHolder, ...args: any[]): Promise<void> {
  return applyAbAttrsInternal<PreStatChangeAbAttr>(attrType, pokemon, (attr, passive) => attr.applyPreStatChange(pokemon, passive, stat, cancelled, args), args);
}

export function applyPostStatChangeAbAttrs(attrType: { new(...args: any[]): PostStatChangeAbAttr },
  pokemon: Pokemon, stats: BattleStat[], levels: integer, selfTarget: boolean, ...args: any[]): Promise<void> {
  return applyAbAttrsInternal<PostStatChangeAbAttr>(attrType, pokemon, (attr, passive) => attr.applyPostStatChange(pokemon, stats, levels, selfTarget, args), args);
}

export function applyPreSetStatusAbAttrs(attrType: { new(...args: any[]): PreSetStatusAbAttr },
  pokemon: Pokemon, effect: StatusEffect, cancelled: Utils.BooleanHolder, ...args: any[]): Promise<void> {
  const simulated = args.length > 1 && args[1];
  return applyAbAttrsInternal<PreSetStatusAbAttr>(attrType, pokemon, (attr, passive) => attr.applyPreSetStatus(pokemon, passive, effect, cancelled, args), args, false, false, !simulated);
}

export function applyPreApplyBattlerTagAbAttrs(attrType: { new(...args: any[]): PreApplyBattlerTagAbAttr },
  pokemon: Pokemon, tag: BattlerTag, cancelled: Utils.BooleanHolder, ...args: any[]): Promise<void> {
  return applyAbAttrsInternal<PreApplyBattlerTagAbAttr>(attrType, pokemon, (attr, passive) => attr.applyPreApplyBattlerTag(pokemon, passive, tag, cancelled, args), args);
}

export function applyPreWeatherEffectAbAttrs(attrType: { new(...args: any[]): PreWeatherEffectAbAttr },
  pokemon: Pokemon, weather: Weather, cancelled: Utils.BooleanHolder, ...args: any[]): Promise<void> {
  return applyAbAttrsInternal<PreWeatherDamageAbAttr>(attrType, pokemon, (attr, passive) => attr.applyPreWeatherEffect(pokemon, passive, weather, cancelled, args), args, false, true);
}

export function applyPostTurnAbAttrs(attrType: { new(...args: any[]): PostTurnAbAttr },
  pokemon: Pokemon, ...args: any[]): Promise<void> {
  return applyAbAttrsInternal<PostTurnAbAttr>(attrType, pokemon, (attr, passive) => attr.applyPostTurn(pokemon, passive, args), args);
}

export function applyPostWeatherChangeAbAttrs(attrType: { new(...args: any[]): PostWeatherChangeAbAttr },
  pokemon: Pokemon, weather: WeatherType, ...args: any[]): Promise<void> {
  return applyAbAttrsInternal<PostWeatherChangeAbAttr>(attrType, pokemon, (attr, passive) => attr.applyPostWeatherChange(pokemon, passive, weather, args), args);
}

export function applyPostWeatherLapseAbAttrs(attrType: { new(...args: any[]): PostWeatherLapseAbAttr },
  pokemon: Pokemon, weather: Weather, ...args: any[]): Promise<void> {
  return applyAbAttrsInternal<PostWeatherLapseAbAttr>(attrType, pokemon, (attr, passive) => attr.applyPostWeatherLapse(pokemon, passive, weather, args), args);
}

export function applyPostTerrainChangeAbAttrs(attrType: { new(...args: any[]): PostTerrainChangeAbAttr },
  pokemon: Pokemon, terrain: TerrainType, ...args: any[]): Promise<void> {
  return applyAbAttrsInternal<PostTerrainChangeAbAttr>(attrType, pokemon, (attr, passive) => attr.applyPostTerrainChange(pokemon, passive, terrain, args), args);
}

export function applyCheckTrappedAbAttrs(attrType: { new(...args: any[]): CheckTrappedAbAttr },
  pokemon: Pokemon, trapped: Utils.BooleanHolder, ...args: any[]): Promise<void> {
  return applyAbAttrsInternal<CheckTrappedAbAttr>(attrType, pokemon, (attr, passive) => attr.applyCheckTrapped(pokemon, passive, trapped, args), args, true);
}

export function applyPostBattleAbAttrs(attrType: { new(...args: any[]): PostBattleAbAttr },
  pokemon: Pokemon, ...args: any[]): Promise<void> {
  return applyAbAttrsInternal<PostBattleAbAttr>(attrType, pokemon, (attr, passive) => attr.applyPostBattle(pokemon, passive, args), args);
}

export function applyPostFaintAbAttrs(attrType: { new(...args: any[]): PostFaintAbAttr },
  pokemon: Pokemon, attacker: Pokemon, move: PokemonMove, hitResult: HitResult, ...args: any[]): Promise<void> {
  return applyAbAttrsInternal<PostFaintAbAttr>(attrType, pokemon, (attr, passive) => attr.applyPostFaint(pokemon, passive, attacker, move, hitResult, args), args);
}

function canApplyAttr(pokemon: Pokemon, attr: AbAttr): boolean {
  const condition = attr.getCondition();
  return !condition || condition(pokemon);
}

function queueShowAbility(pokemon: Pokemon, passive: boolean): void {
  pokemon.scene.unshiftPhase(new ShowAbilityPhase(pokemon.scene, pokemon.id, passive));
  pokemon.scene.clearPhaseQueueSplice();
}

export const allAbilities = [ new Ability(Abilities.NONE, 3) ];

export function initAbilities() {
  allAbilities.push(
    new Ability(Abilities.STENCH, 3)
      .attr(PostAttackApplyBattlerTagAbAttr, false, (user, target, move) => !move.getMove().findAttr(attr => attr instanceof FlinchAttr) ? 10 : 0, BattlerTagType.FLINCHED),
    new Ability(Abilities.DRIZZLE, 3)
      .attr(PostSummonWeatherChangeAbAttr, WeatherType.RAIN)
      .attr(PostBiomeChangeWeatherChangeAbAttr, WeatherType.RAIN),
    new Ability(Abilities.SPEED_BOOST, 3)
      .attr(PostTurnStatChangeAbAttr, BattleStat.SPD, 1),
    new Ability(Abilities.BATTLE_ARMOR, 3)
      .attr(BlockCritAbAttr)
      .ignorable(),
    new Ability(Abilities.STURDY, 3)    
      .attr(PreDefendFullHpEndureAbAttr)
      .attr(BlockOneHitKOAbAttr)
      .ignorable(),
    new Ability(Abilities.DAMP, 3)
      .ignorable()
      .unimplemented(),
    new Ability(Abilities.LIMBER, 3)
      .attr(StatusEffectImmunityAbAttr, StatusEffect.PARALYSIS)
      .ignorable(),
    new Ability(Abilities.SAND_VEIL, 3)
      .attr(BattleStatMultiplierAbAttr, BattleStat.EVA, 1.2)
      .attr(BlockWeatherDamageAttr, WeatherType.SANDSTORM)
      .condition(getWeatherCondition(WeatherType.SANDSTORM))
      .ignorable(),
    new Ability(Abilities.STATIC, 3)
      .attr(PostDefendContactApplyStatusEffectAbAttr, 30, StatusEffect.PARALYSIS),
    new Ability(Abilities.VOLT_ABSORB, 3)
      .attr(TypeImmunityHealAbAttr, Type.ELECTRIC)
      .ignorable(),
    new Ability(Abilities.WATER_ABSORB, 3)
      .attr(TypeImmunityHealAbAttr, Type.WATER)
      .ignorable(),
    new Ability(Abilities.OBLIVIOUS, 3)
      .attr(BattlerTagImmunityAbAttr, BattlerTagType.INFATUATED)
      .ignorable(),
    new Ability(Abilities.CLOUD_NINE, 3)
      .attr(SuppressWeatherEffectAbAttr, true),
    new Ability(Abilities.COMPOUND_EYES, 3)
      .attr(BattleStatMultiplierAbAttr, BattleStat.ACC, 1.3),
    new Ability(Abilities.INSOMNIA, 3)
      .attr(StatusEffectImmunityAbAttr, StatusEffect.SLEEP)
      .attr(BattlerTagImmunityAbAttr, BattlerTagType.DROWSY)
      .ignorable(),
    new Ability(Abilities.COLOR_CHANGE, 3)
      .attr(PostDefendTypeChangeAbAttr),
    new Ability(Abilities.IMMUNITY, 3)
      .attr(StatusEffectImmunityAbAttr, StatusEffect.POISON, StatusEffect.TOXIC)
      .ignorable(),
    new Ability(Abilities.FLASH_FIRE, 3)
      .attr(TypeImmunityAddBattlerTagAbAttr, Type.FIRE, BattlerTagType.FIRE_BOOST, 1, (pokemon: Pokemon) => !pokemon.status || pokemon.status.effect !== StatusEffect.FREEZE)
      .ignorable(),
    new Ability(Abilities.SHIELD_DUST, 3)
      .ignorable()
      .unimplemented(),
    new Ability(Abilities.OWN_TEMPO, 3)
      .attr(BattlerTagImmunityAbAttr, BattlerTagType.CONFUSED)
      .ignorable(),
    new Ability(Abilities.SUCTION_CUPS, 3)
      .ignorable()
      .unimplemented(),
    new Ability(Abilities.INTIMIDATE, 3)
      .attr(PostSummonStatChangeAbAttr, BattleStat.ATK, -1),
    new Ability(Abilities.SHADOW_TAG, 3)
      .attr(ArenaTrapAbAttr),
    new Ability(Abilities.ROUGH_SKIN, 3)
      .attr(PostDefendContactDamageAbAttr, 8)
      .bypassFaint(),
    new Ability(Abilities.WONDER_GUARD, 3)
      .attr(NonSuperEffectiveImmunityAbAttr)
      .attr(UncopiableAbilityAbAttr)
      .attr(UnswappableAbilityAbAttr)
      .ignorable(),
    new Ability(Abilities.LEVITATE, 3)
      .attr(TypeImmunityAbAttr, Type.GROUND, (pokemon: Pokemon) => !pokemon.getTag(BattlerTagType.IGNORE_FLYING) && !pokemon.scene.arena.getTag(ArenaTagType.GRAVITY) && !pokemon.getTag(BattlerTagType.GROUNDED))
      .ignorable(),
    new Ability(Abilities.EFFECT_SPORE, 3)
      .attr(PostDefendContactApplyStatusEffectAbAttr, 10, StatusEffect.POISON, StatusEffect.PARALYSIS, StatusEffect.SLEEP),
    new Ability(Abilities.SYNCHRONIZE, 3)
      .attr(SyncEncounterNatureAbAttr)
      .unimplemented(),
    new Ability(Abilities.CLEAR_BODY, 3)
      .attr(ProtectStatAbAttr)
      .ignorable(),
    new Ability(Abilities.NATURAL_CURE, 3)
      .attr(PreSwitchOutResetStatusAbAttr),
    new Ability(Abilities.LIGHTNING_ROD, 3)
      .attr(RedirectTypeMoveAbAttr, Type.ELECTRIC)
      .attr(TypeImmunityStatChangeAbAttr, Type.ELECTRIC, BattleStat.SPATK, 1)
      .ignorable(),
    new Ability(Abilities.SERENE_GRACE, 3)
      .unimplemented(),
    new Ability(Abilities.SWIFT_SWIM, 3)
      .attr(BattleStatMultiplierAbAttr, BattleStat.SPD, 2)
      .condition(getWeatherCondition(WeatherType.RAIN, WeatherType.HEAVY_RAIN)),
    new Ability(Abilities.CHLOROPHYLL, 3)
      .attr(BattleStatMultiplierAbAttr, BattleStat.SPD, 2)
      .condition(getWeatherCondition(WeatherType.SUNNY, WeatherType.HARSH_SUN)),
    new Ability(Abilities.ILLUMINATE, 3)
      .attr(ProtectStatAbAttr, BattleStat.ACC)
      .attr(DoubleBattleChanceAbAttr)
      .ignorable(),
    new Ability(Abilities.TRACE, 3)
      .attr(TraceAbAttr)
      .attr(UncopiableAbilityAbAttr),
    new Ability(Abilities.HUGE_POWER, 3)
      .attr(BattleStatMultiplierAbAttr, BattleStat.ATK, 2),
    new Ability(Abilities.POISON_POINT, 3)
      .attr(PostDefendContactApplyStatusEffectAbAttr, 30, StatusEffect.POISON),
    new Ability(Abilities.INNER_FOCUS, 3)
      .attr(BattlerTagImmunityAbAttr, BattlerTagType.FLINCHED)
      .ignorable(),
    new Ability(Abilities.MAGMA_ARMOR, 3)
      .attr(StatusEffectImmunityAbAttr, StatusEffect.FREEZE)
      .ignorable(),
    new Ability(Abilities.WATER_VEIL, 3)
      .attr(StatusEffectImmunityAbAttr, StatusEffect.BURN)
      .ignorable(),
    new Ability(Abilities.MAGNET_PULL, 3)
      /*.attr(ArenaTrapAbAttr)
      .condition((pokemon: Pokemon) => pokemon.getOpponent()?.isOfType(Type.STEEL))*/
      .unimplemented(),
    new Ability(Abilities.SOUNDPROOF, 3)
      .attr(MoveImmunityAbAttr, (pokemon, attacker, move) => pokemon !== attacker && move.getMove().hasFlag(MoveFlags.SOUND_BASED))
      .ignorable(),
    new Ability(Abilities.RAIN_DISH, 3)
      .attr(PostWeatherLapseHealAbAttr, 1, WeatherType.RAIN, WeatherType.HEAVY_RAIN),
    new Ability(Abilities.SAND_STREAM, 3)
      .attr(PostSummonWeatherChangeAbAttr, WeatherType.SANDSTORM)
      .attr(PostBiomeChangeWeatherChangeAbAttr, WeatherType.SANDSTORM),
    new Ability(Abilities.PRESSURE, 3)
      .attr(IncreasePpAbAttr)
      .attr(PostSummonMessageAbAttr, (pokemon: Pokemon) => getPokemonMessage(pokemon, ' is exerting its Pressure!')),
    new Ability(Abilities.THICK_FAT, 3)
      .attr(ReceivedTypeDamageMultiplierAbAttr, Type.FIRE, 0.5)
      .attr(ReceivedTypeDamageMultiplierAbAttr, Type.ICE, 0.5)
      .ignorable(),
    new Ability(Abilities.EARLY_BIRD, 3)
      .attr(ReduceStatusEffectDurationAbAttr, StatusEffect.SLEEP),
    new Ability(Abilities.FLAME_BODY, 3)
      .attr(PostDefendContactApplyStatusEffectAbAttr, 30, StatusEffect.BURN),
    new Ability(Abilities.RUN_AWAY, 3)
      .attr(RunSuccessAbAttr),
    new Ability(Abilities.KEEN_EYE, 3)
      .attr(ProtectStatAbAttr, BattleStat.ACC)
      .ignorable(),
    new Ability(Abilities.HYPER_CUTTER, 3)
      .attr(ProtectStatAbAttr, BattleStat.ATK)
      .ignorable(),
    new Ability(Abilities.PICKUP, 3)
      .attr(PostBattleLootAbAttr),
    new Ability(Abilities.TRUANT, 3)
      .attr(PostSummonAddBattlerTagAbAttr, BattlerTagType.TRUANT, 1, false),
    new Ability(Abilities.HUSTLE, 3)
      .attr(BattleStatMultiplierAbAttr, BattleStat.ATK, 1.5)
      .attr(BattleStatMultiplierAbAttr, BattleStat.ACC, 0.8),
    new Ability(Abilities.CUTE_CHARM, 3)
      .attr(PostDefendContactApplyTagChanceAbAttr, 30, BattlerTagType.INFATUATED),
    new Ability(Abilities.PLUS, 3)
      .unimplemented(),
    new Ability(Abilities.MINUS, 3)
      .unimplemented(),
    new Ability(Abilities.FORECAST, 3)
      .attr(UncopiableAbilityAbAttr)
      .attr(NoFusionAbilityAbAttr)
      .unimplemented(),
    new Ability(Abilities.STICKY_HOLD, 3)
      .attr(BlockItemTheftAbAttr)
      .bypassFaint()
      .ignorable(),
    new Ability(Abilities.SHED_SKIN, 3)
      .conditionalAttr(pokemon => !Utils.randSeedInt(3), PostTurnResetStatusAbAttr),
    new Ability(Abilities.GUTS, 3)
      .attr(BypassBurnDamageReductionAbAttr)
      .conditionalAttr(pokemon => !!pokemon.status, BattleStatMultiplierAbAttr, BattleStat.ATK, 1.5),
    new Ability(Abilities.MARVEL_SCALE, 3)
      .conditionalAttr(pokemon => !!pokemon.status, BattleStatMultiplierAbAttr, BattleStat.DEF, 1.5)
      .ignorable(),
    new Ability(Abilities.LIQUID_OOZE, 3)
      .attr(ReverseDrainAbAttr),
    new Ability(Abilities.OVERGROW, 3)
      .attr(LowHpMoveTypePowerBoostAbAttr, Type.GRASS),
    new Ability(Abilities.BLAZE, 3)
      .attr(LowHpMoveTypePowerBoostAbAttr, Type.FIRE),
    new Ability(Abilities.TORRENT, 3)
      .attr(LowHpMoveTypePowerBoostAbAttr, Type.WATER),
    new Ability(Abilities.SWARM, 3)
      .attr(LowHpMoveTypePowerBoostAbAttr, Type.BUG),
    new Ability(Abilities.ROCK_HEAD, 3)
      .attr(BlockRecoilDamageAttr),
    new Ability(Abilities.DROUGHT, 3)
      .attr(PostSummonWeatherChangeAbAttr, WeatherType.SUNNY)
      .attr(PostBiomeChangeWeatherChangeAbAttr, WeatherType.SUNNY),
    new Ability(Abilities.ARENA_TRAP, 3)
      .attr(ArenaTrapAbAttr),
    new Ability(Abilities.VITAL_SPIRIT, 3)
      .attr(StatusEffectImmunityAbAttr, StatusEffect.SLEEP)
      .attr(BattlerTagImmunityAbAttr, BattlerTagType.DROWSY)
      .ignorable(),
    new Ability(Abilities.WHITE_SMOKE, 3)
      .attr(ProtectStatAbAttr)
      .ignorable(),
    new Ability(Abilities.PURE_POWER, 3)
      .attr(BattleStatMultiplierAbAttr, BattleStat.ATK, 2),
    new Ability(Abilities.SHELL_ARMOR, 3)
      .attr(BlockCritAbAttr)
      .ignorable(),
    new Ability(Abilities.AIR_LOCK, 3)
      .attr(SuppressWeatherEffectAbAttr, true),
    new Ability(Abilities.TANGLED_FEET, 4)
      .conditionalAttr(pokemon => !!pokemon.getTag(BattlerTagType.CONFUSED), BattleStatMultiplierAbAttr, BattleStat.EVA, 2)
      .ignorable(),
    new Ability(Abilities.MOTOR_DRIVE, 4)
      .attr(TypeImmunityStatChangeAbAttr, Type.ELECTRIC, BattleStat.SPD, 1)
      .ignorable(),
    new Ability(Abilities.RIVALRY, 4)
      .attr(MovePowerBoostAbAttr, (user, target, move) => user.gender !== Gender.GENDERLESS && target.gender !== Gender.GENDERLESS && user.gender === target.gender, 1.25)
      .attr(MovePowerBoostAbAttr, (user, target, move) => user.gender !== Gender.GENDERLESS && target.gender !== Gender.GENDERLESS && user.gender !== target.gender, 0.75),
    new Ability(Abilities.STEADFAST, 4)
      .attr(FlinchStatChangeAbAttr, BattleStat.SPD, 1),
    new Ability(Abilities.SNOW_CLOAK, 4)
      .attr(BattleStatMultiplierAbAttr, BattleStat.EVA, 1.2)
      .attr(BlockWeatherDamageAttr, WeatherType.HAIL)
      .condition(getWeatherCondition(WeatherType.HAIL, WeatherType.SNOW))
      .ignorable(),
    new Ability(Abilities.GLUTTONY, 4)
      .attr(ReduceBerryUseThresholdAbAttr),
    new Ability(Abilities.ANGER_POINT, 4)
      .attr(PostDefendCritStatChangeAbAttr, BattleStat.ATK, 6),
    new Ability(Abilities.UNBURDEN, 4)
      .unimplemented(),
    new Ability(Abilities.HEATPROOF, 4)
      .attr(ReceivedTypeDamageMultiplierAbAttr, Type.FIRE, 0.5)
      .ignorable(),
    new Ability(Abilities.SIMPLE, 4)
      .attr(StatChangeMultiplierAbAttr, 2)
      .ignorable(),
    new Ability(Abilities.DRY_SKIN, 4)
      .attr(PostWeatherLapseDamageAbAttr, 2, WeatherType.SUNNY, WeatherType.HARSH_SUN)
      .attr(PostWeatherLapseHealAbAttr, 2, WeatherType.RAIN, WeatherType.HEAVY_RAIN)
      .attr(ReceivedTypeDamageMultiplierAbAttr, Type.FIRE, 1.25)
      .attr(TypeImmunityHealAbAttr, Type.WATER)
      .ignorable(),
    new Ability(Abilities.DOWNLOAD, 4)
      .attr(DownloadAbAttr),
    new Ability(Abilities.IRON_FIST, 4)
      .attr(MovePowerBoostAbAttr, (user, target, move) => move.hasFlag(MoveFlags.PUNCHING_MOVE), 1.2),
    new Ability(Abilities.POISON_HEAL, 4)
      .unimplemented(),
    new Ability(Abilities.ADAPTABILITY, 4)
      .attr(StabBoostAbAttr),
    new Ability(Abilities.SKILL_LINK, 4)
      .attr(MaxMultiHitAbAttr),
    new Ability(Abilities.HYDRATION, 4)
      .attr(PostTurnResetStatusAbAttr)
      .condition(getWeatherCondition(WeatherType.RAIN, WeatherType.HEAVY_RAIN)),
    new Ability(Abilities.SOLAR_POWER, 4)
      .attr(PostWeatherLapseDamageAbAttr, 2, WeatherType.SUNNY, WeatherType.HARSH_SUN)
      .attr(BattleStatMultiplierAbAttr, BattleStat.SPATK, 1.5)
      .condition(getWeatherCondition(WeatherType.SUNNY, WeatherType.HARSH_SUN)),
    new Ability(Abilities.QUICK_FEET, 4)
      .conditionalAttr(pokemon => pokemon.status ? pokemon.status.effect === StatusEffect.PARALYSIS : false, BattleStatMultiplierAbAttr, BattleStat.SPD, 2)
      .conditionalAttr(pokemon => !!pokemon.status, BattleStatMultiplierAbAttr, BattleStat.SPD, 1.5),
    new Ability(Abilities.NORMALIZE, 4)
      .attr(MoveTypeChangeAttr, Type.NORMAL, 1.2, (user, target, move) => move.id !== Moves.HIDDEN_POWER && move.id !== Moves.WEATHER_BALL && 
            move.id !== Moves.NATURAL_GIFT && move.id !== Moves.JUDGMENT && move.id !== Moves.TECHNO_BLAST),
    new Ability(Abilities.SNIPER, 4)
      .unimplemented(),
    new Ability(Abilities.MAGIC_GUARD, 4)
      .attr(BlockNonDirectDamageAbAttr),
    new Ability(Abilities.NO_GUARD, 4)
      .attr(AlwaysHitAbAttr)
      .attr(DoubleBattleChanceAbAttr),
    new Ability(Abilities.STALL, 4)
      .unimplemented(),
    new Ability(Abilities.TECHNICIAN, 4)
      .attr(MovePowerBoostAbAttr, (user, target, move) => move.power <= 60, 1.5),
    new Ability(Abilities.LEAF_GUARD, 4)
      .attr(StatusEffectImmunityAbAttr)
      .condition(getWeatherCondition(WeatherType.SUNNY, WeatherType.HARSH_SUN))
      .ignorable(),
    new Ability(Abilities.KLUTZ, 4)
      .unimplemented(),
    new Ability(Abilities.MOLD_BREAKER, 4)
      .attr(PostSummonMessageAbAttr, (pokemon: Pokemon) => getPokemonMessage(pokemon, ' breaks the mold!'))
      .attr(MoveAbilityBypassAbAttr),
    new Ability(Abilities.SUPER_LUCK, 4)
      .attr(BonusCritAbAttr)
      .partial(),
    new Ability(Abilities.AFTERMATH, 4)
      .attr(PostFaintContactDamageAbAttr,4)
      .bypassFaint(),
    new Ability(Abilities.ANTICIPATION, 4)
      .conditionalAttr(getAnticipationCondition(), PostSummonMessageAbAttr, (pokemon: Pokemon) => getPokemonMessage(pokemon, ' shuddered!')),
<<<<<<< HEAD
    new Ability(Abilities.FOREWARN, "Forewarn", "When it enters a battle, the Pokémon can tell one of the moves an opposing Pokémon has.", 4)
      .attr(ForewarnAbAttr),
    new Ability(Abilities.UNAWARE, "Unaware", "When attacking, the Pokémon ignores the target Pokémon's stat changes.", 4)
=======
    new Ability(Abilities.FOREWARN, 4)
      .unimplemented(),
    new Ability(Abilities.UNAWARE, 4)
>>>>>>> a0311f4b
      .attr(IgnoreOpponentStatChangesAbAttr)
      .ignorable(),
    new Ability(Abilities.TINTED_LENS, 4)
      .attr(MovePowerBoostAbAttr, (user, target, move) => target.getAttackTypeEffectiveness(move.type) <= 0.5, 2),
    new Ability(Abilities.FILTER, 4)
      .attr(ReceivedMoveDamageMultiplierAbAttr,(target, user, move) => target.getAttackTypeEffectiveness(move.type) >= 2, 0.75)
      .ignorable(),
    new Ability(Abilities.SLOW_START, 4)
      .attr(PostSummonAddBattlerTagAbAttr, BattlerTagType.SLOW_START, 5),
    new Ability(Abilities.SCRAPPY, 4)
      .unimplemented(),
    new Ability(Abilities.STORM_DRAIN, 4)
      .attr(RedirectTypeMoveAbAttr, Type.WATER)
      .attr(TypeImmunityStatChangeAbAttr, Type.WATER, BattleStat.SPATK, 1)
      .ignorable(),
    new Ability(Abilities.ICE_BODY, 4)
      .attr(BlockWeatherDamageAttr, WeatherType.HAIL)
      .attr(PostWeatherLapseHealAbAttr, 1, WeatherType.HAIL, WeatherType.SNOW),
    new Ability(Abilities.SOLID_ROCK, 4)
      .attr(ReceivedMoveDamageMultiplierAbAttr,(target, user, move) => target.getAttackTypeEffectiveness(move.type) >= 2, 0.75)
      .ignorable(),
    new Ability(Abilities.SNOW_WARNING, 4)
      .attr(PostSummonWeatherChangeAbAttr, WeatherType.SNOW)
      .attr(PostBiomeChangeWeatherChangeAbAttr, WeatherType.SNOW),
<<<<<<< HEAD
    new Ability(Abilities.HONEY_GATHER, "Honey Gather (N)", "The Pokémon may gather Honey after a battle.", 4),
    new Ability(Abilities.FRISK, "Frisk", "When it enters a battle, the Pokémon can check an opposing Pokémon's ability.", 4)
      .attr(FriskAbAttr),
    new Ability(Abilities.RECKLESS, "Reckless", "Powers up moves that have recoil damage.", 4)
=======
    new Ability(Abilities.HONEY_GATHER, 4)
      .unimplemented(),
    new Ability(Abilities.FRISK, 4)
      .unimplemented(),
    new Ability(Abilities.RECKLESS, 4)
>>>>>>> a0311f4b
      .attr(MovePowerBoostAbAttr, (user, target, move) => move.getAttrs(RecoilAttr).length && move.id !== Moves.STRUGGLE, 1.2),
    new Ability(Abilities.MULTITYPE, 4)
      .attr(UncopiableAbilityAbAttr)
      .attr(UnswappableAbilityAbAttr)
      .attr(UnsuppressableAbilityAbAttr)
      .attr(NoFusionAbilityAbAttr)
      .unimplemented(),
    new Ability(Abilities.FLOWER_GIFT, 4)
      .conditionalAttr(getWeatherCondition(WeatherType.SUNNY || WeatherType.HARSH_SUN), BattleStatMultiplierAbAttr, BattleStat.ATK, 1.5)
      .conditionalAttr(getWeatherCondition(WeatherType.SUNNY || WeatherType.HARSH_SUN), BattleStatMultiplierAbAttr, BattleStat.SPDEF, 1.5)
      .attr(UncopiableAbilityAbAttr)
      .attr(NoFusionAbilityAbAttr)
      .ignorable()
      .partial(),
    new Ability(Abilities.BAD_DREAMS, 4)
      .unimplemented(),
    new Ability(Abilities.PICKPOCKET, 5)
      .attr(PostDefendStealHeldItemAbAttr, (target, user, move) => move.hasFlag(MoveFlags.MAKES_CONTACT)),
    new Ability(Abilities.SHEER_FORCE, 5)
      .unimplemented(),
    new Ability(Abilities.CONTRARY, 5)
      .attr(StatChangeMultiplierAbAttr, -1)
      .ignorable(),
    new Ability(Abilities.UNNERVE, 5)
      .attr(PreventBerryUseAbAttr),
    new Ability(Abilities.DEFIANT, 5)
      .attr(PostStatChangeStatChangeAbAttr, (target, statsChanged, levels) => levels < 0, [BattleStat.ATK], 2),
    new Ability(Abilities.DEFEATIST, 5)
      .attr(BattleStatMultiplierAbAttr, BattleStat.ATK, 0.5)
      .attr(BattleStatMultiplierAbAttr, BattleStat.SPATK, 0.5)
      .condition((pokemon) => pokemon.getHpRatio() <= 0.5),
    new Ability(Abilities.CURSED_BODY, 5)
      .unimplemented(),
    new Ability(Abilities.HEALER, 5)
      .unimplemented(),
    new Ability(Abilities.FRIEND_GUARD, 5)
      .ignorable()
      .unimplemented(),
    new Ability(Abilities.WEAK_ARMOR, 5)
      .attr(PostDefendStatChangeAbAttr, (target, user, move) => move.category === MoveCategory.PHYSICAL, BattleStat.DEF, -1)
      .attr(PostDefendStatChangeAbAttr, (target, user, move) => move.category === MoveCategory.PHYSICAL, BattleStat.SPD, 2),
    new Ability(Abilities.HEAVY_METAL, 5)
      .attr(WeightMultiplierAbAttr, 2)
      .ignorable(),
    new Ability(Abilities.LIGHT_METAL, 5)
      .attr(WeightMultiplierAbAttr, 0.5)
      .ignorable(),
    new Ability(Abilities.MULTISCALE, 5)
      .attr(ReceivedMoveDamageMultiplierAbAttr,(target, user, move) => target.getHpRatio() === 1, 0.5)
      .ignorable(),
    new Ability(Abilities.TOXIC_BOOST, 5)
      .attr(MovePowerBoostAbAttr, (user, target, move) => move.category === MoveCategory.PHYSICAL && (user.status?.effect === StatusEffect.POISON || user.status?.effect === StatusEffect.TOXIC), 1.5),
    new Ability(Abilities.FLARE_BOOST, 5)
      .attr(MovePowerBoostAbAttr, (user, target, move) => move.category === MoveCategory.SPECIAL && user.status?.effect === StatusEffect.BURN, 1.5),
    new Ability(Abilities.HARVEST, 5)
      .unimplemented(),
    new Ability(Abilities.TELEPATHY, 5)
      .ignorable()
      .unimplemented(),
    new Ability(Abilities.MOODY, 5)
      .attr(PostTurnStatChangeAbAttr, BattleStat.RAND, 2)
      .attr(PostTurnStatChangeAbAttr, BattleStat.RAND, -1),
    new Ability(Abilities.OVERCOAT, 5)
      .attr(BlockWeatherDamageAttr)
      .attr(MoveImmunityAbAttr, (pokemon, attacker, move) => pokemon !== attacker && move.getMove().hasFlag(MoveFlags.POWDER_MOVE))
      .ignorable(),
    new Ability(Abilities.POISON_TOUCH, 5)
      .attr(PostAttackContactApplyStatusEffectAbAttr, 30, StatusEffect.POISON),
    new Ability(Abilities.REGENERATOR, 5)
    .attr(PreSwitchOutHealAbAttr),
    new Ability(Abilities.BIG_PECKS, 5)
      .attr(ProtectStatAbAttr, BattleStat.DEF)
      .ignorable(),
    new Ability(Abilities.SAND_RUSH, 5)
      .attr(BattleStatMultiplierAbAttr, BattleStat.SPD, 2)
      .attr(BlockWeatherDamageAttr, WeatherType.SANDSTORM)
      .condition(getWeatherCondition(WeatherType.SANDSTORM)),
    new Ability(Abilities.WONDER_SKIN, 5)
      .ignorable()
      .unimplemented(),
    new Ability(Abilities.ANALYTIC, 5)
      .unimplemented(),
    new Ability(Abilities.ILLUSION, 5)
      .attr(UncopiableAbilityAbAttr)
      .attr(UnswappableAbilityAbAttr)
      .unimplemented(),
    new Ability(Abilities.IMPOSTER, 5)
      .attr(PostSummonTransformAbAttr)
      .attr(UncopiableAbilityAbAttr),
    new Ability(Abilities.INFILTRATOR, 5)
      .unimplemented(),
    new Ability(Abilities.MUMMY, 5)
      .attr(PostDefendAbilityGiveAbAttr)
      .bypassFaint(),
    new Ability(Abilities.MOXIE, 5)
      .attr(PostVictoryStatChangeAbAttr, BattleStat.ATK, 1),
    new Ability(Abilities.JUSTIFIED, 5)
      .attr(PostDefendStatChangeAbAttr, (target, user, move) => move.type === Type.DARK && move.category !== MoveCategory.STATUS, BattleStat.ATK, 1),
    new Ability(Abilities.RATTLED, 5)
      .attr(PostDefendStatChangeAbAttr, (target, user, move) => move.category !== MoveCategory.STATUS && (move.type === Type.DARK || move.type === Type.BUG ||
        move.type === Type.GHOST), BattleStat.SPD, 1)
      .partial(),
    new Ability(Abilities.MAGIC_BOUNCE, 5)
      .ignorable()
      .unimplemented(),
    new Ability(Abilities.SAP_SIPPER, 5)
      .attr(TypeImmunityStatChangeAbAttr, Type.GRASS, BattleStat.ATK, 1)
      .ignorable(),
    new Ability(Abilities.PRANKSTER, 5)
      .attr(IncrementMovePriorityAbAttr, (pokemon, move: Move) => move.category === MoveCategory.STATUS),
    new Ability(Abilities.SAND_FORCE, 5)
      .attr(MoveTypePowerBoostAbAttr, Type.ROCK, 1.3)
      .attr(MoveTypePowerBoostAbAttr, Type.GROUND, 1.3)
      .attr(MoveTypePowerBoostAbAttr, Type.STEEL, 1.3)
      .attr(BlockWeatherDamageAttr, WeatherType.SANDSTORM)
      .condition(getWeatherCondition(WeatherType.SANDSTORM)),
    new Ability(Abilities.IRON_BARBS, 5)
      .attr(PostDefendContactDamageAbAttr, 8)
      .bypassFaint(),
    new Ability(Abilities.ZEN_MODE, 5)
      .attr(PostBattleInitFormChangeAbAttr, p => p.getHpRatio() <= 0.5 ? 1 : 0)
      .attr(PostSummonFormChangeAbAttr, p => p.getHpRatio() <= 0.5 ? 1 : 0)
      .attr(PostTurnFormChangeAbAttr, p => p.getHpRatio() <= 0.5 ? 1 : 0)
      .attr(UncopiableAbilityAbAttr)
      .attr(UnswappableAbilityAbAttr)
      .attr(UnsuppressableAbilityAbAttr)
      .attr(NoFusionAbilityAbAttr),
    new Ability(Abilities.VICTORY_STAR, 5)
      .attr(BattleStatMultiplierAbAttr, BattleStat.ACC, 1.1)
      .partial(),
    new Ability(Abilities.TURBOBLAZE, 5)
      .attr(PostSummonMessageAbAttr, (pokemon: Pokemon) => getPokemonMessage(pokemon, ' is radiating a blazing aura!'))
      .attr(MoveAbilityBypassAbAttr),
    new Ability(Abilities.TERAVOLT, 5)
      .attr(PostSummonMessageAbAttr, (pokemon: Pokemon) => getPokemonMessage(pokemon, ' is radiating a bursting aura!'))
      .attr(MoveAbilityBypassAbAttr),
    new Ability(Abilities.AROMA_VEIL, 6)
      .ignorable()
      .unimplemented(),
    new Ability(Abilities.FLOWER_VEIL, 6)
      .ignorable()
      .unimplemented(),
    new Ability(Abilities.CHEEK_POUCH, 6)
      .unimplemented(),
    new Ability(Abilities.PROTEAN, 6)
      .unimplemented(),
    new Ability(Abilities.FUR_COAT, 6)
      .attr(ReceivedMoveDamageMultiplierAbAttr, (target, user, move) => move.category === MoveCategory.PHYSICAL, 0.5)
      .ignorable(),
    new Ability(Abilities.MAGICIAN, 6)
      .attr(PostAttackStealHeldItemAbAttr),
    new Ability(Abilities.BULLETPROOF, 6)
      .attr(MoveImmunityAbAttr, (pokemon, attacker, move) => pokemon !== attacker && move.getMove().hasFlag(MoveFlags.BALLBOMB_MOVE))
      .ignorable(),
    new Ability(Abilities.COMPETITIVE, 6)
      .attr(PostStatChangeStatChangeAbAttr, (target, statsChanged, levels) => levels < 0, [BattleStat.SPATK], 2),
    new Ability(Abilities.STRONG_JAW, 6)
      .attr(MovePowerBoostAbAttr, (user, target, move) => move.hasFlag(MoveFlags.BITING_MOVE), 1.5),
    new Ability(Abilities.REFRIGERATE, 6)
      .attr(MoveTypeChangePowerMultiplierAbAttr, Type.NORMAL, Type.ICE, 1.2),
    new Ability(Abilities.SWEET_VEIL, 6)
      .attr(StatusEffectImmunityAbAttr, StatusEffect.SLEEP)
      .attr(BattlerTagImmunityAbAttr, BattlerTagType.DROWSY)
      .ignorable()
      .partial(),
    new Ability(Abilities.STANCE_CHANGE, 6)
      .attr(UncopiableAbilityAbAttr)
      .attr(UnswappableAbilityAbAttr)
      .attr(UnsuppressableAbilityAbAttr)
      .attr(NoFusionAbilityAbAttr),
    new Ability(Abilities.GALE_WINGS, 6)
      .attr(IncrementMovePriorityAbAttr, (pokemon, move) => pokemon.getHpRatio() === 1 && move.type === Type.FLYING),
    new Ability(Abilities.MEGA_LAUNCHER, 6)
      .attr(MovePowerBoostAbAttr, (user, target, move) => move.hasFlag(MoveFlags.PULSE_MOVE), 1.5),
    new Ability(Abilities.GRASS_PELT, 6)
      .conditionalAttr(getTerrainCondition(TerrainType.GRASSY), BattleStatMultiplierAbAttr, BattleStat.DEF, 1.5)
      .ignorable(),
    new Ability(Abilities.SYMBIOSIS, 6)
      .unimplemented(),
    new Ability(Abilities.TOUGH_CLAWS, 6)
      .attr(MovePowerBoostAbAttr, (user, target, move) => move.hasFlag(MoveFlags.MAKES_CONTACT), 1.3),
    new Ability(Abilities.PIXILATE, 6)
      .attr(MoveTypeChangePowerMultiplierAbAttr, Type.NORMAL, Type.FAIRY, 1.2),
    new Ability(Abilities.GOOEY, 6)
      .attr(PostDefendStatChangeAbAttr, (target, user, move) => move.hasFlag(MoveFlags.MAKES_CONTACT), BattleStat.SPD, -1, false),
    new Ability(Abilities.AERILATE, 6)
      .attr(MoveTypeChangePowerMultiplierAbAttr, Type.NORMAL, Type.FLYING, 1.2),
    new Ability(Abilities.PARENTAL_BOND, 6)
      .unimplemented(),
    new Ability(Abilities.DARK_AURA, 6)
      .attr(PostSummonMessageAbAttr, (pokemon: Pokemon) => getPokemonMessage(pokemon, ' is radiating a Dark Aura!'))
      .attr(FieldMoveTypePowerBoostAbAttr, Type.DARK, 4 / 3),
    new Ability(Abilities.FAIRY_AURA, 6)
      .attr(PostSummonMessageAbAttr, (pokemon: Pokemon) => getPokemonMessage(pokemon, ' is radiating a Fairy Aura!'))
      .attr(FieldMoveTypePowerBoostAbAttr, Type.FAIRY, 4 / 3),
    new Ability(Abilities.AURA_BREAK, 6)
      .ignorable()
      .unimplemented(),
    new Ability(Abilities.PRIMORDIAL_SEA, 6)
      .attr(PostSummonWeatherChangeAbAttr, WeatherType.HEAVY_RAIN)
      .attr(PostBiomeChangeWeatherChangeAbAttr, WeatherType.HEAVY_RAIN),
    new Ability(Abilities.DESOLATE_LAND, 6)
      .attr(PostSummonWeatherChangeAbAttr, WeatherType.HARSH_SUN)
      .attr(PostBiomeChangeWeatherChangeAbAttr, WeatherType.HARSH_SUN),
    new Ability(Abilities.DELTA_STREAM, 6)
      .attr(PostSummonWeatherChangeAbAttr, WeatherType.STRONG_WINDS)
      .attr(PostBiomeChangeWeatherChangeAbAttr, WeatherType.STRONG_WINDS),
    new Ability(Abilities.STAMINA, 7)
      .attr(PostDefendStatChangeAbAttr, (target, user, move) => move.category !== MoveCategory.STATUS, BattleStat.DEF, 1),
    new Ability(Abilities.WIMP_OUT, 7)
      .unimplemented(),
    new Ability(Abilities.EMERGENCY_EXIT, 7)
      .unimplemented(),
    new Ability(Abilities.WATER_COMPACTION, 7)
      .attr(PostDefendStatChangeAbAttr, (target, user, move) => move.type === Type.WATER, BattleStat.DEF, 2),
    new Ability(Abilities.MERCILESS, 7)
      .unimplemented(),
    new Ability(Abilities.SHIELDS_DOWN, 7)
      .attr(PostBattleInitFormChangeAbAttr, p => p.formIndex % 7 + (p.getHpRatio() <= 0.5 ? 7 : 0))
      .attr(PostSummonFormChangeAbAttr, p => p.formIndex % 7 + (p.getHpRatio() <= 0.5 ? 7 : 0))
      .attr(PostTurnFormChangeAbAttr, p => p.formIndex % 7 + (p.getHpRatio() <= 0.5 ? 7 : 0))
      .attr(UncopiableAbilityAbAttr)
      .attr(UnswappableAbilityAbAttr)
      .attr(UnsuppressableAbilityAbAttr)
      .attr(NoFusionAbilityAbAttr)
      .partial(),
    new Ability(Abilities.STAKEOUT, 7)
      .unimplemented(),
    new Ability(Abilities.WATER_BUBBLE, 7)
      .attr(ReceivedTypeDamageMultiplierAbAttr, Type.FIRE, 0.5)
      .attr(MoveTypePowerBoostAbAttr, Type.WATER, 1)
      .attr(StatusEffectImmunityAbAttr, StatusEffect.BURN)
      .ignorable(),
    new Ability(Abilities.STEELWORKER, 7)
      .attr(MoveTypePowerBoostAbAttr, Type.STEEL),
    new Ability(Abilities.BERSERK, 7)
      .unimplemented(),
    new Ability(Abilities.SLUSH_RUSH, 7)
      .attr(BattleStatMultiplierAbAttr, BattleStat.SPD, 2)
      .condition(getWeatherCondition(WeatherType.HAIL, WeatherType.SNOW)),
    new Ability(Abilities.LONG_REACH, 7)
      .attr(IgnoreContactAbAttr),
    new Ability(Abilities.LIQUID_VOICE, 7)
      .attr(MoveTypeChangeAttr, Type.WATER, 1, (user, target, move) => move.hasFlag(MoveFlags.SOUND_BASED)),
    new Ability(Abilities.TRIAGE, 7)
      .attr(IncrementMovePriorityAbAttr, (pokemon, move) => move.hasFlag(MoveFlags.TRIAGE_MOVE), 3),
    new Ability(Abilities.GALVANIZE, 7)
      .attr(MoveTypeChangePowerMultiplierAbAttr, Type.NORMAL, Type.ELECTRIC, 1.2),
    new Ability(Abilities.SURGE_SURFER, 7)
      .conditionalAttr(getTerrainCondition(TerrainType.ELECTRIC), BattleStatMultiplierAbAttr, BattleStat.SPD, 2),
    new Ability(Abilities.SCHOOLING, 7)
      .attr(PostBattleInitFormChangeAbAttr, p => p.level < 20 || p.getHpRatio() <= 0.25 ? 0 : 1)
      .attr(PostSummonFormChangeAbAttr, p => p.level < 20 || p.getHpRatio() <= 0.25 ? 0 : 1)
      .attr(PostTurnFormChangeAbAttr, p => p.level < 20 || p.getHpRatio() <= 0.25 ? 0 : 1)
      .attr(UncopiableAbilityAbAttr)
      .attr(UnswappableAbilityAbAttr)
      .attr(UnsuppressableAbilityAbAttr)
      .attr(NoFusionAbilityAbAttr),
    new Ability(Abilities.DISGUISE, 7)
      .attr(PreDefendMovePowerToOneAbAttr, (target, user, move) => target.formIndex == 0 && target.getAttackTypeEffectiveness(move.type) > 0)
      .attr(PostSummonFormChangeAbAttr, p => p.battleData.hitCount === 0 ? 0 : 1)
      .attr(PostBattleInitFormChangeAbAttr, p => p.battleData.hitCount === 0 ? 0 : 1)
      .attr(PostDefendFormChangeAbAttr, p => p.battleData.hitCount === 0 ? 0 : 1)
      .attr(PreDefendFormChangeAbAttr, p => p.battleData.hitCount === 0 ? 0 : 1)
      .attr(PostDefendDisguiseAbAttr)
      .attr(UncopiableAbilityAbAttr)
      .attr(UnswappableAbilityAbAttr)
      .attr(UnsuppressableAbilityAbAttr)
      .attr(NoTransformAbilityAbAttr)
      .attr(NoFusionAbilityAbAttr)
      .ignorable()
      .partial(),
    new Ability(Abilities.BATTLE_BOND, 7)
      .attr(UncopiableAbilityAbAttr)
      .attr(UnswappableAbilityAbAttr)
      .attr(UnsuppressableAbilityAbAttr)
      .attr(NoFusionAbilityAbAttr)
      .unimplemented(),
    new Ability(Abilities.POWER_CONSTRUCT, 7)
      .attr(UncopiableAbilityAbAttr)
      .attr(UnswappableAbilityAbAttr)
      .attr(UnsuppressableAbilityAbAttr)
      .attr(NoFusionAbilityAbAttr)
      .unimplemented(),
    new Ability(Abilities.CORROSION, 7)
      .unimplemented(),
    new Ability(Abilities.COMATOSE, 7)
      .attr(UncopiableAbilityAbAttr)
      .attr(UnswappableAbilityAbAttr)
      .attr(UnsuppressableAbilityAbAttr)
      .unimplemented(),
    new Ability(Abilities.QUEENLY_MAJESTY, 7)
      .attr(FieldPriorityMoveImmunityAbAttr)
      .ignorable(),
    new Ability(Abilities.INNARDS_OUT, 7)
      .unimplemented(),
    new Ability(Abilities.DANCER, 7)
      .unimplemented(),
    new Ability(Abilities.BATTERY, 7)
      .unimplemented(),
    new Ability(Abilities.FLUFFY, 7)
      .attr(ReceivedMoveDamageMultiplierAbAttr, (target, user, move) => move.hasFlag(MoveFlags.MAKES_CONTACT), 0.5)
      .attr(ReceivedMoveDamageMultiplierAbAttr, (target, user, move) => move.type === Type.FIRE, 2)
      .ignorable(),
    new Ability(Abilities.DAZZLING, 7)
      .attr(FieldPriorityMoveImmunityAbAttr)
      .ignorable(),
    new Ability(Abilities.SOUL_HEART, 7)
      .attr(PostKnockOutStatChangeAbAttr, BattleStat.SPATK, 1),
    new Ability(Abilities.TANGLING_HAIR, 7)
      .attr(PostDefendStatChangeAbAttr, (target, user, move) => move.hasFlag(MoveFlags.MAKES_CONTACT), BattleStat.SPD, -1, false),
    new Ability(Abilities.RECEIVER, 7)
      .attr(CopyFaintedAllyAbilityAbAttr)
      .attr(UncopiableAbilityAbAttr),
    new Ability(Abilities.POWER_OF_ALCHEMY, 7)
      .attr(CopyFaintedAllyAbilityAbAttr)
      .attr(UncopiableAbilityAbAttr),
    new Ability(Abilities.BEAST_BOOST, 7)
      .attr(PostVictoryStatChangeAbAttr, p => {
        const battleStats = Utils.getEnumValues(BattleStat).slice(0, -3).map(s => s as BattleStat);
        let highestBattleStat = 0;
        let highestBattleStatIndex = 0;
        battleStats.map((bs: BattleStat, i: integer) => {
          const stat = p.getStat(bs + 1);
          if (stat > highestBattleStat) {
            highestBattleStatIndex = i;
            highestBattleStat = stat;
          }
        });
        return highestBattleStatIndex;
      }, 1),
    new Ability(Abilities.RKS_SYSTEM, 7)
      .attr(UncopiableAbilityAbAttr)
      .attr(UnswappableAbilityAbAttr)
      .attr(UnsuppressableAbilityAbAttr)
      .attr(NoFusionAbilityAbAttr)
      .unimplemented(),
    new Ability(Abilities.ELECTRIC_SURGE, 7)
      .attr(PostSummonTerrainChangeAbAttr, TerrainType.ELECTRIC)
      .attr(PostBiomeChangeTerrainChangeAbAttr, TerrainType.ELECTRIC),
    new Ability(Abilities.PSYCHIC_SURGE, 7)
      .attr(PostSummonTerrainChangeAbAttr, TerrainType.PSYCHIC)
      .attr(PostBiomeChangeTerrainChangeAbAttr, TerrainType.PSYCHIC),
    new Ability(Abilities.MISTY_SURGE, 7)
      .attr(PostSummonTerrainChangeAbAttr, TerrainType.MISTY)
      .attr(PostBiomeChangeTerrainChangeAbAttr, TerrainType.MISTY),
    new Ability(Abilities.GRASSY_SURGE, 7)
      .attr(PostSummonTerrainChangeAbAttr, TerrainType.GRASSY)
      .attr(PostBiomeChangeTerrainChangeAbAttr, TerrainType.GRASSY),
    new Ability(Abilities.FULL_METAL_BODY, 7)
      .attr(ProtectStatAbAttr),
    new Ability(Abilities.SHADOW_SHIELD, 7)
      .attr(ReceivedMoveDamageMultiplierAbAttr,(target, user, move) => target.getHpRatio() === 1, 0.5),
    new Ability(Abilities.PRISM_ARMOR, 7)
      .attr(ReceivedMoveDamageMultiplierAbAttr,(target, user, move) => target.getAttackTypeEffectiveness(move.type) >= 2, 0.75),
    new Ability(Abilities.NEUROFORCE, 7)
      .attr(MovePowerBoostAbAttr, (user, target, move) => target.getAttackTypeEffectiveness(move.type) >= 2, 1.25),
    new Ability(Abilities.INTREPID_SWORD, 8)
      .attr(PostSummonStatChangeAbAttr, BattleStat.ATK, 1, true),
    new Ability(Abilities.DAUNTLESS_SHIELD, 8)
      .attr(PostSummonStatChangeAbAttr, BattleStat.DEF, 1, true),
    new Ability(Abilities.LIBERO, 8)
      .unimplemented(),
    new Ability(Abilities.BALL_FETCH, 8)
      .unimplemented(),
    new Ability(Abilities.COTTON_DOWN, 8)
      .unimplemented(),
    new Ability(Abilities.PROPELLER_TAIL, 8)
      .unimplemented(),
    new Ability(Abilities.MIRROR_ARMOR, 8)
      .ignorable()
      .unimplemented(),
    new Ability(Abilities.GULP_MISSILE, 8)
      .attr(UnsuppressableAbilityAbAttr)
      .attr(NoTransformAbilityAbAttr)
      .attr(NoFusionAbilityAbAttr)
      .unimplemented(),
    new Ability(Abilities.STALWART, 8)
      .unimplemented(),
    new Ability(Abilities.STEAM_ENGINE, 8)
      .attr(PostDefendStatChangeAbAttr, (target, user, move) => (move.type === Type.FIRE || move.type === Type.WATER) && move.category !== MoveCategory.STATUS, BattleStat.SPD, 6),
    new Ability(Abilities.PUNK_ROCK, 8)
      .attr(MovePowerBoostAbAttr, (user, target, move) => move.hasFlag(MoveFlags.SOUND_BASED), 1.3)
      .attr(ReceivedMoveDamageMultiplierAbAttr, (target, user, move) => move.hasFlag(MoveFlags.SOUND_BASED), 0.5)
      .ignorable(),
    new Ability(Abilities.SAND_SPIT, 8)
      .attr(PostDefendWeatherChangeAbAttr, WeatherType.SANDSTORM),
    new Ability(Abilities.ICE_SCALES, 8)
      .attr(ReceivedMoveDamageMultiplierAbAttr, (target, user, move) => move.category === MoveCategory.SPECIAL, 0.5)
      .ignorable(),
    new Ability(Abilities.RIPEN, 8)
      .attr(DoubleBerryEffectAbAttr),
    new Ability(Abilities.ICE_FACE, 8)
      .attr(UncopiableAbilityAbAttr)
      .attr(UnswappableAbilityAbAttr)
      .attr(UnsuppressableAbilityAbAttr)
      .attr(NoTransformAbilityAbAttr)
      .attr(NoFusionAbilityAbAttr)
      .ignorable()
      .unimplemented(),
    new Ability(Abilities.POWER_SPOT, 8)
      .unimplemented(),
    new Ability(Abilities.MIMICRY, 8)
      .unimplemented(),
    new Ability(Abilities.SCREEN_CLEANER, 8)
      .unimplemented(),
    new Ability(Abilities.STEELY_SPIRIT, 8)
      .unimplemented(),
    new Ability(Abilities.PERISH_BODY, 8)
      .unimplemented(),
    new Ability(Abilities.WANDERING_SPIRIT, 8)
      .attr(PostDefendAbilitySwapAbAttr)
      .bypassFaint()
      .partial(),
    new Ability(Abilities.GORILLA_TACTICS, 8)
      .unimplemented(),
    new Ability(Abilities.NEUTRALIZING_GAS, 8)
      .attr(SuppressFieldAbilitiesAbAttr)
      .attr(UncopiableAbilityAbAttr)
      .attr(UnswappableAbilityAbAttr)
      .attr(NoTransformAbilityAbAttr)
      .partial(),
    new Ability(Abilities.PASTEL_VEIL, 8)
      .attr(StatusEffectImmunityAbAttr, StatusEffect.POISON, StatusEffect.TOXIC)
      .ignorable(),
    new Ability(Abilities.HUNGER_SWITCH, 8)
      .attr(PostTurnFormChangeAbAttr, p => p.getFormKey ? 0 : 1)
      .attr(PostTurnFormChangeAbAttr, p => p.getFormKey ? 1 : 0)
      .attr(UncopiableAbilityAbAttr)
      .attr(UnswappableAbilityAbAttr)
      .attr(NoTransformAbilityAbAttr)
      .attr(NoFusionAbilityAbAttr),
    new Ability(Abilities.QUICK_DRAW, 8)
      .unimplemented(),
    new Ability(Abilities.UNSEEN_FIST, 8)
      .unimplemented(),
    new Ability(Abilities.CURIOUS_MEDICINE, 8)
      .unimplemented(),
    new Ability(Abilities.TRANSISTOR, 8)
      .attr(MoveTypePowerBoostAbAttr, Type.ELECTRIC),
    new Ability(Abilities.DRAGONS_MAW, 8)
      .attr(MoveTypePowerBoostAbAttr, Type.DRAGON),
    new Ability(Abilities.CHILLING_NEIGH, 8)
      .attr(PostVictoryStatChangeAbAttr, BattleStat.ATK, 1),
    new Ability(Abilities.GRIM_NEIGH, 8)
      .attr(PostVictoryStatChangeAbAttr, BattleStat.SPATK, 1),
    new Ability(Abilities.AS_ONE_GLASTRIER, 8)
      .attr(PreventBerryUseAbAttr)
      .attr(PostVictoryStatChangeAbAttr, BattleStat.ATK, 1)
      .attr(UncopiableAbilityAbAttr)
      .attr(UnswappableAbilityAbAttr)
      .attr(UnsuppressableAbilityAbAttr),
    new Ability(Abilities.AS_ONE_SPECTRIER, 8)
      .attr(PreventBerryUseAbAttr)
      .attr(PostVictoryStatChangeAbAttr, BattleStat.SPATK, 1)
      .attr(UncopiableAbilityAbAttr)
      .attr(UnswappableAbilityAbAttr)
      .attr(UnsuppressableAbilityAbAttr),
    new Ability(Abilities.LINGERING_AROMA, 9)
      .attr(PostDefendAbilityGiveAbAttr)
      .bypassFaint(),
    new Ability(Abilities.SEED_SOWER, 9)
      .attr(PostDefendTerrainChangeAbAttr, TerrainType.GRASSY),
    new Ability(Abilities.THERMAL_EXCHANGE, 9)
      .attr(PostDefendStatChangeAbAttr, (target, user, move) => move.type === Type.FIRE && move.category !== MoveCategory.STATUS, BattleStat.ATK, 1)
      .attr(StatusEffectImmunityAbAttr, StatusEffect.BURN)
      .ignorable(),
    new Ability(Abilities.ANGER_SHELL, 9)
      .unimplemented(),
    new Ability(Abilities.PURIFYING_SALT, 9)
      .attr(StatusEffectImmunityAbAttr)
      .attr(ReceivedTypeDamageMultiplierAbAttr, Type.GHOST, 0.5)
      .ignorable(),
    new Ability(Abilities.WELL_BAKED_BODY, 9)
      .attr(TypeImmunityStatChangeAbAttr, Type.FIRE, BattleStat.DEF, 2)
      .ignorable(),
    new Ability(Abilities.WIND_RIDER, 9)
      .attr(MoveImmunityStatChangeAbAttr, (pokemon, attacker, move) => pokemon !== attacker && move.getMove().hasFlag(MoveFlags.WIND_MOVE), BattleStat.ATK, 1)
      .ignorable()
      .partial(),
    new Ability(Abilities.GUARD_DOG, 9)
      .ignorable()
      .unimplemented(),
    new Ability(Abilities.ROCKY_PAYLOAD, 9)
      .attr(MoveTypePowerBoostAbAttr, Type.ROCK),
    new Ability(Abilities.WIND_POWER, 9)
      .attr(PostDefendApplyBattlerTagAbAttr, (target, user, move) => move.hasFlag(MoveFlags.WIND_MOVE), BattlerTagType.CHARGED)
      .partial(),
    new Ability(Abilities.ZERO_TO_HERO, 9)
      .attr(UncopiableAbilityAbAttr)
      .attr(UnswappableAbilityAbAttr)
      .attr(UnsuppressableAbilityAbAttr)
      .attr(NoTransformAbilityAbAttr)
      .attr(NoFusionAbilityAbAttr)
      .unimplemented(),
    new Ability(Abilities.COMMANDER, 9)
      .attr(UncopiableAbilityAbAttr)
      .attr(UnswappableAbilityAbAttr)
      .unimplemented(),
    new Ability(Abilities.ELECTROMORPHOSIS, 9)
      .attr(PostDefendApplyBattlerTagAbAttr, (target, user, move) => move.category !== MoveCategory.STATUS, BattlerTagType.CHARGED),
    new Ability(Abilities.PROTOSYNTHESIS, 9)
      .conditionalAttr(getWeatherCondition(WeatherType.SUNNY, WeatherType.HARSH_SUN), PostSummonAddBattlerTagAbAttr, BattlerTagType.PROTOSYNTHESIS, 0, true)
      .attr(PostWeatherChangeAddBattlerTagAttr, BattlerTagType.PROTOSYNTHESIS, 0, WeatherType.SUNNY, WeatherType.HARSH_SUN)
      .attr(UncopiableAbilityAbAttr)
      .attr(UnswappableAbilityAbAttr)
      .attr(NoTransformAbilityAbAttr),
    new Ability(Abilities.QUARK_DRIVE, 9)
      .conditionalAttr(getTerrainCondition(TerrainType.ELECTRIC), PostSummonAddBattlerTagAbAttr, BattlerTagType.QUARK_DRIVE, 0, true)
      .attr(PostTerrainChangeAddBattlerTagAttr, BattlerTagType.QUARK_DRIVE, 0, TerrainType.ELECTRIC)
      .attr(UncopiableAbilityAbAttr)
      .attr(UnswappableAbilityAbAttr)
      .attr(NoTransformAbilityAbAttr),
    new Ability(Abilities.GOOD_AS_GOLD, 9)
      .attr(MoveImmunityAbAttr, (pokemon, attacker, move) => pokemon !== attacker && move.getMove().category === MoveCategory.STATUS)
      .ignorable()
      .partial(),
    new Ability(Abilities.VESSEL_OF_RUIN, 9)
      .ignorable()
      .unimplemented(),
    new Ability(Abilities.SWORD_OF_RUIN, 9)
      .ignorable()
      .unimplemented(),
    new Ability(Abilities.TABLETS_OF_RUIN, 9)
      .ignorable()
      .unimplemented(),
    new Ability(Abilities.BEADS_OF_RUIN, 9)
      .ignorable()
      .unimplemented(),
    new Ability(Abilities.ORICHALCUM_PULSE, 9)
      .attr(PostSummonWeatherChangeAbAttr, WeatherType.SUNNY)
      .attr(PostBiomeChangeWeatherChangeAbAttr, WeatherType.SUNNY)
      .conditionalAttr(getWeatherCondition(WeatherType.SUNNY, WeatherType.HARSH_SUN), BattleStatMultiplierAbAttr, BattleStat.ATK, 4 / 3),
    new Ability(Abilities.HADRON_ENGINE, 9)
      .attr(PostSummonTerrainChangeAbAttr, TerrainType.ELECTRIC)
      .attr(PostBiomeChangeTerrainChangeAbAttr, TerrainType.ELECTRIC)
      .conditionalAttr(getTerrainCondition(TerrainType.ELECTRIC), BattleStatMultiplierAbAttr, BattleStat.SPATK, 4 / 3),
    new Ability(Abilities.OPPORTUNIST, 9)
      .unimplemented(),
    new Ability(Abilities.CUD_CHEW, 9)
      .unimplemented(),
    new Ability(Abilities.SHARPNESS, 9)
      .attr(MovePowerBoostAbAttr, (user, target, move) => move.hasFlag(MoveFlags.SLICING_MOVE), 1.5),
    new Ability(Abilities.SUPREME_OVERLORD, 9)
      .unimplemented(),
    new Ability(Abilities.COSTAR, 9)
      .unimplemented(),
    new Ability(Abilities.TOXIC_DEBRIS, 9)
      .attr(PostDefendApplyArenaTrapTagAbAttr, (target, user, move) => move.category === MoveCategory.PHYSICAL, ArenaTagType.TOXIC_SPIKES)
      .bypassFaint(),
    new Ability(Abilities.ARMOR_TAIL, 9)
      .attr(FieldPriorityMoveImmunityAbAttr)  
      .ignorable(),
    new Ability(Abilities.EARTH_EATER, 9)
      .attr(TypeImmunityHealAbAttr, Type.GROUND)
      .ignorable(),
    new Ability(Abilities.MYCELIUM_MIGHT, 9)
      .attr(MoveAbilityBypassAbAttr, (pokemon, move: Move) => move.category === MoveCategory.STATUS)
      .partial(),
    new Ability(Abilities.MINDS_EYE, 9)
      .ignorable()
      .unimplemented(),
    new Ability(Abilities.SUPERSWEET_SYRUP, 9)
      .unimplemented(),
    new Ability(Abilities.HOSPITALITY, 9)
      .attr(PostSummonAllyHealAbAttr, 4, true),
    new Ability(Abilities.TOXIC_CHAIN, 9)
      .attr(PostAttackApplyStatusEffectAbAttr, false, 30, StatusEffect.TOXIC),
    new Ability(Abilities.EMBODY_ASPECT_TEAL, 9)
      .attr(PostBattleInitStatChangeAbAttr, BattleStat.SPD, 1, true)
      .attr(UncopiableAbilityAbAttr)
      .attr(UnswappableAbilityAbAttr)
      .attr(NoTransformAbilityAbAttr),
    new Ability(Abilities.EMBODY_ASPECT_WELLSPRING, 9)
      .attr(PostBattleInitStatChangeAbAttr, BattleStat.SPDEF, 1, true)
      .attr(UncopiableAbilityAbAttr)
      .attr(UnswappableAbilityAbAttr)
      .attr(NoTransformAbilityAbAttr),
    new Ability(Abilities.EMBODY_ASPECT_HEARTHFLAME, 9)
      .attr(PostBattleInitStatChangeAbAttr, BattleStat.ATK, 1, true)
      .attr(UncopiableAbilityAbAttr)
      .attr(UnswappableAbilityAbAttr)
      .attr(NoTransformAbilityAbAttr),
    new Ability(Abilities.EMBODY_ASPECT_CORNERSTONE, 9)
      .attr(PostBattleInitStatChangeAbAttr, BattleStat.DEF, 1, true)
      .attr(UncopiableAbilityAbAttr)
      .attr(UnswappableAbilityAbAttr)
      .attr(NoTransformAbilityAbAttr),
    new Ability(Abilities.TERA_SHIFT, 9)
      .attr(PostSummonFormChangeAbAttr, p => p.getFormKey() ? 0 : 1)
      .attr(UncopiableAbilityAbAttr)
      .attr(UnswappableAbilityAbAttr)
      .attr(UnsuppressableAbilityAbAttr)
      .attr(NoTransformAbilityAbAttr)
      .attr(NoFusionAbilityAbAttr),
    new Ability(Abilities.TERA_SHELL, 9)
      .attr(UncopiableAbilityAbAttr)
      .attr(UnswappableAbilityAbAttr)
      .ignorable()
      .unimplemented(),
    new Ability(Abilities.TERAFORM_ZERO, 9)
      .attr(UncopiableAbilityAbAttr)
      .attr(UnswappableAbilityAbAttr)
      .unimplemented(),
    new Ability(Abilities.POISON_PUPPETEER, 9)
      .attr(UncopiableAbilityAbAttr)
      .attr(UnswappableAbilityAbAttr)
      .unimplemented(),
  );
}<|MERGE_RESOLUTION|>--- conflicted
+++ resolved
@@ -2776,15 +2776,8 @@
       .bypassFaint(),
     new Ability(Abilities.ANTICIPATION, 4)
       .conditionalAttr(getAnticipationCondition(), PostSummonMessageAbAttr, (pokemon: Pokemon) => getPokemonMessage(pokemon, ' shuddered!')),
-<<<<<<< HEAD
-    new Ability(Abilities.FOREWARN, "Forewarn", "When it enters a battle, the Pokémon can tell one of the moves an opposing Pokémon has.", 4)
-      .attr(ForewarnAbAttr),
-    new Ability(Abilities.UNAWARE, "Unaware", "When attacking, the Pokémon ignores the target Pokémon's stat changes.", 4)
-=======
-    new Ability(Abilities.FOREWARN, 4)
-      .unimplemented(),
+    new Ability(Abilities.FOREWARN, 4),
     new Ability(Abilities.UNAWARE, 4)
->>>>>>> a0311f4b
       .attr(IgnoreOpponentStatChangesAbAttr)
       .ignorable(),
     new Ability(Abilities.TINTED_LENS, 4)
@@ -2809,18 +2802,9 @@
     new Ability(Abilities.SNOW_WARNING, 4)
       .attr(PostSummonWeatherChangeAbAttr, WeatherType.SNOW)
       .attr(PostBiomeChangeWeatherChangeAbAttr, WeatherType.SNOW),
-<<<<<<< HEAD
     new Ability(Abilities.HONEY_GATHER, "Honey Gather (N)", "The Pokémon may gather Honey after a battle.", 4),
-    new Ability(Abilities.FRISK, "Frisk", "When it enters a battle, the Pokémon can check an opposing Pokémon's ability.", 4)
-      .attr(FriskAbAttr),
+    new Ability(Abilities.FRISK, "Frisk (N)", "When it enters a battle, the Pokémon can check an opposing Pokémon's held item.", 4),
     new Ability(Abilities.RECKLESS, "Reckless", "Powers up moves that have recoil damage.", 4)
-=======
-    new Ability(Abilities.HONEY_GATHER, 4)
-      .unimplemented(),
-    new Ability(Abilities.FRISK, 4)
-      .unimplemented(),
-    new Ability(Abilities.RECKLESS, 4)
->>>>>>> a0311f4b
       .attr(MovePowerBoostAbAttr, (user, target, move) => move.getAttrs(RecoilAttr).length && move.id !== Moves.STRUGGLE, 1.2),
     new Ability(Abilities.MULTITYPE, 4)
       .attr(UncopiableAbilityAbAttr)
