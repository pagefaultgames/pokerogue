--- conflicted
+++ resolved
@@ -1646,15 +1646,11 @@
     this.effects = effects;
   }
 
-<<<<<<< HEAD
-  applyPostAttackAfterMoveTypeCheck(pokemon: Pokemon, passive: boolean, attacker: Pokemon, move: Move, hitResult: HitResult, args: any[]): boolean {
+  applyPostAttackAfterMoveTypeCheck(pokemon: Pokemon, passive: boolean, simulated: boolean, attacker: Pokemon, move: Move, hitResult: HitResult, args: any[]): boolean {
     if (pokemon !== attacker && move.hitsSubstitute(attacker, pokemon)) {
       return false;
     }
 
-=======
-  applyPostAttackAfterMoveTypeCheck(pokemon: Pokemon, passive: boolean, simulated: boolean, attacker: Pokemon, move: Move, hitResult: HitResult, args: any[]): boolean {
->>>>>>> 18130094
     /**Status inflicted by abilities post attacking are also considered additional effects.*/
     if (!attacker.hasAbilityWithAttr(IgnoreMoveEffectsAbAttr) && !simulated && pokemon !== attacker && (!this.contactRequired || move.checkFlag(MoveFlags.MAKES_CONTACT, attacker, pokemon)) && pokemon.randSeedInt(100) < this.chance && !pokemon.status) {
       const effect = this.effects.length === 1 ? this.effects[0] : this.effects[pokemon.randSeedInt(this.effects.length)];
@@ -2029,17 +2025,12 @@
     for (const opponent of pokemon.getOpponents()) {
       const cancelled = new Utils.BooleanHolder(false);
       if (this.intimidate) {
-<<<<<<< HEAD
-        applyAbAttrs(IntimidateImmunityAbAttr, opponent, cancelled);
-        applyAbAttrs(PostIntimidateStatChangeAbAttr, opponent, cancelled);
+        applyAbAttrs(IntimidateImmunityAbAttr, opponent, cancelled, simulated);
+        applyAbAttrs(PostIntimidateStatChangeAbAttr, opponent, cancelled, simulated);
 
         if (opponent.getTag(BattlerTagType.SUBSTITUTE)) {
           cancelled.value = true;
         }
-=======
-        applyAbAttrs(IntimidateImmunityAbAttr, opponent, cancelled, simulated);
-        applyAbAttrs(PostIntimidateStatChangeAbAttr, opponent, cancelled, simulated);
->>>>>>> 18130094
       }
       if (!cancelled.value) {
         const statChangePhase = new StatChangePhase(pokemon.scene, opponent.getBattlerIndex(), false, this.stats, this.levels);
