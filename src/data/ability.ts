import Pokemon, { HitResult, PokemonMove } from "../field/pokemon";
import { Type } from "./type";
import * as Utils from "../utils";
import { BattleStat, getBattleStatName } from "./battle-stat";
import { PokemonHealPhase, ShowAbilityPhase, StatChangePhase } from "../phases";
import { getPokemonMessage } from "../messages";
import { Weather, WeatherType } from "./weather";
import { BattlerTag } from "./battler-tags";
import { BattlerTagType } from "./enums/battler-tag-type";
import { StatusEffect, getStatusEffectDescriptor, getStatusEffectHealText } from "./status-effect";
import { Gender } from "./gender";
import Move, { AttackMove, MoveCategory, MoveFlags, MoveTarget, RecoilAttr, StatusMoveTypeImmunityAttr, FlinchAttr, OneHitKOAttr, HitHealAttr, StrengthSapHealAttr, allMoves, StatusMove } from "./move";
import { ArenaTagSide, ArenaTrapTag } from "./arena-tag";
import { ArenaTagType } from "./enums/arena-tag-type";
import { Stat } from "./pokemon-stat";
import { PokemonHeldItemModifier } from "../modifier/modifier";
import { Moves } from "./enums/moves";
import { TerrainType } from "./terrain";
import { SpeciesFormChangeManualTrigger } from "./pokemon-forms";
import { Abilities } from "./enums/abilities";
import i18next, { Localizable } from "#app/plugins/i18n.js";
import { Command } from "../ui/command-ui-handler";
import Battle from "#app/battle.js";
import { ability } from "#app/locales/en/ability.js";

export class Ability implements Localizable {
  public id: Abilities;

  private nameAppend: string;
  public name: string;
  public description: string;
  public generation: integer;
  public isBypassFaint: boolean;
  public isIgnorable: boolean;
  public attrs: AbAttr[];
  public conditions: AbAttrCondition[];

  constructor(id: Abilities, generation: integer) {
    this.id = id;

    this.nameAppend = '';
    this.generation = generation;
    this.attrs = [];
    this.conditions = [];

    this.localize();
  }

  localize(): void {
    const i18nKey = Abilities[this.id].split('_').filter(f => f).map((f, i) => i ? `${f[0]}${f.slice(1).toLowerCase()}` : f.toLowerCase()).join('') as string;

    this.name = this.id ? `${i18next.t(`ability:${i18nKey}.name`) as string}${this.nameAppend}` : '';
    this.description = this.id ? i18next.t(`ability:${i18nKey}.description`) as string : '';
  }

  getAttrs(attrType: { new(...args: any[]): AbAttr }): AbAttr[] {
    return this.attrs.filter(a => a instanceof attrType);
  }

  attr<T extends new (...args: any[]) => AbAttr>(AttrType: T, ...args: ConstructorParameters<T>): Ability {
    const attr = new AttrType(...args);
    this.attrs.push(attr);

    return this;
  }

  conditionalAttr<T extends new (...args: any[]) => AbAttr>(condition: AbAttrCondition, AttrType: T, ...args: ConstructorParameters<T>): Ability {
    const attr = new AttrType(...args);
    attr.addCondition(condition);
    this.attrs.push(attr);
    
    return this;
  }
  
  hasAttr(attrType: { new(...args: any[]): AbAttr }): boolean {
    return !!this.getAttrs(attrType).length;
  }

  bypassFaint(): Ability {
    this.isBypassFaint = true;
    return this;
  }

  ignorable(): Ability {
    this.isIgnorable = true;
    return this;
  }

  condition(condition: AbAttrCondition): Ability {
    this.conditions.push(condition);

    return this;
  }

  partial(): this {
    this.nameAppend += ' (P)';
    return this;
  }

  unimplemented(): this {
    this.nameAppend += ' (N)';
    return this;
  }
}

type AbAttrApplyFunc<TAttr extends AbAttr> = (attr: TAttr, passive: boolean) => boolean | Promise<boolean>;
type AbAttrCondition = (pokemon: Pokemon) => boolean;

type PokemonAttackCondition = (user: Pokemon, target: Pokemon, move: Move) => boolean;
type PokemonDefendCondition = (target: Pokemon, user: Pokemon, move: Move) => boolean;
type PokemonStatChangeCondition = (target: Pokemon, statsChanged: BattleStat[], levels: integer) => boolean;

export abstract class AbAttr {
  public showAbility: boolean;
  private extraCondition: AbAttrCondition;

  constructor(showAbility: boolean = true) {
    this.showAbility = showAbility;
  }
  
  apply(pokemon: Pokemon, passive: boolean, cancelled: Utils.BooleanHolder, args: any[]): boolean | Promise<boolean> {
    return false;
  }

  getTriggerMessage(pokemon: Pokemon, abilityName: string, ...args: any[]): string {
    return null;
  }

  getCondition(): AbAttrCondition {
    return this.extraCondition || null;
  }

  addCondition(condition: AbAttrCondition): AbAttr {
    this.extraCondition = condition;
    return this;
  }
}

export class BlockRecoilDamageAttr extends AbAttr {
  apply(pokemon: Pokemon, passive: boolean, cancelled: Utils.BooleanHolder, args: any[]): boolean {
    cancelled.value = true;

    return true;
  }

  getTriggerMessage(pokemon: Pokemon, abilityName: string, ...args: any[]) {
    return getPokemonMessage(pokemon, `'s ${abilityName}\nprotected it from recoil!`);
  }
}

export class DoubleBattleChanceAbAttr extends AbAttr {
  constructor() {
    super(false);
  }

  apply(pokemon: Pokemon, passive: boolean, cancelled: Utils.BooleanHolder, args: any[]): boolean {
    const doubleChance = (args[0] as Utils.IntegerHolder);
    doubleChance.value = Math.max(doubleChance.value / 2, 1);
    return true;
  }
}

export class PostBattleInitAbAttr extends AbAttr {
  applyPostBattleInit(pokemon: Pokemon, passive: boolean, args: any[]): boolean | Promise<boolean> {
    return false;
  }
}

export class PostBattleInitFormChangeAbAttr extends PostBattleInitAbAttr {
  private formFunc: (p: Pokemon) => integer;

  constructor(formFunc: ((p: Pokemon) => integer)) {
    super(true);

    this.formFunc = formFunc;
  }

  applyPostBattleInit(pokemon: Pokemon, passive: boolean, args: any[]): boolean {
    const formIndex = this.formFunc(pokemon);
    if (formIndex !== pokemon.formIndex)
      return pokemon.scene.triggerPokemonFormChange(pokemon, SpeciesFormChangeManualTrigger, false);

    return false;
  }
}

export class PostBattleInitStatChangeAbAttr extends PostBattleInitAbAttr {
  private stats: BattleStat[];
  private levels: integer;
  private selfTarget: boolean;

  constructor(stats: BattleStat | BattleStat[], levels: integer, selfTarget?: boolean) {
    super();

    this.stats = typeof(stats) === 'number'
      ? [ stats as BattleStat ]
      : stats as BattleStat[];
    this.levels = levels;
    this.selfTarget = !!selfTarget;
  }

  applyPostBattleInit(pokemon: Pokemon, passive: boolean, args: any[]): boolean {
    const statChangePhases: StatChangePhase[] = [];

    if (this.selfTarget)
      statChangePhases.push(new StatChangePhase(pokemon.scene, pokemon.getBattlerIndex(), true, this.stats, this.levels));
    else {
      for (let opponent of pokemon.getOpponents())
        statChangePhases.push(new StatChangePhase(pokemon.scene, opponent.getBattlerIndex(), false, this.stats, this.levels));
    }

    for (let statChangePhase of statChangePhases) {
      if (!this.selfTarget && !statChangePhase.getPokemon().summonData)
        pokemon.scene.pushPhase(statChangePhase); // TODO: This causes the ability bar to be shown at the wrong time
      else
        pokemon.scene.unshiftPhase(statChangePhase);
    }
   
    return true;
  }
}

type PreDefendAbAttrCondition = (pokemon: Pokemon, attacker: Pokemon, move: PokemonMove) => boolean;

export class PreDefendAbAttr extends AbAttr {
  applyPreDefend(pokemon: Pokemon, passive: boolean, attacker: Pokemon, move: PokemonMove, cancelled: Utils.BooleanHolder, args: any[]): boolean | Promise<boolean> {
    return false;
  }
}

export class PreDefendFormChangeAbAttr extends PreDefendAbAttr {
  private formFunc: (p: Pokemon) => integer;

  constructor(formFunc: ((p: Pokemon) => integer)) {
    super(true);

    this.formFunc = formFunc;
  }

  applyPreDefend(pokemon: Pokemon, passive: boolean, attacker: Pokemon, move: PokemonMove, cancelled: Utils.BooleanHolder, args: any[]): boolean {
    const formIndex = this.formFunc(pokemon);
    if (formIndex !== pokemon.formIndex) {
      pokemon.scene.triggerPokemonFormChange(pokemon, SpeciesFormChangeManualTrigger, false);
      return true;
    }

    return false;
  }
}
export class PreDefendFullHpEndureAbAttr extends PreDefendAbAttr {
  applyPreDefend(pokemon: Pokemon, passive: boolean, attacker: Pokemon, move: PokemonMove, cancelled: Utils.BooleanHolder, args: any[]): boolean {
    if (pokemon.getMaxHp() <= 1 && (pokemon.getHpRatio() < 1 || (args[0] as Utils.NumberHolder).value < pokemon.hp))
      return false;

    return pokemon.addTag(BattlerTagType.STURDY, 1);
  }
}

export class BlockItemTheftAbAttr extends AbAttr {
  apply(pokemon: Pokemon, passive: boolean, cancelled: Utils.BooleanHolder, args: any[]): boolean {
    cancelled.value = true;
    
    return true;
  }

  getTriggerMessage(pokemon: Pokemon, abilityName: string, ...args: any[]) {
    return getPokemonMessage(pokemon, `'s ${abilityName}\nprevents item theft!`);
  }
}

export class StabBoostAbAttr extends AbAttr {
  apply(pokemon: Pokemon, passive: boolean, cancelled: Utils.BooleanHolder, args: any[]): boolean {
    if ((args[0] as Utils.NumberHolder).value > 1) {
      (args[0] as Utils.NumberHolder).value += 0.5;
      return true;
    }
    
    return false;
  }
}

export class ReceivedMoveDamageMultiplierAbAttr extends PreDefendAbAttr {
  protected condition: PokemonDefendCondition;
  private powerMultiplier: number;

  constructor(condition: PokemonDefendCondition, powerMultiplier: number) {
    super();

    this.condition = condition;
    this.powerMultiplier = powerMultiplier;
  }

  applyPreDefend(pokemon: Pokemon, passive: boolean, attacker: Pokemon, move: PokemonMove, cancelled: Utils.BooleanHolder, args: any[]): boolean {
    if (this.condition(pokemon, attacker, move.getMove())) {
      (args[0] as Utils.NumberHolder).value *= this.powerMultiplier;
      return true;
    }

    return false;
  }
}

export class ReceivedTypeDamageMultiplierAbAttr extends ReceivedMoveDamageMultiplierAbAttr {
  constructor(moveType: Type, powerMultiplier: number) {
    super((user, target, move) => move.type === moveType, powerMultiplier);
  }
}

export class PreDefendMovePowerToOneAbAttr extends ReceivedMoveDamageMultiplierAbAttr {
  constructor(condition: PokemonDefendCondition) {
    super(condition, 1);
  }

  applyPreDefend(pokemon: Pokemon, passive: boolean, attacker: Pokemon, move: PokemonMove, cancelled: Utils.BooleanHolder, args: any[]): boolean {
    if (this.condition(pokemon, attacker, move.getMove())) {
      (args[0] as Utils.NumberHolder).value = 1;
      return true;
    }

    return false;
  }
}

export class TypeImmunityAbAttr extends PreDefendAbAttr {
  private immuneType: Type;
  private condition: AbAttrCondition;

  constructor(immuneType: Type, condition?: AbAttrCondition) {
    super();

    this.immuneType = immuneType;
    this.condition = condition;
  }

  applyPreDefend(pokemon: Pokemon, passive: boolean, attacker: Pokemon, move: PokemonMove, cancelled: Utils.BooleanHolder, args: any[]): boolean {
    if ((move.getMove() instanceof AttackMove || move.getMove().getAttrs(StatusMoveTypeImmunityAttr).find(attr => (attr as StatusMoveTypeImmunityAttr).immuneType === this.immuneType)) && move.getMove().type === this.immuneType) {
      (args[0] as Utils.NumberHolder).value = 0;
      return true;
    }

    return false;
  }

  getCondition(): AbAttrCondition {
    return this.condition;
  }
}

export class TypeImmunityHealAbAttr extends TypeImmunityAbAttr {
  constructor(immuneType: Type) {
    super(immuneType);
  }

  applyPreDefend(pokemon: Pokemon, passive: boolean, attacker: Pokemon, move: PokemonMove, cancelled: Utils.BooleanHolder, args: any[]): boolean {
    const ret = super.applyPreDefend(pokemon, passive, attacker, move, cancelled, args);

    if (ret) {
      if (pokemon.getHpRatio() < 1) {
        const simulated = args.length > 1 && args[1];
        if (!simulated) {
          const abilityName = (!passive ? pokemon.getAbility() : pokemon.getPassiveAbility()).name;
          pokemon.scene.unshiftPhase(new PokemonHealPhase(pokemon.scene, pokemon.getBattlerIndex(),
            Math.max(Math.floor(pokemon.getMaxHp() / 4), 1), getPokemonMessage(pokemon, `'s ${abilityName}\nrestored its HP a little!`), true));
        }
      }
      return true;
    }
    
    return false;
  }
}

class TypeImmunityStatChangeAbAttr extends TypeImmunityAbAttr {
  private stat: BattleStat;
  private levels: integer;

  constructor(immuneType: Type, stat: BattleStat, levels: integer, condition?: AbAttrCondition) {
    super(immuneType, condition);

    this.stat = stat;
    this.levels = levels;
  }

  applyPreDefend(pokemon: Pokemon, passive: boolean, attacker: Pokemon, move: PokemonMove, cancelled: Utils.BooleanHolder, args: any[]): boolean {
    const ret = super.applyPreDefend(pokemon, passive, attacker, move, cancelled, args);

    if (ret) {
      cancelled.value = true;
      const simulated = args.length > 1 && args[1];
      if (!simulated)
        pokemon.scene.unshiftPhase(new StatChangePhase(pokemon.scene, pokemon.getBattlerIndex(), true, [ this.stat ], this.levels));
    }
    
    return ret;
  }
}

class TypeImmunityAddBattlerTagAbAttr extends TypeImmunityAbAttr {
  private tagType: BattlerTagType;
  private turnCount: integer;

  constructor(immuneType: Type, tagType: BattlerTagType, turnCount: integer, condition?: AbAttrCondition) {
    super(immuneType, condition);

    this.tagType = tagType;
    this.turnCount = turnCount;
  }

  applyPreDefend(pokemon: Pokemon, passive: boolean, attacker: Pokemon, move: PokemonMove, cancelled: Utils.BooleanHolder, args: any[]): boolean {
    const ret = super.applyPreDefend(pokemon, passive, attacker, move, cancelled, args);

    if (ret) {
      cancelled.value = true;
      const simulated = args.length > 1 && args[1];
      if (!simulated)
        pokemon.addTag(this.tagType, this.turnCount, undefined, pokemon.id);
    }
    
    return ret;
  }
}

export class NonSuperEffectiveImmunityAbAttr extends TypeImmunityAbAttr {
  constructor(condition?: AbAttrCondition) {
    super(null, condition);
  }

  applyPreDefend(pokemon: Pokemon, passive: boolean, attacker: Pokemon, move: PokemonMove, cancelled: Utils.BooleanHolder, args: any[]): boolean {
    if (move.getMove() instanceof AttackMove && pokemon.getAttackTypeEffectiveness(move.getMove().type, attacker) < 2) {
      cancelled.value = true;
      (args[0] as Utils.NumberHolder).value = 0;
      return true;
    }

    return false;
  }

  getTriggerMessage(pokemon: Pokemon, abilityName: string, ...args: any[]): string {
    return getPokemonMessage(pokemon, ` avoided damage\nwith ${abilityName}!`);
  }
}

export class PostDefendAbAttr extends AbAttr {
  applyPostDefend(pokemon: Pokemon, passive: boolean, attacker: Pokemon, move: PokemonMove, hitResult: HitResult, args: any[]): boolean | Promise<boolean> {
    return false;
  }
}

export class PostDefendDisguiseAbAttr extends PostDefendAbAttr {

  applyPostDefend(pokemon: Pokemon, passive: boolean, attacker: Pokemon, move: PokemonMove, hitResult: HitResult, args: any[]): boolean {
    if (pokemon.formIndex == 0 && pokemon.battleData.hitCount != 0 && (move.getMove().category == MoveCategory.SPECIAL || move.getMove().category == MoveCategory.PHYSICAL)) {
      
      const recoilDamage = Math.ceil((pokemon.getMaxHp() / 8) - attacker.turnData.damageDealt);
      if (!recoilDamage)
        return false;
      pokemon.damageAndUpdate(recoilDamage, HitResult.OTHER);
      pokemon.turnData.damageTaken += recoilDamage;
      pokemon.scene.queueMessage(getPokemonMessage(pokemon, '\'s disguise was busted!'));
      return true;
    }

    return false;
  }
}

export class PostDefendFormChangeAbAttr extends PostDefendAbAttr {
  private formFunc: (p: Pokemon) => integer;

  constructor(formFunc: ((p: Pokemon) => integer)) {
    super(true);

    this.formFunc = formFunc;
  }

  applyPostDefend(pokemon: Pokemon, passive: boolean, attacker: Pokemon, move: PokemonMove, hitResult: HitResult, args: any[]): boolean {
    const formIndex = this.formFunc(pokemon);
    if (formIndex !== pokemon.formIndex) {
      pokemon.scene.triggerPokemonFormChange(pokemon, SpeciesFormChangeManualTrigger, false);
      return true;
    }

    return false;
  }
}

export class FieldPriorityMoveImmunityAbAttr extends PreDefendAbAttr {
  applyPreDefend(pokemon: Pokemon, passive: boolean, attacker: Pokemon, move: PokemonMove, cancelled: Utils.BooleanHolder, args: any[]): boolean {
      const attackPriority = new Utils.IntegerHolder(move.getMove().priority);
      applyAbAttrs(IncrementMovePriorityAbAttr, attacker, null, move.getMove(), attackPriority);
  
      if(attackPriority.value > 0 && !move.getMove().isMultiTarget()) {
        cancelled.value = true;
        return true;
      }
    
    return false;
  }
}

export class PostStatChangeAbAttr extends AbAttr {
  applyPostStatChange(pokemon: Pokemon, statsChanged: BattleStat[], levelChanged: integer, selfTarget: boolean, args: any[]): boolean | Promise<boolean> {
    return false;
  }
}

export class MoveImmunityAbAttr extends PreDefendAbAttr {
  private immuneCondition: PreDefendAbAttrCondition;

  constructor(immuneCondition: PreDefendAbAttrCondition) {
    super(true);

    this.immuneCondition = immuneCondition;
  }

  applyPreDefend(pokemon: Pokemon, passive: boolean, attacker: Pokemon, move: PokemonMove, cancelled: Utils.BooleanHolder, args: any[]): boolean {
    if (this.immuneCondition(pokemon, attacker, move)) {
      cancelled.value = true;
      return true;
    }

    return false;
  }

  getTriggerMessage(pokemon: Pokemon, abilityName: string, ...args: any[]): string {
    return `It doesn\'t affect ${pokemon.name}!`;
  }
}

export class MoveImmunityStatChangeAbAttr extends MoveImmunityAbAttr {
  private stat: BattleStat;
  private levels: integer;

  constructor(immuneCondition: PreDefendAbAttrCondition, stat: BattleStat, levels: integer) {
    super(immuneCondition);
    this.stat = stat;
    this.levels = levels;
  }

  applyPreDefend(pokemon: Pokemon, passive: boolean, attacker: Pokemon, move: PokemonMove, cancelled: Utils.BooleanHolder, args: any[]): boolean {
    const ret = super.applyPreDefend(pokemon, passive, attacker, move, cancelled, args)
    if (ret) {
      pokemon.scene.unshiftPhase(new StatChangePhase(pokemon.scene, pokemon.getBattlerIndex(), true, [ this.stat ], this.levels));
    }

    return ret;
  }
}

export class ReverseDrainAbAttr extends PostDefendAbAttr {
  applyPostDefend(pokemon: Pokemon, passive: boolean, attacker: Pokemon, move: PokemonMove, hitResult: HitResult, args: any[]): boolean {
    if (!!move.getMove().getAttrs(HitHealAttr).length || !!move.getMove().getAttrs(StrengthSapHealAttr).length ) {
      pokemon.scene.queueMessage(getPokemonMessage(attacker, ` sucked up the liquid ooze!`));
      return true;
    }
    return false;
  }
}

export class PostDefendStatChangeAbAttr extends PostDefendAbAttr {
  private condition: PokemonDefendCondition;
  private stat: BattleStat;
  private levels: integer;
  private selfTarget: boolean;
  private allOthers: boolean;

  constructor(condition: PokemonDefendCondition, stat: BattleStat, levels: integer, selfTarget: boolean = true, allOthers: boolean = false) {
    super(true);

    this.condition = condition;
    this.stat = stat;
    this.levels = levels;
    this.selfTarget = selfTarget;
    this.allOthers = allOthers;
  }

  applyPostDefend(pokemon: Pokemon, passive: boolean, attacker: Pokemon, move: PokemonMove, hitResult: HitResult, args: any[]): boolean {
    if (this.condition(pokemon, attacker, move.getMove())) {
      if (this.allOthers) {
        let otherPokemon = pokemon.getAlly() ? pokemon.getOpponents().concat([ pokemon.getAlly() ]) : pokemon.getOpponents();
        for (let other of otherPokemon) {
          other.scene.unshiftPhase(new StatChangePhase(other.scene, (other).getBattlerIndex(), false, [ this.stat ], this.levels));
        }
        return true;
      }
      pokemon.scene.unshiftPhase(new StatChangePhase(pokemon.scene, (this.selfTarget ? pokemon : attacker).getBattlerIndex(), this.selfTarget, [ this.stat ], this.levels));
      return true;
    }

    return false;
  }
}

export class PostDefendHpGatedStatChangeAbAttr extends PostDefendAbAttr {
  private condition: PokemonDefendCondition;
  private hpGate: number;
  private stats: BattleStat[];
  private levels: integer;
  private selfTarget: boolean;

  constructor(condition: PokemonDefendCondition, hpGate: number, stats: BattleStat[], levels: integer, selfTarget: boolean = true) {
    super(true);

    this.condition = condition;
    this.hpGate = hpGate;
    this.stats = stats;
    this.levels = levels;
    this.selfTarget = selfTarget;
  }

  applyPostDefend(pokemon: Pokemon, passive: boolean, attacker: Pokemon, move: PokemonMove, hitResult: HitResult, args: any[]): boolean {
    const hpGateFlat: integer = Math.ceil(pokemon.getMaxHp() * this.hpGate)
    const lastAttackReceived = pokemon.turnData.attacksReceived[pokemon.turnData.attacksReceived.length - 1]
    if (this.condition(pokemon, attacker, move.getMove()) && (pokemon.hp <= hpGateFlat && (pokemon.hp + lastAttackReceived.damage) > hpGateFlat)) {
      pokemon.scene.unshiftPhase(new StatChangePhase(pokemon.scene, (this.selfTarget ? pokemon : attacker).getBattlerIndex(), true, this.stats, this.levels));
      return true;
    }

    return false;
  }
}

export class PostDefendApplyArenaTrapTagAbAttr extends PostDefendAbAttr {
  private condition: PokemonDefendCondition;
  private tagType: ArenaTagType;

  constructor(condition: PokemonDefendCondition, tagType: ArenaTagType) {
    super(true);

    this.condition = condition;
    this.tagType = tagType;
  }

  applyPostDefend(pokemon: Pokemon, passive: boolean, attacker: Pokemon, move: PokemonMove, hitResult: HitResult, args: any[]): boolean {
    if (this.condition(pokemon, attacker, move.getMove())) {
      const tag = pokemon.scene.arena.getTag(this.tagType) as ArenaTrapTag;
      if (!pokemon.scene.arena.getTag(this.tagType) || tag.layers < tag.maxLayers) {
        pokemon.scene.arena.addTag(this.tagType, 0, undefined, pokemon.id, pokemon.isPlayer() ? ArenaTagSide.ENEMY : ArenaTagSide.PLAYER);
        return true;
      }
    }
    return false;
  }
}

export class PostDefendApplyBattlerTagAbAttr extends PostDefendAbAttr {
  private condition: PokemonDefendCondition;
  private tagType: BattlerTagType;
  constructor(condition: PokemonDefendCondition, tagType: BattlerTagType) {
    super(true);

    this.condition = condition;
    this.tagType = tagType;
  }

  applyPostDefend(pokemon: Pokemon, passive: boolean, attacker: Pokemon, move: PokemonMove, hitResult: HitResult, args: any[]): boolean {
    if (this.condition(pokemon, attacker, move.getMove())) {
      pokemon.addTag(this.tagType, undefined, undefined, pokemon.id);
      return true;
    }
    return false;
  }
}

export class PostDefendTypeChangeAbAttr extends PostDefendAbAttr {
  applyPostDefend(pokemon: Pokemon, passive: boolean, attacker: Pokemon, move: PokemonMove, hitResult: HitResult, args: any[]): boolean {
    if (hitResult < HitResult.NO_EFFECT) {
      const type = move.getMove().type;
      const pokemonTypes = pokemon.getTypes(true);
      if (pokemonTypes.length !== 1 || pokemonTypes[0] !== type) {
        pokemon.summonData.types = [ type ];
        return true;
      }
    }

    return false;
  }

  getTriggerMessage(pokemon: Pokemon, abilityName: string, ...args: any[]): string {
    return getPokemonMessage(pokemon, `'s ${abilityName}\nmade it the ${Utils.toReadableString(Type[pokemon.getTypes(true)[0]])} type!`);
  }
}

export class PostDefendTerrainChangeAbAttr extends PostDefendAbAttr {
  private terrainType: TerrainType;

  constructor(terrainType: TerrainType) {
    super();

    this.terrainType = terrainType;
  }

  applyPostDefend(pokemon: Pokemon, passive: boolean, attacker: Pokemon, move: PokemonMove, hitResult: HitResult, args: any[]): boolean {
    if (hitResult < HitResult.NO_EFFECT)
      return pokemon.scene.arena.trySetTerrain(this.terrainType, true);

    return false;
  }
}

export class PostDefendContactApplyStatusEffectAbAttr extends PostDefendAbAttr {
  private chance: integer;
  private effects: StatusEffect[];

  constructor(chance: integer, ...effects: StatusEffect[]) {
    super();

    this.chance = chance;
    this.effects = effects;
  }

  applyPostDefend(pokemon: Pokemon, passive: boolean, attacker: Pokemon, move: PokemonMove, hitResult: HitResult, args: any[]): boolean {
    if (move.getMove().checkFlag(MoveFlags.MAKES_CONTACT, attacker, pokemon) && !attacker.status && (this.chance === -1 || pokemon.randSeedInt(100) < this.chance)) {
      const effect = this.effects.length === 1 ? this.effects[0] : this.effects[pokemon.randSeedInt(this.effects.length)];
      return attacker.trySetStatus(effect, true);
    }

    return false;
  }
}

export class EffectSporeAbAttr extends PostDefendContactApplyStatusEffectAbAttr {
  constructor() {
    super(10, StatusEffect.POISON, StatusEffect.PARALYSIS, StatusEffect.SLEEP);
  }

  applyPostDefend(pokemon: Pokemon, passive: boolean, attacker: Pokemon, move: PokemonMove, hitResult: HitResult, args: any[]): boolean {
    if (attacker.hasAbility(Abilities.OVERCOAT) || attacker.isOfType(Type.GRASS)) {
      return false;
    }
    return super.applyPostDefend(pokemon, passive, attacker, move, hitResult, args);
  }
}

export class PostDefendContactApplyTagChanceAbAttr extends PostDefendAbAttr {
  private chance: integer;
  private tagType: BattlerTagType;
  private turnCount: integer;

  constructor(chance: integer, tagType: BattlerTagType, turnCount?: integer) {
    super();

    this.tagType = tagType;
    this.chance = chance;
    this.turnCount = turnCount;
  }

  applyPostDefend(pokemon: Pokemon, passive: boolean, attacker: Pokemon, move: PokemonMove, hitResult: HitResult, args: any[]): boolean {
    if (move.getMove().checkFlag(MoveFlags.MAKES_CONTACT, attacker, pokemon) && pokemon.randSeedInt(100) < this.chance)
      return attacker.addTag(this.tagType, this.turnCount, move.moveId, attacker.id);

    return false;
  }
}

export class PostDefendCritStatChangeAbAttr extends PostDefendAbAttr {
  private stat: BattleStat;
  private levels: integer;

  constructor(stat: BattleStat, levels: integer) {
    super();

    this.stat = stat;
    this.levels = levels;
  }

  applyPostDefend(pokemon: Pokemon, passive: boolean, attacker: Pokemon, move: PokemonMove, hitResult: HitResult, args: any[]): boolean {
    pokemon.scene.unshiftPhase(new StatChangePhase(pokemon.scene, pokemon.getBattlerIndex(), true, [ this.stat ], this.levels));
    
    return true;
  }

  getCondition(): AbAttrCondition {
    return (pokemon: Pokemon) => pokemon.turnData.attacksReceived.length && pokemon.turnData.attacksReceived[pokemon.turnData.attacksReceived.length - 1].critical;
  }
}

export class PostDefendContactDamageAbAttr extends PostDefendAbAttr {
  private damageRatio: integer;

  constructor(damageRatio: integer) {
    super();

    this.damageRatio = damageRatio;
  }
  
  applyPostDefend(pokemon: Pokemon, passive: boolean, attacker: Pokemon, move: PokemonMove, hitResult: HitResult, args: any[]): boolean {
    if (move.getMove().checkFlag(MoveFlags.MAKES_CONTACT, attacker, pokemon)) {
      attacker.damageAndUpdate(Math.ceil(attacker.getMaxHp() * (1 / this.damageRatio)), HitResult.OTHER);
      attacker.turnData.damageTaken += Math.ceil(attacker.getMaxHp() * (1 / this.damageRatio));
      return true;
    }
    
    return false;
  }

  getTriggerMessage(pokemon: Pokemon, abilityName: string, ...args: any[]): string {
    return getPokemonMessage(pokemon, `'s ${abilityName}\nhurt its attacker!`);
  }
}

export class PostDefendWeatherChangeAbAttr extends PostDefendAbAttr {
  private weatherType: WeatherType;

  constructor(weatherType: WeatherType) {
    super();

    this.weatherType = weatherType;
  }

  applyPostDefend(pokemon: Pokemon, passive: boolean, attacker: Pokemon, move: PokemonMove, hitResult: HitResult, args: any[]): boolean {
    if (!pokemon.scene.arena.weather?.isImmutable())
      return pokemon.scene.arena.trySetWeather(this.weatherType, true);

    return false;
  }
}

export class PostDefendAbilitySwapAbAttr extends PostDefendAbAttr {
  constructor() {
    super();
  }
  
  applyPostDefend(pokemon: Pokemon, passive: boolean, attacker: Pokemon, move: PokemonMove, hitResult: HitResult, args: any[]): boolean {
    if (move.getMove().checkFlag(MoveFlags.MAKES_CONTACT, attacker, pokemon) && !attacker.getAbility().hasAttr(UnswappableAbilityAbAttr)) {
      const tempAbilityId = attacker.getAbility().id;
      attacker.summonData.ability = pokemon.getAbility().id;
      pokemon.summonData.ability = tempAbilityId;
      return true;
    }
    
    return false;
  }

  getTriggerMessage(pokemon: Pokemon, abilityName: string, ...args: any[]): string {
    return getPokemonMessage(pokemon, ` swapped\nabilities with its target!`);
  }
}

export class PostDefendAbilityGiveAbAttr extends PostDefendAbAttr {
  private ability: Abilities;

  constructor(ability: Abilities) {
    super();
    this.ability = ability;
  }
  
  applyPostDefend(pokemon: Pokemon, passive: boolean, attacker: Pokemon, move: PokemonMove, hitResult: HitResult, args: any[]): boolean {
    if (move.getMove().checkFlag(MoveFlags.MAKES_CONTACT, attacker, pokemon) && !attacker.getAbility().hasAttr(UnsuppressableAbilityAbAttr) && !attacker.getAbility().hasAttr(PostDefendAbilityGiveAbAttr)) {
      attacker.summonData.ability = this.ability;

      return true;
    }
    
    return false;
  }

  getTriggerMessage(pokemon: Pokemon, abilityName: string, ...args: any[]): string {
    return getPokemonMessage(pokemon, ` gave its target\n${abilityName}!`);
  }
}

export class PostStatChangeStatChangeAbAttr extends PostStatChangeAbAttr {
  private condition: PokemonStatChangeCondition;
  private statsToChange: BattleStat[];
  private levels: integer;

  constructor(condition: PokemonStatChangeCondition, statsToChange: BattleStat[], levels: integer) {
    super(true);

    this.condition = condition;
    this.statsToChange = statsToChange;
    this.levels = levels;
  }

  applyPostStatChange(pokemon: Pokemon, statsChanged: BattleStat[], levelsChanged: integer, selfTarget: boolean, args: any[]): boolean {
    if (this.condition(pokemon, statsChanged, levelsChanged) && !selfTarget) {
      pokemon.scene.unshiftPhase(new StatChangePhase(pokemon.scene, (pokemon).getBattlerIndex(), true, this.statsToChange, this.levels));
      return true;
    }

    return false;
  }
}

export class PreAttackAbAttr extends AbAttr {
  applyPreAttack(pokemon: Pokemon, passive: boolean, defender: Pokemon, move: PokemonMove, args: any[]): boolean | Promise<boolean> {
    return false;
  }
}

export class VariableMovePowerAbAttr extends PreAttackAbAttr {
  applyPreAttack(pokemon: Pokemon, passive: boolean, defender: Pokemon, move: PokemonMove, args: any[]): boolean {
    //const power = args[0] as Utils.NumberHolder;
    return false;
  }
}

export class VariableMoveTypeAbAttr extends AbAttr {
  apply(pokemon: Pokemon, passive: boolean, cancelled: Utils.BooleanHolder, args: any[]): boolean {
    //const power = args[0] as Utils.IntegerHolder;
    return false; 
  }
}

export class MoveTypeChangePowerMultiplierAbAttr extends VariableMoveTypeAbAttr {
  private matchType: Type;
  private newType: Type;
  private powerMultiplier: number;

  constructor(matchType: Type, newType: Type, powerMultiplier: number){
    super(true);
    this.matchType = matchType;
    this.newType = newType;
    this.powerMultiplier = powerMultiplier;
  }

  apply(pokemon: Pokemon, passive: boolean, cancelled: Utils.BooleanHolder, args: any[]): boolean {
    const type = (args[0] as Utils.IntegerHolder);
    if (type.value == this.matchType) {
      type.value = this.newType;
      (args[1] as Utils.NumberHolder).value *= this.powerMultiplier;
      return true;
    }
    
    return false;
  }
}

export class FieldPreventExplosiveMovesAbAttr extends AbAttr {
  apply(pokemon: Pokemon, passive: boolean, cancelled: Utils.BooleanHolder, args: any[]): boolean | Promise<boolean> {
    cancelled.value = true;
    return true;
  }
}

export class MoveTypeChangeAttr extends PreAttackAbAttr {
  private newType: Type;
  private powerMultiplier: number;
  private condition: PokemonAttackCondition;

  constructor(newType: Type, powerMultiplier: number, condition: PokemonAttackCondition){
    super(true);
    this.newType = newType;
    this.powerMultiplier = powerMultiplier;
    this.condition = condition;
  }

  applyPreAttack(pokemon: Pokemon, passive: boolean, defender: Pokemon, move: PokemonMove, args: any[]): boolean {
    if (this.condition(pokemon, defender, move.getMove())) {
      const type = (args[0] as Utils.IntegerHolder);
      type.value = this.newType;
      (args[1] as Utils.NumberHolder).value *= this.powerMultiplier;
      return true;
    }

    return false;
  }
}

export class MovePowerBoostAbAttr extends VariableMovePowerAbAttr {
  private condition: PokemonAttackCondition;
  private powerMultiplier: number;

  constructor(condition: PokemonAttackCondition, powerMultiplier: number, showAbility: boolean = true) {
    super(showAbility);
    this.condition = condition;
    this.powerMultiplier = powerMultiplier;
  }

  applyPreAttack(pokemon: Pokemon, passive: boolean, defender: Pokemon, move: PokemonMove, args: any[]): boolean {
    if (this.condition(pokemon, defender, move.getMove())) {
      (args[0] as Utils.NumberHolder).value *= this.powerMultiplier;

      return true;
    }

    return false;
  }
}

export class MoveTypePowerBoostAbAttr extends MovePowerBoostAbAttr {
  constructor(boostedType: Type, powerMultiplier?: number) {
    super((pokemon, defender, move) => move.type === boostedType, powerMultiplier || 1.5);
  }
}

export class LowHpMoveTypePowerBoostAbAttr extends MoveTypePowerBoostAbAttr {
  constructor(boostedType: Type) {
    super(boostedType);
  }

  getCondition(): AbAttrCondition {
    return (pokemon) => pokemon.getHpRatio() <= 0.33;
  }
}

export class FieldVariableMovePowerAbAttr extends AbAttr {
  applyPreAttack(pokemon: Pokemon, passive: boolean, defender: Pokemon, move: PokemonMove, args: any[]): boolean {
    //const power = args[0] as Utils.NumberHolder;
    return false; 
  }
}

export class FieldMovePowerBoostAbAttr extends FieldVariableMovePowerAbAttr {
  private condition: PokemonAttackCondition;
  private powerMultiplier: number;

  constructor(condition: PokemonAttackCondition, powerMultiplier: number) {
    super(false);
    this.condition = condition;
    this.powerMultiplier = powerMultiplier;
  }

  applyPreAttack(pokemon: Pokemon, passive: boolean, defender: Pokemon, move: PokemonMove, args: any[]): boolean {
    if (this.condition(pokemon, defender, move.getMove())) {
      (args[0] as Utils.NumberHolder).value *= this.powerMultiplier;

      return true;
    }

    return false;
  }
}

export class FieldMoveTypePowerBoostAbAttr extends FieldMovePowerBoostAbAttr {
  constructor(boostedType: Type, powerMultiplier?: number) {
    super((pokemon, defender, move) => move.type === boostedType, powerMultiplier || 1.5);
  }
}

export class BattleStatMultiplierAbAttr extends AbAttr {
  private battleStat: BattleStat;
  private multiplier: number;
  private condition: PokemonAttackCondition;

  constructor(battleStat: BattleStat, multiplier: number, condition?: PokemonAttackCondition) {
    super(false);

    this.battleStat = battleStat;
    this.multiplier = multiplier;
    this.condition = condition;
  }

  applyBattleStat(pokemon: Pokemon, passive: boolean, battleStat: BattleStat, statValue: Utils.NumberHolder, args: any[]): boolean | Promise<boolean> {
  const move = (args[0] as Move);
    if (battleStat === this.battleStat && (!this.condition || this.condition(pokemon, null, move))) {
      statValue.value *= this.multiplier;
      return true;
    }

    return false;
  }
}

export class PostAttackAbAttr extends AbAttr {
  applyPostAttack(pokemon: Pokemon, passive: boolean, defender: Pokemon, move: PokemonMove, hitResult: HitResult, args: any[]): boolean | Promise<boolean> {
    return false;
  }
}

export class PostAttackStealHeldItemAbAttr extends PostAttackAbAttr {
  private condition: PokemonAttackCondition;

  constructor(condition?: PokemonAttackCondition) {
    super();

    this.condition = condition;
  }

  applyPostAttack(pokemon: Pokemon, passive: boolean, defender: Pokemon, move: PokemonMove, hitResult: HitResult, args: any[]): Promise<boolean> {
    return new Promise<boolean>(resolve => {
      if (hitResult < HitResult.NO_EFFECT && (!this.condition || this.condition(pokemon, defender, move.getMove()))) {
        const heldItems = this.getTargetHeldItems(defender).filter(i => i.getTransferrable(false));
        if (heldItems.length) {
          const stolenItem = heldItems[pokemon.randSeedInt(heldItems.length)];
          pokemon.scene.tryTransferHeldItemModifier(stolenItem, pokemon, false, false).then(success => {
            if (success)
              pokemon.scene.queueMessage(getPokemonMessage(pokemon, ` stole\n${defender.name}'s ${stolenItem.type.name}!`));
            resolve(success);
          });
          return;
        }
      }
      resolve(false);
    });
  }

  getTargetHeldItems(target: Pokemon): PokemonHeldItemModifier[] {
    return target.scene.findModifiers(m => m instanceof PokemonHeldItemModifier
      && (m as PokemonHeldItemModifier).pokemonId === target.id, target.isPlayer()) as PokemonHeldItemModifier[];
  }
}

export class PostAttackApplyStatusEffectAbAttr extends PostAttackAbAttr {
  private contactRequired: boolean;
  private chance: integer;
  private effects: StatusEffect[];

  constructor(contactRequired: boolean, chance: integer, ...effects: StatusEffect[]) {
    super();

    this.contactRequired = contactRequired;
    this.chance = chance;
    this.effects = effects;
  }

  applyPostAttack(pokemon: Pokemon, passive: boolean, attacker: Pokemon, move: PokemonMove, hitResult: HitResult, args: any[]): boolean {
    if (pokemon != attacker && (!this.contactRequired || move.getMove().checkFlag(MoveFlags.MAKES_CONTACT, attacker, pokemon)) && pokemon.randSeedInt(100) < this.chance && !pokemon.status) {
      const effect = this.effects.length === 1 ? this.effects[0] : this.effects[pokemon.randSeedInt(this.effects.length)];
      return attacker.trySetStatus(effect, true);
    }

    return false;
  }
}

export class PostAttackContactApplyStatusEffectAbAttr extends PostAttackApplyStatusEffectAbAttr {
  constructor(chance: integer, ...effects: StatusEffect[]) {
    super(true, chance, ...effects);
  }
}

export class PostAttackApplyBattlerTagAbAttr extends PostAttackAbAttr {
  private contactRequired: boolean;
  private chance: (user: Pokemon, target: Pokemon, move: PokemonMove) => integer;
  private effects: BattlerTagType[];

  
  constructor(contactRequired: boolean, chance: (user: Pokemon, target: Pokemon, move: PokemonMove) =>  integer, ...effects: BattlerTagType[]) {
    super();

    this.contactRequired = contactRequired;
    this.chance = chance;
    this.effects = effects;
  }

  applyPostAttack(pokemon: Pokemon, passive: boolean, attacker: Pokemon, move: PokemonMove, hitResult: HitResult, args: any[]): boolean {
    if (pokemon != attacker && (!this.contactRequired || move.getMove().checkFlag(MoveFlags.MAKES_CONTACT, attacker, pokemon)) && pokemon.randSeedInt(100) < this.chance(attacker, pokemon, move) && !pokemon.status) {
      const effect = this.effects.length === 1 ? this.effects[0] : this.effects[pokemon.randSeedInt(this.effects.length)];


      return attacker.addTag(effect);
    }

    return false;
  }
}

export class PostDefendStealHeldItemAbAttr extends PostDefendAbAttr {
  private condition: PokemonDefendCondition;

  constructor(condition?: PokemonDefendCondition) {
    super();

    this.condition = condition;
  }

  applyPostDefend(pokemon: Pokemon, passive: boolean, attacker: Pokemon, move: PokemonMove, hitResult: HitResult, args: any[]): Promise<boolean> {
    return new Promise<boolean>(resolve => {
      if (hitResult < HitResult.NO_EFFECT && (!this.condition || this.condition(pokemon, attacker, move.getMove()))) {
        const heldItems = this.getTargetHeldItems(attacker).filter(i => i.getTransferrable(false));
        if (heldItems.length) {
          const stolenItem = heldItems[pokemon.randSeedInt(heldItems.length)];
          pokemon.scene.tryTransferHeldItemModifier(stolenItem, pokemon, false, false).then(success => {
            if (success)
              pokemon.scene.queueMessage(getPokemonMessage(pokemon, ` stole\n${attacker.name}'s ${stolenItem.type.name}!`));
            resolve(success);
          });
          return;
        }
      }
      resolve(false);
    });
  }

  getTargetHeldItems(target: Pokemon): PokemonHeldItemModifier[] {
    return target.scene.findModifiers(m => m instanceof PokemonHeldItemModifier
      && (m as PokemonHeldItemModifier).pokemonId === target.id, target.isPlayer()) as PokemonHeldItemModifier[];
  }
}

export class PostVictoryAbAttr extends AbAttr {
  applyPostVictory(pokemon: Pokemon, passive: boolean, args: any[]): boolean | Promise<boolean> {
    return false;
  }
}

class PostVictoryStatChangeAbAttr extends PostVictoryAbAttr {
  private stat: BattleStat | ((p: Pokemon) => BattleStat);
  private levels: integer;

  constructor(stat: BattleStat | ((p: Pokemon) => BattleStat), levels: integer) {
    super();

    this.stat = stat;
    this.levels = levels;
  }

  applyPostVictory(pokemon: Pokemon, passive: boolean, args: any[]): boolean | Promise<boolean> {
    const stat = typeof this.stat === 'function'
      ? this.stat(pokemon)
      : this.stat;
    pokemon.scene.unshiftPhase(new StatChangePhase(pokemon.scene, pokemon.getBattlerIndex(), true, [ stat ], this.levels));
    
    return true;
  }
}

export class PostVictoryFormChangeAbAttr extends PostVictoryAbAttr {
  private formFunc: (p: Pokemon) => integer;

  constructor(formFunc: ((p: Pokemon) => integer)) {
    super(true);

    this.formFunc = formFunc;
  }

  applyPostVictory(pokemon: Pokemon, passive: boolean, args: any[]): boolean | Promise<boolean> {
    const formIndex = this.formFunc(pokemon);
    if (formIndex !== pokemon.formIndex) {
      pokemon.scene.triggerPokemonFormChange(pokemon, SpeciesFormChangeManualTrigger, false);
      return true;
    }

    return false;
  }
}

export class PostKnockOutAbAttr extends AbAttr {
  applyPostKnockOut(pokemon: Pokemon, passive: boolean, knockedOut: Pokemon, args: any[]): boolean | Promise<boolean> {
    return false;
  }
}

export class PostKnockOutStatChangeAbAttr extends PostKnockOutAbAttr {
  private stat: BattleStat | ((p: Pokemon) => BattleStat);
  private levels: integer;

  constructor(stat: BattleStat | ((p: Pokemon) => BattleStat), levels: integer) {
    super();

    this.stat = stat;
    this.levels = levels;
  }

  applyPostKnockOut(pokemon: Pokemon, passive: boolean, knockedOut: Pokemon, args: any[]): boolean | Promise<boolean> {
    const stat = typeof this.stat === 'function'
      ? this.stat(pokemon)
      : this.stat;
    pokemon.scene.unshiftPhase(new StatChangePhase(pokemon.scene, pokemon.getBattlerIndex(), true, [ stat ], this.levels));
    
    return true;
  }
}

export class CopyFaintedAllyAbilityAbAttr extends PostKnockOutAbAttr {
  constructor() {
    super();
  }

  applyPostKnockOut(pokemon: Pokemon, passive: boolean, knockedOut: Pokemon, args: any[]): boolean | Promise<boolean> {
    if (pokemon.isPlayer() === knockedOut.isPlayer() && !knockedOut.getAbility().hasAttr(UncopiableAbilityAbAttr)) {
      pokemon.summonData.ability = knockedOut.getAbility().id;
      pokemon.scene.queueMessage(getPokemonMessage(knockedOut, `'s ${allAbilities[knockedOut.getAbility().id].name} was taken over!`));
      return true;
    }
    
    return false;
  }
}

export class IgnoreOpponentStatChangesAbAttr extends AbAttr {
  constructor() {
    super(false);
  }

  apply(pokemon: Pokemon, passive: boolean, cancelled: Utils.BooleanHolder, args: any[]) {
    (args[0] as Utils.IntegerHolder).value = 0;

    return true;
  }
}

export class IntimidateImmunityAbAttr extends AbAttr { 
  constructor() {
    super(false);
  }

  apply(pokemon: Pokemon, passive: boolean, cancelled: Utils.BooleanHolder, args: any[]): boolean {
    cancelled.value = true;
    return true;
  }

  getTriggerMessage(pokemon: Pokemon, abilityName: string, ...args: any[]): string {
    return getPokemonMessage(pokemon, `'s ${abilityName} prevented it from being Intimidated!`);
  }
}

export class PostIntimidateStatChangeAbAttr extends AbAttr { 
  private stats: BattleStat[];
  private levels: integer;
  private overwrites: boolean;

  constructor(stats: BattleStat[], levels: integer, overwrites?: boolean) {
    super(true)
    this.stats = stats
    this.levels = levels
    this.overwrites = !!overwrites
  }

  apply(pokemon: Pokemon, passive: boolean, cancelled: Utils.BooleanHolder, args: any[]): boolean {
    pokemon.scene.pushPhase(new StatChangePhase(pokemon.scene, pokemon.getBattlerIndex(), false, this.stats, this.levels));
    cancelled.value = this.overwrites;
    return true;
  }
}

export class PostSummonAbAttr extends AbAttr {
  applyPostSummon(pokemon: Pokemon, passive: boolean, args: any[]): boolean | Promise<boolean> {
    return false;
  }
}

export class PostSummonMessageAbAttr extends PostSummonAbAttr {
  private messageFunc: (pokemon: Pokemon) => string;

  constructor(messageFunc: (pokemon: Pokemon) => string) {
    super(true);

    this.messageFunc = messageFunc;
  }

  applyPostSummon(pokemon: Pokemon, passive: boolean, args: any[]): boolean {
    pokemon.scene.queueMessage(this.messageFunc(pokemon));

    return true;
  }
}

export class PostSummonAddBattlerTagAbAttr extends PostSummonAbAttr {
  private tagType: BattlerTagType;
  private turnCount: integer;

  constructor(tagType: BattlerTagType, turnCount: integer, showAbility?: boolean) {
    super(showAbility);

    this.tagType = tagType;
    this.turnCount = turnCount;
  }

  applyPostSummon(pokemon: Pokemon, passive: boolean, args: any[]): boolean {
    return pokemon.addTag(this.tagType, this.turnCount);
  }
}

export class PostSummonStatChangeAbAttr extends PostSummonAbAttr {
  private stats: BattleStat[];
  private levels: integer;
  private selfTarget: boolean;
  private intimidate: boolean;

  constructor(stats: BattleStat | BattleStat[], levels: integer, selfTarget?: boolean, intimidate?: boolean) {
    super(false);

    this.stats = typeof(stats) === 'number'
      ? [ stats as BattleStat ]
      : stats as BattleStat[];
    this.levels = levels;
    this.selfTarget = !!selfTarget;
    this.intimidate = !!intimidate;
  }

  applyPostSummon(pokemon: Pokemon, passive: boolean, args: any[]): boolean {
    queueShowAbility(pokemon, passive);  // TODO: Better solution than manually showing the ability here
    if (this.selfTarget) {
      pokemon.scene.pushPhase(new StatChangePhase(pokemon.scene, pokemon.getBattlerIndex(), true, this.stats, this.levels));
      return true;
    }
    for (let opponent of pokemon.getOpponents()) {
      const cancelled = new Utils.BooleanHolder(false)
      if (this.intimidate) {
        applyAbAttrs(IntimidateImmunityAbAttr, opponent, cancelled);
        applyAbAttrs(PostIntimidateStatChangeAbAttr, opponent, cancelled);
      }
      if (!cancelled.value) {
        const statChangePhase = new StatChangePhase(pokemon.scene, opponent.getBattlerIndex(), false, this.stats, this.levels);
        pokemon.scene.unshiftPhase(statChangePhase);
      }
    }
    return true;
  }
}

export class PostSummonAllyHealAbAttr extends PostSummonAbAttr {
  private healRatio: number;
  private showAnim: boolean;

  constructor(healRatio: number, showAnim: boolean = false) {
    super();

    this.healRatio = healRatio || 4;
    this.showAnim = showAnim;
  }

  applyPostSummon(pokemon: Pokemon, passive: boolean, args: any[]): boolean {
    const target = pokemon.getAlly();
    if (target?.isActive(true)) {
      target.scene.unshiftPhase(new PokemonHealPhase(target.scene, target.getBattlerIndex(),
        Math.max(Math.floor(pokemon.getMaxHp() / this.healRatio), 1), getPokemonMessage(target, ` drank down all the\nmatcha that ${pokemon.name} made!`), true, !this.showAnim));
      return true;
    }
    
    return false;
  }
}

export class DownloadAbAttr extends PostSummonAbAttr {
  private enemyDef: integer;
  private enemySpDef: integer;
  private stats: BattleStat[];

  applyPostSummon(pokemon: Pokemon, passive: boolean, args: any[]): boolean {
    this.enemyDef = 0;
    this.enemySpDef = 0;
	
    for (let opponent of pokemon.getOpponents()) {
      this.enemyDef += opponent.stats[BattleStat.DEF];
      this.enemySpDef += opponent.stats[BattleStat.SPDEF];
    }
	
    if (this.enemyDef < this.enemySpDef)
      this.stats = [BattleStat.ATK];
    else
      this.stats = [BattleStat.SPATK];

    if (this.enemyDef > 0 && this.enemySpDef > 0) { // only activate if there's actually an enemy to download from
      pokemon.scene.unshiftPhase(new StatChangePhase(pokemon.scene, pokemon.getBattlerIndex(), false, this.stats, 1));
      return true;
    }
	
    return false;
  }
}

export class PostSummonWeatherChangeAbAttr extends PostSummonAbAttr {
  private weatherType: WeatherType;

  constructor(weatherType: WeatherType) {
    super();

    this.weatherType = weatherType;
  }

  applyPostSummon(pokemon: Pokemon, passive: boolean, args: any[]): boolean {
    if (!pokemon.scene.arena.weather?.isImmutable())
      return pokemon.scene.arena.trySetWeather(this.weatherType, true);

    return false;
  }
}

export class PostSummonTerrainChangeAbAttr extends PostSummonAbAttr {
  private terrainType: TerrainType;

  constructor(terrainType: TerrainType) {
    super();

    this.terrainType = terrainType;
  }

  applyPostSummon(pokemon: Pokemon, passive: boolean, args: any[]): boolean {
    return pokemon.scene.arena.trySetTerrain(this.terrainType, true);
  }
}

export class PostSummonFormChangeAbAttr extends PostSummonAbAttr {
  private formFunc: (p: Pokemon) => integer;

  constructor(formFunc: ((p: Pokemon) => integer)) {
    super(true);

    this.formFunc = formFunc;
  }

  applyPostSummon(pokemon: Pokemon, passive: boolean, args: any[]): boolean {
    const formIndex = this.formFunc(pokemon);
    if (formIndex !== pokemon.formIndex)
      return pokemon.scene.triggerPokemonFormChange(pokemon, SpeciesFormChangeManualTrigger, false);

    return false;
  }
}

export class TraceAbAttr extends PostSummonAbAttr {
  applyPostSummon(pokemon: Pokemon, passive: boolean, args: any[]): boolean {
    const targets = pokemon.getOpponents();
    if (!targets.length)
      return false;
    
    let target: Pokemon;
    if (targets.length > 1)
      pokemon.scene.executeWithSeedOffset(() => target = Utils.randSeedItem(targets), pokemon.scene.currentBattle.waveIndex);
    else
      target = targets[0];

    // Wonder Guard is normally uncopiable so has the attribute, but trace specifically can copy it
    if (target.getAbility().hasAttr(UncopiableAbilityAbAttr) && target.getAbility().id !== Abilities.WONDER_GUARD)
      return false;

    pokemon.summonData.ability = target.getAbility().id;

    pokemon.scene.queueMessage(getPokemonMessage(pokemon, ` traced ${target.name}'s\n${allAbilities[target.getAbility().id].name}!`));

    return true;
  }
}

export class PostSummonTransformAbAttr extends PostSummonAbAttr {
  constructor() {
    super(true);
  }

  applyPostSummon(pokemon: Pokemon, passive: boolean, args: any[]): boolean {
    const targets = pokemon.getOpponents();
    if (!targets.length)
      return false;

    let target: Pokemon;
    if (targets.length > 1)
      pokemon.scene.executeWithSeedOffset(() => target = Utils.randSeedItem(targets), pokemon.scene.currentBattle.waveIndex);
    else
      target = targets[0];

    pokemon.summonData.speciesForm = target.getSpeciesForm();
    pokemon.summonData.fusionSpeciesForm = target.getFusionSpeciesForm();
    pokemon.summonData.ability = target.getAbility().id;
    pokemon.summonData.gender = target.getGender();
    pokemon.summonData.fusionGender = target.getFusionGender();
    pokemon.summonData.stats = [ pokemon.stats[Stat.HP] ].concat(target.stats.slice(1));
    pokemon.summonData.battleStats = target.summonData.battleStats.slice(0);
    pokemon.summonData.moveset = target.getMoveset().map(m => new PokemonMove(m.moveId, m.ppUsed, m.ppUp));
    pokemon.summonData.types = target.getTypes();
    
    pokemon.scene.playSound('PRSFX- Transform');

    pokemon.loadAssets(false).then(() => pokemon.playAnim());

    pokemon.scene.queueMessage(getPokemonMessage(pokemon, ` transformed\ninto ${target.name}!`));

    return true;
  }
}

export class PreSwitchOutAbAttr extends AbAttr {
  constructor() {
    super(true);
  }

  applyPreSwitchOut(pokemon: Pokemon, passive: boolean, args: any[]): boolean | Promise<boolean> {
    return false;
  }
}

export class PreSwitchOutResetStatusAbAttr extends PreSwitchOutAbAttr {
  applyPreSwitchOut(pokemon: Pokemon, passive: boolean, args: any[]): boolean | Promise<boolean> {
    if (pokemon.status) {
      pokemon.resetStatus();
      pokemon.updateInfo();
      return true;
    }

    return false;
  }
}

export class PreSwitchOutHealAbAttr extends PreSwitchOutAbAttr {
  applyPreSwitchOut(pokemon: Pokemon, passive: boolean, args: any[]): boolean | Promise<boolean> {
    if (pokemon.getHpRatio() < 1 ) {
      const healAmount = Math.floor(pokemon.getMaxHp() * 0.33);
      pokemon.heal(healAmount);
      pokemon.updateInfo();
      return true;
    }

    return false;
  }
}

export class PreStatChangeAbAttr extends AbAttr {
  applyPreStatChange(pokemon: Pokemon, passive: boolean, stat: BattleStat, cancelled: Utils.BooleanHolder, args: any[]): boolean | Promise<boolean> {
    return false;
  }
}

export class ProtectStatAbAttr extends PreStatChangeAbAttr {
  private protectedStat: BattleStat;

  constructor(protectedStat?: BattleStat) {
    super();

    this.protectedStat = protectedStat;
  }

  applyPreStatChange(pokemon: Pokemon, passive: boolean, stat: BattleStat, cancelled: Utils.BooleanHolder, args: any[]): boolean {
    if (this.protectedStat === undefined || stat === this.protectedStat) {
      cancelled.value = true;
      return true;
    }
    
    return false;
  }

  getTriggerMessage(pokemon: Pokemon, abilityName: string, ...args: any[]): string {
    return getPokemonMessage(pokemon, `'s ${abilityName}\nprevents lowering its ${this.protectedStat !== undefined ? getBattleStatName(this.protectedStat) : 'stats'}!`);
  }
}

export class PreSetStatusAbAttr extends AbAttr {
  applyPreSetStatus(pokemon: Pokemon, passive: boolean, effect: StatusEffect, cancelled: Utils.BooleanHolder, args: any[]): boolean | Promise<boolean> {
    return false;
  }
}

export class StatusEffectImmunityAbAttr extends PreSetStatusAbAttr {
  private immuneEffects: StatusEffect[];

  constructor(...immuneEffects: StatusEffect[]) {
    super();

    this.immuneEffects = immuneEffects;
  }

  applyPreSetStatus(pokemon: Pokemon, passive: boolean, effect: StatusEffect, cancelled: Utils.BooleanHolder, args: any[]): boolean {
    if (!this.immuneEffects.length || this.immuneEffects.indexOf(effect) > -1) {
      cancelled.value = true;
      return true;
    }

    return false;
  }

  getTriggerMessage(pokemon: Pokemon, abilityName: string, ...args: any[]): string {
    return getPokemonMessage(pokemon, `'s ${abilityName}\nprevents ${this.immuneEffects.length ? getStatusEffectDescriptor(args[0] as StatusEffect) : 'status problems'}!`);
  }
}

export class PreApplyBattlerTagAbAttr extends AbAttr {
  applyPreApplyBattlerTag(pokemon: Pokemon, passive: boolean, tag: BattlerTag, cancelled: Utils.BooleanHolder, args: any[]): boolean | Promise<boolean> {
    return false;
  }
}

export class BattlerTagImmunityAbAttr extends PreApplyBattlerTagAbAttr {
  private immuneTagType: BattlerTagType;

  constructor(immuneTagType: BattlerTagType) {
    super();

    this.immuneTagType = immuneTagType;
  }

  applyPreApplyBattlerTag(pokemon: Pokemon, passive: boolean, tag: BattlerTag, cancelled: Utils.BooleanHolder, args: any[]): boolean {
    if (tag.tagType === this.immuneTagType) {
      cancelled.value = true;
      return true;
    }

    return false;
  }

  getTriggerMessage(pokemon: Pokemon, abilityName: string, ...args: any[]): string {
    return getPokemonMessage(pokemon, `'s ${abilityName}\nprevents ${(args[0] as BattlerTag).getDescriptor()}!`);
  }
}

export class BlockCritAbAttr extends AbAttr {
  apply(pokemon: Pokemon, passive: boolean, cancelled: Utils.BooleanHolder, args: any[]): boolean {
    (args[0] as Utils.BooleanHolder).value = true;
    return true;
  }
}

export class BonusCritAbAttr extends AbAttr {
  apply(pokemon: Pokemon, passive: boolean, cancelled: Utils.BooleanHolder, args: any[]): boolean {
    (args[0] as Utils.BooleanHolder).value = true;
    return true;
  }
}

export class MultCritAbAttr extends AbAttr {
  public multAmount: number;

  constructor(multAmount: number) {
    super(true);

    this.multAmount = multAmount;
  }

  apply(pokemon: Pokemon, passive: boolean, cancelled: Utils.BooleanHolder, args: any[]): boolean {
    const critMult = args[0] as Utils.NumberHolder;
    if (critMult.value > 1){
      critMult.value *= this.multAmount;
      return true;
    }

    return false;
  }
}


export class BlockNonDirectDamageAbAttr extends AbAttr {
  apply(pokemon: Pokemon, passive: boolean, cancelled: Utils.BooleanHolder, args: any[]): boolean {
    cancelled.value = true;
    return true;
  }
}

export class BlockOneHitKOAbAttr extends AbAttr {
  apply(pokemon: Pokemon, passive: boolean, cancelled: Utils.BooleanHolder, args: any[]): boolean {
    cancelled.value = true;
    return true;
  }
}

export class IncrementMovePriorityAbAttr extends AbAttr {
  private moveIncrementFunc: (pokemon: Pokemon, move: Move) => boolean;
  private increaseAmount: integer;

  constructor(moveIncrementFunc: (pokemon: Pokemon, move: Move) => boolean, increaseAmount = 1) {
    super(true);

    this.moveIncrementFunc = moveIncrementFunc;
    this.increaseAmount = increaseAmount;
  }

  apply(pokemon: Pokemon, passive: boolean, cancelled: Utils.BooleanHolder, args: any[]): boolean {
    if (!this.moveIncrementFunc(pokemon, args[0] as Move))
      return false;
      
    (args[1] as Utils.IntegerHolder).value += this.increaseAmount;
    return true;
  }
}

export class IgnoreContactAbAttr extends AbAttr { }

export class PreWeatherEffectAbAttr extends AbAttr {
  applyPreWeatherEffect(pokemon: Pokemon, passive: boolean, weather: Weather, cancelled: Utils.BooleanHolder, args: any[]): boolean | Promise<boolean> {
    return false;
  }
}

export class PreWeatherDamageAbAttr extends PreWeatherEffectAbAttr { }

export class BlockWeatherDamageAttr extends PreWeatherDamageAbAttr {
  private weatherTypes: WeatherType[];

  constructor(...weatherTypes: WeatherType[]) {
    super();

    this.weatherTypes = weatherTypes;
  }

  applyPreWeatherEffect(pokemon: Pokemon, passive: boolean, weather: Weather, cancelled: Utils.BooleanHolder, args: any[]): boolean {
    if (!this.weatherTypes.length || this.weatherTypes.indexOf(weather?.weatherType) > -1)
      cancelled.value = true;

    return true;
  }
}

export class SuppressWeatherEffectAbAttr extends PreWeatherEffectAbAttr {
  public affectsImmutable: boolean;

  constructor(affectsImmutable?: boolean) {
    super();

    this.affectsImmutable = affectsImmutable;
  }

  applyPreWeatherEffect(pokemon: Pokemon, passive: boolean, weather: Weather, cancelled: Utils.BooleanHolder, args: any[]): boolean {
    if (this.affectsImmutable || weather.isImmutable()) {
      cancelled.value = true;
      return true;
    }

    return false;
  }
}

function getWeatherCondition(...weatherTypes: WeatherType[]): AbAttrCondition {
  return (pokemon: Pokemon) => {
    if (pokemon.scene.arena.weather?.isEffectSuppressed(pokemon.scene))
      return false;
    const weatherType = pokemon.scene.arena.weather?.weatherType;
    return weatherType && weatherTypes.indexOf(weatherType) > -1;
  };
}

function getAnticipationCondition(): AbAttrCondition {
  return (pokemon: Pokemon) => {
    for (let opponent of pokemon.getOpponents()) {
        for (let move of opponent.moveset) {
          // move is super effective
          if (move.getMove() instanceof AttackMove && pokemon.getAttackTypeEffectiveness(move.getMove().type, opponent) >= 2) {
            return true;
          }
          // move is a OHKO
          if (move.getMove().findAttr(attr => attr instanceof OneHitKOAttr)) {
            return true;
          }
          // edge case for hidden power, type is computed
          if (move.getMove().id === Moves.HIDDEN_POWER) {
            const iv_val = Math.floor(((opponent.ivs[Stat.HP] & 1)
              +(opponent.ivs[Stat.ATK] & 1) * 2
              +(opponent.ivs[Stat.DEF] & 1) * 4
              +(opponent.ivs[Stat.SPD] & 1) * 8
              +(opponent.ivs[Stat.SPATK] & 1) * 16
              +(opponent.ivs[Stat.SPDEF] & 1) * 32) * 15/63);
            
            const type = [
              Type.FIGHTING, Type.FLYING, Type.POISON, Type.GROUND,
              Type.ROCK, Type.BUG, Type.GHOST, Type.STEEL,
              Type.FIRE, Type.WATER, Type.GRASS, Type.ELECTRIC,
              Type.PSYCHIC, Type.ICE, Type.DRAGON, Type.DARK][iv_val];

            if (pokemon.getAttackTypeEffectiveness(type, opponent) >= 2) {
              return true;
            }
          }
        }
    }
    return false;
  };
}

/**
 * Creates an ability condition that causes the ability to fail if that ability
 * has already been used by that pokemon that battle. It requires an ability to
 * be specified due to current limitations in how conditions on abilities work.
 * @param {Abilities} ability The ability to check if it's already been applied
 * @returns {AbAttrCondition} The condition
 */
function getOncePerBattleCondition(ability: Abilities): AbAttrCondition {
  return (pokemon: Pokemon) => {
    return !pokemon.battleData?.abilitiesApplied.includes(ability);
  }
}

export class ForewarnAbAttr extends PostSummonAbAttr {
  constructor() {
    super(true);
  }

  applyPostSummon(pokemon: Pokemon, passive: boolean, args: any[]): boolean {
    let maxPowerSeen = 0;
    let maxMove = "";
    let movePower = 0;
    for (let opponent of pokemon.getOpponents()) {
      for (let move of opponent.moveset) {
        if (move.getMove() instanceof StatusMove) {
          movePower = 1;
        } else if (move.getMove().findAttr(attr => attr instanceof OneHitKOAttr)) {
          movePower = 150;
        } else if (move.getMove().id === Moves.COUNTER || move.getMove().id === Moves.MIRROR_COAT || move.getMove().id === Moves.METAL_BURST) {
          movePower = 120;
        } else if (move.getMove().power === -1) {
          movePower = 80;
        } else {
          movePower = move.getMove().power;
        }
        
        if (movePower > maxPowerSeen) {
          maxPowerSeen = movePower;
          maxMove = move.getName();          
        }
      }
    }
    pokemon.scene.queueMessage(getPokemonMessage(pokemon, " was forewarned about " + maxMove + "!"));
    return true;
  }
}

export class FriskAbAttr extends PostSummonAbAttr {
  constructor() {
    super(true);
  }

  applyPostSummon(pokemon: Pokemon, passive: boolean, args: any[]): boolean {
    for (let opponent of pokemon.getOpponents()) {
      pokemon.scene.queueMessage(getPokemonMessage(pokemon, " frisked " + opponent.name + "\'s " + opponent.getAbility().name + "!"));
    }
    return true;
  }
}

export class PostWeatherChangeAbAttr extends AbAttr {
  applyPostWeatherChange(pokemon: Pokemon, passive: boolean, weather: WeatherType, args: any[]): boolean {
    return false;
  }
}

export class PostWeatherChangeAddBattlerTagAttr extends PostWeatherChangeAbAttr {
  private tagType: BattlerTagType;
  private turnCount: integer;
  private weatherTypes: WeatherType[];

  constructor(tagType: BattlerTagType, turnCount: integer, ...weatherTypes: WeatherType[]) {
    super();

    this.tagType = tagType;
    this.turnCount = turnCount;
    this.weatherTypes = weatherTypes;
  }

  applyPostWeatherChange(pokemon: Pokemon, passive: boolean, weather: WeatherType, args: any[]): boolean {
    console.log(this.weatherTypes.find(w => weather === w), WeatherType[weather]);
    if (!this.weatherTypes.find(w => weather === w))
      return false;

    return pokemon.addTag(this.tagType, this.turnCount);
  }
}

export class PostWeatherLapseAbAttr extends AbAttr {
  protected weatherTypes: WeatherType[];

  constructor(...weatherTypes: WeatherType[]) {
    super();

    this.weatherTypes = weatherTypes;
  }

  applyPostWeatherLapse(pokemon: Pokemon, passive: boolean, weather: Weather, args: any[]): boolean | Promise<boolean> {
    return false;
  }

  getCondition(): AbAttrCondition {
    return getWeatherCondition(...this.weatherTypes);
  }
}

export class PostWeatherLapseHealAbAttr extends PostWeatherLapseAbAttr {
  private healFactor: integer;

  constructor(healFactor: integer, ...weatherTypes: WeatherType[]) {
    super(...weatherTypes);
    
    this.healFactor = healFactor;
  }

  applyPostWeatherLapse(pokemon: Pokemon, passive: boolean, weather: Weather, args: any[]): boolean {
    if (pokemon.getHpRatio() < 1) {
      const scene = pokemon.scene;
      const abilityName = (!passive ? pokemon.getAbility() : pokemon.getPassiveAbility()).name;
      scene.unshiftPhase(new PokemonHealPhase(scene, pokemon.getBattlerIndex(),
        Math.max(Math.floor(pokemon.getMaxHp() / (16 / this.healFactor)), 1), getPokemonMessage(pokemon, `'s ${abilityName}\nrestored its HP a little!`), true));
      return true;
    }

    return false;
  }
}

export class PostWeatherLapseDamageAbAttr extends PostWeatherLapseAbAttr {
  private damageFactor: integer;

  constructor(damageFactor: integer, ...weatherTypes: WeatherType[]) {
    super(...weatherTypes);
    
    this.damageFactor = damageFactor;
  }

  applyPostWeatherLapse(pokemon: Pokemon, passive: boolean, weather: Weather, args: any[]): boolean {
    if (pokemon.getHpRatio() < 1) {
      const scene = pokemon.scene;
      const abilityName = (!passive ? pokemon.getAbility() : pokemon.getPassiveAbility()).name;
      scene.queueMessage(getPokemonMessage(pokemon, ` is hurt\nby its ${abilityName}!`));
      pokemon.damageAndUpdate(Math.ceil(pokemon.getMaxHp() / (16 / this.damageFactor)), HitResult.OTHER);
      return true;
    }

    return false;
  }
}

export class PostTerrainChangeAbAttr extends AbAttr {
  applyPostTerrainChange(pokemon: Pokemon, passive: boolean, terrain: TerrainType, args: any[]): boolean {
    return false;
  }
}

export class PostTerrainChangeAddBattlerTagAttr extends PostTerrainChangeAbAttr {
  private tagType: BattlerTagType;
  private turnCount: integer;
  private terrainTypes: TerrainType[];

  constructor(tagType: BattlerTagType, turnCount: integer, ...terrainTypes: TerrainType[]) {
    super();

    this.tagType = tagType;
    this.turnCount = turnCount;
    this.terrainTypes = terrainTypes;
  }

  applyPostTerrainChange(pokemon: Pokemon, passive: boolean, terrain: TerrainType, args: any[]): boolean {
    if (!this.terrainTypes.find(t => t === terrain))
      return false;

    return pokemon.addTag(this.tagType, this.turnCount);
  }
}

function getTerrainCondition(...terrainTypes: TerrainType[]): AbAttrCondition {
  return (pokemon: Pokemon) => {
    const terrainType = pokemon.scene.arena.terrain?.terrainType;
    return terrainType && terrainTypes.indexOf(terrainType) > -1;
  };
}

export class PostTurnAbAttr extends AbAttr {
  applyPostTurn(pokemon: Pokemon, passive: boolean, args: any[]): boolean | Promise<boolean> {
    return false;
  }
}

export class PostTurnResetStatusAbAttr extends PostTurnAbAttr {
  applyPostTurn(pokemon: Pokemon, passive: boolean, args: any[]): boolean {
    if (pokemon.status) {
	
      pokemon.scene.queueMessage(getPokemonMessage(pokemon, getStatusEffectHealText(pokemon.status?.effect)));
      pokemon.resetStatus();
      pokemon.updateInfo();
      return true;
    }
	
    return false;
  }
}

export class MoodyAbAttr extends PostTurnAbAttr {
  constructor() {
    super(true);
  }

  applyPostTurn(pokemon: Pokemon, passive: boolean, args: any[]): boolean {
    let selectableStats = [BattleStat.ATK, BattleStat.DEF, BattleStat.SPATK, BattleStat.SPDEF, BattleStat.SPD];
    let increaseStatArray = selectableStats.filter(s => pokemon.summonData.battleStats[s] < 6);
    let decreaseStatArray = selectableStats.filter(s => pokemon.summonData.battleStats[s] > -6);

    if (increaseStatArray.length > 0) {
      let increaseStat = increaseStatArray[Utils.randInt(increaseStatArray.length)];
      decreaseStatArray = decreaseStatArray.filter(s => s !== increaseStat);
      pokemon.scene.unshiftPhase(new StatChangePhase(pokemon.scene, pokemon.getBattlerIndex(), true, [increaseStat], 2));
    }
    if (decreaseStatArray.length > 0) {
      let decreaseStat = selectableStats[Utils.randInt(selectableStats.length)];
      pokemon.scene.unshiftPhase(new StatChangePhase(pokemon.scene, pokemon.getBattlerIndex(), true, [decreaseStat], -1));
    }
    return true;
  }
}

export class PostTurnStatChangeAbAttr extends PostTurnAbAttr {
  private stats: BattleStat[];
  private levels: integer;

  constructor(stats: BattleStat | BattleStat[], levels: integer) {
    super(true);

    this.stats = Array.isArray(stats)
      ? stats
      : [ stats ];
    this.levels = levels;
  }

  applyPostTurn(pokemon: Pokemon, passive: boolean, args: any[]): boolean {
    pokemon.scene.unshiftPhase(new StatChangePhase(pokemon.scene, pokemon.getBattlerIndex(), true, this.stats, this.levels));
    return true;
  }
}

export class PostTurnHealAbAttr extends PostTurnAbAttr {
  applyPostTurn(pokemon: Pokemon, passive: boolean, args: any[]): boolean {
    if (pokemon.getHpRatio() < 1) {
      const scene = pokemon.scene;
      const abilityName = (!passive ? pokemon.getAbility() : pokemon.getPassiveAbility()).name;
      scene.unshiftPhase(new PokemonHealPhase(scene, pokemon.getBattlerIndex(),
        Math.max(Math.floor(pokemon.getMaxHp() / 16), 1), getPokemonMessage(pokemon, `'s ${abilityName}\nrestored its HP a little!`), true));
      return true;
    }

    return false;
  }
}

export class PostTurnFormChangeAbAttr extends PostTurnAbAttr {
  private formFunc: (p: Pokemon) => integer;

  constructor(formFunc: ((p: Pokemon) => integer)) {
    super(true);

    this.formFunc = formFunc;
  }

  applyPostTurn(pokemon: Pokemon, passive: boolean, args: any[]): boolean {
    const formIndex = this.formFunc(pokemon);
    if (formIndex !== pokemon.formIndex) {
      pokemon.scene.triggerPokemonFormChange(pokemon, SpeciesFormChangeManualTrigger, false);
      return true;
    }

    return false;
  }
}

export class PostBiomeChangeAbAttr extends AbAttr { }

export class PostBiomeChangeWeatherChangeAbAttr extends PostBiomeChangeAbAttr {
  private weatherType: WeatherType;

  constructor(weatherType: WeatherType) {
    super();

    this.weatherType = weatherType;
  }

  apply(pokemon: Pokemon, passive: boolean, cancelled: Utils.BooleanHolder, args: any[]): boolean {
    if (!pokemon.scene.arena.weather?.isImmutable())
      return pokemon.scene.arena.trySetWeather(this.weatherType, true);

    return false;
  }
}

export class PostBiomeChangeTerrainChangeAbAttr extends PostBiomeChangeAbAttr {
  private terrainType: TerrainType;

  constructor(terrainType: TerrainType) {
    super();

    this.terrainType = terrainType;
  }

  apply(pokemon: Pokemon, passive: boolean, cancelled: Utils.BooleanHolder, args: any[]): boolean {
    return pokemon.scene.arena.trySetTerrain(this.terrainType, true);
  }
}

export class StatChangeMultiplierAbAttr extends AbAttr {
  private multiplier: integer;

  constructor(multiplier: integer) {
    super(true);

    this.multiplier = multiplier;
  }

  apply(pokemon: Pokemon, passive: boolean, cancelled: Utils.BooleanHolder, args: any[]): boolean {
    (args[0] as Utils.IntegerHolder).value *= this.multiplier;

    return true;
  }
}

export class StatChangeCopyAbAttr extends AbAttr {
  apply(pokemon: Pokemon, passive: boolean, cancelled: Utils.BooleanHolder, args: any[]): boolean | Promise<boolean> {
    pokemon.scene.unshiftPhase(new StatChangePhase(pokemon.scene, pokemon.getBattlerIndex(), true, (args[0] as BattleStat[]), (args[1] as integer), true, false, false));
    return true;
  }
}

export class BypassBurnDamageReductionAbAttr extends AbAttr {
  constructor() {
    super(false);
  }

  apply(pokemon: Pokemon, passive: boolean, cancelled: Utils.BooleanHolder, args: any[]): boolean {
    cancelled.value = true;

    return true;
  }
}

export class DoubleBerryEffectAbAttr extends AbAttr {
  apply(pokemon: Pokemon, passive: boolean, cancelled: Utils.BooleanHolder, args: any[]): boolean {
    (args[0] as Utils.NumberHolder).value *= 2;

    return true;
  }
}

export class PreventBerryUseAbAttr extends AbAttr {
  apply(pokemon: Pokemon, passive: boolean, cancelled: Utils.BooleanHolder, args: any[]): boolean {
    cancelled.value = true;

    return true;
  }
}

export class RunSuccessAbAttr extends AbAttr {
  apply(pokemon: Pokemon, passive: boolean, cancelled: Utils.BooleanHolder, args: any[]): boolean {
    (args[0] as Utils.IntegerHolder).value = 256;

    return true;
  }
}

export class CheckTrappedAbAttr extends AbAttr {
  constructor() {
    super(false);
  }
  
  applyCheckTrapped(pokemon: Pokemon, passive: boolean, trapped: Utils.BooleanHolder, args: any[]): boolean | Promise<boolean> {
    return false;
  }
}

export class ArenaTrapAbAttr extends CheckTrappedAbAttr {
  applyCheckTrapped(pokemon: Pokemon, passive: boolean, trapped: Utils.BooleanHolder, args: any[]): boolean {
    trapped.value = true;
    return true;
  }

  getTriggerMessage(pokemon: Pokemon, abilityName: string, ...args: any[]): string {
    return getPokemonMessage(pokemon, `\'s ${abilityName}\nprevents switching!`);
  }
}

export class MaxMultiHitAbAttr extends AbAttr {
  apply(pokemon: Pokemon, passive: boolean, cancelled: Utils.BooleanHolder, args: any[]): boolean {
    (args[0] as Utils.IntegerHolder).value = 0;

    return true;
  }
}

export class PostBattleAbAttr extends AbAttr {
  constructor() {
    super(true);
  }

  applyPostBattle(pokemon: Pokemon, passive: boolean, args: any[]): boolean {
    return false;
  }
}

export class PostBattleLootAbAttr extends PostBattleAbAttr {
  applyPostBattle(pokemon: Pokemon, passive: boolean, args: any[]): boolean {
    const postBattleLoot = pokemon.scene.currentBattle.postBattleLoot;
    if (postBattleLoot.length) {
      const randItem = Utils.randSeedItem(postBattleLoot);
      if (pokemon.scene.tryTransferHeldItemModifier(randItem, pokemon, false, true, true)) {
        postBattleLoot.splice(postBattleLoot.indexOf(randItem), 1);
        pokemon.scene.queueMessage(getPokemonMessage(pokemon, ` picked up\n${randItem.type.name}!`));
        return true;
      }
    }

    return false;
  }
}

export class PostFaintAbAttr extends AbAttr {
  applyPostFaint(pokemon: Pokemon, passive: boolean, attacker: Pokemon, move: PokemonMove, hitResult: HitResult, args: any[]): boolean {
    return false;
  }
}

export class PostFaintContactDamageAbAttr extends PostFaintAbAttr {
  private damageRatio: integer;
  
  constructor(damageRatio: integer) {
    super();

    this.damageRatio = damageRatio;
  }

  applyPostFaint(pokemon: Pokemon, passive: boolean, attacker: Pokemon, move: PokemonMove, hitResult: HitResult, args: any[]): boolean {
    if (move.getMove().checkFlag(MoveFlags.MAKES_CONTACT, attacker, pokemon)) {
      const cancelled = new Utils.BooleanHolder(false);
      pokemon.scene.getField(true).map(p=>applyAbAttrs(FieldPreventExplosiveMovesAbAttr, p, cancelled))
      if (cancelled) {
        return false;
      }
      attacker.damageAndUpdate(Math.ceil(attacker.getMaxHp() * (1 / this.damageRatio)), HitResult.OTHER);
      attacker.turnData.damageTaken += Math.ceil(attacker.getMaxHp() * (1 / this.damageRatio));
      return true;
    }

    return false;
  }

  getTriggerMessage(pokemon: Pokemon, abilityName: string, ...args: any[]): string {
    return getPokemonMessage(pokemon, `'s ${abilityName} hurt\nits attacker!`);
  }
}

export class RedirectMoveAbAttr extends AbAttr {
  apply(pokemon: Pokemon, passive: boolean, cancelled: Utils.BooleanHolder, args: any[]): boolean {
    if (this.canRedirect(args[0] as Moves)) {
      const target = args[1] as Utils.IntegerHolder;
      const newTarget = pokemon.getBattlerIndex();
      if (target.value !== newTarget) {
        target.value = newTarget;
        return true;
      }
    }

    return false;
  }
  
  canRedirect(moveId: Moves): boolean {
    const move = allMoves[moveId];
    return !![ MoveTarget.NEAR_OTHER, MoveTarget.OTHER ].find(t => move.moveTarget === t);
  }
}

export class RedirectTypeMoveAbAttr extends RedirectMoveAbAttr {
  public type: Type;

  constructor(type: Type) {
    super();
    this.type = type;
  }

  canRedirect(moveId: Moves): boolean {
    return super.canRedirect(moveId) && allMoves[moveId].type === this.type;
  }
}

export class ReduceStatusEffectDurationAbAttr extends AbAttr {
  private statusEffect: StatusEffect;

  constructor(statusEffect: StatusEffect) {
    super(true);

    this.statusEffect = statusEffect;
  }

  apply(pokemon: Pokemon, passive: boolean, cancelled: Utils.BooleanHolder, args: any[]): boolean {
    if (args[0] === this.statusEffect) {
      (args[1] as Utils.IntegerHolder).value = Math.floor((args[1] as Utils.IntegerHolder).value / 2);
      return true;
    }

    return false;
  }
}

export class FlinchEffectAbAttr extends AbAttr {
  constructor() {
    super(true);
  }
}

export class FlinchStatChangeAbAttr extends FlinchEffectAbAttr {
  private stats: BattleStat[];
  private levels: integer;

  constructor(stats: BattleStat | BattleStat[], levels: integer) {
    super();

    this.stats = Array.isArray(stats)
      ? stats
      : [ stats ];
    this.levels = levels;
  }

  apply(pokemon: Pokemon, passive: boolean, cancelled: Utils.BooleanHolder, args: any[]): boolean {
    pokemon.scene.unshiftPhase(new StatChangePhase(pokemon.scene, pokemon.getBattlerIndex(), true, this.stats, this.levels));
    return true;
  }
}

export class IncreasePpAbAttr extends AbAttr { }

export class ForceSwitchOutImmunityAbAttr extends AbAttr {
  apply(pokemon: Pokemon, passive: boolean, cancelled: Utils.BooleanHolder, args: any[]): boolean {
    cancelled.value = true;
    return true;
  }
}

export class ReduceBerryUseThresholdAbAttr extends AbAttr {
  constructor() {
    super();
  }

  apply(pokemon: Pokemon, passive: boolean, cancelled: Utils.BooleanHolder, args: any[]): boolean {
    const hpRatio = pokemon.getHpRatio();

    if (args[0].value < hpRatio) {
      args[0].value *= 2;
      return args[0].value >= hpRatio;
    }

    return false;
  }
}

export class WeightMultiplierAbAttr extends AbAttr {
  private multiplier: integer;

  constructor(multiplier: integer) {
    super();

    this.multiplier = multiplier;
  }

  apply(pokemon: Pokemon, passive: boolean, cancelled: Utils.BooleanHolder, args: any[]): boolean {
    (args[0] as Utils.NumberHolder).value *= this.multiplier;

    return true;
  }
}

export class SyncEncounterNatureAbAttr extends AbAttr {
  constructor() {
    super(false);
  }

  apply(pokemon: Pokemon, passive: boolean, cancelled: Utils.BooleanHolder, args: any[]): boolean {
    (args[0] as Pokemon).setNature(pokemon.getNature());

    return true;
  }
}

export class MoveAbilityBypassAbAttr extends AbAttr {
  private moveIgnoreFunc: (pokemon: Pokemon, move: Move) => boolean;

  constructor(moveIgnoreFunc?: (pokemon: Pokemon, move: Move) => boolean) {
    super(false);

    this.moveIgnoreFunc = moveIgnoreFunc || ((pokemon, move) => true);
  }

  apply(pokemon: Pokemon, passive: boolean, cancelled: Utils.BooleanHolder, args: any[]): boolean {
    if (this.moveIgnoreFunc(pokemon, (args[0] as Move))) {
      cancelled.value = true;
      return true;
    }
    return false;
  }
}

export class SuppressFieldAbilitiesAbAttr extends AbAttr {
  constructor() {
    super(false);
  }

  apply(pokemon: Pokemon, passive: boolean, cancelled: Utils.BooleanHolder, args: any[]): boolean {
    const ability = (args[0] as Ability);
    if (!ability.hasAttr(UnsuppressableAbilityAbAttr) && !ability.hasAttr(SuppressFieldAbilitiesAbAttr)) {
      cancelled.value = true;
      return true;
    }
    return false;
  }
}


export class AlwaysHitAbAttr extends AbAttr { }

export class UncopiableAbilityAbAttr extends AbAttr {
  constructor() {
    super(false);
  }
}

export class UnsuppressableAbilityAbAttr extends AbAttr {
  constructor() {
    super(false);
  }
}

export class UnswappableAbilityAbAttr extends AbAttr {
  constructor() {
    super(false);
  }
}

export class NoTransformAbilityAbAttr extends AbAttr {
  constructor() {
    super(false);
  }
}

export class NoFusionAbilityAbAttr extends AbAttr {
  constructor() {
    super(false);
  }
}

export class IgnoreTypeImmunityAbAttr extends AbAttr {
  defenderType: Type;
  allowedMoveTypes: Type[];

  constructor(defenderType: Type, allowedMoveTypes: Type[]) {
    super(true);
    this.defenderType = defenderType;
    this.allowedMoveTypes = allowedMoveTypes;
  }

  apply(pokemon: Pokemon, passive: boolean, cancelled: Utils.BooleanHolder, args: any[]): boolean {
    if (this.defenderType === (args[1] as Type) && this.allowedMoveTypes.includes(args[0] as Type)) {
      cancelled.value = true;
      return true;
    }
    return false;
  }
}

function applyAbAttrsInternal<TAttr extends AbAttr>(attrType: { new(...args: any[]): TAttr },
  pokemon: Pokemon, applyFunc: AbAttrApplyFunc<TAttr>, args: any[], isAsync: boolean = false, showAbilityInstant: boolean = false, quiet: boolean = false, passive: boolean = false): Promise<void> {
  return new Promise(resolve => {
    if (!pokemon.canApplyAbility(passive)) {
      if (!passive)
        return applyAbAttrsInternal(attrType, pokemon, applyFunc, args, isAsync, showAbilityInstant, quiet, true).then(() => resolve());
      else
        return resolve();
    }

    const ability = (!passive ? pokemon.getAbility() : pokemon.getPassiveAbility());
    const attrs = ability.getAttrs(attrType) as TAttr[];

    const clearSpliceQueueAndResolve = () => {
      pokemon.scene.clearPhaseQueueSplice();
      if (!passive)
        return applyAbAttrsInternal(attrType, pokemon, applyFunc, args, isAsync, showAbilityInstant, quiet, true).then(() => resolve());
      else
        return resolve();
    };
    const applyNextAbAttr = () => {
      if (attrs.length)
        applyAbAttr(attrs.shift());
      else
        clearSpliceQueueAndResolve();
    };
    const applyAbAttr = (attr: TAttr) => {
      if (!canApplyAttr(pokemon, attr))
        return applyNextAbAttr();
      pokemon.scene.setPhaseQueueSplice();
      const onApplySuccess = () => {
        if (pokemon.battleData && !pokemon.battleData.abilitiesApplied.includes(ability.id)) {
          pokemon.battleData.abilitiesApplied.push(ability.id);
        }
        if (attr.showAbility && !quiet) {
          if (showAbilityInstant)
            pokemon.scene.abilityBar.showAbility(pokemon, passive);
          else
            queueShowAbility(pokemon, passive);
        }
        if (!quiet) {
          const message = attr.getTriggerMessage(pokemon, (!passive ? pokemon.getAbility() : pokemon.getPassiveAbility()).name, args);
          if (message) {
            if (isAsync)
              pokemon.scene.ui.showText(message, null, () => pokemon.scene.ui.showText(null, 0), null, true);
            else
              pokemon.scene.queueMessage(message);
          }
        }
      };
      const result = applyFunc(attr, passive);
      if (result instanceof Promise) {
        result.then(success => {
          if (success)
            onApplySuccess();
          applyNextAbAttr();
        });
      } else {
        if (result)
          onApplySuccess();
        applyNextAbAttr();
      }
    };
    applyNextAbAttr();
  });
}

export function applyAbAttrs(attrType: { new(...args: any[]): AbAttr }, pokemon: Pokemon, cancelled: Utils.BooleanHolder, ...args: any[]): Promise<void> {
  return applyAbAttrsInternal<AbAttr>(attrType, pokemon, (attr, passive) => attr.apply(pokemon, passive, cancelled, args), args);
}

export function applyPostBattleInitAbAttrs(attrType: { new(...args: any[]): PostBattleInitAbAttr },
  pokemon: Pokemon, ...args: any[]): Promise<void> {
  return applyAbAttrsInternal<PostBattleInitAbAttr>(attrType, pokemon, (attr, passive) => attr.applyPostBattleInit(pokemon, passive, args), args);
}

export function applyPreDefendAbAttrs(attrType: { new(...args: any[]): PreDefendAbAttr },
  pokemon: Pokemon, attacker: Pokemon, move: PokemonMove, cancelled: Utils.BooleanHolder, ...args: any[]): Promise<void> {
  const simulated = args.length > 1 && args[1];
  return applyAbAttrsInternal<PreDefendAbAttr>(attrType, pokemon, (attr, passive) => attr.applyPreDefend(pokemon, passive, attacker, move, cancelled, args), args, false, false, simulated);
}

export function applyPostDefendAbAttrs(attrType: { new(...args: any[]): PostDefendAbAttr },
  pokemon: Pokemon, attacker: Pokemon, move: PokemonMove, hitResult: HitResult, ...args: any[]): Promise<void> {
  return applyAbAttrsInternal<PostDefendAbAttr>(attrType, pokemon, (attr, passive) => attr.applyPostDefend(pokemon, passive, attacker, move, hitResult, args), args);
}

export function applyBattleStatMultiplierAbAttrs(attrType: { new(...args: any[]): BattleStatMultiplierAbAttr },
  pokemon: Pokemon, battleStat: BattleStat, statValue: Utils.NumberHolder, ...args: any[]): Promise<void> {
  return applyAbAttrsInternal<BattleStatMultiplierAbAttr>(attrType, pokemon, (attr, passive) => attr.applyBattleStat(pokemon, passive, battleStat, statValue, args), args);
}

export function applyPreAttackAbAttrs(attrType: { new(...args: any[]): PreAttackAbAttr },
  pokemon: Pokemon, defender: Pokemon, move: PokemonMove, ...args: any[]): Promise<void> {
  return applyAbAttrsInternal<PreAttackAbAttr>(attrType, pokemon, (attr, passive) => attr.applyPreAttack(pokemon, passive, defender, move, args), args);
}

export function applyPostAttackAbAttrs(attrType: { new(...args: any[]): PostAttackAbAttr },
  pokemon: Pokemon, defender: Pokemon, move: PokemonMove, hitResult: HitResult, ...args: any[]): Promise<void> {
  return applyAbAttrsInternal<PostAttackAbAttr>(attrType, pokemon, (attr, passive) => attr.applyPostAttack(pokemon, passive, defender, move, hitResult, args), args);
}

export function applyPostKnockOutAbAttrs(attrType: { new(...args: any[]): PostKnockOutAbAttr },
  pokemon: Pokemon, knockedOut: Pokemon, ...args: any[]): Promise<void> {
  return applyAbAttrsInternal<PostKnockOutAbAttr>(attrType, pokemon, (attr, passive) => attr.applyPostKnockOut(pokemon, passive, knockedOut, args), args);
} 

export function applyPostVictoryAbAttrs(attrType: { new(...args: any[]): PostVictoryAbAttr },
  pokemon: Pokemon, ...args: any[]): Promise<void> {
  return applyAbAttrsInternal<PostVictoryAbAttr>(attrType, pokemon, (attr, passive) => attr.applyPostVictory(pokemon, passive, args), args);
}

export function applyPostSummonAbAttrs(attrType: { new(...args: any[]): PostSummonAbAttr },
  pokemon: Pokemon, ...args: any[]): Promise<void> {
  return applyAbAttrsInternal<PostSummonAbAttr>(attrType, pokemon, (attr, passive) => attr.applyPostSummon(pokemon, passive, args), args);
}

export function applyPreSwitchOutAbAttrs(attrType: { new(...args: any[]): PreSwitchOutAbAttr },
  pokemon: Pokemon, ...args: any[]): Promise<void> {
  return applyAbAttrsInternal<PreSwitchOutAbAttr>(attrType, pokemon, (attr, passive) => attr.applyPreSwitchOut(pokemon, passive, args), args, false, true);
}

export function applyPreStatChangeAbAttrs(attrType: { new(...args: any[]): PreStatChangeAbAttr },
  pokemon: Pokemon, stat: BattleStat, cancelled: Utils.BooleanHolder, ...args: any[]): Promise<void> {
  return applyAbAttrsInternal<PreStatChangeAbAttr>(attrType, pokemon, (attr, passive) => attr.applyPreStatChange(pokemon, passive, stat, cancelled, args), args);
}

export function applyPostStatChangeAbAttrs(attrType: { new(...args: any[]): PostStatChangeAbAttr },
  pokemon: Pokemon, stats: BattleStat[], levels: integer, selfTarget: boolean, ...args: any[]): Promise<void> {
  return applyAbAttrsInternal<PostStatChangeAbAttr>(attrType, pokemon, (attr, passive) => attr.applyPostStatChange(pokemon, stats, levels, selfTarget, args), args);
}

export function applyPreSetStatusAbAttrs(attrType: { new(...args: any[]): PreSetStatusAbAttr },
  pokemon: Pokemon, effect: StatusEffect, cancelled: Utils.BooleanHolder, ...args: any[]): Promise<void> {
  const simulated = args.length > 1 && args[1];
  return applyAbAttrsInternal<PreSetStatusAbAttr>(attrType, pokemon, (attr, passive) => attr.applyPreSetStatus(pokemon, passive, effect, cancelled, args), args, false, false, !simulated);
}

export function applyPreApplyBattlerTagAbAttrs(attrType: { new(...args: any[]): PreApplyBattlerTagAbAttr },
  pokemon: Pokemon, tag: BattlerTag, cancelled: Utils.BooleanHolder, ...args: any[]): Promise<void> {
  return applyAbAttrsInternal<PreApplyBattlerTagAbAttr>(attrType, pokemon, (attr, passive) => attr.applyPreApplyBattlerTag(pokemon, passive, tag, cancelled, args), args);
}

export function applyPreWeatherEffectAbAttrs(attrType: { new(...args: any[]): PreWeatherEffectAbAttr },
  pokemon: Pokemon, weather: Weather, cancelled: Utils.BooleanHolder, ...args: any[]): Promise<void> {
  return applyAbAttrsInternal<PreWeatherDamageAbAttr>(attrType, pokemon, (attr, passive) => attr.applyPreWeatherEffect(pokemon, passive, weather, cancelled, args), args, false, true);
}

export function applyPostTurnAbAttrs(attrType: { new(...args: any[]): PostTurnAbAttr },
  pokemon: Pokemon, ...args: any[]): Promise<void> {
  return applyAbAttrsInternal<PostTurnAbAttr>(attrType, pokemon, (attr, passive) => attr.applyPostTurn(pokemon, passive, args), args);
}

export function applyPostWeatherChangeAbAttrs(attrType: { new(...args: any[]): PostWeatherChangeAbAttr },
  pokemon: Pokemon, weather: WeatherType, ...args: any[]): Promise<void> {
  return applyAbAttrsInternal<PostWeatherChangeAbAttr>(attrType, pokemon, (attr, passive) => attr.applyPostWeatherChange(pokemon, passive, weather, args), args);
}

export function applyPostWeatherLapseAbAttrs(attrType: { new(...args: any[]): PostWeatherLapseAbAttr },
  pokemon: Pokemon, weather: Weather, ...args: any[]): Promise<void> {
  return applyAbAttrsInternal<PostWeatherLapseAbAttr>(attrType, pokemon, (attr, passive) => attr.applyPostWeatherLapse(pokemon, passive, weather, args), args);
}

export function applyPostTerrainChangeAbAttrs(attrType: { new(...args: any[]): PostTerrainChangeAbAttr },
  pokemon: Pokemon, terrain: TerrainType, ...args: any[]): Promise<void> {
  return applyAbAttrsInternal<PostTerrainChangeAbAttr>(attrType, pokemon, (attr, passive) => attr.applyPostTerrainChange(pokemon, passive, terrain, args), args);
}

export function applyCheckTrappedAbAttrs(attrType: { new(...args: any[]): CheckTrappedAbAttr },
  pokemon: Pokemon, trapped: Utils.BooleanHolder, ...args: any[]): Promise<void> {
  return applyAbAttrsInternal<CheckTrappedAbAttr>(attrType, pokemon, (attr, passive) => attr.applyCheckTrapped(pokemon, passive, trapped, args), args, true);
}

export function applyPostBattleAbAttrs(attrType: { new(...args: any[]): PostBattleAbAttr },
  pokemon: Pokemon, ...args: any[]): Promise<void> {
  return applyAbAttrsInternal<PostBattleAbAttr>(attrType, pokemon, (attr, passive) => attr.applyPostBattle(pokemon, passive, args), args);
}

export function applyPostFaintAbAttrs(attrType: { new(...args: any[]): PostFaintAbAttr },
  pokemon: Pokemon, attacker: Pokemon, move: PokemonMove, hitResult: HitResult, ...args: any[]): Promise<void> {
  return applyAbAttrsInternal<PostFaintAbAttr>(attrType, pokemon, (attr, passive) => attr.applyPostFaint(pokemon, passive, attacker, move, hitResult, args), args);
}

function canApplyAttr(pokemon: Pokemon, attr: AbAttr): boolean {
  const condition = attr.getCondition();
  return !condition || condition(pokemon);
}

function queueShowAbility(pokemon: Pokemon, passive: boolean): void {
  pokemon.scene.unshiftPhase(new ShowAbilityPhase(pokemon.scene, pokemon.id, passive));
  pokemon.scene.clearPhaseQueueSplice();
}

export const allAbilities = [ new Ability(Abilities.NONE, 3) ];

export function initAbilities() {
  allAbilities.push(
    new Ability(Abilities.STENCH, 3)
      .attr(PostAttackApplyBattlerTagAbAttr, false, (user, target, move) => !move.getMove().findAttr(attr => attr instanceof FlinchAttr) ? 10 : 0, BattlerTagType.FLINCHED),
    new Ability(Abilities.DRIZZLE, 3)
      .attr(PostSummonWeatherChangeAbAttr, WeatherType.RAIN)
      .attr(PostBiomeChangeWeatherChangeAbAttr, WeatherType.RAIN),
    new Ability(Abilities.SPEED_BOOST, 3)
      .attr(PostTurnStatChangeAbAttr, BattleStat.SPD, 1),
    new Ability(Abilities.BATTLE_ARMOR, 3)
      .attr(BlockCritAbAttr)
      .ignorable(),
    new Ability(Abilities.STURDY, 3)    
      .attr(PreDefendFullHpEndureAbAttr)
      .attr(BlockOneHitKOAbAttr)
      .ignorable(),
    new Ability(Abilities.DAMP, 3)
      .attr(FieldPreventExplosiveMovesAbAttr)
      .ignorable(),
    new Ability(Abilities.LIMBER, 3)
      .attr(StatusEffectImmunityAbAttr, StatusEffect.PARALYSIS)
      .ignorable(),
    new Ability(Abilities.SAND_VEIL, 3)
      .attr(BattleStatMultiplierAbAttr, BattleStat.EVA, 1.2)
      .attr(BlockWeatherDamageAttr, WeatherType.SANDSTORM)
      .condition(getWeatherCondition(WeatherType.SANDSTORM))
      .ignorable(),
    new Ability(Abilities.STATIC, 3)
      .attr(PostDefendContactApplyStatusEffectAbAttr, 30, StatusEffect.PARALYSIS)
      .bypassFaint(),
    new Ability(Abilities.VOLT_ABSORB, 3)
      .attr(TypeImmunityHealAbAttr, Type.ELECTRIC)
      .ignorable(),
    new Ability(Abilities.WATER_ABSORB, 3)
      .attr(TypeImmunityHealAbAttr, Type.WATER)
      .ignorable(),
    new Ability(Abilities.OBLIVIOUS, 3)
      .attr(BattlerTagImmunityAbAttr, BattlerTagType.INFATUATED)
      .attr(IntimidateImmunityAbAttr)
      .ignorable(),
    new Ability(Abilities.CLOUD_NINE, 3)
      .attr(SuppressWeatherEffectAbAttr, true),
    new Ability(Abilities.COMPOUND_EYES, 3)
      .attr(BattleStatMultiplierAbAttr, BattleStat.ACC, 1.3),
    new Ability(Abilities.INSOMNIA, 3)
      .attr(StatusEffectImmunityAbAttr, StatusEffect.SLEEP)
      .attr(BattlerTagImmunityAbAttr, BattlerTagType.DROWSY)
      .ignorable(),
    new Ability(Abilities.COLOR_CHANGE, 3)
      .attr(PostDefendTypeChangeAbAttr),
    new Ability(Abilities.IMMUNITY, 3)
      .attr(StatusEffectImmunityAbAttr, StatusEffect.POISON, StatusEffect.TOXIC)
      .ignorable(),
    new Ability(Abilities.FLASH_FIRE, 3)
      .attr(TypeImmunityAddBattlerTagAbAttr, Type.FIRE, BattlerTagType.FIRE_BOOST, 1, (pokemon: Pokemon) => !pokemon.status || pokemon.status.effect !== StatusEffect.FREEZE)
      .ignorable(),
    new Ability(Abilities.SHIELD_DUST, 3)
      .ignorable()
      .unimplemented(),
    new Ability(Abilities.OWN_TEMPO, 3)
      .attr(BattlerTagImmunityAbAttr, BattlerTagType.CONFUSED)
      .attr(IntimidateImmunityAbAttr)
      .ignorable(),
    new Ability(Abilities.SUCTION_CUPS, 3)
      .attr(ForceSwitchOutImmunityAbAttr)  
      .ignorable(),
    new Ability(Abilities.INTIMIDATE, 3)
      .attr(PostSummonStatChangeAbAttr, BattleStat.ATK, -1, false, true),
    new Ability(Abilities.SHADOW_TAG, 3)
      .attr(ArenaTrapAbAttr),
    new Ability(Abilities.ROUGH_SKIN, 3)
      .attr(PostDefendContactDamageAbAttr, 8)
      .bypassFaint(),
    new Ability(Abilities.WONDER_GUARD, 3)
      .attr(NonSuperEffectiveImmunityAbAttr)
      .attr(UncopiableAbilityAbAttr)
      .attr(UnswappableAbilityAbAttr)
      .ignorable(),
    new Ability(Abilities.LEVITATE, 3)
      .attr(TypeImmunityAbAttr, Type.GROUND, (pokemon: Pokemon) => !pokemon.getTag(BattlerTagType.IGNORE_FLYING) && !pokemon.scene.arena.getTag(ArenaTagType.GRAVITY) && !pokemon.getTag(BattlerTagType.GROUNDED))
      .ignorable(),
    new Ability(Abilities.EFFECT_SPORE, 3)
      .attr(EffectSporeAbAttr),
    new Ability(Abilities.SYNCHRONIZE, 3)
      .attr(SyncEncounterNatureAbAttr)
      .unimplemented(),
    new Ability(Abilities.CLEAR_BODY, 3)
      .attr(ProtectStatAbAttr)
      .ignorable(),
    new Ability(Abilities.NATURAL_CURE, 3)
      .attr(PreSwitchOutResetStatusAbAttr),
    new Ability(Abilities.LIGHTNING_ROD, 3)
      .attr(RedirectTypeMoveAbAttr, Type.ELECTRIC)
      .attr(TypeImmunityStatChangeAbAttr, Type.ELECTRIC, BattleStat.SPATK, 1)
      .ignorable(),
    new Ability(Abilities.SERENE_GRACE, 3)
      .unimplemented(),
    new Ability(Abilities.SWIFT_SWIM, 3)
      .attr(BattleStatMultiplierAbAttr, BattleStat.SPD, 2)
      .condition(getWeatherCondition(WeatherType.RAIN, WeatherType.HEAVY_RAIN)),
    new Ability(Abilities.CHLOROPHYLL, 3)
      .attr(BattleStatMultiplierAbAttr, BattleStat.SPD, 2)
      .condition(getWeatherCondition(WeatherType.SUNNY, WeatherType.HARSH_SUN)),
    new Ability(Abilities.ILLUMINATE, 3)
      .attr(ProtectStatAbAttr, BattleStat.ACC)
      .attr(DoubleBattleChanceAbAttr)
      .ignorable(),
    new Ability(Abilities.TRACE, 3)
      .attr(TraceAbAttr)
      .attr(UncopiableAbilityAbAttr),
    new Ability(Abilities.HUGE_POWER, 3)
      .attr(BattleStatMultiplierAbAttr, BattleStat.ATK, 2),
    new Ability(Abilities.POISON_POINT, 3)
      .attr(PostDefendContactApplyStatusEffectAbAttr, 30, StatusEffect.POISON)
      .bypassFaint(),
    new Ability(Abilities.INNER_FOCUS, 3)
      .attr(BattlerTagImmunityAbAttr, BattlerTagType.FLINCHED)
      .attr(IntimidateImmunityAbAttr)
      .ignorable(),
    new Ability(Abilities.MAGMA_ARMOR, 3)
      .attr(StatusEffectImmunityAbAttr, StatusEffect.FREEZE)
      .ignorable(),
    new Ability(Abilities.WATER_VEIL, 3)
      .attr(StatusEffectImmunityAbAttr, StatusEffect.BURN)
      .ignorable(),
    new Ability(Abilities.MAGNET_PULL, 3)
      /*.attr(ArenaTrapAbAttr)
      .condition((pokemon: Pokemon) => pokemon.getOpponent()?.isOfType(Type.STEEL))*/
      .unimplemented(),
    new Ability(Abilities.SOUNDPROOF, 3)
      .attr(MoveImmunityAbAttr, (pokemon, attacker, move) => pokemon !== attacker && move.getMove().hasFlag(MoveFlags.SOUND_BASED))
      .ignorable(),
    new Ability(Abilities.RAIN_DISH, 3)
      .attr(PostWeatherLapseHealAbAttr, 1, WeatherType.RAIN, WeatherType.HEAVY_RAIN),
    new Ability(Abilities.SAND_STREAM, 3)
      .attr(PostSummonWeatherChangeAbAttr, WeatherType.SANDSTORM)
      .attr(PostBiomeChangeWeatherChangeAbAttr, WeatherType.SANDSTORM),
    new Ability(Abilities.PRESSURE, 3)
      .attr(IncreasePpAbAttr)
      .attr(PostSummonMessageAbAttr, (pokemon: Pokemon) => getPokemonMessage(pokemon, ' is exerting its Pressure!')),
    new Ability(Abilities.THICK_FAT, 3)
      .attr(ReceivedTypeDamageMultiplierAbAttr, Type.FIRE, 0.5)
      .attr(ReceivedTypeDamageMultiplierAbAttr, Type.ICE, 0.5)
      .ignorable(),
    new Ability(Abilities.EARLY_BIRD, 3)
      .attr(ReduceStatusEffectDurationAbAttr, StatusEffect.SLEEP),
    new Ability(Abilities.FLAME_BODY, 3)
      .attr(PostDefendContactApplyStatusEffectAbAttr, 30, StatusEffect.BURN)
      .bypassFaint(),
    new Ability(Abilities.RUN_AWAY, 3)
      .attr(RunSuccessAbAttr),
    new Ability(Abilities.KEEN_EYE, 3)
      .attr(ProtectStatAbAttr, BattleStat.ACC)
      .ignorable(),
    new Ability(Abilities.HYPER_CUTTER, 3)
      .attr(ProtectStatAbAttr, BattleStat.ATK)
      .ignorable(),
    new Ability(Abilities.PICKUP, 3)
      .attr(PostBattleLootAbAttr),
    new Ability(Abilities.TRUANT, 3)
      .attr(PostSummonAddBattlerTagAbAttr, BattlerTagType.TRUANT, 1, false),
    new Ability(Abilities.HUSTLE, 3)
      .attr(BattleStatMultiplierAbAttr, BattleStat.ATK, 1.5, (user, target, move) => move.category == MoveCategory.PHYSICAL)
      .attr(BattleStatMultiplierAbAttr, BattleStat.ACC, 0.8, (user, target, move) => move.category == MoveCategory.PHYSICAL),
    new Ability(Abilities.CUTE_CHARM, 3)
      .attr(PostDefendContactApplyTagChanceAbAttr, 30, BattlerTagType.INFATUATED),
    new Ability(Abilities.PLUS, 3)
      .unimplemented(),
    new Ability(Abilities.MINUS, 3)
      .unimplemented(),
    new Ability(Abilities.FORECAST, 3)
      .attr(UncopiableAbilityAbAttr)
      .attr(NoFusionAbilityAbAttr)
      .unimplemented(),
    new Ability(Abilities.STICKY_HOLD, 3)
      .attr(BlockItemTheftAbAttr)
      .bypassFaint()
      .ignorable(),
    new Ability(Abilities.SHED_SKIN, 3)
      .conditionalAttr(pokemon => !Utils.randSeedInt(3), PostTurnResetStatusAbAttr),
    new Ability(Abilities.GUTS, 3)
      .attr(BypassBurnDamageReductionAbAttr)
      .conditionalAttr(pokemon => !!pokemon.status, BattleStatMultiplierAbAttr, BattleStat.ATK, 1.5),
    new Ability(Abilities.MARVEL_SCALE, 3)
      .conditionalAttr(pokemon => !!pokemon.status, BattleStatMultiplierAbAttr, BattleStat.DEF, 1.5)
      .ignorable(),
    new Ability(Abilities.LIQUID_OOZE, 3)
      .attr(ReverseDrainAbAttr),
    new Ability(Abilities.OVERGROW, 3)
      .attr(LowHpMoveTypePowerBoostAbAttr, Type.GRASS),
    new Ability(Abilities.BLAZE, 3)
      .attr(LowHpMoveTypePowerBoostAbAttr, Type.FIRE),
    new Ability(Abilities.TORRENT, 3)
      .attr(LowHpMoveTypePowerBoostAbAttr, Type.WATER),
    new Ability(Abilities.SWARM, 3)
      .attr(LowHpMoveTypePowerBoostAbAttr, Type.BUG),
    new Ability(Abilities.ROCK_HEAD, 3)
      .attr(BlockRecoilDamageAttr),
    new Ability(Abilities.DROUGHT, 3)
      .attr(PostSummonWeatherChangeAbAttr, WeatherType.SUNNY)
      .attr(PostBiomeChangeWeatherChangeAbAttr, WeatherType.SUNNY),
    new Ability(Abilities.ARENA_TRAP, 3)
      .attr(ArenaTrapAbAttr)
      .attr(DoubleBattleChanceAbAttr),
    new Ability(Abilities.VITAL_SPIRIT, 3)
      .attr(StatusEffectImmunityAbAttr, StatusEffect.SLEEP)
      .attr(BattlerTagImmunityAbAttr, BattlerTagType.DROWSY)
      .ignorable(),
    new Ability(Abilities.WHITE_SMOKE, 3)
      .attr(ProtectStatAbAttr)
      .ignorable(),
    new Ability(Abilities.PURE_POWER, 3)
      .attr(BattleStatMultiplierAbAttr, BattleStat.ATK, 2),
    new Ability(Abilities.SHELL_ARMOR, 3)
      .attr(BlockCritAbAttr)
      .ignorable(),
    new Ability(Abilities.AIR_LOCK, 3)
      .attr(SuppressWeatherEffectAbAttr, true),
    new Ability(Abilities.TANGLED_FEET, 4)
      .conditionalAttr(pokemon => !!pokemon.getTag(BattlerTagType.CONFUSED), BattleStatMultiplierAbAttr, BattleStat.EVA, 2)
      .ignorable(),
    new Ability(Abilities.MOTOR_DRIVE, 4)
      .attr(TypeImmunityStatChangeAbAttr, Type.ELECTRIC, BattleStat.SPD, 1)
      .ignorable(),
    new Ability(Abilities.RIVALRY, 4)
      .attr(MovePowerBoostAbAttr, (user, target, move) => user.gender !== Gender.GENDERLESS && target.gender !== Gender.GENDERLESS && user.gender === target.gender, 1.25, true)
      .attr(MovePowerBoostAbAttr, (user, target, move) => user.gender !== Gender.GENDERLESS && target.gender !== Gender.GENDERLESS && user.gender !== target.gender, 0.75),
    new Ability(Abilities.STEADFAST, 4)
      .attr(FlinchStatChangeAbAttr, BattleStat.SPD, 1),
    new Ability(Abilities.SNOW_CLOAK, 4)
      .attr(BattleStatMultiplierAbAttr, BattleStat.EVA, 1.2)
      .attr(BlockWeatherDamageAttr, WeatherType.HAIL)
      .condition(getWeatherCondition(WeatherType.HAIL, WeatherType.SNOW))
      .ignorable(),
    new Ability(Abilities.GLUTTONY, 4)
      .attr(ReduceBerryUseThresholdAbAttr),
    new Ability(Abilities.ANGER_POINT, 4)
      .attr(PostDefendCritStatChangeAbAttr, BattleStat.ATK, 6),
    new Ability(Abilities.UNBURDEN, 4)
      .unimplemented(),
    new Ability(Abilities.HEATPROOF, 4)
      .attr(ReceivedTypeDamageMultiplierAbAttr, Type.FIRE, 0.5)
      .ignorable(),
    new Ability(Abilities.SIMPLE, 4)
      .attr(StatChangeMultiplierAbAttr, 2)
      .ignorable(),
    new Ability(Abilities.DRY_SKIN, 4)
      .attr(PostWeatherLapseDamageAbAttr, 2, WeatherType.SUNNY, WeatherType.HARSH_SUN)
      .attr(PostWeatherLapseHealAbAttr, 2, WeatherType.RAIN, WeatherType.HEAVY_RAIN)
      .attr(ReceivedTypeDamageMultiplierAbAttr, Type.FIRE, 1.25)
      .attr(TypeImmunityHealAbAttr, Type.WATER)
      .ignorable(),
    new Ability(Abilities.DOWNLOAD, 4)
      .attr(DownloadAbAttr),
    new Ability(Abilities.IRON_FIST, 4)
      .attr(MovePowerBoostAbAttr, (user, target, move) => move.hasFlag(MoveFlags.PUNCHING_MOVE), 1.2),
    new Ability(Abilities.POISON_HEAL, 4)
      .unimplemented(),
    new Ability(Abilities.ADAPTABILITY, 4)
      .attr(StabBoostAbAttr),
    new Ability(Abilities.SKILL_LINK, 4)
      .attr(MaxMultiHitAbAttr),
    new Ability(Abilities.HYDRATION, 4)
      .attr(PostTurnResetStatusAbAttr)
      .condition(getWeatherCondition(WeatherType.RAIN, WeatherType.HEAVY_RAIN)),
    new Ability(Abilities.SOLAR_POWER, 4)
      .attr(PostWeatherLapseDamageAbAttr, 2, WeatherType.SUNNY, WeatherType.HARSH_SUN)
      .attr(BattleStatMultiplierAbAttr, BattleStat.SPATK, 1.5)
      .condition(getWeatherCondition(WeatherType.SUNNY, WeatherType.HARSH_SUN)),
    new Ability(Abilities.QUICK_FEET, 4)
      .conditionalAttr(pokemon => pokemon.status ? pokemon.status.effect === StatusEffect.PARALYSIS : false, BattleStatMultiplierAbAttr, BattleStat.SPD, 2)
      .conditionalAttr(pokemon => !!pokemon.status, BattleStatMultiplierAbAttr, BattleStat.SPD, 1.5),
    new Ability(Abilities.NORMALIZE, 4)
      .attr(MoveTypeChangeAttr, Type.NORMAL, 1.2, (user, target, move) => move.id !== Moves.HIDDEN_POWER && move.id !== Moves.WEATHER_BALL && 
            move.id !== Moves.NATURAL_GIFT && move.id !== Moves.JUDGMENT && move.id !== Moves.TECHNO_BLAST),
    new Ability(Abilities.SNIPER, 4)
      .attr(MultCritAbAttr, 1.5),
    new Ability(Abilities.MAGIC_GUARD, 4)
      .attr(BlockNonDirectDamageAbAttr),
    new Ability(Abilities.NO_GUARD, 4)
      .attr(AlwaysHitAbAttr)
      .attr(DoubleBattleChanceAbAttr),
    new Ability(Abilities.STALL, 4)
      .unimplemented(),
    new Ability(Abilities.TECHNICIAN, 4)
      .attr(MovePowerBoostAbAttr, (user, target, move) => move.power <= 60, 1.5),
    new Ability(Abilities.LEAF_GUARD, 4)
      .attr(StatusEffectImmunityAbAttr)
      .condition(getWeatherCondition(WeatherType.SUNNY, WeatherType.HARSH_SUN))
      .ignorable(),
    new Ability(Abilities.KLUTZ, 4)
      .unimplemented(),
    new Ability(Abilities.MOLD_BREAKER, 4)
      .attr(PostSummonMessageAbAttr, (pokemon: Pokemon) => getPokemonMessage(pokemon, ' breaks the mold!'))
      .attr(MoveAbilityBypassAbAttr),
    new Ability(Abilities.SUPER_LUCK, 4)
      .attr(BonusCritAbAttr)
      .partial(),
    new Ability(Abilities.AFTERMATH, 4)
      .attr(PostFaintContactDamageAbAttr,4)
      .bypassFaint(),
    new Ability(Abilities.ANTICIPATION, 4)
      .conditionalAttr(getAnticipationCondition(), PostSummonMessageAbAttr, (pokemon: Pokemon) => getPokemonMessage(pokemon, ' shuddered!')),
    new Ability(Abilities.FOREWARN, 4)
      .attr(ForewarnAbAttr),
    new Ability(Abilities.UNAWARE, 4)
      .attr(IgnoreOpponentStatChangesAbAttr)
      .ignorable(),
    new Ability(Abilities.TINTED_LENS, 4)
      .attr(MovePowerBoostAbAttr, (user, target, move) => target.getAttackTypeEffectiveness(move.type, user) <= 0.5, 2),
    new Ability(Abilities.FILTER, 4)
      .attr(ReceivedMoveDamageMultiplierAbAttr,(target, user, move) => target.getAttackTypeEffectiveness(move.type, user) >= 2, 0.75)
      .ignorable(),
    new Ability(Abilities.SLOW_START, 4)
      .attr(PostSummonAddBattlerTagAbAttr, BattlerTagType.SLOW_START, 5),
    new Ability(Abilities.SCRAPPY, 4)
      .attr(IgnoreTypeImmunityAbAttr, Type.GHOST, [Type.NORMAL, Type.FIGHTING])
      .attr(IntimidateImmunityAbAttr),
    new Ability(Abilities.STORM_DRAIN, 4)
      .attr(RedirectTypeMoveAbAttr, Type.WATER)
      .attr(TypeImmunityStatChangeAbAttr, Type.WATER, BattleStat.SPATK, 1)
      .ignorable(),
    new Ability(Abilities.ICE_BODY, 4)
      .attr(BlockWeatherDamageAttr, WeatherType.HAIL)
      .attr(PostWeatherLapseHealAbAttr, 1, WeatherType.HAIL, WeatherType.SNOW),
    new Ability(Abilities.SOLID_ROCK, 4)
      .attr(ReceivedMoveDamageMultiplierAbAttr,(target, user, move) => target.getAttackTypeEffectiveness(move.type, user) >= 2, 0.75)
      .ignorable(),
    new Ability(Abilities.SNOW_WARNING, 4)
      .attr(PostSummonWeatherChangeAbAttr, WeatherType.SNOW)
      .attr(PostBiomeChangeWeatherChangeAbAttr, WeatherType.SNOW),
    new Ability(Abilities.HONEY_GATHER, 4)
      .unimplemented(),
    new Ability(Abilities.FRISK, 4)
      .attr(FriskAbAttr),
    new Ability(Abilities.RECKLESS, 4)
      .attr(MovePowerBoostAbAttr, (user, target, move) => move.hasFlag(MoveFlags.RECKLESS_MOVE), 1.2),
    new Ability(Abilities.MULTITYPE, 4)
      .attr(UncopiableAbilityAbAttr)
      .attr(UnswappableAbilityAbAttr)
      .attr(UnsuppressableAbilityAbAttr)
      .attr(NoFusionAbilityAbAttr)
      .unimplemented(),
    new Ability(Abilities.FLOWER_GIFT, 4)
      .conditionalAttr(getWeatherCondition(WeatherType.SUNNY || WeatherType.HARSH_SUN), BattleStatMultiplierAbAttr, BattleStat.ATK, 1.5)
      .conditionalAttr(getWeatherCondition(WeatherType.SUNNY || WeatherType.HARSH_SUN), BattleStatMultiplierAbAttr, BattleStat.SPDEF, 1.5)
      .attr(UncopiableAbilityAbAttr)
      .attr(NoFusionAbilityAbAttr)
      .ignorable()
      .partial(),
    new Ability(Abilities.BAD_DREAMS, 4)
      .unimplemented(),
    new Ability(Abilities.PICKPOCKET, 5)
      .attr(PostDefendStealHeldItemAbAttr, (target, user, move) => move.hasFlag(MoveFlags.MAKES_CONTACT)),
    new Ability(Abilities.SHEER_FORCE, 5)
      .unimplemented(),
    new Ability(Abilities.CONTRARY, 5)
      .attr(StatChangeMultiplierAbAttr, -1)
      .ignorable(),
    new Ability(Abilities.UNNERVE, 5)
      .attr(PreventBerryUseAbAttr),
    new Ability(Abilities.DEFIANT, 5)
      .attr(PostStatChangeStatChangeAbAttr, (target, statsChanged, levels) => levels < 0, [BattleStat.ATK], 2),
    new Ability(Abilities.DEFEATIST, 5)
      .attr(BattleStatMultiplierAbAttr, BattleStat.ATK, 0.5)
      .attr(BattleStatMultiplierAbAttr, BattleStat.SPATK, 0.5)
      .condition((pokemon) => pokemon.getHpRatio() <= 0.5),
    new Ability(Abilities.CURSED_BODY, 5)
      .unimplemented(),
    new Ability(Abilities.HEALER, 5)
      .unimplemented(),
    new Ability(Abilities.FRIEND_GUARD, 5)
      .ignorable()
      .unimplemented(),
    new Ability(Abilities.WEAK_ARMOR, 5)
      .attr(PostDefendStatChangeAbAttr, (target, user, move) => move.category === MoveCategory.PHYSICAL, BattleStat.DEF, -1)
      .attr(PostDefendStatChangeAbAttr, (target, user, move) => move.category === MoveCategory.PHYSICAL, BattleStat.SPD, 2),
    new Ability(Abilities.HEAVY_METAL, 5)
      .attr(WeightMultiplierAbAttr, 2)
      .ignorable(),
    new Ability(Abilities.LIGHT_METAL, 5)
      .attr(WeightMultiplierAbAttr, 0.5)
      .ignorable(),
    new Ability(Abilities.MULTISCALE, 5)
      .attr(ReceivedMoveDamageMultiplierAbAttr,(target, user, move) => target.getHpRatio() === 1, 0.5)
      .ignorable(),
    new Ability(Abilities.TOXIC_BOOST, 5)
      .attr(MovePowerBoostAbAttr, (user, target, move) => move.category === MoveCategory.PHYSICAL && (user.status?.effect === StatusEffect.POISON || user.status?.effect === StatusEffect.TOXIC), 1.5),
    new Ability(Abilities.FLARE_BOOST, 5)
      .attr(MovePowerBoostAbAttr, (user, target, move) => move.category === MoveCategory.SPECIAL && user.status?.effect === StatusEffect.BURN, 1.5),
    new Ability(Abilities.HARVEST, 5)
      .unimplemented(),
    new Ability(Abilities.TELEPATHY, 5)
      .ignorable()
      .unimplemented(),
    new Ability(Abilities.MOODY, 5)
      .attr(MoodyAbAttr),
    new Ability(Abilities.OVERCOAT, 5)
      .attr(BlockWeatherDamageAttr)
      .attr(MoveImmunityAbAttr, (pokemon, attacker, move) => pokemon !== attacker && move.getMove().hasFlag(MoveFlags.POWDER_MOVE))
      .ignorable(),
    new Ability(Abilities.POISON_TOUCH, 5)
      .attr(PostAttackContactApplyStatusEffectAbAttr, 30, StatusEffect.POISON),
    new Ability(Abilities.REGENERATOR, 5)
    .attr(PreSwitchOutHealAbAttr),
    new Ability(Abilities.BIG_PECKS, 5)
      .attr(ProtectStatAbAttr, BattleStat.DEF)
      .ignorable(),
    new Ability(Abilities.SAND_RUSH, 5)
      .attr(BattleStatMultiplierAbAttr, BattleStat.SPD, 2)
      .attr(BlockWeatherDamageAttr, WeatherType.SANDSTORM)
      .condition(getWeatherCondition(WeatherType.SANDSTORM)),
    new Ability(Abilities.WONDER_SKIN, 5)
      .ignorable()
      .unimplemented(),
    new Ability(Abilities.ANALYTIC, 5)
      .attr(MovePowerBoostAbAttr, (user, target, move) => !!target.getLastXMoves(1).find(m => m.turn === target.scene.currentBattle.turn) || user.scene.currentBattle.turnCommands[target.getBattlerIndex()].command !== Command.FIGHT, 1.3),
    new Ability(Abilities.ILLUSION, 5)
      .attr(UncopiableAbilityAbAttr)
      .attr(UnswappableAbilityAbAttr)
      .unimplemented(),
    new Ability(Abilities.IMPOSTER, 5)
      .attr(PostSummonTransformAbAttr)
      .attr(UncopiableAbilityAbAttr),
    new Ability(Abilities.INFILTRATOR, 5)
      .unimplemented(),
    new Ability(Abilities.MUMMY, 5)
      .attr(PostDefendAbilityGiveAbAttr, Abilities.MUMMY)
      .bypassFaint(),
    new Ability(Abilities.MOXIE, 5)
      .attr(PostVictoryStatChangeAbAttr, BattleStat.ATK, 1),
    new Ability(Abilities.JUSTIFIED, 5)
      .attr(PostDefendStatChangeAbAttr, (target, user, move) => move.type === Type.DARK && move.category !== MoveCategory.STATUS, BattleStat.ATK, 1),
    new Ability(Abilities.RATTLED, 5)
      .attr(PostDefendStatChangeAbAttr, (target, user, move) => move.category !== MoveCategory.STATUS && (move.type === Type.DARK || move.type === Type.BUG ||
        move.type === Type.GHOST), BattleStat.SPD, 1)
      .attr(PostIntimidateStatChangeAbAttr, [BattleStat.SPD], 1),
    new Ability(Abilities.MAGIC_BOUNCE, 5)
      .ignorable()
      .unimplemented(),
    new Ability(Abilities.SAP_SIPPER, 5)
      .attr(TypeImmunityStatChangeAbAttr, Type.GRASS, BattleStat.ATK, 1)
      .ignorable(),
    new Ability(Abilities.PRANKSTER, 5)
      .attr(IncrementMovePriorityAbAttr, (pokemon, move: Move) => move.category === MoveCategory.STATUS),
    new Ability(Abilities.SAND_FORCE, 5)
      .attr(MoveTypePowerBoostAbAttr, Type.ROCK, 1.3)
      .attr(MoveTypePowerBoostAbAttr, Type.GROUND, 1.3)
      .attr(MoveTypePowerBoostAbAttr, Type.STEEL, 1.3)
      .attr(BlockWeatherDamageAttr, WeatherType.SANDSTORM)
      .condition(getWeatherCondition(WeatherType.SANDSTORM)),
    new Ability(Abilities.IRON_BARBS, 5)
      .attr(PostDefendContactDamageAbAttr, 8)
      .bypassFaint(),
    new Ability(Abilities.ZEN_MODE, 5)
      .attr(PostBattleInitFormChangeAbAttr, p => p.getHpRatio() <= 0.5 ? 1 : 0)
      .attr(PostSummonFormChangeAbAttr, p => p.getHpRatio() <= 0.5 ? 1 : 0)
      .attr(PostTurnFormChangeAbAttr, p => p.getHpRatio() <= 0.5 ? 1 : 0)
      .attr(UncopiableAbilityAbAttr)
      .attr(UnswappableAbilityAbAttr)
      .attr(UnsuppressableAbilityAbAttr)
      .attr(NoFusionAbilityAbAttr),
    new Ability(Abilities.VICTORY_STAR, 5)
      .attr(BattleStatMultiplierAbAttr, BattleStat.ACC, 1.1)
      .partial(),
    new Ability(Abilities.TURBOBLAZE, 5)
      .attr(PostSummonMessageAbAttr, (pokemon: Pokemon) => getPokemonMessage(pokemon, ' is radiating a blazing aura!'))
      .attr(MoveAbilityBypassAbAttr),
    new Ability(Abilities.TERAVOLT, 5)
      .attr(PostSummonMessageAbAttr, (pokemon: Pokemon) => getPokemonMessage(pokemon, ' is radiating a bursting aura!'))
      .attr(MoveAbilityBypassAbAttr),
    new Ability(Abilities.AROMA_VEIL, 6)
      .ignorable()
      .unimplemented(),
    new Ability(Abilities.FLOWER_VEIL, 6)
      .ignorable()
      .unimplemented(),
    new Ability(Abilities.CHEEK_POUCH, 6)
      .unimplemented(),
    new Ability(Abilities.PROTEAN, 6)
      .unimplemented(),
    new Ability(Abilities.FUR_COAT, 6)
      .attr(ReceivedMoveDamageMultiplierAbAttr, (target, user, move) => move.category === MoveCategory.PHYSICAL, 0.5)
      .ignorable(),
    new Ability(Abilities.MAGICIAN, 6)
      .attr(PostAttackStealHeldItemAbAttr),
    new Ability(Abilities.BULLETPROOF, 6)
      .attr(MoveImmunityAbAttr, (pokemon, attacker, move) => pokemon !== attacker && move.getMove().hasFlag(MoveFlags.BALLBOMB_MOVE))
      .ignorable(),
    new Ability(Abilities.COMPETITIVE, 6)
      .attr(PostStatChangeStatChangeAbAttr, (target, statsChanged, levels) => levels < 0, [BattleStat.SPATK], 2),
    new Ability(Abilities.STRONG_JAW, 6)
      .attr(MovePowerBoostAbAttr, (user, target, move) => move.hasFlag(MoveFlags.BITING_MOVE), 1.5),
    new Ability(Abilities.REFRIGERATE, 6)
      .attr(MoveTypeChangePowerMultiplierAbAttr, Type.NORMAL, Type.ICE, 1.2),
    new Ability(Abilities.SWEET_VEIL, 6)
      .attr(StatusEffectImmunityAbAttr, StatusEffect.SLEEP)
      .attr(BattlerTagImmunityAbAttr, BattlerTagType.DROWSY)
      .ignorable()
      .partial(),
    new Ability(Abilities.STANCE_CHANGE, 6)
      .attr(UncopiableAbilityAbAttr)
      .attr(UnswappableAbilityAbAttr)
      .attr(UnsuppressableAbilityAbAttr)
      .attr(NoFusionAbilityAbAttr),
    new Ability(Abilities.GALE_WINGS, 6)
      .attr(IncrementMovePriorityAbAttr, (pokemon, move) => pokemon.getHpRatio() === 1 && move.type === Type.FLYING),
    new Ability(Abilities.MEGA_LAUNCHER, 6)
      .attr(MovePowerBoostAbAttr, (user, target, move) => move.hasFlag(MoveFlags.PULSE_MOVE), 1.5),
    new Ability(Abilities.GRASS_PELT, 6)
      .conditionalAttr(getTerrainCondition(TerrainType.GRASSY), BattleStatMultiplierAbAttr, BattleStat.DEF, 1.5)
      .ignorable(),
    new Ability(Abilities.SYMBIOSIS, 6)
      .unimplemented(),
    new Ability(Abilities.TOUGH_CLAWS, 6)
      .attr(MovePowerBoostAbAttr, (user, target, move) => move.hasFlag(MoveFlags.MAKES_CONTACT), 1.3),
    new Ability(Abilities.PIXILATE, 6)
      .attr(MoveTypeChangePowerMultiplierAbAttr, Type.NORMAL, Type.FAIRY, 1.2),
    new Ability(Abilities.GOOEY, 6)
      .attr(PostDefendStatChangeAbAttr, (target, user, move) => move.hasFlag(MoveFlags.MAKES_CONTACT), BattleStat.SPD, -1, false),
    new Ability(Abilities.AERILATE, 6)
      .attr(MoveTypeChangePowerMultiplierAbAttr, Type.NORMAL, Type.FLYING, 1.2),
    new Ability(Abilities.PARENTAL_BOND, 6)
      .unimplemented(),
    new Ability(Abilities.DARK_AURA, 6)
      .attr(PostSummonMessageAbAttr, (pokemon: Pokemon) => getPokemonMessage(pokemon, ' is radiating a Dark Aura!'))
      .attr(FieldMoveTypePowerBoostAbAttr, Type.DARK, 4 / 3),
    new Ability(Abilities.FAIRY_AURA, 6)
      .attr(PostSummonMessageAbAttr, (pokemon: Pokemon) => getPokemonMessage(pokemon, ' is radiating a Fairy Aura!'))
      .attr(FieldMoveTypePowerBoostAbAttr, Type.FAIRY, 4 / 3),
    new Ability(Abilities.AURA_BREAK, 6)
      .ignorable()
      .unimplemented(),
    new Ability(Abilities.PRIMORDIAL_SEA, 6)
      .attr(PostSummonWeatherChangeAbAttr, WeatherType.HEAVY_RAIN)
      .attr(PostBiomeChangeWeatherChangeAbAttr, WeatherType.HEAVY_RAIN),
    new Ability(Abilities.DESOLATE_LAND, 6)
      .attr(PostSummonWeatherChangeAbAttr, WeatherType.HARSH_SUN)
      .attr(PostBiomeChangeWeatherChangeAbAttr, WeatherType.HARSH_SUN),
    new Ability(Abilities.DELTA_STREAM, 6)
      .attr(PostSummonWeatherChangeAbAttr, WeatherType.STRONG_WINDS)
      .attr(PostBiomeChangeWeatherChangeAbAttr, WeatherType.STRONG_WINDS),
    new Ability(Abilities.STAMINA, 7)
      .attr(PostDefendStatChangeAbAttr, (target, user, move) => move.category !== MoveCategory.STATUS, BattleStat.DEF, 1),
    new Ability(Abilities.WIMP_OUT, 7)
      .unimplemented(),
    new Ability(Abilities.EMERGENCY_EXIT, 7)
      .unimplemented(),
    new Ability(Abilities.WATER_COMPACTION, 7)
      .attr(PostDefendStatChangeAbAttr, (target, user, move) => move.type === Type.WATER, BattleStat.DEF, 2),
    new Ability(Abilities.MERCILESS, 7)
      .unimplemented(),
    new Ability(Abilities.SHIELDS_DOWN, 7)
      .attr(PostBattleInitFormChangeAbAttr, p => p.formIndex % 7 + (p.getHpRatio() <= 0.5 ? 7 : 0))
      .attr(PostSummonFormChangeAbAttr, p => p.formIndex % 7 + (p.getHpRatio() <= 0.5 ? 7 : 0))
      .attr(PostTurnFormChangeAbAttr, p => p.formIndex % 7 + (p.getHpRatio() <= 0.5 ? 7 : 0))
      .attr(UncopiableAbilityAbAttr)
      .attr(UnswappableAbilityAbAttr)
      .attr(UnsuppressableAbilityAbAttr)
      .attr(NoFusionAbilityAbAttr)
      .partial(),
    new Ability(Abilities.STAKEOUT, 7)
      .attr(MovePowerBoostAbAttr, (user, target, move) => user.scene.currentBattle.turnCommands[target.getBattlerIndex()].command === Command.POKEMON, 2),
    new Ability(Abilities.WATER_BUBBLE, 7)
      .attr(ReceivedTypeDamageMultiplierAbAttr, Type.FIRE, 0.5)
      .attr(MoveTypePowerBoostAbAttr, Type.WATER, 1)
      .attr(StatusEffectImmunityAbAttr, StatusEffect.BURN)
      .ignorable(),
    new Ability(Abilities.STEELWORKER, 7)
      .attr(MoveTypePowerBoostAbAttr, Type.STEEL),
    new Ability(Abilities.BERSERK, 7)
      .attr(PostDefendHpGatedStatChangeAbAttr, (target, user, move) => move.category !== MoveCategory.STATUS, 0.5, [BattleStat.SPATK], 1),
    new Ability(Abilities.SLUSH_RUSH, 7)
      .attr(BattleStatMultiplierAbAttr, BattleStat.SPD, 2)
      .condition(getWeatherCondition(WeatherType.HAIL, WeatherType.SNOW)),
    new Ability(Abilities.LONG_REACH, 7)
      .attr(IgnoreContactAbAttr),
    new Ability(Abilities.LIQUID_VOICE, 7)
      .attr(MoveTypeChangeAttr, Type.WATER, 1, (user, target, move) => move.hasFlag(MoveFlags.SOUND_BASED)),
    new Ability(Abilities.TRIAGE, 7)
      .attr(IncrementMovePriorityAbAttr, (pokemon, move) => move.hasFlag(MoveFlags.TRIAGE_MOVE), 3),
    new Ability(Abilities.GALVANIZE, 7)
      .attr(MoveTypeChangePowerMultiplierAbAttr, Type.NORMAL, Type.ELECTRIC, 1.2),
    new Ability(Abilities.SURGE_SURFER, 7)
      .conditionalAttr(getTerrainCondition(TerrainType.ELECTRIC), BattleStatMultiplierAbAttr, BattleStat.SPD, 2),
    new Ability(Abilities.SCHOOLING, 7)
      .attr(PostBattleInitFormChangeAbAttr, p => p.level < 20 || p.getHpRatio() <= 0.25 ? 0 : 1)
      .attr(PostSummonFormChangeAbAttr, p => p.level < 20 || p.getHpRatio() <= 0.25 ? 0 : 1)
      .attr(PostTurnFormChangeAbAttr, p => p.level < 20 || p.getHpRatio() <= 0.25 ? 0 : 1)
      .attr(UncopiableAbilityAbAttr)
      .attr(UnswappableAbilityAbAttr)
      .attr(UnsuppressableAbilityAbAttr)
      .attr(NoFusionAbilityAbAttr),
    new Ability(Abilities.DISGUISE, 7)
      .attr(PreDefendMovePowerToOneAbAttr, (target, user, move) => target.formIndex == 0 && target.getAttackTypeEffectiveness(move.type, user) > 0)
      .attr(PostSummonFormChangeAbAttr, p => p.battleData.hitCount === 0 ? 0 : 1)
      .attr(PostBattleInitFormChangeAbAttr, p => p.battleData.hitCount === 0 ? 0 : 1)
      .attr(PostDefendFormChangeAbAttr, p => p.battleData.hitCount === 0 ? 0 : 1)
      .attr(PreDefendFormChangeAbAttr, p => p.battleData.hitCount === 0 ? 0 : 1)
      .attr(PostDefendDisguiseAbAttr)
      .attr(UncopiableAbilityAbAttr)
      .attr(UnswappableAbilityAbAttr)
      .attr(UnsuppressableAbilityAbAttr)
      .attr(NoTransformAbilityAbAttr)
      .attr(NoFusionAbilityAbAttr)
      .ignorable()
      .partial(),
    new Ability(Abilities.BATTLE_BOND, 7)
      .attr(PostVictoryFormChangeAbAttr, p => p.getFormKey() ? 2 : 1)
      .attr(UncopiableAbilityAbAttr)
      .attr(UnswappableAbilityAbAttr)
      .attr(UnsuppressableAbilityAbAttr)
      .attr(NoFusionAbilityAbAttr),
    new Ability(Abilities.POWER_CONSTRUCT, 7) // TODO: 10% Power Construct Zygarde isn't accounted for yet. If changed, update Zygarde's getSpeciesFormIndex entry accordingly
      .attr(PostBattleInitFormChangeAbAttr, p => p.getHpRatio() <= 0.5 ? 4 : 2)
      .attr(PostSummonFormChangeAbAttr, p => p.getHpRatio() <= 0.5 ? 4 : 2)
      .attr(PostTurnFormChangeAbAttr, p => p.getHpRatio() <= 0.5 ? 4 : 2)
      .attr(UncopiableAbilityAbAttr)
      .attr(UnswappableAbilityAbAttr)
      .attr(UnsuppressableAbilityAbAttr)
      .attr(NoFusionAbilityAbAttr)
      .partial(),
    new Ability(Abilities.CORROSION, 7)
      .unimplemented(),
    new Ability(Abilities.COMATOSE, 7)
      .attr(UncopiableAbilityAbAttr)
      .attr(UnswappableAbilityAbAttr)
      .attr(UnsuppressableAbilityAbAttr)
      .unimplemented(),
    new Ability(Abilities.QUEENLY_MAJESTY, 7)
      .attr(FieldPriorityMoveImmunityAbAttr)
      .ignorable(),
    new Ability(Abilities.INNARDS_OUT, 7)
      .unimplemented(),
    new Ability(Abilities.DANCER, 7)
      .unimplemented(),
    new Ability(Abilities.BATTERY, 7)
      .unimplemented(),
    new Ability(Abilities.FLUFFY, 7)
      .attr(ReceivedMoveDamageMultiplierAbAttr, (target, user, move) => move.hasFlag(MoveFlags.MAKES_CONTACT), 0.5)
      .attr(ReceivedMoveDamageMultiplierAbAttr, (target, user, move) => move.type === Type.FIRE, 2)
      .ignorable(),
    new Ability(Abilities.DAZZLING, 7)
      .attr(FieldPriorityMoveImmunityAbAttr)
      .ignorable(),
    new Ability(Abilities.SOUL_HEART, 7)
      .attr(PostKnockOutStatChangeAbAttr, BattleStat.SPATK, 1),
    new Ability(Abilities.TANGLING_HAIR, 7)
      .attr(PostDefendStatChangeAbAttr, (target, user, move) => move.hasFlag(MoveFlags.MAKES_CONTACT), BattleStat.SPD, -1, false),
    new Ability(Abilities.RECEIVER, 7)
      .attr(CopyFaintedAllyAbilityAbAttr)
      .attr(UncopiableAbilityAbAttr),
    new Ability(Abilities.POWER_OF_ALCHEMY, 7)
      .attr(CopyFaintedAllyAbilityAbAttr)
      .attr(UncopiableAbilityAbAttr),
    new Ability(Abilities.BEAST_BOOST, 7)
      .attr(PostVictoryStatChangeAbAttr, p => {
        const battleStats = Utils.getEnumValues(BattleStat).slice(0, -3).map(s => s as BattleStat);
        let highestBattleStat = 0;
        let highestBattleStatIndex = 0;
        battleStats.map((bs: BattleStat, i: integer) => {
          const stat = p.getStat(bs + 1);
          if (stat > highestBattleStat) {
            highestBattleStatIndex = i;
            highestBattleStat = stat;
          }
        });
        return highestBattleStatIndex;
      }, 1),
    new Ability(Abilities.RKS_SYSTEM, 7)
      .attr(UncopiableAbilityAbAttr)
      .attr(UnswappableAbilityAbAttr)
      .attr(UnsuppressableAbilityAbAttr)
      .attr(NoFusionAbilityAbAttr)
      .unimplemented(),
    new Ability(Abilities.ELECTRIC_SURGE, 7)
      .attr(PostSummonTerrainChangeAbAttr, TerrainType.ELECTRIC)
      .attr(PostBiomeChangeTerrainChangeAbAttr, TerrainType.ELECTRIC),
    new Ability(Abilities.PSYCHIC_SURGE, 7)
      .attr(PostSummonTerrainChangeAbAttr, TerrainType.PSYCHIC)
      .attr(PostBiomeChangeTerrainChangeAbAttr, TerrainType.PSYCHIC),
    new Ability(Abilities.MISTY_SURGE, 7)
      .attr(PostSummonTerrainChangeAbAttr, TerrainType.MISTY)
      .attr(PostBiomeChangeTerrainChangeAbAttr, TerrainType.MISTY),
    new Ability(Abilities.GRASSY_SURGE, 7)
      .attr(PostSummonTerrainChangeAbAttr, TerrainType.GRASSY)
      .attr(PostBiomeChangeTerrainChangeAbAttr, TerrainType.GRASSY),
    new Ability(Abilities.FULL_METAL_BODY, 7)
      .attr(ProtectStatAbAttr),
    new Ability(Abilities.SHADOW_SHIELD, 7)
      .attr(ReceivedMoveDamageMultiplierAbAttr,(target, user, move) => target.getHpRatio() === 1, 0.5),
<<<<<<< HEAD
    new Ability(Abilities.PRISM_ARMOR, "Prism Armor", "Reduces the power of supereffective attacks taken.", 7)
      .attr(ReceivedMoveDamageMultiplierAbAttr,(target, user, move) => target.getAttackTypeEffectiveness(move.type) >= 2, 0.75),
    new Ability(Abilities.NEUROFORCE, "Neuroforce", "Powers up moves that are super effective.", 7)
      .attr(MovePowerBoostAbAttr, (user, target, move) => target.getAttackTypeEffectiveness(move.type) >= 2, 1.25),
    new Ability(Abilities.INTREPID_SWORD, "Intrepid Sword", "Boosts the Pokémon's Attack stat when the Pokémon enters a battle.", 8)
      .attr(PostSummonStatChangeAbAttr, BattleStat.ATK, 1, true),
    new Ability(Abilities.DAUNTLESS_SHIELD, "Dauntless Shield", "Boosts the Pokémon's Defense stat when the Pokémon enters a battle.", 8)
      .attr(PostSummonStatChangeAbAttr, BattleStat.DEF, 1, true),
    new Ability(Abilities.LIBERO, "Libero (N)", "Changes the Pokémon's type to the type of the move it's about to use.", 8),
    new Ability(Abilities.BALL_FETCH, "Ball Fetch (N)", "The Pokémon will fetch the Poké Ball from the first failed throw of the battle.", 8),
    new Ability(Abilities.COTTON_DOWN, "Cotton Down", "When the Pokémon is hit by an attack, it scatters cotton fluff around and lowers the Speed stat of all Pokémon except itself.", 8)
      .attr(PostDefendStatChangeAbAttr, (target, user, move) => move.category !== MoveCategory.STATUS, BattleStat.SPD, -1, false, true),
    new Ability(Abilities.PROPELLER_TAIL, "Propeller Tail (N)", "Ignores the effects of opposing Pokémon's Abilities and moves that draw in moves.", 8),
    new Ability(Abilities.MIRROR_ARMOR, "Mirror Armor (N)", "Bounces back only the stat-lowering effects that the Pokémon receives.", 8)
      .ignorable(),
    new Ability(Abilities.GULP_MISSILE, "Gulp Missile (N)", "When the Pokémon uses Surf or Dive, it will come back with prey. When it takes damage, it will spit out the prey to attack.", 8)
=======
    new Ability(Abilities.PRISM_ARMOR, 7)
      .attr(ReceivedMoveDamageMultiplierAbAttr,(target, user, move) => target.getAttackTypeEffectiveness(move.type, user) >= 2, 0.75),
    new Ability(Abilities.NEUROFORCE, 7)
      .attr(MovePowerBoostAbAttr, (user, target, move) => target.getAttackTypeEffectiveness(move.type, user) >= 2, 1.25),
    new Ability(Abilities.INTREPID_SWORD, 8)
      .attr(PostSummonStatChangeAbAttr, BattleStat.ATK, 1, true)
      .condition(getOncePerBattleCondition(Abilities.INTREPID_SWORD)),
    new Ability(Abilities.DAUNTLESS_SHIELD, 8)
      .attr(PostSummonStatChangeAbAttr, BattleStat.DEF, 1, true)
      .condition(getOncePerBattleCondition(Abilities.DAUNTLESS_SHIELD)),
    new Ability(Abilities.LIBERO, 8)
      .unimplemented(),
    new Ability(Abilities.BALL_FETCH, 8)
      .unimplemented(),
    new Ability(Abilities.COTTON_DOWN, 8)
      .unimplemented(),
    new Ability(Abilities.PROPELLER_TAIL, 8)
      .unimplemented(),
    new Ability(Abilities.MIRROR_ARMOR, 8)
      .ignorable()
      .unimplemented(),
    new Ability(Abilities.GULP_MISSILE, 8)
>>>>>>> bb28d359
      .attr(UnsuppressableAbilityAbAttr)
      .attr(NoTransformAbilityAbAttr)
      .attr(NoFusionAbilityAbAttr)
      .unimplemented(),
    new Ability(Abilities.STALWART, 8)
      .unimplemented(),
    new Ability(Abilities.STEAM_ENGINE, 8)
      .attr(PostDefendStatChangeAbAttr, (target, user, move) => (move.type === Type.FIRE || move.type === Type.WATER) && move.category !== MoveCategory.STATUS, BattleStat.SPD, 6),
    new Ability(Abilities.PUNK_ROCK, 8)
      .attr(MovePowerBoostAbAttr, (user, target, move) => move.hasFlag(MoveFlags.SOUND_BASED), 1.3)
      .attr(ReceivedMoveDamageMultiplierAbAttr, (target, user, move) => move.hasFlag(MoveFlags.SOUND_BASED), 0.5)
      .ignorable(),
    new Ability(Abilities.SAND_SPIT, 8)
      .attr(PostDefendWeatherChangeAbAttr, WeatherType.SANDSTORM),
    new Ability(Abilities.ICE_SCALES, 8)
      .attr(ReceivedMoveDamageMultiplierAbAttr, (target, user, move) => move.category === MoveCategory.SPECIAL, 0.5)
      .ignorable(),
    new Ability(Abilities.RIPEN, 8)
      .attr(DoubleBerryEffectAbAttr),
    new Ability(Abilities.ICE_FACE, 8)
      .attr(UncopiableAbilityAbAttr)
      .attr(UnswappableAbilityAbAttr)
      .attr(UnsuppressableAbilityAbAttr)
      .attr(NoTransformAbilityAbAttr)
      .attr(NoFusionAbilityAbAttr)
      .ignorable()
      .unimplemented(),
    new Ability(Abilities.POWER_SPOT, 8)
      .unimplemented(),
    new Ability(Abilities.MIMICRY, 8)
      .unimplemented(),
    new Ability(Abilities.SCREEN_CLEANER, 8)
      .unimplemented(),
    new Ability(Abilities.STEELY_SPIRIT, 8)
      .unimplemented(),
    new Ability(Abilities.PERISH_BODY, 8)
      .unimplemented(),
    new Ability(Abilities.WANDERING_SPIRIT, 8)
      .attr(PostDefendAbilitySwapAbAttr)
      .bypassFaint()
      .partial(),
    new Ability(Abilities.GORILLA_TACTICS, 8)
      .unimplemented(),
    new Ability(Abilities.NEUTRALIZING_GAS, 8)
      .attr(SuppressFieldAbilitiesAbAttr)
      .attr(UncopiableAbilityAbAttr)
      .attr(UnswappableAbilityAbAttr)
      .attr(NoTransformAbilityAbAttr)
      .attr(PostSummonMessageAbAttr, (pokemon: Pokemon) => getPokemonMessage(pokemon, '\'s Neutralizing Gas filled the area!'))
      .partial(),
    new Ability(Abilities.PASTEL_VEIL, 8)
      .attr(StatusEffectImmunityAbAttr, StatusEffect.POISON, StatusEffect.TOXIC)
      .ignorable(),
    new Ability(Abilities.HUNGER_SWITCH, 8)
      .attr(PostTurnFormChangeAbAttr, p => p.getFormKey ? 0 : 1)
      .attr(PostTurnFormChangeAbAttr, p => p.getFormKey ? 1 : 0)
      .attr(UncopiableAbilityAbAttr)
      .attr(UnswappableAbilityAbAttr)
      .attr(NoTransformAbilityAbAttr)
      .attr(NoFusionAbilityAbAttr)
      .condition((pokemon) => !pokemon.isTerastallized()),
    new Ability(Abilities.QUICK_DRAW, 8)
      .unimplemented(),
    new Ability(Abilities.UNSEEN_FIST, 8)
      .unimplemented(),
    new Ability(Abilities.CURIOUS_MEDICINE, 8)
      .unimplemented(),
    new Ability(Abilities.TRANSISTOR, 8)
      .attr(MoveTypePowerBoostAbAttr, Type.ELECTRIC),
    new Ability(Abilities.DRAGONS_MAW, 8)
      .attr(MoveTypePowerBoostAbAttr, Type.DRAGON),
    new Ability(Abilities.CHILLING_NEIGH, 8)
      .attr(PostVictoryStatChangeAbAttr, BattleStat.ATK, 1),
    new Ability(Abilities.GRIM_NEIGH, 8)
      .attr(PostVictoryStatChangeAbAttr, BattleStat.SPATK, 1),
    new Ability(Abilities.AS_ONE_GLASTRIER, 8)
      .attr(PreventBerryUseAbAttr)
      .attr(PostVictoryStatChangeAbAttr, BattleStat.ATK, 1)
      .attr(UncopiableAbilityAbAttr)
      .attr(UnswappableAbilityAbAttr)
      .attr(UnsuppressableAbilityAbAttr),
    new Ability(Abilities.AS_ONE_SPECTRIER, 8)
      .attr(PreventBerryUseAbAttr)
      .attr(PostVictoryStatChangeAbAttr, BattleStat.SPATK, 1)
      .attr(UncopiableAbilityAbAttr)
      .attr(UnswappableAbilityAbAttr)
      .attr(UnsuppressableAbilityAbAttr),
    new Ability(Abilities.LINGERING_AROMA, 9)
      .attr(PostDefendAbilityGiveAbAttr, Abilities.LINGERING_AROMA)
      .bypassFaint(),
    new Ability(Abilities.SEED_SOWER, 9)
      .attr(PostDefendTerrainChangeAbAttr, TerrainType.GRASSY),
    new Ability(Abilities.THERMAL_EXCHANGE, 9)
      .attr(PostDefendStatChangeAbAttr, (target, user, move) => move.type === Type.FIRE && move.category !== MoveCategory.STATUS, BattleStat.ATK, 1)
      .attr(StatusEffectImmunityAbAttr, StatusEffect.BURN)
      .ignorable(),
    new Ability(Abilities.ANGER_SHELL, 9)
      .attr(PostDefendHpGatedStatChangeAbAttr, (target, user, move) => move.category !== MoveCategory.STATUS, 0.5, [ BattleStat.ATK, BattleStat.SPATK, BattleStat.SPD ], 1)
      .attr(PostDefendHpGatedStatChangeAbAttr, (target, user, move) => move.category !== MoveCategory.STATUS, 0.5, [ BattleStat.DEF, BattleStat.SPDEF ], -1),
    new Ability(Abilities.PURIFYING_SALT, 9)
      .attr(StatusEffectImmunityAbAttr)
      .attr(ReceivedTypeDamageMultiplierAbAttr, Type.GHOST, 0.5)
      .ignorable(),
    new Ability(Abilities.WELL_BAKED_BODY, 9)
      .attr(TypeImmunityStatChangeAbAttr, Type.FIRE, BattleStat.DEF, 2)
      .ignorable(),
    new Ability(Abilities.WIND_RIDER, 9)
      .attr(MoveImmunityStatChangeAbAttr, (pokemon, attacker, move) => pokemon !== attacker && move.getMove().hasFlag(MoveFlags.WIND_MOVE), BattleStat.ATK, 1)
      .ignorable()
      .partial(),
    new Ability(Abilities.GUARD_DOG, 9)
      .attr(PostIntimidateStatChangeAbAttr, [BattleStat.ATK], 1, true)
      .attr(ForceSwitchOutImmunityAbAttr)
      .ignorable(),
    new Ability(Abilities.ROCKY_PAYLOAD, 9)
      .attr(MoveTypePowerBoostAbAttr, Type.ROCK),
    new Ability(Abilities.WIND_POWER, 9)
      .attr(PostDefendApplyBattlerTagAbAttr, (target, user, move) => move.hasFlag(MoveFlags.WIND_MOVE), BattlerTagType.CHARGED)
      .partial(),
    new Ability(Abilities.ZERO_TO_HERO, 9)
      .attr(UncopiableAbilityAbAttr)
      .attr(UnswappableAbilityAbAttr)
      .attr(UnsuppressableAbilityAbAttr)
      .attr(NoTransformAbilityAbAttr)
      .attr(NoFusionAbilityAbAttr)
      .unimplemented(),
    new Ability(Abilities.COMMANDER, 9)
      .attr(UncopiableAbilityAbAttr)
      .attr(UnswappableAbilityAbAttr)
      .unimplemented(),
    new Ability(Abilities.ELECTROMORPHOSIS, 9)
      .attr(PostDefendApplyBattlerTagAbAttr, (target, user, move) => move.category !== MoveCategory.STATUS, BattlerTagType.CHARGED),
    new Ability(Abilities.PROTOSYNTHESIS, 9)
      .conditionalAttr(getWeatherCondition(WeatherType.SUNNY, WeatherType.HARSH_SUN), PostSummonAddBattlerTagAbAttr, BattlerTagType.PROTOSYNTHESIS, 0, true)
      .attr(PostWeatherChangeAddBattlerTagAttr, BattlerTagType.PROTOSYNTHESIS, 0, WeatherType.SUNNY, WeatherType.HARSH_SUN)
      .attr(UncopiableAbilityAbAttr)
      .attr(UnswappableAbilityAbAttr)
      .attr(NoTransformAbilityAbAttr)
      .partial(), // While setting the tag, the getbattlestat should ignore all modifiers to stats except stat stages
    new Ability(Abilities.QUARK_DRIVE, 9)
      .conditionalAttr(getTerrainCondition(TerrainType.ELECTRIC), PostSummonAddBattlerTagAbAttr, BattlerTagType.QUARK_DRIVE, 0, true)
      .attr(PostTerrainChangeAddBattlerTagAttr, BattlerTagType.QUARK_DRIVE, 0, TerrainType.ELECTRIC)
      .attr(UncopiableAbilityAbAttr)
      .attr(UnswappableAbilityAbAttr)
      .attr(NoTransformAbilityAbAttr)
      .partial(), // While setting the tag, the getbattlestat should ignore all modifiers to stats except stat stages
    new Ability(Abilities.GOOD_AS_GOLD, 9)
      .attr(MoveImmunityAbAttr, (pokemon, attacker, move) => pokemon !== attacker && move.getMove().category === MoveCategory.STATUS)
      .ignorable()
      .partial(),
    new Ability(Abilities.VESSEL_OF_RUIN, 9)
      .ignorable()
      .unimplemented(),
    new Ability(Abilities.SWORD_OF_RUIN, 9)
      .ignorable()
      .unimplemented(),
    new Ability(Abilities.TABLETS_OF_RUIN, 9)
      .ignorable()
      .unimplemented(),
    new Ability(Abilities.BEADS_OF_RUIN, 9)
      .ignorable()
      .unimplemented(),
    new Ability(Abilities.ORICHALCUM_PULSE, 9)
      .attr(PostSummonWeatherChangeAbAttr, WeatherType.SUNNY)
      .attr(PostBiomeChangeWeatherChangeAbAttr, WeatherType.SUNNY)
      .conditionalAttr(getWeatherCondition(WeatherType.SUNNY, WeatherType.HARSH_SUN), BattleStatMultiplierAbAttr, BattleStat.ATK, 4 / 3),
    new Ability(Abilities.HADRON_ENGINE, 9)
      .attr(PostSummonTerrainChangeAbAttr, TerrainType.ELECTRIC)
      .attr(PostBiomeChangeTerrainChangeAbAttr, TerrainType.ELECTRIC)
      .conditionalAttr(getTerrainCondition(TerrainType.ELECTRIC), BattleStatMultiplierAbAttr, BattleStat.SPATK, 4 / 3),
    new Ability(Abilities.OPPORTUNIST, 9)
      .attr(StatChangeCopyAbAttr),
    new Ability(Abilities.CUD_CHEW, 9)
      .unimplemented(),
    new Ability(Abilities.SHARPNESS, 9)
      .attr(MovePowerBoostAbAttr, (user, target, move) => move.hasFlag(MoveFlags.SLICING_MOVE), 1.5),
    new Ability(Abilities.SUPREME_OVERLORD, 9)
      .unimplemented(),
    new Ability(Abilities.COSTAR, 9)
      .unimplemented(),
    new Ability(Abilities.TOXIC_DEBRIS, 9)
      .attr(PostDefendApplyArenaTrapTagAbAttr, (target, user, move) => move.category === MoveCategory.PHYSICAL, ArenaTagType.TOXIC_SPIKES)
      .bypassFaint(),
    new Ability(Abilities.ARMOR_TAIL, 9)
      .attr(FieldPriorityMoveImmunityAbAttr)  
      .ignorable(),
    new Ability(Abilities.EARTH_EATER, 9)
      .attr(TypeImmunityHealAbAttr, Type.GROUND)
      .ignorable(),
    new Ability(Abilities.MYCELIUM_MIGHT, 9)
      .attr(MoveAbilityBypassAbAttr, (pokemon, move: Move) => move.category === MoveCategory.STATUS)
      .partial(),
    new Ability(Abilities.MINDS_EYE, 9)
      .attr(IgnoreTypeImmunityAbAttr, Type.GHOST, [Type.NORMAL, Type.FIGHTING])
      .ignorable() // TODO: evasiveness bypass should not be ignored, but accuracy immunity should
      .partial(),
    new Ability(Abilities.SUPERSWEET_SYRUP, 9)
      .attr(PostSummonStatChangeAbAttr, BattleStat.EVA, -1)
      .condition(getOncePerBattleCondition(Abilities.SUPERSWEET_SYRUP)),
    new Ability(Abilities.HOSPITALITY, 9)
      .attr(PostSummonAllyHealAbAttr, 4, true),
    new Ability(Abilities.TOXIC_CHAIN, 9)
      .attr(PostAttackApplyStatusEffectAbAttr, false, 30, StatusEffect.TOXIC),
    new Ability(Abilities.EMBODY_ASPECT_TEAL, 9)
      .attr(PostBattleInitStatChangeAbAttr, BattleStat.SPD, 1, true)
      .attr(UncopiableAbilityAbAttr)
      .attr(UnswappableAbilityAbAttr)
      .attr(NoTransformAbilityAbAttr),
    new Ability(Abilities.EMBODY_ASPECT_WELLSPRING, 9)
      .attr(PostBattleInitStatChangeAbAttr, BattleStat.SPDEF, 1, true)
      .attr(UncopiableAbilityAbAttr)
      .attr(UnswappableAbilityAbAttr)
      .attr(NoTransformAbilityAbAttr),
    new Ability(Abilities.EMBODY_ASPECT_HEARTHFLAME, 9)
      .attr(PostBattleInitStatChangeAbAttr, BattleStat.ATK, 1, true)
      .attr(UncopiableAbilityAbAttr)
      .attr(UnswappableAbilityAbAttr)
      .attr(NoTransformAbilityAbAttr),
    new Ability(Abilities.EMBODY_ASPECT_CORNERSTONE, 9)
      .attr(PostBattleInitStatChangeAbAttr, BattleStat.DEF, 1, true)
      .attr(UncopiableAbilityAbAttr)
      .attr(UnswappableAbilityAbAttr)
      .attr(NoTransformAbilityAbAttr),
    new Ability(Abilities.TERA_SHIFT, 9)
      .attr(PostSummonFormChangeAbAttr, p => p.getFormKey() ? 0 : 1)
      .attr(UncopiableAbilityAbAttr)
      .attr(UnswappableAbilityAbAttr)
      .attr(UnsuppressableAbilityAbAttr)
      .attr(NoTransformAbilityAbAttr)
      .attr(NoFusionAbilityAbAttr),
    new Ability(Abilities.TERA_SHELL, 9)
      .attr(UncopiableAbilityAbAttr)
      .attr(UnswappableAbilityAbAttr)
      .ignorable()
      .unimplemented(),
    new Ability(Abilities.TERAFORM_ZERO, 9)
      .attr(UncopiableAbilityAbAttr)
      .attr(UnswappableAbilityAbAttr)
      .unimplemented(),
    new Ability(Abilities.POISON_PUPPETEER, 9)
      .attr(UncopiableAbilityAbAttr)
      .attr(UnswappableAbilityAbAttr)
      .unimplemented(),
  );
}<|MERGE_RESOLUTION|>--- conflicted
+++ resolved
@@ -3399,24 +3399,6 @@
       .attr(ProtectStatAbAttr),
     new Ability(Abilities.SHADOW_SHIELD, 7)
       .attr(ReceivedMoveDamageMultiplierAbAttr,(target, user, move) => target.getHpRatio() === 1, 0.5),
-<<<<<<< HEAD
-    new Ability(Abilities.PRISM_ARMOR, "Prism Armor", "Reduces the power of supereffective attacks taken.", 7)
-      .attr(ReceivedMoveDamageMultiplierAbAttr,(target, user, move) => target.getAttackTypeEffectiveness(move.type) >= 2, 0.75),
-    new Ability(Abilities.NEUROFORCE, "Neuroforce", "Powers up moves that are super effective.", 7)
-      .attr(MovePowerBoostAbAttr, (user, target, move) => target.getAttackTypeEffectiveness(move.type) >= 2, 1.25),
-    new Ability(Abilities.INTREPID_SWORD, "Intrepid Sword", "Boosts the Pokémon's Attack stat when the Pokémon enters a battle.", 8)
-      .attr(PostSummonStatChangeAbAttr, BattleStat.ATK, 1, true),
-    new Ability(Abilities.DAUNTLESS_SHIELD, "Dauntless Shield", "Boosts the Pokémon's Defense stat when the Pokémon enters a battle.", 8)
-      .attr(PostSummonStatChangeAbAttr, BattleStat.DEF, 1, true),
-    new Ability(Abilities.LIBERO, "Libero (N)", "Changes the Pokémon's type to the type of the move it's about to use.", 8),
-    new Ability(Abilities.BALL_FETCH, "Ball Fetch (N)", "The Pokémon will fetch the Poké Ball from the first failed throw of the battle.", 8),
-    new Ability(Abilities.COTTON_DOWN, "Cotton Down", "When the Pokémon is hit by an attack, it scatters cotton fluff around and lowers the Speed stat of all Pokémon except itself.", 8)
-      .attr(PostDefendStatChangeAbAttr, (target, user, move) => move.category !== MoveCategory.STATUS, BattleStat.SPD, -1, false, true),
-    new Ability(Abilities.PROPELLER_TAIL, "Propeller Tail (N)", "Ignores the effects of opposing Pokémon's Abilities and moves that draw in moves.", 8),
-    new Ability(Abilities.MIRROR_ARMOR, "Mirror Armor (N)", "Bounces back only the stat-lowering effects that the Pokémon receives.", 8)
-      .ignorable(),
-    new Ability(Abilities.GULP_MISSILE, "Gulp Missile (N)", "When the Pokémon uses Surf or Dive, it will come back with prey. When it takes damage, it will spit out the prey to attack.", 8)
-=======
     new Ability(Abilities.PRISM_ARMOR, 7)
       .attr(ReceivedMoveDamageMultiplierAbAttr,(target, user, move) => target.getAttackTypeEffectiveness(move.type, user) >= 2, 0.75),
     new Ability(Abilities.NEUROFORCE, 7)
@@ -3432,14 +3414,13 @@
     new Ability(Abilities.BALL_FETCH, 8)
       .unimplemented(),
     new Ability(Abilities.COTTON_DOWN, 8)
-      .unimplemented(),
+      .attr(PostDefendStatChangeAbAttr, (target, user, move) => move.category !== MoveCategory.STATUS, BattleStat.SPD, -1, false, true),
     new Ability(Abilities.PROPELLER_TAIL, 8)
       .unimplemented(),
     new Ability(Abilities.MIRROR_ARMOR, 8)
       .ignorable()
       .unimplemented(),
     new Ability(Abilities.GULP_MISSILE, 8)
->>>>>>> bb28d359
       .attr(UnsuppressableAbilityAbAttr)
       .attr(NoTransformAbilityAbAttr)
       .attr(NoFusionAbilityAbAttr)
