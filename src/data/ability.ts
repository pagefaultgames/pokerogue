import Pokemon, { HitResult, PokemonMove } from "../field/pokemon";
import { Type } from "./type";
import * as Utils from "../utils";
import { BattleStat, getBattleStatName } from "./battle-stat";
import { PokemonHealPhase, ShowAbilityPhase, StatChangePhase } from "../phases";
import { getPokemonMessage, getPokemonPrefix } from "../messages";
import { Weather, WeatherType } from "./weather";
import { BattlerTag } from "./battler-tags";
import { BattlerTagType } from "./enums/battler-tag-type";
import { StatusEffect, getStatusEffectDescriptor, getStatusEffectHealText } from "./status-effect";
import { Gender } from "./gender";
import Move, { AttackMove, MoveCategory, MoveFlags, MoveTarget, StatusMoveTypeImmunityAttr, FlinchAttr, OneHitKOAttr, HitHealAttr, StrengthSapHealAttr, allMoves, StatusMove, VariablePowerAttr, applyMoveAttrs, IncrementMovePriorityAttr  } from "./move";
import { ArenaTagSide, ArenaTrapTag } from "./arena-tag";
import { ArenaTagType } from "./enums/arena-tag-type";
import { Stat } from "./pokemon-stat";
import { BerryModifier, PokemonHeldItemModifier } from "../modifier/modifier";
import { Moves } from "./enums/moves";
import { TerrainType } from "./terrain";
import { SpeciesFormChangeManualTrigger } from "./pokemon-forms";
import { Abilities } from "./enums/abilities";
import i18next, { Localizable } from "#app/plugins/i18n.js";
import { Command } from "../ui/command-ui-handler";
import { getPokeballName } from "./pokeball";
import { BerryModifierType } from "#app/modifier/modifier-type";

export class Ability implements Localizable {
  public id: Abilities;

  private nameAppend: string;
  public name: string;
  public description: string;
  public generation: integer;
  public isBypassFaint: boolean;
  public isIgnorable: boolean;
  public attrs: AbAttr[];
  public conditions: AbAttrCondition[];

  constructor(id: Abilities, generation: integer) {
    this.id = id;

    this.nameAppend = "";
    this.generation = generation;
    this.attrs = [];
    this.conditions = [];

    this.localize();
  }

  localize(): void {
    const i18nKey = Abilities[this.id].split("_").filter(f => f).map((f, i) => i ? `${f[0]}${f.slice(1).toLowerCase()}` : f.toLowerCase()).join("") as string;

    this.name = this.id ? `${i18next.t(`ability:${i18nKey}.name`) as string}${this.nameAppend}` : "";
    this.description = this.id ? i18next.t(`ability:${i18nKey}.description`) as string : "";
  }

  getAttrs(attrType: { new(...args: any[]): AbAttr }): AbAttr[] {
    return this.attrs.filter(a => a instanceof attrType);
  }

  attr<T extends new (...args: any[]) => AbAttr>(AttrType: T, ...args: ConstructorParameters<T>): Ability {
    const attr = new AttrType(...args);
    this.attrs.push(attr);

    return this;
  }

  conditionalAttr<T extends new (...args: any[]) => AbAttr>(condition: AbAttrCondition, AttrType: T, ...args: ConstructorParameters<T>): Ability {
    const attr = new AttrType(...args);
    attr.addCondition(condition);
    this.attrs.push(attr);

    return this;
  }

  hasAttr(attrType: { new(...args: any[]): AbAttr }): boolean {
    return !!this.getAttrs(attrType).length;
  }

  bypassFaint(): Ability {
    this.isBypassFaint = true;
    return this;
  }

  ignorable(): Ability {
    this.isIgnorable = true;
    return this;
  }

  condition(condition: AbAttrCondition): Ability {
    this.conditions.push(condition);

    return this;
  }

  partial(): this {
    this.nameAppend += " (P)";
    return this;
  }

  unimplemented(): this {
    this.nameAppend += " (N)";
    return this;
  }
}

type AbAttrApplyFunc<TAttr extends AbAttr> = (attr: TAttr, passive: boolean) => boolean | Promise<boolean>;
type AbAttrCondition = (pokemon: Pokemon) => boolean;

type PokemonAttackCondition = (user: Pokemon, target: Pokemon, move: Move) => boolean;
type PokemonDefendCondition = (target: Pokemon, user: Pokemon, move: Move) => boolean;
type PokemonStatChangeCondition = (target: Pokemon, statsChanged: BattleStat[], levels: integer) => boolean;

export abstract class AbAttr {
  public showAbility: boolean;
  private extraCondition: AbAttrCondition;

  constructor(showAbility: boolean = true) {
    this.showAbility = showAbility;
  }

  apply(pokemon: Pokemon, passive: boolean, cancelled: Utils.BooleanHolder, args: any[]): boolean | Promise<boolean> {
    return false;
  }

  getTriggerMessage(pokemon: Pokemon, abilityName: string, ...args: any[]): string {
    return null;
  }

  getCondition(): AbAttrCondition | null {
    return this.extraCondition || null;
  }

  addCondition(condition: AbAttrCondition): AbAttr {
    this.extraCondition = condition;
    return this;
  }
}

export class BlockRecoilDamageAttr extends AbAttr {
  apply(pokemon: Pokemon, passive: boolean, cancelled: Utils.BooleanHolder, args: any[]): boolean {
    cancelled.value = true;

    return true;
  }

  getTriggerMessage(pokemon: Pokemon, abilityName: string, ...args: any[]) {
    return i18next.t("abilityTriggers:blockRecoilDamage", {pokemonName: `${getPokemonPrefix(pokemon)}${pokemon.name}`, abilityName: abilityName});
  }
}

export class DoubleBattleChanceAbAttr extends AbAttr {
  constructor() {
    super(false);
  }

  apply(pokemon: Pokemon, passive: boolean, cancelled: Utils.BooleanHolder, args: any[]): boolean {
    const doubleChance = (args[0] as Utils.IntegerHolder);
    doubleChance.value = Math.max(doubleChance.value / 2, 1);
    return true;
  }
}

export class PostBattleInitAbAttr extends AbAttr {
  applyPostBattleInit(pokemon: Pokemon, passive: boolean, args: any[]): boolean | Promise<boolean> {
    return false;
  }
}

export class PostBattleInitFormChangeAbAttr extends PostBattleInitAbAttr {
  private formFunc: (p: Pokemon) => integer;

  constructor(formFunc: ((p: Pokemon) => integer)) {
    super(true);

    this.formFunc = formFunc;
  }

  applyPostBattleInit(pokemon: Pokemon, passive: boolean, args: any[]): boolean {
    const formIndex = this.formFunc(pokemon);
    if (formIndex !== pokemon.formIndex) {
      return pokemon.scene.triggerPokemonFormChange(pokemon, SpeciesFormChangeManualTrigger, false);
    }

    return false;
  }
}

export class PostBattleInitStatChangeAbAttr extends PostBattleInitAbAttr {
  private stats: BattleStat[];
  private levels: integer;
  private selfTarget: boolean;

  constructor(stats: BattleStat | BattleStat[], levels: integer, selfTarget?: boolean) {
    super();

    this.stats = typeof(stats) === "number"
      ? [ stats as BattleStat ]
      : stats as BattleStat[];
    this.levels = levels;
    this.selfTarget = !!selfTarget;
  }

  applyPostBattleInit(pokemon: Pokemon, passive: boolean, args: any[]): boolean {
    const statChangePhases: StatChangePhase[] = [];

    if (this.selfTarget) {
      statChangePhases.push(new StatChangePhase(pokemon.scene, pokemon.getBattlerIndex(), true, this.stats, this.levels));
    } else {
      for (const opponent of pokemon.getOpponents()) {
        statChangePhases.push(new StatChangePhase(pokemon.scene, opponent.getBattlerIndex(), false, this.stats, this.levels));
      }
    }

    for (const statChangePhase of statChangePhases) {
      if (!this.selfTarget && !statChangePhase.getPokemon().summonData) {
        pokemon.scene.pushPhase(statChangePhase);
      } else { // TODO: This causes the ability bar to be shown at the wrong time
        pokemon.scene.unshiftPhase(statChangePhase);
      }
    }

    return true;
  }
}

type PreDefendAbAttrCondition = (pokemon: Pokemon, attacker: Pokemon, move: PokemonMove) => boolean;

export class PreDefendAbAttr extends AbAttr {
  applyPreDefend(pokemon: Pokemon, passive: boolean, attacker: Pokemon, move: PokemonMove, cancelled: Utils.BooleanHolder, args: any[]): boolean | Promise<boolean> {
    return false;
  }
}

export class PreDefendFormChangeAbAttr extends PreDefendAbAttr {
  private formFunc: (p: Pokemon) => integer;

  constructor(formFunc: ((p: Pokemon) => integer)) {
    super(true);

    this.formFunc = formFunc;
  }

  applyPreDefend(pokemon: Pokemon, passive: boolean, attacker: Pokemon, move: PokemonMove, cancelled: Utils.BooleanHolder, args: any[]): boolean {
    const formIndex = this.formFunc(pokemon);
    if (formIndex !== pokemon.formIndex) {
      pokemon.scene.triggerPokemonFormChange(pokemon, SpeciesFormChangeManualTrigger, false);
      return true;
    }

    return false;
  }
}
export class PreDefendFullHpEndureAbAttr extends PreDefendAbAttr {
  applyPreDefend(pokemon: Pokemon, passive: boolean, attacker: Pokemon, move: PokemonMove, cancelled: Utils.BooleanHolder, args: any[]): boolean {
    if (pokemon.hp === pokemon.getMaxHp() &&
        pokemon.getMaxHp() > 1 && //Checks if pokemon has wonder_guard (which forces 1hp)
        (args[0] as Utils.NumberHolder).value >= pokemon.hp) { //Damage >= hp
      return pokemon.addTag(BattlerTagType.STURDY, 1);
    }

    return false;
  }
}

export class BlockItemTheftAbAttr extends AbAttr {
  apply(pokemon: Pokemon, passive: boolean, cancelled: Utils.BooleanHolder, args: any[]): boolean {
    cancelled.value = true;

    return true;
  }

  getTriggerMessage(pokemon: Pokemon, abilityName: string, ...args: any[]) {
    return getPokemonMessage(pokemon, `'s ${abilityName}\nprevents item theft!`);
  }
}

export class StabBoostAbAttr extends AbAttr {
  apply(pokemon: Pokemon, passive: boolean, cancelled: Utils.BooleanHolder, args: any[]): boolean {
    if ((args[0] as Utils.NumberHolder).value > 1) {
      (args[0] as Utils.NumberHolder).value += 0.5;
      return true;
    }

    return false;
  }
}

export class ReceivedMoveDamageMultiplierAbAttr extends PreDefendAbAttr {
  protected condition: PokemonDefendCondition;
  private powerMultiplier: number;

  constructor(condition: PokemonDefendCondition, powerMultiplier: number) {
    super();

    this.condition = condition;
    this.powerMultiplier = powerMultiplier;
  }

  applyPreDefend(pokemon: Pokemon, passive: boolean, attacker: Pokemon, move: PokemonMove, cancelled: Utils.BooleanHolder, args: any[]): boolean {
    if (this.condition(pokemon, attacker, move.getMove())) {
      (args[0] as Utils.NumberHolder).value *= this.powerMultiplier;
      return true;
    }

    return false;
  }
}

export class ReceivedTypeDamageMultiplierAbAttr extends ReceivedMoveDamageMultiplierAbAttr {
  constructor(moveType: Type, powerMultiplier: number) {
    super((user, target, move) => move.type === moveType, powerMultiplier);
  }
}

export class PreDefendMovePowerToOneAbAttr extends ReceivedMoveDamageMultiplierAbAttr {
  constructor(condition: PokemonDefendCondition) {
    super(condition, 1);
  }

  applyPreDefend(pokemon: Pokemon, passive: boolean, attacker: Pokemon, move: PokemonMove, cancelled: Utils.BooleanHolder, args: any[]): boolean {
    if (this.condition(pokemon, attacker, move.getMove())) {
      (args[0] as Utils.NumberHolder).value = 1;
      return true;
    }

    return false;
  }
}

export class TypeImmunityAbAttr extends PreDefendAbAttr {
  private immuneType: Type;
  private condition: AbAttrCondition;

  constructor(immuneType: Type, condition?: AbAttrCondition) {
    super();

    this.immuneType = immuneType;
    this.condition = condition;
  }

  applyPreDefend(pokemon: Pokemon, passive: boolean, attacker: Pokemon, move: PokemonMove, cancelled: Utils.BooleanHolder, args: any[]): boolean {
    if ((move.getMove() instanceof AttackMove || move.getMove().getAttrs(StatusMoveTypeImmunityAttr).find(attr => (attr as StatusMoveTypeImmunityAttr).immuneType === this.immuneType)) && move.getMove().type === this.immuneType) {
      (args[0] as Utils.NumberHolder).value = 0;
      return true;
    }

    return false;
  }

  getCondition(): AbAttrCondition {
    return this.condition;
  }
}

export class TypeImmunityHealAbAttr extends TypeImmunityAbAttr {
  constructor(immuneType: Type) {
    super(immuneType);
  }

  applyPreDefend(pokemon: Pokemon, passive: boolean, attacker: Pokemon, move: PokemonMove, cancelled: Utils.BooleanHolder, args: any[]): boolean {
    const ret = super.applyPreDefend(pokemon, passive, attacker, move, cancelled, args);

    if (ret) {
      if (pokemon.getHpRatio() < 1) {
        const simulated = args.length > 1 && args[1];
        if (!simulated) {
          const abilityName = (!passive ? pokemon.getAbility() : pokemon.getPassiveAbility()).name;
          pokemon.scene.unshiftPhase(new PokemonHealPhase(pokemon.scene, pokemon.getBattlerIndex(),
            Math.max(Math.floor(pokemon.getMaxHp() / 4), 1), getPokemonMessage(pokemon, `'s ${abilityName}\nrestored its HP a little!`), true));
        }
      }
      return true;
    }

    return false;
  }
}

class TypeImmunityStatChangeAbAttr extends TypeImmunityAbAttr {
  private stat: BattleStat;
  private levels: integer;

  constructor(immuneType: Type, stat: BattleStat, levels: integer, condition?: AbAttrCondition) {
    super(immuneType, condition);

    this.stat = stat;
    this.levels = levels;
  }

  applyPreDefend(pokemon: Pokemon, passive: boolean, attacker: Pokemon, move: PokemonMove, cancelled: Utils.BooleanHolder, args: any[]): boolean {
    const ret = super.applyPreDefend(pokemon, passive, attacker, move, cancelled, args);

    if (ret) {
      cancelled.value = true;
      const simulated = args.length > 1 && args[1];
      if (!simulated) {
        pokemon.scene.unshiftPhase(new StatChangePhase(pokemon.scene, pokemon.getBattlerIndex(), true, [ this.stat ], this.levels));
      }
    }

    return ret;
  }
}

class TypeImmunityAddBattlerTagAbAttr extends TypeImmunityAbAttr {
  private tagType: BattlerTagType;
  private turnCount: integer;

  constructor(immuneType: Type, tagType: BattlerTagType, turnCount: integer, condition?: AbAttrCondition) {
    super(immuneType, condition);

    this.tagType = tagType;
    this.turnCount = turnCount;
  }

  applyPreDefend(pokemon: Pokemon, passive: boolean, attacker: Pokemon, move: PokemonMove, cancelled: Utils.BooleanHolder, args: any[]): boolean {
    const ret = super.applyPreDefend(pokemon, passive, attacker, move, cancelled, args);

    if (ret) {
      cancelled.value = true;
      const simulated = args.length > 1 && args[1];
      if (!simulated) {
        pokemon.addTag(this.tagType, this.turnCount, undefined, pokemon.id);
      }
    }

    return ret;
  }
}

export class NonSuperEffectiveImmunityAbAttr extends TypeImmunityAbAttr {
  constructor(condition?: AbAttrCondition) {
    super(null, condition);
  }

  applyPreDefend(pokemon: Pokemon, passive: boolean, attacker: Pokemon, move: PokemonMove, cancelled: Utils.BooleanHolder, args: any[]): boolean {
    if (move.getMove() instanceof AttackMove && pokemon.getAttackTypeEffectiveness(move.getMove().type, attacker) < 2) {
      cancelled.value = true;
      (args[0] as Utils.NumberHolder).value = 0;
      return true;
    }

    return false;
  }

  getTriggerMessage(pokemon: Pokemon, abilityName: string, ...args: any[]): string {
    return getPokemonMessage(pokemon, ` avoided damage\nwith ${abilityName}!`);
  }
}

export class PostDefendAbAttr extends AbAttr {
  applyPostDefend(pokemon: Pokemon, passive: boolean, attacker: Pokemon, move: PokemonMove, hitResult: HitResult, args: any[]): boolean | Promise<boolean> {
    return false;
  }
}

export class PostDefendDisguiseAbAttr extends PostDefendAbAttr {

  applyPostDefend(pokemon: Pokemon, passive: boolean, attacker: Pokemon, move: PokemonMove, hitResult: HitResult, args: any[]): boolean {
    if (pokemon.formIndex === 0 && pokemon.battleData.hitCount !== 0 && (move.getMove().category === MoveCategory.SPECIAL || move.getMove().category === MoveCategory.PHYSICAL)) {

      const recoilDamage = Math.ceil((pokemon.getMaxHp() / 8) - attacker.turnData.damageDealt);
      if (!recoilDamage) {
        return false;
      }
      pokemon.damageAndUpdate(recoilDamage, HitResult.OTHER);
      pokemon.turnData.damageTaken += recoilDamage;
      pokemon.scene.queueMessage(getPokemonMessage(pokemon, "'s disguise was busted!"));
      return true;
    }

    return false;
  }
}

export class PostDefendFormChangeAbAttr extends PostDefendAbAttr {
  private formFunc: (p: Pokemon) => integer;

  constructor(formFunc: ((p: Pokemon) => integer)) {
    super(true);

    this.formFunc = formFunc;
  }

  applyPostDefend(pokemon: Pokemon, passive: boolean, attacker: Pokemon, move: PokemonMove, hitResult: HitResult, args: any[]): boolean {
    const formIndex = this.formFunc(pokemon);
    if (formIndex !== pokemon.formIndex) {
      pokemon.scene.triggerPokemonFormChange(pokemon, SpeciesFormChangeManualTrigger, false);
      return true;
    }

    return false;
  }
}

export class FieldPriorityMoveImmunityAbAttr extends PreDefendAbAttr {
  applyPreDefend(pokemon: Pokemon, passive: boolean, attacker: Pokemon, move: PokemonMove, cancelled: Utils.BooleanHolder, args: any[]): boolean {
    const attackPriority = new Utils.IntegerHolder(move.getMove().priority);
    applyMoveAttrs(IncrementMovePriorityAttr,attacker,null,move.getMove(),attackPriority);
    applyAbAttrs(IncrementMovePriorityAbAttr, attacker, null, move.getMove(), attackPriority);

    if (move.getMove().moveTarget===MoveTarget.USER) {
      return false;
    }

    if (attackPriority.value > 0 && !move.getMove().isMultiTarget()) {
      cancelled.value = true;
      return true;
    }

    return false;
  }
}

export class PostStatChangeAbAttr extends AbAttr {
  applyPostStatChange(pokemon: Pokemon, statsChanged: BattleStat[], levelChanged: integer, selfTarget: boolean, args: any[]): boolean | Promise<boolean> {
    return false;
  }
}

export class MoveImmunityAbAttr extends PreDefendAbAttr {
  private immuneCondition: PreDefendAbAttrCondition;

  constructor(immuneCondition: PreDefendAbAttrCondition) {
    super(true);

    this.immuneCondition = immuneCondition;
  }

  applyPreDefend(pokemon: Pokemon, passive: boolean, attacker: Pokemon, move: PokemonMove, cancelled: Utils.BooleanHolder, args: any[]): boolean {
    if (this.immuneCondition(pokemon, attacker, move)) {
      cancelled.value = true;
      return true;
    }

    return false;
  }

  getTriggerMessage(pokemon: Pokemon, abilityName: string, ...args: any[]): string {
    return `It doesn\'t affect ${pokemon.name}!`;
  }
}

export class MoveImmunityStatChangeAbAttr extends MoveImmunityAbAttr {
  private stat: BattleStat;
  private levels: integer;

  constructor(immuneCondition: PreDefendAbAttrCondition, stat: BattleStat, levels: integer) {
    super(immuneCondition);
    this.stat = stat;
    this.levels = levels;
  }

  applyPreDefend(pokemon: Pokemon, passive: boolean, attacker: Pokemon, move: PokemonMove, cancelled: Utils.BooleanHolder, args: any[]): boolean {
    const ret = super.applyPreDefend(pokemon, passive, attacker, move, cancelled, args);
    if (ret) {
      pokemon.scene.unshiftPhase(new StatChangePhase(pokemon.scene, pokemon.getBattlerIndex(), true, [ this.stat ], this.levels));
    }

    return ret;
  }
}

export class ReverseDrainAbAttr extends PostDefendAbAttr {
  applyPostDefend(pokemon: Pokemon, passive: boolean, attacker: Pokemon, move: PokemonMove, hitResult: HitResult, args: any[]): boolean {
    if (!!move.getMove().getAttrs(HitHealAttr).length || !!move.getMove().getAttrs(StrengthSapHealAttr).length ) {
      pokemon.scene.queueMessage(getPokemonMessage(attacker, " sucked up the liquid ooze!"));
      return true;
    }
    return false;
  }
}

export class PostDefendStatChangeAbAttr extends PostDefendAbAttr {
  private condition: PokemonDefendCondition;
  private stat: BattleStat;
  private levels: integer;
  private selfTarget: boolean;
  private allOthers: boolean;

  constructor(condition: PokemonDefendCondition, stat: BattleStat, levels: integer, selfTarget: boolean = true, allOthers: boolean = false) {
    super(true);

    this.condition = condition;
    this.stat = stat;
    this.levels = levels;
    this.selfTarget = selfTarget;
    this.allOthers = allOthers;
  }

  applyPostDefend(pokemon: Pokemon, passive: boolean, attacker: Pokemon, move: PokemonMove, hitResult: HitResult, args: any[]): boolean {
    if (this.condition(pokemon, attacker, move.getMove())) {
      if (this.allOthers) {
        const otherPokemon = pokemon.getAlly() ? pokemon.getOpponents().concat([ pokemon.getAlly() ]) : pokemon.getOpponents();
        for (const other of otherPokemon) {
          other.scene.unshiftPhase(new StatChangePhase(other.scene, (other).getBattlerIndex(), false, [ this.stat ], this.levels));
        }
        return true;
      }
      pokemon.scene.unshiftPhase(new StatChangePhase(pokemon.scene, (this.selfTarget ? pokemon : attacker).getBattlerIndex(), this.selfTarget, [ this.stat ], this.levels));
      return true;
    }

    return false;
  }
}

export class PostDefendHpGatedStatChangeAbAttr extends PostDefendAbAttr {
  private condition: PokemonDefendCondition;
  private hpGate: number;
  private stats: BattleStat[];
  private levels: integer;
  private selfTarget: boolean;

  constructor(condition: PokemonDefendCondition, hpGate: number, stats: BattleStat[], levels: integer, selfTarget: boolean = true) {
    super(true);

    this.condition = condition;
    this.hpGate = hpGate;
    this.stats = stats;
    this.levels = levels;
    this.selfTarget = selfTarget;
  }

  applyPostDefend(pokemon: Pokemon, passive: boolean, attacker: Pokemon, move: PokemonMove, hitResult: HitResult, args: any[]): boolean {
    const hpGateFlat: integer = Math.ceil(pokemon.getMaxHp() * this.hpGate);
    const lastAttackReceived = pokemon.turnData.attacksReceived[pokemon.turnData.attacksReceived.length - 1];
    if (this.condition(pokemon, attacker, move.getMove()) && (pokemon.hp <= hpGateFlat && (pokemon.hp + lastAttackReceived.damage) > hpGateFlat)) {
      pokemon.scene.unshiftPhase(new StatChangePhase(pokemon.scene, (this.selfTarget ? pokemon : attacker).getBattlerIndex(), true, this.stats, this.levels));
      return true;
    }

    return false;
  }
}

export class PostDefendApplyArenaTrapTagAbAttr extends PostDefendAbAttr {
  private condition: PokemonDefendCondition;
  private tagType: ArenaTagType;

  constructor(condition: PokemonDefendCondition, tagType: ArenaTagType) {
    super(true);

    this.condition = condition;
    this.tagType = tagType;
  }

  applyPostDefend(pokemon: Pokemon, passive: boolean, attacker: Pokemon, move: PokemonMove, hitResult: HitResult, args: any[]): boolean {
    if (this.condition(pokemon, attacker, move.getMove())) {
      const tag = pokemon.scene.arena.getTag(this.tagType) as ArenaTrapTag;
      if (!pokemon.scene.arena.getTag(this.tagType) || tag.layers < tag.maxLayers) {
        pokemon.scene.arena.addTag(this.tagType, 0, undefined, pokemon.id, pokemon.isPlayer() ? ArenaTagSide.ENEMY : ArenaTagSide.PLAYER);
        return true;
      }
    }
    return false;
  }
}

export class PostDefendApplyBattlerTagAbAttr extends PostDefendAbAttr {
  private condition: PokemonDefendCondition;
  private tagType: BattlerTagType;
  constructor(condition: PokemonDefendCondition, tagType: BattlerTagType) {
    super(true);

    this.condition = condition;
    this.tagType = tagType;
  }

  applyPostDefend(pokemon: Pokemon, passive: boolean, attacker: Pokemon, move: PokemonMove, hitResult: HitResult, args: any[]): boolean {
    if (this.condition(pokemon, attacker, move.getMove())) {
      pokemon.addTag(this.tagType, undefined, undefined, pokemon.id);
      return true;
    }
    return false;
  }
}

export class PostDefendTypeChangeAbAttr extends PostDefendAbAttr {
  applyPostDefend(pokemon: Pokemon, passive: boolean, attacker: Pokemon, move: PokemonMove, hitResult: HitResult, args: any[]): boolean {
    if (hitResult < HitResult.NO_EFFECT) {
      const type = move.getMove().type;
      const pokemonTypes = pokemon.getTypes(true);
      if (pokemonTypes.length !== 1 || pokemonTypes[0] !== type) {
        pokemon.summonData.types = [ type ];
        return true;
      }
    }

    return false;
  }

  getTriggerMessage(pokemon: Pokemon, abilityName: string, ...args: any[]): string {
    return getPokemonMessage(pokemon, `'s ${abilityName}\nmade it the ${Utils.toReadableString(Type[pokemon.getTypes(true)[0]])} type!`);
  }
}

export class PostDefendTerrainChangeAbAttr extends PostDefendAbAttr {
  private terrainType: TerrainType;

  constructor(terrainType: TerrainType) {
    super();

    this.terrainType = terrainType;
  }

  applyPostDefend(pokemon: Pokemon, passive: boolean, attacker: Pokemon, move: PokemonMove, hitResult: HitResult, args: any[]): boolean {
    if (hitResult < HitResult.NO_EFFECT) {
      return pokemon.scene.arena.trySetTerrain(this.terrainType, true);
    }

    return false;
  }
}

export class PostDefendContactApplyStatusEffectAbAttr extends PostDefendAbAttr {
  private chance: integer;
  private effects: StatusEffect[];

  constructor(chance: integer, ...effects: StatusEffect[]) {
    super();

    this.chance = chance;
    this.effects = effects;
  }

  applyPostDefend(pokemon: Pokemon, passive: boolean, attacker: Pokemon, move: PokemonMove, hitResult: HitResult, args: any[]): boolean {
    if (move.getMove().checkFlag(MoveFlags.MAKES_CONTACT, attacker, pokemon) && !attacker.status && (this.chance === -1 || pokemon.randSeedInt(100) < this.chance)) {
      const effect = this.effects.length === 1 ? this.effects[0] : this.effects[pokemon.randSeedInt(this.effects.length)];
      return attacker.trySetStatus(effect, true, pokemon);
    }

    return false;
  }
}

export class EffectSporeAbAttr extends PostDefendContactApplyStatusEffectAbAttr {
  constructor() {
    super(10, StatusEffect.POISON, StatusEffect.PARALYSIS, StatusEffect.SLEEP);
  }

  applyPostDefend(pokemon: Pokemon, passive: boolean, attacker: Pokemon, move: PokemonMove, hitResult: HitResult, args: any[]): boolean {
    if (attacker.hasAbility(Abilities.OVERCOAT) || attacker.isOfType(Type.GRASS)) {
      return false;
    }
    return super.applyPostDefend(pokemon, passive, attacker, move, hitResult, args);
  }
}

export class PostDefendContactApplyTagChanceAbAttr extends PostDefendAbAttr {
  private chance: integer;
  private tagType: BattlerTagType;
  private turnCount: integer;

  constructor(chance: integer, tagType: BattlerTagType, turnCount?: integer) {
    super();

    this.tagType = tagType;
    this.chance = chance;
    this.turnCount = turnCount;
  }

  applyPostDefend(pokemon: Pokemon, passive: boolean, attacker: Pokemon, move: PokemonMove, hitResult: HitResult, args: any[]): boolean {
    if (move.getMove().checkFlag(MoveFlags.MAKES_CONTACT, attacker, pokemon) && pokemon.randSeedInt(100) < this.chance) {
      return attacker.addTag(this.tagType, this.turnCount, move.moveId, attacker.id);
    }

    return false;
  }
}

export class PostDefendCritStatChangeAbAttr extends PostDefendAbAttr {
  private stat: BattleStat;
  private levels: integer;

  constructor(stat: BattleStat, levels: integer) {
    super();

    this.stat = stat;
    this.levels = levels;
  }

  applyPostDefend(pokemon: Pokemon, passive: boolean, attacker: Pokemon, move: PokemonMove, hitResult: HitResult, args: any[]): boolean {
    pokemon.scene.unshiftPhase(new StatChangePhase(pokemon.scene, pokemon.getBattlerIndex(), true, [ this.stat ], this.levels));

    return true;
  }

  getCondition(): AbAttrCondition {
    return (pokemon: Pokemon) => pokemon.turnData.attacksReceived.length && pokemon.turnData.attacksReceived[pokemon.turnData.attacksReceived.length - 1].critical;
  }
}

export class PostDefendContactDamageAbAttr extends PostDefendAbAttr {
  private damageRatio: integer;

  constructor(damageRatio: integer) {
    super();

    this.damageRatio = damageRatio;
  }

  applyPostDefend(pokemon: Pokemon, passive: boolean, attacker: Pokemon, move: PokemonMove, hitResult: HitResult, args: any[]): boolean {
    if (move.getMove().checkFlag(MoveFlags.MAKES_CONTACT, attacker, pokemon)) {
      attacker.damageAndUpdate(Math.ceil(attacker.getMaxHp() * (1 / this.damageRatio)), HitResult.OTHER);
      attacker.turnData.damageTaken += Math.ceil(attacker.getMaxHp() * (1 / this.damageRatio));
      return true;
    }

    return false;
  }

  getTriggerMessage(pokemon: Pokemon, abilityName: string, ...args: any[]): string {
    return getPokemonMessage(pokemon, `'s ${abilityName}\nhurt its attacker!`);
  }
}

export class PostDefendWeatherChangeAbAttr extends PostDefendAbAttr {
  private weatherType: WeatherType;

  constructor(weatherType: WeatherType) {
    super();

    this.weatherType = weatherType;
  }

  applyPostDefend(pokemon: Pokemon, passive: boolean, attacker: Pokemon, move: PokemonMove, hitResult: HitResult, args: any[]): boolean {
    if (!pokemon.scene.arena.weather?.isImmutable()) {
      return pokemon.scene.arena.trySetWeather(this.weatherType, true);
    }

    return false;
  }
}

export class PostDefendAbilitySwapAbAttr extends PostDefendAbAttr {
  constructor() {
    super();
  }

  applyPostDefend(pokemon: Pokemon, passive: boolean, attacker: Pokemon, move: PokemonMove, hitResult: HitResult, args: any[]): boolean {
    if (move.getMove().checkFlag(MoveFlags.MAKES_CONTACT, attacker, pokemon) && !attacker.getAbility().hasAttr(UnswappableAbilityAbAttr)) {
      const tempAbilityId = attacker.getAbility().id;
      attacker.summonData.ability = pokemon.getAbility().id;
      pokemon.summonData.ability = tempAbilityId;
      return true;
    }

    return false;
  }

  getTriggerMessage(pokemon: Pokemon, abilityName: string, ...args: any[]): string {
    return getPokemonMessage(pokemon, " swapped\nabilities with its target!");
  }
}

export class PostDefendAbilityGiveAbAttr extends PostDefendAbAttr {
  private ability: Abilities;

  constructor(ability: Abilities) {
    super();
    this.ability = ability;
  }

  applyPostDefend(pokemon: Pokemon, passive: boolean, attacker: Pokemon, move: PokemonMove, hitResult: HitResult, args: any[]): boolean {
    if (move.getMove().checkFlag(MoveFlags.MAKES_CONTACT, attacker, pokemon) && !attacker.getAbility().hasAttr(UnsuppressableAbilityAbAttr) && !attacker.getAbility().hasAttr(PostDefendAbilityGiveAbAttr)) {
      attacker.summonData.ability = this.ability;

      return true;
    }

    return false;
  }

  getTriggerMessage(pokemon: Pokemon, abilityName: string, ...args: any[]): string {
    return getPokemonMessage(pokemon, ` gave its target\n${abilityName}!`);
  }
}

export class PostDefendMoveDisableAbAttr extends PostDefendAbAttr {
  private chance: integer;
  private attacker: Pokemon;
  private move: PokemonMove;

  constructor(chance: integer) {
    super();

    this.chance = chance;
  }

  applyPostDefend(pokemon: Pokemon, passive: boolean, attacker: Pokemon, move: PokemonMove, hitResult: HitResult, args: any[]): boolean {
    if (!attacker.summonData.disabledMove) {
      if (move.getMove().checkFlag(MoveFlags.MAKES_CONTACT, attacker, pokemon) && (this.chance === -1 || pokemon.randSeedInt(100) < this.chance) && !attacker.isMax()) {
        this.attacker = attacker;
        this.move = move;

        attacker.summonData.disabledMove = move.moveId;
        attacker.summonData.disabledTurns = 4;
        return true;
      }
    }
    return false;
  }

  getTriggerMessage(pokemon: Pokemon, abilityName: string, ...args: any[]): string {
    return getPokemonMessage(this.attacker, `'s ${this.move.getName()}\nwas disabled!`);
  }
}

export class PostStatChangeStatChangeAbAttr extends PostStatChangeAbAttr {
  private condition: PokemonStatChangeCondition;
  private statsToChange: BattleStat[];
  private levels: integer;

  constructor(condition: PokemonStatChangeCondition, statsToChange: BattleStat[], levels: integer) {
    super(true);

    this.condition = condition;
    this.statsToChange = statsToChange;
    this.levels = levels;
  }

  applyPostStatChange(pokemon: Pokemon, statsChanged: BattleStat[], levelsChanged: integer, selfTarget: boolean, args: any[]): boolean {
    if (this.condition(pokemon, statsChanged, levelsChanged) && !selfTarget) {
      pokemon.scene.unshiftPhase(new StatChangePhase(pokemon.scene, (pokemon).getBattlerIndex(), true, this.statsToChange, this.levels));
      return true;
    }

    return false;
  }
}

export class PreAttackAbAttr extends AbAttr {
  applyPreAttack(pokemon: Pokemon, passive: boolean, defender: Pokemon, move: PokemonMove, args: any[]): boolean | Promise<boolean> {
    return false;
  }
}

export class VariableMovePowerAbAttr extends PreAttackAbAttr {
  applyPreAttack(pokemon: Pokemon, passive: boolean, defender: Pokemon, move: PokemonMove, args: any[]): boolean {
    //const power = args[0] as Utils.NumberHolder;
    return false;
  }
}

export class VariableMoveTypeAbAttr extends AbAttr {
  apply(pokemon: Pokemon, passive: boolean, cancelled: Utils.BooleanHolder, args: any[]): boolean {
    //const power = args[0] as Utils.IntegerHolder;
    return false;
  }
}

export class MoveTypeChangePowerMultiplierAbAttr extends VariableMoveTypeAbAttr {
  private matchType: Type;
  private newType: Type;
  private powerMultiplier: number;

  constructor(matchType: Type, newType: Type, powerMultiplier: number) {
    super(true);
    this.matchType = matchType;
    this.newType = newType;
    this.powerMultiplier = powerMultiplier;
  }

  apply(pokemon: Pokemon, passive: boolean, cancelled: Utils.BooleanHolder, args: any[]): boolean {
    const type = (args[0] as Utils.IntegerHolder);
    if (type.value === this.matchType) {
      type.value = this.newType;
      (args[1] as Utils.NumberHolder).value *= this.powerMultiplier;
      return true;
    }

    return false;
  }
}

export class FieldPreventExplosiveMovesAbAttr extends AbAttr {
  apply(pokemon: Pokemon, passive: boolean, cancelled: Utils.BooleanHolder, args: any[]): boolean | Promise<boolean> {
    cancelled.value = true;
    return true;
  }
}

export class MoveTypeChangeAttr extends PreAttackAbAttr {
  private newType: Type;
  private powerMultiplier: number;
  private condition: PokemonAttackCondition;

  constructor(newType: Type, powerMultiplier: number, condition: PokemonAttackCondition) {
    super(true);
    this.newType = newType;
    this.powerMultiplier = powerMultiplier;
    this.condition = condition;
  }

  applyPreAttack(pokemon: Pokemon, passive: boolean, defender: Pokemon, move: PokemonMove, args: any[]): boolean {
    if (this.condition(pokemon, defender, move.getMove())) {
      const type = (args[0] as Utils.IntegerHolder);
      type.value = this.newType;
      (args[1] as Utils.NumberHolder).value *= this.powerMultiplier;
      return true;
    }

    return false;
  }
}

/**
 * Class for abilities that boost the damage of moves
 * For abilities that boost the base power of moves, see VariableMovePowerAbAttr
 * @param damageMultiplier the amount to multiply the damage by
 * @param condition the condition for this ability to be applied
 */
export class DamageBoostAbAttr extends PreAttackAbAttr {
  private damageMultiplier: number;
  private condition: PokemonAttackCondition;

  constructor(damageMultiplier: number, condition: PokemonAttackCondition) {
    super(true);
    this.damageMultiplier = damageMultiplier;
    this.condition = condition;
  }

  /**
   *
   * @param pokemon the attacker pokemon
   * @param passive N/A
   * @param defender the target pokemon
   * @param move the move used by the attacker pokemon
   * @param args Utils.NumberHolder as damage
   * @returns true if the function succeeds
   */
  applyPreAttack(pokemon: Pokemon, passive: boolean, defender: Pokemon, move: PokemonMove, args: any[]): boolean {
    if (this.condition(pokemon, defender, move.getMove())) {
      const power = args[0] as Utils.NumberHolder;
      power.value = Math.floor(power.value * this.damageMultiplier);
      return true;
    }

    return false;
  }
}

export class MovePowerBoostAbAttr extends VariableMovePowerAbAttr {
  private condition: PokemonAttackCondition;
  private powerMultiplier: number;

  constructor(condition: PokemonAttackCondition, powerMultiplier: number, showAbility: boolean = true) {
    super(showAbility);
    this.condition = condition;
    this.powerMultiplier = powerMultiplier;
  }

  applyPreAttack(pokemon: Pokemon, passive: boolean, defender: Pokemon, move: PokemonMove, args: any[]): boolean {
    if (this.condition(pokemon, defender, move.getMove())) {
      (args[0] as Utils.NumberHolder).value *= this.powerMultiplier;

      return true;
    }

    return false;
  }
}

export class MoveTypePowerBoostAbAttr extends MovePowerBoostAbAttr {
  constructor(boostedType: Type, powerMultiplier?: number) {
    super((pokemon, defender, move) => move.type === boostedType, powerMultiplier || 1.5);
  }
}

export class LowHpMoveTypePowerBoostAbAttr extends MoveTypePowerBoostAbAttr {
  constructor(boostedType: Type) {
    super(boostedType);
  }

  getCondition(): AbAttrCondition {
    return (pokemon) => pokemon.getHpRatio() <= 0.33;
  }
}

export class FieldVariableMovePowerAbAttr extends AbAttr {
  applyPreAttack(pokemon: Pokemon, passive: boolean, defender: Pokemon, move: PokemonMove, args: any[]): boolean {
    //const power = args[0] as Utils.NumberHolder;
    return false;
  }
}

export class FieldMovePowerBoostAbAttr extends FieldVariableMovePowerAbAttr {
  private condition: PokemonAttackCondition;
  private powerMultiplier: number;

  constructor(condition: PokemonAttackCondition, powerMultiplier: number) {
    super(false);
    this.condition = condition;
    this.powerMultiplier = powerMultiplier;
  }

  applyPreAttack(pokemon: Pokemon, passive: boolean, defender: Pokemon, move: PokemonMove, args: any[]): boolean {
    if (this.condition(pokemon, defender, move.getMove())) {
      (args[0] as Utils.NumberHolder).value *= this.powerMultiplier;

      return true;
    }

    return false;
  }
}

export class FieldMoveTypePowerBoostAbAttr extends FieldMovePowerBoostAbAttr {
  constructor(boostedType: Type, powerMultiplier?: number) {
    super((pokemon, defender, move) => move.type === boostedType, powerMultiplier || 1.5);
  }
}

export class BattleStatMultiplierAbAttr extends AbAttr {
  private battleStat: BattleStat;
  private multiplier: number;
  private condition: PokemonAttackCondition;

  constructor(battleStat: BattleStat, multiplier: number, condition?: PokemonAttackCondition) {
    super(false);

    this.battleStat = battleStat;
    this.multiplier = multiplier;
    this.condition = condition;
  }

  applyBattleStat(pokemon: Pokemon, passive: boolean, battleStat: BattleStat, statValue: Utils.NumberHolder, args: any[]): boolean | Promise<boolean> {
    const move = (args[0] as Move);
    if (battleStat === this.battleStat && (!this.condition || this.condition(pokemon, null, move))) {
      statValue.value *= this.multiplier;
      return true;
    }

    return false;
  }
}

export class PostAttackAbAttr extends AbAttr {
  applyPostAttack(pokemon: Pokemon, passive: boolean, defender: Pokemon, move: PokemonMove, hitResult: HitResult, args: any[]): boolean | Promise<boolean> {
    return false;
  }
}

export class PostAttackStealHeldItemAbAttr extends PostAttackAbAttr {
  private condition: PokemonAttackCondition;

  constructor(condition?: PokemonAttackCondition) {
    super();

    this.condition = condition;
  }

  applyPostAttack(pokemon: Pokemon, passive: boolean, defender: Pokemon, move: PokemonMove, hitResult: HitResult, args: any[]): Promise<boolean> {
    return new Promise<boolean>(resolve => {
      if (hitResult < HitResult.NO_EFFECT && (!this.condition || this.condition(pokemon, defender, move.getMove()))) {
        const heldItems = this.getTargetHeldItems(defender).filter(i => i.getTransferrable(false));
        if (heldItems.length) {
          const stolenItem = heldItems[pokemon.randSeedInt(heldItems.length)];
          pokemon.scene.tryTransferHeldItemModifier(stolenItem, pokemon, false, false).then(success => {
            if (success) {
              pokemon.scene.queueMessage(getPokemonMessage(pokemon, ` stole\n${defender.name}'s ${stolenItem.type.name}!`));
            }
            resolve(success);
          });
          return;
        }
      }
      resolve(false);
    });
  }

  getTargetHeldItems(target: Pokemon): PokemonHeldItemModifier[] {
    return target.scene.findModifiers(m => m instanceof PokemonHeldItemModifier
      && (m as PokemonHeldItemModifier).pokemonId === target.id, target.isPlayer()) as PokemonHeldItemModifier[];
  }
}

export class PostAttackApplyStatusEffectAbAttr extends PostAttackAbAttr {
  private contactRequired: boolean;
  private chance: integer;
  private effects: StatusEffect[];

  constructor(contactRequired: boolean, chance: integer, ...effects: StatusEffect[]) {
    super();

    this.contactRequired = contactRequired;
    this.chance = chance;
    this.effects = effects;
  }

  applyPostAttack(pokemon: Pokemon, passive: boolean, attacker: Pokemon, move: PokemonMove, hitResult: HitResult, args: any[]): boolean {
    if (pokemon !== attacker && (!this.contactRequired || move.getMove().checkFlag(MoveFlags.MAKES_CONTACT, attacker, pokemon)) && pokemon.randSeedInt(100) < this.chance && !pokemon.status) {
      const effect = this.effects.length === 1 ? this.effects[0] : this.effects[pokemon.randSeedInt(this.effects.length)];
      return attacker.trySetStatus(effect, true, pokemon);
    }

    return false;
  }
}

export class PostAttackContactApplyStatusEffectAbAttr extends PostAttackApplyStatusEffectAbAttr {
  constructor(chance: integer, ...effects: StatusEffect[]) {
    super(true, chance, ...effects);
  }
}

export class PostAttackApplyBattlerTagAbAttr extends PostAttackAbAttr {
  private contactRequired: boolean;
  private chance: (user: Pokemon, target: Pokemon, move: PokemonMove) => integer;
  private effects: BattlerTagType[];


  constructor(contactRequired: boolean, chance: (user: Pokemon, target: Pokemon, move: PokemonMove) =>  integer, ...effects: BattlerTagType[]) {
    super();

    this.contactRequired = contactRequired;
    this.chance = chance;
    this.effects = effects;
  }

  applyPostAttack(pokemon: Pokemon, passive: boolean, attacker: Pokemon, move: PokemonMove, hitResult: HitResult, args: any[]): boolean {
    if (pokemon !== attacker && (!this.contactRequired || move.getMove().checkFlag(MoveFlags.MAKES_CONTACT, attacker, pokemon)) && pokemon.randSeedInt(100) < this.chance(attacker, pokemon, move) && !pokemon.status) {
      const effect = this.effects.length === 1 ? this.effects[0] : this.effects[pokemon.randSeedInt(this.effects.length)];


      return attacker.addTag(effect);
    }

    return false;
  }
}

export class PostDefendStealHeldItemAbAttr extends PostDefendAbAttr {
  private condition: PokemonDefendCondition;

  constructor(condition?: PokemonDefendCondition) {
    super();

    this.condition = condition;
  }

  applyPostDefend(pokemon: Pokemon, passive: boolean, attacker: Pokemon, move: PokemonMove, hitResult: HitResult, args: any[]): Promise<boolean> {
    return new Promise<boolean>(resolve => {
      if (hitResult < HitResult.NO_EFFECT && (!this.condition || this.condition(pokemon, attacker, move.getMove()))) {
        const heldItems = this.getTargetHeldItems(attacker).filter(i => i.getTransferrable(false));
        if (heldItems.length) {
          const stolenItem = heldItems[pokemon.randSeedInt(heldItems.length)];
          pokemon.scene.tryTransferHeldItemModifier(stolenItem, pokemon, false, false).then(success => {
            if (success) {
              pokemon.scene.queueMessage(getPokemonMessage(pokemon, ` stole\n${attacker.name}'s ${stolenItem.type.name}!`));
            }
            resolve(success);
          });
          return;
        }
      }
      resolve(false);
    });
  }

  getTargetHeldItems(target: Pokemon): PokemonHeldItemModifier[] {
    return target.scene.findModifiers(m => m instanceof PokemonHeldItemModifier
      && (m as PokemonHeldItemModifier).pokemonId === target.id, target.isPlayer()) as PokemonHeldItemModifier[];
  }
}

export class PostVictoryAbAttr extends AbAttr {
  applyPostVictory(pokemon: Pokemon, passive: boolean, args: any[]): boolean | Promise<boolean> {
    return false;
  }
}

class PostVictoryStatChangeAbAttr extends PostVictoryAbAttr {
  private stat: BattleStat | ((p: Pokemon) => BattleStat);
  private levels: integer;

  constructor(stat: BattleStat | ((p: Pokemon) => BattleStat), levels: integer) {
    super();

    this.stat = stat;
    this.levels = levels;
  }

  applyPostVictory(pokemon: Pokemon, passive: boolean, args: any[]): boolean | Promise<boolean> {
    const stat = typeof this.stat === "function"
      ? this.stat(pokemon)
      : this.stat;
    pokemon.scene.unshiftPhase(new StatChangePhase(pokemon.scene, pokemon.getBattlerIndex(), true, [ stat ], this.levels));

    return true;
  }
}

export class PostVictoryFormChangeAbAttr extends PostVictoryAbAttr {
  private formFunc: (p: Pokemon) => integer;

  constructor(formFunc: ((p: Pokemon) => integer)) {
    super(true);

    this.formFunc = formFunc;
  }

  applyPostVictory(pokemon: Pokemon, passive: boolean, args: any[]): boolean | Promise<boolean> {
    const formIndex = this.formFunc(pokemon);
    if (formIndex !== pokemon.formIndex) {
      pokemon.scene.triggerPokemonFormChange(pokemon, SpeciesFormChangeManualTrigger, false);
      return true;
    }

    return false;
  }
}

export class PostKnockOutAbAttr extends AbAttr {
  applyPostKnockOut(pokemon: Pokemon, passive: boolean, knockedOut: Pokemon, args: any[]): boolean | Promise<boolean> {
    return false;
  }
}

export class PostKnockOutStatChangeAbAttr extends PostKnockOutAbAttr {
  private stat: BattleStat | ((p: Pokemon) => BattleStat);
  private levels: integer;

  constructor(stat: BattleStat | ((p: Pokemon) => BattleStat), levels: integer) {
    super();

    this.stat = stat;
    this.levels = levels;
  }

  applyPostKnockOut(pokemon: Pokemon, passive: boolean, knockedOut: Pokemon, args: any[]): boolean | Promise<boolean> {
    const stat = typeof this.stat === "function"
      ? this.stat(pokemon)
      : this.stat;
    pokemon.scene.unshiftPhase(new StatChangePhase(pokemon.scene, pokemon.getBattlerIndex(), true, [ stat ], this.levels));

    return true;
  }
}

export class CopyFaintedAllyAbilityAbAttr extends PostKnockOutAbAttr {
  constructor() {
    super();
  }

  applyPostKnockOut(pokemon: Pokemon, passive: boolean, knockedOut: Pokemon, args: any[]): boolean | Promise<boolean> {
    if (pokemon.isPlayer() === knockedOut.isPlayer() && !knockedOut.getAbility().hasAttr(UncopiableAbilityAbAttr)) {
      pokemon.summonData.ability = knockedOut.getAbility().id;
      pokemon.scene.queueMessage(getPokemonMessage(knockedOut, `'s ${allAbilities[knockedOut.getAbility().id].name} was taken over!`));
      return true;
    }

    return false;
  }
}

export class IgnoreOpponentStatChangesAbAttr extends AbAttr {
  constructor() {
    super(false);
  }

  apply(pokemon: Pokemon, passive: boolean, cancelled: Utils.BooleanHolder, args: any[]) {
    (args[0] as Utils.IntegerHolder).value = 0;

    return true;
  }
}
/**
 * Ignores opponent's evasion stat changes when determining if a move hits or not
 * @extends AbAttr
 * @see {@linkcode apply}
 */
export class IgnoreOpponentEvasionAbAttr extends AbAttr {
  constructor() {
    super(false);
  }
  /**
   * Checks if enemy Pokemon is trapped by an Arena Trap-esque ability
   * @param pokemon N/A
   * @param passive N/A
   * @param cancelled N/A
   * @param args [0] {@linkcode Utils.IntegerHolder} of BattleStat.EVA
   * @returns if evasion level was successfully considered as 0
   */
  apply(pokemon: Pokemon, passive: boolean, cancelled: Utils.BooleanHolder, args: any[]) {
    (args[0] as Utils.IntegerHolder).value = 0;
    return true;
  }
}

export class IntimidateImmunityAbAttr extends AbAttr {
  constructor() {
    super(false);
  }

  apply(pokemon: Pokemon, passive: boolean, cancelled: Utils.BooleanHolder, args: any[]): boolean {
    cancelled.value = true;
    return true;
  }

  getTriggerMessage(pokemon: Pokemon, abilityName: string, ...args: any[]): string {
    return getPokemonMessage(pokemon, `'s ${abilityName} prevented it from being Intimidated!`);
  }
}

export class PostIntimidateStatChangeAbAttr extends AbAttr {
  private stats: BattleStat[];
  private levels: integer;
  private overwrites: boolean;

  constructor(stats: BattleStat[], levels: integer, overwrites?: boolean) {
    super(true);
    this.stats = stats;
    this.levels = levels;
    this.overwrites = !!overwrites;
  }

  apply(pokemon: Pokemon, passive: boolean, cancelled: Utils.BooleanHolder, args: any[]): boolean {
    pokemon.scene.pushPhase(new StatChangePhase(pokemon.scene, pokemon.getBattlerIndex(), false, this.stats, this.levels));
    cancelled.value = this.overwrites;
    return true;
  }
}

export class PostSummonAbAttr extends AbAttr {
  applyPostSummon(pokemon: Pokemon, passive: boolean, args: any[]): boolean | Promise<boolean> {
    return false;
  }
}

export class PostSummonMessageAbAttr extends PostSummonAbAttr {
  private messageFunc: (pokemon: Pokemon) => string;

  constructor(messageFunc: (pokemon: Pokemon) => string) {
    super(true);

    this.messageFunc = messageFunc;
  }

  applyPostSummon(pokemon: Pokemon, passive: boolean, args: any[]): boolean {
    pokemon.scene.queueMessage(this.messageFunc(pokemon));

    return true;
  }
}

export class PostSummonUnnamedMessageAbAttr extends PostSummonAbAttr {
  //Attr doesn't force pokemon name on the message
  private message: string;

  constructor(message: string) {
    super(true);

    this.message = message;
  }

  applyPostSummon(pokemon: Pokemon, passive: boolean, args: any[]): boolean {
    pokemon.scene.queueMessage(this.message);

    return true;
  }
}

export class PostSummonAddBattlerTagAbAttr extends PostSummonAbAttr {
  private tagType: BattlerTagType;
  private turnCount: integer;

  constructor(tagType: BattlerTagType, turnCount: integer, showAbility?: boolean) {
    super(showAbility);

    this.tagType = tagType;
    this.turnCount = turnCount;
  }

  applyPostSummon(pokemon: Pokemon, passive: boolean, args: any[]): boolean {
    return pokemon.addTag(this.tagType, this.turnCount);
  }
}

export class PostSummonStatChangeAbAttr extends PostSummonAbAttr {
  private stats: BattleStat[];
  private levels: integer;
  private selfTarget: boolean;
  private intimidate: boolean;

  constructor(stats: BattleStat | BattleStat[], levels: integer, selfTarget?: boolean, intimidate?: boolean) {
    super(false);

    this.stats = typeof(stats) === "number"
      ? [ stats as BattleStat ]
      : stats as BattleStat[];
    this.levels = levels;
    this.selfTarget = !!selfTarget;
    this.intimidate = !!intimidate;
  }

  applyPostSummon(pokemon: Pokemon, passive: boolean, args: any[]): boolean {
    queueShowAbility(pokemon, passive);  // TODO: Better solution than manually showing the ability here
    if (this.selfTarget) {
      pokemon.scene.pushPhase(new StatChangePhase(pokemon.scene, pokemon.getBattlerIndex(), true, this.stats, this.levels));
      return true;
    }
    for (const opponent of pokemon.getOpponents()) {
      const cancelled = new Utils.BooleanHolder(false);
      if (this.intimidate) {
        applyAbAttrs(IntimidateImmunityAbAttr, opponent, cancelled);
        applyAbAttrs(PostIntimidateStatChangeAbAttr, opponent, cancelled);
      }
      if (!cancelled.value) {
        const statChangePhase = new StatChangePhase(pokemon.scene, opponent.getBattlerIndex(), false, this.stats, this.levels);
        pokemon.scene.unshiftPhase(statChangePhase);
      }
    }
    return true;
  }
}

export class PostSummonAllyHealAbAttr extends PostSummonAbAttr {
  private healRatio: number;
  private showAnim: boolean;

  constructor(healRatio: number, showAnim: boolean = false) {
    super();

    this.healRatio = healRatio || 4;
    this.showAnim = showAnim;
  }

  applyPostSummon(pokemon: Pokemon, passive: boolean, args: any[]): boolean {
    const target = pokemon.getAlly();
    if (target?.isActive(true)) {
      target.scene.unshiftPhase(new PokemonHealPhase(target.scene, target.getBattlerIndex(),
        Math.max(Math.floor(pokemon.getMaxHp() / this.healRatio), 1), getPokemonMessage(target, ` drank down all the\nmatcha that ${pokemon.name} made!`), true, !this.showAnim));
      return true;
    }

    return false;
  }
}

/**
 * Resets an ally's temporary stat boots to zero with no regard to
 * whether this is a positive or negative change
 * @param pokemon The {@link Pokemon} with this {@link AbAttr}
 * @param passive N/A
 * @param args N/A
 * @returns if the move was successful
 */
export class PostSummonClearAllyStatsAbAttr extends PostSummonAbAttr {
  constructor() {
    super();
  }

  applyPostSummon(pokemon: Pokemon, passive: boolean, args: any[]): boolean {
    const target = pokemon.getAlly();
    if (target?.isActive(true)) {
      for (let s = 0; s < target.summonData.battleStats.length; s++) {
        target.summonData.battleStats[s] = 0;
      }

      target.scene.queueMessage(getPokemonMessage(target, "'s stat changes\nwere removed!"));

      return true;
    }

    return false;
  }
}

export class DownloadAbAttr extends PostSummonAbAttr {
  private enemyDef: integer;
  private enemySpDef: integer;
  private stats: BattleStat[];

  applyPostSummon(pokemon: Pokemon, passive: boolean, args: any[]): boolean {
    this.enemyDef = 0;
    this.enemySpDef = 0;

    for (const opponent of pokemon.getOpponents()) {
      this.enemyDef += opponent.stats[BattleStat.DEF];
      this.enemySpDef += opponent.stats[BattleStat.SPDEF];
    }

    if (this.enemyDef < this.enemySpDef) {
      this.stats = [BattleStat.ATK];
    } else {
      this.stats = [BattleStat.SPATK];
    }

    if (this.enemyDef > 0 && this.enemySpDef > 0) { // only activate if there's actually an enemy to download from
      pokemon.scene.unshiftPhase(new StatChangePhase(pokemon.scene, pokemon.getBattlerIndex(), false, this.stats, 1));
      return true;
    }

    return false;
  }
}

export class PostSummonWeatherChangeAbAttr extends PostSummonAbAttr {
  private weatherType: WeatherType;

  constructor(weatherType: WeatherType) {
    super();

    this.weatherType = weatherType;
  }

  applyPostSummon(pokemon: Pokemon, passive: boolean, args: any[]): boolean {
    if (!pokemon.scene.arena.weather?.isImmutable()) {
      return pokemon.scene.arena.trySetWeather(this.weatherType, true);
    }

    return false;
  }
}

export class PostSummonTerrainChangeAbAttr extends PostSummonAbAttr {
  private terrainType: TerrainType;

  constructor(terrainType: TerrainType) {
    super();

    this.terrainType = terrainType;
  }

  applyPostSummon(pokemon: Pokemon, passive: boolean, args: any[]): boolean {
    return pokemon.scene.arena.trySetTerrain(this.terrainType, true);
  }
}

export class PostSummonFormChangeAbAttr extends PostSummonAbAttr {
  private formFunc: (p: Pokemon) => integer;

  constructor(formFunc: ((p: Pokemon) => integer)) {
    super(true);

    this.formFunc = formFunc;
  }

  applyPostSummon(pokemon: Pokemon, passive: boolean, args: any[]): boolean {
    const formIndex = this.formFunc(pokemon);
    if (formIndex !== pokemon.formIndex) {
      return pokemon.scene.triggerPokemonFormChange(pokemon, SpeciesFormChangeManualTrigger, false);
    }

    return false;
  }
}

export class TraceAbAttr extends PostSummonAbAttr {
  applyPostSummon(pokemon: Pokemon, passive: boolean, args: any[]): boolean {
    const targets = pokemon.getOpponents();
    if (!targets.length) {
      return false;
    }

    let target: Pokemon;
    if (targets.length > 1) {
      pokemon.scene.executeWithSeedOffset(() => target = Utils.randSeedItem(targets), pokemon.scene.currentBattle.waveIndex);
    } else {
      target = targets[0];
    }

    // Wonder Guard is normally uncopiable so has the attribute, but trace specifically can copy it
    if (target.getAbility().hasAttr(UncopiableAbilityAbAttr) && target.getAbility().id !== Abilities.WONDER_GUARD) {
      return false;
    }

    pokemon.summonData.ability = target.getAbility().id;

    pokemon.scene.queueMessage(getPokemonMessage(pokemon, ` traced ${target.name}'s\n${allAbilities[target.getAbility().id].name}!`));

    return true;
  }
}

export class PostSummonTransformAbAttr extends PostSummonAbAttr {
  constructor() {
    super(true);
  }

  applyPostSummon(pokemon: Pokemon, passive: boolean, args: any[]): boolean {
    const targets = pokemon.getOpponents();
    if (!targets.length) {
      return false;
    }

    let target: Pokemon;
    if (targets.length > 1) {
      pokemon.scene.executeWithSeedOffset(() => target = Utils.randSeedItem(targets), pokemon.scene.currentBattle.waveIndex);
    } else {
      target = targets[0];
    }

    pokemon.summonData.speciesForm = target.getSpeciesForm();
    pokemon.summonData.fusionSpeciesForm = target.getFusionSpeciesForm();
    pokemon.summonData.ability = target.getAbility().id;
    pokemon.summonData.gender = target.getGender();
    pokemon.summonData.fusionGender = target.getFusionGender();
    pokemon.summonData.stats = [ pokemon.stats[Stat.HP] ].concat(target.stats.slice(1));
    pokemon.summonData.battleStats = target.summonData.battleStats.slice(0);
    pokemon.summonData.moveset = target.getMoveset().map(m => new PokemonMove(m.moveId, m.ppUsed, m.ppUp));
    pokemon.summonData.types = target.getTypes();

    pokemon.scene.playSound("PRSFX- Transform");

    pokemon.loadAssets(false).then(() => pokemon.playAnim());

    pokemon.scene.queueMessage(getPokemonMessage(pokemon, ` transformed\ninto ${target.name}!`));

    return true;
  }
}

export class PreSwitchOutAbAttr extends AbAttr {
  constructor() {
    super(true);
  }

  applyPreSwitchOut(pokemon: Pokemon, passive: boolean, args: any[]): boolean | Promise<boolean> {
    return false;
  }
}

export class PreSwitchOutResetStatusAbAttr extends PreSwitchOutAbAttr {
  applyPreSwitchOut(pokemon: Pokemon, passive: boolean, args: any[]): boolean | Promise<boolean> {
    if (pokemon.status) {
      pokemon.resetStatus();
      pokemon.updateInfo();
      return true;
    }

    return false;
  }
}

export class PreSwitchOutHealAbAttr extends PreSwitchOutAbAttr {
  applyPreSwitchOut(pokemon: Pokemon, passive: boolean, args: any[]): boolean | Promise<boolean> {
    if (pokemon.getHpRatio() < 1 ) {
      const healAmount = Math.floor(pokemon.getMaxHp() * 0.33);
      pokemon.heal(healAmount);
      pokemon.updateInfo();
      return true;
    }

    return false;
  }
}

export class PreStatChangeAbAttr extends AbAttr {
  applyPreStatChange(pokemon: Pokemon, passive: boolean, stat: BattleStat, cancelled: Utils.BooleanHolder, args: any[]): boolean | Promise<boolean> {
    return false;
  }
}

export class ProtectStatAbAttr extends PreStatChangeAbAttr {
  private protectedStat: BattleStat;

  constructor(protectedStat?: BattleStat) {
    super();

    this.protectedStat = protectedStat;
  }

  applyPreStatChange(pokemon: Pokemon, passive: boolean, stat: BattleStat, cancelled: Utils.BooleanHolder, args: any[]): boolean {
    if (this.protectedStat === undefined || stat === this.protectedStat) {
      cancelled.value = true;
      return true;
    }

    return false;
  }

  getTriggerMessage(pokemon: Pokemon, abilityName: string, ...args: any[]): string {
    return getPokemonMessage(pokemon, `'s ${abilityName}\nprevents lowering its ${this.protectedStat !== undefined ? getBattleStatName(this.protectedStat) : "stats"}!`);
  }
}

export class PreSetStatusAbAttr extends AbAttr {
  applyPreSetStatus(pokemon: Pokemon, passive: boolean, effect: StatusEffect, cancelled: Utils.BooleanHolder, args: any[]): boolean | Promise<boolean> {
    return false;
  }
}

export class StatusEffectImmunityAbAttr extends PreSetStatusAbAttr {
  private immuneEffects: StatusEffect[];

  constructor(...immuneEffects: StatusEffect[]) {
    super();

    this.immuneEffects = immuneEffects;
  }

  applyPreSetStatus(pokemon: Pokemon, passive: boolean, effect: StatusEffect, cancelled: Utils.BooleanHolder, args: any[]): boolean {
    if (!this.immuneEffects.length || this.immuneEffects.indexOf(effect) > -1) {
      cancelled.value = true;
      return true;
    }

    return false;
  }

  getTriggerMessage(pokemon: Pokemon, abilityName: string, ...args: any[]): string {
    return getPokemonMessage(pokemon, `'s ${abilityName}\nprevents ${this.immuneEffects.length ? getStatusEffectDescriptor(args[0] as StatusEffect) : "status problems"}!`);
  }
}

export class PreApplyBattlerTagAbAttr extends AbAttr {
  applyPreApplyBattlerTag(pokemon: Pokemon, passive: boolean, tag: BattlerTag, cancelled: Utils.BooleanHolder, args: any[]): boolean | Promise<boolean> {
    return false;
  }
}

export class BattlerTagImmunityAbAttr extends PreApplyBattlerTagAbAttr {
  private immuneTagType: BattlerTagType;

  constructor(immuneTagType: BattlerTagType) {
    super();

    this.immuneTagType = immuneTagType;
  }

  applyPreApplyBattlerTag(pokemon: Pokemon, passive: boolean, tag: BattlerTag, cancelled: Utils.BooleanHolder, args: any[]): boolean {
    if (tag.tagType === this.immuneTagType) {
      cancelled.value = true;
      return true;
    }

    return false;
  }

  getTriggerMessage(pokemon: Pokemon, abilityName: string, ...args: any[]): string {
    return getPokemonMessage(pokemon, `'s ${abilityName}\nprevents ${(args[0] as BattlerTag).getDescriptor()}!`);
  }
}

export class BlockCritAbAttr extends AbAttr {
  apply(pokemon: Pokemon, passive: boolean, cancelled: Utils.BooleanHolder, args: any[]): boolean {
    (args[0] as Utils.BooleanHolder).value = true;
    return true;
  }
}

export class BonusCritAbAttr extends AbAttr {
  apply(pokemon: Pokemon, passive: boolean, cancelled: Utils.BooleanHolder, args: any[]): boolean {
    (args[0] as Utils.BooleanHolder).value = true;
    return true;
  }
}

export class MultCritAbAttr extends AbAttr {
  public multAmount: number;

  constructor(multAmount: number) {
    super(true);

    this.multAmount = multAmount;
  }

  apply(pokemon: Pokemon, passive: boolean, cancelled: Utils.BooleanHolder, args: any[]): boolean {
    const critMult = args[0] as Utils.NumberHolder;
    if (critMult.value > 1) {
      critMult.value *= this.multAmount;
      return true;
    }

    return false;
  }
}

/**
 * Guarantees a critical hit according to the given condition, except if target prevents critical hits. ie. Merciless
 * @extends AbAttr
 * @see {@linkcode apply}
 */
export class ConditionalCritAbAttr extends AbAttr {
  private condition: PokemonAttackCondition;

  constructor(condition: PokemonAttackCondition, checkUser?: Boolean) {
    super();

    this.condition = condition;
  }

  /**
   * @param pokemon {@linkcode Pokemon} user.
   * @param args [0] {@linkcode Utils.BooleanHolder} If true critical hit is guaranteed.
   *             [1] {@linkcode Pokemon} Target.
   *             [2] {@linkcode Move} used by ability user.
   */
  apply(pokemon: Pokemon, passive: boolean, cancelled: Utils.BooleanHolder, args: any[]): boolean {
    const target = (args[1] as Pokemon);
    const move = (args[2] as Move);
    if (!this.condition(pokemon,target,move)) {
      return false;
    }

    (args[0] as Utils.BooleanHolder).value = true;
    return true;
  }
}

export class BlockNonDirectDamageAbAttr extends AbAttr {
  apply(pokemon: Pokemon, passive: boolean, cancelled: Utils.BooleanHolder, args: any[]): boolean {
    cancelled.value = true;
    return true;
  }
}

export class BlockOneHitKOAbAttr extends AbAttr {
  apply(pokemon: Pokemon, passive: boolean, cancelled: Utils.BooleanHolder, args: any[]): boolean {
    cancelled.value = true;
    return true;
  }
}

export class IncrementMovePriorityAbAttr extends AbAttr {
  private moveIncrementFunc: (pokemon: Pokemon, move: Move) => boolean;
  private increaseAmount: integer;

  constructor(moveIncrementFunc: (pokemon: Pokemon, move: Move) => boolean, increaseAmount = 1) {
    super(true);

    this.moveIncrementFunc = moveIncrementFunc;
    this.increaseAmount = increaseAmount;
  }

  apply(pokemon: Pokemon, passive: boolean, cancelled: Utils.BooleanHolder, args: any[]): boolean {
    if (!this.moveIncrementFunc(pokemon, args[0] as Move)) {
      return false;
    }

    (args[1] as Utils.IntegerHolder).value += this.increaseAmount;
    return true;
  }
}

export class IgnoreContactAbAttr extends AbAttr { }

export class PreWeatherEffectAbAttr extends AbAttr {
  applyPreWeatherEffect(pokemon: Pokemon, passive: boolean, weather: Weather, cancelled: Utils.BooleanHolder, args: any[]): boolean | Promise<boolean> {
    return false;
  }
}

export class PreWeatherDamageAbAttr extends PreWeatherEffectAbAttr { }

export class BlockWeatherDamageAttr extends PreWeatherDamageAbAttr {
  private weatherTypes: WeatherType[];

  constructor(...weatherTypes: WeatherType[]) {
    super();

    this.weatherTypes = weatherTypes;
  }

  applyPreWeatherEffect(pokemon: Pokemon, passive: boolean, weather: Weather, cancelled: Utils.BooleanHolder, args: any[]): boolean {
    if (!this.weatherTypes.length || this.weatherTypes.indexOf(weather?.weatherType) > -1) {
      cancelled.value = true;
    }

    return true;
  }
}

export class SuppressWeatherEffectAbAttr extends PreWeatherEffectAbAttr {
  public affectsImmutable: boolean;

  constructor(affectsImmutable?: boolean) {
    super();

    this.affectsImmutable = affectsImmutable;
  }

  applyPreWeatherEffect(pokemon: Pokemon, passive: boolean, weather: Weather, cancelled: Utils.BooleanHolder, args: any[]): boolean {
    if (this.affectsImmutable || weather.isImmutable()) {
      cancelled.value = true;
      return true;
    }

    return false;
  }
}

function getWeatherCondition(...weatherTypes: WeatherType[]): AbAttrCondition {
  return (pokemon: Pokemon) => {
    if (pokemon.scene.arena.weather?.isEffectSuppressed(pokemon.scene)) {
      return false;
    }
    const weatherType = pokemon.scene.arena.weather?.weatherType;
    return weatherType && weatherTypes.indexOf(weatherType) > -1;
  };
}

function getAnticipationCondition(): AbAttrCondition {
  return (pokemon: Pokemon) => {
    for (const opponent of pokemon.getOpponents()) {
      for (const move of opponent.moveset) {
        // move is super effective
        if (move.getMove() instanceof AttackMove && pokemon.getAttackTypeEffectiveness(move.getMove().type, opponent) >= 2) {
          return true;
        }
        // move is a OHKO
        if (move.getMove().findAttr(attr => attr instanceof OneHitKOAttr)) {
          return true;
        }
        // edge case for hidden power, type is computed
        if (move.getMove().id === Moves.HIDDEN_POWER) {
          const iv_val = Math.floor(((opponent.ivs[Stat.HP] & 1)
              +(opponent.ivs[Stat.ATK] & 1) * 2
              +(opponent.ivs[Stat.DEF] & 1) * 4
              +(opponent.ivs[Stat.SPD] & 1) * 8
              +(opponent.ivs[Stat.SPATK] & 1) * 16
              +(opponent.ivs[Stat.SPDEF] & 1) * 32) * 15/63);

          const type = [
            Type.FIGHTING, Type.FLYING, Type.POISON, Type.GROUND,
            Type.ROCK, Type.BUG, Type.GHOST, Type.STEEL,
            Type.FIRE, Type.WATER, Type.GRASS, Type.ELECTRIC,
            Type.PSYCHIC, Type.ICE, Type.DRAGON, Type.DARK][iv_val];

          if (pokemon.getAttackTypeEffectiveness(type, opponent) >= 2) {
            return true;
          }
        }
      }
    }
    return false;
  };
}

/**
 * Creates an ability condition that causes the ability to fail if that ability
 * has already been used by that pokemon that battle. It requires an ability to
 * be specified due to current limitations in how conditions on abilities work.
 * @param {Abilities} ability The ability to check if it's already been applied
 * @returns {AbAttrCondition} The condition
 */
function getOncePerBattleCondition(ability: Abilities): AbAttrCondition {
  return (pokemon: Pokemon) => {
    return !pokemon.battleData?.abilitiesApplied.includes(ability);
  };
}

export class ForewarnAbAttr extends PostSummonAbAttr {
  constructor() {
    super(true);
  }

  applyPostSummon(pokemon: Pokemon, passive: boolean, args: any[]): boolean {
    let maxPowerSeen = 0;
    let maxMove = "";
    let movePower = 0;
    for (const opponent of pokemon.getOpponents()) {
      for (const move of opponent.moveset) {
        if (move.getMove() instanceof StatusMove) {
          movePower = 1;
        } else if (move.getMove().findAttr(attr => attr instanceof OneHitKOAttr)) {
          movePower = 150;
        } else if (move.getMove().id === Moves.COUNTER || move.getMove().id === Moves.MIRROR_COAT || move.getMove().id === Moves.METAL_BURST) {
          movePower = 120;
        } else if (move.getMove().power === -1) {
          movePower = 80;
        } else {
          movePower = move.getMove().power;
        }

        if (movePower > maxPowerSeen) {
          maxPowerSeen = movePower;
          maxMove = move.getName();
        }
      }
    }
    pokemon.scene.queueMessage(getPokemonMessage(pokemon, " was forewarned about " + maxMove + "!"));
    return true;
  }
}

export class FriskAbAttr extends PostSummonAbAttr {
  constructor() {
    super(true);
  }

  applyPostSummon(pokemon: Pokemon, passive: boolean, args: any[]): boolean {
    for (const opponent of pokemon.getOpponents()) {
      pokemon.scene.queueMessage(getPokemonMessage(pokemon, " frisked " + opponent.name + "'s " + opponent.getAbility().name + "!"));
    }
    return true;
  }
}

export class PostWeatherChangeAbAttr extends AbAttr {
  applyPostWeatherChange(pokemon: Pokemon, passive: boolean, weather: WeatherType, args: any[]): boolean {
    return false;
  }
}

export class PostWeatherChangeAddBattlerTagAttr extends PostWeatherChangeAbAttr {
  private tagType: BattlerTagType;
  private turnCount: integer;
  private weatherTypes: WeatherType[];

  constructor(tagType: BattlerTagType, turnCount: integer, ...weatherTypes: WeatherType[]) {
    super();

    this.tagType = tagType;
    this.turnCount = turnCount;
    this.weatherTypes = weatherTypes;
  }

  applyPostWeatherChange(pokemon: Pokemon, passive: boolean, weather: WeatherType, args: any[]): boolean {
    console.log(this.weatherTypes.find(w => weather === w), WeatherType[weather]);
    if (!this.weatherTypes.find(w => weather === w)) {
      return false;
    }

    return pokemon.addTag(this.tagType, this.turnCount);
  }
}

export class PostWeatherLapseAbAttr extends AbAttr {
  protected weatherTypes: WeatherType[];

  constructor(...weatherTypes: WeatherType[]) {
    super();

    this.weatherTypes = weatherTypes;
  }

  applyPostWeatherLapse(pokemon: Pokemon, passive: boolean, weather: Weather, args: any[]): boolean | Promise<boolean> {
    return false;
  }

  getCondition(): AbAttrCondition {
    return getWeatherCondition(...this.weatherTypes);
  }
}

export class PostWeatherLapseHealAbAttr extends PostWeatherLapseAbAttr {
  private healFactor: integer;

  constructor(healFactor: integer, ...weatherTypes: WeatherType[]) {
    super(...weatherTypes);

    this.healFactor = healFactor;
  }

  applyPostWeatherLapse(pokemon: Pokemon, passive: boolean, weather: Weather, args: any[]): boolean {
    if (pokemon.getHpRatio() < 1) {
      const scene = pokemon.scene;
      const abilityName = (!passive ? pokemon.getAbility() : pokemon.getPassiveAbility()).name;
      scene.unshiftPhase(new PokemonHealPhase(scene, pokemon.getBattlerIndex(),
        Math.max(Math.floor(pokemon.getMaxHp() / (16 / this.healFactor)), 1), getPokemonMessage(pokemon, `'s ${abilityName}\nrestored its HP a little!`), true));
      return true;
    }

    return false;
  }
}

export class PostWeatherLapseDamageAbAttr extends PostWeatherLapseAbAttr {
  private damageFactor: integer;

  constructor(damageFactor: integer, ...weatherTypes: WeatherType[]) {
    super(...weatherTypes);

    this.damageFactor = damageFactor;
  }

  applyPostWeatherLapse(pokemon: Pokemon, passive: boolean, weather: Weather, args: any[]): boolean {
    if (pokemon.getHpRatio() < 1) {
      const scene = pokemon.scene;
      const abilityName = (!passive ? pokemon.getAbility() : pokemon.getPassiveAbility()).name;
      scene.queueMessage(getPokemonMessage(pokemon, ` is hurt\nby its ${abilityName}!`));
      pokemon.damageAndUpdate(Math.ceil(pokemon.getMaxHp() / (16 / this.damageFactor)), HitResult.OTHER);
      return true;
    }

    return false;
  }
}

export class PostTerrainChangeAbAttr extends AbAttr {
  applyPostTerrainChange(pokemon: Pokemon, passive: boolean, terrain: TerrainType, args: any[]): boolean {
    return false;
  }
}

export class PostTerrainChangeAddBattlerTagAttr extends PostTerrainChangeAbAttr {
  private tagType: BattlerTagType;
  private turnCount: integer;
  private terrainTypes: TerrainType[];

  constructor(tagType: BattlerTagType, turnCount: integer, ...terrainTypes: TerrainType[]) {
    super();

    this.tagType = tagType;
    this.turnCount = turnCount;
    this.terrainTypes = terrainTypes;
  }

  applyPostTerrainChange(pokemon: Pokemon, passive: boolean, terrain: TerrainType, args: any[]): boolean {
    if (!this.terrainTypes.find(t => t === terrain)) {
      return false;
    }

    return pokemon.addTag(this.tagType, this.turnCount);
  }
}

function getTerrainCondition(...terrainTypes: TerrainType[]): AbAttrCondition {
  return (pokemon: Pokemon) => {
    const terrainType = pokemon.scene.arena.terrain?.terrainType;
    return terrainType && terrainTypes.indexOf(terrainType) > -1;
  };
}

export class PostTurnAbAttr extends AbAttr {
  applyPostTurn(pokemon: Pokemon, passive: boolean, args: any[]): boolean | Promise<boolean> {
    return false;
  }
}

/**
 * After the turn ends, resets the status of either the ability holder or their ally
 * @param {boolean} allyTarget Whether to target ally, defaults to false (self-target)
 */
export class PostTurnResetStatusAbAttr extends PostTurnAbAttr {
  private allyTarget: boolean;
  private target: Pokemon;

  constructor(allyTarget: boolean = false) {
    super(true);
    this.allyTarget = allyTarget;
  }

  applyPostTurn(pokemon: Pokemon, passive: boolean, args: any[]): boolean {
    if (this.allyTarget) {
      this.target = pokemon.getAlly();
    } else {
      this.target = pokemon;
    }
    if (this.target?.status) {

      this.target.scene.queueMessage(getPokemonMessage(this.target, getStatusEffectHealText(this.target.status?.effect)));
      this.target.resetStatus(false);
      this.target.updateInfo();
      return true;
    }

    return false;
  }
}

/**
 * After the turn ends, try to create an extra item
 */
export class PostTurnLootAbAttr extends PostTurnAbAttr {
  /**
   * @param itemType - The type of item to create
   * @param procChance - Chance to create an item
   * @see {@linkcode applyPostTurn()}
   */
  constructor(
    /** Extend itemType to add more options */
    private itemType: "EATEN_BERRIES" | "HELD_BERRIES",
    private procChance: (pokemon: Pokemon) => number
  ) {
    super();
  }

  applyPostTurn(pokemon: Pokemon, passive: boolean, args: any[]): boolean {
    const pass = Phaser.Math.RND.realInRange(0, 1);
    // Clamp procChance to [0, 1]. Skip if didn't proc (less than pass)
    if (Math.max(Math.min(this.procChance(pokemon), 1), 0) < pass) {
      return false;
    }

    if (this.itemType === "EATEN_BERRIES") {
      return this.createEatenBerry(pokemon);
    } else {
      return false;
    }
  }

  /**
   * Create a new berry chosen randomly from the berries the pokemon ate this battle
   * @param pokemon The pokemon with this ability
   * @returns whether a new berry was created
   */
  createEatenBerry(pokemon: Pokemon): boolean {
    const berriesEaten = pokemon.battleData.berriesEaten;

    if (!berriesEaten.length) {
      return false;
    }

    const randomIdx = Utils.randSeedInt(berriesEaten.length);
    const chosenBerryType = berriesEaten[randomIdx];
    const chosenBerry = new BerryModifierType(chosenBerryType);
    berriesEaten.splice(randomIdx); // Remove berry from memory

    const berryModifier = pokemon.scene.findModifier(
      (m) => m instanceof BerryModifier && m.berryType === chosenBerryType,
      pokemon.isPlayer()
    ) as BerryModifier | undefined;

    if (!berryModifier) {
      pokemon.scene.addModifier(new BerryModifier(chosenBerry, pokemon.id, chosenBerryType, 1));
    } else {
      berryModifier.stackCount++;
    }

    pokemon.scene.queueMessage(getPokemonMessage(pokemon, ` harvested one ${chosenBerry.name}!`));
    pokemon.scene.updateModifiers(pokemon.isPlayer());

    return true;
  }
}

export class MoodyAbAttr extends PostTurnAbAttr {
  constructor() {
    super(true);
  }

  applyPostTurn(pokemon: Pokemon, passive: boolean, args: any[]): boolean {
    const selectableStats = [BattleStat.ATK, BattleStat.DEF, BattleStat.SPATK, BattleStat.SPDEF, BattleStat.SPD];
    const increaseStatArray = selectableStats.filter(s => pokemon.summonData.battleStats[s] < 6);
    let decreaseStatArray = selectableStats.filter(s => pokemon.summonData.battleStats[s] > -6);

    if (increaseStatArray.length > 0) {
      const increaseStat = increaseStatArray[Utils.randInt(increaseStatArray.length)];
      decreaseStatArray = decreaseStatArray.filter(s => s !== increaseStat);
      pokemon.scene.unshiftPhase(new StatChangePhase(pokemon.scene, pokemon.getBattlerIndex(), true, [increaseStat], 2));
    }
    if (decreaseStatArray.length > 0) {
      const decreaseStat = selectableStats[Utils.randInt(selectableStats.length)];
      pokemon.scene.unshiftPhase(new StatChangePhase(pokemon.scene, pokemon.getBattlerIndex(), true, [decreaseStat], -1));
    }
    return true;
  }
}

export class PostTurnStatChangeAbAttr extends PostTurnAbAttr {
  private stats: BattleStat[];
  private levels: integer;

  constructor(stats: BattleStat | BattleStat[], levels: integer) {
    super(true);

    this.stats = Array.isArray(stats)
      ? stats
      : [ stats ];
    this.levels = levels;
  }

  applyPostTurn(pokemon: Pokemon, passive: boolean, args: any[]): boolean {
    pokemon.scene.unshiftPhase(new StatChangePhase(pokemon.scene, pokemon.getBattlerIndex(), true, this.stats, this.levels));
    return true;
  }
}

export class PostTurnHealAbAttr extends PostTurnAbAttr {
  applyPostTurn(pokemon: Pokemon, passive: boolean, args: any[]): boolean {
    if (pokemon.getHpRatio() < 1) {
      const scene = pokemon.scene;
      const abilityName = (!passive ? pokemon.getAbility() : pokemon.getPassiveAbility()).name;
      scene.unshiftPhase(new PokemonHealPhase(scene, pokemon.getBattlerIndex(),
        Math.max(Math.floor(pokemon.getMaxHp() / 16), 1), getPokemonMessage(pokemon, `'s ${abilityName}\nrestored its HP a little!`), true));
      return true;
    }

    return false;
  }
}

export class PostTurnFormChangeAbAttr extends PostTurnAbAttr {
  private formFunc: (p: Pokemon) => integer;

  constructor(formFunc: ((p: Pokemon) => integer)) {
    super(true);

    this.formFunc = formFunc;
  }

  applyPostTurn(pokemon: Pokemon, passive: boolean, args: any[]): boolean {
    const formIndex = this.formFunc(pokemon);
    if (formIndex !== pokemon.formIndex) {
      pokemon.scene.triggerPokemonFormChange(pokemon, SpeciesFormChangeManualTrigger, false);
      return true;
    }

    return false;
  }
}


/**
 * Attribute used for abilities (Bad Dreams) that damages the opponents for being asleep
 */
export class PostTurnHurtIfSleepingAbAttr extends PostTurnAbAttr {

  /**
   * Deals damage to all sleeping opponents equal to 1/8 of their max hp (min 1)
   * @param {Pokemon} pokemon Pokemon that has this ability
   * @param {boolean} passive N/A
   * @param {any[]} args N/A
   * @returns {boolean} true if any opponents are sleeping
   */
  applyPostTurn(pokemon: Pokemon, passive: boolean, args: any[]): boolean | Promise<boolean> {
    let hadEffect: boolean = false;
    for (const opp of pokemon.getOpponents()) {
      if (opp.status !== undefined && opp.status.effect === StatusEffect.SLEEP) {
        opp.damageAndUpdate(Math.floor(Math.max(1, opp.getMaxHp() / 8)), HitResult.OTHER);
        pokemon.scene.queueMessage(i18next.t("abilityTriggers:badDreams", {pokemonName: `${getPokemonPrefix(opp)}${opp.name}`}));
        hadEffect = true;
      }

    }
    return hadEffect;
  }
}


/**
 * Grabs the last failed Pokeball used
 * @extends PostTurnAbAttr
 * @see {@linkcode applyPostTurn} */
export class FetchBallAbAttr extends PostTurnAbAttr {
  constructor() {
    super();
  }
  /**
   * Adds the last used Pokeball back into the player's inventory
   * @param pokemon {@linkcode Pokemon} with this ability
   * @param passive N/A
   * @param args N/A
   * @returns true if player has used a pokeball and this pokemon is owned by the player
   */
  applyPostTurn(pokemon: Pokemon, passive: boolean, args: any[]): boolean {
    const lastUsed = pokemon.scene.currentBattle.lastUsedPokeball;
    if (lastUsed !== null && pokemon.isPlayer) {
      pokemon.scene.pokeballCounts[lastUsed]++;
      pokemon.scene.currentBattle.lastUsedPokeball = null;
      pokemon.scene.queueMessage(getPokemonMessage(pokemon, ` found a\n${getPokeballName(lastUsed)}!`));
      return true;
    }
    return false;
  }
}

export class PostBiomeChangeAbAttr extends AbAttr { }

export class PostBiomeChangeWeatherChangeAbAttr extends PostBiomeChangeAbAttr {
  private weatherType: WeatherType;

  constructor(weatherType: WeatherType) {
    super();

    this.weatherType = weatherType;
  }

  apply(pokemon: Pokemon, passive: boolean, cancelled: Utils.BooleanHolder, args: any[]): boolean {
    if (!pokemon.scene.arena.weather?.isImmutable()) {
      return pokemon.scene.arena.trySetWeather(this.weatherType, true);
    }

    return false;
  }
}

export class PostBiomeChangeTerrainChangeAbAttr extends PostBiomeChangeAbAttr {
  private terrainType: TerrainType;

  constructor(terrainType: TerrainType) {
    super();

    this.terrainType = terrainType;
  }

  apply(pokemon: Pokemon, passive: boolean, cancelled: Utils.BooleanHolder, args: any[]): boolean {
    return pokemon.scene.arena.trySetTerrain(this.terrainType, true);
  }
}

export class StatChangeMultiplierAbAttr extends AbAttr {
  private multiplier: integer;

  constructor(multiplier: integer) {
    super(true);

    this.multiplier = multiplier;
  }

  apply(pokemon: Pokemon, passive: boolean, cancelled: Utils.BooleanHolder, args: any[]): boolean {
    (args[0] as Utils.IntegerHolder).value *= this.multiplier;

    return true;
  }
}

export class StatChangeCopyAbAttr extends AbAttr {
  apply(pokemon: Pokemon, passive: boolean, cancelled: Utils.BooleanHolder, args: any[]): boolean | Promise<boolean> {
    pokemon.scene.unshiftPhase(new StatChangePhase(pokemon.scene, pokemon.getBattlerIndex(), true, (args[0] as BattleStat[]), (args[1] as integer), true, false, false));
    return true;
  }
}

export class BypassBurnDamageReductionAbAttr extends AbAttr {
  constructor() {
    super(false);
  }

  apply(pokemon: Pokemon, passive: boolean, cancelled: Utils.BooleanHolder, args: any[]): boolean {
    cancelled.value = true;

    return true;
  }
}

export class DoubleBerryEffectAbAttr extends AbAttr {
  apply(pokemon: Pokemon, passive: boolean, cancelled: Utils.BooleanHolder, args: any[]): boolean {
    (args[0] as Utils.NumberHolder).value *= 2;

    return true;
  }
}

export class PreventBerryUseAbAttr extends AbAttr {
  apply(pokemon: Pokemon, passive: boolean, cancelled: Utils.BooleanHolder, args: any[]): boolean {
    cancelled.value = true;

    return true;
  }
}

export class RunSuccessAbAttr extends AbAttr {
  apply(pokemon: Pokemon, passive: boolean, cancelled: Utils.BooleanHolder, args: any[]): boolean {
    (args[0] as Utils.IntegerHolder).value = 256;

    return true;
  }
}

/**
 * Base class for checking if a Pokemon is trapped by arena trap
 * @extends AbAttr
 * @see {@linkcode applyCheckTrapped}
 */
export class CheckTrappedAbAttr extends AbAttr {
  constructor() {
    super(false);
  }

  applyCheckTrapped(pokemon: Pokemon, passive: boolean, trapped: Utils.BooleanHolder, otherPokemon: Pokemon, args: any[]): boolean | Promise<boolean> {
    return false;
  }
}

/**
 * Determines whether a Pokemon is blocked from switching/running away
 * because of a trapping ability or move.
 * @extends CheckTrappedAbAttr
 * @see {@linkcode applyCheckTrapped}
 */
export class ArenaTrapAbAttr extends CheckTrappedAbAttr {
  /**
   * Checks if enemy Pokemon is trapped by an Arena Trap-esque ability
   * If the enemy is a Ghost type, it is not trapped
   * If the user has Magnet Pull and the enemy is not a Steel type, it is not trapped.
   * If the user has Arena Trap and the enemy is not grounded, it is not trapped.
   * @param pokemon The {@link Pokemon} with this {@link AbAttr}
   * @param passive N/A
   * @param trapped {@link Utils.BooleanHolder} indicating whether the other Pokemon is trapped or not
   * @param otherPokemon The {@link Pokemon} that is affected by an Arena Trap ability
   * @param args N/A
   * @returns if enemy Pokemon is trapped or not
   */
  applyCheckTrapped(pokemon: Pokemon, passive: boolean, trapped: Utils.BooleanHolder, otherPokemon: Pokemon, args: any[]): boolean {
<<<<<<< HEAD
    if ((otherPokemon.getTypes(true).includes(Type.GHOST)) || 
    (pokemon.hasAbility(Abilities.MAGNET_PULL) && !otherPokemon.getTypes(true).includes(Type.STEEL)) ||
    (pokemon.hasAbility(Abilities.ARENA_TRAP) && !otherPokemon.isGrounded())){
=======
    if (otherPokemon.getTypes().includes(Type.GHOST)) {
>>>>>>> 62288576
      trapped.value = false;
      return false;
    }
    trapped.value = true;
    return true;
  }

  getTriggerMessage(pokemon: Pokemon, abilityName: string, ...args: any[]): string {
    return getPokemonMessage(pokemon, `\'s ${abilityName}\nprevents switching!`);
  }
}

export class MaxMultiHitAbAttr extends AbAttr {
  apply(pokemon: Pokemon, passive: boolean, cancelled: Utils.BooleanHolder, args: any[]): boolean {
    (args[0] as Utils.IntegerHolder).value = 0;

    return true;
  }
}

export class PostBattleAbAttr extends AbAttr {
  constructor() {
    super(true);
  }

  applyPostBattle(pokemon: Pokemon, passive: boolean, args: any[]): boolean {
    return false;
  }
}

export class PostBattleLootAbAttr extends PostBattleAbAttr {
  applyPostBattle(pokemon: Pokemon, passive: boolean, args: any[]): boolean {
    const postBattleLoot = pokemon.scene.currentBattle.postBattleLoot;
    if (postBattleLoot.length) {
      const randItem = Utils.randSeedItem(postBattleLoot);
      if (pokemon.scene.tryTransferHeldItemModifier(randItem, pokemon, false, true, true)) {
        postBattleLoot.splice(postBattleLoot.indexOf(randItem), 1);
        pokemon.scene.queueMessage(getPokemonMessage(pokemon, ` picked up\n${randItem.type.name}!`));
        return true;
      }
    }

    return false;
  }
}

export class PostFaintAbAttr extends AbAttr {
  applyPostFaint(pokemon: Pokemon, passive: boolean, attacker: Pokemon, move: PokemonMove, hitResult: HitResult, args: any[]): boolean {
    return false;
  }
}

export class PostFaintContactDamageAbAttr extends PostFaintAbAttr {
  private damageRatio: integer;

  constructor(damageRatio: integer) {
    super();

    this.damageRatio = damageRatio;
  }

  applyPostFaint(pokemon: Pokemon, passive: boolean, attacker: Pokemon, move: PokemonMove, hitResult: HitResult, args: any[]): boolean {
    if (move.getMove().checkFlag(MoveFlags.MAKES_CONTACT, attacker, pokemon)) {
      const cancelled = new Utils.BooleanHolder(false);
      pokemon.scene.getField(true).map(p=>applyAbAttrs(FieldPreventExplosiveMovesAbAttr, p, cancelled));
      if (cancelled) {
        return false;
      }
      attacker.damageAndUpdate(Math.ceil(attacker.getMaxHp() * (1 / this.damageRatio)), HitResult.OTHER);
      attacker.turnData.damageTaken += Math.ceil(attacker.getMaxHp() * (1 / this.damageRatio));
      return true;
    }

    return false;
  }

  getTriggerMessage(pokemon: Pokemon, abilityName: string, ...args: any[]): string {
    return getPokemonMessage(pokemon, `'s ${abilityName} hurt\nits attacker!`);
  }
}

/**
 * Attribute used for abilities (Innards Out) that damage the opponent based on how much HP the last attack used to knock out the owner of the ability.
 */
export class PostFaintHPDamageAbAttr extends PostFaintAbAttr {
  constructor() {
    super ();
  }

  applyPostFaint(pokemon: Pokemon, passive: boolean, attacker: Pokemon, move: PokemonMove, hitResult: HitResult, args: any[]): boolean {
    const damage = pokemon.turnData.attacksReceived[0].damage;
    attacker.damageAndUpdate((damage), HitResult.OTHER);
    attacker.turnData.damageTaken += damage;
    return true;
  }

  getTriggerMessage(pokemon: Pokemon, abilityName: string, ...args: any[]): string {
    return getPokemonMessage(pokemon, `'s ${abilityName} hurt\nits attacker!`);
  }
}

export class RedirectMoveAbAttr extends AbAttr {
  apply(pokemon: Pokemon, passive: boolean, cancelled: Utils.BooleanHolder, args: any[]): boolean {
    if (this.canRedirect(args[0] as Moves)) {
      const target = args[1] as Utils.IntegerHolder;
      const newTarget = pokemon.getBattlerIndex();
      if (target.value !== newTarget) {
        target.value = newTarget;
        return true;
      }
    }

    return false;
  }

  canRedirect(moveId: Moves): boolean {
    const move = allMoves[moveId];
    return !![ MoveTarget.NEAR_OTHER, MoveTarget.OTHER ].find(t => move.moveTarget === t);
  }
}

export class RedirectTypeMoveAbAttr extends RedirectMoveAbAttr {
  public type: Type;

  constructor(type: Type) {
    super();
    this.type = type;
  }

  canRedirect(moveId: Moves): boolean {
    return super.canRedirect(moveId) && allMoves[moveId].type === this.type;
  }
}

export class BlockRedirectAbAttr extends AbAttr { }

export class ReduceStatusEffectDurationAbAttr extends AbAttr {
  private statusEffect: StatusEffect;

  constructor(statusEffect: StatusEffect) {
    super(true);

    this.statusEffect = statusEffect;
  }

  apply(pokemon: Pokemon, passive: boolean, cancelled: Utils.BooleanHolder, args: any[]): boolean {
    if (args[0] === this.statusEffect) {
      (args[1] as Utils.IntegerHolder).value = Math.floor((args[1] as Utils.IntegerHolder).value / 2);
      return true;
    }

    return false;
  }
}

export class FlinchEffectAbAttr extends AbAttr {
  constructor() {
    super(true);
  }
}

export class FlinchStatChangeAbAttr extends FlinchEffectAbAttr {
  private stats: BattleStat[];
  private levels: integer;

  constructor(stats: BattleStat | BattleStat[], levels: integer) {
    super();

    this.stats = Array.isArray(stats)
      ? stats
      : [ stats ];
    this.levels = levels;
  }

  apply(pokemon: Pokemon, passive: boolean, cancelled: Utils.BooleanHolder, args: any[]): boolean {
    pokemon.scene.unshiftPhase(new StatChangePhase(pokemon.scene, pokemon.getBattlerIndex(), true, this.stats, this.levels));
    return true;
  }
}

export class IncreasePpAbAttr extends AbAttr { }

export class ForceSwitchOutImmunityAbAttr extends AbAttr {
  apply(pokemon: Pokemon, passive: boolean, cancelled: Utils.BooleanHolder, args: any[]): boolean {
    cancelled.value = true;
    return true;
  }
}

export class ReduceBerryUseThresholdAbAttr extends AbAttr {
  constructor() {
    super();
  }

  apply(pokemon: Pokemon, passive: boolean, cancelled: Utils.BooleanHolder, args: any[]): boolean {
    const hpRatio = pokemon.getHpRatio();

    if (args[0].value < hpRatio) {
      args[0].value *= 2;
      return args[0].value >= hpRatio;
    }

    return false;
  }
}

export class WeightMultiplierAbAttr extends AbAttr {
  private multiplier: integer;

  constructor(multiplier: integer) {
    super();

    this.multiplier = multiplier;
  }

  apply(pokemon: Pokemon, passive: boolean, cancelled: Utils.BooleanHolder, args: any[]): boolean {
    (args[0] as Utils.NumberHolder).value *= this.multiplier;

    return true;
  }
}

export class SyncEncounterNatureAbAttr extends AbAttr {
  constructor() {
    super(false);
  }

  apply(pokemon: Pokemon, passive: boolean, cancelled: Utils.BooleanHolder, args: any[]): boolean {
    (args[0] as Pokemon).setNature(pokemon.getNature());

    return true;
  }
}

export class MoveAbilityBypassAbAttr extends AbAttr {
  private moveIgnoreFunc: (pokemon: Pokemon, move: Move) => boolean;

  constructor(moveIgnoreFunc?: (pokemon: Pokemon, move: Move) => boolean) {
    super(false);

    this.moveIgnoreFunc = moveIgnoreFunc || ((pokemon, move) => true);
  }

  apply(pokemon: Pokemon, passive: boolean, cancelled: Utils.BooleanHolder, args: any[]): boolean {
    if (this.moveIgnoreFunc(pokemon, (args[0] as Move))) {
      cancelled.value = true;
      return true;
    }
    return false;
  }
}

export class SuppressFieldAbilitiesAbAttr extends AbAttr {
  constructor() {
    super(false);
  }

  apply(pokemon: Pokemon, passive: boolean, cancelled: Utils.BooleanHolder, args: any[]): boolean {
    const ability = (args[0] as Ability);
    if (!ability.hasAttr(UnsuppressableAbilityAbAttr) && !ability.hasAttr(SuppressFieldAbilitiesAbAttr)) {
      cancelled.value = true;
      return true;
    }
    return false;
  }
}

export class AlwaysHitAbAttr extends AbAttr { }

export class UncopiableAbilityAbAttr extends AbAttr {
  constructor() {
    super(false);
  }
}

export class UnsuppressableAbilityAbAttr extends AbAttr {
  constructor() {
    super(false);
  }
}

export class UnswappableAbilityAbAttr extends AbAttr {
  constructor() {
    super(false);
  }
}

export class NoTransformAbilityAbAttr extends AbAttr {
  constructor() {
    super(false);
  }
}

export class NoFusionAbilityAbAttr extends AbAttr {
  constructor() {
    super(false);
  }
}

export class IgnoreTypeImmunityAbAttr extends AbAttr {
  private defenderType: Type;
  private allowedMoveTypes: Type[];

  constructor(defenderType: Type, allowedMoveTypes: Type[]) {
    super(true);
    this.defenderType = defenderType;
    this.allowedMoveTypes = allowedMoveTypes;
  }

  apply(pokemon: Pokemon, passive: boolean, cancelled: Utils.BooleanHolder, args: any[]): boolean {
    if (this.defenderType === (args[1] as Type) && this.allowedMoveTypes.includes(args[0] as Type)) {
      cancelled.value = true;
      return true;
    }
    return false;
  }
}

/**
 * Ignores the type immunity to Status Effects of the defender if the defender is of a certain type
 */
export class IgnoreTypeStatusEffectImmunityAbAttr extends AbAttr {
  private statusEffect: StatusEffect[];
  private defenderType: Type[];

  constructor(statusEffect: StatusEffect[], defenderType: Type[]) {
    super(true);

    this.statusEffect = statusEffect;
    this.defenderType = defenderType;
  }

  apply(pokemon: Pokemon, passive: boolean, cancelled: Utils.BooleanHolder, args: any[]): boolean {
    if (this.statusEffect.includes(args[0] as StatusEffect) && this.defenderType.includes(args[1] as Type)) {
      cancelled.value = true;
      return true;
    }

    return false;
  }
}

function applyAbAttrsInternal<TAttr extends AbAttr>(attrType: { new(...args: any[]): TAttr },
  pokemon: Pokemon, applyFunc: AbAttrApplyFunc<TAttr>, args: any[], isAsync: boolean = false, showAbilityInstant: boolean = false, quiet: boolean = false, passive: boolean = false): Promise<void> {
  return new Promise(resolve => {
    if (!pokemon.canApplyAbility(passive)) {
      if (!passive) {
        return applyAbAttrsInternal(attrType, pokemon, applyFunc, args, isAsync, showAbilityInstant, quiet, true).then(() => resolve());
      } else {
        return resolve();
      }
    }

    const ability = (!passive ? pokemon.getAbility() : pokemon.getPassiveAbility());
    const attrs = ability.getAttrs(attrType) as TAttr[];

    const clearSpliceQueueAndResolve = () => {
      pokemon.scene.clearPhaseQueueSplice();
      if (!passive) {
        return applyAbAttrsInternal(attrType, pokemon, applyFunc, args, isAsync, showAbilityInstant, quiet, true).then(() => resolve());
      } else {
        return resolve();
      }
    };
    const applyNextAbAttr = () => {
      if (attrs.length) {
        applyAbAttr(attrs.shift());
      } else {
        clearSpliceQueueAndResolve();
      }
    };
    const applyAbAttr = (attr: TAttr) => {
      if (!canApplyAttr(pokemon, attr)) {
        return applyNextAbAttr();
      }
      pokemon.scene.setPhaseQueueSplice();
      const onApplySuccess = () => {
        if (pokemon.battleData && !pokemon.battleData.abilitiesApplied.includes(ability.id)) {
          pokemon.battleData.abilitiesApplied.push(ability.id);
        }
        if (attr.showAbility && !quiet) {
          if (showAbilityInstant) {
            pokemon.scene.abilityBar.showAbility(pokemon, passive);
          } else {
            queueShowAbility(pokemon, passive);
          }
        }
        if (!quiet) {
          const message = attr.getTriggerMessage(pokemon, (!passive ? pokemon.getAbility() : pokemon.getPassiveAbility()).name, args);
          if (message) {
            if (isAsync) {
              pokemon.scene.ui.showText(message, null, () => pokemon.scene.ui.showText(null, 0), null, true);
            } else {
              pokemon.scene.queueMessage(message);
            }
          }
        }
      };
      const result = applyFunc(attr, passive);
      if (result instanceof Promise) {
        result.then(success => {
          if (success) {
            onApplySuccess();
          }
          applyNextAbAttr();
        });
      } else {
        if (result) {
          onApplySuccess();
        }
        applyNextAbAttr();
      }
    };
    applyNextAbAttr();
  });
}

export function applyAbAttrs(attrType: { new(...args: any[]): AbAttr }, pokemon: Pokemon, cancelled: Utils.BooleanHolder, ...args: any[]): Promise<void> {
  return applyAbAttrsInternal<AbAttr>(attrType, pokemon, (attr, passive) => attr.apply(pokemon, passive, cancelled, args), args);
}

export function applyPostBattleInitAbAttrs(attrType: { new(...args: any[]): PostBattleInitAbAttr },
  pokemon: Pokemon, ...args: any[]): Promise<void> {
  return applyAbAttrsInternal<PostBattleInitAbAttr>(attrType, pokemon, (attr, passive) => attr.applyPostBattleInit(pokemon, passive, args), args);
}

export function applyPreDefendAbAttrs(attrType: { new(...args: any[]): PreDefendAbAttr },
  pokemon: Pokemon, attacker: Pokemon, move: PokemonMove, cancelled: Utils.BooleanHolder, ...args: any[]): Promise<void> {
  const simulated = args.length > 1 && args[1];
  return applyAbAttrsInternal<PreDefendAbAttr>(attrType, pokemon, (attr, passive) => attr.applyPreDefend(pokemon, passive, attacker, move, cancelled, args), args, false, false, simulated);
}

export function applyPostDefendAbAttrs(attrType: { new(...args: any[]): PostDefendAbAttr },
  pokemon: Pokemon, attacker: Pokemon, move: PokemonMove, hitResult: HitResult, ...args: any[]): Promise<void> {
  return applyAbAttrsInternal<PostDefendAbAttr>(attrType, pokemon, (attr, passive) => attr.applyPostDefend(pokemon, passive, attacker, move, hitResult, args), args);
}

export function applyBattleStatMultiplierAbAttrs(attrType: { new(...args: any[]): BattleStatMultiplierAbAttr },
  pokemon: Pokemon, battleStat: BattleStat, statValue: Utils.NumberHolder, ...args: any[]): Promise<void> {
  return applyAbAttrsInternal<BattleStatMultiplierAbAttr>(attrType, pokemon, (attr, passive) => attr.applyBattleStat(pokemon, passive, battleStat, statValue, args), args);
}

export function applyPreAttackAbAttrs(attrType: { new(...args: any[]): PreAttackAbAttr },
  pokemon: Pokemon, defender: Pokemon, move: PokemonMove, ...args: any[]): Promise<void> {
  return applyAbAttrsInternal<PreAttackAbAttr>(attrType, pokemon, (attr, passive) => attr.applyPreAttack(pokemon, passive, defender, move, args), args);
}

export function applyPostAttackAbAttrs(attrType: { new(...args: any[]): PostAttackAbAttr },
  pokemon: Pokemon, defender: Pokemon, move: PokemonMove, hitResult: HitResult, ...args: any[]): Promise<void> {
  return applyAbAttrsInternal<PostAttackAbAttr>(attrType, pokemon, (attr, passive) => attr.applyPostAttack(pokemon, passive, defender, move, hitResult, args), args);
}

export function applyPostKnockOutAbAttrs(attrType: { new(...args: any[]): PostKnockOutAbAttr },
  pokemon: Pokemon, knockedOut: Pokemon, ...args: any[]): Promise<void> {
  return applyAbAttrsInternal<PostKnockOutAbAttr>(attrType, pokemon, (attr, passive) => attr.applyPostKnockOut(pokemon, passive, knockedOut, args), args);
}

export function applyPostVictoryAbAttrs(attrType: { new(...args: any[]): PostVictoryAbAttr },
  pokemon: Pokemon, ...args: any[]): Promise<void> {
  return applyAbAttrsInternal<PostVictoryAbAttr>(attrType, pokemon, (attr, passive) => attr.applyPostVictory(pokemon, passive, args), args);
}

export function applyPostSummonAbAttrs(attrType: { new(...args: any[]): PostSummonAbAttr },
  pokemon: Pokemon, ...args: any[]): Promise<void> {
  return applyAbAttrsInternal<PostSummonAbAttr>(attrType, pokemon, (attr, passive) => attr.applyPostSummon(pokemon, passive, args), args);
}

export function applyPreSwitchOutAbAttrs(attrType: { new(...args: any[]): PreSwitchOutAbAttr },
  pokemon: Pokemon, ...args: any[]): Promise<void> {
  return applyAbAttrsInternal<PreSwitchOutAbAttr>(attrType, pokemon, (attr, passive) => attr.applyPreSwitchOut(pokemon, passive, args), args, false, true);
}

export function applyPreStatChangeAbAttrs(attrType: { new(...args: any[]): PreStatChangeAbAttr },
  pokemon: Pokemon, stat: BattleStat, cancelled: Utils.BooleanHolder, ...args: any[]): Promise<void> {
  return applyAbAttrsInternal<PreStatChangeAbAttr>(attrType, pokemon, (attr, passive) => attr.applyPreStatChange(pokemon, passive, stat, cancelled, args), args);
}

export function applyPostStatChangeAbAttrs(attrType: { new(...args: any[]): PostStatChangeAbAttr },
  pokemon: Pokemon, stats: BattleStat[], levels: integer, selfTarget: boolean, ...args: any[]): Promise<void> {
  return applyAbAttrsInternal<PostStatChangeAbAttr>(attrType, pokemon, (attr, passive) => attr.applyPostStatChange(pokemon, stats, levels, selfTarget, args), args);
}

export function applyPreSetStatusAbAttrs(attrType: { new(...args: any[]): PreSetStatusAbAttr },
  pokemon: Pokemon, effect: StatusEffect, cancelled: Utils.BooleanHolder, ...args: any[]): Promise<void> {
  const simulated = args.length > 1 && args[1];
  return applyAbAttrsInternal<PreSetStatusAbAttr>(attrType, pokemon, (attr, passive) => attr.applyPreSetStatus(pokemon, passive, effect, cancelled, args), args, false, false, !simulated);
}

export function applyPreApplyBattlerTagAbAttrs(attrType: { new(...args: any[]): PreApplyBattlerTagAbAttr },
  pokemon: Pokemon, tag: BattlerTag, cancelled: Utils.BooleanHolder, ...args: any[]): Promise<void> {
  return applyAbAttrsInternal<PreApplyBattlerTagAbAttr>(attrType, pokemon, (attr, passive) => attr.applyPreApplyBattlerTag(pokemon, passive, tag, cancelled, args), args);
}

export function applyPreWeatherEffectAbAttrs(attrType: { new(...args: any[]): PreWeatherEffectAbAttr },
  pokemon: Pokemon, weather: Weather, cancelled: Utils.BooleanHolder, ...args: any[]): Promise<void> {
  return applyAbAttrsInternal<PreWeatherDamageAbAttr>(attrType, pokemon, (attr, passive) => attr.applyPreWeatherEffect(pokemon, passive, weather, cancelled, args), args, false, true);
}

export function applyPostTurnAbAttrs(attrType: { new(...args: any[]): PostTurnAbAttr },
  pokemon: Pokemon, ...args: any[]): Promise<void> {
  return applyAbAttrsInternal<PostTurnAbAttr>(attrType, pokemon, (attr, passive) => attr.applyPostTurn(pokemon, passive, args), args);
}

export function applyPostWeatherChangeAbAttrs(attrType: { new(...args: any[]): PostWeatherChangeAbAttr },
  pokemon: Pokemon, weather: WeatherType, ...args: any[]): Promise<void> {
  return applyAbAttrsInternal<PostWeatherChangeAbAttr>(attrType, pokemon, (attr, passive) => attr.applyPostWeatherChange(pokemon, passive, weather, args), args);
}

export function applyPostWeatherLapseAbAttrs(attrType: { new(...args: any[]): PostWeatherLapseAbAttr },
  pokemon: Pokemon, weather: Weather, ...args: any[]): Promise<void> {
  return applyAbAttrsInternal<PostWeatherLapseAbAttr>(attrType, pokemon, (attr, passive) => attr.applyPostWeatherLapse(pokemon, passive, weather, args), args);
}

export function applyPostTerrainChangeAbAttrs(attrType: { new(...args: any[]): PostTerrainChangeAbAttr },
  pokemon: Pokemon, terrain: TerrainType, ...args: any[]): Promise<void> {
  return applyAbAttrsInternal<PostTerrainChangeAbAttr>(attrType, pokemon, (attr, passive) => attr.applyPostTerrainChange(pokemon, passive, terrain, args), args);
}

export function applyCheckTrappedAbAttrs(attrType: { new(...args: any[]): CheckTrappedAbAttr },
  pokemon: Pokemon, trapped: Utils.BooleanHolder, otherPokemon: Pokemon, ...args: any[]): Promise<void> {
  return applyAbAttrsInternal<CheckTrappedAbAttr>(attrType, pokemon, (attr, passive) => attr.applyCheckTrapped(pokemon, passive, trapped, otherPokemon, args), args, true);
}

export function applyPostBattleAbAttrs(attrType: { new(...args: any[]): PostBattleAbAttr },
  pokemon: Pokemon, ...args: any[]): Promise<void> {
  return applyAbAttrsInternal<PostBattleAbAttr>(attrType, pokemon, (attr, passive) => attr.applyPostBattle(pokemon, passive, args), args);
}

export function applyPostFaintAbAttrs(attrType: { new(...args: any[]): PostFaintAbAttr },
  pokemon: Pokemon, attacker: Pokemon, move: PokemonMove, hitResult: HitResult, ...args: any[]): Promise<void> {
  return applyAbAttrsInternal<PostFaintAbAttr>(attrType, pokemon, (attr, passive) => attr.applyPostFaint(pokemon, passive, attacker, move, hitResult, args), args);
}

function canApplyAttr(pokemon: Pokemon, attr: AbAttr): boolean {
  const condition = attr.getCondition();
  return !condition || condition(pokemon);
}

function queueShowAbility(pokemon: Pokemon, passive: boolean): void {
  pokemon.scene.unshiftPhase(new ShowAbilityPhase(pokemon.scene, pokemon.id, passive));
  pokemon.scene.clearPhaseQueueSplice();
}

export const allAbilities = [ new Ability(Abilities.NONE, 3) ];

export function initAbilities() {
  allAbilities.push(
    new Ability(Abilities.STENCH, 3)
      .attr(PostAttackApplyBattlerTagAbAttr, false, (user, target, move) => (move.getMove().category !== MoveCategory.STATUS && !move.getMove().findAttr(attr => attr instanceof FlinchAttr)) ? 10 : 0, BattlerTagType.FLINCHED),
    new Ability(Abilities.DRIZZLE, 3)
      .attr(PostSummonWeatherChangeAbAttr, WeatherType.RAIN)
      .attr(PostBiomeChangeWeatherChangeAbAttr, WeatherType.RAIN),
    new Ability(Abilities.SPEED_BOOST, 3)
      .attr(PostTurnStatChangeAbAttr, BattleStat.SPD, 1),
    new Ability(Abilities.BATTLE_ARMOR, 3)
      .attr(BlockCritAbAttr)
      .ignorable(),
    new Ability(Abilities.STURDY, 3)
      .attr(PreDefendFullHpEndureAbAttr)
      .attr(BlockOneHitKOAbAttr)
      .ignorable(),
    new Ability(Abilities.DAMP, 3)
      .attr(FieldPreventExplosiveMovesAbAttr)
      .ignorable(),
    new Ability(Abilities.LIMBER, 3)
      .attr(StatusEffectImmunityAbAttr, StatusEffect.PARALYSIS)
      .ignorable(),
    new Ability(Abilities.SAND_VEIL, 3)
      .attr(BattleStatMultiplierAbAttr, BattleStat.EVA, 1.2)
      .attr(BlockWeatherDamageAttr, WeatherType.SANDSTORM)
      .condition(getWeatherCondition(WeatherType.SANDSTORM))
      .ignorable(),
    new Ability(Abilities.STATIC, 3)
      .attr(PostDefendContactApplyStatusEffectAbAttr, 30, StatusEffect.PARALYSIS)
      .bypassFaint(),
    new Ability(Abilities.VOLT_ABSORB, 3)
      .attr(TypeImmunityHealAbAttr, Type.ELECTRIC)
      .ignorable(),
    new Ability(Abilities.WATER_ABSORB, 3)
      .attr(TypeImmunityHealAbAttr, Type.WATER)
      .ignorable(),
    new Ability(Abilities.OBLIVIOUS, 3)
      .attr(BattlerTagImmunityAbAttr, BattlerTagType.INFATUATED)
      .attr(IntimidateImmunityAbAttr)
      .ignorable(),
    new Ability(Abilities.CLOUD_NINE, 3)
      .attr(SuppressWeatherEffectAbAttr, true),
    new Ability(Abilities.COMPOUND_EYES, 3)
      .attr(BattleStatMultiplierAbAttr, BattleStat.ACC, 1.3),
    new Ability(Abilities.INSOMNIA, 3)
      .attr(StatusEffectImmunityAbAttr, StatusEffect.SLEEP)
      .attr(BattlerTagImmunityAbAttr, BattlerTagType.DROWSY)
      .ignorable(),
    new Ability(Abilities.COLOR_CHANGE, 3)
      .attr(PostDefendTypeChangeAbAttr),
    new Ability(Abilities.IMMUNITY, 3)
      .attr(StatusEffectImmunityAbAttr, StatusEffect.POISON, StatusEffect.TOXIC)
      .ignorable(),
    new Ability(Abilities.FLASH_FIRE, 3)
      .attr(TypeImmunityAddBattlerTagAbAttr, Type.FIRE, BattlerTagType.FIRE_BOOST, 1, (pokemon: Pokemon) => !pokemon.status || pokemon.status.effect !== StatusEffect.FREEZE)
      .ignorable(),
    new Ability(Abilities.SHIELD_DUST, 3)
      .ignorable()
      .unimplemented(),
    new Ability(Abilities.OWN_TEMPO, 3)
      .attr(BattlerTagImmunityAbAttr, BattlerTagType.CONFUSED)
      .attr(IntimidateImmunityAbAttr)
      .ignorable(),
    new Ability(Abilities.SUCTION_CUPS, 3)
      .attr(ForceSwitchOutImmunityAbAttr)
      .ignorable(),
    new Ability(Abilities.INTIMIDATE, 3)
      .attr(PostSummonStatChangeAbAttr, BattleStat.ATK, -1, false, true),
    new Ability(Abilities.SHADOW_TAG, 3)
      .attr(ArenaTrapAbAttr),
    new Ability(Abilities.ROUGH_SKIN, 3)
      .attr(PostDefendContactDamageAbAttr, 8)
      .bypassFaint(),
    new Ability(Abilities.WONDER_GUARD, 3)
      .attr(NonSuperEffectiveImmunityAbAttr)
      .attr(UncopiableAbilityAbAttr)
      .attr(UnswappableAbilityAbAttr)
      .ignorable(),
    new Ability(Abilities.LEVITATE, 3)
      .attr(TypeImmunityAbAttr, Type.GROUND, (pokemon: Pokemon) => !pokemon.getTag(BattlerTagType.IGNORE_FLYING) && !pokemon.scene.arena.getTag(ArenaTagType.GRAVITY) && !pokemon.getTag(BattlerTagType.GROUNDED))
      .ignorable(),
    new Ability(Abilities.EFFECT_SPORE, 3)
      .attr(EffectSporeAbAttr),
    new Ability(Abilities.SYNCHRONIZE, 3)
      .attr(SyncEncounterNatureAbAttr)
      .unimplemented(),
    new Ability(Abilities.CLEAR_BODY, 3)
      .attr(ProtectStatAbAttr)
      .ignorable(),
    new Ability(Abilities.NATURAL_CURE, 3)
      .attr(PreSwitchOutResetStatusAbAttr),
    new Ability(Abilities.LIGHTNING_ROD, 3)
      .attr(RedirectTypeMoveAbAttr, Type.ELECTRIC)
      .attr(TypeImmunityStatChangeAbAttr, Type.ELECTRIC, BattleStat.SPATK, 1)
      .ignorable(),
    new Ability(Abilities.SERENE_GRACE, 3)
      .unimplemented(),
    new Ability(Abilities.SWIFT_SWIM, 3)
      .attr(BattleStatMultiplierAbAttr, BattleStat.SPD, 2)
      .condition(getWeatherCondition(WeatherType.RAIN, WeatherType.HEAVY_RAIN)),
    new Ability(Abilities.CHLOROPHYLL, 3)
      .attr(BattleStatMultiplierAbAttr, BattleStat.SPD, 2)
      .condition(getWeatherCondition(WeatherType.SUNNY, WeatherType.HARSH_SUN)),
    new Ability(Abilities.ILLUMINATE, 3)
      .attr(ProtectStatAbAttr, BattleStat.ACC)
      .attr(DoubleBattleChanceAbAttr)
      .ignorable(),
    new Ability(Abilities.TRACE, 3)
      .attr(TraceAbAttr)
      .attr(UncopiableAbilityAbAttr),
    new Ability(Abilities.HUGE_POWER, 3)
      .attr(BattleStatMultiplierAbAttr, BattleStat.ATK, 2),
    new Ability(Abilities.POISON_POINT, 3)
      .attr(PostDefendContactApplyStatusEffectAbAttr, 30, StatusEffect.POISON)
      .bypassFaint(),
    new Ability(Abilities.INNER_FOCUS, 3)
      .attr(BattlerTagImmunityAbAttr, BattlerTagType.FLINCHED)
      .attr(IntimidateImmunityAbAttr)
      .ignorable(),
    new Ability(Abilities.MAGMA_ARMOR, 3)
      .attr(StatusEffectImmunityAbAttr, StatusEffect.FREEZE)
      .ignorable(),
    new Ability(Abilities.WATER_VEIL, 3)
      .attr(StatusEffectImmunityAbAttr, StatusEffect.BURN)
      .ignorable(),
    new Ability(Abilities.MAGNET_PULL, 3)
      .attr(ArenaTrapAbAttr),
    new Ability(Abilities.SOUNDPROOF, 3)
      .attr(MoveImmunityAbAttr, (pokemon, attacker, move) => pokemon !== attacker && move.getMove().hasFlag(MoveFlags.SOUND_BASED))
      .ignorable(),
    new Ability(Abilities.RAIN_DISH, 3)
      .attr(PostWeatherLapseHealAbAttr, 1, WeatherType.RAIN, WeatherType.HEAVY_RAIN),
    new Ability(Abilities.SAND_STREAM, 3)
      .attr(PostSummonWeatherChangeAbAttr, WeatherType.SANDSTORM)
      .attr(PostBiomeChangeWeatherChangeAbAttr, WeatherType.SANDSTORM),
    new Ability(Abilities.PRESSURE, 3)
      .attr(IncreasePpAbAttr)
      .attr(PostSummonMessageAbAttr, (pokemon: Pokemon) => getPokemonMessage(pokemon, " is exerting its Pressure!")),
    new Ability(Abilities.THICK_FAT, 3)
      .attr(ReceivedTypeDamageMultiplierAbAttr, Type.FIRE, 0.5)
      .attr(ReceivedTypeDamageMultiplierAbAttr, Type.ICE, 0.5)
      .ignorable(),
    new Ability(Abilities.EARLY_BIRD, 3)
      .attr(ReduceStatusEffectDurationAbAttr, StatusEffect.SLEEP),
    new Ability(Abilities.FLAME_BODY, 3)
      .attr(PostDefendContactApplyStatusEffectAbAttr, 30, StatusEffect.BURN)
      .bypassFaint(),
    new Ability(Abilities.RUN_AWAY, 3)
      .attr(RunSuccessAbAttr),
    new Ability(Abilities.KEEN_EYE, 3)
      .attr(ProtectStatAbAttr, BattleStat.ACC)
      .ignorable(),
    new Ability(Abilities.HYPER_CUTTER, 3)
      .attr(ProtectStatAbAttr, BattleStat.ATK)
      .ignorable(),
    new Ability(Abilities.PICKUP, 3)
      .attr(PostBattleLootAbAttr),
    new Ability(Abilities.TRUANT, 3)
      .attr(PostSummonAddBattlerTagAbAttr, BattlerTagType.TRUANT, 1, false),
    new Ability(Abilities.HUSTLE, 3)
      .attr(BattleStatMultiplierAbAttr, BattleStat.ATK, 1.5, (user, target, move) => move.category === MoveCategory.PHYSICAL)
      .attr(BattleStatMultiplierAbAttr, BattleStat.ACC, 0.8, (user, target, move) => move.category === MoveCategory.PHYSICAL),
    new Ability(Abilities.CUTE_CHARM, 3)
      .attr(PostDefendContactApplyTagChanceAbAttr, 30, BattlerTagType.INFATUATED),
    new Ability(Abilities.PLUS, 3)
      .unimplemented(),
    new Ability(Abilities.MINUS, 3)
      .unimplemented(),
    new Ability(Abilities.FORECAST, 3)
      .attr(UncopiableAbilityAbAttr)
      .attr(NoFusionAbilityAbAttr)
      .unimplemented(),
    new Ability(Abilities.STICKY_HOLD, 3)
      .attr(BlockItemTheftAbAttr)
      .bypassFaint()
      .ignorable(),
    new Ability(Abilities.SHED_SKIN, 3)
      .conditionalAttr(pokemon => !Utils.randSeedInt(3), PostTurnResetStatusAbAttr),
    new Ability(Abilities.GUTS, 3)
      .attr(BypassBurnDamageReductionAbAttr)
      .conditionalAttr(pokemon => !!pokemon.status, BattleStatMultiplierAbAttr, BattleStat.ATK, 1.5),
    new Ability(Abilities.MARVEL_SCALE, 3)
      .conditionalAttr(pokemon => !!pokemon.status, BattleStatMultiplierAbAttr, BattleStat.DEF, 1.5)
      .ignorable(),
    new Ability(Abilities.LIQUID_OOZE, 3)
      .attr(ReverseDrainAbAttr),
    new Ability(Abilities.OVERGROW, 3)
      .attr(LowHpMoveTypePowerBoostAbAttr, Type.GRASS),
    new Ability(Abilities.BLAZE, 3)
      .attr(LowHpMoveTypePowerBoostAbAttr, Type.FIRE),
    new Ability(Abilities.TORRENT, 3)
      .attr(LowHpMoveTypePowerBoostAbAttr, Type.WATER),
    new Ability(Abilities.SWARM, 3)
      .attr(LowHpMoveTypePowerBoostAbAttr, Type.BUG),
    new Ability(Abilities.ROCK_HEAD, 3)
      .attr(BlockRecoilDamageAttr),
    new Ability(Abilities.DROUGHT, 3)
      .attr(PostSummonWeatherChangeAbAttr, WeatherType.SUNNY)
      .attr(PostBiomeChangeWeatherChangeAbAttr, WeatherType.SUNNY),
    new Ability(Abilities.ARENA_TRAP, 3)
      .attr(ArenaTrapAbAttr)
      .attr(DoubleBattleChanceAbAttr),
    new Ability(Abilities.VITAL_SPIRIT, 3)
      .attr(StatusEffectImmunityAbAttr, StatusEffect.SLEEP)
      .attr(BattlerTagImmunityAbAttr, BattlerTagType.DROWSY)
      .ignorable(),
    new Ability(Abilities.WHITE_SMOKE, 3)
      .attr(ProtectStatAbAttr)
      .ignorable(),
    new Ability(Abilities.PURE_POWER, 3)
      .attr(BattleStatMultiplierAbAttr, BattleStat.ATK, 2),
    new Ability(Abilities.SHELL_ARMOR, 3)
      .attr(BlockCritAbAttr)
      .ignorable(),
    new Ability(Abilities.AIR_LOCK, 3)
      .attr(SuppressWeatherEffectAbAttr, true)
      .attr(PostSummonUnnamedMessageAbAttr, "The effects of the weather disappeared."),
    new Ability(Abilities.TANGLED_FEET, 4)
      .conditionalAttr(pokemon => !!pokemon.getTag(BattlerTagType.CONFUSED), BattleStatMultiplierAbAttr, BattleStat.EVA, 2)
      .ignorable(),
    new Ability(Abilities.MOTOR_DRIVE, 4)
      .attr(TypeImmunityStatChangeAbAttr, Type.ELECTRIC, BattleStat.SPD, 1)
      .ignorable(),
    new Ability(Abilities.RIVALRY, 4)
      .attr(MovePowerBoostAbAttr, (user, target, move) => user.gender !== Gender.GENDERLESS && target.gender !== Gender.GENDERLESS && user.gender === target.gender, 1.25, true)
      .attr(MovePowerBoostAbAttr, (user, target, move) => user.gender !== Gender.GENDERLESS && target.gender !== Gender.GENDERLESS && user.gender !== target.gender, 0.75),
    new Ability(Abilities.STEADFAST, 4)
      .attr(FlinchStatChangeAbAttr, BattleStat.SPD, 1),
    new Ability(Abilities.SNOW_CLOAK, 4)
      .attr(BattleStatMultiplierAbAttr, BattleStat.EVA, 1.2)
      .attr(BlockWeatherDamageAttr, WeatherType.HAIL)
      .condition(getWeatherCondition(WeatherType.HAIL, WeatherType.SNOW))
      .ignorable(),
    new Ability(Abilities.GLUTTONY, 4)
      .attr(ReduceBerryUseThresholdAbAttr),
    new Ability(Abilities.ANGER_POINT, 4)
      .attr(PostDefendCritStatChangeAbAttr, BattleStat.ATK, 6),
    new Ability(Abilities.UNBURDEN, 4)
      .unimplemented(),
    new Ability(Abilities.HEATPROOF, 4)
      .attr(ReceivedTypeDamageMultiplierAbAttr, Type.FIRE, 0.5)
      .ignorable(),
    new Ability(Abilities.SIMPLE, 4)
      .attr(StatChangeMultiplierAbAttr, 2)
      .ignorable(),
    new Ability(Abilities.DRY_SKIN, 4)
      .attr(PostWeatherLapseDamageAbAttr, 2, WeatherType.SUNNY, WeatherType.HARSH_SUN)
      .attr(PostWeatherLapseHealAbAttr, 2, WeatherType.RAIN, WeatherType.HEAVY_RAIN)
      .attr(ReceivedTypeDamageMultiplierAbAttr, Type.FIRE, 1.25)
      .attr(TypeImmunityHealAbAttr, Type.WATER)
      .ignorable(),
    new Ability(Abilities.DOWNLOAD, 4)
      .attr(DownloadAbAttr),
    new Ability(Abilities.IRON_FIST, 4)
      .attr(MovePowerBoostAbAttr, (user, target, move) => move.hasFlag(MoveFlags.PUNCHING_MOVE), 1.2),
    new Ability(Abilities.POISON_HEAL, 4)
      .unimplemented(),
    new Ability(Abilities.ADAPTABILITY, 4)
      .attr(StabBoostAbAttr),
    new Ability(Abilities.SKILL_LINK, 4)
      .attr(MaxMultiHitAbAttr),
    new Ability(Abilities.HYDRATION, 4)
      .attr(PostTurnResetStatusAbAttr)
      .condition(getWeatherCondition(WeatherType.RAIN, WeatherType.HEAVY_RAIN)),
    new Ability(Abilities.SOLAR_POWER, 4)
      .attr(PostWeatherLapseDamageAbAttr, 2, WeatherType.SUNNY, WeatherType.HARSH_SUN)
      .attr(BattleStatMultiplierAbAttr, BattleStat.SPATK, 1.5)
      .condition(getWeatherCondition(WeatherType.SUNNY, WeatherType.HARSH_SUN)),
    new Ability(Abilities.QUICK_FEET, 4)
      .conditionalAttr(pokemon => pokemon.status ? pokemon.status.effect === StatusEffect.PARALYSIS : false, BattleStatMultiplierAbAttr, BattleStat.SPD, 2)
      .conditionalAttr(pokemon => !!pokemon.status, BattleStatMultiplierAbAttr, BattleStat.SPD, 1.5),
    new Ability(Abilities.NORMALIZE, 4)
      .attr(MoveTypeChangeAttr, Type.NORMAL, 1.2, (user, target, move) => move.id !== Moves.HIDDEN_POWER && move.id !== Moves.WEATHER_BALL &&
            move.id !== Moves.NATURAL_GIFT && move.id !== Moves.JUDGMENT && move.id !== Moves.TECHNO_BLAST),
    new Ability(Abilities.SNIPER, 4)
      .attr(MultCritAbAttr, 1.5),
    new Ability(Abilities.MAGIC_GUARD, 4)
      .attr(BlockNonDirectDamageAbAttr),
    new Ability(Abilities.NO_GUARD, 4)
      .attr(AlwaysHitAbAttr)
      .attr(DoubleBattleChanceAbAttr),
    new Ability(Abilities.STALL, 4)
      .unimplemented(),
    new Ability(Abilities.TECHNICIAN, 4)
      .attr(MovePowerBoostAbAttr, (user, target, move) => {
        const power = new Utils.NumberHolder(move.power);
        applyMoveAttrs(VariablePowerAttr, user, target, move, power);
        return power.value <= 60;
      }, 1.5),
    new Ability(Abilities.LEAF_GUARD, 4)
      .attr(StatusEffectImmunityAbAttr)
      .condition(getWeatherCondition(WeatherType.SUNNY, WeatherType.HARSH_SUN))
      .ignorable(),
    new Ability(Abilities.KLUTZ, 4)
      .unimplemented(),
    new Ability(Abilities.MOLD_BREAKER, 4)
      .attr(PostSummonMessageAbAttr, (pokemon: Pokemon) => getPokemonMessage(pokemon, " breaks the mold!"))
      .attr(MoveAbilityBypassAbAttr),
    new Ability(Abilities.SUPER_LUCK, 4)
      .attr(BonusCritAbAttr)
      .partial(),
    new Ability(Abilities.AFTERMATH, 4)
      .attr(PostFaintContactDamageAbAttr,4)
      .bypassFaint(),
    new Ability(Abilities.ANTICIPATION, 4)
      .conditionalAttr(getAnticipationCondition(), PostSummonMessageAbAttr, (pokemon: Pokemon) => getPokemonMessage(pokemon, " shuddered!")),
    new Ability(Abilities.FOREWARN, 4)
      .attr(ForewarnAbAttr),
    new Ability(Abilities.UNAWARE, 4)
      .attr(IgnoreOpponentStatChangesAbAttr)
      .ignorable(),
    new Ability(Abilities.TINTED_LENS, 4)
      .attr(DamageBoostAbAttr, 2, (user, target, move) => target.getAttackTypeEffectiveness(move.type, user) <= 0.5),
    new Ability(Abilities.FILTER, 4)
      .attr(ReceivedMoveDamageMultiplierAbAttr,(target, user, move) => target.getAttackTypeEffectiveness(move.type, user) >= 2, 0.75)
      .ignorable(),
    new Ability(Abilities.SLOW_START, 4)
      .attr(PostSummonAddBattlerTagAbAttr, BattlerTagType.SLOW_START, 5),
    new Ability(Abilities.SCRAPPY, 4)
      .attr(IgnoreTypeImmunityAbAttr, Type.GHOST, [Type.NORMAL, Type.FIGHTING])
      .attr(IntimidateImmunityAbAttr),
    new Ability(Abilities.STORM_DRAIN, 4)
      .attr(RedirectTypeMoveAbAttr, Type.WATER)
      .attr(TypeImmunityStatChangeAbAttr, Type.WATER, BattleStat.SPATK, 1)
      .ignorable(),
    new Ability(Abilities.ICE_BODY, 4)
      .attr(BlockWeatherDamageAttr, WeatherType.HAIL)
      .attr(PostWeatherLapseHealAbAttr, 1, WeatherType.HAIL, WeatherType.SNOW),
    new Ability(Abilities.SOLID_ROCK, 4)
      .attr(ReceivedMoveDamageMultiplierAbAttr,(target, user, move) => target.getAttackTypeEffectiveness(move.type, user) >= 2, 0.75)
      .ignorable(),
    new Ability(Abilities.SNOW_WARNING, 4)
      .attr(PostSummonWeatherChangeAbAttr, WeatherType.SNOW)
      .attr(PostBiomeChangeWeatherChangeAbAttr, WeatherType.SNOW),
    new Ability(Abilities.HONEY_GATHER, 4)
      .unimplemented(),
    new Ability(Abilities.FRISK, 4)
      .attr(FriskAbAttr),
    new Ability(Abilities.RECKLESS, 4)
      .attr(MovePowerBoostAbAttr, (user, target, move) => move.hasFlag(MoveFlags.RECKLESS_MOVE), 1.2),
    new Ability(Abilities.MULTITYPE, 4)
      .attr(UncopiableAbilityAbAttr)
      .attr(UnswappableAbilityAbAttr)
      .attr(UnsuppressableAbilityAbAttr)
      .attr(NoFusionAbilityAbAttr)
      .unimplemented(),
    new Ability(Abilities.FLOWER_GIFT, 4)
      .conditionalAttr(getWeatherCondition(WeatherType.SUNNY || WeatherType.HARSH_SUN), BattleStatMultiplierAbAttr, BattleStat.ATK, 1.5)
      .conditionalAttr(getWeatherCondition(WeatherType.SUNNY || WeatherType.HARSH_SUN), BattleStatMultiplierAbAttr, BattleStat.SPDEF, 1.5)
      .attr(UncopiableAbilityAbAttr)
      .attr(NoFusionAbilityAbAttr)
      .ignorable()
      .partial(),
    new Ability(Abilities.BAD_DREAMS, 4)
      .attr(PostTurnHurtIfSleepingAbAttr),
    new Ability(Abilities.PICKPOCKET, 5)
      .attr(PostDefendStealHeldItemAbAttr, (target, user, move) => move.hasFlag(MoveFlags.MAKES_CONTACT)),
    new Ability(Abilities.SHEER_FORCE, 5)
      .unimplemented(),
    new Ability(Abilities.CONTRARY, 5)
      .attr(StatChangeMultiplierAbAttr, -1)
      .ignorable(),
    new Ability(Abilities.UNNERVE, 5)
      .attr(PreventBerryUseAbAttr),
    new Ability(Abilities.DEFIANT, 5)
      .attr(PostStatChangeStatChangeAbAttr, (target, statsChanged, levels) => levels < 0, [BattleStat.ATK], 2),
    new Ability(Abilities.DEFEATIST, 5)
      .attr(BattleStatMultiplierAbAttr, BattleStat.ATK, 0.5)
      .attr(BattleStatMultiplierAbAttr, BattleStat.SPATK, 0.5)
      .condition((pokemon) => pokemon.getHpRatio() <= 0.5),
    new Ability(Abilities.CURSED_BODY, 5)
      .attr(PostDefendMoveDisableAbAttr, 30)
      .bypassFaint(),
    new Ability(Abilities.HEALER, 5)
      .conditionalAttr(pokemon => pokemon.getAlly() && Utils.randSeedInt(10) < 3, PostTurnResetStatusAbAttr, true),
    new Ability(Abilities.FRIEND_GUARD, 5)
      .ignorable()
      .unimplemented(),
    new Ability(Abilities.WEAK_ARMOR, 5)
      .attr(PostDefendStatChangeAbAttr, (target, user, move) => move.category === MoveCategory.PHYSICAL, BattleStat.DEF, -1)
      .attr(PostDefendStatChangeAbAttr, (target, user, move) => move.category === MoveCategory.PHYSICAL, BattleStat.SPD, 2),
    new Ability(Abilities.HEAVY_METAL, 5)
      .attr(WeightMultiplierAbAttr, 2)
      .ignorable(),
    new Ability(Abilities.LIGHT_METAL, 5)
      .attr(WeightMultiplierAbAttr, 0.5)
      .ignorable(),
    new Ability(Abilities.MULTISCALE, 5)
      .attr(ReceivedMoveDamageMultiplierAbAttr,(target, user, move) => target.getHpRatio() === 1, 0.5)
      .ignorable(),
    new Ability(Abilities.TOXIC_BOOST, 5)
      .attr(MovePowerBoostAbAttr, (user, target, move) => move.category === MoveCategory.PHYSICAL && (user.status?.effect === StatusEffect.POISON || user.status?.effect === StatusEffect.TOXIC), 1.5),
    new Ability(Abilities.FLARE_BOOST, 5)
      .attr(MovePowerBoostAbAttr, (user, target, move) => move.category === MoveCategory.SPECIAL && user.status?.effect === StatusEffect.BURN, 1.5),
    new Ability(Abilities.HARVEST, 5)
      .attr(
        PostTurnLootAbAttr,
        "EATEN_BERRIES",
        /** Rate is doubled when under sun {@link https://dex.pokemonshowdown.com/abilities/harvest} */
        (pokemon) => 0.5 * (getWeatherCondition(WeatherType.SUNNY, WeatherType.HARSH_SUN)(pokemon) ? 2 : 1)
      )
      .partial(),
    new Ability(Abilities.TELEPATHY, 5)
      .attr(MoveImmunityAbAttr, (pokemon, attacker, move) => pokemon.getAlly() === attacker && move.getMove() instanceof AttackMove)
      .ignorable(),
    new Ability(Abilities.MOODY, 5)
      .attr(MoodyAbAttr),
    new Ability(Abilities.OVERCOAT, 5)
      .attr(BlockWeatherDamageAttr)
      .attr(MoveImmunityAbAttr, (pokemon, attacker, move) => pokemon !== attacker && move.getMove().hasFlag(MoveFlags.POWDER_MOVE))
      .ignorable(),
    new Ability(Abilities.POISON_TOUCH, 5)
      .attr(PostAttackContactApplyStatusEffectAbAttr, 30, StatusEffect.POISON),
    new Ability(Abilities.REGENERATOR, 5)
      .attr(PreSwitchOutHealAbAttr),
    new Ability(Abilities.BIG_PECKS, 5)
      .attr(ProtectStatAbAttr, BattleStat.DEF)
      .ignorable(),
    new Ability(Abilities.SAND_RUSH, 5)
      .attr(BattleStatMultiplierAbAttr, BattleStat.SPD, 2)
      .attr(BlockWeatherDamageAttr, WeatherType.SANDSTORM)
      .condition(getWeatherCondition(WeatherType.SANDSTORM)),
    new Ability(Abilities.WONDER_SKIN, 5)
      .ignorable()
      .unimplemented(),
    new Ability(Abilities.ANALYTIC, 5)
      .attr(MovePowerBoostAbAttr, (user, target, move) => !!target.getLastXMoves(1).find(m => m.turn === target.scene.currentBattle.turn) || user.scene.currentBattle.turnCommands[target.getBattlerIndex()].command !== Command.FIGHT, 1.3),
    new Ability(Abilities.ILLUSION, 5)
      .attr(UncopiableAbilityAbAttr)
      .attr(UnswappableAbilityAbAttr)
      .unimplemented(),
    new Ability(Abilities.IMPOSTER, 5)
      .attr(PostSummonTransformAbAttr)
      .attr(UncopiableAbilityAbAttr),
    new Ability(Abilities.INFILTRATOR, 5)
      .unimplemented(),
    new Ability(Abilities.MUMMY, 5)
      .attr(PostDefendAbilityGiveAbAttr, Abilities.MUMMY)
      .bypassFaint(),
    new Ability(Abilities.MOXIE, 5)
      .attr(PostVictoryStatChangeAbAttr, BattleStat.ATK, 1),
    new Ability(Abilities.JUSTIFIED, 5)
      .attr(PostDefendStatChangeAbAttr, (target, user, move) => move.type === Type.DARK && move.category !== MoveCategory.STATUS, BattleStat.ATK, 1),
    new Ability(Abilities.RATTLED, 5)
      .attr(PostDefendStatChangeAbAttr, (target, user, move) => move.category !== MoveCategory.STATUS && (move.type === Type.DARK || move.type === Type.BUG ||
        move.type === Type.GHOST), BattleStat.SPD, 1)
      .attr(PostIntimidateStatChangeAbAttr, [BattleStat.SPD], 1),
    new Ability(Abilities.MAGIC_BOUNCE, 5)
      .ignorable()
      .unimplemented(),
    new Ability(Abilities.SAP_SIPPER, 5)
      .attr(TypeImmunityStatChangeAbAttr, Type.GRASS, BattleStat.ATK, 1)
      .ignorable(),
    new Ability(Abilities.PRANKSTER, 5)
      .attr(IncrementMovePriorityAbAttr, (pokemon, move: Move) => move.category === MoveCategory.STATUS),
    new Ability(Abilities.SAND_FORCE, 5)
      .attr(MoveTypePowerBoostAbAttr, Type.ROCK, 1.3)
      .attr(MoveTypePowerBoostAbAttr, Type.GROUND, 1.3)
      .attr(MoveTypePowerBoostAbAttr, Type.STEEL, 1.3)
      .attr(BlockWeatherDamageAttr, WeatherType.SANDSTORM)
      .condition(getWeatherCondition(WeatherType.SANDSTORM)),
    new Ability(Abilities.IRON_BARBS, 5)
      .attr(PostDefendContactDamageAbAttr, 8)
      .bypassFaint(),
    new Ability(Abilities.ZEN_MODE, 5)
      .attr(PostBattleInitFormChangeAbAttr, p => p.getHpRatio() <= 0.5 ? 1 : 0)
      .attr(PostSummonFormChangeAbAttr, p => p.getHpRatio() <= 0.5 ? 1 : 0)
      .attr(PostTurnFormChangeAbAttr, p => p.getHpRatio() <= 0.5 ? 1 : 0)
      .attr(UncopiableAbilityAbAttr)
      .attr(UnswappableAbilityAbAttr)
      .attr(UnsuppressableAbilityAbAttr)
      .attr(NoFusionAbilityAbAttr),
    new Ability(Abilities.VICTORY_STAR, 5)
      .attr(BattleStatMultiplierAbAttr, BattleStat.ACC, 1.1)
      .partial(),
    new Ability(Abilities.TURBOBLAZE, 5)
      .attr(PostSummonMessageAbAttr, (pokemon: Pokemon) => getPokemonMessage(pokemon, " is radiating a blazing aura!"))
      .attr(MoveAbilityBypassAbAttr),
    new Ability(Abilities.TERAVOLT, 5)
      .attr(PostSummonMessageAbAttr, (pokemon: Pokemon) => getPokemonMessage(pokemon, " is radiating a bursting aura!"))
      .attr(MoveAbilityBypassAbAttr),
    new Ability(Abilities.AROMA_VEIL, 6)
      .ignorable()
      .unimplemented(),
    new Ability(Abilities.FLOWER_VEIL, 6)
      .ignorable()
      .unimplemented(),
    new Ability(Abilities.CHEEK_POUCH, 6)
      .unimplemented(),
    new Ability(Abilities.PROTEAN, 6)
      .unimplemented(),
    new Ability(Abilities.FUR_COAT, 6)
      .attr(ReceivedMoveDamageMultiplierAbAttr, (target, user, move) => move.category === MoveCategory.PHYSICAL, 0.5)
      .ignorable(),
    new Ability(Abilities.MAGICIAN, 6)
      .attr(PostAttackStealHeldItemAbAttr),
    new Ability(Abilities.BULLETPROOF, 6)
      .attr(MoveImmunityAbAttr, (pokemon, attacker, move) => pokemon !== attacker && move.getMove().hasFlag(MoveFlags.BALLBOMB_MOVE))
      .ignorable(),
    new Ability(Abilities.COMPETITIVE, 6)
      .attr(PostStatChangeStatChangeAbAttr, (target, statsChanged, levels) => levels < 0, [BattleStat.SPATK], 2),
    new Ability(Abilities.STRONG_JAW, 6)
      .attr(MovePowerBoostAbAttr, (user, target, move) => move.hasFlag(MoveFlags.BITING_MOVE), 1.5),
    new Ability(Abilities.REFRIGERATE, 6)
      .attr(MoveTypeChangePowerMultiplierAbAttr, Type.NORMAL, Type.ICE, 1.2),
    new Ability(Abilities.SWEET_VEIL, 6)
      .attr(StatusEffectImmunityAbAttr, StatusEffect.SLEEP)
      .attr(BattlerTagImmunityAbAttr, BattlerTagType.DROWSY)
      .ignorable()
      .partial(),
    new Ability(Abilities.STANCE_CHANGE, 6)
      .attr(UncopiableAbilityAbAttr)
      .attr(UnswappableAbilityAbAttr)
      .attr(UnsuppressableAbilityAbAttr)
      .attr(NoFusionAbilityAbAttr),
    new Ability(Abilities.GALE_WINGS, 6)
      .attr(IncrementMovePriorityAbAttr, (pokemon, move) => pokemon.getHpRatio() === 1 && move.type === Type.FLYING),
    new Ability(Abilities.MEGA_LAUNCHER, 6)
      .attr(MovePowerBoostAbAttr, (user, target, move) => move.hasFlag(MoveFlags.PULSE_MOVE), 1.5),
    new Ability(Abilities.GRASS_PELT, 6)
      .conditionalAttr(getTerrainCondition(TerrainType.GRASSY), BattleStatMultiplierAbAttr, BattleStat.DEF, 1.5)
      .ignorable(),
    new Ability(Abilities.SYMBIOSIS, 6)
      .unimplemented(),
    new Ability(Abilities.TOUGH_CLAWS, 6)
      .attr(MovePowerBoostAbAttr, (user, target, move) => move.hasFlag(MoveFlags.MAKES_CONTACT), 1.3),
    new Ability(Abilities.PIXILATE, 6)
      .attr(MoveTypeChangePowerMultiplierAbAttr, Type.NORMAL, Type.FAIRY, 1.2),
    new Ability(Abilities.GOOEY, 6)
      .attr(PostDefendStatChangeAbAttr, (target, user, move) => move.hasFlag(MoveFlags.MAKES_CONTACT), BattleStat.SPD, -1, false),
    new Ability(Abilities.AERILATE, 6)
      .attr(MoveTypeChangePowerMultiplierAbAttr, Type.NORMAL, Type.FLYING, 1.2),
    new Ability(Abilities.PARENTAL_BOND, 6)
      .unimplemented(),
    new Ability(Abilities.DARK_AURA, 6)
      .attr(PostSummonMessageAbAttr, (pokemon: Pokemon) => getPokemonMessage(pokemon, " is radiating a Dark Aura!"))
      .attr(FieldMoveTypePowerBoostAbAttr, Type.DARK, 4 / 3),
    new Ability(Abilities.FAIRY_AURA, 6)
      .attr(PostSummonMessageAbAttr, (pokemon: Pokemon) => getPokemonMessage(pokemon, " is radiating a Fairy Aura!"))
      .attr(FieldMoveTypePowerBoostAbAttr, Type.FAIRY, 4 / 3),
    new Ability(Abilities.AURA_BREAK, 6)
      .ignorable()
      .unimplemented(),
    new Ability(Abilities.PRIMORDIAL_SEA, 6)
      .attr(PostSummonWeatherChangeAbAttr, WeatherType.HEAVY_RAIN)
      .attr(PostBiomeChangeWeatherChangeAbAttr, WeatherType.HEAVY_RAIN),
    new Ability(Abilities.DESOLATE_LAND, 6)
      .attr(PostSummonWeatherChangeAbAttr, WeatherType.HARSH_SUN)
      .attr(PostBiomeChangeWeatherChangeAbAttr, WeatherType.HARSH_SUN),
    new Ability(Abilities.DELTA_STREAM, 6)
      .attr(PostSummonWeatherChangeAbAttr, WeatherType.STRONG_WINDS)
      .attr(PostBiomeChangeWeatherChangeAbAttr, WeatherType.STRONG_WINDS),
    new Ability(Abilities.STAMINA, 7)
      .attr(PostDefendStatChangeAbAttr, (target, user, move) => move.category !== MoveCategory.STATUS, BattleStat.DEF, 1),
    new Ability(Abilities.WIMP_OUT, 7)
      .unimplemented(),
    new Ability(Abilities.EMERGENCY_EXIT, 7)
      .unimplemented(),
    new Ability(Abilities.WATER_COMPACTION, 7)
      .attr(PostDefendStatChangeAbAttr, (target, user, move) => move.type === Type.WATER && move.category !== MoveCategory.STATUS, BattleStat.DEF, 2),
    new Ability(Abilities.MERCILESS, 7)
      .attr(ConditionalCritAbAttr, (user, target, move) => target.status?.effect === StatusEffect.TOXIC || target.status?.effect === StatusEffect.POISON),
    new Ability(Abilities.SHIELDS_DOWN, 7)
      .attr(PostBattleInitFormChangeAbAttr, p => p.formIndex % 7 + (p.getHpRatio() <= 0.5 ? 7 : 0))
      .attr(PostSummonFormChangeAbAttr, p => p.formIndex % 7 + (p.getHpRatio() <= 0.5 ? 7 : 0))
      .attr(PostTurnFormChangeAbAttr, p => p.formIndex % 7 + (p.getHpRatio() <= 0.5 ? 7 : 0))
      .attr(UncopiableAbilityAbAttr)
      .attr(UnswappableAbilityAbAttr)
      .attr(UnsuppressableAbilityAbAttr)
      .attr(NoFusionAbilityAbAttr)
      .partial(),
    new Ability(Abilities.STAKEOUT, 7)
      .attr(MovePowerBoostAbAttr, (user, target, move) => user.scene.currentBattle.turnCommands[target.getBattlerIndex()].command === Command.POKEMON, 2),
    new Ability(Abilities.WATER_BUBBLE, 7)
      .attr(ReceivedTypeDamageMultiplierAbAttr, Type.FIRE, 0.5)
      .attr(MoveTypePowerBoostAbAttr, Type.WATER, 2)
      .attr(StatusEffectImmunityAbAttr, StatusEffect.BURN)
      .ignorable(),
    new Ability(Abilities.STEELWORKER, 7)
      .attr(MoveTypePowerBoostAbAttr, Type.STEEL),
    new Ability(Abilities.BERSERK, 7)
      .attr(PostDefendHpGatedStatChangeAbAttr, (target, user, move) => move.category !== MoveCategory.STATUS, 0.5, [BattleStat.SPATK], 1),
    new Ability(Abilities.SLUSH_RUSH, 7)
      .attr(BattleStatMultiplierAbAttr, BattleStat.SPD, 2)
      .condition(getWeatherCondition(WeatherType.HAIL, WeatherType.SNOW)),
    new Ability(Abilities.LONG_REACH, 7)
      .attr(IgnoreContactAbAttr),
    new Ability(Abilities.LIQUID_VOICE, 7)
      .attr(MoveTypeChangeAttr, Type.WATER, 1, (user, target, move) => move.hasFlag(MoveFlags.SOUND_BASED)),
    new Ability(Abilities.TRIAGE, 7)
      .attr(IncrementMovePriorityAbAttr, (pokemon, move) => move.hasFlag(MoveFlags.TRIAGE_MOVE), 3),
    new Ability(Abilities.GALVANIZE, 7)
      .attr(MoveTypeChangePowerMultiplierAbAttr, Type.NORMAL, Type.ELECTRIC, 1.2),
    new Ability(Abilities.SURGE_SURFER, 7)
      .conditionalAttr(getTerrainCondition(TerrainType.ELECTRIC), BattleStatMultiplierAbAttr, BattleStat.SPD, 2),
    new Ability(Abilities.SCHOOLING, 7)
      .attr(PostBattleInitFormChangeAbAttr, p => p.level < 20 || p.getHpRatio() <= 0.25 ? 0 : 1)
      .attr(PostSummonFormChangeAbAttr, p => p.level < 20 || p.getHpRatio() <= 0.25 ? 0 : 1)
      .attr(PostTurnFormChangeAbAttr, p => p.level < 20 || p.getHpRatio() <= 0.25 ? 0 : 1)
      .attr(UncopiableAbilityAbAttr)
      .attr(UnswappableAbilityAbAttr)
      .attr(UnsuppressableAbilityAbAttr)
      .attr(NoFusionAbilityAbAttr),
    new Ability(Abilities.DISGUISE, 7)
      .attr(PreDefendMovePowerToOneAbAttr, (target, user, move) => target.formIndex === 0 && target.getAttackTypeEffectiveness(move.type, user) > 0)
      .attr(PostSummonFormChangeAbAttr, p => p.battleData.hitCount === 0 ? 0 : 1)
      .attr(PostBattleInitFormChangeAbAttr, p => p.battleData.hitCount === 0 ? 0 : 1)
      .attr(PostDefendFormChangeAbAttr, p => p.battleData.hitCount === 0 ? 0 : 1)
      .attr(PreDefendFormChangeAbAttr, p => p.battleData.hitCount === 0 ? 0 : 1)
      .attr(PostDefendDisguiseAbAttr)
      .attr(UncopiableAbilityAbAttr)
      .attr(UnswappableAbilityAbAttr)
      .attr(UnsuppressableAbilityAbAttr)
      .attr(NoTransformAbilityAbAttr)
      .attr(NoFusionAbilityAbAttr)
      .ignorable()
      .partial(),
    new Ability(Abilities.BATTLE_BOND, 7)
      .attr(PostVictoryFormChangeAbAttr, p => p.getFormKey() ? 2 : 1)
      .attr(UncopiableAbilityAbAttr)
      .attr(UnswappableAbilityAbAttr)
      .attr(UnsuppressableAbilityAbAttr)
      .attr(NoFusionAbilityAbAttr),
    new Ability(Abilities.POWER_CONSTRUCT, 7) // TODO: 10% Power Construct Zygarde isn't accounted for yet. If changed, update Zygarde's getSpeciesFormIndex entry accordingly
      .attr(PostBattleInitFormChangeAbAttr, p => p.getHpRatio() <= 0.5 || p.getFormKey() === "complete" ? 4 : 2)
      .attr(PostSummonFormChangeAbAttr, p => p.getHpRatio() <= 0.5 || p.getFormKey() === "complete" ? 4 : 2)
      .attr(PostTurnFormChangeAbAttr, p => p.getHpRatio() <= 0.5 || p.getFormKey() === "complete" ? 4 : 2)
      .attr(UncopiableAbilityAbAttr)
      .attr(UnswappableAbilityAbAttr)
      .attr(UnsuppressableAbilityAbAttr)
      .attr(NoFusionAbilityAbAttr)
      .partial(),
    new Ability(Abilities.CORROSION, 7) // TODO: Test Corrosion against Magic Bounce once it is implemented
      .attr(IgnoreTypeStatusEffectImmunityAbAttr, [StatusEffect.POISON, StatusEffect.TOXIC], [Type.STEEL, Type.POISON])
      .partial(),
    new Ability(Abilities.COMATOSE, 7)
      .attr(UncopiableAbilityAbAttr)
      .attr(UnswappableAbilityAbAttr)
      .attr(UnsuppressableAbilityAbAttr)
      .unimplemented(),
    new Ability(Abilities.QUEENLY_MAJESTY, 7)
      .attr(FieldPriorityMoveImmunityAbAttr)
      .ignorable(),
    new Ability(Abilities.INNARDS_OUT, 7)
      .attr(PostFaintHPDamageAbAttr)
      .bypassFaint(),
    new Ability(Abilities.DANCER, 7)
      .unimplemented(),
    new Ability(Abilities.BATTERY, 7)
      .unimplemented(),
    new Ability(Abilities.FLUFFY, 7)
      .attr(ReceivedMoveDamageMultiplierAbAttr, (target, user, move) => move.hasFlag(MoveFlags.MAKES_CONTACT), 0.5)
      .attr(ReceivedMoveDamageMultiplierAbAttr, (target, user, move) => move.type === Type.FIRE, 2)
      .ignorable(),
    new Ability(Abilities.DAZZLING, 7)
      .attr(FieldPriorityMoveImmunityAbAttr)
      .ignorable(),
    new Ability(Abilities.SOUL_HEART, 7)
      .attr(PostKnockOutStatChangeAbAttr, BattleStat.SPATK, 1),
    new Ability(Abilities.TANGLING_HAIR, 7)
      .attr(PostDefendStatChangeAbAttr, (target, user, move) => move.hasFlag(MoveFlags.MAKES_CONTACT), BattleStat.SPD, -1, false),
    new Ability(Abilities.RECEIVER, 7)
      .attr(CopyFaintedAllyAbilityAbAttr)
      .attr(UncopiableAbilityAbAttr),
    new Ability(Abilities.POWER_OF_ALCHEMY, 7)
      .attr(CopyFaintedAllyAbilityAbAttr)
      .attr(UncopiableAbilityAbAttr),
    new Ability(Abilities.BEAST_BOOST, 7)
      .attr(PostVictoryStatChangeAbAttr, p => {
        const battleStats = Utils.getEnumValues(BattleStat).slice(0, -3).map(s => s as BattleStat);
        let highestBattleStat = 0;
        let highestBattleStatIndex = 0;
        battleStats.map((bs: BattleStat, i: integer) => {
          const stat = p.getStat(bs + 1);
          if (stat > highestBattleStat) {
            highestBattleStatIndex = i;
            highestBattleStat = stat;
          }
        });
        return highestBattleStatIndex;
      }, 1),
    new Ability(Abilities.RKS_SYSTEM, 7)
      .attr(UncopiableAbilityAbAttr)
      .attr(UnswappableAbilityAbAttr)
      .attr(UnsuppressableAbilityAbAttr)
      .attr(NoFusionAbilityAbAttr)
      .unimplemented(),
    new Ability(Abilities.ELECTRIC_SURGE, 7)
      .attr(PostSummonTerrainChangeAbAttr, TerrainType.ELECTRIC)
      .attr(PostBiomeChangeTerrainChangeAbAttr, TerrainType.ELECTRIC),
    new Ability(Abilities.PSYCHIC_SURGE, 7)
      .attr(PostSummonTerrainChangeAbAttr, TerrainType.PSYCHIC)
      .attr(PostBiomeChangeTerrainChangeAbAttr, TerrainType.PSYCHIC),
    new Ability(Abilities.MISTY_SURGE, 7)
      .attr(PostSummonTerrainChangeAbAttr, TerrainType.MISTY)
      .attr(PostBiomeChangeTerrainChangeAbAttr, TerrainType.MISTY),
    new Ability(Abilities.GRASSY_SURGE, 7)
      .attr(PostSummonTerrainChangeAbAttr, TerrainType.GRASSY)
      .attr(PostBiomeChangeTerrainChangeAbAttr, TerrainType.GRASSY),
    new Ability(Abilities.FULL_METAL_BODY, 7)
      .attr(ProtectStatAbAttr),
    new Ability(Abilities.SHADOW_SHIELD, 7)
      .attr(ReceivedMoveDamageMultiplierAbAttr,(target, user, move) => target.getHpRatio() === 1, 0.5),
    new Ability(Abilities.PRISM_ARMOR, 7)
      .attr(ReceivedMoveDamageMultiplierAbAttr,(target, user, move) => target.getAttackTypeEffectiveness(move.type, user) >= 2, 0.75),
    new Ability(Abilities.NEUROFORCE, 7)
      .attr(MovePowerBoostAbAttr, (user, target, move) => target.getAttackTypeEffectiveness(move.type, user) >= 2, 1.25),
    new Ability(Abilities.INTREPID_SWORD, 8)
      .attr(PostSummonStatChangeAbAttr, BattleStat.ATK, 1, true)
      .condition(getOncePerBattleCondition(Abilities.INTREPID_SWORD)),
    new Ability(Abilities.DAUNTLESS_SHIELD, 8)
      .attr(PostSummonStatChangeAbAttr, BattleStat.DEF, 1, true)
      .condition(getOncePerBattleCondition(Abilities.DAUNTLESS_SHIELD)),
    new Ability(Abilities.LIBERO, 8)
      .unimplemented(),
    new Ability(Abilities.BALL_FETCH, 8)
      .attr(FetchBallAbAttr)
      .condition(getOncePerBattleCondition(Abilities.BALL_FETCH)),
    new Ability(Abilities.COTTON_DOWN, 8)
      .attr(PostDefendStatChangeAbAttr, (target, user, move) => move.category !== MoveCategory.STATUS, BattleStat.SPD, -1, false, true)
      .bypassFaint(),
    new Ability(Abilities.PROPELLER_TAIL, 8)
      .attr(BlockRedirectAbAttr),
    new Ability(Abilities.MIRROR_ARMOR, 8)
      .ignorable()
      .unimplemented(),
    new Ability(Abilities.GULP_MISSILE, 8)
      .attr(UnsuppressableAbilityAbAttr)
      .attr(NoTransformAbilityAbAttr)
      .attr(NoFusionAbilityAbAttr)
      .unimplemented(),
    new Ability(Abilities.STALWART, 8)
      .attr(BlockRedirectAbAttr),
    new Ability(Abilities.STEAM_ENGINE, 8)
      .attr(PostDefendStatChangeAbAttr, (target, user, move) => (move.type === Type.FIRE || move.type === Type.WATER) && move.category !== MoveCategory.STATUS, BattleStat.SPD, 6),
    new Ability(Abilities.PUNK_ROCK, 8)
      .attr(MovePowerBoostAbAttr, (user, target, move) => move.hasFlag(MoveFlags.SOUND_BASED), 1.3)
      .attr(ReceivedMoveDamageMultiplierAbAttr, (target, user, move) => move.hasFlag(MoveFlags.SOUND_BASED), 0.5)
      .ignorable(),
    new Ability(Abilities.SAND_SPIT, 8)
      .attr(PostDefendWeatherChangeAbAttr, WeatherType.SANDSTORM),
    new Ability(Abilities.ICE_SCALES, 8)
      .attr(ReceivedMoveDamageMultiplierAbAttr, (target, user, move) => move.category === MoveCategory.SPECIAL, 0.5)
      .ignorable(),
    new Ability(Abilities.RIPEN, 8)
      .attr(DoubleBerryEffectAbAttr),
    new Ability(Abilities.ICE_FACE, 8)
      .attr(UncopiableAbilityAbAttr)
      .attr(UnswappableAbilityAbAttr)
      .attr(UnsuppressableAbilityAbAttr)
      .attr(NoTransformAbilityAbAttr)
      .attr(NoFusionAbilityAbAttr)
      .ignorable()
      .unimplemented(),
    new Ability(Abilities.POWER_SPOT, 8)
      .unimplemented(),
    new Ability(Abilities.MIMICRY, 8)
      .unimplemented(),
    new Ability(Abilities.SCREEN_CLEANER, 8)
      .unimplemented(),
    new Ability(Abilities.STEELY_SPIRIT, 8)
      .unimplemented(),
    new Ability(Abilities.PERISH_BODY, 8)
      .unimplemented(),
    new Ability(Abilities.WANDERING_SPIRIT, 8)
      .attr(PostDefendAbilitySwapAbAttr)
      .bypassFaint()
      .partial(),
    new Ability(Abilities.GORILLA_TACTICS, 8)
      .unimplemented(),
    new Ability(Abilities.NEUTRALIZING_GAS, 8)
      .attr(SuppressFieldAbilitiesAbAttr)
      .attr(UncopiableAbilityAbAttr)
      .attr(UnswappableAbilityAbAttr)
      .attr(NoTransformAbilityAbAttr)
      .attr(PostSummonMessageAbAttr, (pokemon: Pokemon) => getPokemonMessage(pokemon, "'s Neutralizing Gas filled the area!"))
      .partial(),
    new Ability(Abilities.PASTEL_VEIL, 8)
      .attr(StatusEffectImmunityAbAttr, StatusEffect.POISON, StatusEffect.TOXIC)
      .ignorable(),
    new Ability(Abilities.HUNGER_SWITCH, 8)
      .attr(PostTurnFormChangeAbAttr, p => p.getFormKey ? 0 : 1)
      .attr(PostTurnFormChangeAbAttr, p => p.getFormKey ? 1 : 0)
      .attr(UncopiableAbilityAbAttr)
      .attr(UnswappableAbilityAbAttr)
      .attr(NoTransformAbilityAbAttr)
      .attr(NoFusionAbilityAbAttr)
      .condition((pokemon) => !pokemon.isTerastallized()),
    new Ability(Abilities.QUICK_DRAW, 8)
      .unimplemented(),
    new Ability(Abilities.UNSEEN_FIST, 8)
      .unimplemented(),
    new Ability(Abilities.CURIOUS_MEDICINE, 8)
      .attr(PostSummonClearAllyStatsAbAttr),
    new Ability(Abilities.TRANSISTOR, 8)
      .attr(MoveTypePowerBoostAbAttr, Type.ELECTRIC),
    new Ability(Abilities.DRAGONS_MAW, 8)
      .attr(MoveTypePowerBoostAbAttr, Type.DRAGON),
    new Ability(Abilities.CHILLING_NEIGH, 8)
      .attr(PostVictoryStatChangeAbAttr, BattleStat.ATK, 1),
    new Ability(Abilities.GRIM_NEIGH, 8)
      .attr(PostVictoryStatChangeAbAttr, BattleStat.SPATK, 1),
    new Ability(Abilities.AS_ONE_GLASTRIER, 8)
      .attr(PreventBerryUseAbAttr)
      .attr(PostVictoryStatChangeAbAttr, BattleStat.ATK, 1)
      .attr(UncopiableAbilityAbAttr)
      .attr(UnswappableAbilityAbAttr)
      .attr(UnsuppressableAbilityAbAttr),
    new Ability(Abilities.AS_ONE_SPECTRIER, 8)
      .attr(PreventBerryUseAbAttr)
      .attr(PostVictoryStatChangeAbAttr, BattleStat.SPATK, 1)
      .attr(UncopiableAbilityAbAttr)
      .attr(UnswappableAbilityAbAttr)
      .attr(UnsuppressableAbilityAbAttr),
    new Ability(Abilities.LINGERING_AROMA, 9)
      .attr(PostDefendAbilityGiveAbAttr, Abilities.LINGERING_AROMA)
      .bypassFaint(),
    new Ability(Abilities.SEED_SOWER, 9)
      .attr(PostDefendTerrainChangeAbAttr, TerrainType.GRASSY),
    new Ability(Abilities.THERMAL_EXCHANGE, 9)
      .attr(PostDefendStatChangeAbAttr, (target, user, move) => move.type === Type.FIRE && move.category !== MoveCategory.STATUS, BattleStat.ATK, 1)
      .attr(StatusEffectImmunityAbAttr, StatusEffect.BURN)
      .ignorable(),
    new Ability(Abilities.ANGER_SHELL, 9)
      .attr(PostDefendHpGatedStatChangeAbAttr, (target, user, move) => move.category !== MoveCategory.STATUS, 0.5, [ BattleStat.ATK, BattleStat.SPATK, BattleStat.SPD ], 1)
      .attr(PostDefendHpGatedStatChangeAbAttr, (target, user, move) => move.category !== MoveCategory.STATUS, 0.5, [ BattleStat.DEF, BattleStat.SPDEF ], -1),
    new Ability(Abilities.PURIFYING_SALT, 9)
      .attr(StatusEffectImmunityAbAttr)
      .attr(ReceivedTypeDamageMultiplierAbAttr, Type.GHOST, 0.5)
      .ignorable(),
    new Ability(Abilities.WELL_BAKED_BODY, 9)
      .attr(TypeImmunityStatChangeAbAttr, Type.FIRE, BattleStat.DEF, 2)
      .ignorable(),
    new Ability(Abilities.WIND_RIDER, 9)
      .attr(MoveImmunityStatChangeAbAttr, (pokemon, attacker, move) => pokemon !== attacker && move.getMove().hasFlag(MoveFlags.WIND_MOVE), BattleStat.ATK, 1)
      .ignorable()
      .partial(),
    new Ability(Abilities.GUARD_DOG, 9)
      .attr(PostIntimidateStatChangeAbAttr, [BattleStat.ATK], 1, true)
      .attr(ForceSwitchOutImmunityAbAttr)
      .ignorable(),
    new Ability(Abilities.ROCKY_PAYLOAD, 9)
      .attr(MoveTypePowerBoostAbAttr, Type.ROCK),
    new Ability(Abilities.WIND_POWER, 9)
      .attr(PostDefendApplyBattlerTagAbAttr, (target, user, move) => move.hasFlag(MoveFlags.WIND_MOVE), BattlerTagType.CHARGED)
      .partial(),
    new Ability(Abilities.ZERO_TO_HERO, 9)
      .attr(UncopiableAbilityAbAttr)
      .attr(UnswappableAbilityAbAttr)
      .attr(UnsuppressableAbilityAbAttr)
      .attr(NoTransformAbilityAbAttr)
      .attr(NoFusionAbilityAbAttr)
      .unimplemented(),
    new Ability(Abilities.COMMANDER, 9)
      .attr(UncopiableAbilityAbAttr)
      .attr(UnswappableAbilityAbAttr)
      .unimplemented(),
    new Ability(Abilities.ELECTROMORPHOSIS, 9)
      .attr(PostDefendApplyBattlerTagAbAttr, (target, user, move) => move.category !== MoveCategory.STATUS, BattlerTagType.CHARGED),
    new Ability(Abilities.PROTOSYNTHESIS, 9)
      .conditionalAttr(getWeatherCondition(WeatherType.SUNNY, WeatherType.HARSH_SUN), PostSummonAddBattlerTagAbAttr, BattlerTagType.PROTOSYNTHESIS, 0, true)
      .attr(PostWeatherChangeAddBattlerTagAttr, BattlerTagType.PROTOSYNTHESIS, 0, WeatherType.SUNNY, WeatherType.HARSH_SUN)
      .attr(UncopiableAbilityAbAttr)
      .attr(UnswappableAbilityAbAttr)
      .attr(NoTransformAbilityAbAttr)
      .partial(), // While setting the tag, the getbattlestat should ignore all modifiers to stats except stat stages
    new Ability(Abilities.QUARK_DRIVE, 9)
      .conditionalAttr(getTerrainCondition(TerrainType.ELECTRIC), PostSummonAddBattlerTagAbAttr, BattlerTagType.QUARK_DRIVE, 0, true)
      .attr(PostTerrainChangeAddBattlerTagAttr, BattlerTagType.QUARK_DRIVE, 0, TerrainType.ELECTRIC)
      .attr(UncopiableAbilityAbAttr)
      .attr(UnswappableAbilityAbAttr)
      .attr(NoTransformAbilityAbAttr)
      .partial(), // While setting the tag, the getbattlestat should ignore all modifiers to stats except stat stages
    new Ability(Abilities.GOOD_AS_GOLD, 9)
      .attr(MoveImmunityAbAttr, (pokemon, attacker, move) => pokemon !== attacker && move.getMove().category === MoveCategory.STATUS)
      .ignorable()
      .partial(),
    new Ability(Abilities.VESSEL_OF_RUIN, 9)
      .ignorable()
      .unimplemented(),
    new Ability(Abilities.SWORD_OF_RUIN, 9)
      .ignorable()
      .unimplemented(),
    new Ability(Abilities.TABLETS_OF_RUIN, 9)
      .ignorable()
      .unimplemented(),
    new Ability(Abilities.BEADS_OF_RUIN, 9)
      .ignorable()
      .unimplemented(),
    new Ability(Abilities.ORICHALCUM_PULSE, 9)
      .attr(PostSummonWeatherChangeAbAttr, WeatherType.SUNNY)
      .attr(PostBiomeChangeWeatherChangeAbAttr, WeatherType.SUNNY)
      .conditionalAttr(getWeatherCondition(WeatherType.SUNNY, WeatherType.HARSH_SUN), BattleStatMultiplierAbAttr, BattleStat.ATK, 4 / 3),
    new Ability(Abilities.HADRON_ENGINE, 9)
      .attr(PostSummonTerrainChangeAbAttr, TerrainType.ELECTRIC)
      .attr(PostBiomeChangeTerrainChangeAbAttr, TerrainType.ELECTRIC)
      .conditionalAttr(getTerrainCondition(TerrainType.ELECTRIC), BattleStatMultiplierAbAttr, BattleStat.SPATK, 4 / 3),
    new Ability(Abilities.OPPORTUNIST, 9)
      .attr(StatChangeCopyAbAttr),
    new Ability(Abilities.CUD_CHEW, 9)
      .unimplemented(),
    new Ability(Abilities.SHARPNESS, 9)
      .attr(MovePowerBoostAbAttr, (user, target, move) => move.hasFlag(MoveFlags.SLICING_MOVE), 1.5),
    new Ability(Abilities.SUPREME_OVERLORD, 9)
      .unimplemented(),
    new Ability(Abilities.COSTAR, 9)
      .unimplemented(),
    new Ability(Abilities.TOXIC_DEBRIS, 9)
      .attr(PostDefendApplyArenaTrapTagAbAttr, (target, user, move) => move.category === MoveCategory.PHYSICAL, ArenaTagType.TOXIC_SPIKES)
      .bypassFaint(),
    new Ability(Abilities.ARMOR_TAIL, 9)
      .attr(FieldPriorityMoveImmunityAbAttr)
      .ignorable(),
    new Ability(Abilities.EARTH_EATER, 9)
      .attr(TypeImmunityHealAbAttr, Type.GROUND)
      .ignorable(),
    new Ability(Abilities.MYCELIUM_MIGHT, 9)
      .attr(MoveAbilityBypassAbAttr, (pokemon, move: Move) => move.category === MoveCategory.STATUS)
      .partial(),
    new Ability(Abilities.MINDS_EYE, 9)
      .attr(IgnoreTypeImmunityAbAttr, Type.GHOST, [Type.NORMAL, Type.FIGHTING])
      .attr(ProtectStatAbAttr, BattleStat.ACC)
      .attr(IgnoreOpponentEvasionAbAttr)
      .ignorable(),
    new Ability(Abilities.SUPERSWEET_SYRUP, 9)
      .attr(PostSummonStatChangeAbAttr, BattleStat.EVA, -1)
      .condition(getOncePerBattleCondition(Abilities.SUPERSWEET_SYRUP)),
    new Ability(Abilities.HOSPITALITY, 9)
      .attr(PostSummonAllyHealAbAttr, 4, true),
    new Ability(Abilities.TOXIC_CHAIN, 9)
      .attr(PostAttackApplyStatusEffectAbAttr, false, 30, StatusEffect.TOXIC),
    new Ability(Abilities.EMBODY_ASPECT_TEAL, 9)
      .attr(PostBattleInitStatChangeAbAttr, BattleStat.SPD, 1, true)
      .attr(UncopiableAbilityAbAttr)
      .attr(UnswappableAbilityAbAttr)
      .attr(NoTransformAbilityAbAttr),
    new Ability(Abilities.EMBODY_ASPECT_WELLSPRING, 9)
      .attr(PostBattleInitStatChangeAbAttr, BattleStat.SPDEF, 1, true)
      .attr(UncopiableAbilityAbAttr)
      .attr(UnswappableAbilityAbAttr)
      .attr(NoTransformAbilityAbAttr),
    new Ability(Abilities.EMBODY_ASPECT_HEARTHFLAME, 9)
      .attr(PostBattleInitStatChangeAbAttr, BattleStat.ATK, 1, true)
      .attr(UncopiableAbilityAbAttr)
      .attr(UnswappableAbilityAbAttr)
      .attr(NoTransformAbilityAbAttr),
    new Ability(Abilities.EMBODY_ASPECT_CORNERSTONE, 9)
      .attr(PostBattleInitStatChangeAbAttr, BattleStat.DEF, 1, true)
      .attr(UncopiableAbilityAbAttr)
      .attr(UnswappableAbilityAbAttr)
      .attr(NoTransformAbilityAbAttr),
    new Ability(Abilities.TERA_SHIFT, 9)
      .attr(PostSummonFormChangeAbAttr, p => p.getFormKey() ? 0 : 1)
      .attr(UncopiableAbilityAbAttr)
      .attr(UnswappableAbilityAbAttr)
      .attr(UnsuppressableAbilityAbAttr)
      .attr(NoTransformAbilityAbAttr)
      .attr(NoFusionAbilityAbAttr),
    new Ability(Abilities.TERA_SHELL, 9)
      .attr(UncopiableAbilityAbAttr)
      .attr(UnswappableAbilityAbAttr)
      .ignorable()
      .unimplemented(),
    new Ability(Abilities.TERAFORM_ZERO, 9)
      .attr(UncopiableAbilityAbAttr)
      .attr(UnswappableAbilityAbAttr)
      .unimplemented(),
    new Ability(Abilities.POISON_PUPPETEER, 9)
      .attr(UncopiableAbilityAbAttr)
      .attr(UnswappableAbilityAbAttr)
      .unimplemented(),
  );
}<|MERGE_RESOLUTION|>--- conflicted
+++ resolved
@@ -2578,13 +2578,9 @@
    * @returns if enemy Pokemon is trapped or not
    */
   applyCheckTrapped(pokemon: Pokemon, passive: boolean, trapped: Utils.BooleanHolder, otherPokemon: Pokemon, args: any[]): boolean {
-<<<<<<< HEAD
-    if ((otherPokemon.getTypes(true).includes(Type.GHOST)) || 
+    if ((otherPokemon.getTypes(true).includes(Type.GHOST)) ||
     (pokemon.hasAbility(Abilities.MAGNET_PULL) && !otherPokemon.getTypes(true).includes(Type.STEEL)) ||
-    (pokemon.hasAbility(Abilities.ARENA_TRAP) && !otherPokemon.isGrounded())){
-=======
-    if (otherPokemon.getTypes().includes(Type.GHOST)) {
->>>>>>> 62288576
+    (pokemon.hasAbility(Abilities.ARENA_TRAP) && !otherPokemon.isGrounded())) {
       trapped.value = false;
       return false;
     }
