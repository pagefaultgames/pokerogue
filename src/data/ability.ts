import Pokemon, { HitResult, PlayerPokemon, PokemonMove } from "../field/pokemon";
import { Type } from "./type";
import { Constructor } from "#app/utils";
import * as Utils from "../utils";
import { getPokemonNameWithAffix } from "../messages";
import { Weather, WeatherType } from "./weather";
import { BattlerTag, GroundedTag, GulpMissileTag, SemiInvulnerableTag } from "./battler-tags";
import { StatusEffect, getNonVolatileStatusEffects, getStatusEffectDescriptor, getStatusEffectHealText } from "./status-effect";
import { Gender } from "./gender";
import Move, { AttackMove, MoveCategory, MoveFlags, MoveTarget, FlinchAttr, OneHitKOAttr, HitHealAttr, allMoves, StatusMove, SelfStatusMove, VariablePowerAttr, applyMoveAttrs, IncrementMovePriorityAttr, VariableMoveTypeAttr, RandomMovesetMoveAttr, RandomMoveAttr, NaturePowerAttr, CopyMoveAttr, MoveAttr, MultiHitAttr, ChargeAttr, SacrificialAttr, SacrificialAttrOnHit } from "./move";
import { ArenaTagSide, ArenaTrapTag } from "./arena-tag";
import { BerryModifier, PokemonHeldItemModifier } from "../modifier/modifier";
import { TerrainType } from "./terrain";
import { SpeciesFormChangeManualTrigger } from "./pokemon-forms";
import i18next from "i18next";
import { Localizable } from "#app/interfaces/locales.js";
import { Command } from "../ui/command-ui-handler";
import { BerryModifierType } from "#app/modifier/modifier-type";
import { getPokeballName } from "./pokeball";
import { BattlerIndex } from "#app/battle";
import { Abilities } from "#enums/abilities";
import { ArenaTagType } from "#enums/arena-tag-type";
import { BattlerTagType } from "#enums/battler-tag-type";
import { Moves } from "#enums/moves";
import { Species } from "#enums/species";
import { Stat, type BattleStat, type EffectiveStat, BATTLE_STATS, EFFECTIVE_STATS, getStatKey } from "#app/enums/stat";
import { MovePhase } from "#app/phases/move-phase.js";
import { PokemonHealPhase } from "#app/phases/pokemon-heal-phase.js";
import { ShowAbilityPhase } from "#app/phases/show-ability-phase.js";
import { StatStageChangePhase } from "#app/phases/stat-stage-change-phase.js";

export class Ability implements Localizable {
  public id: Abilities;

  private nameAppend: string;
  public name: string;
  public description: string;
  public generation: integer;
  public isBypassFaint: boolean;
  public isIgnorable: boolean;
  public attrs: AbAttr[];
  public conditions: AbAttrCondition[];

  constructor(id: Abilities, generation: integer) {
    this.id = id;

    this.nameAppend = "";
    this.generation = generation;
    this.attrs = [];
    this.conditions = [];

    this.localize();
  }

  localize(): void {
    const i18nKey = Abilities[this.id].split("_").filter(f => f).map((f, i) => i ? `${f[0]}${f.slice(1).toLowerCase()}` : f.toLowerCase()).join("") as string;

    this.name = this.id ? `${i18next.t(`ability:${i18nKey}.name`) as string}${this.nameAppend}` : "";
    this.description = this.id ? i18next.t(`ability:${i18nKey}.description`) as string : "";
  }

  /**
   * Get all ability attributes that match `attrType`
   * @param attrType any attribute that extends {@linkcode AbAttr}
   * @returns Array of attributes that match `attrType`, Empty Array if none match.
   */
  getAttrs<T extends AbAttr>(attrType: Constructor<T> ): T[] {
    return this.attrs.filter((a): a is T => a instanceof attrType);
  }

  /**
   * Check if an ability has an attribute that matches `attrType`
   * @param attrType any attribute that extends {@linkcode AbAttr}
   * @returns true if the ability has attribute `attrType`
   */
  hasAttr<T extends AbAttr>(attrType: Constructor<T>): boolean {
    return this.attrs.some((attr) => attr instanceof attrType);
  }

  attr<T extends Constructor<AbAttr>>(AttrType: T, ...args: ConstructorParameters<T>): Ability {
    const attr = new AttrType(...args);
    this.attrs.push(attr);

    return this;
  }

  conditionalAttr<T extends Constructor<AbAttr>>(condition: AbAttrCondition, AttrType: T, ...args: ConstructorParameters<T>): Ability {
    const attr = new AttrType(...args);
    attr.addCondition(condition);
    this.attrs.push(attr);

    return this;
  }

  bypassFaint(): Ability {
    this.isBypassFaint = true;
    return this;
  }

  ignorable(): Ability {
    this.isIgnorable = true;
    return this;
  }

  condition(condition: AbAttrCondition): Ability {
    this.conditions.push(condition);

    return this;
  }

  partial(): this {
    this.nameAppend += " (P)";
    return this;
  }

  unimplemented(): this {
    this.nameAppend += " (N)";
    return this;
  }
}

type AbAttrApplyFunc<TAttr extends AbAttr> = (attr: TAttr, passive: boolean) => boolean | Promise<boolean>;
type AbAttrCondition = (pokemon: Pokemon) => boolean;

type PokemonAttackCondition = (user: Pokemon | null, target: Pokemon | null, move: Move) => boolean;
type PokemonDefendCondition = (target: Pokemon, user: Pokemon, move: Move) => boolean;
type PokemonStatStageChangeCondition = (target: Pokemon, statsChanged: BattleStat[], stages: integer) => boolean;

export abstract class AbAttr {
  public showAbility: boolean;
  private extraCondition: AbAttrCondition;

  constructor(showAbility: boolean = true) {
    this.showAbility = showAbility;
  }

  apply(pokemon: Pokemon, passive: boolean, simulated: boolean, cancelled: Utils.BooleanHolder | null, args: any[]): boolean | Promise<boolean> {
    return false;
  }

  getTriggerMessage(_pokemon: Pokemon, _abilityName: string, ..._args: any[]): string | null {
    return null;
  }

  getCondition(): AbAttrCondition | null {
    return this.extraCondition || null;
  }

  addCondition(condition: AbAttrCondition): AbAttr {
    this.extraCondition = condition;
    return this;
  }
}

export class BlockRecoilDamageAttr extends AbAttr {
  apply(pokemon: Pokemon, passive: boolean, simulated: boolean, cancelled: Utils.BooleanHolder, args: any[]): boolean {
    cancelled.value = true;

    return true;
  }

  getTriggerMessage(pokemon: Pokemon, abilityName: string, ...args: any[]) {
    return i18next.t("abilityTriggers:blockRecoilDamage", {pokemonName: getPokemonNameWithAffix(pokemon), abilityName: abilityName});
  }
}

export class DoubleBattleChanceAbAttr extends AbAttr {
  constructor() {
    super(false);
  }

  apply(pokemon: Pokemon, passive: boolean, simulated: boolean, cancelled: Utils.BooleanHolder, args: any[]): boolean {
    const doubleChance = (args[0] as Utils.IntegerHolder);
    doubleChance.value = Math.max(doubleChance.value / 2, 1);
    return true;
  }
}

export class PostBattleInitAbAttr extends AbAttr {
  applyPostBattleInit(pokemon: Pokemon, passive: boolean, simulated: boolean, args: any[]): boolean | Promise<boolean> {
    return false;
  }
}

export class PostBattleInitFormChangeAbAttr extends PostBattleInitAbAttr {
  private formFunc: (p: Pokemon) => integer;

  constructor(formFunc: ((p: Pokemon) => integer)) {
    super(true);

    this.formFunc = formFunc;
  }

  applyPostBattleInit(pokemon: Pokemon, passive: boolean, simulated: boolean, args: any[]): boolean {
    const formIndex = this.formFunc(pokemon);
    if (formIndex !== pokemon.formIndex && !simulated) {
      return pokemon.scene.triggerPokemonFormChange(pokemon, SpeciesFormChangeManualTrigger, false);
    }

    return false;
  }
}

export class PostBattleInitStatStageChangeAbAttr extends PostBattleInitAbAttr {
  private stats: BattleStat[];
  private stages: number;
  private selfTarget: boolean;

  constructor(stats: BattleStat[], stages: integer, selfTarget?: boolean) {
    super();

    this.stats = stats;
    this.stages = stages;
    this.selfTarget = !!selfTarget;
  }

  applyPostBattleInit(pokemon: Pokemon, passive: boolean, simulated: boolean, args: any[]): boolean {
    const statStageChangePhases: StatStageChangePhase[] = [];

    if (!simulated) {
      if (this.selfTarget) {
        statStageChangePhases.push(new StatStageChangePhase(pokemon.scene, pokemon.getBattlerIndex(), true, this.stats, this.stages));
      } else {
        for (const opponent of pokemon.getOpponents()) {
          statStageChangePhases.push(new StatStageChangePhase(pokemon.scene, opponent.getBattlerIndex(), false, this.stats, this.stages));
        }
      }

      for (const statStageChangePhase of statStageChangePhases) {
        if (!this.selfTarget && !statStageChangePhase.getPokemon()?.summonData) {
          pokemon.scene.pushPhase(statStageChangePhase);
        } else { // TODO: This causes the ability bar to be shown at the wrong time
          pokemon.scene.unshiftPhase(statStageChangePhase);
        }
      }
    }

    return true;
  }
}

type PreDefendAbAttrCondition = (pokemon: Pokemon, attacker: Pokemon, move: Move) => boolean;

export class PreDefendAbAttr extends AbAttr {
  applyPreDefend(pokemon: Pokemon, passive: boolean, simulated: boolean, attacker: Pokemon, move: Move | null, cancelled: Utils.BooleanHolder | null, args: any[]): boolean | Promise<boolean> {
    return false;
  }
}

export class PreDefendFullHpEndureAbAttr extends PreDefendAbAttr {
  applyPreDefend(pokemon: Pokemon, passive: boolean, simulated: boolean, attacker: Pokemon, move: Move, cancelled: Utils.BooleanHolder, args: any[]): boolean {
    if (pokemon.isFullHp()
        && pokemon.getMaxHp() > 1 //Checks if pokemon has wonder_guard (which forces 1hp)
        && (args[0] as Utils.NumberHolder).value >= pokemon.hp) { //Damage >= hp
      return simulated || pokemon.addTag(BattlerTagType.STURDY, 1);
    }

    return false;
  }
}

export class BlockItemTheftAbAttr extends AbAttr {
  apply(pokemon: Pokemon, passive: boolean, simulated: boolean, cancelled: Utils.BooleanHolder, args: any[]): boolean {
    cancelled.value = true;

    return true;
  }

  getTriggerMessage(pokemon: Pokemon, abilityName: string, ...args: any[]) {
    return i18next.t("abilityTriggers:blockItemTheft", {
      pokemonNameWithAffix: getPokemonNameWithAffix(pokemon),
      abilityName
    });
  }
}

export class StabBoostAbAttr extends AbAttr {
  apply(pokemon: Pokemon, passive: boolean, simulated: boolean, cancelled: Utils.BooleanHolder, args: any[]): boolean {
    if ((args[0] as Utils.NumberHolder).value > 1) {
      (args[0] as Utils.NumberHolder).value += 0.5;
      return true;
    }

    return false;
  }
}

export class ReceivedMoveDamageMultiplierAbAttr extends PreDefendAbAttr {
  protected condition: PokemonDefendCondition;
  private damageMultiplier: number;

  constructor(condition: PokemonDefendCondition, damageMultiplier: number) {
    super();

    this.condition = condition;
    this.damageMultiplier = damageMultiplier;
  }

  applyPreDefend(pokemon: Pokemon, passive: boolean, simulated: boolean, attacker: Pokemon, move: Move, cancelled: Utils.BooleanHolder, args: any[]): boolean {
    if (this.condition(pokemon, attacker, move)) {
      (args[0] as Utils.NumberHolder).value = Utils.toDmgValue((args[0] as Utils.NumberHolder).value * this.damageMultiplier);

      return true;
    }

    return false;
  }
}

export class ReceivedTypeDamageMultiplierAbAttr extends ReceivedMoveDamageMultiplierAbAttr {
  constructor(moveType: Type, damageMultiplier: number) {
    super((user, target, move) => move.type === moveType, damageMultiplier);
  }
}

/**
 * Determines whether a Pokemon is immune to a move because of an ability.
 * @extends PreDefendAbAttr
 * @see {@linkcode applyPreDefend}
 * @see {@linkcode getCondition}
 */
export class TypeImmunityAbAttr extends PreDefendAbAttr {
  private immuneType: Type | null;
  private condition: AbAttrCondition | null;

  constructor(immuneType: Type | null, condition?: AbAttrCondition) {
    super();

    this.immuneType = immuneType;
    this.condition = condition ?? null;
  }

  /**
   * Applies immunity if this ability grants immunity to the type of the given move.
   * @param pokemon {@linkcode Pokemon} The defending Pokemon.
   * @param passive - Whether the ability is passive.
   * @param attacker {@linkcode Pokemon} The attacking Pokemon.
   * @param move {@linkcode Move} The attacking move.
   * @param cancelled {@linkcode Utils.BooleanHolder} - A holder for a boolean value indicating if the move was cancelled.
   * @param args [0] {@linkcode Utils.NumberHolder} gets set to 0 if move is immuned by an ability.
   * @param args [1] - Whether the move is simulated.
   */
  applyPreDefend(pokemon: Pokemon, passive: boolean, simulated: boolean, attacker: Pokemon, move: Move, cancelled: Utils.BooleanHolder, args: any[]): boolean {
    // Field moves should ignore immunity
    if ([ MoveTarget.BOTH_SIDES, MoveTarget.ENEMY_SIDE, MoveTarget.USER_SIDE ].includes(move.moveTarget)) {
      return false;
    }
    if (attacker !== pokemon && move.type === this.immuneType) {
      (args[0] as Utils.NumberHolder).value = 0;
      return true;
    }
    return false;
  }

  override getCondition(): AbAttrCondition | null {
    return this.condition;
  }
}

export class AttackTypeImmunityAbAttr extends TypeImmunityAbAttr {
  constructor(immuneType: Type, condition?: AbAttrCondition) {
    super(immuneType, condition);
  }

  /**
   * Applies immunity if the move used is not a status move.
   * Type immunity abilities that do not give additional benefits (HP recovery, stat boosts, etc) are not immune to status moves of the type
   * Example: Levitate
   */
  applyPreDefend(pokemon: Pokemon, passive: boolean, simulated: boolean, attacker: Pokemon, move: Move, cancelled: Utils.BooleanHolder, args: any[]): boolean {
    if (move.category !== MoveCategory.STATUS) {
      return super.applyPreDefend(pokemon, passive, simulated, attacker, move, cancelled, args);
    }
    return false;
  }
}

export class TypeImmunityHealAbAttr extends TypeImmunityAbAttr {
  constructor(immuneType: Type) {
    super(immuneType);
  }

  applyPreDefend(pokemon: Pokemon, passive: boolean, simulated: boolean, attacker: Pokemon, move: Move, cancelled: Utils.BooleanHolder, args: any[]): boolean {
    const ret = super.applyPreDefend(pokemon, passive, simulated, attacker, move, cancelled, args);

    if (ret) {
      if (!pokemon.isFullHp() && !simulated) {
        const abilityName = (!passive ? pokemon.getAbility() : pokemon.getPassiveAbility()).name;
        pokemon.scene.unshiftPhase(new PokemonHealPhase(pokemon.scene, pokemon.getBattlerIndex(),
          Utils.toDmgValue(pokemon.getMaxHp() / 4), i18next.t("abilityTriggers:typeImmunityHeal", { pokemonNameWithAffix: getPokemonNameWithAffix(pokemon), abilityName }), true));
      }
      return true;
    }

    return false;
  }
}

class TypeImmunityStatStageChangeAbAttr extends TypeImmunityAbAttr {
  private stat: BattleStat;
  private stages: number;

  constructor(immuneType: Type, stat: BattleStat, stages: number, condition?: AbAttrCondition) {
    super(immuneType, condition);

    this.stat = stat;
    this.stages = stages;
  }

  applyPreDefend(pokemon: Pokemon, passive: boolean, simulated: boolean, attacker: Pokemon, move: Move, cancelled: Utils.BooleanHolder, args: any[]): boolean {
    const ret = super.applyPreDefend(pokemon, passive, simulated, attacker, move, cancelled, args);

    if (ret) {
      cancelled.value = true;
      if (!simulated) {
        pokemon.scene.unshiftPhase(new StatStageChangePhase(pokemon.scene, pokemon.getBattlerIndex(), true, [ this.stat ], this.stages));
      }
    }

    return ret;
  }
}

class TypeImmunityAddBattlerTagAbAttr extends TypeImmunityAbAttr {
  private tagType: BattlerTagType;
  private turnCount: integer;

  constructor(immuneType: Type, tagType: BattlerTagType, turnCount: integer, condition?: AbAttrCondition) {
    super(immuneType, condition);

    this.tagType = tagType;
    this.turnCount = turnCount;
  }

  applyPreDefend(pokemon: Pokemon, passive: boolean, simulated: boolean, attacker: Pokemon, move: Move, cancelled: Utils.BooleanHolder, args: any[]): boolean {
    const ret = super.applyPreDefend(pokemon, passive, simulated, attacker, move, cancelled, args);

    if (ret) {
      cancelled.value = true;
      if (!simulated) {
        pokemon.addTag(this.tagType, this.turnCount, undefined, pokemon.id);
      }
    }

    return ret;
  }
}

export class NonSuperEffectiveImmunityAbAttr extends TypeImmunityAbAttr {
  constructor(condition?: AbAttrCondition) {
    super(null, condition);
  }

  applyPreDefend(pokemon: Pokemon, passive: boolean, simulated: boolean, attacker: Pokemon, move: Move, cancelled: Utils.BooleanHolder, args: any[]): boolean {
    if (move instanceof AttackMove && pokemon.getAttackTypeEffectiveness(move.type, attacker) < 2) {
      cancelled.value = true;
      (args[0] as Utils.NumberHolder).value = 0;
      return true;
    }

    return false;
  }

  getTriggerMessage(pokemon: Pokemon, abilityName: string, ...args: any[]): string {
    return i18next.t("abilityTriggers:nonSuperEffectiveImmunity", {
      pokemonNameWithAffix: getPokemonNameWithAffix(pokemon),
      abilityName
    });
  }
}

export class PostDefendAbAttr extends AbAttr {
  applyPostDefend(pokemon: Pokemon, passive: boolean, simulated: boolean, attacker: Pokemon, move: Move, hitResult: HitResult | null, args: any[]): boolean | Promise<boolean> {
    return false;
  }
}

/**
 * Applies the effects of Gulp Missile when the user is hit by an attack.
 * @extends PostDefendAbAttr
 */
export class PostDefendGulpMissileAbAttr extends PostDefendAbAttr {
  constructor() {
    super(true);
  }

  /**
   * Damages the attacker and triggers the secondary effect based on the form or the BattlerTagType.
   * @param {Pokemon} pokemon - The defending Pokemon.
   * @param passive - n/a
   * @param {Pokemon} attacker - The attacking Pokemon.
   * @param {Move} move - The move being used.
   * @param {HitResult} hitResult - n/a
   * @param {any[]} args - n/a
   * @returns Whether the effects of the ability are applied.
   */
  applyPostDefend(pokemon: Pokemon, passive: boolean, simulated: boolean, attacker: Pokemon, move: Move, hitResult: HitResult, args: any[]): boolean | Promise<boolean> {
    const battlerTag = pokemon.getTag(GulpMissileTag);
    if (!battlerTag || move.category === MoveCategory.STATUS || pokemon.getTag(SemiInvulnerableTag)) {
      return false;
    }

    if (simulated) {
      return true;
    }

    const cancelled = new Utils.BooleanHolder(false);
    applyAbAttrs(BlockNonDirectDamageAbAttr, attacker, cancelled);

    if (!cancelled.value) {
      attacker.damageAndUpdate(Math.max(1, Math.floor(attacker.getMaxHp() / 4)), HitResult.OTHER);
    }

    if (battlerTag.tagType === BattlerTagType.GULP_MISSILE_ARROKUDA) {
      pokemon.scene.unshiftPhase(new StatStageChangePhase(pokemon.scene, attacker.getBattlerIndex(), false, [ Stat.DEF ], -1));
    } else {
      attacker.trySetStatus(StatusEffect.PARALYSIS, true, pokemon);
    }

    pokemon.removeTag(battlerTag.tagType);
    return true;
  }
}

export class FieldPriorityMoveImmunityAbAttr extends PreDefendAbAttr {
  applyPreDefend(pokemon: Pokemon, passive: boolean, simulated: boolean, attacker: Pokemon, move: Move, cancelled: Utils.BooleanHolder, args: any[]): boolean {
    const attackPriority = new Utils.IntegerHolder(move.priority);
    applyMoveAttrs(IncrementMovePriorityAttr, attacker, null, move, attackPriority);
    applyAbAttrs(ChangeMovePriorityAbAttr, attacker, null, simulated, move, attackPriority);

    if (move.moveTarget === MoveTarget.USER || move.moveTarget === MoveTarget.NEAR_ALLY) {
      return false;
    }

    if (attackPriority.value > 0 && !move.isMultiTarget()) {
      cancelled.value = true;
      return true;
    }

    return false;
  }
}

export class PostStatStageChangeAbAttr extends AbAttr {
  applyPostStatStageChange(pokemon: Pokemon, simulated: boolean, statsChanged: BattleStat[], levelChanged: integer, selfTarget: boolean, args: any[]): boolean | Promise<boolean> {
    return false;
  }
}

export class MoveImmunityAbAttr extends PreDefendAbAttr {
  private immuneCondition: PreDefendAbAttrCondition;

  constructor(immuneCondition: PreDefendAbAttrCondition) {
    super(true);

    this.immuneCondition = immuneCondition;
  }

  applyPreDefend(pokemon: Pokemon, passive: boolean, simulated: boolean, attacker: Pokemon, move: Move, cancelled: Utils.BooleanHolder, args: any[]): boolean {
    if (this.immuneCondition(pokemon, attacker, move)) {
      cancelled.value = true;
      return true;
    }

    return false;
  }

  getTriggerMessage(pokemon: Pokemon, abilityName: string, ...args: any[]): string {
    return i18next.t("abilityTriggers:moveImmunity", { pokemonNameWithAffix: getPokemonNameWithAffix(pokemon) });
  }
}

/**
 * Reduces the accuracy of status moves used against the Pokémon with this ability to 50%.
 * Used by Wonder Skin.
 *
 * @extends PreDefendAbAttr
 */
export class WonderSkinAbAttr extends PreDefendAbAttr {
  applyPreDefend(pokemon: Pokemon, passive: boolean, simulated: boolean, attacker: Pokemon, move: Move, cancelled: Utils.BooleanHolder, args: any[]): boolean {
    const moveAccuracy = args[0] as Utils.NumberHolder;
    if (move.category === MoveCategory.STATUS && moveAccuracy.value >= 50) {
      moveAccuracy.value = 50;
      return true;
    }

    return false;
  }
}

export class MoveImmunityStatStageChangeAbAttr extends MoveImmunityAbAttr {
  private stat: BattleStat;
  private stages: number;

  constructor(immuneCondition: PreDefendAbAttrCondition, stat: BattleStat, stages: number) {
    super(immuneCondition);
    this.stat = stat;
    this.stages = stages;
  }

  applyPreDefend(pokemon: Pokemon, passive: boolean, simulated: boolean, attacker: Pokemon, move: Move, cancelled: Utils.BooleanHolder, args: any[]): boolean {
    const ret = super.applyPreDefend(pokemon, passive, simulated, attacker, move, cancelled, args);
    if (ret && !simulated) {
      pokemon.scene.unshiftPhase(new StatStageChangePhase(pokemon.scene, pokemon.getBattlerIndex(), true, [ this.stat ], this.stages));
    }

    return ret;
  }
}
/**
 * Class for abilities that make drain moves deal damage to user instead of healing them.
 * @extends PostDefendAbAttr
 * @see {@linkcode applyPostDefend}
 */
export class ReverseDrainAbAttr extends PostDefendAbAttr {
  /**
   * Determines if a damage and draining move was used to check if this ability should stop the healing.
   * Examples include: Absorb, Draining Kiss, Bitter Blade, etc.
   * Also displays a message to show this ability was activated.
   * @param pokemon {@linkcode Pokemon} with this ability
   * @param passive N/A
   * @param attacker {@linkcode Pokemon} that is attacking this Pokemon
   * @param move {@linkcode PokemonMove} that is being used
   * @param hitResult N/A
   * @args N/A
   * @returns true if healing should be reversed on a healing move, false otherwise.
   */
  applyPostDefend(pokemon: Pokemon, passive: boolean, simulated: boolean, attacker: Pokemon, move: Move, hitResult: HitResult, args: any[]): boolean {
    if (move.hasAttr(HitHealAttr)) {
      if (!simulated) {
        pokemon.scene.queueMessage(i18next.t("abilityTriggers:reverseDrain", { pokemonNameWithAffix: getPokemonNameWithAffix(attacker) }));
      }
      return true;
    }
    return false;
  }
}

export class PostDefendStatStageChangeAbAttr extends PostDefendAbAttr {
  private condition: PokemonDefendCondition;
  private stat: BattleStat;
  private stages: number;
  private selfTarget: boolean;
  private allOthers: boolean;

  constructor(condition: PokemonDefendCondition, stat: BattleStat, stages: number, selfTarget: boolean = true, allOthers: boolean = false) {
    super(true);

    this.condition = condition;
    this.stat = stat;
    this.stages = stages;
    this.selfTarget = selfTarget;
    this.allOthers = allOthers;
  }

  applyPostDefend(pokemon: Pokemon, passive: boolean, simulated: boolean, attacker: Pokemon, move: Move, hitResult: HitResult, args: any[]): boolean {
    if (this.condition(pokemon, attacker, move)) {
      if (simulated) {
        return true;
      }

      if (this.allOthers) {
        const otherPokemon = pokemon.getAlly() ? pokemon.getOpponents().concat([ pokemon.getAlly() ]) : pokemon.getOpponents();
        for (const other of otherPokemon) {
          other.scene.unshiftPhase(new StatStageChangePhase(other.scene, (other).getBattlerIndex(), false, [ this.stat ], this.stages));
        }
        return true;
      }
      pokemon.scene.unshiftPhase(new StatStageChangePhase(pokemon.scene, (this.selfTarget ? pokemon : attacker).getBattlerIndex(), this.selfTarget, [ this.stat ], this.stages));
      return true;
    }

    return false;
  }
}

export class PostDefendHpGatedStatStageChangeAbAttr extends PostDefendAbAttr {
  private condition: PokemonDefendCondition;
  private hpGate: number;
  private stats: BattleStat[];
  private stages: number;
  private selfTarget: boolean;

  constructor(condition: PokemonDefendCondition, hpGate: number, stats: BattleStat[], stages: number, selfTarget: boolean = true) {
    super(true);

    this.condition = condition;
    this.hpGate = hpGate;
    this.stats = stats;
    this.stages = stages;
    this.selfTarget = selfTarget;
  }

  applyPostDefend(pokemon: Pokemon, passive: boolean, simulated: boolean, attacker: Pokemon, move: Move, hitResult: HitResult, args: any[]): boolean {
    const hpGateFlat: integer = Math.ceil(pokemon.getMaxHp() * this.hpGate);
    const lastAttackReceived = pokemon.turnData.attacksReceived[pokemon.turnData.attacksReceived.length - 1];
    const damageReceived = lastAttackReceived?.damage || 0;

    if (this.condition(pokemon, attacker, move) && (pokemon.hp <= hpGateFlat && (pokemon.hp + damageReceived) > hpGateFlat)) {
      if (!simulated ) {
        pokemon.scene.unshiftPhase(new StatStageChangePhase(pokemon.scene, (this.selfTarget ? pokemon : attacker).getBattlerIndex(), true, this.stats, this.stages));
      }
      return true;
    }

    return false;
  }
}

export class PostDefendApplyArenaTrapTagAbAttr extends PostDefendAbAttr {
  private condition: PokemonDefendCondition;
  private tagType: ArenaTagType;

  constructor(condition: PokemonDefendCondition, tagType: ArenaTagType) {
    super(true);

    this.condition = condition;
    this.tagType = tagType;
  }

  applyPostDefend(pokemon: Pokemon, passive: boolean, simulated: boolean, attacker: Pokemon, move: Move, hitResult: HitResult, args: any[]): boolean {
    if (this.condition(pokemon, attacker, move)) {
      const tag = pokemon.scene.arena.getTag(this.tagType) as ArenaTrapTag;
      if (!pokemon.scene.arena.getTag(this.tagType) || tag.layers < tag.maxLayers) {
        if (!simulated) {
          pokemon.scene.arena.addTag(this.tagType, 0, undefined, pokemon.id, pokemon.isPlayer() ? ArenaTagSide.ENEMY : ArenaTagSide.PLAYER);
        }
        return true;
      }
    }
    return false;
  }
}

export class PostDefendApplyBattlerTagAbAttr extends PostDefendAbAttr {
  private condition: PokemonDefendCondition;
  private tagType: BattlerTagType;
  constructor(condition: PokemonDefendCondition, tagType: BattlerTagType) {
    super(true);

    this.condition = condition;
    this.tagType = tagType;
  }

  applyPostDefend(pokemon: Pokemon, passive: boolean, simulated: boolean, attacker: Pokemon, move: Move, hitResult: HitResult, args: any[]): boolean {
    if (this.condition(pokemon, attacker, move)) {
      if (!pokemon.getTag(this.tagType) && !simulated) {
        pokemon.addTag(this.tagType, undefined, undefined, pokemon.id);
        pokemon.scene.queueMessage(i18next.t("abilityTriggers:windPowerCharged", { pokemonName: getPokemonNameWithAffix(pokemon), moveName: move.name }));
      }
      return true;
    }
    return false;
  }
}

export class PostDefendTypeChangeAbAttr extends PostDefendAbAttr {
  applyPostDefend(pokemon: Pokemon, passive: boolean, simulated: boolean, attacker: Pokemon, move: Move, hitResult: HitResult, args: any[]): boolean {
    if (hitResult < HitResult.NO_EFFECT) {
      if (simulated) {
        return true;
      }
      const type = move.type;
      const pokemonTypes = pokemon.getTypes(true);
      if (pokemonTypes.length !== 1 || pokemonTypes[0] !== type) {
        pokemon.summonData.types = [ type ];
        return true;
      }
    }

    return false;
  }

  getTriggerMessage(pokemon: Pokemon, abilityName: string, ...args: any[]): string {
    return i18next.t("abilityTriggers:postDefendTypeChange", {
      pokemonNameWithAffix: getPokemonNameWithAffix(pokemon),
      abilityName,
      typeName: i18next.t(`pokemonInfo:Type.${Type[pokemon.getTypes(true)[0]]}`)
    });
  }
}

export class PostDefendTerrainChangeAbAttr extends PostDefendAbAttr {
  private terrainType: TerrainType;

  constructor(terrainType: TerrainType) {
    super();

    this.terrainType = terrainType;
  }

  applyPostDefend(pokemon: Pokemon, passive: boolean, simulated: boolean, attacker: Pokemon, move: Move, hitResult: HitResult, args: any[]): boolean {
    if (hitResult < HitResult.NO_EFFECT) {
      if (simulated) {
        return pokemon.scene.arena.terrain?.terrainType !== (this.terrainType || undefined);
      } else {
        return pokemon.scene.arena.trySetTerrain(this.terrainType, true);
      }
    }

    return false;
  }
}

export class PostDefendContactApplyStatusEffectAbAttr extends PostDefendAbAttr {
  private chance: integer;
  private effects: StatusEffect[];

  constructor(chance: integer, ...effects: StatusEffect[]) {
    super();

    this.chance = chance;
    this.effects = effects;
  }

  applyPostDefend(pokemon: Pokemon, passive: boolean, simulated: boolean, attacker: Pokemon, move: Move, hitResult: HitResult, args: any[]): boolean {
    if (move.checkFlag(MoveFlags.MAKES_CONTACT, attacker, pokemon) && !attacker.status && (this.chance === -1 || pokemon.randSeedInt(100) < this.chance)) {
      const effect = this.effects.length === 1 ? this.effects[0] : this.effects[pokemon.randSeedInt(this.effects.length)];
      if (simulated) {
        return attacker.canSetStatus(effect, true, false, pokemon);
      } else {
        return attacker.trySetStatus(effect, true, pokemon);
      }
    }

    return false;
  }
}

export class EffectSporeAbAttr extends PostDefendContactApplyStatusEffectAbAttr {
  constructor() {
    super(10, StatusEffect.POISON, StatusEffect.PARALYSIS, StatusEffect.SLEEP);
  }

  applyPostDefend(pokemon: Pokemon, passive: boolean, simulated: boolean, attacker: Pokemon, move: Move, hitResult: HitResult, args: any[]): boolean {
    if (attacker.hasAbility(Abilities.OVERCOAT) || attacker.isOfType(Type.GRASS)) {
      return false;
    }
    return super.applyPostDefend(pokemon, passive, simulated, attacker, move, hitResult, args);
  }
}

export class PostDefendContactApplyTagChanceAbAttr extends PostDefendAbAttr {
  private chance: integer;
  private tagType: BattlerTagType;
  private turnCount: integer | undefined;

  constructor(chance: integer, tagType: BattlerTagType, turnCount?: integer) {
    super();

    this.tagType = tagType;
    this.chance = chance;
    this.turnCount = turnCount;
  }

  applyPostDefend(pokemon: Pokemon, passive: boolean, simulated: boolean, attacker: Pokemon, move: Move, hitResult: HitResult, args: any[]): boolean {
    if (move.checkFlag(MoveFlags.MAKES_CONTACT, attacker, pokemon) && pokemon.randSeedInt(100) < this.chance) {
      if (simulated) {
        return attacker.canAddTag(this.tagType);
      } else {
        return attacker.addTag(this.tagType, this.turnCount, move.id, attacker.id);
      }
    }

    return false;
  }
}

export class PostDefendCritStatStageChangeAbAttr extends PostDefendAbAttr {
  private stat: BattleStat;
  private stages: integer;

  constructor(stat: BattleStat, stages: number) {
    super();

    this.stat = stat;
    this.stages = stages;
  }

  applyPostDefend(pokemon: Pokemon, passive: boolean, simulated: boolean, attacker: Pokemon, move: Move, hitResult: HitResult, args: any[]): boolean {
    if (!simulated) {
      pokemon.scene.unshiftPhase(new StatStageChangePhase(pokemon.scene, pokemon.getBattlerIndex(), true, [ this.stat ], this.stages));
    }

    return true;
  }

  getCondition(): AbAttrCondition {
    return (pokemon: Pokemon) => pokemon.turnData.attacksReceived.length !== 0 && pokemon.turnData.attacksReceived[pokemon.turnData.attacksReceived.length - 1].critical;
  }
}

export class PostDefendContactDamageAbAttr extends PostDefendAbAttr {
  private damageRatio: integer;

  constructor(damageRatio: integer) {
    super();

    this.damageRatio = damageRatio;
  }

  applyPostDefend(pokemon: Pokemon, passive: boolean, simulated: boolean, attacker: Pokemon, move: Move, hitResult: HitResult, args: any[]): boolean {
    if (!simulated && move.checkFlag(MoveFlags.MAKES_CONTACT, attacker, pokemon) && !attacker.hasAbilityWithAttr(BlockNonDirectDamageAbAttr)) {
      attacker.damageAndUpdate(Utils.toDmgValue(attacker.getMaxHp() * (1 / this.damageRatio)), HitResult.OTHER);
      attacker.turnData.damageTaken += Utils.toDmgValue(attacker.getMaxHp() * (1 / this.damageRatio));
      return true;
    }

    return false;
  }

  getTriggerMessage(pokemon: Pokemon, abilityName: string, ...args: any[]): string {
    return i18next.t("abilityTriggers:postDefendContactDamage", {
      pokemonNameWithAffix: getPokemonNameWithAffix(pokemon),
      abilityName
    });
  }
}
/**
 * @description: This ability applies the Perish Song tag to the attacking pokemon
 * and the defending pokemon if the move makes physical contact and neither pokemon
 * already has the Perish Song tag.
 * @class PostDefendPerishSongAbAttr
 * @extends {PostDefendAbAttr}
 */
export class PostDefendPerishSongAbAttr extends PostDefendAbAttr {
  private turns: integer;

  constructor(turns: integer) {
    super();

    this.turns = turns;
  }

  applyPostDefend(pokemon: Pokemon, passive: boolean, simulated: boolean, attacker: Pokemon, move: Move, hitResult: HitResult, args: any[]): boolean {
    if (move.checkFlag(MoveFlags.MAKES_CONTACT, attacker, pokemon)) {
      if (pokemon.getTag(BattlerTagType.PERISH_SONG) || attacker.getTag(BattlerTagType.PERISH_SONG)) {
        return false;
      } else {
        if (!simulated) {
          attacker.addTag(BattlerTagType.PERISH_SONG, this.turns);
          pokemon.addTag(BattlerTagType.PERISH_SONG, this.turns);
        }
        return true;
      }
    }
    return false;
  }

  getTriggerMessage(pokemon: Pokemon, abilityName: string, ...args: any[]): string {
    return i18next.t("abilityTriggers:perishBody", {pokemonName: getPokemonNameWithAffix(pokemon), abilityName: abilityName});
  }
}

export class PostDefendWeatherChangeAbAttr extends PostDefendAbAttr {
  private weatherType: WeatherType;
  protected condition: PokemonDefendCondition | null;

  constructor(weatherType: WeatherType, condition?: PokemonDefendCondition) {
    super();

    this.weatherType = weatherType;
    this.condition = condition ?? null;
  }

  applyPostDefend(pokemon: Pokemon, passive: boolean, simulated: boolean, attacker: Pokemon, move: Move, hitResult: HitResult, args: any[]): boolean {
    if (this.condition !== null && !this.condition(pokemon, attacker, move)) {
      return false;
    }
    if (!pokemon.scene.arena.weather?.isImmutable()) {
      if (simulated) {
        return pokemon.scene.arena.weather?.weatherType !== this.weatherType;
      }
      return pokemon.scene.arena.trySetWeather(this.weatherType, true);
    }

    return false;
  }
}

export class PostDefendAbilitySwapAbAttr extends PostDefendAbAttr {
  constructor() {
    super();
  }

  applyPostDefend(pokemon: Pokemon, passive: boolean, simulated: boolean, attacker: Pokemon, move: Move, hitResult: HitResult, args: any[]): boolean {
    if (move.checkFlag(MoveFlags.MAKES_CONTACT, attacker, pokemon) && !attacker.getAbility().hasAttr(UnswappableAbilityAbAttr)) {
      if (!simulated) {
        const tempAbilityId = attacker.getAbility().id;
        attacker.summonData.ability = pokemon.getAbility().id;
        pokemon.summonData.ability = tempAbilityId;
      }
      return true;
    }

    return false;
  }

  getTriggerMessage(pokemon: Pokemon, abilityName: string, ...args: any[]): string {
    return i18next.t("abilityTriggers:postDefendAbilitySwap", { pokemonNameWithAffix: getPokemonNameWithAffix(pokemon) });
  }
}

export class PostDefendAbilityGiveAbAttr extends PostDefendAbAttr {
  private ability: Abilities;

  constructor(ability: Abilities) {
    super();
    this.ability = ability;
  }

  applyPostDefend(pokemon: Pokemon, passive: boolean, simulated: boolean, attacker: Pokemon, move: Move, hitResult: HitResult, args: any[]): boolean {
    if (move.checkFlag(MoveFlags.MAKES_CONTACT, attacker, pokemon) && !attacker.getAbility().hasAttr(UnsuppressableAbilityAbAttr) && !attacker.getAbility().hasAttr(PostDefendAbilityGiveAbAttr)) {
      if (!simulated) {
        attacker.summonData.ability = this.ability;
      }

      return true;
    }

    return false;
  }

  getTriggerMessage(pokemon: Pokemon, abilityName: string, ...args: any[]): string {
    return i18next.t("abilityTriggers:postDefendAbilityGive", {
      pokemonNameWithAffix: getPokemonNameWithAffix(pokemon),
      abilityName
    });
  }
}

export class PostDefendMoveDisableAbAttr extends PostDefendAbAttr {
  private chance: integer;
  private attacker: Pokemon;
  private move: Move;

  constructor(chance: integer) {
    super();

    this.chance = chance;
  }

  applyPostDefend(pokemon: Pokemon, passive: boolean, simulated: boolean, attacker: Pokemon, move: Move, hitResult: HitResult, args: any[]): boolean {
    if (!attacker.summonData.disabledMove) {
      if (move.checkFlag(MoveFlags.MAKES_CONTACT, attacker, pokemon) && (this.chance === -1 || pokemon.randSeedInt(100) < this.chance) && !attacker.isMax()) {
        if (simulated) {
          return true;
        }

        this.attacker = attacker;
        this.move = move;

        attacker.summonData.disabledMove = move.id;
        attacker.summonData.disabledTurns = 4;
        return true;
      }
    }
    return false;
  }

  getTriggerMessage(pokemon: Pokemon, abilityName: string, ...args: any[]): string {
    return i18next.t("abilityTriggers:postDefendMoveDisable", {
      pokemonNameWithAffix: getPokemonNameWithAffix(this.attacker),
      moveName: this.move.name,
    });
  }
}

export class PostStatStageChangeStatStageChangeAbAttr extends PostStatStageChangeAbAttr {
  private condition: PokemonStatStageChangeCondition;
  private statsToChange: BattleStat[];
  private stages: number;

  constructor(condition: PokemonStatStageChangeCondition, statsToChange: BattleStat[], stages: number) {
    super(true);

    this.condition = condition;
    this.statsToChange = statsToChange;
    this.stages = stages;
  }

  applyPostStatStageChange(pokemon: Pokemon, simulated: boolean, statsChanged: BattleStat[], stagesChanged: integer, selfTarget: boolean, args: any[]): boolean {
    if (this.condition(pokemon, statsChanged, stagesChanged) && !selfTarget) {
      if (!simulated) {
        pokemon.scene.unshiftPhase(new StatStageChangePhase(pokemon.scene, (pokemon).getBattlerIndex(), true, this.statsToChange, this.stages));
      }
      return true;
    }

    return false;
  }
}

export class PreAttackAbAttr extends AbAttr {
  applyPreAttack(pokemon: Pokemon, passive: boolean, simulated: boolean, defender: Pokemon | null, move: Move, args: any[]): boolean | Promise<boolean> {
    return false;
  }
}

/**
 * Modifies moves additional effects with multipliers, ie. Sheer Force, Serene Grace.
 * @extends AbAttr
 * @see {@linkcode apply}
 */
export class MoveEffectChanceMultiplierAbAttr extends AbAttr {
  private chanceMultiplier: number;

  constructor(chanceMultiplier: number) {
    super(true);
    this.chanceMultiplier = chanceMultiplier;
  }
  /**
   * @param args [0]: {@linkcode Utils.NumberHolder} Move additional effect chance. Has to be higher than or equal to 0.
   *             [1]: {@linkcode Moves } Move used by the ability user.
   */
  apply(pokemon: Pokemon, passive: boolean, simulated: boolean, cancelled: Utils.BooleanHolder, args: any[]): boolean {
    // Disable showAbility during getTargetBenefitScore
    this.showAbility = args[4];
    if ((args[0] as Utils.NumberHolder).value <= 0 || (args[1] as Move).id === Moves.ORDER_UP) {
      return false;
    }

    (args[0] as Utils.NumberHolder).value *= this.chanceMultiplier;
    (args[0] as Utils.NumberHolder).value = Math.min((args[0] as Utils.NumberHolder).value, 100);
    return true;

  }
}

/**
 * Sets incoming moves additional effect chance to zero, ignoring all effects from moves. ie. Shield Dust.
 * @extends PreDefendAbAttr
 * @see {@linkcode applyPreDefend}
 */
export class IgnoreMoveEffectsAbAttr extends PreDefendAbAttr {
  /**
   * @param args [0]: {@linkcode Utils.NumberHolder} Move additional effect chance.
   */
  applyPreDefend(pokemon: Pokemon, passive: boolean, simulated: boolean, attacker: Pokemon, move: Move, cancelled: Utils.BooleanHolder, args: any[]): boolean {

    if ((args[0] as Utils.NumberHolder).value <= 0) {
      return false;
    }

    (args[0] as Utils.NumberHolder).value = 0;
    return true;

  }
}

export class VariableMovePowerAbAttr extends PreAttackAbAttr {
  applyPreAttack(pokemon: Pokemon, passive: boolean, simulated: boolean, defender: Pokemon, move: Move, args: any[]): boolean {
    //const power = args[0] as Utils.NumberHolder;
    return false;
  }
}

export class FieldPreventExplosiveMovesAbAttr extends AbAttr {
  apply(pokemon: Pokemon, passive: boolean, simulated: boolean, cancelled: Utils.BooleanHolder, args: any[]): boolean | Promise<boolean> {
    cancelled.value = true;
    return true;
  }
}

/**
 * Multiplies a Stat if the checked Pokemon lacks this ability.
 * If this ability cannot stack, a BooleanHolder can be used to prevent this from stacking.
 * @see {@link applyFieldStatMultiplierAbAttrs}
 * @see {@link applyFieldStat}
 * @see {@link Utils.BooleanHolder}
 */
export class FieldMultiplyStatAbAttr extends AbAttr {
  private stat: Stat;
  private multiplier: number;
  private canStack: boolean;

  constructor(stat: Stat, multiplier: number, canStack: boolean = false) {
    super(false);

    this.stat = stat;
    this.multiplier = multiplier;
    this.canStack = canStack;
  }

  /**
   * applyFieldStat: Tries to multiply a Pokemon's Stat
   * @param pokemon {@linkcode Pokemon} the Pokemon using this ability
   * @param passive {@linkcode boolean} unused
   * @param stat {@linkcode Stat} the type of the checked stat
   * @param statValue {@linkcode Utils.NumberHolder} the value of the checked stat
   * @param checkedPokemon {@linkcode Pokemon} the Pokemon this ability is targeting
   * @param hasApplied {@linkcode Utils.BooleanHolder} whether or not another multiplier has been applied to this stat
   * @param args {any[]} unused
   * @returns true if this changed the checked stat, false otherwise.
   */
  applyFieldStat(pokemon: Pokemon, passive: boolean, simulated: boolean, stat: Stat, statValue: Utils.NumberHolder, checkedPokemon: Pokemon, hasApplied: Utils.BooleanHolder, args: any[]): boolean {
    if (!this.canStack && hasApplied.value) {
      return false;
    }

    if (this.stat === stat && checkedPokemon.getAbilityAttrs(FieldMultiplyStatAbAttr).every(attr => (attr as FieldMultiplyStatAbAttr).stat !== stat)) {
      statValue.value *= this.multiplier;
      hasApplied.value = true;
      return true;
    }
    return false;
  }

}

export class MoveTypeChangeAttr extends PreAttackAbAttr {
  constructor(
    private newType: Type,
    private powerMultiplier: number,
    private condition?: PokemonAttackCondition
  ) {
    super(true);
  }

  applyPreAttack(pokemon: Pokemon, passive: boolean, simulated: boolean, defender: Pokemon, move: Move, args: any[]): boolean {
    if (this.condition && this.condition(pokemon, defender, move)) {
      move.type = this.newType;
      if (args[0] && args[0] instanceof Utils.NumberHolder) {
        args[0].value *= this.powerMultiplier;
      }
      return true;
    }

    return false;
  }
}

/** Ability attribute for changing a pokemon's type before using a move */
export class PokemonTypeChangeAbAttr extends PreAttackAbAttr {
  private moveType: Type;

  constructor() {
    super(true);
  }

  applyPreAttack(pokemon: Pokemon, passive: boolean, simulated: boolean, defender: Pokemon, move: Move, args: any[]): boolean {
    if (
      !pokemon.isTerastallized() &&
      move.id !== Moves.STRUGGLE &&
      /**
       * Skip moves that call other moves because these moves generate a following move that will trigger this ability attribute
       * @see {@link https://bulbapedia.bulbagarden.net/wiki/Category:Moves_that_call_other_moves}
       */
      !move.findAttr((attr) =>
        attr instanceof RandomMovesetMoveAttr ||
        attr instanceof RandomMoveAttr ||
        attr instanceof NaturePowerAttr ||
        attr instanceof CopyMoveAttr
      )
    ) {
      // TODO remove this copy when phase order is changed so that damage, type, category, etc.
      // TODO are all calculated prior to playing the move animation.
      const moveCopy = new Move(move.id, move.type, move.category, move.moveTarget, move.power, move.accuracy, move.pp, move.chance, move.priority, move.generation);
      moveCopy.attrs = move.attrs;

      // Moves like Weather Ball ignore effects of abilities like Normalize and Refrigerate
      if (move.findAttr(attr => attr instanceof VariableMoveTypeAttr)) {
        applyMoveAttrs(VariableMoveTypeAttr, pokemon, null, moveCopy);
      } else {
        applyPreAttackAbAttrs(MoveTypeChangeAttr, pokemon, null, moveCopy);
      }

      if (pokemon.getTypes().some((t) => t !== moveCopy.type)) {
        if (!simulated) {
          this.moveType = moveCopy.type;
          pokemon.summonData.types = [moveCopy.type];
          pokemon.updateInfo();
        }

        return true;
      }
    }

    return false;
  }

  getTriggerMessage(pokemon: Pokemon, abilityName: string, ...args: any[]): string {
    return i18next.t("abilityTriggers:pokemonTypeChange", {
      pokemonNameWithAffix: getPokemonNameWithAffix(pokemon),
      moveType: i18next.t(`pokemonInfo:Type.${Type[this.moveType]}`),
    });
  }
}

/**
 * Class for abilities that convert single-strike moves to two-strike moves (i.e. Parental Bond).
 * @param damageMultiplier the damage multiplier for the second strike, relative to the first.
 */
export class AddSecondStrikeAbAttr extends PreAttackAbAttr {
  private damageMultiplier: number;

  constructor(damageMultiplier: number) {
    super(false);

    this.damageMultiplier = damageMultiplier;
  }

  /**
   * Determines whether this attribute can apply to a given move.
   * @param {Move} move the move to which this attribute may apply
   * @param numTargets the number of {@linkcode Pokemon} targeted by this move
   * @returns true if the attribute can apply to the move, false otherwise
   */
  canApplyPreAttack(move: Move, numTargets: integer): boolean {
    /**
     * Parental Bond cannot apply to multi-hit moves, charging moves, or
     * moves that cause the user to faint.
     */
    const exceptAttrs: Constructor<MoveAttr>[] = [
      MultiHitAttr,
      ChargeAttr,
      SacrificialAttr,
      SacrificialAttrOnHit
    ];

    /** Parental Bond cannot apply to these specific moves */
    const exceptMoves: Moves[] = [
      Moves.FLING,
      Moves.UPROAR,
      Moves.ROLLOUT,
      Moves.ICE_BALL,
      Moves.ENDEAVOR
    ];

    /** Also check if this move is an Attack move and if it's only targeting one Pokemon */
    return numTargets === 1
      && !exceptAttrs.some(attr => move.hasAttr(attr))
      && !exceptMoves.some(id => move.id === id)
      && move.category !== MoveCategory.STATUS;
  }

  /**
   * If conditions are met, this doubles the move's hit count (via args[1])
   * or multiplies the damage of secondary strikes (via args[2])
   * @param {Pokemon} pokemon the Pokemon using the move
   * @param passive n/a
   * @param defender n/a
   * @param {Move} move the move used by the ability source
   * @param args\[0\] the number of Pokemon this move is targeting
   * @param {Utils.IntegerHolder} args\[1\] the number of strikes with this move
   * @param {Utils.NumberHolder} args\[2\] the damage multiplier for the current strike
   * @returns
   */
  applyPreAttack(pokemon: Pokemon, passive: boolean, simulated: boolean, defender: Pokemon, move: Move, args: any[]): boolean {
    const numTargets = args[0] as integer;
    const hitCount = args[1] as Utils.IntegerHolder;
    const multiplier = args[2] as Utils.NumberHolder;

    if (this.canApplyPreAttack(move, numTargets)) {
      this.showAbility = !!hitCount?.value;
      if (!!hitCount?.value) {
        hitCount.value *= 2;
      }

      if (!!multiplier?.value && pokemon.turnData.hitsLeft % 2 === 1 && pokemon.turnData.hitsLeft !== pokemon.turnData.hitCount) {
        multiplier.value *= this.damageMultiplier;
      }
      return true;
    }
    return false;
  }
}

/**
 * Class for abilities that boost the damage of moves
 * For abilities that boost the base power of moves, see VariableMovePowerAbAttr
 * @param damageMultiplier the amount to multiply the damage by
 * @param condition the condition for this ability to be applied
 */
export class DamageBoostAbAttr extends PreAttackAbAttr {
  private damageMultiplier: number;
  private condition: PokemonAttackCondition;

  constructor(damageMultiplier: number, condition: PokemonAttackCondition) {
    super(true);
    this.damageMultiplier = damageMultiplier;
    this.condition = condition;
  }

  /**
   *
   * @param pokemon the attacker pokemon
   * @param passive N/A
   * @param defender the target pokemon
   * @param move the move used by the attacker pokemon
   * @param args Utils.NumberHolder as damage
   * @returns true if the function succeeds
   */
  applyPreAttack(pokemon: Pokemon, passive: boolean, simulated: boolean, defender: Pokemon, move: Move, args: any[]): boolean {
    if (this.condition(pokemon, defender, move)) {
      const power = args[0] as Utils.NumberHolder;
      power.value = Math.floor(power.value * this.damageMultiplier);
      return true;
    }

    return false;
  }
}

export class MovePowerBoostAbAttr extends VariableMovePowerAbAttr {
  private condition: PokemonAttackCondition;
  private powerMultiplier: number;

  constructor(condition: PokemonAttackCondition, powerMultiplier: number, showAbility: boolean = true) {
    super(showAbility);
    this.condition = condition;
    this.powerMultiplier = powerMultiplier;
  }

  applyPreAttack(pokemon: Pokemon, passive: boolean, simulated: boolean, defender: Pokemon, move: Move, args: any[]): boolean {
    if (this.condition(pokemon, defender, move)) {
      (args[0] as Utils.NumberHolder).value *= this.powerMultiplier;

      return true;
    }

    return false;
  }
}

export class MoveTypePowerBoostAbAttr extends MovePowerBoostAbAttr {
  constructor(boostedType: Type, powerMultiplier?: number) {
    super((pokemon, defender, move) => move.type === boostedType, powerMultiplier || 1.5);
  }
}

export class LowHpMoveTypePowerBoostAbAttr extends MoveTypePowerBoostAbAttr {
  constructor(boostedType: Type) {
    super(boostedType);
  }

  getCondition(): AbAttrCondition {
    return (pokemon) => pokemon.getHpRatio() <= 0.33;
  }
}

/**
 * Abilities which cause a variable amount of power increase.
 * @extends VariableMovePowerAbAttr
 * @see {@link applyPreAttack}
 */
export class VariableMovePowerBoostAbAttr extends VariableMovePowerAbAttr {
  private mult: (user: Pokemon, target: Pokemon, move: Move) => number;

  /**
   * @param mult A function which takes the user, target, and move, and returns the power multiplier. 1 means no multiplier.
   * @param {boolean} showAbility Whether to show the ability when it activates.
   */
  constructor(mult: (user: Pokemon, target: Pokemon, move: Move) => number, showAbility: boolean = true) {
    super(showAbility);
    this.mult = mult;
  }

  /**
   * @override
   */
  applyPreAttack(pokemon: Pokemon, passive: boolean, simulated: boolean, defender: Pokemon, move, args: any[]): boolean {
    const multiplier = this.mult(pokemon, defender, move);
    if (multiplier !== 1) {
      (args[0] as Utils.NumberHolder).value *= multiplier;
      return true;
    }

    return false;
  }
}

/**
 * Boosts the power of a Pokémon's move under certain conditions.
 * @extends AbAttr
 */
export class FieldMovePowerBoostAbAttr extends AbAttr {
  private condition: PokemonAttackCondition;
  private powerMultiplier: number;

  /**
   * @param condition - A function that determines whether the power boost condition is met.
   * @param powerMultiplier - The multiplier to apply to the move's power when the condition is met.
   */
  constructor(condition: PokemonAttackCondition, powerMultiplier: number) {
    super(false);
    this.condition = condition;
    this.powerMultiplier = powerMultiplier;
  }

  applyPreAttack(pokemon: Pokemon | null, passive: boolean | null, simulated: boolean, defender: Pokemon | null, move: Move, args: any[]): boolean {
    if (this.condition(pokemon, defender, move)) {
      (args[0] as Utils.NumberHolder).value *= this.powerMultiplier;

      return true;
    }

    return false;
  }
}

/**
 * Boosts the power of a specific type of move.
 * @extends FieldMovePowerBoostAbAttr
 */
export class PreAttackFieldMoveTypePowerBoostAbAttr extends FieldMovePowerBoostAbAttr {
  /**
   * @param boostedType - The type of move that will receive the power boost.
   * @param powerMultiplier - The multiplier to apply to the move's power, defaults to 1.5 if not provided.
   */
  constructor(boostedType: Type, powerMultiplier?: number) {
    super((pokemon, defender, move) => move.type === boostedType, powerMultiplier || 1.5);
  }
}

/**
 * Boosts the power of a specific type of move for all Pokemon in the field.
 * @extends PreAttackFieldMoveTypePowerBoostAbAttr
 */
export class FieldMoveTypePowerBoostAbAttr extends PreAttackFieldMoveTypePowerBoostAbAttr { }

/**
 * Boosts the power of a specific type of move for the user and its allies.
 * @extends PreAttackFieldMoveTypePowerBoostAbAttr
 */
export class UserFieldMoveTypePowerBoostAbAttr extends PreAttackFieldMoveTypePowerBoostAbAttr { }

/**
 * Boosts the power of moves in specified categories.
 * @extends FieldMovePowerBoostAbAttr
 */
export class AllyMoveCategoryPowerBoostAbAttr extends FieldMovePowerBoostAbAttr {
  /**
   * @param boostedCategories - The categories of moves that will receive the power boost.
   * @param powerMultiplier - The multiplier to apply to the move's power.
   */
  constructor(boostedCategories: MoveCategory[], powerMultiplier: number) {
    super((pokemon, defender, move) => boostedCategories.includes(move.category), powerMultiplier);
  }
}

export class StatMultiplierAbAttr extends AbAttr {
  private stat: BattleStat;
  private multiplier: number;
  private condition: PokemonAttackCondition | null;

  constructor(stat: BattleStat, multiplier: number, condition?: PokemonAttackCondition) {
    super(false);

    this.stat = stat;
    this.multiplier = multiplier;
    this.condition = condition ?? null;
  }

  applyStatStage(pokemon: Pokemon, _passive: boolean, simulated: boolean, stat: BattleStat, statValue: Utils.NumberHolder, args: any[]): boolean | Promise<boolean> {
    const move = (args[0] as Move);
    if (stat === this.stat && (!this.condition || this.condition(pokemon, null, move))) {
      statValue.value *= this.multiplier;
      return true;
    }

    return false;
  }
}

export class PostAttackAbAttr extends AbAttr {
  private attackCondition: PokemonAttackCondition;

  /** The default attackCondition requires that the selected move is a damaging move */
  constructor(attackCondition: PokemonAttackCondition = (user, target, move) => (move.category !== MoveCategory.STATUS)) {
    super();

    this.attackCondition = attackCondition;
  }

  /**
   * Please override {@link applyPostAttackAfterMoveTypeCheck} instead of this method. By default, this method checks that the move used is a damaging attack before
   * applying the effect of any inherited class. This can be changed by providing a different {@link attackCondition} to the constructor. See {@link ConfusionOnStatusEffectAbAttr}
   * for an example of an effect that does not require a damaging move.
   */
  applyPostAttack(pokemon: Pokemon, passive: boolean, simulated: boolean, defender: Pokemon, move: Move, hitResult: HitResult | null, args: any[]): boolean | Promise<boolean> {
    // When attackRequired is true, we require the move to be an attack move and to deal damage before checking secondary requirements.
    // If attackRequired is false, we always defer to the secondary requirements.
    if (this.attackCondition(pokemon, defender, move)) {
      return this.applyPostAttackAfterMoveTypeCheck(pokemon, passive, simulated, defender, move, hitResult, args);
    } else {
      return false;
    }
  }

  /**
   * This method is only called after {@link applyPostAttack} has already been applied. Use this for handling checks specific to the ability in question.
   */
  applyPostAttackAfterMoveTypeCheck(pokemon: Pokemon, passive: boolean, simulated: boolean, defender: Pokemon, move: Move, hitResult: HitResult | null, args: any[]): boolean | Promise<boolean> {
    return false;
  }
}

export class PostAttackStealHeldItemAbAttr extends PostAttackAbAttr {
  private stealCondition: PokemonAttackCondition | null;

  constructor(stealCondition?: PokemonAttackCondition) {
    super();

    this.stealCondition = stealCondition ?? null;
  }

  applyPostAttackAfterMoveTypeCheck(pokemon: Pokemon, passive: boolean, simulated: boolean, defender: Pokemon, move: Move, hitResult: HitResult, args: any[]): Promise<boolean> {
    return new Promise<boolean>(resolve => {
      if (!simulated && hitResult < HitResult.NO_EFFECT && (!this.stealCondition || this.stealCondition(pokemon, defender, move))) {
        const heldItems = this.getTargetHeldItems(defender).filter(i => i.isTransferrable);
        if (heldItems.length) {
          const stolenItem = heldItems[pokemon.randSeedInt(heldItems.length)];
          pokemon.scene.tryTransferHeldItemModifier(stolenItem, pokemon, false).then(success => {
            if (success) {
              pokemon.scene.queueMessage(i18next.t("abilityTriggers:postAttackStealHeldItem", { pokemonNameWithAffix: getPokemonNameWithAffix(pokemon), defenderName: defender.name, stolenItemType: stolenItem.type.name }));
            }
            resolve(success);
          });
          return;
        }
      }
      resolve(simulated);
    });
  }

  getTargetHeldItems(target: Pokemon): PokemonHeldItemModifier[] {
    return target.scene.findModifiers(m => m instanceof PokemonHeldItemModifier
      && m.pokemonId === target.id, target.isPlayer()) as PokemonHeldItemModifier[];
  }
}

export class PostAttackApplyStatusEffectAbAttr extends PostAttackAbAttr {
  private contactRequired: boolean;
  private chance: integer;
  private effects: StatusEffect[];

  constructor(contactRequired: boolean, chance: integer, ...effects: StatusEffect[]) {
    super();

    this.contactRequired = contactRequired;
    this.chance = chance;
    this.effects = effects;
  }

  applyPostAttackAfterMoveTypeCheck(pokemon: Pokemon, passive: boolean, simulated: boolean, attacker: Pokemon, move: Move, hitResult: HitResult, args: any[]): boolean {
    /**Status inflicted by abilities post attacking are also considered additional effects.*/
    if (!attacker.hasAbilityWithAttr(IgnoreMoveEffectsAbAttr) && !simulated && pokemon !== attacker && (!this.contactRequired || move.checkFlag(MoveFlags.MAKES_CONTACT, attacker, pokemon)) && pokemon.randSeedInt(100) < this.chance && !pokemon.status) {
      const effect = this.effects.length === 1 ? this.effects[0] : this.effects[pokemon.randSeedInt(this.effects.length)];
      return attacker.trySetStatus(effect, true, pokemon);
    }

    return simulated;
  }
}

export class PostAttackContactApplyStatusEffectAbAttr extends PostAttackApplyStatusEffectAbAttr {
  constructor(chance: integer, ...effects: StatusEffect[]) {
    super(true, chance, ...effects);
  }
}

export class PostAttackApplyBattlerTagAbAttr extends PostAttackAbAttr {
  private contactRequired: boolean;
  private chance: (user: Pokemon, target: Pokemon, move: Move) => integer;
  private effects: BattlerTagType[];


  constructor(contactRequired: boolean, chance: (user: Pokemon, target: Pokemon, move: Move) =>  integer, ...effects: BattlerTagType[]) {
    super();

    this.contactRequired = contactRequired;
    this.chance = chance;
    this.effects = effects;
  }

  applyPostAttackAfterMoveTypeCheck(pokemon: Pokemon, passive: boolean, simulated: boolean, attacker: Pokemon, move: Move, hitResult: HitResult, args: any[]): boolean {
    /**Battler tags inflicted by abilities post attacking are also considered additional effects.*/
    if (!attacker.hasAbilityWithAttr(IgnoreMoveEffectsAbAttr) && pokemon !== attacker && (!this.contactRequired || move.checkFlag(MoveFlags.MAKES_CONTACT, attacker, pokemon)) && pokemon.randSeedInt(100) < this.chance(attacker, pokemon, move) && !pokemon.status) {
      const effect = this.effects.length === 1 ? this.effects[0] : this.effects[pokemon.randSeedInt(this.effects.length)];
      return simulated || attacker.addTag(effect);
    }

    return false;
  }
}

export class PostDefendStealHeldItemAbAttr extends PostDefendAbAttr {
  private condition: PokemonDefendCondition | null;

  constructor(condition?: PokemonDefendCondition) {
    super();

    this.condition = condition ?? null;
  }

  applyPostDefend(pokemon: Pokemon, passive: boolean, simulated: boolean, attacker: Pokemon, move: Move, hitResult: HitResult, args: any[]): Promise<boolean> {
    return new Promise<boolean>(resolve => {
      if (!simulated && hitResult < HitResult.NO_EFFECT && (!this.condition || this.condition(pokemon, attacker, move))) {
        const heldItems = this.getTargetHeldItems(attacker).filter(i => i.isTransferrable);
        if (heldItems.length) {
          const stolenItem = heldItems[pokemon.randSeedInt(heldItems.length)];
          pokemon.scene.tryTransferHeldItemModifier(stolenItem, pokemon, false).then(success => {
            if (success) {
              pokemon.scene.queueMessage(i18next.t("abilityTriggers:postDefendStealHeldItem", { pokemonNameWithAffix: getPokemonNameWithAffix(pokemon), attackerName: attacker.name, stolenItemType: stolenItem.type.name }));
            }
            resolve(success);
          });
          return;
        }
      }
      resolve(simulated);
    });
  }

  getTargetHeldItems(target: Pokemon): PokemonHeldItemModifier[] {
    return target.scene.findModifiers(m => m instanceof PokemonHeldItemModifier
      && m.pokemonId === target.id, target.isPlayer()) as PokemonHeldItemModifier[];
  }
}

export class PostVictoryAbAttr extends AbAttr {
  applyPostVictory(pokemon: Pokemon, passive: boolean, simulated: boolean, args: any[]): boolean | Promise<boolean> {
    return false;
  }
}

class PostVictoryStatStageChangeAbAttr extends PostVictoryAbAttr {
  private stat: BattleStat | ((p: Pokemon) => BattleStat);
  private stages: number;

  constructor(stat: BattleStat | ((p: Pokemon) => BattleStat), stages: number) {
    super();

    this.stat = stat;
    this.stages = stages;
  }

  applyPostVictory(pokemon: Pokemon, passive: boolean, simulated: boolean, args: any[]): boolean | Promise<boolean> {
    const stat = typeof this.stat === "function"
      ? this.stat(pokemon)
      : this.stat;
    if (!simulated) {
      pokemon.scene.unshiftPhase(new StatStageChangePhase(pokemon.scene, pokemon.getBattlerIndex(), true, [ stat ], this.stages));
    }
    return true;
  }
}

export class PostVictoryFormChangeAbAttr extends PostVictoryAbAttr {
  private formFunc: (p: Pokemon) => integer;

  constructor(formFunc: ((p: Pokemon) => integer)) {
    super(true);

    this.formFunc = formFunc;
  }

  applyPostVictory(pokemon: Pokemon, passive: boolean, simulated: boolean, args: any[]): boolean | Promise<boolean> {
    const formIndex = this.formFunc(pokemon);
    if (formIndex !== pokemon.formIndex) {
      if (!simulated) {
        pokemon.scene.triggerPokemonFormChange(pokemon, SpeciesFormChangeManualTrigger, false);
      }
      return true;
    }

    return false;
  }
}

export class PostKnockOutAbAttr extends AbAttr {
  applyPostKnockOut(pokemon: Pokemon, passive: boolean, simulated: boolean, knockedOut: Pokemon, args: any[]): boolean | Promise<boolean> {
    return false;
  }
}

export class PostKnockOutStatStageChangeAbAttr extends PostKnockOutAbAttr {
  private stat: BattleStat | ((p: Pokemon) => BattleStat);
  private stages: number;

  constructor(stat: BattleStat | ((p: Pokemon) => BattleStat), stages: number) {
    super();

    this.stat = stat;
    this.stages = stages;
  }

  applyPostKnockOut(pokemon: Pokemon, passive: boolean, simulated: boolean, knockedOut: Pokemon, args: any[]): boolean | Promise<boolean> {
    const stat = typeof this.stat === "function"
      ? this.stat(pokemon)
      : this.stat;
    if (!simulated) {
      pokemon.scene.unshiftPhase(new StatStageChangePhase(pokemon.scene, pokemon.getBattlerIndex(), true, [ stat ], this.stages));
    }
    return true;
  }
}

export class CopyFaintedAllyAbilityAbAttr extends PostKnockOutAbAttr {
  constructor() {
    super();
  }

  applyPostKnockOut(pokemon: Pokemon, passive: boolean, simulated: boolean, knockedOut: Pokemon, args: any[]): boolean | Promise<boolean> {
    if (pokemon.isPlayer() === knockedOut.isPlayer() && !knockedOut.getAbility().hasAttr(UncopiableAbilityAbAttr)) {
      if (!simulated) {
        pokemon.summonData.ability = knockedOut.getAbility().id;
        pokemon.scene.queueMessage(i18next.t("abilityTriggers:copyFaintedAllyAbility", { pokemonNameWithAffix: getPokemonNameWithAffix(knockedOut), abilityName: allAbilities[knockedOut.getAbility().id].name }));
      }
      return true;
    }

    return false;
  }
}

export class IgnoreOpponentStatStagesAbAttr extends AbAttr {
  private stats: readonly BattleStat[];

  constructor(stats?: BattleStat[]) {
    super(false);

    this.stats = stats ?? BATTLE_STATS;
  }

  apply(_pokemon: Pokemon, _passive: boolean, simulated: boolean, _cancelled: Utils.BooleanHolder, args: any[]) {
    if (this.stats.includes(args[0])) {
      (args[1] as Utils.BooleanHolder).value = true;
      return true;
    }
    return false;
  }
}

export class IntimidateImmunityAbAttr extends AbAttr {
  constructor() {
    super(false);
  }

  apply(pokemon: Pokemon, passive: boolean, simulated: boolean, cancelled: Utils.BooleanHolder, args: any[]): boolean {
    cancelled.value = true;
    return true;
  }

  getTriggerMessage(pokemon: Pokemon, abilityName: string, ...args: any[]): string {
    return i18next.t("abilityTriggers:intimidateImmunity", {
      pokemonNameWithAffix: getPokemonNameWithAffix(pokemon),
      abilityName
    });
  }
}

export class PostIntimidateStatStageChangeAbAttr extends AbAttr {
  private stats: BattleStat[];
  private stages: number;
  private overwrites: boolean;

  constructor(stats: BattleStat[], stages: number, overwrites?: boolean) {
    super(true);
    this.stats = stats;
    this.stages = stages;
    this.overwrites = !!overwrites;
  }

  apply(pokemon: Pokemon, passive: boolean, simulated:boolean, cancelled: Utils.BooleanHolder, args: any[]): boolean {
    if (!simulated) {
      pokemon.scene.pushPhase(new StatStageChangePhase(pokemon.scene, pokemon.getBattlerIndex(), false, this.stats, this.stages));
    }
    cancelled.value = this.overwrites;
    return true;
  }
}

/**
 * Base class for defining all {@linkcode Ability} Attributes post summon
 * @see {@linkcode applyPostSummon()}
 */
export class PostSummonAbAttr extends AbAttr {
  /**
   * Applies ability post summon (after switching in)
   * @param pokemon {@linkcode Pokemon} with this ability
   * @param passive Whether this ability is a passive
   * @param args Set of unique arguments needed by this attribute
   * @returns true if application of the ability succeeds
   */
  applyPostSummon(pokemon: Pokemon, passive: boolean, simulated: boolean, args: any[]): boolean | Promise<boolean> {
    return false;
  }
}
/**
 * Removes specified arena tags when a Pokemon is summoned.
 */
export class PostSummonRemoveArenaTagAbAttr extends PostSummonAbAttr {
  private arenaTags: ArenaTagType[];

  /**
   * @param arenaTags {@linkcode ArenaTagType[]} - the arena tags to be removed
   */
  constructor(arenaTags: ArenaTagType[]) {
    super(true);

    this.arenaTags = arenaTags;
  }

  applyPostSummon(pokemon: Pokemon, passive: boolean, simulated: boolean, args: any[]): boolean | Promise<boolean> {
    if (!simulated) {
      for (const arenaTag of this.arenaTags) {
        pokemon.scene.arena.removeTag(arenaTag);
      }
    }
    return true;
  }
}

export class PostSummonMessageAbAttr extends PostSummonAbAttr {
  private messageFunc: (pokemon: Pokemon) => string;

  constructor(messageFunc: (pokemon: Pokemon) => string) {
    super(true);

    this.messageFunc = messageFunc;
  }

  applyPostSummon(pokemon: Pokemon, passive: boolean, simulated: boolean, args: any[]): boolean {
    if (!simulated) {
      pokemon.scene.queueMessage(this.messageFunc(pokemon));
    }

    return true;
  }
}

export class PostSummonUnnamedMessageAbAttr extends PostSummonAbAttr {
  //Attr doesn't force pokemon name on the message
  private message: string;

  constructor(message: string) {
    super(true);

    this.message = message;
  }

  applyPostSummon(pokemon: Pokemon, passive: boolean, simulated: boolean, args: any[]): boolean {
    if (!simulated) {
      pokemon.scene.queueMessage(this.message);
    }

    return true;
  }
}

export class PostSummonAddBattlerTagAbAttr extends PostSummonAbAttr {
  private tagType: BattlerTagType;
  private turnCount: integer;

  constructor(tagType: BattlerTagType, turnCount: integer, showAbility?: boolean) {
    super(showAbility);

    this.tagType = tagType;
    this.turnCount = turnCount;
  }

  applyPostSummon(pokemon: Pokemon, passive: boolean, simulated: boolean, args: any[]): boolean {
    if (simulated) {
      return pokemon.canAddTag(this.tagType);
    } else {
      return pokemon.addTag(this.tagType, this.turnCount);
    }
  }
}

export class PostSummonStatStageChangeAbAttr extends PostSummonAbAttr {
  private stats: BattleStat[];
  private stages: number;
  private selfTarget: boolean;
  private intimidate: boolean;

  constructor(stats: BattleStat[], stages: number, selfTarget?: boolean, intimidate?: boolean) {
    super(false);

    this.stats = stats;
    this.stages = stages;
    this.selfTarget = !!selfTarget;
    this.intimidate = !!intimidate;
  }

  applyPostSummon(pokemon: Pokemon, passive: boolean, simulated: boolean, args: any[]): boolean {
    if (simulated) {
      return true;
    }

    queueShowAbility(pokemon, passive);  // TODO: Better solution than manually showing the ability here
    if (this.selfTarget) {
      // we unshift the StatStageChangePhase to put it right after the showAbility and not at the end of the
      // phase list (which could be after CommandPhase for example)
      pokemon.scene.unshiftPhase(new StatStageChangePhase(pokemon.scene, pokemon.getBattlerIndex(), true, this.stats, this.stages));
      return true;
    }
    for (const opponent of pokemon.getOpponents()) {
      const cancelled = new Utils.BooleanHolder(false);
      if (this.intimidate) {
        applyAbAttrs(IntimidateImmunityAbAttr, opponent, cancelled, simulated);
        applyAbAttrs(PostIntimidateStatStageChangeAbAttr, opponent, cancelled, simulated);
      }
      if (!cancelled.value) {
        pokemon.scene.unshiftPhase(new StatStageChangePhase(pokemon.scene, opponent.getBattlerIndex(), false, this.stats, this.stages));
      }
    }
    return true;
  }
}

export class PostSummonAllyHealAbAttr extends PostSummonAbAttr {
  private healRatio: number;
  private showAnim: boolean;

  constructor(healRatio: number, showAnim: boolean = false) {
    super();

    this.healRatio = healRatio || 4;
    this.showAnim = showAnim;
  }

  applyPostSummon(pokemon: Pokemon, passive: boolean, simulated: boolean, args: any[]): boolean {
    const target = pokemon.getAlly();
    if (target?.isActive(true)) {
      if (!simulated) {
        target.scene.unshiftPhase(new PokemonHealPhase(target.scene, target.getBattlerIndex(),
          Utils.toDmgValue(pokemon.getMaxHp() / this.healRatio), i18next.t("abilityTriggers:postSummonAllyHeal", { pokemonNameWithAffix: getPokemonNameWithAffix(target), pokemonName: pokemon.name }), true, !this.showAnim));
      }

      return true;
    }

    return false;
  }
}

/**
 * Resets an ally's temporary stat boots to zero with no regard to
 * whether this is a positive or negative change
 * @param pokemon The {@link Pokemon} with this {@link AbAttr}
 * @param passive N/A
 * @param args N/A
 * @returns if the move was successful
 */
export class PostSummonClearAllyStatStagesAbAttr extends PostSummonAbAttr {
  constructor() {
    super();
  }

  applyPostSummon(pokemon: Pokemon, passive: boolean, simulated: boolean, args: any[]): boolean {
    const target = pokemon.getAlly();
    if (target?.isActive(true)) {
      if (!simulated) {
        for (const s of BATTLE_STATS) {
          target.setStatStage(s, 0);
        }

        target.scene.queueMessage(i18next.t("abilityTriggers:postSummonClearAllyStats", { pokemonNameWithAffix: getPokemonNameWithAffix(target) }));
      }

      return true;
    }

    return false;
  }
}

/**
 * Download raises either the Attack stat or Special Attack stat by one stage depending on the foe's currently lowest defensive stat:
 * it will raise Attack if the foe's current Defense is lower than its current Special Defense stat;
 * otherwise, it will raise Special Attack.
 * @extends PostSummonAbAttr
 * @see {applyPostSummon}
 */
export class DownloadAbAttr extends PostSummonAbAttr {
  private enemyDef: integer;
  private enemySpDef: integer;
  private enemyCountTally: integer;
  private stats: BattleStat[];

  // TODO: Implement the Substitute feature(s) once move is implemented.
  /**
   * Checks to see if it is the opening turn (starting a new game), if so, Download won't work. This is because Download takes into account
   * vitamins and items, so it needs to use the Stat and the stat alone.
   * @param {Pokemon} pokemon Pokemon that is using the move, as well as seeing the opposing pokemon.
   * @param {boolean} passive N/A
   * @param {any[]} args N/A
   * @returns Returns true if ability is used successful, false if not.
   */
  applyPostSummon(pokemon: Pokemon, passive: boolean, simulated: boolean, args: any[]): boolean {
    this.enemyDef = 0;
    this.enemySpDef = 0;
    this.enemyCountTally = 0;

    for (const opponent of pokemon.getOpponents()) {
      this.enemyCountTally++;
      this.enemyDef += opponent.getEffectiveStat(Stat.DEF);
      this.enemySpDef += opponent.getEffectiveStat(Stat.SPDEF);
    }
    this.enemyDef = Math.round(this.enemyDef / this.enemyCountTally);
    this.enemySpDef = Math.round(this.enemySpDef / this.enemyCountTally);

    if (this.enemyDef < this.enemySpDef) {
      this.stats = [ Stat.ATK ];
    } else {
      this.stats = [ Stat.SPATK ];
    }

    if (this.enemyDef > 0 && this.enemySpDef > 0) { // only activate if there's actually an enemy to download from
      if (!simulated) {
        pokemon.scene.unshiftPhase(new StatStageChangePhase(pokemon.scene, pokemon.getBattlerIndex(), false, this.stats, 1));
      }
      return true;
    }

    return false;
  }
}

export class PostSummonWeatherChangeAbAttr extends PostSummonAbAttr {
  private weatherType: WeatherType;

  constructor(weatherType: WeatherType) {
    super();

    this.weatherType = weatherType;
  }

  applyPostSummon(pokemon: Pokemon, passive: boolean, simulated: boolean, args: any[]): boolean {
    if ((this.weatherType === WeatherType.HEAVY_RAIN ||
      this.weatherType === WeatherType.HARSH_SUN ||
      this.weatherType === WeatherType.STRONG_WINDS) || !pokemon.scene.arena.weather?.isImmutable()) {
      if (simulated) {
        return pokemon.scene.arena.weather?.weatherType !== this.weatherType;
      } else {
        return pokemon.scene.arena.trySetWeather(this.weatherType, true);
      }
    }

    return false;
  }
}

export class PostSummonTerrainChangeAbAttr extends PostSummonAbAttr {
  private terrainType: TerrainType;

  constructor(terrainType: TerrainType) {
    super();

    this.terrainType = terrainType;
  }

  applyPostSummon(pokemon: Pokemon, passive: boolean, simulated: boolean, args: any[]): boolean {
    if (simulated) {
      return pokemon.scene.arena.terrain?.terrainType !== this.terrainType;
    } else {
      return pokemon.scene.arena.trySetTerrain(this.terrainType, true);
    }
  }
}

export class PostSummonFormChangeAbAttr extends PostSummonAbAttr {
  private formFunc: (p: Pokemon) => integer;

  constructor(formFunc: ((p: Pokemon) => integer)) {
    super(true);

    this.formFunc = formFunc;
  }

  applyPostSummon(pokemon: Pokemon, passive: boolean, simulated: boolean, args: any[]): boolean {
    const formIndex = this.formFunc(pokemon);
    if (formIndex !== pokemon.formIndex) {
      return simulated || pokemon.scene.triggerPokemonFormChange(pokemon, SpeciesFormChangeManualTrigger, false);
    }

    return false;
  }
}

/** Attempts to copy a pokemon's ability */
export class PostSummonCopyAbilityAbAttr extends PostSummonAbAttr {
  private target: Pokemon;
  private targetAbilityName: string;

  applyPostSummon(pokemon: Pokemon, passive: boolean, simulated: boolean, args: any[]): boolean {
    const targets = pokemon.getOpponents();
    if (!targets.length) {
      return false;
    }

    let target: Pokemon;
    if (targets.length > 1) {
      pokemon.scene.executeWithSeedOffset(() => target = Utils.randSeedItem(targets), pokemon.scene.currentBattle.waveIndex);
    } else {
      target = targets[0];
    }

    if (
      target!.getAbility().hasAttr(UncopiableAbilityAbAttr) &&
      // Wonder Guard is normally uncopiable so has the attribute, but Trace specifically can copy it
      !(pokemon.hasAbility(Abilities.TRACE) && target!.getAbility().id === Abilities.WONDER_GUARD)
    ) {
      return false;
    }

    if (!simulated) {
      this.target = target!;
      this.targetAbilityName = allAbilities[target!.getAbility().id].name;
      pokemon.summonData.ability = target!.getAbility().id;
      setAbilityRevealed(target!);
      pokemon.updateInfo();
    }

    return true;
  }

  getTriggerMessage(pokemon: Pokemon, abilityName: string, ...args: any[]): string {
    return i18next.t("abilityTriggers:trace", {
      pokemonName: getPokemonNameWithAffix(pokemon),
      targetName: getPokemonNameWithAffix(this.target),
      abilityName: this.targetAbilityName,
    });
  }
}

/**
 * Removes supplied status effects from the user's field.
 */
export class PostSummonUserFieldRemoveStatusEffectAbAttr extends PostSummonAbAttr {
  private statusEffect: StatusEffect[];

  /**
   * @param statusEffect - The status effects to be removed from the user's field.
   */
  constructor(...statusEffect: StatusEffect[]) {
    super(false);

    this.statusEffect = statusEffect;
  }

  /**
   * Removes supplied status effect from the user's field when user of the ability is summoned.
   *
   * @param pokemon - The Pokémon that triggered the ability.
   * @param passive - n/a
   * @param args - n/a
   * @returns A boolean or a promise that resolves to a boolean indicating the result of the ability application.
   */
  applyPostSummon(pokemon: Pokemon, passive: boolean, simulated: boolean, args: any[]): boolean | Promise<boolean> {
    const party = pokemon instanceof PlayerPokemon ? pokemon.scene.getPlayerField() : pokemon.scene.getEnemyField();
    const allowedParty = party.filter(p => p.isAllowedInBattle());

    if (allowedParty.length < 1) {
      return false;
    }

    if (!simulated) {
      for (const pokemon of allowedParty) {
        if (pokemon.status && this.statusEffect.includes(pokemon.status.effect)) {
          pokemon.scene.queueMessage(getStatusEffectHealText(pokemon.status.effect, getPokemonNameWithAffix(pokemon)));
          pokemon.resetStatus(false);
          pokemon.updateInfo();
        }
      }
    }
    return true;
  }
}


/** Attempt to copy the stat changes on an ally pokemon */
export class PostSummonCopyAllyStatsAbAttr extends PostSummonAbAttr {
  applyPostSummon(pokemon: Pokemon, passive: boolean, simulated: boolean, args: any[]): boolean {
    if (!pokemon.scene.currentBattle.double) {
      return false;
    }

    const ally = pokemon.getAlly();
    if (!ally || ally.getStatStages().every(s => s === 0)) {
      return false;
    }

    if (!simulated) {
      for (const s of BATTLE_STATS) {
        pokemon.setStatStage(s, ally.getStatStage(s));
      }
      pokemon.updateInfo();
    }

    return true;
  }

  getTriggerMessage(pokemon: Pokemon, abilityName: string, ...args: any[]): string {
    return i18next.t("abilityTriggers:costar", {
      pokemonName: getPokemonNameWithAffix(pokemon),
      allyName: getPokemonNameWithAffix(pokemon.getAlly()),
    });
  }
}

export class PostSummonTransformAbAttr extends PostSummonAbAttr {
  constructor() {
    super(true);
  }

  applyPostSummon(pokemon: Pokemon, passive: boolean, simulated: boolean, args: any[]): boolean {
    const targets = pokemon.getOpponents();
    if (simulated || !targets.length) {
      return simulated;
    }

    let target: Pokemon;
    if (targets.length > 1) {
      pokemon.scene.executeWithSeedOffset(() => target = Utils.randSeedItem(targets), pokemon.scene.currentBattle.waveIndex);
    } else {
      target = targets[0];
    }

    target = target!; // compiler doesn't know its guranteed to be defined
    pokemon.summonData.speciesForm = target.getSpeciesForm();
    pokemon.summonData.fusionSpeciesForm = target.getFusionSpeciesForm();
    pokemon.summonData.ability = target.getAbility().id;
    pokemon.summonData.gender = target.getGender();
    pokemon.summonData.fusionGender = target.getFusionGender();

    // Copy all stats (except HP)
    for (const s of EFFECTIVE_STATS) {
      pokemon.setStat(s, target.getStat(s, false), false);
    }

    // Copy all stat stages
    for (const s of BATTLE_STATS) {
      pokemon.setStatStage(s, target.getStatStage(s));
    }

    pokemon.summonData.moveset = target.getMoveset().map(m => new PokemonMove(m!.moveId, m!.ppUsed, m!.ppUp)); // TODO: are those bangs correct?
    pokemon.summonData.types = target.getTypes();

    pokemon.scene.playSound("PRSFX- Transform");

    pokemon.loadAssets(false).then(() => pokemon.playAnim());

    pokemon.scene.queueMessage(i18next.t("abilityTriggers:postSummonTransform", { pokemonNameWithAffix: getPokemonNameWithAffix(pokemon), targetName: target.name, }));

    return true;
  }
}

export class PreSwitchOutAbAttr extends AbAttr {
  constructor() {
    super(true);
  }

  applyPreSwitchOut(pokemon: Pokemon, passive: boolean, simulated: boolean, args: any[]): boolean | Promise<boolean> {
    return false;
  }
}

export class PreSwitchOutResetStatusAbAttr extends PreSwitchOutAbAttr {
  applyPreSwitchOut(pokemon: Pokemon, passive: boolean, simulated: boolean, args: any[]): boolean | Promise<boolean> {
    if (pokemon.status) {
      if (!simulated) {
        pokemon.resetStatus();
        pokemon.updateInfo();
      }

      return true;
    }

    return false;
  }
}

/**
 * Clears Desolate Land/Primordial Sea/Delta Stream upon the Pokemon switching out.
 */
export class PreSwitchOutClearWeatherAbAttr extends PreSwitchOutAbAttr {

  /**
   * @param pokemon The {@linkcode Pokemon} with the ability
   * @param passive N/A
   * @param args N/A
   * @returns {boolean} Returns true if the weather clears, otherwise false.
   */
  applyPreSwitchOut(pokemon: Pokemon, passive: boolean, simulated: boolean, args: any[]): boolean | Promise<boolean> {
    const weatherType = pokemon.scene.arena.weather?.weatherType;
    let turnOffWeather = false;

    // Clear weather only if user's ability matches the weather and no other pokemon has the ability.
    switch (weatherType) {
    case (WeatherType.HARSH_SUN):
      if (pokemon.hasAbility(Abilities.DESOLATE_LAND)
          && pokemon.scene.getField(true).filter(p => p !== pokemon).filter(p => p.hasAbility(Abilities.DESOLATE_LAND)).length === 0) {
        turnOffWeather = true;
      }
      break;
    case (WeatherType.HEAVY_RAIN):
      if (pokemon.hasAbility(Abilities.PRIMORDIAL_SEA)
          && pokemon.scene.getField(true).filter(p => p !== pokemon).filter(p => p.hasAbility(Abilities.PRIMORDIAL_SEA)).length === 0) {
        turnOffWeather = true;
      }
      break;
    case (WeatherType.STRONG_WINDS):
      if (pokemon.hasAbility(Abilities.DELTA_STREAM)
          && pokemon.scene.getField(true).filter(p => p !== pokemon).filter(p => p.hasAbility(Abilities.DELTA_STREAM)).length === 0) {
        turnOffWeather = true;
      }
      break;
    }

    if (simulated) {
      return turnOffWeather;
    }

    if (turnOffWeather) {
      pokemon.scene.arena.trySetWeather(WeatherType.NONE, false);
      return true;
    }

    return false;
  }
}

export class PreSwitchOutHealAbAttr extends PreSwitchOutAbAttr {
  applyPreSwitchOut(pokemon: Pokemon, passive: boolean, simulated: boolean, args: any[]): boolean | Promise<boolean> {
    if (!pokemon.isFullHp()) {
      if (!simulated) {
        const healAmount = Utils.toDmgValue(pokemon.getMaxHp() * 0.33);
        pokemon.heal(healAmount);
        pokemon.updateInfo();
      }

      return true;
    }

    return false;
  }
}

/**
 * Attribute for form changes that occur on switching out
 * @extends PreSwitchOutAbAttr
 * @see {@linkcode applyPreSwitchOut}
 */
export class PreSwitchOutFormChangeAbAttr extends PreSwitchOutAbAttr {
  private formFunc: (p: Pokemon) => integer;

  constructor(formFunc: ((p: Pokemon) => integer)) {
    super();

    this.formFunc = formFunc;
  }

  /**
   * On switch out, trigger the form change to the one defined in the ability
   * @param pokemon The pokemon switching out and changing form {@linkcode Pokemon}
   * @param passive N/A
   * @param args N/A
   * @returns true if the form change was successful
   */
  applyPreSwitchOut(pokemon: Pokemon, passive: boolean, simulated: boolean, args: any[]): boolean | Promise<boolean> {
    const formIndex = this.formFunc(pokemon);
    if (formIndex !== pokemon.formIndex) {
      if (!simulated) {
        pokemon.scene.triggerPokemonFormChange(pokemon, SpeciesFormChangeManualTrigger, false);
      }
      return true;
    }

    return false;
  }

}

export class PreStatStageChangeAbAttr extends AbAttr {
  applyPreStatStageChange(pokemon: Pokemon | null, passive: boolean, simulated: boolean, stat: BattleStat, cancelled: Utils.BooleanHolder, args: any[]): boolean | Promise<boolean> {
    return false;
  }
}

export class ProtectStatAbAttr extends PreStatStageChangeAbAttr {
  private protectedStat?: BattleStat;

  constructor(protectedStat?: BattleStat) {
    super();

    this.protectedStat = protectedStat;
  }

  applyPreStatStageChange(_pokemon: Pokemon, _passive: boolean, simulated: boolean, stat: BattleStat, cancelled: Utils.BooleanHolder, _args: any[]): boolean {
    if (Utils.isNullOrUndefined(this.protectedStat) || stat === this.protectedStat) {
      cancelled.value = true;
      return true;
    }

    return false;
  }

  getTriggerMessage(pokemon: Pokemon, abilityName: string, ..._args: any[]): string {
    return i18next.t("abilityTriggers:protectStat", {
      pokemonNameWithAffix: getPokemonNameWithAffix(pokemon),
      abilityName,
      statName: this.protectedStat ? i18next.t(getStatKey(this.protectedStat)) : i18next.t("battle:stats")
    });
  }
}

/**
 * This attribute applies confusion to the target whenever the user
 * directly poisons them with a move, e.g. Poison Puppeteer.
 * Called in {@linkcode StatusEffectAttr}.
 * @extends PostAttackAbAttr
 * @see {@linkcode applyPostAttack}
 */
export class ConfusionOnStatusEffectAbAttr extends PostAttackAbAttr {
  /** List of effects to apply confusion after */
  private effects: StatusEffect[];

  constructor(...effects: StatusEffect[]) {
    /** This effect does not require a damaging move */
    super((user, target, move) => true);
    this.effects = effects;
  }
  /**
   * Applies confusion to the target pokemon.
   * @param pokemon {@link Pokemon} attacking
   * @param passive N/A
   * @param defender {@link Pokemon} defending
   * @param move {@link Move} used to apply status effect and confusion
   * @param hitResult N/A
   * @param args [0] {@linkcode StatusEffect} applied by move
   * @returns true if defender is confused
   */
  applyPostAttackAfterMoveTypeCheck(pokemon: Pokemon, passive: boolean, simulated: boolean, defender: Pokemon, move: Move, hitResult: HitResult, args: any[]): boolean {
    if (this.effects.indexOf(args[0]) > -1 && !defender.isFainted()) {
      if (simulated) {
        return defender.canAddTag(BattlerTagType.CONFUSED);
      } else {
        return defender.addTag(BattlerTagType.CONFUSED, pokemon.randSeedInt(3,2), move.id, defender.id);
      }
    }
    return false;
  }
}

export class PreSetStatusAbAttr extends AbAttr {
  applyPreSetStatus(pokemon: Pokemon, passive: boolean, simulated: boolean, effect: StatusEffect | undefined, cancelled: Utils.BooleanHolder, args: any[]): boolean | Promise<boolean> {
    return false;
  }
}

/**
 * Provides immunity to status effects to specified targets.
 */
export class PreSetStatusEffectImmunityAbAttr extends PreSetStatusAbAttr {
  private immuneEffects: StatusEffect[];

  /**
   * @param immuneEffects - The status effects to which the Pokémon is immune.
   */
  constructor(...immuneEffects: StatusEffect[]) {
    super();

    this.immuneEffects = immuneEffects;
  }

  /**
   * Applies immunity to supplied status effects.
   *
   * @param pokemon - The Pokémon to which the status is being applied.
   * @param passive - n/a
   * @param effect - The status effect being applied.
   * @param cancelled - A holder for a boolean value indicating if the status application was cancelled.
   * @param args - n/a
   * @returns A boolean indicating the result of the status application.
   */
  applyPreSetStatus(pokemon: Pokemon, passive: boolean, simulated: boolean, effect: StatusEffect, cancelled: Utils.BooleanHolder, args: any[]): boolean {
    if (this.immuneEffects.length < 1 || this.immuneEffects.includes(effect)) {
      cancelled.value = true;
      return true;
    }

    return false;
  }

  getTriggerMessage(pokemon: Pokemon, abilityName: string, ...args: any[]): string {
    return this.immuneEffects.length ?
      i18next.t("abilityTriggers:statusEffectImmunityWithName", {
        pokemonNameWithAffix: getPokemonNameWithAffix(pokemon),
        abilityName,
        statusEffectName: getStatusEffectDescriptor(args[0] as StatusEffect)
      }) :
      i18next.t("abilityTriggers:statusEffectImmunity", {
        pokemonNameWithAffix: getPokemonNameWithAffix(pokemon),
        abilityName
      });
  }
}

/**
 * Provides immunity to status effects to the user.
 * @extends PreSetStatusEffectImmunityAbAttr
 */
export class StatusEffectImmunityAbAttr extends PreSetStatusEffectImmunityAbAttr { }

/**
 * Provides immunity to status effects to the user's field.
 * @extends PreSetStatusEffectImmunityAbAttr
 */
export class UserFieldStatusEffectImmunityAbAttr extends PreSetStatusEffectImmunityAbAttr { }

export class PreApplyBattlerTagAbAttr extends AbAttr {
  applyPreApplyBattlerTag(pokemon: Pokemon, passive: boolean, simulated: boolean, tag: BattlerTag, cancelled: Utils.BooleanHolder, args: any[]): boolean | Promise<boolean> {
    return false;
  }
}

/**
 * Provides immunity to BattlerTags {@linkcode BattlerTag} to specified targets.
 */
export class PreApplyBattlerTagImmunityAbAttr extends PreApplyBattlerTagAbAttr {
  private immuneTagType: BattlerTagType;
  private battlerTag: BattlerTag;

  constructor(immuneTagType: BattlerTagType) {
    super();

    this.immuneTagType = immuneTagType;
  }

  applyPreApplyBattlerTag(pokemon: Pokemon, passive: boolean, simulated: boolean, tag: BattlerTag, cancelled: Utils.BooleanHolder, args: any[]): boolean {
    if (tag.tagType === this.immuneTagType) {
      cancelled.value = true;
      if (!simulated) {
        this.battlerTag = tag;
      }
      return true;
    }

    return false;
  }

  getTriggerMessage(pokemon: Pokemon, abilityName: string, ...args: any[]): string {
    return i18next.t("abilityTriggers:battlerTagImmunity", {
      pokemonNameWithAffix: getPokemonNameWithAffix(pokemon),
      abilityName,
      battlerTagName: this.battlerTag.getDescriptor()
    });
  }
}

/**
 * Provides immunity to BattlerTags {@linkcode BattlerTag} to the user.
 * @extends PreApplyBattlerTagImmunityAbAttr
 */
export class BattlerTagImmunityAbAttr extends PreApplyBattlerTagImmunityAbAttr { }

/**
 * Provides immunity to BattlerTags {@linkcode BattlerTag} to the user's field.
 * @extends PreApplyBattlerTagImmunityAbAttr
 */
export class UserFieldBattlerTagImmunityAbAttr extends PreApplyBattlerTagImmunityAbAttr { }

export class BlockCritAbAttr extends AbAttr {
  apply(pokemon: Pokemon, passive: boolean, simulated: boolean, cancelled: Utils.BooleanHolder, args: any[]): boolean {
    (args[0] as Utils.BooleanHolder).value = true;
    return true;
  }
}

export class BonusCritAbAttr extends AbAttr {
  apply(pokemon: Pokemon, passive: boolean, simulated: boolean, cancelled: Utils.BooleanHolder, args: any[]): boolean {
    (args[0] as Utils.BooleanHolder).value = true;
    return true;
  }
}

export class MultCritAbAttr extends AbAttr {
  public multAmount: number;

  constructor(multAmount: number) {
    super(true);

    this.multAmount = multAmount;
  }

  apply(pokemon: Pokemon, passive: boolean, simulated: boolean, cancelled: Utils.BooleanHolder, args: any[]): boolean {
    const critMult = args[0] as Utils.NumberHolder;
    if (critMult.value > 1) {
      critMult.value *= this.multAmount;
      return true;
    }

    return false;
  }
}

/**
 * Guarantees a critical hit according to the given condition, except if target prevents critical hits. ie. Merciless
 * @extends AbAttr
 * @see {@linkcode apply}
 */
export class ConditionalCritAbAttr extends AbAttr {
  private condition: PokemonAttackCondition;

  constructor(condition: PokemonAttackCondition, checkUser?: Boolean) {
    super();

    this.condition = condition;
  }

  /**
   * @param pokemon {@linkcode Pokemon} user.
   * @param args [0] {@linkcode Utils.BooleanHolder} If true critical hit is guaranteed.
   *             [1] {@linkcode Pokemon} Target.
   *             [2] {@linkcode Move} used by ability user.
   */
  apply(pokemon: Pokemon, passive: boolean, simulated: boolean, cancelled: Utils.BooleanHolder, args: any[]): boolean {
    const target = (args[1] as Pokemon);
    const move = (args[2] as Move);
    if (!this.condition(pokemon,target,move)) {
      return false;
    }

    (args[0] as Utils.BooleanHolder).value = true;
    return true;
  }
}

export class BlockNonDirectDamageAbAttr extends AbAttr {
  apply(pokemon: Pokemon, passive: boolean, simulated: boolean, cancelled: Utils.BooleanHolder, args: any[]): boolean {
    cancelled.value = true;
    return true;
  }
}

/**
 * This attribute will block any status damage that you put in the parameter.
 */
export class BlockStatusDamageAbAttr extends AbAttr {
  private effects: StatusEffect[];

  /**
   * @param {StatusEffect[]} effects The status effect(s) that will be blocked from damaging the ability pokemon
   */
  constructor(...effects: StatusEffect[]) {
    super(false);

    this.effects = effects;
  }

  /**
   * @param {Pokemon} pokemon The pokemon with the ability
   * @param {boolean} passive N/A
   * @param {Utils.BooleanHolder} cancelled Whether to cancel the status damage
   * @param {any[]} args N/A
   * @returns Returns true if status damage is blocked
   */
  apply(pokemon: Pokemon, passive: boolean, simulated: boolean, cancelled: Utils.BooleanHolder, args: any[]): boolean {
    if (pokemon.status && this.effects.includes(pokemon.status.effect)) {
      cancelled.value = true;
      return true;
    }
    return false;
  }
}

export class BlockOneHitKOAbAttr extends AbAttr {
  apply(pokemon: Pokemon, passive: boolean, simulated: boolean, cancelled: Utils.BooleanHolder, args: any[]): boolean {
    cancelled.value = true;
    return true;
  }
}

/**
 * This governs abilities that alter the priority of moves
 * Abilities: Prankster, Gale Wings, Triage, Mycelium Might, Stall
 * Note - Quick Claw has a separate and distinct implementation outside of priority
 */
export class ChangeMovePriorityAbAttr extends AbAttr {
  private moveFunc: (pokemon: Pokemon, move: Move) => boolean;
  private changeAmount: number;

  /**
   * @param {(pokemon, move) => boolean} moveFunc applies priority-change to moves within a provided category
   * @param {number} changeAmount the amount of priority added or subtracted
   */
  constructor(moveFunc: (pokemon: Pokemon, move: Move) => boolean, changeAmount: number) {
    super(true);

    this.moveFunc = moveFunc;
    this.changeAmount = changeAmount;
  }

  apply(pokemon: Pokemon, passive: boolean, simulated: boolean, cancelled: Utils.BooleanHolder, args: any[]): boolean {
    if (!this.moveFunc(pokemon, args[0] as Move)) {
      return false;
    }

    (args[1] as Utils.IntegerHolder).value += this.changeAmount;
    return true;
  }
}

export class IgnoreContactAbAttr extends AbAttr { }

export class PreWeatherEffectAbAttr extends AbAttr {
  applyPreWeatherEffect(pokemon: Pokemon, passive: Boolean, simulated: boolean, weather: Weather | null, cancelled: Utils.BooleanHolder, args: any[]): boolean | Promise<boolean> {
    return false;
  }
}

export class PreWeatherDamageAbAttr extends PreWeatherEffectAbAttr { }

export class BlockWeatherDamageAttr extends PreWeatherDamageAbAttr {
  private weatherTypes: WeatherType[];

  constructor(...weatherTypes: WeatherType[]) {
    super();

    this.weatherTypes = weatherTypes;
  }

  applyPreWeatherEffect(pokemon: Pokemon, passive: boolean, simulated: boolean, weather: Weather, cancelled: Utils.BooleanHolder, args: any[]): boolean {
    if (!this.weatherTypes.length || this.weatherTypes.indexOf(weather?.weatherType) > -1) {
      cancelled.value = true;
    }

    return true;
  }
}

export class SuppressWeatherEffectAbAttr extends PreWeatherEffectAbAttr {
  public affectsImmutable: boolean;

  constructor(affectsImmutable?: boolean) {
    super();

    this.affectsImmutable = !!affectsImmutable;
  }

  applyPreWeatherEffect(pokemon: Pokemon, passive: boolean, simulated: boolean, weather: Weather, cancelled: Utils.BooleanHolder, args: any[]): boolean {
    if (this.affectsImmutable || weather.isImmutable()) {
      cancelled.value = true;
      return true;
    }

    return false;
  }
}

/**
 * Condition function to applied to abilities related to Sheer Force.
 * Checks if last move used against target was affected by a Sheer Force user and:
 * Disables: Color Change, Pickpocket, Wimp Out, Emergency Exit, Berserk, Anger Shell
 * @returns {AbAttrCondition} If false disables the ability which the condition is applied to.
 */
function getSheerForceHitDisableAbCondition(): AbAttrCondition {
  return (pokemon: Pokemon) => {
    if (!pokemon.turnData) {
      return true;
    }

    const lastReceivedAttack = pokemon.turnData.attacksReceived[0];
    if (!lastReceivedAttack) {
      return true;
    }

    const lastAttacker = pokemon.getOpponents().find(p => p.id === lastReceivedAttack.sourceId);
    if (!lastAttacker) {
      return true;
    }

    /**if the last move chance is greater than or equal to cero, and the last attacker's ability is sheer force*/
    const SheerForceAffected = allMoves[lastReceivedAttack.move].chance >= 0 && lastAttacker.hasAbility(Abilities.SHEER_FORCE);

    return !SheerForceAffected;
  };
}

function getWeatherCondition(...weatherTypes: WeatherType[]): AbAttrCondition {
  return (pokemon: Pokemon) => {
    if (!pokemon.scene?.arena) {
      return false;
    }
    if (pokemon.scene.arena.weather?.isEffectSuppressed(pokemon.scene)) {
      return false;
    }
    const weatherType = pokemon.scene.arena.weather?.weatherType;
    return !!weatherType && weatherTypes.indexOf(weatherType) > -1;
  };
}

function getAnticipationCondition(): AbAttrCondition {
  return (pokemon: Pokemon) => {
    for (const opponent of pokemon.getOpponents()) {
      for (const move of opponent.moveset) {
        // move is super effective
        if (move!.getMove() instanceof AttackMove && pokemon.getAttackTypeEffectiveness(move!.getMove().type, opponent, true) >= 2) { // TODO: is this bang correct?
          return true;
        }
        // move is a OHKO
        if (move?.getMove().hasAttr(OneHitKOAttr)) {
          return true;
        }
        // edge case for hidden power, type is computed
        if (move?.getMove().id === Moves.HIDDEN_POWER) {
          const iv_val = Math.floor(((opponent.ivs[Stat.HP] & 1)
              +(opponent.ivs[Stat.ATK] & 1) * 2
              +(opponent.ivs[Stat.DEF] & 1) * 4
              +(opponent.ivs[Stat.SPD] & 1) * 8
              +(opponent.ivs[Stat.SPATK] & 1) * 16
              +(opponent.ivs[Stat.SPDEF] & 1) * 32) * 15/63);

          const type = [
            Type.FIGHTING, Type.FLYING, Type.POISON, Type.GROUND,
            Type.ROCK, Type.BUG, Type.GHOST, Type.STEEL,
            Type.FIRE, Type.WATER, Type.GRASS, Type.ELECTRIC,
            Type.PSYCHIC, Type.ICE, Type.DRAGON, Type.DARK][iv_val];

          if (pokemon.getAttackTypeEffectiveness(type, opponent) >= 2) {
            return true;
          }
        }
      }
    }
    return false;
  };
}

/**
 * Creates an ability condition that causes the ability to fail if that ability
 * has already been used by that pokemon that battle. It requires an ability to
 * be specified due to current limitations in how conditions on abilities work.
 * @param {Abilities} ability The ability to check if it's already been applied
 * @returns {AbAttrCondition} The condition
 */
function getOncePerBattleCondition(ability: Abilities): AbAttrCondition {
  return (pokemon: Pokemon) => {
    return !pokemon.battleData?.abilitiesApplied.includes(ability);
  };
}

export class ForewarnAbAttr extends PostSummonAbAttr {
  constructor() {
    super(true);
  }

  applyPostSummon(pokemon: Pokemon, passive: boolean, simulated: boolean, args: any[]): boolean {
    let maxPowerSeen = 0;
    let maxMove = "";
    let movePower = 0;
    for (const opponent of pokemon.getOpponents()) {
      for (const move of opponent.moveset) {
        if (move?.getMove() instanceof StatusMove) {
          movePower = 1;
        } else if (move?.getMove().hasAttr(OneHitKOAttr)) {
          movePower = 150;
        } else if (move?.getMove().id === Moves.COUNTER || move?.getMove().id === Moves.MIRROR_COAT || move?.getMove().id === Moves.METAL_BURST) {
          movePower = 120;
        } else if (move?.getMove().power === -1) {
          movePower = 80;
        } else {
          movePower = move!.getMove().power; // TODO: is this bang correct?
        }

        if (movePower > maxPowerSeen) {
          maxPowerSeen = movePower;
          maxMove = move!.getName(); // TODO: is this bang correct?
        }
      }
    }
    if (!simulated) {
      pokemon.scene.queueMessage(i18next.t("abilityTriggers:forewarn", { pokemonNameWithAffix: getPokemonNameWithAffix(pokemon), moveName: maxMove }));
    }
    return true;
  }
}

export class FriskAbAttr extends PostSummonAbAttr {
  constructor() {
    super(true);
  }

  applyPostSummon(pokemon: Pokemon, passive: boolean, simulated: boolean, args: any[]): boolean {
    if (!simulated) {
      for (const opponent of pokemon.getOpponents()) {
        pokemon.scene.queueMessage(i18next.t("abilityTriggers:frisk", { pokemonNameWithAffix: getPokemonNameWithAffix(pokemon), opponentName: opponent.name, opponentAbilityName: opponent.getAbility().name }));
        setAbilityRevealed(opponent);
      }
    }
    return true;
  }
}

export class PostWeatherChangeAbAttr extends AbAttr {
  applyPostWeatherChange(pokemon: Pokemon, passive: boolean, simulated: boolean, weather: WeatherType, args: any[]): boolean {
    return false;
  }
}

export class PostWeatherChangeAddBattlerTagAttr extends PostWeatherChangeAbAttr {
  private tagType: BattlerTagType;
  private turnCount: integer;
  private weatherTypes: WeatherType[];

  constructor(tagType: BattlerTagType, turnCount: integer, ...weatherTypes: WeatherType[]) {
    super();

    this.tagType = tagType;
    this.turnCount = turnCount;
    this.weatherTypes = weatherTypes;
  }

  applyPostWeatherChange(pokemon: Pokemon, passive: boolean, simulated: boolean, weather: WeatherType, args: any[]): boolean {
    console.log(this.weatherTypes.find(w => weather === w), WeatherType[weather]);
    if (!this.weatherTypes.find(w => weather === w)) {
      return false;
    }

    if (simulated) {
      return pokemon.canAddTag(this.tagType);
    } else {
      return pokemon.addTag(this.tagType, this.turnCount);
    }
  }
}

export class PostWeatherLapseAbAttr extends AbAttr {
  protected weatherTypes: WeatherType[];

  constructor(...weatherTypes: WeatherType[]) {
    super();

    this.weatherTypes = weatherTypes;
  }

  applyPostWeatherLapse(pokemon: Pokemon, passive: boolean, simulated: boolean, weather: Weather | null, args: any[]): boolean | Promise<boolean> {
    return false;
  }

  getCondition(): AbAttrCondition {
    return getWeatherCondition(...this.weatherTypes);
  }
}

export class PostWeatherLapseHealAbAttr extends PostWeatherLapseAbAttr {
  private healFactor: integer;

  constructor(healFactor: integer, ...weatherTypes: WeatherType[]) {
    super(...weatherTypes);

    this.healFactor = healFactor;
  }

  applyPostWeatherLapse(pokemon: Pokemon, passive: boolean, simulated: boolean, weather: Weather, args: any[]): boolean {
    if (!pokemon.isFullHp()) {
      const scene = pokemon.scene;
      const abilityName = (!passive ? pokemon.getAbility() : pokemon.getPassiveAbility()).name;
      if (!simulated) {
        scene.unshiftPhase(new PokemonHealPhase(scene, pokemon.getBattlerIndex(),
          Utils.toDmgValue(pokemon.getMaxHp() / (16 / this.healFactor)), i18next.t("abilityTriggers:postWeatherLapseHeal", { pokemonNameWithAffix: getPokemonNameWithAffix(pokemon), abilityName }), true));
      }
      return true;
    }

    return false;
  }
}

export class PostWeatherLapseDamageAbAttr extends PostWeatherLapseAbAttr {
  private damageFactor: integer;

  constructor(damageFactor: integer, ...weatherTypes: WeatherType[]) {
    super(...weatherTypes);

    this.damageFactor = damageFactor;
  }

  applyPostWeatherLapse(pokemon: Pokemon, passive: boolean, simulated: boolean, weather: Weather, args: any[]): boolean {
    const scene = pokemon.scene;
    if (pokemon.hasAbilityWithAttr(BlockNonDirectDamageAbAttr)) {
      return false;
    }

    if (!simulated) {
      const abilityName = (!passive ? pokemon.getAbility() : pokemon.getPassiveAbility()).name;
      scene.queueMessage(i18next.t("abilityTriggers:postWeatherLapseDamage", { pokemonNameWithAffix: getPokemonNameWithAffix(pokemon), abilityName }));
      pokemon.damageAndUpdate(Utils.toDmgValue(pokemon.getMaxHp() / (16 / this.damageFactor)), HitResult.OTHER);
    }

    return true;
  }
}

export class PostTerrainChangeAbAttr extends AbAttr {
  applyPostTerrainChange(pokemon: Pokemon, passive: boolean, simulated: boolean, terrain: TerrainType, args: any[]): boolean {
    return false;
  }
}

export class PostTerrainChangeAddBattlerTagAttr extends PostTerrainChangeAbAttr {
  private tagType: BattlerTagType;
  private turnCount: integer;
  private terrainTypes: TerrainType[];

  constructor(tagType: BattlerTagType, turnCount: integer, ...terrainTypes: TerrainType[]) {
    super();

    this.tagType = tagType;
    this.turnCount = turnCount;
    this.terrainTypes = terrainTypes;
  }

  applyPostTerrainChange(pokemon: Pokemon, passive: boolean, simulated: boolean, terrain: TerrainType, args: any[]): boolean {
    if (!this.terrainTypes.find(t => t === terrain)) {
      return false;
    }

    if (simulated) {
      return pokemon.canAddTag(this.tagType);
    } else {
      return pokemon.addTag(this.tagType, this.turnCount);
    }
  }
}

function getTerrainCondition(...terrainTypes: TerrainType[]): AbAttrCondition {
  return (pokemon: Pokemon) => {
    const terrainType = pokemon.scene.arena.terrain?.terrainType;
    return !!terrainType && terrainTypes.indexOf(terrainType) > -1;
  };
}

export class PostTurnAbAttr extends AbAttr {
  applyPostTurn(pokemon: Pokemon, passive: boolean, simulated: boolean, args: any[]): boolean | Promise<boolean> {
    return false;
  }
}

/**
 * This attribute will heal 1/8th HP if the ability pokemon has the correct status.
 */
export class PostTurnStatusHealAbAttr extends PostTurnAbAttr {
  private effects: StatusEffect[];

  /**
   * @param {StatusEffect[]} effects The status effect(s) that will qualify healing the ability pokemon
   */
  constructor(...effects: StatusEffect[]) {
    super(false);

    this.effects = effects;
  }

  /**
   * @param {Pokemon} pokemon The pokemon with the ability that will receive the healing
   * @param {Boolean} passive N/A
   * @param {any[]} args N/A
   * @returns Returns true if healed from status, false if not
   */
  applyPostTurn(pokemon: Pokemon, passive: boolean, simulated: boolean, args: any[]): boolean | Promise<boolean> {
    if (pokemon.status && this.effects.includes(pokemon.status.effect)) {
      if (!pokemon.isFullHp()) {
        if (!simulated) {
          const scene = pokemon.scene;
          const abilityName = (!passive ? pokemon.getAbility() : pokemon.getPassiveAbility()).name;
          scene.unshiftPhase(new PokemonHealPhase(scene, pokemon.getBattlerIndex(),
            Utils.toDmgValue(pokemon.getMaxHp() / 8), i18next.t("abilityTriggers:poisonHeal", { pokemonName: getPokemonNameWithAffix(pokemon), abilityName }), true));
        }
        return true;
      }
    }
    return false;
  }
}

/**
 * After the turn ends, resets the status of either the ability holder or their ally
 * @param {boolean} allyTarget Whether to target ally, defaults to false (self-target)
 */
export class PostTurnResetStatusAbAttr extends PostTurnAbAttr {
  private allyTarget: boolean;
  private target: Pokemon;

  constructor(allyTarget: boolean = false) {
    super(true);
    this.allyTarget = allyTarget;
  }

  applyPostTurn(pokemon: Pokemon, passive: boolean, simulated: boolean, args: any[]): boolean {
    if (this.allyTarget) {
      this.target = pokemon.getAlly();
    } else {
      this.target = pokemon;
    }
    if (this.target?.status) {
      if (!simulated) {
        this.target.scene.queueMessage(getStatusEffectHealText(this.target.status?.effect, getPokemonNameWithAffix(this.target)));
        this.target.resetStatus(false);
        this.target.updateInfo();
      }

      return true;
    }

    return false;
  }
}

/**
 * After the turn ends, try to create an extra item
 */
export class PostTurnLootAbAttr extends PostTurnAbAttr {
  /**
   * @param itemType - The type of item to create
   * @param procChance - Chance to create an item
   * @see {@linkcode applyPostTurn()}
   */
  constructor(
    /** Extend itemType to add more options */
    private itemType: "EATEN_BERRIES" | "HELD_BERRIES",
    private procChance: (pokemon: Pokemon) => number
  ) {
    super();
  }

  applyPostTurn(pokemon: Pokemon, passive: boolean, simulated: boolean, args: any[]): boolean {
    const pass = Phaser.Math.RND.realInRange(0, 1);
    // Clamp procChance to [0, 1]. Skip if didn't proc (less than pass)
    if (Math.max(Math.min(this.procChance(pokemon), 1), 0) < pass) {
      return false;
    }

    if (this.itemType === "EATEN_BERRIES") {
      return this.createEatenBerry(pokemon, simulated);
    } else {
      return false;
    }
  }

  /**
   * Create a new berry chosen randomly from the berries the pokemon ate this battle
   * @param pokemon The pokemon with this ability
   * @param simulated whether the associated ability call is simulated
   * @returns whether a new berry was created
   */
  createEatenBerry(pokemon: Pokemon, simulated: boolean): boolean {
    const berriesEaten = pokemon.battleData.berriesEaten;

    if (!berriesEaten.length) {
      return false;
    }

    if (simulated) {
      return true;
    }

    const randomIdx = Utils.randSeedInt(berriesEaten.length);
    const chosenBerryType = berriesEaten[randomIdx];
    const chosenBerry = new BerryModifierType(chosenBerryType);
    berriesEaten.splice(randomIdx); // Remove berry from memory

    const berryModifier = pokemon.scene.findModifier(
      (m) => m instanceof BerryModifier && m.berryType === chosenBerryType,
      pokemon.isPlayer()
    ) as BerryModifier | undefined;

    if (!berryModifier) {
      const newBerry = new BerryModifier(chosenBerry, pokemon.id, chosenBerryType, 1);
      if (pokemon.isPlayer()) {
        pokemon.scene.addModifier(newBerry);
      } else {
        pokemon.scene.addEnemyModifier(newBerry);
      }
    } else if (berryModifier.stackCount < berryModifier.getMaxHeldItemCount(pokemon)) {
      berryModifier.stackCount++;
    }

    pokemon.scene.queueMessage(i18next.t("abilityTriggers:postTurnLootCreateEatenBerry", { pokemonNameWithAffix: getPokemonNameWithAffix(pokemon), berryName: chosenBerry.name }));
    pokemon.scene.updateModifiers(pokemon.isPlayer());

    return true;
  }
}

/**
 * Attribute used for {@linkcode Abilities.MOODY}
 */
export class MoodyAbAttr extends PostTurnAbAttr {
  constructor() {
    super(true);
  }
  /**
   * Randomly increases one BattleStat by 2 stages and decreases a different BattleStat by 1 stage
   * @param {Pokemon} pokemon Pokemon that has this ability
   * @param passive N/A
   * @param simulated true if applying in a simulated call.
   * @param args N/A
   * @returns true
   *
   * Any BattleStats at +6 or -6 are excluded from being increased or decreased, respectively
   * If the pokemon already has all BattleStats raised to stage 6, it will only decrease one BattleStat by 1 stage
   * If the pokemon already has all BattleStats lowered to stage -6, it will only increase one BattleStat by 2 stages
   */
  applyPostTurn(pokemon: Pokemon, passive: boolean, simulated: boolean, args: any[]): boolean {
    const increaseStatArray = EFFECTIVE_STATS.filter(s => pokemon.getStatStage(s) < 6);
    let decreaseStatArray = EFFECTIVE_STATS.filter(s => pokemon.getStatStage(s) > -6);

    if (!simulated && increaseStatArray.length > 0) {
      const increaseStat = increaseStatArray[Utils.randInt(increaseStatArray.length)];
      decreaseStatArray = decreaseStatArray.filter(s => s !== increaseStat);
      pokemon.scene.unshiftPhase(new StatStageChangePhase(pokemon.scene, pokemon.getBattlerIndex(), true, [increaseStat], 2));
    }
    if (!simulated && decreaseStatArray.length > 0) {
<<<<<<< HEAD
      const decreaseStat = EFFECTIVE_STATS[Utils.randInt(EFFECTIVE_STATS.length)];
      pokemon.scene.unshiftPhase(new StatStageChangePhase(pokemon.scene, pokemon.getBattlerIndex(), true, [decreaseStat], -1));
=======
      const decreaseStat = decreaseStatArray[Utils.randInt(decreaseStatArray.length)];
      pokemon.scene.unshiftPhase(new StatChangePhase(pokemon.scene, pokemon.getBattlerIndex(), true, [decreaseStat], -1));
>>>>>>> 3baa1400
    }
    return true;
  }
}

export class PostTurnStatStageChangeAbAttr extends PostTurnAbAttr {
  private stats: BattleStat[];
  private stages: number;

  constructor(stats: BattleStat[], stages: number) {
    super(true);

    this.stats = Array.isArray(stats)
      ? stats
      : [ stats ];
    this.stages = stages;
  }

  applyPostTurn(pokemon: Pokemon, passive: boolean, simulated: boolean, args: any[]): boolean {
    if (!simulated) {
      pokemon.scene.unshiftPhase(new StatStageChangePhase(pokemon.scene, pokemon.getBattlerIndex(), true, this.stats, this.stages));
    }
    return true;
  }
}

export class PostTurnHealAbAttr extends PostTurnAbAttr {
  applyPostTurn(pokemon: Pokemon, passive: boolean, simulated: boolean, args: any[]): boolean {
    if (!pokemon.isFullHp()) {
      if (!simulated) {
        const scene = pokemon.scene;
        const abilityName = (!passive ? pokemon.getAbility() : pokemon.getPassiveAbility()).name;
        scene.unshiftPhase(new PokemonHealPhase(scene, pokemon.getBattlerIndex(),
          Utils.toDmgValue(pokemon.getMaxHp() / 16), i18next.t("abilityTriggers:postTurnHeal", { pokemonNameWithAffix: getPokemonNameWithAffix(pokemon), abilityName }), true));
      }

      return true;
    }

    return false;
  }
}

export class PostTurnFormChangeAbAttr extends PostTurnAbAttr {
  private formFunc: (p: Pokemon) => integer;

  constructor(formFunc: ((p: Pokemon) => integer)) {
    super(true);

    this.formFunc = formFunc;
  }

  applyPostTurn(pokemon: Pokemon, passive: boolean, simulated: boolean, args: any[]): boolean {
    const formIndex = this.formFunc(pokemon);
    if (formIndex !== pokemon.formIndex) {
      if (!simulated) {
        pokemon.scene.triggerPokemonFormChange(pokemon, SpeciesFormChangeManualTrigger, false);
      }

      return true;
    }

    return false;
  }
}


/**
 * Attribute used for abilities (Bad Dreams) that damages the opponents for being asleep
 */
export class PostTurnHurtIfSleepingAbAttr extends PostTurnAbAttr {

  /**
   * Deals damage to all sleeping opponents equal to 1/8 of their max hp (min 1)
   * @param {Pokemon} pokemon Pokemon that has this ability
   * @param {boolean} passive N/A
   * @param {boolean} simulated true if applying in a simulated call.
   * @param {any[]} args N/A
   * @returns {boolean} true if any opponents are sleeping
   */
  applyPostTurn(pokemon: Pokemon, passive: boolean, simulated: boolean, args: any[]): boolean | Promise<boolean> {
    let hadEffect: boolean = false;
    for (const opp of pokemon.getOpponents()) {
      if ((opp.status?.effect === StatusEffect.SLEEP || opp.hasAbility(Abilities.COMATOSE)) && !opp.hasAbilityWithAttr(BlockNonDirectDamageAbAttr)) {
        if (!simulated) {
          opp.damageAndUpdate(Utils.toDmgValue(opp.getMaxHp() / 8), HitResult.OTHER);
          pokemon.scene.queueMessage(i18next.t("abilityTriggers:badDreams", {pokemonName: getPokemonNameWithAffix(opp)}));
        }
        hadEffect = true;
      }

    }
    return hadEffect;
  }
}


/**
 * Grabs the last failed Pokeball used
 * @extends PostTurnAbAttr
 * @see {@linkcode applyPostTurn} */
export class FetchBallAbAttr extends PostTurnAbAttr {
  constructor() {
    super();
  }
  /**
   * Adds the last used Pokeball back into the player's inventory
   * @param pokemon {@linkcode Pokemon} with this ability
   * @param passive N/A
   * @param args N/A
   * @returns true if player has used a pokeball and this pokemon is owned by the player
   */
  applyPostTurn(pokemon: Pokemon, passive: boolean, simulated: boolean, args: any[]): boolean {
    if (simulated) {
      return false;
    }
    const lastUsed = pokemon.scene.currentBattle.lastUsedPokeball;
    if (lastUsed !== null && !!pokemon.isPlayer) {
      pokemon.scene.pokeballCounts[lastUsed]++;
      pokemon.scene.currentBattle.lastUsedPokeball = null;
      pokemon.scene.queueMessage(i18next.t("abilityTriggers:fetchBall", { pokemonNameWithAffix: getPokemonNameWithAffix(pokemon), pokeballName: getPokeballName(lastUsed) }));
      return true;
    }
    return false;
  }
}

export class PostBiomeChangeAbAttr extends AbAttr { }

export class PostBiomeChangeWeatherChangeAbAttr extends PostBiomeChangeAbAttr {
  private weatherType: WeatherType;

  constructor(weatherType: WeatherType) {
    super();

    this.weatherType = weatherType;
  }

  apply(pokemon: Pokemon, passive: boolean, simulated: boolean, cancelled: Utils.BooleanHolder, args: any[]): boolean {
    if (!pokemon.scene.arena.weather?.isImmutable()) {
      if (simulated) {
        return pokemon.scene.arena.weather?.weatherType !== this.weatherType;
      } else {
        return pokemon.scene.arena.trySetWeather(this.weatherType, true);
      }
    }

    return false;
  }
}

export class PostBiomeChangeTerrainChangeAbAttr extends PostBiomeChangeAbAttr {
  private terrainType: TerrainType;

  constructor(terrainType: TerrainType) {
    super();

    this.terrainType = terrainType;
  }

  apply(pokemon: Pokemon, passive: boolean, simulated: boolean, cancelled: Utils.BooleanHolder, args: any[]): boolean {
    if (simulated) {
      return pokemon.scene.arena.terrain?.terrainType !== this.terrainType;
    } else {
      return pokemon.scene.arena.trySetTerrain(this.terrainType, true);
    }
  }
}

/**
 * Triggers just after a move is used either by the opponent or the player
 * @extends AbAttr
 */
export class PostMoveUsedAbAttr extends AbAttr {
  applyPostMoveUsed(pokemon: Pokemon, move: PokemonMove, source: Pokemon, targets: BattlerIndex[], simulated: boolean, args: any[]): boolean | Promise<boolean> {
    return false;
  }
}

/**
 * Triggers after a dance move is used either by the opponent or the player
 * @extends PostMoveUsedAbAttr
 */
export class PostDancingMoveAbAttr extends PostMoveUsedAbAttr {
  /**
   * Resolves the Dancer ability by replicating the move used by the source of the dance
   * either on the source itself or on the target of the dance
   * @param dancer {@linkcode Pokemon} with Dancer ability
   * @param move {@linkcode PokemonMove} Dancing move used by the source
   * @param source {@linkcode Pokemon} that used the dancing move
   * @param targets {@linkcode BattlerIndex}Targets of the dancing move
   * @param args N/A
   *
   * @return true if the Dancer ability was resolved
   */
  applyPostMoveUsed(dancer: Pokemon, move: PokemonMove, source: Pokemon, targets: BattlerIndex[], simulated: boolean, args: any[]): boolean | Promise<boolean> {
    // List of tags that prevent the Dancer from replicating the move
    const forbiddenTags = [BattlerTagType.FLYING, BattlerTagType.UNDERWATER,
      BattlerTagType.UNDERGROUND, BattlerTagType.HIDDEN];
    // The move to replicate cannot come from the Dancer
    if (source.getBattlerIndex() !== dancer.getBattlerIndex()
        && !dancer.summonData.tags.some(tag => forbiddenTags.includes(tag.tagType))) {
      if (!simulated) {
        // If the move is an AttackMove or a StatusMove the Dancer must replicate the move on the source of the Dance
        if (move.getMove() instanceof AttackMove || move.getMove() instanceof StatusMove) {
          const target = this.getTarget(dancer, source, targets);
          dancer.scene.unshiftPhase(new MovePhase(dancer.scene, dancer, target, move, true));
        } else if (move.getMove() instanceof SelfStatusMove) {
          // If the move is a SelfStatusMove (ie. Swords Dance) the Dancer should replicate it on itself
          dancer.scene.unshiftPhase(new MovePhase(dancer.scene, dancer, [dancer.getBattlerIndex()], move, true));
        }
      }
      return true;
    }
    return false;
  }

  /**
   * Get the correct targets of Dancer ability
   *
   * @param dancer {@linkcode Pokemon} Pokemon with Dancer ability
   * @param source {@linkcode Pokemon} Source of the dancing move
   * @param targets {@linkcode BattlerIndex} Targets of the dancing move
   */
  getTarget(dancer: Pokemon, source: Pokemon, targets: BattlerIndex[]) : BattlerIndex[] {
    if (dancer.isPlayer()) {
      return source.isPlayer() ? targets : [source.getBattlerIndex()];
    }
    return source.isPlayer() ? [source.getBattlerIndex()] : targets;
  }
}

export class StatStageChangeMultiplierAbAttr extends AbAttr {
  private multiplier: integer;

  constructor(multiplier: integer) {
    super(true);

    this.multiplier = multiplier;
  }

  apply(pokemon: Pokemon, passive: boolean, simulated: boolean, cancelled: Utils.BooleanHolder, args: any[]): boolean {
    (args[0] as Utils.IntegerHolder).value *= this.multiplier;

    return true;
  }
}

export class StatStageChangeCopyAbAttr extends AbAttr {
  apply(pokemon: Pokemon, passive: boolean, simulated: boolean, cancelled: Utils.BooleanHolder, args: any[]): boolean | Promise<boolean> {
    if (!simulated) {
      pokemon.scene.unshiftPhase(new StatStageChangePhase(pokemon.scene, pokemon.getBattlerIndex(), true, (args[0] as BattleStat[]), (args[1] as integer), true, false, false));
    }
    return true;
  }
}

export class BypassBurnDamageReductionAbAttr extends AbAttr {
  constructor() {
    super(false);
  }

  apply(pokemon: Pokemon, passive: boolean, simulated: boolean, cancelled: Utils.BooleanHolder, args: any[]): boolean {
    cancelled.value = true;

    return true;
  }
}

/**
 * Causes Pokemon to take reduced damage from the {@linkcode StatusEffect.BURN | Burn} status
 * @param multiplier Multiplied with the damage taken
*/
export class ReduceBurnDamageAbAttr extends AbAttr {
  constructor(protected multiplier: number) {
    super(false);
  }

  /**
   * Applies the damage reduction
   * @param pokemon N/A
   * @param passive N/A
   * @param cancelled N/A
   * @param args `[0]` {@linkcode Utils.NumberHolder} The damage value being modified
   * @returns `true`
   */
  apply(pokemon: Pokemon, passive: boolean, simulated: boolean, cancelled: Utils.BooleanHolder, args: any[]): boolean {
    (args[0] as Utils.NumberHolder).value = Utils.toDmgValue((args[0] as Utils.NumberHolder).value * this.multiplier);

    return true;
  }
}

export class DoubleBerryEffectAbAttr extends AbAttr {
  apply(pokemon: Pokemon, passive: boolean, simulated: boolean, cancelled: Utils.BooleanHolder, args: any[]): boolean {
    (args[0] as Utils.NumberHolder).value *= 2;

    return true;
  }
}

export class PreventBerryUseAbAttr extends AbAttr {
  apply(pokemon: Pokemon, passive: boolean, simulated: boolean, cancelled: Utils.BooleanHolder, args: any[]): boolean {
    cancelled.value = true;

    return true;
  }
}

/**
 * A Pokemon with this ability heals by a percentage of their maximum hp after eating a berry
 * @param healPercent - Percent of Max HP to heal
 * @see {@linkcode apply()} for implementation
 */
export class HealFromBerryUseAbAttr extends AbAttr {
  /** Percent of Max HP to heal */
  private healPercent: number;

  constructor(healPercent: number) {
    super();

    // Clamp healPercent so its between [0,1].
    this.healPercent = Math.max(Math.min(healPercent, 1), 0);
  }

  apply(pokemon: Pokemon, passive: boolean, simulated: boolean, ...args: [Utils.BooleanHolder, any[]]): boolean {
    const { name: abilityName } = passive ? pokemon.getPassiveAbility() : pokemon.getAbility();
    if (!simulated) {
      pokemon.scene.unshiftPhase(
        new PokemonHealPhase(
          pokemon.scene,
          pokemon.getBattlerIndex(),
          Utils.toDmgValue(pokemon.getMaxHp() * this.healPercent),
          i18next.t("abilityTriggers:healFromBerryUse", { pokemonNameWithAffix: getPokemonNameWithAffix(pokemon), abilityName }),
          true
        )
      );
    }
    return true;
  }
}

export class RunSuccessAbAttr extends AbAttr {
  apply(pokemon: Pokemon, passive: boolean, simulated: boolean, cancelled: Utils.BooleanHolder, args: any[]): boolean {
    (args[0] as Utils.IntegerHolder).value = 256;

    return true;
  }
}

type ArenaTrapCondition = (user: Pokemon, target: Pokemon) => boolean;

/**
 * Base class for checking if a Pokemon is trapped by arena trap
 * @extends AbAttr
 * @field {@linkcode arenaTrapCondition} Conditional for trapping abilities.
 * For example, Magnet Pull will only activate if opponent is Steel type.
 * @see {@linkcode applyCheckTrapped}
 */
export class CheckTrappedAbAttr extends AbAttr {
  protected arenaTrapCondition: ArenaTrapCondition;
  constructor(condition: ArenaTrapCondition) {
    super(false);
    this.arenaTrapCondition = condition;
  }

  applyCheckTrapped(pokemon: Pokemon, passive: boolean, simulated: boolean, trapped: Utils.BooleanHolder, otherPokemon: Pokemon, args: any[]): boolean | Promise<boolean> {
    return false;
  }
}

/**
 * Determines whether a Pokemon is blocked from switching/running away
 * because of a trapping ability or move.
 * @extends CheckTrappedAbAttr
 * @see {@linkcode applyCheckTrapped}
 */
export class ArenaTrapAbAttr extends CheckTrappedAbAttr {
  /**
   * Checks if enemy Pokemon is trapped by an Arena Trap-esque ability
   * If the enemy is a Ghost type, it is not trapped
   * If the enemy has the ability Run Away, it is not trapped.
   * If the user has Magnet Pull and the enemy is not a Steel type, it is not trapped.
   * If the user has Arena Trap and the enemy is not grounded, it is not trapped.
   * @param pokemon The {@link Pokemon} with this {@link AbAttr}
   * @param passive N/A
   * @param trapped {@link Utils.BooleanHolder} indicating whether the other Pokemon is trapped or not
   * @param otherPokemon The {@link Pokemon} that is affected by an Arena Trap ability
   * @param args N/A
   * @returns if enemy Pokemon is trapped or not
   */
  applyCheckTrapped(pokemon: Pokemon, passive: boolean, simulated: boolean, trapped: Utils.BooleanHolder, otherPokemon: Pokemon, args: any[]): boolean {
    if (this.arenaTrapCondition(pokemon, otherPokemon)) {
      if (otherPokemon.getTypes(true).includes(Type.GHOST) || (otherPokemon.getTypes(true).includes(Type.STELLAR) && otherPokemon.getTypes().includes(Type.GHOST))) {
        trapped.value = false;
        return false;
      } else if (otherPokemon.hasAbility(Abilities.RUN_AWAY)) {
        trapped.value = false;
        return false;
      }
      trapped.value = true;
      return true;
    }
    trapped.value = false;
    return false;
  }

  getTriggerMessage(pokemon: Pokemon, abilityName: string, ...args: any[]): string {
    return i18next.t("abilityTriggers:arenaTrap", { pokemonNameWithAffix: getPokemonNameWithAffix(pokemon), abilityName });
  }
}

export class MaxMultiHitAbAttr extends AbAttr {
  apply(pokemon: Pokemon, passive: boolean, simulated: boolean, cancelled: Utils.BooleanHolder, args: any[]): boolean {
    (args[0] as Utils.IntegerHolder).value = 0;

    return true;
  }
}

export class PostBattleAbAttr extends AbAttr {
  constructor() {
    super(true);
  }

  applyPostBattle(pokemon: Pokemon, passive: boolean, simulated: boolean, args: any[]): boolean {
    return false;
  }
}

export class PostBattleLootAbAttr extends PostBattleAbAttr {
  applyPostBattle(pokemon: Pokemon, passive: boolean, simulated: boolean, args: any[]): boolean {
    const postBattleLoot = pokemon.scene.currentBattle.postBattleLoot;
    if (!simulated && postBattleLoot.length) {
      const randItem = Utils.randSeedItem(postBattleLoot);
      //@ts-ignore - TODO see below
      if (pokemon.scene.tryTransferHeldItemModifier(randItem, pokemon, true, 1, true)) { // TODO: fix. This is a promise!?
        postBattleLoot.splice(postBattleLoot.indexOf(randItem), 1);
        pokemon.scene.queueMessage(i18next.t("abilityTriggers:postBattleLoot", { pokemonNameWithAffix: getPokemonNameWithAffix(pokemon), itemName: randItem.type.name }));
        return true;
      }
    }

    return false;
  }
}

export class PostFaintAbAttr extends AbAttr {
  applyPostFaint(pokemon: Pokemon, passive: boolean, simulated: boolean, attacker: Pokemon, move: Move, hitResult: HitResult, args: any[]): boolean {
    return false;
  }
}

/**
 * Clears Desolate Land/Primordial Sea/Delta Stream upon the Pokemon fainting
 */
export class PostFaintClearWeatherAbAttr extends PostFaintAbAttr {

  /**
   * @param pokemon The {@linkcode Pokemon} with the ability
   * @param passive N/A
   * @param attacker N/A
   * @param move N/A
   * @param hitResult N/A
   * @param args N/A
   * @returns {boolean} Returns true if the weather clears, otherwise false.
   */
  applyPostFaint(pokemon: Pokemon, passive: boolean, simulated: boolean, attacker: Pokemon, move: Move, hitResult: HitResult, args: any[]): boolean {
    const weatherType = pokemon.scene.arena.weather?.weatherType;
    let turnOffWeather = false;

    // Clear weather only if user's ability matches the weather and no other pokemon has the ability.
    switch (weatherType) {
    case (WeatherType.HARSH_SUN):
      if (pokemon.hasAbility(Abilities.DESOLATE_LAND)
          && pokemon.scene.getField(true).filter(p => p.hasAbility(Abilities.DESOLATE_LAND)).length === 0) {
        turnOffWeather = true;
      }
      break;
    case (WeatherType.HEAVY_RAIN):
      if (pokemon.hasAbility(Abilities.PRIMORDIAL_SEA)
          && pokemon.scene.getField(true).filter(p => p.hasAbility(Abilities.PRIMORDIAL_SEA)).length === 0) {
        turnOffWeather = true;
      }
      break;
    case (WeatherType.STRONG_WINDS):
      if (pokemon.hasAbility(Abilities.DELTA_STREAM)
          && pokemon.scene.getField(true).filter(p => p.hasAbility(Abilities.DELTA_STREAM)).length === 0) {
        turnOffWeather = true;
      }
      break;
    }

    if (simulated) {
      return turnOffWeather;
    }

    if (turnOffWeather) {
      pokemon.scene.arena.trySetWeather(WeatherType.NONE, false);
      return true;
    }

    return false;
  }
}

export class PostFaintContactDamageAbAttr extends PostFaintAbAttr {
  private damageRatio: integer;

  constructor(damageRatio: integer) {
    super();

    this.damageRatio = damageRatio;
  }

  applyPostFaint(pokemon: Pokemon, passive: boolean, simulated: boolean, attacker: Pokemon, move: Move, hitResult: HitResult, args: any[]): boolean {
    if (move.checkFlag(MoveFlags.MAKES_CONTACT, attacker, pokemon)) {
      const cancelled = new Utils.BooleanHolder(false);
      pokemon.scene.getField(true).map(p => applyAbAttrs(FieldPreventExplosiveMovesAbAttr, p, cancelled, simulated));
      if (cancelled.value || attacker.hasAbilityWithAttr(BlockNonDirectDamageAbAttr)) {
        return false;
      }
      if (!simulated) {
        attacker.damageAndUpdate(Utils.toDmgValue(attacker.getMaxHp() * (1 / this.damageRatio)), HitResult.OTHER);
        attacker.turnData.damageTaken += Utils.toDmgValue(attacker.getMaxHp() * (1 / this.damageRatio));
      }
      return true;
    }

    return false;
  }

  getTriggerMessage(pokemon: Pokemon, abilityName: string, ...args: any[]): string {
    return i18next.t("abilityTriggers:postFaintContactDamage", { pokemonNameWithAffix: getPokemonNameWithAffix(pokemon), abilityName });
  }
}

/**
 * Attribute used for abilities (Innards Out) that damage the opponent based on how much HP the last attack used to knock out the owner of the ability.
 */
export class PostFaintHPDamageAbAttr extends PostFaintAbAttr {
  constructor() {
    super ();
  }

  applyPostFaint(pokemon: Pokemon, passive: boolean, simulated: boolean, attacker: Pokemon, move: Move, hitResult: HitResult, args: any[]): boolean {
    if (!simulated) {
      const damage = pokemon.turnData.attacksReceived[0].damage;
      attacker.damageAndUpdate((damage), HitResult.OTHER);
      attacker.turnData.damageTaken += damage;
    }
    return true;
  }

  getTriggerMessage(pokemon: Pokemon, abilityName: string, ...args: any[]): string {
    return i18next.t("abilityTriggers:postFaintHpDamage", { pokemonNameWithAffix: getPokemonNameWithAffix(pokemon), abilityName });
  }
}

export class RedirectMoveAbAttr extends AbAttr {
  apply(pokemon: Pokemon, passive: boolean, simulated: boolean, cancelled: Utils.BooleanHolder, args: any[]): boolean {
    if (this.canRedirect(args[0] as Moves)) {
      const target = args[1] as Utils.IntegerHolder;
      const newTarget = pokemon.getBattlerIndex();
      if (target.value !== newTarget) {
        target.value = newTarget;
        return true;
      }
    }

    return false;
  }

  canRedirect(moveId: Moves): boolean {
    const move = allMoves[moveId];
    return !![ MoveTarget.NEAR_OTHER, MoveTarget.OTHER ].find(t => move.moveTarget === t);
  }
}

export class RedirectTypeMoveAbAttr extends RedirectMoveAbAttr {
  public type: Type;

  constructor(type: Type) {
    super();
    this.type = type;
  }

  canRedirect(moveId: Moves): boolean {
    return super.canRedirect(moveId) && allMoves[moveId].type === this.type;
  }
}

export class BlockRedirectAbAttr extends AbAttr { }

export class ReduceStatusEffectDurationAbAttr extends AbAttr {
  private statusEffect: StatusEffect;

  constructor(statusEffect: StatusEffect) {
    super(true);

    this.statusEffect = statusEffect;
  }

  apply(pokemon: Pokemon, passive: boolean, simulated: boolean, cancelled: Utils.BooleanHolder, args: any[]): boolean {
    if (args[0] === this.statusEffect) {
      (args[1] as Utils.IntegerHolder).value = Utils.toDmgValue((args[1] as Utils.IntegerHolder).value / 2);
      return true;
    }

    return false;
  }
}

export class FlinchEffectAbAttr extends AbAttr {
  constructor() {
    super(true);
  }
}

export class FlinchStatStageChangeAbAttr extends FlinchEffectAbAttr {
  private stats: BattleStat[];
  private stages: number;

  constructor(stats: BattleStat[], stages: number) {
    super();

    this.stats = Array.isArray(stats)
      ? stats
      : [ stats ];
    this.stages = stages;
  }

  apply(pokemon: Pokemon, passive: boolean, simulated: boolean, cancelled: Utils.BooleanHolder, args: any[]): boolean {
    if (!simulated) {
      pokemon.scene.unshiftPhase(new StatStageChangePhase(pokemon.scene, pokemon.getBattlerIndex(), true, this.stats, this.stages));
    }
    return true;
  }
}

export class IncreasePpAbAttr extends AbAttr { }

export class ForceSwitchOutImmunityAbAttr extends AbAttr {
  apply(pokemon: Pokemon, passive: boolean, simulated: boolean, cancelled: Utils.BooleanHolder, args: any[]): boolean {
    cancelled.value = true;
    return true;
  }
}

export class ReduceBerryUseThresholdAbAttr extends AbAttr {
  constructor() {
    super();
  }

  apply(pokemon: Pokemon, passive: boolean, simulated: boolean, cancelled: Utils.BooleanHolder, args: any[]): boolean {
    const hpRatio = pokemon.getHpRatio();

    if (args[0].value < hpRatio) {
      args[0].value *= 2;
      return args[0].value >= hpRatio;
    }

    return false;
  }
}

export class WeightMultiplierAbAttr extends AbAttr {
  private multiplier: integer;

  constructor(multiplier: integer) {
    super();

    this.multiplier = multiplier;
  }

  apply(pokemon: Pokemon, passive: boolean, simulated: boolean, cancelled: Utils.BooleanHolder, args: any[]): boolean {
    (args[0] as Utils.NumberHolder).value *= this.multiplier;

    return true;
  }
}

export class SyncEncounterNatureAbAttr extends AbAttr {
  constructor() {
    super(false);
  }

  apply(pokemon: Pokemon, passive: boolean, simulated: boolean, cancelled: Utils.BooleanHolder, args: any[]): boolean {
    (args[0] as Pokemon).setNature(pokemon.getNature());

    return true;
  }
}

export class MoveAbilityBypassAbAttr extends AbAttr {
  private moveIgnoreFunc: (pokemon: Pokemon, move: Move) => boolean;

  constructor(moveIgnoreFunc?: (pokemon: Pokemon, move: Move) => boolean) {
    super(false);

    this.moveIgnoreFunc = moveIgnoreFunc || ((pokemon, move) => true);
  }

  apply(pokemon: Pokemon, passive: boolean, simulated: boolean, cancelled: Utils.BooleanHolder, args: any[]): boolean {
    if (this.moveIgnoreFunc(pokemon, (args[0] as Move))) {
      cancelled.value = true;
      return true;
    }
    return false;
  }
}

export class SuppressFieldAbilitiesAbAttr extends AbAttr {
  constructor() {
    super(false);
  }

  apply(pokemon: Pokemon, passive: boolean, simulated: boolean, cancelled: Utils.BooleanHolder, args: any[]): boolean {
    const ability = (args[0] as Ability);
    if (!ability.hasAttr(UnsuppressableAbilityAbAttr) && !ability.hasAttr(SuppressFieldAbilitiesAbAttr)) {
      cancelled.value = true;
      return true;
    }
    return false;
  }
}

export class AlwaysHitAbAttr extends AbAttr { }

/** Attribute for abilities that allow moves that make contact to ignore protection (i.e. Unseen Fist) */
export class IgnoreProtectOnContactAbAttr extends AbAttr { }

export class UncopiableAbilityAbAttr extends AbAttr {
  constructor() {
    super(false);
  }
}

export class UnsuppressableAbilityAbAttr extends AbAttr {
  constructor() {
    super(false);
  }
}

export class UnswappableAbilityAbAttr extends AbAttr {
  constructor() {
    super(false);
  }
}

export class NoTransformAbilityAbAttr extends AbAttr {
  constructor() {
    super(false);
  }
}

export class NoFusionAbilityAbAttr extends AbAttr {
  constructor() {
    super(false);
  }
}

export class IgnoreTypeImmunityAbAttr extends AbAttr {
  private defenderType: Type;
  private allowedMoveTypes: Type[];

  constructor(defenderType: Type, allowedMoveTypes: Type[]) {
    super(true);
    this.defenderType = defenderType;
    this.allowedMoveTypes = allowedMoveTypes;
  }

  apply(pokemon: Pokemon, passive: boolean, simulated: boolean, cancelled: Utils.BooleanHolder, args: any[]): boolean {
    if (this.defenderType === (args[1] as Type) && this.allowedMoveTypes.includes(args[0] as Type)) {
      cancelled.value = true;
      return true;
    }
    return false;
  }
}

/**
 * Ignores the type immunity to Status Effects of the defender if the defender is of a certain type
 */
export class IgnoreTypeStatusEffectImmunityAbAttr extends AbAttr {
  private statusEffect: StatusEffect[];
  private defenderType: Type[];

  constructor(statusEffect: StatusEffect[], defenderType: Type[]) {
    super(true);

    this.statusEffect = statusEffect;
    this.defenderType = defenderType;
  }

  apply(pokemon: Pokemon, passive: boolean, simulated: boolean, cancelled: Utils.BooleanHolder, args: any[]): boolean {
    if (this.statusEffect.includes(args[0] as StatusEffect) && this.defenderType.includes(args[1] as Type)) {
      cancelled.value = true;
      return true;
    }

    return false;
  }
}

/**
 * Gives money to the user after the battle.
 *
 * @extends PostBattleAbAttr
 * @see {@linkcode applyPostBattle}
 */
export class MoneyAbAttr extends PostBattleAbAttr {
  constructor() {
    super();
  }

  /**
   * @param pokemon {@linkcode Pokemon} that is the user of this ability.
   * @param passive N/A
   * @param args N/A
   * @returns true
   */
  applyPostBattle(pokemon: Pokemon, passive: boolean, simulated: boolean, args: any[]): boolean {
    if (!simulated) {
      pokemon.scene.currentBattle.moneyScattered += pokemon.scene.getWaveMoneyAmount(0.2);
    }
    return true;
  }
}

/**
 * Applies a stat change after a Pokémon is summoned,
 * conditioned on the presence of a specific arena tag.
 *
 * @extends {PostSummonStatStageChangeAbAttr}
 */
export class PostSummonStatStageChangeOnArenaAbAttr extends PostSummonStatStageChangeAbAttr {
  /**
   * The type of arena tag that conditions the stat change.
   * @private
   * @type {ArenaTagType}
   */
  private tagType: ArenaTagType;

  /**
   * Creates an instance of PostSummonStatStageChangeOnArenaAbAttr.
   * Initializes the stat change to increase Attack by 1 stage if the specified arena tag is present.
   *
   * @param {ArenaTagType} tagType - The type of arena tag to check for.
   */
  constructor(tagType: ArenaTagType) {
    super([ Stat.ATK ], 1, true, false);
    this.tagType = tagType;
  }

  /**
   * Applies the post-summon stat change if the specified arena tag is present on pokemon's side.
   * This is used in Wind Rider ability.
   *
   * @param {Pokemon} pokemon - The Pokémon being summoned.
   * @param {boolean} passive - Whether the effect is passive.
   * @param {any[]} args - Additional arguments.
   * @returns {boolean} - Returns true if the stat change was applied, otherwise false.
   */
  applyPostSummon(pokemon: Pokemon, passive: boolean, simulated: boolean, args: any[]): boolean {
    const side = pokemon.isPlayer() ? ArenaTagSide.PLAYER : ArenaTagSide.ENEMY;

    if (pokemon.scene.arena.getTagOnSide(this.tagType, side)) {
      return super.applyPostSummon(pokemon, passive, simulated, args);
    }
    return false;
  }
}

/**
 * Takes no damage from the first hit of a damaging move.
 * This is used in the Disguise and Ice Face abilities.
 * @extends ReceivedMoveDamageMultiplierAbAttr
 */
export class FormBlockDamageAbAttr extends ReceivedMoveDamageMultiplierAbAttr {
  private multiplier: number;
  private tagType: BattlerTagType;
  private recoilDamageFunc: ((pokemon: Pokemon) => number) | undefined;
  private triggerMessageFunc: (pokemon: Pokemon, abilityName: string) => string;

  constructor(condition: PokemonDefendCondition, multiplier: number, tagType: BattlerTagType, triggerMessageFunc: (pokemon: Pokemon, abilityName: string) => string, recoilDamageFunc?: (pokemon: Pokemon) => number) {
    super(condition, multiplier);

    this.multiplier = multiplier;
    this.tagType = tagType;
    this.recoilDamageFunc = recoilDamageFunc;
    this.triggerMessageFunc = triggerMessageFunc;
  }

  /**
   * Applies the pre-defense ability to the Pokémon.
   * Removes the appropriate `BattlerTagType` when hit by an attack and is in its defense form.
   *
   * @param {Pokemon} pokemon The Pokémon with the ability.
   * @param {boolean} passive n/a
   * @param {Pokemon} attacker The attacking Pokémon.
   * @param {PokemonMove} move The move being used.
   * @param {Utils.BooleanHolder} cancelled n/a
   * @param {any[]} args Additional arguments.
   * @returns {boolean} Whether the immunity was applied.
   */
  applyPreDefend(pokemon: Pokemon, passive: boolean, simulated: boolean, attacker: Pokemon, move: Move, cancelled: Utils.BooleanHolder, args: any[]): boolean {
    if (this.condition(pokemon, attacker, move)) {
      if (!simulated) {
        (args[0] as Utils.NumberHolder).value = this.multiplier;
        pokemon.removeTag(this.tagType);
        if (this.recoilDamageFunc) {
          pokemon.damageAndUpdate(this.recoilDamageFunc(pokemon), HitResult.OTHER);
        }
      }
      return true;
    }

    return false;
  }

  /**
   * Gets the message triggered when the Pokémon avoids damage using the form-changing ability.
   * @param {Pokemon} pokemon The Pokémon with the ability.
   * @param {string} abilityName The name of the ability.
   * @param {...any} args n/a
   * @returns {string} The trigger message.
   */
  getTriggerMessage(pokemon: Pokemon, abilityName: string, ...args: any[]): string {
    return this.triggerMessageFunc(pokemon, abilityName);
  }
}

/**
 * If a Pokémon with this Ability selects a damaging move, it has a 30% chance of going first in its priority bracket. If the Ability activates, this is announced at the start of the turn (after move selection).
 *
 * @extends AbAttr
 */
export class BypassSpeedChanceAbAttr extends AbAttr {
  public chance: integer;

  /**
   * @param {integer} chance probability of ability being active.
   */
  constructor(chance: integer) {
    super(true);
    this.chance = chance;
  }

  /**
   * bypass move order in their priority bracket when pokemon choose damaging move
   * @param {Pokemon} pokemon {@linkcode Pokemon}  the Pokemon applying this ability
   * @param {boolean} passive N/A
   * @param {Utils.BooleanHolder} cancelled N/A
   * @param {any[]} args [0] {@linkcode Utils.BooleanHolder} set to true when the ability activated
   * @returns {boolean} - whether the ability was activated.
   */
  apply(pokemon: Pokemon, passive: boolean, simulated: boolean, cancelled: Utils.BooleanHolder, args: any[]): boolean {
    if (simulated) {
      return false;
    }
    const bypassSpeed = args[0] as Utils.BooleanHolder;

    if (!bypassSpeed.value && pokemon.randSeedInt(100) < this.chance) {
      const turnCommand =
        pokemon.scene.currentBattle.turnCommands[pokemon.getBattlerIndex()];
      const isCommandFight = turnCommand?.command === Command.FIGHT;
      const move = turnCommand?.move?.move ?allMoves[turnCommand.move.move] : null;
      const isDamageMove = move?.category === MoveCategory.PHYSICAL || move?.category === MoveCategory.SPECIAL;

      if (isCommandFight && isDamageMove) {
        bypassSpeed.value = true;
        return true;
      }
    }

    return false;
  }

  getTriggerMessage(pokemon: Pokemon, abilityName: string, ...args: any[]): string {
    return i18next.t("abilityTriggers:quickDraw", {pokemonName: getPokemonNameWithAffix(pokemon)});
  }
}

/**
 * This attribute checks if a Pokemon's move meets a provided condition to determine if the Pokemon can use Quick Claw
 * It was created because Pokemon with the ability Mycelium Might cannot access Quick Claw's benefits when using status moves.
*/
export class PreventBypassSpeedChanceAbAttr extends AbAttr {
  private condition: ((pokemon: Pokemon, move: Move) => boolean);

  /**
   * @param {function} condition - checks if a move meets certain conditions
   */
  constructor(condition: (pokemon: Pokemon, move: Move) => boolean) {
    super(true);
    this.condition = condition;
  }

  /**
   * @argument {boolean} bypassSpeed - determines if a Pokemon is able to bypass speed at the moment
   * @argument {boolean} canCheckHeldItems - determines if a Pokemon has access to Quick Claw's effects or not
   */
  apply(pokemon: Pokemon, passive: boolean, simulated: boolean, cancelled: Utils.BooleanHolder, args: any[]): boolean {
    const bypassSpeed = args[0] as Utils.BooleanHolder;
    const canCheckHeldItems = args[1] as Utils.BooleanHolder;

    const turnCommand = pokemon.scene.currentBattle.turnCommands[pokemon.getBattlerIndex()];
    const isCommandFight = turnCommand?.command === Command.FIGHT;
    const move = turnCommand?.move?.move ? allMoves[turnCommand.move.move] : null;
    if (this.condition(pokemon, move!) && isCommandFight) {
      bypassSpeed.value = false;
      canCheckHeldItems.value = false;
      return false;
    }
    return true;
  }
}

async function applyAbAttrsInternal<TAttr extends AbAttr>(
  attrType: Constructor<TAttr>,
  pokemon: Pokemon | null,
  applyFunc: AbAttrApplyFunc<TAttr>,
  args: any[],
  showAbilityInstant: boolean = false,
  quiet: boolean = false,
  messages: string[] = [],
) {
  for (const passive of [false, true]) {
    if (!pokemon?.canApplyAbility(passive)) {
      continue;
    }

    const ability = passive ? pokemon.getPassiveAbility() : pokemon.getAbility();
    for (const attr of ability.getAttrs(attrType)) {
      const condition = attr.getCondition();
      if (condition && !condition(pokemon)) {
        continue;
      }

      pokemon.scene.setPhaseQueueSplice();

      let result = applyFunc(attr, passive);
      // TODO Remove this when promises get reworked
      if (result instanceof Promise) {
        result = await result;
      }

      if (result) {
        if (pokemon.summonData && !pokemon.summonData.abilitiesApplied.includes(ability.id)) {
          pokemon.summonData.abilitiesApplied.push(ability.id);
        }
        if (pokemon.battleData && !quiet && !pokemon.battleData.abilitiesApplied.includes(ability.id)) {
          pokemon.battleData.abilitiesApplied.push(ability.id);
        }

        if (attr.showAbility && !quiet) {
          if (showAbilityInstant) {
            pokemon.scene.abilityBar.showAbility(pokemon, passive);
          } else {
            queueShowAbility(pokemon, passive);
          }
        }

        if (!quiet) {
          const message = attr.getTriggerMessage(pokemon, ability.name, args);
          if (message) {
            pokemon.scene.queueMessage(message);
            messages.push(message);
          }
        }
      }
    }

    pokemon.scene.clearPhaseQueueSplice();
  }
}

export function applyAbAttrs(attrType: Constructor<AbAttr>, pokemon: Pokemon, cancelled: Utils.BooleanHolder | null, simulated: boolean = false, ...args: any[]): Promise<void> {
  return applyAbAttrsInternal<AbAttr>(attrType, pokemon, (attr, passive) => attr.apply(pokemon, passive, simulated, cancelled, args), args, false, simulated);
}

export function applyPostBattleInitAbAttrs(attrType: Constructor<PostBattleInitAbAttr>,
  pokemon: Pokemon, simulated: boolean = false, ...args: any[]): Promise<void> {
  return applyAbAttrsInternal<PostBattleInitAbAttr>(attrType, pokemon, (attr, passive) => attr.applyPostBattleInit(pokemon, passive, simulated, args), args, false, simulated);
}

export function applyPreDefendAbAttrs(attrType: Constructor<PreDefendAbAttr>,
  pokemon: Pokemon, attacker: Pokemon, move: Move | null, cancelled: Utils.BooleanHolder | null, simulated: boolean = false, ...args: any[]): Promise<void> {
  return applyAbAttrsInternal<PreDefendAbAttr>(attrType, pokemon, (attr, passive) => attr.applyPreDefend(pokemon, passive, simulated, attacker, move, cancelled, args), args, false, simulated);
}

export function applyPostDefendAbAttrs(attrType: Constructor<PostDefendAbAttr>,
  pokemon: Pokemon, attacker: Pokemon, move: Move, hitResult: HitResult | null, simulated: boolean = false, ...args: any[]): Promise<void> {
  return applyAbAttrsInternal<PostDefendAbAttr>(attrType, pokemon, (attr, passive) => attr.applyPostDefend(pokemon, passive, simulated, attacker, move, hitResult, args), args, false, simulated);
}

export function applyPostMoveUsedAbAttrs(attrType: Constructor<PostMoveUsedAbAttr>,
  pokemon: Pokemon, move: PokemonMove, source: Pokemon, targets: BattlerIndex[], simulated: boolean = false, ...args: any[]): Promise<void> {
  return applyAbAttrsInternal<PostMoveUsedAbAttr>(attrType, pokemon, (attr, passive) => attr.applyPostMoveUsed(pokemon, move, source, targets, simulated, args), args, false, simulated);
}

export function applyStatMultiplierAbAttrs(attrType: Constructor<StatMultiplierAbAttr>,
  pokemon: Pokemon, stat: BattleStat, statValue: Utils.NumberHolder, simulated: boolean = false, ...args: any[]): Promise<void> {
  return applyAbAttrsInternal<StatMultiplierAbAttr>(attrType, pokemon, (attr, passive) => attr.applyStatStage(pokemon, passive, simulated, stat, statValue, args), args);
}

/**
 * Applies a field Stat multiplier attribute
 * @param attrType {@linkcode FieldMultiplyStatAbAttr} should always be FieldMultiplyBattleStatAbAttr for the time being
 * @param pokemon {@linkcode Pokemon} the Pokemon applying this ability
 * @param stat {@linkcode Stat} the type of the checked stat
 * @param statValue {@linkcode Utils.NumberHolder} the value of the checked stat
 * @param checkedPokemon {@linkcode Pokemon} the Pokemon with the checked stat
 * @param hasApplied {@linkcode Utils.BooleanHolder} whether or not a FieldMultiplyBattleStatAbAttr has already affected this stat
 * @param args unused
 */
export function applyFieldStatMultiplierAbAttrs(attrType: Constructor<FieldMultiplyStatAbAttr>,
  pokemon: Pokemon, stat: Stat, statValue: Utils.NumberHolder, checkedPokemon: Pokemon, hasApplied: Utils.BooleanHolder, simulated: boolean = false, ...args: any[]): Promise<void> {
  return applyAbAttrsInternal<FieldMultiplyStatAbAttr>(attrType, pokemon, (attr, passive) => attr.applyFieldStat(pokemon, passive, simulated, stat, statValue, checkedPokemon, hasApplied, args), args);
}

export function applyPreAttackAbAttrs(attrType: Constructor<PreAttackAbAttr>,
  pokemon: Pokemon, defender: Pokemon | null, move: Move, simulated: boolean = false, ...args: any[]): Promise<void> {
  return applyAbAttrsInternal<PreAttackAbAttr>(attrType, pokemon, (attr, passive) => attr.applyPreAttack(pokemon, passive, simulated, defender, move, args), args, false, simulated);
}

export function applyPostAttackAbAttrs(attrType: Constructor<PostAttackAbAttr>,
  pokemon: Pokemon, defender: Pokemon, move: Move, hitResult: HitResult | null, simulated: boolean = false, ...args: any[]): Promise<void> {
  return applyAbAttrsInternal<PostAttackAbAttr>(attrType, pokemon, (attr, passive) => attr.applyPostAttack(pokemon, passive, simulated, defender, move, hitResult, args), args, false, simulated);
}

export function applyPostKnockOutAbAttrs(attrType: Constructor<PostKnockOutAbAttr>,
  pokemon: Pokemon, knockedOut: Pokemon, simulated: boolean = false, ...args: any[]): Promise<void> {
  return applyAbAttrsInternal<PostKnockOutAbAttr>(attrType, pokemon, (attr, passive) => attr.applyPostKnockOut(pokemon, passive, simulated, knockedOut, args), args, false, simulated);
}

export function applyPostVictoryAbAttrs(attrType: Constructor<PostVictoryAbAttr>,
  pokemon: Pokemon, simulated: boolean = false, ...args: any[]): Promise<void> {
  return applyAbAttrsInternal<PostVictoryAbAttr>(attrType, pokemon, (attr, passive) => attr.applyPostVictory(pokemon, passive, simulated, args), args, false, simulated);
}

export function applyPostSummonAbAttrs(attrType: Constructor<PostSummonAbAttr>,
  pokemon: Pokemon, simulated: boolean = false, ...args: any[]): Promise<void> {
  return applyAbAttrsInternal<PostSummonAbAttr>(attrType, pokemon, (attr, passive) => attr.applyPostSummon(pokemon, passive, simulated, args), args, false, simulated);
}

export function applyPreSwitchOutAbAttrs(attrType: Constructor<PreSwitchOutAbAttr>,
  pokemon: Pokemon, simulated: boolean = false, ...args: any[]): Promise<void> {
  return applyAbAttrsInternal<PreSwitchOutAbAttr>(attrType, pokemon, (attr, passive) => attr.applyPreSwitchOut(pokemon, passive, simulated, args), args, true, simulated);
}

export function applyPreStatStageChangeAbAttrs(attrType: Constructor<PreStatStageChangeAbAttr>,
  pokemon: Pokemon | null, stat: BattleStat, cancelled: Utils.BooleanHolder, simulated: boolean = false, ...args: any[]): Promise<void> {
  return applyAbAttrsInternal<PreStatStageChangeAbAttr>(attrType, pokemon, (attr, passive) => attr.applyPreStatStageChange(pokemon, passive, simulated, stat, cancelled, args), args);
}

export function applyPostStatStageChangeAbAttrs(attrType: Constructor<PostStatStageChangeAbAttr>,
  pokemon: Pokemon, stats: BattleStat[], stages: integer, selfTarget: boolean, simulated: boolean = false, ...args: any[]): Promise<void> {
  return applyAbAttrsInternal<PostStatStageChangeAbAttr>(attrType, pokemon, (attr, passive) => attr.applyPostStatStageChange(pokemon, simulated, stats, stages, selfTarget, args), args);
}

export function applyPreSetStatusAbAttrs(attrType: Constructor<PreSetStatusAbAttr>,
  pokemon: Pokemon, effect: StatusEffect | undefined, cancelled: Utils.BooleanHolder, simulated: boolean = false, ...args: any[]): Promise<void> {
  return applyAbAttrsInternal<PreSetStatusAbAttr>(attrType, pokemon, (attr, passive) => attr.applyPreSetStatus(pokemon, passive, simulated, effect, cancelled, args), args, false, simulated);
}

export function applyPreApplyBattlerTagAbAttrs(attrType: Constructor<PreApplyBattlerTagAbAttr>,
  pokemon: Pokemon, tag: BattlerTag, cancelled: Utils.BooleanHolder, simulated: boolean = false, ...args: any[]): Promise<void> {
  return applyAbAttrsInternal<PreApplyBattlerTagAbAttr>(attrType, pokemon, (attr, passive) => attr.applyPreApplyBattlerTag(pokemon, passive, simulated, tag, cancelled, args), args, false, simulated);
}

export function applyPreWeatherEffectAbAttrs(attrType: Constructor<PreWeatherEffectAbAttr>,
  pokemon: Pokemon, weather: Weather | null, cancelled: Utils.BooleanHolder, simulated: boolean = false, ...args: any[]): Promise<void> {
  return applyAbAttrsInternal<PreWeatherDamageAbAttr>(attrType, pokemon, (attr, passive) => attr.applyPreWeatherEffect(pokemon, passive, simulated, weather, cancelled, args), args, true, simulated);
}

export function applyPostTurnAbAttrs(attrType: Constructor<PostTurnAbAttr>,
  pokemon: Pokemon, simulated: boolean = false, ...args: any[]): Promise<void> {
  return applyAbAttrsInternal<PostTurnAbAttr>(attrType, pokemon, (attr, passive) => attr.applyPostTurn(pokemon, passive, simulated, args), args, false, simulated);
}

export function applyPostWeatherChangeAbAttrs(attrType: Constructor<PostWeatherChangeAbAttr>,
  pokemon: Pokemon, weather: WeatherType, simulated: boolean = false, ...args: any[]): Promise<void> {
  return applyAbAttrsInternal<PostWeatherChangeAbAttr>(attrType, pokemon, (attr, passive) => attr.applyPostWeatherChange(pokemon, passive, simulated, weather, args), args, false, simulated);
}

export function applyPostWeatherLapseAbAttrs(attrType: Constructor<PostWeatherLapseAbAttr>,
  pokemon: Pokemon, weather: Weather | null, simulated: boolean = false, ...args: any[]): Promise<void> {
  return applyAbAttrsInternal<PostWeatherLapseAbAttr>(attrType, pokemon, (attr, passive) => attr.applyPostWeatherLapse(pokemon, passive, simulated, weather, args), args, false, simulated);
}

export function applyPostTerrainChangeAbAttrs(attrType: Constructor<PostTerrainChangeAbAttr>,
  pokemon: Pokemon, terrain: TerrainType, simulated: boolean = false, ...args: any[]): Promise<void> {
  return applyAbAttrsInternal<PostTerrainChangeAbAttr>(attrType, pokemon, (attr, passive) => attr.applyPostTerrainChange(pokemon, passive, simulated, terrain, args), args, false, simulated);
}

export function applyCheckTrappedAbAttrs(attrType: Constructor<CheckTrappedAbAttr>,
  pokemon: Pokemon, trapped: Utils.BooleanHolder, otherPokemon: Pokemon, messages: string[], simulated: boolean = false, ...args: any[]): Promise<void> {
  return applyAbAttrsInternal<CheckTrappedAbAttr>(attrType, pokemon, (attr, passive) => attr.applyCheckTrapped(pokemon, passive, simulated, trapped, otherPokemon, args), args, false, simulated, messages);
}

export function applyPostBattleAbAttrs(attrType: Constructor<PostBattleAbAttr>,
  pokemon: Pokemon, simulated: boolean = false, ...args: any[]): Promise<void> {
  return applyAbAttrsInternal<PostBattleAbAttr>(attrType, pokemon, (attr, passive) => attr.applyPostBattle(pokemon, passive, simulated, args), args, false, simulated);
}

export function applyPostFaintAbAttrs(attrType: Constructor<PostFaintAbAttr>,
  pokemon: Pokemon, attacker: Pokemon, move: Move, hitResult: HitResult, simulated: boolean = false, ...args: any[]): Promise<void> {
  return applyAbAttrsInternal<PostFaintAbAttr>(attrType, pokemon, (attr, passive) => attr.applyPostFaint(pokemon, passive, simulated, attacker, move, hitResult, args), args, false, simulated);
}

function queueShowAbility(pokemon: Pokemon, passive: boolean): void {
  pokemon.scene.unshiftPhase(new ShowAbilityPhase(pokemon.scene, pokemon.id, passive));
  pokemon.scene.clearPhaseQueueSplice();
}

/**
 * Sets the ability of a Pokémon as revealed.
 *
 * @param pokemon - The Pokémon whose ability is being revealed.
 */
function setAbilityRevealed(pokemon: Pokemon): void {
  if (pokemon.battleData) {
    pokemon.battleData.abilityRevealed = true;
  }
}

export const allAbilities = [ new Ability(Abilities.NONE, 3) ];

export function initAbilities() {
  allAbilities.push(
    new Ability(Abilities.STENCH, 3)
      .attr(PostAttackApplyBattlerTagAbAttr, false, (user, target, move) => !move.hasAttr(FlinchAttr) ? 10 : 0, BattlerTagType.FLINCHED),
    new Ability(Abilities.DRIZZLE, 3)
      .attr(PostSummonWeatherChangeAbAttr, WeatherType.RAIN)
      .attr(PostBiomeChangeWeatherChangeAbAttr, WeatherType.RAIN),
    new Ability(Abilities.SPEED_BOOST, 3)
      .attr(PostTurnStatStageChangeAbAttr, [ Stat.SPD ], 1),
    new Ability(Abilities.BATTLE_ARMOR, 3)
      .attr(BlockCritAbAttr)
      .ignorable(),
    new Ability(Abilities.STURDY, 3)
      .attr(PreDefendFullHpEndureAbAttr)
      .attr(BlockOneHitKOAbAttr)
      .ignorable(),
    new Ability(Abilities.DAMP, 3)
      .attr(FieldPreventExplosiveMovesAbAttr)
      .ignorable(),
    new Ability(Abilities.LIMBER, 3)
      .attr(StatusEffectImmunityAbAttr, StatusEffect.PARALYSIS)
      .ignorable(),
    new Ability(Abilities.SAND_VEIL, 3)
      .attr(StatMultiplierAbAttr, Stat.EVA, 1.2)
      .attr(BlockWeatherDamageAttr, WeatherType.SANDSTORM)
      .condition(getWeatherCondition(WeatherType.SANDSTORM))
      .ignorable(),
    new Ability(Abilities.STATIC, 3)
      .attr(PostDefendContactApplyStatusEffectAbAttr, 30, StatusEffect.PARALYSIS)
      .bypassFaint(),
    new Ability(Abilities.VOLT_ABSORB, 3)
      .attr(TypeImmunityHealAbAttr, Type.ELECTRIC)
      .partial() // Healing not blocked by Heal Block
      .ignorable(),
    new Ability(Abilities.WATER_ABSORB, 3)
      .attr(TypeImmunityHealAbAttr, Type.WATER)
      .partial() // Healing not blocked by Heal Block
      .ignorable(),
    new Ability(Abilities.OBLIVIOUS, 3)
      .attr(BattlerTagImmunityAbAttr, BattlerTagType.INFATUATED)
      .attr(IntimidateImmunityAbAttr)
      .ignorable(),
    new Ability(Abilities.CLOUD_NINE, 3)
      .attr(SuppressWeatherEffectAbAttr, true)
      .attr(PostSummonUnnamedMessageAbAttr, i18next.t("abilityTriggers:weatherEffectDisappeared")),
    new Ability(Abilities.COMPOUND_EYES, 3)
      .attr(StatMultiplierAbAttr, Stat.ACC, 1.3),
    new Ability(Abilities.INSOMNIA, 3)
      .attr(StatusEffectImmunityAbAttr, StatusEffect.SLEEP)
      .attr(BattlerTagImmunityAbAttr, BattlerTagType.DROWSY)
      .ignorable(),
    new Ability(Abilities.COLOR_CHANGE, 3)
      .attr(PostDefendTypeChangeAbAttr)
      .condition(getSheerForceHitDisableAbCondition()),
    new Ability(Abilities.IMMUNITY, 3)
      .attr(StatusEffectImmunityAbAttr, StatusEffect.POISON, StatusEffect.TOXIC)
      .ignorable(),
    new Ability(Abilities.FLASH_FIRE, 3)
      .attr(TypeImmunityAddBattlerTagAbAttr, Type.FIRE, BattlerTagType.FIRE_BOOST, 1)
      .ignorable(),
    new Ability(Abilities.SHIELD_DUST, 3)
      .attr(IgnoreMoveEffectsAbAttr)
      .partial(),
    new Ability(Abilities.OWN_TEMPO, 3)
      .attr(BattlerTagImmunityAbAttr, BattlerTagType.CONFUSED)
      .attr(IntimidateImmunityAbAttr)
      .ignorable(),
    new Ability(Abilities.SUCTION_CUPS, 3)
      .attr(ForceSwitchOutImmunityAbAttr)
      .ignorable(),
    new Ability(Abilities.INTIMIDATE, 3)
      .attr(PostSummonStatStageChangeAbAttr, [ Stat.ATK ], -1, false, true),
    new Ability(Abilities.SHADOW_TAG, 3)
      .attr(ArenaTrapAbAttr, (user, target) => {
        if (target.hasAbility(Abilities.SHADOW_TAG)) {
          return false;
        }
        return true;
      }),
    new Ability(Abilities.ROUGH_SKIN, 3)
      .attr(PostDefendContactDamageAbAttr, 8)
      .bypassFaint(),
    new Ability(Abilities.WONDER_GUARD, 3)
      .attr(NonSuperEffectiveImmunityAbAttr)
      .attr(UncopiableAbilityAbAttr)
      .attr(UnswappableAbilityAbAttr)
      .ignorable(),
    new Ability(Abilities.LEVITATE, 3)
      .attr(AttackTypeImmunityAbAttr, Type.GROUND, (pokemon: Pokemon) => !pokemon.getTag(GroundedTag) && !pokemon.scene.arena.getTag(ArenaTagType.GRAVITY))
      .ignorable(),
    new Ability(Abilities.EFFECT_SPORE, 3)
      .attr(EffectSporeAbAttr),
    new Ability(Abilities.SYNCHRONIZE, 3)
      .attr(SyncEncounterNatureAbAttr)
      .unimplemented(),
    new Ability(Abilities.CLEAR_BODY, 3)
      .attr(ProtectStatAbAttr)
      .ignorable(),
    new Ability(Abilities.NATURAL_CURE, 3)
      .attr(PreSwitchOutResetStatusAbAttr),
    new Ability(Abilities.LIGHTNING_ROD, 3)
      .attr(RedirectTypeMoveAbAttr, Type.ELECTRIC)
      .attr(TypeImmunityStatStageChangeAbAttr, Type.ELECTRIC, Stat.SPATK, 1)
      .ignorable(),
    new Ability(Abilities.SERENE_GRACE, 3)
      .attr(MoveEffectChanceMultiplierAbAttr, 2)
      .partial(),
    new Ability(Abilities.SWIFT_SWIM, 3)
      .attr(StatMultiplierAbAttr, Stat.SPD, 2)
      .condition(getWeatherCondition(WeatherType.RAIN, WeatherType.HEAVY_RAIN)),
    new Ability(Abilities.CHLOROPHYLL, 3)
      .attr(StatMultiplierAbAttr, Stat.SPD, 2)
      .condition(getWeatherCondition(WeatherType.SUNNY, WeatherType.HARSH_SUN)),
    new Ability(Abilities.ILLUMINATE, 3)
      .attr(ProtectStatAbAttr, Stat.ACC)
      .attr(DoubleBattleChanceAbAttr)
      .ignorable(),
    new Ability(Abilities.TRACE, 3)
      .attr(PostSummonCopyAbilityAbAttr)
      .attr(UncopiableAbilityAbAttr),
    new Ability(Abilities.HUGE_POWER, 3)
      .attr(StatMultiplierAbAttr, Stat.ATK, 2),
    new Ability(Abilities.POISON_POINT, 3)
      .attr(PostDefendContactApplyStatusEffectAbAttr, 30, StatusEffect.POISON)
      .bypassFaint(),
    new Ability(Abilities.INNER_FOCUS, 3)
      .attr(BattlerTagImmunityAbAttr, BattlerTagType.FLINCHED)
      .attr(IntimidateImmunityAbAttr)
      .ignorable(),
    new Ability(Abilities.MAGMA_ARMOR, 3)
      .attr(StatusEffectImmunityAbAttr, StatusEffect.FREEZE)
      .ignorable(),
    new Ability(Abilities.WATER_VEIL, 3)
      .attr(StatusEffectImmunityAbAttr, StatusEffect.BURN)
      .ignorable(),
    new Ability(Abilities.MAGNET_PULL, 3)
      .attr(ArenaTrapAbAttr, (user, target) => {
        if (target.getTypes(true).includes(Type.STEEL) || (target.getTypes(true).includes(Type.STELLAR) && target.getTypes().includes(Type.STEEL))) {
          return true;
        }
        return false;
      }),
    new Ability(Abilities.SOUNDPROOF, 3)
      .attr(MoveImmunityAbAttr, (pokemon, attacker, move) => pokemon !== attacker && move.hasFlag(MoveFlags.SOUND_BASED))
      .ignorable(),
    new Ability(Abilities.RAIN_DISH, 3)
      .attr(PostWeatherLapseHealAbAttr, 1, WeatherType.RAIN, WeatherType.HEAVY_RAIN)
      .partial(), // Healing not blocked by Heal Block
    new Ability(Abilities.SAND_STREAM, 3)
      .attr(PostSummonWeatherChangeAbAttr, WeatherType.SANDSTORM)
      .attr(PostBiomeChangeWeatherChangeAbAttr, WeatherType.SANDSTORM),
    new Ability(Abilities.PRESSURE, 3)
      .attr(IncreasePpAbAttr)
      .attr(PostSummonMessageAbAttr, (pokemon: Pokemon) => i18next.t("abilityTriggers:postSummonPressure", { pokemonNameWithAffix: getPokemonNameWithAffix(pokemon) })),
    new Ability(Abilities.THICK_FAT, 3)
      .attr(ReceivedTypeDamageMultiplierAbAttr, Type.FIRE, 0.5)
      .attr(ReceivedTypeDamageMultiplierAbAttr, Type.ICE, 0.5)
      .ignorable(),
    new Ability(Abilities.EARLY_BIRD, 3)
      .attr(ReduceStatusEffectDurationAbAttr, StatusEffect.SLEEP),
    new Ability(Abilities.FLAME_BODY, 3)
      .attr(PostDefendContactApplyStatusEffectAbAttr, 30, StatusEffect.BURN)
      .bypassFaint(),
    new Ability(Abilities.RUN_AWAY, 3)
      .attr(RunSuccessAbAttr),
    new Ability(Abilities.KEEN_EYE, 3)
      .attr(ProtectStatAbAttr, Stat.ACC)
      .ignorable(),
    new Ability(Abilities.HYPER_CUTTER, 3)
      .attr(ProtectStatAbAttr, Stat.ATK)
      .ignorable(),
    new Ability(Abilities.PICKUP, 3)
      .attr(PostBattleLootAbAttr),
    new Ability(Abilities.TRUANT, 3)
      .attr(PostSummonAddBattlerTagAbAttr, BattlerTagType.TRUANT, 1, false),
    new Ability(Abilities.HUSTLE, 3)
      .attr(StatMultiplierAbAttr, Stat.ATK, 1.5)
      .attr(StatMultiplierAbAttr, Stat.ACC, 0.8, (_user, _target, move) => move.category === MoveCategory.PHYSICAL),
    new Ability(Abilities.CUTE_CHARM, 3)
      .attr(PostDefendContactApplyTagChanceAbAttr, 30, BattlerTagType.INFATUATED),
    new Ability(Abilities.PLUS, 3)
      .conditionalAttr(p => p.scene.currentBattle.double && [Abilities.PLUS, Abilities.MINUS].some(a => p.getAlly().hasAbility(a)), StatMultiplierAbAttr, Stat.SPATK, 1.5)
      .ignorable(),
    new Ability(Abilities.MINUS, 3)
      .conditionalAttr(p => p.scene.currentBattle.double && [Abilities.PLUS, Abilities.MINUS].some(a => p.getAlly().hasAbility(a)), StatMultiplierAbAttr, Stat.SPATK, 1.5)
      .ignorable(),
    new Ability(Abilities.FORECAST, 3)
      .attr(UncopiableAbilityAbAttr)
      .attr(NoFusionAbilityAbAttr)
      .unimplemented(),
    new Ability(Abilities.STICKY_HOLD, 3)
      .attr(BlockItemTheftAbAttr)
      .bypassFaint()
      .ignorable(),
    new Ability(Abilities.SHED_SKIN, 3)
      .conditionalAttr(pokemon => !Utils.randSeedInt(3), PostTurnResetStatusAbAttr),
    new Ability(Abilities.GUTS, 3)
      .attr(BypassBurnDamageReductionAbAttr)
      .conditionalAttr(pokemon => !!pokemon.status || pokemon.hasAbility(Abilities.COMATOSE), StatMultiplierAbAttr, Stat.ATK, 1.5),
    new Ability(Abilities.MARVEL_SCALE, 3)
      .conditionalAttr(pokemon => !!pokemon.status || pokemon.hasAbility(Abilities.COMATOSE), StatMultiplierAbAttr, Stat.DEF, 1.5)
      .ignorable(),
    new Ability(Abilities.LIQUID_OOZE, 3)
      .attr(ReverseDrainAbAttr),
    new Ability(Abilities.OVERGROW, 3)
      .attr(LowHpMoveTypePowerBoostAbAttr, Type.GRASS),
    new Ability(Abilities.BLAZE, 3)
      .attr(LowHpMoveTypePowerBoostAbAttr, Type.FIRE),
    new Ability(Abilities.TORRENT, 3)
      .attr(LowHpMoveTypePowerBoostAbAttr, Type.WATER),
    new Ability(Abilities.SWARM, 3)
      .attr(LowHpMoveTypePowerBoostAbAttr, Type.BUG),
    new Ability(Abilities.ROCK_HEAD, 3)
      .attr(BlockRecoilDamageAttr),
    new Ability(Abilities.DROUGHT, 3)
      .attr(PostSummonWeatherChangeAbAttr, WeatherType.SUNNY)
      .attr(PostBiomeChangeWeatherChangeAbAttr, WeatherType.SUNNY),
    new Ability(Abilities.ARENA_TRAP, 3)
      .attr(ArenaTrapAbAttr, (user, target) => {
        if (target.isGrounded()) {
          return true;
        }
        return false;
      })
      .attr(DoubleBattleChanceAbAttr),
    new Ability(Abilities.VITAL_SPIRIT, 3)
      .attr(StatusEffectImmunityAbAttr, StatusEffect.SLEEP)
      .attr(BattlerTagImmunityAbAttr, BattlerTagType.DROWSY)
      .ignorable(),
    new Ability(Abilities.WHITE_SMOKE, 3)
      .attr(ProtectStatAbAttr)
      .ignorable(),
    new Ability(Abilities.PURE_POWER, 3)
      .attr(StatMultiplierAbAttr, Stat.ATK, 2),
    new Ability(Abilities.SHELL_ARMOR, 3)
      .attr(BlockCritAbAttr)
      .ignorable(),
    new Ability(Abilities.AIR_LOCK, 3)
      .attr(SuppressWeatherEffectAbAttr, true)
      .attr(PostSummonUnnamedMessageAbAttr, i18next.t("abilityTriggers:weatherEffectDisappeared")),
    new Ability(Abilities.TANGLED_FEET, 4)
      .conditionalAttr(pokemon => !!pokemon.getTag(BattlerTagType.CONFUSED), StatMultiplierAbAttr, Stat.EVA, 2)
      .ignorable(),
    new Ability(Abilities.MOTOR_DRIVE, 4)
      .attr(TypeImmunityStatStageChangeAbAttr, Type.ELECTRIC, Stat.SPD, 1)
      .ignorable(),
    new Ability(Abilities.RIVALRY, 4)
      .attr(MovePowerBoostAbAttr, (user, target, move) => user?.gender !== Gender.GENDERLESS && target?.gender !== Gender.GENDERLESS && user?.gender === target?.gender, 1.25, true)
      .attr(MovePowerBoostAbAttr, (user, target, move) => user?.gender !== Gender.GENDERLESS && target?.gender !== Gender.GENDERLESS && user?.gender !== target?.gender, 0.75),
    new Ability(Abilities.STEADFAST, 4)
      .attr(FlinchStatStageChangeAbAttr, [ Stat.SPD ], 1),
    new Ability(Abilities.SNOW_CLOAK, 4)
      .attr(StatMultiplierAbAttr, Stat.EVA, 1.2)
      .attr(BlockWeatherDamageAttr, WeatherType.HAIL)
      .condition(getWeatherCondition(WeatherType.HAIL, WeatherType.SNOW))
      .ignorable(),
    new Ability(Abilities.GLUTTONY, 4)
      .attr(ReduceBerryUseThresholdAbAttr),
    new Ability(Abilities.ANGER_POINT, 4)
      .attr(PostDefendCritStatStageChangeAbAttr, Stat.ATK, 6),
    new Ability(Abilities.UNBURDEN, 4)
      .unimplemented(),
    new Ability(Abilities.HEATPROOF, 4)
      .attr(ReceivedTypeDamageMultiplierAbAttr, Type.FIRE, 0.5)
      .attr(ReduceBurnDamageAbAttr, 0.5)
      .ignorable(),
    new Ability(Abilities.SIMPLE, 4)
      .attr(StatStageChangeMultiplierAbAttr, 2)
      .ignorable(),
    new Ability(Abilities.DRY_SKIN, 4)
      .attr(PostWeatherLapseDamageAbAttr, 2, WeatherType.SUNNY, WeatherType.HARSH_SUN)
      .attr(PostWeatherLapseHealAbAttr, 2, WeatherType.RAIN, WeatherType.HEAVY_RAIN)
      .attr(ReceivedTypeDamageMultiplierAbAttr, Type.FIRE, 1.25)
      .attr(TypeImmunityHealAbAttr, Type.WATER)
      .partial() // Healing not blocked by Heal Block
      .ignorable(),
    new Ability(Abilities.DOWNLOAD, 4)
      .attr(DownloadAbAttr),
    new Ability(Abilities.IRON_FIST, 4)
      .attr(MovePowerBoostAbAttr, (user, target, move) => move.hasFlag(MoveFlags.PUNCHING_MOVE), 1.2),
    new Ability(Abilities.POISON_HEAL, 4)
      .attr(PostTurnStatusHealAbAttr, StatusEffect.TOXIC, StatusEffect.POISON)
      .attr(BlockStatusDamageAbAttr, StatusEffect.TOXIC, StatusEffect.POISON),
    new Ability(Abilities.ADAPTABILITY, 4)
      .attr(StabBoostAbAttr),
    new Ability(Abilities.SKILL_LINK, 4)
      .attr(MaxMultiHitAbAttr),
    new Ability(Abilities.HYDRATION, 4)
      .attr(PostTurnResetStatusAbAttr)
      .condition(getWeatherCondition(WeatherType.RAIN, WeatherType.HEAVY_RAIN)),
    new Ability(Abilities.SOLAR_POWER, 4)
      .attr(PostWeatherLapseDamageAbAttr, 2, WeatherType.SUNNY, WeatherType.HARSH_SUN)
      .attr(StatMultiplierAbAttr, Stat.SPATK, 1.5)
      .condition(getWeatherCondition(WeatherType.SUNNY, WeatherType.HARSH_SUN)),
    new Ability(Abilities.QUICK_FEET, 4)
      .conditionalAttr(pokemon => pokemon.status ? pokemon.status.effect === StatusEffect.PARALYSIS : false, StatMultiplierAbAttr, Stat.SPD, 2)
      .conditionalAttr(pokemon => !!pokemon.status || pokemon.hasAbility(Abilities.COMATOSE), StatMultiplierAbAttr, Stat.SPD, 1.5),
    new Ability(Abilities.NORMALIZE, 4)
      .attr(MoveTypeChangeAttr, Type.NORMAL, 1.2, (user, target, move) => {
        return ![Moves.HIDDEN_POWER, Moves.WEATHER_BALL, Moves.NATURAL_GIFT, Moves.JUDGMENT, Moves.TECHNO_BLAST].includes(move.id);
      }),
    new Ability(Abilities.SNIPER, 4)
      .attr(MultCritAbAttr, 1.5),
    new Ability(Abilities.MAGIC_GUARD, 4)
      .attr(BlockNonDirectDamageAbAttr),
    new Ability(Abilities.NO_GUARD, 4)
      .attr(AlwaysHitAbAttr)
      .attr(DoubleBattleChanceAbAttr),
    new Ability(Abilities.STALL, 4)
      .attr(ChangeMovePriorityAbAttr, (pokemon, move: Move) => true, -0.5),
    new Ability(Abilities.TECHNICIAN, 4)
      .attr(MovePowerBoostAbAttr, (user, target, move) => {
        const power = new Utils.NumberHolder(move.power);
        applyMoveAttrs(VariablePowerAttr, user, target, move, power);
        return power.value <= 60;
      }, 1.5),
    new Ability(Abilities.LEAF_GUARD, 4)
      .attr(StatusEffectImmunityAbAttr)
      .condition(getWeatherCondition(WeatherType.SUNNY, WeatherType.HARSH_SUN))
      .ignorable(),
    new Ability(Abilities.KLUTZ, 4)
      .unimplemented(),
    new Ability(Abilities.MOLD_BREAKER, 4)
      .attr(PostSummonMessageAbAttr, (pokemon: Pokemon) => i18next.t("abilityTriggers:postSummonMoldBreaker", { pokemonNameWithAffix: getPokemonNameWithAffix(pokemon) }))
      .attr(MoveAbilityBypassAbAttr),
    new Ability(Abilities.SUPER_LUCK, 4)
      .attr(BonusCritAbAttr)
      .partial(),
    new Ability(Abilities.AFTERMATH, 4)
      .attr(PostFaintContactDamageAbAttr,4)
      .bypassFaint(),
    new Ability(Abilities.ANTICIPATION, 4)
      .conditionalAttr(getAnticipationCondition(), PostSummonMessageAbAttr, (pokemon: Pokemon) => i18next.t("abilityTriggers:postSummonAnticipation", { pokemonNameWithAffix: getPokemonNameWithAffix(pokemon) })),
    new Ability(Abilities.FOREWARN, 4)
      .attr(ForewarnAbAttr),
    new Ability(Abilities.UNAWARE, 4)
      .attr(IgnoreOpponentStatStagesAbAttr)
      .ignorable(),
    new Ability(Abilities.TINTED_LENS, 4)
      //@ts-ignore
      .attr(DamageBoostAbAttr, 2, (user, target, move) => target.getAttackTypeEffectiveness(move.type, user) <= 0.5), // TODO: fix TS issues
    new Ability(Abilities.FILTER, 4)
      .attr(ReceivedMoveDamageMultiplierAbAttr,(target, user, move) => target.getAttackTypeEffectiveness(move.type, user) >= 2, 0.75)
      .ignorable(),
    new Ability(Abilities.SLOW_START, 4)
      .attr(PostSummonAddBattlerTagAbAttr, BattlerTagType.SLOW_START, 5),
    new Ability(Abilities.SCRAPPY, 4)
      .attr(IgnoreTypeImmunityAbAttr, Type.GHOST, [Type.NORMAL, Type.FIGHTING])
      .attr(IntimidateImmunityAbAttr),
    new Ability(Abilities.STORM_DRAIN, 4)
      .attr(RedirectTypeMoveAbAttr, Type.WATER)
      .attr(TypeImmunityStatStageChangeAbAttr, Type.WATER, Stat.SPATK, 1)
      .ignorable(),
    new Ability(Abilities.ICE_BODY, 4)
      .attr(BlockWeatherDamageAttr, WeatherType.HAIL)
      .attr(PostWeatherLapseHealAbAttr, 1, WeatherType.HAIL, WeatherType.SNOW)
      .partial(), // Healing not blocked by Heal Block
    new Ability(Abilities.SOLID_ROCK, 4)
      .attr(ReceivedMoveDamageMultiplierAbAttr,(target, user, move) => target.getAttackTypeEffectiveness(move.type, user) >= 2, 0.75)
      .ignorable(),
    new Ability(Abilities.SNOW_WARNING, 4)
      .attr(PostSummonWeatherChangeAbAttr, WeatherType.SNOW)
      .attr(PostBiomeChangeWeatherChangeAbAttr, WeatherType.SNOW),
    new Ability(Abilities.HONEY_GATHER, 4)
      .attr(MoneyAbAttr),
    new Ability(Abilities.FRISK, 4)
      .attr(FriskAbAttr),
    new Ability(Abilities.RECKLESS, 4)
      .attr(MovePowerBoostAbAttr, (user, target, move) => move.hasFlag(MoveFlags.RECKLESS_MOVE), 1.2),
    new Ability(Abilities.MULTITYPE, 4)
      .attr(UncopiableAbilityAbAttr)
      .attr(UnswappableAbilityAbAttr)
      .attr(UnsuppressableAbilityAbAttr)
      .attr(NoFusionAbilityAbAttr),
    new Ability(Abilities.FLOWER_GIFT, 4)
      .conditionalAttr(getWeatherCondition(WeatherType.SUNNY || WeatherType.HARSH_SUN), StatMultiplierAbAttr, Stat.ATK, 1.5)
      .conditionalAttr(getWeatherCondition(WeatherType.SUNNY || WeatherType.HARSH_SUN), StatMultiplierAbAttr, Stat.SPDEF, 1.5)
      .attr(UncopiableAbilityAbAttr)
      .attr(NoFusionAbilityAbAttr)
      .ignorable()
      .partial(),
    new Ability(Abilities.BAD_DREAMS, 4)
      .attr(PostTurnHurtIfSleepingAbAttr),
    new Ability(Abilities.PICKPOCKET, 5)
      .attr(PostDefendStealHeldItemAbAttr, (target, user, move) => move.hasFlag(MoveFlags.MAKES_CONTACT))
      .condition(getSheerForceHitDisableAbCondition()),
    new Ability(Abilities.SHEER_FORCE, 5)
      .attr(MovePowerBoostAbAttr, (user, target, move) => move.chance >= 1, 5461/4096)
      .attr(MoveEffectChanceMultiplierAbAttr, 0)
      .partial(),
    new Ability(Abilities.CONTRARY, 5)
      .attr(StatStageChangeMultiplierAbAttr, -1)
      .ignorable(),
    new Ability(Abilities.UNNERVE, 5)
      .attr(PreventBerryUseAbAttr),
    new Ability(Abilities.DEFIANT, 5)
      .attr(PostStatStageChangeStatStageChangeAbAttr, (target, statsChanged, stages) => stages < 0, [Stat.ATK], 2),
    new Ability(Abilities.DEFEATIST, 5)
      .attr(StatMultiplierAbAttr, Stat.ATK, 0.5)
      .attr(StatMultiplierAbAttr, Stat.SPATK, 0.5)
      .condition((pokemon) => pokemon.getHpRatio() <= 0.5),
    new Ability(Abilities.CURSED_BODY, 5)
      .attr(PostDefendMoveDisableAbAttr, 30)
      .bypassFaint(),
    new Ability(Abilities.HEALER, 5)
      .conditionalAttr(pokemon => pokemon.getAlly() && Utils.randSeedInt(10) < 3, PostTurnResetStatusAbAttr, true),
    new Ability(Abilities.FRIEND_GUARD, 5)
      .ignorable()
      .unimplemented(),
    new Ability(Abilities.WEAK_ARMOR, 5)
      .attr(PostDefendStatStageChangeAbAttr, (target, user, move) => move.category === MoveCategory.PHYSICAL, Stat.DEF, -1)
      .attr(PostDefendStatStageChangeAbAttr, (target, user, move) => move.category === MoveCategory.PHYSICAL, Stat.SPD, 2),
    new Ability(Abilities.HEAVY_METAL, 5)
      .attr(WeightMultiplierAbAttr, 2)
      .ignorable(),
    new Ability(Abilities.LIGHT_METAL, 5)
      .attr(WeightMultiplierAbAttr, 0.5)
      .ignorable(),
    new Ability(Abilities.MULTISCALE, 5)
      .attr(ReceivedMoveDamageMultiplierAbAttr,(target, user, move) => target.isFullHp(), 0.5)
      .ignorable(),
    new Ability(Abilities.TOXIC_BOOST, 5)
      .attr(MovePowerBoostAbAttr, (user, target, move) => move.category === MoveCategory.PHYSICAL && (user?.status?.effect === StatusEffect.POISON || user?.status?.effect === StatusEffect.TOXIC), 1.5),
    new Ability(Abilities.FLARE_BOOST, 5)
      .attr(MovePowerBoostAbAttr, (user, target, move) => move.category === MoveCategory.SPECIAL && user?.status?.effect === StatusEffect.BURN, 1.5),
    new Ability(Abilities.HARVEST, 5)
      .attr(
        PostTurnLootAbAttr,
        "EATEN_BERRIES",
        /** Rate is doubled when under sun {@link https://dex.pokemonshowdown.com/abilities/harvest} */
        (pokemon) => 0.5 * (getWeatherCondition(WeatherType.SUNNY, WeatherType.HARSH_SUN)(pokemon) ? 2 : 1)
      )
      .partial(),
    new Ability(Abilities.TELEPATHY, 5)
      .attr(MoveImmunityAbAttr, (pokemon, attacker, move) => pokemon.getAlly() === attacker && move instanceof AttackMove)
      .ignorable(),
    new Ability(Abilities.MOODY, 5)
      .attr(MoodyAbAttr),
    new Ability(Abilities.OVERCOAT, 5)
      .attr(BlockWeatherDamageAttr)
      .attr(MoveImmunityAbAttr, (pokemon, attacker, move) => pokemon !== attacker && move.hasFlag(MoveFlags.POWDER_MOVE))
      .ignorable(),
    new Ability(Abilities.POISON_TOUCH, 5)
      .attr(PostAttackContactApplyStatusEffectAbAttr, 30, StatusEffect.POISON),
    new Ability(Abilities.REGENERATOR, 5)
      .attr(PreSwitchOutHealAbAttr),
    new Ability(Abilities.BIG_PECKS, 5)
      .attr(ProtectStatAbAttr, Stat.DEF)
      .ignorable(),
    new Ability(Abilities.SAND_RUSH, 5)
      .attr(StatMultiplierAbAttr, Stat.SPD, 2)
      .attr(BlockWeatherDamageAttr, WeatherType.SANDSTORM)
      .condition(getWeatherCondition(WeatherType.SANDSTORM)),
    new Ability(Abilities.WONDER_SKIN, 5)
      .attr(WonderSkinAbAttr)
      .ignorable(),
    new Ability(Abilities.ANALYTIC, 5)
    //@ts-ignore
      .attr(MovePowerBoostAbAttr, (user, target, move) => !!target?.getLastXMoves(1).find(m => m.turn === target?.scene.currentBattle.turn) || user.scene.currentBattle.turnCommands[target.getBattlerIndex()].command !== Command.FIGHT, 1.3), // TODO fix TS issues
    new Ability(Abilities.ILLUSION, 5)
      .attr(UncopiableAbilityAbAttr)
      .attr(UnswappableAbilityAbAttr)
      .unimplemented(),
    new Ability(Abilities.IMPOSTER, 5)
      .attr(PostSummonTransformAbAttr)
      .attr(UncopiableAbilityAbAttr),
    new Ability(Abilities.INFILTRATOR, 5)
      .unimplemented(),
    new Ability(Abilities.MUMMY, 5)
      .attr(PostDefendAbilityGiveAbAttr, Abilities.MUMMY)
      .bypassFaint(),
    new Ability(Abilities.MOXIE, 5)
      .attr(PostVictoryStatStageChangeAbAttr, Stat.ATK, 1),
    new Ability(Abilities.JUSTIFIED, 5)
      .attr(PostDefendStatStageChangeAbAttr, (target, user, move) => move.type === Type.DARK && move.category !== MoveCategory.STATUS, Stat.ATK, 1),
    new Ability(Abilities.RATTLED, 5)
      .attr(PostDefendStatStageChangeAbAttr, (target, user, move) => move.category !== MoveCategory.STATUS && (move.type === Type.DARK || move.type === Type.BUG ||
        move.type === Type.GHOST), Stat.SPD, 1)
      .attr(PostIntimidateStatStageChangeAbAttr, [Stat.SPD], 1),
    new Ability(Abilities.MAGIC_BOUNCE, 5)
      .ignorable()
      .unimplemented(),
    new Ability(Abilities.SAP_SIPPER, 5)
      .attr(TypeImmunityStatStageChangeAbAttr, Type.GRASS, Stat.ATK, 1)
      .ignorable(),
    new Ability(Abilities.PRANKSTER, 5)
      .attr(ChangeMovePriorityAbAttr, (pokemon, move: Move) => move.category === MoveCategory.STATUS, 1),
    new Ability(Abilities.SAND_FORCE, 5)
      .attr(MoveTypePowerBoostAbAttr, Type.ROCK, 1.3)
      .attr(MoveTypePowerBoostAbAttr, Type.GROUND, 1.3)
      .attr(MoveTypePowerBoostAbAttr, Type.STEEL, 1.3)
      .attr(BlockWeatherDamageAttr, WeatherType.SANDSTORM)
      .condition(getWeatherCondition(WeatherType.SANDSTORM)),
    new Ability(Abilities.IRON_BARBS, 5)
      .attr(PostDefendContactDamageAbAttr, 8)
      .bypassFaint(),
    new Ability(Abilities.ZEN_MODE, 5)
      .attr(PostBattleInitFormChangeAbAttr, () => 0)
      .attr(PostSummonFormChangeAbAttr, p => p.getHpRatio() <= 0.5 ? 1 : 0)
      .attr(PostTurnFormChangeAbAttr, p => p.getHpRatio() <= 0.5 ? 1 : 0)
      .attr(UncopiableAbilityAbAttr)
      .attr(UnswappableAbilityAbAttr)
      .attr(UnsuppressableAbilityAbAttr)
      .attr(NoFusionAbilityAbAttr)
      .bypassFaint(),
    new Ability(Abilities.VICTORY_STAR, 5)
      .attr(StatMultiplierAbAttr, Stat.ACC, 1.1)
      .partial(),
    new Ability(Abilities.TURBOBLAZE, 5)
      .attr(PostSummonMessageAbAttr, (pokemon: Pokemon) => i18next.t("abilityTriggers:postSummonTurboblaze", { pokemonNameWithAffix: getPokemonNameWithAffix(pokemon) }))
      .attr(MoveAbilityBypassAbAttr),
    new Ability(Abilities.TERAVOLT, 5)
      .attr(PostSummonMessageAbAttr, (pokemon: Pokemon) => i18next.t("abilityTriggers:postSummonTeravolt", { pokemonNameWithAffix: getPokemonNameWithAffix(pokemon) }))
      .attr(MoveAbilityBypassAbAttr),
    new Ability(Abilities.AROMA_VEIL, 6)
      .ignorable()
      .unimplemented(),
    new Ability(Abilities.FLOWER_VEIL, 6)
      .ignorable()
      .unimplemented(),
    new Ability(Abilities.CHEEK_POUCH, 6)
      .attr(HealFromBerryUseAbAttr, 1/3)
      .partial(), // Healing not blocked by Heal Block
    new Ability(Abilities.PROTEAN, 6)
      .attr(PokemonTypeChangeAbAttr),
    //.condition((p) => !p.summonData?.abilitiesApplied.includes(Abilities.PROTEAN)), //Gen 9 Implementation
    new Ability(Abilities.FUR_COAT, 6)
      .attr(ReceivedMoveDamageMultiplierAbAttr, (target, user, move) => move.category === MoveCategory.PHYSICAL, 0.5)
      .ignorable(),
    new Ability(Abilities.MAGICIAN, 6)
      .attr(PostAttackStealHeldItemAbAttr),
    new Ability(Abilities.BULLETPROOF, 6)
      .attr(MoveImmunityAbAttr, (pokemon, attacker, move) => pokemon !== attacker && move.hasFlag(MoveFlags.BALLBOMB_MOVE))
      .ignorable(),
    new Ability(Abilities.COMPETITIVE, 6)
      .attr(PostStatStageChangeStatStageChangeAbAttr, (target, statsChanged, stages) => stages < 0, [Stat.SPATK], 2),
    new Ability(Abilities.STRONG_JAW, 6)
      .attr(MovePowerBoostAbAttr, (user, target, move) => move.hasFlag(MoveFlags.BITING_MOVE), 1.5),
    new Ability(Abilities.REFRIGERATE, 6)
      .attr(MoveTypeChangeAttr, Type.ICE, 1.2, (user, target, move) => move.type === Type.NORMAL),
    new Ability(Abilities.SWEET_VEIL, 6)
      .attr(UserFieldStatusEffectImmunityAbAttr, StatusEffect.SLEEP)
      .attr(UserFieldBattlerTagImmunityAbAttr, BattlerTagType.DROWSY)
      .ignorable()
      .partial(), // Mold Breaker ally should not be affected by Sweet Veil
    new Ability(Abilities.STANCE_CHANGE, 6)
      .attr(UncopiableAbilityAbAttr)
      .attr(UnswappableAbilityAbAttr)
      .attr(UnsuppressableAbilityAbAttr)
      .attr(NoFusionAbilityAbAttr),
    new Ability(Abilities.GALE_WINGS, 6)
      .attr(ChangeMovePriorityAbAttr, (pokemon, move) => pokemon.isFullHp() && move.type === Type.FLYING, 1),
    new Ability(Abilities.MEGA_LAUNCHER, 6)
      .attr(MovePowerBoostAbAttr, (user, target, move) => move.hasFlag(MoveFlags.PULSE_MOVE), 1.5),
    new Ability(Abilities.GRASS_PELT, 6)
      .conditionalAttr(getTerrainCondition(TerrainType.GRASSY), StatMultiplierAbAttr, Stat.DEF, 1.5)
      .ignorable(),
    new Ability(Abilities.SYMBIOSIS, 6)
      .unimplemented(),
    new Ability(Abilities.TOUGH_CLAWS, 6)
      .attr(MovePowerBoostAbAttr, (user, target, move) => move.hasFlag(MoveFlags.MAKES_CONTACT), 1.3),
    new Ability(Abilities.PIXILATE, 6)
      .attr(MoveTypeChangeAttr, Type.FAIRY, 1.2, (user, target, move) => move.type === Type.NORMAL),
    new Ability(Abilities.GOOEY, 6)
      .attr(PostDefendStatStageChangeAbAttr, (target, user, move) => move.hasFlag(MoveFlags.MAKES_CONTACT), Stat.SPD, -1, false),
    new Ability(Abilities.AERILATE, 6)
      .attr(MoveTypeChangeAttr, Type.FLYING, 1.2, (user, target, move) => move.type === Type.NORMAL),
    new Ability(Abilities.PARENTAL_BOND, 6)
      .attr(AddSecondStrikeAbAttr, 0.25),
    new Ability(Abilities.DARK_AURA, 6)
      .attr(PostSummonMessageAbAttr, (pokemon: Pokemon) => i18next.t("abilityTriggers:postSummonDarkAura", { pokemonNameWithAffix: getPokemonNameWithAffix(pokemon) }))
      .attr(FieldMoveTypePowerBoostAbAttr, Type.DARK, 4 / 3),
    new Ability(Abilities.FAIRY_AURA, 6)
      .attr(PostSummonMessageAbAttr, (pokemon: Pokemon) => i18next.t("abilityTriggers:postSummonFairyAura", { pokemonNameWithAffix: getPokemonNameWithAffix(pokemon) }))
      .attr(FieldMoveTypePowerBoostAbAttr, Type.FAIRY, 4 / 3),
    new Ability(Abilities.AURA_BREAK, 6)
      .ignorable()
      .conditionalAttr(target => target.hasAbility(Abilities.DARK_AURA), FieldMoveTypePowerBoostAbAttr, Type.DARK, 9 / 16)
      .conditionalAttr(target => target.hasAbility(Abilities.FAIRY_AURA), FieldMoveTypePowerBoostAbAttr, Type.FAIRY, 9 / 16),
    new Ability(Abilities.PRIMORDIAL_SEA, 6)
      .attr(PostSummonWeatherChangeAbAttr, WeatherType.HEAVY_RAIN)
      .attr(PostBiomeChangeWeatherChangeAbAttr, WeatherType.HEAVY_RAIN)
      .attr(PreSwitchOutClearWeatherAbAttr)
      .attr(PostFaintClearWeatherAbAttr)
      .bypassFaint(),
    new Ability(Abilities.DESOLATE_LAND, 6)
      .attr(PostSummonWeatherChangeAbAttr, WeatherType.HARSH_SUN)
      .attr(PostBiomeChangeWeatherChangeAbAttr, WeatherType.HARSH_SUN)
      .attr(PreSwitchOutClearWeatherAbAttr)
      .attr(PostFaintClearWeatherAbAttr)
      .bypassFaint(),
    new Ability(Abilities.DELTA_STREAM, 6)
      .attr(PostSummonWeatherChangeAbAttr, WeatherType.STRONG_WINDS)
      .attr(PostBiomeChangeWeatherChangeAbAttr, WeatherType.STRONG_WINDS)
      .attr(PreSwitchOutClearWeatherAbAttr)
      .attr(PostFaintClearWeatherAbAttr)
      .bypassFaint(),
    new Ability(Abilities.STAMINA, 7)
      .attr(PostDefendStatStageChangeAbAttr, (target, user, move) => move.category !== MoveCategory.STATUS, Stat.DEF, 1),
    new Ability(Abilities.WIMP_OUT, 7)
      .condition(getSheerForceHitDisableAbCondition())
      .unimplemented(),
    new Ability(Abilities.EMERGENCY_EXIT, 7)
      .condition(getSheerForceHitDisableAbCondition())
      .unimplemented(),
    new Ability(Abilities.WATER_COMPACTION, 7)
      .attr(PostDefendStatStageChangeAbAttr, (target, user, move) => move.type === Type.WATER && move.category !== MoveCategory.STATUS, Stat.DEF, 2),
    new Ability(Abilities.MERCILESS, 7)
      .attr(ConditionalCritAbAttr, (user, target, move) => target?.status?.effect === StatusEffect.TOXIC || target?.status?.effect === StatusEffect.POISON),
    new Ability(Abilities.SHIELDS_DOWN, 7)
      .attr(PostBattleInitFormChangeAbAttr, () => 0)
      .attr(PostSummonFormChangeAbAttr, p => p.formIndex % 7 + (p.getHpRatio() <= 0.5 ? 7 : 0))
      .attr(PostTurnFormChangeAbAttr, p => p.formIndex % 7 + (p.getHpRatio() <= 0.5 ? 7 : 0))
      .attr(UncopiableAbilityAbAttr)
      .attr(UnswappableAbilityAbAttr)
      .attr(UnsuppressableAbilityAbAttr)
      .attr(NoFusionAbilityAbAttr)
      .bypassFaint()
      .partial(),
    new Ability(Abilities.STAKEOUT, 7)
      //@ts-ignore
      .attr(MovePowerBoostAbAttr, (user, target, move) => user.scene.currentBattle.turnCommands[target.getBattlerIndex()].command === Command.POKEMON, 2), // TODO: fix TS issues
    new Ability(Abilities.WATER_BUBBLE, 7)
      .attr(ReceivedTypeDamageMultiplierAbAttr, Type.FIRE, 0.5)
      .attr(MoveTypePowerBoostAbAttr, Type.WATER, 2)
      .attr(StatusEffectImmunityAbAttr, StatusEffect.BURN)
      .ignorable(),
    new Ability(Abilities.STEELWORKER, 7)
      .attr(MoveTypePowerBoostAbAttr, Type.STEEL),
    new Ability(Abilities.BERSERK, 7)
      .attr(PostDefendHpGatedStatStageChangeAbAttr, (target, user, move) => move.category !== MoveCategory.STATUS, 0.5, [Stat.SPATK], 1)
      .condition(getSheerForceHitDisableAbCondition()),
    new Ability(Abilities.SLUSH_RUSH, 7)
      .attr(StatMultiplierAbAttr, Stat.SPD, 2)
      .condition(getWeatherCondition(WeatherType.HAIL, WeatherType.SNOW)),
    new Ability(Abilities.LONG_REACH, 7)
      .attr(IgnoreContactAbAttr),
    new Ability(Abilities.LIQUID_VOICE, 7)
      .attr(MoveTypeChangeAttr, Type.WATER, 1, (user, target, move) => move.hasFlag(MoveFlags.SOUND_BASED)),
    new Ability(Abilities.TRIAGE, 7)
      .attr(ChangeMovePriorityAbAttr, (pokemon, move) => move.hasFlag(MoveFlags.TRIAGE_MOVE), 3),
    new Ability(Abilities.GALVANIZE, 7)
      .attr(MoveTypeChangeAttr, Type.ELECTRIC, 1.2, (user, target, move) => move.type === Type.NORMAL),
    new Ability(Abilities.SURGE_SURFER, 7)
      .conditionalAttr(getTerrainCondition(TerrainType.ELECTRIC), StatMultiplierAbAttr, Stat.SPD, 2),
    new Ability(Abilities.SCHOOLING, 7)
      .attr(PostBattleInitFormChangeAbAttr, () => 0)
      .attr(PostSummonFormChangeAbAttr, p => p.level < 20 || p.getHpRatio() <= 0.25 ? 0 : 1)
      .attr(PostTurnFormChangeAbAttr, p => p.level < 20 || p.getHpRatio() <= 0.25 ? 0 : 1)
      .attr(UncopiableAbilityAbAttr)
      .attr(UnswappableAbilityAbAttr)
      .attr(UnsuppressableAbilityAbAttr)
      .attr(NoFusionAbilityAbAttr)
      .bypassFaint(),
    new Ability(Abilities.DISGUISE, 7)
      .attr(UncopiableAbilityAbAttr)
      .attr(UnswappableAbilityAbAttr)
      .attr(UnsuppressableAbilityAbAttr)
      .attr(NoTransformAbilityAbAttr)
      .attr(NoFusionAbilityAbAttr)
      // Add BattlerTagType.DISGUISE if the pokemon is in its disguised form
      .conditionalAttr(pokemon => pokemon.formIndex === 0, PostSummonAddBattlerTagAbAttr, BattlerTagType.DISGUISE, 0, false)
      .attr(FormBlockDamageAbAttr, (target, user, move) => !!target.getTag(BattlerTagType.DISGUISE) && target.getAttackTypeEffectiveness(move.type, user) > 0, 0, BattlerTagType.DISGUISE,
        (pokemon, abilityName) => i18next.t("abilityTriggers:disguiseAvoidedDamage", { pokemonNameWithAffix: getPokemonNameWithAffix(pokemon), abilityName: abilityName }),
        (pokemon) => Utils.toDmgValue(pokemon.getMaxHp() / 8))
      .attr(PostBattleInitFormChangeAbAttr, () => 0)
      .bypassFaint()
      .ignorable(),
    new Ability(Abilities.BATTLE_BOND, 7)
      .attr(PostVictoryFormChangeAbAttr, () => 2)
      .attr(PostBattleInitFormChangeAbAttr, () => 1)
      .attr(UncopiableAbilityAbAttr)
      .attr(UnswappableAbilityAbAttr)
      .attr(UnsuppressableAbilityAbAttr)
      .attr(NoFusionAbilityAbAttr)
      .bypassFaint(),
    new Ability(Abilities.POWER_CONSTRUCT, 7) // TODO: 10% Power Construct Zygarde isn't accounted for yet. If changed, update Zygarde's getSpeciesFormIndex entry accordingly
      .attr(PostBattleInitFormChangeAbAttr, () => 2)
      .attr(PostSummonFormChangeAbAttr, p => p.getHpRatio() <= 0.5 || p.getFormKey() === "complete" ? 4 : 2)
      .attr(PostTurnFormChangeAbAttr, p => p.getHpRatio() <= 0.5 || p.getFormKey() === "complete" ? 4 : 2)
      .attr(UncopiableAbilityAbAttr)
      .attr(UnswappableAbilityAbAttr)
      .attr(UnsuppressableAbilityAbAttr)
      .attr(NoFusionAbilityAbAttr)
      .bypassFaint()
      .partial(),
    new Ability(Abilities.CORROSION, 7) // TODO: Test Corrosion against Magic Bounce once it is implemented
      .attr(IgnoreTypeStatusEffectImmunityAbAttr, [StatusEffect.POISON, StatusEffect.TOXIC], [Type.STEEL, Type.POISON])
      .partial(),
    new Ability(Abilities.COMATOSE, 7)
      .attr(UncopiableAbilityAbAttr)
      .attr(UnswappableAbilityAbAttr)
      .attr(UnsuppressableAbilityAbAttr)
      .attr(StatusEffectImmunityAbAttr, ...getNonVolatileStatusEffects())
      .attr(BattlerTagImmunityAbAttr, BattlerTagType.DROWSY),
    new Ability(Abilities.QUEENLY_MAJESTY, 7)
      .attr(FieldPriorityMoveImmunityAbAttr)
      .ignorable(),
    new Ability(Abilities.INNARDS_OUT, 7)
      .attr(PostFaintHPDamageAbAttr)
      .bypassFaint(),
    new Ability(Abilities.DANCER, 7)
      .attr(PostDancingMoveAbAttr),
    new Ability(Abilities.BATTERY, 7)
      .attr(AllyMoveCategoryPowerBoostAbAttr, [MoveCategory.SPECIAL], 1.3),
    new Ability(Abilities.FLUFFY, 7)
      .attr(ReceivedMoveDamageMultiplierAbAttr, (target, user, move) => move.hasFlag(MoveFlags.MAKES_CONTACT), 0.5)
      .attr(ReceivedMoveDamageMultiplierAbAttr, (target, user, move) => move.type === Type.FIRE, 2)
      .ignorable(),
    new Ability(Abilities.DAZZLING, 7)
      .attr(FieldPriorityMoveImmunityAbAttr)
      .ignorable(),
    new Ability(Abilities.SOUL_HEART, 7)
      .attr(PostKnockOutStatStageChangeAbAttr, Stat.SPATK, 1),
    new Ability(Abilities.TANGLING_HAIR, 7)
      .attr(PostDefendStatStageChangeAbAttr, (target, user, move) => move.hasFlag(MoveFlags.MAKES_CONTACT), Stat.SPD, -1, false),
    new Ability(Abilities.RECEIVER, 7)
      .attr(CopyFaintedAllyAbilityAbAttr)
      .attr(UncopiableAbilityAbAttr),
    new Ability(Abilities.POWER_OF_ALCHEMY, 7)
      .attr(CopyFaintedAllyAbilityAbAttr)
      .attr(UncopiableAbilityAbAttr),
    new Ability(Abilities.BEAST_BOOST, 7)
      .attr(PostVictoryStatStageChangeAbAttr, p => {
        let highestStat: EffectiveStat;
        let highestValue = 0;
        for (const s of EFFECTIVE_STATS) {
          const value = p.getStat(s, false);
          if (value > highestValue) {
            highestStat = s;
            highestValue = value;
          }
        }
        return highestStat!;
      }, 1),
    new Ability(Abilities.RKS_SYSTEM, 7)
      .attr(UncopiableAbilityAbAttr)
      .attr(UnswappableAbilityAbAttr)
      .attr(UnsuppressableAbilityAbAttr)
      .attr(NoFusionAbilityAbAttr),
    new Ability(Abilities.ELECTRIC_SURGE, 7)
      .attr(PostSummonTerrainChangeAbAttr, TerrainType.ELECTRIC)
      .attr(PostBiomeChangeTerrainChangeAbAttr, TerrainType.ELECTRIC),
    new Ability(Abilities.PSYCHIC_SURGE, 7)
      .attr(PostSummonTerrainChangeAbAttr, TerrainType.PSYCHIC)
      .attr(PostBiomeChangeTerrainChangeAbAttr, TerrainType.PSYCHIC),
    new Ability(Abilities.MISTY_SURGE, 7)
      .attr(PostSummonTerrainChangeAbAttr, TerrainType.MISTY)
      .attr(PostBiomeChangeTerrainChangeAbAttr, TerrainType.MISTY),
    new Ability(Abilities.GRASSY_SURGE, 7)
      .attr(PostSummonTerrainChangeAbAttr, TerrainType.GRASSY)
      .attr(PostBiomeChangeTerrainChangeAbAttr, TerrainType.GRASSY),
    new Ability(Abilities.FULL_METAL_BODY, 7)
      .attr(ProtectStatAbAttr),
    new Ability(Abilities.SHADOW_SHIELD, 7)
      .attr(ReceivedMoveDamageMultiplierAbAttr,(target, user, move) => target.isFullHp(), 0.5),
    new Ability(Abilities.PRISM_ARMOR, 7)
      .attr(ReceivedMoveDamageMultiplierAbAttr,(target, user, move) => target.getAttackTypeEffectiveness(move.type, user) >= 2, 0.75),
    new Ability(Abilities.NEUROFORCE, 7)
      //@ts-ignore
      .attr(MovePowerBoostAbAttr, (user, target, move) => target.getAttackTypeEffectiveness(move.type, user) >= 2, 1.25), // TODO: fix TS issues
    new Ability(Abilities.INTREPID_SWORD, 8)
      .attr(PostSummonStatStageChangeAbAttr, [ Stat.ATK ], 1, true)
      .condition(getOncePerBattleCondition(Abilities.INTREPID_SWORD)),
    new Ability(Abilities.DAUNTLESS_SHIELD, 8)
      .attr(PostSummonStatStageChangeAbAttr, [ Stat.DEF ], 1, true)
      .condition(getOncePerBattleCondition(Abilities.DAUNTLESS_SHIELD)),
    new Ability(Abilities.LIBERO, 8)
      .attr(PokemonTypeChangeAbAttr),
    //.condition((p) => !p.summonData?.abilitiesApplied.includes(Abilities.LIBERO)), //Gen 9 Implementation
    new Ability(Abilities.BALL_FETCH, 8)
      .attr(FetchBallAbAttr)
      .condition(getOncePerBattleCondition(Abilities.BALL_FETCH)),
    new Ability(Abilities.COTTON_DOWN, 8)
      .attr(PostDefendStatStageChangeAbAttr, (target, user, move) => move.category !== MoveCategory.STATUS, Stat.SPD, -1, false, true)
      .bypassFaint(),
    new Ability(Abilities.PROPELLER_TAIL, 8)
      .attr(BlockRedirectAbAttr),
    new Ability(Abilities.MIRROR_ARMOR, 8)
      .ignorable()
      .unimplemented(),
    new Ability(Abilities.GULP_MISSILE, 8)
      .attr(UnsuppressableAbilityAbAttr)
      .attr(NoTransformAbilityAbAttr)
      .attr(NoFusionAbilityAbAttr)
      .attr(UncopiableAbilityAbAttr)
      .attr(UnswappableAbilityAbAttr)
      .attr(PostDefendGulpMissileAbAttr),
    new Ability(Abilities.STALWART, 8)
      .attr(BlockRedirectAbAttr),
    new Ability(Abilities.STEAM_ENGINE, 8)
      .attr(PostDefendStatStageChangeAbAttr, (target, user, move) => (move.type === Type.FIRE || move.type === Type.WATER) && move.category !== MoveCategory.STATUS, Stat.SPD, 6),
    new Ability(Abilities.PUNK_ROCK, 8)
      .attr(MovePowerBoostAbAttr, (user, target, move) => move.hasFlag(MoveFlags.SOUND_BASED), 1.3)
      .attr(ReceivedMoveDamageMultiplierAbAttr, (target, user, move) => move.hasFlag(MoveFlags.SOUND_BASED), 0.5)
      .ignorable(),
    new Ability(Abilities.SAND_SPIT, 8)
      .attr(PostDefendWeatherChangeAbAttr, WeatherType.SANDSTORM, (target, user, move) => move.category !== MoveCategory.STATUS),
    new Ability(Abilities.ICE_SCALES, 8)
      .attr(ReceivedMoveDamageMultiplierAbAttr, (target, user, move) => move.category === MoveCategory.SPECIAL, 0.5)
      .ignorable(),
    new Ability(Abilities.RIPEN, 8)
      .attr(DoubleBerryEffectAbAttr),
    new Ability(Abilities.ICE_FACE, 8)
      .attr(UncopiableAbilityAbAttr)
      .attr(UnswappableAbilityAbAttr)
      .attr(UnsuppressableAbilityAbAttr)
      .attr(NoTransformAbilityAbAttr)
      .attr(NoFusionAbilityAbAttr)
      // Add BattlerTagType.ICE_FACE if the pokemon is in ice face form
      .conditionalAttr(pokemon => pokemon.formIndex === 0, PostSummonAddBattlerTagAbAttr, BattlerTagType.ICE_FACE, 0, false)
      // When summoned with active HAIL or SNOW, add BattlerTagType.ICE_FACE
      .conditionalAttr(getWeatherCondition(WeatherType.HAIL, WeatherType.SNOW), PostSummonAddBattlerTagAbAttr, BattlerTagType.ICE_FACE, 0)
      // When weather changes to HAIL or SNOW while pokemon is fielded, add BattlerTagType.ICE_FACE
      .attr(PostWeatherChangeAddBattlerTagAttr, BattlerTagType.ICE_FACE, 0, WeatherType.HAIL, WeatherType.SNOW)
      .attr(FormBlockDamageAbAttr, (target, user, move) => move.category === MoveCategory.PHYSICAL && !!target.getTag(BattlerTagType.ICE_FACE), 0, BattlerTagType.ICE_FACE,
        (pokemon, abilityName) => i18next.t("abilityTriggers:iceFaceAvoidedDamage", { pokemonNameWithAffix: getPokemonNameWithAffix(pokemon), abilityName: abilityName }))
      .attr(PostBattleInitFormChangeAbAttr, () => 0)
      .bypassFaint()
      .ignorable(),
    new Ability(Abilities.POWER_SPOT, 8)
      .attr(AllyMoveCategoryPowerBoostAbAttr, [MoveCategory.SPECIAL, MoveCategory.PHYSICAL], 1.3),
    new Ability(Abilities.MIMICRY, 8)
      .unimplemented(),
    new Ability(Abilities.SCREEN_CLEANER, 8)
      .attr(PostSummonRemoveArenaTagAbAttr, [ArenaTagType.AURORA_VEIL, ArenaTagType.LIGHT_SCREEN, ArenaTagType.REFLECT]),
    new Ability(Abilities.STEELY_SPIRIT, 8)
      .attr(UserFieldMoveTypePowerBoostAbAttr, Type.STEEL),
    new Ability(Abilities.PERISH_BODY, 8)
      .attr(PostDefendPerishSongAbAttr, 4),
    new Ability(Abilities.WANDERING_SPIRIT, 8)
      .attr(PostDefendAbilitySwapAbAttr)
      .bypassFaint()
      .partial(),
    new Ability(Abilities.GORILLA_TACTICS, 8)
      .unimplemented(),
    new Ability(Abilities.NEUTRALIZING_GAS, 8)
      .attr(SuppressFieldAbilitiesAbAttr)
      .attr(UncopiableAbilityAbAttr)
      .attr(UnswappableAbilityAbAttr)
      .attr(NoTransformAbilityAbAttr)
      .attr(PostSummonMessageAbAttr, (pokemon: Pokemon) => i18next.t("abilityTriggers:postSummonNeutralizingGas", { pokemonNameWithAffix: getPokemonNameWithAffix(pokemon) }))
      .partial(),
    new Ability(Abilities.PASTEL_VEIL, 8)
      .attr(PostSummonUserFieldRemoveStatusEffectAbAttr, StatusEffect.POISON, StatusEffect.TOXIC)
      .attr(UserFieldStatusEffectImmunityAbAttr, StatusEffect.POISON, StatusEffect.TOXIC)
      .ignorable(),
    new Ability(Abilities.HUNGER_SWITCH, 8)
      //@ts-ignore
      .attr(PostTurnFormChangeAbAttr, p => p.getFormKey ? 0 : 1) // TODO: fix ts-ignore
      //@ts-ignore
      .attr(PostTurnFormChangeAbAttr, p => p.getFormKey ? 1 : 0) // TODO: fix ts-ignore
      .attr(UncopiableAbilityAbAttr)
      .attr(UnswappableAbilityAbAttr)
      .attr(NoTransformAbilityAbAttr)
      .attr(NoFusionAbilityAbAttr)
      .condition((pokemon) => !pokemon.isTerastallized()),
    new Ability(Abilities.QUICK_DRAW, 8)
      .attr(BypassSpeedChanceAbAttr, 30),
    new Ability(Abilities.UNSEEN_FIST, 8)
      .attr(IgnoreProtectOnContactAbAttr),
    new Ability(Abilities.CURIOUS_MEDICINE, 8)
      .attr(PostSummonClearAllyStatStagesAbAttr),
    new Ability(Abilities.TRANSISTOR, 8)
      .attr(MoveTypePowerBoostAbAttr, Type.ELECTRIC),
    new Ability(Abilities.DRAGONS_MAW, 8)
      .attr(MoveTypePowerBoostAbAttr, Type.DRAGON),
    new Ability(Abilities.CHILLING_NEIGH, 8)
      .attr(PostVictoryStatStageChangeAbAttr, Stat.ATK, 1),
    new Ability(Abilities.GRIM_NEIGH, 8)
      .attr(PostVictoryStatStageChangeAbAttr, Stat.SPATK, 1),
    new Ability(Abilities.AS_ONE_GLASTRIER, 8)
      .attr(PostSummonMessageAbAttr, (pokemon: Pokemon) => i18next.t("abilityTriggers:postSummonAsOneGlastrier", { pokemonNameWithAffix: getPokemonNameWithAffix(pokemon) }))
      .attr(PreventBerryUseAbAttr)
      .attr(PostVictoryStatStageChangeAbAttr, Stat.ATK, 1)
      .attr(UncopiableAbilityAbAttr)
      .attr(UnswappableAbilityAbAttr)
      .attr(UnsuppressableAbilityAbAttr),
    new Ability(Abilities.AS_ONE_SPECTRIER, 8)
      .attr(PostSummonMessageAbAttr, (pokemon: Pokemon) => i18next.t("abilityTriggers:postSummonAsOneSpectrier", { pokemonNameWithAffix: getPokemonNameWithAffix(pokemon) }))
      .attr(PreventBerryUseAbAttr)
      .attr(PostVictoryStatStageChangeAbAttr, Stat.SPATK, 1)
      .attr(UncopiableAbilityAbAttr)
      .attr(UnswappableAbilityAbAttr)
      .attr(UnsuppressableAbilityAbAttr),
    new Ability(Abilities.LINGERING_AROMA, 9)
      .attr(PostDefendAbilityGiveAbAttr, Abilities.LINGERING_AROMA)
      .bypassFaint(),
    new Ability(Abilities.SEED_SOWER, 9)
      .attr(PostDefendTerrainChangeAbAttr, TerrainType.GRASSY),
    new Ability(Abilities.THERMAL_EXCHANGE, 9)
      .attr(PostDefendStatStageChangeAbAttr, (target, user, move) => move.type === Type.FIRE && move.category !== MoveCategory.STATUS, Stat.ATK, 1)
      .attr(StatusEffectImmunityAbAttr, StatusEffect.BURN)
      .ignorable(),
    new Ability(Abilities.ANGER_SHELL, 9)
      .attr(PostDefendHpGatedStatStageChangeAbAttr, (target, user, move) => move.category !== MoveCategory.STATUS, 0.5, [ Stat.ATK, Stat.SPATK, Stat.SPD ], 1)
      .attr(PostDefendHpGatedStatStageChangeAbAttr, (target, user, move) => move.category !== MoveCategory.STATUS, 0.5, [ Stat.DEF, Stat.SPDEF ], -1)
      .condition(getSheerForceHitDisableAbCondition()),
    new Ability(Abilities.PURIFYING_SALT, 9)
      .attr(StatusEffectImmunityAbAttr)
      .attr(ReceivedTypeDamageMultiplierAbAttr, Type.GHOST, 0.5)
      .ignorable(),
    new Ability(Abilities.WELL_BAKED_BODY, 9)
      .attr(TypeImmunityStatStageChangeAbAttr, Type.FIRE, Stat.DEF, 2)
      .ignorable(),
    new Ability(Abilities.WIND_RIDER, 9)
      .attr(MoveImmunityStatStageChangeAbAttr, (pokemon, attacker, move) => pokemon !== attacker && move.hasFlag(MoveFlags.WIND_MOVE) && move.category !== MoveCategory.STATUS, Stat.ATK, 1)
      .attr(PostSummonStatStageChangeOnArenaAbAttr, ArenaTagType.TAILWIND)
      .ignorable(),
    new Ability(Abilities.GUARD_DOG, 9)
      .attr(PostIntimidateStatStageChangeAbAttr, [Stat.ATK], 1, true)
      .attr(ForceSwitchOutImmunityAbAttr)
      .ignorable(),
    new Ability(Abilities.ROCKY_PAYLOAD, 9)
      .attr(MoveTypePowerBoostAbAttr, Type.ROCK),
    new Ability(Abilities.WIND_POWER, 9)
      .attr(PostDefendApplyBattlerTagAbAttr, (target, user, move) => move.hasFlag(MoveFlags.WIND_MOVE), BattlerTagType.CHARGED),
    new Ability(Abilities.ZERO_TO_HERO, 9)
      .attr(UncopiableAbilityAbAttr)
      .attr(UnswappableAbilityAbAttr)
      .attr(UnsuppressableAbilityAbAttr)
      .attr(NoTransformAbilityAbAttr)
      .attr(NoFusionAbilityAbAttr)
      .attr(PostBattleInitFormChangeAbAttr, () => 0)
      .attr(PreSwitchOutFormChangeAbAttr, (pokemon) => !pokemon.isFainted() ? 1 : pokemon.formIndex)
      .bypassFaint(),
    new Ability(Abilities.COMMANDER, 9)
      .attr(UncopiableAbilityAbAttr)
      .attr(UnswappableAbilityAbAttr)
      .unimplemented(),
    new Ability(Abilities.ELECTROMORPHOSIS, 9)
      .attr(PostDefendApplyBattlerTagAbAttr, (target, user, move) => move.category !== MoveCategory.STATUS, BattlerTagType.CHARGED),
    new Ability(Abilities.PROTOSYNTHESIS, 9)
      .conditionalAttr(getWeatherCondition(WeatherType.SUNNY, WeatherType.HARSH_SUN), PostSummonAddBattlerTagAbAttr, BattlerTagType.PROTOSYNTHESIS, 0, true)
      .attr(PostWeatherChangeAddBattlerTagAttr, BattlerTagType.PROTOSYNTHESIS, 0, WeatherType.SUNNY, WeatherType.HARSH_SUN)
      .attr(UncopiableAbilityAbAttr)
      .attr(UnswappableAbilityAbAttr)
      .attr(NoTransformAbilityAbAttr)
      .partial(), // While setting the tag, the getbattlestat should ignore all modifiers to stats except stat stages
    new Ability(Abilities.QUARK_DRIVE, 9)
      .conditionalAttr(getTerrainCondition(TerrainType.ELECTRIC), PostSummonAddBattlerTagAbAttr, BattlerTagType.QUARK_DRIVE, 0, true)
      .attr(PostTerrainChangeAddBattlerTagAttr, BattlerTagType.QUARK_DRIVE, 0, TerrainType.ELECTRIC)
      .attr(UncopiableAbilityAbAttr)
      .attr(UnswappableAbilityAbAttr)
      .attr(NoTransformAbilityAbAttr)
      .partial(), // While setting the tag, the getbattlestat should ignore all modifiers to stats except stat stages
    new Ability(Abilities.GOOD_AS_GOLD, 9)
      .attr(MoveImmunityAbAttr, (pokemon, attacker, move) => pokemon !== attacker && move.category === MoveCategory.STATUS)
      .ignorable()
      .partial(),
    new Ability(Abilities.VESSEL_OF_RUIN, 9)
      .attr(FieldMultiplyStatAbAttr, Stat.SPATK, 0.75)
      .attr(PostSummonMessageAbAttr, (user) => i18next.t("abilityTriggers:postSummonVesselOfRuin", { pokemonNameWithAffix: getPokemonNameWithAffix(user), statName: i18next.t(getStatKey(Stat.SPATK)) }))
      .ignorable(),
    new Ability(Abilities.SWORD_OF_RUIN, 9)
      .attr(FieldMultiplyStatAbAttr, Stat.DEF, 0.75)
      .attr(PostSummonMessageAbAttr, (user) => i18next.t("abilityTriggers:postSummonSwordOfRuin", { pokemonNameWithAffix: getPokemonNameWithAffix(user), statName: i18next.t(getStatKey(Stat.DEF)) }))
      .ignorable(),
    new Ability(Abilities.TABLETS_OF_RUIN, 9)
      .attr(FieldMultiplyStatAbAttr, Stat.ATK, 0.75)
      .attr(PostSummonMessageAbAttr, (user) => i18next.t("abilityTriggers:postSummonTabletsOfRuin", { pokemonNameWithAffix: getPokemonNameWithAffix(user), statName: i18next.t(getStatKey(Stat.ATK)) }))
      .ignorable(),
    new Ability(Abilities.BEADS_OF_RUIN, 9)
      .attr(FieldMultiplyStatAbAttr, Stat.SPDEF, 0.75)
      .attr(PostSummonMessageAbAttr, (user) => i18next.t("abilityTriggers:postSummonBeadsOfRuin", { pokemonNameWithAffix: getPokemonNameWithAffix(user), statName: i18next.t(getStatKey(Stat.SPDEF)) }))
      .ignorable(),
    new Ability(Abilities.ORICHALCUM_PULSE, 9)
      .attr(PostSummonWeatherChangeAbAttr, WeatherType.SUNNY)
      .attr(PostBiomeChangeWeatherChangeAbAttr, WeatherType.SUNNY)
      .conditionalAttr(getWeatherCondition(WeatherType.SUNNY, WeatherType.HARSH_SUN), StatMultiplierAbAttr, Stat.ATK, 4 / 3),
    new Ability(Abilities.HADRON_ENGINE, 9)
      .attr(PostSummonTerrainChangeAbAttr, TerrainType.ELECTRIC)
      .attr(PostBiomeChangeTerrainChangeAbAttr, TerrainType.ELECTRIC)
      .conditionalAttr(getTerrainCondition(TerrainType.ELECTRIC), StatMultiplierAbAttr, Stat.SPATK, 4 / 3),
    new Ability(Abilities.OPPORTUNIST, 9)
      .attr(StatStageChangeCopyAbAttr),
    new Ability(Abilities.CUD_CHEW, 9)
      .unimplemented(),
    new Ability(Abilities.SHARPNESS, 9)
      .attr(MovePowerBoostAbAttr, (user, target, move) => move.hasFlag(MoveFlags.SLICING_MOVE), 1.5),
    new Ability(Abilities.SUPREME_OVERLORD, 9)
      .attr(VariableMovePowerBoostAbAttr, (user, target, move) => 1 + 0.1 * Math.min(user.isPlayer() ? user.scene.currentBattle.playerFaints : user.scene.currentBattle.enemyFaints, 5))
      .partial(),
    new Ability(Abilities.COSTAR, 9)
      .attr(PostSummonCopyAllyStatsAbAttr),
    new Ability(Abilities.TOXIC_DEBRIS, 9)
      .attr(PostDefendApplyArenaTrapTagAbAttr, (target, user, move) => move.category === MoveCategory.PHYSICAL, ArenaTagType.TOXIC_SPIKES)
      .bypassFaint(),
    new Ability(Abilities.ARMOR_TAIL, 9)
      .attr(FieldPriorityMoveImmunityAbAttr)
      .ignorable(),
    new Ability(Abilities.EARTH_EATER, 9)
      .attr(TypeImmunityHealAbAttr, Type.GROUND)
      .partial() // Healing not blocked by Heal Block
      .ignorable(),
    new Ability(Abilities.MYCELIUM_MIGHT, 9)
      .attr(ChangeMovePriorityAbAttr, (pokemon, move) => move.category === MoveCategory.STATUS, -0.5)
      .attr(PreventBypassSpeedChanceAbAttr, (pokemon, move) => move.category === MoveCategory.STATUS)
      .attr(MoveAbilityBypassAbAttr, (pokemon, move: Move) => move.category === MoveCategory.STATUS),
    new Ability(Abilities.MINDS_EYE, 9)
      .attr(IgnoreTypeImmunityAbAttr, Type.GHOST, [Type.NORMAL, Type.FIGHTING])
      .attr(ProtectStatAbAttr, Stat.ACC)
      .attr(IgnoreOpponentStatStagesAbAttr, [ Stat.EVA ])
      .ignorable(),
    new Ability(Abilities.SUPERSWEET_SYRUP, 9)
      .attr(PostSummonStatStageChangeAbAttr, [ Stat.EVA ], -1)
      .condition(getOncePerBattleCondition(Abilities.SUPERSWEET_SYRUP)),
    new Ability(Abilities.HOSPITALITY, 9)
      .attr(PostSummonAllyHealAbAttr, 4, true)
      .partial(), // Healing not blocked by Heal Block
    new Ability(Abilities.TOXIC_CHAIN, 9)
      .attr(PostAttackApplyStatusEffectAbAttr, false, 30, StatusEffect.TOXIC),
    new Ability(Abilities.EMBODY_ASPECT_TEAL, 9)
      .attr(PostBattleInitStatStageChangeAbAttr, [ Stat.SPD ], 1, true)
      .attr(UncopiableAbilityAbAttr)
      .attr(UnswappableAbilityAbAttr)
      .attr(NoTransformAbilityAbAttr)
      .partial(),
    new Ability(Abilities.EMBODY_ASPECT_WELLSPRING, 9)
      .attr(PostBattleInitStatStageChangeAbAttr, [ Stat.SPDEF ], 1, true)
      .attr(UncopiableAbilityAbAttr)
      .attr(UnswappableAbilityAbAttr)
      .attr(NoTransformAbilityAbAttr)
      .partial(),
    new Ability(Abilities.EMBODY_ASPECT_HEARTHFLAME, 9)
      .attr(PostBattleInitStatStageChangeAbAttr, [ Stat.ATK ], 1, true)
      .attr(UncopiableAbilityAbAttr)
      .attr(UnswappableAbilityAbAttr)
      .attr(NoTransformAbilityAbAttr)
      .partial(),
    new Ability(Abilities.EMBODY_ASPECT_CORNERSTONE, 9)
      .attr(PostBattleInitStatStageChangeAbAttr, [ Stat.DEF ], 1, true)
      .attr(UncopiableAbilityAbAttr)
      .attr(UnswappableAbilityAbAttr)
      .attr(NoTransformAbilityAbAttr)
      .partial(),
    new Ability(Abilities.TERA_SHIFT, 9)
      .attr(PostSummonFormChangeAbAttr, p => p.getFormKey() ? 0 : 1)
      .attr(UncopiableAbilityAbAttr)
      .attr(UnswappableAbilityAbAttr)
      .attr(UnsuppressableAbilityAbAttr)
      .attr(NoTransformAbilityAbAttr)
      .attr(NoFusionAbilityAbAttr),
    new Ability(Abilities.TERA_SHELL, 9)
      .attr(UncopiableAbilityAbAttr)
      .attr(UnswappableAbilityAbAttr)
      .ignorable()
      .unimplemented(),
    new Ability(Abilities.TERAFORM_ZERO, 9)
      .attr(UncopiableAbilityAbAttr)
      .attr(UnswappableAbilityAbAttr)
      .unimplemented(),
    new Ability(Abilities.POISON_PUPPETEER, 9)
      .attr(UncopiableAbilityAbAttr)
      .attr(UnswappableAbilityAbAttr)
      .conditionalAttr(pokemon => pokemon.species.speciesId===Species.PECHARUNT,ConfusionOnStatusEffectAbAttr,StatusEffect.POISON,StatusEffect.TOXIC)
  );
}<|MERGE_RESOLUTION|>--- conflicted
+++ resolved
@@ -3317,13 +3317,8 @@
       pokemon.scene.unshiftPhase(new StatStageChangePhase(pokemon.scene, pokemon.getBattlerIndex(), true, [increaseStat], 2));
     }
     if (!simulated && decreaseStatArray.length > 0) {
-<<<<<<< HEAD
-      const decreaseStat = EFFECTIVE_STATS[Utils.randInt(EFFECTIVE_STATS.length)];
+      const decreaseStat = decreaseStatArray[Utils.randInt(EFFECTIVE_STATS.length)];
       pokemon.scene.unshiftPhase(new StatStageChangePhase(pokemon.scene, pokemon.getBattlerIndex(), true, [decreaseStat], -1));
-=======
-      const decreaseStat = decreaseStatArray[Utils.randInt(decreaseStatArray.length)];
-      pokemon.scene.unshiftPhase(new StatChangePhase(pokemon.scene, pokemon.getBattlerIndex(), true, [decreaseStat], -1));
->>>>>>> 3baa1400
     }
     return true;
   }
