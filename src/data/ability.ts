--- conflicted
+++ resolved
@@ -2348,19 +2348,11 @@
       .attr(PostWeatherLapseDamageAbAttr, 2, WeatherType.SUNNY, WeatherType.HARSH_SUN)
       .attr(BattleStatMultiplierAbAttr, BattleStat.SPATK, 1.5)
       .condition(getWeatherCondition(WeatherType.SUNNY, WeatherType.HARSH_SUN)),
-<<<<<<< HEAD
     new Ability(Abilities.QUICK_FEET, "Quick Feet", "Boosts the Speed stat if the Pokémon has a status condition. Ignores Speed loss from paralysis.", 4)
-      .conditionalAttr(pokemon => !!pokemon.status, BattleStatMultiplierAbAttr, BattleStat.SPD, 1.5)
-      .attr(IgnoreParalysisSpeedLossAbAttr),
-    new Ability(Abilities.NORMALIZE, "Normalize (N)", "All the Pokémon's moves become Normal type. The power of those moves is boosted a little.", 4),
-=======
-    new Ability(Abilities.QUICK_FEET, "Quick Feet", "Boosts the Speed stat if the Pokémon has a status condition.", 4)
-      .conditionalAttr(pokemon => pokemon.status.effect === StatusEffect.PARALYSIS, BattleStatMultiplierAbAttr, BattleStat.SPD, 2)
       .conditionalAttr(pokemon => !!pokemon.status, BattleStatMultiplierAbAttr, BattleStat.SPD, 1.5),
     new Ability(Abilities.NORMALIZE, "Normalize", "All the Pokémon's moves become Normal type. The power of those moves is boosted a little.", 4)
       .attr(MoveTypeChangeAttr, Type.NORMAL, 1.2, (user, target, move) => move.id !== Moves.HIDDEN_POWER && move.id !== Moves.WEATHER_BALL && 
             move.id !== Moves.NATURAL_GIFT && move.id !== Moves.JUDGMENT && move.id !== Moves.TECHNO_BLAST),
->>>>>>> 73cf4e9f
     new Ability(Abilities.SNIPER, "Sniper (N)", "Powers up moves if they become critical hits when attacking.", 4),
     new Ability(Abilities.MAGIC_GUARD, "Magic Guard", "The Pokémon only takes damage from attacks.", 4)
       .attr(BlockNonDirectDamageAbAttr),
