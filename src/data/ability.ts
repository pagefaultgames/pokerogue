--- conflicted
+++ resolved
@@ -1492,8 +1492,8 @@
   }
 }
 
-/** 
- * Base class for defining all {@linkcode Ability} Attributes post summon 
+/**
+ * Base class for defining all {@linkcode Ability} Attributes post summon
  * @abstract
  * @see {@linkcode applyPostSummon()}
  */
@@ -1763,14 +1763,13 @@
   }
 
   applyPostSummon(pokemon: Pokemon, passive: boolean, args: any[]): boolean {
-<<<<<<< HEAD
     switch (this.copyTarget) {
-      case "OPP_ABILITY":
-        return this.copyAbility(pokemon);
-      case "ALLY_STAT_CHANGES":
-        return this.copyAllyStatChanges(pokemon);
-      default:
-        return false;
+    case "OPP_ABILITY":
+      return this.copyAbility(pokemon);
+    case "ALLY_STAT_CHANGES":
+      return this.copyAllyStatChanges(pokemon);
+    default:
+      return false;
     }
   }
 
@@ -1803,34 +1802,23 @@
    */
   copyAbility(pokemon: Pokemon): boolean {
     const targets = pokemon.getOpponents();
-    if (!targets.length) return false;
+    if (!targets.length) {
+      return false;
+    }
 
     let target: Pokemon;
-    if (targets.length > 1)
-      pokemon.scene.executeWithSeedOffset(() => (target = Utils.randSeedItem(targets)), pokemon.scene.currentBattle.waveIndex);
-    else target = targets[0];
+    if (targets.length > 1) {
+      pokemon.scene.executeWithSeedOffset(() => target = Utils.randSeedItem(targets), pokemon.scene.currentBattle.waveIndex);
+    } else {
+      target = targets[0];
+    }
 
     if (
       target.getAbility().hasAttr(UncopiableAbilityAbAttr) &&
       // Wonder Guard is normally uncopiable so has the attribute, but trace specifically can copy it
       !(pokemon.hasAbility(Abilities.TRACE) && target.getAbility().id === Abilities.WONDER_GUARD)
     ) {
-=======
-    const targets = pokemon.getOpponents();
-    if (!targets.length) {
-      return false;
-    }
-
-    let target: Pokemon;
-    if (targets.length > 1) {
-      pokemon.scene.executeWithSeedOffset(() => target = Utils.randSeedItem(targets), pokemon.scene.currentBattle.waveIndex);
-    } else {
-      target = targets[0];
-    }
-
-    // Wonder Guard is normally uncopiable so has the attribute, but trace specifically can copy it
-    if (target.getAbility().hasAttr(UncopiableAbilityAbAttr) && target.getAbility().id !== Abilities.WONDER_GUARD) {
->>>>>>> 029175bc
+      target.getAbility();
       return false;
     }
 
