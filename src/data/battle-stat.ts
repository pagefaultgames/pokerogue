import i18next from "i18next";

export enum BattleStat {
  ATK,
  DEF,
  SPATK,
  SPDEF,
  SPD,
  ACC,
  EVA,
  RAND
}

export function getBattleStatName(stat: BattleStat) {
  switch (stat) {
  case BattleStat.ATK:
<<<<<<< HEAD
    return i18next.t("pokemonInfo:Stat.ATK");
  case BattleStat.DEF:
    return i18next.t("pokemonInfo:Stat.DEF");
  case BattleStat.SPATK:
    return i18next.t("pokemonInfo:Stat.SPATK");
  case BattleStat.SPDEF:
    return i18next.t("pokemonInfo:Stat.SPDEF");
  case BattleStat.SPD:
    return i18next.t("pokemonInfo:Stat.SPD");
  case BattleStat.ACC:
    return i18next.t("pokemonInfo:Stat.ACC");
  case BattleStat.EVA:
    return i18next.t("pokemonInfo:Stat.EVA");
=======
    return i18next.t("modifierType:TempBattleStatBoosterStatName.ATK");
  case BattleStat.DEF:
    return i18next.t("modifierType:TempBattleStatBoosterStatName.DEF");
  case BattleStat.SPATK:
    return i18next.t("modifierType:TempBattleStatBoosterStatName.SPATK");
  case BattleStat.SPDEF:
    return i18next.t("modifierType:TempBattleStatBoosterStatName.SPDEF");
  case BattleStat.SPD:
    return i18next.t("modifierType:TempBattleStatBoosterStatName.SPD");
  case BattleStat.ACC:
    return i18next.t("modifierType:TempBattleStatBoosterStatName.ACC");
  case BattleStat.EVA:
    return i18next.t("modifierType:TempBattleStatBoosterStatName.EVA");
>>>>>>> 17b103c4
  default:
    return i18next.t("modifierType:TempBattleStatBoosterStatName.DEFAULT");
  }
}

export function getBattleStatLevelChangeDescription(levels: integer, up: boolean) {
  if (up) {
    switch (levels) {
    case 1:
      return i18next.t("battle:statRose");
    case 2:
      return i18next.t("battle:statSharplyRose");
    case 3:
    case 4:
    case 5:
    case 6:
      return i18next.t("battle:statRoseDrastically");
    default:
      return i18next.t("battle:statWontGoAnyHigher");
    }
  } else {
    switch (levels) {
    case 1:
      return i18next.t("battle:statFell");
    case 2:
      return i18next.t("battle:statHarshlyFell");
    case 3:
    case 4:
    case 5:
    case 6:
      return i18next.t("battle:statSeverelyFell");
    default:
      return i18next.t("battle:statWontGoAnyLower");
    }
  }
}<|MERGE_RESOLUTION|>--- conflicted
+++ resolved
@@ -14,21 +14,6 @@
 export function getBattleStatName(stat: BattleStat) {
   switch (stat) {
   case BattleStat.ATK:
-<<<<<<< HEAD
-    return i18next.t("pokemonInfo:Stat.ATK");
-  case BattleStat.DEF:
-    return i18next.t("pokemonInfo:Stat.DEF");
-  case BattleStat.SPATK:
-    return i18next.t("pokemonInfo:Stat.SPATK");
-  case BattleStat.SPDEF:
-    return i18next.t("pokemonInfo:Stat.SPDEF");
-  case BattleStat.SPD:
-    return i18next.t("pokemonInfo:Stat.SPD");
-  case BattleStat.ACC:
-    return i18next.t("pokemonInfo:Stat.ACC");
-  case BattleStat.EVA:
-    return i18next.t("pokemonInfo:Stat.EVA");
-=======
     return i18next.t("modifierType:TempBattleStatBoosterStatName.ATK");
   case BattleStat.DEF:
     return i18next.t("modifierType:TempBattleStatBoosterStatName.DEF");
@@ -42,7 +27,6 @@
     return i18next.t("modifierType:TempBattleStatBoosterStatName.ACC");
   case BattleStat.EVA:
     return i18next.t("modifierType:TempBattleStatBoosterStatName.EVA");
->>>>>>> 17b103c4
   default:
     return i18next.t("modifierType:TempBattleStatBoosterStatName.DEFAULT");
   }
