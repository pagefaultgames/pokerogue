--- conflicted
+++ resolved
@@ -459,61 +459,6 @@
       ]
     }
   ],
-<<<<<<< HEAD
-  [TrainerType.ARCHER]: [
-    {
-      encounter: [
-        "dialogue:rocket_admin_archer.encounter.1",
-        "dialogue:rocket_admin_archer.encounter.2",
-        "dialogue:rocket_admin_archer.encounter.3",
-      ],
-      victory: [
-        "dialogue:rocket_admin_archer.victory.1",
-        "dialogue:rocket_admin_archer.victory.2",
-        "dialogue:rocket_admin_archer.victory.3",
-      ]
-    }
-  ],
-  [TrainerType.ARIANA]: [
-    {
-      encounter: [
-        "dialogue:rocket_admin_ariana.encounter.1",
-        "dialogue:rocket_admin_ariana.encounter.2",
-        "dialogue:rocket_admin_ariana.encounter.3",
-      ],
-      victory: [
-        "dialogue:rocket_admin_ariana.victory.1",
-        "dialogue:rocket_admin_ariana.victory.2",
-        "dialogue:rocket_admin_ariana.victory.3",
-      ]
-    }
-  ],
-  [TrainerType.PROTON]: [
-    {
-      encounter: [
-        "dialogue:rocket_admin_proton.encounter.1",
-        "dialogue:rocket_admin_proton.encounter.2",
-        "dialogue:rocket_admin_proton.encounter.3",
-      ],
-      victory: [
-        "dialogue:rocket_admin_proton.victory.1",
-        "dialogue:rocket_admin_proton.victory.2",
-        "dialogue:rocket_admin_proton.victory.3",
-      ]
-    }
-  ],
-  [TrainerType.PETREL]: [
-    {
-      encounter: [
-        "dialogue:rocket_admin_petrel.encounter.1",
-        "dialogue:rocket_admin_petrel.encounter.2",
-        "dialogue:rocket_admin_petrel.encounter.3",
-      ],
-      victory: [
-        "dialogue:rocket_admin_petrel.victory.1",
-        "dialogue:rocket_admin_petrel.victory.2",
-        "dialogue:rocket_admin_petrel.victory.3",
-=======
   [TrainerType.ROCKET_ADMIN]: [
     {
       encounter: [
@@ -525,7 +470,6 @@
         "dialogue:rocket_admin.victory.1",
         "dialogue:rocket_admin.victory.2",
         "dialogue:rocket_admin.victory.3",
->>>>>>> 7b16b757
       ]
     }
   ],
@@ -539,33 +483,6 @@
       ]
     }
   ],
-<<<<<<< HEAD
-  [TrainerType.TABITHA]: [
-    {
-      encounter: [
-        "dialogue:magma_admin_tabitha.encounter.1",
-        "dialogue:magma_admin_tabitha.encounter.2",
-        "dialogue:magma_admin_tabitha.encounter.3",
-      ],
-      victory: [
-        "dialogue:magma_admin_tabitha.victory.1",
-        "dialogue:magma_admin_tabitha.victory.2",
-        "dialogue:magma_admin_tabitha.victory.3",
-      ]
-    }
-  ],
-  [TrainerType.COURTNEY]: [
-    {
-      encounter: [
-        "dialogue:magma_admin_courtney.encounter.1",
-        "dialogue:magma_admin_courtney.encounter.2",
-        "dialogue:magma_admin_courtney.encounter.3",
-      ],
-      victory: [
-        "dialogue:magma_admin_courtney.victory.1",
-        "dialogue:magma_admin_courtney.victory.2",
-        "dialogue:magma_admin_courtney.victory.3",
-=======
   [TrainerType.MAGMA_ADMIN]: [
     {
       encounter: [
@@ -577,7 +494,6 @@
         "dialogue:magma_admin.victory.1",
         "dialogue:magma_admin.victory.2",
         "dialogue:magma_admin.victory.3",
->>>>>>> 7b16b757
       ]
     }
   ],
@@ -591,33 +507,6 @@
       ]
     }
   ],
-<<<<<<< HEAD
-  [TrainerType.SHELLY]: [
-    {
-      encounter: [
-        "dialogue:aqua_admin_shelley.encounter.1",
-        "dialogue:aqua_admin_shelley.encounter.2",
-        "dialogue:aqua_admin_shelley.encounter.3",
-      ],
-      victory: [
-        "dialogue:aqua_admin_shelley.victory.1",
-        "dialogue:aqua_admin_shelley.victory.2",
-        "dialogue:aqua_admin_shelley.victory.3",
-      ]
-    }
-  ],
-  [TrainerType.MATT]: [
-    {
-      encounter: [
-        "dialogue:aqua_admin_matt.encounter.1",
-        "dialogue:aqua_admin_matt.encounter.2",
-        "dialogue:aqua_admin_matt.encounter.3",
-      ],
-      victory: [
-        "dialogue:aqua_admin_matt.victory.1",
-        "dialogue:aqua_admin_matt.victory.2",
-        "dialogue:aqua_admin_matt.victory.3",
-=======
   [TrainerType.AQUA_ADMIN]: [
     {
       encounter: [
@@ -629,7 +518,6 @@
         "dialogue:aqua_admin.victory.1",
         "dialogue:aqua_admin.victory.2",
         "dialogue:aqua_admin.victory.3",
->>>>>>> 7b16b757
       ]
     }
   ],
@@ -643,47 +531,6 @@
       ]
     }
   ],
-<<<<<<< HEAD
-  [TrainerType.MARS]: [
-    {
-      encounter: [
-        "dialogue:galactic_commander_mars.encounter.1",
-        "dialogue:galactic_commander_mars.encounter.2",
-        "dialogue:galactic_commander_mars.encounter.3",
-      ],
-      victory: [
-        "dialogue:galactic_commander_mars.victory.1",
-        "dialogue:galactic_commander_mars.victory.2",
-        "dialogue:galactic_commander_mars.victory.3",
-      ]
-    }
-  ],
-  [TrainerType.JUPITER]: [
-    {
-      encounter: [
-        "dialogue:galactic_commander_jupiter.encounter.1",
-        "dialogue:galactic_commander_jupiter.encounter.2",
-        "dialogue:galactic_commander_jupiter.encounter.3",
-      ],
-      victory: [
-        "dialogue:galactic_commander_jupiter.victory.1",
-        "dialogue:galactic_commander_jupiter.victory.2",
-        "dialogue:galactic_commander_jupiter.victory.3",
-      ]
-    }
-  ],
-  [TrainerType.SATURN]: [
-    {
-      encounter: [
-        "dialogue:galactic_commander_saturn.encounter.1",
-        "dialogue:galactic_commander_saturn.encounter.2",
-        "dialogue:galactic_commander_saturn.encounter.3",
-      ],
-      victory: [
-        "dialogue:galactic_commander_saturn.victory.1",
-        "dialogue:galactic_commander_saturn.victory.2",
-        "dialogue:galactic_commander_saturn.victory.3",
-=======
   [TrainerType.GALACTIC_ADMIN]: [
     {
       encounter: [
@@ -695,7 +542,6 @@
         "dialogue:galactic_admin.victory.1",
         "dialogue:galactic_admin.victory.2",
         "dialogue:galactic_admin.victory.3",
->>>>>>> 7b16b757
       ]
     }
   ],
@@ -709,33 +555,6 @@
       ]
     }
   ],
-<<<<<<< HEAD
-  [TrainerType.ZINZOLIN]: [
-    {
-      encounter: [
-        "dialogue:plasma_sage_zinzolin.encounter.1",
-        "dialogue:plasma_sage_zinzolin.encounter.2",
-        "dialogue:plasma_sage_zinzolin.encounter.3",
-      ],
-      victory: [
-        "dialogue:plasma_sage_zinzolin.victory.1",
-        "dialogue:plasma_sage_zinzolin.victory.2",
-        "dialogue:plasma_sage_zinzolin.victory.3",
-      ]
-    }
-  ],
-  [TrainerType.COLRESS]: [
-    {
-      encounter: [
-        "dialogue:plasma_admin_colress.encounter.1",
-        "dialogue:plasma_admin_colress.encounter.2",
-        "dialogue:plasma_admin_colress.encounter.3",
-      ],
-      victory: [
-        "dialogue:plasma_admin_colress.victory.1",
-        "dialogue:plasma_admin_colress.victory.2",
-        "dialogue:plasma_admin_colress.victory.3",
-=======
   [TrainerType.PLASMA_SAGE]: [
     {
       encounter: [
@@ -747,7 +566,6 @@
         "dialogue:plasma_sage.victory.1",
         "dialogue:plasma_sage.victory.2",
         "dialogue:plasma_sage.victory.3",
->>>>>>> 7b16b757
       ]
     }
   ],
@@ -761,33 +579,6 @@
       ]
     }
   ],
-<<<<<<< HEAD
-  [TrainerType.XEROSIC]: [
-    {
-      encounter: [
-        "dialogue:flare_admin_xerosic.encounter.1",
-        "dialogue:flare_admin_xerosic.encounter.2",
-        "dialogue:flare_admin_xerosic.encounter.3",
-      ],
-      victory: [
-        "dialogue:flare_admin_xerosic.victory.1",
-        "dialogue:flare_admin_xerosic.victory.2",
-        "dialogue:flare_admin_xerosic.victory.3",
-      ]
-    }
-  ],
-  [TrainerType.BRYONY]: [
-    {
-      encounter: [
-        "dialogue:flare_admin_bryony.encounter.1",
-        "dialogue:flare_admin_bryony.encounter.2",
-        "dialogue:flare_admin_bryony.encounter.3",
-      ],
-      victory: [
-        "dialogue:flare_admin_bryony.victory.1",
-        "dialogue:flare_admin_bryony.victory.2",
-        "dialogue:flare_admin_bryony.victory.3",
-=======
   [TrainerType.FLARE_ADMIN]: [
     {
       encounter: [
@@ -799,7 +590,6 @@
         "dialogue:flare_admin.victory.1",
         "dialogue:flare_admin.victory.2",
         "dialogue:flare_admin.victory.3",
->>>>>>> 7b16b757
       ]
     }
   ],
