--- conflicted
+++ resolved
@@ -88,17 +88,10 @@
         "dialogue:breeder.victory.2",
         "dialogue:breeder.victory.3",
       ],
-<<<<<<< HEAD
       defeat:[
         "dialogue:breeder.defeat.1",
         "dialogue:breeder.defeat.2",
         "dialogue:breeder.defeat.3",
-=======
-      defeat: [
-        "You should not get angry at your Pokémon, even if you lose a battle.",
-        "Right? Pretty good Pokémon, huh? I'm suited to raising things.",
-        "No matter how much you love your Pokémon, you still have to discipline them when they misbehave."
->>>>>>> aaa96ebe
       ]
     },
     {
