--- conflicted
+++ resolved
@@ -1001,7 +1001,84 @@
       ]
     }
   ],
-<<<<<<< HEAD
+  [TrainerType.LUSAMINE]: [
+    {
+      encounter: [
+        "dialogue:aether_boss_lusamine_1.encounter.1"
+      ],
+      victory: [
+        "dialogue:aether_boss_lusamine_1.victory.1"
+      ],
+      defeat: [
+        "dialogue:aether_boss_lusamine_1.defeat.1"
+      ]
+    }
+  ],
+  [TrainerType.LUSAMINE_2]: [
+    {
+      encounter: [
+        "dialogue:aether_boss_lusamine_2.encounter.1"
+      ],
+      victory: [
+        "dialogue:aether_boss_lusamine_2.victory.1"
+      ],
+      defeat: [
+        "dialogue:aether_boss_lusamine_2.defeat.1"
+      ]
+    }
+  ],
+  [TrainerType.GUZMA]: [
+    {
+      encounter: [
+        "dialogue:skull_boss_guzma_1.encounter.1"
+      ],
+      victory: [
+        "dialogue:skull_boss_guzma_1.victory.1"
+      ],
+      defeat: [
+        "dialogue:skull_boss_guzma_1.defeat.1"
+      ]
+    }
+  ],
+  [TrainerType.GUZMA_2]: [
+    {
+      encounter: [
+        "dialogue:skull_boss_guzma_2.encounter.1"
+      ],
+      victory: [
+        "dialogue:skull_boss_guzma_2.victory.1"
+      ],
+      defeat: [
+        "dialogue:skull_boss_guzma_2.defeat.1"
+      ]
+    }
+  ],
+  [TrainerType.ROSE]: [
+    {
+      encounter: [
+        "dialogue:macro_boss_rose_1.encounter.1"
+      ],
+      victory: [
+        "dialogue:macro_boss_rose_1.victory.1"
+      ],
+      defeat: [
+        "dialogue:macro_boss_rose_1.defeat.1"
+      ]
+    }
+  ],
+  [TrainerType.ROSE_2]: [
+    {
+      encounter: [
+        "dialogue:macro_boss_rose_2.encounter.1"
+      ],
+      victory: [
+        "dialogue:macro_boss_rose_2.victory.1"
+      ],
+      defeat: [
+        "dialogue:macro_boss_rose_2.defeat.1"
+      ]
+    }
+  ],
   [TrainerType.BUCK]: [
     {
       encounter: [
@@ -1120,84 +1197,6 @@
       victory: [
         "dialogue:winstrates_vito.victory.1"
       ],
-=======
-  [TrainerType.LUSAMINE]: [
-    {
-      encounter: [
-        "dialogue:aether_boss_lusamine_1.encounter.1"
-      ],
-      victory: [
-        "dialogue:aether_boss_lusamine_1.victory.1"
-      ],
-      defeat: [
-        "dialogue:aether_boss_lusamine_1.defeat.1"
-      ]
-    }
-  ],
-  [TrainerType.LUSAMINE_2]: [
-    {
-      encounter: [
-        "dialogue:aether_boss_lusamine_2.encounter.1"
-      ],
-      victory: [
-        "dialogue:aether_boss_lusamine_2.victory.1"
-      ],
-      defeat: [
-        "dialogue:aether_boss_lusamine_2.defeat.1"
-      ]
-    }
-  ],
-  [TrainerType.GUZMA]: [
-    {
-      encounter: [
-        "dialogue:skull_boss_guzma_1.encounter.1"
-      ],
-      victory: [
-        "dialogue:skull_boss_guzma_1.victory.1"
-      ],
-      defeat: [
-        "dialogue:skull_boss_guzma_1.defeat.1"
-      ]
-    }
-  ],
-  [TrainerType.GUZMA_2]: [
-    {
-      encounter: [
-        "dialogue:skull_boss_guzma_2.encounter.1"
-      ],
-      victory: [
-        "dialogue:skull_boss_guzma_2.victory.1"
-      ],
-      defeat: [
-        "dialogue:skull_boss_guzma_2.defeat.1"
-      ]
-    }
-  ],
-  [TrainerType.ROSE]: [
-    {
-      encounter: [
-        "dialogue:macro_boss_rose_1.encounter.1"
-      ],
-      victory: [
-        "dialogue:macro_boss_rose_1.victory.1"
-      ],
-      defeat: [
-        "dialogue:macro_boss_rose_1.defeat.1"
-      ]
-    }
-  ],
-  [TrainerType.ROSE_2]: [
-    {
-      encounter: [
-        "dialogue:macro_boss_rose_2.encounter.1"
-      ],
-      victory: [
-        "dialogue:macro_boss_rose_2.victory.1"
-      ],
-      defeat: [
-        "dialogue:macro_boss_rose_2.defeat.1"
-      ]
->>>>>>> e0bcb2ef
     }
   ],
   [TrainerType.BROCK]: {
