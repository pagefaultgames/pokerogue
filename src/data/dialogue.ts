--- conflicted
+++ resolved
@@ -677,7 +677,34 @@
       ]
     }
   ],
-<<<<<<< HEAD
+  [TrainerType.BRYONY]: [
+    {
+      encounter: [
+        "dialogue:bryony.encounter.1",
+        "dialogue:bryony.encounter.2",
+        "dialogue:bryony.encounter.3",
+      ],
+      victory: [
+        "dialogue:bryony.victory.1",
+        "dialogue:bryony.victory.2",
+        "dialogue:bryony.victory.3",
+      ]
+    }
+  ],
+  [TrainerType.XEROSIC]: [
+    {
+      encounter: [
+        "dialogue:xerosic.encounter.1",
+        "dialogue:xerosic.encounter.2",
+        "dialogue:xerosic.encounter.3",
+      ],
+      victory: [
+        "dialogue:xerosic.victory.1",
+        "dialogue:xerosic.victory.2",
+        "dialogue:xerosic.victory.3",
+      ]
+    }
+  ],
   [TrainerType.AETHER_GRUNT]: [
     {
       encounter: [
@@ -767,33 +794,6 @@
         "dialogue:macro_admin.victory.1",
         "dialogue:macro_admin.victory.2",
         "dialogue:macro_admin.victory.3",
-=======
-  [TrainerType.BRYONY]: [
-    {
-      encounter: [
-        "dialogue:bryony.encounter.1",
-        "dialogue:bryony.encounter.2",
-        "dialogue:bryony.encounter.3",
-      ],
-      victory: [
-        "dialogue:bryony.victory.1",
-        "dialogue:bryony.victory.2",
-        "dialogue:bryony.victory.3",
-      ]
-    }
-  ],
-  [TrainerType.XEROSIC]: [
-    {
-      encounter: [
-        "dialogue:xerosic.encounter.1",
-        "dialogue:xerosic.encounter.2",
-        "dialogue:xerosic.encounter.3",
-      ],
-      victory: [
-        "dialogue:xerosic.victory.1",
-        "dialogue:xerosic.victory.2",
-        "dialogue:xerosic.victory.3",
->>>>>>> a07d2c57
       ]
     }
   ],
