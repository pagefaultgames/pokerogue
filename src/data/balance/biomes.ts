import { Type } from "#enums/type";
import * as Utils from "#app/utils";
import type { SpeciesFormEvolution } from "#app/data/balance/pokemon-evolutions";
import { pokemonEvolutions } from "#app/data/balance/pokemon-evolutions";
import i18next from "i18next";
import { Biome } from "#enums/biome";
import { Species } from "#enums/species";
import { TimeOfDay } from "#enums/time-of-day";
import { TrainerType } from "#enums/trainer-type";
// import beautify from "json-beautify";

export function getBiomeName(biome: Biome | -1) {
  if (biome === -1) {
    return i18next.t("biome:unknownLocation");
  }
  switch (biome) {
    case Biome.GRASS:
      return i18next.t("biome:GRASS");
    case Biome.RUINS:
      return i18next.t("biome:RUINS");
    case Biome.END:
      return i18next.t("biome:END");
    default:
      return i18next.t(`biome:${Biome[biome].toUpperCase()}`);
  }
}

interface BiomeLinks {
  [key: number]: Biome | (Biome | [Biome, number])[]
}

interface BiomeDepths {
  [key: number]: [number, number]
}

export const biomeLinks: BiomeLinks = {
  [Biome.TOWN]: Biome.PLAINS,
  [Biome.PLAINS]: [ Biome.GRASS, Biome.METROPOLIS, Biome.LAKE ],
  [Biome.GRASS]: Biome.TALL_GRASS,
  [Biome.TALL_GRASS]: [ Biome.FOREST, Biome.CAVE ],
  [Biome.SLUM]: [ Biome.CONSTRUCTION_SITE, [ Biome.SWAMP, 2 ]],
  [Biome.FOREST]: [ Biome.JUNGLE, Biome.MEADOW ],
  [Biome.SEA]: [ Biome.SEABED, Biome.ICE_CAVE ],
  [Biome.SWAMP]: [ Biome.GRAVEYARD, Biome.TALL_GRASS ],
  [Biome.BEACH]: [ Biome.SEA, [ Biome.ISLAND, 2 ]],
  [Biome.LAKE]: [ Biome.BEACH, Biome.SWAMP, Biome.CONSTRUCTION_SITE ],
  [Biome.SEABED]: [ Biome.CAVE, [ Biome.VOLCANO, 3 ]],
  [Biome.MOUNTAIN]: [ Biome.VOLCANO, [ Biome.WASTELAND, 2 ], [ Biome.SPACE, 3 ]],
  [Biome.BADLANDS]: [ Biome.DESERT, Biome.MOUNTAIN ],
  [Biome.CAVE]: [ Biome.BADLANDS, Biome.LAKE, [ Biome.LABORATORY, 2 ]],
  [Biome.DESERT]: [ Biome.RUINS, [ Biome.CONSTRUCTION_SITE, 2 ]],
  [Biome.ICE_CAVE]: Biome.SNOWY_FOREST,
  [Biome.MEADOW]: [ Biome.PLAINS, Biome.FAIRY_CAVE ],
  [Biome.POWER_PLANT]: Biome.FACTORY,
  [Biome.VOLCANO]: [ Biome.BEACH, [ Biome.ICE_CAVE, 3 ]],
  [Biome.GRAVEYARD]: Biome.ABYSS,
  [Biome.DOJO]: [ Biome.PLAINS, [ Biome.JUNGLE, 2 ], [ Biome.TEMPLE, 2 ]],
  [Biome.FACTORY]: [ Biome.PLAINS, [ Biome.LABORATORY, 2 ]],
  [Biome.RUINS]: [ Biome.MOUNTAIN, [ Biome.FOREST, 2 ]],
  [Biome.WASTELAND]: Biome.BADLANDS,
  [Biome.ABYSS]: [ Biome.CAVE, [ Biome.SPACE, 2 ], [ Biome.WASTELAND, 2 ]],
  [Biome.SPACE]: Biome.RUINS,
  [Biome.CONSTRUCTION_SITE]: [ Biome.POWER_PLANT, [ Biome.DOJO, 2 ]],
  [Biome.JUNGLE]: [ Biome.TEMPLE ],
  [Biome.FAIRY_CAVE]: [ Biome.ICE_CAVE, [ Biome.SPACE, 2 ]],
  [Biome.TEMPLE]: [ Biome.DESERT, [ Biome.SWAMP, 2 ], [ Biome.RUINS, 2 ]],
  [Biome.METROPOLIS]: Biome.SLUM,
  [Biome.SNOWY_FOREST]: [ Biome.FOREST, [ Biome.MOUNTAIN, 2 ], [ Biome.LAKE, 2 ]],
  [Biome.ISLAND]: Biome.SEA,
  [Biome.LABORATORY]: Biome.CONSTRUCTION_SITE
};

export const biomeDepths: BiomeDepths = {};

export enum BiomePoolTier {
  COMMON,
  UNCOMMON,
  RARE,
  SUPER_RARE,
  ULTRA_RARE,
  BOSS,
  BOSS_RARE,
  BOSS_SUPER_RARE,
  BOSS_ULTRA_RARE
}

export const uncatchableSpecies: Species[] = [];

export interface SpeciesTree {
  [key: number]: Species[]
}

export interface PokemonPools {
  [key: number]: (Species | SpeciesTree)[]
}

export interface BiomeTierPokemonPools {
  [key: number]: PokemonPools
}

export interface BiomePokemonPools {
  [key: number]: BiomeTierPokemonPools
}

export interface BiomeTierTod {
  biome: Biome,
  tier: BiomePoolTier,
  tod: TimeOfDay[]
}

export interface CatchableSpecies{
  [key: number]: BiomeTierTod[]
}

export const catchableSpecies: CatchableSpecies = {};

export interface BiomeTierTrainerPools {
  [key: number]: TrainerType[]
}

export interface BiomeTrainerPools {
  [key: number]: BiomeTierTrainerPools
}

export const biomePokemonPools: BiomePokemonPools = {
  [Biome.TOWN]: {
    [BiomePoolTier.COMMON]: {
      [TimeOfDay.DAWN]: [
        { 1: [ Species.CATERPIE ], 7: [ Species.METAPOD ]},
        Species.SENTRET,
        Species.LEDYBA,
        Species.HOPPIP,
        Species.SUNKERN,
        Species.STARLY,
        Species.PIDOVE,
        Species.COTTONEE,
        { 1: [ Species.SCATTERBUG ], 9: [ Species.SPEWPA ]},
        Species.YUNGOOS,
        Species.SKWOVET
      ],
      [TimeOfDay.DAY]: [
        { 1: [ Species.CATERPIE ], 7: [ Species.METAPOD ]},
        Species.SENTRET,
        Species.HOPPIP,
        Species.SUNKERN,
        Species.SILCOON,
        Species.STARLY,
        Species.PIDOVE,
        Species.COTTONEE,
        { 1: [ Species.SCATTERBUG ], 9: [ Species.SPEWPA ]},
        Species.YUNGOOS,
        Species.SKWOVET
      ],
      [TimeOfDay.DUSK]: [{ 1: [ Species.WEEDLE ], 7: [ Species.KAKUNA ]}, Species.POOCHYENA, Species.PATRAT, Species.PURRLOIN, Species.BLIPBUG ],
      [TimeOfDay.NIGHT]: [{ 1: [ Species.WEEDLE ], 7: [ Species.KAKUNA ]}, Species.HOOTHOOT, Species.SPINARAK, Species.POOCHYENA, Species.CASCOON, Species.PATRAT, Species.PURRLOIN, Species.BLIPBUG ],
      [TimeOfDay.ALL]: [ Species.PIDGEY, Species.RATTATA, Species.SPEAROW, Species.ZIGZAGOON, Species.WURMPLE, Species.TAILLOW, Species.BIDOOF, Species.LILLIPUP, Species.FLETCHLING, Species.WOOLOO, Species.LECHONK ]
    },
    [BiomePoolTier.UNCOMMON]: {
      [TimeOfDay.DAWN]: [ Species.BELLSPROUT, Species.POOCHYENA, Species.LOTAD, Species.SKITTY, Species.COMBEE, Species.CHERUBI, Species.PATRAT, Species.MINCCINO, Species.PAWMI ],
      [TimeOfDay.DAY]: [ Species.NIDORAN_F, Species.NIDORAN_M, Species.BELLSPROUT, Species.POOCHYENA, Species.LOTAD, Species.SKITTY, Species.COMBEE, Species.CHERUBI, Species.PATRAT, Species.MINCCINO, Species.PAWMI ],
      [TimeOfDay.DUSK]: [ Species.EKANS, Species.ODDISH, Species.MEOWTH, Species.SPINARAK, Species.SEEDOT, Species.SHROOMISH, Species.KRICKETOT, Species.VENIPEDE ],
      [TimeOfDay.NIGHT]: [ Species.EKANS, Species.ODDISH, Species.PARAS, Species.VENONAT, Species.MEOWTH, Species.SEEDOT, Species.SHROOMISH, Species.KRICKETOT, Species.VENIPEDE ],
      [TimeOfDay.ALL]: [ Species.NINCADA, Species.WHISMUR, Species.FIDOUGH ]
    },
    [BiomePoolTier.RARE]: { [TimeOfDay.DAWN]: [ Species.TANDEMAUS ], [TimeOfDay.DAY]: [ Species.TANDEMAUS ], [TimeOfDay.DUSK]: [], [TimeOfDay.NIGHT]: [], [TimeOfDay.ALL]: [ Species.ABRA, Species.SURSKIT, Species.ROOKIDEE ]},
    [BiomePoolTier.SUPER_RARE]: { [TimeOfDay.DAWN]: [], [TimeOfDay.DAY]: [], [TimeOfDay.DUSK]: [], [TimeOfDay.NIGHT]: [], [TimeOfDay.ALL]: [ Species.EEVEE, Species.RALTS ]},
    [BiomePoolTier.ULTRA_RARE]: { [TimeOfDay.DAWN]: [], [TimeOfDay.DAY]: [], [TimeOfDay.DUSK]: [], [TimeOfDay.NIGHT]: [], [TimeOfDay.ALL]: [ Species.DITTO ]},
    [BiomePoolTier.BOSS]: { [TimeOfDay.DAWN]: [], [TimeOfDay.DAY]: [], [TimeOfDay.DUSK]: [], [TimeOfDay.NIGHT]: [], [TimeOfDay.ALL]: []},
    [BiomePoolTier.BOSS_RARE]: { [TimeOfDay.DAWN]: [], [TimeOfDay.DAY]: [], [TimeOfDay.DUSK]: [], [TimeOfDay.NIGHT]: [], [TimeOfDay.ALL]: []},
    [BiomePoolTier.BOSS_SUPER_RARE]: { [TimeOfDay.DAWN]: [], [TimeOfDay.DAY]: [], [TimeOfDay.DUSK]: [], [TimeOfDay.NIGHT]: [], [TimeOfDay.ALL]: []},
    [BiomePoolTier.BOSS_ULTRA_RARE]: { [TimeOfDay.DAWN]: [], [TimeOfDay.DAY]: [], [TimeOfDay.DUSK]: [], [TimeOfDay.NIGHT]: [], [TimeOfDay.ALL]: []}
  },
  [Biome.PLAINS]: {
    [BiomePoolTier.COMMON]: {
      [TimeOfDay.DAWN]: [{ 1: [ Species.SENTRET ], 15: [ Species.FURRET ]}, { 1: [ Species.YUNGOOS ], 30: [ Species.GUMSHOOS ]}, { 1: [ Species.SKWOVET ], 24: [ Species.GREEDENT ]}],
      [TimeOfDay.DAY]: [{ 1: [ Species.SENTRET ], 15: [ Species.FURRET ]}, { 1: [ Species.YUNGOOS ], 30: [ Species.GUMSHOOS ]}, { 1: [ Species.SKWOVET ], 24: [ Species.GREEDENT ]}],
      [TimeOfDay.DUSK]: [{ 1: [ Species.MEOWTH ], 28: [ Species.PERSIAN ]}, { 1: [ Species.POOCHYENA ], 18: [ Species.MIGHTYENA ]}],
      [TimeOfDay.NIGHT]: [{ 1: [ Species.ZUBAT ], 22: [ Species.GOLBAT ]}, { 1: [ Species.MEOWTH ], 28: [ Species.PERSIAN ]}, { 1: [ Species.POOCHYENA ], 18: [ Species.MIGHTYENA ]}],
      [TimeOfDay.ALL]: [{ 1: [ Species.ZIGZAGOON ], 20: [ Species.LINOONE ]}, { 1: [ Species.BIDOOF ], 15: [ Species.BIBAREL ]}, { 1: [ Species.LECHONK ], 18: [ Species.OINKOLOGNE ]}]
    },
    [BiomePoolTier.UNCOMMON]: {
      [TimeOfDay.DAWN]: [
        { 1: [ Species.DODUO ], 31: [ Species.DODRIO ]},
        { 1: [ Species.POOCHYENA ], 18: [ Species.MIGHTYENA ]},
        { 1: [ Species.STARLY ], 14: [ Species.STARAVIA ], 34: [ Species.STARAPTOR ]},
        { 1: [ Species.PIDOVE ], 21: [ Species.TRANQUILL ], 32: [ Species.UNFEZANT ]},
        { 1: [ Species.PAWMI ], 18: [ Species.PAWMO ], 32: [ Species.PAWMOT ]}
      ],
      [TimeOfDay.DAY]: [
        { 1: [ Species.DODUO ], 31: [ Species.DODRIO ]},
        { 1: [ Species.POOCHYENA ], 18: [ Species.MIGHTYENA ]},
        { 1: [ Species.STARLY ], 14: [ Species.STARAVIA ], 34: [ Species.STARAPTOR ]},
        { 1: [ Species.PIDOVE ], 21: [ Species.TRANQUILL ], 32: [ Species.UNFEZANT ]},
        { 1: [ Species.ROCKRUFF ], 25: [ Species.LYCANROC ]},
        { 1: [ Species.PAWMI ], 18: [ Species.PAWMO ], 32: [ Species.PAWMOT ]}
      ],
      [TimeOfDay.DUSK]: [{ 1: [ Species.MANKEY ], 28: [ Species.PRIMEAPE ], 75: [ Species.ANNIHILAPE ]}],
      [TimeOfDay.NIGHT]: [{ 1: [ Species.MANKEY ], 28: [ Species.PRIMEAPE ], 75: [ Species.ANNIHILAPE ]}],
      [TimeOfDay.ALL]: [
        { 1: [ Species.PIDGEY ], 18: [ Species.PIDGEOTTO ], 36: [ Species.PIDGEOT ]},
        { 1: [ Species.SPEAROW ], 20: [ Species.FEAROW ]},
        Species.PIKACHU,
        { 1: [ Species.FLETCHLING ], 17: [ Species.FLETCHINDER ], 35: [ Species.TALONFLAME ]}
      ]
    },
    [BiomePoolTier.RARE]: {
      [TimeOfDay.DAWN]: [ Species.PALDEA_TAUROS ],
      [TimeOfDay.DAY]: [ Species.PALDEA_TAUROS ],
      [TimeOfDay.DUSK]: [{ 1: [ Species.SHINX ], 15: [ Species.LUXIO ], 30: [ Species.LUXRAY ]}],
      [TimeOfDay.NIGHT]: [{ 1: [ Species.SHINX ], 15: [ Species.LUXIO ], 30: [ Species.LUXRAY ]}],
      [TimeOfDay.ALL]: [{ 1: [ Species.ABRA ], 16: [ Species.KADABRA ]}, { 1: [ Species.BUNEARY ], 20: [ Species.LOPUNNY ]}, { 1: [ Species.ROOKIDEE ], 18: [ Species.CORVISQUIRE ], 38: [ Species.CORVIKNIGHT ]}]
    },
    [BiomePoolTier.SUPER_RARE]: { [TimeOfDay.DAWN]: [], [TimeOfDay.DAY]: [], [TimeOfDay.DUSK]: [], [TimeOfDay.NIGHT]: [], [TimeOfDay.ALL]: [ Species.FARFETCHD, Species.LICKITUNG, Species.CHANSEY, Species.EEVEE, Species.SNORLAX, { 1: [ Species.DUNSPARCE ], 62: [ Species.DUDUNSPARCE ]}]},
    [BiomePoolTier.ULTRA_RARE]: { [TimeOfDay.DAWN]: [], [TimeOfDay.DAY]: [], [TimeOfDay.DUSK]: [], [TimeOfDay.NIGHT]: [], [TimeOfDay.ALL]: [ Species.DITTO, Species.LATIAS, Species.LATIOS ]},
    [BiomePoolTier.BOSS]: {
      [TimeOfDay.DAWN]: [ Species.DODRIO, Species.FURRET, Species.GUMSHOOS, Species.GREEDENT ],
      [TimeOfDay.DAY]: [ Species.DODRIO, Species.FURRET, Species.GUMSHOOS, Species.GREEDENT ],
      [TimeOfDay.DUSK]: [ Species.PERSIAN, Species.MIGHTYENA ],
      [TimeOfDay.NIGHT]: [ Species.PERSIAN, Species.MIGHTYENA ],
      [TimeOfDay.ALL]: [ Species.LINOONE, Species.BIBAREL, Species.LOPUNNY, Species.OINKOLOGNE ]
    },
    [BiomePoolTier.BOSS_RARE]: {
      [TimeOfDay.DAWN]: [ Species.PAWMOT, Species.PALDEA_TAUROS ],
      [TimeOfDay.DAY]: [ Species.LYCANROC, Species.PAWMOT, Species.PALDEA_TAUROS ],
      [TimeOfDay.DUSK]: [],
      [TimeOfDay.NIGHT]: [],
      [TimeOfDay.ALL]: [ Species.FARFETCHD, Species.SNORLAX, Species.LICKILICKY, Species.DUDUNSPARCE ]
    },
    [BiomePoolTier.BOSS_SUPER_RARE]: { [TimeOfDay.DAWN]: [], [TimeOfDay.DAY]: [], [TimeOfDay.DUSK]: [], [TimeOfDay.NIGHT]: [], [TimeOfDay.ALL]: [ Species.LATIAS, Species.LATIOS ]},
    [BiomePoolTier.BOSS_ULTRA_RARE]: { [TimeOfDay.DAWN]: [], [TimeOfDay.DAY]: [], [TimeOfDay.DUSK]: [], [TimeOfDay.NIGHT]: [], [TimeOfDay.ALL]: []}
  },
  [Biome.GRASS]: {
    [BiomePoolTier.COMMON]: {
      [TimeOfDay.DAWN]: [{ 1: [ Species.HOPPIP ], 18: [ Species.SKIPLOOM ]}, Species.SUNKERN, Species.COTTONEE, Species.PETILIL ],
      [TimeOfDay.DAY]: [{ 1: [ Species.HOPPIP ], 18: [ Species.SKIPLOOM ]}, Species.SUNKERN, Species.COTTONEE, Species.PETILIL ],
      [TimeOfDay.DUSK]: [{ 1: [ Species.SEEDOT ], 14: [ Species.NUZLEAF ]}, { 1: [ Species.SHROOMISH ], 23: [ Species.BRELOOM ]}],
      [TimeOfDay.NIGHT]: [{ 1: [ Species.SEEDOT ], 14: [ Species.NUZLEAF ]}, { 1: [ Species.SHROOMISH ], 23: [ Species.BRELOOM ]}],
      [TimeOfDay.ALL]: []
    },
    [BiomePoolTier.UNCOMMON]: {
      [TimeOfDay.DAWN]: [{ 1: [ Species.COMBEE ], 21: [ Species.VESPIQUEN ]}, { 1: [ Species.CHERUBI ], 25: [ Species.CHERRIM ]}],
      [TimeOfDay.DAY]: [{ 1: [ Species.COMBEE ], 21: [ Species.VESPIQUEN ]}, { 1: [ Species.CHERUBI ], 25: [ Species.CHERRIM ]}],
      [TimeOfDay.DUSK]: [{ 1: [ Species.FOONGUS ], 39: [ Species.AMOONGUSS ]}],
      [TimeOfDay.NIGHT]: [{ 1: [ Species.FOONGUS ], 39: [ Species.AMOONGUSS ]}],
      [TimeOfDay.ALL]: []
    },
    [BiomePoolTier.RARE]: {
      [TimeOfDay.DAWN]: [],
      [TimeOfDay.DAY]: [],
      [TimeOfDay.DUSK]: [],
      [TimeOfDay.NIGHT]: [],
      [TimeOfDay.ALL]: [{ 1: [ Species.BULBASAUR ], 16: [ Species.IVYSAUR ], 32: [ Species.VENUSAUR ]}, Species.GROWLITHE, { 1: [ Species.TURTWIG ], 18: [ Species.GROTLE ], 32: [ Species.TORTERRA ]}]
    },
    [BiomePoolTier.SUPER_RARE]: { [TimeOfDay.DAWN]: [], [TimeOfDay.DAY]: [], [TimeOfDay.DUSK]: [], [TimeOfDay.NIGHT]: [], [TimeOfDay.ALL]: [ Species.SUDOWOODO ]},
    [BiomePoolTier.ULTRA_RARE]: { [TimeOfDay.DAWN]: [], [TimeOfDay.DAY]: [], [TimeOfDay.DUSK]: [], [TimeOfDay.NIGHT]: [], [TimeOfDay.ALL]: [ Species.VIRIZION ]},
    [BiomePoolTier.BOSS]: { [TimeOfDay.DAWN]: [ Species.JUMPLUFF, Species.SUNFLORA, Species.WHIMSICOTT ], [TimeOfDay.DAY]: [ Species.JUMPLUFF, Species.SUNFLORA, Species.WHIMSICOTT ], [TimeOfDay.DUSK]: [], [TimeOfDay.NIGHT]: [], [TimeOfDay.ALL]: []},
    [BiomePoolTier.BOSS_RARE]: { [TimeOfDay.DAWN]: [], [TimeOfDay.DAY]: [], [TimeOfDay.DUSK]: [], [TimeOfDay.NIGHT]: [], [TimeOfDay.ALL]: [ Species.VENUSAUR, Species.SUDOWOODO, Species.TORTERRA ]},
    [BiomePoolTier.BOSS_SUPER_RARE]: { [TimeOfDay.DAWN]: [], [TimeOfDay.DAY]: [], [TimeOfDay.DUSK]: [], [TimeOfDay.NIGHT]: [], [TimeOfDay.ALL]: [ Species.VIRIZION ]},
    [BiomePoolTier.BOSS_ULTRA_RARE]: { [TimeOfDay.DAWN]: [], [TimeOfDay.DAY]: [], [TimeOfDay.DUSK]: [], [TimeOfDay.NIGHT]: [], [TimeOfDay.ALL]: []}
  },
  [Biome.TALL_GRASS]: {
    [BiomePoolTier.COMMON]: {
      [TimeOfDay.DAWN]: [{ 1: [ Species.BOUNSWEET ], 18: [ Species.STEENEE ], 58: [ Species.TSAREENA ]}],
      [TimeOfDay.DAY]: [{ 1: [ Species.NIDORAN_F ], 16: [ Species.NIDORINA ]}, { 1: [ Species.NIDORAN_M ], 16: [ Species.NIDORINO ]}, { 1: [ Species.BOUNSWEET ], 18: [ Species.STEENEE ], 58: [ Species.TSAREENA ]}],
      [TimeOfDay.DUSK]: [{ 1: [ Species.ODDISH ], 21: [ Species.GLOOM ]}, { 1: [ Species.KRICKETOT ], 10: [ Species.KRICKETUNE ]}],
      [TimeOfDay.NIGHT]: [{ 1: [ Species.ODDISH ], 21: [ Species.GLOOM ]}, { 1: [ Species.KRICKETOT ], 10: [ Species.KRICKETUNE ]}],
      [TimeOfDay.ALL]: [{ 1: [ Species.NINCADA ], 20: [ Species.NINJASK ]}, { 1: [ Species.FOMANTIS ], 44: [ Species.LURANTIS ]}, { 1: [ Species.NYMBLE ], 24: [ Species.LOKIX ]}]
    },
    [BiomePoolTier.UNCOMMON]: {
      [TimeOfDay.DAWN]: [],
      [TimeOfDay.DAY]: [],
      [TimeOfDay.DUSK]: [],
      [TimeOfDay.NIGHT]: [{ 1: [ Species.PARAS ], 24: [ Species.PARASECT ]}, { 1: [ Species.VENONAT ], 31: [ Species.VENOMOTH ]}, { 1: [ Species.SPINARAK ], 22: [ Species.ARIADOS ]}],
      [TimeOfDay.ALL]: [ Species.VULPIX ]
    },
    [BiomePoolTier.RARE]: {
      [TimeOfDay.DAWN]: [],
      [TimeOfDay.DAY]: [],
      [TimeOfDay.DUSK]: [],
      [TimeOfDay.NIGHT]: [],
      [TimeOfDay.ALL]: [ Species.PINSIR, { 1: [ Species.CHIKORITA ], 16: [ Species.BAYLEEF ], 32: [ Species.MEGANIUM ]}, { 1: [ Species.GIRAFARIG ], 62: [ Species.FARIGIRAF ]}, Species.ZANGOOSE, Species.KECLEON, Species.TROPIUS ]
    },
    [BiomePoolTier.SUPER_RARE]: { [TimeOfDay.DAWN]: [], [TimeOfDay.DAY]: [], [TimeOfDay.DUSK]: [], [TimeOfDay.NIGHT]: [], [TimeOfDay.ALL]: [ Species.SCYTHER, Species.SHEDINJA, Species.ROTOM ]},
    [BiomePoolTier.ULTRA_RARE]: { [TimeOfDay.DAWN]: [], [TimeOfDay.DAY]: [], [TimeOfDay.DUSK]: [], [TimeOfDay.NIGHT]: [], [TimeOfDay.ALL]: []},
    [BiomePoolTier.BOSS]: {
      [TimeOfDay.DAWN]: [ Species.TSAREENA ],
      [TimeOfDay.DAY]: [ Species.NIDOQUEEN, Species.NIDOKING, Species.TSAREENA ],
      [TimeOfDay.DUSK]: [ Species.VILEPLUME, Species.KRICKETUNE ],
      [TimeOfDay.NIGHT]: [ Species.VILEPLUME, Species.KRICKETUNE ],
      [TimeOfDay.ALL]: [ Species.NINJASK, Species.ZANGOOSE, Species.KECLEON, Species.LURANTIS, Species.LOKIX ]
    },
    [BiomePoolTier.BOSS_RARE]: { [TimeOfDay.DAWN]: [ Species.BELLOSSOM ], [TimeOfDay.DAY]: [ Species.BELLOSSOM ], [TimeOfDay.DUSK]: [], [TimeOfDay.NIGHT]: [], [TimeOfDay.ALL]: [ Species.PINSIR, Species.MEGANIUM, Species.FARIGIRAF ]},
    [BiomePoolTier.BOSS_SUPER_RARE]: { [TimeOfDay.DAWN]: [], [TimeOfDay.DAY]: [], [TimeOfDay.DUSK]: [], [TimeOfDay.NIGHT]: [], [TimeOfDay.ALL]: [ Species.ROTOM ]},
    [BiomePoolTier.BOSS_ULTRA_RARE]: { [TimeOfDay.DAWN]: [], [TimeOfDay.DAY]: [], [TimeOfDay.DUSK]: [], [TimeOfDay.NIGHT]: [], [TimeOfDay.ALL]: []}
  },
  [Biome.METROPOLIS]: {
    [BiomePoolTier.COMMON]: {
      [TimeOfDay.DAWN]: [{ 1: [ Species.YAMPER ], 25: [ Species.BOLTUND ]}],
      [TimeOfDay.DAY]: [{ 1: [ Species.YAMPER ], 25: [ Species.BOLTUND ]}],
      [TimeOfDay.DUSK]: [{ 1: [ Species.PATRAT ], 20: [ Species.WATCHOG ]}],
      [TimeOfDay.NIGHT]: [{ 1: [ Species.HOUNDOUR ], 24: [ Species.HOUNDOOM ]}, { 1: [ Species.PATRAT ], 20: [ Species.WATCHOG ]}],
      [TimeOfDay.ALL]: [{ 1: [ Species.RATTATA ], 20: [ Species.RATICATE ]}, { 1: [ Species.ZIGZAGOON ], 20: [ Species.LINOONE ]}, { 1: [ Species.LILLIPUP ], 16: [ Species.HERDIER ], 32: [ Species.STOUTLAND ]}]
    },
    [BiomePoolTier.UNCOMMON]: {
      [TimeOfDay.DAWN]: [{ 1: [ Species.PATRAT ], 20: [ Species.WATCHOG ]}, Species.INDEEDEE ],
      [TimeOfDay.DAY]: [{ 1: [ Species.PATRAT ], 20: [ Species.WATCHOG ]}, Species.INDEEDEE ],
      [TimeOfDay.DUSK]: [{ 1: [ Species.ESPURR ], 25: [ Species.MEOWSTIC ]}],
      [TimeOfDay.NIGHT]: [{ 1: [ Species.ESPURR ], 25: [ Species.MEOWSTIC ]}],
      [TimeOfDay.ALL]: [ Species.PIKACHU, { 1: [ Species.GLAMEOW ], 38: [ Species.PURUGLY ]}, Species.FURFROU, { 1: [ Species.FIDOUGH ], 26: [ Species.DACHSBUN ]}, Species.SQUAWKABILLY ]
    },
    [BiomePoolTier.RARE]: {
      [TimeOfDay.DAWN]: [{ 1: [ Species.TANDEMAUS ], 25: [ Species.MAUSHOLD ]}],
      [TimeOfDay.DAY]: [{ 1: [ Species.TANDEMAUS ], 25: [ Species.MAUSHOLD ]}],
      [TimeOfDay.DUSK]: [ Species.MORPEKO ],
      [TimeOfDay.NIGHT]: [ Species.MORPEKO ],
      [TimeOfDay.ALL]: [{ 1: [ Species.VAROOM ], 40: [ Species.REVAVROOM ]}]
    },
    [BiomePoolTier.SUPER_RARE]: { [TimeOfDay.DAWN]: [], [TimeOfDay.DAY]: [], [TimeOfDay.DUSK]: [], [TimeOfDay.NIGHT]: [], [TimeOfDay.ALL]: [ Species.DITTO, Species.EEVEE, Species.SMEARGLE ]},
    [BiomePoolTier.ULTRA_RARE]: { [TimeOfDay.DAWN]: [], [TimeOfDay.DAY]: [], [TimeOfDay.DUSK]: [], [TimeOfDay.NIGHT]: [], [TimeOfDay.ALL]: [ Species.CASTFORM ]},
    [BiomePoolTier.BOSS]: { [TimeOfDay.DAWN]: [ Species.BOLTUND ], [TimeOfDay.DAY]: [ Species.BOLTUND ], [TimeOfDay.DUSK]: [ Species.MEOWSTIC ], [TimeOfDay.NIGHT]: [ Species.MEOWSTIC ], [TimeOfDay.ALL]: [ Species.STOUTLAND, Species.FURFROU, Species.DACHSBUN ]},
    [BiomePoolTier.BOSS_RARE]: { [TimeOfDay.DAWN]: [ Species.MAUSHOLD ], [TimeOfDay.DAY]: [ Species.MAUSHOLD ], [TimeOfDay.DUSK]: [], [TimeOfDay.NIGHT]: [], [TimeOfDay.ALL]: [ Species.CASTFORM, Species.REVAVROOM ]},
    [BiomePoolTier.BOSS_SUPER_RARE]: { [TimeOfDay.DAWN]: [], [TimeOfDay.DAY]: [], [TimeOfDay.DUSK]: [], [TimeOfDay.NIGHT]: [], [TimeOfDay.ALL]: []},
    [BiomePoolTier.BOSS_ULTRA_RARE]: { [TimeOfDay.DAWN]: [], [TimeOfDay.DAY]: [], [TimeOfDay.DUSK]: [], [TimeOfDay.NIGHT]: [], [TimeOfDay.ALL]: []}
  },
  [Biome.FOREST]: {
    [BiomePoolTier.COMMON]: {
      [TimeOfDay.DAWN]: [
        Species.BUTTERFREE,
        { 1: [ Species.BELLSPROUT ], 21: [ Species.WEEPINBELL ]},
        { 1: [ Species.COMBEE ], 21: [ Species.VESPIQUEN ]},
        Species.PETILIL,
        { 1: [ Species.DEERLING ], 34: [ Species.SAWSBUCK ]},
        Species.VIVILLON
      ],
      [TimeOfDay.DAY]: [
        Species.BUTTERFREE,
        { 1: [ Species.BELLSPROUT ], 21: [ Species.WEEPINBELL ]},
        Species.BEAUTIFLY,
        { 1: [ Species.COMBEE ], 21: [ Species.VESPIQUEN ]},
        Species.PETILIL,
        { 1: [ Species.DEERLING ], 34: [ Species.SAWSBUCK ]},
        Species.VIVILLON
      ],
      [TimeOfDay.DUSK]: [
        Species.BEEDRILL,
        { 1: [ Species.PINECO ], 31: [ Species.FORRETRESS ]},
        { 1: [ Species.SEEDOT ], 14: [ Species.NUZLEAF ]},
        { 1: [ Species.SHROOMISH ], 23: [ Species.BRELOOM ]},
        { 1: [ Species.VENIPEDE ], 22: [ Species.WHIRLIPEDE ], 30: [ Species.SCOLIPEDE ]}
      ],
      [TimeOfDay.NIGHT]: [
        Species.BEEDRILL,
        { 1: [ Species.VENONAT ], 31: [ Species.VENOMOTH ]},
        { 1: [ Species.SPINARAK ], 22: [ Species.ARIADOS ]},
        { 1: [ Species.PINECO ], 31: [ Species.FORRETRESS ]},
        Species.DUSTOX,
        { 1: [ Species.SEEDOT ], 14: [ Species.NUZLEAF ]},
        { 1: [ Species.SHROOMISH ], 23: [ Species.BRELOOM ]},
        { 1: [ Species.VENIPEDE ], 22: [ Species.WHIRLIPEDE ], 30: [ Species.SCOLIPEDE ]}
      ],
      [TimeOfDay.ALL]: [{ 1: [ Species.TAROUNTULA ], 15: [ Species.SPIDOPS ]}, { 1: [ Species.NYMBLE ], 24: [ Species.LOKIX ]}, { 1: [ Species.SHROODLE ], 28: [ Species.GRAFAIAI ]}]
    },
    [BiomePoolTier.UNCOMMON]: {
      [TimeOfDay.DAWN]: [ Species.ROSELIA, Species.MOTHIM, { 1: [ Species.SEWADDLE ], 20: [ Species.SWADLOON ], 30: [ Species.LEAVANNY ]}],
      [TimeOfDay.DAY]: [ Species.ROSELIA, Species.MOTHIM, { 1: [ Species.SEWADDLE ], 20: [ Species.SWADLOON ], 30: [ Species.LEAVANNY ]}],
      [TimeOfDay.DUSK]: [{ 1: [ Species.SPINARAK ], 22: [ Species.ARIADOS ]}, { 1: [ Species.DOTTLER ], 30: [ Species.ORBEETLE ]}],
      [TimeOfDay.NIGHT]: [{ 1: [ Species.HOOTHOOT ], 20: [ Species.NOCTOWL ]}, { 1: [ Species.ROCKRUFF ], 25: [ Species.LYCANROC ]}, { 1: [ Species.DOTTLER ], 30: [ Species.ORBEETLE ]}],
      [TimeOfDay.ALL]: [
        { 1: [ Species.EKANS ], 22: [ Species.ARBOK ]},
        { 1: [ Species.TEDDIURSA ], 30: [ Species.URSARING ]},
        { 1: [ Species.BURMY ], 20: [ Species.WORMADAM ]},
        { 1: [ Species.PANSAGE ], 30: [ Species.SIMISAGE ]}
      ]
    },
    [BiomePoolTier.RARE]: {
      [TimeOfDay.DAWN]: [ Species.EXEGGCUTE, Species.STANTLER ],
      [TimeOfDay.DAY]: [ Species.EXEGGCUTE, Species.STANTLER ],
      [TimeOfDay.DUSK]: [ Species.SCYTHER ],
      [TimeOfDay.NIGHT]: [ Species.SCYTHER ],
      [TimeOfDay.ALL]: [
        Species.HERACROSS,
        { 1: [ Species.TREECKO ], 16: [ Species.GROVYLE ], 36: [ Species.SCEPTILE ]},
        Species.TROPIUS,
        Species.KARRABLAST,
        Species.SHELMET,
        { 1: [ Species.CHESPIN ], 16: [ Species.QUILLADIN ], 36: [ Species.CHESNAUGHT ]},
        { 1: [ Species.ROWLET ], 17: [ Species.DARTRIX ], 34: [ Species.DECIDUEYE ]},
        Species.SQUAWKABILLY,
        { 1: [ Species.TOEDSCOOL ], 30: [ Species.TOEDSCRUEL ]}
      ]
    },
    [BiomePoolTier.SUPER_RARE]: { [TimeOfDay.DAWN]: [], [TimeOfDay.DAY]: [], [TimeOfDay.DUSK]: [], [TimeOfDay.NIGHT]: [ Species.BLOODMOON_URSALUNA ], [TimeOfDay.ALL]: [ Species.DURANT ]},
    [BiomePoolTier.ULTRA_RARE]: { [TimeOfDay.DAWN]: [], [TimeOfDay.DAY]: [], [TimeOfDay.DUSK]: [], [TimeOfDay.NIGHT]: [], [TimeOfDay.ALL]: [ Species.KARTANA, Species.WO_CHIEN ]},
    [BiomePoolTier.BOSS]: {
      [TimeOfDay.DAWN]: [ Species.VICTREEBEL, Species.MOTHIM, Species.VESPIQUEN, Species.LILLIGANT, Species.SAWSBUCK ],
      [TimeOfDay.DAY]: [ Species.VICTREEBEL, Species.BEAUTIFLY, Species.MOTHIM, Species.VESPIQUEN, Species.LILLIGANT, Species.SAWSBUCK ],
      [TimeOfDay.DUSK]: [ Species.ARIADOS, Species.FORRETRESS, Species.SHIFTRY, Species.BRELOOM, Species.SCOLIPEDE, Species.ORBEETLE ],
      [TimeOfDay.NIGHT]: [ Species.VENOMOTH, Species.NOCTOWL, Species.ARIADOS, Species.FORRETRESS, Species.DUSTOX, Species.SHIFTRY, Species.BRELOOM, Species.SCOLIPEDE, Species.ORBEETLE ],
      [TimeOfDay.ALL]: [ Species.WORMADAM, Species.SIMISAGE, Species.SPIDOPS, Species.LOKIX, Species.GRAFAIAI ]
    },
    [BiomePoolTier.BOSS_RARE]: {
      [TimeOfDay.DAWN]: [ Species.STANTLER ],
      [TimeOfDay.DAY]: [ Species.STANTLER ],
      [TimeOfDay.DUSK]: [],
      [TimeOfDay.NIGHT]: [ Species.LYCANROC, Species.BLOODMOON_URSALUNA ],
      [TimeOfDay.ALL]: [ Species.HERACROSS, Species.SCEPTILE, Species.ESCAVALIER, Species.ACCELGOR, Species.DURANT, Species.CHESNAUGHT, Species.DECIDUEYE, Species.TOEDSCRUEL ]
    },
    [BiomePoolTier.BOSS_SUPER_RARE]: { [TimeOfDay.DAWN]: [], [TimeOfDay.DAY]: [], [TimeOfDay.DUSK]: [], [TimeOfDay.NIGHT]: [], [TimeOfDay.ALL]: [ Species.KARTANA, Species.WO_CHIEN ]},
    [BiomePoolTier.BOSS_ULTRA_RARE]: { [TimeOfDay.DAWN]: [], [TimeOfDay.DAY]: [], [TimeOfDay.DUSK]: [], [TimeOfDay.NIGHT]: [], [TimeOfDay.ALL]: [ Species.CALYREX ]}
  },
  [Biome.SEA]: {
    [BiomePoolTier.COMMON]: {
      [TimeOfDay.DAWN]: [{ 1: [ Species.SLOWPOKE ], 37: [ Species.SLOWBRO ]}, { 1: [ Species.WINGULL ], 25: [ Species.PELIPPER ]}, Species.CRAMORANT, { 1: [ Species.FINIZEN ], 38: [ Species.PALAFIN ]}],
      [TimeOfDay.DAY]: [{ 1: [ Species.SLOWPOKE ], 37: [ Species.SLOWBRO ]}, { 1: [ Species.WINGULL ], 25: [ Species.PELIPPER ]}, Species.CRAMORANT, { 1: [ Species.FINIZEN ], 38: [ Species.PALAFIN ]}],
      [TimeOfDay.DUSK]: [{ 1: [ Species.INKAY ], 30: [ Species.MALAMAR ]}],
      [TimeOfDay.NIGHT]: [{ 1: [ Species.FINNEON ], 31: [ Species.LUMINEON ]}, { 1: [ Species.INKAY ], 30: [ Species.MALAMAR ]}],
      [TimeOfDay.ALL]: [{ 1: [ Species.TENTACOOL ], 30: [ Species.TENTACRUEL ]}, { 1: [ Species.MAGIKARP ], 20: [ Species.GYARADOS ]}, { 1: [ Species.BUIZEL ], 26: [ Species.FLOATZEL ]}]
    },
    [BiomePoolTier.UNCOMMON]: {
      [TimeOfDay.DAWN]: [{ 1: [ Species.STARYU ], 30: [ Species.STARMIE ]}],
      [TimeOfDay.DAY]: [{ 1: [ Species.STARYU ], 30: [ Species.STARMIE ]}],
      [TimeOfDay.DUSK]: [{ 1: [ Species.SLOWPOKE ], 37: [ Species.SLOWBRO ]}, Species.SHELLDER, { 1: [ Species.CARVANHA ], 30: [ Species.SHARPEDO ]}],
      [TimeOfDay.NIGHT]: [{ 1: [ Species.SLOWPOKE ], 37: [ Species.SLOWBRO ]}, Species.SHELLDER, { 1: [ Species.CHINCHOU ], 27: [ Species.LANTURN ]}, { 1: [ Species.CARVANHA ], 30: [ Species.SHARPEDO ]}],
      [TimeOfDay.ALL]: [
        { 1: [ Species.POLIWAG ], 25: [ Species.POLIWHIRL ]},
        { 1: [ Species.HORSEA ], 32: [ Species.SEADRA ]},
        { 1: [ Species.GOLDEEN ], 33: [ Species.SEAKING ]},
        { 1: [ Species.WAILMER ], 40: [ Species.WAILORD ]},
        { 1: [ Species.PANPOUR ], 30: [ Species.SIMIPOUR ]},
        { 1: [ Species.WATTREL ], 25: [ Species.KILOWATTREL ]}
      ]
    },
    [BiomePoolTier.RARE]: {
      [TimeOfDay.DAWN]: [],
      [TimeOfDay.DAY]: [],
      [TimeOfDay.DUSK]: [],
      [TimeOfDay.NIGHT]: [],
      [TimeOfDay.ALL]: [ Species.LAPRAS, { 1: [ Species.PIPLUP ], 16: [ Species.PRINPLUP ], 36: [ Species.EMPOLEON ]}, { 1: [ Species.POPPLIO ], 17: [ Species.BRIONNE ], 34: [ Species.PRIMARINA ]}]
    },
    [BiomePoolTier.SUPER_RARE]: { [TimeOfDay.DAWN]: [], [TimeOfDay.DAY]: [], [TimeOfDay.DUSK]: [], [TimeOfDay.NIGHT]: [], [TimeOfDay.ALL]: [ Species.KINGDRA, Species.ROTOM, { 1: [ Species.TIRTOUGA ], 37: [ Species.CARRACOSTA ]}]},
    [BiomePoolTier.ULTRA_RARE]: { [TimeOfDay.DAWN]: [], [TimeOfDay.DAY]: [], [TimeOfDay.DUSK]: [], [TimeOfDay.NIGHT]: [], [TimeOfDay.ALL]: []},
    [BiomePoolTier.BOSS]: {
      [TimeOfDay.DAWN]: [ Species.PELIPPER, Species.CRAMORANT, Species.PALAFIN ],
      [TimeOfDay.DAY]: [ Species.PELIPPER, Species.CRAMORANT, Species.PALAFIN ],
      [TimeOfDay.DUSK]: [ Species.SHARPEDO, Species.MALAMAR ],
      [TimeOfDay.NIGHT]: [ Species.SHARPEDO, Species.LUMINEON, Species.MALAMAR ],
      [TimeOfDay.ALL]: [ Species.TENTACRUEL, Species.FLOATZEL, Species.SIMIPOUR, Species.KILOWATTREL ]
    },
    [BiomePoolTier.BOSS_RARE]: { [TimeOfDay.DAWN]: [], [TimeOfDay.DAY]: [], [TimeOfDay.DUSK]: [], [TimeOfDay.NIGHT]: [], [TimeOfDay.ALL]: [ Species.KINGDRA, Species.EMPOLEON, Species.PRIMARINA ]},
    [BiomePoolTier.BOSS_SUPER_RARE]: { [TimeOfDay.DAWN]: [], [TimeOfDay.DAY]: [], [TimeOfDay.DUSK]: [], [TimeOfDay.NIGHT]: [], [TimeOfDay.ALL]: [ Species.ROTOM ]},
    [BiomePoolTier.BOSS_ULTRA_RARE]: { [TimeOfDay.DAWN]: [], [TimeOfDay.DAY]: [], [TimeOfDay.DUSK]: [], [TimeOfDay.NIGHT]: [], [TimeOfDay.ALL]: [ Species.LUGIA ]}
  },
  [Biome.SWAMP]: {
    [BiomePoolTier.COMMON]: {
      [TimeOfDay.DAWN]: [{ 1: [ Species.WOOPER ], 20: [ Species.QUAGSIRE ]}, { 1: [ Species.LOTAD ], 14: [ Species.LOMBRE ]}],
      [TimeOfDay.DAY]: [{ 1: [ Species.WOOPER ], 20: [ Species.QUAGSIRE ]}, { 1: [ Species.LOTAD ], 14: [ Species.LOMBRE ]}],
      [TimeOfDay.DUSK]: [{ 1: [ Species.EKANS ], 22: [ Species.ARBOK ]}, { 1: [ Species.PALDEA_WOOPER ], 20: [ Species.CLODSIRE ]}],
      [TimeOfDay.NIGHT]: [{ 1: [ Species.EKANS ], 22: [ Species.ARBOK ]}, { 1: [ Species.PALDEA_WOOPER ], 20: [ Species.CLODSIRE ]}],
      [TimeOfDay.ALL]: [
        { 1: [ Species.POLIWAG ], 25: [ Species.POLIWHIRL ]},
        { 1: [ Species.GULPIN ], 26: [ Species.SWALOT ]},
        { 1: [ Species.SHELLOS ], 30: [ Species.GASTRODON ]},
        { 1: [ Species.TYMPOLE ], 25: [ Species.PALPITOAD ], 36: [ Species.SEISMITOAD ]}
      ]
    },
    [BiomePoolTier.UNCOMMON]: {
      [TimeOfDay.DAWN]: [{ 1: [ Species.EKANS ], 22: [ Species.ARBOK ]}],
      [TimeOfDay.DAY]: [{ 1: [ Species.EKANS ], 22: [ Species.ARBOK ]}],
      [TimeOfDay.DUSK]: [{ 1: [ Species.CROAGUNK ], 37: [ Species.TOXICROAK ]}],
      [TimeOfDay.NIGHT]: [{ 1: [ Species.CROAGUNK ], 37: [ Species.TOXICROAK ]}],
      [TimeOfDay.ALL]: [
        { 1: [ Species.PSYDUCK ], 33: [ Species.GOLDUCK ]},
        { 1: [ Species.BARBOACH ], 30: [ Species.WHISCASH ]},
        { 1: [ Species.SKORUPI ], 40: [ Species.DRAPION ]},
        Species.STUNFISK,
        { 1: [ Species.MAREANIE ], 38: [ Species.TOXAPEX ]}
      ]
    },
    [BiomePoolTier.RARE]: {
      [TimeOfDay.DAWN]: [],
      [TimeOfDay.DAY]: [],
      [TimeOfDay.DUSK]: [],
      [TimeOfDay.NIGHT]: [],
      [TimeOfDay.ALL]: [{ 1: [ Species.TOTODILE ], 18: [ Species.CROCONAW ], 30: [ Species.FERALIGATR ]}, { 1: [ Species.MUDKIP ], 16: [ Species.MARSHTOMP ], 36: [ Species.SWAMPERT ]}]
    },
    [BiomePoolTier.SUPER_RARE]: {
      [TimeOfDay.DAWN]: [{ 1: [ Species.GALAR_SLOWPOKE ], 40: [ Species.GALAR_SLOWBRO ]}, { 1: [ Species.HISUI_SLIGGOO ], 80: [ Species.HISUI_GOODRA ]}],
      [TimeOfDay.DAY]: [{ 1: [ Species.GALAR_SLOWPOKE ], 40: [ Species.GALAR_SLOWBRO ]}, { 1: [ Species.HISUI_SLIGGOO ], 80: [ Species.HISUI_GOODRA ]}],
      [TimeOfDay.DUSK]: [],
      [TimeOfDay.NIGHT]: [],
      [TimeOfDay.ALL]: [ Species.POLITOED, Species.GALAR_STUNFISK ]
    },
    [BiomePoolTier.ULTRA_RARE]: { [TimeOfDay.DAWN]: [], [TimeOfDay.DAY]: [], [TimeOfDay.DUSK]: [], [TimeOfDay.NIGHT]: [], [TimeOfDay.ALL]: [ Species.AZELF, Species.POIPOLE ]},
    [BiomePoolTier.BOSS]: {
      [TimeOfDay.DAWN]: [ Species.QUAGSIRE, Species.LUDICOLO ],
      [TimeOfDay.DAY]: [ Species.QUAGSIRE, Species.LUDICOLO ],
      [TimeOfDay.DUSK]: [ Species.ARBOK, Species.CLODSIRE ],
      [TimeOfDay.NIGHT]: [ Species.ARBOK, Species.CLODSIRE ],
      [TimeOfDay.ALL]: [ Species.POLIWRATH, Species.SWALOT, Species.WHISCASH, Species.GASTRODON, Species.SEISMITOAD, Species.STUNFISK, Species.TOXAPEX ]
    },
    [BiomePoolTier.BOSS_RARE]: {
      [TimeOfDay.DAWN]: [ Species.GALAR_SLOWBRO, Species.GALAR_SLOWKING, Species.HISUI_GOODRA ],
      [TimeOfDay.DAY]: [ Species.GALAR_SLOWBRO, Species.GALAR_SLOWKING, Species.HISUI_GOODRA ],
      [TimeOfDay.DUSK]: [],
      [TimeOfDay.NIGHT]: [],
      [TimeOfDay.ALL]: [ Species.FERALIGATR, Species.POLITOED, Species.SWAMPERT, Species.GALAR_STUNFISK ]
    },
    [BiomePoolTier.BOSS_SUPER_RARE]: { [TimeOfDay.DAWN]: [], [TimeOfDay.DAY]: [], [TimeOfDay.DUSK]: [], [TimeOfDay.NIGHT]: [], [TimeOfDay.ALL]: [ Species.AZELF, Species.NAGANADEL ]},
    [BiomePoolTier.BOSS_ULTRA_RARE]: { [TimeOfDay.DAWN]: [], [TimeOfDay.DAY]: [], [TimeOfDay.DUSK]: [], [TimeOfDay.NIGHT]: [], [TimeOfDay.ALL]: []}
  },
  [Biome.BEACH]: {
    [BiomePoolTier.COMMON]: {
      [TimeOfDay.DAWN]: [{ 1: [ Species.STARYU ], 30: [ Species.STARMIE ]}],
      [TimeOfDay.DAY]: [{ 1: [ Species.STARYU ], 30: [ Species.STARMIE ]}],
      [TimeOfDay.DUSK]: [ Species.SHELLDER ],
      [TimeOfDay.NIGHT]: [ Species.SHELLDER ],
      [TimeOfDay.ALL]: [
        { 1: [ Species.KRABBY ], 28: [ Species.KINGLER ]},
        { 1: [ Species.CORPHISH ], 30: [ Species.CRAWDAUNT ]},
        { 1: [ Species.DWEBBLE ], 34: [ Species.CRUSTLE ]},
        { 1: [ Species.BINACLE ], 39: [ Species.BARBARACLE ]},
        { 1: [ Species.MAREANIE ], 38: [ Species.TOXAPEX ]},
        { 1: [ Species.WIGLETT ], 26: [ Species.WUGTRIO ]}
      ]
    },
    [BiomePoolTier.UNCOMMON]: {
      [TimeOfDay.DAWN]: [],
      [TimeOfDay.DAY]: [],
      [TimeOfDay.DUSK]: [],
      [TimeOfDay.NIGHT]: [],
      [TimeOfDay.ALL]: [{ 1: [ Species.BURMY ], 20: [ Species.WORMADAM ]}, { 1: [ Species.CLAUNCHER ], 37: [ Species.CLAWITZER ]}, { 1: [ Species.SANDYGAST ], 42: [ Species.PALOSSAND ]}]
    },
    [BiomePoolTier.RARE]: { [TimeOfDay.DAWN]: [], [TimeOfDay.DAY]: [], [TimeOfDay.DUSK]: [], [TimeOfDay.NIGHT]: [], [TimeOfDay.ALL]: [{ 1: [ Species.QUAXLY ], 16: [ Species.QUAXWELL ], 36: [ Species.QUAQUAVAL ]}, Species.TATSUGIRI ]},
    [BiomePoolTier.SUPER_RARE]: { [TimeOfDay.DAWN]: [], [TimeOfDay.DAY]: [], [TimeOfDay.DUSK]: [], [TimeOfDay.NIGHT]: [], [TimeOfDay.ALL]: [{ 1: [ Species.TIRTOUGA ], 37: [ Species.CARRACOSTA ]}]},
    [BiomePoolTier.ULTRA_RARE]: { [TimeOfDay.DAWN]: [], [TimeOfDay.DAY]: [], [TimeOfDay.DUSK]: [], [TimeOfDay.NIGHT]: [], [TimeOfDay.ALL]: [ Species.CRESSELIA, Species.KELDEO, Species.TAPU_FINI ]},
    [BiomePoolTier.BOSS]: {
      [TimeOfDay.DAWN]: [ Species.STARMIE ],
      [TimeOfDay.DAY]: [ Species.STARMIE ],
      [TimeOfDay.DUSK]: [ Species.CLOYSTER ],
      [TimeOfDay.NIGHT]: [ Species.CLOYSTER ],
      [TimeOfDay.ALL]: [ Species.KINGLER, Species.CRAWDAUNT, Species.WORMADAM, Species.CRUSTLE, Species.BARBARACLE, Species.CLAWITZER, Species.TOXAPEX, Species.PALOSSAND ]
    },
    [BiomePoolTier.BOSS_RARE]: { [TimeOfDay.DAWN]: [], [TimeOfDay.DAY]: [], [TimeOfDay.DUSK]: [], [TimeOfDay.NIGHT]: [], [TimeOfDay.ALL]: [ Species.CARRACOSTA, Species.QUAQUAVAL ]},
    [BiomePoolTier.BOSS_SUPER_RARE]: { [TimeOfDay.DAWN]: [], [TimeOfDay.DAY]: [], [TimeOfDay.DUSK]: [], [TimeOfDay.NIGHT]: [], [TimeOfDay.ALL]: [ Species.CRESSELIA, Species.KELDEO, Species.TAPU_FINI ]},
    [BiomePoolTier.BOSS_ULTRA_RARE]: { [TimeOfDay.DAWN]: [], [TimeOfDay.DAY]: [], [TimeOfDay.DUSK]: [], [TimeOfDay.NIGHT]: [], [TimeOfDay.ALL]: []}
  },
  [Biome.LAKE]: {
    [BiomePoolTier.COMMON]: {
      [TimeOfDay.DAWN]: [{ 1: [ Species.LOTAD ], 14: [ Species.LOMBRE ]}, { 1: [ Species.DUCKLETT ], 35: [ Species.SWANNA ]}],
      [TimeOfDay.DAY]: [{ 1: [ Species.LOTAD ], 14: [ Species.LOMBRE ]}, { 1: [ Species.DUCKLETT ], 35: [ Species.SWANNA ]}],
      [TimeOfDay.DUSK]: [{ 1: [ Species.MARILL ], 18: [ Species.AZUMARILL ]}],
      [TimeOfDay.NIGHT]: [{ 1: [ Species.MARILL ], 18: [ Species.AZUMARILL ]}],
      [TimeOfDay.ALL]: [
        { 1: [ Species.PSYDUCK ], 33: [ Species.GOLDUCK ]},
        { 1: [ Species.GOLDEEN ], 33: [ Species.SEAKING ]},
        { 1: [ Species.MAGIKARP ], 20: [ Species.GYARADOS ]},
        { 1: [ Species.CHEWTLE ], 22: [ Species.DREDNAW ]}
      ]
    },
    [BiomePoolTier.UNCOMMON]: {
      [TimeOfDay.DAWN]: [{ 1: [ Species.DEWPIDER ], 22: [ Species.ARAQUANID ]}],
      [TimeOfDay.DAY]: [{ 1: [ Species.DEWPIDER ], 22: [ Species.ARAQUANID ]}],
      [TimeOfDay.DUSK]: [],
      [TimeOfDay.NIGHT]: [],
      [TimeOfDay.ALL]: [{ 1: [ Species.SLOWPOKE ], 37: [ Species.SLOWBRO ]}, { 1: [ Species.WOOPER ], 20: [ Species.QUAGSIRE ]}, { 1: [ Species.SURSKIT ], 22: [ Species.MASQUERAIN ]}, Species.WISHIWASHI, Species.FLAMIGO ]
    },
    [BiomePoolTier.RARE]: {
      [TimeOfDay.DAWN]: [],
      [TimeOfDay.DAY]: [],
      [TimeOfDay.DUSK]: [],
      [TimeOfDay.NIGHT]: [],
      [TimeOfDay.ALL]: [
        { 1: [ Species.SQUIRTLE ], 16: [ Species.WARTORTLE ], 36: [ Species.BLASTOISE ]},
        { 1: [ Species.OSHAWOTT ], 17: [ Species.DEWOTT ], 36: [ Species.SAMUROTT ]},
        { 1: [ Species.FROAKIE ], 16: [ Species.FROGADIER ], 36: [ Species.GRENINJA ]},
        { 1: [ Species.SOBBLE ], 16: [ Species.DRIZZILE ], 35: [ Species.INTELEON ]}
      ]
    },
    [BiomePoolTier.SUPER_RARE]: { [TimeOfDay.DAWN]: [], [TimeOfDay.DAY]: [], [TimeOfDay.DUSK]: [], [TimeOfDay.NIGHT]: [], [TimeOfDay.ALL]: [ Species.VAPOREON, Species.SLOWKING ]},
    [BiomePoolTier.ULTRA_RARE]: { [TimeOfDay.DAWN]: [], [TimeOfDay.DAY]: [], [TimeOfDay.DUSK]: [], [TimeOfDay.NIGHT]: [], [TimeOfDay.ALL]: [ Species.SUICUNE, Species.MESPRIT ]},
    [BiomePoolTier.BOSS]: {
      [TimeOfDay.DAWN]: [ Species.SWANNA, Species.ARAQUANID ],
      [TimeOfDay.DAY]: [ Species.SWANNA, Species.ARAQUANID ],
      [TimeOfDay.DUSK]: [ Species.AZUMARILL ],
      [TimeOfDay.NIGHT]: [ Species.AZUMARILL ],
      [TimeOfDay.ALL]: [ Species.GOLDUCK, Species.SLOWBRO, Species.SEAKING, Species.GYARADOS, Species.MASQUERAIN, Species.WISHIWASHI, Species.DREDNAW ]
    },
    [BiomePoolTier.BOSS_RARE]: { [TimeOfDay.DAWN]: [], [TimeOfDay.DAY]: [], [TimeOfDay.DUSK]: [], [TimeOfDay.NIGHT]: [], [TimeOfDay.ALL]: [ Species.BLASTOISE, Species.VAPOREON, Species.SLOWKING, Species.SAMUROTT, Species.GRENINJA, Species.INTELEON ]},
    [BiomePoolTier.BOSS_SUPER_RARE]: { [TimeOfDay.DAWN]: [], [TimeOfDay.DAY]: [], [TimeOfDay.DUSK]: [], [TimeOfDay.NIGHT]: [], [TimeOfDay.ALL]: [ Species.SUICUNE, Species.MESPRIT ]},
    [BiomePoolTier.BOSS_ULTRA_RARE]: { [TimeOfDay.DAWN]: [], [TimeOfDay.DAY]: [], [TimeOfDay.DUSK]: [], [TimeOfDay.NIGHT]: [], [TimeOfDay.ALL]: []}
  },
  [Biome.SEABED]: {
    [BiomePoolTier.COMMON]: {
      [TimeOfDay.DAWN]: [],
      [TimeOfDay.DAY]: [],
      [TimeOfDay.DUSK]: [],
      [TimeOfDay.NIGHT]: [],
      [TimeOfDay.ALL]: [
        { 1: [ Species.CHINCHOU ], 27: [ Species.LANTURN ]},
        Species.REMORAID,
        Species.CLAMPERL,
        Species.BASCULIN,
        { 1: [ Species.FRILLISH ], 40: [ Species.JELLICENT ]},
        { 1: [ Species.ARROKUDA ], 26: [ Species.BARRASKEWDA ]},
        Species.VELUZA
      ]
    },
    [BiomePoolTier.UNCOMMON]: {
      [TimeOfDay.DAWN]: [],
      [TimeOfDay.DAY]: [],
      [TimeOfDay.DUSK]: [],
      [TimeOfDay.NIGHT]: [],
      [TimeOfDay.ALL]: [
        { 1: [ Species.TENTACOOL ], 30: [ Species.TENTACRUEL ]},
        Species.SHELLDER,
        { 1: [ Species.WAILMER ], 40: [ Species.WAILORD ]},
        Species.LUVDISC,
        { 1: [ Species.SHELLOS ], 30: [ Species.GASTRODON ]},
        { 1: [ Species.SKRELP ], 48: [ Species.DRAGALGE ]},
        Species.PINCURCHIN,
        Species.DONDOZO
      ]
    },
    [BiomePoolTier.RARE]: {
      [TimeOfDay.DAWN]: [],
      [TimeOfDay.DAY]: [],
      [TimeOfDay.DUSK]: [],
      [TimeOfDay.NIGHT]: [],
      [TimeOfDay.ALL]: [ Species.QWILFISH, Species.CORSOLA, Species.OCTILLERY, { 1: [ Species.MANTYKE ], 52: [ Species.MANTINE ]}, Species.ALOMOMOLA, { 1: [ Species.TYNAMO ], 39: [ Species.EELEKTRIK ]}, Species.DHELMISE ]
    },
    [BiomePoolTier.SUPER_RARE]: {
      [TimeOfDay.DAWN]: [],
      [TimeOfDay.DAY]: [],
      [TimeOfDay.DUSK]: [],
      [TimeOfDay.NIGHT]: [],
      [TimeOfDay.ALL]: [
        { 1: [ Species.OMANYTE ], 40: [ Species.OMASTAR ]},
        { 1: [ Species.KABUTO ], 40: [ Species.KABUTOPS ]},
        Species.RELICANTH,
        Species.PYUKUMUKU,
        { 1: [ Species.GALAR_CORSOLA ], 38: [ Species.CURSOLA ]},
        Species.ARCTOVISH,
        Species.HISUI_QWILFISH
      ]
    },
    [BiomePoolTier.ULTRA_RARE]: { [TimeOfDay.DAWN]: [], [TimeOfDay.DAY]: [], [TimeOfDay.DUSK]: [], [TimeOfDay.NIGHT]: [], [TimeOfDay.ALL]: [ Species.FEEBAS, Species.NIHILEGO ]},
    [BiomePoolTier.BOSS]: {
      [TimeOfDay.DAWN]: [],
      [TimeOfDay.DAY]: [],
      [TimeOfDay.DUSK]: [],
      [TimeOfDay.NIGHT]: [],
      [TimeOfDay.ALL]: [ Species.LANTURN, Species.QWILFISH, Species.CORSOLA, Species.OCTILLERY, Species.MANTINE, Species.WAILORD, Species.HUNTAIL, Species.GOREBYSS, Species.LUVDISC, Species.JELLICENT, Species.ALOMOMOLA, Species.DRAGALGE, Species.BARRASKEWDA, Species.DONDOZO ]
    },
    [BiomePoolTier.BOSS_RARE]: {
      [TimeOfDay.DAWN]: [],
      [TimeOfDay.DAY]: [],
      [TimeOfDay.DUSK]: [],
      [TimeOfDay.NIGHT]: [],
      [TimeOfDay.ALL]: [ Species.OMASTAR, Species.KABUTOPS, Species.RELICANTH, Species.EELEKTROSS, Species.PYUKUMUKU, Species.DHELMISE, Species.CURSOLA, Species.ARCTOVISH, Species.BASCULEGION, Species.OVERQWIL ]
    },
    [BiomePoolTier.BOSS_SUPER_RARE]: { [TimeOfDay.DAWN]: [], [TimeOfDay.DAY]: [], [TimeOfDay.DUSK]: [], [TimeOfDay.NIGHT]: [], [TimeOfDay.ALL]: [ Species.MILOTIC, Species.NIHILEGO ]},
    [BiomePoolTier.BOSS_ULTRA_RARE]: { [TimeOfDay.DAWN]: [], [TimeOfDay.DAY]: [], [TimeOfDay.DUSK]: [], [TimeOfDay.NIGHT]: [], [TimeOfDay.ALL]: [ Species.KYOGRE ]}
  },
  [Biome.MOUNTAIN]: {
    [BiomePoolTier.COMMON]: {
      [TimeOfDay.DAWN]: [
        { 1: [ Species.TAILLOW ], 22: [ Species.SWELLOW ]},
        { 1: [ Species.SWABLU ], 35: [ Species.ALTARIA ]},
        { 1: [ Species.STARLY ], 14: [ Species.STARAVIA ], 34: [ Species.STARAPTOR ]},
        { 1: [ Species.PIDOVE ], 21: [ Species.TRANQUILL ], 32: [ Species.UNFEZANT ]},
        { 1: [ Species.FLETCHLING ], 17: [ Species.FLETCHINDER ], 35: [ Species.TALONFLAME ]}
      ],
      [TimeOfDay.DAY]: [
        { 1: [ Species.TAILLOW ], 22: [ Species.SWELLOW ]},
        { 1: [ Species.SWABLU ], 35: [ Species.ALTARIA ]},
        { 1: [ Species.STARLY ], 14: [ Species.STARAVIA ], 34: [ Species.STARAPTOR ]},
        { 1: [ Species.PIDOVE ], 21: [ Species.TRANQUILL ], 32: [ Species.UNFEZANT ]},
        { 1: [ Species.FLETCHLING ], 17: [ Species.FLETCHINDER ], 35: [ Species.TALONFLAME ]}
      ],
      [TimeOfDay.DUSK]: [{ 1: [ Species.RHYHORN ], 42: [ Species.RHYDON ]}, { 1: [ Species.ARON ], 32: [ Species.LAIRON ], 42: [ Species.AGGRON ]}, { 1: [ Species.ROGGENROLA ], 25: [ Species.BOLDORE ]}],
      [TimeOfDay.NIGHT]: [{ 1: [ Species.RHYHORN ], 42: [ Species.RHYDON ]}, { 1: [ Species.ARON ], 32: [ Species.LAIRON ], 42: [ Species.AGGRON ]}, { 1: [ Species.ROGGENROLA ], 25: [ Species.BOLDORE ]}],
      [TimeOfDay.ALL]: [{ 1: [ Species.PIDGEY ], 18: [ Species.PIDGEOTTO ], 36: [ Species.PIDGEOT ]}, { 1: [ Species.SPEAROW ], 20: [ Species.FEAROW ]}, { 1: [ Species.SKIDDO ], 32: [ Species.GOGOAT ]}]
    },
    [BiomePoolTier.UNCOMMON]: {
      [TimeOfDay.DAWN]: [
        { 1: [ Species.RHYHORN ], 42: [ Species.RHYDON ]},
        { 1: [ Species.ARON ], 32: [ Species.LAIRON ], 42: [ Species.AGGRON ]},
        { 1: [ Species.ROGGENROLA ], 25: [ Species.BOLDORE ]},
        { 1: [ Species.RUFFLET ], 54: [ Species.BRAVIARY ]},
        { 1: [ Species.ROOKIDEE ], 18: [ Species.CORVISQUIRE ], 38: [ Species.CORVIKNIGHT ]},
        { 1: [ Species.FLITTLE ], 35: [ Species.ESPATHRA ]},
        Species.BOMBIRDIER
      ],
      [TimeOfDay.DAY]: [
        { 1: [ Species.RHYHORN ], 42: [ Species.RHYDON ]},
        { 1: [ Species.ARON ], 32: [ Species.LAIRON ], 42: [ Species.AGGRON ]},
        { 1: [ Species.ROGGENROLA ], 25: [ Species.BOLDORE ]},
        { 1: [ Species.RUFFLET ], 54: [ Species.BRAVIARY ]},
        { 1: [ Species.ROOKIDEE ], 18: [ Species.CORVISQUIRE ], 38: [ Species.CORVIKNIGHT ]},
        { 1: [ Species.FLITTLE ], 35: [ Species.ESPATHRA ]},
        Species.BOMBIRDIER
      ],
      [TimeOfDay.DUSK]: [{ 1: [ Species.VULLABY ], 54: [ Species.MANDIBUZZ ]}],
      [TimeOfDay.NIGHT]: [{ 1: [ Species.VULLABY ], 54: [ Species.MANDIBUZZ ]}],
      [TimeOfDay.ALL]: [
        { 1: [ Species.MACHOP ], 28: [ Species.MACHOKE ]},
        { 1: [ Species.GEODUDE ], 25: [ Species.GRAVELER ]},
        { 1: [ Species.NATU ], 25: [ Species.XATU ]},
        { 1: [ Species.SLUGMA ], 38: [ Species.MAGCARGO ]},
        { 1: [ Species.NACLI ], 24: [ Species.NACLSTACK ], 38: [ Species.GARGANACL ]}
      ]
    },
    [BiomePoolTier.RARE]: {
      [TimeOfDay.DAWN]: [],
      [TimeOfDay.DAY]: [],
      [TimeOfDay.DUSK]: [],
      [TimeOfDay.NIGHT]: [ Species.MURKROW ],
      [TimeOfDay.ALL]: [ Species.SKARMORY, { 1: [ Species.TORCHIC ], 16: [ Species.COMBUSKEN ], 36: [ Species.BLAZIKEN ]}, { 1: [ Species.SPOINK ], 32: [ Species.GRUMPIG ]}, Species.HAWLUCHA, Species.KLAWF ]
    },
    [BiomePoolTier.SUPER_RARE]: {
      [TimeOfDay.DAWN]: [],
      [TimeOfDay.DAY]: [],
      [TimeOfDay.DUSK]: [],
      [TimeOfDay.NIGHT]: [],
      [TimeOfDay.ALL]: [
        { 1: [ Species.LARVITAR ], 30: [ Species.PUPITAR ]},
        { 1: [ Species.CRANIDOS ], 30: [ Species.RAMPARDOS ]},
        { 1: [ Species.SHIELDON ], 30: [ Species.BASTIODON ]},
        { 1: [ Species.GIBLE ], 24: [ Species.GABITE ], 48: [ Species.GARCHOMP ]},
        Species.ROTOM,
        Species.ARCHEOPS,
        { 1: [ Species.AXEW ], 38: [ Species.FRAXURE ]}
      ]
    },
    [BiomePoolTier.ULTRA_RARE]: { [TimeOfDay.DAWN]: [], [TimeOfDay.DAY]: [], [TimeOfDay.DUSK]: [], [TimeOfDay.NIGHT]: [], [TimeOfDay.ALL]: [ Species.TORNADUS, Species.TING_LU, Species.OGERPON ]},
    [BiomePoolTier.BOSS]: {
      [TimeOfDay.DAWN]: [ Species.SWELLOW, Species.ALTARIA, Species.STARAPTOR, Species.UNFEZANT, Species.BRAVIARY, Species.TALONFLAME, Species.CORVIKNIGHT, Species.ESPATHRA ],
      [TimeOfDay.DAY]: [ Species.SWELLOW, Species.ALTARIA, Species.STARAPTOR, Species.UNFEZANT, Species.BRAVIARY, Species.TALONFLAME, Species.CORVIKNIGHT, Species.ESPATHRA ],
      [TimeOfDay.DUSK]: [ Species.MANDIBUZZ ],
      [TimeOfDay.NIGHT]: [ Species.MANDIBUZZ ],
      [TimeOfDay.ALL]: [ Species.PIDGEOT, Species.FEAROW, Species.SKARMORY, Species.AGGRON, Species.GOGOAT, Species.GARGANACL ]
    },
    [BiomePoolTier.BOSS_RARE]: { [TimeOfDay.DAWN]: [ Species.HISUI_BRAVIARY ], [TimeOfDay.DAY]: [ Species.HISUI_BRAVIARY ], [TimeOfDay.DUSK]: [], [TimeOfDay.NIGHT]: [], [TimeOfDay.ALL]: [ Species.BLAZIKEN, Species.RAMPARDOS, Species.BASTIODON, Species.HAWLUCHA ]},
    [BiomePoolTier.BOSS_SUPER_RARE]: { [TimeOfDay.DAWN]: [], [TimeOfDay.DAY]: [], [TimeOfDay.DUSK]: [], [TimeOfDay.NIGHT]: [], [TimeOfDay.ALL]: [ Species.ROTOM, Species.TORNADUS, Species.TING_LU, Species.OGERPON ]},
    [BiomePoolTier.BOSS_ULTRA_RARE]: { [TimeOfDay.DAWN]: [], [TimeOfDay.DAY]: [], [TimeOfDay.DUSK]: [], [TimeOfDay.NIGHT]: [], [TimeOfDay.ALL]: [ Species.HO_OH ]}
  },
  [Biome.BADLANDS]: {
    [BiomePoolTier.COMMON]: {
      [TimeOfDay.DAWN]: [{ 1: [ Species.PHANPY ], 25: [ Species.DONPHAN ]}],
      [TimeOfDay.DAY]: [{ 1: [ Species.PHANPY ], 25: [ Species.DONPHAN ]}],
      [TimeOfDay.DUSK]: [],
      [TimeOfDay.NIGHT]: [{ 1: [ Species.CUBONE ], 28: [ Species.MAROWAK ]}],
      [TimeOfDay.ALL]: [
        { 1: [ Species.DIGLETT ], 26: [ Species.DUGTRIO ]},
        { 1: [ Species.GEODUDE ], 25: [ Species.GRAVELER ]},
        { 1: [ Species.RHYHORN ], 42: [ Species.RHYDON ]},
        { 1: [ Species.DRILBUR ], 31: [ Species.EXCADRILL ]},
        { 1: [ Species.MUDBRAY ], 30: [ Species.MUDSDALE ]}
      ]
    },
    [BiomePoolTier.UNCOMMON]: {
      [TimeOfDay.DAWN]: [{ 1: [ Species.SIZZLIPEDE ], 28: [ Species.CENTISKORCH ]}, { 1: [ Species.CAPSAKID ], 30: [ Species.SCOVILLAIN ]}],
      [TimeOfDay.DAY]: [{ 1: [ Species.SIZZLIPEDE ], 28: [ Species.CENTISKORCH ]}, { 1: [ Species.CAPSAKID ], 30: [ Species.SCOVILLAIN ]}],
      [TimeOfDay.DUSK]: [],
      [TimeOfDay.NIGHT]: [],
      [TimeOfDay.ALL]: [
        { 1: [ Species.SANDSHREW ], 22: [ Species.SANDSLASH ]},
        { 1: [ Species.NUMEL ], 33: [ Species.CAMERUPT ]},
        { 1: [ Species.ROGGENROLA ], 25: [ Species.BOLDORE ]},
        { 1: [ Species.CUFANT ], 34: [ Species.COPPERAJAH ]}
      ]
    },
    [BiomePoolTier.RARE]: { [TimeOfDay.DAWN]: [], [TimeOfDay.DAY]: [], [TimeOfDay.DUSK]: [], [TimeOfDay.NIGHT]: [], [TimeOfDay.ALL]: [ Species.ONIX, Species.GLIGAR, { 1: [ Species.POLTCHAGEIST ], 30: [ Species.SINISTCHA ]}]},
    [BiomePoolTier.SUPER_RARE]: { [TimeOfDay.DAWN]: [], [TimeOfDay.DAY]: [], [TimeOfDay.DUSK]: [], [TimeOfDay.NIGHT]: [], [TimeOfDay.ALL]: []},
    [BiomePoolTier.ULTRA_RARE]: { [TimeOfDay.DAWN]: [], [TimeOfDay.DAY]: [], [TimeOfDay.DUSK]: [], [TimeOfDay.NIGHT]: [], [TimeOfDay.ALL]: [ Species.LANDORUS, Species.OKIDOGI ]},
    [BiomePoolTier.BOSS]: {
      [TimeOfDay.DAWN]: [ Species.DONPHAN, Species.CENTISKORCH, Species.SCOVILLAIN ],
      [TimeOfDay.DAY]: [ Species.DONPHAN, Species.CENTISKORCH, Species.SCOVILLAIN ],
      [TimeOfDay.DUSK]: [],
      [TimeOfDay.NIGHT]: [ Species.MAROWAK ],
      [TimeOfDay.ALL]: [ Species.DUGTRIO, Species.GOLEM, Species.RHYPERIOR, Species.GLISCOR, Species.EXCADRILL, Species.MUDSDALE, Species.COPPERAJAH ]
    },
    [BiomePoolTier.BOSS_RARE]: { [TimeOfDay.DAWN]: [], [TimeOfDay.DAY]: [], [TimeOfDay.DUSK]: [], [TimeOfDay.NIGHT]: [], [TimeOfDay.ALL]: [ Species.STEELIX, Species.SINISTCHA ]},
    [BiomePoolTier.BOSS_SUPER_RARE]: { [TimeOfDay.DAWN]: [], [TimeOfDay.DAY]: [], [TimeOfDay.DUSK]: [], [TimeOfDay.NIGHT]: [], [TimeOfDay.ALL]: [ Species.LANDORUS, Species.OKIDOGI ]},
    [BiomePoolTier.BOSS_ULTRA_RARE]: { [TimeOfDay.DAWN]: [], [TimeOfDay.DAY]: [], [TimeOfDay.DUSK]: [], [TimeOfDay.NIGHT]: [], [TimeOfDay.ALL]: [ Species.GROUDON ]}
  },
  [Biome.CAVE]: {
    [BiomePoolTier.COMMON]: {
      [TimeOfDay.DAWN]: [],
      [TimeOfDay.DAY]: [],
      [TimeOfDay.DUSK]: [],
      [TimeOfDay.NIGHT]: [],
      [TimeOfDay.ALL]: [
        { 1: [ Species.ZUBAT ], 22: [ Species.GOLBAT ]},
        { 1: [ Species.PARAS ], 24: [ Species.PARASECT ]},
        { 1: [ Species.TEDDIURSA ], 30: [ Species.URSARING ]},
        { 1: [ Species.WHISMUR ], 20: [ Species.LOUDRED ], 40: [ Species.EXPLOUD ]},
        { 1: [ Species.ROGGENROLA ], 25: [ Species.BOLDORE ]},
        { 1: [ Species.WOOBAT ], 20: [ Species.SWOOBAT ]},
        { 1: [ Species.BUNNELBY ], 20: [ Species.DIGGERSBY ]},
        { 1: [ Species.NACLI ], 24: [ Species.NACLSTACK ], 38: [ Species.GARGANACL ]}
      ]
    },
    [BiomePoolTier.UNCOMMON]: {
      [TimeOfDay.DAWN]: [],
      [TimeOfDay.DAY]: [],
      [TimeOfDay.DUSK]: [{ 1: [ Species.ROCKRUFF ], 25: [ Species.LYCANROC ]}],
      [TimeOfDay.NIGHT]: [],
      [TimeOfDay.ALL]: [
        { 1: [ Species.GEODUDE ], 25: [ Species.GRAVELER ]},
        { 1: [ Species.MAKUHITA ], 24: [ Species.HARIYAMA ]},
        Species.NOSEPASS,
        { 1: [ Species.NOIBAT ], 48: [ Species.NOIVERN ]},
        { 1: [ Species.WIMPOD ], 30: [ Species.GOLISOPOD ]}
      ]
    },
    [BiomePoolTier.RARE]: {
      [TimeOfDay.DAWN]: [],
      [TimeOfDay.DAY]: [],
      [TimeOfDay.DUSK]: [],
      [TimeOfDay.NIGHT]: [],
      [TimeOfDay.ALL]: [ Species.ONIX, { 1: [ Species.FERROSEED ], 40: [ Species.FERROTHORN ]}, Species.CARBINK, { 1: [ Species.GLIMMET ], 35: [ Species.GLIMMORA ]}]
    },
    [BiomePoolTier.SUPER_RARE]: { [TimeOfDay.DAWN]: [], [TimeOfDay.DAY]: [], [TimeOfDay.DUSK]: [], [TimeOfDay.NIGHT]: [], [TimeOfDay.ALL]: [ Species.SHUCKLE ]},
    [BiomePoolTier.ULTRA_RARE]: { [TimeOfDay.DAWN]: [], [TimeOfDay.DAY]: [], [TimeOfDay.DUSK]: [], [TimeOfDay.NIGHT]: [], [TimeOfDay.ALL]: [ Species.UXIE ]},
    [BiomePoolTier.BOSS]: {
      [TimeOfDay.DAWN]: [],
      [TimeOfDay.DAY]: [],
      [TimeOfDay.DUSK]: [],
      [TimeOfDay.NIGHT]: [],
      [TimeOfDay.ALL]: [ Species.PARASECT, Species.ONIX, Species.CROBAT, Species.URSARING, Species.EXPLOUD, Species.PROBOPASS, Species.GIGALITH, Species.SWOOBAT, Species.DIGGERSBY, Species.NOIVERN, Species.GOLISOPOD, Species.GARGANACL ]
    },
    [BiomePoolTier.BOSS_RARE]: { [TimeOfDay.DAWN]: [], [TimeOfDay.DAY]: [], [TimeOfDay.DUSK]: [ Species.LYCANROC ], [TimeOfDay.NIGHT]: [], [TimeOfDay.ALL]: [ Species.SHUCKLE, Species.FERROTHORN, Species.GLIMMORA ]},
    [BiomePoolTier.BOSS_SUPER_RARE]: { [TimeOfDay.DAWN]: [], [TimeOfDay.DAY]: [], [TimeOfDay.DUSK]: [], [TimeOfDay.NIGHT]: [], [TimeOfDay.ALL]: [ Species.UXIE ]},
    [BiomePoolTier.BOSS_ULTRA_RARE]: { [TimeOfDay.DAWN]: [], [TimeOfDay.DAY]: [], [TimeOfDay.DUSK]: [], [TimeOfDay.NIGHT]: [], [TimeOfDay.ALL]: [ Species.TERAPAGOS ]}
  },
  [Biome.DESERT]: {
    [BiomePoolTier.COMMON]: {
      [TimeOfDay.DAWN]: [ Species.TRAPINCH, { 1: [ Species.HIPPOPOTAS ], 34: [ Species.HIPPOWDON ]}, { 1: [ Species.RELLOR ], 29: [ Species.RABSCA ]}],
      [TimeOfDay.DAY]: [ Species.TRAPINCH, { 1: [ Species.HIPPOPOTAS ], 34: [ Species.HIPPOWDON ]}, { 1: [ Species.RELLOR ], 29: [ Species.RABSCA ]}],
      [TimeOfDay.DUSK]: [{ 1: [ Species.CACNEA ], 32: [ Species.CACTURNE ]}, { 1: [ Species.SANDILE ], 29: [ Species.KROKOROK ], 40: [ Species.KROOKODILE ]}],
      [TimeOfDay.NIGHT]: [{ 1: [ Species.CACNEA ], 32: [ Species.CACTURNE ]}, { 1: [ Species.SANDILE ], 29: [ Species.KROKOROK ], 40: [ Species.KROOKODILE ]}],
      [TimeOfDay.ALL]: [{ 1: [ Species.SANDSHREW ], 22: [ Species.SANDSLASH ]}, { 1: [ Species.SKORUPI ], 40: [ Species.DRAPION ]}, { 1: [ Species.SILICOBRA ], 36: [ Species.SANDACONDA ]}]
    },
    [BiomePoolTier.UNCOMMON]: {
      [TimeOfDay.DAWN]: [{ 1: [ Species.SANDILE ], 29: [ Species.KROKOROK ], 40: [ Species.KROOKODILE ]}, Species.HELIOPTILE ],
      [TimeOfDay.DAY]: [{ 1: [ Species.SANDILE ], 29: [ Species.KROKOROK ], 40: [ Species.KROOKODILE ]}, Species.HELIOPTILE ],
      [TimeOfDay.DUSK]: [],
      [TimeOfDay.NIGHT]: [],
      [TimeOfDay.ALL]: [ Species.MARACTUS, { 1: [ Species.BRAMBLIN ], 30: [ Species.BRAMBLEGHAST ]}, Species.ORTHWORM ]
    },
    [BiomePoolTier.RARE]: {
      [TimeOfDay.DAWN]: [{ 1: [ Species.VIBRAVA ], 45: [ Species.FLYGON ]}],
      [TimeOfDay.DAY]: [{ 1: [ Species.VIBRAVA ], 45: [ Species.FLYGON ]}],
      [TimeOfDay.DUSK]: [],
      [TimeOfDay.NIGHT]: [],
      [TimeOfDay.ALL]: [{ 1: [ Species.DARUMAKA ], 35: [ Species.DARMANITAN ]}]
    },
    [BiomePoolTier.SUPER_RARE]: { [TimeOfDay.DAWN]: [], [TimeOfDay.DAY]: [], [TimeOfDay.DUSK]: [], [TimeOfDay.NIGHT]: [], [TimeOfDay.ALL]: [{ 1: [ Species.LILEEP ], 40: [ Species.CRADILY ]}, { 1: [ Species.ANORITH ], 40: [ Species.ARMALDO ]}]},
    [BiomePoolTier.ULTRA_RARE]: { [TimeOfDay.DAWN]: [], [TimeOfDay.DAY]: [], [TimeOfDay.DUSK]: [], [TimeOfDay.NIGHT]: [], [TimeOfDay.ALL]: [ Species.REGIROCK, Species.TAPU_BULU, Species.PHEROMOSA ]},
    [BiomePoolTier.BOSS]: {
      [TimeOfDay.DAWN]: [ Species.HIPPOWDON, Species.HELIOLISK, Species.RABSCA ],
      [TimeOfDay.DAY]: [ Species.HIPPOWDON, Species.HELIOLISK, Species.RABSCA ],
      [TimeOfDay.DUSK]: [ Species.CACTURNE, Species.KROOKODILE ],
      [TimeOfDay.NIGHT]: [ Species.CACTURNE, Species.KROOKODILE ],
      [TimeOfDay.ALL]: [ Species.SANDSLASH, Species.DRAPION, Species.DARMANITAN, Species.MARACTUS, Species.SANDACONDA, Species.BRAMBLEGHAST ]
    },
    [BiomePoolTier.BOSS_RARE]: { [TimeOfDay.DAWN]: [], [TimeOfDay.DAY]: [], [TimeOfDay.DUSK]: [], [TimeOfDay.NIGHT]: [], [TimeOfDay.ALL]: [ Species.CRADILY, Species.ARMALDO ]},
    [BiomePoolTier.BOSS_SUPER_RARE]: { [TimeOfDay.DAWN]: [], [TimeOfDay.DAY]: [], [TimeOfDay.DUSK]: [], [TimeOfDay.NIGHT]: [], [TimeOfDay.ALL]: [ Species.REGIROCK, Species.TAPU_BULU, Species.PHEROMOSA ]},
    [BiomePoolTier.BOSS_ULTRA_RARE]: { [TimeOfDay.DAWN]: [], [TimeOfDay.DAY]: [], [TimeOfDay.DUSK]: [], [TimeOfDay.NIGHT]: [], [TimeOfDay.ALL]: []}
  },
  [Biome.ICE_CAVE]: {
    [BiomePoolTier.COMMON]: {
      [TimeOfDay.DAWN]: [],
      [TimeOfDay.DAY]: [],
      [TimeOfDay.DUSK]: [],
      [TimeOfDay.NIGHT]: [],
      [TimeOfDay.ALL]: [
        { 1: [ Species.SEEL ], 34: [ Species.DEWGONG ]},
        { 1: [ Species.SWINUB ], 33: [ Species.PILOSWINE ]},
        { 1: [ Species.SNOVER ], 40: [ Species.ABOMASNOW ]},
        { 1: [ Species.VANILLITE ], 35: [ Species.VANILLISH ], 47: [ Species.VANILLUXE ]},
        { 1: [ Species.CUBCHOO ], 37: [ Species.BEARTIC ]},
        { 1: [ Species.BERGMITE ], 37: [ Species.AVALUGG ]},
        Species.CRABRAWLER,
        { 1: [ Species.SNOM ], 20: [ Species.FROSMOTH ]}
      ]
    },
    [BiomePoolTier.UNCOMMON]: {
      [TimeOfDay.DAWN]: [],
      [TimeOfDay.DAY]: [],
      [TimeOfDay.DUSK]: [],
      [TimeOfDay.NIGHT]: [],
      [TimeOfDay.ALL]: [
        Species.SNEASEL,
        { 1: [ Species.SNORUNT ], 42: [ Species.GLALIE ]},
        { 1: [ Species.SPHEAL ], 32: [ Species.SEALEO ], 44: [ Species.WALREIN ]},
        Species.EISCUE,
        { 1: [ Species.CETODDLE ], 30: [ Species.CETITAN ]}
      ]
    },
    [BiomePoolTier.RARE]: { [TimeOfDay.DAWN]: [], [TimeOfDay.DAY]: [], [TimeOfDay.DUSK]: [], [TimeOfDay.NIGHT]: [], [TimeOfDay.ALL]: [ Species.JYNX, Species.LAPRAS, Species.FROSLASS, Species.CRYOGONAL ]},
    [BiomePoolTier.SUPER_RARE]: { [TimeOfDay.DAWN]: [], [TimeOfDay.DAY]: [], [TimeOfDay.DUSK]: [], [TimeOfDay.NIGHT]: [], [TimeOfDay.ALL]: [ Species.DELIBIRD, Species.ROTOM, { 1: [ Species.AMAURA ], 59: [ Species.AURORUS ]}]},
    [BiomePoolTier.ULTRA_RARE]: { [TimeOfDay.DAWN]: [], [TimeOfDay.DAY]: [], [TimeOfDay.DUSK]: [], [TimeOfDay.NIGHT]: [], [TimeOfDay.ALL]: [ Species.ARTICUNO, Species.REGICE ]},
    [BiomePoolTier.BOSS]: {
      [TimeOfDay.DAWN]: [],
      [TimeOfDay.DAY]: [],
      [TimeOfDay.DUSK]: [],
      [TimeOfDay.NIGHT]: [],
      [TimeOfDay.ALL]: [ Species.DEWGONG, Species.GLALIE, Species.WALREIN, Species.WEAVILE, Species.MAMOSWINE, Species.FROSLASS, Species.VANILLUXE, Species.BEARTIC, Species.CRYOGONAL, Species.AVALUGG, Species.CRABOMINABLE, Species.CETITAN ]
    },
    [BiomePoolTier.BOSS_RARE]: { [TimeOfDay.DAWN]: [], [TimeOfDay.DAY]: [], [TimeOfDay.DUSK]: [], [TimeOfDay.NIGHT]: [], [TimeOfDay.ALL]: [ Species.JYNX, Species.LAPRAS, Species.GLACEON, Species.AURORUS ]},
    [BiomePoolTier.BOSS_SUPER_RARE]: { [TimeOfDay.DAWN]: [], [TimeOfDay.DAY]: [], [TimeOfDay.DUSK]: [], [TimeOfDay.NIGHT]: [], [TimeOfDay.ALL]: [ Species.ARTICUNO, Species.REGICE, Species.ROTOM ]},
    [BiomePoolTier.BOSS_ULTRA_RARE]: { [TimeOfDay.DAWN]: [], [TimeOfDay.DAY]: [], [TimeOfDay.DUSK]: [], [TimeOfDay.NIGHT]: [], [TimeOfDay.ALL]: [ Species.KYUREM ]}
  },
  [Biome.MEADOW]: {
    [BiomePoolTier.COMMON]: {
      [TimeOfDay.DAWN]: [{ 1: [ Species.LEDYBA ], 18: [ Species.LEDIAN ]}, Species.ROSELIA, Species.COTTONEE, Species.MINCCINO ],
      [TimeOfDay.DAY]: [ Species.ROSELIA, Species.COTTONEE, Species.MINCCINO ],
      [TimeOfDay.DUSK]: [],
      [TimeOfDay.NIGHT]: [],
      [TimeOfDay.ALL]: [
        { 1: [ Species.BLITZLE ], 27: [ Species.ZEBSTRIKA ]},
        { 1: [ Species.FLABEBE ], 19: [ Species.FLOETTE ]},
        { 1: [ Species.CUTIEFLY ], 25: [ Species.RIBOMBEE ]},
        { 1: [ Species.GOSSIFLEUR ], 20: [ Species.ELDEGOSS ]},
        { 1: [ Species.WOOLOO ], 24: [ Species.DUBWOOL ]}
      ]
    },
    [BiomePoolTier.UNCOMMON]: {
      [TimeOfDay.DAWN]: [
        { 1: [ Species.PONYTA ], 40: [ Species.RAPIDASH ]},
        { 1: [ Species.SNUBBULL ], 23: [ Species.GRANBULL ]},
        { 1: [ Species.SKITTY ], 30: [ Species.DELCATTY ]},
        Species.BOUFFALANT,
        { 1: [ Species.SMOLIV ], 25: [ Species.DOLLIV ], 35: [ Species.ARBOLIVA ]}
      ],
      [TimeOfDay.DAY]: [
        { 1: [ Species.PONYTA ], 40: [ Species.RAPIDASH ]},
        { 1: [ Species.SNUBBULL ], 23: [ Species.GRANBULL ]},
        { 1: [ Species.SKITTY ], 30: [ Species.DELCATTY ]},
        Species.BOUFFALANT,
        { 1: [ Species.SMOLIV ], 25: [ Species.DOLLIV ], 35: [ Species.ARBOLIVA ]}
      ],
      [TimeOfDay.DUSK]: [],
      [TimeOfDay.NIGHT]: [],
      [TimeOfDay.ALL]: [
        { 1: [ Species.JIGGLYPUFF ], 30: [ Species.WIGGLYTUFF ]},
        { 1: [ Species.MAREEP ], 15: [ Species.FLAAFFY ], 30: [ Species.AMPHAROS ]},
        { 1: [ Species.RALTS ], 20: [ Species.KIRLIA ], 30: [ Species.GARDEVOIR ]},
        { 1: [ Species.GLAMEOW ], 38: [ Species.PURUGLY ]},
        Species.ORICORIO
      ]
    },
    [BiomePoolTier.RARE]: {
      [TimeOfDay.DAWN]: [],
      [TimeOfDay.DAY]: [],
      [TimeOfDay.DUSK]: [],
      [TimeOfDay.NIGHT]: [ Species.VOLBEAT, Species.ILLUMISE ],
      [TimeOfDay.ALL]: [ Species.TAUROS, Species.EEVEE, Species.MILTANK, Species.SPINDA, { 1: [ Species.APPLIN ], 30: [ Species.DIPPLIN ]}, { 1: [ Species.SPRIGATITO ], 16: [ Species.FLORAGATO ], 36: [ Species.MEOWSCARADA ]}]
    },
    [BiomePoolTier.SUPER_RARE]: { [TimeOfDay.DAWN]: [], [TimeOfDay.DAY]: [], [TimeOfDay.DUSK]: [], [TimeOfDay.NIGHT]: [], [TimeOfDay.ALL]: [ Species.CHANSEY, Species.SYLVEON ]},
    [BiomePoolTier.ULTRA_RARE]: { [TimeOfDay.DAWN]: [], [TimeOfDay.DAY]: [], [TimeOfDay.DUSK]: [], [TimeOfDay.NIGHT]: [], [TimeOfDay.ALL]: [ Species.MELOETTA ]},
    [BiomePoolTier.BOSS]: {
      [TimeOfDay.DAWN]: [ Species.LEDIAN, Species.GRANBULL, Species.DELCATTY, Species.ROSERADE, Species.CINCCINO, Species.BOUFFALANT, Species.ARBOLIVA ],
      [TimeOfDay.DAY]: [ Species.GRANBULL, Species.DELCATTY, Species.ROSERADE, Species.CINCCINO, Species.BOUFFALANT, Species.ARBOLIVA ],
      [TimeOfDay.DUSK]: [],
      [TimeOfDay.NIGHT]: [],
      [TimeOfDay.ALL]: [ Species.TAUROS, Species.MILTANK, Species.GARDEVOIR, Species.PURUGLY, Species.ZEBSTRIKA, Species.FLORGES, Species.RIBOMBEE, Species.DUBWOOL ]
    },
    [BiomePoolTier.BOSS_RARE]: { [TimeOfDay.DAWN]: [ Species.HISUI_LILLIGANT ], [TimeOfDay.DAY]: [ Species.HISUI_LILLIGANT ], [TimeOfDay.DUSK]: [], [TimeOfDay.NIGHT]: [], [TimeOfDay.ALL]: [ Species.BLISSEY, Species.SYLVEON, Species.FLAPPLE, Species.APPLETUN, Species.MEOWSCARADA, Species.HYDRAPPLE ]},
    [BiomePoolTier.BOSS_SUPER_RARE]: { [TimeOfDay.DAWN]: [], [TimeOfDay.DAY]: [], [TimeOfDay.DUSK]: [], [TimeOfDay.NIGHT]: [], [TimeOfDay.ALL]: [ Species.MELOETTA ]},
    [BiomePoolTier.BOSS_ULTRA_RARE]: { [TimeOfDay.DAWN]: [], [TimeOfDay.DAY]: [], [TimeOfDay.DUSK]: [], [TimeOfDay.NIGHT]: [], [TimeOfDay.ALL]: [ Species.SHAYMIN ]}
  },
  [Biome.POWER_PLANT]: {
    [BiomePoolTier.COMMON]: {
      [TimeOfDay.DAWN]: [],
      [TimeOfDay.DAY]: [],
      [TimeOfDay.DUSK]: [],
      [TimeOfDay.NIGHT]: [],
      [TimeOfDay.ALL]: [
        Species.PIKACHU,
        { 1: [ Species.MAGNEMITE ], 30: [ Species.MAGNETON ]},
        { 1: [ Species.VOLTORB ], 30: [ Species.ELECTRODE ]},
        { 1: [ Species.ELECTRIKE ], 26: [ Species.MANECTRIC ]},
        { 1: [ Species.SHINX ], 15: [ Species.LUXIO ], 30: [ Species.LUXRAY ]},
        Species.DEDENNE,
        { 1: [ Species.GRUBBIN ], 20: [ Species.CHARJABUG ]},
        { 1: [ Species.PAWMI ], 18: [ Species.PAWMO ], 32: [ Species.PAWMOT ]},
        { 1: [ Species.TADBULB ], 30: [ Species.BELLIBOLT ]}
      ]
    },
    [BiomePoolTier.UNCOMMON]: { [TimeOfDay.DAWN]: [], [TimeOfDay.DAY]: [], [TimeOfDay.DUSK]: [], [TimeOfDay.NIGHT]: [], [TimeOfDay.ALL]: [ Species.ELECTABUZZ, Species.PLUSLE, Species.MINUN, Species.PACHIRISU, Species.EMOLGA, Species.TOGEDEMARU ]},
    [BiomePoolTier.RARE]: { [TimeOfDay.DAWN]: [], [TimeOfDay.DAY]: [], [TimeOfDay.DUSK]: [], [TimeOfDay.NIGHT]: [], [TimeOfDay.ALL]: [{ 1: [ Species.MAREEP ], 15: [ Species.FLAAFFY ]}]},
    [BiomePoolTier.SUPER_RARE]: { [TimeOfDay.DAWN]: [], [TimeOfDay.DAY]: [], [TimeOfDay.DUSK]: [], [TimeOfDay.NIGHT]: [], [TimeOfDay.ALL]: [ Species.JOLTEON, Species.HISUI_VOLTORB ]},
    [BiomePoolTier.ULTRA_RARE]: { [TimeOfDay.DAWN]: [], [TimeOfDay.DAY]: [], [TimeOfDay.DUSK]: [], [TimeOfDay.NIGHT]: [], [TimeOfDay.ALL]: [ Species.RAIKOU, Species.THUNDURUS, Species.XURKITREE, Species.ZERAORA, Species.REGIELEKI ]},
    [BiomePoolTier.BOSS]: {
      [TimeOfDay.DAWN]: [],
      [TimeOfDay.DAY]: [],
      [TimeOfDay.DUSK]: [],
      [TimeOfDay.NIGHT]: [],
      [TimeOfDay.ALL]: [ Species.RAICHU, Species.MANECTRIC, Species.LUXRAY, Species.MAGNEZONE, Species.ELECTIVIRE, Species.DEDENNE, Species.VIKAVOLT, Species.TOGEDEMARU, Species.PAWMOT, Species.BELLIBOLT ]
    },
    [BiomePoolTier.BOSS_RARE]: { [TimeOfDay.DAWN]: [], [TimeOfDay.DAY]: [], [TimeOfDay.DUSK]: [], [TimeOfDay.NIGHT]: [], [TimeOfDay.ALL]: [ Species.JOLTEON, Species.AMPHAROS, Species.HISUI_ELECTRODE ]},
    [BiomePoolTier.BOSS_SUPER_RARE]: { [TimeOfDay.DAWN]: [], [TimeOfDay.DAY]: [], [TimeOfDay.DUSK]: [], [TimeOfDay.NIGHT]: [], [TimeOfDay.ALL]: [ Species.ZAPDOS, Species.RAIKOU, Species.THUNDURUS, Species.XURKITREE, Species.ZERAORA, Species.REGIELEKI ]},
    [BiomePoolTier.BOSS_ULTRA_RARE]: { [TimeOfDay.DAWN]: [], [TimeOfDay.DAY]: [], [TimeOfDay.DUSK]: [], [TimeOfDay.NIGHT]: [], [TimeOfDay.ALL]: [ Species.ZEKROM ]}
  },
  [Biome.VOLCANO]: {
    [BiomePoolTier.COMMON]: {
      [TimeOfDay.DAWN]: [],
      [TimeOfDay.DAY]: [],
      [TimeOfDay.DUSK]: [],
      [TimeOfDay.NIGHT]: [],
      [TimeOfDay.ALL]: [
        Species.VULPIX,
        Species.GROWLITHE,
        { 1: [ Species.PONYTA ], 40: [ Species.RAPIDASH ]},
        { 1: [ Species.SLUGMA ], 38: [ Species.MAGCARGO ]},
        { 1: [ Species.NUMEL ], 33: [ Species.CAMERUPT ]},
        { 1: [ Species.SALANDIT ], 33: [ Species.SALAZZLE ]},
        { 1: [ Species.ROLYCOLY ], 18: [ Species.CARKOL ], 34: [ Species.COALOSSAL ]}
      ]
    },
    [BiomePoolTier.UNCOMMON]: { [TimeOfDay.DAWN]: [], [TimeOfDay.DAY]: [], [TimeOfDay.DUSK]: [], [TimeOfDay.NIGHT]: [], [TimeOfDay.ALL]: [ Species.MAGMAR, Species.TORKOAL, { 1: [ Species.PANSEAR ], 30: [ Species.SIMISEAR ]}, Species.HEATMOR, Species.TURTONATOR ]},
    [BiomePoolTier.RARE]: {
      [TimeOfDay.DAWN]: [],
      [TimeOfDay.DAY]: [],
      [TimeOfDay.DUSK]: [],
      [TimeOfDay.NIGHT]: [],
      [TimeOfDay.ALL]: [
        { 1: [ Species.CHARMANDER ], 16: [ Species.CHARMELEON ], 36: [ Species.CHARIZARD ]},
        { 1: [ Species.CYNDAQUIL ], 14: [ Species.QUILAVA ], 36: [ Species.TYPHLOSION ]},
        { 1: [ Species.CHIMCHAR ], 14: [ Species.MONFERNO ], 36: [ Species.INFERNAPE ]},
        { 1: [ Species.TEPIG ], 17: [ Species.PIGNITE ], 36: [ Species.EMBOAR ]},
        { 1: [ Species.FENNEKIN ], 16: [ Species.BRAIXEN ], 36: [ Species.DELPHOX ]},
        { 1: [ Species.LITTEN ], 17: [ Species.TORRACAT ], 34: [ Species.INCINEROAR ]},
        { 1: [ Species.SCORBUNNY ], 16: [ Species.RABOOT ], 35: [ Species.CINDERACE ]},
        { 1: [ Species.CHARCADET ], 30: [ Species.ARMAROUGE ]}
      ]
    },
    [BiomePoolTier.SUPER_RARE]: { [TimeOfDay.DAWN]: [], [TimeOfDay.DAY]: [], [TimeOfDay.DUSK]: [], [TimeOfDay.NIGHT]: [], [TimeOfDay.ALL]: [ Species.FLAREON, Species.ROTOM, { 1: [ Species.LARVESTA ], 59: [ Species.VOLCARONA ]}, Species.HISUI_GROWLITHE ]},
    [BiomePoolTier.ULTRA_RARE]: { [TimeOfDay.DAWN]: [], [TimeOfDay.DAY]: [], [TimeOfDay.DUSK]: [], [TimeOfDay.NIGHT]: [], [TimeOfDay.ALL]: [ Species.ENTEI, Species.HEATRAN, Species.VOLCANION, Species.CHI_YU ]},
    [BiomePoolTier.BOSS]: {
      [TimeOfDay.DAWN]: [],
      [TimeOfDay.DAY]: [],
      [TimeOfDay.DUSK]: [],
      [TimeOfDay.NIGHT]: [],
      [TimeOfDay.ALL]: [ Species.NINETALES, Species.ARCANINE, Species.RAPIDASH, Species.MAGCARGO, Species.CAMERUPT, Species.TORKOAL, Species.MAGMORTAR, Species.SIMISEAR, Species.HEATMOR, Species.SALAZZLE, Species.TURTONATOR, Species.COALOSSAL ]
    },
    [BiomePoolTier.BOSS_RARE]: {
      [TimeOfDay.DAWN]: [],
      [TimeOfDay.DAY]: [],
      [TimeOfDay.DUSK]: [],
      [TimeOfDay.NIGHT]: [],
      [TimeOfDay.ALL]: [ Species.CHARIZARD, Species.FLAREON, Species.TYPHLOSION, Species.INFERNAPE, Species.EMBOAR, Species.VOLCARONA, Species.DELPHOX, Species.INCINEROAR, Species.CINDERACE, Species.ARMAROUGE, Species.HISUI_ARCANINE ]
    },
    [BiomePoolTier.BOSS_SUPER_RARE]: { [TimeOfDay.DAWN]: [], [TimeOfDay.DAY]: [], [TimeOfDay.DUSK]: [], [TimeOfDay.NIGHT]: [], [TimeOfDay.ALL]: [ Species.MOLTRES, Species.ENTEI, Species.ROTOM, Species.HEATRAN, Species.VOLCANION, Species.CHI_YU ]},
    [BiomePoolTier.BOSS_ULTRA_RARE]: { [TimeOfDay.DAWN]: [], [TimeOfDay.DAY]: [], [TimeOfDay.DUSK]: [], [TimeOfDay.NIGHT]: [], [TimeOfDay.ALL]: [ Species.RESHIRAM ]}
  },
  [Biome.GRAVEYARD]: {
    [BiomePoolTier.COMMON]: {
      [TimeOfDay.DAWN]: [],
      [TimeOfDay.DAY]: [],
      [TimeOfDay.DUSK]: [],
      [TimeOfDay.NIGHT]: [],
      [TimeOfDay.ALL]: [
        { 1: [ Species.GASTLY ], 25: [ Species.HAUNTER ]},
        { 1: [ Species.SHUPPET ], 37: [ Species.BANETTE ]},
        { 1: [ Species.DUSKULL ], 37: [ Species.DUSCLOPS ]},
        { 1: [ Species.DRIFLOON ], 28: [ Species.DRIFBLIM ]},
        { 1: [ Species.LITWICK ], 41: [ Species.LAMPENT ]},
        Species.PHANTUMP,
        Species.PUMPKABOO,
        { 1: [ Species.GREAVARD ], 60: [ Species.HOUNDSTONE ]}
      ]
    },
    [BiomePoolTier.UNCOMMON]: {
      [TimeOfDay.DAWN]: [],
      [TimeOfDay.DAY]: [],
      [TimeOfDay.DUSK]: [],
      [TimeOfDay.NIGHT]: [],
      [TimeOfDay.ALL]: [{ 1: [ Species.CUBONE ], 28: [ Species.MAROWAK ]}, { 1: [ Species.YAMASK ], 34: [ Species.COFAGRIGUS ]}, { 1: [ Species.SINISTEA ], 30: [ Species.POLTEAGEIST ]}]
    },
    [BiomePoolTier.RARE]: { [TimeOfDay.DAWN]: [], [TimeOfDay.DAY]: [], [TimeOfDay.DUSK]: [], [TimeOfDay.NIGHT]: [], [TimeOfDay.ALL]: [ Species.MISDREAVUS, Species.MIMIKYU, { 1: [ Species.FUECOCO ], 16: [ Species.CROCALOR ], 36: [ Species.SKELEDIRGE ]}, Species.CERULEDGE ]},
    [BiomePoolTier.SUPER_RARE]: { [TimeOfDay.DAWN]: [], [TimeOfDay.DAY]: [], [TimeOfDay.DUSK]: [], [TimeOfDay.NIGHT]: [], [TimeOfDay.ALL]: [ Species.SPIRITOMB ]},
    [BiomePoolTier.ULTRA_RARE]: { [TimeOfDay.DAWN]: [], [TimeOfDay.DAY]: [], [TimeOfDay.DUSK]: [], [TimeOfDay.NIGHT]: [], [TimeOfDay.ALL]: [ Species.MARSHADOW, Species.SPECTRIER ]},
    [BiomePoolTier.BOSS]: {
      [TimeOfDay.DAWN]: [ Species.MAROWAK ],
      [TimeOfDay.DAY]: [ Species.MAROWAK ],
      [TimeOfDay.DUSK]: [ Species.MAROWAK ],
      [TimeOfDay.NIGHT]: [],
      [TimeOfDay.ALL]: [ Species.GENGAR, Species.BANETTE, Species.DRIFBLIM, Species.MISMAGIUS, Species.DUSKNOIR, Species.CHANDELURE, Species.TREVENANT, Species.GOURGEIST, Species.MIMIKYU, Species.POLTEAGEIST, Species.HOUNDSTONE ]
    },
    [BiomePoolTier.BOSS_RARE]: { [TimeOfDay.DAWN]: [], [TimeOfDay.DAY]: [], [TimeOfDay.DUSK]: [], [TimeOfDay.NIGHT]: [], [TimeOfDay.ALL]: [ Species.SKELEDIRGE, Species.CERULEDGE, Species.HISUI_TYPHLOSION ]},
    [BiomePoolTier.BOSS_SUPER_RARE]: { [TimeOfDay.DAWN]: [], [TimeOfDay.DAY]: [], [TimeOfDay.DUSK]: [], [TimeOfDay.NIGHT]: [], [TimeOfDay.ALL]: [ Species.MARSHADOW, Species.SPECTRIER ]},
    [BiomePoolTier.BOSS_ULTRA_RARE]: { [TimeOfDay.DAWN]: [], [TimeOfDay.DAY]: [], [TimeOfDay.DUSK]: [], [TimeOfDay.NIGHT]: [], [TimeOfDay.ALL]: [ Species.GIRATINA ]}
  },
  [Biome.DOJO]: {
    [BiomePoolTier.COMMON]: {
      [TimeOfDay.DAWN]: [],
      [TimeOfDay.DAY]: [],
      [TimeOfDay.DUSK]: [],
      [TimeOfDay.NIGHT]: [],
      [TimeOfDay.ALL]: [
        { 1: [ Species.MANKEY ], 28: [ Species.PRIMEAPE ], 75: [ Species.ANNIHILAPE ]},
        { 1: [ Species.MAKUHITA ], 24: [ Species.HARIYAMA ]},
        { 1: [ Species.MEDITITE ], 37: [ Species.MEDICHAM ]},
        { 1: [ Species.STUFFUL ], 27: [ Species.BEWEAR ]},
        { 1: [ Species.CLOBBOPUS ], 55: [ Species.GRAPPLOCT ]}
      ]
    },
    [BiomePoolTier.UNCOMMON]: {
      [TimeOfDay.DAWN]: [],
      [TimeOfDay.DAY]: [],
      [TimeOfDay.DUSK]: [],
      [TimeOfDay.NIGHT]: [],
      [TimeOfDay.ALL]: [{ 1: [ Species.CROAGUNK ], 37: [ Species.TOXICROAK ]}, { 1: [ Species.SCRAGGY ], 39: [ Species.SCRAFTY ]}, { 1: [ Species.MIENFOO ], 50: [ Species.MIENSHAO ]}]
    },
    [BiomePoolTier.RARE]: { [TimeOfDay.DAWN]: [], [TimeOfDay.DAY]: [], [TimeOfDay.DUSK]: [], [TimeOfDay.NIGHT]: [], [TimeOfDay.ALL]: [ Species.HITMONLEE, Species.HITMONCHAN, Species.LUCARIO, Species.THROH, Species.SAWK, { 1: [ Species.PANCHAM ], 52: [ Species.PANGORO ]}]},
    [BiomePoolTier.SUPER_RARE]: { [TimeOfDay.DAWN]: [], [TimeOfDay.DAY]: [], [TimeOfDay.DUSK]: [], [TimeOfDay.NIGHT]: [], [TimeOfDay.ALL]: [ Species.HITMONTOP, Species.GALLADE, Species.GALAR_FARFETCHD ]},
    [BiomePoolTier.ULTRA_RARE]: { [TimeOfDay.DAWN]: [], [TimeOfDay.DAY]: [], [TimeOfDay.DUSK]: [], [TimeOfDay.NIGHT]: [], [TimeOfDay.ALL]: [ Species.TERRAKION, Species.KUBFU, Species.GALAR_ZAPDOS ]},
    [BiomePoolTier.BOSS]: {
      [TimeOfDay.DAWN]: [],
      [TimeOfDay.DAY]: [],
      [TimeOfDay.DUSK]: [],
      [TimeOfDay.NIGHT]: [],
      [TimeOfDay.ALL]: [ Species.HITMONLEE, Species.HITMONCHAN, Species.HARIYAMA, Species.MEDICHAM, Species.LUCARIO, Species.TOXICROAK, Species.THROH, Species.SAWK, Species.SCRAFTY, Species.MIENSHAO, Species.BEWEAR, Species.GRAPPLOCT, Species.ANNIHILAPE ]
    },
    [BiomePoolTier.BOSS_RARE]: { [TimeOfDay.DAWN]: [], [TimeOfDay.DAY]: [], [TimeOfDay.DUSK]: [], [TimeOfDay.NIGHT]: [], [TimeOfDay.ALL]: [ Species.HITMONTOP, Species.GALLADE, Species.PANGORO, Species.SIRFETCHD, Species.HISUI_DECIDUEYE ]},
    [BiomePoolTier.BOSS_SUPER_RARE]: { [TimeOfDay.DAWN]: [], [TimeOfDay.DAY]: [], [TimeOfDay.DUSK]: [], [TimeOfDay.NIGHT]: [], [TimeOfDay.ALL]: [ Species.TERRAKION, Species.URSHIFU ]},
    [BiomePoolTier.BOSS_ULTRA_RARE]: { [TimeOfDay.DAWN]: [], [TimeOfDay.DAY]: [], [TimeOfDay.DUSK]: [], [TimeOfDay.NIGHT]: [], [TimeOfDay.ALL]: [ Species.ZAMAZENTA, Species.GALAR_ZAPDOS ]}
  },
  [Biome.FACTORY]: {
    [BiomePoolTier.COMMON]: {
      [TimeOfDay.DAWN]: [],
      [TimeOfDay.DAY]: [],
      [TimeOfDay.DUSK]: [],
      [TimeOfDay.NIGHT]: [],
      [TimeOfDay.ALL]: [
        { 1: [ Species.MACHOP ], 28: [ Species.MACHOKE ]},
        { 1: [ Species.MAGNEMITE ], 30: [ Species.MAGNETON ]},
        { 1: [ Species.VOLTORB ], 30: [ Species.ELECTRODE ]},
        { 1: [ Species.TIMBURR ], 25: [ Species.GURDURR ]},
        { 1: [ Species.KLINK ], 38: [ Species.KLANG ], 49: [ Species.KLINKLANG ]}
      ]
    },
    [BiomePoolTier.UNCOMMON]: { [TimeOfDay.DAWN]: [], [TimeOfDay.DAY]: [], [TimeOfDay.DUSK]: [], [TimeOfDay.NIGHT]: [], [TimeOfDay.ALL]: [{ 1: [ Species.BRONZOR ], 33: [ Species.BRONZONG ]}, Species.KLEFKI ]},
    [BiomePoolTier.RARE]: { [TimeOfDay.DAWN]: [], [TimeOfDay.DAY]: [], [TimeOfDay.DUSK]: [], [TimeOfDay.NIGHT]: [], [TimeOfDay.ALL]: [{ 1: [ Species.PORYGON ], 30: [ Species.PORYGON2 ]}]},
    [BiomePoolTier.SUPER_RARE]: { [TimeOfDay.DAWN]: [], [TimeOfDay.DAY]: [], [TimeOfDay.DUSK]: [], [TimeOfDay.NIGHT]: [], [TimeOfDay.ALL]: [{ 1: [ Species.BELDUM ], 20: [ Species.METANG ], 45: [ Species.METAGROSS ]}]},
    [BiomePoolTier.ULTRA_RARE]: { [TimeOfDay.DAWN]: [], [TimeOfDay.DAY]: [], [TimeOfDay.DUSK]: [], [TimeOfDay.NIGHT]: [], [TimeOfDay.ALL]: [ Species.GENESECT, Species.MAGEARNA ]},
    [BiomePoolTier.BOSS]: { [TimeOfDay.DAWN]: [], [TimeOfDay.DAY]: [], [TimeOfDay.DUSK]: [], [TimeOfDay.NIGHT]: [], [TimeOfDay.ALL]: [ Species.KLINKLANG, Species.KLEFKI ]},
    [BiomePoolTier.BOSS_RARE]: { [TimeOfDay.DAWN]: [], [TimeOfDay.DAY]: [], [TimeOfDay.DUSK]: [], [TimeOfDay.NIGHT]: [], [TimeOfDay.ALL]: []},
    [BiomePoolTier.BOSS_SUPER_RARE]: { [TimeOfDay.DAWN]: [], [TimeOfDay.DAY]: [], [TimeOfDay.DUSK]: [], [TimeOfDay.NIGHT]: [], [TimeOfDay.ALL]: [ Species.GENESECT, Species.MAGEARNA ]},
    [BiomePoolTier.BOSS_ULTRA_RARE]: { [TimeOfDay.DAWN]: [], [TimeOfDay.DAY]: [], [TimeOfDay.DUSK]: [], [TimeOfDay.NIGHT]: [], [TimeOfDay.ALL]: []}
  },
  [Biome.RUINS]: {
    [BiomePoolTier.COMMON]: {
      [TimeOfDay.DAWN]: [],
      [TimeOfDay.DAY]: [],
      [TimeOfDay.DUSK]: [],
      [TimeOfDay.NIGHT]: [],
      [TimeOfDay.ALL]: [
        { 1: [ Species.DROWZEE ], 26: [ Species.HYPNO ]},
        { 1: [ Species.NATU ], 25: [ Species.XATU ]},
        Species.UNOWN,
        { 1: [ Species.SPOINK ], 32: [ Species.GRUMPIG ]},
        { 1: [ Species.BALTOY ], 36: [ Species.CLAYDOL ]},
        { 1: [ Species.ELGYEM ], 42: [ Species.BEHEEYEM ]}
      ]
    },
    [BiomePoolTier.UNCOMMON]: {
      [TimeOfDay.DAWN]: [],
      [TimeOfDay.DAY]: [],
      [TimeOfDay.DUSK]: [],
      [TimeOfDay.NIGHT]: [],
      [TimeOfDay.ALL]: [{ 1: [ Species.ABRA ], 16: [ Species.KADABRA ]}, Species.SIGILYPH, { 1: [ Species.TINKATINK ], 24: [ Species.TINKATUFF ], 38: [ Species.TINKATON ]}]
    },
    [BiomePoolTier.RARE]: { [TimeOfDay.DAWN]: [], [TimeOfDay.DAY]: [], [TimeOfDay.DUSK]: [], [TimeOfDay.NIGHT]: [], [TimeOfDay.ALL]: [ Species.MR_MIME, Species.WOBBUFFET, { 1: [ Species.GOTHITA ], 32: [ Species.GOTHORITA ], 41: [ Species.GOTHITELLE ]}, Species.STONJOURNER ]},
    [BiomePoolTier.SUPER_RARE]: {
      [TimeOfDay.DAWN]: [],
      [TimeOfDay.DAY]: [ Species.ESPEON ],
      [TimeOfDay.DUSK]: [{ 1: [ Species.GALAR_YAMASK ], 34: [ Species.RUNERIGUS ]}],
      [TimeOfDay.NIGHT]: [{ 1: [ Species.GALAR_YAMASK ], 34: [ Species.RUNERIGUS ]}],
      [TimeOfDay.ALL]: [{ 1: [ Species.ARCHEN ], 37: [ Species.ARCHEOPS ]}]
    },
    [BiomePoolTier.ULTRA_RARE]: { [TimeOfDay.DAWN]: [], [TimeOfDay.DAY]: [], [TimeOfDay.DUSK]: [], [TimeOfDay.NIGHT]: [], [TimeOfDay.ALL]: [ Species.REGISTEEL, Species.FEZANDIPITI ]},
    [BiomePoolTier.BOSS]: { [TimeOfDay.DAWN]: [], [TimeOfDay.DAY]: [], [TimeOfDay.DUSK]: [], [TimeOfDay.NIGHT]: [], [TimeOfDay.ALL]: [ Species.ALAKAZAM, Species.HYPNO, Species.XATU, Species.GRUMPIG, Species.CLAYDOL, Species.SIGILYPH, Species.GOTHITELLE, Species.BEHEEYEM, Species.TINKATON ]},
    [BiomePoolTier.BOSS_RARE]: { [TimeOfDay.DAWN]: [], [TimeOfDay.DAY]: [ Species.ESPEON ], [TimeOfDay.DUSK]: [ Species.RUNERIGUS ], [TimeOfDay.NIGHT]: [ Species.RUNERIGUS ], [TimeOfDay.ALL]: [ Species.MR_MIME, Species.WOBBUFFET, Species.ARCHEOPS ]},
    [BiomePoolTier.BOSS_SUPER_RARE]: { [TimeOfDay.DAWN]: [], [TimeOfDay.DAY]: [], [TimeOfDay.DUSK]: [], [TimeOfDay.NIGHT]: [], [TimeOfDay.ALL]: [ Species.REGISTEEL, Species.FEZANDIPITI ]},
    [BiomePoolTier.BOSS_ULTRA_RARE]: { [TimeOfDay.DAWN]: [], [TimeOfDay.DAY]: [], [TimeOfDay.DUSK]: [], [TimeOfDay.NIGHT]: [], [TimeOfDay.ALL]: [ Species.KORAIDON ]}
  },
  [Biome.WASTELAND]: {
    [BiomePoolTier.COMMON]: {
      [TimeOfDay.DAWN]: [
        { 1: [ Species.BAGON ], 30: [ Species.SHELGON ], 50: [ Species.SALAMENCE ]},
        { 1: [ Species.GOOMY ], 40: [ Species.SLIGGOO ], 80: [ Species.GOODRA ]},
        { 1: [ Species.JANGMO_O ], 35: [ Species.HAKAMO_O ], 45: [ Species.KOMMO_O ]}
      ],
      [TimeOfDay.DAY]: [
        { 1: [ Species.BAGON ], 30: [ Species.SHELGON ], 50: [ Species.SALAMENCE ]},
        { 1: [ Species.GOOMY ], 40: [ Species.SLIGGOO ], 80: [ Species.GOODRA ]},
        { 1: [ Species.JANGMO_O ], 35: [ Species.HAKAMO_O ], 45: [ Species.KOMMO_O ]}
      ],
      [TimeOfDay.DUSK]: [{ 1: [ Species.LARVITAR ], 30: [ Species.PUPITAR ], 55: [ Species.TYRANITAR ]}],
      [TimeOfDay.NIGHT]: [{ 1: [ Species.LARVITAR ], 30: [ Species.PUPITAR ], 55: [ Species.TYRANITAR ]}],
      [TimeOfDay.ALL]: [
        { 1: [ Species.VIBRAVA ], 45: [ Species.FLYGON ]},
        { 1: [ Species.GIBLE ], 24: [ Species.GABITE ], 48: [ Species.GARCHOMP ]},
        { 1: [ Species.AXEW ], 38: [ Species.FRAXURE ], 48: [ Species.HAXORUS ]}
      ]
    },
    [BiomePoolTier.UNCOMMON]: {
      [TimeOfDay.DAWN]: [],
      [TimeOfDay.DAY]: [],
      [TimeOfDay.DUSK]: [{ 1: [ Species.DEINO ], 50: [ Species.ZWEILOUS ], 64: [ Species.HYDREIGON ]}],
      [TimeOfDay.NIGHT]: [{ 1: [ Species.DEINO ], 50: [ Species.ZWEILOUS ], 64: [ Species.HYDREIGON ]}],
      [TimeOfDay.ALL]: [{ 1: [ Species.SWABLU ], 35: [ Species.ALTARIA ]}, Species.DRAMPA, Species.CYCLIZAR ]
    },
    [BiomePoolTier.RARE]: {
      [TimeOfDay.DAWN]: [],
      [TimeOfDay.DAY]: [],
      [TimeOfDay.DUSK]: [{ 1: [ Species.DREEPY ], 50: [ Species.DRAKLOAK ], 60: [ Species.DRAGAPULT ]}],
      [TimeOfDay.NIGHT]: [{ 1: [ Species.DREEPY ], 50: [ Species.DRAKLOAK ], 60: [ Species.DRAGAPULT ]}],
      [TimeOfDay.ALL]: [{ 1: [ Species.DRATINI ], 30: [ Species.DRAGONAIR ], 55: [ Species.DRAGONITE ]}, { 1: [ Species.FRIGIBAX ], 35: [ Species.ARCTIBAX ], 54: [ Species.BAXCALIBUR ]}]
    },
    [BiomePoolTier.SUPER_RARE]: { [TimeOfDay.DAWN]: [], [TimeOfDay.DAY]: [], [TimeOfDay.DUSK]: [], [TimeOfDay.NIGHT]: [], [TimeOfDay.ALL]: [ Species.AERODACTYL, Species.DRUDDIGON, { 1: [ Species.TYRUNT ], 59: [ Species.TYRANTRUM ]}, Species.DRACOZOLT, Species.DRACOVISH ]},
    [BiomePoolTier.ULTRA_RARE]: { [TimeOfDay.DAWN]: [], [TimeOfDay.DAY]: [], [TimeOfDay.DUSK]: [], [TimeOfDay.NIGHT]: [], [TimeOfDay.ALL]: [ Species.REGIDRAGO ]},
    [BiomePoolTier.BOSS]: {
      [TimeOfDay.DAWN]: [ Species.SALAMENCE, Species.GOODRA, Species.KOMMO_O ],
      [TimeOfDay.DAY]: [ Species.SALAMENCE, Species.GOODRA, Species.KOMMO_O ],
      [TimeOfDay.DUSK]: [ Species.TYRANITAR, Species.DRAGAPULT ],
      [TimeOfDay.NIGHT]: [ Species.TYRANITAR, Species.DRAGAPULT ],
      [TimeOfDay.ALL]: [ Species.DRAGONITE, Species.FLYGON, Species.GARCHOMP, Species.HAXORUS, Species.DRAMPA, Species.BAXCALIBUR ]
    },
    [BiomePoolTier.BOSS_RARE]: { [TimeOfDay.DAWN]: [], [TimeOfDay.DAY]: [], [TimeOfDay.DUSK]: [], [TimeOfDay.NIGHT]: [], [TimeOfDay.ALL]: [ Species.AERODACTYL, Species.DRUDDIGON, Species.TYRANTRUM, Species.DRACOZOLT, Species.DRACOVISH ]},
    [BiomePoolTier.BOSS_SUPER_RARE]: { [TimeOfDay.DAWN]: [], [TimeOfDay.DAY]: [], [TimeOfDay.DUSK]: [], [TimeOfDay.NIGHT]: [], [TimeOfDay.ALL]: [ Species.REGIDRAGO ]},
    [BiomePoolTier.BOSS_ULTRA_RARE]: { [TimeOfDay.DAWN]: [], [TimeOfDay.DAY]: [], [TimeOfDay.DUSK]: [], [TimeOfDay.NIGHT]: [], [TimeOfDay.ALL]: [ Species.DIALGA ]}
  },
  [Biome.ABYSS]: {
    [BiomePoolTier.COMMON]: {
      [TimeOfDay.DAWN]: [],
      [TimeOfDay.DAY]: [],
      [TimeOfDay.DUSK]: [],
      [TimeOfDay.NIGHT]: [],
      [TimeOfDay.ALL]: [
        Species.MURKROW,
        { 1: [ Species.HOUNDOUR ], 24: [ Species.HOUNDOOM ]},
        Species.SABLEYE,
        { 1: [ Species.PURRLOIN ], 20: [ Species.LIEPARD ]},
        { 1: [ Species.PAWNIARD ], 52: [ Species.BISHARP ], 64: [ Species.KINGAMBIT ]},
        { 1: [ Species.NICKIT ], 18: [ Species.THIEVUL ]},
        { 1: [ Species.IMPIDIMP ], 32: [ Species.MORGREM ], 42: [ Species.GRIMMSNARL ]},
        { 1: [ Species.MASCHIFF ], 30: [ Species.MABOSSTIFF ]}
      ]
    },
    [BiomePoolTier.UNCOMMON]: { [TimeOfDay.DAWN]: [], [TimeOfDay.DAY]: [], [TimeOfDay.DUSK]: [], [TimeOfDay.NIGHT]: [], [TimeOfDay.ALL]: []},
    [BiomePoolTier.RARE]: {
      [TimeOfDay.DAWN]: [],
      [TimeOfDay.DAY]: [],
      [TimeOfDay.DUSK]: [],
      [TimeOfDay.NIGHT]: [],
      [TimeOfDay.ALL]: [ Species.ABSOL, Species.SPIRITOMB, { 1: [ Species.ZORUA ], 30: [ Species.ZOROARK ]}, { 1: [ Species.DEINO ], 50: [ Species.ZWEILOUS ], 64: [ Species.HYDREIGON ]}]
    },
    [BiomePoolTier.SUPER_RARE]: { [TimeOfDay.DAWN]: [], [TimeOfDay.DAY]: [], [TimeOfDay.DUSK]: [], [TimeOfDay.NIGHT]: [], [TimeOfDay.ALL]: [ Species.UMBREON ]},
    [BiomePoolTier.ULTRA_RARE]: { [TimeOfDay.DAWN]: [], [TimeOfDay.DAY]: [], [TimeOfDay.DUSK]: [], [TimeOfDay.NIGHT]: [], [TimeOfDay.ALL]: [ Species.DARKRAI, Species.GALAR_MOLTRES ]},
    [BiomePoolTier.BOSS]: {
      [TimeOfDay.DAWN]: [],
      [TimeOfDay.DAY]: [],
      [TimeOfDay.DUSK]: [],
      [TimeOfDay.NIGHT]: [],
      [TimeOfDay.ALL]: [ Species.HOUNDOOM, Species.SABLEYE, Species.ABSOL, Species.HONCHKROW, Species.SPIRITOMB, Species.LIEPARD, Species.ZOROARK, Species.HYDREIGON, Species.THIEVUL, Species.GRIMMSNARL, Species.MABOSSTIFF, Species.KINGAMBIT ]
    },
    [BiomePoolTier.BOSS_RARE]: { [TimeOfDay.DAWN]: [], [TimeOfDay.DAY]: [], [TimeOfDay.DUSK]: [], [TimeOfDay.NIGHT]: [], [TimeOfDay.ALL]: [ Species.UMBREON, Species.HISUI_SAMUROTT ]},
    [BiomePoolTier.BOSS_SUPER_RARE]: { [TimeOfDay.DAWN]: [], [TimeOfDay.DAY]: [], [TimeOfDay.DUSK]: [], [TimeOfDay.NIGHT]: [], [TimeOfDay.ALL]: [ Species.DARKRAI ]},
    [BiomePoolTier.BOSS_ULTRA_RARE]: { [TimeOfDay.DAWN]: [], [TimeOfDay.DAY]: [], [TimeOfDay.DUSK]: [], [TimeOfDay.NIGHT]: [], [TimeOfDay.ALL]: [ Species.PALKIA, Species.YVELTAL, Species.GALAR_MOLTRES ]}
  },
  [Biome.SPACE]: {
    [BiomePoolTier.COMMON]: {
      [TimeOfDay.DAWN]: [],
      [TimeOfDay.DAY]: [ Species.SOLROCK ],
      [TimeOfDay.DUSK]: [],
      [TimeOfDay.NIGHT]: [ Species.LUNATONE ],
      [TimeOfDay.ALL]: [ Species.CLEFAIRY, { 1: [ Species.BRONZOR ], 33: [ Species.BRONZONG ]}, { 1: [ Species.MUNNA ], 30: [ Species.MUSHARNA ]}, Species.MINIOR ]
    },
    [BiomePoolTier.UNCOMMON]: { [TimeOfDay.DAWN]: [], [TimeOfDay.DAY]: [], [TimeOfDay.DUSK]: [], [TimeOfDay.NIGHT]: [], [TimeOfDay.ALL]: [{ 1: [ Species.BALTOY ], 36: [ Species.CLAYDOL ]}, { 1: [ Species.ELGYEM ], 42: [ Species.BEHEEYEM ]}]},
    [BiomePoolTier.RARE]: {
      [TimeOfDay.DAWN]: [],
      [TimeOfDay.DAY]: [],
      [TimeOfDay.DUSK]: [],
      [TimeOfDay.NIGHT]: [],
      [TimeOfDay.ALL]: [{ 1: [ Species.BELDUM ], 20: [ Species.METANG ], 45: [ Species.METAGROSS ]}, Species.SIGILYPH, { 1: [ Species.SOLOSIS ], 32: [ Species.DUOSION ], 41: [ Species.REUNICLUS ]}]
    },
    [BiomePoolTier.SUPER_RARE]: { [TimeOfDay.DAWN]: [], [TimeOfDay.DAY]: [], [TimeOfDay.DUSK]: [], [TimeOfDay.NIGHT]: [], [TimeOfDay.ALL]: [{ 1: [ Species.PORYGON ], 30: [ Species.PORYGON2 ]}]},
    [BiomePoolTier.ULTRA_RARE]: { [TimeOfDay.DAWN]: [], [TimeOfDay.DAY]: [], [TimeOfDay.DUSK]: [], [TimeOfDay.NIGHT]: [], [TimeOfDay.ALL]: [{ 1: [ Species.COSMOG ], 43: [ Species.COSMOEM ]}, Species.CELESTEELA ]},
    [BiomePoolTier.BOSS]: { [TimeOfDay.DAWN]: [], [TimeOfDay.DAY]: [ Species.SOLROCK ], [TimeOfDay.DUSK]: [], [TimeOfDay.NIGHT]: [ Species.LUNATONE ], [TimeOfDay.ALL]: [ Species.CLEFABLE, Species.BRONZONG, Species.MUSHARNA, Species.REUNICLUS, Species.MINIOR ]},
    [BiomePoolTier.BOSS_RARE]: { [TimeOfDay.DAWN]: [], [TimeOfDay.DAY]: [], [TimeOfDay.DUSK]: [], [TimeOfDay.NIGHT]: [], [TimeOfDay.ALL]: [ Species.METAGROSS, Species.PORYGON_Z ]},
    [BiomePoolTier.BOSS_SUPER_RARE]: { [TimeOfDay.DAWN]: [], [TimeOfDay.DAY]: [], [TimeOfDay.DUSK]: [], [TimeOfDay.NIGHT]: [], [TimeOfDay.ALL]: [ Species.CELESTEELA ]},
    [BiomePoolTier.BOSS_ULTRA_RARE]: { [TimeOfDay.DAWN]: [], [TimeOfDay.DAY]: [ Species.SOLGALEO ], [TimeOfDay.DUSK]: [], [TimeOfDay.NIGHT]: [ Species.LUNALA ], [TimeOfDay.ALL]: [ Species.RAYQUAZA, Species.NECROZMA ]}
  },
  [Biome.CONSTRUCTION_SITE]: {
    [BiomePoolTier.COMMON]: {
      [TimeOfDay.DAWN]: [],
      [TimeOfDay.DAY]: [],
      [TimeOfDay.DUSK]: [],
      [TimeOfDay.NIGHT]: [],
      [TimeOfDay.ALL]: [
        { 1: [ Species.MACHOP ], 28: [ Species.MACHOKE ]},
        { 1: [ Species.MAGNEMITE ], 30: [ Species.MAGNETON ]},
        { 1: [ Species.DRILBUR ], 31: [ Species.EXCADRILL ]},
        { 1: [ Species.TIMBURR ], 25: [ Species.GURDURR ]}
      ]
    },
    [BiomePoolTier.UNCOMMON]: {
      [TimeOfDay.DAWN]: [],
      [TimeOfDay.DAY]: [],
      [TimeOfDay.DUSK]: [],
      [TimeOfDay.NIGHT]: [],
      [TimeOfDay.ALL]: [
        { 1: [ Species.GRIMER ], 38: [ Species.MUK ]},
        { 1: [ Species.KOFFING ], 35: [ Species.WEEZING ]},
        { 1: [ Species.RHYHORN ], 42: [ Species.RHYDON ]},
        { 1: [ Species.SCRAGGY ], 39: [ Species.SCRAFTY ]}
      ]
    },
    [BiomePoolTier.RARE]: { [TimeOfDay.DAWN]: [], [TimeOfDay.DAY]: [], [TimeOfDay.DUSK]: [{ 1: [ Species.GALAR_MEOWTH ], 28: [ Species.PERRSERKER ]}], [TimeOfDay.NIGHT]: [], [TimeOfDay.ALL]: [ Species.ONIX, Species.HITMONLEE, Species.HITMONCHAN, Species.DURALUDON ]},
    [BiomePoolTier.SUPER_RARE]: { [TimeOfDay.DAWN]: [], [TimeOfDay.DAY]: [], [TimeOfDay.DUSK]: [], [TimeOfDay.NIGHT]: [], [TimeOfDay.ALL]: [ Species.DITTO, Species.HITMONTOP ]},
    [BiomePoolTier.ULTRA_RARE]: { [TimeOfDay.DAWN]: [], [TimeOfDay.DAY]: [], [TimeOfDay.DUSK]: [], [TimeOfDay.NIGHT]: [], [TimeOfDay.ALL]: [ Species.COBALION, Species.STAKATAKA ]},
    [BiomePoolTier.BOSS]: { [TimeOfDay.DAWN]: [], [TimeOfDay.DAY]: [], [TimeOfDay.DUSK]: [], [TimeOfDay.NIGHT]: [], [TimeOfDay.ALL]: [ Species.MACHAMP, Species.CONKELDURR ]},
    [BiomePoolTier.BOSS_RARE]: { [TimeOfDay.DAWN]: [], [TimeOfDay.DAY]: [], [TimeOfDay.DUSK]: [ Species.PERRSERKER ], [TimeOfDay.NIGHT]: [], [TimeOfDay.ALL]: [ Species.ARCHALUDON ]},
    [BiomePoolTier.BOSS_SUPER_RARE]: { [TimeOfDay.DAWN]: [], [TimeOfDay.DAY]: [], [TimeOfDay.DUSK]: [], [TimeOfDay.NIGHT]: [], [TimeOfDay.ALL]: [ Species.COBALION, Species.STAKATAKA ]},
    [BiomePoolTier.BOSS_ULTRA_RARE]: { [TimeOfDay.DAWN]: [], [TimeOfDay.DAY]: [], [TimeOfDay.DUSK]: [], [TimeOfDay.NIGHT]: [], [TimeOfDay.ALL]: []}
  },
  [Biome.JUNGLE]: {
    [BiomePoolTier.COMMON]: {
      [TimeOfDay.DAWN]: [ Species.VESPIQUEN, { 1: [ Species.CHERUBI ], 25: [ Species.CHERRIM ]}, { 1: [ Species.SEWADDLE ], 20: [ Species.SWADLOON ], 30: [ Species.LEAVANNY ]}],
      [TimeOfDay.DAY]: [ Species.VESPIQUEN, { 1: [ Species.CHERUBI ], 25: [ Species.CHERRIM ]}, { 1: [ Species.SEWADDLE ], 20: [ Species.SWADLOON ], 30: [ Species.LEAVANNY ]}],
      [TimeOfDay.DUSK]: [ Species.SHROOMISH, { 1: [ Species.PURRLOIN ], 20: [ Species.LIEPARD ]}, { 1: [ Species.FOONGUS ], 39: [ Species.AMOONGUSS ]}],
      [TimeOfDay.NIGHT]: [{ 1: [ Species.SPINARAK ], 22: [ Species.ARIADOS ]}, Species.SHROOMISH, { 1: [ Species.PURRLOIN ], 20: [ Species.LIEPARD ]}, { 1: [ Species.FOONGUS ], 39: [ Species.AMOONGUSS ]}],
      [TimeOfDay.ALL]: [ Species.AIPOM, { 1: [ Species.BLITZLE ], 27: [ Species.ZEBSTRIKA ]}, { 1: [ Species.PIKIPEK ], 14: [ Species.TRUMBEAK ], 28: [ Species.TOUCANNON ]}]
    },
    [BiomePoolTier.UNCOMMON]: {
      [TimeOfDay.DAWN]: [ Species.EXEGGCUTE, Species.TROPIUS, Species.COMBEE, Species.KOMALA ],
      [TimeOfDay.DAY]: [ Species.EXEGGCUTE, Species.TROPIUS, Species.COMBEE, Species.KOMALA ],
      [TimeOfDay.DUSK]: [ Species.TANGELA, { 1: [ Species.SPINARAK ], 22: [ Species.ARIADOS ]}, { 1: [ Species.PANCHAM ], 52: [ Species.PANGORO ]}],
      [TimeOfDay.NIGHT]: [ Species.TANGELA, { 1: [ Species.PANCHAM ], 52: [ Species.PANGORO ]}],
      [TimeOfDay.ALL]: [
        { 1: [ Species.PANSAGE ], 30: [ Species.SIMISAGE ]},
        { 1: [ Species.PANSEAR ], 30: [ Species.SIMISEAR ]},
        { 1: [ Species.PANPOUR ], 30: [ Species.SIMIPOUR ]},
        { 1: [ Species.JOLTIK ], 36: [ Species.GALVANTULA ]},
        { 1: [ Species.LITLEO ], 35: [ Species.PYROAR ]},
        { 1: [ Species.FOMANTIS ], 44: [ Species.LURANTIS ]},
        Species.FALINKS
      ]
    },
    [BiomePoolTier.RARE]: {
      [TimeOfDay.DAWN]: [{ 1: [ Species.FOONGUS ], 39: [ Species.AMOONGUSS ]}, Species.PASSIMIAN, { 1: [ Species.GALAR_PONYTA ], 40: [ Species.GALAR_RAPIDASH ]}],
      [TimeOfDay.DAY]: [{ 1: [ Species.FOONGUS ], 39: [ Species.AMOONGUSS ]}, Species.PASSIMIAN ],
      [TimeOfDay.DUSK]: [ Species.ORANGURU ],
      [TimeOfDay.NIGHT]: [ Species.ORANGURU ],
      [TimeOfDay.ALL]: [
        Species.SCYTHER,
        Species.YANMA,
        { 1: [ Species.SLAKOTH ], 18: [ Species.VIGOROTH ], 36: [ Species.SLAKING ]},
        Species.SEVIPER,
        Species.CARNIVINE,
        { 1: [ Species.SNIVY ], 17: [ Species.SERVINE ], 36: [ Species.SERPERIOR ]},
        { 1: [ Species.GROOKEY ], 16: [ Species.THWACKEY ], 35: [ Species.RILLABOOM ]}
      ]
    },
    [BiomePoolTier.SUPER_RARE]: { [TimeOfDay.DAWN]: [], [TimeOfDay.DAY]: [], [TimeOfDay.DUSK]: [], [TimeOfDay.NIGHT]: [], [TimeOfDay.ALL]: [ Species.KANGASKHAN, Species.CHATOT, Species.KLEAVOR ]},
    [BiomePoolTier.ULTRA_RARE]: { [TimeOfDay.DAWN]: [], [TimeOfDay.DAY]: [], [TimeOfDay.DUSK]: [], [TimeOfDay.NIGHT]: [], [TimeOfDay.ALL]: [ Species.TAPU_LELE, Species.BUZZWOLE, Species.ZARUDE, Species.MUNKIDORI ]},
    [BiomePoolTier.BOSS]: {
      [TimeOfDay.DAWN]: [ Species.EXEGGUTOR, Species.TROPIUS, Species.CHERRIM, Species.LEAVANNY, Species.KOMALA ],
      [TimeOfDay.DAY]: [ Species.EXEGGUTOR, Species.TROPIUS, Species.CHERRIM, Species.LEAVANNY, Species.KOMALA ],
      [TimeOfDay.DUSK]: [ Species.BRELOOM, Species.TANGROWTH, Species.AMOONGUSS, Species.PANGORO ],
      [TimeOfDay.NIGHT]: [ Species.BRELOOM, Species.TANGROWTH, Species.AMOONGUSS, Species.PANGORO ],
      [TimeOfDay.ALL]: [ Species.SEVIPER, Species.AMBIPOM, Species.CARNIVINE, Species.YANMEGA, Species.GALVANTULA, Species.PYROAR, Species.TOUCANNON, Species.LURANTIS, Species.FALINKS ]
    },
    [BiomePoolTier.BOSS_RARE]: {
      [TimeOfDay.DAWN]: [ Species.AMOONGUSS, Species.GALAR_RAPIDASH ],
      [TimeOfDay.DAY]: [ Species.AMOONGUSS ],
      [TimeOfDay.DUSK]: [],
      [TimeOfDay.NIGHT]: [],
      [TimeOfDay.ALL]: [ Species.KANGASKHAN, Species.SCIZOR, Species.SLAKING, Species.LEAFEON, Species.SERPERIOR, Species.RILLABOOM ]
    },
    [BiomePoolTier.BOSS_SUPER_RARE]: { [TimeOfDay.DAWN]: [], [TimeOfDay.DAY]: [], [TimeOfDay.DUSK]: [], [TimeOfDay.NIGHT]: [], [TimeOfDay.ALL]: [ Species.TAPU_LELE, Species.BUZZWOLE, Species.ZARUDE, Species.MUNKIDORI ]},
    [BiomePoolTier.BOSS_ULTRA_RARE]: { [TimeOfDay.DAWN]: [], [TimeOfDay.DAY]: [], [TimeOfDay.DUSK]: [], [TimeOfDay.NIGHT]: [], [TimeOfDay.ALL]: [ Species.KLEAVOR ]}
  },
  [Biome.FAIRY_CAVE]: {
    [BiomePoolTier.COMMON]: {
      [TimeOfDay.DAWN]: [],
      [TimeOfDay.DAY]: [],
      [TimeOfDay.DUSK]: [],
      [TimeOfDay.NIGHT]: [],
      [TimeOfDay.ALL]: [
        { 1: [ Species.JIGGLYPUFF ], 30: [ Species.WIGGLYTUFF ]},
        { 1: [ Species.MARILL ], 18: [ Species.AZUMARILL ]},
        Species.MAWILE,
        { 1: [ Species.SPRITZEE ], 40: [ Species.AROMATISSE ]},
        { 1: [ Species.SWIRLIX ], 40: [ Species.SLURPUFF ]},
        { 1: [ Species.CUTIEFLY ], 25: [ Species.RIBOMBEE ]},
        { 1: [ Species.MORELULL ], 24: [ Species.SHIINOTIC ]},
        { 1: [ Species.MILCERY ], 30: [ Species.ALCREMIE ]}
      ]
    },
    [BiomePoolTier.UNCOMMON]: {
      [TimeOfDay.DAWN]: [],
      [TimeOfDay.DAY]: [],
      [TimeOfDay.DUSK]: [],
      [TimeOfDay.NIGHT]: [],
      [TimeOfDay.ALL]: [
        Species.CLEFAIRY,
        Species.TOGETIC,
        { 1: [ Species.RALTS ], 20: [ Species.KIRLIA ], 30: [ Species.GARDEVOIR ]},
        Species.CARBINK,
        Species.COMFEY,
        { 1: [ Species.HATENNA ], 32: [ Species.HATTREM ], 42: [ Species.HATTERENE ]}
      ]
    },
    [BiomePoolTier.RARE]: { [TimeOfDay.DAWN]: [], [TimeOfDay.DAY]: [], [TimeOfDay.DUSK]: [], [TimeOfDay.NIGHT]: [], [TimeOfDay.ALL]: [ Species.AUDINO, Species.ETERNAL_FLOETTE ]},
    [BiomePoolTier.SUPER_RARE]: { [TimeOfDay.DAWN]: [], [TimeOfDay.DAY]: [], [TimeOfDay.DUSK]: [], [TimeOfDay.NIGHT]: [], [TimeOfDay.ALL]: []},
    [BiomePoolTier.ULTRA_RARE]: { [TimeOfDay.DAWN]: [], [TimeOfDay.DAY]: [], [TimeOfDay.DUSK]: [], [TimeOfDay.NIGHT]: [], [TimeOfDay.ALL]: [ Species.DIANCIE, Species.ENAMORUS ]},
    [BiomePoolTier.BOSS]: {
      [TimeOfDay.DAWN]: [],
      [TimeOfDay.DAY]: [],
      [TimeOfDay.DUSK]: [],
      [TimeOfDay.NIGHT]: [],
      [TimeOfDay.ALL]: [ Species.WIGGLYTUFF, Species.MAWILE, Species.TOGEKISS, Species.AUDINO, Species.AROMATISSE, Species.SLURPUFF, Species.CARBINK, Species.RIBOMBEE, Species.SHIINOTIC, Species.COMFEY, Species.HATTERENE, Species.ALCREMIE ]
    },
    [BiomePoolTier.BOSS_RARE]: { [TimeOfDay.DAWN]: [], [TimeOfDay.DAY]: [], [TimeOfDay.DUSK]: [], [TimeOfDay.NIGHT]: [], [TimeOfDay.ALL]: [ Species.ETERNAL_FLOETTE ]},
    [BiomePoolTier.BOSS_SUPER_RARE]: { [TimeOfDay.DAWN]: [], [TimeOfDay.DAY]: [], [TimeOfDay.DUSK]: [], [TimeOfDay.NIGHT]: [], [TimeOfDay.ALL]: [ Species.DIANCIE, Species.ENAMORUS ]},
    [BiomePoolTier.BOSS_ULTRA_RARE]: { [TimeOfDay.DAWN]: [], [TimeOfDay.DAY]: [], [TimeOfDay.DUSK]: [], [TimeOfDay.NIGHT]: [], [TimeOfDay.ALL]: [ Species.XERNEAS ]}
  },
  [Biome.TEMPLE]: {
    [BiomePoolTier.COMMON]: {
      [TimeOfDay.DAWN]: [],
      [TimeOfDay.DAY]: [],
      [TimeOfDay.DUSK]: [],
      [TimeOfDay.NIGHT]: [],
      [TimeOfDay.ALL]: [
        { 1: [ Species.GASTLY ], 25: [ Species.HAUNTER ]},
        { 1: [ Species.NATU ], 25: [ Species.XATU ]},
        { 1: [ Species.DUSKULL ], 37: [ Species.DUSCLOPS ]},
        { 1: [ Species.YAMASK ], 34: [ Species.COFAGRIGUS ]},
        { 1: [ Species.GOLETT ], 43: [ Species.GOLURK ]},
        { 1: [ Species.HONEDGE ], 35: [ Species.DOUBLADE ]}
      ]
    },
    [BiomePoolTier.UNCOMMON]: {
      [TimeOfDay.DAWN]: [],
      [TimeOfDay.DAY]: [],
      [TimeOfDay.DUSK]: [],
      [TimeOfDay.NIGHT]: [],
      [TimeOfDay.ALL]: [
        { 1: [ Species.CUBONE ], 28: [ Species.MAROWAK ]},
        { 1: [ Species.BALTOY ], 36: [ Species.CLAYDOL ]},
        { 1: [ Species.CHINGLING ], 20: [ Species.CHIMECHO ]},
        { 1: [ Species.SKORUPI ], 40: [ Species.DRAPION ]},
        { 1: [ Species.LITWICK ], 41: [ Species.LAMPENT ]}
      ]
    },
    [BiomePoolTier.RARE]: { [TimeOfDay.DAWN]: [], [TimeOfDay.DAY]: [], [TimeOfDay.DUSK]: [], [TimeOfDay.NIGHT]: [], [TimeOfDay.ALL]: [{ 1: [ Species.GIMMIGHOUL ], 40: [ Species.GHOLDENGO ]}]},
    [BiomePoolTier.SUPER_RARE]: { [TimeOfDay.DAWN]: [], [TimeOfDay.DAY]: [], [TimeOfDay.DUSK]: [], [TimeOfDay.NIGHT]: [], [TimeOfDay.ALL]: []},
    [BiomePoolTier.ULTRA_RARE]: { [TimeOfDay.DAWN]: [], [TimeOfDay.DAY]: [], [TimeOfDay.DUSK]: [], [TimeOfDay.NIGHT]: [], [TimeOfDay.ALL]: [ Species.HOOPA, Species.TAPU_KOKO ]},
    [BiomePoolTier.BOSS]: { [TimeOfDay.DAWN]: [], [TimeOfDay.DAY]: [], [TimeOfDay.DUSK]: [], [TimeOfDay.NIGHT]: [], [TimeOfDay.ALL]: [ Species.CHIMECHO, Species.COFAGRIGUS, Species.GOLURK, Species.AEGISLASH ]},
    [BiomePoolTier.BOSS_RARE]: { [TimeOfDay.DAWN]: [], [TimeOfDay.DAY]: [], [TimeOfDay.DUSK]: [], [TimeOfDay.NIGHT]: [], [TimeOfDay.ALL]: [ Species.GHOLDENGO ]},
    [BiomePoolTier.BOSS_SUPER_RARE]: { [TimeOfDay.DAWN]: [], [TimeOfDay.DAY]: [], [TimeOfDay.DUSK]: [], [TimeOfDay.NIGHT]: [], [TimeOfDay.ALL]: [ Species.HOOPA, Species.TAPU_KOKO ]},
    [BiomePoolTier.BOSS_ULTRA_RARE]: { [TimeOfDay.DAWN]: [], [TimeOfDay.DAY]: [], [TimeOfDay.DUSK]: [], [TimeOfDay.NIGHT]: [], [TimeOfDay.ALL]: [ Species.REGIGIGAS ]}
  },
  [Biome.SLUM]: {
    [BiomePoolTier.COMMON]: {
      [TimeOfDay.DAWN]: [],
      [TimeOfDay.DAY]: [],
      [TimeOfDay.DUSK]: [{ 1: [ Species.PATRAT ], 20: [ Species.WATCHOG ]}],
      [TimeOfDay.NIGHT]: [{ 1: [ Species.PATRAT ], 20: [ Species.WATCHOG ]}],
      [TimeOfDay.ALL]: [
        { 1: [ Species.RATTATA ], 20: [ Species.RATICATE ]},
        { 1: [ Species.GRIMER ], 38: [ Species.MUK ]},
        { 1: [ Species.KOFFING ], 35: [ Species.WEEZING ]},
        { 1: [ Species.TRUBBISH ], 36: [ Species.GARBODOR ]}
      ]
    },
    [BiomePoolTier.UNCOMMON]: {
      [TimeOfDay.DAWN]: [],
      [TimeOfDay.DAY]: [],
      [TimeOfDay.DUSK]: [{ 1: [ Species.STUNKY ], 34: [ Species.SKUNTANK ]}],
      [TimeOfDay.NIGHT]: [{ 1: [ Species.STUNKY ], 34: [ Species.SKUNTANK ]}],
      [TimeOfDay.ALL]: [{ 1: [ Species.BURMY ], 20: [ Species.WORMADAM ]}]
    },
    [BiomePoolTier.RARE]: {
      [TimeOfDay.DAWN]: [],
      [TimeOfDay.DAY]: [],
      [TimeOfDay.DUSK]: [ Species.TOXTRICITY, { 1: [ Species.GALAR_LINOONE ], 65: [ Species.OBSTAGOON ]}, Species.GALAR_ZIGZAGOON ],
      [TimeOfDay.NIGHT]: [ Species.TOXTRICITY, { 1: [ Species.GALAR_LINOONE ], 65: [ Species.OBSTAGOON ]}, Species.GALAR_ZIGZAGOON ],
      [TimeOfDay.ALL]: [{ 1: [ Species.VAROOM ], 40: [ Species.REVAVROOM ]}]
    },
    [BiomePoolTier.SUPER_RARE]: { [TimeOfDay.DAWN]: [], [TimeOfDay.DAY]: [], [TimeOfDay.DUSK]: [], [TimeOfDay.NIGHT]: [], [TimeOfDay.ALL]: []},
    [BiomePoolTier.ULTRA_RARE]: { [TimeOfDay.DAWN]: [], [TimeOfDay.DAY]: [], [TimeOfDay.DUSK]: [], [TimeOfDay.NIGHT]: [], [TimeOfDay.ALL]: [ Species.GUZZLORD ]},
    [BiomePoolTier.BOSS]: { [TimeOfDay.DAWN]: [], [TimeOfDay.DAY]: [], [TimeOfDay.DUSK]: [ Species.SKUNTANK, Species.WATCHOG ], [TimeOfDay.NIGHT]: [ Species.SKUNTANK, Species.WATCHOG ], [TimeOfDay.ALL]: [ Species.MUK, Species.WEEZING, Species.WORMADAM, Species.GARBODOR ]},
    [BiomePoolTier.BOSS_RARE]: { [TimeOfDay.DAWN]: [], [TimeOfDay.DAY]: [], [TimeOfDay.DUSK]: [ Species.TOXTRICITY, Species.OBSTAGOON ], [TimeOfDay.NIGHT]: [ Species.TOXTRICITY, Species.OBSTAGOON ], [TimeOfDay.ALL]: [ Species.REVAVROOM, Species.GALAR_WEEZING ]},
    [BiomePoolTier.BOSS_SUPER_RARE]: { [TimeOfDay.DAWN]: [], [TimeOfDay.DAY]: [], [TimeOfDay.DUSK]: [], [TimeOfDay.NIGHT]: [], [TimeOfDay.ALL]: [ Species.GUZZLORD ]},
    [BiomePoolTier.BOSS_ULTRA_RARE]: { [TimeOfDay.DAWN]: [], [TimeOfDay.DAY]: [], [TimeOfDay.DUSK]: [], [TimeOfDay.NIGHT]: [], [TimeOfDay.ALL]: []}
  },
  [Biome.SNOWY_FOREST]: {
    [BiomePoolTier.COMMON]: {
      [TimeOfDay.DAWN]: [],
      [TimeOfDay.DAY]: [],
      [TimeOfDay.DUSK]: [ Species.SNEASEL, { 1: [ Species.TEDDIURSA ], 30: [ Species.URSARING ]}, { 1: [ Species.SNOM ], 20: [ Species.FROSMOTH ]}],
      [TimeOfDay.NIGHT]: [ Species.SNEASEL, { 1: [ Species.TEDDIURSA ], 30: [ Species.URSARING ]}, { 1: [ Species.SNOM ], 20: [ Species.FROSMOTH ]}],
      [TimeOfDay.ALL]: [{ 1: [ Species.SWINUB ], 33: [ Species.PILOSWINE ]}, { 1: [ Species.SNOVER ], 40: [ Species.ABOMASNOW ]}, Species.EISCUE ]
    },
    [BiomePoolTier.UNCOMMON]: {
      [TimeOfDay.DAWN]: [ Species.SNEASEL, { 1: [ Species.TEDDIURSA ], 30: [ Species.URSARING ]}, Species.STANTLER ],
      [TimeOfDay.DAY]: [ Species.SNEASEL, { 1: [ Species.TEDDIURSA ], 30: [ Species.URSARING ]}, Species.STANTLER ],
      [TimeOfDay.DUSK]: [],
      [TimeOfDay.NIGHT]: [],
      [TimeOfDay.ALL]: []
    },
    [BiomePoolTier.RARE]: {
      [TimeOfDay.DAWN]: [{ 1: [ Species.GALAR_DARUMAKA ], 30: [ Species.GALAR_DARMANITAN ]}],
      [TimeOfDay.DAY]: [{ 1: [ Species.GALAR_DARUMAKA ], 30: [ Species.GALAR_DARMANITAN ]}],
      [TimeOfDay.DUSK]: [],
      [TimeOfDay.NIGHT]: [],
      [TimeOfDay.ALL]: [ Species.DELIBIRD, { 1: [ Species.ALOLA_SANDSHREW ], 30: [ Species.ALOLA_SANDSLASH ]}, { 1: [ Species.ALOLA_VULPIX ], 30: [ Species.ALOLA_NINETALES ]}]
    },
    [BiomePoolTier.SUPER_RARE]: {
      [TimeOfDay.DAWN]: [ Species.HISUI_SNEASEL ],
      [TimeOfDay.DAY]: [ Species.HISUI_SNEASEL ],
      [TimeOfDay.DUSK]: [{ 1: [ Species.HISUI_ZORUA ], 30: [ Species.HISUI_ZOROARK ]}],
      [TimeOfDay.NIGHT]: [{ 1: [ Species.HISUI_ZORUA ], 30: [ Species.HISUI_ZOROARK ]}],
      [TimeOfDay.ALL]: [{ 1: [ Species.GALAR_MR_MIME ], 42: [ Species.MR_RIME ]}, Species.ARCTOZOLT, Species.HISUI_AVALUGG ]
    },
    [BiomePoolTier.ULTRA_RARE]: { [TimeOfDay.DAWN]: [], [TimeOfDay.DAY]: [], [TimeOfDay.DUSK]: [], [TimeOfDay.NIGHT]: [], [TimeOfDay.ALL]: [ Species.GLASTRIER, Species.CHIEN_PAO, Species.GALAR_ARTICUNO ]},
    [BiomePoolTier.BOSS]: { [TimeOfDay.DAWN]: [ Species.WYRDEER ], [TimeOfDay.DAY]: [ Species.WYRDEER ], [TimeOfDay.DUSK]: [ Species.FROSMOTH ], [TimeOfDay.NIGHT]: [ Species.FROSMOTH ], [TimeOfDay.ALL]: [ Species.ABOMASNOW, Species.URSALUNA ]},
    [BiomePoolTier.BOSS_RARE]: {
      [TimeOfDay.DAWN]: [ Species.SNEASLER, Species.GALAR_DARMANITAN ],
      [TimeOfDay.DAY]: [ Species.SNEASLER, Species.GALAR_DARMANITAN ],
      [TimeOfDay.DUSK]: [ Species.HISUI_ZOROARK ],
      [TimeOfDay.NIGHT]: [ Species.HISUI_ZOROARK ],
      [TimeOfDay.ALL]: [ Species.MR_RIME, Species.ARCTOZOLT, Species.ALOLA_SANDSLASH, Species.ALOLA_NINETALES ]
    },
    [BiomePoolTier.BOSS_SUPER_RARE]: { [TimeOfDay.DAWN]: [], [TimeOfDay.DAY]: [], [TimeOfDay.DUSK]: [], [TimeOfDay.NIGHT]: [], [TimeOfDay.ALL]: [ Species.GLASTRIER, Species.CHIEN_PAO ]},
    [BiomePoolTier.BOSS_ULTRA_RARE]: { [TimeOfDay.DAWN]: [], [TimeOfDay.DAY]: [], [TimeOfDay.DUSK]: [], [TimeOfDay.NIGHT]: [], [TimeOfDay.ALL]: [ Species.ZACIAN, Species.GALAR_ARTICUNO ]}
  },
  [Biome.ISLAND]: {
    [BiomePoolTier.COMMON]: {
      [TimeOfDay.DAWN]: [],
      [TimeOfDay.DAY]: [],
      [TimeOfDay.DUSK]: [{ 1: [ Species.ALOLA_RATTATA ], 30: [ Species.ALOLA_RATICATE ]}, { 1: [ Species.ALOLA_MEOWTH ], 30: [ Species.ALOLA_PERSIAN ]}],
      [TimeOfDay.NIGHT]: [{ 1: [ Species.ALOLA_RATTATA ], 30: [ Species.ALOLA_RATICATE ]}, { 1: [ Species.ALOLA_MEOWTH ], 30: [ Species.ALOLA_PERSIAN ]}],
      [TimeOfDay.ALL]: [
        Species.ORICORIO,
        { 1: [ Species.ALOLA_SANDSHREW ], 30: [ Species.ALOLA_SANDSLASH ]},
        { 1: [ Species.ALOLA_VULPIX ], 30: [ Species.ALOLA_NINETALES ]},
        { 1: [ Species.ALOLA_DIGLETT ], 26: [ Species.ALOLA_DUGTRIO ]},
        { 1: [ Species.ALOLA_GEODUDE ], 25: [ Species.ALOLA_GRAVELER ], 40: [ Species.ALOLA_GOLEM ]},
        { 1: [ Species.ALOLA_GRIMER ], 38: [ Species.ALOLA_MUK ]}
      ]
    },
    [BiomePoolTier.UNCOMMON]: {
      [TimeOfDay.DAWN]: [ Species.ALOLA_RAICHU, Species.ALOLA_EXEGGUTOR ],
      [TimeOfDay.DAY]: [ Species.ALOLA_RAICHU, Species.ALOLA_EXEGGUTOR ],
      [TimeOfDay.DUSK]: [ Species.ALOLA_MAROWAK ],
      [TimeOfDay.NIGHT]: [ Species.ALOLA_MAROWAK ],
      [TimeOfDay.ALL]: [ Species.BRUXISH ]
    },
    [BiomePoolTier.RARE]: { [TimeOfDay.DAWN]: [], [TimeOfDay.DAY]: [], [TimeOfDay.DUSK]: [], [TimeOfDay.NIGHT]: [], [TimeOfDay.ALL]: []},
    [BiomePoolTier.SUPER_RARE]: { [TimeOfDay.DAWN]: [], [TimeOfDay.DAY]: [], [TimeOfDay.DUSK]: [], [TimeOfDay.NIGHT]: [], [TimeOfDay.ALL]: []},
    [BiomePoolTier.ULTRA_RARE]: { [TimeOfDay.DAWN]: [], [TimeOfDay.DAY]: [], [TimeOfDay.DUSK]: [], [TimeOfDay.NIGHT]: [], [TimeOfDay.ALL]: [ Species.BLACEPHALON ]},
    [BiomePoolTier.BOSS]: {
      [TimeOfDay.DAWN]: [ Species.ALOLA_RAICHU, Species.ALOLA_EXEGGUTOR ],
      [TimeOfDay.DAY]: [ Species.ALOLA_RAICHU, Species.ALOLA_EXEGGUTOR ],
      [TimeOfDay.DUSK]: [ Species.ALOLA_RATICATE, Species.ALOLA_PERSIAN, Species.ALOLA_MAROWAK ],
      [TimeOfDay.NIGHT]: [ Species.ALOLA_RATICATE, Species.ALOLA_PERSIAN, Species.ALOLA_MAROWAK ],
      [TimeOfDay.ALL]: [ Species.ORICORIO, Species.BRUXISH, Species.ALOLA_SANDSLASH, Species.ALOLA_NINETALES, Species.ALOLA_DUGTRIO, Species.ALOLA_GOLEM, Species.ALOLA_MUK ]
    },
    [BiomePoolTier.BOSS_RARE]: { [TimeOfDay.DAWN]: [], [TimeOfDay.DAY]: [], [TimeOfDay.DUSK]: [], [TimeOfDay.NIGHT]: [], [TimeOfDay.ALL]: []},
    [BiomePoolTier.BOSS_SUPER_RARE]: { [TimeOfDay.DAWN]: [], [TimeOfDay.DAY]: [], [TimeOfDay.DUSK]: [], [TimeOfDay.NIGHT]: [], [TimeOfDay.ALL]: [ Species.BLACEPHALON ]},
    [BiomePoolTier.BOSS_ULTRA_RARE]: { [TimeOfDay.DAWN]: [], [TimeOfDay.DAY]: [], [TimeOfDay.DUSK]: [], [TimeOfDay.NIGHT]: [], [TimeOfDay.ALL]: []}
  },
  [Biome.LABORATORY]: {
    [BiomePoolTier.COMMON]: {
      [TimeOfDay.DAWN]: [],
      [TimeOfDay.DAY]: [],
      [TimeOfDay.DUSK]: [],
      [TimeOfDay.NIGHT]: [],
      [TimeOfDay.ALL]: [
        { 1: [ Species.MAGNEMITE ], 30: [ Species.MAGNETON ]},
        { 1: [ Species.GRIMER ], 38: [ Species.MUK ]},
        { 1: [ Species.VOLTORB ], 30: [ Species.ELECTRODE ]},
        { 1: [ Species.BRONZOR ], 33: [ Species.BRONZONG ]},
        { 1: [ Species.KLINK ], 38: [ Species.KLANG ], 49: [ Species.KLINKLANG ]}
      ]
    },
    [BiomePoolTier.UNCOMMON]: { [TimeOfDay.DAWN]: [], [TimeOfDay.DAY]: [], [TimeOfDay.DUSK]: [], [TimeOfDay.NIGHT]: [], [TimeOfDay.ALL]: [{ 1: [ Species.SOLOSIS ], 32: [ Species.DUOSION ], 41: [ Species.REUNICLUS ]}]},
    [BiomePoolTier.RARE]: { [TimeOfDay.DAWN]: [], [TimeOfDay.DAY]: [], [TimeOfDay.DUSK]: [], [TimeOfDay.NIGHT]: [], [TimeOfDay.ALL]: [ Species.DITTO, { 1: [ Species.PORYGON ], 30: [ Species.PORYGON2 ]}]},
    [BiomePoolTier.SUPER_RARE]: { [TimeOfDay.DAWN]: [], [TimeOfDay.DAY]: [], [TimeOfDay.DUSK]: [], [TimeOfDay.NIGHT]: [], [TimeOfDay.ALL]: [ Species.ROTOM ]},
    [BiomePoolTier.ULTRA_RARE]: { [TimeOfDay.DAWN]: [], [TimeOfDay.DAY]: [], [TimeOfDay.DUSK]: [], [TimeOfDay.NIGHT]: [], [TimeOfDay.ALL]: [ Species.TYPE_NULL ]},
    [BiomePoolTier.BOSS]: { [TimeOfDay.DAWN]: [], [TimeOfDay.DAY]: [], [TimeOfDay.DUSK]: [], [TimeOfDay.NIGHT]: [], [TimeOfDay.ALL]: [ Species.MUK, Species.ELECTRODE, Species.BRONZONG, Species.MAGNEZONE, Species.PORYGON_Z, Species.REUNICLUS, Species.KLINKLANG ]},
    [BiomePoolTier.BOSS_RARE]: { [TimeOfDay.DAWN]: [], [TimeOfDay.DAY]: [], [TimeOfDay.DUSK]: [], [TimeOfDay.NIGHT]: [], [TimeOfDay.ALL]: []},
    [BiomePoolTier.BOSS_SUPER_RARE]: { [TimeOfDay.DAWN]: [], [TimeOfDay.DAY]: [], [TimeOfDay.DUSK]: [], [TimeOfDay.NIGHT]: [], [TimeOfDay.ALL]: [ Species.ROTOM, Species.ZYGARDE, Species.SILVALLY ]},
    [BiomePoolTier.BOSS_ULTRA_RARE]: { [TimeOfDay.DAWN]: [], [TimeOfDay.DAY]: [], [TimeOfDay.DUSK]: [], [TimeOfDay.NIGHT]: [], [TimeOfDay.ALL]: [ Species.MEWTWO, Species.MIRAIDON ]}
  },
  [Biome.END]: {
    [BiomePoolTier.COMMON]: {
      [TimeOfDay.DAWN]: [],
      [TimeOfDay.DAY]: [],
      [TimeOfDay.DUSK]: [],
      [TimeOfDay.NIGHT]: [],
      [TimeOfDay.ALL]: [
        Species.GREAT_TUSK,
        Species.SCREAM_TAIL,
        Species.BRUTE_BONNET,
        Species.FLUTTER_MANE,
        Species.SLITHER_WING,
        Species.SANDY_SHOCKS,
        Species.IRON_TREADS,
        Species.IRON_BUNDLE,
        Species.IRON_HANDS,
        Species.IRON_JUGULIS,
        Species.IRON_MOTH,
        Species.IRON_THORNS
      ]
    },
    [BiomePoolTier.UNCOMMON]: { [TimeOfDay.DAWN]: [], [TimeOfDay.DAY]: [], [TimeOfDay.DUSK]: [], [TimeOfDay.NIGHT]: [], [TimeOfDay.ALL]: [ Species.ROARING_MOON, Species.IRON_VALIANT ]},
    [BiomePoolTier.RARE]: { [TimeOfDay.DAWN]: [], [TimeOfDay.DAY]: [], [TimeOfDay.DUSK]: [], [TimeOfDay.NIGHT]: [], [TimeOfDay.ALL]: [ Species.WALKING_WAKE, Species.IRON_LEAVES, Species.GOUGING_FIRE, Species.RAGING_BOLT, Species.IRON_BOULDER, Species.IRON_CROWN ]},
    [BiomePoolTier.SUPER_RARE]: { [TimeOfDay.DAWN]: [], [TimeOfDay.DAY]: [], [TimeOfDay.DUSK]: [], [TimeOfDay.NIGHT]: [], [TimeOfDay.ALL]: []},
    [BiomePoolTier.ULTRA_RARE]: { [TimeOfDay.DAWN]: [], [TimeOfDay.DAY]: [], [TimeOfDay.DUSK]: [], [TimeOfDay.NIGHT]: [], [TimeOfDay.ALL]: []},
    [BiomePoolTier.BOSS]: { [TimeOfDay.DAWN]: [], [TimeOfDay.DAY]: [], [TimeOfDay.DUSK]: [], [TimeOfDay.NIGHT]: [], [TimeOfDay.ALL]: [ Species.ETERNATUS ]},
    [BiomePoolTier.BOSS_RARE]: { [TimeOfDay.DAWN]: [], [TimeOfDay.DAY]: [], [TimeOfDay.DUSK]: [], [TimeOfDay.NIGHT]: [], [TimeOfDay.ALL]: []},
    [BiomePoolTier.BOSS_SUPER_RARE]: { [TimeOfDay.DAWN]: [], [TimeOfDay.DAY]: [], [TimeOfDay.DUSK]: [], [TimeOfDay.NIGHT]: [], [TimeOfDay.ALL]: []},
    [BiomePoolTier.BOSS_ULTRA_RARE]: { [TimeOfDay.DAWN]: [], [TimeOfDay.DAY]: [], [TimeOfDay.DUSK]: [], [TimeOfDay.NIGHT]: [], [TimeOfDay.ALL]: []}
  }
};

export const biomeTrainerPools: BiomeTrainerPools = {
  [Biome.TOWN]: {
    [BiomePoolTier.COMMON]: [ TrainerType.YOUNGSTER ],
    [BiomePoolTier.UNCOMMON]: [],
    [BiomePoolTier.RARE]: [],
    [BiomePoolTier.SUPER_RARE]: [],
    [BiomePoolTier.ULTRA_RARE]: [],
    [BiomePoolTier.BOSS]: [],
    [BiomePoolTier.BOSS_RARE]: [],
    [BiomePoolTier.BOSS_SUPER_RARE]: [],
    [BiomePoolTier.BOSS_ULTRA_RARE]: []
  },
  [Biome.PLAINS]: {
    [BiomePoolTier.COMMON]: [ TrainerType.BREEDER, TrainerType.TWINS ],
    [BiomePoolTier.UNCOMMON]: [ TrainerType.ACE_TRAINER, TrainerType.CYCLIST ],
    [BiomePoolTier.RARE]: [ TrainerType.BLACK_BELT ],
    [BiomePoolTier.SUPER_RARE]: [],
    [BiomePoolTier.ULTRA_RARE]: [],
    [BiomePoolTier.BOSS]: [ TrainerType.CILAN, TrainerType.CHILI, TrainerType.CRESS, TrainerType.CHEREN ],
    [BiomePoolTier.BOSS_RARE]: [],
    [BiomePoolTier.BOSS_SUPER_RARE]: [],
    [BiomePoolTier.BOSS_ULTRA_RARE]: []
  },
  [Biome.GRASS]: {
    [BiomePoolTier.COMMON]: [ TrainerType.BREEDER, TrainerType.SCHOOL_KID ],
    [BiomePoolTier.UNCOMMON]: [ TrainerType.ACE_TRAINER ],
    [BiomePoolTier.RARE]: [ TrainerType.BLACK_BELT ],
    [BiomePoolTier.SUPER_RARE]: [],
    [BiomePoolTier.ULTRA_RARE]: [],
    [BiomePoolTier.BOSS]: [ TrainerType.ERIKA ],
    [BiomePoolTier.BOSS_RARE]: [],
    [BiomePoolTier.BOSS_SUPER_RARE]: [],
    [BiomePoolTier.BOSS_ULTRA_RARE]: []
  },
  [Biome.TALL_GRASS]: {
    [BiomePoolTier.COMMON]: [],
    [BiomePoolTier.UNCOMMON]: [ TrainerType.ACE_TRAINER, TrainerType.BREEDER, TrainerType.RANGER ],
    [BiomePoolTier.RARE]: [],
    [BiomePoolTier.SUPER_RARE]: [],
    [BiomePoolTier.ULTRA_RARE]: [],
    [BiomePoolTier.BOSS]: [ TrainerType.GARDENIA, TrainerType.VIOLA, TrainerType.BRASSIUS ],
    [BiomePoolTier.BOSS_RARE]: [],
    [BiomePoolTier.BOSS_SUPER_RARE]: [],
    [BiomePoolTier.BOSS_ULTRA_RARE]: []
  },
  [Biome.METROPOLIS]: {
    [BiomePoolTier.COMMON]: [ TrainerType.CLERK, TrainerType.CYCLIST, TrainerType.OFFICER, TrainerType.WAITER ],
    [BiomePoolTier.UNCOMMON]: [ TrainerType.BREEDER, TrainerType.DEPOT_AGENT, TrainerType.GUITARIST ],
    [BiomePoolTier.RARE]: [ TrainerType.ARTIST ],
    [BiomePoolTier.SUPER_RARE]: [],
    [BiomePoolTier.ULTRA_RARE]: [],
    [BiomePoolTier.BOSS]: [ TrainerType.WHITNEY, TrainerType.NORMAN, TrainerType.IONO, TrainerType.LARRY ],
    [BiomePoolTier.BOSS_RARE]: [],
    [BiomePoolTier.BOSS_SUPER_RARE]: [],
    [BiomePoolTier.BOSS_ULTRA_RARE]: []
  },
  [Biome.FOREST]: {
    [BiomePoolTier.COMMON]: [ TrainerType.RANGER ],
    [BiomePoolTier.UNCOMMON]: [],
    [BiomePoolTier.RARE]: [],
    [BiomePoolTier.SUPER_RARE]: [],
    [BiomePoolTier.ULTRA_RARE]: [],
    [BiomePoolTier.BOSS]: [ TrainerType.BUGSY, TrainerType.BURGH, TrainerType.KATY ],
    [BiomePoolTier.BOSS_RARE]: [],
    [BiomePoolTier.BOSS_SUPER_RARE]: [],
    [BiomePoolTier.BOSS_ULTRA_RARE]: []
  },
  [Biome.SEA]: {
    [BiomePoolTier.COMMON]: [ TrainerType.SWIMMER, TrainerType.SAILOR ],
    [BiomePoolTier.UNCOMMON]: [],
    [BiomePoolTier.RARE]: [],
    [BiomePoolTier.SUPER_RARE]: [],
    [BiomePoolTier.ULTRA_RARE]: [],
    [BiomePoolTier.BOSS]: [ TrainerType.MARLON ],
    [BiomePoolTier.BOSS_RARE]: [],
    [BiomePoolTier.BOSS_SUPER_RARE]: [],
    [BiomePoolTier.BOSS_ULTRA_RARE]: []
  },
  [Biome.SWAMP]: {
    [BiomePoolTier.COMMON]: [],
    [BiomePoolTier.UNCOMMON]: [ TrainerType.ACE_TRAINER ],
    [BiomePoolTier.RARE]: [ TrainerType.BLACK_BELT ],
    [BiomePoolTier.SUPER_RARE]: [],
    [BiomePoolTier.ULTRA_RARE]: [],
    [BiomePoolTier.BOSS]: [ TrainerType.JANINE, TrainerType.ROXIE ],
    [BiomePoolTier.BOSS_RARE]: [],
    [BiomePoolTier.BOSS_SUPER_RARE]: [],
    [BiomePoolTier.BOSS_ULTRA_RARE]: []
  },
  [Biome.BEACH]: {
    [BiomePoolTier.COMMON]: [ TrainerType.FISHERMAN, TrainerType.PARASOL_LADY, TrainerType.SAILOR ],
    [BiomePoolTier.UNCOMMON]: [ TrainerType.ACE_TRAINER, TrainerType.BREEDER ],
    [BiomePoolTier.RARE]: [ TrainerType.BLACK_BELT ],
    [BiomePoolTier.SUPER_RARE]: [],
    [BiomePoolTier.ULTRA_RARE]: [],
    [BiomePoolTier.BOSS]: [ TrainerType.MISTY, TrainerType.KOFU ],
    [BiomePoolTier.BOSS_RARE]: [],
    [BiomePoolTier.BOSS_SUPER_RARE]: [],
    [BiomePoolTier.BOSS_ULTRA_RARE]: []
  },
  [Biome.LAKE]: {
    [BiomePoolTier.COMMON]: [ TrainerType.BREEDER, TrainerType.FISHERMAN ],
    [BiomePoolTier.UNCOMMON]: [ TrainerType.ACE_TRAINER ],
    [BiomePoolTier.RARE]: [ TrainerType.BLACK_BELT ],
    [BiomePoolTier.SUPER_RARE]: [],
    [BiomePoolTier.ULTRA_RARE]: [],
    [BiomePoolTier.BOSS]: [ TrainerType.CRASHER_WAKE ],
    [BiomePoolTier.BOSS_RARE]: [],
    [BiomePoolTier.BOSS_SUPER_RARE]: [],
    [BiomePoolTier.BOSS_ULTRA_RARE]: []
  },
  [Biome.SEABED]: {
    [BiomePoolTier.COMMON]: [],
    [BiomePoolTier.UNCOMMON]: [],
    [BiomePoolTier.RARE]: [],
    [BiomePoolTier.SUPER_RARE]: [],
    [BiomePoolTier.ULTRA_RARE]: [],
    [BiomePoolTier.BOSS]: [ TrainerType.JUAN ],
    [BiomePoolTier.BOSS_RARE]: [],
    [BiomePoolTier.BOSS_SUPER_RARE]: [],
    [BiomePoolTier.BOSS_ULTRA_RARE]: []
  },
  [Biome.MOUNTAIN]: {
    [BiomePoolTier.COMMON]: [ TrainerType.BACKPACKER, TrainerType.BLACK_BELT, TrainerType.HIKER ],
    [BiomePoolTier.UNCOMMON]: [ TrainerType.ACE_TRAINER ],
    [BiomePoolTier.RARE]: [],
    [BiomePoolTier.SUPER_RARE]: [],
    [BiomePoolTier.ULTRA_RARE]: [],
    [BiomePoolTier.BOSS]: [ TrainerType.FALKNER, TrainerType.WINONA, TrainerType.SKYLA ],
    [BiomePoolTier.BOSS_RARE]: [],
    [BiomePoolTier.BOSS_SUPER_RARE]: [],
    [BiomePoolTier.BOSS_ULTRA_RARE]: []
  },
  [Biome.BADLANDS]: {
    [BiomePoolTier.COMMON]: [ TrainerType.BACKPACKER, TrainerType.HIKER ],
    [BiomePoolTier.UNCOMMON]: [ TrainerType.ACE_TRAINER ],
    [BiomePoolTier.RARE]: [],
    [BiomePoolTier.SUPER_RARE]: [],
    [BiomePoolTier.ULTRA_RARE]: [],
    [BiomePoolTier.BOSS]: [ TrainerType.CLAY, TrainerType.GRANT ],
    [BiomePoolTier.BOSS_RARE]: [],
    [BiomePoolTier.BOSS_SUPER_RARE]: [],
    [BiomePoolTier.BOSS_ULTRA_RARE]: []
  },
  [Biome.CAVE]: {
    [BiomePoolTier.COMMON]: [ TrainerType.BACKPACKER, TrainerType.HIKER ],
    [BiomePoolTier.UNCOMMON]: [ TrainerType.ACE_TRAINER, TrainerType.BLACK_BELT ],
    [BiomePoolTier.RARE]: [],
    [BiomePoolTier.SUPER_RARE]: [],
    [BiomePoolTier.ULTRA_RARE]: [],
    [BiomePoolTier.BOSS]: [ TrainerType.BROCK, TrainerType.ROXANNE, TrainerType.ROARK ],
    [BiomePoolTier.BOSS_RARE]: [],
    [BiomePoolTier.BOSS_SUPER_RARE]: [],
    [BiomePoolTier.BOSS_ULTRA_RARE]: []
  },
  [Biome.DESERT]: {
    [BiomePoolTier.COMMON]: [ TrainerType.SCIENTIST ],
    [BiomePoolTier.UNCOMMON]: [],
    [BiomePoolTier.RARE]: [],
    [BiomePoolTier.SUPER_RARE]: [],
    [BiomePoolTier.ULTRA_RARE]: [],
    [BiomePoolTier.BOSS]: [ TrainerType.GORDIE ],
    [BiomePoolTier.BOSS_RARE]: [],
    [BiomePoolTier.BOSS_SUPER_RARE]: [],
    [BiomePoolTier.BOSS_ULTRA_RARE]: []
  },
  [Biome.ICE_CAVE]: {
    [BiomePoolTier.COMMON]: [ TrainerType.SNOW_WORKER ],
    [BiomePoolTier.UNCOMMON]: [],
    [BiomePoolTier.RARE]: [],
    [BiomePoolTier.SUPER_RARE]: [],
    [BiomePoolTier.ULTRA_RARE]: [],
    [BiomePoolTier.BOSS]: [ TrainerType.PRYCE, TrainerType.BRYCEN, TrainerType.WULFRIC, TrainerType.GRUSHA ],
    [BiomePoolTier.BOSS_RARE]: [],
    [BiomePoolTier.BOSS_SUPER_RARE]: [],
    [BiomePoolTier.BOSS_ULTRA_RARE]: []
  },
  [Biome.MEADOW]: {
    [BiomePoolTier.COMMON]: [ TrainerType.PARASOL_LADY ],
    [BiomePoolTier.UNCOMMON]: [ TrainerType.ACE_TRAINER, TrainerType.BREEDER ],
    [BiomePoolTier.RARE]: [],
    [BiomePoolTier.SUPER_RARE]: [],
    [BiomePoolTier.ULTRA_RARE]: [],
    [BiomePoolTier.BOSS]: [ TrainerType.LENORA, TrainerType.MILO ],
    [BiomePoolTier.BOSS_RARE]: [],
    [BiomePoolTier.BOSS_SUPER_RARE]: [],
    [BiomePoolTier.BOSS_ULTRA_RARE]: []
  },
  [Biome.POWER_PLANT]: {
    [BiomePoolTier.COMMON]: [ TrainerType.GUITARIST, TrainerType.WORKER ],
    [BiomePoolTier.UNCOMMON]: [],
    [BiomePoolTier.RARE]: [],
    [BiomePoolTier.SUPER_RARE]: [],
    [BiomePoolTier.ULTRA_RARE]: [],
    [BiomePoolTier.BOSS]: [ TrainerType.VOLKNER, TrainerType.ELESA, TrainerType.CLEMONT ],
    [BiomePoolTier.BOSS_RARE]: [],
    [BiomePoolTier.BOSS_SUPER_RARE]: [],
    [BiomePoolTier.BOSS_ULTRA_RARE]: []
  },
  [Biome.VOLCANO]: {
    [BiomePoolTier.COMMON]: [ TrainerType.FIREBREATHER ],
    [BiomePoolTier.UNCOMMON]: [],
    [BiomePoolTier.RARE]: [],
    [BiomePoolTier.SUPER_RARE]: [],
    [BiomePoolTier.ULTRA_RARE]: [],
    [BiomePoolTier.BOSS]: [ TrainerType.BLAINE, TrainerType.FLANNERY, TrainerType.KABU ],
    [BiomePoolTier.BOSS_RARE]: [],
    [BiomePoolTier.BOSS_SUPER_RARE]: [],
    [BiomePoolTier.BOSS_ULTRA_RARE]: []
  },
  [Biome.GRAVEYARD]: {
    [BiomePoolTier.COMMON]: [ TrainerType.PSYCHIC ],
    [BiomePoolTier.UNCOMMON]: [ TrainerType.HEX_MANIAC ],
    [BiomePoolTier.RARE]: [],
    [BiomePoolTier.SUPER_RARE]: [],
    [BiomePoolTier.ULTRA_RARE]: [],
    [BiomePoolTier.BOSS]: [ TrainerType.MORTY, TrainerType.ALLISTER, TrainerType.RYME ],
    [BiomePoolTier.BOSS_RARE]: [],
    [BiomePoolTier.BOSS_SUPER_RARE]: [],
    [BiomePoolTier.BOSS_ULTRA_RARE]: []
  },
  [Biome.DOJO]: {
    [BiomePoolTier.COMMON]: [ TrainerType.BLACK_BELT ],
    [BiomePoolTier.UNCOMMON]: [],
    [BiomePoolTier.RARE]: [],
    [BiomePoolTier.SUPER_RARE]: [],
    [BiomePoolTier.ULTRA_RARE]: [],
    [BiomePoolTier.BOSS]: [ TrainerType.BRAWLY, TrainerType.MAYLENE, TrainerType.KORRINA, TrainerType.BEA ],
    [BiomePoolTier.BOSS_RARE]: [],
    [BiomePoolTier.BOSS_SUPER_RARE]: [],
    [BiomePoolTier.BOSS_ULTRA_RARE]: []
  },
  [Biome.FACTORY]: {
    [BiomePoolTier.COMMON]: [ TrainerType.WORKER ],
    [BiomePoolTier.UNCOMMON]: [],
    [BiomePoolTier.RARE]: [],
    [BiomePoolTier.SUPER_RARE]: [],
    [BiomePoolTier.ULTRA_RARE]: [],
    [BiomePoolTier.BOSS]: [ TrainerType.JASMINE, TrainerType.BYRON ],
    [BiomePoolTier.BOSS_RARE]: [],
    [BiomePoolTier.BOSS_SUPER_RARE]: [],
    [BiomePoolTier.BOSS_ULTRA_RARE]: []
  },
  [Biome.RUINS]: {
    [BiomePoolTier.COMMON]: [ TrainerType.PSYCHIC, TrainerType.SCIENTIST ],
    [BiomePoolTier.UNCOMMON]: [ TrainerType.ACE_TRAINER, TrainerType.BLACK_BELT ],
    [BiomePoolTier.RARE]: [],
    [BiomePoolTier.SUPER_RARE]: [],
    [BiomePoolTier.ULTRA_RARE]: [],
    [BiomePoolTier.BOSS]: [ TrainerType.SABRINA, TrainerType.TATE, TrainerType.LIZA, TrainerType.TULIP ],
    [BiomePoolTier.BOSS_RARE]: [],
    [BiomePoolTier.BOSS_SUPER_RARE]: [],
    [BiomePoolTier.BOSS_ULTRA_RARE]: []
  },
  [Biome.WASTELAND]: {
    [BiomePoolTier.COMMON]: [ TrainerType.VETERAN ],
    [BiomePoolTier.UNCOMMON]: [],
    [BiomePoolTier.RARE]: [],
    [BiomePoolTier.SUPER_RARE]: [],
    [BiomePoolTier.ULTRA_RARE]: [],
    [BiomePoolTier.BOSS]: [ TrainerType.CLAIR, TrainerType.DRAYDEN, TrainerType.RAIHAN ],
    [BiomePoolTier.BOSS_RARE]: [],
    [BiomePoolTier.BOSS_SUPER_RARE]: [],
    [BiomePoolTier.BOSS_ULTRA_RARE]: []
  },
  [Biome.ABYSS]: {
    [BiomePoolTier.COMMON]: [],
    [BiomePoolTier.UNCOMMON]: [ TrainerType.ACE_TRAINER ],
    [BiomePoolTier.RARE]: [],
    [BiomePoolTier.SUPER_RARE]: [],
    [BiomePoolTier.ULTRA_RARE]: [],
    [BiomePoolTier.BOSS]: [ TrainerType.MARNIE ],
    [BiomePoolTier.BOSS_RARE]: [],
    [BiomePoolTier.BOSS_SUPER_RARE]: [],
    [BiomePoolTier.BOSS_ULTRA_RARE]: []
  },
  [Biome.SPACE]: {
    [BiomePoolTier.COMMON]: [],
    [BiomePoolTier.UNCOMMON]: [],
    [BiomePoolTier.RARE]: [],
    [BiomePoolTier.SUPER_RARE]: [],
    [BiomePoolTier.ULTRA_RARE]: [],
    [BiomePoolTier.BOSS]: [ TrainerType.OLYMPIA ],
    [BiomePoolTier.BOSS_RARE]: [],
    [BiomePoolTier.BOSS_SUPER_RARE]: [],
    [BiomePoolTier.BOSS_ULTRA_RARE]: []
  },
  [Biome.CONSTRUCTION_SITE]: {
    [BiomePoolTier.COMMON]: [ TrainerType.OFFICER, TrainerType.WORKER ],
    [BiomePoolTier.UNCOMMON]: [],
    [BiomePoolTier.RARE]: [],
    [BiomePoolTier.SUPER_RARE]: [],
    [BiomePoolTier.ULTRA_RARE]: [],
    [BiomePoolTier.BOSS]: [ TrainerType.LT_SURGE, TrainerType.CHUCK, TrainerType.WATTSON ],
    [BiomePoolTier.BOSS_RARE]: [],
    [BiomePoolTier.BOSS_SUPER_RARE]: [],
    [BiomePoolTier.BOSS_ULTRA_RARE]: []
  },
  [Biome.JUNGLE]: {
    [BiomePoolTier.COMMON]: [ TrainerType.BACKPACKER, TrainerType.RANGER ],
    [BiomePoolTier.UNCOMMON]: [],
    [BiomePoolTier.RARE]: [],
    [BiomePoolTier.SUPER_RARE]: [],
    [BiomePoolTier.ULTRA_RARE]: [],
    [BiomePoolTier.BOSS]: [ TrainerType.RAMOS ],
    [BiomePoolTier.BOSS_RARE]: [],
    [BiomePoolTier.BOSS_SUPER_RARE]: [],
    [BiomePoolTier.BOSS_ULTRA_RARE]: []
  },
  [Biome.FAIRY_CAVE]: {
    [BiomePoolTier.COMMON]: [ TrainerType.BEAUTY ],
    [BiomePoolTier.UNCOMMON]: [ TrainerType.ACE_TRAINER, TrainerType.BREEDER ],
    [BiomePoolTier.RARE]: [],
    [BiomePoolTier.SUPER_RARE]: [],
    [BiomePoolTier.ULTRA_RARE]: [],
    [BiomePoolTier.BOSS]: [ TrainerType.VALERIE, TrainerType.OPAL, TrainerType.BEDE ],
    [BiomePoolTier.BOSS_RARE]: [],
    [BiomePoolTier.BOSS_SUPER_RARE]: [],
    [BiomePoolTier.BOSS_ULTRA_RARE]: []
  },
  [Biome.TEMPLE]: {
    [BiomePoolTier.COMMON]: [],
    [BiomePoolTier.UNCOMMON]: [ TrainerType.ACE_TRAINER ],
    [BiomePoolTier.RARE]: [],
    [BiomePoolTier.SUPER_RARE]: [],
    [BiomePoolTier.ULTRA_RARE]: [],
    [BiomePoolTier.BOSS]: [ TrainerType.FANTINA ],
    [BiomePoolTier.BOSS_RARE]: [],
    [BiomePoolTier.BOSS_SUPER_RARE]: [],
    [BiomePoolTier.BOSS_ULTRA_RARE]: []
  },
  [Biome.SLUM]: {
    [BiomePoolTier.COMMON]: [ TrainerType.BIKER, TrainerType.OFFICER, TrainerType.ROUGHNECK ],
    [BiomePoolTier.UNCOMMON]: [ TrainerType.BAKER ],
    [BiomePoolTier.RARE]: [],
    [BiomePoolTier.SUPER_RARE]: [],
    [BiomePoolTier.ULTRA_RARE]: [],
    [BiomePoolTier.BOSS]: [ TrainerType.PIERS ],
    [BiomePoolTier.BOSS_RARE]: [],
    [BiomePoolTier.BOSS_SUPER_RARE]: [],
    [BiomePoolTier.BOSS_ULTRA_RARE]: []
  },
  [Biome.SNOWY_FOREST]: {
    [BiomePoolTier.COMMON]: [ TrainerType.SNOW_WORKER ],
    [BiomePoolTier.UNCOMMON]: [],
    [BiomePoolTier.RARE]: [],
    [BiomePoolTier.SUPER_RARE]: [],
    [BiomePoolTier.ULTRA_RARE]: [],
    [BiomePoolTier.BOSS]: [ TrainerType.CANDICE, TrainerType.MELONY ],
    [BiomePoolTier.BOSS_RARE]: [],
    [BiomePoolTier.BOSS_SUPER_RARE]: [],
    [BiomePoolTier.BOSS_ULTRA_RARE]: []
  },
  [Biome.ISLAND]: {
    [BiomePoolTier.COMMON]: [],
    [BiomePoolTier.UNCOMMON]: [],
    [BiomePoolTier.RARE]: [],
    [BiomePoolTier.SUPER_RARE]: [],
    [BiomePoolTier.ULTRA_RARE]: [],
    [BiomePoolTier.BOSS]: [ TrainerType.NESSA ],
    [BiomePoolTier.BOSS_RARE]: [],
    [BiomePoolTier.BOSS_SUPER_RARE]: [],
    [BiomePoolTier.BOSS_ULTRA_RARE]: []
  },
  [Biome.LABORATORY]: {
    [BiomePoolTier.COMMON]: [],
    [BiomePoolTier.UNCOMMON]: [],
    [BiomePoolTier.RARE]: [],
    [BiomePoolTier.SUPER_RARE]: [],
    [BiomePoolTier.ULTRA_RARE]: [],
    [BiomePoolTier.BOSS]: [ TrainerType.GIOVANNI ],
    [BiomePoolTier.BOSS_RARE]: [],
    [BiomePoolTier.BOSS_SUPER_RARE]: [],
    [BiomePoolTier.BOSS_ULTRA_RARE]: []
  },
  [Biome.END]: {
    [BiomePoolTier.COMMON]: [],
    [BiomePoolTier.UNCOMMON]: [],
    [BiomePoolTier.RARE]: [],
    [BiomePoolTier.SUPER_RARE]: [],
    [BiomePoolTier.ULTRA_RARE]: [],
    [BiomePoolTier.BOSS]: [],
    [BiomePoolTier.BOSS_RARE]: [],
    [BiomePoolTier.BOSS_SUPER_RARE]: [],
    [BiomePoolTier.BOSS_ULTRA_RARE]: []
  }
};

export function initBiomes() {
  const pokemonBiomes = [
    [ Species.BULBASAUR, Type.GRASS, Type.POISON, [
      [ Biome.GRASS, BiomePoolTier.RARE ]
    ]
    ],
    [ Species.IVYSAUR, Type.GRASS, Type.POISON, [
      [ Biome.GRASS, BiomePoolTier.RARE ]
    ]
    ],
    [ Species.VENUSAUR, Type.GRASS, Type.POISON, [
      [ Biome.GRASS, BiomePoolTier.RARE ],
      [ Biome.GRASS, BiomePoolTier.BOSS_RARE ]
    ]
    ],
    [ Species.CHARMANDER, Type.FIRE, -1, [
      [ Biome.VOLCANO, BiomePoolTier.RARE ]
    ]
    ],
    [ Species.CHARMELEON, Type.FIRE, -1, [
      [ Biome.VOLCANO, BiomePoolTier.RARE ]
    ]
    ],
    [ Species.CHARIZARD, Type.FIRE, Type.FLYING, [
      [ Biome.VOLCANO, BiomePoolTier.RARE ],
      [ Biome.VOLCANO, BiomePoolTier.BOSS_RARE ]
    ]
    ],
    [ Species.SQUIRTLE, Type.WATER, -1, [
      [ Biome.LAKE, BiomePoolTier.RARE ]
    ]
    ],
    [ Species.WARTORTLE, Type.WATER, -1, [
      [ Biome.LAKE, BiomePoolTier.RARE ]
    ]
    ],
    [ Species.BLASTOISE, Type.WATER, -1, [
      [ Biome.LAKE, BiomePoolTier.RARE ],
      [ Biome.LAKE, BiomePoolTier.BOSS_RARE ]
    ]
    ],
    [ Species.CATERPIE, Type.BUG, -1, [
      [ Biome.TOWN, BiomePoolTier.COMMON, [ TimeOfDay.DAWN, TimeOfDay.DAY ]]
    ]
    ],
    [ Species.METAPOD, Type.BUG, -1, [
      [ Biome.TOWN, BiomePoolTier.COMMON, [ TimeOfDay.DAWN, TimeOfDay.DAY ]]
    ]
    ],
    [ Species.BUTTERFREE, Type.BUG, Type.FLYING, [
      [ Biome.FOREST, BiomePoolTier.COMMON, [ TimeOfDay.DAWN, TimeOfDay.DAY ]]
    ]
    ],
    [ Species.WEEDLE, Type.BUG, Type.POISON, [
      [ Biome.TOWN, BiomePoolTier.COMMON, [ TimeOfDay.DUSK, TimeOfDay.NIGHT ]]
    ]
    ],
    [ Species.KAKUNA, Type.BUG, Type.POISON, [
      [ Biome.TOWN, BiomePoolTier.COMMON, [ TimeOfDay.DUSK, TimeOfDay.NIGHT ]]
    ]
    ],
    [ Species.BEEDRILL, Type.BUG, Type.POISON, [
      [ Biome.FOREST, BiomePoolTier.COMMON, [ TimeOfDay.DUSK, TimeOfDay.NIGHT ]]
    ]
    ],
    [ Species.PIDGEY, Type.NORMAL, Type.FLYING, [
      [ Biome.TOWN, BiomePoolTier.COMMON ],
      [ Biome.PLAINS, BiomePoolTier.UNCOMMON ],
      [ Biome.MOUNTAIN, BiomePoolTier.COMMON ]
    ]
    ],
    [ Species.PIDGEOTTO, Type.NORMAL, Type.FLYING, [
      [ Biome.PLAINS, BiomePoolTier.UNCOMMON ],
      [ Biome.MOUNTAIN, BiomePoolTier.COMMON ]
    ]
    ],
    [ Species.PIDGEOT, Type.NORMAL, Type.FLYING, [
      [ Biome.PLAINS, BiomePoolTier.UNCOMMON ],
      [ Biome.MOUNTAIN, BiomePoolTier.COMMON ],
      [ Biome.MOUNTAIN, BiomePoolTier.BOSS ]
    ]
    ],
    [ Species.RATTATA, Type.NORMAL, -1, [
      [ Biome.TOWN, BiomePoolTier.COMMON ],
      [ Biome.METROPOLIS, BiomePoolTier.COMMON ],
      [ Biome.SLUM, BiomePoolTier.COMMON ]
    ]
    ],
    [ Species.RATICATE, Type.NORMAL, -1, [
      [ Biome.METROPOLIS, BiomePoolTier.COMMON ],
      [ Biome.SLUM, BiomePoolTier.COMMON ]
    ]
    ],
    [ Species.SPEAROW, Type.NORMAL, Type.FLYING, [
      [ Biome.TOWN, BiomePoolTier.COMMON ],
      [ Biome.PLAINS, BiomePoolTier.UNCOMMON ],
      [ Biome.MOUNTAIN, BiomePoolTier.COMMON ]
    ]
    ],
    [ Species.FEAROW, Type.NORMAL, Type.FLYING, [
      [ Biome.PLAINS, BiomePoolTier.UNCOMMON ],
      [ Biome.MOUNTAIN, BiomePoolTier.COMMON ],
      [ Biome.MOUNTAIN, BiomePoolTier.BOSS ]
    ]
    ],
    [ Species.EKANS, Type.POISON, -1, [
      [ Biome.TOWN, BiomePoolTier.UNCOMMON, [ TimeOfDay.DUSK, TimeOfDay.NIGHT ]],
      [ Biome.FOREST, BiomePoolTier.UNCOMMON ],
      [ Biome.SWAMP, BiomePoolTier.UNCOMMON, [ TimeOfDay.DAWN, TimeOfDay.DAY ]],
      [ Biome.SWAMP, BiomePoolTier.COMMON, [ TimeOfDay.DUSK, TimeOfDay.NIGHT ]]
    ]
    ],
    [ Species.ARBOK, Type.POISON, -1, [
      [ Biome.FOREST, BiomePoolTier.UNCOMMON ],
      [ Biome.SWAMP, BiomePoolTier.UNCOMMON, [ TimeOfDay.DAWN, TimeOfDay.DAY ]],
      [ Biome.SWAMP, BiomePoolTier.COMMON, [ TimeOfDay.DUSK, TimeOfDay.NIGHT ]],
      [ Biome.SWAMP, BiomePoolTier.BOSS, [ TimeOfDay.DUSK, TimeOfDay.NIGHT ]]
    ]
    ],
    [ Species.PIKACHU, Type.ELECTRIC, -1, [
      [ Biome.PLAINS, BiomePoolTier.UNCOMMON ],
      [ Biome.METROPOLIS, BiomePoolTier.UNCOMMON ],
      [ Biome.POWER_PLANT, BiomePoolTier.COMMON ]
    ]
    ],
    [ Species.RAICHU, Type.ELECTRIC, -1, [
      [ Biome.POWER_PLANT, BiomePoolTier.BOSS ]
    ]
    ],
    [ Species.SANDSHREW, Type.GROUND, -1, [
      [ Biome.BADLANDS, BiomePoolTier.UNCOMMON ],
      [ Biome.DESERT, BiomePoolTier.COMMON ]
    ]
    ],
    [ Species.SANDSLASH, Type.GROUND, -1, [
      [ Biome.BADLANDS, BiomePoolTier.UNCOMMON ],
      [ Biome.DESERT, BiomePoolTier.COMMON ],
      [ Biome.DESERT, BiomePoolTier.BOSS ]
    ]
    ],
    [ Species.NIDORAN_F, Type.POISON, -1, [
      [ Biome.TOWN, BiomePoolTier.UNCOMMON, TimeOfDay.DAY ],
      [ Biome.TALL_GRASS, BiomePoolTier.COMMON, TimeOfDay.DAY ]
    ]
    ],
    [ Species.NIDORINA, Type.POISON, -1, [
      [ Biome.TALL_GRASS, BiomePoolTier.COMMON, TimeOfDay.DAY ]
    ]
    ],
    [ Species.NIDOQUEEN, Type.POISON, Type.GROUND, [
      [ Biome.TALL_GRASS, BiomePoolTier.BOSS, TimeOfDay.DAY ]
    ]
    ],
    [ Species.NIDORAN_M, Type.POISON, -1, [
      [ Biome.TOWN, BiomePoolTier.UNCOMMON, TimeOfDay.DAY ],
      [ Biome.TALL_GRASS, BiomePoolTier.COMMON, TimeOfDay.DAY ]
    ]
    ],
    [ Species.NIDORINO, Type.POISON, -1, [
      [ Biome.TALL_GRASS, BiomePoolTier.COMMON, TimeOfDay.DAY ]
    ]
    ],
    [ Species.NIDOKING, Type.POISON, Type.GROUND, [
      [ Biome.TALL_GRASS, BiomePoolTier.BOSS, TimeOfDay.DAY ]
    ]
    ],
    [ Species.CLEFAIRY, Type.FAIRY, -1, [
      [ Biome.FAIRY_CAVE, BiomePoolTier.UNCOMMON ],
      [ Biome.SPACE, BiomePoolTier.COMMON ]
    ]
    ],
    [ Species.CLEFABLE, Type.FAIRY, -1, [
      [ Biome.SPACE, BiomePoolTier.BOSS ]
    ]
    ],
    [ Species.VULPIX, Type.FIRE, -1, [
      [ Biome.TALL_GRASS, BiomePoolTier.UNCOMMON ],
      [ Biome.VOLCANO, BiomePoolTier.COMMON ]
    ]
    ],
    [ Species.NINETALES, Type.FIRE, -1, [
      [ Biome.VOLCANO, BiomePoolTier.BOSS ]
    ]
    ],
    [ Species.JIGGLYPUFF, Type.NORMAL, Type.FAIRY, [
      [ Biome.MEADOW, BiomePoolTier.UNCOMMON ],
      [ Biome.FAIRY_CAVE, BiomePoolTier.COMMON ]
    ]
    ],
    [ Species.WIGGLYTUFF, Type.NORMAL, Type.FAIRY, [
      [ Biome.MEADOW, BiomePoolTier.UNCOMMON ],
      [ Biome.FAIRY_CAVE, BiomePoolTier.COMMON ],
      [ Biome.FAIRY_CAVE, BiomePoolTier.BOSS ]
    ]
    ],
    [ Species.ZUBAT, Type.POISON, Type.FLYING, [
      [ Biome.PLAINS, BiomePoolTier.COMMON, TimeOfDay.NIGHT ],
      [ Biome.CAVE, BiomePoolTier.COMMON ]
    ]
    ],
    [ Species.GOLBAT, Type.POISON, Type.FLYING, [
      [ Biome.PLAINS, BiomePoolTier.COMMON, TimeOfDay.NIGHT ],
      [ Biome.CAVE, BiomePoolTier.COMMON ]
    ]
    ],
    [ Species.ODDISH, Type.GRASS, Type.POISON, [
      [ Biome.TOWN, BiomePoolTier.UNCOMMON, [ TimeOfDay.DUSK, TimeOfDay.NIGHT ]],
      [ Biome.TALL_GRASS, BiomePoolTier.COMMON, [ TimeOfDay.DUSK, TimeOfDay.NIGHT ]]
    ]
    ],
    [ Species.GLOOM, Type.GRASS, Type.POISON, [
      [ Biome.TALL_GRASS, BiomePoolTier.COMMON, [ TimeOfDay.DUSK, TimeOfDay.NIGHT ]]
    ]
    ],
    [ Species.VILEPLUME, Type.GRASS, Type.POISON, [
      [ Biome.TALL_GRASS, BiomePoolTier.BOSS, [ TimeOfDay.DUSK, TimeOfDay.NIGHT ]]
    ]
    ],
    [ Species.PARAS, Type.BUG, Type.GRASS, [
      [ Biome.TOWN, BiomePoolTier.UNCOMMON, TimeOfDay.NIGHT ],
      [ Biome.TALL_GRASS, BiomePoolTier.UNCOMMON, TimeOfDay.NIGHT ],
      [ Biome.CAVE, BiomePoolTier.COMMON ]
    ]
    ],
    [ Species.PARASECT, Type.BUG, Type.GRASS, [
      [ Biome.TALL_GRASS, BiomePoolTier.UNCOMMON, TimeOfDay.NIGHT ],
      [ Biome.CAVE, BiomePoolTier.COMMON ],
      [ Biome.CAVE, BiomePoolTier.BOSS ]
    ]
    ],
    [ Species.VENONAT, Type.BUG, Type.POISON, [
      [ Biome.TOWN, BiomePoolTier.UNCOMMON, TimeOfDay.NIGHT ],
      [ Biome.TALL_GRASS, BiomePoolTier.UNCOMMON, TimeOfDay.NIGHT ],
      [ Biome.FOREST, BiomePoolTier.COMMON, TimeOfDay.NIGHT ]
    ]
    ],
    [ Species.VENOMOTH, Type.BUG, Type.POISON, [
      [ Biome.TALL_GRASS, BiomePoolTier.UNCOMMON, TimeOfDay.NIGHT ],
      [ Biome.FOREST, BiomePoolTier.COMMON, TimeOfDay.NIGHT ],
      [ Biome.FOREST, BiomePoolTier.BOSS, TimeOfDay.NIGHT ]
    ]
    ],
    [ Species.DIGLETT, Type.GROUND, -1, [
      [ Biome.BADLANDS, BiomePoolTier.COMMON ]
    ]
    ],
    [ Species.DUGTRIO, Type.GROUND, -1, [
      [ Biome.BADLANDS, BiomePoolTier.COMMON ],
      [ Biome.BADLANDS, BiomePoolTier.BOSS ]
    ]
    ],
    [ Species.MEOWTH, Type.NORMAL, -1, [
      [ Biome.TOWN, BiomePoolTier.UNCOMMON, [ TimeOfDay.DUSK, TimeOfDay.NIGHT ]],
      [ Biome.PLAINS, BiomePoolTier.COMMON, [ TimeOfDay.DUSK, TimeOfDay.NIGHT ]]
    ]
    ],
    [ Species.PERSIAN, Type.NORMAL, -1, [
      [ Biome.PLAINS, BiomePoolTier.COMMON, [ TimeOfDay.DUSK, TimeOfDay.NIGHT ]],
      [ Biome.PLAINS, BiomePoolTier.BOSS, [ TimeOfDay.DUSK, TimeOfDay.NIGHT ]]
    ]
    ],
    [ Species.PSYDUCK, Type.WATER, -1, [
      [ Biome.SWAMP, BiomePoolTier.UNCOMMON ],
      [ Biome.LAKE, BiomePoolTier.COMMON ]
    ]
    ],
    [ Species.GOLDUCK, Type.WATER, -1, [
      [ Biome.SWAMP, BiomePoolTier.UNCOMMON ],
      [ Biome.LAKE, BiomePoolTier.COMMON ],
      [ Biome.LAKE, BiomePoolTier.BOSS ]
    ]
    ],
    [ Species.MANKEY, Type.FIGHTING, -1, [
      [ Biome.PLAINS, BiomePoolTier.UNCOMMON, [ TimeOfDay.DUSK, TimeOfDay.NIGHT ]],
      [ Biome.DOJO, BiomePoolTier.COMMON ]
    ]
    ],
    [ Species.PRIMEAPE, Type.FIGHTING, -1, [
      [ Biome.PLAINS, BiomePoolTier.UNCOMMON, [ TimeOfDay.DUSK, TimeOfDay.NIGHT ]],
      [ Biome.DOJO, BiomePoolTier.COMMON ]
    ]
    ],
    [ Species.GROWLITHE, Type.FIRE, -1, [
      [ Biome.GRASS, BiomePoolTier.RARE ],
      [ Biome.VOLCANO, BiomePoolTier.COMMON ]
    ]
    ],
    [ Species.ARCANINE, Type.FIRE, -1, [
      [ Biome.VOLCANO, BiomePoolTier.BOSS ]
    ]
    ],
    [ Species.POLIWAG, Type.WATER, -1, [
      [ Biome.SEA, BiomePoolTier.UNCOMMON ],
      [ Biome.SWAMP, BiomePoolTier.COMMON ]
    ]
    ],
    [ Species.POLIWHIRL, Type.WATER, -1, [
      [ Biome.SEA, BiomePoolTier.UNCOMMON ],
      [ Biome.SWAMP, BiomePoolTier.COMMON ]
    ]
    ],
    [ Species.POLIWRATH, Type.WATER, Type.FIGHTING, [
      [ Biome.SWAMP, BiomePoolTier.BOSS ]
    ]
    ],
    [ Species.ABRA, Type.PSYCHIC, -1, [
      [ Biome.TOWN, BiomePoolTier.RARE ],
      [ Biome.PLAINS, BiomePoolTier.RARE ],
      [ Biome.RUINS, BiomePoolTier.UNCOMMON ]
    ]
    ],
    [ Species.KADABRA, Type.PSYCHIC, -1, [
      [ Biome.PLAINS, BiomePoolTier.RARE ],
      [ Biome.RUINS, BiomePoolTier.UNCOMMON ]
    ]
    ],
    [ Species.ALAKAZAM, Type.PSYCHIC, -1, [
      [ Biome.RUINS, BiomePoolTier.BOSS ]
    ]
    ],
    [ Species.MACHOP, Type.FIGHTING, -1, [
      [ Biome.MOUNTAIN, BiomePoolTier.UNCOMMON ],
      [ Biome.FACTORY, BiomePoolTier.COMMON ],
      [ Biome.CONSTRUCTION_SITE, BiomePoolTier.COMMON ]
    ]
    ],
    [ Species.MACHOKE, Type.FIGHTING, -1, [
      [ Biome.MOUNTAIN, BiomePoolTier.UNCOMMON ],
      [ Biome.FACTORY, BiomePoolTier.COMMON ],
      [ Biome.CONSTRUCTION_SITE, BiomePoolTier.COMMON ]
    ]
    ],
    [ Species.MACHAMP, Type.FIGHTING, -1, [
      [ Biome.CONSTRUCTION_SITE, BiomePoolTier.BOSS ]
    ]
    ],
    [ Species.BELLSPROUT, Type.GRASS, Type.POISON, [
      [ Biome.TOWN, BiomePoolTier.UNCOMMON, [ TimeOfDay.DAWN, TimeOfDay.DAY ]],
      [ Biome.FOREST, BiomePoolTier.COMMON, [ TimeOfDay.DAWN, TimeOfDay.DAY ]]
    ]
    ],
    [ Species.WEEPINBELL, Type.GRASS, Type.POISON, [
      [ Biome.FOREST, BiomePoolTier.COMMON, [ TimeOfDay.DAWN, TimeOfDay.DAY ]]
    ]
    ],
    [ Species.VICTREEBEL, Type.GRASS, Type.POISON, [
      [ Biome.FOREST, BiomePoolTier.BOSS, [ TimeOfDay.DAWN, TimeOfDay.DAY ]]
    ]
    ],
    [ Species.TENTACOOL, Type.WATER, Type.POISON, [
      [ Biome.SEA, BiomePoolTier.COMMON ],
      [ Biome.SEABED, BiomePoolTier.UNCOMMON ]
    ]
    ],
    [ Species.TENTACRUEL, Type.WATER, Type.POISON, [
      [ Biome.SEA, BiomePoolTier.COMMON ],
      [ Biome.SEA, BiomePoolTier.BOSS ],
      [ Biome.SEABED, BiomePoolTier.UNCOMMON ]
    ]
    ],
    [ Species.GEODUDE, Type.ROCK, Type.GROUND, [
      [ Biome.MOUNTAIN, BiomePoolTier.UNCOMMON ],
      [ Biome.BADLANDS, BiomePoolTier.COMMON ],
      [ Biome.CAVE, BiomePoolTier.UNCOMMON ]
    ]
    ],
    [ Species.GRAVELER, Type.ROCK, Type.GROUND, [
      [ Biome.MOUNTAIN, BiomePoolTier.UNCOMMON ],
      [ Biome.BADLANDS, BiomePoolTier.COMMON ],
      [ Biome.CAVE, BiomePoolTier.UNCOMMON ]
    ]
    ],
    [ Species.GOLEM, Type.ROCK, Type.GROUND, [
      [ Biome.BADLANDS, BiomePoolTier.BOSS ]
    ]
    ],
    [ Species.PONYTA, Type.FIRE, -1, [
      [ Biome.MEADOW, BiomePoolTier.UNCOMMON, [ TimeOfDay.DAWN, TimeOfDay.DAY ]],
      [ Biome.VOLCANO, BiomePoolTier.COMMON ]
    ]
    ],
    [ Species.RAPIDASH, Type.FIRE, -1, [
      [ Biome.MEADOW, BiomePoolTier.UNCOMMON, [ TimeOfDay.DAWN, TimeOfDay.DAY ]],
      [ Biome.VOLCANO, BiomePoolTier.COMMON ],
      [ Biome.VOLCANO, BiomePoolTier.BOSS ]
    ]
    ],
    [ Species.SLOWPOKE, Type.WATER, Type.PSYCHIC, [
      [ Biome.SEA, BiomePoolTier.COMMON, [ TimeOfDay.DAWN, TimeOfDay.DAY ]],
      [ Biome.SEA, BiomePoolTier.UNCOMMON, [ TimeOfDay.DUSK, TimeOfDay.NIGHT ]],
      [ Biome.LAKE, BiomePoolTier.UNCOMMON ]
    ]
    ],
    [ Species.SLOWBRO, Type.WATER, Type.PSYCHIC, [
      [ Biome.SEA, BiomePoolTier.COMMON, [ TimeOfDay.DAWN, TimeOfDay.DAY ]],
      [ Biome.SEA, BiomePoolTier.UNCOMMON, [ TimeOfDay.DUSK, TimeOfDay.NIGHT ]],
      [ Biome.LAKE, BiomePoolTier.UNCOMMON ],
      [ Biome.LAKE, BiomePoolTier.BOSS ]
    ]
    ],
    [ Species.MAGNEMITE, Type.ELECTRIC, Type.STEEL, [
      [ Biome.POWER_PLANT, BiomePoolTier.COMMON ],
      [ Biome.FACTORY, BiomePoolTier.COMMON ],
      [ Biome.CONSTRUCTION_SITE, BiomePoolTier.COMMON ],
      [ Biome.LABORATORY, BiomePoolTier.COMMON ]
    ]
    ],
    [ Species.MAGNETON, Type.ELECTRIC, Type.STEEL, [
      [ Biome.POWER_PLANT, BiomePoolTier.COMMON ],
      [ Biome.FACTORY, BiomePoolTier.COMMON ],
      [ Biome.CONSTRUCTION_SITE, BiomePoolTier.COMMON ],
      [ Biome.LABORATORY, BiomePoolTier.COMMON ]
    ]
    ],
    [ Species.FARFETCHD, Type.NORMAL, Type.FLYING, [
      [ Biome.PLAINS, BiomePoolTier.SUPER_RARE ],
      [ Biome.PLAINS, BiomePoolTier.BOSS_RARE ]
    ]
    ],
    [ Species.DODUO, Type.NORMAL, Type.FLYING, [
      [ Biome.PLAINS, BiomePoolTier.UNCOMMON, [ TimeOfDay.DAWN, TimeOfDay.DAY ]]
    ]
    ],
    [ Species.DODRIO, Type.NORMAL, Type.FLYING, [
      [ Biome.PLAINS, BiomePoolTier.UNCOMMON, [ TimeOfDay.DAWN, TimeOfDay.DAY ]],
      [ Biome.PLAINS, BiomePoolTier.BOSS, [ TimeOfDay.DAWN, TimeOfDay.DAY ]]
    ]
    ],
    [ Species.SEEL, Type.WATER, -1, [
      [ Biome.ICE_CAVE, BiomePoolTier.COMMON ]
    ]
    ],
    [ Species.DEWGONG, Type.WATER, Type.ICE, [
      [ Biome.ICE_CAVE, BiomePoolTier.COMMON ],
      [ Biome.ICE_CAVE, BiomePoolTier.BOSS ]
    ]
    ],
    [ Species.GRIMER, Type.POISON, -1, [
      [ Biome.SLUM, BiomePoolTier.COMMON ],
      [ Biome.CONSTRUCTION_SITE, BiomePoolTier.UNCOMMON ],
      [ Biome.LABORATORY, BiomePoolTier.COMMON ]
    ]
    ],
    [ Species.MUK, Type.POISON, -1, [
      [ Biome.CONSTRUCTION_SITE, BiomePoolTier.UNCOMMON ],
      [ Biome.SLUM, BiomePoolTier.COMMON ],
      [ Biome.SLUM, BiomePoolTier.BOSS ],
      [ Biome.LABORATORY, BiomePoolTier.COMMON ],
      [ Biome.LABORATORY, BiomePoolTier.BOSS ]
    ]
    ],
    [ Species.SHELLDER, Type.WATER, -1, [
      [ Biome.SEA, BiomePoolTier.UNCOMMON, [ TimeOfDay.DUSK, TimeOfDay.NIGHT ]],
      [ Biome.BEACH, BiomePoolTier.COMMON, [ TimeOfDay.DUSK, TimeOfDay.NIGHT ]],
      [ Biome.SEABED, BiomePoolTier.UNCOMMON ]
    ]
    ],
    [ Species.CLOYSTER, Type.WATER, Type.ICE, [
      [ Biome.BEACH, BiomePoolTier.BOSS, [ TimeOfDay.DUSK, TimeOfDay.NIGHT ]]
    ]
    ],
    [ Species.GASTLY, Type.GHOST, Type.POISON, [
      [ Biome.GRAVEYARD, BiomePoolTier.COMMON ],
      [ Biome.TEMPLE, BiomePoolTier.COMMON ]
    ]
    ],
    [ Species.HAUNTER, Type.GHOST, Type.POISON, [
      [ Biome.GRAVEYARD, BiomePoolTier.COMMON ],
      [ Biome.TEMPLE, BiomePoolTier.COMMON ]
    ]
    ],
    [ Species.GENGAR, Type.GHOST, Type.POISON, [
      [ Biome.GRAVEYARD, BiomePoolTier.BOSS ]
    ]
    ],
    [ Species.ONIX, Type.ROCK, Type.GROUND, [
      [ Biome.BADLANDS, BiomePoolTier.RARE ],
      [ Biome.CAVE, BiomePoolTier.RARE ],
      [ Biome.CAVE, BiomePoolTier.BOSS ],
      [ Biome.CONSTRUCTION_SITE, BiomePoolTier.RARE ]
    ]
    ],
    [ Species.DROWZEE, Type.PSYCHIC, -1, [
      [ Biome.RUINS, BiomePoolTier.COMMON ]
    ]
    ],
    [ Species.HYPNO, Type.PSYCHIC, -1, [
      [ Biome.RUINS, BiomePoolTier.COMMON ],
      [ Biome.RUINS, BiomePoolTier.BOSS ]
    ]
    ],
    [ Species.KRABBY, Type.WATER, -1, [
      [ Biome.BEACH, BiomePoolTier.COMMON ]
    ]
    ],
    [ Species.KINGLER, Type.WATER, -1, [
      [ Biome.BEACH, BiomePoolTier.COMMON ],
      [ Biome.BEACH, BiomePoolTier.BOSS ]
    ]
    ],
    [ Species.VOLTORB, Type.ELECTRIC, -1, [
      [ Biome.POWER_PLANT, BiomePoolTier.COMMON ],
      [ Biome.FACTORY, BiomePoolTier.COMMON ],
      [ Biome.LABORATORY, BiomePoolTier.COMMON ]
    ]
    ],
    [ Species.ELECTRODE, Type.ELECTRIC, -1, [
      [ Biome.POWER_PLANT, BiomePoolTier.COMMON ],
      [ Biome.FACTORY, BiomePoolTier.COMMON ],
      [ Biome.LABORATORY, BiomePoolTier.COMMON ],
      [ Biome.LABORATORY, BiomePoolTier.BOSS ]
    ]
    ],
    [ Species.EXEGGCUTE, Type.GRASS, Type.PSYCHIC, [
      [ Biome.FOREST, BiomePoolTier.RARE, [ TimeOfDay.DAWN, TimeOfDay.DAY ]],
      [ Biome.JUNGLE, BiomePoolTier.UNCOMMON, [ TimeOfDay.DAWN, TimeOfDay.DAY ]]
    ]
    ],
    [ Species.EXEGGUTOR, Type.GRASS, Type.PSYCHIC, [
      [ Biome.JUNGLE, BiomePoolTier.BOSS, [ TimeOfDay.DAWN, TimeOfDay.DAY ]]
    ]
    ],
    [ Species.CUBONE, Type.GROUND, -1, [
      [ Biome.BADLANDS, BiomePoolTier.COMMON, TimeOfDay.NIGHT ],
      [ Biome.GRAVEYARD, BiomePoolTier.UNCOMMON ],
      [ Biome.TEMPLE, BiomePoolTier.UNCOMMON ]
    ]
    ],
    [ Species.MAROWAK, Type.GROUND, -1, [
      [ Biome.BADLANDS, BiomePoolTier.COMMON, TimeOfDay.NIGHT ],
      [ Biome.GRAVEYARD, BiomePoolTier.UNCOMMON ],
      [ Biome.TEMPLE, BiomePoolTier.UNCOMMON ],
      [ Biome.BADLANDS, BiomePoolTier.BOSS, TimeOfDay.NIGHT ],
      [ Biome.GRAVEYARD, BiomePoolTier.BOSS, [ TimeOfDay.DAWN, TimeOfDay.DAY, TimeOfDay.DUSK ]]
    ]
    ],
    [ Species.HITMONLEE, Type.FIGHTING, -1, [
      [ Biome.DOJO, BiomePoolTier.RARE ],
      [ Biome.DOJO, BiomePoolTier.BOSS ],
      [ Biome.CONSTRUCTION_SITE, BiomePoolTier.RARE ]
    ]
    ],
    [ Species.HITMONCHAN, Type.FIGHTING, -1, [
      [ Biome.DOJO, BiomePoolTier.RARE ],
      [ Biome.DOJO, BiomePoolTier.BOSS ],
      [ Biome.CONSTRUCTION_SITE, BiomePoolTier.RARE ]
    ]
    ],
    [ Species.LICKITUNG, Type.NORMAL, -1, [
      [ Biome.PLAINS, BiomePoolTier.SUPER_RARE ]
    ]
    ],
    [ Species.KOFFING, Type.POISON, -1, [
      [ Biome.SLUM, BiomePoolTier.COMMON ],
      [ Biome.CONSTRUCTION_SITE, BiomePoolTier.UNCOMMON ]
    ]
    ],
    [ Species.WEEZING, Type.POISON, -1, [
      [ Biome.SLUM, BiomePoolTier.COMMON ],
      [ Biome.SLUM, BiomePoolTier.BOSS ],
      [ Biome.CONSTRUCTION_SITE, BiomePoolTier.UNCOMMON ]
    ]
    ],
    [ Species.RHYHORN, Type.GROUND, Type.ROCK, [
      [ Biome.MOUNTAIN, BiomePoolTier.COMMON, [ TimeOfDay.DUSK, TimeOfDay.NIGHT ]],
      [ Biome.MOUNTAIN, BiomePoolTier.UNCOMMON, [ TimeOfDay.DAWN, TimeOfDay.DAY ]],
      [ Biome.BADLANDS, BiomePoolTier.COMMON ],
      [ Biome.CONSTRUCTION_SITE, BiomePoolTier.UNCOMMON ]
    ]
    ],
    [ Species.RHYDON, Type.GROUND, Type.ROCK, [
      [ Biome.MOUNTAIN, BiomePoolTier.COMMON, [ TimeOfDay.DUSK, TimeOfDay.NIGHT ]],
      [ Biome.MOUNTAIN, BiomePoolTier.UNCOMMON, [ TimeOfDay.DAWN, TimeOfDay.DAY ]],
      [ Biome.BADLANDS, BiomePoolTier.COMMON ],
      [ Biome.CONSTRUCTION_SITE, BiomePoolTier.UNCOMMON ]
    ]
    ],
    [ Species.CHANSEY, Type.NORMAL, -1, [
      [ Biome.PLAINS, BiomePoolTier.SUPER_RARE ],
      [ Biome.MEADOW, BiomePoolTier.SUPER_RARE ]
    ]
    ],
    [ Species.TANGELA, Type.GRASS, -1, [
      [ Biome.JUNGLE, BiomePoolTier.UNCOMMON, [ TimeOfDay.DUSK, TimeOfDay.NIGHT ]]
    ]
    ],
    [ Species.KANGASKHAN, Type.NORMAL, -1, [
      [ Biome.JUNGLE, BiomePoolTier.SUPER_RARE ],
      [ Biome.JUNGLE, BiomePoolTier.BOSS_RARE ]
    ]
    ],
    [ Species.HORSEA, Type.WATER, -1, [
      [ Biome.SEA, BiomePoolTier.UNCOMMON ]
    ]
    ],
    [ Species.SEADRA, Type.WATER, -1, [
      [ Biome.SEA, BiomePoolTier.UNCOMMON ]
    ]
    ],
    [ Species.GOLDEEN, Type.WATER, -1, [
      [ Biome.LAKE, BiomePoolTier.COMMON ],
      [ Biome.SEA, BiomePoolTier.UNCOMMON ]
    ]
    ],
    [ Species.SEAKING, Type.WATER, -1, [
      [ Biome.LAKE, BiomePoolTier.COMMON ],
      [ Biome.LAKE, BiomePoolTier.BOSS ],
      [ Biome.SEA, BiomePoolTier.UNCOMMON ]
    ]
    ],
    [ Species.STARYU, Type.WATER, -1, [
      [ Biome.BEACH, BiomePoolTier.COMMON, [ TimeOfDay.DAWN, TimeOfDay.DAY ]],
      [ Biome.SEA, BiomePoolTier.UNCOMMON, [ TimeOfDay.DAWN, TimeOfDay.DAY ]]
    ]
    ],
    [ Species.STARMIE, Type.WATER, Type.PSYCHIC, [
      [ Biome.BEACH, BiomePoolTier.COMMON, [ TimeOfDay.DAWN, TimeOfDay.DAY ]],
      [ Biome.BEACH, BiomePoolTier.BOSS, [ TimeOfDay.DAWN, TimeOfDay.DAY ]],
      [ Biome.SEA, BiomePoolTier.UNCOMMON, [ TimeOfDay.DAWN, TimeOfDay.DAY ]]
    ]
    ],
    [ Species.MR_MIME, Type.PSYCHIC, Type.FAIRY, [
      [ Biome.RUINS, BiomePoolTier.RARE ],
      [ Biome.RUINS, BiomePoolTier.BOSS_RARE ]
    ]
    ],
    [ Species.SCYTHER, Type.BUG, Type.FLYING, [
      [ Biome.TALL_GRASS, BiomePoolTier.SUPER_RARE ],
      [ Biome.FOREST, BiomePoolTier.RARE, [ TimeOfDay.DUSK, TimeOfDay.NIGHT ]],
      [ Biome.JUNGLE, BiomePoolTier.RARE ]
    ]
    ],
    [ Species.JYNX, Type.ICE, Type.PSYCHIC, [
      [ Biome.ICE_CAVE, BiomePoolTier.RARE ],
      [ Biome.ICE_CAVE, BiomePoolTier.BOSS_RARE ]
    ]
    ],
    [ Species.ELECTABUZZ, Type.ELECTRIC, -1, [
      [ Biome.POWER_PLANT, BiomePoolTier.UNCOMMON ]
    ]
    ],
    [ Species.MAGMAR, Type.FIRE, -1, [
      [ Biome.VOLCANO, BiomePoolTier.UNCOMMON ]
    ]
    ],
    [ Species.PINSIR, Type.BUG, -1, [
      [ Biome.TALL_GRASS, BiomePoolTier.RARE ],
      [ Biome.TALL_GRASS, BiomePoolTier.BOSS_RARE ]
    ]
    ],
    [ Species.TAUROS, Type.NORMAL, -1, [
      [ Biome.MEADOW, BiomePoolTier.RARE ],
      [ Biome.MEADOW, BiomePoolTier.BOSS ]
    ]
    ],
    [ Species.MAGIKARP, Type.WATER, -1, [
      [ Biome.SEA, BiomePoolTier.COMMON ],
      [ Biome.LAKE, BiomePoolTier.COMMON ]
    ]
    ],
    [ Species.GYARADOS, Type.WATER, Type.FLYING, [
      [ Biome.SEA, BiomePoolTier.COMMON ],
      [ Biome.LAKE, BiomePoolTier.COMMON ],
      [ Biome.LAKE, BiomePoolTier.BOSS ]
    ]
    ],
    [ Species.LAPRAS, Type.WATER, Type.ICE, [
      [ Biome.SEA, BiomePoolTier.RARE ],
      [ Biome.ICE_CAVE, BiomePoolTier.RARE ],
      [ Biome.ICE_CAVE, BiomePoolTier.BOSS_RARE ]
    ]
    ],
    [ Species.DITTO, Type.NORMAL, -1, [
      [ Biome.TOWN, BiomePoolTier.ULTRA_RARE ],
      [ Biome.PLAINS, BiomePoolTier.ULTRA_RARE ],
      [ Biome.METROPOLIS, BiomePoolTier.SUPER_RARE ],
      [ Biome.CONSTRUCTION_SITE, BiomePoolTier.SUPER_RARE ],
      [ Biome.LABORATORY, BiomePoolTier.RARE ]
    ]
    ],
    [ Species.EEVEE, Type.NORMAL, -1, [
      [ Biome.TOWN, BiomePoolTier.SUPER_RARE ],
      [ Biome.PLAINS, BiomePoolTier.SUPER_RARE ],
      [ Biome.METROPOLIS, BiomePoolTier.SUPER_RARE ],
      [ Biome.MEADOW, BiomePoolTier.RARE ]
    ]
    ],
    [ Species.VAPOREON, Type.WATER, -1, [
      [ Biome.LAKE, BiomePoolTier.SUPER_RARE ],
      [ Biome.LAKE, BiomePoolTier.BOSS_RARE ]
    ]
    ],
    [ Species.JOLTEON, Type.ELECTRIC, -1, [
      [ Biome.POWER_PLANT, BiomePoolTier.SUPER_RARE ],
      [ Biome.POWER_PLANT, BiomePoolTier.BOSS_RARE ]
    ]
    ],
    [ Species.FLAREON, Type.FIRE, -1, [
      [ Biome.VOLCANO, BiomePoolTier.SUPER_RARE ],
      [ Biome.VOLCANO, BiomePoolTier.BOSS_RARE ]
    ]
    ],
    [ Species.PORYGON, Type.NORMAL, -1, [
      [ Biome.FACTORY, BiomePoolTier.RARE ],
      [ Biome.SPACE, BiomePoolTier.SUPER_RARE ],
      [ Biome.LABORATORY, BiomePoolTier.RARE ]
    ]
    ],
    [ Species.OMANYTE, Type.ROCK, Type.WATER, [
      [ Biome.SEABED, BiomePoolTier.SUPER_RARE ]
    ]
    ],
    [ Species.OMASTAR, Type.ROCK, Type.WATER, [
      [ Biome.SEABED, BiomePoolTier.SUPER_RARE ],
      [ Biome.SEABED, BiomePoolTier.BOSS_RARE ]
    ]
    ],
    [ Species.KABUTO, Type.ROCK, Type.WATER, [
      [ Biome.SEABED, BiomePoolTier.SUPER_RARE ]
    ]
    ],
    [ Species.KABUTOPS, Type.ROCK, Type.WATER, [
      [ Biome.SEABED, BiomePoolTier.SUPER_RARE ],
      [ Biome.SEABED, BiomePoolTier.BOSS_RARE ]
    ]
    ],
    [ Species.AERODACTYL, Type.ROCK, Type.FLYING, [
      [ Biome.WASTELAND, BiomePoolTier.SUPER_RARE ],
      [ Biome.WASTELAND, BiomePoolTier.BOSS_RARE ]
    ]
    ],
    [ Species.SNORLAX, Type.NORMAL, -1, [
      [ Biome.PLAINS, BiomePoolTier.SUPER_RARE ],
      [ Biome.PLAINS, BiomePoolTier.BOSS_RARE ]
    ]
    ],
    [ Species.ARTICUNO, Type.ICE, Type.FLYING, [
      [ Biome.ICE_CAVE, BiomePoolTier.ULTRA_RARE ],
      [ Biome.ICE_CAVE, BiomePoolTier.BOSS_SUPER_RARE ]
    ]
    ],
    [ Species.ZAPDOS, Type.ELECTRIC, Type.FLYING, [
      [ Biome.POWER_PLANT, BiomePoolTier.BOSS_SUPER_RARE ]
    ]
    ],
    [ Species.MOLTRES, Type.FIRE, Type.FLYING, [
      [ Biome.VOLCANO, BiomePoolTier.BOSS_SUPER_RARE ]
    ]
    ],
    [ Species.DRATINI, Type.DRAGON, -1, [
      [ Biome.WASTELAND, BiomePoolTier.RARE ]
    ]
    ],
    [ Species.DRAGONAIR, Type.DRAGON, -1, [
      [ Biome.WASTELAND, BiomePoolTier.RARE ]
    ]
    ],
    [ Species.DRAGONITE, Type.DRAGON, Type.FLYING, [
      [ Biome.WASTELAND, BiomePoolTier.RARE ],
      [ Biome.WASTELAND, BiomePoolTier.BOSS ]
    ]
    ],
    [ Species.MEWTWO, Type.PSYCHIC, -1, [
      [ Biome.LABORATORY, BiomePoolTier.BOSS_ULTRA_RARE ]
    ]
    ],
    [ Species.MEW, Type.PSYCHIC, -1, [ ]
    ],
    [ Species.CHIKORITA, Type.GRASS, -1, [
      [ Biome.TALL_GRASS, BiomePoolTier.RARE ]
    ]
    ],
    [ Species.BAYLEEF, Type.GRASS, -1, [
      [ Biome.TALL_GRASS, BiomePoolTier.RARE ]
    ]
    ],
    [ Species.MEGANIUM, Type.GRASS, -1, [
      [ Biome.TALL_GRASS, BiomePoolTier.RARE ],
      [ Biome.TALL_GRASS, BiomePoolTier.BOSS_RARE ]
    ]
    ],
    [ Species.CYNDAQUIL, Type.FIRE, -1, [
      [ Biome.VOLCANO, BiomePoolTier.RARE ]
    ]
    ],
    [ Species.QUILAVA, Type.FIRE, -1, [
      [ Biome.VOLCANO, BiomePoolTier.RARE ]
    ]
    ],
    [ Species.TYPHLOSION, Type.FIRE, -1, [
      [ Biome.VOLCANO, BiomePoolTier.RARE ],
      [ Biome.VOLCANO, BiomePoolTier.BOSS_RARE ]
    ]
    ],
    [ Species.TOTODILE, Type.WATER, -1, [
      [ Biome.SWAMP, BiomePoolTier.RARE ]
    ]
    ],
    [ Species.CROCONAW, Type.WATER, -1, [
      [ Biome.SWAMP, BiomePoolTier.RARE ]
    ]
    ],
    [ Species.FERALIGATR, Type.WATER, -1, [
      [ Biome.SWAMP, BiomePoolTier.RARE ],
      [ Biome.SWAMP, BiomePoolTier.BOSS_RARE ]
    ]
    ],
    [ Species.SENTRET, Type.NORMAL, -1, [
      [ Biome.TOWN, BiomePoolTier.COMMON, [ TimeOfDay.DAWN, TimeOfDay.DAY ]],
      [ Biome.PLAINS, BiomePoolTier.COMMON, [ TimeOfDay.DAWN, TimeOfDay.DAY ]]
    ]
    ],
    [ Species.FURRET, Type.NORMAL, -1, [
      [ Biome.PLAINS, BiomePoolTier.COMMON, [ TimeOfDay.DAWN, TimeOfDay.DAY ]],
      [ Biome.PLAINS, BiomePoolTier.BOSS, [ TimeOfDay.DAWN, TimeOfDay.DAY ]]
    ]
    ],
    [ Species.HOOTHOOT, Type.NORMAL, Type.FLYING, [
      [ Biome.TOWN, BiomePoolTier.COMMON, TimeOfDay.NIGHT ],
      [ Biome.FOREST, BiomePoolTier.UNCOMMON, TimeOfDay.NIGHT ]
    ]
    ],
    [ Species.NOCTOWL, Type.NORMAL, Type.FLYING, [
      [ Biome.FOREST, BiomePoolTier.UNCOMMON, TimeOfDay.NIGHT ],
      [ Biome.FOREST, BiomePoolTier.BOSS, TimeOfDay.NIGHT ]
    ]
    ],
    [ Species.LEDYBA, Type.BUG, Type.FLYING, [
      [ Biome.TOWN, BiomePoolTier.COMMON, TimeOfDay.DAWN ],
      [ Biome.MEADOW, BiomePoolTier.COMMON, TimeOfDay.DAWN ]
    ]
    ],
    [ Species.LEDIAN, Type.BUG, Type.FLYING, [
      [ Biome.MEADOW, BiomePoolTier.COMMON, TimeOfDay.DAWN ],
      [ Biome.MEADOW, BiomePoolTier.BOSS, TimeOfDay.DAWN ]
    ]
    ],
    [ Species.SPINARAK, Type.BUG, Type.POISON, [
      [ Biome.TOWN, BiomePoolTier.UNCOMMON, TimeOfDay.DUSK ],
      [ Biome.TOWN, BiomePoolTier.COMMON, TimeOfDay.NIGHT ],
      [ Biome.TALL_GRASS, BiomePoolTier.UNCOMMON, TimeOfDay.NIGHT ],
      [ Biome.FOREST, BiomePoolTier.UNCOMMON, TimeOfDay.DUSK ],
      [ Biome.FOREST, BiomePoolTier.COMMON, TimeOfDay.NIGHT ],
      [ Biome.JUNGLE, BiomePoolTier.UNCOMMON, TimeOfDay.DUSK ],
      [ Biome.JUNGLE, BiomePoolTier.COMMON, TimeOfDay.NIGHT ]
    ]
    ],
    [ Species.ARIADOS, Type.BUG, Type.POISON, [
      [ Biome.TALL_GRASS, BiomePoolTier.UNCOMMON, TimeOfDay.NIGHT ],
      [ Biome.FOREST, BiomePoolTier.UNCOMMON, TimeOfDay.DUSK ],
      [ Biome.FOREST, BiomePoolTier.COMMON, TimeOfDay.NIGHT ],
      [ Biome.FOREST, BiomePoolTier.BOSS, [ TimeOfDay.DUSK, TimeOfDay.NIGHT ]],
      [ Biome.JUNGLE, BiomePoolTier.UNCOMMON, TimeOfDay.DUSK ],
      [ Biome.JUNGLE, BiomePoolTier.COMMON, TimeOfDay.NIGHT ]
    ]
    ],
    [ Species.CROBAT, Type.POISON, Type.FLYING, [
      [ Biome.CAVE, BiomePoolTier.BOSS ]
    ]
    ],
    [ Species.CHINCHOU, Type.WATER, Type.ELECTRIC, [
      [ Biome.SEA, BiomePoolTier.UNCOMMON, TimeOfDay.NIGHT ],
      [ Biome.SEABED, BiomePoolTier.COMMON ]
    ]
    ],
    [ Species.LANTURN, Type.WATER, Type.ELECTRIC, [
      [ Biome.SEA, BiomePoolTier.UNCOMMON, TimeOfDay.NIGHT ],
      [ Biome.SEABED, BiomePoolTier.COMMON ],
      [ Biome.SEABED, BiomePoolTier.BOSS ]
    ]
    ],
    [ Species.PICHU, Type.ELECTRIC, -1, [ ]
    ],
    [ Species.CLEFFA, Type.FAIRY, -1, [ ]
    ],
    [ Species.IGGLYBUFF, Type.NORMAL, Type.FAIRY, [ ]
    ],
    [ Species.TOGEPI, Type.FAIRY, -1, [ ]
    ],
    [ Species.TOGETIC, Type.FAIRY, Type.FLYING, [
      [ Biome.FAIRY_CAVE, BiomePoolTier.UNCOMMON ]
    ]
    ],
    [ Species.NATU, Type.PSYCHIC, Type.FLYING, [
      [ Biome.MOUNTAIN, BiomePoolTier.UNCOMMON ],
      [ Biome.RUINS, BiomePoolTier.COMMON ],
      [ Biome.TEMPLE, BiomePoolTier.COMMON ]
    ]
    ],
    [ Species.XATU, Type.PSYCHIC, Type.FLYING, [
      [ Biome.MOUNTAIN, BiomePoolTier.UNCOMMON ],
      [ Biome.RUINS, BiomePoolTier.COMMON ],
      [ Biome.RUINS, BiomePoolTier.BOSS ],
      [ Biome.TEMPLE, BiomePoolTier.COMMON ]
    ]
    ],
    [ Species.MAREEP, Type.ELECTRIC, -1, [
      [ Biome.MEADOW, BiomePoolTier.UNCOMMON ],
      [ Biome.POWER_PLANT, BiomePoolTier.RARE ]
    ]
    ],
    [ Species.FLAAFFY, Type.ELECTRIC, -1, [
      [ Biome.MEADOW, BiomePoolTier.UNCOMMON ],
      [ Biome.POWER_PLANT, BiomePoolTier.RARE ]
    ]
    ],
    [ Species.AMPHAROS, Type.ELECTRIC, -1, [
      [ Biome.MEADOW, BiomePoolTier.UNCOMMON ],
      [ Biome.POWER_PLANT, BiomePoolTier.BOSS_RARE ]
    ]
    ],
    [ Species.BELLOSSOM, Type.GRASS, -1, [
      [ Biome.TALL_GRASS, BiomePoolTier.BOSS_RARE, [ TimeOfDay.DAWN, TimeOfDay.DAY ]]
    ]
    ],
    [ Species.MARILL, Type.WATER, Type.FAIRY, [
      [ Biome.LAKE, BiomePoolTier.COMMON, [ TimeOfDay.DUSK, TimeOfDay.NIGHT ]],
      [ Biome.FAIRY_CAVE, BiomePoolTier.COMMON ]
    ]
    ],
    [ Species.AZUMARILL, Type.WATER, Type.FAIRY, [
      [ Biome.LAKE, BiomePoolTier.COMMON, [ TimeOfDay.DUSK, TimeOfDay.NIGHT ]],
      [ Biome.LAKE, BiomePoolTier.BOSS, [ TimeOfDay.DUSK, TimeOfDay.NIGHT ]],
      [ Biome.FAIRY_CAVE, BiomePoolTier.COMMON ]
    ]
    ],
    [ Species.SUDOWOODO, Type.ROCK, -1, [
      [ Biome.GRASS, BiomePoolTier.SUPER_RARE ],
      [ Biome.GRASS, BiomePoolTier.BOSS_RARE ]
    ]
    ],
    [ Species.POLITOED, Type.WATER, -1, [
      [ Biome.SWAMP, BiomePoolTier.SUPER_RARE ],
      [ Biome.SWAMP, BiomePoolTier.BOSS_RARE ]
    ]
    ],
    [ Species.HOPPIP, Type.GRASS, Type.FLYING, [
      [ Biome.TOWN, BiomePoolTier.COMMON, [ TimeOfDay.DAWN, TimeOfDay.DAY ]],
      [ Biome.GRASS, BiomePoolTier.COMMON, [ TimeOfDay.DAWN, TimeOfDay.DAY ]]
    ]
    ],
    [ Species.SKIPLOOM, Type.GRASS, Type.FLYING, [
      [ Biome.GRASS, BiomePoolTier.COMMON, [ TimeOfDay.DAWN, TimeOfDay.DAY ]]
    ]
    ],
    [ Species.JUMPLUFF, Type.GRASS, Type.FLYING, [
      [ Biome.GRASS, BiomePoolTier.BOSS, [ TimeOfDay.DAWN, TimeOfDay.DAY ]]
    ]
    ],
    [ Species.AIPOM, Type.NORMAL, -1, [
      [ Biome.JUNGLE, BiomePoolTier.COMMON ]
    ]
    ],
    [ Species.SUNKERN, Type.GRASS, -1, [
      [ Biome.TOWN, BiomePoolTier.COMMON, [ TimeOfDay.DAWN, TimeOfDay.DAY ]],
      [ Biome.GRASS, BiomePoolTier.COMMON, [ TimeOfDay.DAWN, TimeOfDay.DAY ]]
    ]
    ],
    [ Species.SUNFLORA, Type.GRASS, -1, [
      [ Biome.GRASS, BiomePoolTier.BOSS, [ TimeOfDay.DAWN, TimeOfDay.DAY ]]
    ]
    ],
    [ Species.YANMA, Type.BUG, Type.FLYING, [
      [ Biome.JUNGLE, BiomePoolTier.RARE ]
    ]
    ],
    [ Species.WOOPER, Type.WATER, Type.GROUND, [
      [ Biome.LAKE, BiomePoolTier.UNCOMMON ],
      [ Biome.SWAMP, BiomePoolTier.COMMON, [ TimeOfDay.DAWN, TimeOfDay.DAY ]]
    ]
    ],
    [ Species.QUAGSIRE, Type.WATER, Type.GROUND, [
      [ Biome.LAKE, BiomePoolTier.UNCOMMON ],
      [ Biome.SWAMP, BiomePoolTier.COMMON, [ TimeOfDay.DAWN, TimeOfDay.DAY ]],
      [ Biome.SWAMP, BiomePoolTier.BOSS, [ TimeOfDay.DAWN, TimeOfDay.DAY ]]
    ]
    ],
    [ Species.ESPEON, Type.PSYCHIC, -1, [
      [ Biome.RUINS, BiomePoolTier.SUPER_RARE, TimeOfDay.DAY ],
      [ Biome.RUINS, BiomePoolTier.BOSS_RARE, TimeOfDay.DAY ]
    ]
    ],
    [ Species.UMBREON, Type.DARK, -1, [
      [ Biome.ABYSS, BiomePoolTier.SUPER_RARE ],
      [ Biome.ABYSS, BiomePoolTier.BOSS_RARE ]
    ]
    ],
    [ Species.MURKROW, Type.DARK, Type.FLYING, [
      [ Biome.MOUNTAIN, BiomePoolTier.RARE, TimeOfDay.NIGHT ],
      [ Biome.ABYSS, BiomePoolTier.COMMON ]
    ]
    ],
    [ Species.SLOWKING, Type.WATER, Type.PSYCHIC, [
      [ Biome.LAKE, BiomePoolTier.SUPER_RARE ],
      [ Biome.LAKE, BiomePoolTier.BOSS_RARE ]
    ]
    ],
    [ Species.MISDREAVUS, Type.GHOST, -1, [
      [ Biome.GRAVEYARD, BiomePoolTier.RARE ]
    ]
    ],
    [ Species.UNOWN, Type.PSYCHIC, -1, [
      [ Biome.RUINS, BiomePoolTier.COMMON ]
    ]
    ],
    [ Species.WOBBUFFET, Type.PSYCHIC, -1, [
      [ Biome.RUINS, BiomePoolTier.RARE ],
      [ Biome.RUINS, BiomePoolTier.BOSS_RARE ]
    ]
    ],
    [ Species.GIRAFARIG, Type.NORMAL, Type.PSYCHIC, [
      [ Biome.TALL_GRASS, BiomePoolTier.RARE ]
    ]
    ],
    [ Species.PINECO, Type.BUG, -1, [
      [ Biome.FOREST, BiomePoolTier.COMMON, [ TimeOfDay.DUSK, TimeOfDay.NIGHT ]]
    ]
    ],
    [ Species.FORRETRESS, Type.BUG, Type.STEEL, [
      [ Biome.FOREST, BiomePoolTier.COMMON, [ TimeOfDay.DUSK, TimeOfDay.NIGHT ]],
      [ Biome.FOREST, BiomePoolTier.BOSS, [ TimeOfDay.DUSK, TimeOfDay.NIGHT ]]
    ]
    ],
    [ Species.DUNSPARCE, Type.NORMAL, -1, [
      [ Biome.PLAINS, BiomePoolTier.SUPER_RARE ]
    ]
    ],
    [ Species.GLIGAR, Type.GROUND, Type.FLYING, [
      [ Biome.BADLANDS, BiomePoolTier.RARE ]
    ]
    ],
    [ Species.STEELIX, Type.STEEL, Type.GROUND, [
      [ Biome.BADLANDS, BiomePoolTier.BOSS_RARE ]
    ]
    ],
    [ Species.SNUBBULL, Type.FAIRY, -1, [
      [ Biome.MEADOW, BiomePoolTier.UNCOMMON, [ TimeOfDay.DAWN, TimeOfDay.DAY ]]
    ]
    ],
    [ Species.GRANBULL, Type.FAIRY, -1, [
      [ Biome.MEADOW, BiomePoolTier.UNCOMMON, [ TimeOfDay.DAWN, TimeOfDay.DAY ]],
      [ Biome.MEADOW, BiomePoolTier.BOSS, [ TimeOfDay.DAWN, TimeOfDay.DAY ]]
    ]
    ],
    [ Species.QWILFISH, Type.WATER, Type.POISON, [
      [ Biome.SEABED, BiomePoolTier.RARE ],
      [ Biome.SEABED, BiomePoolTier.BOSS ]
    ]
    ],
    [ Species.SCIZOR, Type.BUG, Type.STEEL, [
      [ Biome.JUNGLE, BiomePoolTier.BOSS_RARE ]
    ]
    ],
    [ Species.SHUCKLE, Type.BUG, Type.ROCK, [
      [ Biome.CAVE, BiomePoolTier.SUPER_RARE ],
      [ Biome.CAVE, BiomePoolTier.BOSS_RARE ]
    ]
    ],
    [ Species.HERACROSS, Type.BUG, Type.FIGHTING, [
      [ Biome.FOREST, BiomePoolTier.RARE ],
      [ Biome.FOREST, BiomePoolTier.BOSS_RARE ]
    ]
    ],
    [ Species.SNEASEL, Type.DARK, Type.ICE, [
      [ Biome.ICE_CAVE, BiomePoolTier.UNCOMMON ],
      [ Biome.SNOWY_FOREST, BiomePoolTier.COMMON, [ TimeOfDay.DUSK, TimeOfDay.NIGHT ]],
      [ Biome.SNOWY_FOREST, BiomePoolTier.UNCOMMON, [ TimeOfDay.DAWN, TimeOfDay.DAY ]]
    ]
    ],
    [ Species.TEDDIURSA, Type.NORMAL, -1, [
      [ Biome.FOREST, BiomePoolTier.UNCOMMON ],
      [ Biome.CAVE, BiomePoolTier.COMMON ],
      [ Biome.SNOWY_FOREST, BiomePoolTier.COMMON, [ TimeOfDay.DUSK, TimeOfDay.NIGHT ]],
      [ Biome.SNOWY_FOREST, BiomePoolTier.UNCOMMON, [ TimeOfDay.DAWN, TimeOfDay.DAY ]]
    ]
    ],
    [ Species.URSARING, Type.NORMAL, -1, [
      [ Biome.FOREST, BiomePoolTier.UNCOMMON ],
      [ Biome.CAVE, BiomePoolTier.COMMON ],
      [ Biome.CAVE, BiomePoolTier.BOSS ],
      [ Biome.SNOWY_FOREST, BiomePoolTier.COMMON, [ TimeOfDay.DUSK, TimeOfDay.NIGHT ]],
      [ Biome.SNOWY_FOREST, BiomePoolTier.UNCOMMON, [ TimeOfDay.DAWN, TimeOfDay.DAY ]]
    ]
    ],
    [ Species.SLUGMA, Type.FIRE, -1, [
      [ Biome.MOUNTAIN, BiomePoolTier.UNCOMMON ],
      [ Biome.VOLCANO, BiomePoolTier.COMMON ]
    ]
    ],
    [ Species.MAGCARGO, Type.FIRE, Type.ROCK, [
      [ Biome.MOUNTAIN, BiomePoolTier.UNCOMMON ],
      [ Biome.VOLCANO, BiomePoolTier.COMMON ],
      [ Biome.VOLCANO, BiomePoolTier.BOSS ]
    ]
    ],
    [ Species.SWINUB, Type.ICE, Type.GROUND, [
      [ Biome.ICE_CAVE, BiomePoolTier.COMMON ],
      [ Biome.SNOWY_FOREST, BiomePoolTier.COMMON ]
    ]
    ],
    [ Species.PILOSWINE, Type.ICE, Type.GROUND, [
      [ Biome.ICE_CAVE, BiomePoolTier.COMMON ],
      [ Biome.SNOWY_FOREST, BiomePoolTier.COMMON ]
    ]
    ],
    [ Species.CORSOLA, Type.WATER, Type.ROCK, [
      [ Biome.SEABED, BiomePoolTier.RARE ],
      [ Biome.SEABED, BiomePoolTier.BOSS ]
    ]
    ],
    [ Species.REMORAID, Type.WATER, -1, [
      [ Biome.SEABED, BiomePoolTier.COMMON ]
    ]
    ],
    [ Species.OCTILLERY, Type.WATER, -1, [
      [ Biome.SEABED, BiomePoolTier.RARE ],
      [ Biome.SEABED, BiomePoolTier.BOSS ]
    ]
    ],
    [ Species.DELIBIRD, Type.ICE, Type.FLYING, [
      [ Biome.ICE_CAVE, BiomePoolTier.SUPER_RARE ],
      [ Biome.SNOWY_FOREST, BiomePoolTier.RARE ]
    ]
    ],
    [ Species.MANTINE, Type.WATER, Type.FLYING, [
      [ Biome.SEABED, BiomePoolTier.RARE ],
      [ Biome.SEABED, BiomePoolTier.BOSS ]
    ]
    ],
    [ Species.SKARMORY, Type.STEEL, Type.FLYING, [
      [ Biome.MOUNTAIN, BiomePoolTier.RARE ],
      [ Biome.MOUNTAIN, BiomePoolTier.BOSS ]
    ]
    ],
    [ Species.HOUNDOUR, Type.DARK, Type.FIRE, [
      [ Biome.METROPOLIS, BiomePoolTier.COMMON, TimeOfDay.NIGHT ],
      [ Biome.ABYSS, BiomePoolTier.COMMON ]
    ]
    ],
    [ Species.HOUNDOOM, Type.DARK, Type.FIRE, [
      [ Biome.METROPOLIS, BiomePoolTier.COMMON, TimeOfDay.NIGHT ],
      [ Biome.ABYSS, BiomePoolTier.COMMON ],
      [ Biome.ABYSS, BiomePoolTier.BOSS ]
    ]
    ],
    [ Species.KINGDRA, Type.WATER, Type.DRAGON, [
      [ Biome.SEA, BiomePoolTier.SUPER_RARE ],
      [ Biome.SEA, BiomePoolTier.BOSS_RARE ]
    ]
    ],
    [ Species.PHANPY, Type.GROUND, -1, [
      [ Biome.BADLANDS, BiomePoolTier.COMMON, [ TimeOfDay.DAWN, TimeOfDay.DAY ]]
    ]
    ],
    [ Species.DONPHAN, Type.GROUND, -1, [
      [ Biome.BADLANDS, BiomePoolTier.COMMON, [ TimeOfDay.DAWN, TimeOfDay.DAY ]],
      [ Biome.BADLANDS, BiomePoolTier.BOSS, [ TimeOfDay.DAWN, TimeOfDay.DAY ]]
    ]
    ],
    [ Species.PORYGON2, Type.NORMAL, -1, [
      [ Biome.FACTORY, BiomePoolTier.RARE ],
      [ Biome.SPACE, BiomePoolTier.SUPER_RARE ],
      [ Biome.LABORATORY, BiomePoolTier.RARE ]
    ]
    ],
    [ Species.STANTLER, Type.NORMAL, -1, [
      [ Biome.FOREST, BiomePoolTier.RARE, [ TimeOfDay.DAWN, TimeOfDay.DAY ]],
      [ Biome.FOREST, BiomePoolTier.BOSS_RARE, [ TimeOfDay.DAWN, TimeOfDay.DAY ]],
      [ Biome.SNOWY_FOREST, BiomePoolTier.UNCOMMON, [ TimeOfDay.DAWN, TimeOfDay.DAY ]]
    ]
    ],
    [ Species.SMEARGLE, Type.NORMAL, -1, [
      [ Biome.METROPOLIS, BiomePoolTier.SUPER_RARE ]
    ]
    ],
    [ Species.TYROGUE, Type.FIGHTING, -1, [ ]
    ],
    [ Species.HITMONTOP, Type.FIGHTING, -1, [
      [ Biome.DOJO, BiomePoolTier.SUPER_RARE ],
      [ Biome.DOJO, BiomePoolTier.BOSS_RARE ],
      [ Biome.CONSTRUCTION_SITE, BiomePoolTier.SUPER_RARE ]
    ]
    ],
    [ Species.SMOOCHUM, Type.ICE, Type.PSYCHIC, [ ]
    ],
    [ Species.ELEKID, Type.ELECTRIC, -1, [ ]
    ],
    [ Species.MAGBY, Type.FIRE, -1, [ ]
    ],
    [ Species.MILTANK, Type.NORMAL, -1, [
      [ Biome.MEADOW, BiomePoolTier.RARE ],
      [ Biome.MEADOW, BiomePoolTier.BOSS ]
    ]
    ],
    [ Species.BLISSEY, Type.NORMAL, -1, [
      [ Biome.MEADOW, BiomePoolTier.BOSS_RARE ]
    ]
    ],
    [ Species.RAIKOU, Type.ELECTRIC, -1, [
      [ Biome.POWER_PLANT, BiomePoolTier.ULTRA_RARE ],
      [ Biome.POWER_PLANT, BiomePoolTier.BOSS_SUPER_RARE ]
    ]
    ],
    [ Species.ENTEI, Type.FIRE, -1, [
      [ Biome.VOLCANO, BiomePoolTier.ULTRA_RARE ],
      [ Biome.VOLCANO, BiomePoolTier.BOSS_SUPER_RARE ]
    ]
    ],
    [ Species.SUICUNE, Type.WATER, -1, [
      [ Biome.LAKE, BiomePoolTier.ULTRA_RARE ],
      [ Biome.LAKE, BiomePoolTier.BOSS_SUPER_RARE ]
    ]
    ],
    [ Species.LARVITAR, Type.ROCK, Type.GROUND, [
      [ Biome.MOUNTAIN, BiomePoolTier.SUPER_RARE ],
      [ Biome.WASTELAND, BiomePoolTier.COMMON, [ TimeOfDay.DUSK, TimeOfDay.NIGHT ]]
    ]
    ],
    [ Species.PUPITAR, Type.ROCK, Type.GROUND, [
      [ Biome.MOUNTAIN, BiomePoolTier.SUPER_RARE ],
      [ Biome.WASTELAND, BiomePoolTier.COMMON, [ TimeOfDay.DUSK, TimeOfDay.NIGHT ]]
    ]
    ],
    [ Species.TYRANITAR, Type.ROCK, Type.DARK, [
      [ Biome.WASTELAND, BiomePoolTier.COMMON, [ TimeOfDay.DUSK, TimeOfDay.NIGHT ]],
      [ Biome.WASTELAND, BiomePoolTier.BOSS, [ TimeOfDay.DUSK, TimeOfDay.NIGHT ]]
    ]
    ],
    [ Species.LUGIA, Type.PSYCHIC, Type.FLYING, [
      [ Biome.SEA, BiomePoolTier.BOSS_ULTRA_RARE ]
    ]
    ],
    [ Species.HO_OH, Type.FIRE, Type.FLYING, [
      [ Biome.MOUNTAIN, BiomePoolTier.BOSS_ULTRA_RARE ]
    ]
    ],
    [ Species.CELEBI, Type.PSYCHIC, Type.GRASS, [ ]
    ],
    [ Species.TREECKO, Type.GRASS, -1, [
      [ Biome.FOREST, BiomePoolTier.RARE ]
    ]
    ],
    [ Species.GROVYLE, Type.GRASS, -1, [
      [ Biome.FOREST, BiomePoolTier.RARE ]
    ]
    ],
    [ Species.SCEPTILE, Type.GRASS, -1, [
      [ Biome.FOREST, BiomePoolTier.RARE ],
      [ Biome.FOREST, BiomePoolTier.BOSS_RARE ]
    ]
    ],
    [ Species.TORCHIC, Type.FIRE, -1, [
      [ Biome.MOUNTAIN, BiomePoolTier.RARE ]
    ]
    ],
    [ Species.COMBUSKEN, Type.FIRE, Type.FIGHTING, [
      [ Biome.MOUNTAIN, BiomePoolTier.RARE ]
    ]
    ],
    [ Species.BLAZIKEN, Type.FIRE, Type.FIGHTING, [
      [ Biome.MOUNTAIN, BiomePoolTier.RARE ],
      [ Biome.MOUNTAIN, BiomePoolTier.BOSS_RARE ]
    ]
    ],
    [ Species.MUDKIP, Type.WATER, -1, [
      [ Biome.SWAMP, BiomePoolTier.RARE ]
    ]
    ],
    [ Species.MARSHTOMP, Type.WATER, Type.GROUND, [
      [ Biome.SWAMP, BiomePoolTier.RARE ]
    ]
    ],
    [ Species.SWAMPERT, Type.WATER, Type.GROUND, [
      [ Biome.SWAMP, BiomePoolTier.RARE ],
      [ Biome.SWAMP, BiomePoolTier.BOSS_RARE ]
    ]
    ],
    [ Species.POOCHYENA, Type.DARK, -1, [
      [ Biome.TOWN, BiomePoolTier.UNCOMMON, [ TimeOfDay.DAWN, TimeOfDay.DAY ]],
      [ Biome.TOWN, BiomePoolTier.COMMON, [ TimeOfDay.DUSK, TimeOfDay.NIGHT ]],
      [ Biome.PLAINS, BiomePoolTier.UNCOMMON, [ TimeOfDay.DAWN, TimeOfDay.DAY ]],
      [ Biome.PLAINS, BiomePoolTier.COMMON, [ TimeOfDay.DUSK, TimeOfDay.NIGHT ]]
    ]
    ],
    [ Species.MIGHTYENA, Type.DARK, -1, [
      [ Biome.PLAINS, BiomePoolTier.UNCOMMON, [ TimeOfDay.DAWN, TimeOfDay.DAY ]],
      [ Biome.PLAINS, BiomePoolTier.COMMON, [ TimeOfDay.DUSK, TimeOfDay.NIGHT ]],
      [ Biome.PLAINS, BiomePoolTier.BOSS, [ TimeOfDay.DUSK, TimeOfDay.NIGHT ]]
    ]
    ],
    [ Species.ZIGZAGOON, Type.NORMAL, -1, [
      [ Biome.TOWN, BiomePoolTier.COMMON ],
      [ Biome.PLAINS, BiomePoolTier.COMMON ],
      [ Biome.METROPOLIS, BiomePoolTier.COMMON ]
    ]
    ],
    [ Species.LINOONE, Type.NORMAL, -1, [
      [ Biome.PLAINS, BiomePoolTier.COMMON ],
      [ Biome.PLAINS, BiomePoolTier.BOSS ],
      [ Biome.METROPOLIS, BiomePoolTier.COMMON ]
    ]
    ],
    [ Species.WURMPLE, Type.BUG, -1, [
      [ Biome.TOWN, BiomePoolTier.COMMON ]
    ]
    ],
    [ Species.SILCOON, Type.BUG, -1, [
      [ Biome.TOWN, BiomePoolTier.COMMON, TimeOfDay.DAY ]
    ]
    ],
    [ Species.BEAUTIFLY, Type.BUG, Type.FLYING, [
      [ Biome.FOREST, BiomePoolTier.COMMON, TimeOfDay.DAY ],
      [ Biome.FOREST, BiomePoolTier.BOSS, TimeOfDay.DAY ]
    ]
    ],
    [ Species.CASCOON, Type.BUG, -1, [
      [ Biome.TOWN, BiomePoolTier.COMMON, TimeOfDay.NIGHT ]
    ]
    ],
    [ Species.DUSTOX, Type.BUG, Type.POISON, [
      [ Biome.FOREST, BiomePoolTier.COMMON, TimeOfDay.NIGHT ],
      [ Biome.FOREST, BiomePoolTier.BOSS, TimeOfDay.NIGHT ]
    ]
    ],
    [ Species.LOTAD, Type.WATER, Type.GRASS, [
      [ Biome.TOWN, BiomePoolTier.UNCOMMON, [ TimeOfDay.DAWN, TimeOfDay.DAY ]],
      [ Biome.LAKE, BiomePoolTier.COMMON, [ TimeOfDay.DAWN, TimeOfDay.DAY ]],
      [ Biome.SWAMP, BiomePoolTier.COMMON, [ TimeOfDay.DAWN, TimeOfDay.DAY ]]
    ]
    ],
    [ Species.LOMBRE, Type.WATER, Type.GRASS, [
      [ Biome.LAKE, BiomePoolTier.COMMON, [ TimeOfDay.DAWN, TimeOfDay.DAY ]],
      [ Biome.SWAMP, BiomePoolTier.COMMON, [ TimeOfDay.DAWN, TimeOfDay.DAY ]]
    ]
    ],
    [ Species.LUDICOLO, Type.WATER, Type.GRASS, [
      [ Biome.SWAMP, BiomePoolTier.BOSS, [ TimeOfDay.DAWN, TimeOfDay.DAY ]]
    ]
    ],
    [ Species.SEEDOT, Type.GRASS, -1, [
      [ Biome.TOWN, BiomePoolTier.UNCOMMON, [ TimeOfDay.DUSK, TimeOfDay.NIGHT ]],
      [ Biome.GRASS, BiomePoolTier.COMMON, [ TimeOfDay.DUSK, TimeOfDay.NIGHT ]],
      [ Biome.FOREST, BiomePoolTier.COMMON, [ TimeOfDay.DUSK, TimeOfDay.NIGHT ]]
    ]
    ],
    [ Species.NUZLEAF, Type.GRASS, Type.DARK, [
      [ Biome.GRASS, BiomePoolTier.COMMON, [ TimeOfDay.DUSK, TimeOfDay.NIGHT ]],
      [ Biome.FOREST, BiomePoolTier.COMMON, [ TimeOfDay.DUSK, TimeOfDay.NIGHT ]]
    ]
    ],
    [ Species.SHIFTRY, Type.GRASS, Type.DARK, [
      [ Biome.FOREST, BiomePoolTier.BOSS, [ TimeOfDay.DUSK, TimeOfDay.NIGHT ]]
    ]
    ],
    [ Species.TAILLOW, Type.NORMAL, Type.FLYING, [
      [ Biome.TOWN, BiomePoolTier.COMMON ],
      [ Biome.MOUNTAIN, BiomePoolTier.COMMON, [ TimeOfDay.DAWN, TimeOfDay.DAY ]]
    ]
    ],
    [ Species.SWELLOW, Type.NORMAL, Type.FLYING, [
      [ Biome.MOUNTAIN, BiomePoolTier.COMMON, [ TimeOfDay.DAWN, TimeOfDay.DAY ]],
      [ Biome.MOUNTAIN, BiomePoolTier.BOSS, [ TimeOfDay.DAWN, TimeOfDay.DAY ]]
    ]
    ],
    [ Species.WINGULL, Type.WATER, Type.FLYING, [
      [ Biome.SEA, BiomePoolTier.COMMON, [ TimeOfDay.DAWN, TimeOfDay.DAY ]]
    ]
    ],
    [ Species.PELIPPER, Type.WATER, Type.FLYING, [
      [ Biome.SEA, BiomePoolTier.COMMON, [ TimeOfDay.DAWN, TimeOfDay.DAY ]],
      [ Biome.SEA, BiomePoolTier.BOSS, [ TimeOfDay.DAWN, TimeOfDay.DAY ]]
    ]
    ],
    [ Species.RALTS, Type.PSYCHIC, Type.FAIRY, [
      [ Biome.TOWN, BiomePoolTier.SUPER_RARE ],
      [ Biome.MEADOW, BiomePoolTier.UNCOMMON ],
      [ Biome.FAIRY_CAVE, BiomePoolTier.UNCOMMON ]
    ]
    ],
    [ Species.KIRLIA, Type.PSYCHIC, Type.FAIRY, [
      [ Biome.MEADOW, BiomePoolTier.UNCOMMON ],
      [ Biome.FAIRY_CAVE, BiomePoolTier.UNCOMMON ]
    ]
    ],
    [ Species.GARDEVOIR, Type.PSYCHIC, Type.FAIRY, [
      [ Biome.MEADOW, BiomePoolTier.UNCOMMON ],
      [ Biome.MEADOW, BiomePoolTier.BOSS ],
      [ Biome.FAIRY_CAVE, BiomePoolTier.UNCOMMON ]
    ]
    ],
    [ Species.SURSKIT, Type.BUG, Type.WATER, [
      [ Biome.TOWN, BiomePoolTier.RARE ],
      [ Biome.LAKE, BiomePoolTier.UNCOMMON ]
    ]
    ],
    [ Species.MASQUERAIN, Type.BUG, Type.FLYING, [
      [ Biome.LAKE, BiomePoolTier.UNCOMMON ],
      [ Biome.LAKE, BiomePoolTier.BOSS ]
    ]
    ],
    [ Species.SHROOMISH, Type.GRASS, -1, [
      [ Biome.TOWN, BiomePoolTier.UNCOMMON, [ TimeOfDay.DUSK, TimeOfDay.NIGHT ]],
      [ Biome.GRASS, BiomePoolTier.COMMON, [ TimeOfDay.DUSK, TimeOfDay.NIGHT ]],
      [ Biome.FOREST, BiomePoolTier.COMMON, [ TimeOfDay.DUSK, TimeOfDay.NIGHT ]],
      [ Biome.JUNGLE, BiomePoolTier.COMMON, [ TimeOfDay.DUSK, TimeOfDay.NIGHT ]]
    ]
    ],
    [ Species.BRELOOM, Type.GRASS, Type.FIGHTING, [
      [ Biome.GRASS, BiomePoolTier.COMMON, [ TimeOfDay.DUSK, TimeOfDay.NIGHT ]],
      [ Biome.FOREST, BiomePoolTier.COMMON, [ TimeOfDay.DUSK, TimeOfDay.NIGHT ]],
      [ Biome.FOREST, BiomePoolTier.BOSS, [ TimeOfDay.DUSK, TimeOfDay.NIGHT ]],
      [ Biome.JUNGLE, BiomePoolTier.BOSS, [ TimeOfDay.DUSK, TimeOfDay.NIGHT ]]
    ]
    ],
    [ Species.SLAKOTH, Type.NORMAL, -1, [
      [ Biome.JUNGLE, BiomePoolTier.RARE ]
    ]
    ],
    [ Species.VIGOROTH, Type.NORMAL, -1, [
      [ Biome.JUNGLE, BiomePoolTier.RARE ]
    ]
    ],
    [ Species.SLAKING, Type.NORMAL, -1, [
      [ Biome.JUNGLE, BiomePoolTier.RARE ],
      [ Biome.JUNGLE, BiomePoolTier.BOSS_RARE ]
    ]
    ],
    [ Species.NINCADA, Type.BUG, Type.GROUND, [
      [ Biome.TOWN, BiomePoolTier.UNCOMMON ],
      [ Biome.TALL_GRASS, BiomePoolTier.COMMON ]
    ]
    ],
    [ Species.NINJASK, Type.BUG, Type.FLYING, [
      [ Biome.TALL_GRASS, BiomePoolTier.COMMON ],
      [ Biome.TALL_GRASS, BiomePoolTier.BOSS ]
    ]
    ],
    [ Species.SHEDINJA, Type.BUG, Type.GHOST, [
      [ Biome.TALL_GRASS, BiomePoolTier.SUPER_RARE ]
    ]
    ],
    [ Species.WHISMUR, Type.NORMAL, -1, [
      [ Biome.TOWN, BiomePoolTier.UNCOMMON ],
      [ Biome.CAVE, BiomePoolTier.COMMON ]
    ]
    ],
    [ Species.LOUDRED, Type.NORMAL, -1, [
      [ Biome.CAVE, BiomePoolTier.COMMON ]
    ]
    ],
    [ Species.EXPLOUD, Type.NORMAL, -1, [
      [ Biome.CAVE, BiomePoolTier.COMMON ],
      [ Biome.CAVE, BiomePoolTier.BOSS ]
    ]
    ],
    [ Species.MAKUHITA, Type.FIGHTING, -1, [
      [ Biome.CAVE, BiomePoolTier.UNCOMMON ],
      [ Biome.DOJO, BiomePoolTier.COMMON ]
    ]
    ],
    [ Species.HARIYAMA, Type.FIGHTING, -1, [
      [ Biome.CAVE, BiomePoolTier.UNCOMMON ],
      [ Biome.DOJO, BiomePoolTier.COMMON ],
      [ Biome.DOJO, BiomePoolTier.BOSS ]
    ]
    ],
    [ Species.AZURILL, Type.NORMAL, Type.FAIRY, [ ]
    ],
    [ Species.NOSEPASS, Type.ROCK, -1, [
      [ Biome.CAVE, BiomePoolTier.UNCOMMON ]
    ]
    ],
    [ Species.SKITTY, Type.NORMAL, -1, [
      [ Biome.TOWN, BiomePoolTier.UNCOMMON, [ TimeOfDay.DAWN, TimeOfDay.DAY ]],
      [ Biome.MEADOW, BiomePoolTier.UNCOMMON, [ TimeOfDay.DAWN, TimeOfDay.DAY ]]
    ]
    ],
    [ Species.DELCATTY, Type.NORMAL, -1, [
      [ Biome.MEADOW, BiomePoolTier.UNCOMMON, [ TimeOfDay.DAWN, TimeOfDay.DAY ]],
      [ Biome.MEADOW, BiomePoolTier.BOSS, [ TimeOfDay.DAWN, TimeOfDay.DAY ]]
    ]
    ],
    [ Species.SABLEYE, Type.DARK, Type.GHOST, [
      [ Biome.ABYSS, BiomePoolTier.COMMON ],
      [ Biome.ABYSS, BiomePoolTier.BOSS ]
    ]
    ],
    [ Species.MAWILE, Type.STEEL, Type.FAIRY, [
      [ Biome.FAIRY_CAVE, BiomePoolTier.COMMON ],
      [ Biome.FAIRY_CAVE, BiomePoolTier.BOSS ]
    ]
    ],
    [ Species.ARON, Type.STEEL, Type.ROCK, [
      [ Biome.MOUNTAIN, BiomePoolTier.UNCOMMON, [ TimeOfDay.DAWN, TimeOfDay.DAY ]],
      [ Biome.MOUNTAIN, BiomePoolTier.COMMON, [ TimeOfDay.DUSK, TimeOfDay.NIGHT ]]
    ]
    ],
    [ Species.LAIRON, Type.STEEL, Type.ROCK, [
      [ Biome.MOUNTAIN, BiomePoolTier.UNCOMMON, [ TimeOfDay.DAWN, TimeOfDay.DAY ]],
      [ Biome.MOUNTAIN, BiomePoolTier.COMMON, [ TimeOfDay.DUSK, TimeOfDay.NIGHT ]]
    ]
    ],
    [ Species.AGGRON, Type.STEEL, Type.ROCK, [
      [ Biome.MOUNTAIN, BiomePoolTier.UNCOMMON, [ TimeOfDay.DAWN, TimeOfDay.DAY ]],
      [ Biome.MOUNTAIN, BiomePoolTier.COMMON, [ TimeOfDay.DUSK, TimeOfDay.NIGHT ]],
      [ Biome.MOUNTAIN, BiomePoolTier.BOSS ]
    ]
    ],
    [ Species.MEDITITE, Type.FIGHTING, Type.PSYCHIC, [
      [ Biome.DOJO, BiomePoolTier.COMMON ]
    ]
    ],
    [ Species.MEDICHAM, Type.FIGHTING, Type.PSYCHIC, [
      [ Biome.DOJO, BiomePoolTier.COMMON ],
      [ Biome.DOJO, BiomePoolTier.BOSS ]
    ]
    ],
    [ Species.ELECTRIKE, Type.ELECTRIC, -1, [
      [ Biome.POWER_PLANT, BiomePoolTier.COMMON ]
    ]
    ],
    [ Species.MANECTRIC, Type.ELECTRIC, -1, [
      [ Biome.POWER_PLANT, BiomePoolTier.COMMON ],
      [ Biome.POWER_PLANT, BiomePoolTier.BOSS ]
    ]
    ],
    [ Species.PLUSLE, Type.ELECTRIC, -1, [
      [ Biome.POWER_PLANT, BiomePoolTier.UNCOMMON ]
    ]
    ],
    [ Species.MINUN, Type.ELECTRIC, -1, [
      [ Biome.POWER_PLANT, BiomePoolTier.UNCOMMON ]
    ]
    ],
    [ Species.VOLBEAT, Type.BUG, -1, [
      [ Biome.MEADOW, BiomePoolTier.RARE, TimeOfDay.NIGHT ]
    ]
    ],
    [ Species.ILLUMISE, Type.BUG, -1, [
      [ Biome.MEADOW, BiomePoolTier.RARE, TimeOfDay.NIGHT ]
    ]
    ],
    [ Species.ROSELIA, Type.GRASS, Type.POISON, [
      [ Biome.FOREST, BiomePoolTier.UNCOMMON, [ TimeOfDay.DAWN, TimeOfDay.DAY ]],
      [ Biome.MEADOW, BiomePoolTier.COMMON, [ TimeOfDay.DAWN, TimeOfDay.DAY ]]
    ]
    ],
    [ Species.GULPIN, Type.POISON, -1, [
      [ Biome.SWAMP, BiomePoolTier.COMMON ]
    ]
    ],
    [ Species.SWALOT, Type.POISON, -1, [
      [ Biome.SWAMP, BiomePoolTier.COMMON ],
      [ Biome.SWAMP, BiomePoolTier.BOSS ]
    ]
    ],
    [ Species.CARVANHA, Type.WATER, Type.DARK, [
      [ Biome.SEA, BiomePoolTier.UNCOMMON, [ TimeOfDay.DUSK, TimeOfDay.NIGHT ]]
    ]
    ],
    [ Species.SHARPEDO, Type.WATER, Type.DARK, [
      [ Biome.SEA, BiomePoolTier.UNCOMMON, [ TimeOfDay.DUSK, TimeOfDay.NIGHT ]],
      [ Biome.SEA, BiomePoolTier.BOSS, [ TimeOfDay.DUSK, TimeOfDay.NIGHT ]]
    ]
    ],
    [ Species.WAILMER, Type.WATER, -1, [
      [ Biome.SEA, BiomePoolTier.UNCOMMON ],
      [ Biome.SEABED, BiomePoolTier.UNCOMMON ]
    ]
    ],
    [ Species.WAILORD, Type.WATER, -1, [
      [ Biome.SEA, BiomePoolTier.UNCOMMON ],
      [ Biome.SEABED, BiomePoolTier.UNCOMMON ],
      [ Biome.SEABED, BiomePoolTier.BOSS ]
    ]
    ],
    [ Species.NUMEL, Type.FIRE, Type.GROUND, [
      [ Biome.BADLANDS, BiomePoolTier.UNCOMMON ],
      [ Biome.VOLCANO, BiomePoolTier.COMMON ]
    ]
    ],
    [ Species.CAMERUPT, Type.FIRE, Type.GROUND, [
      [ Biome.BADLANDS, BiomePoolTier.UNCOMMON ],
      [ Biome.VOLCANO, BiomePoolTier.COMMON ],
      [ Biome.VOLCANO, BiomePoolTier.BOSS ]
    ]
    ],
    [ Species.TORKOAL, Type.FIRE, -1, [
      [ Biome.VOLCANO, BiomePoolTier.UNCOMMON ],
      [ Biome.VOLCANO, BiomePoolTier.BOSS ]
    ]
    ],
    [ Species.SPOINK, Type.PSYCHIC, -1, [
      [ Biome.MOUNTAIN, BiomePoolTier.RARE ],
      [ Biome.RUINS, BiomePoolTier.COMMON ]
    ]
    ],
    [ Species.GRUMPIG, Type.PSYCHIC, -1, [
      [ Biome.MOUNTAIN, BiomePoolTier.RARE ],
      [ Biome.RUINS, BiomePoolTier.COMMON ],
      [ Biome.RUINS, BiomePoolTier.BOSS ]
    ]
    ],
    [ Species.SPINDA, Type.NORMAL, -1, [
      [ Biome.MEADOW, BiomePoolTier.RARE ]
    ]
    ],
    [ Species.TRAPINCH, Type.GROUND, -1, [
      [ Biome.DESERT, BiomePoolTier.COMMON, [ TimeOfDay.DAWN, TimeOfDay.DAY ]]
    ]
    ],
    [ Species.VIBRAVA, Type.GROUND, Type.DRAGON, [
      [ Biome.DESERT, BiomePoolTier.RARE, [ TimeOfDay.DAWN, TimeOfDay.DAY ]],
      [ Biome.WASTELAND, BiomePoolTier.COMMON ]
    ]
    ],
    [ Species.FLYGON, Type.GROUND, Type.DRAGON, [
      [ Biome.DESERT, BiomePoolTier.RARE, [ TimeOfDay.DAWN, TimeOfDay.DAY ]],
      [ Biome.WASTELAND, BiomePoolTier.COMMON ],
      [ Biome.WASTELAND, BiomePoolTier.BOSS ]
    ]
    ],
    [ Species.CACNEA, Type.GRASS, -1, [
      [ Biome.DESERT, BiomePoolTier.COMMON, [ TimeOfDay.DUSK, TimeOfDay.NIGHT ]]
    ]
    ],
    [ Species.CACTURNE, Type.GRASS, Type.DARK, [
      [ Biome.DESERT, BiomePoolTier.COMMON, [ TimeOfDay.DUSK, TimeOfDay.NIGHT ]],
      [ Biome.DESERT, BiomePoolTier.BOSS, [ TimeOfDay.DUSK, TimeOfDay.NIGHT ]]
    ]
    ],
    [ Species.SWABLU, Type.NORMAL, Type.FLYING, [
      [ Biome.MOUNTAIN, BiomePoolTier.COMMON, [ TimeOfDay.DAWN, TimeOfDay.DAY ]],
      [ Biome.WASTELAND, BiomePoolTier.UNCOMMON ]
    ]
    ],
    [ Species.ALTARIA, Type.DRAGON, Type.FLYING, [
      [ Biome.MOUNTAIN, BiomePoolTier.COMMON, [ TimeOfDay.DAWN, TimeOfDay.DAY ]],
      [ Biome.MOUNTAIN, BiomePoolTier.BOSS, [ TimeOfDay.DAWN, TimeOfDay.DAY ]],
      [ Biome.WASTELAND, BiomePoolTier.UNCOMMON ]
    ]
    ],
    [ Species.ZANGOOSE, Type.NORMAL, -1, [
      [ Biome.TALL_GRASS, BiomePoolTier.RARE ],
      [ Biome.TALL_GRASS, BiomePoolTier.BOSS ]
    ]
    ],
    [ Species.SEVIPER, Type.POISON, -1, [
      [ Biome.JUNGLE, BiomePoolTier.RARE ],
      [ Biome.JUNGLE, BiomePoolTier.BOSS ]
    ]
    ],
    [ Species.LUNATONE, Type.ROCK, Type.PSYCHIC, [
      [ Biome.SPACE, BiomePoolTier.COMMON, TimeOfDay.NIGHT ],
      [ Biome.SPACE, BiomePoolTier.BOSS, TimeOfDay.NIGHT ]
    ]
    ],
    [ Species.SOLROCK, Type.ROCK, Type.PSYCHIC, [
      [ Biome.SPACE, BiomePoolTier.COMMON, TimeOfDay.DAY ],
      [ Biome.SPACE, BiomePoolTier.BOSS, TimeOfDay.DAY ]
    ]
    ],
    [ Species.BARBOACH, Type.WATER, Type.GROUND, [
      [ Biome.SWAMP, BiomePoolTier.UNCOMMON ]
    ]
    ],
    [ Species.WHISCASH, Type.WATER, Type.GROUND, [
      [ Biome.SWAMP, BiomePoolTier.UNCOMMON ],
      [ Biome.SWAMP, BiomePoolTier.BOSS ]
    ]
    ],
    [ Species.CORPHISH, Type.WATER, -1, [
      [ Biome.BEACH, BiomePoolTier.COMMON ]
    ]
    ],
    [ Species.CRAWDAUNT, Type.WATER, Type.DARK, [
      [ Biome.BEACH, BiomePoolTier.COMMON ],
      [ Biome.BEACH, BiomePoolTier.BOSS ]
    ]
    ],
    [ Species.BALTOY, Type.GROUND, Type.PSYCHIC, [
      [ Biome.RUINS, BiomePoolTier.COMMON ],
      [ Biome.SPACE, BiomePoolTier.UNCOMMON ],
      [ Biome.TEMPLE, BiomePoolTier.UNCOMMON ]
    ]
    ],
    [ Species.CLAYDOL, Type.GROUND, Type.PSYCHIC, [
      [ Biome.RUINS, BiomePoolTier.COMMON ],
      [ Biome.RUINS, BiomePoolTier.BOSS ],
      [ Biome.SPACE, BiomePoolTier.UNCOMMON ],
      [ Biome.TEMPLE, BiomePoolTier.UNCOMMON ]
    ]
    ],
    [ Species.LILEEP, Type.ROCK, Type.GRASS, [
      [ Biome.DESERT, BiomePoolTier.SUPER_RARE ]
    ]
    ],
    [ Species.CRADILY, Type.ROCK, Type.GRASS, [
      [ Biome.DESERT, BiomePoolTier.SUPER_RARE ],
      [ Biome.DESERT, BiomePoolTier.BOSS_RARE ]
    ]
    ],
    [ Species.ANORITH, Type.ROCK, Type.BUG, [
      [ Biome.DESERT, BiomePoolTier.SUPER_RARE ]
    ]
    ],
    [ Species.ARMALDO, Type.ROCK, Type.BUG, [
      [ Biome.DESERT, BiomePoolTier.SUPER_RARE ],
      [ Biome.DESERT, BiomePoolTier.BOSS_RARE ]
    ]
    ],
    [ Species.FEEBAS, Type.WATER, -1, [
      [ Biome.SEABED, BiomePoolTier.ULTRA_RARE ]
    ]
    ],
    [ Species.MILOTIC, Type.WATER, -1, [
      [ Biome.SEABED, BiomePoolTier.BOSS_SUPER_RARE ]
    ]
    ],
    [ Species.CASTFORM, Type.NORMAL, -1, [
      [ Biome.METROPOLIS, BiomePoolTier.ULTRA_RARE ],
      [ Biome.METROPOLIS, BiomePoolTier.BOSS_RARE ]
    ]
    ],
    [ Species.KECLEON, Type.NORMAL, -1, [
      [ Biome.TALL_GRASS, BiomePoolTier.RARE ],
      [ Biome.TALL_GRASS, BiomePoolTier.BOSS ]
    ]
    ],
    [ Species.SHUPPET, Type.GHOST, -1, [
      [ Biome.GRAVEYARD, BiomePoolTier.COMMON ]
    ]
    ],
    [ Species.BANETTE, Type.GHOST, -1, [
      [ Biome.GRAVEYARD, BiomePoolTier.COMMON ],
      [ Biome.GRAVEYARD, BiomePoolTier.BOSS ]
    ]
    ],
    [ Species.DUSKULL, Type.GHOST, -1, [
      [ Biome.GRAVEYARD, BiomePoolTier.COMMON ],
      [ Biome.TEMPLE, BiomePoolTier.COMMON ]
    ]
    ],
    [ Species.DUSCLOPS, Type.GHOST, -1, [
      [ Biome.GRAVEYARD, BiomePoolTier.COMMON ],
      [ Biome.TEMPLE, BiomePoolTier.COMMON ]
    ]
    ],
    [ Species.TROPIUS, Type.GRASS, Type.FLYING, [
      [ Biome.TALL_GRASS, BiomePoolTier.RARE ],
      [ Biome.FOREST, BiomePoolTier.RARE ],
      [ Biome.JUNGLE, BiomePoolTier.UNCOMMON, [ TimeOfDay.DAWN, TimeOfDay.DAY ]],
      [ Biome.JUNGLE, BiomePoolTier.BOSS, [ TimeOfDay.DAWN, TimeOfDay.DAY ]]
    ]
    ],
    [ Species.CHIMECHO, Type.PSYCHIC, -1, [
      [ Biome.TEMPLE, BiomePoolTier.UNCOMMON ],
      [ Biome.TEMPLE, BiomePoolTier.BOSS ]
    ]
    ],
    [ Species.ABSOL, Type.DARK, -1, [
      [ Biome.ABYSS, BiomePoolTier.RARE ],
      [ Biome.ABYSS, BiomePoolTier.BOSS ]
    ]
    ],
    [ Species.WYNAUT, Type.PSYCHIC, -1, [ ]
    ],
    [ Species.SNORUNT, Type.ICE, -1, [
      [ Biome.ICE_CAVE, BiomePoolTier.UNCOMMON ]
    ]
    ],
    [ Species.GLALIE, Type.ICE, -1, [
      [ Biome.ICE_CAVE, BiomePoolTier.UNCOMMON ],
      [ Biome.ICE_CAVE, BiomePoolTier.BOSS ]
    ]
    ],
    [ Species.SPHEAL, Type.ICE, Type.WATER, [
      [ Biome.ICE_CAVE, BiomePoolTier.UNCOMMON ]
    ]
    ],
    [ Species.SEALEO, Type.ICE, Type.WATER, [
      [ Biome.ICE_CAVE, BiomePoolTier.UNCOMMON ]
    ]
    ],
    [ Species.WALREIN, Type.ICE, Type.WATER, [
      [ Biome.ICE_CAVE, BiomePoolTier.UNCOMMON ],
      [ Biome.ICE_CAVE, BiomePoolTier.BOSS ]
    ]
    ],
    [ Species.CLAMPERL, Type.WATER, -1, [
      [ Biome.SEABED, BiomePoolTier.COMMON ]
    ]
    ],
    [ Species.HUNTAIL, Type.WATER, -1, [
      [ Biome.SEABED, BiomePoolTier.BOSS ]
    ]
    ],
    [ Species.GOREBYSS, Type.WATER, -1, [
      [ Biome.SEABED, BiomePoolTier.BOSS ]
    ]
    ],
    [ Species.RELICANTH, Type.WATER, Type.ROCK, [
      [ Biome.SEABED, BiomePoolTier.SUPER_RARE ],
      [ Biome.SEABED, BiomePoolTier.BOSS_RARE ]
    ]
    ],
    [ Species.LUVDISC, Type.WATER, -1, [
      [ Biome.SEABED, BiomePoolTier.UNCOMMON ],
      [ Biome.SEABED, BiomePoolTier.BOSS ]
    ]
    ],
    [ Species.BAGON, Type.DRAGON, -1, [
      [ Biome.WASTELAND, BiomePoolTier.COMMON, [ TimeOfDay.DAWN, TimeOfDay.DAY ]]
    ]
    ],
    [ Species.SHELGON, Type.DRAGON, -1, [
      [ Biome.WASTELAND, BiomePoolTier.COMMON, [ TimeOfDay.DAWN, TimeOfDay.DAY ]]
    ]
    ],
    [ Species.SALAMENCE, Type.DRAGON, Type.FLYING, [
      [ Biome.WASTELAND, BiomePoolTier.COMMON, [ TimeOfDay.DAWN, TimeOfDay.DAY ]],
      [ Biome.WASTELAND, BiomePoolTier.BOSS, [ TimeOfDay.DAWN, TimeOfDay.DAY ]]
    ]
    ],
    [ Species.BELDUM, Type.STEEL, Type.PSYCHIC, [
      [ Biome.FACTORY, BiomePoolTier.SUPER_RARE ],
      [ Biome.SPACE, BiomePoolTier.RARE ]
    ]
    ],
    [ Species.METANG, Type.STEEL, Type.PSYCHIC, [
      [ Biome.FACTORY, BiomePoolTier.SUPER_RARE ],
      [ Biome.SPACE, BiomePoolTier.RARE ]
    ]
    ],
    [ Species.METAGROSS, Type.STEEL, Type.PSYCHIC, [
      [ Biome.FACTORY, BiomePoolTier.SUPER_RARE ],
      [ Biome.SPACE, BiomePoolTier.RARE ],
      [ Biome.SPACE, BiomePoolTier.BOSS_RARE ]
    ]
    ],
    [ Species.REGIROCK, Type.ROCK, -1, [
      [ Biome.DESERT, BiomePoolTier.ULTRA_RARE ],
      [ Biome.DESERT, BiomePoolTier.BOSS_SUPER_RARE ]
    ]
    ],
    [ Species.REGICE, Type.ICE, -1, [
      [ Biome.ICE_CAVE, BiomePoolTier.ULTRA_RARE ],
      [ Biome.ICE_CAVE, BiomePoolTier.BOSS_SUPER_RARE ]
    ]
    ],
    [ Species.REGISTEEL, Type.STEEL, -1, [
      [ Biome.RUINS, BiomePoolTier.ULTRA_RARE ],
      [ Biome.RUINS, BiomePoolTier.BOSS_SUPER_RARE ]
    ]
    ],
    [ Species.LATIAS, Type.DRAGON, Type.PSYCHIC, [
      [ Biome.PLAINS, BiomePoolTier.ULTRA_RARE ],
      [ Biome.PLAINS, BiomePoolTier.BOSS_SUPER_RARE ]
    ]
    ],
    [ Species.LATIOS, Type.DRAGON, Type.PSYCHIC, [
      [ Biome.PLAINS, BiomePoolTier.ULTRA_RARE ],
      [ Biome.PLAINS, BiomePoolTier.BOSS_SUPER_RARE ]
    ]
    ],
    [ Species.KYOGRE, Type.WATER, -1, [
      [ Biome.SEABED, BiomePoolTier.BOSS_ULTRA_RARE ]
    ]
    ],
    [ Species.GROUDON, Type.GROUND, -1, [
      [ Biome.BADLANDS, BiomePoolTier.BOSS_ULTRA_RARE ]
    ]
    ],
    [ Species.RAYQUAZA, Type.DRAGON, Type.FLYING, [
      [ Biome.SPACE, BiomePoolTier.BOSS_ULTRA_RARE ]
    ]
    ],
    [ Species.JIRACHI, Type.STEEL, Type.PSYCHIC, [ ]
    ],
    [ Species.DEOXYS, Type.PSYCHIC, -1, [ ]
    ],
    [ Species.TURTWIG, Type.GRASS, -1, [
      [ Biome.GRASS, BiomePoolTier.RARE ]
    ]
    ],
    [ Species.GROTLE, Type.GRASS, -1, [
      [ Biome.GRASS, BiomePoolTier.RARE ]
    ]
    ],
    [ Species.TORTERRA, Type.GRASS, Type.GROUND, [
      [ Biome.GRASS, BiomePoolTier.RARE ],
      [ Biome.GRASS, BiomePoolTier.BOSS_RARE ]
    ]
    ],
    [ Species.CHIMCHAR, Type.FIRE, -1, [
      [ Biome.VOLCANO, BiomePoolTier.RARE ]
    ]
    ],
    [ Species.MONFERNO, Type.FIRE, Type.FIGHTING, [
      [ Biome.VOLCANO, BiomePoolTier.RARE ]
    ]
    ],
    [ Species.INFERNAPE, Type.FIRE, Type.FIGHTING, [
      [ Biome.VOLCANO, BiomePoolTier.RARE ],
      [ Biome.VOLCANO, BiomePoolTier.BOSS_RARE ]
    ]
    ],
    [ Species.PIPLUP, Type.WATER, -1, [
      [ Biome.SEA, BiomePoolTier.RARE ]
    ]
    ],
    [ Species.PRINPLUP, Type.WATER, -1, [
      [ Biome.SEA, BiomePoolTier.RARE ]
    ]
    ],
    [ Species.EMPOLEON, Type.WATER, Type.STEEL, [
      [ Biome.SEA, BiomePoolTier.RARE ],
      [ Biome.SEA, BiomePoolTier.BOSS_RARE ]
    ]
    ],
    [ Species.STARLY, Type.NORMAL, Type.FLYING, [
      [ Biome.TOWN, BiomePoolTier.COMMON, [ TimeOfDay.DAWN, TimeOfDay.DAY ]],
      [ Biome.PLAINS, BiomePoolTier.UNCOMMON, [ TimeOfDay.DAWN, TimeOfDay.DAY ]],
      [ Biome.MOUNTAIN, BiomePoolTier.COMMON, [ TimeOfDay.DAWN, TimeOfDay.DAY ]]
    ]
    ],
    [ Species.STARAVIA, Type.NORMAL, Type.FLYING, [
      [ Biome.PLAINS, BiomePoolTier.UNCOMMON, [ TimeOfDay.DAWN, TimeOfDay.DAY ]],
      [ Biome.MOUNTAIN, BiomePoolTier.COMMON, [ TimeOfDay.DAWN, TimeOfDay.DAY ]]
    ]
    ],
    [ Species.STARAPTOR, Type.NORMAL, Type.FLYING, [
      [ Biome.PLAINS, BiomePoolTier.UNCOMMON, [ TimeOfDay.DAWN, TimeOfDay.DAY ]],
      [ Biome.MOUNTAIN, BiomePoolTier.COMMON, [ TimeOfDay.DAWN, TimeOfDay.DAY ]],
      [ Biome.MOUNTAIN, BiomePoolTier.BOSS, [ TimeOfDay.DAWN, TimeOfDay.DAY ]]
    ]
    ],
    [ Species.BIDOOF, Type.NORMAL, -1, [
      [ Biome.TOWN, BiomePoolTier.COMMON ],
      [ Biome.PLAINS, BiomePoolTier.COMMON ]
    ]
    ],
    [ Species.BIBAREL, Type.NORMAL, Type.WATER, [
      [ Biome.PLAINS, BiomePoolTier.COMMON ],
      [ Biome.PLAINS, BiomePoolTier.BOSS ]
    ]
    ],
    [ Species.KRICKETOT, Type.BUG, -1, [
      [ Biome.TOWN, BiomePoolTier.UNCOMMON, [ TimeOfDay.DUSK, TimeOfDay.NIGHT ]],
      [ Biome.TALL_GRASS, BiomePoolTier.COMMON, [ TimeOfDay.DUSK, TimeOfDay.NIGHT ]]
    ]
    ],
    [ Species.KRICKETUNE, Type.BUG, -1, [
      [ Biome.TALL_GRASS, BiomePoolTier.COMMON, [ TimeOfDay.DUSK, TimeOfDay.NIGHT ]],
      [ Biome.TALL_GRASS, BiomePoolTier.BOSS, [ TimeOfDay.DUSK, TimeOfDay.NIGHT ]]
    ]
    ],
    [ Species.SHINX, Type.ELECTRIC, -1, [
      [ Biome.PLAINS, BiomePoolTier.RARE, [ TimeOfDay.DUSK, TimeOfDay.NIGHT ]],
      [ Biome.POWER_PLANT, BiomePoolTier.COMMON ]
    ]
    ],
    [ Species.LUXIO, Type.ELECTRIC, -1, [
      [ Biome.PLAINS, BiomePoolTier.RARE, [ TimeOfDay.DUSK, TimeOfDay.NIGHT ]],
      [ Biome.POWER_PLANT, BiomePoolTier.COMMON ]
    ]
    ],
    [ Species.LUXRAY, Type.ELECTRIC, -1, [
      [ Biome.PLAINS, BiomePoolTier.RARE, [ TimeOfDay.DUSK, TimeOfDay.NIGHT ]],
      [ Biome.POWER_PLANT, BiomePoolTier.COMMON ],
      [ Biome.POWER_PLANT, BiomePoolTier.BOSS ]
    ]
    ],
    [ Species.BUDEW, Type.GRASS, Type.POISON, [ ]
    ],
    [ Species.ROSERADE, Type.GRASS, Type.POISON, [
      [ Biome.MEADOW, BiomePoolTier.BOSS, [ TimeOfDay.DAWN, TimeOfDay.DAY ]]
    ]
    ],
    [ Species.CRANIDOS, Type.ROCK, -1, [
      [ Biome.MOUNTAIN, BiomePoolTier.SUPER_RARE ]
    ]
    ],
    [ Species.RAMPARDOS, Type.ROCK, -1, [
      [ Biome.MOUNTAIN, BiomePoolTier.SUPER_RARE ],
      [ Biome.MOUNTAIN, BiomePoolTier.BOSS_RARE ]
    ]
    ],
    [ Species.SHIELDON, Type.ROCK, Type.STEEL, [
      [ Biome.MOUNTAIN, BiomePoolTier.SUPER_RARE ]
    ]
    ],
    [ Species.BASTIODON, Type.ROCK, Type.STEEL, [
      [ Biome.MOUNTAIN, BiomePoolTier.SUPER_RARE ],
      [ Biome.MOUNTAIN, BiomePoolTier.BOSS_RARE ]
    ]
    ],
    [ Species.BURMY, Type.BUG, -1, [
      [ Biome.FOREST, BiomePoolTier.UNCOMMON ],
      [ Biome.BEACH, BiomePoolTier.UNCOMMON ],
      [ Biome.SLUM, BiomePoolTier.UNCOMMON ]
    ]
    ],
    [ Species.WORMADAM, Type.BUG, Type.GRASS, [
      [ Biome.FOREST, BiomePoolTier.UNCOMMON ],
      [ Biome.FOREST, BiomePoolTier.BOSS ],
      [ Biome.BEACH, BiomePoolTier.UNCOMMON ],
      [ Biome.BEACH, BiomePoolTier.BOSS ],
      [ Biome.SLUM, BiomePoolTier.UNCOMMON ],
      [ Biome.SLUM, BiomePoolTier.BOSS ]
    ]
    ],
    [ Species.MOTHIM, Type.BUG, Type.FLYING, [
      [ Biome.FOREST, BiomePoolTier.UNCOMMON, [ TimeOfDay.DAWN, TimeOfDay.DAY ]],
      [ Biome.FOREST, BiomePoolTier.BOSS, [ TimeOfDay.DAWN, TimeOfDay.DAY ]]
    ]
    ],
    [ Species.COMBEE, Type.BUG, Type.FLYING, [
      [ Biome.TOWN, BiomePoolTier.UNCOMMON, [ TimeOfDay.DAWN, TimeOfDay.DAY ]],
      [ Biome.GRASS, BiomePoolTier.UNCOMMON, [ TimeOfDay.DAWN, TimeOfDay.DAY ]],
      [ Biome.FOREST, BiomePoolTier.COMMON, [ TimeOfDay.DAWN, TimeOfDay.DAY ]],
      [ Biome.JUNGLE, BiomePoolTier.UNCOMMON, [ TimeOfDay.DAWN, TimeOfDay.DAY ]]
    ]
    ],
    [ Species.VESPIQUEN, Type.BUG, Type.FLYING, [
      [ Biome.GRASS, BiomePoolTier.UNCOMMON, [ TimeOfDay.DAWN, TimeOfDay.DAY ]],
      [ Biome.FOREST, BiomePoolTier.COMMON, [ TimeOfDay.DAWN, TimeOfDay.DAY ]],
      [ Biome.FOREST, BiomePoolTier.BOSS, [ TimeOfDay.DAWN, TimeOfDay.DAY ]],
      [ Biome.JUNGLE, BiomePoolTier.COMMON, [ TimeOfDay.DAWN, TimeOfDay.DAY ]]
    ]
    ],
    [ Species.PACHIRISU, Type.ELECTRIC, -1, [
      [ Biome.POWER_PLANT, BiomePoolTier.UNCOMMON ]
    ]
    ],
    [ Species.BUIZEL, Type.WATER, -1, [
      [ Biome.SEA, BiomePoolTier.COMMON ]
    ]
    ],
    [ Species.FLOATZEL, Type.WATER, -1, [
      [ Biome.SEA, BiomePoolTier.COMMON ],
      [ Biome.SEA, BiomePoolTier.BOSS ]
    ]
    ],
    [ Species.CHERUBI, Type.GRASS, -1, [
      [ Biome.TOWN, BiomePoolTier.UNCOMMON, [ TimeOfDay.DAWN, TimeOfDay.DAY ]],
      [ Biome.GRASS, BiomePoolTier.UNCOMMON, [ TimeOfDay.DAWN, TimeOfDay.DAY ]],
      [ Biome.JUNGLE, BiomePoolTier.COMMON, [ TimeOfDay.DAWN, TimeOfDay.DAY ]]
    ]
    ],
    [ Species.CHERRIM, Type.GRASS, -1, [
      [ Biome.GRASS, BiomePoolTier.UNCOMMON, [ TimeOfDay.DAWN, TimeOfDay.DAY ]],
      [ Biome.JUNGLE, BiomePoolTier.COMMON, [ TimeOfDay.DAWN, TimeOfDay.DAY ]],
      [ Biome.JUNGLE, BiomePoolTier.BOSS, [ TimeOfDay.DAWN, TimeOfDay.DAY ]]
    ]
    ],
    [ Species.SHELLOS, Type.WATER, -1, [
      [ Biome.SWAMP, BiomePoolTier.COMMON ],
      [ Biome.SEABED, BiomePoolTier.UNCOMMON ]
    ]
    ],
    [ Species.GASTRODON, Type.WATER, Type.GROUND, [
      [ Biome.SWAMP, BiomePoolTier.COMMON ],
      [ Biome.SWAMP, BiomePoolTier.BOSS ],
      [ Biome.SEABED, BiomePoolTier.UNCOMMON ]
    ]
    ],
    [ Species.AMBIPOM, Type.NORMAL, -1, [
      [ Biome.JUNGLE, BiomePoolTier.BOSS ]
    ]
    ],
    [ Species.DRIFLOON, Type.GHOST, Type.FLYING, [
      [ Biome.GRAVEYARD, BiomePoolTier.COMMON ]
    ]
    ],
    [ Species.DRIFBLIM, Type.GHOST, Type.FLYING, [
      [ Biome.GRAVEYARD, BiomePoolTier.COMMON ],
      [ Biome.GRAVEYARD, BiomePoolTier.BOSS ]
    ]
    ],
    [ Species.BUNEARY, Type.NORMAL, -1, [
      [ Biome.PLAINS, BiomePoolTier.RARE ]
    ]
    ],
    [ Species.LOPUNNY, Type.NORMAL, -1, [
      [ Biome.PLAINS, BiomePoolTier.RARE ],
      [ Biome.PLAINS, BiomePoolTier.BOSS ]
    ]
    ],
    [ Species.MISMAGIUS, Type.GHOST, -1, [
      [ Biome.GRAVEYARD, BiomePoolTier.BOSS ]
    ]
    ],
    [ Species.HONCHKROW, Type.DARK, Type.FLYING, [
      [ Biome.ABYSS, BiomePoolTier.BOSS ]
    ]
    ],
    [ Species.GLAMEOW, Type.NORMAL, -1, [
      [ Biome.METROPOLIS, BiomePoolTier.UNCOMMON ],
      [ Biome.MEADOW, BiomePoolTier.UNCOMMON ]
    ]
    ],
    [ Species.PURUGLY, Type.NORMAL, -1, [
      [ Biome.METROPOLIS, BiomePoolTier.UNCOMMON ],
      [ Biome.MEADOW, BiomePoolTier.UNCOMMON ],
      [ Biome.MEADOW, BiomePoolTier.BOSS ]
    ]
    ],
    [ Species.CHINGLING, Type.PSYCHIC, -1, [
      [ Biome.TEMPLE, BiomePoolTier.UNCOMMON ]
    ]
    ],
    [ Species.STUNKY, Type.POISON, Type.DARK, [
      [ Biome.SLUM, BiomePoolTier.UNCOMMON, [ TimeOfDay.DUSK, TimeOfDay.NIGHT ]]
    ]
    ],
    [ Species.SKUNTANK, Type.POISON, Type.DARK, [
      [ Biome.SLUM, BiomePoolTier.UNCOMMON, [ TimeOfDay.DUSK, TimeOfDay.NIGHT ]],
      [ Biome.SLUM, BiomePoolTier.BOSS, [ TimeOfDay.DUSK, TimeOfDay.NIGHT ]]
    ]
    ],
    [ Species.BRONZOR, Type.STEEL, Type.PSYCHIC, [
      [ Biome.FACTORY, BiomePoolTier.UNCOMMON ],
      [ Biome.SPACE, BiomePoolTier.COMMON ],
      [ Biome.LABORATORY, BiomePoolTier.COMMON ]
    ]
    ],
    [ Species.BRONZONG, Type.STEEL, Type.PSYCHIC, [
      [ Biome.FACTORY, BiomePoolTier.UNCOMMON ],
      [ Biome.SPACE, BiomePoolTier.COMMON ],
      [ Biome.SPACE, BiomePoolTier.BOSS ],
      [ Biome.LABORATORY, BiomePoolTier.COMMON ],
      [ Biome.LABORATORY, BiomePoolTier.BOSS ]
    ]
    ],
    [ Species.BONSLY, Type.ROCK, -1, [ ]
    ],
    [ Species.MIME_JR, Type.PSYCHIC, Type.FAIRY, [ ]
    ],
    [ Species.HAPPINY, Type.NORMAL, -1, [ ]
    ],
    [ Species.CHATOT, Type.NORMAL, Type.FLYING, [
      [ Biome.JUNGLE, BiomePoolTier.SUPER_RARE ]
    ]
    ],
    [ Species.SPIRITOMB, Type.GHOST, Type.DARK, [
      [ Biome.GRAVEYARD, BiomePoolTier.SUPER_RARE ],
      [ Biome.ABYSS, BiomePoolTier.RARE ],
      [ Biome.ABYSS, BiomePoolTier.BOSS ]
    ]
    ],
    [ Species.GIBLE, Type.DRAGON, Type.GROUND, [
      [ Biome.MOUNTAIN, BiomePoolTier.SUPER_RARE ],
      [ Biome.WASTELAND, BiomePoolTier.COMMON ]
    ]
    ],
    [ Species.GABITE, Type.DRAGON, Type.GROUND, [
      [ Biome.MOUNTAIN, BiomePoolTier.SUPER_RARE ],
      [ Biome.WASTELAND, BiomePoolTier.COMMON ]
    ]
    ],
    [ Species.GARCHOMP, Type.DRAGON, Type.GROUND, [
      [ Biome.MOUNTAIN, BiomePoolTier.SUPER_RARE ],
      [ Biome.WASTELAND, BiomePoolTier.COMMON ],
      [ Biome.WASTELAND, BiomePoolTier.BOSS ]
    ]
    ],
    [ Species.MUNCHLAX, Type.NORMAL, -1, [ ]
    ],
    [ Species.RIOLU, Type.FIGHTING, -1, [ ]
    ],
    [ Species.LUCARIO, Type.FIGHTING, Type.STEEL, [
      [ Biome.DOJO, BiomePoolTier.RARE ],
      [ Biome.DOJO, BiomePoolTier.BOSS ]
    ]
    ],
    [ Species.HIPPOPOTAS, Type.GROUND, -1, [
      [ Biome.DESERT, BiomePoolTier.COMMON, [ TimeOfDay.DAWN, TimeOfDay.DAY ]]
    ]
    ],
    [ Species.HIPPOWDON, Type.GROUND, -1, [
      [ Biome.DESERT, BiomePoolTier.COMMON, [ TimeOfDay.DAWN, TimeOfDay.DAY ]],
      [ Biome.DESERT, BiomePoolTier.BOSS, [ TimeOfDay.DAWN, TimeOfDay.DAY ]]
    ]
    ],
    [ Species.SKORUPI, Type.POISON, Type.BUG, [
      [ Biome.SWAMP, BiomePoolTier.UNCOMMON ],
      [ Biome.DESERT, BiomePoolTier.COMMON ],
      [ Biome.TEMPLE, BiomePoolTier.UNCOMMON ]
    ]
    ],
    [ Species.DRAPION, Type.POISON, Type.DARK, [
      [ Biome.SWAMP, BiomePoolTier.UNCOMMON ],
      [ Biome.DESERT, BiomePoolTier.COMMON ],
      [ Biome.DESERT, BiomePoolTier.BOSS ],
      [ Biome.TEMPLE, BiomePoolTier.UNCOMMON ]
    ]
    ],
    [ Species.CROAGUNK, Type.POISON, Type.FIGHTING, [
      [ Biome.SWAMP, BiomePoolTier.UNCOMMON, [ TimeOfDay.DUSK, TimeOfDay.NIGHT ]],
      [ Biome.DOJO, BiomePoolTier.UNCOMMON ]
    ]
    ],
    [ Species.TOXICROAK, Type.POISON, Type.FIGHTING, [
      [ Biome.SWAMP, BiomePoolTier.UNCOMMON, [ TimeOfDay.DUSK, TimeOfDay.NIGHT ]],
      [ Biome.DOJO, BiomePoolTier.UNCOMMON ],
      [ Biome.DOJO, BiomePoolTier.BOSS ]
    ]
    ],
    [ Species.CARNIVINE, Type.GRASS, -1, [
      [ Biome.JUNGLE, BiomePoolTier.RARE ],
      [ Biome.JUNGLE, BiomePoolTier.BOSS ]
    ]
    ],
    [ Species.FINNEON, Type.WATER, -1, [
      [ Biome.SEA, BiomePoolTier.COMMON, TimeOfDay.NIGHT ]
    ]
    ],
    [ Species.LUMINEON, Type.WATER, -1, [
      [ Biome.SEA, BiomePoolTier.COMMON, TimeOfDay.NIGHT ],
      [ Biome.SEA, BiomePoolTier.BOSS, TimeOfDay.NIGHT ]
    ]
    ],
    [ Species.MANTYKE, Type.WATER, Type.FLYING, [
      [ Biome.SEABED, BiomePoolTier.RARE ]
    ]
    ],
    [ Species.SNOVER, Type.GRASS, Type.ICE, [
      [ Biome.ICE_CAVE, BiomePoolTier.COMMON ],
      [ Biome.SNOWY_FOREST, BiomePoolTier.COMMON ]
    ]
    ],
    [ Species.ABOMASNOW, Type.GRASS, Type.ICE, [
      [ Biome.ICE_CAVE, BiomePoolTier.COMMON ],
      [ Biome.SNOWY_FOREST, BiomePoolTier.COMMON ],
      [ Biome.SNOWY_FOREST, BiomePoolTier.BOSS ]
    ]
    ],
    [ Species.WEAVILE, Type.DARK, Type.ICE, [
      [ Biome.ICE_CAVE, BiomePoolTier.BOSS ]
    ]
    ],
    [ Species.MAGNEZONE, Type.ELECTRIC, Type.STEEL, [
      [ Biome.POWER_PLANT, BiomePoolTier.BOSS ],
      [ Biome.LABORATORY, BiomePoolTier.BOSS ]
    ]
    ],
    [ Species.LICKILICKY, Type.NORMAL, -1, [
      [ Biome.PLAINS, BiomePoolTier.BOSS_RARE ]
    ]
    ],
    [ Species.RHYPERIOR, Type.GROUND, Type.ROCK, [
      [ Biome.BADLANDS, BiomePoolTier.BOSS ]
    ]
    ],
    [ Species.TANGROWTH, Type.GRASS, -1, [
      [ Biome.JUNGLE, BiomePoolTier.BOSS, [ TimeOfDay.DUSK, TimeOfDay.NIGHT ]]
    ]
    ],
    [ Species.ELECTIVIRE, Type.ELECTRIC, -1, [
      [ Biome.POWER_PLANT, BiomePoolTier.BOSS ]
    ]
    ],
    [ Species.MAGMORTAR, Type.FIRE, -1, [
      [ Biome.VOLCANO, BiomePoolTier.BOSS ]
    ]
    ],
    [ Species.TOGEKISS, Type.FAIRY, Type.FLYING, [
      [ Biome.FAIRY_CAVE, BiomePoolTier.BOSS ]
    ]
    ],
    [ Species.YANMEGA, Type.BUG, Type.FLYING, [
      [ Biome.JUNGLE, BiomePoolTier.BOSS ]
    ]
    ],
    [ Species.LEAFEON, Type.GRASS, -1, [
      [ Biome.JUNGLE, BiomePoolTier.BOSS_RARE ]
    ]
    ],
    [ Species.GLACEON, Type.ICE, -1, [
      [ Biome.ICE_CAVE, BiomePoolTier.BOSS_RARE ]
    ]
    ],
    [ Species.GLISCOR, Type.GROUND, Type.FLYING, [
      [ Biome.BADLANDS, BiomePoolTier.BOSS ]
    ]
    ],
    [ Species.MAMOSWINE, Type.ICE, Type.GROUND, [
      [ Biome.ICE_CAVE, BiomePoolTier.BOSS ]
    ]
    ],
    [ Species.PORYGON_Z, Type.NORMAL, -1, [
      [ Biome.SPACE, BiomePoolTier.BOSS_RARE ],
      [ Biome.LABORATORY, BiomePoolTier.BOSS ]
    ]
    ],
    [ Species.GALLADE, Type.PSYCHIC, Type.FIGHTING, [
      [ Biome.DOJO, BiomePoolTier.SUPER_RARE ],
      [ Biome.DOJO, BiomePoolTier.BOSS_RARE ]
    ]
    ],
    [ Species.PROBOPASS, Type.ROCK, Type.STEEL, [
      [ Biome.CAVE, BiomePoolTier.BOSS ]
    ]
    ],
    [ Species.DUSKNOIR, Type.GHOST, -1, [
      [ Biome.GRAVEYARD, BiomePoolTier.BOSS ]
    ]
    ],
    [ Species.FROSLASS, Type.ICE, Type.GHOST, [
      [ Biome.ICE_CAVE, BiomePoolTier.RARE ],
      [ Biome.ICE_CAVE, BiomePoolTier.BOSS ]
    ]
    ],
    [ Species.ROTOM, Type.ELECTRIC, Type.GHOST, [
      [ Biome.LABORATORY, BiomePoolTier.SUPER_RARE ],
      [ Biome.LABORATORY, BiomePoolTier.BOSS_SUPER_RARE ],
      [ Biome.VOLCANO, BiomePoolTier.SUPER_RARE ],
      [ Biome.VOLCANO, BiomePoolTier.BOSS_SUPER_RARE ],
      [ Biome.SEA, BiomePoolTier.SUPER_RARE ],
      [ Biome.SEA, BiomePoolTier.BOSS_SUPER_RARE ],
      [ Biome.ICE_CAVE, BiomePoolTier.SUPER_RARE ],
      [ Biome.ICE_CAVE, BiomePoolTier.BOSS_SUPER_RARE ],
      [ Biome.MOUNTAIN, BiomePoolTier.SUPER_RARE ],
      [ Biome.MOUNTAIN, BiomePoolTier.BOSS_SUPER_RARE ],
      [ Biome.TALL_GRASS, BiomePoolTier.SUPER_RARE ],
      [ Biome.TALL_GRASS, BiomePoolTier.BOSS_SUPER_RARE ]
    ]
    ],
    [ Species.UXIE, Type.PSYCHIC, -1, [
      [ Biome.CAVE, BiomePoolTier.ULTRA_RARE ],
      [ Biome.CAVE, BiomePoolTier.BOSS_SUPER_RARE ]
    ]
    ],
    [ Species.MESPRIT, Type.PSYCHIC, -1, [
      [ Biome.LAKE, BiomePoolTier.ULTRA_RARE ],
      [ Biome.LAKE, BiomePoolTier.BOSS_SUPER_RARE ]
    ]
    ],
    [ Species.AZELF, Type.PSYCHIC, -1, [
      [ Biome.SWAMP, BiomePoolTier.ULTRA_RARE ],
      [ Biome.SWAMP, BiomePoolTier.BOSS_SUPER_RARE ]
    ]
    ],
    [ Species.DIALGA, Type.STEEL, Type.DRAGON, [
      [ Biome.WASTELAND, BiomePoolTier.BOSS_ULTRA_RARE ]
    ]
    ],
    [ Species.PALKIA, Type.WATER, Type.DRAGON, [
      [ Biome.ABYSS, BiomePoolTier.BOSS_ULTRA_RARE ]
    ]
    ],
    [ Species.HEATRAN, Type.FIRE, Type.STEEL, [
      [ Biome.VOLCANO, BiomePoolTier.ULTRA_RARE ],
      [ Biome.VOLCANO, BiomePoolTier.BOSS_SUPER_RARE ]
    ]
    ],
    [ Species.REGIGIGAS, Type.NORMAL, -1, [
      [ Biome.TEMPLE, BiomePoolTier.BOSS_ULTRA_RARE ]
    ]
    ],
    [ Species.GIRATINA, Type.GHOST, Type.DRAGON, [
      [ Biome.GRAVEYARD, BiomePoolTier.BOSS_ULTRA_RARE ]
    ]
    ],
    [ Species.CRESSELIA, Type.PSYCHIC, -1, [
      [ Biome.BEACH, BiomePoolTier.ULTRA_RARE ],
      [ Biome.BEACH, BiomePoolTier.BOSS_SUPER_RARE ]
    ]
    ],
    [ Species.PHIONE, Type.WATER, -1, [ ]
    ],
    [ Species.MANAPHY, Type.WATER, -1, [ ]
    ],
    [ Species.DARKRAI, Type.DARK, -1, [
      [ Biome.ABYSS, BiomePoolTier.ULTRA_RARE ],
      [ Biome.ABYSS, BiomePoolTier.BOSS_SUPER_RARE ]
    ]
    ],
    [ Species.SHAYMIN, Type.GRASS, -1, [
      [ Biome.MEADOW, BiomePoolTier.BOSS_ULTRA_RARE ]
    ]
    ],
    [ Species.ARCEUS, Type.NORMAL, -1, [ ]
    ],
    [ Species.VICTINI, Type.PSYCHIC, Type.FIRE, [ ]
    ],
    [ Species.SNIVY, Type.GRASS, -1, [
      [ Biome.JUNGLE, BiomePoolTier.RARE ]
    ]
    ],
    [ Species.SERVINE, Type.GRASS, -1, [
      [ Biome.JUNGLE, BiomePoolTier.RARE ]
    ]
    ],
    [ Species.SERPERIOR, Type.GRASS, -1, [
      [ Biome.JUNGLE, BiomePoolTier.RARE ],
      [ Biome.JUNGLE, BiomePoolTier.BOSS_RARE ]
    ]
    ],
    [ Species.TEPIG, Type.FIRE, -1, [
      [ Biome.VOLCANO, BiomePoolTier.RARE ]
    ]
    ],
    [ Species.PIGNITE, Type.FIRE, Type.FIGHTING, [
      [ Biome.VOLCANO, BiomePoolTier.RARE ]
    ]
    ],
    [ Species.EMBOAR, Type.FIRE, Type.FIGHTING, [
      [ Biome.VOLCANO, BiomePoolTier.RARE ],
      [ Biome.VOLCANO, BiomePoolTier.BOSS_RARE ]
    ]
    ],
    [ Species.OSHAWOTT, Type.WATER, -1, [
      [ Biome.LAKE, BiomePoolTier.RARE ]
    ]
    ],
    [ Species.DEWOTT, Type.WATER, -1, [
      [ Biome.LAKE, BiomePoolTier.RARE ]
    ]
    ],
    [ Species.SAMUROTT, Type.WATER, -1, [
      [ Biome.LAKE, BiomePoolTier.RARE ],
      [ Biome.LAKE, BiomePoolTier.BOSS_RARE ]
    ]
    ],
    [ Species.PATRAT, Type.NORMAL, -1, [
      [ Biome.TOWN, BiomePoolTier.UNCOMMON, [ TimeOfDay.DAWN, TimeOfDay.DAY ]],
      [ Biome.TOWN, BiomePoolTier.COMMON, [ TimeOfDay.DUSK, TimeOfDay.NIGHT ]],
      [ Biome.METROPOLIS, BiomePoolTier.UNCOMMON, [ TimeOfDay.DAWN, TimeOfDay.DAY ]],
      [ Biome.METROPOLIS, BiomePoolTier.COMMON, [ TimeOfDay.DUSK, TimeOfDay.NIGHT ]],
      [ Biome.SLUM, BiomePoolTier.COMMON, [ TimeOfDay.DUSK, TimeOfDay.NIGHT ]]
    ]
    ],
    [ Species.WATCHOG, Type.NORMAL, -1, [
      [ Biome.METROPOLIS, BiomePoolTier.UNCOMMON, [ TimeOfDay.DAWN, TimeOfDay.DAY ]],
      [ Biome.METROPOLIS, BiomePoolTier.COMMON, [ TimeOfDay.DUSK, TimeOfDay.NIGHT ]],
      [ Biome.SLUM, BiomePoolTier.COMMON, [ TimeOfDay.DUSK, TimeOfDay.NIGHT ]],
      [ Biome.SLUM, BiomePoolTier.BOSS, [ TimeOfDay.DUSK, TimeOfDay.NIGHT ]]
    ]
    ],
    [ Species.LILLIPUP, Type.NORMAL, -1, [
      [ Biome.TOWN, BiomePoolTier.COMMON ],
      [ Biome.METROPOLIS, BiomePoolTier.COMMON ]
    ]
    ],
    [ Species.HERDIER, Type.NORMAL, -1, [
      [ Biome.METROPOLIS, BiomePoolTier.COMMON ]
    ]
    ],
    [ Species.STOUTLAND, Type.NORMAL, -1, [
      [ Biome.METROPOLIS, BiomePoolTier.COMMON ],
      [ Biome.METROPOLIS, BiomePoolTier.BOSS ]
    ]
    ],
    [ Species.PURRLOIN, Type.DARK, -1, [
      [ Biome.TOWN, BiomePoolTier.COMMON, [ TimeOfDay.DUSK, TimeOfDay.NIGHT ]],
      [ Biome.ABYSS, BiomePoolTier.COMMON ],
      [ Biome.JUNGLE, BiomePoolTier.COMMON, [ TimeOfDay.DUSK, TimeOfDay.NIGHT ]]
    ]
    ],
    [ Species.LIEPARD, Type.DARK, -1, [
      [ Biome.ABYSS, BiomePoolTier.COMMON ],
      [ Biome.ABYSS, BiomePoolTier.BOSS ],
      [ Biome.JUNGLE, BiomePoolTier.COMMON, [ TimeOfDay.DUSK, TimeOfDay.NIGHT ]]
    ]
    ],
    [ Species.PANSAGE, Type.GRASS, -1, [
      [ Biome.FOREST, BiomePoolTier.UNCOMMON ],
      [ Biome.JUNGLE, BiomePoolTier.UNCOMMON ]
    ]
    ],
    [ Species.SIMISAGE, Type.GRASS, -1, [
      [ Biome.FOREST, BiomePoolTier.UNCOMMON ],
      [ Biome.FOREST, BiomePoolTier.BOSS ],
      [ Biome.JUNGLE, BiomePoolTier.UNCOMMON ]
    ]
    ],
    [ Species.PANSEAR, Type.FIRE, -1, [
      [ Biome.VOLCANO, BiomePoolTier.UNCOMMON ],
      [ Biome.JUNGLE, BiomePoolTier.UNCOMMON ]
    ]
    ],
    [ Species.SIMISEAR, Type.FIRE, -1, [
      [ Biome.VOLCANO, BiomePoolTier.UNCOMMON ],
      [ Biome.VOLCANO, BiomePoolTier.BOSS ],
      [ Biome.JUNGLE, BiomePoolTier.UNCOMMON ]
    ]
    ],
    [ Species.PANPOUR, Type.WATER, -1, [
      [ Biome.SEA, BiomePoolTier.UNCOMMON ],
      [ Biome.JUNGLE, BiomePoolTier.UNCOMMON ]
    ]
    ],
    [ Species.SIMIPOUR, Type.WATER, -1, [
      [ Biome.SEA, BiomePoolTier.UNCOMMON ],
      [ Biome.SEA, BiomePoolTier.BOSS ],
      [ Biome.JUNGLE, BiomePoolTier.UNCOMMON ]
    ]
    ],
    [ Species.MUNNA, Type.PSYCHIC, -1, [
      [ Biome.SPACE, BiomePoolTier.COMMON ]
    ]
    ],
    [ Species.MUSHARNA, Type.PSYCHIC, -1, [
      [ Biome.SPACE, BiomePoolTier.COMMON ],
      [ Biome.SPACE, BiomePoolTier.BOSS ]
    ]
    ],
    [ Species.PIDOVE, Type.NORMAL, Type.FLYING, [
      [ Biome.TOWN, BiomePoolTier.COMMON, [ TimeOfDay.DAWN, TimeOfDay.DAY ]],
      [ Biome.PLAINS, BiomePoolTier.UNCOMMON, [ TimeOfDay.DAWN, TimeOfDay.DAY ]],
      [ Biome.MOUNTAIN, BiomePoolTier.COMMON, [ TimeOfDay.DAWN, TimeOfDay.DAY ]]
    ]
    ],
    [ Species.TRANQUILL, Type.NORMAL, Type.FLYING, [
      [ Biome.PLAINS, BiomePoolTier.UNCOMMON, [ TimeOfDay.DAWN, TimeOfDay.DAY ]],
      [ Biome.MOUNTAIN, BiomePoolTier.COMMON, [ TimeOfDay.DAWN, TimeOfDay.DAY ]]
    ]
    ],
    [ Species.UNFEZANT, Type.NORMAL, Type.FLYING, [
      [ Biome.PLAINS, BiomePoolTier.UNCOMMON, [ TimeOfDay.DAWN, TimeOfDay.DAY ]],
      [ Biome.MOUNTAIN, BiomePoolTier.COMMON, [ TimeOfDay.DAWN, TimeOfDay.DAY ]],
      [ Biome.MOUNTAIN, BiomePoolTier.BOSS, [ TimeOfDay.DAWN, TimeOfDay.DAY ]]
    ]
    ],
    [ Species.BLITZLE, Type.ELECTRIC, -1, [
      [ Biome.MEADOW, BiomePoolTier.COMMON ],
      [ Biome.JUNGLE, BiomePoolTier.COMMON ]
    ]
    ],
    [ Species.ZEBSTRIKA, Type.ELECTRIC, -1, [
      [ Biome.MEADOW, BiomePoolTier.COMMON ],
      [ Biome.MEADOW, BiomePoolTier.BOSS ],
      [ Biome.JUNGLE, BiomePoolTier.COMMON ]
    ]
    ],
    [ Species.ROGGENROLA, Type.ROCK, -1, [
      [ Biome.MOUNTAIN, BiomePoolTier.UNCOMMON, [ TimeOfDay.DAWN, TimeOfDay.DAY ]],
      [ Biome.MOUNTAIN, BiomePoolTier.COMMON, [ TimeOfDay.DUSK, TimeOfDay.NIGHT ]],
      [ Biome.BADLANDS, BiomePoolTier.UNCOMMON ],
      [ Biome.CAVE, BiomePoolTier.COMMON ]
    ]
    ],
    [ Species.BOLDORE, Type.ROCK, -1, [
      [ Biome.MOUNTAIN, BiomePoolTier.UNCOMMON, [ TimeOfDay.DAWN, TimeOfDay.DAY ]],
      [ Biome.MOUNTAIN, BiomePoolTier.COMMON, [ TimeOfDay.DUSK, TimeOfDay.NIGHT ]],
      [ Biome.BADLANDS, BiomePoolTier.UNCOMMON ],
      [ Biome.CAVE, BiomePoolTier.COMMON ]
    ]
    ],
    [ Species.GIGALITH, Type.ROCK, -1, [
      [ Biome.CAVE, BiomePoolTier.BOSS ]
    ]
    ],
    [ Species.WOOBAT, Type.PSYCHIC, Type.FLYING, [
      [ Biome.CAVE, BiomePoolTier.COMMON ]
    ]
    ],
    [ Species.SWOOBAT, Type.PSYCHIC, Type.FLYING, [
      [ Biome.CAVE, BiomePoolTier.COMMON ],
      [ Biome.CAVE, BiomePoolTier.BOSS ]
    ]
    ],
    [ Species.DRILBUR, Type.GROUND, -1, [
      [ Biome.BADLANDS, BiomePoolTier.COMMON ],
      [ Biome.CONSTRUCTION_SITE, BiomePoolTier.COMMON ]
    ]
    ],
    [ Species.EXCADRILL, Type.GROUND, Type.STEEL, [
      [ Biome.BADLANDS, BiomePoolTier.COMMON ],
      [ Biome.BADLANDS, BiomePoolTier.BOSS ],
      [ Biome.CONSTRUCTION_SITE, BiomePoolTier.COMMON ]
    ]
    ],
    [ Species.AUDINO, Type.NORMAL, -1, [
      [ Biome.FAIRY_CAVE, BiomePoolTier.RARE ],
      [ Biome.FAIRY_CAVE, BiomePoolTier.BOSS ]
    ]
    ],
    [ Species.TIMBURR, Type.FIGHTING, -1, [
      [ Biome.FACTORY, BiomePoolTier.COMMON ],
      [ Biome.CONSTRUCTION_SITE, BiomePoolTier.COMMON ]
    ]
    ],
    [ Species.GURDURR, Type.FIGHTING, -1, [
      [ Biome.FACTORY, BiomePoolTier.COMMON ],
      [ Biome.CONSTRUCTION_SITE, BiomePoolTier.COMMON ]
    ]
    ],
    [ Species.CONKELDURR, Type.FIGHTING, -1, [
      [ Biome.CONSTRUCTION_SITE, BiomePoolTier.BOSS ]
    ]
    ],
    [ Species.TYMPOLE, Type.WATER, -1, [
      [ Biome.SWAMP, BiomePoolTier.COMMON ]
    ]
    ],
    [ Species.PALPITOAD, Type.WATER, Type.GROUND, [
      [ Biome.SWAMP, BiomePoolTier.COMMON ]
    ]
    ],
    [ Species.SEISMITOAD, Type.WATER, Type.GROUND, [
      [ Biome.SWAMP, BiomePoolTier.COMMON ],
      [ Biome.SWAMP, BiomePoolTier.BOSS ]
    ]
    ],
    [ Species.THROH, Type.FIGHTING, -1, [
      [ Biome.DOJO, BiomePoolTier.RARE ],
      [ Biome.DOJO, BiomePoolTier.BOSS ]
    ]
    ],
    [ Species.SAWK, Type.FIGHTING, -1, [
      [ Biome.DOJO, BiomePoolTier.RARE ],
      [ Biome.DOJO, BiomePoolTier.BOSS ]
    ]
    ],
    [ Species.SEWADDLE, Type.BUG, Type.GRASS, [
      [ Biome.FOREST, BiomePoolTier.UNCOMMON, [ TimeOfDay.DAWN, TimeOfDay.DAY ]],
      [ Biome.JUNGLE, BiomePoolTier.COMMON, [ TimeOfDay.DAWN, TimeOfDay.DAY ]]
    ]
    ],
    [ Species.SWADLOON, Type.BUG, Type.GRASS, [
      [ Biome.FOREST, BiomePoolTier.UNCOMMON, [ TimeOfDay.DAWN, TimeOfDay.DAY ]],
      [ Biome.JUNGLE, BiomePoolTier.COMMON, [ TimeOfDay.DAWN, TimeOfDay.DAY ]]
    ]
    ],
    [ Species.LEAVANNY, Type.BUG, Type.GRASS, [
      [ Biome.FOREST, BiomePoolTier.UNCOMMON, [ TimeOfDay.DAWN, TimeOfDay.DAY ]],
      [ Biome.JUNGLE, BiomePoolTier.COMMON, [ TimeOfDay.DAWN, TimeOfDay.DAY ]],
      [ Biome.JUNGLE, BiomePoolTier.BOSS, [ TimeOfDay.DAWN, TimeOfDay.DAY ]]
    ]
    ],
    [ Species.VENIPEDE, Type.BUG, Type.POISON, [
      [ Biome.TOWN, BiomePoolTier.UNCOMMON, [ TimeOfDay.DUSK, TimeOfDay.NIGHT ]],
      [ Biome.FOREST, BiomePoolTier.COMMON, [ TimeOfDay.DUSK, TimeOfDay.NIGHT ]]
    ]
    ],
    [ Species.WHIRLIPEDE, Type.BUG, Type.POISON, [
      [ Biome.FOREST, BiomePoolTier.COMMON, [ TimeOfDay.DUSK, TimeOfDay.NIGHT ]]
    ]
    ],
    [ Species.SCOLIPEDE, Type.BUG, Type.POISON, [
      [ Biome.FOREST, BiomePoolTier.COMMON, [ TimeOfDay.DUSK, TimeOfDay.NIGHT ]],
      [ Biome.FOREST, BiomePoolTier.BOSS, [ TimeOfDay.DUSK, TimeOfDay.NIGHT ]]
    ]
    ],
    [ Species.COTTONEE, Type.GRASS, Type.FAIRY, [
      [ Biome.TOWN, BiomePoolTier.COMMON, [ TimeOfDay.DAWN, TimeOfDay.DAY ]],
      [ Biome.GRASS, BiomePoolTier.COMMON, [ TimeOfDay.DAWN, TimeOfDay.DAY ]],
      [ Biome.MEADOW, BiomePoolTier.COMMON, [ TimeOfDay.DAWN, TimeOfDay.DAY ]]
    ]
    ],
    [ Species.WHIMSICOTT, Type.GRASS, Type.FAIRY, [
      [ Biome.GRASS, BiomePoolTier.BOSS, [ TimeOfDay.DAWN, TimeOfDay.DAY ]]
    ]
    ],
    [ Species.PETILIL, Type.GRASS, -1, [
      [ Biome.GRASS, BiomePoolTier.COMMON, [ TimeOfDay.DAWN, TimeOfDay.DAY ]],
      [ Biome.FOREST, BiomePoolTier.COMMON, [ TimeOfDay.DAWN, TimeOfDay.DAY ]]
    ]
    ],
    [ Species.LILLIGANT, Type.GRASS, -1, [
      [ Biome.FOREST, BiomePoolTier.BOSS, [ TimeOfDay.DAWN, TimeOfDay.DAY ]]
    ]
    ],
    [ Species.BASCULIN, Type.WATER, -1, [
      [ Biome.SEABED, BiomePoolTier.COMMON ]
    ]
    ],
    [ Species.SANDILE, Type.GROUND, Type.DARK, [
      [ Biome.DESERT, BiomePoolTier.UNCOMMON, [ TimeOfDay.DAWN, TimeOfDay.DAY ]],
      [ Biome.DESERT, BiomePoolTier.COMMON, [ TimeOfDay.DUSK, TimeOfDay.NIGHT ]]
    ]
    ],
    [ Species.KROKOROK, Type.GROUND, Type.DARK, [
      [ Biome.DESERT, BiomePoolTier.UNCOMMON, [ TimeOfDay.DAWN, TimeOfDay.DAY ]],
      [ Biome.DESERT, BiomePoolTier.COMMON, [ TimeOfDay.DUSK, TimeOfDay.NIGHT ]]
    ]
    ],
    [ Species.KROOKODILE, Type.GROUND, Type.DARK, [
      [ Biome.DESERT, BiomePoolTier.UNCOMMON, [ TimeOfDay.DAWN, TimeOfDay.DAY ]],
      [ Biome.DESERT, BiomePoolTier.COMMON, [ TimeOfDay.DUSK, TimeOfDay.NIGHT ]],
      [ Biome.DESERT, BiomePoolTier.BOSS, [ TimeOfDay.DUSK, TimeOfDay.NIGHT ]]
    ]
    ],
    [ Species.DARUMAKA, Type.FIRE, -1, [
      [ Biome.DESERT, BiomePoolTier.RARE ]
    ]
    ],
    [ Species.DARMANITAN, Type.FIRE, -1, [
      [ Biome.DESERT, BiomePoolTier.RARE ],
      [ Biome.DESERT, BiomePoolTier.BOSS ]
    ]
    ],
    [ Species.MARACTUS, Type.GRASS, -1, [
      [ Biome.DESERT, BiomePoolTier.UNCOMMON ],
      [ Biome.DESERT, BiomePoolTier.BOSS ]
    ]
    ],
    [ Species.DWEBBLE, Type.BUG, Type.ROCK, [
      [ Biome.BEACH, BiomePoolTier.COMMON ]
    ]
    ],
    [ Species.CRUSTLE, Type.BUG, Type.ROCK, [
      [ Biome.BEACH, BiomePoolTier.COMMON ],
      [ Biome.BEACH, BiomePoolTier.BOSS ]
    ]
    ],
    [ Species.SCRAGGY, Type.DARK, Type.FIGHTING, [
      [ Biome.DOJO, BiomePoolTier.UNCOMMON ],
      [ Biome.CONSTRUCTION_SITE, BiomePoolTier.UNCOMMON ]
    ]
    ],
    [ Species.SCRAFTY, Type.DARK, Type.FIGHTING, [
      [ Biome.DOJO, BiomePoolTier.UNCOMMON ],
      [ Biome.DOJO, BiomePoolTier.BOSS ],
      [ Biome.CONSTRUCTION_SITE, BiomePoolTier.UNCOMMON ]
    ]
    ],
    [ Species.SIGILYPH, Type.PSYCHIC, Type.FLYING, [
      [ Biome.RUINS, BiomePoolTier.UNCOMMON ],
      [ Biome.RUINS, BiomePoolTier.BOSS ],
      [ Biome.SPACE, BiomePoolTier.RARE ]
    ]
    ],
    [ Species.YAMASK, Type.GHOST, -1, [
      [ Biome.GRAVEYARD, BiomePoolTier.UNCOMMON ],
      [ Biome.TEMPLE, BiomePoolTier.COMMON ]
    ]
    ],
    [ Species.COFAGRIGUS, Type.GHOST, -1, [
      [ Biome.GRAVEYARD, BiomePoolTier.UNCOMMON ],
      [ Biome.TEMPLE, BiomePoolTier.COMMON ],
      [ Biome.TEMPLE, BiomePoolTier.BOSS ]
    ]
    ],
    [ Species.TIRTOUGA, Type.WATER, Type.ROCK, [
      [ Biome.SEA, BiomePoolTier.SUPER_RARE ],
      [ Biome.BEACH, BiomePoolTier.SUPER_RARE ]
    ]
    ],
    [ Species.CARRACOSTA, Type.WATER, Type.ROCK, [
      [ Biome.SEA, BiomePoolTier.SUPER_RARE ],
      [ Biome.BEACH, BiomePoolTier.SUPER_RARE ],
      [ Biome.BEACH, BiomePoolTier.BOSS_RARE ]
    ]
    ],
    [ Species.ARCHEN, Type.ROCK, Type.FLYING, [
      [ Biome.RUINS, BiomePoolTier.SUPER_RARE ]
    ]
    ],
    [ Species.ARCHEOPS, Type.ROCK, Type.FLYING, [
      [ Biome.MOUNTAIN, BiomePoolTier.SUPER_RARE ],
      [ Biome.RUINS, BiomePoolTier.SUPER_RARE ],
      [ Biome.RUINS, BiomePoolTier.BOSS_RARE ]
    ]
    ],
    [ Species.TRUBBISH, Type.POISON, -1, [
      [ Biome.SLUM, BiomePoolTier.COMMON ]
    ]
    ],
    [ Species.GARBODOR, Type.POISON, -1, [
      [ Biome.SLUM, BiomePoolTier.COMMON ],
      [ Biome.SLUM, BiomePoolTier.BOSS ]
    ]
    ],
    [ Species.ZORUA, Type.DARK, -1, [
      [ Biome.ABYSS, BiomePoolTier.RARE ]
    ]
    ],
    [ Species.ZOROARK, Type.DARK, -1, [
      [ Biome.ABYSS, BiomePoolTier.RARE ],
      [ Biome.ABYSS, BiomePoolTier.BOSS ]
    ]
    ],
    [ Species.MINCCINO, Type.NORMAL, -1, [
      [ Biome.TOWN, BiomePoolTier.UNCOMMON, [ TimeOfDay.DAWN, TimeOfDay.DAY ]],
      [ Biome.MEADOW, BiomePoolTier.COMMON, [ TimeOfDay.DAWN, TimeOfDay.DAY ]]
    ]
    ],
    [ Species.CINCCINO, Type.NORMAL, -1, [
      [ Biome.MEADOW, BiomePoolTier.BOSS, [ TimeOfDay.DAWN, TimeOfDay.DAY ]]
    ]
    ],
    [ Species.GOTHITA, Type.PSYCHIC, -1, [
      [ Biome.RUINS, BiomePoolTier.RARE ]
    ]
    ],
    [ Species.GOTHORITA, Type.PSYCHIC, -1, [
      [ Biome.RUINS, BiomePoolTier.RARE ]
    ]
    ],
    [ Species.GOTHITELLE, Type.PSYCHIC, -1, [
      [ Biome.RUINS, BiomePoolTier.RARE ],
      [ Biome.RUINS, BiomePoolTier.BOSS ]
    ]
    ],
    [ Species.SOLOSIS, Type.PSYCHIC, -1, [
      [ Biome.SPACE, BiomePoolTier.RARE ],
      [ Biome.LABORATORY, BiomePoolTier.UNCOMMON ]
    ]
    ],
    [ Species.DUOSION, Type.PSYCHIC, -1, [
      [ Biome.SPACE, BiomePoolTier.RARE ],
      [ Biome.LABORATORY, BiomePoolTier.UNCOMMON ]
    ]
    ],
    [ Species.REUNICLUS, Type.PSYCHIC, -1, [
      [ Biome.SPACE, BiomePoolTier.RARE ],
      [ Biome.SPACE, BiomePoolTier.BOSS ],
      [ Biome.LABORATORY, BiomePoolTier.UNCOMMON ],
      [ Biome.LABORATORY, BiomePoolTier.BOSS ]
    ]
    ],
    [ Species.DUCKLETT, Type.WATER, Type.FLYING, [
      [ Biome.LAKE, BiomePoolTier.COMMON, [ TimeOfDay.DAWN, TimeOfDay.DAY ]]
    ]
    ],
    [ Species.SWANNA, Type.WATER, Type.FLYING, [
      [ Biome.LAKE, BiomePoolTier.COMMON, [ TimeOfDay.DAWN, TimeOfDay.DAY ]],
      [ Biome.LAKE, BiomePoolTier.BOSS, [ TimeOfDay.DAWN, TimeOfDay.DAY ]]
    ]
    ],
    [ Species.VANILLITE, Type.ICE, -1, [
      [ Biome.ICE_CAVE, BiomePoolTier.COMMON ]
    ]
    ],
    [ Species.VANILLISH, Type.ICE, -1, [
      [ Biome.ICE_CAVE, BiomePoolTier.COMMON ]
    ]
    ],
    [ Species.VANILLUXE, Type.ICE, -1, [
      [ Biome.ICE_CAVE, BiomePoolTier.COMMON ],
      [ Biome.ICE_CAVE, BiomePoolTier.BOSS ]
    ]
    ],
    [ Species.DEERLING, Type.NORMAL, Type.GRASS, [
      [ Biome.FOREST, BiomePoolTier.COMMON, [ TimeOfDay.DAWN, TimeOfDay.DAY ]]
    ]
    ],
    [ Species.SAWSBUCK, Type.NORMAL, Type.GRASS, [
      [ Biome.FOREST, BiomePoolTier.COMMON, [ TimeOfDay.DAWN, TimeOfDay.DAY ]],
      [ Biome.FOREST, BiomePoolTier.BOSS, [ TimeOfDay.DAWN, TimeOfDay.DAY ]]
    ]
    ],
    [ Species.EMOLGA, Type.ELECTRIC, Type.FLYING, [
      [ Biome.POWER_PLANT, BiomePoolTier.UNCOMMON ]
    ]
    ],
    [ Species.KARRABLAST, Type.BUG, -1, [
      [ Biome.FOREST, BiomePoolTier.RARE ]
    ]
    ],
    [ Species.ESCAVALIER, Type.BUG, Type.STEEL, [
      [ Biome.FOREST, BiomePoolTier.BOSS_RARE ]
    ]
    ],
    [ Species.FOONGUS, Type.GRASS, Type.POISON, [
      [ Biome.GRASS, BiomePoolTier.UNCOMMON, [ TimeOfDay.DUSK, TimeOfDay.NIGHT ]],
      [ Biome.JUNGLE, BiomePoolTier.RARE, [ TimeOfDay.DAWN, TimeOfDay.DAY ]],
      [ Biome.JUNGLE, BiomePoolTier.COMMON, [ TimeOfDay.DUSK, TimeOfDay.NIGHT ]]
    ]
    ],
    [ Species.AMOONGUSS, Type.GRASS, Type.POISON, [
      [ Biome.GRASS, BiomePoolTier.UNCOMMON, [ TimeOfDay.DUSK, TimeOfDay.NIGHT ]],
      [ Biome.JUNGLE, BiomePoolTier.RARE, [ TimeOfDay.DAWN, TimeOfDay.DAY ]],
      [ Biome.JUNGLE, BiomePoolTier.COMMON, [ TimeOfDay.DUSK, TimeOfDay.NIGHT ]],
      [ Biome.JUNGLE, BiomePoolTier.BOSS_RARE, [ TimeOfDay.DAWN, TimeOfDay.DAY ]],
      [ Biome.JUNGLE, BiomePoolTier.BOSS, [ TimeOfDay.DUSK, TimeOfDay.NIGHT ]]
    ]
    ],
    [ Species.FRILLISH, Type.WATER, Type.GHOST, [
      [ Biome.SEABED, BiomePoolTier.COMMON ]
    ]
    ],
    [ Species.JELLICENT, Type.WATER, Type.GHOST, [
      [ Biome.SEABED, BiomePoolTier.COMMON ],
      [ Biome.SEABED, BiomePoolTier.BOSS ]
    ]
    ],
    [ Species.ALOMOMOLA, Type.WATER, -1, [
      [ Biome.SEABED, BiomePoolTier.RARE ],
      [ Biome.SEABED, BiomePoolTier.BOSS ]
    ]
    ],
    [ Species.JOLTIK, Type.BUG, Type.ELECTRIC, [
      [ Biome.JUNGLE, BiomePoolTier.UNCOMMON ]
    ]
    ],
    [ Species.GALVANTULA, Type.BUG, Type.ELECTRIC, [
      [ Biome.JUNGLE, BiomePoolTier.UNCOMMON ],
      [ Biome.JUNGLE, BiomePoolTier.BOSS ]
    ]
    ],
    [ Species.FERROSEED, Type.GRASS, Type.STEEL, [
      [ Biome.CAVE, BiomePoolTier.RARE ]
    ]
    ],
    [ Species.FERROTHORN, Type.GRASS, Type.STEEL, [
      [ Biome.CAVE, BiomePoolTier.RARE ],
      [ Biome.CAVE, BiomePoolTier.BOSS_RARE ]
    ]
    ],
    [ Species.KLINK, Type.STEEL, -1, [
      [ Biome.FACTORY, BiomePoolTier.COMMON ],
      [ Biome.LABORATORY, BiomePoolTier.COMMON ]
    ]
    ],
    [ Species.KLANG, Type.STEEL, -1, [
      [ Biome.FACTORY, BiomePoolTier.COMMON ],
      [ Biome.LABORATORY, BiomePoolTier.COMMON ]
    ]
    ],
    [ Species.KLINKLANG, Type.STEEL, -1, [
      [ Biome.FACTORY, BiomePoolTier.COMMON ],
      [ Biome.FACTORY, BiomePoolTier.BOSS ],
      [ Biome.LABORATORY, BiomePoolTier.COMMON ],
      [ Biome.LABORATORY, BiomePoolTier.BOSS ]
    ]
    ],
    [ Species.TYNAMO, Type.ELECTRIC, -1, [
      [ Biome.SEABED, BiomePoolTier.RARE ]
    ]
    ],
    [ Species.EELEKTRIK, Type.ELECTRIC, -1, [
      [ Biome.SEABED, BiomePoolTier.RARE ]
    ]
    ],
    [ Species.EELEKTROSS, Type.ELECTRIC, -1, [
      [ Biome.SEABED, BiomePoolTier.BOSS_RARE ]
    ]
    ],
    [ Species.ELGYEM, Type.PSYCHIC, -1, [
      [ Biome.RUINS, BiomePoolTier.COMMON ],
      [ Biome.SPACE, BiomePoolTier.UNCOMMON ]
    ]
    ],
    [ Species.BEHEEYEM, Type.PSYCHIC, -1, [
      [ Biome.RUINS, BiomePoolTier.COMMON ],
      [ Biome.RUINS, BiomePoolTier.BOSS ],
      [ Biome.SPACE, BiomePoolTier.UNCOMMON ]
    ]
    ],
    [ Species.LITWICK, Type.GHOST, Type.FIRE, [
      [ Biome.GRAVEYARD, BiomePoolTier.COMMON ],
      [ Biome.TEMPLE, BiomePoolTier.UNCOMMON ]
    ]
    ],
    [ Species.LAMPENT, Type.GHOST, Type.FIRE, [
      [ Biome.GRAVEYARD, BiomePoolTier.COMMON ],
      [ Biome.TEMPLE, BiomePoolTier.UNCOMMON ]
    ]
    ],
    [ Species.CHANDELURE, Type.GHOST, Type.FIRE, [
      [ Biome.GRAVEYARD, BiomePoolTier.BOSS ]
    ]
    ],
    [ Species.AXEW, Type.DRAGON, -1, [
      [ Biome.MOUNTAIN, BiomePoolTier.SUPER_RARE ],
      [ Biome.WASTELAND, BiomePoolTier.COMMON ]
    ]
    ],
    [ Species.FRAXURE, Type.DRAGON, -1, [
      [ Biome.MOUNTAIN, BiomePoolTier.SUPER_RARE ],
      [ Biome.WASTELAND, BiomePoolTier.COMMON ]
    ]
    ],
    [ Species.HAXORUS, Type.DRAGON, -1, [
      [ Biome.WASTELAND, BiomePoolTier.COMMON ],
      [ Biome.WASTELAND, BiomePoolTier.BOSS ]
    ]
    ],
    [ Species.CUBCHOO, Type.ICE, -1, [
      [ Biome.ICE_CAVE, BiomePoolTier.COMMON ]
    ]
    ],
    [ Species.BEARTIC, Type.ICE, -1, [
      [ Biome.ICE_CAVE, BiomePoolTier.COMMON ],
      [ Biome.ICE_CAVE, BiomePoolTier.BOSS ]
    ]
    ],
    [ Species.CRYOGONAL, Type.ICE, -1, [
      [ Biome.ICE_CAVE, BiomePoolTier.RARE ],
      [ Biome.ICE_CAVE, BiomePoolTier.BOSS ]
    ]
    ],
    [ Species.SHELMET, Type.BUG, -1, [
      [ Biome.FOREST, BiomePoolTier.RARE ]
    ]
    ],
    [ Species.ACCELGOR, Type.BUG, -1, [
      [ Biome.FOREST, BiomePoolTier.BOSS_RARE ]
    ]
    ],
    [ Species.STUNFISK, Type.GROUND, Type.ELECTRIC, [
      [ Biome.SWAMP, BiomePoolTier.UNCOMMON ],
      [ Biome.SWAMP, BiomePoolTier.BOSS ]
    ]
    ],
    [ Species.MIENFOO, Type.FIGHTING, -1, [
      [ Biome.DOJO, BiomePoolTier.UNCOMMON ]
    ]
    ],
    [ Species.MIENSHAO, Type.FIGHTING, -1, [
      [ Biome.DOJO, BiomePoolTier.UNCOMMON ],
      [ Biome.DOJO, BiomePoolTier.BOSS ]
    ]
    ],
    [ Species.DRUDDIGON, Type.DRAGON, -1, [
      [ Biome.WASTELAND, BiomePoolTier.SUPER_RARE ],
      [ Biome.WASTELAND, BiomePoolTier.BOSS_RARE ]
    ]
    ],
    [ Species.GOLETT, Type.GROUND, Type.GHOST, [
      [ Biome.TEMPLE, BiomePoolTier.COMMON ]
    ]
    ],
    [ Species.GOLURK, Type.GROUND, Type.GHOST, [
      [ Biome.TEMPLE, BiomePoolTier.COMMON ],
      [ Biome.TEMPLE, BiomePoolTier.BOSS ]
    ]
    ],
    [ Species.PAWNIARD, Type.DARK, Type.STEEL, [
      [ Biome.ABYSS, BiomePoolTier.COMMON ]
    ]
    ],
    [ Species.BISHARP, Type.DARK, Type.STEEL, [
      [ Biome.ABYSS, BiomePoolTier.COMMON ]
    ]
    ],
    [ Species.BOUFFALANT, Type.NORMAL, -1, [
      [ Biome.MEADOW, BiomePoolTier.UNCOMMON, [ TimeOfDay.DAWN, TimeOfDay.DAY ]],
      [ Biome.MEADOW, BiomePoolTier.BOSS, [ TimeOfDay.DAWN, TimeOfDay.DAY ]]
    ]
    ],
    [ Species.RUFFLET, Type.NORMAL, Type.FLYING, [
      [ Biome.MOUNTAIN, BiomePoolTier.UNCOMMON, [ TimeOfDay.DAWN, TimeOfDay.DAY ]]
    ]
    ],
    [ Species.BRAVIARY, Type.NORMAL, Type.FLYING, [
      [ Biome.MOUNTAIN, BiomePoolTier.UNCOMMON, [ TimeOfDay.DAWN, TimeOfDay.DAY ]],
      [ Biome.MOUNTAIN, BiomePoolTier.BOSS, [ TimeOfDay.DAWN, TimeOfDay.DAY ]]
    ]
    ],
    [ Species.VULLABY, Type.DARK, Type.FLYING, [
      [ Biome.MOUNTAIN, BiomePoolTier.UNCOMMON, [ TimeOfDay.DUSK, TimeOfDay.NIGHT ]]
    ]
    ],
    [ Species.MANDIBUZZ, Type.DARK, Type.FLYING, [
      [ Biome.MOUNTAIN, BiomePoolTier.UNCOMMON, [ TimeOfDay.DUSK, TimeOfDay.NIGHT ]],
      [ Biome.MOUNTAIN, BiomePoolTier.BOSS, [ TimeOfDay.DUSK, TimeOfDay.NIGHT ]]
    ]
    ],
    [ Species.HEATMOR, Type.FIRE, -1, [
      [ Biome.VOLCANO, BiomePoolTier.UNCOMMON ],
      [ Biome.VOLCANO, BiomePoolTier.BOSS ]
    ]
    ],
    [ Species.DURANT, Type.BUG, Type.STEEL, [
      [ Biome.FOREST, BiomePoolTier.SUPER_RARE ],
      [ Biome.FOREST, BiomePoolTier.BOSS_RARE ]
    ]
    ],
    [ Species.DEINO, Type.DARK, Type.DRAGON, [
      [ Biome.WASTELAND, BiomePoolTier.UNCOMMON, [ TimeOfDay.DUSK, TimeOfDay.NIGHT ]],
      [ Biome.ABYSS, BiomePoolTier.RARE ]
    ]
    ],
    [ Species.ZWEILOUS, Type.DARK, Type.DRAGON, [
      [ Biome.WASTELAND, BiomePoolTier.UNCOMMON, [ TimeOfDay.DUSK, TimeOfDay.NIGHT ]],
      [ Biome.ABYSS, BiomePoolTier.RARE ]
    ]
    ],
    [ Species.HYDREIGON, Type.DARK, Type.DRAGON, [
      [ Biome.WASTELAND, BiomePoolTier.UNCOMMON, [ TimeOfDay.DUSK, TimeOfDay.NIGHT ]],
      [ Biome.ABYSS, BiomePoolTier.RARE ],
      [ Biome.ABYSS, BiomePoolTier.BOSS ]
    ]
    ],
    [ Species.LARVESTA, Type.BUG, Type.FIRE, [
      [ Biome.VOLCANO, BiomePoolTier.SUPER_RARE ]
    ]
    ],
    [ Species.VOLCARONA, Type.BUG, Type.FIRE, [
      [ Biome.VOLCANO, BiomePoolTier.SUPER_RARE ],
      [ Biome.VOLCANO, BiomePoolTier.BOSS_RARE ]
    ]
    ],
    [ Species.COBALION, Type.STEEL, Type.FIGHTING, [
      [ Biome.CONSTRUCTION_SITE, BiomePoolTier.ULTRA_RARE ],
      [ Biome.CONSTRUCTION_SITE, BiomePoolTier.BOSS_SUPER_RARE ]
    ]
    ],
    [ Species.TERRAKION, Type.ROCK, Type.FIGHTING, [
      [ Biome.DOJO, BiomePoolTier.ULTRA_RARE ],
      [ Biome.DOJO, BiomePoolTier.BOSS_SUPER_RARE ]
    ]
    ],
    [ Species.VIRIZION, Type.GRASS, Type.FIGHTING, [
      [ Biome.GRASS, BiomePoolTier.ULTRA_RARE ],
      [ Biome.GRASS, BiomePoolTier.BOSS_SUPER_RARE ]
    ]
    ],
    [ Species.TORNADUS, Type.FLYING, -1, [
      [ Biome.MOUNTAIN, BiomePoolTier.ULTRA_RARE ],
      [ Biome.MOUNTAIN, BiomePoolTier.BOSS_SUPER_RARE ]
    ]
    ],
    [ Species.THUNDURUS, Type.ELECTRIC, Type.FLYING, [
      [ Biome.POWER_PLANT, BiomePoolTier.ULTRA_RARE ],
      [ Biome.POWER_PLANT, BiomePoolTier.BOSS_SUPER_RARE ]
    ]
    ],
    [ Species.RESHIRAM, Type.DRAGON, Type.FIRE, [
      [ Biome.VOLCANO, BiomePoolTier.BOSS_ULTRA_RARE ]
    ]
    ],
    [ Species.ZEKROM, Type.DRAGON, Type.ELECTRIC, [
      [ Biome.POWER_PLANT, BiomePoolTier.BOSS_ULTRA_RARE ]
    ]
    ],
    [ Species.LANDORUS, Type.GROUND, Type.FLYING, [
      [ Biome.BADLANDS, BiomePoolTier.ULTRA_RARE ],
      [ Biome.BADLANDS, BiomePoolTier.BOSS_SUPER_RARE ]
    ]
    ],
    [ Species.KYUREM, Type.DRAGON, Type.ICE, [
      [ Biome.ICE_CAVE, BiomePoolTier.BOSS_ULTRA_RARE ]
    ]
    ],
    [ Species.KELDEO, Type.WATER, Type.FIGHTING, [
      [ Biome.BEACH, BiomePoolTier.ULTRA_RARE ],
      [ Biome.BEACH, BiomePoolTier.BOSS_SUPER_RARE ]
    ]
    ],
    [ Species.MELOETTA, Type.NORMAL, Type.PSYCHIC, [
      [ Biome.MEADOW, BiomePoolTier.ULTRA_RARE ],
      [ Biome.MEADOW, BiomePoolTier.BOSS_SUPER_RARE ]
    ]
    ],
    [ Species.GENESECT, Type.BUG, Type.STEEL, [
      [ Biome.FACTORY, BiomePoolTier.ULTRA_RARE ],
      [ Biome.FACTORY, BiomePoolTier.BOSS_SUPER_RARE ]
    ]
    ],
    [ Species.CHESPIN, Type.GRASS, -1, [
      [ Biome.FOREST, BiomePoolTier.RARE ]
    ]
    ],
    [ Species.QUILLADIN, Type.GRASS, -1, [
      [ Biome.FOREST, BiomePoolTier.RARE ]
    ]
    ],
    [ Species.CHESNAUGHT, Type.GRASS, Type.FIGHTING, [
      [ Biome.FOREST, BiomePoolTier.RARE ],
      [ Biome.FOREST, BiomePoolTier.BOSS_RARE ]
    ]
    ],
    [ Species.FENNEKIN, Type.FIRE, -1, [
      [ Biome.VOLCANO, BiomePoolTier.RARE ]
    ]
    ],
    [ Species.BRAIXEN, Type.FIRE, -1, [
      [ Biome.VOLCANO, BiomePoolTier.RARE ]
    ]
    ],
    [ Species.DELPHOX, Type.FIRE, Type.PSYCHIC, [
      [ Biome.VOLCANO, BiomePoolTier.RARE ],
      [ Biome.VOLCANO, BiomePoolTier.BOSS_RARE ]
    ]
    ],
    [ Species.FROAKIE, Type.WATER, -1, [
      [ Biome.LAKE, BiomePoolTier.RARE ]
    ]
    ],
    [ Species.FROGADIER, Type.WATER, -1, [
      [ Biome.LAKE, BiomePoolTier.RARE ]
    ]
    ],
    [ Species.GRENINJA, Type.WATER, Type.DARK, [
      [ Biome.LAKE, BiomePoolTier.RARE ],
      [ Biome.LAKE, BiomePoolTier.BOSS_RARE ]
    ]
    ],
    [ Species.BUNNELBY, Type.NORMAL, -1, [
      [ Biome.CAVE, BiomePoolTier.COMMON ]
    ]
    ],
    [ Species.DIGGERSBY, Type.NORMAL, Type.GROUND, [
      [ Biome.CAVE, BiomePoolTier.COMMON ],
      [ Biome.CAVE, BiomePoolTier.BOSS ]
    ]
    ],
    [ Species.FLETCHLING, Type.NORMAL, Type.FLYING, [
      [ Biome.TOWN, BiomePoolTier.COMMON ],
      [ Biome.PLAINS, BiomePoolTier.UNCOMMON ],
      [ Biome.MOUNTAIN, BiomePoolTier.COMMON, [ TimeOfDay.DAWN, TimeOfDay.DAY ]]
    ]
    ],
    [ Species.FLETCHINDER, Type.FIRE, Type.FLYING, [
      [ Biome.PLAINS, BiomePoolTier.UNCOMMON ],
      [ Biome.MOUNTAIN, BiomePoolTier.COMMON, [ TimeOfDay.DAWN, TimeOfDay.DAY ]]
    ]
    ],
    [ Species.TALONFLAME, Type.FIRE, Type.FLYING, [
      [ Biome.PLAINS, BiomePoolTier.UNCOMMON ],
      [ Biome.MOUNTAIN, BiomePoolTier.COMMON, [ TimeOfDay.DAWN, TimeOfDay.DAY ]],
      [ Biome.MOUNTAIN, BiomePoolTier.BOSS, [ TimeOfDay.DAWN, TimeOfDay.DAY ]]
    ]
    ],
    [ Species.SCATTERBUG, Type.BUG, -1, [
      [ Biome.TOWN, BiomePoolTier.COMMON, [ TimeOfDay.DAWN, TimeOfDay.DAY ]]
    ]
    ],
    [ Species.SPEWPA, Type.BUG, -1, [
      [ Biome.TOWN, BiomePoolTier.COMMON, [ TimeOfDay.DAWN, TimeOfDay.DAY ]]
    ]
    ],
    [ Species.VIVILLON, Type.BUG, Type.FLYING, [
      [ Biome.FOREST, BiomePoolTier.COMMON, [ TimeOfDay.DAWN, TimeOfDay.DAY ]]
    ]
    ],
    [ Species.LITLEO, Type.FIRE, Type.NORMAL, [
      [ Biome.JUNGLE, BiomePoolTier.UNCOMMON ]
    ]
    ],
    [ Species.PYROAR, Type.FIRE, Type.NORMAL, [
      [ Biome.JUNGLE, BiomePoolTier.UNCOMMON ],
      [ Biome.JUNGLE, BiomePoolTier.BOSS ]
    ]
    ],
    [ Species.FLABEBE, Type.FAIRY, -1, [
      [ Biome.MEADOW, BiomePoolTier.COMMON ]
    ]
    ],
    [ Species.FLOETTE, Type.FAIRY, -1, [
      [ Biome.MEADOW, BiomePoolTier.COMMON ]
    ]
    ],
    [ Species.FLORGES, Type.FAIRY, -1, [
      [ Biome.MEADOW, BiomePoolTier.BOSS ]
    ]
    ],
    [ Species.SKIDDO, Type.GRASS, -1, [
      [ Biome.MOUNTAIN, BiomePoolTier.COMMON ]
    ]
    ],
    [ Species.GOGOAT, Type.GRASS, -1, [
      [ Biome.MOUNTAIN, BiomePoolTier.COMMON ],
      [ Biome.MOUNTAIN, BiomePoolTier.BOSS ]
    ]
    ],
    [ Species.PANCHAM, Type.FIGHTING, -1, [
      [ Biome.DOJO, BiomePoolTier.RARE ],
      [ Biome.JUNGLE, BiomePoolTier.UNCOMMON, [ TimeOfDay.DUSK, TimeOfDay.NIGHT ]]
    ]
    ],
    [ Species.PANGORO, Type.FIGHTING, Type.DARK, [
      [ Biome.DOJO, BiomePoolTier.RARE ],
      [ Biome.DOJO, BiomePoolTier.BOSS_RARE ],
      [ Biome.JUNGLE, BiomePoolTier.UNCOMMON, [ TimeOfDay.DUSK, TimeOfDay.NIGHT ]],
      [ Biome.JUNGLE, BiomePoolTier.BOSS, [ TimeOfDay.DUSK, TimeOfDay.NIGHT ]]
    ]
    ],
    [ Species.FURFROU, Type.NORMAL, -1, [
      [ Biome.METROPOLIS, BiomePoolTier.UNCOMMON ],
      [ Biome.METROPOLIS, BiomePoolTier.BOSS ]
    ]
    ],
    [ Species.ESPURR, Type.PSYCHIC, -1, [
      [ Biome.METROPOLIS, BiomePoolTier.UNCOMMON, [ TimeOfDay.DUSK, TimeOfDay.NIGHT ]]
    ]
    ],
    [ Species.MEOWSTIC, Type.PSYCHIC, -1, [
      [ Biome.METROPOLIS, BiomePoolTier.UNCOMMON, [ TimeOfDay.DUSK, TimeOfDay.NIGHT ]],
      [ Biome.METROPOLIS, BiomePoolTier.BOSS, [ TimeOfDay.DUSK, TimeOfDay.NIGHT ]]
    ]
    ],
    [ Species.HONEDGE, Type.STEEL, Type.GHOST, [
      [ Biome.TEMPLE, BiomePoolTier.COMMON ]
    ]
    ],
    [ Species.DOUBLADE, Type.STEEL, Type.GHOST, [
      [ Biome.TEMPLE, BiomePoolTier.COMMON ]
    ]
    ],
    [ Species.AEGISLASH, Type.STEEL, Type.GHOST, [
      [ Biome.TEMPLE, BiomePoolTier.BOSS ]
    ]
    ],
    [ Species.SPRITZEE, Type.FAIRY, -1, [
      [ Biome.FAIRY_CAVE, BiomePoolTier.COMMON ]
    ]
    ],
    [ Species.AROMATISSE, Type.FAIRY, -1, [
      [ Biome.FAIRY_CAVE, BiomePoolTier.COMMON ],
      [ Biome.FAIRY_CAVE, BiomePoolTier.BOSS ]
    ]
    ],
    [ Species.SWIRLIX, Type.FAIRY, -1, [
      [ Biome.FAIRY_CAVE, BiomePoolTier.COMMON ]
    ]
    ],
    [ Species.SLURPUFF, Type.FAIRY, -1, [
      [ Biome.FAIRY_CAVE, BiomePoolTier.COMMON ],
      [ Biome.FAIRY_CAVE, BiomePoolTier.BOSS ]
    ]
    ],
    [ Species.INKAY, Type.DARK, Type.PSYCHIC, [
      [ Biome.SEA, BiomePoolTier.COMMON, [ TimeOfDay.DUSK, TimeOfDay.NIGHT ]]
    ]
    ],
    [ Species.MALAMAR, Type.DARK, Type.PSYCHIC, [
      [ Biome.SEA, BiomePoolTier.COMMON, [ TimeOfDay.DUSK, TimeOfDay.NIGHT ]],
      [ Biome.SEA, BiomePoolTier.BOSS, [ TimeOfDay.DUSK, TimeOfDay.NIGHT ]]
    ]
    ],
    [ Species.BINACLE, Type.ROCK, Type.WATER, [
      [ Biome.BEACH, BiomePoolTier.COMMON ]
    ]
    ],
    [ Species.BARBARACLE, Type.ROCK, Type.WATER, [
      [ Biome.BEACH, BiomePoolTier.COMMON ],
      [ Biome.BEACH, BiomePoolTier.BOSS ]
    ]
    ],
    [ Species.SKRELP, Type.POISON, Type.WATER, [
      [ Biome.SEABED, BiomePoolTier.UNCOMMON ]
    ]
    ],
    [ Species.DRAGALGE, Type.POISON, Type.DRAGON, [
      [ Biome.SEABED, BiomePoolTier.UNCOMMON ],
      [ Biome.SEABED, BiomePoolTier.BOSS ]
    ]
    ],
    [ Species.CLAUNCHER, Type.WATER, -1, [
      [ Biome.BEACH, BiomePoolTier.UNCOMMON ]
    ]
    ],
    [ Species.CLAWITZER, Type.WATER, -1, [
      [ Biome.BEACH, BiomePoolTier.UNCOMMON ],
      [ Biome.BEACH, BiomePoolTier.BOSS ]
    ]
    ],
    [ Species.HELIOPTILE, Type.ELECTRIC, Type.NORMAL, [
      [ Biome.DESERT, BiomePoolTier.UNCOMMON, [ TimeOfDay.DAWN, TimeOfDay.DAY ]]
    ]
    ],
    [ Species.HELIOLISK, Type.ELECTRIC, Type.NORMAL, [
      [ Biome.DESERT, BiomePoolTier.BOSS, [ TimeOfDay.DAWN, TimeOfDay.DAY ]]
    ]
    ],
    [ Species.TYRUNT, Type.ROCK, Type.DRAGON, [
      [ Biome.WASTELAND, BiomePoolTier.SUPER_RARE ]
    ]
    ],
    [ Species.TYRANTRUM, Type.ROCK, Type.DRAGON, [
      [ Biome.WASTELAND, BiomePoolTier.SUPER_RARE ],
      [ Biome.WASTELAND, BiomePoolTier.BOSS_RARE ]
    ]
    ],
    [ Species.AMAURA, Type.ROCK, Type.ICE, [
      [ Biome.ICE_CAVE, BiomePoolTier.SUPER_RARE ]
    ]
    ],
    [ Species.AURORUS, Type.ROCK, Type.ICE, [
      [ Biome.ICE_CAVE, BiomePoolTier.SUPER_RARE ],
      [ Biome.ICE_CAVE, BiomePoolTier.BOSS_RARE ]
    ]
    ],
    [ Species.SYLVEON, Type.FAIRY, -1, [
      [ Biome.MEADOW, BiomePoolTier.SUPER_RARE ],
      [ Biome.MEADOW, BiomePoolTier.BOSS_RARE ]
    ]
    ],
    [ Species.HAWLUCHA, Type.FIGHTING, Type.FLYING, [
      [ Biome.MOUNTAIN, BiomePoolTier.RARE ],
      [ Biome.MOUNTAIN, BiomePoolTier.BOSS_RARE ]
    ]
    ],
    [ Species.DEDENNE, Type.ELECTRIC, Type.FAIRY, [
      [ Biome.POWER_PLANT, BiomePoolTier.COMMON ],
      [ Biome.POWER_PLANT, BiomePoolTier.BOSS ]
    ]
    ],
    [ Species.CARBINK, Type.ROCK, Type.FAIRY, [
      [ Biome.CAVE, BiomePoolTier.RARE ],
      [ Biome.FAIRY_CAVE, BiomePoolTier.UNCOMMON ],
      [ Biome.FAIRY_CAVE, BiomePoolTier.BOSS ]
    ]
    ],
    [ Species.GOOMY, Type.DRAGON, -1, [
      [ Biome.WASTELAND, BiomePoolTier.COMMON, [ TimeOfDay.DAWN, TimeOfDay.DAY ]]
    ]
    ],
    [ Species.SLIGGOO, Type.DRAGON, -1, [
      [ Biome.WASTELAND, BiomePoolTier.COMMON, [ TimeOfDay.DAWN, TimeOfDay.DAY ]]
    ]
    ],
    [ Species.GOODRA, Type.DRAGON, -1, [
      [ Biome.WASTELAND, BiomePoolTier.COMMON, [ TimeOfDay.DAWN, TimeOfDay.DAY ]],
      [ Biome.WASTELAND, BiomePoolTier.BOSS, [ TimeOfDay.DAWN, TimeOfDay.DAY ]]
    ]
    ],
    [ Species.KLEFKI, Type.STEEL, Type.FAIRY, [
      [ Biome.FACTORY, BiomePoolTier.UNCOMMON ],
      [ Biome.FACTORY, BiomePoolTier.BOSS ]
    ]
    ],
    [ Species.PHANTUMP, Type.GHOST, Type.GRASS, [
      [ Biome.GRAVEYARD, BiomePoolTier.COMMON ]
    ]
    ],
    [ Species.TREVENANT, Type.GHOST, Type.GRASS, [
      [ Biome.GRAVEYARD, BiomePoolTier.BOSS ]
    ]
    ],
    [ Species.PUMPKABOO, Type.GHOST, Type.GRASS, [
      [ Biome.GRAVEYARD, BiomePoolTier.COMMON ]
    ]
    ],
    [ Species.GOURGEIST, Type.GHOST, Type.GRASS, [
      [ Biome.GRAVEYARD, BiomePoolTier.BOSS ]
    ]
    ],
    [ Species.BERGMITE, Type.ICE, -1, [
      [ Biome.ICE_CAVE, BiomePoolTier.COMMON ]
    ]
    ],
    [ Species.AVALUGG, Type.ICE, -1, [
      [ Biome.ICE_CAVE, BiomePoolTier.COMMON ],
      [ Biome.ICE_CAVE, BiomePoolTier.BOSS ]
    ]
    ],
    [ Species.NOIBAT, Type.FLYING, Type.DRAGON, [
      [ Biome.CAVE, BiomePoolTier.UNCOMMON ]
    ]
    ],
    [ Species.NOIVERN, Type.FLYING, Type.DRAGON, [
      [ Biome.CAVE, BiomePoolTier.UNCOMMON ],
      [ Biome.CAVE, BiomePoolTier.BOSS ]
    ]
    ],
    [ Species.XERNEAS, Type.FAIRY, -1, [
      [ Biome.FAIRY_CAVE, BiomePoolTier.BOSS_ULTRA_RARE ]
    ]
    ],
    [ Species.YVELTAL, Type.DARK, Type.FLYING, [
      [ Biome.ABYSS, BiomePoolTier.BOSS_ULTRA_RARE ]
    ]
    ],
    [ Species.ZYGARDE, Type.DRAGON, Type.GROUND, [
      [ Biome.LABORATORY, BiomePoolTier.BOSS_SUPER_RARE ]
    ]
    ],
    [ Species.DIANCIE, Type.ROCK, Type.FAIRY, [
      [ Biome.FAIRY_CAVE, BiomePoolTier.ULTRA_RARE ],
      [ Biome.FAIRY_CAVE, BiomePoolTier.BOSS_SUPER_RARE ]
    ]
    ],
    [ Species.HOOPA, Type.PSYCHIC, Type.GHOST, [
      [ Biome.TEMPLE, BiomePoolTier.ULTRA_RARE ],
      [ Biome.TEMPLE, BiomePoolTier.BOSS_SUPER_RARE ]
    ]
    ],
    [ Species.VOLCANION, Type.FIRE, Type.WATER, [
      [ Biome.VOLCANO, BiomePoolTier.ULTRA_RARE ],
      [ Biome.VOLCANO, BiomePoolTier.BOSS_SUPER_RARE ]
    ]
    ],
    [ Species.ROWLET, Type.GRASS, Type.FLYING, [
      [ Biome.FOREST, BiomePoolTier.RARE ]
    ]
    ],
    [ Species.DARTRIX, Type.GRASS, Type.FLYING, [
      [ Biome.FOREST, BiomePoolTier.RARE ]
    ]
    ],
    [ Species.DECIDUEYE, Type.GRASS, Type.GHOST, [
      [ Biome.FOREST, BiomePoolTier.RARE ],
      [ Biome.FOREST, BiomePoolTier.BOSS_RARE ]
    ]
    ],
    [ Species.LITTEN, Type.FIRE, -1, [
      [ Biome.VOLCANO, BiomePoolTier.RARE ]
    ]
    ],
    [ Species.TORRACAT, Type.FIRE, -1, [
      [ Biome.VOLCANO, BiomePoolTier.RARE ]
    ]
    ],
    [ Species.INCINEROAR, Type.FIRE, Type.DARK, [
      [ Biome.VOLCANO, BiomePoolTier.RARE ],
      [ Biome.VOLCANO, BiomePoolTier.BOSS_RARE ]
    ]
    ],
    [ Species.POPPLIO, Type.WATER, -1, [
      [ Biome.SEA, BiomePoolTier.RARE ]
    ]
    ],
    [ Species.BRIONNE, Type.WATER, -1, [
      [ Biome.SEA, BiomePoolTier.RARE ]
    ]
    ],
    [ Species.PRIMARINA, Type.WATER, Type.FAIRY, [
      [ Biome.SEA, BiomePoolTier.RARE ],
      [ Biome.SEA, BiomePoolTier.BOSS_RARE ]
    ]
    ],
    [ Species.PIKIPEK, Type.NORMAL, Type.FLYING, [
      [ Biome.JUNGLE, BiomePoolTier.COMMON ]
    ]
    ],
    [ Species.TRUMBEAK, Type.NORMAL, Type.FLYING, [
      [ Biome.JUNGLE, BiomePoolTier.COMMON ]
    ]
    ],
    [ Species.TOUCANNON, Type.NORMAL, Type.FLYING, [
      [ Biome.JUNGLE, BiomePoolTier.COMMON ],
      [ Biome.JUNGLE, BiomePoolTier.BOSS ]
    ]
    ],
    [ Species.YUNGOOS, Type.NORMAL, -1, [
      [ Biome.TOWN, BiomePoolTier.COMMON, [ TimeOfDay.DAWN, TimeOfDay.DAY ]],
      [ Biome.PLAINS, BiomePoolTier.COMMON, [ TimeOfDay.DAWN, TimeOfDay.DAY ]]
    ]
    ],
    [ Species.GUMSHOOS, Type.NORMAL, -1, [
      [ Biome.PLAINS, BiomePoolTier.COMMON, [ TimeOfDay.DAWN, TimeOfDay.DAY ]],
      [ Biome.PLAINS, BiomePoolTier.BOSS, [ TimeOfDay.DAWN, TimeOfDay.DAY ]]
    ]
    ],
    [ Species.GRUBBIN, Type.BUG, -1, [
      [ Biome.POWER_PLANT, BiomePoolTier.COMMON ]
    ]
    ],
    [ Species.CHARJABUG, Type.BUG, Type.ELECTRIC, [
      [ Biome.POWER_PLANT, BiomePoolTier.COMMON ]
    ]
    ],
    [ Species.VIKAVOLT, Type.BUG, Type.ELECTRIC, [
      [ Biome.POWER_PLANT, BiomePoolTier.BOSS ]
    ]
    ],
    [ Species.CRABRAWLER, Type.FIGHTING, -1, [
      [ Biome.ICE_CAVE, BiomePoolTier.COMMON ]
    ]
    ],
    [ Species.CRABOMINABLE, Type.FIGHTING, Type.ICE, [
      [ Biome.ICE_CAVE, BiomePoolTier.BOSS ]
    ]
    ],
    [ Species.ORICORIO, Type.FIRE, Type.FLYING, [
      [ Biome.MEADOW, BiomePoolTier.UNCOMMON ],
      [ Biome.ISLAND, BiomePoolTier.COMMON ],
      [ Biome.ISLAND, BiomePoolTier.BOSS ]
    ]
    ],
    [ Species.CUTIEFLY, Type.BUG, Type.FAIRY, [
      [ Biome.MEADOW, BiomePoolTier.COMMON ],
      [ Biome.FAIRY_CAVE, BiomePoolTier.COMMON ]
    ]
    ],
    [ Species.RIBOMBEE, Type.BUG, Type.FAIRY, [
      [ Biome.MEADOW, BiomePoolTier.COMMON ],
      [ Biome.MEADOW, BiomePoolTier.BOSS ],
      [ Biome.FAIRY_CAVE, BiomePoolTier.COMMON ],
      [ Biome.FAIRY_CAVE, BiomePoolTier.BOSS ]
    ]
    ],
    [ Species.ROCKRUFF, Type.ROCK, -1, [
      [ Biome.PLAINS, BiomePoolTier.UNCOMMON, TimeOfDay.DAY ],
      [ Biome.FOREST, BiomePoolTier.UNCOMMON, TimeOfDay.NIGHT ],
      [ Biome.CAVE, BiomePoolTier.UNCOMMON, TimeOfDay.DUSK ]
    ]
    ],
    [ Species.LYCANROC, Type.ROCK, -1, [
      [ Biome.PLAINS, BiomePoolTier.UNCOMMON, TimeOfDay.DAY ],
      [ Biome.PLAINS, BiomePoolTier.BOSS_RARE, TimeOfDay.DAY ],
      [ Biome.FOREST, BiomePoolTier.UNCOMMON, TimeOfDay.NIGHT ],
      [ Biome.FOREST, BiomePoolTier.BOSS_RARE, TimeOfDay.NIGHT ],
      [ Biome.CAVE, BiomePoolTier.UNCOMMON, TimeOfDay.DUSK ],
      [ Biome.CAVE, BiomePoolTier.BOSS_RARE, TimeOfDay.DUSK ]
    ]
    ],
    [ Species.WISHIWASHI, Type.WATER, -1, [
      [ Biome.LAKE, BiomePoolTier.UNCOMMON ],
      [ Biome.LAKE, BiomePoolTier.BOSS ]
    ]
    ],
    [ Species.MAREANIE, Type.POISON, Type.WATER, [
      [ Biome.BEACH, BiomePoolTier.COMMON ],
      [ Biome.SWAMP, BiomePoolTier.UNCOMMON ]
    ]
    ],
    [ Species.TOXAPEX, Type.POISON, Type.WATER, [
      [ Biome.BEACH, BiomePoolTier.COMMON ],
      [ Biome.BEACH, BiomePoolTier.BOSS ],
      [ Biome.SWAMP, BiomePoolTier.UNCOMMON ],
      [ Biome.SWAMP, BiomePoolTier.BOSS ]
    ]
    ],
    [ Species.MUDBRAY, Type.GROUND, -1, [
      [ Biome.BADLANDS, BiomePoolTier.COMMON ]
    ]
    ],
    [ Species.MUDSDALE, Type.GROUND, -1, [
      [ Biome.BADLANDS, BiomePoolTier.COMMON ],
      [ Biome.BADLANDS, BiomePoolTier.BOSS ]
    ]
    ],
    [ Species.DEWPIDER, Type.WATER, Type.BUG, [
      [ Biome.LAKE, BiomePoolTier.UNCOMMON, [ TimeOfDay.DAWN, TimeOfDay.DAY ]]
    ]
    ],
    [ Species.ARAQUANID, Type.WATER, Type.BUG, [
      [ Biome.LAKE, BiomePoolTier.UNCOMMON, [ TimeOfDay.DAWN, TimeOfDay.DAY ]],
      [ Biome.LAKE, BiomePoolTier.BOSS, [ TimeOfDay.DAWN, TimeOfDay.DAY ]]
    ]
    ],
    [ Species.FOMANTIS, Type.GRASS, -1, [
      [ Biome.TALL_GRASS, BiomePoolTier.COMMON ],
      [ Biome.JUNGLE, BiomePoolTier.UNCOMMON ]
    ]
    ],
    [ Species.LURANTIS, Type.GRASS, -1, [
      [ Biome.TALL_GRASS, BiomePoolTier.COMMON ],
      [ Biome.TALL_GRASS, BiomePoolTier.BOSS ],
      [ Biome.JUNGLE, BiomePoolTier.UNCOMMON ],
      [ Biome.JUNGLE, BiomePoolTier.BOSS ]
    ]
    ],
    [ Species.MORELULL, Type.GRASS, Type.FAIRY, [
      [ Biome.FAIRY_CAVE, BiomePoolTier.COMMON ]
    ]
    ],
    [ Species.SHIINOTIC, Type.GRASS, Type.FAIRY, [
      [ Biome.FAIRY_CAVE, BiomePoolTier.COMMON ],
      [ Biome.FAIRY_CAVE, BiomePoolTier.BOSS ]
    ]
    ],
    [ Species.SALANDIT, Type.POISON, Type.FIRE, [
      [ Biome.VOLCANO, BiomePoolTier.COMMON ]
    ]
    ],
    [ Species.SALAZZLE, Type.POISON, Type.FIRE, [
      [ Biome.VOLCANO, BiomePoolTier.COMMON ],
      [ Biome.VOLCANO, BiomePoolTier.BOSS ]
    ]
    ],
    [ Species.STUFFUL, Type.NORMAL, Type.FIGHTING, [
      [ Biome.DOJO, BiomePoolTier.COMMON ]
    ]
    ],
    [ Species.BEWEAR, Type.NORMAL, Type.FIGHTING, [
      [ Biome.DOJO, BiomePoolTier.COMMON ],
      [ Biome.DOJO, BiomePoolTier.BOSS ]
    ]
    ],
    [ Species.BOUNSWEET, Type.GRASS, -1, [
      [ Biome.TALL_GRASS, BiomePoolTier.COMMON, [ TimeOfDay.DAWN, TimeOfDay.DAY ]]
    ]
    ],
    [ Species.STEENEE, Type.GRASS, -1, [
      [ Biome.TALL_GRASS, BiomePoolTier.COMMON, [ TimeOfDay.DAWN, TimeOfDay.DAY ]]
    ]
    ],
    [ Species.TSAREENA, Type.GRASS, -1, [
      [ Biome.TALL_GRASS, BiomePoolTier.COMMON, [ TimeOfDay.DAWN, TimeOfDay.DAY ]],
      [ Biome.TALL_GRASS, BiomePoolTier.BOSS, [ TimeOfDay.DAWN, TimeOfDay.DAY ]]
    ]
    ],
    [ Species.COMFEY, Type.FAIRY, -1, [
      [ Biome.FAIRY_CAVE, BiomePoolTier.UNCOMMON ],
      [ Biome.FAIRY_CAVE, BiomePoolTier.BOSS ]
    ]
    ],
    [ Species.ORANGURU, Type.NORMAL, Type.PSYCHIC, [
      [ Biome.JUNGLE, BiomePoolTier.RARE, [ TimeOfDay.DUSK, TimeOfDay.NIGHT ]]
    ]
    ],
    [ Species.PASSIMIAN, Type.FIGHTING, -1, [
      [ Biome.JUNGLE, BiomePoolTier.RARE, [ TimeOfDay.DAWN, TimeOfDay.DAY ]]
    ]
    ],
    [ Species.WIMPOD, Type.BUG, Type.WATER, [
      [ Biome.CAVE, BiomePoolTier.UNCOMMON ]
    ]
    ],
    [ Species.GOLISOPOD, Type.BUG, Type.WATER, [
      [ Biome.CAVE, BiomePoolTier.UNCOMMON ],
      [ Biome.CAVE, BiomePoolTier.BOSS ]
    ]
    ],
    [ Species.SANDYGAST, Type.GHOST, Type.GROUND, [
      [ Biome.BEACH, BiomePoolTier.UNCOMMON ]
    ]
    ],
    [ Species.PALOSSAND, Type.GHOST, Type.GROUND, [
      [ Biome.BEACH, BiomePoolTier.UNCOMMON ],
      [ Biome.BEACH, BiomePoolTier.BOSS ]
    ]
    ],
    [ Species.PYUKUMUKU, Type.WATER, -1, [
      [ Biome.SEABED, BiomePoolTier.SUPER_RARE ],
      [ Biome.SEABED, BiomePoolTier.BOSS_RARE ]
    ]
    ],
    [ Species.TYPE_NULL, Type.NORMAL, -1, [
      [ Biome.LABORATORY, BiomePoolTier.ULTRA_RARE ]
    ]
    ],
    [ Species.SILVALLY, Type.NORMAL, -1, [
      [ Biome.LABORATORY, BiomePoolTier.BOSS_SUPER_RARE ]
    ]
    ],
    [ Species.MINIOR, Type.ROCK, Type.FLYING, [
      [ Biome.SPACE, BiomePoolTier.COMMON ],
      [ Biome.SPACE, BiomePoolTier.BOSS ]
    ]
    ],
    [ Species.KOMALA, Type.NORMAL, -1, [
      [ Biome.JUNGLE, BiomePoolTier.UNCOMMON, [ TimeOfDay.DAWN, TimeOfDay.DAY ]],
      [ Biome.JUNGLE, BiomePoolTier.BOSS, [ TimeOfDay.DAWN, TimeOfDay.DAY ]]
    ]
    ],
    [ Species.TURTONATOR, Type.FIRE, Type.DRAGON, [
      [ Biome.VOLCANO, BiomePoolTier.UNCOMMON ],
      [ Biome.VOLCANO, BiomePoolTier.BOSS ]
    ]
    ],
    [ Species.TOGEDEMARU, Type.ELECTRIC, Type.STEEL, [
      [ Biome.POWER_PLANT, BiomePoolTier.UNCOMMON ],
      [ Biome.POWER_PLANT, BiomePoolTier.BOSS ]
    ]
    ],
    [ Species.MIMIKYU, Type.GHOST, Type.FAIRY, [
      [ Biome.GRAVEYARD, BiomePoolTier.RARE ],
      [ Biome.GRAVEYARD, BiomePoolTier.BOSS ]
    ]
    ],
    [ Species.BRUXISH, Type.WATER, Type.PSYCHIC, [
      [ Biome.ISLAND, BiomePoolTier.UNCOMMON ],
      [ Biome.ISLAND, BiomePoolTier.BOSS ]
    ]
    ],
    [ Species.DRAMPA, Type.NORMAL, Type.DRAGON, [
      [ Biome.WASTELAND, BiomePoolTier.UNCOMMON ],
      [ Biome.WASTELAND, BiomePoolTier.BOSS ]
    ]
    ],
    [ Species.DHELMISE, Type.GHOST, Type.GRASS, [
      [ Biome.SEABED, BiomePoolTier.RARE ],
      [ Biome.SEABED, BiomePoolTier.BOSS_RARE ]
    ]
    ],
    [ Species.JANGMO_O, Type.DRAGON, -1, [
      [ Biome.WASTELAND, BiomePoolTier.COMMON, [ TimeOfDay.DAWN, TimeOfDay.DAY ]]
    ]
    ],
    [ Species.HAKAMO_O, Type.DRAGON, Type.FIGHTING, [
      [ Biome.WASTELAND, BiomePoolTier.COMMON, [ TimeOfDay.DAWN, TimeOfDay.DAY ]]
    ]
    ],
    [ Species.KOMMO_O, Type.DRAGON, Type.FIGHTING, [
      [ Biome.WASTELAND, BiomePoolTier.COMMON, [ TimeOfDay.DAWN, TimeOfDay.DAY ]],
      [ Biome.WASTELAND, BiomePoolTier.BOSS, [ TimeOfDay.DAWN, TimeOfDay.DAY ]]
    ]
    ],
    [ Species.TAPU_KOKO, Type.ELECTRIC, Type.FAIRY, [
      [ Biome.TEMPLE, BiomePoolTier.ULTRA_RARE ],
      [ Biome.TEMPLE, BiomePoolTier.BOSS_SUPER_RARE ]
    ]
    ],
    [ Species.TAPU_LELE, Type.PSYCHIC, Type.FAIRY, [
      [ Biome.JUNGLE, BiomePoolTier.ULTRA_RARE ],
      [ Biome.JUNGLE, BiomePoolTier.BOSS_SUPER_RARE ]
    ]
    ],
    [ Species.TAPU_BULU, Type.GRASS, Type.FAIRY, [
      [ Biome.DESERT, BiomePoolTier.ULTRA_RARE ],
      [ Biome.DESERT, BiomePoolTier.BOSS_SUPER_RARE ]
    ]
    ],
    [ Species.TAPU_FINI, Type.WATER, Type.FAIRY, [
      [ Biome.BEACH, BiomePoolTier.ULTRA_RARE ],
      [ Biome.BEACH, BiomePoolTier.BOSS_SUPER_RARE ]
    ]
    ],
    [ Species.COSMOG, Type.PSYCHIC, -1, [
      [ Biome.SPACE, BiomePoolTier.ULTRA_RARE ]
    ]
    ],
    [ Species.COSMOEM, Type.PSYCHIC, -1, [
      [ Biome.SPACE, BiomePoolTier.ULTRA_RARE ]
    ]
    ],
    [ Species.SOLGALEO, Type.PSYCHIC, Type.STEEL, [
      [ Biome.SPACE, BiomePoolTier.BOSS_ULTRA_RARE, TimeOfDay.DAY ]
    ]
    ],
    [ Species.LUNALA, Type.PSYCHIC, Type.GHOST, [
      [ Biome.SPACE, BiomePoolTier.BOSS_ULTRA_RARE, TimeOfDay.NIGHT ]
    ]
    ],
    [ Species.NIHILEGO, Type.ROCK, Type.POISON, [
      [ Biome.SEABED, BiomePoolTier.ULTRA_RARE ],
      [ Biome.SEABED, BiomePoolTier.BOSS_SUPER_RARE ]
    ]
    ],
    [ Species.BUZZWOLE, Type.BUG, Type.FIGHTING, [
      [ Biome.JUNGLE, BiomePoolTier.ULTRA_RARE ],
      [ Biome.JUNGLE, BiomePoolTier.BOSS_SUPER_RARE ]
    ]
    ],
    [ Species.PHEROMOSA, Type.BUG, Type.FIGHTING, [
      [ Biome.DESERT, BiomePoolTier.ULTRA_RARE ],
      [ Biome.DESERT, BiomePoolTier.BOSS_SUPER_RARE ]
    ]
    ],
    [ Species.XURKITREE, Type.ELECTRIC, -1, [
      [ Biome.POWER_PLANT, BiomePoolTier.ULTRA_RARE ],
      [ Biome.POWER_PLANT, BiomePoolTier.BOSS_SUPER_RARE ]
    ]
    ],
    [ Species.CELESTEELA, Type.STEEL, Type.FLYING, [
      [ Biome.SPACE, BiomePoolTier.ULTRA_RARE ],
      [ Biome.SPACE, BiomePoolTier.BOSS_SUPER_RARE ]
    ]
    ],
    [ Species.KARTANA, Type.GRASS, Type.STEEL, [
      [ Biome.FOREST, BiomePoolTier.ULTRA_RARE ],
      [ Biome.FOREST, BiomePoolTier.BOSS_SUPER_RARE ]
    ]
    ],
    [ Species.GUZZLORD, Type.DARK, Type.DRAGON, [
      [ Biome.SLUM, BiomePoolTier.ULTRA_RARE ],
      [ Biome.SLUM, BiomePoolTier.BOSS_SUPER_RARE ]
    ]
    ],
    [ Species.NECROZMA, Type.PSYCHIC, -1, [
      [ Biome.SPACE, BiomePoolTier.BOSS_ULTRA_RARE ]
    ]
    ],
    [ Species.MAGEARNA, Type.STEEL, Type.FAIRY, [
      [ Biome.FACTORY, BiomePoolTier.ULTRA_RARE ],
      [ Biome.FACTORY, BiomePoolTier.BOSS_SUPER_RARE ]
    ]
    ],
    [ Species.MARSHADOW, Type.FIGHTING, Type.GHOST, [
      [ Biome.GRAVEYARD, BiomePoolTier.ULTRA_RARE ],
      [ Biome.GRAVEYARD, BiomePoolTier.BOSS_SUPER_RARE ]
    ]
    ],
    [ Species.POIPOLE, Type.POISON, -1, [
      [ Biome.SWAMP, BiomePoolTier.ULTRA_RARE ]
    ]
    ],
    [ Species.NAGANADEL, Type.POISON, Type.DRAGON, [
      [ Biome.SWAMP, BiomePoolTier.BOSS_SUPER_RARE ]
    ]
    ],
    [ Species.STAKATAKA, Type.ROCK, Type.STEEL, [
      [ Biome.CONSTRUCTION_SITE, BiomePoolTier.ULTRA_RARE ],
      [ Biome.CONSTRUCTION_SITE, BiomePoolTier.BOSS_SUPER_RARE ]
    ]
    ],
    [ Species.BLACEPHALON, Type.FIRE, Type.GHOST, [
      [ Biome.ISLAND, BiomePoolTier.ULTRA_RARE ],
      [ Biome.ISLAND, BiomePoolTier.BOSS_SUPER_RARE ]
    ]
    ],
    [ Species.ZERAORA, Type.ELECTRIC, -1, [
      [ Biome.POWER_PLANT, BiomePoolTier.ULTRA_RARE ],
      [ Biome.POWER_PLANT, BiomePoolTier.BOSS_SUPER_RARE ]
    ]
    ],
    [ Species.MELTAN, Type.STEEL, -1, [ ]
    ],
    [ Species.MELMETAL, Type.STEEL, -1, [ ]
    ],
    [ Species.GROOKEY, Type.GRASS, -1, [
      [ Biome.JUNGLE, BiomePoolTier.RARE ]
    ]
    ],
    [ Species.THWACKEY, Type.GRASS, -1, [
      [ Biome.JUNGLE, BiomePoolTier.RARE ]
    ]
    ],
    [ Species.RILLABOOM, Type.GRASS, -1, [
      [ Biome.JUNGLE, BiomePoolTier.RARE ],
      [ Biome.JUNGLE, BiomePoolTier.BOSS_RARE ]
    ]
    ],
    [ Species.SCORBUNNY, Type.FIRE, -1, [
      [ Biome.VOLCANO, BiomePoolTier.RARE ]
    ]
    ],
    [ Species.RABOOT, Type.FIRE, -1, [
      [ Biome.VOLCANO, BiomePoolTier.RARE ]
    ]
    ],
    [ Species.CINDERACE, Type.FIRE, -1, [
      [ Biome.VOLCANO, BiomePoolTier.RARE ],
      [ Biome.VOLCANO, BiomePoolTier.BOSS_RARE ]
    ]
    ],
    [ Species.SOBBLE, Type.WATER, -1, [
      [ Biome.LAKE, BiomePoolTier.RARE ]
    ]
    ],
    [ Species.DRIZZILE, Type.WATER, -1, [
      [ Biome.LAKE, BiomePoolTier.RARE ]
    ]
    ],
    [ Species.INTELEON, Type.WATER, -1, [
      [ Biome.LAKE, BiomePoolTier.RARE ],
      [ Biome.LAKE, BiomePoolTier.BOSS_RARE ]
    ]
    ],
    [ Species.SKWOVET, Type.NORMAL, -1, [
      [ Biome.TOWN, BiomePoolTier.COMMON, [ TimeOfDay.DAWN, TimeOfDay.DAY ]],
      [ Biome.PLAINS, BiomePoolTier.COMMON, [ TimeOfDay.DAWN, TimeOfDay.DAY ]]
    ]
    ],
    [ Species.GREEDENT, Type.NORMAL, -1, [
      [ Biome.PLAINS, BiomePoolTier.COMMON, [ TimeOfDay.DAWN, TimeOfDay.DAY ]],
      [ Biome.PLAINS, BiomePoolTier.BOSS, [ TimeOfDay.DAWN, TimeOfDay.DAY ]]
    ]
    ],
    [ Species.ROOKIDEE, Type.FLYING, -1, [
      [ Biome.TOWN, BiomePoolTier.RARE ],
      [ Biome.PLAINS, BiomePoolTier.RARE ],
      [ Biome.MOUNTAIN, BiomePoolTier.UNCOMMON, [ TimeOfDay.DAWN, TimeOfDay.DAY ]]
    ]
    ],
    [ Species.CORVISQUIRE, Type.FLYING, -1, [
      [ Biome.PLAINS, BiomePoolTier.RARE ],
      [ Biome.MOUNTAIN, BiomePoolTier.UNCOMMON, [ TimeOfDay.DAWN, TimeOfDay.DAY ]]
    ]
    ],
    [ Species.CORVIKNIGHT, Type.FLYING, Type.STEEL, [
      [ Biome.PLAINS, BiomePoolTier.RARE ],
      [ Biome.MOUNTAIN, BiomePoolTier.UNCOMMON, [ TimeOfDay.DAWN, TimeOfDay.DAY ]],
      [ Biome.MOUNTAIN, BiomePoolTier.BOSS, [ TimeOfDay.DAWN, TimeOfDay.DAY ]]
    ]
    ],
    [ Species.BLIPBUG, Type.BUG, -1, [
      [ Biome.TOWN, BiomePoolTier.COMMON, [ TimeOfDay.DUSK, TimeOfDay.NIGHT ]]
    ]
    ],
    [ Species.DOTTLER, Type.BUG, Type.PSYCHIC, [
      [ Biome.FOREST, BiomePoolTier.UNCOMMON, [ TimeOfDay.DUSK, TimeOfDay.NIGHT ]]
    ]
    ],
    [ Species.ORBEETLE, Type.BUG, Type.PSYCHIC, [
      [ Biome.FOREST, BiomePoolTier.UNCOMMON, [ TimeOfDay.DUSK, TimeOfDay.NIGHT ]],
      [ Biome.FOREST, BiomePoolTier.BOSS, [ TimeOfDay.DUSK, TimeOfDay.NIGHT ]]
    ]
    ],
    [ Species.NICKIT, Type.DARK, -1, [
      [ Biome.ABYSS, BiomePoolTier.COMMON ]
    ]
    ],
    [ Species.THIEVUL, Type.DARK, -1, [
      [ Biome.ABYSS, BiomePoolTier.COMMON ],
      [ Biome.ABYSS, BiomePoolTier.BOSS ]
    ]
    ],
    [ Species.GOSSIFLEUR, Type.GRASS, -1, [
      [ Biome.MEADOW, BiomePoolTier.COMMON ]
    ]
    ],
    [ Species.ELDEGOSS, Type.GRASS, -1, [
      [ Biome.MEADOW, BiomePoolTier.COMMON ]
    ]
    ],
    [ Species.WOOLOO, Type.NORMAL, -1, [
      [ Biome.TOWN, BiomePoolTier.COMMON ],
      [ Biome.MEADOW, BiomePoolTier.COMMON ]
    ]
    ],
    [ Species.DUBWOOL, Type.NORMAL, -1, [
      [ Biome.MEADOW, BiomePoolTier.COMMON ],
      [ Biome.MEADOW, BiomePoolTier.BOSS ]
    ]
    ],
    [ Species.CHEWTLE, Type.WATER, -1, [
      [ Biome.LAKE, BiomePoolTier.COMMON ]
    ]
    ],
    [ Species.DREDNAW, Type.WATER, Type.ROCK, [
      [ Biome.LAKE, BiomePoolTier.COMMON ],
      [ Biome.LAKE, BiomePoolTier.BOSS ]
    ]
    ],
    [ Species.YAMPER, Type.ELECTRIC, -1, [
      [ Biome.METROPOLIS, BiomePoolTier.COMMON, [ TimeOfDay.DAWN, TimeOfDay.DAY ]]
    ]
    ],
    [ Species.BOLTUND, Type.ELECTRIC, -1, [
      [ Biome.METROPOLIS, BiomePoolTier.COMMON, [ TimeOfDay.DAWN, TimeOfDay.DAY ]],
      [ Biome.METROPOLIS, BiomePoolTier.BOSS, [ TimeOfDay.DAWN, TimeOfDay.DAY ]]
    ]
    ],
    [ Species.ROLYCOLY, Type.ROCK, -1, [
      [ Biome.VOLCANO, BiomePoolTier.COMMON ]
    ]
    ],
    [ Species.CARKOL, Type.ROCK, Type.FIRE, [
      [ Biome.VOLCANO, BiomePoolTier.COMMON ]
    ]
    ],
    [ Species.COALOSSAL, Type.ROCK, Type.FIRE, [
      [ Biome.VOLCANO, BiomePoolTier.COMMON ],
      [ Biome.VOLCANO, BiomePoolTier.BOSS ]
    ]
    ],
    [ Species.APPLIN, Type.GRASS, Type.DRAGON, [
      [ Biome.MEADOW, BiomePoolTier.RARE ]
    ]
    ],
    [ Species.FLAPPLE, Type.GRASS, Type.DRAGON, [
      [ Biome.MEADOW, BiomePoolTier.BOSS_RARE ]
    ]
    ],
    [ Species.APPLETUN, Type.GRASS, Type.DRAGON, [
      [ Biome.MEADOW, BiomePoolTier.BOSS_RARE ]
    ]
    ],
    [ Species.SILICOBRA, Type.GROUND, -1, [
      [ Biome.DESERT, BiomePoolTier.COMMON ]
    ]
    ],
    [ Species.SANDACONDA, Type.GROUND, -1, [
      [ Biome.DESERT, BiomePoolTier.COMMON ],
      [ Biome.DESERT, BiomePoolTier.BOSS ]
    ]
    ],
    [ Species.CRAMORANT, Type.FLYING, Type.WATER, [
      [ Biome.SEA, BiomePoolTier.COMMON, [ TimeOfDay.DAWN, TimeOfDay.DAY ]],
      [ Biome.SEA, BiomePoolTier.BOSS, [ TimeOfDay.DAWN, TimeOfDay.DAY ]]
    ]
    ],
    [ Species.ARROKUDA, Type.WATER, -1, [
      [ Biome.SEABED, BiomePoolTier.COMMON ]
    ]
    ],
    [ Species.BARRASKEWDA, Type.WATER, -1, [
      [ Biome.SEABED, BiomePoolTier.COMMON ],
      [ Biome.SEABED, BiomePoolTier.BOSS ]
    ]
    ],
    [ Species.TOXEL, Type.ELECTRIC, Type.POISON, [ ]
    ],
    [ Species.TOXTRICITY, Type.ELECTRIC, Type.POISON, [
      [ Biome.SLUM, BiomePoolTier.RARE, [ TimeOfDay.DUSK, TimeOfDay.NIGHT ]],
      [ Biome.SLUM, BiomePoolTier.BOSS_RARE, [ TimeOfDay.DUSK, TimeOfDay.NIGHT ]]
    ]
    ],
    [ Species.SIZZLIPEDE, Type.FIRE, Type.BUG, [
      [ Biome.BADLANDS, BiomePoolTier.UNCOMMON, [ TimeOfDay.DAWN, TimeOfDay.DAY ]]
    ]
    ],
    [ Species.CENTISKORCH, Type.FIRE, Type.BUG, [
      [ Biome.BADLANDS, BiomePoolTier.UNCOMMON, [ TimeOfDay.DAWN, TimeOfDay.DAY ]],
      [ Biome.BADLANDS, BiomePoolTier.BOSS, [ TimeOfDay.DAWN, TimeOfDay.DAY ]]
    ]
    ],
    [ Species.CLOBBOPUS, Type.FIGHTING, -1, [
      [ Biome.DOJO, BiomePoolTier.COMMON ]
    ]
    ],
    [ Species.GRAPPLOCT, Type.FIGHTING, -1, [
      [ Biome.DOJO, BiomePoolTier.COMMON ],
      [ Biome.DOJO, BiomePoolTier.BOSS ]
    ]
    ],
    [ Species.SINISTEA, Type.GHOST, -1, [
      [ Biome.GRAVEYARD, BiomePoolTier.UNCOMMON ]
    ]
    ],
    [ Species.POLTEAGEIST, Type.GHOST, -1, [
      [ Biome.GRAVEYARD, BiomePoolTier.UNCOMMON ],
      [ Biome.GRAVEYARD, BiomePoolTier.BOSS ]
    ]
    ],
    [ Species.HATENNA, Type.PSYCHIC, -1, [
      [ Biome.FAIRY_CAVE, BiomePoolTier.UNCOMMON ]
    ]
    ],
    [ Species.HATTREM, Type.PSYCHIC, -1, [
      [ Biome.FAIRY_CAVE, BiomePoolTier.UNCOMMON ]
    ]
    ],
    [ Species.HATTERENE, Type.PSYCHIC, Type.FAIRY, [
      [ Biome.FAIRY_CAVE, BiomePoolTier.UNCOMMON ],
      [ Biome.FAIRY_CAVE, BiomePoolTier.BOSS ]
    ]
    ],
    [ Species.IMPIDIMP, Type.DARK, Type.FAIRY, [
      [ Biome.ABYSS, BiomePoolTier.COMMON ]
    ]
    ],
    [ Species.MORGREM, Type.DARK, Type.FAIRY, [
      [ Biome.ABYSS, BiomePoolTier.COMMON ]
    ]
    ],
    [ Species.GRIMMSNARL, Type.DARK, Type.FAIRY, [
      [ Biome.ABYSS, BiomePoolTier.COMMON ],
      [ Biome.ABYSS, BiomePoolTier.BOSS ]
    ]
    ],
    [ Species.OBSTAGOON, Type.DARK, Type.NORMAL, [
      [ Biome.SLUM, BiomePoolTier.RARE, [ TimeOfDay.DUSK, TimeOfDay.NIGHT ]],
      [ Biome.SLUM, BiomePoolTier.BOSS_RARE, [ TimeOfDay.DUSK, TimeOfDay.NIGHT ]]
    ]
    ],
    [ Species.PERRSERKER, Type.STEEL, -1, [
      [ Biome.CONSTRUCTION_SITE, BiomePoolTier.RARE, TimeOfDay.DUSK ],
      [ Biome.CONSTRUCTION_SITE, BiomePoolTier.BOSS_RARE, TimeOfDay.DUSK ]
    ]
    ],
    [ Species.CURSOLA, Type.GHOST, -1, [
      [ Biome.SEABED, BiomePoolTier.SUPER_RARE ],
      [ Biome.SEABED, BiomePoolTier.BOSS_RARE ]
    ]
    ],
    [ Species.SIRFETCHD, Type.FIGHTING, -1, [
      [ Biome.DOJO, BiomePoolTier.BOSS_RARE ]
    ]
    ],
    [ Species.MR_RIME, Type.ICE, Type.PSYCHIC, [
      [ Biome.SNOWY_FOREST, BiomePoolTier.SUPER_RARE ],
      [ Biome.SNOWY_FOREST, BiomePoolTier.BOSS_RARE ]
    ]
    ],
    [ Species.RUNERIGUS, Type.GROUND, Type.GHOST, [
      [ Biome.RUINS, BiomePoolTier.SUPER_RARE, [ TimeOfDay.DUSK, TimeOfDay.NIGHT ]],
      [ Biome.RUINS, BiomePoolTier.BOSS_RARE, [ TimeOfDay.DUSK, TimeOfDay.NIGHT ]]
    ]
    ],
    [ Species.MILCERY, Type.FAIRY, -1, [
      [ Biome.FAIRY_CAVE, BiomePoolTier.COMMON ]
    ]
    ],
    [ Species.ALCREMIE, Type.FAIRY, -1, [
      [ Biome.FAIRY_CAVE, BiomePoolTier.COMMON ],
      [ Biome.FAIRY_CAVE, BiomePoolTier.BOSS ]
    ]
    ],
    [ Species.FALINKS, Type.FIGHTING, -1, [
      [ Biome.JUNGLE, BiomePoolTier.UNCOMMON ],
      [ Biome.JUNGLE, BiomePoolTier.BOSS ]
    ]
    ],
    [ Species.PINCURCHIN, Type.ELECTRIC, -1, [
      [ Biome.SEABED, BiomePoolTier.UNCOMMON ]
    ]
    ],
    [ Species.SNOM, Type.ICE, Type.BUG, [
      [ Biome.ICE_CAVE, BiomePoolTier.COMMON ],
      [ Biome.SNOWY_FOREST, BiomePoolTier.COMMON, [ TimeOfDay.DUSK, TimeOfDay.NIGHT ]]
    ]
    ],
    [ Species.FROSMOTH, Type.ICE, Type.BUG, [
      [ Biome.ICE_CAVE, BiomePoolTier.COMMON ],
      [ Biome.SNOWY_FOREST, BiomePoolTier.COMMON, [ TimeOfDay.DUSK, TimeOfDay.NIGHT ]],
      [ Biome.SNOWY_FOREST, BiomePoolTier.BOSS, [ TimeOfDay.DUSK, TimeOfDay.NIGHT ]]
    ]
    ],
    [ Species.STONJOURNER, Type.ROCK, -1, [
      [ Biome.RUINS, BiomePoolTier.RARE ]
    ]
    ],
    [ Species.EISCUE, Type.ICE, -1, [
      [ Biome.ICE_CAVE, BiomePoolTier.UNCOMMON ],
      [ Biome.SNOWY_FOREST, BiomePoolTier.COMMON ]
    ]
    ],
    [ Species.INDEEDEE, Type.PSYCHIC, Type.NORMAL, [
      [ Biome.METROPOLIS, BiomePoolTier.UNCOMMON, [ TimeOfDay.DAWN, TimeOfDay.DAY ]]
    ]
    ],
    [ Species.MORPEKO, Type.ELECTRIC, Type.DARK, [
      [ Biome.METROPOLIS, BiomePoolTier.RARE, [ TimeOfDay.DUSK, TimeOfDay.NIGHT ]]
    ]
    ],
    [ Species.CUFANT, Type.STEEL, -1, [
      [ Biome.BADLANDS, BiomePoolTier.UNCOMMON ]
    ]
    ],
    [ Species.COPPERAJAH, Type.STEEL, -1, [
      [ Biome.BADLANDS, BiomePoolTier.UNCOMMON ],
      [ Biome.BADLANDS, BiomePoolTier.BOSS ]
    ]
    ],
    [ Species.DRACOZOLT, Type.ELECTRIC, Type.DRAGON, [
      [ Biome.WASTELAND, BiomePoolTier.SUPER_RARE ],
      [ Biome.WASTELAND, BiomePoolTier.BOSS_RARE ]
    ]
    ],
    [ Species.ARCTOZOLT, Type.ELECTRIC, Type.ICE, [
      [ Biome.SNOWY_FOREST, BiomePoolTier.SUPER_RARE ],
      [ Biome.SNOWY_FOREST, BiomePoolTier.BOSS_RARE ]
    ]
    ],
    [ Species.DRACOVISH, Type.WATER, Type.DRAGON, [
      [ Biome.WASTELAND, BiomePoolTier.SUPER_RARE ],
      [ Biome.WASTELAND, BiomePoolTier.BOSS_RARE ]
    ]
    ],
    [ Species.ARCTOVISH, Type.WATER, Type.ICE, [
      [ Biome.SEABED, BiomePoolTier.SUPER_RARE ],
      [ Biome.SEABED, BiomePoolTier.BOSS_RARE ]
    ]
    ],
    [ Species.DURALUDON, Type.STEEL, Type.DRAGON, [
      [ Biome.CONSTRUCTION_SITE, BiomePoolTier.RARE ]
    ]
    ],
    [ Species.DREEPY, Type.DRAGON, Type.GHOST, [
      [ Biome.WASTELAND, BiomePoolTier.RARE, [ TimeOfDay.DUSK, TimeOfDay.NIGHT ]]
    ]
    ],
    [ Species.DRAKLOAK, Type.DRAGON, Type.GHOST, [
      [ Biome.WASTELAND, BiomePoolTier.RARE, [ TimeOfDay.DUSK, TimeOfDay.NIGHT ]]
    ]
    ],
    [ Species.DRAGAPULT, Type.DRAGON, Type.GHOST, [
      [ Biome.WASTELAND, BiomePoolTier.RARE, [ TimeOfDay.DUSK, TimeOfDay.NIGHT ]],
      [ Biome.WASTELAND, BiomePoolTier.BOSS, [ TimeOfDay.DUSK, TimeOfDay.NIGHT ]]
    ]
    ],
    [ Species.ZACIAN, Type.FAIRY, -1, [
      [ Biome.SNOWY_FOREST, BiomePoolTier.BOSS_ULTRA_RARE ]
    ]
    ],
    [ Species.ZAMAZENTA, Type.FIGHTING, -1, [
      [ Biome.DOJO, BiomePoolTier.BOSS_ULTRA_RARE ]
    ]
    ],
    [ Species.ETERNATUS, Type.POISON, Type.DRAGON, [
      [ Biome.END, BiomePoolTier.BOSS ]
    ]
    ],
    [ Species.KUBFU, Type.FIGHTING, -1, [
      [ Biome.DOJO, BiomePoolTier.ULTRA_RARE ]
    ]
    ],
    [ Species.URSHIFU, Type.FIGHTING, Type.DARK, [
      [ Biome.DOJO, BiomePoolTier.BOSS_SUPER_RARE ]
    ]
    ],
    [ Species.ZARUDE, Type.DARK, Type.GRASS, [
      [ Biome.JUNGLE, BiomePoolTier.ULTRA_RARE ],
      [ Biome.JUNGLE, BiomePoolTier.BOSS_SUPER_RARE ]
    ]
    ],
    [ Species.REGIELEKI, Type.ELECTRIC, -1, [
      [ Biome.POWER_PLANT, BiomePoolTier.ULTRA_RARE ],
      [ Biome.POWER_PLANT, BiomePoolTier.BOSS_SUPER_RARE ]
    ]
    ],
    [ Species.REGIDRAGO, Type.DRAGON, -1, [
      [ Biome.WASTELAND, BiomePoolTier.ULTRA_RARE ],
      [ Biome.WASTELAND, BiomePoolTier.BOSS_SUPER_RARE ]
    ]
    ],
    [ Species.GLASTRIER, Type.ICE, -1, [
      [ Biome.SNOWY_FOREST, BiomePoolTier.ULTRA_RARE ],
      [ Biome.SNOWY_FOREST, BiomePoolTier.BOSS_SUPER_RARE ]
    ]
    ],
    [ Species.SPECTRIER, Type.GHOST, -1, [
      [ Biome.GRAVEYARD, BiomePoolTier.ULTRA_RARE ],
      [ Biome.GRAVEYARD, BiomePoolTier.BOSS_SUPER_RARE ]
    ]
    ],
    [ Species.CALYREX, Type.PSYCHIC, Type.GRASS, [
      [ Biome.FOREST, BiomePoolTier.BOSS_ULTRA_RARE ]
    ]
    ],
    [ Species.WYRDEER, Type.NORMAL, Type.PSYCHIC, [
      [ Biome.SNOWY_FOREST, BiomePoolTier.BOSS, [ TimeOfDay.DAWN, TimeOfDay.DAY ]]
    ]
    ],
    [ Species.KLEAVOR, Type.BUG, Type.ROCK, [
      [ Biome.JUNGLE, BiomePoolTier.SUPER_RARE ],
      [ Biome.JUNGLE, BiomePoolTier.BOSS_ULTRA_RARE ]
    ]
    ],
    [ Species.URSALUNA, Type.GROUND, Type.NORMAL, [
      [ Biome.SNOWY_FOREST, BiomePoolTier.BOSS ]
    ]
    ],
    [ Species.BASCULEGION, Type.WATER, Type.GHOST, [
      [ Biome.SEABED, BiomePoolTier.BOSS_RARE ]
    ]
    ],
    [ Species.SNEASLER, Type.FIGHTING, Type.POISON, [
      [ Biome.SNOWY_FOREST, BiomePoolTier.BOSS_RARE, [ TimeOfDay.DAWN, TimeOfDay.DAY ]]
    ]
    ],
    [ Species.OVERQWIL, Type.DARK, Type.POISON, [
      [ Biome.SEABED, BiomePoolTier.BOSS_RARE ]
    ]
    ],
    [ Species.ENAMORUS, Type.FAIRY, Type.FLYING, [
      [ Biome.FAIRY_CAVE, BiomePoolTier.ULTRA_RARE ],
      [ Biome.FAIRY_CAVE, BiomePoolTier.BOSS_SUPER_RARE ]
    ]
    ],
    [ Species.SPRIGATITO, Type.GRASS, -1, [
      [ Biome.MEADOW, BiomePoolTier.RARE ]
    ]
    ],
    [ Species.FLORAGATO, Type.GRASS, -1, [
      [ Biome.MEADOW, BiomePoolTier.RARE ]
    ]
    ],
    [ Species.MEOWSCARADA, Type.GRASS, Type.DARK, [
      [ Biome.MEADOW, BiomePoolTier.RARE ],
      [ Biome.MEADOW, BiomePoolTier.BOSS_RARE ]
    ]
    ],
    [ Species.FUECOCO, Type.FIRE, -1, [
      [ Biome.GRAVEYARD, BiomePoolTier.RARE ]
    ]
    ],
    [ Species.CROCALOR, Type.FIRE, -1, [
      [ Biome.GRAVEYARD, BiomePoolTier.RARE ]
    ]
    ],
    [ Species.SKELEDIRGE, Type.FIRE, Type.GHOST, [
      [ Biome.GRAVEYARD, BiomePoolTier.RARE ],
      [ Biome.GRAVEYARD, BiomePoolTier.BOSS_RARE ]
    ]
    ],
    [ Species.QUAXLY, Type.WATER, -1, [
      [ Biome.BEACH, BiomePoolTier.RARE ]
    ]
    ],
    [ Species.QUAXWELL, Type.WATER, -1, [
      [ Biome.BEACH, BiomePoolTier.RARE ]
    ]
    ],
    [ Species.QUAQUAVAL, Type.WATER, Type.FIGHTING, [
      [ Biome.BEACH, BiomePoolTier.RARE ],
      [ Biome.BEACH, BiomePoolTier.BOSS_RARE ]
    ]
    ],
    [ Species.LECHONK, Type.NORMAL, -1, [
      [ Biome.TOWN, BiomePoolTier.COMMON ],
      [ Biome.PLAINS, BiomePoolTier.COMMON ]
    ]
    ],
    [ Species.OINKOLOGNE, Type.NORMAL, -1, [
      [ Biome.PLAINS, BiomePoolTier.COMMON ],
      [ Biome.PLAINS, BiomePoolTier.BOSS ]
    ]
    ],
    [ Species.TAROUNTULA, Type.BUG, -1, [
      [ Biome.FOREST, BiomePoolTier.COMMON ]
    ]
    ],
    [ Species.SPIDOPS, Type.BUG, -1, [
      [ Biome.FOREST, BiomePoolTier.COMMON ],
      [ Biome.FOREST, BiomePoolTier.BOSS ]
    ]
    ],
    [ Species.NYMBLE, Type.BUG, -1, [
      [ Biome.TALL_GRASS, BiomePoolTier.COMMON ],
      [ Biome.FOREST, BiomePoolTier.COMMON ]
    ]
    ],
    [ Species.LOKIX, Type.BUG, Type.DARK, [
      [ Biome.TALL_GRASS, BiomePoolTier.COMMON ],
      [ Biome.TALL_GRASS, BiomePoolTier.BOSS ],
      [ Biome.FOREST, BiomePoolTier.COMMON ],
      [ Biome.FOREST, BiomePoolTier.BOSS ]
    ]
    ],
    [ Species.PAWMI, Type.ELECTRIC, -1, [
      [ Biome.TOWN, BiomePoolTier.UNCOMMON, [ TimeOfDay.DAWN, TimeOfDay.DAY ]],
      [ Biome.PLAINS, BiomePoolTier.UNCOMMON, [ TimeOfDay.DAWN, TimeOfDay.DAY ]],
      [ Biome.POWER_PLANT, BiomePoolTier.COMMON ]
    ]
    ],
    [ Species.PAWMO, Type.ELECTRIC, Type.FIGHTING, [
      [ Biome.PLAINS, BiomePoolTier.UNCOMMON, [ TimeOfDay.DAWN, TimeOfDay.DAY ]],
      [ Biome.POWER_PLANT, BiomePoolTier.COMMON ]
    ]
    ],
    [ Species.PAWMOT, Type.ELECTRIC, Type.FIGHTING, [
      [ Biome.PLAINS, BiomePoolTier.UNCOMMON, [ TimeOfDay.DAWN, TimeOfDay.DAY ]],
      [ Biome.PLAINS, BiomePoolTier.BOSS_RARE, [ TimeOfDay.DAWN, TimeOfDay.DAY ]],
      [ Biome.POWER_PLANT, BiomePoolTier.COMMON ],
      [ Biome.POWER_PLANT, BiomePoolTier.BOSS ]
    ]
    ],
    [ Species.TANDEMAUS, Type.NORMAL, -1, [
      [ Biome.TOWN, BiomePoolTier.RARE, [ TimeOfDay.DAWN, TimeOfDay.DAY ]],
      [ Biome.METROPOLIS, BiomePoolTier.RARE, [ TimeOfDay.DAWN, TimeOfDay.DAY ]]
    ]
    ],
    [ Species.MAUSHOLD, Type.NORMAL, -1, [
      [ Biome.METROPOLIS, BiomePoolTier.RARE, [ TimeOfDay.DAWN, TimeOfDay.DAY ]],
      [ Biome.METROPOLIS, BiomePoolTier.BOSS_RARE, [ TimeOfDay.DAWN, TimeOfDay.DAY ]]
    ]
    ],
    [ Species.FIDOUGH, Type.FAIRY, -1, [
      [ Biome.TOWN, BiomePoolTier.UNCOMMON ],
      [ Biome.METROPOLIS, BiomePoolTier.UNCOMMON ]
    ]
    ],
    [ Species.DACHSBUN, Type.FAIRY, -1, [
      [ Biome.METROPOLIS, BiomePoolTier.UNCOMMON ],
      [ Biome.METROPOLIS, BiomePoolTier.BOSS ]
    ]
    ],
    [ Species.SMOLIV, Type.GRASS, Type.NORMAL, [
      [ Biome.MEADOW, BiomePoolTier.UNCOMMON, [ TimeOfDay.DAWN, TimeOfDay.DAY ]]
    ]
    ],
    [ Species.DOLLIV, Type.GRASS, Type.NORMAL, [
      [ Biome.MEADOW, BiomePoolTier.UNCOMMON, [ TimeOfDay.DAWN, TimeOfDay.DAY ]]
    ]
    ],
    [ Species.ARBOLIVA, Type.GRASS, Type.NORMAL, [
      [ Biome.MEADOW, BiomePoolTier.UNCOMMON, [ TimeOfDay.DAWN, TimeOfDay.DAY ]],
      [ Biome.MEADOW, BiomePoolTier.BOSS, [ TimeOfDay.DAWN, TimeOfDay.DAY ]]
    ]
    ],
    [ Species.SQUAWKABILLY, Type.NORMAL, Type.FLYING, [
      [ Biome.METROPOLIS, BiomePoolTier.UNCOMMON ],
      [ Biome.FOREST, BiomePoolTier.RARE ]
    ]
    ],
    [ Species.NACLI, Type.ROCK, -1, [
      [ Biome.MOUNTAIN, BiomePoolTier.UNCOMMON ],
      [ Biome.CAVE, BiomePoolTier.COMMON ]
    ]
    ],
    [ Species.NACLSTACK, Type.ROCK, -1, [
      [ Biome.MOUNTAIN, BiomePoolTier.UNCOMMON ],
      [ Biome.CAVE, BiomePoolTier.COMMON ]
    ]
    ],
    [ Species.GARGANACL, Type.ROCK, -1, [
      [ Biome.MOUNTAIN, BiomePoolTier.UNCOMMON ],
      [ Biome.MOUNTAIN, BiomePoolTier.BOSS ],
      [ Biome.CAVE, BiomePoolTier.COMMON ],
      [ Biome.CAVE, BiomePoolTier.BOSS ]
    ]
    ],
    [ Species.CHARCADET, Type.FIRE, -1, [
      [ Biome.VOLCANO, BiomePoolTier.RARE ]
    ]
    ],
    [ Species.ARMAROUGE, Type.FIRE, Type.PSYCHIC, [
      [ Biome.VOLCANO, BiomePoolTier.RARE ],
      [ Biome.VOLCANO, BiomePoolTier.BOSS_RARE ]
    ]
    ],
    [ Species.CERULEDGE, Type.FIRE, Type.GHOST, [
      [ Biome.GRAVEYARD, BiomePoolTier.RARE ],
      [ Biome.GRAVEYARD, BiomePoolTier.BOSS_RARE ]
    ]
    ],
    [ Species.TADBULB, Type.ELECTRIC, -1, [
      [ Biome.POWER_PLANT, BiomePoolTier.COMMON ]
    ]
    ],
    [ Species.BELLIBOLT, Type.ELECTRIC, -1, [
      [ Biome.POWER_PLANT, BiomePoolTier.COMMON ],
      [ Biome.POWER_PLANT, BiomePoolTier.BOSS ]
    ]
    ],
    [ Species.WATTREL, Type.ELECTRIC, Type.FLYING, [
      [ Biome.SEA, BiomePoolTier.UNCOMMON ]
    ]
    ],
    [ Species.KILOWATTREL, Type.ELECTRIC, Type.FLYING, [
      [ Biome.SEA, BiomePoolTier.UNCOMMON ],
      [ Biome.SEA, BiomePoolTier.BOSS ]
    ]
    ],
    [ Species.MASCHIFF, Type.DARK, -1, [
      [ Biome.ABYSS, BiomePoolTier.COMMON ]
    ]
    ],
    [ Species.MABOSSTIFF, Type.DARK, -1, [
      [ Biome.ABYSS, BiomePoolTier.COMMON ],
      [ Biome.ABYSS, BiomePoolTier.BOSS ]
    ]
    ],
    [ Species.SHROODLE, Type.POISON, Type.NORMAL, [
      [ Biome.FOREST, BiomePoolTier.COMMON ]
    ]
    ],
    [ Species.GRAFAIAI, Type.POISON, Type.NORMAL, [
      [ Biome.FOREST, BiomePoolTier.COMMON ],
      [ Biome.FOREST, BiomePoolTier.BOSS ]
    ]
    ],
    [ Species.BRAMBLIN, Type.GRASS, Type.GHOST, [
      [ Biome.DESERT, BiomePoolTier.UNCOMMON ]
    ]
    ],
    [ Species.BRAMBLEGHAST, Type.GRASS, Type.GHOST, [
      [ Biome.DESERT, BiomePoolTier.UNCOMMON ],
      [ Biome.DESERT, BiomePoolTier.BOSS ]
    ]
    ],
    [ Species.TOEDSCOOL, Type.GROUND, Type.GRASS, [
      [ Biome.FOREST, BiomePoolTier.RARE ]
    ]
    ],
    [ Species.TOEDSCRUEL, Type.GROUND, Type.GRASS, [
      [ Biome.FOREST, BiomePoolTier.RARE ],
      [ Biome.FOREST, BiomePoolTier.BOSS_RARE ]
    ]
    ],
    [ Species.KLAWF, Type.ROCK, -1, [
      [ Biome.MOUNTAIN, BiomePoolTier.RARE ]
    ]
    ],
    [ Species.CAPSAKID, Type.GRASS, -1, [
      [ Biome.BADLANDS, BiomePoolTier.UNCOMMON, [ TimeOfDay.DAWN, TimeOfDay.DAY ]]
    ]
    ],
    [ Species.SCOVILLAIN, Type.GRASS, Type.FIRE, [
      [ Biome.BADLANDS, BiomePoolTier.UNCOMMON, [ TimeOfDay.DAWN, TimeOfDay.DAY ]],
      [ Biome.BADLANDS, BiomePoolTier.BOSS, [ TimeOfDay.DAWN, TimeOfDay.DAY ]]
    ]
    ],
    [ Species.RELLOR, Type.BUG, -1, [
      [ Biome.DESERT, BiomePoolTier.COMMON, [ TimeOfDay.DAWN, TimeOfDay.DAY ]]
    ]
    ],
    [ Species.RABSCA, Type.BUG, Type.PSYCHIC, [
      [ Biome.DESERT, BiomePoolTier.COMMON, [ TimeOfDay.DAWN, TimeOfDay.DAY ]],
      [ Biome.DESERT, BiomePoolTier.BOSS, [ TimeOfDay.DAWN, TimeOfDay.DAY ]]
    ]
    ],
    [ Species.FLITTLE, Type.PSYCHIC, -1, [
      [ Biome.MOUNTAIN, BiomePoolTier.UNCOMMON, [ TimeOfDay.DAWN, TimeOfDay.DAY ]]
    ]
    ],
    [ Species.ESPATHRA, Type.PSYCHIC, -1, [
      [ Biome.MOUNTAIN, BiomePoolTier.UNCOMMON, [ TimeOfDay.DAWN, TimeOfDay.DAY ]],
      [ Biome.MOUNTAIN, BiomePoolTier.BOSS, [ TimeOfDay.DAWN, TimeOfDay.DAY ]]
    ]
    ],
    [ Species.TINKATINK, Type.FAIRY, Type.STEEL, [
      [ Biome.RUINS, BiomePoolTier.UNCOMMON ]
    ]
    ],
    [ Species.TINKATUFF, Type.FAIRY, Type.STEEL, [
      [ Biome.RUINS, BiomePoolTier.UNCOMMON ]
    ]
    ],
    [ Species.TINKATON, Type.FAIRY, Type.STEEL, [
      [ Biome.RUINS, BiomePoolTier.UNCOMMON ],
      [ Biome.RUINS, BiomePoolTier.BOSS ]
    ]
    ],
    [ Species.WIGLETT, Type.WATER, -1, [
      [ Biome.BEACH, BiomePoolTier.COMMON ]
    ]
    ],
    [ Species.WUGTRIO, Type.WATER, -1, [
      [ Biome.BEACH, BiomePoolTier.COMMON ]
    ]
    ],
    [ Species.BOMBIRDIER, Type.FLYING, Type.DARK, [
      [ Biome.MOUNTAIN, BiomePoolTier.UNCOMMON, [ TimeOfDay.DAWN, TimeOfDay.DAY ]]
    ]
    ],
    [ Species.FINIZEN, Type.WATER, -1, [
      [ Biome.SEA, BiomePoolTier.COMMON, [ TimeOfDay.DAWN, TimeOfDay.DAY ]]
    ]
    ],
    [ Species.PALAFIN, Type.WATER, -1, [
      [ Biome.SEA, BiomePoolTier.COMMON, [ TimeOfDay.DAWN, TimeOfDay.DAY ]],
      [ Biome.SEA, BiomePoolTier.BOSS, [ TimeOfDay.DAWN, TimeOfDay.DAY ]]
    ]
    ],
    [ Species.VAROOM, Type.STEEL, Type.POISON, [
      [ Biome.METROPOLIS, BiomePoolTier.RARE ],
      [ Biome.SLUM, BiomePoolTier.RARE ]
    ]
    ],
    [ Species.REVAVROOM, Type.STEEL, Type.POISON, [
      [ Biome.METROPOLIS, BiomePoolTier.RARE ],
      [ Biome.METROPOLIS, BiomePoolTier.BOSS_RARE ],
      [ Biome.SLUM, BiomePoolTier.RARE ],
      [ Biome.SLUM, BiomePoolTier.BOSS_RARE ]
    ]
    ],
    [ Species.CYCLIZAR, Type.DRAGON, Type.NORMAL, [
      [ Biome.WASTELAND, BiomePoolTier.UNCOMMON ]
    ]
    ],
    [ Species.ORTHWORM, Type.STEEL, -1, [
      [ Biome.DESERT, BiomePoolTier.UNCOMMON ]
    ]
    ],
    [ Species.GLIMMET, Type.ROCK, Type.POISON, [
      [ Biome.CAVE, BiomePoolTier.RARE ]
    ]
    ],
    [ Species.GLIMMORA, Type.ROCK, Type.POISON, [
      [ Biome.CAVE, BiomePoolTier.RARE ],
      [ Biome.CAVE, BiomePoolTier.BOSS_RARE ]
    ]
    ],
    [ Species.GREAVARD, Type.GHOST, -1, [
      [ Biome.GRAVEYARD, BiomePoolTier.COMMON ]
    ]
    ],
    [ Species.HOUNDSTONE, Type.GHOST, -1, [
      [ Biome.GRAVEYARD, BiomePoolTier.COMMON ],
      [ Biome.GRAVEYARD, BiomePoolTier.BOSS ]
    ]
    ],
    [ Species.FLAMIGO, Type.FLYING, Type.FIGHTING, [
      [ Biome.LAKE, BiomePoolTier.UNCOMMON ]
    ]
    ],
    [ Species.CETODDLE, Type.ICE, -1, [
      [ Biome.ICE_CAVE, BiomePoolTier.UNCOMMON ]
    ]
    ],
    [ Species.CETITAN, Type.ICE, -1, [
      [ Biome.ICE_CAVE, BiomePoolTier.UNCOMMON ],
      [ Biome.ICE_CAVE, BiomePoolTier.BOSS ]
    ]
    ],
    [ Species.VELUZA, Type.WATER, Type.PSYCHIC, [
      [ Biome.SEABED, BiomePoolTier.COMMON ]
    ]
    ],
    [ Species.DONDOZO, Type.WATER, -1, [
      [ Biome.SEABED, BiomePoolTier.UNCOMMON ],
      [ Biome.SEABED, BiomePoolTier.BOSS ]
    ]
    ],
    [ Species.TATSUGIRI, Type.DRAGON, Type.WATER, [
      [ Biome.BEACH, BiomePoolTier.RARE ]
    ]
    ],
    [ Species.ANNIHILAPE, Type.FIGHTING, Type.GHOST, [
      [ Biome.PLAINS, BiomePoolTier.UNCOMMON, [ TimeOfDay.DUSK, TimeOfDay.NIGHT ]],
      [ Biome.DOJO, BiomePoolTier.COMMON ],
      [ Biome.DOJO, BiomePoolTier.BOSS ]
    ]
    ],
    [ Species.CLODSIRE, Type.POISON, Type.GROUND, [
      [ Biome.SWAMP, BiomePoolTier.COMMON, [ TimeOfDay.DUSK, TimeOfDay.NIGHT ]],
      [ Biome.SWAMP, BiomePoolTier.BOSS, [ TimeOfDay.DUSK, TimeOfDay.NIGHT ]]
    ]
    ],
    [ Species.FARIGIRAF, Type.NORMAL, Type.PSYCHIC, [
      [ Biome.TALL_GRASS, BiomePoolTier.RARE ],
      [ Biome.TALL_GRASS, BiomePoolTier.BOSS_RARE ]
    ]
    ],
    [ Species.DUDUNSPARCE, Type.NORMAL, -1, [
      [ Biome.PLAINS, BiomePoolTier.SUPER_RARE ],
      [ Biome.PLAINS, BiomePoolTier.BOSS_RARE ]
    ]
    ],
    [ Species.KINGAMBIT, Type.DARK, Type.STEEL, [
      [ Biome.ABYSS, BiomePoolTier.COMMON ],
      [ Biome.ABYSS, BiomePoolTier.BOSS ]
    ]
    ],
    [ Species.GREAT_TUSK, Type.GROUND, Type.FIGHTING, [
      [ Biome.END, BiomePoolTier.COMMON ]
    ]
    ],
    [ Species.SCREAM_TAIL, Type.FAIRY, Type.PSYCHIC, [
      [ Biome.END, BiomePoolTier.COMMON ]
    ]
    ],
    [ Species.BRUTE_BONNET, Type.GRASS, Type.DARK, [
      [ Biome.END, BiomePoolTier.COMMON ]
    ]
    ],
    [ Species.FLUTTER_MANE, Type.GHOST, Type.FAIRY, [
      [ Biome.END, BiomePoolTier.COMMON ]
    ]
    ],
    [ Species.SLITHER_WING, Type.BUG, Type.FIGHTING, [
      [ Biome.END, BiomePoolTier.COMMON ]
    ]
    ],
    [ Species.SANDY_SHOCKS, Type.ELECTRIC, Type.GROUND, [
      [ Biome.END, BiomePoolTier.COMMON ]
    ]
    ],
    [ Species.IRON_TREADS, Type.GROUND, Type.STEEL, [
      [ Biome.END, BiomePoolTier.COMMON ]
    ]
    ],
    [ Species.IRON_BUNDLE, Type.ICE, Type.WATER, [
      [ Biome.END, BiomePoolTier.COMMON ]
    ]
    ],
    [ Species.IRON_HANDS, Type.FIGHTING, Type.ELECTRIC, [
      [ Biome.END, BiomePoolTier.COMMON ]
    ]
    ],
    [ Species.IRON_JUGULIS, Type.DARK, Type.FLYING, [
      [ Biome.END, BiomePoolTier.COMMON ]
    ]
    ],
    [ Species.IRON_MOTH, Type.FIRE, Type.POISON, [
      [ Biome.END, BiomePoolTier.COMMON ]
    ]
    ],
    [ Species.IRON_THORNS, Type.ROCK, Type.ELECTRIC, [
      [ Biome.END, BiomePoolTier.COMMON ]
    ]
    ],
    [ Species.FRIGIBAX, Type.DRAGON, Type.ICE, [
      [ Biome.WASTELAND, BiomePoolTier.RARE ]
    ]
    ],
    [ Species.ARCTIBAX, Type.DRAGON, Type.ICE, [
      [ Biome.WASTELAND, BiomePoolTier.RARE ]
    ]
    ],
    [ Species.BAXCALIBUR, Type.DRAGON, Type.ICE, [
      [ Biome.WASTELAND, BiomePoolTier.RARE ],
      [ Biome.WASTELAND, BiomePoolTier.BOSS ]
    ]
    ],
    [ Species.GIMMIGHOUL, Type.GHOST, -1, [
      [ Biome.TEMPLE, BiomePoolTier.RARE ]
    ]
    ],
    [ Species.GHOLDENGO, Type.STEEL, Type.GHOST, [
      [ Biome.TEMPLE, BiomePoolTier.RARE ],
      [ Biome.TEMPLE, BiomePoolTier.BOSS_RARE ]
    ]
    ],
    [ Species.WO_CHIEN, Type.DARK, Type.GRASS, [
      [ Biome.FOREST, BiomePoolTier.ULTRA_RARE ],
      [ Biome.FOREST, BiomePoolTier.BOSS_SUPER_RARE ]
    ]
    ],
    [ Species.CHIEN_PAO, Type.DARK, Type.ICE, [
      [ Biome.SNOWY_FOREST, BiomePoolTier.ULTRA_RARE ],
      [ Biome.SNOWY_FOREST, BiomePoolTier.BOSS_SUPER_RARE ]
    ]
    ],
    [ Species.TING_LU, Type.DARK, Type.GROUND, [
      [ Biome.MOUNTAIN, BiomePoolTier.ULTRA_RARE ],
      [ Biome.MOUNTAIN, BiomePoolTier.BOSS_SUPER_RARE ]
    ]
    ],
    [ Species.CHI_YU, Type.DARK, Type.FIRE, [
      [ Biome.VOLCANO, BiomePoolTier.ULTRA_RARE ],
      [ Biome.VOLCANO, BiomePoolTier.BOSS_SUPER_RARE ]
    ]
    ],
    [ Species.ROARING_MOON, Type.DRAGON, Type.DARK, [
      [ Biome.END, BiomePoolTier.UNCOMMON ]
    ]
    ],
    [ Species.IRON_VALIANT, Type.FAIRY, Type.FIGHTING, [
      [ Biome.END, BiomePoolTier.UNCOMMON ]
    ]
    ],
    [ Species.KORAIDON, Type.FIGHTING, Type.DRAGON, [
      [ Biome.RUINS, BiomePoolTier.BOSS_ULTRA_RARE ]
    ]
    ],
    [ Species.MIRAIDON, Type.ELECTRIC, Type.DRAGON, [
      [ Biome.LABORATORY, BiomePoolTier.BOSS_ULTRA_RARE ]
    ]
    ],
    [ Species.WALKING_WAKE, Type.WATER, Type.DRAGON, [
      [ Biome.END, BiomePoolTier.RARE ]
    ]
    ],
    [ Species.IRON_LEAVES, Type.GRASS, Type.PSYCHIC, [
      [ Biome.END, BiomePoolTier.RARE ]
    ]
    ],
    [ Species.DIPPLIN, Type.GRASS, Type.DRAGON, [
      [ Biome.MEADOW, BiomePoolTier.RARE ]
    ]
    ],
    [ Species.POLTCHAGEIST, Type.GRASS, Type.GHOST, [
      [ Biome.BADLANDS, BiomePoolTier.RARE ]
    ]
    ],
    [ Species.SINISTCHA, Type.GRASS, Type.GHOST, [
      [ Biome.BADLANDS, BiomePoolTier.RARE ],
      [ Biome.BADLANDS, BiomePoolTier.BOSS_RARE ]
    ]
    ],
    [ Species.OKIDOGI, Type.POISON, Type.FIGHTING, [
      [ Biome.BADLANDS, BiomePoolTier.ULTRA_RARE ],
      [ Biome.BADLANDS, BiomePoolTier.BOSS_SUPER_RARE ]
    ]
    ],
    [ Species.MUNKIDORI, Type.POISON, Type.PSYCHIC, [
      [ Biome.JUNGLE, BiomePoolTier.ULTRA_RARE ],
      [ Biome.JUNGLE, BiomePoolTier.BOSS_SUPER_RARE ]
    ]
    ],
    [ Species.FEZANDIPITI, Type.POISON, Type.FAIRY, [
      [ Biome.RUINS, BiomePoolTier.ULTRA_RARE ],
      [ Biome.RUINS, BiomePoolTier.BOSS_SUPER_RARE ]
    ]
    ],
    [ Species.OGERPON, Type.GRASS, -1, [
      [ Biome.MOUNTAIN, BiomePoolTier.ULTRA_RARE ],
      [ Biome.MOUNTAIN, BiomePoolTier.BOSS_SUPER_RARE ]
    ]
    ],
    [ Species.ARCHALUDON, Type.STEEL, Type.DRAGON, [
      [ Biome.CONSTRUCTION_SITE, BiomePoolTier.BOSS_RARE ]
    ]
    ],
    [ Species.HYDRAPPLE, Type.GRASS, Type.DRAGON, [
      [ Biome.MEADOW, BiomePoolTier.BOSS_RARE ]
    ]
    ],
    [ Species.GOUGING_FIRE, Type.FIRE, Type.DRAGON, [
      [ Biome.END, BiomePoolTier.RARE ]
    ]
    ],
    [ Species.RAGING_BOLT, Type.ELECTRIC, Type.DRAGON, [
      [ Biome.END, BiomePoolTier.RARE ]
    ]
    ],
    [ Species.IRON_BOULDER, Type.ROCK, Type.PSYCHIC, [
      [ Biome.END, BiomePoolTier.RARE ]
    ]
    ],
    [ Species.IRON_CROWN, Type.STEEL, Type.PSYCHIC, [
      [ Biome.END, BiomePoolTier.RARE ]
    ]
    ],
    [ Species.TERAPAGOS, Type.NORMAL, -1, [
      [ Biome.CAVE, BiomePoolTier.BOSS_ULTRA_RARE ]
    ]
    ],
    [ Species.PECHARUNT, Type.POISON, Type.GHOST, [ ]
    ],
    [ Species.ALOLA_RATTATA, Type.DARK, Type.NORMAL, [
      [ Biome.ISLAND, BiomePoolTier.COMMON, [ TimeOfDay.DUSK, TimeOfDay.NIGHT ]]
    ]
    ],
    [ Species.ALOLA_RATICATE, Type.DARK, Type.NORMAL, [
      [ Biome.ISLAND, BiomePoolTier.COMMON, [ TimeOfDay.DUSK, TimeOfDay.NIGHT ]],
      [ Biome.ISLAND, BiomePoolTier.BOSS, [ TimeOfDay.DUSK, TimeOfDay.NIGHT ]]
    ]
    ],
    [ Species.ALOLA_RAICHU, Type.ELECTRIC, Type.PSYCHIC, [
      [ Biome.ISLAND, BiomePoolTier.UNCOMMON, [ TimeOfDay.DAWN, TimeOfDay.DAY ]],
      [ Biome.ISLAND, BiomePoolTier.BOSS, [ TimeOfDay.DAWN, TimeOfDay.DAY ]]
    ]
    ],
    [ Species.ALOLA_SANDSHREW, Type.ICE, Type.STEEL, [
      [ Biome.ISLAND, BiomePoolTier.COMMON ],
      [ Biome.SNOWY_FOREST, BiomePoolTier.RARE ]
    ]
    ],
    [ Species.ALOLA_SANDSLASH, Type.ICE, Type.STEEL, [
      [ Biome.ISLAND, BiomePoolTier.COMMON ],
      [ Biome.ISLAND, BiomePoolTier.BOSS ],
      [ Biome.SNOWY_FOREST, BiomePoolTier.RARE ],
      [ Biome.SNOWY_FOREST, BiomePoolTier.BOSS_RARE ]
    ]
    ],
    [ Species.ALOLA_VULPIX, Type.ICE, -1, [
      [ Biome.ISLAND, BiomePoolTier.COMMON ],
      [ Biome.SNOWY_FOREST, BiomePoolTier.RARE ]
    ]
    ],
    [ Species.ALOLA_NINETALES, Type.ICE, Type.FAIRY, [
      [ Biome.ISLAND, BiomePoolTier.COMMON ],
      [ Biome.ISLAND, BiomePoolTier.BOSS ],
      [ Biome.SNOWY_FOREST, BiomePoolTier.RARE ],
      [ Biome.SNOWY_FOREST, BiomePoolTier.BOSS_RARE ]
    ]
    ],
    [ Species.ALOLA_DIGLETT, Type.GROUND, Type.STEEL, [
      [ Biome.ISLAND, BiomePoolTier.COMMON ]
    ]
    ],
    [ Species.ALOLA_DUGTRIO, Type.GROUND, Type.STEEL, [
      [ Biome.ISLAND, BiomePoolTier.COMMON ],
      [ Biome.ISLAND, BiomePoolTier.BOSS ]
    ]
    ],
    [ Species.ALOLA_MEOWTH, Type.DARK, -1, [
      [ Biome.ISLAND, BiomePoolTier.COMMON, [ TimeOfDay.DUSK, TimeOfDay.NIGHT ]]
    ]
    ],
    [ Species.ALOLA_PERSIAN, Type.DARK, -1, [
      [ Biome.ISLAND, BiomePoolTier.COMMON, [ TimeOfDay.DUSK, TimeOfDay.NIGHT ]],
      [ Biome.ISLAND, BiomePoolTier.BOSS, [ TimeOfDay.DUSK, TimeOfDay.NIGHT ]]
    ]
    ],
    [ Species.ALOLA_GEODUDE, Type.ROCK, Type.ELECTRIC, [
      [ Biome.ISLAND, BiomePoolTier.COMMON ]
    ]
    ],
    [ Species.ALOLA_GRAVELER, Type.ROCK, Type.ELECTRIC, [
      [ Biome.ISLAND, BiomePoolTier.COMMON ]
    ]
    ],
    [ Species.ALOLA_GOLEM, Type.ROCK, Type.ELECTRIC, [
      [ Biome.ISLAND, BiomePoolTier.COMMON ],
      [ Biome.ISLAND, BiomePoolTier.BOSS ]
    ]
    ],
    [ Species.ALOLA_GRIMER, Type.POISON, Type.DARK, [
      [ Biome.ISLAND, BiomePoolTier.COMMON ]
    ]
    ],
    [ Species.ALOLA_MUK, Type.POISON, Type.DARK, [
      [ Biome.ISLAND, BiomePoolTier.COMMON ],
      [ Biome.ISLAND, BiomePoolTier.BOSS ]
    ]
    ],
    [ Species.ALOLA_EXEGGUTOR, Type.GRASS, Type.DRAGON, [
      [ Biome.ISLAND, BiomePoolTier.UNCOMMON, [ TimeOfDay.DAWN, TimeOfDay.DAY ]],
      [ Biome.ISLAND, BiomePoolTier.BOSS, [ TimeOfDay.DAWN, TimeOfDay.DAY ]]
    ]
    ],
    [ Species.ALOLA_MAROWAK, Type.FIRE, Type.GHOST, [
      [ Biome.ISLAND, BiomePoolTier.UNCOMMON, [ TimeOfDay.DUSK, TimeOfDay.NIGHT ]],
      [ Biome.ISLAND, BiomePoolTier.BOSS, [ TimeOfDay.DUSK, TimeOfDay.NIGHT ]]
    ]
    ],
    [ Species.ETERNAL_FLOETTE, Type.FAIRY, -1, [
      [ Biome.FAIRY_CAVE, BiomePoolTier.RARE ],
      [ Biome.FAIRY_CAVE, BiomePoolTier.BOSS_RARE ]
    ]
    ],
    [ Species.GALAR_MEOWTH, Type.STEEL, -1, [
      [ Biome.CONSTRUCTION_SITE, BiomePoolTier.RARE, TimeOfDay.DUSK ]
    ]
    ],
    [ Species.GALAR_PONYTA, Type.PSYCHIC, -1, [
      [ Biome.JUNGLE, BiomePoolTier.RARE, TimeOfDay.DAWN ]
    ]
    ],
    [ Species.GALAR_RAPIDASH, Type.PSYCHIC, Type.FAIRY, [
      [ Biome.JUNGLE, BiomePoolTier.RARE, TimeOfDay.DAWN ],
      [ Biome.JUNGLE, BiomePoolTier.BOSS_RARE, TimeOfDay.DAWN ]
    ]
    ],
    [ Species.GALAR_SLOWPOKE, Type.PSYCHIC, -1, [
      [ Biome.SWAMP, BiomePoolTier.SUPER_RARE, [ TimeOfDay.DAWN, TimeOfDay.DAY ]]
    ]
    ],
    [ Species.GALAR_SLOWBRO, Type.POISON, Type.PSYCHIC, [
      [ Biome.SWAMP, BiomePoolTier.SUPER_RARE, [ TimeOfDay.DAWN, TimeOfDay.DAY ]],
      [ Biome.SWAMP, BiomePoolTier.BOSS_RARE, [ TimeOfDay.DAWN, TimeOfDay.DAY ]]
    ]
    ],
    [ Species.GALAR_FARFETCHD, Type.FIGHTING, -1, [
      [ Biome.DOJO, BiomePoolTier.SUPER_RARE ]
    ]
    ],
    [ Species.GALAR_WEEZING, Type.POISON, Type.FAIRY, [
      [ Biome.SLUM, BiomePoolTier.BOSS_RARE ]
    ]
    ],
    [ Species.GALAR_MR_MIME, Type.ICE, Type.PSYCHIC, [
      [ Biome.SNOWY_FOREST, BiomePoolTier.SUPER_RARE ]
    ]
    ],
    [ Species.GALAR_ARTICUNO, Type.PSYCHIC, Type.FLYING, [
      [ Biome.SNOWY_FOREST, BiomePoolTier.ULTRA_RARE ],
      [ Biome.SNOWY_FOREST, BiomePoolTier.BOSS_ULTRA_RARE ]
    ]
    ],
    [ Species.GALAR_ZAPDOS, Type.FIGHTING, Type.FLYING, [
      [ Biome.DOJO, BiomePoolTier.ULTRA_RARE ],
      [ Biome.DOJO, BiomePoolTier.BOSS_ULTRA_RARE ]
    ]
    ],
    [ Species.GALAR_MOLTRES, Type.DARK, Type.FLYING, [
      [ Biome.ABYSS, BiomePoolTier.ULTRA_RARE ],
      [ Biome.ABYSS, BiomePoolTier.BOSS_ULTRA_RARE ]
    ]
    ],
    [ Species.GALAR_SLOWKING, Type.POISON, Type.PSYCHIC, [
      [ Biome.SWAMP, BiomePoolTier.BOSS_RARE, [ TimeOfDay.DAWN, TimeOfDay.DAY ]]
    ]
    ],
    [ Species.GALAR_CORSOLA, Type.GHOST, -1, [
      [ Biome.SEABED, BiomePoolTier.SUPER_RARE ]
    ]
    ],
    [ Species.GALAR_ZIGZAGOON, Type.DARK, Type.NORMAL, [
      [ Biome.SLUM, BiomePoolTier.RARE, [ TimeOfDay.DUSK, TimeOfDay.NIGHT ]]
    ]
    ],
    [ Species.GALAR_LINOONE, Type.DARK, Type.NORMAL, [
      [ Biome.SLUM, BiomePoolTier.RARE, [ TimeOfDay.DUSK, TimeOfDay.NIGHT ]]
    ]
    ],
    [ Species.GALAR_DARUMAKA, Type.ICE, -1, [
      [ Biome.SNOWY_FOREST, BiomePoolTier.RARE, [ TimeOfDay.DAWN, TimeOfDay.DAY ]]
    ]
    ],
    [ Species.GALAR_DARMANITAN, Type.ICE, -1, [
      [ Biome.SNOWY_FOREST, BiomePoolTier.RARE, [ TimeOfDay.DAWN, TimeOfDay.DAY ]],
      [ Biome.SNOWY_FOREST, BiomePoolTier.BOSS_RARE, [ TimeOfDay.DAWN, TimeOfDay.DAY ]]
    ]
    ],
    [ Species.GALAR_YAMASK, Type.GROUND, Type.GHOST, [
      [ Biome.RUINS, BiomePoolTier.SUPER_RARE, [ TimeOfDay.DUSK, TimeOfDay.NIGHT ]]
    ]
    ],
    [ Species.GALAR_STUNFISK, Type.GROUND, Type.STEEL, [
      [ Biome.SWAMP, BiomePoolTier.SUPER_RARE ],
      [ Biome.SWAMP, BiomePoolTier.BOSS_RARE ]
    ]
    ],
    [ Species.HISUI_GROWLITHE, Type.FIRE, Type.ROCK, [
      [ Biome.VOLCANO, BiomePoolTier.SUPER_RARE ]
    ]
    ],
    [ Species.HISUI_ARCANINE, Type.FIRE, Type.ROCK, [
      [ Biome.VOLCANO, BiomePoolTier.BOSS_RARE ]
    ]
    ],
    [ Species.HISUI_VOLTORB, Type.ELECTRIC, Type.GRASS, [
      [ Biome.POWER_PLANT, BiomePoolTier.SUPER_RARE ]
    ]
    ],
    [ Species.HISUI_ELECTRODE, Type.ELECTRIC, Type.GRASS, [
      [ Biome.POWER_PLANT, BiomePoolTier.BOSS_RARE ]
    ]
    ],
    [ Species.HISUI_TYPHLOSION, Type.FIRE, Type.GHOST, [
      [ Biome.GRAVEYARD, BiomePoolTier.BOSS_RARE ]
    ]
    ],
    [ Species.HISUI_QWILFISH, Type.DARK, Type.POISON, [
      [ Biome.SEABED, BiomePoolTier.SUPER_RARE ]
    ]
    ],
    [ Species.HISUI_SNEASEL, Type.FIGHTING, Type.POISON, [
      [ Biome.SNOWY_FOREST, BiomePoolTier.SUPER_RARE, [ TimeOfDay.DAWN, TimeOfDay.DAY ]]
    ]
    ],
    [ Species.HISUI_SAMUROTT, Type.WATER, Type.DARK, [
      [ Biome.ABYSS, BiomePoolTier.BOSS_RARE ]
    ]
    ],
    [ Species.HISUI_LILLIGANT, Type.GRASS, Type.FIGHTING, [
      [ Biome.MEADOW, BiomePoolTier.BOSS_RARE, [ TimeOfDay.DAWN, TimeOfDay.DAY ]]
    ]
    ],
    [ Species.HISUI_ZORUA, Type.NORMAL, Type.GHOST, [
      [ Biome.SNOWY_FOREST, BiomePoolTier.SUPER_RARE, [ TimeOfDay.DUSK, TimeOfDay.NIGHT ]]
    ]
    ],
    [ Species.HISUI_ZOROARK, Type.NORMAL, Type.GHOST, [
      [ Biome.SNOWY_FOREST, BiomePoolTier.SUPER_RARE, [ TimeOfDay.DUSK, TimeOfDay.NIGHT ]],
      [ Biome.SNOWY_FOREST, BiomePoolTier.BOSS_RARE, [ TimeOfDay.DUSK, TimeOfDay.NIGHT ]]
    ]
    ],
    [ Species.HISUI_BRAVIARY, Type.PSYCHIC, Type.FLYING, [
      [ Biome.MOUNTAIN, BiomePoolTier.BOSS_RARE, [ TimeOfDay.DAWN, TimeOfDay.DAY ]]
    ]
    ],
    [ Species.HISUI_SLIGGOO, Type.STEEL, Type.DRAGON, [
      [ Biome.SWAMP, BiomePoolTier.SUPER_RARE, [ TimeOfDay.DAWN, TimeOfDay.DAY ]]
    ]
    ],
    [ Species.HISUI_GOODRA, Type.STEEL, Type.DRAGON, [
      [ Biome.SWAMP, BiomePoolTier.SUPER_RARE, [ TimeOfDay.DAWN, TimeOfDay.DAY ]],
      [ Biome.SWAMP, BiomePoolTier.BOSS_RARE, [ TimeOfDay.DAWN, TimeOfDay.DAY ]]
    ]
    ],
    [ Species.HISUI_AVALUGG, Type.ICE, Type.ROCK, [
      [ Biome.SNOWY_FOREST, BiomePoolTier.SUPER_RARE ]
    ]
    ],
    [ Species.HISUI_DECIDUEYE, Type.GRASS, Type.FIGHTING, [
      [ Biome.DOJO, BiomePoolTier.BOSS_RARE ]
    ]
    ],
    [ Species.PALDEA_TAUROS, Type.FIGHTING, -1, [
      [ Biome.PLAINS, BiomePoolTier.RARE, [ TimeOfDay.DAWN, TimeOfDay.DAY ]],
      [ Biome.PLAINS, BiomePoolTier.BOSS_RARE, [ TimeOfDay.DAWN, TimeOfDay.DAY ]]
    ]
    ],
    [ Species.PALDEA_WOOPER, Type.POISON, Type.GROUND, [
      [ Biome.SWAMP, BiomePoolTier.COMMON, [ TimeOfDay.DUSK, TimeOfDay.NIGHT ]]
    ]
    ],
    [ Species.BLOODMOON_URSALUNA, Type.GROUND, Type.NORMAL, [
      [ Biome.FOREST, BiomePoolTier.SUPER_RARE, TimeOfDay.NIGHT ],
      [ Biome.FOREST, BiomePoolTier.BOSS_RARE, TimeOfDay.NIGHT ]
    ]
    ]
  ];

  const trainerBiomes = [
    [ TrainerType.ACE_TRAINER, [
      [ Biome.PLAINS, BiomePoolTier.UNCOMMON ],
      [ Biome.GRASS, BiomePoolTier.UNCOMMON ],
      [ Biome.TALL_GRASS, BiomePoolTier.UNCOMMON ],
      [ Biome.SWAMP, BiomePoolTier.UNCOMMON ],
      [ Biome.BEACH, BiomePoolTier.UNCOMMON ],
      [ Biome.LAKE, BiomePoolTier.UNCOMMON ],
      [ Biome.MOUNTAIN, BiomePoolTier.UNCOMMON ],
      [ Biome.BADLANDS, BiomePoolTier.UNCOMMON ],
      [ Biome.CAVE, BiomePoolTier.UNCOMMON ],
      [ Biome.MEADOW, BiomePoolTier.UNCOMMON ],
      [ Biome.RUINS, BiomePoolTier.UNCOMMON ],
      [ Biome.ABYSS, BiomePoolTier.UNCOMMON ],
      [ Biome.FAIRY_CAVE, BiomePoolTier.UNCOMMON ],
      [ Biome.TEMPLE, BiomePoolTier.UNCOMMON ]
    ]
    ],
    [ TrainerType.ARTIST, [
      [ Biome.METROPOLIS, BiomePoolTier.RARE ]
    ]
    ],
    [ TrainerType.BACKERS, []],
    [ TrainerType.BACKPACKER, [
      [ Biome.MOUNTAIN, BiomePoolTier.COMMON ],
      [ Biome.CAVE, BiomePoolTier.COMMON ],
      [ Biome.BADLANDS, BiomePoolTier.COMMON ],
      [ Biome.JUNGLE, BiomePoolTier.COMMON ]
    ]
    ],
    [ TrainerType.BAKER, [
      [ Biome.SLUM, BiomePoolTier.UNCOMMON ]
    ]
    ],
    [ TrainerType.BEAUTY, [
      [ Biome.FAIRY_CAVE, BiomePoolTier.COMMON ]
    ]],
    [ TrainerType.BIKER, [
      [ Biome.SLUM, BiomePoolTier.COMMON ]
    ]
    ],
    [ TrainerType.BLACK_BELT, [
      [ Biome.DOJO, BiomePoolTier.COMMON ],
      [ Biome.PLAINS, BiomePoolTier.RARE ],
      [ Biome.GRASS, BiomePoolTier.RARE ],
      [ Biome.SWAMP, BiomePoolTier.RARE ],
      [ Biome.BEACH, BiomePoolTier.RARE ],
      [ Biome.LAKE, BiomePoolTier.RARE ],
      [ Biome.MOUNTAIN, BiomePoolTier.COMMON ],
      [ Biome.CAVE, BiomePoolTier.UNCOMMON ],
      [ Biome.RUINS, BiomePoolTier.UNCOMMON ]
    ]
    ],
    [ TrainerType.BREEDER, [
      [ Biome.PLAINS, BiomePoolTier.COMMON ],
      [ Biome.GRASS, BiomePoolTier.COMMON ],
      [ Biome.TALL_GRASS, BiomePoolTier.UNCOMMON ],
      [ Biome.METROPOLIS, BiomePoolTier.UNCOMMON ],
      [ Biome.BEACH, BiomePoolTier.UNCOMMON ],
      [ Biome.LAKE, BiomePoolTier.COMMON ],
      [ Biome.MEADOW, BiomePoolTier.UNCOMMON ],
      [ Biome.FAIRY_CAVE, BiomePoolTier.UNCOMMON ]
    ]
    ],
    [ TrainerType.CLERK, [
      [ Biome.METROPOLIS, BiomePoolTier.COMMON ]
    ]],
    [ TrainerType.CYCLIST, [
      [ Biome.PLAINS, BiomePoolTier.UNCOMMON ],
      [ Biome.METROPOLIS, BiomePoolTier.COMMON ]
    ]
    ],
    [ TrainerType.DANCER, []],
    [ TrainerType.DEPOT_AGENT, [
      [ Biome.METROPOLIS, BiomePoolTier.UNCOMMON ]
    ]],
    [ TrainerType.DOCTOR, []],
    [ TrainerType.FISHERMAN, [
      [ Biome.LAKE, BiomePoolTier.COMMON ],
      [ Biome.BEACH, BiomePoolTier.COMMON ]
    ]
    ],
    [ TrainerType.RICH, []],
    [ TrainerType.GUITARIST, [
      [ Biome.METROPOLIS, BiomePoolTier.UNCOMMON ],
      [ Biome.POWER_PLANT, BiomePoolTier.COMMON ]
    ]],
    [ TrainerType.HARLEQUIN, []],
    [ TrainerType.HIKER, [
      [ Biome.MOUNTAIN, BiomePoolTier.COMMON ],
      [ Biome.CAVE, BiomePoolTier.COMMON ],
      [ Biome.BADLANDS, BiomePoolTier.COMMON ]
    ]
    ],
    [ TrainerType.HOOLIGANS, []],
    [ TrainerType.HOOPSTER, []],
    [ TrainerType.INFIELDER, []],
    [ TrainerType.JANITOR, []],
    [ TrainerType.LINEBACKER, []],
    [ TrainerType.MAID, []],
    [ TrainerType.MUSICIAN, []],
    [ TrainerType.NURSERY_AIDE, []],
    [ TrainerType.OFFICER, [
      [ Biome.METROPOLIS, BiomePoolTier.COMMON ],
      [ Biome.CONSTRUCTION_SITE, BiomePoolTier.COMMON ],
      [ Biome.SLUM, BiomePoolTier.COMMON ]
    ]
    ],
    [ TrainerType.PARASOL_LADY, [
      [ Biome.BEACH, BiomePoolTier.COMMON ],
      [ Biome.MEADOW, BiomePoolTier.COMMON ]
    ]
    ],
    [ TrainerType.PILOT, []],
    [ TrainerType.POKEFAN, []],
    [ TrainerType.PRESCHOOLER, []],
    [ TrainerType.PSYCHIC, [
      [ Biome.GRAVEYARD, BiomePoolTier.COMMON ],
      [ Biome.RUINS, BiomePoolTier.COMMON ]
    ]
    ],
    [ TrainerType.RANGER, [
      [ Biome.TALL_GRASS, BiomePoolTier.UNCOMMON ],
      [ Biome.FOREST, BiomePoolTier.COMMON ],
      [ Biome.JUNGLE, BiomePoolTier.COMMON ]
    ]
    ],
    [ TrainerType.RICH_KID, []],
    [ TrainerType.ROUGHNECK, [
      [ Biome.SLUM, BiomePoolTier.COMMON ]
    ]
    ],
    [ TrainerType.SCIENTIST, [
      [ Biome.DESERT, BiomePoolTier.COMMON ],
      [ Biome.RUINS, BiomePoolTier.COMMON ]
    ]
    ],
    [ TrainerType.SMASHER, []],
    [ TrainerType.SNOW_WORKER, [
      [ Biome.ICE_CAVE, BiomePoolTier.COMMON ],
      [ Biome.SNOWY_FOREST, BiomePoolTier.COMMON ]
    ]
    ],
    [ TrainerType.STRIKER, []],
    [ TrainerType.SCHOOL_KID, [
      [ Biome.GRASS, BiomePoolTier.COMMON ]
    ]
    ],
    [ TrainerType.SWIMMER, [
      [ Biome.SEA, BiomePoolTier.COMMON ]
    ]
    ],
    [ TrainerType.TWINS, [
      [ Biome.PLAINS, BiomePoolTier.COMMON ]
    ]
    ],
    [ TrainerType.VETERAN, [
      [ Biome.WASTELAND, BiomePoolTier.COMMON ]
    ]
    ],
    [ TrainerType.WAITER, [
      [ Biome.METROPOLIS, BiomePoolTier.COMMON ]
    ]
    ],
    [ TrainerType.WORKER, [
      [ Biome.POWER_PLANT, BiomePoolTier.COMMON ],
      [ Biome.FACTORY, BiomePoolTier.COMMON ],
      [ Biome.CONSTRUCTION_SITE, BiomePoolTier.COMMON ]
    ]
    ],
    [ TrainerType.YOUNGSTER, [
      [ Biome.TOWN, BiomePoolTier.COMMON ]
    ]
    ],
    [ TrainerType.HEX_MANIAC, [
      [ Biome.GRAVEYARD, BiomePoolTier.UNCOMMON ]
    ]
    ],
    [ TrainerType.FIREBREATHER, [
      [ Biome.VOLCANO, BiomePoolTier.COMMON ]
    ]
    ],
    [ TrainerType.SAILOR, [
      [ Biome.SEA, BiomePoolTier.COMMON ],
      [ Biome.BEACH, BiomePoolTier.COMMON ]
    ]
    ],
    [ TrainerType.BROCK, [
      [ Biome.CAVE, BiomePoolTier.BOSS ]
    ]
    ],
    [ TrainerType.MISTY, [
      [ Biome.BEACH, BiomePoolTier.BOSS ]
    ]
    ],
    [ TrainerType.LT_SURGE, [
      [ Biome.CONSTRUCTION_SITE, BiomePoolTier.BOSS ]
    ]
    ],
    [ TrainerType.ERIKA, [
      [ Biome.GRASS, BiomePoolTier.BOSS ]
    ]
    ],
    [ TrainerType.JANINE, [
      [ Biome.SWAMP, BiomePoolTier.BOSS ]
    ]
    ],
    [ TrainerType.SABRINA, [
      [ Biome.RUINS, BiomePoolTier.BOSS ]
    ]
    ],
    [ TrainerType.GIOVANNI, [
      [ Biome.LABORATORY, BiomePoolTier.BOSS ]
    ]
    ],
    [ TrainerType.BLAINE, [
      [ Biome.VOLCANO, BiomePoolTier.BOSS ]
    ]
    ],
    [ TrainerType.FALKNER, [
      [ Biome.MOUNTAIN, BiomePoolTier.BOSS ]
    ]
    ],
    [ TrainerType.BUGSY, [
      [ Biome.FOREST, BiomePoolTier.BOSS ]
    ]
    ],
    [ TrainerType.WHITNEY, [
      [ Biome.METROPOLIS, BiomePoolTier.BOSS ]
    ]
    ],
    [ TrainerType.MORTY, [
      [ Biome.GRAVEYARD, BiomePoolTier.BOSS ]
    ]
    ],
    [ TrainerType.CHUCK, [
      [ Biome.CONSTRUCTION_SITE, BiomePoolTier.BOSS ]
    ]
    ],
    [ TrainerType.JASMINE, [
      [ Biome.FACTORY, BiomePoolTier.BOSS ]
    ]
    ],
    [ TrainerType.PRYCE, [
      [ Biome.ICE_CAVE, BiomePoolTier.BOSS ]
    ]
    ],
    [ TrainerType.CLAIR, [
      [ Biome.WASTELAND, BiomePoolTier.BOSS ]
    ]
    ],
    [ TrainerType.ROXANNE, [
      [ Biome.CAVE, BiomePoolTier.BOSS ]
    ]
    ],
    [ TrainerType.BRAWLY, [
      [ Biome.DOJO, BiomePoolTier.BOSS ]
    ]
    ],
    [ TrainerType.WATTSON, [
      [ Biome.CONSTRUCTION_SITE, BiomePoolTier.BOSS ]
    ]
    ],
    [ TrainerType.FLANNERY, [
      [ Biome.VOLCANO, BiomePoolTier.BOSS ]
    ]
    ],
    [ TrainerType.NORMAN, [
      [ Biome.METROPOLIS, BiomePoolTier.BOSS ]
    ]
    ],
    [ TrainerType.WINONA, [
      [ Biome.MOUNTAIN, BiomePoolTier.BOSS ]
    ]
    ],
    [ TrainerType.TATE, [
      [ Biome.RUINS, BiomePoolTier.BOSS ]
    ]
    ],
    [ TrainerType.LIZA, [
      [ Biome.RUINS, BiomePoolTier.BOSS ]
    ]
    ],
    [ TrainerType.JUAN, [
      [ Biome.SEABED, BiomePoolTier.BOSS ]
    ]
    ],
    [ TrainerType.ROARK, [
      [ Biome.CAVE, BiomePoolTier.BOSS ]
    ]
    ],
    [ TrainerType.GARDENIA, [
      [ Biome.TALL_GRASS, BiomePoolTier.BOSS ]
    ]
    ],
    [ TrainerType.CRASHER_WAKE, [
      [ Biome.LAKE, BiomePoolTier.BOSS ]
    ]
    ],
    [ TrainerType.MAYLENE, [
      [ Biome.DOJO, BiomePoolTier.BOSS ]
    ]
    ],
    [ TrainerType.FANTINA, [
      [ Biome.TEMPLE, BiomePoolTier.BOSS ]
    ]
    ],
    [ TrainerType.BYRON, [
      [ Biome.FACTORY, BiomePoolTier.BOSS ]
    ]
    ],
    [ TrainerType.CANDICE, [
      [ Biome.SNOWY_FOREST, BiomePoolTier.BOSS ]
    ]
    ],
    [ TrainerType.VOLKNER, [
      [ Biome.POWER_PLANT, BiomePoolTier.BOSS ]
    ]
    ],
    [ TrainerType.CILAN, [
      [ Biome.PLAINS, BiomePoolTier.BOSS ]
    ]
    ],
    [ TrainerType.CHILI, [
      [ Biome.PLAINS, BiomePoolTier.BOSS ]
    ]
    ],
    [ TrainerType.CRESS, [
      [ Biome.PLAINS, BiomePoolTier.BOSS ]
    ]
    ],
    [ TrainerType.CHEREN, [
      [ Biome.PLAINS, BiomePoolTier.BOSS ]
    ]
    ],
    [ TrainerType.LENORA, [
      [ Biome.MEADOW, BiomePoolTier.BOSS ]
    ]
    ],
    [ TrainerType.ROXIE, [
      [ Biome.SWAMP, BiomePoolTier.BOSS ]
    ]
    ],
    [ TrainerType.BURGH, [
      [ Biome.FOREST, BiomePoolTier.BOSS ]
    ]
    ],
    [ TrainerType.ELESA, [
      [ Biome.POWER_PLANT, BiomePoolTier.BOSS ]
    ]
    ],
    [ TrainerType.CLAY, [
      [ Biome.BADLANDS, BiomePoolTier.BOSS ]
    ]
    ],
    [ TrainerType.SKYLA, [
      [ Biome.MOUNTAIN, BiomePoolTier.BOSS ]
    ]
    ],
    [ TrainerType.BRYCEN, [
      [ Biome.ICE_CAVE, BiomePoolTier.BOSS ]
    ]
    ],
    [ TrainerType.DRAYDEN, [
      [ Biome.WASTELAND, BiomePoolTier.BOSS ]
    ]
    ],
    [ TrainerType.MARLON, [
      [ Biome.SEA, BiomePoolTier.BOSS ]
    ]
    ],
    [ TrainerType.VIOLA, [
      [ Biome.TALL_GRASS, BiomePoolTier.BOSS ]
    ]
    ],
    [ TrainerType.GRANT, [
      [ Biome.BADLANDS, BiomePoolTier.BOSS ]
    ]
    ],
    [ TrainerType.KORRINA, [
      [ Biome.DOJO, BiomePoolTier.BOSS ]
    ]
    ],
    [ TrainerType.RAMOS, [
      [ Biome.JUNGLE, BiomePoolTier.BOSS ]
    ]
    ],
    [ TrainerType.CLEMONT, [
      [ Biome.POWER_PLANT, BiomePoolTier.BOSS ]
    ]
    ],
    [ TrainerType.VALERIE, [
      [ Biome.FAIRY_CAVE, BiomePoolTier.BOSS ]
    ]
    ],
    [ TrainerType.OLYMPIA, [
      [ Biome.SPACE, BiomePoolTier.BOSS ]
    ]
    ],
    [ TrainerType.WULFRIC, [
      [ Biome.ICE_CAVE, BiomePoolTier.BOSS ]
    ]
    ],
    [ TrainerType.MILO, [
      [ Biome.MEADOW, BiomePoolTier.BOSS ]
    ]
    ],
    [ TrainerType.NESSA, [
      [ Biome.ISLAND, BiomePoolTier.BOSS ]
    ]
    ],
    [ TrainerType.KABU, [
      [ Biome.VOLCANO, BiomePoolTier.BOSS ]
    ]
    ],
    [ TrainerType.BEA, [
      [ Biome.DOJO, BiomePoolTier.BOSS ]
    ]
    ],
    [ TrainerType.ALLISTER, [
      [ Biome.GRAVEYARD, BiomePoolTier.BOSS ]
    ]
    ],
    [ TrainerType.OPAL, [
      [ Biome.FAIRY_CAVE, BiomePoolTier.BOSS ]
    ]
    ],
    [ TrainerType.BEDE, [
      [ Biome.FAIRY_CAVE, BiomePoolTier.BOSS ]
    ]
    ],
    [ TrainerType.GORDIE, [
      [ Biome.DESERT, BiomePoolTier.BOSS ]
    ]
    ],
    [ TrainerType.MELONY, [
      [ Biome.SNOWY_FOREST, BiomePoolTier.BOSS ]
    ]
    ],
    [ TrainerType.PIERS, [
      [ Biome.SLUM, BiomePoolTier.BOSS ]
    ]
    ],
    [ TrainerType.MARNIE, [
      [ Biome.ABYSS, BiomePoolTier.BOSS ]
    ]
    ],
    [ TrainerType.RAIHAN, [
      [ Biome.WASTELAND, BiomePoolTier.BOSS ]
    ]
    ],
    [ TrainerType.KATY, [
      [ Biome.FOREST, BiomePoolTier.BOSS ]
    ]
    ],
    [ TrainerType.BRASSIUS, [
      [ Biome.TALL_GRASS, BiomePoolTier.BOSS ]
    ]
    ],
    [ TrainerType.IONO, [
      [ Biome.METROPOLIS, BiomePoolTier.BOSS ]
    ]
    ],
    [ TrainerType.KOFU, [
      [ Biome.BEACH, BiomePoolTier.BOSS ]
    ]
    ],
    [ TrainerType.LARRY, [
      [ Biome.METROPOLIS, BiomePoolTier.BOSS ]
    ]
    ],
    [ TrainerType.RYME, [
      [ Biome.GRAVEYARD, BiomePoolTier.BOSS ]
    ]
    ],
    [ TrainerType.TULIP, [
      [ Biome.RUINS, BiomePoolTier.BOSS ]
    ]
    ],
    [ TrainerType.GRUSHA, [
      [ Biome.ICE_CAVE, BiomePoolTier.BOSS ]
    ]
    ],
    [ TrainerType.LORELEI, []],
    [ TrainerType.BRUNO, []],
    [ TrainerType.AGATHA, []],
    [ TrainerType.LANCE, []],
    [ TrainerType.WILL, []],
    [ TrainerType.KOGA, []],
    [ TrainerType.KAREN, []],
    [ TrainerType.SIDNEY, []],
    [ TrainerType.PHOEBE, []],
    [ TrainerType.GLACIA, []],
    [ TrainerType.DRAKE, []],
    [ TrainerType.AARON, []],
    [ TrainerType.BERTHA, []],
    [ TrainerType.FLINT, []],
    [ TrainerType.LUCIAN, []],
    [ TrainerType.SHAUNTAL, []],
    [ TrainerType.MARSHAL, []],
    [ TrainerType.GRIMSLEY, []],
    [ TrainerType.CAITLIN, []],
    [ TrainerType.MALVA, []],
    [ TrainerType.SIEBOLD, []],
    [ TrainerType.WIKSTROM, []],
    [ TrainerType.DRASNA, []],
    [ TrainerType.HALA, []],
    [ TrainerType.MOLAYNE, []],
    [ TrainerType.OLIVIA, []],
    [ TrainerType.ACEROLA, []],
    [ TrainerType.KAHILI, []],
    [ TrainerType.RIKA, []],
    [ TrainerType.POPPY, []],
    [ TrainerType.LARRY_ELITE, []],
    [ TrainerType.HASSEL, []],
    [ TrainerType.CRISPIN, []],
    [ TrainerType.AMARYS, []],
    [ TrainerType.LACEY, []],
    [ TrainerType.DRAYTON, []],
    [ TrainerType.BLUE, []],
    [ TrainerType.RED, []],
    [ TrainerType.LANCE_CHAMPION, []],
    [ TrainerType.STEVEN, []],
    [ TrainerType.WALLACE, []],
    [ TrainerType.CYNTHIA, []],
    [ TrainerType.ALDER, []],
    [ TrainerType.IRIS, []],
    [ TrainerType.DIANTHA, []],
    [ TrainerType.HAU, []],
    [ TrainerType.GEETA, []],
    [ TrainerType.NEMONA, []],
    [ TrainerType.KIERAN, []],
    [ TrainerType.LEON, []],
    [ TrainerType.RIVAL, []]
  ];

  biomeDepths[Biome.TOWN] = [ 0, 1 ];

  const traverseBiome = (biome: Biome, depth: number) => {
    if (biome === Biome.END) {
      const biomeList = Object.keys(Biome).filter(key => !isNaN(Number(key)));
      biomeList.pop(); // Removes Biome.END from the list
      const randIndex = Utils.randSeedInt(biomeList.length, 1); // Will never be Biome.TOWN
      biome = Biome[biomeList[randIndex]];
    }
    const linkedBiomes: (Biome | [ Biome, number ])[] = Array.isArray(biomeLinks[biome])
      ? biomeLinks[biome] as (Biome | [ Biome, number ])[]
      : [ biomeLinks[biome] as Biome ];
    for (const linkedBiomeEntry of linkedBiomes) {
      const linkedBiome = !Array.isArray(linkedBiomeEntry)
        ? linkedBiomeEntry as Biome
        : linkedBiomeEntry[0];
      const biomeChance = !Array.isArray(linkedBiomeEntry)
        ? 1
        : linkedBiomeEntry[1];
      if (!biomeDepths.hasOwnProperty(linkedBiome) || biomeChance < biomeDepths[linkedBiome][1] || (depth < biomeDepths[linkedBiome][0] && biomeChance === biomeDepths[linkedBiome][1])) {
        biomeDepths[linkedBiome] = [ depth + 1, biomeChance ];
        traverseBiome(linkedBiome, depth + 1);
      }
    }
  };

  traverseBiome(Biome.TOWN, 0);
  biomeDepths[Biome.END] = [ Object.values(biomeDepths).map(d => d[0]).reduce((max: number, value: number) => Math.max(max, value), 0) + 1, 1 ];

  for (const biome of Utils.getEnumValues(Biome)) {
    biomePokemonPools[biome] = {};
    biomeTrainerPools[biome] = {};

    for (const tier of Utils.getEnumValues(BiomePoolTier)) {
      biomePokemonPools[biome][tier] = {};
      biomeTrainerPools[biome][tier] = [];

      for (const tod of Utils.getEnumValues(TimeOfDay)) {
        biomePokemonPools[biome][tier][tod] = [];
      }
    }
  }

  for (const pb of pokemonBiomes) {
    const speciesId = pb[0] as Species;
    const biomeEntries = pb[3] as (Biome | BiomePoolTier)[][];

    const speciesEvolutions: SpeciesFormEvolution[] = pokemonEvolutions.hasOwnProperty(speciesId)
      ? pokemonEvolutions[speciesId]
      : [];

    if (!biomeEntries.filter(b => b[0] !== Biome.END).length && !speciesEvolutions.filter(es => !!((pokemonBiomes.find(p => p[0] === es.speciesId)!)[3] as any[]).filter(b => b[0] !== Biome.END).length).length) { // TODO: is the bang on the `find()` correct?
      uncatchableSpecies.push(speciesId);
    }

<<<<<<< HEAD
    // prepares new array in catchableSpecies to host available biomes
    //TODO: this must be improved to only make arrays for starters
=======
    // array of biome options for the current species
>>>>>>> 8d043a9f
    catchableSpecies[speciesId] = [];

    for (const b of biomeEntries) {
      const biome = b[0];
      const tier = b[1];
      const timesOfDay = b.length > 2
        ? Array.isArray(b[2])
          ? b[2]
          : [ b[2] ]
        : [ TimeOfDay.ALL ];

      catchableSpecies[speciesId].push({
        biome: biome as Biome,
        tier: tier as BiomePoolTier,
        tod: timesOfDay as TimeOfDay[]
      });

      for (const tod of timesOfDay) {
        if (!biomePokemonPools.hasOwnProperty(biome) || !biomePokemonPools[biome].hasOwnProperty(tier) || !biomePokemonPools[biome][tier].hasOwnProperty(tod)) {
          continue;
        }

        const biomeTierPool = biomePokemonPools[biome][tier][tod];

        let treeIndex = -1;
        let arrayIndex = 0;

        for (let t = 0; t < biomeTierPool.length; t++) {
          const existingSpeciesIds = biomeTierPool[t] as unknown as Species[];
          for (let es = 0; es < existingSpeciesIds.length; es++) {
            const existingSpeciesId = existingSpeciesIds[es];
            if (pokemonEvolutions.hasOwnProperty(existingSpeciesId) && (pokemonEvolutions[existingSpeciesId] as SpeciesFormEvolution[]).find(ese => ese.speciesId === speciesId)) {
              treeIndex = t;
              arrayIndex = es + 1;
              break;
            } else if (speciesEvolutions && speciesEvolutions.find(se => se.speciesId === existingSpeciesId)) {
              treeIndex = t;
              arrayIndex = es;
              break;
            }
          }
          if (treeIndex > -1) {
            break;
          }
        }

        if (treeIndex > -1) {
          (biomeTierPool[treeIndex] as unknown as Species[]).splice(arrayIndex, 0, speciesId);
        } else {
          (biomeTierPool as unknown as Species[][]).push([ speciesId ]);
        }
      }
    }
  }

  for (const b of Object.keys(biomePokemonPools)) {
    for (const t of Object.keys(biomePokemonPools[b])) {
      const tier = parseInt(t) as BiomePoolTier;
      for (const tod of Object.keys(biomePokemonPools[b][t])) {
        const biomeTierTimePool = biomePokemonPools[b][t][tod];
        for (let e = 0; e < biomeTierTimePool.length; e++) {
          const entry = biomeTierTimePool[e];
          if (entry.length === 1) {
            biomeTierTimePool[e] = entry[0];
          } else {
            const newEntry = {
              1: [ entry[0] ]
            };
            for (let s = 1; s < entry.length; s++) {
              const speciesId = entry[s];
              const prevolution = entry.map(s => pokemonEvolutions[s]).flat().find(e => e && e.speciesId === speciesId);
              const level = prevolution.level - (prevolution.level === 1 ? 1 : 0) + (prevolution.wildDelay * 10) - (tier >= BiomePoolTier.BOSS ? 10 : 0);
              if (!newEntry.hasOwnProperty(level)) {
                newEntry[level] = [ speciesId ];
              } else {
                newEntry[level].push(speciesId);
              }
            }
            biomeTierTimePool[e] = newEntry;
          }
        }
      }
    }
  }

  for (const tb of trainerBiomes) {
    const trainerType = tb[0] as TrainerType;
    const biomeEntries = tb[1] as BiomePoolTier[][];

    for (const b of biomeEntries) {
      const biome = b[0];
      const tier = b[1];

      if (!biomeTrainerPools.hasOwnProperty(biome) || !biomeTrainerPools[biome].hasOwnProperty(tier)) {
        continue;
      }

      const biomeTierPool = biomeTrainerPools[biome][tier];
      biomeTierPool.push(trainerType);
    }
    //outputPools();
  }


  // used in a commented code
  // function outputPools() {
  //   const pokemonOutput = {};
  //   const trainerOutput = {};

  //   for (const b of Object.keys(biomePokemonPools)) {
  //     const biome = Biome[b];
  //     pokemonOutput[biome] = {};
  //     trainerOutput[biome] = {};

  //     for (const t of Object.keys(biomePokemonPools[b])) {
  //       const tier = BiomePoolTier[t];

  //       pokemonOutput[biome][tier] = {};

  //       for (const tod of Object.keys(biomePokemonPools[b][t])) {
  //         const timeOfDay = TimeOfDay[tod];

  //         pokemonOutput[biome][tier][timeOfDay] = [];

  //         for (const f of biomePokemonPools[b][t][tod]) {
  //           if (typeof f === "number") {
  //             pokemonOutput[biome][tier][timeOfDay].push(Species[f]);
  //           } else {
  //             const tree = {};

  //             for (const l of Object.keys(f)) {
  //               tree[l] = f[l].map(s => Species[s]);
  //             }

  //             pokemonOutput[biome][tier][timeOfDay].push(tree);
  //           }
  //         }

  //       }
  //     }

  //     for (const t of Object.keys(biomeTrainerPools[b])) {
  //       const tier = BiomePoolTier[t];

  //       trainerOutput[biome][tier] = [];

  //       for (const f of biomeTrainerPools[b][t]) {
  //         trainerOutput[biome][tier].push(TrainerType[f]);
  //       }
  //     }
  //   }

  //   console.log(beautify(pokemonOutput, null, 2, 180).replace(/(        |        (?:\{ "\d+": \[ )?|    "(?:.*?)": \[ |(?:,|\[) (?:"\w+": \[ |(?:\{ )?"\d+": \[ )?)"(\w+)"(?= |,|\n)/g, "$1Species.$2").replace(/"(\d+)": /g, "$1: ").replace(/((?:      )|(?:(?!\n)    "(?:.*?)": \{) |\[(?: .*? )?\], )"(\w+)"/g, "$1[TimeOfDay.$2]").replace(/(    )"(.*?)"/g, "$1[BiomePoolTier.$2]").replace(/(  )"(.*?)"/g, "$1[Biome.$2]"));
  //   console.log(beautify(trainerOutput, null, 2, 120).replace(/(      |      (?:\{ "\d+": \[ )?|    "(?:.*?)": \[ |, (?:(?:\{ )?"\d+": \[ )?)"(.*?)"/g, "$1TrainerType.$2").replace(/"(\d+)": /g, "$1: ").replace(/(    )"(.*?)"/g, "$1[BiomePoolTier.$2]").replace(/(  )"(.*?)"/g, "$1[Biome.$2]"));
  // }

  /*for (let pokemon of allSpecies) {
    if (pokemon.speciesId >= Species.XERNEAS)
      break;
    pokemonBiomes[pokemon.speciesId - 1][0] = Species[pokemonBiomes[pokemon.speciesId - 1][0]];
    pokemonBiomes[pokemon.speciesId - 1][1] = Type[pokemonBiomes[pokemon.speciesId - 1][1]];
    if (pokemonBiomes[pokemon.speciesId - 1][2] > -1)
      pokemonBiomes[pokemon.speciesId - 1][2] = Type[pokemonBiomes[pokemon.speciesId - 1][2]];
    for (let b of Utils.getEnumValues(Biome)) {
      if (biomePools.hasOwnProperty(b)) {
        let poolTier = -1;
        for (let t of Object.keys(biomePools[b])) {
          for (let p = 0; p < biomePools[b][t].length; p++) {
            if (biomePools[b][t][p] === pokemon.speciesId) {
              poolTier = parseInt(t) as BiomePoolTier;
              break;
            }
          }
        }
        if (poolTier > -1)
          pokemonBiomes[pokemon.speciesId - 1][3].push([ Biome[b], BiomePoolTier[poolTier] ]);
      } else if (biomePoolPredicates[b](pokemon)) {
        pokemonBiomes[pokemon.speciesId - 1][3].push([ Biome[b], BiomePoolTier[BiomePoolTier.COMMON] ]);
      }
    }
  }

  console.log(JSON.stringify(pokemonBiomes, null, '  '));*/
}<|MERGE_RESOLUTION|>--- conflicted
+++ resolved
@@ -7728,12 +7728,7 @@
       uncatchableSpecies.push(speciesId);
     }
 
-<<<<<<< HEAD
-    // prepares new array in catchableSpecies to host available biomes
-    //TODO: this must be improved to only make arrays for starters
-=======
     // array of biome options for the current species
->>>>>>> 8d043a9f
     catchableSpecies[speciesId] = [];
 
     for (const b of biomeEntries) {
