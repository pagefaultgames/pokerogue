import { globalScene } from "#app/global-scene";
import { Gender } from "#app/data/gender";
import { PokeballType } from "#enums/pokeball";
import type Pokemon from "#app/field/pokemon";
import { PokemonType } from "#enums/pokemon-type";
<<<<<<< HEAD
import { isNullOrUndefined, randSeedInt } from "#app/utils";
=======
import { randSeedInt } from "#app/utils/common";
>>>>>>> a7479c8e
import { WeatherType } from "#enums/weather-type";
import { Nature } from "#enums/nature";
import { Biome } from "#enums/biome";
import { Moves } from "#enums/moves";
import { Species } from "#enums/species";
import { TimeOfDay } from "#enums/time-of-day";
import { DamageMoneyRewardModifier, ExtraModifierModifier, MoneyMultiplierModifier, TempExtraModifierModifier } from "#app/modifier/modifier";
import { SpeciesFormKey } from "#enums/species-form-key";
import { speciesStarterCosts } from "./starters";
import i18next from "i18next";
<<<<<<< HEAD
import { allMoves } from "../moves/move";
import { getPokemonSpecies } from "../pokemon-species";
=======
import { initI18n } from "#app/plugins/i18n";
>>>>>>> a7479c8e


export enum SpeciesWildEvolutionDelay {
  NONE,
  SHORT,
  MEDIUM,
  LONG,
  VERY_LONG,
  NEVER
}

export enum EvolutionItem {
  NONE,

  LINKING_CORD,
  SUN_STONE,
  MOON_STONE,
  LEAF_STONE,
  FIRE_STONE,
  WATER_STONE,
  THUNDER_STONE,
  ICE_STONE,
  DUSK_STONE,
  DAWN_STONE,
  SHINY_STONE,
  CRACKED_POT,
  SWEET_APPLE,
  TART_APPLE,
  STRAWBERRY_SWEET,
  UNREMARKABLE_TEACUP,
  UPGRADE,
  DUBIOUS_DISC,
  DRAGON_SCALE,
  PRISM_SCALE,
  RAZOR_CLAW,
  RAZOR_FANG,
  REAPER_CLOTH,
  ELECTIRIZER,
  MAGMARIZER,
  PROTECTOR,
  SACHET,
  WHIPPED_DREAM,
  SYRUPY_APPLE,
  CHIPPED_POT,
  GALARICA_CUFF,
  GALARICA_WREATH,
  AUSPICIOUS_ARMOR,
  MALICIOUS_ARMOR,
  MASTERPIECE_TEACUP,
  SUN_FLUTE,
  MOON_FLUTE,

  BLACK_AUGURITE = 51,
  PEAT_BLOCK,
  METAL_ALLOY,
  SCROLL_OF_DARKNESS,
  SCROLL_OF_WATERS,
  LEADERS_CREST
}

/**
 * Pokemon Evolution tuple type consisting of:
 * @property 0 {@linkcode Species} The species of the Pokemon.
 * @property 1 {@linkcode number} The level at which the Pokemon evolves.
 */
export type EvolutionLevel = [species: Species, level: number];

export enum EvoCondKey {
  NONE,
  FRIENDSHIP,
  TIME,
  MOVE,
  MOVE_TYPE,
  PARTY_TYPE,
  WEATHER,
  BIOME,
  TYROGUE,
  SHEDINJA,
  EVO_COUNTER,
  RANDOM_FORM,
  SPECIES_CAUGHT,
  GENDER,
  NATURE
}

export interface EvolutionConditionData {
  key: EvoCondKey | EvoCondKey[];
  friendship?: number;
  move?: Moves;
  time?: TimeOfDay[];
  moveType?: PokemonType;
  partyType?: PokemonType;
  evoCount?: number;
  weather?: WeatherType[];
  biome?: Biome[];
  randomFormChance?: number;
  speciesCaught?: Species;
  gender?: Gender;
  nature?: Nature[];
}

export class SpeciesEvolutionCondition {
  public data: EvolutionConditionData;

  constructor(data: EvolutionConditionData) {
    this.data = data;

    // Validate data
    const keys = Array.isArray(this.data.key) ? this.data.key : [this.data.key];
    keys.map(cond => {
      if (
        (cond === EvoCondKey.FRIENDSHIP && isNullOrUndefined(this.data.friendship)) ||
        ((cond === EvoCondKey.MOVE || cond === EvoCondKey.TYROGUE) && isNullOrUndefined(this.data.move)) ||
        (cond === EvoCondKey.TIME && (isNullOrUndefined(this.data.time) || this.data.time.length === 0)) ||
        (cond === EvoCondKey.WEATHER && (isNullOrUndefined(this.data.weather) || this.data.weather.length === 0)) ||
        (cond === EvoCondKey.BIOME && (isNullOrUndefined(this.data.biome) || this.data.biome.length === 0)) ||
        (cond === EvoCondKey.NATURE && (isNullOrUndefined(this.data.nature) || this.data.nature.length === 0)) ||
        (cond === EvoCondKey.MOVE_TYPE && isNullOrUndefined(this.data.moveType)) ||
        (cond === EvoCondKey.PARTY_TYPE && isNullOrUndefined(this.data.partyType)) ||
        (cond === EvoCondKey.GENDER && isNullOrUndefined(this.data.gender)) ||
        (cond === EvoCondKey.EVO_COUNTER && isNullOrUndefined(this.data.evoCount)) ||
        (cond === EvoCondKey.RANDOM_FORM && isNullOrUndefined(this.data.randomFormChance)) ||
        (cond === EvoCondKey.GENDER && isNullOrUndefined(this.data.gender)) ||
        (cond === EvoCondKey.SPECIES_CAUGHT && isNullOrUndefined(this.data.speciesCaught))
      ) {
        console.log("Error! Missing data for evo condition: ", EvoCondKey[cond]);
      }
    });
  }

  public get description(): string {
    const str: string[] = [];
    const keys = Array.isArray(this.data.key) ? this.data.key : [this.data.key];
    keys.map(cond => {
      switch(cond) {
        case EvoCondKey.FRIENDSHIP:
          str.push(i18next.t("pokemonEvolutions:friendship"));
        case EvoCondKey.TIME:
          str.push(i18next.t(`pokemonEvolutions:timeOfDay.${TimeOfDay[this.data.time![0]]}`));
        case EvoCondKey.MOVE_TYPE:
          str.push(i18next.t("pokemonEvolutions:moveType", {type: i18next.t(`pokemonInfo:Type.${this.data.moveType!}`)}));
        case EvoCondKey.PARTY_TYPE:
          str.push(i18next.t("pokemonEvolutions:partyType", {type: i18next.t(`pokemonInfo:Type.${this.data.partyType!}`)}));
        case EvoCondKey.GENDER:
          str.push(i18next.t(`pokemonEvolutions:gender.${Gender[this.data.gender!]}`));
        case EvoCondKey.MOVE:
        case EvoCondKey.TYROGUE:
          str.push(i18next.t("pokemonEvolutions:move", {move: allMoves[this.data.move!].name}));
        case EvoCondKey.BIOME:
          str.push(i18next.t("pokemonEvolutions:biome"));
        case EvoCondKey.NATURE:
          str.push(i18next.t("pokemonEvolutions:nature"));
        case EvoCondKey.WEATHER:
          str.push(i18next.t("pokemonEvolutions:weather"));
        case EvoCondKey.SHEDINJA:
          str.push(i18next.t("pokemonEvolutions:shedinja"));
        case EvoCondKey.EVO_COUNTER:
          str.push(i18next.t("pokemonEvolutions:treasure"));
        case EvoCondKey.SPECIES_CAUGHT:
          str.push(i18next.t("pokemonEvolutions:caught", {species: getPokemonSpecies(this.data.speciesCaught!).name}));
      }
    });
    return str.join(i18next.t("pokemonEvolutions:connector"));
  }

  public conditionsFulfilled(pokemon: Pokemon): boolean {
    console.log(this.data);
    const keys = Array.isArray(this.data.key) ? this.data.key : [this.data.key];
    return keys.every(cond => {
      switch (cond) {
        case EvoCondKey.FRIENDSHIP:
          return pokemon.friendship >= this.data.friendship!;
        case EvoCondKey.TIME:
          return this.data.time?.includes(globalScene.arena.getTimeOfDay());
        case EvoCondKey.MOVE:
          return pokemon.moveset.some(m => m.moveId === this.data.move);
        case EvoCondKey.MOVE_TYPE:
          return pokemon.moveset.some(m => m.getMove().type === this.data.moveType);
        case EvoCondKey.PARTY_TYPE:
          return !!globalScene.getPlayerParty().find(p => p.getTypes(false, false, true).indexOf(this.data.partyType!) > -1)
        case EvoCondKey.EVO_COUNTER:
          return pokemon.evoCounter
            + pokemon.getHeldItems().filter(m => m instanceof DamageMoneyRewardModifier).length
            + globalScene.findModifiers(m => 
              m instanceof MoneyMultiplierModifier
              || m instanceof ExtraModifierModifier
              || m instanceof TempExtraModifierModifier
            ).length >= this.data.evoCount!;
        case EvoCondKey.GENDER:
          return pokemon.gender === this.data.gender;
        case EvoCondKey.SHEDINJA:
          return globalScene.getPlayerParty().length < 6 && globalScene.pokeballCounts[PokeballType.POKEBALL] > 0;
        case EvoCondKey.BIOME:
          return this.data.biome?.includes(globalScene.arena.biomeType);
        case EvoCondKey.WEATHER:
          return this.data.weather?.includes(globalScene.arena.getWeatherType());
        case EvoCondKey.TYROGUE:
          return pokemon.getMoveset(true).find(m =>
            m && [ Moves.LOW_SWEEP, Moves.MACH_PUNCH, Moves.RAPID_SPIN ].includes(m.moveId)
          )?.moveId === this.data.move;
        case EvoCondKey.NATURE:
          return this.data.nature?.includes(pokemon.getNature());
        case EvoCondKey.RANDOM_FORM:
          let ret = false;
          globalScene.executeWithSeedOffset(() => ret = !randSeedInt(this.data.randomFormChance!), pokemon.id);
          return ret;
        case EvoCondKey.SPECIES_CAUGHT:
          return !!globalScene.gameData.dexData[this.data.speciesCaught!].caughtAttr;
      }
    });
  }
}

export class SpeciesFormEvolution {
  public speciesId: Species;
  public preFormKey: string | null;
  public evoFormKey: string | null;
  public level: number;
  public item: EvolutionItem | null;
  public condition: SpeciesEvolutionCondition | null;
  public wildDelay: SpeciesWildEvolutionDelay;
  public desc = "";

<<<<<<< HEAD
  constructor(speciesId: Species, preFormKey: string | null, evoFormKey: string | null, level: number, item: EvolutionItem | null, condition: EvolutionConditionData | null, wildDelay?: SpeciesWildEvolutionDelay) {
=======
  constructor(speciesId: Species, preFormKey: string | null, evoFormKey: string | null, level: number, item: EvolutionItem | null, condition: SpeciesEvolutionCondition | null, wildDelay?: SpeciesWildEvolutionDelay) {
    if (!i18next.isInitialized) {
      initI18n();
    }
>>>>>>> a7479c8e
    this.speciesId = speciesId;
    this.preFormKey = preFormKey;
    this.evoFormKey = evoFormKey;
    this.level = level;
    this.item = item || EvolutionItem.NONE;
    if (!isNullOrUndefined(condition)) {
      this.condition = new SpeciesEvolutionCondition(condition);
    }
    this.wildDelay = wildDelay ?? SpeciesWildEvolutionDelay.NONE;
  }

  get description(): string {
    if (this.desc.length > 0) {
      return this.desc;
    }
    const strings: string[] = [];
    if (this.level > 1) {
      strings.push(i18next.t("pokemonEvolutions:level") + ` ${this.level}`);
    }
    if (this.item) {
      const itemDescription = i18next.t(`modifierType:EvolutionItem.${EvolutionItem[this.item].toUpperCase()}`);
      const rarity = this.item > 50 ? i18next.t("pokemonEvolutions:ULTRA") : i18next.t("pokemonEvolutions:GREAT");
      strings.push(i18next.t("pokemonEvolutions:using") + itemDescription + ` (${rarity})`);
    }
    if (this.condition) {
      strings.push(this.condition.description);
    }
    return strings
      .filter(str => str !== "")
      .map((str, index) => index > 0 ? str[0].toLowerCase() + str.slice(1) : str)
      .join(i18next.t("pokemonEvolutions:connector"));

  }

  /**
   * Checks if a Pokemon fulfills the requirements of this evolution.
   * @param pokemon {@linkcode Pokemon} who wants to evolve
   * @param forFusion defaults to False. Whether this evolution is meant for the secondary fused mon. In that case, use their form key.
   * @param item {@linkcode EvolutionItem} optional, check if the evolution uses a certain item
   * @returns whether this evolution can apply to the Pokemon
   */
  public validate(pokemon: Pokemon, forFusion: boolean = false, item?: EvolutionItem): boolean {
    return (
      // If an item is given, check if it's the right one
      item === this.item &&
      pokemon.level >= this.level &&
      // Check form key, using the fusion's form key if we're checking the fusion
      (isNullOrUndefined(this.preFormKey) || (forFusion ? pokemon.getFormKey() : pokemon.getFusionFormKey()) === this.preFormKey) &&
      (this.condition === null || this.condition?.conditionsFulfilled(pokemon))
    );
  }

  public isValidItemEvolution(pokemon: Pokemon, forFusion: boolean = false): boolean {
    return (
      // If an item is given, check if it's the right one
      !isNullOrUndefined(this.item) &&
      pokemon.level >= this.level &&
      // Check form key, using the fusion's form key if we're checking the fusion
      (isNullOrUndefined(this.preFormKey) || (forFusion ? pokemon.getFormKey() : pokemon.getFusionFormKey()) === this.preFormKey) &&
      (this.condition === null || this.condition?.conditionsFulfilled(pokemon))
    );
  }

  public get evoItem(): EvolutionItem {
    return this.item ?? EvolutionItem.NONE;
  }
}

export class SpeciesEvolution extends SpeciesFormEvolution {
  constructor(speciesId: Species, level: number, item: EvolutionItem | null, condition: EvolutionConditionData | null, wildDelay?: SpeciesWildEvolutionDelay) {
    super(speciesId, null, null, level, item, condition, wildDelay);
  }
}

export class FusionSpeciesFormEvolution extends SpeciesFormEvolution {
  public primarySpeciesId: Species;

  constructor(primarySpeciesId: Species, evolution: SpeciesFormEvolution) {
    super(evolution.speciesId, evolution.preFormKey, evolution.evoFormKey, evolution.level, evolution.item, evolution.condition?.data ?? null, evolution.wildDelay);

    this.primarySpeciesId = primarySpeciesId;
  }
}

interface PokemonEvolutions {
  [key: string]: SpeciesFormEvolution[]
}

export const pokemonEvolutions: PokemonEvolutions = {
  [Species.BULBASAUR]: [
    new SpeciesEvolution(Species.IVYSAUR, 16, null, null)
  ],
  [Species.IVYSAUR]: [
    new SpeciesEvolution(Species.VENUSAUR, 32, null, null)
  ],
  [Species.CHARMANDER]: [
    new SpeciesEvolution(Species.CHARMELEON, 16, null, null)
  ],
  [Species.CHARMELEON]: [
    new SpeciesEvolution(Species.CHARIZARD, 36, null, null)
  ],
  [Species.SQUIRTLE]: [
    new SpeciesEvolution(Species.WARTORTLE, 16, null, null)
  ],
  [Species.WARTORTLE]: [
    new SpeciesEvolution(Species.BLASTOISE, 36, null, null)
  ],
  [Species.CATERPIE]: [
    new SpeciesEvolution(Species.METAPOD, 7, null, null)
  ],
  [Species.METAPOD]: [
    new SpeciesEvolution(Species.BUTTERFREE, 10, null, null)
  ],
  [Species.WEEDLE]: [
    new SpeciesEvolution(Species.KAKUNA, 7, null, null)
  ],
  [Species.KAKUNA]: [
    new SpeciesEvolution(Species.BEEDRILL, 10, null, null)
  ],
  [Species.PIDGEY]: [
    new SpeciesEvolution(Species.PIDGEOTTO, 18, null, null)
  ],
  [Species.PIDGEOTTO]: [
    new SpeciesEvolution(Species.PIDGEOT, 36, null, null)
  ],
  [Species.RATTATA]: [
    new SpeciesEvolution(Species.RATICATE, 20, null, null)
  ],
  [Species.SPEAROW]: [
    new SpeciesEvolution(Species.FEAROW, 20, null, null)
  ],
  [Species.EKANS]: [
    new SpeciesEvolution(Species.ARBOK, 22, null, null)
  ],
  [Species.SANDSHREW]: [
    new SpeciesEvolution(Species.SANDSLASH, 22, null, null)
  ],
  [Species.NIDORAN_F]: [
    new SpeciesEvolution(Species.NIDORINA, 16, null, null)
  ],
  [Species.NIDORAN_M]: [
    new SpeciesEvolution(Species.NIDORINO, 16, null, null)
  ],
  [Species.ZUBAT]: [
    new SpeciesEvolution(Species.GOLBAT, 22, null, null)
  ],
  [Species.ODDISH]: [
    new SpeciesEvolution(Species.GLOOM, 21, null, null)
  ],
  [Species.PARAS]: [
    new SpeciesEvolution(Species.PARASECT, 24, null, null)
  ],
  [Species.VENONAT]: [
    new SpeciesEvolution(Species.VENOMOTH, 31, null, null)
  ],
  [Species.DIGLETT]: [
    new SpeciesEvolution(Species.DUGTRIO, 26, null, null)
  ],
  [Species.MEOWTH]: [
    new SpeciesFormEvolution(Species.PERSIAN, "", "", 28, null, null)
  ],
  [Species.PSYDUCK]: [
    new SpeciesEvolution(Species.GOLDUCK, 33, null, null)
  ],
  [Species.MANKEY]: [
    new SpeciesEvolution(Species.PRIMEAPE, 28, null, null)
  ],
  [Species.POLIWAG]: [
    new SpeciesEvolution(Species.POLIWHIRL, 25, null, null)
  ],
  [Species.ABRA]: [
    new SpeciesEvolution(Species.KADABRA, 16, null, null)
  ],
  [Species.MACHOP]: [
    new SpeciesEvolution(Species.MACHOKE, 28, null, null)
  ],
  [Species.BELLSPROUT]: [
    new SpeciesEvolution(Species.WEEPINBELL, 21, null, null)
  ],
  [Species.TENTACOOL]: [
    new SpeciesEvolution(Species.TENTACRUEL, 30, null, null)
  ],
  [Species.GEODUDE]: [
    new SpeciesEvolution(Species.GRAVELER, 25, null, null)
  ],
  [Species.PONYTA]: [
    new SpeciesEvolution(Species.RAPIDASH, 40, null, null)
  ],
  [Species.SLOWPOKE]: [
    new SpeciesEvolution(Species.SLOWBRO, 37, null, null),
    new SpeciesEvolution(Species.SLOWKING, 1, EvolutionItem.LINKING_CORD, null, SpeciesWildEvolutionDelay.VERY_LONG)
  ],
  [Species.MAGNEMITE]: [
    new SpeciesEvolution(Species.MAGNETON, 30, null, null)
  ],
  [Species.DODUO]: [
    new SpeciesEvolution(Species.DODRIO, 31, null, null)
  ],
  [Species.SEEL]: [
    new SpeciesEvolution(Species.DEWGONG, 34, null, null)
  ],
  [Species.GRIMER]: [
    new SpeciesEvolution(Species.MUK, 38, null, null)
  ],
  [Species.GASTLY]: [
    new SpeciesEvolution(Species.HAUNTER, 25, null, null)
  ],
  [Species.DROWZEE]: [
    new SpeciesEvolution(Species.HYPNO, 26, null, null)
  ],
  [Species.KRABBY]: [
    new SpeciesEvolution(Species.KINGLER, 28, null, null)
  ],
  [Species.VOLTORB]: [
    new SpeciesEvolution(Species.ELECTRODE, 30, null, null)
  ],
  [Species.CUBONE]: [
    new SpeciesEvolution(Species.ALOLA_MAROWAK, 28, null, {key: EvoCondKey.TIME, time: [TimeOfDay.DUSK, TimeOfDay.NIGHT]}),
    new SpeciesEvolution(Species.MAROWAK, 28, null, {key: EvoCondKey.TIME, time: [TimeOfDay.DAWN, TimeOfDay.DAY]})
  ],
  [Species.TYROGUE]: [
    /**
     * Custom: Evolves into Hitmonlee, Hitmonchan or Hitmontop at level 20
     * if it knows Low Sweep, Mach Punch, or Rapid Spin, respectively.
     * If Tyrogue knows multiple of these moves, its evolution is based on
     * the first qualifying move in its moveset.
     */
    new SpeciesEvolution(Species.HITMONLEE, 20, null, {key: EvoCondKey.TYROGUE, move: Moves.LOW_SWEEP}),
    new SpeciesEvolution(Species.HITMONCHAN, 20, null, {key: EvoCondKey.TYROGUE, move: Moves.MACH_PUNCH}),
    new SpeciesEvolution(Species.HITMONTOP, 20, null, {key: EvoCondKey.TYROGUE, move: Moves.RAPID_SPIN}),
  ],
  [Species.KOFFING]: [
    new SpeciesEvolution(Species.GALAR_WEEZING, 35, null, {key: EvoCondKey.TIME, time: [TimeOfDay.DUSK, TimeOfDay.NIGHT]}),
    new SpeciesEvolution(Species.WEEZING, 35, null, {key: EvoCondKey.TIME, time: [TimeOfDay.DAWN, TimeOfDay.DAY]})
  ],
  [Species.RHYHORN]: [
    new SpeciesEvolution(Species.RHYDON, 42, null, null)
  ],
  [Species.HORSEA]: [
    new SpeciesEvolution(Species.SEADRA, 32, null, null)
  ],
  [Species.GOLDEEN]: [
    new SpeciesEvolution(Species.SEAKING, 33, null, null)
  ],
  [Species.SMOOCHUM]: [
    new SpeciesEvolution(Species.JYNX, 30, null, null)
  ],
  [Species.ELEKID]: [
    new SpeciesEvolution(Species.ELECTABUZZ, 30, null, null)
  ],
  [Species.MAGBY]: [
    new SpeciesEvolution(Species.MAGMAR, 30, null, null)
  ],
  [Species.MAGIKARP]: [
    new SpeciesEvolution(Species.GYARADOS, 20, null, null)
  ],
  [Species.OMANYTE]: [
    new SpeciesEvolution(Species.OMASTAR, 40, null, null)
  ],
  [Species.KABUTO]: [
    new SpeciesEvolution(Species.KABUTOPS, 40, null, null)
  ],
  [Species.DRATINI]: [
    new SpeciesEvolution(Species.DRAGONAIR, 30, null, null)
  ],
  [Species.DRAGONAIR]: [
    new SpeciesEvolution(Species.DRAGONITE, 55, null, null)
  ],
  [Species.CHIKORITA]: [
    new SpeciesEvolution(Species.BAYLEEF, 16, null, null)
  ],
  [Species.BAYLEEF]: [
    new SpeciesEvolution(Species.MEGANIUM, 32, null, null)
  ],
  [Species.CYNDAQUIL]: [
    new SpeciesEvolution(Species.QUILAVA, 14, null, null)
  ],
  [Species.QUILAVA]: [
    new SpeciesEvolution(Species.HISUI_TYPHLOSION, 36, null, {key: EvoCondKey.TIME, time: [TimeOfDay.DUSK, TimeOfDay.NIGHT]}),
    new SpeciesEvolution(Species.TYPHLOSION, 36, null, {key: EvoCondKey.TIME, time: [TimeOfDay.DAWN, TimeOfDay.DAY]})
  ],
  [Species.TOTODILE]: [
    new SpeciesEvolution(Species.CROCONAW, 18, null, null)
  ],
  [Species.CROCONAW]: [
    new SpeciesEvolution(Species.FERALIGATR, 30, null, null)
  ],
  [Species.SENTRET]: [
    new SpeciesEvolution(Species.FURRET, 15, null, null)
  ],
  [Species.HOOTHOOT]: [
    new SpeciesEvolution(Species.NOCTOWL, 20, null, null)
  ],
  [Species.LEDYBA]: [
    new SpeciesEvolution(Species.LEDIAN, 18, null, null)
  ],
  [Species.SPINARAK]: [
    new SpeciesEvolution(Species.ARIADOS, 22, null, null)
  ],
  [Species.CHINCHOU]: [
    new SpeciesEvolution(Species.LANTURN, 27, null, null)
  ],
  [Species.NATU]: [
    new SpeciesEvolution(Species.XATU, 25, null, null)
  ],
  [Species.MAREEP]: [
    new SpeciesEvolution(Species.FLAAFFY, 15, null, null)
  ],
  [Species.FLAAFFY]: [
    new SpeciesEvolution(Species.AMPHAROS, 30, null, null)
  ],
  [Species.MARILL]: [
    new SpeciesEvolution(Species.AZUMARILL, 18, null, null)
  ],
  [Species.HOPPIP]: [
    new SpeciesEvolution(Species.SKIPLOOM, 18, null, null)
  ],
  [Species.SKIPLOOM]: [
    new SpeciesEvolution(Species.JUMPLUFF, 27, null, null)
  ],
  [Species.WOOPER]: [
    new SpeciesEvolution(Species.QUAGSIRE, 20, null, null)
  ],
  [Species.WYNAUT]: [
    new SpeciesEvolution(Species.WOBBUFFET, 15, null, null)
  ],
  [Species.PINECO]: [
    new SpeciesEvolution(Species.FORRETRESS, 31, null, null)
  ],
  [Species.SNUBBULL]: [
    new SpeciesEvolution(Species.GRANBULL, 23, null, null)
  ],
  [Species.TEDDIURSA]: [
    new SpeciesEvolution(Species.URSARING, 30, null, null)
  ],
  [Species.SLUGMA]: [
    new SpeciesEvolution(Species.MAGCARGO, 38, null, null)
  ],
  [Species.SWINUB]: [
    new SpeciesEvolution(Species.PILOSWINE, 33, null, null)
  ],
  [Species.REMORAID]: [
    new SpeciesEvolution(Species.OCTILLERY, 25, null, null)
  ],
  [Species.HOUNDOUR]: [
    new SpeciesEvolution(Species.HOUNDOOM, 24, null, null)
  ],
  [Species.PHANPY]: [
    new SpeciesEvolution(Species.DONPHAN, 25, null, null)
  ],
  [Species.LARVITAR]: [
    new SpeciesEvolution(Species.PUPITAR, 30, null, null)
  ],
  [Species.PUPITAR]: [
    new SpeciesEvolution(Species.TYRANITAR, 55, null, null)
  ],
  [Species.TREECKO]: [
    new SpeciesEvolution(Species.GROVYLE, 16, null, null)
  ],
  [Species.GROVYLE]: [
    new SpeciesEvolution(Species.SCEPTILE, 36, null, null)
  ],
  [Species.TORCHIC]: [
    new SpeciesEvolution(Species.COMBUSKEN, 16, null, null)
  ],
  [Species.COMBUSKEN]: [
    new SpeciesEvolution(Species.BLAZIKEN, 36, null, null)
  ],
  [Species.MUDKIP]: [
    new SpeciesEvolution(Species.MARSHTOMP, 16, null, null)
  ],
  [Species.MARSHTOMP]: [
    new SpeciesEvolution(Species.SWAMPERT, 36, null, null)
  ],
  [Species.POOCHYENA]: [
    new SpeciesEvolution(Species.MIGHTYENA, 18, null, null)
  ],
  [Species.ZIGZAGOON]: [
    new SpeciesEvolution(Species.LINOONE, 20, null, null)
  ],
  [Species.WURMPLE]: [
    new SpeciesEvolution(Species.SILCOON, 7, null, {key: EvoCondKey.TIME, time: [TimeOfDay.DAWN, TimeOfDay.DAY]}),
    new SpeciesEvolution(Species.CASCOON, 7, null, {key: EvoCondKey.TIME, time: [TimeOfDay.DUSK, TimeOfDay.NIGHT]})
  ],
  [Species.SILCOON]: [
    new SpeciesEvolution(Species.BEAUTIFLY, 10, null, null)
  ],
  [Species.CASCOON]: [
    new SpeciesEvolution(Species.DUSTOX, 10, null, null)
  ],
  [Species.LOTAD]: [
    new SpeciesEvolution(Species.LOMBRE, 14, null, null)
  ],
  [Species.SEEDOT]: [
    new SpeciesEvolution(Species.NUZLEAF, 14, null, null)
  ],
  [Species.TAILLOW]: [
    new SpeciesEvolution(Species.SWELLOW, 22, null, null)
  ],
  [Species.WINGULL]: [
    new SpeciesEvolution(Species.PELIPPER, 25, null, null)
  ],
  [Species.RALTS]: [
    new SpeciesEvolution(Species.KIRLIA, 20, null, null)
  ],
  [Species.KIRLIA]: [
    new SpeciesEvolution(Species.GARDEVOIR, 30, null, {key: EvoCondKey.GENDER, gender: Gender.FEMALE}),
    new SpeciesEvolution(Species.GALLADE, 30, null, {key: EvoCondKey.GENDER, gender: Gender.MALE})
  ],
  [Species.SURSKIT]: [
    new SpeciesEvolution(Species.MASQUERAIN, 22, null, null)
  ],
  [Species.SHROOMISH]: [
    new SpeciesEvolution(Species.BRELOOM, 23, null, null)
  ],
  [Species.SLAKOTH]: [
    new SpeciesEvolution(Species.VIGOROTH, 18, null, null)
  ],
  [Species.VIGOROTH]: [
    new SpeciesEvolution(Species.SLAKING, 36, null, null)
  ],
  [Species.NINCADA]: [
    new SpeciesEvolution(Species.NINJASK, 20, null, null),
    new SpeciesEvolution(Species.SHEDINJA, 20, null, {key: EvoCondKey.SHEDINJA})
  ],
  [Species.WHISMUR]: [
    new SpeciesEvolution(Species.LOUDRED, 20, null, null)
  ],
  [Species.LOUDRED]: [
    new SpeciesEvolution(Species.EXPLOUD, 40, null, null)
  ],
  [Species.MAKUHITA]: [
    new SpeciesEvolution(Species.HARIYAMA, 24, null, null)
  ],
  [Species.ARON]: [
    new SpeciesEvolution(Species.LAIRON, 32, null, null)
  ],
  [Species.LAIRON]: [
    new SpeciesEvolution(Species.AGGRON, 42, null, null)
  ],
  [Species.MEDITITE]: [
    new SpeciesEvolution(Species.MEDICHAM, 37, null, null)
  ],
  [Species.ELECTRIKE]: [
    new SpeciesEvolution(Species.MANECTRIC, 26, null, null)
  ],
  [Species.GULPIN]: [
    new SpeciesEvolution(Species.SWALOT, 26, null, null)
  ],
  [Species.CARVANHA]: [
    new SpeciesEvolution(Species.SHARPEDO, 30, null, null)
  ],
  [Species.WAILMER]: [
    new SpeciesEvolution(Species.WAILORD, 40, null, null)
  ],
  [Species.NUMEL]: [
    new SpeciesEvolution(Species.CAMERUPT, 33, null, null)
  ],
  [Species.SPOINK]: [
    new SpeciesEvolution(Species.GRUMPIG, 32, null, null)
  ],
  [Species.TRAPINCH]: [
    new SpeciesEvolution(Species.VIBRAVA, 35, null, null)
  ],
  [Species.VIBRAVA]: [
    new SpeciesEvolution(Species.FLYGON, 45, null, null)
  ],
  [Species.CACNEA]: [
    new SpeciesEvolution(Species.CACTURNE, 32, null, null)
  ],
  [Species.SWABLU]: [
    new SpeciesEvolution(Species.ALTARIA, 35, null, null)
  ],
  [Species.BARBOACH]: [
    new SpeciesEvolution(Species.WHISCASH, 30, null, null)
  ],
  [Species.CORPHISH]: [
    new SpeciesEvolution(Species.CRAWDAUNT, 30, null, null)
  ],
  [Species.BALTOY]: [
    new SpeciesEvolution(Species.CLAYDOL, 36, null, null)
  ],
  [Species.LILEEP]: [
    new SpeciesEvolution(Species.CRADILY, 40, null, null)
  ],
  [Species.ANORITH]: [
    new SpeciesEvolution(Species.ARMALDO, 40, null, null)
  ],
  [Species.SHUPPET]: [
    new SpeciesEvolution(Species.BANETTE, 37, null, null)
  ],
  [Species.DUSKULL]: [
    new SpeciesEvolution(Species.DUSCLOPS, 37, null, null)
  ],
  [Species.SNORUNT]: [
    new SpeciesEvolution(Species.GLALIE, 42, null, {key: EvoCondKey.GENDER, gender: Gender.MALE}),
    new SpeciesEvolution(Species.FROSLASS, 42, null, {key: EvoCondKey.GENDER, gender: Gender.FEMALE})
  ],
  [Species.SPHEAL]: [
    new SpeciesEvolution(Species.SEALEO, 32, null, null)
  ],
  [Species.SEALEO]: [
    new SpeciesEvolution(Species.WALREIN, 44, null, null)
  ],
  [Species.BAGON]: [
    new SpeciesEvolution(Species.SHELGON, 30, null, null)
  ],
  [Species.SHELGON]: [
    new SpeciesEvolution(Species.SALAMENCE, 50, null, null)
  ],
  [Species.BELDUM]: [
    new SpeciesEvolution(Species.METANG, 20, null, null)
  ],
  [Species.METANG]: [
    new SpeciesEvolution(Species.METAGROSS, 45, null, null)
  ],
  [Species.TURTWIG]: [
    new SpeciesEvolution(Species.GROTLE, 18, null, null)
  ],
  [Species.GROTLE]: [
    new SpeciesEvolution(Species.TORTERRA, 32, null, null)
  ],
  [Species.CHIMCHAR]: [
    new SpeciesEvolution(Species.MONFERNO, 14, null, null)
  ],
  [Species.MONFERNO]: [
    new SpeciesEvolution(Species.INFERNAPE, 36, null, null)
  ],
  [Species.PIPLUP]: [
    new SpeciesEvolution(Species.PRINPLUP, 16, null, null)
  ],
  [Species.PRINPLUP]: [
    new SpeciesEvolution(Species.EMPOLEON, 36, null, null)
  ],
  [Species.STARLY]: [
    new SpeciesEvolution(Species.STARAVIA, 14, null, null)
  ],
  [Species.STARAVIA]: [
    new SpeciesEvolution(Species.STARAPTOR, 34, null, null)
  ],
  [Species.BIDOOF]: [
    new SpeciesEvolution(Species.BIBAREL, 15, null, null)
  ],
  [Species.KRICKETOT]: [
    new SpeciesEvolution(Species.KRICKETUNE, 10, null, null)
  ],
  [Species.SHINX]: [
    new SpeciesEvolution(Species.LUXIO, 15, null, null)
  ],
  [Species.LUXIO]: [
    new SpeciesEvolution(Species.LUXRAY, 30, null, null)
  ],
  [Species.CRANIDOS]: [
    new SpeciesEvolution(Species.RAMPARDOS, 30, null, null)
  ],
  [Species.SHIELDON]: [
    new SpeciesEvolution(Species.BASTIODON, 30, null, null)
  ],
  [Species.BURMY]: [
    new SpeciesEvolution(Species.MOTHIM, 20, null, {key: EvoCondKey.GENDER, gender: Gender.MALE}),
    new SpeciesEvolution(Species.WORMADAM, 20, null, {key: EvoCondKey.GENDER, gender: Gender.FEMALE})
  ],
  [Species.COMBEE]: [
    new SpeciesEvolution(Species.VESPIQUEN, 21, null, {key: EvoCondKey.GENDER, gender: Gender.FEMALE})
  ],
  [Species.BUIZEL]: [
    new SpeciesEvolution(Species.FLOATZEL, 26, null, null)
  ],
  [Species.CHERUBI]: [
    new SpeciesEvolution(Species.CHERRIM, 25, null, null)
  ],
  [Species.SHELLOS]: [
    new SpeciesEvolution(Species.GASTRODON, 30, null, null)
  ],
  [Species.DRIFLOON]: [
    new SpeciesEvolution(Species.DRIFBLIM, 28, null, null)
  ],
  [Species.GLAMEOW]: [
    new SpeciesEvolution(Species.PURUGLY, 38, null, null)
  ],
  [Species.STUNKY]: [
    new SpeciesEvolution(Species.SKUNTANK, 34, null, null)
  ],
  [Species.BRONZOR]: [
    new SpeciesEvolution(Species.BRONZONG, 33, null, null)
  ],
  [Species.GIBLE]: [
    new SpeciesEvolution(Species.GABITE, 24, null, null)
  ],
  [Species.GABITE]: [
    new SpeciesEvolution(Species.GARCHOMP, 48, null, null)
  ],
  [Species.HIPPOPOTAS]: [
    new SpeciesEvolution(Species.HIPPOWDON, 34, null, null)
  ],
  [Species.SKORUPI]: [
    new SpeciesEvolution(Species.DRAPION, 40, null, null)
  ],
  [Species.CROAGUNK]: [
    new SpeciesEvolution(Species.TOXICROAK, 37, null, null)
  ],
  [Species.FINNEON]: [
    new SpeciesEvolution(Species.LUMINEON, 31, null, null)
  ],
  [Species.MANTYKE]: [
    new SpeciesEvolution(Species.MANTINE, 32, null, {key: EvoCondKey.SPECIES_CAUGHT, speciesCaught: Species.REMORAID}, SpeciesWildEvolutionDelay.MEDIUM)
  ],
  [Species.SNOVER]: [
    new SpeciesEvolution(Species.ABOMASNOW, 40, null, null)
  ],
  [Species.SNIVY]: [
    new SpeciesEvolution(Species.SERVINE, 17, null, null)
  ],
  [Species.SERVINE]: [
    new SpeciesEvolution(Species.SERPERIOR, 36, null, null)
  ],
  [Species.TEPIG]: [
    new SpeciesEvolution(Species.PIGNITE, 17, null, null)
  ],
  [Species.PIGNITE]: [
    new SpeciesEvolution(Species.EMBOAR, 36, null, null)
  ],
  [Species.OSHAWOTT]: [
    new SpeciesEvolution(Species.DEWOTT, 17, null, null)
  ],
  [Species.DEWOTT]: [
    new SpeciesEvolution(Species.HISUI_SAMUROTT, 36, null, {key: EvoCondKey.TIME, time: [TimeOfDay.DUSK, TimeOfDay.NIGHT]}),
    new SpeciesEvolution(Species.SAMUROTT, 36, null, {key: EvoCondKey.TIME, time: [TimeOfDay.DAWN, TimeOfDay.DAY]})
  ],
  [Species.PATRAT]: [
    new SpeciesEvolution(Species.WATCHOG, 20, null, null)
  ],
  [Species.LILLIPUP]: [
    new SpeciesEvolution(Species.HERDIER, 16, null, null)
  ],
  [Species.HERDIER]: [
    new SpeciesEvolution(Species.STOUTLAND, 32, null, null)
  ],
  [Species.PURRLOIN]: [
    new SpeciesEvolution(Species.LIEPARD, 20, null, null)
  ],
  [Species.PIDOVE]: [
    new SpeciesEvolution(Species.TRANQUILL, 21, null, null)
  ],
  [Species.TRANQUILL]: [
    new SpeciesEvolution(Species.UNFEZANT, 32, null, null)
  ],
  [Species.BLITZLE]: [
    new SpeciesEvolution(Species.ZEBSTRIKA, 27, null, null)
  ],
  [Species.ROGGENROLA]: [
    new SpeciesEvolution(Species.BOLDORE, 25, null, null)
  ],
  [Species.DRILBUR]: [
    new SpeciesEvolution(Species.EXCADRILL, 31, null, null)
  ],
  [Species.TIMBURR]: [
    new SpeciesEvolution(Species.GURDURR, 25, null, null)
  ],
  [Species.TYMPOLE]: [
    new SpeciesEvolution(Species.PALPITOAD, 25, null, null)
  ],
  [Species.PALPITOAD]: [
    new SpeciesEvolution(Species.SEISMITOAD, 36, null, null)
  ],
  [Species.SEWADDLE]: [
    new SpeciesEvolution(Species.SWADLOON, 20, null, null)
  ],
  [Species.VENIPEDE]: [
    new SpeciesEvolution(Species.WHIRLIPEDE, 22, null, null)
  ],
  [Species.WHIRLIPEDE]: [
    new SpeciesEvolution(Species.SCOLIPEDE, 30, null, null)
  ],
  [Species.SANDILE]: [
    new SpeciesEvolution(Species.KROKOROK, 29, null, null)
  ],
  [Species.KROKOROK]: [
    new SpeciesEvolution(Species.KROOKODILE, 40, null, null)
  ],
  [Species.DARUMAKA]: [
    new SpeciesEvolution(Species.DARMANITAN, 35, null, null)
  ],
  [Species.DWEBBLE]: [
    new SpeciesEvolution(Species.CRUSTLE, 34, null, null)
  ],
  [Species.SCRAGGY]: [
    new SpeciesEvolution(Species.SCRAFTY, 39, null, null)
  ],
  [Species.YAMASK]: [
    new SpeciesEvolution(Species.COFAGRIGUS, 34, null, null)
  ],
  [Species.TIRTOUGA]: [
    new SpeciesEvolution(Species.CARRACOSTA, 37, null, null)
  ],
  [Species.ARCHEN]: [
    new SpeciesEvolution(Species.ARCHEOPS, 37, null, null)
  ],
  [Species.TRUBBISH]: [
    new SpeciesEvolution(Species.GARBODOR, 36, null, null)
  ],
  [Species.ZORUA]: [
    new SpeciesEvolution(Species.ZOROARK, 30, null, null)
  ],
  [Species.GOTHITA]: [
    new SpeciesEvolution(Species.GOTHORITA, 32, null, null)
  ],
  [Species.GOTHORITA]: [
    new SpeciesEvolution(Species.GOTHITELLE, 41, null, null)
  ],
  [Species.SOLOSIS]: [
    new SpeciesEvolution(Species.DUOSION, 32, null, null)
  ],
  [Species.DUOSION]: [
    new SpeciesEvolution(Species.REUNICLUS, 41, null, null)
  ],
  [Species.DUCKLETT]: [
    new SpeciesEvolution(Species.SWANNA, 35, null, null)
  ],
  [Species.VANILLITE]: [
    new SpeciesEvolution(Species.VANILLISH, 35, null, null)
  ],
  [Species.VANILLISH]: [
    new SpeciesEvolution(Species.VANILLUXE, 47, null, null)
  ],
  [Species.DEERLING]: [
    new SpeciesEvolution(Species.SAWSBUCK, 34, null, null)
  ],
  [Species.FOONGUS]: [
    new SpeciesEvolution(Species.AMOONGUSS, 39, null, null)
  ],
  [Species.FRILLISH]: [
    new SpeciesEvolution(Species.JELLICENT, 40, null, null)
  ],
  [Species.JOLTIK]: [
    new SpeciesEvolution(Species.GALVANTULA, 36, null, null)
  ],
  [Species.FERROSEED]: [
    new SpeciesEvolution(Species.FERROTHORN, 40, null, null)
  ],
  [Species.KLINK]: [
    new SpeciesEvolution(Species.KLANG, 38, null, null)
  ],
  [Species.KLANG]: [
    new SpeciesEvolution(Species.KLINKLANG, 49, null, null)
  ],
  [Species.TYNAMO]: [
    new SpeciesEvolution(Species.EELEKTRIK, 39, null, null)
  ],
  [Species.ELGYEM]: [
    new SpeciesEvolution(Species.BEHEEYEM, 42, null, null)
  ],
  [Species.LITWICK]: [
    new SpeciesEvolution(Species.LAMPENT, 41, null, null)
  ],
  [Species.AXEW]: [
    new SpeciesEvolution(Species.FRAXURE, 38, null, null)
  ],
  [Species.FRAXURE]: [
    new SpeciesEvolution(Species.HAXORUS, 48, null, null)
  ],
  [Species.CUBCHOO]: [
    new SpeciesEvolution(Species.BEARTIC, 37, null, null)
  ],
  [Species.MIENFOO]: [
    new SpeciesEvolution(Species.MIENSHAO, 50, null, null)
  ],
  [Species.GOLETT]: [
    new SpeciesEvolution(Species.GOLURK, 43, null, null)
  ],
  [Species.PAWNIARD]: [
    new SpeciesEvolution(Species.BISHARP, 52, null, null)
  ],
  [Species.BISHARP]: [
    new SpeciesEvolution(Species.KINGAMBIT, 1, EvolutionItem.LEADERS_CREST, null, SpeciesWildEvolutionDelay.VERY_LONG)
  ],
  [Species.RUFFLET]: [
    new SpeciesEvolution(Species.HISUI_BRAVIARY, 54, null, {key: EvoCondKey.TIME, time: [TimeOfDay.DUSK, TimeOfDay.NIGHT]}),
    new SpeciesEvolution(Species.BRAVIARY, 54, null, {key: EvoCondKey.TIME, time: [TimeOfDay.DAWN, TimeOfDay.DAY]})
  ],
  [Species.VULLABY]: [
    new SpeciesEvolution(Species.MANDIBUZZ, 54, null, null)
  ],
  [Species.DEINO]: [
    new SpeciesEvolution(Species.ZWEILOUS, 50, null, null)
  ],
  [Species.ZWEILOUS]: [
    new SpeciesEvolution(Species.HYDREIGON, 64, null, null)
  ],
  [Species.LARVESTA]: [
    new SpeciesEvolution(Species.VOLCARONA, 59, null, null)
  ],
  [Species.CHESPIN]: [
    new SpeciesEvolution(Species.QUILLADIN, 16, null, null)
  ],
  [Species.QUILLADIN]: [
    new SpeciesEvolution(Species.CHESNAUGHT, 36, null, null)
  ],
  [Species.FENNEKIN]: [
    new SpeciesEvolution(Species.BRAIXEN, 16, null, null)
  ],
  [Species.BRAIXEN]: [
    new SpeciesEvolution(Species.DELPHOX, 36, null, null)
  ],
  [Species.FROAKIE]: [
    new SpeciesEvolution(Species.FROGADIER, 16, null, null)
  ],
  [Species.FROGADIER]: [
    new SpeciesEvolution(Species.GRENINJA, 36, null, null)
  ],
  [Species.BUNNELBY]: [
    new SpeciesEvolution(Species.DIGGERSBY, 20, null, null)
  ],
  [Species.FLETCHLING]: [
    new SpeciesEvolution(Species.FLETCHINDER, 17, null, null)
  ],
  [Species.FLETCHINDER]: [
    new SpeciesEvolution(Species.TALONFLAME, 35, null, null)
  ],
  [Species.SCATTERBUG]: [
    new SpeciesEvolution(Species.SPEWPA, 9, null, null)
  ],
  [Species.SPEWPA]: [
    new SpeciesEvolution(Species.VIVILLON, 12, null, null)
  ],
  [Species.LITLEO]: [
    new SpeciesEvolution(Species.PYROAR, 35, null, null)
  ],
  [Species.FLABEBE]: [
    new SpeciesEvolution(Species.FLOETTE, 19, null, null)
  ],
  [Species.SKIDDO]: [
    new SpeciesEvolution(Species.GOGOAT, 32, null, null)
  ],
  [Species.PANCHAM]: [
    new SpeciesEvolution(Species.PANGORO, 32, null, {key: EvoCondKey.PARTY_TYPE, partyType: PokemonType.DARK}, SpeciesWildEvolutionDelay.MEDIUM)
  ],
  [Species.ESPURR]: [
    new SpeciesFormEvolution(Species.MEOWSTIC, "", "female", 25, null, {key: EvoCondKey.GENDER, gender: Gender.FEMALE}),
    new SpeciesFormEvolution(Species.MEOWSTIC, "", "", 25, null, {key: EvoCondKey.GENDER, gender: Gender.MALE})
  ],
  [Species.HONEDGE]: [
    new SpeciesEvolution(Species.DOUBLADE, 35, null, null)
  ],
  [Species.INKAY]: [
    new SpeciesEvolution(Species.MALAMAR, 30, null, null)
  ],
  [Species.BINACLE]: [
    new SpeciesEvolution(Species.BARBARACLE, 39, null, null)
  ],
  [Species.SKRELP]: [
    new SpeciesEvolution(Species.DRAGALGE, 48, null, null)
  ],
  [Species.CLAUNCHER]: [
    new SpeciesEvolution(Species.CLAWITZER, 37, null, null)
  ],
  [Species.TYRUNT]: [
    new SpeciesEvolution(Species.TYRANTRUM, 39, null, {key: EvoCondKey.TIME, time: [TimeOfDay.DAWN, TimeOfDay.DAY]})
  ],
  [Species.AMAURA]: [
    new SpeciesEvolution(Species.AURORUS, 39, null, {key: EvoCondKey.TIME, time: [TimeOfDay.DUSK, TimeOfDay.NIGHT]})
  ],
  [Species.GOOMY]: [
    new SpeciesEvolution(Species.HISUI_SLIGGOO, 40, null, {key: EvoCondKey.TIME, time: [TimeOfDay.DUSK, TimeOfDay.NIGHT]}),
    new SpeciesEvolution(Species.SLIGGOO, 40, null, {key: EvoCondKey.TIME, time: [TimeOfDay.DAWN, TimeOfDay.DAY]})
  ],
  [Species.SLIGGOO]: [
    new SpeciesEvolution(Species.GOODRA, 50, null, {key: EvoCondKey.WEATHER, weather: [ WeatherType.RAIN, WeatherType.FOG, WeatherType.HEAVY_RAIN ]}, SpeciesWildEvolutionDelay.LONG)
  ],
  [Species.BERGMITE]: [
    new SpeciesEvolution(Species.HISUI_AVALUGG, 37, null, {key: EvoCondKey.TIME, time: [TimeOfDay.DUSK, TimeOfDay.NIGHT]}),
    new SpeciesEvolution(Species.AVALUGG, 37, null, {key: EvoCondKey.TIME, time: [TimeOfDay.DAWN, TimeOfDay.DAY]})
  ],
  [Species.NOIBAT]: [
    new SpeciesEvolution(Species.NOIVERN, 48, null, null)
  ],
  [Species.ROWLET]: [
    new SpeciesEvolution(Species.DARTRIX, 17, null, null)
  ],
  [Species.DARTRIX]: [
    new SpeciesEvolution(Species.HISUI_DECIDUEYE, 36, null, {key: EvoCondKey.TIME, time: [TimeOfDay.DUSK, TimeOfDay.NIGHT]}),
    new SpeciesEvolution(Species.DECIDUEYE, 34, null, {key: EvoCondKey.TIME, time: [TimeOfDay.DAWN, TimeOfDay.DAY]})
  ],
  [Species.LITTEN]: [
    new SpeciesEvolution(Species.TORRACAT, 17, null, null)
  ],
  [Species.TORRACAT]: [
    new SpeciesEvolution(Species.INCINEROAR, 34, null, null)
  ],
  [Species.POPPLIO]: [
    new SpeciesEvolution(Species.BRIONNE, 17, null, null)
  ],
  [Species.BRIONNE]: [
    new SpeciesEvolution(Species.PRIMARINA, 34, null, null)
  ],
  [Species.PIKIPEK]: [
    new SpeciesEvolution(Species.TRUMBEAK, 14, null, null)
  ],
  [Species.TRUMBEAK]: [
    new SpeciesEvolution(Species.TOUCANNON, 28, null, null)
  ],
  [Species.YUNGOOS]: [
    new SpeciesEvolution(Species.GUMSHOOS, 20, null, {key: EvoCondKey.TIME, time: [TimeOfDay.DAWN, TimeOfDay.DAY]})
  ],
  [Species.GRUBBIN]: [
    new SpeciesEvolution(Species.CHARJABUG, 20, null, null)
  ],
  [Species.CUTIEFLY]: [
    new SpeciesEvolution(Species.RIBOMBEE, 25, null, null)
  ],
  [Species.MAREANIE]: [
    new SpeciesEvolution(Species.TOXAPEX, 38, null, null)
  ],
  [Species.MUDBRAY]: [
    new SpeciesEvolution(Species.MUDSDALE, 30, null, null)
  ],
  [Species.DEWPIDER]: [
    new SpeciesEvolution(Species.ARAQUANID, 22, null, null)
  ],
  [Species.FOMANTIS]: [
    new SpeciesEvolution(Species.LURANTIS, 34, null, {key: EvoCondKey.TIME, time: [TimeOfDay.DAWN, TimeOfDay.DAY]})
  ],
  [Species.MORELULL]: [
    new SpeciesEvolution(Species.SHIINOTIC, 24, null, null)
  ],
  [Species.SALANDIT]: [
    new SpeciesEvolution(Species.SALAZZLE, 33, null, {key: EvoCondKey.GENDER, gender: Gender.FEMALE})
  ],
  [Species.STUFFUL]: [
    new SpeciesEvolution(Species.BEWEAR, 27, null, null)
  ],
  [Species.BOUNSWEET]: [
    new SpeciesEvolution(Species.STEENEE, 18, null, null)
  ],
  [Species.WIMPOD]: [
    new SpeciesEvolution(Species.GOLISOPOD, 30, null, null)
  ],
  [Species.SANDYGAST]: [
    new SpeciesEvolution(Species.PALOSSAND, 42, null, null)
  ],
  [Species.JANGMO_O]: [
    new SpeciesEvolution(Species.HAKAMO_O, 35, null, null)
  ],
  [Species.HAKAMO_O]: [
    new SpeciesEvolution(Species.KOMMO_O, 45, null, null)
  ],
  [Species.COSMOG]: [
    new SpeciesEvolution(Species.COSMOEM, 23, null, null)
  ],
  [Species.COSMOEM]: [
    new SpeciesEvolution(Species.SOLGALEO, 1, EvolutionItem.SUN_FLUTE, null, SpeciesWildEvolutionDelay.VERY_LONG),
    new SpeciesEvolution(Species.LUNALA, 1, EvolutionItem.MOON_FLUTE, null, SpeciesWildEvolutionDelay.VERY_LONG)
  ],
  [Species.MELTAN]: [
    new SpeciesEvolution(Species.MELMETAL, 48, null, null)
  ],
  [Species.ALOLA_RATTATA]: [
    new SpeciesEvolution(Species.ALOLA_RATICATE, 20, null, {key: EvoCondKey.TIME, time: [TimeOfDay.DUSK, TimeOfDay.NIGHT]})
  ],
  [Species.ALOLA_DIGLETT]: [
    new SpeciesEvolution(Species.ALOLA_DUGTRIO, 26, null, null)
  ],
  [Species.ALOLA_GEODUDE]: [
    new SpeciesEvolution(Species.ALOLA_GRAVELER, 25, null, null)
  ],
  [Species.ALOLA_GRIMER]: [
    new SpeciesEvolution(Species.ALOLA_MUK, 38, null, null)
  ],
  [Species.GROOKEY]: [
    new SpeciesEvolution(Species.THWACKEY, 16, null, null)
  ],
  [Species.THWACKEY]: [
    new SpeciesEvolution(Species.RILLABOOM, 35, null, null)
  ],
  [Species.SCORBUNNY]: [
    new SpeciesEvolution(Species.RABOOT, 16, null, null)
  ],
  [Species.RABOOT]: [
    new SpeciesEvolution(Species.CINDERACE, 35, null, null)
  ],
  [Species.SOBBLE]: [
    new SpeciesEvolution(Species.DRIZZILE, 16, null, null)
  ],
  [Species.DRIZZILE]: [
    new SpeciesEvolution(Species.INTELEON, 35, null, null)
  ],
  [Species.SKWOVET]: [
    new SpeciesEvolution(Species.GREEDENT, 24, null, null)
  ],
  [Species.ROOKIDEE]: [
    new SpeciesEvolution(Species.CORVISQUIRE, 18, null, null)
  ],
  [Species.CORVISQUIRE]: [
    new SpeciesEvolution(Species.CORVIKNIGHT, 38, null, null)
  ],
  [Species.BLIPBUG]: [
    new SpeciesEvolution(Species.DOTTLER, 10, null, null)
  ],
  [Species.DOTTLER]: [
    new SpeciesEvolution(Species.ORBEETLE, 30, null, null)
  ],
  [Species.NICKIT]: [
    new SpeciesEvolution(Species.THIEVUL, 18, null, null)
  ],
  [Species.GOSSIFLEUR]: [
    new SpeciesEvolution(Species.ELDEGOSS, 20, null, null)
  ],
  [Species.WOOLOO]: [
    new SpeciesEvolution(Species.DUBWOOL, 24, null, null)
  ],
  [Species.CHEWTLE]: [
    new SpeciesEvolution(Species.DREDNAW, 22, null, null)
  ],
  [Species.YAMPER]: [
    new SpeciesEvolution(Species.BOLTUND, 25, null, null)
  ],
  [Species.ROLYCOLY]: [
    new SpeciesEvolution(Species.CARKOL, 18, null, null)
  ],
  [Species.CARKOL]: [
    new SpeciesEvolution(Species.COALOSSAL, 34, null, null)
  ],
  [Species.SILICOBRA]: [
    new SpeciesEvolution(Species.SANDACONDA, 36, null, null)
  ],
  [Species.ARROKUDA]: [
    new SpeciesEvolution(Species.BARRASKEWDA, 26, null, null)
  ],
  [Species.TOXEL]: [
    new SpeciesFormEvolution(Species.TOXTRICITY, "", "lowkey", 30, null,
      {key: EvoCondKey.NATURE, nature: [ Nature.LONELY, Nature.BOLD, Nature.RELAXED, Nature.TIMID, Nature.SERIOUS, Nature.MODEST, Nature.MILD, Nature.QUIET, Nature.BASHFUL, Nature.CALM, Nature.GENTLE, Nature.CAREFUL ]}
    ),
    new SpeciesFormEvolution(Species.TOXTRICITY, "", "amped", 30, null, null)
  ],
  [Species.SIZZLIPEDE]: [
    new SpeciesEvolution(Species.CENTISKORCH, 28, null, null)
  ],
  [Species.HATENNA]: [
    new SpeciesEvolution(Species.HATTREM, 32, null, null)
  ],
  [Species.HATTREM]: [
    new SpeciesEvolution(Species.HATTERENE, 42, null, null)
  ],
  [Species.IMPIDIMP]: [
    new SpeciesEvolution(Species.MORGREM, 32, null, null)
  ],
  [Species.MORGREM]: [
    new SpeciesEvolution(Species.GRIMMSNARL, 42, null, null)
  ],
  [Species.CUFANT]: [
    new SpeciesEvolution(Species.COPPERAJAH, 34, null, null)
  ],
  [Species.DREEPY]: [
    new SpeciesEvolution(Species.DRAKLOAK, 50, null, null)
  ],
  [Species.DRAKLOAK]: [
    new SpeciesEvolution(Species.DRAGAPULT, 60, null, null)
  ],
  [Species.GALAR_MEOWTH]: [
    new SpeciesEvolution(Species.PERRSERKER, 28, null, null)
  ],
  [Species.GALAR_PONYTA]: [
    new SpeciesEvolution(Species.GALAR_RAPIDASH, 40, null, null)
  ],
  [Species.GALAR_FARFETCHD]: [
    new SpeciesEvolution(Species.SIRFETCHD, 30, null, null, SpeciesWildEvolutionDelay.LONG)
  ],
  [Species.GALAR_SLOWPOKE]: [
    new SpeciesEvolution(Species.GALAR_SLOWBRO, 1, EvolutionItem.GALARICA_CUFF, null, SpeciesWildEvolutionDelay.VERY_LONG),
    new SpeciesEvolution(Species.GALAR_SLOWKING, 1, EvolutionItem.GALARICA_WREATH, null, SpeciesWildEvolutionDelay.VERY_LONG)
  ],
  [Species.GALAR_MR_MIME]: [
    new SpeciesEvolution(Species.MR_RIME, 42, null, null)
  ],
  [Species.GALAR_CORSOLA]: [
    new SpeciesEvolution(Species.CURSOLA, 38, null, null)
  ],
  [Species.GALAR_ZIGZAGOON]: [
    new SpeciesEvolution(Species.GALAR_LINOONE, 20, null, null)
  ],
  [Species.GALAR_LINOONE]: [
    new SpeciesEvolution(Species.OBSTAGOON, 35, null, {key: EvoCondKey.TIME, time: [TimeOfDay.DUSK, TimeOfDay.NIGHT]})
  ],
  [Species.GALAR_YAMASK]: [
    new SpeciesEvolution(Species.RUNERIGUS, 34, null, null)
  ],
  [Species.HISUI_ZORUA]: [
    new SpeciesEvolution(Species.HISUI_ZOROARK, 30, null, null)
  ],
  [Species.HISUI_SLIGGOO]: [
    new SpeciesEvolution(Species.HISUI_GOODRA, 50, null, {key: EvoCondKey.WEATHER, weather: [ WeatherType.RAIN, WeatherType.FOG, WeatherType.HEAVY_RAIN ]}, SpeciesWildEvolutionDelay.LONG)
  ],
  [Species.SPRIGATITO]: [
    new SpeciesEvolution(Species.FLORAGATO, 16, null, null)
  ],
  [Species.FLORAGATO]: [
    new SpeciesEvolution(Species.MEOWSCARADA, 36, null, null)
  ],
  [Species.FUECOCO]: [
    new SpeciesEvolution(Species.CROCALOR, 16, null, null)
  ],
  [Species.CROCALOR]: [
    new SpeciesEvolution(Species.SKELEDIRGE, 36, null, null)
  ],
  [Species.QUAXLY]: [
    new SpeciesEvolution(Species.QUAXWELL, 16, null, null)
  ],
  [Species.QUAXWELL]: [
    new SpeciesEvolution(Species.QUAQUAVAL, 36, null, null)
  ],
  [Species.LECHONK]: [
    new SpeciesFormEvolution(Species.OINKOLOGNE, "", "female", 18, null, {key: EvoCondKey.GENDER, gender: Gender.FEMALE}),
    new SpeciesFormEvolution(Species.OINKOLOGNE, "", "", 18, null, {key: EvoCondKey.GENDER, gender: Gender.MALE})
  ],
  [Species.TAROUNTULA]: [
    new SpeciesEvolution(Species.SPIDOPS, 15, null, null)
  ],
  [Species.NYMBLE]: [
    new SpeciesEvolution(Species.LOKIX, 24, null, null)
  ],
  [Species.PAWMI]: [
    new SpeciesEvolution(Species.PAWMO, 18, null, null)
  ],
  [Species.PAWMO]: [
    new SpeciesEvolution(Species.PAWMOT, 32, null, null)
  ],
  [Species.TANDEMAUS]: [
    new SpeciesFormEvolution(Species.MAUSHOLD, "", "three", 25, null, {key: EvoCondKey.RANDOM_FORM, randomFormChance: 4}),
    new SpeciesFormEvolution(Species.MAUSHOLD, "", "four", 25, null, null)
  ],
  [Species.FIDOUGH]: [
    new SpeciesEvolution(Species.DACHSBUN, 26, null, null)
  ],
  [Species.SMOLIV]: [
    new SpeciesEvolution(Species.DOLLIV, 25, null, null)
  ],
  [Species.DOLLIV]: [
    new SpeciesEvolution(Species.ARBOLIVA, 35, null, null)
  ],
  [Species.NACLI]: [
    new SpeciesEvolution(Species.NACLSTACK, 24, null, null)
  ],
  [Species.NACLSTACK]: [
    new SpeciesEvolution(Species.GARGANACL, 38, null, null)
  ],
  [Species.WATTREL]: [
    new SpeciesEvolution(Species.KILOWATTREL, 25, null, null)
  ],
  [Species.MASCHIFF]: [
    new SpeciesEvolution(Species.MABOSSTIFF, 30, null, null)
  ],
  [Species.SHROODLE]: [
    new SpeciesEvolution(Species.GRAFAIAI, 28, null, null)
  ],
  [Species.BRAMBLIN]: [
    new SpeciesEvolution(Species.BRAMBLEGHAST, 30, null, null)
  ],
  [Species.TOEDSCOOL]: [
    new SpeciesEvolution(Species.TOEDSCRUEL, 30, null, null)
  ],
  [Species.RELLOR]: [
    new SpeciesEvolution(Species.RABSCA, 29, null, null)
  ],
  [Species.FLITTLE]: [
    new SpeciesEvolution(Species.ESPATHRA, 35, null, null)
  ],
  [Species.TINKATINK]: [
    new SpeciesEvolution(Species.TINKATUFF, 24, null, null)
  ],
  [Species.TINKATUFF]: [
    new SpeciesEvolution(Species.TINKATON, 38, null, null)
  ],
  [Species.WIGLETT]: [
    new SpeciesEvolution(Species.WUGTRIO, 26, null, null)
  ],
  [Species.FINIZEN]: [
    new SpeciesEvolution(Species.PALAFIN, 38, null, null)
  ],
  [Species.VAROOM]: [
    new SpeciesEvolution(Species.REVAVROOM, 40, null, null)
  ],
  [Species.GLIMMET]: [
    new SpeciesEvolution(Species.GLIMMORA, 35, null, null)
  ],
  [Species.GREAVARD]: [
    new SpeciesEvolution(Species.HOUNDSTONE, 30, null, {key: EvoCondKey.TIME, time: [TimeOfDay.DUSK, TimeOfDay.NIGHT]})
  ],
  [Species.FRIGIBAX]: [
    new SpeciesEvolution(Species.ARCTIBAX, 35, null, null)
  ],
  [Species.ARCTIBAX]: [
    new SpeciesEvolution(Species.BAXCALIBUR, 54, null, null)
  ],
  [Species.PALDEA_WOOPER]: [
    new SpeciesEvolution(Species.CLODSIRE, 20, null, null)
  ],
  [Species.PIKACHU]: [
    new SpeciesFormEvolution(Species.ALOLA_RAICHU, "", "", 1, EvolutionItem.SHINY_STONE, null, SpeciesWildEvolutionDelay.LONG),
    new SpeciesFormEvolution(Species.ALOLA_RAICHU, "partner", "", 1, EvolutionItem.SHINY_STONE, null, SpeciesWildEvolutionDelay.LONG),
    new SpeciesFormEvolution(Species.RAICHU, "", "", 1, EvolutionItem.THUNDER_STONE, null, SpeciesWildEvolutionDelay.LONG),
    new SpeciesFormEvolution(Species.RAICHU, "partner", "", 1, EvolutionItem.THUNDER_STONE, null, SpeciesWildEvolutionDelay.LONG)
  ],
  [Species.NIDORINA]: [
    new SpeciesEvolution(Species.NIDOQUEEN, 1, EvolutionItem.MOON_STONE, null, SpeciesWildEvolutionDelay.LONG)
  ],
  [Species.NIDORINO]: [
    new SpeciesEvolution(Species.NIDOKING, 1, EvolutionItem.MOON_STONE, null, SpeciesWildEvolutionDelay.LONG)
  ],
  [Species.CLEFAIRY]: [
    new SpeciesEvolution(Species.CLEFABLE, 1, EvolutionItem.MOON_STONE, null, SpeciesWildEvolutionDelay.LONG)
  ],
  [Species.VULPIX]: [
    new SpeciesEvolution(Species.NINETALES, 1, EvolutionItem.FIRE_STONE, null, SpeciesWildEvolutionDelay.LONG)
  ],
  [Species.JIGGLYPUFF]: [
    new SpeciesEvolution(Species.WIGGLYTUFF, 1, EvolutionItem.MOON_STONE, null, SpeciesWildEvolutionDelay.LONG)
  ],
  [Species.GLOOM]: [
    new SpeciesEvolution(Species.VILEPLUME, 1, EvolutionItem.LEAF_STONE, null, SpeciesWildEvolutionDelay.LONG),
    new SpeciesEvolution(Species.BELLOSSOM, 1, EvolutionItem.SUN_STONE, null, SpeciesWildEvolutionDelay.LONG)
  ],
  [Species.GROWLITHE]: [
    new SpeciesEvolution(Species.ARCANINE, 1, EvolutionItem.FIRE_STONE, null, SpeciesWildEvolutionDelay.LONG)
  ],
  [Species.POLIWHIRL]: [
    new SpeciesEvolution(Species.POLIWRATH, 1, EvolutionItem.WATER_STONE, null, SpeciesWildEvolutionDelay.LONG),
    new SpeciesEvolution(Species.POLITOED, 1, EvolutionItem.LINKING_CORD, null, SpeciesWildEvolutionDelay.VERY_LONG)
  ],
  [Species.WEEPINBELL]: [
    new SpeciesEvolution(Species.VICTREEBEL, 1, EvolutionItem.LEAF_STONE, null, SpeciesWildEvolutionDelay.LONG)
  ],
  [Species.MAGNETON]: [
    new SpeciesEvolution(Species.MAGNEZONE, 1, EvolutionItem.THUNDER_STONE, null, SpeciesWildEvolutionDelay.LONG)
  ],
  [Species.SHELLDER]: [
    new SpeciesEvolution(Species.CLOYSTER, 1, EvolutionItem.WATER_STONE, null, SpeciesWildEvolutionDelay.LONG)
  ],
  [Species.EXEGGCUTE]: [
    new SpeciesEvolution(Species.ALOLA_EXEGGUTOR, 1, EvolutionItem.SUN_STONE, null, SpeciesWildEvolutionDelay.LONG),
    new SpeciesEvolution(Species.EXEGGUTOR, 1, EvolutionItem.LEAF_STONE, null, SpeciesWildEvolutionDelay.LONG)
  ],
  [Species.TANGELA]: [
    new SpeciesEvolution(Species.TANGROWTH, 34, null, {key: EvoCondKey.MOVE, move: Moves.ANCIENT_POWER}, SpeciesWildEvolutionDelay.LONG)
  ],
  [Species.LICKITUNG]: [
    new SpeciesEvolution(Species.LICKILICKY, 32, null, {key: EvoCondKey.MOVE, move: Moves.ROLLOUT}, SpeciesWildEvolutionDelay.LONG)
  ],
  [Species.STARYU]: [
    new SpeciesEvolution(Species.STARMIE, 1, EvolutionItem.WATER_STONE, null, SpeciesWildEvolutionDelay.LONG)
  ],
  [Species.EEVEE]: [
    new SpeciesFormEvolution(Species.SYLVEON, "", "", 1, null, {key: [EvoCondKey.FRIENDSHIP, EvoCondKey.MOVE_TYPE], friendship: 120, moveType: PokemonType.FAIRY}, SpeciesWildEvolutionDelay.LONG),
    new SpeciesFormEvolution(Species.SYLVEON, "partner", "", 1, null, {key: [EvoCondKey.FRIENDSHIP, EvoCondKey.MOVE_TYPE], friendship: 120, moveType: PokemonType.FAIRY}, SpeciesWildEvolutionDelay.LONG),
    new SpeciesFormEvolution(Species.ESPEON, "", "", 1, null, {key: [EvoCondKey.FRIENDSHIP, EvoCondKey.TIME], friendship: 120, time: [TimeOfDay.DAWN, TimeOfDay.DAY]}, SpeciesWildEvolutionDelay.LONG),
    new SpeciesFormEvolution(Species.ESPEON, "partner", "", 1, null, {key: [EvoCondKey.FRIENDSHIP, EvoCondKey.TIME], friendship: 120, time: [TimeOfDay.DAWN, TimeOfDay.DAY]}, SpeciesWildEvolutionDelay.LONG),
    new SpeciesFormEvolution(Species.UMBREON, "", "", 1, null, {key: [EvoCondKey.FRIENDSHIP, EvoCondKey.TIME], friendship: 120, time: [TimeOfDay.DUSK, TimeOfDay.NIGHT]}, SpeciesWildEvolutionDelay.LONG),
    new SpeciesFormEvolution(Species.UMBREON, "partner", "", 1, null, {key: [EvoCondKey.FRIENDSHIP, EvoCondKey.TIME], friendship: 120, time: [TimeOfDay.DUSK, TimeOfDay.NIGHT]}, SpeciesWildEvolutionDelay.LONG),
    new SpeciesFormEvolution(Species.VAPOREON, "", "", 1, EvolutionItem.WATER_STONE, null, SpeciesWildEvolutionDelay.LONG),
    new SpeciesFormEvolution(Species.VAPOREON, "partner", "", 1, EvolutionItem.WATER_STONE, null, SpeciesWildEvolutionDelay.LONG),
    new SpeciesFormEvolution(Species.JOLTEON, "", "", 1, EvolutionItem.THUNDER_STONE, null, SpeciesWildEvolutionDelay.LONG),
    new SpeciesFormEvolution(Species.JOLTEON, "partner", "", 1, EvolutionItem.THUNDER_STONE, null, SpeciesWildEvolutionDelay.LONG),
    new SpeciesFormEvolution(Species.FLAREON, "", "", 1, EvolutionItem.FIRE_STONE, null, SpeciesWildEvolutionDelay.LONG),
    new SpeciesFormEvolution(Species.FLAREON, "partner", "", 1, EvolutionItem.FIRE_STONE, null, SpeciesWildEvolutionDelay.LONG),
    new SpeciesFormEvolution(Species.LEAFEON, "", "", 1, EvolutionItem.LEAF_STONE, null, SpeciesWildEvolutionDelay.LONG),
    new SpeciesFormEvolution(Species.LEAFEON, "partner", "", 1, EvolutionItem.LEAF_STONE, null, SpeciesWildEvolutionDelay.LONG),
    new SpeciesFormEvolution(Species.GLACEON, "", "", 1, EvolutionItem.ICE_STONE, null, SpeciesWildEvolutionDelay.LONG),
    new SpeciesFormEvolution(Species.GLACEON, "partner", "", 1, EvolutionItem.ICE_STONE, null, SpeciesWildEvolutionDelay.LONG)
  ],
  [Species.TOGETIC]: [
    new SpeciesEvolution(Species.TOGEKISS, 1, EvolutionItem.SHINY_STONE, null, SpeciesWildEvolutionDelay.VERY_LONG)
  ],
  [Species.AIPOM]: [
    new SpeciesEvolution(Species.AMBIPOM, 32, null, {key: EvoCondKey.MOVE, move: Moves.DOUBLE_HIT}, SpeciesWildEvolutionDelay.LONG)
  ],
  [Species.SUNKERN]: [
    new SpeciesEvolution(Species.SUNFLORA, 1, EvolutionItem.SUN_STONE, null, SpeciesWildEvolutionDelay.LONG)
  ],
  [Species.YANMA]: [
    new SpeciesEvolution(Species.YANMEGA, 33, null, {key: EvoCondKey.MOVE, move: Moves.ANCIENT_POWER}, SpeciesWildEvolutionDelay.LONG)
  ],
  [Species.MURKROW]: [
    new SpeciesEvolution(Species.HONCHKROW, 1, EvolutionItem.DUSK_STONE, null, SpeciesWildEvolutionDelay.VERY_LONG)
  ],
  [Species.MISDREAVUS]: [
    new SpeciesEvolution(Species.MISMAGIUS, 1, EvolutionItem.DUSK_STONE, null, SpeciesWildEvolutionDelay.VERY_LONG)
  ],
  [Species.GIRAFARIG]: [
    new SpeciesEvolution(Species.FARIGIRAF, 32, null, {key: EvoCondKey.MOVE, move: Moves.TWIN_BEAM}, SpeciesWildEvolutionDelay.LONG)
  ],
  [Species.DUNSPARCE]: [
    new SpeciesFormEvolution(Species.DUDUNSPARCE, "", "three-segment", 32, null, {key: [EvoCondKey.MOVE, EvoCondKey.RANDOM_FORM], move: Moves.HYPER_DRILL, randomFormChance: 4}, SpeciesWildEvolutionDelay.LONG),
    new SpeciesFormEvolution(Species.DUDUNSPARCE, "", "two-segment", 32, null, {key: EvoCondKey.MOVE, move: Moves.HYPER_DRILL}, SpeciesWildEvolutionDelay.LONG)
  ],
  [Species.GLIGAR]: [
    new SpeciesEvolution(Species.GLISCOR, 1, EvolutionItem.RAZOR_FANG, {key: EvoCondKey.TIME, time: [TimeOfDay.DUSK, TimeOfDay.NIGHT]} /* Razor fang at night*/, SpeciesWildEvolutionDelay.VERY_LONG)
  ],
  [Species.SNEASEL]: [
    new SpeciesEvolution(Species.WEAVILE, 1, EvolutionItem.RAZOR_CLAW, {key: EvoCondKey.TIME, time: [TimeOfDay.DUSK, TimeOfDay.NIGHT]} /* Razor claw at night*/, SpeciesWildEvolutionDelay.VERY_LONG)
  ],
  [Species.URSARING]: [
    new SpeciesEvolution(Species.URSALUNA, 1, EvolutionItem.PEAT_BLOCK, null, SpeciesWildEvolutionDelay.VERY_LONG) //Ursaring does not evolve into Bloodmoon Ursaluna
  ],
  [Species.PILOSWINE]: [
    new SpeciesEvolution(Species.MAMOSWINE, 1, null, {key: EvoCondKey.MOVE, move: Moves.ANCIENT_POWER}, SpeciesWildEvolutionDelay.VERY_LONG)
  ],
  [Species.STANTLER]: [
    new SpeciesEvolution(Species.WYRDEER, 25, null, {key: EvoCondKey.MOVE, move: Moves.PSYSHIELD_BASH}, SpeciesWildEvolutionDelay.VERY_LONG)
  ],
  [Species.LOMBRE]: [
    new SpeciesEvolution(Species.LUDICOLO, 1, EvolutionItem.WATER_STONE, null, SpeciesWildEvolutionDelay.LONG)
  ],
  [Species.NUZLEAF]: [
    new SpeciesEvolution(Species.SHIFTRY, 1, EvolutionItem.LEAF_STONE, null, SpeciesWildEvolutionDelay.LONG)
  ],
  [Species.NOSEPASS]: [
    new SpeciesEvolution(Species.PROBOPASS, 1, EvolutionItem.THUNDER_STONE, null, SpeciesWildEvolutionDelay.LONG)
  ],
  [Species.SKITTY]: [
    new SpeciesEvolution(Species.DELCATTY, 1, EvolutionItem.MOON_STONE, null, SpeciesWildEvolutionDelay.LONG)
  ],
  [Species.ROSELIA]: [
    new SpeciesEvolution(Species.ROSERADE, 1, EvolutionItem.SHINY_STONE, null, SpeciesWildEvolutionDelay.VERY_LONG)
  ],
  [Species.BONSLY]: [
    new SpeciesEvolution(Species.SUDOWOODO, 1, null, {key: EvoCondKey.MOVE, move: Moves.MIMIC}, SpeciesWildEvolutionDelay.MEDIUM)
  ],
  [Species.MIME_JR]: [
    new SpeciesEvolution(Species.GALAR_MR_MIME, 1, null, {key: [EvoCondKey.MOVE, EvoCondKey.TIME], move: Moves.MIMIC, time: [TimeOfDay.DUSK, TimeOfDay.NIGHT]}, SpeciesWildEvolutionDelay.MEDIUM),
    new SpeciesEvolution(Species.MR_MIME, 1, null, {key: [EvoCondKey.MOVE, EvoCondKey.TIME], move: Moves.MIMIC, time: [TimeOfDay.DAWN, TimeOfDay.DAY]}, SpeciesWildEvolutionDelay.MEDIUM)
  ],
  [Species.PANSAGE]: [
    new SpeciesEvolution(Species.SIMISAGE, 1, EvolutionItem.LEAF_STONE, null, SpeciesWildEvolutionDelay.LONG)
  ],
  [Species.PANSEAR]: [
    new SpeciesEvolution(Species.SIMISEAR, 1, EvolutionItem.FIRE_STONE, null, SpeciesWildEvolutionDelay.LONG)
  ],
  [Species.PANPOUR]: [
    new SpeciesEvolution(Species.SIMIPOUR, 1, EvolutionItem.WATER_STONE, null, SpeciesWildEvolutionDelay.LONG)
  ],
  [Species.MUNNA]: [
    new SpeciesEvolution(Species.MUSHARNA, 1, EvolutionItem.MOON_STONE, null, SpeciesWildEvolutionDelay.LONG)
  ],
  [Species.COTTONEE]: [
    new SpeciesEvolution(Species.WHIMSICOTT, 1, EvolutionItem.SUN_STONE, null, SpeciesWildEvolutionDelay.LONG)
  ],
  [Species.PETILIL]: [
    new SpeciesEvolution(Species.HISUI_LILLIGANT, 1, EvolutionItem.SHINY_STONE, null, SpeciesWildEvolutionDelay.LONG),
    new SpeciesEvolution(Species.LILLIGANT, 1, EvolutionItem.SUN_STONE, null, SpeciesWildEvolutionDelay.LONG)
  ],
  [Species.BASCULIN]: [
    new SpeciesFormEvolution(Species.BASCULEGION, "white-striped", "female", 40, null, {key: EvoCondKey.GENDER, gender: Gender.FEMALE}, SpeciesWildEvolutionDelay.VERY_LONG),
    new SpeciesFormEvolution(Species.BASCULEGION, "white-striped", "male", 40, null, {key: EvoCondKey.GENDER, gender: Gender.MALE}, SpeciesWildEvolutionDelay.VERY_LONG)
  ],
  [Species.MINCCINO]: [
    new SpeciesEvolution(Species.CINCCINO, 1, EvolutionItem.SHINY_STONE, null, SpeciesWildEvolutionDelay.LONG)
  ],
  [Species.EELEKTRIK]: [
    new SpeciesEvolution(Species.EELEKTROSS, 1, EvolutionItem.THUNDER_STONE, null, SpeciesWildEvolutionDelay.VERY_LONG)
  ],
  [Species.LAMPENT]: [
    new SpeciesEvolution(Species.CHANDELURE, 1, EvolutionItem.DUSK_STONE, null, SpeciesWildEvolutionDelay.VERY_LONG)
  ],
  [Species.FLOETTE]: [
    new SpeciesEvolution(Species.FLORGES, 1, EvolutionItem.SHINY_STONE, null, SpeciesWildEvolutionDelay.LONG)
  ],
  [Species.DOUBLADE]: [
    new SpeciesEvolution(Species.AEGISLASH, 1, EvolutionItem.DUSK_STONE, null, SpeciesWildEvolutionDelay.LONG)
  ],
  [Species.HELIOPTILE]: [
    new SpeciesEvolution(Species.HELIOLISK, 1, EvolutionItem.SUN_STONE, null, SpeciesWildEvolutionDelay.LONG)
  ],
  [Species.CHARJABUG]: [
    new SpeciesEvolution(Species.VIKAVOLT, 1, EvolutionItem.THUNDER_STONE, null, SpeciesWildEvolutionDelay.LONG)
  ],
  [Species.CRABRAWLER]: [
    new SpeciesEvolution(Species.CRABOMINABLE, 1, EvolutionItem.ICE_STONE, null, SpeciesWildEvolutionDelay.LONG)
  ],
  [Species.ROCKRUFF]: [
    new SpeciesFormEvolution(Species.LYCANROC, "own-tempo", "dusk", 25, null, null),
    new SpeciesFormEvolution(Species.LYCANROC, "", "midday", 25, null, {key: EvoCondKey.TIME, time: [TimeOfDay.DAWN, TimeOfDay.DAY]}),
    new SpeciesFormEvolution(Species.LYCANROC, "", "midnight", 25, null, {key: EvoCondKey.TIME, time: [TimeOfDay.DUSK, TimeOfDay.NIGHT]})
  ],
  [Species.STEENEE]: [
    new SpeciesEvolution(Species.TSAREENA, 28, null, {key: EvoCondKey.MOVE, move: Moves.STOMP}, SpeciesWildEvolutionDelay.LONG)
  ],
  [Species.POIPOLE]: [
    new SpeciesEvolution(Species.NAGANADEL, 1, null, {key: EvoCondKey.MOVE, move: Moves.DRAGON_PULSE}, SpeciesWildEvolutionDelay.LONG)
  ],
  [Species.ALOLA_SANDSHREW]: [
    new SpeciesEvolution(Species.ALOLA_SANDSLASH, 1, EvolutionItem.ICE_STONE, null, SpeciesWildEvolutionDelay.LONG)
  ],
  [Species.ALOLA_VULPIX]: [
    new SpeciesEvolution(Species.ALOLA_NINETALES, 1, EvolutionItem.ICE_STONE, null, SpeciesWildEvolutionDelay.LONG)
  ],
  [Species.APPLIN]: [
    new SpeciesEvolution(Species.DIPPLIN, 1, EvolutionItem.SYRUPY_APPLE, null, SpeciesWildEvolutionDelay.LONG),
    new SpeciesEvolution(Species.FLAPPLE, 1, EvolutionItem.TART_APPLE, null, SpeciesWildEvolutionDelay.LONG),
    new SpeciesEvolution(Species.APPLETUN, 1, EvolutionItem.SWEET_APPLE, null, SpeciesWildEvolutionDelay.LONG)
  ],
  [Species.CLOBBOPUS]: [
    new SpeciesEvolution(Species.GRAPPLOCT, 35, null, {key: EvoCondKey.MOVE, move: Moves.TAUNT}/*Once Taunt is implemented, change evo level to 1 and delay to LONG*/)
  ],
  [Species.SINISTEA]: [
    new SpeciesFormEvolution(Species.POLTEAGEIST, "phony", "phony", 1, EvolutionItem.CRACKED_POT, null, SpeciesWildEvolutionDelay.LONG),
    new SpeciesFormEvolution(Species.POLTEAGEIST, "antique", "antique", 1, EvolutionItem.CHIPPED_POT, null, SpeciesWildEvolutionDelay.LONG)
  ],
  [Species.MILCERY]: [
    new SpeciesFormEvolution(Species.ALCREMIE, "", "vanilla-cream", 1, EvolutionItem.STRAWBERRY_SWEET,
      {key: EvoCondKey.BIOME, biome: [ Biome.TOWN, Biome.PLAINS, Biome.GRASS, Biome.TALL_GRASS, Biome.METROPOLIS ]},
      SpeciesWildEvolutionDelay.LONG),
    new SpeciesFormEvolution(Species.ALCREMIE, "", "ruby-cream", 1, EvolutionItem.STRAWBERRY_SWEET,
      {key: EvoCondKey.BIOME, biome: [ Biome.BADLANDS, Biome.VOLCANO, Biome.GRAVEYARD, Biome.FACTORY, Biome.SLUM ]},
      SpeciesWildEvolutionDelay.LONG),
    new SpeciesFormEvolution(Species.ALCREMIE, "", "matcha-cream", 1, EvolutionItem.STRAWBERRY_SWEET,
      {key: EvoCondKey.BIOME, biome: [ Biome.FOREST, Biome.SWAMP, Biome.MEADOW, Biome.JUNGLE ]},
      SpeciesWildEvolutionDelay.LONG),
    new SpeciesFormEvolution(Species.ALCREMIE, "", "mint-cream", 1, EvolutionItem.STRAWBERRY_SWEET,
      {key: EvoCondKey.BIOME, biome: [ Biome.SEA, Biome.BEACH, Biome.LAKE, Biome.SEABED ]},
      SpeciesWildEvolutionDelay.LONG),
    new SpeciesFormEvolution(Species.ALCREMIE, "", "lemon-cream", 1, EvolutionItem.STRAWBERRY_SWEET,
      {key: EvoCondKey.BIOME, biome: [ Biome.DESERT, Biome.POWER_PLANT, Biome.DOJO, Biome.RUINS, Biome.CONSTRUCTION_SITE ]},
      SpeciesWildEvolutionDelay.LONG),
    new SpeciesFormEvolution(Species.ALCREMIE, "", "salted-cream", 1, EvolutionItem.STRAWBERRY_SWEET,
      {key: EvoCondKey.BIOME, biome: [ Biome.MOUNTAIN, Biome.CAVE, Biome.ICE_CAVE, Biome.FAIRY_CAVE, Biome.SNOWY_FOREST ]},
      SpeciesWildEvolutionDelay.LONG),
    new SpeciesFormEvolution(Species.ALCREMIE, "", "ruby-swirl", 1, EvolutionItem.STRAWBERRY_SWEET,
      {key: EvoCondKey.BIOME, biome: [ Biome.WASTELAND, Biome.LABORATORY ]},
      SpeciesWildEvolutionDelay.LONG),
    new SpeciesFormEvolution(Species.ALCREMIE, "", "caramel-swirl", 1, EvolutionItem.STRAWBERRY_SWEET,
      {key: EvoCondKey.BIOME, biome: [ Biome.TEMPLE, Biome.ISLAND ]},
      SpeciesWildEvolutionDelay.LONG),
    new SpeciesFormEvolution(Species.ALCREMIE, "", "rainbow-swirl", 1, EvolutionItem.STRAWBERRY_SWEET,
      {key: EvoCondKey.BIOME, biome: [ Biome.ABYSS, Biome.SPACE, Biome.END ]},
      SpeciesWildEvolutionDelay.LONG)
  ],
  [Species.DURALUDON]: [
    new SpeciesFormEvolution(Species.ARCHALUDON, "", "", 1, EvolutionItem.METAL_ALLOY, null, SpeciesWildEvolutionDelay.VERY_LONG)
  ],
  [Species.KUBFU]: [
    new SpeciesFormEvolution(Species.URSHIFU, "", "single-strike", 1, EvolutionItem.SCROLL_OF_DARKNESS, null, SpeciesWildEvolutionDelay.VERY_LONG),
    new SpeciesFormEvolution(Species.URSHIFU, "", "rapid-strike", 1, EvolutionItem.SCROLL_OF_WATERS, null, SpeciesWildEvolutionDelay.VERY_LONG)
  ],
  [Species.GALAR_DARUMAKA]: [
    new SpeciesEvolution(Species.GALAR_DARMANITAN, 1, EvolutionItem.ICE_STONE, null, SpeciesWildEvolutionDelay.LONG)
  ],
  [Species.HISUI_GROWLITHE]: [
    new SpeciesEvolution(Species.HISUI_ARCANINE, 1, EvolutionItem.FIRE_STONE, null, SpeciesWildEvolutionDelay.LONG)
  ],
  [Species.HISUI_VOLTORB]: [
    new SpeciesEvolution(Species.HISUI_ELECTRODE, 1, EvolutionItem.LEAF_STONE, null, SpeciesWildEvolutionDelay.LONG)
  ],
  [Species.HISUI_QWILFISH]: [
    new SpeciesEvolution(Species.OVERQWIL, 28, null, {key: EvoCondKey.MOVE, move: Moves.BARB_BARRAGE}, SpeciesWildEvolutionDelay.LONG)
  ],
  [Species.HISUI_SNEASEL]: [
    new SpeciesEvolution(Species.SNEASLER, 1, EvolutionItem.RAZOR_CLAW, {key: EvoCondKey.TIME, time: [TimeOfDay.DAWN, TimeOfDay.DAY]} /* Razor claw at day*/, SpeciesWildEvolutionDelay.VERY_LONG)
  ],
  [Species.CHARCADET]: [
    new SpeciesEvolution(Species.ARMAROUGE, 1, EvolutionItem.AUSPICIOUS_ARMOR, null, SpeciesWildEvolutionDelay.LONG),
    new SpeciesEvolution(Species.CERULEDGE, 1, EvolutionItem.MALICIOUS_ARMOR, null, SpeciesWildEvolutionDelay.LONG)
  ],
  [Species.TADBULB]: [
    new SpeciesEvolution(Species.BELLIBOLT, 1, EvolutionItem.THUNDER_STONE, null, SpeciesWildEvolutionDelay.LONG)
  ],
  [Species.CAPSAKID]: [
    new SpeciesEvolution(Species.SCOVILLAIN, 1, EvolutionItem.FIRE_STONE, null, SpeciesWildEvolutionDelay.LONG)
  ],
  [Species.CETODDLE]: [
    new SpeciesEvolution(Species.CETITAN, 1, EvolutionItem.ICE_STONE, null, SpeciesWildEvolutionDelay.LONG)
  ],
  [Species.POLTCHAGEIST]: [
    new SpeciesFormEvolution(Species.SINISTCHA, "counterfeit", "unremarkable", 1, EvolutionItem.UNREMARKABLE_TEACUP, null, SpeciesWildEvolutionDelay.LONG),
    new SpeciesFormEvolution(Species.SINISTCHA, "artisan", "masterpiece", 1, EvolutionItem.MASTERPIECE_TEACUP, null, SpeciesWildEvolutionDelay.LONG)
  ],
  [Species.DIPPLIN]: [
    new SpeciesEvolution(Species.HYDRAPPLE, 1, null, {key: EvoCondKey.MOVE, move: Moves.DRAGON_CHEER}, SpeciesWildEvolutionDelay.VERY_LONG)
  ],
  [Species.KADABRA]: [
    new SpeciesEvolution(Species.ALAKAZAM, 1, EvolutionItem.LINKING_CORD, null, SpeciesWildEvolutionDelay.VERY_LONG)
  ],
  [Species.MACHOKE]: [
    new SpeciesEvolution(Species.MACHAMP, 1, EvolutionItem.LINKING_CORD, null, SpeciesWildEvolutionDelay.VERY_LONG)
  ],
  [Species.GRAVELER]: [
    new SpeciesEvolution(Species.GOLEM, 1, EvolutionItem.LINKING_CORD, null, SpeciesWildEvolutionDelay.VERY_LONG)
  ],
  [Species.HAUNTER]: [
    new SpeciesEvolution(Species.GENGAR, 1, EvolutionItem.LINKING_CORD, null, SpeciesWildEvolutionDelay.VERY_LONG)
  ],
  [Species.ONIX]: [
    new SpeciesEvolution(Species.STEELIX, 1, EvolutionItem.LINKING_CORD, {key: EvoCondKey.MOVE_TYPE, moveType: PokemonType.STEEL}, SpeciesWildEvolutionDelay.VERY_LONG)
  ],
  [Species.RHYDON]: [
    new SpeciesEvolution(Species.RHYPERIOR, 1, EvolutionItem.PROTECTOR, null, SpeciesWildEvolutionDelay.VERY_LONG)
  ],
  [Species.SEADRA]: [
    new SpeciesEvolution(Species.KINGDRA, 1, EvolutionItem.DRAGON_SCALE, null, SpeciesWildEvolutionDelay.VERY_LONG)
  ],
  [Species.SCYTHER]: [
    new SpeciesEvolution(Species.SCIZOR, 1, EvolutionItem.LINKING_CORD, {key: EvoCondKey.MOVE_TYPE, moveType: PokemonType.STEEL}, SpeciesWildEvolutionDelay.VERY_LONG),
    new SpeciesEvolution(Species.KLEAVOR, 1, EvolutionItem.BLACK_AUGURITE, null, SpeciesWildEvolutionDelay.VERY_LONG)
  ],
  [Species.ELECTABUZZ]: [
    new SpeciesEvolution(Species.ELECTIVIRE, 1, EvolutionItem.ELECTIRIZER, null, SpeciesWildEvolutionDelay.VERY_LONG)
  ],
  [Species.MAGMAR]: [
    new SpeciesEvolution(Species.MAGMORTAR, 1, EvolutionItem.MAGMARIZER, null, SpeciesWildEvolutionDelay.VERY_LONG)
  ],
  [Species.PORYGON]: [
    new SpeciesEvolution(Species.PORYGON2, 1, EvolutionItem.UPGRADE, null, SpeciesWildEvolutionDelay.LONG)
  ],
  [Species.PORYGON2]: [
    new SpeciesEvolution(Species.PORYGON_Z, 1, EvolutionItem.DUBIOUS_DISC, null, SpeciesWildEvolutionDelay.VERY_LONG)
  ],
  [Species.FEEBAS]: [
    new SpeciesEvolution(Species.MILOTIC, 1, EvolutionItem.PRISM_SCALE, null, SpeciesWildEvolutionDelay.VERY_LONG)
  ],
  [Species.DUSCLOPS]: [
    new SpeciesEvolution(Species.DUSKNOIR, 1, EvolutionItem.REAPER_CLOTH, null, SpeciesWildEvolutionDelay.VERY_LONG)
  ],
  [Species.CLAMPERL]: [
    new SpeciesEvolution(Species.HUNTAIL, 1, EvolutionItem.LINKING_CORD, {key: EvoCondKey.GENDER, gender: Gender.MALE/* Deep Sea Tooth */}, SpeciesWildEvolutionDelay.VERY_LONG),
    new SpeciesEvolution(Species.GOREBYSS, 1, EvolutionItem.LINKING_CORD, {key: EvoCondKey.GENDER, gender: Gender.FEMALE/* Deep Sea Scale */}, SpeciesWildEvolutionDelay.VERY_LONG)
  ],
  [Species.BOLDORE]: [
    new SpeciesEvolution(Species.GIGALITH, 1, EvolutionItem.LINKING_CORD, null, SpeciesWildEvolutionDelay.VERY_LONG)
  ],
  [Species.GURDURR]: [
    new SpeciesEvolution(Species.CONKELDURR, 1, EvolutionItem.LINKING_CORD, null, SpeciesWildEvolutionDelay.VERY_LONG)
  ],
  [Species.KARRABLAST]: [
    new SpeciesEvolution(Species.ESCAVALIER, 1, EvolutionItem.LINKING_CORD, {key: EvoCondKey.SPECIES_CAUGHT, speciesCaught: Species.SHELMET}, SpeciesWildEvolutionDelay.VERY_LONG)
  ],
  [Species.SHELMET]: [
    new SpeciesEvolution(Species.ACCELGOR, 1, EvolutionItem.LINKING_CORD, {key: EvoCondKey.SPECIES_CAUGHT, speciesCaught: Species.SHELMET}, SpeciesWildEvolutionDelay.VERY_LONG)
  ],
  [Species.SPRITZEE]: [
    new SpeciesEvolution(Species.AROMATISSE, 1, EvolutionItem.SACHET, null, SpeciesWildEvolutionDelay.VERY_LONG)
  ],
  [Species.SWIRLIX]: [
    new SpeciesEvolution(Species.SLURPUFF, 1, EvolutionItem.WHIPPED_DREAM, null, SpeciesWildEvolutionDelay.VERY_LONG)
  ],
  [Species.PHANTUMP]: [
    new SpeciesEvolution(Species.TREVENANT, 1, EvolutionItem.LINKING_CORD, null, SpeciesWildEvolutionDelay.VERY_LONG)
  ],
  [Species.PUMPKABOO]: [
    new SpeciesEvolution(Species.GOURGEIST, 1, EvolutionItem.LINKING_CORD, null, SpeciesWildEvolutionDelay.VERY_LONG)
  ],
  [Species.ALOLA_GRAVELER]: [
    new SpeciesEvolution(Species.ALOLA_GOLEM, 1, EvolutionItem.LINKING_CORD, null, SpeciesWildEvolutionDelay.VERY_LONG)
  ],
  [Species.PRIMEAPE]: [
    new SpeciesEvolution(Species.ANNIHILAPE, 35, null, {key: EvoCondKey.MOVE, move: Moves.RAGE_FIST}, SpeciesWildEvolutionDelay.VERY_LONG)
  ],
  [Species.GOLBAT]: [
    new SpeciesEvolution(Species.CROBAT, 1, null, {key: EvoCondKey.FRIENDSHIP, friendship: 120}, SpeciesWildEvolutionDelay.VERY_LONG)
  ],
  [Species.CHANSEY]: [
    new SpeciesEvolution(Species.BLISSEY, 1, null, {key: EvoCondKey.FRIENDSHIP, friendship: 200}, SpeciesWildEvolutionDelay.LONG)
  ],
  [Species.PICHU]: [
    new SpeciesFormEvolution(Species.PIKACHU, "spiky", "partner", 1, null, {key: EvoCondKey.FRIENDSHIP, friendship: 90}, SpeciesWildEvolutionDelay.SHORT),
    new SpeciesFormEvolution(Species.PIKACHU, "", "", 1, null, {key: EvoCondKey.FRIENDSHIP, friendship: 90}, SpeciesWildEvolutionDelay.SHORT),
  ],
  [Species.CLEFFA]: [
    new SpeciesEvolution(Species.CLEFAIRY, 1, null, {key: EvoCondKey.FRIENDSHIP, friendship: 160}, SpeciesWildEvolutionDelay.SHORT)
  ],
  [Species.IGGLYBUFF]: [
    new SpeciesEvolution(Species.JIGGLYPUFF, 1, null, {key: EvoCondKey.FRIENDSHIP, friendship: 70}, SpeciesWildEvolutionDelay.SHORT)
  ],
  [Species.TOGEPI]: [
    new SpeciesEvolution(Species.TOGETIC, 1, null, {key: EvoCondKey.FRIENDSHIP, friendship: 70}, SpeciesWildEvolutionDelay.SHORT)
  ],
  [Species.AZURILL]: [
    new SpeciesEvolution(Species.MARILL, 1, null, {key: EvoCondKey.FRIENDSHIP, friendship: 70}, SpeciesWildEvolutionDelay.SHORT)
  ],
  [Species.BUDEW]: [
    new SpeciesEvolution(Species.ROSELIA, 1, null, {key: [EvoCondKey.FRIENDSHIP, EvoCondKey.TIME], friendship: 70, time: [TimeOfDay.DAWN, TimeOfDay.DAY]}, SpeciesWildEvolutionDelay.SHORT)
  ],
  [Species.BUNEARY]: [
    new SpeciesEvolution(Species.LOPUNNY, 1, null, {key: EvoCondKey.FRIENDSHIP, friendship: 70}, SpeciesWildEvolutionDelay.MEDIUM)
  ],
  [Species.CHINGLING]: [
    new SpeciesEvolution(Species.CHIMECHO, 1, null,{key: [EvoCondKey.FRIENDSHIP, EvoCondKey.TIME], friendship: 90, time: [TimeOfDay.DUSK, TimeOfDay.NIGHT]}, SpeciesWildEvolutionDelay.MEDIUM)
  ],
  [Species.HAPPINY]: [
    new SpeciesEvolution(Species.CHANSEY, 1, null, {key: EvoCondKey.FRIENDSHIP, friendship: 160}, SpeciesWildEvolutionDelay.SHORT)
  ],
  [Species.MUNCHLAX]: [
    new SpeciesEvolution(Species.SNORLAX, 1, null, {key: EvoCondKey.FRIENDSHIP, friendship: 120}, SpeciesWildEvolutionDelay.LONG)
  ],
  [Species.RIOLU]: [
    new SpeciesEvolution(Species.LUCARIO, 1, null, {key: [EvoCondKey.FRIENDSHIP, EvoCondKey.TIME], friendship: 120, time: [TimeOfDay.DAWN, TimeOfDay.DAY]}, SpeciesWildEvolutionDelay.LONG)
  ],
  [Species.WOOBAT]: [
    new SpeciesEvolution(Species.SWOOBAT, 1, null, {key: EvoCondKey.FRIENDSHIP, friendship: 90}, SpeciesWildEvolutionDelay.MEDIUM)
  ],
  [Species.SWADLOON]: [
    new SpeciesEvolution(Species.LEAVANNY, 1, null, {key: EvoCondKey.FRIENDSHIP, friendship: 120}, SpeciesWildEvolutionDelay.LONG)
  ],
  [Species.TYPE_NULL]: [
    new SpeciesEvolution(Species.SILVALLY, 1, null, {key: EvoCondKey.FRIENDSHIP, friendship: 100}, SpeciesWildEvolutionDelay.LONG)
  ],
  [Species.ALOLA_MEOWTH]: [
    new SpeciesEvolution(Species.ALOLA_PERSIAN, 1, null, {key: EvoCondKey.FRIENDSHIP, friendship: 120}, SpeciesWildEvolutionDelay.LONG)
  ],
  [Species.SNOM]: [
    new SpeciesEvolution(Species.FROSMOTH, 1, null, {key: [EvoCondKey.FRIENDSHIP, EvoCondKey.TIME], friendship: 90, time: [TimeOfDay.DUSK, TimeOfDay.NIGHT]}, SpeciesWildEvolutionDelay.MEDIUM)
  ],
  [Species.GIMMIGHOUL]: [
    new SpeciesFormEvolution(Species.GHOLDENGO, "chest", "", 1, null, {key: EvoCondKey.EVO_COUNTER, evoCount: 10}, SpeciesWildEvolutionDelay.VERY_LONG),
    new SpeciesFormEvolution(Species.GHOLDENGO, "roaming", "", 1, null, {key: EvoCondKey.EVO_COUNTER, evoCount: 10}, SpeciesWildEvolutionDelay.VERY_LONG)
  ]
};

interface PokemonPrevolutions {
  [key: string]: Species
}

export const pokemonPrevolutions: PokemonPrevolutions = {};

export function initPokemonPrevolutions(): void {
  const megaFormKeys = [ SpeciesFormKey.MEGA, "", SpeciesFormKey.MEGA_X, "", SpeciesFormKey.MEGA_Y ].map(sfk => sfk as string);
  const prevolutionKeys = Object.keys(pokemonEvolutions);
  prevolutionKeys.forEach(pk => {
    const evolutions = pokemonEvolutions[pk];
    for (const ev of evolutions) {
      if (ev.evoFormKey && megaFormKeys.indexOf(ev.evoFormKey) > -1) {
        continue;
      }
      pokemonPrevolutions[ev.speciesId] = Number.parseInt(pk) as Species;
    }
  });
}


// TODO: This may cause funny business for double starters such as Pichu/Pikachu
export const pokemonStarters: PokemonPrevolutions = {};

export function initPokemonStarters(): void {
  const starterKeys = Object.keys(pokemonPrevolutions);
  starterKeys.forEach(pk => {
    const prevolution = pokemonPrevolutions[pk];
    if (speciesStarterCosts.hasOwnProperty(prevolution)) {
      pokemonStarters[pk] = prevolution;
    } else {
      pokemonStarters[pk] = pokemonPrevolutions[prevolution];
    }
  });
}<|MERGE_RESOLUTION|>--- conflicted
+++ resolved
@@ -3,11 +3,7 @@
 import { PokeballType } from "#enums/pokeball";
 import type Pokemon from "#app/field/pokemon";
 import { PokemonType } from "#enums/pokemon-type";
-<<<<<<< HEAD
-import { isNullOrUndefined, randSeedInt } from "#app/utils";
-=======
-import { randSeedInt } from "#app/utils/common";
->>>>>>> a7479c8e
+import { isNullOrUndefined, randSeedInt } from "#app/utils/common";
 import { WeatherType } from "#enums/weather-type";
 import { Nature } from "#enums/nature";
 import { Biome } from "#enums/biome";
@@ -18,12 +14,9 @@
 import { SpeciesFormKey } from "#enums/species-form-key";
 import { speciesStarterCosts } from "./starters";
 import i18next from "i18next";
-<<<<<<< HEAD
+import { initI18n } from "#app/plugins/i18n";
 import { allMoves } from "../moves/move";
 import { getPokemonSpecies } from "../pokemon-species";
-=======
-import { initI18n } from "#app/plugins/i18n";
->>>>>>> a7479c8e
 
 
 export enum SpeciesWildEvolutionDelay {
@@ -247,14 +240,7 @@
   public wildDelay: SpeciesWildEvolutionDelay;
   public desc = "";
 
-<<<<<<< HEAD
   constructor(speciesId: Species, preFormKey: string | null, evoFormKey: string | null, level: number, item: EvolutionItem | null, condition: EvolutionConditionData | null, wildDelay?: SpeciesWildEvolutionDelay) {
-=======
-  constructor(speciesId: Species, preFormKey: string | null, evoFormKey: string | null, level: number, item: EvolutionItem | null, condition: SpeciesEvolutionCondition | null, wildDelay?: SpeciesWildEvolutionDelay) {
-    if (!i18next.isInitialized) {
-      initI18n();
-    }
->>>>>>> a7479c8e
     this.speciesId = speciesId;
     this.preFormKey = preFormKey;
     this.evoFormKey = evoFormKey;
