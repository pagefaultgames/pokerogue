import { globalScene } from "#app/global-scene";
import { Gender, getGenderSymbol } from "#app/data/gender";
import { PokeballType } from "#enums/pokeball";
import type Pokemon from "#app/field/pokemon";
import { PokemonType } from "#enums/pokemon-type";
import { coerceArray, isNullOrUndefined, randSeedInt } from "#app/utils/common";
import { WeatherType } from "#enums/weather-type";
import { Nature } from "#enums/nature";
import { BiomeId } from "#enums/biome-id";
import { MoveId } from "#enums/move-id";
import { SpeciesId } from "#enums/species-id";
import { SpeciesFormKey } from "#enums/species-form-key";
import { TimeOfDay } from "#enums/time-of-day";
import type { SpeciesStatBoosterItem, SpeciesStatBoosterModifierType } from "#app/modifier/modifier-type";
import { speciesStarterCosts } from "./starters";
import i18next from "i18next";
import { allMoves } from "#app/data/data-lists";
import { getPokemonSpecies } from "#app/utils/pokemon-utils";

export enum SpeciesWildEvolutionDelay {
  NONE,
  SHORT,
  MEDIUM,
  LONG,
  VERY_LONG,
  NEVER
}

export enum EvolutionItem {
  NONE,

  LINKING_CORD,
  SUN_STONE,
  MOON_STONE,
  LEAF_STONE,
  FIRE_STONE,
  WATER_STONE,
  THUNDER_STONE,
  ICE_STONE,
  DUSK_STONE,
  DAWN_STONE,
  SHINY_STONE,
  CRACKED_POT,
  SWEET_APPLE,
  TART_APPLE,
  STRAWBERRY_SWEET,
  UNREMARKABLE_TEACUP,
  UPGRADE,
  DUBIOUS_DISC,
  DRAGON_SCALE,
  PRISM_SCALE,
  RAZOR_CLAW,
  RAZOR_FANG,
  REAPER_CLOTH,
  ELECTIRIZER,
  MAGMARIZER,
  PROTECTOR,
  SACHET,
  WHIPPED_DREAM,
  SYRUPY_APPLE,
  CHIPPED_POT,
  GALARICA_CUFF,
  GALARICA_WREATH,
  AUSPICIOUS_ARMOR,
  MALICIOUS_ARMOR,
  MASTERPIECE_TEACUP,
  SUN_FLUTE,
  MOON_FLUTE,

  BLACK_AUGURITE = 51,
  PEAT_BLOCK,
  METAL_ALLOY,
  SCROLL_OF_DARKNESS,
  SCROLL_OF_WATERS,
  LEADERS_CREST
}

type TyrogueMove = MoveId.LOW_SWEEP | MoveId.MACH_PUNCH | MoveId.RAPID_SPIN;

/**
 * Pokemon Evolution tuple type consisting of:
 * @property 0 {@linkcode SpeciesId} The species of the Pokemon.
 * @property 1 {@linkcode number} The level at which the Pokemon evolves.
 */
export type EvolutionLevel = [species: SpeciesId, level: number];

const EvoCondKey = {
  FRIENDSHIP: 1,
  TIME: 2,
  MOVE: 3,
  MOVE_TYPE: 4,
  PARTY_TYPE: 5,
  WEATHER: 6,
  BIOME: 7,
  TYROGUE: 8,
  SHEDINJA: 9,
  EVO_TREASURE_TRACKER: 10,
  RANDOM_FORM: 11,
  SPECIES_CAUGHT: 12,
  GENDER: 13,
  NATURE: 14,
  HELD_ITEM: 15, // Currently checks only for species stat booster items
} as const;

type EvolutionConditionData =
  {key: typeof EvoCondKey.FRIENDSHIP | typeof EvoCondKey.RANDOM_FORM | typeof EvoCondKey.EVO_TREASURE_TRACKER, value: number} |
  {key: typeof EvoCondKey.MOVE, move: MoveId} |
  {key: typeof EvoCondKey.TIME, time: TimeOfDay[]} |
  {key: typeof EvoCondKey.BIOME, biome: BiomeId[]} |
  {key: typeof EvoCondKey.GENDER, gender: Gender} |
  {key: typeof EvoCondKey.MOVE_TYPE | typeof EvoCondKey.PARTY_TYPE, pkmnType: PokemonType} |
  {key: typeof EvoCondKey.SPECIES_CAUGHT, speciesCaught: SpeciesId} |
  {key: typeof EvoCondKey.HELD_ITEM, itemKey: SpeciesStatBoosterItem} |
  {key: typeof EvoCondKey.NATURE, nature: Nature[]} |
  {key: typeof EvoCondKey.WEATHER, weather: WeatherType[]} |
  {key: typeof EvoCondKey.TYROGUE, move: TyrogueMove} |
  {key: typeof EvoCondKey.SHEDINJA};

export class SpeciesEvolutionCondition {
  public data: EvolutionConditionData[];
  private desc: string[];

  constructor(...data: EvolutionConditionData[]) {
    this.data = data;
  }

  public get description(): string[] {
    if (!isNullOrUndefined(this.desc)) {
      return this.desc;
    }
    this.desc = this.data.map(cond => {
      switch(cond.key) {
        case EvoCondKey.FRIENDSHIP:
          return i18next.t("pokemonEvolutions:friendship");
        case EvoCondKey.TIME:
          return i18next.t(`pokemonEvolutions:timeOfDay.${TimeOfDay[cond.time[cond.time.length - 1]]}`); // For Day and Night evos, the key we want goes last
        case EvoCondKey.MOVE_TYPE:
          return i18next.t("pokemonEvolutions:moveType", {type: i18next.t(`pokemonInfo:Type.${PokemonType[cond.pkmnType]}`)});
        case EvoCondKey.PARTY_TYPE:
          return i18next.t("pokemonEvolutions:partyType", {type: i18next.t(`pokemonInfo:Type.${PokemonType[cond.pkmnType]}`)});
        case EvoCondKey.GENDER:
          return i18next.t("pokemonEvolutions:gender", {gender: getGenderSymbol(cond.gender)});
        case EvoCondKey.MOVE:
        case EvoCondKey.TYROGUE:
          return i18next.t("pokemonEvolutions:move", {move: allMoves[cond.move].name});
        case EvoCondKey.BIOME:
          return i18next.t("pokemonEvolutions:biome");
        case EvoCondKey.NATURE:
          return i18next.t("pokemonEvolutions:nature");
        case EvoCondKey.WEATHER:
          return i18next.t("pokemonEvolutions:weather");
        case EvoCondKey.SHEDINJA:
          return i18next.t("pokemonEvolutions:shedinja");
        case EvoCondKey.EVO_TREASURE_TRACKER:
          return i18next.t("pokemonEvolutions:treasure");
        case EvoCondKey.SPECIES_CAUGHT:
          return i18next.t("pokemonEvolutions:caught", {species: getPokemonSpecies(cond.speciesCaught).name});
        case EvoCondKey.HELD_ITEM:
          return i18next.t(`pokemonEvolutions:heldItem.${cond.itemKey}`);
      }
    }).filter(s => !isNullOrUndefined(s)); // Filter out stringless conditions
    return this.desc;
  }

  public conditionsFulfilled(pokemon: Pokemon): boolean {
    console.log(this.data);
    return this.data.every(cond => {
      switch (cond.key) {
        case EvoCondKey.FRIENDSHIP:
          return pokemon.friendship >= cond.value;
        case EvoCondKey.TIME:
          return cond.time.includes(globalScene.arena.getTimeOfDay());
        case EvoCondKey.MOVE:
          return pokemon.moveset.some(m => m.moveId === cond.move);
        case EvoCondKey.MOVE_TYPE:
          return pokemon.moveset.some(m => m.getMove().type === cond.pkmnType);
        case EvoCondKey.PARTY_TYPE:
          return globalScene.getPlayerParty().some(p => p.getTypes(false, false, true).includes(cond.pkmnType))
        case EvoCondKey.EVO_TREASURE_TRACKER:
          return pokemon.getHeldItems().some(m =>
            m.is("EvoTrackerModifier") &&
            m.getStackCount() + pokemon.getPersistentTreasureCount() >= cond.value
          );
        case EvoCondKey.GENDER:
          return pokemon.gender === cond.gender;
        case EvoCondKey.SHEDINJA: // Shedinja cannot be evolved into directly
          return false;
        case EvoCondKey.BIOME:
          return cond.biome.includes(globalScene.arena.biomeType);
        case EvoCondKey.WEATHER:
          return cond.weather.includes(globalScene.arena.getWeatherType());
        case EvoCondKey.TYROGUE:
          return pokemon.getMoveset(true).find(m => m.moveId as TyrogueMove)?.moveId === cond.move;
        case EvoCondKey.NATURE:
          return cond.nature.includes(pokemon.getNature());
        case EvoCondKey.RANDOM_FORM: {
          let ret = false;
          globalScene.executeWithSeedOffset(() => ret = !randSeedInt(cond.value), pokemon.id);
          return ret;
        }
        case EvoCondKey.SPECIES_CAUGHT:
          return !!globalScene.gameData.dexData[cond.speciesCaught].caughtAttr;
        case EvoCondKey.HELD_ITEM:
          return pokemon.getHeldItems().some(m => m.is("SpeciesStatBoosterModifier") && (m.type as SpeciesStatBoosterModifierType).key === cond.itemKey)
      }
    });
  }
}

export function validateShedinjaEvo(): boolean {
  return globalScene.getPlayerParty().length < 6 && globalScene.pokeballCounts[PokeballType.POKEBALL] > 0;
}

export class SpeciesFormEvolution {
  public speciesId: SpeciesId;
  public preFormKey: string | null;
  public evoFormKey: string | null;
  public level: number;
  public item: EvolutionItem | null;
  public condition: SpeciesEvolutionCondition | null;
  public wildDelay: SpeciesWildEvolutionDelay;
  public desc = "";

  constructor(speciesId: SpeciesId, preFormKey: string | null, evoFormKey: string | null, level: number, item: EvolutionItem | null, condition: EvolutionConditionData | EvolutionConditionData[] | null, wildDelay?: SpeciesWildEvolutionDelay) {
    this.speciesId = speciesId;
    this.preFormKey = preFormKey;
    this.evoFormKey = evoFormKey;
    this.level = level;
    this.item = item || EvolutionItem.NONE;
    if (!isNullOrUndefined(condition)) {
      this.condition = new SpeciesEvolutionCondition(...coerceArray(condition));
    }
    this.wildDelay = wildDelay ?? SpeciesWildEvolutionDelay.NONE;
  }

  get description(): string {
    if (this.desc.length > 0) {
      return this.desc;
    }

    const strings: string[] = [];
    let len = 0;
    if (this.level > 1) {
      strings.push(i18next.t("pokemonEvolutions:atLevel", {lv: this.level}));
    }
    if (this.item) {
      const itemDescription = i18next.t(`modifierType:EvolutionItem.${EvolutionItem[this.item].toUpperCase()}`);
      const rarity = this.item > 50 ? i18next.t("pokemonEvolutions:ULTRA") : i18next.t("pokemonEvolutions:GREAT");
      strings.push(i18next.t("pokemonEvolutions:using", {item: itemDescription, tier: rarity}));
    }
    if (this.condition) {
      if (strings.length === 0) {
        strings.push(i18next.t("pokemonEvolutions:levelUp"));
      }
      strings.push(...this.condition.description);
    }
    this.desc = strings
      .filter(str => str !== "")
<<<<<<< HEAD
      .map((str, index) => index > 0 ? str[0].toLowerCase() + str.slice(1) : str)
      .join(i18next.t("pokemonEvolutions:connector"));
  }
}

export class SpeciesEvolution extends SpeciesFormEvolution {
  constructor(speciesId: SpeciesId, level: number, item: EvolutionItem | null, condition: SpeciesEvolutionCondition | null, wildDelay?: SpeciesWildEvolutionDelay) {
    super(speciesId, null, null, level, item, condition, wildDelay);
  }
}

export class FusionSpeciesFormEvolution extends SpeciesFormEvolution {
  public primarySpeciesId: SpeciesId;

  constructor(primarySpeciesId: SpeciesId, evolution: SpeciesFormEvolution) {
    super(evolution.speciesId, evolution.preFormKey, evolution.evoFormKey, evolution.level, evolution.item, evolution.condition, evolution.wildDelay);

    this.primarySpeciesId = primarySpeciesId;
  }
}

export class SpeciesEvolutionCondition {
  public description = "";

  constructor(public predicate: EvolutionConditionPredicate, public enforceFunc?: EvolutionConditionEnforceFunc) {}
}

class GenderEvolutionCondition extends SpeciesEvolutionCondition {
  public gender: Gender;
  constructor(gender: Gender) {
    super(p => p.gender === gender, p => p.gender = gender);
    this.gender = gender;
    this.description = i18next.t("pokemonEvolutions:gender", { gender: i18next.t(`pokemonEvolutions:${Gender[gender]}`) });
  }
}

class TimeOfDayEvolutionCondition extends SpeciesEvolutionCondition {
  public timesOfDay: TimeOfDay[];
  constructor(tod: "day" | "night") {
    if (tod === "day") {
      super(() => globalScene.arena.getTimeOfDay() === TimeOfDay.DAWN || globalScene.arena.getTimeOfDay() === TimeOfDay.DAY);
      this.timesOfDay = [ TimeOfDay.DAWN, TimeOfDay.DAY ];
    } else if (tod === "night") {
      super(() => globalScene.arena.getTimeOfDay() === TimeOfDay.DUSK || globalScene.arena.getTimeOfDay() === TimeOfDay.NIGHT);
      this.timesOfDay = [ TimeOfDay.DUSK, TimeOfDay.NIGHT ];
    } else {
      super(() => false);
      this.timesOfDay = [];
    }
    this.description = i18next.t("pokemonEvolutions:timeOfDay", { tod: i18next.t(`pokemonEvolutions:${tod}`) });
  }
}

class MoveEvolutionCondition extends SpeciesEvolutionCondition {
  public move: MoveId;
  constructor(move: MoveId) {
    super(p => p.moveset.filter(m => m.moveId === move).length > 0);
    this.move = move;
    const moveKey = MoveId[this.move].split("_").filter(f => f).map((f, i) => i ? `${f[0]}${f.slice(1).toLowerCase()}` : f.toLowerCase()).join("");
    this.description = i18next.t("pokemonEvolutions:move", { move: i18next.t(`move:${moveKey}.name`) });
  }
}

class FriendshipEvolutionCondition extends SpeciesEvolutionCondition {
  public amount: number;
  constructor(amount: number) {
    super(p => p.friendship >= amount);
    this.amount = amount;
    this.description = i18next.t("pokemonEvolutions:friendship");
  }
}

class FriendshipTimeOfDayEvolutionCondition extends SpeciesEvolutionCondition {
  public amount: number;
  public timesOfDay: TimeOfDay[];
  constructor(amount: number, tod: "day" | "night") {
    if (tod === "day") {
      super(p => p.friendship >= amount && (globalScene.arena.getTimeOfDay() === TimeOfDay.DAWN || globalScene.arena.getTimeOfDay() === TimeOfDay.DAY));
      this.timesOfDay = [ TimeOfDay.DAWN, TimeOfDay.DAY ];
    } else if (tod === "night") {
      super(p => p.friendship >= amount && (globalScene.arena.getTimeOfDay() === TimeOfDay.DUSK || globalScene.arena.getTimeOfDay() === TimeOfDay.NIGHT));
      this.timesOfDay = [ TimeOfDay.DUSK, TimeOfDay.NIGHT ];
    } else {
      super(_p => false);
      this.timesOfDay = [];
    }
    this.amount = amount;
    this.description = i18next.t("pokemonEvolutions:friendshipTimeOfDay", { tod: i18next.t(`pokemonEvolutions:${tod}`) });
  }
}

class FriendshipMoveTypeEvolutionCondition extends SpeciesEvolutionCondition {
  public amount: number;
  public type: PokemonType;
  constructor(amount: number, type: PokemonType) {
    super(p => p.friendship >= amount && !!p.getMoveset().find(m => m?.getMove().type === type));
    this.amount = amount;
    this.type = type;
    this.description = i18next.t("pokemonEvolutions:friendshipMoveType", { type: i18next.t(`pokemonInfo:Type.${PokemonType[this.type]}`) });
  }
}

class ShedinjaEvolutionCondition extends SpeciesEvolutionCondition {
  constructor() {
    super(() => globalScene.getPlayerParty().length < 6 && globalScene.pokeballCounts[PokeballType.POKEBALL] > 0);
    this.description = i18next.t("pokemonEvolutions:shedinja");
  }
}

class PartyTypeEvolutionCondition extends SpeciesEvolutionCondition {
  public type: PokemonType;
  constructor(type: PokemonType) {
    super(() => !!globalScene.getPlayerParty().find(p => p.getTypes(false, false, true).indexOf(type) > -1));
    this.type = type;
    this.description = i18next.t("pokemonEvolutions:partyType", { type: i18next.t(`pokemonInfo:Type.${PokemonType[this.type]}`) });
  }
}
=======
      .map((str, index) => {
        if (index === 0) {
          len = str.length;
          return str;
        }
        if (len + str.length > 60) {
          len = str.length;
          return "\n" + str[0].toLowerCase() + str.slice(1);
        }
        len += str.length;
        return str[0].toLowerCase() + str.slice(1);
      })
      .join(" ")
      .replace(" \n", i18next.t("pokemonEvolutions:connector") + "\n");
>>>>>>> 6ff258fb

    return this.desc;
  }

  /**
   * Checks if a Pokemon fulfills the requirements of this evolution.
   * @param pokemon {@linkcode Pokemon} who wants to evolve
   * @param forFusion defaults to False. Whether this evolution is meant for the secondary fused mon. In that case, use their form key.
   * @param item {@linkcode EvolutionItem} optional, check if the evolution uses a certain item
   * @returns whether this evolution can apply to the Pokemon
   */
  public validate(pokemon: Pokemon, forFusion = false, item?: EvolutionItem): boolean {
    return (
      pokemon.level >= this.level &&
      // Check form key, using the fusion's form key if we're checking the fusion
      (isNullOrUndefined(this.preFormKey) || (forFusion ? pokemon.getFusionFormKey() : pokemon.getFormKey()) === this.preFormKey) &&
      (isNullOrUndefined(this.condition) || this.condition.conditionsFulfilled(pokemon)) &&
      ((item ?? EvolutionItem.NONE) === (this.item ?? EvolutionItem.NONE))
    );
  }

  public isValidItemEvolution(pokemon: Pokemon, forFusion = false): boolean {
    return (
      // If an item is given, check if it's the right one
      !isNullOrUndefined(this.item) &&
      pokemon.level >= this.level &&
      // Check form key, using the fusion's form key if we're checking the fusion
      (isNullOrUndefined(this.preFormKey) || (forFusion ? pokemon.getFormKey() : pokemon.getFusionFormKey()) === this.preFormKey) &&
      (isNullOrUndefined(this.condition) || this.condition.conditionsFulfilled(pokemon))
    );
  }

  public get evoItem(): EvolutionItem {
    return this.item ?? EvolutionItem.NONE;
  }
}

export class SpeciesEvolution extends SpeciesFormEvolution {
  constructor(speciesId: SpeciesId, level: number, item: EvolutionItem | null, condition: EvolutionConditionData | EvolutionConditionData[] | null, wildDelay?: SpeciesWildEvolutionDelay) {
    super(speciesId, null, null, level, item, condition, wildDelay);
  }
}

export class FusionSpeciesFormEvolution extends SpeciesFormEvolution {
  public primarySpeciesId: SpeciesId;

  constructor(primarySpeciesId: SpeciesId, evolution: SpeciesFormEvolution) {
    super(evolution.speciesId, evolution.preFormKey, evolution.evoFormKey, evolution.level, evolution.item, evolution.condition?.data ?? null, evolution.wildDelay);

    this.primarySpeciesId = primarySpeciesId;
  }
}

interface PokemonEvolutions {
  [key: string]: SpeciesFormEvolution[]
}

export const pokemonEvolutions: PokemonEvolutions = {
  [SpeciesId.BULBASAUR]: [
    new SpeciesEvolution(SpeciesId.IVYSAUR, 16, null, null)
  ],
  [SpeciesId.IVYSAUR]: [
    new SpeciesEvolution(SpeciesId.VENUSAUR, 32, null, null)
  ],
  [SpeciesId.CHARMANDER]: [
    new SpeciesEvolution(SpeciesId.CHARMELEON, 16, null, null)
  ],
  [SpeciesId.CHARMELEON]: [
    new SpeciesEvolution(SpeciesId.CHARIZARD, 36, null, null)
  ],
  [SpeciesId.SQUIRTLE]: [
    new SpeciesEvolution(SpeciesId.WARTORTLE, 16, null, null)
  ],
  [SpeciesId.WARTORTLE]: [
    new SpeciesEvolution(SpeciesId.BLASTOISE, 36, null, null)
  ],
  [SpeciesId.CATERPIE]: [
    new SpeciesEvolution(SpeciesId.METAPOD, 7, null, null)
  ],
  [SpeciesId.METAPOD]: [
    new SpeciesEvolution(SpeciesId.BUTTERFREE, 10, null, null)
  ],
  [SpeciesId.WEEDLE]: [
    new SpeciesEvolution(SpeciesId.KAKUNA, 7, null, null)
  ],
  [SpeciesId.KAKUNA]: [
    new SpeciesEvolution(SpeciesId.BEEDRILL, 10, null, null)
  ],
  [SpeciesId.PIDGEY]: [
    new SpeciesEvolution(SpeciesId.PIDGEOTTO, 18, null, null)
  ],
  [SpeciesId.PIDGEOTTO]: [
    new SpeciesEvolution(SpeciesId.PIDGEOT, 36, null, null)
  ],
  [SpeciesId.RATTATA]: [
    new SpeciesEvolution(SpeciesId.RATICATE, 20, null, null)
  ],
  [SpeciesId.SPEAROW]: [
    new SpeciesEvolution(SpeciesId.FEAROW, 20, null, null)
  ],
  [SpeciesId.EKANS]: [
    new SpeciesEvolution(SpeciesId.ARBOK, 22, null, null)
  ],
  [SpeciesId.SANDSHREW]: [
    new SpeciesEvolution(SpeciesId.SANDSLASH, 22, null, null)
  ],
  [SpeciesId.NIDORAN_F]: [
    new SpeciesEvolution(SpeciesId.NIDORINA, 16, null, null)
  ],
  [SpeciesId.NIDORAN_M]: [
    new SpeciesEvolution(SpeciesId.NIDORINO, 16, null, null)
  ],
  [SpeciesId.ZUBAT]: [
    new SpeciesEvolution(SpeciesId.GOLBAT, 22, null, null)
  ],
  [SpeciesId.ODDISH]: [
    new SpeciesEvolution(SpeciesId.GLOOM, 21, null, null)
  ],
  [SpeciesId.PARAS]: [
    new SpeciesEvolution(SpeciesId.PARASECT, 24, null, null)
  ],
  [SpeciesId.VENONAT]: [
    new SpeciesEvolution(SpeciesId.VENOMOTH, 31, null, null)
  ],
  [SpeciesId.DIGLETT]: [
    new SpeciesEvolution(SpeciesId.DUGTRIO, 26, null, null)
  ],
  [SpeciesId.MEOWTH]: [
    new SpeciesFormEvolution(SpeciesId.PERSIAN, "", "", 28, null, null)
  ],
  [SpeciesId.PSYDUCK]: [
    new SpeciesEvolution(SpeciesId.GOLDUCK, 33, null, null)
  ],
  [SpeciesId.MANKEY]: [
    new SpeciesEvolution(SpeciesId.PRIMEAPE, 28, null, null)
  ],
  [SpeciesId.POLIWAG]: [
    new SpeciesEvolution(SpeciesId.POLIWHIRL, 25, null, null)
  ],
  [SpeciesId.ABRA]: [
    new SpeciesEvolution(SpeciesId.KADABRA, 16, null, null)
  ],
  [SpeciesId.MACHOP]: [
    new SpeciesEvolution(SpeciesId.MACHOKE, 28, null, null)
  ],
  [SpeciesId.BELLSPROUT]: [
    new SpeciesEvolution(SpeciesId.WEEPINBELL, 21, null, null)
  ],
  [SpeciesId.TENTACOOL]: [
    new SpeciesEvolution(SpeciesId.TENTACRUEL, 30, null, null)
  ],
  [SpeciesId.GEODUDE]: [
    new SpeciesEvolution(SpeciesId.GRAVELER, 25, null, null)
  ],
  [SpeciesId.PONYTA]: [
    new SpeciesEvolution(SpeciesId.RAPIDASH, 40, null, null)
  ],
  [SpeciesId.SLOWPOKE]: [
    new SpeciesEvolution(SpeciesId.SLOWBRO, 37, null, null),
    new SpeciesEvolution(SpeciesId.SLOWKING, 1, EvolutionItem.LINKING_CORD, null, SpeciesWildEvolutionDelay.VERY_LONG)
  ],
  [SpeciesId.MAGNEMITE]: [
    new SpeciesEvolution(SpeciesId.MAGNETON, 30, null, null)
  ],
  [SpeciesId.DODUO]: [
    new SpeciesEvolution(SpeciesId.DODRIO, 31, null, null)
  ],
  [SpeciesId.SEEL]: [
    new SpeciesEvolution(SpeciesId.DEWGONG, 34, null, null)
  ],
  [SpeciesId.GRIMER]: [
    new SpeciesEvolution(SpeciesId.MUK, 38, null, null)
  ],
  [SpeciesId.GASTLY]: [
    new SpeciesEvolution(SpeciesId.HAUNTER, 25, null, null)
  ],
  [SpeciesId.DROWZEE]: [
    new SpeciesEvolution(SpeciesId.HYPNO, 26, null, null)
  ],
  [SpeciesId.KRABBY]: [
    new SpeciesEvolution(SpeciesId.KINGLER, 28, null, null)
  ],
  [SpeciesId.VOLTORB]: [
    new SpeciesEvolution(SpeciesId.ELECTRODE, 30, null, null)
  ],
  [SpeciesId.CUBONE]: [
    new SpeciesEvolution(SpeciesId.ALOLA_MAROWAK, 28, null, {key: EvoCondKey.TIME, time: [TimeOfDay.DUSK, TimeOfDay.NIGHT]}),
    new SpeciesEvolution(SpeciesId.MAROWAK, 28, null, {key: EvoCondKey.TIME, time: [TimeOfDay.DAWN, TimeOfDay.DAY]})
  ],
  [SpeciesId.TYROGUE]: [
    /**
     * Custom: Evolves into Hitmonlee, Hitmonchan or Hitmontop at level 20
     * if it knows Low Sweep, Mach Punch, or Rapid Spin, respectively.
     * If Tyrogue knows multiple of these moves, its evolution is based on
     * the first qualifying move in its moveset.
     */
    new SpeciesEvolution(SpeciesId.HITMONLEE, 20, null, {key: EvoCondKey.TYROGUE, move: MoveId.LOW_SWEEP}),
    new SpeciesEvolution(SpeciesId.HITMONCHAN, 20, null, {key: EvoCondKey.TYROGUE, move: MoveId.MACH_PUNCH}),
    new SpeciesEvolution(SpeciesId.HITMONTOP, 20, null, {key: EvoCondKey.TYROGUE, move: MoveId.RAPID_SPIN}),
  ],
  [SpeciesId.KOFFING]: [
    new SpeciesEvolution(SpeciesId.GALAR_WEEZING, 35, null, {key: EvoCondKey.TIME, time: [TimeOfDay.DUSK, TimeOfDay.NIGHT]}),
    new SpeciesEvolution(SpeciesId.WEEZING, 35, null, {key: EvoCondKey.TIME, time: [TimeOfDay.DAWN, TimeOfDay.DAY]})
  ],
  [SpeciesId.RHYHORN]: [
    new SpeciesEvolution(SpeciesId.RHYDON, 42, null, null)
  ],
  [SpeciesId.HORSEA]: [
    new SpeciesEvolution(SpeciesId.SEADRA, 32, null, null)
  ],
  [SpeciesId.GOLDEEN]: [
    new SpeciesEvolution(SpeciesId.SEAKING, 33, null, null)
  ],
  [SpeciesId.SMOOCHUM]: [
    new SpeciesEvolution(SpeciesId.JYNX, 30, null, null)
  ],
  [SpeciesId.ELEKID]: [
    new SpeciesEvolution(SpeciesId.ELECTABUZZ, 30, null, null)
  ],
  [SpeciesId.MAGBY]: [
    new SpeciesEvolution(SpeciesId.MAGMAR, 30, null, null)
  ],
  [SpeciesId.MAGIKARP]: [
    new SpeciesEvolution(SpeciesId.GYARADOS, 20, null, null)
  ],
  [SpeciesId.OMANYTE]: [
    new SpeciesEvolution(SpeciesId.OMASTAR, 40, null, null)
  ],
  [SpeciesId.KABUTO]: [
    new SpeciesEvolution(SpeciesId.KABUTOPS, 40, null, null)
  ],
  [SpeciesId.DRATINI]: [
    new SpeciesEvolution(SpeciesId.DRAGONAIR, 30, null, null)
  ],
  [SpeciesId.DRAGONAIR]: [
    new SpeciesEvolution(SpeciesId.DRAGONITE, 55, null, null)
  ],
  [SpeciesId.CHIKORITA]: [
    new SpeciesEvolution(SpeciesId.BAYLEEF, 16, null, null)
  ],
  [SpeciesId.BAYLEEF]: [
    new SpeciesEvolution(SpeciesId.MEGANIUM, 32, null, null)
  ],
  [SpeciesId.CYNDAQUIL]: [
    new SpeciesEvolution(SpeciesId.QUILAVA, 14, null, null)
  ],
  [SpeciesId.QUILAVA]: [
    new SpeciesEvolution(SpeciesId.HISUI_TYPHLOSION, 36, null, {key: EvoCondKey.TIME, time: [TimeOfDay.DUSK, TimeOfDay.NIGHT]}),
    new SpeciesEvolution(SpeciesId.TYPHLOSION, 36, null, {key: EvoCondKey.TIME, time: [TimeOfDay.DAWN, TimeOfDay.DAY]})
  ],
  [SpeciesId.TOTODILE]: [
    new SpeciesEvolution(SpeciesId.CROCONAW, 18, null, null)
  ],
  [SpeciesId.CROCONAW]: [
    new SpeciesEvolution(SpeciesId.FERALIGATR, 30, null, null)
  ],
  [SpeciesId.SENTRET]: [
    new SpeciesEvolution(SpeciesId.FURRET, 15, null, null)
  ],
  [SpeciesId.HOOTHOOT]: [
    new SpeciesEvolution(SpeciesId.NOCTOWL, 20, null, null)
  ],
  [SpeciesId.LEDYBA]: [
    new SpeciesEvolution(SpeciesId.LEDIAN, 18, null, null)
  ],
  [SpeciesId.SPINARAK]: [
    new SpeciesEvolution(SpeciesId.ARIADOS, 22, null, null)
  ],
  [SpeciesId.CHINCHOU]: [
    new SpeciesEvolution(SpeciesId.LANTURN, 27, null, null)
  ],
  [SpeciesId.NATU]: [
    new SpeciesEvolution(SpeciesId.XATU, 25, null, null)
  ],
  [SpeciesId.MAREEP]: [
    new SpeciesEvolution(SpeciesId.FLAAFFY, 15, null, null)
  ],
  [SpeciesId.FLAAFFY]: [
    new SpeciesEvolution(SpeciesId.AMPHAROS, 30, null, null)
  ],
  [SpeciesId.MARILL]: [
    new SpeciesEvolution(SpeciesId.AZUMARILL, 18, null, null)
  ],
  [SpeciesId.HOPPIP]: [
    new SpeciesEvolution(SpeciesId.SKIPLOOM, 18, null, null)
  ],
  [SpeciesId.SKIPLOOM]: [
    new SpeciesEvolution(SpeciesId.JUMPLUFF, 27, null, null)
  ],
  [SpeciesId.WOOPER]: [
    new SpeciesEvolution(SpeciesId.QUAGSIRE, 20, null, null)
  ],
  [SpeciesId.WYNAUT]: [
    new SpeciesEvolution(SpeciesId.WOBBUFFET, 15, null, null)
  ],
  [SpeciesId.PINECO]: [
    new SpeciesEvolution(SpeciesId.FORRETRESS, 31, null, null)
  ],
  [SpeciesId.SNUBBULL]: [
    new SpeciesEvolution(SpeciesId.GRANBULL, 23, null, null)
  ],
  [SpeciesId.TEDDIURSA]: [
    new SpeciesEvolution(SpeciesId.URSARING, 30, null, null)
  ],
  [SpeciesId.SLUGMA]: [
    new SpeciesEvolution(SpeciesId.MAGCARGO, 38, null, null)
  ],
  [SpeciesId.SWINUB]: [
    new SpeciesEvolution(SpeciesId.PILOSWINE, 33, null, null)
  ],
  [SpeciesId.REMORAID]: [
    new SpeciesEvolution(SpeciesId.OCTILLERY, 25, null, null)
  ],
  [SpeciesId.HOUNDOUR]: [
    new SpeciesEvolution(SpeciesId.HOUNDOOM, 24, null, null)
  ],
  [SpeciesId.PHANPY]: [
    new SpeciesEvolution(SpeciesId.DONPHAN, 25, null, null)
  ],
  [SpeciesId.LARVITAR]: [
    new SpeciesEvolution(SpeciesId.PUPITAR, 30, null, null)
  ],
  [SpeciesId.PUPITAR]: [
    new SpeciesEvolution(SpeciesId.TYRANITAR, 55, null, null)
  ],
  [SpeciesId.TREECKO]: [
    new SpeciesEvolution(SpeciesId.GROVYLE, 16, null, null)
  ],
  [SpeciesId.GROVYLE]: [
    new SpeciesEvolution(SpeciesId.SCEPTILE, 36, null, null)
  ],
  [SpeciesId.TORCHIC]: [
    new SpeciesEvolution(SpeciesId.COMBUSKEN, 16, null, null)
  ],
  [SpeciesId.COMBUSKEN]: [
    new SpeciesEvolution(SpeciesId.BLAZIKEN, 36, null, null)
  ],
  [SpeciesId.MUDKIP]: [
    new SpeciesEvolution(SpeciesId.MARSHTOMP, 16, null, null)
  ],
  [SpeciesId.MARSHTOMP]: [
    new SpeciesEvolution(SpeciesId.SWAMPERT, 36, null, null)
  ],
  [SpeciesId.POOCHYENA]: [
    new SpeciesEvolution(SpeciesId.MIGHTYENA, 18, null, null)
  ],
  [SpeciesId.ZIGZAGOON]: [
    new SpeciesEvolution(SpeciesId.LINOONE, 20, null, null)
  ],
  [SpeciesId.WURMPLE]: [
    new SpeciesEvolution(SpeciesId.SILCOON, 7, null, {key: EvoCondKey.TIME, time: [TimeOfDay.DAWN, TimeOfDay.DAY]}),
    new SpeciesEvolution(SpeciesId.CASCOON, 7, null, {key: EvoCondKey.TIME, time: [TimeOfDay.DUSK, TimeOfDay.NIGHT]})
  ],
  [SpeciesId.SILCOON]: [
    new SpeciesEvolution(SpeciesId.BEAUTIFLY, 10, null, null)
  ],
  [SpeciesId.CASCOON]: [
    new SpeciesEvolution(SpeciesId.DUSTOX, 10, null, null)
  ],
  [SpeciesId.LOTAD]: [
    new SpeciesEvolution(SpeciesId.LOMBRE, 14, null, null)
  ],
  [SpeciesId.SEEDOT]: [
    new SpeciesEvolution(SpeciesId.NUZLEAF, 14, null, null)
  ],
  [SpeciesId.TAILLOW]: [
    new SpeciesEvolution(SpeciesId.SWELLOW, 22, null, null)
  ],
  [SpeciesId.WINGULL]: [
    new SpeciesEvolution(SpeciesId.PELIPPER, 25, null, null)
  ],
  [SpeciesId.RALTS]: [
    new SpeciesEvolution(SpeciesId.KIRLIA, 20, null, null)
  ],
  [SpeciesId.KIRLIA]: [
    new SpeciesEvolution(SpeciesId.GARDEVOIR, 30, null, {key: EvoCondKey.GENDER, gender: Gender.FEMALE}),
    new SpeciesEvolution(SpeciesId.GALLADE, 30, null, {key: EvoCondKey.GENDER, gender: Gender.MALE})
  ],
  [SpeciesId.SURSKIT]: [
    new SpeciesEvolution(SpeciesId.MASQUERAIN, 22, null, null)
  ],
  [SpeciesId.SHROOMISH]: [
    new SpeciesEvolution(SpeciesId.BRELOOM, 23, null, null)
  ],
  [SpeciesId.SLAKOTH]: [
    new SpeciesEvolution(SpeciesId.VIGOROTH, 18, null, null)
  ],
  [SpeciesId.VIGOROTH]: [
    new SpeciesEvolution(SpeciesId.SLAKING, 36, null, null)
  ],
  [SpeciesId.NINCADA]: [
    new SpeciesEvolution(SpeciesId.NINJASK, 20, null, null),
    new SpeciesEvolution(SpeciesId.SHEDINJA, 20, null, {key: EvoCondKey.SHEDINJA})
  ],
  [SpeciesId.WHISMUR]: [
    new SpeciesEvolution(SpeciesId.LOUDRED, 20, null, null)
  ],
  [SpeciesId.LOUDRED]: [
    new SpeciesEvolution(SpeciesId.EXPLOUD, 40, null, null)
  ],
  [SpeciesId.MAKUHITA]: [
    new SpeciesEvolution(SpeciesId.HARIYAMA, 24, null, null)
  ],
  [SpeciesId.ARON]: [
    new SpeciesEvolution(SpeciesId.LAIRON, 32, null, null)
  ],
  [SpeciesId.LAIRON]: [
    new SpeciesEvolution(SpeciesId.AGGRON, 42, null, null)
  ],
  [SpeciesId.MEDITITE]: [
    new SpeciesEvolution(SpeciesId.MEDICHAM, 37, null, null)
  ],
  [SpeciesId.ELECTRIKE]: [
    new SpeciesEvolution(SpeciesId.MANECTRIC, 26, null, null)
  ],
  [SpeciesId.GULPIN]: [
    new SpeciesEvolution(SpeciesId.SWALOT, 26, null, null)
  ],
  [SpeciesId.CARVANHA]: [
    new SpeciesEvolution(SpeciesId.SHARPEDO, 30, null, null)
  ],
  [SpeciesId.WAILMER]: [
    new SpeciesEvolution(SpeciesId.WAILORD, 40, null, null)
  ],
  [SpeciesId.NUMEL]: [
    new SpeciesEvolution(SpeciesId.CAMERUPT, 33, null, null)
  ],
  [SpeciesId.SPOINK]: [
    new SpeciesEvolution(SpeciesId.GRUMPIG, 32, null, null)
  ],
  [SpeciesId.TRAPINCH]: [
    new SpeciesEvolution(SpeciesId.VIBRAVA, 35, null, null)
  ],
  [SpeciesId.VIBRAVA]: [
    new SpeciesEvolution(SpeciesId.FLYGON, 45, null, null)
  ],
  [SpeciesId.CACNEA]: [
    new SpeciesEvolution(SpeciesId.CACTURNE, 32, null, null)
  ],
  [SpeciesId.SWABLU]: [
    new SpeciesEvolution(SpeciesId.ALTARIA, 35, null, null)
  ],
  [SpeciesId.BARBOACH]: [
    new SpeciesEvolution(SpeciesId.WHISCASH, 30, null, null)
  ],
  [SpeciesId.CORPHISH]: [
    new SpeciesEvolution(SpeciesId.CRAWDAUNT, 30, null, null)
  ],
  [SpeciesId.BALTOY]: [
    new SpeciesEvolution(SpeciesId.CLAYDOL, 36, null, null)
  ],
  [SpeciesId.LILEEP]: [
    new SpeciesEvolution(SpeciesId.CRADILY, 40, null, null)
  ],
  [SpeciesId.ANORITH]: [
    new SpeciesEvolution(SpeciesId.ARMALDO, 40, null, null)
  ],
  [SpeciesId.SHUPPET]: [
    new SpeciesEvolution(SpeciesId.BANETTE, 37, null, null)
  ],
  [SpeciesId.DUSKULL]: [
    new SpeciesEvolution(SpeciesId.DUSCLOPS, 37, null, null)
  ],
  [SpeciesId.SNORUNT]: [
    new SpeciesEvolution(SpeciesId.GLALIE, 42, null, {key: EvoCondKey.GENDER, gender: Gender.MALE}),
    new SpeciesEvolution(SpeciesId.FROSLASS, 42, null, {key: EvoCondKey.GENDER, gender: Gender.FEMALE})
  ],
  [SpeciesId.SPHEAL]: [
    new SpeciesEvolution(SpeciesId.SEALEO, 32, null, null)
  ],
  [SpeciesId.SEALEO]: [
    new SpeciesEvolution(SpeciesId.WALREIN, 44, null, null)
  ],
  [SpeciesId.BAGON]: [
    new SpeciesEvolution(SpeciesId.SHELGON, 30, null, null)
  ],
  [SpeciesId.SHELGON]: [
    new SpeciesEvolution(SpeciesId.SALAMENCE, 50, null, null)
  ],
  [SpeciesId.BELDUM]: [
    new SpeciesEvolution(SpeciesId.METANG, 20, null, null)
  ],
  [SpeciesId.METANG]: [
    new SpeciesEvolution(SpeciesId.METAGROSS, 45, null, null)
  ],
  [SpeciesId.TURTWIG]: [
    new SpeciesEvolution(SpeciesId.GROTLE, 18, null, null)
  ],
  [SpeciesId.GROTLE]: [
    new SpeciesEvolution(SpeciesId.TORTERRA, 32, null, null)
  ],
  [SpeciesId.CHIMCHAR]: [
    new SpeciesEvolution(SpeciesId.MONFERNO, 14, null, null)
  ],
  [SpeciesId.MONFERNO]: [
    new SpeciesEvolution(SpeciesId.INFERNAPE, 36, null, null)
  ],
  [SpeciesId.PIPLUP]: [
    new SpeciesEvolution(SpeciesId.PRINPLUP, 16, null, null)
  ],
  [SpeciesId.PRINPLUP]: [
    new SpeciesEvolution(SpeciesId.EMPOLEON, 36, null, null)
  ],
  [SpeciesId.STARLY]: [
    new SpeciesEvolution(SpeciesId.STARAVIA, 14, null, null)
  ],
  [SpeciesId.STARAVIA]: [
    new SpeciesEvolution(SpeciesId.STARAPTOR, 34, null, null)
  ],
  [SpeciesId.BIDOOF]: [
    new SpeciesEvolution(SpeciesId.BIBAREL, 15, null, null)
  ],
  [SpeciesId.KRICKETOT]: [
    new SpeciesEvolution(SpeciesId.KRICKETUNE, 10, null, null)
  ],
  [SpeciesId.SHINX]: [
    new SpeciesEvolution(SpeciesId.LUXIO, 15, null, null)
  ],
  [SpeciesId.LUXIO]: [
    new SpeciesEvolution(SpeciesId.LUXRAY, 30, null, null)
  ],
  [SpeciesId.CRANIDOS]: [
    new SpeciesEvolution(SpeciesId.RAMPARDOS, 30, null, null)
  ],
  [SpeciesId.SHIELDON]: [
    new SpeciesEvolution(SpeciesId.BASTIODON, 30, null, null)
  ],
  [SpeciesId.BURMY]: [
    new SpeciesEvolution(SpeciesId.MOTHIM, 20, null, {key: EvoCondKey.GENDER, gender: Gender.MALE}),
    new SpeciesEvolution(SpeciesId.WORMADAM, 20, null, {key: EvoCondKey.GENDER, gender: Gender.FEMALE})
  ],
  [SpeciesId.COMBEE]: [
    new SpeciesEvolution(SpeciesId.VESPIQUEN, 21, null, {key: EvoCondKey.GENDER, gender: Gender.FEMALE})
  ],
  [SpeciesId.BUIZEL]: [
    new SpeciesEvolution(SpeciesId.FLOATZEL, 26, null, null)
  ],
  [SpeciesId.CHERUBI]: [
    new SpeciesEvolution(SpeciesId.CHERRIM, 25, null, null)
  ],
  [SpeciesId.SHELLOS]: [
    new SpeciesEvolution(SpeciesId.GASTRODON, 30, null, null)
  ],
  [SpeciesId.DRIFLOON]: [
    new SpeciesEvolution(SpeciesId.DRIFBLIM, 28, null, null)
  ],
  [SpeciesId.GLAMEOW]: [
    new SpeciesEvolution(SpeciesId.PURUGLY, 38, null, null)
  ],
  [SpeciesId.STUNKY]: [
    new SpeciesEvolution(SpeciesId.SKUNTANK, 34, null, null)
  ],
  [SpeciesId.BRONZOR]: [
    new SpeciesEvolution(SpeciesId.BRONZONG, 33, null, null)
  ],
  [SpeciesId.GIBLE]: [
    new SpeciesEvolution(SpeciesId.GABITE, 24, null, null)
  ],
  [SpeciesId.GABITE]: [
    new SpeciesEvolution(SpeciesId.GARCHOMP, 48, null, null)
  ],
  [SpeciesId.HIPPOPOTAS]: [
    new SpeciesEvolution(SpeciesId.HIPPOWDON, 34, null, null)
  ],
  [SpeciesId.SKORUPI]: [
    new SpeciesEvolution(SpeciesId.DRAPION, 40, null, null)
  ],
  [SpeciesId.CROAGUNK]: [
    new SpeciesEvolution(SpeciesId.TOXICROAK, 37, null, null)
  ],
  [SpeciesId.FINNEON]: [
    new SpeciesEvolution(SpeciesId.LUMINEON, 31, null, null)
  ],
  [SpeciesId.MANTYKE]: [
    new SpeciesEvolution(SpeciesId.MANTINE, 32, null, {key: EvoCondKey.SPECIES_CAUGHT, speciesCaught: SpeciesId.REMORAID}, SpeciesWildEvolutionDelay.MEDIUM)
  ],
  [SpeciesId.SNOVER]: [
    new SpeciesEvolution(SpeciesId.ABOMASNOW, 40, null, null)
  ],
  [SpeciesId.SNIVY]: [
    new SpeciesEvolution(SpeciesId.SERVINE, 17, null, null)
  ],
  [SpeciesId.SERVINE]: [
    new SpeciesEvolution(SpeciesId.SERPERIOR, 36, null, null)
  ],
  [SpeciesId.TEPIG]: [
    new SpeciesEvolution(SpeciesId.PIGNITE, 17, null, null)
  ],
  [SpeciesId.PIGNITE]: [
    new SpeciesEvolution(SpeciesId.EMBOAR, 36, null, null)
  ],
  [SpeciesId.OSHAWOTT]: [
    new SpeciesEvolution(SpeciesId.DEWOTT, 17, null, null)
  ],
  [SpeciesId.DEWOTT]: [
    new SpeciesEvolution(SpeciesId.HISUI_SAMUROTT, 36, null, {key: EvoCondKey.TIME, time: [TimeOfDay.DUSK, TimeOfDay.NIGHT]}),
    new SpeciesEvolution(SpeciesId.SAMUROTT, 36, null, {key: EvoCondKey.TIME, time: [TimeOfDay.DAWN, TimeOfDay.DAY]})
  ],
  [SpeciesId.PATRAT]: [
    new SpeciesEvolution(SpeciesId.WATCHOG, 20, null, null)
  ],
  [SpeciesId.LILLIPUP]: [
    new SpeciesEvolution(SpeciesId.HERDIER, 16, null, null)
  ],
  [SpeciesId.HERDIER]: [
    new SpeciesEvolution(SpeciesId.STOUTLAND, 32, null, null)
  ],
  [SpeciesId.PURRLOIN]: [
    new SpeciesEvolution(SpeciesId.LIEPARD, 20, null, null)
  ],
  [SpeciesId.PIDOVE]: [
    new SpeciesEvolution(SpeciesId.TRANQUILL, 21, null, null)
  ],
  [SpeciesId.TRANQUILL]: [
    new SpeciesEvolution(SpeciesId.UNFEZANT, 32, null, null)
  ],
  [SpeciesId.BLITZLE]: [
    new SpeciesEvolution(SpeciesId.ZEBSTRIKA, 27, null, null)
  ],
  [SpeciesId.ROGGENROLA]: [
    new SpeciesEvolution(SpeciesId.BOLDORE, 25, null, null)
  ],
  [SpeciesId.DRILBUR]: [
    new SpeciesEvolution(SpeciesId.EXCADRILL, 31, null, null)
  ],
  [SpeciesId.TIMBURR]: [
    new SpeciesEvolution(SpeciesId.GURDURR, 25, null, null)
  ],
  [SpeciesId.TYMPOLE]: [
    new SpeciesEvolution(SpeciesId.PALPITOAD, 25, null, null)
  ],
  [SpeciesId.PALPITOAD]: [
    new SpeciesEvolution(SpeciesId.SEISMITOAD, 36, null, null)
  ],
  [SpeciesId.SEWADDLE]: [
    new SpeciesEvolution(SpeciesId.SWADLOON, 20, null, null)
  ],
  [SpeciesId.VENIPEDE]: [
    new SpeciesEvolution(SpeciesId.WHIRLIPEDE, 22, null, null)
  ],
  [SpeciesId.WHIRLIPEDE]: [
    new SpeciesEvolution(SpeciesId.SCOLIPEDE, 30, null, null)
  ],
  [SpeciesId.SANDILE]: [
    new SpeciesEvolution(SpeciesId.KROKOROK, 29, null, null)
  ],
  [SpeciesId.KROKOROK]: [
    new SpeciesEvolution(SpeciesId.KROOKODILE, 40, null, null)
  ],
  [SpeciesId.DARUMAKA]: [
    new SpeciesEvolution(SpeciesId.DARMANITAN, 35, null, null)
  ],
  [SpeciesId.DWEBBLE]: [
    new SpeciesEvolution(SpeciesId.CRUSTLE, 34, null, null)
  ],
  [SpeciesId.SCRAGGY]: [
    new SpeciesEvolution(SpeciesId.SCRAFTY, 39, null, null)
  ],
  [SpeciesId.YAMASK]: [
    new SpeciesEvolution(SpeciesId.COFAGRIGUS, 34, null, null)
  ],
  [SpeciesId.TIRTOUGA]: [
    new SpeciesEvolution(SpeciesId.CARRACOSTA, 37, null, null)
  ],
  [SpeciesId.ARCHEN]: [
    new SpeciesEvolution(SpeciesId.ARCHEOPS, 37, null, null)
  ],
  [SpeciesId.TRUBBISH]: [
    new SpeciesEvolution(SpeciesId.GARBODOR, 36, null, null)
  ],
  [SpeciesId.ZORUA]: [
    new SpeciesEvolution(SpeciesId.ZOROARK, 30, null, null)
  ],
  [SpeciesId.GOTHITA]: [
    new SpeciesEvolution(SpeciesId.GOTHORITA, 32, null, null)
  ],
  [SpeciesId.GOTHORITA]: [
    new SpeciesEvolution(SpeciesId.GOTHITELLE, 41, null, null)
  ],
  [SpeciesId.SOLOSIS]: [
    new SpeciesEvolution(SpeciesId.DUOSION, 32, null, null)
  ],
  [SpeciesId.DUOSION]: [
    new SpeciesEvolution(SpeciesId.REUNICLUS, 41, null, null)
  ],
  [SpeciesId.DUCKLETT]: [
    new SpeciesEvolution(SpeciesId.SWANNA, 35, null, null)
  ],
  [SpeciesId.VANILLITE]: [
    new SpeciesEvolution(SpeciesId.VANILLISH, 35, null, null)
  ],
  [SpeciesId.VANILLISH]: [
    new SpeciesEvolution(SpeciesId.VANILLUXE, 47, null, null)
  ],
  [SpeciesId.DEERLING]: [
    new SpeciesEvolution(SpeciesId.SAWSBUCK, 34, null, null)
  ],
  [SpeciesId.FOONGUS]: [
    new SpeciesEvolution(SpeciesId.AMOONGUSS, 39, null, null)
  ],
  [SpeciesId.FRILLISH]: [
    new SpeciesEvolution(SpeciesId.JELLICENT, 40, null, null)
  ],
  [SpeciesId.JOLTIK]: [
    new SpeciesEvolution(SpeciesId.GALVANTULA, 36, null, null)
  ],
  [SpeciesId.FERROSEED]: [
    new SpeciesEvolution(SpeciesId.FERROTHORN, 40, null, null)
  ],
  [SpeciesId.KLINK]: [
    new SpeciesEvolution(SpeciesId.KLANG, 38, null, null)
  ],
  [SpeciesId.KLANG]: [
    new SpeciesEvolution(SpeciesId.KLINKLANG, 49, null, null)
  ],
  [SpeciesId.TYNAMO]: [
    new SpeciesEvolution(SpeciesId.EELEKTRIK, 39, null, null)
  ],
  [SpeciesId.ELGYEM]: [
    new SpeciesEvolution(SpeciesId.BEHEEYEM, 42, null, null)
  ],
  [SpeciesId.LITWICK]: [
    new SpeciesEvolution(SpeciesId.LAMPENT, 41, null, null)
  ],
  [SpeciesId.AXEW]: [
    new SpeciesEvolution(SpeciesId.FRAXURE, 38, null, null)
  ],
  [SpeciesId.FRAXURE]: [
    new SpeciesEvolution(SpeciesId.HAXORUS, 48, null, null)
  ],
  [SpeciesId.CUBCHOO]: [
    new SpeciesEvolution(SpeciesId.BEARTIC, 37, null, null)
  ],
  [SpeciesId.MIENFOO]: [
    new SpeciesEvolution(SpeciesId.MIENSHAO, 50, null, null)
  ],
  [SpeciesId.GOLETT]: [
    new SpeciesEvolution(SpeciesId.GOLURK, 43, null, null)
  ],
  [SpeciesId.PAWNIARD]: [
    new SpeciesEvolution(SpeciesId.BISHARP, 52, null, null)
  ],
  [SpeciesId.BISHARP]: [
    new SpeciesEvolution(SpeciesId.KINGAMBIT, 1, EvolutionItem.LEADERS_CREST, null, SpeciesWildEvolutionDelay.VERY_LONG)
  ],
  [SpeciesId.RUFFLET]: [
    new SpeciesEvolution(SpeciesId.HISUI_BRAVIARY, 54, null, {key: EvoCondKey.TIME, time: [TimeOfDay.DUSK, TimeOfDay.NIGHT]}),
    new SpeciesEvolution(SpeciesId.BRAVIARY, 54, null, {key: EvoCondKey.TIME, time: [TimeOfDay.DAWN, TimeOfDay.DAY]})
  ],
  [SpeciesId.VULLABY]: [
    new SpeciesEvolution(SpeciesId.MANDIBUZZ, 54, null, null)
  ],
  [SpeciesId.DEINO]: [
    new SpeciesEvolution(SpeciesId.ZWEILOUS, 50, null, null)
  ],
  [SpeciesId.ZWEILOUS]: [
    new SpeciesEvolution(SpeciesId.HYDREIGON, 64, null, null)
  ],
  [SpeciesId.LARVESTA]: [
    new SpeciesEvolution(SpeciesId.VOLCARONA, 59, null, null)
  ],
  [SpeciesId.CHESPIN]: [
    new SpeciesEvolution(SpeciesId.QUILLADIN, 16, null, null)
  ],
  [SpeciesId.QUILLADIN]: [
    new SpeciesEvolution(SpeciesId.CHESNAUGHT, 36, null, null)
  ],
  [SpeciesId.FENNEKIN]: [
    new SpeciesEvolution(SpeciesId.BRAIXEN, 16, null, null)
  ],
  [SpeciesId.BRAIXEN]: [
    new SpeciesEvolution(SpeciesId.DELPHOX, 36, null, null)
  ],
  [SpeciesId.FROAKIE]: [
    new SpeciesEvolution(SpeciesId.FROGADIER, 16, null, null)
  ],
  [SpeciesId.FROGADIER]: [
    new SpeciesEvolution(SpeciesId.GRENINJA, 36, null, null)
  ],
  [SpeciesId.BUNNELBY]: [
    new SpeciesEvolution(SpeciesId.DIGGERSBY, 20, null, null)
  ],
  [SpeciesId.FLETCHLING]: [
    new SpeciesEvolution(SpeciesId.FLETCHINDER, 17, null, null)
  ],
  [SpeciesId.FLETCHINDER]: [
    new SpeciesEvolution(SpeciesId.TALONFLAME, 35, null, null)
  ],
  [SpeciesId.SCATTERBUG]: [
    new SpeciesEvolution(SpeciesId.SPEWPA, 9, null, null)
  ],
  [SpeciesId.SPEWPA]: [
    new SpeciesEvolution(SpeciesId.VIVILLON, 12, null, null)
  ],
  [SpeciesId.LITLEO]: [
    new SpeciesEvolution(SpeciesId.PYROAR, 35, null, null)
  ],
  [SpeciesId.FLABEBE]: [
    new SpeciesEvolution(SpeciesId.FLOETTE, 19, null, null)
  ],
  [SpeciesId.SKIDDO]: [
    new SpeciesEvolution(SpeciesId.GOGOAT, 32, null, null)
  ],
  [SpeciesId.PANCHAM]: [
    new SpeciesEvolution(SpeciesId.PANGORO, 32, null, {key: EvoCondKey.PARTY_TYPE, pkmnType: PokemonType.DARK}, SpeciesWildEvolutionDelay.MEDIUM)
  ],
  [SpeciesId.ESPURR]: [
    new SpeciesFormEvolution(SpeciesId.MEOWSTIC, "", "female", 25, null, {key: EvoCondKey.GENDER, gender: Gender.FEMALE}),
    new SpeciesFormEvolution(SpeciesId.MEOWSTIC, "", "", 25, null, {key: EvoCondKey.GENDER, gender: Gender.MALE})
  ],
  [SpeciesId.HONEDGE]: [
    new SpeciesEvolution(SpeciesId.DOUBLADE, 35, null, null)
  ],
  [SpeciesId.INKAY]: [
    new SpeciesEvolution(SpeciesId.MALAMAR, 30, null, null)
  ],
  [SpeciesId.BINACLE]: [
    new SpeciesEvolution(SpeciesId.BARBARACLE, 39, null, null)
  ],
  [SpeciesId.SKRELP]: [
    new SpeciesEvolution(SpeciesId.DRAGALGE, 48, null, null)
  ],
  [SpeciesId.CLAUNCHER]: [
    new SpeciesEvolution(SpeciesId.CLAWITZER, 37, null, null)
  ],
  [SpeciesId.TYRUNT]: [
    new SpeciesEvolution(SpeciesId.TYRANTRUM, 39, null, {key: EvoCondKey.TIME, time: [TimeOfDay.DAWN, TimeOfDay.DAY]})
  ],
  [SpeciesId.AMAURA]: [
    new SpeciesEvolution(SpeciesId.AURORUS, 39, null, {key: EvoCondKey.TIME, time: [TimeOfDay.DUSK, TimeOfDay.NIGHT]})
  ],
  [SpeciesId.GOOMY]: [
    new SpeciesEvolution(SpeciesId.HISUI_SLIGGOO, 40, null, {key: EvoCondKey.TIME, time: [TimeOfDay.DUSK, TimeOfDay.NIGHT]}),
    new SpeciesEvolution(SpeciesId.SLIGGOO, 40, null, {key: EvoCondKey.TIME, time: [TimeOfDay.DAWN, TimeOfDay.DAY]})
  ],
  [SpeciesId.SLIGGOO]: [
    new SpeciesEvolution(SpeciesId.GOODRA, 50, null, {key: EvoCondKey.WEATHER, weather: [ WeatherType.RAIN, WeatherType.FOG, WeatherType.HEAVY_RAIN ]}, SpeciesWildEvolutionDelay.LONG)
  ],
  [SpeciesId.BERGMITE]: [
    new SpeciesEvolution(SpeciesId.HISUI_AVALUGG, 37, null, {key: EvoCondKey.TIME, time: [TimeOfDay.DUSK, TimeOfDay.NIGHT]}),
    new SpeciesEvolution(SpeciesId.AVALUGG, 37, null, {key: EvoCondKey.TIME, time: [TimeOfDay.DAWN, TimeOfDay.DAY]})
  ],
  [SpeciesId.NOIBAT]: [
    new SpeciesEvolution(SpeciesId.NOIVERN, 48, null, null)
  ],
  [SpeciesId.ROWLET]: [
    new SpeciesEvolution(SpeciesId.DARTRIX, 17, null, null)
  ],
  [SpeciesId.DARTRIX]: [
    new SpeciesEvolution(SpeciesId.HISUI_DECIDUEYE, 36, null, {key: EvoCondKey.TIME, time: [TimeOfDay.DUSK, TimeOfDay.NIGHT]}),
    new SpeciesEvolution(SpeciesId.DECIDUEYE, 34, null, {key: EvoCondKey.TIME, time: [TimeOfDay.DAWN, TimeOfDay.DAY]})
  ],
  [SpeciesId.LITTEN]: [
    new SpeciesEvolution(SpeciesId.TORRACAT, 17, null, null)
  ],
  [SpeciesId.TORRACAT]: [
    new SpeciesEvolution(SpeciesId.INCINEROAR, 34, null, null)
  ],
  [SpeciesId.POPPLIO]: [
    new SpeciesEvolution(SpeciesId.BRIONNE, 17, null, null)
  ],
  [SpeciesId.BRIONNE]: [
    new SpeciesEvolution(SpeciesId.PRIMARINA, 34, null, null)
  ],
  [SpeciesId.PIKIPEK]: [
    new SpeciesEvolution(SpeciesId.TRUMBEAK, 14, null, null)
  ],
  [SpeciesId.TRUMBEAK]: [
    new SpeciesEvolution(SpeciesId.TOUCANNON, 28, null, null)
  ],
  [SpeciesId.YUNGOOS]: [
    new SpeciesEvolution(SpeciesId.GUMSHOOS, 20, null, {key: EvoCondKey.TIME, time: [TimeOfDay.DAWN, TimeOfDay.DAY]})
  ],
  [SpeciesId.GRUBBIN]: [
    new SpeciesEvolution(SpeciesId.CHARJABUG, 20, null, null)
  ],
  [SpeciesId.CUTIEFLY]: [
    new SpeciesEvolution(SpeciesId.RIBOMBEE, 25, null, null)
  ],
  [SpeciesId.MAREANIE]: [
    new SpeciesEvolution(SpeciesId.TOXAPEX, 38, null, null)
  ],
  [SpeciesId.MUDBRAY]: [
    new SpeciesEvolution(SpeciesId.MUDSDALE, 30, null, null)
  ],
  [SpeciesId.DEWPIDER]: [
    new SpeciesEvolution(SpeciesId.ARAQUANID, 22, null, null)
  ],
  [SpeciesId.FOMANTIS]: [
    new SpeciesEvolution(SpeciesId.LURANTIS, 34, null, {key: EvoCondKey.TIME, time: [TimeOfDay.DAWN, TimeOfDay.DAY]})
  ],
  [SpeciesId.MORELULL]: [
    new SpeciesEvolution(SpeciesId.SHIINOTIC, 24, null, null)
  ],
  [SpeciesId.SALANDIT]: [
    new SpeciesEvolution(SpeciesId.SALAZZLE, 33, null, {key: EvoCondKey.GENDER, gender: Gender.FEMALE})
  ],
  [SpeciesId.STUFFUL]: [
    new SpeciesEvolution(SpeciesId.BEWEAR, 27, null, null)
  ],
  [SpeciesId.BOUNSWEET]: [
    new SpeciesEvolution(SpeciesId.STEENEE, 18, null, null)
  ],
  [SpeciesId.WIMPOD]: [
    new SpeciesEvolution(SpeciesId.GOLISOPOD, 30, null, null)
  ],
  [SpeciesId.SANDYGAST]: [
    new SpeciesEvolution(SpeciesId.PALOSSAND, 42, null, null)
  ],
  [SpeciesId.JANGMO_O]: [
    new SpeciesEvolution(SpeciesId.HAKAMO_O, 35, null, null)
  ],
  [SpeciesId.HAKAMO_O]: [
    new SpeciesEvolution(SpeciesId.KOMMO_O, 45, null, null)
  ],
  [SpeciesId.COSMOG]: [
    new SpeciesEvolution(SpeciesId.COSMOEM, 23, null, null)
  ],
  [SpeciesId.COSMOEM]: [
    new SpeciesEvolution(SpeciesId.SOLGALEO, 1, EvolutionItem.SUN_FLUTE, null, SpeciesWildEvolutionDelay.VERY_LONG),
    new SpeciesEvolution(SpeciesId.LUNALA, 1, EvolutionItem.MOON_FLUTE, null, SpeciesWildEvolutionDelay.VERY_LONG)
  ],
  [SpeciesId.MELTAN]: [
    new SpeciesEvolution(SpeciesId.MELMETAL, 48, null, null)
  ],
  [SpeciesId.ALOLA_RATTATA]: [
    new SpeciesEvolution(SpeciesId.ALOLA_RATICATE, 20, null, {key: EvoCondKey.TIME, time: [TimeOfDay.DUSK, TimeOfDay.NIGHT]})
  ],
  [SpeciesId.ALOLA_DIGLETT]: [
    new SpeciesEvolution(SpeciesId.ALOLA_DUGTRIO, 26, null, null)
  ],
  [SpeciesId.ALOLA_GEODUDE]: [
    new SpeciesEvolution(SpeciesId.ALOLA_GRAVELER, 25, null, null)
  ],
  [SpeciesId.ALOLA_GRIMER]: [
    new SpeciesEvolution(SpeciesId.ALOLA_MUK, 38, null, null)
  ],
  [SpeciesId.GROOKEY]: [
    new SpeciesEvolution(SpeciesId.THWACKEY, 16, null, null)
  ],
  [SpeciesId.THWACKEY]: [
    new SpeciesEvolution(SpeciesId.RILLABOOM, 35, null, null)
  ],
  [SpeciesId.SCORBUNNY]: [
    new SpeciesEvolution(SpeciesId.RABOOT, 16, null, null)
  ],
  [SpeciesId.RABOOT]: [
    new SpeciesEvolution(SpeciesId.CINDERACE, 35, null, null)
  ],
  [SpeciesId.SOBBLE]: [
    new SpeciesEvolution(SpeciesId.DRIZZILE, 16, null, null)
  ],
  [SpeciesId.DRIZZILE]: [
    new SpeciesEvolution(SpeciesId.INTELEON, 35, null, null)
  ],
  [SpeciesId.SKWOVET]: [
    new SpeciesEvolution(SpeciesId.GREEDENT, 24, null, null)
  ],
  [SpeciesId.ROOKIDEE]: [
    new SpeciesEvolution(SpeciesId.CORVISQUIRE, 18, null, null)
  ],
  [SpeciesId.CORVISQUIRE]: [
    new SpeciesEvolution(SpeciesId.CORVIKNIGHT, 38, null, null)
  ],
  [SpeciesId.BLIPBUG]: [
    new SpeciesEvolution(SpeciesId.DOTTLER, 10, null, null)
  ],
  [SpeciesId.DOTTLER]: [
    new SpeciesEvolution(SpeciesId.ORBEETLE, 30, null, null)
  ],
  [SpeciesId.NICKIT]: [
    new SpeciesEvolution(SpeciesId.THIEVUL, 18, null, null)
  ],
  [SpeciesId.GOSSIFLEUR]: [
    new SpeciesEvolution(SpeciesId.ELDEGOSS, 20, null, null)
  ],
  [SpeciesId.WOOLOO]: [
    new SpeciesEvolution(SpeciesId.DUBWOOL, 24, null, null)
  ],
  [SpeciesId.CHEWTLE]: [
    new SpeciesEvolution(SpeciesId.DREDNAW, 22, null, null)
  ],
  [SpeciesId.YAMPER]: [
    new SpeciesEvolution(SpeciesId.BOLTUND, 25, null, null)
  ],
  [SpeciesId.ROLYCOLY]: [
    new SpeciesEvolution(SpeciesId.CARKOL, 18, null, null)
  ],
  [SpeciesId.CARKOL]: [
    new SpeciesEvolution(SpeciesId.COALOSSAL, 34, null, null)
  ],
  [SpeciesId.SILICOBRA]: [
    new SpeciesEvolution(SpeciesId.SANDACONDA, 36, null, null)
  ],
  [SpeciesId.ARROKUDA]: [
    new SpeciesEvolution(SpeciesId.BARRASKEWDA, 26, null, null)
  ],
  [SpeciesId.TOXEL]: [
    new SpeciesFormEvolution(SpeciesId.TOXTRICITY, "", "lowkey", 30, null,
      {key: EvoCondKey.NATURE, nature: [ Nature.LONELY, Nature.BOLD, Nature.RELAXED, Nature.TIMID, Nature.SERIOUS, Nature.MODEST, Nature.MILD, Nature.QUIET, Nature.BASHFUL, Nature.CALM, Nature.GENTLE, Nature.CAREFUL ]}
    ),
    new SpeciesFormEvolution(SpeciesId.TOXTRICITY, "", "amped", 30, null, null)
  ],
  [SpeciesId.SIZZLIPEDE]: [
    new SpeciesEvolution(SpeciesId.CENTISKORCH, 28, null, null)
  ],
  [SpeciesId.HATENNA]: [
    new SpeciesEvolution(SpeciesId.HATTREM, 32, null, null)
  ],
  [SpeciesId.HATTREM]: [
    new SpeciesEvolution(SpeciesId.HATTERENE, 42, null, null)
  ],
  [SpeciesId.IMPIDIMP]: [
    new SpeciesEvolution(SpeciesId.MORGREM, 32, null, null)
  ],
  [SpeciesId.MORGREM]: [
    new SpeciesEvolution(SpeciesId.GRIMMSNARL, 42, null, null)
  ],
  [SpeciesId.CUFANT]: [
    new SpeciesEvolution(SpeciesId.COPPERAJAH, 34, null, null)
  ],
  [SpeciesId.DREEPY]: [
    new SpeciesEvolution(SpeciesId.DRAKLOAK, 50, null, null)
  ],
  [SpeciesId.DRAKLOAK]: [
    new SpeciesEvolution(SpeciesId.DRAGAPULT, 60, null, null)
  ],
  [SpeciesId.GALAR_MEOWTH]: [
    new SpeciesEvolution(SpeciesId.PERRSERKER, 28, null, null)
  ],
  [SpeciesId.GALAR_PONYTA]: [
    new SpeciesEvolution(SpeciesId.GALAR_RAPIDASH, 40, null, null)
  ],
  [SpeciesId.GALAR_FARFETCHD]: [
    new SpeciesEvolution(SpeciesId.SIRFETCHD, 30, null, null, SpeciesWildEvolutionDelay.LONG)
  ],
  [SpeciesId.GALAR_SLOWPOKE]: [
    new SpeciesEvolution(SpeciesId.GALAR_SLOWBRO, 1, EvolutionItem.GALARICA_CUFF, null, SpeciesWildEvolutionDelay.VERY_LONG),
    new SpeciesEvolution(SpeciesId.GALAR_SLOWKING, 1, EvolutionItem.GALARICA_WREATH, null, SpeciesWildEvolutionDelay.VERY_LONG)
  ],
  [SpeciesId.GALAR_MR_MIME]: [
    new SpeciesEvolution(SpeciesId.MR_RIME, 42, null, null)
  ],
  [SpeciesId.GALAR_CORSOLA]: [
    new SpeciesEvolution(SpeciesId.CURSOLA, 38, null, null)
  ],
  [SpeciesId.GALAR_ZIGZAGOON]: [
    new SpeciesEvolution(SpeciesId.GALAR_LINOONE, 20, null, null)
  ],
  [SpeciesId.GALAR_LINOONE]: [
    new SpeciesEvolution(SpeciesId.OBSTAGOON, 35, null, {key: EvoCondKey.TIME, time: [TimeOfDay.DUSK, TimeOfDay.NIGHT]})
  ],
  [SpeciesId.GALAR_YAMASK]: [
    new SpeciesEvolution(SpeciesId.RUNERIGUS, 34, null, null)
  ],
  [SpeciesId.HISUI_ZORUA]: [
    new SpeciesEvolution(SpeciesId.HISUI_ZOROARK, 30, null, null)
  ],
  [SpeciesId.HISUI_SLIGGOO]: [
    new SpeciesEvolution(SpeciesId.HISUI_GOODRA, 50, null, {key: EvoCondKey.WEATHER, weather: [ WeatherType.RAIN, WeatherType.FOG, WeatherType.HEAVY_RAIN ]}, SpeciesWildEvolutionDelay.LONG)
  ],
  [SpeciesId.SPRIGATITO]: [
    new SpeciesEvolution(SpeciesId.FLORAGATO, 16, null, null)
  ],
  [SpeciesId.FLORAGATO]: [
    new SpeciesEvolution(SpeciesId.MEOWSCARADA, 36, null, null)
  ],
  [SpeciesId.FUECOCO]: [
    new SpeciesEvolution(SpeciesId.CROCALOR, 16, null, null)
  ],
  [SpeciesId.CROCALOR]: [
    new SpeciesEvolution(SpeciesId.SKELEDIRGE, 36, null, null)
  ],
  [SpeciesId.QUAXLY]: [
    new SpeciesEvolution(SpeciesId.QUAXWELL, 16, null, null)
  ],
  [SpeciesId.QUAXWELL]: [
    new SpeciesEvolution(SpeciesId.QUAQUAVAL, 36, null, null)
  ],
  [SpeciesId.LECHONK]: [
    new SpeciesFormEvolution(SpeciesId.OINKOLOGNE, "", "female", 18, null, {key: EvoCondKey.GENDER, gender: Gender.FEMALE}),
    new SpeciesFormEvolution(SpeciesId.OINKOLOGNE, "", "", 18, null, {key: EvoCondKey.GENDER, gender: Gender.MALE})
  ],
  [SpeciesId.TAROUNTULA]: [
    new SpeciesEvolution(SpeciesId.SPIDOPS, 15, null, null)
  ],
  [SpeciesId.NYMBLE]: [
    new SpeciesEvolution(SpeciesId.LOKIX, 24, null, null)
  ],
  [SpeciesId.PAWMI]: [
    new SpeciesEvolution(SpeciesId.PAWMO, 18, null, null)
  ],
  [SpeciesId.PAWMO]: [
    new SpeciesEvolution(SpeciesId.PAWMOT, 32, null, null)
  ],
  [SpeciesId.TANDEMAUS]: [
    new SpeciesFormEvolution(SpeciesId.MAUSHOLD, "", "three", 25, null, {key: EvoCondKey.RANDOM_FORM, value: 4}),
    new SpeciesFormEvolution(SpeciesId.MAUSHOLD, "", "four", 25, null, null)
  ],
  [SpeciesId.FIDOUGH]: [
    new SpeciesEvolution(SpeciesId.DACHSBUN, 26, null, null)
  ],
  [SpeciesId.SMOLIV]: [
    new SpeciesEvolution(SpeciesId.DOLLIV, 25, null, null)
  ],
  [SpeciesId.DOLLIV]: [
    new SpeciesEvolution(SpeciesId.ARBOLIVA, 35, null, null)
  ],
  [SpeciesId.NACLI]: [
    new SpeciesEvolution(SpeciesId.NACLSTACK, 24, null, null)
  ],
  [SpeciesId.NACLSTACK]: [
    new SpeciesEvolution(SpeciesId.GARGANACL, 38, null, null)
  ],
  [SpeciesId.WATTREL]: [
    new SpeciesEvolution(SpeciesId.KILOWATTREL, 25, null, null)
  ],
  [SpeciesId.MASCHIFF]: [
    new SpeciesEvolution(SpeciesId.MABOSSTIFF, 30, null, null)
  ],
  [SpeciesId.SHROODLE]: [
    new SpeciesEvolution(SpeciesId.GRAFAIAI, 28, null, null)
  ],
  [SpeciesId.BRAMBLIN]: [
    new SpeciesEvolution(SpeciesId.BRAMBLEGHAST, 30, null, null)
  ],
  [SpeciesId.TOEDSCOOL]: [
    new SpeciesEvolution(SpeciesId.TOEDSCRUEL, 30, null, null)
  ],
  [SpeciesId.RELLOR]: [
    new SpeciesEvolution(SpeciesId.RABSCA, 29, null, null)
  ],
  [SpeciesId.FLITTLE]: [
    new SpeciesEvolution(SpeciesId.ESPATHRA, 35, null, null)
  ],
  [SpeciesId.TINKATINK]: [
    new SpeciesEvolution(SpeciesId.TINKATUFF, 24, null, null)
  ],
  [SpeciesId.TINKATUFF]: [
    new SpeciesEvolution(SpeciesId.TINKATON, 38, null, null)
  ],
  [SpeciesId.WIGLETT]: [
    new SpeciesEvolution(SpeciesId.WUGTRIO, 26, null, null)
  ],
  [SpeciesId.FINIZEN]: [
    new SpeciesEvolution(SpeciesId.PALAFIN, 38, null, null)
  ],
  [SpeciesId.VAROOM]: [
    new SpeciesEvolution(SpeciesId.REVAVROOM, 40, null, null)
  ],
  [SpeciesId.GLIMMET]: [
    new SpeciesEvolution(SpeciesId.GLIMMORA, 35, null, null)
  ],
  [SpeciesId.GREAVARD]: [
    new SpeciesEvolution(SpeciesId.HOUNDSTONE, 30, null, {key: EvoCondKey.TIME, time: [TimeOfDay.DUSK, TimeOfDay.NIGHT]})
  ],
  [SpeciesId.FRIGIBAX]: [
    new SpeciesEvolution(SpeciesId.ARCTIBAX, 35, null, null)
  ],
  [SpeciesId.ARCTIBAX]: [
    new SpeciesEvolution(SpeciesId.BAXCALIBUR, 54, null, null)
  ],
  [SpeciesId.PALDEA_WOOPER]: [
    new SpeciesEvolution(SpeciesId.CLODSIRE, 20, null, null)
  ],
  [SpeciesId.PIKACHU]: [
    new SpeciesFormEvolution(SpeciesId.ALOLA_RAICHU, "", "", 1, EvolutionItem.SHINY_STONE, null, SpeciesWildEvolutionDelay.LONG),
    new SpeciesFormEvolution(SpeciesId.ALOLA_RAICHU, "partner", "", 1, EvolutionItem.SHINY_STONE, null, SpeciesWildEvolutionDelay.LONG),
    new SpeciesFormEvolution(SpeciesId.RAICHU, "", "", 1, EvolutionItem.THUNDER_STONE, null, SpeciesWildEvolutionDelay.LONG),
    new SpeciesFormEvolution(SpeciesId.RAICHU, "partner", "", 1, EvolutionItem.THUNDER_STONE, null, SpeciesWildEvolutionDelay.LONG)
  ],
  [SpeciesId.NIDORINA]: [
    new SpeciesEvolution(SpeciesId.NIDOQUEEN, 1, EvolutionItem.MOON_STONE, null, SpeciesWildEvolutionDelay.LONG)
  ],
  [SpeciesId.NIDORINO]: [
    new SpeciesEvolution(SpeciesId.NIDOKING, 1, EvolutionItem.MOON_STONE, null, SpeciesWildEvolutionDelay.LONG)
  ],
  [SpeciesId.CLEFAIRY]: [
    new SpeciesEvolution(SpeciesId.CLEFABLE, 1, EvolutionItem.MOON_STONE, null, SpeciesWildEvolutionDelay.LONG)
  ],
  [SpeciesId.VULPIX]: [
    new SpeciesEvolution(SpeciesId.NINETALES, 1, EvolutionItem.FIRE_STONE, null, SpeciesWildEvolutionDelay.LONG)
  ],
  [SpeciesId.JIGGLYPUFF]: [
    new SpeciesEvolution(SpeciesId.WIGGLYTUFF, 1, EvolutionItem.MOON_STONE, null, SpeciesWildEvolutionDelay.LONG)
  ],
  [SpeciesId.GLOOM]: [
    new SpeciesEvolution(SpeciesId.VILEPLUME, 1, EvolutionItem.LEAF_STONE, null, SpeciesWildEvolutionDelay.LONG),
    new SpeciesEvolution(SpeciesId.BELLOSSOM, 1, EvolutionItem.SUN_STONE, null, SpeciesWildEvolutionDelay.LONG)
  ],
  [SpeciesId.GROWLITHE]: [
    new SpeciesEvolution(SpeciesId.ARCANINE, 1, EvolutionItem.FIRE_STONE, null, SpeciesWildEvolutionDelay.LONG)
  ],
  [SpeciesId.POLIWHIRL]: [
    new SpeciesEvolution(SpeciesId.POLIWRATH, 1, EvolutionItem.WATER_STONE, null, SpeciesWildEvolutionDelay.LONG),
    new SpeciesEvolution(SpeciesId.POLITOED, 1, EvolutionItem.LINKING_CORD, null, SpeciesWildEvolutionDelay.VERY_LONG)
  ],
  [SpeciesId.WEEPINBELL]: [
    new SpeciesEvolution(SpeciesId.VICTREEBEL, 1, EvolutionItem.LEAF_STONE, null, SpeciesWildEvolutionDelay.LONG)
  ],
  [SpeciesId.MAGNETON]: [
    new SpeciesEvolution(SpeciesId.MAGNEZONE, 1, EvolutionItem.THUNDER_STONE, null, SpeciesWildEvolutionDelay.LONG)
  ],
  [SpeciesId.SHELLDER]: [
    new SpeciesEvolution(SpeciesId.CLOYSTER, 1, EvolutionItem.WATER_STONE, null, SpeciesWildEvolutionDelay.LONG)
  ],
  [SpeciesId.EXEGGCUTE]: [
    new SpeciesEvolution(SpeciesId.ALOLA_EXEGGUTOR, 1, EvolutionItem.SUN_STONE, null, SpeciesWildEvolutionDelay.LONG),
    new SpeciesEvolution(SpeciesId.EXEGGUTOR, 1, EvolutionItem.LEAF_STONE, null, SpeciesWildEvolutionDelay.LONG)
  ],
  [SpeciesId.TANGELA]: [
    new SpeciesEvolution(SpeciesId.TANGROWTH, 34, null, {key: EvoCondKey.MOVE, move: MoveId.ANCIENT_POWER}, SpeciesWildEvolutionDelay.LONG)
  ],
  [SpeciesId.LICKITUNG]: [
    new SpeciesEvolution(SpeciesId.LICKILICKY, 32, null, {key: EvoCondKey.MOVE, move: MoveId.ROLLOUT}, SpeciesWildEvolutionDelay.LONG)
  ],
  [SpeciesId.STARYU]: [
    new SpeciesEvolution(SpeciesId.STARMIE, 1, EvolutionItem.WATER_STONE, null, SpeciesWildEvolutionDelay.LONG)
  ],
  [SpeciesId.EEVEE]: [
    new SpeciesFormEvolution(SpeciesId.SYLVEON, "", "", 1, null, [{key: EvoCondKey.FRIENDSHIP, value: 120}, {key: EvoCondKey.MOVE_TYPE, pkmnType: PokemonType.FAIRY}], SpeciesWildEvolutionDelay.LONG),
    new SpeciesFormEvolution(SpeciesId.SYLVEON, "partner", "", 1, null, [{key: EvoCondKey.FRIENDSHIP, value: 120}, {key: EvoCondKey.MOVE_TYPE, pkmnType: PokemonType.FAIRY}], SpeciesWildEvolutionDelay.LONG),
    new SpeciesFormEvolution(SpeciesId.ESPEON, "", "", 1, null, [{key: EvoCondKey.FRIENDSHIP, value: 120}, {key: EvoCondKey.TIME, time: [TimeOfDay.DAWN, TimeOfDay.DAY]}], SpeciesWildEvolutionDelay.LONG),
    new SpeciesFormEvolution(SpeciesId.ESPEON, "partner", "", 1, null, [{key: EvoCondKey.FRIENDSHIP, value: 120}, {key: EvoCondKey.TIME, time: [TimeOfDay.DAWN, TimeOfDay.DAY]}], SpeciesWildEvolutionDelay.LONG),
    new SpeciesFormEvolution(SpeciesId.UMBREON, "", "", 1, null, [{key: EvoCondKey.FRIENDSHIP, value: 120}, {key: EvoCondKey.TIME, time: [TimeOfDay.DUSK, TimeOfDay.NIGHT]}], SpeciesWildEvolutionDelay.LONG),
    new SpeciesFormEvolution(SpeciesId.UMBREON, "partner", "", 1, null, [{key: EvoCondKey.FRIENDSHIP, value: 120}, {key: EvoCondKey.TIME, time: [TimeOfDay.DUSK, TimeOfDay.NIGHT]}], SpeciesWildEvolutionDelay.LONG),
    new SpeciesFormEvolution(SpeciesId.VAPOREON, "", "", 1, EvolutionItem.WATER_STONE, null, SpeciesWildEvolutionDelay.LONG),
    new SpeciesFormEvolution(SpeciesId.VAPOREON, "partner", "", 1, EvolutionItem.WATER_STONE, null, SpeciesWildEvolutionDelay.LONG),
    new SpeciesFormEvolution(SpeciesId.JOLTEON, "", "", 1, EvolutionItem.THUNDER_STONE, null, SpeciesWildEvolutionDelay.LONG),
    new SpeciesFormEvolution(SpeciesId.JOLTEON, "partner", "", 1, EvolutionItem.THUNDER_STONE, null, SpeciesWildEvolutionDelay.LONG),
    new SpeciesFormEvolution(SpeciesId.FLAREON, "", "", 1, EvolutionItem.FIRE_STONE, null, SpeciesWildEvolutionDelay.LONG),
    new SpeciesFormEvolution(SpeciesId.FLAREON, "partner", "", 1, EvolutionItem.FIRE_STONE, null, SpeciesWildEvolutionDelay.LONG),
    new SpeciesFormEvolution(SpeciesId.LEAFEON, "", "", 1, EvolutionItem.LEAF_STONE, null, SpeciesWildEvolutionDelay.LONG),
    new SpeciesFormEvolution(SpeciesId.LEAFEON, "partner", "", 1, EvolutionItem.LEAF_STONE, null, SpeciesWildEvolutionDelay.LONG),
    new SpeciesFormEvolution(SpeciesId.GLACEON, "", "", 1, EvolutionItem.ICE_STONE, null, SpeciesWildEvolutionDelay.LONG),
    new SpeciesFormEvolution(SpeciesId.GLACEON, "partner", "", 1, EvolutionItem.ICE_STONE, null, SpeciesWildEvolutionDelay.LONG)
  ],
  [SpeciesId.TOGETIC]: [
    new SpeciesEvolution(SpeciesId.TOGEKISS, 1, EvolutionItem.SHINY_STONE, null, SpeciesWildEvolutionDelay.VERY_LONG)
  ],
  [SpeciesId.AIPOM]: [
    new SpeciesEvolution(SpeciesId.AMBIPOM, 32, null, {key: EvoCondKey.MOVE, move: MoveId.DOUBLE_HIT}, SpeciesWildEvolutionDelay.LONG)
  ],
  [SpeciesId.SUNKERN]: [
    new SpeciesEvolution(SpeciesId.SUNFLORA, 1, EvolutionItem.SUN_STONE, null, SpeciesWildEvolutionDelay.LONG)
  ],
  [SpeciesId.YANMA]: [
    new SpeciesEvolution(SpeciesId.YANMEGA, 33, null, {key: EvoCondKey.MOVE, move: MoveId.ANCIENT_POWER}, SpeciesWildEvolutionDelay.LONG)
  ],
  [SpeciesId.MURKROW]: [
    new SpeciesEvolution(SpeciesId.HONCHKROW, 1, EvolutionItem.DUSK_STONE, null, SpeciesWildEvolutionDelay.VERY_LONG)
  ],
  [SpeciesId.MISDREAVUS]: [
    new SpeciesEvolution(SpeciesId.MISMAGIUS, 1, EvolutionItem.DUSK_STONE, null, SpeciesWildEvolutionDelay.VERY_LONG)
  ],
  [SpeciesId.GIRAFARIG]: [
    new SpeciesEvolution(SpeciesId.FARIGIRAF, 32, null, {key: EvoCondKey.MOVE, move: MoveId.TWIN_BEAM}, SpeciesWildEvolutionDelay.LONG)
  ],
  [SpeciesId.DUNSPARCE]: [
    new SpeciesFormEvolution(SpeciesId.DUDUNSPARCE, "", "three-segment", 32, null, [{key: EvoCondKey.RANDOM_FORM, value: 4}, {key: EvoCondKey.MOVE, move: MoveId.HYPER_DRILL}], SpeciesWildEvolutionDelay.LONG),
    new SpeciesFormEvolution(SpeciesId.DUDUNSPARCE, "", "two-segment", 32, null, {key: EvoCondKey.MOVE, move: MoveId.HYPER_DRILL}, SpeciesWildEvolutionDelay.LONG)
  ],
  [SpeciesId.GLIGAR]: [
    new SpeciesEvolution(SpeciesId.GLISCOR, 1, EvolutionItem.RAZOR_FANG, {key: EvoCondKey.TIME, time: [TimeOfDay.DUSK, TimeOfDay.NIGHT]} /* Razor fang at night*/, SpeciesWildEvolutionDelay.VERY_LONG)
  ],
  [SpeciesId.SNEASEL]: [
    new SpeciesEvolution(SpeciesId.WEAVILE, 1, EvolutionItem.RAZOR_CLAW, {key: EvoCondKey.TIME, time: [TimeOfDay.DUSK, TimeOfDay.NIGHT]} /* Razor claw at night*/, SpeciesWildEvolutionDelay.VERY_LONG)
  ],
  [SpeciesId.URSARING]: [
    new SpeciesEvolution(SpeciesId.URSALUNA, 1, EvolutionItem.PEAT_BLOCK, null, SpeciesWildEvolutionDelay.VERY_LONG) //Ursaring does not evolve into Bloodmoon Ursaluna
  ],
  [SpeciesId.PILOSWINE]: [
    new SpeciesEvolution(SpeciesId.MAMOSWINE, 1, null, {key: EvoCondKey.MOVE, move: MoveId.ANCIENT_POWER}, SpeciesWildEvolutionDelay.VERY_LONG)
  ],
  [SpeciesId.STANTLER]: [
    new SpeciesEvolution(SpeciesId.WYRDEER, 25, null, {key: EvoCondKey.MOVE, move: MoveId.PSYSHIELD_BASH}, SpeciesWildEvolutionDelay.VERY_LONG)
  ],
  [SpeciesId.LOMBRE]: [
    new SpeciesEvolution(SpeciesId.LUDICOLO, 1, EvolutionItem.WATER_STONE, null, SpeciesWildEvolutionDelay.LONG)
  ],
  [SpeciesId.NUZLEAF]: [
    new SpeciesEvolution(SpeciesId.SHIFTRY, 1, EvolutionItem.LEAF_STONE, null, SpeciesWildEvolutionDelay.LONG)
  ],
  [SpeciesId.NOSEPASS]: [
    new SpeciesEvolution(SpeciesId.PROBOPASS, 1, EvolutionItem.THUNDER_STONE, null, SpeciesWildEvolutionDelay.LONG)
  ],
  [SpeciesId.SKITTY]: [
    new SpeciesEvolution(SpeciesId.DELCATTY, 1, EvolutionItem.MOON_STONE, null, SpeciesWildEvolutionDelay.LONG)
  ],
  [SpeciesId.ROSELIA]: [
    new SpeciesEvolution(SpeciesId.ROSERADE, 1, EvolutionItem.SHINY_STONE, null, SpeciesWildEvolutionDelay.VERY_LONG)
  ],
  [SpeciesId.BONSLY]: [
    new SpeciesEvolution(SpeciesId.SUDOWOODO, 1, null, {key: EvoCondKey.MOVE, move: MoveId.MIMIC}, SpeciesWildEvolutionDelay.MEDIUM)
  ],
  [SpeciesId.MIME_JR]: [
    new SpeciesEvolution(SpeciesId.GALAR_MR_MIME, 1, null, [{key: EvoCondKey.MOVE, move: MoveId.MIMIC}, {key: EvoCondKey.TIME, time: [TimeOfDay.DUSK, TimeOfDay.NIGHT]}], SpeciesWildEvolutionDelay.MEDIUM),
    new SpeciesEvolution(SpeciesId.MR_MIME, 1, null, [{key: EvoCondKey.MOVE, move: MoveId.MIMIC}, {key: EvoCondKey.TIME, time: [TimeOfDay.DAWN, TimeOfDay.DAY]}], SpeciesWildEvolutionDelay.MEDIUM)
  ],
  [SpeciesId.PANSAGE]: [
    new SpeciesEvolution(SpeciesId.SIMISAGE, 1, EvolutionItem.LEAF_STONE, null, SpeciesWildEvolutionDelay.LONG)
  ],
  [SpeciesId.PANSEAR]: [
    new SpeciesEvolution(SpeciesId.SIMISEAR, 1, EvolutionItem.FIRE_STONE, null, SpeciesWildEvolutionDelay.LONG)
  ],
  [SpeciesId.PANPOUR]: [
    new SpeciesEvolution(SpeciesId.SIMIPOUR, 1, EvolutionItem.WATER_STONE, null, SpeciesWildEvolutionDelay.LONG)
  ],
  [SpeciesId.MUNNA]: [
    new SpeciesEvolution(SpeciesId.MUSHARNA, 1, EvolutionItem.MOON_STONE, null, SpeciesWildEvolutionDelay.LONG)
  ],
  [SpeciesId.COTTONEE]: [
    new SpeciesEvolution(SpeciesId.WHIMSICOTT, 1, EvolutionItem.SUN_STONE, null, SpeciesWildEvolutionDelay.LONG)
  ],
  [SpeciesId.PETILIL]: [
    new SpeciesEvolution(SpeciesId.HISUI_LILLIGANT, 1, EvolutionItem.SHINY_STONE, null, SpeciesWildEvolutionDelay.LONG),
    new SpeciesEvolution(SpeciesId.LILLIGANT, 1, EvolutionItem.SUN_STONE, null, SpeciesWildEvolutionDelay.LONG)
  ],
  [SpeciesId.BASCULIN]: [
    new SpeciesFormEvolution(SpeciesId.BASCULEGION, "white-striped", "female", 40, null, [{key: EvoCondKey.GENDER, gender: Gender.FEMALE}], SpeciesWildEvolutionDelay.VERY_LONG),
    new SpeciesFormEvolution(SpeciesId.BASCULEGION, "white-striped", "male", 40, null, [{key: EvoCondKey.GENDER, gender: Gender.MALE}], SpeciesWildEvolutionDelay.VERY_LONG)
  ],
  [SpeciesId.MINCCINO]: [
    new SpeciesEvolution(SpeciesId.CINCCINO, 1, EvolutionItem.SHINY_STONE, null, SpeciesWildEvolutionDelay.LONG)
  ],
  [SpeciesId.EELEKTRIK]: [
    new SpeciesEvolution(SpeciesId.EELEKTROSS, 1, EvolutionItem.THUNDER_STONE, null, SpeciesWildEvolutionDelay.VERY_LONG)
  ],
  [SpeciesId.LAMPENT]: [
    new SpeciesEvolution(SpeciesId.CHANDELURE, 1, EvolutionItem.DUSK_STONE, null, SpeciesWildEvolutionDelay.VERY_LONG)
  ],
  [SpeciesId.FLOETTE]: [
    new SpeciesEvolution(SpeciesId.FLORGES, 1, EvolutionItem.SHINY_STONE, null, SpeciesWildEvolutionDelay.LONG)
  ],
  [SpeciesId.DOUBLADE]: [
    new SpeciesEvolution(SpeciesId.AEGISLASH, 1, EvolutionItem.DUSK_STONE, null, SpeciesWildEvolutionDelay.LONG)
  ],
  [SpeciesId.HELIOPTILE]: [
    new SpeciesEvolution(SpeciesId.HELIOLISK, 1, EvolutionItem.SUN_STONE, null, SpeciesWildEvolutionDelay.LONG)
  ],
  [SpeciesId.CHARJABUG]: [
    new SpeciesEvolution(SpeciesId.VIKAVOLT, 1, EvolutionItem.THUNDER_STONE, null, SpeciesWildEvolutionDelay.LONG)
  ],
  [SpeciesId.CRABRAWLER]: [
    new SpeciesEvolution(SpeciesId.CRABOMINABLE, 1, EvolutionItem.ICE_STONE, null, SpeciesWildEvolutionDelay.LONG)
  ],
  [SpeciesId.ROCKRUFF]: [
    new SpeciesFormEvolution(SpeciesId.LYCANROC, "own-tempo", "dusk", 25, null, null),
    new SpeciesFormEvolution(SpeciesId.LYCANROC, "", "midday", 25, null, {key: EvoCondKey.TIME, time: [TimeOfDay.DAWN, TimeOfDay.DAY]}),
    new SpeciesFormEvolution(SpeciesId.LYCANROC, "", "midnight", 25, null, {key: EvoCondKey.TIME, time: [TimeOfDay.DUSK, TimeOfDay.NIGHT]})
  ],
  [SpeciesId.STEENEE]: [
    new SpeciesEvolution(SpeciesId.TSAREENA, 28, null, {key: EvoCondKey.MOVE, move: MoveId.STOMP}, SpeciesWildEvolutionDelay.LONG)
  ],
  [SpeciesId.POIPOLE]: [
    new SpeciesEvolution(SpeciesId.NAGANADEL, 1, null, {key: EvoCondKey.MOVE, move: MoveId.DRAGON_PULSE}, SpeciesWildEvolutionDelay.LONG)
  ],
  [SpeciesId.ALOLA_SANDSHREW]: [
    new SpeciesEvolution(SpeciesId.ALOLA_SANDSLASH, 1, EvolutionItem.ICE_STONE, null, SpeciesWildEvolutionDelay.LONG)
  ],
  [SpeciesId.ALOLA_VULPIX]: [
    new SpeciesEvolution(SpeciesId.ALOLA_NINETALES, 1, EvolutionItem.ICE_STONE, null, SpeciesWildEvolutionDelay.LONG)
  ],
  [SpeciesId.APPLIN]: [
    new SpeciesEvolution(SpeciesId.DIPPLIN, 1, EvolutionItem.SYRUPY_APPLE, null, SpeciesWildEvolutionDelay.LONG),
    new SpeciesEvolution(SpeciesId.FLAPPLE, 1, EvolutionItem.TART_APPLE, null, SpeciesWildEvolutionDelay.LONG),
    new SpeciesEvolution(SpeciesId.APPLETUN, 1, EvolutionItem.SWEET_APPLE, null, SpeciesWildEvolutionDelay.LONG)
  ],
  [SpeciesId.CLOBBOPUS]: [
    new SpeciesEvolution(SpeciesId.GRAPPLOCT, 35, null, {key: EvoCondKey.MOVE, move: MoveId.TAUNT}/*Once Taunt is implemented, change evo level to 1 and delay to LONG*/)
  ],
  [SpeciesId.SINISTEA]: [
    new SpeciesFormEvolution(SpeciesId.POLTEAGEIST, "phony", "phony", 1, EvolutionItem.CRACKED_POT, null, SpeciesWildEvolutionDelay.LONG),
    new SpeciesFormEvolution(SpeciesId.POLTEAGEIST, "antique", "antique", 1, EvolutionItem.CHIPPED_POT, null, SpeciesWildEvolutionDelay.LONG)
  ],
  [SpeciesId.MILCERY]: [
    new SpeciesFormEvolution(SpeciesId.ALCREMIE, "", "vanilla-cream", 1, EvolutionItem.STRAWBERRY_SWEET,
      {key: EvoCondKey.BIOME, biome: [ BiomeId.TOWN, BiomeId.PLAINS, BiomeId.GRASS, BiomeId.TALL_GRASS, BiomeId.METROPOLIS ]},
      SpeciesWildEvolutionDelay.LONG),
    new SpeciesFormEvolution(SpeciesId.ALCREMIE, "", "ruby-cream", 1, EvolutionItem.STRAWBERRY_SWEET,
      {key: EvoCondKey.BIOME, biome: [ BiomeId.BADLANDS, BiomeId.VOLCANO, BiomeId.GRAVEYARD, BiomeId.FACTORY, BiomeId.SLUM ]},
      SpeciesWildEvolutionDelay.LONG),
    new SpeciesFormEvolution(SpeciesId.ALCREMIE, "", "matcha-cream", 1, EvolutionItem.STRAWBERRY_SWEET,
      {key: EvoCondKey.BIOME, biome: [ BiomeId.FOREST, BiomeId.SWAMP, BiomeId.MEADOW, BiomeId.JUNGLE ]},
      SpeciesWildEvolutionDelay.LONG),
    new SpeciesFormEvolution(SpeciesId.ALCREMIE, "", "mint-cream", 1, EvolutionItem.STRAWBERRY_SWEET,
      {key: EvoCondKey.BIOME, biome: [ BiomeId.SEA, BiomeId.BEACH, BiomeId.LAKE, BiomeId.SEABED ]},
      SpeciesWildEvolutionDelay.LONG),
    new SpeciesFormEvolution(SpeciesId.ALCREMIE, "", "lemon-cream", 1, EvolutionItem.STRAWBERRY_SWEET,
      {key: EvoCondKey.BIOME, biome: [ BiomeId.DESERT, BiomeId.POWER_PLANT, BiomeId.DOJO, BiomeId.RUINS, BiomeId.CONSTRUCTION_SITE ]},
      SpeciesWildEvolutionDelay.LONG),
    new SpeciesFormEvolution(SpeciesId.ALCREMIE, "", "salted-cream", 1, EvolutionItem.STRAWBERRY_SWEET,
      {key: EvoCondKey.BIOME, biome: [ BiomeId.MOUNTAIN, BiomeId.CAVE, BiomeId.ICE_CAVE, BiomeId.FAIRY_CAVE, BiomeId.SNOWY_FOREST ]},
      SpeciesWildEvolutionDelay.LONG),
    new SpeciesFormEvolution(SpeciesId.ALCREMIE, "", "ruby-swirl", 1, EvolutionItem.STRAWBERRY_SWEET,
      {key: EvoCondKey.BIOME, biome: [ BiomeId.WASTELAND, BiomeId.LABORATORY ]},
      SpeciesWildEvolutionDelay.LONG),
    new SpeciesFormEvolution(SpeciesId.ALCREMIE, "", "caramel-swirl", 1, EvolutionItem.STRAWBERRY_SWEET,
      {key: EvoCondKey.BIOME, biome: [ BiomeId.TEMPLE, BiomeId.ISLAND ]},
      SpeciesWildEvolutionDelay.LONG),
    new SpeciesFormEvolution(SpeciesId.ALCREMIE, "", "rainbow-swirl", 1, EvolutionItem.STRAWBERRY_SWEET,
      {key: EvoCondKey.BIOME, biome: [ BiomeId.ABYSS, BiomeId.SPACE, BiomeId.END ]},
      SpeciesWildEvolutionDelay.LONG)
  ],
  [SpeciesId.DURALUDON]: [
    new SpeciesFormEvolution(SpeciesId.ARCHALUDON, "", "", 1, EvolutionItem.METAL_ALLOY, null, SpeciesWildEvolutionDelay.VERY_LONG)
  ],
  [SpeciesId.KUBFU]: [
    new SpeciesFormEvolution(SpeciesId.URSHIFU, "", "single-strike", 1, EvolutionItem.SCROLL_OF_DARKNESS, null, SpeciesWildEvolutionDelay.VERY_LONG),
    new SpeciesFormEvolution(SpeciesId.URSHIFU, "", "rapid-strike", 1, EvolutionItem.SCROLL_OF_WATERS, null, SpeciesWildEvolutionDelay.VERY_LONG)
  ],
  [SpeciesId.GALAR_DARUMAKA]: [
    new SpeciesEvolution(SpeciesId.GALAR_DARMANITAN, 1, EvolutionItem.ICE_STONE, null, SpeciesWildEvolutionDelay.LONG)
  ],
  [SpeciesId.HISUI_GROWLITHE]: [
    new SpeciesEvolution(SpeciesId.HISUI_ARCANINE, 1, EvolutionItem.FIRE_STONE, null, SpeciesWildEvolutionDelay.LONG)
  ],
  [SpeciesId.HISUI_VOLTORB]: [
    new SpeciesEvolution(SpeciesId.HISUI_ELECTRODE, 1, EvolutionItem.LEAF_STONE, null, SpeciesWildEvolutionDelay.LONG)
  ],
  [SpeciesId.HISUI_QWILFISH]: [
    new SpeciesEvolution(SpeciesId.OVERQWIL, 28, null, {key: EvoCondKey.MOVE, move: MoveId.BARB_BARRAGE}, SpeciesWildEvolutionDelay.LONG)
  ],
  [SpeciesId.HISUI_SNEASEL]: [
    new SpeciesEvolution(SpeciesId.SNEASLER, 1, EvolutionItem.RAZOR_CLAW, {key: EvoCondKey.TIME, time: [TimeOfDay.DAWN, TimeOfDay.DAY]} /* Razor claw at day*/, SpeciesWildEvolutionDelay.VERY_LONG)
  ],
  [SpeciesId.CHARCADET]: [
    new SpeciesEvolution(SpeciesId.ARMAROUGE, 1, EvolutionItem.AUSPICIOUS_ARMOR, null, SpeciesWildEvolutionDelay.LONG),
    new SpeciesEvolution(SpeciesId.CERULEDGE, 1, EvolutionItem.MALICIOUS_ARMOR, null, SpeciesWildEvolutionDelay.LONG)
  ],
  [SpeciesId.TADBULB]: [
    new SpeciesEvolution(SpeciesId.BELLIBOLT, 1, EvolutionItem.THUNDER_STONE, null, SpeciesWildEvolutionDelay.LONG)
  ],
  [SpeciesId.CAPSAKID]: [
    new SpeciesEvolution(SpeciesId.SCOVILLAIN, 1, EvolutionItem.FIRE_STONE, null, SpeciesWildEvolutionDelay.LONG)
  ],
  [SpeciesId.CETODDLE]: [
    new SpeciesEvolution(SpeciesId.CETITAN, 1, EvolutionItem.ICE_STONE, null, SpeciesWildEvolutionDelay.LONG)
  ],
  [SpeciesId.POLTCHAGEIST]: [
    new SpeciesFormEvolution(SpeciesId.SINISTCHA, "counterfeit", "unremarkable", 1, EvolutionItem.UNREMARKABLE_TEACUP, null, SpeciesWildEvolutionDelay.LONG),
    new SpeciesFormEvolution(SpeciesId.SINISTCHA, "artisan", "masterpiece", 1, EvolutionItem.MASTERPIECE_TEACUP, null, SpeciesWildEvolutionDelay.LONG)
  ],
  [SpeciesId.DIPPLIN]: [
    new SpeciesEvolution(SpeciesId.HYDRAPPLE, 1, null, {key: EvoCondKey.MOVE, move: MoveId.DRAGON_CHEER}, SpeciesWildEvolutionDelay.VERY_LONG)
  ],
  [SpeciesId.KADABRA]: [
    new SpeciesEvolution(SpeciesId.ALAKAZAM, 1, EvolutionItem.LINKING_CORD, null, SpeciesWildEvolutionDelay.VERY_LONG)
  ],
  [SpeciesId.MACHOKE]: [
    new SpeciesEvolution(SpeciesId.MACHAMP, 1, EvolutionItem.LINKING_CORD, null, SpeciesWildEvolutionDelay.VERY_LONG)
  ],
  [SpeciesId.GRAVELER]: [
    new SpeciesEvolution(SpeciesId.GOLEM, 1, EvolutionItem.LINKING_CORD, null, SpeciesWildEvolutionDelay.VERY_LONG)
  ],
  [SpeciesId.HAUNTER]: [
    new SpeciesEvolution(SpeciesId.GENGAR, 1, EvolutionItem.LINKING_CORD, null, SpeciesWildEvolutionDelay.VERY_LONG)
  ],
  [SpeciesId.ONIX]: [
    new SpeciesEvolution(SpeciesId.STEELIX, 1, EvolutionItem.LINKING_CORD, {key: EvoCondKey.MOVE_TYPE, pkmnType: PokemonType.STEEL}, SpeciesWildEvolutionDelay.VERY_LONG)
  ],
  [SpeciesId.RHYDON]: [
    new SpeciesEvolution(SpeciesId.RHYPERIOR, 1, EvolutionItem.PROTECTOR, null, SpeciesWildEvolutionDelay.VERY_LONG)
  ],
  [SpeciesId.SEADRA]: [
    new SpeciesEvolution(SpeciesId.KINGDRA, 1, EvolutionItem.DRAGON_SCALE, null, SpeciesWildEvolutionDelay.VERY_LONG)
  ],
  [SpeciesId.SCYTHER]: [
    new SpeciesEvolution(SpeciesId.SCIZOR, 1, EvolutionItem.LINKING_CORD, {key: EvoCondKey.MOVE_TYPE, pkmnType: PokemonType.STEEL}, SpeciesWildEvolutionDelay.VERY_LONG),
    new SpeciesEvolution(SpeciesId.KLEAVOR, 1, EvolutionItem.BLACK_AUGURITE, null, SpeciesWildEvolutionDelay.VERY_LONG)
  ],
  [SpeciesId.ELECTABUZZ]: [
    new SpeciesEvolution(SpeciesId.ELECTIVIRE, 1, EvolutionItem.ELECTIRIZER, null, SpeciesWildEvolutionDelay.VERY_LONG)
  ],
  [SpeciesId.MAGMAR]: [
    new SpeciesEvolution(SpeciesId.MAGMORTAR, 1, EvolutionItem.MAGMARIZER, null, SpeciesWildEvolutionDelay.VERY_LONG)
  ],
  [SpeciesId.PORYGON]: [
    new SpeciesEvolution(SpeciesId.PORYGON2, 1, EvolutionItem.UPGRADE, null, SpeciesWildEvolutionDelay.LONG)
  ],
  [SpeciesId.PORYGON2]: [
    new SpeciesEvolution(SpeciesId.PORYGON_Z, 1, EvolutionItem.DUBIOUS_DISC, null, SpeciesWildEvolutionDelay.VERY_LONG)
  ],
  [SpeciesId.FEEBAS]: [
    new SpeciesEvolution(SpeciesId.MILOTIC, 1, EvolutionItem.PRISM_SCALE, null, SpeciesWildEvolutionDelay.VERY_LONG)
  ],
  [SpeciesId.DUSCLOPS]: [
    new SpeciesEvolution(SpeciesId.DUSKNOIR, 1, EvolutionItem.REAPER_CLOTH, null, SpeciesWildEvolutionDelay.VERY_LONG)
  ],
  [SpeciesId.CLAMPERL]: [
    new SpeciesEvolution(SpeciesId.HUNTAIL, 1, EvolutionItem.LINKING_CORD, {key: EvoCondKey.HELD_ITEM, itemKey: "DEEP_SEA_TOOTH"}, SpeciesWildEvolutionDelay.VERY_LONG),
    new SpeciesEvolution(SpeciesId.GOREBYSS, 1, EvolutionItem.LINKING_CORD, {key: EvoCondKey.HELD_ITEM, itemKey: "DEEP_SEA_SCALE"}, SpeciesWildEvolutionDelay.VERY_LONG)
  ],
  [SpeciesId.BOLDORE]: [
    new SpeciesEvolution(SpeciesId.GIGALITH, 1, EvolutionItem.LINKING_CORD, null, SpeciesWildEvolutionDelay.VERY_LONG)
  ],
  [SpeciesId.GURDURR]: [
    new SpeciesEvolution(SpeciesId.CONKELDURR, 1, EvolutionItem.LINKING_CORD, null, SpeciesWildEvolutionDelay.VERY_LONG)
  ],
  [SpeciesId.KARRABLAST]: [
    new SpeciesEvolution(SpeciesId.ESCAVALIER, 1, EvolutionItem.LINKING_CORD, {key: EvoCondKey.SPECIES_CAUGHT, speciesCaught: SpeciesId.SHELMET}, SpeciesWildEvolutionDelay.VERY_LONG)
  ],
  [SpeciesId.SHELMET]: [
    new SpeciesEvolution(SpeciesId.ACCELGOR, 1, EvolutionItem.LINKING_CORD, {key: EvoCondKey.SPECIES_CAUGHT, speciesCaught: SpeciesId.KARRABLAST}, SpeciesWildEvolutionDelay.VERY_LONG)
  ],
  [SpeciesId.SPRITZEE]: [
    new SpeciesEvolution(SpeciesId.AROMATISSE, 1, EvolutionItem.SACHET, null, SpeciesWildEvolutionDelay.VERY_LONG)
  ],
  [SpeciesId.SWIRLIX]: [
    new SpeciesEvolution(SpeciesId.SLURPUFF, 1, EvolutionItem.WHIPPED_DREAM, null, SpeciesWildEvolutionDelay.VERY_LONG)
  ],
  [SpeciesId.PHANTUMP]: [
    new SpeciesEvolution(SpeciesId.TREVENANT, 1, EvolutionItem.LINKING_CORD, null, SpeciesWildEvolutionDelay.VERY_LONG)
  ],
  [SpeciesId.PUMPKABOO]: [
    new SpeciesEvolution(SpeciesId.GOURGEIST, 1, EvolutionItem.LINKING_CORD, null, SpeciesWildEvolutionDelay.VERY_LONG)
  ],
  [SpeciesId.ALOLA_GRAVELER]: [
    new SpeciesEvolution(SpeciesId.ALOLA_GOLEM, 1, EvolutionItem.LINKING_CORD, null, SpeciesWildEvolutionDelay.VERY_LONG)
  ],
  [SpeciesId.PRIMEAPE]: [
    new SpeciesEvolution(SpeciesId.ANNIHILAPE, 35, null, {key: EvoCondKey.MOVE, move: MoveId.RAGE_FIST}, SpeciesWildEvolutionDelay.VERY_LONG)
  ],
  [SpeciesId.GOLBAT]: [
    new SpeciesEvolution(SpeciesId.CROBAT, 1, null, {key: EvoCondKey.FRIENDSHIP, value: 120}, SpeciesWildEvolutionDelay.VERY_LONG)
  ],
  [SpeciesId.CHANSEY]: [
    new SpeciesEvolution(SpeciesId.BLISSEY, 1, null, {key: EvoCondKey.FRIENDSHIP, value: 200}, SpeciesWildEvolutionDelay.LONG)
  ],
  [SpeciesId.PICHU]: [
    new SpeciesFormEvolution(SpeciesId.PIKACHU, "spiky", "partner", 1, null, {key: EvoCondKey.FRIENDSHIP, value: 90}, SpeciesWildEvolutionDelay.SHORT),
    new SpeciesFormEvolution(SpeciesId.PIKACHU, "", "", 1, null, {key: EvoCondKey.FRIENDSHIP, value: 90}, SpeciesWildEvolutionDelay.SHORT),
  ],
  [SpeciesId.CLEFFA]: [
    new SpeciesEvolution(SpeciesId.CLEFAIRY, 1, null, {key: EvoCondKey.FRIENDSHIP, value: 160}, SpeciesWildEvolutionDelay.SHORT)
  ],
  [SpeciesId.IGGLYBUFF]: [
    new SpeciesEvolution(SpeciesId.JIGGLYPUFF, 1, null, {key: EvoCondKey.FRIENDSHIP, value: 70}, SpeciesWildEvolutionDelay.SHORT)
  ],
  [SpeciesId.TOGEPI]: [
    new SpeciesEvolution(SpeciesId.TOGETIC, 1, null, {key: EvoCondKey.FRIENDSHIP, value: 70}, SpeciesWildEvolutionDelay.SHORT)
  ],
  [SpeciesId.AZURILL]: [
    new SpeciesEvolution(SpeciesId.MARILL, 1, null, {key: EvoCondKey.FRIENDSHIP, value: 70}, SpeciesWildEvolutionDelay.SHORT)
  ],
  [SpeciesId.BUDEW]: [
    new SpeciesEvolution(SpeciesId.ROSELIA, 1, null, [{key: EvoCondKey.FRIENDSHIP, value: 70}, {key: EvoCondKey.TIME, time: [TimeOfDay.DAWN, TimeOfDay.DAY]}], SpeciesWildEvolutionDelay.SHORT)
  ],
  [SpeciesId.BUNEARY]: [
    new SpeciesEvolution(SpeciesId.LOPUNNY, 1, null, {key: EvoCondKey.FRIENDSHIP, value: 70}, SpeciesWildEvolutionDelay.MEDIUM)
  ],
  [SpeciesId.CHINGLING]: [
    new SpeciesEvolution(SpeciesId.CHIMECHO, 1, null, [{key: EvoCondKey.FRIENDSHIP, value: 90}, {key: EvoCondKey.TIME, time: [TimeOfDay.DUSK, TimeOfDay.NIGHT]}], SpeciesWildEvolutionDelay.MEDIUM)
  ],
  [SpeciesId.HAPPINY]: [
    new SpeciesEvolution(SpeciesId.CHANSEY, 1, null, {key: EvoCondKey.FRIENDSHIP, value: 160}, SpeciesWildEvolutionDelay.SHORT)
  ],
  [SpeciesId.MUNCHLAX]: [
    new SpeciesEvolution(SpeciesId.SNORLAX, 1, null, {key: EvoCondKey.FRIENDSHIP, value: 120}, SpeciesWildEvolutionDelay.LONG)
  ],
  [SpeciesId.RIOLU]: [
    new SpeciesEvolution(SpeciesId.LUCARIO, 1, null, [{key: EvoCondKey.FRIENDSHIP, value: 120}, {key: EvoCondKey.TIME, time: [TimeOfDay.DAWN, TimeOfDay.DAY]}], SpeciesWildEvolutionDelay.LONG)
  ],
  [SpeciesId.WOOBAT]: [
    new SpeciesEvolution(SpeciesId.SWOOBAT, 1, null, {key: EvoCondKey.FRIENDSHIP, value: 90}, SpeciesWildEvolutionDelay.MEDIUM)
  ],
  [SpeciesId.SWADLOON]: [
    new SpeciesEvolution(SpeciesId.LEAVANNY, 1, null, {key: EvoCondKey.FRIENDSHIP, value: 120}, SpeciesWildEvolutionDelay.LONG)
  ],
  [SpeciesId.TYPE_NULL]: [
    new SpeciesEvolution(SpeciesId.SILVALLY, 1, null, {key: EvoCondKey.FRIENDSHIP, value: 100}, SpeciesWildEvolutionDelay.LONG)
  ],
  [SpeciesId.ALOLA_MEOWTH]: [
    new SpeciesEvolution(SpeciesId.ALOLA_PERSIAN, 1, null, {key: EvoCondKey.FRIENDSHIP, value: 120}, SpeciesWildEvolutionDelay.LONG)
  ],
  [SpeciesId.SNOM]: [
    new SpeciesEvolution(SpeciesId.FROSMOTH, 1, null, [{key: EvoCondKey.FRIENDSHIP, value: 90}, {key: EvoCondKey.TIME, time: [TimeOfDay.DUSK, TimeOfDay.NIGHT]}], SpeciesWildEvolutionDelay.MEDIUM)
  ],
  [SpeciesId.GIMMIGHOUL]: [
    new SpeciesFormEvolution(SpeciesId.GHOLDENGO, "chest", "", 1, null, {key: EvoCondKey.EVO_TREASURE_TRACKER, value: 10}, SpeciesWildEvolutionDelay.VERY_LONG),
    new SpeciesFormEvolution(SpeciesId.GHOLDENGO, "roaming", "", 1, null, {key: EvoCondKey.EVO_TREASURE_TRACKER, value: 10}, SpeciesWildEvolutionDelay.VERY_LONG)
  ]
};

interface PokemonPrevolutions {
  [key: string]: SpeciesId
}

export const pokemonPrevolutions: PokemonPrevolutions = {};

export function initPokemonPrevolutions(): void {
  const megaFormKeys = [ SpeciesFormKey.MEGA, "", SpeciesFormKey.MEGA_X, "", SpeciesFormKey.MEGA_Y ].map(sfk => sfk as string);
  const prevolutionKeys = Object.keys(pokemonEvolutions);
  prevolutionKeys.forEach(pk => {
    const evolutions = pokemonEvolutions[pk];
    for (const ev of evolutions) {
      if (ev.evoFormKey && megaFormKeys.indexOf(ev.evoFormKey) > -1) {
        continue;
      }
      pokemonPrevolutions[ev.speciesId] = Number.parseInt(pk) as SpeciesId;
    }
  });
}


// TODO: This may cause funny business for double starters such as Pichu/Pikachu
export const pokemonStarters: PokemonPrevolutions = {};

export function initPokemonStarters(): void {
  const starterKeys = Object.keys(pokemonPrevolutions);
  starterKeys.forEach(pk => {
    const prevolution = pokemonPrevolutions[pk];
    if (speciesStarterCosts.hasOwnProperty(prevolution)) {
      pokemonStarters[pk] = prevolution;
    } else {
      pokemonStarters[pk] = pokemonPrevolutions[prevolution];
    }
  });
}<|MERGE_RESOLUTION|>--- conflicted
+++ resolved
@@ -256,125 +256,6 @@
     }
     this.desc = strings
       .filter(str => str !== "")
-<<<<<<< HEAD
-      .map((str, index) => index > 0 ? str[0].toLowerCase() + str.slice(1) : str)
-      .join(i18next.t("pokemonEvolutions:connector"));
-  }
-}
-
-export class SpeciesEvolution extends SpeciesFormEvolution {
-  constructor(speciesId: SpeciesId, level: number, item: EvolutionItem | null, condition: SpeciesEvolutionCondition | null, wildDelay?: SpeciesWildEvolutionDelay) {
-    super(speciesId, null, null, level, item, condition, wildDelay);
-  }
-}
-
-export class FusionSpeciesFormEvolution extends SpeciesFormEvolution {
-  public primarySpeciesId: SpeciesId;
-
-  constructor(primarySpeciesId: SpeciesId, evolution: SpeciesFormEvolution) {
-    super(evolution.speciesId, evolution.preFormKey, evolution.evoFormKey, evolution.level, evolution.item, evolution.condition, evolution.wildDelay);
-
-    this.primarySpeciesId = primarySpeciesId;
-  }
-}
-
-export class SpeciesEvolutionCondition {
-  public description = "";
-
-  constructor(public predicate: EvolutionConditionPredicate, public enforceFunc?: EvolutionConditionEnforceFunc) {}
-}
-
-class GenderEvolutionCondition extends SpeciesEvolutionCondition {
-  public gender: Gender;
-  constructor(gender: Gender) {
-    super(p => p.gender === gender, p => p.gender = gender);
-    this.gender = gender;
-    this.description = i18next.t("pokemonEvolutions:gender", { gender: i18next.t(`pokemonEvolutions:${Gender[gender]}`) });
-  }
-}
-
-class TimeOfDayEvolutionCondition extends SpeciesEvolutionCondition {
-  public timesOfDay: TimeOfDay[];
-  constructor(tod: "day" | "night") {
-    if (tod === "day") {
-      super(() => globalScene.arena.getTimeOfDay() === TimeOfDay.DAWN || globalScene.arena.getTimeOfDay() === TimeOfDay.DAY);
-      this.timesOfDay = [ TimeOfDay.DAWN, TimeOfDay.DAY ];
-    } else if (tod === "night") {
-      super(() => globalScene.arena.getTimeOfDay() === TimeOfDay.DUSK || globalScene.arena.getTimeOfDay() === TimeOfDay.NIGHT);
-      this.timesOfDay = [ TimeOfDay.DUSK, TimeOfDay.NIGHT ];
-    } else {
-      super(() => false);
-      this.timesOfDay = [];
-    }
-    this.description = i18next.t("pokemonEvolutions:timeOfDay", { tod: i18next.t(`pokemonEvolutions:${tod}`) });
-  }
-}
-
-class MoveEvolutionCondition extends SpeciesEvolutionCondition {
-  public move: MoveId;
-  constructor(move: MoveId) {
-    super(p => p.moveset.filter(m => m.moveId === move).length > 0);
-    this.move = move;
-    const moveKey = MoveId[this.move].split("_").filter(f => f).map((f, i) => i ? `${f[0]}${f.slice(1).toLowerCase()}` : f.toLowerCase()).join("");
-    this.description = i18next.t("pokemonEvolutions:move", { move: i18next.t(`move:${moveKey}.name`) });
-  }
-}
-
-class FriendshipEvolutionCondition extends SpeciesEvolutionCondition {
-  public amount: number;
-  constructor(amount: number) {
-    super(p => p.friendship >= amount);
-    this.amount = amount;
-    this.description = i18next.t("pokemonEvolutions:friendship");
-  }
-}
-
-class FriendshipTimeOfDayEvolutionCondition extends SpeciesEvolutionCondition {
-  public amount: number;
-  public timesOfDay: TimeOfDay[];
-  constructor(amount: number, tod: "day" | "night") {
-    if (tod === "day") {
-      super(p => p.friendship >= amount && (globalScene.arena.getTimeOfDay() === TimeOfDay.DAWN || globalScene.arena.getTimeOfDay() === TimeOfDay.DAY));
-      this.timesOfDay = [ TimeOfDay.DAWN, TimeOfDay.DAY ];
-    } else if (tod === "night") {
-      super(p => p.friendship >= amount && (globalScene.arena.getTimeOfDay() === TimeOfDay.DUSK || globalScene.arena.getTimeOfDay() === TimeOfDay.NIGHT));
-      this.timesOfDay = [ TimeOfDay.DUSK, TimeOfDay.NIGHT ];
-    } else {
-      super(_p => false);
-      this.timesOfDay = [];
-    }
-    this.amount = amount;
-    this.description = i18next.t("pokemonEvolutions:friendshipTimeOfDay", { tod: i18next.t(`pokemonEvolutions:${tod}`) });
-  }
-}
-
-class FriendshipMoveTypeEvolutionCondition extends SpeciesEvolutionCondition {
-  public amount: number;
-  public type: PokemonType;
-  constructor(amount: number, type: PokemonType) {
-    super(p => p.friendship >= amount && !!p.getMoveset().find(m => m?.getMove().type === type));
-    this.amount = amount;
-    this.type = type;
-    this.description = i18next.t("pokemonEvolutions:friendshipMoveType", { type: i18next.t(`pokemonInfo:Type.${PokemonType[this.type]}`) });
-  }
-}
-
-class ShedinjaEvolutionCondition extends SpeciesEvolutionCondition {
-  constructor() {
-    super(() => globalScene.getPlayerParty().length < 6 && globalScene.pokeballCounts[PokeballType.POKEBALL] > 0);
-    this.description = i18next.t("pokemonEvolutions:shedinja");
-  }
-}
-
-class PartyTypeEvolutionCondition extends SpeciesEvolutionCondition {
-  public type: PokemonType;
-  constructor(type: PokemonType) {
-    super(() => !!globalScene.getPlayerParty().find(p => p.getTypes(false, false, true).indexOf(type) > -1));
-    this.type = type;
-    this.description = i18next.t("pokemonEvolutions:partyType", { type: i18next.t(`pokemonInfo:Type.${PokemonType[this.type]}`) });
-  }
-}
-=======
       .map((str, index) => {
         if (index === 0) {
           len = str.length;
@@ -389,7 +270,6 @@
       })
       .join(" ")
       .replace(" \n", i18next.t("pokemonEvolutions:connector") + "\n");
->>>>>>> 6ff258fb
 
     return this.desc;
   }
