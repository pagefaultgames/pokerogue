import { globalScene } from "#app/global-scene";
import { Gender } from "#app/data/gender";
import { PokeballType } from "#enums/pokeball";
import type Pokemon from "#app/field/pokemon";
import { PokemonType } from "#enums/pokemon-type";
import * as Utils from "#app/utils";
import { WeatherType } from "#enums/weather-type";
import { Nature } from "#enums/nature";
import { Biome } from "#enums/biome";
import { Moves } from "#enums/moves";
import { Species } from "#enums/species";
import { TimeOfDay } from "#enums/time-of-day";
import { DamageMoneyRewardModifier, ExtraModifierModifier, MoneyMultiplierModifier, TempExtraModifierModifier } from "#app/modifier/modifier";
import { SpeciesFormKey } from "#enums/species-form-key";
import { speciesStarterCosts } from "./starters";
import i18next from "i18next";
import { Challenges } from "#enums/challenges";
import { Stat } from "#enums/stat";


export enum SpeciesWildEvolutionDelay {
  NONE,
  SHORT,
  MEDIUM,
  LONG,
  VERY_LONG,
  NEVER
}

export enum EvolutionItem {
  NONE,

  LINKING_CORD,
  SUN_STONE,
  MOON_STONE,
  LEAF_STONE,
  FIRE_STONE,
  WATER_STONE,
  THUNDER_STONE,
  ICE_STONE,
  DUSK_STONE,
  DAWN_STONE,
  SHINY_STONE,
  CRACKED_POT,
  SWEET_APPLE,
  TART_APPLE,
  STRAWBERRY_SWEET,
  UNREMARKABLE_TEACUP,
  UPGRADE,
  DUBIOUS_DISC,
  DRAGON_SCALE,
  PRISM_SCALE,
  RAZOR_CLAW,
  RAZOR_FANG,
  REAPER_CLOTH,
  ELECTIRIZER,
  MAGMARIZER,
  PROTECTOR,
  SACHET,
  WHIPPED_DREAM,
  SYRUPY_APPLE,
  CHIPPED_POT,
  GALARICA_CUFF,
  GALARICA_WREATH,
  AUSPICIOUS_ARMOR,
  MALICIOUS_ARMOR,
  MASTERPIECE_TEACUP,
  SUN_FLUTE,
  MOON_FLUTE,

  BLACK_AUGURITE = 51,
  PEAT_BLOCK,
  METAL_ALLOY,
  SCROLL_OF_DARKNESS,
  SCROLL_OF_WATERS,
  LEADERS_CREST
}

/**
 * Pokemon Evolution tuple type consisting of:
 * @property 0 {@linkcode Species} The species of the Pokemon.
 * @property 1 {@linkcode number} The level at which the Pokemon evolves.
 */
export type EvolutionLevel = [species: Species, level: number];

export type EvolutionConditionPredicate = (p: Pokemon) => boolean;
export type EvolutionConditionEnforceFunc = (p: Pokemon) => void;

export class SpeciesFormEvolution {
  public speciesId: Species;
  public preFormKey: string | null;
  public evoFormKey: string | null;
  public level: number;
  public item: EvolutionItem | null;
  public condition: SpeciesEvolutionCondition | null;
  public wildDelay: SpeciesWildEvolutionDelay;
  public description = "";

  constructor(speciesId: Species, preFormKey: string | null, evoFormKey: string | null, level: number, item: EvolutionItem | null, condition: SpeciesEvolutionCondition | null, wildDelay?: SpeciesWildEvolutionDelay) {
    this.speciesId = speciesId;
    this.preFormKey = preFormKey;
    this.evoFormKey = evoFormKey;
    this.level = level;
    this.item = item || EvolutionItem.NONE;
    this.condition = condition;
    this.wildDelay = wildDelay ?? SpeciesWildEvolutionDelay.NONE;

    const strings: string[] = [];
    if (this.level > 1) {
      strings.push(i18next.t("pokemonEvolutions:level") + ` ${this.level}`);
    }
    if (this.item) {
      const itemDescription = i18next.t(`modifierType:EvolutionItem.${EvolutionItem[this.item].toUpperCase()}`);
      const rarity = this.item > 50 ? i18next.t("pokemonEvolutions:ULTRA") : i18next.t("pokemonEvolutions:GREAT");
      strings.push(i18next.t("pokemonEvolutions:using") + itemDescription + ` (${rarity})`);
    }
    if (this.condition) {
      strings.push(this.condition.description);
    }
    this.description = strings
      .filter(str => str !== "")
      .map((str, index) => index > 0 ? str[0].toLowerCase() + str.slice(1) : str)
      .join(i18next.t("pokemonEvolutions:connector"));
  }
}

export class SpeciesEvolution extends SpeciesFormEvolution {
  constructor(speciesId: Species, level: number, item: EvolutionItem | null, condition: SpeciesEvolutionCondition | null, wildDelay?: SpeciesWildEvolutionDelay) {
    super(speciesId, null, null, level, item, condition, wildDelay);
  }
}

export class FusionSpeciesFormEvolution extends SpeciesFormEvolution {
  public primarySpeciesId: Species;

  constructor(primarySpeciesId: Species, evolution: SpeciesFormEvolution) {
    super(evolution.speciesId, evolution.preFormKey, evolution.evoFormKey, evolution.level, evolution.item, evolution.condition, evolution.wildDelay);

    this.primarySpeciesId = primarySpeciesId;
  }
}

export class SpeciesEvolutionCondition {
  public predicate: EvolutionConditionPredicate;
  public enforceFunc?: EvolutionConditionEnforceFunc;
  public description: string;

  constructor(predicate: EvolutionConditionPredicate, enforceFunc?: EvolutionConditionEnforceFunc) {
    this.predicate = predicate;
    this.enforceFunc = enforceFunc;
    this.description = "";
  }
}

class GenderEvolutionCondition extends SpeciesEvolutionCondition {
  public gender: Gender;
  constructor(gender: Gender) {
    super(p => p.gender === gender, p => p.gender = gender);
    this.gender = gender;
    this.description = i18next.t("pokemonEvolutions:gender", { gender: i18next.t(`pokemonEvolutions:${Gender[gender]}`) });
  }
}

class TimeOfDayEvolutionCondition extends SpeciesEvolutionCondition {
  public timesOfDay: TimeOfDay[];
  constructor(tod: "day" | "night") {
    if (tod === "day") {
      super(() => globalScene.arena.getTimeOfDay() === TimeOfDay.DAWN || globalScene.arena.getTimeOfDay() === TimeOfDay.DAY);
      this.timesOfDay = [ TimeOfDay.DAWN, TimeOfDay.DAY ];
    } else if (tod === "night") {
      super(() => globalScene.arena.getTimeOfDay() === TimeOfDay.DUSK || globalScene.arena.getTimeOfDay() === TimeOfDay.NIGHT);
      this.timesOfDay = [ TimeOfDay.DUSK, TimeOfDay.NIGHT ];
    } else {
      super(() => false);
      this.timesOfDay = [];
    }
    this.description = i18next.t("pokemonEvolutions:timeOfDay", { tod: i18next.t(`pokemonEvolutions:${tod}`) });
  }
}

class MoveEvolutionCondition extends SpeciesEvolutionCondition {
  public move: Moves;
  constructor(move: Moves) {
<<<<<<< HEAD
    super(p => p.moveset.filter(m => m?.moveId === move).length > 0 || globalScene.gameMode.hasChallenge(Challenges.METRONOME));
=======
    super(p => p.moveset.filter(m => m.moveId === move).length > 0);
>>>>>>> d9550517
    this.move = move;
    const moveKey = Moves[this.move].split("_").filter(f => f).map((f, i) => i ? `${f[0]}${f.slice(1).toLowerCase()}` : f.toLowerCase()).join("");
    this.description = i18next.t("pokemonEvolutions:move", { move: i18next.t(`move:${moveKey}.name`) });
  }
}

class FriendshipEvolutionCondition extends SpeciesEvolutionCondition {
  public amount: number;
  constructor(amount: number) {
    super(p => p.friendship >= amount);
    this.amount = amount;
    this.description = i18next.t("pokemonEvolutions:friendship");
  }
}

class FriendshipTimeOfDayEvolutionCondition extends SpeciesEvolutionCondition {
  public amount: number;
  public timesOfDay: TimeOfDay[];
  constructor(amount: number, tod: "day" | "night") {
    if (tod === "day") {
      super(p => p.friendship >= amount && (globalScene.arena.getTimeOfDay() === TimeOfDay.DAWN || globalScene.arena.getTimeOfDay() === TimeOfDay.DAY));
      this.timesOfDay = [ TimeOfDay.DAWN, TimeOfDay.DAY ];
    } else if (tod === "night") {
      super(p => p.friendship >= amount && (globalScene.arena.getTimeOfDay() === TimeOfDay.DUSK || globalScene.arena.getTimeOfDay() === TimeOfDay.NIGHT));
      this.timesOfDay = [ TimeOfDay.DUSK, TimeOfDay.NIGHT ];
    } else {
      super(_p => false);
      this.timesOfDay = [];
    }
    this.amount = amount;
    this.description = i18next.t("pokemonEvolutions:friendshipTimeOfDay", { tod: i18next.t(`pokemonEvolutions:${tod}`) });
  }
}

class FriendshipMoveTypeEvolutionCondition extends SpeciesEvolutionCondition {
  public amount: number;
  public type: PokemonType;
  constructor(amount: number, type: PokemonType) {
    super(p =>
      p.friendship >= amount &&
      (!!p.getMoveset().find(m => m?.getMove().type === type ||
      (globalScene.gameMode.hasChallenge(Challenges.METRONOME) &&
      !!globalScene.getPlayerParty().find(p => p.getTypes(false, false, true).indexOf(type) > -1)
    ))));
    this.amount = amount;
    this.type = type;
    this.description = i18next.t("pokemonEvolutions:friendshipMoveType", { type: i18next.t(`pokemonInfo:Type.${PokemonType[this.type]}`) });
  }
}

class ShedinjaEvolutionCondition extends SpeciesEvolutionCondition {
  constructor() {
    super(() => globalScene.getPlayerParty().length < 6 && globalScene.pokeballCounts[PokeballType.POKEBALL] > 0);
    this.description = i18next.t("pokemonEvolutions:shedinja");
  }
}

class PartyTypeEvolutionCondition extends SpeciesEvolutionCondition {
  public type: PokemonType;
  constructor(type: PokemonType) {
    super(() => !!globalScene.getPlayerParty().find(p => p.getTypes(false, false, true).indexOf(type) > -1));
    this.type = type;
    this.description = i18next.t("pokemonEvolutions:partyType", { type: i18next.t(`pokemonInfo:Type.${PokemonType[this.type]}`) });
  }
}

class CaughtEvolutionCondition extends SpeciesEvolutionCondition {
  public species: Species;
  constructor(species: Species) {
    super(() => !!globalScene.gameData.dexData[species].caughtAttr);
    this.species = species;
    this.description = i18next.t("pokemonEvolutions:caught", { species: i18next.t(`pokemon:${Species[this.species].toLowerCase()}`) });
  }
}

class WeatherEvolutionCondition extends SpeciesEvolutionCondition {
  public weatherTypes: WeatherType[];
  constructor(weatherTypes: WeatherType[]) {
    super(() => weatherTypes.indexOf(globalScene.arena.weather?.weatherType || WeatherType.NONE) > -1);
    this.weatherTypes = weatherTypes;
    this.description = i18next.t("pokemonEvolutions:weather");
  }
}

class MoveTypeEvolutionCondition extends SpeciesEvolutionCondition {
  public type: PokemonType;
  constructor(type: PokemonType) {
    super(p => p.moveset.filter(m => m?.getMove().type === type).length > 0 ||
      (globalScene.gameMode.hasChallenge(Challenges.METRONOME) &&
      !!globalScene.getPlayerParty().find(p => p.getTypes(false, false, true).indexOf(type) > -1)));
    this.type = type;
    this.description = i18next.t("pokemonEvolutions:moveType", { type: i18next.t(`pokemonInfo:Type.${PokemonType[this.type]}`) });
  }
}

class TreasureEvolutionCondition extends SpeciesEvolutionCondition {
  constructor() {
    super(p => p.evoCounter
      + p.getHeldItems().filter(m => m instanceof DamageMoneyRewardModifier).length
      + globalScene.findModifiers(m => m instanceof MoneyMultiplierModifier
        || m instanceof ExtraModifierModifier || m instanceof TempExtraModifierModifier).length > 9);
    this.description = i18next.t("pokemonEvolutions:treasure");
  }
}

class TyrogueEvolutionCondition extends SpeciesEvolutionCondition {
  public move: Moves;
  constructor(move: Moves) {
    super(p =>
<<<<<<< HEAD
      (globalScene.gameMode.hasChallenge(Challenges.METRONOME) && ( // Metronome mode = no moves, do it the old fashioned way
        (move === Moves.LOW_SWEEP && p.stats[Stat.ATK] > p.stats[Stat.DEF]) ||
        (move === Moves.MACH_PUNCH && p.stats[Stat.DEF] > p.stats[Stat.ATK]) ||
        (move === Moves.RAPID_SPIN && p.stats[Stat.DEF] === p.stats[Stat.ATK])
      )) ||
      p.getMoveset(true).find(m => m && [ Moves.LOW_SWEEP, Moves.MACH_PUNCH, Moves.RAPID_SPIN ].includes(m?.moveId))?.moveId === move);
=======
      p.getMoveset(true).find(m => m && [ Moves.LOW_SWEEP, Moves.MACH_PUNCH, Moves.RAPID_SPIN ].includes(m.moveId))?.moveId === move);
>>>>>>> d9550517
    this.move = move;
    const moveKey = Moves[this.move].split("_").filter(f => f).map((f, i) => i ? `${f[0]}${f.slice(1).toLowerCase()}` : f.toLowerCase()).join("");
    this.description = i18next.t("pokemonEvolutions:move", { move: i18next.t(`move:${moveKey}.name`) });
  }
}

class NatureEvolutionCondition extends SpeciesEvolutionCondition {
  public natures: Nature[];
  constructor(natures: Nature[]) {
    super(p => natures.indexOf(p.getNature()) > -1);
    this.natures = natures;
    this.description = i18next.t("pokemonEvolutions:nature");
  }
}

class MoveTimeOfDayEvolutionCondition extends SpeciesEvolutionCondition {
  public move: Moves;
  public timesOfDay: TimeOfDay[];
  constructor(move: Moves, tod: "day" | "night") {
    if (tod === "day") {
<<<<<<< HEAD
      super(p =>
        (p.moveset.filter(m => m?.moveId === move).length > 0 ||
        globalScene.gameMode.hasChallenge(Challenges.METRONOME)) &&
        (globalScene.arena.getTimeOfDay() === TimeOfDay.DAWN || globalScene.arena.getTimeOfDay() === TimeOfDay.DAY));
      this.move = move;
      this.timesOfDay = [ TimeOfDay.DAWN, TimeOfDay.DAY ];
    } else if (tod === "night") {
      super(p =>
        (p.moveset.filter(m => m?.moveId === move).length > 0 ||
        globalScene.gameMode.hasChallenge(Challenges.METRONOME)) &&
        (globalScene.arena.getTimeOfDay() === TimeOfDay.DUSK || globalScene.arena.getTimeOfDay() === TimeOfDay.NIGHT));
=======
      super(p => p.moveset.filter(m => m.moveId === move).length > 0 && (globalScene.arena.getTimeOfDay() === TimeOfDay.DAWN || globalScene.arena.getTimeOfDay() === TimeOfDay.DAY));
      this.move = move;
      this.timesOfDay = [ TimeOfDay.DAWN, TimeOfDay.DAY ];
    } else if (tod === "night") {
      super(p => p.moveset.filter(m => m.moveId === move).length > 0 && (globalScene.arena.getTimeOfDay() === TimeOfDay.DUSK || globalScene.arena.getTimeOfDay() === TimeOfDay.NIGHT));
>>>>>>> d9550517
      this.move = move;
      this.timesOfDay = [ TimeOfDay.DUSK, TimeOfDay.NIGHT ];
    } else {
      super(() => false);
      this.timesOfDay = [];
    }
    const moveKey = Moves[this.move].split("_").filter(f => f).map((f, i) => i ? `${f[0]}${f.slice(1).toLowerCase()}` : f.toLowerCase()).join("");
    this.description = i18next.t("pokemonEvolutions:moveTimeOfDay", { move: i18next.t(`move:${moveKey}.name`), tod: i18next.t(`pokemonEvolutions:${tod}`) });
  }
}

class BiomeEvolutionCondition extends SpeciesEvolutionCondition {
  public biomes: Biome[];
  constructor(biomes: Biome[]) {
    super(() => biomes.filter(b => b === globalScene.arena.biomeType).length > 0);
    this.biomes = biomes;
    this.description = i18next.t("pokemonEvolutions:biome");
  }
}

class DunsparceEvolutionCondition extends SpeciesEvolutionCondition {
  constructor() {
    super(p => {
      let ret = false;
<<<<<<< HEAD
      if (p.moveset.filter(m => m?.moveId === Moves.HYPER_DRILL).length > 0 || globalScene.gameMode.hasChallenge(Challenges.METRONOME)) {
=======
      if (p.moveset.filter(m => m.moveId === Moves.HYPER_DRILL).length > 0) {
>>>>>>> d9550517
        globalScene.executeWithSeedOffset(() => ret = !Utils.randSeedInt(4), p.id);
      }
      return ret;
    });
    const moveKey = Moves[Moves.HYPER_DRILL].split("_").filter(f => f).map((f, i) => i ? `${f[0]}${f.slice(1).toLowerCase()}` : f.toLowerCase()).join("");
    this.description = i18next.t("pokemonEvolutions:move", { move: i18next.t(`move:${moveKey}.name`) });
  }
}

class TandemausEvolutionCondition extends SpeciesEvolutionCondition {
  constructor() {
    super(p => {
      let ret = false;
      globalScene.executeWithSeedOffset(() => ret = !Utils.randSeedInt(4), p.id);
      return ret;
    });
  }
}

interface PokemonEvolutions {
  [key: string]: SpeciesFormEvolution[]
}

export const pokemonEvolutions: PokemonEvolutions = {
  [Species.BULBASAUR]: [
    new SpeciesEvolution(Species.IVYSAUR, 16, null, null)
  ],
  [Species.IVYSAUR]: [
    new SpeciesEvolution(Species.VENUSAUR, 32, null, null)
  ],
  [Species.CHARMANDER]: [
    new SpeciesEvolution(Species.CHARMELEON, 16, null, null)
  ],
  [Species.CHARMELEON]: [
    new SpeciesEvolution(Species.CHARIZARD, 36, null, null)
  ],
  [Species.SQUIRTLE]: [
    new SpeciesEvolution(Species.WARTORTLE, 16, null, null)
  ],
  [Species.WARTORTLE]: [
    new SpeciesEvolution(Species.BLASTOISE, 36, null, null)
  ],
  [Species.CATERPIE]: [
    new SpeciesEvolution(Species.METAPOD, 7, null, null)
  ],
  [Species.METAPOD]: [
    new SpeciesEvolution(Species.BUTTERFREE, 10, null, null)
  ],
  [Species.WEEDLE]: [
    new SpeciesEvolution(Species.KAKUNA, 7, null, null)
  ],
  [Species.KAKUNA]: [
    new SpeciesEvolution(Species.BEEDRILL, 10, null, null)
  ],
  [Species.PIDGEY]: [
    new SpeciesEvolution(Species.PIDGEOTTO, 18, null, null)
  ],
  [Species.PIDGEOTTO]: [
    new SpeciesEvolution(Species.PIDGEOT, 36, null, null)
  ],
  [Species.RATTATA]: [
    new SpeciesEvolution(Species.RATICATE, 20, null, null)
  ],
  [Species.SPEAROW]: [
    new SpeciesEvolution(Species.FEAROW, 20, null, null)
  ],
  [Species.EKANS]: [
    new SpeciesEvolution(Species.ARBOK, 22, null, null)
  ],
  [Species.SANDSHREW]: [
    new SpeciesEvolution(Species.SANDSLASH, 22, null, null)
  ],
  [Species.NIDORAN_F]: [
    new SpeciesEvolution(Species.NIDORINA, 16, null, null)
  ],
  [Species.NIDORAN_M]: [
    new SpeciesEvolution(Species.NIDORINO, 16, null, null)
  ],
  [Species.ZUBAT]: [
    new SpeciesEvolution(Species.GOLBAT, 22, null, null)
  ],
  [Species.ODDISH]: [
    new SpeciesEvolution(Species.GLOOM, 21, null, null)
  ],
  [Species.PARAS]: [
    new SpeciesEvolution(Species.PARASECT, 24, null, null)
  ],
  [Species.VENONAT]: [
    new SpeciesEvolution(Species.VENOMOTH, 31, null, null)
  ],
  [Species.DIGLETT]: [
    new SpeciesEvolution(Species.DUGTRIO, 26, null, null)
  ],
  [Species.MEOWTH]: [
    new SpeciesFormEvolution(Species.PERSIAN, "", "", 28, null, null)
  ],
  [Species.PSYDUCK]: [
    new SpeciesEvolution(Species.GOLDUCK, 33, null, null)
  ],
  [Species.MANKEY]: [
    new SpeciesEvolution(Species.PRIMEAPE, 28, null, null)
  ],
  [Species.POLIWAG]: [
    new SpeciesEvolution(Species.POLIWHIRL, 25, null, null)
  ],
  [Species.ABRA]: [
    new SpeciesEvolution(Species.KADABRA, 16, null, null)
  ],
  [Species.MACHOP]: [
    new SpeciesEvolution(Species.MACHOKE, 28, null, null)
  ],
  [Species.BELLSPROUT]: [
    new SpeciesEvolution(Species.WEEPINBELL, 21, null, null)
  ],
  [Species.TENTACOOL]: [
    new SpeciesEvolution(Species.TENTACRUEL, 30, null, null)
  ],
  [Species.GEODUDE]: [
    new SpeciesEvolution(Species.GRAVELER, 25, null, null)
  ],
  [Species.PONYTA]: [
    new SpeciesEvolution(Species.RAPIDASH, 40, null, null)
  ],
  [Species.SLOWPOKE]: [
    new SpeciesEvolution(Species.SLOWBRO, 37, null, null),
    new SpeciesEvolution(Species.SLOWKING, 1, EvolutionItem.LINKING_CORD, null, SpeciesWildEvolutionDelay.VERY_LONG)
  ],
  [Species.MAGNEMITE]: [
    new SpeciesEvolution(Species.MAGNETON, 30, null, null)
  ],
  [Species.DODUO]: [
    new SpeciesEvolution(Species.DODRIO, 31, null, null)
  ],
  [Species.SEEL]: [
    new SpeciesEvolution(Species.DEWGONG, 34, null, null)
  ],
  [Species.GRIMER]: [
    new SpeciesEvolution(Species.MUK, 38, null, null)
  ],
  [Species.GASTLY]: [
    new SpeciesEvolution(Species.HAUNTER, 25, null, null)
  ],
  [Species.DROWZEE]: [
    new SpeciesEvolution(Species.HYPNO, 26, null, null)
  ],
  [Species.KRABBY]: [
    new SpeciesEvolution(Species.KINGLER, 28, null, null)
  ],
  [Species.VOLTORB]: [
    new SpeciesEvolution(Species.ELECTRODE, 30, null, null)
  ],
  [Species.CUBONE]: [
    new SpeciesEvolution(Species.ALOLA_MAROWAK, 28, null, new TimeOfDayEvolutionCondition("night")),
    new SpeciesEvolution(Species.MAROWAK, 28, null, new TimeOfDayEvolutionCondition("day"))
  ],
  [Species.TYROGUE]: [
    /**
     * Custom: Evolves into Hitmonlee, Hitmonchan or Hitmontop at level 20
     * if it knows Low Sweep, Mach Punch, or Rapid Spin, respectively.
     * If Tyrogue knows multiple of these moves, its evolution is based on
     * the first qualifying move in its moveset.
     */
    new SpeciesEvolution(Species.HITMONLEE, 20, null, new TyrogueEvolutionCondition(Moves.LOW_SWEEP)),
    new SpeciesEvolution(Species.HITMONCHAN, 20, null, new TyrogueEvolutionCondition(Moves.MACH_PUNCH)),
    new SpeciesEvolution(Species.HITMONTOP, 20, null, new TyrogueEvolutionCondition(Moves.RAPID_SPIN)),
  ],
  [Species.KOFFING]: [
    new SpeciesEvolution(Species.GALAR_WEEZING, 35, null, new TimeOfDayEvolutionCondition("night")),
    new SpeciesEvolution(Species.WEEZING, 35, null, new TimeOfDayEvolutionCondition("day"))
  ],
  [Species.RHYHORN]: [
    new SpeciesEvolution(Species.RHYDON, 42, null, null)
  ],
  [Species.HORSEA]: [
    new SpeciesEvolution(Species.SEADRA, 32, null, null)
  ],
  [Species.GOLDEEN]: [
    new SpeciesEvolution(Species.SEAKING, 33, null, null)
  ],
  [Species.SMOOCHUM]: [
    new SpeciesEvolution(Species.JYNX, 30, null, null)
  ],
  [Species.ELEKID]: [
    new SpeciesEvolution(Species.ELECTABUZZ, 30, null, null)
  ],
  [Species.MAGBY]: [
    new SpeciesEvolution(Species.MAGMAR, 30, null, null)
  ],
  [Species.MAGIKARP]: [
    new SpeciesEvolution(Species.GYARADOS, 20, null, null)
  ],
  [Species.OMANYTE]: [
    new SpeciesEvolution(Species.OMASTAR, 40, null, null)
  ],
  [Species.KABUTO]: [
    new SpeciesEvolution(Species.KABUTOPS, 40, null, null)
  ],
  [Species.DRATINI]: [
    new SpeciesEvolution(Species.DRAGONAIR, 30, null, null)
  ],
  [Species.DRAGONAIR]: [
    new SpeciesEvolution(Species.DRAGONITE, 55, null, null)
  ],
  [Species.CHIKORITA]: [
    new SpeciesEvolution(Species.BAYLEEF, 16, null, null)
  ],
  [Species.BAYLEEF]: [
    new SpeciesEvolution(Species.MEGANIUM, 32, null, null)
  ],
  [Species.CYNDAQUIL]: [
    new SpeciesEvolution(Species.QUILAVA, 14, null, null)
  ],
  [Species.QUILAVA]: [
    new SpeciesEvolution(Species.HISUI_TYPHLOSION, 36, null, new TimeOfDayEvolutionCondition("night")),
    new SpeciesEvolution(Species.TYPHLOSION, 36, null, new TimeOfDayEvolutionCondition("day"))
  ],
  [Species.TOTODILE]: [
    new SpeciesEvolution(Species.CROCONAW, 18, null, null)
  ],
  [Species.CROCONAW]: [
    new SpeciesEvolution(Species.FERALIGATR, 30, null, null)
  ],
  [Species.SENTRET]: [
    new SpeciesEvolution(Species.FURRET, 15, null, null)
  ],
  [Species.HOOTHOOT]: [
    new SpeciesEvolution(Species.NOCTOWL, 20, null, null)
  ],
  [Species.LEDYBA]: [
    new SpeciesEvolution(Species.LEDIAN, 18, null, null)
  ],
  [Species.SPINARAK]: [
    new SpeciesEvolution(Species.ARIADOS, 22, null, null)
  ],
  [Species.CHINCHOU]: [
    new SpeciesEvolution(Species.LANTURN, 27, null, null)
  ],
  [Species.NATU]: [
    new SpeciesEvolution(Species.XATU, 25, null, null)
  ],
  [Species.MAREEP]: [
    new SpeciesEvolution(Species.FLAAFFY, 15, null, null)
  ],
  [Species.FLAAFFY]: [
    new SpeciesEvolution(Species.AMPHAROS, 30, null, null)
  ],
  [Species.MARILL]: [
    new SpeciesEvolution(Species.AZUMARILL, 18, null, null)
  ],
  [Species.HOPPIP]: [
    new SpeciesEvolution(Species.SKIPLOOM, 18, null, null)
  ],
  [Species.SKIPLOOM]: [
    new SpeciesEvolution(Species.JUMPLUFF, 27, null, null)
  ],
  [Species.WOOPER]: [
    new SpeciesEvolution(Species.QUAGSIRE, 20, null, null)
  ],
  [Species.WYNAUT]: [
    new SpeciesEvolution(Species.WOBBUFFET, 15, null, null)
  ],
  [Species.PINECO]: [
    new SpeciesEvolution(Species.FORRETRESS, 31, null, null)
  ],
  [Species.SNUBBULL]: [
    new SpeciesEvolution(Species.GRANBULL, 23, null, null)
  ],
  [Species.TEDDIURSA]: [
    new SpeciesEvolution(Species.URSARING, 30, null, null)
  ],
  [Species.SLUGMA]: [
    new SpeciesEvolution(Species.MAGCARGO, 38, null, null)
  ],
  [Species.SWINUB]: [
    new SpeciesEvolution(Species.PILOSWINE, 33, null, null)
  ],
  [Species.REMORAID]: [
    new SpeciesEvolution(Species.OCTILLERY, 25, null, null)
  ],
  [Species.HOUNDOUR]: [
    new SpeciesEvolution(Species.HOUNDOOM, 24, null, null)
  ],
  [Species.PHANPY]: [
    new SpeciesEvolution(Species.DONPHAN, 25, null, null)
  ],
  [Species.LARVITAR]: [
    new SpeciesEvolution(Species.PUPITAR, 30, null, null)
  ],
  [Species.PUPITAR]: [
    new SpeciesEvolution(Species.TYRANITAR, 55, null, null)
  ],
  [Species.TREECKO]: [
    new SpeciesEvolution(Species.GROVYLE, 16, null, null)
  ],
  [Species.GROVYLE]: [
    new SpeciesEvolution(Species.SCEPTILE, 36, null, null)
  ],
  [Species.TORCHIC]: [
    new SpeciesEvolution(Species.COMBUSKEN, 16, null, null)
  ],
  [Species.COMBUSKEN]: [
    new SpeciesEvolution(Species.BLAZIKEN, 36, null, null)
  ],
  [Species.MUDKIP]: [
    new SpeciesEvolution(Species.MARSHTOMP, 16, null, null)
  ],
  [Species.MARSHTOMP]: [
    new SpeciesEvolution(Species.SWAMPERT, 36, null, null)
  ],
  [Species.POOCHYENA]: [
    new SpeciesEvolution(Species.MIGHTYENA, 18, null, null)
  ],
  [Species.ZIGZAGOON]: [
    new SpeciesEvolution(Species.LINOONE, 20, null, null)
  ],
  [Species.WURMPLE]: [
    new SpeciesEvolution(Species.SILCOON, 7, null, new TimeOfDayEvolutionCondition("day")),
    new SpeciesEvolution(Species.CASCOON, 7, null, new TimeOfDayEvolutionCondition("night"))
  ],
  [Species.SILCOON]: [
    new SpeciesEvolution(Species.BEAUTIFLY, 10, null, null)
  ],
  [Species.CASCOON]: [
    new SpeciesEvolution(Species.DUSTOX, 10, null, null)
  ],
  [Species.LOTAD]: [
    new SpeciesEvolution(Species.LOMBRE, 14, null, null)
  ],
  [Species.SEEDOT]: [
    new SpeciesEvolution(Species.NUZLEAF, 14, null, null)
  ],
  [Species.TAILLOW]: [
    new SpeciesEvolution(Species.SWELLOW, 22, null, null)
  ],
  [Species.WINGULL]: [
    new SpeciesEvolution(Species.PELIPPER, 25, null, null)
  ],
  [Species.RALTS]: [
    new SpeciesEvolution(Species.KIRLIA, 20, null, null)
  ],
  [Species.KIRLIA]: [
    new SpeciesEvolution(Species.GARDEVOIR, 30, null, new GenderEvolutionCondition(Gender.FEMALE)),
    new SpeciesEvolution(Species.GALLADE, 30, null, new GenderEvolutionCondition(Gender.MALE))
  ],
  [Species.SURSKIT]: [
    new SpeciesEvolution(Species.MASQUERAIN, 22, null, null)
  ],
  [Species.SHROOMISH]: [
    new SpeciesEvolution(Species.BRELOOM, 23, null, null)
  ],
  [Species.SLAKOTH]: [
    new SpeciesEvolution(Species.VIGOROTH, 18, null, null)
  ],
  [Species.VIGOROTH]: [
    new SpeciesEvolution(Species.SLAKING, 36, null, null)
  ],
  [Species.NINCADA]: [
    new SpeciesEvolution(Species.NINJASK, 20, null, null),
    new SpeciesEvolution(Species.SHEDINJA, 20, null, new ShedinjaEvolutionCondition())
  ],
  [Species.WHISMUR]: [
    new SpeciesEvolution(Species.LOUDRED, 20, null, null)
  ],
  [Species.LOUDRED]: [
    new SpeciesEvolution(Species.EXPLOUD, 40, null, null)
  ],
  [Species.MAKUHITA]: [
    new SpeciesEvolution(Species.HARIYAMA, 24, null, null)
  ],
  [Species.ARON]: [
    new SpeciesEvolution(Species.LAIRON, 32, null, null)
  ],
  [Species.LAIRON]: [
    new SpeciesEvolution(Species.AGGRON, 42, null, null)
  ],
  [Species.MEDITITE]: [
    new SpeciesEvolution(Species.MEDICHAM, 37, null, null)
  ],
  [Species.ELECTRIKE]: [
    new SpeciesEvolution(Species.MANECTRIC, 26, null, null)
  ],
  [Species.GULPIN]: [
    new SpeciesEvolution(Species.SWALOT, 26, null, null)
  ],
  [Species.CARVANHA]: [
    new SpeciesEvolution(Species.SHARPEDO, 30, null, null)
  ],
  [Species.WAILMER]: [
    new SpeciesEvolution(Species.WAILORD, 40, null, null)
  ],
  [Species.NUMEL]: [
    new SpeciesEvolution(Species.CAMERUPT, 33, null, null)
  ],
  [Species.SPOINK]: [
    new SpeciesEvolution(Species.GRUMPIG, 32, null, null)
  ],
  [Species.TRAPINCH]: [
    new SpeciesEvolution(Species.VIBRAVA, 35, null, null)
  ],
  [Species.VIBRAVA]: [
    new SpeciesEvolution(Species.FLYGON, 45, null, null)
  ],
  [Species.CACNEA]: [
    new SpeciesEvolution(Species.CACTURNE, 32, null, null)
  ],
  [Species.SWABLU]: [
    new SpeciesEvolution(Species.ALTARIA, 35, null, null)
  ],
  [Species.BARBOACH]: [
    new SpeciesEvolution(Species.WHISCASH, 30, null, null)
  ],
  [Species.CORPHISH]: [
    new SpeciesEvolution(Species.CRAWDAUNT, 30, null, null)
  ],
  [Species.BALTOY]: [
    new SpeciesEvolution(Species.CLAYDOL, 36, null, null)
  ],
  [Species.LILEEP]: [
    new SpeciesEvolution(Species.CRADILY, 40, null, null)
  ],
  [Species.ANORITH]: [
    new SpeciesEvolution(Species.ARMALDO, 40, null, null)
  ],
  [Species.SHUPPET]: [
    new SpeciesEvolution(Species.BANETTE, 37, null, null)
  ],
  [Species.DUSKULL]: [
    new SpeciesEvolution(Species.DUSCLOPS, 37, null, null)
  ],
  [Species.SNORUNT]: [
    new SpeciesEvolution(Species.GLALIE, 42, null, new GenderEvolutionCondition(Gender.MALE)),
    new SpeciesEvolution(Species.FROSLASS, 42, null, new GenderEvolutionCondition(Gender.FEMALE))
  ],
  [Species.SPHEAL]: [
    new SpeciesEvolution(Species.SEALEO, 32, null, null)
  ],
  [Species.SEALEO]: [
    new SpeciesEvolution(Species.WALREIN, 44, null, null)
  ],
  [Species.BAGON]: [
    new SpeciesEvolution(Species.SHELGON, 30, null, null)
  ],
  [Species.SHELGON]: [
    new SpeciesEvolution(Species.SALAMENCE, 50, null, null)
  ],
  [Species.BELDUM]: [
    new SpeciesEvolution(Species.METANG, 20, null, null)
  ],
  [Species.METANG]: [
    new SpeciesEvolution(Species.METAGROSS, 45, null, null)
  ],
  [Species.TURTWIG]: [
    new SpeciesEvolution(Species.GROTLE, 18, null, null)
  ],
  [Species.GROTLE]: [
    new SpeciesEvolution(Species.TORTERRA, 32, null, null)
  ],
  [Species.CHIMCHAR]: [
    new SpeciesEvolution(Species.MONFERNO, 14, null, null)
  ],
  [Species.MONFERNO]: [
    new SpeciesEvolution(Species.INFERNAPE, 36, null, null)
  ],
  [Species.PIPLUP]: [
    new SpeciesEvolution(Species.PRINPLUP, 16, null, null)
  ],
  [Species.PRINPLUP]: [
    new SpeciesEvolution(Species.EMPOLEON, 36, null, null)
  ],
  [Species.STARLY]: [
    new SpeciesEvolution(Species.STARAVIA, 14, null, null)
  ],
  [Species.STARAVIA]: [
    new SpeciesEvolution(Species.STARAPTOR, 34, null, null)
  ],
  [Species.BIDOOF]: [
    new SpeciesEvolution(Species.BIBAREL, 15, null, null)
  ],
  [Species.KRICKETOT]: [
    new SpeciesEvolution(Species.KRICKETUNE, 10, null, null)
  ],
  [Species.SHINX]: [
    new SpeciesEvolution(Species.LUXIO, 15, null, null)
  ],
  [Species.LUXIO]: [
    new SpeciesEvolution(Species.LUXRAY, 30, null, null)
  ],
  [Species.CRANIDOS]: [
    new SpeciesEvolution(Species.RAMPARDOS, 30, null, null)
  ],
  [Species.SHIELDON]: [
    new SpeciesEvolution(Species.BASTIODON, 30, null, null)
  ],
  [Species.BURMY]: [
    new SpeciesEvolution(Species.MOTHIM, 20, null, new GenderEvolutionCondition(Gender.MALE)),
    new SpeciesEvolution(Species.WORMADAM, 20, null, new GenderEvolutionCondition(Gender.FEMALE))
  ],
  [Species.COMBEE]: [
    new SpeciesEvolution(Species.VESPIQUEN, 21, null, new GenderEvolutionCondition(Gender.FEMALE))
  ],
  [Species.BUIZEL]: [
    new SpeciesEvolution(Species.FLOATZEL, 26, null, null)
  ],
  [Species.CHERUBI]: [
    new SpeciesEvolution(Species.CHERRIM, 25, null, null)
  ],
  [Species.SHELLOS]: [
    new SpeciesEvolution(Species.GASTRODON, 30, null, null)
  ],
  [Species.DRIFLOON]: [
    new SpeciesEvolution(Species.DRIFBLIM, 28, null, null)
  ],
  [Species.GLAMEOW]: [
    new SpeciesEvolution(Species.PURUGLY, 38, null, null)
  ],
  [Species.STUNKY]: [
    new SpeciesEvolution(Species.SKUNTANK, 34, null, null)
  ],
  [Species.BRONZOR]: [
    new SpeciesEvolution(Species.BRONZONG, 33, null, null)
  ],
  [Species.GIBLE]: [
    new SpeciesEvolution(Species.GABITE, 24, null, null)
  ],
  [Species.GABITE]: [
    new SpeciesEvolution(Species.GARCHOMP, 48, null, null)
  ],
  [Species.HIPPOPOTAS]: [
    new SpeciesEvolution(Species.HIPPOWDON, 34, null, null)
  ],
  [Species.SKORUPI]: [
    new SpeciesEvolution(Species.DRAPION, 40, null, null)
  ],
  [Species.CROAGUNK]: [
    new SpeciesEvolution(Species.TOXICROAK, 37, null, null)
  ],
  [Species.FINNEON]: [
    new SpeciesEvolution(Species.LUMINEON, 31, null, null)
  ],
  [Species.MANTYKE]: [
    new SpeciesEvolution(Species.MANTINE, 32, null, new CaughtEvolutionCondition(Species.REMORAID), SpeciesWildEvolutionDelay.MEDIUM)
  ],
  [Species.SNOVER]: [
    new SpeciesEvolution(Species.ABOMASNOW, 40, null, null)
  ],
  [Species.SNIVY]: [
    new SpeciesEvolution(Species.SERVINE, 17, null, null)
  ],
  [Species.SERVINE]: [
    new SpeciesEvolution(Species.SERPERIOR, 36, null, null)
  ],
  [Species.TEPIG]: [
    new SpeciesEvolution(Species.PIGNITE, 17, null, null)
  ],
  [Species.PIGNITE]: [
    new SpeciesEvolution(Species.EMBOAR, 36, null, null)
  ],
  [Species.OSHAWOTT]: [
    new SpeciesEvolution(Species.DEWOTT, 17, null, null)
  ],
  [Species.DEWOTT]: [
    new SpeciesEvolution(Species.HISUI_SAMUROTT, 36, null, new TimeOfDayEvolutionCondition("night")),
    new SpeciesEvolution(Species.SAMUROTT, 36, null, new TimeOfDayEvolutionCondition("day"))
  ],
  [Species.PATRAT]: [
    new SpeciesEvolution(Species.WATCHOG, 20, null, null)
  ],
  [Species.LILLIPUP]: [
    new SpeciesEvolution(Species.HERDIER, 16, null, null)
  ],
  [Species.HERDIER]: [
    new SpeciesEvolution(Species.STOUTLAND, 32, null, null)
  ],
  [Species.PURRLOIN]: [
    new SpeciesEvolution(Species.LIEPARD, 20, null, null)
  ],
  [Species.PIDOVE]: [
    new SpeciesEvolution(Species.TRANQUILL, 21, null, null)
  ],
  [Species.TRANQUILL]: [
    new SpeciesEvolution(Species.UNFEZANT, 32, null, null)
  ],
  [Species.BLITZLE]: [
    new SpeciesEvolution(Species.ZEBSTRIKA, 27, null, null)
  ],
  [Species.ROGGENROLA]: [
    new SpeciesEvolution(Species.BOLDORE, 25, null, null)
  ],
  [Species.DRILBUR]: [
    new SpeciesEvolution(Species.EXCADRILL, 31, null, null)
  ],
  [Species.TIMBURR]: [
    new SpeciesEvolution(Species.GURDURR, 25, null, null)
  ],
  [Species.TYMPOLE]: [
    new SpeciesEvolution(Species.PALPITOAD, 25, null, null)
  ],
  [Species.PALPITOAD]: [
    new SpeciesEvolution(Species.SEISMITOAD, 36, null, null)
  ],
  [Species.SEWADDLE]: [
    new SpeciesEvolution(Species.SWADLOON, 20, null, null)
  ],
  [Species.VENIPEDE]: [
    new SpeciesEvolution(Species.WHIRLIPEDE, 22, null, null)
  ],
  [Species.WHIRLIPEDE]: [
    new SpeciesEvolution(Species.SCOLIPEDE, 30, null, null)
  ],
  [Species.SANDILE]: [
    new SpeciesEvolution(Species.KROKOROK, 29, null, null)
  ],
  [Species.KROKOROK]: [
    new SpeciesEvolution(Species.KROOKODILE, 40, null, null)
  ],
  [Species.DARUMAKA]: [
    new SpeciesEvolution(Species.DARMANITAN, 35, null, null)
  ],
  [Species.DWEBBLE]: [
    new SpeciesEvolution(Species.CRUSTLE, 34, null, null)
  ],
  [Species.SCRAGGY]: [
    new SpeciesEvolution(Species.SCRAFTY, 39, null, null)
  ],
  [Species.YAMASK]: [
    new SpeciesEvolution(Species.COFAGRIGUS, 34, null, null)
  ],
  [Species.TIRTOUGA]: [
    new SpeciesEvolution(Species.CARRACOSTA, 37, null, null)
  ],
  [Species.ARCHEN]: [
    new SpeciesEvolution(Species.ARCHEOPS, 37, null, null)
  ],
  [Species.TRUBBISH]: [
    new SpeciesEvolution(Species.GARBODOR, 36, null, null)
  ],
  [Species.ZORUA]: [
    new SpeciesEvolution(Species.ZOROARK, 30, null, null)
  ],
  [Species.GOTHITA]: [
    new SpeciesEvolution(Species.GOTHORITA, 32, null, null)
  ],
  [Species.GOTHORITA]: [
    new SpeciesEvolution(Species.GOTHITELLE, 41, null, null)
  ],
  [Species.SOLOSIS]: [
    new SpeciesEvolution(Species.DUOSION, 32, null, null)
  ],
  [Species.DUOSION]: [
    new SpeciesEvolution(Species.REUNICLUS, 41, null, null)
  ],
  [Species.DUCKLETT]: [
    new SpeciesEvolution(Species.SWANNA, 35, null, null)
  ],
  [Species.VANILLITE]: [
    new SpeciesEvolution(Species.VANILLISH, 35, null, null)
  ],
  [Species.VANILLISH]: [
    new SpeciesEvolution(Species.VANILLUXE, 47, null, null)
  ],
  [Species.DEERLING]: [
    new SpeciesEvolution(Species.SAWSBUCK, 34, null, null)
  ],
  [Species.FOONGUS]: [
    new SpeciesEvolution(Species.AMOONGUSS, 39, null, null)
  ],
  [Species.FRILLISH]: [
    new SpeciesEvolution(Species.JELLICENT, 40, null, null)
  ],
  [Species.JOLTIK]: [
    new SpeciesEvolution(Species.GALVANTULA, 36, null, null)
  ],
  [Species.FERROSEED]: [
    new SpeciesEvolution(Species.FERROTHORN, 40, null, null)
  ],
  [Species.KLINK]: [
    new SpeciesEvolution(Species.KLANG, 38, null, null)
  ],
  [Species.KLANG]: [
    new SpeciesEvolution(Species.KLINKLANG, 49, null, null)
  ],
  [Species.TYNAMO]: [
    new SpeciesEvolution(Species.EELEKTRIK, 39, null, null)
  ],
  [Species.ELGYEM]: [
    new SpeciesEvolution(Species.BEHEEYEM, 42, null, null)
  ],
  [Species.LITWICK]: [
    new SpeciesEvolution(Species.LAMPENT, 41, null, null)
  ],
  [Species.AXEW]: [
    new SpeciesEvolution(Species.FRAXURE, 38, null, null)
  ],
  [Species.FRAXURE]: [
    new SpeciesEvolution(Species.HAXORUS, 48, null, null)
  ],
  [Species.CUBCHOO]: [
    new SpeciesEvolution(Species.BEARTIC, 37, null, null)
  ],
  [Species.MIENFOO]: [
    new SpeciesEvolution(Species.MIENSHAO, 50, null, null)
  ],
  [Species.GOLETT]: [
    new SpeciesEvolution(Species.GOLURK, 43, null, null)
  ],
  [Species.PAWNIARD]: [
    new SpeciesEvolution(Species.BISHARP, 52, null, null)
  ],
  [Species.BISHARP]: [
    new SpeciesEvolution(Species.KINGAMBIT, 1, EvolutionItem.LEADERS_CREST, null, SpeciesWildEvolutionDelay.VERY_LONG)
  ],
  [Species.RUFFLET]: [
    new SpeciesEvolution(Species.HISUI_BRAVIARY, 54, null, new TimeOfDayEvolutionCondition("night")),
    new SpeciesEvolution(Species.BRAVIARY, 54, null, new TimeOfDayEvolutionCondition("day"))
  ],
  [Species.VULLABY]: [
    new SpeciesEvolution(Species.MANDIBUZZ, 54, null, null)
  ],
  [Species.DEINO]: [
    new SpeciesEvolution(Species.ZWEILOUS, 50, null, null)
  ],
  [Species.ZWEILOUS]: [
    new SpeciesEvolution(Species.HYDREIGON, 64, null, null)
  ],
  [Species.LARVESTA]: [
    new SpeciesEvolution(Species.VOLCARONA, 59, null, null)
  ],
  [Species.CHESPIN]: [
    new SpeciesEvolution(Species.QUILLADIN, 16, null, null)
  ],
  [Species.QUILLADIN]: [
    new SpeciesEvolution(Species.CHESNAUGHT, 36, null, null)
  ],
  [Species.FENNEKIN]: [
    new SpeciesEvolution(Species.BRAIXEN, 16, null, null)
  ],
  [Species.BRAIXEN]: [
    new SpeciesEvolution(Species.DELPHOX, 36, null, null)
  ],
  [Species.FROAKIE]: [
    new SpeciesEvolution(Species.FROGADIER, 16, null, null)
  ],
  [Species.FROGADIER]: [
    new SpeciesEvolution(Species.GRENINJA, 36, null, null)
  ],
  [Species.BUNNELBY]: [
    new SpeciesEvolution(Species.DIGGERSBY, 20, null, null)
  ],
  [Species.FLETCHLING]: [
    new SpeciesEvolution(Species.FLETCHINDER, 17, null, null)
  ],
  [Species.FLETCHINDER]: [
    new SpeciesEvolution(Species.TALONFLAME, 35, null, null)
  ],
  [Species.SCATTERBUG]: [
    new SpeciesEvolution(Species.SPEWPA, 9, null, null)
  ],
  [Species.SPEWPA]: [
    new SpeciesEvolution(Species.VIVILLON, 12, null, null)
  ],
  [Species.LITLEO]: [
    new SpeciesEvolution(Species.PYROAR, 35, null, null)
  ],
  [Species.FLABEBE]: [
    new SpeciesEvolution(Species.FLOETTE, 19, null, null)
  ],
  [Species.SKIDDO]: [
    new SpeciesEvolution(Species.GOGOAT, 32, null, null)
  ],
  [Species.PANCHAM]: [
    new SpeciesEvolution(Species.PANGORO, 32, null, new PartyTypeEvolutionCondition(PokemonType.DARK), SpeciesWildEvolutionDelay.MEDIUM)
  ],
  [Species.ESPURR]: [
    new SpeciesFormEvolution(Species.MEOWSTIC, "", "female", 25, null, new GenderEvolutionCondition(Gender.FEMALE)),
    new SpeciesFormEvolution(Species.MEOWSTIC, "", "", 25, null, new GenderEvolutionCondition(Gender.MALE))
  ],
  [Species.HONEDGE]: [
    new SpeciesEvolution(Species.DOUBLADE, 35, null, null)
  ],
  [Species.INKAY]: [
    new SpeciesEvolution(Species.MALAMAR, 30, null, null)
  ],
  [Species.BINACLE]: [
    new SpeciesEvolution(Species.BARBARACLE, 39, null, null)
  ],
  [Species.SKRELP]: [
    new SpeciesEvolution(Species.DRAGALGE, 48, null, null)
  ],
  [Species.CLAUNCHER]: [
    new SpeciesEvolution(Species.CLAWITZER, 37, null, null)
  ],
  [Species.TYRUNT]: [
    new SpeciesEvolution(Species.TYRANTRUM, 39, null, new TimeOfDayEvolutionCondition("day"))
  ],
  [Species.AMAURA]: [
    new SpeciesEvolution(Species.AURORUS, 39, null, new TimeOfDayEvolutionCondition("night"))
  ],
  [Species.GOOMY]: [
    new SpeciesEvolution(Species.HISUI_SLIGGOO, 40, null, new TimeOfDayEvolutionCondition("night")),
    new SpeciesEvolution(Species.SLIGGOO, 40, null, new TimeOfDayEvolutionCondition("day"))
  ],
  [Species.SLIGGOO]: [
    new SpeciesEvolution(Species.GOODRA, 50, null, new WeatherEvolutionCondition([ WeatherType.RAIN, WeatherType.FOG, WeatherType.HEAVY_RAIN ]), SpeciesWildEvolutionDelay.LONG)
  ],
  [Species.BERGMITE]: [
    new SpeciesEvolution(Species.HISUI_AVALUGG, 37, null, new TimeOfDayEvolutionCondition("night")),
    new SpeciesEvolution(Species.AVALUGG, 37, null, new TimeOfDayEvolutionCondition("day"))
  ],
  [Species.NOIBAT]: [
    new SpeciesEvolution(Species.NOIVERN, 48, null, null)
  ],
  [Species.ROWLET]: [
    new SpeciesEvolution(Species.DARTRIX, 17, null, null)
  ],
  [Species.DARTRIX]: [
    new SpeciesEvolution(Species.HISUI_DECIDUEYE, 36, null, new TimeOfDayEvolutionCondition("night")),
    new SpeciesEvolution(Species.DECIDUEYE, 34, null, new TimeOfDayEvolutionCondition("day"))
  ],
  [Species.LITTEN]: [
    new SpeciesEvolution(Species.TORRACAT, 17, null, null)
  ],
  [Species.TORRACAT]: [
    new SpeciesEvolution(Species.INCINEROAR, 34, null, null)
  ],
  [Species.POPPLIO]: [
    new SpeciesEvolution(Species.BRIONNE, 17, null, null)
  ],
  [Species.BRIONNE]: [
    new SpeciesEvolution(Species.PRIMARINA, 34, null, null)
  ],
  [Species.PIKIPEK]: [
    new SpeciesEvolution(Species.TRUMBEAK, 14, null, null)
  ],
  [Species.TRUMBEAK]: [
    new SpeciesEvolution(Species.TOUCANNON, 28, null, null)
  ],
  [Species.YUNGOOS]: [
    new SpeciesEvolution(Species.GUMSHOOS, 20, null, new TimeOfDayEvolutionCondition("day"))
  ],
  [Species.GRUBBIN]: [
    new SpeciesEvolution(Species.CHARJABUG, 20, null, null)
  ],
  [Species.CUTIEFLY]: [
    new SpeciesEvolution(Species.RIBOMBEE, 25, null, null)
  ],
  [Species.MAREANIE]: [
    new SpeciesEvolution(Species.TOXAPEX, 38, null, null)
  ],
  [Species.MUDBRAY]: [
    new SpeciesEvolution(Species.MUDSDALE, 30, null, null)
  ],
  [Species.DEWPIDER]: [
    new SpeciesEvolution(Species.ARAQUANID, 22, null, null)
  ],
  [Species.FOMANTIS]: [
    new SpeciesEvolution(Species.LURANTIS, 34, null, new TimeOfDayEvolutionCondition("day"))
  ],
  [Species.MORELULL]: [
    new SpeciesEvolution(Species.SHIINOTIC, 24, null, null)
  ],
  [Species.SALANDIT]: [
    new SpeciesEvolution(Species.SALAZZLE, 33, null, new GenderEvolutionCondition(Gender.FEMALE))
  ],
  [Species.STUFFUL]: [
    new SpeciesEvolution(Species.BEWEAR, 27, null, null)
  ],
  [Species.BOUNSWEET]: [
    new SpeciesEvolution(Species.STEENEE, 18, null, null)
  ],
  [Species.WIMPOD]: [
    new SpeciesEvolution(Species.GOLISOPOD, 30, null, null)
  ],
  [Species.SANDYGAST]: [
    new SpeciesEvolution(Species.PALOSSAND, 42, null, null)
  ],
  [Species.JANGMO_O]: [
    new SpeciesEvolution(Species.HAKAMO_O, 35, null, null)
  ],
  [Species.HAKAMO_O]: [
    new SpeciesEvolution(Species.KOMMO_O, 45, null, null)
  ],
  [Species.COSMOG]: [
    new SpeciesEvolution(Species.COSMOEM, 23, null, null)
  ],
  [Species.COSMOEM]: [
    new SpeciesEvolution(Species.SOLGALEO, 1, EvolutionItem.SUN_FLUTE, null, SpeciesWildEvolutionDelay.VERY_LONG),
    new SpeciesEvolution(Species.LUNALA, 1, EvolutionItem.MOON_FLUTE, null, SpeciesWildEvolutionDelay.VERY_LONG)
  ],
  [Species.MELTAN]: [
    new SpeciesEvolution(Species.MELMETAL, 48, null, null)
  ],
  [Species.ALOLA_RATTATA]: [
    new SpeciesEvolution(Species.ALOLA_RATICATE, 20, null, new TimeOfDayEvolutionCondition("night"))
  ],
  [Species.ALOLA_DIGLETT]: [
    new SpeciesEvolution(Species.ALOLA_DUGTRIO, 26, null, null)
  ],
  [Species.ALOLA_GEODUDE]: [
    new SpeciesEvolution(Species.ALOLA_GRAVELER, 25, null, null)
  ],
  [Species.ALOLA_GRIMER]: [
    new SpeciesEvolution(Species.ALOLA_MUK, 38, null, null)
  ],
  [Species.GROOKEY]: [
    new SpeciesEvolution(Species.THWACKEY, 16, null, null)
  ],
  [Species.THWACKEY]: [
    new SpeciesEvolution(Species.RILLABOOM, 35, null, null)
  ],
  [Species.SCORBUNNY]: [
    new SpeciesEvolution(Species.RABOOT, 16, null, null)
  ],
  [Species.RABOOT]: [
    new SpeciesEvolution(Species.CINDERACE, 35, null, null)
  ],
  [Species.SOBBLE]: [
    new SpeciesEvolution(Species.DRIZZILE, 16, null, null)
  ],
  [Species.DRIZZILE]: [
    new SpeciesEvolution(Species.INTELEON, 35, null, null)
  ],
  [Species.SKWOVET]: [
    new SpeciesEvolution(Species.GREEDENT, 24, null, null)
  ],
  [Species.ROOKIDEE]: [
    new SpeciesEvolution(Species.CORVISQUIRE, 18, null, null)
  ],
  [Species.CORVISQUIRE]: [
    new SpeciesEvolution(Species.CORVIKNIGHT, 38, null, null)
  ],
  [Species.BLIPBUG]: [
    new SpeciesEvolution(Species.DOTTLER, 10, null, null)
  ],
  [Species.DOTTLER]: [
    new SpeciesEvolution(Species.ORBEETLE, 30, null, null)
  ],
  [Species.NICKIT]: [
    new SpeciesEvolution(Species.THIEVUL, 18, null, null)
  ],
  [Species.GOSSIFLEUR]: [
    new SpeciesEvolution(Species.ELDEGOSS, 20, null, null)
  ],
  [Species.WOOLOO]: [
    new SpeciesEvolution(Species.DUBWOOL, 24, null, null)
  ],
  [Species.CHEWTLE]: [
    new SpeciesEvolution(Species.DREDNAW, 22, null, null)
  ],
  [Species.YAMPER]: [
    new SpeciesEvolution(Species.BOLTUND, 25, null, null)
  ],
  [Species.ROLYCOLY]: [
    new SpeciesEvolution(Species.CARKOL, 18, null, null)
  ],
  [Species.CARKOL]: [
    new SpeciesEvolution(Species.COALOSSAL, 34, null, null)
  ],
  [Species.SILICOBRA]: [
    new SpeciesEvolution(Species.SANDACONDA, 36, null, null)
  ],
  [Species.ARROKUDA]: [
    new SpeciesEvolution(Species.BARRASKEWDA, 26, null, null)
  ],
  [Species.TOXEL]: [
    new SpeciesFormEvolution(Species.TOXTRICITY, "", "lowkey", 30, null,
      new NatureEvolutionCondition([ Nature.LONELY, Nature.BOLD, Nature.RELAXED, Nature.TIMID, Nature.SERIOUS, Nature.MODEST, Nature.MILD, Nature.QUIET, Nature.BASHFUL, Nature.CALM, Nature.GENTLE, Nature.CAREFUL ])
    ),
    new SpeciesFormEvolution(Species.TOXTRICITY, "", "amped", 30, null, null)
  ],
  [Species.SIZZLIPEDE]: [
    new SpeciesEvolution(Species.CENTISKORCH, 28, null, null)
  ],
  [Species.HATENNA]: [
    new SpeciesEvolution(Species.HATTREM, 32, null, null)
  ],
  [Species.HATTREM]: [
    new SpeciesEvolution(Species.HATTERENE, 42, null, null)
  ],
  [Species.IMPIDIMP]: [
    new SpeciesEvolution(Species.MORGREM, 32, null, null)
  ],
  [Species.MORGREM]: [
    new SpeciesEvolution(Species.GRIMMSNARL, 42, null, null)
  ],
  [Species.CUFANT]: [
    new SpeciesEvolution(Species.COPPERAJAH, 34, null, null)
  ],
  [Species.DREEPY]: [
    new SpeciesEvolution(Species.DRAKLOAK, 50, null, null)
  ],
  [Species.DRAKLOAK]: [
    new SpeciesEvolution(Species.DRAGAPULT, 60, null, null)
  ],
  [Species.GALAR_MEOWTH]: [
    new SpeciesEvolution(Species.PERRSERKER, 28, null, null)
  ],
  [Species.GALAR_PONYTA]: [
    new SpeciesEvolution(Species.GALAR_RAPIDASH, 40, null, null)
  ],
  [Species.GALAR_FARFETCHD]: [
    new SpeciesEvolution(Species.SIRFETCHD, 30, null, null, SpeciesWildEvolutionDelay.LONG)
  ],
  [Species.GALAR_SLOWPOKE]: [
    new SpeciesEvolution(Species.GALAR_SLOWBRO, 1, EvolutionItem.GALARICA_CUFF, null, SpeciesWildEvolutionDelay.VERY_LONG),
    new SpeciesEvolution(Species.GALAR_SLOWKING, 1, EvolutionItem.GALARICA_WREATH, null, SpeciesWildEvolutionDelay.VERY_LONG)
  ],
  [Species.GALAR_MR_MIME]: [
    new SpeciesEvolution(Species.MR_RIME, 42, null, null)
  ],
  [Species.GALAR_CORSOLA]: [
    new SpeciesEvolution(Species.CURSOLA, 38, null, null)
  ],
  [Species.GALAR_ZIGZAGOON]: [
    new SpeciesEvolution(Species.GALAR_LINOONE, 20, null, null)
  ],
  [Species.GALAR_LINOONE]: [
    new SpeciesEvolution(Species.OBSTAGOON, 35, null, new TimeOfDayEvolutionCondition("night"))
  ],
  [Species.GALAR_YAMASK]: [
    new SpeciesEvolution(Species.RUNERIGUS, 34, null, null)
  ],
  [Species.HISUI_ZORUA]: [
    new SpeciesEvolution(Species.HISUI_ZOROARK, 30, null, null)
  ],
  [Species.HISUI_SLIGGOO]: [
    new SpeciesEvolution(Species.HISUI_GOODRA, 50, null, new WeatherEvolutionCondition([ WeatherType.RAIN, WeatherType.FOG, WeatherType.HEAVY_RAIN ]), SpeciesWildEvolutionDelay.LONG)
  ],
  [Species.SPRIGATITO]: [
    new SpeciesEvolution(Species.FLORAGATO, 16, null, null)
  ],
  [Species.FLORAGATO]: [
    new SpeciesEvolution(Species.MEOWSCARADA, 36, null, null)
  ],
  [Species.FUECOCO]: [
    new SpeciesEvolution(Species.CROCALOR, 16, null, null)
  ],
  [Species.CROCALOR]: [
    new SpeciesEvolution(Species.SKELEDIRGE, 36, null, null)
  ],
  [Species.QUAXLY]: [
    new SpeciesEvolution(Species.QUAXWELL, 16, null, null)
  ],
  [Species.QUAXWELL]: [
    new SpeciesEvolution(Species.QUAQUAVAL, 36, null, null)
  ],
  [Species.LECHONK]: [
    new SpeciesFormEvolution(Species.OINKOLOGNE, "", "female", 18, null, new GenderEvolutionCondition(Gender.FEMALE)),
    new SpeciesFormEvolution(Species.OINKOLOGNE, "", "", 18, null, new GenderEvolutionCondition(Gender.MALE))
  ],
  [Species.TAROUNTULA]: [
    new SpeciesEvolution(Species.SPIDOPS, 15, null, null)
  ],
  [Species.NYMBLE]: [
    new SpeciesEvolution(Species.LOKIX, 24, null, null)
  ],
  [Species.PAWMI]: [
    new SpeciesEvolution(Species.PAWMO, 18, null, null)
  ],
  [Species.PAWMO]: [
    new SpeciesEvolution(Species.PAWMOT, 32, null, null)
  ],
  [Species.TANDEMAUS]: [
    new SpeciesFormEvolution(Species.MAUSHOLD, "", "three", 25, null, new TandemausEvolutionCondition()),
    new SpeciesFormEvolution(Species.MAUSHOLD, "", "four", 25, null, null)
  ],
  [Species.FIDOUGH]: [
    new SpeciesEvolution(Species.DACHSBUN, 26, null, null)
  ],
  [Species.SMOLIV]: [
    new SpeciesEvolution(Species.DOLLIV, 25, null, null)
  ],
  [Species.DOLLIV]: [
    new SpeciesEvolution(Species.ARBOLIVA, 35, null, null)
  ],
  [Species.NACLI]: [
    new SpeciesEvolution(Species.NACLSTACK, 24, null, null)
  ],
  [Species.NACLSTACK]: [
    new SpeciesEvolution(Species.GARGANACL, 38, null, null)
  ],
  [Species.WATTREL]: [
    new SpeciesEvolution(Species.KILOWATTREL, 25, null, null)
  ],
  [Species.MASCHIFF]: [
    new SpeciesEvolution(Species.MABOSSTIFF, 30, null, null)
  ],
  [Species.SHROODLE]: [
    new SpeciesEvolution(Species.GRAFAIAI, 28, null, null)
  ],
  [Species.BRAMBLIN]: [
    new SpeciesEvolution(Species.BRAMBLEGHAST, 30, null, null)
  ],
  [Species.TOEDSCOOL]: [
    new SpeciesEvolution(Species.TOEDSCRUEL, 30, null, null)
  ],
  [Species.RELLOR]: [
    new SpeciesEvolution(Species.RABSCA, 29, null, null)
  ],
  [Species.FLITTLE]: [
    new SpeciesEvolution(Species.ESPATHRA, 35, null, null)
  ],
  [Species.TINKATINK]: [
    new SpeciesEvolution(Species.TINKATUFF, 24, null, null)
  ],
  [Species.TINKATUFF]: [
    new SpeciesEvolution(Species.TINKATON, 38, null, null)
  ],
  [Species.WIGLETT]: [
    new SpeciesEvolution(Species.WUGTRIO, 26, null, null)
  ],
  [Species.FINIZEN]: [
    new SpeciesEvolution(Species.PALAFIN, 38, null, null)
  ],
  [Species.VAROOM]: [
    new SpeciesEvolution(Species.REVAVROOM, 40, null, null)
  ],
  [Species.GLIMMET]: [
    new SpeciesEvolution(Species.GLIMMORA, 35, null, null)
  ],
  [Species.GREAVARD]: [
    new SpeciesEvolution(Species.HOUNDSTONE, 30, null, new TimeOfDayEvolutionCondition("night"))
  ],
  [Species.FRIGIBAX]: [
    new SpeciesEvolution(Species.ARCTIBAX, 35, null, null)
  ],
  [Species.ARCTIBAX]: [
    new SpeciesEvolution(Species.BAXCALIBUR, 54, null, null)
  ],
  [Species.PALDEA_WOOPER]: [
    new SpeciesEvolution(Species.CLODSIRE, 20, null, null)
  ],
  [Species.PIKACHU]: [
    new SpeciesFormEvolution(Species.ALOLA_RAICHU, "", "", 1, EvolutionItem.SHINY_STONE, null, SpeciesWildEvolutionDelay.LONG),
    new SpeciesFormEvolution(Species.ALOLA_RAICHU, "partner", "", 1, EvolutionItem.SHINY_STONE, null, SpeciesWildEvolutionDelay.LONG),
    new SpeciesFormEvolution(Species.RAICHU, "", "", 1, EvolutionItem.THUNDER_STONE, null, SpeciesWildEvolutionDelay.LONG),
    new SpeciesFormEvolution(Species.RAICHU, "partner", "", 1, EvolutionItem.THUNDER_STONE, null, SpeciesWildEvolutionDelay.LONG)
  ],
  [Species.NIDORINA]: [
    new SpeciesEvolution(Species.NIDOQUEEN, 1, EvolutionItem.MOON_STONE, null, SpeciesWildEvolutionDelay.LONG)
  ],
  [Species.NIDORINO]: [
    new SpeciesEvolution(Species.NIDOKING, 1, EvolutionItem.MOON_STONE, null, SpeciesWildEvolutionDelay.LONG)
  ],
  [Species.CLEFAIRY]: [
    new SpeciesEvolution(Species.CLEFABLE, 1, EvolutionItem.MOON_STONE, null, SpeciesWildEvolutionDelay.LONG)
  ],
  [Species.VULPIX]: [
    new SpeciesEvolution(Species.NINETALES, 1, EvolutionItem.FIRE_STONE, null, SpeciesWildEvolutionDelay.LONG)
  ],
  [Species.JIGGLYPUFF]: [
    new SpeciesEvolution(Species.WIGGLYTUFF, 1, EvolutionItem.MOON_STONE, null, SpeciesWildEvolutionDelay.LONG)
  ],
  [Species.GLOOM]: [
    new SpeciesEvolution(Species.VILEPLUME, 1, EvolutionItem.LEAF_STONE, null, SpeciesWildEvolutionDelay.LONG),
    new SpeciesEvolution(Species.BELLOSSOM, 1, EvolutionItem.SUN_STONE, null, SpeciesWildEvolutionDelay.LONG)
  ],
  [Species.GROWLITHE]: [
    new SpeciesEvolution(Species.ARCANINE, 1, EvolutionItem.FIRE_STONE, null, SpeciesWildEvolutionDelay.LONG)
  ],
  [Species.POLIWHIRL]: [
    new SpeciesEvolution(Species.POLIWRATH, 1, EvolutionItem.WATER_STONE, null, SpeciesWildEvolutionDelay.LONG),
    new SpeciesEvolution(Species.POLITOED, 1, EvolutionItem.LINKING_CORD, null, SpeciesWildEvolutionDelay.VERY_LONG)
  ],
  [Species.WEEPINBELL]: [
    new SpeciesEvolution(Species.VICTREEBEL, 1, EvolutionItem.LEAF_STONE, null, SpeciesWildEvolutionDelay.LONG)
  ],
  [Species.MAGNETON]: [
    new SpeciesEvolution(Species.MAGNEZONE, 1, EvolutionItem.THUNDER_STONE, null, SpeciesWildEvolutionDelay.LONG)
  ],
  [Species.SHELLDER]: [
    new SpeciesEvolution(Species.CLOYSTER, 1, EvolutionItem.WATER_STONE, null, SpeciesWildEvolutionDelay.LONG)
  ],
  [Species.EXEGGCUTE]: [
    new SpeciesEvolution(Species.ALOLA_EXEGGUTOR, 1, EvolutionItem.SUN_STONE, null, SpeciesWildEvolutionDelay.LONG),
    new SpeciesEvolution(Species.EXEGGUTOR, 1, EvolutionItem.LEAF_STONE, null, SpeciesWildEvolutionDelay.LONG)
  ],
  [Species.TANGELA]: [
    new SpeciesEvolution(Species.TANGROWTH, 34, null, new MoveEvolutionCondition(Moves.ANCIENT_POWER), SpeciesWildEvolutionDelay.LONG)
  ],
  [Species.LICKITUNG]: [
    new SpeciesEvolution(Species.LICKILICKY, 32, null, new MoveEvolutionCondition(Moves.ROLLOUT), SpeciesWildEvolutionDelay.LONG)
  ],
  [Species.STARYU]: [
    new SpeciesEvolution(Species.STARMIE, 1, EvolutionItem.WATER_STONE, null, SpeciesWildEvolutionDelay.LONG)
  ],
  [Species.EEVEE]: [
    new SpeciesFormEvolution(Species.SYLVEON, "", "", 1, null, new FriendshipMoveTypeEvolutionCondition(120, PokemonType.FAIRY), SpeciesWildEvolutionDelay.LONG),
    new SpeciesFormEvolution(Species.SYLVEON, "partner", "", 1, null, new FriendshipMoveTypeEvolutionCondition(120, PokemonType.FAIRY), SpeciesWildEvolutionDelay.LONG),
    new SpeciesFormEvolution(Species.ESPEON, "", "", 1, null, new FriendshipTimeOfDayEvolutionCondition(120, "day"), SpeciesWildEvolutionDelay.LONG),
    new SpeciesFormEvolution(Species.ESPEON, "partner", "", 1, null, new FriendshipTimeOfDayEvolutionCondition(120, "day"), SpeciesWildEvolutionDelay.LONG),
    new SpeciesFormEvolution(Species.UMBREON, "", "", 1, null, new FriendshipTimeOfDayEvolutionCondition(120, "night"), SpeciesWildEvolutionDelay.LONG),
    new SpeciesFormEvolution(Species.UMBREON, "partner", "", 1, null, new FriendshipTimeOfDayEvolutionCondition(120, "night"), SpeciesWildEvolutionDelay.LONG),
    new SpeciesFormEvolution(Species.VAPOREON, "", "", 1, EvolutionItem.WATER_STONE, null, SpeciesWildEvolutionDelay.LONG),
    new SpeciesFormEvolution(Species.VAPOREON, "partner", "", 1, EvolutionItem.WATER_STONE, null, SpeciesWildEvolutionDelay.LONG),
    new SpeciesFormEvolution(Species.JOLTEON, "", "", 1, EvolutionItem.THUNDER_STONE, null, SpeciesWildEvolutionDelay.LONG),
    new SpeciesFormEvolution(Species.JOLTEON, "partner", "", 1, EvolutionItem.THUNDER_STONE, null, SpeciesWildEvolutionDelay.LONG),
    new SpeciesFormEvolution(Species.FLAREON, "", "", 1, EvolutionItem.FIRE_STONE, null, SpeciesWildEvolutionDelay.LONG),
    new SpeciesFormEvolution(Species.FLAREON, "partner", "", 1, EvolutionItem.FIRE_STONE, null, SpeciesWildEvolutionDelay.LONG),
    new SpeciesFormEvolution(Species.LEAFEON, "", "", 1, EvolutionItem.LEAF_STONE, null, SpeciesWildEvolutionDelay.LONG),
    new SpeciesFormEvolution(Species.LEAFEON, "partner", "", 1, EvolutionItem.LEAF_STONE, null, SpeciesWildEvolutionDelay.LONG),
    new SpeciesFormEvolution(Species.GLACEON, "", "", 1, EvolutionItem.ICE_STONE, null, SpeciesWildEvolutionDelay.LONG),
    new SpeciesFormEvolution(Species.GLACEON, "partner", "", 1, EvolutionItem.ICE_STONE, null, SpeciesWildEvolutionDelay.LONG)
  ],
  [Species.TOGETIC]: [
    new SpeciesEvolution(Species.TOGEKISS, 1, EvolutionItem.SHINY_STONE, null, SpeciesWildEvolutionDelay.VERY_LONG)
  ],
  [Species.AIPOM]: [
    new SpeciesEvolution(Species.AMBIPOM, 32, null, new MoveEvolutionCondition(Moves.DOUBLE_HIT), SpeciesWildEvolutionDelay.LONG)
  ],
  [Species.SUNKERN]: [
    new SpeciesEvolution(Species.SUNFLORA, 1, EvolutionItem.SUN_STONE, null, SpeciesWildEvolutionDelay.LONG)
  ],
  [Species.YANMA]: [
    new SpeciesEvolution(Species.YANMEGA, 33, null, new MoveEvolutionCondition(Moves.ANCIENT_POWER), SpeciesWildEvolutionDelay.LONG)
  ],
  [Species.MURKROW]: [
    new SpeciesEvolution(Species.HONCHKROW, 1, EvolutionItem.DUSK_STONE, null, SpeciesWildEvolutionDelay.VERY_LONG)
  ],
  [Species.MISDREAVUS]: [
    new SpeciesEvolution(Species.MISMAGIUS, 1, EvolutionItem.DUSK_STONE, null, SpeciesWildEvolutionDelay.VERY_LONG)
  ],
  [Species.GIRAFARIG]: [
    new SpeciesEvolution(Species.FARIGIRAF, 32, null, new MoveEvolutionCondition(Moves.TWIN_BEAM), SpeciesWildEvolutionDelay.LONG)
  ],
  [Species.DUNSPARCE]: [
    new SpeciesFormEvolution(Species.DUDUNSPARCE, "", "three-segment", 32, null, new DunsparceEvolutionCondition(), SpeciesWildEvolutionDelay.LONG),
    new SpeciesFormEvolution(Species.DUDUNSPARCE, "", "two-segment", 32, null, new MoveEvolutionCondition(Moves.HYPER_DRILL), SpeciesWildEvolutionDelay.LONG)
  ],
  [Species.GLIGAR]: [
    new SpeciesEvolution(Species.GLISCOR, 1, EvolutionItem.RAZOR_FANG, new TimeOfDayEvolutionCondition("night") /* Razor fang at night*/, SpeciesWildEvolutionDelay.VERY_LONG)
  ],
  [Species.SNEASEL]: [
    new SpeciesEvolution(Species.WEAVILE, 1, EvolutionItem.RAZOR_CLAW, new TimeOfDayEvolutionCondition("night") /* Razor claw at night*/, SpeciesWildEvolutionDelay.VERY_LONG)
  ],
  [Species.URSARING]: [
    new SpeciesEvolution(Species.URSALUNA, 1, EvolutionItem.PEAT_BLOCK, null, SpeciesWildEvolutionDelay.VERY_LONG) //Ursaring does not evolve into Bloodmoon Ursaluna
  ],
  [Species.PILOSWINE]: [
    new SpeciesEvolution(Species.MAMOSWINE, 1, null, new MoveEvolutionCondition(Moves.ANCIENT_POWER), SpeciesWildEvolutionDelay.VERY_LONG)
  ],
  [Species.STANTLER]: [
    new SpeciesEvolution(Species.WYRDEER, 25, null, new MoveEvolutionCondition(Moves.PSYSHIELD_BASH), SpeciesWildEvolutionDelay.VERY_LONG)
  ],
  [Species.LOMBRE]: [
    new SpeciesEvolution(Species.LUDICOLO, 1, EvolutionItem.WATER_STONE, null, SpeciesWildEvolutionDelay.LONG)
  ],
  [Species.NUZLEAF]: [
    new SpeciesEvolution(Species.SHIFTRY, 1, EvolutionItem.LEAF_STONE, null, SpeciesWildEvolutionDelay.LONG)
  ],
  [Species.NOSEPASS]: [
    new SpeciesEvolution(Species.PROBOPASS, 1, EvolutionItem.THUNDER_STONE, null, SpeciesWildEvolutionDelay.LONG)
  ],
  [Species.SKITTY]: [
    new SpeciesEvolution(Species.DELCATTY, 1, EvolutionItem.MOON_STONE, null, SpeciesWildEvolutionDelay.LONG)
  ],
  [Species.ROSELIA]: [
    new SpeciesEvolution(Species.ROSERADE, 1, EvolutionItem.SHINY_STONE, null, SpeciesWildEvolutionDelay.VERY_LONG)
  ],
  [Species.BONSLY]: [
    new SpeciesEvolution(Species.SUDOWOODO, 1, null, new MoveEvolutionCondition(Moves.MIMIC), SpeciesWildEvolutionDelay.MEDIUM)
  ],
  [Species.MIME_JR]: [
    new SpeciesEvolution(Species.GALAR_MR_MIME, 1, null, new MoveTimeOfDayEvolutionCondition(Moves.MIMIC, "night"), SpeciesWildEvolutionDelay.MEDIUM),
    new SpeciesEvolution(Species.MR_MIME, 1, null, new MoveTimeOfDayEvolutionCondition(Moves.MIMIC, "day"), SpeciesWildEvolutionDelay.MEDIUM)
  ],
  [Species.PANSAGE]: [
    new SpeciesEvolution(Species.SIMISAGE, 1, EvolutionItem.LEAF_STONE, null, SpeciesWildEvolutionDelay.LONG)
  ],
  [Species.PANSEAR]: [
    new SpeciesEvolution(Species.SIMISEAR, 1, EvolutionItem.FIRE_STONE, null, SpeciesWildEvolutionDelay.LONG)
  ],
  [Species.PANPOUR]: [
    new SpeciesEvolution(Species.SIMIPOUR, 1, EvolutionItem.WATER_STONE, null, SpeciesWildEvolutionDelay.LONG)
  ],
  [Species.MUNNA]: [
    new SpeciesEvolution(Species.MUSHARNA, 1, EvolutionItem.MOON_STONE, null, SpeciesWildEvolutionDelay.LONG)
  ],
  [Species.COTTONEE]: [
    new SpeciesEvolution(Species.WHIMSICOTT, 1, EvolutionItem.SUN_STONE, null, SpeciesWildEvolutionDelay.LONG)
  ],
  [Species.PETILIL]: [
    new SpeciesEvolution(Species.HISUI_LILLIGANT, 1, EvolutionItem.SHINY_STONE, null, SpeciesWildEvolutionDelay.LONG),
    new SpeciesEvolution(Species.LILLIGANT, 1, EvolutionItem.SUN_STONE, null, SpeciesWildEvolutionDelay.LONG)
  ],
  [Species.BASCULIN]: [
    new SpeciesFormEvolution(Species.BASCULEGION, "white-striped", "female", 40, null, new GenderEvolutionCondition(Gender.FEMALE), SpeciesWildEvolutionDelay.VERY_LONG),
    new SpeciesFormEvolution(Species.BASCULEGION, "white-striped", "male", 40, null, new GenderEvolutionCondition(Gender.MALE), SpeciesWildEvolutionDelay.VERY_LONG)
  ],
  [Species.MINCCINO]: [
    new SpeciesEvolution(Species.CINCCINO, 1, EvolutionItem.SHINY_STONE, null, SpeciesWildEvolutionDelay.LONG)
  ],
  [Species.EELEKTRIK]: [
    new SpeciesEvolution(Species.EELEKTROSS, 1, EvolutionItem.THUNDER_STONE, null, SpeciesWildEvolutionDelay.VERY_LONG)
  ],
  [Species.LAMPENT]: [
    new SpeciesEvolution(Species.CHANDELURE, 1, EvolutionItem.DUSK_STONE, null, SpeciesWildEvolutionDelay.VERY_LONG)
  ],
  [Species.FLOETTE]: [
    new SpeciesEvolution(Species.FLORGES, 1, EvolutionItem.SHINY_STONE, null, SpeciesWildEvolutionDelay.LONG)
  ],
  [Species.DOUBLADE]: [
    new SpeciesEvolution(Species.AEGISLASH, 1, EvolutionItem.DUSK_STONE, null, SpeciesWildEvolutionDelay.LONG)
  ],
  [Species.HELIOPTILE]: [
    new SpeciesEvolution(Species.HELIOLISK, 1, EvolutionItem.SUN_STONE, null, SpeciesWildEvolutionDelay.LONG)
  ],
  [Species.CHARJABUG]: [
    new SpeciesEvolution(Species.VIKAVOLT, 1, EvolutionItem.THUNDER_STONE, null, SpeciesWildEvolutionDelay.LONG)
  ],
  [Species.CRABRAWLER]: [
    new SpeciesEvolution(Species.CRABOMINABLE, 1, EvolutionItem.ICE_STONE, null, SpeciesWildEvolutionDelay.LONG)
  ],
  [Species.ROCKRUFF]: [
    new SpeciesFormEvolution(Species.LYCANROC, "own-tempo", "dusk", 25, null, null),
    new SpeciesFormEvolution(Species.LYCANROC, "", "midday", 25, null, new TimeOfDayEvolutionCondition("day")),
    new SpeciesFormEvolution(Species.LYCANROC, "", "midnight", 25, null, new TimeOfDayEvolutionCondition("night"))
  ],
  [Species.STEENEE]: [
    new SpeciesEvolution(Species.TSAREENA, 28, null, new MoveEvolutionCondition(Moves.STOMP), SpeciesWildEvolutionDelay.LONG)
  ],
  [Species.POIPOLE]: [
    new SpeciesEvolution(Species.NAGANADEL, 1, null, new MoveEvolutionCondition(Moves.DRAGON_PULSE), SpeciesWildEvolutionDelay.LONG)
  ],
  [Species.ALOLA_SANDSHREW]: [
    new SpeciesEvolution(Species.ALOLA_SANDSLASH, 1, EvolutionItem.ICE_STONE, null, SpeciesWildEvolutionDelay.LONG)
  ],
  [Species.ALOLA_VULPIX]: [
    new SpeciesEvolution(Species.ALOLA_NINETALES, 1, EvolutionItem.ICE_STONE, null, SpeciesWildEvolutionDelay.LONG)
  ],
  [Species.APPLIN]: [
    new SpeciesEvolution(Species.DIPPLIN, 1, EvolutionItem.SYRUPY_APPLE, null, SpeciesWildEvolutionDelay.LONG),
    new SpeciesEvolution(Species.FLAPPLE, 1, EvolutionItem.TART_APPLE, null, SpeciesWildEvolutionDelay.LONG),
    new SpeciesEvolution(Species.APPLETUN, 1, EvolutionItem.SWEET_APPLE, null, SpeciesWildEvolutionDelay.LONG)
  ],
  [Species.CLOBBOPUS]: [
    new SpeciesEvolution(Species.GRAPPLOCT, 35, null, new MoveEvolutionCondition(Moves.TAUNT)/*Once Taunt is implemented, change evo level to 1 and delay to LONG*/)
  ],
  [Species.SINISTEA]: [
    new SpeciesFormEvolution(Species.POLTEAGEIST, "phony", "phony", 1, EvolutionItem.CRACKED_POT, null, SpeciesWildEvolutionDelay.LONG),
    new SpeciesFormEvolution(Species.POLTEAGEIST, "antique", "antique", 1, EvolutionItem.CHIPPED_POT, null, SpeciesWildEvolutionDelay.LONG)
  ],
  [Species.MILCERY]: [
    new SpeciesFormEvolution(Species.ALCREMIE, "", "vanilla-cream", 1, EvolutionItem.STRAWBERRY_SWEET,
      new BiomeEvolutionCondition([ Biome.TOWN, Biome.PLAINS, Biome.GRASS, Biome.TALL_GRASS, Biome.METROPOLIS ]),
      SpeciesWildEvolutionDelay.LONG),
    new SpeciesFormEvolution(Species.ALCREMIE, "", "ruby-cream", 1, EvolutionItem.STRAWBERRY_SWEET,
      new BiomeEvolutionCondition([ Biome.BADLANDS, Biome.VOLCANO, Biome.GRAVEYARD, Biome.FACTORY, Biome.SLUM ]),
      SpeciesWildEvolutionDelay.LONG),
    new SpeciesFormEvolution(Species.ALCREMIE, "", "matcha-cream", 1, EvolutionItem.STRAWBERRY_SWEET,
      new BiomeEvolutionCondition([ Biome.FOREST, Biome.SWAMP, Biome.MEADOW, Biome.JUNGLE ]),
      SpeciesWildEvolutionDelay.LONG),
    new SpeciesFormEvolution(Species.ALCREMIE, "", "mint-cream", 1, EvolutionItem.STRAWBERRY_SWEET,
      new BiomeEvolutionCondition([ Biome.SEA, Biome.BEACH, Biome.LAKE, Biome.SEABED ]),
      SpeciesWildEvolutionDelay.LONG),
    new SpeciesFormEvolution(Species.ALCREMIE, "", "lemon-cream", 1, EvolutionItem.STRAWBERRY_SWEET,
      new BiomeEvolutionCondition([ Biome.DESERT, Biome.POWER_PLANT, Biome.DOJO, Biome.RUINS, Biome.CONSTRUCTION_SITE ]),
      SpeciesWildEvolutionDelay.LONG),
    new SpeciesFormEvolution(Species.ALCREMIE, "", "salted-cream", 1, EvolutionItem.STRAWBERRY_SWEET,
      new BiomeEvolutionCondition([ Biome.MOUNTAIN, Biome.CAVE, Biome.ICE_CAVE, Biome.FAIRY_CAVE, Biome.SNOWY_FOREST ]),
      SpeciesWildEvolutionDelay.LONG),
    new SpeciesFormEvolution(Species.ALCREMIE, "", "ruby-swirl", 1, EvolutionItem.STRAWBERRY_SWEET,
      new BiomeEvolutionCondition([ Biome.WASTELAND, Biome.LABORATORY ]),
      SpeciesWildEvolutionDelay.LONG),
    new SpeciesFormEvolution(Species.ALCREMIE, "", "caramel-swirl", 1, EvolutionItem.STRAWBERRY_SWEET,
      new BiomeEvolutionCondition([ Biome.TEMPLE, Biome.ISLAND ]),
      SpeciesWildEvolutionDelay.LONG),
    new SpeciesFormEvolution(Species.ALCREMIE, "", "rainbow-swirl", 1, EvolutionItem.STRAWBERRY_SWEET,
      new BiomeEvolutionCondition([ Biome.ABYSS, Biome.SPACE, Biome.END ]),
      SpeciesWildEvolutionDelay.LONG)
  ],
  [Species.DURALUDON]: [
    new SpeciesFormEvolution(Species.ARCHALUDON, "", "", 1, EvolutionItem.METAL_ALLOY, null, SpeciesWildEvolutionDelay.VERY_LONG)
  ],
  [Species.KUBFU]: [
    new SpeciesFormEvolution(Species.URSHIFU, "", "single-strike", 1, EvolutionItem.SCROLL_OF_DARKNESS, null, SpeciesWildEvolutionDelay.VERY_LONG),
    new SpeciesFormEvolution(Species.URSHIFU, "", "rapid-strike", 1, EvolutionItem.SCROLL_OF_WATERS, null, SpeciesWildEvolutionDelay.VERY_LONG)
  ],
  [Species.GALAR_DARUMAKA]: [
    new SpeciesEvolution(Species.GALAR_DARMANITAN, 1, EvolutionItem.ICE_STONE, null, SpeciesWildEvolutionDelay.LONG)
  ],
  [Species.HISUI_GROWLITHE]: [
    new SpeciesEvolution(Species.HISUI_ARCANINE, 1, EvolutionItem.FIRE_STONE, null, SpeciesWildEvolutionDelay.LONG)
  ],
  [Species.HISUI_VOLTORB]: [
    new SpeciesEvolution(Species.HISUI_ELECTRODE, 1, EvolutionItem.LEAF_STONE, null, SpeciesWildEvolutionDelay.LONG)
  ],
  [Species.HISUI_QWILFISH]: [
    new SpeciesEvolution(Species.OVERQWIL, 28, null, new MoveEvolutionCondition(Moves.BARB_BARRAGE), SpeciesWildEvolutionDelay.LONG)
  ],
  [Species.HISUI_SNEASEL]: [
    new SpeciesEvolution(Species.SNEASLER, 1, EvolutionItem.RAZOR_CLAW, new TimeOfDayEvolutionCondition("day") /* Razor claw at day*/, SpeciesWildEvolutionDelay.VERY_LONG)
  ],
  [Species.CHARCADET]: [
    new SpeciesEvolution(Species.ARMAROUGE, 1, EvolutionItem.AUSPICIOUS_ARMOR, null, SpeciesWildEvolutionDelay.LONG),
    new SpeciesEvolution(Species.CERULEDGE, 1, EvolutionItem.MALICIOUS_ARMOR, null, SpeciesWildEvolutionDelay.LONG)
  ],
  [Species.TADBULB]: [
    new SpeciesEvolution(Species.BELLIBOLT, 1, EvolutionItem.THUNDER_STONE, null, SpeciesWildEvolutionDelay.LONG)
  ],
  [Species.CAPSAKID]: [
    new SpeciesEvolution(Species.SCOVILLAIN, 1, EvolutionItem.FIRE_STONE, null, SpeciesWildEvolutionDelay.LONG)
  ],
  [Species.CETODDLE]: [
    new SpeciesEvolution(Species.CETITAN, 1, EvolutionItem.ICE_STONE, null, SpeciesWildEvolutionDelay.LONG)
  ],
  [Species.POLTCHAGEIST]: [
    new SpeciesFormEvolution(Species.SINISTCHA, "counterfeit", "unremarkable", 1, EvolutionItem.UNREMARKABLE_TEACUP, null, SpeciesWildEvolutionDelay.LONG),
    new SpeciesFormEvolution(Species.SINISTCHA, "artisan", "masterpiece", 1, EvolutionItem.MASTERPIECE_TEACUP, null, SpeciesWildEvolutionDelay.LONG)
  ],
  [Species.DIPPLIN]: [
    new SpeciesEvolution(Species.HYDRAPPLE, 1, null, new MoveEvolutionCondition(Moves.DRAGON_CHEER), SpeciesWildEvolutionDelay.VERY_LONG)
  ],
  [Species.KADABRA]: [
    new SpeciesEvolution(Species.ALAKAZAM, 1, EvolutionItem.LINKING_CORD, null, SpeciesWildEvolutionDelay.VERY_LONG)
  ],
  [Species.MACHOKE]: [
    new SpeciesEvolution(Species.MACHAMP, 1, EvolutionItem.LINKING_CORD, null, SpeciesWildEvolutionDelay.VERY_LONG)
  ],
  [Species.GRAVELER]: [
    new SpeciesEvolution(Species.GOLEM, 1, EvolutionItem.LINKING_CORD, null, SpeciesWildEvolutionDelay.VERY_LONG)
  ],
  [Species.HAUNTER]: [
    new SpeciesEvolution(Species.GENGAR, 1, EvolutionItem.LINKING_CORD, null, SpeciesWildEvolutionDelay.VERY_LONG)
  ],
  [Species.ONIX]: [
    new SpeciesEvolution(Species.STEELIX, 1, EvolutionItem.LINKING_CORD, new MoveTypeEvolutionCondition(PokemonType.STEEL), SpeciesWildEvolutionDelay.VERY_LONG)
  ],
  [Species.RHYDON]: [
    new SpeciesEvolution(Species.RHYPERIOR, 1, EvolutionItem.PROTECTOR, null, SpeciesWildEvolutionDelay.VERY_LONG)
  ],
  [Species.SEADRA]: [
    new SpeciesEvolution(Species.KINGDRA, 1, EvolutionItem.DRAGON_SCALE, null, SpeciesWildEvolutionDelay.VERY_LONG)
  ],
  [Species.SCYTHER]: [
    new SpeciesEvolution(Species.SCIZOR, 1, EvolutionItem.LINKING_CORD, new MoveTypeEvolutionCondition(PokemonType.STEEL), SpeciesWildEvolutionDelay.VERY_LONG),
    new SpeciesEvolution(Species.KLEAVOR, 1, EvolutionItem.BLACK_AUGURITE, null, SpeciesWildEvolutionDelay.VERY_LONG)
  ],
  [Species.ELECTABUZZ]: [
    new SpeciesEvolution(Species.ELECTIVIRE, 1, EvolutionItem.ELECTIRIZER, null, SpeciesWildEvolutionDelay.VERY_LONG)
  ],
  [Species.MAGMAR]: [
    new SpeciesEvolution(Species.MAGMORTAR, 1, EvolutionItem.MAGMARIZER, null, SpeciesWildEvolutionDelay.VERY_LONG)
  ],
  [Species.PORYGON]: [
    new SpeciesEvolution(Species.PORYGON2, 1, EvolutionItem.UPGRADE, null, SpeciesWildEvolutionDelay.LONG)
  ],
  [Species.PORYGON2]: [
    new SpeciesEvolution(Species.PORYGON_Z, 1, EvolutionItem.DUBIOUS_DISC, null, SpeciesWildEvolutionDelay.VERY_LONG)
  ],
  [Species.FEEBAS]: [
    new SpeciesEvolution(Species.MILOTIC, 1, EvolutionItem.PRISM_SCALE, null, SpeciesWildEvolutionDelay.VERY_LONG)
  ],
  [Species.DUSCLOPS]: [
    new SpeciesEvolution(Species.DUSKNOIR, 1, EvolutionItem.REAPER_CLOTH, null, SpeciesWildEvolutionDelay.VERY_LONG)
  ],
  [Species.CLAMPERL]: [
    new SpeciesEvolution(Species.HUNTAIL, 1, EvolutionItem.LINKING_CORD, new GenderEvolutionCondition(Gender.MALE /* Deep Sea Tooth */), SpeciesWildEvolutionDelay.VERY_LONG),
    new SpeciesEvolution(Species.GOREBYSS, 1, EvolutionItem.LINKING_CORD, new GenderEvolutionCondition(Gender.FEMALE /* Deep Sea Scale */), SpeciesWildEvolutionDelay.VERY_LONG)
  ],
  [Species.BOLDORE]: [
    new SpeciesEvolution(Species.GIGALITH, 1, EvolutionItem.LINKING_CORD, null, SpeciesWildEvolutionDelay.VERY_LONG)
  ],
  [Species.GURDURR]: [
    new SpeciesEvolution(Species.CONKELDURR, 1, EvolutionItem.LINKING_CORD, null, SpeciesWildEvolutionDelay.VERY_LONG)
  ],
  [Species.KARRABLAST]: [
    new SpeciesEvolution(Species.ESCAVALIER, 1, EvolutionItem.LINKING_CORD, new CaughtEvolutionCondition(Species.SHELMET), SpeciesWildEvolutionDelay.VERY_LONG)
  ],
  [Species.SHELMET]: [
    new SpeciesEvolution(Species.ACCELGOR, 1, EvolutionItem.LINKING_CORD, new CaughtEvolutionCondition(Species.KARRABLAST), SpeciesWildEvolutionDelay.VERY_LONG)
  ],
  [Species.SPRITZEE]: [
    new SpeciesEvolution(Species.AROMATISSE, 1, EvolutionItem.SACHET, null, SpeciesWildEvolutionDelay.VERY_LONG)
  ],
  [Species.SWIRLIX]: [
    new SpeciesEvolution(Species.SLURPUFF, 1, EvolutionItem.WHIPPED_DREAM, null, SpeciesWildEvolutionDelay.VERY_LONG)
  ],
  [Species.PHANTUMP]: [
    new SpeciesEvolution(Species.TREVENANT, 1, EvolutionItem.LINKING_CORD, null, SpeciesWildEvolutionDelay.VERY_LONG)
  ],
  [Species.PUMPKABOO]: [
    new SpeciesEvolution(Species.GOURGEIST, 1, EvolutionItem.LINKING_CORD, null, SpeciesWildEvolutionDelay.VERY_LONG)
  ],
  [Species.ALOLA_GRAVELER]: [
    new SpeciesEvolution(Species.ALOLA_GOLEM, 1, EvolutionItem.LINKING_CORD, null, SpeciesWildEvolutionDelay.VERY_LONG)
  ],
  [Species.PRIMEAPE]: [
    new SpeciesEvolution(Species.ANNIHILAPE, 35, null, new MoveEvolutionCondition(Moves.RAGE_FIST), SpeciesWildEvolutionDelay.VERY_LONG)
  ],
  [Species.GOLBAT]: [
    new SpeciesEvolution(Species.CROBAT, 1, null, new FriendshipEvolutionCondition(120), SpeciesWildEvolutionDelay.VERY_LONG)
  ],
  [Species.CHANSEY]: [
    new SpeciesEvolution(Species.BLISSEY, 1, null, new FriendshipEvolutionCondition(200), SpeciesWildEvolutionDelay.LONG)
  ],
  [Species.PICHU]: [
    new SpeciesFormEvolution(Species.PIKACHU, "spiky", "partner", 1, null, new FriendshipEvolutionCondition(90), SpeciesWildEvolutionDelay.SHORT),
    new SpeciesFormEvolution(Species.PIKACHU, "", "", 1, null, new FriendshipEvolutionCondition(90), SpeciesWildEvolutionDelay.SHORT),
  ],
  [Species.CLEFFA]: [
    new SpeciesEvolution(Species.CLEFAIRY, 1, null, new FriendshipEvolutionCondition(160), SpeciesWildEvolutionDelay.SHORT)
  ],
  [Species.IGGLYBUFF]: [
    new SpeciesEvolution(Species.JIGGLYPUFF, 1, null, new FriendshipEvolutionCondition(70), SpeciesWildEvolutionDelay.SHORT)
  ],
  [Species.TOGEPI]: [
    new SpeciesEvolution(Species.TOGETIC, 1, null, new FriendshipEvolutionCondition(70), SpeciesWildEvolutionDelay.SHORT)
  ],
  [Species.AZURILL]: [
    new SpeciesEvolution(Species.MARILL, 1, null, new FriendshipEvolutionCondition(70), SpeciesWildEvolutionDelay.SHORT)
  ],
  [Species.BUDEW]: [
    new SpeciesEvolution(Species.ROSELIA, 1, null, new FriendshipTimeOfDayEvolutionCondition(70, "day"), SpeciesWildEvolutionDelay.SHORT)
  ],
  [Species.BUNEARY]: [
    new SpeciesEvolution(Species.LOPUNNY, 1, null, new FriendshipEvolutionCondition(70), SpeciesWildEvolutionDelay.MEDIUM)
  ],
  [Species.CHINGLING]: [
    new SpeciesEvolution(Species.CHIMECHO, 1, null, new FriendshipTimeOfDayEvolutionCondition(90, "night"), SpeciesWildEvolutionDelay.MEDIUM)
  ],
  [Species.HAPPINY]: [
    new SpeciesEvolution(Species.CHANSEY, 1, null, new FriendshipEvolutionCondition(160), SpeciesWildEvolutionDelay.SHORT)
  ],
  [Species.MUNCHLAX]: [
    new SpeciesEvolution(Species.SNORLAX, 1, null, new FriendshipEvolutionCondition(120), SpeciesWildEvolutionDelay.LONG)
  ],
  [Species.RIOLU]: [
    new SpeciesEvolution(Species.LUCARIO, 1, null, new FriendshipTimeOfDayEvolutionCondition(120, "day"), SpeciesWildEvolutionDelay.LONG)
  ],
  [Species.WOOBAT]: [
    new SpeciesEvolution(Species.SWOOBAT, 1, null, new FriendshipEvolutionCondition(90), SpeciesWildEvolutionDelay.MEDIUM)
  ],
  [Species.SWADLOON]: [
    new SpeciesEvolution(Species.LEAVANNY, 1, null, new FriendshipEvolutionCondition(120), SpeciesWildEvolutionDelay.LONG)
  ],
  [Species.TYPE_NULL]: [
    new SpeciesEvolution(Species.SILVALLY, 1, null, new FriendshipEvolutionCondition(100), SpeciesWildEvolutionDelay.LONG)
  ],
  [Species.ALOLA_MEOWTH]: [
    new SpeciesEvolution(Species.ALOLA_PERSIAN, 1, null, new FriendshipEvolutionCondition(120), SpeciesWildEvolutionDelay.LONG)
  ],
  [Species.SNOM]: [
    new SpeciesEvolution(Species.FROSMOTH, 1, null, new FriendshipTimeOfDayEvolutionCondition(90, "night"), SpeciesWildEvolutionDelay.MEDIUM)
  ],
  [Species.GIMMIGHOUL]: [
    new SpeciesFormEvolution(Species.GHOLDENGO, "chest", "", 1, null, new TreasureEvolutionCondition(), SpeciesWildEvolutionDelay.VERY_LONG),
    new SpeciesFormEvolution(Species.GHOLDENGO, "roaming", "", 1, null, new TreasureEvolutionCondition(), SpeciesWildEvolutionDelay.VERY_LONG)
  ]
};

interface PokemonPrevolutions {
  [key: string]: Species
}

export const pokemonPrevolutions: PokemonPrevolutions = {};

export function initPokemonPrevolutions(): void {
  const megaFormKeys = [ SpeciesFormKey.MEGA, "", SpeciesFormKey.MEGA_X, "", SpeciesFormKey.MEGA_Y ].map(sfk => sfk as string);
  const prevolutionKeys = Object.keys(pokemonEvolutions);
  prevolutionKeys.forEach(pk => {
    const evolutions = pokemonEvolutions[pk];
    for (const ev of evolutions) {
      if (ev.evoFormKey && megaFormKeys.indexOf(ev.evoFormKey) > -1) {
        continue;
      }
      pokemonPrevolutions[ev.speciesId] = Number.parseInt(pk) as Species;
    }
  });
}


// TODO: This may cause funny business for double starters such as Pichu/Pikachu
export const pokemonStarters: PokemonPrevolutions = {};

export function initPokemonStarters(): void {
  const starterKeys = Object.keys(pokemonPrevolutions);
  starterKeys.forEach(pk => {
    const prevolution = pokemonPrevolutions[pk];
    if (speciesStarterCosts.hasOwnProperty(prevolution)) {
      pokemonStarters[pk] = prevolution;
    } else {
      pokemonStarters[pk] = pokemonPrevolutions[prevolution];
    }
  });
}<|MERGE_RESOLUTION|>--- conflicted
+++ resolved
@@ -181,11 +181,7 @@
 class MoveEvolutionCondition extends SpeciesEvolutionCondition {
   public move: Moves;
   constructor(move: Moves) {
-<<<<<<< HEAD
-    super(p => p.moveset.filter(m => m?.moveId === move).length > 0 || globalScene.gameMode.hasChallenge(Challenges.METRONOME));
-=======
-    super(p => p.moveset.filter(m => m.moveId === move).length > 0);
->>>>>>> d9550517
+    super(p => p.moveset.filter(m => m.moveId === move).length > 0 || globalScene.gameMode.hasChallenge(Challenges.METRONOME));
     this.move = move;
     const moveKey = Moves[this.move].split("_").filter(f => f).map((f, i) => i ? `${f[0]}${f.slice(1).toLowerCase()}` : f.toLowerCase()).join("");
     this.description = i18next.t("pokemonEvolutions:move", { move: i18next.t(`move:${moveKey}.name`) });
@@ -295,16 +291,12 @@
   public move: Moves;
   constructor(move: Moves) {
     super(p =>
-<<<<<<< HEAD
       (globalScene.gameMode.hasChallenge(Challenges.METRONOME) && ( // Metronome mode = no moves, do it the old fashioned way
         (move === Moves.LOW_SWEEP && p.stats[Stat.ATK] > p.stats[Stat.DEF]) ||
         (move === Moves.MACH_PUNCH && p.stats[Stat.DEF] > p.stats[Stat.ATK]) ||
         (move === Moves.RAPID_SPIN && p.stats[Stat.DEF] === p.stats[Stat.ATK])
       )) ||
-      p.getMoveset(true).find(m => m && [ Moves.LOW_SWEEP, Moves.MACH_PUNCH, Moves.RAPID_SPIN ].includes(m?.moveId))?.moveId === move);
-=======
       p.getMoveset(true).find(m => m && [ Moves.LOW_SWEEP, Moves.MACH_PUNCH, Moves.RAPID_SPIN ].includes(m.moveId))?.moveId === move);
->>>>>>> d9550517
     this.move = move;
     const moveKey = Moves[this.move].split("_").filter(f => f).map((f, i) => i ? `${f[0]}${f.slice(1).toLowerCase()}` : f.toLowerCase()).join("");
     this.description = i18next.t("pokemonEvolutions:move", { move: i18next.t(`move:${moveKey}.name`) });
@@ -325,25 +317,17 @@
   public timesOfDay: TimeOfDay[];
   constructor(move: Moves, tod: "day" | "night") {
     if (tod === "day") {
-<<<<<<< HEAD
       super(p =>
-        (p.moveset.filter(m => m?.moveId === move).length > 0 ||
+        (p.moveset.filter(m => m.moveId === move).length > 0 ||
         globalScene.gameMode.hasChallenge(Challenges.METRONOME)) &&
         (globalScene.arena.getTimeOfDay() === TimeOfDay.DAWN || globalScene.arena.getTimeOfDay() === TimeOfDay.DAY));
       this.move = move;
       this.timesOfDay = [ TimeOfDay.DAWN, TimeOfDay.DAY ];
     } else if (tod === "night") {
       super(p =>
-        (p.moveset.filter(m => m?.moveId === move).length > 0 ||
+        (p.moveset.filter(m => m.moveId === move).length > 0 ||
         globalScene.gameMode.hasChallenge(Challenges.METRONOME)) &&
         (globalScene.arena.getTimeOfDay() === TimeOfDay.DUSK || globalScene.arena.getTimeOfDay() === TimeOfDay.NIGHT));
-=======
-      super(p => p.moveset.filter(m => m.moveId === move).length > 0 && (globalScene.arena.getTimeOfDay() === TimeOfDay.DAWN || globalScene.arena.getTimeOfDay() === TimeOfDay.DAY));
-      this.move = move;
-      this.timesOfDay = [ TimeOfDay.DAWN, TimeOfDay.DAY ];
-    } else if (tod === "night") {
-      super(p => p.moveset.filter(m => m.moveId === move).length > 0 && (globalScene.arena.getTimeOfDay() === TimeOfDay.DUSK || globalScene.arena.getTimeOfDay() === TimeOfDay.NIGHT));
->>>>>>> d9550517
       this.move = move;
       this.timesOfDay = [ TimeOfDay.DUSK, TimeOfDay.NIGHT ];
     } else {
@@ -368,11 +352,7 @@
   constructor() {
     super(p => {
       let ret = false;
-<<<<<<< HEAD
-      if (p.moveset.filter(m => m?.moveId === Moves.HYPER_DRILL).length > 0 || globalScene.gameMode.hasChallenge(Challenges.METRONOME)) {
-=======
-      if (p.moveset.filter(m => m.moveId === Moves.HYPER_DRILL).length > 0) {
->>>>>>> d9550517
+      if (p.moveset.filter(m => m.moveId === Moves.HYPER_DRILL).length > 0 || globalScene.gameMode.hasChallenge(Challenges.METRONOME)) {
         globalScene.executeWithSeedOffset(() => ret = !Utils.randSeedInt(4), p.id);
       }
       return ret;
