--- conflicted
+++ resolved
@@ -1510,37 +1510,21 @@
     new SpeciesEvolution(Species.EXEGGUTOR, 1, EvolutionItem.LEAF_STONE, null, SpeciesWildEvolutionDelay.LONG)
   ],
   [Species.TANGELA]: [
-<<<<<<< HEAD
-    new SpeciesEvolution(Species.TANGROWTH, 34, null, new SpeciesEvolutionCondition(p => p.moveset.filter(m => m.moveId === Moves.ANCIENT_POWER).length > 0), SpeciesWildEvolutionDelay.LONG)
-  ],
-  [Species.LICKITUNG]: [
-    new SpeciesEvolution(Species.LICKILICKY, 32, null, new SpeciesEvolutionCondition(p => p.moveset.filter(m => m.moveId === Moves.ROLLOUT).length > 0), SpeciesWildEvolutionDelay.LONG)
-=======
     new SpeciesEvolution(Species.TANGROWTH, 34, null, new MoveEvolutionCondition(Moves.ANCIENT_POWER), SpeciesWildEvolutionDelay.LONG)
   ],
   [Species.LICKITUNG]: [
     new SpeciesEvolution(Species.LICKILICKY, 32, null, new MoveEvolutionCondition(Moves.ROLLOUT), SpeciesWildEvolutionDelay.LONG)
->>>>>>> 612e6a25
   ],
   [Species.STARYU]: [
     new SpeciesEvolution(Species.STARMIE, 1, EvolutionItem.WATER_STONE, null, SpeciesWildEvolutionDelay.LONG)
   ],
   [Species.EEVEE]: [
-<<<<<<< HEAD
-    new SpeciesFormEvolution(Species.SYLVEON, "", "", 1, null, new SpeciesFriendshipEvolutionCondition(120, p => !!p.getMoveset().find(m => m.getMove().type === Type.FAIRY)), SpeciesWildEvolutionDelay.LONG),
-    new SpeciesFormEvolution(Species.SYLVEON, "partner", "", 1, null, new SpeciesFriendshipEvolutionCondition(120, p => !!p.getMoveset().find(m => m.getMove().type === Type.FAIRY)), SpeciesWildEvolutionDelay.LONG),
-    new SpeciesFormEvolution(Species.ESPEON, "", "", 1, null, new SpeciesFriendshipEvolutionCondition(120, p => p.scene.arena.getTimeOfDay() === TimeOfDay.DAY), SpeciesWildEvolutionDelay.LONG),
-    new SpeciesFormEvolution(Species.ESPEON, "partner", "", 1, null, new SpeciesFriendshipEvolutionCondition(120, p => p.scene.arena.getTimeOfDay() === TimeOfDay.DAY), SpeciesWildEvolutionDelay.LONG),
-    new SpeciesFormEvolution(Species.UMBREON, "", "", 1, null, new SpeciesFriendshipEvolutionCondition(120, p => p.scene.arena.getTimeOfDay() === TimeOfDay.NIGHT), SpeciesWildEvolutionDelay.LONG),
-    new SpeciesFormEvolution(Species.UMBREON, "partner", "", 1, null, new SpeciesFriendshipEvolutionCondition(120, p => p.scene.arena.getTimeOfDay() === TimeOfDay.NIGHT), SpeciesWildEvolutionDelay.LONG),
-=======
     new SpeciesFormEvolution(Species.SYLVEON, "", "", 1, null, new FriendshipMoveTypeEvolutionCondition(120, Type.FAIRY), SpeciesWildEvolutionDelay.LONG),
     new SpeciesFormEvolution(Species.SYLVEON, "partner", "", 1, null, new FriendshipMoveTypeEvolutionCondition(120, Type.FAIRY), SpeciesWildEvolutionDelay.LONG),
     new SpeciesFormEvolution(Species.ESPEON, "", "", 1, null, new FriendshipTimeOfDayEvolutionCondition(120, "day"), SpeciesWildEvolutionDelay.LONG),
     new SpeciesFormEvolution(Species.ESPEON, "partner", "", 1, null, new FriendshipTimeOfDayEvolutionCondition(120, "day"), SpeciesWildEvolutionDelay.LONG),
     new SpeciesFormEvolution(Species.UMBREON, "", "", 1, null, new FriendshipTimeOfDayEvolutionCondition(120, "night"), SpeciesWildEvolutionDelay.LONG),
     new SpeciesFormEvolution(Species.UMBREON, "partner", "", 1, null, new FriendshipTimeOfDayEvolutionCondition(120, "night"), SpeciesWildEvolutionDelay.LONG),
->>>>>>> 612e6a25
     new SpeciesFormEvolution(Species.VAPOREON, "", "", 1, EvolutionItem.WATER_STONE, null, SpeciesWildEvolutionDelay.LONG),
     new SpeciesFormEvolution(Species.VAPOREON, "partner", "", 1, EvolutionItem.WATER_STONE, null, SpeciesWildEvolutionDelay.LONG),
     new SpeciesFormEvolution(Species.JOLTEON, "", "", 1, EvolutionItem.THUNDER_STONE, null, SpeciesWildEvolutionDelay.LONG),
@@ -1556,21 +1540,13 @@
     new SpeciesEvolution(Species.TOGEKISS, 1, EvolutionItem.SHINY_STONE, null, SpeciesWildEvolutionDelay.VERY_LONG)
   ],
   [Species.AIPOM]: [
-<<<<<<< HEAD
-    new SpeciesEvolution(Species.AMBIPOM, 32, null, new SpeciesEvolutionCondition(p => p.moveset.filter(m => m.moveId === Moves.DOUBLE_HIT).length > 0), SpeciesWildEvolutionDelay.LONG)
-=======
-    new SpeciesEvolution(Species.AMBIPOM, 32, null,  new MoveEvolutionCondition(Moves.DOUBLE_HIT), SpeciesWildEvolutionDelay.LONG)
->>>>>>> 612e6a25
+    new SpeciesEvolution(Species.AMBIPOM, 32, null, new MoveEvolutionCondition(Moves.DOUBLE_HIT), SpeciesWildEvolutionDelay.LONG)
   ],
   [Species.SUNKERN]: [
     new SpeciesEvolution(Species.SUNFLORA, 1, EvolutionItem.SUN_STONE, null, SpeciesWildEvolutionDelay.LONG)
   ],
   [Species.YANMA]: [
-<<<<<<< HEAD
-    new SpeciesEvolution(Species.YANMEGA, 33, null, new SpeciesEvolutionCondition(p => p.moveset.filter(m => m.moveId === Moves.ANCIENT_POWER).length > 0), SpeciesWildEvolutionDelay.LONG)
-=======
-    new SpeciesEvolution(Species.YANMEGA, 33, null,  new MoveEvolutionCondition(Moves.ANCIENT_POWER), SpeciesWildEvolutionDelay.LONG)
->>>>>>> 612e6a25
+    new SpeciesEvolution(Species.YANMEGA, 33, null, new MoveEvolutionCondition(Moves.ANCIENT_POWER), SpeciesWildEvolutionDelay.LONG)
   ],
   [Species.MURKROW]: [
     new SpeciesEvolution(Species.HONCHKROW, 1, EvolutionItem.DUSK_STONE, null, SpeciesWildEvolutionDelay.VERY_LONG)
@@ -1579,25 +1555,11 @@
     new SpeciesEvolution(Species.MISMAGIUS, 1, EvolutionItem.DUSK_STONE, null, SpeciesWildEvolutionDelay.VERY_LONG)
   ],
   [Species.GIRAFARIG]: [
-<<<<<<< HEAD
-    new SpeciesEvolution(Species.FARIGIRAF, 32, null, new SpeciesEvolutionCondition(p => p.moveset.filter(m => m.moveId === Moves.TWIN_BEAM).length > 0), SpeciesWildEvolutionDelay.LONG)
-  ],
-  [Species.DUNSPARCE]: [
-    new SpeciesFormEvolution(Species.DUDUNSPARCE, "", "three-segment", 32, null, new SpeciesEvolutionCondition(p => {
-      let ret = false;
-      if (p.moveset.filter(m => m.moveId === Moves.HYPER_DRILL).length > 0) {
-        p.scene.executeWithSeedOffset(() => ret = !Utils.randSeedInt(4), p.id);
-      }
-      return ret;
-    }), SpeciesWildEvolutionDelay.LONG),
-    new SpeciesEvolution(Species.DUDUNSPARCE, 32, null, new SpeciesEvolutionCondition(p => p.moveset.filter(m => m.moveId === Moves.HYPER_DRILL).length > 0), SpeciesWildEvolutionDelay.LONG)
-=======
-    new SpeciesEvolution(Species.FARIGIRAF, 32, null,  new MoveEvolutionCondition(Moves.TWIN_BEAM), SpeciesWildEvolutionDelay.LONG)
+    new SpeciesEvolution(Species.FARIGIRAF, 32, null, new MoveEvolutionCondition(Moves.TWIN_BEAM), SpeciesWildEvolutionDelay.LONG)
   ],
   [Species.DUNSPARCE]: [
     new SpeciesFormEvolution(Species.DUDUNSPARCE, "", "three-segment", 32, null, new DunsparceEvolutionCondition(), SpeciesWildEvolutionDelay.LONG),
-    new SpeciesFormEvolution(Species.DUDUNSPARCE, "", "two-segment", 32, null,  new MoveEvolutionCondition(Moves.HYPER_DRILL), SpeciesWildEvolutionDelay.LONG)
->>>>>>> 612e6a25
+    new SpeciesFormEvolution(Species.DUDUNSPARCE, "", "two-segment", 32, null, new MoveEvolutionCondition(Moves.HYPER_DRILL), SpeciesWildEvolutionDelay.LONG)
   ],
   [Species.GLIGAR]: [
     new SpeciesEvolution(Species.GLISCOR, 1, EvolutionItem.RAZOR_FANG, new TimeOfDayEvolutionCondition("night") /* Razor fang at night*/, SpeciesWildEvolutionDelay.VERY_LONG)
@@ -1609,17 +1571,10 @@
     new SpeciesEvolution(Species.URSALUNA, 1, EvolutionItem.PEAT_BLOCK, null, SpeciesWildEvolutionDelay.VERY_LONG) //Ursaring does not evolve into Bloodmoon Ursaluna
   ],
   [Species.PILOSWINE]: [
-<<<<<<< HEAD
-    new SpeciesEvolution(Species.MAMOSWINE, 1, null, new SpeciesEvolutionCondition(p => p.moveset.filter(m => m.moveId === Moves.ANCIENT_POWER).length > 0), SpeciesWildEvolutionDelay.VERY_LONG)
+    new SpeciesEvolution(Species.MAMOSWINE, 1, null, new MoveEvolutionCondition(Moves.ANCIENT_POWER), SpeciesWildEvolutionDelay.VERY_LONG)
   ],
   [Species.STANTLER]: [
-    new SpeciesEvolution(Species.WYRDEER, 25, null, new SpeciesEvolutionCondition(p => p.moveset.filter(m => m.moveId === Moves.PSYSHIELD_BASH).length > 0), SpeciesWildEvolutionDelay.VERY_LONG)
-=======
-    new SpeciesEvolution(Species.MAMOSWINE, 1, null,  new MoveEvolutionCondition(Moves.ANCIENT_POWER), SpeciesWildEvolutionDelay.VERY_LONG)
-  ],
-  [Species.STANTLER]: [
-    new SpeciesEvolution(Species.WYRDEER, 25, null,  new MoveEvolutionCondition(Moves.PSYSHIELD_BASH), SpeciesWildEvolutionDelay.VERY_LONG)
->>>>>>> 612e6a25
+    new SpeciesEvolution(Species.WYRDEER, 25, null, new MoveEvolutionCondition(Moves.PSYSHIELD_BASH), SpeciesWildEvolutionDelay.VERY_LONG)
   ],
   [Species.LOMBRE]: [
     new SpeciesEvolution(Species.LUDICOLO, 1, EvolutionItem.WATER_STONE, null, SpeciesWildEvolutionDelay.LONG)
@@ -1637,19 +1592,11 @@
     new SpeciesEvolution(Species.ROSERADE, 1, EvolutionItem.SHINY_STONE, null, SpeciesWildEvolutionDelay.VERY_LONG)
   ],
   [Species.BONSLY]: [
-<<<<<<< HEAD
-    new SpeciesEvolution(Species.SUDOWOODO, 1, null, new SpeciesEvolutionCondition(p => p.moveset.filter(m => m.moveId === Moves.MIMIC).length > 0), SpeciesWildEvolutionDelay.MEDIUM)
-  ],
-  [Species.MIME_JR]: [
-    new SpeciesEvolution(Species.GALAR_MR_MIME, 1, null, new SpeciesEvolutionCondition(p => p.moveset.filter(m => m.moveId === Moves.MIMIC).length > 0 && (p.scene.arena.getTimeOfDay() === TimeOfDay.DUSK || p.scene.arena.getTimeOfDay() === TimeOfDay.NIGHT)), SpeciesWildEvolutionDelay.MEDIUM),
-    new SpeciesEvolution(Species.MR_MIME, 1, null, new SpeciesEvolutionCondition(p => p.moveset.filter(m => m.moveId === Moves.MIMIC).length > 0 && (p.scene.arena.getTimeOfDay() === TimeOfDay.DAWN || p.scene.arena.getTimeOfDay() === TimeOfDay.DAY)), SpeciesWildEvolutionDelay.MEDIUM)
-=======
-    new SpeciesEvolution(Species.SUDOWOODO, 1, null,  new MoveEvolutionCondition(Moves.MIMIC), SpeciesWildEvolutionDelay.MEDIUM)
+    new SpeciesEvolution(Species.SUDOWOODO, 1, null, new MoveEvolutionCondition(Moves.MIMIC), SpeciesWildEvolutionDelay.MEDIUM)
   ],
   [Species.MIME_JR]: [
     new SpeciesEvolution(Species.GALAR_MR_MIME, 1, null, new MoveTimeOfDayEvolutionCondition(Moves.MIMIC, "night"), SpeciesWildEvolutionDelay.MEDIUM),
     new SpeciesEvolution(Species.MR_MIME, 1, null, new MoveTimeOfDayEvolutionCondition(Moves.MIMIC, "day"), SpeciesWildEvolutionDelay.MEDIUM)
->>>>>>> 612e6a25
   ],
   [Species.PANSAGE]: [
     new SpeciesEvolution(Species.SIMISAGE, 1, EvolutionItem.LEAF_STONE, null, SpeciesWildEvolutionDelay.LONG)
@@ -1704,17 +1651,10 @@
     new SpeciesFormEvolution(Species.LYCANROC, "", "midnight", 25, null, new TimeOfDayEvolutionCondition("night"))
   ],
   [Species.STEENEE]: [
-<<<<<<< HEAD
-    new SpeciesEvolution(Species.TSAREENA, 28, null, new SpeciesEvolutionCondition(p => p.moveset.filter(m => m.moveId === Moves.STOMP).length > 0), SpeciesWildEvolutionDelay.LONG)
+    new SpeciesEvolution(Species.TSAREENA, 28, null, new MoveEvolutionCondition(Moves.STOMP), SpeciesWildEvolutionDelay.LONG)
   ],
   [Species.POIPOLE]: [
-    new SpeciesEvolution(Species.NAGANADEL, 1, null, new SpeciesEvolutionCondition(p => p.moveset.filter(m => m.moveId === Moves.DRAGON_PULSE).length > 0), SpeciesWildEvolutionDelay.LONG)
-=======
-    new SpeciesEvolution(Species.TSAREENA, 28, null,  new MoveEvolutionCondition(Moves.STOMP), SpeciesWildEvolutionDelay.LONG)
-  ],
-  [Species.POIPOLE]: [
-    new SpeciesEvolution(Species.NAGANADEL, 1, null,  new MoveEvolutionCondition(Moves.DRAGON_PULSE), SpeciesWildEvolutionDelay.LONG)
->>>>>>> 612e6a25
+    new SpeciesEvolution(Species.NAGANADEL, 1, null, new MoveEvolutionCondition(Moves.DRAGON_PULSE), SpeciesWildEvolutionDelay.LONG)
   ],
   [Species.ALOLA_SANDSHREW]: [
     new SpeciesEvolution(Species.ALOLA_SANDSLASH, 1, EvolutionItem.ICE_STONE, null, SpeciesWildEvolutionDelay.LONG)
@@ -1728,11 +1668,7 @@
     new SpeciesEvolution(Species.APPLETUN, 1, EvolutionItem.SWEET_APPLE, null, SpeciesWildEvolutionDelay.LONG)
   ],
   [Species.CLOBBOPUS]: [
-<<<<<<< HEAD
-    new SpeciesEvolution(Species.GRAPPLOCT, 35, null, new SpeciesEvolutionCondition(p => p.moveset.filter(m => m.moveId === Moves.TAUNT).length > 0)/*Once Taunt is implemented, change evo level to 1 and delay to LONG*/)
-=======
     new SpeciesEvolution(Species.GRAPPLOCT, 35, null, new MoveEvolutionCondition(Moves.TAUNT)/*Once Taunt is implemented, change evo level to 1 and delay to LONG*/)
->>>>>>> 612e6a25
   ],
   [Species.SINISTEA]: [
     new SpeciesFormEvolution(Species.POLTEAGEIST, "phony", "phony", 1, EvolutionItem.CRACKED_POT, null, SpeciesWildEvolutionDelay.LONG),
@@ -1784,11 +1720,7 @@
     new SpeciesEvolution(Species.HISUI_ELECTRODE, 1, EvolutionItem.LEAF_STONE, null, SpeciesWildEvolutionDelay.LONG)
   ],
   [Species.HISUI_QWILFISH]: [
-<<<<<<< HEAD
-    new SpeciesEvolution(Species.OVERQWIL, 28, null, new SpeciesEvolutionCondition(p => p.moveset.filter(m => m.moveId === Moves.BARB_BARRAGE).length > 0), SpeciesWildEvolutionDelay.LONG)
-=======
-    new SpeciesEvolution(Species.OVERQWIL, 28, null,  new MoveEvolutionCondition(Moves.BARB_BARRAGE), SpeciesWildEvolutionDelay.LONG)
->>>>>>> 612e6a25
+    new SpeciesEvolution(Species.OVERQWIL, 28, null, new MoveEvolutionCondition(Moves.BARB_BARRAGE), SpeciesWildEvolutionDelay.LONG)
   ],
   [Species.HISUI_SNEASEL]: [
     new SpeciesEvolution(Species.SNEASLER, 1, EvolutionItem.RAZOR_CLAW, new TimeOfDayEvolutionCondition("day") /* Razor claw at day*/, SpeciesWildEvolutionDelay.VERY_LONG)
@@ -1811,11 +1743,7 @@
     new SpeciesFormEvolution(Species.SINISTCHA, "artisan", "masterpiece", 1, EvolutionItem.MASTERPIECE_TEACUP, null, SpeciesWildEvolutionDelay.LONG)
   ],
   [Species.DIPPLIN]: [
-<<<<<<< HEAD
-    new SpeciesEvolution(Species.HYDRAPPLE, 1, null, new SpeciesEvolutionCondition(p => p.moveset.filter(m => m.moveId === Moves.DRAGON_CHEER).length > 0), SpeciesWildEvolutionDelay.VERY_LONG)
-=======
     new SpeciesEvolution(Species.HYDRAPPLE, 1, null, new MoveEvolutionCondition(Moves.DRAGON_CHEER), SpeciesWildEvolutionDelay.VERY_LONG)
->>>>>>> 612e6a25
   ],
   [Species.KADABRA]: [
     new SpeciesEvolution(Species.ALAKAZAM, 1, EvolutionItem.LINKING_CORD, null, SpeciesWildEvolutionDelay.VERY_LONG)
@@ -1830,13 +1758,7 @@
     new SpeciesEvolution(Species.GENGAR, 1, EvolutionItem.LINKING_CORD, null, SpeciesWildEvolutionDelay.VERY_LONG)
   ],
   [Species.ONIX]: [
-<<<<<<< HEAD
-    new SpeciesEvolution(Species.STEELIX, 1, EvolutionItem.LINKING_CORD, new SpeciesEvolutionCondition(
-      p => p.moveset.filter(m => m.getMove().type === Type.STEEL).length > 0),
-    SpeciesWildEvolutionDelay.VERY_LONG)
-=======
     new SpeciesEvolution(Species.STEELIX, 1, EvolutionItem.LINKING_CORD, new MoveTypeEvolutionCondition(Type.STEEL), SpeciesWildEvolutionDelay.VERY_LONG)
->>>>>>> 612e6a25
   ],
   [Species.RHYDON]: [
     new SpeciesEvolution(Species.RHYPERIOR, 1, EvolutionItem.PROTECTOR, null, SpeciesWildEvolutionDelay.VERY_LONG)
@@ -1845,13 +1767,7 @@
     new SpeciesEvolution(Species.KINGDRA, 1, EvolutionItem.DRAGON_SCALE, null, SpeciesWildEvolutionDelay.VERY_LONG)
   ],
   [Species.SCYTHER]: [
-<<<<<<< HEAD
-    new SpeciesEvolution(Species.SCIZOR, 1, EvolutionItem.LINKING_CORD, new SpeciesEvolutionCondition(
-      p => p.moveset.filter(m => m.getMove().type === Type.STEEL).length > 0),
-    SpeciesWildEvolutionDelay.VERY_LONG),
-=======
     new SpeciesEvolution(Species.SCIZOR, 1, EvolutionItem.LINKING_CORD, new MoveTypeEvolutionCondition(Type.STEEL), SpeciesWildEvolutionDelay.VERY_LONG),
->>>>>>> 612e6a25
     new SpeciesEvolution(Species.KLEAVOR, 1, EvolutionItem.BLACK_AUGURITE, null, SpeciesWildEvolutionDelay.VERY_LONG)
   ],
   [Species.ELECTABUZZ]: [
@@ -1904,11 +1820,7 @@
     new SpeciesEvolution(Species.ALOLA_GOLEM, 1, EvolutionItem.LINKING_CORD, null, SpeciesWildEvolutionDelay.VERY_LONG)
   ],
   [Species.PRIMEAPE]: [
-<<<<<<< HEAD
-    new SpeciesEvolution(Species.ANNIHILAPE, 35, null, new SpeciesEvolutionCondition(p => p.moveset.filter(m => m.moveId === Moves.RAGE_FIST).length > 0), SpeciesWildEvolutionDelay.VERY_LONG)
-=======
     new SpeciesEvolution(Species.ANNIHILAPE, 35, null, new MoveEvolutionCondition(Moves.RAGE_FIST), SpeciesWildEvolutionDelay.VERY_LONG)
->>>>>>> 612e6a25
   ],
   [Species.GOLBAT]: [
     new SpeciesEvolution(Species.CROBAT, 1, null, new FriendshipEvolutionCondition(120), SpeciesWildEvolutionDelay.VERY_LONG)
