import { globalScene } from "#app/global-scene";
import { getPokemonNameWithAffix } from "#app/messages";
import { allHeldItems } from "#data/data-lists";
import type { SpeciesFormChange } from "#data/pokemon-forms";
import { AbilityId } from "#enums/ability-id";
import { Challenges } from "#enums/challenges";
import type { FormChangeItemId } from "#enums/form-change-item-id";
import { MoveId } from "#enums/move-id";
import { SpeciesFormKey } from "#enums/species-form-key";
import { StatusEffect } from "#enums/status-effect";
import type { TimeOfDay } from "#enums/time-of-day";
import { WeatherType } from "#enums/weather-type";
import type { Pokemon } from "#field/pokemon";
<<<<<<< HEAD
import { type Constructor, coerceArray } from "#utils/common";
=======
import type { Constructor } from "#types/common";
import { coerceArray } from "#utils/array";
>>>>>>> 53ae8900
import { toCamelCase } from "#utils/strings";
import i18next from "i18next";

export abstract class SpeciesFormChangeTrigger {
  get description(): string {
    return "";
  }

  canChange(_pokemon: Pokemon): boolean {
    return true;
  }

  hasTriggerType(triggerType: Constructor<SpeciesFormChangeTrigger>): boolean {
    return this instanceof triggerType;
  }
}

export class SpeciesFormChangeManualTrigger extends SpeciesFormChangeTrigger {}

export class SpeciesFormChangeAbilityTrigger extends SpeciesFormChangeTrigger {
  get description(): string {
    return i18next.t("pokemonEvolutions:forms.ability");
  }
}

export class SpeciesFormChangeCompoundTrigger {
  public triggers: SpeciesFormChangeTrigger[];

  constructor(...triggers: SpeciesFormChangeTrigger[]) {
    this.triggers = triggers;
  }

  get description(): string {
    return this.triggers
      .filter(trigger => trigger?.description?.length > 0)
      .map(trigger => trigger.description)
      .join(", ");
  }

  canChange(pokemon: Pokemon): boolean {
    for (const trigger of this.triggers) {
      if (!trigger.canChange(pokemon)) {
        return false;
      }
    }

    return true;
  }

  hasTriggerType(triggerType: Constructor<SpeciesFormChangeTrigger>): boolean {
    return !!this.triggers.find(t => t.hasTriggerType(triggerType));
  }
}

export class SpeciesFormChangeItemTrigger extends SpeciesFormChangeTrigger {
  public item: FormChangeItemId;
  public active: boolean;

  constructor(item: FormChangeItemId, active = true) {
    super();
    this.item = item;
    this.active = active;
  }

  get description(): string {
    return this.active
      ? i18next.t("pokemonEvolutions:forms.item", {
          item: allHeldItems[this.item].name,
        })
      : i18next.t("pokemonEvolutions:forms.deactivateItem", {
          item: allHeldItems[this.item].name,
        });
  }

  canChange(pokemon: Pokemon): boolean {
    const matchItem = pokemon.heldItemManager.heldItems[this.item];
    if (!matchItem) {
      return false;
    }
    console.log("CAN CHANGE FORMS:", matchItem.active === this.active);
    return matchItem.active === this.active;
  }
}

export class SpeciesFormChangeTimeOfDayTrigger extends SpeciesFormChangeTrigger {
  public timesOfDay: TimeOfDay[];

  constructor(...timesOfDay: TimeOfDay[]) {
    super();
    this.timesOfDay = timesOfDay;
  }

  get description(): string {
    return i18next.t("pokemonEvolutions:orms.timeOfDay");
  }

  canChange(_pokemon: Pokemon): boolean {
    return this.timesOfDay.indexOf(globalScene.arena.getTimeOfDay()) > -1;
  }
}
export class SpeciesFormChangeActiveTrigger extends SpeciesFormChangeTrigger {
  public active: boolean;

  constructor(active = false) {
    super();
    this.active = active;
  }

  get description(): string {
    return this.active ? i18next.t("pokemonEvolutions:forms.enter") : i18next.t("pokemonEvolutions:forms.leave");
  }

  canChange(pokemon: Pokemon): boolean {
    return pokemon.isActive(true) === this.active;
  }
}

export class SpeciesFormChangeStatusEffectTrigger extends SpeciesFormChangeTrigger {
  public readonly statusEffects: readonly StatusEffect[];
  public invert: boolean;

  constructor(statusEffects: StatusEffect | StatusEffect[], invert = false) {
    super();
    this.statusEffects = coerceArray(statusEffects);
    this.invert = invert;
    // this.description = i18next.t("pokemonEvolutions:forms.statusEffect");
  }

  canChange(pokemon: Pokemon): boolean {
    return this.statusEffects.indexOf(pokemon.status?.effect || StatusEffect.NONE) > -1 !== this.invert;
  }
}

export class SpeciesFormChangeMoveLearnedTrigger extends SpeciesFormChangeTrigger {
  public move: MoveId;
  public known: boolean;

  constructor(move: MoveId, known = true) {
    super();
    this.move = move;
    this.known = known;
  }

  get description(): string {
    const moveKey = toCamelCase(MoveId[this.move]);
    return this.known
      ? i18next.t("pokemonEvolutions:forms.moveLearned", {
          move: i18next.t(`move:${moveKey}.name`),
        })
      : i18next.t("pokemonEvolutions:forms.moveForgotten", {
          move: i18next.t(`move:${moveKey}.name`),
        });
  }

  canChange(pokemon: Pokemon): boolean {
    return pokemon.moveset.filter(m => m.moveId === this.move).length > 0 === this.known;
  }
}

export abstract class SpeciesFormChangeMoveTrigger extends SpeciesFormChangeTrigger {
  public movePredicate: (m: MoveId) => boolean;
  public used: boolean;

  constructor(move: MoveId | ((m: MoveId) => boolean), used = true) {
    super();
    this.movePredicate = typeof move === "function" ? move : (m: MoveId) => m === move;
    this.used = used;
  }
}

export class SpeciesFormChangePreMoveTrigger extends SpeciesFormChangeMoveTrigger {
  get description(): string {
    return i18next.t("pokemonEvolutions:forms.preMove");
  }

  canChange(pokemon: Pokemon): boolean {
    const command = globalScene.currentBattle.turnCommands[pokemon.getBattlerIndex()];
    return !!command?.move && this.movePredicate(command.move.move) === this.used;
  }
}

export class SpeciesFormChangePostMoveTrigger extends SpeciesFormChangeMoveTrigger {
  get description(): string {
    return i18next.t("pokemonEvolutions:forms.postMove");
  }

  canChange(pokemon: Pokemon): boolean {
    return (
      pokemon.summonData && pokemon.getLastXMoves(1).filter(m => this.movePredicate(m.move)).length > 0 === this.used
    );
  }
}

export class MeloettaFormChangePostMoveTrigger extends SpeciesFormChangePostMoveTrigger {
  override canChange(pokemon: Pokemon): boolean {
    if (globalScene.gameMode.hasChallenge(Challenges.SINGLE_TYPE)) {
      return false;
    }
    // Meloetta will not transform if it has the ability Sheer Force when using Relic Song
    if (pokemon.hasAbility(AbilityId.SHEER_FORCE)) {
      return false;
    }
    return super.canChange(pokemon);
  }
}

export class SpeciesDefaultFormMatchTrigger extends SpeciesFormChangeTrigger {
  private formKey: string;

  constructor(formKey: string) {
    super();
    this.formKey = formKey;
  }

  get description(): string {
    return "";
  }

  canChange(pokemon: Pokemon): boolean {
    return (
      this.formKey
      === pokemon.species.forms[
        globalScene.getSpeciesFormIndex(pokemon.species, pokemon.gender, pokemon.getNature(), true)
      ].formKey
    );
  }
}

/**
 * Class used for triggering form changes based on the user's Tera type.
 * Used by Ogerpon and Terapagos.
 */
export class SpeciesFormChangeTeraTrigger extends SpeciesFormChangeTrigger {}

/**
 * Class used for triggering form changes based on the user's lapsed Tera type.
 * Used by Ogerpon and Terapagos.
 */
export class SpeciesFormChangeLapseTeraTrigger extends SpeciesFormChangeTrigger {}

/**
 * Class used for triggering form changes based on weather.
 * Used by Castform and Cherrim.
 */
export class SpeciesFormChangeWeatherTrigger extends SpeciesFormChangeTrigger {
  /** The ability that  triggers the form change */
  public ability: AbilityId;
  /** The list of weathers that trigger the form change */
  public readonly weathers: readonly WeatherType[];

  constructor(ability: AbilityId, weathers: readonly WeatherType[]) {
    super();
    this.ability = ability;
    this.weathers = weathers;
  }

  get description(): string {
    return i18next.t("pokemonEvolutions:forms.weather");
  }

  /**
   * Checks if the Pokemon has the required ability and is in the correct weather while
   * the weather or ability is also not suppressed.
   * @param pokemon - The pokemon that is trying to do the form change
   * @returns `true` if the Pokemon can change forms, `false` otherwise
   */
  canChange(pokemon: Pokemon): boolean {
    const currentWeather = globalScene.arena.weather?.weatherType ?? WeatherType.NONE;
    const isWeatherSuppressed = globalScene.arena.weather?.isEffectSuppressed();
    const isAbilitySuppressed = pokemon.summonData.abilitySuppressed;

    return (
      !isAbilitySuppressed
      && !isWeatherSuppressed
      && pokemon.hasAbility(this.ability)
      && this.weathers.includes(currentWeather)
    );
  }
}

/**
 * Class used for reverting to the original form when the weather runs out
 * or when the user loses the ability/is suppressed.
 * Used by Castform and Cherrim.
 */
export class SpeciesFormChangeRevertWeatherFormTrigger extends SpeciesFormChangeTrigger {
  /** The ability that triggers the form change*/
  public ability: AbilityId;
  /** The list of weathers that will also trigger a form change to original form */
  public readonly weathers: readonly WeatherType[];

  constructor(ability: AbilityId, weathers: readonly WeatherType[]) {
    super();
    this.ability = ability;
    this.weathers = weathers;
  }

  get description(): string {
    return i18next.t("pokemonEvolutions:forms.weatherRevert");
  }

  /**
   * Checks if the Pokemon has the required ability and the weather is one that will revert
   * the Pokemon to its original form or the weather or ability is suppressed
   * @param pokemon the pokemon that is trying to do the form change
   * @returns `true` if the Pokemon will revert to its original form, `false` otherwise
   */
  canChange(pokemon: Pokemon): boolean {
    if (pokemon.hasAbility(this.ability, false, true)) {
      const currentWeather = globalScene.arena.weather?.weatherType ?? WeatherType.NONE;
      const isWeatherSuppressed = globalScene.arena.weather?.isEffectSuppressed();
      const isAbilitySuppressed = pokemon.summonData.abilitySuppressed;
      const summonDataAbility = pokemon.summonData.ability;
      const isAbilityChanged = summonDataAbility !== this.ability && summonDataAbility !== AbilityId.NONE;

      if (this.weathers.includes(currentWeather) || isWeatherSuppressed || isAbilitySuppressed || isAbilityChanged) {
        return true;
      }
    }
    return false;
  }
}

export function getSpeciesFormChangeMessage(pokemon: Pokemon, formChange: SpeciesFormChange, preName: string): string {
  const formKey = formChange.formKey;
  const isMega = formKey.indexOf(SpeciesFormKey.MEGA) > -1;
  const isGmax = formKey.indexOf(SpeciesFormKey.GIGANTAMAX) > -1;
  const isEmax = formKey.indexOf(SpeciesFormKey.ETERNAMAX) > -1;
  const isRevert = !isMega && formChange.formKey === pokemon.species.forms[0].formKey;
  if (isMega) {
    return i18next.t("battlePokemonForm:megaChange", {
      preName,
      pokemonName: pokemon.name,
    });
  }
  if (isGmax) {
    return i18next.t("battlePokemonForm:gigantamaxChange", {
      preName,
      pokemonName: pokemon.name,
    });
  }
  if (isEmax) {
    return i18next.t("battlePokemonForm:eternamaxChange", {
      preName,
      pokemonName: pokemon.name,
    });
  }
  if (isRevert) {
    return i18next.t("battlePokemonForm:revertChange", {
      pokemonName: getPokemonNameWithAffix(pokemon),
    });
  }
  if (pokemon.getAbility().id === AbilityId.DISGUISE) {
    return i18next.t("battlePokemonForm:disguiseChange");
  }
  return i18next.t("battlePokemonForm:formChange", { preName });
}<|MERGE_RESOLUTION|>--- conflicted
+++ resolved
@@ -11,12 +11,8 @@
 import type { TimeOfDay } from "#enums/time-of-day";
 import { WeatherType } from "#enums/weather-type";
 import type { Pokemon } from "#field/pokemon";
-<<<<<<< HEAD
-import { type Constructor, coerceArray } from "#utils/common";
-=======
 import type { Constructor } from "#types/common";
 import { coerceArray } from "#utils/array";
->>>>>>> 53ae8900
 import { toCamelCase } from "#utils/strings";
 import i18next from "i18next";
 
