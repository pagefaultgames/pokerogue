import { globalScene } from "#app/global-scene";
import { getPokemonNameWithAffix } from "#app/messages";
import { allHeldItems } from "#data/data-lists";
import type { SpeciesFormChange } from "#data/pokemon-forms";
import { AbilityId } from "#enums/ability-id";
import { Challenges } from "#enums/challenges";
import type { FormChangeItem } from "#enums/held-item-id";
import { MoveId } from "#enums/move-id";
import { SpeciesFormKey } from "#enums/species-form-key";
import { StatusEffect } from "#enums/status-effect";
import type { TimeOfDay } from "#enums/time-of-day";
import { WeatherType } from "#enums/weather-type";
import type { Pokemon } from "#field/pokemon";
import { type Constructor, coerceArray } from "#utils/common";
import { toCamelCase } from "#utils/strings";
import i18next from "i18next";

export abstract class SpeciesFormChangeTrigger {
  public description = "";

  canChange(_pokemon: Pokemon): boolean {
    return true;
  }

  hasTriggerType(triggerType: Constructor<SpeciesFormChangeTrigger>): boolean {
    return this instanceof triggerType;
  }
}

export class SpeciesFormChangeManualTrigger extends SpeciesFormChangeTrigger {}

export class SpeciesFormChangeAbilityTrigger extends SpeciesFormChangeTrigger {
  public description: string = i18next.t("pokemonEvolutions:forms.ability");
}

export class SpeciesFormChangeCompoundTrigger {
  public description = "";
  public triggers: SpeciesFormChangeTrigger[];

  constructor(...triggers: SpeciesFormChangeTrigger[]) {
    this.triggers = triggers;
    this.description = this.triggers
      .filter(trigger => trigger?.description?.length > 0)
      .map(trigger => trigger.description)
      .join(", ");
  }

  canChange(pokemon: Pokemon): boolean {
    for (const trigger of this.triggers) {
      if (!trigger.canChange(pokemon)) {
        return false;
      }
    }

    return true;
  }

  hasTriggerType(triggerType: Constructor<SpeciesFormChangeTrigger>): boolean {
    return !!this.triggers.find(t => t.hasTriggerType(triggerType));
  }
}

export class SpeciesFormChangeItemTrigger extends SpeciesFormChangeTrigger {
  public item: FormChangeItem;
  public active: boolean;

  constructor(item: FormChangeItem, active = true) {
    super();
    this.item = item;
    this.active = active;
    this.description = this.active
<<<<<<< HEAD
      ? i18next.t("pokemonEvolutions:Forms.item", {
          item: allHeldItems[item].name,
        })
      : i18next.t("pokemonEvolutions:Forms.deactivateItem", {
          item: allHeldItems[item].name,
=======
      ? i18next.t("pokemonEvolutions:forms.item", {
          item: i18next.t(`modifierType:FormChangeItem.${FormChangeItem[this.item]}`),
        })
      : i18next.t("pokemonEvolutions:forms.deactivateItem", {
          item: i18next.t(`modifierType:FormChangeItem.${FormChangeItem[this.item]}`),
>>>>>>> dd03887d
        });
  }

  canChange(pokemon: Pokemon): boolean {
    const matchItem = pokemon.heldItemManager.heldItems[this.item];
    if (!matchItem) {
      return false;
    }
    console.log("CAN CHANGE FORMS:", matchItem.active === this.active);
    return matchItem.active === this.active;
  }
}

export class SpeciesFormChangeTimeOfDayTrigger extends SpeciesFormChangeTrigger {
  public timesOfDay: TimeOfDay[];

  constructor(...timesOfDay: TimeOfDay[]) {
    super();
    this.timesOfDay = timesOfDay;
    this.description = i18next.t("pokemonEvolutions:orms.timeOfDay");
  }

  canChange(_pokemon: Pokemon): boolean {
    return this.timesOfDay.indexOf(globalScene.arena.getTimeOfDay()) > -1;
  }
}
export class SpeciesFormChangeActiveTrigger extends SpeciesFormChangeTrigger {
  public active: boolean;

  constructor(active = false) {
    super();
    this.active = active;
    this.description = this.active
      ? i18next.t("pokemonEvolutions:forms.enter")
      : i18next.t("pokemonEvolutions:forms.leave");
  }

  canChange(pokemon: Pokemon): boolean {
    return pokemon.isActive(true) === this.active;
  }
}

export class SpeciesFormChangeStatusEffectTrigger extends SpeciesFormChangeTrigger {
  public statusEffects: StatusEffect[];
  public invert: boolean;

  constructor(statusEffects: StatusEffect | StatusEffect[], invert = false) {
    super();
    this.statusEffects = coerceArray(statusEffects);
    this.invert = invert;
    // this.description = i18next.t("pokemonEvolutions:forms.statusEffect");
  }

  canChange(pokemon: Pokemon): boolean {
    return this.statusEffects.indexOf(pokemon.status?.effect || StatusEffect.NONE) > -1 !== this.invert;
  }
}

export class SpeciesFormChangeMoveLearnedTrigger extends SpeciesFormChangeTrigger {
  public move: MoveId;
  public known: boolean;

  constructor(move: MoveId, known = true) {
    super();
    this.move = move;
    this.known = known;
    const moveKey = toCamelCase(MoveId[this.move]);
    this.description = known
      ? i18next.t("pokemonEvolutions:forms.moveLearned", {
          move: i18next.t(`move:${moveKey}.name`),
        })
      : i18next.t("pokemonEvolutions:forms.moveForgotten", {
          move: i18next.t(`move:${moveKey}.name`),
        });
  }

  canChange(pokemon: Pokemon): boolean {
    return !!pokemon.moveset.filter(m => m.moveId === this.move).length === this.known;
  }
}

export abstract class SpeciesFormChangeMoveTrigger extends SpeciesFormChangeTrigger {
  public movePredicate: (m: MoveId) => boolean;
  public used: boolean;

  constructor(move: MoveId | ((m: MoveId) => boolean), used = true) {
    super();
    this.movePredicate = typeof move === "function" ? move : (m: MoveId) => m === move;
    this.used = used;
  }
}

export class SpeciesFormChangePreMoveTrigger extends SpeciesFormChangeMoveTrigger {
  description = i18next.t("pokemonEvolutions:forms.preMove");
  canChange(pokemon: Pokemon): boolean {
    const command = globalScene.currentBattle.turnCommands[pokemon.getBattlerIndex()];
    return !!command?.move && this.movePredicate(command.move.move) === this.used;
  }
}

export class SpeciesFormChangePostMoveTrigger extends SpeciesFormChangeMoveTrigger {
  description = i18next.t("pokemonEvolutions:forms.postMove");
  canChange(pokemon: Pokemon): boolean {
    return (
      pokemon.summonData && !!pokemon.getLastXMoves(1).filter(m => this.movePredicate(m.move)).length === this.used
    );
  }
}

export class MeloettaFormChangePostMoveTrigger extends SpeciesFormChangePostMoveTrigger {
  override canChange(pokemon: Pokemon): boolean {
    if (globalScene.gameMode.hasChallenge(Challenges.SINGLE_TYPE)) {
      return false;
    }
    // Meloetta will not transform if it has the ability Sheer Force when using Relic Song
    if (pokemon.hasAbility(AbilityId.SHEER_FORCE)) {
      return false;
    }
    return super.canChange(pokemon);
  }
}

export class SpeciesDefaultFormMatchTrigger extends SpeciesFormChangeTrigger {
  private formKey: string;

  constructor(formKey: string) {
    super();
    this.formKey = formKey;
    this.description = "";
  }

  canChange(pokemon: Pokemon): boolean {
    return (
      this.formKey ===
      pokemon.species.forms[globalScene.getSpeciesFormIndex(pokemon.species, pokemon.gender, pokemon.getNature(), true)]
        .formKey
    );
  }
}

/**
 * Class used for triggering form changes based on the user's Tera type.
 * Used by Ogerpon and Terapagos.
 */
export class SpeciesFormChangeTeraTrigger extends SpeciesFormChangeTrigger {}

/**
 * Class used for triggering form changes based on the user's lapsed Tera type.
 * Used by Ogerpon and Terapagos.
 */
export class SpeciesFormChangeLapseTeraTrigger extends SpeciesFormChangeTrigger {}

/**
 * Class used for triggering form changes based on weather.
 * Used by Castform and Cherrim.
 */
export class SpeciesFormChangeWeatherTrigger extends SpeciesFormChangeTrigger {
  /** The ability that  triggers the form change */
  public ability: AbilityId;
  /** The list of weathers that trigger the form change */
  public weathers: WeatherType[];

  constructor(ability: AbilityId, weathers: WeatherType[]) {
    super();
    this.ability = ability;
    this.weathers = weathers;
    this.description = i18next.t("pokemonEvolutions:forms.weather");
  }

  /**
   * Checks if the Pokemon has the required ability and is in the correct weather while
   * the weather or ability is also not suppressed.
   * @param pokemon - The pokemon that is trying to do the form change
   * @returns `true` if the Pokemon can change forms, `false` otherwise
   */
  canChange(pokemon: Pokemon): boolean {
    const currentWeather = globalScene.arena.weather?.weatherType ?? WeatherType.NONE;
    const isWeatherSuppressed = globalScene.arena.weather?.isEffectSuppressed();
    const isAbilitySuppressed = pokemon.summonData.abilitySuppressed;

    return (
      !isAbilitySuppressed &&
      !isWeatherSuppressed &&
      pokemon.hasAbility(this.ability) &&
      this.weathers.includes(currentWeather)
    );
  }
}

/**
 * Class used for reverting to the original form when the weather runs out
 * or when the user loses the ability/is suppressed.
 * Used by Castform and Cherrim.
 */
export class SpeciesFormChangeRevertWeatherFormTrigger extends SpeciesFormChangeTrigger {
  /** The ability that triggers the form change*/
  public ability: AbilityId;
  /** The list of weathers that will also trigger a form change to original form */
  public weathers: WeatherType[];

  constructor(ability: AbilityId, weathers: WeatherType[]) {
    super();
    this.ability = ability;
    this.weathers = weathers;
    this.description = i18next.t("pokemonEvolutions:forms.weatherRevert");
  }

  /**
   * Checks if the Pokemon has the required ability and the weather is one that will revert
   * the Pokemon to its original form or the weather or ability is suppressed
   * @param {Pokemon} pokemon the pokemon that is trying to do the form change
   * @returns `true` if the Pokemon will revert to its original form, `false` otherwise
   */
  canChange(pokemon: Pokemon): boolean {
    if (pokemon.hasAbility(this.ability, false, true)) {
      const currentWeather = globalScene.arena.weather?.weatherType ?? WeatherType.NONE;
      const isWeatherSuppressed = globalScene.arena.weather?.isEffectSuppressed();
      const isAbilitySuppressed = pokemon.summonData.abilitySuppressed;
      const summonDataAbility = pokemon.summonData.ability;
      const isAbilityChanged = summonDataAbility !== this.ability && summonDataAbility !== AbilityId.NONE;

      if (this.weathers.includes(currentWeather) || isWeatherSuppressed || isAbilitySuppressed || isAbilityChanged) {
        return true;
      }
    }
    return false;
  }
}

export function getSpeciesFormChangeMessage(pokemon: Pokemon, formChange: SpeciesFormChange, preName: string): string {
  const isMega = formChange.formKey.indexOf(SpeciesFormKey.MEGA) > -1;
  const isGmax = formChange.formKey.indexOf(SpeciesFormKey.GIGANTAMAX) > -1;
  const isEmax = formChange.formKey.indexOf(SpeciesFormKey.ETERNAMAX) > -1;
  const isRevert = !isMega && formChange.formKey === pokemon.species.forms[0].formKey;
  if (isMega) {
    return i18next.t("battlePokemonForm:megaChange", {
      preName,
      pokemonName: pokemon.name,
    });
  }
  if (isGmax) {
    return i18next.t("battlePokemonForm:gigantamaxChange", {
      preName,
      pokemonName: pokemon.name,
    });
  }
  if (isEmax) {
    return i18next.t("battlePokemonForm:eternamaxChange", {
      preName,
      pokemonName: pokemon.name,
    });
  }
  if (isRevert) {
    return i18next.t("battlePokemonForm:revertChange", {
      pokemonName: getPokemonNameWithAffix(pokemon),
    });
  }
  if (pokemon.getAbility().id === AbilityId.DISGUISE) {
    return i18next.t("battlePokemonForm:disguiseChange");
  }
  return i18next.t("battlePokemonForm:formChange", { preName });
}<|MERGE_RESOLUTION|>--- conflicted
+++ resolved
@@ -69,19 +69,11 @@
     this.item = item;
     this.active = active;
     this.description = this.active
-<<<<<<< HEAD
-      ? i18next.t("pokemonEvolutions:Forms.item", {
+      ? i18next.t("pokemonEvolutions:forms.item", {
           item: allHeldItems[item].name,
         })
-      : i18next.t("pokemonEvolutions:Forms.deactivateItem", {
+      : i18next.t("pokemonEvolutions:forms.deactivateItem", {
           item: allHeldItems[item].name,
-=======
-      ? i18next.t("pokemonEvolutions:forms.item", {
-          item: i18next.t(`modifierType:FormChangeItem.${FormChangeItem[this.item]}`),
-        })
-      : i18next.t("pokemonEvolutions:forms.deactivateItem", {
-          item: i18next.t(`modifierType:FormChangeItem.${FormChangeItem[this.item]}`),
->>>>>>> dd03887d
         });
   }
 
