--- conflicted
+++ resolved
@@ -10,14 +10,9 @@
 import type { TimeOfDay } from "#enums/time-of-day";
 import { WeatherType } from "#enums/weather-type";
 import type { Pokemon } from "#field/pokemon";
-<<<<<<< HEAD
 import { allHeldItems } from "#items/all-held-items";
-import { type Constructor, coerceArray } from "#utils/common";
-=======
-import type { PokemonFormChangeItemModifier } from "#modifiers/modifier";
 import type { Constructor } from "#types/common";
 import { coerceArray } from "#utils/array";
->>>>>>> 73e8c6c1
 import { toCamelCase } from "#utils/strings";
 import i18next from "i18next";
 
