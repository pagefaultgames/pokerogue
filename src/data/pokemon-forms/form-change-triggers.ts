--- conflicted
+++ resolved
@@ -87,25 +87,12 @@
   }
 
   canChange(pokemon: Pokemon): boolean {
-<<<<<<< HEAD
     const matchItem = pokemon.heldItemManager.heldItems[this.item];
     if (!matchItem) {
       return false;
     }
     console.log("CAN CHANGE FORMS:", matchItem.active === this.active);
     return matchItem.active === this.active;
-=======
-    return !!globalScene.findModifier(r => {
-      // Assume that if m has the `formChangeItem` property, then it is a PokemonFormChangeItemModifier
-      const m = r as PokemonFormChangeItemModifier;
-      return (
-        "formChangeItem" in m
-        && m.pokemonId === pokemon.id
-        && m.formChangeItem === this.item
-        && m.active === this.active
-      );
-    });
->>>>>>> d3462a14
   }
 }
 
