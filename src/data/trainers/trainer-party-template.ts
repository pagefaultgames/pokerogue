import { globalScene } from "#app/global-scene";
<<<<<<< HEAD
import { startingWave } from "#balance/misc";
=======
import { startingWave } from "#app/starting-wave";
import { EvoLevelThresholdKind } from "#enums/evo-level-threshold-kind";
>>>>>>> b6f64aac
import { ClassicFixedBossWaves } from "#enums/fixed-boss-waves";
import { GameModes } from "#enums/game-modes";
import { PartyMemberStrength } from "#enums/party-member-strength";

export class TrainerPartyTemplate {
  public size: number;
  public strength: PartyMemberStrength;
  public sameSpecies: boolean;
  public balanced: boolean;
  /**
   * Controls which evolution level threshold to use for the trainer.
   * Bosses should use `EvoLevelThresholdKind.STRONG`, regular trainers
   * should use `EvoLevelThresholdKind.NORMAL`.
   * @defaultValue `EvoLevelThresholdKind.NORMAL`
   * @see {@link EvoLevelThresholdKind | EvoLevelThresholdKind}
   */
  public readonly evoLevelThresholdKind: Exclude<EvoLevelThresholdKind, typeof EvoLevelThresholdKind.WILD>;

<<<<<<< HEAD
  constructor(size: number, strength: PartyMemberStrength, sameSpecies = false, balanced = false) {
    this.size = size;
    this.strength = strength;
    this.sameSpecies = sameSpecies;
    this.balanced = balanced;
=======
  constructor(
    size: number,
    strength: PartyMemberStrength,
    sameSpecies?: boolean,
    balanced?: boolean,
    evoLevelThresholdKind: Exclude<
      EvoLevelThresholdKind,
      typeof EvoLevelThresholdKind.WILD
    > = EvoLevelThresholdKind.NORMAL,
  ) {
    this.size = size;
    this.strength = strength;
    this.sameSpecies = !!sameSpecies;
    this.balanced = !!balanced;
    this.evoLevelThresholdKind = evoLevelThresholdKind;
>>>>>>> b6f64aac
  }

  getStrength(_index: number): PartyMemberStrength {
    return this.strength;
  }

  isSameSpecies(_index: number): boolean {
    return this.sameSpecies;
  }

  isBalanced(_index: number): boolean {
    return this.balanced;
  }
}

export class TrainerPartyCompoundTemplate extends TrainerPartyTemplate {
  public templates: TrainerPartyTemplate[];

  constructor(...templates: TrainerPartyTemplate[]) {
    super(
      templates.reduce((total: number, template: TrainerPartyTemplate) => {
        total += template.size;
        return total;
      }, 0),
      PartyMemberStrength.AVERAGE,
    );
    this.templates = templates;
  }

  getStrength(index: number): PartyMemberStrength {
    let t = 0;
    for (const template of this.templates) {
      if (t + template.size > index) {
        return template.getStrength(index - t);
      }
      t += template.size;
    }

    return super.getStrength(index);
  }

  isSameSpecies(index: number): boolean {
    let t = 0;
    for (const template of this.templates) {
      if (t + template.size > index) {
        return template.isSameSpecies(index - t);
      }
      t += template.size;
    }

    return super.isSameSpecies(index);
  }

  isBalanced(index: number): boolean {
    let t = 0;
    for (const template of this.templates) {
      if (t + template.size > index) {
        return template.isBalanced(index - t);
      }
      t += template.size;
    }

    return super.isBalanced(index);
  }
}

export const trainerPartyTemplates = {
  ONE_WEAK_ONE_STRONG: new TrainerPartyCompoundTemplate(
    new TrainerPartyTemplate(1, PartyMemberStrength.WEAK),
    new TrainerPartyTemplate(1, PartyMemberStrength.STRONG),
  ),
  ONE_AVG: new TrainerPartyTemplate(1, PartyMemberStrength.AVERAGE),
  ONE_AVG_ONE_STRONG: new TrainerPartyCompoundTemplate(
    new TrainerPartyTemplate(1, PartyMemberStrength.AVERAGE),
    new TrainerPartyTemplate(1, PartyMemberStrength.STRONG),
  ),
  ONE_STRONG: new TrainerPartyTemplate(1, PartyMemberStrength.STRONG),
  ONE_STRONGER: new TrainerPartyTemplate(1, PartyMemberStrength.STRONGER),
  TWO_WEAKER: new TrainerPartyTemplate(2, PartyMemberStrength.WEAKER),
  TWO_WEAK: new TrainerPartyTemplate(2, PartyMemberStrength.WEAK),
  TWO_WEAK_ONE_AVG: new TrainerPartyCompoundTemplate(
    new TrainerPartyTemplate(2, PartyMemberStrength.WEAK),
    new TrainerPartyTemplate(1, PartyMemberStrength.AVERAGE),
  ),
  TWO_WEAK_SAME_ONE_AVG: new TrainerPartyCompoundTemplate(
    new TrainerPartyTemplate(2, PartyMemberStrength.WEAK, true),
    new TrainerPartyTemplate(1, PartyMemberStrength.AVERAGE),
  ),
  TWO_WEAK_SAME_TWO_WEAK_SAME: new TrainerPartyCompoundTemplate(
    new TrainerPartyTemplate(2, PartyMemberStrength.WEAK, true),
    new TrainerPartyTemplate(2, PartyMemberStrength.WEAK, true),
  ),
  TWO_WEAK_ONE_STRONG: new TrainerPartyCompoundTemplate(
    new TrainerPartyTemplate(2, PartyMemberStrength.WEAK),
    new TrainerPartyTemplate(1, PartyMemberStrength.STRONG),
  ),
  TWO_AVG: new TrainerPartyTemplate(2, PartyMemberStrength.AVERAGE),
  TWO_AVG_ONE_STRONG: new TrainerPartyCompoundTemplate(
    new TrainerPartyTemplate(2, PartyMemberStrength.AVERAGE),
    new TrainerPartyTemplate(1, PartyMemberStrength.STRONG),
  ),
  TWO_AVG_SAME_ONE_AVG: new TrainerPartyCompoundTemplate(
    new TrainerPartyTemplate(2, PartyMemberStrength.AVERAGE, true),
    new TrainerPartyTemplate(1, PartyMemberStrength.AVERAGE),
  ),
  TWO_AVG_SAME_ONE_STRONG: new TrainerPartyCompoundTemplate(
    new TrainerPartyTemplate(2, PartyMemberStrength.AVERAGE, true),
    new TrainerPartyTemplate(1, PartyMemberStrength.STRONG),
  ),
  TWO_AVG_SAME_TWO_AVG_SAME: new TrainerPartyCompoundTemplate(
    new TrainerPartyTemplate(2, PartyMemberStrength.AVERAGE, true),
    new TrainerPartyTemplate(2, PartyMemberStrength.AVERAGE, true),
  ),
  TWO_STRONG: new TrainerPartyTemplate(2, PartyMemberStrength.STRONG),
  THREE_WEAK: new TrainerPartyTemplate(3, PartyMemberStrength.WEAK),
  THREE_WEAK_SAME: new TrainerPartyTemplate(3, PartyMemberStrength.WEAK, true),
  THREE_AVG: new TrainerPartyTemplate(3, PartyMemberStrength.AVERAGE),
  THREE_AVG_SAME: new TrainerPartyTemplate(3, PartyMemberStrength.AVERAGE, true),
  THREE_WEAK_BALANCED: new TrainerPartyTemplate(3, PartyMemberStrength.WEAK, false, true),
  FOUR_WEAKER: new TrainerPartyTemplate(4, PartyMemberStrength.WEAKER),
  FOUR_WEAKER_SAME: new TrainerPartyTemplate(4, PartyMemberStrength.WEAKER, true),
  FOUR_WEAK: new TrainerPartyTemplate(4, PartyMemberStrength.WEAK),
  FOUR_WEAK_SAME: new TrainerPartyTemplate(4, PartyMemberStrength.WEAK, true),
  FOUR_WEAK_BALANCED: new TrainerPartyTemplate(4, PartyMemberStrength.WEAK, false, true),
  FIVE_WEAKER: new TrainerPartyTemplate(5, PartyMemberStrength.WEAKER),
  FIVE_WEAK: new TrainerPartyTemplate(5, PartyMemberStrength.WEAK),
  FIVE_WEAK_BALANCED: new TrainerPartyTemplate(5, PartyMemberStrength.WEAK, false, true),
  SIX_WEAKER: new TrainerPartyTemplate(6, PartyMemberStrength.WEAKER),
  SIX_WEAKER_SAME: new TrainerPartyTemplate(6, PartyMemberStrength.WEAKER, true),
  SIX_WEAK: new TrainerPartyTemplate(6, PartyMemberStrength.WEAK),
  SIX_WEAK_SAME: new TrainerPartyTemplate(6, PartyMemberStrength.WEAK, true),
  SIX_WEAK_BALANCED: new TrainerPartyTemplate(6, PartyMemberStrength.WEAK, false, true),

  GYM_LEADER_1: new TrainerPartyCompoundTemplate(
    new TrainerPartyTemplate(1, PartyMemberStrength.AVERAGE, undefined, undefined, EvoLevelThresholdKind.STRONG),
    new TrainerPartyTemplate(1, PartyMemberStrength.STRONG, undefined, undefined, EvoLevelThresholdKind.STRONG),
  ),
  GYM_LEADER_2: new TrainerPartyCompoundTemplate(
    new TrainerPartyTemplate(1, PartyMemberStrength.AVERAGE, undefined, undefined, EvoLevelThresholdKind.STRONG),
    new TrainerPartyTemplate(1, PartyMemberStrength.STRONG, undefined, undefined, EvoLevelThresholdKind.STRONG),
    new TrainerPartyTemplate(1, PartyMemberStrength.STRONGER, undefined, undefined, EvoLevelThresholdKind.STRONG),
  ),
  GYM_LEADER_3: new TrainerPartyCompoundTemplate(
    new TrainerPartyTemplate(2, PartyMemberStrength.AVERAGE, undefined, undefined, EvoLevelThresholdKind.STRONG),
    new TrainerPartyTemplate(1, PartyMemberStrength.STRONG, undefined, undefined, EvoLevelThresholdKind.STRONG),
    new TrainerPartyTemplate(1, PartyMemberStrength.STRONGER, undefined, undefined, EvoLevelThresholdKind.STRONG),
  ),
  GYM_LEADER_4: new TrainerPartyCompoundTemplate(
    new TrainerPartyTemplate(3, PartyMemberStrength.AVERAGE, undefined, undefined, EvoLevelThresholdKind.STRONG),
    new TrainerPartyTemplate(1, PartyMemberStrength.STRONG, undefined, undefined, EvoLevelThresholdKind.STRONG),
    new TrainerPartyTemplate(1, PartyMemberStrength.STRONGER, undefined, undefined, EvoLevelThresholdKind.STRONG),
  ),
  /** 3 Average 2 Strong 1 Stronger */
  GYM_LEADER_5: new TrainerPartyCompoundTemplate(
    new TrainerPartyTemplate(3, PartyMemberStrength.AVERAGE, undefined, undefined, EvoLevelThresholdKind.STRONG),
    new TrainerPartyTemplate(2, PartyMemberStrength.STRONG, undefined, undefined, EvoLevelThresholdKind.STRONG),
    new TrainerPartyTemplate(1, PartyMemberStrength.STRONGER, undefined, undefined, EvoLevelThresholdKind.STRONG),
  ),

  ELITE_FOUR: new TrainerPartyCompoundTemplate(
    new TrainerPartyTemplate(2, PartyMemberStrength.AVERAGE, undefined, undefined, EvoLevelThresholdKind.STRONG),
    new TrainerPartyTemplate(3, PartyMemberStrength.STRONG, undefined, undefined, EvoLevelThresholdKind.STRONG),
    new TrainerPartyTemplate(1, PartyMemberStrength.STRONGER, undefined, undefined, EvoLevelThresholdKind.STRONG),
  ),

  CHAMPION: new TrainerPartyCompoundTemplate(
    new TrainerPartyTemplate(4, PartyMemberStrength.STRONG, undefined, undefined, EvoLevelThresholdKind.STRONG),
    new TrainerPartyTemplate(2, PartyMemberStrength.STRONGER, false, true, EvoLevelThresholdKind.STRONG),
  ),

  RIVAL: new TrainerPartyCompoundTemplate(
    new TrainerPartyTemplate(1, PartyMemberStrength.STRONG),
    new TrainerPartyTemplate(1, PartyMemberStrength.AVERAGE),
  ),
  RIVAL_2: new TrainerPartyCompoundTemplate(
    new TrainerPartyTemplate(1, PartyMemberStrength.STRONG),
    new TrainerPartyTemplate(1, PartyMemberStrength.AVERAGE),
    new TrainerPartyTemplate(1, PartyMemberStrength.WEAK, false, true),
  ),
  RIVAL_3: new TrainerPartyCompoundTemplate(
    new TrainerPartyTemplate(1, PartyMemberStrength.STRONG),
    new TrainerPartyTemplate(1, PartyMemberStrength.AVERAGE),
    new TrainerPartyTemplate(1, PartyMemberStrength.AVERAGE, false, true),
    new TrainerPartyTemplate(1, PartyMemberStrength.WEAK, false, true),
  ),
  RIVAL_4: new TrainerPartyCompoundTemplate(
    new TrainerPartyTemplate(1, PartyMemberStrength.STRONG),
    new TrainerPartyTemplate(1, PartyMemberStrength.AVERAGE),
    new TrainerPartyTemplate(2, PartyMemberStrength.AVERAGE, false, true),
    new TrainerPartyTemplate(1, PartyMemberStrength.WEAK, false, true),
  ),
  RIVAL_5: new TrainerPartyCompoundTemplate(
    new TrainerPartyTemplate(1, PartyMemberStrength.STRONG),
    new TrainerPartyTemplate(1, PartyMemberStrength.AVERAGE),
    new TrainerPartyTemplate(3, PartyMemberStrength.AVERAGE, false, true),
    new TrainerPartyTemplate(1, PartyMemberStrength.STRONG),
  ),
  RIVAL_6: new TrainerPartyCompoundTemplate(
    new TrainerPartyTemplate(1, PartyMemberStrength.STRONG),
    new TrainerPartyTemplate(1, PartyMemberStrength.AVERAGE),
    new TrainerPartyTemplate(3, PartyMemberStrength.AVERAGE, false, true),
    new TrainerPartyTemplate(1, PartyMemberStrength.STRONGER),
  ),
};

/**
 * The function to get variable strength grunts
 * @returns the correct TrainerPartyTemplate
 */
export function getEvilGruntPartyTemplate(): TrainerPartyTemplate {
  const waveIndex = globalScene.currentBattle?.waveIndex;
  if (waveIndex <= ClassicFixedBossWaves.EVIL_GRUNT_1) {
    return trainerPartyTemplates.TWO_AVG;
  }
  if (waveIndex <= ClassicFixedBossWaves.EVIL_GRUNT_2) {
    return trainerPartyTemplates.THREE_AVG;
  }
  if (waveIndex <= ClassicFixedBossWaves.EVIL_GRUNT_3) {
    return trainerPartyTemplates.TWO_AVG_ONE_STRONG;
  }
  if (waveIndex <= ClassicFixedBossWaves.EVIL_ADMIN_1) {
    return trainerPartyTemplates.GYM_LEADER_5; // 3avg 2 strong 1 stronger
  }
  return trainerPartyTemplates.GYM_LEADER_5; // 3 avg 2 strong 1 stronger
}

export function getWavePartyTemplate(...templates: TrainerPartyTemplate[]) {
  const { currentBattle, gameMode } = globalScene;
  const wave = gameMode.getWaveForDifficulty(currentBattle?.waveIndex || startingWave, true);
  const templateIndex = Math.ceil((wave - 20) / 30);
  return templates[Phaser.Math.Clamp(templateIndex, 0, templates.length - 1)];
}

export function getGymLeaderPartyTemplate() {
  const { currentBattle, gameMode } = globalScene;
  switch (gameMode.modeId) {
    case GameModes.DAILY:
      if (currentBattle?.waveIndex <= 20) {
        return trainerPartyTemplates.GYM_LEADER_2;
      }
      return trainerPartyTemplates.GYM_LEADER_3;
    case GameModes.CHALLENGE: // In the future, there may be a ChallengeType to call here. For now, use classic's.
    case GameModes.CLASSIC:
      if (currentBattle?.waveIndex <= 20) {
        return trainerPartyTemplates.GYM_LEADER_1; // 1 avg 1 strong
      }
      if (currentBattle?.waveIndex <= 30) {
        return trainerPartyTemplates.GYM_LEADER_2; // 1 avg 1 strong 1 stronger
      }
      // 50 and 60
      if (currentBattle?.waveIndex <= 60) {
        return trainerPartyTemplates.GYM_LEADER_3; // 2 avg 1 strong 1 stronger
      }
      // 80 and 90
      if (currentBattle?.waveIndex <= 90) {
        return trainerPartyTemplates.GYM_LEADER_4; // 3 avg 1 strong 1 stronger
      }
      // 110+
      return trainerPartyTemplates.GYM_LEADER_5; // 3 avg 2 strong 1 stronger
    default:
      return getWavePartyTemplate(
        trainerPartyTemplates.GYM_LEADER_1,
        trainerPartyTemplates.GYM_LEADER_2,
        trainerPartyTemplates.GYM_LEADER_3,
        trainerPartyTemplates.GYM_LEADER_4,
        trainerPartyTemplates.GYM_LEADER_5,
      );
  }
}<|MERGE_RESOLUTION|>--- conflicted
+++ resolved
@@ -1,10 +1,6 @@
 import { globalScene } from "#app/global-scene";
-<<<<<<< HEAD
 import { startingWave } from "#balance/misc";
-=======
-import { startingWave } from "#app/starting-wave";
 import { EvoLevelThresholdKind } from "#enums/evo-level-threshold-kind";
->>>>>>> b6f64aac
 import { ClassicFixedBossWaves } from "#enums/fixed-boss-waves";
 import { GameModes } from "#enums/game-modes";
 import { PartyMemberStrength } from "#enums/party-member-strength";
@@ -23,18 +19,11 @@
    */
   public readonly evoLevelThresholdKind: Exclude<EvoLevelThresholdKind, typeof EvoLevelThresholdKind.WILD>;
 
-<<<<<<< HEAD
-  constructor(size: number, strength: PartyMemberStrength, sameSpecies = false, balanced = false) {
-    this.size = size;
-    this.strength = strength;
-    this.sameSpecies = sameSpecies;
-    this.balanced = balanced;
-=======
   constructor(
     size: number,
     strength: PartyMemberStrength,
-    sameSpecies?: boolean,
-    balanced?: boolean,
+    sameSpecies = false,
+    balanced = false,
     evoLevelThresholdKind: Exclude<
       EvoLevelThresholdKind,
       typeof EvoLevelThresholdKind.WILD
@@ -42,10 +31,9 @@
   ) {
     this.size = size;
     this.strength = strength;
-    this.sameSpecies = !!sameSpecies;
-    this.balanced = !!balanced;
+    this.sameSpecies = sameSpecies;
+    this.balanced = balanced;
     this.evoLevelThresholdKind = evoLevelThresholdKind;
->>>>>>> b6f64aac
   }
 
   getStrength(_index: number): PartyMemberStrength {
