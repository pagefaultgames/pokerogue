import { timedEventManager } from "#app/global-event-manager";
import { globalScene } from "#app/global-scene";
import { pokemonEvolutions, pokemonPrevolutions } from "#balance/pokemon-evolutions";
import { signatureSpecies } from "#balance/signature-species";
import { tmSpecies } from "#balance/tms";
import { modifierTypes } from "#data/data-lists";
import { doubleBattleDialogue } from "#data/double-battle-dialogue";
import { Gender } from "#data/gender";
import type { PokemonSpecies, PokemonSpeciesFilter } from "#data/pokemon-species";
import { AbilityId } from "#enums/ability-id";
import { MoveId } from "#enums/move-id";
import { PartyMemberStrength } from "#enums/party-member-strength";
import { PokeballType } from "#enums/pokeball";
import { PokemonType } from "#enums/pokemon-type";
import { SpeciesId } from "#enums/species-id";
import { TeraAIMode } from "#enums/tera-ai-mode";
import { TrainerPoolTier } from "#enums/trainer-pool-tier";
import { TrainerSlot } from "#enums/trainer-slot";
import { TrainerType } from "#enums/trainer-type";
import { TrainerVariant } from "#enums/trainer-variant";
import type { EnemyPokemon } from "#field/pokemon";
import { PokemonMove } from "#moves/pokemon-move";
import { getIsInitialized, initI18n } from "#plugins/i18n";
import type { EvilTeam } from "#trainers/evil-admin-trainer-pools";
import { evilAdminTrainerPools } from "#trainers/evil-admin-trainer-pools";
import {
  getEvilGruntPartyTemplate,
  getGymLeaderPartyTemplate,
  getWavePartyTemplate,
  TrainerPartyCompoundTemplate,
  TrainerPartyTemplate,
  trainerPartyTemplates,
<<<<<<< HEAD
} from "./trainer-party-template";
import { evilAdminTrainerPools } from "./evil-admin-trainer-pools";

// Enum imports
import { PartyMemberStrength } from "#enums/party-member-strength";
import { SpeciesId } from "#enums/species-id";
import { PokeballType } from "#enums/pokeball";
import { PokemonType } from "#enums/pokemon-type";
import { MoveId } from "#enums/move-id";
import { AbilityId } from "#enums/ability-id";
import { TeraAIMode } from "#enums/tera-ai-mode";
import { TrainerPoolTier } from "#enums/trainer-pool-tier";
import { TrainerSlot } from "#enums/trainer-slot";
import { TrainerType } from "#enums/trainer-type";
import { timedEventManager } from "#app/global-event-manager";

// Type imports
import type { PokemonSpeciesFilter } from "#app/data/pokemon-species";
import type PokemonSpecies from "#app/data/pokemon-species";
import type { ModifierTypeFunc } from "#app/@types/modifier-types";
import type { EnemyPokemon } from "#app/field/pokemon";
import type { EvilTeam } from "./evil-admin-trainer-pools";
=======
} from "#trainers/TrainerPartyTemplate";
import type { ModifierTypeFunc } from "#types/modifier-types";
>>>>>>> e05d8597
import type {
  GenAIFunc,
  GenModifiersFunc,
  PartyMemberFunc,
  PartyMemberFuncs,
  PartyTemplateFunc,
  TrainerConfigs,
  TrainerTierPools,
} from "#types/trainer-funcs";
import {
  coerceArray,
  isNullOrUndefined,
  randSeedInt,
  randSeedIntRange,
  randSeedItem,
  toReadableString,
} from "#utils/common";
import { getPokemonSpecies } from "#utils/pokemon-utils";
import i18next from "i18next";

/** Minimum BST for Pokemon generated onto the Elite Four's teams */
const ELITE_FOUR_MINIMUM_BST = 460;

/** The wave at which (non-Paldean) Gym Leaders start having Tera mons*/
const GYM_LEADER_TERA_WAVE = 100;

/**
 * Stores data and helper functions about a trainers AI options.
 */
export class TrainerAI {
  public teraMode: TeraAIMode = TeraAIMode.NO_TERA;
  public instantTeras: number[];

  /**
   * @param canTerastallize Whether this trainer is allowed to tera
   */
  constructor(teraMode: TeraAIMode = TeraAIMode.NO_TERA) {
    this.teraMode = teraMode;
    this.instantTeras = [];
  }

  /**
   * Checks if a trainer can tera
   * @returns Whether this trainer can currently tera
   */
  public canTerastallize() {
    return this.teraMode !== TeraAIMode.NO_TERA;
  }

  /**
   * Sets a pokemon on this AI to just instantly Tera on first move used
   * @param index The index of the pokemon to instantly tera.
   */
  public setInstantTera(index: number) {
    this.teraMode = TeraAIMode.INSTANT_TERA;
    this.instantTeras.push(index);
  }
}

export class TrainerConfig {
  public trainerType: TrainerType;
  public trainerTypeDouble: TrainerType;
  public name: string;
  public nameFemale: string;
  public nameDouble: string;
  public title: string;
  public titleDouble: string;
  public hasGenders = false;
  public hasDouble = false;
  public hasCharSprite = false;
  public doubleOnly = false;
  public moneyMultiplier = 1;
  public isBoss = false;
  public hasStaticParty = false;
  public useSameSeedForAllMembers = false;
  public mixedBattleBgm: string;
  public battleBgm: string;
  public encounterBgm: string;
  public femaleEncounterBgm: string;
  public doubleEncounterBgm: string;
  public victoryBgm: string;
  public genModifiersFunc: GenModifiersFunc;
  public genAIFuncs: GenAIFunc[] = [];
  public modifierRewardFuncs: ModifierTypeFunc[] = [];
  public partyTemplates: TrainerPartyTemplate[];
  public partyTemplateFunc: PartyTemplateFunc;
  public partyMemberFuncs: PartyMemberFuncs = {};
  public speciesPools: TrainerTierPools;
  public speciesFilter: PokemonSpeciesFilter;
  public specialtyType: PokemonType;
  public hasVoucher = false;
  public trainerAI: TrainerAI;

  public encounterMessages: string[] = [];
  public victoryMessages: string[] = [];
  public defeatMessages: string[] = [];

  public femaleEncounterMessages: string[];
  public femaleVictoryMessages: string[];
  public femaleDefeatMessages: string[];

  public doubleEncounterMessages: string[];
  public doubleVictoryMessages: string[];
  public doubleDefeatMessages: string[];

  constructor(trainerType: TrainerType, allowLegendaries?: boolean) {
    this.trainerType = trainerType;
    this.trainerAI = new TrainerAI();
    this.name = toReadableString(TrainerType[this.getDerivedType()]);
    this.battleBgm = "battle_trainer";
    this.mixedBattleBgm = "battle_trainer";
    this.victoryBgm = "victory_trainer";
    this.partyTemplates = [trainerPartyTemplates.TWO_AVG];
    this.speciesFilter = species =>
      (allowLegendaries || (!species.legendary && !species.subLegendary && !species.mythical)) &&
      !species.isTrainerForbidden();
  }

  getKey(): string {
    return TrainerType[this.getDerivedType()].toString().toLowerCase();
  }

  getSpriteKey(female?: boolean, isDouble = false): string {
    let ret = this.getKey();
    if (this.hasGenders) {
      ret += `_${female ? "f" : "m"}`;
    }
    // If a special double trainer class was set, set it as the sprite key
    if (this.trainerTypeDouble && female && isDouble) {
      // Get the derived type for the double trainer since the sprite key is based on the derived type
      ret = TrainerType[this.getDerivedType(this.trainerTypeDouble)].toString().toLowerCase();
    }
    return ret;
  }

  setName(name: string): TrainerConfig {
    if (name === "Finn") {
      // Give the rival a localized name
      // First check if i18n is initialized
      if (!getIsInitialized()) {
        initI18n();
      }
      // This is only the male name, because the female name is handled in a different function (setHasGenders)
      if (name === "Finn") {
        name = i18next.t("trainerNames:rival");
      }
    }

    this.name = name;

    return this;
  }

  /**
   * Sets if a boss trainer will have a voucher or not.
   * @param hasVoucher - If the boss trainer will have a voucher.
   */
  setHasVoucher(hasVoucher: boolean): void {
    this.hasVoucher = hasVoucher;
  }

  setTitle(title: string): TrainerConfig {
    // First check if i18n is initialized
    if (!getIsInitialized()) {
      initI18n();
    }

    // Make the title lowercase and replace spaces with underscores
    title = title.toLowerCase().replace(/\s/g, "_");

    // Get the title from the i18n file
    this.title = i18next.t(`titles:${title}`);

    return this;
  }

  /**
   * Returns the derived trainer type for a given trainer type.
   * @param trainerTypeToDeriveFrom - The trainer type to derive from. (If null, the this.trainerType property will be used.)
   * @returns {TrainerType} - The derived trainer type.
   */
  getDerivedType(trainerTypeToDeriveFrom: TrainerType | null = null): TrainerType {
    let trainerType = trainerTypeToDeriveFrom ? trainerTypeToDeriveFrom : this.trainerType;
    switch (trainerType) {
      case TrainerType.RIVAL_2:
      case TrainerType.RIVAL_3:
      case TrainerType.RIVAL_4:
      case TrainerType.RIVAL_5:
      case TrainerType.RIVAL_6:
        trainerType = TrainerType.RIVAL;
        break;
      case TrainerType.LANCE_CHAMPION:
        trainerType = TrainerType.LANCE;
        break;
      case TrainerType.LARRY_ELITE:
        trainerType = TrainerType.LARRY;
        break;
      case TrainerType.ROCKET_BOSS_GIOVANNI_1:
      case TrainerType.ROCKET_BOSS_GIOVANNI_2:
        trainerType = TrainerType.GIOVANNI;
        break;
      case TrainerType.MAXIE_2:
        trainerType = TrainerType.MAXIE;
        break;
      case TrainerType.ARCHIE_2:
        trainerType = TrainerType.ARCHIE;
        break;
      case TrainerType.CYRUS_2:
        trainerType = TrainerType.CYRUS;
        break;
      case TrainerType.GHETSIS_2:
        trainerType = TrainerType.GHETSIS;
        break;
      case TrainerType.LYSANDRE_2:
        trainerType = TrainerType.LYSANDRE;
        break;
      case TrainerType.LUSAMINE_2:
        trainerType = TrainerType.LUSAMINE;
        break;
      case TrainerType.GUZMA_2:
        trainerType = TrainerType.GUZMA;
        break;
      case TrainerType.ROSE_2:
        trainerType = TrainerType.ROSE;
        break;
      case TrainerType.PENNY_2:
        trainerType = TrainerType.PENNY;
        break;
      case TrainerType.MARNIE_ELITE:
        trainerType = TrainerType.MARNIE;
        break;
      case TrainerType.NESSA_ELITE:
        trainerType = TrainerType.NESSA;
        break;
      case TrainerType.BEA_ELITE:
        trainerType = TrainerType.BEA;
        break;
      case TrainerType.ALLISTER_ELITE:
        trainerType = TrainerType.ALLISTER;
        break;
      case TrainerType.RAIHAN_ELITE:
        trainerType = TrainerType.RAIHAN;
        break;
    }

    return trainerType;
  }

  /**
   * Sets the configuration for trainers with genders, including the female name and encounter background music (BGM).
   * @param {string} [nameFemale] The name of the female trainer. If 'Ivy', a localized name will be assigned.
   * @param {TrainerType | string} [femaleEncounterBgm] The encounter BGM for the female trainer, which can be a TrainerType or a string.
   * @returns {TrainerConfig} The updated TrainerConfig instance.
   */
  setHasGenders(nameFemale?: string, femaleEncounterBgm?: TrainerType | string): TrainerConfig {
    // If the female name is 'Ivy' (the rival), assign a localized name.
    if (nameFemale === "Ivy") {
      // Check if the internationalization (i18n) system is initialized.
      if (!getIsInitialized()) {
        // Initialize the i18n system if it is not already initialized.
        initI18n();
      }
      // Set the localized name for the female rival.
      this.nameFemale = i18next.t("trainerNames:rival_female");
    } else {
      // Otherwise, assign the provided female name.
      this.nameFemale = nameFemale!; // TODO: is this bang correct?
    }

    // Indicate that this trainer configuration includes genders.
    this.hasGenders = true;

    // If a female encounter BGM is provided.
    if (femaleEncounterBgm) {
      // If the BGM is a TrainerType (number), convert it to a string, replace underscores with spaces, and convert to lowercase.
      // Otherwise, assign the provided string as the BGM.
      this.femaleEncounterBgm =
        typeof femaleEncounterBgm === "number"
          ? TrainerType[femaleEncounterBgm].toString().replace(/_/g, " ").toLowerCase()
          : femaleEncounterBgm;
    }

    // Return the updated TrainerConfig instance.
    return this;
  }

  /**
   * Sets the configuration for trainers with double battles, including the name of the double trainer and the encounter BGM.
   * @param nameDouble The name of the double trainer (e.g., "Ace Duo" for Trainer Class Doubles or "red_blue_double" for NAMED trainer doubles).
   * @param doubleEncounterBgm The encounter BGM for the double trainer, which can be a TrainerType or a string.
   * @returns {TrainerConfig} The updated TrainerConfig instance.
   */
  setHasDouble(nameDouble: string, doubleEncounterBgm?: TrainerType | string): TrainerConfig {
    this.hasDouble = true;
    this.nameDouble = nameDouble;
    if (doubleEncounterBgm) {
      this.doubleEncounterBgm =
        typeof doubleEncounterBgm === "number"
          ? TrainerType[doubleEncounterBgm].toString().replace(/_/g, " ").toLowerCase()
          : doubleEncounterBgm;
    }
    return this;
  }

  /**
   * Sets the trainer type for double battles.
   * @param trainerTypeDouble The TrainerType of the partner in a double battle.
   * @returns {TrainerConfig} The updated TrainerConfig instance.
   */
  setDoubleTrainerType(trainerTypeDouble: TrainerType): TrainerConfig {
    this.trainerTypeDouble = trainerTypeDouble;
    this.setDoubleMessages(this.nameDouble);
    return this;
  }

  /**
   * Sets the encounter and victory messages for double trainers.
   * @param nameDouble - The name of the pair (e.g. "red_blue_double").
   */
  setDoubleMessages(nameDouble: string) {
    // Check if there is double battle dialogue for this trainer
    if (doubleBattleDialogue[nameDouble]) {
      // Set encounter and victory messages for double trainers
      this.doubleEncounterMessages = doubleBattleDialogue[nameDouble].encounter;
      this.doubleVictoryMessages = doubleBattleDialogue[nameDouble].victory;
      this.doubleDefeatMessages = doubleBattleDialogue[nameDouble].defeat;
    }
  }

  /**
   * Sets the title for double trainers
   * @param titleDouble The key for the title in the i18n file. (e.g., "champion_double").
   * @returns {TrainerConfig} The updated TrainerConfig instance.
   */
  setDoubleTitle(titleDouble: string): TrainerConfig {
    // First check if i18n is initialized
    if (!getIsInitialized()) {
      initI18n();
    }

    // Make the title lowercase and replace spaces with underscores
    titleDouble = titleDouble.toLowerCase().replace(/\s/g, "_");

    // Get the title from the i18n file
    this.titleDouble = i18next.t(`titles:${titleDouble}`);

    return this;
  }

  setHasCharSprite(): TrainerConfig {
    this.hasCharSprite = true;
    return this;
  }

  setDoubleOnly(): TrainerConfig {
    this.doubleOnly = true;
    return this;
  }

  setMoneyMultiplier(moneyMultiplier: number): TrainerConfig {
    this.moneyMultiplier = moneyMultiplier;
    return this;
  }

  setBoss(): TrainerConfig {
    this.isBoss = true;
    return this;
  }

  setStaticParty(): TrainerConfig {
    this.hasStaticParty = true;
    return this;
  }

  setUseSameSeedForAllMembers(): TrainerConfig {
    this.useSameSeedForAllMembers = true;
    return this;
  }

  setMixedBattleBgm(mixedBattleBgm: string): TrainerConfig {
    this.mixedBattleBgm = mixedBattleBgm;
    return this;
  }

  setBattleBgm(battleBgm: string): TrainerConfig {
    this.battleBgm = battleBgm;
    return this;
  }

  setEncounterBgm(encounterBgm: TrainerType | string): TrainerConfig {
    this.encounterBgm =
      typeof encounterBgm === "number" ? TrainerType[encounterBgm].toString().toLowerCase() : encounterBgm;
    return this;
  }

  setVictoryBgm(victoryBgm: string): TrainerConfig {
    this.victoryBgm = victoryBgm;
    return this;
  }

  setPartyTemplates(...partyTemplates: TrainerPartyTemplate[]): TrainerConfig {
    this.partyTemplates = partyTemplates;
    return this;
  }

  setPartyTemplateFunc(partyTemplateFunc: PartyTemplateFunc): TrainerConfig {
    this.partyTemplateFunc = partyTemplateFunc;
    return this;
  }

  setPartyMemberFunc(slotIndex: number, partyMemberFunc: PartyMemberFunc): TrainerConfig {
    this.partyMemberFuncs[slotIndex] = partyMemberFunc;
    return this;
  }

  setSpeciesPools(speciesPools: TrainerTierPools | SpeciesId[]): TrainerConfig {
    this.speciesPools = (Array.isArray(speciesPools)
      ? { [TrainerPoolTier.COMMON]: speciesPools }
      : speciesPools) as unknown as TrainerTierPools;
    return this;
  }

  setSpeciesFilter(speciesFilter: PokemonSpeciesFilter, allowLegendaries?: boolean): TrainerConfig {
    const baseFilter = this.speciesFilter;
    this.speciesFilter = allowLegendaries ? speciesFilter : species => speciesFilter(species) && baseFilter(species);
    return this;
  }

  setSpecialtyType(specialtyType: PokemonType): TrainerConfig {
    this.specialtyType = specialtyType;
    return this;
  }

  setGenModifiersFunc(genModifiersFunc: GenModifiersFunc): TrainerConfig {
    this.genModifiersFunc = genModifiersFunc;
    return this;
  }

  /**
   * Sets random pokemon from the trainer's team to instant tera. Also sets Tera type to specialty type and checks for Shedinja as appropriate.
   * @param count A callback (yucky) to see how many teras should be used
   * @param slot Optional, a specified slot that should be terastallized. Wraps to match party size (-1 will get the last slot and so on).
   * @returns this
   */
  setRandomTeraModifiers(count: () => number, slot?: number): TrainerConfig {
    this.genAIFuncs.push((party: EnemyPokemon[]) => {
      const shedinjaCanTera = !this.hasSpecialtyType() || this.specialtyType === PokemonType.BUG; // Better to check one time than 6
      const partyMemberIndexes = new Array(party.length)
        .fill(null)
        .map((_, i) => i)
        .filter(i => shedinjaCanTera || party[i].species.speciesId !== SpeciesId.SHEDINJA); // Shedinja can only Tera on Bug specialty type (or no specialty type)
      const setPartySlot = !isNullOrUndefined(slot) ? Phaser.Math.Wrap(slot, 0, party.length) : -1; // If we have a tera slot defined, wrap it to party size.
      for (let t = 0; t < Math.min(count(), party.length); t++) {
        const randomIndex =
          partyMemberIndexes.indexOf(setPartySlot) > -1 ? setPartySlot : randSeedItem(partyMemberIndexes);
        partyMemberIndexes.splice(partyMemberIndexes.indexOf(randomIndex), 1);
        if (this.hasSpecialtyType()) {
          party[randomIndex].teraType = this.specialtyType;
        }
        this.trainerAI.setInstantTera(randomIndex);
      }
    });
    return this;
  }

  /**
   * Sets a specific pokemon to instantly Tera
   * @param index The index within the team to have instant Tera.
   * @returns this
   */
  setInstantTera(index: number): TrainerConfig {
    this.trainerAI.setInstantTera(index);
    return this;
  }

  // function getRandomTeraModifiers(party: EnemyPokemon[], count: integer, types?: Type[]): PersistentModifier[] {
  //   const ret: PersistentModifier[] = [];
  //   const partyMemberIndexes = new Array(party.length).fill(null).map((_, i) => i);
  //   for (let t = 0; t < Math.min(count, party.length); t++) {
  //     const randomIndex = Utils.randSeedItem(partyMemberIndexes);
  //     partyMemberIndexes.splice(partyMemberIndexes.indexOf(randomIndex), 1);
  //     ret.push(modifierTypes.TERA_SHARD().generateType([], [ Utils.randSeedItem(types ? types : party[randomIndex].getTypes()) ])!.withIdFromFunc(modifierTypes.TERA_SHARD).newModifier(party[randomIndex]) as PersistentModifier); // TODO: is the bang correct?
  //   }
  //   return ret;
  // }

  setModifierRewardFuncs(...modifierTypeFuncs: (() => ModifierTypeFunc)[]): TrainerConfig {
    this.modifierRewardFuncs = modifierTypeFuncs.map(func => () => {
      const modifierTypeFunc = func();
      const modifierType = modifierTypeFunc();
      modifierType.withIdFromFunc(modifierTypeFunc);
      return modifierType;
    });
    return this;
  }

  /**
   * Initializes the trainer configuration for an evil team admin.
   * @param title The title of the evil team admin.
   * @param poolName The evil team the admin belongs to.
   * @param {SpeciesId | SpeciesId[]} signatureSpecies The signature species for the evil team leader.
   * @param specialtyType The specialty Type of the admin, if they have one
   * @returns {TrainerConfig} The updated TrainerConfig instance.
   */
  initForEvilTeamAdmin(
    title: string,
    poolName: EvilTeam,
    signatureSpecies: (SpeciesId | SpeciesId[])[],
    specialtyType?: PokemonType,
  ): TrainerConfig {
    if (!getIsInitialized()) {
      initI18n();
    }

    if (!isNullOrUndefined(specialtyType)) {
      this.setSpecialtyType(specialtyType);
    }

    this.setPartyTemplates(trainerPartyTemplates.RIVAL_5);

    // Set the species pools for the evil team admin.
    this.speciesPools = evilAdminTrainerPools[poolName];

    signatureSpecies.forEach((speciesPool, s) => {
      this.setPartyMemberFunc(-(s + 1), getRandomPartyMemberFunc(coerceArray(speciesPool)));
    });

    const nameForCall = this.name.toLowerCase().replace(/\s/g, "_");
    this.name = i18next.t(`trainerNames:${nameForCall}`);
    this.setHasVoucher(false);
    this.setTitle(title);
    this.setMoneyMultiplier(1.5);
    this.setBoss();
    this.setStaticParty();
    this.setBattleBgm("battle_plasma_boss");
    this.setVictoryBgm("victory_team_plasma");

    return this;
  }

  /**
   * Initializes the trainer configuration for a Stat Trainer, as part of the Trainer's Test Mystery Encounter.
   * @param _isMale Whether the stat trainer is Male or Female (for localization of the title).
   * @returns {TrainerConfig} The updated TrainerConfig instance.
   */
  initForStatTrainer(_isMale = false): TrainerConfig {
    if (!getIsInitialized()) {
      initI18n();
    }

    this.setPartyTemplates(trainerPartyTemplates.ELITE_FOUR);

    const nameForCall = this.name.toLowerCase().replace(/\s/g, "_");
    this.name = i18next.t(`trainerNames:${nameForCall}`);
    this.setMoneyMultiplier(2);
    this.setBoss();
    this.setStaticParty();

    // TODO: replace with more suitable music?
    this.setBattleBgm("battle_trainer");
    this.setVictoryBgm("victory_trainer");

    return this;
  }

  /**
   * Initializes the trainer configuration for an evil team leader. Temporarily hardcoding evil leader teams though.
   * @param {SpeciesId | SpeciesId[]} signatureSpecies The signature species for the evil team leader.
   * @param {PokemonType} specialtyType The specialty type for the evil team Leader.
   * @param boolean Whether or not this is the rematch fight
   * @returns {TrainerConfig} The updated TrainerConfig instance.
   */
  initForEvilTeamLeader(
    title: string,
    signatureSpecies: (SpeciesId | SpeciesId[])[],
    rematch = false,
    specialtyType?: PokemonType,
  ): TrainerConfig {
    if (!getIsInitialized()) {
      initI18n();
    }
    if (rematch) {
      this.setPartyTemplates(trainerPartyTemplates.ELITE_FOUR);
    } else {
      this.setPartyTemplates(trainerPartyTemplates.RIVAL_5);
    }
    signatureSpecies.forEach((speciesPool, s) => {
      this.setPartyMemberFunc(-(s + 1), getRandomPartyMemberFunc(coerceArray(speciesPool)));
    });
    if (!isNullOrUndefined(specialtyType)) {
      this.setSpeciesFilter(p => p.isOfType(specialtyType));
      this.setSpecialtyType(specialtyType);
    }
    const nameForCall = this.name.toLowerCase().replace(/\s/g, "_");
    this.name = i18next.t(`trainerNames:${nameForCall}`);
    this.setTitle(title);
    this.setMoneyMultiplier(2.5);
    this.setBoss();
    this.setStaticParty();
    this.setHasVoucher(true);
    this.setBattleBgm("battle_plasma_boss");
    this.setVictoryBgm("victory_team_plasma");

    return this;
  }

  /**
   * Initializes the trainer configuration for a Gym Leader.
   * @param {SpeciesId | SpeciesId[]} signatureSpecies The signature species for the Gym Leader. Added to party in reverse order.
   * @param isMale Whether the Gym Leader is Male or Not (for localization of the title).
   * @param {PokemonType} specialtyType The specialty type for the Gym Leader.
   * @param ignoreMinTeraWave Whether the Gym Leader always uses Tera (true), or only Teras after {@linkcode GYM_LEADER_TERA_WAVE} (false). Defaults to false.
   * @param teraSlot Optional, sets the party member in this slot to Terastallize. Wraps based on party size.
   * @returns {TrainerConfig} The updated TrainerConfig instance.
   */
  initForGymLeader(
    signatureSpecies: (SpeciesId | SpeciesId[])[],
    isMale: boolean,
    specialtyType: PokemonType,
    ignoreMinTeraWave = false,
    teraSlot?: number,
  ): TrainerConfig {
    // Check if the internationalization (i18n) system is initialized.
    if (!getIsInitialized()) {
      initI18n();
    }

    // Set the function to generate the Gym Leader's party template.
    this.setPartyTemplateFunc(getGymLeaderPartyTemplate);

    // Set up party members with their corresponding species.
    signatureSpecies.forEach((speciesPool, s) => {
      // Set a function to get a random party member from the species pool.
      this.setPartyMemberFunc(-(s + 1), getRandomPartyMemberFunc(coerceArray(speciesPool)));
    });

    // If specialty type is provided, set species filter and specialty type.
    this.setSpeciesFilter(p => p.isOfType(specialtyType));
    this.setSpecialtyType(specialtyType);

    // Localize the trainer's name by converting it to lowercase and replacing spaces with underscores.
    const nameForCall = this.name.toLowerCase().replace(/\s/g, "_");
    this.name = i18next.t(`trainerNames:${nameForCall}`);

    // Set the title to "gym_leader". (this is the key in the i18n file)
    this.setTitle("gym_leader");
    if (!isMale) {
      this.setTitle("gym_leader_female");
    }

    // Configure various properties for the Gym Leader.
    this.setMoneyMultiplier(2.5);
    this.setBoss();
    this.setStaticParty();
    this.setHasVoucher(true);
    this.setBattleBgm("battle_unova_gym");
    this.setVictoryBgm("victory_gym");
    this.setRandomTeraModifiers(
      () => (ignoreMinTeraWave || globalScene.currentBattle.waveIndex >= GYM_LEADER_TERA_WAVE ? 1 : 0),
      teraSlot,
    );

    return this;
  }

  /**
   * Initializes the trainer configuration for an Elite Four member.
   * @param signatureSpecies - The signature species for the Elite Four member.
   * @param isMale - Whether the Elite Four Member is Male or Female (for localization of the title).
   * @param specialtyType - The specialty type for the Elite Four member.
   * @param teraSlot - Optional, sets the party member in this slot to Terastallize.
   * @returns The updated TrainerConfig instance.
   */
  initForEliteFour(
    signatureSpecies: (SpeciesId | SpeciesId[])[],
    isMale: boolean,
    specialtyType?: PokemonType,
    teraSlot?: number,
  ): TrainerConfig {
    // Check if the internationalization (i18n) system is initialized.
    if (!getIsInitialized()) {
      initI18n();
    }

    // Set the party templates for the Elite Four.
    this.setPartyTemplates(trainerPartyTemplates.ELITE_FOUR);

    // Set up party members with their corresponding species.
    signatureSpecies.forEach((speciesPool, s) => {
      // Set a function to get a random party member from the species pool.
      this.setPartyMemberFunc(-(s + 1), getRandomPartyMemberFunc(coerceArray(speciesPool)));
    });

    // Set species filter and specialty type if provided, otherwise filter by base total.
    if (!isNullOrUndefined(specialtyType)) {
      this.setSpeciesFilter(p => p.isOfType(specialtyType) && p.baseTotal >= ELITE_FOUR_MINIMUM_BST);
      this.setSpecialtyType(specialtyType);
    } else {
      this.setSpeciesFilter(p => p.baseTotal >= ELITE_FOUR_MINIMUM_BST);
    }

    // Localize the trainer's name by converting it to lowercase and replacing spaces with underscores.
    const nameForCall = this.name.toLowerCase().replace(/\s/g, "_");
    this.name = i18next.t(`trainerNames:${nameForCall}`);

    // Set the title to "elite_four". (this is the key in the i18n file)
    this.setTitle("elite_four");
    if (!isMale) {
      this.setTitle("elite_four_female");
    }

    // Configure various properties for the Elite Four member.
    this.setMoneyMultiplier(3.25);
    this.setBoss();
    this.setStaticParty();
    this.setHasVoucher(true);
    this.setBattleBgm("battle_unova_elite");
    this.setVictoryBgm("victory_gym");
    this.setRandomTeraModifiers(() => 1, teraSlot);

    return this;
  }

  /**
   * Initializes the trainer configuration for a Champion.
   * @param {SpeciesId | SpeciesId[]} signatureSpecies The signature species for the Champion.
   * @param isMale Whether the Champion is Male or Female (for localization of the title).
   * @returns {TrainerConfig} The updated TrainerConfig instance.
   */
  initForChampion(isMale: boolean): TrainerConfig {
    // Check if the internationalization (i18n) system is initialized.
    if (!getIsInitialized()) {
      initI18n();
    }

    // Set the party templates for the Champion.
    this.setPartyTemplates(trainerPartyTemplates.CHAMPION);

    // Localize the trainer's name by converting it to lowercase and replacing spaces with underscores.
    const nameForCall = this.name.toLowerCase().replace(/\s/g, "_");
    this.name = i18next.t(`trainerNames:${nameForCall}`);

    // Set the title to "champion". (this is the key in the i18n file)
    this.setTitle("champion");
    if (!isMale) {
      this.setTitle("champion_female");
    }

    // Configure various properties for the Champion.
    this.setMoneyMultiplier(10);
    this.setBoss();
    this.setStaticParty();
    this.setHasVoucher(true);
    this.setBattleBgm("battle_champion_alder");
    this.setVictoryBgm("victory_champion");

    return this;
  }

  /**
   * Sets a localized name for the trainer. This should only be used for trainers that dont use a "initFor" function and are considered "named" trainers
   * @param name - The name of the trainer.
   * @returns {TrainerConfig} The updated TrainerConfig instance.
   */
  setLocalizedName(name: string): TrainerConfig {
    // Check if the internationalization (i18n) system is initialized.
    if (!getIsInitialized()) {
      initI18n();
    }
    this.name = i18next.t(`trainerNames:${name.toLowerCase().replace(/\s/g, "_")}`);
    return this;
  }

  /**
   * Retrieves the title for the trainer based on the provided trainer slot and variant.
   * @param {TrainerSlot} trainerSlot - The slot to determine which title to use. Defaults to TrainerSlot.NONE.
   * @param {TrainerVariant} variant - The variant of the trainer to determine the specific title.
   * @returns {string} - The title of the trainer.
   */
  getTitle(trainerSlot: TrainerSlot = TrainerSlot.NONE, variant: TrainerVariant): string {
    const ret = this.name;

    // Check if the variant is double and the name for double exists
    if (!trainerSlot && variant === TrainerVariant.DOUBLE && this.nameDouble) {
      return this.nameDouble;
    }

    // Female variant
    if (this.hasGenders) {
      // If the name is already set
      if (this.nameFemale) {
        // Check if the variant is either female or this is for the partner in a double battle
        if (
          variant === TrainerVariant.FEMALE ||
          (variant === TrainerVariant.DOUBLE && trainerSlot === TrainerSlot.TRAINER_PARTNER)
        ) {
          return this.nameFemale;
        }
      }
      // Check if !variant is true, if so return the name, else return the name with _female appended
      else if (variant) {
        if (!getIsInitialized()) {
          initI18n();
        }
        // Check if the female version exists in the i18n file
        if (i18next.exists(`trainerClasses:${this.name.toLowerCase()}`)) {
          // If it does, return
          return ret + "_female";
        }
      }
    }

    return ret;
  }

  loadAssets(variant: TrainerVariant): Promise<void> {
    return new Promise(resolve => {
      const isDouble = variant === TrainerVariant.DOUBLE;
      const trainerKey = this.getSpriteKey(variant === TrainerVariant.FEMALE, false);
      const partnerTrainerKey = this.getSpriteKey(true, true);
      globalScene.loadAtlas(trainerKey, "trainer");
      if (isDouble) {
        globalScene.loadAtlas(partnerTrainerKey, "trainer");
      }
      globalScene.load.once(Phaser.Loader.Events.COMPLETE, () => {
        const originalWarn = console.warn;
        // Ignore warnings for missing frames, because there will be a lot
        console.warn = () => {};
        const frameNames = globalScene.anims.generateFrameNames(trainerKey, {
          zeroPad: 4,
          suffix: ".png",
          start: 1,
          end: 128,
        });
        const partnerFrameNames = isDouble
          ? globalScene.anims.generateFrameNames(partnerTrainerKey, {
              zeroPad: 4,
              suffix: ".png",
              start: 1,
              end: 128,
            })
          : "";
        console.warn = originalWarn;
        if (!globalScene.anims.exists(trainerKey)) {
          globalScene.anims.create({
            key: trainerKey,
            frames: frameNames,
            frameRate: 24,
            repeat: -1,
          });
        }
        if (isDouble && !globalScene.anims.exists(partnerTrainerKey)) {
          globalScene.anims.create({
            key: partnerTrainerKey,
            frames: partnerFrameNames,
            frameRate: 24,
            repeat: -1,
          });
        }
        resolve();
      });
      if (!globalScene.load.isLoading()) {
        globalScene.load.start();
      }
    });
  }

  /**
   * Helper function to check if a specialty type is set
   * @returns true if specialtyType is defined and not Type.UNKNOWN
   */
  hasSpecialtyType(): boolean {
    return !isNullOrUndefined(this.specialtyType) && this.specialtyType !== PokemonType.UNKNOWN;
  }

  /**
   * Creates a shallow copy of a trainer config so that it can be modified without affecting the {@link trainerConfigs} source map
   */
  clone(): TrainerConfig {
    let clone = new TrainerConfig(this.trainerType);
    clone = this.trainerTypeDouble ? clone.setDoubleTrainerType(this.trainerTypeDouble) : clone;
    clone = this.name ? clone.setName(this.name) : clone;
    clone = this.hasGenders ? clone.setHasGenders(this.nameFemale, this.femaleEncounterBgm) : clone;
    clone = this.hasDouble ? clone.setHasDouble(this.nameDouble, this.doubleEncounterBgm) : clone;
    clone = this.title ? clone.setTitle(this.title) : clone;
    clone = this.titleDouble ? clone.setDoubleTitle(this.titleDouble) : clone;
    clone = this.hasCharSprite ? clone.setHasCharSprite() : clone;
    clone = this.doubleOnly ? clone.setDoubleOnly() : clone;
    clone = this.moneyMultiplier ? clone.setMoneyMultiplier(this.moneyMultiplier) : clone;
    clone = this.isBoss ? clone.setBoss() : clone;
    clone = this.hasStaticParty ? clone.setStaticParty() : clone;
    clone = this.useSameSeedForAllMembers ? clone.setUseSameSeedForAllMembers() : clone;
    clone = this.battleBgm ? clone.setBattleBgm(this.battleBgm) : clone;
    clone = this.encounterBgm ? clone.setEncounterBgm(this.encounterBgm) : clone;
    clone = this.victoryBgm ? clone.setVictoryBgm(this.victoryBgm) : clone;
    clone = this.genModifiersFunc ? clone.setGenModifiersFunc(this.genModifiersFunc) : clone;

    if (this.modifierRewardFuncs) {
      // Clones array instead of passing ref
      clone.modifierRewardFuncs = this.modifierRewardFuncs.slice(0);
    }

    if (this.partyTemplates) {
      clone.partyTemplates = this.partyTemplates.slice(0);
    }

    clone = this.partyTemplateFunc ? clone.setPartyTemplateFunc(this.partyTemplateFunc) : clone;

    if (this.partyMemberFuncs) {
      Object.keys(this.partyMemberFuncs).forEach(index => {
        clone = clone.setPartyMemberFunc(Number.parseInt(index, 10), this.partyMemberFuncs[index]);
      });
    }

    clone = this.speciesPools ? clone.setSpeciesPools(this.speciesPools) : clone;
    clone = this.speciesFilter ? clone.setSpeciesFilter(this.speciesFilter) : clone;
    clone.specialtyType = this.specialtyType;

    clone.encounterMessages = this.encounterMessages?.slice(0);
    clone.victoryMessages = this.victoryMessages?.slice(0);
    clone.defeatMessages = this.defeatMessages?.slice(0);

    clone.femaleEncounterMessages = this.femaleEncounterMessages?.slice(0);
    clone.femaleVictoryMessages = this.femaleVictoryMessages?.slice(0);
    clone.femaleDefeatMessages = this.femaleDefeatMessages?.slice(0);

    clone.doubleEncounterMessages = this.doubleEncounterMessages?.slice(0);
    clone.doubleVictoryMessages = this.doubleVictoryMessages?.slice(0);
    clone.doubleDefeatMessages = this.doubleDefeatMessages?.slice(0);

    return clone;
  }
}

let t = 0;

/**
 * Randomly selects one of the `Species` from `speciesPool`, determines its evolution, level, and strength.
 * Then adds Pokemon to globalScene.
 * @param speciesPool
 * @param trainerSlot
 * @param ignoreEvolution
 * @param postProcess
 */
export function getRandomPartyMemberFunc(
  speciesPool: SpeciesId[],
  trainerSlot: TrainerSlot = TrainerSlot.TRAINER,
  ignoreEvolution = false,
  postProcess?: (enemyPokemon: EnemyPokemon) => void,
) {
  return (level: number, strength: PartyMemberStrength) => {
    let species = randSeedItem(speciesPool);
    if (!ignoreEvolution) {
      species = getPokemonSpecies(species).getTrainerSpeciesForLevel(
        level,
        true,
        strength,
        globalScene.currentBattle.waveIndex,
      );
    }
    return globalScene.addEnemyPokemon(
      getPokemonSpecies(species),
      level,
      trainerSlot,
      undefined,
      false,
      undefined,
      postProcess,
    );
  };
}

function getSpeciesFilterRandomPartyMemberFunc(
  originalSpeciesFilter: PokemonSpeciesFilter,
  trainerSlot: TrainerSlot = TrainerSlot.TRAINER,
  allowLegendaries?: boolean,
  postProcess?: (EnemyPokemon: EnemyPokemon) => void,
): PartyMemberFunc {
  const speciesFilter = (species: PokemonSpecies): boolean => {
    const notLegendary = !species.legendary && !species.subLegendary && !species.mythical;
    return (allowLegendaries || notLegendary) && !species.isTrainerForbidden() && originalSpeciesFilter(species);
  };

  return (level: number, strength: PartyMemberStrength) => {
    const waveIndex = globalScene.currentBattle.waveIndex;
    const species = getPokemonSpecies(
      globalScene
        .randomSpecies(waveIndex, level, false, speciesFilter)
        .getTrainerSpeciesForLevel(level, true, strength, waveIndex),
    );

    return globalScene.addEnemyPokemon(species, level, trainerSlot, undefined, false, undefined, postProcess);
  };
}

export const trainerConfigs: TrainerConfigs = {
  [TrainerType.UNKNOWN]: new TrainerConfig(0).setHasGenders(),
  [TrainerType.ACE_TRAINER]: new TrainerConfig(++t)
    .setHasGenders("Ace Trainer Female")
    .setHasDouble("Ace Duo")
    .setMoneyMultiplier(2.25)
    .setEncounterBgm(TrainerType.ACE_TRAINER)
    .setPartyTemplateFunc(() =>
      getWavePartyTemplate(
        trainerPartyTemplates.THREE_WEAK_BALANCED,
        trainerPartyTemplates.FOUR_WEAK_BALANCED,
        trainerPartyTemplates.FIVE_WEAK_BALANCED,
        trainerPartyTemplates.SIX_WEAK_BALANCED,
      ),
    ),
  [TrainerType.ARTIST]: new TrainerConfig(++t)
    .setEncounterBgm(TrainerType.RICH)
    .setPartyTemplates(trainerPartyTemplates.ONE_STRONG, trainerPartyTemplates.TWO_AVG, trainerPartyTemplates.THREE_AVG)
    .setSpeciesPools([SpeciesId.SMEARGLE]),
  [TrainerType.BACKERS]: new TrainerConfig(++t)
    .setHasGenders("Backers")
    .setDoubleOnly()
    .setEncounterBgm(TrainerType.CYCLIST),
  [TrainerType.BACKPACKER]: new TrainerConfig(++t)
    .setHasGenders("Backpacker Female")
    .setHasDouble("Backpackers")
    .setSpeciesFilter(s => s.isOfType(PokemonType.FLYING) || s.isOfType(PokemonType.ROCK))
    .setEncounterBgm(TrainerType.BACKPACKER)
    .setPartyTemplates(
      trainerPartyTemplates.ONE_STRONG,
      trainerPartyTemplates.ONE_WEAK_ONE_STRONG,
      trainerPartyTemplates.ONE_AVG_ONE_STRONG,
    )
    .setSpeciesPools({
      [TrainerPoolTier.COMMON]: [
        SpeciesId.RHYHORN,
        SpeciesId.AIPOM,
        SpeciesId.MAKUHITA,
        SpeciesId.MAWILE,
        SpeciesId.NUMEL,
        SpeciesId.LILLIPUP,
        SpeciesId.SANDILE,
        SpeciesId.WOOLOO,
      ],
      [TrainerPoolTier.UNCOMMON]: [
        SpeciesId.GIRAFARIG,
        SpeciesId.ZANGOOSE,
        SpeciesId.SEVIPER,
        SpeciesId.CUBCHOO,
        SpeciesId.PANCHAM,
        SpeciesId.SKIDDO,
        SpeciesId.MUDBRAY,
      ],
      [TrainerPoolTier.RARE]: [
        SpeciesId.TAUROS,
        SpeciesId.STANTLER,
        SpeciesId.DARUMAKA,
        SpeciesId.BOUFFALANT,
        SpeciesId.DEERLING,
        SpeciesId.IMPIDIMP,
      ],
      [TrainerPoolTier.SUPER_RARE]: [SpeciesId.GALAR_DARUMAKA, SpeciesId.TEDDIURSA],
    }),
  [TrainerType.BAKER]: new TrainerConfig(++t)
    .setEncounterBgm(TrainerType.CLERK)
    .setMoneyMultiplier(1.35)
    .setSpeciesFilter(
      s =>
        [s.ability1, s.ability2, s.abilityHidden].some(
          a =>
            !!a &&
            [
              AbilityId.WHITE_SMOKE,
              AbilityId.GLUTTONY,
              AbilityId.HONEY_GATHER,
              AbilityId.HARVEST,
              AbilityId.CHEEK_POUCH,
              AbilityId.SWEET_VEIL,
              AbilityId.RIPEN,
              AbilityId.PURIFYING_SALT,
              AbilityId.WELL_BAKED_BODY,
              AbilityId.SUPERSWEET_SYRUP,
              AbilityId.HOSPITALITY,
            ].includes(a),
        ) ||
        s
          .getLevelMoves()
          .some(plm =>
            [MoveId.SOFT_BOILED, MoveId.SPORE, MoveId.MILK_DRINK, MoveId.OVERHEAT, MoveId.TEATIME].includes(plm[1]),
          ),
    ), // Mons with baking related abilities or who learn Overheat, Teatime, Milk Drink, Spore, or Soft-Boiled by level
  [TrainerType.BEAUTY]: new TrainerConfig(++t)
    .setMoneyMultiplier(1.55)
    .setEncounterBgm(TrainerType.PARASOL_LADY)
    .setPartyTemplates(
      trainerPartyTemplates.TWO_AVG_SAME_ONE_AVG,
      trainerPartyTemplates.TWO_AVG_SAME_ONE_STRONG,
      trainerPartyTemplates.THREE_AVG_SAME,
      trainerPartyTemplates.THREE_AVG,
      trainerPartyTemplates.FOUR_WEAK,
      trainerPartyTemplates.ONE_STRONG,
    )
    .setSpeciesPools({
      [TrainerPoolTier.COMMON]: [
        SpeciesId.MEOWTH,
        SpeciesId.GOLDEEN,
        SpeciesId.MAREEP,
        SpeciesId.MARILL,
        SpeciesId.SKITTY,
        SpeciesId.GLAMEOW,
        SpeciesId.PURRLOIN,
      ],
      [TrainerPoolTier.UNCOMMON]: [
        SpeciesId.SMOOCHUM,
        SpeciesId.ROSELIA,
        SpeciesId.LUVDISC,
        SpeciesId.BLITZLE,
        SpeciesId.SEWADDLE,
        SpeciesId.PETILIL,
        SpeciesId.MINCCINO,
        SpeciesId.GOTHITA,
        SpeciesId.SPRITZEE,
        SpeciesId.FLITTLE,
      ],
      [TrainerPoolTier.RARE]: [
        SpeciesId.FEEBAS,
        SpeciesId.FURFROU,
        SpeciesId.SALANDIT,
        SpeciesId.BRUXISH,
        SpeciesId.HATENNA,
        SpeciesId.SNOM,
        SpeciesId.ALOLA_VULPIX,
      ],
      [TrainerPoolTier.SUPER_RARE]: [
        SpeciesId.CLAMPERL,
        SpeciesId.AMAURA,
        SpeciesId.SYLVEON,
        SpeciesId.GOOMY,
        SpeciesId.POPPLIO,
      ],
    }),
  [TrainerType.BIKER]: new TrainerConfig(++t)
    .setMoneyMultiplier(1.4)
    .setEncounterBgm(TrainerType.ROUGHNECK)
    .setSpeciesPools({
      [TrainerPoolTier.COMMON]: [
        SpeciesId.EKANS,
        SpeciesId.KOFFING,
        SpeciesId.CROAGUNK,
        SpeciesId.VENIPEDE,
        SpeciesId.SCRAGGY,
      ],
      [TrainerPoolTier.UNCOMMON]: [
        SpeciesId.GRIMER,
        SpeciesId.VOLTORB,
        SpeciesId.TEDDIURSA,
        SpeciesId.MAGBY,
        SpeciesId.SKORUPI,
        SpeciesId.SANDILE,
        SpeciesId.PAWNIARD,
        SpeciesId.SHROODLE,
      ],
      [TrainerPoolTier.RARE]: [SpeciesId.VAROOM, SpeciesId.CYCLIZAR],
    }),
  [TrainerType.BLACK_BELT]: new TrainerConfig(++t)
    .setHasGenders("Battle Girl", TrainerType.PSYCHIC)
    .setHasDouble("Crush Kin")
    .setEncounterBgm(TrainerType.ROUGHNECK)
    .setSpecialtyType(PokemonType.FIGHTING)
    .setPartyTemplates(
      trainerPartyTemplates.TWO_WEAK_ONE_AVG,
      trainerPartyTemplates.TWO_WEAK_ONE_AVG,
      trainerPartyTemplates.TWO_AVG,
      trainerPartyTemplates.TWO_AVG,
      trainerPartyTemplates.TWO_WEAK_ONE_STRONG,
      trainerPartyTemplates.THREE_AVG,
      trainerPartyTemplates.TWO_AVG_ONE_STRONG,
    )
    .setSpeciesPools({
      [TrainerPoolTier.COMMON]: [
        SpeciesId.NIDORAN_F,
        SpeciesId.NIDORAN_M,
        SpeciesId.MACHOP,
        SpeciesId.MAKUHITA,
        SpeciesId.MEDITITE,
        SpeciesId.CROAGUNK,
        SpeciesId.TIMBURR,
      ],
      [TrainerPoolTier.UNCOMMON]: [
        SpeciesId.MANKEY,
        SpeciesId.POLIWRATH,
        SpeciesId.TYROGUE,
        SpeciesId.BRELOOM,
        SpeciesId.SCRAGGY,
        SpeciesId.MIENFOO,
        SpeciesId.PANCHAM,
        SpeciesId.STUFFUL,
        SpeciesId.CRABRAWLER,
      ],
      [TrainerPoolTier.RARE]: [
        SpeciesId.HERACROSS,
        SpeciesId.RIOLU,
        SpeciesId.THROH,
        SpeciesId.SAWK,
        SpeciesId.PASSIMIAN,
        SpeciesId.CLOBBOPUS,
      ],
      [TrainerPoolTier.SUPER_RARE]: [
        SpeciesId.HITMONTOP,
        SpeciesId.INFERNAPE,
        SpeciesId.GALLADE,
        SpeciesId.HAWLUCHA,
        SpeciesId.HAKAMO_O,
      ],
      [TrainerPoolTier.ULTRA_RARE]: [SpeciesId.KUBFU],
    }),
  [TrainerType.BREEDER]: new TrainerConfig(++t)
    .setMoneyMultiplier(1.325)
    .setEncounterBgm(TrainerType.POKEFAN)
    .setHasGenders("Breeder Female")
    .setHasDouble("Breeders")
    .setPartyTemplateFunc(() =>
      getWavePartyTemplate(
        trainerPartyTemplates.FOUR_WEAKER,
        trainerPartyTemplates.FIVE_WEAKER,
        trainerPartyTemplates.SIX_WEAKER,
      ),
    )
    .setSpeciesFilter(s => s.baseTotal < 450),
  [TrainerType.CLERK]: new TrainerConfig(++t)
    .setHasGenders("Clerk Female")
    .setHasDouble("Colleagues")
    .setEncounterBgm(TrainerType.CLERK)
    .setPartyTemplates(
      trainerPartyTemplates.TWO_WEAK,
      trainerPartyTemplates.THREE_WEAK,
      trainerPartyTemplates.ONE_AVG,
      trainerPartyTemplates.TWO_AVG,
      trainerPartyTemplates.TWO_WEAK_ONE_AVG,
    )
    .setSpeciesPools({
      [TrainerPoolTier.COMMON]: [
        SpeciesId.MEOWTH,
        SpeciesId.PSYDUCK,
        SpeciesId.BUDEW,
        SpeciesId.PIDOVE,
        SpeciesId.CINCCINO,
        SpeciesId.LITLEO,
      ],
      [TrainerPoolTier.UNCOMMON]: [
        SpeciesId.JIGGLYPUFF,
        SpeciesId.MAGNEMITE,
        SpeciesId.MARILL,
        SpeciesId.COTTONEE,
        SpeciesId.SKIDDO,
      ],
      [TrainerPoolTier.RARE]: [SpeciesId.BUIZEL, SpeciesId.SNEASEL, SpeciesId.KLEFKI, SpeciesId.INDEEDEE],
    }),
  [TrainerType.CYCLIST]: new TrainerConfig(++t)
    .setMoneyMultiplier(1.3)
    .setHasGenders("Cyclist Female")
    .setHasDouble("Cyclists")
    .setEncounterBgm(TrainerType.CYCLIST)
    .setPartyTemplates(trainerPartyTemplates.TWO_WEAK, trainerPartyTemplates.ONE_AVG)
    .setSpeciesPools({
      [TrainerPoolTier.COMMON]: [
        SpeciesId.DODUO,
        SpeciesId.PICHU,
        SpeciesId.TAILLOW,
        SpeciesId.STARLY,
        SpeciesId.PONYTA,
      ],
      [TrainerPoolTier.UNCOMMON]: [
        SpeciesId.ELECTRIKE,
        SpeciesId.SHINX,
        SpeciesId.BLITZLE,
        SpeciesId.DUCKLETT,
        SpeciesId.WATTREL,
      ],
      [TrainerPoolTier.RARE]: [
        SpeciesId.YANMA,
        SpeciesId.NINJASK,
        SpeciesId.WHIRLIPEDE,
        SpeciesId.EMOLGA,
        SpeciesId.SKIDDO,
      ],
      [TrainerPoolTier.SUPER_RARE]: [SpeciesId.ACCELGOR, SpeciesId.DREEPY],
    }),
  [TrainerType.DANCER]: new TrainerConfig(++t)
    .setMoneyMultiplier(1.55)
    .setEncounterBgm(TrainerType.CYCLIST)
    .setPartyTemplates(
      trainerPartyTemplates.TWO_WEAK,
      trainerPartyTemplates.ONE_AVG,
      trainerPartyTemplates.TWO_AVG,
      trainerPartyTemplates.TWO_WEAK_SAME_TWO_WEAK_SAME,
    )
    .setSpeciesPools({
      [TrainerPoolTier.COMMON]: [SpeciesId.RALTS, SpeciesId.SPOINK, SpeciesId.LOTAD, SpeciesId.BUDEW],
      [TrainerPoolTier.UNCOMMON]: [SpeciesId.SPINDA, SpeciesId.SWABLU, SpeciesId.MARACTUS],
      [TrainerPoolTier.RARE]: [SpeciesId.BELLOSSOM, SpeciesId.HITMONTOP, SpeciesId.MIME_JR, SpeciesId.ORICORIO],
      [TrainerPoolTier.SUPER_RARE]: [SpeciesId.QUAXLY, SpeciesId.JANGMO_O],
    }),
  [TrainerType.DEPOT_AGENT]: new TrainerConfig(++t)
    .setMoneyMultiplier(1.45)
    .setEncounterBgm(TrainerType.CLERK)
    .setPartyTemplates(
      trainerPartyTemplates.TWO_AVG,
      trainerPartyTemplates.THREE_WEAK,
      trainerPartyTemplates.THREE_AVG,
      trainerPartyTemplates.FOUR_WEAK,
    )
    .setSpeciesFilter(s => s.isOfType(PokemonType.GROUND)),
  [TrainerType.DOCTOR]: new TrainerConfig(++t)
    .setHasGenders("Nurse", "lass")
    .setHasDouble("Medical Team")
    .setMoneyMultiplier(3)
    .setEncounterBgm(TrainerType.CLERK)
    .setSpeciesFilter(s => !!s.getLevelMoves().find(plm => plm[1] === MoveId.HEAL_PULSE)),
  [TrainerType.FIREBREATHER]: new TrainerConfig(++t)
    .setMoneyMultiplier(1.4)
    .setEncounterBgm(TrainerType.ROUGHNECK)
    .setSpeciesFilter(s => !!s.getLevelMoves().find(plm => plm[1] === MoveId.SMOG) || s.isOfType(PokemonType.FIRE)),
  [TrainerType.FISHERMAN]: new TrainerConfig(++t)
    .setMoneyMultiplier(1.25)
    .setEncounterBgm(TrainerType.BACKPACKER)
    .setSpecialtyType(PokemonType.WATER)
    .setPartyTemplates(
      trainerPartyTemplates.TWO_WEAK_SAME_ONE_AVG,
      trainerPartyTemplates.ONE_AVG,
      trainerPartyTemplates.THREE_WEAK_SAME,
      trainerPartyTemplates.ONE_STRONG,
      trainerPartyTemplates.SIX_WEAKER,
    )
    .setSpeciesPools({
      [TrainerPoolTier.COMMON]: [
        SpeciesId.TENTACOOL,
        SpeciesId.MAGIKARP,
        SpeciesId.GOLDEEN,
        SpeciesId.STARYU,
        SpeciesId.REMORAID,
        SpeciesId.SKRELP,
        SpeciesId.CLAUNCHER,
        SpeciesId.ARROKUDA,
      ],
      [TrainerPoolTier.UNCOMMON]: [
        SpeciesId.POLIWAG,
        SpeciesId.SHELLDER,
        SpeciesId.KRABBY,
        SpeciesId.HORSEA,
        SpeciesId.CARVANHA,
        SpeciesId.BARBOACH,
        SpeciesId.CORPHISH,
        SpeciesId.FINNEON,
        SpeciesId.TYMPOLE,
        SpeciesId.BASCULIN,
        SpeciesId.FRILLISH,
        SpeciesId.INKAY,
      ],
      [TrainerPoolTier.RARE]: [
        SpeciesId.CHINCHOU,
        SpeciesId.CORSOLA,
        SpeciesId.WAILMER,
        SpeciesId.CLAMPERL,
        SpeciesId.LUVDISC,
        SpeciesId.MANTYKE,
        SpeciesId.ALOMOMOLA,
        SpeciesId.TATSUGIRI,
        SpeciesId.VELUZA,
      ],
      [TrainerPoolTier.SUPER_RARE]: [SpeciesId.LAPRAS, SpeciesId.FEEBAS, SpeciesId.RELICANTH, SpeciesId.DONDOZO],
    }),
  [TrainerType.GUITARIST]: new TrainerConfig(++t)
    .setMoneyMultiplier(1.2)
    .setEncounterBgm(TrainerType.ROUGHNECK)
    .setSpecialtyType(PokemonType.ELECTRIC)
    .setSpeciesFilter(s => s.isOfType(PokemonType.ELECTRIC)),
  [TrainerType.HARLEQUIN]: new TrainerConfig(++t)
    .setEncounterBgm(TrainerType.PSYCHIC)
    .setSpeciesFilter(s => tmSpecies[MoveId.TRICK_ROOM].indexOf(s.speciesId) > -1),
  [TrainerType.HIKER]: new TrainerConfig(++t)
    .setEncounterBgm(TrainerType.BACKPACKER)
    .setPartyTemplates(
      trainerPartyTemplates.TWO_AVG_SAME_ONE_AVG,
      trainerPartyTemplates.TWO_AVG_SAME_ONE_STRONG,
      trainerPartyTemplates.TWO_AVG,
      trainerPartyTemplates.FOUR_WEAK,
      trainerPartyTemplates.ONE_STRONG,
    )
    .setSpeciesPools({
      [TrainerPoolTier.COMMON]: [
        SpeciesId.SANDSHREW,
        SpeciesId.DIGLETT,
        SpeciesId.GEODUDE,
        SpeciesId.MACHOP,
        SpeciesId.ARON,
        SpeciesId.ROGGENROLA,
        SpeciesId.DRILBUR,
        SpeciesId.NACLI,
      ],
      [TrainerPoolTier.UNCOMMON]: [
        SpeciesId.ZUBAT,
        SpeciesId.RHYHORN,
        SpeciesId.ONIX,
        SpeciesId.CUBONE,
        SpeciesId.WOOBAT,
        SpeciesId.SWINUB,
        SpeciesId.NOSEPASS,
        SpeciesId.HIPPOPOTAS,
        SpeciesId.DWEBBLE,
        SpeciesId.KLAWF,
        SpeciesId.TOEDSCOOL,
      ],
      [TrainerPoolTier.RARE]: [
        SpeciesId.TORKOAL,
        SpeciesId.TRAPINCH,
        SpeciesId.BARBOACH,
        SpeciesId.GOLETT,
        SpeciesId.ALOLA_DIGLETT,
        SpeciesId.ALOLA_GEODUDE,
        SpeciesId.GALAR_STUNFISK,
        SpeciesId.PALDEA_WOOPER,
      ],
      [TrainerPoolTier.SUPER_RARE]: [SpeciesId.MAGBY, SpeciesId.LARVITAR],
    }),
  [TrainerType.HOOLIGANS]: new TrainerConfig(++t)
    .setDoubleOnly()
    .setMoneyMultiplier(1.5)
    .setEncounterBgm(TrainerType.ROUGHNECK)
    .setPartyTemplateFunc(() =>
      getWavePartyTemplate(
        trainerPartyTemplates.TWO_WEAK,
        trainerPartyTemplates.TWO_AVG,
        trainerPartyTemplates.ONE_AVG_ONE_STRONG,
      ),
    )
    .setSpeciesFilter(s => s.isOfType(PokemonType.POISON) || s.isOfType(PokemonType.DARK)),
  [TrainerType.HOOPSTER]: new TrainerConfig(++t).setMoneyMultiplier(1.2).setEncounterBgm(TrainerType.CYCLIST),
  [TrainerType.INFIELDER]: new TrainerConfig(++t).setMoneyMultiplier(1.2).setEncounterBgm(TrainerType.CYCLIST),
  [TrainerType.JANITOR]: new TrainerConfig(++t).setMoneyMultiplier(1.1).setEncounterBgm(TrainerType.CLERK),
  [TrainerType.LINEBACKER]: new TrainerConfig(++t).setMoneyMultiplier(1.2).setEncounterBgm(TrainerType.CYCLIST),
  [TrainerType.MAID]: new TrainerConfig(++t).setMoneyMultiplier(1.6).setEncounterBgm(TrainerType.RICH),
  [TrainerType.MUSICIAN]: new TrainerConfig(++t)
    .setMoneyMultiplier(1.1)
    .setEncounterBgm(TrainerType.POKEFAN)
    .setPartyTemplates(
      trainerPartyTemplates.FOUR_WEAKER,
      trainerPartyTemplates.THREE_WEAK,
      trainerPartyTemplates.TWO_WEAK_ONE_AVG,
      trainerPartyTemplates.TWO_AVG,
    )
    .setSpeciesFilter(s => !!s.getLevelMoves().find(plm => plm[1] === MoveId.SING)),
  [TrainerType.HEX_MANIAC]: new TrainerConfig(++t)
    .setMoneyMultiplier(1.5)
    .setEncounterBgm(TrainerType.PSYCHIC)
    .setPartyTemplates(
      trainerPartyTemplates.TWO_AVG,
      trainerPartyTemplates.ONE_AVG_ONE_STRONG,
      trainerPartyTemplates.TWO_AVG_SAME_ONE_AVG,
      trainerPartyTemplates.THREE_AVG,
      trainerPartyTemplates.TWO_STRONG,
    )
    .setSpeciesFilter(s => s.isOfType(PokemonType.GHOST) || s.isOfType(PokemonType.PSYCHIC)),
  [TrainerType.NURSERY_AIDE]: new TrainerConfig(++t).setMoneyMultiplier(1.3).setEncounterBgm("lass"),
  [TrainerType.OFFICER]: new TrainerConfig(++t)
    .setMoneyMultiplier(1.55)
    .setEncounterBgm(TrainerType.CLERK)
    .setPartyTemplates(
      trainerPartyTemplates.ONE_AVG,
      trainerPartyTemplates.ONE_STRONG,
      trainerPartyTemplates.TWO_AVG,
      trainerPartyTemplates.TWO_WEAK_SAME_ONE_AVG,
    )
    .setSpeciesPools({
      [TrainerPoolTier.COMMON]: [
        SpeciesId.VULPIX,
        SpeciesId.GROWLITHE,
        SpeciesId.SNUBBULL,
        SpeciesId.POOCHYENA,
        SpeciesId.ELECTRIKE,
        SpeciesId.LILLIPUP,
        SpeciesId.YAMPER,
        SpeciesId.FIDOUGH,
      ],
      [TrainerPoolTier.UNCOMMON]: [SpeciesId.HOUNDOUR, SpeciesId.ROCKRUFF, SpeciesId.MASCHIFF],
      [TrainerPoolTier.RARE]: [SpeciesId.JOLTEON, SpeciesId.RIOLU],
      [TrainerPoolTier.SUPER_RARE]: [],
      [TrainerPoolTier.ULTRA_RARE]: [SpeciesId.ENTEI, SpeciesId.SUICUNE, SpeciesId.RAIKOU],
    }),
  [TrainerType.PARASOL_LADY]: new TrainerConfig(++t)
    .setMoneyMultiplier(1.55)
    .setEncounterBgm(TrainerType.PARASOL_LADY)
    .setPartyTemplates(
      trainerPartyTemplates.TWO_AVG_SAME_ONE_AVG,
      trainerPartyTemplates.TWO_AVG_SAME_ONE_STRONG,
      trainerPartyTemplates.TWO_AVG,
      trainerPartyTemplates.FOUR_WEAK,
      trainerPartyTemplates.ONE_STRONG,
    )
    .setSpeciesFilter(
      s =>
        [s.ability1, s.ability2, s.abilityHidden].some(
          a =>
            !!a &&
            [
              AbilityId.DRIZZLE,
              AbilityId.SWIFT_SWIM,
              AbilityId.HYDRATION,
              AbilityId.RAIN_DISH,
              AbilityId.DRY_SKIN,
              AbilityId.WIND_POWER,
            ].includes(a),
        ) || s.getLevelMoves().some(plm => plm[1] === MoveId.RAIN_DANCE),
    ), // Mons with rain abilities or who learn Rain Dance by level
  [TrainerType.PILOT]: new TrainerConfig(++t)
    .setMoneyMultiplier(1.75)
    .setEncounterBgm(TrainerType.CLERK)
    .setPartyTemplates(
      trainerPartyTemplates.THREE_WEAK,
      trainerPartyTemplates.TWO_WEAK_ONE_AVG,
      trainerPartyTemplates.TWO_AVG,
      trainerPartyTemplates.THREE_AVG,
    )
    .setSpeciesFilter(s => tmSpecies[MoveId.FLY].indexOf(s.speciesId) > -1),
  [TrainerType.POKEFAN]: new TrainerConfig(++t)
    .setMoneyMultiplier(1.4)
    .setName("PokéFan")
    .setHasGenders("PokéFan Female")
    .setHasDouble("PokéFan Family")
    .setEncounterBgm(TrainerType.POKEFAN)
    .setPartyTemplates(
      trainerPartyTemplates.SIX_WEAKER,
      trainerPartyTemplates.FOUR_WEAK,
      trainerPartyTemplates.TWO_AVG,
      trainerPartyTemplates.ONE_STRONG,
      trainerPartyTemplates.FOUR_WEAK_SAME,
      trainerPartyTemplates.FIVE_WEAK,
      trainerPartyTemplates.SIX_WEAKER_SAME,
    )
    .setSpeciesFilter(s => tmSpecies[MoveId.HELPING_HAND].indexOf(s.speciesId) > -1),
  [TrainerType.PRESCHOOLER]: new TrainerConfig(++t)
    .setMoneyMultiplier(0.2)
    .setEncounterBgm(TrainerType.YOUNGSTER)
    .setHasGenders("Preschooler Female", "lass")
    .setHasDouble("Preschoolers")
    .setPartyTemplates(
      trainerPartyTemplates.THREE_WEAK,
      trainerPartyTemplates.FOUR_WEAKER,
      trainerPartyTemplates.TWO_WEAK_SAME_ONE_AVG,
      trainerPartyTemplates.FIVE_WEAKER,
    )
    .setSpeciesPools({
      [TrainerPoolTier.COMMON]: [
        SpeciesId.CATERPIE,
        SpeciesId.PICHU,
        SpeciesId.SANDSHREW,
        SpeciesId.LEDYBA,
        SpeciesId.BUDEW,
        SpeciesId.BURMY,
        SpeciesId.WOOLOO,
        SpeciesId.PAWMI,
        SpeciesId.SMOLIV,
      ],
      [TrainerPoolTier.UNCOMMON]: [
        SpeciesId.EEVEE,
        SpeciesId.CLEFFA,
        SpeciesId.IGGLYBUFF,
        SpeciesId.SWINUB,
        SpeciesId.WOOPER,
        SpeciesId.DRIFLOON,
        SpeciesId.DEDENNE,
        SpeciesId.STUFFUL,
      ],
      [TrainerPoolTier.RARE]: [SpeciesId.RALTS, SpeciesId.RIOLU, SpeciesId.JOLTIK, SpeciesId.TANDEMAUS],
      [TrainerPoolTier.SUPER_RARE]: [SpeciesId.DARUMAKA, SpeciesId.TINKATINK],
    }),
  [TrainerType.PSYCHIC]: new TrainerConfig(++t)
    .setHasGenders("Psychic Female")
    .setHasDouble("Psychics")
    .setMoneyMultiplier(1.4)
    .setEncounterBgm(TrainerType.PSYCHIC)
    .setPartyTemplates(
      trainerPartyTemplates.TWO_WEAK,
      trainerPartyTemplates.TWO_AVG,
      trainerPartyTemplates.TWO_WEAK_SAME_ONE_AVG,
      trainerPartyTemplates.TWO_WEAK_SAME_TWO_WEAK_SAME,
      trainerPartyTemplates.ONE_STRONGER,
    )
    .setSpeciesPools({
      [TrainerPoolTier.COMMON]: [
        SpeciesId.ABRA,
        SpeciesId.DROWZEE,
        SpeciesId.RALTS,
        SpeciesId.SPOINK,
        SpeciesId.GOTHITA,
        SpeciesId.SOLOSIS,
        SpeciesId.BLIPBUG,
        SpeciesId.ESPURR,
        SpeciesId.HATENNA,
      ],
      [TrainerPoolTier.UNCOMMON]: [
        SpeciesId.MIME_JR,
        SpeciesId.EXEGGCUTE,
        SpeciesId.MEDITITE,
        SpeciesId.NATU,
        SpeciesId.EXEGGCUTE,
        SpeciesId.WOOBAT,
        SpeciesId.INKAY,
        SpeciesId.ORANGURU,
      ],
      [TrainerPoolTier.RARE]: [
        SpeciesId.ELGYEM,
        SpeciesId.SIGILYPH,
        SpeciesId.BALTOY,
        SpeciesId.GIRAFARIG,
        SpeciesId.MEOWSTIC,
      ],
      [TrainerPoolTier.SUPER_RARE]: [SpeciesId.BELDUM, SpeciesId.ESPEON, SpeciesId.STANTLER],
    }),
  [TrainerType.RANGER]: new TrainerConfig(++t)
    .setMoneyMultiplier(1.4)
    .setName("Pokémon Ranger")
    .setEncounterBgm(TrainerType.BACKPACKER)
    .setHasGenders("Pokémon Ranger Female")
    .setHasDouble("Pokémon Rangers")
    .setSpeciesPools({
      [TrainerPoolTier.COMMON]: [
        SpeciesId.PICHU,
        SpeciesId.GROWLITHE,
        SpeciesId.PONYTA,
        SpeciesId.ZIGZAGOON,
        SpeciesId.SEEDOT,
        SpeciesId.BIDOOF,
        SpeciesId.RIOLU,
        SpeciesId.SEWADDLE,
        SpeciesId.SKIDDO,
        SpeciesId.SALANDIT,
        SpeciesId.YAMPER,
      ],
      [TrainerPoolTier.UNCOMMON]: [
        SpeciesId.AZURILL,
        SpeciesId.TAUROS,
        SpeciesId.MAREEP,
        SpeciesId.FARFETCHD,
        SpeciesId.TEDDIURSA,
        SpeciesId.SHROOMISH,
        SpeciesId.ELECTRIKE,
        SpeciesId.BUDEW,
        SpeciesId.BUIZEL,
        SpeciesId.MUDBRAY,
        SpeciesId.STUFFUL,
      ],
      [TrainerPoolTier.RARE]: [
        SpeciesId.EEVEE,
        SpeciesId.SCYTHER,
        SpeciesId.KANGASKHAN,
        SpeciesId.RALTS,
        SpeciesId.MUNCHLAX,
        SpeciesId.ZORUA,
        SpeciesId.PALDEA_TAUROS,
        SpeciesId.TINKATINK,
        SpeciesId.CYCLIZAR,
        SpeciesId.FLAMIGO,
      ],
      [TrainerPoolTier.SUPER_RARE]: [SpeciesId.LARVESTA],
    }),
  [TrainerType.RICH]: new TrainerConfig(++t)
    .setMoneyMultiplier(3.25)
    .setName("Gentleman")
    .setHasGenders("Madame")
    .setHasDouble("Rich Couple")
    .setPartyTemplates(
      trainerPartyTemplates.THREE_WEAK,
      trainerPartyTemplates.FOUR_WEAK,
      trainerPartyTemplates.TWO_WEAK_ONE_AVG,
      trainerPartyTemplates.THREE_AVG,
    )
    .setSpeciesFilter(s => s.isOfType(PokemonType.NORMAL) || s.isOfType(PokemonType.ELECTRIC)),
  [TrainerType.RICH_KID]: new TrainerConfig(++t)
    .setMoneyMultiplier(2.5)
    .setName("Rich Boy")
    .setHasGenders("Lady")
    .setHasDouble("Rich Kids")
    .setEncounterBgm(TrainerType.RICH)
    .setPartyTemplates(
      trainerPartyTemplates.FOUR_WEAKER,
      trainerPartyTemplates.THREE_WEAK_SAME,
      trainerPartyTemplates.TWO_WEAK_SAME_ONE_AVG,
    )
    .setSpeciesFilter(s => s.baseTotal <= 460),
  [TrainerType.ROUGHNECK]: new TrainerConfig(++t)
    .setMoneyMultiplier(1.4)
    .setEncounterBgm(TrainerType.ROUGHNECK)
    .setSpeciesFilter(s => s.isOfType(PokemonType.DARK)),
  [TrainerType.SAILOR]: new TrainerConfig(++t)
    .setMoneyMultiplier(1.4)
    .setEncounterBgm(TrainerType.BACKPACKER)
    .setSpeciesFilter(s => s.isOfType(PokemonType.WATER) || s.isOfType(PokemonType.FIGHTING)),
  [TrainerType.SCIENTIST]: new TrainerConfig(++t)
    .setHasGenders("Scientist Female")
    .setHasDouble("Scientists")
    .setMoneyMultiplier(1.7)
    .setEncounterBgm(TrainerType.SCIENTIST)
    .setSpeciesPools({
      [TrainerPoolTier.COMMON]: [
        SpeciesId.MAGNEMITE,
        SpeciesId.GRIMER,
        SpeciesId.DROWZEE,
        SpeciesId.VOLTORB,
        SpeciesId.KOFFING,
      ],
      [TrainerPoolTier.UNCOMMON]: [
        SpeciesId.BALTOY,
        SpeciesId.BRONZOR,
        SpeciesId.FERROSEED,
        SpeciesId.KLINK,
        SpeciesId.CHARJABUG,
        SpeciesId.BLIPBUG,
        SpeciesId.HELIOPTILE,
      ],
      [TrainerPoolTier.RARE]: [
        SpeciesId.ABRA,
        SpeciesId.DITTO,
        SpeciesId.PORYGON,
        SpeciesId.ELEKID,
        SpeciesId.SOLOSIS,
        SpeciesId.GALAR_WEEZING,
      ],
      [TrainerPoolTier.SUPER_RARE]: [
        SpeciesId.OMANYTE,
        SpeciesId.KABUTO,
        SpeciesId.AERODACTYL,
        SpeciesId.LILEEP,
        SpeciesId.ANORITH,
        SpeciesId.CRANIDOS,
        SpeciesId.SHIELDON,
        SpeciesId.TIRTOUGA,
        SpeciesId.ARCHEN,
        SpeciesId.ARCTOVISH,
        SpeciesId.ARCTOZOLT,
        SpeciesId.DRACOVISH,
        SpeciesId.DRACOZOLT,
      ],
      [TrainerPoolTier.ULTRA_RARE]: [SpeciesId.ROTOM, SpeciesId.MELTAN],
    }),
  [TrainerType.SMASHER]: new TrainerConfig(++t).setMoneyMultiplier(1.2).setEncounterBgm(TrainerType.CYCLIST),
  [TrainerType.SNOW_WORKER]: new TrainerConfig(++t)
    .setName("Worker")
    .setHasDouble("Workers")
    .setMoneyMultiplier(1.7)
    .setEncounterBgm(TrainerType.CLERK)
    .setSpeciesFilter(s => s.isOfType(PokemonType.ICE) || s.isOfType(PokemonType.STEEL)),
  [TrainerType.STRIKER]: new TrainerConfig(++t).setMoneyMultiplier(1.2).setEncounterBgm(TrainerType.CYCLIST),
  [TrainerType.SCHOOL_KID]: new TrainerConfig(++t)
    .setMoneyMultiplier(0.75)
    .setEncounterBgm(TrainerType.YOUNGSTER)
    .setHasGenders("School Kid Female", "lass")
    .setHasDouble("School Kids")
    .setSpeciesPools({
      [TrainerPoolTier.COMMON]: [
        SpeciesId.ODDISH,
        SpeciesId.EXEGGCUTE,
        SpeciesId.TEDDIURSA,
        SpeciesId.WURMPLE,
        SpeciesId.RALTS,
        SpeciesId.SHROOMISH,
        SpeciesId.FLETCHLING,
      ],
      [TrainerPoolTier.UNCOMMON]: [
        SpeciesId.VOLTORB,
        SpeciesId.WHISMUR,
        SpeciesId.MEDITITE,
        SpeciesId.MIME_JR,
        SpeciesId.NYMBLE,
      ],
      [TrainerPoolTier.RARE]: [SpeciesId.TANGELA, SpeciesId.EEVEE, SpeciesId.YANMA],
      [TrainerPoolTier.SUPER_RARE]: [SpeciesId.TADBULB],
    }),
  [TrainerType.SWIMMER]: new TrainerConfig(++t)
    .setMoneyMultiplier(1.3)
    .setEncounterBgm(TrainerType.PARASOL_LADY)
    .setHasGenders("Swimmer Female")
    .setHasDouble("Swimmers")
    .setSpecialtyType(PokemonType.WATER)
    .setSpeciesFilter(s => s.isOfType(PokemonType.WATER)),
  [TrainerType.TWINS]: new TrainerConfig(++t)
    .setDoubleOnly()
    .setMoneyMultiplier(0.65)
    .setUseSameSeedForAllMembers()
    .setPartyTemplateFunc(() =>
      getWavePartyTemplate(
        trainerPartyTemplates.TWO_WEAK,
        trainerPartyTemplates.TWO_AVG,
        trainerPartyTemplates.TWO_STRONG,
      ),
    )
    .setPartyMemberFunc(
      0,
      getRandomPartyMemberFunc([
        SpeciesId.PLUSLE,
        SpeciesId.VOLBEAT,
        SpeciesId.PACHIRISU,
        SpeciesId.SILCOON,
        SpeciesId.METAPOD,
        SpeciesId.IGGLYBUFF,
        SpeciesId.PETILIL,
        SpeciesId.EEVEE,
      ]),
    )
    .setPartyMemberFunc(
      1,
      getRandomPartyMemberFunc(
        [
          SpeciesId.MINUN,
          SpeciesId.ILLUMISE,
          SpeciesId.EMOLGA,
          SpeciesId.CASCOON,
          SpeciesId.KAKUNA,
          SpeciesId.CLEFFA,
          SpeciesId.COTTONEE,
          SpeciesId.EEVEE,
        ],
        TrainerSlot.TRAINER_PARTNER,
      ),
    )
    .setEncounterBgm(TrainerType.TWINS),
  [TrainerType.VETERAN]: new TrainerConfig(++t)
    .setHasGenders("Veteran Female")
    .setHasDouble("Veteran Duo")
    .setMoneyMultiplier(2.5)
    .setEncounterBgm(TrainerType.ACE_TRAINER)
    .setSpeciesFilter(s => s.isOfType(PokemonType.DRAGON)),
  [TrainerType.WAITER]: new TrainerConfig(++t)
    .setHasGenders("Waitress")
    .setHasDouble("Restaurant Staff")
    .setMoneyMultiplier(1.5)
    .setEncounterBgm(TrainerType.CLERK)
    .setSpeciesPools({
      [TrainerPoolTier.COMMON]: [
        SpeciesId.CLEFFA,
        SpeciesId.CHATOT,
        SpeciesId.PANSAGE,
        SpeciesId.PANSEAR,
        SpeciesId.PANPOUR,
        SpeciesId.MINCCINO,
      ],
      [TrainerPoolTier.UNCOMMON]: [SpeciesId.TROPIUS, SpeciesId.PETILIL, SpeciesId.BOUNSWEET, SpeciesId.INDEEDEE],
      [TrainerPoolTier.RARE]: [SpeciesId.APPLIN, SpeciesId.SINISTEA, SpeciesId.POLTCHAGEIST],
    }),
  [TrainerType.WORKER]: new TrainerConfig(++t)
    .setHasGenders("Worker Female")
    .setHasDouble("Workers")
    .setEncounterBgm(TrainerType.CLERK)
    .setMoneyMultiplier(1.7)
    .setSpeciesFilter(s => s.isOfType(PokemonType.ROCK) || s.isOfType(PokemonType.STEEL)),
  [TrainerType.YOUNGSTER]: new TrainerConfig(++t)
    .setMoneyMultiplier(0.5)
    .setEncounterBgm(TrainerType.YOUNGSTER)
    .setHasGenders("Lass", "lass")
    .setHasDouble("Beginners")
    .setPartyTemplates(trainerPartyTemplates.TWO_WEAKER)
    .setSpeciesPools([
      SpeciesId.CATERPIE,
      SpeciesId.WEEDLE,
      SpeciesId.RATTATA,
      SpeciesId.SENTRET,
      SpeciesId.POOCHYENA,
      SpeciesId.ZIGZAGOON,
      SpeciesId.WURMPLE,
      SpeciesId.BIDOOF,
      SpeciesId.PATRAT,
      SpeciesId.LILLIPUP,
    ]),
  [TrainerType.ROCKET_GRUNT]: new TrainerConfig(++t)
    .setHasGenders("Rocket Grunt Female")
    .setHasDouble("Rocket Grunts")
    .setMoneyMultiplier(1.0)
    .setEncounterBgm(TrainerType.PLASMA_GRUNT)
    .setBattleBgm("battle_plasma_grunt")
    .setMixedBattleBgm("battle_rocket_grunt")
    .setVictoryBgm("victory_team_plasma")
    .setPartyTemplateFunc(() => getEvilGruntPartyTemplate())
    .setSpeciesPools({
      [TrainerPoolTier.COMMON]: [
        SpeciesId.WEEDLE,
        SpeciesId.RATTATA,
        SpeciesId.EKANS,
        SpeciesId.SANDSHREW,
        SpeciesId.ZUBAT,
        SpeciesId.ODDISH,
        SpeciesId.GEODUDE,
        SpeciesId.SLOWPOKE,
        SpeciesId.GRIMER,
        SpeciesId.KOFFING,
      ],
      [TrainerPoolTier.UNCOMMON]: [
        SpeciesId.MANKEY,
        SpeciesId.GROWLITHE,
        SpeciesId.MAGNEMITE,
        SpeciesId.ONIX,
        SpeciesId.VOLTORB,
        SpeciesId.EXEGGCUTE,
        SpeciesId.CUBONE,
        SpeciesId.LICKITUNG,
        SpeciesId.TAUROS,
        SpeciesId.MAGIKARP,
        SpeciesId.MURKROW,
        SpeciesId.ELEKID,
        SpeciesId.MAGBY,
      ],
      [TrainerPoolTier.RARE]: [
        SpeciesId.ABRA,
        SpeciesId.GASTLY,
        SpeciesId.SCYTHER,
        SpeciesId.PORYGON,
        SpeciesId.OMANYTE,
        SpeciesId.KABUTO,
        SpeciesId.ALOLA_RATTATA,
        SpeciesId.ALOLA_SANDSHREW,
        SpeciesId.ALOLA_MEOWTH,
        SpeciesId.ALOLA_GEODUDE,
        SpeciesId.ALOLA_GRIMER,
        SpeciesId.PALDEA_TAUROS,
      ],
      [TrainerPoolTier.SUPER_RARE]: [SpeciesId.DRATINI, SpeciesId.LARVITAR],
    }),
  [TrainerType.ARCHER]: new TrainerConfig(++t)
    .setMoneyMultiplier(1.5)
    .initForEvilTeamAdmin("rocket_admin", "rocket", [SpeciesId.HOUNDOOM])
    .setEncounterBgm(TrainerType.PLASMA_GRUNT)
    .setBattleBgm("battle_plasma_grunt")
    .setMixedBattleBgm("battle_rocket_grunt")
    .setVictoryBgm("victory_team_plasma")
    .setPartyTemplateFunc(() => getEvilGruntPartyTemplate()),
  [TrainerType.ARIANA]: new TrainerConfig(++t)
    .setMoneyMultiplier(1.5)
    .initForEvilTeamAdmin("rocket_admin_female", "rocket", [SpeciesId.ARBOK])
    .setEncounterBgm(TrainerType.PLASMA_GRUNT)
    .setBattleBgm("battle_plasma_grunt")
    .setMixedBattleBgm("battle_rocket_grunt")
    .setVictoryBgm("victory_team_plasma")
    .setPartyTemplateFunc(() => getEvilGruntPartyTemplate()),
  [TrainerType.PROTON]: new TrainerConfig(++t)
    .setMoneyMultiplier(1.5)
    .initForEvilTeamAdmin("rocket_admin", "rocket", [SpeciesId.CROBAT])
    .setEncounterBgm(TrainerType.PLASMA_GRUNT)
    .setBattleBgm("battle_plasma_grunt")
    .setMixedBattleBgm("battle_rocket_grunt")
    .setVictoryBgm("victory_team_plasma")
    .setPartyTemplateFunc(() => getEvilGruntPartyTemplate()),
  [TrainerType.PETREL]: new TrainerConfig(++t)
    .setMoneyMultiplier(1.5)
    .initForEvilTeamAdmin("rocket_admin", "rocket", [SpeciesId.WEEZING])
    .setEncounterBgm(TrainerType.PLASMA_GRUNT)
    .setBattleBgm("battle_plasma_grunt")
    .setMixedBattleBgm("battle_rocket_grunt")
    .setVictoryBgm("victory_team_plasma")
    .setPartyTemplateFunc(() => getEvilGruntPartyTemplate()),
  [TrainerType.MAGMA_GRUNT]: new TrainerConfig(++t)
    .setHasGenders("Magma Grunt Female")
    .setHasDouble("Magma Grunts")
    .setMoneyMultiplier(1.0)
    .setEncounterBgm(TrainerType.PLASMA_GRUNT)
    .setBattleBgm("battle_plasma_grunt")
    .setMixedBattleBgm("battle_aqua_magma_grunt")
    .setVictoryBgm("victory_team_plasma")
    .setPartyTemplateFunc(() => getEvilGruntPartyTemplate())
    .setSpeciesPools({
      [TrainerPoolTier.COMMON]: [
        SpeciesId.DIGLETT,
        SpeciesId.GROWLITHE,
        SpeciesId.SLUGMA,
        SpeciesId.POOCHYENA,
        SpeciesId.ZIGZAGOON,
        SpeciesId.NUMEL,
        SpeciesId.TORKOAL,
        SpeciesId.BALTOY,
      ],
      [TrainerPoolTier.UNCOMMON]: [
        SpeciesId.RHYHORN,
        SpeciesId.PHANPY,
        SpeciesId.MAGBY,
        SpeciesId.ZANGOOSE,
        SpeciesId.SOLROCK,
        SpeciesId.HEATMOR,
        SpeciesId.ROLYCOLY,
        SpeciesId.CAPSAKID,
      ],
      [TrainerPoolTier.RARE]: [
        SpeciesId.TRAPINCH,
        SpeciesId.LILEEP,
        SpeciesId.ANORITH,
        SpeciesId.GOLETT,
        SpeciesId.TURTONATOR,
        SpeciesId.TOEDSCOOL,
        SpeciesId.HISUI_GROWLITHE,
      ],
      [TrainerPoolTier.SUPER_RARE]: [SpeciesId.CHARCADET, SpeciesId.ARON],
    }),
  [TrainerType.TABITHA]: new TrainerConfig(++t)
    .setMoneyMultiplier(1.5)
    .initForEvilTeamAdmin("magma_admin", "magma", [SpeciesId.CAMERUPT])
    .setEncounterBgm(TrainerType.PLASMA_GRUNT)
    .setBattleBgm("battle_plasma_grunt")
    .setMixedBattleBgm("battle_aqua_magma_grunt")
    .setVictoryBgm("victory_team_plasma")
    .setPartyTemplateFunc(() => getEvilGruntPartyTemplate()),
  [TrainerType.COURTNEY]: new TrainerConfig(++t)
    .setMoneyMultiplier(1.5)
    .initForEvilTeamAdmin("magma_admin_female", "magma", [SpeciesId.CAMERUPT])
    .setEncounterBgm(TrainerType.PLASMA_GRUNT)
    .setBattleBgm("battle_plasma_grunt")
    .setMixedBattleBgm("battle_aqua_magma_grunt")
    .setVictoryBgm("victory_team_plasma")
    .setPartyTemplateFunc(() => getEvilGruntPartyTemplate()),
  [TrainerType.AQUA_GRUNT]: new TrainerConfig(++t)
    .setHasGenders("Aqua Grunt Female")
    .setHasDouble("Aqua Grunts")
    .setMoneyMultiplier(1.0)
    .setEncounterBgm(TrainerType.PLASMA_GRUNT)
    .setBattleBgm("battle_plasma_grunt")
    .setMixedBattleBgm("battle_aqua_magma_grunt")
    .setVictoryBgm("victory_team_plasma")
    .setPartyTemplateFunc(() => getEvilGruntPartyTemplate())
    .setSpeciesPools({
      [TrainerPoolTier.COMMON]: [
        SpeciesId.QWILFISH,
        SpeciesId.REMORAID,
        SpeciesId.ZIGZAGOON,
        SpeciesId.LOTAD,
        SpeciesId.WINGULL,
        SpeciesId.CARVANHA,
        SpeciesId.WAILMER,
        SpeciesId.BARBOACH,
        SpeciesId.CORPHISH,
        SpeciesId.SPHEAL,
      ],
      [TrainerPoolTier.UNCOMMON]: [
        SpeciesId.TENTACOOL,
        SpeciesId.HORSEA,
        SpeciesId.CHINCHOU,
        SpeciesId.WOOPER,
        SpeciesId.AZURILL,
        SpeciesId.SEVIPER,
        SpeciesId.CLAMPERL,
        SpeciesId.WIMPOD,
        SpeciesId.CLOBBOPUS,
      ],
      [TrainerPoolTier.RARE]: [
        SpeciesId.MANTYKE,
        SpeciesId.TYMPOLE,
        SpeciesId.SKRELP,
        SpeciesId.ARROKUDA,
        SpeciesId.WIGLETT,
        SpeciesId.HISUI_QWILFISH,
        SpeciesId.PALDEA_WOOPER,
      ],
      [TrainerPoolTier.SUPER_RARE]: [SpeciesId.BASCULEGION, SpeciesId.DONDOZO],
    }),
  [TrainerType.MATT]: new TrainerConfig(++t)
    .setMoneyMultiplier(1.5)
    .initForEvilTeamAdmin("aqua_admin", "aqua", [SpeciesId.SHARPEDO])
    .setEncounterBgm(TrainerType.PLASMA_GRUNT)
    .setBattleBgm("battle_plasma_grunt")
    .setMixedBattleBgm("battle_aqua_magma_grunt")
    .setVictoryBgm("victory_team_plasma")
    .setPartyTemplateFunc(() => getEvilGruntPartyTemplate()),
  [TrainerType.SHELLY]: new TrainerConfig(++t)
    .setMoneyMultiplier(1.5)
    .initForEvilTeamAdmin("aqua_admin_female", "aqua", [SpeciesId.SHARPEDO])
    .setEncounterBgm(TrainerType.PLASMA_GRUNT)
    .setBattleBgm("battle_plasma_grunt")
    .setMixedBattleBgm("battle_aqua_magma_grunt")
    .setVictoryBgm("victory_team_plasma")
    .setPartyTemplateFunc(() => getEvilGruntPartyTemplate()),
  [TrainerType.GALACTIC_GRUNT]: new TrainerConfig(++t)
    .setHasGenders("Galactic Grunt Female")
    .setHasDouble("Galactic Grunts")
    .setMoneyMultiplier(1.0)
    .setEncounterBgm(TrainerType.PLASMA_GRUNT)
    .setBattleBgm("battle_plasma_grunt")
    .setMixedBattleBgm("battle_galactic_grunt")
    .setVictoryBgm("victory_team_plasma")
    .setPartyTemplateFunc(() => getEvilGruntPartyTemplate())
    .setSpeciesPools({
      [TrainerPoolTier.COMMON]: [
        SpeciesId.WURMPLE,
        SpeciesId.SHINX,
        SpeciesId.BURMY,
        SpeciesId.DRIFLOON,
        SpeciesId.GLAMEOW,
        SpeciesId.STUNKY,
        SpeciesId.BRONZOR,
        SpeciesId.CROAGUNK,
        SpeciesId.CARNIVINE,
      ],
      [TrainerPoolTier.UNCOMMON]: [
        SpeciesId.ZUBAT,
        SpeciesId.LICKITUNG,
        SpeciesId.RHYHORN,
        SpeciesId.TANGELA,
        SpeciesId.YANMA,
        SpeciesId.GLIGAR,
        SpeciesId.SWINUB,
        SpeciesId.SKORUPI,
      ],
      [TrainerPoolTier.RARE]: [
        SpeciesId.SNEASEL,
        SpeciesId.TEDDIURSA,
        SpeciesId.ELEKID,
        SpeciesId.MAGBY,
        SpeciesId.DUSKULL,
        SpeciesId.HISUI_GROWLITHE,
        SpeciesId.HISUI_QWILFISH,
      ],
      [TrainerPoolTier.SUPER_RARE]: [SpeciesId.SPIRITOMB, SpeciesId.ROTOM, SpeciesId.HISUI_SNEASEL],
    }),
  [TrainerType.JUPITER]: new TrainerConfig(++t)
    .setMoneyMultiplier(1.5)
    .initForEvilTeamAdmin("galactic_commander_female", "galactic", [SpeciesId.SKUNTANK])
    .setEncounterBgm(TrainerType.PLASMA_GRUNT)
    .setBattleBgm("battle_plasma_grunt")
    .setMixedBattleBgm("battle_galactic_admin")
    .setVictoryBgm("victory_team_plasma")
    .setPartyTemplateFunc(() => getEvilGruntPartyTemplate()),
  [TrainerType.MARS]: new TrainerConfig(++t)
    .setMoneyMultiplier(1.5)
    .initForEvilTeamAdmin("galactic_commander_female", "galactic", [SpeciesId.PURUGLY])
    .setEncounterBgm(TrainerType.PLASMA_GRUNT)
    .setBattleBgm("battle_plasma_grunt")
    .setMixedBattleBgm("battle_galactic_admin")
    .setVictoryBgm("victory_team_plasma")
    .setPartyTemplateFunc(() => getEvilGruntPartyTemplate()),
  [TrainerType.SATURN]: new TrainerConfig(++t)
    .setMoneyMultiplier(1.5)
    .initForEvilTeamAdmin("galactic_commander", "galactic", [SpeciesId.TOXICROAK])
    .setEncounterBgm(TrainerType.PLASMA_GRUNT)
    .setBattleBgm("battle_plasma_grunt")
    .setMixedBattleBgm("battle_galactic_admin")
    .setVictoryBgm("victory_team_plasma")
    .setPartyTemplateFunc(() => getEvilGruntPartyTemplate()),
  [TrainerType.PLASMA_GRUNT]: new TrainerConfig(++t)
    .setHasGenders("Plasma Grunt Female")
    .setHasDouble("Plasma Grunts")
    .setMoneyMultiplier(1.0)
    .setEncounterBgm(TrainerType.PLASMA_GRUNT)
    .setBattleBgm("battle_plasma_grunt")
    .setMixedBattleBgm("battle_plasma_grunt")
    .setVictoryBgm("victory_team_plasma")
    .setPartyTemplateFunc(() => getEvilGruntPartyTemplate())
    .setSpeciesPools({
      [TrainerPoolTier.COMMON]: [
        SpeciesId.PATRAT,
        SpeciesId.LILLIPUP,
        SpeciesId.PURRLOIN,
        SpeciesId.WOOBAT,
        SpeciesId.TYMPOLE,
        SpeciesId.SANDILE,
        SpeciesId.SCRAGGY,
        SpeciesId.TRUBBISH,
        SpeciesId.VANILLITE,
      ],
      [TrainerPoolTier.UNCOMMON]: [
        SpeciesId.TIMBURR,
        SpeciesId.VENIPEDE,
        SpeciesId.DARUMAKA,
        SpeciesId.FOONGUS,
        SpeciesId.FRILLISH,
        SpeciesId.JOLTIK,
        SpeciesId.KLINK,
        SpeciesId.CUBCHOO,
        SpeciesId.GOLETT,
      ],
      [TrainerPoolTier.RARE]: [
        SpeciesId.DRILBUR,
        SpeciesId.ZORUA,
        SpeciesId.MIENFOO,
        SpeciesId.PAWNIARD,
        SpeciesId.BOUFFALANT,
        SpeciesId.RUFFLET,
        SpeciesId.VULLABY,
        SpeciesId.DURANT,
      ],
      [TrainerPoolTier.SUPER_RARE]: [SpeciesId.AXEW, SpeciesId.DRUDDIGON, SpeciesId.DEINO, SpeciesId.HISUI_ZORUA],
    }),
  [TrainerType.ZINZOLIN]: new TrainerConfig(++t)
    .setMoneyMultiplier(1.5)
    .initForEvilTeamAdmin("plasma_sage", "plasma_zinzolin", [SpeciesId.CRYOGONAL])
    .setEncounterBgm(TrainerType.PLASMA_GRUNT)
    .setBattleBgm("battle_plasma_grunt")
    .setMixedBattleBgm("battle_plasma_grunt")
    .setVictoryBgm("victory_team_plasma")
    .setPartyTemplateFunc(() => getEvilGruntPartyTemplate()),
  [TrainerType.COLRESS]: new TrainerConfig(++t)
    .setMoneyMultiplier(1.5)
    .initForEvilTeamAdmin("plasma_boss", "plasma_colress", [SpeciesId.KLINKLANG])
    .setEncounterBgm(TrainerType.PLASMA_GRUNT)
    .setBattleBgm("battle_colress")
    .setMixedBattleBgm("battle_colress")
    .setVictoryBgm("victory_team_plasma")
    .setPartyTemplateFunc(() => getEvilGruntPartyTemplate()),
  [TrainerType.FLARE_GRUNT]: new TrainerConfig(++t)
    .setHasGenders("Flare Grunt Female")
    .setHasDouble("Flare Grunts")
    .setMoneyMultiplier(1.0)
    .setEncounterBgm(TrainerType.PLASMA_GRUNT)
    .setBattleBgm("battle_plasma_grunt")
    .setMixedBattleBgm("battle_flare_grunt")
    .setVictoryBgm("victory_team_plasma")
    .setPartyTemplateFunc(() => getEvilGruntPartyTemplate())
    .setSpeciesPools({
      [TrainerPoolTier.COMMON]: [
        SpeciesId.HOUNDOUR,
        SpeciesId.GULPIN,
        SpeciesId.SKORUPI,
        SpeciesId.CROAGUNK,
        SpeciesId.PURRLOIN,
        SpeciesId.SCRAGGY,
        SpeciesId.FLETCHLING,
        SpeciesId.SCATTERBUG,
        SpeciesId.LITLEO,
        SpeciesId.ESPURR,
        SpeciesId.INKAY,
      ],
      [TrainerPoolTier.UNCOMMON]: [
        SpeciesId.POOCHYENA,
        SpeciesId.ELECTRIKE,
        SpeciesId.FOONGUS,
        SpeciesId.PANCHAM,
        SpeciesId.BINACLE,
        SpeciesId.SKRELP,
        SpeciesId.CLAUNCHER,
        SpeciesId.HELIOPTILE,
        SpeciesId.PHANTUMP,
        SpeciesId.PUMPKABOO,
      ],
      [TrainerPoolTier.RARE]: [SpeciesId.SNEASEL, SpeciesId.LITWICK, SpeciesId.PAWNIARD, SpeciesId.NOIBAT],
      [TrainerPoolTier.SUPER_RARE]: [SpeciesId.SLIGGOO, SpeciesId.HISUI_SLIGGOO, SpeciesId.HISUI_AVALUGG],
    }),
  [TrainerType.BRYONY]: new TrainerConfig(++t)
    .setMoneyMultiplier(1.5)
    .initForEvilTeamAdmin("flare_admin_female", "flare", [SpeciesId.LIEPARD])
    .setEncounterBgm(TrainerType.PLASMA_GRUNT)
    .setBattleBgm("battle_plasma_grunt")
    .setMixedBattleBgm("battle_flare_grunt")
    .setVictoryBgm("victory_team_plasma")
    .setPartyTemplateFunc(() => getEvilGruntPartyTemplate()),
  [TrainerType.XEROSIC]: new TrainerConfig(++t)
    .setMoneyMultiplier(1.5)
    .initForEvilTeamAdmin("flare_admin", "flare", [SpeciesId.MALAMAR])
    .setEncounterBgm(TrainerType.PLASMA_GRUNT)
    .setBattleBgm("battle_plasma_grunt")
    .setMixedBattleBgm("battle_flare_grunt")
    .setVictoryBgm("victory_team_plasma")
    .setPartyTemplateFunc(() => getEvilGruntPartyTemplate()),
  [TrainerType.AETHER_GRUNT]: new TrainerConfig(++t)
    .setHasGenders("Aether Grunt Female")
    .setHasDouble("Aether Grunts")
    .setMoneyMultiplier(1.0)
    .setEncounterBgm(TrainerType.PLASMA_GRUNT)
    .setBattleBgm("battle_plasma_grunt")
    .setMixedBattleBgm("battle_aether_grunt")
    .setVictoryBgm("victory_team_plasma")
    .setPartyTemplateFunc(() => getEvilGruntPartyTemplate())
    .setSpeciesPools({
      [TrainerPoolTier.COMMON]: [
        SpeciesId.CORSOLA,
        SpeciesId.LILLIPUP,
        SpeciesId.PIKIPEK,
        SpeciesId.YUNGOOS,
        SpeciesId.ROCKRUFF,
        SpeciesId.MORELULL,
        SpeciesId.BOUNSWEET,
        SpeciesId.COMFEY,
        SpeciesId.KOMALA,
        SpeciesId.TOGEDEMARU,
        SpeciesId.ALOLA_RAICHU,
        SpeciesId.ALOLA_DIGLETT,
        SpeciesId.ALOLA_GEODUDE,
        SpeciesId.ALOLA_EXEGGUTOR,
      ],
      [TrainerPoolTier.UNCOMMON]: [
        SpeciesId.POLIWAG,
        SpeciesId.CRABRAWLER,
        SpeciesId.ORICORIO,
        SpeciesId.CUTIEFLY,
        SpeciesId.WISHIWASHI,
        SpeciesId.MUDBRAY,
        SpeciesId.STUFFUL,
        SpeciesId.ORANGURU,
        SpeciesId.PASSIMIAN,
        SpeciesId.PYUKUMUKU,
        SpeciesId.BRUXISH,
        SpeciesId.ALOLA_SANDSHREW,
        SpeciesId.ALOLA_VULPIX,
        SpeciesId.ALOLA_MAROWAK,
      ],
      [TrainerPoolTier.RARE]: [
        SpeciesId.MINIOR,
        SpeciesId.TURTONATOR,
        SpeciesId.MIMIKYU,
        SpeciesId.DRAMPA,
        SpeciesId.GALAR_CORSOLA,
      ],
      [TrainerPoolTier.SUPER_RARE]: [SpeciesId.PORYGON, SpeciesId.JANGMO_O],
    }),
  [TrainerType.FABA]: new TrainerConfig(++t)
    .setMoneyMultiplier(1.5)
    .initForEvilTeamAdmin("aether_admin", "aether", [SpeciesId.HYPNO])
    .setEncounterBgm(TrainerType.PLASMA_GRUNT)
    .setBattleBgm("battle_plasma_grunt")
    .setMixedBattleBgm("battle_aether_grunt")
    .setVictoryBgm("victory_team_plasma")
    .setPartyTemplateFunc(() => getEvilGruntPartyTemplate()),
  [TrainerType.SKULL_GRUNT]: new TrainerConfig(++t)
    .setHasGenders("Skull Grunt Female")
    .setHasDouble("Skull Grunts")
    .setMoneyMultiplier(1.0)
    .setEncounterBgm(TrainerType.PLASMA_GRUNT)
    .setBattleBgm("battle_plasma_grunt")
    .setMixedBattleBgm("battle_skull_grunt")
    .setVictoryBgm("victory_team_plasma")
    .setPartyTemplateFunc(() => getEvilGruntPartyTemplate())
    .setSpeciesPools({
      [TrainerPoolTier.COMMON]: [
        SpeciesId.EKANS,
        SpeciesId.VENONAT,
        SpeciesId.DROWZEE,
        SpeciesId.KOFFING,
        SpeciesId.SPINARAK,
        SpeciesId.SCRAGGY,
        SpeciesId.TRUBBISH,
        SpeciesId.MAREANIE,
        SpeciesId.SALANDIT,
        SpeciesId.ALOLA_RATTATA,
        SpeciesId.ALOLA_MEOWTH,
        SpeciesId.ALOLA_GRIMER,
      ],
      [TrainerPoolTier.UNCOMMON]: [
        SpeciesId.ZUBAT,
        SpeciesId.GASTLY,
        SpeciesId.HOUNDOUR,
        SpeciesId.SABLEYE,
        SpeciesId.VENIPEDE,
        SpeciesId.SANDILE,
        SpeciesId.VULLABY,
        SpeciesId.PANCHAM,
        SpeciesId.FOMANTIS,
        SpeciesId.ALOLA_MAROWAK,
      ],
      [TrainerPoolTier.RARE]: [
        SpeciesId.PAWNIARD,
        SpeciesId.WISHIWASHI,
        SpeciesId.SANDYGAST,
        SpeciesId.MIMIKYU,
        SpeciesId.DHELMISE,
        SpeciesId.NYMBLE,
      ],
      [TrainerPoolTier.SUPER_RARE]: [SpeciesId.GRUBBIN, SpeciesId.DEWPIDER],
    }),
  [TrainerType.PLUMERIA]: new TrainerConfig(++t)
    .setMoneyMultiplier(1.5)
    .initForEvilTeamAdmin("skull_admin", "skull", [SpeciesId.SALAZZLE])
    .setEncounterBgm(TrainerType.PLASMA_GRUNT)
    .setBattleBgm("battle_plasma_grunt")
    .setMixedBattleBgm("battle_skull_admin")
    .setVictoryBgm("victory_team_plasma")
    .setPartyTemplateFunc(() => getEvilGruntPartyTemplate()),
  [TrainerType.MACRO_GRUNT]: new TrainerConfig(++t)
    .setHasGenders("Macro Grunt Female")
    .setHasDouble("Macro Grunts")
    .setMoneyMultiplier(1.0)
    .setEncounterBgm(TrainerType.PLASMA_GRUNT)
    .setBattleBgm("battle_plasma_grunt")
    .setMixedBattleBgm("battle_macro_grunt")
    .setVictoryBgm("victory_team_plasma")
    .setPartyTemplateFunc(() => getEvilGruntPartyTemplate())
    .setSpeciesPools({
      [TrainerPoolTier.COMMON]: [
        SpeciesId.STEELIX,
        SpeciesId.MAWILE,
        SpeciesId.FERROSEED,
        SpeciesId.KLINK,
        SpeciesId.SKWOVET,
        SpeciesId.ROOKIDEE,
        SpeciesId.ROLYCOLY,
        SpeciesId.CUFANT,
        SpeciesId.GALAR_MEOWTH,
        SpeciesId.GALAR_ZIGZAGOON,
      ],
      [TrainerPoolTier.UNCOMMON]: [
        SpeciesId.MAGNEMITE,
        SpeciesId.RIOLU,
        SpeciesId.DRILBUR,
        SpeciesId.APPLIN,
        SpeciesId.CRAMORANT,
        SpeciesId.ARROKUDA,
        SpeciesId.SINISTEA,
        SpeciesId.HATENNA,
        SpeciesId.FALINKS,
        SpeciesId.GALAR_PONYTA,
        SpeciesId.GALAR_YAMASK,
      ],
      [TrainerPoolTier.RARE]: [
        SpeciesId.SCIZOR,
        SpeciesId.BELDUM,
        SpeciesId.HONEDGE,
        SpeciesId.GALAR_FARFETCHD,
        SpeciesId.GALAR_MR_MIME,
        SpeciesId.GALAR_DARUMAKA,
      ],
      [TrainerPoolTier.SUPER_RARE]: [SpeciesId.DURALUDON, SpeciesId.DREEPY],
    }),
  [TrainerType.OLEANA]: new TrainerConfig(++t)
    .setMoneyMultiplier(1.5)
    .initForEvilTeamAdmin("macro_admin", "macro_cosmos", [SpeciesId.GARBODOR])
    .setEncounterBgm(TrainerType.PLASMA_GRUNT)
    .setBattleBgm("battle_plasma_grunt")
    .setMixedBattleBgm("battle_oleana")
    .setVictoryBgm("victory_team_plasma")
    .setPartyTemplateFunc(() => getEvilGruntPartyTemplate()),
  [TrainerType.STAR_GRUNT]: new TrainerConfig(++t)
    .setHasGenders("Star Grunt Female")
    .setHasDouble("Star Grunts")
    .setMoneyMultiplier(1.0)
    .setEncounterBgm(TrainerType.PLASMA_GRUNT)
    .setBattleBgm("battle_plasma_grunt")
    .setMixedBattleBgm("battle_star_grunt")
    .setVictoryBgm("victory_team_plasma")
    .setPartyTemplateFunc(() => getEvilGruntPartyTemplate())
    .setSpeciesPools({
      [TrainerPoolTier.COMMON]: [
        SpeciesId.DUNSPARCE,
        SpeciesId.HOUNDOUR,
        SpeciesId.AZURILL,
        SpeciesId.GULPIN,
        SpeciesId.FOONGUS,
        SpeciesId.FLETCHLING,
        SpeciesId.LITLEO,
        SpeciesId.FLABEBE,
        SpeciesId.CRABRAWLER,
        SpeciesId.NYMBLE,
        SpeciesId.PAWMI,
        SpeciesId.FIDOUGH,
        SpeciesId.SQUAWKABILLY,
        SpeciesId.MASCHIFF,
        SpeciesId.SHROODLE,
        SpeciesId.KLAWF,
        SpeciesId.WIGLETT,
        SpeciesId.PALDEA_WOOPER,
      ],
      [TrainerPoolTier.UNCOMMON]: [
        SpeciesId.KOFFING,
        SpeciesId.EEVEE,
        SpeciesId.GIRAFARIG,
        SpeciesId.RALTS,
        SpeciesId.TORKOAL,
        SpeciesId.SEVIPER,
        SpeciesId.SCRAGGY,
        SpeciesId.ZORUA,
        SpeciesId.MIMIKYU,
        SpeciesId.IMPIDIMP,
        SpeciesId.FALINKS,
        SpeciesId.CAPSAKID,
        SpeciesId.TINKATINK,
        SpeciesId.BOMBIRDIER,
        SpeciesId.CYCLIZAR,
        SpeciesId.FLAMIGO,
        SpeciesId.PALDEA_TAUROS,
      ],
      [TrainerPoolTier.RARE]: [
        SpeciesId.MANKEY,
        SpeciesId.PAWNIARD,
        SpeciesId.CHARCADET,
        SpeciesId.FLITTLE,
        SpeciesId.VAROOM,
        SpeciesId.ORTHWORM,
      ],
      [TrainerPoolTier.SUPER_RARE]: [SpeciesId.DONDOZO, SpeciesId.GIMMIGHOUL],
    }),
  [TrainerType.GIACOMO]: new TrainerConfig(++t)
    .setMoneyMultiplier(1.5)
    .initForEvilTeamAdmin("star_admin", "star_dark", [SpeciesId.KINGAMBIT], PokemonType.DARK)
    .setEncounterBgm(TrainerType.PLASMA_GRUNT)
    .setBattleBgm("battle_plasma_grunt")
    .setMixedBattleBgm("battle_star_admin")
    .setVictoryBgm("victory_team_plasma")
    .setPartyTemplateFunc(() => getEvilGruntPartyTemplate())
    .setPartyMemberFunc(
      3,
      getRandomPartyMemberFunc([SpeciesId.REVAVROOM], TrainerSlot.TRAINER, true, p => {
        p.formIndex = 1; // Segin Starmobile
        p.moveset = [
          new PokemonMove(MoveId.WICKED_TORQUE),
          new PokemonMove(MoveId.SPIN_OUT),
          new PokemonMove(MoveId.SHIFT_GEAR),
          new PokemonMove(MoveId.HIGH_HORSEPOWER),
        ];
      }),
    ),
  [TrainerType.MELA]: new TrainerConfig(++t)
    .setMoneyMultiplier(1.5)
    .initForEvilTeamAdmin("star_admin", "star_fire", [SpeciesId.ARMAROUGE], PokemonType.FIRE)
    .setEncounterBgm(TrainerType.PLASMA_GRUNT)
    .setBattleBgm("battle_plasma_grunt")
    .setMixedBattleBgm("battle_star_admin")
    .setVictoryBgm("victory_team_plasma")
    .setPartyTemplateFunc(() => getEvilGruntPartyTemplate())
    .setPartyMemberFunc(
      3,
      getRandomPartyMemberFunc([SpeciesId.REVAVROOM], TrainerSlot.TRAINER, true, p => {
        p.formIndex = 2; // Schedar Starmobile
        p.moveset = [
          new PokemonMove(MoveId.BLAZING_TORQUE),
          new PokemonMove(MoveId.SPIN_OUT),
          new PokemonMove(MoveId.SHIFT_GEAR),
          new PokemonMove(MoveId.HIGH_HORSEPOWER),
        ];
      }),
    ),
  [TrainerType.ATTICUS]: new TrainerConfig(++t)
    .setMoneyMultiplier(1.5)
    .initForEvilTeamAdmin("star_admin", "star_poison", [SpeciesId.REVAVROOM], PokemonType.POISON)
    .setEncounterBgm(TrainerType.PLASMA_GRUNT)
    .setBattleBgm("battle_plasma_grunt")
    .setMixedBattleBgm("battle_star_admin")
    .setVictoryBgm("victory_team_plasma")
    .setPartyTemplateFunc(() => getEvilGruntPartyTemplate())
    .setPartyMemberFunc(
      3,
      getRandomPartyMemberFunc([SpeciesId.REVAVROOM], TrainerSlot.TRAINER, true, p => {
        p.formIndex = 3; // Navi Starmobile
        p.moveset = [
          new PokemonMove(MoveId.NOXIOUS_TORQUE),
          new PokemonMove(MoveId.SPIN_OUT),
          new PokemonMove(MoveId.SHIFT_GEAR),
          new PokemonMove(MoveId.HIGH_HORSEPOWER),
        ];
      }),
    ),
  [TrainerType.ORTEGA]: new TrainerConfig(++t)
    .setMoneyMultiplier(1.5)
    .initForEvilTeamAdmin("star_admin", "star_fairy", [SpeciesId.DACHSBUN], PokemonType.FAIRY)
    .setEncounterBgm(TrainerType.PLASMA_GRUNT)
    .setBattleBgm("battle_plasma_grunt")
    .setMixedBattleBgm("battle_star_admin")
    .setVictoryBgm("victory_team_plasma")
    .setPartyTemplateFunc(() => getEvilGruntPartyTemplate())
    .setPartyMemberFunc(
      3,
      getRandomPartyMemberFunc([SpeciesId.REVAVROOM], TrainerSlot.TRAINER, true, p => {
        p.formIndex = 4; // Ruchbah Starmobile
        p.moveset = [
          new PokemonMove(MoveId.MAGICAL_TORQUE),
          new PokemonMove(MoveId.SPIN_OUT),
          new PokemonMove(MoveId.SHIFT_GEAR),
          new PokemonMove(MoveId.HIGH_HORSEPOWER),
        ];
      }),
    ),
  [TrainerType.ERI]: new TrainerConfig(++t)
    .setMoneyMultiplier(1.5)
    .initForEvilTeamAdmin("star_admin", "star_fighting", [SpeciesId.ANNIHILAPE], PokemonType.FIGHTING)
    .setEncounterBgm(TrainerType.PLASMA_GRUNT)
    .setBattleBgm("battle_plasma_grunt")
    .setMixedBattleBgm("battle_star_admin")
    .setVictoryBgm("victory_team_plasma")
    .setPartyTemplateFunc(() => getEvilGruntPartyTemplate())
    .setPartyMemberFunc(
      3,
      getRandomPartyMemberFunc([SpeciesId.REVAVROOM], TrainerSlot.TRAINER, true, p => {
        p.formIndex = 5; // Caph Starmobile
        p.moveset = [
          new PokemonMove(MoveId.COMBAT_TORQUE),
          new PokemonMove(MoveId.SPIN_OUT),
          new PokemonMove(MoveId.SHIFT_GEAR),
          new PokemonMove(MoveId.HIGH_HORSEPOWER),
        ];
      }),
    ),

  [TrainerType.BROCK]: new TrainerConfig((t = TrainerType.BROCK))
    .initForGymLeader(signatureSpecies["BROCK"], true, PokemonType.ROCK, false, -1)
    .setBattleBgm("battle_kanto_gym")
    .setMixedBattleBgm("battle_kanto_gym"),
  [TrainerType.MISTY]: new TrainerConfig(++t)
    .initForGymLeader(signatureSpecies["MISTY"], false, PokemonType.WATER, false, -1)
    .setBattleBgm("battle_kanto_gym")
    .setMixedBattleBgm("battle_kanto_gym"),
  [TrainerType.LT_SURGE]: new TrainerConfig(++t)
    .initForGymLeader(signatureSpecies["LT_SURGE"], true, PokemonType.ELECTRIC, false, -1)
    .setBattleBgm("battle_kanto_gym")
    .setMixedBattleBgm("battle_kanto_gym"),
  [TrainerType.ERIKA]: new TrainerConfig(++t)
    .initForGymLeader(signatureSpecies["ERIKA"], false, PokemonType.GRASS, false, -1)
    .setBattleBgm("battle_kanto_gym")
    .setMixedBattleBgm("battle_kanto_gym"),
  [TrainerType.JANINE]: new TrainerConfig(++t)
    .initForGymLeader(signatureSpecies["JANINE"], false, PokemonType.POISON, false, -1)
    .setBattleBgm("battle_kanto_gym")
    .setMixedBattleBgm("battle_kanto_gym"),
  [TrainerType.SABRINA]: new TrainerConfig(++t)
    .initForGymLeader(signatureSpecies["SABRINA"], false, PokemonType.PSYCHIC, false, -1)
    .setBattleBgm("battle_kanto_gym")
    .setMixedBattleBgm("battle_kanto_gym"),
  [TrainerType.BLAINE]: new TrainerConfig(++t)
    .initForGymLeader(signatureSpecies["BLAINE"], true, PokemonType.FIRE, false, -1)
    .setBattleBgm("battle_kanto_gym")
    .setMixedBattleBgm("battle_kanto_gym"),
  [TrainerType.GIOVANNI]: new TrainerConfig(++t)
    .initForGymLeader(signatureSpecies["GIOVANNI"], true, PokemonType.GROUND, false, -2)
    .setBattleBgm("battle_kanto_gym")
    .setMixedBattleBgm("battle_kanto_gym"),
  [TrainerType.FALKNER]: new TrainerConfig(++t)
    .initForGymLeader(signatureSpecies["FALKNER"], true, PokemonType.FLYING, false, -1)
    .setBattleBgm("battle_johto_gym")
    .setMixedBattleBgm("battle_johto_gym"),
  [TrainerType.BUGSY]: new TrainerConfig(++t)
    .initForGymLeader(signatureSpecies["BUGSY"], true, PokemonType.BUG, false, -1)
    .setBattleBgm("battle_johto_gym")
    .setMixedBattleBgm("battle_johto_gym"),
  [TrainerType.WHITNEY]: new TrainerConfig(++t)
    .initForGymLeader(signatureSpecies["WHITNEY"], false, PokemonType.NORMAL, false, -1)
    .setBattleBgm("battle_johto_gym")
    .setMixedBattleBgm("battle_johto_gym"),
  [TrainerType.MORTY]: new TrainerConfig(++t)
    .initForGymLeader(signatureSpecies["MORTY"], true, PokemonType.GHOST, false, -1)
    .setBattleBgm("battle_johto_gym")
    .setMixedBattleBgm("battle_johto_gym"),
  [TrainerType.CHUCK]: new TrainerConfig(++t)
    .initForGymLeader(signatureSpecies["CHUCK"], true, PokemonType.FIGHTING, false, -1)
    .setBattleBgm("battle_johto_gym")
    .setMixedBattleBgm("battle_johto_gym"),
  [TrainerType.JASMINE]: new TrainerConfig(++t)
    .initForGymLeader(signatureSpecies["JASMINE"], false, PokemonType.STEEL, false, -1)
    .setBattleBgm("battle_johto_gym")
    .setMixedBattleBgm("battle_johto_gym"),
  [TrainerType.PRYCE]: new TrainerConfig(++t)
    .initForGymLeader(signatureSpecies["PRYCE"], true, PokemonType.ICE, false, -1)
    .setBattleBgm("battle_johto_gym")
    .setMixedBattleBgm("battle_johto_gym"),
  [TrainerType.CLAIR]: new TrainerConfig(++t)
    .initForGymLeader(signatureSpecies["CLAIR"], false, PokemonType.DRAGON, false, -3)
    .setBattleBgm("battle_johto_gym")
    .setMixedBattleBgm("battle_johto_gym"),
  [TrainerType.ROXANNE]: new TrainerConfig(++t)
    .initForGymLeader(signatureSpecies["ROXANNE"], false, PokemonType.ROCK, false, -1)
    .setBattleBgm("battle_hoenn_gym")
    .setMixedBattleBgm("battle_hoenn_gym"),
  [TrainerType.BRAWLY]: new TrainerConfig(++t)
    .initForGymLeader(signatureSpecies["BRAWLY"], true, PokemonType.FIGHTING, false, -1)
    .setBattleBgm("battle_hoenn_gym")
    .setMixedBattleBgm("battle_hoenn_gym"),
  [TrainerType.WATTSON]: new TrainerConfig(++t)
    .initForGymLeader(signatureSpecies["WATTSON"], true, PokemonType.ELECTRIC, false, -1)
    .setBattleBgm("battle_hoenn_gym")
    .setMixedBattleBgm("battle_hoenn_gym"),
  [TrainerType.FLANNERY]: new TrainerConfig(++t)
    .initForGymLeader(signatureSpecies["FLANNERY"], false, PokemonType.FIRE, false, -1)
    .setBattleBgm("battle_hoenn_gym")
    .setMixedBattleBgm("battle_hoenn_gym"),
  [TrainerType.NORMAN]: new TrainerConfig(++t)
    .initForGymLeader(signatureSpecies["NORMAN"], true, PokemonType.NORMAL, false, -1)
    .setBattleBgm("battle_hoenn_gym")
    .setMixedBattleBgm("battle_hoenn_gym"),
  [TrainerType.WINONA]: new TrainerConfig(++t)
    .initForGymLeader(signatureSpecies["WINONA"], false, PokemonType.FLYING, false, -1)
    .setBattleBgm("battle_hoenn_gym")
    .setMixedBattleBgm("battle_hoenn_gym"),
  [TrainerType.TATE]: new TrainerConfig(++t)
    .initForGymLeader(signatureSpecies["TATE"], true, PokemonType.PSYCHIC, false, -1)
    .setBattleBgm("battle_hoenn_gym")
    .setMixedBattleBgm("battle_hoenn_gym")
    .setHasDouble("tate_liza_double")
    .setDoubleTrainerType(TrainerType.LIZA)
    .setDoubleTitle("gym_leader_double"),
  [TrainerType.LIZA]: new TrainerConfig(++t)
    .initForGymLeader(signatureSpecies["LIZA"], false, PokemonType.PSYCHIC, false, -1)
    .setBattleBgm("battle_hoenn_gym")
    .setMixedBattleBgm("battle_hoenn_gym")
    .setHasDouble("liza_tate_double")
    .setDoubleTrainerType(TrainerType.TATE)
    .setDoubleTitle("gym_leader_double"),
  [TrainerType.JUAN]: new TrainerConfig(++t)
    .initForGymLeader(signatureSpecies["JUAN"], true, PokemonType.WATER, false, -1)
    .setBattleBgm("battle_hoenn_gym")
    .setMixedBattleBgm("battle_hoenn_gym"),
  [TrainerType.ROARK]: new TrainerConfig(++t)
    .initForGymLeader(signatureSpecies["ROARK"], true, PokemonType.ROCK, false, -1)
    .setBattleBgm("battle_sinnoh_gym")
    .setMixedBattleBgm("battle_sinnoh_gym"),
  [TrainerType.GARDENIA]: new TrainerConfig(++t)
    .initForGymLeader(signatureSpecies["GARDENIA"], false, PokemonType.GRASS, false, -1)
    .setBattleBgm("battle_sinnoh_gym")
    .setMixedBattleBgm("battle_sinnoh_gym"),
  [TrainerType.MAYLENE]: new TrainerConfig(++t)
    .initForGymLeader(signatureSpecies["MAYLENE"], false, PokemonType.FIGHTING, false, -1)
    .setBattleBgm("battle_sinnoh_gym")
    .setMixedBattleBgm("battle_sinnoh_gym"),
  [TrainerType.CRASHER_WAKE]: new TrainerConfig(++t)
    .initForGymLeader(signatureSpecies["CRASHER_WAKE"], true, PokemonType.WATER, false, -1)
    .setBattleBgm("battle_sinnoh_gym")
    .setMixedBattleBgm("battle_sinnoh_gym"),
  [TrainerType.FANTINA]: new TrainerConfig(++t)
    .initForGymLeader(signatureSpecies["FANTINA"], false, PokemonType.GHOST, false, -1)
    .setBattleBgm("battle_sinnoh_gym")
    .setMixedBattleBgm("battle_sinnoh_gym"),
  [TrainerType.BYRON]: new TrainerConfig(++t)
    .initForGymLeader(signatureSpecies["BYRON"], true, PokemonType.STEEL, false, -1)
    .setBattleBgm("battle_sinnoh_gym")
    .setMixedBattleBgm("battle_sinnoh_gym"),
  [TrainerType.CANDICE]: new TrainerConfig(++t)
    .initForGymLeader(signatureSpecies["CANDICE"], false, PokemonType.ICE, false, -1)
    .setBattleBgm("battle_sinnoh_gym")
    .setMixedBattleBgm("battle_sinnoh_gym"),
  [TrainerType.VOLKNER]: new TrainerConfig(++t)
    .initForGymLeader(signatureSpecies["VOLKNER"], true, PokemonType.ELECTRIC, false, -1)
    .setBattleBgm("battle_sinnoh_gym")
    .setMixedBattleBgm("battle_sinnoh_gym"),
  [TrainerType.CILAN]: new TrainerConfig(++t)
    .initForGymLeader(signatureSpecies["CILAN"], true, PokemonType.GRASS, false, -1)
    .setMixedBattleBgm("battle_unova_gym"),
  [TrainerType.CHILI]: new TrainerConfig(++t)
    .initForGymLeader(signatureSpecies["CHILI"], true, PokemonType.FIRE, false, -1)
    .setMixedBattleBgm("battle_unova_gym"),
  [TrainerType.CRESS]: new TrainerConfig(++t)
    .initForGymLeader(signatureSpecies["CRESS"], true, PokemonType.WATER, false, -1)
    .setMixedBattleBgm("battle_unova_gym"),
  [TrainerType.CHEREN]: new TrainerConfig(++t)
    .initForGymLeader(signatureSpecies["CHEREN"], true, PokemonType.NORMAL, false, -1)
    .setMixedBattleBgm("battle_unova_gym"),
  [TrainerType.LENORA]: new TrainerConfig(++t)
    .initForGymLeader(signatureSpecies["LENORA"], false, PokemonType.NORMAL, false, -1)
    .setMixedBattleBgm("battle_unova_gym"),
  [TrainerType.ROXIE]: new TrainerConfig(++t)
    .initForGymLeader(signatureSpecies["ROXIE"], false, PokemonType.POISON, false, -1)
    .setMixedBattleBgm("battle_unova_gym"),
  [TrainerType.BURGH]: new TrainerConfig(++t)
    .initForGymLeader(signatureSpecies["BURGH"], true, PokemonType.BUG, false, -1)
    .setMixedBattleBgm("battle_unova_gym"),
  [TrainerType.ELESA]: new TrainerConfig(++t)
    .initForGymLeader(signatureSpecies["ELESA"], false, PokemonType.ELECTRIC, false, -1)
    .setMixedBattleBgm("battle_unova_gym"),
  [TrainerType.CLAY]: new TrainerConfig(++t)
    .initForGymLeader(signatureSpecies["CLAY"], true, PokemonType.GROUND, false, -1)
    .setMixedBattleBgm("battle_unova_gym"),
  [TrainerType.SKYLA]: new TrainerConfig(++t)
    .initForGymLeader(signatureSpecies["SKYLA"], false, PokemonType.FLYING, false, -1)
    .setMixedBattleBgm("battle_unova_gym"),
  [TrainerType.BRYCEN]: new TrainerConfig(++t)
    .initForGymLeader(signatureSpecies["BRYCEN"], true, PokemonType.ICE, false, -1)
    .setMixedBattleBgm("battle_unova_gym"),
  [TrainerType.DRAYDEN]: new TrainerConfig(++t)
    .initForGymLeader(signatureSpecies["DRAYDEN"], true, PokemonType.DRAGON, false, -1)
    .setMixedBattleBgm("battle_unova_gym"),
  [TrainerType.MARLON]: new TrainerConfig(++t)
    .initForGymLeader(signatureSpecies["MARLON"], true, PokemonType.WATER, false, -1)
    .setMixedBattleBgm("battle_unova_gym"),
  [TrainerType.VIOLA]: new TrainerConfig(++t)
    .initForGymLeader(signatureSpecies["VIOLA"], false, PokemonType.BUG, false, -1)
    .setMixedBattleBgm("battle_kalos_gym"),
  [TrainerType.GRANT]: new TrainerConfig(++t)
    .initForGymLeader(signatureSpecies["GRANT"], true, PokemonType.ROCK, false, -1)
    .setMixedBattleBgm("battle_kalos_gym"),
  [TrainerType.KORRINA]: new TrainerConfig(++t)
    .initForGymLeader(signatureSpecies["KORRINA"], false, PokemonType.FIGHTING, false, -1)
    .setMixedBattleBgm("battle_kalos_gym"),
  [TrainerType.RAMOS]: new TrainerConfig(++t)
    .initForGymLeader(signatureSpecies["RAMOS"], true, PokemonType.GRASS, false, -1)
    .setMixedBattleBgm("battle_kalos_gym"),
  [TrainerType.CLEMONT]: new TrainerConfig(++t)
    .initForGymLeader(signatureSpecies["CLEMONT"], true, PokemonType.ELECTRIC, false, -1)
    .setMixedBattleBgm("battle_kalos_gym"),
  [TrainerType.VALERIE]: new TrainerConfig(++t)
    .initForGymLeader(signatureSpecies["VALERIE"], false, PokemonType.FAIRY, false, -1)
    .setMixedBattleBgm("battle_kalos_gym"),
  [TrainerType.OLYMPIA]: new TrainerConfig(++t)
    .initForGymLeader(signatureSpecies["OLYMPIA"], false, PokemonType.PSYCHIC, false, -1)
    .setMixedBattleBgm("battle_kalos_gym"),
  [TrainerType.WULFRIC]: new TrainerConfig(++t)
    .initForGymLeader(signatureSpecies["WULFRIC"], true, PokemonType.ICE, false, -1)
    .setMixedBattleBgm("battle_kalos_gym"),
  [TrainerType.MILO]: new TrainerConfig(++t)
    .initForGymLeader(signatureSpecies["MILO"], true, PokemonType.GRASS, false, -1)
    .setMixedBattleBgm("battle_galar_gym"),
  [TrainerType.NESSA]: new TrainerConfig(++t)
    .setName("Nessa")
    .initForGymLeader(signatureSpecies["NESSA"], false, PokemonType.WATER, false, -1)
    .setMixedBattleBgm("battle_galar_gym"),
  [TrainerType.KABU]: new TrainerConfig(++t)
    .initForGymLeader(signatureSpecies["KABU"], true, PokemonType.FIRE, false, -1)
    .setMixedBattleBgm("battle_galar_gym"),
  [TrainerType.BEA]: new TrainerConfig(++t)
    .setName("Bea")
    .initForGymLeader(signatureSpecies["BEA"], false, PokemonType.FIGHTING, false, -1)
    .setMixedBattleBgm("battle_galar_gym"),
  [TrainerType.ALLISTER]: new TrainerConfig(++t)
    .setName("Allister")
    .initForGymLeader(signatureSpecies["ALLISTER"], true, PokemonType.GHOST, false, -1)
    .setMixedBattleBgm("battle_galar_gym"),
  [TrainerType.OPAL]: new TrainerConfig(++t)
    .initForGymLeader(signatureSpecies["OPAL"], false, PokemonType.FAIRY, false, -1)
    .setMixedBattleBgm("battle_galar_gym"),
  [TrainerType.BEDE]: new TrainerConfig(++t)
    .initForGymLeader(signatureSpecies["BEDE"], true, PokemonType.FAIRY, false, -1)
    .setMixedBattleBgm("battle_galar_gym"),
  [TrainerType.GORDIE]: new TrainerConfig(++t)
    .initForGymLeader(signatureSpecies["GORDIE"], true, PokemonType.ROCK, false, -1)
    .setMixedBattleBgm("battle_galar_gym"),
  [TrainerType.MELONY]: new TrainerConfig(++t)
    .initForGymLeader(signatureSpecies["MELONY"], false, PokemonType.ICE, false, -1)
    .setMixedBattleBgm("battle_galar_gym"),
  [TrainerType.PIERS]: new TrainerConfig(++t)
    .initForGymLeader(signatureSpecies["PIERS"], true, PokemonType.DARK, false, -3)
    .setHasDouble("piers_marnie_double")
    .setDoubleTrainerType(TrainerType.MARNIE)
    .setDoubleTitle("gym_leader_double")
    .setMixedBattleBgm("battle_galar_gym"),
  [TrainerType.MARNIE]: new TrainerConfig(++t)
    .setName("Marnie")
    .initForGymLeader(signatureSpecies["MARNIE"], false, PokemonType.DARK, false, -4)
    .setHasDouble("marnie_piers_double")
    .setDoubleTrainerType(TrainerType.PIERS)
    .setDoubleTitle("gym_leader_double")
    .setMixedBattleBgm("battle_galar_gym"),
  [TrainerType.RAIHAN]: new TrainerConfig(++t)
    .setName("Raihan")
    .initForGymLeader(signatureSpecies["RAIHAN"], true, PokemonType.DRAGON, false, -1)
    .setMixedBattleBgm("battle_galar_gym"),
  [TrainerType.KATY]: new TrainerConfig(++t)
    .initForGymLeader(signatureSpecies["KATY"], false, PokemonType.BUG, true, -1)
    .setMixedBattleBgm("battle_paldea_gym"),
  [TrainerType.BRASSIUS]: new TrainerConfig(++t)
    .initForGymLeader(signatureSpecies["BRASSIUS"], true, PokemonType.GRASS, true, -1)
    .setMixedBattleBgm("battle_paldea_gym"),
  [TrainerType.IONO]: new TrainerConfig(++t)
    .initForGymLeader(signatureSpecies["IONO"], false, PokemonType.ELECTRIC, true, -1)
    .setMixedBattleBgm("battle_paldea_gym"),
  [TrainerType.KOFU]: new TrainerConfig(++t)
    .initForGymLeader(signatureSpecies["KOFU"], true, PokemonType.WATER, true, -1)
    .setMixedBattleBgm("battle_paldea_gym"),
  [TrainerType.LARRY]: new TrainerConfig(++t)
    .setName("Larry")
    .initForGymLeader(signatureSpecies["LARRY"], true, PokemonType.NORMAL, true, -1)
    .setMixedBattleBgm("battle_paldea_gym"),
  [TrainerType.RYME]: new TrainerConfig(++t)
    .initForGymLeader(signatureSpecies["RYME"], false, PokemonType.GHOST, true, -1)
    .setMixedBattleBgm("battle_paldea_gym"),
  [TrainerType.TULIP]: new TrainerConfig(++t)
    .initForGymLeader(signatureSpecies["TULIP"], false, PokemonType.PSYCHIC, true, -1)
    .setMixedBattleBgm("battle_paldea_gym"),
  [TrainerType.GRUSHA]: new TrainerConfig(++t)
    .initForGymLeader(signatureSpecies["GRUSHA"], true, PokemonType.ICE, true, -1)
    .setMixedBattleBgm("battle_paldea_gym"),

  [TrainerType.LORELEI]: new TrainerConfig((t = TrainerType.LORELEI))
    .initForEliteFour(signatureSpecies["LORELEI"], false, PokemonType.ICE, 2)
    .setBattleBgm("battle_kanto_gym")
    .setMixedBattleBgm("battle_kanto_gym")
    .setPartyMemberFunc(
      0,
      getRandomPartyMemberFunc([SpeciesId.DEWGONG], TrainerSlot.TRAINER, true, p => {
        p.abilityIndex = 0; // Thick Fat
        p.generateAndPopulateMoveset();
      }),
    )
    .setPartyMemberFunc(
      2,
      getRandomPartyMemberFunc([SpeciesId.SLOWBRO, SpeciesId.GALAR_SLOWBRO], TrainerSlot.TRAINER, true, p => {
        // Tera Ice Slowbro/G-Slowbro
        p.generateAndPopulateMoveset();
        if (!p.moveset.some(move => !isNullOrUndefined(move) && move.moveId === MoveId.ICE_BEAM)) {
          // Check if Ice Beam is in the moveset, if not, replace the third move with Ice Beam.
          p.moveset[2] = new PokemonMove(MoveId.ICE_BEAM);
        }
      }),
    )
    .setPartyMemberFunc(3, getRandomPartyMemberFunc([SpeciesId.JYNX]))
    .setPartyMemberFunc(4, getRandomPartyMemberFunc([SpeciesId.CLOYSTER, SpeciesId.ALOLA_SANDSLASH]))
    .setPartyMemberFunc(
      5,
      getRandomPartyMemberFunc([SpeciesId.LAPRAS], TrainerSlot.TRAINER, true, p => {
        p.setBoss(true, 2);
        p.generateAndPopulateMoveset();
      }),
    ),
  [TrainerType.BRUNO]: new TrainerConfig(++t)
    .initForEliteFour(signatureSpecies["BRUNO"], true, PokemonType.FIGHTING, 2)
    .setBattleBgm("battle_kanto_gym")
    .setMixedBattleBgm("battle_kanto_gym")
    .setPartyMemberFunc(0, getRandomPartyMemberFunc([SpeciesId.HITMONLEE, SpeciesId.HITMONCHAN, SpeciesId.HITMONTOP]))
    .setPartyMemberFunc(
      2,
      getRandomPartyMemberFunc([SpeciesId.STEELIX], TrainerSlot.TRAINER, true, p => {
        // Tera Fighting Steelix
        p.generateAndPopulateMoveset();
        if (!p.moveset.some(move => !isNullOrUndefined(move) && move.moveId === MoveId.BODY_PRESS)) {
          // Check if Body Press is in the moveset, if not, replace the third move with Body Press.
          p.moveset[2] = new PokemonMove(MoveId.BODY_PRESS);
        }
      }),
    )
    .setPartyMemberFunc(3, getRandomPartyMemberFunc([SpeciesId.POLIWRATH]))
    .setPartyMemberFunc(4, getRandomPartyMemberFunc([SpeciesId.ANNIHILAPE]))
    .setPartyMemberFunc(
      5,
      getRandomPartyMemberFunc([SpeciesId.MACHAMP], TrainerSlot.TRAINER, true, p => {
        p.setBoss(true, 2);
        p.generateAndPopulateMoveset();
      }),
    ),
  [TrainerType.AGATHA]: new TrainerConfig(++t)
    .initForEliteFour(signatureSpecies["AGATHA"], false, PokemonType.GHOST, 2)
    .setBattleBgm("battle_kanto_gym")
    .setMixedBattleBgm("battle_kanto_gym")
    .setPartyMemberFunc(0, getRandomPartyMemberFunc([SpeciesId.MISMAGIUS]))
    .setPartyMemberFunc(
      2,
      getRandomPartyMemberFunc([SpeciesId.ARBOK, SpeciesId.WEEZING], TrainerSlot.TRAINER, true, p => {
        // Tera Ghost Arbok/Weezing
        p.generateAndPopulateMoveset();
        if (!p.moveset.some(move => !isNullOrUndefined(move) && move.moveId === MoveId.TERA_BLAST)) {
          // Check if Tera Blast is in the moveset, if not, replace the third move with Tera Blast.
          p.moveset[2] = new PokemonMove(MoveId.TERA_BLAST);
        }
      }),
    )
    .setPartyMemberFunc(3, getRandomPartyMemberFunc([SpeciesId.ALOLA_MAROWAK]))
    .setPartyMemberFunc(4, getRandomPartyMemberFunc([SpeciesId.CURSOLA]))
    .setPartyMemberFunc(
      5,
      getRandomPartyMemberFunc([SpeciesId.GENGAR], TrainerSlot.TRAINER, true, p => {
        p.setBoss(true, 2);
        p.generateAndPopulateMoveset();
      }),
    ),
  [TrainerType.LANCE]: new TrainerConfig(++t)
    .setName("Lance")
    .initForEliteFour(signatureSpecies["LANCE"], true, PokemonType.DRAGON, 2)
    .setBattleBgm("battle_kanto_gym")
    .setMixedBattleBgm("battle_kanto_gym")
    .setPartyMemberFunc(0, getRandomPartyMemberFunc([SpeciesId.KINGDRA]))
    .setPartyMemberFunc(
      2,
      getRandomPartyMemberFunc([SpeciesId.GYARADOS, SpeciesId.AERODACTYL], TrainerSlot.TRAINER, true, p => {
        // Tera Dragon Gyarados/Aerodactyl
        p.generateAndPopulateMoveset();
        if (!p.moveset.some(move => !isNullOrUndefined(move) && move.moveId === MoveId.TERA_BLAST)) {
          // Check if Tera Blast is in the moveset, if not, replace the third move with Tera Blast.
          p.moveset[2] = new PokemonMove(MoveId.TERA_BLAST);
        }
      }),
    )
    .setPartyMemberFunc(3, getRandomPartyMemberFunc([SpeciesId.ALOLA_EXEGGUTOR]))
    .setPartyMemberFunc(4, getRandomPartyMemberFunc([SpeciesId.SALAMENCE]))
    .setPartyMemberFunc(
      5,
      getRandomPartyMemberFunc([SpeciesId.DRAGONITE], TrainerSlot.TRAINER, true, p => {
        p.setBoss(true, 2);
        p.generateAndPopulateMoveset();
      }),
    ),
  [TrainerType.WILL]: new TrainerConfig(++t)
    .initForEliteFour(signatureSpecies["WILL"], true, PokemonType.PSYCHIC, 2)
    .setBattleBgm("battle_johto_gym")
    .setMixedBattleBgm("battle_johto_gym")
    .setPartyMemberFunc(0, getRandomPartyMemberFunc([SpeciesId.JYNX]))
    .setPartyMemberFunc(2, getRandomPartyMemberFunc([SpeciesId.SLOWKING, SpeciesId.GALAR_SLOWKING])) // Tera Psychic Slowking/G-Slowking
    .setPartyMemberFunc(3, getRandomPartyMemberFunc([SpeciesId.EXEGGUTOR]))
    .setPartyMemberFunc(4, getRandomPartyMemberFunc([SpeciesId.WYRDEER, SpeciesId.FARIGIRAF]))
    .setPartyMemberFunc(
      5,
      getRandomPartyMemberFunc([SpeciesId.XATU], TrainerSlot.TRAINER, true, p => {
        p.setBoss(true, 2);
        p.generateAndPopulateMoveset();
      }),
    ),
  [TrainerType.KOGA]: new TrainerConfig(++t)
    .initForEliteFour(signatureSpecies["KOGA"], true, PokemonType.POISON, 2)
    .setBattleBgm("battle_johto_gym")
    .setMixedBattleBgm("battle_johto_gym")
    .setPartyMemberFunc(
      0,
      getRandomPartyMemberFunc([SpeciesId.VENOMOTH], TrainerSlot.TRAINER, true, p => {
        p.abilityIndex = 1; // Tinted Lens
        p.generateAndPopulateMoveset();
      }),
    )
    .setPartyMemberFunc(2, getRandomPartyMemberFunc([SpeciesId.MUK, SpeciesId.WEEZING])) // Tera Poison Muk/Weezing
    .setPartyMemberFunc(3, getRandomPartyMemberFunc([SpeciesId.TENTACRUEL]))
    .setPartyMemberFunc(4, getRandomPartyMemberFunc([SpeciesId.SNEASLER, SpeciesId.OVERQWIL]))
    .setPartyMemberFunc(
      5,
      getRandomPartyMemberFunc([SpeciesId.CROBAT], TrainerSlot.TRAINER, true, p => {
        p.setBoss(true, 2);
        p.generateAndPopulateMoveset();
      }),
    ),
  [TrainerType.KAREN]: new TrainerConfig(++t)
    .initForEliteFour(signatureSpecies["KAREN"], false, PokemonType.DARK, 2)
    .setBattleBgm("battle_johto_gym")
    .setMixedBattleBgm("battle_johto_gym")
    .setPartyMemberFunc(0, getRandomPartyMemberFunc([SpeciesId.UMBREON]))
    .setPartyMemberFunc(
      2,
      getRandomPartyMemberFunc([SpeciesId.GENGAR], TrainerSlot.TRAINER, true, p => {
        // Tera Dark Gengar
        p.generateAndPopulateMoveset();
        if (!p.moveset.some(move => !isNullOrUndefined(move) && move.moveId === MoveId.DARK_PULSE)) {
          // Check if Dark Pulse is in the moveset, if not, replace the third move with Dark Pulse.
          p.moveset[2] = new PokemonMove(MoveId.DARK_PULSE);
        }
      }),
    )
    .setPartyMemberFunc(3, getRandomPartyMemberFunc([SpeciesId.HONCHKROW]))
    .setPartyMemberFunc(4, getRandomPartyMemberFunc([SpeciesId.WEAVILE]))
    .setPartyMemberFunc(
      5,
      getRandomPartyMemberFunc([SpeciesId.HOUNDOOM], TrainerSlot.TRAINER, true, p => {
        p.setBoss(true, 2);
        p.generateAndPopulateMoveset();
      }),
    ),
  [TrainerType.SIDNEY]: new TrainerConfig(++t)
    .initForEliteFour(signatureSpecies["SIDNEY"], true, PokemonType.DARK, 2)
    .setMixedBattleBgm("battle_hoenn_elite")
    .setPartyMemberFunc(
      0,
      getRandomPartyMemberFunc([SpeciesId.MIGHTYENA], TrainerSlot.TRAINER, true, p => {
        p.abilityIndex = 0; // Intimidate
        p.generateAndPopulateMoveset();
      }),
    )
    .setPartyMemberFunc(2, getRandomPartyMemberFunc([SpeciesId.OBSTAGOON])) // Tera Dark Obstagoon
    .setPartyMemberFunc(3, getRandomPartyMemberFunc([SpeciesId.SHIFTRY, SpeciesId.CACTURNE]))
    .setPartyMemberFunc(4, getRandomPartyMemberFunc([SpeciesId.SHARPEDO, SpeciesId.CRAWDAUNT]))
    .setPartyMemberFunc(
      5,
      getRandomPartyMemberFunc([SpeciesId.ABSOL], TrainerSlot.TRAINER, true, p => {
        p.setBoss(true, 2);
        p.generateAndPopulateMoveset();
      }),
    ),
  [TrainerType.PHOEBE]: new TrainerConfig(++t)
    .initForEliteFour(signatureSpecies["PHOEBE"], false, PokemonType.GHOST, 2)
    .setMixedBattleBgm("battle_hoenn_elite")
    .setPartyMemberFunc(0, getRandomPartyMemberFunc([SpeciesId.SABLEYE]))
    .setPartyMemberFunc(2, getRandomPartyMemberFunc([SpeciesId.BANETTE])) // Tera Ghost Banette
    .setPartyMemberFunc(3, getRandomPartyMemberFunc([SpeciesId.DRIFBLIM, SpeciesId.MISMAGIUS]))
    .setPartyMemberFunc(
      4,
      getRandomPartyMemberFunc([SpeciesId.ORICORIO, SpeciesId.ALOLA_MAROWAK], TrainerSlot.TRAINER, true, p => {
        p.generateAndPopulateMoveset();
        p.formIndex = p.species.speciesId === SpeciesId.ORICORIO ? 3 : 0; // Oricorio-Sensu
      }),
    )
    .setPartyMemberFunc(
      5,
      getRandomPartyMemberFunc([SpeciesId.DUSKNOIR], TrainerSlot.TRAINER, true, p => {
        p.setBoss(true, 2);
        p.generateAndPopulateMoveset();
      }),
    ),
  [TrainerType.GLACIA]: new TrainerConfig(++t)
    .initForEliteFour(signatureSpecies["GLACIA"], false, PokemonType.ICE, 2)
    .setMixedBattleBgm("battle_hoenn_elite")
    .setPartyMemberFunc(
      0,
      getRandomPartyMemberFunc([SpeciesId.ABOMASNOW], TrainerSlot.TRAINER, true, p => {
        p.abilityIndex = 0; // Snow Warning
        p.generateAndPopulateMoveset();
      }),
    )
    .setPartyMemberFunc(2, getRandomPartyMemberFunc([SpeciesId.GLALIE])) // Tera Ice Glalie
    .setPartyMemberFunc(3, getRandomPartyMemberFunc([SpeciesId.FROSLASS]))
    .setPartyMemberFunc(4, getRandomPartyMemberFunc([SpeciesId.ALOLA_NINETALES]))
    .setPartyMemberFunc(
      5,
      getRandomPartyMemberFunc([SpeciesId.WALREIN], TrainerSlot.TRAINER, true, p => {
        p.setBoss(true, 2);
        p.generateAndPopulateMoveset();
      }),
    ),
  [TrainerType.DRAKE]: new TrainerConfig(++t)
    .initForEliteFour(signatureSpecies["DRAKE"], true, PokemonType.DRAGON, 2)
    .setMixedBattleBgm("battle_hoenn_elite")
    .setPartyMemberFunc(0, getRandomPartyMemberFunc([SpeciesId.ALTARIA]))
    .setPartyMemberFunc(
      2,
      getRandomPartyMemberFunc([SpeciesId.DHELMISE], TrainerSlot.TRAINER, true, p => {
        // Tera Dragon Dhelmise
        p.generateAndPopulateMoveset();
        if (!p.moveset.some(move => !isNullOrUndefined(move) && move.moveId === MoveId.TERA_BLAST)) {
          // Check if Tera Blast is in the moveset, if not, replace the third move with Tera Blast.
          p.moveset[2] = new PokemonMove(MoveId.TERA_BLAST);
        }
      }),
    )
    .setPartyMemberFunc(3, getRandomPartyMemberFunc([SpeciesId.FLYGON]))
    .setPartyMemberFunc(4, getRandomPartyMemberFunc([SpeciesId.KINGDRA]))
    .setPartyMemberFunc(
      5,
      getRandomPartyMemberFunc([SpeciesId.SALAMENCE], TrainerSlot.TRAINER, true, p => {
        p.setBoss(true, 2);
        p.generateAndPopulateMoveset();
      }),
    ),
  [TrainerType.AARON]: new TrainerConfig(++t)
    .initForEliteFour(signatureSpecies["AARON"], true, PokemonType.BUG, 5)
    .setBattleBgm("battle_sinnoh_gym")
    .setMixedBattleBgm("battle_sinnoh_gym")
    .setPartyMemberFunc(0, getRandomPartyMemberFunc([SpeciesId.YANMEGA]))
    .setPartyMemberFunc(2, getRandomPartyMemberFunc([SpeciesId.HERACROSS]))
    .setPartyMemberFunc(3, getRandomPartyMemberFunc([SpeciesId.VESPIQUEN]))
    .setPartyMemberFunc(4, getRandomPartyMemberFunc([SpeciesId.SCIZOR, SpeciesId.KLEAVOR]))
    .setPartyMemberFunc(
      5,
      getRandomPartyMemberFunc([SpeciesId.DRAPION], TrainerSlot.TRAINER, true, p => {
        // Tera Bug Drapion
        p.setBoss(true, 2);
        p.abilityIndex = 1; // Sniper
        p.generateAndPopulateMoveset();
        if (!p.moveset.some(move => !isNullOrUndefined(move) && move.moveId === MoveId.X_SCISSOR)) {
          // Check if X-Scissor is in the moveset, if not, replace the third move with X-Scissor.
          p.moveset[2] = new PokemonMove(MoveId.X_SCISSOR);
        }
      }),
    ),
  [TrainerType.BERTHA]: new TrainerConfig(++t)
    .initForEliteFour(signatureSpecies["BERTHA"], false, PokemonType.GROUND, 2)
    .setBattleBgm("battle_sinnoh_gym")
    .setMixedBattleBgm("battle_sinnoh_gym")
    .setPartyMemberFunc(0, getRandomPartyMemberFunc([SpeciesId.WHISCASH]))
    .setPartyMemberFunc(
      2,
      getRandomPartyMemberFunc([SpeciesId.HIPPOWDON], TrainerSlot.TRAINER, true, p => {
        // Tera Ground Hippowdon
        p.abilityIndex = 0; // Sand Stream
        p.generateAndPopulateMoveset();
      }),
    )
    .setPartyMemberFunc(3, getRandomPartyMemberFunc([SpeciesId.GLISCOR]))
    .setPartyMemberFunc(4, getRandomPartyMemberFunc([SpeciesId.MAMOSWINE, SpeciesId.URSALUNA]))
    .setPartyMemberFunc(
      5,
      getRandomPartyMemberFunc([SpeciesId.RHYPERIOR], TrainerSlot.TRAINER, true, p => {
        p.setBoss(true, 2);
        p.abilityIndex = 1; // Solid Rock
        p.generateAndPopulateMoveset();
      }),
    ),
  [TrainerType.FLINT]: new TrainerConfig(++t)
    .initForEliteFour(signatureSpecies["FLINT"], true, PokemonType.FIRE, 2)
    .setBattleBgm("battle_sinnoh_gym")
    .setMixedBattleBgm("battle_sinnoh_gym")
    .setPartyMemberFunc(0, getRandomPartyMemberFunc([SpeciesId.RAPIDASH]))
    .setPartyMemberFunc(
      2,
      getRandomPartyMemberFunc([SpeciesId.STEELIX, SpeciesId.LOPUNNY], TrainerSlot.TRAINER, true, p => {
        // Tera Fire Steelix/Lopunny
        p.generateAndPopulateMoveset();
        if (!p.moveset.some(move => !isNullOrUndefined(move) && move.moveId === MoveId.TERA_BLAST)) {
          // Check if Tera Blast is in the moveset, if not, replace the third move with Tera Blast.
          p.moveset[2] = new PokemonMove(MoveId.TERA_BLAST);
        }
      }),
    )
    .setPartyMemberFunc(3, getRandomPartyMemberFunc([SpeciesId.INFERNAPE]))
    .setPartyMemberFunc(4, getRandomPartyMemberFunc([SpeciesId.ARCANINE, SpeciesId.HISUI_ARCANINE]))
    .setPartyMemberFunc(
      5,
      getRandomPartyMemberFunc([SpeciesId.MAGMORTAR], TrainerSlot.TRAINER, true, p => {
        p.setBoss(true, 2);
        p.generateAndPopulateMoveset();
      }),
    ),
  [TrainerType.LUCIAN]: new TrainerConfig(++t)
    .initForEliteFour(signatureSpecies["LUCIAN"], true, PokemonType.PSYCHIC, 2)
    .setBattleBgm("battle_sinnoh_gym")
    .setMixedBattleBgm("battle_sinnoh_gym")
    .setPartyMemberFunc(0, getRandomPartyMemberFunc([SpeciesId.ESPEON, SpeciesId.ALAKAZAM]))
    .setPartyMemberFunc(2, getRandomPartyMemberFunc([SpeciesId.FARIGIRAF])) // Tera Psychic Farigiraf
    .setPartyMemberFunc(3, getRandomPartyMemberFunc([SpeciesId.BRONZONG]))
    .setPartyMemberFunc(4, getRandomPartyMemberFunc([SpeciesId.MR_RIME, SpeciesId.HISUI_BRAVIARY]))
    .setPartyMemberFunc(
      5,
      getRandomPartyMemberFunc([SpeciesId.GALLADE], TrainerSlot.TRAINER, true, p => {
        p.setBoss(true, 2);
        p.abilityIndex = 1; // Sharpness
        p.generateAndPopulateMoveset();
      }),
    ),
  [TrainerType.SHAUNTAL]: new TrainerConfig(++t)
    .initForEliteFour(signatureSpecies["SHAUNTAL"], false, PokemonType.GHOST, 2)
    .setMixedBattleBgm("battle_unova_elite")
    .setPartyMemberFunc(0, getRandomPartyMemberFunc([SpeciesId.COFAGRIGUS]))
    .setPartyMemberFunc(2, getRandomPartyMemberFunc([SpeciesId.GOLURK])) // Tera Ghost Golurk
    .setPartyMemberFunc(3, getRandomPartyMemberFunc([SpeciesId.JELLICENT]))
    .setPartyMemberFunc(4, getRandomPartyMemberFunc([SpeciesId.MISMAGIUS, SpeciesId.FROSLASS]))
    .setPartyMemberFunc(
      5,
      getRandomPartyMemberFunc([SpeciesId.CHANDELURE], TrainerSlot.TRAINER, true, p => {
        p.setBoss(true, 2);
        p.generateAndPopulateMoveset();
      }),
    ),
  [TrainerType.MARSHAL]: new TrainerConfig(++t)
    .initForEliteFour(signatureSpecies["MARSHAL"], true, PokemonType.FIGHTING, 2)
    .setMixedBattleBgm("battle_unova_elite")
    .setPartyMemberFunc(0, getRandomPartyMemberFunc([SpeciesId.THROH, SpeciesId.SAWK]))
    .setPartyMemberFunc(2, getRandomPartyMemberFunc([SpeciesId.MIENSHAO])) // Tera Fighting Mienshao
    .setPartyMemberFunc(3, getRandomPartyMemberFunc([SpeciesId.EMBOAR]))
    .setPartyMemberFunc(4, getRandomPartyMemberFunc([SpeciesId.BRELOOM, SpeciesId.TOXICROAK]))
    .setPartyMemberFunc(
      5,
      getRandomPartyMemberFunc([SpeciesId.CONKELDURR], TrainerSlot.TRAINER, true, p => {
        p.setBoss(true, 2);
        p.generateAndPopulateMoveset();
      }),
    ),
  [TrainerType.GRIMSLEY]: new TrainerConfig(++t)
    .initForEliteFour(signatureSpecies["GRIMSLEY"], true, PokemonType.DARK, 2)
    .setMixedBattleBgm("battle_unova_elite")
    .setPartyMemberFunc(0, getRandomPartyMemberFunc([SpeciesId.LIEPARD]))
    .setPartyMemberFunc(2, getRandomPartyMemberFunc([SpeciesId.KROOKODILE])) // Tera Dark Krookodile
    .setPartyMemberFunc(3, getRandomPartyMemberFunc([SpeciesId.SCRAFTY]))
    .setPartyMemberFunc(4, getRandomPartyMemberFunc([SpeciesId.ZOROARK, SpeciesId.HISUI_SAMUROTT]))
    .setPartyMemberFunc(
      5,
      getRandomPartyMemberFunc([SpeciesId.KINGAMBIT], TrainerSlot.TRAINER, true, p => {
        p.setBoss(true, 2);
        p.generateAndPopulateMoveset();
      }),
    ),
  [TrainerType.CAITLIN]: new TrainerConfig(++t)
    .initForEliteFour(signatureSpecies["CAITLIN"], false, PokemonType.PSYCHIC, 2)
    .setMixedBattleBgm("battle_unova_elite")
    .setPartyMemberFunc(0, getRandomPartyMemberFunc([SpeciesId.MUSHARNA]))
    .setPartyMemberFunc(2, getRandomPartyMemberFunc([SpeciesId.REUNICLUS])) // Tera Psychic Reuniclus
    .setPartyMemberFunc(
      3,
      getRandomPartyMemberFunc([SpeciesId.GALLADE], TrainerSlot.TRAINER, true, p => {
        p.abilityIndex = 1; // Sharpness
        p.generateAndPopulateMoveset();
      }),
    )
    .setPartyMemberFunc(4, getRandomPartyMemberFunc([SpeciesId.SIGILYPH, SpeciesId.HISUI_BRAVIARY]))
    .setPartyMemberFunc(
      5,
      getRandomPartyMemberFunc([SpeciesId.GOTHITELLE], TrainerSlot.TRAINER, true, p => {
        p.setBoss(true, 2);
        p.generateAndPopulateMoveset();
      }),
    ),
  [TrainerType.MALVA]: new TrainerConfig(++t)
    .initForEliteFour(signatureSpecies["MALVA"], false, PokemonType.FIRE, 2)
    .setMixedBattleBgm("battle_kalos_elite")
    .setPartyMemberFunc(
      0,
      getRandomPartyMemberFunc([SpeciesId.PYROAR], TrainerSlot.TRAINER, true, p => {
        p.generateAndPopulateMoveset();
        p.gender = Gender.FEMALE;
      }),
    )
    .setPartyMemberFunc(2, getRandomPartyMemberFunc([SpeciesId.HOUNDOOM])) // Tera Fire Houndoom
    .setPartyMemberFunc(
      3,
      getRandomPartyMemberFunc([SpeciesId.TORKOAL], TrainerSlot.TRAINER, true, p => {
        p.abilityIndex = 1; // Drought
        p.generateAndPopulateMoveset();
      }),
    )
    .setPartyMemberFunc(4, getRandomPartyMemberFunc([SpeciesId.CHANDELURE, SpeciesId.DELPHOX]))
    .setPartyMemberFunc(
      5,
      getRandomPartyMemberFunc([SpeciesId.TALONFLAME], TrainerSlot.TRAINER, true, p => {
        p.setBoss(true, 2);
        p.generateAndPopulateMoveset();
      }),
    ),
  [TrainerType.SIEBOLD]: new TrainerConfig(++t)
    .initForEliteFour(signatureSpecies["SIEBOLD"], true, PokemonType.WATER, 2)
    .setMixedBattleBgm("battle_kalos_elite")
    .setPartyMemberFunc(0, getRandomPartyMemberFunc([SpeciesId.CLAWITZER]))
    .setPartyMemberFunc(2, getRandomPartyMemberFunc([SpeciesId.GYARADOS])) // Tera Water Gyarados
    .setPartyMemberFunc(3, getRandomPartyMemberFunc([SpeciesId.STARMIE]))
    .setPartyMemberFunc(4, getRandomPartyMemberFunc([SpeciesId.BLASTOISE, SpeciesId.DONDOZO]))
    .setPartyMemberFunc(
      5,
      getRandomPartyMemberFunc([SpeciesId.BARBARACLE], TrainerSlot.TRAINER, true, p => {
        p.setBoss(true, 2);
        p.abilityIndex = 1; // Tough Claws
        p.generateAndPopulateMoveset();
      }),
    ),
  [TrainerType.WIKSTROM]: new TrainerConfig(++t)
    .initForEliteFour(signatureSpecies["WIKSTROM"], true, PokemonType.STEEL, 2)
    .setMixedBattleBgm("battle_kalos_elite")
    .setPartyMemberFunc(0, getRandomPartyMemberFunc([SpeciesId.KLEFKI]))
    .setPartyMemberFunc(
      2,
      getRandomPartyMemberFunc([SpeciesId.CERULEDGE], TrainerSlot.TRAINER, true, p => {
        // Tera Steel Ceruledge
        p.generateAndPopulateMoveset();
        if (!p.moveset.some(move => !isNullOrUndefined(move) && move.moveId === MoveId.IRON_HEAD)) {
          // Check if Iron Head is in the moveset, if not, replace the third move with Iron Head.
          p.moveset[2] = new PokemonMove(MoveId.IRON_HEAD);
        }
      }),
    )
    .setPartyMemberFunc(3, getRandomPartyMemberFunc([SpeciesId.SCIZOR]))
    .setPartyMemberFunc(4, getRandomPartyMemberFunc([SpeciesId.CORVIKNIGHT]))
    .setPartyMemberFunc(
      5,
      getRandomPartyMemberFunc([SpeciesId.AEGISLASH], TrainerSlot.TRAINER, true, p => {
        p.setBoss(true, 2);
        p.generateAndPopulateMoveset();
      }),
    ),
  [TrainerType.DRASNA]: new TrainerConfig(++t)
    .initForEliteFour(signatureSpecies["DRASNA"], false, PokemonType.DRAGON, 2)
    .setMixedBattleBgm("battle_kalos_elite")
    .setPartyMemberFunc(0, getRandomPartyMemberFunc([SpeciesId.DRAGALGE]))
    .setPartyMemberFunc(2, getRandomPartyMemberFunc([SpeciesId.GARCHOMP])) // Tera Dragon Garchomp
    .setPartyMemberFunc(3, getRandomPartyMemberFunc([SpeciesId.ALTARIA]))
    .setPartyMemberFunc(4, getRandomPartyMemberFunc([SpeciesId.DRUDDIGON]))
    .setPartyMemberFunc(
      5,
      getRandomPartyMemberFunc([SpeciesId.NOIVERN], TrainerSlot.TRAINER, true, p => {
        p.setBoss(true, 2);
        p.generateAndPopulateMoveset();
      }),
    ),
  [TrainerType.HALA]: new TrainerConfig(++t)
    .initForEliteFour(signatureSpecies["HALA"], true, PokemonType.FIGHTING, 2)
    .setMixedBattleBgm("battle_alola_elite")
    .setPartyMemberFunc(0, getRandomPartyMemberFunc([SpeciesId.HARIYAMA]))
    .setPartyMemberFunc(
      2,
      getRandomPartyMemberFunc([SpeciesId.INCINEROAR], TrainerSlot.TRAINER, true, p => {
        // Tera Fighting Incineroar
        p.generateAndPopulateMoveset();
        if (!p.moveset.some(move => !isNullOrUndefined(move) && move.moveId === MoveId.CROSS_CHOP)) {
          // Check if Cross Chop is in the moveset, if not, replace the third move with Cross Chop.
          p.moveset[2] = new PokemonMove(MoveId.CROSS_CHOP);
        }
      }),
    )
    .setPartyMemberFunc(3, getRandomPartyMemberFunc([SpeciesId.BEWEAR]))
    .setPartyMemberFunc(4, getRandomPartyMemberFunc([SpeciesId.POLIWRATH, SpeciesId.ANNIHILAPE]))
    .setPartyMemberFunc(
      5,
      getRandomPartyMemberFunc([SpeciesId.CRABOMINABLE], TrainerSlot.TRAINER, true, p => {
        p.setBoss(true, 2);
        p.generateAndPopulateMoveset();
      }),
    ),
  [TrainerType.MOLAYNE]: new TrainerConfig(++t)
    .initForEliteFour(signatureSpecies["MOLAYNE"], true, PokemonType.STEEL, 2)
    .setMixedBattleBgm("battle_alola_elite")
    .setPartyMemberFunc(0, getRandomPartyMemberFunc([SpeciesId.KLEFKI]))
    .setPartyMemberFunc(2, getRandomPartyMemberFunc([SpeciesId.ALOLA_SANDSLASH])) // Tera Steel A-Sandslash
    .setPartyMemberFunc(3, getRandomPartyMemberFunc([SpeciesId.MAGNEZONE]))
    .setPartyMemberFunc(4, getRandomPartyMemberFunc([SpeciesId.METAGROSS, SpeciesId.KINGAMBIT]))
    .setPartyMemberFunc(
      5,
      getRandomPartyMemberFunc([SpeciesId.ALOLA_DUGTRIO], TrainerSlot.TRAINER, true, p => {
        p.setBoss(true, 2);
        p.generateAndPopulateMoveset();
      }),
    ),
  [TrainerType.OLIVIA]: new TrainerConfig(++t)
    .initForEliteFour(signatureSpecies["OLIVIA"], false, PokemonType.ROCK, 2)
    .setMixedBattleBgm("battle_alola_elite")
    .setPartyMemberFunc(
      0,
      getRandomPartyMemberFunc([SpeciesId.GIGALITH], TrainerSlot.TRAINER, true, p => {
        p.abilityIndex = 1; // Sand Stream
        p.generateAndPopulateMoveset();
      }),
    )
    .setPartyMemberFunc(2, getRandomPartyMemberFunc([SpeciesId.PROBOPASS])) // Tera Rock Probopass
    .setPartyMemberFunc(3, getRandomPartyMemberFunc([SpeciesId.ALOLA_GOLEM]))
    .setPartyMemberFunc(4, getRandomPartyMemberFunc([SpeciesId.RELICANTH, SpeciesId.CARBINK]))
    .setPartyMemberFunc(
      5,
      getRandomPartyMemberFunc([SpeciesId.LYCANROC], TrainerSlot.TRAINER, true, p => {
        p.setBoss(true, 2);
        p.formIndex = 1;
        p.generateAndPopulateMoveset();
      }),
    ),
  [TrainerType.ACEROLA]: new TrainerConfig(++t)
    .initForEliteFour(signatureSpecies["ACEROLA"], false, PokemonType.GHOST, 2)
    .setMixedBattleBgm("battle_alola_elite")
    .setPartyMemberFunc(0, getRandomPartyMemberFunc([SpeciesId.DRIFBLIM]))
    .setPartyMemberFunc(2, getRandomPartyMemberFunc([SpeciesId.MIMIKYU])) // Tera Ghost Mimikyu
    .setPartyMemberFunc(3, getRandomPartyMemberFunc([SpeciesId.DHELMISE]))
    .setPartyMemberFunc(4, getRandomPartyMemberFunc([SpeciesId.FROSLASS]))
    .setPartyMemberFunc(
      5,
      getRandomPartyMemberFunc([SpeciesId.PALOSSAND], TrainerSlot.TRAINER, true, p => {
        p.setBoss(true, 2);
        p.generateAndPopulateMoveset();
      }),
    ),
  [TrainerType.KAHILI]: new TrainerConfig(++t)
    .initForEliteFour(signatureSpecies["KAHILI"], false, PokemonType.FLYING, 2)
    .setMixedBattleBgm("battle_alola_elite")
    .setPartyMemberFunc(0, getRandomPartyMemberFunc([SpeciesId.HAWLUCHA]))
    .setPartyMemberFunc(
      2,
      getRandomPartyMemberFunc([SpeciesId.DECIDUEYE], TrainerSlot.TRAINER, true, p => {
        // Tera Flying Decidueye
        p.generateAndPopulateMoveset();
        if (!p.moveset.some(move => !isNullOrUndefined(move) && move.moveId === MoveId.BRAVE_BIRD)) {
          // Check if Brave Bird is in the moveset, if not, replace the third move with Brave Bird.
          p.moveset[2] = new PokemonMove(MoveId.BRAVE_BIRD);
        }
      }),
    )
    .setPartyMemberFunc(3, getRandomPartyMemberFunc([SpeciesId.BRAVIARY, SpeciesId.MANDIBUZZ]))
    .setPartyMemberFunc(4, getRandomPartyMemberFunc([SpeciesId.ORICORIO]))
    .setPartyMemberFunc(
      5,
      getRandomPartyMemberFunc([SpeciesId.TOUCANNON], TrainerSlot.TRAINER, true, p => {
        p.setBoss(true, 2);
        p.generateAndPopulateMoveset();
      }),
    ),
  [TrainerType.MARNIE_ELITE]: new TrainerConfig(++t)
    .setName("Marnie")
    .initForEliteFour(signatureSpecies["MARNIE_ELITE"], false, PokemonType.DARK, 2)
    .setMixedBattleBgm("battle_galar_elite")
    .setPartyMemberFunc(0, getRandomPartyMemberFunc([SpeciesId.LIEPARD]))
    .setPartyMemberFunc(
      2,
      getRandomPartyMemberFunc([SpeciesId.TOXICROAK], TrainerSlot.TRAINER, true, p => {
        // Tera Dark Toxicroak
        p.generateAndPopulateMoveset();
        if (!p.moveset.some(move => !isNullOrUndefined(move) && move.moveId === MoveId.SUCKER_PUNCH)) {
          // Check if Sucker Punch is in the moveset, if not, replace the third move with Sucker Punch.
          p.moveset[2] = new PokemonMove(MoveId.SUCKER_PUNCH);
        }
      }),
    )
    .setPartyMemberFunc(3, getRandomPartyMemberFunc([SpeciesId.SCRAFTY, SpeciesId.PANGORO]))
    .setPartyMemberFunc(4, getRandomPartyMemberFunc([SpeciesId.MORPEKO]))
    .setPartyMemberFunc(
      5,
      getRandomPartyMemberFunc([SpeciesId.GRIMMSNARL], TrainerSlot.TRAINER, true, p => {
        p.setBoss(true, 2);
        p.generateAndPopulateMoveset();
      }),
    ),
  [TrainerType.NESSA_ELITE]: new TrainerConfig(++t)
    .setName("Nessa")
    .initForEliteFour(signatureSpecies["NESSA_ELITE"], false, PokemonType.WATER, 2)
    .setMixedBattleBgm("battle_galar_elite")
    .setPartyMemberFunc(0, getRandomPartyMemberFunc([SpeciesId.GOLISOPOD]))
    .setPartyMemberFunc(
      2,
      getRandomPartyMemberFunc([SpeciesId.EISCUE], TrainerSlot.TRAINER, true, p => {
        // Tera Water Eiscue
        p.generateAndPopulateMoveset();
        if (!p.moveset.some(move => !isNullOrUndefined(move) && move.moveId === MoveId.LIQUIDATION)) {
          // Check if Liquidation is in the moveset, if not, replace the third move with Liquidation.
          p.moveset[2] = new PokemonMove(MoveId.LIQUIDATION);
        }
      }),
    )
    .setPartyMemberFunc(
      3,
      getRandomPartyMemberFunc([SpeciesId.PELIPPER], TrainerSlot.TRAINER, true, p => {
        p.abilityIndex = 1; // Drizzle
        p.generateAndPopulateMoveset();
      }),
    )
    .setPartyMemberFunc(4, getRandomPartyMemberFunc([SpeciesId.TOXAPEX]))
    .setPartyMemberFunc(
      5,
      getRandomPartyMemberFunc([SpeciesId.DREDNAW], TrainerSlot.TRAINER, true, p => {
        p.setBoss(true, 2);
        p.generateAndPopulateMoveset();
      }),
    ),
  [TrainerType.BEA_ELITE]: new TrainerConfig(++t)
    .setName("Bea")
    .initForEliteFour(signatureSpecies["BEA_ELITE"], false, PokemonType.FIGHTING, 2)
    .setMixedBattleBgm("battle_galar_elite")
    .setPartyMemberFunc(0, getRandomPartyMemberFunc([SpeciesId.HAWLUCHA]))
    .setPartyMemberFunc(2, getRandomPartyMemberFunc([SpeciesId.SIRFETCHD])) // Tera Fighting Sirfetch'd
    .setPartyMemberFunc(3, getRandomPartyMemberFunc([SpeciesId.GRAPPLOCT, SpeciesId.FALINKS]))
    .setPartyMemberFunc(4, getRandomPartyMemberFunc([SpeciesId.HITMONTOP]))
    .setPartyMemberFunc(
      5,
      getRandomPartyMemberFunc([SpeciesId.MACHAMP], TrainerSlot.TRAINER, true, p => {
        p.setBoss(true, 2);
        p.generateAndPopulateMoveset();
      }),
    ),
  [TrainerType.ALLISTER_ELITE]: new TrainerConfig(++t)
    .setName("Allister")
    .initForEliteFour(signatureSpecies["ALLISTER_ELITE"], true, PokemonType.GHOST, 2)
    .setMixedBattleBgm("battle_galar_elite")
    .setPartyMemberFunc(0, getRandomPartyMemberFunc([SpeciesId.DUSKNOIR]))
    .setPartyMemberFunc(2, getRandomPartyMemberFunc([SpeciesId.RUNERIGUS])) // Tera Ghost Runerigus
    .setPartyMemberFunc(3, getRandomPartyMemberFunc([SpeciesId.POLTEAGEIST, SpeciesId.SINISTCHA]))
    .setPartyMemberFunc(4, getRandomPartyMemberFunc([SpeciesId.CURSOLA]))
    .setPartyMemberFunc(
      5,
      getRandomPartyMemberFunc([SpeciesId.GENGAR], TrainerSlot.TRAINER, true, p => {
        p.setBoss(true, 2);
        p.generateAndPopulateMoveset();
      }),
    ),
  [TrainerType.RAIHAN_ELITE]: new TrainerConfig(++t)
    .setName("Raihan")
    .initForEliteFour(signatureSpecies["RAIHAN_ELITE"], true, PokemonType.DRAGON, 2)
    .setMixedBattleBgm("battle_galar_elite")
    .setPartyMemberFunc(0, getRandomPartyMemberFunc([SpeciesId.FLYGON]))
    .setPartyMemberFunc(
      2,
      getRandomPartyMemberFunc([SpeciesId.TORKOAL], TrainerSlot.TRAINER, true, p => {
        // Tera Dragon Torkoal
        p.abilityIndex = 1; // Drought
        p.generateAndPopulateMoveset();
        if (!p.moveset.some(move => !isNullOrUndefined(move) && move.moveId === MoveId.TERA_BLAST)) {
          // Check if Tera Blast is in the moveset, if not, replace the third move with Tera Blast.
          p.moveset[2] = new PokemonMove(MoveId.TERA_BLAST);
        }
      }),
    )
    .setPartyMemberFunc(3, getRandomPartyMemberFunc([SpeciesId.GOODRA]))
    .setPartyMemberFunc(4, getRandomPartyMemberFunc([SpeciesId.TURTONATOR]))
    .setPartyMemberFunc(
      5,
      getRandomPartyMemberFunc([SpeciesId.ARCHALUDON], TrainerSlot.TRAINER, true, p => {
        p.setBoss(true, 2);
        p.generateAndPopulateMoveset();
      }),
    ),
  [TrainerType.RIKA]: new TrainerConfig(++t)
    .initForEliteFour(signatureSpecies["RIKA"], false, PokemonType.GROUND, 5)
    .setMixedBattleBgm("battle_paldea_elite")
    .setPartyMemberFunc(0, getRandomPartyMemberFunc([SpeciesId.DUGTRIO]))
    .setPartyMemberFunc(2, getRandomPartyMemberFunc([SpeciesId.DONPHAN]))
    .setPartyMemberFunc(3, getRandomPartyMemberFunc([SpeciesId.SWAMPERT, SpeciesId.TORTERRA]))
    .setPartyMemberFunc(4, getRandomPartyMemberFunc([SpeciesId.CAMERUPT]))
    .setPartyMemberFunc(
      5,
      getRandomPartyMemberFunc([SpeciesId.CLODSIRE], TrainerSlot.TRAINER, true, p => {
        // Tera Ground Clodsire
        p.setBoss(true, 2);
        p.generateAndPopulateMoveset();
      }),
    ),
  [TrainerType.POPPY]: new TrainerConfig(++t)
    .initForEliteFour(signatureSpecies["POPPY"], false, PokemonType.STEEL, 5)
    .setMixedBattleBgm("battle_paldea_elite")
    .setPartyMemberFunc(0, getRandomPartyMemberFunc([SpeciesId.COPPERAJAH]))
    .setPartyMemberFunc(2, getRandomPartyMemberFunc([SpeciesId.MAGNEZONE]))
    .setPartyMemberFunc(
      3,
      getRandomPartyMemberFunc([SpeciesId.BRONZONG, SpeciesId.CORVIKNIGHT], TrainerSlot.TRAINER, true, p => {
        p.abilityIndex = p.species.speciesId === SpeciesId.BRONZONG ? 0 : 1; // Levitate Bronzong, Unnerve Corviknight
        p.generateAndPopulateMoveset();
      }),
    )
    .setPartyMemberFunc(4, getRandomPartyMemberFunc([SpeciesId.STEELIX]))
    .setPartyMemberFunc(
      5,
      getRandomPartyMemberFunc([SpeciesId.TINKATON], TrainerSlot.TRAINER, true, p => {
        // Tera Steel Tinkaton
        p.setBoss(true, 2);
        p.generateAndPopulateMoveset();
      }),
    ),
  [TrainerType.LARRY_ELITE]: new TrainerConfig(++t)
    .setName("Larry")
    .initForEliteFour(signatureSpecies["LARRY_ELITE"], true, PokemonType.FLYING, 5)
    .setMixedBattleBgm("battle_paldea_elite")
    .setPartyMemberFunc(0, getRandomPartyMemberFunc([SpeciesId.ALTARIA]))
    .setPartyMemberFunc(2, getRandomPartyMemberFunc([SpeciesId.BOMBIRDIER]))
    .setPartyMemberFunc(3, getRandomPartyMemberFunc([SpeciesId.TROPIUS]))
    .setPartyMemberFunc(4, getRandomPartyMemberFunc([SpeciesId.STARAPTOR]))
    .setPartyMemberFunc(
      5,
      getRandomPartyMemberFunc([SpeciesId.FLAMIGO], TrainerSlot.TRAINER, true, p => {
        // Tera Flying Flamigo
        p.setBoss(true, 2);
        p.generateAndPopulateMoveset();
      }),
    ),
  [TrainerType.HASSEL]: new TrainerConfig(++t)
    .initForEliteFour(signatureSpecies["HASSEL"], true, PokemonType.DRAGON, 5)
    .setMixedBattleBgm("battle_paldea_elite")
    .setPartyMemberFunc(0, getRandomPartyMemberFunc([SpeciesId.NOIVERN]))
    .setPartyMemberFunc(2, getRandomPartyMemberFunc([SpeciesId.DRAGALGE]))
    .setPartyMemberFunc(3, getRandomPartyMemberFunc([SpeciesId.FLAPPLE, SpeciesId.APPLETUN, SpeciesId.HYDRAPPLE]))
    .setPartyMemberFunc(4, getRandomPartyMemberFunc([SpeciesId.HAXORUS]))
    .setPartyMemberFunc(
      5,
      getRandomPartyMemberFunc([SpeciesId.BAXCALIBUR], TrainerSlot.TRAINER, true, p => {
        // Tera Dragon Baxcalibur
        p.setBoss(true, 2);
        p.generateAndPopulateMoveset();
      }),
    ),
  [TrainerType.CRISPIN]: new TrainerConfig(++t)
    .initForEliteFour(signatureSpecies["CRISPIN"], true, PokemonType.FIRE, 2)
    .setMixedBattleBgm("battle_bb_elite")
    .setPartyMemberFunc(
      0,
      getRandomPartyMemberFunc([SpeciesId.ROTOM], TrainerSlot.TRAINER, true, p => {
        p.formIndex = 1; // Heat Rotom
        p.generateAndPopulateMoveset();
      }),
    )
    .setPartyMemberFunc(
      2,
      getRandomPartyMemberFunc([SpeciesId.EXEGGUTOR], TrainerSlot.TRAINER, true, p => {
        // Tera Fire Exeggutor
        p.generateAndPopulateMoveset();
        if (!p.moveset.some(move => !isNullOrUndefined(move) && move.moveId === MoveId.TERA_BLAST)) {
          // Check if Tera Blast is in the moveset, if not, replace the third move with Tera Blast.
          p.moveset[2] = new PokemonMove(MoveId.TERA_BLAST);
        }
      }),
    )
    .setPartyMemberFunc(
      3,
      getRandomPartyMemberFunc([SpeciesId.TALONFLAME], TrainerSlot.TRAINER, true, p => {
        p.generateAndPopulateMoveset();
        if (!p.moveset.some(move => !isNullOrUndefined(move) && move.moveId === MoveId.SUNNY_DAY)) {
          // Check if Sunny Day is in the moveset, if not, replace the third move with Sunny Day.
          p.moveset[2] = new PokemonMove(MoveId.SUNNY_DAY);
        }
      }),
    )
    .setPartyMemberFunc(4, getRandomPartyMemberFunc([SpeciesId.MAGMORTAR]))
    .setPartyMemberFunc(
      5,
      getRandomPartyMemberFunc([SpeciesId.BLAZIKEN], TrainerSlot.TRAINER, true, p => {
        p.setBoss(true, 2);
        p.generateAndPopulateMoveset();
      }),
    ),
  [TrainerType.AMARYS]: new TrainerConfig(++t)
    .initForEliteFour(signatureSpecies["AMARYS"], false, PokemonType.STEEL, 2)
    .setMixedBattleBgm("battle_bb_elite")
    .setPartyMemberFunc(0, getRandomPartyMemberFunc([SpeciesId.SKARMORY]))
    .setPartyMemberFunc(
      2,
      getRandomPartyMemberFunc([SpeciesId.REUNICLUS], TrainerSlot.TRAINER, true, p => {
        // Tera Steel Reuniclus
        p.generateAndPopulateMoveset();
        if (!p.moveset.some(move => !isNullOrUndefined(move) && move.moveId === MoveId.FLASH_CANNON)) {
          // Check if Flash Cannon is in the moveset, if not, replace the third move with Flash Cannon.
          p.moveset[2] = new PokemonMove(MoveId.FLASH_CANNON);
        }
      }),
    )
    .setPartyMemberFunc(3, getRandomPartyMemberFunc([SpeciesId.EMPOLEON]))
    .setPartyMemberFunc(4, getRandomPartyMemberFunc([SpeciesId.SCIZOR]))
    .setPartyMemberFunc(
      5,
      getRandomPartyMemberFunc([SpeciesId.METAGROSS], TrainerSlot.TRAINER, true, p => {
        p.setBoss(true, 2);
        p.generateAndPopulateMoveset();
      }),
    ),
  [TrainerType.LACEY]: new TrainerConfig(++t)
    .initForEliteFour(signatureSpecies["LACEY"], false, PokemonType.FAIRY, 5)
    .setMixedBattleBgm("battle_bb_elite")
    .setPartyMemberFunc(0, getRandomPartyMemberFunc([SpeciesId.WHIMSICOTT]))
    .setPartyMemberFunc(2, getRandomPartyMemberFunc([SpeciesId.PRIMARINA]))
    .setPartyMemberFunc(3, getRandomPartyMemberFunc([SpeciesId.GRANBULL]))
    .setPartyMemberFunc(4, getRandomPartyMemberFunc([SpeciesId.ALCREMIE]))
    .setPartyMemberFunc(
      5,
      getRandomPartyMemberFunc([SpeciesId.EXCADRILL], TrainerSlot.TRAINER, true, p => {
        // Tera Fairy Excadrill
        p.setBoss(true, 2);
        p.generateAndPopulateMoveset();
        if (!p.moveset.some(move => !isNullOrUndefined(move) && move.moveId === MoveId.TERA_BLAST)) {
          // Check if Tera Blast is in the moveset, if not, replace the third move with Tera Blast.
          p.moveset[2] = new PokemonMove(MoveId.TERA_BLAST);
        }
      }),
    ),
  [TrainerType.DRAYTON]: new TrainerConfig(++t)
    .initForEliteFour(signatureSpecies["DRAYTON"], true, PokemonType.DRAGON, 2)
    .setMixedBattleBgm("battle_bb_elite")
    .setPartyMemberFunc(0, getRandomPartyMemberFunc([SpeciesId.DRAGONITE]))
    .setPartyMemberFunc(
      2,
      getRandomPartyMemberFunc([SpeciesId.SCEPTILE], TrainerSlot.TRAINER, true, p => {
        // Tera Dragon Sceptile
        p.generateAndPopulateMoveset();
        if (!p.moveset.some(move => !isNullOrUndefined(move) && move.moveId === MoveId.DUAL_CHOP)) {
          // Check if Dual Chop is in the moveset, if not, replace the third move with Dual Chop.
          p.moveset[2] = new PokemonMove(MoveId.DUAL_CHOP);
        }
      }),
    )
    .setPartyMemberFunc(3, getRandomPartyMemberFunc([SpeciesId.HAXORUS]))
    .setPartyMemberFunc(4, getRandomPartyMemberFunc([SpeciesId.KINGDRA, SpeciesId.DRACOVISH]))
    .setPartyMemberFunc(
      5,
      getRandomPartyMemberFunc([SpeciesId.ARCHALUDON], TrainerSlot.TRAINER, true, p => {
        p.setBoss(true, 2);
        p.generateAndPopulateMoveset();
      }),
    ),

  [TrainerType.BLUE]: new TrainerConfig((t = TrainerType.BLUE))
    .initForChampion(true)
    .setBattleBgm("battle_kanto_champion")
    .setMixedBattleBgm("battle_kanto_champion")
    .setHasDouble("blue_red_double")
    .setDoubleTrainerType(TrainerType.RED)
    .setDoubleTitle("champion_double")
    .setPartyMemberFunc(0, getRandomPartyMemberFunc([SpeciesId.ALAKAZAM]))
    .setPartyMemberFunc(1, getRandomPartyMemberFunc([SpeciesId.MACHAMP]))
    .setPartyMemberFunc(
      2,
      getRandomPartyMemberFunc([SpeciesId.HO_OH], TrainerSlot.TRAINER, true, p => {
        p.generateAndPopulateMoveset();
        p.pokeball = PokeballType.MASTER_BALL;
      }),
    )
    .setPartyMemberFunc(3, getRandomPartyMemberFunc([SpeciesId.RHYPERIOR, SpeciesId.ELECTIVIRE]))
    .setPartyMemberFunc(
      4,
      getRandomPartyMemberFunc(
        [SpeciesId.ARCANINE, SpeciesId.EXEGGUTOR, SpeciesId.GYARADOS],
        TrainerSlot.TRAINER,
        true,
        p => {
          p.generateAndPopulateMoveset();
          p.setBoss(true, 2);
        },
      ),
    )
    .setPartyMemberFunc(
      5,
      getRandomPartyMemberFunc([SpeciesId.PIDGEOT], TrainerSlot.TRAINER, true, p => {
        p.formIndex = 1; // Mega Pidgeot
        p.generateAndPopulateMoveset();
        p.generateName();
        p.gender = Gender.MALE;
      }),
    )
    .setInstantTera(3), // Tera Ground or Rock Rhyperior / Electric Electivire / Fire Magmortar
  [TrainerType.RED]: new TrainerConfig(++t)
    .initForChampion(true)
    .setBattleBgm("battle_johto_champion")
    .setMixedBattleBgm("battle_johto_champion")
    .setHasDouble("red_blue_double")
    .setDoubleTrainerType(TrainerType.BLUE)
    .setDoubleTitle("champion_double")
    .setPartyMemberFunc(
      0,
      getRandomPartyMemberFunc([SpeciesId.PIKACHU], TrainerSlot.TRAINER, true, p => {
        p.formIndex = 8; // G-Max Pikachu
        p.generateAndPopulateMoveset();
        p.generateName();
        p.gender = Gender.MALE;
      }),
    )
    .setPartyMemberFunc(1, getRandomPartyMemberFunc([SpeciesId.ESPEON, SpeciesId.UMBREON, SpeciesId.SYLVEON]))
    .setPartyMemberFunc(
      2,
      getRandomPartyMemberFunc([SpeciesId.LUGIA], TrainerSlot.TRAINER, true, p => {
        p.generateAndPopulateMoveset();
        p.pokeball = PokeballType.MASTER_BALL;
      }),
    )
    .setPartyMemberFunc(3, getRandomPartyMemberFunc([SpeciesId.MEGANIUM, SpeciesId.TYPHLOSION, SpeciesId.FERALIGATR]))
    .setPartyMemberFunc(
      4,
      getRandomPartyMemberFunc([SpeciesId.SNORLAX], TrainerSlot.TRAINER, true, p => {
        p.generateAndPopulateMoveset();
        p.setBoss(true, 2);
      }),
    )
    .setPartyMemberFunc(
      5,
      getRandomPartyMemberFunc(
        [SpeciesId.VENUSAUR, SpeciesId.CHARIZARD, SpeciesId.BLASTOISE],
        TrainerSlot.TRAINER,
        true,
        p => {
          p.formIndex = 1; // Mega Venusaur, Mega Charizard X, or Mega Blastoise
          p.generateAndPopulateMoveset();
          p.generateName();
          p.gender = Gender.MALE;
        },
      ),
    )
    .setInstantTera(3), // Tera Grass Meganium / Fire Typhlosion / Water Feraligatr
  [TrainerType.LANCE_CHAMPION]: new TrainerConfig(++t)
    .setName("Lance")
    .initForChampion(true)
    .setBattleBgm("battle_johto_champion")
    .setMixedBattleBgm("battle_johto_champion")
    .setPartyMemberFunc(0, getRandomPartyMemberFunc([SpeciesId.GYARADOS, SpeciesId.KINGDRA]))
    .setPartyMemberFunc(1, getRandomPartyMemberFunc([SpeciesId.AERODACTYL]))
    .setPartyMemberFunc(
      2,
      getRandomPartyMemberFunc([SpeciesId.SALAMENCE], TrainerSlot.TRAINER, true, p => {
        p.formIndex = 1; // Mega Salamence
        p.generateAndPopulateMoveset();
        p.generateName();
      }),
    )
    .setPartyMemberFunc(3, getRandomPartyMemberFunc([SpeciesId.CHARIZARD]))
    .setPartyMemberFunc(
      4,
      getRandomPartyMemberFunc(
        [SpeciesId.TYRANITAR, SpeciesId.GARCHOMP, SpeciesId.KOMMO_O],
        TrainerSlot.TRAINER,
        true,
        p => {
          p.teraType = PokemonType.DRAGON;
          p.generateAndPopulateMoveset();
          p.abilityIndex = p.species.speciesId === SpeciesId.KOMMO_O ? 1 : 2; // Soundproof Kommo-o, Unnerve Tyranitar, Rough Skin Garchomp
        },
      ),
    )
    .setPartyMemberFunc(
      5,
      getRandomPartyMemberFunc([SpeciesId.DRAGONITE], TrainerSlot.TRAINER, true, p => {
        p.generateAndPopulateMoveset();
        p.gender = Gender.MALE;
        p.setBoss(true, 2);
      }),
    )
    .setInstantTera(4), // Tera Dragon Tyranitar / Garchomp / Kommo-o
  [TrainerType.STEVEN]: new TrainerConfig(++t)
    .initForChampion(true)
    .setBattleBgm("battle_hoenn_champion_g5")
    .setMixedBattleBgm("battle_hoenn_champion_g6")
    .setHasDouble("steven_wallace_double")
    .setDoubleTrainerType(TrainerType.WALLACE)
    .setDoubleTitle("champion_double")
    .setPartyMemberFunc(0, getRandomPartyMemberFunc([SpeciesId.SKARMORY]))
    .setPartyMemberFunc(1, getRandomPartyMemberFunc([SpeciesId.CRADILY, SpeciesId.ARMALDO]))
    .setPartyMemberFunc(
      2,
      getRandomPartyMemberFunc([SpeciesId.AGGRON], TrainerSlot.TRAINER, true, p => {
        p.generateAndPopulateMoveset();
        p.setBoss(true, 2);
      }),
    )
    .setPartyMemberFunc(3, getRandomPartyMemberFunc([SpeciesId.GOLURK, SpeciesId.RUNERIGUS]))
    .setPartyMemberFunc(
      4,
      getRandomPartyMemberFunc(
        [SpeciesId.REGIROCK, SpeciesId.REGICE, SpeciesId.REGISTEEL],
        TrainerSlot.TRAINER,
        true,
        p => {
          p.generateAndPopulateMoveset();
          p.pokeball = PokeballType.ULTRA_BALL;
        },
      ),
    )
    .setPartyMemberFunc(
      5,
      getRandomPartyMemberFunc([SpeciesId.METAGROSS], TrainerSlot.TRAINER, true, p => {
        p.formIndex = 1; // Mega Metagross
        p.generateAndPopulateMoveset();
        p.generateName();
      }),
    )
    .setInstantTera(4), // Tera Rock Regirock / Ice Regice / Steel Registeel
  [TrainerType.WALLACE]: new TrainerConfig(++t)
    .initForChampion(true)
    .setBattleBgm("battle_hoenn_champion_g5")
    .setMixedBattleBgm("battle_hoenn_champion_g6")
    .setHasDouble("wallace_steven_double")
    .setDoubleTrainerType(TrainerType.STEVEN)
    .setDoubleTitle("champion_double")
    .setPartyMemberFunc(
      0,
      getRandomPartyMemberFunc([SpeciesId.PELIPPER], TrainerSlot.TRAINER, true, p => {
        p.abilityIndex = 1; // Drizzle
        p.generateAndPopulateMoveset();
      }),
    )
    .setPartyMemberFunc(1, getRandomPartyMemberFunc([SpeciesId.LUDICOLO]))
    .setPartyMemberFunc(
      2,
      getRandomPartyMemberFunc([SpeciesId.LATIAS, SpeciesId.LATIOS], TrainerSlot.TRAINER, true, p => {
        p.formIndex = 1; // Mega Latios or Mega Latias
        p.generateAndPopulateMoveset();
        p.generateName();
        p.pokeball = PokeballType.MASTER_BALL;
      }),
    )
    .setPartyMemberFunc(3, getRandomPartyMemberFunc([SpeciesId.SWAMPERT, SpeciesId.GASTRODON, SpeciesId.SEISMITOAD]))
    .setPartyMemberFunc(
      4,
      getRandomPartyMemberFunc([SpeciesId.REGIELEKI, SpeciesId.REGIDRAGO], TrainerSlot.TRAINER, true, p => {
        p.generateAndPopulateMoveset();
        p.pokeball = PokeballType.ULTRA_BALL;
      }),
    )
    .setPartyMemberFunc(
      5,
      getRandomPartyMemberFunc([SpeciesId.MILOTIC], TrainerSlot.TRAINER, true, p => {
        p.generateAndPopulateMoveset();
        p.gender = Gender.FEMALE;
        p.setBoss(true, 2);
      }),
    )
    .setInstantTera(4), // Tera Electric Regieleki / Dragon Regidrago
  [TrainerType.CYNTHIA]: new TrainerConfig(++t)
    .initForChampion(false)
    .setBattleBgm("battle_sinnoh_champion")
    .setMixedBattleBgm("battle_sinnoh_champion")
    .setPartyMemberFunc(0, getRandomPartyMemberFunc([SpeciesId.SPIRITOMB]))
    .setPartyMemberFunc(1, getRandomPartyMemberFunc([SpeciesId.LUCARIO]))
    .setPartyMemberFunc(
      2,
      getRandomPartyMemberFunc([SpeciesId.GIRATINA], TrainerSlot.TRAINER, true, p => {
        p.generateAndPopulateMoveset();
        p.pokeball = PokeballType.MASTER_BALL;
      }),
    )
    .setPartyMemberFunc(
      3,
      getRandomPartyMemberFunc(
        [SpeciesId.MILOTIC, SpeciesId.ROSERADE, SpeciesId.HISUI_ARCANINE],
        TrainerSlot.TRAINER,
        true,
        p => {
          p.generateAndPopulateMoveset();
          p.teraType = p.species.type1;
        },
      ),
    )
    .setPartyMemberFunc(
      4,
      getRandomPartyMemberFunc([SpeciesId.TOGEKISS], TrainerSlot.TRAINER, true, p => {
        p.generateAndPopulateMoveset();
        p.setBoss(true, 2);
      }),
    )
    .setPartyMemberFunc(
      5,
      getRandomPartyMemberFunc([SpeciesId.GARCHOMP], TrainerSlot.TRAINER, true, p => {
        p.formIndex = 1; // Mega Garchomp
        p.generateAndPopulateMoveset();
        p.generateName();
        p.gender = Gender.FEMALE;
      }),
    )
    .setInstantTera(3), // Tera Water Milotic / Grass Roserade / Fire Hisuian Arcanine
  [TrainerType.ALDER]: new TrainerConfig(++t)
    .initForChampion(true)
    .setHasDouble("alder_iris_double")
    .setDoubleTrainerType(TrainerType.IRIS)
    .setDoubleTitle("champion_double")
    .setBattleBgm("battle_champion_alder")
    .setMixedBattleBgm("battle_champion_alder")
    .setPartyMemberFunc(0, getRandomPartyMemberFunc([SpeciesId.BOUFFALANT, SpeciesId.BRAVIARY]))
    .setPartyMemberFunc(
      1,
      getRandomPartyMemberFunc(
        [SpeciesId.HISUI_LILLIGANT, SpeciesId.HISUI_ZOROARK, SpeciesId.BASCULEGION],
        TrainerSlot.TRAINER,
        true,
        p => {
          p.generateAndPopulateMoveset();
          p.pokeball = PokeballType.ROGUE_BALL;
        },
      ),
    )
    .setPartyMemberFunc(
      2,
      getRandomPartyMemberFunc([SpeciesId.ZEKROM], TrainerSlot.TRAINER, true, p => {
        p.generateAndPopulateMoveset();
        p.pokeball = PokeballType.MASTER_BALL;
      }),
    )
    .setPartyMemberFunc(
      3,
      getRandomPartyMemberFunc([SpeciesId.KELDEO], TrainerSlot.TRAINER, true, p => {
        p.generateAndPopulateMoveset();
        p.pokeball = PokeballType.ULTRA_BALL;
      }),
    )
    .setPartyMemberFunc(
      4,
      getRandomPartyMemberFunc(
        [SpeciesId.CHANDELURE, SpeciesId.KROOKODILE, SpeciesId.REUNICLUS, SpeciesId.CONKELDURR],
        TrainerSlot.TRAINER,
        true,
        p => {
          p.generateAndPopulateMoveset();
          p.teraType = p.species.speciesId === SpeciesId.KROOKODILE ? PokemonType.DARK : p.species.type1;
        },
      ),
    )
    .setPartyMemberFunc(
      5,
      getRandomPartyMemberFunc([SpeciesId.VOLCARONA], TrainerSlot.TRAINER, true, p => {
        p.generateAndPopulateMoveset();
        p.gender = Gender.MALE;
        p.setBoss(true, 2);
      }),
    )
    .setInstantTera(4), // Tera Ghost Chandelure / Dark Krookodile / Psychic Reuniclus / Fighting Conkeldurr
  [TrainerType.IRIS]: new TrainerConfig(++t)
    .initForChampion(false)
    .setBattleBgm("battle_champion_iris")
    .setMixedBattleBgm("battle_champion_iris")
    .setHasDouble("iris_alder_double")
    .setDoubleTrainerType(TrainerType.ALDER)
    .setDoubleTitle("champion_double")
    .setPartyMemberFunc(0, getRandomPartyMemberFunc([SpeciesId.DRUDDIGON]))
    .setPartyMemberFunc(1, getRandomPartyMemberFunc([SpeciesId.ARCHEOPS]))
    .setPartyMemberFunc(
      2,
      getRandomPartyMemberFunc([SpeciesId.RESHIRAM], TrainerSlot.TRAINER, true, p => {
        p.generateAndPopulateMoveset();
        p.pokeball = PokeballType.MASTER_BALL;
      }),
    )
    .setPartyMemberFunc(
      3,
      getRandomPartyMemberFunc(
        [SpeciesId.SALAMENCE, SpeciesId.HYDREIGON, SpeciesId.ARCHALUDON],
        TrainerSlot.TRAINER,
        true,
        p => {
          p.generateAndPopulateMoveset();
          p.teraType = PokemonType.DRAGON;
        },
      ),
    )
    .setPartyMemberFunc(
      4,
      getRandomPartyMemberFunc([SpeciesId.LAPRAS], TrainerSlot.TRAINER, true, p => {
        p.formIndex = 1; // G-Max Lapras
        p.generateAndPopulateMoveset();
        p.generateName();
      }),
    )
    .setPartyMemberFunc(
      5,
      getRandomPartyMemberFunc([SpeciesId.HAXORUS], TrainerSlot.TRAINER, true, p => {
        p.abilityIndex = 1; // Mold Breaker
        p.generateAndPopulateMoveset();
        p.gender = Gender.FEMALE;
        p.setBoss(true, 2);
      }),
    )
    .setInstantTera(3), // Tera Dragon Salamence / Hydreigon / Archaludon
  [TrainerType.DIANTHA]: new TrainerConfig(++t)
    .initForChampion(false)
    .setMixedBattleBgm("battle_kalos_champion")
    .setPartyMemberFunc(
      0,
      getRandomPartyMemberFunc([SpeciesId.HAWLUCHA], TrainerSlot.TRAINER, true, p => {
        p.generateAndPopulateMoveset();
      }),
    )
    .setPartyMemberFunc(1, getRandomPartyMemberFunc([SpeciesId.TREVENANT, SpeciesId.GOURGEIST]))
    .setPartyMemberFunc(
      2,
      getRandomPartyMemberFunc([SpeciesId.XERNEAS], TrainerSlot.TRAINER, true, p => {
        p.generateAndPopulateMoveset();
        p.pokeball = PokeballType.MASTER_BALL;
      }),
    )
    .setPartyMemberFunc(
      3,
      getRandomPartyMemberFunc([SpeciesId.TYRANTRUM, SpeciesId.AURORUS], TrainerSlot.TRAINER, true, p => {
        p.generateAndPopulateMoveset();
        p.abilityIndex = 2; // Rock Head Tyrantrum, Snow Warning Aurorus
        p.teraType = p.species.type2!;
      }),
    )
    .setPartyMemberFunc(
      4,
      getRandomPartyMemberFunc([SpeciesId.GOODRA], TrainerSlot.TRAINER, true, p => {
        p.generateAndPopulateMoveset();
        p.setBoss(true, 2);
      }),
    )
    .setPartyMemberFunc(
      5,
      getRandomPartyMemberFunc([SpeciesId.GARDEVOIR], TrainerSlot.TRAINER, true, p => {
        p.formIndex = 1; // Mega Gardevoir
        p.generateAndPopulateMoveset();
        p.generateName();
        p.gender = Gender.FEMALE;
      }),
    )
    .setInstantTera(3), // Tera Dragon Tyrantrum / Ice Aurorus
  [TrainerType.KUKUI]: new TrainerConfig(++t)
    .initForChampion(true)
    .setMixedBattleBgm("battle_champion_kukui")
    .setPartyMemberFunc(
      0,
      getRandomPartyMemberFunc([SpeciesId.LYCANROC], TrainerSlot.TRAINER, true, p => {
        p.generateAndPopulateMoveset();
        p.formIndex = 2; // Dusk Lycanroc
      }),
    )
    .setPartyMemberFunc(1, getRandomPartyMemberFunc([SpeciesId.MAGNEZONE, SpeciesId.ALOLA_NINETALES]))
    .setPartyMemberFunc(
      2,
      getRandomPartyMemberFunc(
        [SpeciesId.TORNADUS, SpeciesId.THUNDURUS, SpeciesId.LANDORUS],
        TrainerSlot.TRAINER,
        true,
        p => {
          p.formIndex = 1; // Therian Formes
          p.generateAndPopulateMoveset();
          p.pokeball = PokeballType.ULTRA_BALL;
        },
      ),
    )
    .setPartyMemberFunc(
      3,
      getRandomPartyMemberFunc([SpeciesId.TAPU_KOKO, SpeciesId.TAPU_FINI], TrainerSlot.TRAINER, true, p => {
        p.generateAndPopulateMoveset();
        p.setBoss(true, 2);
        p.pokeball = PokeballType.ULTRA_BALL;
      }),
    )
    .setPartyMemberFunc(
      4,
      getRandomPartyMemberFunc([SpeciesId.SNORLAX], TrainerSlot.TRAINER, true, p => {
        p.generateAndPopulateMoveset();
        p.formIndex = 1; // G-Max Snorlax
      }),
    )
    .setPartyMemberFunc(
      5,
      getRandomPartyMemberFunc([SpeciesId.INCINEROAR, SpeciesId.HISUI_DECIDUEYE], TrainerSlot.TRAINER, true, p => {
        p.generateAndPopulateMoveset();
        p.gender = Gender.MALE;
        p.teraType = p.species.type2!;
      }),
    )
    .setInstantTera(5), // Tera Dark Incineroar / Fighting Hisuian Decidueye
  [TrainerType.HAU]: new TrainerConfig(++t)
    .initForChampion(true)
    .setMixedBattleBgm("battle_alola_champion")
    .setPartyMemberFunc(0, getRandomPartyMemberFunc([SpeciesId.ALOLA_RAICHU]))
    .setPartyMemberFunc(1, getRandomPartyMemberFunc([SpeciesId.NOIVERN]))
    .setPartyMemberFunc(
      2,
      getRandomPartyMemberFunc([SpeciesId.SOLGALEO], TrainerSlot.TRAINER, true, p => {
        p.generateAndPopulateMoveset();
        p.pokeball = PokeballType.MASTER_BALL;
      }),
    )
    .setPartyMemberFunc(
      3,
      getRandomPartyMemberFunc([SpeciesId.TAPU_LELE, SpeciesId.TAPU_BULU], TrainerSlot.TRAINER, true, p => {
        p.generateAndPopulateMoveset();
        p.pokeball = PokeballType.ULTRA_BALL;
        p.teraType = p.species.type1;
      }),
    )
    .setPartyMemberFunc(
      4,
      getRandomPartyMemberFunc([SpeciesId.ZYGARDE], TrainerSlot.TRAINER, true, p => {
        p.formIndex = 1; // Zygarde 10% forme, Aura Break
        p.generateAndPopulateMoveset();
        p.pokeball = PokeballType.ROGUE_BALL;
      }),
    )
    .setPartyMemberFunc(
      5,
      getRandomPartyMemberFunc([SpeciesId.DECIDUEYE, SpeciesId.PRIMARINA], TrainerSlot.TRAINER, true, p => {
        p.generateAndPopulateMoveset();
        p.setBoss(true, 2);
        p.gender = p.species.speciesId === SpeciesId.PRIMARINA ? Gender.FEMALE : Gender.MALE;
      }),
    )
    .setInstantTera(3), // Tera Psychic Tapu Lele / Grass Tapu Bulu
  [TrainerType.LEON]: new TrainerConfig(++t)
    .initForChampion(true)
    .setMixedBattleBgm("battle_galar_champion")
    .setPartyMemberFunc(0, getRandomPartyMemberFunc([SpeciesId.AEGISLASH]))
    .setPartyMemberFunc(1, getRandomPartyMemberFunc([SpeciesId.RHYPERIOR, SpeciesId.SEISMITOAD, SpeciesId.MR_RIME]))
    .setPartyMemberFunc(
      2,
      getRandomPartyMemberFunc([SpeciesId.ZACIAN], TrainerSlot.TRAINER, true, p => {
        p.generateAndPopulateMoveset();
        p.pokeball = PokeballType.MASTER_BALL;
      }),
    )
    .setPartyMemberFunc(3, getRandomPartyMemberFunc([SpeciesId.DRAGAPULT]))
    .setPartyMemberFunc(
      4,
      getRandomPartyMemberFunc(
        [SpeciesId.RILLABOOM, SpeciesId.CINDERACE, SpeciesId.INTELEON],
        TrainerSlot.TRAINER,
        true,
        p => {
          p.generateAndPopulateMoveset();
          p.setBoss(true, 2);
        },
      ),
    )
    .setPartyMemberFunc(
      5,
      getRandomPartyMemberFunc([SpeciesId.CHARIZARD], TrainerSlot.TRAINER, true, p => {
        p.formIndex = 3; // G-Max Charizard
        p.generateAndPopulateMoveset();
        p.generateName();
        p.gender = Gender.MALE;
      }),
    )
    .setInstantTera(3), // Tera Dragapult to Ghost or Dragon
  [TrainerType.MUSTARD]: new TrainerConfig(++t)
    .initForChampion(true)
    .setMixedBattleBgm("battle_mustard")
    .setPartyMemberFunc(
      0,
      getRandomPartyMemberFunc([SpeciesId.CORVIKNIGHT], TrainerSlot.TRAINER, true, p => {
        p.generateAndPopulateMoveset();
        p.pokeball = PokeballType.ULTRA_BALL;
      }),
    )
    .setPartyMemberFunc(
      1,
      getRandomPartyMemberFunc([SpeciesId.KOMMO_O], TrainerSlot.TRAINER, true, p => {
        p.generateAndPopulateMoveset();
        p.pokeball = PokeballType.ULTRA_BALL;
      }),
    )
    .setPartyMemberFunc(
      2,
      getRandomPartyMemberFunc([SpeciesId.GALAR_SLOWBRO, SpeciesId.GALAR_SLOWKING], TrainerSlot.TRAINER, true, p => {
        p.generateAndPopulateMoveset();
        p.pokeball = PokeballType.ULTRA_BALL;
        p.teraType = p.species.type1;
      }),
    )
    .setPartyMemberFunc(
      3,
      getRandomPartyMemberFunc([SpeciesId.GALAR_DARMANITAN], TrainerSlot.TRAINER, true, p => {
        p.generateAndPopulateMoveset();
        p.pokeball = PokeballType.ULTRA_BALL;
      }),
    )
    .setPartyMemberFunc(
      4,
      getRandomPartyMemberFunc([SpeciesId.BLASTOISE, SpeciesId.VENUSAUR], TrainerSlot.TRAINER, true, p => {
        p.generateAndPopulateMoveset();
        p.setBoss(true, 2);
        p.pokeball = PokeballType.ULTRA_BALL;
      }),
    )
    .setPartyMemberFunc(
      5,
      getRandomPartyMemberFunc([SpeciesId.URSHIFU], TrainerSlot.TRAINER, true, p => {
        p.formIndex = randSeedIntRange(2, 3); // Random G-Max Urshifu
        p.generateAndPopulateMoveset();
        p.generateName();
        p.gender = Gender.MALE;
        p.pokeball = PokeballType.ULTRA_BALL;
      }),
    )
    .setInstantTera(2), // Tera Poison Galar-Slowbro / Galar-Slowking
  [TrainerType.GEETA]: new TrainerConfig(++t)
    .initForChampion(false)
    .setMixedBattleBgm("battle_champion_geeta")
    .setPartyMemberFunc(
      0,
      getRandomPartyMemberFunc([SpeciesId.GLIMMORA], TrainerSlot.TRAINER, true, p => {
        p.generateAndPopulateMoveset();
        p.gender = Gender.MALE;
        p.setBoss(true, 2);
      }),
    )
    .setPartyMemberFunc(1, getRandomPartyMemberFunc([SpeciesId.ESPATHRA, SpeciesId.VELUZA]))
    .setPartyMemberFunc(
      2,
      getRandomPartyMemberFunc([SpeciesId.MIRAIDON], TrainerSlot.TRAINER, true, p => {
        p.generateAndPopulateMoveset();
        p.pokeball = PokeballType.MASTER_BALL;
      }),
    )
    .setPartyMemberFunc(3, getRandomPartyMemberFunc([SpeciesId.BAXCALIBUR]))
    .setPartyMemberFunc(4, getRandomPartyMemberFunc([SpeciesId.CHESNAUGHT, SpeciesId.DELPHOX, SpeciesId.GRENINJA]))
    .setPartyMemberFunc(
      5,
      getRandomPartyMemberFunc([SpeciesId.KINGAMBIT], TrainerSlot.TRAINER, true, p => {
        p.generateAndPopulateMoveset();
        if (!p.moveset.some(move => !isNullOrUndefined(move) && move.moveId === MoveId.TERA_BLAST)) {
          // Check if Tera Blast is in the moveset, if not, replace the third move with Tera Blast.
          p.moveset[2] = new PokemonMove(MoveId.TERA_BLAST);
        }
        p.abilityIndex = 1; // Supreme Overlord
        p.teraType = PokemonType.FLYING;
      }),
    )
    .setInstantTera(5), // Tera Flying Kingambit
  [TrainerType.NEMONA]: new TrainerConfig(++t)
    .initForChampion(false)
    .setMixedBattleBgm("battle_champion_nemona")
    .setPartyMemberFunc(
      0,
      getRandomPartyMemberFunc([SpeciesId.LYCANROC], TrainerSlot.TRAINER, true, p => {
        p.formIndex = 0; // Midday form
        p.generateAndPopulateMoveset();
      }),
    )
    .setPartyMemberFunc(1, getRandomPartyMemberFunc([SpeciesId.PAWMOT]))
    .setPartyMemberFunc(
      2,
      getRandomPartyMemberFunc([SpeciesId.KORAIDON], TrainerSlot.TRAINER, true, p => {
        p.generateAndPopulateMoveset();
        p.pokeball = PokeballType.MASTER_BALL;
      }),
    )
    .setPartyMemberFunc(3, getRandomPartyMemberFunc([SpeciesId.GHOLDENGO]))
    .setPartyMemberFunc(
      4,
      getRandomPartyMemberFunc([SpeciesId.ARMAROUGE, SpeciesId.CERULEDGE], TrainerSlot.TRAINER, true, p => {
        p.generateAndPopulateMoveset();
        p.teraType = p.species.type2!;
      }),
    )
    .setPartyMemberFunc(
      5,
      getRandomPartyMemberFunc(
        [SpeciesId.MEOWSCARADA, SpeciesId.SKELEDIRGE, SpeciesId.QUAQUAVAL],
        TrainerSlot.TRAINER,
        true,
        p => {
          p.generateAndPopulateMoveset();
          p.gender = Gender.MALE;
          p.setBoss(true, 2);
        },
      ),
    )
    .setInstantTera(4), // Tera Psychic Armarouge / Ghost Ceruledge
  [TrainerType.KIERAN]: new TrainerConfig(++t)
    .initForChampion(true)
    .setMixedBattleBgm("battle_champion_kieran")
    .setPartyMemberFunc(0, getRandomPartyMemberFunc([SpeciesId.POLIWRATH, SpeciesId.POLITOED]))
    .setPartyMemberFunc(
      1,
      getRandomPartyMemberFunc([SpeciesId.INCINEROAR, SpeciesId.GRIMMSNARL], TrainerSlot.TRAINER, true, p => {
        p.generateAndPopulateMoveset();
        p.abilityIndex = p.species.speciesId === SpeciesId.INCINEROAR ? 2 : 0; // Intimidate Incineroar, Prankster Grimmsnarl
      }),
    )
    .setPartyMemberFunc(
      2,
      getRandomPartyMemberFunc([SpeciesId.TERAPAGOS], TrainerSlot.TRAINER, true, p => {
        p.generateAndPopulateMoveset();
        p.pokeball = PokeballType.MASTER_BALL;
      }),
    )
    .setPartyMemberFunc(
      3,
      getRandomPartyMemberFunc([SpeciesId.URSALUNA, SpeciesId.BLOODMOON_URSALUNA], TrainerSlot.TRAINER, true, p => {
        p.generateAndPopulateMoveset();
        p.pokeball = PokeballType.ULTRA_BALL;
      }),
    )
    .setPartyMemberFunc(
      4,
      getRandomPartyMemberFunc([SpeciesId.OGERPON], TrainerSlot.TRAINER, true, p => {
        p.formIndex = randSeedInt(4); // Random Ogerpon Tera Mask
        p.generateAndPopulateMoveset();
        p.pokeball = PokeballType.ULTRA_BALL;
        if (!p.moveset.some(move => !isNullOrUndefined(move) && move.moveId === MoveId.IVY_CUDGEL)) {
          // Check if Ivy Cudgel is in the moveset, if not, replace the first move with Ivy Cudgel.
          p.moveset[0] = new PokemonMove(MoveId.IVY_CUDGEL);
        }
      }),
    )
    .setPartyMemberFunc(
      5,
      getRandomPartyMemberFunc([SpeciesId.HYDRAPPLE], TrainerSlot.TRAINER, true, p => {
        p.generateAndPopulateMoveset();
        p.gender = Gender.MALE;
        p.setBoss(true, 2);
      }),
    )
    .setInstantTera(4), // Tera Ogerpon

  [TrainerType.RIVAL]: new TrainerConfig((t = TrainerType.RIVAL))
    .setName("Finn")
    .setHasGenders("Ivy")
    .setHasCharSprite()
    .setTitle("Rival")
    .setStaticParty()
    .setEncounterBgm(TrainerType.RIVAL)
    .setBattleBgm("battle_rival")
    .setMixedBattleBgm("battle_rival")
    .setPartyTemplates(trainerPartyTemplates.RIVAL)
    .setModifierRewardFuncs(
      () => modifierTypes.SUPER_EXP_CHARM,
      () => modifierTypes.EXP_SHARE,
    )
    .setPartyMemberFunc(
      0,
      getRandomPartyMemberFunc(
        [
          SpeciesId.BULBASAUR,
          SpeciesId.CHARMANDER,
          SpeciesId.SQUIRTLE,
          SpeciesId.CHIKORITA,
          SpeciesId.CYNDAQUIL,
          SpeciesId.TOTODILE,
          SpeciesId.TREECKO,
          SpeciesId.TORCHIC,
          SpeciesId.MUDKIP,
          SpeciesId.TURTWIG,
          SpeciesId.CHIMCHAR,
          SpeciesId.PIPLUP,
          SpeciesId.SNIVY,
          SpeciesId.TEPIG,
          SpeciesId.OSHAWOTT,
          SpeciesId.CHESPIN,
          SpeciesId.FENNEKIN,
          SpeciesId.FROAKIE,
          SpeciesId.ROWLET,
          SpeciesId.LITTEN,
          SpeciesId.POPPLIO,
          SpeciesId.GROOKEY,
          SpeciesId.SCORBUNNY,
          SpeciesId.SOBBLE,
          SpeciesId.SPRIGATITO,
          SpeciesId.FUECOCO,
          SpeciesId.QUAXLY,
        ],
        TrainerSlot.TRAINER,
        true,
        p => (p.abilityIndex = 0),
      ),
    )
    .setPartyMemberFunc(
      1,
      getRandomPartyMemberFunc(
        [
          SpeciesId.PIDGEY,
          SpeciesId.HOOTHOOT,
          SpeciesId.TAILLOW,
          SpeciesId.STARLY,
          SpeciesId.PIDOVE,
          SpeciesId.FLETCHLING,
          SpeciesId.PIKIPEK,
          SpeciesId.ROOKIDEE,
          SpeciesId.WATTREL,
        ],
        TrainerSlot.TRAINER,
        true,
      ),
    ),
  [TrainerType.RIVAL_2]: new TrainerConfig(++t)
    .setName("Finn")
    .setHasGenders("Ivy")
    .setHasCharSprite()
    .setTitle("Rival")
    .setStaticParty()
    .setMoneyMultiplier(1.25)
    .setEncounterBgm(TrainerType.RIVAL)
    .setBattleBgm("battle_rival")
    .setMixedBattleBgm("battle_rival")
    .setPartyTemplates(trainerPartyTemplates.RIVAL_2)
    .setModifierRewardFuncs(() => modifierTypes.EXP_SHARE)
    .setPartyMemberFunc(
      0,
      getRandomPartyMemberFunc(
        [
          SpeciesId.IVYSAUR,
          SpeciesId.CHARMELEON,
          SpeciesId.WARTORTLE,
          SpeciesId.BAYLEEF,
          SpeciesId.QUILAVA,
          SpeciesId.CROCONAW,
          SpeciesId.GROVYLE,
          SpeciesId.COMBUSKEN,
          SpeciesId.MARSHTOMP,
          SpeciesId.GROTLE,
          SpeciesId.MONFERNO,
          SpeciesId.PRINPLUP,
          SpeciesId.SERVINE,
          SpeciesId.PIGNITE,
          SpeciesId.DEWOTT,
          SpeciesId.QUILLADIN,
          SpeciesId.BRAIXEN,
          SpeciesId.FROGADIER,
          SpeciesId.DARTRIX,
          SpeciesId.TORRACAT,
          SpeciesId.BRIONNE,
          SpeciesId.THWACKEY,
          SpeciesId.RABOOT,
          SpeciesId.DRIZZILE,
          SpeciesId.FLORAGATO,
          SpeciesId.CROCALOR,
          SpeciesId.QUAXWELL,
        ],
        TrainerSlot.TRAINER,
        true,
        p => (p.abilityIndex = 0),
      ),
    )
    .setPartyMemberFunc(
      1,
      getRandomPartyMemberFunc(
        [
          SpeciesId.PIDGEOTTO,
          SpeciesId.HOOTHOOT,
          SpeciesId.TAILLOW,
          SpeciesId.STARAVIA,
          SpeciesId.TRANQUILL,
          SpeciesId.FLETCHINDER,
          SpeciesId.TRUMBEAK,
          SpeciesId.CORVISQUIRE,
          SpeciesId.WATTREL,
        ],
        TrainerSlot.TRAINER,
        true,
      ),
    )
    .setPartyMemberFunc(
      2,
      getSpeciesFilterRandomPartyMemberFunc(
        (species: PokemonSpecies) =>
          !pokemonEvolutions.hasOwnProperty(species.speciesId) &&
          !pokemonPrevolutions.hasOwnProperty(species.speciesId) &&
          species.baseTotal >= 450,
      ),
    ),
  [TrainerType.RIVAL_3]: new TrainerConfig(++t)
    .setName("Finn")
    .setHasGenders("Ivy")
    .setHasCharSprite()
    .setTitle("Rival")
    .setStaticParty()
    .setMoneyMultiplier(1.5)
    .setEncounterBgm(TrainerType.RIVAL)
    .setBattleBgm("battle_rival")
    .setMixedBattleBgm("battle_rival")
    .setPartyTemplates(trainerPartyTemplates.RIVAL_3)
    .setPartyMemberFunc(
      0,
      getRandomPartyMemberFunc(
        [
          SpeciesId.VENUSAUR,
          SpeciesId.CHARIZARD,
          SpeciesId.BLASTOISE,
          SpeciesId.MEGANIUM,
          SpeciesId.TYPHLOSION,
          SpeciesId.FERALIGATR,
          SpeciesId.SCEPTILE,
          SpeciesId.BLAZIKEN,
          SpeciesId.SWAMPERT,
          SpeciesId.TORTERRA,
          SpeciesId.INFERNAPE,
          SpeciesId.EMPOLEON,
          SpeciesId.SERPERIOR,
          SpeciesId.EMBOAR,
          SpeciesId.SAMUROTT,
          SpeciesId.CHESNAUGHT,
          SpeciesId.DELPHOX,
          SpeciesId.GRENINJA,
          SpeciesId.DECIDUEYE,
          SpeciesId.INCINEROAR,
          SpeciesId.PRIMARINA,
          SpeciesId.RILLABOOM,
          SpeciesId.CINDERACE,
          SpeciesId.INTELEON,
          SpeciesId.MEOWSCARADA,
          SpeciesId.SKELEDIRGE,
          SpeciesId.QUAQUAVAL,
        ],
        TrainerSlot.TRAINER,
        true,
        p => (p.abilityIndex = 0),
      ),
    )
    .setPartyMemberFunc(
      1,
      getRandomPartyMemberFunc(
        [
          SpeciesId.PIDGEOT,
          SpeciesId.NOCTOWL,
          SpeciesId.SWELLOW,
          SpeciesId.STARAPTOR,
          SpeciesId.UNFEZANT,
          SpeciesId.TALONFLAME,
          SpeciesId.TOUCANNON,
          SpeciesId.CORVIKNIGHT,
          SpeciesId.KILOWATTREL,
        ],
        TrainerSlot.TRAINER,
        true,
      ),
    )
    .setPartyMemberFunc(
      2,
      getSpeciesFilterRandomPartyMemberFunc(
        (species: PokemonSpecies) =>
          !pokemonEvolutions.hasOwnProperty(species.speciesId) &&
          !pokemonPrevolutions.hasOwnProperty(species.speciesId) &&
          species.baseTotal >= 450,
      ),
    )
    .setSpeciesFilter(species => species.baseTotal >= 540),
  [TrainerType.RIVAL_4]: new TrainerConfig(++t)
    .setName("Finn")
    .setHasGenders("Ivy")
    .setHasCharSprite()
    .setTitle("Rival")
    .setBoss()
    .setStaticParty()
    .setMoneyMultiplier(1.75)
    .setEncounterBgm(TrainerType.RIVAL)
    .setBattleBgm("battle_rival_2")
    .setMixedBattleBgm("battle_rival_2")
    .setPartyTemplates(trainerPartyTemplates.RIVAL_4)
    .setModifierRewardFuncs(() => modifierTypes.TERA_ORB)
    .setPartyMemberFunc(
      0,
      getRandomPartyMemberFunc(
        [
          SpeciesId.VENUSAUR,
          SpeciesId.CHARIZARD,
          SpeciesId.BLASTOISE,
          SpeciesId.MEGANIUM,
          SpeciesId.TYPHLOSION,
          SpeciesId.FERALIGATR,
          SpeciesId.SCEPTILE,
          SpeciesId.BLAZIKEN,
          SpeciesId.SWAMPERT,
          SpeciesId.TORTERRA,
          SpeciesId.INFERNAPE,
          SpeciesId.EMPOLEON,
          SpeciesId.SERPERIOR,
          SpeciesId.EMBOAR,
          SpeciesId.SAMUROTT,
          SpeciesId.CHESNAUGHT,
          SpeciesId.DELPHOX,
          SpeciesId.GRENINJA,
          SpeciesId.DECIDUEYE,
          SpeciesId.INCINEROAR,
          SpeciesId.PRIMARINA,
          SpeciesId.RILLABOOM,
          SpeciesId.CINDERACE,
          SpeciesId.INTELEON,
          SpeciesId.MEOWSCARADA,
          SpeciesId.SKELEDIRGE,
          SpeciesId.QUAQUAVAL,
        ],
        TrainerSlot.TRAINER,
        true,
        p => {
          p.abilityIndex = 0;
          p.teraType = p.species.type1;
        },
      ),
    )
    .setPartyMemberFunc(
      1,
      getRandomPartyMemberFunc(
        [
          SpeciesId.PIDGEOT,
          SpeciesId.NOCTOWL,
          SpeciesId.SWELLOW,
          SpeciesId.STARAPTOR,
          SpeciesId.UNFEZANT,
          SpeciesId.TALONFLAME,
          SpeciesId.TOUCANNON,
          SpeciesId.CORVIKNIGHT,
          SpeciesId.KILOWATTREL,
        ],
        TrainerSlot.TRAINER,
        true,
      ),
    )
    .setPartyMemberFunc(
      2,
      getSpeciesFilterRandomPartyMemberFunc(
        (species: PokemonSpecies) =>
          !pokemonEvolutions.hasOwnProperty(species.speciesId) &&
          !pokemonPrevolutions.hasOwnProperty(species.speciesId) &&
          species.baseTotal >= 450,
      ),
    )
    .setSpeciesFilter(species => species.baseTotal >= 540)
    .setInstantTera(0), // Tera starter to primary type
  [TrainerType.RIVAL_5]: new TrainerConfig(++t)
    .setName("Finn")
    .setHasGenders("Ivy")
    .setHasCharSprite()
    .setTitle("Rival")
    .setBoss()
    .setStaticParty()
    .setMoneyMultiplier(2.25)
    .setEncounterBgm(TrainerType.RIVAL)
    .setBattleBgm("battle_rival_3")
    .setMixedBattleBgm("battle_rival_3")
    .setPartyTemplates(trainerPartyTemplates.RIVAL_5)
    .setPartyMemberFunc(
      0,
      getRandomPartyMemberFunc(
        [
          SpeciesId.VENUSAUR,
          SpeciesId.CHARIZARD,
          SpeciesId.BLASTOISE,
          SpeciesId.MEGANIUM,
          SpeciesId.TYPHLOSION,
          SpeciesId.FERALIGATR,
          SpeciesId.SCEPTILE,
          SpeciesId.BLAZIKEN,
          SpeciesId.SWAMPERT,
          SpeciesId.TORTERRA,
          SpeciesId.INFERNAPE,
          SpeciesId.EMPOLEON,
          SpeciesId.SERPERIOR,
          SpeciesId.EMBOAR,
          SpeciesId.SAMUROTT,
          SpeciesId.CHESNAUGHT,
          SpeciesId.DELPHOX,
          SpeciesId.GRENINJA,
          SpeciesId.DECIDUEYE,
          SpeciesId.INCINEROAR,
          SpeciesId.PRIMARINA,
          SpeciesId.RILLABOOM,
          SpeciesId.CINDERACE,
          SpeciesId.INTELEON,
          SpeciesId.MEOWSCARADA,
          SpeciesId.SKELEDIRGE,
          SpeciesId.QUAQUAVAL,
        ],
        TrainerSlot.TRAINER,
        true,
        p => {
          p.setBoss(true, 2);
          p.abilityIndex = 0;
          p.teraType = p.species.type1;
        },
      ),
    )
    .setPartyMemberFunc(
      1,
      getRandomPartyMemberFunc(
        [
          SpeciesId.PIDGEOT,
          SpeciesId.NOCTOWL,
          SpeciesId.SWELLOW,
          SpeciesId.STARAPTOR,
          SpeciesId.UNFEZANT,
          SpeciesId.TALONFLAME,
          SpeciesId.TOUCANNON,
          SpeciesId.CORVIKNIGHT,
          SpeciesId.KILOWATTREL,
        ],
        TrainerSlot.TRAINER,
        true,
      ),
    )
    .setPartyMemberFunc(
      2,
      getSpeciesFilterRandomPartyMemberFunc(
        (species: PokemonSpecies) =>
          !pokemonEvolutions.hasOwnProperty(species.speciesId) &&
          !pokemonPrevolutions.hasOwnProperty(species.speciesId) &&
          species.baseTotal >= 450,
      ),
    )
    .setSpeciesFilter(species => species.baseTotal >= 540)
    .setPartyMemberFunc(
      5,
      getRandomPartyMemberFunc([SpeciesId.RAYQUAZA], TrainerSlot.TRAINER, true, p => {
        p.setBoss(true, 3);
        p.pokeball = PokeballType.MASTER_BALL;
        p.shiny = timedEventManager.getClassicTrainerShinyChance() === 0;
        p.variant = 1;
      }),
    )
    .setInstantTera(0), // Tera starter to primary type
  [TrainerType.RIVAL_6]: new TrainerConfig(++t)
    .setName("Finn")
    .setHasGenders("Ivy")
    .setHasCharSprite()
    .setTitle("Rival")
    .setBoss()
    .setStaticParty()
    .setMoneyMultiplier(3)
    .setEncounterBgm("final")
    .setBattleBgm("battle_rival_3")
    .setMixedBattleBgm("battle_rival_3")
    .setPartyTemplates(trainerPartyTemplates.RIVAL_6)
    .setPartyMemberFunc(
      0,
      getRandomPartyMemberFunc(
        [
          SpeciesId.VENUSAUR,
          SpeciesId.CHARIZARD,
          SpeciesId.BLASTOISE,
          SpeciesId.MEGANIUM,
          SpeciesId.TYPHLOSION,
          SpeciesId.FERALIGATR,
          SpeciesId.SCEPTILE,
          SpeciesId.BLAZIKEN,
          SpeciesId.SWAMPERT,
          SpeciesId.TORTERRA,
          SpeciesId.INFERNAPE,
          SpeciesId.EMPOLEON,
          SpeciesId.SERPERIOR,
          SpeciesId.EMBOAR,
          SpeciesId.SAMUROTT,
          SpeciesId.CHESNAUGHT,
          SpeciesId.DELPHOX,
          SpeciesId.GRENINJA,
          SpeciesId.DECIDUEYE,
          SpeciesId.INCINEROAR,
          SpeciesId.PRIMARINA,
          SpeciesId.RILLABOOM,
          SpeciesId.CINDERACE,
          SpeciesId.INTELEON,
          SpeciesId.MEOWSCARADA,
          SpeciesId.SKELEDIRGE,
          SpeciesId.QUAQUAVAL,
        ],
        TrainerSlot.TRAINER,
        true,
        p => {
          p.setBoss(true, 3);
          p.abilityIndex = 0;
          p.teraType = p.species.type1;
          p.generateAndPopulateMoveset();
        },
      ),
    )
    .setPartyMemberFunc(
      1,
      getRandomPartyMemberFunc(
        [
          SpeciesId.PIDGEOT,
          SpeciesId.NOCTOWL,
          SpeciesId.SWELLOW,
          SpeciesId.STARAPTOR,
          SpeciesId.UNFEZANT,
          SpeciesId.TALONFLAME,
          SpeciesId.TOUCANNON,
          SpeciesId.CORVIKNIGHT,
          SpeciesId.KILOWATTREL,
        ],
        TrainerSlot.TRAINER,
        true,
        p => {
          p.setBoss(true, 2);
          p.generateAndPopulateMoveset();
        },
      ),
    )
    .setPartyMemberFunc(
      2,
      getSpeciesFilterRandomPartyMemberFunc(
        (species: PokemonSpecies) =>
          !pokemonEvolutions.hasOwnProperty(species.speciesId) &&
          !pokemonPrevolutions.hasOwnProperty(species.speciesId) &&
          species.baseTotal >= 450,
      ),
    )
    .setSpeciesFilter(species => species.baseTotal >= 540)
    .setPartyMemberFunc(
      5,
      getRandomPartyMemberFunc([SpeciesId.RAYQUAZA], TrainerSlot.TRAINER, true, p => {
        p.setBoss();
        p.generateAndPopulateMoveset();
        p.pokeball = PokeballType.MASTER_BALL;
        p.shiny = timedEventManager.getClassicTrainerShinyChance() === 0;
        p.variant = 1;
        p.formIndex = 1; // Mega Rayquaza
        p.generateName();
      }),
    )
    .setInstantTera(0), // Tera starter to primary type

  [TrainerType.ROCKET_BOSS_GIOVANNI_1]: new TrainerConfig((t = TrainerType.ROCKET_BOSS_GIOVANNI_1))
    .setName("Giovanni")
    .initForEvilTeamLeader("Rocket Boss", [])
    .setMixedBattleBgm("battle_rocket_boss")
    .setVictoryBgm("victory_team_plasma")
    .setPartyMemberFunc(
      0,
      getRandomPartyMemberFunc([SpeciesId.PERSIAN], TrainerSlot.TRAINER, true, p => {
        p.generateAndPopulateMoveset();
        p.gender = Gender.MALE;
      }),
    )
    .setPartyMemberFunc(1, getRandomPartyMemberFunc([SpeciesId.DUGTRIO, SpeciesId.ALOLA_DUGTRIO]))
    .setPartyMemberFunc(2, getRandomPartyMemberFunc([SpeciesId.HONCHKROW]))
    .setPartyMemberFunc(3, getRandomPartyMemberFunc([SpeciesId.NIDOQUEEN, SpeciesId.NIDOKING]))
    .setPartyMemberFunc(
      4,
      getRandomPartyMemberFunc([SpeciesId.RHYPERIOR], TrainerSlot.TRAINER, true, p => {
        p.generateAndPopulateMoveset();
        p.pokeball = PokeballType.ULTRA_BALL;
        p.abilityIndex = 1; // Solid Rock
      }),
    )
    .setPartyMemberFunc(
      5,
      getRandomPartyMemberFunc([SpeciesId.KANGASKHAN], TrainerSlot.TRAINER, true, p => {
        p.setBoss(true, 2);
        p.generateAndPopulateMoveset();
        p.pokeball = PokeballType.ULTRA_BALL;
        p.formIndex = 1; // Mega Kangaskhan
        p.generateName();
      }),
    ),
  [TrainerType.ROCKET_BOSS_GIOVANNI_2]: new TrainerConfig(++t)
    .setName("Giovanni")
    .initForEvilTeamLeader("Rocket Boss", [], true)
    .setMixedBattleBgm("battle_rocket_boss")
    .setVictoryBgm("victory_team_plasma")
    .setPartyMemberFunc(
      0,
      getRandomPartyMemberFunc([SpeciesId.TYRANITAR], TrainerSlot.TRAINER, true, p => {
        p.setBoss(true, 2);
        p.generateAndPopulateMoveset();
        p.pokeball = PokeballType.ULTRA_BALL;
      }),
    )
    .setPartyMemberFunc(
      1,
      getRandomPartyMemberFunc([SpeciesId.GASTRODON, SpeciesId.SEISMITOAD], TrainerSlot.TRAINER, true, p => {
        if (p.species.speciesId === SpeciesId.GASTRODON) {
          p.abilityIndex = 0; // Storm Drain
        } else if (p.species.speciesId === SpeciesId.SEISMITOAD) {
          p.abilityIndex = 2; // Water Absorb
        }
      }),
    )
    .setPartyMemberFunc(
      2,
      getRandomPartyMemberFunc([SpeciesId.GARCHOMP, SpeciesId.EXCADRILL], TrainerSlot.TRAINER, true, p => {
        p.generateAndPopulateMoveset();
        p.pokeball = PokeballType.ULTRA_BALL;
        if (p.species.speciesId === SpeciesId.GARCHOMP) {
          p.abilityIndex = 2; // Rough Skin
        } else if (p.species.speciesId === SpeciesId.EXCADRILL) {
          p.abilityIndex = 0; // Sand Rush
        }
      }),
    )
    .setPartyMemberFunc(
      3,
      getRandomPartyMemberFunc([SpeciesId.RHYPERIOR], TrainerSlot.TRAINER, true, p => {
        p.generateAndPopulateMoveset();
        p.pokeball = PokeballType.ULTRA_BALL;
        p.abilityIndex = 1; // Solid Rock
      }),
    )
    .setPartyMemberFunc(
      4,
      getRandomPartyMemberFunc([SpeciesId.KANGASKHAN], TrainerSlot.TRAINER, true, p => {
        p.setBoss(true, 2);
        p.generateAndPopulateMoveset();
        p.pokeball = PokeballType.ULTRA_BALL;
        p.formIndex = 1; // Mega Kangaskhan
        p.generateName();
      }),
    )
    .setPartyMemberFunc(
      5,
      getRandomPartyMemberFunc([SpeciesId.MEWTWO], TrainerSlot.TRAINER, true, p => {
        p.setBoss(true, 2);
        p.generateAndPopulateMoveset();
        p.pokeball = PokeballType.MASTER_BALL;
      }),
    ),
  [TrainerType.MAXIE]: new TrainerConfig(++t)
    .setName("Maxie")
    .initForEvilTeamLeader("Magma Boss", [])
    .setMixedBattleBgm("battle_aqua_magma_boss")
    .setVictoryBgm("victory_team_plasma")
    .setPartyMemberFunc(0, getRandomPartyMemberFunc([SpeciesId.SOLROCK]))
    .setPartyMemberFunc(1, getRandomPartyMemberFunc([SpeciesId.TALONFLAME]))
    .setPartyMemberFunc(2, getRandomPartyMemberFunc([SpeciesId.WEEZING, SpeciesId.GALAR_WEEZING]))
    .setPartyMemberFunc(
      3,
      getRandomPartyMemberFunc([SpeciesId.TORKOAL], TrainerSlot.TRAINER, true, p => {
        p.generateAndPopulateMoveset();
        p.abilityIndex = 1; // Drought
      }),
    )
    .setPartyMemberFunc(4, getRandomPartyMemberFunc([SpeciesId.DONPHAN]))
    .setPartyMemberFunc(
      5,
      getRandomPartyMemberFunc([SpeciesId.CAMERUPT], TrainerSlot.TRAINER, true, p => {
        p.setBoss(true, 2);
        p.generateAndPopulateMoveset();
        p.pokeball = PokeballType.ULTRA_BALL;
        p.formIndex = 1; // Mega Camerupt
        p.generateName();
        p.gender = Gender.MALE;
      }),
    ),
  [TrainerType.MAXIE_2]: new TrainerConfig(++t)
    .setName("Maxie")
    .initForEvilTeamLeader("Magma Boss", [], true)
    .setMixedBattleBgm("battle_aqua_magma_boss")
    .setVictoryBgm("victory_team_plasma")
    .setPartyMemberFunc(
      0,
      getRandomPartyMemberFunc([SpeciesId.TYPHLOSION, SpeciesId.SOLROCK], TrainerSlot.TRAINER, true, p => {
        p.setBoss(true, 2);
        p.generateAndPopulateMoveset();
        p.pokeball = PokeballType.ULTRA_BALL;
      }),
    )
    .setPartyMemberFunc(
      1,
      getRandomPartyMemberFunc([SpeciesId.NINETALES, SpeciesId.TORKOAL], TrainerSlot.TRAINER, true, p => {
        p.generateAndPopulateMoveset();
        if (p.species.speciesId === SpeciesId.NINETALES) {
          p.abilityIndex = 2; // Drought
        } else if (p.species.speciesId === SpeciesId.TORKOAL) {
          p.abilityIndex = 1; // Drought
        }
      }),
    )
    .setPartyMemberFunc(
      2,
      getRandomPartyMemberFunc([SpeciesId.SCOVILLAIN], TrainerSlot.TRAINER, true, p => {
        p.generateAndPopulateMoveset();
        p.abilityIndex = 0; // Chlorophyll
      }),
    )
    .setPartyMemberFunc(
      3,
      getRandomPartyMemberFunc([SpeciesId.GREAT_TUSK], TrainerSlot.TRAINER, true, p => {
        p.generateAndPopulateMoveset();
        p.pokeball = PokeballType.ROGUE_BALL;
      }),
    )
    .setPartyMemberFunc(
      4,
      getRandomPartyMemberFunc([SpeciesId.CAMERUPT], TrainerSlot.TRAINER, true, p => {
        p.setBoss(true, 2);
        p.generateAndPopulateMoveset();
        p.pokeball = PokeballType.ULTRA_BALL;
        p.formIndex = 1; // Mega Camerupt
        p.generateName();
        p.gender = Gender.MALE;
      }),
    )
    .setPartyMemberFunc(
      5,
      getRandomPartyMemberFunc([SpeciesId.GROUDON], TrainerSlot.TRAINER, true, p => {
        p.setBoss(true, 2);
        p.generateAndPopulateMoveset();
        p.pokeball = PokeballType.MASTER_BALL;
      }),
    ),
  [TrainerType.ARCHIE]: new TrainerConfig(++t)
    .setName("Archie")
    .initForEvilTeamLeader("Aqua Boss", [])
    .setMixedBattleBgm("battle_aqua_magma_boss")
    .setVictoryBgm("victory_team_plasma")
    .setPartyMemberFunc(0, getRandomPartyMemberFunc([SpeciesId.LUDICOLO]))
    .setPartyMemberFunc(
      1,
      getRandomPartyMemberFunc([SpeciesId.PELIPPER], TrainerSlot.TRAINER, true, p => {
        p.generateAndPopulateMoveset();
        p.abilityIndex = 1; // Drizzle
      }),
    )
    .setPartyMemberFunc(2, getRandomPartyMemberFunc([SpeciesId.MUK, SpeciesId.ALOLA_MUK]))
    .setPartyMemberFunc(3, getRandomPartyMemberFunc([SpeciesId.WAILORD]))
    .setPartyMemberFunc(
      4,
      getRandomPartyMemberFunc([SpeciesId.QWILFISH], TrainerSlot.TRAINER, true, p => {
        p.generateAndPopulateMoveset();
        p.abilityIndex = 1; // Swift Swim
      }),
    )
    .setPartyMemberFunc(
      5,
      getRandomPartyMemberFunc([SpeciesId.SHARPEDO], TrainerSlot.TRAINER, true, p => {
        p.setBoss(true, 2);
        p.generateAndPopulateMoveset();
        p.pokeball = PokeballType.ULTRA_BALL;
        p.formIndex = 1; // Mega Sharpedo
        p.generateName();
        p.gender = Gender.MALE;
      }),
    ),
  [TrainerType.ARCHIE_2]: new TrainerConfig(++t)
    .setName("Archie")
    .initForEvilTeamLeader("Aqua Boss", [], true)
    .setMixedBattleBgm("battle_aqua_magma_boss")
    .setVictoryBgm("victory_team_plasma")
    .setPartyMemberFunc(
      0,
      getRandomPartyMemberFunc([SpeciesId.LUDICOLO, SpeciesId.EMPOLEON], TrainerSlot.TRAINER, true, p => {
        p.setBoss(true, 2);
        p.generateAndPopulateMoveset();
        p.pokeball = PokeballType.ULTRA_BALL;
      }),
    )
    .setPartyMemberFunc(
      1,
      getRandomPartyMemberFunc([SpeciesId.POLITOED, SpeciesId.PELIPPER], TrainerSlot.TRAINER, true, p => {
        p.generateAndPopulateMoveset();
        if (p.species.speciesId === SpeciesId.POLITOED) {
          p.abilityIndex = 2; // Drizzle
        } else if (p.species.speciesId === SpeciesId.PELIPPER) {
          p.abilityIndex = 1; // Drizzle
        }
      }),
    )
    .setPartyMemberFunc(2, getRandomPartyMemberFunc([SpeciesId.DHELMISE]))
    .setPartyMemberFunc(
      3,
      getRandomPartyMemberFunc([SpeciesId.OVERQWIL], TrainerSlot.TRAINER, true, p => {
        p.generateAndPopulateMoveset();
        p.abilityIndex = 1; // Swift Swim
      }),
    )
    .setPartyMemberFunc(
      4,
      getRandomPartyMemberFunc([SpeciesId.SHARPEDO], TrainerSlot.TRAINER, true, p => {
        p.setBoss(true, 2);
        p.generateAndPopulateMoveset();
        p.pokeball = PokeballType.ULTRA_BALL;
        p.formIndex = 1; // Mega Sharpedo
        p.generateName();
        p.gender = Gender.MALE;
      }),
    )
    .setPartyMemberFunc(
      5,
      getRandomPartyMemberFunc([SpeciesId.KYOGRE], TrainerSlot.TRAINER, true, p => {
        p.setBoss(true, 2);
        p.generateAndPopulateMoveset();
        p.pokeball = PokeballType.MASTER_BALL;
      }),
    ),
  [TrainerType.CYRUS]: new TrainerConfig(++t)
    .setName("Cyrus")
    .initForEvilTeamLeader("Galactic Boss", [])
    .setMixedBattleBgm("battle_galactic_boss")
    .setVictoryBgm("victory_team_plasma")
    .setPartyMemberFunc(0, getRandomPartyMemberFunc([SpeciesId.GYARADOS]))
    .setPartyMemberFunc(1, getRandomPartyMemberFunc([SpeciesId.HONCHKROW, SpeciesId.HISUI_BRAVIARY]))
    .setPartyMemberFunc(2, getRandomPartyMemberFunc([SpeciesId.MAGNEZONE]))
    .setPartyMemberFunc(3, getRandomPartyMemberFunc([SpeciesId.UXIE, SpeciesId.MESPRIT, SpeciesId.AZELF]))
    .setPartyMemberFunc(
      4,
      getRandomPartyMemberFunc([SpeciesId.HOUNDOOM], TrainerSlot.TRAINER, true, p => {
        p.generateAndPopulateMoveset();
        p.pokeball = PokeballType.ULTRA_BALL;
        p.formIndex = 1; // Mega Houndoom
        p.generateName();
      }),
    )
    .setPartyMemberFunc(
      5,
      getRandomPartyMemberFunc([SpeciesId.WEAVILE], TrainerSlot.TRAINER, true, p => {
        p.setBoss(true, 2);
        p.generateAndPopulateMoveset();
        p.pokeball = PokeballType.ULTRA_BALL;
        p.gender = Gender.MALE;
      }),
    ),
  [TrainerType.CYRUS_2]: new TrainerConfig(++t)
    .setName("Cyrus")
    .initForEvilTeamLeader("Galactic Boss", [], true)
    .setMixedBattleBgm("battle_galactic_boss")
    .setVictoryBgm("victory_team_plasma")
    .setPartyMemberFunc(
      0,
      getRandomPartyMemberFunc([SpeciesId.CROBAT], TrainerSlot.TRAINER, true, p => {
        p.setBoss(true, 2);
        p.generateAndPopulateMoveset();
      }),
    )
    .setPartyMemberFunc(1, getRandomPartyMemberFunc([SpeciesId.MAGNEZONE]))
    .setPartyMemberFunc(
      2,
      getRandomPartyMemberFunc([SpeciesId.UXIE, SpeciesId.MESPRIT, SpeciesId.AZELF], TrainerSlot.TRAINER, true, p => {
        p.generateAndPopulateMoveset();
        p.pokeball = PokeballType.ROGUE_BALL;
      }),
    )
    .setPartyMemberFunc(
      3,
      getRandomPartyMemberFunc([SpeciesId.HOUNDOOM], TrainerSlot.TRAINER, true, p => {
        p.generateAndPopulateMoveset();
        p.pokeball = PokeballType.ULTRA_BALL;
        p.formIndex = 1; // Mega Houndoom
        p.generateName();
      }),
    )
    .setPartyMemberFunc(
      4,
      getRandomPartyMemberFunc([SpeciesId.WEAVILE], TrainerSlot.TRAINER, true, p => {
        p.setBoss(true, 2);
        p.generateAndPopulateMoveset();
        p.pokeball = PokeballType.ULTRA_BALL;
        p.gender = Gender.MALE;
      }),
    )
    .setPartyMemberFunc(
      5,
      getRandomPartyMemberFunc([SpeciesId.DIALGA, SpeciesId.PALKIA], TrainerSlot.TRAINER, true, p => {
        p.setBoss(true, 2);
        p.generateAndPopulateMoveset();
        p.pokeball = PokeballType.MASTER_BALL;
      }),
    ),
  [TrainerType.GHETSIS]: new TrainerConfig(++t)
    .setName("Ghetsis")
    .initForEvilTeamLeader("Plasma Boss", [])
    .setMixedBattleBgm("battle_plasma_boss")
    .setVictoryBgm("victory_team_plasma")
    .setPartyMemberFunc(0, getRandomPartyMemberFunc([SpeciesId.COFAGRIGUS]))
    .setPartyMemberFunc(1, getRandomPartyMemberFunc([SpeciesId.SEISMITOAD]))
    .setPartyMemberFunc(2, getRandomPartyMemberFunc([SpeciesId.GALVANTULA, SpeciesId.EELEKTROSS]))
    .setPartyMemberFunc(3, getRandomPartyMemberFunc([SpeciesId.DRAPION, SpeciesId.TOXICROAK]))
    .setPartyMemberFunc(4, getRandomPartyMemberFunc([SpeciesId.KINGAMBIT]))
    .setPartyMemberFunc(
      5,
      getRandomPartyMemberFunc([SpeciesId.HYDREIGON], TrainerSlot.TRAINER, true, p => {
        p.setBoss(true, 2);
        p.generateAndPopulateMoveset();
        p.pokeball = PokeballType.ULTRA_BALL;
        p.gender = Gender.MALE;
      }),
    ),
  [TrainerType.GHETSIS_2]: new TrainerConfig(++t)
    .setName("Ghetsis")
    .initForEvilTeamLeader("Plasma Boss", [], true)
    .setMixedBattleBgm("battle_plasma_boss")
    .setVictoryBgm("victory_team_plasma")
    .setPartyMemberFunc(
      0,
      getRandomPartyMemberFunc([SpeciesId.RUNERIGUS], TrainerSlot.TRAINER, true, p => {
        p.setBoss(true, 2);
        p.generateAndPopulateMoveset();
      }),
    )
    .setPartyMemberFunc(
      1,
      getRandomPartyMemberFunc([SpeciesId.JELLICENT, SpeciesId.BASCULEGION], TrainerSlot.TRAINER, true, p => {
        p.generateAndPopulateMoveset();
        p.gender = Gender.MALE;
        p.formIndex = 0;
      }),
    )
    .setPartyMemberFunc(2, getRandomPartyMemberFunc([SpeciesId.KINGAMBIT]))
    .setPartyMemberFunc(
      3,
      getRandomPartyMemberFunc([SpeciesId.VOLCARONA, SpeciesId.IRON_MOTH], TrainerSlot.TRAINER, true, p => {
        p.generateAndPopulateMoveset();
        p.pokeball = PokeballType.ROGUE_BALL;
      }),
    )
    .setPartyMemberFunc(
      4,
      getRandomPartyMemberFunc([SpeciesId.HYDREIGON, SpeciesId.IRON_JUGULIS], TrainerSlot.TRAINER, true, p => {
        p.setBoss(true, 2);
        p.generateAndPopulateMoveset();
        p.pokeball = PokeballType.ULTRA_BALL;
        if (p.species.speciesId === SpeciesId.HYDREIGON) {
          p.gender = Gender.MALE;
        } else if (p.species.speciesId === SpeciesId.IRON_JUGULIS) {
          p.gender = Gender.GENDERLESS;
        }
      }),
    )
    .setPartyMemberFunc(
      5,
      getRandomPartyMemberFunc([SpeciesId.KYUREM], TrainerSlot.TRAINER, true, p => {
        p.setBoss(true, 2);
        p.generateAndPopulateMoveset();
        p.pokeball = PokeballType.MASTER_BALL;
      }),
    ),
  [TrainerType.LYSANDRE]: new TrainerConfig(++t)
    .setName("Lysandre")
    .initForEvilTeamLeader("Flare Boss", [])
    .setMixedBattleBgm("battle_flare_boss")
    .setVictoryBgm("victory_team_plasma")
    .setPartyMemberFunc(0, getRandomPartyMemberFunc([SpeciesId.MIENSHAO]))
    .setPartyMemberFunc(1, getRandomPartyMemberFunc([SpeciesId.HONCHKROW, SpeciesId.TALONFLAME]))
    .setPartyMemberFunc(
      2,
      getRandomPartyMemberFunc([SpeciesId.PYROAR], TrainerSlot.TRAINER, true, p => {
        p.generateAndPopulateMoveset();
        p.gender = Gender.MALE;
      }),
    )
    .setPartyMemberFunc(
      3,
      getRandomPartyMemberFunc([SpeciesId.DRAGALGE, SpeciesId.CLAWITZER], TrainerSlot.TRAINER, true, p => {
        p.generateAndPopulateMoveset();
        if (p.species.speciesId === SpeciesId.DRAGALGE) {
          p.abilityIndex = 2; // Adaptability
        } else if (p.species.speciesId === SpeciesId.CLAWITZER) {
          p.abilityIndex = 0; // Mega Launcher
        }
      }),
    )
    .setPartyMemberFunc(
      4,
      getRandomPartyMemberFunc([SpeciesId.GALLADE], TrainerSlot.TRAINER, true, p => {
        p.generateAndPopulateMoveset();
        p.abilityIndex = 1; // Sharpness
      }),
    )
    .setPartyMemberFunc(
      5,
      getRandomPartyMemberFunc([SpeciesId.GYARADOS], TrainerSlot.TRAINER, true, p => {
        p.setBoss(true, 2);
        p.generateAndPopulateMoveset();
        p.pokeball = PokeballType.ULTRA_BALL;
        p.formIndex = 1; // Mega Gyarados
        p.generateName();
        p.gender = Gender.MALE;
      }),
    ),
  [TrainerType.LYSANDRE_2]: new TrainerConfig(++t)
    .setName("Lysandre")
    .initForEvilTeamLeader("Flare Boss", [], true)
    .setMixedBattleBgm("battle_flare_boss")
    .setVictoryBgm("victory_team_plasma")
    .setPartyMemberFunc(
      0,
      getRandomPartyMemberFunc([SpeciesId.PYROAR], TrainerSlot.TRAINER, true, p => {
        p.setBoss(true, 2);
        p.generateAndPopulateMoveset();
        p.gender = Gender.MALE;
      }),
    )
    .setPartyMemberFunc(
      1,
      getRandomPartyMemberFunc([SpeciesId.DRAGALGE, SpeciesId.CLAWITZER], TrainerSlot.TRAINER, true, p => {
        p.generateAndPopulateMoveset();
        if (p.species.speciesId === SpeciesId.DRAGALGE) {
          p.abilityIndex = 2; // Adaptability
        } else if (p.species.speciesId === SpeciesId.CLAWITZER) {
          p.abilityIndex = 0; // Mega Launcher
        }
      }),
    )
    .setPartyMemberFunc(2, getRandomPartyMemberFunc([SpeciesId.AEGISLASH, SpeciesId.HISUI_GOODRA]))
    .setPartyMemberFunc(
      3,
      getRandomPartyMemberFunc([SpeciesId.IRON_VALIANT], TrainerSlot.TRAINER, true, p => {
        p.generateAndPopulateMoveset();
        p.pokeball = PokeballType.ROGUE_BALL;
      }),
    )
    .setPartyMemberFunc(
      4,
      getRandomPartyMemberFunc([SpeciesId.GYARADOS], TrainerSlot.TRAINER, true, p => {
        p.setBoss(true, 2);
        p.generateAndPopulateMoveset();
        p.pokeball = PokeballType.ULTRA_BALL;
        p.formIndex = 1; // Mega Gyarados
        p.generateName();
        p.gender = Gender.MALE;
      }),
    )
    .setPartyMemberFunc(
      5,
      getRandomPartyMemberFunc([SpeciesId.ZYGARDE], TrainerSlot.TRAINER, true, p => {
        p.setBoss(true, 2);
        p.generateAndPopulateMoveset();
        p.pokeball = PokeballType.MASTER_BALL;
        p.formIndex = 0; // 50% Forme, Aura Break
      }),
    ),
  [TrainerType.LUSAMINE]: new TrainerConfig(++t)
    .setName("Lusamine")
    .initForEvilTeamLeader("Aether Boss", [])
    .setMixedBattleBgm("battle_aether_boss")
    .setVictoryBgm("victory_team_plasma")
    .setPartyMemberFunc(
      0,
      getRandomPartyMemberFunc([SpeciesId.CLEFABLE], TrainerSlot.TRAINER, true, p => {
        p.generateAndPopulateMoveset();
        p.gender = Gender.FEMALE;
      }),
    )
    .setPartyMemberFunc(1, getRandomPartyMemberFunc([SpeciesId.LILLIGANT, SpeciesId.HISUI_LILLIGANT]))
    .setPartyMemberFunc(2, getRandomPartyMemberFunc([SpeciesId.MILOTIC, SpeciesId.PRIMARINA]))
    .setPartyMemberFunc(3, getRandomPartyMemberFunc([SpeciesId.GALAR_SLOWBRO, SpeciesId.GALAR_SLOWKING]))
    .setPartyMemberFunc(4, getRandomPartyMemberFunc([SpeciesId.BEWEAR]))
    .setPartyMemberFunc(
      5,
      getRandomPartyMemberFunc([SpeciesId.NIHILEGO], TrainerSlot.TRAINER, true, p => {
        p.setBoss(true, 2);
        p.generateAndPopulateMoveset();
        p.pokeball = PokeballType.ROGUE_BALL;
      }),
    ),
  [TrainerType.LUSAMINE_2]: new TrainerConfig(++t)
    .setName("Lusamine")
    .initForEvilTeamLeader("Aether Boss", [], true)
    .setMixedBattleBgm("battle_aether_boss")
    .setVictoryBgm("victory_team_plasma")
    .setPartyMemberFunc(
      0,
      getRandomPartyMemberFunc([SpeciesId.CLEFABLE], TrainerSlot.TRAINER, true, p => {
        p.setBoss(true, 2);
        p.generateAndPopulateMoveset();
        p.gender = Gender.FEMALE;
      }),
    )
    .setPartyMemberFunc(1, getRandomPartyMemberFunc([SpeciesId.MILOTIC, SpeciesId.PRIMARINA]))
    .setPartyMemberFunc(
      2,
      getRandomPartyMemberFunc([SpeciesId.SILVALLY], TrainerSlot.TRAINER, true, p => {
        p.formIndex = randSeedInt(18); // Random Silvally Form
        p.generateAndPopulateMoveset();
        p.pokeball = PokeballType.ROGUE_BALL;
        if (!p.moveset.some(move => !isNullOrUndefined(move) && move.moveId === MoveId.MULTI_ATTACK)) {
          // Check if Multi Attack is in the moveset, if not, replace the first move with Multi Attack.
          p.moveset[0] = new PokemonMove(MoveId.MULTI_ATTACK);
        }
      }),
    )
    .setPartyMemberFunc(
      3,
      getRandomPartyMemberFunc([SpeciesId.PHEROMOSA], TrainerSlot.TRAINER, true, p => {
        p.generateAndPopulateMoveset();
        p.pokeball = PokeballType.ROGUE_BALL;
      }),
    )
    .setPartyMemberFunc(
      4,
      getRandomPartyMemberFunc([SpeciesId.NIHILEGO], TrainerSlot.TRAINER, true, p => {
        p.setBoss(true, 2);
        p.generateAndPopulateMoveset();
        p.pokeball = PokeballType.ROGUE_BALL;
      }),
    )
    .setPartyMemberFunc(
      5,
      getRandomPartyMemberFunc([SpeciesId.NECROZMA], TrainerSlot.TRAINER, true, p => {
        p.setBoss(true, 2);
        p.formIndex = 2; // Dawn Wings
        p.generateAndPopulateMoveset();
        p.pokeball = PokeballType.MASTER_BALL;
      }),
    ),
  [TrainerType.GUZMA]: new TrainerConfig(++t)
    .setName("Guzma")
    .initForEvilTeamLeader("Skull Boss", [])
    .setMixedBattleBgm("battle_skull_boss")
    .setVictoryBgm("victory_team_plasma")
    .setPartyMemberFunc(
      0,
      getRandomPartyMemberFunc([SpeciesId.YANMEGA, SpeciesId.LOKIX], TrainerSlot.TRAINER, true, p => {
        p.generateAndPopulateMoveset();
        if (p.species.speciesId === SpeciesId.YANMEGA) {
          p.abilityIndex = 1; // Tinted Lens
        } else if (p.species.speciesId === SpeciesId.LOKIX) {
          p.abilityIndex = 2; // Tinted Lens
        }
      }),
    )
    .setPartyMemberFunc(1, getRandomPartyMemberFunc([SpeciesId.HERACROSS]))
    .setPartyMemberFunc(
      2,
      getRandomPartyMemberFunc([SpeciesId.SCIZOR, SpeciesId.KLEAVOR], TrainerSlot.TRAINER, true, p => {
        p.generateAndPopulateMoveset();
        if (p.species.speciesId === SpeciesId.SCIZOR) {
          p.abilityIndex = 1; // Technician
        } else if (p.species.speciesId === SpeciesId.KLEAVOR) {
          p.abilityIndex = 2; // Sharpness
        }
      }),
    )
    .setPartyMemberFunc(3, getRandomPartyMemberFunc([SpeciesId.GALVANTULA, SpeciesId.VIKAVOLT]))
    .setPartyMemberFunc(
      4,
      getRandomPartyMemberFunc([SpeciesId.PINSIR], TrainerSlot.TRAINER, true, p => {
        p.generateAndPopulateMoveset();
        p.formIndex = 1; // Mega Pinsir
        p.pokeball = PokeballType.ULTRA_BALL;
        p.generateName();
      }),
    )
    .setPartyMemberFunc(
      5,
      getRandomPartyMemberFunc([SpeciesId.GOLISOPOD], TrainerSlot.TRAINER, true, p => {
        p.setBoss(true, 2);
        p.generateAndPopulateMoveset();
        p.gender = Gender.MALE;
      }),
    ),
  [TrainerType.GUZMA_2]: new TrainerConfig(++t)
    .setName("Guzma")
    .initForEvilTeamLeader("Skull Boss", [], true)
    .setMixedBattleBgm("battle_skull_boss")
    .setVictoryBgm("victory_team_plasma")
    .setPartyMemberFunc(
      0,
      getRandomPartyMemberFunc([SpeciesId.GOLISOPOD], TrainerSlot.TRAINER, true, p => {
        p.setBoss(true, 2);
        p.generateAndPopulateMoveset();
        p.abilityIndex = 2; // Anticipation
        p.gender = Gender.MALE;
      }),
    )
    .setPartyMemberFunc(
      1,
      getRandomPartyMemberFunc([SpeciesId.BUZZWOLE], TrainerSlot.TRAINER, true, p => {
        p.generateAndPopulateMoveset();
        p.pokeball = PokeballType.ROGUE_BALL;
      }),
    )
    .setPartyMemberFunc(
      2,
      getRandomPartyMemberFunc([SpeciesId.CRAWDAUNT, SpeciesId.HISUI_SAMUROTT], TrainerSlot.TRAINER, true, p => {
        p.generateAndPopulateMoveset();
        p.abilityIndex = 2; // Sharpness Hisuian Samurott, Adaptability Crawdaunt
      }),
    )
    .setPartyMemberFunc(
      3,
      getRandomPartyMemberFunc([SpeciesId.XURKITREE], TrainerSlot.TRAINER, true, p => {
        p.generateAndPopulateMoveset();
        p.pokeball = PokeballType.ROGUE_BALL;
      }),
    )
    .setPartyMemberFunc(
      4,
      getRandomPartyMemberFunc([SpeciesId.GENESECT], TrainerSlot.TRAINER, true, p => {
        p.setBoss(true, 2);
        p.generateAndPopulateMoveset();
        p.pokeball = PokeballType.ULTRA_BALL;
        p.formIndex = randSeedInt(4, 1); // Shock, Burn, Chill, or Douse Drive
        if (!p.moveset.some(move => !isNullOrUndefined(move) && move.moveId === MoveId.TECHNO_BLAST)) {
          // Check if Techno Blast is in the moveset, if not, replace the third move with Techno Blast.
          p.moveset[2] = new PokemonMove(MoveId.TECHNO_BLAST);
        }
      }),
    )
    .setPartyMemberFunc(
      5,
      getRandomPartyMemberFunc([SpeciesId.PINSIR], TrainerSlot.TRAINER, true, p => {
        p.setBoss(true, 2);
        p.formIndex = 1; // Mega Pinsir
        p.generateAndPopulateMoveset();
        p.generateName();
        p.pokeball = PokeballType.ULTRA_BALL;
      }),
    ),
  [TrainerType.ROSE]: new TrainerConfig(++t)
    .setName("Rose")
    .initForEvilTeamLeader("Macro Boss", [])
    .setMixedBattleBgm("battle_macro_boss")
    .setVictoryBgm("victory_team_plasma")
    .setPartyMemberFunc(
      0,
      getRandomPartyMemberFunc([SpeciesId.ARCHALUDON], TrainerSlot.TRAINER, true, p => {
        p.generateAndPopulateMoveset();
        p.pokeball = PokeballType.ULTRA_BALL;
      }),
    )
    .setPartyMemberFunc(
      1,
      getRandomPartyMemberFunc([SpeciesId.ESCAVALIER, SpeciesId.FERROTHORN], TrainerSlot.TRAINER, true, p => {
        p.generateAndPopulateMoveset();
        p.pokeball = PokeballType.ULTRA_BALL;
      }),
    )
    .setPartyMemberFunc(
      2,
      getRandomPartyMemberFunc([SpeciesId.SIRFETCHD, SpeciesId.MR_RIME], TrainerSlot.TRAINER, true, p => {
        p.generateAndPopulateMoveset();
        p.pokeball = PokeballType.ULTRA_BALL;
      }),
    )
    .setPartyMemberFunc(
      3,
      getRandomPartyMemberFunc([SpeciesId.CORVIKNIGHT], TrainerSlot.TRAINER, true, p => {
        p.generateAndPopulateMoveset();
        p.pokeball = PokeballType.ULTRA_BALL;
      }),
    )
    .setPartyMemberFunc(
      4,
      getRandomPartyMemberFunc([SpeciesId.KLINKLANG, SpeciesId.PERRSERKER], TrainerSlot.TRAINER, true, p => {
        p.generateAndPopulateMoveset();
        p.pokeball = PokeballType.ULTRA_BALL;
      }),
    )
    .setPartyMemberFunc(
      5,
      getRandomPartyMemberFunc([SpeciesId.COPPERAJAH], TrainerSlot.TRAINER, true, p => {
        p.setBoss(true, 2);
        p.generateAndPopulateMoveset();
        p.formIndex = 1; // G-Max Copperajah
        p.generateName();
        p.pokeball = PokeballType.ULTRA_BALL;
        p.gender = Gender.FEMALE;
      }),
    ),
  [TrainerType.ROSE_2]: new TrainerConfig(++t)
    .setName("Rose")
    .initForEvilTeamLeader("Macro Boss", [], true)
    .setMixedBattleBgm("battle_macro_boss")
    .setVictoryBgm("victory_team_plasma")
    .setPartyMemberFunc(
      0,
      getRandomPartyMemberFunc([SpeciesId.ARCHALUDON], TrainerSlot.TRAINER, true, p => {
        p.setBoss(true, 2);
        p.generateAndPopulateMoveset();
        p.pokeball = PokeballType.ULTRA_BALL;
      }),
    )
    .setPartyMemberFunc(
      1,
      getRandomPartyMemberFunc([SpeciesId.AEGISLASH, SpeciesId.GHOLDENGO], TrainerSlot.TRAINER, true, p => {
        p.generateAndPopulateMoveset();
        p.pokeball = PokeballType.ULTRA_BALL;
      }),
    )
    .setPartyMemberFunc(
      2,
      getRandomPartyMemberFunc([SpeciesId.DRACOZOLT, SpeciesId.DRACOVISH], TrainerSlot.TRAINER, true, p => {
        p.generateAndPopulateMoveset();
        p.pokeball = PokeballType.ULTRA_BALL;
        p.abilityIndex = 1; // Strong Jaw Dracovish, Hustle Dracozolt
      }),
    )
    .setPartyMemberFunc(
      3,
      getRandomPartyMemberFunc([SpeciesId.MELMETAL], TrainerSlot.TRAINER, true, p => {
        p.generateAndPopulateMoveset();
        p.pokeball = PokeballType.ULTRA_BALL;
      }),
    )
    .setPartyMemberFunc(
      4,
      getRandomPartyMemberFunc(
        [SpeciesId.GALAR_ARTICUNO, SpeciesId.GALAR_ZAPDOS, SpeciesId.GALAR_MOLTRES],
        TrainerSlot.TRAINER,
        true,
        p => {
          p.setBoss(true, 2);
          p.generateAndPopulateMoveset();
          p.pokeball = PokeballType.ULTRA_BALL;
        },
      ),
    )
    .setPartyMemberFunc(
      5,
      getRandomPartyMemberFunc([SpeciesId.COPPERAJAH], TrainerSlot.TRAINER, true, p => {
        p.setBoss(true, 2);
        p.generateAndPopulateMoveset();
        p.formIndex = 1; // G-Max Copperajah
        p.generateName();
        p.pokeball = PokeballType.ULTRA_BALL;
        p.gender = Gender.FEMALE;
      }),
    ),
  [TrainerType.PENNY]: new TrainerConfig(++t)
    .setName("Cassiopeia")
    .initForEvilTeamLeader("Star Boss", [])
    .setMixedBattleBgm("battle_star_boss")
    .setVictoryBgm("victory_team_plasma")
    .setPartyMemberFunc(0, getRandomPartyMemberFunc([SpeciesId.JOLTEON, SpeciesId.LEAFEON]))
    .setPartyMemberFunc(1, getRandomPartyMemberFunc([SpeciesId.VAPOREON, SpeciesId.UMBREON]))
    .setPartyMemberFunc(2, getRandomPartyMemberFunc([SpeciesId.ESPEON, SpeciesId.GLACEON]))
    .setPartyMemberFunc(3, getRandomPartyMemberFunc([SpeciesId.FLAREON]))
    .setPartyMemberFunc(
      4,
      getRandomPartyMemberFunc([SpeciesId.SYLVEON], TrainerSlot.TRAINER, true, p => {
        p.abilityIndex = 2; // Pixilate
        p.generateAndPopulateMoveset();
        p.gender = Gender.FEMALE;
      }),
    )
    .setPartyMemberFunc(
      5,
      getRandomPartyMemberFunc([SpeciesId.EEVEE], TrainerSlot.TRAINER, true, p => {
        p.setBoss(true, 2);
        p.generateAndPopulateMoveset();
        p.formIndex = 2; // G-Max Eevee
        p.pokeball = PokeballType.ULTRA_BALL;
        p.generateName();
      }),
    )
    .setInstantTera(4), // Tera Fairy Sylveon
  [TrainerType.PENNY_2]: new TrainerConfig(++t)
    .setName("Cassiopeia")
    .initForEvilTeamLeader("Star Boss", [], true)
    .setMixedBattleBgm("battle_star_boss")
    .setVictoryBgm("victory_team_plasma")
    .setPartyMemberFunc(
      0,
      getRandomPartyMemberFunc([SpeciesId.SYLVEON], TrainerSlot.TRAINER, true, p => {
        p.setBoss(true, 2);
        p.abilityIndex = 2; // Pixilate
        p.generateAndPopulateMoveset();
        p.gender = Gender.FEMALE;
      }),
    )
    .setPartyMemberFunc(
      1,
      getRandomPartyMemberFunc([SpeciesId.ROTOM], TrainerSlot.TRAINER, true, p => {
        p.generateAndPopulateMoveset();
        p.formIndex = randSeedInt(5, 1); // Heat, Wash, Frost, Fan, or Mow
      }),
    )
    .setPartyMemberFunc(
      2,
      getRandomPartyMemberFunc([SpeciesId.RAIKOU, SpeciesId.ENTEI, SpeciesId.SUICUNE], TrainerSlot.TRAINER, true, p => {
        p.generateAndPopulateMoveset();
        p.pokeball = PokeballType.ULTRA_BALL;
      }),
    )
    .setPartyMemberFunc(
      3,
      getRandomPartyMemberFunc([SpeciesId.REVAVROOM], TrainerSlot.TRAINER, true, p => {
        p.formIndex = randSeedInt(5, 1); // Random Starmobile form
        p.generateAndPopulateMoveset();
        p.pokeball = PokeballType.ROGUE_BALL;
      }),
    )
    .setPartyMemberFunc(
      4,
      getRandomPartyMemberFunc([SpeciesId.ZAMAZENTA], TrainerSlot.TRAINER, true, p => {
        p.setBoss(true, 2);
        p.generateAndPopulateMoveset();
        p.pokeball = PokeballType.MASTER_BALL;
      }),
    )
    .setPartyMemberFunc(
      5,
      getRandomPartyMemberFunc([SpeciesId.EEVEE], TrainerSlot.TRAINER, true, p => {
        p.setBoss(true, 2);
        p.generateAndPopulateMoveset();
        p.formIndex = 2;
        p.generateName();
        p.pokeball = PokeballType.ULTRA_BALL;
      }),
    )
    .setInstantTera(0), // Tera Fairy Sylveon
  [TrainerType.BUCK]: new TrainerConfig(++t)
    .setName("Buck")
    .initForStatTrainer(true)
    .setPartyMemberFunc(
      0,
      getRandomPartyMemberFunc([SpeciesId.CLAYDOL], TrainerSlot.TRAINER, true, p => {
        p.setBoss(true, 3);
        p.generateAndPopulateMoveset();
        p.pokeball = PokeballType.ULTRA_BALL;
      }),
    )
    .setPartyMemberFunc(
      1,
      getRandomPartyMemberFunc([SpeciesId.VENUSAUR, SpeciesId.COALOSSAL], TrainerSlot.TRAINER, true, p => {
        p.generateAndPopulateMoveset();
        p.pokeball = PokeballType.GREAT_BALL;
        if (p.species.speciesId === SpeciesId.VENUSAUR) {
          p.formIndex = 2; // Gmax
          p.abilityIndex = 2; // Venusaur gets Chlorophyll
        } else {
          p.formIndex = 1; // Gmax
        }
        p.generateName();
      }),
    )
    .setPartyMemberFunc(
      2,
      getRandomPartyMemberFunc([SpeciesId.AGGRON], TrainerSlot.TRAINER, true, p => {
        p.generateAndPopulateMoveset();
        p.formIndex = 1; // Mega
        p.generateName();
      }),
    )
    .setPartyMemberFunc(
      3,
      getRandomPartyMemberFunc([SpeciesId.TORKOAL], TrainerSlot.TRAINER, true, p => {
        p.generateAndPopulateMoveset();
        p.abilityIndex = 1; // Drought
      }),
    )
    .setPartyMemberFunc(4, getRandomPartyMemberFunc([SpeciesId.GREAT_TUSK], TrainerSlot.TRAINER, true))
    .setPartyMemberFunc(
      5,
      getRandomPartyMemberFunc([SpeciesId.HEATRAN], TrainerSlot.TRAINER, true, p => {
        p.setBoss(true, 2);
        p.generateAndPopulateMoveset();
        p.pokeball = PokeballType.MASTER_BALL;
      }),
    ),
  [TrainerType.CHERYL]: new TrainerConfig(++t)
    .setName("Cheryl")
    .initForStatTrainer()
    .setPartyMemberFunc(
      0,
      getRandomPartyMemberFunc([SpeciesId.BLISSEY], TrainerSlot.TRAINER, true, p => {
        p.setBoss(true, 3);
        p.generateAndPopulateMoveset();
        p.pokeball = PokeballType.ULTRA_BALL;
      }),
    )
    .setPartyMemberFunc(
      1,
      getRandomPartyMemberFunc([SpeciesId.SNORLAX, SpeciesId.LAPRAS], TrainerSlot.TRAINER, true, p => {
        p.generateAndPopulateMoveset();
        p.pokeball = PokeballType.GREAT_BALL;
        p.formIndex = 1; // Gmax
        p.generateName();
      }),
    )
    .setPartyMemberFunc(
      2,
      getRandomPartyMemberFunc([SpeciesId.AUDINO], TrainerSlot.TRAINER, true, p => {
        p.generateAndPopulateMoveset();
        p.formIndex = 1; // Mega
        p.generateName();
      }),
    )
    .setPartyMemberFunc(3, getRandomPartyMemberFunc([SpeciesId.GOODRA], TrainerSlot.TRAINER, true))
    .setPartyMemberFunc(4, getRandomPartyMemberFunc([SpeciesId.IRON_HANDS], TrainerSlot.TRAINER, true))
    .setPartyMemberFunc(
      5,
      getRandomPartyMemberFunc([SpeciesId.CRESSELIA, SpeciesId.ENAMORUS], TrainerSlot.TRAINER, true, p => {
        p.setBoss(true, 2);
        p.generateAndPopulateMoveset();
        if (p.species.speciesId === SpeciesId.ENAMORUS) {
          p.formIndex = 1; // Therian
          p.generateName();
        }
        p.pokeball = PokeballType.MASTER_BALL;
      }),
    ),
  [TrainerType.MARLEY]: new TrainerConfig(++t)
    .setName("Marley")
    .initForStatTrainer()
    .setPartyMemberFunc(
      0,
      getRandomPartyMemberFunc([SpeciesId.ARCANINE], TrainerSlot.TRAINER, true, p => {
        p.setBoss(true, 3);
        p.generateAndPopulateMoveset();
        p.pokeball = PokeballType.ULTRA_BALL;
      }),
    )
    .setPartyMemberFunc(
      1,
      getRandomPartyMemberFunc([SpeciesId.CINDERACE, SpeciesId.INTELEON], TrainerSlot.TRAINER, true, p => {
        p.generateAndPopulateMoveset();
        p.pokeball = PokeballType.GREAT_BALL;
        p.formIndex = 1; // Gmax
        p.generateName();
      }),
    )
    .setPartyMemberFunc(
      2,
      getRandomPartyMemberFunc([SpeciesId.AERODACTYL], TrainerSlot.TRAINER, true, p => {
        p.generateAndPopulateMoveset();
        p.formIndex = 1; // Mega
        p.generateName();
      }),
    )
    .setPartyMemberFunc(3, getRandomPartyMemberFunc([SpeciesId.DRAGAPULT], TrainerSlot.TRAINER, true))
    .setPartyMemberFunc(4, getRandomPartyMemberFunc([SpeciesId.IRON_BUNDLE], TrainerSlot.TRAINER, true))
    .setPartyMemberFunc(
      5,
      getRandomPartyMemberFunc([SpeciesId.REGIELEKI], TrainerSlot.TRAINER, true, p => {
        p.setBoss(true, 2);
        p.generateAndPopulateMoveset();
        p.pokeball = PokeballType.MASTER_BALL;
      }),
    ),
  [TrainerType.MIRA]: new TrainerConfig(++t)
    .setName("Mira")
    .initForStatTrainer()
    .setPartyMemberFunc(
      0,
      getRandomPartyMemberFunc([SpeciesId.ALAKAZAM], TrainerSlot.TRAINER, true, p => {
        p.setBoss(true, 2);
        p.generateAndPopulateMoveset();
        p.formIndex = 1;
        p.pokeball = PokeballType.ULTRA_BALL;
        p.generateName();
      }),
    )
    .setPartyMemberFunc(
      1,
      getRandomPartyMemberFunc([SpeciesId.GENGAR, SpeciesId.HATTERENE], TrainerSlot.TRAINER, true, p => {
        p.generateAndPopulateMoveset();
        p.pokeball = PokeballType.GREAT_BALL;
        p.formIndex = p.species.speciesId === SpeciesId.GENGAR ? 2 : 1; // Gmax
        p.generateName();
      }),
    )
    .setPartyMemberFunc(2, getRandomPartyMemberFunc([SpeciesId.FLUTTER_MANE], TrainerSlot.TRAINER, true))
    .setPartyMemberFunc(3, getRandomPartyMemberFunc([SpeciesId.HYDREIGON], TrainerSlot.TRAINER, true))
    .setPartyMemberFunc(4, getRandomPartyMemberFunc([SpeciesId.MAGNEZONE], TrainerSlot.TRAINER, true))
    .setPartyMemberFunc(
      5,
      getRandomPartyMemberFunc([SpeciesId.LATIOS, SpeciesId.LATIAS], TrainerSlot.TRAINER, true, p => {
        p.setBoss(true, 2);
        p.generateAndPopulateMoveset();
        p.pokeball = PokeballType.MASTER_BALL;
      }),
    ),
  [TrainerType.RILEY]: new TrainerConfig(++t)
    .setName("Riley")
    .initForStatTrainer(true)
    .setPartyMemberFunc(
      0,
      getRandomPartyMemberFunc([SpeciesId.LUCARIO], TrainerSlot.TRAINER, true, p => {
        p.setBoss(true, 2);
        p.generateAndPopulateMoveset();
        p.formIndex = 1;
        p.pokeball = PokeballType.ULTRA_BALL;
        p.generateName();
      }),
    )
    .setPartyMemberFunc(
      1,
      getRandomPartyMemberFunc([SpeciesId.RILLABOOM, SpeciesId.CENTISKORCH], TrainerSlot.TRAINER, true, p => {
        p.generateAndPopulateMoveset();
        p.pokeball = PokeballType.GREAT_BALL;
        p.formIndex = 1; // Gmax
        p.generateName();
      }),
    )
    .setPartyMemberFunc(2, getRandomPartyMemberFunc([SpeciesId.TYRANITAR], TrainerSlot.TRAINER, true))
    .setPartyMemberFunc(3, getRandomPartyMemberFunc([SpeciesId.ROARING_MOON], TrainerSlot.TRAINER, true))
    .setPartyMemberFunc(4, getRandomPartyMemberFunc([SpeciesId.URSALUNA], TrainerSlot.TRAINER, true))
    .setPartyMemberFunc(
      5,
      getRandomPartyMemberFunc([SpeciesId.REGIGIGAS, SpeciesId.LANDORUS], TrainerSlot.TRAINER, true, p => {
        p.setBoss(true, 2);
        p.generateAndPopulateMoveset();
        if (p.species.speciesId === SpeciesId.LANDORUS) {
          p.formIndex = 1; // Therian
          p.generateName();
        }
        p.pokeball = PokeballType.MASTER_BALL;
      }),
    ),
  [TrainerType.VICTOR]: new TrainerConfig(++t)
    .setTitle("The Winstrates")
    .setLocalizedName("Victor")
    .setMoneyMultiplier(1) // The Winstrate trainers have total money multiplier of 6
    .setPartyTemplates(trainerPartyTemplates.ONE_AVG_ONE_STRONG),
  [TrainerType.VICTORIA]: new TrainerConfig(++t)
    .setTitle("The Winstrates")
    .setLocalizedName("Victoria")
    .setMoneyMultiplier(1)
    .setPartyTemplates(trainerPartyTemplates.ONE_AVG_ONE_STRONG),
  [TrainerType.VIVI]: new TrainerConfig(++t)
    .setTitle("The Winstrates")
    .setLocalizedName("Vivi")
    .setMoneyMultiplier(1)
    .setPartyTemplates(trainerPartyTemplates.TWO_AVG_ONE_STRONG),
  [TrainerType.VICKY]: new TrainerConfig(++t)
    .setTitle("The Winstrates")
    .setLocalizedName("Vicky")
    .setMoneyMultiplier(1)
    .setPartyTemplates(trainerPartyTemplates.ONE_AVG),
  [TrainerType.VITO]: new TrainerConfig(++t)
    .setTitle("The Winstrates")
    .setLocalizedName("Vito")
    .setMoneyMultiplier(2)
    .setPartyTemplates(
      new TrainerPartyCompoundTemplate(
        new TrainerPartyTemplate(3, PartyMemberStrength.AVERAGE),
        new TrainerPartyTemplate(2, PartyMemberStrength.STRONG),
      ),
    ),
  [TrainerType.BUG_TYPE_SUPERFAN]: new TrainerConfig(++t)
    .setMoneyMultiplier(2.25)
    .setEncounterBgm(TrainerType.ACE_TRAINER)
    .setPartyTemplates(new TrainerPartyTemplate(2, PartyMemberStrength.AVERAGE)),
  [TrainerType.EXPERT_POKEMON_BREEDER]: new TrainerConfig(++t)
    .setMoneyMultiplier(3)
    .setEncounterBgm(TrainerType.ACE_TRAINER)
    .setLocalizedName("Expert Pokemon Breeder")
    .setPartyTemplates(new TrainerPartyTemplate(3, PartyMemberStrength.AVERAGE)),
  [TrainerType.FUTURE_SELF_M]: new TrainerConfig(++t)
    .setMoneyMultiplier(0)
    .setEncounterBgm("mystery_encounter_weird_dream")
    .setBattleBgm("mystery_encounter_weird_dream")
    .setMixedBattleBgm("mystery_encounter_weird_dream")
    .setVictoryBgm("mystery_encounter_weird_dream")
    .setLocalizedName("Future Self M")
    .setPartyTemplates(new TrainerPartyTemplate(6, PartyMemberStrength.STRONG)),
  [TrainerType.FUTURE_SELF_F]: new TrainerConfig(++t)
    .setMoneyMultiplier(0)
    .setEncounterBgm("mystery_encounter_weird_dream")
    .setBattleBgm("mystery_encounter_weird_dream")
    .setMixedBattleBgm("mystery_encounter_weird_dream")
    .setVictoryBgm("mystery_encounter_weird_dream")
    .setLocalizedName("Future Self F")
    .setPartyTemplates(new TrainerPartyTemplate(6, PartyMemberStrength.STRONG)),
};<|MERGE_RESOLUTION|>--- conflicted
+++ resolved
@@ -23,40 +23,8 @@
 import { getIsInitialized, initI18n } from "#plugins/i18n";
 import type { EvilTeam } from "#trainers/evil-admin-trainer-pools";
 import { evilAdminTrainerPools } from "#trainers/evil-admin-trainer-pools";
-import {
-  getEvilGruntPartyTemplate,
-  getGymLeaderPartyTemplate,
-  getWavePartyTemplate,
-  TrainerPartyCompoundTemplate,
-  TrainerPartyTemplate,
-  trainerPartyTemplates,
-<<<<<<< HEAD
-} from "./trainer-party-template";
-import { evilAdminTrainerPools } from "./evil-admin-trainer-pools";
-
-// Enum imports
-import { PartyMemberStrength } from "#enums/party-member-strength";
-import { SpeciesId } from "#enums/species-id";
-import { PokeballType } from "#enums/pokeball";
-import { PokemonType } from "#enums/pokemon-type";
-import { MoveId } from "#enums/move-id";
-import { AbilityId } from "#enums/ability-id";
-import { TeraAIMode } from "#enums/tera-ai-mode";
-import { TrainerPoolTier } from "#enums/trainer-pool-tier";
-import { TrainerSlot } from "#enums/trainer-slot";
-import { TrainerType } from "#enums/trainer-type";
-import { timedEventManager } from "#app/global-event-manager";
-
-// Type imports
-import type { PokemonSpeciesFilter } from "#app/data/pokemon-species";
-import type PokemonSpecies from "#app/data/pokemon-species";
-import type { ModifierTypeFunc } from "#app/@types/modifier-types";
-import type { EnemyPokemon } from "#app/field/pokemon";
-import type { EvilTeam } from "./evil-admin-trainer-pools";
-=======
-} from "#trainers/TrainerPartyTemplate";
+import { getEvilGruntPartyTemplate, getGymLeaderPartyTemplate, getWavePartyTemplate, TrainerPartyCompoundTemplate, TrainerPartyTemplate, trainerPartyTemplates } from "#trainers/trainer-party-template";
 import type { ModifierTypeFunc } from "#types/modifier-types";
->>>>>>> e05d8597
 import type {
   GenAIFunc,
   GenModifiersFunc,
