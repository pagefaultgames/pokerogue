import { getRandomRivalPartyMemberFunc } from "#app/ai/rival-team-gen";
import { globalScene } from "#app/global-scene";
import { signatureSpecies } from "#balance/signature-species";
import { tmSpecies } from "#balance/tm-species-map";
import { modifierTypes } from "#data/data-lists";
import { doubleBattleDialogue } from "#data/double-battle-dialogue";
import { Gender } from "#data/gender";
import type { PokemonSpecies, PokemonSpeciesFilter } from "#data/pokemon-species";
import { AbilityId } from "#enums/ability-id";
import { ClassicFixedBossWaves } from "#enums/fixed-boss-waves";
import { MoveId } from "#enums/move-id";
import { PartyMemberStrength } from "#enums/party-member-strength";
import { PokeballType } from "#enums/pokeball";
import { PokemonType } from "#enums/pokemon-type";
import { SpeciesId } from "#enums/species-id";
import { TeraAIMode } from "#enums/tera-ai-mode";
import { TrainerPoolTier } from "#enums/trainer-pool-tier";
import { TrainerSlot } from "#enums/trainer-slot";
import { TrainerType } from "#enums/trainer-type";
import { TrainerVariant } from "#enums/trainer-variant";
import type { EnemyPokemon } from "#field/pokemon";
import type { SpeciesStatBoosterModifier } from "#modifiers/modifier";
import { PokemonMove } from "#moves/pokemon-move";
import type { EvilTeam } from "#trainers/evil-admin-trainer-pools";
import { evilAdminTrainerPools } from "#trainers/evil-admin-trainer-pools";
import {
  RIVAL_1_POOL,
  RIVAL_2_POOL,
  RIVAL_3_POOL,
  RIVAL_4_POOL,
  RIVAL_5_POOL,
  RIVAL_6_POOL,
} from "#trainers/rival-party-config";
import {
  getEvilGruntPartyTemplate,
  getGymLeaderPartyTemplate,
  getWavePartyTemplate,
  TrainerPartyCompoundTemplate,
  TrainerPartyTemplate,
  trainerPartyTemplates,
} from "#trainers/trainer-party-template";
import type { ModifierTypeFunc } from "#types/modifier-types";
import type {
  GenAIFunc,
  GenModifiersFunc,
  PartyMemberFunc,
  PartyMemberFuncs,
  PartyTemplateFunc,
  TrainerConfigs,
  TrainerTierPools,
} from "#types/trainer-funcs";
import type { Mutable } from "#types/type-helpers";
import { coerceArray } from "#utils/array";
import { randSeedInt, randSeedIntRange, randSeedItem } from "#utils/common";
import { getPokemonSpecies } from "#utils/pokemon-utils";
import { toCamelCase, toTitleCase } from "#utils/strings";
import i18next from "i18next";

/** Minimum BST for Pokemon generated onto the Elite Four's teams */
const ELITE_FOUR_MINIMUM_BST = 460;

/** The wave at which (non-Paldean) Gym Leaders start having Tera mons*/
const GYM_LEADER_TERA_WAVE = 100;

/**
 * Stores data and helper functions about a trainers AI options.
 */
export class TrainerAI {
  public teraMode: TeraAIMode = TeraAIMode.NO_TERA;
  /**
   * Logic determining which Pokémon will instantly Tera.
   * Each entry is either a number (the slot index) or a tuple of the slot index and a condition function.
   */
  private readonly teraLogic: (number | [slot: number, condition: () => boolean])[] = [];

  /**
   * Determine the indices of the Pokémon that will instantly Tera
   */
  public get instantTeras(): number[] {
    if (this.teraMode === TeraAIMode.NO_TERA) {
      return [];
    }
    const instantTeras: number[] = [];
    for (const index of this.teraLogic) {
      if (typeof index === "number") {
        instantTeras.push(index);
      } else if (index[1]?.()) {
        instantTeras.push(index[0]);
      }
    }

    return instantTeras;
  }

  /**
   * @param canTerastallize Whether this trainer is allowed to tera
   */
  constructor(teraMode: TeraAIMode = TeraAIMode.NO_TERA) {
    this.teraMode = teraMode;
  }

  /**
   * Checks if a trainer can tera
   * @returns Whether this trainer can currently tera
   */
  public canTerastallize() {
    return this.teraMode !== TeraAIMode.NO_TERA;
  }

  /**
   * Sets a pokemon on this AI to just instantly Tera on first move used
   * @param index - The index of the pokemon to instantly tera
   * @param condition - An optional condition function, evaluated at
   */
  public setInstantTera(index: number, condition?: () => boolean) {
    this.teraMode = TeraAIMode.INSTANT_TERA;
    if (typeof condition === "function") {
      this.teraLogic.push([index, condition]);
    } else {
      this.teraLogic.push(index);
    }
  }
}

export class TrainerConfig {
  public trainerType: TrainerType;
  public trainerTypeDouble: TrainerType;
  public name: string;
  public nameFemale: string;
  public nameDouble: string;
  public title: string;
  public titleDouble: string;
  public hasGenders = false;
  public hasDouble = false;
  public hasCharSprite = false;
  public doubleOnly = false;
  public moneyMultiplier = 1;
  public isBoss = false;
  public hasStaticParty = false;
  public useSameSeedForAllMembers = false;
  public mixedBattleBgm: string;
  public battleBgm: string;
  public encounterBgm: string;
  public femaleEncounterBgm: string;
  public doubleEncounterBgm: string;
  public victoryBgm: string;
  public genModifiersFunc: GenModifiersFunc;
  public genAIFuncs: GenAIFunc[] = [];
  public modifierRewardFuncs: ModifierTypeFunc[] = [];
  public partyTemplates: TrainerPartyTemplate[];
  public partyTemplateFunc: PartyTemplateFunc;
  public partyMemberFuncs: PartyMemberFuncs = {};
  public speciesPools: TrainerTierPools;
  public speciesFilter: PokemonSpeciesFilter;
  public specialtyType: PokemonType;
  public hasVoucher = false;
  public trainerAI: TrainerAI;

  /**
   * Whether this trainer's Pokémon are allowed to generate with egg moves
   * @defaultValue `false`
   *
   * @see {@linkcode setEggMovesAllowed}
   * @see {@linkcode RARE_EGG_MOVE_LEVEL_THRESHOLD}
   */
  public readonly allowEggMoves: boolean = false;

  public encounterMessages: string[] = [];
  public victoryMessages: string[] = [];
  public defeatMessages: string[] = [];

  public femaleEncounterMessages: string[];
  public femaleVictoryMessages: string[];
  public femaleDefeatMessages: string[];

  public doubleEncounterMessages: string[];
  public doubleVictoryMessages: string[];
  public doubleDefeatMessages: string[];

  constructor(trainerType: TrainerType, allowLegendaries?: boolean) {
    this.trainerType = trainerType;
    this.trainerAI = new TrainerAI();
    this.name = toTitleCase(TrainerType[this.getDerivedType()]);
    this.battleBgm = "battle_trainer";
    this.mixedBattleBgm = "battle_trainer";
    this.victoryBgm = "victory_trainer";
    this.partyTemplates = [trainerPartyTemplates.TWO_AVG];
    this.speciesFilter = species =>
      (allowLegendaries || (!species.legendary && !species.subLegendary && !species.mythical))
      && !species.isTrainerForbidden();
  }

  getKey(): string {
    return TrainerType[this.getDerivedType()].toString().toLowerCase();
  }

  getSpriteKey(female?: boolean, isDouble = false): string {
    let ret = this.getKey();
    if (this.hasGenders) {
      ret += `_${female ? "f" : "m"}`;
    }
    // If a special double trainer class was set, set it as the sprite key
    if (this.trainerTypeDouble && female && isDouble) {
      // Get the derived type for the double trainer since the sprite key is based on the derived type
      ret = TrainerType[this.getDerivedType(this.trainerTypeDouble)].toString().toLowerCase();
    }
    return ret;
  }

  setName(name: string): TrainerConfig {
    if (name === "Finn") {
      // Give the rival a localized name
      // This is only the male name, because the female name is handled in a different function (setHasGenders)
      name = i18next.t("trainerNames:rival");
    }

    this.name = name;

    return this;
  }

  /**
   * Sets if a boss trainer will have a voucher or not.
   * @param hasVoucher - If the boss trainer will have a voucher.
   */
  setHasVoucher(hasVoucher: boolean): void {
    this.hasVoucher = hasVoucher;
  }

  setTitle(title: string): TrainerConfig {
    title = toCamelCase(title);

    // Get the title from the i18n file
    this.title = i18next.t(`titles:${title}`);

    return this;
  }

  /**
   * Returns the derived trainer type for a given trainer type.
   * @param trainerTypeToDeriveFrom - The trainer type to derive from. (If null, the this.trainerType property will be used.)
   * @returns - The derived trainer type.
   */
  getDerivedType(trainerTypeToDeriveFrom: TrainerType | null = null): TrainerType {
    let trainerType = trainerTypeToDeriveFrom ? trainerTypeToDeriveFrom : this.trainerType;
    switch (trainerType) {
      case TrainerType.RIVAL_2:
      case TrainerType.RIVAL_3:
      case TrainerType.RIVAL_4:
      case TrainerType.RIVAL_5:
      case TrainerType.RIVAL_6:
        trainerType = TrainerType.RIVAL;
        break;
      case TrainerType.LANCE_CHAMPION:
        trainerType = TrainerType.LANCE;
        break;
      case TrainerType.LARRY_ELITE:
        trainerType = TrainerType.LARRY;
        break;
      case TrainerType.ROCKET_BOSS_GIOVANNI_2:
        trainerType = TrainerType.ROCKET_BOSS_GIOVANNI_1;
        break;
      case TrainerType.MAXIE_2:
        trainerType = TrainerType.MAXIE;
        break;
      case TrainerType.ARCHIE_2:
        trainerType = TrainerType.ARCHIE;
        break;
      case TrainerType.CYRUS_2:
        trainerType = TrainerType.CYRUS;
        break;
      case TrainerType.GHETSIS_2:
        trainerType = TrainerType.GHETSIS;
        break;
      case TrainerType.LYSANDRE_2:
        trainerType = TrainerType.LYSANDRE;
        break;
      case TrainerType.LUSAMINE_2:
        trainerType = TrainerType.LUSAMINE;
        break;
      case TrainerType.GUZMA_2:
        trainerType = TrainerType.GUZMA;
        break;
      case TrainerType.ROSE_2:
        trainerType = TrainerType.ROSE;
        break;
      case TrainerType.PENNY_2:
        trainerType = TrainerType.PENNY;
        break;
      case TrainerType.MARNIE_ELITE:
        trainerType = TrainerType.MARNIE;
        break;
      case TrainerType.NESSA_ELITE:
        trainerType = TrainerType.NESSA;
        break;
      case TrainerType.BEA_ELITE:
        trainerType = TrainerType.BEA;
        break;
      case TrainerType.ALLISTER_ELITE:
        trainerType = TrainerType.ALLISTER;
        break;
      case TrainerType.RAIHAN_ELITE:
        trainerType = TrainerType.RAIHAN;
        break;
    }

    return trainerType;
  }

  /**
   * Sets the configuration for trainers with genders, including the female name and encounter background music (BGM).
   * @param [nameFemale] The name of the female trainer. If 'Ivy', a localized name will be assigned.
   * @param [femaleEncounterBgm] The encounter BGM for the female trainer, which can be a TrainerType or a string.
   * @returns The updated TrainerConfig instance.
   */
  setHasGenders(nameFemale?: string, femaleEncounterBgm?: TrainerType | string): TrainerConfig {
    // If the female name is 'Ivy' (the rival), assign a localized name.
    if (nameFemale === "Ivy") {
      // Set the localized name for the female rival.
      this.nameFemale = i18next.t("trainerNames:rivalFemale");
    } else {
      // Otherwise, assign the provided female name.
      this.nameFemale = nameFemale!; // TODO: is this bang correct?
    }

    // Indicate that this trainer configuration includes genders.
    this.hasGenders = true;

    // If a female encounter BGM is provided.
    if (femaleEncounterBgm) {
      // If the BGM is a TrainerType (number), convert it to a string, replace underscores with spaces, and convert to lowercase.
      // Otherwise, assign the provided string as the BGM.
      this.femaleEncounterBgm =
        typeof femaleEncounterBgm === "number"
          ? TrainerType[femaleEncounterBgm].toString().replace(/_/g, " ").toLowerCase()
          : femaleEncounterBgm;
    }

    // Return the updated TrainerConfig instance.
    return this;
  }

  /**
   * Sets the configuration for trainers with double battles, including the name of the double trainer and the encounter BGM.
   * @param nameDouble The name of the double trainer (e.g., "Ace Duo" for Trainer Class Doubles or "red_blue_double" for NAMED trainer doubles).
   * @param doubleEncounterBgm The encounter BGM for the double trainer, which can be a TrainerType or a string.
   * @returns The updated TrainerConfig instance.
   */
  setHasDouble(nameDouble: string, doubleEncounterBgm?: TrainerType | string): TrainerConfig {
    this.hasDouble = true;
    this.nameDouble = nameDouble;
    if (doubleEncounterBgm) {
      this.doubleEncounterBgm =
        typeof doubleEncounterBgm === "number"
          ? TrainerType[doubleEncounterBgm].toString().replace(/_/g, " ").toLowerCase()
          : doubleEncounterBgm;
    }
    return this;
  }

  /**
   * Sets the trainer type for double battles.
   * @param trainerTypeDouble The TrainerType of the partner in a double battle.
   * @returns The updated TrainerConfig instance.
   */
  setDoubleTrainerType(trainerTypeDouble: TrainerType): TrainerConfig {
    this.trainerTypeDouble = trainerTypeDouble;
    this.setDoubleMessages(this.nameDouble);
    return this;
  }

  /**
   * Sets the encounter and victory messages for double trainers.
   * @param nameDouble - The name of the pair (e.g. "red_blue_double").
   */
  setDoubleMessages(nameDouble: string) {
    // Check if there is double battle dialogue for this trainer
    if (doubleBattleDialogue[nameDouble]) {
      // Set encounter and victory messages for double trainers
      this.doubleEncounterMessages = doubleBattleDialogue[nameDouble].encounter;
      this.doubleVictoryMessages = doubleBattleDialogue[nameDouble].victory;
      this.doubleDefeatMessages = doubleBattleDialogue[nameDouble].defeat;
    }
  }

  /**
   * Sets the title for double trainers
   * @param titleDouble The key for the title in the i18n file. (e.g., "champion_double").
   * @returns The updated TrainerConfig instance.
   */
  setDoubleTitle(titleDouble: string): TrainerConfig {
    titleDouble = toCamelCase(titleDouble);

    // Get the title from the i18n file
    this.titleDouble = i18next.t(`titles:${titleDouble}`);

    return this;
  }

  setHasCharSprite(): TrainerConfig {
    this.hasCharSprite = true;
    return this;
  }

  setDoubleOnly(): TrainerConfig {
    this.doubleOnly = true;
    return this;
  }

  setMoneyMultiplier(moneyMultiplier: number): TrainerConfig {
    this.moneyMultiplier = moneyMultiplier;
    return this;
  }

  /**
   * Allow this trainer's Pokémon to have egg moves when generating their movesets.
   *
   * @remarks
   * It is redundant to call this if {@linkcode setBoss} is also called on the configuration.
   * @returns `this` for method chaining
   * @see {@linkcode allowEggMoves}
   */
  public setEggMovesAllowed(): this {
    (this as Mutable<this>).allowEggMoves = true;
    return this;
  }

  /**
   * Set this trainer as a boss trainer
   * @returns `this` for method chaining
   * @see {@linkcode isBoss}
   */
  public setBoss(): TrainerConfig {
    this.isBoss = true;
    (this as Mutable<this>).allowEggMoves = true;
    return this;
  }

  setStaticParty(): TrainerConfig {
    this.hasStaticParty = true;
    return this;
  }

  setUseSameSeedForAllMembers(): TrainerConfig {
    this.useSameSeedForAllMembers = true;
    return this;
  }

  setMixedBattleBgm(mixedBattleBgm: string): TrainerConfig {
    this.mixedBattleBgm = mixedBattleBgm;
    return this;
  }

  setBattleBgm(battleBgm: string): TrainerConfig {
    this.battleBgm = battleBgm;
    return this;
  }

  setEncounterBgm(encounterBgm: TrainerType | string): TrainerConfig {
    this.encounterBgm =
      typeof encounterBgm === "number" ? TrainerType[encounterBgm].toString().toLowerCase() : encounterBgm;
    return this;
  }

  setVictoryBgm(victoryBgm: string): TrainerConfig {
    this.victoryBgm = victoryBgm;
    return this;
  }

  setPartyTemplates(...partyTemplates: TrainerPartyTemplate[]): TrainerConfig {
    this.partyTemplates = partyTemplates;
    return this;
  }

  setPartyTemplateFunc(partyTemplateFunc: PartyTemplateFunc): TrainerConfig {
    this.partyTemplateFunc = partyTemplateFunc;
    return this;
  }

  setPartyMemberFunc(slotIndex: number, partyMemberFunc: PartyMemberFunc): TrainerConfig {
    this.partyMemberFuncs[slotIndex] = partyMemberFunc;
    return this;
  }

  setSpeciesPools(speciesPools: TrainerTierPools | SpeciesId[]): TrainerConfig {
    this.speciesPools = (Array.isArray(speciesPools)
      ? { [TrainerPoolTier.COMMON]: speciesPools }
      : speciesPools) as unknown as TrainerTierPools;
    return this;
  }

  setSpeciesFilter(speciesFilter: PokemonSpeciesFilter, allowLegendaries?: boolean): TrainerConfig {
    const baseFilter = this.speciesFilter;
    this.speciesFilter = allowLegendaries ? speciesFilter : species => speciesFilter(species) && baseFilter(species);
    return this;
  }

  setSpecialtyType(specialtyType: PokemonType): TrainerConfig {
    this.specialtyType = specialtyType;
    return this;
  }

  setGenModifiersFunc(genModifiersFunc: GenModifiersFunc): TrainerConfig {
    this.genModifiersFunc = genModifiersFunc;
    return this;
  }

  /**
   * Sets random pokemon from the trainer's team to instant tera. Also sets Tera type to specialty type and checks for Shedinja as appropriate.
   * @param count A callback (yucky) to see how many teras should be used
   * @param slot Optional, a specified slot that should be terastallized. Wraps to match party size (-1 will get the last slot and so on).
   * @returns this
   */
  setRandomTeraModifiers(count: () => number, slot?: number): TrainerConfig {
    this.genAIFuncs.push((party: EnemyPokemon[]) => {
      const shedinjaCanTera = !this.hasSpecialtyType() || this.specialtyType === PokemonType.BUG; // Better to check one time than 6
      const partyMemberIndexes = new Array(party.length)
        .fill(null)
        .map((_, i) => i)
        .filter(i => shedinjaCanTera || party[i].species.speciesId !== SpeciesId.SHEDINJA); // Shedinja can only Tera on Bug specialty type (or no specialty type)
      const setPartySlot = slot != null ? Phaser.Math.Wrap(slot, 0, party.length) : -1; // If we have a tera slot defined, wrap it to party size.
      for (let t = 0; t < Math.min(count(), party.length); t++) {
        const randomIndex =
          partyMemberIndexes.indexOf(setPartySlot) > -1 ? setPartySlot : randSeedItem(partyMemberIndexes);
        partyMemberIndexes.splice(partyMemberIndexes.indexOf(randomIndex), 1);
        if (this.hasSpecialtyType()) {
          party[randomIndex].teraType = this.specialtyType;
        }
        this.trainerAI.setInstantTera(randomIndex);
      }
    });
    return this;
  }

  /**
   * Sets a specific pokemon to instantly Tera
   * @param index - The index within the team to have instant Tera.
   * @param condition - A condition under which the tera will occur
   * @returns `this`
   */
  setInstantTera(index: number, condition?: () => boolean): this {
    this.trainerAI.setInstantTera(index, condition);
    return this;
  }

  // function getRandomTeraModifiers(party: EnemyPokemon[], count: integer, types?: Type[]): PersistentModifier[] {
  //   const ret: PersistentModifier[] = [];
  //   const partyMemberIndexes = new Array(party.length).fill(null).map((_, i) => i);
  //   for (let t = 0; t < Math.min(count, party.length); t++) {
  //     const randomIndex = Utils.randSeedItem(partyMemberIndexes);
  //     partyMemberIndexes.splice(partyMemberIndexes.indexOf(randomIndex), 1);
  //     ret.push(modifierTypes.TERA_SHARD().generateType([], [ Utils.randSeedItem(types ? types : party[randomIndex].getTypes()) ])!.withIdFromFunc(modifierTypes.TERA_SHARD).newModifier(party[randomIndex]) as PersistentModifier); // TODO: is the bang correct?
  //   }
  //   return ret;
  // }

  setModifierRewardFuncs(...modifierTypeFuncs: (() => ModifierTypeFunc)[]): TrainerConfig {
    this.modifierRewardFuncs = modifierTypeFuncs.map(func => () => {
      const modifierTypeFunc = func();
      const modifierType = modifierTypeFunc();
      modifierType.withIdFromFunc(modifierTypeFunc);
      return modifierType;
    });
    return this;
  }

  /**
   * Initializes the trainer configuration for an evil team admin.
   * @param title - The title of the evil team admin.
   * @param poolName - The evil team the admin belongs to.
   * @param signatureSpecies - The signature species for the evil team leader.
   * @param specialtyType - The specialty Type of the admin, if they have one
   * @returns The updated TrainerConfig instance.
   */
<<<<<<< HEAD
  initForEvilTeamAdmin(
    title: string,
    poolName: EvilTeam,
    specialtyType?: PokemonType,
    starAdminInstantTeraSlot = 4,
  ): TrainerConfig {
=======
  initForEvilTeamAdmin(title: string, poolName: EvilTeam, specialtyType?: PokemonType): TrainerConfig {
    if (!getIsInitialized()) {
      initI18n();
    }

>>>>>>> e438536d
    if (specialtyType != null) {
      this.setSpecialtyType(specialtyType);
    }

    this.setPartyTemplates(trainerPartyTemplates.RIVAL_5);

    // Set the species pools for the evil team admin.
    this.speciesPools = evilAdminTrainerPools[poolName];

    const nameForCall = toCamelCase(this.name);
    this.name = i18next.t(`trainerNames:${nameForCall}`);
    this.setHasVoucher(false);
    this.setTitle(title);
    this.setMoneyMultiplier(1.5);
    this.setBoss();
    this.setStaticParty();
    this.setBattleBgm("battle_plasma_boss");
    this.setVictoryBgm("victory_team_plasma");

    return this;
  }

  /**
   * Initializes the trainer configuration for a Stat Trainer, as part of the Trainer's Test Mystery Encounter.
   * @param _isMale Whether the stat trainer is Male or Female (for localization of the title).
   * @returns The updated TrainerConfig instance.
   */
  initForStatTrainer(_isMale = false): TrainerConfig {
    this.setPartyTemplates(trainerPartyTemplates.ELITE_FOUR);

    const nameForCall = toCamelCase(this.name);
    this.name = i18next.t(`trainerNames:${nameForCall}`);
    this.setMoneyMultiplier(2);
    this.setBoss();
    this.setStaticParty();

    // TODO: replace with more suitable music?
    this.setBattleBgm("battle_trainer");
    this.setVictoryBgm("victory_trainer");

    return this;
  }

  /**
   * Initializes the trainer configuration for an evil team leader. Temporarily hardcoding evil leader teams though.
   * @param signatureSpecies The signature species for the evil team leader.
   * @param specialtyType The specialty type for the evil team Leader.
   * @param boolean Whether or not this is the rematch fight
   * @returns The updated TrainerConfig instance.
   */
  initForEvilTeamLeader(
    title: string,
    signatureSpecies: (SpeciesId | SpeciesId[])[],
    rematch = false,
    specialtyType?: PokemonType,
  ): TrainerConfig {
    if (rematch) {
      this.setPartyTemplates(trainerPartyTemplates.ELITE_FOUR);
    } else {
      this.setPartyTemplates(trainerPartyTemplates.RIVAL_5);
    }
    signatureSpecies.forEach((speciesPool, s) => {
      this.setPartyMemberFunc(-(s + 1), getRandomPartyMemberFunc(coerceArray(speciesPool)));
    });
    if (specialtyType != null) {
      this.setSpeciesFilter(p => p.isOfType(specialtyType));
      this.setSpecialtyType(specialtyType);
    }
    const nameForCall = toCamelCase(this.name);
    this.name = i18next.t(`trainerNames:${nameForCall}`);
    this.setTitle(title);
    this.setMoneyMultiplier(2.5);
    this.setBoss();
    this.setStaticParty();
    this.setHasVoucher(true);
    this.setBattleBgm("battle_plasma_boss");
    this.setVictoryBgm("victory_team_plasma");

    return this;
  }

  /**
   * Initializes the trainer configuration for a Gym Leader.
   * @param signatureSpecies The signature species for the Gym Leader. Added to party in reverse order.
   * @param isMale Whether the Gym Leader is Male or Not (for localization of the title).
   * @param specialtyType The specialty type for the Gym Leader.
   * @param ignoreMinTeraWave Whether the Gym Leader always uses Tera (true), or only Teras after {@linkcode GYM_LEADER_TERA_WAVE} (false). Defaults to false.
   * @param teraSlot Optional, sets the party member in this slot to Terastallize. Wraps based on party size.
   * @returns The updated TrainerConfig instance.
   */
  initForGymLeader(
    signatureSpecies: (SpeciesId | SpeciesId[])[],
    isMale: boolean,
    specialtyType: PokemonType,
    ignoreMinTeraWave = false,
    teraSlot?: number,
  ): TrainerConfig {
    // Set the function to generate the Gym Leader's party template.
    this.setPartyTemplateFunc(getGymLeaderPartyTemplate);

    // Set up party members with their corresponding species.
    signatureSpecies.forEach((speciesPool, s) => {
      // Set a function to get a random party member from the species pool.
      this.setPartyMemberFunc(-(s + 1), getRandomPartyMemberFunc(coerceArray(speciesPool)));
    });

    // If specialty type is provided, set species filter and specialty type.
    this.setSpeciesFilter(p => p.isOfType(specialtyType));
    this.setSpecialtyType(specialtyType);

    // Localize the trainer's name by converting it to camel case.
    const nameForCall = toCamelCase(this.name);
    this.name = i18next.t(`trainerNames:${nameForCall}`);

    // Set the title to "gymLeader". (this is the key in the i18n file)
    this.setTitle("gymLeader");
    if (!isMale) {
      this.setTitle("gymLeaderFemale");
    }

    // Configure various properties for the Gym Leader.
    this.setMoneyMultiplier(2.5);
    this.setBoss();
    this.setStaticParty();
    this.setHasVoucher(true);
    this.setBattleBgm("battle_unova_gym");
    this.setVictoryBgm("victory_gym");
    this.setRandomTeraModifiers(
      () => (ignoreMinTeraWave || globalScene.currentBattle.waveIndex >= GYM_LEADER_TERA_WAVE ? 1 : 0),
      teraSlot,
    );

    return this;
  }

  /**
   * Initializes the trainer configuration for an Elite Four member.
   * @param signatureSpecies - The signature species for the Elite Four member.
   * @param isMale - Whether the Elite Four Member is Male or Female (for localization of the title).
   * @param specialtyType - The specialty type for the Elite Four member.
   * @param teraSlot - Optional, sets the party member in this slot to Terastallize.
   * @returns The updated TrainerConfig instance.
   */
  initForEliteFour(
    signatureSpecies: (SpeciesId | SpeciesId[])[],
    isMale: boolean,
    specialtyType?: PokemonType,
    teraSlot?: number,
  ): TrainerConfig {
    // Set the party templates for the Elite Four.
    this.setPartyTemplates(trainerPartyTemplates.ELITE_FOUR);

    // Set up party members with their corresponding species.
    signatureSpecies.forEach((speciesPool, s) => {
      // Set a function to get a random party member from the species pool.
      this.setPartyMemberFunc(-(s + 1), getRandomPartyMemberFunc(coerceArray(speciesPool)));
    });

    // Set species filter and specialty type if provided, otherwise filter by base total.
    if (specialtyType != null) {
      this.setSpeciesFilter(p => p.isOfType(specialtyType) && p.baseTotal >= ELITE_FOUR_MINIMUM_BST);
      this.setSpecialtyType(specialtyType);
    } else {
      this.setSpeciesFilter(p => p.baseTotal >= ELITE_FOUR_MINIMUM_BST);
    }

    // Localize the trainer's name by converting it to camel case.
    const nameForCall = toCamelCase(this.name);
    this.name = i18next.t(`trainerNames:${nameForCall}`);

    // Set the title to "elite_four". (this is the key in the i18n file)
    this.setTitle("eliteFour");
    if (!isMale) {
      this.setTitle("eliteFourFemale");
    }

    // Configure various properties for the Elite Four member.
    this.setMoneyMultiplier(3.25);
    this.setBoss();
    this.setStaticParty();
    this.setHasVoucher(true);
    this.setBattleBgm("battle_unova_elite");
    this.setVictoryBgm("victory_gym");
    this.setRandomTeraModifiers(() => 1, teraSlot);

    return this;
  }

  /**
   * Initializes the trainer configuration for a Champion.
   * @param signatureSpecies The signature species for the Champion.
   * @param isMale Whether the Champion is Male or Female (for localization of the title).
   * @returns The updated TrainerConfig instance.
   */
  initForChampion(isMale: boolean): TrainerConfig {
    // Set the party templates for the Champion.
    this.setPartyTemplates(trainerPartyTemplates.CHAMPION);

    // Localize the trainer's name by converting it to camel case.
    const nameForCall = toCamelCase(this.name);
    this.name = i18next.t(`trainerNames:${nameForCall}`);

    // Set the title to "champion". (this is the key in the i18n file)
    this.setTitle("champion");
    if (!isMale) {
      this.setTitle("championFemale");
    }

    // Configure various properties for the Champion.
    this.setMoneyMultiplier(10);
    this.setBoss();
    this.setStaticParty();
    this.setHasVoucher(true);
    this.setBattleBgm("battle_champion_alder");
    this.setVictoryBgm("victory_champion");

    return this;
  }

  /**
   * Sets a localized name for the trainer. This should only be used for trainers that dont use a "initFor" function and are considered "named" trainers
   * @param name - The name of the trainer.
   * @returns The updated TrainerConfig instance.
   */
  setLocalizedName(name: string): TrainerConfig {
    this.name = i18next.t(`trainerNames:${toCamelCase(name)}`);
    return this;
  }

  /**
   * Retrieves the title for the trainer based on the provided trainer slot and variant.
   * @param trainerSlot - The slot to determine which title to use. Defaults to TrainerSlot.NONE.
   * @param variant - The variant of the trainer to determine the specific title.
   * @returns - The title of the trainer.
   */
  getTitle(trainerSlot: TrainerSlot = TrainerSlot.NONE, variant: TrainerVariant): string {
    const ret = this.name;

    // Check if the variant is double and the name for double exists
    if (!trainerSlot && variant === TrainerVariant.DOUBLE && this.nameDouble) {
      return this.nameDouble;
    }

    // Female variant
    if (this.hasGenders) {
      // If the name is already set
      if (this.nameFemale) {
        // Check if the variant is either female or this is for the partner in a double battle
        if (
          variant === TrainerVariant.FEMALE
          || (variant === TrainerVariant.DOUBLE && trainerSlot === TrainerSlot.TRAINER_PARTNER)
        ) {
          return this.nameFemale;
        }
      }
      // Check if !variant is true, if so return the name, else return the name with _female appended
      // Check if the female version exists in the i18n file
      else if (variant && i18next.exists(`trainerClasses:${toCamelCase(this.name)}Female`)) {
        return ret + "Female";
      }
    }

    return ret;
  }

  loadAssets(variant: TrainerVariant): Promise<void> {
    return new Promise(resolve => {
      const isDouble = variant === TrainerVariant.DOUBLE;
      const trainerKey = this.getSpriteKey(variant === TrainerVariant.FEMALE, false);
      const partnerTrainerKey = this.getSpriteKey(true, true);
      globalScene.loadAtlas(trainerKey, "trainer");
      if (isDouble) {
        globalScene.loadAtlas(partnerTrainerKey, "trainer");
      }
      globalScene.load.once(Phaser.Loader.Events.COMPLETE, () => {
        const originalWarn = console.warn;
        // Ignore warnings for missing frames, because there will be a lot
        console.warn = () => {};
        const frameNames = globalScene.anims.generateFrameNames(trainerKey, {
          zeroPad: 4,
          suffix: ".png",
          start: 1,
          end: 128,
        });
        const partnerFrameNames = isDouble
          ? globalScene.anims.generateFrameNames(partnerTrainerKey, {
              zeroPad: 4,
              suffix: ".png",
              start: 1,
              end: 128,
            })
          : "";
        console.warn = originalWarn;
        if (!globalScene.anims.exists(trainerKey)) {
          globalScene.anims.create({
            key: trainerKey,
            frames: frameNames,
            frameRate: 24,
            repeat: -1,
          });
        }
        if (isDouble && !globalScene.anims.exists(partnerTrainerKey)) {
          globalScene.anims.create({
            key: partnerTrainerKey,
            frames: partnerFrameNames,
            frameRate: 24,
            repeat: -1,
          });
        }
        resolve();
      });
      if (!globalScene.load.isLoading()) {
        globalScene.load.start();
      }
    });
  }

  /**
   * Helper function to check if a specialty type is set
   * @returns `true` if `specialtyType` is defined and not {@link PokemonType.UNKNOWN}
   */
  hasSpecialtyType(): boolean {
    return this.specialtyType != null && this.specialtyType !== PokemonType.UNKNOWN;
  }

  /**
   * Creates a shallow copy of a trainer config so that it can be modified without affecting the {@link trainerConfigs} source map
   */
  clone(): TrainerConfig {
    let clone = new TrainerConfig(this.trainerType);
    clone = this.trainerTypeDouble ? clone.setDoubleTrainerType(this.trainerTypeDouble) : clone;
    clone = this.name ? clone.setName(this.name) : clone;
    clone = this.hasGenders ? clone.setHasGenders(this.nameFemale, this.femaleEncounterBgm) : clone;
    clone = this.hasDouble ? clone.setHasDouble(this.nameDouble, this.doubleEncounterBgm) : clone;
    clone = this.title ? clone.setTitle(this.title) : clone;
    clone = this.titleDouble ? clone.setDoubleTitle(this.titleDouble) : clone;
    clone = this.hasCharSprite ? clone.setHasCharSprite() : clone;
    clone = this.doubleOnly ? clone.setDoubleOnly() : clone;
    clone = this.moneyMultiplier ? clone.setMoneyMultiplier(this.moneyMultiplier) : clone;
    clone = this.isBoss ? clone.setBoss() : clone;
    clone = this.hasStaticParty ? clone.setStaticParty() : clone;
    clone = this.useSameSeedForAllMembers ? clone.setUseSameSeedForAllMembers() : clone;
    clone = this.battleBgm ? clone.setBattleBgm(this.battleBgm) : clone;
    clone = this.encounterBgm ? clone.setEncounterBgm(this.encounterBgm) : clone;
    clone = this.victoryBgm ? clone.setVictoryBgm(this.victoryBgm) : clone;
    clone = this.genModifiersFunc ? clone.setGenModifiersFunc(this.genModifiersFunc) : clone;

    if (this.modifierRewardFuncs) {
      // Clones array instead of passing ref
      clone.modifierRewardFuncs = this.modifierRewardFuncs.slice(0);
    }

    if (this.partyTemplates) {
      clone.partyTemplates = this.partyTemplates.slice(0);
    }

    clone = this.partyTemplateFunc ? clone.setPartyTemplateFunc(this.partyTemplateFunc) : clone;

    if (this.partyMemberFuncs) {
      Object.keys(this.partyMemberFuncs).forEach(index => {
        clone = clone.setPartyMemberFunc(Number.parseInt(index, 10), this.partyMemberFuncs[index]);
      });
    }

    clone = this.speciesPools ? clone.setSpeciesPools(this.speciesPools) : clone;
    clone = this.speciesFilter ? clone.setSpeciesFilter(this.speciesFilter) : clone;
    clone.specialtyType = this.specialtyType;

    clone.encounterMessages = this.encounterMessages?.slice(0);
    clone.victoryMessages = this.victoryMessages?.slice(0);
    clone.defeatMessages = this.defeatMessages?.slice(0);

    clone.femaleEncounterMessages = this.femaleEncounterMessages?.slice(0);
    clone.femaleVictoryMessages = this.femaleVictoryMessages?.slice(0);
    clone.femaleDefeatMessages = this.femaleDefeatMessages?.slice(0);

    clone.doubleEncounterMessages = this.doubleEncounterMessages?.slice(0);
    clone.doubleVictoryMessages = this.doubleVictoryMessages?.slice(0);
    clone.doubleDefeatMessages = this.doubleDefeatMessages?.slice(0);

    return clone;
  }
}

/**
 * Randomly selects one of the `Species` from `speciesPool`, determines its evolution, level, and strength.
 * Then adds Pokemon to globalScene.
 * @param speciesPool - The pool of species to choose from. Can be a list of `SpeciesId` or a list of lists of `SpeciesId`.
 * @param trainerSlot - (default {@linkcode TrainerSlot.TRAINER | TRAINER}); The trainer slot to generate for.
 * @param ignoreEvolution - (default `false`); Whether to ignore evolution when determining the species to use.
 * @param postProcess - An optional function to post-process the generated `EnemyPokemon`
 */
export function getRandomPartyMemberFunc(
  speciesPool: readonly (SpeciesId | readonly SpeciesId[])[],
  trainerSlot: TrainerSlot = TrainerSlot.TRAINER,
  ignoreEvolution = false,
  postProcess?: (enemyPokemon: EnemyPokemon) => void,
): (level: number, strength: PartyMemberStrength) => EnemyPokemon {
  return (level: number, strength: PartyMemberStrength) => {
    let species: SpeciesId | readonly SpeciesId[] | typeof speciesPool = speciesPool;
    do {
      species = randSeedItem(species);
    } while (typeof species !== "number");

    if (!ignoreEvolution) {
      species = getPokemonSpecies(species).getTrainerSpeciesForLevel(level, true, strength);
    }

    return globalScene.addEnemyPokemon(
      getPokemonSpecies(species),
      level,
      trainerSlot,
      undefined,
      false,
      undefined,
      postProcess,
    );
  };
}

// biome-ignore lint/correctness/noUnusedVariables: potentially useful
function getSpeciesFilterRandomPartyMemberFunc(
  originalSpeciesFilter: PokemonSpeciesFilter,
  trainerSlot: TrainerSlot = TrainerSlot.TRAINER,
  allowLegendaries?: boolean,
  postProcess?: (EnemyPokemon: EnemyPokemon) => void,
): PartyMemberFunc {
  const speciesFilter = (species: PokemonSpecies): boolean => {
    const notLegendary = !species.legendary && !species.subLegendary && !species.mythical;
    return (allowLegendaries || notLegendary) && !species.isTrainerForbidden() && originalSpeciesFilter(species);
  };

  return (level: number, strength: PartyMemberStrength) => {
    const waveIndex = globalScene.currentBattle.waveIndex;
    const species = getPokemonSpecies(
      globalScene
        .randomSpecies(waveIndex, level, false, speciesFilter)
        // TODO: What EvoLevelThresholdKind to use here?
        .getTrainerSpeciesForLevel(level, true, strength),
    );

    return globalScene.addEnemyPokemon(species, level, trainerSlot, undefined, false, undefined, postProcess);
  };
}

let t = 0;
export const trainerConfigs: TrainerConfigs = {
  [TrainerType.UNKNOWN]: new TrainerConfig(0).setHasGenders(),
  [TrainerType.ACE_TRAINER]: new TrainerConfig(++t)
    .setHasGenders("Ace Trainer Female")
    .setHasDouble("Ace Duo")
    .setMoneyMultiplier(2.25)
    .setEncounterBgm(TrainerType.ACE_TRAINER)
    .setPartyTemplateFunc(() =>
      getWavePartyTemplate(
        trainerPartyTemplates.THREE_WEAK_BALANCED,
        trainerPartyTemplates.FOUR_WEAK_BALANCED,
        trainerPartyTemplates.FIVE_WEAK_BALANCED,
        trainerPartyTemplates.SIX_WEAK_BALANCED,
      ),
    ),
  [TrainerType.ARTIST]: new TrainerConfig(++t)
    .setEncounterBgm(TrainerType.RICH)
    .setPartyTemplates(trainerPartyTemplates.ONE_STRONG, trainerPartyTemplates.TWO_AVG, trainerPartyTemplates.THREE_AVG)
    .setSpeciesPools([SpeciesId.SMEARGLE]),
  [TrainerType.BACKERS]: new TrainerConfig(++t)
    .setHasGenders("Backers")
    .setDoubleOnly()
    .setEncounterBgm(TrainerType.CYCLIST),
  [TrainerType.BACKPACKER]: new TrainerConfig(++t)
    .setHasGenders("Backpacker Female")
    .setHasDouble("Backpackers")
    .setSpeciesFilter(s => s.isOfType(PokemonType.FLYING) || s.isOfType(PokemonType.ROCK))
    .setEncounterBgm(TrainerType.BACKPACKER)
    .setPartyTemplates(
      trainerPartyTemplates.ONE_STRONG,
      trainerPartyTemplates.ONE_WEAK_ONE_STRONG,
      trainerPartyTemplates.ONE_AVG_ONE_STRONG,
    )
    .setSpeciesPools({
      [TrainerPoolTier.COMMON]: [
        SpeciesId.RHYHORN,
        SpeciesId.AIPOM,
        SpeciesId.MAKUHITA,
        SpeciesId.MAWILE,
        SpeciesId.NUMEL,
        SpeciesId.LILLIPUP,
        SpeciesId.SANDILE,
        SpeciesId.WOOLOO,
      ],
      [TrainerPoolTier.UNCOMMON]: [
        SpeciesId.GIRAFARIG,
        SpeciesId.ZANGOOSE,
        SpeciesId.SEVIPER,
        SpeciesId.CUBCHOO,
        SpeciesId.PANCHAM,
        SpeciesId.SKIDDO,
        SpeciesId.MUDBRAY,
      ],
      [TrainerPoolTier.RARE]: [
        SpeciesId.TAUROS,
        SpeciesId.STANTLER,
        SpeciesId.DARUMAKA,
        SpeciesId.BOUFFALANT,
        SpeciesId.DEERLING,
        SpeciesId.IMPIDIMP,
      ],
      [TrainerPoolTier.SUPER_RARE]: [SpeciesId.GALAR_DARUMAKA, SpeciesId.TEDDIURSA],
    }),
  [TrainerType.BAKER]: new TrainerConfig(++t)
    .setEncounterBgm(TrainerType.CLERK)
    .setMoneyMultiplier(1.35)
    .setSpeciesFilter(
      s =>
        [s.ability1, s.ability2, s.abilityHidden].some(
          a =>
            !!a
            && [
              AbilityId.WHITE_SMOKE,
              AbilityId.GLUTTONY,
              AbilityId.HONEY_GATHER,
              AbilityId.HARVEST,
              AbilityId.CHEEK_POUCH,
              AbilityId.SWEET_VEIL,
              AbilityId.RIPEN,
              AbilityId.PURIFYING_SALT,
              AbilityId.WELL_BAKED_BODY,
              AbilityId.SUPERSWEET_SYRUP,
              AbilityId.HOSPITALITY,
            ].includes(a),
        )
        || s
          .getLevelMoves()
          .some(plm =>
            [MoveId.SOFT_BOILED, MoveId.SPORE, MoveId.MILK_DRINK, MoveId.OVERHEAT, MoveId.TEATIME].includes(plm[1]),
          ),
    ), // Mons with baking related abilities or who learn Overheat, Teatime, Milk Drink, Spore, or Soft-Boiled by level
  [TrainerType.BEAUTY]: new TrainerConfig(++t)
    .setMoneyMultiplier(1.55)
    .setEncounterBgm(TrainerType.PARASOL_LADY)
    .setPartyTemplates(
      trainerPartyTemplates.TWO_AVG_SAME_ONE_AVG,
      trainerPartyTemplates.TWO_AVG_SAME_ONE_STRONG,
      trainerPartyTemplates.THREE_AVG_SAME,
      trainerPartyTemplates.THREE_AVG,
      trainerPartyTemplates.FOUR_WEAK,
      trainerPartyTemplates.ONE_STRONG,
    )
    .setSpeciesPools({
      [TrainerPoolTier.COMMON]: [
        SpeciesId.MEOWTH,
        SpeciesId.GOLDEEN,
        SpeciesId.MAREEP,
        SpeciesId.MARILL,
        SpeciesId.SKITTY,
        SpeciesId.GLAMEOW,
        SpeciesId.PURRLOIN,
      ],
      [TrainerPoolTier.UNCOMMON]: [
        SpeciesId.SMOOCHUM,
        SpeciesId.ROSELIA,
        SpeciesId.LUVDISC,
        SpeciesId.BLITZLE,
        SpeciesId.SEWADDLE,
        SpeciesId.PETILIL,
        SpeciesId.MINCCINO,
        SpeciesId.GOTHITA,
        SpeciesId.SPRITZEE,
        SpeciesId.FLITTLE,
      ],
      [TrainerPoolTier.RARE]: [
        SpeciesId.FEEBAS,
        SpeciesId.FURFROU,
        SpeciesId.SALANDIT,
        SpeciesId.BRUXISH,
        SpeciesId.HATENNA,
        SpeciesId.SNOM,
        SpeciesId.ALOLA_VULPIX,
      ],
      [TrainerPoolTier.SUPER_RARE]: [
        SpeciesId.CLAMPERL,
        SpeciesId.AMAURA,
        SpeciesId.SYLVEON,
        SpeciesId.GOOMY,
        SpeciesId.POPPLIO,
      ],
    }),
  [TrainerType.BIKER]: new TrainerConfig(++t)
    .setMoneyMultiplier(1.4)
    .setEncounterBgm(TrainerType.ROUGHNECK)
    .setSpeciesPools({
      [TrainerPoolTier.COMMON]: [
        SpeciesId.EKANS,
        SpeciesId.KOFFING,
        SpeciesId.CROAGUNK,
        SpeciesId.VENIPEDE,
        SpeciesId.SCRAGGY,
      ],
      [TrainerPoolTier.UNCOMMON]: [
        SpeciesId.GRIMER,
        SpeciesId.VOLTORB,
        SpeciesId.TEDDIURSA,
        SpeciesId.MAGBY,
        SpeciesId.SKORUPI,
        SpeciesId.SANDILE,
        SpeciesId.PAWNIARD,
        SpeciesId.SHROODLE,
      ],
      [TrainerPoolTier.RARE]: [SpeciesId.VAROOM, SpeciesId.CYCLIZAR],
    }),
  [TrainerType.BLACK_BELT]: new TrainerConfig(++t)
    .setHasGenders("Battle Girl", TrainerType.PSYCHIC)
    .setHasDouble("Crush Kin")
    .setEncounterBgm(TrainerType.ROUGHNECK)
    .setSpecialtyType(PokemonType.FIGHTING)
    .setPartyTemplates(
      trainerPartyTemplates.TWO_WEAK_ONE_AVG,
      trainerPartyTemplates.TWO_WEAK_ONE_AVG,
      trainerPartyTemplates.TWO_AVG,
      trainerPartyTemplates.TWO_AVG,
      trainerPartyTemplates.TWO_WEAK_ONE_STRONG,
      trainerPartyTemplates.THREE_AVG,
      trainerPartyTemplates.TWO_AVG_ONE_STRONG,
    )
    .setSpeciesPools({
      [TrainerPoolTier.COMMON]: [
        SpeciesId.NIDORAN_F,
        SpeciesId.NIDORAN_M,
        SpeciesId.MACHOP,
        SpeciesId.MAKUHITA,
        SpeciesId.MEDITITE,
        SpeciesId.CROAGUNK,
        SpeciesId.TIMBURR,
      ],
      [TrainerPoolTier.UNCOMMON]: [
        SpeciesId.MANKEY,
        SpeciesId.POLIWRATH,
        SpeciesId.TYROGUE,
        SpeciesId.BRELOOM,
        SpeciesId.SCRAGGY,
        SpeciesId.MIENFOO,
        SpeciesId.PANCHAM,
        SpeciesId.STUFFUL,
        SpeciesId.CRABRAWLER,
      ],
      [TrainerPoolTier.RARE]: [
        SpeciesId.HERACROSS,
        SpeciesId.RIOLU,
        SpeciesId.THROH,
        SpeciesId.SAWK,
        SpeciesId.PASSIMIAN,
        SpeciesId.CLOBBOPUS,
      ],
      [TrainerPoolTier.SUPER_RARE]: [
        SpeciesId.HITMONTOP,
        SpeciesId.INFERNAPE,
        SpeciesId.GALLADE,
        SpeciesId.HAWLUCHA,
        SpeciesId.HAKAMO_O,
      ],
      [TrainerPoolTier.ULTRA_RARE]: [SpeciesId.KUBFU],
    }),
  [TrainerType.BREEDER]: new TrainerConfig(++t)
    .setMoneyMultiplier(1.325)
    .setEncounterBgm(TrainerType.POKEFAN)
    .setHasGenders("Breeder Female")
    .setHasDouble("Breeders")
    .setPartyTemplateFunc(() =>
      getWavePartyTemplate(
        trainerPartyTemplates.FOUR_WEAK,
        trainerPartyTemplates.FIVE_WEAK,
        trainerPartyTemplates.SIX_WEAK,
      ),
    )
    .setSpeciesPools({
      [TrainerPoolTier.COMMON]: [
        SpeciesId.PICHU,
        SpeciesId.CLEFFA,
        SpeciesId.IGGLYBUFF,
        SpeciesId.TOGEPI,
        SpeciesId.TYROGUE,
        SpeciesId.SMOOCHUM,
        SpeciesId.AZURILL,
        SpeciesId.BUDEW,
        SpeciesId.CHINGLING,
        SpeciesId.BONSLY,
        SpeciesId.MIME_JR,
        SpeciesId.HAPPINY,
        SpeciesId.MANTYKE,
        SpeciesId.TOXEL,
      ],
      [TrainerPoolTier.UNCOMMON]: [
        SpeciesId.DITTO,
        SpeciesId.ELEKID,
        SpeciesId.MAGBY,
        SpeciesId.WYNAUT,
        SpeciesId.MUNCHLAX,
        SpeciesId.RIOLU,
        SpeciesId.AUDINO,
      ],
      [TrainerPoolTier.RARE]: [
        SpeciesId.ALOLA_RATTATA,
        SpeciesId.ALOLA_SANDSHREW,
        SpeciesId.ALOLA_VULPIX,
        SpeciesId.ALOLA_DIGLETT,
        SpeciesId.ALOLA_MEOWTH,
        SpeciesId.GALAR_PONYTA,
      ],
      [TrainerPoolTier.SUPER_RARE]: [
        SpeciesId.ALOLA_GEODUDE,
        SpeciesId.ALOLA_GRIMER,
        SpeciesId.GALAR_MEOWTH,
        SpeciesId.GALAR_SLOWPOKE,
        SpeciesId.GALAR_FARFETCHD,
        SpeciesId.HISUI_GROWLITHE,
        SpeciesId.HISUI_VOLTORB,
        SpeciesId.HISUI_QWILFISH,
        SpeciesId.HISUI_SNEASEL,
        SpeciesId.HISUI_ZORUA,
      ],
    }),
  [TrainerType.CLERK]: new TrainerConfig(++t)
    .setHasGenders("Clerk Female")
    .setHasDouble("Colleagues")
    .setEncounterBgm(TrainerType.CLERK)
    .setPartyTemplates(
      trainerPartyTemplates.TWO_WEAK,
      trainerPartyTemplates.THREE_WEAK,
      trainerPartyTemplates.ONE_AVG,
      trainerPartyTemplates.TWO_AVG,
      trainerPartyTemplates.TWO_WEAK_ONE_AVG,
    )
    .setSpeciesPools({
      [TrainerPoolTier.COMMON]: [
        SpeciesId.MEOWTH,
        SpeciesId.PSYDUCK,
        SpeciesId.BUDEW,
        SpeciesId.PIDOVE,
        SpeciesId.CINCCINO,
        SpeciesId.LITLEO,
      ],
      [TrainerPoolTier.UNCOMMON]: [
        SpeciesId.JIGGLYPUFF,
        SpeciesId.MAGNEMITE,
        SpeciesId.MARILL,
        SpeciesId.COTTONEE,
        SpeciesId.SKIDDO,
      ],
      [TrainerPoolTier.RARE]: [SpeciesId.BUIZEL, SpeciesId.SNEASEL, SpeciesId.KLEFKI, SpeciesId.INDEEDEE],
    }),
  [TrainerType.CYCLIST]: new TrainerConfig(++t)
    .setMoneyMultiplier(1.3)
    .setHasGenders("Cyclist Female")
    .setHasDouble("Cyclists")
    .setEncounterBgm(TrainerType.CYCLIST)
    .setPartyTemplates(trainerPartyTemplates.TWO_WEAK, trainerPartyTemplates.ONE_AVG)
    .setSpeciesPools({
      [TrainerPoolTier.COMMON]: [
        SpeciesId.DODUO,
        SpeciesId.PICHU,
        SpeciesId.TAILLOW,
        SpeciesId.STARLY,
        SpeciesId.PONYTA,
      ],
      [TrainerPoolTier.UNCOMMON]: [
        SpeciesId.ELECTRIKE,
        SpeciesId.SHINX,
        SpeciesId.BLITZLE,
        SpeciesId.DUCKLETT,
        SpeciesId.WATTREL,
      ],
      [TrainerPoolTier.RARE]: [
        SpeciesId.YANMA,
        SpeciesId.NINJASK,
        SpeciesId.VENIPEDE,
        SpeciesId.EMOLGA,
        SpeciesId.SKIDDO,
        SpeciesId.ROLYCOLY,
      ],
      [TrainerPoolTier.SUPER_RARE]: [SpeciesId.SHELMET, SpeciesId.DREEPY],
    }),
  [TrainerType.DANCER]: new TrainerConfig(++t)
    .setMoneyMultiplier(1.55)
    .setEncounterBgm(TrainerType.CYCLIST)
    .setPartyTemplates(
      trainerPartyTemplates.TWO_WEAK,
      trainerPartyTemplates.ONE_AVG,
      trainerPartyTemplates.TWO_AVG,
      trainerPartyTemplates.TWO_WEAK_SAME_TWO_WEAK_SAME,
    )
    .setSpeciesPools({
      [TrainerPoolTier.COMMON]: [SpeciesId.RALTS, SpeciesId.SPOINK, SpeciesId.LOTAD, SpeciesId.BUDEW],
      [TrainerPoolTier.UNCOMMON]: [SpeciesId.SPINDA, SpeciesId.SWABLU, SpeciesId.MARACTUS],
      [TrainerPoolTier.RARE]: [SpeciesId.BELLOSSOM, SpeciesId.HITMONTOP, SpeciesId.MIME_JR, SpeciesId.ORICORIO],
      [TrainerPoolTier.SUPER_RARE]: [SpeciesId.QUAXLY, SpeciesId.JANGMO_O],
    }),
  [TrainerType.DEPOT_AGENT]: new TrainerConfig(++t)
    .setMoneyMultiplier(1.45)
    .setEncounterBgm(TrainerType.CLERK)
    .setPartyTemplates(
      trainerPartyTemplates.TWO_AVG,
      trainerPartyTemplates.THREE_WEAK,
      trainerPartyTemplates.THREE_AVG,
      trainerPartyTemplates.FOUR_WEAK,
    )
    .setSpeciesFilter(s => s.isOfType(PokemonType.GROUND)),
  [TrainerType.DOCTOR]: new TrainerConfig(++t)
    .setHasGenders("Nurse", "lass")
    .setHasDouble("Medical Team")
    .setMoneyMultiplier(3)
    .setEncounterBgm(TrainerType.CLERK)
    .setSpeciesFilter(s => !!s.getLevelMoves().find(plm => plm[1] === MoveId.HEAL_PULSE)),
  [TrainerType.FIREBREATHER]: new TrainerConfig(++t)
    .setMoneyMultiplier(1.4)
    .setEncounterBgm(TrainerType.ROUGHNECK)
    .setSpeciesFilter(s => !!s.getLevelMoves().find(plm => plm[1] === MoveId.SMOG) || s.isOfType(PokemonType.FIRE)),
  [TrainerType.FISHERMAN]: new TrainerConfig(++t)
    .setMoneyMultiplier(1.25)
    .setEncounterBgm(TrainerType.BACKPACKER)
    .setSpecialtyType(PokemonType.WATER)
    .setPartyTemplates(
      trainerPartyTemplates.TWO_WEAK_SAME_ONE_AVG,
      trainerPartyTemplates.ONE_AVG,
      trainerPartyTemplates.THREE_WEAK_SAME,
      trainerPartyTemplates.ONE_STRONG,
    )
    .setSpeciesPools({
      [TrainerPoolTier.COMMON]: [
        SpeciesId.TENTACOOL,
        SpeciesId.MAGIKARP,
        SpeciesId.GOLDEEN,
        SpeciesId.STARYU,
        SpeciesId.REMORAID,
        SpeciesId.SKRELP,
        SpeciesId.CLAUNCHER,
        SpeciesId.ARROKUDA,
      ],
      [TrainerPoolTier.UNCOMMON]: [
        SpeciesId.POLIWAG,
        SpeciesId.SHELLDER,
        SpeciesId.KRABBY,
        SpeciesId.HORSEA,
        SpeciesId.CARVANHA,
        SpeciesId.BARBOACH,
        SpeciesId.CORPHISH,
        SpeciesId.FINNEON,
        SpeciesId.TYMPOLE,
        SpeciesId.BASCULIN,
        SpeciesId.FRILLISH,
        SpeciesId.INKAY,
      ],
      [TrainerPoolTier.RARE]: [
        SpeciesId.CHINCHOU,
        SpeciesId.CORSOLA,
        SpeciesId.WAILMER,
        SpeciesId.CLAMPERL,
        SpeciesId.LUVDISC,
        SpeciesId.MANTYKE,
        SpeciesId.ALOMOMOLA,
        SpeciesId.TATSUGIRI,
        SpeciesId.VELUZA,
      ],
      [TrainerPoolTier.SUPER_RARE]: [SpeciesId.LAPRAS, SpeciesId.FEEBAS, SpeciesId.RELICANTH, SpeciesId.DONDOZO],
    }),
  [TrainerType.GUITARIST]: new TrainerConfig(++t)
    .setMoneyMultiplier(1.2)
    .setEncounterBgm(TrainerType.ROUGHNECK)
    .setSpecialtyType(PokemonType.ELECTRIC)
    .setSpeciesFilter(s => s.isOfType(PokemonType.ELECTRIC)),
  [TrainerType.HARLEQUIN]: new TrainerConfig(++t)
    .setEncounterBgm(TrainerType.PSYCHIC)
    .setSpeciesFilter(s => tmSpecies[MoveId.TRICK_ROOM].indexOf(s.speciesId) > -1),
  [TrainerType.HIKER]: new TrainerConfig(++t)
    .setEncounterBgm(TrainerType.BACKPACKER)
    .setPartyTemplates(
      trainerPartyTemplates.TWO_AVG_SAME_ONE_AVG,
      trainerPartyTemplates.TWO_AVG_SAME_ONE_STRONG,
      trainerPartyTemplates.TWO_AVG,
      trainerPartyTemplates.FOUR_WEAK,
      trainerPartyTemplates.ONE_STRONG,
    )
    .setSpeciesPools({
      [TrainerPoolTier.COMMON]: [
        SpeciesId.SANDSHREW,
        SpeciesId.DIGLETT,
        SpeciesId.GEODUDE,
        SpeciesId.MACHOP,
        SpeciesId.ARON,
        SpeciesId.ROGGENROLA,
        SpeciesId.DRILBUR,
        SpeciesId.NACLI,
      ],
      [TrainerPoolTier.UNCOMMON]: [
        SpeciesId.ZUBAT,
        SpeciesId.RHYHORN,
        SpeciesId.ONIX,
        SpeciesId.CUBONE,
        SpeciesId.WOOBAT,
        SpeciesId.SWINUB,
        SpeciesId.NOSEPASS,
        SpeciesId.HIPPOPOTAS,
        SpeciesId.DWEBBLE,
        SpeciesId.KLAWF,
        SpeciesId.TOEDSCOOL,
      ],
      [TrainerPoolTier.RARE]: [
        SpeciesId.TORKOAL,
        SpeciesId.TRAPINCH,
        SpeciesId.BARBOACH,
        SpeciesId.GOLETT,
        SpeciesId.ALOLA_DIGLETT,
        SpeciesId.ALOLA_GEODUDE,
        SpeciesId.GALAR_STUNFISK,
        SpeciesId.PALDEA_WOOPER,
      ],
      [TrainerPoolTier.SUPER_RARE]: [SpeciesId.MAGBY, SpeciesId.LARVITAR],
    }),
  [TrainerType.HOOLIGANS]: new TrainerConfig(++t)
    .setDoubleOnly()
    .setMoneyMultiplier(1.5)
    .setEncounterBgm(TrainerType.ROUGHNECK)
    .setPartyTemplateFunc(() =>
      getWavePartyTemplate(
        trainerPartyTemplates.TWO_WEAK,
        trainerPartyTemplates.TWO_AVG,
        trainerPartyTemplates.ONE_AVG_ONE_STRONG,
      ),
    )
    .setSpeciesFilter(s => s.isOfType(PokemonType.POISON) || s.isOfType(PokemonType.DARK)),
  [TrainerType.HOOPSTER]: new TrainerConfig(++t).setMoneyMultiplier(1.2).setEncounterBgm(TrainerType.CYCLIST),
  [TrainerType.INFIELDER]: new TrainerConfig(++t).setMoneyMultiplier(1.2).setEncounterBgm(TrainerType.CYCLIST),
  [TrainerType.JANITOR]: new TrainerConfig(++t).setMoneyMultiplier(1.1).setEncounterBgm(TrainerType.CLERK),
  [TrainerType.LINEBACKER]: new TrainerConfig(++t).setMoneyMultiplier(1.2).setEncounterBgm(TrainerType.CYCLIST),
  [TrainerType.MAID]: new TrainerConfig(++t).setMoneyMultiplier(1.6).setEncounterBgm(TrainerType.RICH),
  [TrainerType.MUSICIAN]: new TrainerConfig(++t)
    .setMoneyMultiplier(1.1)
    .setEncounterBgm(TrainerType.POKEFAN)
    .setPartyTemplates(
      trainerPartyTemplates.THREE_WEAK,
      trainerPartyTemplates.TWO_WEAK_ONE_AVG,
      trainerPartyTemplates.TWO_AVG,
    )
    .setSpeciesFilter(s => !!s.getLevelMoves().find(plm => plm[1] === MoveId.SING)),
  [TrainerType.HEX_MANIAC]: new TrainerConfig(++t)
    .setMoneyMultiplier(1.5)
    .setEncounterBgm(TrainerType.PSYCHIC)
    .setPartyTemplates(
      trainerPartyTemplates.TWO_AVG,
      trainerPartyTemplates.ONE_AVG_ONE_STRONG,
      trainerPartyTemplates.TWO_AVG_SAME_ONE_AVG,
      trainerPartyTemplates.THREE_AVG,
      trainerPartyTemplates.TWO_STRONG,
    )
    .setSpeciesFilter(s => s.isOfType(PokemonType.GHOST) || s.isOfType(PokemonType.PSYCHIC)),
  [TrainerType.NURSERY_AIDE]: new TrainerConfig(++t).setMoneyMultiplier(1.3).setEncounterBgm("lass"),
  [TrainerType.OFFICER]: new TrainerConfig(++t)
    .setMoneyMultiplier(1.55)
    .setEncounterBgm(TrainerType.CLERK)
    .setPartyTemplates(
      trainerPartyTemplates.ONE_AVG,
      trainerPartyTemplates.ONE_STRONG,
      trainerPartyTemplates.TWO_AVG,
      trainerPartyTemplates.TWO_WEAK_SAME_ONE_AVG,
    )
    .setSpeciesPools({
      [TrainerPoolTier.COMMON]: [
        SpeciesId.VULPIX,
        SpeciesId.GROWLITHE,
        SpeciesId.SNUBBULL,
        SpeciesId.POOCHYENA,
        SpeciesId.ELECTRIKE,
        SpeciesId.LILLIPUP,
        SpeciesId.YAMPER,
        SpeciesId.FIDOUGH,
      ],
      [TrainerPoolTier.UNCOMMON]: [SpeciesId.HOUNDOUR, SpeciesId.ROCKRUFF, SpeciesId.MASCHIFF],
      [TrainerPoolTier.RARE]: [SpeciesId.JOLTEON, SpeciesId.RIOLU],
      [TrainerPoolTier.SUPER_RARE]: [SpeciesId.SLAKOTH],
      [TrainerPoolTier.ULTRA_RARE]: [SpeciesId.ENTEI, SpeciesId.SUICUNE, SpeciesId.RAIKOU],
    }),
  [TrainerType.PARASOL_LADY]: new TrainerConfig(++t)
    .setMoneyMultiplier(1.55)
    .setEncounterBgm(TrainerType.PARASOL_LADY)
    .setPartyTemplates(
      trainerPartyTemplates.TWO_AVG_SAME_ONE_AVG,
      trainerPartyTemplates.TWO_AVG_SAME_ONE_STRONG,
      trainerPartyTemplates.TWO_AVG,
      trainerPartyTemplates.FOUR_WEAK,
      trainerPartyTemplates.ONE_STRONG,
    )
    .setSpeciesFilter(
      s =>
        [s.ability1, s.ability2, s.abilityHidden].some(
          a =>
            !!a
            && [
              AbilityId.DRIZZLE,
              AbilityId.SWIFT_SWIM,
              AbilityId.HYDRATION,
              AbilityId.RAIN_DISH,
              AbilityId.DRY_SKIN,
              AbilityId.WIND_POWER,
            ].includes(a),
        ) || s.getLevelMoves().some(plm => plm[1] === MoveId.RAIN_DANCE),
    ), // Mons with rain abilities or who learn Rain Dance by level
  [TrainerType.PILOT]: new TrainerConfig(++t)
    .setMoneyMultiplier(1.75)
    .setEncounterBgm(TrainerType.CLERK)
    .setPartyTemplates(
      trainerPartyTemplates.THREE_WEAK,
      trainerPartyTemplates.TWO_WEAK_ONE_AVG,
      trainerPartyTemplates.TWO_AVG,
      trainerPartyTemplates.THREE_AVG,
    )
    .setSpeciesFilter(s => tmSpecies[MoveId.FLY].indexOf(s.speciesId) > -1),
  [TrainerType.POKEFAN]: new TrainerConfig(++t)
    .setMoneyMultiplier(1.4)
    .setName("Pokéfan")
    .setHasGenders("Pokéfan Female")
    .setHasDouble("Pokéfan Family")
    .setEncounterBgm(TrainerType.POKEFAN)
    .setPartyTemplates(
      trainerPartyTemplates.FOUR_WEAK,
      trainerPartyTemplates.TWO_AVG,
      trainerPartyTemplates.ONE_STRONG,
      trainerPartyTemplates.FIVE_WEAK,
    )
    .setSpeciesFilter(s => tmSpecies[MoveId.HELPING_HAND].indexOf(s.speciesId) > -1),
  [TrainerType.PRESCHOOLER]: new TrainerConfig(++t)
    .setMoneyMultiplier(0.2)
    .setEncounterBgm(TrainerType.YOUNGSTER)
    .setHasGenders("Preschooler Female", "lass")
    .setHasDouble("Preschoolers")
    .setPartyTemplates(trainerPartyTemplates.THREE_WEAK, trainerPartyTemplates.TWO_WEAK_SAME_ONE_AVG)
    .setSpeciesPools({
      [TrainerPoolTier.COMMON]: [
        SpeciesId.CATERPIE,
        SpeciesId.PICHU,
        SpeciesId.SANDSHREW,
        SpeciesId.LEDYBA,
        SpeciesId.BUDEW,
        SpeciesId.BURMY,
        SpeciesId.WOOLOO,
        SpeciesId.PAWMI,
        SpeciesId.SMOLIV,
      ],
      [TrainerPoolTier.UNCOMMON]: [
        SpeciesId.EEVEE,
        SpeciesId.CLEFFA,
        SpeciesId.IGGLYBUFF,
        SpeciesId.SWINUB,
        SpeciesId.WOOPER,
        SpeciesId.DRIFLOON,
        SpeciesId.DEDENNE,
        SpeciesId.STUFFUL,
      ],
      [TrainerPoolTier.RARE]: [SpeciesId.RALTS, SpeciesId.RIOLU, SpeciesId.JOLTIK, SpeciesId.TANDEMAUS],
      [TrainerPoolTier.SUPER_RARE]: [SpeciesId.DARUMAKA, SpeciesId.TINKATINK],
    }),
  [TrainerType.PSYCHIC]: new TrainerConfig(++t)
    .setHasGenders("Psychic Female")
    .setHasDouble("Psychics")
    .setMoneyMultiplier(1.4)
    .setEncounterBgm(TrainerType.PSYCHIC)
    .setPartyTemplates(
      trainerPartyTemplates.TWO_WEAK,
      trainerPartyTemplates.TWO_AVG,
      trainerPartyTemplates.TWO_WEAK_SAME_ONE_AVG,
      trainerPartyTemplates.TWO_WEAK_SAME_TWO_WEAK_SAME,
      trainerPartyTemplates.ONE_STRONGER,
    )
    .setSpeciesPools({
      [TrainerPoolTier.COMMON]: [
        SpeciesId.ABRA,
        SpeciesId.DROWZEE,
        SpeciesId.RALTS,
        SpeciesId.SPOINK,
        SpeciesId.GOTHITA,
        SpeciesId.SOLOSIS,
        SpeciesId.BLIPBUG,
        SpeciesId.ESPURR,
        SpeciesId.HATENNA,
      ],
      [TrainerPoolTier.UNCOMMON]: [
        SpeciesId.MIME_JR,
        SpeciesId.EXEGGCUTE,
        SpeciesId.MEDITITE,
        SpeciesId.NATU,
        SpeciesId.EXEGGCUTE,
        SpeciesId.WOOBAT,
        SpeciesId.INKAY,
        SpeciesId.ORANGURU,
      ],
      [TrainerPoolTier.RARE]: [
        SpeciesId.ELGYEM,
        SpeciesId.SIGILYPH,
        SpeciesId.BALTOY,
        SpeciesId.GIRAFARIG,
        SpeciesId.MEOWSTIC,
      ],
      [TrainerPoolTier.SUPER_RARE]: [SpeciesId.BELDUM, SpeciesId.ESPEON, SpeciesId.STANTLER],
    }),
  [TrainerType.RANGER]: new TrainerConfig(++t)
    .setMoneyMultiplier(1.4)
    .setName("Pokémon Ranger")
    .setEncounterBgm(TrainerType.BACKPACKER)
    .setHasGenders("Pokémon Ranger Female")
    .setHasDouble("Pokémon Rangers")
    .setSpeciesPools({
      [TrainerPoolTier.COMMON]: [
        SpeciesId.PICHU,
        SpeciesId.GROWLITHE,
        SpeciesId.PONYTA,
        SpeciesId.ZIGZAGOON,
        SpeciesId.SEEDOT,
        SpeciesId.BIDOOF,
        SpeciesId.RIOLU,
        SpeciesId.SEWADDLE,
        SpeciesId.SKIDDO,
        SpeciesId.SALANDIT,
        SpeciesId.YAMPER,
      ],
      [TrainerPoolTier.UNCOMMON]: [
        SpeciesId.AZURILL,
        SpeciesId.TAUROS,
        SpeciesId.MAREEP,
        SpeciesId.FARFETCHD,
        SpeciesId.TEDDIURSA,
        SpeciesId.SHROOMISH,
        SpeciesId.ELECTRIKE,
        SpeciesId.BUDEW,
        SpeciesId.BUIZEL,
        SpeciesId.MUDBRAY,
        SpeciesId.STUFFUL,
      ],
      [TrainerPoolTier.RARE]: [
        SpeciesId.EEVEE,
        SpeciesId.SCYTHER,
        SpeciesId.KANGASKHAN,
        SpeciesId.RALTS,
        SpeciesId.MUNCHLAX,
        SpeciesId.ZORUA,
        SpeciesId.PALDEA_TAUROS,
        SpeciesId.TINKATINK,
        SpeciesId.CYCLIZAR,
        SpeciesId.FLAMIGO,
      ],
      [TrainerPoolTier.SUPER_RARE]: [SpeciesId.LARVESTA],
    }),
  [TrainerType.RICH]: new TrainerConfig(++t)
    .setMoneyMultiplier(3.25)
    .setName("Gentleman")
    .setHasGenders("Madame")
    .setHasDouble("Rich Couple")
    .setPartyTemplates(
      trainerPartyTemplates.THREE_WEAK,
      trainerPartyTemplates.FOUR_WEAK,
      trainerPartyTemplates.TWO_WEAK_ONE_AVG,
      trainerPartyTemplates.THREE_AVG,
    )
    .setSpeciesFilter(s => s.isOfType(PokemonType.NORMAL) || s.isOfType(PokemonType.ELECTRIC)),
  [TrainerType.RICH_KID]: new TrainerConfig(++t)
    .setMoneyMultiplier(2.5)
    .setName("Rich Boy")
    .setHasGenders("Lady")
    .setHasDouble("Rich Kids")
    .setEncounterBgm(TrainerType.RICH)
    .setPartyTemplates(trainerPartyTemplates.THREE_WEAK_SAME, trainerPartyTemplates.TWO_WEAK_SAME_ONE_AVG)
    .setSpeciesFilter(s => s.baseTotal <= 460),
  [TrainerType.ROUGHNECK]: new TrainerConfig(++t)
    .setMoneyMultiplier(1.4)
    .setEncounterBgm(TrainerType.ROUGHNECK)
    .setSpeciesFilter(s => s.isOfType(PokemonType.DARK)),
  [TrainerType.SAILOR]: new TrainerConfig(++t)
    .setMoneyMultiplier(1.4)
    .setEncounterBgm(TrainerType.BACKPACKER)
    .setSpeciesFilter(s => s.isOfType(PokemonType.WATER) || s.isOfType(PokemonType.FIGHTING)),
  [TrainerType.SCIENTIST]: new TrainerConfig(++t)
    .setHasGenders("Scientist Female")
    .setHasDouble("Scientists")
    .setMoneyMultiplier(1.7)
    .setEncounterBgm(TrainerType.SCIENTIST)
    .setSpeciesPools({
      [TrainerPoolTier.COMMON]: [
        SpeciesId.MAGNEMITE,
        SpeciesId.GRIMER,
        SpeciesId.DROWZEE,
        SpeciesId.VOLTORB,
        SpeciesId.KOFFING,
      ],
      [TrainerPoolTier.UNCOMMON]: [
        SpeciesId.BALTOY,
        SpeciesId.BRONZOR,
        SpeciesId.FERROSEED,
        SpeciesId.KLINK,
        SpeciesId.CHARJABUG,
        SpeciesId.BLIPBUG,
        SpeciesId.HELIOPTILE,
      ],
      [TrainerPoolTier.RARE]: [
        SpeciesId.ABRA,
        SpeciesId.DITTO,
        SpeciesId.PORYGON,
        SpeciesId.ELEKID,
        SpeciesId.SOLOSIS,
        SpeciesId.GALAR_WEEZING,
      ],
      [TrainerPoolTier.SUPER_RARE]: [
        SpeciesId.OMANYTE,
        SpeciesId.KABUTO,
        SpeciesId.AERODACTYL,
        SpeciesId.LILEEP,
        SpeciesId.ANORITH,
        SpeciesId.CRANIDOS,
        SpeciesId.SHIELDON,
        SpeciesId.TIRTOUGA,
        SpeciesId.ARCHEN,
        SpeciesId.ARCTOVISH,
        SpeciesId.ARCTOZOLT,
        SpeciesId.DRACOVISH,
        SpeciesId.DRACOZOLT,
      ],
      [TrainerPoolTier.ULTRA_RARE]: [SpeciesId.ROTOM, SpeciesId.MELTAN],
    }),
  [TrainerType.SMASHER]: new TrainerConfig(++t).setMoneyMultiplier(1.2).setEncounterBgm(TrainerType.CYCLIST),
  [TrainerType.SNOW_WORKER]: new TrainerConfig(++t)
    .setName("Worker")
    .setHasDouble("Workers")
    .setMoneyMultiplier(1.7)
    .setEncounterBgm(TrainerType.CLERK)
    .setSpeciesFilter(s => s.isOfType(PokemonType.ICE) || s.isOfType(PokemonType.STEEL)),
  [TrainerType.STRIKER]: new TrainerConfig(++t).setMoneyMultiplier(1.2).setEncounterBgm(TrainerType.CYCLIST),
  [TrainerType.SCHOOL_KID]: new TrainerConfig(++t)
    .setMoneyMultiplier(0.75)
    .setEncounterBgm(TrainerType.YOUNGSTER)
    .setHasGenders("School Kid Female", "lass")
    .setHasDouble("School Kids")
    .setSpeciesPools({
      [TrainerPoolTier.COMMON]: [
        SpeciesId.ODDISH,
        SpeciesId.EXEGGCUTE,
        SpeciesId.TEDDIURSA,
        SpeciesId.WURMPLE,
        SpeciesId.RALTS,
        SpeciesId.SHROOMISH,
        SpeciesId.FLETCHLING,
      ],
      [TrainerPoolTier.UNCOMMON]: [
        SpeciesId.VOLTORB,
        SpeciesId.WHISMUR,
        SpeciesId.MEDITITE,
        SpeciesId.MIME_JR,
        SpeciesId.NYMBLE,
      ],
      [TrainerPoolTier.RARE]: [SpeciesId.TANGELA, SpeciesId.EEVEE, SpeciesId.YANMA],
      [TrainerPoolTier.SUPER_RARE]: [SpeciesId.TADBULB],
    }),
  [TrainerType.SWIMMER]: new TrainerConfig(++t)
    .setMoneyMultiplier(1.3)
    .setEncounterBgm(TrainerType.PARASOL_LADY)
    .setHasGenders("Swimmer Female")
    .setHasDouble("Swimmers")
    .setSpecialtyType(PokemonType.WATER)
    .setSpeciesFilter(s => s.isOfType(PokemonType.WATER)),
  [TrainerType.TWINS]: new TrainerConfig(++t)
    .setDoubleOnly()
    .setMoneyMultiplier(0.65)
    .setUseSameSeedForAllMembers()
    .setPartyTemplateFunc(() =>
      getWavePartyTemplate(
        trainerPartyTemplates.TWO_WEAK,
        trainerPartyTemplates.TWO_AVG,
        trainerPartyTemplates.TWO_STRONG,
      ),
    )
    .setPartyMemberFunc(
      0,
      getRandomPartyMemberFunc([
        SpeciesId.METAPOD,
        SpeciesId.LEDYBA,
        SpeciesId.CLEFFA,
        SpeciesId.MAREEP,
        SpeciesId.WOOPER,
        SpeciesId.TEDDIURSA,
        SpeciesId.REMORAID,
        SpeciesId.HOUNDOUR,
        SpeciesId.SILCOON,
        SpeciesId.PLUSLE,
        SpeciesId.VOLBEAT,
        SpeciesId.SPINDA,
        SpeciesId.BONSLY,
        SpeciesId.PETILIL,
        SpeciesId.SPRITZEE,
        SpeciesId.BOUNSWEET,
        SpeciesId.MILCERY,
        SpeciesId.PICHU,
      ]),
    )
    .setPartyMemberFunc(
      1,
      getRandomPartyMemberFunc(
        [
          SpeciesId.KAKUNA,
          SpeciesId.SPINARAK,
          SpeciesId.IGGLYBUFF,
          SpeciesId.MAREEP,
          SpeciesId.PALDEA_WOOPER,
          SpeciesId.PHANPY,
          SpeciesId.MANTYKE,
          SpeciesId.ELECTRIKE,
          SpeciesId.CASCOON,
          SpeciesId.MINUN,
          SpeciesId.ILLUMISE,
          SpeciesId.SPINDA,
          SpeciesId.MIME_JR,
          SpeciesId.COTTONEE,
          SpeciesId.SWIRLIX,
          SpeciesId.FOMANTIS,
          SpeciesId.FIDOUGH,
          SpeciesId.EEVEE,
        ],
        TrainerSlot.TRAINER_PARTNER,
      ),
    )
    .setEncounterBgm(TrainerType.TWINS),
  [TrainerType.VETERAN]: new TrainerConfig(++t)
    .setHasGenders("Veteran Female")
    .setHasDouble("Veteran Duo")
    .setMoneyMultiplier(2.5)
    .setEncounterBgm(TrainerType.ACE_TRAINER)
    .setSpeciesFilter(s => s.isOfType(PokemonType.DRAGON)),
  [TrainerType.WAITER]: new TrainerConfig(++t)
    .setHasGenders("Waitress")
    .setHasDouble("Restaurant Staff")
    .setMoneyMultiplier(1.5)
    .setEncounterBgm(TrainerType.CLERK)
    .setSpeciesPools({
      [TrainerPoolTier.COMMON]: [
        SpeciesId.CLEFFA,
        SpeciesId.CHATOT,
        SpeciesId.PANSAGE,
        SpeciesId.PANSEAR,
        SpeciesId.PANPOUR,
        SpeciesId.MINCCINO,
      ],
      [TrainerPoolTier.UNCOMMON]: [SpeciesId.TROPIUS, SpeciesId.PETILIL, SpeciesId.BOUNSWEET, SpeciesId.INDEEDEE],
      [TrainerPoolTier.RARE]: [SpeciesId.APPLIN, SpeciesId.SINISTEA, SpeciesId.POLTCHAGEIST],
    }),
  [TrainerType.WORKER]: new TrainerConfig(++t)
    .setHasGenders("Worker Female")
    .setHasDouble("Workers")
    .setEncounterBgm(TrainerType.CLERK)
    .setMoneyMultiplier(1.7)
    .setSpeciesFilter(s => s.isOfType(PokemonType.ROCK) || s.isOfType(PokemonType.STEEL)),
  [TrainerType.YOUNGSTER]: new TrainerConfig(++t)
    .setMoneyMultiplier(0.5)
    .setEncounterBgm(TrainerType.YOUNGSTER)
    .setHasGenders("Lass", "lass")
    .setHasDouble("Beginners")
    .setPartyTemplates(trainerPartyTemplates.TWO_WEAKER)
    .setSpeciesPools([
      SpeciesId.CATERPIE,
      SpeciesId.WEEDLE,
      SpeciesId.RATTATA,
      SpeciesId.SENTRET,
      SpeciesId.POOCHYENA,
      SpeciesId.ZIGZAGOON,
      SpeciesId.WURMPLE,
      SpeciesId.BIDOOF,
      SpeciesId.PATRAT,
      SpeciesId.LILLIPUP,
    ]),
  [TrainerType.ROCKET_GRUNT]: new TrainerConfig(++t)
    .setHasGenders("Rocket Grunt Female")
    .setHasDouble("Rocket Grunts")
    .setMoneyMultiplier(1.0)
    .setEncounterBgm(TrainerType.PLASMA_GRUNT)
    .setBattleBgm("battle_plasma_grunt")
    .setMixedBattleBgm("battle_rocket_grunt")
    .setVictoryBgm("victory_team_plasma")
    .setPartyTemplateFunc(() => getEvilGruntPartyTemplate())
    .setSpeciesPools({
      [TrainerPoolTier.COMMON]: [
        SpeciesId.WEEDLE,
        SpeciesId.RATTATA,
        SpeciesId.EKANS,
        SpeciesId.SANDSHREW,
        SpeciesId.ZUBAT,
        SpeciesId.ODDISH,
        SpeciesId.GEODUDE,
        SpeciesId.SLOWPOKE,
        SpeciesId.GRIMER,
        SpeciesId.KOFFING,
      ],
      [TrainerPoolTier.UNCOMMON]: [
        SpeciesId.MANKEY,
        SpeciesId.GROWLITHE,
        SpeciesId.MAGNEMITE,
        SpeciesId.ONIX,
        SpeciesId.VOLTORB,
        SpeciesId.EXEGGCUTE,
        SpeciesId.CUBONE,
        SpeciesId.LICKITUNG,
        SpeciesId.TAUROS,
        SpeciesId.MURKROW,
      ],
      [TrainerPoolTier.RARE]: [
        SpeciesId.MAGIKARP,
        SpeciesId.ABRA,
        SpeciesId.GASTLY,
        SpeciesId.SCYTHER,
        SpeciesId.PORYGON,
        SpeciesId.OMANYTE,
        SpeciesId.KABUTO,
        SpeciesId.ELEKID,
        SpeciesId.MAGBY,
        SpeciesId.ALOLA_RATTATA,
        SpeciesId.ALOLA_SANDSHREW,
        SpeciesId.ALOLA_MEOWTH,
        SpeciesId.ALOLA_GEODUDE,
        SpeciesId.ALOLA_GRIMER,
        SpeciesId.PALDEA_TAUROS,
      ],
      [TrainerPoolTier.SUPER_RARE]: [SpeciesId.DRATINI, SpeciesId.LARVITAR],
    }),
  [TrainerType.ARCHER]: new TrainerConfig(++t)
    .initForEvilTeamAdmin("rocket_admin", "rocket_archer")
    .setEncounterBgm(TrainerType.PLASMA_GRUNT)
    .setBattleBgm("battle_plasma_grunt")
    .setMixedBattleBgm("battle_rocket_grunt")
    .setVictoryBgm("victory_team_plasma")
    .setPartyTemplateFunc(() => getEvilGruntPartyTemplate())
    .setPartyMemberFunc(3, getRandomPartyMemberFunc([SpeciesId.ELECTRODE]))
    .setPartyMemberFunc(4, getRandomPartyMemberFunc([SpeciesId.MAGMAR]))
    .setPartyMemberFunc(
      5,
      getRandomPartyMemberFunc([SpeciesId.HOUNDOOM], TrainerSlot.TRAINER, true, p => {
        if (globalScene.currentBattle.waveIndex === ClassicFixedBossWaves.EVIL_ADMIN_3) {
          p.setBoss(true, 2);
        }
        p.abilityIndex = 1; // Flash Fire
        p.generateAndPopulateMoveset();
        p.pokeball = PokeballType.ULTRA_BALL;
      }),
    ),
  [TrainerType.ARIANA]: new TrainerConfig(++t)
    .initForEvilTeamAdmin("rocket_admin_female", "rocket_ariana")
    .setEncounterBgm(TrainerType.PLASMA_GRUNT)
    .setBattleBgm("battle_plasma_grunt")
    .setMixedBattleBgm("battle_rocket_grunt")
    .setVictoryBgm("victory_team_plasma")
    .setPartyTemplateFunc(() => getEvilGruntPartyTemplate())
    .setPartyMemberFunc(3, getRandomPartyMemberFunc([SpeciesId.VILEPLUME]))
    .setPartyMemberFunc(4, getRandomPartyMemberFunc([SpeciesId.HONCHKROW]))
    .setPartyMemberFunc(
      5,
      getRandomPartyMemberFunc([SpeciesId.ARBOK], TrainerSlot.TRAINER, true, p => {
        p.abilityIndex = 0; // Intimidate
        p.generateAndPopulateMoveset();
        p.pokeball = PokeballType.ULTRA_BALL;
      }),
    ),
  [TrainerType.PROTON]: new TrainerConfig(++t)
    .initForEvilTeamAdmin("rocket_admin", "rocket_proton")
    .setEncounterBgm(TrainerType.PLASMA_GRUNT)
    .setBattleBgm("battle_plasma_grunt")
    .setMixedBattleBgm("battle_rocket_grunt")
    .setVictoryBgm("victory_team_plasma")
    .setPartyTemplateFunc(() => getEvilGruntPartyTemplate())
    .setPartyMemberFunc(3, getRandomPartyMemberFunc([SpeciesId.MUK]))
    .setPartyMemberFunc(4, getRandomPartyMemberFunc([SpeciesId.ELECTIVIRE]))
    .setPartyMemberFunc(
      5,
      getRandomPartyMemberFunc([SpeciesId.CROBAT], TrainerSlot.TRAINER, true, p => {
        p.generateAndPopulateMoveset();
        p.pokeball = PokeballType.ULTRA_BALL;
      }),
    ),
  [TrainerType.PETREL]: new TrainerConfig(++t)
    .initForEvilTeamAdmin("rocket_admin", "rocket_petrel")
    .setEncounterBgm(TrainerType.PLASMA_GRUNT)
    .setBattleBgm("battle_plasma_grunt")
    .setMixedBattleBgm("battle_rocket_grunt")
    .setVictoryBgm("victory_team_plasma")
    .setPartyTemplateFunc(() => getEvilGruntPartyTemplate())
    .setPartyMemberFunc(3, getRandomPartyMemberFunc([SpeciesId.RATICATE]))
    .setPartyMemberFunc(4, getRandomPartyMemberFunc([SpeciesId.GALAR_WEEZING]))
    .setPartyMemberFunc(
      5,
      getRandomPartyMemberFunc([SpeciesId.WEEZING], TrainerSlot.TRAINER, true, p => {
        p.generateAndPopulateMoveset();
        p.pokeball = PokeballType.ULTRA_BALL;
      }),
    ),
  [TrainerType.MAGMA_GRUNT]: new TrainerConfig(++t)
    .setHasGenders("Magma Grunt Female")
    .setHasDouble("Magma Grunts")
    .setMoneyMultiplier(1.0)
    .setEncounterBgm(TrainerType.PLASMA_GRUNT)
    .setBattleBgm("battle_plasma_grunt")
    .setMixedBattleBgm("battle_aqua_magma_grunt")
    .setVictoryBgm("victory_team_plasma")
    .setPartyTemplateFunc(() => getEvilGruntPartyTemplate())
    .setSpeciesPools({
      [TrainerPoolTier.COMMON]: [
        SpeciesId.DIGLETT,
        SpeciesId.KOFFING,
        SpeciesId.SLUGMA,
        SpeciesId.POOCHYENA,
        SpeciesId.ZIGZAGOON,
        SpeciesId.TORKOAL,
        SpeciesId.BALTOY,
      ],
      [TrainerPoolTier.UNCOMMON]: [
        SpeciesId.PHANPY,
        SpeciesId.MAGBY,
        SpeciesId.ZANGOOSE,
        SpeciesId.NUMEL,
        SpeciesId.SOLROCK,
        SpeciesId.HEATMOR,
        SpeciesId.ROLYCOLY,
        SpeciesId.SIZZLIPEDE,
      ],
      [TrainerPoolTier.RARE]: [
        SpeciesId.TRAPINCH,
        SpeciesId.LILEEP,
        SpeciesId.ANORITH,
        SpeciesId.TURTONATOR,
        SpeciesId.TOEDSCOOL,
        SpeciesId.CAPSAKID,
      ],
      [TrainerPoolTier.SUPER_RARE]: [SpeciesId.RHYHORN, SpeciesId.ARON],
    }),
  [TrainerType.TABITHA]: new TrainerConfig(++t)
    .initForEvilTeamAdmin("magma_admin", "magma")
    .setEncounterBgm(TrainerType.PLASMA_GRUNT)
    .setBattleBgm("battle_plasma_grunt")
    .setMixedBattleBgm("battle_aqua_magma_grunt")
    .setVictoryBgm("victory_team_plasma")
    .setPartyTemplateFunc(() => getEvilGruntPartyTemplate())
    .setPartyMemberFunc(3, getRandomPartyMemberFunc([SpeciesId.TORKOAL]))
    .setPartyMemberFunc(4, getRandomPartyMemberFunc([SpeciesId.FLYGON]))
    .setPartyMemberFunc(
      5,
      getRandomPartyMemberFunc([SpeciesId.CAMERUPT], TrainerSlot.TRAINER, true, p => {
        p.abilityIndex = 1; // Solid Rock
        p.generateAndPopulateMoveset();
        p.pokeball = PokeballType.ULTRA_BALL;
      }),
    ),
  [TrainerType.COURTNEY]: new TrainerConfig(++t)
    .initForEvilTeamAdmin("magma_admin_female", "magma")
    .setEncounterBgm(TrainerType.PLASMA_GRUNT)
    .setBattleBgm("battle_plasma_grunt")
    .setMixedBattleBgm("battle_aqua_magma_grunt")
    .setVictoryBgm("victory_team_plasma")
    .setPartyTemplateFunc(() => getEvilGruntPartyTemplate())
    .setPartyMemberFunc(3, getRandomPartyMemberFunc([SpeciesId.NINETALES]))
    .setPartyMemberFunc(4, getRandomPartyMemberFunc([SpeciesId.CLAYDOL]))
    .setPartyMemberFunc(
      5,
      getRandomPartyMemberFunc([SpeciesId.CAMERUPT], TrainerSlot.TRAINER, true, p => {
        p.abilityIndex = 1; // Solid Rock
        p.generateAndPopulateMoveset();
        p.pokeball = PokeballType.ULTRA_BALL;
      }),
    ),
  [TrainerType.AQUA_GRUNT]: new TrainerConfig(++t)
    .setHasGenders("Aqua Grunt Female")
    .setHasDouble("Aqua Grunts")
    .setMoneyMultiplier(1.0)
    .setEncounterBgm(TrainerType.PLASMA_GRUNT)
    .setBattleBgm("battle_plasma_grunt")
    .setMixedBattleBgm("battle_aqua_magma_grunt")
    .setVictoryBgm("victory_team_plasma")
    .setPartyTemplateFunc(() => getEvilGruntPartyTemplate())
    .setSpeciesPools({
      [TrainerPoolTier.COMMON]: [
        SpeciesId.TENTACOOL,
        SpeciesId.QWILFISH,
        SpeciesId.REMORAID,
        SpeciesId.ZIGZAGOON,
        SpeciesId.POOCHYENA,
        SpeciesId.LOTAD,
        SpeciesId.WINGULL,
        SpeciesId.BARBOACH,
        SpeciesId.CORPHISH,
      ],
      [TrainerPoolTier.UNCOMMON]: [
        SpeciesId.HORSEA,
        SpeciesId.CHINCHOU,
        SpeciesId.WOOPER,
        SpeciesId.AZURILL,
        SpeciesId.SEVIPER,
        SpeciesId.CARVANHA,
        SpeciesId.WAILMER,
        SpeciesId.CLAMPERL,
        SpeciesId.SPHEAL,
      ],
      [TrainerPoolTier.RARE]: [
        SpeciesId.MANTYKE,
        SpeciesId.TYMPOLE,
        SpeciesId.SKRELP,
        SpeciesId.WIMPOD,
        SpeciesId.CLOBBOPUS,
        SpeciesId.ARROKUDA,
        SpeciesId.WIGLETT,
      ],
      [TrainerPoolTier.SUPER_RARE]: [SpeciesId.FEEBAS, SpeciesId.DONDOZO],
    }),
  [TrainerType.MATT]: new TrainerConfig(++t)
    .initForEvilTeamAdmin("aqua_admin", "aqua")
    .setEncounterBgm(TrainerType.PLASMA_GRUNT)
    .setBattleBgm("battle_plasma_grunt")
    .setMixedBattleBgm("battle_aqua_magma_grunt")
    .setVictoryBgm("victory_team_plasma")
    .setPartyTemplateFunc(() => getEvilGruntPartyTemplate())
    .setPartyMemberFunc(3, getRandomPartyMemberFunc([SpeciesId.AZUMARILL]))
    .setPartyMemberFunc(4, getRandomPartyMemberFunc([SpeciesId.HUNTAIL]))
    .setPartyMemberFunc(
      5,
      getRandomPartyMemberFunc([SpeciesId.SHARPEDO], TrainerSlot.TRAINER, true, p => {
        p.generateAndPopulateMoveset();
        p.pokeball = PokeballType.ULTRA_BALL;
      }),
    ),
  [TrainerType.SHELLY]: new TrainerConfig(++t)
    .initForEvilTeamAdmin("aqua_admin_female", "aqua")
    .setEncounterBgm(TrainerType.PLASMA_GRUNT)
    .setBattleBgm("battle_plasma_grunt")
    .setMixedBattleBgm("battle_aqua_magma_grunt")
    .setVictoryBgm("victory_team_plasma")
    .setPartyTemplateFunc(() => getEvilGruntPartyTemplate())
    .setPartyMemberFunc(3, getRandomPartyMemberFunc([SpeciesId.CRAWDAUNT]))
    .setPartyMemberFunc(4, getRandomPartyMemberFunc([SpeciesId.GOREBYSS]))
    .setPartyMemberFunc(
      5,
      getRandomPartyMemberFunc([SpeciesId.SHARPEDO], TrainerSlot.TRAINER, true, p => {
        p.generateAndPopulateMoveset();
        p.pokeball = PokeballType.ULTRA_BALL;
      }),
    ),
  [TrainerType.GALACTIC_GRUNT]: new TrainerConfig(++t)
    .setHasGenders("Galactic Grunt Female")
    .setHasDouble("Galactic Grunts")
    .setMoneyMultiplier(1.0)
    .setEncounterBgm(TrainerType.PLASMA_GRUNT)
    .setBattleBgm("battle_plasma_grunt")
    .setMixedBattleBgm("battle_galactic_grunt")
    .setVictoryBgm("victory_team_plasma")
    .setPartyTemplateFunc(() => getEvilGruntPartyTemplate())
    .setSpeciesPools({
      [TrainerPoolTier.COMMON]: [
        SpeciesId.WURMPLE,
        SpeciesId.SHINX,
        SpeciesId.BURMY,
        SpeciesId.DRIFLOON,
        SpeciesId.GLAMEOW,
        SpeciesId.STUNKY,
        SpeciesId.BRONZOR,
        SpeciesId.CROAGUNK,
        SpeciesId.CARNIVINE,
      ],
      [TrainerPoolTier.UNCOMMON]: [
        SpeciesId.ZUBAT,
        SpeciesId.LICKITUNG,
        SpeciesId.RHYHORN,
        SpeciesId.TANGELA,
        SpeciesId.YANMA,
        SpeciesId.GLIGAR,
        SpeciesId.SHELLOS,
        SpeciesId.SKORUPI,
      ],
      [TrainerPoolTier.RARE]: [
        SpeciesId.SNEASEL,
        SpeciesId.TEDDIURSA,
        SpeciesId.ELEKID,
        SpeciesId.MAGBY,
        SpeciesId.SWINUB,
        SpeciesId.DUSKULL,
      ],
      [TrainerPoolTier.SUPER_RARE]: [SpeciesId.SPIRITOMB, SpeciesId.ROTOM],
    }),
  [TrainerType.JUPITER]: new TrainerConfig(++t)
    .initForEvilTeamAdmin("galactic_commander_female", "galactic_jupiter")
    .setEncounterBgm(TrainerType.PLASMA_GRUNT)
    .setBattleBgm("battle_plasma_grunt")
    .setMixedBattleBgm("battle_galactic_admin")
    .setVictoryBgm("victory_team_plasma")
    .setPartyTemplateFunc(() => getEvilGruntPartyTemplate())
    .setPartyMemberFunc(3, getRandomPartyMemberFunc([SpeciesId.TANGROWTH]))
    .setPartyMemberFunc(4, getRandomPartyMemberFunc([SpeciesId.BRONZONG]))
    .setPartyMemberFunc(
      5,
      getRandomPartyMemberFunc([SpeciesId.SKUNTANK], TrainerSlot.TRAINER, true, p => {
        p.generateAndPopulateMoveset();
        p.pokeball = PokeballType.ULTRA_BALL;
      }),
    ),
  [TrainerType.MARS]: new TrainerConfig(++t)
    .initForEvilTeamAdmin("galactic_commander_female", "galactic_mars")
    .setEncounterBgm(TrainerType.PLASMA_GRUNT)
    .setBattleBgm("battle_plasma_grunt")
    .setMixedBattleBgm("battle_galactic_admin")
    .setVictoryBgm("victory_team_plasma")
    .setPartyTemplateFunc(() => getEvilGruntPartyTemplate())
    .setPartyMemberFunc(3, getRandomPartyMemberFunc([SpeciesId.YANMEGA]))
    .setPartyMemberFunc(4, getRandomPartyMemberFunc([SpeciesId.BRONZONG]))
    .setPartyMemberFunc(
      5,
      getRandomPartyMemberFunc([SpeciesId.PURUGLY], TrainerSlot.TRAINER, true, p => {
        p.abilityIndex = 0; // Thick Fat
        p.generateAndPopulateMoveset();
        p.pokeball = PokeballType.ULTRA_BALL;
      }),
    ),
  [TrainerType.SATURN]: new TrainerConfig(++t)
    .initForEvilTeamAdmin("galactic_commander", "galactic_saturn")
    .setEncounterBgm(TrainerType.PLASMA_GRUNT)
    .setBattleBgm("battle_plasma_grunt")
    .setMixedBattleBgm("battle_galactic_admin")
    .setVictoryBgm("victory_team_plasma")
    .setPartyTemplateFunc(() => getEvilGruntPartyTemplate())
    .setPartyMemberFunc(3, getRandomPartyMemberFunc([SpeciesId.ALAKAZAM]))
    .setPartyMemberFunc(4, getRandomPartyMemberFunc([SpeciesId.BRONZONG]))
    .setPartyMemberFunc(
      5,
      getRandomPartyMemberFunc([SpeciesId.TOXICROAK], TrainerSlot.TRAINER, true, p => {
        p.abilityIndex = 1; // Dry Skin
        p.generateAndPopulateMoveset();
        p.pokeball = PokeballType.ULTRA_BALL;
      }),
    ),
  [TrainerType.PLASMA_GRUNT]: new TrainerConfig(++t)
    .setHasGenders("Plasma Grunt Female")
    .setHasDouble("Plasma Grunts")
    .setMoneyMultiplier(1.0)
    .setEncounterBgm(TrainerType.PLASMA_GRUNT)
    .setBattleBgm("battle_plasma_grunt")
    .setMixedBattleBgm("battle_plasma_grunt")
    .setVictoryBgm("victory_team_plasma")
    .setPartyTemplateFunc(() => getEvilGruntPartyTemplate())
    .setSpeciesPools({
      [TrainerPoolTier.COMMON]: [
        SpeciesId.PATRAT,
        SpeciesId.LILLIPUP,
        SpeciesId.PURRLOIN,
        SpeciesId.WOOBAT,
        SpeciesId.TYMPOLE,
        SpeciesId.SANDILE,
        SpeciesId.SCRAGGY,
        SpeciesId.TRUBBISH,
        SpeciesId.VANILLITE,
      ],
      [TrainerPoolTier.UNCOMMON]: [
        SpeciesId.TIMBURR,
        SpeciesId.VENIPEDE,
        SpeciesId.DARUMAKA,
        SpeciesId.FOONGUS,
        SpeciesId.FRILLISH,
        SpeciesId.JOLTIK,
        SpeciesId.KLINK,
        SpeciesId.CUBCHOO,
        SpeciesId.GOLETT,
      ],
      [TrainerPoolTier.RARE]: [
        SpeciesId.DRILBUR,
        SpeciesId.ZORUA,
        SpeciesId.MIENFOO,
        SpeciesId.PAWNIARD,
        SpeciesId.BOUFFALANT,
        SpeciesId.RUFFLET,
        SpeciesId.VULLABY,
        SpeciesId.DURANT,
      ],
      [TrainerPoolTier.SUPER_RARE]: [SpeciesId.AXEW, SpeciesId.DRUDDIGON, SpeciesId.DEINO, SpeciesId.HISUI_ZORUA],
    }),
  [TrainerType.ZINZOLIN]: new TrainerConfig(++t)
    .initForEvilTeamAdmin("plasma_sage", "plasma_zinzolin")
    .setEncounterBgm(TrainerType.PLASMA_GRUNT)
    .setBattleBgm("battle_plasma_grunt")
    .setMixedBattleBgm("battle_plasma_grunt")
    .setVictoryBgm("victory_team_plasma")
    .setPartyTemplateFunc(() => getEvilGruntPartyTemplate())
    .setPartyMemberFunc(3, getRandomPartyMemberFunc([SpeciesId.CRYOGONAL]))
    .setPartyMemberFunc(4, getRandomPartyMemberFunc([SpeciesId.VANILLUXE]))
    .setPartyMemberFunc(
      5,
      getRandomPartyMemberFunc([SpeciesId.WEAVILE], TrainerSlot.TRAINER, true, p => {
        p.generateAndPopulateMoveset();
        p.pokeball = PokeballType.ULTRA_BALL;
      }),
    ),
  [TrainerType.COLRESS]: new TrainerConfig(++t)
    .initForEvilTeamAdmin("plasma_boss", "plasma_colress")
    .setEncounterBgm(TrainerType.PLASMA_GRUNT)
    .setBattleBgm("battle_colress")
    .setMixedBattleBgm("battle_colress")
    .setVictoryBgm("victory_team_plasma")
    .setPartyTemplateFunc(() => getEvilGruntPartyTemplate())
    .setPartyMemberFunc(3, getRandomPartyMemberFunc([SpeciesId.MAGNEZONE]))
    .setPartyMemberFunc(4, getRandomPartyMemberFunc([SpeciesId.BEHEEYEM]))
    .setPartyMemberFunc(
      5,
      getRandomPartyMemberFunc([SpeciesId.KLINKLANG], TrainerSlot.TRAINER, true, p => {
        p.abilityIndex = 2; // Clear Body
        p.generateAndPopulateMoveset();
        p.pokeball = PokeballType.ULTRA_BALL;
      }),
    ),
  [TrainerType.FLARE_GRUNT]: new TrainerConfig(++t)
    .setHasGenders("Flare Grunt Female")
    .setHasDouble("Flare Grunts")
    .setMoneyMultiplier(1.0)
    .setEncounterBgm(TrainerType.PLASMA_GRUNT)
    .setBattleBgm("battle_plasma_grunt")
    .setMixedBattleBgm("battle_flare_grunt")
    .setVictoryBgm("victory_team_plasma")
    .setPartyTemplateFunc(() => getEvilGruntPartyTemplate())
    .setSpeciesPools({
      [TrainerPoolTier.COMMON]: [
        SpeciesId.GULPIN,
        SpeciesId.SKORUPI,
        SpeciesId.CROAGUNK,
        SpeciesId.PURRLOIN,
        SpeciesId.SCRAGGY,
        SpeciesId.BUNNELBY,
        SpeciesId.FLETCHLING,
        SpeciesId.SCATTERBUG,
        SpeciesId.LITLEO,
        SpeciesId.ESPURR,
        SpeciesId.HELIOPTILE,
        SpeciesId.INKAY,
      ],
      [TrainerPoolTier.UNCOMMON]: [
        SpeciesId.HOUNDOUR,
        SpeciesId.POOCHYENA,
        SpeciesId.ELECTRIKE,
        SpeciesId.FOONGUS,
        SpeciesId.PANCHAM,
        SpeciesId.BINACLE,
        SpeciesId.SKRELP,
        SpeciesId.CLAUNCHER,
        SpeciesId.PHANTUMP,
        SpeciesId.PUMPKABOO,
      ],
      [TrainerPoolTier.RARE]: [SpeciesId.LITWICK, SpeciesId.BERGMITE, SpeciesId.NOIBAT],
      [TrainerPoolTier.SUPER_RARE]: [SpeciesId.GOOMY, SpeciesId.HONEDGE],
    }),
  [TrainerType.BRYONY]: new TrainerConfig(++t)
    .initForEvilTeamAdmin("flare_admin_female", "flare")
    .setEncounterBgm(TrainerType.PLASMA_GRUNT)
    .setBattleBgm("battle_plasma_grunt")
    .setMixedBattleBgm("battle_flare_grunt")
    .setVictoryBgm("victory_team_plasma")
    .setPartyTemplateFunc(() => getEvilGruntPartyTemplate())
    .setPartyMemberFunc(4, getRandomPartyMemberFunc([SpeciesId.LIEPARD]))
    .setPartyMemberFunc(
      5,
      getRandomPartyMemberFunc([SpeciesId.BISHARP], TrainerSlot.TRAINER, true, p => {
        p.generateAndPopulateMoveset();
        p.pokeball = PokeballType.ULTRA_BALL;
      }),
    ),
  [TrainerType.XEROSIC]: new TrainerConfig(++t)
    .initForEvilTeamAdmin("flare_admin", "flare_xerosic", PokemonType.FIRE)
    .setEncounterBgm(TrainerType.PLASMA_GRUNT)
    .setBattleBgm("battle_plasma_grunt")
    .setMixedBattleBgm("battle_flare_grunt")
    .setVictoryBgm("victory_team_plasma")
    .setPartyTemplateFunc(() => getEvilGruntPartyTemplate())
    .setPartyMemberFunc(4, getRandomPartyMemberFunc([SpeciesId.CROBAT]))
    .setPartyMemberFunc(
      5,
      getRandomPartyMemberFunc([SpeciesId.MALAMAR], TrainerSlot.TRAINER, true, p => {
        p.abilityIndex = 0; // Contrary
        p.generateAndPopulateMoveset();
        p.pokeball = PokeballType.ULTRA_BALL;
      }),
    ),
  [TrainerType.AETHER_GRUNT]: new TrainerConfig(++t)
    .setHasGenders("Aether Grunt Female")
    .setHasDouble("Aether Grunts")
    .setMoneyMultiplier(1.0)
    .setEncounterBgm(TrainerType.PLASMA_GRUNT)
    .setBattleBgm("battle_plasma_grunt")
    .setMixedBattleBgm("battle_aether_grunt")
    .setVictoryBgm("victory_team_plasma")
    .setPartyTemplateFunc(() => getEvilGruntPartyTemplate())
    .setSpeciesPools({
      [TrainerPoolTier.COMMON]: [
        SpeciesId.CORSOLA,
        SpeciesId.LILLIPUP,
        SpeciesId.PIKIPEK,
        SpeciesId.YUNGOOS,
        SpeciesId.ROCKRUFF,
        SpeciesId.MORELULL,
        SpeciesId.BOUNSWEET,
        SpeciesId.COMFEY,
        SpeciesId.KOMALA,
        SpeciesId.TOGEDEMARU,
        SpeciesId.ALOLA_RAICHU,
        SpeciesId.ALOLA_DIGLETT,
        SpeciesId.ALOLA_GEODUDE,
        SpeciesId.ALOLA_EXEGGUTOR,
      ],
      [TrainerPoolTier.UNCOMMON]: [
        SpeciesId.POLIWAG,
        SpeciesId.CRABRAWLER,
        SpeciesId.ORICORIO,
        SpeciesId.CUTIEFLY,
        SpeciesId.WISHIWASHI,
        SpeciesId.MUDBRAY,
        SpeciesId.STUFFUL,
        SpeciesId.ORANGURU,
        SpeciesId.PASSIMIAN,
        SpeciesId.PYUKUMUKU,
        SpeciesId.BRUXISH,
        SpeciesId.ALOLA_SANDSHREW,
        SpeciesId.ALOLA_VULPIX,
        SpeciesId.ALOLA_MAROWAK,
      ],
      [TrainerPoolTier.RARE]: [
        SpeciesId.MINIOR,
        SpeciesId.TURTONATOR,
        SpeciesId.MIMIKYU,
        SpeciesId.DRAMPA,
        SpeciesId.GALAR_CORSOLA,
      ],
      [TrainerPoolTier.SUPER_RARE]: [SpeciesId.PORYGON, SpeciesId.JANGMO_O],
    }),
  [TrainerType.FABA]: new TrainerConfig(++t)
    .initForEvilTeamAdmin("aether_admin", "aether")
    .setEncounterBgm(TrainerType.PLASMA_GRUNT)
    .setBattleBgm("battle_plasma_grunt")
    .setMixedBattleBgm("battle_aether_grunt")
    .setVictoryBgm("victory_team_plasma")
    .setPartyTemplateFunc(() => getEvilGruntPartyTemplate())
    .setPartyMemberFunc(3, getRandomPartyMemberFunc([SpeciesId.BRUXISH]))
    .setPartyMemberFunc(4, getRandomPartyMemberFunc([SpeciesId.ALOLA_RAICHU]))
    .setPartyMemberFunc(
      5,
      getRandomPartyMemberFunc([SpeciesId.HYPNO], TrainerSlot.TRAINER, true, p => {
        p.abilityIndex = 1; // FOREWARN
        p.generateAndPopulateMoveset();
        p.pokeball = PokeballType.ULTRA_BALL;
      }),
    ),
  [TrainerType.SKULL_GRUNT]: new TrainerConfig(++t)
    .setHasGenders("Skull Grunt Female")
    .setHasDouble("Skull Grunts")
    .setMoneyMultiplier(1.0)
    .setEncounterBgm(TrainerType.PLASMA_GRUNT)
    .setBattleBgm("battle_plasma_grunt")
    .setMixedBattleBgm("battle_skull_grunt")
    .setVictoryBgm("victory_team_plasma")
    .setPartyTemplateFunc(() => getEvilGruntPartyTemplate())
    .setSpeciesPools({
      [TrainerPoolTier.COMMON]: [
        SpeciesId.EKANS,
        SpeciesId.VENONAT,
        SpeciesId.DROWZEE,
        SpeciesId.KOFFING,
        SpeciesId.SPINARAK,
        SpeciesId.SCRAGGY,
        SpeciesId.TRUBBISH,
        SpeciesId.MAREANIE,
        SpeciesId.SALANDIT,
        SpeciesId.ALOLA_RATTATA,
        SpeciesId.ALOLA_MEOWTH,
        SpeciesId.ALOLA_GRIMER,
      ],
      [TrainerPoolTier.UNCOMMON]: [
        SpeciesId.ZUBAT,
        SpeciesId.GASTLY,
        SpeciesId.HOUNDOUR,
        SpeciesId.SABLEYE,
        SpeciesId.VENIPEDE,
        SpeciesId.SANDILE,
        SpeciesId.VULLABY,
        SpeciesId.PANCHAM,
        SpeciesId.FOMANTIS,
        SpeciesId.ALOLA_MAROWAK,
      ],
      [TrainerPoolTier.RARE]: [
        SpeciesId.DEWPIDER,
        SpeciesId.WISHIWASHI,
        SpeciesId.SANDYGAST,
        SpeciesId.MIMIKYU,
        SpeciesId.DHELMISE,
        SpeciesId.NYMBLE,
      ],
      [TrainerPoolTier.SUPER_RARE]: [SpeciesId.PAWNIARD, SpeciesId.GRUBBIN],
    }),
  [TrainerType.PLUMERIA]: new TrainerConfig(++t)
    .initForEvilTeamAdmin("skull_admin", "skull")
    .setEncounterBgm(TrainerType.PLASMA_GRUNT)
    .setBattleBgm("battle_plasma_grunt")
    .setMixedBattleBgm("battle_skull_admin")
    .setVictoryBgm("victory_team_plasma")
    .setPartyTemplateFunc(() => getEvilGruntPartyTemplate())
    .setPartyMemberFunc(3, getRandomPartyMemberFunc([SpeciesId.TOXAPEX]))
    .setPartyMemberFunc(4, getRandomPartyMemberFunc([SpeciesId.ALOLA_MUK]))
    .setPartyMemberFunc(
      5,
      getRandomPartyMemberFunc([SpeciesId.SALAZZLE], TrainerSlot.TRAINER, true, p => {
        p.generateAndPopulateMoveset();
        p.pokeball = PokeballType.ULTRA_BALL;
      }),
    ),
  [TrainerType.MACRO_GRUNT]: new TrainerConfig(++t)
    .setHasGenders("Macro Grunt Female")
    .setHasDouble("Macro Grunts")
    .setMoneyMultiplier(1.0)
    .setEncounterBgm(TrainerType.PLASMA_GRUNT)
    .setBattleBgm("battle_plasma_grunt")
    .setMixedBattleBgm("battle_macro_grunt")
    .setVictoryBgm("victory_team_plasma")
    .setPartyTemplateFunc(() => getEvilGruntPartyTemplate())
    .setSpeciesPools({
      [TrainerPoolTier.COMMON]: [
        SpeciesId.STEELIX,
        SpeciesId.MAWILE,
        SpeciesId.FERROSEED,
        SpeciesId.KLINK,
        SpeciesId.SKWOVET,
        SpeciesId.ROOKIDEE,
        SpeciesId.ROLYCOLY,
        SpeciesId.CUFANT,
        SpeciesId.GALAR_MEOWTH,
        SpeciesId.GALAR_ZIGZAGOON,
      ],
      [TrainerPoolTier.UNCOMMON]: [
        SpeciesId.MAGNEMITE,
        SpeciesId.RIOLU,
        SpeciesId.DRILBUR,
        SpeciesId.APPLIN,
        SpeciesId.CRAMORANT,
        SpeciesId.ARROKUDA,
        SpeciesId.SINISTEA,
        SpeciesId.HATENNA,
        SpeciesId.FALINKS,
        SpeciesId.GALAR_PONYTA,
        SpeciesId.GALAR_YAMASK,
      ],
      [TrainerPoolTier.RARE]: [
        SpeciesId.SCIZOR,
        SpeciesId.BELDUM,
        SpeciesId.HONEDGE,
        SpeciesId.GALAR_FARFETCHD,
        SpeciesId.GALAR_MR_MIME,
        SpeciesId.GALAR_DARUMAKA,
      ],
      [TrainerPoolTier.SUPER_RARE]: [SpeciesId.DURALUDON, SpeciesId.DREEPY],
    }),
  [TrainerType.OLEANA]: new TrainerConfig(++t)
    .initForEvilTeamAdmin("macro_admin", "macro_cosmos")
    .setEncounterBgm(TrainerType.PLASMA_GRUNT)
    .setBattleBgm("battle_plasma_grunt")
    .setMixedBattleBgm("battle_oleana")
    .setVictoryBgm("victory_team_plasma")
    .setPartyTemplateFunc(() => getEvilGruntPartyTemplate())
    .setPartyMemberFunc(3, getRandomPartyMemberFunc([SpeciesId.MILOTIC]))
    .setPartyMemberFunc(4, getRandomPartyMemberFunc([SpeciesId.TSAREENA]))
    .setPartyMemberFunc(
      5,
      getRandomPartyMemberFunc([SpeciesId.GARBODOR], TrainerSlot.TRAINER, true, p => {
        p.abilityIndex = 1; // Weak Armor
        p.generateAndPopulateMoveset();
        p.pokeball = PokeballType.ULTRA_BALL;
      }),
    ),
  [TrainerType.STAR_GRUNT]: new TrainerConfig(++t)
    .setHasGenders("Star Grunt Female")
    .setHasDouble("Star Grunts")
    .setMoneyMultiplier(1.0)
    .setEncounterBgm(TrainerType.PLASMA_GRUNT)
    .setBattleBgm("battle_plasma_grunt")
    .setMixedBattleBgm("battle_star_grunt")
    .setVictoryBgm("victory_team_plasma")
    .setPartyTemplateFunc(() => getEvilGruntPartyTemplate())
    .setSpeciesPools({
      [TrainerPoolTier.COMMON]: [
        SpeciesId.DUNSPARCE,
        SpeciesId.HOUNDOUR,
        SpeciesId.AZURILL,
        SpeciesId.GULPIN,
        SpeciesId.FOONGUS,
        SpeciesId.FLETCHLING,
        SpeciesId.LITLEO,
        SpeciesId.FLABEBE,
        SpeciesId.CRABRAWLER,
        SpeciesId.NYMBLE,
        SpeciesId.PAWMI,
        SpeciesId.FIDOUGH,
        SpeciesId.SQUAWKABILLY,
        SpeciesId.MASCHIFF,
        SpeciesId.SHROODLE,
        SpeciesId.KLAWF,
        SpeciesId.WIGLETT,
        SpeciesId.PALDEA_WOOPER,
      ],
      [TrainerPoolTier.UNCOMMON]: [
        SpeciesId.KOFFING,
        SpeciesId.EEVEE,
        SpeciesId.GIRAFARIG,
        SpeciesId.RALTS,
        SpeciesId.TORKOAL,
        SpeciesId.SEVIPER,
        SpeciesId.SCRAGGY,
        SpeciesId.ZORUA,
        SpeciesId.MIMIKYU,
        SpeciesId.IMPIDIMP,
        SpeciesId.FALINKS,
        SpeciesId.CAPSAKID,
        SpeciesId.TINKATINK,
        SpeciesId.BOMBIRDIER,
        SpeciesId.CYCLIZAR,
        SpeciesId.FLAMIGO,
        SpeciesId.PALDEA_TAUROS,
      ],
      [TrainerPoolTier.RARE]: [
        SpeciesId.MANKEY,
        SpeciesId.PAWNIARD,
        SpeciesId.CHARCADET,
        SpeciesId.FLITTLE,
        SpeciesId.VAROOM,
        SpeciesId.ORTHWORM,
      ],
      [TrainerPoolTier.SUPER_RARE]: [SpeciesId.DONDOZO, SpeciesId.GIMMIGHOUL],
    }),
  [TrainerType.GIACOMO]: new TrainerConfig(++t)
    .initForEvilTeamAdmin("star_admin", "star_dark", PokemonType.DARK)
    .setEncounterBgm(TrainerType.PLASMA_GRUNT)
    .setBattleBgm("battle_plasma_grunt")
    .setMixedBattleBgm("battle_star_admin")
    .setVictoryBgm("victory_team_plasma")
    .setPartyTemplateFunc(() => getEvilGruntPartyTemplate())
    .setPartyMemberFunc(3, getRandomPartyMemberFunc([SpeciesId.MABOSSTIFF]))
    .setPartyMemberFunc(4, getRandomPartyMemberFunc([SpeciesId.KINGAMBIT]))
    .setPartyMemberFunc(
      5,
      getRandomPartyMemberFunc([SpeciesId.REVAVROOM], TrainerSlot.TRAINER, true, p => {
        if (globalScene.currentBattle.waveIndex === ClassicFixedBossWaves.EVIL_ADMIN_1) {
          p.formIndex = 0;
          p.generateAndPopulateMoveset();
        } else {
          p.formIndex = 1; // Segin Starmobile
          p.gender = Gender.GENDERLESS;
          p.moveset = [
            new PokemonMove(MoveId.WICKED_TORQUE),
            new PokemonMove(MoveId.SPIN_OUT),
            new PokemonMove(MoveId.PARTING_SHOT),
            new PokemonMove(MoveId.HIGH_HORSEPOWER),
          ];
        }
      }),
    ),
  [TrainerType.MELA]: new TrainerConfig(++t)
    .initForEvilTeamAdmin("star_admin", "star_fire", PokemonType.FIRE)
    .setEncounterBgm(TrainerType.PLASMA_GRUNT)
    .setBattleBgm("battle_plasma_grunt")
    .setMixedBattleBgm("battle_star_admin")
    .setVictoryBgm("victory_team_plasma")
    .setPartyTemplateFunc(() => getEvilGruntPartyTemplate())
    .setPartyMemberFunc(3, getRandomPartyMemberFunc([SpeciesId.SCOVILLAIN]))
    .setPartyMemberFunc(4, getRandomPartyMemberFunc([SpeciesId.ARMAROUGE]))
    .setPartyMemberFunc(
      5,
      getRandomPartyMemberFunc([SpeciesId.REVAVROOM], TrainerSlot.TRAINER, true, p => {
        if (globalScene.currentBattle.waveIndex === ClassicFixedBossWaves.EVIL_ADMIN_1) {
          p.formIndex = 0;
          p.generateAndPopulateMoveset();
        } else {
          p.formIndex = 2; // Schedar Starmobile
          p.gender = Gender.GENDERLESS;
          p.moveset = [
            new PokemonMove(MoveId.BLAZING_TORQUE),
            new PokemonMove(MoveId.SPIN_OUT),
            new PokemonMove(MoveId.FLAME_CHARGE),
            new PokemonMove(MoveId.HIGH_HORSEPOWER),
          ];
        }
      }),
    ),
  [TrainerType.ATTICUS]: new TrainerConfig(++t)
    .initForEvilTeamAdmin("star_admin", "star_poison", PokemonType.POISON)
    .setEncounterBgm(TrainerType.PLASMA_GRUNT)
    .setBattleBgm("battle_plasma_grunt")
    .setMixedBattleBgm("battle_star_admin")
    .setVictoryBgm("victory_team_plasma")
    .setPartyTemplateFunc(() => getEvilGruntPartyTemplate())
    .setPartyMemberFunc(3, getRandomPartyMemberFunc([SpeciesId.GRAFAIAI]))
    .setPartyMemberFunc(4, getRandomPartyMemberFunc([SpeciesId.REVAVROOM]))
    .setPartyMemberFunc(
      5,
      getRandomPartyMemberFunc([SpeciesId.REVAVROOM], TrainerSlot.TRAINER, true, p => {
        if (globalScene.currentBattle.waveIndex === ClassicFixedBossWaves.EVIL_ADMIN_1) {
          p.formIndex = 0;
          p.generateAndPopulateMoveset();
        } else {
          p.formIndex = 3; // Navi Starmobile
          p.gender = Gender.GENDERLESS;
          p.moveset = [
            new PokemonMove(MoveId.NOXIOUS_TORQUE),
            new PokemonMove(MoveId.SPIN_OUT),
            new PokemonMove(MoveId.TOXIC_SPIKES),
            new PokemonMove(MoveId.HIGH_HORSEPOWER),
          ];
        }
      }),
    ),
  [TrainerType.ORTEGA]: new TrainerConfig(++t)
    .initForEvilTeamAdmin("star_admin", "star_fairy", PokemonType.FAIRY)
    .setEncounterBgm(TrainerType.PLASMA_GRUNT)
    .setBattleBgm("battle_plasma_grunt")
    .setMixedBattleBgm("battle_star_admin")
    .setVictoryBgm("victory_team_plasma")
    .setPartyTemplateFunc(() => getEvilGruntPartyTemplate())
    .setPartyMemberFunc(3, getRandomPartyMemberFunc([SpeciesId.TINKATON]))
    .setPartyMemberFunc(4, getRandomPartyMemberFunc([SpeciesId.DACHSBUN]))
    .setPartyMemberFunc(
      5,
      getRandomPartyMemberFunc([SpeciesId.REVAVROOM], TrainerSlot.TRAINER, true, p => {
        if (globalScene.currentBattle.waveIndex === ClassicFixedBossWaves.EVIL_ADMIN_1) {
          p.formIndex = 0;
          p.generateAndPopulateMoveset();
        } else {
          p.formIndex = 4; // Ruchbah Starmobile
          p.gender = Gender.GENDERLESS;
          p.moveset = [
            new PokemonMove(MoveId.MAGICAL_TORQUE),
            new PokemonMove(MoveId.SPIN_OUT),
            new PokemonMove(MoveId.MISTY_TERRAIN),
            new PokemonMove(MoveId.HIGH_HORSEPOWER),
          ];
        }
      }),
    ),
  [TrainerType.ERI]: new TrainerConfig(++t)
    .initForEvilTeamAdmin("star_admin", "star_fighting", PokemonType.FIGHTING)
    .setEncounterBgm(TrainerType.PLASMA_GRUNT)
    .setBattleBgm("battle_plasma_grunt")
    .setMixedBattleBgm("battle_star_admin")
    .setVictoryBgm("victory_team_plasma")
    .setPartyTemplateFunc(() => getEvilGruntPartyTemplate())
    .setPartyMemberFunc(3, getRandomPartyMemberFunc([SpeciesId.FLAMIGO]))
    .setPartyMemberFunc(4, getRandomPartyMemberFunc([SpeciesId.ANNIHILAPE]))
    .setPartyMemberFunc(
      5,
      getRandomPartyMemberFunc([SpeciesId.REVAVROOM], TrainerSlot.TRAINER, true, p => {
        if (globalScene.currentBattle.waveIndex === ClassicFixedBossWaves.EVIL_ADMIN_1) {
          p.formIndex = 0;
          p.generateAndPopulateMoveset();
        } else {
          p.formIndex = 5; // Caph Starmobile
          p.gender = Gender.GENDERLESS;
          p.moveset = [
            new PokemonMove(MoveId.COMBAT_TORQUE),
            new PokemonMove(MoveId.SPIN_OUT),
            new PokemonMove(MoveId.IRON_DEFENSE),
            new PokemonMove(MoveId.HIGH_HORSEPOWER),
          ];
        }
      }),
    ),

  [TrainerType.BROCK]: new TrainerConfig((t = TrainerType.BROCK))
    .initForGymLeader(signatureSpecies["BROCK"], true, PokemonType.ROCK, false, -1)
    .setBattleBgm("battle_kanto_gym")
    .setMixedBattleBgm("battle_kanto_gym"),
  [TrainerType.MISTY]: new TrainerConfig(++t)
    .initForGymLeader(signatureSpecies["MISTY"], false, PokemonType.WATER, false, -1)
    .setBattleBgm("battle_kanto_gym")
    .setMixedBattleBgm("battle_kanto_gym"),
  [TrainerType.LT_SURGE]: new TrainerConfig(++t)
    .initForGymLeader(signatureSpecies["LT_SURGE"], true, PokemonType.ELECTRIC, false, -1)
    .setBattleBgm("battle_kanto_gym")
    .setMixedBattleBgm("battle_kanto_gym"),
  [TrainerType.ERIKA]: new TrainerConfig(++t)
    .initForGymLeader(signatureSpecies["ERIKA"], false, PokemonType.GRASS, false, -1)
    .setBattleBgm("battle_kanto_gym")
    .setMixedBattleBgm("battle_kanto_gym"),
  [TrainerType.JANINE]: new TrainerConfig(++t)
    .initForGymLeader(signatureSpecies["JANINE"], false, PokemonType.POISON, false, -1)
    .setBattleBgm("battle_kanto_gym")
    .setMixedBattleBgm("battle_kanto_gym"),
  [TrainerType.SABRINA]: new TrainerConfig(++t)
    .initForGymLeader(signatureSpecies["SABRINA"], false, PokemonType.PSYCHIC, false, -1)
    .setBattleBgm("battle_kanto_gym")
    .setMixedBattleBgm("battle_kanto_gym"),
  [TrainerType.BLAINE]: new TrainerConfig(++t)
    .initForGymLeader(signatureSpecies["BLAINE"], true, PokemonType.FIRE, false, -1)
    .setBattleBgm("battle_kanto_gym")
    .setMixedBattleBgm("battle_kanto_gym"),
  [TrainerType.GIOVANNI]: new TrainerConfig(++t)
    .initForGymLeader(signatureSpecies["GIOVANNI"], true, PokemonType.GROUND, false, -2)
    .setBattleBgm("battle_kanto_gym")
    .setMixedBattleBgm("battle_kanto_gym"),
  [TrainerType.FALKNER]: new TrainerConfig(++t)
    .initForGymLeader(signatureSpecies["FALKNER"], true, PokemonType.FLYING, false, -1)
    .setBattleBgm("battle_johto_gym")
    .setMixedBattleBgm("battle_johto_gym"),
  [TrainerType.BUGSY]: new TrainerConfig(++t)
    .initForGymLeader(signatureSpecies["BUGSY"], true, PokemonType.BUG, false, -1)
    .setBattleBgm("battle_johto_gym")
    .setMixedBattleBgm("battle_johto_gym"),
  [TrainerType.WHITNEY]: new TrainerConfig(++t)
    .initForGymLeader(signatureSpecies["WHITNEY"], false, PokemonType.NORMAL, false, -1)
    .setBattleBgm("battle_johto_gym")
    .setMixedBattleBgm("battle_johto_gym"),
  [TrainerType.MORTY]: new TrainerConfig(++t)
    .initForGymLeader(signatureSpecies["MORTY"], true, PokemonType.GHOST, false, -1)
    .setBattleBgm("battle_johto_gym")
    .setMixedBattleBgm("battle_johto_gym"),
  [TrainerType.CHUCK]: new TrainerConfig(++t)
    .initForGymLeader(signatureSpecies["CHUCK"], true, PokemonType.FIGHTING, false, -1)
    .setBattleBgm("battle_johto_gym")
    .setMixedBattleBgm("battle_johto_gym"),
  [TrainerType.JASMINE]: new TrainerConfig(++t)
    .initForGymLeader(signatureSpecies["JASMINE"], false, PokemonType.STEEL, false, -1)
    .setBattleBgm("battle_johto_gym")
    .setMixedBattleBgm("battle_johto_gym"),
  [TrainerType.PRYCE]: new TrainerConfig(++t)
    .initForGymLeader(signatureSpecies["PRYCE"], true, PokemonType.ICE, false, -1)
    .setBattleBgm("battle_johto_gym")
    .setMixedBattleBgm("battle_johto_gym"),
  [TrainerType.CLAIR]: new TrainerConfig(++t)
    .initForGymLeader(signatureSpecies["CLAIR"], false, PokemonType.DRAGON, false, -3)
    .setBattleBgm("battle_johto_gym")
    .setMixedBattleBgm("battle_johto_gym"),
  [TrainerType.ROXANNE]: new TrainerConfig(++t)
    .initForGymLeader(signatureSpecies["ROXANNE"], false, PokemonType.ROCK, false, -1)
    .setBattleBgm("battle_hoenn_gym")
    .setMixedBattleBgm("battle_hoenn_gym"),
  [TrainerType.BRAWLY]: new TrainerConfig(++t)
    .initForGymLeader(signatureSpecies["BRAWLY"], true, PokemonType.FIGHTING, false, -1)
    .setBattleBgm("battle_hoenn_gym")
    .setMixedBattleBgm("battle_hoenn_gym"),
  [TrainerType.WATTSON]: new TrainerConfig(++t)
    .initForGymLeader(signatureSpecies["WATTSON"], true, PokemonType.ELECTRIC, false, -1)
    .setBattleBgm("battle_hoenn_gym")
    .setMixedBattleBgm("battle_hoenn_gym"),
  [TrainerType.FLANNERY]: new TrainerConfig(++t)
    .initForGymLeader(signatureSpecies["FLANNERY"], false, PokemonType.FIRE, false, -1)
    .setBattleBgm("battle_hoenn_gym")
    .setMixedBattleBgm("battle_hoenn_gym"),
  [TrainerType.NORMAN]: new TrainerConfig(++t)
    .initForGymLeader(signatureSpecies["NORMAN"], true, PokemonType.NORMAL, false, -1)
    .setBattleBgm("battle_hoenn_gym")
    .setMixedBattleBgm("battle_hoenn_gym"),
  [TrainerType.WINONA]: new TrainerConfig(++t)
    .initForGymLeader(signatureSpecies["WINONA"], false, PokemonType.FLYING, false, -1)
    .setBattleBgm("battle_hoenn_gym")
    .setMixedBattleBgm("battle_hoenn_gym"),
  [TrainerType.TATE]: new TrainerConfig(++t)
    .initForGymLeader(signatureSpecies["TATE"], true, PokemonType.PSYCHIC, false, -1)
    .setBattleBgm("battle_hoenn_gym")
    .setMixedBattleBgm("battle_hoenn_gym")
    .setHasDouble("tate_liza_double")
    .setDoubleTrainerType(TrainerType.LIZA)
    .setDoubleTitle("gym_leader_double"),
  [TrainerType.LIZA]: new TrainerConfig(++t)
    .initForGymLeader(signatureSpecies["LIZA"], false, PokemonType.PSYCHIC, false, -1)
    .setBattleBgm("battle_hoenn_gym")
    .setMixedBattleBgm("battle_hoenn_gym")
    .setHasDouble("liza_tate_double")
    .setDoubleTrainerType(TrainerType.TATE)
    .setDoubleTitle("gym_leader_double"),
  [TrainerType.JUAN]: new TrainerConfig(++t)
    .initForGymLeader(signatureSpecies["JUAN"], true, PokemonType.WATER, false, -1)
    .setBattleBgm("battle_hoenn_gym")
    .setMixedBattleBgm("battle_hoenn_gym"),
  [TrainerType.ROARK]: new TrainerConfig(++t)
    .initForGymLeader(signatureSpecies["ROARK"], true, PokemonType.ROCK, false, -1)
    .setBattleBgm("battle_sinnoh_gym")
    .setMixedBattleBgm("battle_sinnoh_gym"),
  [TrainerType.GARDENIA]: new TrainerConfig(++t)
    .initForGymLeader(signatureSpecies["GARDENIA"], false, PokemonType.GRASS, false, -1)
    .setBattleBgm("battle_sinnoh_gym")
    .setMixedBattleBgm("battle_sinnoh_gym"),
  [TrainerType.MAYLENE]: new TrainerConfig(++t)
    .initForGymLeader(signatureSpecies["MAYLENE"], false, PokemonType.FIGHTING, false, -1)
    .setBattleBgm("battle_sinnoh_gym")
    .setMixedBattleBgm("battle_sinnoh_gym"),
  [TrainerType.CRASHER_WAKE]: new TrainerConfig(++t)
    .initForGymLeader(signatureSpecies["CRASHER_WAKE"], true, PokemonType.WATER, false, -1)
    .setBattleBgm("battle_sinnoh_gym")
    .setMixedBattleBgm("battle_sinnoh_gym"),
  [TrainerType.FANTINA]: new TrainerConfig(++t)
    .initForGymLeader(signatureSpecies["FANTINA"], false, PokemonType.GHOST, false, -1)
    .setBattleBgm("battle_sinnoh_gym")
    .setMixedBattleBgm("battle_sinnoh_gym"),
  [TrainerType.BYRON]: new TrainerConfig(++t)
    .initForGymLeader(signatureSpecies["BYRON"], true, PokemonType.STEEL, false, -1)
    .setBattleBgm("battle_sinnoh_gym")
    .setMixedBattleBgm("battle_sinnoh_gym"),
  [TrainerType.CANDICE]: new TrainerConfig(++t)
    .initForGymLeader(signatureSpecies["CANDICE"], false, PokemonType.ICE, false, -1)
    .setBattleBgm("battle_sinnoh_gym")
    .setMixedBattleBgm("battle_sinnoh_gym"),
  [TrainerType.VOLKNER]: new TrainerConfig(++t)
    .initForGymLeader(signatureSpecies["VOLKNER"], true, PokemonType.ELECTRIC, false, -1)
    .setBattleBgm("battle_sinnoh_gym")
    .setMixedBattleBgm("battle_sinnoh_gym"),
  [TrainerType.CILAN]: new TrainerConfig(++t)
    .initForGymLeader(signatureSpecies["CILAN"], true, PokemonType.GRASS, false, -1)
    .setMixedBattleBgm("battle_unova_gym"),
  [TrainerType.CHILI]: new TrainerConfig(++t)
    .initForGymLeader(signatureSpecies["CHILI"], true, PokemonType.FIRE, false, -1)
    .setMixedBattleBgm("battle_unova_gym"),
  [TrainerType.CRESS]: new TrainerConfig(++t)
    .initForGymLeader(signatureSpecies["CRESS"], true, PokemonType.WATER, false, -1)
    .setMixedBattleBgm("battle_unova_gym"),
  [TrainerType.CHEREN]: new TrainerConfig(++t)
    .initForGymLeader(signatureSpecies["CHEREN"], true, PokemonType.NORMAL, false, -1)
    .setMixedBattleBgm("battle_unova_gym"),
  [TrainerType.LENORA]: new TrainerConfig(++t)
    .initForGymLeader(signatureSpecies["LENORA"], false, PokemonType.NORMAL, false, -1)
    .setMixedBattleBgm("battle_unova_gym"),
  [TrainerType.ROXIE]: new TrainerConfig(++t)
    .initForGymLeader(signatureSpecies["ROXIE"], false, PokemonType.POISON, false, -1)
    .setMixedBattleBgm("battle_unova_gym"),
  [TrainerType.BURGH]: new TrainerConfig(++t)
    .initForGymLeader(signatureSpecies["BURGH"], true, PokemonType.BUG, false, -1)
    .setMixedBattleBgm("battle_unova_gym"),
  [TrainerType.ELESA]: new TrainerConfig(++t)
    .initForGymLeader(signatureSpecies["ELESA"], false, PokemonType.ELECTRIC, false, -1)
    .setMixedBattleBgm("battle_unova_gym"),
  [TrainerType.CLAY]: new TrainerConfig(++t)
    .initForGymLeader(signatureSpecies["CLAY"], true, PokemonType.GROUND, false, -1)
    .setMixedBattleBgm("battle_unova_gym"),
  [TrainerType.SKYLA]: new TrainerConfig(++t)
    .initForGymLeader(signatureSpecies["SKYLA"], false, PokemonType.FLYING, false, -1)
    .setMixedBattleBgm("battle_unova_gym"),
  [TrainerType.BRYCEN]: new TrainerConfig(++t)
    .initForGymLeader(signatureSpecies["BRYCEN"], true, PokemonType.ICE, false, -1)
    .setMixedBattleBgm("battle_unova_gym"),
  [TrainerType.DRAYDEN]: new TrainerConfig(++t)
    .initForGymLeader(signatureSpecies["DRAYDEN"], true, PokemonType.DRAGON, false, -1)
    .setMixedBattleBgm("battle_unova_gym"),
  [TrainerType.MARLON]: new TrainerConfig(++t)
    .initForGymLeader(signatureSpecies["MARLON"], true, PokemonType.WATER, false, -1)
    .setMixedBattleBgm("battle_unova_gym"),
  [TrainerType.VIOLA]: new TrainerConfig(++t)
    .initForGymLeader(signatureSpecies["VIOLA"], false, PokemonType.BUG, false, -1)
    .setMixedBattleBgm("battle_kalos_gym"),
  [TrainerType.GRANT]: new TrainerConfig(++t)
    .initForGymLeader(signatureSpecies["GRANT"], true, PokemonType.ROCK, false, -1)
    .setMixedBattleBgm("battle_kalos_gym"),
  [TrainerType.KORRINA]: new TrainerConfig(++t)
    .initForGymLeader(signatureSpecies["KORRINA"], false, PokemonType.FIGHTING, false, -1)
    .setMixedBattleBgm("battle_kalos_gym"),
  [TrainerType.RAMOS]: new TrainerConfig(++t)
    .initForGymLeader(signatureSpecies["RAMOS"], true, PokemonType.GRASS, false, -1)
    .setMixedBattleBgm("battle_kalos_gym"),
  [TrainerType.CLEMONT]: new TrainerConfig(++t)
    .initForGymLeader(signatureSpecies["CLEMONT"], true, PokemonType.ELECTRIC, false, -1)
    .setMixedBattleBgm("battle_kalos_gym"),
  [TrainerType.VALERIE]: new TrainerConfig(++t)
    .initForGymLeader(signatureSpecies["VALERIE"], false, PokemonType.FAIRY, false, -1)
    .setMixedBattleBgm("battle_kalos_gym"),
  [TrainerType.OLYMPIA]: new TrainerConfig(++t)
    .initForGymLeader(signatureSpecies["OLYMPIA"], false, PokemonType.PSYCHIC, false, -1)
    .setMixedBattleBgm("battle_kalos_gym"),
  [TrainerType.WULFRIC]: new TrainerConfig(++t)
    .initForGymLeader(signatureSpecies["WULFRIC"], true, PokemonType.ICE, false, -1)
    .setMixedBattleBgm("battle_kalos_gym"),
  [TrainerType.MILO]: new TrainerConfig(++t)
    .initForGymLeader(signatureSpecies["MILO"], true, PokemonType.GRASS, false, -1)
    .setMixedBattleBgm("battle_galar_gym"),
  [TrainerType.NESSA]: new TrainerConfig(++t)
    .setName("Nessa")
    .initForGymLeader(signatureSpecies["NESSA"], false, PokemonType.WATER, false, -1)
    .setMixedBattleBgm("battle_galar_gym"),
  [TrainerType.KABU]: new TrainerConfig(++t)
    .initForGymLeader(signatureSpecies["KABU"], true, PokemonType.FIRE, false, -1)
    .setMixedBattleBgm("battle_galar_gym"),
  [TrainerType.BEA]: new TrainerConfig(++t)
    .setName("Bea")
    .initForGymLeader(signatureSpecies["BEA"], false, PokemonType.FIGHTING, false, -1)
    .setMixedBattleBgm("battle_galar_gym"),
  [TrainerType.ALLISTER]: new TrainerConfig(++t)
    .setName("Allister")
    .initForGymLeader(signatureSpecies["ALLISTER"], true, PokemonType.GHOST, false, -1)
    .setMixedBattleBgm("battle_galar_gym"),
  [TrainerType.OPAL]: new TrainerConfig(++t)
    .initForGymLeader(signatureSpecies["OPAL"], false, PokemonType.FAIRY, false, -1)
    .setMixedBattleBgm("battle_galar_gym"),
  [TrainerType.BEDE]: new TrainerConfig(++t)
    .initForGymLeader(signatureSpecies["BEDE"], true, PokemonType.FAIRY, false, -1)
    .setMixedBattleBgm("battle_galar_gym"),
  [TrainerType.GORDIE]: new TrainerConfig(++t)
    .initForGymLeader(signatureSpecies["GORDIE"], true, PokemonType.ROCK, false, -1)
    .setMixedBattleBgm("battle_galar_gym"),
  [TrainerType.MELONY]: new TrainerConfig(++t)
    .initForGymLeader(signatureSpecies["MELONY"], false, PokemonType.ICE, false, -1)
    .setMixedBattleBgm("battle_galar_gym"),
  [TrainerType.PIERS]: new TrainerConfig(++t)
    .initForGymLeader(signatureSpecies["PIERS"], true, PokemonType.DARK, false, -3)
    .setHasDouble("piers_marnie_double")
    .setDoubleTrainerType(TrainerType.MARNIE)
    .setDoubleTitle("gym_leader_double")
    .setMixedBattleBgm("battle_galar_gym"),
  [TrainerType.MARNIE]: new TrainerConfig(++t)
    .setName("Marnie")
    .initForGymLeader(signatureSpecies["MARNIE"], false, PokemonType.DARK, false, -4)
    .setHasDouble("marnie_piers_double")
    .setDoubleTrainerType(TrainerType.PIERS)
    .setDoubleTitle("gym_leader_double")
    .setMixedBattleBgm("battle_galar_gym"),
  [TrainerType.RAIHAN]: new TrainerConfig(++t)
    .setName("Raihan")
    .initForGymLeader(signatureSpecies["RAIHAN"], true, PokemonType.DRAGON, false, -1)
    .setMixedBattleBgm("battle_galar_gym"),
  [TrainerType.KATY]: new TrainerConfig(++t)
    .initForGymLeader(signatureSpecies["KATY"], false, PokemonType.BUG, true, -1)
    .setMixedBattleBgm("battle_paldea_gym"),
  [TrainerType.BRASSIUS]: new TrainerConfig(++t)
    .initForGymLeader(signatureSpecies["BRASSIUS"], true, PokemonType.GRASS, true, -1)
    .setMixedBattleBgm("battle_paldea_gym"),
  [TrainerType.IONO]: new TrainerConfig(++t)
    .initForGymLeader(signatureSpecies["IONO"], false, PokemonType.ELECTRIC, true, -1)
    .setMixedBattleBgm("battle_paldea_gym"),
  [TrainerType.KOFU]: new TrainerConfig(++t)
    .initForGymLeader(signatureSpecies["KOFU"], true, PokemonType.WATER, true, -1)
    .setMixedBattleBgm("battle_paldea_gym"),
  [TrainerType.LARRY]: new TrainerConfig(++t)
    .setName("Larry")
    .initForGymLeader(signatureSpecies["LARRY"], true, PokemonType.NORMAL, true, -1)
    .setMixedBattleBgm("battle_paldea_gym"),
  [TrainerType.RYME]: new TrainerConfig(++t)
    .initForGymLeader(signatureSpecies["RYME"], false, PokemonType.GHOST, true, -1)
    .setMixedBattleBgm("battle_paldea_gym"),
  [TrainerType.TULIP]: new TrainerConfig(++t)
    .initForGymLeader(signatureSpecies["TULIP"], false, PokemonType.PSYCHIC, true, -1)
    .setMixedBattleBgm("battle_paldea_gym"),
  [TrainerType.GRUSHA]: new TrainerConfig(++t)
    .initForGymLeader(signatureSpecies["GRUSHA"], true, PokemonType.ICE, true, -1)
    .setMixedBattleBgm("battle_paldea_gym"),

  [TrainerType.LORELEI]: new TrainerConfig((t = TrainerType.LORELEI))
    .initForEliteFour(signatureSpecies["LORELEI"], false, PokemonType.ICE, 2)
    .setBattleBgm("battle_kanto_gym")
    .setMixedBattleBgm("battle_kanto_gym")
    .setPartyMemberFunc(
      0,
      getRandomPartyMemberFunc([SpeciesId.DEWGONG], TrainerSlot.TRAINER, true, p => {
        p.abilityIndex = 0; // Thick Fat
        p.generateAndPopulateMoveset();
      }),
    )
    .setPartyMemberFunc(
      2,
      getRandomPartyMemberFunc([SpeciesId.SLOWBRO, SpeciesId.GALAR_SLOWBRO], TrainerSlot.TRAINER, true, p => {
        // Tera Ice Slowbro/G-Slowbro
        p.generateAndPopulateMoveset();
        if (!p.moveset.some(move => move != null && move.moveId === MoveId.ICE_BEAM)) {
          // Check if Ice Beam is in the moveset, if not, replace the third move with Ice Beam.
          p.moveset[2] = new PokemonMove(MoveId.ICE_BEAM);
        }
      }),
    )
    .setPartyMemberFunc(3, getRandomPartyMemberFunc([SpeciesId.JYNX]))
    .setPartyMemberFunc(4, getRandomPartyMemberFunc([SpeciesId.CLOYSTER, SpeciesId.ALOLA_SANDSLASH]))
    .setPartyMemberFunc(
      5,
      getRandomPartyMemberFunc([SpeciesId.LAPRAS], TrainerSlot.TRAINER, true, p => {
        p.setBoss(true, 2);
        p.generateAndPopulateMoveset();
      }),
    ),
  [TrainerType.BRUNO]: new TrainerConfig(++t)
    .initForEliteFour(signatureSpecies["BRUNO"], true, PokemonType.FIGHTING, 2)
    .setBattleBgm("battle_kanto_gym")
    .setMixedBattleBgm("battle_kanto_gym")
    .setPartyMemberFunc(0, getRandomPartyMemberFunc([SpeciesId.HITMONLEE, SpeciesId.HITMONCHAN, SpeciesId.HITMONTOP]))
    .setPartyMemberFunc(
      2,
      getRandomPartyMemberFunc([SpeciesId.STEELIX], TrainerSlot.TRAINER, true, p => {
        // Tera Fighting Steelix
        p.generateAndPopulateMoveset();
        if (!p.moveset.some(move => move != null && move.moveId === MoveId.BODY_PRESS)) {
          // Check if Body Press is in the moveset, if not, replace the third move with Body Press.
          p.moveset[2] = new PokemonMove(MoveId.BODY_PRESS);
        }
      }),
    )
    .setPartyMemberFunc(3, getRandomPartyMemberFunc([SpeciesId.POLIWRATH]))
    .setPartyMemberFunc(4, getRandomPartyMemberFunc([SpeciesId.ANNIHILAPE]))
    .setPartyMemberFunc(
      5,
      getRandomPartyMemberFunc([SpeciesId.MACHAMP], TrainerSlot.TRAINER, true, p => {
        p.setBoss(true, 2);
        p.generateAndPopulateMoveset();
      }),
    ),
  [TrainerType.AGATHA]: new TrainerConfig(++t)
    .initForEliteFour(signatureSpecies["AGATHA"], false, PokemonType.GHOST, 2)
    .setBattleBgm("battle_kanto_gym")
    .setMixedBattleBgm("battle_kanto_gym")
    .setPartyMemberFunc(0, getRandomPartyMemberFunc([SpeciesId.MISMAGIUS]))
    .setPartyMemberFunc(
      2,
      getRandomPartyMemberFunc([SpeciesId.ARBOK, SpeciesId.WEEZING], TrainerSlot.TRAINER, true, p => {
        // Tera Ghost Arbok/Weezing
        p.generateAndPopulateMoveset();
        if (!p.moveset.some(move => move != null && move.moveId === MoveId.TERA_BLAST)) {
          // Check if Tera Blast is in the moveset, if not, replace the third move with Tera Blast.
          p.moveset[2] = new PokemonMove(MoveId.TERA_BLAST);
        }
      }),
    )
    .setPartyMemberFunc(3, getRandomPartyMemberFunc([SpeciesId.ALOLA_MAROWAK]))
    .setPartyMemberFunc(4, getRandomPartyMemberFunc([SpeciesId.CURSOLA]))
    .setPartyMemberFunc(
      5,
      getRandomPartyMemberFunc([SpeciesId.GENGAR], TrainerSlot.TRAINER, true, p => {
        p.setBoss(true, 2);
        p.generateAndPopulateMoveset();
      }),
    ),
  [TrainerType.LANCE]: new TrainerConfig(++t)
    .setName("Lance")
    .initForEliteFour(signatureSpecies["LANCE"], true, PokemonType.DRAGON, 2)
    .setBattleBgm("battle_kanto_gym")
    .setMixedBattleBgm("battle_kanto_gym")
    .setPartyMemberFunc(0, getRandomPartyMemberFunc([SpeciesId.KINGDRA]))
    .setPartyMemberFunc(
      2,
      getRandomPartyMemberFunc([SpeciesId.GYARADOS, SpeciesId.AERODACTYL], TrainerSlot.TRAINER, true, p => {
        // Tera Dragon Gyarados/Aerodactyl
        p.generateAndPopulateMoveset();
        if (!p.moveset.some(move => move != null && move.moveId === MoveId.TERA_BLAST)) {
          // Check if Tera Blast is in the moveset, if not, replace the third move with Tera Blast.
          p.moveset[2] = new PokemonMove(MoveId.TERA_BLAST);
        }
      }),
    )
    .setPartyMemberFunc(3, getRandomPartyMemberFunc([SpeciesId.ALOLA_EXEGGUTOR]))
    .setPartyMemberFunc(4, getRandomPartyMemberFunc([SpeciesId.SALAMENCE]))
    .setPartyMemberFunc(
      5,
      getRandomPartyMemberFunc([SpeciesId.DRAGONITE], TrainerSlot.TRAINER, true, p => {
        p.setBoss(true, 2);
        p.generateAndPopulateMoveset();
      }),
    ),
  [TrainerType.WILL]: new TrainerConfig(++t)
    .initForEliteFour(signatureSpecies["WILL"], true, PokemonType.PSYCHIC, 2)
    .setBattleBgm("battle_johto_gym")
    .setMixedBattleBgm("battle_johto_gym")
    .setPartyMemberFunc(0, getRandomPartyMemberFunc([SpeciesId.JYNX]))
    .setPartyMemberFunc(2, getRandomPartyMemberFunc([SpeciesId.SLOWKING, SpeciesId.GALAR_SLOWKING])) // Tera Psychic Slowking/G-Slowking
    .setPartyMemberFunc(3, getRandomPartyMemberFunc([SpeciesId.EXEGGUTOR]))
    .setPartyMemberFunc(4, getRandomPartyMemberFunc([SpeciesId.WYRDEER, SpeciesId.FARIGIRAF]))
    .setPartyMemberFunc(
      5,
      getRandomPartyMemberFunc([SpeciesId.XATU], TrainerSlot.TRAINER, true, p => {
        p.setBoss(true, 2);
        p.generateAndPopulateMoveset();
      }),
    ),
  [TrainerType.KOGA]: new TrainerConfig(++t)
    .initForEliteFour(signatureSpecies["KOGA"], true, PokemonType.POISON, 2)
    .setBattleBgm("battle_johto_gym")
    .setMixedBattleBgm("battle_johto_gym")
    .setPartyMemberFunc(
      0,
      getRandomPartyMemberFunc([SpeciesId.VENOMOTH], TrainerSlot.TRAINER, true, p => {
        p.abilityIndex = 1; // Tinted Lens
        p.generateAndPopulateMoveset();
      }),
    )
    .setPartyMemberFunc(2, getRandomPartyMemberFunc([SpeciesId.MUK, SpeciesId.WEEZING])) // Tera Poison Muk/Weezing
    .setPartyMemberFunc(3, getRandomPartyMemberFunc([SpeciesId.TENTACRUEL]))
    .setPartyMemberFunc(4, getRandomPartyMemberFunc([SpeciesId.SNEASLER, SpeciesId.OVERQWIL]))
    .setPartyMemberFunc(
      5,
      getRandomPartyMemberFunc([SpeciesId.CROBAT], TrainerSlot.TRAINER, true, p => {
        p.setBoss(true, 2);
        p.generateAndPopulateMoveset();
      }),
    ),
  [TrainerType.KAREN]: new TrainerConfig(++t)
    .initForEliteFour(signatureSpecies["KAREN"], false, PokemonType.DARK, 2)
    .setBattleBgm("battle_johto_gym")
    .setMixedBattleBgm("battle_johto_gym")
    .setPartyMemberFunc(0, getRandomPartyMemberFunc([SpeciesId.UMBREON]))
    .setPartyMemberFunc(
      2,
      getRandomPartyMemberFunc([SpeciesId.GENGAR], TrainerSlot.TRAINER, true, p => {
        // Tera Dark Gengar
        p.generateAndPopulateMoveset();
        if (!p.moveset.some(move => move != null && move.moveId === MoveId.DARK_PULSE)) {
          // Check if Dark Pulse is in the moveset, if not, replace the third move with Dark Pulse.
          p.moveset[2] = new PokemonMove(MoveId.DARK_PULSE);
        }
      }),
    )
    .setPartyMemberFunc(3, getRandomPartyMemberFunc([SpeciesId.HONCHKROW]))
    .setPartyMemberFunc(4, getRandomPartyMemberFunc([SpeciesId.WEAVILE]))
    .setPartyMemberFunc(
      5,
      getRandomPartyMemberFunc([SpeciesId.HOUNDOOM], TrainerSlot.TRAINER, true, p => {
        p.setBoss(true, 2);
        p.generateAndPopulateMoveset();
      }),
    ),
  [TrainerType.SIDNEY]: new TrainerConfig(++t)
    .initForEliteFour(signatureSpecies["SIDNEY"], true, PokemonType.DARK, 2)
    .setMixedBattleBgm("battle_hoenn_elite")
    .setPartyMemberFunc(
      0,
      getRandomPartyMemberFunc([SpeciesId.MIGHTYENA], TrainerSlot.TRAINER, true, p => {
        p.abilityIndex = 0; // Intimidate
        p.generateAndPopulateMoveset();
      }),
    )
    .setPartyMemberFunc(2, getRandomPartyMemberFunc([SpeciesId.OBSTAGOON])) // Tera Dark Obstagoon
    .setPartyMemberFunc(3, getRandomPartyMemberFunc([SpeciesId.SHIFTRY, SpeciesId.CACTURNE]))
    .setPartyMemberFunc(4, getRandomPartyMemberFunc([SpeciesId.SHARPEDO, SpeciesId.CRAWDAUNT]))
    .setPartyMemberFunc(
      5,
      getRandomPartyMemberFunc([SpeciesId.ABSOL], TrainerSlot.TRAINER, true, p => {
        p.setBoss(true, 2);
        p.generateAndPopulateMoveset();
      }),
    ),
  [TrainerType.PHOEBE]: new TrainerConfig(++t)
    .initForEliteFour(signatureSpecies["PHOEBE"], false, PokemonType.GHOST, 2)
    .setMixedBattleBgm("battle_hoenn_elite")
    .setPartyMemberFunc(0, getRandomPartyMemberFunc([SpeciesId.SABLEYE]))
    .setPartyMemberFunc(2, getRandomPartyMemberFunc([SpeciesId.BANETTE])) // Tera Ghost Banette
    .setPartyMemberFunc(3, getRandomPartyMemberFunc([SpeciesId.DRIFBLIM, SpeciesId.MISMAGIUS]))
    .setPartyMemberFunc(
      4,
      getRandomPartyMemberFunc([SpeciesId.ORICORIO, SpeciesId.ALOLA_MAROWAK], TrainerSlot.TRAINER, true, p => {
        p.formIndex = p.species.speciesId === SpeciesId.ORICORIO ? 3 : 0; // Oricorio-Sensu
        p.generateAndPopulateMoveset();
      }),
    )
    .setPartyMemberFunc(
      5,
      getRandomPartyMemberFunc([SpeciesId.DUSKNOIR], TrainerSlot.TRAINER, true, p => {
        p.setBoss(true, 2);
        p.generateAndPopulateMoveset();
      }),
    ),
  [TrainerType.GLACIA]: new TrainerConfig(++t)
    .initForEliteFour(signatureSpecies["GLACIA"], false, PokemonType.ICE, 2)
    .setMixedBattleBgm("battle_hoenn_elite")
    .setPartyMemberFunc(
      0,
      getRandomPartyMemberFunc([SpeciesId.ABOMASNOW], TrainerSlot.TRAINER, true, p => {
        p.abilityIndex = 0; // Snow Warning
        p.generateAndPopulateMoveset();
      }),
    )
    .setPartyMemberFunc(2, getRandomPartyMemberFunc([SpeciesId.GLALIE])) // Tera Ice Glalie
    .setPartyMemberFunc(3, getRandomPartyMemberFunc([SpeciesId.FROSLASS]))
    .setPartyMemberFunc(4, getRandomPartyMemberFunc([SpeciesId.ALOLA_NINETALES]))
    .setPartyMemberFunc(
      5,
      getRandomPartyMemberFunc([SpeciesId.WALREIN], TrainerSlot.TRAINER, true, p => {
        p.setBoss(true, 2);
        p.generateAndPopulateMoveset();
      }),
    ),
  [TrainerType.DRAKE]: new TrainerConfig(++t)
    .initForEliteFour(signatureSpecies["DRAKE"], true, PokemonType.DRAGON, 2)
    .setMixedBattleBgm("battle_hoenn_elite")
    .setPartyMemberFunc(0, getRandomPartyMemberFunc([SpeciesId.ALTARIA]))
    .setPartyMemberFunc(
      2,
      getRandomPartyMemberFunc([SpeciesId.DHELMISE], TrainerSlot.TRAINER, true, p => {
        // Tera Dragon Dhelmise
        p.generateAndPopulateMoveset();
        if (!p.moveset.some(move => move != null && move.moveId === MoveId.TERA_BLAST)) {
          // Check if Tera Blast is in the moveset, if not, replace the third move with Tera Blast.
          p.moveset[2] = new PokemonMove(MoveId.TERA_BLAST);
        }
      }),
    )
    .setPartyMemberFunc(3, getRandomPartyMemberFunc([SpeciesId.FLYGON]))
    .setPartyMemberFunc(4, getRandomPartyMemberFunc([SpeciesId.KINGDRA]))
    .setPartyMemberFunc(
      5,
      getRandomPartyMemberFunc([SpeciesId.SALAMENCE], TrainerSlot.TRAINER, true, p => {
        p.setBoss(true, 2);
        p.generateAndPopulateMoveset();
      }),
    ),
  [TrainerType.AARON]: new TrainerConfig(++t)
    .initForEliteFour(signatureSpecies["AARON"], true, PokemonType.BUG, 5)
    .setBattleBgm("battle_sinnoh_gym")
    .setMixedBattleBgm("battle_sinnoh_gym")
    .setPartyMemberFunc(0, getRandomPartyMemberFunc([SpeciesId.YANMEGA]))
    .setPartyMemberFunc(2, getRandomPartyMemberFunc([SpeciesId.HERACROSS]))
    .setPartyMemberFunc(3, getRandomPartyMemberFunc([SpeciesId.VESPIQUEN]))
    .setPartyMemberFunc(4, getRandomPartyMemberFunc([SpeciesId.SCIZOR, SpeciesId.KLEAVOR]))
    .setPartyMemberFunc(
      5,
      getRandomPartyMemberFunc([SpeciesId.DRAPION], TrainerSlot.TRAINER, true, p => {
        // Tera Bug Drapion
        p.setBoss(true, 2);
        p.abilityIndex = 1; // Sniper
        p.generateAndPopulateMoveset();
        if (!p.moveset.some(move => move != null && move.moveId === MoveId.X_SCISSOR)) {
          // Check if X-Scissor is in the moveset, if not, replace the third move with X-Scissor.
          p.moveset[2] = new PokemonMove(MoveId.X_SCISSOR);
        }
      }),
    ),
  [TrainerType.BERTHA]: new TrainerConfig(++t)
    .initForEliteFour(signatureSpecies["BERTHA"], false, PokemonType.GROUND, 2)
    .setBattleBgm("battle_sinnoh_gym")
    .setMixedBattleBgm("battle_sinnoh_gym")
    .setPartyMemberFunc(0, getRandomPartyMemberFunc([SpeciesId.WHISCASH]))
    .setPartyMemberFunc(
      2,
      getRandomPartyMemberFunc([SpeciesId.HIPPOWDON], TrainerSlot.TRAINER, true, p => {
        // Tera Ground Hippowdon
        p.abilityIndex = 0; // Sand Stream
        p.generateAndPopulateMoveset();
      }),
    )
    .setPartyMemberFunc(3, getRandomPartyMemberFunc([SpeciesId.GLISCOR]))
    .setPartyMemberFunc(4, getRandomPartyMemberFunc([SpeciesId.MAMOSWINE, SpeciesId.URSALUNA]))
    .setPartyMemberFunc(
      5,
      getRandomPartyMemberFunc([SpeciesId.RHYPERIOR], TrainerSlot.TRAINER, true, p => {
        p.setBoss(true, 2);
        p.abilityIndex = 1; // Solid Rock
        p.generateAndPopulateMoveset();
      }),
    ),
  [TrainerType.FLINT]: new TrainerConfig(++t)
    .initForEliteFour(signatureSpecies["FLINT"], true, PokemonType.FIRE, 2)
    .setBattleBgm("battle_sinnoh_gym")
    .setMixedBattleBgm("battle_sinnoh_gym")
    .setPartyMemberFunc(0, getRandomPartyMemberFunc([SpeciesId.RAPIDASH]))
    .setPartyMemberFunc(
      2,
      getRandomPartyMemberFunc([SpeciesId.STEELIX, SpeciesId.LOPUNNY], TrainerSlot.TRAINER, true, p => {
        // Tera Fire Steelix/Lopunny
        p.generateAndPopulateMoveset();
        if (!p.moveset.some(move => move != null && move.moveId === MoveId.TERA_BLAST)) {
          // Check if Tera Blast is in the moveset, if not, replace the third move with Tera Blast.
          p.moveset[2] = new PokemonMove(MoveId.TERA_BLAST);
        }
      }),
    )
    .setPartyMemberFunc(3, getRandomPartyMemberFunc([SpeciesId.INFERNAPE]))
    .setPartyMemberFunc(4, getRandomPartyMemberFunc([SpeciesId.ARCANINE, SpeciesId.HISUI_ARCANINE]))
    .setPartyMemberFunc(
      5,
      getRandomPartyMemberFunc([SpeciesId.MAGMORTAR], TrainerSlot.TRAINER, true, p => {
        p.setBoss(true, 2);
        p.generateAndPopulateMoveset();
      }),
    ),
  [TrainerType.LUCIAN]: new TrainerConfig(++t)
    .initForEliteFour(signatureSpecies["LUCIAN"], true, PokemonType.PSYCHIC, 2)
    .setBattleBgm("battle_sinnoh_gym")
    .setMixedBattleBgm("battle_sinnoh_gym")
    .setPartyMemberFunc(0, getRandomPartyMemberFunc([SpeciesId.ESPEON, SpeciesId.ALAKAZAM]))
    .setPartyMemberFunc(2, getRandomPartyMemberFunc([SpeciesId.FARIGIRAF])) // Tera Psychic Farigiraf
    .setPartyMemberFunc(3, getRandomPartyMemberFunc([SpeciesId.BRONZONG]))
    .setPartyMemberFunc(4, getRandomPartyMemberFunc([SpeciesId.MR_RIME, SpeciesId.HISUI_BRAVIARY]))
    .setPartyMemberFunc(
      5,
      getRandomPartyMemberFunc([SpeciesId.GALLADE], TrainerSlot.TRAINER, true, p => {
        p.setBoss(true, 2);
        p.abilityIndex = 1; // Sharpness
        p.generateAndPopulateMoveset();
      }),
    ),
  [TrainerType.SHAUNTAL]: new TrainerConfig(++t)
    .initForEliteFour(signatureSpecies["SHAUNTAL"], false, PokemonType.GHOST, 2)
    .setMixedBattleBgm("battle_unova_elite")
    .setPartyMemberFunc(0, getRandomPartyMemberFunc([SpeciesId.COFAGRIGUS]))
    .setPartyMemberFunc(2, getRandomPartyMemberFunc([SpeciesId.GOLURK])) // Tera Ghost Golurk
    .setPartyMemberFunc(3, getRandomPartyMemberFunc([SpeciesId.JELLICENT]))
    .setPartyMemberFunc(4, getRandomPartyMemberFunc([SpeciesId.MISMAGIUS, SpeciesId.FROSLASS]))
    .setPartyMemberFunc(
      5,
      getRandomPartyMemberFunc([SpeciesId.CHANDELURE], TrainerSlot.TRAINER, true, p => {
        p.setBoss(true, 2);
        p.generateAndPopulateMoveset();
      }),
    ),
  [TrainerType.MARSHAL]: new TrainerConfig(++t)
    .initForEliteFour(signatureSpecies["MARSHAL"], true, PokemonType.FIGHTING, 2)
    .setMixedBattleBgm("battle_unova_elite")
    .setPartyMemberFunc(0, getRandomPartyMemberFunc([SpeciesId.THROH, SpeciesId.SAWK]))
    .setPartyMemberFunc(2, getRandomPartyMemberFunc([SpeciesId.MIENSHAO])) // Tera Fighting Mienshao
    .setPartyMemberFunc(3, getRandomPartyMemberFunc([SpeciesId.EMBOAR]))
    .setPartyMemberFunc(4, getRandomPartyMemberFunc([SpeciesId.BRELOOM, SpeciesId.TOXICROAK]))
    .setPartyMemberFunc(
      5,
      getRandomPartyMemberFunc([SpeciesId.CONKELDURR], TrainerSlot.TRAINER, true, p => {
        p.setBoss(true, 2);
        p.generateAndPopulateMoveset();
      }),
    ),
  [TrainerType.GRIMSLEY]: new TrainerConfig(++t)
    .initForEliteFour(signatureSpecies["GRIMSLEY"], true, PokemonType.DARK, 2)
    .setMixedBattleBgm("battle_unova_elite")
    .setPartyMemberFunc(0, getRandomPartyMemberFunc([SpeciesId.LIEPARD]))
    .setPartyMemberFunc(2, getRandomPartyMemberFunc([SpeciesId.KROOKODILE])) // Tera Dark Krookodile
    .setPartyMemberFunc(3, getRandomPartyMemberFunc([SpeciesId.SCRAFTY]))
    .setPartyMemberFunc(4, getRandomPartyMemberFunc([SpeciesId.ZOROARK, SpeciesId.HISUI_SAMUROTT]))
    .setPartyMemberFunc(
      5,
      getRandomPartyMemberFunc([SpeciesId.KINGAMBIT], TrainerSlot.TRAINER, true, p => {
        p.setBoss(true, 2);
        p.generateAndPopulateMoveset();
      }),
    ),
  [TrainerType.CAITLIN]: new TrainerConfig(++t)
    .initForEliteFour(signatureSpecies["CAITLIN"], false, PokemonType.PSYCHIC, 2)
    .setMixedBattleBgm("battle_unova_elite")
    .setPartyMemberFunc(0, getRandomPartyMemberFunc([SpeciesId.MUSHARNA]))
    .setPartyMemberFunc(2, getRandomPartyMemberFunc([SpeciesId.REUNICLUS])) // Tera Psychic Reuniclus
    .setPartyMemberFunc(
      3,
      getRandomPartyMemberFunc([SpeciesId.GALLADE], TrainerSlot.TRAINER, true, p => {
        p.abilityIndex = 1; // Sharpness
        p.generateAndPopulateMoveset();
      }),
    )
    .setPartyMemberFunc(4, getRandomPartyMemberFunc([SpeciesId.SIGILYPH, SpeciesId.HISUI_BRAVIARY]))
    .setPartyMemberFunc(
      5,
      getRandomPartyMemberFunc([SpeciesId.GOTHITELLE], TrainerSlot.TRAINER, true, p => {
        p.setBoss(true, 2);
        p.generateAndPopulateMoveset();
      }),
    ),
  [TrainerType.MALVA]: new TrainerConfig(++t)
    .initForEliteFour(signatureSpecies["MALVA"], false, PokemonType.FIRE, 2)
    .setMixedBattleBgm("battle_kalos_elite")
    .setPartyMemberFunc(
      0,
      getRandomPartyMemberFunc([SpeciesId.PYROAR], TrainerSlot.TRAINER, true, p => {
        p.generateAndPopulateMoveset();
        p.gender = Gender.FEMALE;
      }),
    )
    .setPartyMemberFunc(2, getRandomPartyMemberFunc([SpeciesId.HOUNDOOM])) // Tera Fire Houndoom
    .setPartyMemberFunc(
      3,
      getRandomPartyMemberFunc([SpeciesId.TORKOAL], TrainerSlot.TRAINER, true, p => {
        p.abilityIndex = 1; // Drought
        p.generateAndPopulateMoveset();
      }),
    )
    .setPartyMemberFunc(4, getRandomPartyMemberFunc([SpeciesId.CHANDELURE, SpeciesId.DELPHOX]))
    .setPartyMemberFunc(
      5,
      getRandomPartyMemberFunc([SpeciesId.TALONFLAME], TrainerSlot.TRAINER, true, p => {
        p.setBoss(true, 2);
        p.generateAndPopulateMoveset();
      }),
    ),
  [TrainerType.SIEBOLD]: new TrainerConfig(++t)
    .initForEliteFour(signatureSpecies["SIEBOLD"], true, PokemonType.WATER, 2)
    .setMixedBattleBgm("battle_kalos_elite")
    .setPartyMemberFunc(0, getRandomPartyMemberFunc([SpeciesId.CLAWITZER]))
    .setPartyMemberFunc(2, getRandomPartyMemberFunc([SpeciesId.GYARADOS])) // Tera Water Gyarados
    .setPartyMemberFunc(3, getRandomPartyMemberFunc([SpeciesId.STARMIE]))
    .setPartyMemberFunc(4, getRandomPartyMemberFunc([SpeciesId.BLASTOISE, SpeciesId.DONDOZO]))
    .setPartyMemberFunc(
      5,
      getRandomPartyMemberFunc([SpeciesId.BARBARACLE], TrainerSlot.TRAINER, true, p => {
        p.setBoss(true, 2);
        p.abilityIndex = 1; // Tough Claws
        p.generateAndPopulateMoveset();
      }),
    ),
  [TrainerType.WIKSTROM]: new TrainerConfig(++t)
    .initForEliteFour(signatureSpecies["WIKSTROM"], true, PokemonType.STEEL, 2)
    .setMixedBattleBgm("battle_kalos_elite")
    .setPartyMemberFunc(0, getRandomPartyMemberFunc([SpeciesId.KLEFKI]))
    .setPartyMemberFunc(
      2,
      getRandomPartyMemberFunc([SpeciesId.CERULEDGE], TrainerSlot.TRAINER, true, p => {
        // Tera Steel Ceruledge
        p.generateAndPopulateMoveset();
        if (!p.moveset.some(move => move != null && move.moveId === MoveId.IRON_HEAD)) {
          // Check if Iron Head is in the moveset, if not, replace the third move with Iron Head.
          p.moveset[2] = new PokemonMove(MoveId.IRON_HEAD);
        }
      }),
    )
    .setPartyMemberFunc(3, getRandomPartyMemberFunc([SpeciesId.SCIZOR]))
    .setPartyMemberFunc(4, getRandomPartyMemberFunc([SpeciesId.CORVIKNIGHT]))
    .setPartyMemberFunc(
      5,
      getRandomPartyMemberFunc([SpeciesId.AEGISLASH], TrainerSlot.TRAINER, true, p => {
        p.setBoss(true, 2);
        p.generateAndPopulateMoveset();
      }),
    ),
  [TrainerType.DRASNA]: new TrainerConfig(++t)
    .initForEliteFour(signatureSpecies["DRASNA"], false, PokemonType.DRAGON, 2)
    .setMixedBattleBgm("battle_kalos_elite")
    .setPartyMemberFunc(0, getRandomPartyMemberFunc([SpeciesId.DRAGALGE]))
    .setPartyMemberFunc(2, getRandomPartyMemberFunc([SpeciesId.GARCHOMP])) // Tera Dragon Garchomp
    .setPartyMemberFunc(3, getRandomPartyMemberFunc([SpeciesId.ALTARIA]))
    .setPartyMemberFunc(4, getRandomPartyMemberFunc([SpeciesId.DRUDDIGON]))
    .setPartyMemberFunc(
      5,
      getRandomPartyMemberFunc([SpeciesId.NOIVERN], TrainerSlot.TRAINER, true, p => {
        p.setBoss(true, 2);
        p.generateAndPopulateMoveset();
      }),
    ),
  [TrainerType.HALA]: new TrainerConfig(++t)
    .initForEliteFour(signatureSpecies["HALA"], true, PokemonType.FIGHTING, 2)
    .setMixedBattleBgm("battle_alola_elite")
    .setPartyMemberFunc(0, getRandomPartyMemberFunc([SpeciesId.HARIYAMA]))
    .setPartyMemberFunc(
      2,
      getRandomPartyMemberFunc([SpeciesId.INCINEROAR], TrainerSlot.TRAINER, true, p => {
        // Tera Fighting Incineroar
        p.generateAndPopulateMoveset();
        if (!p.moveset.some(move => move != null && move.moveId === MoveId.CROSS_CHOP)) {
          // Check if Cross Chop is in the moveset, if not, replace the third move with Cross Chop.
          p.moveset[2] = new PokemonMove(MoveId.CROSS_CHOP);
        }
      }),
    )
    .setPartyMemberFunc(3, getRandomPartyMemberFunc([SpeciesId.BEWEAR]))
    .setPartyMemberFunc(4, getRandomPartyMemberFunc([SpeciesId.POLIWRATH, SpeciesId.ANNIHILAPE]))
    .setPartyMemberFunc(
      5,
      getRandomPartyMemberFunc([SpeciesId.CRABOMINABLE], TrainerSlot.TRAINER, true, p => {
        p.setBoss(true, 2);
        p.generateAndPopulateMoveset();
      }),
    ),
  [TrainerType.MOLAYNE]: new TrainerConfig(++t)
    .initForEliteFour(signatureSpecies["MOLAYNE"], true, PokemonType.STEEL, 2)
    .setMixedBattleBgm("battle_alola_elite")
    .setPartyMemberFunc(0, getRandomPartyMemberFunc([SpeciesId.KLEFKI]))
    .setPartyMemberFunc(2, getRandomPartyMemberFunc([SpeciesId.ALOLA_SANDSLASH])) // Tera Steel A-Sandslash
    .setPartyMemberFunc(3, getRandomPartyMemberFunc([SpeciesId.MAGNEZONE]))
    .setPartyMemberFunc(4, getRandomPartyMemberFunc([SpeciesId.METAGROSS, SpeciesId.KINGAMBIT]))
    .setPartyMemberFunc(
      5,
      getRandomPartyMemberFunc([SpeciesId.ALOLA_DUGTRIO], TrainerSlot.TRAINER, true, p => {
        p.setBoss(true, 2);
        p.generateAndPopulateMoveset();
      }),
    ),
  [TrainerType.OLIVIA]: new TrainerConfig(++t)
    .initForEliteFour(signatureSpecies["OLIVIA"], false, PokemonType.ROCK, 2)
    .setMixedBattleBgm("battle_alola_elite")
    .setPartyMemberFunc(
      0,
      getRandomPartyMemberFunc([SpeciesId.GIGALITH], TrainerSlot.TRAINER, true, p => {
        p.abilityIndex = 1; // Sand Stream
        p.generateAndPopulateMoveset();
      }),
    )
    .setPartyMemberFunc(2, getRandomPartyMemberFunc([SpeciesId.PROBOPASS])) // Tera Rock Probopass
    .setPartyMemberFunc(3, getRandomPartyMemberFunc([SpeciesId.ALOLA_GOLEM]))
    .setPartyMemberFunc(4, getRandomPartyMemberFunc([SpeciesId.RELICANTH, SpeciesId.CARBINK]))
    .setPartyMemberFunc(
      5,
      getRandomPartyMemberFunc([SpeciesId.LYCANROC], TrainerSlot.TRAINER, true, p => {
        p.setBoss(true, 2);
        p.formIndex = 1;
        p.generateAndPopulateMoveset();
      }),
    ),
  [TrainerType.ACEROLA]: new TrainerConfig(++t)
    .initForEliteFour(signatureSpecies["ACEROLA"], false, PokemonType.GHOST, 2)
    .setMixedBattleBgm("battle_alola_elite")
    .setPartyMemberFunc(0, getRandomPartyMemberFunc([SpeciesId.DRIFBLIM]))
    .setPartyMemberFunc(2, getRandomPartyMemberFunc([SpeciesId.MIMIKYU])) // Tera Ghost Mimikyu
    .setPartyMemberFunc(3, getRandomPartyMemberFunc([SpeciesId.DHELMISE]))
    .setPartyMemberFunc(4, getRandomPartyMemberFunc([SpeciesId.FROSLASS]))
    .setPartyMemberFunc(
      5,
      getRandomPartyMemberFunc([SpeciesId.PALOSSAND], TrainerSlot.TRAINER, true, p => {
        p.setBoss(true, 2);
        p.generateAndPopulateMoveset();
      }),
    ),
  [TrainerType.KAHILI]: new TrainerConfig(++t)
    .initForEliteFour(signatureSpecies["KAHILI"], false, PokemonType.FLYING, 2)
    .setMixedBattleBgm("battle_alola_elite")
    .setPartyMemberFunc(0, getRandomPartyMemberFunc([SpeciesId.HAWLUCHA]))
    .setPartyMemberFunc(
      2,
      getRandomPartyMemberFunc([SpeciesId.DECIDUEYE], TrainerSlot.TRAINER, true, p => {
        // Tera Flying Decidueye
        p.generateAndPopulateMoveset();
        if (!p.moveset.some(move => move != null && move.moveId === MoveId.BRAVE_BIRD)) {
          // Check if Brave Bird is in the moveset, if not, replace the third move with Brave Bird.
          p.moveset[2] = new PokemonMove(MoveId.BRAVE_BIRD);
        }
      }),
    )
    .setPartyMemberFunc(3, getRandomPartyMemberFunc([SpeciesId.BRAVIARY, SpeciesId.MANDIBUZZ]))
    .setPartyMemberFunc(4, getRandomPartyMemberFunc([SpeciesId.ORICORIO]))
    .setPartyMemberFunc(
      5,
      getRandomPartyMemberFunc([SpeciesId.TOUCANNON], TrainerSlot.TRAINER, true, p => {
        p.setBoss(true, 2);
        p.generateAndPopulateMoveset();
      }),
    ),
  [TrainerType.MARNIE_ELITE]: new TrainerConfig(++t)
    .setName("Marnie")
    .initForEliteFour(signatureSpecies["MARNIE_ELITE"], false, PokemonType.DARK, 2)
    .setMixedBattleBgm("battle_galar_elite")
    .setPartyMemberFunc(0, getRandomPartyMemberFunc([SpeciesId.LIEPARD]))
    .setPartyMemberFunc(
      2,
      getRandomPartyMemberFunc([SpeciesId.TOXICROAK], TrainerSlot.TRAINER, true, p => {
        // Tera Dark Toxicroak
        p.generateAndPopulateMoveset();
        if (!p.moveset.some(move => move != null && move.moveId === MoveId.SUCKER_PUNCH)) {
          // Check if Sucker Punch is in the moveset, if not, replace the third move with Sucker Punch.
          p.moveset[2] = new PokemonMove(MoveId.SUCKER_PUNCH);
        }
      }),
    )
    .setPartyMemberFunc(3, getRandomPartyMemberFunc([SpeciesId.SCRAFTY, SpeciesId.PANGORO]))
    .setPartyMemberFunc(4, getRandomPartyMemberFunc([SpeciesId.MORPEKO]))
    .setPartyMemberFunc(
      5,
      getRandomPartyMemberFunc([SpeciesId.GRIMMSNARL], TrainerSlot.TRAINER, true, p => {
        p.setBoss(true, 2);
        p.generateAndPopulateMoveset();
      }),
    ),
  [TrainerType.NESSA_ELITE]: new TrainerConfig(++t)
    .setName("Nessa")
    .initForEliteFour(signatureSpecies["NESSA_ELITE"], false, PokemonType.WATER, 2)
    .setMixedBattleBgm("battle_galar_elite")
    .setPartyMemberFunc(0, getRandomPartyMemberFunc([SpeciesId.GOLISOPOD]))
    .setPartyMemberFunc(
      2,
      getRandomPartyMemberFunc([SpeciesId.EISCUE], TrainerSlot.TRAINER, true, p => {
        // Tera Water Eiscue
        p.generateAndPopulateMoveset();
        if (!p.moveset.some(move => move != null && move.moveId === MoveId.LIQUIDATION)) {
          // Check if Liquidation is in the moveset, if not, replace the third move with Liquidation.
          p.moveset[2] = new PokemonMove(MoveId.LIQUIDATION);
        }
      }),
    )
    .setPartyMemberFunc(
      3,
      getRandomPartyMemberFunc([SpeciesId.PELIPPER], TrainerSlot.TRAINER, true, p => {
        p.abilityIndex = 1; // Drizzle
        p.generateAndPopulateMoveset();
      }),
    )
    .setPartyMemberFunc(4, getRandomPartyMemberFunc([SpeciesId.TOXAPEX]))
    .setPartyMemberFunc(
      5,
      getRandomPartyMemberFunc([SpeciesId.DREDNAW], TrainerSlot.TRAINER, true, p => {
        p.setBoss(true, 2);
        p.generateAndPopulateMoveset();
      }),
    ),
  [TrainerType.BEA_ELITE]: new TrainerConfig(++t)
    .setName("Bea")
    .initForEliteFour(signatureSpecies["BEA_ELITE"], false, PokemonType.FIGHTING, 2)
    .setMixedBattleBgm("battle_galar_elite")
    .setPartyMemberFunc(0, getRandomPartyMemberFunc([SpeciesId.HAWLUCHA]))
    .setPartyMemberFunc(2, getRandomPartyMemberFunc([SpeciesId.SIRFETCHD])) // Tera Fighting Sirfetch'd
    .setPartyMemberFunc(3, getRandomPartyMemberFunc([SpeciesId.GRAPPLOCT, SpeciesId.FALINKS]))
    .setPartyMemberFunc(4, getRandomPartyMemberFunc([SpeciesId.HITMONTOP]))
    .setPartyMemberFunc(
      5,
      getRandomPartyMemberFunc([SpeciesId.MACHAMP], TrainerSlot.TRAINER, true, p => {
        p.setBoss(true, 2);
        p.generateAndPopulateMoveset();
      }),
    ),
  [TrainerType.ALLISTER_ELITE]: new TrainerConfig(++t)
    .setName("Allister")
    .initForEliteFour(signatureSpecies["ALLISTER_ELITE"], true, PokemonType.GHOST, 2)
    .setMixedBattleBgm("battle_galar_elite")
    .setPartyMemberFunc(0, getRandomPartyMemberFunc([SpeciesId.DUSKNOIR]))
    .setPartyMemberFunc(2, getRandomPartyMemberFunc([SpeciesId.RUNERIGUS])) // Tera Ghost Runerigus
    .setPartyMemberFunc(3, getRandomPartyMemberFunc([SpeciesId.POLTEAGEIST, SpeciesId.SINISTCHA]))
    .setPartyMemberFunc(4, getRandomPartyMemberFunc([SpeciesId.CURSOLA]))
    .setPartyMemberFunc(
      5,
      getRandomPartyMemberFunc([SpeciesId.GENGAR], TrainerSlot.TRAINER, true, p => {
        p.setBoss(true, 2);
        p.generateAndPopulateMoveset();
      }),
    ),
  [TrainerType.RAIHAN_ELITE]: new TrainerConfig(++t)
    .setName("Raihan")
    .initForEliteFour(signatureSpecies["RAIHAN_ELITE"], true, PokemonType.DRAGON, 2)
    .setMixedBattleBgm("battle_galar_elite")
    .setPartyMemberFunc(0, getRandomPartyMemberFunc([SpeciesId.FLYGON]))
    .setPartyMemberFunc(
      2,
      getRandomPartyMemberFunc([SpeciesId.TORKOAL], TrainerSlot.TRAINER, true, p => {
        // Tera Dragon Torkoal
        p.abilityIndex = 1; // Drought
        p.generateAndPopulateMoveset();
        if (!p.moveset.some(move => move != null && move.moveId === MoveId.TERA_BLAST)) {
          // Check if Tera Blast is in the moveset, if not, replace the third move with Tera Blast.
          p.moveset[2] = new PokemonMove(MoveId.TERA_BLAST);
        }
      }),
    )
    .setPartyMemberFunc(3, getRandomPartyMemberFunc([SpeciesId.GOODRA]))
    .setPartyMemberFunc(4, getRandomPartyMemberFunc([SpeciesId.TURTONATOR]))
    .setPartyMemberFunc(
      5,
      getRandomPartyMemberFunc([SpeciesId.ARCHALUDON], TrainerSlot.TRAINER, true, p => {
        p.setBoss(true, 2);
        p.generateAndPopulateMoveset();
      }),
    ),
  [TrainerType.RIKA]: new TrainerConfig(++t)
    .initForEliteFour(signatureSpecies["RIKA"], false, PokemonType.GROUND, 5)
    .setMixedBattleBgm("battle_paldea_elite")
    .setPartyMemberFunc(0, getRandomPartyMemberFunc([SpeciesId.DUGTRIO]))
    .setPartyMemberFunc(2, getRandomPartyMemberFunc([SpeciesId.DONPHAN]))
    .setPartyMemberFunc(3, getRandomPartyMemberFunc([SpeciesId.SWAMPERT, SpeciesId.TORTERRA]))
    .setPartyMemberFunc(4, getRandomPartyMemberFunc([SpeciesId.CAMERUPT]))
    .setPartyMemberFunc(
      5,
      getRandomPartyMemberFunc([SpeciesId.CLODSIRE], TrainerSlot.TRAINER, true, p => {
        // Tera Ground Clodsire
        p.setBoss(true, 2);
        p.generateAndPopulateMoveset();
      }),
    ),
  [TrainerType.POPPY]: new TrainerConfig(++t)
    .initForEliteFour(signatureSpecies["POPPY"], false, PokemonType.STEEL, 5)
    .setMixedBattleBgm("battle_paldea_elite")
    .setPartyMemberFunc(0, getRandomPartyMemberFunc([SpeciesId.COPPERAJAH]))
    .setPartyMemberFunc(2, getRandomPartyMemberFunc([SpeciesId.MAGNEZONE]))
    .setPartyMemberFunc(
      3,
      getRandomPartyMemberFunc([SpeciesId.BRONZONG, SpeciesId.CORVIKNIGHT], TrainerSlot.TRAINER, true, p => {
        p.abilityIndex = p.species.speciesId === SpeciesId.BRONZONG ? 0 : 1; // Levitate Bronzong, Unnerve Corviknight
        p.generateAndPopulateMoveset();
      }),
    )
    .setPartyMemberFunc(4, getRandomPartyMemberFunc([SpeciesId.STEELIX]))
    .setPartyMemberFunc(
      5,
      getRandomPartyMemberFunc([SpeciesId.TINKATON], TrainerSlot.TRAINER, true, p => {
        // Tera Steel Tinkaton
        p.setBoss(true, 2);
        p.generateAndPopulateMoveset();
      }),
    ),
  [TrainerType.LARRY_ELITE]: new TrainerConfig(++t)
    .setName("Larry")
    .initForEliteFour(signatureSpecies["LARRY_ELITE"], true, PokemonType.FLYING, 5)
    .setMixedBattleBgm("battle_paldea_elite")
    .setPartyMemberFunc(0, getRandomPartyMemberFunc([SpeciesId.ALTARIA]))
    .setPartyMemberFunc(2, getRandomPartyMemberFunc([SpeciesId.BOMBIRDIER]))
    .setPartyMemberFunc(3, getRandomPartyMemberFunc([SpeciesId.TROPIUS]))
    .setPartyMemberFunc(4, getRandomPartyMemberFunc([SpeciesId.STARAPTOR]))
    .setPartyMemberFunc(
      5,
      getRandomPartyMemberFunc([SpeciesId.FLAMIGO], TrainerSlot.TRAINER, true, p => {
        // Tera Flying Flamigo
        p.setBoss(true, 2);
        p.generateAndPopulateMoveset();
      }),
    ),
  [TrainerType.HASSEL]: new TrainerConfig(++t)
    .initForEliteFour(signatureSpecies["HASSEL"], true, PokemonType.DRAGON, 5)
    .setMixedBattleBgm("battle_paldea_elite")
    .setPartyMemberFunc(0, getRandomPartyMemberFunc([SpeciesId.NOIVERN]))
    .setPartyMemberFunc(2, getRandomPartyMemberFunc([SpeciesId.DRAGALGE]))
    .setPartyMemberFunc(3, getRandomPartyMemberFunc([SpeciesId.FLAPPLE, SpeciesId.APPLETUN, SpeciesId.HYDRAPPLE]))
    .setPartyMemberFunc(4, getRandomPartyMemberFunc([SpeciesId.HAXORUS]))
    .setPartyMemberFunc(
      5,
      getRandomPartyMemberFunc([SpeciesId.BAXCALIBUR], TrainerSlot.TRAINER, true, p => {
        // Tera Dragon Baxcalibur
        p.setBoss(true, 2);
        p.generateAndPopulateMoveset();
      }),
    ),
  [TrainerType.CRISPIN]: new TrainerConfig(++t)
    .initForEliteFour(signatureSpecies["CRISPIN"], true, PokemonType.FIRE, 2)
    .setMixedBattleBgm("battle_bb_elite")
    .setPartyMemberFunc(
      0,
      getRandomPartyMemberFunc([SpeciesId.ROTOM], TrainerSlot.TRAINER, true, p => {
        p.formIndex = 1; // Heat Rotom
        p.generateAndPopulateMoveset();
      }),
    )
    .setPartyMemberFunc(
      2,
      getRandomPartyMemberFunc([SpeciesId.EXEGGUTOR], TrainerSlot.TRAINER, true, p => {
        // Tera Fire Exeggutor
        p.generateAndPopulateMoveset();
        if (!p.moveset.some(move => move != null && move.moveId === MoveId.TERA_BLAST)) {
          // Check if Tera Blast is in the moveset, if not, replace the third move with Tera Blast.
          p.moveset[2] = new PokemonMove(MoveId.TERA_BLAST);
        }
      }),
    )
    .setPartyMemberFunc(
      3,
      getRandomPartyMemberFunc([SpeciesId.TALONFLAME], TrainerSlot.TRAINER, true, p => {
        p.generateAndPopulateMoveset();
        if (!p.moveset.some(move => move != null && move.moveId === MoveId.SUNNY_DAY)) {
          // Check if Sunny Day is in the moveset, if not, replace the third move with Sunny Day.
          p.moveset[2] = new PokemonMove(MoveId.SUNNY_DAY);
        }
      }),
    )
    .setPartyMemberFunc(4, getRandomPartyMemberFunc([SpeciesId.MAGMORTAR]))
    .setPartyMemberFunc(
      5,
      getRandomPartyMemberFunc([SpeciesId.BLAZIKEN], TrainerSlot.TRAINER, true, p => {
        p.setBoss(true, 2);
        p.generateAndPopulateMoveset();
      }),
    ),
  [TrainerType.AMARYS]: new TrainerConfig(++t)
    .initForEliteFour(signatureSpecies["AMARYS"], false, PokemonType.STEEL, 2)
    .setMixedBattleBgm("battle_bb_elite")
    .setPartyMemberFunc(0, getRandomPartyMemberFunc([SpeciesId.SKARMORY]))
    .setPartyMemberFunc(
      2,
      getRandomPartyMemberFunc([SpeciesId.REUNICLUS], TrainerSlot.TRAINER, true, p => {
        // Tera Steel Reuniclus
        p.generateAndPopulateMoveset();
        if (!p.moveset.some(move => move != null && move.moveId === MoveId.FLASH_CANNON)) {
          // Check if Flash Cannon is in the moveset, if not, replace the third move with Flash Cannon.
          p.moveset[2] = new PokemonMove(MoveId.FLASH_CANNON);
        }
      }),
    )
    .setPartyMemberFunc(3, getRandomPartyMemberFunc([SpeciesId.EMPOLEON]))
    .setPartyMemberFunc(4, getRandomPartyMemberFunc([SpeciesId.SCIZOR]))
    .setPartyMemberFunc(
      5,
      getRandomPartyMemberFunc([SpeciesId.METAGROSS], TrainerSlot.TRAINER, true, p => {
        p.setBoss(true, 2);
        p.generateAndPopulateMoveset();
      }),
    ),
  [TrainerType.LACEY]: new TrainerConfig(++t)
    .initForEliteFour(signatureSpecies["LACEY"], false, PokemonType.FAIRY, 5)
    .setMixedBattleBgm("battle_bb_elite")
    .setPartyMemberFunc(0, getRandomPartyMemberFunc([SpeciesId.WHIMSICOTT]))
    .setPartyMemberFunc(2, getRandomPartyMemberFunc([SpeciesId.PRIMARINA]))
    .setPartyMemberFunc(3, getRandomPartyMemberFunc([SpeciesId.GRANBULL]))
    .setPartyMemberFunc(4, getRandomPartyMemberFunc([SpeciesId.ALCREMIE]))
    .setPartyMemberFunc(
      5,
      getRandomPartyMemberFunc([SpeciesId.EXCADRILL], TrainerSlot.TRAINER, true, p => {
        // Tera Fairy Excadrill
        p.setBoss(true, 2);
        p.generateAndPopulateMoveset();
        if (!p.moveset.some(move => move != null && move.moveId === MoveId.TERA_BLAST)) {
          // Check if Tera Blast is in the moveset, if not, replace the third move with Tera Blast.
          p.moveset[2] = new PokemonMove(MoveId.TERA_BLAST);
        }
      }),
    ),
  [TrainerType.DRAYTON]: new TrainerConfig(++t)
    .initForEliteFour(signatureSpecies["DRAYTON"], true, PokemonType.DRAGON, 2)
    .setMixedBattleBgm("battle_bb_elite")
    .setPartyMemberFunc(0, getRandomPartyMemberFunc([SpeciesId.DRAGONITE]))
    .setPartyMemberFunc(
      2,
      getRandomPartyMemberFunc([SpeciesId.SCEPTILE], TrainerSlot.TRAINER, true, p => {
        // Tera Dragon Sceptile
        p.generateAndPopulateMoveset();
        if (!p.moveset.some(move => move != null && move.moveId === MoveId.DUAL_CHOP)) {
          // Check if Dual Chop is in the moveset, if not, replace the third move with Dual Chop.
          p.moveset[2] = new PokemonMove(MoveId.DUAL_CHOP);
        }
      }),
    )
    .setPartyMemberFunc(3, getRandomPartyMemberFunc([SpeciesId.HAXORUS]))
    .setPartyMemberFunc(4, getRandomPartyMemberFunc([SpeciesId.KINGDRA, SpeciesId.DRACOVISH]))
    .setPartyMemberFunc(
      5,
      getRandomPartyMemberFunc([SpeciesId.ARCHALUDON], TrainerSlot.TRAINER, true, p => {
        p.setBoss(true, 2);
        p.generateAndPopulateMoveset();
      }),
    ),

  [TrainerType.BLUE]: new TrainerConfig((t = TrainerType.BLUE))
    .initForChampion(true)
    .setBattleBgm("battle_kanto_champion")
    .setMixedBattleBgm("battle_kanto_champion")
    .setHasDouble("blue_red_double")
    .setDoubleTrainerType(TrainerType.RED)
    .setDoubleTitle("champion_double")
    .setPartyMemberFunc(0, getRandomPartyMemberFunc([SpeciesId.ALAKAZAM]))
    .setPartyMemberFunc(
      1,
      getRandomPartyMemberFunc(
        [SpeciesId.ARCANINE, SpeciesId.EXEGGUTOR, SpeciesId.GYARADOS],
        TrainerSlot.TRAINER,
        true,
        p => {
          p.generateAndPopulateMoveset();
          p.teraType = p.species.type1;
          p.abilityIndex = p.species.speciesId === SpeciesId.EXEGGUTOR ? 2 : 0; // Intimidate Gyarados / Arcanine, Harvest Exeggutor
        },
      ),
    )
    .setPartyMemberFunc(
      2,
      getRandomPartyMemberFunc([SpeciesId.RHYPERIOR, SpeciesId.ELECTIVIRE], TrainerSlot.TRAINER, true, p => {
        p.generateAndPopulateMoveset();
        p.abilityIndex = p.species.speciesId === SpeciesId.RHYPERIOR ? 1 : 0; // Solid Rock Rhyperior, Motor Drive Electivire
      }),
    )
    .setPartyMemberFunc(3, getRandomPartyMemberFunc([SpeciesId.MACHAMP]))
    .setPartyMemberFunc(
      4,
      getRandomPartyMemberFunc([SpeciesId.HO_OH], TrainerSlot.TRAINER, true, p => {
        p.generateAndPopulateMoveset();
        p.pokeball = PokeballType.MASTER_BALL;
        p.abilityIndex = 2; // Regenerator
      }),
    )
    .setPartyMemberFunc(
      5,
      getRandomPartyMemberFunc([SpeciesId.PIDGEOT], TrainerSlot.TRAINER, true, p => {
        p.setBoss(true, 2);
        p.formIndex = 1; // Mega Pidgeot
        p.generateAndPopulateMoveset();
        p.generateName();
        p.gender = Gender.MALE;
      }),
    )
    .setInstantTera(1), // Tera Fire Arcanine, Tera Grass Exeggutor, Tera Water Gyarados
  [TrainerType.RED]: new TrainerConfig(++t)
    .initForChampion(true)
    .setBattleBgm("battle_johto_champion")
    .setMixedBattleBgm("battle_johto_champion")
    .setHasDouble("red_blue_double")
    .setDoubleTrainerType(TrainerType.BLUE)
    .setDoubleTitle("champion_double")
    .setPartyMemberFunc(
      0,
      getRandomPartyMemberFunc([SpeciesId.PIKACHU], TrainerSlot.TRAINER, true, p => {
        p.formIndex = 1; // Partner Pikachu
        p.gender = Gender.MALE;
        p.generateAndPopulateMoveset();
        if (!p.moveset.some(move => move != null && move.moveId === MoveId.VOLT_TACKLE)) {
          // Check if Volt Tackle is in the moveset, if not, replace the first move with Volt Tackle.
          p.moveset[0] = new PokemonMove(MoveId.VOLT_TACKLE);
        }
      }),
    )
    .setPartyMemberFunc(1, getRandomPartyMemberFunc([SpeciesId.MEGANIUM, SpeciesId.TYPHLOSION, SpeciesId.FERALIGATR]))
    .setPartyMemberFunc(2, getRandomPartyMemberFunc([SpeciesId.ESPEON, SpeciesId.UMBREON, SpeciesId.SYLVEON]))
    .setPartyMemberFunc(
      3,
      getRandomPartyMemberFunc([SpeciesId.SNORLAX], TrainerSlot.TRAINER, true, p => {
        p.generateAndPopulateMoveset();
        p.abilityIndex = 1; // Thick Fat
      }),
    )
    .setPartyMemberFunc(
      4,
      getRandomPartyMemberFunc([SpeciesId.LUGIA], TrainerSlot.TRAINER, true, p => {
        p.generateAndPopulateMoveset();
        p.pokeball = PokeballType.MASTER_BALL;
        p.abilityIndex = 2; // Multiscale
      }),
    )
    .setPartyMemberFunc(
      5,
      getRandomPartyMemberFunc(
        [SpeciesId.VENUSAUR, SpeciesId.CHARIZARD, SpeciesId.BLASTOISE],
        TrainerSlot.TRAINER,
        true,
        p => {
          p.setBoss(true, 2);
          p.formIndex = 1; // Mega Venusaur, Mega Charizard X, or Mega Blastoise
          p.generateAndPopulateMoveset();
          p.generateName();
          p.gender = Gender.MALE;
        },
      ),
    )
    .setInstantTera(0) // Tera Electric Pikachu
    .setGenModifiersFunc(party => {
      const pikachu = party[0];
      return [
        modifierTypes
          .RARE_SPECIES_STAT_BOOSTER()
          .generateType([], ["LIGHT_BALL"])
          ?.withIdFromFunc(modifierTypes.RARE_SPECIES_STAT_BOOSTER)
          .newModifier(pikachu) as SpeciesStatBoosterModifier,
      ];
    }),
  [TrainerType.LANCE_CHAMPION]: new TrainerConfig(++t)
    .setName("Lance")
    .initForChampion(true)
    .setBattleBgm("battle_johto_champion")
    .setMixedBattleBgm("battle_johto_champion")
    .setPartyMemberFunc(
      0,
      getRandomPartyMemberFunc([SpeciesId.GYARADOS, SpeciesId.KINGDRA], TrainerSlot.TRAINER, true, p => {
        p.abilityIndex = 1; // Intimidate Gyarados, Sniper Kingdra
        p.generateAndPopulateMoveset();
      }),
    )
    .setPartyMemberFunc(1, getRandomPartyMemberFunc([SpeciesId.AERODACTYL]))
    .setPartyMemberFunc(2, getRandomPartyMemberFunc([SpeciesId.CHARIZARD]))
    .setPartyMemberFunc(
      3,
      getRandomPartyMemberFunc(
        [SpeciesId.TYRANITAR, SpeciesId.GARCHOMP, SpeciesId.HYDREIGON],
        TrainerSlot.TRAINER,
        true,
        p => {
          p.abilityIndex = 2; // Unnerve Tyranitar, Rough Skin Garchomp, Levitate Hydreigon
          p.generateAndPopulateMoveset();
        },
      ),
    )
    .setPartyMemberFunc(
      4,
      getRandomPartyMemberFunc([SpeciesId.SALAMENCE], TrainerSlot.TRAINER, true, p => {
        p.formIndex = 1; // Mega Salamence
        p.generateAndPopulateMoveset();
        p.generateName();
      }),
    )
    .setPartyMemberFunc(
      5,
      getRandomPartyMemberFunc([SpeciesId.DRAGONITE], TrainerSlot.TRAINER, true, p => {
        p.setBoss(true, 2);
        p.teraType = PokemonType.DRAGON;
        p.abilityIndex = 2; // Multiscale
        p.generateAndPopulateMoveset();
        p.gender = Gender.MALE;
      }),
    )
    .setInstantTera(5), // Tera Dragon Dragonite
  [TrainerType.STEVEN]: new TrainerConfig(++t)
    .initForChampion(true)
    .setBattleBgm("battle_hoenn_champion_g5")
    .setMixedBattleBgm("battle_hoenn_champion_g6")
    .setHasDouble("steven_wallace_double")
    .setDoubleTrainerType(TrainerType.WALLACE)
    .setDoubleTitle("champion_double")
    .setPartyMemberFunc(
      0,
      getRandomPartyMemberFunc([SpeciesId.GIGALITH], TrainerSlot.TRAINER, true, p => {
        p.abilityIndex = 1; // Sand Stream
        p.generateAndPopulateMoveset();
      }),
    )
    .setPartyMemberFunc(
      1,
      getRandomPartyMemberFunc([SpeciesId.SKARMORY, SpeciesId.CLAYDOL], TrainerSlot.TRAINER, true, p => {
        p.abilityIndex = 1; // Sturdy Skarmory, Levitate Claydol
        p.generateAndPopulateMoveset();
      }),
    )
    .setPartyMemberFunc(2, getRandomPartyMemberFunc([SpeciesId.AGGRON]))
    .setPartyMemberFunc(
      3,
      getRandomPartyMemberFunc([SpeciesId.GOLURK, SpeciesId.RUNERIGUS], TrainerSlot.TRAINER, true, p => {
        p.abilityIndex = 0; // Iron Fist Golurk, Wandering Spirit Runerigus
        p.generateAndPopulateMoveset();
      }),
    )
    .setPartyMemberFunc(
      4,
      getRandomPartyMemberFunc(
        [SpeciesId.REGIROCK, SpeciesId.REGICE, SpeciesId.REGISTEEL],
        TrainerSlot.TRAINER,
        true,
        p => {
          p.generateAndPopulateMoveset();
          p.pokeball = PokeballType.ULTRA_BALL;
        },
      ),
    )
    .setPartyMemberFunc(
      5,
      getRandomPartyMemberFunc([SpeciesId.METAGROSS], TrainerSlot.TRAINER, true, p => {
        p.setBoss(true, 2);
        p.formIndex = 1; // Mega Metagross
        p.generateAndPopulateMoveset();
        p.generateName();
      }),
    )
    .setInstantTera(4) // Tera Rock Regirock / Ice Regice / Steel Registeel
    .setGenModifiersFunc(party => {
      // Mystical Rock Gigalith
      const weather = party[0];
      return [modifierTypes.MYSTICAL_ROCK().newModifier(weather)];
    }),
  [TrainerType.WALLACE]: new TrainerConfig(++t)
    .initForChampion(true)
    .setBattleBgm("battle_hoenn_champion_g5")
    .setMixedBattleBgm("battle_hoenn_champion_g6")
    .setHasDouble("wallace_steven_double")
    .setDoubleTrainerType(TrainerType.STEVEN)
    .setDoubleTitle("champion_double")
    .setPartyMemberFunc(
      0,
      getRandomPartyMemberFunc([SpeciesId.PELIPPER], TrainerSlot.TRAINER, true, p => {
        p.abilityIndex = 1; // Drizzle
        p.generateAndPopulateMoveset();
      }),
    )
    .setPartyMemberFunc(
      1,
      getRandomPartyMemberFunc([SpeciesId.LUDICOLO], TrainerSlot.TRAINER, true, p => {
        p.abilityIndex = 0; // Swift Swim
        p.generateAndPopulateMoveset();
      }),
    )
    .setPartyMemberFunc(
      2,
      getRandomPartyMemberFunc([SpeciesId.TENTACRUEL, SpeciesId.WALREIN], TrainerSlot.TRAINER, true, p => {
        p.abilityIndex = p.species.speciesId === SpeciesId.TENTACRUEL ? 2 : 0; // Rain Dish Tentacruel, Thick Fat Walrein
        p.generateAndPopulateMoveset();
      }),
    )
    .setPartyMemberFunc(
      3,
      getRandomPartyMemberFunc([SpeciesId.LATIAS, SpeciesId.LATIOS], TrainerSlot.TRAINER, true, p => {
        p.generateAndPopulateMoveset();
        p.pokeball = PokeballType.ULTRA_BALL;
      }),
    )
    .setPartyMemberFunc(
      4,
      getRandomPartyMemberFunc([SpeciesId.SWAMPERT], TrainerSlot.TRAINER, true, p => {
        p.formIndex = 1; // Mega Swampert
        p.generateAndPopulateMoveset();
        p.generateName();
      }),
    )
    .setPartyMemberFunc(
      5,
      getRandomPartyMemberFunc([SpeciesId.MILOTIC], TrainerSlot.TRAINER, true, p => {
        p.setBoss(true, 2);
        p.generateAndPopulateMoveset();
        p.gender = Gender.FEMALE;
      }),
    )
    .setInstantTera(5) // Tera Water Milotic
    .setGenModifiersFunc(party => {
      // Mystical Rock Pelipper
      const weather = party[0];
      return [modifierTypes.MYSTICAL_ROCK().newModifier(weather)];
    }),
  [TrainerType.CYNTHIA]: new TrainerConfig(++t)
    .initForChampion(false)
    .setBattleBgm("battle_sinnoh_champion")
    .setMixedBattleBgm("battle_sinnoh_champion")
    .setPartyMemberFunc(0, getRandomPartyMemberFunc([SpeciesId.SPIRITOMB]))
    .setPartyMemberFunc(1, getRandomPartyMemberFunc([SpeciesId.MILOTIC, SpeciesId.ROSERADE, SpeciesId.HISUI_ARCANINE]))
    .setPartyMemberFunc(
      2,
      getRandomPartyMemberFunc([SpeciesId.TOGEKISS], TrainerSlot.TRAINER, true, p => {
        p.abilityIndex = 1; // Serene Grace
        p.generateAndPopulateMoveset();
        p.moveset[0] = new PokemonMove(MoveId.DAZZLING_GLEAM);
        p.moveset[1] = new PokemonMove(MoveId.AIR_SLASH);
        p.teraType = p.species.type1;
      }),
    )
    .setPartyMemberFunc(3, getRandomPartyMemberFunc([SpeciesId.LUCARIO]))
    .setPartyMemberFunc(
      4,
      getRandomPartyMemberFunc([SpeciesId.GIRATINA], TrainerSlot.TRAINER, true, p => {
        p.generateAndPopulateMoveset();
        p.pokeball = PokeballType.MASTER_BALL;
      }),
    )
    .setPartyMemberFunc(
      5,
      getRandomPartyMemberFunc([SpeciesId.GARCHOMP], TrainerSlot.TRAINER, true, p => {
        p.setBoss(true, 2);
        p.formIndex = 1; // Mega Garchomp
        p.generateName();
        p.gender = Gender.FEMALE;
        p.generateAndPopulateMoveset();
        if (!p.moveset.some(move => move != null && move.moveId === MoveId.SANDSTORM)) {
          // Check if Sandstorm is in the moveset, if not, replace the fourth move with Sandstorm.
          p.moveset[3] = new PokemonMove(MoveId.SANDSTORM);
        }
      }),
    )
    .setInstantTera(2), // Tera Fairy Togekiss
  [TrainerType.ALDER]: new TrainerConfig(++t)
    .initForChampion(true)
    .setHasDouble("alder_iris_double")
    .setDoubleTrainerType(TrainerType.IRIS)
    .setDoubleTitle("champion_double")
    .setBattleBgm("battle_champion_alder")
    .setMixedBattleBgm("battle_champion_alder")
    .setPartyMemberFunc(0, getRandomPartyMemberFunc([SpeciesId.BOUFFALANT, SpeciesId.BRAVIARY]))
    .setPartyMemberFunc(
      1,
      getRandomPartyMemberFunc(
        [SpeciesId.HISUI_LILLIGANT, SpeciesId.HISUI_ZOROARK, SpeciesId.BASCULEGION],
        TrainerSlot.TRAINER,
        true,
        p => {
          p.abilityIndex = 1; // Hustle Lilligant, Illusion Zoroark, Adaptability Basculegion
          p.generateAndPopulateMoveset();
          p.pokeball = PokeballType.ROGUE_BALL;
        },
      ),
    )
    .setPartyMemberFunc(
      2,
      getRandomPartyMemberFunc([SpeciesId.CHANDELURE, SpeciesId.KROOKODILE, SpeciesId.REUNICLUS, SpeciesId.CONKELDURR]),
    )
    .setPartyMemberFunc(
      3,
      getRandomPartyMemberFunc([SpeciesId.KELDEO], TrainerSlot.TRAINER, true, p => {
        p.formIndex = 1; // Resolute Form
        p.generateAndPopulateMoveset();
        if (!p.moveset.some(move => move != null && move.moveId === MoveId.SECRET_SWORD)) {
          // Check if Secret Sword is in the moveset, if not, replace the third move with Secret Sword.
          p.moveset[2] = new PokemonMove(MoveId.SECRET_SWORD);
        }
        p.pokeball = PokeballType.ROGUE_BALL;
      }),
    )
    .setPartyMemberFunc(
      4,
      getRandomPartyMemberFunc([SpeciesId.ZEKROM], TrainerSlot.TRAINER, true, p => {
        p.generateAndPopulateMoveset();
        p.pokeball = PokeballType.MASTER_BALL;
      }),
    )
    .setPartyMemberFunc(
      5,
      getRandomPartyMemberFunc([SpeciesId.VOLCARONA], TrainerSlot.TRAINER, true, p => {
        p.setBoss(true, 2);
        p.teraType = PokemonType.FIRE;
        p.generateAndPopulateMoveset();
        p.gender = Gender.MALE;
      }),
    )
    .setInstantTera(5), // Tera Fire Volcarona
  [TrainerType.IRIS]: new TrainerConfig(++t)
    .initForChampion(false)
    .setBattleBgm("battle_champion_iris")
    .setMixedBattleBgm("battle_champion_iris")
    .setHasDouble("iris_alder_double")
    .setDoubleTrainerType(TrainerType.ALDER)
    .setDoubleTitle("champion_double")
    .setPartyMemberFunc(0, getRandomPartyMemberFunc([SpeciesId.DRUDDIGON]))
    .setPartyMemberFunc(
      1,
      getRandomPartyMemberFunc([SpeciesId.ARCHEOPS], TrainerSlot.TRAINER, true, p => {
        p.abilityIndex = 2; // Emergency Exit
        p.generateAndPopulateMoveset();
      }),
    )
    .setPartyMemberFunc(
      2,
      getRandomPartyMemberFunc([SpeciesId.LAPRAS], TrainerSlot.TRAINER, true, p => {
        p.formIndex = 1; // G-Max Lapras
        p.generateAndPopulateMoveset();
        p.generateName();
      }),
    )
    .setPartyMemberFunc(3, getRandomPartyMemberFunc([SpeciesId.AGGRON, SpeciesId.HYDREIGON, SpeciesId.ARCHALUDON]))
    .setPartyMemberFunc(
      4,
      getRandomPartyMemberFunc([SpeciesId.RESHIRAM], TrainerSlot.TRAINER, true, p => {
        p.generateAndPopulateMoveset();
        p.pokeball = PokeballType.MASTER_BALL;
      }),
    )
    .setPartyMemberFunc(
      5,
      getRandomPartyMemberFunc([SpeciesId.HAXORUS], TrainerSlot.TRAINER, true, p => {
        p.setBoss(true, 2);
        p.abilityIndex = 1; // Mold Breaker
        p.generateAndPopulateMoveset();
        p.gender = Gender.FEMALE;
      }),
    )
    .setInstantTera(5), // Tera Dragon Haxorus
  [TrainerType.DIANTHA]: new TrainerConfig(++t)
    .initForChampion(false)
    .setMixedBattleBgm("battle_kalos_champion")
    .setPartyMemberFunc(0, getRandomPartyMemberFunc([SpeciesId.HAWLUCHA]))
    .setPartyMemberFunc(
      1,
      getRandomPartyMemberFunc([SpeciesId.TREVENANT, SpeciesId.GOURGEIST], TrainerSlot.TRAINER, true, p => {
        p.abilityIndex = 2; // Harvest Trevenant, Insomnia Gourgeist
        p.generateAndPopulateMoveset();
      }),
    )
    .setPartyMemberFunc(
      2,
      getRandomPartyMemberFunc([SpeciesId.TYRANTRUM, SpeciesId.AURORUS], TrainerSlot.TRAINER, true, p => {
        p.abilityIndex = 2; // Rock Head Tyrantrum, Snow Warning Aurorus
        p.teraType = p.species.type2!;
        p.generateAndPopulateMoveset();
      }),
    )
    .setPartyMemberFunc(3, getRandomPartyMemberFunc([SpeciesId.GOODRA]))
    .setPartyMemberFunc(
      4,
      getRandomPartyMemberFunc([SpeciesId.XERNEAS], TrainerSlot.TRAINER, true, p => {
        p.generateAndPopulateMoveset();
        p.pokeball = PokeballType.MASTER_BALL;
      }),
    )
    .setPartyMemberFunc(
      5,
      getRandomPartyMemberFunc([SpeciesId.GARDEVOIR], TrainerSlot.TRAINER, true, p => {
        p.setBoss(true, 2);
        p.formIndex = 1; // Mega Gardevoir
        p.generateAndPopulateMoveset();
        p.generateName();
        p.gender = Gender.FEMALE;
      }),
    )
    .setInstantTera(2), // Tera Dragon Tyrantrum / Ice Aurorus
  [TrainerType.KUKUI]: new TrainerConfig(++t)
    .initForChampion(true)
    .setMixedBattleBgm("battle_champion_kukui")
    .setPartyMemberFunc(
      0,
      getRandomPartyMemberFunc([SpeciesId.LYCANROC], TrainerSlot.TRAINER, true, p => {
        p.formIndex = 2; // Dusk Lycanroc
        p.generateAndPopulateMoveset();
      }),
    )
    .setPartyMemberFunc(
      1,
      getRandomPartyMemberFunc([SpeciesId.MAGNEZONE, SpeciesId.ALOLA_NINETALES], TrainerSlot.TRAINER, true, p => {
        p.abilityIndex = p.species.speciesId === SpeciesId.MAGNEZONE ? 1 : 2; // Sturdy Magnezone, Snow Warning Ninetales
        p.generateAndPopulateMoveset();
      }),
    )
    .setPartyMemberFunc(
      2,
      getRandomPartyMemberFunc([SpeciesId.SNORLAX], TrainerSlot.TRAINER, true, p => {
        p.formIndex = 1; // G-Max
        p.generateAndPopulateMoveset();
      }),
    )
    .setPartyMemberFunc(
      3,
      getRandomPartyMemberFunc([SpeciesId.TAPU_LELE, SpeciesId.TAPU_FINI], TrainerSlot.TRAINER, true, p => {
        p.abilityIndex = 0; // Psychic / Misty Surge
        p.generateAndPopulateMoveset();
        p.pokeball = PokeballType.ULTRA_BALL;
      }),
    )
    .setPartyMemberFunc(
      4,
      getRandomPartyMemberFunc([SpeciesId.LUNALA], TrainerSlot.TRAINER, true, p => {
        p.generateAndPopulateMoveset();
        p.pokeball = PokeballType.MASTER_BALL;
      }),
    )
    .setPartyMemberFunc(
      5,
      getRandomPartyMemberFunc([SpeciesId.INCINEROAR, SpeciesId.HISUI_DECIDUEYE], TrainerSlot.TRAINER, true, p => {
        p.teraType = p.species.type2!;
        p.setBoss(true, 2);
        p.generateAndPopulateMoveset();
        p.gender = Gender.MALE;
      }),
    )
    .setInstantTera(5), // Tera Dark Incineroar / Fighting Hisuian Decidueye
  [TrainerType.HAU]: new TrainerConfig(++t)
    .initForChampion(true)
    .setMixedBattleBgm("battle_alola_champion")
    .setPartyMemberFunc(0, getRandomPartyMemberFunc([SpeciesId.ALOLA_RAICHU]))
    .setPartyMemberFunc(
      1,
      getRandomPartyMemberFunc([SpeciesId.NOIVERN], TrainerSlot.TRAINER, true, p => {
        p.abilityIndex = 1; // Infiltrator
        p.generateAndPopulateMoveset();
      }),
    )
    .setPartyMemberFunc(
      2,
      getRandomPartyMemberFunc([SpeciesId.BLACEPHALON, SpeciesId.STAKATAKA], TrainerSlot.TRAINER, true, p => {
        p.generateAndPopulateMoveset();
        p.pokeball = PokeballType.ROGUE_BALL;
      }),
    )
    .setPartyMemberFunc(
      3,
      getRandomPartyMemberFunc([SpeciesId.TAPU_KOKO, SpeciesId.TAPU_BULU], TrainerSlot.TRAINER, true, p => {
        p.abilityIndex = 0; // Electric / Grassy Surge
        p.generateAndPopulateMoveset();
        p.pokeball = PokeballType.ULTRA_BALL;
      }),
    )
    .setPartyMemberFunc(
      4,
      getRandomPartyMemberFunc([SpeciesId.SOLGALEO], TrainerSlot.TRAINER, true, p => {
        p.generateAndPopulateMoveset();
        p.pokeball = PokeballType.MASTER_BALL;
      }),
    )
    .setPartyMemberFunc(
      5,
      getRandomPartyMemberFunc([SpeciesId.DECIDUEYE, SpeciesId.PRIMARINA], TrainerSlot.TRAINER, true, p => {
        p.setBoss(true, 2);
        p.generateAndPopulateMoveset();
        p.gender = p.species.speciesId === SpeciesId.PRIMARINA ? Gender.FEMALE : Gender.MALE;
        p.teraType = p.species.speciesId === SpeciesId.PRIMARINA ? PokemonType.WATER : PokemonType.GHOST;
      }),
    )
    .setInstantTera(5), // Tera Ghost Decidueye, Water Primarina
  [TrainerType.LEON]: new TrainerConfig(++t)
    .initForChampion(true)
    .setMixedBattleBgm("battle_galar_champion")
    .setPartyMemberFunc(0, getRandomPartyMemberFunc([SpeciesId.AEGISLASH]))
    .setPartyMemberFunc(
      1,
      getRandomPartyMemberFunc(
        [SpeciesId.RHYPERIOR, SpeciesId.SEISMITOAD, SpeciesId.MR_RIME],
        TrainerSlot.TRAINER,
        true,
        p => {
          p.abilityIndex = 1; // Solid Rock Rhyperior, Poison Touch Seismitoad, Screen Cleaner Mr. Rime
          p.generateAndPopulateMoveset();
        },
      ),
    )
    .setPartyMemberFunc(2, getRandomPartyMemberFunc([SpeciesId.DRAGAPULT]))
    .setPartyMemberFunc(3, getRandomPartyMemberFunc([SpeciesId.RILLABOOM, SpeciesId.CINDERACE, SpeciesId.INTELEON]))
    .setPartyMemberFunc(
      4,
      getRandomPartyMemberFunc([SpeciesId.ZACIAN], TrainerSlot.TRAINER, true, p => {
        p.generateAndPopulateMoveset();
        p.pokeball = PokeballType.MASTER_BALL;
      }),
    )
    .setPartyMemberFunc(
      5,
      getRandomPartyMemberFunc([SpeciesId.CHARIZARD], TrainerSlot.TRAINER, true, p => {
        p.setBoss(true, 2);
        p.formIndex = 3; // G-Max Charizard
        p.generateAndPopulateMoveset();
        p.generateName();
        p.gender = Gender.MALE;
      }),
    )
    .setInstantTera(3), // Tera Grass Rillaboom, Fire Cinderace, Water Inteleon
  [TrainerType.MUSTARD]: new TrainerConfig(++t)
    .initForChampion(true)
    .setMixedBattleBgm("battle_mustard")
    .setPartyMemberFunc(
      0,
      getRandomPartyMemberFunc([SpeciesId.MIENSHAO], TrainerSlot.TRAINER, true, p => {
        p.generateAndPopulateMoveset();
        p.pokeball = PokeballType.ULTRA_BALL;
      }),
    )
    .setPartyMemberFunc(
      1,
      getRandomPartyMemberFunc([SpeciesId.CORVIKNIGHT], TrainerSlot.TRAINER, true, p => {
        p.generateAndPopulateMoveset();
        p.pokeball = PokeballType.ULTRA_BALL;
      }),
    )
    .setPartyMemberFunc(
      2,
      getRandomPartyMemberFunc([SpeciesId.GALAR_SLOWBRO, SpeciesId.GALAR_SLOWKING], TrainerSlot.TRAINER, true, p => {
        p.generateAndPopulateMoveset();
        p.abilityIndex = p.species.speciesId === SpeciesId.GALAR_SLOWBRO ? 0 : 2; // Quick Draw Galar Slowbro, Regenerator Galar Slowking
        p.pokeball = PokeballType.ULTRA_BALL;
      }),
    )
    .setPartyMemberFunc(
      3,
      getRandomPartyMemberFunc([SpeciesId.VENUSAUR, SpeciesId.BLASTOISE], TrainerSlot.TRAINER, true, p => {
        p.generateAndPopulateMoveset();
        p.pokeball = PokeballType.ULTRA_BALL;
      }),
    )
    .setPartyMemberFunc(
      4,
      getRandomPartyMemberFunc([SpeciesId.KOMMO_O], TrainerSlot.TRAINER, true, p => {
        p.generateAndPopulateMoveset();
        p.pokeball = PokeballType.ULTRA_BALL;
      }),
    )
    .setPartyMemberFunc(
      5,
      getRandomPartyMemberFunc([SpeciesId.URSHIFU], TrainerSlot.TRAINER, true, p => {
        p.formIndex = randSeedIntRange(2, 3); // Random G-Max Urshifu form
        p.generateName();
        p.gender = Gender.MALE;
        p.pokeball = PokeballType.ULTRA_BALL;
        p.setBoss(true, 2);
        if (p.formIndex === 2) {
          p.moveset[0] = new PokemonMove(MoveId.WICKED_BLOW);
          p.moveset[1] = new PokemonMove(MoveId.BRICK_BREAK);
          p.moveset[2] = new PokemonMove(randSeedItem([MoveId.FIRE_PUNCH, MoveId.THUNDER_PUNCH, MoveId.ICE_PUNCH]));
          p.moveset[3] = new PokemonMove(MoveId.FOCUS_ENERGY);
        } else if (p.formIndex === 3) {
          p.moveset[0] = new PokemonMove(MoveId.SURGING_STRIKES);
          p.moveset[1] = new PokemonMove(MoveId.BRICK_BREAK);
          p.moveset[2] = new PokemonMove(randSeedItem([MoveId.FIRE_PUNCH, MoveId.THUNDER_PUNCH, MoveId.ICE_PUNCH]));
          p.moveset[3] = new PokemonMove(MoveId.FOCUS_ENERGY);
        }
      }),
    )
    .setInstantTera(4), // Tera Fighting Kommo-o
  [TrainerType.GEETA]: new TrainerConfig(++t)
    .initForChampion(false)
    .setMixedBattleBgm("battle_champion_geeta")
    .setPartyMemberFunc(
      0,
      getRandomPartyMemberFunc([SpeciesId.GLIMMORA], TrainerSlot.TRAINER, true, p => {
        p.setBoss(true, 2);
        p.generateAndPopulateMoveset();
        p.gender = Gender.MALE;
      }),
    )
    .setPartyMemberFunc(
      1,
      getRandomPartyMemberFunc([SpeciesId.ESPATHRA], TrainerSlot.TRAINER, true, p => {
        p.abilityIndex = 0; // Opportunist
        p.generateAndPopulateMoveset();
      }),
    )
    .setPartyMemberFunc(2, getRandomPartyMemberFunc([SpeciesId.BAXCALIBUR]))
    .setPartyMemberFunc(3, getRandomPartyMemberFunc([SpeciesId.CHESNAUGHT, SpeciesId.DELPHOX, SpeciesId.GRENINJA]))
    .setPartyMemberFunc(
      4,
      getRandomPartyMemberFunc([SpeciesId.MIRAIDON], TrainerSlot.TRAINER, true, p => {
        p.generateAndPopulateMoveset();
        p.pokeball = PokeballType.MASTER_BALL;
      }),
    )
    .setPartyMemberFunc(
      5,
      getRandomPartyMemberFunc([SpeciesId.KINGAMBIT], TrainerSlot.TRAINER, true, p => {
        p.abilityIndex = 1; // Supreme Overlord
        p.teraType = PokemonType.FLYING;
        p.generateAndPopulateMoveset();
        if (!p.moveset.some(move => move != null && move.moveId === MoveId.TERA_BLAST)) {
          // Check if Tera Blast is in the moveset, if not, replace the third move with Tera Blast.
          p.moveset[2] = new PokemonMove(MoveId.TERA_BLAST);
        }
      }),
    )
    .setInstantTera(5), // Tera Flying Kingambit
  [TrainerType.NEMONA]: new TrainerConfig(++t)
    .initForChampion(false)
    .setMixedBattleBgm("battle_champion_nemona")
    .setPartyMemberFunc(
      0,
      getRandomPartyMemberFunc([SpeciesId.LYCANROC], TrainerSlot.TRAINER, true, p => {
        p.formIndex = 0; // Midday form
        p.generateAndPopulateMoveset();
      }),
    )
    .setPartyMemberFunc(
      1,
      getRandomPartyMemberFunc([SpeciesId.PAWMOT], TrainerSlot.TRAINER, true, p => {
        p.abilityIndex = 2; // Iron Fist
        p.generateAndPopulateMoveset();
      }),
    )
    .setPartyMemberFunc(
      2,
      getRandomPartyMemberFunc([SpeciesId.DUDUNSPARCE], TrainerSlot.TRAINER, true, p => {
        p.abilityIndex = 0; // Serene Grace
        p.generateAndPopulateMoveset();
      }),
    )
    .setPartyMemberFunc(3, getRandomPartyMemberFunc([SpeciesId.ARMAROUGE, SpeciesId.CERULEDGE]))
    .setPartyMemberFunc(
      4,
      getRandomPartyMemberFunc([SpeciesId.KORAIDON], TrainerSlot.TRAINER, true, p => {
        p.generateAndPopulateMoveset();
        p.pokeball = PokeballType.MASTER_BALL;
      }),
    )
    .setPartyMemberFunc(
      5,
      getRandomPartyMemberFunc(
        [SpeciesId.MEOWSCARADA, SpeciesId.SKELEDIRGE, SpeciesId.QUAQUAVAL],
        TrainerSlot.TRAINER,
        true,
        p => {
          p.setBoss(true, 2);
          p.teraType = p.species.type2!;
          p.generateAndPopulateMoveset();
          p.gender = Gender.MALE;
        },
      ),
    )
    .setInstantTera(5), // Tera Dark Meowscarada, Ghost Skeledirge, Fighting Quaquaval
  [TrainerType.KIERAN]: new TrainerConfig(++t)
    .initForChampion(true)
    .setMixedBattleBgm("battle_champion_kieran")
    .setPartyMemberFunc(0, getRandomPartyMemberFunc([SpeciesId.POLIWRATH, SpeciesId.POLITOED]))
    .setPartyMemberFunc(
      1,
      getRandomPartyMemberFunc([SpeciesId.INCINEROAR, SpeciesId.GRIMMSNARL], TrainerSlot.TRAINER, true, p => {
        p.abilityIndex = p.species.speciesId === SpeciesId.INCINEROAR ? 2 : 0; // Intimidate Incineroar, Prankster Grimmsnarl
        p.generateAndPopulateMoveset();
      }),
    )
    .setPartyMemberFunc(
      2,
      getRandomPartyMemberFunc([SpeciesId.DRAGONITE], TrainerSlot.TRAINER, true, p => {
        p.abilityIndex = 2; // Multiscale
        p.generateAndPopulateMoveset();
      }),
    )
    .setPartyMemberFunc(
      3,
      getRandomPartyMemberFunc([SpeciesId.URSALUNA, SpeciesId.BLOODMOON_URSALUNA], TrainerSlot.TRAINER, true, p => {
        p.generateAndPopulateMoveset();
        p.pokeball = PokeballType.ULTRA_BALL;
      }),
    )
    .setPartyMemberFunc(
      4,
      getRandomPartyMemberFunc([SpeciesId.TERAPAGOS], TrainerSlot.TRAINER, true, p => {
        p.generateAndPopulateMoveset();
        if (!p.moveset.some(move => move != null && move.moveId === MoveId.TERA_STARSTORM)) {
          // Check if Tera Starstorm is in the moveset, if not, replace the first move with Tera Starstorm.
          p.moveset[0] = new PokemonMove(MoveId.TERA_STARSTORM);
        }
        p.pokeball = PokeballType.MASTER_BALL;
      }),
    )
    .setPartyMemberFunc(
      5,
      getRandomPartyMemberFunc([SpeciesId.HYDRAPPLE], TrainerSlot.TRAINER, true, p => {
        p.setBoss(true, 2);
        p.teraType = PokemonType.FIGHTING;
        p.generateAndPopulateMoveset();
        if (!p.moveset.some(move => move != null && move.moveId === MoveId.TERA_BLAST)) {
          // Check if Tera Blast is in the moveset, if not, replace the third move with Tera Blast.
          p.moveset[2] = new PokemonMove(MoveId.TERA_BLAST);
        }
        p.gender = Gender.MALE;
      }),
    )
    .setInstantTera(5), // Tera Fighting Hydrapple

  [TrainerType.RIVAL]: new TrainerConfig((t = TrainerType.RIVAL))
    .setName("Finn")
    .setHasGenders("Ivy")
    .setHasCharSprite()
    .setTitle("Rival")
    .setStaticParty()
    .setEncounterBgm(TrainerType.RIVAL)
    .setBattleBgm("battle_rival")
    .setMixedBattleBgm("battle_rival")
    .setPartyTemplates(trainerPartyTemplates.RIVAL)
    .setModifierRewardFuncs(
      () => modifierTypes.SUPER_EXP_CHARM,
      () => modifierTypes.EXP_SHARE,
    )
    .setPartyMemberFunc(0, getRandomRivalPartyMemberFunc(RIVAL_1_POOL, 0))
    .setPartyMemberFunc(1, getRandomRivalPartyMemberFunc(RIVAL_1_POOL, 1)),
  [TrainerType.RIVAL_2]: new TrainerConfig(++t)
    .setName("Finn")
    .setHasGenders("Ivy")
    .setHasCharSprite()
    .setTitle("Rival")
    .setStaticParty()
    .setMoneyMultiplier(1.25)
    .setEncounterBgm(TrainerType.RIVAL)
    .setBattleBgm("battle_rival")
    .setMixedBattleBgm("battle_rival")
    .setPartyTemplates(trainerPartyTemplates.RIVAL_2)
    .setModifierRewardFuncs(() => modifierTypes.EXP_SHARE)
    .setPartyMemberFunc(0, getRandomRivalPartyMemberFunc(RIVAL_2_POOL, 0))
    .setPartyMemberFunc(1, getRandomRivalPartyMemberFunc(RIVAL_2_POOL, 1))
    .setPartyMemberFunc(2, getRandomRivalPartyMemberFunc(RIVAL_2_POOL, 2)),
  [TrainerType.RIVAL_3]: new TrainerConfig(++t)
    .setName("Finn")
    .setHasGenders("Ivy")
    .setHasCharSprite()
    .setTitle("Rival")
    .setStaticParty()
    .setMoneyMultiplier(1.5)
    .setEncounterBgm(TrainerType.RIVAL)
    .setBattleBgm("battle_rival")
    .setMixedBattleBgm("battle_rival")
    .setPartyTemplates(trainerPartyTemplates.RIVAL_3)
    .setPartyMemberFunc(0, getRandomRivalPartyMemberFunc(RIVAL_3_POOL, 0))
    .setPartyMemberFunc(1, getRandomRivalPartyMemberFunc(RIVAL_3_POOL, 1))
    .setPartyMemberFunc(2, getRandomRivalPartyMemberFunc(RIVAL_3_POOL, 2))
    .setPartyMemberFunc(3, getRandomRivalPartyMemberFunc(RIVAL_3_POOL, 3)),
  [TrainerType.RIVAL_4]: new TrainerConfig(++t)
    .setName("Finn")
    .setHasGenders("Ivy")
    .setHasCharSprite()
    .setTitle("Rival")
    .setBoss()
    .setStaticParty()
    .setMoneyMultiplier(1.75)
    .setEncounterBgm(TrainerType.RIVAL)
    .setBattleBgm("battle_rival_2")
    .setMixedBattleBgm("battle_rival_2")
    .setPartyTemplates(trainerPartyTemplates.RIVAL_4)
    .setModifierRewardFuncs(() => modifierTypes.TERA_ORB)
    .setPartyMemberFunc(0, getRandomRivalPartyMemberFunc(RIVAL_4_POOL, 0))
    .setPartyMemberFunc(1, getRandomRivalPartyMemberFunc(RIVAL_4_POOL, 1))
    .setPartyMemberFunc(2, getRandomRivalPartyMemberFunc(RIVAL_4_POOL, 2))
    .setPartyMemberFunc(3, getRandomRivalPartyMemberFunc(RIVAL_4_POOL, 3))
    .setPartyMemberFunc(4, getRandomRivalPartyMemberFunc(RIVAL_4_POOL, 4))
    .setInstantTera(0), // Tera starter to primary type
  [TrainerType.RIVAL_5]: new TrainerConfig(++t)
    .setName("Finn")
    .setHasGenders("Ivy")
    .setHasCharSprite()
    .setTitle("Rival")
    .setBoss()
    .setStaticParty()
    .setMoneyMultiplier(2.5)
    .setEncounterBgm(TrainerType.RIVAL)
    .setBattleBgm("battle_rival_3")
    .setMixedBattleBgm("battle_rival_3")
    .setPartyTemplates(trainerPartyTemplates.RIVAL_5)
    .setPartyMemberFunc(0, getRandomRivalPartyMemberFunc(RIVAL_5_POOL, 0))
    .setPartyMemberFunc(1, getRandomRivalPartyMemberFunc(RIVAL_5_POOL, 1))
    .setPartyMemberFunc(2, getRandomRivalPartyMemberFunc(RIVAL_5_POOL, 2))
    .setPartyMemberFunc(3, getRandomRivalPartyMemberFunc(RIVAL_5_POOL, 3))
    .setPartyMemberFunc(4, getRandomRivalPartyMemberFunc(RIVAL_5_POOL, 4))
    .setPartyMemberFunc(5, getRandomRivalPartyMemberFunc(RIVAL_5_POOL, 5))
    .setInstantTera(0), // Tera starter to primary type
  [TrainerType.RIVAL_6]: new TrainerConfig(++t)
    .setName("Finn")
    .setHasGenders("Ivy")
    .setHasCharSprite()
    .setTitle("Rival")
    .setBoss()
    .setStaticParty()
    .setMoneyMultiplier(3)
    .setEncounterBgm("final")
    .setBattleBgm("battle_rival_3")
    .setMixedBattleBgm("battle_rival_3")
    .setPartyTemplates(trainerPartyTemplates.RIVAL_6)
    .setPartyMemberFunc(0, getRandomRivalPartyMemberFunc(RIVAL_6_POOL, 0))
    .setPartyMemberFunc(1, getRandomRivalPartyMemberFunc(RIVAL_6_POOL, 1))
    .setPartyMemberFunc(2, getRandomRivalPartyMemberFunc(RIVAL_6_POOL, 2))
    .setPartyMemberFunc(3, getRandomRivalPartyMemberFunc(RIVAL_6_POOL, 3))
    .setPartyMemberFunc(4, getRandomRivalPartyMemberFunc(RIVAL_6_POOL, 4))
    .setPartyMemberFunc(5, getRandomRivalPartyMemberFunc(RIVAL_6_POOL, 5))
    .setInstantTera(0), // Tera starter to primary type
  [TrainerType.ROCKET_BOSS_GIOVANNI_1]: new TrainerConfig((t = TrainerType.ROCKET_BOSS_GIOVANNI_1))
    .setName("Giovanni")
    .initForEvilTeamLeader("Rocket Boss", [])
    .setMixedBattleBgm("battle_rocket_boss")
    .setVictoryBgm("victory_team_plasma")
    .setPartyMemberFunc(
      0,
      getRandomPartyMemberFunc([SpeciesId.PERSIAN], TrainerSlot.TRAINER, true, p => {
        p.generateAndPopulateMoveset();
        p.gender = Gender.MALE;
      }),
    )
    .setPartyMemberFunc(1, getRandomPartyMemberFunc([SpeciesId.DUGTRIO, SpeciesId.ALOLA_DUGTRIO]))
    .setPartyMemberFunc(2, getRandomPartyMemberFunc([SpeciesId.HONCHKROW]))
    .setPartyMemberFunc(3, getRandomPartyMemberFunc([SpeciesId.NIDOQUEEN, SpeciesId.NIDOKING]))
    .setPartyMemberFunc(
      4,
      getRandomPartyMemberFunc([SpeciesId.KANGASKHAN], TrainerSlot.TRAINER, true, p => {
        p.formIndex = 1; // Mega Kangaskhan
        p.generateName();
        p.generateAndPopulateMoveset();
        p.pokeball = PokeballType.ULTRA_BALL;
      }),
    )
    .setPartyMemberFunc(
      5,
      getRandomPartyMemberFunc([SpeciesId.RHYPERIOR], TrainerSlot.TRAINER, true, p => {
        p.setBoss(true, 2);
        p.generateAndPopulateMoveset();
        p.pokeball = PokeballType.ULTRA_BALL;
        p.abilityIndex = 1; // Solid Rock
      }),
    ),
  [TrainerType.ROCKET_BOSS_GIOVANNI_2]: new TrainerConfig(++t)
    .setName("Giovanni")
    .initForEvilTeamLeader("Rocket Boss", [], true)
    .setMixedBattleBgm("battle_rocket_boss")
    .setVictoryBgm("victory_team_plasma")
    .setPartyMemberFunc(
      0,
      getRandomPartyMemberFunc([SpeciesId.RHYPERIOR], TrainerSlot.TRAINER, true, p => {
        p.setBoss(true, 2);
        p.generateAndPopulateMoveset();
        p.abilityIndex = 1; // Solid Rock
        p.pokeball = PokeballType.ULTRA_BALL;
      }),
    )
    .setPartyMemberFunc(
      1,
      getRandomPartyMemberFunc([SpeciesId.NIDOKING, SpeciesId.NIDOQUEEN], TrainerSlot.TRAINER, true, p => {
        p.abilityIndex = 2; // Sheer Force
        p.generateAndPopulateMoveset();
      }),
    )
    .setPartyMemberFunc(
      2,
      getRandomPartyMemberFunc([SpeciesId.HONCHKROW], TrainerSlot.TRAINER, true, p => {
        p.generateAndPopulateMoveset();
        if (!p.moveset.some(move => move != null && move.moveId === MoveId.SUCKER_PUNCH)) {
          // Check if Sucker Punch is in the moveset, if not, replace the third move with Sucker Punch.
          p.moveset[2] = new PokemonMove(MoveId.SUCKER_PUNCH);
        }
      }),
    )
    .setPartyMemberFunc(
      3,
      getRandomPartyMemberFunc([SpeciesId.KANGASKHAN], TrainerSlot.TRAINER, true, p => {
        p.formIndex = 1; // Mega Kangaskhan
        p.generateName();
        p.generateAndPopulateMoveset();
        p.pokeball = PokeballType.ULTRA_BALL;
      }),
    )
    .setPartyMemberFunc(
      4,
      getRandomPartyMemberFunc(
        [SpeciesId.ARTICUNO, SpeciesId.ZAPDOS, SpeciesId.MOLTRES],
        TrainerSlot.TRAINER,
        true,
        p => {
          p.setBoss(true, 2);
          p.abilityIndex = 2; // Snow Cloak Articuno, Static Zapdos, Flame Body Moltres
          p.generateAndPopulateMoveset();
          p.pokeball = PokeballType.ULTRA_BALL;
        },
      ),
    )
    .setPartyMemberFunc(
      5,
      getRandomPartyMemberFunc([SpeciesId.MEWTWO], TrainerSlot.TRAINER, true, p => {
        p.setBoss(true, 2);
        p.generateAndPopulateMoveset();
        p.pokeball = PokeballType.MASTER_BALL;
      }),
    ),
  [TrainerType.MAXIE]: new TrainerConfig(++t)
    .setName("Maxie")
    .initForEvilTeamLeader("Magma Boss", [])
    .setMixedBattleBgm("battle_aqua_magma_boss")
    .setVictoryBgm("victory_team_plasma")
    .setPartyMemberFunc(
      0,
      getRandomPartyMemberFunc([SpeciesId.TORKOAL], TrainerSlot.TRAINER, true, p => {
        p.abilityIndex = 1; // Drought
        p.generateAndPopulateMoveset();
      }),
    )
    .setPartyMemberFunc(1, getRandomPartyMemberFunc([SpeciesId.SOLROCK]))
    .setPartyMemberFunc(2, getRandomPartyMemberFunc([SpeciesId.WEEZING, SpeciesId.GALAR_WEEZING]))
    .setPartyMemberFunc(
      3,
      getRandomPartyMemberFunc([SpeciesId.SCOVILLAIN], TrainerSlot.TRAINER, true, p => {
        p.abilityIndex = 0; // Chlorophyll
        p.generateAndPopulateMoveset();
      }),
    )
    .setPartyMemberFunc(4, getRandomPartyMemberFunc([SpeciesId.DONPHAN]))
    .setPartyMemberFunc(
      5,
      getRandomPartyMemberFunc([SpeciesId.CAMERUPT], TrainerSlot.TRAINER, true, p => {
        p.setBoss(true, 2);
        p.formIndex = 1; // Mega Camerupt
        p.generateName();
        p.generateAndPopulateMoveset();
        p.pokeball = PokeballType.ULTRA_BALL;
        p.gender = Gender.MALE;
      }),
    ),
  [TrainerType.MAXIE_2]: new TrainerConfig(++t)
    .setName("Maxie")
    .initForEvilTeamLeader("Magma Boss", [], true)
    .setMixedBattleBgm("battle_aqua_magma_boss")
    .setVictoryBgm("victory_team_plasma")
    .setPartyMemberFunc(
      0,
      getRandomPartyMemberFunc([SpeciesId.TYPHLOSION, SpeciesId.SOLROCK], TrainerSlot.TRAINER, true, p => {
        p.setBoss(true, 2);
        p.generateAndPopulateMoveset();
        p.pokeball = PokeballType.ULTRA_BALL;
      }),
    )
    .setPartyMemberFunc(
      1,
      getRandomPartyMemberFunc([SpeciesId.NINETALES, SpeciesId.TORKOAL], TrainerSlot.TRAINER, true, p => {
        if (p.species.speciesId === SpeciesId.NINETALES) {
          p.abilityIndex = 2; // Drought
        } else if (p.species.speciesId === SpeciesId.TORKOAL) {
          p.abilityIndex = 1; // Drought
        }
        p.generateAndPopulateMoveset();
      }),
    )
    .setPartyMemberFunc(
      2,
      getRandomPartyMemberFunc([SpeciesId.SCOVILLAIN], TrainerSlot.TRAINER, true, p => {
        p.abilityIndex = 0; // Chlorophyll
        p.generateAndPopulateMoveset();
      }),
    )
    .setPartyMemberFunc(
      3,
      getRandomPartyMemberFunc([SpeciesId.GREAT_TUSK], TrainerSlot.TRAINER, true, p => {
        p.generateAndPopulateMoveset();
        p.pokeball = PokeballType.ROGUE_BALL;
      }),
    )
    .setPartyMemberFunc(
      4,
      getRandomPartyMemberFunc([SpeciesId.CAMERUPT], TrainerSlot.TRAINER, true, p => {
        p.setBoss(true, 2);
        p.formIndex = 1; // Mega Camerupt
        p.generateName();
        p.generateAndPopulateMoveset();
        p.pokeball = PokeballType.ULTRA_BALL;
        p.gender = Gender.MALE;
      }),
    )
    .setPartyMemberFunc(
      5,
      getRandomPartyMemberFunc([SpeciesId.GROUDON], TrainerSlot.TRAINER, true, p => {
        p.setBoss(true, 2);
        p.generateAndPopulateMoveset();
        p.pokeball = PokeballType.MASTER_BALL;
      }),
    ),
  [TrainerType.ARCHIE]: new TrainerConfig(++t)
    .setName("Archie")
    .initForEvilTeamLeader("Aqua Boss", [])
    .setMixedBattleBgm("battle_aqua_magma_boss")
    .setVictoryBgm("victory_team_plasma")
    .setPartyMemberFunc(
      0,
      getRandomPartyMemberFunc([SpeciesId.PELIPPER], TrainerSlot.TRAINER, true, p => {
        p.generateAndPopulateMoveset();
        p.abilityIndex = 1; // Drizzle
      }),
    )
    .setPartyMemberFunc(1, getRandomPartyMemberFunc([SpeciesId.WAILORD]))
    .setPartyMemberFunc(2, getRandomPartyMemberFunc([SpeciesId.MUK, SpeciesId.ALOLA_MUK]))
    .setPartyMemberFunc(3, getRandomPartyMemberFunc([SpeciesId.LUDICOLO]))
    .setPartyMemberFunc(
      4,
      getRandomPartyMemberFunc([SpeciesId.QWILFISH], TrainerSlot.TRAINER, true, p => {
        p.generateAndPopulateMoveset();
        p.abilityIndex = 1; // Swift Swim
      }),
    )
    .setPartyMemberFunc(
      5,
      getRandomPartyMemberFunc([SpeciesId.SHARPEDO], TrainerSlot.TRAINER, true, p => {
        p.setBoss(true, 2);
        p.formIndex = 1; // Mega Sharpedo
        p.generateName();
        p.generateAndPopulateMoveset();
        p.pokeball = PokeballType.ULTRA_BALL;
        p.gender = Gender.MALE;
      }),
    ),
  [TrainerType.ARCHIE_2]: new TrainerConfig(++t)
    .setName("Archie")
    .initForEvilTeamLeader("Aqua Boss", [], true)
    .setMixedBattleBgm("battle_aqua_magma_boss")
    .setVictoryBgm("victory_team_plasma")
    .setPartyMemberFunc(
      0,
      getRandomPartyMemberFunc([SpeciesId.LUDICOLO, SpeciesId.EMPOLEON], TrainerSlot.TRAINER, true, p => {
        p.setBoss(true, 2);
        p.generateAndPopulateMoveset();
        p.pokeball = PokeballType.ULTRA_BALL;
      }),
    )
    .setPartyMemberFunc(
      1,
      getRandomPartyMemberFunc([SpeciesId.POLITOED, SpeciesId.PELIPPER], TrainerSlot.TRAINER, true, p => {
        if (p.species.speciesId === SpeciesId.POLITOED) {
          p.abilityIndex = 2; // Drizzle
        } else if (p.species.speciesId === SpeciesId.PELIPPER) {
          p.abilityIndex = 1; // Drizzle
        }
        p.generateAndPopulateMoveset();
      }),
    )
    .setPartyMemberFunc(2, getRandomPartyMemberFunc([SpeciesId.DHELMISE]))
    .setPartyMemberFunc(
      3,
      getRandomPartyMemberFunc([SpeciesId.OVERQWIL], TrainerSlot.TRAINER, true, p => {
        p.generateAndPopulateMoveset();
        p.abilityIndex = 1; // Swift Swim
      }),
    )
    .setPartyMemberFunc(
      4,
      getRandomPartyMemberFunc([SpeciesId.SHARPEDO], TrainerSlot.TRAINER, true, p => {
        p.setBoss(true, 2);
        p.formIndex = 1; // Mega Sharpedo
        p.generateName();
        p.generateAndPopulateMoveset();
        p.pokeball = PokeballType.ULTRA_BALL;
        p.gender = Gender.MALE;
      }),
    )
    .setPartyMemberFunc(
      5,
      getRandomPartyMemberFunc([SpeciesId.KYOGRE], TrainerSlot.TRAINER, true, p => {
        p.setBoss(true, 2);
        p.generateAndPopulateMoveset();
        p.pokeball = PokeballType.MASTER_BALL;
      }),
    ),
  [TrainerType.CYRUS]: new TrainerConfig(++t)
    .setName("Cyrus")
    .initForEvilTeamLeader("Galactic Boss", [])
    .setMixedBattleBgm("battle_galactic_boss")
    .setVictoryBgm("victory_team_plasma")
    .setPartyMemberFunc(0, getRandomPartyMemberFunc([SpeciesId.GYARADOS]))
    .setPartyMemberFunc(1, getRandomPartyMemberFunc([SpeciesId.CROBAT, SpeciesId.HONCHKROW]))
    .setPartyMemberFunc(2, getRandomPartyMemberFunc([SpeciesId.MAGNEZONE]))
    .setPartyMemberFunc(3, getRandomPartyMemberFunc([SpeciesId.UXIE, SpeciesId.MESPRIT, SpeciesId.AZELF]))
    .setPartyMemberFunc(
      4,
      getRandomPartyMemberFunc([SpeciesId.HOUNDOOM], TrainerSlot.TRAINER, true, p => {
        p.generateAndPopulateMoveset();
        p.pokeball = PokeballType.ULTRA_BALL;
      }),
    )
    .setPartyMemberFunc(
      5,
      getRandomPartyMemberFunc([SpeciesId.WEAVILE], TrainerSlot.TRAINER, true, p => {
        p.setBoss(true, 2);
        p.generateAndPopulateMoveset();
        p.pokeball = PokeballType.ULTRA_BALL;
        p.gender = Gender.MALE;
      }),
    ),
  [TrainerType.CYRUS_2]: new TrainerConfig(++t)
    .setName("Cyrus")
    .initForEvilTeamLeader("Galactic Boss", [], true)
    .setMixedBattleBgm("battle_galactic_boss")
    .setVictoryBgm("victory_team_plasma")
    .setPartyMemberFunc(
      0,
      getRandomPartyMemberFunc([SpeciesId.CROBAT, SpeciesId.HONCHKROW], TrainerSlot.TRAINER, true, p => {
        p.setBoss(true, 2);
        p.generateAndPopulateMoveset();
      }),
    )
    .setPartyMemberFunc(1, getRandomPartyMemberFunc([SpeciesId.MAGNEZONE]))
    .setPartyMemberFunc(
      2,
      getRandomPartyMemberFunc([SpeciesId.UXIE, SpeciesId.MESPRIT, SpeciesId.AZELF], TrainerSlot.TRAINER, true, p => {
        p.generateAndPopulateMoveset();
        p.pokeball = PokeballType.ROGUE_BALL;
      }),
    )
    .setPartyMemberFunc(
      3,
      getRandomPartyMemberFunc([SpeciesId.HOUNDOOM], TrainerSlot.TRAINER, true, p => {
        p.formIndex = 1; // Mega Houndoom
        p.generateAndPopulateMoveset();
        p.generateName();
        p.pokeball = PokeballType.ULTRA_BALL;
      }),
    )
    .setPartyMemberFunc(
      4,
      getRandomPartyMemberFunc([SpeciesId.WEAVILE], TrainerSlot.TRAINER, true, p => {
        p.setBoss(true, 2);
        p.generateAndPopulateMoveset();
        p.pokeball = PokeballType.ULTRA_BALL;
        p.gender = Gender.MALE;
      }),
    )
    .setPartyMemberFunc(
      5,
      getRandomPartyMemberFunc([SpeciesId.DIALGA, SpeciesId.PALKIA], TrainerSlot.TRAINER, true, p => {
        p.setBoss(true, 2);
        p.generateAndPopulateMoveset();
        p.pokeball = PokeballType.MASTER_BALL;
      }),
    ),
  [TrainerType.GHETSIS]: new TrainerConfig(++t)
    .setName("Ghetsis")
    .initForEvilTeamLeader("Plasma Boss", [])
    .setMixedBattleBgm("battle_plasma_boss")
    .setVictoryBgm("victory_team_plasma")
    .setPartyMemberFunc(0, getRandomPartyMemberFunc([SpeciesId.COFAGRIGUS]))
    .setPartyMemberFunc(1, getRandomPartyMemberFunc([SpeciesId.SEISMITOAD]))
    .setPartyMemberFunc(2, getRandomPartyMemberFunc([SpeciesId.GALVANTULA, SpeciesId.EELEKTROSS]))
    .setPartyMemberFunc(3, getRandomPartyMemberFunc([SpeciesId.DRAPION, SpeciesId.TOXICROAK]))
    .setPartyMemberFunc(4, getRandomPartyMemberFunc([SpeciesId.KINGAMBIT]))
    .setPartyMemberFunc(
      5,
      getRandomPartyMemberFunc([SpeciesId.HYDREIGON], TrainerSlot.TRAINER, true, p => {
        p.setBoss(true, 2);
        p.generateAndPopulateMoveset();
        p.pokeball = PokeballType.ULTRA_BALL;
        p.gender = Gender.MALE;
      }),
    ),
  [TrainerType.GHETSIS_2]: new TrainerConfig(++t)
    .setName("Ghetsis")
    .initForEvilTeamLeader("Plasma Boss", [], true)
    .setMixedBattleBgm("battle_plasma_boss")
    .setVictoryBgm("victory_team_plasma")
    .setPartyMemberFunc(
      0,
      getRandomPartyMemberFunc([SpeciesId.RUNERIGUS], TrainerSlot.TRAINER, true, p => {
        p.setBoss(true, 2);
        p.generateAndPopulateMoveset();
      }),
    )
    .setPartyMemberFunc(
      1,
      getRandomPartyMemberFunc([SpeciesId.JELLICENT, SpeciesId.BASCULEGION], TrainerSlot.TRAINER, true, p => {
        p.formIndex = 0;
        p.gender = Gender.MALE;
        p.generateAndPopulateMoveset();
      }),
    )
    .setPartyMemberFunc(2, getRandomPartyMemberFunc([SpeciesId.KINGAMBIT]))
    .setPartyMemberFunc(
      3,
      getRandomPartyMemberFunc([SpeciesId.VOLCARONA, SpeciesId.IRON_MOTH], TrainerSlot.TRAINER, true, p => {
        p.generateAndPopulateMoveset();
        p.pokeball = PokeballType.ROGUE_BALL;
      }),
    )
    .setPartyMemberFunc(
      4,
      getRandomPartyMemberFunc([SpeciesId.HYDREIGON, SpeciesId.IRON_JUGULIS], TrainerSlot.TRAINER, true, p => {
        p.setBoss(true, 2);
        p.generateAndPopulateMoveset();
        p.pokeball = PokeballType.ULTRA_BALL;
        if (p.species.speciesId === SpeciesId.HYDREIGON) {
          p.gender = Gender.MALE;
        } else if (p.species.speciesId === SpeciesId.IRON_JUGULIS) {
          p.gender = Gender.GENDERLESS;
        }
      }),
    )
    .setPartyMemberFunc(
      5,
      getRandomPartyMemberFunc([SpeciesId.KYUREM], TrainerSlot.TRAINER, true, p => {
        p.setBoss(true, 2);
        p.generateAndPopulateMoveset();
        p.pokeball = PokeballType.MASTER_BALL;
      }),
    ),
  [TrainerType.LYSANDRE]: new TrainerConfig(++t)
    .setName("Lysandre")
    .initForEvilTeamLeader("Flare Boss", [])
    .setMixedBattleBgm("battle_flare_boss")
    .setVictoryBgm("victory_team_plasma")
    .setPartyMemberFunc(0, getRandomPartyMemberFunc([SpeciesId.MIENSHAO]))
    .setPartyMemberFunc(1, getRandomPartyMemberFunc([SpeciesId.HONCHKROW, SpeciesId.TALONFLAME]))
    .setPartyMemberFunc(
      2,
      getRandomPartyMemberFunc([SpeciesId.PYROAR], TrainerSlot.TRAINER, true, p => {
        p.generateAndPopulateMoveset();
        p.gender = Gender.MALE;
      }),
    )
    .setPartyMemberFunc(3, getRandomPartyMemberFunc([SpeciesId.MALAMAR]))
    .setPartyMemberFunc(4, getRandomPartyMemberFunc([SpeciesId.AEGISLASH, SpeciesId.HISUI_GOODRA]))
    .setPartyMemberFunc(
      5,
      getRandomPartyMemberFunc([SpeciesId.GYARADOS], TrainerSlot.TRAINER, true, p => {
        p.setBoss(true, 2);
        p.formIndex = 1; // Mega Gyarados
        p.generateAndPopulateMoveset();
        p.generateName();
        p.gender = Gender.MALE;
        p.pokeball = PokeballType.ULTRA_BALL;
      }),
    ),
  [TrainerType.LYSANDRE_2]: new TrainerConfig(++t)
    .setName("Lysandre")
    .initForEvilTeamLeader("Flare Boss", [], true)
    .setMixedBattleBgm("battle_flare_boss")
    .setVictoryBgm("victory_team_plasma")
    .setPartyMemberFunc(
      0,
      getRandomPartyMemberFunc([SpeciesId.PYROAR], TrainerSlot.TRAINER, true, p => {
        p.setBoss(true, 2);
        p.generateAndPopulateMoveset();
        p.gender = Gender.MALE;
      }),
    )
    .setPartyMemberFunc(1, getRandomPartyMemberFunc([SpeciesId.MIENSHAO]))
    .setPartyMemberFunc(2, getRandomPartyMemberFunc([SpeciesId.AEGISLASH, SpeciesId.HISUI_GOODRA]))
    .setPartyMemberFunc(
      3,
      getRandomPartyMemberFunc([SpeciesId.VOLCANION], TrainerSlot.TRAINER, true, p => {
        p.generateAndPopulateMoveset();
        p.pokeball = PokeballType.ROGUE_BALL;
      }),
    )
    .setPartyMemberFunc(
      4,
      getRandomPartyMemberFunc([SpeciesId.GYARADOS], TrainerSlot.TRAINER, true, p => {
        p.setBoss(true, 2);
        p.formIndex = 1; // Mega Gyarados
        p.generateAndPopulateMoveset();
        p.generateName();
        p.gender = Gender.MALE;
        p.pokeball = PokeballType.ULTRA_BALL;
      }),
    )
    .setPartyMemberFunc(
      5,
      getRandomPartyMemberFunc([SpeciesId.ZYGARDE], TrainerSlot.TRAINER, true, p => {
        p.setBoss(true, 2);
        p.generateAndPopulateMoveset();
        p.pokeball = PokeballType.MASTER_BALL;
        p.formIndex = 0; // 50% Forme, Aura Break
      }),
    ),
  [TrainerType.LUSAMINE]: new TrainerConfig(++t)
    .setName("Lusamine")
    .initForEvilTeamLeader("Aether Boss", [])
    .setMixedBattleBgm("battle_aether_boss")
    .setVictoryBgm("victory_team_plasma")
    .setPartyMemberFunc(
      0,
      getRandomPartyMemberFunc([SpeciesId.CLEFABLE], TrainerSlot.TRAINER, true, p => {
        p.generateAndPopulateMoveset();
        p.gender = Gender.FEMALE;
      }),
    )
    .setPartyMemberFunc(1, getRandomPartyMemberFunc([SpeciesId.LILLIGANT]))
    .setPartyMemberFunc(2, getRandomPartyMemberFunc([SpeciesId.MILOTIC]))
    .setPartyMemberFunc(3, getRandomPartyMemberFunc([SpeciesId.GALAR_SLOWBRO, SpeciesId.GALAR_SLOWKING]))
    .setPartyMemberFunc(4, getRandomPartyMemberFunc([SpeciesId.BEWEAR, SpeciesId.LOPUNNY]))
    .setPartyMemberFunc(
      5,
      getRandomPartyMemberFunc([SpeciesId.NIHILEGO], TrainerSlot.TRAINER, true, p => {
        p.setBoss(true, 2);
        p.generateAndPopulateMoveset();
        p.pokeball = PokeballType.ROGUE_BALL;
      }),
    ),
  [TrainerType.LUSAMINE_2]: new TrainerConfig(++t)
    .setName("Lusamine")
    .initForEvilTeamLeader("Aether Boss", [], true)
    .setMixedBattleBgm("battle_aether_boss")
    .setVictoryBgm("victory_team_plasma")
    .setPartyMemberFunc(
      0,
      getRandomPartyMemberFunc([SpeciesId.CLEFABLE], TrainerSlot.TRAINER, true, p => {
        p.setBoss(true, 2);
        p.generateAndPopulateMoveset();
        p.gender = Gender.FEMALE;
      }),
    )
    .setPartyMemberFunc(1, getRandomPartyMemberFunc([SpeciesId.MILOTIC, SpeciesId.LILLIGANT]))
    .setPartyMemberFunc(
      2,
      getRandomPartyMemberFunc([SpeciesId.SILVALLY], TrainerSlot.TRAINER, true, p => {
        p.formIndex = randSeedInt(18); // Random Silvally Form
        p.generateAndPopulateMoveset();
        p.pokeball = PokeballType.ROGUE_BALL;
        if (!p.moveset.some(move => move != null && move.moveId === MoveId.MULTI_ATTACK)) {
          // Check if Multi Attack is in the moveset, if not, replace the first move with Multi Attack.
          p.moveset[0] = new PokemonMove(MoveId.MULTI_ATTACK);
        }
      }),
    )
    .setPartyMemberFunc(
      3,
      getRandomPartyMemberFunc([SpeciesId.PHEROMOSA], TrainerSlot.TRAINER, true, p => {
        p.generateAndPopulateMoveset();
        p.pokeball = PokeballType.ROGUE_BALL;
      }),
    )
    .setPartyMemberFunc(
      4,
      getRandomPartyMemberFunc([SpeciesId.NIHILEGO], TrainerSlot.TRAINER, true, p => {
        p.setBoss(true, 2);
        p.generateAndPopulateMoveset();
        p.pokeball = PokeballType.ROGUE_BALL;
      }),
    )
    .setPartyMemberFunc(
      5,
      getRandomPartyMemberFunc([SpeciesId.NECROZMA], TrainerSlot.TRAINER, true, p => {
        p.setBoss(true, 2);
        p.pokeball = PokeballType.MASTER_BALL;
        p.generateAndPopulateMoveset();
        if (!p.moveset.some(move => move != null && move.moveId === MoveId.PHOTON_GEYSER)) {
          // Check if Photon Geyser is in the moveset, if not, replace the first move with Photon Geyser.
          p.moveset[0] = new PokemonMove(MoveId.PHOTON_GEYSER);
        }
      }),
    ),
  [TrainerType.GUZMA]: new TrainerConfig(++t)
    .setName("Guzma")
    .initForEvilTeamLeader("Skull Boss", [])
    .setMixedBattleBgm("battle_skull_boss")
    .setVictoryBgm("victory_team_plasma")
    .setPartyMemberFunc(
      0,
      getRandomPartyMemberFunc([SpeciesId.YANMEGA, SpeciesId.LOKIX], TrainerSlot.TRAINER, true, p => {
        if (p.species.speciesId === SpeciesId.YANMEGA) {
          p.abilityIndex = 1; // Tinted Lens
        } else if (p.species.speciesId === SpeciesId.LOKIX) {
          p.abilityIndex = 2; // Tinted Lens
        }
        p.generateAndPopulateMoveset();
      }),
    )
    .setPartyMemberFunc(
      1,
      getRandomPartyMemberFunc([SpeciesId.SCIZOR], TrainerSlot.TRAINER, true, p => {
        p.abilityIndex = 1; // Technician
        p.generateAndPopulateMoveset();
        p.gender = Gender.MALE;
      }),
    )
    .setPartyMemberFunc(2, getRandomPartyMemberFunc([SpeciesId.HERACROSS]))
    .setPartyMemberFunc(3, getRandomPartyMemberFunc([SpeciesId.GALVANTULA, SpeciesId.VIKAVOLT]))
    .setPartyMemberFunc(
      4,
      getRandomPartyMemberFunc([SpeciesId.PINSIR], TrainerSlot.TRAINER, true, p => {
        p.formIndex = 1; // Mega Pinsir
        p.generateAndPopulateMoveset();
        p.pokeball = PokeballType.ULTRA_BALL;
        p.gender = Gender.MALE;
        p.generateName();
      }),
    )
    .setPartyMemberFunc(
      5,
      getRandomPartyMemberFunc([SpeciesId.GOLISOPOD], TrainerSlot.TRAINER, true, p => {
        p.setBoss(true, 2);
        p.gender = Gender.MALE;
        p.generateAndPopulateMoveset();
        if (!p.moveset.some(move => move != null && move.moveId === MoveId.FIRST_IMPRESSION)) {
          // Check if First Impression is in the moveset, if not, replace the third move with First Impression.
          p.moveset[2] = new PokemonMove(MoveId.FIRST_IMPRESSION);
        }
      }),
    ),
  [TrainerType.GUZMA_2]: new TrainerConfig(++t)
    .setName("Guzma")
    .initForEvilTeamLeader("Skull Boss", [], true)
    .setMixedBattleBgm("battle_skull_boss")
    .setVictoryBgm("victory_team_plasma")
    .setPartyMemberFunc(
      0,
      getRandomPartyMemberFunc([SpeciesId.GOLISOPOD], TrainerSlot.TRAINER, true, p => {
        p.setBoss(true, 2);
        p.abilityIndex = 2; // Anticipation
        p.gender = Gender.MALE;
        p.generateAndPopulateMoveset();
        if (!p.moveset.some(move => move != null && move.moveId === MoveId.FIRST_IMPRESSION)) {
          // Check if First Impression is in the moveset, if not, replace the third move with First Impression.
          p.moveset[2] = new PokemonMove(MoveId.FIRST_IMPRESSION);
        }
      }),
    )
    .setPartyMemberFunc(
      1,
      getRandomPartyMemberFunc([SpeciesId.SCIZOR], TrainerSlot.TRAINER, true, p => {
        p.generateAndPopulateMoveset();
        p.abilityIndex = 1; // Technician
        p.moveset[0] = new PokemonMove(MoveId.BUG_BITE);
        p.moveset[1] = new PokemonMove(MoveId.BULLET_PUNCH);
        p.gender = Gender.MALE;
        p.pokeball = PokeballType.ULTRA_BALL;
      }),
    )
    .setPartyMemberFunc(
      2,
      getRandomPartyMemberFunc([SpeciesId.CRAWDAUNT, SpeciesId.HISUI_SAMUROTT], TrainerSlot.TRAINER, true, p => {
        p.abilityIndex = 2; // Adaptability Crawdaunt, Sharpness Samurott
        p.pokeball = PokeballType.ULTRA_BALL;
        p.generateAndPopulateMoveset();
        if (!p.moveset.some(move => move != null && move.moveId === MoveId.AQUA_JET)) {
          // Check if Aqua Jet is in the moveset, if not, replace the third move with Aqua Jet.
          p.moveset[2] = new PokemonMove(MoveId.AQUA_JET);
        }
      }),
    )
    .setPartyMemberFunc(
      3,
      getRandomPartyMemberFunc([SpeciesId.XURKITREE], TrainerSlot.TRAINER, true, p => {
        p.generateAndPopulateMoveset();
        p.pokeball = PokeballType.ROGUE_BALL;
      }),
    )
    .setPartyMemberFunc(
      4,
      getRandomPartyMemberFunc([SpeciesId.PINSIR], TrainerSlot.TRAINER, true, p => {
        p.setBoss(true, 2);
        p.formIndex = 1; // Mega Pinsir
        p.generateAndPopulateMoveset();
        p.generateName();
        p.gender = Gender.MALE;
        p.pokeball = PokeballType.ULTRA_BALL;
      }),
    )
    .setPartyMemberFunc(
      5,
      getRandomPartyMemberFunc([SpeciesId.BUZZWOLE], TrainerSlot.TRAINER, true, p => {
        p.setBoss(true, 2);
        p.generateAndPopulateMoveset();
        p.pokeball = PokeballType.ROGUE_BALL;
      }),
    ),
  [TrainerType.ROSE]: new TrainerConfig(++t)
    .setName("Rose")
    .initForEvilTeamLeader("Macro Boss", [])
    .setMixedBattleBgm("battle_macro_boss")
    .setVictoryBgm("victory_team_plasma")
    .setPartyMemberFunc(
      0,
      getRandomPartyMemberFunc([SpeciesId.ARCHALUDON], TrainerSlot.TRAINER, true, p => {
        p.generateAndPopulateMoveset();
        p.pokeball = PokeballType.ULTRA_BALL;
      }),
    )
    .setPartyMemberFunc(
      1,
      getRandomPartyMemberFunc([SpeciesId.ESCAVALIER, SpeciesId.FERROTHORN], TrainerSlot.TRAINER, true, p => {
        p.generateAndPopulateMoveset();
        p.pokeball = PokeballType.ULTRA_BALL;
      }),
    )
    .setPartyMemberFunc(
      2,
      getRandomPartyMemberFunc([SpeciesId.SIRFETCHD, SpeciesId.MR_RIME], TrainerSlot.TRAINER, true, p => {
        p.generateAndPopulateMoveset();
        p.pokeball = PokeballType.ULTRA_BALL;
      }),
    )
    .setPartyMemberFunc(
      3,
      getRandomPartyMemberFunc([SpeciesId.CORVIKNIGHT], TrainerSlot.TRAINER, true, p => {
        p.generateAndPopulateMoveset();
        p.pokeball = PokeballType.ULTRA_BALL;
      }),
    )
    .setPartyMemberFunc(
      4,
      getRandomPartyMemberFunc([SpeciesId.KLINKLANG, SpeciesId.PERRSERKER], TrainerSlot.TRAINER, true, p => {
        p.generateAndPopulateMoveset();
        p.pokeball = PokeballType.ULTRA_BALL;
      }),
    )
    .setPartyMemberFunc(
      5,
      getRandomPartyMemberFunc([SpeciesId.COPPERAJAH], TrainerSlot.TRAINER, true, p => {
        p.setBoss(true, 2);
        p.formIndex = 1; // G-Max Copperajah
        p.generateAndPopulateMoveset();
        p.generateName();
        p.pokeball = PokeballType.ULTRA_BALL;
        p.gender = Gender.FEMALE;
      }),
    ),
  [TrainerType.ROSE_2]: new TrainerConfig(++t)
    .setName("Rose")
    .initForEvilTeamLeader("Macro Boss", [], true)
    .setMixedBattleBgm("battle_macro_boss")
    .setVictoryBgm("victory_team_plasma")
    .setPartyMemberFunc(
      0,
      getRandomPartyMemberFunc([SpeciesId.ARCHALUDON], TrainerSlot.TRAINER, true, p => {
        p.setBoss(true, 2);
        p.generateAndPopulateMoveset();
        p.pokeball = PokeballType.ULTRA_BALL;
      }),
    )
    .setPartyMemberFunc(1, getRandomPartyMemberFunc([SpeciesId.CORVIKNIGHT]))
    .setPartyMemberFunc(
      2,
      getRandomPartyMemberFunc([SpeciesId.DRACOZOLT, SpeciesId.DRACOVISH], TrainerSlot.TRAINER, true, p => {
        p.abilityIndex = 1; // Strong Jaw Dracovish, Hustle Dracozolt
        p.generateAndPopulateMoveset();
        p.pokeball = PokeballType.ULTRA_BALL;
      }),
    )
    .setPartyMemberFunc(
      3,
      getRandomPartyMemberFunc([SpeciesId.MELMETAL], TrainerSlot.TRAINER, true, p => {
        p.generateAndPopulateMoveset();
        p.pokeball = PokeballType.ULTRA_BALL;
      }),
    )
    .setPartyMemberFunc(
      4,
      getRandomPartyMemberFunc([SpeciesId.COPPERAJAH], TrainerSlot.TRAINER, true, p => {
        p.setBoss(true, 2);
        p.formIndex = 1; // G-Max Copperajah
        p.generateAndPopulateMoveset();
        p.generateName();
        p.pokeball = PokeballType.ULTRA_BALL;
        p.gender = Gender.FEMALE;
      }),
    )
    .setPartyMemberFunc(
      5,
      getRandomPartyMemberFunc(
        [SpeciesId.GALAR_ARTICUNO, SpeciesId.GALAR_ZAPDOS, SpeciesId.GALAR_MOLTRES],
        TrainerSlot.TRAINER,
        true,
        p => {
          p.setBoss(true, 2);
          p.generateAndPopulateMoveset();
          p.pokeball = PokeballType.ULTRA_BALL;
        },
      ),
    ),
  [TrainerType.PENNY]: new TrainerConfig(++t)
    .setName("Cassiopeia")
    .initForEvilTeamLeader("Star Boss", [])
    .setMixedBattleBgm("battle_star_boss")
    .setVictoryBgm("victory_team_plasma")
    .setPartyMemberFunc(0, getRandomPartyMemberFunc([SpeciesId.ESPEON]))
    .setPartyMemberFunc(1, getRandomPartyMemberFunc([SpeciesId.UMBREON]))
    .setPartyMemberFunc(2, getRandomPartyMemberFunc([SpeciesId.LEAFEON, SpeciesId.GLACEON]))
    .setPartyMemberFunc(3, getRandomPartyMemberFunc([SpeciesId.VAPOREON, SpeciesId.FLAREON, SpeciesId.JOLTEON])) // Do not change order
    .setPartyMemberFunc(
      4,
      getRandomPartyMemberFunc([SpeciesId.SYLVEON], TrainerSlot.TRAINER, true, p => {
        p.setBoss(true, 2);
        p.abilityIndex = 2; // Pixilate
        p.generateAndPopulateMoveset();
        if (!p.moveset.some(move => move != null && move.moveId === MoveId.HYPER_VOICE)) {
          // Check if Hyper Voice is in the moveset, if not, replace the second move with Hyper Voice.
          p.moveset[1] = new PokemonMove(MoveId.HYPER_VOICE);
          p.gender = Gender.FEMALE;
        }
      }),
    )
    .setPartyMemberFunc(
      5,
      getRandomPartyMemberFunc([SpeciesId.EEVEE], TrainerSlot.TRAINER, true, p => {
        p.setBoss(true, 2);
        p.formIndex = 2; // G-Max Eevee
        p.generateAndPopulateMoveset();
        p.pokeball = PokeballType.ULTRA_BALL;
        p.generateName();
      }),
    )
    .setInstantTera(4), // Tera Fairy Sylveon
  [TrainerType.PENNY_2]: new TrainerConfig(++t)
    .setName("Cassiopeia")
    .initForEvilTeamLeader("Star Boss", [], true)
    .setMixedBattleBgm("battle_star_boss")
    .setVictoryBgm("victory_team_plasma")
    .setPartyMemberFunc(
      0,
      getRandomPartyMemberFunc([SpeciesId.SYLVEON], TrainerSlot.TRAINER, true, p => {
        p.setBoss(true, 2);
        p.abilityIndex = 2; // Pixilate
        p.generateAndPopulateMoveset();
        if (!p.moveset.some(move => move != null && move.moveId === MoveId.HYPER_VOICE)) {
          // Check if Hyper Voice is in the moveset, if not, replace the second move with Hyper Voice.
          p.moveset[1] = new PokemonMove(MoveId.HYPER_VOICE);
          p.gender = Gender.FEMALE;
        }
      }),
    )
    .setPartyMemberFunc(
      1,
      getRandomPartyMemberFunc([SpeciesId.ROTOM], TrainerSlot.TRAINER, true, p => {
        p.formIndex = randSeedInt(5, 1); // Heat, Wash, Frost, Fan, or Mow
        p.generateAndPopulateMoveset();
      }),
    )
    .setPartyMemberFunc(
      2,
      getRandomPartyMemberFunc([SpeciesId.ESPEON, SpeciesId.UMBREON], TrainerSlot.TRAINER, true, p => {
        p.generateAndPopulateMoveset();
        p.abilityIndex = p.species.speciesId === SpeciesId.UMBREON ? 0 : 2; // Synchronize Umbreon, Magic Bounce Espeon
      }),
    )
    .setPartyMemberFunc(
      3,
      getRandomPartyMemberFunc(
        [SpeciesId.WALKING_WAKE, SpeciesId.GOUGING_FIRE, SpeciesId.RAGING_BOLT], // Do not change order
        TrainerSlot.TRAINER,
        true,
        p => {
          p.generateAndPopulateMoveset();
          p.pokeball = PokeballType.ROGUE_BALL;
        },
      ),
    )
    .setPartyMemberFunc(
      4,
      getRandomPartyMemberFunc([SpeciesId.REVAVROOM], TrainerSlot.TRAINER, true, p => {
        p.setBoss(true, 2);
        p.formIndex = randSeedInt(5, 1); // Random Starmobile form
        p.gender = Gender.GENDERLESS;
        p.generateAndPopulateMoveset();
        p.pokeball = PokeballType.ROGUE_BALL;
      }),
    )
    .setPartyMemberFunc(
      5,
      getRandomPartyMemberFunc([SpeciesId.EEVEE], TrainerSlot.TRAINER, true, p => {
        p.setBoss(true, 2);
        p.formIndex = 2; // G-Max
        p.generateAndPopulateMoveset();
        p.generateName();
        p.pokeball = PokeballType.ULTRA_BALL;
      }),
    )
    .setInstantTera(0), // Tera Fairy Sylveon

  [TrainerType.BUCK]: new TrainerConfig(++t)
    .setName("Buck")
    .initForStatTrainer(true)
    .setPartyMemberFunc(
      0,
      getRandomPartyMemberFunc([SpeciesId.CLAYDOL], TrainerSlot.TRAINER, true, p => {
        p.setBoss(true, 3);
        p.generateAndPopulateMoveset();
        p.pokeball = PokeballType.ULTRA_BALL;
      }),
    )
    .setPartyMemberFunc(
      1,
      getRandomPartyMemberFunc([SpeciesId.VENUSAUR, SpeciesId.COALOSSAL], TrainerSlot.TRAINER, true, p => {
        p.pokeball = PokeballType.GREAT_BALL;
        if (p.species.speciesId === SpeciesId.VENUSAUR) {
          p.formIndex = 2; // Gmax
          p.abilityIndex = 2; // Venusaur gets Chlorophyll
        } else {
          p.formIndex = 1; // Gmax
        }
        p.generateAndPopulateMoveset();
        p.generateName();
      }),
    )
    .setPartyMemberFunc(
      2,
      getRandomPartyMemberFunc([SpeciesId.AGGRON], TrainerSlot.TRAINER, true, p => {
        p.formIndex = 1; // Mega
        p.generateAndPopulateMoveset();
        p.generateName();
      }),
    )
    .setPartyMemberFunc(
      3,
      getRandomPartyMemberFunc([SpeciesId.TORKOAL], TrainerSlot.TRAINER, true, p => {
        p.generateAndPopulateMoveset();
        p.abilityIndex = 1; // Drought
      }),
    )
    .setPartyMemberFunc(4, getRandomPartyMemberFunc([SpeciesId.GREAT_TUSK], TrainerSlot.TRAINER, true))
    .setPartyMemberFunc(
      5,
      getRandomPartyMemberFunc([SpeciesId.HEATRAN], TrainerSlot.TRAINER, true, p => {
        p.setBoss(true, 2);
        p.generateAndPopulateMoveset();
        p.pokeball = PokeballType.MASTER_BALL;
      }),
    ),
  [TrainerType.CHERYL]: new TrainerConfig(++t)
    .setName("Cheryl")
    .initForStatTrainer()
    .setPartyMemberFunc(
      0,
      getRandomPartyMemberFunc([SpeciesId.BLISSEY], TrainerSlot.TRAINER, true, p => {
        p.setBoss(true, 3);
        p.generateAndPopulateMoveset();
        p.pokeball = PokeballType.ULTRA_BALL;
      }),
    )
    .setPartyMemberFunc(
      1,
      getRandomPartyMemberFunc([SpeciesId.SNORLAX, SpeciesId.LAPRAS], TrainerSlot.TRAINER, true, p => {
        p.formIndex = 1; // Gmax
        p.generateAndPopulateMoveset();
        p.pokeball = PokeballType.GREAT_BALL;
        p.generateName();
      }),
    )
    .setPartyMemberFunc(
      2,
      getRandomPartyMemberFunc([SpeciesId.AUDINO], TrainerSlot.TRAINER, true, p => {
        p.formIndex = 1; // Mega
        p.generateAndPopulateMoveset();
        p.generateName();
      }),
    )
    .setPartyMemberFunc(3, getRandomPartyMemberFunc([SpeciesId.GOODRA], TrainerSlot.TRAINER, true))
    .setPartyMemberFunc(4, getRandomPartyMemberFunc([SpeciesId.IRON_HANDS], TrainerSlot.TRAINER, true))
    .setPartyMemberFunc(
      5,
      getRandomPartyMemberFunc([SpeciesId.CRESSELIA, SpeciesId.ENAMORUS], TrainerSlot.TRAINER, true, p => {
        p.setBoss(true, 2);
        p.generateAndPopulateMoveset();
        if (p.species.speciesId === SpeciesId.ENAMORUS) {
          p.formIndex = 1; // Therian
          p.generateName();
        }
        p.pokeball = PokeballType.MASTER_BALL;
      }),
    ),
  [TrainerType.MARLEY]: new TrainerConfig(++t)
    .setName("Marley")
    .initForStatTrainer()
    .setPartyMemberFunc(
      0,
      getRandomPartyMemberFunc([SpeciesId.ARCANINE], TrainerSlot.TRAINER, true, p => {
        p.setBoss(true, 3);
        p.generateAndPopulateMoveset();
        p.pokeball = PokeballType.ULTRA_BALL;
      }),
    )
    .setPartyMemberFunc(
      1,
      getRandomPartyMemberFunc([SpeciesId.CINDERACE, SpeciesId.INTELEON], TrainerSlot.TRAINER, true, p => {
        p.formIndex = 1; // Gmax
        p.generateAndPopulateMoveset();
        p.pokeball = PokeballType.GREAT_BALL;
        p.generateName();
      }),
    )
    .setPartyMemberFunc(
      2,
      getRandomPartyMemberFunc([SpeciesId.AERODACTYL], TrainerSlot.TRAINER, true, p => {
        p.formIndex = 1; // Mega
        p.generateAndPopulateMoveset();
        p.generateName();
      }),
    )
    .setPartyMemberFunc(3, getRandomPartyMemberFunc([SpeciesId.DRAGAPULT], TrainerSlot.TRAINER, true))
    .setPartyMemberFunc(4, getRandomPartyMemberFunc([SpeciesId.IRON_BUNDLE], TrainerSlot.TRAINER, true))
    .setPartyMemberFunc(
      5,
      getRandomPartyMemberFunc([SpeciesId.REGIELEKI], TrainerSlot.TRAINER, true, p => {
        p.setBoss(true, 2);
        p.generateAndPopulateMoveset();
        p.pokeball = PokeballType.MASTER_BALL;
      }),
    ),
  [TrainerType.MIRA]: new TrainerConfig(++t)
    .setName("Mira")
    .initForStatTrainer()
    .setPartyMemberFunc(
      0,
      getRandomPartyMemberFunc([SpeciesId.ALAKAZAM], TrainerSlot.TRAINER, true, p => {
        p.setBoss(true, 2);
        p.formIndex = 1;
        p.generateAndPopulateMoveset();
        p.pokeball = PokeballType.ULTRA_BALL;
        p.generateName();
      }),
    )
    .setPartyMemberFunc(
      1,
      getRandomPartyMemberFunc([SpeciesId.GENGAR, SpeciesId.HATTERENE], TrainerSlot.TRAINER, true, p => {
        p.formIndex = p.species.speciesId === SpeciesId.GENGAR ? 2 : 1; // Gmax
        p.generateAndPopulateMoveset();
        p.pokeball = PokeballType.GREAT_BALL;
        p.generateName();
      }),
    )
    .setPartyMemberFunc(2, getRandomPartyMemberFunc([SpeciesId.FLUTTER_MANE], TrainerSlot.TRAINER, true))
    .setPartyMemberFunc(3, getRandomPartyMemberFunc([SpeciesId.HYDREIGON], TrainerSlot.TRAINER, true))
    .setPartyMemberFunc(4, getRandomPartyMemberFunc([SpeciesId.MAGNEZONE], TrainerSlot.TRAINER, true))
    .setPartyMemberFunc(
      5,
      getRandomPartyMemberFunc([SpeciesId.LATIOS, SpeciesId.LATIAS], TrainerSlot.TRAINER, true, p => {
        p.setBoss(true, 2);
        p.generateAndPopulateMoveset();
        p.pokeball = PokeballType.MASTER_BALL;
      }),
    ),
  [TrainerType.RILEY]: new TrainerConfig(++t)
    .setName("Riley")
    .initForStatTrainer(true)
    .setPartyMemberFunc(
      0,
      getRandomPartyMemberFunc([SpeciesId.LUCARIO], TrainerSlot.TRAINER, true, p => {
        p.setBoss(true, 2);
        p.formIndex = 1;
        p.generateAndPopulateMoveset();
        p.pokeball = PokeballType.ULTRA_BALL;
        p.generateName();
      }),
    )
    .setPartyMemberFunc(
      1,
      getRandomPartyMemberFunc([SpeciesId.RILLABOOM, SpeciesId.CENTISKORCH], TrainerSlot.TRAINER, true, p => {
        p.generateAndPopulateMoveset();
        p.pokeball = PokeballType.GREAT_BALL;
        p.formIndex = 1; // Gmax
        p.generateName();
      }),
    )
    .setPartyMemberFunc(2, getRandomPartyMemberFunc([SpeciesId.TYRANITAR], TrainerSlot.TRAINER, true))
    .setPartyMemberFunc(3, getRandomPartyMemberFunc([SpeciesId.ROARING_MOON], TrainerSlot.TRAINER, true))
    .setPartyMemberFunc(4, getRandomPartyMemberFunc([SpeciesId.URSALUNA], TrainerSlot.TRAINER, true))
    .setPartyMemberFunc(
      5,
      getRandomPartyMemberFunc([SpeciesId.REGIGIGAS, SpeciesId.LANDORUS], TrainerSlot.TRAINER, true, p => {
        p.setBoss(true, 2);
        p.generateAndPopulateMoveset();
        if (p.species.speciesId === SpeciesId.LANDORUS) {
          p.formIndex = 1; // Therian
          p.generateName();
        }
        p.pokeball = PokeballType.MASTER_BALL;
      }),
    ),
  [TrainerType.VICTOR]: new TrainerConfig(++t)
    .setTitle("The Winstrates")
    .setLocalizedName("Victor")
    .setMoneyMultiplier(1) // The Winstrate trainers have total money multiplier of 6
    .setPartyTemplates(trainerPartyTemplates.ONE_AVG_ONE_STRONG),
  [TrainerType.VICTORIA]: new TrainerConfig(++t)
    .setTitle("The Winstrates")
    .setLocalizedName("Victoria")
    .setMoneyMultiplier(1)
    .setPartyTemplates(trainerPartyTemplates.ONE_AVG_ONE_STRONG),
  [TrainerType.VIVI]: new TrainerConfig(++t)
    .setTitle("The Winstrates")
    .setLocalizedName("Vivi")
    .setMoneyMultiplier(1)
    .setPartyTemplates(trainerPartyTemplates.TWO_AVG_ONE_STRONG),
  [TrainerType.VICKY]: new TrainerConfig(++t)
    .setTitle("The Winstrates")
    .setLocalizedName("Vicky")
    .setMoneyMultiplier(1)
    .setPartyTemplates(trainerPartyTemplates.ONE_AVG),
  [TrainerType.VITO]: new TrainerConfig(++t)
    .setTitle("The Winstrates")
    .setLocalizedName("Vito")
    .setMoneyMultiplier(2)
    .setPartyTemplates(
      new TrainerPartyCompoundTemplate(
        new TrainerPartyTemplate(3, PartyMemberStrength.AVERAGE),
        new TrainerPartyTemplate(2, PartyMemberStrength.STRONG),
      ),
    ),
  [TrainerType.BUG_TYPE_SUPERFAN]: new TrainerConfig(++t)
    .setMoneyMultiplier(2.25)
    .setEncounterBgm(TrainerType.ACE_TRAINER)
    .setPartyTemplates(new TrainerPartyTemplate(2, PartyMemberStrength.AVERAGE)),
  [TrainerType.EXPERT_POKEMON_BREEDER]: new TrainerConfig(++t)
    .setMoneyMultiplier(3)
    .setEncounterBgm(TrainerType.ACE_TRAINER)
    .setLocalizedName("Expert Pokemon Breeder")
    .setPartyTemplates(new TrainerPartyTemplate(3, PartyMemberStrength.WEAK)),
  [TrainerType.FUTURE_SELF_M]: new TrainerConfig(++t)
    .setMoneyMultiplier(0)
    .setEncounterBgm("mystery_encounter_weird_dream")
    .setBattleBgm("mystery_encounter_weird_dream")
    .setMixedBattleBgm("mystery_encounter_weird_dream")
    .setVictoryBgm("mystery_encounter_weird_dream")
    .setLocalizedName("Future Self M")
    .setPartyTemplates(new TrainerPartyTemplate(6, PartyMemberStrength.STRONG)),
  [TrainerType.FUTURE_SELF_F]: new TrainerConfig(++t)
    .setMoneyMultiplier(0)
    .setEncounterBgm("mystery_encounter_weird_dream")
    .setBattleBgm("mystery_encounter_weird_dream")
    .setMixedBattleBgm("mystery_encounter_weird_dream")
    .setVictoryBgm("mystery_encounter_weird_dream")
    .setLocalizedName("Future Self F")
    .setPartyTemplates(new TrainerPartyTemplate(6, PartyMemberStrength.STRONG)),
};<|MERGE_RESOLUTION|>--- conflicted
+++ resolved
@@ -572,20 +572,7 @@
    * @param specialtyType - The specialty Type of the admin, if they have one
    * @returns The updated TrainerConfig instance.
    */
-<<<<<<< HEAD
-  initForEvilTeamAdmin(
-    title: string,
-    poolName: EvilTeam,
-    specialtyType?: PokemonType,
-    starAdminInstantTeraSlot = 4,
-  ): TrainerConfig {
-=======
   initForEvilTeamAdmin(title: string, poolName: EvilTeam, specialtyType?: PokemonType): TrainerConfig {
-    if (!getIsInitialized()) {
-      initI18n();
-    }
-
->>>>>>> e438536d
     if (specialtyType != null) {
       this.setSpecialtyType(specialtyType);
     }
