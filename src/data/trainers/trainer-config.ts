--- conflicted
+++ resolved
@@ -3,12 +3,8 @@
 import { pokemonEvolutions, pokemonPrevolutions } from "#balance/pokemon-evolutions";
 import { signatureSpecies } from "#balance/signature-species";
 import { tmSpecies } from "#balance/tms";
-<<<<<<< HEAD
-=======
 // biome-ignore lint/correctness/noUnusedImports: Used in a tsdoc comment
 import type { RARE_EGG_MOVE_LEVEL_REQUIREMENT } from "#data/balance/moveset-generation";
-import { modifierTypes } from "#data/data-lists";
->>>>>>> 62109bda
 import { doubleBattleDialogue } from "#data/double-battle-dialogue";
 import { Gender } from "#data/gender";
 import type { PokemonSpecies, PokemonSpeciesFilter } from "#data/pokemon-species";
@@ -3869,7 +3865,6 @@
     .setDoubleTitle("champion_double")
     .setPartyMemberFunc(
       0,
-<<<<<<< HEAD
       getRandomPartyMemberFunc(
         [SpeciesId.PIKACHU],
         TrainerSlot.TRAINER,
@@ -3878,24 +3873,13 @@
           p.formIndex = 1; // Partner Pikachu
           p.gender = Gender.MALE;
           p.generateAndPopulateMoveset();
-          if (!p.moveset.some(move => !isNullOrUndefined(move) && move.moveId === MoveId.VOLT_TACKLE)) {
+          if (!p.moveset.some(move => move != null && move.moveId === MoveId.VOLT_TACKLE)) {
             // Check if Volt Tackle is in the moveset, if not, replace the first move with Volt Tackle.
             p.moveset[0] = new PokemonMove(MoveId.VOLT_TACKLE);
           }
         },
         [{ entry: HeldItemId.LIGHT_BALL, count: 1 }],
       ),
-=======
-      getRandomPartyMemberFunc([SpeciesId.PIKACHU], TrainerSlot.TRAINER, true, p => {
-        p.formIndex = 1; // Partner Pikachu
-        p.gender = Gender.MALE;
-        p.generateAndPopulateMoveset();
-        if (!p.moveset.some(move => move != null && move.moveId === MoveId.VOLT_TACKLE)) {
-          // Check if Volt Tackle is in the moveset, if not, replace the first move with Volt Tackle.
-          p.moveset[0] = new PokemonMove(MoveId.VOLT_TACKLE);
-        }
-      }),
->>>>>>> 62109bda
     )
     .setPartyMemberFunc(1, getRandomPartyMemberFunc([SpeciesId.MEGANIUM, SpeciesId.TYPHLOSION, SpeciesId.FERALIGATR]))
     .setPartyMemberFunc(2, getRandomPartyMemberFunc([SpeciesId.ESPEON, SpeciesId.UMBREON, SpeciesId.SYLVEON]))
