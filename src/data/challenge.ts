import * as Utils from "../utils";
import i18next from "i18next";
import { defaultStarterSpecies, DexAttrProps, GameData } from "#app/system/game-data.js";
import PokemonSpecies, { getPokemonSpecies, getPokemonSpeciesForm, speciesStarters } from "./pokemon-species";
import Pokemon, { PokemonMove } from "#app/field/pokemon.js";
import { BattleType, FixedBattleConfig } from "#app/battle.js";
import Trainer, { TrainerVariant } from "#app/field/trainer.js";
import { GameMode } from "#app/game-mode.js";
import { Type } from "./type";
import { Challenges } from "#enums/challenges";
import { Species } from "#enums/species";
import { TrainerType } from "#enums/trainer-type";
import { Nature } from "./nature";
import { Moves } from "#app/enums/moves.js";
import { TypeColor, TypeShadow } from "#app/enums/color.js";
import { Gender } from "./gender";
import { pokemonEvolutions } from "./pokemon-evolutions";
import { pokemonFormChanges } from "./pokemon-forms";

/** A constant for the default max cost of the starting party before a run */
const DEFAULT_PARTY_MAX_COST = 10;

/**
 * An enum for all the challenge types. The parameter entries on these describe the
 * parameters to use when calling the applyChallenges function.
 */
export enum ChallengeType {
  /**
   * Challenges which modify what starters you can choose
   * @see {@link Challenge.applyStarterChoice}
  */
  STARTER_CHOICE,
  /**
   * Challenges which modify how many starter points you have
   * @see {@link Challenge.applyStarterPoints}
  */
  STARTER_POINTS,
  /**
   * Challenges which modify how many starter points you have
   * @see {@link Challenge.applyStarterPointCost}
  */
  STARTER_COST,
  /**
   * Challenges which modify your starters in some way
   * @see {@link Challenge.applyStarterModify}
  */
  STARTER_MODIFY,
  /**
   * Challenges which limit which pokemon you can have in battle.
   * @see {@link Challenge.applyPokemonInBattle}
  */
  POKEMON_IN_BATTLE,
  /**
   * Adds or modifies the fixed battles in a run
   * @see {@link Challenge.applyFixedBattle}
  */
  FIXED_BATTLES,
  /**
   * Modifies what level the AI pokemon are. UNIMPLEMENTED.
   */
  AI_LEVEL,
  /**
   * Modifies how many move slots the AI has. UNIMPLEMENTED.
   */
  AI_MOVE_SLOTS,
  /**
   * Modifies if a pokemon has its passive. UNIMPLEMENTED.
   */
  PASSIVE_ACCESS,
  /**
   * Modifies the game mode settings in some way. UNIMPLEMENTED.
   */
  GAME_MODE_MODIFY,
  /**
   * Modifies what level AI pokemon can access a move. UNIMPLEMENTED.
   */
  MOVE_ACCESS,
  /**
   * Modifies what weight AI pokemon have when generating movesets. UNIMPLEMENTED.
   */
  MOVE_WEIGHT,
}

/**
 * Used for challenge types that modify movesets, these denote the various sources of moves for pokemon.
 */
export enum MoveSourceType {
  LEVEL_UP, // Currently unimplemented for move access
  RELEARNER, // Relearner moves currently unimplemented
  COMMON_TM,
  GREAT_TM,
  ULTRA_TM,
  COMMON_EGG,
  RARE_EGG
}

/**
 * A challenge object. Exists only to serve as a base class.
 */
export abstract class Challenge {
  public id: Challenges; // The id of the challenge

  public value: integer; // The "strength" of the challenge, all challenges have a numerical value.
  public maxValue: integer; // The maximum strength of the challenge.
  public severity: integer; // The current severity of the challenge. Some challenges have multiple severities in addition to strength.
  public maxSeverity: integer; // The maximum severity of the challenge.

  public conditions: ChallengeCondition[];

  /**
   * @param id {@link Challenges} The enum value for the challenge
   */
  constructor(id: Challenges, maxValue: integer = Number.MAX_SAFE_INTEGER) {
    this.id = id;

    this.value = 0;
    this.maxValue = maxValue;
    this.severity = 0;
    this.maxSeverity = 0;
    this.conditions = [];
  }

  /**
   * Reset the challenge to a base state.
   */
  reset(): void {
    this.value = 0;
    this.severity = 0;
  }

  /**
   * Gets the localisation key for the challenge
   * @returns {@link string} The i18n key for this challenge
   */
  geti18nKey(): string {
    return Challenges[this.id].split("_").map((f, i) => i ? `${f[0]}${f.slice(1).toLowerCase()}` : f.toLowerCase()).join("");
  }

  /**
   * Used for unlockable challenges to check if they're unlocked.
   * @param data {@link GameData} The save data.
   * @returns {@link boolean} Whether this challenge is unlocked.
   */
  isUnlocked(data: GameData): boolean {
    return this.conditions.every(f => f(data));
  }

  /**
   * Adds an unlock condition to this challenge.
   * @param condition {@link ChallengeCondition} The condition to add.
   * @returns {@link Challenge} This challenge
   */
  condition(condition: ChallengeCondition): Challenge {
    this.conditions.push(condition);

    return this;
  }

  /**
   * @returns {@link string} The localised name of this challenge.
   */
  getName(): string {
    return i18next.t(`challenges:${this.geti18nKey()}.name`);
  }

  /**
   * Returns the textual representation of a challenge's current value.
   * @param overrideValue {@link integer} The value to check for. If undefined, gets the current value.
   * @returns {@link string} The localised name for the current value.
   */
  getValue(overrideValue?: integer): string {
    if (overrideValue === undefined) {
      overrideValue = this.value;
    }
    return i18next.t(`challenges:${this.geti18nKey()}.value.${this.value}`);
  }

  /**
   * Returns the description of a challenge's current value.
   * @param overrideValue {@link integer} The value to check for. If undefined, gets the current value.
   * @returns {@link string} The localised description for the current value.
   */
  getDescription(overrideValue?: integer): string {
    if (overrideValue === undefined) {
      overrideValue = this.value;
    }
    return `${i18next.t([`challenges:${this.geti18nKey()}.desc.${this.value}`, `challenges:${this.geti18nKey()}.desc`])}`;
  }

  /**
   * Increase the value of the challenge
   * @returns {@link boolean} Returns true if the value changed
   */
  increaseValue(): boolean {
    if (this.value < this.maxValue) {
      this.value = Math.min(this.value + 1, this.maxValue);
      return true;
    }
    return false;
  }

  /**
   * Decrease the value of the challenge
   * @returns {@link boolean} Returns true if the value changed
   */
  decreaseValue(): boolean {
    if (this.value > 0) {
      this.value = Math.max(this.value - 1, 0);
      return true;
    }
    return false;
  }

  /**
   * Whether to allow choosing this challenge's severity.
   */
  hasSeverity(): boolean {
    return this.value !== 0 && this.maxSeverity > 0;
  }

  /**
   * Decrease the severity of the challenge
   * @returns {@link boolean} Returns true if the value changed
   */
  decreaseSeverity(): boolean {
    if (this.severity > 0) {
      this.severity = Math.max(this.severity - 1, 0);
      return true;
    }
    return false;
  }

  /**
   * Increase the severity of the challenge
   * @returns {@link boolean} Returns true if the value changed
   */
  increaseSeverity(): boolean {
    if (this.severity < this.maxSeverity) {
      this.severity = Math.min(this.severity + 1, this.maxSeverity);
      return true;
    }
    return false;
  }

  /**
   * Gets the "difficulty" value of this challenge.
   * @returns {@link integer} The difficulty value.
   */
  getDifficulty(): integer {
    return this.value;
  }

  /**
   * Gets the minimum difficulty added by this challenge.
   * @returns {@link integer} The difficulty value.
   */
  getMinDifficulty(): integer {
    return 0;
  }

  /**
   * Clones a challenge, either from another challenge or json. Chainable.
   * @param source The source challenge or json.
   * @returns This challenge.
   */
  static loadChallenge(source: Challenge | any): Challenge {
    throw new Error("Method not implemented! Use derived class");
  }

  /**
   * An apply function for STARTER_CHOICE challenges. Derived classes should alter this.
   * @param pokemon {@link PokemonSpecies} The pokemon to check the validity of.
   * @param valid {@link Utils.BooleanHolder} A BooleanHolder, the value gets set to false if the pokemon isn't allowed.
   * @param dexAttr {@link DexAttrProps} The dex attributes of the pokemon.
   * @param soft {@link boolean} If true, allow it if it could become a valid pokemon.
   * @returns {@link boolean} Whether this function did anything.
   */
  applyStarterChoice(pokemon: PokemonSpecies, valid: Utils.BooleanHolder, dexAttr: DexAttrProps, soft: boolean = false): boolean {
    return false;
  }

  /**
   * An apply function for STARTER_POINTS challenges. Derived classes should alter this.
   * @param points {@link Utils.NumberHolder} The amount of points you have available.
   * @returns {@link boolean} Whether this function did anything.
   */
  applyStarterPoints(points: Utils.NumberHolder): boolean {
    return false;
  }

  /**
   * An apply function for STARTER_COST challenges. Derived classes should alter this.
   * @param species {@link Species} The pokemon to change the cost of.
   * @param cost {@link Utils.NumberHolder} The cost of the starter.
   * @returns {@link boolean} Whether this function did anything.
   */
  applyStarterCost(species: Species, cost: Utils.NumberHolder): boolean {
    return false;
  }

  /**
   * An apply function for STARTER_MODIFY challenges. Derived classes should alter this.
   * @param pokemon {@link Pokemon} The starter pokemon to modify.
   * @returns {@link boolean} Whether this function did anything.
   */
  applyStarterModify(pokemon: Pokemon): boolean {
    return false;
  }

  /**
   * An apply function for POKEMON_IN_BATTLE challenges. Derived classes should alter this.
   * @param pokemon {@link Pokemon} The pokemon to check the validity of.
   * @param valid {@link Utils.BooleanHolder} A BooleanHolder, the value gets set to false if the pokemon isn't allowed.
   * @returns {@link boolean} Whether this function did anything.
   */
  applyPokemonInBattle(pokemon: Pokemon, valid: Utils.BooleanHolder): boolean {
    return false;
  }

  /**
   * An apply function for FIXED_BATTLE challenges. Derived classes should alter this.
   * @param waveIndex {@link Number} The current wave index.
   * @param battleConfig {@link FixedBattleConfig} The battle config to modify.
   * @returns {@link boolean} Whether this function did anything.
   */
  applyFixedBattle(waveIndex: Number, battleConfig: FixedBattleConfig): boolean {
    return false;
  }

  /**
   * An apply function for AI_LEVEL challenges. Derived classes should alter this.
   * @param level {@link Utils.IntegerHolder} The generated level.
   * @param levelCap {@link Number} The current level cap.
   * @param isTrainer {@link Boolean} Whether this is a trainer pokemon.
   * @param isBoss {@link Boolean} Whether this is a non-trainer boss pokemon.
   * @returns {@link boolean} Whether this function did anything.
   */
  applyLevelChange(level: Utils.IntegerHolder, levelCap: number, isTrainer: boolean, isBoss: boolean): boolean {
    return false;
  }

  /**
   * An apply function for AI_MOVE_SLOTS challenges. Derived classes should alter this.
   * @param pokemon {@link Pokemon} The pokemon that is being considered.
   * @param moveSlots {@link Utils.IntegerHolder} The amount of move slots.
   * @returns {@link boolean} Whether this function did anything.
   */
  applyMoveSlot(pokemon: Pokemon, moveSlots: Utils.IntegerHolder): boolean {
    return false;
  }

  /**
   * An apply function for PASSIVE_ACCESS challenges. Derived classes should alter this.
   * @param pokemon {@link Pokemon} The pokemon to change.
   * @param hasPassive {@link Utils.BooleanHolder} Whether it should have its passive.
   * @returns {@link boolean} Whether this function did anything.
   */
  applyPassiveAccess(pokemon: Pokemon, hasPassive: Utils.BooleanHolder): boolean {
    return false;
  }

  /**
   * An apply function for GAME_MODE_MODIFY challenges. Derived classes should alter this.
   * @param gameMode {@link GameMode} The current game mode.
   * @returns {@link boolean} Whether this function did anything.
   */
  applyGameModeModify(gameMode: GameMode): boolean {
    return false;
  }

  /**
   * An apply function for MOVE_ACCESS. Derived classes should alter this.
   * @param pokemon {@link Pokemon} What pokemon would learn the move.
   * @param moveSource {@link MoveSourceType} What source the pokemon would get the move from.
   * @param move {@link Moves} The move in question.
   * @param level {@link Utils.IntegerHolder} The level threshold for access.
   * @returns {@link boolean} Whether this function did anything.
   */
  applyMoveAccessLevel(pokemon: Pokemon, moveSource: MoveSourceType, move: Moves, level: Utils.IntegerHolder): boolean {
    return false;
  }

  /**
   * An apply function for MOVE_WEIGHT. Derived classes should alter this.
   * @param pokemon {@link Pokemon} What pokemon would learn the move.
   * @param moveSource {@link MoveSourceType} What source the pokemon would get the move from.
   * @param move {@link Moves} The move in question.
   * @param weight {@link Utils.IntegerHolder} The base weight of the move
   * @returns {@link boolean} Whether this function did anything.
   */
  applyMoveWeight(pokemon: Pokemon, moveSource: MoveSourceType, move: Moves, level: Utils.IntegerHolder): boolean {
    return false;
  }
}

type ChallengeCondition = (data: GameData) => boolean;

/**
 * Implements a mono generation challenge.
 */
export class SingleGenerationChallenge extends Challenge {
  constructor() {
    super(Challenges.SINGLE_GENERATION, 9);
  }

  applyStarterChoice(pokemon: PokemonSpecies, valid: Utils.BooleanHolder, dexAttr: DexAttrProps, soft: boolean = false): boolean {
    const generations = [pokemon.generation];
    if (soft) {
      const speciesToCheck = [pokemon.speciesId];
      while (speciesToCheck.length) {
        const checking = speciesToCheck.pop();
<<<<<<< HEAD
        if (pokemonEvolutions.hasOwnProperty(checking)) {
=======
        if (checking && pokemonEvolutions.hasOwnProperty(checking) && checkPokemonEvolutions) {
>>>>>>> 8783fd81
          pokemonEvolutions[checking].forEach(e => {
            speciesToCheck.push(e.speciesId);
            generations.push(getPokemonSpecies(e.speciesId).generation);
          });
        }
      }
    }

    if (!generations.includes(this.value)) {
      valid.value = false;
      return true;
    }
    return false;
  }

  applyPokemonInBattle(pokemon: Pokemon, valid: Utils.BooleanHolder): boolean {
    const baseGeneration = pokemon.species.speciesId === Species.VICTINI ? 5 : getPokemonSpecies(pokemon.species.speciesId).generation;
    const fusionGeneration = pokemon.isFusion() ? pokemon.fusionSpecies?.speciesId === Species.VICTINI ? 5 : getPokemonSpecies(pokemon.fusionSpecies!.speciesId).generation : 0; // TODO: is the bang on fusionSpecies correct?
    if (pokemon.isPlayer() && (baseGeneration !== this.value || (pokemon.isFusion() && fusionGeneration !== this.value))) {
      valid.value = false;
      return true;
    }
    return false;
  }

  applyFixedBattle(waveIndex: Number, battleConfig: FixedBattleConfig): boolean {
    let trainerTypes: TrainerType[] = [];
    switch (waveIndex) {
    case 182:
      trainerTypes = [ TrainerType.LORELEI, TrainerType.WILL, TrainerType.SIDNEY, TrainerType.AARON, TrainerType.SHAUNTAL, TrainerType.MALVA, Utils.randSeedItem([ TrainerType.HALA, TrainerType.MOLAYNE ]),TrainerType.MARNIE_ELITE, TrainerType.RIKA ];
      break;
    case 184:
      trainerTypes = [ TrainerType.BRUNO, TrainerType.KOGA, TrainerType.PHOEBE, TrainerType.BERTHA, TrainerType.MARSHAL, TrainerType.SIEBOLD, TrainerType.OLIVIA, TrainerType.NESSA_ELITE, TrainerType.POPPY ];
      break;
    case 186:
      trainerTypes = [ TrainerType.AGATHA, TrainerType.BRUNO, TrainerType.GLACIA, TrainerType.FLINT, TrainerType.GRIMSLEY, TrainerType.WIKSTROM, TrainerType.ACEROLA, Utils.randSeedItem([TrainerType.BEA_ELITE,TrainerType.ALLISTER_ELITE]), TrainerType.LARRY_ELITE ];
      break;
    case 188:
      trainerTypes = [ TrainerType.LANCE, TrainerType.KAREN, TrainerType.DRAKE, TrainerType.LUCIAN, TrainerType.CAITLIN, TrainerType.DRASNA, TrainerType.KAHILI, TrainerType.RAIHAN_ELITE, TrainerType.HASSEL ];
      break;
    case 190:
      trainerTypes = [ TrainerType.BLUE, Utils.randSeedItem([ TrainerType.RED, TrainerType.LANCE_CHAMPION ]), Utils.randSeedItem([ TrainerType.STEVEN, TrainerType.WALLACE ]), TrainerType.CYNTHIA, Utils.randSeedItem([ TrainerType.ALDER, TrainerType.IRIS ]), TrainerType.DIANTHA, TrainerType.HAU, TrainerType.LEON, Utils.randSeedItem([ TrainerType.GEETA, TrainerType.NEMONA ]) ];
      break;
    }
    if (trainerTypes.length === 0) {
      return false;
    } else {
      battleConfig.setBattleType(BattleType.TRAINER).setGetTrainerFunc(scene => new Trainer(scene, trainerTypes[this.value - 1], TrainerVariant.DEFAULT));
      return true;
    }
  }

  /**
   * @overrides
   */
  getDifficulty(): number {
    return this.value > 0 ? 1 : 0;
  }

  /**
   * Returns the textual representation of a challenge's current value.
   * @param {value} overrideValue The value to check for. If undefined, gets the current value.
   * @returns {string} The localised name for the current value.
   */
  getValue(overrideValue?: integer): string {
    if (overrideValue === undefined) {
      overrideValue = this.value;
    }
    if (this.value === 0) {
      return i18next.t("settings:off");
    }
    return i18next.t(`starterSelectUiHandler:gen${this.value}`);
  }

  /**
   * Returns the description of a challenge's current value.
   * @param {value} overrideValue The value to check for. If undefined, gets the current value.
   * @returns {string} The localised description for the current value.
   */
  getDescription(overrideValue?: integer): string {
    if (overrideValue === undefined) {
      overrideValue = this.value;
    }
    if (this.value === 0) {
      return i18next.t("challenges:singleGeneration.desc_default");
    }
    return i18next.t("challenges:singleGeneration.desc", { gen: i18next.t(`challenges:singleGeneration.gen_${this.value}`) });
  }


  static loadChallenge(source: SingleGenerationChallenge | any): SingleGenerationChallenge {
    const newChallenge = new SingleGenerationChallenge();
    newChallenge.value = source.value;
    newChallenge.severity = source.severity;
    return newChallenge;
  }
}

interface monotypeOverride {
  /** The species to override */
  species: Species;
  /** The type to count as */
  type: Type;
  /** If part of a fusion, should we check the fused species instead of the base species? */
  fusion: boolean;
}

/**
 * Implements a mono type challenge.
 */
export class SingleTypeChallenge extends Challenge {
  private static TYPE_OVERRIDES: monotypeOverride[] = [
    {species: Species.MELOETTA, type: Type.PSYCHIC, fusion: true},
    {species: Species.CASTFORM, type: Type.NORMAL, fusion: false},
  ];

  constructor() {
    super(Challenges.SINGLE_TYPE, 18);
  }

  applyStarterChoice(pokemon: PokemonSpecies, valid: Utils.BooleanHolder, dexAttr: DexAttrProps, soft: boolean = false): boolean {
    const speciesForm = getPokemonSpeciesForm(pokemon.speciesId, dexAttr.formIndex);
    const types = [speciesForm.type1, speciesForm.type2];
    if (soft) {
      const speciesToCheck = [pokemon.speciesId];
      while (speciesToCheck.length) {
        const checking = speciesToCheck.pop();
<<<<<<< HEAD
        if (pokemonEvolutions.hasOwnProperty(checking)) {
=======
        if (checking && pokemonEvolutions.hasOwnProperty(checking) && checkPokemonEvolutions) {
>>>>>>> 8783fd81
          pokemonEvolutions[checking].forEach(e => {
            speciesToCheck.push(e.speciesId);
            types.push(getPokemonSpecies(e.speciesId).type1, getPokemonSpecies(e.speciesId).type2);
          });
        }
<<<<<<< HEAD
        if (pokemonFormChanges.hasOwnProperty(checking)) {
=======
        if (checking && pokemonFormChanges.hasOwnProperty(checking) && checkPokemonForms) {
>>>>>>> 8783fd81
          pokemonFormChanges[checking].forEach(f1 => {
            getPokemonSpecies(checking).forms.forEach(f2 => {
              if (f1.formKey === f2.formKey) {
                types.push(f2.type1, f2.type2);
              }
            });
          });
        }
      }
    }
    if (!types.includes(this.value - 1)) {
      valid.value = false;
      return true;
    }
    return false;
  }

  applyPokemonInBattle(pokemon: Pokemon, valid: Utils.BooleanHolder): boolean {
    if (pokemon.isPlayer() && !pokemon.isOfType(this.value - 1, false, false, true)
      && !SingleTypeChallenge.TYPE_OVERRIDES.some(o => o.type === (this.value - 1) && (pokemon.isFusion() && o.fusion ? pokemon.fusionSpecies! : pokemon.species).speciesId === o.species)) { // TODO: is the bang on fusionSpecies correct?
      valid.value = false;
      return true;
    }
    return false;
  }

  /**
   * @overrides
   */
  getDifficulty(): number {
    return this.value > 0 ? 1 : 0;
  }

  /**
   * Returns the textual representation of a challenge's current value.
   * @param {value} overrideValue The value to check for. If undefined, gets the current value.
   * @returns {string} The localised name for the current value.
   */
  getValue(overrideValue?: integer): string {
    if (overrideValue === undefined) {
      overrideValue = this.value;
    }
    return Type[this.value - 1].toLowerCase();
  }

  /**
   * Returns the description of a challenge's current value.
   * @param {value} overrideValue The value to check for. If undefined, gets the current value.
   * @returns {string} The localised description for the current value.
   */
  getDescription(overrideValue?: integer): string {
    if (overrideValue === undefined) {
      overrideValue = this.value;
    }
    const type = i18next.t(`pokemonInfo:Type.${Type[this.value - 1]}`);
    const typeColor = `[color=${TypeColor[Type[this.value-1]]}][shadow=${TypeShadow[Type[this.value-1]]}]${type}[/shadow][/color]`;
    const defaultDesc = i18next.t("challenges:singleType.desc_default");
    const typeDesc = i18next.t("challenges:singleType.desc", {type: typeColor});
    return this.value === 0 ? defaultDesc : typeDesc;
  }

  static loadChallenge(source: SingleTypeChallenge | any): SingleTypeChallenge {
    const newChallenge = new SingleTypeChallenge();
    newChallenge.value = source.value;
    newChallenge.severity = source.severity;
    return newChallenge;
  }
}

/**
 * Implements a fresh start challenge.
 */
export class FreshStartChallenge extends Challenge {
  constructor() {
    super(Challenges.FRESH_START, 1);
  }

  applyStarterChoice(pokemon: PokemonSpecies, valid: Utils.BooleanHolder): boolean {
    if (!defaultStarterSpecies.includes(pokemon.speciesId)) {
      valid.value = false;
      return true;
    }
    return false;
  }

  applyStarterCost(species: Species, cost: Utils.NumberHolder): boolean {
    if (defaultStarterSpecies.includes(species) && cost.value !== 3) {
      cost.value = 3;
      return true;
    }
    return false;
  }

  applyStarterModify(pokemon: Pokemon): boolean {
    pokemon.abilityIndex = 0; // Always base ability, not hidden ability
    pokemon.passive = false; // Passive isn't unlocked
    pokemon.nature = Nature.HARDY; // Neutral nature
    pokemon.moveset = pokemon.species.getLevelMoves().filter(m => m[0] <= 5).map(lm => lm[1]).slice(0, 4).map(m => new PokemonMove(m)); // No egg moves
    pokemon.luck = 0; // No luck
    pokemon.shiny = false; // Not shiny
    pokemon.variant = 0; // Not shiny
    pokemon.gender = Gender.MALE; // Starters default to male
    pokemon.formIndex = 0; // Froakie should be base form
    pokemon.ivs = [10, 10, 10, 10, 10, 10]; // Default IVs of 10 for all stats
    return true;
  }

  /**
   * @overrides
   */
  getDifficulty(): number {
    return 0;
  }

  static loadChallenge(source: FreshStartChallenge | any): FreshStartChallenge {
    const newChallenge = new FreshStartChallenge();
    newChallenge.value = source.value;
    newChallenge.severity = source.severity;
    return newChallenge;
  }
}

/**
 * Lowers the amount of starter points available.
 */
export class LowerStarterMaxCostChallenge extends Challenge {
  constructor() {
    super(Challenges.LOWER_MAX_STARTER_COST, 9);
  }

  /**
   * @override
   */
  getValue(overrideValue?: integer): string {
    if (overrideValue === undefined) {
      overrideValue = this.value;
    }
    return (DEFAULT_PARTY_MAX_COST - overrideValue).toString();
  }

  applyStarterChoice(pokemon: PokemonSpecies, valid: Utils.BooleanHolder): boolean {
    if (speciesStarters[pokemon.speciesId] > DEFAULT_PARTY_MAX_COST - this.value) {
      valid.value = false;
      return true;
    }
    return false;
  }

  static loadChallenge(source: LowerStarterMaxCostChallenge | any): LowerStarterMaxCostChallenge {
    const newChallenge = new LowerStarterMaxCostChallenge();
    newChallenge.value = source.value;
    newChallenge.severity = source.severity;
    return newChallenge;
  }
}

/**
 * Lowers the maximum cost of starters available.
 */
export class LowerStarterPointsChallenge extends Challenge {
  constructor() {
    super(Challenges.LOWER_STARTER_POINTS, 9);
  }

  /**
   * @override
   */
  getValue(overrideValue?: integer): string {
    if (overrideValue === undefined) {
      overrideValue = this.value;
    }
    return (DEFAULT_PARTY_MAX_COST - overrideValue).toString();
  }

  applyStarterPoints(points: Utils.NumberHolder): boolean {
    points.value -= this.value;
    return true;
  }

  static loadChallenge(source: LowerStarterPointsChallenge | any): LowerStarterPointsChallenge {
    const newChallenge = new LowerStarterPointsChallenge();
    newChallenge.value = source.value;
    newChallenge.severity = source.severity;
    return newChallenge;
  }
}

/**
 * Apply all challenges that modify starter choice.
 * @param gameMode {@link GameMode} The current gameMode
 * @param challengeType {@link ChallengeType} ChallengeType.STARTER_CHOICE
 * @param pokemon {@link PokemonSpecies} The pokemon to check the validity of.
 * @param valid {@link Utils.BooleanHolder} A BooleanHolder, the value gets set to false if the pokemon isn't allowed.
 * @param dexAttr {@link DexAttrProps} The dex attributes of the pokemon.
 * @param soft {@link boolean} If true, allow it if it could become a valid pokemon.
 * @returns True if any challenge was successfully applied.
 */
export function applyChallenges(gameMode: GameMode, challengeType: ChallengeType.STARTER_CHOICE, pokemon: PokemonSpecies, valid: Utils.BooleanHolder, dexAttr: DexAttrProps, soft: boolean): boolean;
/**
 * Apply all challenges that modify available total starter points.
 * @param gameMode {@link GameMode} The current gameMode
 * @param challengeType {@link ChallengeType} ChallengeType.STARTER_POINTS
 * @param points {@link Utils.NumberHolder} The amount of points you have available.
 * @returns True if any challenge was successfully applied.
 */
export function applyChallenges(gameMode: GameMode, challengeType: ChallengeType.STARTER_POINTS, points: Utils.NumberHolder): boolean;
/**
 * Apply all challenges that modify the cost of a starter.
 * @param gameMode {@link GameMode} The current gameMode
 * @param challengeType {@link ChallengeType} ChallengeType.STARTER_COST
 * @param species {@link Species} The pokemon to change the cost of.
 * @param points {@link Utils.NumberHolder} The cost of the pokemon.
 * @returns True if any challenge was successfully applied.
 */
export function applyChallenges(gameMode: GameMode, challengeType: ChallengeType.STARTER_COST, species: Species, cost: Utils.NumberHolder): boolean;
/**
 * Apply all challenges that modify a starter after selection.
 * @param gameMode {@link GameMode} The current gameMode
 * @param challengeType {@link ChallengeType} ChallengeType.STARTER_MODIFY
 * @param pokemon {@link Pokemon} The starter pokemon to modify.
 * @returns True if any challenge was successfully applied.
 */
export function applyChallenges(gameMode: GameMode, challengeType: ChallengeType.STARTER_MODIFY, pokemon: Pokemon): boolean;
/**
 * Apply all challenges that what pokemon you can have in battle.
 * @param gameMode {@link GameMode} The current gameMode
 * @param challengeType {@link ChallengeType} ChallengeType.POKEMON_IN_BATTLE
 * @param pokemon {@link Pokemon} The pokemon to check the validity of.
 * @param valid {@link Utils.BooleanHolder} A BooleanHolder, the value gets set to false if the pokemon isn't allowed.
 * @returns True if any challenge was successfully applied.
 */
export function applyChallenges(gameMode: GameMode, challengeType: ChallengeType.POKEMON_IN_BATTLE, pokemon: Pokemon, valid: Utils.BooleanHolder): boolean;
/**
 * Apply all challenges that modify what fixed battles there are.
 * @param gameMode {@link GameMode} The current gameMode
 * @param challengeType {@link ChallengeType} ChallengeType.FIXED_BATTLES
 * @param waveIndex {@link Number} The current wave index.
 * @param battleConfig {@link FixedBattleConfig} The battle config to modify.
 * @returns True if any challenge was successfully applied.
 */
export function applyChallenges(gameMode: GameMode, challengeType: ChallengeType.FIXED_BATTLES, waveIndex: Number, battleConfig: FixedBattleConfig): boolean;
/**
 * Apply all challenges that modify what level AI are.
 * @param gameMode {@link GameMode} The current gameMode
 * @param challengeType {@link ChallengeType} ChallengeType.AI_LEVEL
 * @param level {@link Utils.IntegerHolder} The generated level of the pokemon.
 * @param levelCap {@link Number} The maximum level cap for the current wave.
 * @param isTrainer {@link Boolean} Whether this is a trainer pokemon.
 * @param isBoss {@link Boolean} Whether this is a non-trainer boss pokemon.
 * @returns True if any challenge was successfully applied.
 */
export function applyChallenges(gameMode: GameMode, challengeType: ChallengeType.AI_LEVEL, level: Utils.IntegerHolder, levelCap: number, isTrainer: boolean, isBoss: boolean): boolean;
/**
 * Apply all challenges that modify how many move slots the AI has.
 * @param gameMode {@link GameMode} The current gameMode
 * @param challengeType {@link ChallengeType} ChallengeType.AI_MOVE_SLOTS
 * @param pokemon {@link Pokemon} The pokemon being considered.
 * @param moveSlots {@link Utils.IntegerHolder} The amount of move slots.
 * @returns True if any challenge was successfully applied.
 */
export function applyChallenges(gameMode: GameMode, challengeType: ChallengeType.AI_MOVE_SLOTS, pokemon: Pokemon, moveSlots: Utils.IntegerHolder): boolean;
/**
 * Apply all challenges that modify whether a pokemon has its passive.
 * @param gameMode {@link GameMode} The current gameMode
 * @param challengeType {@link ChallengeType} ChallengeType.PASSIVE_ACCESS
 * @param pokemon {@link Pokemon} The pokemon to modify.
 * @param hasPassive {@link Utils.BooleanHolder} Whether it has its passive.
 * @returns True if any challenge was successfully applied.
 */
export function applyChallenges(gameMode: GameMode, challengeType: ChallengeType.PASSIVE_ACCESS, pokemon: Pokemon, hasPassive: Utils.BooleanHolder): boolean;
/**
 * Apply all challenges that modify the game modes settings.
 * @param gameMode {@link GameMode} The current gameMode
 * @param challengeType {@link ChallengeType} ChallengeType.GAME_MODE_MODIFY
 * @returns True if any challenge was successfully applied.
 */
export function applyChallenges(gameMode: GameMode, challengeType: ChallengeType.GAME_MODE_MODIFY): boolean;
/**
 * Apply all challenges that modify what level a pokemon can access a move.
 * @param gameMode {@link GameMode} The current gameMode
 * @param challengeType {@link ChallengeType} ChallengeType.MOVE_ACCESS
 * @param pokemon {@link Pokemon} What pokemon would learn the move.
 * @param moveSource {@link MoveSourceType} What source the pokemon would get the move from.
 * @param move {@link Moves} The move in question.
 * @param level {@link Utils.IntegerHolder} The level threshold for access.
 * @returns True if any challenge was successfully applied.
 */
export function applyChallenges(gameMode: GameMode, challengeType: ChallengeType.MOVE_ACCESS, pokemon: Pokemon, moveSource: MoveSourceType, move: Moves, level: Utils.IntegerHolder): boolean;
/**
 * Apply all challenges that modify what weight a pokemon gives to move generation
 * @param gameMode {@link GameMode} The current gameMode
 * @param challengeType {@link ChallengeType} ChallengeType.MOVE_WEIGHT
 * @param pokemon {@link Pokemon} What pokemon would learn the move.
 * @param moveSource {@link MoveSourceType} What source the pokemon would get the move from.
 * @param move {@link Moves} The move in question.
 * @param weight {@link Utils.IntegerHolder} The weight of the move.
 * @returns True if any challenge was successfully applied.
 */
export function applyChallenges(gameMode: GameMode, challengeType: ChallengeType.MOVE_WEIGHT, pokemon: Pokemon, moveSource: MoveSourceType, move: Moves, weight: Utils.IntegerHolder): boolean;
export function applyChallenges(gameMode: GameMode, challengeType: ChallengeType, ...args: any[]): boolean {
  let ret = false;
  gameMode.challenges.forEach(c => {
    if (c.value !== 0) {
      switch (challengeType) {
      case ChallengeType.STARTER_CHOICE:
        ret ||= c.applyStarterChoice(args[0], args[1], args[2], args[3]);
        break;
      case ChallengeType.STARTER_POINTS:
        ret ||= c.applyStarterPoints(args[0]);
        break;
      case ChallengeType.STARTER_COST:
        ret ||= c.applyStarterCost(args[0], args[1]);
        break;
      case ChallengeType.STARTER_MODIFY:
        ret ||= c.applyStarterModify(args[0]);
        break;
      case ChallengeType.POKEMON_IN_BATTLE:
        ret ||= c.applyPokemonInBattle(args[0], args[1]);
        break;
      case ChallengeType.FIXED_BATTLES:
        ret ||= c.applyFixedBattle(args[0], args[1]);
        break;
      case ChallengeType.AI_LEVEL:
        ret ||= c.applyLevelChange(args[0], args[1], args[2], args[3]);
        break;
      case ChallengeType.AI_MOVE_SLOTS:
        ret ||= c.applyMoveSlot(args[0], args[1]);
        break;
      case ChallengeType.PASSIVE_ACCESS:
        ret ||= c.applyPassiveAccess(args[0], args[1]);
        break;
      case ChallengeType.GAME_MODE_MODIFY:
        ret ||= c.applyGameModeModify(gameMode);
        break;
      case ChallengeType.MOVE_ACCESS:
        ret ||= c.applyMoveAccessLevel(args[0], args[1], args[2], args[3]);
        break;
      case ChallengeType.MOVE_WEIGHT:
        ret ||= c.applyMoveWeight(args[0], args[1], args[2], args[3]);
        break;
      }
    }
  });
  return ret;
}

/**
 *
 * @param source A challenge to copy, or an object of a challenge's properties. Missing values are treated as defaults.
 * @returns The challenge in question.
 */
export function copyChallenge(source: Challenge | any): Challenge {
  switch (source.id) {
  case Challenges.SINGLE_GENERATION:
    return SingleGenerationChallenge.loadChallenge(source);
  case Challenges.SINGLE_TYPE:
    return SingleTypeChallenge.loadChallenge(source);
  case Challenges.LOWER_MAX_STARTER_COST:
    return LowerStarterMaxCostChallenge.loadChallenge(source);
  case Challenges.LOWER_STARTER_POINTS:
    return LowerStarterPointsChallenge.loadChallenge(source);
  case Challenges.FRESH_START:
    return FreshStartChallenge.loadChallenge(source);
  }
  throw new Error("Unknown challenge copied");
}

export const allChallenges: Challenge[] = [];

export function initChallenges() {
  allChallenges.push(
    new SingleGenerationChallenge(),
    new SingleTypeChallenge(),
    new FreshStartChallenge(),
  );
}<|MERGE_RESOLUTION|>--- conflicted
+++ resolved
@@ -409,11 +409,7 @@
       const speciesToCheck = [pokemon.speciesId];
       while (speciesToCheck.length) {
         const checking = speciesToCheck.pop();
-<<<<<<< HEAD
-        if (pokemonEvolutions.hasOwnProperty(checking)) {
-=======
-        if (checking && pokemonEvolutions.hasOwnProperty(checking) && checkPokemonEvolutions) {
->>>>>>> 8783fd81
+        if (checking && pokemonEvolutions.hasOwnProperty(checking)) {
           pokemonEvolutions[checking].forEach(e => {
             speciesToCheck.push(e.speciesId);
             generations.push(getPokemonSpecies(e.speciesId).generation);
@@ -541,21 +537,13 @@
       const speciesToCheck = [pokemon.speciesId];
       while (speciesToCheck.length) {
         const checking = speciesToCheck.pop();
-<<<<<<< HEAD
-        if (pokemonEvolutions.hasOwnProperty(checking)) {
-=======
-        if (checking && pokemonEvolutions.hasOwnProperty(checking) && checkPokemonEvolutions) {
->>>>>>> 8783fd81
+        if (checking && pokemonEvolutions.hasOwnProperty(checking)) {
           pokemonEvolutions[checking].forEach(e => {
             speciesToCheck.push(e.speciesId);
             types.push(getPokemonSpecies(e.speciesId).type1, getPokemonSpecies(e.speciesId).type2);
           });
         }
-<<<<<<< HEAD
-        if (pokemonFormChanges.hasOwnProperty(checking)) {
-=======
-        if (checking && pokemonFormChanges.hasOwnProperty(checking) && checkPokemonForms) {
->>>>>>> 8783fd81
+        if (checking && pokemonFormChanges.hasOwnProperty(checking)) {
           pokemonFormChanges[checking].forEach(f1 => {
             getPokemonSpecies(checking).forms.forEach(f2 => {
               if (f1.formKey === f2.formKey) {
