--- conflicted
+++ resolved
@@ -1,17 +1,3 @@
-<<<<<<< HEAD
-import { BooleanHolder, type NumberHolder, randSeedItem, isNullOrUndefined } from "#app/utils/common";
-import { deepCopy } from "#app/utils/data";
-import i18next from "i18next";
-import type { DexAttrProps, GameData } from "#app/system/game-data";
-import { defaultStarterSpecies } from "#app/constants";
-import type PokemonSpecies from "#app/data/pokemon-species";
-import { getPokemonSpeciesForm } from "#app/data/pokemon-species";
-import { getPokemonSpecies } from "#app/utils/pokemon-utils";
-import { speciesStarterCosts } from "#app/data/balance/starters";
-import type Pokemon from "#app/field/pokemon";
-import { PokemonMove } from "./moves/pokemon-move";
-=======
->>>>>>> b3f4005a
 import type { FixedBattleConfig } from "#app/battle";
 import { getRandomTrainerFunc } from "#app/battle";
 import { defaultStarterSpecies } from "#app/constants";
@@ -24,27 +10,12 @@
 import { BattleType } from "#enums/battle-type";
 import { ChallengeType } from "#enums/challenge-type";
 import { Challenges } from "#enums/challenges";
-<<<<<<< HEAD
-import { SpeciesId } from "#enums/species-id";
-import { TrainerType } from "#enums/trainer-type";
-import { Nature } from "#enums/nature";
-import { MoveId } from "#enums/move-id";
-=======
->>>>>>> b3f4005a
 import { TypeColor, TypeShadow } from "#enums/color";
 import { ClassicFixedBossWaves } from "#enums/fixed-boss-waves";
 import { ModifierTier } from "#enums/modifier-tier";
-<<<<<<< HEAD
-import { globalScene } from "#app/global-scene";
-import { pokemonFormChanges } from "./pokemon-forms";
-import { pokemonEvolutions } from "./balance/pokemon-evolutions";
-import type { ModifierTypeOption } from "#app/modifier/modifier-type";
+import type { MoveId } from "#enums/move-id";
+import type { MoveSourceType } from "#enums/move-source-type";
 import { MysteryEncounterType } from "#enums/mystery-encounter-type";
-import { ChallengeType } from "#enums/challenge-type";
-=======
-import type { MoveId } from "#enums/move-id";
->>>>>>> b3f4005a
-import type { MoveSourceType } from "#enums/move-source-type";
 import { Nature } from "#enums/nature";
 import { PokemonType } from "#enums/pokemon-type";
 import { SpeciesId } from "#enums/species-id";
@@ -52,9 +23,10 @@
 import { TrainerVariant } from "#enums/trainer-variant";
 import type { Pokemon } from "#field/pokemon";
 import { Trainer } from "#field/trainer";
+import type { ModifierTypeOption } from "#modifiers/modifier-type";
 import { PokemonMove } from "#moves/pokemon-move";
 import type { DexAttrProps, GameData } from "#system/game-data";
-import { BooleanHolder, type NumberHolder, randSeedItem } from "#utils/common";
+import { BooleanHolder, isNullOrUndefined, type NumberHolder, randSeedItem } from "#utils/common";
 import { deepCopy } from "#utils/data";
 import { getPokemonSpecies } from "#utils/pokemon-utils";
 import i18next from "i18next";
