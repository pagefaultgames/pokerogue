import * as Utils from "../utils";
import i18next from "#app/plugins/i18n.js";
import { GameData } from "#app/system/game-data.js";
import PokemonSpecies, { getPokemonSpecies, speciesStarters } from "./pokemon-species";
import Pokemon, { PlayerPokemon, PokemonMove } from "#app/field/pokemon.js";
import { BattleType, FixedBattleConfig } from "#app/battle.js";
import Trainer, { TrainerVariant } from "#app/field/trainer.js";
import { GameMode } from "#app/game-mode.js";
import { Type } from "./type";
<<<<<<< HEAD
import { Nature } from "./nature";
=======
import { Challenges } from "#enums/challenges";
import { Species } from "#enums/species";
import { TrainerType } from "#enums/trainer-type";
>>>>>>> 111f4362

/**
 * An enum for all the challenge types. The parameter entries on these describe the
 * parameters to use when calling the applyChallenges function.
 */
export enum ChallengeType {
   /**
    * Challenges which modify what starters you can choose
    * @see {@link Challenge.applyStarterChoice}
   */
  STARTER_CHOICE,
   /**
    * Challenges which modify how many starter points you have
    * @see {@link Challenge.applyStarterPoints}
   */
  STARTER_POINTS,
  /**
   * Challenges which modify your starters in some way
   * @see {@link Challenge.applyStarterModify}
  */
  STARTER_MODIFY,
  /**
   * Challenges which limit which pokemon you can have in battle.
   * @see {@link Challenge.applyPokemonInBattle}
  */
  POKEMON_IN_BATTLE,
  /**
   * Adds or modifies the fixed battles in a run
   * @see {@link Challenge.applyFixedBattle}
  */
  FIXED_BATTLES,
}

/**
 * A challenge object. Exists only to serve as a base class.
 */
export abstract class Challenge {
  public id: Challenges; // The id of the challenge

  public value: integer; // The "strength" of the challenge, all challenges have a numerical value.
  public maxValue: integer; // The maximum strength of the challenge.
  public severity: integer; // The current severity of the challenge. Some challenges have multiple severities in addition to strength.
  public maxSeverity: integer; // The maximum severity of the challenge.

  public conditions: ChallengeCondition[];

  /**
   * @param {Challenges} id The enum value for the challenge
   */
  constructor(id: Challenges, maxValue: integer = Number.MAX_SAFE_INTEGER) {
    this.id = id;

    this.value = 0;
    this.maxValue = maxValue;
    this.severity = 0;
    this.maxSeverity = 0;
    this.conditions = [];
  }

  /**
   * Reset the challenge to a base state.
   */
  reset(): void {
    this.value = 0;
    this.severity = 0;
  }

  /**
   * Gets the localisation key for the challenge
   * @returns The i18n key for this challenge
   */
  geti18nKey(): string {
    return Challenges[this.id].split("_").map((f, i) => i ? `${f[0]}${f.slice(1).toLowerCase()}` : f.toLowerCase()).join("");
  }

  /**
   * Used for unlockable challenges to check if they're unlocked.
   * @param {GameData} data The save data.
   * @returns {boolean} Whether this challenge is unlocked.
   */
  isUnlocked(data: GameData): boolean {
    return this.conditions.every(f => f(data));
  }

  /**
   * Adds an unlock condition to this challenge.
   * @param {ChallengeCondition} condition The condition to add.
   * @returns {Challenge} This challenge
   */
  condition(condition: ChallengeCondition): Challenge {
    this.conditions.push(condition);

    return this;
  }

  /**
   * @returns {string} The localised name of this challenge.
   */
  getName(): string {
    return i18next.t(`challenges:${this.geti18nKey()}.name`);
  }

  /**
   * Returns the textual representation of a challenge's current value.
   * @param {value} overrideValue The value to check for. If undefined, gets the current value.
   * @returns {string} The localised name for the current value.
   */
  getValue(overrideValue?: integer): string {
    if (overrideValue === undefined) {
      overrideValue = this.value;
    }
    return i18next.t(`challenges:${this.geti18nKey()}.value.${this.value}`);
  }

  /**
   * Returns the description of a challenge's current value.
   * @param {value} overrideValue The value to check for. If undefined, gets the current value.
   * @returns {string} The localised description for the current value.
   */
  getDescription(overrideValue?: integer): string {
    if (overrideValue === undefined) {
      overrideValue = this.value;
    }
    return i18next.t(`challenges:${this.geti18nKey()}.desc.${this.value}`);
  }

  /**
   * Increase the value of the challenge
   * @returns {boolean} Returns true if the value changed
   */
  increaseValue(): boolean {
    if (this.value < this.maxValue) {
      this.value = Math.min(this.value + 1, this.maxValue);
      return true;
    }
    return false;
  }

  /**
   * Decrease the value of the challenge
   * @returns {boolean} Returns true if the value changed
   */
  decreaseValue(): boolean {
    if (this.value > 0) {
      this.value = Math.max(this.value - 1, 0);
      return true;
    }
    return false;
  }

  /**
   * Whether to allow choosing this challenge's severity.
   */
  hasSeverity(): boolean {
    return this.value !== 0 && this.maxSeverity > 0;
  }

  /**
   * Decrease the severity of the challenge
   * @returns {boolean} Returns true if the value changed
   */
  decreaseSeverity(): boolean {
    if (this.severity > 0) {
      this.severity = Math.max(this.severity - 1, 0);
      return true;
    }
    return false;
  }

  /**
   * Increase the severity of the challenge
   * @returns {boolean} Returns true if the value changed
   */
  increaseSeverity(): boolean {
    if (this.severity < this.maxSeverity) {
      this.severity = Math.min(this.severity + 1, this.maxSeverity);
      return true;
    }
    return false;
  }

  /**
   * Gets the "difficulty" value of this challenge.
   * @returns {integer} The difficulty value.
   */
  getDifficulty(): integer {
    return this.value;
  }

  /**
   * Gets the minimum difficulty added by this challenge.
   * @returns {integer} The difficulty value.
   */
  getMinDifficulty(): integer {
    return 0;
  }

  /**
   * Clones a challenge, either from another challenge or json. Chainable.
   * @param {Challenge | any} source The source challenge of json.
   * @returns {Challenge} This challenge.
   */
  static loadChallenge(source: Challenge | any): Challenge {
    throw new Error("Method not implemented! Use derived class");
  }

  /**
   * An apply function for STARTER_CHOICE challenges. Derived classes should alter this.
   * @param {PokemonSpecies} pokemon The pokemon to check the validity of.
   * @param {Utils.BooleanHolder} valid A BooleanHolder, the value gets set to false if the pokemon isn't allowed.
   * @returns {boolean} Whether this function did anything.
   */
  applyStarterChoice(pokemon: PokemonSpecies, valid: Utils.BooleanHolder): boolean {
    return false;
  }

  /**
   * An apply function for STARTER_POINTS challenges. Derived classes should alter this.
   * @param {Utils.NumberHolder} points The amount of points you have available.
   * @returns {boolean} Whether this function did anything.
   */
  applyStarterPoints(points: Utils.NumberHolder): boolean {
    return false;
  }

  /**
   * An apply function for STARTER_MODIFY challenges. Derived classes should alter this.
   * @param {PlayerPokemon} pokemon The pokemon to modify.
   * @returns {boolean} Whether this function did anything.
   */
  applyStarterModify(pokemon: PlayerPokemon): boolean {
    return false;
  }

  /**
   * An apply function for POKEMON_IN_BATTLE challenges. Derived classes should alter this.
   * @param {Pokemon} pokemon The pokemon to check the validity of.
   * @param {valid} valid A BooleanHolder, the value gets set to false if the pokemon isn't allowed.
   * @returns {boolean} Whether this function did anything.
   */
  applyPokemonInBattle(pokemon: Pokemon, valid: Utils.BooleanHolder): boolean {
    return false;
  }

  /**
   * An apply function for FIXED_BATTLE challenges. Derived classes should alter this.
   * @param {Number} waveIndex The current wave index.
   * @param {FixedBattleConfig} battleConfig The battle config to modify.
   * @returns {boolean} Whether this function did anything.
   */
  applyFixedBattle(waveIndex: Number, battleConfig: FixedBattleConfig): boolean {
    return false;
  }
}

type ChallengeCondition = (data: GameData) => boolean;

/**
 * Implements a mono generation challenge.
 */
export class SingleGenerationChallenge extends Challenge {
  constructor() {
    super(Challenges.SINGLE_GENERATION, 9);
  }

  applyStarterChoice(pokemon: PokemonSpecies, valid: Utils.BooleanHolder): boolean {
    /**
     * We have special code below for victini because it is classed as a generation 4 pokemon in the code
     * despite being a generation 5 pokemon. This is due to UI constraints, the starter select screen has
     * no more room for pokemon so victini is put in the gen 4 section instead. This code just overrides the
     * normal generation check to correctly treat victini as gen 5.
     */
    const starterGeneration = pokemon.speciesId === Species.VICTINI ? 5 : pokemon.generation;
    if (starterGeneration !== this.value) {
      valid.value = false;
      return true;
    }
    return false;
  }

  applyPokemonInBattle(pokemon: Pokemon, valid: Utils.BooleanHolder): boolean {
    const baseGeneration = pokemon.species.speciesId === Species.VICTINI ? 5 : getPokemonSpecies(pokemon.species.speciesId).generation;
    const fusionGeneration = pokemon.isFusion() ? pokemon.fusionSpecies.speciesId === Species.VICTINI ? 5 : getPokemonSpecies(pokemon.fusionSpecies.speciesId).generation : 0;
    if (pokemon.isPlayer() && (baseGeneration !== this.value || (pokemon.isFusion() && fusionGeneration !== this.value))) {
      valid.value = false;
      return true;
    }
    return false;
  }

  applyFixedBattle(waveIndex: Number, battleConfig: FixedBattleConfig): boolean {
    let trainerTypes: TrainerType[] = [];
    switch (waveIndex) {
    case 182:
      trainerTypes = [ TrainerType.LORELEI, TrainerType.WILL, TrainerType.SIDNEY, TrainerType.AARON, TrainerType.SHAUNTAL, TrainerType.MALVA, Utils.randSeedItem([ TrainerType.HALA, TrainerType.MOLAYNE ]),TrainerType.MARNIE_ELITE, TrainerType.RIKA ];
      break;
    case 184:
      trainerTypes = [ TrainerType.BRUNO, TrainerType.KOGA, TrainerType.PHOEBE, TrainerType.BERTHA, TrainerType.MARSHAL, TrainerType.SIEBOLD, TrainerType.OLIVIA, TrainerType.NESSA_ELITE, TrainerType.POPPY ];
      break;
    case 186:
      trainerTypes = [ TrainerType.AGATHA, TrainerType.BRUNO, TrainerType.GLACIA, TrainerType.FLINT, TrainerType.GRIMSLEY, TrainerType.WIKSTROM, TrainerType.ACEROLA, Utils.randSeedItem([TrainerType.BEA_ELITE,TrainerType.ALLISTER_ELITE]), TrainerType.LARRY_ELITE ];
      break;
    case 188:
      trainerTypes = [ TrainerType.LANCE, TrainerType.KAREN, TrainerType.DRAKE, TrainerType.LUCIAN, TrainerType.CAITLIN, TrainerType.DRASNA, TrainerType.KAHILI, TrainerType.RAIHAN_ELITE, TrainerType.HASSEL ];
      break;
    case 190:
      trainerTypes = [ TrainerType.BLUE, Utils.randSeedItem([ TrainerType.RED, TrainerType.LANCE_CHAMPION ]), Utils.randSeedItem([ TrainerType.STEVEN, TrainerType.WALLACE ]), TrainerType.CYNTHIA, Utils.randSeedItem([ TrainerType.ALDER, TrainerType.IRIS ]), TrainerType.DIANTHA, TrainerType.HAU, TrainerType.LEON, Utils.randSeedItem([ TrainerType.GEETA, TrainerType.NEMONA ]) ];
      break;
    }
    if (trainerTypes.length === 0) {
      return false;
    } else {
      battleConfig.setBattleType(BattleType.TRAINER).setGetTrainerFunc(scene => new Trainer(scene, trainerTypes[this.value - 1], TrainerVariant.DEFAULT));
      return true;
    }
  }

  /**
   * @overrides
   */
  getDifficulty(): number {
    return this.value > 0 ? 1 : 0;
  }

  static loadChallenge(source: SingleGenerationChallenge | any): SingleGenerationChallenge {
    const newChallenge = new SingleGenerationChallenge();
    newChallenge.value = source.value;
    newChallenge.severity = source.severity;
    return newChallenge;
  }
}

interface monotypeOverride {
  /** The species to override */
  species: Species;
  /** The type to count as */
  type: Type;
  /** If part of a fusion, should we check the fused species instead of the base species? */
  fusion: boolean;
}

/**
 * Implements a mono type challenge.
 */
export class SingleTypeChallenge extends Challenge {
  private static TYPE_OVERRIDES: monotypeOverride[] = [
    {species: Species.MELOETTA, type: Type.PSYCHIC, fusion: true},
    {species: Species.CASTFORM, type: Type.NORMAL, fusion: false},
  ];

  constructor() {
    super(Challenges.SINGLE_TYPE, 18);
  }

  applyStarterChoice(pokemon: PokemonSpecies, valid: Utils.BooleanHolder): boolean {
    if (!pokemon.isOfType(this.value - 1)) {
      valid.value = false;
      return true;
    }
    return false;
  }

  applyPokemonInBattle(pokemon: Pokemon, valid: Utils.BooleanHolder): boolean {
    if (pokemon.isPlayer() && !pokemon.isOfType(this.value - 1, false, false, true)
      && !SingleTypeChallenge.TYPE_OVERRIDES.some(o => o.type === (this.value - 1) && (pokemon.isFusion() && o.fusion ? pokemon.fusionSpecies : pokemon.species).speciesId === o.species)) {
      valid.value = false;
      return true;
    }
  }

  /**
   * @overrides
   */
  getDifficulty(): number {
    return this.value > 0 ? 1 : 0;
  }

  static loadChallenge(source: SingleTypeChallenge | any): SingleTypeChallenge {
    const newChallenge = new SingleTypeChallenge();
    newChallenge.value = source.value;
    newChallenge.severity = source.severity;
    return newChallenge;
  }
}

/**
 * Implements a fresh start challenge.
 */
export class FreshStartChallenge extends Challenge {
  constructor() {
    super(Challenges.FRESH_START, 1);
  }

  applyStarterChoice(pokemon: PokemonSpecies, valid: Utils.BooleanHolder): boolean {
    // This is a list of all starter pokemon
    const allowedSpecies = [
      Species.BULBASAUR, Species.CHARMANDER, Species.SQUIRTLE,
      Species.CHIKORITA, Species.CYNDAQUIL, Species.TOTODILE,
      Species.TREECKO, Species.TORCHIC, Species.MUDKIP,
      Species.TURTWIG, Species.CHIMCHAR, Species.PIPLUP,
      Species.SNIVY, Species.TEPIG, Species.OSHAWOTT,
      Species.CHESPIN, Species.FENNEKIN, Species.FROAKIE,
      Species.ROWLET, Species.LITTEN, Species.POPPLIO,
      Species.GROOKEY, Species.SCORBUNNY, Species.SOBBLE,
      Species.SPRIGATITO, Species.FUECOCO, Species.QUAXLY
    ];
    if (!allowedSpecies.includes(pokemon.speciesId)) {
      valid.value = false;
      return true;
    }
    return false;
  }

  applyStarterModify(pokemon: PlayerPokemon): boolean {
    pokemon.abilityIndex = 0; // Always base ability, not hidden ability
    pokemon.passive = false; // Passive isn't unlocked
    pokemon.nature = Nature.HARDY; // Neutral nature
    pokemon.formIndex = 0; // Just for Froakie, make sure in base form.
    pokemon.ivs = [10, 10, 10, 10, 10, 10]; // Base IVs
    pokemon.luck = 0; // No luck
    pokemon.shiny = false; // Not shiny
    pokemon.variant = 0; // Reset shiny variant
    pokemon.moveset = pokemon.getSpeciesForm(true).getLevelMoves().filter(m => m[0] <= 5).slice(0, 4).map(m => new PokemonMove(m[1])); // No egg moves
    return true;
  }

  /**
   * @overrides
   */
  getDifficulty(): number {
    return 0;
  }

  static loadChallenge(source: FreshStartChallenge | any): FreshStartChallenge {
    const newChallenge = new FreshStartChallenge();
    newChallenge.value = source.value;
    newChallenge.severity = source.severity;
    return newChallenge;
  }
}

/**
 * Lowers the amount of starter points available.
 */
export class LowerStarterMaxCostChallenge extends Challenge {
  constructor() {
    super(Challenges.LOWER_MAX_STARTER_COST, 9);
  }

  /**
   * @override
   */
  getValue(overrideValue?: integer): string {
    if (overrideValue === undefined) {
      overrideValue = this.value;
    }
    return (10 - overrideValue).toString();
  }

  applyStarterChoice(pokemon: PokemonSpecies, valid: Utils.BooleanHolder): boolean {
    if (speciesStarters[pokemon.speciesId] > 10 - this.value) {
      valid.value = false;
      return true;
    }
    return false;
  }

  static loadChallenge(source: LowerStarterMaxCostChallenge | any): LowerStarterMaxCostChallenge {
    const newChallenge = new LowerStarterMaxCostChallenge();
    newChallenge.value = source.value;
    newChallenge.severity = source.severity;
    return newChallenge;
  }
}

/**
 * Lowers the maximum cost of starters available.
 */
export class LowerStarterPointsChallenge extends Challenge {
  constructor() {
    super(Challenges.LOWER_STARTER_POINTS, 9);
  }

  /**
   * @override
   */
  getValue(overrideValue?: integer): string {
    if (overrideValue === undefined) {
      overrideValue = this.value;
    }
    return (10 - overrideValue).toString();
  }

  applyStarterPoints(points: Utils.NumberHolder): boolean {
    points.value -= this.value;
    return true;
  }

  static loadChallenge(source: LowerStarterPointsChallenge | any): LowerStarterPointsChallenge {
    const newChallenge = new LowerStarterPointsChallenge();
    newChallenge.value = source.value;
    newChallenge.severity = source.severity;
    return newChallenge;
  }
}

/**
 * Apply all challenges of a given challenge type.
 * @param {BattleScene} scene The current scene
 * @param {ChallengeType} challengeType What challenge type to apply
 * @param {any[]} args Any args for that challenge type
 * @returns {boolean} True if any challenge was successfully applied.
 */
export function applyChallenges(gameMode: GameMode, challengeType: ChallengeType, ...args: any[]): boolean {
  let ret = false;
  gameMode.challenges.forEach(c => {
    if (c.value !== 0) {
      switch (challengeType) {
      case ChallengeType.STARTER_CHOICE:
        ret ||= c.applyStarterChoice(...args);
        break;
      case ChallengeType.STARTER_POINTS:
        ret ||= c.applyStarterPoints(...args);
        break;
      case ChallengeType.STARTER_MODIFY:
        ret ||= c.applyStarterModify(...args);
        break;
      case ChallengeType.POKEMON_IN_BATTLE:
        ret ||= c.applyPokemonInBattle(...args);
        break;
      case ChallengeType.FIXED_BATTLES:
        ret ||= c.applyFixedBattles(...args);
        break;
      }
    }
  });
  return ret;
}

export function copyChallenge(source: Challenge | any): Challenge {
  switch (source.id) {
  case Challenges.SINGLE_GENERATION:
    return SingleGenerationChallenge.loadChallenge(source);
  case Challenges.SINGLE_TYPE:
    return SingleTypeChallenge.loadChallenge(source);
  case Challenges.LOWER_MAX_STARTER_COST:
    return LowerStarterMaxCostChallenge.loadChallenge(source);
  case Challenges.LOWER_STARTER_POINTS:
    return LowerStarterPointsChallenge.loadChallenge(source);
  case Challenges.FRESH_START:
    return FreshStartChallenge.loadChallenge(source);
  }
  throw new Error("Unknown challenge copied");
}

export const allChallenges: Challenge[] = [];

export function initChallenges() {
  allChallenges.push(
    new SingleGenerationChallenge(),
    new SingleTypeChallenge(),
    // new LowerStarterMaxCostChallenge(),
    // new LowerStarterPointsChallenge(),
    // new FreshStartChallenge()
  );
}<|MERGE_RESOLUTION|>--- conflicted
+++ resolved
@@ -7,13 +7,10 @@
 import Trainer, { TrainerVariant } from "#app/field/trainer.js";
 import { GameMode } from "#app/game-mode.js";
 import { Type } from "./type";
-<<<<<<< HEAD
-import { Nature } from "./nature";
-=======
 import { Challenges } from "#enums/challenges";
 import { Species } from "#enums/species";
 import { TrainerType } from "#enums/trainer-type";
->>>>>>> 111f4362
+import { Nature } from "./nature";
 
 /**
  * An enum for all the challenge types. The parameter entries on these describe the
