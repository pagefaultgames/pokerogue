import * as Utils from "../utils";
import i18next from "i18next";
import { defaultStarterSpecies, DexAttrProps, GameData } from "#app/system/game-data.js";
import PokemonSpecies, { getPokemonSpecies, getPokemonSpeciesForm, speciesStarters } from "./pokemon-species";
import Pokemon, { PokemonMove } from "#app/field/pokemon.js";
import { BattleType, FixedBattleConfig } from "#app/battle.js";
import Trainer, { TrainerVariant } from "#app/field/trainer.js";
import { GameMode } from "#app/game-mode.js";
import { Type } from "./type";
import { Challenges } from "#enums/challenges";
import { Species } from "#enums/species";
import { TrainerType } from "#enums/trainer-type";
import { Nature } from "./nature";
import { Moves } from "#app/enums/moves.js";
import { TypeColor, TypeShadow } from "#app/enums/color.js";
import { Gender } from "./gender";
import { pokemonEvolutions } from "./pokemon-evolutions";
import { pokemonFormChanges } from "./pokemon-forms";

/**
 * An enum for all the challenge types. The parameter entries on these describe the
 * parameters to use when calling the applyChallenges function.
 */
export enum ChallengeType {
  /**
   * Challenges which modify what starters you can choose
   * @see {@link Challenge.applyStarterChoice}
  */
  STARTER_CHOICE,
  /**
   * Challenges which modify how many starter points you have
   * @see {@link Challenge.applyStarterPoints}
  */
  STARTER_POINTS,
  /**
   * Challenges which modify how many starter points you have
   * @see {@link Challenge.applyStarterPointCost}
  */
  STARTER_COST,
  /**
   * Challenges which modify your starters in some way
   * @see {@link Challenge.applyStarterModify}
  */
  STARTER_MODIFY,
  /**
   * Challenges which limit which pokemon you can have in battle.
   * @see {@link Challenge.applyPokemonInBattle}
  */
  POKEMON_IN_BATTLE,
  /**
   * Adds or modifies the fixed battles in a run
   * @see {@link Challenge.applyFixedBattle}
  */
  FIXED_BATTLES,
  /**
   * Modifies what level the AI pokemon are. UNIMPLEMENTED.
   */
  AI_LEVEL,
  /**
   * Modifies how many move slots the AI has. UNIMPLEMENTED.
   */
  AI_MOVE_SLOTS,
  /**
   * Modifies if a pokemon has its passive. UNIMPLEMENTED.
   */
  PASSIVE_ACCESS,
  /**
   * Modifies the game mode settings in some way. UNIMPLEMENTED.
   */
  GAME_MODE_MODIFY,
  /**
   * Modifies what level AI pokemon can access a move. UNIMPLEMENTED.
   */
  MOVE_ACCESS,
  /**
   * Modifies what weight AI pokemon have when generating movesets. UNIMPLEMENTED.
   */
  MOVE_WEIGHT,
}

/**
 * Used for challenge types that modify movesets, these denote the various sources of moves for pokemon.
 */
export enum MoveSourceType {
  LEVEL_UP, // Currently unimplemented for move access
  RELEARNER, // Relearner moves currently unimplemented
  COMMON_TM,
  GREAT_TM,
  ULTRA_TM,
  COMMON_EGG,
  RARE_EGG
}

/**
 * A challenge object. Exists only to serve as a base class.
 */
export abstract class Challenge {
  public id: Challenges; // The id of the challenge

  public value: integer; // The "strength" of the challenge, all challenges have a numerical value.
  public maxValue: integer; // The maximum strength of the challenge.
  public severity: integer; // The current severity of the challenge. Some challenges have multiple severities in addition to strength.
  public maxSeverity: integer; // The maximum severity of the challenge.

  public conditions: ChallengeCondition[];

  /**
   * @param id {@link Challenges} The enum value for the challenge
   */
  constructor(id: Challenges, maxValue: integer = Number.MAX_SAFE_INTEGER) {
    this.id = id;

    this.value = 0;
    this.maxValue = maxValue;
    this.severity = 0;
    this.maxSeverity = 0;
    this.conditions = [];
  }

  /**
   * Reset the challenge to a base state.
   */
  reset(): void {
    this.value = 0;
    this.severity = 0;
  }

  /**
   * Gets the localisation key for the challenge
   * @returns {@link string} The i18n key for this challenge
   */
  geti18nKey(): string {
    return Challenges[this.id].split("_").map((f, i) => i ? `${f[0]}${f.slice(1).toLowerCase()}` : f.toLowerCase()).join("");
  }

  /**
   * Used for unlockable challenges to check if they're unlocked.
   * @param data {@link GameData} The save data.
   * @returns {@link boolean} Whether this challenge is unlocked.
   */
  isUnlocked(data: GameData): boolean {
    return this.conditions.every(f => f(data));
  }

  /**
   * Adds an unlock condition to this challenge.
   * @param condition {@link ChallengeCondition} The condition to add.
   * @returns {@link Challenge} This challenge
   */
  condition(condition: ChallengeCondition): Challenge {
    this.conditions.push(condition);

    return this;
  }

  /**
   * @returns {@link string} The localised name of this challenge.
   */
  getName(): string {
    return i18next.t(`challenges:${this.geti18nKey()}.name`);
  }

  /**
   * Returns the textual representation of a challenge's current value.
   * @param overrideValue {@link integer} The value to check for. If undefined, gets the current value.
   * @returns {@link string} The localised name for the current value.
   */
  getValue(overrideValue?: integer): string {
    if (overrideValue === undefined) {
      overrideValue = this.value;
    }
    return i18next.t(`challenges:${this.geti18nKey()}.value.${this.value}`);
  }

  /**
   * Returns the description of a challenge's current value.
   * @param overrideValue {@link integer} The value to check for. If undefined, gets the current value.
   * @returns {@link string} The localised description for the current value.
   */
  getDescription(overrideValue?: integer): string {
    if (overrideValue === undefined) {
      overrideValue = this.value;
    }
    return `${i18next.t([`challenges:${this.geti18nKey()}.desc.${this.value}`, `challenges:${this.geti18nKey()}.desc`])}`;
  }

  /**
   * Increase the value of the challenge
   * @returns {@link boolean} Returns true if the value changed
   */
  increaseValue(): boolean {
    if (this.value < this.maxValue) {
      this.value = Math.min(this.value + 1, this.maxValue);
      return true;
    }
    return false;
  }

  /**
   * Decrease the value of the challenge
   * @returns {@link boolean} Returns true if the value changed
   */
  decreaseValue(): boolean {
    if (this.value > 0) {
      this.value = Math.max(this.value - 1, 0);
      return true;
    }
    return false;
  }

  /**
   * Whether to allow choosing this challenge's severity.
   */
  hasSeverity(): boolean {
    return this.value !== 0 && this.maxSeverity > 0;
  }

  /**
   * Decrease the severity of the challenge
   * @returns {@link boolean} Returns true if the value changed
   */
  decreaseSeverity(): boolean {
    if (this.severity > 0) {
      this.severity = Math.max(this.severity - 1, 0);
      return true;
    }
    return false;
  }

  /**
   * Increase the severity of the challenge
   * @returns {@link boolean} Returns true if the value changed
   */
  increaseSeverity(): boolean {
    if (this.severity < this.maxSeverity) {
      this.severity = Math.min(this.severity + 1, this.maxSeverity);
      return true;
    }
    return false;
  }

  /**
   * Gets the "difficulty" value of this challenge.
   * @returns {@link integer} The difficulty value.
   */
  getDifficulty(): integer {
    return this.value;
  }

  /**
   * Gets the minimum difficulty added by this challenge.
   * @returns {@link integer} The difficulty value.
   */
  getMinDifficulty(): integer {
    return 0;
  }

  /**
   * Clones a challenge, either from another challenge or json. Chainable.
   * @param source The source challenge or json.
   * @returns This challenge.
   */
  static loadChallenge(source: Challenge | any): Challenge {
    throw new Error("Method not implemented! Use derived class");
  }

  /**
   * An apply function for STARTER_CHOICE challenges. Derived classes should alter this.
   * @param pokemon {@link PokemonSpecies} The pokemon to check the validity of.
   * @param valid {@link Utils.BooleanHolder} A BooleanHolder, the value gets set to false if the pokemon isn't allowed.
   * @param dexAttr {@link DexAttrProps} The dex attributes of the pokemon.
   * @param soft {@link boolean} If true, allow it if it could become a valid pokemon.
   * @returns {@link boolean} Whether this function did anything.
   */
  applyStarterChoice(pokemon: PokemonSpecies, valid: Utils.BooleanHolder, dexAttr: DexAttrProps, soft: boolean = false): boolean {
    return false;
  }

  /**
   * An apply function for STARTER_POINTS challenges. Derived classes should alter this.
   * @param points {@link Utils.NumberHolder} The amount of points you have available.
   * @returns {@link boolean} Whether this function did anything.
   */
  applyStarterPoints(points: Utils.NumberHolder): boolean {
    return false;
  }

  /**
   * An apply function for STARTER_COST challenges. Derived classes should alter this.
   * @param species {@link Species} The pokemon to change the cost of.
   * @param cost {@link Utils.NumberHolder} The cost of the starter.
   * @returns {@link boolean} Whether this function did anything.
   */
  applyStarterCost(species: Species, cost: Utils.NumberHolder): boolean {
    return false;
  }

  /**
   * An apply function for STARTER_MODIFY challenges. Derived classes should alter this.
   * @param pokemon {@link Pokemon} The starter pokemon to modify.
   * @returns {@link boolean} Whether this function did anything.
   */
  applyStarterModify(pokemon: Pokemon): boolean {
    return false;
  }

  /**
   * An apply function for POKEMON_IN_BATTLE challenges. Derived classes should alter this.
   * @param pokemon {@link Pokemon} The pokemon to check the validity of.
   * @param valid {@link Utils.BooleanHolder} A BooleanHolder, the value gets set to false if the pokemon isn't allowed.
   * @returns {@link boolean} Whether this function did anything.
   */
  applyPokemonInBattle(pokemon: Pokemon, valid: Utils.BooleanHolder): boolean {
    return false;
  }

  /**
   * An apply function for FIXED_BATTLE challenges. Derived classes should alter this.
   * @param waveIndex {@link Number} The current wave index.
   * @param battleConfig {@link FixedBattleConfig} The battle config to modify.
   * @returns {@link boolean} Whether this function did anything.
   */
  applyFixedBattle(waveIndex: Number, battleConfig: FixedBattleConfig): boolean {
    return false;
  }

  /**
   * An apply function for AI_LEVEL challenges. Derived classes should alter this.
   * @param level {@link Utils.IntegerHolder} The generated level.
   * @param levelCap {@link Number} The current level cap.
   * @param isTrainer {@link Boolean} Whether this is a trainer pokemon.
   * @param isBoss {@link Boolean} Whether this is a non-trainer boss pokemon.
   * @returns {@link boolean} Whether this function did anything.
   */
  applyLevelChange(level: Utils.IntegerHolder, levelCap: number, isTrainer: boolean, isBoss: boolean): boolean {
    return false;
  }

  /**
   * An apply function for AI_MOVE_SLOTS challenges. Derived classes should alter this.
   * @param pokemon {@link Pokemon} The pokemon that is being considered.
   * @param moveSlots {@link Utils.IntegerHolder} The amount of move slots.
   * @returns {@link boolean} Whether this function did anything.
   */
  applyMoveSlot(pokemon: Pokemon, moveSlots: Utils.IntegerHolder): boolean {
    return false;
  }

  /**
   * An apply function for PASSIVE_ACCESS challenges. Derived classes should alter this.
   * @param pokemon {@link Pokemon} The pokemon to change.
   * @param hasPassive {@link Utils.BooleanHolder} Whether it should have its passive.
   * @returns {@link boolean} Whether this function did anything.
   */
  applyPassiveAccess(pokemon: Pokemon, hasPassive: Utils.BooleanHolder): boolean {
    return false;
  }

  /**
   * An apply function for GAME_MODE_MODIFY challenges. Derived classes should alter this.
   * @param gameMode {@link GameMode} The current game mode.
   * @returns {@link boolean} Whether this function did anything.
   */
  applyGameModeModify(gameMode: GameMode): boolean {
    return false;
  }

  /**
   * An apply function for MOVE_ACCESS. Derived classes should alter this.
   * @param pokemon {@link Pokemon} What pokemon would learn the move.
   * @param moveSource {@link MoveSourceType} What source the pokemon would get the move from.
   * @param move {@link Moves} The move in question.
   * @param level {@link Utils.IntegerHolder} The level threshold for access.
   * @returns {@link boolean} Whether this function did anything.
   */
  applyMoveAccessLevel(pokemon: Pokemon, moveSource: MoveSourceType, move: Moves, level: Utils.IntegerHolder): boolean {
    return false;
  }

  /**
   * An apply function for MOVE_WEIGHT. Derived classes should alter this.
   * @param pokemon {@link Pokemon} What pokemon would learn the move.
   * @param moveSource {@link MoveSourceType} What source the pokemon would get the move from.
   * @param move {@link Moves} The move in question.
   * @param weight {@link Utils.IntegerHolder} The base weight of the move
   * @returns {@link boolean} Whether this function did anything.
   */
  applyMoveWeight(pokemon: Pokemon, moveSource: MoveSourceType, move: Moves, level: Utils.IntegerHolder): boolean {
    return false;
  }
}

type ChallengeCondition = (data: GameData) => boolean;

/**
 * Implements a mono generation challenge.
 */
export class SingleGenerationChallenge extends Challenge {
  constructor() {
    super(Challenges.SINGLE_GENERATION, 9);
  }

  applyStarterChoice(pokemon: PokemonSpecies, valid: Utils.BooleanHolder, dexAttr: DexAttrProps, soft: boolean = false): boolean {
    /**
     * We have special code below for victini because it is classed as a generation 4 pokemon in the code
     * despite being a generation 5 pokemon. This is due to UI constraints, the starter select screen has
     * no more room for pokemon so victini is put in the gen 4 section instead. This code just overrides the
     * normal generation check to correctly treat victini as gen 5.
     */
    const starterGeneration = pokemon.speciesId === Species.VICTINI ? 5 : pokemon.generation;
    const generations = [starterGeneration];
    if (soft) {
      const speciesToCheck = [pokemon.speciesId];
      while (speciesToCheck.length) {
        const checking = speciesToCheck.pop();
        if (pokemonEvolutions.hasOwnProperty(checking)) {
          pokemonEvolutions[checking].forEach(e => {
            speciesToCheck.push(e.speciesId);
            generations.push(getPokemonSpecies(e.speciesId).generation);
          });
        }
      }
    }

    if (!generations.includes(this.value)) {
      valid.value = false;
      return true;
    }
    return false;
  }

  applyPokemonInBattle(pokemon: Pokemon, valid: Utils.BooleanHolder): boolean {
    const baseGeneration = pokemon.species.speciesId === Species.VICTINI ? 5 : getPokemonSpecies(pokemon.species.speciesId).generation;
    const fusionGeneration = pokemon.isFusion() ? pokemon.fusionSpecies.speciesId === Species.VICTINI ? 5 : getPokemonSpecies(pokemon.fusionSpecies.speciesId).generation : 0;
    if (pokemon.isPlayer() && (baseGeneration !== this.value || (pokemon.isFusion() && fusionGeneration !== this.value))) {
      valid.value = false;
      return true;
    }
    return false;
  }

  applyFixedBattle(waveIndex: Number, battleConfig: FixedBattleConfig): boolean {
    let trainerTypes: TrainerType[] = [];
    switch (waveIndex) {
    case 182:
      trainerTypes = [ TrainerType.LORELEI, TrainerType.WILL, TrainerType.SIDNEY, TrainerType.AARON, TrainerType.SHAUNTAL, TrainerType.MALVA, Utils.randSeedItem([ TrainerType.HALA, TrainerType.MOLAYNE ]),TrainerType.MARNIE_ELITE, TrainerType.RIKA ];
      break;
    case 184:
      trainerTypes = [ TrainerType.BRUNO, TrainerType.KOGA, TrainerType.PHOEBE, TrainerType.BERTHA, TrainerType.MARSHAL, TrainerType.SIEBOLD, TrainerType.OLIVIA, TrainerType.NESSA_ELITE, TrainerType.POPPY ];
      break;
    case 186:
      trainerTypes = [ TrainerType.AGATHA, TrainerType.BRUNO, TrainerType.GLACIA, TrainerType.FLINT, TrainerType.GRIMSLEY, TrainerType.WIKSTROM, TrainerType.ACEROLA, Utils.randSeedItem([TrainerType.BEA_ELITE,TrainerType.ALLISTER_ELITE]), TrainerType.LARRY_ELITE ];
      break;
    case 188:
      trainerTypes = [ TrainerType.LANCE, TrainerType.KAREN, TrainerType.DRAKE, TrainerType.LUCIAN, TrainerType.CAITLIN, TrainerType.DRASNA, TrainerType.KAHILI, TrainerType.RAIHAN_ELITE, TrainerType.HASSEL ];
      break;
    case 190:
      trainerTypes = [ TrainerType.BLUE, Utils.randSeedItem([ TrainerType.RED, TrainerType.LANCE_CHAMPION ]), Utils.randSeedItem([ TrainerType.STEVEN, TrainerType.WALLACE ]), TrainerType.CYNTHIA, Utils.randSeedItem([ TrainerType.ALDER, TrainerType.IRIS ]), TrainerType.DIANTHA, TrainerType.HAU, TrainerType.LEON, Utils.randSeedItem([ TrainerType.GEETA, TrainerType.NEMONA ]) ];
      break;
    }
    if (trainerTypes.length === 0) {
      return false;
    } else {
      battleConfig.setBattleType(BattleType.TRAINER).setGetTrainerFunc(scene => new Trainer(scene, trainerTypes[this.value - 1], TrainerVariant.DEFAULT));
      return true;
    }
  }

  /**
   * @overrides
   */
  getDifficulty(): number {
    return this.value > 0 ? 1 : 0;
  }

  /**
   * Returns the textual representation of a challenge's current value.
   * @param {value} overrideValue The value to check for. If undefined, gets the current value.
   * @returns {string} The localised name for the current value.
   */
  getValue(overrideValue?: integer): string {
    if (overrideValue === undefined) {
      overrideValue = this.value;
    }
    if (this.value === 0) {
      return i18next.t("settings:off");
    }
    return i18next.t(`starterSelectUiHandler:gen${this.value}`);
  }

  /**
   * Returns the description of a challenge's current value.
   * @param {value} overrideValue The value to check for. If undefined, gets the current value.
   * @returns {string} The localised description for the current value.
   */
  getDescription(overrideValue?: integer): string {
    if (overrideValue === undefined) {
      overrideValue = this.value;
    }
    if (this.value === 0) {
      return i18next.t("challenges:singleGeneration.desc_default");
    }
    return i18next.t("challenges:singleGeneration.desc", { gen: i18next.t(`challenges:singleGeneration.gen_${this.value}`) });
  }


  static loadChallenge(source: SingleGenerationChallenge | any): SingleGenerationChallenge {
    const newChallenge = new SingleGenerationChallenge();
    newChallenge.value = source.value;
    newChallenge.severity = source.severity;
    return newChallenge;
  }
}

interface monotypeOverride {
  /** The species to override */
  species: Species;
  /** The type to count as */
  type: Type;
  /** If part of a fusion, should we check the fused species instead of the base species? */
  fusion: boolean;
}

/**
 * Implements a mono type challenge.
 */
export class SingleTypeChallenge extends Challenge {
  private static TYPE_OVERRIDES: monotypeOverride[] = [
    {species: Species.MELOETTA, type: Type.PSYCHIC, fusion: true},
    {species: Species.CASTFORM, type: Type.NORMAL, fusion: false},
  ];

  constructor() {
    super(Challenges.SINGLE_TYPE, 18);
  }

<<<<<<< HEAD
  apply(challengeType: ChallengeType, args: any[]): boolean {
    if (this.value === 0) {
      return false;
    }

    switch (challengeType) {
    case ChallengeType.STARTER_CHOICE:
      const species = args[0] as PokemonSpecies;
      const isValidStarter = args[1] as Utils.BooleanHolder;
      const dexAttr = args[2] as DexAttrProps;
      const amountOfPokemon = args[3] as number;
      const checkEvolutions = args[4] ?? true as boolean;
      const checkForms = args[5] ?? true as boolean;
      const speciesForm = getPokemonSpeciesForm(species.speciesId, dexAttr.formIndex);
      const types = [speciesForm.type1, speciesForm.type2];
      if (amountOfPokemon > 0) {
        const speciesToCheck = [species.speciesId];
        while (speciesToCheck.length) {
          const checking = speciesToCheck.pop();
          if (pokemonEvolutions.hasOwnProperty(checking) && checkEvolutions) {
            pokemonEvolutions[checking].forEach(e => {
              speciesToCheck.push(e.speciesId);
              types.push(getPokemonSpecies(e.speciesId).type1, getPokemonSpecies(e.speciesId).type2);
            });
          }
          if (pokemonFormChanges.hasOwnProperty(checking) && checkForms) {
            pokemonFormChanges[checking].forEach(f1 => {
              getPokemonSpecies(checking).forms.forEach(f2 => {
                if (f1.formKey === f2.formKey) {
                  types.push(f2.type1, f2.type2);
                }
              });
=======
  applyStarterChoice(pokemon: PokemonSpecies, valid: Utils.BooleanHolder, dexAttr: DexAttrProps, soft: boolean = false): boolean {
    const speciesForm = getPokemonSpeciesForm(pokemon.speciesId, dexAttr.formIndex);
    const types = [speciesForm.type1, speciesForm.type2];
    if (soft) {
      const speciesToCheck = [pokemon.speciesId];
      while (speciesToCheck.length) {
        const checking = speciesToCheck.pop();
        if (pokemonEvolutions.hasOwnProperty(checking)) {
          pokemonEvolutions[checking].forEach(e => {
            speciesToCheck.push(e.speciesId);
            types.push(getPokemonSpecies(e.speciesId).type1, getPokemonSpecies(e.speciesId).type2);
          });
        }
        if (pokemonFormChanges.hasOwnProperty(checking)) {
          pokemonFormChanges[checking].forEach(f1 => {
            getPokemonSpecies(checking).forms.forEach(f2 => {
              if (f1.formKey === f2.formKey) {
                types.push(f2.type1, f2.type2);
              }
>>>>>>> 5742f089
            });
          });
        }
      }
    }
    if (!types.includes(this.value - 1)) {
      valid.value = false;
      return true;
    }
    return false;
  }

  applyPokemonInBattle(pokemon: Pokemon, valid: Utils.BooleanHolder): boolean {
    if (pokemon.isPlayer() && !pokemon.isOfType(this.value - 1, false, false, true)
      && !SingleTypeChallenge.TYPE_OVERRIDES.some(o => o.type === (this.value - 1) && (pokemon.isFusion() && o.fusion ? pokemon.fusionSpecies : pokemon.species).speciesId === o.species)) {
      valid.value = false;
      return true;
    }
  }

  /**
   * @overrides
   */
  getDifficulty(): number {
    return this.value > 0 ? 1 : 0;
  }

  /**
   * Returns the textual representation of a challenge's current value.
   * @param {value} overrideValue The value to check for. If undefined, gets the current value.
   * @returns {string} The localised name for the current value.
   */
  getValue(overrideValue?: integer): string {
    if (overrideValue === undefined) {
      overrideValue = this.value;
    }
    return Type[this.value - 1].toLowerCase();
  }

  /**
   * Returns the description of a challenge's current value.
   * @param {value} overrideValue The value to check for. If undefined, gets the current value.
   * @returns {string} The localised description for the current value.
   */
  getDescription(overrideValue?: integer): string {
    if (overrideValue === undefined) {
      overrideValue = this.value;
    }
    const type = i18next.t(`pokemonInfo:Type.${Type[this.value - 1]}`);
    const typeColor = `[color=${TypeColor[Type[this.value-1]]}][shadow=${TypeShadow[Type[this.value-1]]}]${type}[/shadow][/color]`;
    const defaultDesc = i18next.t("challenges:singleType.desc_default");
    const typeDesc = i18next.t("challenges:singleType.desc", {type: typeColor});
    return this.value === 0 ? defaultDesc : typeDesc;
  }

  static loadChallenge(source: SingleTypeChallenge | any): SingleTypeChallenge {
    const newChallenge = new SingleTypeChallenge();
    newChallenge.value = source.value;
    newChallenge.severity = source.severity;
    return newChallenge;
  }
}

/**
 * Implements a fresh start challenge.
 */
export class FreshStartChallenge extends Challenge {
  constructor() {
    super(Challenges.FRESH_START, 1);
  }

  applyStarterChoice(pokemon: PokemonSpecies, valid: Utils.BooleanHolder): boolean {
    if (!defaultStarterSpecies.includes(pokemon.speciesId)) {
      valid.value = false;
      return true;
    }
    return false;
  }

  applyStarterCost(species: Species, cost: Utils.NumberHolder): boolean {
    if (defaultStarterSpecies.includes(species) && cost.value !== 3) {
      cost.value = 3;
      return true;
    }
    return false;
  }

  applyStarterModify(pokemon: Pokemon): boolean {
    pokemon.abilityIndex = 0; // Always base ability, not hidden ability
    pokemon.passive = false; // Passive isn't unlocked
    pokemon.nature = Nature.HARDY; // Neutral nature
    pokemon.moveset = pokemon.species.getLevelMoves().filter(m => m[0] <= 5).map(lm => lm[1]).slice(0, 4).map(m => new PokemonMove(m)); // No egg moves
    pokemon.luck = 0; // No luck
    pokemon.shiny = false; // Not shiny
    pokemon.variant = 0; // Not shiny
    pokemon.gender = Gender.MALE; // Starters default to male
    pokemon.formIndex = 0; // Froakie should be base form
    return true;
  }

  /**
   * @overrides
   */
  getDifficulty(): number {
    return 0;
  }

  static loadChallenge(source: FreshStartChallenge | any): FreshStartChallenge {
    const newChallenge = new FreshStartChallenge();
    newChallenge.value = source.value;
    newChallenge.severity = source.severity;
    return newChallenge;
  }
}

/**
 * Lowers the amount of starter points available.
 */
export class LowerStarterMaxCostChallenge extends Challenge {
  constructor() {
    super(Challenges.LOWER_MAX_STARTER_COST, 9);
  }

  /**
   * @override
   */
  getValue(overrideValue?: integer): string {
    if (overrideValue === undefined) {
      overrideValue = this.value;
    }
    return (10 - overrideValue).toString();
  }

  applyStarterChoice(pokemon: PokemonSpecies, valid: Utils.BooleanHolder): boolean {
    if (speciesStarters[pokemon.speciesId] > 10 - this.value) {
      valid.value = false;
      return true;
    }
    return false;
  }

  static loadChallenge(source: LowerStarterMaxCostChallenge | any): LowerStarterMaxCostChallenge {
    const newChallenge = new LowerStarterMaxCostChallenge();
    newChallenge.value = source.value;
    newChallenge.severity = source.severity;
    return newChallenge;
  }
}

/**
 * Lowers the maximum cost of starters available.
 */
export class LowerStarterPointsChallenge extends Challenge {
  constructor() {
    super(Challenges.LOWER_STARTER_POINTS, 9);
  }

  /**
   * @override
   */
  getValue(overrideValue?: integer): string {
    if (overrideValue === undefined) {
      overrideValue = this.value;
    }
    return (10 - overrideValue).toString();
  }

  applyStarterPoints(points: Utils.NumberHolder): boolean {
    points.value -= this.value;
    return true;
  }

  static loadChallenge(source: LowerStarterPointsChallenge | any): LowerStarterPointsChallenge {
    const newChallenge = new LowerStarterPointsChallenge();
    newChallenge.value = source.value;
    newChallenge.severity = source.severity;
    return newChallenge;
  }
}

/**
 * Apply all challenges that modify starter choice.
 * @param gameMode {@link GameMode} The current gameMode
 * @param challengeType {@link ChallengeType} ChallengeType.STARTER_CHOICE
 * @param pokemon {@link PokemonSpecies} The pokemon to check the validity of.
 * @param valid {@link Utils.BooleanHolder} A BooleanHolder, the value gets set to false if the pokemon isn't allowed.
 * @param dexAttr {@link DexAttrProps} The dex attributes of the pokemon.
 * @param soft {@link boolean} If true, allow it if it could become a valid pokemon.
 * @returns True if any challenge was successfully applied.
 */
export function applyChallenges(gameMode: GameMode, challengeType: ChallengeType.STARTER_CHOICE, pokemon: PokemonSpecies, valid: Utils.BooleanHolder, dexAttr: DexAttrProps, soft: boolean): boolean;
/**
 * Apply all challenges that modify available total starter points.
 * @param gameMode {@link GameMode} The current gameMode
 * @param challengeType {@link ChallengeType} ChallengeType.STARTER_POINTS
 * @param points {@link Utils.NumberHolder} The amount of points you have available.
 * @returns True if any challenge was successfully applied.
 */
export function applyChallenges(gameMode: GameMode, challengeType: ChallengeType.STARTER_POINTS, points: Utils.NumberHolder): boolean;
/**
 * Apply all challenges that modify the cost of a starter.
 * @param gameMode {@link GameMode} The current gameMode
 * @param challengeType {@link ChallengeType} ChallengeType.STARTER_COST
 * @param species {@link Species} The pokemon to change the cost of.
 * @param points {@link Utils.NumberHolder} The cost of the pokemon.
 * @returns True if any challenge was successfully applied.
 */
export function applyChallenges(gameMode: GameMode, challengeType: ChallengeType.STARTER_COST, species: Species, cost: Utils.NumberHolder): boolean;
/**
 * Apply all challenges that modify a starter after selection.
 * @param gameMode {@link GameMode} The current gameMode
 * @param challengeType {@link ChallengeType} ChallengeType.STARTER_MODIFY
 * @param pokemon {@link Pokemon} The starter pokemon to modify.
 * @returns True if any challenge was successfully applied.
 */
export function applyChallenges(gameMode: GameMode, challengeType: ChallengeType.STARTER_MODIFY, pokemon: Pokemon): boolean;
/**
 * Apply all challenges that what pokemon you can have in battle.
 * @param gameMode {@link GameMode} The current gameMode
 * @param challengeType {@link ChallengeType} ChallengeType.POKEMON_IN_BATTLE
 * @param pokemon {@link Pokemon} The pokemon to check the validity of.
 * @param valid {@link Utils.BooleanHolder} A BooleanHolder, the value gets set to false if the pokemon isn't allowed.
 * @returns True if any challenge was successfully applied.
 */
export function applyChallenges(gameMode: GameMode, challengeType: ChallengeType.POKEMON_IN_BATTLE, pokemon: Pokemon, valid: Utils.BooleanHolder): boolean;
/**
 * Apply all challenges that modify what fixed battles there are.
 * @param gameMode {@link GameMode} The current gameMode
 * @param challengeType {@link ChallengeType} ChallengeType.FIXED_BATTLES
 * @param waveIndex {@link Number} The current wave index.
 * @param battleConfig {@link FixedBattleConfig} The battle config to modify.
 * @returns True if any challenge was successfully applied.
 */
export function applyChallenges(gameMode: GameMode, challengeType: ChallengeType.FIXED_BATTLES, waveIndex: Number, battleConfig: FixedBattleConfig): boolean;
/**
 * Apply all challenges that modify what level AI are.
 * @param gameMode {@link GameMode} The current gameMode
 * @param challengeType {@link ChallengeType} ChallengeType.AI_LEVEL
 * @param level {@link Utils.IntegerHolder} The generated level of the pokemon.
 * @param levelCap {@link Number} The maximum level cap for the current wave.
 * @param isTrainer {@link Boolean} Whether this is a trainer pokemon.
 * @param isBoss {@link Boolean} Whether this is a non-trainer boss pokemon.
 * @returns True if any challenge was successfully applied.
 */
export function applyChallenges(gameMode: GameMode, challengeType: ChallengeType.AI_LEVEL, level: Utils.IntegerHolder, levelCap: number, isTrainer: boolean, isBoss: boolean): boolean;
/**
 * Apply all challenges that modify how many move slots the AI has.
 * @param gameMode {@link GameMode} The current gameMode
 * @param challengeType {@link ChallengeType} ChallengeType.AI_MOVE_SLOTS
 * @param pokemon {@link Pokemon} The pokemon being considered.
 * @param moveSlots {@link Utils.IntegerHolder} The amount of move slots.
 * @returns True if any challenge was successfully applied.
 */
export function applyChallenges(gameMode: GameMode, challengeType: ChallengeType.AI_MOVE_SLOTS, pokemon: Pokemon, moveSlots: Utils.IntegerHolder): boolean;
/**
 * Apply all challenges that modify whether a pokemon has its passive.
 * @param gameMode {@link GameMode} The current gameMode
 * @param challengeType {@link ChallengeType} ChallengeType.PASSIVE_ACCESS
 * @param pokemon {@link Pokemon} The pokemon to modify.
 * @param hasPassive {@link Utils.BooleanHolder} Whether it has its passive.
 * @returns True if any challenge was successfully applied.
 */
export function applyChallenges(gameMode: GameMode, challengeType: ChallengeType.PASSIVE_ACCESS, pokemon: Pokemon, hasPassive: Utils.BooleanHolder): boolean;
/**
 * Apply all challenges that modify the game modes settings.
 * @param gameMode {@link GameMode} The current gameMode
 * @param challengeType {@link ChallengeType} ChallengeType.GAME_MODE_MODIFY
 * @returns True if any challenge was successfully applied.
 */
export function applyChallenges(gameMode: GameMode, challengeType: ChallengeType.GAME_MODE_MODIFY): boolean;
/**
 * Apply all challenges that modify what level a pokemon can access a move.
 * @param gameMode {@link GameMode} The current gameMode
 * @param challengeType {@link ChallengeType} ChallengeType.MOVE_ACCESS
 * @param pokemon {@link Pokemon} What pokemon would learn the move.
 * @param moveSource {@link MoveSourceType} What source the pokemon would get the move from.
 * @param move {@link Moves} The move in question.
 * @param level {@link Utils.IntegerHolder} The level threshold for access.
 * @returns True if any challenge was successfully applied.
 */
export function applyChallenges(gameMode: GameMode, challengeType: ChallengeType.MOVE_ACCESS, pokemon: Pokemon, moveSource: MoveSourceType, move: Moves, level: Utils.IntegerHolder): boolean;
/**
 * Apply all challenges that modify what weight a pokemon gives to move generation
 * @param gameMode {@link GameMode} The current gameMode
 * @param challengeType {@link ChallengeType} ChallengeType.MOVE_WEIGHT
 * @param pokemon {@link Pokemon} What pokemon would learn the move.
 * @param moveSource {@link MoveSourceType} What source the pokemon would get the move from.
 * @param move {@link Moves} The move in question.
 * @param weight {@link Utils.IntegerHolder} The weight of the move.
 * @returns True if any challenge was successfully applied.
 */
export function applyChallenges(gameMode: GameMode, challengeType: ChallengeType.MOVE_WEIGHT, pokemon: Pokemon, moveSource: MoveSourceType, move: Moves, weight: Utils.IntegerHolder): boolean;
export function applyChallenges(gameMode: GameMode, challengeType: ChallengeType, ...args: any[]): boolean {
  let ret = false;
  gameMode.challenges.forEach(c => {
    if (c.value !== 0) {
      switch (challengeType) {
      case ChallengeType.STARTER_CHOICE:
        ret ||= c.applyStarterChoice(args[0], args[1], args[2], args[3]);
        break;
      case ChallengeType.STARTER_POINTS:
        ret ||= c.applyStarterPoints(args[0]);
        break;
      case ChallengeType.STARTER_COST:
        ret ||= c.applyStarterCost(args[0], args[1]);
        break;
      case ChallengeType.STARTER_MODIFY:
        ret ||= c.applyStarterModify(args[0]);
        break;
      case ChallengeType.POKEMON_IN_BATTLE:
        ret ||= c.applyPokemonInBattle(args[0], args[1]);
        break;
      case ChallengeType.FIXED_BATTLES:
        ret ||= c.applyFixedBattle(args[0], args[1]);
        break;
      case ChallengeType.AI_LEVEL:
        ret ||= c.applyLevelChange(args[0], args[1], args[2], args[3]);
        break;
      case ChallengeType.AI_MOVE_SLOTS:
        ret ||= c.applyMoveSlot(args[0], args[1]);
        break;
      case ChallengeType.PASSIVE_ACCESS:
        ret ||= c.applyPassiveAccess(args[0], args[1]);
        break;
      case ChallengeType.GAME_MODE_MODIFY:
        ret ||= c.applyGameModeModify(gameMode);
        break;
      case ChallengeType.MOVE_ACCESS:
        ret ||= c.applyMoveAccessLevel(args[0], args[1], args[2], args[3]);
        break;
      case ChallengeType.MOVE_WEIGHT:
        ret ||= c.applyMoveWeight(args[0], args[1], args[2], args[3]);
        break;
      }
    }
  });
  return ret;
}

/**
 *
 * @param source A challenge to copy, or an object of a challenge's properties. Missing values are treated as defaults.
 * @returns The challenge in question.
 */
export function copyChallenge(source: Challenge | any): Challenge {
  switch (source.id) {
  case Challenges.SINGLE_GENERATION:
    return SingleGenerationChallenge.loadChallenge(source);
  case Challenges.SINGLE_TYPE:
    return SingleTypeChallenge.loadChallenge(source);
  case Challenges.LOWER_MAX_STARTER_COST:
    return LowerStarterMaxCostChallenge.loadChallenge(source);
  case Challenges.LOWER_STARTER_POINTS:
    return LowerStarterPointsChallenge.loadChallenge(source);
  case Challenges.FRESH_START:
    return FreshStartChallenge.loadChallenge(source);
  }
  throw new Error("Unknown challenge copied");
}

export const allChallenges: Challenge[] = [];

export function initChallenges() {
  allChallenges.push(
    new SingleGenerationChallenge(),
    new SingleTypeChallenge(),
    new FreshStartChallenge(),
  );
}<|MERGE_RESOLUTION|>--- conflicted
+++ resolved
@@ -534,60 +534,27 @@
     super(Challenges.SINGLE_TYPE, 18);
   }
 
-<<<<<<< HEAD
-  apply(challengeType: ChallengeType, args: any[]): boolean {
-    if (this.value === 0) {
-      return false;
-    }
-
-    switch (challengeType) {
-    case ChallengeType.STARTER_CHOICE:
-      const species = args[0] as PokemonSpecies;
-      const isValidStarter = args[1] as Utils.BooleanHolder;
-      const dexAttr = args[2] as DexAttrProps;
-      const amountOfPokemon = args[3] as number;
-      const checkEvolutions = args[4] ?? true as boolean;
-      const checkForms = args[5] ?? true as boolean;
-      const speciesForm = getPokemonSpeciesForm(species.speciesId, dexAttr.formIndex);
-      const types = [speciesForm.type1, speciesForm.type2];
-      if (amountOfPokemon > 0) {
-        const speciesToCheck = [species.speciesId];
-        while (speciesToCheck.length) {
-          const checking = speciesToCheck.pop();
-          if (pokemonEvolutions.hasOwnProperty(checking) && checkEvolutions) {
-            pokemonEvolutions[checking].forEach(e => {
-              speciesToCheck.push(e.speciesId);
-              types.push(getPokemonSpecies(e.speciesId).type1, getPokemonSpecies(e.speciesId).type2);
-            });
-          }
-          if (pokemonFormChanges.hasOwnProperty(checking) && checkForms) {
-            pokemonFormChanges[checking].forEach(f1 => {
-              getPokemonSpecies(checking).forms.forEach(f2 => {
-                if (f1.formKey === f2.formKey) {
-                  types.push(f2.type1, f2.type2);
-                }
-              });
-=======
-  applyStarterChoice(pokemon: PokemonSpecies, valid: Utils.BooleanHolder, dexAttr: DexAttrProps, soft: boolean = false): boolean {
+  applyStarterChoice(pokemon: PokemonSpecies, valid: Utils.BooleanHolder, dexAttr: DexAttrProps, soft: boolean = false, checkEvolutions?: boolean, checkForms?: boolean): boolean {
     const speciesForm = getPokemonSpeciesForm(pokemon.speciesId, dexAttr.formIndex);
     const types = [speciesForm.type1, speciesForm.type2];
+    const checkPokemonEvolutions = checkEvolutions ?? true as boolean;
+    const checkPokemonForms = checkForms ?? true as boolean;
     if (soft) {
       const speciesToCheck = [pokemon.speciesId];
       while (speciesToCheck.length) {
         const checking = speciesToCheck.pop();
-        if (pokemonEvolutions.hasOwnProperty(checking)) {
+        if (pokemonEvolutions.hasOwnProperty(checking) && checkPokemonEvolutions) {
           pokemonEvolutions[checking].forEach(e => {
             speciesToCheck.push(e.speciesId);
             types.push(getPokemonSpecies(e.speciesId).type1, getPokemonSpecies(e.speciesId).type2);
           });
         }
-        if (pokemonFormChanges.hasOwnProperty(checking)) {
+        if (pokemonFormChanges.hasOwnProperty(checking) && checkPokemonForms) {
           pokemonFormChanges[checking].forEach(f1 => {
             getPokemonSpecies(checking).forms.forEach(f2 => {
               if (f1.formKey === f2.formKey) {
                 types.push(f2.type1, f2.type2);
               }
->>>>>>> 5742f089
             });
           });
         }
@@ -886,7 +853,7 @@
     if (c.value !== 0) {
       switch (challengeType) {
       case ChallengeType.STARTER_CHOICE:
-        ret ||= c.applyStarterChoice(args[0], args[1], args[2], args[3]);
+        ret ||= c.applyStarterChoice(args[0], args[1], args[2], args[3], args[4], args[5]);
         break;
       case ChallengeType.STARTER_POINTS:
         ret ||= c.applyStarterPoints(args[0]);
