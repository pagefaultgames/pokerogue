import * as Utils from "#app/utils";
import i18next from "i18next";
import type { DexAttrProps, GameData } from "#app/system/game-data";
import { defaultStarterSpecies } from "#app/system/game-data";
import type PokemonSpecies from "#app/data/pokemon-species";
import { getPokemonSpecies, getPokemonSpeciesForm } from "#app/data/pokemon-species";
import { speciesStarterCosts } from "#app/data/balance/starters";
import type Pokemon from "#app/field/pokemon";
import { type EnemyPokemon, PokemonMove } from "#app/field/pokemon";
import type { FixedBattleConfig } from "#app/battle";
import { ClassicFixedBossWaves, BattleType, getRandomTrainerFunc } from "#app/battle";
import Trainer, { TrainerVariant } from "#app/field/trainer";
import { PokemonType } from "#enums/pokemon-type";
import { Challenges } from "#enums/challenges";
import { Species } from "#enums/species";
import { TrainerType } from "#enums/trainer-type";
import { Nature } from "#enums/nature";
import { Moves } from "#enums/moves";
import { TypeColor, TypeShadow } from "#enums/color";
import { ModifierTier } from "#app/modifier/modifier-tier";
import { globalScene } from "#app/global-scene";
import { pokemonFormChanges } from "./pokemon-forms";
import { pokemonEvolutions } from "./balance/pokemon-evolutions";
import {
  getModifierType,
  getModifierTypeFuncById,
  ModifierPoolType,
  type ModifierPool,
  type ModifierTypeKeys,
  type ModifierTypeOption,
} from "#app/modifier/modifier-type";

/** A constant for the default max cost of the starting party before a run */
const DEFAULT_PARTY_MAX_COST = 10;

/**
 * An enum for all the challenge types. The parameter entries on these describe the
 * parameters to use when calling the applyChallenges function.
 */
export enum ChallengeType {
  /**
   * Challenges which modify what starters you can choose
   * @see {@link Challenge.applyStarterChoice}
   */
  STARTER_CHOICE,
  /**
   * Challenges which modify how many starter points you have
   * @see {@link Challenge.applyStarterPoints}
   */
  STARTER_POINTS,
  /**
   * Challenges which modify how many starter points you have
   * @see {@link Challenge.applyStarterPointCost}
   */
  STARTER_COST,
  /**
   * Challenges which modify your starters in some way
   * @see {@link Challenge.applyStarterModify}
   */
  STARTER_MODIFY,
  /**
   * Challenges which limit which pokemon you can have in battle.
   * @see {@link Challenge.applyPokemonInBattle}
   */
  POKEMON_IN_BATTLE,
  /**
   * Adds or modifies the fixed battles in a run
   * @see {@link Challenge.applyFixedBattle}
   */
  FIXED_BATTLES,
  /**
   * Modifies the effectiveness of Type matchups in battle
   * @see {@linkcode Challenge.applyTypeEffectiveness}
   */
  TYPE_EFFECTIVENESS,
  /**
   * Modifies what level the AI pokemon are. UNIMPLEMENTED.
   */
  AI_LEVEL,
  /**
   * Modifies how many move slots the AI has. UNIMPLEMENTED.
   */
  AI_MOVE_SLOTS,
  /**
   * Modifies if a pokemon has its passive. UNIMPLEMENTED.
   */
  PASSIVE_ACCESS,
  /**
   * Modifies the game mode settings in some way. UNIMPLEMENTED.
   */
  GAME_MODE_MODIFY,
  /**
   * Modifies what level AI pokemon can access a move. UNIMPLEMENTED.
   */
  MOVE_ACCESS,
  /**
   * Modifies what weight AI pokemon have when generating movesets. UNIMPLEMENTED.
   */
  MOVE_WEIGHT,
  /**
   * Modifies what the pokemon stats for Flip Stat Mode.
   */
  FLIP_STAT,
  /**
   * Modifies enemy mons AFTER post process function
   */
  ENEMY_POKEMON_MODIFY,
  /**
   * Prevents the learning of moves
   */
  BAN_MOVE_LEARNING,
  /**
   * Negates PP Usage
   */
  MODIFY_PP_USE,
  /**
   * Modifies modifier pools of specified type
   */
  MODIFIER_POOL_MODIFY,
  /**
   * Modifies the shop options
   */
  SHOP_MODIFY,
}

/**
 * Used for challenge types that modify movesets, these denote the various sources of moves for pokemon.
 */
export enum MoveSourceType {
  LEVEL_UP, // Currently unimplemented for move access
  RELEARNER, // Relearner moves currently unimplemented
  COMMON_TM,
  GREAT_TM,
  ULTRA_TM,
  COMMON_EGG,
  RARE_EGG,
}

/**
 * A challenge object. Exists only to serve as a base class.
 */
export abstract class Challenge {
  public id: Challenges; // The id of the challenge

  public value: number; // The "strength" of the challenge, all challenges have a numerical value.
  public maxValue: number; // The maximum strength of the challenge.
  public severity: number; // The current severity of the challenge. Some challenges have multiple severities in addition to strength.
  public maxSeverity: number; // The maximum severity of the challenge.

  public conditions: ChallengeCondition[];

  /**
   * @param id {@link Challenges} The enum value for the challenge
   */
  constructor(id: Challenges, maxValue: number = Number.MAX_SAFE_INTEGER) {
    this.id = id;

    this.value = 0;
    this.maxValue = maxValue;
    this.severity = 0;
    this.maxSeverity = 0;
    this.conditions = [];
  }

  /**
   * Reset the challenge to a base state.
   */
  reset(): void {
    this.value = 0;
    this.severity = 0;
  }

  /**
   * Gets the localisation key for the challenge
   * @returns {@link string} The i18n key for this challenge
   */
  geti18nKey(): string {
    return Challenges[this.id]
      .split("_")
      .map((f, i) => (i ? `${f[0]}${f.slice(1).toLowerCase()}` : f.toLowerCase()))
      .join("");
  }

  /**
   * Used for unlockable challenges to check if they're unlocked.
   * @param data {@link GameData} The save data.
   * @returns {@link boolean} Whether this challenge is unlocked.
   */
  isUnlocked(data: GameData): boolean {
    return this.conditions.every(f => f(data));
  }

  /**
   * Adds an unlock condition to this challenge.
   * @param condition {@link ChallengeCondition} The condition to add.
   * @returns {@link Challenge} This challenge
   */
  condition(condition: ChallengeCondition): Challenge {
    this.conditions.push(condition);

    return this;
  }

  /**
   * @returns {@link string} The localised name of this challenge.
   */
  getName(): string {
    return i18next.t(`challenges:${this.geti18nKey()}.name`);
  }

  /**
   * Returns the textual representation of a challenge's current value.
   * @param overrideValue {@link number} The value to check for. If undefined, gets the current value.
   * @returns {@link string} The localised name for the current value.
   */
  getValue(overrideValue?: number): string {
    const value = overrideValue ?? this.value;
    return i18next.t(`challenges:${this.geti18nKey()}.value.${value}`);
  }

  /**
   * Returns the description of a challenge's current value.
   * @param overrideValue {@link number} The value to check for. If undefined, gets the current value.
   * @returns {@link string} The localised description for the current value.
   */
  getDescription(overrideValue?: number): string {
    const value = overrideValue ?? this.value;
    return `${i18next.t([`challenges:${this.geti18nKey()}.desc.${value}`, `challenges:${this.geti18nKey()}.desc`])}`;
  }

  /**
   * Increase the value of the challenge
   * @returns {@link boolean} Returns true if the value changed
   */
  increaseValue(): boolean {
    if (this.value < this.maxValue) {
      this.value = Math.min(this.value + 1, this.maxValue);
      return true;
    }
    return false;
  }

  /**
   * Decrease the value of the challenge
   * @returns {@link boolean} Returns true if the value changed
   */
  decreaseValue(): boolean {
    if (this.value > 0) {
      this.value = Math.max(this.value - 1, 0);
      return true;
    }
    return false;
  }

  /**
   * Whether to allow choosing this challenge's severity.
   */
  hasSeverity(): boolean {
    return this.value !== 0 && this.maxSeverity > 0;
  }

  /**
   * Decrease the severity of the challenge
   * @returns {@link boolean} Returns true if the value changed
   */
  decreaseSeverity(): boolean {
    if (this.severity > 0) {
      this.severity = Math.max(this.severity - 1, 0);
      return true;
    }
    return false;
  }

  /**
   * Increase the severity of the challenge
   * @returns {@link boolean} Returns true if the value changed
   */
  increaseSeverity(): boolean {
    if (this.severity < this.maxSeverity) {
      this.severity = Math.min(this.severity + 1, this.maxSeverity);
      return true;
    }
    return false;
  }

  /**
   * Gets the "difficulty" value of this challenge.
   * @returns {@link integer} The difficulty value.
   */
  getDifficulty(): number {
    return this.value;
  }

  /**
   * Gets the minimum difficulty added by this challenge.
   * @returns {@link integer} The difficulty value.
   */
  getMinDifficulty(): number {
    return 0;
  }

  /**
   * Clones a challenge, either from another challenge or json. Chainable.
   * @param source The source challenge or json.
   * @returns This challenge.
   */
  static loadChallenge(_source: Challenge | any): Challenge {
    throw new Error("Method not implemented! Use derived class");
  }

  /**
   * An apply function for STARTER_CHOICE challenges. Derived classes should alter this.
   * @param _pokemon {@link PokemonSpecies} The pokemon to check the validity of.
   * @param _valid {@link Utils.BooleanHolder} A BooleanHolder, the value gets set to false if the pokemon isn't allowed.
   * @param _dexAttr {@link DexAttrProps} The dex attributes of the pokemon.
   * @returns {@link boolean} Whether this function did anything.
   */
  applyStarterChoice(_pokemon: PokemonSpecies, _valid: Utils.BooleanHolder, _dexAttr: DexAttrProps): boolean {
    return false;
  }

  /**
   * An apply function for STARTER_POINTS challenges. Derived classes should alter this.
   * @param _points {@link Utils.NumberHolder} The amount of points you have available.
   * @returns {@link boolean} Whether this function did anything.
   */
  applyStarterPoints(_points: Utils.NumberHolder): boolean {
    return false;
  }

  /**
   * An apply function for STARTER_COST challenges. Derived classes should alter this.
   * @param _species {@link Species} The pokemon to change the cost of.
   * @param _cost {@link Utils.NumberHolder} The cost of the starter.
   * @returns {@link boolean} Whether this function did anything.
   */
  applyStarterCost(_species: Species, _cost: Utils.NumberHolder): boolean {
    return false;
  }

  /**
   * An apply function for STARTER_MODIFY challenges. Derived classes should alter this.
   * @param _pokemon {@link Pokemon} The starter pokemon to modify.
   * @returns {@link boolean} Whether this function did anything.
   */
  applyStarterModify(_pokemon: Pokemon): boolean {
    return false;
  }

  /**
   * An apply function for POKEMON_IN_BATTLE challenges. Derived classes should alter this.
   * @param _pokemon {@link Pokemon} The pokemon to check the validity of.
   * @param _valid {@link Utils.BooleanHolder} A BooleanHolder, the value gets set to false if the pokemon isn't allowed.
   * @returns {@link boolean} Whether this function did anything.
   */
  applyPokemonInBattle(_pokemon: Pokemon, _valid: Utils.BooleanHolder): boolean {
    return false;
  }

  /**
   * An apply function for FIXED_BATTLE challenges. Derived classes should alter this.
   * @param _waveIndex {@link Number} The current wave index.
   * @param _battleConfig {@link FixedBattleConfig} The battle config to modify.
   * @returns {@link boolean} Whether this function did anything.
   */
  applyFixedBattle(_waveIndex: number, _battleConfig: FixedBattleConfig): boolean {
    return false;
  }

  /**
   * An apply function for TYPE_EFFECTIVENESS challenges. Derived classes should alter this.
   * @param _effectiveness {@linkcode Utils.NumberHolder} The current effectiveness of the move.
   * @returns Whether this function did anything.
   */
  applyTypeEffectiveness(_effectiveness: Utils.NumberHolder): boolean {
    return false;
  }

  /**
   * An apply function for AI_LEVEL challenges. Derived classes should alter this.
   * @param _level {@link Utils.NumberHolder} The generated level.
   * @param _levelCap {@link Number} The current level cap.
   * @param _isTrainer {@link Boolean} Whether this is a trainer pokemon.
   * @param _isBoss {@link Boolean} Whether this is a non-trainer boss pokemon.
   * @returns {@link boolean} Whether this function did anything.
   */
  applyLevelChange(_level: Utils.NumberHolder, _levelCap: number, _isTrainer: boolean, _isBoss: boolean): boolean {
    return false;
  }

  /**
   * An apply function for AI_MOVE_SLOTS challenges. Derived classes should alter this.
   * @param pokemon {@link Pokemon} The pokemon that is being considered.
   * @param moveSlots {@link Utils.NumberHolder} The amount of move slots.
   * @returns {@link boolean} Whether this function did anything.
   */
  applyMoveSlot(_pokemon: Pokemon, _moveSlots: Utils.NumberHolder): boolean {
    return false;
  }

  /**
   * An apply function for PASSIVE_ACCESS challenges. Derived classes should alter this.
   * @param pokemon {@link Pokemon} The pokemon to change.
   * @param hasPassive {@link Utils.BooleanHolder} Whether it should have its passive.
   * @returns {@link boolean} Whether this function did anything.
   */
  applyPassiveAccess(_pokemon: Pokemon, _hasPassive: Utils.BooleanHolder): boolean {
    return false;
  }

  /**
   * An apply function for GAME_MODE_MODIFY challenges. Derived classes should alter this.
   * @returns {@link boolean} Whether this function did anything.
   */
  applyGameModeModify(): boolean {
    return false;
  }

  /**
   * An apply function for MOVE_ACCESS. Derived classes should alter this.
   * @param _pokemon {@link Pokemon} What pokemon would learn the move.
   * @param _moveSource {@link MoveSourceType} What source the pokemon would get the move from.
   * @param _move {@link Moves} The move in question.
   * @param _level {@link Utils.NumberHolder} The level threshold for access.
   * @returns {@link boolean} Whether this function did anything.
   */
  applyMoveAccessLevel(
    _pokemon: Pokemon,
    _moveSource: MoveSourceType,
    _move: Moves,
    _level: Utils.NumberHolder,
  ): boolean {
    return false;
  }

  /**
   * An apply function for MOVE_WEIGHT. Derived classes should alter this.
   * @param _pokemon {@link Pokemon} What pokemon would learn the move.
   * @param _moveSource {@link MoveSourceType} What source the pokemon would get the move from.
   * @param _move {@link Moves} The move in question.
   * @param _weight {@link Utils.NumberHolder} The base weight of the move
   * @returns {@link boolean} Whether this function did anything.
   */
  applyMoveWeight(_pokemon: Pokemon, _moveSource: MoveSourceType, _move: Moves, _level: Utils.NumberHolder): boolean {
    return false;
  }

  /**
   * An apply function for FlipStats. Derived classes should alter this.
   * @param _pokemon {@link Pokemon} What pokemon would learn the move.
   * @param _baseStats  What are the stats to flip.
   * @returns {@link boolean} Whether this function did anything.
   */
  applyFlipStat(_pokemon: Pokemon, _baseStats: number[]) {
    return false;
  }

  /**
   * An apply function for ENEMY_POKEMON_MODIFY. Derived classes should alter this.
   * @param _pokemon {@link EnemyPokemon} the mon to be modified
   * @returns {@link boolean} Whether this function did anything.
   */
  applyEnemyPokemonModify(_pokemon: EnemyPokemon) {
    return false;
  }

  /**
   * An apply function for BAN_MOVE_LEARNING. Derived classes should alter this.
   * @param _pokemon {@link Pokemon} Pokemon who wants to learn the move
   * @param _move {@link Moves} Move being learned
   * @returns {@link boolean} Whether the move should be restricted from learning
   */
  applyBanMoveLearning(_pokemon: Pokemon, _move: Moves) {
    return false;
  }

  /**
   * An apply function for MODIFY_PP_USE. Derived classes should alter this.
   * @param _pokemon {@link Pokemon} Pokemon using the move
   * @param _move {@link Moves} Move being used
   * @param _usedPP {@link Utils.NumberHolder} Holds the value associated with how much PP should be used
   * @returns {@link boolean} Whether this function did anything.
   */
  applyModifyPPUsage(_pokemon: Pokemon, _move: Moves, _usedPP: Utils.NumberHolder) {
    return false;
  }

  /**
   * An apply function for MODIFIER_POOL_MODIFY. Derived classes should alter this.
   * @param _poolType {@link ModifierPoolType} What kind of item pool
   * @param _modifierPool {@link ModifierPool} Pool to modify
   * @returns {@link boolean} Whether this function did anything.
   */
  applyModifierPoolModify(_poolType: ModifierPoolType, _modifierPool: ModifierPool) {
    return false;
  }

  /**
   * An apply function for SHOP_MODIFY. Derived classes should alter this.
   * @param _options {@link ModifierTypeOption} Array of shop options
   * @returns {@link boolean} Whether this function did anything.
   */
  applyShopModify(_options: ModifierTypeOption[]) {
    return false;
  }
}

type ChallengeCondition = (data: GameData) => boolean;

/**
 * Implements a mono generation challenge.
 */
export class SingleGenerationChallenge extends Challenge {
  constructor() {
    super(Challenges.SINGLE_GENERATION, 9);
  }

  applyStarterChoice(pokemon: PokemonSpecies, valid: Utils.BooleanHolder): boolean {
    if (pokemon.generation !== this.value) {
      valid.value = false;
      return true;
    }
    return false;
  }

  applyPokemonInBattle(pokemon: Pokemon, valid: Utils.BooleanHolder): boolean {
    const baseGeneration = getPokemonSpecies(pokemon.species.speciesId).generation;
    const fusionGeneration = pokemon.isFusion() ? getPokemonSpecies(pokemon.fusionSpecies!.speciesId).generation : 0;
    if (
      pokemon.isPlayer() &&
      (baseGeneration !== this.value || (pokemon.isFusion() && fusionGeneration !== this.value))
    ) {
      valid.value = false;
      return true;
    }
    return false;
  }

  applyFixedBattle(waveIndex: number, battleConfig: FixedBattleConfig): boolean {
    let trainerTypes: (TrainerType | TrainerType[])[] = [];
    const evilTeamWaves: number[] = [
      ClassicFixedBossWaves.EVIL_GRUNT_1,
      ClassicFixedBossWaves.EVIL_GRUNT_2,
      ClassicFixedBossWaves.EVIL_GRUNT_3,
      ClassicFixedBossWaves.EVIL_ADMIN_1,
      ClassicFixedBossWaves.EVIL_GRUNT_4,
      ClassicFixedBossWaves.EVIL_ADMIN_2,
      ClassicFixedBossWaves.EVIL_BOSS_1,
      ClassicFixedBossWaves.EVIL_BOSS_2,
    ];
    const evilTeamGrunts = [
      [TrainerType.ROCKET_GRUNT],
      [TrainerType.ROCKET_GRUNT],
      [TrainerType.MAGMA_GRUNT, TrainerType.AQUA_GRUNT],
      [TrainerType.GALACTIC_GRUNT],
      [TrainerType.PLASMA_GRUNT],
      [TrainerType.FLARE_GRUNT],
      [TrainerType.AETHER_GRUNT, TrainerType.SKULL_GRUNT],
      [TrainerType.MACRO_GRUNT],
      [TrainerType.STAR_GRUNT],
    ];
    const evilTeamAdmins = [
      [TrainerType.ARCHER, TrainerType.ARIANA, TrainerType.PROTON, TrainerType.PETREL],
      [TrainerType.ARCHER, TrainerType.ARIANA, TrainerType.PROTON, TrainerType.PETREL],
      [
        [TrainerType.TABITHA, TrainerType.COURTNEY],
        [TrainerType.MATT, TrainerType.SHELLY],
      ],
      [TrainerType.JUPITER, TrainerType.MARS, TrainerType.SATURN],
      [TrainerType.ZINZOLIN, TrainerType.COLRESS],
      [TrainerType.XEROSIC, TrainerType.BRYONY],
      [TrainerType.FABA, TrainerType.PLUMERIA],
      [TrainerType.OLEANA],
      [TrainerType.GIACOMO, TrainerType.MELA, TrainerType.ATTICUS, TrainerType.ORTEGA, TrainerType.ERI],
    ];
    const evilTeamBosses = [
      [TrainerType.ROCKET_BOSS_GIOVANNI_1],
      [TrainerType.ROCKET_BOSS_GIOVANNI_1],
      [TrainerType.MAXIE, TrainerType.ARCHIE],
      [TrainerType.CYRUS],
      [TrainerType.GHETSIS],
      [TrainerType.LYSANDRE],
      [TrainerType.LUSAMINE, TrainerType.GUZMA],
      [TrainerType.ROSE],
      [TrainerType.PENNY],
    ];
    const evilTeamBossRematches = [
      [TrainerType.ROCKET_BOSS_GIOVANNI_2],
      [TrainerType.ROCKET_BOSS_GIOVANNI_2],
      [TrainerType.MAXIE_2, TrainerType.ARCHIE_2],
      [TrainerType.CYRUS_2],
      [TrainerType.GHETSIS_2],
      [TrainerType.LYSANDRE_2],
      [TrainerType.LUSAMINE_2, TrainerType.GUZMA_2],
      [TrainerType.ROSE_2],
      [TrainerType.PENNY_2],
    ];
    switch (waveIndex) {
      case ClassicFixedBossWaves.EVIL_GRUNT_1:
        trainerTypes = evilTeamGrunts[this.value - 1];
        battleConfig.setBattleType(BattleType.TRAINER).setGetTrainerFunc(getRandomTrainerFunc(trainerTypes, true));
        return true;
      case ClassicFixedBossWaves.EVIL_GRUNT_2:
      case ClassicFixedBossWaves.EVIL_GRUNT_3:
      case ClassicFixedBossWaves.EVIL_GRUNT_4:
        trainerTypes = evilTeamGrunts[this.value - 1];
        break;
      case ClassicFixedBossWaves.EVIL_ADMIN_1:
      case ClassicFixedBossWaves.EVIL_ADMIN_2:
        trainerTypes = evilTeamAdmins[this.value - 1];
        break;
      case ClassicFixedBossWaves.EVIL_BOSS_1:
        trainerTypes = evilTeamBosses[this.value - 1];
        battleConfig
          .setBattleType(BattleType.TRAINER)
          .setSeedOffsetWave(ClassicFixedBossWaves.EVIL_GRUNT_1)
          .setGetTrainerFunc(getRandomTrainerFunc(trainerTypes, true))
          .setCustomModifierRewards({
            guaranteedModifierTiers: [
              ModifierTier.ROGUE,
              ModifierTier.ROGUE,
              ModifierTier.ULTRA,
              ModifierTier.ULTRA,
              ModifierTier.ULTRA,
            ],
            allowLuckUpgrades: false,
          });
        return true;
      case ClassicFixedBossWaves.EVIL_BOSS_2:
        trainerTypes = evilTeamBossRematches[this.value - 1];
        battleConfig
          .setBattleType(BattleType.TRAINER)
          .setSeedOffsetWave(ClassicFixedBossWaves.EVIL_GRUNT_1)
          .setGetTrainerFunc(getRandomTrainerFunc(trainerTypes, true))
          .setCustomModifierRewards({
            guaranteedModifierTiers: [
              ModifierTier.ROGUE,
              ModifierTier.ROGUE,
              ModifierTier.ULTRA,
              ModifierTier.ULTRA,
              ModifierTier.ULTRA,
              ModifierTier.ULTRA,
            ],
            allowLuckUpgrades: false,
          });
        return true;
      case ClassicFixedBossWaves.ELITE_FOUR_1:
        trainerTypes = [
          TrainerType.LORELEI,
          TrainerType.WILL,
          TrainerType.SIDNEY,
          TrainerType.AARON,
          TrainerType.SHAUNTAL,
          TrainerType.MALVA,
          Utils.randSeedItem([TrainerType.HALA, TrainerType.MOLAYNE]),
          TrainerType.MARNIE_ELITE,
          TrainerType.RIKA,
        ];
        break;
      case ClassicFixedBossWaves.ELITE_FOUR_2:
        trainerTypes = [
          TrainerType.BRUNO,
          TrainerType.KOGA,
          TrainerType.PHOEBE,
          TrainerType.BERTHA,
          TrainerType.MARSHAL,
          TrainerType.SIEBOLD,
          TrainerType.OLIVIA,
          TrainerType.NESSA_ELITE,
          TrainerType.POPPY,
        ];
        break;
      case ClassicFixedBossWaves.ELITE_FOUR_3:
        trainerTypes = [
          TrainerType.AGATHA,
          TrainerType.BRUNO,
          TrainerType.GLACIA,
          TrainerType.FLINT,
          TrainerType.GRIMSLEY,
          TrainerType.WIKSTROM,
          TrainerType.ACEROLA,
          Utils.randSeedItem([TrainerType.BEA_ELITE, TrainerType.ALLISTER_ELITE]),
          TrainerType.LARRY_ELITE,
        ];
        break;
      case ClassicFixedBossWaves.ELITE_FOUR_4:
        trainerTypes = [
          TrainerType.LANCE,
          TrainerType.KAREN,
          TrainerType.DRAKE,
          TrainerType.LUCIAN,
          TrainerType.CAITLIN,
          TrainerType.DRASNA,
          TrainerType.KAHILI,
          TrainerType.RAIHAN_ELITE,
          TrainerType.HASSEL,
        ];
        break;
      case ClassicFixedBossWaves.CHAMPION:
        trainerTypes = [
          TrainerType.BLUE,
          Utils.randSeedItem([TrainerType.RED, TrainerType.LANCE_CHAMPION]),
          Utils.randSeedItem([TrainerType.STEVEN, TrainerType.WALLACE]),
          TrainerType.CYNTHIA,
          Utils.randSeedItem([TrainerType.ALDER, TrainerType.IRIS]),
          TrainerType.DIANTHA,
          Utils.randSeedItem([TrainerType.KUKUI, TrainerType.HAU]),
          Utils.randSeedItem([TrainerType.LEON, TrainerType.MUSTARD]),
          Utils.randSeedItem([TrainerType.GEETA, TrainerType.NEMONA]),
        ];
        break;
    }
    if (trainerTypes.length === 0) {
      return false;
    }
    if (evilTeamWaves.includes(waveIndex)) {
      battleConfig
        .setBattleType(BattleType.TRAINER)
        .setSeedOffsetWave(ClassicFixedBossWaves.EVIL_GRUNT_1)
        .setGetTrainerFunc(getRandomTrainerFunc(trainerTypes, true));
      return true;
    }
    if (waveIndex >= ClassicFixedBossWaves.ELITE_FOUR_1 && waveIndex <= ClassicFixedBossWaves.CHAMPION) {
      const ttypes = trainerTypes as TrainerType[];
      battleConfig
        .setBattleType(BattleType.TRAINER)
        .setGetTrainerFunc(() => new Trainer(ttypes[this.value - 1], TrainerVariant.DEFAULT));
      return true;
    }
    return false;
  }

  /**
   * @overrides
   */
  getDifficulty(): number {
    return this.value > 0 ? 1 : 0;
  }

  /**
   * Returns the textual representation of a challenge's current value.
   * @param {value} overrideValue The value to check for. If undefined, gets the current value.
   * @returns {string} The localised name for the current value.
   */
  getValue(overrideValue?: number): string {
    const value = overrideValue ?? this.value;
    if (value === 0) {
      return i18next.t("settings:off");
    }
    return i18next.t(`starterSelectUiHandler:gen${value}`);
  }

  /**
   * Returns the description of a challenge's current value.
   * @param {value} overrideValue The value to check for. If undefined, gets the current value.
   * @returns {string} The localised description for the current value.
   */
  getDescription(overrideValue?: number): string {
    const value = overrideValue ?? this.value;
    if (value === 0) {
      return i18next.t("challenges:singleGeneration.desc_default");
    }
    return i18next.t("challenges:singleGeneration.desc", {
      gen: i18next.t(`challenges:singleGeneration.gen_${value}`),
    });
  }

  static loadChallenge(source: SingleGenerationChallenge | any): SingleGenerationChallenge {
    const newChallenge = new SingleGenerationChallenge();
    newChallenge.value = source.value;
    newChallenge.severity = source.severity;
    return newChallenge;
  }
}

interface monotypeOverride {
  /** The species to override */
  species: Species;
  /** The type to count as */
  type: PokemonType;
  /** If part of a fusion, should we check the fused species instead of the base species? */
  fusion: boolean;
}

/**
 * Implements a mono type challenge.
 */
export class SingleTypeChallenge extends Challenge {
  private static TYPE_OVERRIDES: monotypeOverride[] = [
    { species: Species.CASTFORM, type: PokemonType.NORMAL, fusion: false },
  ];
  // TODO: Find a solution for all Pokemon with this ssui issue, including Basculin and Burmy

  constructor() {
    super(Challenges.SINGLE_TYPE, 18);
  }

  override applyStarterChoice(pokemon: PokemonSpecies, valid: Utils.BooleanHolder, dexAttr: DexAttrProps): boolean {
    const speciesForm = getPokemonSpeciesForm(pokemon.speciesId, dexAttr.formIndex);
    const types = [speciesForm.type1, speciesForm.type2];
    if (!types.includes(this.value - 1)) {
      valid.value = false;
      return true;
    }
    return false;
  }

  applyPokemonInBattle(pokemon: Pokemon, valid: Utils.BooleanHolder): boolean {
    if (
      pokemon.isPlayer() &&
      !pokemon.isOfType(this.value - 1, false, false, true) &&
      !SingleTypeChallenge.TYPE_OVERRIDES.some(
        o =>
          o.type === this.value - 1 &&
          (pokemon.isFusion() && o.fusion ? pokemon.fusionSpecies! : pokemon.species).speciesId === o.species,
      )
    ) {
      // TODO: is the bang on fusionSpecies correct?
      valid.value = false;
      return true;
    }
    return false;
  }

  /**
   * @overrides
   */
  getDifficulty(): number {
    return this.value > 0 ? 1 : 0;
  }

  /**
   * Returns the textual representation of a challenge's current value.
   * @param {value} overrideValue The value to check for. If undefined, gets the current value.
   * @returns {string} The localised name for the current value.
   */
  getValue(overrideValue?: number): string {
    if (overrideValue === undefined) {
      overrideValue = this.value;
    }
    return PokemonType[this.value - 1].toLowerCase();
  }

  /**
   * Returns the description of a challenge's current value.
   * @param {value} overrideValue The value to check for. If undefined, gets the current value.
   * @returns {string} The localised description for the current value.
   */
  getDescription(overrideValue?: number): string {
    if (overrideValue === undefined) {
      overrideValue = this.value;
    }
    const type = i18next.t(`pokemonInfo:Type.${PokemonType[this.value - 1]}`);
    const typeColor = `[color=${TypeColor[PokemonType[this.value - 1]]}][shadow=${TypeShadow[PokemonType[this.value - 1]]}]${type}[/shadow][/color]`;
    const defaultDesc = i18next.t("challenges:singleType.desc_default");
    const typeDesc = i18next.t("challenges:singleType.desc", {
      type: typeColor,
    });
    return this.value === 0 ? defaultDesc : typeDesc;
  }

  static loadChallenge(source: SingleTypeChallenge | any): SingleTypeChallenge {
    const newChallenge = new SingleTypeChallenge();
    newChallenge.value = source.value;
    newChallenge.severity = source.severity;
    return newChallenge;
  }
}

/**
 * Implements a fresh start challenge.
 */
export class FreshStartChallenge extends Challenge {
  constructor() {
    super(Challenges.FRESH_START, 1);
  }

  applyStarterChoice(pokemon: PokemonSpecies, valid: Utils.BooleanHolder): boolean {
    if (!defaultStarterSpecies.includes(pokemon.speciesId)) {
      valid.value = false;
      return true;
    }
    return false;
  }

  applyStarterCost(species: Species, cost: Utils.NumberHolder): boolean {
    if (defaultStarterSpecies.includes(species)) {
      cost.value = speciesStarterCosts[species];
      return true;
    }
    return false;
  }

  applyStarterModify(pokemon: Pokemon): boolean {
    pokemon.abilityIndex = 0; // Always base ability, not hidden ability
    pokemon.passive = false; // Passive isn't unlocked
    pokemon.nature = Nature.HARDY; // Neutral nature
    pokemon.moveset = pokemon.species
      .getLevelMoves()
      .filter(m => m[0] <= 5)
      .map(lm => lm[1])
      .slice(0, 4)
      .map(m => new PokemonMove(m)); // No egg moves
    pokemon.luck = 0; // No luck
    pokemon.shiny = false; // Not shiny
    pokemon.variant = 0; // Not shiny
    pokemon.formIndex = 0; // Froakie should be base form
    pokemon.ivs = [15, 15, 15, 15, 15, 15]; // Default IVs of 15 for all stats (Updated to 15 from 10 in 1.2.0)
    pokemon.teraType = pokemon.species.type1; // Always primary tera type
    return true;
  }

  override applyModifierPoolModify(poolType: ModifierPoolType, modifierPool: ModifierPool): boolean {
    if (poolType !== ModifierPoolType.PLAYER) {
      return false;
    }
    let ret = false;
    let idx = modifierPool[ModifierTier.ULTRA].findIndex(
      p => p.modifierType === getModifierType(getModifierTypeFuncById("EVIOLITE")),
    );
    if (idx >= 0) {
      modifierPool[ModifierTier.ULTRA].splice(idx, 1);
      ret = true;
    }
    idx = modifierPool[ModifierTier.MASTER].findIndex(
      p => p.modifierType === getModifierType(getModifierTypeFuncById("MINI_BLACK_HOLE")),
    );
    if (idx >= 0) {
      modifierPool[ModifierTier.MASTER].splice(idx, 1);
      ret = true;
    }
    return ret;
  }

  override getDifficulty(): number {
    return 0;
  }

  static loadChallenge(source: FreshStartChallenge | any): FreshStartChallenge {
    const newChallenge = new FreshStartChallenge();
    newChallenge.value = source.value;
    newChallenge.severity = source.severity;
    return newChallenge;
  }
}

/**
 * Implements an inverse battle challenge.
 */
export class InverseBattleChallenge extends Challenge {
  constructor() {
    super(Challenges.INVERSE_BATTLE, 1);
  }

  static loadChallenge(source: InverseBattleChallenge | any): InverseBattleChallenge {
    const newChallenge = new InverseBattleChallenge();
    newChallenge.value = source.value;
    newChallenge.severity = source.severity;
    return newChallenge;
  }

  override getDifficulty(): number {
    return 0;
  }

  override applyEnemyPokemonModify(pokemon: EnemyPokemon): boolean {
    if (pokemon.species.speciesId === Species.ETERNATUS) {
      pokemon.moveset[2] = new PokemonMove(Moves.THUNDERBOLT);
      return true;
    }
    return false;
  }

  applyTypeEffectiveness(effectiveness: Utils.NumberHolder): boolean {
    if (effectiveness.value < 1) {
      effectiveness.value = 2;
      return true;
    }
    if (effectiveness.value > 1) {
      effectiveness.value = 0.5;
      return true;
    }

    return false;
  }
}

/**
 * Implements a flip stat challenge.
 */
export class FlipStatChallenge extends Challenge {
  constructor() {
    super(Challenges.FLIP_STAT, 1);
  }

  override applyFlipStat(_pokemon: Pokemon, baseStats: number[]) {
    const origStats = Utils.deepCopy(baseStats);
    baseStats[0] = origStats[5];
    baseStats[1] = origStats[4];
    baseStats[2] = origStats[3];
    baseStats[3] = origStats[2];
    baseStats[4] = origStats[1];
    baseStats[5] = origStats[0];
    return true;
  }

  static loadChallenge(source: FlipStatChallenge | any): FlipStatChallenge {
    const newChallenge = new FlipStatChallenge();
    newChallenge.value = source.value;
    newChallenge.severity = source.severity;
    return newChallenge;
  }
}

export class MetronomeChallenge extends Challenge {
  constructor() {
    super(Challenges.METRONOME, 1);
  }

  override applyStarterModify(pokemon: Pokemon): boolean {
    pokemon.moveset = [new PokemonMove(Moves.METRONOME, 0, 3)];
    return true;
  }

  override applyEnemyPokemonModify(pokemon: EnemyPokemon): boolean {
    pokemon.moveset = [new PokemonMove(Moves.METRONOME, 0, 3)];
    return true;
  }

  override applyBanMoveLearning(_pokemon: Pokemon, _move: Moves): boolean {
    return true;
  }

  /**
   * Makes sure 0 PP is used, called when applying other PP usage modifiers such as Pressure
   * @param _pokemon {@link Pokemon} unused
   * @param _move {@link Moves} unused
   * @param usedPP
   * @returns true
   */
  override applyModifyPPUsage(_pokemon: Pokemon, _move: Moves, usedPP: Utils.NumberHolder): boolean {
    usedPP.value = 0;
    return true;
  }

  override applyModifierPoolModify(poolType: ModifierPoolType, modifierPool: ModifierPool): boolean {
    if (poolType !== ModifierPoolType.PLAYER) {
      return false;
    }
    let ret = false;
    const common_block = ["TM_COMMON", "ETHER", "MAX_ETHER"];
    const great_block = ["ELIXIR", "MAX_ELIXIR", "PP_UP", "MEMORY_MUSHROOM", "TM_GREAT"];
    const ultra_block = ["TM_ULTRA", "PP_MAX"];

    common_block.map(b => {
      const idx = modifierPool[ModifierTier.COMMON].findIndex(p => p.modifierType.id === b);
      if (idx >= 0) {
        modifierPool[ModifierTier.COMMON].splice(idx, 1);
        ret = true;
      }
    });
    great_block.map(b => {
      const idx = modifierPool[ModifierTier.GREAT].findIndex(p => p.modifierType.id === b);
      if (idx >= 0) {
        modifierPool[ModifierTier.GREAT].splice(idx, 1);
        ret = true;
      }
    });
    ultra_block.map(b => {
      const idx = modifierPool[ModifierTier.ULTRA].findIndex(p => p.modifierType.id === b);
      if (idx >= 0) {
        modifierPool[ModifierTier.ULTRA].splice(idx, 1);
        ret = true;
      }
    });
    return ret;
  }

  override applyShopModify(options: ModifierTypeOption[]): boolean {
    const removals = ["ETHER", "MAX_ETHER", "ELIXIR", "MAX_ELIXIR", "MEMORY_MUSHROOM"];
    const opstart = options.length;
    removals.map(r => {
      const idx = options.findIndex(o => o.type.localeKey.split(".")[1] === r); // I don't wanna hear it!
      if (idx >= 0) {
        options.splice(idx, 1);
      }
    });
    return opstart > options.length;
  }

  static loadChallenge(source: MetronomeChallenge | any): MetronomeChallenge {
    const newChallenge = new MetronomeChallenge();
    newChallenge.value = source.value;
    newChallenge.severity = source.severity;
    return newChallenge;
  }
}

/**
 * Lowers the amount of starter points available.
 */
export class LowerStarterMaxCostChallenge extends Challenge {
  constructor() {
    super(Challenges.LOWER_MAX_STARTER_COST, 9);
  }

  /**
   * @override
   */
  getValue(overrideValue?: number): string {
    if (overrideValue === undefined) {
      overrideValue = this.value;
    }
    return (DEFAULT_PARTY_MAX_COST - overrideValue).toString();
  }

  applyStarterChoice(pokemon: PokemonSpecies, valid: Utils.BooleanHolder): boolean {
    if (speciesStarterCosts[pokemon.speciesId] > DEFAULT_PARTY_MAX_COST - this.value) {
      valid.value = false;
      return true;
    }
    return false;
  }

  static loadChallenge(source: LowerStarterMaxCostChallenge | any): LowerStarterMaxCostChallenge {
    const newChallenge = new LowerStarterMaxCostChallenge();
    newChallenge.value = source.value;
    newChallenge.severity = source.severity;
    return newChallenge;
  }
}

/**
 * Lowers the maximum cost of starters available.
 */
export class LowerStarterPointsChallenge extends Challenge {
  constructor() {
    super(Challenges.LOWER_STARTER_POINTS, 9);
  }

  /**
   * @override
   */
  getValue(overrideValue?: number): string {
    if (overrideValue === undefined) {
      overrideValue = this.value;
    }
    return (DEFAULT_PARTY_MAX_COST - overrideValue).toString();
  }

  applyStarterPoints(points: Utils.NumberHolder): boolean {
    points.value -= this.value;
    return true;
  }

  static loadChallenge(source: LowerStarterPointsChallenge | any): LowerStarterPointsChallenge {
    const newChallenge = new LowerStarterPointsChallenge();
    newChallenge.value = source.value;
    newChallenge.severity = source.severity;
    return newChallenge;
  }
}

/**
 * Apply all challenges that modify starter choice.
 * @param challengeType {@link ChallengeType} ChallengeType.STARTER_CHOICE
 * @param pokemon {@link PokemonSpecies} The pokemon to check the validity of.
 * @param valid {@link Utils.BooleanHolder} A BooleanHolder, the value gets set to false if the pokemon isn't allowed.
 * @param dexAttr {@link DexAttrProps} The dex attributes of the pokemon.
 * @returns True if any challenge was successfully applied.
 */
export function applyChallenges(
  challengeType: ChallengeType.STARTER_CHOICE,
  pokemon: PokemonSpecies,
  valid: Utils.BooleanHolder,
  dexAttr: DexAttrProps,
): boolean;
/**
 * Apply all challenges that modify available total starter points.
 * @param challengeType {@link ChallengeType} ChallengeType.STARTER_POINTS
 * @param points {@link Utils.NumberHolder} The amount of points you have available.
 * @returns True if any challenge was successfully applied.
 */
export function applyChallenges(challengeType: ChallengeType.STARTER_POINTS, points: Utils.NumberHolder): boolean;
/**
 * Apply all challenges that modify the cost of a starter.
 * @param challengeType {@link ChallengeType} ChallengeType.STARTER_COST
 * @param species {@link Species} The pokemon to change the cost of.
 * @param points {@link Utils.NumberHolder} The cost of the pokemon.
 * @returns True if any challenge was successfully applied.
 */
export function applyChallenges(
  challengeType: ChallengeType.STARTER_COST,
  species: Species,
  cost: Utils.NumberHolder,
): boolean;
/**
 * Apply all challenges that modify a starter after selection.
 * @param challengeType {@link ChallengeType} ChallengeType.STARTER_MODIFY
 * @param pokemon {@link Pokemon} The starter pokemon to modify.
 * @returns True if any challenge was successfully applied.
 */
export function applyChallenges(challengeType: ChallengeType.STARTER_MODIFY, pokemon: Pokemon): boolean;
/**
 * Apply all challenges that what pokemon you can have in battle.
 * @param challengeType {@link ChallengeType} ChallengeType.POKEMON_IN_BATTLE
 * @param pokemon {@link Pokemon} The pokemon to check the validity of.
 * @param valid {@link Utils.BooleanHolder} A BooleanHolder, the value gets set to false if the pokemon isn't allowed.
 * @returns True if any challenge was successfully applied.
 */
export function applyChallenges(
  challengeType: ChallengeType.POKEMON_IN_BATTLE,
  pokemon: Pokemon,
  valid: Utils.BooleanHolder,
): boolean;
/**
 * Apply all challenges that modify what fixed battles there are.
 * @param challengeType {@link ChallengeType} ChallengeType.FIXED_BATTLES
 * @param waveIndex {@link Number} The current wave index.
 * @param battleConfig {@link FixedBattleConfig} The battle config to modify.
 * @returns True if any challenge was successfully applied.
 */
export function applyChallenges(
  challengeType: ChallengeType.FIXED_BATTLES,
  waveIndex: number,
  battleConfig: FixedBattleConfig,
): boolean;
/**
 * Apply all challenges that modify type effectiveness.
 * @param challengeType {@linkcode ChallengeType} ChallengeType.TYPE_EFFECTIVENESS
 * @param effectiveness {@linkcode Utils.NumberHolder} The current effectiveness of the move.
 * @returns True if any challenge was successfully applied.
 */
export function applyChallenges(
  challengeType: ChallengeType.TYPE_EFFECTIVENESS,
  effectiveness: Utils.NumberHolder,
): boolean;
/**
 * Apply all challenges that modify what level AI are.
 * @param challengeType {@link ChallengeType} ChallengeType.AI_LEVEL
 * @param level {@link Utils.NumberHolder} The generated level of the pokemon.
 * @param levelCap {@link Number} The maximum level cap for the current wave.
 * @param isTrainer {@link Boolean} Whether this is a trainer pokemon.
 * @param isBoss {@link Boolean} Whether this is a non-trainer boss pokemon.
 * @returns True if any challenge was successfully applied.
 */
export function applyChallenges(
  challengeType: ChallengeType.AI_LEVEL,
  level: Utils.NumberHolder,
  levelCap: number,
  isTrainer: boolean,
  isBoss: boolean,
): boolean;
/**
 * Apply all challenges that modify how many move slots the AI has.
 * @param challengeType {@link ChallengeType} ChallengeType.AI_MOVE_SLOTS
 * @param pokemon {@link Pokemon} The pokemon being considered.
 * @param moveSlots {@link Utils.NumberHolder} The amount of move slots.
 * @returns True if any challenge was successfully applied.
 */
export function applyChallenges(
  challengeType: ChallengeType.AI_MOVE_SLOTS,
  pokemon: Pokemon,
  moveSlots: Utils.NumberHolder,
): boolean;
/**
 * Apply all challenges that modify whether a pokemon has its passive.
 * @param challengeType {@link ChallengeType} ChallengeType.PASSIVE_ACCESS
 * @param pokemon {@link Pokemon} The pokemon to modify.
 * @param hasPassive {@link Utils.BooleanHolder} Whether it has its passive.
 * @returns True if any challenge was successfully applied.
 */
export function applyChallenges(
  challengeType: ChallengeType.PASSIVE_ACCESS,
  pokemon: Pokemon,
  hasPassive: Utils.BooleanHolder,
): boolean;
/**
 * Apply all challenges that modify the game modes settings.
 * @param challengeType {@link ChallengeType} ChallengeType.GAME_MODE_MODIFY
 * @returns True if any challenge was successfully applied.
 */
export function applyChallenges(challengeType: ChallengeType.GAME_MODE_MODIFY): boolean;
/**
 * Apply all challenges that modify what level a pokemon can access a move.
 * @param challengeType {@link ChallengeType} ChallengeType.MOVE_ACCESS
 * @param pokemon {@link Pokemon} What pokemon would learn the move.
 * @param moveSource {@link MoveSourceType} What source the pokemon would get the move from.
 * @param move {@link Moves} The move in question.
 * @param level {@link Utils.NumberHolder} The level threshold for access.
 * @returns True if any challenge was successfully applied.
 */
export function applyChallenges(
  challengeType: ChallengeType.MOVE_ACCESS,
  pokemon: Pokemon,
  moveSource: MoveSourceType,
  move: Moves,
  level: Utils.NumberHolder,
): boolean;
/**
 * Apply all challenges that modify what weight a pokemon gives to move generation
 * @param challengeType {@link ChallengeType} ChallengeType.MOVE_WEIGHT
 * @param pokemon {@link Pokemon} What pokemon would learn the move.
 * @param moveSource {@link MoveSourceType} What source the pokemon would get the move from.
 * @param move {@link Moves} The move in question.
 * @param weight {@link Utils.NumberHolder} The weight of the move.
 * @returns True if any challenge was successfully applied.
 */
export function applyChallenges(
  challengeType: ChallengeType.MOVE_WEIGHT,
  pokemon: Pokemon,
  moveSource: MoveSourceType,
  move: Moves,
  weight: Utils.NumberHolder,
): boolean;

export function applyChallenges(challengeType: ChallengeType.FLIP_STAT, pokemon: Pokemon, baseStats: number[]): boolean;
<<<<<<< HEAD

/**
 * Apply all challenges that modify Enemy Pokemon generation (after post process funcs)
 * @param challengeType {@link ChallengeType} ChallengeType.ENEMY_POKEMON_MODIFY
 * @param pokemon {@link EnemyPokemon} Pokemon to be modified
 * @returns True if any challenge was successfully applied.
 */
export function applyChallenges(challengeType: ChallengeType.ENEMY_POKEMON_MODIFY, pokemon: EnemyPokemon): boolean;

/**
 * Apply all challenges that restrict Pokemon from learning certain moves
 * @param challengeType {@link ChallengeType} ChallengeType.BAN_MOVE_LEARNING
 * @param pokemon {@link Pokemon} The mon attempting to learn
 * @param move {@link Moves} The move being learned
 * @returns True if any challenge was successfully applied.
 */
export function applyChallenges(challengeType: ChallengeType.BAN_MOVE_LEARNING, pokemon: Pokemon, move: Moves): boolean;

/**
 * Apply all challenges that modify how much PP is used
 * @param challengeType {@link ChallengeType} ChallengeType.MODIFY_PP_USE
 * @param pokemon {@link Pokemon} Pokemon using the move
 * @param move {@link Moves} Move being used
 * @param usedPP {@link Utils.NumberHolder} Holds the value associated with how much PP should be used
 * @returns True if any challenge was successfully applied.
 */
export function applyChallenges(
  challengeType: ChallengeType.MODIFY_PP_USE,
  pokemon: Pokemon,
  move: Moves,
  usedPP: Utils.NumberHolder,
): boolean;

/**
 * Apply all challenges that modify modifier pools //TODO: Modifier rework will need to look at this
 * @param challengeType {@link ChallengeType} ChallengeType.MODIFIER_POOL_MODIFY
 * @param poolType {@link ModifierPoolType} Which kind of pool is being changed (wild held items, player rewards etc)
 * @param modifierPool {@link ModifierPool} The item pool the challenge may attempt to modify
 * @returns True if any challenge was successfully applied.
 */
export function applyChallenges(
  challengeType: ChallengeType.MODIFIER_POOL_MODIFY,
  poolType: ModifierPoolType,
  modifierPool: ModifierPool,
): boolean;

/**
 * Apply all challenges that modify the shop
 * @param challengeType ChallengeType.SHOP_MODIFY
 * @param options {@link ModifierTypeOption} List of shop options including the prices
 * @returns True if any challenge was successfully applied.
 */
export function applyChallenges(challengeType: ChallengeType.SHOP_MODIFY, options: ModifierTypeOption[]): boolean;

=======

>>>>>>> 28234e57
export function applyChallenges(challengeType: ChallengeType, ...args: any[]): boolean {
  let ret = false;
  globalScene.gameMode.challenges.forEach(c => {
    if (c.value !== 0) {
      switch (challengeType) {
        case ChallengeType.STARTER_CHOICE:
          ret ||= c.applyStarterChoice(args[0], args[1], args[2]);
          break;
        case ChallengeType.STARTER_POINTS:
          ret ||= c.applyStarterPoints(args[0]);
          break;
        case ChallengeType.STARTER_COST:
          ret ||= c.applyStarterCost(args[0], args[1]);
          break;
        case ChallengeType.STARTER_MODIFY:
          ret ||= c.applyStarterModify(args[0]);
          break;
        case ChallengeType.POKEMON_IN_BATTLE:
          ret ||= c.applyPokemonInBattle(args[0], args[1]);
          break;
        case ChallengeType.FIXED_BATTLES:
          ret ||= c.applyFixedBattle(args[0], args[1]);
          break;
        case ChallengeType.TYPE_EFFECTIVENESS:
          ret ||= c.applyTypeEffectiveness(args[0]);
          break;
        case ChallengeType.AI_LEVEL:
          ret ||= c.applyLevelChange(args[0], args[1], args[2], args[3]);
          break;
        case ChallengeType.AI_MOVE_SLOTS:
          ret ||= c.applyMoveSlot(args[0], args[1]);
          break;
        case ChallengeType.PASSIVE_ACCESS:
          ret ||= c.applyPassiveAccess(args[0], args[1]);
          break;
        case ChallengeType.GAME_MODE_MODIFY:
          ret ||= c.applyGameModeModify();
          break;
        case ChallengeType.MOVE_ACCESS:
          ret ||= c.applyMoveAccessLevel(args[0], args[1], args[2], args[3]);
          break;
        case ChallengeType.MOVE_WEIGHT:
          ret ||= c.applyMoveWeight(args[0], args[1], args[2], args[3]);
          break;
        case ChallengeType.FLIP_STAT:
          ret ||= c.applyFlipStat(args[0], args[1]);
          break;
        case ChallengeType.ENEMY_POKEMON_MODIFY:
          ret ||= c.applyEnemyPokemonModify(args[0]);
          break;
        case ChallengeType.BAN_MOVE_LEARNING:
          ret ||= c.applyBanMoveLearning(args[0], args[1]);
          break;
        case ChallengeType.MODIFY_PP_USE:
          ret ||= c.applyModifyPPUsage(args[0], args[1], args[2]);
          break;
        case ChallengeType.MODIFIER_POOL_MODIFY:
          ret ||= c.applyModifierPoolModify(args[0], args[1]);
          break;
        case ChallengeType.SHOP_MODIFY:
          ret ||= c.applyShopModify(args[0]);
          break;
      }
    }
  });
  return ret;
}

/**
 *
 * @param source A challenge to copy, or an object of a challenge's properties. Missing values are treated as defaults.
 * @returns The challenge in question.
 */
export function copyChallenge(source: Challenge | any): Challenge {
  switch (source.id) {
    case Challenges.SINGLE_GENERATION:
      return SingleGenerationChallenge.loadChallenge(source);
    case Challenges.SINGLE_TYPE:
      return SingleTypeChallenge.loadChallenge(source);
    case Challenges.LOWER_MAX_STARTER_COST:
      return LowerStarterMaxCostChallenge.loadChallenge(source);
    case Challenges.LOWER_STARTER_POINTS:
      return LowerStarterPointsChallenge.loadChallenge(source);
    case Challenges.FRESH_START:
      return FreshStartChallenge.loadChallenge(source);
    case Challenges.INVERSE_BATTLE:
      return InverseBattleChallenge.loadChallenge(source);
    case Challenges.FLIP_STAT:
      return FlipStatChallenge.loadChallenge(source);
    case Challenges.METRONOME:
      return MetronomeChallenge.loadChallenge(source);
  }
  throw new Error("Unknown challenge copied");
}

export const allChallenges: Challenge[] = [];

export function initChallenges() {
  allChallenges.push(
    new SingleGenerationChallenge(),
    new SingleTypeChallenge(),
    new FreshStartChallenge(),
    new InverseBattleChallenge(),
    new FlipStatChallenge(),
    new MetronomeChallenge(),
  );
}

/**
 * Apply all challenges to the given starter (and form) to check its validity.
 * Differs from {@linkcode checkSpeciesValidForChallenge} which only checks form changes.
 * @param species - The {@linkcode PokemonSpecies} to check the validity of.
 * @param dexAttr - The {@linkcode DexAttrProps | dex attributes} of the species, including its form index.
 * @param soft - If `true`, allow it if it could become valid through evolution or form change.
 * @returns `true` if the species is considered valid.
 */
export function checkStarterValidForChallenge(species: PokemonSpecies, props: DexAttrProps, soft: boolean) {
  if (!soft) {
    const isValidForChallenge = new Utils.BooleanHolder(true);
    applyChallenges(ChallengeType.STARTER_CHOICE, species, isValidForChallenge, props);
    return isValidForChallenge.value;
  }
  // We check the validity of every evolution and form change, and require that at least one is valid
  const speciesToCheck = [species.speciesId];
  while (speciesToCheck.length) {
    const checking = speciesToCheck.pop();
    // Linter complains if we don't handle this
    if (!checking) {
      return false;
    }
    const checkingSpecies = getPokemonSpecies(checking);
    if (checkSpeciesValidForChallenge(checkingSpecies, props, true)) {
      return true;
    }
    if (checking && pokemonEvolutions.hasOwnProperty(checking)) {
      pokemonEvolutions[checking].forEach(e => {
        // Form check to deal with cases such as Basculin -> Basculegion
        // TODO: does this miss anything if checking forms of a stage 2 Pokémon?
        if (!e?.preFormKey || e.preFormKey === species.forms[props.formIndex].formKey) {
          speciesToCheck.push(e.speciesId);
        }
      });
    }
  }
  return false;
}

/**
 * Apply all challenges to the given species (and form) to check its validity.
 * Differs from {@linkcode checkStarterValidForChallenge} which also checks evolutions.
 * @param species - The {@linkcode PokemonSpecies} to check the validity of.
 * @param dexAttr - The {@linkcode DexAttrProps | dex attributes} of the species, including its form index.
 * @param soft - If `true`, allow it if it could become valid through a form change.
 * @returns `true` if the species is considered valid.
 */
function checkSpeciesValidForChallenge(species: PokemonSpecies, props: DexAttrProps, soft: boolean) {
  const isValidForChallenge = new Utils.BooleanHolder(true);
  applyChallenges(ChallengeType.STARTER_CHOICE, species, isValidForChallenge, props);
  if (!soft || !pokemonFormChanges.hasOwnProperty(species.speciesId)) {
    return isValidForChallenge.value;
  }
  // If the form in props is valid, return true before checking other form changes
  if (soft && isValidForChallenge.value) {
    return true;
  }
  pokemonFormChanges[species.speciesId].forEach(f1 => {
    // Exclude form changes that require the mon to be on the field to begin with,
    // such as Castform
    if (!("item" in f1)) {
      return;
    }
    species.forms.forEach((f2, formIndex) => {
      if (f1.formKey === f2.formKey) {
        const formProps = { ...props };
        formProps.formIndex = formIndex;
        const isFormValidForChallenge = new Utils.BooleanHolder(true);
        applyChallenges(ChallengeType.STARTER_CHOICE, species, isFormValidForChallenge, formProps);
        if (isFormValidForChallenge.value) {
          return true;
        }
      }
    });
  });
  return false;
}<|MERGE_RESOLUTION|>--- conflicted
+++ resolved
@@ -21,14 +21,8 @@
 import { globalScene } from "#app/global-scene";
 import { pokemonFormChanges } from "./pokemon-forms";
 import { pokemonEvolutions } from "./balance/pokemon-evolutions";
-import {
-  getModifierType,
-  getModifierTypeFuncById,
-  ModifierPoolType,
-  type ModifierPool,
-  type ModifierTypeKeys,
-  type ModifierTypeOption,
-} from "#app/modifier/modifier-type";
+import { ModifierPoolType, type ModifierPool, type ModifierTypeOption } from "#app/modifier/modifier-type";
+import type { LearnMoveType } from "#app/phases/learn-move-phase";
 
 /** A constant for the default max cost of the starting party before a run */
 const DEFAULT_PARTY_MAX_COST = 10;
@@ -468,9 +462,11 @@
    * An apply function for BAN_MOVE_LEARNING. Derived classes should alter this.
    * @param _pokemon {@link Pokemon} Pokemon who wants to learn the move
    * @param _move {@link Moves} Move being learned
+   * @param _learnType {@link LearnMoveType} How the move is being learned
+   * @param _valid: {@link BooleanHolder} Whether the move is valid for this challenge
    * @returns {@link boolean} Whether the move should be restricted from learning
    */
-  applyBanMoveLearning(_pokemon: Pokemon, _move: Moves) {
+  applyBanMoveLearning(_pokemon: Pokemon, _move: Moves, _learnType: LearnMoveType, _valid: Utils.BooleanHolder) {
     return false;
   }
 
@@ -915,20 +911,21 @@
       return false;
     }
     let ret = false;
-    let idx = modifierPool[ModifierTier.ULTRA].findIndex(
-      p => p.modifierType === getModifierType(getModifierTypeFuncById("EVIOLITE")),
-    );
-    if (idx >= 0) {
-      modifierPool[ModifierTier.ULTRA].splice(idx, 1);
-      ret = true;
-    }
-    idx = modifierPool[ModifierTier.MASTER].findIndex(
-      p => p.modifierType === getModifierType(getModifierTypeFuncById("MINI_BLACK_HOLE")),
-    );
-    if (idx >= 0) {
-      modifierPool[ModifierTier.MASTER].splice(idx, 1);
-      ret = true;
-    }
+
+    let idx;
+    const bans = ["EVIOLITE", "MINI_BLACK_HOLE"];
+    const t = [ModifierTier.COMMON, ModifierTier.GREAT, ModifierTier.ULTRA, ModifierTier.ROGUE, ModifierTier.MASTER];
+    for (let i = 0; i < t.length; i++) {
+      idx = 0;
+      while (idx > -1) {
+        idx = modifierPool[t[i]].findIndex(p => bans.includes(p.modifierType.id));
+        if (idx > -1) {
+          modifierPool[t[i]].splice(idx, 1);
+          ret = true;
+        }
+      }
+    }
+
     return ret;
   }
 
@@ -1027,7 +1024,13 @@
     return true;
   }
 
-  override applyBanMoveLearning(_pokemon: Pokemon, _move: Moves): boolean {
+  override applyBanMoveLearning(
+    _pokemon: Pokemon,
+    _move: Moves,
+    _learnType: LearnMoveType,
+    valid: Utils.BooleanHolder,
+  ): boolean {
+    valid.value = false;
     return true;
   }
 
@@ -1048,39 +1051,40 @@
       return false;
     }
     let ret = false;
-    const common_block = ["TM_COMMON", "ETHER", "MAX_ETHER"];
-    const great_block = ["ELIXIR", "MAX_ELIXIR", "PP_UP", "MEMORY_MUSHROOM", "TM_GREAT"];
-    const ultra_block = ["TM_ULTRA", "PP_MAX"];
-
-    common_block.map(b => {
-      const idx = modifierPool[ModifierTier.COMMON].findIndex(p => p.modifierType.id === b);
-      if (idx >= 0) {
-        modifierPool[ModifierTier.COMMON].splice(idx, 1);
-        ret = true;
+
+    let idx;
+    const bans = [
+      "TM_COMMON",
+      "ETHER",
+      "MAX_ETHER",
+      "ELIXIR",
+      "MAX_ELIXIR",
+      "PP_UP",
+      "MEMORY_MUSHROOM",
+      "TM_GREAT",
+      "TM_ULTRA",
+      "PP_MAX",
+    ];
+    const t = [ModifierTier.COMMON, ModifierTier.GREAT, ModifierTier.ULTRA, ModifierTier.ROGUE, ModifierTier.MASTER];
+    for (let i = 0; i < t.length; i++) {
+      idx = 0;
+      while (idx > -1) {
+        idx = modifierPool[t[i]].findIndex(p => bans.includes(p.modifierType.id));
+        if (idx > -1) {
+          modifierPool[t[i]].splice(idx, 1);
+          ret = true;
+        }
       }
-    });
-    great_block.map(b => {
-      const idx = modifierPool[ModifierTier.GREAT].findIndex(p => p.modifierType.id === b);
-      if (idx >= 0) {
-        modifierPool[ModifierTier.GREAT].splice(idx, 1);
-        ret = true;
-      }
-    });
-    ultra_block.map(b => {
-      const idx = modifierPool[ModifierTier.ULTRA].findIndex(p => p.modifierType.id === b);
-      if (idx >= 0) {
-        modifierPool[ModifierTier.ULTRA].splice(idx, 1);
-        ret = true;
-      }
-    });
+    }
+
     return ret;
   }
 
   override applyShopModify(options: ModifierTypeOption[]): boolean {
-    const removals = ["ETHER", "MAX_ETHER", "ELIXIR", "MAX_ELIXIR", "MEMORY_MUSHROOM"];
+    const removals = ["ETHER", "MAX_ETHER", "ELIXIR", "MAX_ELIXIR", "MEMORY_MUSHROOM"]; // Pending rework, these need to match locale key
     const opstart = options.length;
     removals.map(r => {
-      const idx = options.findIndex(o => o.type.localeKey.split(".")[1] === r); // I don't wanna hear it!
+      const idx = options.findIndex(o => o.type.localeKey.split(".")[1] === r); // Currently the quickest way to get the id
       if (idx >= 0) {
         options.splice(idx, 1);
       }
@@ -1315,7 +1319,6 @@
 ): boolean;
 
 export function applyChallenges(challengeType: ChallengeType.FLIP_STAT, pokemon: Pokemon, baseStats: number[]): boolean;
-<<<<<<< HEAD
 
 /**
  * Apply all challenges that modify Enemy Pokemon generation (after post process funcs)
@@ -1330,9 +1333,16 @@
  * @param challengeType {@link ChallengeType} ChallengeType.BAN_MOVE_LEARNING
  * @param pokemon {@link Pokemon} The mon attempting to learn
  * @param move {@link Moves} The move being learned
- * @returns True if any challenge was successfully applied.
- */
-export function applyChallenges(challengeType: ChallengeType.BAN_MOVE_LEARNING, pokemon: Pokemon, move: Moves): boolean;
+ * @param learnType {@link LearnMoveType} how the move is being learned
+ * @returns True if any challenge was successfully applied.
+ */
+export function applyChallenges(
+  challengeType: ChallengeType.BAN_MOVE_LEARNING,
+  pokemon: Pokemon,
+  move: Moves,
+  learnType: LearnMoveType,
+  valid: Utils.BooleanHolder,
+): boolean;
 
 /**
  * Apply all challenges that modify how much PP is used
@@ -1370,9 +1380,6 @@
  */
 export function applyChallenges(challengeType: ChallengeType.SHOP_MODIFY, options: ModifierTypeOption[]): boolean;
 
-=======
-
->>>>>>> 28234e57
 export function applyChallenges(challengeType: ChallengeType, ...args: any[]): boolean {
   let ret = false;
   globalScene.gameMode.challenges.forEach(c => {
@@ -1424,7 +1431,7 @@
           ret ||= c.applyEnemyPokemonModify(args[0]);
           break;
         case ChallengeType.BAN_MOVE_LEARNING:
-          ret ||= c.applyBanMoveLearning(args[0], args[1]);
+          ret ||= c.applyBanMoveLearning(args[0], args[1], args[2], args[3]);
           break;
         case ChallengeType.MODIFY_PP_USE:
           ret ||= c.applyModifyPPUsage(args[0], args[1], args[2]);
