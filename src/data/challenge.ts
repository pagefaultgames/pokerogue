import * as Utils from "../utils";
import i18next from "i18next";
import { defaultStarterSpecies, DexAttrProps, GameData } from "#app/system/game-data.js";
import PokemonSpecies, { getPokemonSpecies, getPokemonSpeciesForm, speciesStarters } from "./pokemon-species";
import Pokemon, { PokemonMove } from "#app/field/pokemon.js";
import { BattleType, FixedBattleConfig } from "#app/battle.js";
import Trainer, { TrainerVariant } from "#app/field/trainer.js";
import { GameMode } from "#app/game-mode.js";
import { Type } from "./type";
import { Challenges } from "#enums/challenges";
import { Species } from "#enums/species";
import { TrainerType } from "#enums/trainer-type";
import { Nature } from "./nature";
import { Moves } from "#app/enums/moves.js";
import { TypeColor, TypeShadow } from "#app/enums/color.js";
import { Gender } from "./gender";
import { pokemonEvolutions } from "./pokemon-evolutions";
import { pokemonFormChanges } from "./pokemon-forms";

/**
 * An enum for all the challenge types. The parameter entries on these describe the
 * parameters to use when calling the applyChallenges function.
 */
export enum ChallengeType {
  /**
   * Challenges which modify what starters you can choose
   * @see {@link Challenge.applyStarterChoice}
  */
  STARTER_CHOICE,
  /**
   * Challenges which modify how many starter points you have
   * @see {@link Challenge.applyStarterPoints}
  */
  STARTER_POINTS,
  /**
   * Challenges which modify how many starter points you have
   * @see {@link Challenge.applyStarterPointCost}
  */
  STARTER_COST,
  /**
   * Challenges which modify your starters in some way
   * @see {@link Challenge.applyStarterModify}
  */
  STARTER_MODIFY,
  /**
   * Challenges which limit which pokemon you can have in battle.
   * @see {@link Challenge.applyPokemonInBattle}
  */
  POKEMON_IN_BATTLE,
  /**
   * Adds or modifies the fixed battles in a run
   * @see {@link Challenge.applyFixedBattle}
  */
  FIXED_BATTLES,
  /**
   * Modifies what level the AI pokemon are. UNIMPLEMENTED.
   */
  AI_LEVEL,
  /**
   * Modifies how many move slots the AI has. UNIMPLEMENTED.
   */
  AI_MOVE_SLOTS,
  /**
   * Modifies if a pokemon has its passive. UNIMPLEMENTED.
   */
  PASSIVE_ACCESS,
  /**
   * Modifies the game mode settings in some way. UNIMPLEMENTED.
   */
  GAME_MODE_MODIFY,
  /**
   * Modifies what level AI pokemon can access a move. UNIMPLEMENTED.
   */
  MOVE_ACCESS,
  /**
   * Modifies what weight AI pokemon have when generating movesets. UNIMPLEMENTED.
   */
  MOVE_WEIGHT,
}

/**
 * Used for challenge types that modify movesets, these denote the various sources of moves for pokemon.
 */
export enum MoveSourceType {
  LEVEL_UP, // Currently unimplemented for move access
  RELEARNER, // Relearner moves currently unimplemented
  COMMON_TM,
  GREAT_TM,
  ULTRA_TM,
  COMMON_EGG,
  RARE_EGG
}

/**
 * A challenge object. Exists only to serve as a base class.
 */
export abstract class Challenge {
  public id: Challenges; // The id of the challenge

  public value: integer; // The "strength" of the challenge, all challenges have a numerical value.
  public maxValue: integer; // The maximum strength of the challenge.
  public severity: integer; // The current severity of the challenge. Some challenges have multiple severities in addition to strength.
  public maxSeverity: integer; // The maximum severity of the challenge.

  public conditions: ChallengeCondition[];

  /**
   * @param id {@link Challenges} The enum value for the challenge
   */
  constructor(id: Challenges, maxValue: integer = Number.MAX_SAFE_INTEGER) {
    this.id = id;

    this.value = 0;
    this.maxValue = maxValue;
    this.severity = 0;
    this.maxSeverity = 0;
    this.conditions = [];
  }

  /**
   * Reset the challenge to a base state.
   */
  reset(): void {
    this.value = 0;
    this.severity = 0;
  }

  /**
   * Gets the localisation key for the challenge
   * @returns {@link string} The i18n key for this challenge
   */
  geti18nKey(): string {
    return Challenges[this.id].split("_").map((f, i) => i ? `${f[0]}${f.slice(1).toLowerCase()}` : f.toLowerCase()).join("");
  }

  /**
   * Used for unlockable challenges to check if they're unlocked.
   * @param data {@link GameData} The save data.
   * @returns {@link boolean} Whether this challenge is unlocked.
   */
  isUnlocked(data: GameData): boolean {
    return this.conditions.every(f => f(data));
  }

  /**
   * Adds an unlock condition to this challenge.
   * @param condition {@link ChallengeCondition} The condition to add.
   * @returns {@link Challenge} This challenge
   */
  condition(condition: ChallengeCondition): Challenge {
    this.conditions.push(condition);

    return this;
  }

  /**
   * @returns {@link string} The localised name of this challenge.
   */
  getName(): string {
    return i18next.t(`challenges:${this.geti18nKey()}.name`);
  }

  /**
   * Returns the textual representation of a challenge's current value.
   * @param overrideValue {@link integer} The value to check for. If undefined, gets the current value.
   * @returns {@link string} The localised name for the current value.
   */
  getValue(overrideValue?: integer): string {
    if (overrideValue === undefined) {
      overrideValue = this.value;
    }
    return i18next.t(`challenges:${this.geti18nKey()}.value.${this.value}`);
  }

  /**
   * Returns the description of a challenge's current value.
   * @param overrideValue {@link integer} The value to check for. If undefined, gets the current value.
   * @returns {@link string} The localised description for the current value.
   */
  getDescription(overrideValue?: integer): string {
    if (overrideValue === undefined) {
      overrideValue = this.value;
    }
    return `${i18next.t([`challenges:${this.geti18nKey()}.desc.${this.value}`, `challenges:${this.geti18nKey()}.desc`])}`;
  }

  /**
   * Increase the value of the challenge
   * @returns {@link boolean} Returns true if the value changed
   */
  increaseValue(): boolean {
    if (this.value < this.maxValue) {
      this.value = Math.min(this.value + 1, this.maxValue);
      return true;
    }
    return false;
  }

  /**
   * Decrease the value of the challenge
   * @returns {@link boolean} Returns true if the value changed
   */
  decreaseValue(): boolean {
    if (this.value > 0) {
      this.value = Math.max(this.value - 1, 0);
      return true;
    }
    return false;
  }

  /**
   * Whether to allow choosing this challenge's severity.
   */
  hasSeverity(): boolean {
    return this.value !== 0 && this.maxSeverity > 0;
  }

  /**
   * Decrease the severity of the challenge
   * @returns {@link boolean} Returns true if the value changed
   */
  decreaseSeverity(): boolean {
    if (this.severity > 0) {
      this.severity = Math.max(this.severity - 1, 0);
      return true;
    }
    return false;
  }

  /**
   * Increase the severity of the challenge
   * @returns {@link boolean} Returns true if the value changed
   */
  increaseSeverity(): boolean {
    if (this.severity < this.maxSeverity) {
      this.severity = Math.min(this.severity + 1, this.maxSeverity);
      return true;
    }
    return false;
  }

  /**
   * Gets the "difficulty" value of this challenge.
   * @returns {@link integer} The difficulty value.
   */
  getDifficulty(): integer {
    return this.value;
  }

  /**
   * Gets the minimum difficulty added by this challenge.
   * @returns {@link integer} The difficulty value.
   */
  getMinDifficulty(): integer {
    return 0;
  }

  /**
   * Clones a challenge, either from another challenge or json. Chainable.
   * @param source The source challenge or json.
   * @returns This challenge.
   */
  static loadChallenge(source: Challenge | any): Challenge {
    throw new Error("Method not implemented! Use derived class");
  }

  /**
   * An apply function for STARTER_CHOICE challenges. Derived classes should alter this.
   * @param pokemon {@link PokemonSpecies} The pokemon to check the validity of.
   * @param valid {@link Utils.BooleanHolder} A BooleanHolder, the value gets set to false if the pokemon isn't allowed.
   * @param dexAttr {@link DexAttrProps} The dex attributes of the pokemon.
   * @param soft {@link boolean} If true, allow it if it could become a valid pokemon.
   * @param checkEvolutions {@link boolean} If true, check the pokemon's future evolutions
   * @param checkForms {@link boolean} If true, check the pokemon's alternative forms
   * @returns {@link boolean} Whether this function did anything.
   */
  applyStarterChoice(pokemon: PokemonSpecies, valid: Utils.BooleanHolder, dexAttr: DexAttrProps, soft: boolean = false, checkEvolutions?: boolean, checkForms?: boolean): boolean {
    return false;
  }

  /**
   * An apply function for STARTER_POINTS challenges. Derived classes should alter this.
   * @param points {@link Utils.NumberHolder} The amount of points you have available.
   * @returns {@link boolean} Whether this function did anything.
   */
  applyStarterPoints(points: Utils.NumberHolder): boolean {
    return false;
  }

  /**
   * An apply function for STARTER_COST challenges. Derived classes should alter this.
   * @param species {@link Species} The pokemon to change the cost of.
   * @param cost {@link Utils.NumberHolder} The cost of the starter.
   * @returns {@link boolean} Whether this function did anything.
   */
  applyStarterCost(species: Species, cost: Utils.NumberHolder): boolean {
    return false;
  }

  /**
   * An apply function for STARTER_MODIFY challenges. Derived classes should alter this.
   * @param pokemon {@link Pokemon} The starter pokemon to modify.
   * @returns {@link boolean} Whether this function did anything.
   */
  applyStarterModify(pokemon: Pokemon): boolean {
    return false;
  }

  /**
   * An apply function for POKEMON_IN_BATTLE challenges. Derived classes should alter this.
   * @param pokemon {@link Pokemon} The pokemon to check the validity of.
   * @param valid {@link Utils.BooleanHolder} A BooleanHolder, the value gets set to false if the pokemon isn't allowed.
   * @returns {@link boolean} Whether this function did anything.
   */
  applyPokemonInBattle(pokemon: Pokemon, valid: Utils.BooleanHolder): boolean {
    return false;
  }

  /**
   * An apply function for FIXED_BATTLE challenges. Derived classes should alter this.
   * @param waveIndex {@link Number} The current wave index.
   * @param battleConfig {@link FixedBattleConfig} The battle config to modify.
   * @returns {@link boolean} Whether this function did anything.
   */
  applyFixedBattle(waveIndex: Number, battleConfig: FixedBattleConfig): boolean {
    return false;
  }

  /**
   * An apply function for AI_LEVEL challenges. Derived classes should alter this.
   * @param level {@link Utils.IntegerHolder} The generated level.
   * @param levelCap {@link Number} The current level cap.
   * @param isTrainer {@link Boolean} Whether this is a trainer pokemon.
   * @param isBoss {@link Boolean} Whether this is a non-trainer boss pokemon.
   * @returns {@link boolean} Whether this function did anything.
   */
  applyLevelChange(level: Utils.IntegerHolder, levelCap: number, isTrainer: boolean, isBoss: boolean): boolean {
    return false;
  }

  /**
   * An apply function for AI_MOVE_SLOTS challenges. Derived classes should alter this.
   * @param pokemon {@link Pokemon} The pokemon that is being considered.
   * @param moveSlots {@link Utils.IntegerHolder} The amount of move slots.
   * @returns {@link boolean} Whether this function did anything.
   */
  applyMoveSlot(pokemon: Pokemon, moveSlots: Utils.IntegerHolder): boolean {
    return false;
  }

  /**
   * An apply function for PASSIVE_ACCESS challenges. Derived classes should alter this.
   * @param pokemon {@link Pokemon} The pokemon to change.
   * @param hasPassive {@link Utils.BooleanHolder} Whether it should have its passive.
   * @returns {@link boolean} Whether this function did anything.
   */
  applyPassiveAccess(pokemon: Pokemon, hasPassive: Utils.BooleanHolder): boolean {
    return false;
  }

  /**
   * An apply function for GAME_MODE_MODIFY challenges. Derived classes should alter this.
   * @param gameMode {@link GameMode} The current game mode.
   * @returns {@link boolean} Whether this function did anything.
   */
  applyGameModeModify(gameMode: GameMode): boolean {
    return false;
  }

  /**
   * An apply function for MOVE_ACCESS. Derived classes should alter this.
   * @param pokemon {@link Pokemon} What pokemon would learn the move.
   * @param moveSource {@link MoveSourceType} What source the pokemon would get the move from.
   * @param move {@link Moves} The move in question.
   * @param level {@link Utils.IntegerHolder} The level threshold for access.
   * @returns {@link boolean} Whether this function did anything.
   */
  applyMoveAccessLevel(pokemon: Pokemon, moveSource: MoveSourceType, move: Moves, level: Utils.IntegerHolder): boolean {
    return false;
  }

  /**
   * An apply function for MOVE_WEIGHT. Derived classes should alter this.
   * @param pokemon {@link Pokemon} What pokemon would learn the move.
   * @param moveSource {@link MoveSourceType} What source the pokemon would get the move from.
   * @param move {@link Moves} The move in question.
   * @param weight {@link Utils.IntegerHolder} The base weight of the move
   * @returns {@link boolean} Whether this function did anything.
   */
  applyMoveWeight(pokemon: Pokemon, moveSource: MoveSourceType, move: Moves, level: Utils.IntegerHolder): boolean {
    return false;
  }
}

type ChallengeCondition = (data: GameData) => boolean;

/**
 * Implements a mono generation challenge.
 */
export class SingleGenerationChallenge extends Challenge {
  constructor() {
    super(Challenges.SINGLE_GENERATION, 9);
  }

  applyStarterChoice(pokemon: PokemonSpecies, valid: Utils.BooleanHolder, dexAttr: DexAttrProps, soft: boolean = false, checkEvolutions?: boolean): boolean {
    /**
     * We have special code below for victini because it is classed as a generation 4 pokemon in the code
     * despite being a generation 5 pokemon. This is due to UI constraints, the starter select screen has
     * no more room for pokemon so victini is put in the gen 4 section instead. This code just overrides the
     * normal generation check to correctly treat victini as gen 5.
     */
    const starterGeneration = pokemon.speciesId === Species.VICTINI ? 5 : pokemon.generation;
    const generations = [starterGeneration];
    const checkPokemonEvolutions = checkEvolutions ?? true as boolean;
    if (soft) {
      const speciesToCheck = [pokemon.speciesId];
      while (speciesToCheck.length) {
        const checking = speciesToCheck.pop();
        if (pokemonEvolutions.hasOwnProperty(checking) && checkPokemonEvolutions) {
          pokemonEvolutions[checking].forEach(e => {
            speciesToCheck.push(e.speciesId);
            generations.push(getPokemonSpecies(e.speciesId).generation);
          });
        }
      }
    }

    if (!generations.includes(this.value)) {
      valid.value = false;
      return true;
    }
    return false;
  }

  applyPokemonInBattle(pokemon: Pokemon, valid: Utils.BooleanHolder): boolean {
    const baseGeneration = pokemon.species.speciesId === Species.VICTINI ? 5 : getPokemonSpecies(pokemon.species.speciesId).generation;
    const fusionGeneration = pokemon.isFusion() ? pokemon.fusionSpecies.speciesId === Species.VICTINI ? 5 : getPokemonSpecies(pokemon.fusionSpecies.speciesId).generation : 0;
    if (pokemon.isPlayer() && (baseGeneration !== this.value || (pokemon.isFusion() && fusionGeneration !== this.value))) {
      valid.value = false;
      return true;
    }
    return false;
  }

  applyFixedBattle(waveIndex: Number, battleConfig: FixedBattleConfig): boolean {
    let trainerTypes: TrainerType[] = [];
    switch (waveIndex) {
    case 182:
      trainerTypes = [ TrainerType.LORELEI, TrainerType.WILL, TrainerType.SIDNEY, TrainerType.AARON, TrainerType.SHAUNTAL, TrainerType.MALVA, Utils.randSeedItem([ TrainerType.HALA, TrainerType.MOLAYNE ]),TrainerType.MARNIE_ELITE, TrainerType.RIKA ];
      break;
    case 184:
      trainerTypes = [ TrainerType.BRUNO, TrainerType.KOGA, TrainerType.PHOEBE, TrainerType.BERTHA, TrainerType.MARSHAL, TrainerType.SIEBOLD, TrainerType.OLIVIA, TrainerType.NESSA_ELITE, TrainerType.POPPY ];
      break;
    case 186:
      trainerTypes = [ TrainerType.AGATHA, TrainerType.BRUNO, TrainerType.GLACIA, TrainerType.FLINT, TrainerType.GRIMSLEY, TrainerType.WIKSTROM, TrainerType.ACEROLA, Utils.randSeedItem([TrainerType.BEA_ELITE,TrainerType.ALLISTER_ELITE]), TrainerType.LARRY_ELITE ];
      break;
    case 188:
      trainerTypes = [ TrainerType.LANCE, TrainerType.KAREN, TrainerType.DRAKE, TrainerType.LUCIAN, TrainerType.CAITLIN, TrainerType.DRASNA, TrainerType.KAHILI, TrainerType.RAIHAN_ELITE, TrainerType.HASSEL ];
      break;
    case 190:
      trainerTypes = [ TrainerType.BLUE, Utils.randSeedItem([ TrainerType.RED, TrainerType.LANCE_CHAMPION ]), Utils.randSeedItem([ TrainerType.STEVEN, TrainerType.WALLACE ]), TrainerType.CYNTHIA, Utils.randSeedItem([ TrainerType.ALDER, TrainerType.IRIS ]), TrainerType.DIANTHA, TrainerType.HAU, TrainerType.LEON, Utils.randSeedItem([ TrainerType.GEETA, TrainerType.NEMONA ]) ];
      break;
    }
    if (trainerTypes.length === 0) {
      return false;
    } else {
      battleConfig.setBattleType(BattleType.TRAINER).setGetTrainerFunc(scene => new Trainer(scene, trainerTypes[this.value - 1], TrainerVariant.DEFAULT));
      return true;
    }
  }

  /**
   * @overrides
   */
  getDifficulty(): number {
    return this.value > 0 ? 1 : 0;
  }

  /**
   * Returns the textual representation of a challenge's current value.
   * @param {value} overrideValue The value to check for. If undefined, gets the current value.
   * @returns {string} The localised name for the current value.
   */
  getValue(overrideValue?: integer): string {
    if (overrideValue === undefined) {
      overrideValue = this.value;
    }
    if (this.value === 0) {
      return i18next.t("settings:off");
    }
    return i18next.t(`starterSelectUiHandler:gen${this.value}`);
  }

  /**
   * Returns the description of a challenge's current value.
   * @param {value} overrideValue The value to check for. If undefined, gets the current value.
   * @returns {string} The localised description for the current value.
   */
  getDescription(overrideValue?: integer): string {
    if (overrideValue === undefined) {
      overrideValue = this.value;
    }
    if (this.value === 0) {
      return i18next.t("challenges:singleGeneration.desc_default");
    }
    return i18next.t("challenges:singleGeneration.desc", { gen: i18next.t(`challenges:singleGeneration.gen_${this.value}`) });
  }


  static loadChallenge(source: SingleGenerationChallenge | any): SingleGenerationChallenge {
    const newChallenge = new SingleGenerationChallenge();
    newChallenge.value = source.value;
    newChallenge.severity = source.severity;
    return newChallenge;
  }
}

interface monotypeOverride {
  /** The species to override */
  species: Species;
  /** The type to count as */
  type: Type;
  /** If part of a fusion, should we check the fused species instead of the base species? */
  fusion: boolean;
}

/**
 * Implements a mono type challenge.
 */
export class SingleTypeChallenge extends Challenge {
  private static TYPE_OVERRIDES: monotypeOverride[] = [
    {species: Species.MELOETTA, type: Type.PSYCHIC, fusion: true},
    {species: Species.CASTFORM, type: Type.NORMAL, fusion: false},
  ];

  constructor() {
    super(Challenges.SINGLE_TYPE, 18);
  }

  applyStarterChoice(pokemon: PokemonSpecies, valid: Utils.BooleanHolder, dexAttr: DexAttrProps, soft: boolean = false, checkEvolutions?: boolean, checkForms?: boolean): boolean {
    const speciesForm = getPokemonSpeciesForm(pokemon.speciesId, dexAttr.formIndex);
    const types = [speciesForm.type1, speciesForm.type2];
    const checkPokemonEvolutions = checkEvolutions ?? true as boolean;
    const checkPokemonForms = checkForms ?? true as boolean;
    if (soft) {
      const speciesToCheck = [pokemon.speciesId];
      while (speciesToCheck.length) {
        const checking = speciesToCheck.pop();
        if (pokemonEvolutions.hasOwnProperty(checking) && checkPokemonEvolutions) {
          pokemonEvolutions[checking].forEach(e => {
            speciesToCheck.push(e.speciesId);
            types.push(getPokemonSpecies(e.speciesId).type1, getPokemonSpecies(e.speciesId).type2);
          });
        }
        if (pokemonFormChanges.hasOwnProperty(checking) && checkPokemonForms) {
          pokemonFormChanges[checking].forEach(f1 => {
            getPokemonSpecies(checking).forms.forEach(f2 => {
              if (f1.formKey === f2.formKey) {
                types.push(f2.type1, f2.type2);
              }
            });
          });
        }
      }
    }
    if (!types.includes(this.value - 1)) {
      valid.value = false;
      return true;
    }
    return false;
  }

  applyPokemonInBattle(pokemon: Pokemon, valid: Utils.BooleanHolder): boolean {
    if (pokemon.isPlayer() && !pokemon.isOfType(this.value - 1, false, false, true)
      && !SingleTypeChallenge.TYPE_OVERRIDES.some(o => o.type === (this.value - 1) && (pokemon.isFusion() && o.fusion ? pokemon.fusionSpecies : pokemon.species).speciesId === o.species)) {
      valid.value = false;
      return true;
    }
  }

  /**
   * @overrides
   */
  getDifficulty(): number {
    return this.value > 0 ? 1 : 0;
  }

  /**
   * Returns the textual representation of a challenge's current value.
   * @param {value} overrideValue The value to check for. If undefined, gets the current value.
   * @returns {string} The localised name for the current value.
   */
  getValue(overrideValue?: integer): string {
    if (overrideValue === undefined) {
      overrideValue = this.value;
    }
    return Type[this.value - 1].toLowerCase();
  }

  /**
   * Returns the description of a challenge's current value.
   * @param {value} overrideValue The value to check for. If undefined, gets the current value.
   * @returns {string} The localised description for the current value.
   */
  getDescription(overrideValue?: integer): string {
    if (overrideValue === undefined) {
      overrideValue = this.value;
    }
    const type = i18next.t(`pokemonInfo:Type.${Type[this.value - 1]}`);
    const typeColor = `[color=${TypeColor[Type[this.value-1]]}][shadow=${TypeShadow[Type[this.value-1]]}]${type}[/shadow][/color]`;
    const defaultDesc = i18next.t("challenges:singleType.desc_default");
    const typeDesc = i18next.t("challenges:singleType.desc", {type: typeColor});
    return this.value === 0 ? defaultDesc : typeDesc;
  }

  static loadChallenge(source: SingleTypeChallenge | any): SingleTypeChallenge {
    const newChallenge = new SingleTypeChallenge();
    newChallenge.value = source.value;
    newChallenge.severity = source.severity;
    return newChallenge;
  }
}

/**
 * Implements a fresh start challenge.
 */
export class FreshStartChallenge extends Challenge {
  constructor() {
    super(Challenges.FRESH_START, 1);
  }

  applyStarterChoice(pokemon: PokemonSpecies, valid: Utils.BooleanHolder): boolean {
    if (!defaultStarterSpecies.includes(pokemon.speciesId)) {
      valid.value = false;
      return true;
    }
    return false;
  }

  applyStarterCost(species: Species, cost: Utils.NumberHolder): boolean {
    if (defaultStarterSpecies.includes(species) && cost.value !== 3) {
      cost.value = 3;
      return true;
    }
    return false;
  }

  applyStarterModify(pokemon: Pokemon): boolean {
    pokemon.abilityIndex = 0; // Always base ability, not hidden ability
    pokemon.passive = false; // Passive isn't unlocked
    pokemon.nature = Nature.HARDY; // Neutral nature
    pokemon.moveset = pokemon.species.getLevelMoves().filter(m => m[0] <= 5).map(lm => lm[1]).slice(0, 4).map(m => new PokemonMove(m)); // No egg moves
    pokemon.luck = 0; // No luck
    pokemon.shiny = false; // Not shiny
    pokemon.variant = 0; // Not shiny
    pokemon.gender = Gender.MALE; // Starters default to male
    pokemon.formIndex = 0; // Froakie should be base form
<<<<<<< HEAD
=======
    pokemon.ivs = [10, 10, 10, 10, 10, 10]; // Default IVs of 10 for all stats
>>>>>>> 2d1fe13e
    return true;
  }

  /**
   * @overrides
   */
  getDifficulty(): number {
    return 0;
  }

  static loadChallenge(source: FreshStartChallenge | any): FreshStartChallenge {
    const newChallenge = new FreshStartChallenge();
    newChallenge.value = source.value;
    newChallenge.severity = source.severity;
    return newChallenge;
  }
}

/**
 * Lowers the amount of starter points available.
 */
export class LowerStarterMaxCostChallenge extends Challenge {
  constructor() {
    super(Challenges.LOWER_MAX_STARTER_COST, 9);
  }

  /**
   * @override
   */
  getValue(overrideValue?: integer): string {
    if (overrideValue === undefined) {
      overrideValue = this.value;
    }
    return (10 - overrideValue).toString();
  }

  applyStarterChoice(pokemon: PokemonSpecies, valid: Utils.BooleanHolder): boolean {
    if (speciesStarters[pokemon.speciesId] > 10 - this.value) {
      valid.value = false;
      return true;
    }
    return false;
  }

  static loadChallenge(source: LowerStarterMaxCostChallenge | any): LowerStarterMaxCostChallenge {
    const newChallenge = new LowerStarterMaxCostChallenge();
    newChallenge.value = source.value;
    newChallenge.severity = source.severity;
    return newChallenge;
  }
}

/**
 * Lowers the maximum cost of starters available.
 */
export class LowerStarterPointsChallenge extends Challenge {
  constructor() {
    super(Challenges.LOWER_STARTER_POINTS, 9);
  }

  /**
   * @override
   */
  getValue(overrideValue?: integer): string {
    if (overrideValue === undefined) {
      overrideValue = this.value;
    }
    return (10 - overrideValue).toString();
  }

  applyStarterPoints(points: Utils.NumberHolder): boolean {
    points.value -= this.value;
    return true;
  }

  static loadChallenge(source: LowerStarterPointsChallenge | any): LowerStarterPointsChallenge {
    const newChallenge = new LowerStarterPointsChallenge();
    newChallenge.value = source.value;
    newChallenge.severity = source.severity;
    return newChallenge;
  }
}

/**
 * Apply all challenges that modify starter choice.
 * @param gameMode {@link GameMode} The current gameMode
 * @param challengeType {@link ChallengeType} ChallengeType.STARTER_CHOICE
 * @param pokemon {@link PokemonSpecies} The pokemon to check the validity of.
 * @param valid {@link Utils.BooleanHolder} A BooleanHolder, the value gets set to false if the pokemon isn't allowed.
 * @param dexAttr {@link DexAttrProps} The dex attributes of the pokemon.
 * @param soft {@link boolean} If true, allow it if it could become a valid pokemon.
 * @returns True if any challenge was successfully applied.
 */
export function applyChallenges(gameMode: GameMode, challengeType: ChallengeType.STARTER_CHOICE, pokemon: PokemonSpecies, valid: Utils.BooleanHolder, dexAttr: DexAttrProps, soft: boolean, checkEvolutions?: boolean, checkForms?: boolean): boolean;
/**
 * Apply all challenges that modify available total starter points.
 * @param gameMode {@link GameMode} The current gameMode
 * @param challengeType {@link ChallengeType} ChallengeType.STARTER_POINTS
 * @param points {@link Utils.NumberHolder} The amount of points you have available.
 * @returns True if any challenge was successfully applied.
 */
export function applyChallenges(gameMode: GameMode, challengeType: ChallengeType.STARTER_POINTS, points: Utils.NumberHolder): boolean;
/**
 * Apply all challenges that modify the cost of a starter.
 * @param gameMode {@link GameMode} The current gameMode
 * @param challengeType {@link ChallengeType} ChallengeType.STARTER_COST
 * @param species {@link Species} The pokemon to change the cost of.
 * @param points {@link Utils.NumberHolder} The cost of the pokemon.
 * @returns True if any challenge was successfully applied.
 */
export function applyChallenges(gameMode: GameMode, challengeType: ChallengeType.STARTER_COST, species: Species, cost: Utils.NumberHolder): boolean;
/**
 * Apply all challenges that modify a starter after selection.
 * @param gameMode {@link GameMode} The current gameMode
 * @param challengeType {@link ChallengeType} ChallengeType.STARTER_MODIFY
 * @param pokemon {@link Pokemon} The starter pokemon to modify.
 * @returns True if any challenge was successfully applied.
 */
export function applyChallenges(gameMode: GameMode, challengeType: ChallengeType.STARTER_MODIFY, pokemon: Pokemon): boolean;
/**
 * Apply all challenges that what pokemon you can have in battle.
 * @param gameMode {@link GameMode} The current gameMode
 * @param challengeType {@link ChallengeType} ChallengeType.POKEMON_IN_BATTLE
 * @param pokemon {@link Pokemon} The pokemon to check the validity of.
 * @param valid {@link Utils.BooleanHolder} A BooleanHolder, the value gets set to false if the pokemon isn't allowed.
 * @returns True if any challenge was successfully applied.
 */
export function applyChallenges(gameMode: GameMode, challengeType: ChallengeType.POKEMON_IN_BATTLE, pokemon: Pokemon, valid: Utils.BooleanHolder): boolean;
/**
 * Apply all challenges that modify what fixed battles there are.
 * @param gameMode {@link GameMode} The current gameMode
 * @param challengeType {@link ChallengeType} ChallengeType.FIXED_BATTLES
 * @param waveIndex {@link Number} The current wave index.
 * @param battleConfig {@link FixedBattleConfig} The battle config to modify.
 * @returns True if any challenge was successfully applied.
 */
export function applyChallenges(gameMode: GameMode, challengeType: ChallengeType.FIXED_BATTLES, waveIndex: Number, battleConfig: FixedBattleConfig): boolean;
/**
 * Apply all challenges that modify what level AI are.
 * @param gameMode {@link GameMode} The current gameMode
 * @param challengeType {@link ChallengeType} ChallengeType.AI_LEVEL
 * @param level {@link Utils.IntegerHolder} The generated level of the pokemon.
 * @param levelCap {@link Number} The maximum level cap for the current wave.
 * @param isTrainer {@link Boolean} Whether this is a trainer pokemon.
 * @param isBoss {@link Boolean} Whether this is a non-trainer boss pokemon.
 * @returns True if any challenge was successfully applied.
 */
export function applyChallenges(gameMode: GameMode, challengeType: ChallengeType.AI_LEVEL, level: Utils.IntegerHolder, levelCap: number, isTrainer: boolean, isBoss: boolean): boolean;
/**
 * Apply all challenges that modify how many move slots the AI has.
 * @param gameMode {@link GameMode} The current gameMode
 * @param challengeType {@link ChallengeType} ChallengeType.AI_MOVE_SLOTS
 * @param pokemon {@link Pokemon} The pokemon being considered.
 * @param moveSlots {@link Utils.IntegerHolder} The amount of move slots.
 * @returns True if any challenge was successfully applied.
 */
export function applyChallenges(gameMode: GameMode, challengeType: ChallengeType.AI_MOVE_SLOTS, pokemon: Pokemon, moveSlots: Utils.IntegerHolder): boolean;
/**
 * Apply all challenges that modify whether a pokemon has its passive.
 * @param gameMode {@link GameMode} The current gameMode
 * @param challengeType {@link ChallengeType} ChallengeType.PASSIVE_ACCESS
 * @param pokemon {@link Pokemon} The pokemon to modify.
 * @param hasPassive {@link Utils.BooleanHolder} Whether it has its passive.
 * @returns True if any challenge was successfully applied.
 */
export function applyChallenges(gameMode: GameMode, challengeType: ChallengeType.PASSIVE_ACCESS, pokemon: Pokemon, hasPassive: Utils.BooleanHolder): boolean;
/**
 * Apply all challenges that modify the game modes settings.
 * @param gameMode {@link GameMode} The current gameMode
 * @param challengeType {@link ChallengeType} ChallengeType.GAME_MODE_MODIFY
 * @returns True if any challenge was successfully applied.
 */
export function applyChallenges(gameMode: GameMode, challengeType: ChallengeType.GAME_MODE_MODIFY): boolean;
/**
 * Apply all challenges that modify what level a pokemon can access a move.
 * @param gameMode {@link GameMode} The current gameMode
 * @param challengeType {@link ChallengeType} ChallengeType.MOVE_ACCESS
 * @param pokemon {@link Pokemon} What pokemon would learn the move.
 * @param moveSource {@link MoveSourceType} What source the pokemon would get the move from.
 * @param move {@link Moves} The move in question.
 * @param level {@link Utils.IntegerHolder} The level threshold for access.
 * @returns True if any challenge was successfully applied.
 */
export function applyChallenges(gameMode: GameMode, challengeType: ChallengeType.MOVE_ACCESS, pokemon: Pokemon, moveSource: MoveSourceType, move: Moves, level: Utils.IntegerHolder): boolean;
/**
 * Apply all challenges that modify what weight a pokemon gives to move generation
 * @param gameMode {@link GameMode} The current gameMode
 * @param challengeType {@link ChallengeType} ChallengeType.MOVE_WEIGHT
 * @param pokemon {@link Pokemon} What pokemon would learn the move.
 * @param moveSource {@link MoveSourceType} What source the pokemon would get the move from.
 * @param move {@link Moves} The move in question.
 * @param weight {@link Utils.IntegerHolder} The weight of the move.
 * @returns True if any challenge was successfully applied.
 */
export function applyChallenges(gameMode: GameMode, challengeType: ChallengeType.MOVE_WEIGHT, pokemon: Pokemon, moveSource: MoveSourceType, move: Moves, weight: Utils.IntegerHolder): boolean;
export function applyChallenges(gameMode: GameMode, challengeType: ChallengeType, ...args: any[]): boolean {
  let ret = false;
  gameMode.challenges.forEach(c => {
    if (c.value !== 0) {
      switch (challengeType) {
      case ChallengeType.STARTER_CHOICE:
        ret ||= c.applyStarterChoice(args[0], args[1], args[2], args[3], args[4], args[5]);
        break;
      case ChallengeType.STARTER_POINTS:
        ret ||= c.applyStarterPoints(args[0]);
        break;
      case ChallengeType.STARTER_COST:
        ret ||= c.applyStarterCost(args[0], args[1]);
        break;
      case ChallengeType.STARTER_MODIFY:
        ret ||= c.applyStarterModify(args[0]);
        break;
      case ChallengeType.POKEMON_IN_BATTLE:
        ret ||= c.applyPokemonInBattle(args[0], args[1]);
        break;
      case ChallengeType.FIXED_BATTLES:
        ret ||= c.applyFixedBattle(args[0], args[1]);
        break;
      case ChallengeType.AI_LEVEL:
        ret ||= c.applyLevelChange(args[0], args[1], args[2], args[3]);
        break;
      case ChallengeType.AI_MOVE_SLOTS:
        ret ||= c.applyMoveSlot(args[0], args[1]);
        break;
      case ChallengeType.PASSIVE_ACCESS:
        ret ||= c.applyPassiveAccess(args[0], args[1]);
        break;
      case ChallengeType.GAME_MODE_MODIFY:
        ret ||= c.applyGameModeModify(gameMode);
        break;
      case ChallengeType.MOVE_ACCESS:
        ret ||= c.applyMoveAccessLevel(args[0], args[1], args[2], args[3]);
        break;
      case ChallengeType.MOVE_WEIGHT:
        ret ||= c.applyMoveWeight(args[0], args[1], args[2], args[3]);
        break;
      }
    }
  });
  return ret;
}

/**
 *
 * @param source A challenge to copy, or an object of a challenge's properties. Missing values are treated as defaults.
 * @returns The challenge in question.
 */
export function copyChallenge(source: Challenge | any): Challenge {
  switch (source.id) {
  case Challenges.SINGLE_GENERATION:
    return SingleGenerationChallenge.loadChallenge(source);
  case Challenges.SINGLE_TYPE:
    return SingleTypeChallenge.loadChallenge(source);
  case Challenges.LOWER_MAX_STARTER_COST:
    return LowerStarterMaxCostChallenge.loadChallenge(source);
  case Challenges.LOWER_STARTER_POINTS:
    return LowerStarterPointsChallenge.loadChallenge(source);
  case Challenges.FRESH_START:
    return FreshStartChallenge.loadChallenge(source);
  }
  throw new Error("Unknown challenge copied");
}

export const allChallenges: Challenge[] = [];

export function initChallenges() {
  allChallenges.push(
    new SingleGenerationChallenge(),
    new SingleTypeChallenge(),
    new FreshStartChallenge(),
  );
}<|MERGE_RESOLUTION|>--- conflicted
+++ resolved
@@ -655,10 +655,7 @@
     pokemon.variant = 0; // Not shiny
     pokemon.gender = Gender.MALE; // Starters default to male
     pokemon.formIndex = 0; // Froakie should be base form
-<<<<<<< HEAD
-=======
     pokemon.ivs = [10, 10, 10, 10, 10, 10]; // Default IVs of 10 for all stats
->>>>>>> 2d1fe13e
     return true;
   }
 
