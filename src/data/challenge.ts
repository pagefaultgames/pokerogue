--- conflicted
+++ resolved
@@ -280,27 +280,16 @@
 
   /**
    * An apply function for STARTER_CHOICE challenges. Derived classes should alter this.
-<<<<<<< HEAD
-   * @param pokemon {@link PokemonSpecies} The pokemon to check the validity of.
-   * @param valid {@link Utils.BooleanHolder} A BooleanHolder, the value gets set to false if the pokemon isn't allowed.
-   * @param dexAttr {@link DexAttrProps} The dex attributes of the pokemon.
-   * @returns {@link boolean} Whether this function did anything.
-   */
-  applyStarterChoice(pokemon: PokemonSpecies, valid: Utils.BooleanHolder, dexAttr: DexAttrProps): boolean {
-=======
    * @param _pokemon {@link PokemonSpecies} The pokemon to check the validity of.
    * @param _valid {@link Utils.BooleanHolder} A BooleanHolder, the value gets set to false if the pokemon isn't allowed.
    * @param _dexAttr {@link DexAttrProps} The dex attributes of the pokemon.
-   * @param _soft {@link boolean} If true, allow it if it could become a valid pokemon.
    * @returns {@link boolean} Whether this function did anything.
    */
   applyStarterChoice(
     _pokemon: PokemonSpecies,
     _valid: Utils.BooleanHolder,
     _dexAttr: DexAttrProps,
-    _soft = false,
   ): boolean {
->>>>>>> b2981381
     return false;
   }
 
@@ -452,32 +441,11 @@
     super(Challenges.SINGLE_GENERATION, 9);
   }
 
-<<<<<<< HEAD
-  applyStarterChoice(pokemon: PokemonSpecies, valid: Utils.BooleanHolder): boolean {
-    if (pokemon.generation !== this.value) {
-=======
   applyStarterChoice(
     pokemon: PokemonSpecies,
     valid: Utils.BooleanHolder,
-    _dexAttr: DexAttrProps,
-    soft = false,
   ): boolean {
-    const generations = [pokemon.generation];
-    if (soft) {
-      const speciesToCheck = [pokemon.speciesId];
-      while (speciesToCheck.length) {
-        const checking = speciesToCheck.pop();
-        if (checking && pokemonEvolutions.hasOwnProperty(checking)) {
-          pokemonEvolutions[checking].forEach(e => {
-            speciesToCheck.push(e.speciesId);
-            generations.push(getPokemonSpecies(e.speciesId).generation);
-          });
-        }
-      }
-    }
-
-    if (!generations.includes(this.value)) {
->>>>>>> b2981381
+    if (pokemon.generation !== this.value) {
       valid.value = false;
       return true;
     }
@@ -757,41 +725,13 @@
     super(Challenges.SINGLE_TYPE, 18);
   }
 
-<<<<<<< HEAD
-  override applyStarterChoice(pokemon: PokemonSpecies, valid: Utils.BooleanHolder, dexAttr: DexAttrProps): boolean {
-    const speciesForm = getPokemonSpeciesForm(pokemon.speciesId, dexAttr.formIndex);
-    const types = [ speciesForm.type1, speciesForm.type2 ];
-=======
   override applyStarterChoice(
     pokemon: PokemonSpecies,
     valid: Utils.BooleanHolder,
     dexAttr: DexAttrProps,
-    soft = false,
   ): boolean {
     const speciesForm = getPokemonSpeciesForm(pokemon.speciesId, dexAttr.formIndex);
-    const types = [speciesForm.type1, speciesForm.type2];
-    if (soft && !SingleTypeChallenge.SPECIES_OVERRIDES.includes(pokemon.speciesId)) {
-      const speciesToCheck = [pokemon.speciesId];
-      while (speciesToCheck.length) {
-        const checking = speciesToCheck.pop();
-        if (checking && pokemonEvolutions.hasOwnProperty(checking)) {
-          pokemonEvolutions[checking].forEach(e => {
-            speciesToCheck.push(e.speciesId);
-            types.push(getPokemonSpecies(e.speciesId).type1, getPokemonSpecies(e.speciesId).type2);
-          });
-        }
-        if (checking && pokemonFormChanges.hasOwnProperty(checking)) {
-          pokemonFormChanges[checking].forEach(f1 => {
-            getPokemonSpecies(checking).forms.forEach(f2 => {
-              if (f1.formKey === f2.formKey) {
-                types.push(f2.type1, f2.type2);
-              }
-            });
-          });
-        }
-      }
-    }
->>>>>>> b2981381
+    const types = [ speciesForm.type1, speciesForm.type2 ];
     if (!types.includes(this.value - 1)) {
       valid.value = false;
       return true;
@@ -1050,18 +990,13 @@
  * @param dexAttr {@link DexAttrProps} The dex attributes of the pokemon.
  * @returns True if any challenge was successfully applied.
  */
-<<<<<<< HEAD
-export function applyChallenges(gameMode: GameMode, challengeType: ChallengeType.STARTER_CHOICE, pokemon: PokemonSpecies, valid: Utils.BooleanHolder, dexAttr: DexAttrProps): boolean;
-=======
 export function applyChallenges(
   gameMode: GameMode,
   challengeType: ChallengeType.STARTER_CHOICE,
   pokemon: PokemonSpecies,
   valid: Utils.BooleanHolder,
   dexAttr: DexAttrProps,
-  soft: boolean,
 ): boolean;
->>>>>>> b2981381
 /**
  * Apply all challenges that modify available total starter points.
  * @param gameMode {@link GameMode} The current gameMode
