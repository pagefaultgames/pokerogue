import * as Utils from "../utils";
import i18next from "i18next";
import { defaultStarterSpecies, DexAttrProps, GameData } from "#app/system/game-data.js";
import PokemonSpecies, { getPokemonSpecies, getPokemonSpeciesForm, speciesStarters } from "./pokemon-species";
import Pokemon, { PokemonMove } from "#app/field/pokemon.js";
import { BattleType, FixedBattleConfig } from "#app/battle.js";
import Trainer, { TrainerVariant } from "#app/field/trainer.js";
import { GameMode } from "#app/game-mode.js";
import { Type } from "./type";
import { Challenges } from "#enums/challenges";
import { Species } from "#enums/species";
import { TrainerType } from "#enums/trainer-type";
import { Nature } from "./nature";
import { Moves } from "#app/enums/moves.js";
import { TypeColor, TypeShadow } from "#app/enums/color.js";
import { Gender } from "./gender";
import { pokemonEvolutions } from "./pokemon-evolutions";
import { pokemonFormChanges } from "./pokemon-forms";
<<<<<<< HEAD
=======

/** A constant for the default max cost of the starting party before a run */
const DEFAULT_PARTY_MAX_COST = 10;
>>>>>>> 07b65631

/**
 * An enum for all the challenge types. The parameter entries on these describe the
 * parameters to use when calling the applyChallenges function.
 */
export enum ChallengeType {
  /**
   * Challenges which modify what starters you can choose
   * @see {@link Challenge.applyStarterChoice}
  */
  STARTER_CHOICE,
  /**
   * Challenges which modify how many starter points you have
   * @see {@link Challenge.applyStarterPoints}
  */
  STARTER_POINTS,
  /**
   * Challenges which modify how many starter points you have
   * @see {@link Challenge.applyStarterPointCost}
  */
  STARTER_COST,
  /**
   * Challenges which modify your starters in some way
   * @see {@link Challenge.applyStarterModify}
  */
  STARTER_MODIFY,
  /**
   * Challenges which limit which pokemon you can have in battle.
   * @see {@link Challenge.applyPokemonInBattle}
  */
  POKEMON_IN_BATTLE,
  /**
   * Adds or modifies the fixed battles in a run
   * @see {@link Challenge.applyFixedBattle}
  */
  FIXED_BATTLES,
  /**
   * Modifies what level the AI pokemon are. UNIMPLEMENTED.
   */
  AI_LEVEL,
  /**
   * Modifies how many move slots the AI has. UNIMPLEMENTED.
   */
  AI_MOVE_SLOTS,
  /**
   * Modifies if a pokemon has its passive. UNIMPLEMENTED.
   */
  PASSIVE_ACCESS,
  /**
   * Modifies the game mode settings in some way. UNIMPLEMENTED.
   */
  GAME_MODE_MODIFY,
  /**
   * Modifies what level AI pokemon can access a move. UNIMPLEMENTED.
   */
  MOVE_ACCESS,
  /**
   * Modifies what weight AI pokemon have when generating movesets. UNIMPLEMENTED.
   */
  MOVE_WEIGHT,
}

/**
 * Used for challenge types that modify movesets, these denote the various sources of moves for pokemon.
 */
export enum MoveSourceType {
  LEVEL_UP, // Currently unimplemented for move access
  RELEARNER, // Relearner moves currently unimplemented
  COMMON_TM,
  GREAT_TM,
  ULTRA_TM,
  COMMON_EGG,
  RARE_EGG
}

/**
 * A challenge object. Exists only to serve as a base class.
 */
export abstract class Challenge {
  public id: Challenges; // The id of the challenge

  public value: integer; // The "strength" of the challenge, all challenges have a numerical value.
  public maxValue: integer; // The maximum strength of the challenge.
  public severity: integer; // The current severity of the challenge. Some challenges have multiple severities in addition to strength.
  public maxSeverity: integer; // The maximum severity of the challenge.

  public conditions: ChallengeCondition[];

  /**
   * @param id {@link Challenges} The enum value for the challenge
   */
  constructor(id: Challenges, maxValue: integer = Number.MAX_SAFE_INTEGER) {
    this.id = id;

    this.value = 0;
    this.maxValue = maxValue;
    this.severity = 0;
    this.maxSeverity = 0;
    this.conditions = [];
  }

  /**
   * Reset the challenge to a base state.
   */
  reset(): void {
    this.value = 0;
    this.severity = 0;
  }

  /**
   * Gets the localisation key for the challenge
   * @returns {@link string} The i18n key for this challenge
   */
  geti18nKey(): string {
    return Challenges[this.id].split("_").map((f, i) => i ? `${f[0]}${f.slice(1).toLowerCase()}` : f.toLowerCase()).join("");
  }

  /**
   * Used for unlockable challenges to check if they're unlocked.
   * @param data {@link GameData} The save data.
   * @returns {@link boolean} Whether this challenge is unlocked.
   */
  isUnlocked(data: GameData): boolean {
    return this.conditions.every(f => f(data));
  }

  /**
   * Adds an unlock condition to this challenge.
   * @param condition {@link ChallengeCondition} The condition to add.
   * @returns {@link Challenge} This challenge
   */
  condition(condition: ChallengeCondition): Challenge {
    this.conditions.push(condition);

    return this;
  }

  /**
   * @returns {@link string} The localised name of this challenge.
   */
  getName(): string {
    return i18next.t(`challenges:${this.geti18nKey()}.name`);
  }

  /**
   * Returns the textual representation of a challenge's current value.
   * @param overrideValue {@link integer} The value to check for. If undefined, gets the current value.
   * @returns {@link string} The localised name for the current value.
   */
  getValue(overrideValue?: integer): string {
    if (overrideValue === undefined) {
      overrideValue = this.value;
    }
    return i18next.t(`challenges:${this.geti18nKey()}.value.${this.value}`);
  }

  /**
   * Returns the description of a challenge's current value.
   * @param overrideValue {@link integer} The value to check for. If undefined, gets the current value.
   * @returns {@link string} The localised description for the current value.
   */
  getDescription(overrideValue?: integer): string {
    if (overrideValue === undefined) {
      overrideValue = this.value;
    }
    return `${i18next.t([`challenges:${this.geti18nKey()}.desc.${this.value}`, `challenges:${this.geti18nKey()}.desc`])}`;
  }

  /**
   * Increase the value of the challenge
   * @returns {@link boolean} Returns true if the value changed
   */
  increaseValue(): boolean {
    if (this.value < this.maxValue) {
      this.value = Math.min(this.value + 1, this.maxValue);
      return true;
    }
    return false;
  }

  /**
   * Decrease the value of the challenge
   * @returns {@link boolean} Returns true if the value changed
   */
  decreaseValue(): boolean {
    if (this.value > 0) {
      this.value = Math.max(this.value - 1, 0);
      return true;
    }
    return false;
  }

  /**
   * Whether to allow choosing this challenge's severity.
   */
  hasSeverity(): boolean {
    return this.value !== 0 && this.maxSeverity > 0;
  }

  /**
   * Decrease the severity of the challenge
   * @returns {@link boolean} Returns true if the value changed
   */
  decreaseSeverity(): boolean {
    if (this.severity > 0) {
      this.severity = Math.max(this.severity - 1, 0);
      return true;
    }
    return false;
  }

  /**
   * Increase the severity of the challenge
   * @returns {@link boolean} Returns true if the value changed
   */
  increaseSeverity(): boolean {
    if (this.severity < this.maxSeverity) {
      this.severity = Math.min(this.severity + 1, this.maxSeverity);
      return true;
    }
    return false;
  }

  /**
   * Gets the "difficulty" value of this challenge.
   * @returns {@link integer} The difficulty value.
   */
  getDifficulty(): integer {
    return this.value;
  }

  /**
   * Gets the minimum difficulty added by this challenge.
   * @returns {@link integer} The difficulty value.
   */
  getMinDifficulty(): integer {
    return 0;
  }

  /**
   * Clones a challenge, either from another challenge or json. Chainable.
   * @param source The source challenge or json.
   * @returns This challenge.
   */
  static loadChallenge(source: Challenge | any): Challenge {
    throw new Error("Method not implemented! Use derived class");
  }

  /**
   * An apply function for STARTER_CHOICE challenges. Derived classes should alter this.
   * @param pokemon {@link PokemonSpecies} The pokemon to check the validity of.
   * @param valid {@link Utils.BooleanHolder} A BooleanHolder, the value gets set to false if the pokemon isn't allowed.
   * @param dexAttr {@link DexAttrProps} The dex attributes of the pokemon.
   * @param soft {@link boolean} If true, allow it if it could become a valid pokemon.
   * @param checkEvolutions {@link boolean} If true, check the pokemon's future evolutions
   * @param checkForms {@link boolean} If true, check the pokemon's alternative forms
   * @returns {@link boolean} Whether this function did anything.
   */
  applyStarterChoice(pokemon: PokemonSpecies, valid: Utils.BooleanHolder, dexAttr: DexAttrProps, soft: boolean = false, checkEvolutions?: boolean, checkForms?: boolean): boolean {
    return false;
  }

  /**
   * An apply function for STARTER_POINTS challenges. Derived classes should alter this.
   * @param points {@link Utils.NumberHolder} The amount of points you have available.
   * @returns {@link boolean} Whether this function did anything.
   */
  applyStarterPoints(points: Utils.NumberHolder): boolean {
    return false;
  }

  /**
   * An apply function for STARTER_COST challenges. Derived classes should alter this.
   * @param species {@link Species} The pokemon to change the cost of.
   * @param cost {@link Utils.NumberHolder} The cost of the starter.
   * @returns {@link boolean} Whether this function did anything.
   */
  applyStarterCost(species: Species, cost: Utils.NumberHolder): boolean {
    return false;
  }

  /**
   * An apply function for STARTER_MODIFY challenges. Derived classes should alter this.
   * @param pokemon {@link Pokemon} The starter pokemon to modify.
   * @returns {@link boolean} Whether this function did anything.
   */
  applyStarterModify(pokemon: Pokemon): boolean {
    return false;
  }

  /**
   * An apply function for POKEMON_IN_BATTLE challenges. Derived classes should alter this.
   * @param pokemon {@link Pokemon} The pokemon to check the validity of.
   * @param valid {@link Utils.BooleanHolder} A BooleanHolder, the value gets set to false if the pokemon isn't allowed.
   * @returns {@link boolean} Whether this function did anything.
   */
  applyPokemonInBattle(pokemon: Pokemon, valid: Utils.BooleanHolder): boolean {
    return false;
  }

  /**
   * An apply function for FIXED_BATTLE challenges. Derived classes should alter this.
   * @param waveIndex {@link Number} The current wave index.
   * @param battleConfig {@link FixedBattleConfig} The battle config to modify.
   * @returns {@link boolean} Whether this function did anything.
   */
  applyFixedBattle(waveIndex: Number, battleConfig: FixedBattleConfig): boolean {
    return false;
  }

  /**
   * An apply function for AI_LEVEL challenges. Derived classes should alter this.
   * @param level {@link Utils.IntegerHolder} The generated level.
   * @param levelCap {@link Number} The current level cap.
   * @param isTrainer {@link Boolean} Whether this is a trainer pokemon.
   * @param isBoss {@link Boolean} Whether this is a non-trainer boss pokemon.
   * @returns {@link boolean} Whether this function did anything.
   */
  applyLevelChange(level: Utils.IntegerHolder, levelCap: number, isTrainer: boolean, isBoss: boolean): boolean {
    return false;
  }

  /**
   * An apply function for AI_MOVE_SLOTS challenges. Derived classes should alter this.
   * @param pokemon {@link Pokemon} The pokemon that is being considered.
   * @param moveSlots {@link Utils.IntegerHolder} The amount of move slots.
   * @returns {@link boolean} Whether this function did anything.
   */
  applyMoveSlot(pokemon: Pokemon, moveSlots: Utils.IntegerHolder): boolean {
    return false;
  }

  /**
   * An apply function for PASSIVE_ACCESS challenges. Derived classes should alter this.
   * @param pokemon {@link Pokemon} The pokemon to change.
   * @param hasPassive {@link Utils.BooleanHolder} Whether it should have its passive.
   * @returns {@link boolean} Whether this function did anything.
   */
  applyPassiveAccess(pokemon: Pokemon, hasPassive: Utils.BooleanHolder): boolean {
    return false;
  }

  /**
   * An apply function for GAME_MODE_MODIFY challenges. Derived classes should alter this.
   * @param gameMode {@link GameMode} The current game mode.
   * @returns {@link boolean} Whether this function did anything.
   */
  applyGameModeModify(gameMode: GameMode): boolean {
    return false;
  }

  /**
   * An apply function for MOVE_ACCESS. Derived classes should alter this.
   * @param pokemon {@link Pokemon} What pokemon would learn the move.
   * @param moveSource {@link MoveSourceType} What source the pokemon would get the move from.
   * @param move {@link Moves} The move in question.
   * @param level {@link Utils.IntegerHolder} The level threshold for access.
   * @returns {@link boolean} Whether this function did anything.
   */
  applyMoveAccessLevel(pokemon: Pokemon, moveSource: MoveSourceType, move: Moves, level: Utils.IntegerHolder): boolean {
    return false;
  }

  /**
   * An apply function for MOVE_WEIGHT. Derived classes should alter this.
   * @param pokemon {@link Pokemon} What pokemon would learn the move.
   * @param moveSource {@link MoveSourceType} What source the pokemon would get the move from.
   * @param move {@link Moves} The move in question.
   * @param weight {@link Utils.IntegerHolder} The base weight of the move
   * @returns {@link boolean} Whether this function did anything.
   */
  applyMoveWeight(pokemon: Pokemon, moveSource: MoveSourceType, move: Moves, level: Utils.IntegerHolder): boolean {
    return false;
  }
}

type ChallengeCondition = (data: GameData) => boolean;

/**
 * Implements a mono generation challenge.
 */
export class SingleGenerationChallenge extends Challenge {
  constructor() {
    super(Challenges.SINGLE_GENERATION, 9);
  }

  applyStarterChoice(pokemon: PokemonSpecies, valid: Utils.BooleanHolder, dexAttr: DexAttrProps, soft: boolean = false, checkEvolutions?: boolean): boolean {
    /**
     * We have special code below for victini because it is classed as a generation 4 pokemon in the code
     * despite being a generation 5 pokemon. This is due to UI constraints, the starter select screen has
     * no more room for pokemon so victini is put in the gen 4 section instead. This code just overrides the
     * normal generation check to correctly treat victini as gen 5.
     */
    const starterGeneration = pokemon.speciesId === Species.VICTINI ? 5 : pokemon.generation;
    const generations = [starterGeneration];
    const checkPokemonEvolutions = checkEvolutions ?? true as boolean;
    if (soft) {
      const speciesToCheck = [pokemon.speciesId];
      while (speciesToCheck.length) {
        const checking = speciesToCheck.pop();
        if (pokemonEvolutions.hasOwnProperty(checking) && checkPokemonEvolutions) {
          pokemonEvolutions[checking].forEach(e => {
            speciesToCheck.push(e.speciesId);
            generations.push(getPokemonSpecies(e.speciesId).generation);
          });
        }
      }
    }

    if (!generations.includes(this.value)) {
      valid.value = false;
      return true;
    }
    return false;
  }

  applyPokemonInBattle(pokemon: Pokemon, valid: Utils.BooleanHolder): boolean {
    const baseGeneration = pokemon.species.speciesId === Species.VICTINI ? 5 : getPokemonSpecies(pokemon.species.speciesId).generation;
    const fusionGeneration = pokemon.isFusion() ? pokemon.fusionSpecies.speciesId === Species.VICTINI ? 5 : getPokemonSpecies(pokemon.fusionSpecies.speciesId).generation : 0;
    if (pokemon.isPlayer() && (baseGeneration !== this.value || (pokemon.isFusion() && fusionGeneration !== this.value))) {
      valid.value = false;
      return true;
    }
    return false;
  }

  applyFixedBattle(waveIndex: Number, battleConfig: FixedBattleConfig): boolean {
    let trainerTypes: TrainerType[] = [];
    switch (waveIndex) {
    case 182:
      trainerTypes = [ TrainerType.LORELEI, TrainerType.WILL, TrainerType.SIDNEY, TrainerType.AARON, TrainerType.SHAUNTAL, TrainerType.MALVA, Utils.randSeedItem([ TrainerType.HALA, TrainerType.MOLAYNE ]),TrainerType.MARNIE_ELITE, TrainerType.RIKA ];
      break;
    case 184:
      trainerTypes = [ TrainerType.BRUNO, TrainerType.KOGA, TrainerType.PHOEBE, TrainerType.BERTHA, TrainerType.MARSHAL, TrainerType.SIEBOLD, TrainerType.OLIVIA, TrainerType.NESSA_ELITE, TrainerType.POPPY ];
      break;
    case 186:
      trainerTypes = [ TrainerType.AGATHA, TrainerType.BRUNO, TrainerType.GLACIA, TrainerType.FLINT, TrainerType.GRIMSLEY, TrainerType.WIKSTROM, TrainerType.ACEROLA, Utils.randSeedItem([TrainerType.BEA_ELITE,TrainerType.ALLISTER_ELITE]), TrainerType.LARRY_ELITE ];
      break;
    case 188:
      trainerTypes = [ TrainerType.LANCE, TrainerType.KAREN, TrainerType.DRAKE, TrainerType.LUCIAN, TrainerType.CAITLIN, TrainerType.DRASNA, TrainerType.KAHILI, TrainerType.RAIHAN_ELITE, TrainerType.HASSEL ];
      break;
    case 190:
      trainerTypes = [ TrainerType.BLUE, Utils.randSeedItem([ TrainerType.RED, TrainerType.LANCE_CHAMPION ]), Utils.randSeedItem([ TrainerType.STEVEN, TrainerType.WALLACE ]), TrainerType.CYNTHIA, Utils.randSeedItem([ TrainerType.ALDER, TrainerType.IRIS ]), TrainerType.DIANTHA, TrainerType.HAU, TrainerType.LEON, Utils.randSeedItem([ TrainerType.GEETA, TrainerType.NEMONA ]) ];
      break;
    }
    if (trainerTypes.length === 0) {
      return false;
    } else {
      battleConfig.setBattleType(BattleType.TRAINER).setGetTrainerFunc(scene => new Trainer(scene, trainerTypes[this.value - 1], TrainerVariant.DEFAULT));
      return true;
    }
  }

  /**
   * @overrides
   */
  getDifficulty(): number {
    return this.value > 0 ? 1 : 0;
  }

  /**
   * Returns the textual representation of a challenge's current value.
   * @param {value} overrideValue The value to check for. If undefined, gets the current value.
   * @returns {string} The localised name for the current value.
   */
  getValue(overrideValue?: integer): string {
    if (overrideValue === undefined) {
      overrideValue = this.value;
    }
    if (this.value === 0) {
      return i18next.t("settings:off");
    }
    return i18next.t(`starterSelectUiHandler:gen${this.value}`);
  }

  /**
   * Returns the description of a challenge's current value.
   * @param {value} overrideValue The value to check for. If undefined, gets the current value.
   * @returns {string} The localised description for the current value.
   */
  getDescription(overrideValue?: integer): string {
    if (overrideValue === undefined) {
      overrideValue = this.value;
    }
    if (this.value === 0) {
      return i18next.t("challenges:singleGeneration.desc_default");
    }
    return i18next.t("challenges:singleGeneration.desc", { gen: i18next.t(`challenges:singleGeneration.gen_${this.value}`) });
  }


  static loadChallenge(source: SingleGenerationChallenge | any): SingleGenerationChallenge {
    const newChallenge = new SingleGenerationChallenge();
    newChallenge.value = source.value;
    newChallenge.severity = source.severity;
    return newChallenge;
  }
}

interface monotypeOverride {
  /** The species to override */
  species: Species;
  /** The type to count as */
  type: Type;
  /** If part of a fusion, should we check the fused species instead of the base species? */
  fusion: boolean;
}

/**
 * Implements a mono type challenge.
 */
export class SingleTypeChallenge extends Challenge {
  private static TYPE_OVERRIDES: monotypeOverride[] = [
    {species: Species.MELOETTA, type: Type.PSYCHIC, fusion: true},
    {species: Species.CASTFORM, type: Type.NORMAL, fusion: false},
  ];

  constructor() {
    super(Challenges.SINGLE_TYPE, 18);
  }

  applyStarterChoice(pokemon: PokemonSpecies, valid: Utils.BooleanHolder, dexAttr: DexAttrProps, soft: boolean = false, checkEvolutions?: boolean, checkForms?: boolean): boolean {
    const speciesForm = getPokemonSpeciesForm(pokemon.speciesId, dexAttr.formIndex);
    const types = [speciesForm.type1, speciesForm.type2];
    const checkPokemonEvolutions = checkEvolutions ?? true as boolean;
    const checkPokemonForms = checkForms ?? true as boolean;
    if (soft) {
      const speciesToCheck = [pokemon.speciesId];
      while (speciesToCheck.length) {
        const checking = speciesToCheck.pop();
        if (pokemonEvolutions.hasOwnProperty(checking) && checkPokemonEvolutions) {
          pokemonEvolutions[checking].forEach(e => {
            speciesToCheck.push(e.speciesId);
            types.push(getPokemonSpecies(e.speciesId).type1, getPokemonSpecies(e.speciesId).type2);
          });
        }
        if (pokemonFormChanges.hasOwnProperty(checking) && checkPokemonForms) {
          pokemonFormChanges[checking].forEach(f1 => {
            getPokemonSpecies(checking).forms.forEach(f2 => {
              if (f1.formKey === f2.formKey) {
                types.push(f2.type1, f2.type2);
              }
            });
          });
        }
      }
    }
    if (!types.includes(this.value - 1)) {
      valid.value = false;
      return true;
    }
    return false;
  }

  applyPokemonInBattle(pokemon: Pokemon, valid: Utils.BooleanHolder): boolean {
    if (pokemon.isPlayer() && !pokemon.isOfType(this.value - 1, false, false, true)
      && !SingleTypeChallenge.TYPE_OVERRIDES.some(o => o.type === (this.value - 1) && (pokemon.isFusion() && o.fusion ? pokemon.fusionSpecies : pokemon.species).speciesId === o.species)) {
      valid.value = false;
      return true;
    }
  }

  /**
   * @overrides
   */
  getDifficulty(): number {
    return this.value > 0 ? 1 : 0;
  }

  /**
   * Returns the textual representation of a challenge's current value.
   * @param {value} overrideValue The value to check for. If undefined, gets the current value.
   * @returns {string} The localised name for the current value.
   */
  getValue(overrideValue?: integer): string {
    if (overrideValue === undefined) {
      overrideValue = this.value;
    }
    return Type[this.value - 1].toLowerCase();
  }

  /**
   * Returns the description of a challenge's current value.
   * @param {value} overrideValue The value to check for. If undefined, gets the current value.
   * @returns {string} The localised description for the current value.
   */
  getDescription(overrideValue?: integer): string {
    if (overrideValue === undefined) {
      overrideValue = this.value;
    }
    const type = i18next.t(`pokemonInfo:Type.${Type[this.value - 1]}`);
    const typeColor = `[color=${TypeColor[Type[this.value-1]]}][shadow=${TypeShadow[Type[this.value-1]]}]${type}[/shadow][/color]`;
    const defaultDesc = i18next.t("challenges:singleType.desc_default");
    const typeDesc = i18next.t("challenges:singleType.desc", {type: typeColor});
    return this.value === 0 ? defaultDesc : typeDesc;
  }

  static loadChallenge(source: SingleTypeChallenge | any): SingleTypeChallenge {
    const newChallenge = new SingleTypeChallenge();
    newChallenge.value = source.value;
    newChallenge.severity = source.severity;
    return newChallenge;
  }
}

/**
 * Implements a fresh start challenge.
 */
export class FreshStartChallenge extends Challenge {
  constructor() {
    super(Challenges.FRESH_START, 1);
  }

  applyStarterChoice(pokemon: PokemonSpecies, valid: Utils.BooleanHolder): boolean {
    if (!defaultStarterSpecies.includes(pokemon.speciesId)) {
      valid.value = false;
      return true;
    }
    return false;
  }

  applyStarterCost(species: Species, cost: Utils.NumberHolder): boolean {
    if (defaultStarterSpecies.includes(species) && cost.value !== 3) {
      cost.value = 3;
      return true;
    }
    return false;
  }

  applyStarterModify(pokemon: Pokemon): boolean {
    pokemon.abilityIndex = 0; // Always base ability, not hidden ability
    pokemon.passive = false; // Passive isn't unlocked
    pokemon.nature = Nature.HARDY; // Neutral nature
    pokemon.moveset = pokemon.species.getLevelMoves().filter(m => m[0] <= 5).map(lm => lm[1]).slice(0, 4).map(m => new PokemonMove(m)); // No egg moves
    pokemon.luck = 0; // No luck
    pokemon.shiny = false; // Not shiny
    pokemon.variant = 0; // Not shiny
    pokemon.gender = Gender.MALE; // Starters default to male
    pokemon.formIndex = 0; // Froakie should be base form
<<<<<<< HEAD
=======
    pokemon.ivs = [10, 10, 10, 10, 10, 10]; // Default IVs of 10 for all stats
>>>>>>> 07b65631
    return true;
  }

  /**
   * @overrides
   */
  getDifficulty(): number {
    return 0;
  }

  static loadChallenge(source: FreshStartChallenge | any): FreshStartChallenge {
    const newChallenge = new FreshStartChallenge();
    newChallenge.value = source.value;
    newChallenge.severity = source.severity;
    return newChallenge;
  }
}

/**
 * Lowers the amount of starter points available.
 */
export class LowerStarterMaxCostChallenge extends Challenge {
  constructor() {
    super(Challenges.LOWER_MAX_STARTER_COST, 9);
  }

  /**
   * @override
   */
  getValue(overrideValue?: integer): string {
    if (overrideValue === undefined) {
      overrideValue = this.value;
    }
    return (DEFAULT_PARTY_MAX_COST - overrideValue).toString();
  }

  applyStarterChoice(pokemon: PokemonSpecies, valid: Utils.BooleanHolder): boolean {
<<<<<<< HEAD
    if (speciesStarters[pokemon.speciesId] > 10 - this.value) {
=======
    if (speciesStarters[pokemon.speciesId] > DEFAULT_PARTY_MAX_COST - this.value) {
>>>>>>> 07b65631
      valid.value = false;
      return true;
    }
    return false;
  }

  static loadChallenge(source: LowerStarterMaxCostChallenge | any): LowerStarterMaxCostChallenge {
    const newChallenge = new LowerStarterMaxCostChallenge();
    newChallenge.value = source.value;
    newChallenge.severity = source.severity;
    return newChallenge;
  }
}

/**
 * Lowers the maximum cost of starters available.
 */
export class LowerStarterPointsChallenge extends Challenge {
  constructor() {
    super(Challenges.LOWER_STARTER_POINTS, 9);
  }

  /**
   * @override
   */
  getValue(overrideValue?: integer): string {
    if (overrideValue === undefined) {
      overrideValue = this.value;
    }
    return (DEFAULT_PARTY_MAX_COST - overrideValue).toString();
  }

  applyStarterPoints(points: Utils.NumberHolder): boolean {
    points.value -= this.value;
    return true;
  }

  static loadChallenge(source: LowerStarterPointsChallenge | any): LowerStarterPointsChallenge {
    const newChallenge = new LowerStarterPointsChallenge();
    newChallenge.value = source.value;
    newChallenge.severity = source.severity;
    return newChallenge;
  }
}

/**
 * Apply all challenges that modify starter choice.
 * @param gameMode {@link GameMode} The current gameMode
 * @param challengeType {@link ChallengeType} ChallengeType.STARTER_CHOICE
 * @param pokemon {@link PokemonSpecies} The pokemon to check the validity of.
 * @param valid {@link Utils.BooleanHolder} A BooleanHolder, the value gets set to false if the pokemon isn't allowed.
 * @param dexAttr {@link DexAttrProps} The dex attributes of the pokemon.
 * @param soft {@link boolean} If true, allow it if it could become a valid pokemon.
 * @returns True if any challenge was successfully applied.
 */
export function applyChallenges(gameMode: GameMode, challengeType: ChallengeType.STARTER_CHOICE, pokemon: PokemonSpecies, valid: Utils.BooleanHolder, dexAttr: DexAttrProps, soft: boolean, checkEvolutions?: boolean, checkForms?: boolean): boolean;
/**
 * Apply all challenges that modify available total starter points.
 * @param gameMode {@link GameMode} The current gameMode
 * @param challengeType {@link ChallengeType} ChallengeType.STARTER_POINTS
 * @param points {@link Utils.NumberHolder} The amount of points you have available.
 * @returns True if any challenge was successfully applied.
 */
export function applyChallenges(gameMode: GameMode, challengeType: ChallengeType.STARTER_POINTS, points: Utils.NumberHolder): boolean;
/**
 * Apply all challenges that modify the cost of a starter.
 * @param gameMode {@link GameMode} The current gameMode
 * @param challengeType {@link ChallengeType} ChallengeType.STARTER_COST
 * @param species {@link Species} The pokemon to change the cost of.
 * @param points {@link Utils.NumberHolder} The cost of the pokemon.
 * @returns True if any challenge was successfully applied.
 */
export function applyChallenges(gameMode: GameMode, challengeType: ChallengeType.STARTER_COST, species: Species, cost: Utils.NumberHolder): boolean;
/**
 * Apply all challenges that modify a starter after selection.
 * @param gameMode {@link GameMode} The current gameMode
 * @param challengeType {@link ChallengeType} ChallengeType.STARTER_MODIFY
 * @param pokemon {@link Pokemon} The starter pokemon to modify.
 * @returns True if any challenge was successfully applied.
 */
export function applyChallenges(gameMode: GameMode, challengeType: ChallengeType.STARTER_MODIFY, pokemon: Pokemon): boolean;
/**
 * Apply all challenges that what pokemon you can have in battle.
 * @param gameMode {@link GameMode} The current gameMode
 * @param challengeType {@link ChallengeType} ChallengeType.POKEMON_IN_BATTLE
 * @param pokemon {@link Pokemon} The pokemon to check the validity of.
 * @param valid {@link Utils.BooleanHolder} A BooleanHolder, the value gets set to false if the pokemon isn't allowed.
 * @returns True if any challenge was successfully applied.
 */
export function applyChallenges(gameMode: GameMode, challengeType: ChallengeType.POKEMON_IN_BATTLE, pokemon: Pokemon, valid: Utils.BooleanHolder): boolean;
/**
 * Apply all challenges that modify what fixed battles there are.
 * @param gameMode {@link GameMode} The current gameMode
 * @param challengeType {@link ChallengeType} ChallengeType.FIXED_BATTLES
 * @param waveIndex {@link Number} The current wave index.
 * @param battleConfig {@link FixedBattleConfig} The battle config to modify.
 * @returns True if any challenge was successfully applied.
 */
export function applyChallenges(gameMode: GameMode, challengeType: ChallengeType.FIXED_BATTLES, waveIndex: Number, battleConfig: FixedBattleConfig): boolean;
/**
 * Apply all challenges that modify what level AI are.
 * @param gameMode {@link GameMode} The current gameMode
 * @param challengeType {@link ChallengeType} ChallengeType.AI_LEVEL
 * @param level {@link Utils.IntegerHolder} The generated level of the pokemon.
 * @param levelCap {@link Number} The maximum level cap for the current wave.
 * @param isTrainer {@link Boolean} Whether this is a trainer pokemon.
 * @param isBoss {@link Boolean} Whether this is a non-trainer boss pokemon.
 * @returns True if any challenge was successfully applied.
 */
export function applyChallenges(gameMode: GameMode, challengeType: ChallengeType.AI_LEVEL, level: Utils.IntegerHolder, levelCap: number, isTrainer: boolean, isBoss: boolean): boolean;
/**
 * Apply all challenges that modify how many move slots the AI has.
 * @param gameMode {@link GameMode} The current gameMode
 * @param challengeType {@link ChallengeType} ChallengeType.AI_MOVE_SLOTS
 * @param pokemon {@link Pokemon} The pokemon being considered.
 * @param moveSlots {@link Utils.IntegerHolder} The amount of move slots.
 * @returns True if any challenge was successfully applied.
 */
export function applyChallenges(gameMode: GameMode, challengeType: ChallengeType.AI_MOVE_SLOTS, pokemon: Pokemon, moveSlots: Utils.IntegerHolder): boolean;
/**
 * Apply all challenges that modify whether a pokemon has its passive.
 * @param gameMode {@link GameMode} The current gameMode
 * @param challengeType {@link ChallengeType} ChallengeType.PASSIVE_ACCESS
 * @param pokemon {@link Pokemon} The pokemon to modify.
 * @param hasPassive {@link Utils.BooleanHolder} Whether it has its passive.
 * @returns True if any challenge was successfully applied.
 */
export function applyChallenges(gameMode: GameMode, challengeType: ChallengeType.PASSIVE_ACCESS, pokemon: Pokemon, hasPassive: Utils.BooleanHolder): boolean;
/**
 * Apply all challenges that modify the game modes settings.
 * @param gameMode {@link GameMode} The current gameMode
 * @param challengeType {@link ChallengeType} ChallengeType.GAME_MODE_MODIFY
 * @returns True if any challenge was successfully applied.
 */
export function applyChallenges(gameMode: GameMode, challengeType: ChallengeType.GAME_MODE_MODIFY): boolean;
/**
 * Apply all challenges that modify what level a pokemon can access a move.
 * @param gameMode {@link GameMode} The current gameMode
 * @param challengeType {@link ChallengeType} ChallengeType.MOVE_ACCESS
 * @param pokemon {@link Pokemon} What pokemon would learn the move.
 * @param moveSource {@link MoveSourceType} What source the pokemon would get the move from.
 * @param move {@link Moves} The move in question.
 * @param level {@link Utils.IntegerHolder} The level threshold for access.
 * @returns True if any challenge was successfully applied.
 */
export function applyChallenges(gameMode: GameMode, challengeType: ChallengeType.MOVE_ACCESS, pokemon: Pokemon, moveSource: MoveSourceType, move: Moves, level: Utils.IntegerHolder): boolean;
/**
 * Apply all challenges that modify what weight a pokemon gives to move generation
 * @param gameMode {@link GameMode} The current gameMode
 * @param challengeType {@link ChallengeType} ChallengeType.MOVE_WEIGHT
 * @param pokemon {@link Pokemon} What pokemon would learn the move.
 * @param moveSource {@link MoveSourceType} What source the pokemon would get the move from.
 * @param move {@link Moves} The move in question.
 * @param weight {@link Utils.IntegerHolder} The weight of the move.
 * @returns True if any challenge was successfully applied.
 */
export function applyChallenges(gameMode: GameMode, challengeType: ChallengeType.MOVE_WEIGHT, pokemon: Pokemon, moveSource: MoveSourceType, move: Moves, weight: Utils.IntegerHolder): boolean;
export function applyChallenges(gameMode: GameMode, challengeType: ChallengeType, ...args: any[]): boolean {
  let ret = false;
  gameMode.challenges.forEach(c => {
    if (c.value !== 0) {
      switch (challengeType) {
      case ChallengeType.STARTER_CHOICE:
        ret ||= c.applyStarterChoice(args[0], args[1], args[2], args[3], args[4], args[5]);
        break;
      case ChallengeType.STARTER_POINTS:
        ret ||= c.applyStarterPoints(args[0]);
        break;
      case ChallengeType.STARTER_COST:
        ret ||= c.applyStarterCost(args[0], args[1]);
        break;
      case ChallengeType.STARTER_MODIFY:
        ret ||= c.applyStarterModify(args[0]);
        break;
      case ChallengeType.POKEMON_IN_BATTLE:
        ret ||= c.applyPokemonInBattle(args[0], args[1]);
        break;
      case ChallengeType.FIXED_BATTLES:
        ret ||= c.applyFixedBattle(args[0], args[1]);
        break;
      case ChallengeType.AI_LEVEL:
        ret ||= c.applyLevelChange(args[0], args[1], args[2], args[3]);
        break;
      case ChallengeType.AI_MOVE_SLOTS:
        ret ||= c.applyMoveSlot(args[0], args[1]);
        break;
      case ChallengeType.PASSIVE_ACCESS:
        ret ||= c.applyPassiveAccess(args[0], args[1]);
        break;
      case ChallengeType.GAME_MODE_MODIFY:
        ret ||= c.applyGameModeModify(gameMode);
        break;
      case ChallengeType.MOVE_ACCESS:
        ret ||= c.applyMoveAccessLevel(args[0], args[1], args[2], args[3]);
        break;
      case ChallengeType.MOVE_WEIGHT:
        ret ||= c.applyMoveWeight(args[0], args[1], args[2], args[3]);
        break;
      }
    }
  });
  return ret;
}

/**
 *
 * @param source A challenge to copy, or an object of a challenge's properties. Missing values are treated as defaults.
 * @returns The challenge in question.
 */
export function copyChallenge(source: Challenge | any): Challenge {
  switch (source.id) {
  case Challenges.SINGLE_GENERATION:
    return SingleGenerationChallenge.loadChallenge(source);
  case Challenges.SINGLE_TYPE:
    return SingleTypeChallenge.loadChallenge(source);
  case Challenges.LOWER_MAX_STARTER_COST:
    return LowerStarterMaxCostChallenge.loadChallenge(source);
  case Challenges.LOWER_STARTER_POINTS:
    return LowerStarterPointsChallenge.loadChallenge(source);
  case Challenges.FRESH_START:
    return FreshStartChallenge.loadChallenge(source);
  }
  throw new Error("Unknown challenge copied");
}

export const allChallenges: Challenge[] = [];

export function initChallenges() {
  allChallenges.push(
    new SingleGenerationChallenge(),
    new SingleTypeChallenge(),
    new FreshStartChallenge(),
  );
}<|MERGE_RESOLUTION|>--- conflicted
+++ resolved
@@ -16,12 +16,9 @@
 import { Gender } from "./gender";
 import { pokemonEvolutions } from "./pokemon-evolutions";
 import { pokemonFormChanges } from "./pokemon-forms";
-<<<<<<< HEAD
-=======
 
 /** A constant for the default max cost of the starting party before a run */
 const DEFAULT_PARTY_MAX_COST = 10;
->>>>>>> 07b65631
 
 /**
  * An enum for all the challenge types. The parameter entries on these describe the
@@ -661,10 +658,7 @@
     pokemon.variant = 0; // Not shiny
     pokemon.gender = Gender.MALE; // Starters default to male
     pokemon.formIndex = 0; // Froakie should be base form
-<<<<<<< HEAD
-=======
     pokemon.ivs = [10, 10, 10, 10, 10, 10]; // Default IVs of 10 for all stats
->>>>>>> 07b65631
     return true;
   }
 
@@ -702,11 +696,7 @@
   }
 
   applyStarterChoice(pokemon: PokemonSpecies, valid: Utils.BooleanHolder): boolean {
-<<<<<<< HEAD
-    if (speciesStarters[pokemon.speciesId] > 10 - this.value) {
-=======
     if (speciesStarters[pokemon.speciesId] > DEFAULT_PARTY_MAX_COST - this.value) {
->>>>>>> 07b65631
       valid.value = false;
       return true;
     }
