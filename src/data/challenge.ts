--- conflicted
+++ resolved
@@ -17,9 +17,10 @@
 import { Nature } from "#enums/nature";
 import type { Moves } from "#enums/moves";
 import { TypeColor, TypeShadow } from "#enums/color";
-import { pokemonEvolutions } from "#app/data/balance/pokemon-evolutions";
-import { pokemonFormChanges } from "#app/data/pokemon-forms";
 import { ModifierTier } from "#app/modifier/modifier-tier";
+import { globalScene } from "#app/global-scene";
+import { pokemonFormChanges } from "./pokemon-forms";
+import { pokemonEvolutions } from "./balance/pokemon-evolutions";
 
 /** A constant for the default max cost of the starting party before a run */
 const DEFAULT_PARTY_MAX_COST = 10;
@@ -284,15 +285,9 @@
    * @param _pokemon {@link PokemonSpecies} The pokemon to check the validity of.
    * @param _valid {@link Utils.BooleanHolder} A BooleanHolder, the value gets set to false if the pokemon isn't allowed.
    * @param _dexAttr {@link DexAttrProps} The dex attributes of the pokemon.
-   * @param _soft {@link boolean} If true, allow it if it could become a valid pokemon.
    * @returns {@link boolean} Whether this function did anything.
    */
-  applyStarterChoice(
-    _pokemon: PokemonSpecies,
-    _valid: Utils.BooleanHolder,
-    _dexAttr: DexAttrProps,
-    _soft = false,
-  ): boolean {
+  applyStarterChoice(_pokemon: PokemonSpecies, _valid: Utils.BooleanHolder, _dexAttr: DexAttrProps): boolean {
     return false;
   }
 
@@ -443,27 +438,8 @@
     super(Challenges.SINGLE_GENERATION, 9);
   }
 
-  applyStarterChoice(
-    pokemon: PokemonSpecies,
-    valid: Utils.BooleanHolder,
-    _dexAttr: DexAttrProps,
-    soft = false,
-  ): boolean {
-    const generations = [pokemon.generation];
-    if (soft) {
-      const speciesToCheck = [pokemon.speciesId];
-      while (speciesToCheck.length) {
-        const checking = speciesToCheck.pop();
-        if (checking && pokemonEvolutions.hasOwnProperty(checking)) {
-          pokemonEvolutions[checking].forEach(e => {
-            speciesToCheck.push(e.speciesId);
-            generations.push(getPokemonSpecies(e.speciesId).generation);
-          });
-        }
-      }
-    }
-
-    if (!generations.includes(this.value)) {
+  applyStarterChoice(pokemon: PokemonSpecies, valid: Utils.BooleanHolder): boolean {
+    if (pokemon.generation !== this.value) {
       valid.value = false;
       return true;
     }
@@ -737,41 +713,14 @@
     { species: Species.CASTFORM, type: PokemonType.NORMAL, fusion: false },
   ];
   // TODO: Find a solution for all Pokemon with this ssui issue, including Basculin and Burmy
-  private static SPECIES_OVERRIDES: Species[] = [Species.MELOETTA];
 
   constructor() {
     super(Challenges.SINGLE_TYPE, 18);
   }
 
-  override applyStarterChoice(
-    pokemon: PokemonSpecies,
-    valid: Utils.BooleanHolder,
-    dexAttr: DexAttrProps,
-    soft = false,
-  ): boolean {
+  override applyStarterChoice(pokemon: PokemonSpecies, valid: Utils.BooleanHolder, dexAttr: DexAttrProps): boolean {
     const speciesForm = getPokemonSpeciesForm(pokemon.speciesId, dexAttr.formIndex);
     const types = [speciesForm.type1, speciesForm.type2];
-    if (soft && !SingleTypeChallenge.SPECIES_OVERRIDES.includes(pokemon.speciesId)) {
-      const speciesToCheck = [pokemon.speciesId];
-      while (speciesToCheck.length) {
-        const checking = speciesToCheck.pop();
-        if (checking && pokemonEvolutions.hasOwnProperty(checking)) {
-          pokemonEvolutions[checking].forEach(e => {
-            speciesToCheck.push(e.speciesId);
-            types.push(getPokemonSpecies(e.speciesId).type1, getPokemonSpecies(e.speciesId).type2);
-          });
-        }
-        if (checking && pokemonFormChanges.hasOwnProperty(checking)) {
-          pokemonFormChanges[checking].forEach(f1 => {
-            getPokemonSpecies(checking).forms.forEach(f2 => {
-              if (f1.formKey === f2.formKey) {
-                types.push(f2.type1, f2.type2);
-              }
-            });
-          });
-        }
-      }
-    }
     if (!types.includes(this.value - 1)) {
       valid.value = false;
       return true;
@@ -1027,7 +976,6 @@
  * @param pokemon {@link PokemonSpecies} The pokemon to check the validity of.
  * @param valid {@link Utils.BooleanHolder} A BooleanHolder, the value gets set to false if the pokemon isn't allowed.
  * @param dexAttr {@link DexAttrProps} The dex attributes of the pokemon.
- * @param soft {@link boolean} If true, allow it if it could become a valid pokemon.
  * @returns True if any challenge was successfully applied.
  */
 export function applyChallenges(
@@ -1035,7 +983,6 @@
   pokemon: PokemonSpecies,
   valid: Utils.BooleanHolder,
   dexAttr: DexAttrProps,
-  soft: boolean,
 ): boolean;
 /**
  * Apply all challenges that modify available total starter points.
@@ -1184,7 +1131,7 @@
     if (c.value !== 0) {
       switch (challengeType) {
         case ChallengeType.STARTER_CHOICE:
-          ret ||= c.applyStarterChoice(args[0], args[1], args[2], args[3]);
+          ret ||= c.applyStarterChoice(args[0], args[1], args[2]);
           break;
         case ChallengeType.STARTER_POINTS:
           ret ||= c.applyStarterPoints(args[0]);
@@ -1266,8 +1213,6 @@
     new InverseBattleChallenge(),
     new FlipStatChallenge(),
   );
-<<<<<<< HEAD
-=======
 }
 
 /**
@@ -1346,5 +1291,4 @@
     });
   });
   return false;
->>>>>>> 6add614e
 }