--- conflicted
+++ resolved
@@ -11,20 +11,12 @@
 import { ChallengeType } from "#enums/challenge-type";
 import { Challenges } from "#enums/challenges";
 import { TypeColor, TypeShadow } from "#enums/color";
-<<<<<<< HEAD
-import { RewardTier } from "#enums/reward-tier";
-import { globalScene } from "#app/global-scene";
-import { pokemonFormChanges } from "./pokemon-forms";
-import { pokemonEvolutions } from "./balance/pokemon-evolutions";
-import { ChallengeType } from "#enums/challenge-type";
-=======
 import { ClassicFixedBossWaves } from "#enums/fixed-boss-waves";
-import { ModifierTier } from "#enums/modifier-tier";
 import type { MoveId } from "#enums/move-id";
->>>>>>> 8cf1b9f7
 import type { MoveSourceType } from "#enums/move-source-type";
 import { Nature } from "#enums/nature";
 import { PokemonType } from "#enums/pokemon-type";
+import { RewardTier } from "#enums/reward-tier";
 import { SpeciesId } from "#enums/species-id";
 import { TrainerType } from "#enums/trainer-type";
 import { TrainerVariant } from "#enums/trainer-variant";
