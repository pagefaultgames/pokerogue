--- conflicted
+++ resolved
@@ -697,9 +697,7 @@
     return this.getSpeciesForLevel(level, allowEvolving, true, strength, currentWave);
   }
 
-<<<<<<< HEAD
   private getStrengthLevelDiff(strength: PartyMemberStrength): number {
-=======
   /**
    * @see {@linkcode getSpeciesForLevel} uses an ease in and ease out sine function:
    * @see {@link https://easings.net/#easeInSine}
@@ -719,7 +717,6 @@
    * @returns {@linkcode integer} The level difference from expected evolution level tolerated for a mon to be unevolved. Lower value = higher evolution chance.
    */
   private getStrengthLevelDiff(strength: PartyMemberStrength): integer {
->>>>>>> 48430c8f
     switch (Math.min(strength, PartyMemberStrength.STRONGER)) {
     case PartyMemberStrength.WEAKEST:
       return 60;
