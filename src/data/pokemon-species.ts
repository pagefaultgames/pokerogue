--- conflicted
+++ resolved
@@ -28,11 +28,7 @@
 import { populateVariantColorCache, variantColorCache, variantData } from "#sprites/variant";
 import type { StarterMoveset } from "#system/game-data";
 import type { Localizable } from "#types/locales";
-<<<<<<< HEAD
-import { capitalizeString, isNullOrUndefined, randSeedFloat, randSeedGauss, randSeedInt } from "#utils/common";
-=======
 import { isNullOrUndefined, randSeedFloat, randSeedGauss, randSeedInt, randSeedItem } from "#utils/common";
->>>>>>> 34340783
 import { getPokemonSpecies } from "#utils/pokemon-utils";
 import { toCamelCase, toPascalCase } from "#utils/strings";
 import { argbFromRgba, QuantizerCelebi, rgbaFromArgb } from "@material/material-color-utilities";
@@ -77,87 +73,6 @@
   SpeciesId.CALYREX,
 ];
 
-<<<<<<< HEAD
-=======
-export function getPokemonSpeciesForm(species: SpeciesId, formIndex: number): PokemonSpeciesForm {
-  const retSpecies: PokemonSpecies =
-    species >= 2000
-      ? allSpecies.find(s => s.speciesId === species)! // TODO: is the bang correct?
-      : allSpecies[species - 1];
-  if (formIndex < retSpecies.forms?.length) {
-    return retSpecies.forms[formIndex];
-  }
-  return retSpecies;
-}
-
-// TODO: Clean this up and seriously review alternate means of fusion naming
-export function getFusedSpeciesName(speciesAName: string, speciesBName: string): string {
-  const fragAPattern = /([a-z]{2}.*?[aeiou(?:y$)\-']+)(.*?)$/i;
-  const fragBPattern = /([a-z]{2}.*?[aeiou(?:y$)\-'])(.*?)$/i;
-
-  const [speciesAPrefixMatch, speciesBPrefixMatch] = [speciesAName, speciesBName].map(n => /^(?:[^ ]+) /.exec(n));
-  const [speciesAPrefix, speciesBPrefix] = [speciesAPrefixMatch, speciesBPrefixMatch].map(m => (m ? m[0] : ""));
-
-  if (speciesAPrefix) {
-    speciesAName = speciesAName.slice(speciesAPrefix.length);
-  }
-  if (speciesBPrefix) {
-    speciesBName = speciesBName.slice(speciesBPrefix.length);
-  }
-
-  const [speciesASuffixMatch, speciesBSuffixMatch] = [speciesAName, speciesBName].map(n => / (?:[^ ]+)$/.exec(n));
-  const [speciesASuffix, speciesBSuffix] = [speciesASuffixMatch, speciesBSuffixMatch].map(m => (m ? m[0] : ""));
-
-  if (speciesASuffix) {
-    speciesAName = speciesAName.slice(0, -speciesASuffix.length);
-  }
-  if (speciesBSuffix) {
-    speciesBName = speciesBName.slice(0, -speciesBSuffix.length);
-  }
-
-  const splitNameA = speciesAName.split(/ /g);
-  const splitNameB = speciesBName.split(/ /g);
-
-  const fragAMatch = fragAPattern.exec(speciesAName);
-  const fragBMatch = fragBPattern.exec(speciesBName);
-
-  let fragA: string;
-  let fragB: string;
-
-  fragA = splitNameA.length === 1 ? (fragAMatch ? fragAMatch[1] : speciesAName) : splitNameA[splitNameA.length - 1];
-
-  if (splitNameB.length === 1) {
-    if (fragBMatch) {
-      const lastCharA = fragA.slice(fragA.length - 1);
-      const prevCharB = fragBMatch[1].slice(fragBMatch.length - 1);
-      fragB = (/[-']/.test(prevCharB) ? prevCharB : "") + fragBMatch[2] || prevCharB;
-      if (lastCharA === fragB[0]) {
-        if (/[aiu]/.test(lastCharA)) {
-          fragB = fragB.slice(1);
-        } else {
-          const newCharMatch = new RegExp(`[^${lastCharA}]`).exec(fragB);
-          if (newCharMatch?.index !== undefined && newCharMatch.index > 0) {
-            fragB = fragB.slice(newCharMatch.index);
-          }
-        }
-      }
-    } else {
-      fragB = speciesBName;
-    }
-  } else {
-    fragB = splitNameB[splitNameB.length - 1];
-  }
-
-  if (splitNameA.length > 1) {
-    fragA = `${splitNameA.slice(0, splitNameA.length - 1).join(" ")} ${fragA}`;
-  }
-
-  fragB = `${fragB.slice(0, 1).toLowerCase()}${fragB.slice(1)}`;
-
-  return `${speciesAPrefix || speciesBPrefix}${fragA}${fragB}${speciesBSuffix || speciesASuffix}`;
-}
-
->>>>>>> 34340783
 export type PokemonSpeciesFilter = (species: PokemonSpecies) => boolean;
 
 export abstract class PokemonSpeciesForm {
