--- conflicted
+++ resolved
@@ -1,22 +1,3 @@
-<<<<<<< HEAD
-=======
-
-import BattleScene, { AnySound } from "../battle-scene";
-import { Variant, variantColorCache } from "./variant";
-import { variantData } from "./variant";
-import { GrowthRate } from "./exp";
-import { EvolutionLevel, SpeciesWildEvolutionDelay, pokemonEvolutions, pokemonPrevolutions } from "./pokemon-evolutions";
-import { Type } from "./type";
-import { LevelMoves, pokemonFormLevelMoves, pokemonFormLevelMoves as pokemonSpeciesFormLevelMoves, pokemonSpeciesLevelMoves } from "./pokemon-level-moves";
-import { uncatchableSpecies } from "./biomes";
-import * as Utils from "../utils";
-import { StarterMoveset } from "../system/game-data";
-import { speciesEggMoves } from "./egg-moves";
-import { GameMode } from "../game-mode";
-import { QuantizerCelebi, argbFromRgba, rgbaFromArgb } from "@material/material-color-utilities";
-import { VariantSet } from "./variant";
-import i18next from "i18next";
->>>>>>> 18130094
 import { Localizable } from "#app/interfaces/locales";
 import { Abilities } from "#enums/abilities";
 import { PartyMemberStrength } from "#enums/party-member-strength";
@@ -31,9 +12,9 @@
 import { speciesEggMoves } from "./egg-moves";
 import { GrowthRate } from "./exp";
 import { EvolutionLevel, SpeciesWildEvolutionDelay, pokemonEvolutions, pokemonPrevolutions } from "./pokemon-evolutions";
+import { Type } from "./type";
 import { LevelMoves, pokemonFormLevelMoves, pokemonFormLevelMoves as pokemonSpeciesFormLevelMoves, pokemonSpeciesLevelMoves } from "./pokemon-level-moves";
 import { Stat } from "./pokemon-stat";
-import { Type } from "./type";
 import { Variant, VariantSet, variantColorCache, variantData } from "./variant";
 
 export enum Region {
