
import BattleScene, { AnySound } from "../battle-scene";
import { Variant, variantColorCache } from "./variant";
import { variantData } from "./variant";
import { GrowthRate } from "./exp";
import { SpeciesWildEvolutionDelay, pokemonEvolutions, pokemonPrevolutions } from "./pokemon-evolutions";
import { Type } from "./type";
import { LevelMoves, pokemonFormLevelMoves, pokemonFormLevelMoves as pokemonSpeciesFormLevelMoves, pokemonSpeciesLevelMoves } from "./pokemon-level-moves";
import { uncatchableSpecies } from "./biomes";
import * as Utils from "../utils";
import { StarterMoveset } from "../system/game-data";
import { speciesEggMoves } from "./egg-moves";
import { GameMode } from "../game-mode";
import { QuantizerCelebi, argbFromRgba, rgbaFromArgb } from "@material/material-color-utilities";
import { VariantSet } from "./variant";
import i18next from "i18next";
import { Localizable } from "#app/interfaces/locales";
import { Stat } from "./pokemon-stat";
import { Abilities } from "#enums/abilities";
import { PartyMemberStrength } from "#enums/party-member-strength";
import { Species } from "#enums/species";

export enum Region {
  NORMAL,
  ALOLA,
  GALAR,
  HISUI,
  PALDEA
}

export function getPokemonSpecies(species: Species | Species[]): PokemonSpecies {
  // If a special pool (named trainers) is used here it CAN happen that they have a array as species (which means choose one of those two). So we catch that with this code block
  if (Array.isArray(species)) {
    // Pick a random species from the list
    species = species[Math.floor(Math.random() * species.length)];
  }
  if (species >= 2000) {
    return allSpecies.find(s => s.speciesId === species)!; // TODO: is this bang correct?
  }
  return allSpecies[species - 1];
}

export function getPokemonSpeciesForm(species: Species, formIndex: integer): PokemonSpeciesForm {
  const retSpecies: PokemonSpecies = species >= 2000
    ? allSpecies.find(s => s.speciesId === species)! // TODO: is the bang correct?
    : allSpecies[species - 1];
  if (formIndex < retSpecies.forms?.length) {
    return retSpecies.forms[formIndex];
  }
  return retSpecies;
}

export function getFusedSpeciesName(speciesAName: string, speciesBName: string): string {
  const fragAPattern = /([a-z]{2}.*?[aeiou(?:y$)\-\']+)(.*?)$/i;
  const fragBPattern = /([a-z]{2}.*?[aeiou(?:y$)\-\'])(.*?)$/i;

  const [ speciesAPrefixMatch, speciesBPrefixMatch ] = [ speciesAName, speciesBName ].map(n => /^(?:[^ ]+) /.exec(n));
  const [ speciesAPrefix, speciesBPrefix ] = [ speciesAPrefixMatch, speciesBPrefixMatch ].map(m => m ? m[0] : "");

  if (speciesAPrefix) {
    speciesAName = speciesAName.slice(speciesAPrefix.length);
  }
  if (speciesBPrefix) {
    speciesBName = speciesBName.slice(speciesBPrefix.length);
  }

  const [ speciesASuffixMatch, speciesBSuffixMatch ] = [ speciesAName, speciesBName ].map(n => / (?:[^ ]+)$/.exec(n));
  const [ speciesASuffix, speciesBSuffix ] = [ speciesASuffixMatch, speciesBSuffixMatch ].map(m => m ? m[0] : "");

  if (speciesASuffix) {
    speciesAName = speciesAName.slice(0, -speciesASuffix.length);
  }
  if (speciesBSuffix) {
    speciesBName = speciesBName.slice(0, -speciesBSuffix.length);
  }

  const splitNameA = speciesAName.split(/ /g);
  const splitNameB = speciesBName.split(/ /g);

  const fragAMatch = fragAPattern.exec(speciesAName);
  const fragBMatch = fragBPattern.exec(speciesBName);

  let fragA: string;
  let fragB: string;

  fragA = splitNameA.length === 1
    ? fragAMatch ? fragAMatch[1] : speciesAName
    : splitNameA[splitNameA.length - 1];

  if (splitNameB.length === 1) {
    if (fragBMatch) {
      const lastCharA = fragA.slice(fragA.length - 1);
      const prevCharB = fragBMatch[1].slice(fragBMatch.length - 1);
      fragB = (/[\-']/.test(prevCharB) ? prevCharB : "") + fragBMatch[2] || prevCharB;
      if (lastCharA === fragB[0]) {
        if (/[aiu]/.test(lastCharA)) {
          fragB = fragB.slice(1);
        } else {
          const newCharMatch = new RegExp(`[^${lastCharA}]`).exec(fragB);
          if (newCharMatch?.index !== undefined && newCharMatch.index > 0) {
            fragB = fragB.slice(newCharMatch.index);
          }
        }
      }
    } else {
      fragB = speciesBName;
    }
  } else {
    fragB = splitNameB[splitNameB.length - 1];
  }

  if (splitNameA.length > 1) {
    fragA = `${splitNameA.slice(0, splitNameA.length - 1).join(" ")} ${fragA}`;
  }

  fragB = `${fragB.slice(0, 1).toLowerCase()}${fragB.slice(1)}`;

  return `${speciesAPrefix || speciesBPrefix}${fragA}${fragB}${speciesBSuffix || speciesASuffix}`;
}

export type PokemonSpeciesFilter = (species: PokemonSpecies) => boolean;

export abstract class PokemonSpeciesForm {
  public speciesId: Species;
  public formIndex: integer;
  public generation: integer;
  public type1: Type;
  public type2: Type | null;
  public height: number;
  public weight: number;
  public ability1: Abilities;
  public ability2: Abilities;
  public abilityHidden: Abilities;
  public baseTotal: integer;
  public baseStats: integer[];
  public catchRate: integer;
  public baseFriendship: integer;
  public baseExp: integer;
  public genderDiffs: boolean;
  public isStarterSelectable: boolean;

  constructor(type1: Type, type2: Type | null, height: number, weight: number, ability1: Abilities, ability2: Abilities, abilityHidden: Abilities,
    baseTotal: integer, baseHp: integer, baseAtk: integer, baseDef: integer, baseSpatk: integer, baseSpdef: integer, baseSpd: integer,
    catchRate: integer, baseFriendship: integer, baseExp: integer, genderDiffs: boolean, isStarterSelectable: boolean) {
    this.type1 = type1;
    this.type2 = type2;
    this.height = height;
    this.weight = weight;
    this.ability1 = ability1;
    this.ability2 = ability2 === Abilities.NONE ? ability1 : ability2;
    this.abilityHidden = abilityHidden;
    this.baseTotal = baseTotal;
    this.baseStats = [ baseHp, baseAtk, baseDef, baseSpatk, baseSpdef, baseSpd ];
    this.catchRate = catchRate;
    this.baseFriendship = baseFriendship;
    this.baseExp = baseExp;
    this.genderDiffs = genderDiffs;
    this.isStarterSelectable = isStarterSelectable;
  }

  /**
   * Method to get the root species id of a Pokemon.
   * Magmortar.getRootSpeciesId(true) => Magmar
   * Magmortar.getRootSpeciesId(false) => Magby
   * @param forStarter boolean to get the nonbaby form of a starter
   * @returns The species
   */
  getRootSpeciesId(forStarter: boolean = false): Species {
    let ret = this.speciesId;
    while (pokemonPrevolutions.hasOwnProperty(ret) && (!forStarter || !speciesStarters.hasOwnProperty(ret))) {
      ret = pokemonPrevolutions[ret];
    }
    return ret;
  }

  isOfType(type: integer): boolean {
    return this.type1 === type || (this.type2 !== null && this.type2 === type);
  }

  /**
   * Method to get the total number of abilities a Pokemon species has.
   * @returns Number of abilities
   */
  getAbilityCount(): integer {
    return this.abilityHidden !== Abilities.NONE ? 3 : 2;
  }

  /**
   * Method to get the ability of a Pokemon species.
   * @param abilityIndex Which ability to get (should only be 0-2)
   * @returns The id of the Ability
   */
  getAbility(abilityIndex: integer): Abilities {
    let ret: Abilities;
    if (abilityIndex === 0) {
      ret = this.ability1;
    } else if (abilityIndex === 1) {
      ret = this.ability2;
    } else {
      ret = this.abilityHidden;
    }
    return ret;
  }

  getLevelMoves(): LevelMoves {
    if (pokemonSpeciesFormLevelMoves.hasOwnProperty(this.speciesId) && pokemonSpeciesFormLevelMoves[this.speciesId].hasOwnProperty(this.formIndex)) {
      return pokemonSpeciesFormLevelMoves[this.speciesId][this.formIndex].slice(0);
    }
    return pokemonSpeciesLevelMoves[this.speciesId].slice(0);
  }

  getRegion(): Region {
    return Math.floor(this.speciesId / 2000) as Region;
  }

  isObtainable(): boolean {
    return (this.generation <= 9 || pokemonPrevolutions.hasOwnProperty(this.speciesId));
  }

  isCatchable(): boolean {
    return this.isObtainable() && uncatchableSpecies.indexOf(this.speciesId) === -1;
  }

  isRegional(): boolean {
    return this.getRegion() > Region.NORMAL;
  }

  isTrainerForbidden(): boolean {
    return [ Species.ETERNAL_FLOETTE, Species.BLOODMOON_URSALUNA ].includes(this.speciesId);
  }

  isRareRegional(): boolean {
    switch (this.getRegion()) {
    case Region.HISUI:
      return true;
    }

    return false;
  }

  /**
   * Gets the species' base stat amount for the given stat.
   * @param stat  The desired stat.
   * @returns The species' base stat amount.
   */
  getBaseStat(stat: Stat): integer {
    return this.baseStats[stat];
  }

  getBaseExp(): integer {
    let ret = this.baseExp;
    switch (this.getFormSpriteKey()) {
    case SpeciesFormKey.MEGA:
    case SpeciesFormKey.MEGA_X:
    case SpeciesFormKey.MEGA_Y:
    case SpeciesFormKey.PRIMAL:
    case SpeciesFormKey.GIGANTAMAX:
    case SpeciesFormKey.ETERNAMAX:
      ret *= 1.5;
      break;
    }
    return ret;
  }

  getSpriteAtlasPath(female: boolean, formIndex?: integer, shiny?: boolean, variant?: integer): string {
    const spriteId = this.getSpriteId(female, formIndex, shiny, variant).replace(/\_{2}/g, "/");
    return `${/_[1-3]$/.test(spriteId) ? "variant/" : ""}${spriteId}`;
  }

  getSpriteId(female: boolean, formIndex?: integer, shiny?: boolean, variant: integer = 0, back?: boolean): string {
    if (formIndex === undefined || this instanceof PokemonForm) {
      formIndex = this.formIndex;
    }

    const formSpriteKey = this.getFormSpriteKey(formIndex);
    const showGenderDiffs = this.genderDiffs && female && ![ SpeciesFormKey.MEGA, SpeciesFormKey.GIGANTAMAX ].find(k => formSpriteKey === k);

    const baseSpriteKey = `${showGenderDiffs ? "female__" : ""}${this.speciesId}${formSpriteKey ? `-${formSpriteKey}` : ""}`;

    let config = variantData;
    `${back ? "back__" : ""}${baseSpriteKey}`.split("__").map(p => config ? config = config[p] : null);
    const variantSet = config as VariantSet;

    return `${back ? "back__" : ""}${shiny && (!variantSet || (!variant && !variantSet[variant || 0])) ? "shiny__" : ""}${baseSpriteKey}${shiny && variantSet && variantSet[variant] === 2 ? `_${variant + 1}` : ""}`;
  }

  getSpriteKey(female: boolean, formIndex?: integer, shiny?: boolean, variant?: integer): string {
    return `pkmn__${this.getSpriteId(female, formIndex, shiny, variant)}`;
  }

  abstract getFormSpriteKey(formIndex?: integer): string;


  /**
   * Variant Data key/index is either species id or species id followed by -formkey
   * @param formIndex optional form index for pokemon with different forms
   * @returns species id if no additional forms, index with formkey if a pokemon with a form
   */
  getVariantDataIndex(formIndex?: integer) {
    let formkey: string | null = null;
    let variantDataIndex: integer | string = this.speciesId;
    const species = getPokemonSpecies(this.speciesId);
<<<<<<< HEAD
    if (species.forms.length > 0 && formIndex !== undefined) {
      formkey = species.forms[formIndex]?.formKey;
=======
    if (species.forms.length > 0) {
      formkey = species.forms[formIndex]?.formSpriteKey;
>>>>>>> 063e6dbd
      if (formkey) {
        variantDataIndex = `${this.speciesId}-${formkey}`;
      }
    }
    return variantDataIndex;
  }

  getIconAtlasKey(formIndex?: integer, shiny?: boolean, variant?: integer): string {
    const variantDataIndex = this.getVariantDataIndex(formIndex);
    const isVariant = shiny && variantData[variantDataIndex] && (variant !== undefined && variantData[variantDataIndex][variant]);
    return `pokemon_icons_${this.generation}${isVariant ? "v" : ""}`;
  }

  getIconId(female: boolean, formIndex?: integer, shiny?: boolean, variant?: integer): string {
    if (formIndex === undefined) {
      formIndex = this.formIndex;
    }

    const variantDataIndex = this.getVariantDataIndex(formIndex);

    let ret = this.speciesId.toString();

    const isVariant = shiny && variantData[variantDataIndex] && (variant !== undefined && variantData[variantDataIndex][variant]);

    if (shiny && !isVariant) {
      ret += "s";
    }

    switch (this.speciesId) {
    case Species.HIPPOPOTAS:
    case Species.HIPPOWDON:
    case Species.UNFEZANT:
    case Species.FRILLISH:
    case Species.JELLICENT:
    case Species.PYROAR:
      ret += female ? "-f" : "";
      break;
    }

    let formSpriteKey = this.getFormSpriteKey(formIndex);
    if (formSpriteKey) {
      switch (this.speciesId) {
      case Species.DUDUNSPARCE:
        break;
      case Species.ZACIAN:
      case Species.ZAMAZENTA:
        if (formSpriteKey.startsWith("behemoth")) {
          formSpriteKey = "crowned";
        }
      default:
        ret += `-${formSpriteKey}`;
        break;
      }
    }

    if (isVariant) {
      ret += `_${variant + 1}`;
    }

    return ret;
  }

  getCryKey(formIndex?: integer): string {
    let speciesId = this.speciesId;
    if (this.speciesId > 2000) {
      switch (this.speciesId) {
      case Species.GALAR_SLOWPOKE:
        break;
      case Species.ETERNAL_FLOETTE:
        break;
      case Species.BLOODMOON_URSALUNA:
        break;
      default:
        speciesId = speciesId % 2000;
        break;
      }
    }
    let ret = speciesId.toString();
    const forms = getPokemonSpecies(speciesId).forms;
    if (forms.length) {
      if (formIndex !== undefined && formIndex >= forms.length) {
        console.warn(`Attempted accessing form with index ${formIndex} of species ${getPokemonSpecies(speciesId).getName()} with only ${forms.length || 0} forms`);
        formIndex = Math.min(formIndex, forms.length - 1);
      }
      const formKey = forms[formIndex || 0].formKey;
      switch (formKey) {
      case SpeciesFormKey.MEGA:
      case SpeciesFormKey.MEGA_X:
      case SpeciesFormKey.MEGA_Y:
      case SpeciesFormKey.GIGANTAMAX:
      case SpeciesFormKey.GIGANTAMAX_SINGLE:
      case SpeciesFormKey.GIGANTAMAX_RAPID:
      case "white":
      case "black":
      case "therian":
      case "sky":
      case "gorging":
      case "gulping":
      case "no-ice":
      case "hangry":
      case "crowned":
      case "eternamax":
      case "four":
      case "droopy":
      case "stretchy":
      case "hero":
      case "roaming":
      case "complete":
      case "10":
      case "10-pc":
      case "super":
      case "unbound":
      case "pau":
      case "pompom":
      case "sensu":
      case "dusk":
      case "midnight":
      case "school":
      case "dawn-wings":
      case "dusk-mane":
      case "ultra":
        ret += `-${formKey}`;
        break;
      }
    }
    return ret;
  }

  validateStarterMoveset(moveset: StarterMoveset, eggMoves: integer): boolean {
    const rootSpeciesId = this.getRootSpeciesId();
    for (const moveId of moveset) {
      if (speciesEggMoves.hasOwnProperty(rootSpeciesId)) {
        const eggMoveIndex = speciesEggMoves[rootSpeciesId].findIndex(m => m === moveId);
        if (eggMoveIndex > -1 && (eggMoves & (1 << eggMoveIndex))) {
          continue;
        }
      }
      if (pokemonFormLevelMoves.hasOwnProperty(this.speciesId) && pokemonFormLevelMoves[this.speciesId].hasOwnProperty(this.formIndex)) {
        if (!pokemonFormLevelMoves[this.speciesId][this.formIndex].find(lm => lm[0] <= 5 && lm[1] === moveId)) {
          return false;
        }
      } else if (!pokemonSpeciesLevelMoves[this.speciesId].find(lm => lm[0] <= 5 && lm[1] === moveId)) {
        return false;
      }
    }

    return true;
  }

  loadAssets(scene: BattleScene, female: boolean, formIndex?: integer, shiny?: boolean, variant?: Variant, startLoad?: boolean): Promise<void> {
    return new Promise(resolve => {
      const spriteKey = this.getSpriteKey(female, formIndex, shiny, variant);
      scene.loadPokemonAtlas(spriteKey, this.getSpriteAtlasPath(female, formIndex, shiny, variant));
      scene.load.audio(this.getCryKey(formIndex), `audio/cry/${this.getCryKey(formIndex)}.m4a`);
      scene.load.once(Phaser.Loader.Events.COMPLETE, () => {
        const originalWarn = console.warn;
        // Ignore warnings for missing frames, because there will be a lot
        console.warn = () => {};
        const frameNames = scene.anims.generateFrameNames(spriteKey, { zeroPad: 4, suffix: ".png", start: 1, end: 400 });
        console.warn = originalWarn;
        if (!(scene.anims.exists(spriteKey))) {
          scene.anims.create({
            key: this.getSpriteKey(female, formIndex, shiny, variant),
            frames: frameNames,
            frameRate: 12,
            repeat: -1
          });
        }
        let spritePath = this.getSpriteAtlasPath(female, formIndex, shiny, variant).replace("variant/", "").replace(/_[1-3]$/, "");
        const useExpSprite = scene.experimentalSprites && scene.hasExpSprite(spriteKey);
        if (useExpSprite) {
          spritePath = `exp/${spritePath}`;
        }
        let config = variantData;
        spritePath.split("/").map(p => config ? config = config[p] : null);
        const variantSet = config as VariantSet;
        if (variantSet && (variant !== undefined && variantSet[variant] === 1)) {
          const populateVariantColors = (key: string): Promise<void> => {
            return new Promise(resolve => {
              if (variantColorCache.hasOwnProperty(key)) {
                return resolve();
              }
              scene.cachedFetch(`./images/pokemon/variant/${spritePath}.json`).then(res => res.json()).then(c => {
                variantColorCache[key] = c;
                resolve();
              });
            });
          };
          populateVariantColors(spriteKey).then(() => resolve());
          return;
        }
        resolve();
      });
      if (startLoad) {
        if (!scene.load.isLoading()) {
          scene.load.start();
        }
      } else {
        resolve();
      }
    });
  }

  cry(scene: BattleScene, soundConfig?: Phaser.Types.Sound.SoundConfig, ignorePlay?: boolean): AnySound {
    const cryKey = this.getCryKey(this.formIndex);
    let cry: AnySound | null = scene.sound.get(cryKey) as AnySound;
    if (cry?.pendingRemove) {
      cry = null;
    }
    cry = scene.playSound(cry || cryKey, soundConfig);
    if (ignorePlay) {
      cry.stop();
    }
    return cry;
  }

  generateCandyColors(scene: BattleScene): integer[][] {
    const sourceTexture = scene.textures.get(this.getSpriteKey(false));

    const sourceFrame = sourceTexture.frames[sourceTexture.firstFrame];
    const sourceImage = sourceTexture.getSourceImage() as HTMLImageElement;

    const canvas = document.createElement("canvas");

    const spriteColors: integer[][] = [];

    const context = canvas.getContext("2d");
    const frame = sourceFrame;
    canvas.width = frame.width;
    canvas.height = frame.height;
    context?.drawImage(sourceImage, frame.cutX, frame.cutY, frame.width, frame.height, 0, 0, frame.width, frame.height);
    const imageData = context?.getImageData(frame.cutX, frame.cutY, frame.width, frame.height);
    const pixelData = imageData?.data;
    const pixelColors: number[] = [];

    if (pixelData?.length !== undefined) {
      for (let i = 0; i < pixelData.length; i += 4) {
        if (pixelData[i + 3]) {
          const pixel = pixelData.slice(i, i + 4);
          const [ r, g, b, a ] = pixel;
          if (!spriteColors.find(c => c[0] === r && c[1] === g && c[2] === b)) {
            spriteColors.push([ r, g, b, a ]);
          }
        }
      }

      for (let i = 0; i < pixelData.length; i += 4) {
        const total = pixelData.slice(i, i + 3).reduce((total: integer, value: integer) => total + value, 0);
        if (!total) {
          continue;
        }
        pixelColors.push(argbFromRgba({ r: pixelData[i], g: pixelData[i + 1], b: pixelData[i + 2], a: pixelData[i + 3] }));
      }
    }

    let paletteColors: Map<number, number> = new Map();

    const originalRandom = Math.random;
    Math.random = () => Phaser.Math.RND.realInRange(0, 1);

    scene.executeWithSeedOffset(() => {
      paletteColors = QuantizerCelebi.quantize(pixelColors, 2);
    }, 0, "This result should not vary");

    Math.random = originalRandom;

    return Array.from(paletteColors.keys()).map(c => Object.values(rgbaFromArgb(c)) as integer[]);
  }
}

export default class PokemonSpecies extends PokemonSpeciesForm implements Localizable {
  public name: string;
  public subLegendary: boolean;
  public legendary: boolean;
  public mythical: boolean;
  public species: string;
  public growthRate: GrowthRate;
  public malePercent: number | null;
  public genderDiffs: boolean;
  public canChangeForm: boolean;
  public forms: PokemonForm[];

  constructor(id: Species, generation: integer, subLegendary: boolean, legendary: boolean, mythical: boolean, species: string,
    type1: Type, type2: Type | null, height: number, weight: number, ability1: Abilities, ability2: Abilities, abilityHidden: Abilities,
    baseTotal: integer, baseHp: integer, baseAtk: integer, baseDef: integer, baseSpatk: integer, baseSpdef: integer, baseSpd: integer,
    catchRate: integer, baseFriendship: integer, baseExp: integer, growthRate: GrowthRate, malePercent: number | null,
    genderDiffs: boolean, canChangeForm?: boolean, ...forms: PokemonForm[]) {
    super(type1, type2, height, weight, ability1, ability2, abilityHidden, baseTotal, baseHp, baseAtk, baseDef, baseSpatk, baseSpdef, baseSpd,
      catchRate, baseFriendship, baseExp, genderDiffs, false);
    this.speciesId = id;
    this.formIndex = 0;
    this.generation = generation;
    this.subLegendary = subLegendary;
    this.legendary = legendary;
    this.mythical = mythical;
    this.species = species;
    this.growthRate = growthRate;
    this.malePercent = malePercent;
    this.genderDiffs = genderDiffs;
    this.canChangeForm = !!canChangeForm;
    this.forms = forms;

    this.localize();

    forms.forEach((form, f) => {
      form.speciesId = id;
      form.formIndex = f;
      form.generation = generation;
    });
  }

  getName(formIndex?: integer): string {
    if (formIndex !== undefined && this.forms.length) {
      const form = this.forms[formIndex];
      let key: string | null;
      switch (form.formKey) {
      case SpeciesFormKey.MEGA:
      case SpeciesFormKey.PRIMAL:
      case SpeciesFormKey.ETERNAMAX:
      case SpeciesFormKey.MEGA_X:
      case SpeciesFormKey.MEGA_Y:
        key = form.formKey;
        break;
      default:
        if (form.formKey.indexOf(SpeciesFormKey.GIGANTAMAX) > -1) {
          key = "gigantamax";
        } else {
          key = null;
        }
      }

      if (key) {
        return i18next.t(`battlePokemonForm:${key}`, {pokemonName: this.name});
      }
    }
    return this.name;
  }

  localize(): void {
    this.name = i18next.t(`pokemon:${Species[this.speciesId].toLowerCase()}`);
  }

  getWildSpeciesForLevel(level: integer, allowEvolving: boolean, isBoss: boolean, gameMode: GameMode): Species {
    return this.getSpeciesForLevel(level, allowEvolving, false, (isBoss ? PartyMemberStrength.WEAKER : PartyMemberStrength.AVERAGE) + (gameMode?.isEndless ? 1 : 0));
  }

  getTrainerSpeciesForLevel(level: integer, allowEvolving: boolean = false, strength: PartyMemberStrength): Species {
    return this.getSpeciesForLevel(level, allowEvolving, true, strength);
  }

  private getStrengthLevelDiff(strength: PartyMemberStrength): integer {
    switch (Math.min(strength, PartyMemberStrength.STRONGER)) {
    case PartyMemberStrength.WEAKEST:
      return 60;
    case PartyMemberStrength.WEAKER:
      return 40;
    case PartyMemberStrength.WEAK:
      return 20;
    case PartyMemberStrength.AVERAGE:
      return 10;
    case PartyMemberStrength.STRONG:
      return 5;
    default:
      return 0;
    }
  }

  getSpeciesForLevel(level: integer, allowEvolving: boolean = false, forTrainer: boolean = false, strength: PartyMemberStrength = PartyMemberStrength.WEAKER): Species {
    const prevolutionLevels = this.getPrevolutionLevels();

    if (prevolutionLevels.length) {
      for (let pl = prevolutionLevels.length - 1; pl >= 0; pl--) {
        const prevolutionLevel = prevolutionLevels[pl];
        if (level < prevolutionLevel[1]) {
          return prevolutionLevel[0];
        }
      }
    }

    if (!allowEvolving || !pokemonEvolutions.hasOwnProperty(this.speciesId)) {
      return this.speciesId;
    }

    const evolutions = pokemonEvolutions[this.speciesId];

    const easeInFunc = Phaser.Tweens.Builders.GetEaseFunction("Sine.easeIn");
    const easeOutFunc = Phaser.Tweens.Builders.GetEaseFunction("Sine.easeOut");

    const evolutionPool: Map<number, Species> = new Map();
    let totalWeight = 0;
    let noEvolutionChance = 1;

    for (const ev of evolutions) {
      if (ev.level > level) {
        continue;
      }

      let evolutionChance: number;

      const evolutionSpecies = getPokemonSpecies(ev.speciesId);
      const isRegionalEvolution = !this.isRegional() && evolutionSpecies.isRegional();

      if (!forTrainer && isRegionalEvolution) {
        evolutionChance = 0;
      } else {
        if (ev.wildDelay === SpeciesWildEvolutionDelay.NONE) {
          if (strength === PartyMemberStrength.STRONGER) {
            evolutionChance = 1;
          } else {
            const maxLevelDiff = this.getStrengthLevelDiff(strength);
            const minChance: number = 0.875 - 0.125 * strength;

            evolutionChance = Math.min(minChance + easeInFunc(Math.min(level - ev.level, maxLevelDiff) / maxLevelDiff) * (1 - minChance), 1);
          }
        } else {
          const preferredMinLevel = Math.max((ev.level - 1) + (ev.wildDelay!) * this.getStrengthLevelDiff(strength), 1); // TODO: is the bang correct?
          let evolutionLevel = Math.max(ev.level > 1 ? ev.level : Math.floor(preferredMinLevel / 2), 1);

          if (ev.level <= 1 && pokemonPrevolutions.hasOwnProperty(this.speciesId)) {
            const prevolutionLevel = pokemonEvolutions[pokemonPrevolutions[this.speciesId]].find(ev => ev.speciesId === this.speciesId)!.level; // TODO: is the bang correct?
            if (prevolutionLevel > 1) {
              evolutionLevel = prevolutionLevel;
            }
          }

          evolutionChance = Math.min(0.65 * easeInFunc(Math.min(Math.max(level - evolutionLevel, 0), preferredMinLevel) / preferredMinLevel) + 0.35 * easeOutFunc(Math.min(Math.max(level - evolutionLevel, 0), preferredMinLevel * 2.5) / (preferredMinLevel * 2.5)), 1);
        }
      }

      if (evolutionChance > 0) {
        if (isRegionalEvolution) {
          evolutionChance /= (evolutionSpecies.isRareRegional() ? 16 : 4);
        }

        totalWeight += evolutionChance;

        evolutionPool.set(totalWeight, ev.speciesId);

        if ((1 - evolutionChance) < noEvolutionChance) {
          noEvolutionChance = 1 - evolutionChance;
        }
      }
    }

    if (noEvolutionChance === 1 || Phaser.Math.RND.realInRange(0, 1) < noEvolutionChance) {
      return this.speciesId;
    }

    const randValue = evolutionPool.size === 1 ? 0 : Utils.randSeedInt(totalWeight);

    for (const weight of evolutionPool.keys()) {
      if (randValue < weight) {
        return getPokemonSpecies(evolutionPool.get(weight)!).getSpeciesForLevel(level, true, forTrainer, strength); // TODO: is the bang correct?
      }
    }

    return this.speciesId;
  }

  getEvolutionLevels(): [Species, integer][] {
    const evolutionLevels: [Species, integer][] = [];

    //console.log(Species[this.speciesId], pokemonEvolutions[this.speciesId])

    if (pokemonEvolutions.hasOwnProperty(this.speciesId)) {
      for (const e of pokemonEvolutions[this.speciesId]) {
        const speciesId = e.speciesId;
        const level = e.level;
        evolutionLevels.push([ speciesId, level ]);
        //console.log(Species[speciesId], getPokemonSpecies(speciesId), getPokemonSpecies(speciesId).getEvolutionLevels());
        const nextEvolutionLevels = getPokemonSpecies(speciesId).getEvolutionLevels();
        for (const npl of nextEvolutionLevels) {
          evolutionLevels.push(npl);
        }
      }
    }

    return evolutionLevels;
  }

  getPrevolutionLevels(): [Species, integer][] {
    const prevolutionLevels: [Species, integer][] = [];

    const allEvolvingPokemon = Object.keys(pokemonEvolutions);
    for (const p of allEvolvingPokemon) {
      for (const e of pokemonEvolutions[p]) {
        if (e.speciesId === this.speciesId && (!this.forms.length || !e.evoFormKey || e.evoFormKey === this.forms[this.formIndex].formKey) && prevolutionLevels.every(pe => pe[0] !== parseInt(p))) {
          const speciesId = parseInt(p) as Species;
          const level = e.level;
          prevolutionLevels.push([ speciesId, level ]);
          const subPrevolutionLevels = getPokemonSpecies(speciesId).getPrevolutionLevels();
          for (const spl of subPrevolutionLevels) {
            prevolutionLevels.push(spl);
          }
        }
      }
    }

    return prevolutionLevels;
  }

  // This could definitely be written better and more accurate to the getSpeciesForLevel logic, but it is only for generating movesets for evolved Pokemon
  getSimulatedEvolutionChain(currentLevel: integer, forTrainer: boolean = false, isBoss: boolean = false, player: boolean = false): [Species, integer][] {
    const ret: [Species, integer][] = [];
    if (pokemonPrevolutions.hasOwnProperty(this.speciesId)) {
      const prevolutionLevels = this.getPrevolutionLevels().reverse();
      const levelDiff = player ? 0 : forTrainer || isBoss ? forTrainer && isBoss ? 2.5 : 5 : 10;
      ret.push([ prevolutionLevels[0][0], 1 ]);
      for (let l = 1; l < prevolutionLevels.length; l++) {
        const evolution = pokemonEvolutions[prevolutionLevels[l - 1][0]].find(e => e.speciesId === prevolutionLevels[l][0]);
        ret.push([ prevolutionLevels[l][0], Math.min(Math.max((evolution?.level!) + Math.round(Utils.randSeedGauss(0.5, 1 + levelDiff * 0.2) * Math.max((evolution?.wildDelay!), 0.5) * 5) - 1, 2, (evolution?.level!)), currentLevel - 1) ]); // TODO: are those bangs correct?
      }
      const lastPrevolutionLevel = ret[prevolutionLevels.length - 1][1];
      const evolution = pokemonEvolutions[prevolutionLevels[prevolutionLevels.length - 1][0]].find(e => e.speciesId === this.speciesId);
      ret.push([ this.speciesId, Math.min(Math.max(lastPrevolutionLevel + Math.round(Utils.randSeedGauss(0.5, 1 + levelDiff * 0.2) * Math.max((evolution?.wildDelay!), 0.5) * 5), lastPrevolutionLevel + 1, (evolution?.level!)), currentLevel) ]); // TODO: are those bangs correct?
    } else {
      ret.push([ this.speciesId, 1 ]);
    }

    return ret;
  }

  getCompatibleFusionSpeciesFilter(): PokemonSpeciesFilter {
    const hasEvolution = pokemonEvolutions.hasOwnProperty(this.speciesId);
    const hasPrevolution = pokemonPrevolutions.hasOwnProperty(this.speciesId);
    const pseudoLegendary = this.subLegendary;
    const legendary = this.legendary;
    const mythical = this.mythical;
    return species => {
      return (pseudoLegendary || legendary || mythical ||
        (pokemonEvolutions.hasOwnProperty(species.speciesId) === hasEvolution
        && pokemonPrevolutions.hasOwnProperty(species.speciesId) === hasPrevolution))
        && species.subLegendary === pseudoLegendary
        && species.legendary === legendary
        && species.mythical === mythical
        && (this.isTrainerForbidden() || !species.isTrainerForbidden());
    };
  }

  isObtainable() {
    return super.isObtainable();
  }

  hasVariants() {
    let variantDataIndex: string | number = this.speciesId;
    if (this.forms.length > 0) {
      const formKey = this.forms[this.formIndex]?.formKey;
      if (formKey) {
        variantDataIndex = `${variantDataIndex}-${formKey}`;
      }
    }
    return variantData.hasOwnProperty(variantDataIndex) || variantData.hasOwnProperty(this.speciesId);
  }

  getFormSpriteKey(formIndex?: integer) {
    if (this.forms.length && (formIndex !== undefined && formIndex >= this.forms.length)) {
      console.warn(`Attempted accessing form with index ${formIndex} of species ${this.getName()} with only ${this.forms.length || 0} forms`);
      formIndex = Math.min(formIndex, this.forms.length - 1);
    }
    return this.forms?.length
      ? this.forms[formIndex || 0].getFormSpriteKey()
      : "";
  }
}

export class PokemonForm extends PokemonSpeciesForm {
  public formName: string;
  public formKey: string;
  public formSpriteKey: string | null;

  // This is a collection of form keys that have in-run form changes, but should still be separately selectable from the start screen
  private starterSelectableKeys: string[] = ["10", "50", "10-pc", "50-pc", "red", "orange", "yellow", "green", "blue", "indigo", "violet"];

  constructor(formName: string, formKey: string, type1: Type, type2: Type | null, height: number, weight: number, ability1: Abilities, ability2: Abilities, abilityHidden: Abilities,
    baseTotal: integer, baseHp: integer, baseAtk: integer, baseDef: integer, baseSpatk: integer, baseSpdef: integer, baseSpd: integer,
    catchRate: integer, baseFriendship: integer, baseExp: integer, genderDiffs?: boolean, formSpriteKey?: string | null, isStarterSelectable?: boolean, ) {
    super(type1, type2, height, weight, ability1, ability2, abilityHidden, baseTotal, baseHp, baseAtk, baseDef, baseSpatk, baseSpdef, baseSpd,
      catchRate, baseFriendship, baseExp, !!genderDiffs, (!!isStarterSelectable || !formKey));
    this.formName = formName;
    this.formKey = formKey;
    this.formSpriteKey = formSpriteKey !== undefined ? formSpriteKey : null;
  }

  getFormSpriteKey(_formIndex?: integer) {
    return this.formSpriteKey !== null ? this.formSpriteKey : this.formKey;
  }
}

export enum SpeciesFormKey {
  MEGA = "mega",
  MEGA_X = "mega-x",
  MEGA_Y = "mega-y",
  PRIMAL = "primal",
  ORIGIN = "origin",
  INCARNATE = "incarnate",
  THERIAN = "therian",
  GIGANTAMAX = "gigantamax",
  GIGANTAMAX_SINGLE = "gigantamax-single",
  GIGANTAMAX_RAPID = "gigantamax-rapid",
  ETERNAMAX = "eternamax"
}

export const allSpecies: PokemonSpecies[] = [];

export function initSpecies() {
  allSpecies.push(
    new PokemonSpecies(Species.BULBASAUR, 1, false, false, false, "Seed Pokémon", Type.GRASS, Type.POISON, 0.7, 6.9, Abilities.OVERGROW, Abilities.NONE, Abilities.CHLOROPHYLL, 318, 45, 49, 49, 65, 65, 45, 45, 50, 64, GrowthRate.MEDIUM_SLOW, 87.5, false),
    new PokemonSpecies(Species.IVYSAUR, 1, false, false, false, "Seed Pokémon", Type.GRASS, Type.POISON, 1, 13, Abilities.OVERGROW, Abilities.NONE, Abilities.CHLOROPHYLL, 405, 60, 62, 63, 80, 80, 60, 45, 50, 142, GrowthRate.MEDIUM_SLOW, 87.5, false),
    new PokemonSpecies(Species.VENUSAUR, 1, false, false, false, "Seed Pokémon", Type.GRASS, Type.POISON, 2, 100, Abilities.OVERGROW, Abilities.NONE, Abilities.CHLOROPHYLL, 525, 80, 82, 83, 100, 100, 80, 45, 50, 263, GrowthRate.MEDIUM_SLOW, 87.5, true, true,
      new PokemonForm("Normal", "", Type.GRASS, Type.POISON, 2, 100, Abilities.OVERGROW, Abilities.NONE, Abilities.CHLOROPHYLL, 525, 80, 82, 83, 100, 100, 80, 45, 50, 263, true, null, true),
      new PokemonForm("Mega", SpeciesFormKey.MEGA, Type.GRASS, Type.POISON, 2.4, 155.5, Abilities.THICK_FAT, Abilities.THICK_FAT, Abilities.THICK_FAT, 625, 80, 100, 123, 122, 120, 80, 45, 50, 263, true),
      new PokemonForm("G-Max", SpeciesFormKey.GIGANTAMAX, Type.GRASS, Type.POISON, 24, 100, Abilities.OVERGROW, Abilities.NONE, Abilities.CHLOROPHYLL, 625, 100, 90, 120, 110, 130, 75, 45, 50, 263, true),
    ),
    new PokemonSpecies(Species.CHARMANDER, 1, false, false, false, "Lizard Pokémon", Type.FIRE, null, 0.6, 8.5, Abilities.BLAZE, Abilities.NONE, Abilities.SOLAR_POWER, 309, 39, 52, 43, 60, 50, 65, 45, 50, 62, GrowthRate.MEDIUM_SLOW, 87.5, false),
    new PokemonSpecies(Species.CHARMELEON, 1, false, false, false, "Flame Pokémon", Type.FIRE, null, 1.1, 19, Abilities.BLAZE, Abilities.NONE, Abilities.SOLAR_POWER, 405, 58, 64, 58, 80, 65, 80, 45, 50, 142, GrowthRate.MEDIUM_SLOW, 87.5, false),
    new PokemonSpecies(Species.CHARIZARD, 1, false, false, false, "Flame Pokémon", Type.FIRE, Type.FLYING, 1.7, 90.5, Abilities.BLAZE, Abilities.NONE, Abilities.SOLAR_POWER, 534, 78, 84, 78, 109, 85, 100, 45, 50, 267, GrowthRate.MEDIUM_SLOW, 87.5, false, true,
      new PokemonForm("Normal", "", Type.FIRE, Type.FLYING, 1.7, 90.5, Abilities.BLAZE, Abilities.NONE, Abilities.SOLAR_POWER, 534, 78, 84, 78, 109, 85, 100, 45, 50, 267, false, null, true),
      new PokemonForm("Mega X", SpeciesFormKey.MEGA_X, Type.FIRE, Type.DRAGON, 1.7, 110.5, Abilities.TOUGH_CLAWS, Abilities.NONE, Abilities.TOUGH_CLAWS, 634, 78, 130, 111, 130, 85, 100, 45, 50, 267),
      new PokemonForm("Mega Y", SpeciesFormKey.MEGA_Y, Type.FIRE, Type.FLYING, 1.7, 100.5, Abilities.DROUGHT, Abilities.NONE, Abilities.DROUGHT, 634, 78, 104, 78, 159, 115, 100, 45, 50, 267),
      new PokemonForm("G-Max", SpeciesFormKey.GIGANTAMAX, Type.FIRE, Type.FLYING, 28, 90.5, Abilities.BLAZE, Abilities.NONE, Abilities.SOLAR_POWER, 634, 98, 100, 96, 135, 110, 95, 45, 50, 267),
    ),
    new PokemonSpecies(Species.SQUIRTLE, 1, false, false, false, "Tiny Turtle Pokémon", Type.WATER, null, 0.5, 9, Abilities.TORRENT, Abilities.NONE, Abilities.RAIN_DISH, 314, 44, 48, 65, 50, 64, 43, 45, 50, 63, GrowthRate.MEDIUM_SLOW, 87.5, false),
    new PokemonSpecies(Species.WARTORTLE, 1, false, false, false, "Turtle Pokémon", Type.WATER, null, 1, 22.5, Abilities.TORRENT, Abilities.NONE, Abilities.RAIN_DISH, 405, 59, 63, 80, 65, 80, 58, 45, 50, 142, GrowthRate.MEDIUM_SLOW, 87.5, false),
    new PokemonSpecies(Species.BLASTOISE, 1, false, false, false, "Shellfish Pokémon", Type.WATER, null, 1.6, 85.5, Abilities.TORRENT, Abilities.NONE, Abilities.RAIN_DISH, 530, 79, 83, 100, 85, 105, 78, 45, 50, 265, GrowthRate.MEDIUM_SLOW, 87.5, false, true,
      new PokemonForm("Normal", "", Type.WATER, null, 1.6, 85.5, Abilities.TORRENT, Abilities.NONE, Abilities.RAIN_DISH, 530, 79, 83, 100, 85, 105, 78, 45, 50, 265, false, null, true),
      new PokemonForm("Mega", SpeciesFormKey.MEGA, Type.WATER, null, 1.6, 101.1, Abilities.MEGA_LAUNCHER, Abilities.NONE, Abilities.MEGA_LAUNCHER, 630, 79, 103, 120, 135, 115, 78, 45, 50, 265),
      new PokemonForm("G-Max", SpeciesFormKey.GIGANTAMAX, Type.WATER, null, 25, 85.5, Abilities.TORRENT, Abilities.NONE, Abilities.RAIN_DISH, 630, 100, 95, 130, 105, 125, 75, 45, 50, 265),
    ),
    new PokemonSpecies(Species.CATERPIE, 1, false, false, false, "Worm Pokémon", Type.BUG, null, 0.3, 2.9, Abilities.SHIELD_DUST, Abilities.NONE, Abilities.RUN_AWAY, 195, 45, 30, 35, 20, 20, 45, 255, 50, 39, GrowthRate.MEDIUM_FAST, 50, false),
    new PokemonSpecies(Species.METAPOD, 1, false, false, false, "Cocoon Pokémon", Type.BUG, null, 0.7, 9.9, Abilities.SHED_SKIN, Abilities.NONE, Abilities.SHED_SKIN, 205, 50, 20, 55, 25, 25, 30, 120, 50, 72, GrowthRate.MEDIUM_FAST, 50, false),
    new PokemonSpecies(Species.BUTTERFREE, 1, false, false, false, "Butterfly Pokémon", Type.BUG, Type.FLYING, 1.1, 32, Abilities.COMPOUND_EYES, Abilities.NONE, Abilities.TINTED_LENS, 395, 60, 45, 50, 90, 80, 70, 45, 50, 198, GrowthRate.MEDIUM_FAST, 50, true, true,
      new PokemonForm("Normal", "", Type.BUG, Type.FLYING, 1.1, 32, Abilities.COMPOUND_EYES, Abilities.NONE, Abilities.TINTED_LENS, 395, 60, 45, 50, 90, 80, 70, 45, 50, 198, true, null, true),
      new PokemonForm("G-Max", SpeciesFormKey.GIGANTAMAX, Type.BUG, Type.FLYING, 17, 32, Abilities.COMPOUND_EYES, Abilities.NONE, Abilities.TINTED_LENS, 495, 75, 50, 75, 120, 100, 75, 45, 50, 198, true),
    ),
    new PokemonSpecies(Species.WEEDLE, 1, false, false, false, "Hairy Bug Pokémon", Type.BUG, Type.POISON, 0.3, 3.2, Abilities.SHIELD_DUST, Abilities.NONE, Abilities.RUN_AWAY, 195, 40, 35, 30, 20, 20, 50, 255, 70, 39, GrowthRate.MEDIUM_FAST, 50, false),
    new PokemonSpecies(Species.KAKUNA, 1, false, false, false, "Cocoon Pokémon", Type.BUG, Type.POISON, 0.6, 10, Abilities.SHED_SKIN, Abilities.NONE, Abilities.SHED_SKIN, 205, 45, 25, 50, 25, 25, 35, 120, 70, 72, GrowthRate.MEDIUM_FAST, 50, false),
    new PokemonSpecies(Species.BEEDRILL, 1, false, false, false, "Poison Bee Pokémon", Type.BUG, Type.POISON, 1, 29.5, Abilities.SWARM, Abilities.NONE, Abilities.SNIPER, 395, 65, 90, 40, 45, 80, 75, 45, 70, 178, GrowthRate.MEDIUM_FAST, 50, false, true,
      new PokemonForm("Normal", "", Type.BUG, Type.POISON, 1, 29.5, Abilities.SWARM, Abilities.NONE, Abilities.SNIPER, 395, 65, 90, 40, 45, 80, 75, 45, 70, 178, false, null, true),
      new PokemonForm("Mega", SpeciesFormKey.MEGA, Type.BUG, Type.POISON, 1.4, 40.5, Abilities.ADAPTABILITY, Abilities.NONE, Abilities.ADAPTABILITY, 495, 65, 150, 40, 15, 80, 145, 45, 70, 178),
    ),
    new PokemonSpecies(Species.PIDGEY, 1, false, false, false, "Tiny Bird Pokémon", Type.NORMAL, Type.FLYING, 0.3, 1.8, Abilities.KEEN_EYE, Abilities.TANGLED_FEET, Abilities.BIG_PECKS, 251, 40, 45, 40, 35, 35, 56, 255, 70, 50, GrowthRate.MEDIUM_SLOW, 50, false),
    new PokemonSpecies(Species.PIDGEOTTO, 1, false, false, false, "Bird Pokémon", Type.NORMAL, Type.FLYING, 1.1, 30, Abilities.KEEN_EYE, Abilities.TANGLED_FEET, Abilities.BIG_PECKS, 349, 63, 60, 55, 50, 50, 71, 120, 70, 122, GrowthRate.MEDIUM_SLOW, 50, false),
    new PokemonSpecies(Species.PIDGEOT, 1, false, false, false, "Bird Pokémon", Type.NORMAL, Type.FLYING, 1.5, 39.5, Abilities.KEEN_EYE, Abilities.TANGLED_FEET, Abilities.BIG_PECKS, 479, 83, 80, 75, 70, 70, 101, 45, 70, 216, GrowthRate.MEDIUM_SLOW, 50, false, true,
      new PokemonForm("Normal", "", Type.NORMAL, Type.FLYING, 1.5, 39.5, Abilities.KEEN_EYE, Abilities.TANGLED_FEET, Abilities.BIG_PECKS, 479, 83, 80, 75, 70, 70, 101, 45, 70, 216, false, null, true),
      new PokemonForm("Mega", SpeciesFormKey.MEGA, Type.NORMAL, Type.FLYING, 2.2, 50.5, Abilities.NO_GUARD, Abilities.NO_GUARD, Abilities.NO_GUARD, 579, 83, 80, 80, 135, 80, 121, 45, 70, 216),
    ),
    new PokemonSpecies(Species.RATTATA, 1, false, false, false, "Mouse Pokémon", Type.NORMAL, null, 0.3, 3.5, Abilities.RUN_AWAY, Abilities.GUTS, Abilities.HUSTLE, 253, 30, 56, 35, 25, 35, 72, 255, 70, 51, GrowthRate.MEDIUM_FAST, 50, true),
    new PokemonSpecies(Species.RATICATE, 1, false, false, false, "Mouse Pokémon", Type.NORMAL, null, 0.7, 18.5, Abilities.RUN_AWAY, Abilities.GUTS, Abilities.HUSTLE, 413, 55, 81, 60, 50, 70, 97, 127, 70, 145, GrowthRate.MEDIUM_FAST, 50, true),
    new PokemonSpecies(Species.SPEAROW, 1, false, false, false, "Tiny Bird Pokémon", Type.NORMAL, Type.FLYING, 0.3, 2, Abilities.KEEN_EYE, Abilities.NONE, Abilities.SNIPER, 262, 40, 60, 30, 31, 31, 70, 255, 70, 52, GrowthRate.MEDIUM_FAST, 50, false),
    new PokemonSpecies(Species.FEAROW, 1, false, false, false, "Beak Pokémon", Type.NORMAL, Type.FLYING, 1.2, 38, Abilities.KEEN_EYE, Abilities.NONE, Abilities.SNIPER, 442, 65, 90, 65, 61, 61, 100, 90, 70, 155, GrowthRate.MEDIUM_FAST, 50, false),
    new PokemonSpecies(Species.EKANS, 1, false, false, false, "Snake Pokémon", Type.POISON, null, 2, 6.9, Abilities.INTIMIDATE, Abilities.SHED_SKIN, Abilities.UNNERVE, 288, 35, 60, 44, 40, 54, 55, 255, 70, 58, GrowthRate.MEDIUM_FAST, 50, false),
    new PokemonSpecies(Species.ARBOK, 1, false, false, false, "Cobra Pokémon", Type.POISON, null, 3.5, 65, Abilities.INTIMIDATE, Abilities.SHED_SKIN, Abilities.UNNERVE, 448, 60, 95, 69, 65, 79, 80, 90, 70, 157, GrowthRate.MEDIUM_FAST, 50, false),
    new PokemonSpecies(Species.PIKACHU, 1, false, false, false, "Mouse Pokémon", Type.ELECTRIC, null, 0.4, 6, Abilities.STATIC, Abilities.NONE, Abilities.LIGHTNING_ROD, 320, 35, 55, 40, 50, 50, 90, 190, 50, 112, GrowthRate.MEDIUM_FAST, 50, true, true,
      new PokemonForm("Normal", "", Type.ELECTRIC, null, 0.4, 6, Abilities.STATIC, Abilities.NONE, Abilities.LIGHTNING_ROD, 320, 35, 55, 40, 50, 50, 90, 190, 50, 112, true, null, true),
      new PokemonForm("Partner", "partner", Type.ELECTRIC, null, 0.4, 6, Abilities.STATIC, Abilities.NONE, Abilities.LIGHTNING_ROD, 430, 45, 80, 50, 75, 60, 120, 190, 50, 112, true, null, true),
      new PokemonForm("Cosplay", "cosplay", Type.ELECTRIC, null, 0.4, 6, Abilities.STATIC, Abilities.NONE, Abilities.LIGHTNING_ROD, 430, 45, 80, 50, 75, 60, 120, 190, 50, 112, true, null, true), //Custom
      new PokemonForm("Cool Cosplay", "cool-cosplay", Type.ELECTRIC, null, 0.4, 6, Abilities.STATIC, Abilities.NONE, Abilities.LIGHTNING_ROD, 430, 45, 80, 50, 75, 60, 120, 190, 50, 112, true, null, true), //Custom
      new PokemonForm("Beauty Cosplay", "beauty-cosplay", Type.ELECTRIC, null, 0.4, 6, Abilities.STATIC, Abilities.NONE, Abilities.LIGHTNING_ROD, 430, 45, 80, 50, 75, 60, 120, 190, 50, 112, true, null, true), //Custom
      new PokemonForm("Cute Cosplay", "cute-cosplay", Type.ELECTRIC, null, 0.4, 6, Abilities.STATIC, Abilities.NONE, Abilities.LIGHTNING_ROD, 430, 45, 80, 50, 75, 60, 120, 190, 50, 112, true, null, true), //Custom
      new PokemonForm("Smart Cosplay", "smart-cosplay", Type.ELECTRIC, null, 0.4, 6, Abilities.STATIC, Abilities.NONE, Abilities.LIGHTNING_ROD, 430, 45, 80, 50, 75, 60, 120, 190, 50, 112, true, null, true), //Custom
      new PokemonForm("Tough Cosplay", "tough-cosplay", Type.ELECTRIC, null, 0.4, 6, Abilities.STATIC, Abilities.NONE, Abilities.LIGHTNING_ROD, 430, 45, 80, 50, 75, 60, 120, 190, 50, 112, true, null, true), //Custom
      new PokemonForm("G-Max", SpeciesFormKey.GIGANTAMAX, Type.ELECTRIC, null, 21, 6, Abilities.STATIC, Abilities.NONE, Abilities.LIGHTNING_ROD, 420, 45, 60, 65, 100, 75, 75, 190, 50, 112),
    ),
    new PokemonSpecies(Species.RAICHU, 1, false, false, false, "Mouse Pokémon", Type.ELECTRIC, null, 0.8, 30, Abilities.STATIC, Abilities.NONE, Abilities.LIGHTNING_ROD, 485, 60, 90, 55, 90, 80, 110, 75, 50, 243, GrowthRate.MEDIUM_FAST, 50, true),
    new PokemonSpecies(Species.SANDSHREW, 1, false, false, false, "Mouse Pokémon", Type.GROUND, null, 0.6, 12, Abilities.SAND_VEIL, Abilities.NONE, Abilities.SAND_RUSH, 300, 50, 75, 85, 20, 30, 40, 255, 50, 60, GrowthRate.MEDIUM_FAST, 50, false),
    new PokemonSpecies(Species.SANDSLASH, 1, false, false, false, "Mouse Pokémon", Type.GROUND, null, 1, 29.5, Abilities.SAND_VEIL, Abilities.NONE, Abilities.SAND_RUSH, 450, 75, 100, 110, 45, 55, 65, 90, 50, 158, GrowthRate.MEDIUM_FAST, 50, false),
    new PokemonSpecies(Species.NIDORAN_F, 1, false, false, false, "Poison Pin Pokémon", Type.POISON, null, 0.4, 7, Abilities.POISON_POINT, Abilities.RIVALRY, Abilities.HUSTLE, 275, 55, 47, 52, 40, 40, 41, 235, 50, 55, GrowthRate.MEDIUM_SLOW, 0, false),
    new PokemonSpecies(Species.NIDORINA, 1, false, false, false, "Poison Pin Pokémon", Type.POISON, null, 0.8, 20, Abilities.POISON_POINT, Abilities.RIVALRY, Abilities.HUSTLE, 365, 70, 62, 67, 55, 55, 56, 120, 50, 128, GrowthRate.MEDIUM_SLOW, 0, false),
    new PokemonSpecies(Species.NIDOQUEEN, 1, false, false, false, "Drill Pokémon", Type.POISON, Type.GROUND, 1.3, 60, Abilities.POISON_POINT, Abilities.RIVALRY, Abilities.SHEER_FORCE, 505, 90, 92, 87, 75, 85, 76, 45, 50, 253, GrowthRate.MEDIUM_SLOW, 0, false),
    new PokemonSpecies(Species.NIDORAN_M, 1, false, false, false, "Poison Pin Pokémon", Type.POISON, null, 0.5, 9, Abilities.POISON_POINT, Abilities.RIVALRY, Abilities.HUSTLE, 273, 46, 57, 40, 40, 40, 50, 235, 50, 55, GrowthRate.MEDIUM_SLOW, 100, false),
    new PokemonSpecies(Species.NIDORINO, 1, false, false, false, "Poison Pin Pokémon", Type.POISON, null, 0.9, 19.5, Abilities.POISON_POINT, Abilities.RIVALRY, Abilities.HUSTLE, 365, 61, 72, 57, 55, 55, 65, 120, 50, 128, GrowthRate.MEDIUM_SLOW, 100, false),
    new PokemonSpecies(Species.NIDOKING, 1, false, false, false, "Drill Pokémon", Type.POISON, Type.GROUND, 1.4, 62, Abilities.POISON_POINT, Abilities.RIVALRY, Abilities.SHEER_FORCE, 505, 81, 102, 77, 85, 75, 85, 45, 50, 253, GrowthRate.MEDIUM_SLOW, 100, false),
    new PokemonSpecies(Species.CLEFAIRY, 1, false, false, false, "Fairy Pokémon", Type.FAIRY, null, 0.6, 7.5, Abilities.CUTE_CHARM, Abilities.MAGIC_GUARD, Abilities.FRIEND_GUARD, 323, 70, 45, 48, 60, 65, 35, 150, 140, 113, GrowthRate.FAST, 25, false),
    new PokemonSpecies(Species.CLEFABLE, 1, false, false, false, "Fairy Pokémon", Type.FAIRY, null, 1.3, 40, Abilities.CUTE_CHARM, Abilities.MAGIC_GUARD, Abilities.UNAWARE, 483, 95, 70, 73, 95, 90, 60, 25, 140, 242, GrowthRate.FAST, 25, false),
    new PokemonSpecies(Species.VULPIX, 1, false, false, false, "Fox Pokémon", Type.FIRE, null, 0.6, 9.9, Abilities.FLASH_FIRE, Abilities.NONE, Abilities.DROUGHT, 299, 38, 41, 40, 50, 65, 65, 190, 50, 60, GrowthRate.MEDIUM_FAST, 25, false),
    new PokemonSpecies(Species.NINETALES, 1, false, false, false, "Fox Pokémon", Type.FIRE, null, 1.1, 19.9, Abilities.FLASH_FIRE, Abilities.NONE, Abilities.DROUGHT, 505, 73, 76, 75, 81, 100, 100, 75, 50, 177, GrowthRate.MEDIUM_FAST, 25, false),
    new PokemonSpecies(Species.JIGGLYPUFF, 1, false, false, false, "Balloon Pokémon", Type.NORMAL, Type.FAIRY, 0.5, 5.5, Abilities.CUTE_CHARM, Abilities.COMPETITIVE, Abilities.FRIEND_GUARD, 270, 115, 45, 20, 45, 25, 20, 170, 50, 95, GrowthRate.FAST, 25, false),
    new PokemonSpecies(Species.WIGGLYTUFF, 1, false, false, false, "Balloon Pokémon", Type.NORMAL, Type.FAIRY, 1, 12, Abilities.CUTE_CHARM, Abilities.COMPETITIVE, Abilities.FRISK, 435, 140, 70, 45, 85, 50, 45, 50, 50, 218, GrowthRate.FAST, 25, false),
    new PokemonSpecies(Species.ZUBAT, 1, false, false, false, "Bat Pokémon", Type.POISON, Type.FLYING, 0.8, 7.5, Abilities.INNER_FOCUS, Abilities.NONE, Abilities.INFILTRATOR, 245, 40, 45, 35, 30, 40, 55, 255, 50, 49, GrowthRate.MEDIUM_FAST, 50, true),
    new PokemonSpecies(Species.GOLBAT, 1, false, false, false, "Bat Pokémon", Type.POISON, Type.FLYING, 1.6, 55, Abilities.INNER_FOCUS, Abilities.NONE, Abilities.INFILTRATOR, 455, 75, 80, 70, 65, 75, 90, 90, 50, 159, GrowthRate.MEDIUM_FAST, 50, true),
    new PokemonSpecies(Species.ODDISH, 1, false, false, false, "Weed Pokémon", Type.GRASS, Type.POISON, 0.5, 5.4, Abilities.CHLOROPHYLL, Abilities.NONE, Abilities.RUN_AWAY, 320, 45, 50, 55, 75, 65, 30, 255, 50, 64, GrowthRate.MEDIUM_SLOW, 50, false),
    new PokemonSpecies(Species.GLOOM, 1, false, false, false, "Weed Pokémon", Type.GRASS, Type.POISON, 0.8, 8.6, Abilities.CHLOROPHYLL, Abilities.NONE, Abilities.STENCH, 395, 60, 65, 70, 85, 75, 40, 120, 50, 138, GrowthRate.MEDIUM_SLOW, 50, true),
    new PokemonSpecies(Species.VILEPLUME, 1, false, false, false, "Flower Pokémon", Type.GRASS, Type.POISON, 1.2, 18.6, Abilities.CHLOROPHYLL, Abilities.NONE, Abilities.EFFECT_SPORE, 490, 75, 80, 85, 110, 90, 50, 45, 50, 245, GrowthRate.MEDIUM_SLOW, 50, true),
    new PokemonSpecies(Species.PARAS, 1, false, false, false, "Mushroom Pokémon", Type.BUG, Type.GRASS, 0.3, 5.4, Abilities.EFFECT_SPORE, Abilities.DRY_SKIN, Abilities.DAMP, 285, 35, 70, 55, 45, 55, 25, 190, 70, 57, GrowthRate.MEDIUM_FAST, 50, false),
    new PokemonSpecies(Species.PARASECT, 1, false, false, false, "Mushroom Pokémon", Type.BUG, Type.GRASS, 1, 29.5, Abilities.EFFECT_SPORE, Abilities.DRY_SKIN, Abilities.DAMP, 405, 60, 95, 80, 60, 80, 30, 75, 70, 142, GrowthRate.MEDIUM_FAST, 50, false),
    new PokemonSpecies(Species.VENONAT, 1, false, false, false, "Insect Pokémon", Type.BUG, Type.POISON, 1, 30, Abilities.COMPOUND_EYES, Abilities.TINTED_LENS, Abilities.RUN_AWAY, 305, 60, 55, 50, 40, 55, 45, 190, 70, 61, GrowthRate.MEDIUM_FAST, 50, false),
    new PokemonSpecies(Species.VENOMOTH, 1, false, false, false, "Poison Moth Pokémon", Type.BUG, Type.POISON, 1.5, 12.5, Abilities.SHIELD_DUST, Abilities.TINTED_LENS, Abilities.WONDER_SKIN, 450, 70, 65, 60, 90, 75, 90, 75, 70, 158, GrowthRate.MEDIUM_FAST, 50, false),
    new PokemonSpecies(Species.DIGLETT, 1, false, false, false, "Mole Pokémon", Type.GROUND, null, 0.2, 0.8, Abilities.SAND_VEIL, Abilities.ARENA_TRAP, Abilities.SAND_FORCE, 265, 10, 55, 25, 35, 45, 95, 255, 50, 53, GrowthRate.MEDIUM_FAST, 50, false),
    new PokemonSpecies(Species.DUGTRIO, 1, false, false, false, "Mole Pokémon", Type.GROUND, null, 0.7, 33.3, Abilities.SAND_VEIL, Abilities.ARENA_TRAP, Abilities.SAND_FORCE, 425, 35, 100, 50, 50, 70, 120, 50, 50, 149, GrowthRate.MEDIUM_FAST, 50, false),
    new PokemonSpecies(Species.MEOWTH, 1, false, false, false, "Scratch Cat Pokémon", Type.NORMAL, null, 0.4, 4.2, Abilities.PICKUP, Abilities.TECHNICIAN, Abilities.UNNERVE, 290, 40, 45, 35, 40, 40, 90, 255, 50, 58, GrowthRate.MEDIUM_FAST, 50, false, true,
      new PokemonForm("Normal", "", Type.NORMAL, null, 0.4, 4.2, Abilities.PICKUP, Abilities.TECHNICIAN, Abilities.UNNERVE, 290, 40, 45, 35, 40, 40, 90, 255, 50, 58, false, null, true),
      new PokemonForm("G-Max", SpeciesFormKey.GIGANTAMAX, Type.NORMAL, null, 33, 4.2, Abilities.PICKUP, Abilities.TECHNICIAN, Abilities.UNNERVE, 390, 50, 85, 60, 70, 50, 75, 255, 50, 58),
    ),
    new PokemonSpecies(Species.PERSIAN, 1, false, false, false, "Classy Cat Pokémon", Type.NORMAL, null, 1, 32, Abilities.LIMBER, Abilities.TECHNICIAN, Abilities.UNNERVE, 440, 65, 70, 60, 65, 65, 115, 90, 50, 154, GrowthRate.MEDIUM_FAST, 50, false),
    new PokemonSpecies(Species.PSYDUCK, 1, false, false, false, "Duck Pokémon", Type.WATER, null, 0.8, 19.6, Abilities.DAMP, Abilities.CLOUD_NINE, Abilities.SWIFT_SWIM, 320, 50, 52, 48, 65, 50, 55, 190, 50, 64, GrowthRate.MEDIUM_FAST, 50, false),
    new PokemonSpecies(Species.GOLDUCK, 1, false, false, false, "Duck Pokémon", Type.WATER, null, 1.7, 76.6, Abilities.DAMP, Abilities.CLOUD_NINE, Abilities.SWIFT_SWIM, 500, 80, 82, 78, 95, 80, 85, 75, 50, 175, GrowthRate.MEDIUM_FAST, 50, false),
    new PokemonSpecies(Species.MANKEY, 1, false, false, false, "Pig Monkey Pokémon", Type.FIGHTING, null, 0.5, 28, Abilities.VITAL_SPIRIT, Abilities.ANGER_POINT, Abilities.DEFIANT, 305, 40, 80, 35, 35, 45, 70, 190, 70, 61, GrowthRate.MEDIUM_FAST, 50, false),
    new PokemonSpecies(Species.PRIMEAPE, 1, false, false, false, "Pig Monkey Pokémon", Type.FIGHTING, null, 1, 32, Abilities.VITAL_SPIRIT, Abilities.ANGER_POINT, Abilities.DEFIANT, 455, 65, 105, 60, 60, 70, 95, 75, 70, 159, GrowthRate.MEDIUM_FAST, 50, false),
    new PokemonSpecies(Species.GROWLITHE, 1, false, false, false, "Puppy Pokémon", Type.FIRE, null, 0.7, 19, Abilities.INTIMIDATE, Abilities.FLASH_FIRE, Abilities.JUSTIFIED, 350, 55, 70, 45, 70, 50, 60, 190, 50, 70, GrowthRate.SLOW, 75, false),
    new PokemonSpecies(Species.ARCANINE, 1, false, false, false, "Legendary Pokémon", Type.FIRE, null, 1.9, 155, Abilities.INTIMIDATE, Abilities.FLASH_FIRE, Abilities.JUSTIFIED, 555, 90, 110, 80, 100, 80, 95, 75, 50, 194, GrowthRate.SLOW, 75, false),
    new PokemonSpecies(Species.POLIWAG, 1, false, false, false, "Tadpole Pokémon", Type.WATER, null, 0.6, 12.4, Abilities.WATER_ABSORB, Abilities.DAMP, Abilities.SWIFT_SWIM, 300, 40, 50, 40, 40, 40, 90, 255, 50, 60, GrowthRate.MEDIUM_SLOW, 50, false),
    new PokemonSpecies(Species.POLIWHIRL, 1, false, false, false, "Tadpole Pokémon", Type.WATER, null, 1, 20, Abilities.WATER_ABSORB, Abilities.DAMP, Abilities.SWIFT_SWIM, 385, 65, 65, 65, 50, 50, 90, 120, 50, 135, GrowthRate.MEDIUM_SLOW, 50, false),
    new PokemonSpecies(Species.POLIWRATH, 1, false, false, false, "Tadpole Pokémon", Type.WATER, Type.FIGHTING, 1.3, 54, Abilities.WATER_ABSORB, Abilities.DAMP, Abilities.SWIFT_SWIM, 510, 90, 95, 95, 70, 90, 70, 45, 50, 255, GrowthRate.MEDIUM_SLOW, 50, false),
    new PokemonSpecies(Species.ABRA, 1, false, false, false, "Psi Pokémon", Type.PSYCHIC, null, 0.9, 19.5, Abilities.SYNCHRONIZE, Abilities.INNER_FOCUS, Abilities.MAGIC_GUARD, 310, 25, 20, 15, 105, 55, 90, 200, 50, 62, GrowthRate.MEDIUM_SLOW, 75, false),
    new PokemonSpecies(Species.KADABRA, 1, false, false, false, "Psi Pokémon", Type.PSYCHIC, null, 1.3, 56.5, Abilities.SYNCHRONIZE, Abilities.INNER_FOCUS, Abilities.MAGIC_GUARD, 400, 40, 35, 30, 120, 70, 105, 100, 50, 140, GrowthRate.MEDIUM_SLOW, 75, true),
    new PokemonSpecies(Species.ALAKAZAM, 1, false, false, false, "Psi Pokémon", Type.PSYCHIC, null, 1.5, 48, Abilities.SYNCHRONIZE, Abilities.INNER_FOCUS, Abilities.MAGIC_GUARD, 500, 55, 50, 45, 135, 95, 120, 50, 50, 250, GrowthRate.MEDIUM_SLOW, 75, true, true,
      new PokemonForm("Normal", "", Type.PSYCHIC, null, 1.5, 48, Abilities.SYNCHRONIZE, Abilities.INNER_FOCUS, Abilities.MAGIC_GUARD, 500, 55, 50, 45, 135, 95, 120, 50, 50, 250, true, null, true),
      new PokemonForm("Mega", SpeciesFormKey.MEGA, Type.PSYCHIC, null, 1.2, 48, Abilities.TRACE, Abilities.TRACE, Abilities.TRACE, 600, 55, 50, 65, 175, 105, 150, 50, 50, 250, true),
    ),
    new PokemonSpecies(Species.MACHOP, 1, false, false, false, "Superpower Pokémon", Type.FIGHTING, null, 0.8, 19.5, Abilities.GUTS, Abilities.NO_GUARD, Abilities.STEADFAST, 305, 70, 80, 50, 35, 35, 35, 180, 50, 61, GrowthRate.MEDIUM_SLOW, 75, false),
    new PokemonSpecies(Species.MACHOKE, 1, false, false, false, "Superpower Pokémon", Type.FIGHTING, null, 1.5, 70.5, Abilities.GUTS, Abilities.NO_GUARD, Abilities.STEADFAST, 405, 80, 100, 70, 50, 60, 45, 90, 50, 142, GrowthRate.MEDIUM_SLOW, 75, false),
    new PokemonSpecies(Species.MACHAMP, 1, false, false, false, "Superpower Pokémon", Type.FIGHTING, null, 1.6, 130, Abilities.GUTS, Abilities.NO_GUARD, Abilities.STEADFAST, 505, 90, 130, 80, 65, 85, 55, 45, 50, 253, GrowthRate.MEDIUM_SLOW, 75, false, true,
      new PokemonForm("Normal", "", Type.FIGHTING, null, 1.6, 130, Abilities.GUTS, Abilities.NO_GUARD, Abilities.STEADFAST, 505, 90, 130, 80, 65, 85, 55, 45, 50, 253, false, null, true),
      new PokemonForm("G-Max", SpeciesFormKey.GIGANTAMAX, Type.FIGHTING, null, 25, 130, Abilities.GUTS, Abilities.NO_GUARD, Abilities.STEADFAST, 605, 113, 170, 90, 70, 95, 67, 45, 50, 253),
    ),
    new PokemonSpecies(Species.BELLSPROUT, 1, false, false, false, "Flower Pokémon", Type.GRASS, Type.POISON, 0.7, 4, Abilities.CHLOROPHYLL, Abilities.NONE, Abilities.GLUTTONY, 300, 50, 75, 35, 70, 30, 40, 255, 70, 60, GrowthRate.MEDIUM_SLOW, 50, false),
    new PokemonSpecies(Species.WEEPINBELL, 1, false, false, false, "Flycatcher Pokémon", Type.GRASS, Type.POISON, 1, 6.4, Abilities.CHLOROPHYLL, Abilities.NONE, Abilities.GLUTTONY, 390, 65, 90, 50, 85, 45, 55, 120, 70, 137, GrowthRate.MEDIUM_SLOW, 50, false),
    new PokemonSpecies(Species.VICTREEBEL, 1, false, false, false, "Flycatcher Pokémon", Type.GRASS, Type.POISON, 1.7, 15.5, Abilities.CHLOROPHYLL, Abilities.NONE, Abilities.GLUTTONY, 490, 80, 105, 65, 100, 70, 70, 45, 70, 221, GrowthRate.MEDIUM_SLOW, 50, false),
    new PokemonSpecies(Species.TENTACOOL, 1, false, false, false, "Jellyfish Pokémon", Type.WATER, Type.POISON, 0.9, 45.5, Abilities.CLEAR_BODY, Abilities.LIQUID_OOZE, Abilities.RAIN_DISH, 335, 40, 40, 35, 50, 100, 70, 190, 50, 67, GrowthRate.SLOW, 50, false),
    new PokemonSpecies(Species.TENTACRUEL, 1, false, false, false, "Jellyfish Pokémon", Type.WATER, Type.POISON, 1.6, 55, Abilities.CLEAR_BODY, Abilities.LIQUID_OOZE, Abilities.RAIN_DISH, 515, 80, 70, 65, 80, 120, 100, 60, 50, 180, GrowthRate.SLOW, 50, false),
    new PokemonSpecies(Species.GEODUDE, 1, false, false, false, "Rock Pokémon", Type.ROCK, Type.GROUND, 0.4, 20, Abilities.ROCK_HEAD, Abilities.STURDY, Abilities.SAND_VEIL, 300, 40, 80, 100, 30, 30, 20, 255, 70, 60, GrowthRate.MEDIUM_SLOW, 50, false),
    new PokemonSpecies(Species.GRAVELER, 1, false, false, false, "Rock Pokémon", Type.ROCK, Type.GROUND, 1, 105, Abilities.ROCK_HEAD, Abilities.STURDY, Abilities.SAND_VEIL, 390, 55, 95, 115, 45, 45, 35, 120, 70, 137, GrowthRate.MEDIUM_SLOW, 50, false),
    new PokemonSpecies(Species.GOLEM, 1, false, false, false, "Megaton Pokémon", Type.ROCK, Type.GROUND, 1.4, 300, Abilities.ROCK_HEAD, Abilities.STURDY, Abilities.SAND_VEIL, 495, 80, 120, 130, 55, 65, 45, 45, 70, 223, GrowthRate.MEDIUM_SLOW, 50, false),
    new PokemonSpecies(Species.PONYTA, 1, false, false, false, "Fire Horse Pokémon", Type.FIRE, null, 1, 30, Abilities.RUN_AWAY, Abilities.FLASH_FIRE, Abilities.FLAME_BODY, 410, 50, 85, 55, 65, 65, 90, 190, 50, 82, GrowthRate.MEDIUM_FAST, 50, false),
    new PokemonSpecies(Species.RAPIDASH, 1, false, false, false, "Fire Horse Pokémon", Type.FIRE, null, 1.7, 95, Abilities.RUN_AWAY, Abilities.FLASH_FIRE, Abilities.FLAME_BODY, 500, 65, 100, 70, 80, 80, 105, 60, 50, 175, GrowthRate.MEDIUM_FAST, 50, false),
    new PokemonSpecies(Species.SLOWPOKE, 1, false, false, false, "Dopey Pokémon", Type.WATER, Type.PSYCHIC, 1.2, 36, Abilities.OBLIVIOUS, Abilities.OWN_TEMPO, Abilities.REGENERATOR, 315, 90, 65, 65, 40, 40, 15, 190, 50, 63, GrowthRate.MEDIUM_FAST, 50, false),
    new PokemonSpecies(Species.SLOWBRO, 1, false, false, false, "Hermit Crab Pokémon", Type.WATER, Type.PSYCHIC, 1.6, 78.5, Abilities.OBLIVIOUS, Abilities.OWN_TEMPO, Abilities.REGENERATOR, 490, 95, 75, 110, 100, 80, 30, 75, 50, 172, GrowthRate.MEDIUM_FAST, 50, false, true,
      new PokemonForm("Normal", "", Type.WATER, Type.PSYCHIC, 1.6, 78.5, Abilities.OBLIVIOUS, Abilities.OWN_TEMPO, Abilities.REGENERATOR, 490, 95, 75, 110, 100, 80, 30, 75, 50, 172, false, null, true),
      new PokemonForm("Mega", SpeciesFormKey.MEGA, Type.WATER, Type.PSYCHIC, 2, 120, Abilities.SHELL_ARMOR, Abilities.SHELL_ARMOR, Abilities.SHELL_ARMOR, 590, 95, 75, 180, 130, 80, 30, 75, 50, 172),
    ),
    new PokemonSpecies(Species.MAGNEMITE, 1, false, false, false, "Magnet Pokémon", Type.ELECTRIC, Type.STEEL, 0.3, 6, Abilities.MAGNET_PULL, Abilities.STURDY, Abilities.ANALYTIC, 325, 25, 35, 70, 95, 55, 45, 190, 50, 65, GrowthRate.MEDIUM_FAST, null, false),
    new PokemonSpecies(Species.MAGNETON, 1, false, false, false, "Magnet Pokémon", Type.ELECTRIC, Type.STEEL, 1, 60, Abilities.MAGNET_PULL, Abilities.STURDY, Abilities.ANALYTIC, 465, 50, 60, 95, 120, 70, 70, 60, 50, 163, GrowthRate.MEDIUM_FAST, null, false),
    new PokemonSpecies(Species.FARFETCHD, 1, false, false, false, "Wild Duck Pokémon", Type.NORMAL, Type.FLYING, 0.8, 15, Abilities.KEEN_EYE, Abilities.INNER_FOCUS, Abilities.DEFIANT, 377, 52, 90, 55, 58, 62, 60, 45, 50, 132, GrowthRate.MEDIUM_FAST, 50, false),
    new PokemonSpecies(Species.DODUO, 1, false, false, false, "Twin Bird Pokémon", Type.NORMAL, Type.FLYING, 1.4, 39.2, Abilities.RUN_AWAY, Abilities.EARLY_BIRD, Abilities.TANGLED_FEET, 310, 35, 85, 45, 35, 35, 75, 190, 70, 62, GrowthRate.MEDIUM_FAST, 50, true),
    new PokemonSpecies(Species.DODRIO, 1, false, false, false, "Triple Bird Pokémon", Type.NORMAL, Type.FLYING, 1.8, 85.2, Abilities.RUN_AWAY, Abilities.EARLY_BIRD, Abilities.TANGLED_FEET, 470, 60, 110, 70, 60, 60, 110, 45, 70, 165, GrowthRate.MEDIUM_FAST, 50, true),
    new PokemonSpecies(Species.SEEL, 1, false, false, false, "Sea Lion Pokémon", Type.WATER, null, 1.1, 90, Abilities.THICK_FAT, Abilities.HYDRATION, Abilities.ICE_BODY, 325, 65, 45, 55, 45, 70, 45, 190, 70, 65, GrowthRate.MEDIUM_FAST, 50, false),
    new PokemonSpecies(Species.DEWGONG, 1, false, false, false, "Sea Lion Pokémon", Type.WATER, Type.ICE, 1.7, 120, Abilities.THICK_FAT, Abilities.HYDRATION, Abilities.ICE_BODY, 475, 90, 70, 80, 70, 95, 70, 75, 70, 166, GrowthRate.MEDIUM_FAST, 50, false),
    new PokemonSpecies(Species.GRIMER, 1, false, false, false, "Sludge Pokémon", Type.POISON, null, 0.9, 30, Abilities.STENCH, Abilities.STICKY_HOLD, Abilities.POISON_TOUCH, 325, 80, 80, 50, 40, 50, 25, 190, 70, 65, GrowthRate.MEDIUM_FAST, 50, false),
    new PokemonSpecies(Species.MUK, 1, false, false, false, "Sludge Pokémon", Type.POISON, null, 1.2, 30, Abilities.STENCH, Abilities.STICKY_HOLD, Abilities.POISON_TOUCH, 500, 105, 105, 75, 65, 100, 50, 75, 70, 175, GrowthRate.MEDIUM_FAST, 50, false),
    new PokemonSpecies(Species.SHELLDER, 1, false, false, false, "Bivalve Pokémon", Type.WATER, null, 0.3, 4, Abilities.SHELL_ARMOR, Abilities.SKILL_LINK, Abilities.OVERCOAT, 305, 30, 65, 100, 45, 25, 40, 190, 50, 61, GrowthRate.SLOW, 50, false),
    new PokemonSpecies(Species.CLOYSTER, 1, false, false, false, "Bivalve Pokémon", Type.WATER, Type.ICE, 1.5, 132.5, Abilities.SHELL_ARMOR, Abilities.SKILL_LINK, Abilities.OVERCOAT, 525, 50, 95, 180, 85, 45, 70, 60, 50, 184, GrowthRate.SLOW, 50, false),
    new PokemonSpecies(Species.GASTLY, 1, false, false, false, "Gas Pokémon", Type.GHOST, Type.POISON, 1.3, 0.1, Abilities.LEVITATE, Abilities.NONE, Abilities.NONE, 310, 30, 35, 30, 100, 35, 80, 190, 50, 62, GrowthRate.MEDIUM_SLOW, 50, false),
    new PokemonSpecies(Species.HAUNTER, 1, false, false, false, "Gas Pokémon", Type.GHOST, Type.POISON, 1.6, 0.1, Abilities.LEVITATE, Abilities.NONE, Abilities.NONE, 405, 45, 50, 45, 115, 55, 95, 90, 50, 142, GrowthRate.MEDIUM_SLOW, 50, false),
    new PokemonSpecies(Species.GENGAR, 1, false, false, false, "Shadow Pokémon", Type.GHOST, Type.POISON, 1.5, 40.5, Abilities.CURSED_BODY, Abilities.NONE, Abilities.NONE, 500, 60, 65, 60, 130, 75, 110, 45, 50, 250, GrowthRate.MEDIUM_SLOW, 50, false, true,
      new PokemonForm("Normal", "", Type.GHOST, Type.POISON, 1.5, 40.5, Abilities.CURSED_BODY, Abilities.NONE, Abilities.NONE, 500, 60, 65, 60, 130, 75, 110, 45, 50, 250, false, null, true),
      new PokemonForm("Mega", SpeciesFormKey.MEGA, Type.GHOST, Type.POISON, 1.4, 40.5, Abilities.SHADOW_TAG, Abilities.NONE, Abilities.NONE, 600, 60, 65, 80, 170, 95, 130, 45, 50, 250),
      new PokemonForm("G-Max", SpeciesFormKey.GIGANTAMAX, Type.GHOST, Type.POISON, 20, 40.5, Abilities.CURSED_BODY, Abilities.NONE, Abilities.NONE, 600, 75, 95, 85, 160, 95, 90, 45, 50, 250),
    ),
    new PokemonSpecies(Species.ONIX, 1, false, false, false, "Rock Snake Pokémon", Type.ROCK, Type.GROUND, 8.8, 210, Abilities.ROCK_HEAD, Abilities.STURDY, Abilities.WEAK_ARMOR, 385, 35, 45, 160, 30, 45, 70, 45, 50, 77, GrowthRate.MEDIUM_FAST, 50, false),
    new PokemonSpecies(Species.DROWZEE, 1, false, false, false, "Hypnosis Pokémon", Type.PSYCHIC, null, 1, 32.4, Abilities.INSOMNIA, Abilities.FOREWARN, Abilities.INNER_FOCUS, 328, 60, 48, 45, 43, 90, 42, 190, 70, 66, GrowthRate.MEDIUM_FAST, 50, false),
    new PokemonSpecies(Species.HYPNO, 1, false, false, false, "Hypnosis Pokémon", Type.PSYCHIC, null, 1.6, 75.6, Abilities.INSOMNIA, Abilities.FOREWARN, Abilities.INNER_FOCUS, 483, 85, 73, 70, 73, 115, 67, 75, 70, 169, GrowthRate.MEDIUM_FAST, 50, true),
    new PokemonSpecies(Species.KRABBY, 1, false, false, false, "River Crab Pokémon", Type.WATER, null, 0.4, 6.5, Abilities.HYPER_CUTTER, Abilities.SHELL_ARMOR, Abilities.SHEER_FORCE, 325, 30, 105, 90, 25, 25, 50, 225, 50, 65, GrowthRate.MEDIUM_FAST, 50, false),
    new PokemonSpecies(Species.KINGLER, 1, false, false, false, "Pincer Pokémon", Type.WATER, null, 1.3, 60, Abilities.HYPER_CUTTER, Abilities.SHELL_ARMOR, Abilities.SHEER_FORCE, 475, 55, 130, 115, 50, 50, 75, 60, 50, 166, GrowthRate.MEDIUM_FAST, 50, false, true,
      new PokemonForm("Normal", "", Type.WATER, null, 1.3, 60, Abilities.HYPER_CUTTER, Abilities.SHELL_ARMOR, Abilities.SHEER_FORCE, 475, 55, 130, 115, 50, 50, 75, 60, 50, 166, false, null, true),
      new PokemonForm("G-Max", SpeciesFormKey.GIGANTAMAX, Type.WATER, null, 19, 60, Abilities.HYPER_CUTTER, Abilities.SHELL_ARMOR, Abilities.SHEER_FORCE, 575, 70, 165, 145, 60, 70, 65, 60, 50, 166),
    ),
    new PokemonSpecies(Species.VOLTORB, 1, false, false, false, "Ball Pokémon", Type.ELECTRIC, null, 0.5, 10.4, Abilities.SOUNDPROOF, Abilities.STATIC, Abilities.AFTERMATH, 330, 40, 30, 50, 55, 55, 100, 190, 70, 66, GrowthRate.MEDIUM_FAST, null, false),
    new PokemonSpecies(Species.ELECTRODE, 1, false, false, false, "Ball Pokémon", Type.ELECTRIC, null, 1.2, 66.6, Abilities.SOUNDPROOF, Abilities.STATIC, Abilities.AFTERMATH, 490, 60, 50, 70, 80, 80, 150, 60, 70, 172, GrowthRate.MEDIUM_FAST, null, false),
    new PokemonSpecies(Species.EXEGGCUTE, 1, false, false, false, "Egg Pokémon", Type.GRASS, Type.PSYCHIC, 0.4, 2.5, Abilities.CHLOROPHYLL, Abilities.NONE, Abilities.HARVEST, 325, 60, 40, 80, 60, 45, 40, 90, 50, 65, GrowthRate.SLOW, 50, false),
    new PokemonSpecies(Species.EXEGGUTOR, 1, false, false, false, "Coconut Pokémon", Type.GRASS, Type.PSYCHIC, 2, 120, Abilities.CHLOROPHYLL, Abilities.NONE, Abilities.HARVEST, 530, 95, 95, 85, 125, 75, 55, 45, 50, 186, GrowthRate.SLOW, 50, false),
    new PokemonSpecies(Species.CUBONE, 1, false, false, false, "Lonely Pokémon", Type.GROUND, null, 0.4, 6.5, Abilities.ROCK_HEAD, Abilities.LIGHTNING_ROD, Abilities.BATTLE_ARMOR, 320, 50, 50, 95, 40, 50, 35, 190, 50, 64, GrowthRate.MEDIUM_FAST, 50, false),
    new PokemonSpecies(Species.MAROWAK, 1, false, false, false, "Bone Keeper Pokémon", Type.GROUND, null, 1, 45, Abilities.ROCK_HEAD, Abilities.LIGHTNING_ROD, Abilities.BATTLE_ARMOR, 425, 60, 80, 110, 50, 80, 45, 75, 50, 149, GrowthRate.MEDIUM_FAST, 50, false),
    new PokemonSpecies(Species.HITMONLEE, 1, false, false, false, "Kicking Pokémon", Type.FIGHTING, null, 1.5, 49.8, Abilities.LIMBER, Abilities.RECKLESS, Abilities.UNBURDEN, 455, 50, 120, 53, 35, 110, 87, 45, 50, 159, GrowthRate.MEDIUM_FAST, 100, false),
    new PokemonSpecies(Species.HITMONCHAN, 1, false, false, false, "Punching Pokémon", Type.FIGHTING, null, 1.4, 50.2, Abilities.KEEN_EYE, Abilities.IRON_FIST, Abilities.INNER_FOCUS, 455, 50, 105, 79, 35, 110, 76, 45, 50, 159, GrowthRate.MEDIUM_FAST, 100, false),
    new PokemonSpecies(Species.LICKITUNG, 1, false, false, false, "Licking Pokémon", Type.NORMAL, null, 1.2, 65.5, Abilities.OWN_TEMPO, Abilities.OBLIVIOUS, Abilities.CLOUD_NINE, 385, 90, 55, 75, 60, 75, 30, 45, 50, 77, GrowthRate.MEDIUM_FAST, 50, false),
    new PokemonSpecies(Species.KOFFING, 1, false, false, false, "Poison Gas Pokémon", Type.POISON, null, 0.6, 1, Abilities.LEVITATE, Abilities.NEUTRALIZING_GAS, Abilities.STENCH, 340, 40, 65, 95, 60, 45, 35, 190, 50, 68, GrowthRate.MEDIUM_FAST, 50, false),
    new PokemonSpecies(Species.WEEZING, 1, false, false, false, "Poison Gas Pokémon", Type.POISON, null, 1.2, 9.5, Abilities.LEVITATE, Abilities.NEUTRALIZING_GAS, Abilities.STENCH, 490, 65, 90, 120, 85, 70, 60, 60, 50, 172, GrowthRate.MEDIUM_FAST, 50, false),
    new PokemonSpecies(Species.RHYHORN, 1, false, false, false, "Spikes Pokémon", Type.GROUND, Type.ROCK, 1, 115, Abilities.LIGHTNING_ROD, Abilities.ROCK_HEAD, Abilities.RECKLESS, 345, 80, 85, 95, 30, 30, 25, 120, 50, 69, GrowthRate.SLOW, 50, true),
    new PokemonSpecies(Species.RHYDON, 1, false, false, false, "Drill Pokémon", Type.GROUND, Type.ROCK, 1.9, 120, Abilities.LIGHTNING_ROD, Abilities.ROCK_HEAD, Abilities.RECKLESS, 485, 105, 130, 120, 45, 45, 40, 60, 50, 170, GrowthRate.SLOW, 50, true),
    new PokemonSpecies(Species.CHANSEY, 1, false, false, false, "Egg Pokémon", Type.NORMAL, null, 1.1, 34.6, Abilities.NATURAL_CURE, Abilities.SERENE_GRACE, Abilities.HEALER, 450, 250, 5, 5, 35, 105, 50, 30, 140, 395, GrowthRate.FAST, 0, false),
    new PokemonSpecies(Species.TANGELA, 1, false, false, false, "Vine Pokémon", Type.GRASS, null, 1, 35, Abilities.CHLOROPHYLL, Abilities.LEAF_GUARD, Abilities.REGENERATOR, 435, 65, 55, 115, 100, 40, 60, 45, 50, 87, GrowthRate.MEDIUM_FAST, 50, false),
    new PokemonSpecies(Species.KANGASKHAN, 1, false, false, false, "Parent Pokémon", Type.NORMAL, null, 2.2, 80, Abilities.EARLY_BIRD, Abilities.SCRAPPY, Abilities.INNER_FOCUS, 490, 105, 95, 80, 40, 80, 90, 45, 50, 172, GrowthRate.MEDIUM_FAST, 0, false, true,
      new PokemonForm("Normal", "", Type.NORMAL, null, 2.2, 80, Abilities.EARLY_BIRD, Abilities.SCRAPPY, Abilities.INNER_FOCUS, 490, 105, 95, 80, 40, 80, 90, 45, 50, 172, false, null, true),
      new PokemonForm("Mega", SpeciesFormKey.MEGA, Type.NORMAL, null, 2.2, 100, Abilities.PARENTAL_BOND, Abilities.PARENTAL_BOND, Abilities.PARENTAL_BOND, 590, 105, 125, 100, 60, 100, 100, 45, 50, 172),
    ),
    new PokemonSpecies(Species.HORSEA, 1, false, false, false, "Dragon Pokémon", Type.WATER, null, 0.4, 8, Abilities.SWIFT_SWIM, Abilities.SNIPER, Abilities.DAMP, 295, 30, 40, 70, 70, 25, 60, 225, 50, 59, GrowthRate.MEDIUM_FAST, 50, false),
    new PokemonSpecies(Species.SEADRA, 1, false, false, false, "Dragon Pokémon", Type.WATER, null, 1.2, 25, Abilities.POISON_POINT, Abilities.SNIPER, Abilities.DAMP, 440, 55, 65, 95, 95, 45, 85, 75, 50, 154, GrowthRate.MEDIUM_FAST, 50, false),
    new PokemonSpecies(Species.GOLDEEN, 1, false, false, false, "Goldfish Pokémon", Type.WATER, null, 0.6, 15, Abilities.SWIFT_SWIM, Abilities.WATER_VEIL, Abilities.LIGHTNING_ROD, 320, 45, 67, 60, 35, 50, 63, 225, 50, 64, GrowthRate.MEDIUM_FAST, 50, true),
    new PokemonSpecies(Species.SEAKING, 1, false, false, false, "Goldfish Pokémon", Type.WATER, null, 1.3, 39, Abilities.SWIFT_SWIM, Abilities.WATER_VEIL, Abilities.LIGHTNING_ROD, 450, 80, 92, 65, 65, 80, 68, 60, 50, 158, GrowthRate.MEDIUM_FAST, 50, true),
    new PokemonSpecies(Species.STARYU, 1, false, false, false, "Star Shape Pokémon", Type.WATER, null, 0.8, 34.5, Abilities.ILLUMINATE, Abilities.NATURAL_CURE, Abilities.ANALYTIC, 340, 30, 45, 55, 70, 55, 85, 225, 50, 68, GrowthRate.SLOW, null, false),
    new PokemonSpecies(Species.STARMIE, 1, false, false, false, "Mysterious Pokémon", Type.WATER, Type.PSYCHIC, 1.1, 80, Abilities.ILLUMINATE, Abilities.NATURAL_CURE, Abilities.ANALYTIC, 520, 60, 75, 85, 100, 85, 115, 60, 50, 182, GrowthRate.SLOW, null, false),
    new PokemonSpecies(Species.MR_MIME, 1, false, false, false, "Barrier Pokémon", Type.PSYCHIC, Type.FAIRY, 1.3, 54.5, Abilities.SOUNDPROOF, Abilities.FILTER, Abilities.TECHNICIAN, 460, 40, 45, 65, 100, 120, 90, 45, 50, 161, GrowthRate.MEDIUM_FAST, 50, false),
    new PokemonSpecies(Species.SCYTHER, 1, false, false, false, "Mantis Pokémon", Type.BUG, Type.FLYING, 1.5, 56, Abilities.SWARM, Abilities.TECHNICIAN, Abilities.STEADFAST, 500, 70, 110, 80, 55, 80, 105, 45, 50, 100, GrowthRate.MEDIUM_FAST, 50, true),
    new PokemonSpecies(Species.JYNX, 1, false, false, false, "Human Shape Pokémon", Type.ICE, Type.PSYCHIC, 1.4, 40.6, Abilities.OBLIVIOUS, Abilities.FOREWARN, Abilities.DRY_SKIN, 455, 65, 50, 35, 115, 95, 95, 45, 50, 159, GrowthRate.MEDIUM_FAST, 0, false),
    new PokemonSpecies(Species.ELECTABUZZ, 1, false, false, false, "Electric Pokémon", Type.ELECTRIC, null, 1.1, 30, Abilities.STATIC, Abilities.NONE, Abilities.VITAL_SPIRIT, 490, 65, 83, 57, 95, 85, 105, 45, 50, 172, GrowthRate.MEDIUM_FAST, 75, false),
    new PokemonSpecies(Species.MAGMAR, 1, false, false, false, "Spitfire Pokémon", Type.FIRE, null, 1.3, 44.5, Abilities.FLAME_BODY, Abilities.NONE, Abilities.VITAL_SPIRIT, 495, 65, 95, 57, 100, 85, 93, 45, 50, 173, GrowthRate.MEDIUM_FAST, 75, false),
    new PokemonSpecies(Species.PINSIR, 1, false, false, false, "Stag Beetle Pokémon", Type.BUG, null, 1.5, 55, Abilities.HYPER_CUTTER, Abilities.MOLD_BREAKER, Abilities.MOXIE, 500, 65, 125, 100, 55, 70, 85, 45, 50, 175, GrowthRate.SLOW, 50, false, true,
      new PokemonForm("Normal", "", Type.BUG, null, 1.5, 55, Abilities.HYPER_CUTTER, Abilities.MOLD_BREAKER, Abilities.MOXIE, 500, 65, 125, 100, 55, 70, 85, 45, 50, 175, false, null, true),
      new PokemonForm("Mega", SpeciesFormKey.MEGA, Type.BUG, Type.FLYING, 1.7, 59, Abilities.AERILATE, Abilities.AERILATE, Abilities.AERILATE, 600, 65, 155, 120, 65, 90, 105, 45, 50, 175),
    ),
    new PokemonSpecies(Species.TAUROS, 1, false, false, false, "Wild Bull Pokémon", Type.NORMAL, null, 1.4, 88.4, Abilities.INTIMIDATE, Abilities.ANGER_POINT, Abilities.SHEER_FORCE, 490, 75, 100, 95, 40, 70, 110, 45, 50, 172, GrowthRate.SLOW, 100, false),
    new PokemonSpecies(Species.MAGIKARP, 1, false, false, false, "Fish Pokémon", Type.WATER, null, 0.9, 10, Abilities.SWIFT_SWIM, Abilities.NONE, Abilities.RATTLED, 200, 20, 10, 55, 15, 20, 80, 255, 50, 40, GrowthRate.SLOW, 50, true),
    new PokemonSpecies(Species.GYARADOS, 1, false, false, false, "Atrocious Pokémon", Type.WATER, Type.FLYING, 6.5, 235, Abilities.INTIMIDATE, Abilities.NONE, Abilities.MOXIE, 540, 95, 125, 79, 60, 100, 81, 45, 50, 189, GrowthRate.SLOW, 50, true, true,
      new PokemonForm("Normal", "", Type.WATER, Type.FLYING, 6.5, 235, Abilities.INTIMIDATE, Abilities.NONE, Abilities.MOXIE, 540, 95, 125, 79, 60, 100, 81, 45, 50, 189, true, null, true),
      new PokemonForm("Mega", SpeciesFormKey.MEGA, Type.WATER, Type.DARK, 6.5, 305, Abilities.MOLD_BREAKER, Abilities.MOLD_BREAKER, Abilities.MOLD_BREAKER, 640, 95, 155, 109, 70, 130, 81, 45, 50, 189, true),
    ),
    new PokemonSpecies(Species.LAPRAS, 1, false, false, false, "Transport Pokémon", Type.WATER, Type.ICE, 2.5, 220, Abilities.WATER_ABSORB, Abilities.SHELL_ARMOR, Abilities.HYDRATION, 535, 130, 85, 80, 85, 95, 60, 45, 50, 187, GrowthRate.SLOW, 50, false, true,
      new PokemonForm("Normal", "", Type.WATER, Type.ICE, 2.5, 220, Abilities.WATER_ABSORB, Abilities.SHELL_ARMOR, Abilities.HYDRATION, 535, 130, 85, 80, 85, 95, 60, 45, 50, 187, false, null, true),
      new PokemonForm("G-Max", SpeciesFormKey.GIGANTAMAX, Type.WATER, Type.ICE, 24, 220, Abilities.WATER_ABSORB, Abilities.SHELL_ARMOR, Abilities.HYDRATION, 635, 160, 95, 110, 95, 125, 50, 45, 50, 187),
    ),
    new PokemonSpecies(Species.DITTO, 1, false, false, false, "Transform Pokémon", Type.NORMAL, null, 0.3, 4, Abilities.LIMBER, Abilities.NONE, Abilities.IMPOSTER, 288, 48, 48, 48, 48, 48, 48, 35, 50, 101, GrowthRate.MEDIUM_FAST, null, false),
    new PokemonSpecies(Species.EEVEE, 1, false, false, false, "Evolution Pokémon", Type.NORMAL, null, 0.3, 6.5, Abilities.RUN_AWAY, Abilities.ADAPTABILITY, Abilities.ANTICIPATION, 325, 55, 55, 50, 45, 65, 55, 45, 50, 65, GrowthRate.MEDIUM_FAST, 87.5, false, true,
      new PokemonForm("Normal", "", Type.NORMAL, null, 0.3, 6.5, Abilities.RUN_AWAY, Abilities.ADAPTABILITY, Abilities.ANTICIPATION, 325, 55, 55, 50, 45, 65, 55, 45, 50, 65, false, null, true),
      new PokemonForm("Partner", "partner", Type.NORMAL, null, 0.3, 6.5, Abilities.RUN_AWAY, Abilities.ADAPTABILITY, Abilities.ANTICIPATION, 435, 65, 75, 70, 65, 85, 75, 45, 50, 65, false, null, true),
      new PokemonForm("G-Max", SpeciesFormKey.GIGANTAMAX, Type.NORMAL, null, 18, 6.5, Abilities.RUN_AWAY, Abilities.ADAPTABILITY, Abilities.ANTICIPATION, 425, 70, 75, 80, 60, 95, 45, 45, 50, 65),
    ),
    new PokemonSpecies(Species.VAPOREON, 1, false, false, false, "Bubble Jet Pokémon", Type.WATER, null, 1, 29, Abilities.WATER_ABSORB, Abilities.NONE, Abilities.HYDRATION, 525, 130, 65, 60, 110, 95, 65, 45, 50, 184, GrowthRate.MEDIUM_FAST, 87.5, false),
    new PokemonSpecies(Species.JOLTEON, 1, false, false, false, "Lightning Pokémon", Type.ELECTRIC, null, 0.8, 24.5, Abilities.VOLT_ABSORB, Abilities.NONE, Abilities.QUICK_FEET, 525, 65, 65, 60, 110, 95, 130, 45, 50, 184, GrowthRate.MEDIUM_FAST, 87.5, false),
    new PokemonSpecies(Species.FLAREON, 1, false, false, false, "Flame Pokémon", Type.FIRE, null, 0.9, 25, Abilities.FLASH_FIRE, Abilities.NONE, Abilities.GUTS, 525, 65, 130, 60, 95, 110, 65, 45, 50, 184, GrowthRate.MEDIUM_FAST, 87.5, false),
    new PokemonSpecies(Species.PORYGON, 1, false, false, false, "Virtual Pokémon", Type.NORMAL, null, 0.8, 36.5, Abilities.TRACE, Abilities.DOWNLOAD, Abilities.ANALYTIC, 395, 65, 60, 70, 85, 75, 40, 45, 50, 79, GrowthRate.MEDIUM_FAST, null, false),
    new PokemonSpecies(Species.OMANYTE, 1, false, false, false, "Spiral Pokémon", Type.ROCK, Type.WATER, 0.4, 7.5, Abilities.SWIFT_SWIM, Abilities.SHELL_ARMOR, Abilities.WEAK_ARMOR, 355, 35, 40, 100, 90, 55, 35, 45, 50, 71, GrowthRate.MEDIUM_FAST, 87.5, false),
    new PokemonSpecies(Species.OMASTAR, 1, false, false, false, "Spiral Pokémon", Type.ROCK, Type.WATER, 1, 35, Abilities.SWIFT_SWIM, Abilities.SHELL_ARMOR, Abilities.WEAK_ARMOR, 495, 70, 60, 125, 115, 70, 55, 45, 50, 173, GrowthRate.MEDIUM_FAST, 87.5, false),
    new PokemonSpecies(Species.KABUTO, 1, false, false, false, "Shellfish Pokémon", Type.ROCK, Type.WATER, 0.5, 11.5, Abilities.SWIFT_SWIM, Abilities.BATTLE_ARMOR, Abilities.WEAK_ARMOR, 355, 30, 80, 90, 55, 45, 55, 45, 50, 71, GrowthRate.MEDIUM_FAST, 87.5, false),
    new PokemonSpecies(Species.KABUTOPS, 1, false, false, false, "Shellfish Pokémon", Type.ROCK, Type.WATER, 1.3, 40.5, Abilities.SWIFT_SWIM, Abilities.BATTLE_ARMOR, Abilities.WEAK_ARMOR, 495, 60, 115, 105, 65, 70, 80, 45, 50, 173, GrowthRate.MEDIUM_FAST, 87.5, false),
    new PokemonSpecies(Species.AERODACTYL, 1, false, false, false, "Fossil Pokémon", Type.ROCK, Type.FLYING, 1.8, 59, Abilities.ROCK_HEAD, Abilities.PRESSURE, Abilities.UNNERVE, 515, 80, 105, 65, 60, 75, 130, 45, 50, 180, GrowthRate.SLOW, 87.5, false, true,
      new PokemonForm("Normal", "", Type.ROCK, Type.FLYING, 1.8, 59, Abilities.ROCK_HEAD, Abilities.PRESSURE, Abilities.UNNERVE, 515, 80, 105, 65, 60, 75, 130, 45, 50, 180, false, null, true),
      new PokemonForm("Mega", SpeciesFormKey.MEGA, Type.ROCK, Type.FLYING, 2.1, 79, Abilities.TOUGH_CLAWS, Abilities.TOUGH_CLAWS, Abilities.TOUGH_CLAWS, 615, 80, 135, 85, 70, 95, 150, 45, 50, 180),
    ),
    new PokemonSpecies(Species.SNORLAX, 1, false, false, false, "Sleeping Pokémon", Type.NORMAL, null, 2.1, 460, Abilities.IMMUNITY, Abilities.THICK_FAT, Abilities.GLUTTONY, 540, 160, 110, 65, 65, 110, 30, 25, 50, 189, GrowthRate.SLOW, 87.5, false, true,
      new PokemonForm("Normal", "", Type.NORMAL, null, 2.1, 460, Abilities.IMMUNITY, Abilities.THICK_FAT, Abilities.GLUTTONY, 540, 160, 110, 65, 65, 110, 30, 25, 50, 189, false, null, true),
      new PokemonForm("G-Max", SpeciesFormKey.GIGANTAMAX, Type.NORMAL, null, 35, 460, Abilities.IMMUNITY, Abilities.THICK_FAT, Abilities.GLUTTONY, 640, 200, 130, 85, 75, 130, 20, 25, 50, 189),
    ),
    new PokemonSpecies(Species.ARTICUNO, 1, true, false, false, "Freeze Pokémon", Type.ICE, Type.FLYING, 1.7, 55.4, Abilities.PRESSURE, Abilities.NONE, Abilities.SNOW_CLOAK, 580, 90, 85, 100, 95, 125, 85, 3, 35, 290, GrowthRate.SLOW, null, false),
    new PokemonSpecies(Species.ZAPDOS, 1, true, false, false, "Electric Pokémon", Type.ELECTRIC, Type.FLYING, 1.6, 52.6, Abilities.PRESSURE, Abilities.NONE, Abilities.STATIC, 580, 90, 90, 85, 125, 90, 100, 3, 35, 290, GrowthRate.SLOW, null, false),
    new PokemonSpecies(Species.MOLTRES, 1, true, false, false, "Flame Pokémon", Type.FIRE, Type.FLYING, 2, 60, Abilities.PRESSURE, Abilities.NONE, Abilities.FLAME_BODY, 580, 90, 100, 90, 125, 85, 90, 3, 35, 290, GrowthRate.SLOW, null, false),
    new PokemonSpecies(Species.DRATINI, 1, false, false, false, "Dragon Pokémon", Type.DRAGON, null, 1.8, 3.3, Abilities.SHED_SKIN, Abilities.NONE, Abilities.MARVEL_SCALE, 300, 41, 64, 45, 50, 50, 50, 45, 35, 60, GrowthRate.SLOW, 50, false),
    new PokemonSpecies(Species.DRAGONAIR, 1, false, false, false, "Dragon Pokémon", Type.DRAGON, null, 4, 16.5, Abilities.SHED_SKIN, Abilities.NONE, Abilities.MARVEL_SCALE, 420, 61, 84, 65, 70, 70, 70, 45, 35, 147, GrowthRate.SLOW, 50, false),
    new PokemonSpecies(Species.DRAGONITE, 1, false, false, false, "Dragon Pokémon", Type.DRAGON, Type.FLYING, 2.2, 210, Abilities.INNER_FOCUS, Abilities.NONE, Abilities.MULTISCALE, 600, 91, 134, 95, 100, 100, 80, 45, 35, 300, GrowthRate.SLOW, 50, false),
    new PokemonSpecies(Species.MEWTWO, 1, false, true, false, "Genetic Pokémon", Type.PSYCHIC, null, 2, 122, Abilities.PRESSURE, Abilities.NONE, Abilities.UNNERVE, 680, 106, 110, 90, 154, 90, 130, 3, 0, 340, GrowthRate.SLOW, null, false, true,
      new PokemonForm("Normal", "", Type.PSYCHIC, null, 2, 122, Abilities.PRESSURE, Abilities.NONE, Abilities.UNNERVE, 680, 106, 110, 90, 154, 90, 130, 3, 0, 340, false, null, true),
      new PokemonForm("Mega X", SpeciesFormKey.MEGA_X, Type.PSYCHIC, Type.FIGHTING, 2.3, 127, Abilities.STEADFAST, Abilities.NONE, Abilities.STEADFAST, 780, 106, 190, 100, 154, 100, 130, 3, 0, 340),
      new PokemonForm("Mega Y", SpeciesFormKey.MEGA_Y, Type.PSYCHIC, null, 1.5, 33, Abilities.INSOMNIA, Abilities.NONE, Abilities.INSOMNIA, 780, 106, 150, 70, 194, 120, 140, 3, 0, 340),
    ),
    new PokemonSpecies(Species.MEW, 1, false, false, true, "New Species Pokémon", Type.PSYCHIC, null, 0.4, 4, Abilities.SYNCHRONIZE, Abilities.NONE, Abilities.NONE, 600, 100, 100, 100, 100, 100, 100, 45, 100, 300, GrowthRate.MEDIUM_SLOW, null, false),
    new PokemonSpecies(Species.CHIKORITA, 2, false, false, false, "Leaf Pokémon", Type.GRASS, null, 0.9, 6.4, Abilities.OVERGROW, Abilities.NONE, Abilities.LEAF_GUARD, 318, 45, 49, 65, 49, 65, 45, 45, 70, 64, GrowthRate.MEDIUM_SLOW, 87.5, false),
    new PokemonSpecies(Species.BAYLEEF, 2, false, false, false, "Leaf Pokémon", Type.GRASS, null, 1.2, 15.8, Abilities.OVERGROW, Abilities.NONE, Abilities.LEAF_GUARD, 405, 60, 62, 80, 63, 80, 60, 45, 70, 142, GrowthRate.MEDIUM_SLOW, 87.5, false),
    new PokemonSpecies(Species.MEGANIUM, 2, false, false, false, "Herb Pokémon", Type.GRASS, null, 1.8, 100.5, Abilities.OVERGROW, Abilities.NONE, Abilities.LEAF_GUARD, 525, 80, 82, 100, 83, 100, 80, 45, 70, 236, GrowthRate.MEDIUM_SLOW, 87.5, true),
    new PokemonSpecies(Species.CYNDAQUIL, 2, false, false, false, "Fire Mouse Pokémon", Type.FIRE, null, 0.5, 7.9, Abilities.BLAZE, Abilities.NONE, Abilities.FLASH_FIRE, 309, 39, 52, 43, 60, 50, 65, 45, 70, 62, GrowthRate.MEDIUM_SLOW, 87.5, false),
    new PokemonSpecies(Species.QUILAVA, 2, false, false, false, "Volcano Pokémon", Type.FIRE, null, 0.9, 19, Abilities.BLAZE, Abilities.NONE, Abilities.FLASH_FIRE, 405, 58, 64, 58, 80, 65, 80, 45, 70, 142, GrowthRate.MEDIUM_SLOW, 87.5, false),
    new PokemonSpecies(Species.TYPHLOSION, 2, false, false, false, "Volcano Pokémon", Type.FIRE, null, 1.7, 79.5, Abilities.BLAZE, Abilities.NONE, Abilities.FLASH_FIRE, 534, 78, 84, 78, 109, 85, 100, 45, 70, 240, GrowthRate.MEDIUM_SLOW, 87.5, false),
    new PokemonSpecies(Species.TOTODILE, 2, false, false, false, "Big Jaw Pokémon", Type.WATER, null, 0.6, 9.5, Abilities.TORRENT, Abilities.NONE, Abilities.SHEER_FORCE, 314, 50, 65, 64, 44, 48, 43, 45, 70, 63, GrowthRate.MEDIUM_SLOW, 87.5, false),
    new PokemonSpecies(Species.CROCONAW, 2, false, false, false, "Big Jaw Pokémon", Type.WATER, null, 1.1, 25, Abilities.TORRENT, Abilities.NONE, Abilities.SHEER_FORCE, 405, 65, 80, 80, 59, 63, 58, 45, 70, 142, GrowthRate.MEDIUM_SLOW, 87.5, false),
    new PokemonSpecies(Species.FERALIGATR, 2, false, false, false, "Big Jaw Pokémon", Type.WATER, null, 2.3, 88.8, Abilities.TORRENT, Abilities.NONE, Abilities.SHEER_FORCE, 530, 85, 105, 100, 79, 83, 78, 45, 70, 239, GrowthRate.MEDIUM_SLOW, 87.5, false),
    new PokemonSpecies(Species.SENTRET, 2, false, false, false, "Scout Pokémon", Type.NORMAL, null, 0.8, 6, Abilities.RUN_AWAY, Abilities.KEEN_EYE, Abilities.FRISK, 215, 35, 46, 34, 35, 45, 20, 255, 70, 43, GrowthRate.MEDIUM_FAST, 50, false),
    new PokemonSpecies(Species.FURRET, 2, false, false, false, "Long Body Pokémon", Type.NORMAL, null, 1.8, 32.5, Abilities.RUN_AWAY, Abilities.KEEN_EYE, Abilities.FRISK, 415, 85, 76, 64, 45, 55, 90, 90, 70, 145, GrowthRate.MEDIUM_FAST, 50, false),
    new PokemonSpecies(Species.HOOTHOOT, 2, false, false, false, "Owl Pokémon", Type.NORMAL, Type.FLYING, 0.7, 21.2, Abilities.INSOMNIA, Abilities.KEEN_EYE, Abilities.TINTED_LENS, 262, 60, 30, 30, 36, 56, 50, 255, 50, 52, GrowthRate.MEDIUM_FAST, 50, false),
    new PokemonSpecies(Species.NOCTOWL, 2, false, false, false, "Owl Pokémon", Type.NORMAL, Type.FLYING, 1.6, 40.8, Abilities.INSOMNIA, Abilities.KEEN_EYE, Abilities.TINTED_LENS, 452, 100, 50, 50, 86, 96, 70, 90, 50, 158, GrowthRate.MEDIUM_FAST, 50, false),
    new PokemonSpecies(Species.LEDYBA, 2, false, false, false, "Five Star Pokémon", Type.BUG, Type.FLYING, 1, 10.8, Abilities.SWARM, Abilities.EARLY_BIRD, Abilities.RATTLED, 265, 40, 20, 30, 40, 80, 55, 255, 70, 53, GrowthRate.FAST, 50, true),
    new PokemonSpecies(Species.LEDIAN, 2, false, false, false, "Five Star Pokémon", Type.BUG, Type.FLYING, 1.4, 35.6, Abilities.SWARM, Abilities.EARLY_BIRD, Abilities.IRON_FIST, 390, 55, 35, 50, 55, 110, 85, 90, 70, 137, GrowthRate.FAST, 50, true),
    new PokemonSpecies(Species.SPINARAK, 2, false, false, false, "String Spit Pokémon", Type.BUG, Type.POISON, 0.5, 8.5, Abilities.SWARM, Abilities.INSOMNIA, Abilities.SNIPER, 250, 40, 60, 40, 40, 40, 30, 255, 70, 50, GrowthRate.FAST, 50, false),
    new PokemonSpecies(Species.ARIADOS, 2, false, false, false, "Long Leg Pokémon", Type.BUG, Type.POISON, 1.1, 33.5, Abilities.SWARM, Abilities.INSOMNIA, Abilities.SNIPER, 400, 70, 90, 70, 60, 70, 40, 90, 70, 140, GrowthRate.FAST, 50, false),
    new PokemonSpecies(Species.CROBAT, 2, false, false, false, "Bat Pokémon", Type.POISON, Type.FLYING, 1.8, 75, Abilities.INNER_FOCUS, Abilities.NONE, Abilities.INFILTRATOR, 535, 85, 90, 80, 70, 80, 130, 90, 50, 268, GrowthRate.MEDIUM_FAST, 50, false),
    new PokemonSpecies(Species.CHINCHOU, 2, false, false, false, "Angler Pokémon", Type.WATER, Type.ELECTRIC, 0.5, 12, Abilities.VOLT_ABSORB, Abilities.ILLUMINATE, Abilities.WATER_ABSORB, 330, 75, 38, 38, 56, 56, 67, 190, 50, 66, GrowthRate.SLOW, 50, false),
    new PokemonSpecies(Species.LANTURN, 2, false, false, false, "Light Pokémon", Type.WATER, Type.ELECTRIC, 1.2, 22.5, Abilities.VOLT_ABSORB, Abilities.ILLUMINATE, Abilities.WATER_ABSORB, 460, 125, 58, 58, 76, 76, 67, 75, 50, 161, GrowthRate.SLOW, 50, false),
    new PokemonSpecies(Species.PICHU, 2, false, false, false, "Tiny Mouse Pokémon", Type.ELECTRIC, null, 0.3, 2, Abilities.STATIC, Abilities.NONE, Abilities.LIGHTNING_ROD, 205, 20, 40, 15, 35, 35, 60, 190, 70, 41, GrowthRate.MEDIUM_FAST, 50, false, false,
      new PokemonForm("Normal", "", Type.ELECTRIC, null, 1.4, 61.5, Abilities.STATIC, Abilities.NONE, Abilities.LIGHTNING_ROD, 205, 20, 40, 15, 35, 35, 60, 190, 70, 41, false, null, true),
      new PokemonForm("Spiky-Eared", "spiky", Type.ELECTRIC, null, 1.4, 61.5, Abilities.STATIC, Abilities.NONE, Abilities.LIGHTNING_ROD, 205, 20, 40, 15, 35, 35, 60, 190, 70, 41, false, null, true),
    ),
    new PokemonSpecies(Species.CLEFFA, 2, false, false, false, "Star Shape Pokémon", Type.FAIRY, null, 0.3, 3, Abilities.CUTE_CHARM, Abilities.MAGIC_GUARD, Abilities.FRIEND_GUARD, 218, 50, 25, 28, 45, 55, 15, 150, 140, 44, GrowthRate.FAST, 25, false),
    new PokemonSpecies(Species.IGGLYBUFF, 2, false, false, false, "Balloon Pokémon", Type.NORMAL, Type.FAIRY, 0.3, 1, Abilities.CUTE_CHARM, Abilities.COMPETITIVE, Abilities.FRIEND_GUARD, 210, 90, 30, 15, 40, 20, 15, 170, 50, 42, GrowthRate.FAST, 25, false),
    new PokemonSpecies(Species.TOGEPI, 2, false, false, false, "Spike Ball Pokémon", Type.FAIRY, null, 0.3, 1.5, Abilities.HUSTLE, Abilities.SERENE_GRACE, Abilities.SUPER_LUCK, 245, 35, 20, 65, 40, 65, 20, 190, 50, 49, GrowthRate.FAST, 87.5, false),
    new PokemonSpecies(Species.TOGETIC, 2, false, false, false, "Happiness Pokémon", Type.FAIRY, Type.FLYING, 0.6, 3.2, Abilities.HUSTLE, Abilities.SERENE_GRACE, Abilities.SUPER_LUCK, 405, 55, 40, 85, 80, 105, 40, 75, 50, 142, GrowthRate.FAST, 87.5, false),
    new PokemonSpecies(Species.NATU, 2, false, false, false, "Tiny Bird Pokémon", Type.PSYCHIC, Type.FLYING, 0.2, 2, Abilities.SYNCHRONIZE, Abilities.EARLY_BIRD, Abilities.MAGIC_BOUNCE, 320, 40, 50, 45, 70, 45, 70, 190, 50, 64, GrowthRate.MEDIUM_FAST, 50, false),
    new PokemonSpecies(Species.XATU, 2, false, false, false, "Mystic Pokémon", Type.PSYCHIC, Type.FLYING, 1.5, 15, Abilities.SYNCHRONIZE, Abilities.EARLY_BIRD, Abilities.MAGIC_BOUNCE, 470, 65, 75, 70, 95, 70, 95, 75, 50, 165, GrowthRate.MEDIUM_FAST, 50, true),
    new PokemonSpecies(Species.MAREEP, 2, false, false, false, "Wool Pokémon", Type.ELECTRIC, null, 0.6, 7.8, Abilities.STATIC, Abilities.NONE, Abilities.PLUS, 280, 55, 40, 40, 65, 45, 35, 235, 70, 56, GrowthRate.MEDIUM_SLOW, 50, false),
    new PokemonSpecies(Species.FLAAFFY, 2, false, false, false, "Wool Pokémon", Type.ELECTRIC, null, 0.8, 13.3, Abilities.STATIC, Abilities.NONE, Abilities.PLUS, 365, 70, 55, 55, 80, 60, 45, 120, 70, 128, GrowthRate.MEDIUM_SLOW, 50, false),
    new PokemonSpecies(Species.AMPHAROS, 2, false, false, false, "Light Pokémon", Type.ELECTRIC, null, 1.4, 61.5, Abilities.STATIC, Abilities.NONE, Abilities.PLUS, 510, 90, 75, 85, 115, 90, 55, 45, 70, 230, GrowthRate.MEDIUM_SLOW, 50, false, true,
      new PokemonForm("Normal", "", Type.ELECTRIC, null, 1.4, 61.5, Abilities.STATIC, Abilities.NONE, Abilities.PLUS, 510, 90, 75, 85, 115, 90, 55, 45, 70, 230, false, null, true),
      new PokemonForm("Mega", SpeciesFormKey.MEGA, Type.ELECTRIC, Type.DRAGON, 1.4, 61.5, Abilities.MOLD_BREAKER, Abilities.NONE, Abilities.MOLD_BREAKER, 610, 90, 95, 105, 165, 110, 45, 45, 70, 230),
    ),
    new PokemonSpecies(Species.BELLOSSOM, 2, false, false, false, "Flower Pokémon", Type.GRASS, null, 0.4, 5.8, Abilities.CHLOROPHYLL, Abilities.NONE, Abilities.HEALER, 490, 75, 80, 95, 90, 100, 50, 45, 50, 245, GrowthRate.MEDIUM_SLOW, 50, false),
    new PokemonSpecies(Species.MARILL, 2, false, false, false, "Aqua Mouse Pokémon", Type.WATER, Type.FAIRY, 0.4, 8.5, Abilities.THICK_FAT, Abilities.HUGE_POWER, Abilities.SAP_SIPPER, 250, 70, 20, 50, 20, 50, 40, 190, 50, 88, GrowthRate.FAST, 50, false),
    new PokemonSpecies(Species.AZUMARILL, 2, false, false, false, "Aqua Rabbit Pokémon", Type.WATER, Type.FAIRY, 0.8, 28.5, Abilities.THICK_FAT, Abilities.HUGE_POWER, Abilities.SAP_SIPPER, 420, 100, 50, 80, 60, 80, 50, 75, 50, 210, GrowthRate.FAST, 50, false),
    new PokemonSpecies(Species.SUDOWOODO, 2, false, false, false, "Imitation Pokémon", Type.ROCK, null, 1.2, 38, Abilities.STURDY, Abilities.ROCK_HEAD, Abilities.RATTLED, 410, 70, 100, 115, 30, 65, 30, 65, 50, 144, GrowthRate.MEDIUM_FAST, 50, true),
    new PokemonSpecies(Species.POLITOED, 2, false, false, false, "Frog Pokémon", Type.WATER, null, 1.1, 33.9, Abilities.WATER_ABSORB, Abilities.DAMP, Abilities.DRIZZLE, 500, 90, 75, 75, 90, 100, 70, 45, 50, 250, GrowthRate.MEDIUM_SLOW, 50, true),
    new PokemonSpecies(Species.HOPPIP, 2, false, false, false, "Cottonweed Pokémon", Type.GRASS, Type.FLYING, 0.4, 0.5, Abilities.CHLOROPHYLL, Abilities.LEAF_GUARD, Abilities.INFILTRATOR, 250, 35, 35, 40, 35, 55, 50, 255, 70, 50, GrowthRate.MEDIUM_SLOW, 50, false),
    new PokemonSpecies(Species.SKIPLOOM, 2, false, false, false, "Cottonweed Pokémon", Type.GRASS, Type.FLYING, 0.6, 1, Abilities.CHLOROPHYLL, Abilities.LEAF_GUARD, Abilities.INFILTRATOR, 340, 55, 45, 50, 45, 65, 80, 120, 70, 119, GrowthRate.MEDIUM_SLOW, 50, false),
    new PokemonSpecies(Species.JUMPLUFF, 2, false, false, false, "Cottonweed Pokémon", Type.GRASS, Type.FLYING, 0.8, 3, Abilities.CHLOROPHYLL, Abilities.LEAF_GUARD, Abilities.INFILTRATOR, 460, 75, 55, 70, 55, 95, 110, 45, 70, 207, GrowthRate.MEDIUM_SLOW, 50, false),
    new PokemonSpecies(Species.AIPOM, 2, false, false, false, "Long Tail Pokémon", Type.NORMAL, null, 0.8, 11.5, Abilities.RUN_AWAY, Abilities.PICKUP, Abilities.SKILL_LINK, 360, 55, 70, 55, 40, 55, 85, 45, 70, 72, GrowthRate.FAST, 50, true),
    new PokemonSpecies(Species.SUNKERN, 2, false, false, false, "Seed Pokémon", Type.GRASS, null, 0.3, 1.8, Abilities.CHLOROPHYLL, Abilities.SOLAR_POWER, Abilities.EARLY_BIRD, 180, 30, 30, 30, 30, 30, 30, 235, 70, 36, GrowthRate.MEDIUM_SLOW, 50, false),
    new PokemonSpecies(Species.SUNFLORA, 2, false, false, false, "Sun Pokémon", Type.GRASS, null, 0.8, 8.5, Abilities.CHLOROPHYLL, Abilities.SOLAR_POWER, Abilities.EARLY_BIRD, 425, 75, 75, 55, 105, 85, 30, 120, 70, 149, GrowthRate.MEDIUM_SLOW, 50, false),
    new PokemonSpecies(Species.YANMA, 2, false, false, false, "Clear Wing Pokémon", Type.BUG, Type.FLYING, 1.2, 38, Abilities.SPEED_BOOST, Abilities.COMPOUND_EYES, Abilities.FRISK, 390, 65, 65, 45, 75, 45, 95, 75, 70, 78, GrowthRate.MEDIUM_FAST, 50, false),
    new PokemonSpecies(Species.WOOPER, 2, false, false, false, "Water Fish Pokémon", Type.WATER, Type.GROUND, 0.4, 8.5, Abilities.DAMP, Abilities.WATER_ABSORB, Abilities.UNAWARE, 210, 55, 45, 45, 25, 25, 15, 255, 50, 42, GrowthRate.MEDIUM_FAST, 50, true),
    new PokemonSpecies(Species.QUAGSIRE, 2, false, false, false, "Water Fish Pokémon", Type.WATER, Type.GROUND, 1.4, 75, Abilities.DAMP, Abilities.WATER_ABSORB, Abilities.UNAWARE, 430, 95, 85, 85, 65, 65, 35, 90, 50, 151, GrowthRate.MEDIUM_FAST, 50, true),
    new PokemonSpecies(Species.ESPEON, 2, false, false, false, "Sun Pokémon", Type.PSYCHIC, null, 0.9, 26.5, Abilities.SYNCHRONIZE, Abilities.NONE, Abilities.MAGIC_BOUNCE, 525, 65, 65, 60, 130, 95, 110, 45, 50, 184, GrowthRate.MEDIUM_FAST, 87.5, false),
    new PokemonSpecies(Species.UMBREON, 2, false, false, false, "Moonlight Pokémon", Type.DARK, null, 1, 27, Abilities.SYNCHRONIZE, Abilities.NONE, Abilities.INNER_FOCUS, 525, 95, 65, 110, 60, 130, 65, 45, 35, 184, GrowthRate.MEDIUM_FAST, 87.5, false),
    new PokemonSpecies(Species.MURKROW, 2, false, false, false, "Darkness Pokémon", Type.DARK, Type.FLYING, 0.5, 2.1, Abilities.INSOMNIA, Abilities.SUPER_LUCK, Abilities.PRANKSTER, 405, 60, 85, 42, 85, 42, 91, 30, 35, 81, GrowthRate.MEDIUM_SLOW, 50, true),
    new PokemonSpecies(Species.SLOWKING, 2, false, false, false, "Royal Pokémon", Type.WATER, Type.PSYCHIC, 2, 79.5, Abilities.OBLIVIOUS, Abilities.OWN_TEMPO, Abilities.REGENERATOR, 490, 95, 75, 80, 100, 110, 30, 70, 50, 172, GrowthRate.MEDIUM_FAST, 50, false),
    new PokemonSpecies(Species.MISDREAVUS, 2, false, false, false, "Screech Pokémon", Type.GHOST, null, 0.7, 1, Abilities.LEVITATE, Abilities.NONE, Abilities.NONE, 435, 60, 60, 60, 85, 85, 85, 45, 35, 87, GrowthRate.FAST, 50, false),
    new PokemonSpecies(Species.UNOWN, 2, false, false, false, "Symbol Pokémon", Type.PSYCHIC, null, 0.5, 5, Abilities.LEVITATE, Abilities.NONE, Abilities.NONE, 336, 48, 72, 48, 72, 48, 48, 225, 70, 118, GrowthRate.MEDIUM_FAST, null, false, false,
      new PokemonForm("A", "a", Type.PSYCHIC, null, 0.5, 5, Abilities.LEVITATE, Abilities.NONE, Abilities.NONE, 336, 48, 72, 48, 72, 48, 48, 225, 70, 118, false, null, true),
      new PokemonForm("B", "b", Type.PSYCHIC, null, 0.5, 5, Abilities.LEVITATE, Abilities.NONE, Abilities.NONE, 336, 48, 72, 48, 72, 48, 48, 225, 70, 118, false, null, true),
      new PokemonForm("C", "c", Type.PSYCHIC, null, 0.5, 5, Abilities.LEVITATE, Abilities.NONE, Abilities.NONE, 336, 48, 72, 48, 72, 48, 48, 225, 70, 118, false, null, true),
      new PokemonForm("D", "d", Type.PSYCHIC, null, 0.5, 5, Abilities.LEVITATE, Abilities.NONE, Abilities.NONE, 336, 48, 72, 48, 72, 48, 48, 225, 70, 118, false, null, true),
      new PokemonForm("E", "e", Type.PSYCHIC, null, 0.5, 5, Abilities.LEVITATE, Abilities.NONE, Abilities.NONE, 336, 48, 72, 48, 72, 48, 48, 225, 70, 118, false, null, true),
      new PokemonForm("F", "f", Type.PSYCHIC, null, 0.5, 5, Abilities.LEVITATE, Abilities.NONE, Abilities.NONE, 336, 48, 72, 48, 72, 48, 48, 225, 70, 118, false, null, true),
      new PokemonForm("G", "g", Type.PSYCHIC, null, 0.5, 5, Abilities.LEVITATE, Abilities.NONE, Abilities.NONE, 336, 48, 72, 48, 72, 48, 48, 225, 70, 118, false, null, true),
      new PokemonForm("H", "h", Type.PSYCHIC, null, 0.5, 5, Abilities.LEVITATE, Abilities.NONE, Abilities.NONE, 336, 48, 72, 48, 72, 48, 48, 225, 70, 118, false, null, true),
      new PokemonForm("I", "i", Type.PSYCHIC, null, 0.5, 5, Abilities.LEVITATE, Abilities.NONE, Abilities.NONE, 336, 48, 72, 48, 72, 48, 48, 225, 70, 118, false, null, true),
      new PokemonForm("J", "j", Type.PSYCHIC, null, 0.5, 5, Abilities.LEVITATE, Abilities.NONE, Abilities.NONE, 336, 48, 72, 48, 72, 48, 48, 225, 70, 118, false, null, true),
      new PokemonForm("K", "k", Type.PSYCHIC, null, 0.5, 5, Abilities.LEVITATE, Abilities.NONE, Abilities.NONE, 336, 48, 72, 48, 72, 48, 48, 225, 70, 118, false, null, true),
      new PokemonForm("L", "l", Type.PSYCHIC, null, 0.5, 5, Abilities.LEVITATE, Abilities.NONE, Abilities.NONE, 336, 48, 72, 48, 72, 48, 48, 225, 70, 118, false, null, true),
      new PokemonForm("M", "m", Type.PSYCHIC, null, 0.5, 5, Abilities.LEVITATE, Abilities.NONE, Abilities.NONE, 336, 48, 72, 48, 72, 48, 48, 225, 70, 118, false, null, true),
      new PokemonForm("N", "n", Type.PSYCHIC, null, 0.5, 5, Abilities.LEVITATE, Abilities.NONE, Abilities.NONE, 336, 48, 72, 48, 72, 48, 48, 225, 70, 118, false, null, true),
      new PokemonForm("O", "o", Type.PSYCHIC, null, 0.5, 5, Abilities.LEVITATE, Abilities.NONE, Abilities.NONE, 336, 48, 72, 48, 72, 48, 48, 225, 70, 118, false, null, true),
      new PokemonForm("P", "p", Type.PSYCHIC, null, 0.5, 5, Abilities.LEVITATE, Abilities.NONE, Abilities.NONE, 336, 48, 72, 48, 72, 48, 48, 225, 70, 118, false, null, true),
      new PokemonForm("Q", "q", Type.PSYCHIC, null, 0.5, 5, Abilities.LEVITATE, Abilities.NONE, Abilities.NONE, 336, 48, 72, 48, 72, 48, 48, 225, 70, 118, false, null, true),
      new PokemonForm("R", "r", Type.PSYCHIC, null, 0.5, 5, Abilities.LEVITATE, Abilities.NONE, Abilities.NONE, 336, 48, 72, 48, 72, 48, 48, 225, 70, 118, false, null, true),
      new PokemonForm("S", "s", Type.PSYCHIC, null, 0.5, 5, Abilities.LEVITATE, Abilities.NONE, Abilities.NONE, 336, 48, 72, 48, 72, 48, 48, 225, 70, 118, false, null, true),
      new PokemonForm("T", "t", Type.PSYCHIC, null, 0.5, 5, Abilities.LEVITATE, Abilities.NONE, Abilities.NONE, 336, 48, 72, 48, 72, 48, 48, 225, 70, 118, false, null, true),
      new PokemonForm("U", "u", Type.PSYCHIC, null, 0.5, 5, Abilities.LEVITATE, Abilities.NONE, Abilities.NONE, 336, 48, 72, 48, 72, 48, 48, 225, 70, 118, false, null, true),
      new PokemonForm("V", "v", Type.PSYCHIC, null, 0.5, 5, Abilities.LEVITATE, Abilities.NONE, Abilities.NONE, 336, 48, 72, 48, 72, 48, 48, 225, 70, 118, false, null, true),
      new PokemonForm("W", "w", Type.PSYCHIC, null, 0.5, 5, Abilities.LEVITATE, Abilities.NONE, Abilities.NONE, 336, 48, 72, 48, 72, 48, 48, 225, 70, 118, false, null, true),
      new PokemonForm("X", "x", Type.PSYCHIC, null, 0.5, 5, Abilities.LEVITATE, Abilities.NONE, Abilities.NONE, 336, 48, 72, 48, 72, 48, 48, 225, 70, 118, false, null, true),
      new PokemonForm("Y", "y", Type.PSYCHIC, null, 0.5, 5, Abilities.LEVITATE, Abilities.NONE, Abilities.NONE, 336, 48, 72, 48, 72, 48, 48, 225, 70, 118, false, null, true),
      new PokemonForm("Z", "z", Type.PSYCHIC, null, 0.5, 5, Abilities.LEVITATE, Abilities.NONE, Abilities.NONE, 336, 48, 72, 48, 72, 48, 48, 225, 70, 118, false, null, true),
      new PokemonForm("!", "exclamation", Type.PSYCHIC, null, 0.5, 5, Abilities.LEVITATE, Abilities.NONE, Abilities.NONE, 336, 48, 72, 48, 72, 48, 48, 225, 70, 118, false, null, true),
      new PokemonForm("?", "question", Type.PSYCHIC, null, 0.5, 5, Abilities.LEVITATE, Abilities.NONE, Abilities.NONE, 336, 48, 72, 48, 72, 48, 48, 225, 70, 118, false, null, true),
    ),
    new PokemonSpecies(Species.WOBBUFFET, 2, false, false, false, "Patient Pokémon", Type.PSYCHIC, null, 1.3, 28.5, Abilities.SHADOW_TAG, Abilities.NONE, Abilities.TELEPATHY, 405, 190, 33, 58, 33, 58, 33, 45, 50, 142, GrowthRate.MEDIUM_FAST, 50, true),
    new PokemonSpecies(Species.GIRAFARIG, 2, false, false, false, "Long Neck Pokémon", Type.NORMAL, Type.PSYCHIC, 1.5, 41.5, Abilities.INNER_FOCUS, Abilities.EARLY_BIRD, Abilities.SAP_SIPPER, 455, 70, 80, 65, 90, 65, 85, 60, 70, 159, GrowthRate.MEDIUM_FAST, 50, true),
    new PokemonSpecies(Species.PINECO, 2, false, false, false, "Bagworm Pokémon", Type.BUG, null, 0.6, 7.2, Abilities.STURDY, Abilities.NONE, Abilities.OVERCOAT, 290, 50, 65, 90, 35, 35, 15, 190, 70, 58, GrowthRate.MEDIUM_FAST, 50, false),
    new PokemonSpecies(Species.FORRETRESS, 2, false, false, false, "Bagworm Pokémon", Type.BUG, Type.STEEL, 1.2, 125.8, Abilities.STURDY, Abilities.NONE, Abilities.OVERCOAT, 465, 75, 90, 140, 60, 60, 40, 75, 70, 163, GrowthRate.MEDIUM_FAST, 50, false),
    new PokemonSpecies(Species.DUNSPARCE, 2, false, false, false, "Land Snake Pokémon", Type.NORMAL, null, 1.5, 14, Abilities.SERENE_GRACE, Abilities.RUN_AWAY, Abilities.RATTLED, 415, 100, 70, 70, 65, 65, 45, 190, 50, 145, GrowthRate.MEDIUM_FAST, 50, false),
    new PokemonSpecies(Species.GLIGAR, 2, false, false, false, "Fly Scorpion Pokémon", Type.GROUND, Type.FLYING, 1.1, 64.8, Abilities.HYPER_CUTTER, Abilities.SAND_VEIL, Abilities.IMMUNITY, 430, 65, 75, 105, 35, 65, 85, 60, 70, 86, GrowthRate.MEDIUM_SLOW, 50, true),
    new PokemonSpecies(Species.STEELIX, 2, false, false, false, "Iron Snake Pokémon", Type.STEEL, Type.GROUND, 9.2, 400, Abilities.ROCK_HEAD, Abilities.STURDY, Abilities.SHEER_FORCE, 510, 75, 85, 200, 55, 65, 30, 25, 50, 179, GrowthRate.MEDIUM_FAST, 50, true, true,
      new PokemonForm("Normal", "", Type.STEEL, Type.GROUND, 9.2, 400, Abilities.ROCK_HEAD, Abilities.STURDY, Abilities.SHEER_FORCE, 510, 75, 85, 200, 55, 65, 30, 25, 50, 179, true, null, true),
      new PokemonForm("Mega", SpeciesFormKey.MEGA, Type.STEEL, Type.GROUND, 10.5, 740, Abilities.SAND_FORCE, Abilities.SAND_FORCE, Abilities.SAND_FORCE, 610, 75, 125, 230, 55, 95, 30, 25, 50, 179, true),
    ),
    new PokemonSpecies(Species.SNUBBULL, 2, false, false, false, "Fairy Pokémon", Type.FAIRY, null, 0.6, 7.8, Abilities.INTIMIDATE, Abilities.RUN_AWAY, Abilities.RATTLED, 300, 60, 80, 50, 40, 40, 30, 190, 70, 60, GrowthRate.FAST, 25, false),
    new PokemonSpecies(Species.GRANBULL, 2, false, false, false, "Fairy Pokémon", Type.FAIRY, null, 1.4, 48.7, Abilities.INTIMIDATE, Abilities.QUICK_FEET, Abilities.RATTLED, 450, 90, 120, 75, 60, 60, 45, 75, 70, 158, GrowthRate.FAST, 25, false),
    new PokemonSpecies(Species.QWILFISH, 2, false, false, false, "Balloon Pokémon", Type.WATER, Type.POISON, 0.5, 3.9, Abilities.POISON_POINT, Abilities.SWIFT_SWIM, Abilities.INTIMIDATE, 440, 65, 95, 85, 55, 55, 85, 45, 50, 88, GrowthRate.MEDIUM_FAST, 50, false),
    new PokemonSpecies(Species.SCIZOR, 2, false, false, false, "Pincer Pokémon", Type.BUG, Type.STEEL, 1.8, 118, Abilities.SWARM, Abilities.TECHNICIAN, Abilities.LIGHT_METAL, 500, 70, 130, 100, 55, 80, 65, 25, 50, 175, GrowthRate.MEDIUM_FAST, 50, true, true,
      new PokemonForm("Normal", "", Type.BUG, Type.STEEL, 1.8, 118, Abilities.SWARM, Abilities.TECHNICIAN, Abilities.LIGHT_METAL, 500, 70, 130, 100, 55, 80, 65, 25, 50, 175, true, null, true),
      new PokemonForm("Mega", SpeciesFormKey.MEGA, Type.BUG, Type.STEEL, 2, 125, Abilities.TECHNICIAN, Abilities.TECHNICIAN, Abilities.TECHNICIAN, 600, 70, 150, 140, 65, 100, 75, 25, 50, 175, true),
    ),
    new PokemonSpecies(Species.SHUCKLE, 2, false, false, false, "Mold Pokémon", Type.BUG, Type.ROCK, 0.6, 20.5, Abilities.STURDY, Abilities.GLUTTONY, Abilities.CONTRARY, 505, 20, 10, 230, 10, 230, 5, 190, 50, 177, GrowthRate.MEDIUM_SLOW, 50, false),
    new PokemonSpecies(Species.HERACROSS, 2, false, false, false, "Single Horn Pokémon", Type.BUG, Type.FIGHTING, 1.5, 54, Abilities.SWARM, Abilities.GUTS, Abilities.MOXIE, 500, 80, 125, 75, 40, 95, 85, 45, 50, 175, GrowthRate.SLOW, 50, true, true,
      new PokemonForm("Normal", "", Type.BUG, Type.FIGHTING, 1.5, 54, Abilities.SWARM, Abilities.GUTS, Abilities.MOXIE, 500, 80, 125, 75, 40, 95, 85, 45, 50, 175, true, null, true),
      new PokemonForm("Mega", SpeciesFormKey.MEGA, Type.BUG, Type.FIGHTING, 1.7, 62.5, Abilities.SKILL_LINK, Abilities.SKILL_LINK, Abilities.SKILL_LINK, 600, 80, 185, 115, 40, 105, 75, 45, 50, 175, true),
    ),
    new PokemonSpecies(Species.SNEASEL, 2, false, false, false, "Sharp Claw Pokémon", Type.DARK, Type.ICE, 0.9, 28, Abilities.INNER_FOCUS, Abilities.KEEN_EYE, Abilities.PICKPOCKET, 430, 55, 95, 55, 35, 75, 115, 60, 35, 86, GrowthRate.MEDIUM_SLOW, 50, true),
    new PokemonSpecies(Species.TEDDIURSA, 2, false, false, false, "Little Bear Pokémon", Type.NORMAL, null, 0.6, 8.8, Abilities.PICKUP, Abilities.QUICK_FEET, Abilities.HONEY_GATHER, 330, 60, 80, 50, 50, 50, 40, 120, 70, 66, GrowthRate.MEDIUM_FAST, 50, false),
    new PokemonSpecies(Species.URSARING, 2, false, false, false, "Hibernator Pokémon", Type.NORMAL, null, 1.8, 125.8, Abilities.GUTS, Abilities.QUICK_FEET, Abilities.UNNERVE, 500, 90, 130, 75, 75, 75, 55, 60, 70, 175, GrowthRate.MEDIUM_FAST, 50, true),
    new PokemonSpecies(Species.SLUGMA, 2, false, false, false, "Lava Pokémon", Type.FIRE, null, 0.7, 35, Abilities.MAGMA_ARMOR, Abilities.FLAME_BODY, Abilities.WEAK_ARMOR, 250, 40, 40, 40, 70, 40, 20, 190, 70, 50, GrowthRate.MEDIUM_FAST, 50, false),
    new PokemonSpecies(Species.MAGCARGO, 2, false, false, false, "Lava Pokémon", Type.FIRE, Type.ROCK, 0.8, 55, Abilities.MAGMA_ARMOR, Abilities.FLAME_BODY, Abilities.WEAK_ARMOR, 430, 60, 50, 120, 90, 80, 30, 75, 70, 151, GrowthRate.MEDIUM_FAST, 50, false),
    new PokemonSpecies(Species.SWINUB, 2, false, false, false, "Pig Pokémon", Type.ICE, Type.GROUND, 0.4, 6.5, Abilities.OBLIVIOUS, Abilities.SNOW_CLOAK, Abilities.THICK_FAT, 250, 50, 50, 40, 30, 30, 50, 225, 50, 50, GrowthRate.SLOW, 50, false),
    new PokemonSpecies(Species.PILOSWINE, 2, false, false, false, "Swine Pokémon", Type.ICE, Type.GROUND, 1.1, 55.8, Abilities.OBLIVIOUS, Abilities.SNOW_CLOAK, Abilities.THICK_FAT, 450, 100, 100, 80, 60, 60, 50, 75, 50, 158, GrowthRate.SLOW, 50, true),
    new PokemonSpecies(Species.CORSOLA, 2, false, false, false, "Coral Pokémon", Type.WATER, Type.ROCK, 0.6, 5, Abilities.HUSTLE, Abilities.NATURAL_CURE, Abilities.REGENERATOR, 410, 65, 55, 95, 65, 95, 35, 60, 50, 144, GrowthRate.FAST, 25, false),
    new PokemonSpecies(Species.REMORAID, 2, false, false, false, "Jet Pokémon", Type.WATER, null, 0.6, 12, Abilities.HUSTLE, Abilities.SNIPER, Abilities.MOODY, 300, 35, 65, 35, 65, 35, 65, 190, 50, 60, GrowthRate.MEDIUM_FAST, 50, false),
    new PokemonSpecies(Species.OCTILLERY, 2, false, false, false, "Jet Pokémon", Type.WATER, null, 0.9, 28.5, Abilities.SUCTION_CUPS, Abilities.SNIPER, Abilities.MOODY, 480, 75, 105, 75, 105, 75, 45, 75, 50, 168, GrowthRate.MEDIUM_FAST, 50, true),
    new PokemonSpecies(Species.DELIBIRD, 2, false, false, false, "Delivery Pokémon", Type.ICE, Type.FLYING, 0.9, 16, Abilities.VITAL_SPIRIT, Abilities.HUSTLE, Abilities.INSOMNIA, 330, 45, 55, 45, 65, 45, 75, 45, 50, 116, GrowthRate.FAST, 50, false),
    new PokemonSpecies(Species.MANTINE, 2, false, false, false, "Kite Pokémon", Type.WATER, Type.FLYING, 2.1, 220, Abilities.SWIFT_SWIM, Abilities.WATER_ABSORB, Abilities.WATER_VEIL, 485, 85, 40, 70, 80, 140, 70, 25, 50, 170, GrowthRate.SLOW, 50, false),
    new PokemonSpecies(Species.SKARMORY, 2, false, false, false, "Armor Bird Pokémon", Type.STEEL, Type.FLYING, 1.7, 50.5, Abilities.KEEN_EYE, Abilities.STURDY, Abilities.WEAK_ARMOR, 465, 65, 80, 140, 40, 70, 70, 25, 50, 163, GrowthRate.SLOW, 50, false),
    new PokemonSpecies(Species.HOUNDOUR, 2, false, false, false, "Dark Pokémon", Type.DARK, Type.FIRE, 0.6, 10.8, Abilities.EARLY_BIRD, Abilities.FLASH_FIRE, Abilities.UNNERVE, 330, 45, 60, 30, 80, 50, 65, 120, 35, 66, GrowthRate.SLOW, 50, false),
    new PokemonSpecies(Species.HOUNDOOM, 2, false, false, false, "Dark Pokémon", Type.DARK, Type.FIRE, 1.4, 35, Abilities.EARLY_BIRD, Abilities.FLASH_FIRE, Abilities.UNNERVE, 500, 75, 90, 50, 110, 80, 95, 45, 35, 175, GrowthRate.SLOW, 50, true, true,
      new PokemonForm("Normal", "", Type.DARK, Type.FIRE, 1.4, 35, Abilities.EARLY_BIRD, Abilities.FLASH_FIRE, Abilities.UNNERVE, 500, 75, 90, 50, 110, 80, 95, 45, 35, 175, true, null, true),
      new PokemonForm("Mega", SpeciesFormKey.MEGA, Type.DARK, Type.FIRE, 1.9, 49.5, Abilities.SOLAR_POWER, Abilities.SOLAR_POWER, Abilities.SOLAR_POWER, 600, 75, 90, 90, 140, 90, 115, 45, 35, 175, true),
    ),
    new PokemonSpecies(Species.KINGDRA, 2, false, false, false, "Dragon Pokémon", Type.WATER, Type.DRAGON, 1.8, 152, Abilities.SWIFT_SWIM, Abilities.SNIPER, Abilities.DAMP, 540, 75, 95, 95, 95, 95, 85, 45, 50, 270, GrowthRate.MEDIUM_FAST, 50, false),
    new PokemonSpecies(Species.PHANPY, 2, false, false, false, "Long Nose Pokémon", Type.GROUND, null, 0.5, 33.5, Abilities.PICKUP, Abilities.NONE, Abilities.SAND_VEIL, 330, 90, 60, 60, 40, 40, 40, 120, 70, 66, GrowthRate.MEDIUM_FAST, 50, false),
    new PokemonSpecies(Species.DONPHAN, 2, false, false, false, "Armor Pokémon", Type.GROUND, null, 1.1, 120, Abilities.STURDY, Abilities.NONE, Abilities.SAND_VEIL, 500, 90, 120, 120, 60, 60, 50, 60, 70, 175, GrowthRate.MEDIUM_FAST, 50, true),
    new PokemonSpecies(Species.PORYGON2, 2, false, false, false, "Virtual Pokémon", Type.NORMAL, null, 0.6, 32.5, Abilities.TRACE, Abilities.DOWNLOAD, Abilities.ANALYTIC, 515, 85, 80, 90, 105, 95, 60, 45, 50, 180, GrowthRate.MEDIUM_FAST, null, false),
    new PokemonSpecies(Species.STANTLER, 2, false, false, false, "Big Horn Pokémon", Type.NORMAL, null, 1.4, 71.2, Abilities.INTIMIDATE, Abilities.FRISK, Abilities.SAP_SIPPER, 465, 73, 95, 62, 85, 65, 85, 45, 70, 163, GrowthRate.SLOW, 50, false),
    new PokemonSpecies(Species.SMEARGLE, 2, false, false, false, "Painter Pokémon", Type.NORMAL, null, 1.2, 58, Abilities.OWN_TEMPO, Abilities.TECHNICIAN, Abilities.MOODY, 250, 55, 20, 35, 20, 45, 75, 45, 70, 88, GrowthRate.FAST, 50, false),
    new PokemonSpecies(Species.TYROGUE, 2, false, false, false, "Scuffle Pokémon", Type.FIGHTING, null, 0.7, 21, Abilities.GUTS, Abilities.STEADFAST, Abilities.VITAL_SPIRIT, 210, 35, 35, 35, 35, 35, 35, 75, 50, 42, GrowthRate.MEDIUM_FAST, 100, false),
    new PokemonSpecies(Species.HITMONTOP, 2, false, false, false, "Handstand Pokémon", Type.FIGHTING, null, 1.4, 48, Abilities.INTIMIDATE, Abilities.TECHNICIAN, Abilities.STEADFAST, 455, 50, 95, 95, 35, 110, 70, 45, 50, 159, GrowthRate.MEDIUM_FAST, 100, false),
    new PokemonSpecies(Species.SMOOCHUM, 2, false, false, false, "Kiss Pokémon", Type.ICE, Type.PSYCHIC, 0.4, 6, Abilities.OBLIVIOUS, Abilities.FOREWARN, Abilities.HYDRATION, 305, 45, 30, 15, 85, 65, 65, 45, 50, 61, GrowthRate.MEDIUM_FAST, 0, false),
    new PokemonSpecies(Species.ELEKID, 2, false, false, false, "Electric Pokémon", Type.ELECTRIC, null, 0.6, 23.5, Abilities.STATIC, Abilities.NONE, Abilities.VITAL_SPIRIT, 360, 45, 63, 37, 65, 55, 95, 45, 50, 72, GrowthRate.MEDIUM_FAST, 75, false),
    new PokemonSpecies(Species.MAGBY, 2, false, false, false, "Live Coal Pokémon", Type.FIRE, null, 0.7, 21.4, Abilities.FLAME_BODY, Abilities.NONE, Abilities.VITAL_SPIRIT, 365, 45, 75, 37, 70, 55, 83, 45, 50, 73, GrowthRate.MEDIUM_FAST, 75, false),
    new PokemonSpecies(Species.MILTANK, 2, false, false, false, "Milk Cow Pokémon", Type.NORMAL, null, 1.2, 75.5, Abilities.THICK_FAT, Abilities.SCRAPPY, Abilities.SAP_SIPPER, 490, 95, 80, 105, 40, 70, 100, 45, 50, 172, GrowthRate.SLOW, 0, false),
    new PokemonSpecies(Species.BLISSEY, 2, false, false, false, "Happiness Pokémon", Type.NORMAL, null, 1.5, 46.8, Abilities.NATURAL_CURE, Abilities.SERENE_GRACE, Abilities.HEALER, 540, 255, 10, 10, 75, 135, 55, 30, 140, 635, GrowthRate.FAST, 0, false),
    new PokemonSpecies(Species.RAIKOU, 2, true, false, false, "Thunder Pokémon", Type.ELECTRIC, null, 1.9, 178, Abilities.PRESSURE, Abilities.NONE, Abilities.INNER_FOCUS, 580, 90, 85, 75, 115, 100, 115, 3, 35, 290, GrowthRate.SLOW, null, false),
    new PokemonSpecies(Species.ENTEI, 2, true, false, false, "Volcano Pokémon", Type.FIRE, null, 2.1, 198, Abilities.PRESSURE, Abilities.NONE, Abilities.INNER_FOCUS, 580, 115, 115, 85, 90, 75, 100, 3, 35, 290, GrowthRate.SLOW, null, false),
    new PokemonSpecies(Species.SUICUNE, 2, true, false, false, "Aurora Pokémon", Type.WATER, null, 2, 187, Abilities.PRESSURE, Abilities.NONE, Abilities.INNER_FOCUS, 580, 100, 75, 115, 90, 115, 85, 3, 35, 290, GrowthRate.SLOW, null, false),
    new PokemonSpecies(Species.LARVITAR, 2, false, false, false, "Rock Skin Pokémon", Type.ROCK, Type.GROUND, 0.6, 72, Abilities.GUTS, Abilities.NONE, Abilities.SAND_VEIL, 300, 50, 64, 50, 45, 50, 41, 45, 35, 60, GrowthRate.SLOW, 50, false),
    new PokemonSpecies(Species.PUPITAR, 2, false, false, false, "Hard Shell Pokémon", Type.ROCK, Type.GROUND, 1.2, 152, Abilities.SHED_SKIN, Abilities.NONE, Abilities.SHED_SKIN, 410, 70, 84, 70, 65, 70, 51, 45, 35, 144, GrowthRate.SLOW, 50, false),
    new PokemonSpecies(Species.TYRANITAR, 2, false, false, false, "Armor Pokémon", Type.ROCK, Type.DARK, 2, 202, Abilities.SAND_STREAM, Abilities.NONE, Abilities.UNNERVE, 600, 100, 134, 110, 95, 100, 61, 45, 35, 300, GrowthRate.SLOW, 50, false, true,
      new PokemonForm("Normal", "", Type.ROCK, Type.DARK, 2, 202, Abilities.SAND_STREAM, Abilities.NONE, Abilities.UNNERVE, 600, 100, 134, 110, 95, 100, 61, 45, 35, 300, false, null, true),
      new PokemonForm("Mega", SpeciesFormKey.MEGA, Type.ROCK, Type.DARK, 2.5, 255, Abilities.SAND_STREAM, Abilities.NONE, Abilities.SAND_STREAM, 700, 100, 164, 150, 95, 120, 71, 45, 35, 300),
    ),
    new PokemonSpecies(Species.LUGIA, 2, false, true, false, "Diving Pokémon", Type.PSYCHIC, Type.FLYING, 5.2, 216, Abilities.PRESSURE, Abilities.NONE, Abilities.MULTISCALE, 680, 106, 90, 130, 90, 154, 110, 3, 0, 340, GrowthRate.SLOW, null, false),
    new PokemonSpecies(Species.HO_OH, 2, false, true, false, "Rainbow Pokémon", Type.FIRE, Type.FLYING, 3.8, 199, Abilities.PRESSURE, Abilities.NONE, Abilities.REGENERATOR, 680, 106, 130, 90, 110, 154, 90, 3, 0, 340, GrowthRate.SLOW, null, false),
    new PokemonSpecies(Species.CELEBI, 2, false, false, true, "Time Travel Pokémon", Type.PSYCHIC, Type.GRASS, 0.6, 5, Abilities.NATURAL_CURE, Abilities.NONE, Abilities.NONE, 600, 100, 100, 100, 100, 100, 100, 45, 100, 300, GrowthRate.MEDIUM_SLOW, null, false),
    new PokemonSpecies(Species.TREECKO, 3, false, false, false, "Wood Gecko Pokémon", Type.GRASS, null, 0.5, 5, Abilities.OVERGROW, Abilities.NONE, Abilities.UNBURDEN, 310, 40, 45, 35, 65, 55, 70, 45, 50, 62, GrowthRate.MEDIUM_SLOW, 87.5, false),
    new PokemonSpecies(Species.GROVYLE, 3, false, false, false, "Wood Gecko Pokémon", Type.GRASS, null, 0.9, 21.6, Abilities.OVERGROW, Abilities.NONE, Abilities.UNBURDEN, 405, 50, 65, 45, 85, 65, 95, 45, 50, 142, GrowthRate.MEDIUM_SLOW, 87.5, false),
    new PokemonSpecies(Species.SCEPTILE, 3, false, false, false, "Forest Pokémon", Type.GRASS, null, 1.7, 52.2, Abilities.OVERGROW, Abilities.NONE, Abilities.UNBURDEN, 530, 70, 85, 65, 105, 85, 120, 45, 50, 265, GrowthRate.MEDIUM_SLOW, 87.5, false, true,
      new PokemonForm("Normal", "", Type.GRASS, null, 1.7, 52.2, Abilities.OVERGROW, Abilities.NONE, Abilities.UNBURDEN, 530, 70, 85, 65, 105, 85, 120, 45, 50, 265, false, null, true),
      new PokemonForm("Mega", SpeciesFormKey.MEGA, Type.GRASS, Type.DRAGON, 1.9, 55.2, Abilities.LIGHTNING_ROD, Abilities.NONE, Abilities.LIGHTNING_ROD, 630, 70, 110, 75, 145, 85, 145, 45, 50, 265),
    ),
    new PokemonSpecies(Species.TORCHIC, 3, false, false, false, "Chick Pokémon", Type.FIRE, null, 0.4, 2.5, Abilities.BLAZE, Abilities.NONE, Abilities.SPEED_BOOST, 310, 45, 60, 40, 70, 50, 45, 45, 50, 62, GrowthRate.MEDIUM_SLOW, 87.5, true),
    new PokemonSpecies(Species.COMBUSKEN, 3, false, false, false, "Young Fowl Pokémon", Type.FIRE, Type.FIGHTING, 0.9, 19.5, Abilities.BLAZE, Abilities.NONE, Abilities.SPEED_BOOST, 405, 60, 85, 60, 85, 60, 55, 45, 50, 142, GrowthRate.MEDIUM_SLOW, 87.5, true),
    new PokemonSpecies(Species.BLAZIKEN, 3, false, false, false, "Blaze Pokémon", Type.FIRE, Type.FIGHTING, 1.9, 52, Abilities.BLAZE, Abilities.NONE, Abilities.SPEED_BOOST, 530, 80, 120, 70, 110, 70, 80, 45, 50, 265, GrowthRate.MEDIUM_SLOW, 87.5, true, true,
      new PokemonForm("Normal", "", Type.FIRE, Type.FIGHTING, 1.9, 52, Abilities.BLAZE, Abilities.NONE, Abilities.SPEED_BOOST, 530, 80, 120, 70, 110, 70, 80, 45, 50, 265, true, null, true),
      new PokemonForm("Mega", SpeciesFormKey.MEGA, Type.FIRE, Type.FIGHTING, 1.9, 52, Abilities.SPEED_BOOST, Abilities.NONE, Abilities.SPEED_BOOST, 630, 80, 160, 80, 130, 80, 100, 45, 50, 265, true),
    ),
    new PokemonSpecies(Species.MUDKIP, 3, false, false, false, "Mud Fish Pokémon", Type.WATER, null, 0.4, 7.6, Abilities.TORRENT, Abilities.NONE, Abilities.DAMP, 310, 50, 70, 50, 50, 50, 40, 45, 50, 62, GrowthRate.MEDIUM_SLOW, 87.5, false),
    new PokemonSpecies(Species.MARSHTOMP, 3, false, false, false, "Mud Fish Pokémon", Type.WATER, Type.GROUND, 0.7, 28, Abilities.TORRENT, Abilities.NONE, Abilities.DAMP, 405, 70, 85, 70, 60, 70, 50, 45, 50, 142, GrowthRate.MEDIUM_SLOW, 87.5, false),
    new PokemonSpecies(Species.SWAMPERT, 3, false, false, false, "Mud Fish Pokémon", Type.WATER, Type.GROUND, 1.5, 81.9, Abilities.TORRENT, Abilities.NONE, Abilities.DAMP, 535, 100, 110, 90, 85, 90, 60, 45, 50, 268, GrowthRate.MEDIUM_SLOW, 87.5, false, true,
      new PokemonForm("Normal", "", Type.WATER, Type.GROUND, 1.5, 81.9, Abilities.TORRENT, Abilities.NONE, Abilities.DAMP, 535, 100, 110, 90, 85, 90, 60, 45, 50, 268, false, null, true),
      new PokemonForm("Mega", SpeciesFormKey.MEGA, Type.WATER, Type.GROUND, 1.9, 102, Abilities.SWIFT_SWIM, Abilities.NONE, Abilities.SWIFT_SWIM, 635, 100, 150, 110, 95, 110, 70, 45, 50, 268),
    ),
    new PokemonSpecies(Species.POOCHYENA, 3, false, false, false, "Bite Pokémon", Type.DARK, null, 0.5, 13.6, Abilities.RUN_AWAY, Abilities.QUICK_FEET, Abilities.RATTLED, 220, 35, 55, 35, 30, 30, 35, 255, 70, 56, GrowthRate.MEDIUM_FAST, 50, false),
    new PokemonSpecies(Species.MIGHTYENA, 3, false, false, false, "Bite Pokémon", Type.DARK, null, 1, 37, Abilities.INTIMIDATE, Abilities.QUICK_FEET, Abilities.MOXIE, 420, 70, 90, 70, 60, 60, 70, 127, 70, 147, GrowthRate.MEDIUM_FAST, 50, false),
    new PokemonSpecies(Species.ZIGZAGOON, 3, false, false, false, "Tiny Raccoon Pokémon", Type.NORMAL, null, 0.4, 17.5, Abilities.PICKUP, Abilities.GLUTTONY, Abilities.QUICK_FEET, 240, 38, 30, 41, 30, 41, 60, 255, 50, 56, GrowthRate.MEDIUM_FAST, 50, false),
    new PokemonSpecies(Species.LINOONE, 3, false, false, false, "Rushing Pokémon", Type.NORMAL, null, 0.5, 32.5, Abilities.PICKUP, Abilities.GLUTTONY, Abilities.QUICK_FEET, 420, 78, 70, 61, 50, 61, 100, 90, 50, 147, GrowthRate.MEDIUM_FAST, 50, false),
    new PokemonSpecies(Species.WURMPLE, 3, false, false, false, "Worm Pokémon", Type.BUG, null, 0.3, 3.6, Abilities.SHIELD_DUST, Abilities.NONE, Abilities.RUN_AWAY, 195, 45, 45, 35, 20, 30, 20, 255, 70, 56, GrowthRate.MEDIUM_FAST, 50, false),
    new PokemonSpecies(Species.SILCOON, 3, false, false, false, "Cocoon Pokémon", Type.BUG, null, 0.6, 10, Abilities.SHED_SKIN, Abilities.NONE, Abilities.SHED_SKIN, 205, 50, 35, 55, 25, 25, 15, 120, 70, 72, GrowthRate.MEDIUM_FAST, 50, false),
    new PokemonSpecies(Species.BEAUTIFLY, 3, false, false, false, "Butterfly Pokémon", Type.BUG, Type.FLYING, 1, 28.4, Abilities.SWARM, Abilities.NONE, Abilities.RIVALRY, 395, 60, 70, 50, 100, 50, 65, 45, 70, 178, GrowthRate.MEDIUM_FAST, 50, true),
    new PokemonSpecies(Species.CASCOON, 3, false, false, false, "Cocoon Pokémon", Type.BUG, null, 0.7, 11.5, Abilities.SHED_SKIN, Abilities.NONE, Abilities.SHED_SKIN, 205, 50, 35, 55, 25, 25, 15, 120, 70, 72, GrowthRate.MEDIUM_FAST, 50, false),
    new PokemonSpecies(Species.DUSTOX, 3, false, false, false, "Poison Moth Pokémon", Type.BUG, Type.POISON, 1.2, 31.6, Abilities.SHIELD_DUST, Abilities.NONE, Abilities.COMPOUND_EYES, 385, 60, 50, 70, 50, 90, 65, 45, 70, 173, GrowthRate.MEDIUM_FAST, 50, true),
    new PokemonSpecies(Species.LOTAD, 3, false, false, false, "Water Weed Pokémon", Type.WATER, Type.GRASS, 0.5, 2.6, Abilities.SWIFT_SWIM, Abilities.RAIN_DISH, Abilities.OWN_TEMPO, 220, 40, 30, 30, 40, 50, 30, 255, 50, 44, GrowthRate.MEDIUM_SLOW, 50, false),
    new PokemonSpecies(Species.LOMBRE, 3, false, false, false, "Jolly Pokémon", Type.WATER, Type.GRASS, 1.2, 32.5, Abilities.SWIFT_SWIM, Abilities.RAIN_DISH, Abilities.OWN_TEMPO, 340, 60, 50, 50, 60, 70, 50, 120, 50, 119, GrowthRate.MEDIUM_SLOW, 50, false),
    new PokemonSpecies(Species.LUDICOLO, 3, false, false, false, "Carefree Pokémon", Type.WATER, Type.GRASS, 1.5, 55, Abilities.SWIFT_SWIM, Abilities.RAIN_DISH, Abilities.OWN_TEMPO, 480, 80, 70, 70, 90, 100, 70, 45, 50, 240, GrowthRate.MEDIUM_SLOW, 50, true),
    new PokemonSpecies(Species.SEEDOT, 3, false, false, false, "Acorn Pokémon", Type.GRASS, null, 0.5, 4, Abilities.CHLOROPHYLL, Abilities.EARLY_BIRD, Abilities.PICKPOCKET, 220, 40, 40, 50, 30, 30, 30, 255, 50, 44, GrowthRate.MEDIUM_SLOW, 50, false),
    new PokemonSpecies(Species.NUZLEAF, 3, false, false, false, "Wily Pokémon", Type.GRASS, Type.DARK, 1, 28, Abilities.CHLOROPHYLL, Abilities.EARLY_BIRD, Abilities.PICKPOCKET, 340, 70, 70, 40, 60, 40, 60, 120, 50, 119, GrowthRate.MEDIUM_SLOW, 50, true),
    new PokemonSpecies(Species.SHIFTRY, 3, false, false, false, "Wicked Pokémon", Type.GRASS, Type.DARK, 1.3, 59.6, Abilities.CHLOROPHYLL, Abilities.WIND_RIDER, Abilities.PICKPOCKET, 480, 90, 100, 60, 90, 60, 80, 45, 50, 240, GrowthRate.MEDIUM_SLOW, 50, true),
    new PokemonSpecies(Species.TAILLOW, 3, false, false, false, "Tiny Swallow Pokémon", Type.NORMAL, Type.FLYING, 0.3, 2.3, Abilities.GUTS, Abilities.NONE, Abilities.SCRAPPY, 270, 40, 55, 30, 30, 30, 85, 200, 70, 54, GrowthRate.MEDIUM_SLOW, 50, false),
    new PokemonSpecies(Species.SWELLOW, 3, false, false, false, "Swallow Pokémon", Type.NORMAL, Type.FLYING, 0.7, 19.8, Abilities.GUTS, Abilities.NONE, Abilities.SCRAPPY, 455, 60, 85, 60, 75, 50, 125, 45, 70, 159, GrowthRate.MEDIUM_SLOW, 50, false),
    new PokemonSpecies(Species.WINGULL, 3, false, false, false, "Seagull Pokémon", Type.WATER, Type.FLYING, 0.6, 9.5, Abilities.KEEN_EYE, Abilities.HYDRATION, Abilities.RAIN_DISH, 270, 40, 30, 30, 55, 30, 85, 190, 50, 54, GrowthRate.MEDIUM_FAST, 50, false),
    new PokemonSpecies(Species.PELIPPER, 3, false, false, false, "Water Bird Pokémon", Type.WATER, Type.FLYING, 1.2, 28, Abilities.KEEN_EYE, Abilities.DRIZZLE, Abilities.RAIN_DISH, 440, 60, 50, 100, 95, 70, 65, 45, 50, 154, GrowthRate.MEDIUM_FAST, 50, false),
    new PokemonSpecies(Species.RALTS, 3, false, false, false, "Feeling Pokémon", Type.PSYCHIC, Type.FAIRY, 0.4, 6.6, Abilities.SYNCHRONIZE, Abilities.TRACE, Abilities.TELEPATHY, 198, 28, 25, 25, 45, 35, 40, 235, 35, 40, GrowthRate.SLOW, 50, false),
    new PokemonSpecies(Species.KIRLIA, 3, false, false, false, "Emotion Pokémon", Type.PSYCHIC, Type.FAIRY, 0.8, 20.2, Abilities.SYNCHRONIZE, Abilities.TRACE, Abilities.TELEPATHY, 278, 38, 35, 35, 65, 55, 50, 120, 35, 97, GrowthRate.SLOW, 50, false),
    new PokemonSpecies(Species.GARDEVOIR, 3, false, false, false, "Embrace Pokémon", Type.PSYCHIC, Type.FAIRY, 1.6, 48.4, Abilities.SYNCHRONIZE, Abilities.TRACE, Abilities.TELEPATHY, 518, 68, 65, 65, 125, 115, 80, 45, 35, 259, GrowthRate.SLOW, 50, false, true,
      new PokemonForm("Normal", "", Type.PSYCHIC, Type.FAIRY, 1.6, 48.4, Abilities.SYNCHRONIZE, Abilities.TRACE, Abilities.TELEPATHY, 518, 68, 65, 65, 125, 115, 80, 45, 35, 259, false, null, true),
      new PokemonForm("Mega", SpeciesFormKey.MEGA, Type.PSYCHIC, Type.FAIRY, 1.6, 48.4, Abilities.PIXILATE, Abilities.PIXILATE, Abilities.PIXILATE, 618, 68, 85, 65, 165, 135, 100, 45, 35, 259),
    ),
    new PokemonSpecies(Species.SURSKIT, 3, false, false, false, "Pond Skater Pokémon", Type.BUG, Type.WATER, 0.5, 1.7, Abilities.SWIFT_SWIM, Abilities.NONE, Abilities.RAIN_DISH, 269, 40, 30, 32, 50, 52, 65, 200, 70, 54, GrowthRate.MEDIUM_FAST, 50, false),
    new PokemonSpecies(Species.MASQUERAIN, 3, false, false, false, "Eyeball Pokémon", Type.BUG, Type.FLYING, 0.8, 3.6, Abilities.INTIMIDATE, Abilities.NONE, Abilities.UNNERVE, 454, 70, 60, 62, 100, 82, 80, 75, 70, 159, GrowthRate.MEDIUM_FAST, 50, false),
    new PokemonSpecies(Species.SHROOMISH, 3, false, false, false, "Mushroom Pokémon", Type.GRASS, null, 0.4, 4.5, Abilities.EFFECT_SPORE, Abilities.POISON_HEAL, Abilities.QUICK_FEET, 295, 60, 40, 60, 40, 60, 35, 255, 70, 59, GrowthRate.FLUCTUATING, 50, false),
    new PokemonSpecies(Species.BRELOOM, 3, false, false, false, "Mushroom Pokémon", Type.GRASS, Type.FIGHTING, 1.2, 39.2, Abilities.EFFECT_SPORE, Abilities.POISON_HEAL, Abilities.TECHNICIAN, 460, 60, 130, 80, 60, 60, 70, 90, 70, 161, GrowthRate.FLUCTUATING, 50, false),
    new PokemonSpecies(Species.SLAKOTH, 3, false, false, false, "Slacker Pokémon", Type.NORMAL, null, 0.8, 24, Abilities.TRUANT, Abilities.NONE, Abilities.STALL, 280, 60, 60, 60, 35, 35, 30, 255, 70, 56, GrowthRate.SLOW, 50, false), //Custom Hidden
    new PokemonSpecies(Species.VIGOROTH, 3, false, false, false, "Wild Monkey Pokémon", Type.NORMAL, null, 1.4, 46.5, Abilities.VITAL_SPIRIT, Abilities.NONE, Abilities.INSOMNIA, 440, 80, 80, 80, 55, 55, 90, 120, 70, 154, GrowthRate.SLOW, 50, false), //Custom Hidden
    new PokemonSpecies(Species.SLAKING, 3, false, false, false, "Lazy Pokémon", Type.NORMAL, null, 2, 130.5, Abilities.TRUANT, Abilities.NONE, Abilities.STALL, 670, 150, 160, 100, 95, 65, 100, 45, 70, 252, GrowthRate.SLOW, 50, false), //Custom Hidden
    new PokemonSpecies(Species.NINCADA, 3, false, false, false, "Trainee Pokémon", Type.BUG, Type.GROUND, 0.5, 5.5, Abilities.COMPOUND_EYES, Abilities.NONE, Abilities.RUN_AWAY, 266, 31, 45, 90, 30, 30, 40, 255, 50, 53, GrowthRate.ERRATIC, 50, false),
    new PokemonSpecies(Species.NINJASK, 3, false, false, false, "Ninja Pokémon", Type.BUG, Type.FLYING, 0.8, 12, Abilities.SPEED_BOOST, Abilities.NONE, Abilities.INFILTRATOR, 456, 61, 90, 45, 50, 50, 160, 120, 50, 160, GrowthRate.ERRATIC, 50, false),
    new PokemonSpecies(Species.SHEDINJA, 3, false, false, false, "Shed Pokémon", Type.BUG, Type.GHOST, 0.8, 1.2, Abilities.WONDER_GUARD, Abilities.NONE, Abilities.NONE, 236, 1, 90, 45, 30, 30, 40, 45, 50, 83, GrowthRate.ERRATIC, null, false),
    new PokemonSpecies(Species.WHISMUR, 3, false, false, false, "Whisper Pokémon", Type.NORMAL, null, 0.6, 16.3, Abilities.SOUNDPROOF, Abilities.NONE, Abilities.RATTLED, 240, 64, 51, 23, 51, 23, 28, 190, 50, 48, GrowthRate.MEDIUM_SLOW, 50, false),
    new PokemonSpecies(Species.LOUDRED, 3, false, false, false, "Big Voice Pokémon", Type.NORMAL, null, 1, 40.5, Abilities.SOUNDPROOF, Abilities.NONE, Abilities.SCRAPPY, 360, 84, 71, 43, 71, 43, 48, 120, 50, 126, GrowthRate.MEDIUM_SLOW, 50, false),
    new PokemonSpecies(Species.EXPLOUD, 3, false, false, false, "Loud Noise Pokémon", Type.NORMAL, null, 1.5, 84, Abilities.SOUNDPROOF, Abilities.NONE, Abilities.SCRAPPY, 490, 104, 91, 63, 91, 73, 68, 45, 50, 245, GrowthRate.MEDIUM_SLOW, 50, false),
    new PokemonSpecies(Species.MAKUHITA, 3, false, false, false, "Guts Pokémon", Type.FIGHTING, null, 1, 86.4, Abilities.THICK_FAT, Abilities.GUTS, Abilities.SHEER_FORCE, 237, 72, 60, 30, 20, 30, 25, 180, 70, 47, GrowthRate.FLUCTUATING, 75, false),
    new PokemonSpecies(Species.HARIYAMA, 3, false, false, false, "Arm Thrust Pokémon", Type.FIGHTING, null, 2.3, 253.8, Abilities.THICK_FAT, Abilities.GUTS, Abilities.SHEER_FORCE, 474, 144, 120, 60, 40, 60, 50, 200, 70, 166, GrowthRate.FLUCTUATING, 75, false),
    new PokemonSpecies(Species.AZURILL, 3, false, false, false, "Polka Dot Pokémon", Type.NORMAL, Type.FAIRY, 0.2, 2, Abilities.THICK_FAT, Abilities.HUGE_POWER, Abilities.SAP_SIPPER, 190, 50, 20, 40, 20, 40, 20, 150, 50, 38, GrowthRate.FAST, 25, false),
    new PokemonSpecies(Species.NOSEPASS, 3, false, false, false, "Compass Pokémon", Type.ROCK, null, 1, 97, Abilities.STURDY, Abilities.MAGNET_PULL, Abilities.SAND_FORCE, 375, 30, 45, 135, 45, 90, 30, 255, 70, 75, GrowthRate.MEDIUM_FAST, 50, false),
    new PokemonSpecies(Species.SKITTY, 3, false, false, false, "Kitten Pokémon", Type.NORMAL, null, 0.6, 11, Abilities.CUTE_CHARM, Abilities.NORMALIZE, Abilities.WONDER_SKIN, 260, 50, 45, 45, 35, 35, 50, 255, 70, 52, GrowthRate.FAST, 25, false),
    new PokemonSpecies(Species.DELCATTY, 3, false, false, false, "Prim Pokémon", Type.NORMAL, null, 1.1, 32.6, Abilities.CUTE_CHARM, Abilities.NORMALIZE, Abilities.WONDER_SKIN, 400, 70, 65, 65, 55, 55, 90, 60, 70, 140, GrowthRate.FAST, 25, false),
    new PokemonSpecies(Species.SABLEYE, 3, false, false, false, "Darkness Pokémon", Type.DARK, Type.GHOST, 0.5, 11, Abilities.KEEN_EYE, Abilities.STALL, Abilities.PRANKSTER, 380, 50, 75, 75, 65, 65, 50, 45, 35, 133, GrowthRate.MEDIUM_SLOW, 50, false, true,
      new PokemonForm("Normal", "", Type.DARK, Type.GHOST, 0.5, 11, Abilities.KEEN_EYE, Abilities.STALL, Abilities.PRANKSTER, 380, 50, 75, 75, 65, 65, 50, 45, 35, 133, false, null, true),
      new PokemonForm("Mega", SpeciesFormKey.MEGA, Type.DARK, Type.GHOST, 0.5, 161, Abilities.MAGIC_BOUNCE, Abilities.MAGIC_BOUNCE, Abilities.MAGIC_BOUNCE, 480, 50, 85, 125, 85, 115, 20, 45, 35, 133),
    ),
    new PokemonSpecies(Species.MAWILE, 3, false, false, false, "Deceiver Pokémon", Type.STEEL, Type.FAIRY, 0.6, 11.5, Abilities.HYPER_CUTTER, Abilities.INTIMIDATE, Abilities.SHEER_FORCE, 380, 50, 85, 85, 55, 55, 50, 45, 50, 133, GrowthRate.FAST, 50, false, true,
      new PokemonForm("Normal", "", Type.STEEL, Type.FAIRY, 0.6, 11.5, Abilities.HYPER_CUTTER, Abilities.INTIMIDATE, Abilities.SHEER_FORCE, 380, 50, 85, 85, 55, 55, 50, 45, 50, 133, false, null, true),
      new PokemonForm("Mega", SpeciesFormKey.MEGA, Type.STEEL, Type.FAIRY, 1, 23.5, Abilities.HUGE_POWER, Abilities.HUGE_POWER, Abilities.HUGE_POWER, 480, 50, 105, 125, 55, 95, 50, 45, 50, 133),
    ),
    new PokemonSpecies(Species.ARON, 3, false, false, false, "Iron Armor Pokémon", Type.STEEL, Type.ROCK, 0.4, 60, Abilities.STURDY, Abilities.ROCK_HEAD, Abilities.HEAVY_METAL, 330, 50, 70, 100, 40, 40, 30, 180, 35, 66, GrowthRate.SLOW, 50, false),
    new PokemonSpecies(Species.LAIRON, 3, false, false, false, "Iron Armor Pokémon", Type.STEEL, Type.ROCK, 0.9, 120, Abilities.STURDY, Abilities.ROCK_HEAD, Abilities.HEAVY_METAL, 430, 60, 90, 140, 50, 50, 40, 90, 35, 151, GrowthRate.SLOW, 50, false),
    new PokemonSpecies(Species.AGGRON, 3, false, false, false, "Iron Armor Pokémon", Type.STEEL, Type.ROCK, 2.1, 360, Abilities.STURDY, Abilities.ROCK_HEAD, Abilities.HEAVY_METAL, 530, 70, 110, 180, 60, 60, 50, 45, 35, 265, GrowthRate.SLOW, 50, false, true,
      new PokemonForm("Normal", "", Type.STEEL, Type.ROCK, 2.1, 360, Abilities.STURDY, Abilities.ROCK_HEAD, Abilities.HEAVY_METAL, 530, 70, 110, 180, 60, 60, 50, 45, 35, 265, false, null, true),
      new PokemonForm("Mega", SpeciesFormKey.MEGA, Type.STEEL, null, 2.2, 395, Abilities.FILTER, Abilities.FILTER, Abilities.FILTER, 630, 70, 140, 230, 60, 80, 50, 45, 35, 265),
    ),
    new PokemonSpecies(Species.MEDITITE, 3, false, false, false, "Meditate Pokémon", Type.FIGHTING, Type.PSYCHIC, 0.6, 11.2, Abilities.PURE_POWER, Abilities.NONE, Abilities.TELEPATHY, 280, 30, 40, 55, 40, 55, 60, 180, 70, 56, GrowthRate.MEDIUM_FAST, 50, true),
    new PokemonSpecies(Species.MEDICHAM, 3, false, false, false, "Meditate Pokémon", Type.FIGHTING, Type.PSYCHIC, 1.3, 31.5, Abilities.PURE_POWER, Abilities.NONE, Abilities.TELEPATHY, 410, 60, 60, 75, 60, 75, 80, 90, 70, 144, GrowthRate.MEDIUM_FAST, 50, true, true,
      new PokemonForm("Normal", "", Type.FIGHTING, Type.PSYCHIC, 1.3, 31.5, Abilities.PURE_POWER, Abilities.NONE, Abilities.TELEPATHY, 410, 60, 60, 75, 60, 75, 80, 90, 70, 144, true, null, true),
      new PokemonForm("Mega", SpeciesFormKey.MEGA, Type.FIGHTING, Type.PSYCHIC, 1.3, 31.5, Abilities.PURE_POWER, Abilities.NONE, Abilities.PURE_POWER, 510, 60, 100, 85, 80, 85, 100, 90, 70, 144, true),
    ),
    new PokemonSpecies(Species.ELECTRIKE, 3, false, false, false, "Lightning Pokémon", Type.ELECTRIC, null, 0.6, 15.2, Abilities.STATIC, Abilities.LIGHTNING_ROD, Abilities.MINUS, 295, 40, 45, 40, 65, 40, 65, 120, 50, 59, GrowthRate.SLOW, 50, false),
    new PokemonSpecies(Species.MANECTRIC, 3, false, false, false, "Discharge Pokémon", Type.ELECTRIC, null, 1.5, 40.2, Abilities.STATIC, Abilities.LIGHTNING_ROD, Abilities.MINUS, 475, 70, 75, 60, 105, 60, 105, 45, 50, 166, GrowthRate.SLOW, 50, false, true,
      new PokemonForm("Normal", "", Type.ELECTRIC, null, 1.5, 40.2, Abilities.STATIC, Abilities.LIGHTNING_ROD, Abilities.MINUS, 475, 70, 75, 60, 105, 60, 105, 45, 50, 166, false, null, true),
      new PokemonForm("Mega", SpeciesFormKey.MEGA, Type.ELECTRIC, null, 1.8, 44, Abilities.INTIMIDATE, Abilities.INTIMIDATE, Abilities.INTIMIDATE, 575, 70, 75, 80, 135, 80, 135, 45, 50, 166),
    ),
    new PokemonSpecies(Species.PLUSLE, 3, false, false, false, "Cheering Pokémon", Type.ELECTRIC, null, 0.4, 4.2, Abilities.PLUS, Abilities.NONE, Abilities.LIGHTNING_ROD, 405, 60, 50, 40, 85, 75, 95, 200, 70, 142, GrowthRate.MEDIUM_FAST, 50, false),
    new PokemonSpecies(Species.MINUN, 3, false, false, false, "Cheering Pokémon", Type.ELECTRIC, null, 0.4, 4.2, Abilities.MINUS, Abilities.NONE, Abilities.VOLT_ABSORB, 405, 60, 40, 50, 75, 85, 95, 200, 70, 142, GrowthRate.MEDIUM_FAST, 50, false),
    new PokemonSpecies(Species.VOLBEAT, 3, false, false, false, "Firefly Pokémon", Type.BUG, null, 0.7, 17.7, Abilities.ILLUMINATE, Abilities.SWARM, Abilities.PRANKSTER, 430, 65, 73, 75, 47, 85, 85, 150, 70, 151, GrowthRate.ERRATIC, 100, false),
    new PokemonSpecies(Species.ILLUMISE, 3, false, false, false, "Firefly Pokémon", Type.BUG, null, 0.6, 17.7, Abilities.OBLIVIOUS, Abilities.TINTED_LENS, Abilities.PRANKSTER, 430, 65, 47, 75, 73, 85, 85, 150, 70, 151, GrowthRate.FLUCTUATING, 0, false),
    new PokemonSpecies(Species.ROSELIA, 3, false, false, false, "Thorn Pokémon", Type.GRASS, Type.POISON, 0.3, 2, Abilities.NATURAL_CURE, Abilities.POISON_POINT, Abilities.LEAF_GUARD, 400, 50, 60, 45, 100, 80, 65, 150, 50, 140, GrowthRate.MEDIUM_SLOW, 50, true),
    new PokemonSpecies(Species.GULPIN, 3, false, false, false, "Stomach Pokémon", Type.POISON, null, 0.4, 10.3, Abilities.LIQUID_OOZE, Abilities.STICKY_HOLD, Abilities.GLUTTONY, 302, 70, 43, 53, 43, 53, 40, 225, 70, 60, GrowthRate.FLUCTUATING, 50, true),
    new PokemonSpecies(Species.SWALOT, 3, false, false, false, "Poison Bag Pokémon", Type.POISON, null, 1.7, 80, Abilities.LIQUID_OOZE, Abilities.STICKY_HOLD, Abilities.GLUTTONY, 467, 100, 73, 83, 73, 83, 55, 75, 70, 163, GrowthRate.FLUCTUATING, 50, true),
    new PokemonSpecies(Species.CARVANHA, 3, false, false, false, "Savage Pokémon", Type.WATER, Type.DARK, 0.8, 20.8, Abilities.ROUGH_SKIN, Abilities.NONE, Abilities.SPEED_BOOST, 305, 45, 90, 20, 65, 20, 65, 225, 35, 61, GrowthRate.SLOW, 50, false),
    new PokemonSpecies(Species.SHARPEDO, 3, false, false, false, "Brutal Pokémon", Type.WATER, Type.DARK, 1.8, 88.8, Abilities.ROUGH_SKIN, Abilities.NONE, Abilities.SPEED_BOOST, 460, 70, 120, 40, 95, 40, 95, 60, 35, 161, GrowthRate.SLOW, 50, false, true,
      new PokemonForm("Normal", "", Type.WATER, Type.DARK, 1.8, 88.8, Abilities.ROUGH_SKIN, Abilities.NONE, Abilities.SPEED_BOOST, 460, 70, 120, 40, 95, 40, 95, 60, 35, 161, false, null, true),
      new PokemonForm("Mega", SpeciesFormKey.MEGA, Type.WATER, Type.DARK, 2.5, 130.3, Abilities.STRONG_JAW, Abilities.NONE, Abilities.STRONG_JAW, 560, 70, 140, 70, 110, 65, 105, 60, 35, 161),
    ),
    new PokemonSpecies(Species.WAILMER, 3, false, false, false, "Ball Whale Pokémon", Type.WATER, null, 2, 130, Abilities.WATER_VEIL, Abilities.OBLIVIOUS, Abilities.PRESSURE, 400, 130, 70, 35, 70, 35, 60, 125, 50, 80, GrowthRate.FLUCTUATING, 50, false),
    new PokemonSpecies(Species.WAILORD, 3, false, false, false, "Float Whale Pokémon", Type.WATER, null, 14.5, 398, Abilities.WATER_VEIL, Abilities.OBLIVIOUS, Abilities.PRESSURE, 500, 170, 90, 45, 90, 45, 60, 60, 50, 175, GrowthRate.FLUCTUATING, 50, false),
    new PokemonSpecies(Species.NUMEL, 3, false, false, false, "Numb Pokémon", Type.FIRE, Type.GROUND, 0.7, 24, Abilities.OBLIVIOUS, Abilities.SIMPLE, Abilities.OWN_TEMPO, 305, 60, 60, 40, 65, 45, 35, 255, 70, 61, GrowthRate.MEDIUM_FAST, 50, true),
    new PokemonSpecies(Species.CAMERUPT, 3, false, false, false, "Eruption Pokémon", Type.FIRE, Type.GROUND, 1.9, 220, Abilities.MAGMA_ARMOR, Abilities.SOLID_ROCK, Abilities.ANGER_POINT, 460, 70, 100, 70, 105, 75, 40, 150, 70, 161, GrowthRate.MEDIUM_FAST, 50, true, true,
      new PokemonForm("Normal", "", Type.FIRE, Type.GROUND, 1.9, 220, Abilities.MAGMA_ARMOR, Abilities.SOLID_ROCK, Abilities.ANGER_POINT, 460, 70, 100, 70, 105, 75, 40, 150, 70, 161, true, null, true),
      new PokemonForm("Mega", SpeciesFormKey.MEGA, Type.FIRE, Type.GROUND, 2.5, 320.5, Abilities.SHEER_FORCE, Abilities.SHEER_FORCE, Abilities.SHEER_FORCE, 560, 70, 120, 100, 145, 105, 20, 150, 70, 161),
    ),
    new PokemonSpecies(Species.TORKOAL, 3, false, false, false, "Coal Pokémon", Type.FIRE, null, 0.5, 80.4, Abilities.WHITE_SMOKE, Abilities.DROUGHT, Abilities.SHELL_ARMOR, 470, 70, 85, 140, 85, 70, 20, 90, 50, 165, GrowthRate.MEDIUM_FAST, 50, false),
    new PokemonSpecies(Species.SPOINK, 3, false, false, false, "Bounce Pokémon", Type.PSYCHIC, null, 0.7, 30.6, Abilities.THICK_FAT, Abilities.OWN_TEMPO, Abilities.GLUTTONY, 330, 60, 25, 35, 70, 80, 60, 255, 70, 66, GrowthRate.FAST, 50, false),
    new PokemonSpecies(Species.GRUMPIG, 3, false, false, false, "Manipulate Pokémon", Type.PSYCHIC, null, 0.9, 71.5, Abilities.THICK_FAT, Abilities.OWN_TEMPO, Abilities.GLUTTONY, 470, 80, 45, 65, 90, 110, 80, 60, 70, 165, GrowthRate.FAST, 50, false),
    new PokemonSpecies(Species.SPINDA, 3, false, false, false, "Spot Panda Pokémon", Type.NORMAL, null, 1.1, 5, Abilities.OWN_TEMPO, Abilities.TANGLED_FEET, Abilities.CONTRARY, 360, 60, 60, 60, 60, 60, 60, 255, 70, 126, GrowthRate.FAST, 50, false),
    new PokemonSpecies(Species.TRAPINCH, 3, false, false, false, "Ant Pit Pokémon", Type.GROUND, null, 0.7, 15, Abilities.HYPER_CUTTER, Abilities.ARENA_TRAP, Abilities.SHEER_FORCE, 290, 45, 100, 45, 45, 45, 10, 255, 50, 58, GrowthRate.MEDIUM_SLOW, 50, false),
    new PokemonSpecies(Species.VIBRAVA, 3, false, false, false, "Vibration Pokémon", Type.GROUND, Type.DRAGON, 1.1, 15.3, Abilities.LEVITATE, Abilities.NONE, Abilities.NONE, 340, 50, 70, 50, 50, 50, 70, 120, 50, 119, GrowthRate.MEDIUM_SLOW, 50, false),
    new PokemonSpecies(Species.FLYGON, 3, false, false, false, "Mystic Pokémon", Type.GROUND, Type.DRAGON, 2, 82, Abilities.LEVITATE, Abilities.NONE, Abilities.NONE, 520, 80, 100, 80, 80, 80, 100, 45, 50, 260, GrowthRate.MEDIUM_SLOW, 50, false),
    new PokemonSpecies(Species.CACNEA, 3, false, false, false, "Cactus Pokémon", Type.GRASS, null, 0.4, 51.3, Abilities.SAND_VEIL, Abilities.NONE, Abilities.WATER_ABSORB, 335, 50, 85, 40, 85, 40, 35, 190, 35, 67, GrowthRate.MEDIUM_SLOW, 50, false),
    new PokemonSpecies(Species.CACTURNE, 3, false, false, false, "Scarecrow Pokémon", Type.GRASS, Type.DARK, 1.3, 77.4, Abilities.SAND_VEIL, Abilities.NONE, Abilities.WATER_ABSORB, 475, 70, 115, 60, 115, 60, 55, 60, 35, 166, GrowthRate.MEDIUM_SLOW, 50, true),
    new PokemonSpecies(Species.SWABLU, 3, false, false, false, "Cotton Bird Pokémon", Type.NORMAL, Type.FLYING, 0.4, 1.2, Abilities.NATURAL_CURE, Abilities.NONE, Abilities.CLOUD_NINE, 310, 45, 40, 60, 40, 75, 50, 255, 50, 62, GrowthRate.ERRATIC, 50, false),
    new PokemonSpecies(Species.ALTARIA, 3, false, false, false, "Humming Pokémon", Type.DRAGON, Type.FLYING, 1.1, 20.6, Abilities.NATURAL_CURE, Abilities.NONE, Abilities.CLOUD_NINE, 490, 75, 70, 90, 70, 105, 80, 45, 50, 172, GrowthRate.ERRATIC, 50, false, true,
      new PokemonForm("Normal", "", Type.DRAGON, Type.FLYING, 1.1, 20.6, Abilities.NATURAL_CURE, Abilities.NONE, Abilities.CLOUD_NINE, 490, 75, 70, 90, 70, 105, 80, 45, 50, 172, false, null, true),
      new PokemonForm("Mega", SpeciesFormKey.MEGA, Type.DRAGON, Type.FAIRY, 1.5, 20.6, Abilities.PIXILATE, Abilities.NONE, Abilities.PIXILATE, 590, 75, 110, 110, 110, 105, 80, 45, 50, 172),
    ),
    new PokemonSpecies(Species.ZANGOOSE, 3, false, false, false, "Cat Ferret Pokémon", Type.NORMAL, null, 1.3, 40.3, Abilities.IMMUNITY, Abilities.NONE, Abilities.TOXIC_BOOST, 458, 73, 115, 60, 60, 60, 90, 90, 70, 160, GrowthRate.ERRATIC, 50, false),
    new PokemonSpecies(Species.SEVIPER, 3, false, false, false, "Fang Snake Pokémon", Type.POISON, null, 2.7, 52.5, Abilities.SHED_SKIN, Abilities.NONE, Abilities.INFILTRATOR, 458, 73, 100, 60, 100, 60, 65, 90, 70, 160, GrowthRate.FLUCTUATING, 50, false),
    new PokemonSpecies(Species.LUNATONE, 3, false, false, false, "Meteorite Pokémon", Type.ROCK, Type.PSYCHIC, 1, 168, Abilities.LEVITATE, Abilities.NONE, Abilities.NONE, 460, 90, 55, 65, 95, 85, 70, 45, 50, 161, GrowthRate.FAST, null, false),
    new PokemonSpecies(Species.SOLROCK, 3, false, false, false, "Meteorite Pokémon", Type.ROCK, Type.PSYCHIC, 1.2, 154, Abilities.LEVITATE, Abilities.NONE, Abilities.NONE, 460, 90, 95, 85, 55, 65, 70, 45, 50, 161, GrowthRate.FAST, null, false),
    new PokemonSpecies(Species.BARBOACH, 3, false, false, false, "Whiskers Pokémon", Type.WATER, Type.GROUND, 0.4, 1.9, Abilities.OBLIVIOUS, Abilities.ANTICIPATION, Abilities.HYDRATION, 288, 50, 48, 43, 46, 41, 60, 190, 50, 58, GrowthRate.MEDIUM_FAST, 50, false),
    new PokemonSpecies(Species.WHISCASH, 3, false, false, false, "Whiskers Pokémon", Type.WATER, Type.GROUND, 0.9, 23.6, Abilities.OBLIVIOUS, Abilities.ANTICIPATION, Abilities.HYDRATION, 468, 110, 78, 73, 76, 71, 60, 75, 50, 164, GrowthRate.MEDIUM_FAST, 50, false),
    new PokemonSpecies(Species.CORPHISH, 3, false, false, false, "Ruffian Pokémon", Type.WATER, null, 0.6, 11.5, Abilities.HYPER_CUTTER, Abilities.SHELL_ARMOR, Abilities.ADAPTABILITY, 308, 43, 80, 65, 50, 35, 35, 205, 50, 62, GrowthRate.FLUCTUATING, 50, false),
    new PokemonSpecies(Species.CRAWDAUNT, 3, false, false, false, "Rogue Pokémon", Type.WATER, Type.DARK, 1.1, 32.8, Abilities.HYPER_CUTTER, Abilities.SHELL_ARMOR, Abilities.ADAPTABILITY, 468, 63, 120, 85, 90, 55, 55, 155, 50, 164, GrowthRate.FLUCTUATING, 50, false),
    new PokemonSpecies(Species.BALTOY, 3, false, false, false, "Clay Doll Pokémon", Type.GROUND, Type.PSYCHIC, 0.5, 21.5, Abilities.LEVITATE, Abilities.NONE, Abilities.NONE, 300, 40, 40, 55, 40, 70, 55, 255, 50, 60, GrowthRate.MEDIUM_FAST, null, false),
    new PokemonSpecies(Species.CLAYDOL, 3, false, false, false, "Clay Doll Pokémon", Type.GROUND, Type.PSYCHIC, 1.5, 108, Abilities.LEVITATE, Abilities.NONE, Abilities.NONE, 500, 60, 70, 105, 70, 120, 75, 90, 50, 175, GrowthRate.MEDIUM_FAST, null, false),
    new PokemonSpecies(Species.LILEEP, 3, false, false, false, "Sea Lily Pokémon", Type.ROCK, Type.GRASS, 1, 23.8, Abilities.SUCTION_CUPS, Abilities.NONE, Abilities.STORM_DRAIN, 355, 66, 41, 77, 61, 87, 23, 45, 50, 71, GrowthRate.ERRATIC, 87.5, false),
    new PokemonSpecies(Species.CRADILY, 3, false, false, false, "Barnacle Pokémon", Type.ROCK, Type.GRASS, 1.5, 60.4, Abilities.SUCTION_CUPS, Abilities.NONE, Abilities.STORM_DRAIN, 495, 86, 81, 97, 81, 107, 43, 45, 50, 173, GrowthRate.ERRATIC, 87.5, false),
    new PokemonSpecies(Species.ANORITH, 3, false, false, false, "Old Shrimp Pokémon", Type.ROCK, Type.BUG, 0.7, 12.5, Abilities.BATTLE_ARMOR, Abilities.NONE, Abilities.SWIFT_SWIM, 355, 45, 95, 50, 40, 50, 75, 45, 50, 71, GrowthRate.ERRATIC, 87.5, false),
    new PokemonSpecies(Species.ARMALDO, 3, false, false, false, "Plate Pokémon", Type.ROCK, Type.BUG, 1.5, 68.2, Abilities.BATTLE_ARMOR, Abilities.NONE, Abilities.SWIFT_SWIM, 495, 75, 125, 100, 70, 80, 45, 45, 50, 173, GrowthRate.ERRATIC, 87.5, false),
    new PokemonSpecies(Species.FEEBAS, 3, false, false, false, "Fish Pokémon", Type.WATER, null, 0.6, 7.4, Abilities.SWIFT_SWIM, Abilities.OBLIVIOUS, Abilities.ADAPTABILITY, 200, 20, 15, 20, 10, 55, 80, 255, 50, 40, GrowthRate.ERRATIC, 50, false),
    new PokemonSpecies(Species.MILOTIC, 3, false, false, false, "Tender Pokémon", Type.WATER, null, 6.2, 162, Abilities.MARVEL_SCALE, Abilities.COMPETITIVE, Abilities.CUTE_CHARM, 540, 95, 60, 79, 100, 125, 81, 60, 50, 189, GrowthRate.ERRATIC, 50, true),
    new PokemonSpecies(Species.CASTFORM, 3, false, false, false, "Weather Pokémon", Type.NORMAL, null, 0.3, 0.8, Abilities.FORECAST, Abilities.NONE, Abilities.NONE, 420, 70, 70, 70, 70, 70, 70, 45, 70, 147, GrowthRate.MEDIUM_FAST, 50, false, true,
      new PokemonForm("Normal Form", "", Type.NORMAL, null, 0.3, 0.8, Abilities.FORECAST, Abilities.NONE, Abilities.NONE, 420, 70, 70, 70, 70, 70, 70, 45, 70, 147, false, null, true),
      new PokemonForm("Sunny Form", "sunny", Type.FIRE, null, 0.3, 0.8, Abilities.FORECAST, Abilities.NONE, Abilities.NONE, 420, 70, 70, 70, 70, 70, 70, 45, 70, 147),
      new PokemonForm("Rainy Form", "rainy", Type.WATER, null, 0.3, 0.8, Abilities.FORECAST, Abilities.NONE, Abilities.NONE, 420, 70, 70, 70, 70, 70, 70, 45, 70, 147),
      new PokemonForm("Snowy Form", "snowy", Type.ICE, null, 0.3, 0.8, Abilities.FORECAST, Abilities.NONE, Abilities.NONE, 420, 70, 70, 70, 70, 70, 70, 45, 70, 147),
    ),
    new PokemonSpecies(Species.KECLEON, 3, false, false, false, "Color Swap Pokémon", Type.NORMAL, null, 1, 22, Abilities.COLOR_CHANGE, Abilities.NONE, Abilities.PROTEAN, 440, 60, 90, 70, 60, 120, 40, 200, 70, 154, GrowthRate.MEDIUM_SLOW, 50, false),
    new PokemonSpecies(Species.SHUPPET, 3, false, false, false, "Puppet Pokémon", Type.GHOST, null, 0.6, 2.3, Abilities.INSOMNIA, Abilities.FRISK, Abilities.CURSED_BODY, 295, 44, 75, 35, 63, 33, 45, 225, 35, 59, GrowthRate.FAST, 50, false),
    new PokemonSpecies(Species.BANETTE, 3, false, false, false, "Marionette Pokémon", Type.GHOST, null, 1.1, 12.5, Abilities.INSOMNIA, Abilities.FRISK, Abilities.CURSED_BODY, 455, 64, 115, 65, 83, 63, 65, 45, 35, 159, GrowthRate.FAST, 50, false, true,
      new PokemonForm("Normal", "", Type.GHOST, null, 1.1, 12.5, Abilities.INSOMNIA, Abilities.FRISK, Abilities.CURSED_BODY, 455, 64, 115, 65, 83, 63, 65, 45, 35, 159, false, null, true),
      new PokemonForm("Mega", SpeciesFormKey.MEGA, Type.GHOST, null, 1.2, 13, Abilities.PRANKSTER, Abilities.PRANKSTER, Abilities.PRANKSTER, 555, 64, 165, 75, 93, 83, 75, 45, 35, 159),
    ),
    new PokemonSpecies(Species.DUSKULL, 3, false, false, false, "Requiem Pokémon", Type.GHOST, null, 0.8, 15, Abilities.LEVITATE, Abilities.NONE, Abilities.FRISK, 295, 20, 40, 90, 30, 90, 25, 190, 35, 59, GrowthRate.FAST, 50, false),
    new PokemonSpecies(Species.DUSCLOPS, 3, false, false, false, "Beckon Pokémon", Type.GHOST, null, 1.6, 30.6, Abilities.PRESSURE, Abilities.NONE, Abilities.FRISK, 455, 40, 70, 130, 60, 130, 25, 90, 35, 159, GrowthRate.FAST, 50, false),
    new PokemonSpecies(Species.TROPIUS, 3, false, false, false, "Fruit Pokémon", Type.GRASS, Type.FLYING, 2, 100, Abilities.CHLOROPHYLL, Abilities.SOLAR_POWER, Abilities.HARVEST, 460, 99, 68, 83, 72, 87, 51, 200, 70, 161, GrowthRate.SLOW, 50, false),
    new PokemonSpecies(Species.CHIMECHO, 3, false, false, false, "Wind Chime Pokémon", Type.PSYCHIC, null, 0.6, 1, Abilities.LEVITATE, Abilities.NONE, Abilities.NONE, 455, 75, 50, 80, 95, 90, 65, 45, 70, 159, GrowthRate.FAST, 50, false),
    new PokemonSpecies(Species.ABSOL, 3, false, false, false, "Disaster Pokémon", Type.DARK, null, 1.2, 47, Abilities.PRESSURE, Abilities.SUPER_LUCK, Abilities.JUSTIFIED, 465, 65, 130, 60, 75, 60, 75, 30, 35, 163, GrowthRate.MEDIUM_SLOW, 50, false, true,
      new PokemonForm("Normal", "", Type.DARK, null, 1.2, 47, Abilities.PRESSURE, Abilities.SUPER_LUCK, Abilities.JUSTIFIED, 465, 65, 130, 60, 75, 60, 75, 30, 35, 163, false, null, true),
      new PokemonForm("Mega", SpeciesFormKey.MEGA, Type.DARK, null, 1.2, 49, Abilities.MAGIC_BOUNCE, Abilities.MAGIC_BOUNCE, Abilities.MAGIC_BOUNCE, 565, 65, 150, 60, 115, 60, 115, 30, 35, 163),
    ),
    new PokemonSpecies(Species.WYNAUT, 3, false, false, false, "Bright Pokémon", Type.PSYCHIC, null, 0.6, 14, Abilities.SHADOW_TAG, Abilities.NONE, Abilities.TELEPATHY, 260, 95, 23, 48, 23, 48, 23, 125, 50, 52, GrowthRate.MEDIUM_FAST, 50, false),
    new PokemonSpecies(Species.SNORUNT, 3, false, false, false, "Snow Hat Pokémon", Type.ICE, null, 0.7, 16.8, Abilities.INNER_FOCUS, Abilities.ICE_BODY, Abilities.MOODY, 300, 50, 50, 50, 50, 50, 50, 190, 50, 60, GrowthRate.MEDIUM_FAST, 50, false),
    new PokemonSpecies(Species.GLALIE, 3, false, false, false, "Face Pokémon", Type.ICE, null, 1.5, 256.5, Abilities.INNER_FOCUS, Abilities.ICE_BODY, Abilities.MOODY, 480, 80, 80, 80, 80, 80, 80, 75, 50, 168, GrowthRate.MEDIUM_FAST, 50, false, true,
      new PokemonForm("Normal", "", Type.ICE, null, 1.5, 256.5, Abilities.INNER_FOCUS, Abilities.ICE_BODY, Abilities.MOODY, 480, 80, 80, 80, 80, 80, 80, 75, 50, 168, false, null, true),
      new PokemonForm("Mega", SpeciesFormKey.MEGA, Type.ICE, null, 2.1, 350.2, Abilities.REFRIGERATE, Abilities.REFRIGERATE, Abilities.REFRIGERATE, 580, 80, 120, 80, 120, 80, 100, 75, 50, 168),
    ),
    new PokemonSpecies(Species.SPHEAL, 3, false, false, false, "Clap Pokémon", Type.ICE, Type.WATER, 0.8, 39.5, Abilities.THICK_FAT, Abilities.ICE_BODY, Abilities.OBLIVIOUS, 290, 70, 40, 50, 55, 50, 25, 255, 50, 58, GrowthRate.MEDIUM_SLOW, 50, false),
    new PokemonSpecies(Species.SEALEO, 3, false, false, false, "Ball Roll Pokémon", Type.ICE, Type.WATER, 1.1, 87.6, Abilities.THICK_FAT, Abilities.ICE_BODY, Abilities.OBLIVIOUS, 410, 90, 60, 70, 75, 70, 45, 120, 50, 144, GrowthRate.MEDIUM_SLOW, 50, false),
    new PokemonSpecies(Species.WALREIN, 3, false, false, false, "Ice Break Pokémon", Type.ICE, Type.WATER, 1.4, 150.6, Abilities.THICK_FAT, Abilities.ICE_BODY, Abilities.OBLIVIOUS, 530, 110, 80, 90, 95, 90, 65, 45, 50, 265, GrowthRate.MEDIUM_SLOW, 50, false),
    new PokemonSpecies(Species.CLAMPERL, 3, false, false, false, "Bivalve Pokémon", Type.WATER, null, 0.4, 52.5, Abilities.SHELL_ARMOR, Abilities.NONE, Abilities.RATTLED, 345, 35, 64, 85, 74, 55, 32, 255, 70, 69, GrowthRate.ERRATIC, 50, false),
    new PokemonSpecies(Species.HUNTAIL, 3, false, false, false, "Deep Sea Pokémon", Type.WATER, null, 1.7, 27, Abilities.SWIFT_SWIM, Abilities.NONE, Abilities.WATER_VEIL, 485, 55, 104, 105, 94, 75, 52, 60, 70, 170, GrowthRate.ERRATIC, 50, false),
    new PokemonSpecies(Species.GOREBYSS, 3, false, false, false, "South Sea Pokémon", Type.WATER, null, 1.8, 22.6, Abilities.SWIFT_SWIM, Abilities.NONE, Abilities.HYDRATION, 485, 55, 84, 105, 114, 75, 52, 60, 70, 170, GrowthRate.ERRATIC, 50, false),
    new PokemonSpecies(Species.RELICANTH, 3, false, false, false, "Longevity Pokémon", Type.WATER, Type.ROCK, 1, 23.4, Abilities.SWIFT_SWIM, Abilities.ROCK_HEAD, Abilities.STURDY, 485, 100, 90, 130, 45, 65, 55, 25, 50, 170, GrowthRate.SLOW, 87.5, true),
    new PokemonSpecies(Species.LUVDISC, 3, false, false, false, "Rendezvous Pokémon", Type.WATER, null, 0.6, 8.7, Abilities.SWIFT_SWIM, Abilities.NONE, Abilities.HYDRATION, 330, 43, 30, 55, 40, 65, 97, 225, 70, 116, GrowthRate.FAST, 25, false),
    new PokemonSpecies(Species.BAGON, 3, false, false, false, "Rock Head Pokémon", Type.DRAGON, null, 0.6, 42.1, Abilities.ROCK_HEAD, Abilities.NONE, Abilities.SHEER_FORCE, 300, 45, 75, 60, 40, 30, 50, 45, 35, 60, GrowthRate.SLOW, 50, false),
    new PokemonSpecies(Species.SHELGON, 3, false, false, false, "Endurance Pokémon", Type.DRAGON, null, 1.1, 110.5, Abilities.ROCK_HEAD, Abilities.NONE, Abilities.OVERCOAT, 420, 65, 95, 100, 60, 50, 50, 45, 35, 147, GrowthRate.SLOW, 50, false),
    new PokemonSpecies(Species.SALAMENCE, 3, false, false, false, "Dragon Pokémon", Type.DRAGON, Type.FLYING, 1.5, 102.6, Abilities.INTIMIDATE, Abilities.NONE, Abilities.MOXIE, 600, 95, 135, 80, 110, 80, 100, 45, 35, 300, GrowthRate.SLOW, 50, false, true,
      new PokemonForm("Normal", "", Type.DRAGON, Type.FLYING, 1.5, 102.6, Abilities.INTIMIDATE, Abilities.NONE, Abilities.MOXIE, 600, 95, 135, 80, 110, 80, 100, 45, 35, 300, false, null, true),
      new PokemonForm("Mega", SpeciesFormKey.MEGA, Type.DRAGON, Type.FLYING, 1.8, 112.6, Abilities.AERILATE, Abilities.NONE, Abilities.AERILATE, 700, 95, 145, 130, 120, 90, 120, 45, 35, 300),
    ),
    new PokemonSpecies(Species.BELDUM, 3, false, false, false, "Iron Ball Pokémon", Type.STEEL, Type.PSYCHIC, 0.6, 95.2, Abilities.CLEAR_BODY, Abilities.NONE, Abilities.LIGHT_METAL, 300, 40, 55, 80, 35, 60, 30, 3, 35, 60, GrowthRate.SLOW, null, false),
    new PokemonSpecies(Species.METANG, 3, false, false, false, "Iron Claw Pokémon", Type.STEEL, Type.PSYCHIC, 1.2, 202.5, Abilities.CLEAR_BODY, Abilities.NONE, Abilities.LIGHT_METAL, 420, 60, 75, 100, 55, 80, 50, 3, 35, 147, GrowthRate.SLOW, null, false),
    new PokemonSpecies(Species.METAGROSS, 3, false, false, false, "Iron Leg Pokémon", Type.STEEL, Type.PSYCHIC, 1.6, 550, Abilities.CLEAR_BODY, Abilities.NONE, Abilities.LIGHT_METAL, 600, 80, 135, 130, 95, 90, 70, 3, 35, 300, GrowthRate.SLOW, null, false, true,
      new PokemonForm("Normal", "", Type.STEEL, Type.PSYCHIC, 1.6, 550, Abilities.CLEAR_BODY, Abilities.NONE, Abilities.LIGHT_METAL, 600, 80, 135, 130, 95, 90, 70, 3, 35, 300, false, null, true),
      new PokemonForm("Mega", SpeciesFormKey.MEGA, Type.STEEL, Type.PSYCHIC, 2.5, 942.9, Abilities.TOUGH_CLAWS, Abilities.NONE, Abilities.TOUGH_CLAWS, 700, 80, 145, 150, 105, 110, 110, 3, 35, 300),
    ),
    new PokemonSpecies(Species.REGIROCK, 3, true, false, false, "Rock Peak Pokémon", Type.ROCK, null, 1.7, 230, Abilities.CLEAR_BODY, Abilities.NONE, Abilities.STURDY, 580, 80, 100, 200, 50, 100, 50, 3, 35, 290, GrowthRate.SLOW, null, false),
    new PokemonSpecies(Species.REGICE, 3, true, false, false, "Iceberg Pokémon", Type.ICE, null, 1.8, 175, Abilities.CLEAR_BODY, Abilities.NONE, Abilities.ICE_BODY, 580, 80, 50, 100, 100, 200, 50, 3, 35, 290, GrowthRate.SLOW, null, false),
    new PokemonSpecies(Species.REGISTEEL, 3, true, false, false, "Iron Pokémon", Type.STEEL, null, 1.9, 205, Abilities.CLEAR_BODY, Abilities.NONE, Abilities.LIGHT_METAL, 580, 80, 75, 150, 75, 150, 50, 3, 35, 290, GrowthRate.SLOW, null, false),
    new PokemonSpecies(Species.LATIAS, 3, true, false, false, "Eon Pokémon", Type.DRAGON, Type.PSYCHIC, 1.4, 40, Abilities.LEVITATE, Abilities.NONE, Abilities.NONE, 600, 80, 80, 90, 110, 130, 110, 3, 90, 300, GrowthRate.SLOW, 0, false, true,
      new PokemonForm("Normal", "", Type.DRAGON, Type.PSYCHIC, 1.4, 40, Abilities.LEVITATE, Abilities.NONE, Abilities.NONE, 600, 80, 80, 90, 110, 130, 110, 3, 90, 300, false, null, true),
      new PokemonForm("Mega", SpeciesFormKey.MEGA, Type.DRAGON, Type.PSYCHIC, 1.8, 52, Abilities.LEVITATE, Abilities.NONE, Abilities.NONE, 700, 80, 100, 120, 140, 150, 110, 3, 90, 300),
    ),
    new PokemonSpecies(Species.LATIOS, 3, true, false, false, "Eon Pokémon", Type.DRAGON, Type.PSYCHIC, 2, 60, Abilities.LEVITATE, Abilities.NONE, Abilities.NONE, 600, 80, 90, 80, 130, 110, 110, 3, 90, 300, GrowthRate.SLOW, 100, false, true,
      new PokemonForm("Normal", "", Type.DRAGON, Type.PSYCHIC, 2, 60, Abilities.LEVITATE, Abilities.NONE, Abilities.NONE, 600, 80, 90, 80, 130, 110, 110, 3, 90, 300, false, null, true),
      new PokemonForm("Mega", SpeciesFormKey.MEGA, Type.DRAGON, Type.PSYCHIC, 2.3, 70, Abilities.LEVITATE, Abilities.NONE, Abilities.NONE, 700, 80, 130, 100, 160, 120, 110, 3, 90, 300),
    ),
    new PokemonSpecies(Species.KYOGRE, 3, false, true, false, "Sea Basin Pokémon", Type.WATER, null, 4.5, 352, Abilities.DRIZZLE, Abilities.NONE, Abilities.NONE, 670, 100, 100, 90, 150, 140, 90, 3, 0, 335, GrowthRate.SLOW, null, false, true,
      new PokemonForm("Normal", "", Type.WATER, null, 4.5, 352, Abilities.DRIZZLE, Abilities.NONE, Abilities.NONE, 670, 100, 100, 90, 150, 140, 90, 3, 0, 335, false, null, true),
      new PokemonForm("Primal", "primal", Type.WATER, null, 9.8, 430, Abilities.PRIMORDIAL_SEA, Abilities.NONE, Abilities.NONE, 770, 100, 150, 90, 180, 160, 90, 3, 0, 335),
    ),
    new PokemonSpecies(Species.GROUDON, 3, false, true, false, "Continent Pokémon", Type.GROUND, null, 3.5, 950, Abilities.DROUGHT, Abilities.NONE, Abilities.NONE, 670, 100, 150, 140, 100, 90, 90, 3, 0, 335, GrowthRate.SLOW, null, false, true,
      new PokemonForm("Normal", "", Type.GROUND, null, 3.5, 950, Abilities.DROUGHT, Abilities.NONE, Abilities.NONE, 670, 100, 150, 140, 100, 90, 90, 3, 0, 335, false, null, true),
      new PokemonForm("Primal", "primal", Type.GROUND, Type.FIRE, 5, 999.7, Abilities.DESOLATE_LAND, Abilities.NONE, Abilities.NONE, 770, 100, 180, 160, 150, 90, 90, 3, 0, 335),
    ),
    new PokemonSpecies(Species.RAYQUAZA, 3, false, true, false, "Sky High Pokémon", Type.DRAGON, Type.FLYING, 7, 206.5, Abilities.AIR_LOCK, Abilities.NONE, Abilities.NONE, 680, 105, 150, 90, 150, 90, 95, 45, 0, 340, GrowthRate.SLOW, null, false, true,
      new PokemonForm("Normal", "", Type.DRAGON, Type.FLYING, 7, 206.5, Abilities.AIR_LOCK, Abilities.NONE, Abilities.NONE, 680, 105, 150, 90, 150, 90, 95, 45, 0, 340, false, null, true),
      new PokemonForm("Mega", SpeciesFormKey.MEGA, Type.DRAGON, Type.FLYING, 10.8, 392, Abilities.DELTA_STREAM, Abilities.NONE, Abilities.NONE, 780, 105, 180, 100, 180, 100, 115, 45, 0, 340),
    ),
    new PokemonSpecies(Species.JIRACHI, 3, false, false, true, "Wish Pokémon", Type.STEEL, Type.PSYCHIC, 0.3, 1.1, Abilities.SERENE_GRACE, Abilities.NONE, Abilities.NONE, 600, 100, 100, 100, 100, 100, 100, 3, 100, 300, GrowthRate.SLOW, null, false),
    new PokemonSpecies(Species.DEOXYS, 3, false, false, true, "DNA Pokémon", Type.PSYCHIC, null, 1.7, 60.8, Abilities.PRESSURE, Abilities.NONE, Abilities.NONE, 600, 50, 150, 50, 150, 50, 150, 3, 0, 270, GrowthRate.SLOW, null, false, true,
      new PokemonForm("Normal Forme", "normal", Type.PSYCHIC, null, 1.7, 60.8, Abilities.PRESSURE, Abilities.NONE, Abilities.NONE, 600, 50, 150, 50, 150, 50, 150, 3, 0, 270, false, "", true),
      new PokemonForm("Attack Forme", "attack", Type.PSYCHIC, null, 1.7, 60.8, Abilities.PRESSURE, Abilities.NONE, Abilities.NONE, 600, 50, 180, 20, 180, 20, 150, 3, 0, 270),
      new PokemonForm("Defense Forme", "defense", Type.PSYCHIC, null, 1.7, 60.8, Abilities.PRESSURE, Abilities.NONE, Abilities.NONE, 600, 50, 70, 160, 70, 160, 90, 3, 0, 270),
      new PokemonForm("Speed Forme", "speed", Type.PSYCHIC, null, 1.7, 60.8, Abilities.PRESSURE, Abilities.NONE, Abilities.NONE, 600, 50, 95, 90, 95, 90, 180, 3, 0, 270),
    ),
    new PokemonSpecies(Species.TURTWIG, 4, false, false, false, "Tiny Leaf Pokémon", Type.GRASS, null, 0.4, 10.2, Abilities.OVERGROW, Abilities.NONE, Abilities.SHELL_ARMOR, 318, 55, 68, 64, 45, 55, 31, 45, 70, 64, GrowthRate.MEDIUM_SLOW, 87.5, false),
    new PokemonSpecies(Species.GROTLE, 4, false, false, false, "Grove Pokémon", Type.GRASS, null, 1.1, 97, Abilities.OVERGROW, Abilities.NONE, Abilities.SHELL_ARMOR, 405, 75, 89, 85, 55, 65, 36, 45, 70, 142, GrowthRate.MEDIUM_SLOW, 87.5, false),
    new PokemonSpecies(Species.TORTERRA, 4, false, false, false, "Continent Pokémon", Type.GRASS, Type.GROUND, 2.2, 310, Abilities.OVERGROW, Abilities.NONE, Abilities.SHELL_ARMOR, 525, 95, 109, 105, 75, 85, 56, 45, 70, 236, GrowthRate.MEDIUM_SLOW, 87.5, false),
    new PokemonSpecies(Species.CHIMCHAR, 4, false, false, false, "Chimp Pokémon", Type.FIRE, null, 0.5, 6.2, Abilities.BLAZE, Abilities.NONE, Abilities.IRON_FIST, 309, 44, 58, 44, 58, 44, 61, 45, 70, 62, GrowthRate.MEDIUM_SLOW, 87.5, false),
    new PokemonSpecies(Species.MONFERNO, 4, false, false, false, "Playful Pokémon", Type.FIRE, Type.FIGHTING, 0.9, 22, Abilities.BLAZE, Abilities.NONE, Abilities.IRON_FIST, 405, 64, 78, 52, 78, 52, 81, 45, 70, 142, GrowthRate.MEDIUM_SLOW, 87.5, false),
    new PokemonSpecies(Species.INFERNAPE, 4, false, false, false, "Flame Pokémon", Type.FIRE, Type.FIGHTING, 1.2, 55, Abilities.BLAZE, Abilities.NONE, Abilities.IRON_FIST, 534, 76, 104, 71, 104, 71, 108, 45, 70, 240, GrowthRate.MEDIUM_SLOW, 87.5, false),
    new PokemonSpecies(Species.PIPLUP, 4, false, false, false, "Penguin Pokémon", Type.WATER, null, 0.4, 5.2, Abilities.TORRENT, Abilities.NONE, Abilities.COMPETITIVE, 314, 53, 51, 53, 61, 56, 40, 45, 70, 63, GrowthRate.MEDIUM_SLOW, 87.5, false),
    new PokemonSpecies(Species.PRINPLUP, 4, false, false, false, "Penguin Pokémon", Type.WATER, null, 0.8, 23, Abilities.TORRENT, Abilities.NONE, Abilities.COMPETITIVE, 405, 64, 66, 68, 81, 76, 50, 45, 70, 142, GrowthRate.MEDIUM_SLOW, 87.5, false),
    new PokemonSpecies(Species.EMPOLEON, 4, false, false, false, "Emperor Pokémon", Type.WATER, Type.STEEL, 1.7, 84.5, Abilities.TORRENT, Abilities.NONE, Abilities.COMPETITIVE, 530, 84, 86, 88, 111, 101, 60, 45, 70, 239, GrowthRate.MEDIUM_SLOW, 87.5, false),
    new PokemonSpecies(Species.STARLY, 4, false, false, false, "Starling Pokémon", Type.NORMAL, Type.FLYING, 0.3, 2, Abilities.KEEN_EYE, Abilities.NONE, Abilities.RECKLESS, 245, 40, 55, 30, 30, 30, 60, 255, 70, 49, GrowthRate.MEDIUM_SLOW, 50, true),
    new PokemonSpecies(Species.STARAVIA, 4, false, false, false, "Starling Pokémon", Type.NORMAL, Type.FLYING, 0.6, 15.5, Abilities.INTIMIDATE, Abilities.NONE, Abilities.RECKLESS, 340, 55, 75, 50, 40, 40, 80, 120, 70, 119, GrowthRate.MEDIUM_SLOW, 50, true),
    new PokemonSpecies(Species.STARAPTOR, 4, false, false, false, "Predator Pokémon", Type.NORMAL, Type.FLYING, 1.2, 24.9, Abilities.INTIMIDATE, Abilities.NONE, Abilities.RECKLESS, 485, 85, 120, 70, 50, 60, 100, 45, 70, 218, GrowthRate.MEDIUM_SLOW, 50, true),
    new PokemonSpecies(Species.BIDOOF, 4, false, false, false, "Plump Mouse Pokémon", Type.NORMAL, null, 0.5, 20, Abilities.SIMPLE, Abilities.UNAWARE, Abilities.MOODY, 250, 59, 45, 40, 35, 40, 31, 255, 70, 50, GrowthRate.MEDIUM_FAST, 50, true),
    new PokemonSpecies(Species.BIBAREL, 4, false, false, false, "Beaver Pokémon", Type.NORMAL, Type.WATER, 1, 31.5, Abilities.SIMPLE, Abilities.UNAWARE, Abilities.MOODY, 410, 79, 85, 60, 55, 60, 71, 127, 70, 144, GrowthRate.MEDIUM_FAST, 50, true),
    new PokemonSpecies(Species.KRICKETOT, 4, false, false, false, "Cricket Pokémon", Type.BUG, null, 0.3, 2.2, Abilities.SHED_SKIN, Abilities.NONE, Abilities.RUN_AWAY, 194, 37, 25, 41, 25, 41, 25, 255, 70, 39, GrowthRate.MEDIUM_SLOW, 50, true),
    new PokemonSpecies(Species.KRICKETUNE, 4, false, false, false, "Cricket Pokémon", Type.BUG, null, 1, 25.5, Abilities.SWARM, Abilities.NONE, Abilities.TECHNICIAN, 384, 77, 85, 51, 55, 51, 65, 45, 70, 134, GrowthRate.MEDIUM_SLOW, 50, true),
    new PokemonSpecies(Species.SHINX, 4, false, false, false, "Flash Pokémon", Type.ELECTRIC, null, 0.5, 9.5, Abilities.RIVALRY, Abilities.INTIMIDATE, Abilities.GUTS, 263, 45, 65, 34, 40, 34, 45, 235, 50, 53, GrowthRate.MEDIUM_SLOW, 50, true),
    new PokemonSpecies(Species.LUXIO, 4, false, false, false, "Spark Pokémon", Type.ELECTRIC, null, 0.9, 30.5, Abilities.RIVALRY, Abilities.INTIMIDATE, Abilities.GUTS, 363, 60, 85, 49, 60, 49, 60, 120, 100, 127, GrowthRate.MEDIUM_SLOW, 50, true),
    new PokemonSpecies(Species.LUXRAY, 4, false, false, false, "Gleam Eyes Pokémon", Type.ELECTRIC, null, 1.4, 42, Abilities.RIVALRY, Abilities.INTIMIDATE, Abilities.GUTS, 523, 80, 120, 79, 95, 79, 70, 45, 50, 262, GrowthRate.MEDIUM_SLOW, 50, true),
    new PokemonSpecies(Species.BUDEW, 4, false, false, false, "Bud Pokémon", Type.GRASS, Type.POISON, 0.2, 1.2, Abilities.NATURAL_CURE, Abilities.POISON_POINT, Abilities.LEAF_GUARD, 280, 40, 30, 35, 50, 70, 55, 255, 50, 56, GrowthRate.MEDIUM_SLOW, 50, false),
    new PokemonSpecies(Species.ROSERADE, 4, false, false, false, "Bouquet Pokémon", Type.GRASS, Type.POISON, 0.9, 14.5, Abilities.NATURAL_CURE, Abilities.POISON_POINT, Abilities.TECHNICIAN, 515, 60, 70, 65, 125, 105, 90, 75, 50, 258, GrowthRate.MEDIUM_SLOW, 50, true),
    new PokemonSpecies(Species.CRANIDOS, 4, false, false, false, "Head Butt Pokémon", Type.ROCK, null, 0.9, 31.5, Abilities.MOLD_BREAKER, Abilities.NONE, Abilities.SHEER_FORCE, 350, 67, 125, 40, 30, 30, 58, 45, 70, 70, GrowthRate.ERRATIC, 87.5, false),
    new PokemonSpecies(Species.RAMPARDOS, 4, false, false, false, "Head Butt Pokémon", Type.ROCK, null, 1.6, 102.5, Abilities.MOLD_BREAKER, Abilities.NONE, Abilities.SHEER_FORCE, 495, 97, 165, 60, 65, 50, 58, 45, 70, 173, GrowthRate.ERRATIC, 87.5, false),
    new PokemonSpecies(Species.SHIELDON, 4, false, false, false, "Shield Pokémon", Type.ROCK, Type.STEEL, 0.5, 57, Abilities.STURDY, Abilities.NONE, Abilities.SOUNDPROOF, 350, 30, 42, 118, 42, 88, 30, 45, 70, 70, GrowthRate.ERRATIC, 87.5, false),
    new PokemonSpecies(Species.BASTIODON, 4, false, false, false, "Shield Pokémon", Type.ROCK, Type.STEEL, 1.3, 149.5, Abilities.STURDY, Abilities.NONE, Abilities.SOUNDPROOF, 495, 60, 52, 168, 47, 138, 30, 45, 70, 173, GrowthRate.ERRATIC, 87.5, false),
    new PokemonSpecies(Species.BURMY, 4, false, false, false, "Bagworm Pokémon", Type.BUG, null, 0.2, 3.4, Abilities.SHED_SKIN, Abilities.NONE, Abilities.OVERCOAT, 224, 40, 29, 45, 29, 45, 36, 120, 70, 45, GrowthRate.MEDIUM_FAST, 50, false, true,
      new PokemonForm("Plant Cloak", "plant", Type.BUG, null, 0.2, 3.4, Abilities.SHED_SKIN, Abilities.NONE, Abilities.OVERCOAT, 224, 40, 29, 45, 29, 45, 36, 120, 70, 45, false, null, true),
      new PokemonForm("Sandy Cloak", "sandy", Type.BUG, null, 0.2, 3.4, Abilities.SHED_SKIN, Abilities.NONE, Abilities.OVERCOAT, 224, 40, 29, 45, 29, 45, 36, 120, 70, 45, false, null, true),
      new PokemonForm("Trash Cloak", "trash", Type.BUG, null, 0.2, 3.4, Abilities.SHED_SKIN, Abilities.NONE, Abilities.OVERCOAT, 224, 40, 29, 45, 29, 45, 36, 120, 70, 45, false, null, true),
    ),
    new PokemonSpecies(Species.WORMADAM, 4, false, false, false, "Bagworm Pokémon", Type.BUG, Type.GRASS, 0.5, 6.5, Abilities.ANTICIPATION, Abilities.NONE, Abilities.OVERCOAT, 424, 60, 59, 85, 79, 105, 36, 45, 70, 148, GrowthRate.MEDIUM_FAST, 0, false, false,
      new PokemonForm("Plant Cloak", "plant", Type.BUG, Type.GRASS, 0.5, 6.5, Abilities.ANTICIPATION, Abilities.NONE, Abilities.OVERCOAT, 424, 60, 59, 85, 79, 105, 36, 45, 70, 148, false, null, true),
      new PokemonForm("Sandy Cloak", "sandy", Type.BUG, Type.GROUND, 0.5, 6.5, Abilities.ANTICIPATION, Abilities.NONE, Abilities.OVERCOAT, 424, 60, 79, 105, 59, 85, 36, 45, 70, 148, false, null, true),
      new PokemonForm("Trash Cloak", "trash", Type.BUG, Type.STEEL, 0.5, 6.5, Abilities.ANTICIPATION, Abilities.NONE, Abilities.OVERCOAT, 424, 60, 69, 95, 69, 95, 36, 45, 70, 148, false, null, true),
    ),
    new PokemonSpecies(Species.MOTHIM, 4, false, false, false, "Moth Pokémon", Type.BUG, Type.FLYING, 0.9, 23.3, Abilities.SWARM, Abilities.NONE, Abilities.TINTED_LENS, 424, 70, 94, 50, 94, 50, 66, 45, 70, 148, GrowthRate.MEDIUM_FAST, 100, false),
    new PokemonSpecies(Species.COMBEE, 4, false, false, false, "Tiny Bee Pokémon", Type.BUG, Type.FLYING, 0.3, 5.5, Abilities.HONEY_GATHER, Abilities.NONE, Abilities.HUSTLE, 244, 30, 30, 42, 30, 42, 70, 120, 50, 49, GrowthRate.MEDIUM_SLOW, 87.5, true),
    new PokemonSpecies(Species.VESPIQUEN, 4, false, false, false, "Beehive Pokémon", Type.BUG, Type.FLYING, 1.2, 38.5, Abilities.PRESSURE, Abilities.NONE, Abilities.UNNERVE, 474, 70, 80, 102, 80, 102, 40, 45, 50, 166, GrowthRate.MEDIUM_SLOW, 0, false),
    new PokemonSpecies(Species.PACHIRISU, 4, false, false, false, "EleSquirrel Pokémon", Type.ELECTRIC, null, 0.4, 3.9, Abilities.RUN_AWAY, Abilities.PICKUP, Abilities.VOLT_ABSORB, 405, 60, 45, 70, 45, 90, 95, 200, 100, 142, GrowthRate.MEDIUM_FAST, 50, true),
    new PokemonSpecies(Species.BUIZEL, 4, false, false, false, "Sea Weasel Pokémon", Type.WATER, null, 0.7, 29.5, Abilities.SWIFT_SWIM, Abilities.NONE, Abilities.WATER_VEIL, 330, 55, 65, 35, 60, 30, 85, 190, 70, 66, GrowthRate.MEDIUM_FAST, 50, true),
    new PokemonSpecies(Species.FLOATZEL, 4, false, false, false, "Sea Weasel Pokémon", Type.WATER, null, 1.1, 33.5, Abilities.SWIFT_SWIM, Abilities.NONE, Abilities.WATER_VEIL, 495, 85, 105, 55, 85, 50, 115, 75, 70, 173, GrowthRate.MEDIUM_FAST, 50, true),
    new PokemonSpecies(Species.CHERUBI, 4, false, false, false, "Cherry Pokémon", Type.GRASS, null, 0.4, 3.3, Abilities.CHLOROPHYLL, Abilities.NONE, Abilities.NONE, 275, 45, 35, 45, 62, 53, 35, 190, 50, 55, GrowthRate.MEDIUM_FAST, 50, false),
    new PokemonSpecies(Species.CHERRIM, 4, false, false, false, "Blossom Pokémon", Type.GRASS, null, 0.5, 9.3, Abilities.FLOWER_GIFT, Abilities.NONE, Abilities.NONE, 450, 70, 60, 70, 87, 78, 85, 75, 50, 158, GrowthRate.MEDIUM_FAST, 50, false, true,
      new PokemonForm("Overcast Form", "overcast", Type.GRASS, null, 0.5, 9.3, Abilities.FLOWER_GIFT, Abilities.NONE, Abilities.NONE, 450, 70, 60, 70, 87, 78, 85, 75, 50, 158, false, null, true),
      new PokemonForm("Sunshine Form", "sunshine", Type.GRASS, null, 0.5, 9.3, Abilities.FLOWER_GIFT, Abilities.NONE, Abilities.NONE, 450, 70, 60, 70, 87, 78, 85, 75, 50, 158),
    ),
    new PokemonSpecies(Species.SHELLOS, 4, false, false, false, "Sea Slug Pokémon", Type.WATER, null, 0.3, 6.3, Abilities.STICKY_HOLD, Abilities.STORM_DRAIN, Abilities.SAND_FORCE, 325, 76, 48, 48, 57, 62, 34, 190, 50, 65, GrowthRate.MEDIUM_FAST, 50, false, false,
      new PokemonForm("East Sea", "east", Type.WATER, null, 0.3, 6.3, Abilities.STICKY_HOLD, Abilities.STORM_DRAIN, Abilities.SAND_FORCE, 325, 76, 48, 48, 57, 62, 34, 190, 50, 65, false, null, true),
      new PokemonForm("West Sea", "west", Type.WATER, null, 0.3, 6.3, Abilities.STICKY_HOLD, Abilities.STORM_DRAIN, Abilities.SAND_FORCE, 325, 76, 48, 48, 57, 62, 34, 190, 50, 65, false, null, true),
    ),
    new PokemonSpecies(Species.GASTRODON, 4, false, false, false, "Sea Slug Pokémon", Type.WATER, Type.GROUND, 0.9, 29.9, Abilities.STICKY_HOLD, Abilities.STORM_DRAIN, Abilities.SAND_FORCE, 475, 111, 83, 68, 92, 82, 39, 75, 50, 166, GrowthRate.MEDIUM_FAST, 50, false, false,
      new PokemonForm("East Sea", "east", Type.WATER, Type.GROUND, 0.9, 29.9, Abilities.STICKY_HOLD, Abilities.STORM_DRAIN, Abilities.SAND_FORCE, 475, 111, 83, 68, 92, 82, 39, 75, 50, 166, false, null, true),
      new PokemonForm("West Sea", "west", Type.WATER, Type.GROUND, 0.9, 29.9, Abilities.STICKY_HOLD, Abilities.STORM_DRAIN, Abilities.SAND_FORCE, 475, 111, 83, 68, 92, 82, 39, 75, 50, 166, false, null, true),
    ),
    new PokemonSpecies(Species.AMBIPOM, 4, false, false, false, "Long Tail Pokémon", Type.NORMAL, null, 1.2, 20.3, Abilities.TECHNICIAN, Abilities.PICKUP, Abilities.SKILL_LINK, 482, 75, 100, 66, 60, 66, 115, 45, 100, 169, GrowthRate.FAST, 50, true),
    new PokemonSpecies(Species.DRIFLOON, 4, false, false, false, "Balloon Pokémon", Type.GHOST, Type.FLYING, 0.4, 1.2, Abilities.AFTERMATH, Abilities.UNBURDEN, Abilities.FLARE_BOOST, 348, 90, 50, 34, 60, 44, 70, 125, 50, 70, GrowthRate.FLUCTUATING, 50, false),
    new PokemonSpecies(Species.DRIFBLIM, 4, false, false, false, "Blimp Pokémon", Type.GHOST, Type.FLYING, 1.2, 15, Abilities.AFTERMATH, Abilities.UNBURDEN, Abilities.FLARE_BOOST, 498, 150, 80, 44, 90, 54, 80, 60, 50, 174, GrowthRate.FLUCTUATING, 50, false),
    new PokemonSpecies(Species.BUNEARY, 4, false, false, false, "Rabbit Pokémon", Type.NORMAL, null, 0.4, 5.5, Abilities.RUN_AWAY, Abilities.KLUTZ, Abilities.LIMBER, 350, 55, 66, 44, 44, 56, 85, 190, 0, 70, GrowthRate.MEDIUM_FAST, 50, false),
    new PokemonSpecies(Species.LOPUNNY, 4, false, false, false, "Rabbit Pokémon", Type.NORMAL, null, 1.2, 33.3, Abilities.CUTE_CHARM, Abilities.KLUTZ, Abilities.LIMBER, 480, 65, 76, 84, 54, 96, 105, 60, 140, 168, GrowthRate.MEDIUM_FAST, 50, false, true,
      new PokemonForm("Normal", "", Type.NORMAL, null, 1.2, 33.3, Abilities.CUTE_CHARM, Abilities.KLUTZ, Abilities.LIMBER, 480, 65, 76, 84, 54, 96, 105, 60, 140, 168, false, null, true),
      new PokemonForm("Mega", SpeciesFormKey.MEGA, Type.NORMAL, Type.FIGHTING, 1.3, 28.3, Abilities.SCRAPPY, Abilities.SCRAPPY, Abilities.SCRAPPY, 580, 65, 136, 94, 54, 96, 135, 60, 140, 168),
    ),
    new PokemonSpecies(Species.MISMAGIUS, 4, false, false, false, "Magical Pokémon", Type.GHOST, null, 0.9, 4.4, Abilities.LEVITATE, Abilities.NONE, Abilities.NONE, 495, 60, 60, 60, 105, 105, 105, 45, 35, 173, GrowthRate.FAST, 50, false),
    new PokemonSpecies(Species.HONCHKROW, 4, false, false, false, "Big Boss Pokémon", Type.DARK, Type.FLYING, 0.9, 27.3, Abilities.INSOMNIA, Abilities.SUPER_LUCK, Abilities.MOXIE, 505, 100, 125, 52, 105, 52, 71, 30, 35, 177, GrowthRate.MEDIUM_SLOW, 50, false),
    new PokemonSpecies(Species.GLAMEOW, 4, false, false, false, "Catty Pokémon", Type.NORMAL, null, 0.5, 3.9, Abilities.LIMBER, Abilities.OWN_TEMPO, Abilities.KEEN_EYE, 310, 49, 55, 42, 42, 37, 85, 190, 70, 62, GrowthRate.FAST, 25, false),
    new PokemonSpecies(Species.PURUGLY, 4, false, false, false, "Tiger Cat Pokémon", Type.NORMAL, null, 1, 43.8, Abilities.THICK_FAT, Abilities.OWN_TEMPO, Abilities.DEFIANT, 452, 71, 82, 64, 64, 59, 112, 75, 70, 158, GrowthRate.FAST, 25, false),
    new PokemonSpecies(Species.CHINGLING, 4, false, false, false, "Bell Pokémon", Type.PSYCHIC, null, 0.2, 0.6, Abilities.LEVITATE, Abilities.NONE, Abilities.NONE, 285, 45, 30, 50, 65, 50, 45, 120, 70, 57, GrowthRate.FAST, 50, false),
    new PokemonSpecies(Species.STUNKY, 4, false, false, false, "Skunk Pokémon", Type.POISON, Type.DARK, 0.4, 19.2, Abilities.STENCH, Abilities.AFTERMATH, Abilities.KEEN_EYE, 329, 63, 63, 47, 41, 41, 74, 225, 50, 66, GrowthRate.MEDIUM_FAST, 50, false),
    new PokemonSpecies(Species.SKUNTANK, 4, false, false, false, "Skunk Pokémon", Type.POISON, Type.DARK, 1, 38, Abilities.STENCH, Abilities.AFTERMATH, Abilities.KEEN_EYE, 479, 103, 93, 67, 71, 61, 84, 60, 50, 168, GrowthRate.MEDIUM_FAST, 50, false),
    new PokemonSpecies(Species.BRONZOR, 4, false, false, false, "Bronze Pokémon", Type.STEEL, Type.PSYCHIC, 0.5, 60.5, Abilities.LEVITATE, Abilities.HEATPROOF, Abilities.HEAVY_METAL, 300, 57, 24, 86, 24, 86, 23, 255, 50, 60, GrowthRate.MEDIUM_FAST, null, false),
    new PokemonSpecies(Species.BRONZONG, 4, false, false, false, "Bronze Bell Pokémon", Type.STEEL, Type.PSYCHIC, 1.3, 187, Abilities.LEVITATE, Abilities.HEATPROOF, Abilities.HEAVY_METAL, 500, 67, 89, 116, 79, 116, 33, 90, 50, 175, GrowthRate.MEDIUM_FAST, null, false),
    new PokemonSpecies(Species.BONSLY, 4, false, false, false, "Bonsai Pokémon", Type.ROCK, null, 0.5, 15, Abilities.STURDY, Abilities.ROCK_HEAD, Abilities.RATTLED, 290, 50, 80, 95, 10, 45, 10, 255, 50, 58, GrowthRate.MEDIUM_FAST, 50, false),
    new PokemonSpecies(Species.MIME_JR, 4, false, false, false, "Mime Pokémon", Type.PSYCHIC, Type.FAIRY, 0.6, 13, Abilities.SOUNDPROOF, Abilities.FILTER, Abilities.TECHNICIAN, 310, 20, 25, 45, 70, 90, 60, 145, 50, 62, GrowthRate.MEDIUM_FAST, 50, false),
    new PokemonSpecies(Species.HAPPINY, 4, false, false, false, "Playhouse Pokémon", Type.NORMAL, null, 0.6, 24.4, Abilities.NATURAL_CURE, Abilities.SERENE_GRACE, Abilities.FRIEND_GUARD, 220, 100, 5, 5, 15, 65, 30, 130, 140, 110, GrowthRate.FAST, 0, false),
    new PokemonSpecies(Species.CHATOT, 4, false, false, false, "Music Note Pokémon", Type.NORMAL, Type.FLYING, 0.5, 1.9, Abilities.KEEN_EYE, Abilities.TANGLED_FEET, Abilities.BIG_PECKS, 411, 76, 65, 45, 92, 42, 91, 30, 35, 144, GrowthRate.MEDIUM_SLOW, 50, false),
    new PokemonSpecies(Species.SPIRITOMB, 4, false, false, false, "Forbidden Pokémon", Type.GHOST, Type.DARK, 1, 108, Abilities.PRESSURE, Abilities.NONE, Abilities.INFILTRATOR, 485, 50, 92, 108, 92, 108, 35, 100, 50, 170, GrowthRate.MEDIUM_FAST, 50, false),
    new PokemonSpecies(Species.GIBLE, 4, false, false, false, "Land Shark Pokémon", Type.DRAGON, Type.GROUND, 0.7, 20.5, Abilities.SAND_VEIL, Abilities.NONE, Abilities.ROUGH_SKIN, 300, 58, 70, 45, 40, 45, 42, 45, 50, 60, GrowthRate.SLOW, 50, true),
    new PokemonSpecies(Species.GABITE, 4, false, false, false, "Cave Pokémon", Type.DRAGON, Type.GROUND, 1.4, 56, Abilities.SAND_VEIL, Abilities.NONE, Abilities.ROUGH_SKIN, 410, 68, 90, 65, 50, 55, 82, 45, 50, 144, GrowthRate.SLOW, 50, true),
    new PokemonSpecies(Species.GARCHOMP, 4, false, false, false, "Mach Pokémon", Type.DRAGON, Type.GROUND, 1.9, 95, Abilities.SAND_VEIL, Abilities.NONE, Abilities.ROUGH_SKIN, 600, 108, 130, 95, 80, 85, 102, 45, 50, 300, GrowthRate.SLOW, 50, true, true,
      new PokemonForm("Normal", "", Type.DRAGON, Type.GROUND, 1.9, 95, Abilities.SAND_VEIL, Abilities.NONE, Abilities.ROUGH_SKIN, 600, 108, 130, 95, 80, 85, 102, 45, 50, 300, true, null, true),
      new PokemonForm("Mega", SpeciesFormKey.MEGA, Type.DRAGON, Type.GROUND, 1.9, 95, Abilities.SAND_FORCE, Abilities.NONE, Abilities.SAND_FORCE, 700, 108, 170, 115, 120, 95, 92, 45, 50, 300, true),
    ),
    new PokemonSpecies(Species.MUNCHLAX, 4, false, false, false, "Big Eater Pokémon", Type.NORMAL, null, 0.6, 105, Abilities.PICKUP, Abilities.THICK_FAT, Abilities.GLUTTONY, 390, 135, 85, 40, 40, 85, 5, 50, 50, 78, GrowthRate.SLOW, 87.5, false),
    new PokemonSpecies(Species.RIOLU, 4, false, false, false, "Emanation Pokémon", Type.FIGHTING, null, 0.7, 20.2, Abilities.STEADFAST, Abilities.INNER_FOCUS, Abilities.PRANKSTER, 285, 40, 70, 40, 35, 40, 60, 75, 50, 57, GrowthRate.MEDIUM_SLOW, 87.5, false),
    new PokemonSpecies(Species.LUCARIO, 4, false, false, false, "Aura Pokémon", Type.FIGHTING, Type.STEEL, 1.2, 54, Abilities.STEADFAST, Abilities.INNER_FOCUS, Abilities.JUSTIFIED, 525, 70, 110, 70, 115, 70, 90, 45, 50, 184, GrowthRate.MEDIUM_SLOW, 87.5, false, true,
      new PokemonForm("Normal", "", Type.FIGHTING, Type.STEEL, 1.2, 54, Abilities.STEADFAST, Abilities.INNER_FOCUS, Abilities.JUSTIFIED, 525, 70, 110, 70, 115, 70, 90, 45, 50, 184, false, null, true),
      new PokemonForm("Mega", SpeciesFormKey.MEGA, Type.FIGHTING, Type.STEEL, 1.3, 57.5, Abilities.ADAPTABILITY, Abilities.ADAPTABILITY, Abilities.ADAPTABILITY, 625, 70, 145, 88, 140, 70, 112, 45, 50, 184),
    ),
    new PokemonSpecies(Species.HIPPOPOTAS, 4, false, false, false, "Hippo Pokémon", Type.GROUND, null, 0.8, 49.5, Abilities.SAND_STREAM, Abilities.NONE, Abilities.SAND_FORCE, 330, 68, 72, 78, 38, 42, 32, 140, 50, 66, GrowthRate.SLOW, 50, true),
    new PokemonSpecies(Species.HIPPOWDON, 4, false, false, false, "Heavyweight Pokémon", Type.GROUND, null, 2, 300, Abilities.SAND_STREAM, Abilities.NONE, Abilities.SAND_FORCE, 525, 108, 112, 118, 68, 72, 47, 60, 50, 184, GrowthRate.SLOW, 50, true),
    new PokemonSpecies(Species.SKORUPI, 4, false, false, false, "Scorpion Pokémon", Type.POISON, Type.BUG, 0.8, 12, Abilities.BATTLE_ARMOR, Abilities.SNIPER, Abilities.KEEN_EYE, 330, 40, 50, 90, 30, 55, 65, 120, 50, 66, GrowthRate.SLOW, 50, false),
    new PokemonSpecies(Species.DRAPION, 4, false, false, false, "Ogre Scorpion Pokémon", Type.POISON, Type.DARK, 1.3, 61.5, Abilities.BATTLE_ARMOR, Abilities.SNIPER, Abilities.KEEN_EYE, 500, 70, 90, 110, 60, 75, 95, 45, 50, 175, GrowthRate.SLOW, 50, false),
    new PokemonSpecies(Species.CROAGUNK, 4, false, false, false, "Toxic Mouth Pokémon", Type.POISON, Type.FIGHTING, 0.7, 23, Abilities.ANTICIPATION, Abilities.DRY_SKIN, Abilities.POISON_TOUCH, 300, 48, 61, 40, 61, 40, 50, 140, 100, 60, GrowthRate.MEDIUM_FAST, 50, true),
    new PokemonSpecies(Species.TOXICROAK, 4, false, false, false, "Toxic Mouth Pokémon", Type.POISON, Type.FIGHTING, 1.3, 44.4, Abilities.ANTICIPATION, Abilities.DRY_SKIN, Abilities.POISON_TOUCH, 490, 83, 106, 65, 86, 65, 85, 75, 50, 172, GrowthRate.MEDIUM_FAST, 50, true),
    new PokemonSpecies(Species.CARNIVINE, 4, false, false, false, "Bug Catcher Pokémon", Type.GRASS, null, 1.4, 27, Abilities.LEVITATE, Abilities.NONE, Abilities.NONE, 454, 74, 100, 72, 90, 72, 46, 200, 70, 159, GrowthRate.SLOW, 50, false),
    new PokemonSpecies(Species.FINNEON, 4, false, false, false, "Wing Fish Pokémon", Type.WATER, null, 0.4, 7, Abilities.SWIFT_SWIM, Abilities.STORM_DRAIN, Abilities.WATER_VEIL, 330, 49, 49, 56, 49, 61, 66, 190, 70, 66, GrowthRate.ERRATIC, 50, true),
    new PokemonSpecies(Species.LUMINEON, 4, false, false, false, "Neon Pokémon", Type.WATER, null, 1.2, 24, Abilities.SWIFT_SWIM, Abilities.STORM_DRAIN, Abilities.WATER_VEIL, 460, 69, 69, 76, 69, 86, 91, 75, 70, 161, GrowthRate.ERRATIC, 50, true),
    new PokemonSpecies(Species.MANTYKE, 4, false, false, false, "Kite Pokémon", Type.WATER, Type.FLYING, 1, 65, Abilities.SWIFT_SWIM, Abilities.WATER_ABSORB, Abilities.WATER_VEIL, 345, 45, 20, 50, 60, 120, 50, 25, 50, 69, GrowthRate.SLOW, 50, false),
    new PokemonSpecies(Species.SNOVER, 4, false, false, false, "Frost Tree Pokémon", Type.GRASS, Type.ICE, 1, 50.5, Abilities.SNOW_WARNING, Abilities.NONE, Abilities.SOUNDPROOF, 334, 60, 62, 50, 62, 60, 40, 120, 50, 67, GrowthRate.SLOW, 50, true),
    new PokemonSpecies(Species.ABOMASNOW, 4, false, false, false, "Frost Tree Pokémon", Type.GRASS, Type.ICE, 2.2, 135.5, Abilities.SNOW_WARNING, Abilities.NONE, Abilities.SOUNDPROOF, 494, 90, 92, 75, 92, 85, 60, 60, 50, 173, GrowthRate.SLOW, 50, true, true,
      new PokemonForm("Normal", "", Type.GRASS, Type.ICE, 2.2, 135.5, Abilities.SNOW_WARNING, Abilities.NONE, Abilities.SOUNDPROOF, 494, 90, 92, 75, 92, 85, 60, 60, 50, 173, true, null, true),
      new PokemonForm("Mega", SpeciesFormKey.MEGA, Type.GRASS, Type.ICE, 2.7, 185, Abilities.SNOW_WARNING, Abilities.NONE, Abilities.SNOW_WARNING, 594, 90, 132, 105, 132, 105, 30, 60, 50, 173, true),
    ),
    new PokemonSpecies(Species.WEAVILE, 4, false, false, false, "Sharp Claw Pokémon", Type.DARK, Type.ICE, 1.1, 34, Abilities.PRESSURE, Abilities.NONE, Abilities.PICKPOCKET, 510, 70, 120, 65, 45, 85, 125, 45, 35, 179, GrowthRate.MEDIUM_SLOW, 50, true),
    new PokemonSpecies(Species.MAGNEZONE, 4, false, false, false, "Magnet Area Pokémon", Type.ELECTRIC, Type.STEEL, 1.2, 180, Abilities.MAGNET_PULL, Abilities.STURDY, Abilities.ANALYTIC, 535, 70, 70, 115, 130, 90, 60, 30, 50, 268, GrowthRate.MEDIUM_FAST, null, false),
    new PokemonSpecies(Species.LICKILICKY, 4, false, false, false, "Licking Pokémon", Type.NORMAL, null, 1.7, 140, Abilities.OWN_TEMPO, Abilities.OBLIVIOUS, Abilities.CLOUD_NINE, 515, 110, 85, 95, 80, 95, 50, 30, 50, 180, GrowthRate.MEDIUM_FAST, 50, false),
    new PokemonSpecies(Species.RHYPERIOR, 4, false, false, false, "Drill Pokémon", Type.GROUND, Type.ROCK, 2.4, 282.8, Abilities.LIGHTNING_ROD, Abilities.SOLID_ROCK, Abilities.RECKLESS, 535, 115, 140, 130, 55, 55, 40, 30, 50, 268, GrowthRate.SLOW, 50, true),
    new PokemonSpecies(Species.TANGROWTH, 4, false, false, false, "Vine Pokémon", Type.GRASS, null, 2, 128.6, Abilities.CHLOROPHYLL, Abilities.LEAF_GUARD, Abilities.REGENERATOR, 535, 100, 100, 125, 110, 50, 50, 30, 50, 187, GrowthRate.MEDIUM_FAST, 50, true),
    new PokemonSpecies(Species.ELECTIVIRE, 4, false, false, false, "Thunderbolt Pokémon", Type.ELECTRIC, null, 1.8, 138.6, Abilities.MOTOR_DRIVE, Abilities.NONE, Abilities.VITAL_SPIRIT, 540, 75, 123, 67, 95, 85, 95, 30, 50, 270, GrowthRate.MEDIUM_FAST, 75, false),
    new PokemonSpecies(Species.MAGMORTAR, 4, false, false, false, "Blast Pokémon", Type.FIRE, null, 1.6, 68, Abilities.FLAME_BODY, Abilities.NONE, Abilities.VITAL_SPIRIT, 540, 75, 95, 67, 125, 95, 83, 30, 50, 270, GrowthRate.MEDIUM_FAST, 75, false),
    new PokemonSpecies(Species.TOGEKISS, 4, false, false, false, "Jubilee Pokémon", Type.FAIRY, Type.FLYING, 1.5, 38, Abilities.HUSTLE, Abilities.SERENE_GRACE, Abilities.SUPER_LUCK, 545, 85, 50, 95, 120, 115, 80, 30, 50, 273, GrowthRate.FAST, 87.5, false),
    new PokemonSpecies(Species.YANMEGA, 4, false, false, false, "Ogre Darner Pokémon", Type.BUG, Type.FLYING, 1.9, 51.5, Abilities.SPEED_BOOST, Abilities.TINTED_LENS, Abilities.FRISK, 515, 86, 76, 86, 116, 56, 95, 30, 70, 180, GrowthRate.MEDIUM_FAST, 50, false),
    new PokemonSpecies(Species.LEAFEON, 4, false, false, false, "Verdant Pokémon", Type.GRASS, null, 1, 25.5, Abilities.LEAF_GUARD, Abilities.NONE, Abilities.CHLOROPHYLL, 525, 65, 110, 130, 60, 65, 95, 45, 35, 184, GrowthRate.MEDIUM_FAST, 87.5, false),
    new PokemonSpecies(Species.GLACEON, 4, false, false, false, "Fresh Snow Pokémon", Type.ICE, null, 0.8, 25.9, Abilities.SNOW_CLOAK, Abilities.NONE, Abilities.ICE_BODY, 525, 65, 60, 110, 130, 95, 65, 45, 35, 184, GrowthRate.MEDIUM_FAST, 87.5, false),
    new PokemonSpecies(Species.GLISCOR, 4, false, false, false, "Fang Scorpion Pokémon", Type.GROUND, Type.FLYING, 2, 42.5, Abilities.HYPER_CUTTER, Abilities.SAND_VEIL, Abilities.POISON_HEAL, 510, 75, 95, 125, 45, 75, 95, 30, 70, 179, GrowthRate.MEDIUM_SLOW, 50, false),
    new PokemonSpecies(Species.MAMOSWINE, 4, false, false, false, "Twin Tusk Pokémon", Type.ICE, Type.GROUND, 2.5, 291, Abilities.OBLIVIOUS, Abilities.SNOW_CLOAK, Abilities.THICK_FAT, 530, 110, 130, 80, 70, 60, 80, 50, 50, 265, GrowthRate.SLOW, 50, true),
    new PokemonSpecies(Species.PORYGON_Z, 4, false, false, false, "Virtual Pokémon", Type.NORMAL, null, 0.9, 34, Abilities.ADAPTABILITY, Abilities.DOWNLOAD, Abilities.ANALYTIC, 535, 85, 80, 70, 135, 75, 90, 30, 50, 268, GrowthRate.MEDIUM_FAST, null, false),
    new PokemonSpecies(Species.GALLADE, 4, false, false, false, "Blade Pokémon", Type.PSYCHIC, Type.FIGHTING, 1.6, 52, Abilities.STEADFAST, Abilities.SHARPNESS, Abilities.JUSTIFIED, 518, 68, 125, 65, 65, 115, 80, 45, 35, 259, GrowthRate.SLOW, 100, false, true,
      new PokemonForm("Normal", "", Type.PSYCHIC, Type.FIGHTING, 1.6, 52, Abilities.STEADFAST, Abilities.SHARPNESS, Abilities.JUSTIFIED, 518, 68, 125, 65, 65, 115, 80, 45, 35, 259, false, null, true),
      new PokemonForm("Mega", SpeciesFormKey.MEGA, Type.PSYCHIC, Type.FIGHTING, 1.6, 56.4, Abilities.SHARPNESS, Abilities.SHARPNESS, Abilities.SHARPNESS, 618, 68, 165, 95, 65, 115, 110, 45, 35, 259),
    ),
    new PokemonSpecies(Species.PROBOPASS, 4, false, false, false, "Compass Pokémon", Type.ROCK, Type.STEEL, 1.4, 340, Abilities.STURDY, Abilities.MAGNET_PULL, Abilities.SAND_FORCE, 525, 60, 55, 145, 75, 150, 40, 60, 70, 184, GrowthRate.MEDIUM_FAST, 50, false),
    new PokemonSpecies(Species.DUSKNOIR, 4, false, false, false, "Gripper Pokémon", Type.GHOST, null, 2.2, 106.6, Abilities.PRESSURE, Abilities.NONE, Abilities.FRISK, 525, 45, 100, 135, 65, 135, 45, 45, 35, 263, GrowthRate.FAST, 50, false),
    new PokemonSpecies(Species.FROSLASS, 4, false, false, false, "Snow Land Pokémon", Type.ICE, Type.GHOST, 1.3, 26.6, Abilities.SNOW_CLOAK, Abilities.NONE, Abilities.CURSED_BODY, 480, 70, 80, 70, 80, 70, 110, 75, 50, 168, GrowthRate.MEDIUM_FAST, 0, false),
    new PokemonSpecies(Species.ROTOM, 4, false, false, false, "Plasma Pokémon", Type.ELECTRIC, Type.GHOST, 0.3, 0.3, Abilities.LEVITATE, Abilities.NONE, Abilities.NONE, 440, 50, 50, 77, 95, 77, 91, 45, 50, 154, GrowthRate.MEDIUM_FAST, null, false, false,
      new PokemonForm("Normal", "", Type.ELECTRIC, Type.GHOST, 0.3, 0.3, Abilities.LEVITATE, Abilities.NONE, Abilities.NONE, 440, 50, 50, 77, 95, 77, 91, 45, 50, 154, false, null, true),
      new PokemonForm("Heat", "heat", Type.ELECTRIC, Type.FIRE, 0.3, 0.3, Abilities.LEVITATE, Abilities.NONE, Abilities.NONE, 520, 50, 65, 107, 105, 107, 86, 45, 50, 154, false, null, true),
      new PokemonForm("Wash", "wash", Type.ELECTRIC, Type.WATER, 0.3, 0.3, Abilities.LEVITATE, Abilities.NONE, Abilities.NONE, 520, 50, 65, 107, 105, 107, 86, 45, 50, 154, false, null, true),
      new PokemonForm("Frost", "frost", Type.ELECTRIC, Type.ICE, 0.3, 0.3, Abilities.LEVITATE, Abilities.NONE, Abilities.NONE, 520, 50, 65, 107, 105, 107, 86, 45, 50, 154, false, null, true),
      new PokemonForm("Fan", "fan", Type.ELECTRIC, Type.FLYING, 0.3, 0.3, Abilities.LEVITATE, Abilities.NONE, Abilities.NONE, 520, 50, 65, 107, 105, 107, 86, 45, 50, 154, false, null, true),
      new PokemonForm("Mow", "mow", Type.ELECTRIC, Type.GRASS, 0.3, 0.3, Abilities.LEVITATE, Abilities.NONE, Abilities.NONE, 520, 50, 65, 107, 105, 107, 86, 45, 50, 154, false, null, true),
    ),
    new PokemonSpecies(Species.UXIE, 4, true, false, false, "Knowledge Pokémon", Type.PSYCHIC, null, 0.3, 0.3, Abilities.LEVITATE, Abilities.NONE, Abilities.NONE, 580, 75, 75, 130, 75, 130, 95, 3, 140, 290, GrowthRate.SLOW, null, false),
    new PokemonSpecies(Species.MESPRIT, 4, true, false, false, "Emotion Pokémon", Type.PSYCHIC, null, 0.3, 0.3, Abilities.LEVITATE, Abilities.NONE, Abilities.NONE, 580, 80, 105, 105, 105, 105, 80, 3, 140, 290, GrowthRate.SLOW, null, false),
    new PokemonSpecies(Species.AZELF, 4, true, false, false, "Willpower Pokémon", Type.PSYCHIC, null, 0.3, 0.3, Abilities.LEVITATE, Abilities.NONE, Abilities.NONE, 580, 75, 125, 70, 125, 70, 115, 3, 140, 290, GrowthRate.SLOW, null, false),
    new PokemonSpecies(Species.DIALGA, 4, false, true, false, "Temporal Pokémon", Type.STEEL, Type.DRAGON, 5.4, 683, Abilities.PRESSURE, Abilities.NONE, Abilities.TELEPATHY, 680, 100, 120, 120, 150, 100, 90, 3, 0, 340, GrowthRate.SLOW, null, false, false,
      new PokemonForm("Normal", "", Type.STEEL, Type.DRAGON, 5.4, 683, Abilities.PRESSURE, Abilities.NONE, Abilities.TELEPATHY, 680, 100, 120, 120, 150, 100, 90, 3, 0, 340, false, null, true),
      new PokemonForm("Origin Forme", "origin", Type.STEEL, Type.DRAGON, 7, 848.7, Abilities.PRESSURE, Abilities.NONE, Abilities.TELEPATHY, 680, 100, 100, 120, 150, 120, 90, 3, 0, 340),
    ),
    new PokemonSpecies(Species.PALKIA, 4, false, true, false, "Spatial Pokémon", Type.WATER, Type.DRAGON, 4.2, 336, Abilities.PRESSURE, Abilities.NONE, Abilities.TELEPATHY, 680, 90, 120, 100, 150, 120, 100, 3, 0, 340, GrowthRate.SLOW, null, false, false,
      new PokemonForm("Normal", "", Type.WATER, Type.DRAGON, 4.2, 336, Abilities.PRESSURE, Abilities.NONE, Abilities.TELEPATHY, 680, 90, 120, 100, 150, 120, 100, 3, 0, 340, false, null, true),
      new PokemonForm("Origin Forme", "origin", Type.WATER, Type.DRAGON, 6.3, 659, Abilities.PRESSURE, Abilities.NONE, Abilities.TELEPATHY, 680, 90, 100, 100, 150, 120, 120, 3, 0, 340),
    ),
    new PokemonSpecies(Species.HEATRAN, 4, true, false, false, "Lava Dome Pokémon", Type.FIRE, Type.STEEL, 1.7, 430, Abilities.FLASH_FIRE, Abilities.NONE, Abilities.FLAME_BODY, 600, 91, 90, 106, 130, 106, 77, 3, 100, 300, GrowthRate.SLOW, 50, false),
    new PokemonSpecies(Species.REGIGIGAS, 4, true, false, false, "Colossal Pokémon", Type.NORMAL, null, 3.7, 420, Abilities.SLOW_START, Abilities.NONE, Abilities.NORMALIZE, 670, 110, 160, 110, 80, 110, 100, 3, 0, 335, GrowthRate.SLOW, null, false),
    new PokemonSpecies(Species.GIRATINA, 4, false, true, false, "Renegade Pokémon", Type.GHOST, Type.DRAGON, 4.5, 750, Abilities.PRESSURE, Abilities.NONE, Abilities.TELEPATHY, 680, 150, 100, 120, 100, 120, 90, 3, 0, 340, GrowthRate.SLOW, null, false, true,
      new PokemonForm("Altered Forme", "altered", Type.GHOST, Type.DRAGON, 4.5, 750, Abilities.PRESSURE, Abilities.NONE, Abilities.TELEPATHY, 680, 150, 100, 120, 100, 120, 90, 3, 0, 340, false, null, true),
      new PokemonForm("Origin Forme", "origin", Type.GHOST, Type.DRAGON, 6.9, 650, Abilities.LEVITATE, Abilities.NONE, Abilities.NONE, 680, 150, 120, 100, 120, 100, 90, 3, 0, 340),
    ),
    new PokemonSpecies(Species.CRESSELIA, 4, true, false, false, "Lunar Pokémon", Type.PSYCHIC, null, 1.5, 85.6, Abilities.LEVITATE, Abilities.NONE, Abilities.NONE, 580, 120, 70, 110, 75, 120, 85, 3, 100, 300, GrowthRate.SLOW, 0, false),
    new PokemonSpecies(Species.PHIONE, 4, false, false, true, "Sea Drifter Pokémon", Type.WATER, null, 0.4, 3.1, Abilities.HYDRATION, Abilities.NONE, Abilities.NONE, 480, 80, 80, 80, 80, 80, 80, 30, 70, 216, GrowthRate.SLOW, null, false),
    new PokemonSpecies(Species.MANAPHY, 4, false, false, true, "Seafaring Pokémon", Type.WATER, null, 0.3, 1.4, Abilities.HYDRATION, Abilities.NONE, Abilities.NONE, 600, 100, 100, 100, 100, 100, 100, 3, 70, 270, GrowthRate.SLOW, null, false),
    new PokemonSpecies(Species.DARKRAI, 4, false, false, true, "Pitch-Black Pokémon", Type.DARK, null, 1.5, 50.5, Abilities.BAD_DREAMS, Abilities.NONE, Abilities.NONE, 600, 70, 90, 90, 135, 90, 125, 3, 0, 270, GrowthRate.SLOW, null, false),
    new PokemonSpecies(Species.SHAYMIN, 4, false, false, true, "Gratitude Pokémon", Type.GRASS, null, 0.2, 2.1, Abilities.NATURAL_CURE, Abilities.NONE, Abilities.NONE, 600, 100, 100, 100, 100, 100, 100, 45, 100, 270, GrowthRate.MEDIUM_SLOW, null, false, true,
      new PokemonForm("Land Forme", "land", Type.GRASS, null, 0.2, 2.1, Abilities.NATURAL_CURE, Abilities.NONE, Abilities.NONE, 600, 100, 100, 100, 100, 100, 100, 45, 100, 270, false, null, true),
      new PokemonForm("Sky Forme", "sky", Type.GRASS, Type.FLYING, 0.4, 5.2, Abilities.SERENE_GRACE, Abilities.NONE, Abilities.NONE, 600, 100, 103, 75, 120, 75, 127, 45, 100, 270),
    ),
    new PokemonSpecies(Species.ARCEUS, 4, false, false, true, "Alpha Pokémon", Type.NORMAL, null, 3.2, 320, Abilities.MULTITYPE, Abilities.NONE, Abilities.NONE, 720, 120, 120, 120, 120, 120, 120, 3, 0, 324, GrowthRate.SLOW, null, false, true,
      new PokemonForm("Normal", "normal", Type.NORMAL, null, 3.2, 320, Abilities.MULTITYPE, Abilities.NONE, Abilities.NONE, 720, 120, 120, 120, 120, 120, 120, 3, 0, 324, false, null, true),
      new PokemonForm("Fighting", "fighting", Type.FIGHTING, null, 3.2, 320, Abilities.MULTITYPE, Abilities.NONE, Abilities.NONE, 720, 120, 120, 120, 120, 120, 120, 3, 0, 324),
      new PokemonForm("Flying", "flying", Type.FLYING, null, 3.2, 320, Abilities.MULTITYPE, Abilities.NONE, Abilities.NONE, 720, 120, 120, 120, 120, 120, 120, 3, 0, 324),
      new PokemonForm("Poison", "poison", Type.POISON, null, 3.2, 320, Abilities.MULTITYPE, Abilities.NONE, Abilities.NONE, 720, 120, 120, 120, 120, 120, 120, 3, 0, 324),
      new PokemonForm("Ground", "ground", Type.GROUND, null, 3.2, 320, Abilities.MULTITYPE, Abilities.NONE, Abilities.NONE, 720, 120, 120, 120, 120, 120, 120, 3, 0, 324),
      new PokemonForm("Rock", "rock", Type.ROCK, null, 3.2, 320, Abilities.MULTITYPE, Abilities.NONE, Abilities.NONE, 720, 120, 120, 120, 120, 120, 120, 3, 0, 324),
      new PokemonForm("Bug", "bug", Type.BUG, null, 3.2, 320, Abilities.MULTITYPE, Abilities.NONE, Abilities.NONE, 720, 120, 120, 120, 120, 120, 120, 3, 0, 324),
      new PokemonForm("Ghost", "ghost", Type.GHOST, null, 3.2, 320, Abilities.MULTITYPE, Abilities.NONE, Abilities.NONE, 720, 120, 120, 120, 120, 120, 120, 3, 0, 324),
      new PokemonForm("Steel", "steel", Type.STEEL, null, 3.2, 320, Abilities.MULTITYPE, Abilities.NONE, Abilities.NONE, 720, 120, 120, 120, 120, 120, 120, 3, 0, 324),
      new PokemonForm("Fire", "fire", Type.FIRE, null, 3.2, 320, Abilities.MULTITYPE, Abilities.NONE, Abilities.NONE, 720, 120, 120, 120, 120, 120, 120, 3, 0, 324),
      new PokemonForm("Water", "water", Type.WATER, null, 3.2, 320, Abilities.MULTITYPE, Abilities.NONE, Abilities.NONE, 720, 120, 120, 120, 120, 120, 120, 3, 0, 324),
      new PokemonForm("Grass", "grass", Type.GRASS, null, 3.2, 320, Abilities.MULTITYPE, Abilities.NONE, Abilities.NONE, 720, 120, 120, 120, 120, 120, 120, 3, 0, 324),
      new PokemonForm("Electric", "electric", Type.ELECTRIC, null, 3.2, 320, Abilities.MULTITYPE, Abilities.NONE, Abilities.NONE, 720, 120, 120, 120, 120, 120, 120, 3, 0, 324),
      new PokemonForm("Psychic", "psychic", Type.PSYCHIC, null, 3.2, 320, Abilities.MULTITYPE, Abilities.NONE, Abilities.NONE, 720, 120, 120, 120, 120, 120, 120, 3, 0, 324),
      new PokemonForm("Ice", "ice", Type.ICE, null, 3.2, 320, Abilities.MULTITYPE, Abilities.NONE, Abilities.NONE, 720, 120, 120, 120, 120, 120, 120, 3, 0, 324),
      new PokemonForm("Dragon", "dragon", Type.DRAGON, null, 3.2, 320, Abilities.MULTITYPE, Abilities.NONE, Abilities.NONE, 720, 120, 120, 120, 120, 120, 120, 3, 0, 324),
      new PokemonForm("Dark", "dark", Type.DARK, null, 3.2, 320, Abilities.MULTITYPE, Abilities.NONE, Abilities.NONE, 720, 120, 120, 120, 120, 120, 120, 3, 0, 324),
      new PokemonForm("Fairy", "fairy", Type.FAIRY, null, 3.2, 320, Abilities.MULTITYPE, Abilities.NONE, Abilities.NONE, 720, 120, 120, 120, 120, 120, 120, 3, 0, 324),
      new PokemonForm("???", "unknown", Type.UNKNOWN, null, 3.2, 320, Abilities.MULTITYPE, Abilities.NONE, Abilities.NONE, 720, 120, 120, 120, 120, 120, 120, 3, 0, 324),
    ),
    new PokemonSpecies(Species.VICTINI, 5, false, false, true, "Victory Pokémon", Type.PSYCHIC, Type.FIRE, 0.4, 4, Abilities.VICTORY_STAR, Abilities.NONE, Abilities.NONE, 600, 100, 100, 100, 100, 100, 100, 3, 100, 300, GrowthRate.SLOW, null, false),
    new PokemonSpecies(Species.SNIVY, 5, false, false, false, "Grass Snake Pokémon", Type.GRASS, null, 0.6, 8.1, Abilities.OVERGROW, Abilities.NONE, Abilities.CONTRARY, 308, 45, 45, 55, 45, 55, 63, 45, 70, 62, GrowthRate.MEDIUM_SLOW, 87.5, false),
    new PokemonSpecies(Species.SERVINE, 5, false, false, false, "Grass Snake Pokémon", Type.GRASS, null, 0.8, 16, Abilities.OVERGROW, Abilities.NONE, Abilities.CONTRARY, 413, 60, 60, 75, 60, 75, 83, 45, 70, 145, GrowthRate.MEDIUM_SLOW, 87.5, false),
    new PokemonSpecies(Species.SERPERIOR, 5, false, false, false, "Regal Pokémon", Type.GRASS, null, 3.3, 63, Abilities.OVERGROW, Abilities.NONE, Abilities.CONTRARY, 528, 75, 75, 95, 75, 95, 113, 45, 70, 238, GrowthRate.MEDIUM_SLOW, 87.5, false),
    new PokemonSpecies(Species.TEPIG, 5, false, false, false, "Fire Pig Pokémon", Type.FIRE, null, 0.5, 9.9, Abilities.BLAZE, Abilities.NONE, Abilities.THICK_FAT, 308, 65, 63, 45, 45, 45, 45, 45, 70, 62, GrowthRate.MEDIUM_SLOW, 87.5, false),
    new PokemonSpecies(Species.PIGNITE, 5, false, false, false, "Fire Pig Pokémon", Type.FIRE, Type.FIGHTING, 1, 55.5, Abilities.BLAZE, Abilities.NONE, Abilities.THICK_FAT, 418, 90, 93, 55, 70, 55, 55, 45, 70, 146, GrowthRate.MEDIUM_SLOW, 87.5, false),
    new PokemonSpecies(Species.EMBOAR, 5, false, false, false, "Mega Fire Pig Pokémon", Type.FIRE, Type.FIGHTING, 1.6, 150, Abilities.BLAZE, Abilities.NONE, Abilities.RECKLESS, 528, 110, 123, 65, 100, 65, 65, 45, 70, 238, GrowthRate.MEDIUM_SLOW, 87.5, false),
    new PokemonSpecies(Species.OSHAWOTT, 5, false, false, false, "Sea Otter Pokémon", Type.WATER, null, 0.5, 5.9, Abilities.TORRENT, Abilities.NONE, Abilities.SHELL_ARMOR, 308, 55, 55, 45, 63, 45, 45, 45, 70, 62, GrowthRate.MEDIUM_SLOW, 87.5, false),
    new PokemonSpecies(Species.DEWOTT, 5, false, false, false, "Discipline Pokémon", Type.WATER, null, 0.8, 24.5, Abilities.TORRENT, Abilities.NONE, Abilities.SHELL_ARMOR, 413, 75, 75, 60, 83, 60, 60, 45, 70, 145, GrowthRate.MEDIUM_SLOW, 87.5, false),
    new PokemonSpecies(Species.SAMUROTT, 5, false, false, false, "Formidable Pokémon", Type.WATER, null, 1.5, 94.6, Abilities.TORRENT, Abilities.NONE, Abilities.SHELL_ARMOR, 528, 95, 100, 85, 108, 70, 70, 45, 70, 238, GrowthRate.MEDIUM_SLOW, 87.5, false),
    new PokemonSpecies(Species.PATRAT, 5, false, false, false, "Scout Pokémon", Type.NORMAL, null, 0.5, 11.6, Abilities.RUN_AWAY, Abilities.KEEN_EYE, Abilities.ANALYTIC, 255, 45, 55, 39, 35, 39, 42, 255, 70, 51, GrowthRate.MEDIUM_FAST, 50, false),
    new PokemonSpecies(Species.WATCHOG, 5, false, false, false, "Lookout Pokémon", Type.NORMAL, null, 1.1, 27, Abilities.ILLUMINATE, Abilities.KEEN_EYE, Abilities.ANALYTIC, 420, 60, 85, 69, 60, 69, 77, 255, 70, 147, GrowthRate.MEDIUM_FAST, 50, false),
    new PokemonSpecies(Species.LILLIPUP, 5, false, false, false, "Puppy Pokémon", Type.NORMAL, null, 0.4, 4.1, Abilities.VITAL_SPIRIT, Abilities.PICKUP, Abilities.RUN_AWAY, 275, 45, 60, 45, 25, 45, 55, 255, 50, 55, GrowthRate.MEDIUM_SLOW, 50, false),
    new PokemonSpecies(Species.HERDIER, 5, false, false, false, "Loyal Dog Pokémon", Type.NORMAL, null, 0.9, 14.7, Abilities.INTIMIDATE, Abilities.SAND_RUSH, Abilities.SCRAPPY, 370, 65, 80, 65, 35, 65, 60, 120, 50, 130, GrowthRate.MEDIUM_SLOW, 50, false),
    new PokemonSpecies(Species.STOUTLAND, 5, false, false, false, "Big-Hearted Pokémon", Type.NORMAL, null, 1.2, 61, Abilities.INTIMIDATE, Abilities.SAND_RUSH, Abilities.SCRAPPY, 500, 85, 110, 90, 45, 90, 80, 45, 50, 250, GrowthRate.MEDIUM_SLOW, 50, false),
    new PokemonSpecies(Species.PURRLOIN, 5, false, false, false, "Devious Pokémon", Type.DARK, null, 0.4, 10.1, Abilities.LIMBER, Abilities.UNBURDEN, Abilities.PRANKSTER, 281, 41, 50, 37, 50, 37, 66, 255, 50, 56, GrowthRate.MEDIUM_FAST, 50, false),
    new PokemonSpecies(Species.LIEPARD, 5, false, false, false, "Cruel Pokémon", Type.DARK, null, 1.1, 37.5, Abilities.LIMBER, Abilities.UNBURDEN, Abilities.PRANKSTER, 446, 64, 88, 50, 88, 50, 106, 90, 50, 156, GrowthRate.MEDIUM_FAST, 50, false),
    new PokemonSpecies(Species.PANSAGE, 5, false, false, false, "Grass Monkey Pokémon", Type.GRASS, null, 0.6, 10.5, Abilities.GLUTTONY, Abilities.NONE, Abilities.OVERGROW, 316, 50, 53, 48, 53, 48, 64, 190, 70, 63, GrowthRate.MEDIUM_FAST, 87.5, false),
    new PokemonSpecies(Species.SIMISAGE, 5, false, false, false, "Thorn Monkey Pokémon", Type.GRASS, null, 1.1, 30.5, Abilities.GLUTTONY, Abilities.NONE, Abilities.OVERGROW, 498, 75, 98, 63, 98, 63, 101, 75, 70, 174, GrowthRate.MEDIUM_FAST, 87.5, false),
    new PokemonSpecies(Species.PANSEAR, 5, false, false, false, "High Temp Pokémon", Type.FIRE, null, 0.6, 11, Abilities.GLUTTONY, Abilities.NONE, Abilities.BLAZE, 316, 50, 53, 48, 53, 48, 64, 190, 70, 63, GrowthRate.MEDIUM_FAST, 87.5, false),
    new PokemonSpecies(Species.SIMISEAR, 5, false, false, false, "Ember Pokémon", Type.FIRE, null, 1, 28, Abilities.GLUTTONY, Abilities.NONE, Abilities.BLAZE, 498, 75, 98, 63, 98, 63, 101, 75, 70, 174, GrowthRate.MEDIUM_FAST, 87.5, false),
    new PokemonSpecies(Species.PANPOUR, 5, false, false, false, "Spray Pokémon", Type.WATER, null, 0.6, 13.5, Abilities.GLUTTONY, Abilities.NONE, Abilities.TORRENT, 316, 50, 53, 48, 53, 48, 64, 190, 70, 63, GrowthRate.MEDIUM_FAST, 87.5, false),
    new PokemonSpecies(Species.SIMIPOUR, 5, false, false, false, "Geyser Pokémon", Type.WATER, null, 1, 29, Abilities.GLUTTONY, Abilities.NONE, Abilities.TORRENT, 498, 75, 98, 63, 98, 63, 101, 75, 70, 174, GrowthRate.MEDIUM_FAST, 87.5, false),
    new PokemonSpecies(Species.MUNNA, 5, false, false, false, "Dream Eater Pokémon", Type.PSYCHIC, null, 0.6, 23.3, Abilities.FOREWARN, Abilities.SYNCHRONIZE, Abilities.TELEPATHY, 292, 76, 25, 45, 67, 55, 24, 190, 50, 58, GrowthRate.FAST, 50, false),
    new PokemonSpecies(Species.MUSHARNA, 5, false, false, false, "Drowsing Pokémon", Type.PSYCHIC, null, 1.1, 60.5, Abilities.FOREWARN, Abilities.SYNCHRONIZE, Abilities.TELEPATHY, 487, 116, 55, 85, 107, 95, 29, 75, 50, 170, GrowthRate.FAST, 50, false),
    new PokemonSpecies(Species.PIDOVE, 5, false, false, false, "Tiny Pigeon Pokémon", Type.NORMAL, Type.FLYING, 0.3, 2.1, Abilities.BIG_PECKS, Abilities.SUPER_LUCK, Abilities.RIVALRY, 264, 50, 55, 50, 36, 30, 43, 255, 50, 53, GrowthRate.MEDIUM_SLOW, 50, false),
    new PokemonSpecies(Species.TRANQUILL, 5, false, false, false, "Wild Pigeon Pokémon", Type.NORMAL, Type.FLYING, 0.6, 15, Abilities.BIG_PECKS, Abilities.SUPER_LUCK, Abilities.RIVALRY, 358, 62, 77, 62, 50, 42, 65, 120, 50, 125, GrowthRate.MEDIUM_SLOW, 50, false),
    new PokemonSpecies(Species.UNFEZANT, 5, false, false, false, "Proud Pokémon", Type.NORMAL, Type.FLYING, 1.2, 29, Abilities.BIG_PECKS, Abilities.SUPER_LUCK, Abilities.RIVALRY, 488, 80, 115, 80, 65, 55, 93, 45, 50, 244, GrowthRate.MEDIUM_SLOW, 50, true),
    new PokemonSpecies(Species.BLITZLE, 5, false, false, false, "Electrified Pokémon", Type.ELECTRIC, null, 0.8, 29.8, Abilities.LIGHTNING_ROD, Abilities.MOTOR_DRIVE, Abilities.SAP_SIPPER, 295, 45, 60, 32, 50, 32, 76, 190, 70, 59, GrowthRate.MEDIUM_FAST, 50, false),
    new PokemonSpecies(Species.ZEBSTRIKA, 5, false, false, false, "Thunderbolt Pokémon", Type.ELECTRIC, null, 1.6, 79.5, Abilities.LIGHTNING_ROD, Abilities.MOTOR_DRIVE, Abilities.SAP_SIPPER, 497, 75, 100, 63, 80, 63, 116, 75, 70, 174, GrowthRate.MEDIUM_FAST, 50, false),
    new PokemonSpecies(Species.ROGGENROLA, 5, false, false, false, "Mantle Pokémon", Type.ROCK, null, 0.4, 18, Abilities.STURDY, Abilities.WEAK_ARMOR, Abilities.SAND_FORCE, 280, 55, 75, 85, 25, 25, 15, 255, 50, 56, GrowthRate.MEDIUM_SLOW, 50, false),
    new PokemonSpecies(Species.BOLDORE, 5, false, false, false, "Ore Pokémon", Type.ROCK, null, 0.9, 102, Abilities.STURDY, Abilities.WEAK_ARMOR, Abilities.SAND_FORCE, 390, 70, 105, 105, 50, 40, 20, 120, 50, 137, GrowthRate.MEDIUM_SLOW, 50, false),
    new PokemonSpecies(Species.GIGALITH, 5, false, false, false, "Compressed Pokémon", Type.ROCK, null, 1.7, 260, Abilities.STURDY, Abilities.SAND_STREAM, Abilities.SAND_FORCE, 515, 85, 135, 130, 60, 80, 25, 45, 50, 258, GrowthRate.MEDIUM_SLOW, 50, false),
    new PokemonSpecies(Species.WOOBAT, 5, false, false, false, "Bat Pokémon", Type.PSYCHIC, Type.FLYING, 0.4, 2.1, Abilities.UNAWARE, Abilities.KLUTZ, Abilities.SIMPLE, 323, 65, 45, 43, 55, 43, 72, 190, 50, 65, GrowthRate.MEDIUM_FAST, 50, false),
    new PokemonSpecies(Species.SWOOBAT, 5, false, false, false, "Courting Pokémon", Type.PSYCHIC, Type.FLYING, 0.9, 10.5, Abilities.UNAWARE, Abilities.KLUTZ, Abilities.SIMPLE, 425, 67, 57, 55, 77, 55, 114, 45, 50, 149, GrowthRate.MEDIUM_FAST, 50, false),
    new PokemonSpecies(Species.DRILBUR, 5, false, false, false, "Mole Pokémon", Type.GROUND, null, 0.3, 8.5, Abilities.SAND_RUSH, Abilities.SAND_FORCE, Abilities.MOLD_BREAKER, 328, 60, 85, 40, 30, 45, 68, 120, 50, 66, GrowthRate.MEDIUM_FAST, 50, false),
    new PokemonSpecies(Species.EXCADRILL, 5, false, false, false, "Subterrene Pokémon", Type.GROUND, Type.STEEL, 0.7, 40.4, Abilities.SAND_RUSH, Abilities.SAND_FORCE, Abilities.MOLD_BREAKER, 508, 110, 135, 60, 50, 65, 88, 60, 50, 178, GrowthRate.MEDIUM_FAST, 50, false),
    new PokemonSpecies(Species.AUDINO, 5, false, false, false, "Hearing Pokémon", Type.NORMAL, null, 1.1, 31, Abilities.HEALER, Abilities.REGENERATOR, Abilities.KLUTZ, 445, 103, 60, 86, 60, 86, 50, 255, 50, 390, GrowthRate.FAST, 50, false, true,
      new PokemonForm("Normal", "", Type.NORMAL, null, 1.1, 31, Abilities.HEALER, Abilities.REGENERATOR, Abilities.KLUTZ, 445, 103, 60, 86, 60, 86, 50, 255, 50, 390, false, null, true),
      new PokemonForm("Mega", SpeciesFormKey.MEGA, Type.NORMAL, Type.FAIRY, 1.5, 32, Abilities.HEALER, Abilities.HEALER, Abilities.HEALER, 545, 103, 60, 126, 80, 126, 50, 255, 50, 390),
    ),
    new PokemonSpecies(Species.TIMBURR, 5, false, false, false, "Muscular Pokémon", Type.FIGHTING, null, 0.6, 12.5, Abilities.GUTS, Abilities.SHEER_FORCE, Abilities.IRON_FIST, 305, 75, 80, 55, 25, 35, 35, 180, 70, 61, GrowthRate.MEDIUM_SLOW, 75, false),
    new PokemonSpecies(Species.GURDURR, 5, false, false, false, "Muscular Pokémon", Type.FIGHTING, null, 1.2, 40, Abilities.GUTS, Abilities.SHEER_FORCE, Abilities.IRON_FIST, 405, 85, 105, 85, 40, 50, 40, 90, 50, 142, GrowthRate.MEDIUM_SLOW, 75, false),
    new PokemonSpecies(Species.CONKELDURR, 5, false, false, false, "Muscular Pokémon", Type.FIGHTING, null, 1.4, 87, Abilities.GUTS, Abilities.SHEER_FORCE, Abilities.IRON_FIST, 505, 105, 140, 95, 55, 65, 45, 45, 50, 253, GrowthRate.MEDIUM_SLOW, 75, false),
    new PokemonSpecies(Species.TYMPOLE, 5, false, false, false, "Tadpole Pokémon", Type.WATER, null, 0.5, 4.5, Abilities.SWIFT_SWIM, Abilities.HYDRATION, Abilities.WATER_ABSORB, 294, 50, 50, 40, 50, 40, 64, 255, 50, 59, GrowthRate.MEDIUM_SLOW, 50, false),
    new PokemonSpecies(Species.PALPITOAD, 5, false, false, false, "Vibration Pokémon", Type.WATER, Type.GROUND, 0.8, 17, Abilities.SWIFT_SWIM, Abilities.HYDRATION, Abilities.WATER_ABSORB, 384, 75, 65, 55, 65, 55, 69, 120, 50, 134, GrowthRate.MEDIUM_SLOW, 50, false),
    new PokemonSpecies(Species.SEISMITOAD, 5, false, false, false, "Vibration Pokémon", Type.WATER, Type.GROUND, 1.5, 62, Abilities.SWIFT_SWIM, Abilities.POISON_TOUCH, Abilities.WATER_ABSORB, 509, 105, 95, 75, 85, 75, 74, 45, 50, 255, GrowthRate.MEDIUM_SLOW, 50, false),
    new PokemonSpecies(Species.THROH, 5, false, false, false, "Judo Pokémon", Type.FIGHTING, null, 1.3, 55.5, Abilities.GUTS, Abilities.INNER_FOCUS, Abilities.MOLD_BREAKER, 465, 120, 100, 85, 30, 85, 45, 45, 50, 163, GrowthRate.MEDIUM_FAST, 100, false),
    new PokemonSpecies(Species.SAWK, 5, false, false, false, "Karate Pokémon", Type.FIGHTING, null, 1.4, 51, Abilities.STURDY, Abilities.INNER_FOCUS, Abilities.MOLD_BREAKER, 465, 75, 125, 75, 30, 75, 85, 45, 50, 163, GrowthRate.MEDIUM_FAST, 100, false),
    new PokemonSpecies(Species.SEWADDLE, 5, false, false, false, "Sewing Pokémon", Type.BUG, Type.GRASS, 0.3, 2.5, Abilities.SWARM, Abilities.CHLOROPHYLL, Abilities.OVERCOAT, 310, 45, 53, 70, 40, 60, 42, 255, 70, 62, GrowthRate.MEDIUM_SLOW, 50, false),
    new PokemonSpecies(Species.SWADLOON, 5, false, false, false, "Leaf-Wrapped Pokémon", Type.BUG, Type.GRASS, 0.5, 7.3, Abilities.LEAF_GUARD, Abilities.CHLOROPHYLL, Abilities.OVERCOAT, 380, 55, 63, 90, 50, 80, 42, 120, 70, 133, GrowthRate.MEDIUM_SLOW, 50, false),
    new PokemonSpecies(Species.LEAVANNY, 5, false, false, false, "Nurturing Pokémon", Type.BUG, Type.GRASS, 1.2, 20.5, Abilities.SWARM, Abilities.CHLOROPHYLL, Abilities.OVERCOAT, 500, 75, 103, 80, 70, 80, 92, 45, 70, 225, GrowthRate.MEDIUM_SLOW, 50, false),
    new PokemonSpecies(Species.VENIPEDE, 5, false, false, false, "Centipede Pokémon", Type.BUG, Type.POISON, 0.4, 5.3, Abilities.POISON_POINT, Abilities.SWARM, Abilities.SPEED_BOOST, 260, 30, 45, 59, 30, 39, 57, 255, 50, 52, GrowthRate.MEDIUM_SLOW, 50, false),
    new PokemonSpecies(Species.WHIRLIPEDE, 5, false, false, false, "Curlipede Pokémon", Type.BUG, Type.POISON, 1.2, 58.5, Abilities.POISON_POINT, Abilities.SWARM, Abilities.SPEED_BOOST, 360, 40, 55, 99, 40, 79, 47, 120, 50, 126, GrowthRate.MEDIUM_SLOW, 50, false),
    new PokemonSpecies(Species.SCOLIPEDE, 5, false, false, false, "Megapede Pokémon", Type.BUG, Type.POISON, 2.5, 200.5, Abilities.POISON_POINT, Abilities.SWARM, Abilities.SPEED_BOOST, 485, 60, 100, 89, 55, 69, 112, 45, 50, 243, GrowthRate.MEDIUM_SLOW, 50, false),
    new PokemonSpecies(Species.COTTONEE, 5, false, false, false, "Cotton Puff Pokémon", Type.GRASS, Type.FAIRY, 0.3, 0.6, Abilities.PRANKSTER, Abilities.INFILTRATOR, Abilities.CHLOROPHYLL, 280, 40, 27, 60, 37, 50, 66, 190, 50, 56, GrowthRate.MEDIUM_FAST, 50, false),
    new PokemonSpecies(Species.WHIMSICOTT, 5, false, false, false, "Windveiled Pokémon", Type.GRASS, Type.FAIRY, 0.7, 6.6, Abilities.PRANKSTER, Abilities.INFILTRATOR, Abilities.CHLOROPHYLL, 480, 60, 67, 85, 77, 75, 116, 75, 50, 168, GrowthRate.MEDIUM_FAST, 50, false),
    new PokemonSpecies(Species.PETILIL, 5, false, false, false, "Bulb Pokémon", Type.GRASS, null, 0.5, 6.6, Abilities.CHLOROPHYLL, Abilities.OWN_TEMPO, Abilities.LEAF_GUARD, 280, 45, 35, 50, 70, 50, 30, 190, 50, 56, GrowthRate.MEDIUM_FAST, 0, false),
    new PokemonSpecies(Species.LILLIGANT, 5, false, false, false, "Flowering Pokémon", Type.GRASS, null, 1.1, 16.3, Abilities.CHLOROPHYLL, Abilities.OWN_TEMPO, Abilities.LEAF_GUARD, 480, 70, 60, 75, 110, 75, 90, 75, 50, 168, GrowthRate.MEDIUM_FAST, 0, false),
    new PokemonSpecies(Species.BASCULIN, 5, false, false, false, "Hostile Pokémon", Type.WATER, null, 1, 18, Abilities.RECKLESS, Abilities.ADAPTABILITY, Abilities.MOLD_BREAKER, 460, 70, 92, 65, 80, 55, 98, 25, 50, 161, GrowthRate.MEDIUM_FAST, 50, false, false,
      new PokemonForm("Red-Striped Form", "red-striped", Type.WATER, null, 1, 18, Abilities.RECKLESS, Abilities.ADAPTABILITY, Abilities.MOLD_BREAKER, 460, 70, 92, 65, 80, 55, 98, 25, 50, 161, false, null, true),
      new PokemonForm("Blue-Striped Form", "blue-striped", Type.WATER, null, 1, 18, Abilities.ROCK_HEAD, Abilities.ADAPTABILITY, Abilities.MOLD_BREAKER, 460, 70, 92, 65, 80, 55, 98, 25, 50, 161, false, null, true),
      new PokemonForm("White-Striped Form", "white-striped", Type.WATER, null, 1, 18, Abilities.RATTLED, Abilities.ADAPTABILITY, Abilities.MOLD_BREAKER, 460, 70, 92, 65, 80, 55, 98, 25, 50, 161, false, null, true),
    ),
    new PokemonSpecies(Species.SANDILE, 5, false, false, false, "Desert Croc Pokémon", Type.GROUND, Type.DARK, 0.7, 15.2, Abilities.INTIMIDATE, Abilities.MOXIE, Abilities.ANGER_POINT, 292, 50, 72, 35, 35, 35, 65, 180, 50, 58, GrowthRate.MEDIUM_SLOW, 50, false),
    new PokemonSpecies(Species.KROKOROK, 5, false, false, false, "Desert Croc Pokémon", Type.GROUND, Type.DARK, 1, 33.4, Abilities.INTIMIDATE, Abilities.MOXIE, Abilities.ANGER_POINT, 351, 60, 82, 45, 45, 45, 74, 90, 50, 123, GrowthRate.MEDIUM_SLOW, 50, false),
    new PokemonSpecies(Species.KROOKODILE, 5, false, false, false, "Intimidation Pokémon", Type.GROUND, Type.DARK, 1.5, 96.3, Abilities.INTIMIDATE, Abilities.MOXIE, Abilities.ANGER_POINT, 519, 95, 117, 80, 65, 70, 92, 45, 50, 260, GrowthRate.MEDIUM_SLOW, 50, false),
    new PokemonSpecies(Species.DARUMAKA, 5, false, false, false, "Zen Charm Pokémon", Type.FIRE, null, 0.6, 37.5, Abilities.HUSTLE, Abilities.NONE, Abilities.INNER_FOCUS, 315, 70, 90, 45, 15, 45, 50, 120, 50, 63, GrowthRate.MEDIUM_SLOW, 50, false),
    new PokemonSpecies(Species.DARMANITAN, 5, false, false, false, "Blazing Pokémon", Type.FIRE, null, 1.3, 92.9, Abilities.SHEER_FORCE, Abilities.NONE, Abilities.ZEN_MODE, 480, 105, 140, 55, 30, 55, 95, 60, 50, 168, GrowthRate.MEDIUM_SLOW, 50, false, true,
      new PokemonForm("Standard Mode", "", Type.FIRE, null, 1.3, 92.9, Abilities.SHEER_FORCE, Abilities.NONE, Abilities.ZEN_MODE, 480, 105, 140, 55, 30, 55, 95, 60, 50, 168, false, null, true),
      new PokemonForm("Zen Mode", "zen", Type.FIRE, Type.PSYCHIC, 1.3, 92.9, Abilities.SHEER_FORCE, Abilities.NONE, Abilities.ZEN_MODE, 540, 105, 30, 105, 140, 105, 55, 60, 50, 168),
    ),
    new PokemonSpecies(Species.MARACTUS, 5, false, false, false, "Cactus Pokémon", Type.GRASS, null, 1, 28, Abilities.WATER_ABSORB, Abilities.CHLOROPHYLL, Abilities.STORM_DRAIN, 461, 75, 86, 67, 106, 67, 60, 255, 50, 161, GrowthRate.MEDIUM_FAST, 50, false),
    new PokemonSpecies(Species.DWEBBLE, 5, false, false, false, "Rock Inn Pokémon", Type.BUG, Type.ROCK, 0.3, 14.5, Abilities.STURDY, Abilities.SHELL_ARMOR, Abilities.WEAK_ARMOR, 325, 50, 65, 85, 35, 35, 55, 190, 50, 65, GrowthRate.MEDIUM_FAST, 50, false),
    new PokemonSpecies(Species.CRUSTLE, 5, false, false, false, "Stone Home Pokémon", Type.BUG, Type.ROCK, 1.4, 200, Abilities.STURDY, Abilities.SHELL_ARMOR, Abilities.WEAK_ARMOR, 485, 70, 105, 125, 65, 75, 45, 75, 50, 170, GrowthRate.MEDIUM_FAST, 50, false),
    new PokemonSpecies(Species.SCRAGGY, 5, false, false, false, "Shedding Pokémon", Type.DARK, Type.FIGHTING, 0.6, 11.8, Abilities.SHED_SKIN, Abilities.MOXIE, Abilities.INTIMIDATE, 348, 50, 75, 70, 35, 70, 48, 180, 35, 70, GrowthRate.MEDIUM_FAST, 50, false),
    new PokemonSpecies(Species.SCRAFTY, 5, false, false, false, "Hoodlum Pokémon", Type.DARK, Type.FIGHTING, 1.1, 30, Abilities.SHED_SKIN, Abilities.MOXIE, Abilities.INTIMIDATE, 488, 65, 90, 115, 45, 115, 58, 90, 50, 171, GrowthRate.MEDIUM_FAST, 50, false),
    new PokemonSpecies(Species.SIGILYPH, 5, false, false, false, "Avianoid Pokémon", Type.PSYCHIC, Type.FLYING, 1.4, 14, Abilities.WONDER_SKIN, Abilities.MAGIC_GUARD, Abilities.TINTED_LENS, 490, 72, 58, 80, 103, 80, 97, 45, 50, 172, GrowthRate.MEDIUM_FAST, 50, false),
    new PokemonSpecies(Species.YAMASK, 5, false, false, false, "Spirit Pokémon", Type.GHOST, null, 0.5, 1.5, Abilities.MUMMY, Abilities.NONE, Abilities.NONE, 303, 38, 30, 85, 55, 65, 30, 190, 50, 61, GrowthRate.MEDIUM_FAST, 50, false),
    new PokemonSpecies(Species.COFAGRIGUS, 5, false, false, false, "Coffin Pokémon", Type.GHOST, null, 1.7, 76.5, Abilities.MUMMY, Abilities.NONE, Abilities.NONE, 483, 58, 50, 145, 95, 105, 30, 90, 50, 169, GrowthRate.MEDIUM_FAST, 50, false),
    new PokemonSpecies(Species.TIRTOUGA, 5, false, false, false, "Prototurtle Pokémon", Type.WATER, Type.ROCK, 0.7, 16.5, Abilities.SOLID_ROCK, Abilities.STURDY, Abilities.SWIFT_SWIM, 355, 54, 78, 103, 53, 45, 22, 45, 50, 71, GrowthRate.MEDIUM_FAST, 87.5, false),
    new PokemonSpecies(Species.CARRACOSTA, 5, false, false, false, "Prototurtle Pokémon", Type.WATER, Type.ROCK, 1.2, 81, Abilities.SOLID_ROCK, Abilities.STURDY, Abilities.SWIFT_SWIM, 495, 74, 108, 133, 83, 65, 32, 45, 50, 173, GrowthRate.MEDIUM_FAST, 87.5, false),
    new PokemonSpecies(Species.ARCHEN, 5, false, false, false, "First Bird Pokémon", Type.ROCK, Type.FLYING, 0.5, 9.5, Abilities.DEFEATIST, Abilities.NONE, Abilities.EMERGENCY_EXIT, 401, 55, 112, 45, 74, 45, 70, 45, 50, 71, GrowthRate.MEDIUM_FAST, 87.5, false), //Custom Hidden
    new PokemonSpecies(Species.ARCHEOPS, 5, false, false, false, "First Bird Pokémon", Type.ROCK, Type.FLYING, 1.4, 32, Abilities.DEFEATIST, Abilities.NONE, Abilities.EMERGENCY_EXIT, 567, 75, 140, 65, 112, 65, 110, 45, 50, 177, GrowthRate.MEDIUM_FAST, 87.5, false), //Custom Hidden
    new PokemonSpecies(Species.TRUBBISH, 5, false, false, false, "Trash Bag Pokémon", Type.POISON, null, 0.6, 31, Abilities.STENCH, Abilities.STICKY_HOLD, Abilities.AFTERMATH, 329, 50, 50, 62, 40, 62, 65, 190, 50, 66, GrowthRate.MEDIUM_FAST, 50, false),
    new PokemonSpecies(Species.GARBODOR, 5, false, false, false, "Trash Heap Pokémon", Type.POISON, null, 1.9, 107.3, Abilities.STENCH, Abilities.WEAK_ARMOR, Abilities.AFTERMATH, 474, 80, 95, 82, 60, 82, 75, 60, 50, 166, GrowthRate.MEDIUM_FAST, 50, false, true,
      new PokemonForm("Normal", "", Type.POISON, null, 1.9, 107.3, Abilities.STENCH, Abilities.WEAK_ARMOR, Abilities.AFTERMATH, 474, 80, 95, 82, 60, 82, 75, 60, 50, 166, false, null, true),
      new PokemonForm("G-Max", SpeciesFormKey.GIGANTAMAX, Type.POISON, null, 21, 107.3, Abilities.STENCH, Abilities.WEAK_ARMOR, Abilities.AFTERMATH, 574, 100, 125, 102, 80, 102, 65, 60, 50, 166),
    ),
    new PokemonSpecies(Species.ZORUA, 5, false, false, false, "Tricky Fox Pokémon", Type.DARK, null, 0.7, 12.5, Abilities.ILLUSION, Abilities.NONE, Abilities.NONE, 330, 40, 65, 40, 80, 40, 65, 75, 50, 66, GrowthRate.MEDIUM_SLOW, 87.5, false),
    new PokemonSpecies(Species.ZOROARK, 5, false, false, false, "Illusion Fox Pokémon", Type.DARK, null, 1.6, 81.1, Abilities.ILLUSION, Abilities.NONE, Abilities.NONE, 510, 60, 105, 60, 120, 60, 105, 45, 50, 179, GrowthRate.MEDIUM_SLOW, 87.5, false),
    new PokemonSpecies(Species.MINCCINO, 5, false, false, false, "Chinchilla Pokémon", Type.NORMAL, null, 0.4, 5.8, Abilities.CUTE_CHARM, Abilities.TECHNICIAN, Abilities.SKILL_LINK, 300, 55, 50, 40, 40, 40, 75, 255, 50, 60, GrowthRate.FAST, 25, false),
    new PokemonSpecies(Species.CINCCINO, 5, false, false, false, "Scarf Pokémon", Type.NORMAL, null, 0.5, 7.5, Abilities.CUTE_CHARM, Abilities.TECHNICIAN, Abilities.SKILL_LINK, 470, 75, 95, 60, 65, 60, 115, 60, 50, 165, GrowthRate.FAST, 25, false),
    new PokemonSpecies(Species.GOTHITA, 5, false, false, false, "Fixation Pokémon", Type.PSYCHIC, null, 0.4, 5.8, Abilities.FRISK, Abilities.COMPETITIVE, Abilities.SHADOW_TAG, 290, 45, 30, 50, 55, 65, 45, 200, 50, 58, GrowthRate.MEDIUM_SLOW, 25, false),
    new PokemonSpecies(Species.GOTHORITA, 5, false, false, false, "Manipulate Pokémon", Type.PSYCHIC, null, 0.7, 18, Abilities.FRISK, Abilities.COMPETITIVE, Abilities.SHADOW_TAG, 390, 60, 45, 70, 75, 85, 55, 100, 50, 137, GrowthRate.MEDIUM_SLOW, 25, false),
    new PokemonSpecies(Species.GOTHITELLE, 5, false, false, false, "Astral Body Pokémon", Type.PSYCHIC, null, 1.5, 44, Abilities.FRISK, Abilities.COMPETITIVE, Abilities.SHADOW_TAG, 490, 70, 55, 95, 95, 110, 65, 50, 50, 245, GrowthRate.MEDIUM_SLOW, 25, false),
    new PokemonSpecies(Species.SOLOSIS, 5, false, false, false, "Cell Pokémon", Type.PSYCHIC, null, 0.3, 1, Abilities.OVERCOAT, Abilities.MAGIC_GUARD, Abilities.REGENERATOR, 290, 45, 30, 40, 105, 50, 20, 200, 50, 58, GrowthRate.MEDIUM_SLOW, 50, false),
    new PokemonSpecies(Species.DUOSION, 5, false, false, false, "Mitosis Pokémon", Type.PSYCHIC, null, 0.6, 8, Abilities.OVERCOAT, Abilities.MAGIC_GUARD, Abilities.REGENERATOR, 370, 65, 40, 50, 125, 60, 30, 100, 50, 130, GrowthRate.MEDIUM_SLOW, 50, false),
    new PokemonSpecies(Species.REUNICLUS, 5, false, false, false, "Multiplying Pokémon", Type.PSYCHIC, null, 1, 20.1, Abilities.OVERCOAT, Abilities.MAGIC_GUARD, Abilities.REGENERATOR, 490, 110, 65, 75, 125, 85, 30, 50, 50, 245, GrowthRate.MEDIUM_SLOW, 50, false),
    new PokemonSpecies(Species.DUCKLETT, 5, false, false, false, "Water Bird Pokémon", Type.WATER, Type.FLYING, 0.5, 5.5, Abilities.KEEN_EYE, Abilities.BIG_PECKS, Abilities.HYDRATION, 305, 62, 44, 50, 44, 50, 55, 190, 70, 61, GrowthRate.MEDIUM_FAST, 50, false),
    new PokemonSpecies(Species.SWANNA, 5, false, false, false, "White Bird Pokémon", Type.WATER, Type.FLYING, 1.3, 24.2, Abilities.KEEN_EYE, Abilities.BIG_PECKS, Abilities.HYDRATION, 473, 75, 87, 63, 87, 63, 98, 45, 70, 166, GrowthRate.MEDIUM_FAST, 50, false),
    new PokemonSpecies(Species.VANILLITE, 5, false, false, false, "Fresh Snow Pokémon", Type.ICE, null, 0.4, 5.7, Abilities.ICE_BODY, Abilities.SNOW_CLOAK, Abilities.WEAK_ARMOR, 305, 36, 50, 50, 65, 60, 44, 255, 50, 61, GrowthRate.SLOW, 50, false),
    new PokemonSpecies(Species.VANILLISH, 5, false, false, false, "Icy Snow Pokémon", Type.ICE, null, 1.1, 41, Abilities.ICE_BODY, Abilities.SNOW_CLOAK, Abilities.WEAK_ARMOR, 395, 51, 65, 65, 80, 75, 59, 120, 50, 138, GrowthRate.SLOW, 50, false),
    new PokemonSpecies(Species.VANILLUXE, 5, false, false, false, "Snowstorm Pokémon", Type.ICE, null, 1.3, 57.5, Abilities.ICE_BODY, Abilities.SNOW_WARNING, Abilities.WEAK_ARMOR, 535, 71, 95, 85, 110, 95, 79, 45, 50, 268, GrowthRate.SLOW, 50, false),
    new PokemonSpecies(Species.DEERLING, 5, false, false, false, "Season Pokémon", Type.NORMAL, Type.GRASS, 0.6, 19.5, Abilities.CHLOROPHYLL, Abilities.SAP_SIPPER, Abilities.SERENE_GRACE, 335, 60, 60, 50, 40, 50, 75, 190, 70, 67, GrowthRate.MEDIUM_FAST, 50, false, true,
      new PokemonForm("Spring Form", "spring", Type.NORMAL, Type.GRASS, 0.6, 19.5, Abilities.CHLOROPHYLL, Abilities.SAP_SIPPER, Abilities.SERENE_GRACE, 335, 60, 60, 50, 40, 50, 75, 190, 70, 67, false, null, true),
      new PokemonForm("Summer Form", "summer", Type.NORMAL, Type.GRASS, 0.6, 19.5, Abilities.CHLOROPHYLL, Abilities.SAP_SIPPER, Abilities.SERENE_GRACE, 335, 60, 60, 50, 40, 50, 75, 190, 70, 67, false, null, true),
      new PokemonForm("Autumn Form", "autumn", Type.NORMAL, Type.GRASS, 0.6, 19.5, Abilities.CHLOROPHYLL, Abilities.SAP_SIPPER, Abilities.SERENE_GRACE, 335, 60, 60, 50, 40, 50, 75, 190, 70, 67, false, null, true),
      new PokemonForm("Winter Form", "winter", Type.NORMAL, Type.GRASS, 0.6, 19.5, Abilities.CHLOROPHYLL, Abilities.SAP_SIPPER, Abilities.SERENE_GRACE, 335, 60, 60, 50, 40, 50, 75, 190, 70, 67, false, null, true),
    ),
    new PokemonSpecies(Species.SAWSBUCK, 5, false, false, false, "Season Pokémon", Type.NORMAL, Type.GRASS, 1.9, 92.5, Abilities.CHLOROPHYLL, Abilities.SAP_SIPPER, Abilities.SERENE_GRACE, 475, 80, 100, 70, 60, 70, 95, 75, 70, 166, GrowthRate.MEDIUM_FAST, 50, false, true,
      new PokemonForm("Spring Form", "spring", Type.NORMAL, Type.GRASS, 1.9, 92.5, Abilities.CHLOROPHYLL, Abilities.SAP_SIPPER, Abilities.SERENE_GRACE, 475, 80, 100, 70, 60, 70, 95, 75, 70, 166, false, null, true),
      new PokemonForm("Summer Form", "summer", Type.NORMAL, Type.GRASS, 1.9, 92.5, Abilities.CHLOROPHYLL, Abilities.SAP_SIPPER, Abilities.SERENE_GRACE, 475, 80, 100, 70, 60, 70, 95, 75, 70, 166, false, null, true),
      new PokemonForm("Autumn Form", "autumn", Type.NORMAL, Type.GRASS, 1.9, 92.5, Abilities.CHLOROPHYLL, Abilities.SAP_SIPPER, Abilities.SERENE_GRACE, 475, 80, 100, 70, 60, 70, 95, 75, 70, 166, false, null, true),
      new PokemonForm("Winter Form", "winter", Type.NORMAL, Type.GRASS, 1.9, 92.5, Abilities.CHLOROPHYLL, Abilities.SAP_SIPPER, Abilities.SERENE_GRACE, 475, 80, 100, 70, 60, 70, 95, 75, 70, 166, false, null, true),
    ),
    new PokemonSpecies(Species.EMOLGA, 5, false, false, false, "Sky Squirrel Pokémon", Type.ELECTRIC, Type.FLYING, 0.4, 5, Abilities.STATIC, Abilities.NONE, Abilities.MOTOR_DRIVE, 428, 55, 75, 60, 75, 60, 103, 200, 50, 150, GrowthRate.MEDIUM_FAST, 50, false),
    new PokemonSpecies(Species.KARRABLAST, 5, false, false, false, "Clamping Pokémon", Type.BUG, null, 0.5, 5.9, Abilities.SWARM, Abilities.SHED_SKIN, Abilities.NO_GUARD, 315, 50, 75, 45, 40, 45, 60, 200, 50, 63, GrowthRate.MEDIUM_FAST, 50, false),
    new PokemonSpecies(Species.ESCAVALIER, 5, false, false, false, "Cavalry Pokémon", Type.BUG, Type.STEEL, 1, 33, Abilities.SWARM, Abilities.SHELL_ARMOR, Abilities.OVERCOAT, 495, 70, 135, 105, 60, 105, 20, 75, 50, 173, GrowthRate.MEDIUM_FAST, 50, false),
    new PokemonSpecies(Species.FOONGUS, 5, false, false, false, "Mushroom Pokémon", Type.GRASS, Type.POISON, 0.2, 1, Abilities.EFFECT_SPORE, Abilities.NONE, Abilities.REGENERATOR, 294, 69, 55, 45, 55, 55, 15, 190, 50, 59, GrowthRate.MEDIUM_FAST, 50, false),
    new PokemonSpecies(Species.AMOONGUSS, 5, false, false, false, "Mushroom Pokémon", Type.GRASS, Type.POISON, 0.6, 10.5, Abilities.EFFECT_SPORE, Abilities.NONE, Abilities.REGENERATOR, 464, 114, 85, 70, 85, 80, 30, 75, 50, 162, GrowthRate.MEDIUM_FAST, 50, false),
    new PokemonSpecies(Species.FRILLISH, 5, false, false, false, "Floating Pokémon", Type.WATER, Type.GHOST, 1.2, 33, Abilities.WATER_ABSORB, Abilities.CURSED_BODY, Abilities.DAMP, 335, 55, 40, 50, 65, 85, 40, 190, 50, 67, GrowthRate.MEDIUM_FAST, 50, true),
    new PokemonSpecies(Species.JELLICENT, 5, false, false, false, "Floating Pokémon", Type.WATER, Type.GHOST, 2.2, 135, Abilities.WATER_ABSORB, Abilities.CURSED_BODY, Abilities.DAMP, 480, 100, 60, 70, 85, 105, 60, 60, 50, 168, GrowthRate.MEDIUM_FAST, 50, true),
    new PokemonSpecies(Species.ALOMOMOLA, 5, false, false, false, "Caring Pokémon", Type.WATER, null, 1.2, 31.6, Abilities.HEALER, Abilities.HYDRATION, Abilities.REGENERATOR, 470, 165, 75, 80, 40, 45, 65, 75, 70, 165, GrowthRate.FAST, 50, false),
    new PokemonSpecies(Species.JOLTIK, 5, false, false, false, "Attaching Pokémon", Type.BUG, Type.ELECTRIC, 0.1, 0.6, Abilities.COMPOUND_EYES, Abilities.UNNERVE, Abilities.SWARM, 319, 50, 47, 50, 57, 50, 65, 190, 50, 64, GrowthRate.MEDIUM_FAST, 50, false),
    new PokemonSpecies(Species.GALVANTULA, 5, false, false, false, "EleSpider Pokémon", Type.BUG, Type.ELECTRIC, 0.8, 14.3, Abilities.COMPOUND_EYES, Abilities.UNNERVE, Abilities.SWARM, 472, 70, 77, 60, 97, 60, 108, 75, 50, 165, GrowthRate.MEDIUM_FAST, 50, false),
    new PokemonSpecies(Species.FERROSEED, 5, false, false, false, "Thorn Seed Pokémon", Type.GRASS, Type.STEEL, 0.6, 18.8, Abilities.IRON_BARBS, Abilities.NONE, Abilities.IRON_BARBS, 305, 44, 50, 91, 24, 86, 10, 255, 50, 61, GrowthRate.MEDIUM_FAST, 50, false),
    new PokemonSpecies(Species.FERROTHORN, 5, false, false, false, "Thorn Pod Pokémon", Type.GRASS, Type.STEEL, 1, 110, Abilities.IRON_BARBS, Abilities.NONE, Abilities.ANTICIPATION, 489, 74, 94, 131, 54, 116, 20, 90, 50, 171, GrowthRate.MEDIUM_FAST, 50, false),
    new PokemonSpecies(Species.KLINK, 5, false, false, false, "Gear Pokémon", Type.STEEL, null, 0.3, 21, Abilities.PLUS, Abilities.MINUS, Abilities.CLEAR_BODY, 300, 40, 55, 70, 45, 60, 30, 130, 50, 60, GrowthRate.MEDIUM_SLOW, null, false),
    new PokemonSpecies(Species.KLANG, 5, false, false, false, "Gear Pokémon", Type.STEEL, null, 0.6, 51, Abilities.PLUS, Abilities.MINUS, Abilities.CLEAR_BODY, 440, 60, 80, 95, 70, 85, 50, 60, 50, 154, GrowthRate.MEDIUM_SLOW, null, false),
    new PokemonSpecies(Species.KLINKLANG, 5, false, false, false, "Gear Pokémon", Type.STEEL, null, 0.6, 81, Abilities.PLUS, Abilities.MINUS, Abilities.CLEAR_BODY, 520, 60, 100, 115, 70, 85, 90, 30, 50, 260, GrowthRate.MEDIUM_SLOW, null, false),
    new PokemonSpecies(Species.TYNAMO, 5, false, false, false, "EleFish Pokémon", Type.ELECTRIC, null, 0.2, 0.3, Abilities.LEVITATE, Abilities.NONE, Abilities.NONE, 275, 35, 55, 40, 45, 40, 60, 190, 70, 55, GrowthRate.SLOW, 50, false),
    new PokemonSpecies(Species.EELEKTRIK, 5, false, false, false, "EleFish Pokémon", Type.ELECTRIC, null, 1.2, 22, Abilities.LEVITATE, Abilities.NONE, Abilities.NONE, 405, 65, 85, 70, 75, 70, 40, 60, 70, 142, GrowthRate.SLOW, 50, false),
    new PokemonSpecies(Species.EELEKTROSS, 5, false, false, false, "EleFish Pokémon", Type.ELECTRIC, null, 2.1, 80.5, Abilities.LEVITATE, Abilities.NONE, Abilities.NONE, 515, 85, 115, 80, 105, 80, 50, 30, 70, 232, GrowthRate.SLOW, 50, false),
    new PokemonSpecies(Species.ELGYEM, 5, false, false, false, "Cerebral Pokémon", Type.PSYCHIC, null, 0.5, 9, Abilities.TELEPATHY, Abilities.SYNCHRONIZE, Abilities.ANALYTIC, 335, 55, 55, 55, 85, 55, 30, 255, 50, 67, GrowthRate.MEDIUM_FAST, 50, false),
    new PokemonSpecies(Species.BEHEEYEM, 5, false, false, false, "Cerebral Pokémon", Type.PSYCHIC, null, 1, 34.5, Abilities.TELEPATHY, Abilities.SYNCHRONIZE, Abilities.ANALYTIC, 485, 75, 75, 75, 125, 95, 40, 90, 50, 170, GrowthRate.MEDIUM_FAST, 50, false),
    new PokemonSpecies(Species.LITWICK, 5, false, false, false, "Candle Pokémon", Type.GHOST, Type.FIRE, 0.3, 3.1, Abilities.FLASH_FIRE, Abilities.FLAME_BODY, Abilities.INFILTRATOR, 275, 50, 30, 55, 65, 55, 20, 190, 50, 55, GrowthRate.MEDIUM_SLOW, 50, false),
    new PokemonSpecies(Species.LAMPENT, 5, false, false, false, "Lamp Pokémon", Type.GHOST, Type.FIRE, 0.6, 13, Abilities.FLASH_FIRE, Abilities.FLAME_BODY, Abilities.INFILTRATOR, 370, 60, 40, 60, 95, 60, 55, 90, 50, 130, GrowthRate.MEDIUM_SLOW, 50, false),
    new PokemonSpecies(Species.CHANDELURE, 5, false, false, false, "Luring Pokémon", Type.GHOST, Type.FIRE, 1, 34.3, Abilities.FLASH_FIRE, Abilities.FLAME_BODY, Abilities.INFILTRATOR, 520, 60, 55, 90, 145, 90, 80, 45, 50, 260, GrowthRate.MEDIUM_SLOW, 50, false),
    new PokemonSpecies(Species.AXEW, 5, false, false, false, "Tusk Pokémon", Type.DRAGON, null, 0.6, 18, Abilities.RIVALRY, Abilities.MOLD_BREAKER, Abilities.UNNERVE, 320, 46, 87, 60, 30, 40, 57, 75, 35, 64, GrowthRate.SLOW, 50, false),
    new PokemonSpecies(Species.FRAXURE, 5, false, false, false, "Axe Jaw Pokémon", Type.DRAGON, null, 1, 36, Abilities.RIVALRY, Abilities.MOLD_BREAKER, Abilities.UNNERVE, 410, 66, 117, 70, 40, 50, 67, 60, 35, 144, GrowthRate.SLOW, 50, false),
    new PokemonSpecies(Species.HAXORUS, 5, false, false, false, "Axe Jaw Pokémon", Type.DRAGON, null, 1.8, 105.5, Abilities.RIVALRY, Abilities.MOLD_BREAKER, Abilities.UNNERVE, 540, 76, 147, 90, 60, 70, 97, 45, 35, 270, GrowthRate.SLOW, 50, false),
    new PokemonSpecies(Species.CUBCHOO, 5, false, false, false, "Chill Pokémon", Type.ICE, null, 0.5, 8.5, Abilities.SNOW_CLOAK, Abilities.SLUSH_RUSH, Abilities.RATTLED, 305, 55, 70, 40, 60, 40, 40, 120, 50, 61, GrowthRate.MEDIUM_FAST, 50, false),
    new PokemonSpecies(Species.BEARTIC, 5, false, false, false, "Freezing Pokémon", Type.ICE, null, 2.6, 260, Abilities.SNOW_CLOAK, Abilities.SLUSH_RUSH, Abilities.SWIFT_SWIM, 505, 95, 130, 80, 70, 80, 50, 60, 50, 177, GrowthRate.MEDIUM_FAST, 50, false),
    new PokemonSpecies(Species.CRYOGONAL, 5, false, false, false, "Crystallizing Pokémon", Type.ICE, null, 1.1, 148, Abilities.LEVITATE, Abilities.NONE, Abilities.NONE, 515, 80, 50, 50, 95, 135, 105, 25, 50, 180, GrowthRate.MEDIUM_FAST, null, false),
    new PokemonSpecies(Species.SHELMET, 5, false, false, false, "Snail Pokémon", Type.BUG, null, 0.4, 7.7, Abilities.HYDRATION, Abilities.SHELL_ARMOR, Abilities.OVERCOAT, 305, 50, 40, 85, 40, 65, 25, 200, 50, 61, GrowthRate.MEDIUM_FAST, 50, false),
    new PokemonSpecies(Species.ACCELGOR, 5, false, false, false, "Shell Out Pokémon", Type.BUG, null, 0.8, 25.3, Abilities.HYDRATION, Abilities.STICKY_HOLD, Abilities.UNBURDEN, 495, 80, 70, 40, 100, 60, 145, 75, 50, 173, GrowthRate.MEDIUM_FAST, 50, false),
    new PokemonSpecies(Species.STUNFISK, 5, false, false, false, "Trap Pokémon", Type.GROUND, Type.ELECTRIC, 0.7, 11, Abilities.STATIC, Abilities.LIMBER, Abilities.SAND_VEIL, 471, 109, 66, 84, 81, 99, 32, 75, 70, 165, GrowthRate.MEDIUM_FAST, 50, false),
    new PokemonSpecies(Species.MIENFOO, 5, false, false, false, "Martial Arts Pokémon", Type.FIGHTING, null, 0.9, 20, Abilities.INNER_FOCUS, Abilities.REGENERATOR, Abilities.RECKLESS, 350, 45, 85, 50, 55, 50, 65, 180, 50, 70, GrowthRate.MEDIUM_SLOW, 50, false),
    new PokemonSpecies(Species.MIENSHAO, 5, false, false, false, "Martial Arts Pokémon", Type.FIGHTING, null, 1.4, 35.5, Abilities.INNER_FOCUS, Abilities.REGENERATOR, Abilities.RECKLESS, 510, 65, 125, 60, 95, 60, 105, 45, 50, 179, GrowthRate.MEDIUM_SLOW, 50, false),
    new PokemonSpecies(Species.DRUDDIGON, 5, false, false, false, "Cave Pokémon", Type.DRAGON, null, 1.6, 139, Abilities.ROUGH_SKIN, Abilities.SHEER_FORCE, Abilities.MOLD_BREAKER, 485, 77, 120, 90, 60, 90, 48, 45, 50, 170, GrowthRate.MEDIUM_FAST, 50, false),
    new PokemonSpecies(Species.GOLETT, 5, false, false, false, "Automaton Pokémon", Type.GROUND, Type.GHOST, 1, 92, Abilities.IRON_FIST, Abilities.KLUTZ, Abilities.NO_GUARD, 303, 59, 74, 50, 35, 50, 35, 190, 50, 61, GrowthRate.MEDIUM_FAST, null, false),
    new PokemonSpecies(Species.GOLURK, 5, false, false, false, "Automaton Pokémon", Type.GROUND, Type.GHOST, 2.8, 330, Abilities.IRON_FIST, Abilities.KLUTZ, Abilities.NO_GUARD, 483, 89, 124, 80, 55, 80, 55, 90, 50, 169, GrowthRate.MEDIUM_FAST, null, false),
    new PokemonSpecies(Species.PAWNIARD, 5, false, false, false, "Sharp Blade Pokémon", Type.DARK, Type.STEEL, 0.5, 10.2, Abilities.DEFIANT, Abilities.INNER_FOCUS, Abilities.PRESSURE, 340, 45, 85, 70, 40, 40, 60, 120, 35, 68, GrowthRate.MEDIUM_FAST, 50, false),
    new PokemonSpecies(Species.BISHARP, 5, false, false, false, "Sword Blade Pokémon", Type.DARK, Type.STEEL, 1.6, 70, Abilities.DEFIANT, Abilities.INNER_FOCUS, Abilities.PRESSURE, 490, 65, 125, 100, 60, 70, 70, 45, 35, 172, GrowthRate.MEDIUM_FAST, 50, false),
    new PokemonSpecies(Species.BOUFFALANT, 5, false, false, false, "Bash Buffalo Pokémon", Type.NORMAL, null, 1.6, 94.6, Abilities.RECKLESS, Abilities.SAP_SIPPER, Abilities.SOUNDPROOF, 490, 95, 110, 95, 40, 95, 55, 45, 50, 172, GrowthRate.MEDIUM_FAST, 50, false),
    new PokemonSpecies(Species.RUFFLET, 5, false, false, false, "Eaglet Pokémon", Type.NORMAL, Type.FLYING, 0.5, 10.5, Abilities.KEEN_EYE, Abilities.SHEER_FORCE, Abilities.HUSTLE, 350, 70, 83, 50, 37, 50, 60, 190, 50, 70, GrowthRate.SLOW, 100, false),
    new PokemonSpecies(Species.BRAVIARY, 5, false, false, false, "Valiant Pokémon", Type.NORMAL, Type.FLYING, 1.5, 41, Abilities.KEEN_EYE, Abilities.SHEER_FORCE, Abilities.DEFIANT, 510, 100, 123, 75, 57, 75, 80, 60, 50, 179, GrowthRate.SLOW, 100, false),
    new PokemonSpecies(Species.VULLABY, 5, false, false, false, "Diapered Pokémon", Type.DARK, Type.FLYING, 0.5, 9, Abilities.BIG_PECKS, Abilities.OVERCOAT, Abilities.WEAK_ARMOR, 370, 70, 55, 75, 45, 65, 60, 190, 35, 74, GrowthRate.SLOW, 0, false),
    new PokemonSpecies(Species.MANDIBUZZ, 5, false, false, false, "Bone Vulture Pokémon", Type.DARK, Type.FLYING, 1.2, 39.5, Abilities.BIG_PECKS, Abilities.OVERCOAT, Abilities.WEAK_ARMOR, 510, 110, 65, 105, 55, 95, 80, 60, 35, 179, GrowthRate.SLOW, 0, false),
    new PokemonSpecies(Species.HEATMOR, 5, false, false, false, "Anteater Pokémon", Type.FIRE, null, 1.4, 58, Abilities.GLUTTONY, Abilities.FLASH_FIRE, Abilities.WHITE_SMOKE, 484, 85, 97, 66, 105, 66, 65, 90, 50, 169, GrowthRate.MEDIUM_FAST, 50, false),
    new PokemonSpecies(Species.DURANT, 5, false, false, false, "Iron Ant Pokémon", Type.BUG, Type.STEEL, 0.3, 33, Abilities.SWARM, Abilities.HUSTLE, Abilities.TRUANT, 484, 58, 109, 112, 48, 48, 109, 90, 50, 169, GrowthRate.MEDIUM_FAST, 50, false),
    new PokemonSpecies(Species.DEINO, 5, false, false, false, "Irate Pokémon", Type.DARK, Type.DRAGON, 0.8, 17.3, Abilities.HUSTLE, Abilities.NONE, Abilities.NONE, 300, 52, 65, 50, 45, 50, 38, 45, 35, 60, GrowthRate.SLOW, 50, false),
    new PokemonSpecies(Species.ZWEILOUS, 5, false, false, false, "Hostile Pokémon", Type.DARK, Type.DRAGON, 1.4, 50, Abilities.HUSTLE, Abilities.NONE, Abilities.NONE, 420, 72, 85, 70, 65, 70, 58, 45, 35, 147, GrowthRate.SLOW, 50, false),
    new PokemonSpecies(Species.HYDREIGON, 5, false, false, false, "Brutal Pokémon", Type.DARK, Type.DRAGON, 1.8, 160, Abilities.LEVITATE, Abilities.NONE, Abilities.NONE, 600, 92, 105, 90, 125, 90, 98, 45, 35, 300, GrowthRate.SLOW, 50, false),
    new PokemonSpecies(Species.LARVESTA, 5, false, false, false, "Torch Pokémon", Type.BUG, Type.FIRE, 1.1, 28.8, Abilities.FLAME_BODY, Abilities.NONE, Abilities.SWARM, 360, 55, 85, 55, 50, 55, 60, 45, 50, 72, GrowthRate.SLOW, 50, false),
    new PokemonSpecies(Species.VOLCARONA, 5, false, false, false, "Sun Pokémon", Type.BUG, Type.FIRE, 1.6, 46, Abilities.FLAME_BODY, Abilities.NONE, Abilities.SWARM, 550, 85, 60, 65, 135, 105, 100, 15, 50, 275, GrowthRate.SLOW, 50, false),
    new PokemonSpecies(Species.COBALION, 5, true, false, false, "Iron Will Pokémon", Type.STEEL, Type.FIGHTING, 2.1, 250, Abilities.JUSTIFIED, Abilities.NONE, Abilities.NONE, 580, 91, 90, 129, 90, 72, 108, 3, 35, 290, GrowthRate.SLOW, null, false),
    new PokemonSpecies(Species.TERRAKION, 5, true, false, false, "Cavern Pokémon", Type.ROCK, Type.FIGHTING, 1.9, 260, Abilities.JUSTIFIED, Abilities.NONE, Abilities.NONE, 580, 91, 129, 90, 72, 90, 108, 3, 35, 290, GrowthRate.SLOW, null, false),
    new PokemonSpecies(Species.VIRIZION, 5, true, false, false, "Grassland Pokémon", Type.GRASS, Type.FIGHTING, 2, 200, Abilities.JUSTIFIED, Abilities.NONE, Abilities.NONE, 580, 91, 90, 72, 90, 129, 108, 3, 35, 290, GrowthRate.SLOW, null, false),
    new PokemonSpecies(Species.TORNADUS, 5, true, false, false, "Cyclone Pokémon", Type.FLYING, null, 1.5, 63, Abilities.PRANKSTER, Abilities.NONE, Abilities.DEFIANT, 580, 79, 115, 70, 125, 80, 111, 3, 90, 290, GrowthRate.SLOW, 100, false, true,
      new PokemonForm("Incarnate Forme", "incarnate", Type.FLYING, null, 1.5, 63, Abilities.PRANKSTER, Abilities.NONE, Abilities.DEFIANT, 580, 79, 115, 70, 125, 80, 111, 3, 90, 290, false, null, true),
      new PokemonForm("Therian Forme", "therian", Type.FLYING, null, 1.4, 63, Abilities.REGENERATOR, Abilities.NONE, Abilities.REGENERATOR, 580, 79, 100, 80, 110, 90, 121, 3, 90, 290),
    ),
    new PokemonSpecies(Species.THUNDURUS, 5, true, false, false, "Bolt Strike Pokémon", Type.ELECTRIC, Type.FLYING, 1.5, 61, Abilities.PRANKSTER, Abilities.NONE, Abilities.DEFIANT, 580, 79, 115, 70, 125, 80, 111, 3, 90, 290, GrowthRate.SLOW, 100, false, true,
      new PokemonForm("Incarnate Forme", "incarnate", Type.ELECTRIC, Type.FLYING, 1.5, 61, Abilities.PRANKSTER, Abilities.NONE, Abilities.DEFIANT, 580, 79, 115, 70, 125, 80, 111, 3, 90, 290, false, null, true),
      new PokemonForm("Therian Forme", "therian", Type.ELECTRIC, Type.FLYING, 3, 61, Abilities.VOLT_ABSORB, Abilities.NONE, Abilities.VOLT_ABSORB, 580, 79, 105, 70, 145, 80, 101, 3, 90, 290),
    ),
    new PokemonSpecies(Species.RESHIRAM, 5, false, true, false, "Vast White Pokémon", Type.DRAGON, Type.FIRE, 3.2, 330, Abilities.TURBOBLAZE, Abilities.NONE, Abilities.NONE, 680, 100, 120, 100, 150, 120, 90, 3, 0, 340, GrowthRate.SLOW, null, false),
    new PokemonSpecies(Species.ZEKROM, 5, false, true, false, "Deep Black Pokémon", Type.DRAGON, Type.ELECTRIC, 2.9, 345, Abilities.TERAVOLT, Abilities.NONE, Abilities.NONE, 680, 100, 150, 120, 120, 100, 90, 3, 0, 340, GrowthRate.SLOW, null, false),
    new PokemonSpecies(Species.LANDORUS, 5, true, false, false, "Abundance Pokémon", Type.GROUND, Type.FLYING, 1.5, 68, Abilities.SAND_FORCE, Abilities.NONE, Abilities.SHEER_FORCE, 600, 89, 125, 90, 115, 80, 101, 3, 90, 300, GrowthRate.SLOW, 100, false, true,
      new PokemonForm("Incarnate Forme", "incarnate", Type.GROUND, Type.FLYING, 1.5, 68, Abilities.SAND_FORCE, Abilities.NONE, Abilities.SHEER_FORCE, 600, 89, 125, 90, 115, 80, 101, 3, 90, 300, false, null, true),
      new PokemonForm("Therian Forme", "therian", Type.GROUND, Type.FLYING, 1.3, 68, Abilities.INTIMIDATE, Abilities.NONE, Abilities.INTIMIDATE, 600, 89, 145, 90, 105, 80, 91, 3, 90, 300),
    ),
    new PokemonSpecies(Species.KYUREM, 5, false, true, false, "Boundary Pokémon", Type.DRAGON, Type.ICE, 3, 325, Abilities.PRESSURE, Abilities.NONE, Abilities.NONE, 660, 125, 130, 90, 130, 90, 95, 3, 0, 330, GrowthRate.SLOW, null, false, true,
      new PokemonForm("Normal", "", Type.DRAGON, Type.ICE, 3, 325, Abilities.PRESSURE, Abilities.NONE, Abilities.NONE, 660, 125, 130, 90, 130, 90, 95, 3, 0, 330, false, null, true),
      new PokemonForm("Black", "black", Type.DRAGON, Type.ICE, 3.3, 325, Abilities.TERAVOLT, Abilities.NONE, Abilities.NONE, 700, 125, 170, 100, 120, 90, 95, 3, 0, 330),
      new PokemonForm("White", "white", Type.DRAGON, Type.ICE, 3.6, 325, Abilities.TURBOBLAZE, Abilities.NONE, Abilities.NONE, 700, 125, 120, 90, 170, 100, 95, 3, 0, 330),
    ),
    new PokemonSpecies(Species.KELDEO, 5, false, false, true, "Colt Pokémon", Type.WATER, Type.FIGHTING, 1.4, 48.5, Abilities.JUSTIFIED, Abilities.NONE, Abilities.NONE, 580, 91, 72, 90, 129, 90, 108, 3, 35, 290, GrowthRate.SLOW, null, false, true,
      new PokemonForm("Ordinary Form", "ordinary", Type.WATER, Type.FIGHTING, 1.4, 48.5, Abilities.JUSTIFIED, Abilities.NONE, Abilities.NONE, 580, 91, 72, 90, 129, 90, 108, 3, 35, 290, false, null, true),
      new PokemonForm("Resolute", "resolute", Type.WATER, Type.FIGHTING, 1.4, 48.5, Abilities.JUSTIFIED, Abilities.NONE, Abilities.NONE, 580, 91, 72, 90, 129, 90, 108, 3, 35, 290),
    ),
    new PokemonSpecies(Species.MELOETTA, 5, false, false, true, "Melody Pokémon", Type.NORMAL, Type.PSYCHIC, 0.6, 6.5, Abilities.SERENE_GRACE, Abilities.NONE, Abilities.NONE, 600, 100, 77, 77, 128, 128, 90, 3, 100, 270, GrowthRate.SLOW, null, false, true,
      new PokemonForm("Aria Forme", "aria", Type.NORMAL, Type.PSYCHIC, 0.6, 6.5, Abilities.SERENE_GRACE, Abilities.NONE, Abilities.NONE, 600, 100, 77, 77, 128, 128, 90, 3, 100, 270, false, null, true),
      new PokemonForm("Pirouette Forme", "pirouette", Type.NORMAL, Type.FIGHTING, 0.6, 6.5, Abilities.SERENE_GRACE, Abilities.NONE, Abilities.NONE, 600, 100, 128, 90, 77, 77, 128, 3, 100, 270),
    ),
    new PokemonSpecies(Species.GENESECT, 5, false, false, true, "Paleozoic Pokémon", Type.BUG, Type.STEEL, 1.5, 82.5, Abilities.DOWNLOAD, Abilities.NONE, Abilities.NONE, 600, 71, 120, 95, 120, 95, 99, 3, 0, 300, GrowthRate.SLOW, null, false, true,
      new PokemonForm("Normal", "", Type.BUG, Type.STEEL, 1.5, 82.5, Abilities.DOWNLOAD, Abilities.NONE, Abilities.NONE, 600, 71, 120, 95, 120, 95, 99, 3, 0, 300, false, null, true),
      new PokemonForm("Shock Drive", "shock", Type.BUG, Type.STEEL, 1.5, 82.5, Abilities.DOWNLOAD, Abilities.NONE, Abilities.NONE, 600, 71, 120, 95, 120, 95, 99, 3, 0, 300),
      new PokemonForm("Burn Drive", "burn", Type.BUG, Type.STEEL, 1.5, 82.5, Abilities.DOWNLOAD, Abilities.NONE, Abilities.NONE, 600, 71, 120, 95, 120, 95, 99, 3, 0, 300),
      new PokemonForm("Chill Drive", "chill", Type.BUG, Type.STEEL, 1.5, 82.5, Abilities.DOWNLOAD, Abilities.NONE, Abilities.NONE, 600, 71, 120, 95, 120, 95, 99, 3, 0, 300),
      new PokemonForm("Douse Drive", "douse", Type.BUG, Type.STEEL, 1.5, 82.5, Abilities.DOWNLOAD, Abilities.NONE, Abilities.NONE, 600, 71, 120, 95, 120, 95, 99, 3, 0, 300),
    ),
    new PokemonSpecies(Species.CHESPIN, 6, false, false, false, "Spiny Nut Pokémon", Type.GRASS, null, 0.4, 9, Abilities.OVERGROW, Abilities.NONE, Abilities.BULLETPROOF, 313, 56, 61, 65, 48, 45, 38, 45, 70, 63, GrowthRate.MEDIUM_SLOW, 87.5, false),
    new PokemonSpecies(Species.QUILLADIN, 6, false, false, false, "Spiny Armor Pokémon", Type.GRASS, null, 0.7, 29, Abilities.OVERGROW, Abilities.NONE, Abilities.BULLETPROOF, 405, 61, 78, 95, 56, 58, 57, 45, 70, 142, GrowthRate.MEDIUM_SLOW, 87.5, false),
    new PokemonSpecies(Species.CHESNAUGHT, 6, false, false, false, "Spiny Armor Pokémon", Type.GRASS, Type.FIGHTING, 1.6, 90, Abilities.OVERGROW, Abilities.NONE, Abilities.BULLETPROOF, 530, 88, 107, 122, 74, 75, 64, 45, 70, 239, GrowthRate.MEDIUM_SLOW, 87.5, false),
    new PokemonSpecies(Species.FENNEKIN, 6, false, false, false, "Fox Pokémon", Type.FIRE, null, 0.4, 9.4, Abilities.BLAZE, Abilities.NONE, Abilities.MAGICIAN, 307, 40, 45, 40, 62, 60, 60, 45, 70, 61, GrowthRate.MEDIUM_SLOW, 87.5, false),
    new PokemonSpecies(Species.BRAIXEN, 6, false, false, false, "Fox Pokémon", Type.FIRE, null, 1, 14.5, Abilities.BLAZE, Abilities.NONE, Abilities.MAGICIAN, 409, 59, 59, 58, 90, 70, 73, 45, 70, 143, GrowthRate.MEDIUM_SLOW, 87.5, false),
    new PokemonSpecies(Species.DELPHOX, 6, false, false, false, "Fox Pokémon", Type.FIRE, Type.PSYCHIC, 1.5, 39, Abilities.BLAZE, Abilities.NONE, Abilities.MAGICIAN, 534, 75, 69, 72, 114, 100, 104, 45, 70, 240, GrowthRate.MEDIUM_SLOW, 87.5, false),
    new PokemonSpecies(Species.FROAKIE, 6, false, false, false, "Bubble Frog Pokémon", Type.WATER, null, 0.3, 7, Abilities.TORRENT, Abilities.NONE, Abilities.PROTEAN, 314, 41, 56, 40, 62, 44, 71, 45, 70, 63, GrowthRate.MEDIUM_SLOW, 87.5, false, false,
      new PokemonForm("Normal", "", Type.WATER, null, 0.3, 7, Abilities.TORRENT, Abilities.NONE, Abilities.PROTEAN, 314, 41, 56, 40, 62, 44, 71, 45, 70, 63, false, null, true),
      new PokemonForm("Battle Bond", "battle-bond", Type.WATER, null, 0.3, 7, Abilities.TORRENT, Abilities.NONE, Abilities.PROTEAN, 314, 41, 56, 40, 62, 44, 71, 45, 70, 63, false, "", true),
    ),
    new PokemonSpecies(Species.FROGADIER, 6, false, false, false, "Bubble Frog Pokémon", Type.WATER, null, 0.6, 10.9, Abilities.TORRENT, Abilities.NONE, Abilities.PROTEAN, 405, 54, 63, 52, 83, 56, 97, 45, 70, 142, GrowthRate.MEDIUM_SLOW, 87.5, false, false,
      new PokemonForm("Normal", "", Type.WATER, null, 0.6, 10.9, Abilities.TORRENT, Abilities.NONE, Abilities.PROTEAN, 405, 54, 63, 52, 83, 56, 97, 45, 70, 142, false, null, true),
      new PokemonForm("Battle Bond", "battle-bond", Type.WATER, null, 0.6, 10.9, Abilities.TORRENT, Abilities.NONE, Abilities.PROTEAN, 405, 54, 63, 52, 83, 56, 97, 45, 70, 142, false, "", true),
    ),
    new PokemonSpecies(Species.GRENINJA, 6, false, false, false, "Ninja Pokémon", Type.WATER, Type.DARK, 1.5, 40, Abilities.TORRENT, Abilities.NONE, Abilities.PROTEAN, 530, 72, 95, 67, 103, 71, 122, 45, 70, 239, GrowthRate.MEDIUM_SLOW, 87.5, false, false,
      new PokemonForm("Normal", "", Type.WATER, Type.DARK, 1.5, 40, Abilities.TORRENT, Abilities.NONE, Abilities.PROTEAN, 530, 72, 95, 67, 103, 71, 122, 45, 70, 239, false, null, true),
      new PokemonForm("Battle Bond", "battle-bond", Type.WATER, Type.DARK, 1.5, 40, Abilities.BATTLE_BOND, Abilities.NONE, Abilities.BATTLE_BOND, 530, 72, 95, 67, 103, 71, 122, 45, 70, 239, false, "", true),
      new PokemonForm("Ash", "ash", Type.WATER, Type.DARK, 1.5, 40, Abilities.BATTLE_BOND, Abilities.NONE, Abilities.BATTLE_BOND, 640, 72, 145, 67, 153, 71, 132, 45, 70, 239),
    ),
    new PokemonSpecies(Species.BUNNELBY, 6, false, false, false, "Digging Pokémon", Type.NORMAL, null, 0.4, 5, Abilities.PICKUP, Abilities.CHEEK_POUCH, Abilities.HUGE_POWER, 237, 38, 36, 38, 32, 36, 57, 255, 50, 47, GrowthRate.MEDIUM_FAST, 50, false),
    new PokemonSpecies(Species.DIGGERSBY, 6, false, false, false, "Digging Pokémon", Type.NORMAL, Type.GROUND, 1, 42.4, Abilities.PICKUP, Abilities.CHEEK_POUCH, Abilities.HUGE_POWER, 423, 85, 56, 77, 50, 77, 78, 127, 50, 148, GrowthRate.MEDIUM_FAST, 50, false),
    new PokemonSpecies(Species.FLETCHLING, 6, false, false, false, "Tiny Robin Pokémon", Type.NORMAL, Type.FLYING, 0.3, 1.7, Abilities.BIG_PECKS, Abilities.NONE, Abilities.GALE_WINGS, 278, 45, 50, 43, 40, 38, 62, 255, 50, 56, GrowthRate.MEDIUM_SLOW, 50, false),
    new PokemonSpecies(Species.FLETCHINDER, 6, false, false, false, "Ember Pokémon", Type.FIRE, Type.FLYING, 0.7, 16, Abilities.FLAME_BODY, Abilities.NONE, Abilities.GALE_WINGS, 382, 62, 73, 55, 56, 52, 84, 120, 50, 134, GrowthRate.MEDIUM_SLOW, 50, false),
    new PokemonSpecies(Species.TALONFLAME, 6, false, false, false, "Scorching Pokémon", Type.FIRE, Type.FLYING, 1.2, 24.5, Abilities.FLAME_BODY, Abilities.NONE, Abilities.GALE_WINGS, 499, 78, 81, 71, 74, 69, 126, 45, 50, 175, GrowthRate.MEDIUM_SLOW, 50, false),
    new PokemonSpecies(Species.SCATTERBUG, 6, false, false, false, "Scatterdust Pokémon", Type.BUG, null, 0.3, 2.5, Abilities.SHIELD_DUST, Abilities.COMPOUND_EYES, Abilities.FRIEND_GUARD, 200, 38, 35, 40, 27, 25, 35, 255, 70, 40, GrowthRate.MEDIUM_FAST, 50, false, false,
      new PokemonForm("Meadow Pattern", "meadow", Type.BUG, null, 0.3, 2.5, Abilities.SHIELD_DUST, Abilities.COMPOUND_EYES, Abilities.FRIEND_GUARD, 200, 38, 35, 40, 27, 25, 35, 255, 70, 40, false, "", true),
      new PokemonForm("Icy Snow Pattern", "icy-snow", Type.BUG, null, 0.3, 2.5, Abilities.SHIELD_DUST, Abilities.COMPOUND_EYES, Abilities.FRIEND_GUARD, 200, 38, 35, 40, 27, 25, 35, 255, 70, 40, false, "", true),
      new PokemonForm("Polar Pattern", "polar", Type.BUG, null, 0.3, 2.5, Abilities.SHIELD_DUST, Abilities.COMPOUND_EYES, Abilities.FRIEND_GUARD, 200, 38, 35, 40, 27, 25, 35, 255, 70, 40, false, "", true),
      new PokemonForm("Tundra Pattern", "tundra", Type.BUG, null, 0.3, 2.5, Abilities.SHIELD_DUST, Abilities.COMPOUND_EYES, Abilities.FRIEND_GUARD, 200, 38, 35, 40, 27, 25, 35, 255, 70, 40, false, "", true),
      new PokemonForm("Continental Pattern", "continental", Type.BUG, null, 0.3, 2.5, Abilities.SHIELD_DUST, Abilities.COMPOUND_EYES, Abilities.FRIEND_GUARD, 200, 38, 35, 40, 27, 25, 35, 255, 70, 40, false, "", true),
      new PokemonForm("Garden Pattern", "garden", Type.BUG, null, 0.3, 2.5, Abilities.SHIELD_DUST, Abilities.COMPOUND_EYES, Abilities.FRIEND_GUARD, 200, 38, 35, 40, 27, 25, 35, 255, 70, 40, false, "", true),
      new PokemonForm("Elegant Pattern", "elegant", Type.BUG, null, 0.3, 2.5, Abilities.SHIELD_DUST, Abilities.COMPOUND_EYES, Abilities.FRIEND_GUARD, 200, 38, 35, 40, 27, 25, 35, 255, 70, 40, false, "", true),
      new PokemonForm("Modern Pattern", "modern", Type.BUG, null, 0.3, 2.5, Abilities.SHIELD_DUST, Abilities.COMPOUND_EYES, Abilities.FRIEND_GUARD, 200, 38, 35, 40, 27, 25, 35, 255, 70, 40, false, "", true),
      new PokemonForm("Marine Pattern", "marine", Type.BUG, null, 0.3, 2.5, Abilities.SHIELD_DUST, Abilities.COMPOUND_EYES, Abilities.FRIEND_GUARD, 200, 38, 35, 40, 27, 25, 35, 255, 70, 40, false, "", true),
      new PokemonForm("Archipelago Pattern", "archipelago", Type.BUG, null, 0.3, 2.5, Abilities.SHIELD_DUST, Abilities.COMPOUND_EYES, Abilities.FRIEND_GUARD, 200, 38, 35, 40, 27, 25, 35, 255, 70, 40, false, "", true),
      new PokemonForm("High Plains Pattern", "high-plains", Type.BUG, null, 0.3, 2.5, Abilities.SHIELD_DUST, Abilities.COMPOUND_EYES, Abilities.FRIEND_GUARD, 200, 38, 35, 40, 27, 25, 35, 255, 70, 40, false, "", true),
      new PokemonForm("Sandstorm Pattern", "sandstorm", Type.BUG, null, 0.3, 2.5, Abilities.SHIELD_DUST, Abilities.COMPOUND_EYES, Abilities.FRIEND_GUARD, 200, 38, 35, 40, 27, 25, 35, 255, 70, 40, false, "", true),
      new PokemonForm("River Pattern", "river", Type.BUG, null, 0.3, 2.5, Abilities.SHIELD_DUST, Abilities.COMPOUND_EYES, Abilities.FRIEND_GUARD, 200, 38, 35, 40, 27, 25, 35, 255, 70, 40, false, "", true),
      new PokemonForm("Monsoon Pattern", "monsoon", Type.BUG, null, 0.3, 2.5, Abilities.SHIELD_DUST, Abilities.COMPOUND_EYES, Abilities.FRIEND_GUARD, 200, 38, 35, 40, 27, 25, 35, 255, 70, 40, false, "", true),
      new PokemonForm("Savanna Pattern", "savanna", Type.BUG, null, 0.3, 2.5, Abilities.SHIELD_DUST, Abilities.COMPOUND_EYES, Abilities.FRIEND_GUARD, 200, 38, 35, 40, 27, 25, 35, 255, 70, 40, false, "", true),
      new PokemonForm("Sun Pattern", "sun", Type.BUG, null, 0.3, 2.5, Abilities.SHIELD_DUST, Abilities.COMPOUND_EYES, Abilities.FRIEND_GUARD, 200, 38, 35, 40, 27, 25, 35, 255, 70, 40, false, "", true),
      new PokemonForm("Ocean Pattern", "ocean", Type.BUG, null, 0.3, 2.5, Abilities.SHIELD_DUST, Abilities.COMPOUND_EYES, Abilities.FRIEND_GUARD, 200, 38, 35, 40, 27, 25, 35, 255, 70, 40, false, "", true),
      new PokemonForm("Jungle Pattern", "jungle", Type.BUG, null, 0.3, 2.5, Abilities.SHIELD_DUST, Abilities.COMPOUND_EYES, Abilities.FRIEND_GUARD, 200, 38, 35, 40, 27, 25, 35, 255, 70, 40, false, "", true),
      new PokemonForm("Fancy Pattern", "fancy", Type.BUG, null, 0.3, 2.5, Abilities.SHIELD_DUST, Abilities.COMPOUND_EYES, Abilities.FRIEND_GUARD, 200, 38, 35, 40, 27, 25, 35, 255, 70, 40, false, "", true),
      new PokemonForm("Poké Ball Pattern", "poke-ball", Type.BUG, null, 0.3, 2.5, Abilities.SHIELD_DUST, Abilities.COMPOUND_EYES, Abilities.FRIEND_GUARD, 200, 38, 35, 40, 27, 25, 35, 255, 70, 40, false, "", true),
    ),
    new PokemonSpecies(Species.SPEWPA, 6, false, false, false, "Scatterdust Pokémon", Type.BUG, null, 0.3, 8.4, Abilities.SHED_SKIN, Abilities.SHED_SKIN, Abilities.FRIEND_GUARD, 213, 45, 22, 60, 27, 30, 29, 120, 70, 75, GrowthRate.MEDIUM_FAST, 50, false, false,
      new PokemonForm("Meadow Pattern", "meadow", Type.BUG, null, 0.3, 8.4, Abilities.SHED_SKIN, Abilities.NONE, Abilities.FRIEND_GUARD, 213, 45, 22, 60, 27, 30, 29, 120, 70, 75, false, "", true),
      new PokemonForm("Icy Snow Pattern", "icy-snow", Type.BUG, null, 0.3, 8.4, Abilities.SHED_SKIN, Abilities.NONE, Abilities.FRIEND_GUARD, 213, 45, 22, 60, 27, 30, 29, 120, 70, 75, false, "", true),
      new PokemonForm("Polar Pattern", "polar", Type.BUG, null, 0.3, 8.4, Abilities.SHED_SKIN, Abilities.NONE, Abilities.FRIEND_GUARD, 213, 45, 22, 60, 27, 30, 29, 120, 70, 75, false, "", true),
      new PokemonForm("Tundra Pattern", "tundra", Type.BUG, null, 0.3, 8.4, Abilities.SHED_SKIN, Abilities.NONE, Abilities.FRIEND_GUARD, 213, 45, 22, 60, 27, 30, 29, 120, 70, 75, false, "", true),
      new PokemonForm("Continental Pattern", "continental", Type.BUG, null, 0.3, 8.4, Abilities.SHED_SKIN, Abilities.NONE, Abilities.FRIEND_GUARD, 213, 45, 22, 60, 27, 30, 29, 120, 70, 75, false, "", true),
      new PokemonForm("Garden Pattern", "garden", Type.BUG, null, 0.3, 8.4, Abilities.SHED_SKIN, Abilities.NONE, Abilities.FRIEND_GUARD, 213, 45, 22, 60, 27, 30, 29, 120, 70, 75, false, "", true),
      new PokemonForm("Elegant Pattern", "elegant", Type.BUG, null, 0.3, 8.4, Abilities.SHED_SKIN, Abilities.NONE, Abilities.FRIEND_GUARD, 213, 45, 22, 60, 27, 30, 29, 120, 70, 75, false, "", true),
      new PokemonForm("Modern Pattern", "modern", Type.BUG, null, 0.3, 8.4, Abilities.SHED_SKIN, Abilities.NONE, Abilities.FRIEND_GUARD, 213, 45, 22, 60, 27, 30, 29, 120, 70, 75, false, "", true),
      new PokemonForm("Marine Pattern", "marine", Type.BUG, null, 0.3, 8.4, Abilities.SHED_SKIN, Abilities.NONE, Abilities.FRIEND_GUARD, 213, 45, 22, 60, 27, 30, 29, 120, 70, 75, false, "", true),
      new PokemonForm("Archipelago Pattern", "archipelago", Type.BUG, null, 0.3, 8.4, Abilities.SHED_SKIN, Abilities.NONE, Abilities.FRIEND_GUARD, 213, 45, 22, 60, 27, 30, 29, 120, 70, 75, false, "", true),
      new PokemonForm("High Plains Pattern", "high-plains", Type.BUG, null, 0.3, 8.4, Abilities.SHED_SKIN, Abilities.NONE, Abilities.FRIEND_GUARD, 213, 45, 22, 60, 27, 30, 29, 120, 70, 75, false, "", true),
      new PokemonForm("Sandstorm Pattern", "sandstorm", Type.BUG, null, 0.3, 8.4, Abilities.SHED_SKIN, Abilities.NONE, Abilities.FRIEND_GUARD, 213, 45, 22, 60, 27, 30, 29, 120, 70, 75, false, "", true),
      new PokemonForm("River Pattern", "river", Type.BUG, null, 0.3, 8.4, Abilities.SHED_SKIN, Abilities.NONE, Abilities.FRIEND_GUARD, 213, 45, 22, 60, 27, 30, 29, 120, 70, 75, false, "", true),
      new PokemonForm("Monsoon Pattern", "monsoon", Type.BUG, null, 0.3, 8.4, Abilities.SHED_SKIN, Abilities.NONE, Abilities.FRIEND_GUARD, 213, 45, 22, 60, 27, 30, 29, 120, 70, 75, false, "", true),
      new PokemonForm("Savanna Pattern", "savanna", Type.BUG, null, 0.3, 8.4, Abilities.SHED_SKIN, Abilities.NONE, Abilities.FRIEND_GUARD, 213, 45, 22, 60, 27, 30, 29, 120, 70, 75, false, "", true),
      new PokemonForm("Sun Pattern", "sun", Type.BUG, null, 0.3, 8.4, Abilities.SHED_SKIN, Abilities.NONE, Abilities.FRIEND_GUARD, 213, 45, 22, 60, 27, 30, 29, 120, 70, 75, false, "", true),
      new PokemonForm("Ocean Pattern", "ocean", Type.BUG, null, 0.3, 8.4, Abilities.SHED_SKIN, Abilities.NONE, Abilities.FRIEND_GUARD, 213, 45, 22, 60, 27, 30, 29, 120, 70, 75, false, "", true),
      new PokemonForm("Jungle Pattern", "jungle", Type.BUG, null, 0.3, 8.4, Abilities.SHED_SKIN, Abilities.NONE, Abilities.FRIEND_GUARD, 213, 45, 22, 60, 27, 30, 29, 120, 70, 75, false, "", true),
      new PokemonForm("Fancy Pattern", "fancy", Type.BUG, null, 0.3, 8.4, Abilities.SHED_SKIN, Abilities.NONE, Abilities.FRIEND_GUARD, 213, 45, 22, 60, 27, 30, 29, 120, 70, 75, false, "", true),
      new PokemonForm("Poké Ball Pattern", "poke-ball", Type.BUG, null, 0.3, 8.4, Abilities.SHED_SKIN, Abilities.NONE, Abilities.FRIEND_GUARD, 213, 45, 22, 60, 27, 30, 29, 120, 70, 75, false, "", true),
    ),
    new PokemonSpecies(Species.VIVILLON, 6, false, false, false, "Scale Pokémon", Type.BUG, Type.FLYING, 1.2, 17, Abilities.SHIELD_DUST, Abilities.COMPOUND_EYES, Abilities.FRIEND_GUARD, 411, 80, 52, 50, 90, 50, 89, 45, 70, 185, GrowthRate.MEDIUM_FAST, 50, false, false,
      new PokemonForm("Meadow Pattern", "meadow", Type.BUG, Type.FLYING, 1.2, 17, Abilities.SHIELD_DUST, Abilities.COMPOUND_EYES, Abilities.FRIEND_GUARD, 411, 80, 52, 50, 90, 50, 89, 45, 70, 185, false, null, true),
      new PokemonForm("Icy Snow Pattern", "icy-snow", Type.BUG, Type.FLYING, 1.2, 17, Abilities.SHIELD_DUST, Abilities.COMPOUND_EYES, Abilities.FRIEND_GUARD, 411, 80, 52, 50, 90, 50, 89, 45, 70, 185, false, null, true),
      new PokemonForm("Polar Pattern", "polar", Type.BUG, Type.FLYING, 1.2, 17, Abilities.SHIELD_DUST, Abilities.COMPOUND_EYES, Abilities.FRIEND_GUARD, 411, 80, 52, 50, 90, 50, 89, 45, 70, 185, false, null, true),
      new PokemonForm("Tundra Pattern", "tundra", Type.BUG, Type.FLYING, 1.2, 17, Abilities.SHIELD_DUST, Abilities.COMPOUND_EYES, Abilities.FRIEND_GUARD, 411, 80, 52, 50, 90, 50, 89, 45, 70, 185, false, null, true),
      new PokemonForm("Continental Pattern", "continental", Type.BUG, Type.FLYING, 1.2, 17, Abilities.SHIELD_DUST, Abilities.COMPOUND_EYES, Abilities.FRIEND_GUARD, 411, 80, 52, 50, 90, 50, 89, 45, 70, 185, false, null, true),
      new PokemonForm("Garden Pattern", "garden", Type.BUG, Type.FLYING, 1.2, 17, Abilities.SHIELD_DUST, Abilities.COMPOUND_EYES, Abilities.FRIEND_GUARD, 411, 80, 52, 50, 90, 50, 89, 45, 70, 185, false, null, true),
      new PokemonForm("Elegant Pattern", "elegant", Type.BUG, Type.FLYING, 1.2, 17, Abilities.SHIELD_DUST, Abilities.COMPOUND_EYES, Abilities.FRIEND_GUARD, 411, 80, 52, 50, 90, 50, 89, 45, 70, 185, false, null, true),
      new PokemonForm("Modern Pattern", "modern", Type.BUG, Type.FLYING, 1.2, 17, Abilities.SHIELD_DUST, Abilities.COMPOUND_EYES, Abilities.FRIEND_GUARD, 411, 80, 52, 50, 90, 50, 89, 45, 70, 185, false, null, true),
      new PokemonForm("Marine Pattern", "marine", Type.BUG, Type.FLYING, 1.2, 17, Abilities.SHIELD_DUST, Abilities.COMPOUND_EYES, Abilities.FRIEND_GUARD, 411, 80, 52, 50, 90, 50, 89, 45, 70, 185, false, null, true),
      new PokemonForm("Archipelago Pattern", "archipelago", Type.BUG, Type.FLYING, 1.2, 17, Abilities.SHIELD_DUST, Abilities.COMPOUND_EYES, Abilities.FRIEND_GUARD, 411, 80, 52, 50, 90, 50, 89, 45, 70, 185, false, null, true),
      new PokemonForm("High Plains Pattern", "high-plains", Type.BUG, Type.FLYING, 1.2, 17, Abilities.SHIELD_DUST, Abilities.COMPOUND_EYES, Abilities.FRIEND_GUARD, 411, 80, 52, 50, 90, 50, 89, 45, 70, 185, false, null, true),
      new PokemonForm("Sandstorm Pattern", "sandstorm", Type.BUG, Type.FLYING, 1.2, 17, Abilities.SHIELD_DUST, Abilities.COMPOUND_EYES, Abilities.FRIEND_GUARD, 411, 80, 52, 50, 90, 50, 89, 45, 70, 185, false, null, true),
      new PokemonForm("River Pattern", "river", Type.BUG, Type.FLYING, 1.2, 17, Abilities.SHIELD_DUST, Abilities.COMPOUND_EYES, Abilities.FRIEND_GUARD, 411, 80, 52, 50, 90, 50, 89, 45, 70, 185, false, null, true),
      new PokemonForm("Monsoon Pattern", "monsoon", Type.BUG, Type.FLYING, 1.2, 17, Abilities.SHIELD_DUST, Abilities.COMPOUND_EYES, Abilities.FRIEND_GUARD, 411, 80, 52, 50, 90, 50, 89, 45, 70, 185, false, null, true),
      new PokemonForm("Savanna Pattern", "savanna", Type.BUG, Type.FLYING, 1.2, 17, Abilities.SHIELD_DUST, Abilities.COMPOUND_EYES, Abilities.FRIEND_GUARD, 411, 80, 52, 50, 90, 50, 89, 45, 70, 185, false, null, true),
      new PokemonForm("Sun Pattern", "sun", Type.BUG, Type.FLYING, 1.2, 17, Abilities.SHIELD_DUST, Abilities.COMPOUND_EYES, Abilities.FRIEND_GUARD, 411, 80, 52, 50, 90, 50, 89, 45, 70, 185, false, null, true),
      new PokemonForm("Ocean Pattern", "ocean", Type.BUG, Type.FLYING, 1.2, 17, Abilities.SHIELD_DUST, Abilities.COMPOUND_EYES, Abilities.FRIEND_GUARD, 411, 80, 52, 50, 90, 50, 89, 45, 70, 185, false, null, true),
      new PokemonForm("Jungle Pattern", "jungle", Type.BUG, Type.FLYING, 1.2, 17, Abilities.SHIELD_DUST, Abilities.COMPOUND_EYES, Abilities.FRIEND_GUARD, 411, 80, 52, 50, 90, 50, 89, 45, 70, 185, false, null, true),
      new PokemonForm("Fancy Pattern", "fancy", Type.BUG, Type.FLYING, 1.2, 17, Abilities.SHIELD_DUST, Abilities.COMPOUND_EYES, Abilities.FRIEND_GUARD, 411, 80, 52, 50, 90, 50, 89, 45, 70, 185, false, null, true),
      new PokemonForm("Poké Ball Pattern", "poke-ball", Type.BUG, Type.FLYING, 1.2, 17, Abilities.SHIELD_DUST, Abilities.COMPOUND_EYES, Abilities.FRIEND_GUARD, 411, 80, 52, 50, 90, 50, 89, 45, 70, 185, false, null, true),
    ),
    new PokemonSpecies(Species.LITLEO, 6, false, false, false, "Lion Cub Pokémon", Type.FIRE, Type.NORMAL, 0.6, 13.5, Abilities.RIVALRY, Abilities.UNNERVE, Abilities.MOXIE, 369, 62, 50, 58, 73, 54, 72, 220, 70, 74, GrowthRate.MEDIUM_SLOW, 12.5, false),
    new PokemonSpecies(Species.PYROAR, 6, false, false, false, "Royal Pokémon", Type.FIRE, Type.NORMAL, 1.5, 81.5, Abilities.RIVALRY, Abilities.UNNERVE, Abilities.MOXIE, 507, 86, 68, 72, 109, 66, 106, 65, 70, 177, GrowthRate.MEDIUM_SLOW, 12.5, true),
    new PokemonSpecies(Species.FLABEBE, 6, false, false, false, "Single Bloom Pokémon", Type.FAIRY, null, 0.1, 0.1, Abilities.FLOWER_VEIL, Abilities.NONE, Abilities.SYMBIOSIS, 303, 44, 38, 39, 61, 79, 42, 225, 70, 61, GrowthRate.MEDIUM_FAST, 0, false, false,
      new PokemonForm("Red Flower", "red", Type.FAIRY, null, 0.1, 0.1, Abilities.FLOWER_VEIL, Abilities.NONE, Abilities.SYMBIOSIS, 303, 44, 38, 39, 61, 79, 42, 225, 70, 61, false, null, true),
      new PokemonForm("Yellow Flower", "yellow", Type.FAIRY, null, 0.1, 0.1, Abilities.FLOWER_VEIL, Abilities.NONE, Abilities.SYMBIOSIS, 303, 44, 38, 39, 61, 79, 42, 225, 70, 61, false, null, true),
      new PokemonForm("Orange Flower", "orange", Type.FAIRY, null, 0.1, 0.1, Abilities.FLOWER_VEIL, Abilities.NONE, Abilities.SYMBIOSIS, 303, 44, 38, 39, 61, 79, 42, 225, 70, 61, false, null, true),
      new PokemonForm("Blue Flower", "blue", Type.FAIRY, null, 0.1, 0.1, Abilities.FLOWER_VEIL, Abilities.NONE, Abilities.SYMBIOSIS, 303, 44, 38, 39, 61, 79, 42, 225, 70, 61, false, null, true),
      new PokemonForm("White Flower", "white", Type.FAIRY, null, 0.1, 0.1, Abilities.FLOWER_VEIL, Abilities.NONE, Abilities.SYMBIOSIS, 303, 44, 38, 39, 61, 79, 42, 225, 70, 61, false, null, true),
    ),
    new PokemonSpecies(Species.FLOETTE, 6, false, false, false, "Single Bloom Pokémon", Type.FAIRY, null, 0.2, 0.9, Abilities.FLOWER_VEIL, Abilities.NONE, Abilities.SYMBIOSIS, 371, 54, 45, 47, 75, 98, 52, 120, 70, 130, GrowthRate.MEDIUM_FAST, 0, false, false,
      new PokemonForm("Red Flower", "red", Type.FAIRY, null, 0.2, 0.9, Abilities.FLOWER_VEIL, Abilities.NONE, Abilities.SYMBIOSIS, 371, 54, 45, 47, 75, 98, 52, 120, 70, 130, false, null, true),
      new PokemonForm("Yellow Flower", "yellow", Type.FAIRY, null, 0.2, 0.9, Abilities.FLOWER_VEIL, Abilities.NONE, Abilities.SYMBIOSIS, 371, 54, 45, 47, 75, 98, 52, 120, 70, 130, false, null, true),
      new PokemonForm("Orange Flower", "orange", Type.FAIRY, null, 0.2, 0.9, Abilities.FLOWER_VEIL, Abilities.NONE, Abilities.SYMBIOSIS, 371, 54, 45, 47, 75, 98, 52, 120, 70, 130, false, null, true),
      new PokemonForm("Blue Flower", "blue", Type.FAIRY, null, 0.2, 0.9, Abilities.FLOWER_VEIL, Abilities.NONE, Abilities.SYMBIOSIS, 371, 54, 45, 47, 75, 98, 52, 120, 70, 130, false, null, true),
      new PokemonForm("White Flower", "white", Type.FAIRY, null, 0.2, 0.9, Abilities.FLOWER_VEIL, Abilities.NONE, Abilities.SYMBIOSIS, 371, 54, 45, 47, 75, 98, 52, 120, 70, 130, false, null, true),
    ),
    new PokemonSpecies(Species.FLORGES, 6, false, false, false, "Garden Pokémon", Type.FAIRY, null, 1.1, 10, Abilities.FLOWER_VEIL, Abilities.NONE, Abilities.SYMBIOSIS, 552, 78, 65, 68, 112, 154, 75, 45, 70, 248, GrowthRate.MEDIUM_FAST, 0, false, false,
      new PokemonForm("Red Flower", "red", Type.FAIRY, null, 1.1, 10, Abilities.FLOWER_VEIL, Abilities.NONE, Abilities.SYMBIOSIS, 552, 78, 65, 68, 112, 154, 75, 45, 70, 248, false, null, true),
      new PokemonForm("Yellow Flower", "yellow", Type.FAIRY, null, 1.1, 10, Abilities.FLOWER_VEIL, Abilities.NONE, Abilities.SYMBIOSIS, 552, 78, 65, 68, 112, 154, 75, 45, 70, 248, false, null, true),
      new PokemonForm("Orange Flower", "orange", Type.FAIRY, null, 1.1, 10, Abilities.FLOWER_VEIL, Abilities.NONE, Abilities.SYMBIOSIS, 552, 78, 65, 68, 112, 154, 75, 45, 70, 248, false, null, true),
      new PokemonForm("Blue Flower", "blue", Type.FAIRY, null, 1.1, 10, Abilities.FLOWER_VEIL, Abilities.NONE, Abilities.SYMBIOSIS, 552, 78, 65, 68, 112, 154, 75, 45, 70, 248, false, null, true),
      new PokemonForm("White Flower", "white", Type.FAIRY, null, 1.1, 10, Abilities.FLOWER_VEIL, Abilities.NONE, Abilities.SYMBIOSIS, 552, 78, 65, 68, 112, 154, 75, 45, 70, 248, false, null, true),
    ),
    new PokemonSpecies(Species.SKIDDO, 6, false, false, false, "Mount Pokémon", Type.GRASS, null, 0.9, 31, Abilities.SAP_SIPPER, Abilities.NONE, Abilities.GRASS_PELT, 350, 66, 65, 48, 62, 57, 52, 200, 70, 70, GrowthRate.MEDIUM_FAST, 50, false),
    new PokemonSpecies(Species.GOGOAT, 6, false, false, false, "Mount Pokémon", Type.GRASS, null, 1.7, 91, Abilities.SAP_SIPPER, Abilities.NONE, Abilities.GRASS_PELT, 531, 123, 100, 62, 97, 81, 68, 45, 70, 186, GrowthRate.MEDIUM_FAST, 50, false),
    new PokemonSpecies(Species.PANCHAM, 6, false, false, false, "Playful Pokémon", Type.FIGHTING, null, 0.6, 8, Abilities.IRON_FIST, Abilities.MOLD_BREAKER, Abilities.SCRAPPY, 348, 67, 82, 62, 46, 48, 43, 220, 50, 70, GrowthRate.MEDIUM_FAST, 50, false),
    new PokemonSpecies(Species.PANGORO, 6, false, false, false, "Daunting Pokémon", Type.FIGHTING, Type.DARK, 2.1, 136, Abilities.IRON_FIST, Abilities.MOLD_BREAKER, Abilities.SCRAPPY, 495, 95, 124, 78, 69, 71, 58, 65, 50, 173, GrowthRate.MEDIUM_FAST, 50, false),
    new PokemonSpecies(Species.FURFROU, 6, false, false, false, "Poodle Pokémon", Type.NORMAL, null, 1.2, 28, Abilities.FUR_COAT, Abilities.NONE, Abilities.NONE, 472, 75, 80, 60, 65, 90, 102, 160, 70, 165, GrowthRate.MEDIUM_FAST, 50, false, true,
      new PokemonForm("Natural Form", "", Type.NORMAL, null, 1.2, 28, Abilities.FUR_COAT, Abilities.NONE, Abilities.NONE, 472, 75, 80, 60, 65, 90, 102, 160, 70, 165, false, null, true),
      new PokemonForm("Heart Trim", "heart", Type.NORMAL, null, 1.2, 28, Abilities.FUR_COAT, Abilities.NONE, Abilities.NONE, 472, 75, 80, 60, 65, 90, 102, 160, 70, 165, false, null, true),
      new PokemonForm("Star Trim", "star", Type.NORMAL, null, 1.2, 28, Abilities.FUR_COAT, Abilities.NONE, Abilities.NONE, 472, 75, 80, 60, 65, 90, 102, 160, 70, 165, false, null, true),
      new PokemonForm("Diamond Trim", "diamond", Type.NORMAL, null, 1.2, 28, Abilities.FUR_COAT, Abilities.NONE, Abilities.NONE, 472, 75, 80, 60, 65, 90, 102, 160, 70, 165, false, null, true),
      new PokemonForm("Debutante Trim", "debutante", Type.NORMAL, null, 1.2, 28, Abilities.FUR_COAT, Abilities.NONE, Abilities.NONE, 472, 75, 80, 60, 65, 90, 102, 160, 70, 165, false, null, true),
      new PokemonForm("Matron Trim", "matron", Type.NORMAL, null, 1.2, 28, Abilities.FUR_COAT, Abilities.NONE, Abilities.NONE, 472, 75, 80, 60, 65, 90, 102, 160, 70, 165, false, null, true),
      new PokemonForm("Dandy Trim", "dandy", Type.NORMAL, null, 1.2, 28, Abilities.FUR_COAT, Abilities.NONE, Abilities.NONE, 472, 75, 80, 60, 65, 90, 102, 160, 70, 165, false, null, true),
      new PokemonForm("La Reine Trim", "la-reine", Type.NORMAL, null, 1.2, 28, Abilities.FUR_COAT, Abilities.NONE, Abilities.NONE, 472, 75, 80, 60, 65, 90, 102, 160, 70, 165, false, null, true),
      new PokemonForm("Kabuki Trim", "kabuki", Type.NORMAL, null, 1.2, 28, Abilities.FUR_COAT, Abilities.NONE, Abilities.NONE, 472, 75, 80, 60, 65, 90, 102, 160, 70, 165, false, null, true),
      new PokemonForm("Pharaoh Trim", "pharaoh", Type.NORMAL, null, 1.2, 28, Abilities.FUR_COAT, Abilities.NONE, Abilities.NONE, 472, 75, 80, 60, 65, 90, 102, 160, 70, 165, false, null, true),
    ),
    new PokemonSpecies(Species.ESPURR, 6, false, false, false, "Restraint Pokémon", Type.PSYCHIC, null, 0.3, 3.5, Abilities.KEEN_EYE, Abilities.INFILTRATOR, Abilities.OWN_TEMPO, 355, 62, 48, 54, 63, 60, 68, 190, 50, 71, GrowthRate.MEDIUM_FAST, 50, false),
    new PokemonSpecies(Species.MEOWSTIC, 6, false, false, false, "Constraint Pokémon", Type.PSYCHIC, null, 0.6, 8.5, Abilities.KEEN_EYE, Abilities.INFILTRATOR, Abilities.PRANKSTER, 466, 74, 48, 76, 83, 81, 104, 75, 50, 163, GrowthRate.MEDIUM_FAST, 50, false, false,
      new PokemonForm("Male", "male", Type.PSYCHIC, null, 0.6, 8.5, Abilities.KEEN_EYE, Abilities.INFILTRATOR, Abilities.PRANKSTER, 466, 74, 48, 76, 83, 81, 104, 75, 50, 163, false, "", true),
      new PokemonForm("Female", "female", Type.PSYCHIC, null, 0.6, 8.5, Abilities.KEEN_EYE, Abilities.INFILTRATOR, Abilities.COMPETITIVE, 466, 74, 48, 76, 83, 81, 104, 75, 50, 163, false, null, true),
    ),
    new PokemonSpecies(Species.HONEDGE, 6, false, false, false, "Sword Pokémon", Type.STEEL, Type.GHOST, 0.8, 2, Abilities.NO_GUARD, Abilities.NONE, Abilities.NONE, 325, 45, 80, 100, 35, 37, 28, 180, 50, 65, GrowthRate.MEDIUM_FAST, 50, false),
    new PokemonSpecies(Species.DOUBLADE, 6, false, false, false, "Sword Pokémon", Type.STEEL, Type.GHOST, 0.8, 4.5, Abilities.NO_GUARD, Abilities.NONE, Abilities.NONE, 448, 59, 110, 150, 45, 49, 35, 90, 50, 157, GrowthRate.MEDIUM_FAST, 50, false),
    new PokemonSpecies(Species.AEGISLASH, 6, false, false, false, "Royal Sword Pokémon", Type.STEEL, Type.GHOST, 1.7, 53, Abilities.STANCE_CHANGE, Abilities.NONE, Abilities.NONE, 500, 60, 50, 140, 50, 140, 60, 45, 50, 250, GrowthRate.MEDIUM_FAST, 50, false, true,
      new PokemonForm("Shield Forme", "shield", Type.STEEL, Type.GHOST, 1.7, 53, Abilities.STANCE_CHANGE, Abilities.NONE, Abilities.NONE, 500, 60, 50, 140, 50, 140, 60, 45, 50, 250, false, "", true),
      new PokemonForm("Blade Forme", "blade", Type.STEEL, Type.GHOST, 1.7, 53, Abilities.STANCE_CHANGE, Abilities.NONE, Abilities.NONE, 500, 60, 140, 50, 140, 50, 60, 45, 50, 250),
    ),
    new PokemonSpecies(Species.SPRITZEE, 6, false, false, false, "Perfume Pokémon", Type.FAIRY, null, 0.2, 0.5, Abilities.HEALER, Abilities.NONE, Abilities.AROMA_VEIL, 341, 78, 52, 60, 63, 65, 23, 200, 50, 68, GrowthRate.MEDIUM_FAST, 50, false),
    new PokemonSpecies(Species.AROMATISSE, 6, false, false, false, "Fragrance Pokémon", Type.FAIRY, null, 0.8, 15.5, Abilities.HEALER, Abilities.NONE, Abilities.AROMA_VEIL, 462, 101, 72, 72, 99, 89, 29, 140, 50, 162, GrowthRate.MEDIUM_FAST, 50, false),
    new PokemonSpecies(Species.SWIRLIX, 6, false, false, false, "Cotton Candy Pokémon", Type.FAIRY, null, 0.4, 3.5, Abilities.SWEET_VEIL, Abilities.NONE, Abilities.UNBURDEN, 341, 62, 48, 66, 59, 57, 49, 200, 50, 68, GrowthRate.MEDIUM_FAST, 50, false),
    new PokemonSpecies(Species.SLURPUFF, 6, false, false, false, "Meringue Pokémon", Type.FAIRY, null, 0.8, 5, Abilities.SWEET_VEIL, Abilities.NONE, Abilities.UNBURDEN, 480, 82, 80, 86, 85, 75, 72, 140, 50, 168, GrowthRate.MEDIUM_FAST, 50, false),
    new PokemonSpecies(Species.INKAY, 6, false, false, false, "Revolving Pokémon", Type.DARK, Type.PSYCHIC, 0.4, 3.5, Abilities.CONTRARY, Abilities.SUCTION_CUPS, Abilities.INFILTRATOR, 288, 53, 54, 53, 37, 46, 45, 190, 50, 58, GrowthRate.MEDIUM_FAST, 50, false),
    new PokemonSpecies(Species.MALAMAR, 6, false, false, false, "Overturning Pokémon", Type.DARK, Type.PSYCHIC, 1.5, 47, Abilities.CONTRARY, Abilities.SUCTION_CUPS, Abilities.INFILTRATOR, 482, 86, 92, 88, 68, 75, 73, 80, 50, 169, GrowthRate.MEDIUM_FAST, 50, false),
    new PokemonSpecies(Species.BINACLE, 6, false, false, false, "Two-Handed Pokémon", Type.ROCK, Type.WATER, 0.5, 31, Abilities.TOUGH_CLAWS, Abilities.SNIPER, Abilities.PICKPOCKET, 306, 42, 52, 67, 39, 56, 50, 120, 50, 61, GrowthRate.MEDIUM_FAST, 50, false),
    new PokemonSpecies(Species.BARBARACLE, 6, false, false, false, "Collective Pokémon", Type.ROCK, Type.WATER, 1.3, 96, Abilities.TOUGH_CLAWS, Abilities.SNIPER, Abilities.PICKPOCKET, 500, 72, 105, 115, 54, 86, 68, 45, 50, 175, GrowthRate.MEDIUM_FAST, 50, false),
    new PokemonSpecies(Species.SKRELP, 6, false, false, false, "Mock Kelp Pokémon", Type.POISON, Type.WATER, 0.5, 7.3, Abilities.POISON_POINT, Abilities.POISON_TOUCH, Abilities.ADAPTABILITY, 320, 50, 60, 60, 60, 60, 30, 225, 50, 64, GrowthRate.MEDIUM_FAST, 50, false),
    new PokemonSpecies(Species.DRAGALGE, 6, false, false, false, "Mock Kelp Pokémon", Type.POISON, Type.DRAGON, 1.8, 81.5, Abilities.POISON_POINT, Abilities.POISON_TOUCH, Abilities.ADAPTABILITY, 494, 65, 75, 90, 97, 123, 44, 55, 50, 173, GrowthRate.MEDIUM_FAST, 50, false),
    new PokemonSpecies(Species.CLAUNCHER, 6, false, false, false, "Water Gun Pokémon", Type.WATER, null, 0.5, 8.3, Abilities.MEGA_LAUNCHER, Abilities.NONE, Abilities.NONE, 330, 50, 53, 62, 58, 63, 44, 225, 50, 66, GrowthRate.SLOW, 50, false),
    new PokemonSpecies(Species.CLAWITZER, 6, false, false, false, "Howitzer Pokémon", Type.WATER, null, 1.3, 35.3, Abilities.MEGA_LAUNCHER, Abilities.NONE, Abilities.NONE, 500, 71, 73, 88, 120, 89, 59, 55, 50, 100, GrowthRate.SLOW, 50, false),
    new PokemonSpecies(Species.HELIOPTILE, 6, false, false, false, "Generator Pokémon", Type.ELECTRIC, Type.NORMAL, 0.5, 6, Abilities.DRY_SKIN, Abilities.SAND_VEIL, Abilities.SOLAR_POWER, 289, 44, 38, 33, 61, 43, 70, 190, 50, 58, GrowthRate.MEDIUM_FAST, 50, false),
    new PokemonSpecies(Species.HELIOLISK, 6, false, false, false, "Generator Pokémon", Type.ELECTRIC, Type.NORMAL, 1, 21, Abilities.DRY_SKIN, Abilities.SAND_VEIL, Abilities.SOLAR_POWER, 481, 62, 55, 52, 109, 94, 109, 75, 50, 168, GrowthRate.MEDIUM_FAST, 50, false),
    new PokemonSpecies(Species.TYRUNT, 6, false, false, false, "Royal Heir Pokémon", Type.ROCK, Type.DRAGON, 0.8, 26, Abilities.STRONG_JAW, Abilities.NONE, Abilities.STURDY, 362, 58, 89, 77, 45, 45, 48, 45, 50, 72, GrowthRate.MEDIUM_FAST, 87.5, false),
    new PokemonSpecies(Species.TYRANTRUM, 6, false, false, false, "Despot Pokémon", Type.ROCK, Type.DRAGON, 2.5, 270, Abilities.STRONG_JAW, Abilities.NONE, Abilities.ROCK_HEAD, 521, 82, 121, 119, 69, 59, 71, 45, 50, 182, GrowthRate.MEDIUM_FAST, 87.5, false),
    new PokemonSpecies(Species.AMAURA, 6, false, false, false, "Tundra Pokémon", Type.ROCK, Type.ICE, 1.3, 25.2, Abilities.REFRIGERATE, Abilities.NONE, Abilities.SNOW_WARNING, 362, 77, 59, 50, 67, 63, 46, 45, 50, 72, GrowthRate.MEDIUM_FAST, 87.5, false),
    new PokemonSpecies(Species.AURORUS, 6, false, false, false, "Tundra Pokémon", Type.ROCK, Type.ICE, 2.7, 225, Abilities.REFRIGERATE, Abilities.NONE, Abilities.SNOW_WARNING, 521, 123, 77, 72, 99, 92, 58, 45, 50, 104, GrowthRate.MEDIUM_FAST, 87.5, false),
    new PokemonSpecies(Species.SYLVEON, 6, false, false, false, "Intertwining Pokémon", Type.FAIRY, null, 1, 23.5, Abilities.CUTE_CHARM, Abilities.NONE, Abilities.PIXILATE, 525, 95, 65, 65, 110, 130, 60, 45, 50, 184, GrowthRate.MEDIUM_FAST, 87.5, false),
    new PokemonSpecies(Species.HAWLUCHA, 6, false, false, false, "Wrestling Pokémon", Type.FIGHTING, Type.FLYING, 0.8, 21.5, Abilities.LIMBER, Abilities.UNBURDEN, Abilities.MOLD_BREAKER, 500, 78, 92, 75, 74, 63, 118, 100, 50, 175, GrowthRate.MEDIUM_FAST, 50, false),
    new PokemonSpecies(Species.DEDENNE, 6, false, false, false, "Antenna Pokémon", Type.ELECTRIC, Type.FAIRY, 0.2, 2.2, Abilities.CHEEK_POUCH, Abilities.PICKUP, Abilities.PLUS, 431, 67, 58, 57, 81, 67, 101, 180, 50, 151, GrowthRate.MEDIUM_FAST, 50, false),
    new PokemonSpecies(Species.CARBINK, 6, false, false, false, "Jewel Pokémon", Type.ROCK, Type.FAIRY, 0.3, 5.7, Abilities.CLEAR_BODY, Abilities.NONE, Abilities.STURDY, 500, 50, 50, 150, 50, 150, 50, 60, 50, 100, GrowthRate.SLOW, null, false),
    new PokemonSpecies(Species.GOOMY, 6, false, false, false, "Soft Tissue Pokémon", Type.DRAGON, null, 0.3, 2.8, Abilities.SAP_SIPPER, Abilities.HYDRATION, Abilities.GOOEY, 300, 45, 50, 35, 55, 75, 40, 45, 35, 60, GrowthRate.SLOW, 50, false),
    new PokemonSpecies(Species.SLIGGOO, 6, false, false, false, "Soft Tissue Pokémon", Type.DRAGON, null, 0.8, 17.5, Abilities.SAP_SIPPER, Abilities.HYDRATION, Abilities.GOOEY, 452, 68, 75, 53, 83, 113, 60, 45, 35, 158, GrowthRate.SLOW, 50, false),
    new PokemonSpecies(Species.GOODRA, 6, false, false, false, "Dragon Pokémon", Type.DRAGON, null, 2, 150.5, Abilities.SAP_SIPPER, Abilities.HYDRATION, Abilities.GOOEY, 600, 90, 100, 70, 110, 150, 80, 45, 35, 300, GrowthRate.SLOW, 50, false),
    new PokemonSpecies(Species.KLEFKI, 6, false, false, false, "Key Ring Pokémon", Type.STEEL, Type.FAIRY, 0.2, 3, Abilities.PRANKSTER, Abilities.NONE, Abilities.MAGICIAN, 470, 57, 80, 91, 80, 87, 75, 75, 50, 165, GrowthRate.FAST, 50, false),
    new PokemonSpecies(Species.PHANTUMP, 6, false, false, false, "Stump Pokémon", Type.GHOST, Type.GRASS, 0.4, 7, Abilities.NATURAL_CURE, Abilities.FRISK, Abilities.HARVEST, 309, 43, 70, 48, 50, 60, 38, 120, 50, 62, GrowthRate.MEDIUM_FAST, 50, false),
    new PokemonSpecies(Species.TREVENANT, 6, false, false, false, "Elder Tree Pokémon", Type.GHOST, Type.GRASS, 1.5, 71, Abilities.NATURAL_CURE, Abilities.FRISK, Abilities.HARVEST, 474, 85, 110, 76, 65, 82, 56, 60, 50, 166, GrowthRate.MEDIUM_FAST, 50, false),
    new PokemonSpecies(Species.PUMPKABOO, 6, false, false, false, "Pumpkin Pokémon", Type.GHOST, Type.GRASS, 0.4, 5, Abilities.PICKUP, Abilities.FRISK, Abilities.INSOMNIA, 335, 49, 66, 70, 44, 55, 51, 120, 50, 67, GrowthRate.MEDIUM_FAST, 50, false, false,
      new PokemonForm("Average Size", "", Type.GHOST, Type.GRASS, 0.4, 5, Abilities.PICKUP, Abilities.FRISK, Abilities.INSOMNIA, 335, 49, 66, 70, 44, 55, 51, 120, 50, 67, false, null, true),
      new PokemonForm("Small Size", "small", Type.GHOST, Type.GRASS, 0.3, 3.5, Abilities.PICKUP, Abilities.FRISK, Abilities.INSOMNIA, 335, 44, 66, 70, 44, 55, 56, 120, 50, 67, false, "", true),
      new PokemonForm("Large Size", "large", Type.GHOST, Type.GRASS, 0.5, 7.5, Abilities.PICKUP, Abilities.FRISK, Abilities.INSOMNIA, 335, 54, 66, 70, 44, 55, 46, 120, 50, 67, false, "", true),
      new PokemonForm("Super Size", "super", Type.GHOST, Type.GRASS, 0.8, 15, Abilities.PICKUP, Abilities.FRISK, Abilities.INSOMNIA, 335, 59, 66, 70, 44, 55, 41, 120, 50, 67, false, "", true),
    ),
    new PokemonSpecies(Species.GOURGEIST, 6, false, false, false, "Pumpkin Pokémon", Type.GHOST, Type.GRASS, 0.9, 12.5, Abilities.PICKUP, Abilities.FRISK, Abilities.INSOMNIA, 494, 65, 90, 122, 58, 75, 84, 60, 50, 173, GrowthRate.MEDIUM_FAST, 50, false, false,
      new PokemonForm("Average Size", "", Type.GHOST, Type.GRASS, 0.9, 12.5, Abilities.PICKUP, Abilities.FRISK, Abilities.INSOMNIA, 494, 65, 90, 122, 58, 75, 84, 60, 50, 173, false, null, true),
      new PokemonForm("Small Size", "small", Type.GHOST, Type.GRASS, 0.7, 9.5, Abilities.PICKUP, Abilities.FRISK, Abilities.INSOMNIA, 494, 55, 85, 122, 58, 75, 99, 60, 50, 173, false, "", true),
      new PokemonForm("Large Size", "large", Type.GHOST, Type.GRASS, 1.1, 14, Abilities.PICKUP, Abilities.FRISK, Abilities.INSOMNIA, 494, 75, 95, 122, 58, 75, 69, 60, 50, 173, false, "", true),
      new PokemonForm("Super Size", "super", Type.GHOST, Type.GRASS, 1.7, 39, Abilities.PICKUP, Abilities.FRISK, Abilities.INSOMNIA, 494, 85, 100, 122, 58, 75, 54, 60, 50, 173, false, "", true),
    ),
    new PokemonSpecies(Species.BERGMITE, 6, false, false, false, "Ice Chunk Pokémon", Type.ICE, null, 1, 99.5, Abilities.OWN_TEMPO, Abilities.ICE_BODY, Abilities.STURDY, 304, 55, 69, 85, 32, 35, 28, 190, 50, 61, GrowthRate.MEDIUM_FAST, 50, false),
    new PokemonSpecies(Species.AVALUGG, 6, false, false, false, "Iceberg Pokémon", Type.ICE, null, 2, 505, Abilities.OWN_TEMPO, Abilities.ICE_BODY, Abilities.STURDY, 514, 95, 117, 184, 44, 46, 28, 55, 50, 180, GrowthRate.MEDIUM_FAST, 50, false),
    new PokemonSpecies(Species.NOIBAT, 6, false, false, false, "Sound Wave Pokémon", Type.FLYING, Type.DRAGON, 0.5, 8, Abilities.FRISK, Abilities.INFILTRATOR, Abilities.TELEPATHY, 245, 40, 30, 35, 45, 40, 55, 190, 50, 49, GrowthRate.MEDIUM_FAST, 50, false),
    new PokemonSpecies(Species.NOIVERN, 6, false, false, false, "Sound Wave Pokémon", Type.FLYING, Type.DRAGON, 1.5, 85, Abilities.FRISK, Abilities.INFILTRATOR, Abilities.TELEPATHY, 535, 85, 70, 80, 97, 80, 123, 45, 50, 187, GrowthRate.MEDIUM_FAST, 50, false),
    new PokemonSpecies(Species.XERNEAS, 6, false, true, false, "Life Pokémon", Type.FAIRY, null, 3, 215, Abilities.FAIRY_AURA, Abilities.NONE, Abilities.NONE, 680, 126, 131, 95, 131, 98, 99, 45, 0, 340, GrowthRate.SLOW, null, false, true,
      new PokemonForm("Neutral Mode", "neutral", Type.FAIRY, null, 3, 215, Abilities.FAIRY_AURA, Abilities.NONE, Abilities.NONE, 680, 126, 131, 95, 131, 98, 99, 45, 0, 340, false, null, true),
      new PokemonForm("Active Mode", "active", Type.FAIRY, null, 3, 215, Abilities.FAIRY_AURA, Abilities.NONE, Abilities.NONE, 680, 126, 131, 95, 131, 98, 99, 45, 0, 340)
    ),
    new PokemonSpecies(Species.YVELTAL, 6, false, true, false, "Destruction Pokémon", Type.DARK, Type.FLYING, 5.8, 203, Abilities.DARK_AURA, Abilities.NONE, Abilities.NONE, 680, 126, 131, 95, 131, 98, 99, 45, 0, 340, GrowthRate.SLOW, null, false),
    new PokemonSpecies(Species.ZYGARDE, 6, false, true, false, "Order Pokémon", Type.DRAGON, Type.GROUND, 5, 305, Abilities.AURA_BREAK, Abilities.NONE, Abilities.NONE, 600, 108, 100, 121, 81, 95, 95, 3, 0, 300, GrowthRate.SLOW, null, false, false,
      new PokemonForm("50% Forme", "50", Type.DRAGON, Type.GROUND, 5, 305, Abilities.AURA_BREAK, Abilities.NONE, Abilities.NONE, 600, 108, 100, 121, 81, 95, 95, 3, 0, 300, false, "", true),
      new PokemonForm("10% Forme", "10", Type.DRAGON, Type.GROUND, 1.2, 33.5, Abilities.AURA_BREAK, Abilities.NONE, Abilities.NONE, 486, 54, 100, 71, 61, 85, 115, 3, 0, 300, false, null, true),
      new PokemonForm("50% Forme Power Construct", "50-pc", Type.DRAGON, Type.GROUND, 5, 305, Abilities.POWER_CONSTRUCT, Abilities.NONE, Abilities.NONE, 600, 108, 100, 121, 81, 95, 95, 3, 0, 300, false, "", true),
      new PokemonForm("10% Forme Power Construct", "10-pc", Type.DRAGON, Type.GROUND, 1.2, 33.5, Abilities.POWER_CONSTRUCT, Abilities.NONE, Abilities.NONE, 486, 54, 100, 71, 61, 85, 115, 3, 0, 300, false, "10", true),
      new PokemonForm("Complete Forme", "complete", Type.DRAGON, Type.GROUND, 4.5, 610, Abilities.POWER_CONSTRUCT, Abilities.NONE, Abilities.NONE, 708, 216, 100, 121, 91, 95, 85, 3, 0, 300),
    ),
    new PokemonSpecies(Species.DIANCIE, 6, false, false, true, "Jewel Pokémon", Type.ROCK, Type.FAIRY, 0.7, 8.8, Abilities.CLEAR_BODY, Abilities.NONE, Abilities.NONE, 600, 50, 100, 150, 100, 150, 50, 3, 50, 300, GrowthRate.SLOW, null, false, true,
      new PokemonForm("Normal", "", Type.ROCK, Type.FAIRY, 0.7, 8.8, Abilities.CLEAR_BODY, Abilities.NONE, Abilities.NONE, 600, 50, 100, 150, 100, 150, 50, 3, 50, 300, false, null, true),
      new PokemonForm("Mega", SpeciesFormKey.MEGA, Type.ROCK, Type.FAIRY, 1.1, 27.8, Abilities.MAGIC_BOUNCE, Abilities.NONE, Abilities.NONE, 700, 50, 160, 110, 160, 110, 110, 3, 50, 300),
    ),
    new PokemonSpecies(Species.HOOPA, 6, false, false, true, "Mischief Pokémon", Type.PSYCHIC, Type.GHOST, 0.5, 9, Abilities.MAGICIAN, Abilities.NONE, Abilities.NONE, 600, 80, 110, 60, 150, 130, 70, 3, 100, 270, GrowthRate.SLOW, null, false, false,
      new PokemonForm("Hoopa Confined", "", Type.PSYCHIC, Type.GHOST, 0.5, 9, Abilities.MAGICIAN, Abilities.NONE, Abilities.NONE, 600, 80, 110, 60, 150, 130, 70, 3, 100, 270, false, null, true),
      new PokemonForm("Hoopa Unbound", "unbound", Type.PSYCHIC, Type.DARK, 6.5, 490, Abilities.MAGICIAN, Abilities.NONE, Abilities.NONE, 680, 80, 160, 60, 170, 130, 80, 3, 100, 270),
    ),
    new PokemonSpecies(Species.VOLCANION, 6, false, false, true, "Steam Pokémon", Type.FIRE, Type.WATER, 1.7, 195, Abilities.WATER_ABSORB, Abilities.NONE, Abilities.NONE, 600, 80, 110, 120, 130, 90, 70, 3, 100, 300, GrowthRate.SLOW, null, false),
    new PokemonSpecies(Species.ROWLET, 7, false, false, false, "Grass Quill Pokémon", Type.GRASS, Type.FLYING, 0.3, 1.5, Abilities.OVERGROW, Abilities.NONE, Abilities.LONG_REACH, 320, 68, 55, 55, 50, 50, 42, 45, 50, 64, GrowthRate.MEDIUM_SLOW, 87.5, false),
    new PokemonSpecies(Species.DARTRIX, 7, false, false, false, "Blade Quill Pokémon", Type.GRASS, Type.FLYING, 0.7, 16, Abilities.OVERGROW, Abilities.NONE, Abilities.LONG_REACH, 420, 78, 75, 75, 70, 70, 52, 45, 50, 147, GrowthRate.MEDIUM_SLOW, 87.5, false),
    new PokemonSpecies(Species.DECIDUEYE, 7, false, false, false, "Arrow Quill Pokémon", Type.GRASS, Type.GHOST, 1.6, 36.6, Abilities.OVERGROW, Abilities.NONE, Abilities.LONG_REACH, 530, 78, 107, 75, 100, 100, 70, 45, 50, 265, GrowthRate.MEDIUM_SLOW, 87.5, false),
    new PokemonSpecies(Species.LITTEN, 7, false, false, false, "Fire Cat Pokémon", Type.FIRE, null, 0.4, 4.3, Abilities.BLAZE, Abilities.NONE, Abilities.INTIMIDATE, 320, 45, 65, 40, 60, 40, 70, 45, 50, 64, GrowthRate.MEDIUM_SLOW, 87.5, false),
    new PokemonSpecies(Species.TORRACAT, 7, false, false, false, "Fire Cat Pokémon", Type.FIRE, null, 0.7, 25, Abilities.BLAZE, Abilities.NONE, Abilities.INTIMIDATE, 420, 65, 85, 50, 80, 50, 90, 45, 50, 147, GrowthRate.MEDIUM_SLOW, 87.5, false),
    new PokemonSpecies(Species.INCINEROAR, 7, false, false, false, "Heel Pokémon", Type.FIRE, Type.DARK, 1.8, 83, Abilities.BLAZE, Abilities.NONE, Abilities.INTIMIDATE, 530, 95, 115, 90, 80, 90, 60, 45, 50, 265, GrowthRate.MEDIUM_SLOW, 87.5, false),
    new PokemonSpecies(Species.POPPLIO, 7, false, false, false, "Sea Lion Pokémon", Type.WATER, null, 0.4, 7.5, Abilities.TORRENT, Abilities.NONE, Abilities.LIQUID_VOICE, 320, 50, 54, 54, 66, 56, 40, 45, 50, 64, GrowthRate.MEDIUM_SLOW, 87.5, false),
    new PokemonSpecies(Species.BRIONNE, 7, false, false, false, "Pop Star Pokémon", Type.WATER, null, 0.6, 17.5, Abilities.TORRENT, Abilities.NONE, Abilities.LIQUID_VOICE, 420, 60, 69, 69, 91, 81, 50, 45, 50, 147, GrowthRate.MEDIUM_SLOW, 87.5, false),
    new PokemonSpecies(Species.PRIMARINA, 7, false, false, false, "Soloist Pokémon", Type.WATER, Type.FAIRY, 1.8, 44, Abilities.TORRENT, Abilities.NONE, Abilities.LIQUID_VOICE, 530, 80, 74, 74, 126, 116, 60, 45, 50, 265, GrowthRate.MEDIUM_SLOW, 87.5, false),
    new PokemonSpecies(Species.PIKIPEK, 7, false, false, false, "Woodpecker Pokémon", Type.NORMAL, Type.FLYING, 0.3, 1.2, Abilities.KEEN_EYE, Abilities.SKILL_LINK, Abilities.PICKUP, 265, 35, 75, 30, 30, 30, 65, 255, 70, 53, GrowthRate.MEDIUM_FAST, 50, false),
    new PokemonSpecies(Species.TRUMBEAK, 7, false, false, false, "Bugle Beak Pokémon", Type.NORMAL, Type.FLYING, 0.6, 14.8, Abilities.KEEN_EYE, Abilities.SKILL_LINK, Abilities.PICKUP, 355, 55, 85, 50, 40, 50, 75, 120, 70, 124, GrowthRate.MEDIUM_FAST, 50, false),
    new PokemonSpecies(Species.TOUCANNON, 7, false, false, false, "Cannon Pokémon", Type.NORMAL, Type.FLYING, 1.1, 26, Abilities.KEEN_EYE, Abilities.SKILL_LINK, Abilities.SHEER_FORCE, 485, 80, 120, 75, 75, 75, 60, 45, 70, 218, GrowthRate.MEDIUM_FAST, 50, false),
    new PokemonSpecies(Species.YUNGOOS, 7, false, false, false, "Loitering Pokémon", Type.NORMAL, null, 0.4, 6, Abilities.STAKEOUT, Abilities.STRONG_JAW, Abilities.ADAPTABILITY, 253, 48, 70, 30, 30, 30, 45, 255, 70, 51, GrowthRate.MEDIUM_FAST, 50, false),
    new PokemonSpecies(Species.GUMSHOOS, 7, false, false, false, "Stakeout Pokémon", Type.NORMAL, null, 0.7, 14.2, Abilities.STAKEOUT, Abilities.STRONG_JAW, Abilities.ADAPTABILITY, 418, 88, 110, 60, 55, 60, 45, 127, 70, 146, GrowthRate.MEDIUM_FAST, 50, false),
    new PokemonSpecies(Species.GRUBBIN, 7, false, false, false, "Larva Pokémon", Type.BUG, null, 0.4, 4.4, Abilities.SWARM, Abilities.NONE, Abilities.NONE, 300, 47, 62, 45, 55, 45, 46, 255, 50, 60, GrowthRate.MEDIUM_FAST, 50, false),
    new PokemonSpecies(Species.CHARJABUG, 7, false, false, false, "Battery Pokémon", Type.BUG, Type.ELECTRIC, 0.5, 10.5, Abilities.BATTERY, Abilities.NONE, Abilities.NONE, 400, 57, 82, 95, 55, 75, 36, 120, 50, 140, GrowthRate.MEDIUM_FAST, 50, false),
    new PokemonSpecies(Species.VIKAVOLT, 7, false, false, false, "Stag Beetle Pokémon", Type.BUG, Type.ELECTRIC, 1.5, 45, Abilities.LEVITATE, Abilities.NONE, Abilities.NONE, 500, 77, 70, 90, 145, 75, 43, 45, 50, 250, GrowthRate.MEDIUM_FAST, 50, false),
    new PokemonSpecies(Species.CRABRAWLER, 7, false, false, false, "Boxing Pokémon", Type.FIGHTING, null, 0.6, 7, Abilities.HYPER_CUTTER, Abilities.IRON_FIST, Abilities.ANGER_POINT, 338, 47, 82, 57, 42, 47, 63, 225, 70, 68, GrowthRate.MEDIUM_FAST, 50, false),
    new PokemonSpecies(Species.CRABOMINABLE, 7, false, false, false, "Woolly Crab Pokémon", Type.FIGHTING, Type.ICE, 1.7, 180, Abilities.HYPER_CUTTER, Abilities.IRON_FIST, Abilities.ANGER_POINT, 478, 97, 132, 77, 62, 67, 43, 60, 70, 167, GrowthRate.MEDIUM_FAST, 50, false),
    new PokemonSpecies(Species.ORICORIO, 7, false, false, false, "Dancing Pokémon", Type.FIRE, Type.FLYING, 0.6, 3.4, Abilities.DANCER, Abilities.NONE, Abilities.NONE, 476, 75, 70, 70, 98, 70, 93, 45, 70, 167, GrowthRate.MEDIUM_FAST, 25, false, false,
      new PokemonForm("Baile Style", "baile", Type.FIRE, Type.FLYING, 0.6, 3.4, Abilities.DANCER, Abilities.NONE, Abilities.NONE, 476, 75, 70, 70, 98, 70, 93, 45, 70, 167, false, "", true),
      new PokemonForm("Pom-Pom Style", "pompom", Type.ELECTRIC, Type.FLYING, 0.6, 3.4, Abilities.DANCER, Abilities.NONE, Abilities.NONE, 476, 75, 70, 70, 98, 70, 93, 45, 70, 167, false, null, true),
      new PokemonForm("Pau Style", "pau", Type.PSYCHIC, Type.FLYING, 0.6, 3.4, Abilities.DANCER, Abilities.NONE, Abilities.NONE, 476, 75, 70, 70, 98, 70, 93, 45, 70, 167, false, null, true),
      new PokemonForm("Sensu Style", "sensu", Type.GHOST, Type.FLYING, 0.6, 3.4, Abilities.DANCER, Abilities.NONE, Abilities.NONE, 476, 75, 70, 70, 98, 70, 93, 45, 70, 167, false, null, true),
    ),
    new PokemonSpecies(Species.CUTIEFLY, 7, false, false, false, "Bee Fly Pokémon", Type.BUG, Type.FAIRY, 0.1, 0.2, Abilities.HONEY_GATHER, Abilities.SHIELD_DUST, Abilities.SWEET_VEIL, 304, 40, 45, 40, 55, 40, 84, 190, 50, 61, GrowthRate.MEDIUM_FAST, 50, false),
    new PokemonSpecies(Species.RIBOMBEE, 7, false, false, false, "Bee Fly Pokémon", Type.BUG, Type.FAIRY, 0.2, 0.5, Abilities.HONEY_GATHER, Abilities.SHIELD_DUST, Abilities.SWEET_VEIL, 464, 60, 55, 60, 95, 70, 124, 75, 50, 162, GrowthRate.MEDIUM_FAST, 50, false),
    new PokemonSpecies(Species.ROCKRUFF, 7, false, false, false, "Puppy Pokémon", Type.ROCK, null, 0.5, 9.2, Abilities.KEEN_EYE, Abilities.VITAL_SPIRIT, Abilities.STEADFAST, 280, 45, 65, 40, 30, 40, 60, 190, 50, 56, GrowthRate.MEDIUM_FAST, 50, false, false,
      new PokemonForm("Normal", "", Type.ROCK, null, 0.5, 9.2, Abilities.KEEN_EYE, Abilities.VITAL_SPIRIT, Abilities.STEADFAST, 280, 45, 65, 40, 30, 40, 60, 190, 50, 56, false, null, true),
      new PokemonForm("Own Tempo", "own-tempo", Type.ROCK, null, 0.5, 9.2, Abilities.OWN_TEMPO, Abilities.NONE, Abilities.OWN_TEMPO, 280, 45, 65, 40, 30, 40, 60, 190, 50, 56, false, "", true),
    ),
    new PokemonSpecies(Species.LYCANROC, 7, false, false, false, "Wolf Pokémon", Type.ROCK, null, 0.8, 25, Abilities.KEEN_EYE, Abilities.SAND_RUSH, Abilities.STEADFAST, 487, 75, 115, 65, 55, 65, 112, 90, 50, 170, GrowthRate.MEDIUM_FAST, 50, false, false,
      new PokemonForm("Midday Form", "midday", Type.ROCK, null, 0.8, 25, Abilities.KEEN_EYE, Abilities.SAND_RUSH, Abilities.STEADFAST, 487, 75, 115, 65, 55, 65, 112, 90, 50, 170, false, "", true),
      new PokemonForm("Midnight Form", "midnight", Type.ROCK, null, 1.1, 25, Abilities.KEEN_EYE, Abilities.VITAL_SPIRIT, Abilities.NO_GUARD, 487, 85, 115, 75, 55, 75, 82, 90, 50, 170, false, null, true),
      new PokemonForm("Dusk Form", "dusk", Type.ROCK, null, 0.8, 25, Abilities.TOUGH_CLAWS, Abilities.TOUGH_CLAWS, Abilities.TOUGH_CLAWS, 487, 75, 117, 65, 55, 65, 110, 90, 50, 170, false, null, true),
    ),
    new PokemonSpecies(Species.WISHIWASHI, 7, false, false, false, "Small Fry Pokémon", Type.WATER, null, 0.2, 0.3, Abilities.SCHOOLING, Abilities.NONE, Abilities.NONE, 175, 45, 20, 20, 25, 25, 40, 60, 50, 61, GrowthRate.FAST, 50, false, false,
      new PokemonForm("Solo Form", "", Type.WATER, null, 0.2, 0.3, Abilities.SCHOOLING, Abilities.NONE, Abilities.NONE, 175, 45, 20, 20, 25, 25, 40, 60, 50, 61, false, null, true),
      new PokemonForm("School", "school", Type.WATER, null, 8.2, 78.6, Abilities.SCHOOLING, Abilities.NONE, Abilities.NONE, 620, 45, 140, 130, 140, 135, 30, 60, 50, 61),
    ),
    new PokemonSpecies(Species.MAREANIE, 7, false, false, false, "Brutal Star Pokémon", Type.POISON, Type.WATER, 0.4, 8, Abilities.MERCILESS, Abilities.LIMBER, Abilities.REGENERATOR, 305, 50, 53, 62, 43, 52, 45, 190, 50, 61, GrowthRate.MEDIUM_FAST, 50, false),
    new PokemonSpecies(Species.TOXAPEX, 7, false, false, false, "Brutal Star Pokémon", Type.POISON, Type.WATER, 0.7, 14.5, Abilities.MERCILESS, Abilities.LIMBER, Abilities.REGENERATOR, 495, 50, 63, 152, 53, 142, 35, 75, 50, 173, GrowthRate.MEDIUM_FAST, 50, false),
    new PokemonSpecies(Species.MUDBRAY, 7, false, false, false, "Donkey Pokémon", Type.GROUND, null, 1, 110, Abilities.OWN_TEMPO, Abilities.STAMINA, Abilities.INNER_FOCUS, 385, 70, 100, 70, 45, 55, 45, 190, 50, 77, GrowthRate.MEDIUM_FAST, 50, false),
    new PokemonSpecies(Species.MUDSDALE, 7, false, false, false, "Draft Horse Pokémon", Type.GROUND, null, 2.5, 920, Abilities.OWN_TEMPO, Abilities.STAMINA, Abilities.INNER_FOCUS, 500, 100, 125, 100, 55, 85, 35, 60, 50, 175, GrowthRate.MEDIUM_FAST, 50, false),
    new PokemonSpecies(Species.DEWPIDER, 7, false, false, false, "Water Bubble Pokémon", Type.WATER, Type.BUG, 0.3, 4, Abilities.WATER_BUBBLE, Abilities.NONE, Abilities.WATER_ABSORB, 269, 38, 40, 52, 40, 72, 27, 200, 50, 54, GrowthRate.MEDIUM_FAST, 50, false),
    new PokemonSpecies(Species.ARAQUANID, 7, false, false, false, "Water Bubble Pokémon", Type.WATER, Type.BUG, 1.8, 82, Abilities.WATER_BUBBLE, Abilities.NONE, Abilities.WATER_ABSORB, 454, 68, 70, 92, 50, 132, 42, 100, 50, 159, GrowthRate.MEDIUM_FAST, 50, false),
    new PokemonSpecies(Species.FOMANTIS, 7, false, false, false, "Sickle Grass Pokémon", Type.GRASS, null, 0.3, 1.5, Abilities.LEAF_GUARD, Abilities.NONE, Abilities.CONTRARY, 250, 40, 55, 35, 50, 35, 35, 190, 50, 50, GrowthRate.MEDIUM_FAST, 50, false),
    new PokemonSpecies(Species.LURANTIS, 7, false, false, false, "Bloom Sickle Pokémon", Type.GRASS, null, 0.9, 18.5, Abilities.LEAF_GUARD, Abilities.NONE, Abilities.CONTRARY, 480, 70, 105, 90, 80, 90, 45, 75, 50, 168, GrowthRate.MEDIUM_FAST, 50, false),
    new PokemonSpecies(Species.MORELULL, 7, false, false, false, "Illuminating Pokémon", Type.GRASS, Type.FAIRY, 0.2, 1.5, Abilities.ILLUMINATE, Abilities.EFFECT_SPORE, Abilities.RAIN_DISH, 285, 40, 35, 55, 65, 75, 15, 190, 50, 57, GrowthRate.MEDIUM_FAST, 50, false),
    new PokemonSpecies(Species.SHIINOTIC, 7, false, false, false, "Illuminating Pokémon", Type.GRASS, Type.FAIRY, 1, 11.5, Abilities.ILLUMINATE, Abilities.EFFECT_SPORE, Abilities.RAIN_DISH, 405, 60, 45, 80, 90, 100, 30, 75, 50, 142, GrowthRate.MEDIUM_FAST, 50, false),
    new PokemonSpecies(Species.SALANDIT, 7, false, false, false, "Toxic Lizard Pokémon", Type.POISON, Type.FIRE, 0.6, 4.8, Abilities.CORROSION, Abilities.NONE, Abilities.OBLIVIOUS, 320, 48, 44, 40, 71, 40, 77, 120, 50, 64, GrowthRate.MEDIUM_FAST, 87.5, false),
    new PokemonSpecies(Species.SALAZZLE, 7, false, false, false, "Toxic Lizard Pokémon", Type.POISON, Type.FIRE, 1.2, 22.2, Abilities.CORROSION, Abilities.NONE, Abilities.OBLIVIOUS, 480, 68, 64, 60, 111, 60, 117, 45, 50, 168, GrowthRate.MEDIUM_FAST, 0, false),
    new PokemonSpecies(Species.STUFFUL, 7, false, false, false, "Flailing Pokémon", Type.NORMAL, Type.FIGHTING, 0.5, 6.8, Abilities.FLUFFY, Abilities.KLUTZ, Abilities.CUTE_CHARM, 340, 70, 75, 50, 45, 50, 50, 140, 50, 68, GrowthRate.MEDIUM_FAST, 50, false),
    new PokemonSpecies(Species.BEWEAR, 7, false, false, false, "Strong Arm Pokémon", Type.NORMAL, Type.FIGHTING, 2.1, 135, Abilities.FLUFFY, Abilities.KLUTZ, Abilities.UNNERVE, 500, 120, 125, 80, 55, 60, 60, 70, 50, 175, GrowthRate.MEDIUM_FAST, 50, false),
    new PokemonSpecies(Species.BOUNSWEET, 7, false, false, false, "Fruit Pokémon", Type.GRASS, null, 0.3, 3.2, Abilities.LEAF_GUARD, Abilities.OBLIVIOUS, Abilities.SWEET_VEIL, 210, 42, 30, 38, 30, 38, 32, 235, 50, 42, GrowthRate.MEDIUM_SLOW, 0, false),
    new PokemonSpecies(Species.STEENEE, 7, false, false, false, "Fruit Pokémon", Type.GRASS, null, 0.7, 8.2, Abilities.LEAF_GUARD, Abilities.OBLIVIOUS, Abilities.SWEET_VEIL, 290, 52, 40, 48, 40, 48, 62, 120, 50, 102, GrowthRate.MEDIUM_SLOW, 0, false),
    new PokemonSpecies(Species.TSAREENA, 7, false, false, false, "Fruit Pokémon", Type.GRASS, null, 1.2, 21.4, Abilities.LEAF_GUARD, Abilities.QUEENLY_MAJESTY, Abilities.SWEET_VEIL, 510, 72, 120, 98, 50, 98, 72, 45, 50, 255, GrowthRate.MEDIUM_SLOW, 0, false),
    new PokemonSpecies(Species.COMFEY, 7, false, false, false, "Posy Picker Pokémon", Type.FAIRY, null, 0.1, 0.3, Abilities.FLOWER_VEIL, Abilities.TRIAGE, Abilities.NATURAL_CURE, 485, 51, 52, 90, 82, 110, 100, 60, 50, 170, GrowthRate.FAST, 25, false),
    new PokemonSpecies(Species.ORANGURU, 7, false, false, false, "Sage Pokémon", Type.NORMAL, Type.PSYCHIC, 1.5, 76, Abilities.INNER_FOCUS, Abilities.TELEPATHY, Abilities.SYMBIOSIS, 490, 90, 60, 80, 90, 110, 60, 45, 50, 172, GrowthRate.SLOW, 50, false),
    new PokemonSpecies(Species.PASSIMIAN, 7, false, false, false, "Teamwork Pokémon", Type.FIGHTING, null, 2, 82.8, Abilities.RECEIVER, Abilities.NONE, Abilities.DEFIANT, 490, 100, 120, 90, 40, 60, 80, 45, 50, 172, GrowthRate.SLOW, 50, false),
    new PokemonSpecies(Species.WIMPOD, 7, false, false, false, "Turn Tail Pokémon", Type.BUG, Type.WATER, 0.5, 12, Abilities.WIMP_OUT, Abilities.NONE, Abilities.RUN_AWAY, 230, 25, 35, 40, 20, 30, 80, 90, 50, 46, GrowthRate.MEDIUM_FAST, 50, false), //Custom Hidden
    new PokemonSpecies(Species.GOLISOPOD, 7, false, false, false, "Hard Scale Pokémon", Type.BUG, Type.WATER, 2, 108, Abilities.EMERGENCY_EXIT, Abilities.NONE, Abilities.ANTICIPATION, 530, 75, 125, 140, 60, 90, 40, 45, 50, 186, GrowthRate.MEDIUM_FAST, 50, false), //Custom Hidden
    new PokemonSpecies(Species.SANDYGAST, 7, false, false, false, "Sand Heap Pokémon", Type.GHOST, Type.GROUND, 0.5, 70, Abilities.WATER_COMPACTION, Abilities.NONE, Abilities.SAND_VEIL, 320, 55, 55, 80, 70, 45, 15, 140, 50, 64, GrowthRate.MEDIUM_FAST, 50, false),
    new PokemonSpecies(Species.PALOSSAND, 7, false, false, false, "Sand Castle Pokémon", Type.GHOST, Type.GROUND, 1.3, 250, Abilities.WATER_COMPACTION, Abilities.NONE, Abilities.SAND_VEIL, 480, 85, 75, 110, 100, 75, 35, 60, 50, 168, GrowthRate.MEDIUM_FAST, 50, false),
    new PokemonSpecies(Species.PYUKUMUKU, 7, false, false, false, "Sea Cucumber Pokémon", Type.WATER, null, 0.3, 1.2, Abilities.INNARDS_OUT, Abilities.NONE, Abilities.UNAWARE, 410, 55, 60, 130, 30, 130, 5, 60, 50, 144, GrowthRate.FAST, 50, false),
    new PokemonSpecies(Species.TYPE_NULL, 7, true, false, false, "Synthetic Pokémon", Type.NORMAL, null, 1.9, 120.5, Abilities.BATTLE_ARMOR, Abilities.NONE, Abilities.NONE, 534, 95, 95, 95, 95, 95, 59, 3, 0, 107, GrowthRate.SLOW, null, false),
    new PokemonSpecies(Species.SILVALLY, 7, true, false, false, "Synthetic Pokémon", Type.NORMAL, null, 2.3, 100.5, Abilities.RKS_SYSTEM, Abilities.NONE, Abilities.NONE, 570, 95, 95, 95, 95, 95, 95, 3, 0, 285, GrowthRate.SLOW, null, false, false,
      new PokemonForm("Type: Normal", "normal", Type.NORMAL, null, 2.3, 100.5, Abilities.RKS_SYSTEM, Abilities.NONE, Abilities.NONE, 570, 95, 95, 95, 95, 95, 95, 3, 0, 285, false, "", true),
      new PokemonForm("Type: Fighting", "fighting", Type.FIGHTING, null, 2.3, 100.5, Abilities.RKS_SYSTEM, Abilities.NONE, Abilities.NONE, 570, 95, 95, 95, 95, 95, 95, 3, 0, 285),
      new PokemonForm("Type: Flying", "flying", Type.FLYING, null, 2.3, 100.5, Abilities.RKS_SYSTEM, Abilities.NONE, Abilities.NONE, 570, 95, 95, 95, 95, 95, 95, 3, 0, 285),
      new PokemonForm("Type: Poison", "poison", Type.POISON, null, 2.3, 100.5, Abilities.RKS_SYSTEM, Abilities.NONE, Abilities.NONE, 570, 95, 95, 95, 95, 95, 95, 3, 0, 285),
      new PokemonForm("Type: Ground", "ground", Type.GROUND, null, 2.3, 100.5, Abilities.RKS_SYSTEM, Abilities.NONE, Abilities.NONE, 570, 95, 95, 95, 95, 95, 95, 3, 0, 285),
      new PokemonForm("Type: Rock", "rock", Type.ROCK, null, 2.3, 100.5, Abilities.RKS_SYSTEM, Abilities.NONE, Abilities.NONE, 570, 95, 95, 95, 95, 95, 95, 3, 0, 285),
      new PokemonForm("Type: Bug", "bug", Type.BUG, null, 2.3, 100.5, Abilities.RKS_SYSTEM, Abilities.NONE, Abilities.NONE, 570, 95, 95, 95, 95, 95, 95, 3, 0, 285),
      new PokemonForm("Type: Ghost", "ghost", Type.GHOST, null, 2.3, 100.5, Abilities.RKS_SYSTEM, Abilities.NONE, Abilities.NONE, 570, 95, 95, 95, 95, 95, 95, 3, 0, 285),
      new PokemonForm("Type: Steel", "steel", Type.STEEL, null, 2.3, 100.5, Abilities.RKS_SYSTEM, Abilities.NONE, Abilities.NONE, 570, 95, 95, 95, 95, 95, 95, 3, 0, 285),
      new PokemonForm("Type: Fire", "fire", Type.FIRE, null, 2.3, 100.5, Abilities.RKS_SYSTEM, Abilities.NONE, Abilities.NONE, 570, 95, 95, 95, 95, 95, 95, 3, 0, 285),
      new PokemonForm("Type: Water", "water", Type.WATER, null, 2.3, 100.5, Abilities.RKS_SYSTEM, Abilities.NONE, Abilities.NONE, 570, 95, 95, 95, 95, 95, 95, 3, 0, 285),
      new PokemonForm("Type: Grass", "grass", Type.GRASS, null, 2.3, 100.5, Abilities.RKS_SYSTEM, Abilities.NONE, Abilities.NONE, 570, 95, 95, 95, 95, 95, 95, 3, 0, 285),
      new PokemonForm("Type: Electric", "electric", Type.ELECTRIC, null, 2.3, 100.5, Abilities.RKS_SYSTEM, Abilities.NONE, Abilities.NONE, 570, 95, 95, 95, 95, 95, 95, 3, 0, 285),
      new PokemonForm("Type: Psychic", "psychic", Type.PSYCHIC, null, 2.3, 100.5, Abilities.RKS_SYSTEM, Abilities.NONE, Abilities.NONE, 570, 95, 95, 95, 95, 95, 95, 3, 0, 285),
      new PokemonForm("Type: Ice", "ice", Type.ICE, null, 2.3, 100.5, Abilities.RKS_SYSTEM, Abilities.NONE, Abilities.NONE, 570, 95, 95, 95, 95, 95, 95, 3, 0, 285),
      new PokemonForm("Type: Dragon", "dragon", Type.DRAGON, null, 2.3, 100.5, Abilities.RKS_SYSTEM, Abilities.NONE, Abilities.NONE, 570, 95, 95, 95, 95, 95, 95, 3, 0, 285),
      new PokemonForm("Type: Dark", "dark", Type.DARK, null, 2.3, 100.5, Abilities.RKS_SYSTEM, Abilities.NONE, Abilities.NONE, 570, 95, 95, 95, 95, 95, 95, 3, 0, 285),
      new PokemonForm("Type: Fairy", "fairy", Type.FAIRY, null, 2.3, 100.5, Abilities.RKS_SYSTEM, Abilities.NONE, Abilities.NONE, 570, 95, 95, 95, 95, 95, 95, 3, 0, 285),
    ),
    new PokemonSpecies(Species.MINIOR, 7, false, false, false, "Meteor Pokémon", Type.ROCK, Type.FLYING, 0.3, 40, Abilities.SHIELDS_DOWN, Abilities.NONE, Abilities.NONE, 440, 60, 60, 100, 60, 100, 60, 30, 70, 154, GrowthRate.MEDIUM_SLOW, null, false, false,
      new PokemonForm("Red Meteor Form", "red-meteor", Type.ROCK, Type.FLYING, 0.3, 40, Abilities.SHIELDS_DOWN, Abilities.NONE, Abilities.NONE, 440, 60, 60, 100, 60, 100, 60, 30, 70, 154, false, "", true),
      new PokemonForm("Orange Meteor Form", "orange-meteor", Type.ROCK, Type.FLYING, 0.3, 40, Abilities.SHIELDS_DOWN, Abilities.NONE, Abilities.NONE, 440, 60, 60, 100, 60, 100, 60, 30, 70, 154, false, "", true),
      new PokemonForm("Yellow Meteor Form", "yellow-meteor", Type.ROCK, Type.FLYING, 0.3, 40, Abilities.SHIELDS_DOWN, Abilities.NONE, Abilities.NONE, 440, 60, 60, 100, 60, 100, 60, 30, 70, 154, false, "", true),
      new PokemonForm("Green Meteor Form", "green-meteor", Type.ROCK, Type.FLYING, 0.3, 40, Abilities.SHIELDS_DOWN, Abilities.NONE, Abilities.NONE, 440, 60, 60, 100, 60, 100, 60, 30, 70, 154, false, "", true),
      new PokemonForm("Blue Meteor Form", "blue-meteor", Type.ROCK, Type.FLYING, 0.3, 40, Abilities.SHIELDS_DOWN, Abilities.NONE, Abilities.NONE, 440, 60, 60, 100, 60, 100, 60, 30, 70, 154, false, "", true),
      new PokemonForm("Indigo Meteor Form", "indigo-meteor", Type.ROCK, Type.FLYING, 0.3, 40, Abilities.SHIELDS_DOWN, Abilities.NONE, Abilities.NONE, 440, 60, 60, 100, 60, 100, 60, 30, 70, 154, false, "", true),
      new PokemonForm("Violet Meteor Form", "violet-meteor", Type.ROCK, Type.FLYING, 0.3, 40, Abilities.SHIELDS_DOWN, Abilities.NONE, Abilities.NONE, 440, 60, 60, 100, 60, 100, 60, 30, 70, 154, false, "", true),
      new PokemonForm("Red Core Form", "red", Type.ROCK, Type.FLYING, 0.3, 0.3, Abilities.SHIELDS_DOWN, Abilities.NONE, Abilities.NONE, 500, 60, 100, 60, 100, 60, 120, 30, 70, 154, false, null, true),
      new PokemonForm("Orange Core Form", "orange", Type.ROCK, Type.FLYING, 0.3, 0.3, Abilities.SHIELDS_DOWN, Abilities.NONE, Abilities.NONE, 500, 60, 100, 60, 100, 60, 120, 30, 70, 154, false, null, true),
      new PokemonForm("Yellow Core Form", "yellow", Type.ROCK, Type.FLYING, 0.3, 0.3, Abilities.SHIELDS_DOWN, Abilities.NONE, Abilities.NONE, 500, 60, 100, 60, 100, 60, 120, 30, 70, 154, false, null, true),
      new PokemonForm("Green Core Form", "green", Type.ROCK, Type.FLYING, 0.3, 0.3, Abilities.SHIELDS_DOWN, Abilities.NONE, Abilities.NONE, 500, 60, 100, 60, 100, 60, 120, 30, 70, 154, false, null, true),
      new PokemonForm("Blue Core Form", "blue", Type.ROCK, Type.FLYING, 0.3, 0.3, Abilities.SHIELDS_DOWN, Abilities.NONE, Abilities.NONE, 500, 60, 100, 60, 100, 60, 120, 30, 70, 154, false, null, true),
      new PokemonForm("Indigo Core Form", "indigo", Type.ROCK, Type.FLYING, 0.3, 0.3, Abilities.SHIELDS_DOWN, Abilities.NONE, Abilities.NONE, 500, 60, 100, 60, 100, 60, 120, 30, 70, 154, false, null, true),
      new PokemonForm("Violet Core Form", "violet", Type.ROCK, Type.FLYING, 0.3, 0.3, Abilities.SHIELDS_DOWN, Abilities.NONE, Abilities.NONE, 500, 60, 100, 60, 100, 60, 120, 30, 70, 154, false, null, true),
    ),
    new PokemonSpecies(Species.KOMALA, 7, false, false, false, "Drowsing Pokémon", Type.NORMAL, null, 0.4, 19.9, Abilities.COMATOSE, Abilities.NONE, Abilities.NONE, 480, 65, 115, 65, 75, 95, 65, 45, 70, 168, GrowthRate.SLOW, 50, false),
    new PokemonSpecies(Species.TURTONATOR, 7, false, false, false, "Blast Turtle Pokémon", Type.FIRE, Type.DRAGON, 2, 212, Abilities.SHELL_ARMOR, Abilities.NONE, Abilities.NONE, 485, 60, 78, 135, 91, 85, 36, 70, 50, 170, GrowthRate.MEDIUM_FAST, 50, false),
    new PokemonSpecies(Species.TOGEDEMARU, 7, false, false, false, "Roly-Poly Pokémon", Type.ELECTRIC, Type.STEEL, 0.3, 3.3, Abilities.IRON_BARBS, Abilities.LIGHTNING_ROD, Abilities.STURDY, 435, 65, 98, 63, 40, 73, 96, 180, 50, 152, GrowthRate.MEDIUM_FAST, 50, false),
    new PokemonSpecies(Species.MIMIKYU, 7, false, false, false, "Disguise Pokémon", Type.GHOST, Type.FAIRY, 0.2, 0.7, Abilities.DISGUISE, Abilities.NONE, Abilities.NONE, 476, 55, 90, 80, 50, 105, 96, 45, 50, 167, GrowthRate.MEDIUM_FAST, 50, false, false,
      new PokemonForm("Disguised Form", "disguised", Type.GHOST, Type.FAIRY, 0.2, 0.7, Abilities.DISGUISE, Abilities.NONE, Abilities.NONE, 476, 55, 90, 80, 50, 105, 96, 45, 50, 167, false, null, true),
      new PokemonForm("Busted Form", "busted", Type.GHOST, Type.FAIRY, 0.2, 0.7, Abilities.DISGUISE, Abilities.NONE, Abilities.NONE, 476, 55, 90, 80, 50, 105, 96, 45, 50, 167),
    ),
    new PokemonSpecies(Species.BRUXISH, 7, false, false, false, "Gnash Teeth Pokémon", Type.WATER, Type.PSYCHIC, 0.9, 19, Abilities.DAZZLING, Abilities.STRONG_JAW, Abilities.WONDER_SKIN, 475, 68, 105, 70, 70, 70, 92, 80, 70, 166, GrowthRate.MEDIUM_FAST, 50, false),
    new PokemonSpecies(Species.DRAMPA, 7, false, false, false, "Placid Pokémon", Type.NORMAL, Type.DRAGON, 3, 185, Abilities.BERSERK, Abilities.SAP_SIPPER, Abilities.CLOUD_NINE, 485, 78, 60, 85, 135, 91, 36, 70, 50, 170, GrowthRate.MEDIUM_FAST, 50, false),
    new PokemonSpecies(Species.DHELMISE, 7, false, false, false, "Sea Creeper Pokémon", Type.GHOST, Type.GRASS, 3.9, 210, Abilities.STEELWORKER, Abilities.NONE, Abilities.NONE, 517, 70, 131, 100, 86, 90, 40, 25, 50, 181, GrowthRate.MEDIUM_FAST, null, false),
    new PokemonSpecies(Species.JANGMO_O, 7, false, false, false, "Scaly Pokémon", Type.DRAGON, null, 0.6, 29.7, Abilities.BULLETPROOF, Abilities.SOUNDPROOF, Abilities.OVERCOAT, 300, 45, 55, 65, 45, 45, 45, 45, 50, 60, GrowthRate.SLOW, 50, false),
    new PokemonSpecies(Species.HAKAMO_O, 7, false, false, false, "Scaly Pokémon", Type.DRAGON, Type.FIGHTING, 1.2, 47, Abilities.BULLETPROOF, Abilities.SOUNDPROOF, Abilities.OVERCOAT, 420, 55, 75, 90, 65, 70, 65, 45, 50, 147, GrowthRate.SLOW, 50, false),
    new PokemonSpecies(Species.KOMMO_O, 7, false, false, false, "Scaly Pokémon", Type.DRAGON, Type.FIGHTING, 1.6, 78.2, Abilities.BULLETPROOF, Abilities.SOUNDPROOF, Abilities.OVERCOAT, 600, 75, 110, 125, 100, 105, 85, 45, 50, 300, GrowthRate.SLOW, 50, false),
    new PokemonSpecies(Species.TAPU_KOKO, 7, true, false, false, "Land Spirit Pokémon", Type.ELECTRIC, Type.FAIRY, 1.8, 20.5, Abilities.ELECTRIC_SURGE, Abilities.NONE, Abilities.TELEPATHY, 570, 70, 115, 85, 95, 75, 130, 3, 50, 285, GrowthRate.SLOW, null, false),
    new PokemonSpecies(Species.TAPU_LELE, 7, true, false, false, "Land Spirit Pokémon", Type.PSYCHIC, Type.FAIRY, 1.2, 18.6, Abilities.PSYCHIC_SURGE, Abilities.NONE, Abilities.TELEPATHY, 570, 70, 85, 75, 130, 115, 95, 3, 50, 285, GrowthRate.SLOW, null, false),
    new PokemonSpecies(Species.TAPU_BULU, 7, true, false, false, "Land Spirit Pokémon", Type.GRASS, Type.FAIRY, 1.9, 45.5, Abilities.GRASSY_SURGE, Abilities.NONE, Abilities.TELEPATHY, 570, 70, 130, 115, 85, 95, 75, 3, 50, 285, GrowthRate.SLOW, null, false),
    new PokemonSpecies(Species.TAPU_FINI, 7, true, false, false, "Land Spirit Pokémon", Type.WATER, Type.FAIRY, 1.3, 21.2, Abilities.MISTY_SURGE, Abilities.NONE, Abilities.TELEPATHY, 570, 70, 75, 115, 95, 130, 85, 3, 50, 285, GrowthRate.SLOW, null, false),
    new PokemonSpecies(Species.COSMOG, 7, true, false, false, "Nebula Pokémon", Type.PSYCHIC, null, 0.2, 0.1, Abilities.UNAWARE, Abilities.NONE, Abilities.NONE, 200, 43, 29, 31, 29, 31, 37, 45, 0, 40, GrowthRate.SLOW, null, false),
    new PokemonSpecies(Species.COSMOEM, 7, true, false, false, "Protostar Pokémon", Type.PSYCHIC, null, 0.1, 999.9, Abilities.STURDY, Abilities.NONE, Abilities.NONE, 400, 43, 29, 131, 29, 131, 37, 45, 0, 140, GrowthRate.SLOW, null, false),
    new PokemonSpecies(Species.SOLGALEO, 7, false, true, false, "Sunne Pokémon", Type.PSYCHIC, Type.STEEL, 3.4, 230, Abilities.FULL_METAL_BODY, Abilities.NONE, Abilities.NONE, 680, 137, 137, 107, 113, 89, 97, 45, 0, 340, GrowthRate.SLOW, null, false),
    new PokemonSpecies(Species.LUNALA, 7, false, true, false, "Moone Pokémon", Type.PSYCHIC, Type.GHOST, 4, 120, Abilities.SHADOW_SHIELD, Abilities.NONE, Abilities.NONE, 680, 137, 113, 89, 137, 107, 97, 45, 0, 340, GrowthRate.SLOW, null, false),
    new PokemonSpecies(Species.NIHILEGO, 7, true, false, false, "Parasite Pokémon", Type.ROCK, Type.POISON, 1.2, 55.5, Abilities.BEAST_BOOST, Abilities.NONE, Abilities.NONE, 570, 109, 53, 47, 127, 131, 103, 45, 0, 285, GrowthRate.SLOW, null, false),
    new PokemonSpecies(Species.BUZZWOLE, 7, true, false, false, "Swollen Pokémon", Type.BUG, Type.FIGHTING, 2.4, 333.6, Abilities.BEAST_BOOST, Abilities.NONE, Abilities.NONE, 570, 107, 139, 139, 53, 53, 79, 45, 0, 285, GrowthRate.SLOW, null, false),
    new PokemonSpecies(Species.PHEROMOSA, 7, true, false, false, "Lissome Pokémon", Type.BUG, Type.FIGHTING, 1.8, 25, Abilities.BEAST_BOOST, Abilities.NONE, Abilities.NONE, 570, 71, 137, 37, 137, 37, 151, 45, 0, 285, GrowthRate.SLOW, null, false),
    new PokemonSpecies(Species.XURKITREE, 7, true, false, false, "Glowing Pokémon", Type.ELECTRIC, null, 3.8, 100, Abilities.BEAST_BOOST, Abilities.NONE, Abilities.NONE, 570, 83, 89, 71, 173, 71, 83, 45, 0, 285, GrowthRate.SLOW, null, false),
    new PokemonSpecies(Species.CELESTEELA, 7, true, false, false, "Launch Pokémon", Type.STEEL, Type.FLYING, 9.2, 999.9, Abilities.BEAST_BOOST, Abilities.NONE, Abilities.NONE, 570, 97, 101, 103, 107, 101, 61, 45, 0, 285, GrowthRate.SLOW, null, false),
    new PokemonSpecies(Species.KARTANA, 7, true, false, false, "Drawn Sword Pokémon", Type.GRASS, Type.STEEL, 0.3, 0.1, Abilities.BEAST_BOOST, Abilities.NONE, Abilities.NONE, 570, 59, 181, 131, 59, 31, 109, 45, 0, 285, GrowthRate.SLOW, null, false),
    new PokemonSpecies(Species.GUZZLORD, 7, true, false, false, "Junkivore Pokémon", Type.DARK, Type.DRAGON, 5.5, 888, Abilities.BEAST_BOOST, Abilities.NONE, Abilities.NONE, 570, 223, 101, 53, 97, 53, 43, 45, 0, 285, GrowthRate.SLOW, null, false),
    new PokemonSpecies(Species.NECROZMA, 7, false, true, false, "Prism Pokémon", Type.PSYCHIC, null, 2.4, 230, Abilities.PRISM_ARMOR, Abilities.NONE, Abilities.NONE, 600, 97, 107, 101, 127, 89, 79, 255, 0, 300, GrowthRate.SLOW, null, false, false,
      new PokemonForm("Normal", "", Type.PSYCHIC, null, 2.4, 230, Abilities.PRISM_ARMOR, Abilities.NONE, Abilities.NONE, 600, 97, 107, 101, 127, 89, 79, 255, 0, 300, false, null, true),
      new PokemonForm("Dusk Mane", "dusk-mane", Type.PSYCHIC, Type.STEEL, 3.8, 460, Abilities.PRISM_ARMOR, Abilities.NONE, Abilities.NONE, 680, 97, 157, 127, 113, 109, 77, 255, 0, 300),
      new PokemonForm("Dawn Wings", "dawn-wings", Type.PSYCHIC, Type.GHOST, 4.2, 350, Abilities.PRISM_ARMOR, Abilities.NONE, Abilities.NONE, 680, 97, 113, 109, 157, 127, 77, 255, 0, 300),
      new PokemonForm("Ultra", "ultra", Type.PSYCHIC, Type.DRAGON, 7.5, 230, Abilities.NEUROFORCE, Abilities.NONE, Abilities.NONE, 754, 97, 167, 97, 167, 97, 129, 255, 0, 300),
    ),
    new PokemonSpecies(Species.MAGEARNA, 7, false, false, true, "Artificial Pokémon", Type.STEEL, Type.FAIRY, 1, 80.5, Abilities.SOUL_HEART, Abilities.NONE, Abilities.NONE, 600, 80, 95, 115, 130, 115, 65, 3, 0, 300, GrowthRate.SLOW, null, false, false,
      new PokemonForm("Normal", "", Type.STEEL, Type.FAIRY, 1, 80.5, Abilities.SOUL_HEART, Abilities.NONE, Abilities.NONE, 600, 80, 95, 115, 130, 115, 65, 3, 0, 300, false, null, true),
      new PokemonForm("Original", "original", Type.STEEL, Type.FAIRY, 1, 80.5, Abilities.SOUL_HEART, Abilities.NONE, Abilities.NONE, 600, 80, 95, 115, 130, 115, 65, 3, 0, 300, false, null, true),
    ),
    new PokemonSpecies(Species.MARSHADOW, 7, false, false, true, "Gloomdweller Pokémon", Type.FIGHTING, Type.GHOST, 0.7, 22.2, Abilities.TECHNICIAN, Abilities.NONE, Abilities.NONE, 600, 90, 125, 80, 90, 90, 125, 3, 0, 300, GrowthRate.SLOW, null, false, true,
      new PokemonForm("Normal", "", Type.FIGHTING, Type.GHOST, 0.7, 22.2, Abilities.TECHNICIAN, Abilities.NONE, Abilities.NONE, 600, 90, 125, 80, 90, 90, 125, 3, 0, 300, false, null, true),
      new PokemonForm("Zenith", "zenith", Type.FIGHTING, Type.GHOST, 0.7, 22.2, Abilities.TECHNICIAN, Abilities.NONE, Abilities.NONE, 600, 90, 125, 80, 90, 90, 125, 3, 0, 300)
    ),
    new PokemonSpecies(Species.POIPOLE, 7, true, false, false, "Poison Pin Pokémon", Type.POISON, null, 0.6, 1.8, Abilities.BEAST_BOOST, Abilities.NONE, Abilities.NONE, 420, 67, 73, 67, 73, 67, 73, 45, 0, 210, GrowthRate.SLOW, null, false),
    new PokemonSpecies(Species.NAGANADEL, 7, true, false, false, "Poison Pin Pokémon", Type.POISON, Type.DRAGON, 3.6, 150, Abilities.BEAST_BOOST, Abilities.NONE, Abilities.NONE, 540, 73, 73, 73, 127, 73, 121, 45, 0, 270, GrowthRate.SLOW, null, false),
    new PokemonSpecies(Species.STAKATAKA, 7, true, false, false, "Rampart Pokémon", Type.ROCK, Type.STEEL, 5.5, 820, Abilities.BEAST_BOOST, Abilities.NONE, Abilities.NONE, 570, 61, 131, 211, 53, 101, 13, 30, 0, 285, GrowthRate.SLOW, null, false),
    new PokemonSpecies(Species.BLACEPHALON, 7, true, false, false, "Fireworks Pokémon", Type.FIRE, Type.GHOST, 1.8, 13, Abilities.BEAST_BOOST, Abilities.NONE, Abilities.NONE, 570, 53, 127, 53, 151, 79, 107, 30, 0, 285, GrowthRate.SLOW, null, false),
    new PokemonSpecies(Species.ZERAORA, 7, false, false, true, "Thunderclap Pokémon", Type.ELECTRIC, null, 1.5, 44.5, Abilities.VOLT_ABSORB, Abilities.NONE, Abilities.NONE, 600, 88, 112, 75, 102, 80, 143, 3, 0, 300, GrowthRate.SLOW, null, false),
    new PokemonSpecies(Species.MELTAN, 7, false, false, true, "Hex Nut Pokémon", Type.STEEL, null, 0.2, 8, Abilities.MAGNET_PULL, Abilities.NONE, Abilities.NONE, 300, 46, 65, 65, 55, 35, 34, 3, 0, 150, GrowthRate.SLOW, null, false),
    new PokemonSpecies(Species.MELMETAL, 7, false, false, true, "Hex Nut Pokémon", Type.STEEL, null, 2.5, 800, Abilities.IRON_FIST, Abilities.NONE, Abilities.NONE, 600, 135, 143, 143, 80, 65, 34, 3, 0, 300, GrowthRate.SLOW, null, false, true,
      new PokemonForm("Normal", "", Type.STEEL, null, 2.5, 800, Abilities.IRON_FIST, Abilities.NONE, Abilities.NONE, 600, 135, 143, 143, 80, 65, 34, 3, 0, 300, false, null, true),
      new PokemonForm("G-Max", SpeciesFormKey.GIGANTAMAX, Type.STEEL, null, 25, 800, Abilities.IRON_FIST, Abilities.NONE, Abilities.NONE, 700, 170, 165, 165, 95, 75, 30, 3, 0, 300),
    ),
    new PokemonSpecies(Species.GROOKEY, 8, false, false, false, "Chimp Pokémon", Type.GRASS, null, 0.3, 5, Abilities.OVERGROW, Abilities.NONE, Abilities.GRASSY_SURGE, 310, 50, 65, 50, 40, 40, 65, 45, 50, 62, GrowthRate.MEDIUM_SLOW, 87.5, false),
    new PokemonSpecies(Species.THWACKEY, 8, false, false, false, "Beat Pokémon", Type.GRASS, null, 0.7, 14, Abilities.OVERGROW, Abilities.NONE, Abilities.GRASSY_SURGE, 420, 70, 85, 70, 55, 60, 80, 45, 50, 147, GrowthRate.MEDIUM_SLOW, 87.5, false),
    new PokemonSpecies(Species.RILLABOOM, 8, false, false, false, "Drummer Pokémon", Type.GRASS, null, 2.1, 90, Abilities.OVERGROW, Abilities.NONE, Abilities.GRASSY_SURGE, 530, 100, 125, 90, 60, 70, 85, 45, 50, 265, GrowthRate.MEDIUM_SLOW, 87.5, false, true,
      new PokemonForm("Normal", "", Type.GRASS, null, 2.1, 90, Abilities.OVERGROW, Abilities.NONE, Abilities.GRASSY_SURGE, 530, 100, 125, 90, 60, 70, 85, 45, 50, 265, false, null, true),
      new PokemonForm("G-Max", SpeciesFormKey.GIGANTAMAX, Type.GRASS, null, 28, 90, Abilities.OVERGROW, Abilities.NONE, Abilities.GRASSY_SURGE, 630, 125, 150, 115, 75, 90, 75, 45, 50, 265),
    ),
    new PokemonSpecies(Species.SCORBUNNY, 8, false, false, false, "Rabbit Pokémon", Type.FIRE, null, 0.3, 4.5, Abilities.BLAZE, Abilities.NONE, Abilities.LIBERO, 310, 50, 71, 40, 40, 40, 69, 45, 50, 62, GrowthRate.MEDIUM_SLOW, 87.5, false),
    new PokemonSpecies(Species.RABOOT, 8, false, false, false, "Rabbit Pokémon", Type.FIRE, null, 0.6, 9, Abilities.BLAZE, Abilities.NONE, Abilities.LIBERO, 420, 65, 86, 60, 55, 60, 94, 45, 50, 147, GrowthRate.MEDIUM_SLOW, 87.5, false),
    new PokemonSpecies(Species.CINDERACE, 8, false, false, false, "Striker Pokémon", Type.FIRE, null, 1.4, 33, Abilities.BLAZE, Abilities.NONE, Abilities.LIBERO, 530, 80, 116, 75, 65, 75, 119, 45, 50, 265, GrowthRate.MEDIUM_SLOW, 87.5, false, true,
      new PokemonForm("Normal", "", Type.FIRE, null, 1.4, 33, Abilities.BLAZE, Abilities.NONE, Abilities.LIBERO, 530, 80, 116, 75, 65, 75, 119, 45, 50, 265, false, null, true),
      new PokemonForm("G-Max", SpeciesFormKey.GIGANTAMAX, Type.FIRE, null, 27, 33, Abilities.BLAZE, Abilities.NONE, Abilities.LIBERO, 630, 100, 145, 90, 75, 90, 130, 45, 50, 265),
    ),
    new PokemonSpecies(Species.SOBBLE, 8, false, false, false, "Water Lizard Pokémon", Type.WATER, null, 0.3, 4, Abilities.TORRENT, Abilities.NONE, Abilities.SNIPER, 310, 50, 40, 40, 70, 40, 70, 45, 50, 62, GrowthRate.MEDIUM_SLOW, 87.5, false),
    new PokemonSpecies(Species.DRIZZILE, 8, false, false, false, "Water Lizard Pokémon", Type.WATER, null, 0.7, 11.5, Abilities.TORRENT, Abilities.NONE, Abilities.SNIPER, 420, 65, 60, 55, 95, 55, 90, 45, 50, 147, GrowthRate.MEDIUM_SLOW, 87.5, false),
    new PokemonSpecies(Species.INTELEON, 8, false, false, false, "Secret Agent Pokémon", Type.WATER, null, 1.9, 45.2, Abilities.TORRENT, Abilities.NONE, Abilities.SNIPER, 530, 70, 85, 65, 125, 65, 120, 45, 50, 265, GrowthRate.MEDIUM_SLOW, 87.5, false, true,
      new PokemonForm("Normal", "", Type.WATER, null, 1.9, 45.2, Abilities.TORRENT, Abilities.NONE, Abilities.SNIPER, 530, 70, 85, 65, 125, 65, 120, 45, 50, 265, false, null, true),
      new PokemonForm("G-Max", SpeciesFormKey.GIGANTAMAX, Type.WATER, null, 40, 45.2, Abilities.TORRENT, Abilities.NONE, Abilities.SNIPER, 630, 90, 100, 90, 150, 90, 110, 45, 50, 265),
    ),
    new PokemonSpecies(Species.SKWOVET, 8, false, false, false, "Cheeky Pokémon", Type.NORMAL, null, 0.3, 2.5, Abilities.CHEEK_POUCH, Abilities.NONE, Abilities.GLUTTONY, 275, 70, 55, 55, 35, 35, 25, 255, 50, 55, GrowthRate.MEDIUM_FAST, 50, false),
    new PokemonSpecies(Species.GREEDENT, 8, false, false, false, "Greedy Pokémon", Type.NORMAL, null, 0.6, 6, Abilities.CHEEK_POUCH, Abilities.NONE, Abilities.GLUTTONY, 460, 120, 95, 95, 55, 75, 20, 90, 50, 161, GrowthRate.MEDIUM_FAST, 50, false),
    new PokemonSpecies(Species.ROOKIDEE, 8, false, false, false, "Tiny Bird Pokémon", Type.FLYING, null, 0.2, 1.8, Abilities.KEEN_EYE, Abilities.UNNERVE, Abilities.BIG_PECKS, 245, 38, 47, 35, 33, 35, 57, 255, 50, 49, GrowthRate.MEDIUM_SLOW, 50, false),
    new PokemonSpecies(Species.CORVISQUIRE, 8, false, false, false, "Raven Pokémon", Type.FLYING, null, 0.8, 16, Abilities.KEEN_EYE, Abilities.UNNERVE, Abilities.BIG_PECKS, 365, 68, 67, 55, 43, 55, 77, 120, 50, 128, GrowthRate.MEDIUM_SLOW, 50, false),
    new PokemonSpecies(Species.CORVIKNIGHT, 8, false, false, false, "Raven Pokémon", Type.FLYING, Type.STEEL, 2.2, 75, Abilities.PRESSURE, Abilities.UNNERVE, Abilities.MIRROR_ARMOR, 495, 98, 87, 105, 53, 85, 67, 45, 50, 248, GrowthRate.MEDIUM_SLOW, 50, false, true,
      new PokemonForm("Normal", "", Type.FLYING, Type.STEEL, 2.2, 75, Abilities.PRESSURE, Abilities.UNNERVE, Abilities.MIRROR_ARMOR, 495, 98, 87, 105, 53, 85, 67, 45, 50, 248, false, null, true),
      new PokemonForm("G-Max", SpeciesFormKey.GIGANTAMAX, Type.FLYING, Type.STEEL, 14, 75, Abilities.PRESSURE, Abilities.UNNERVE, Abilities.MIRROR_ARMOR, 595, 125, 100, 135, 60, 95, 80, 45, 50, 248),
    ),
    new PokemonSpecies(Species.BLIPBUG, 8, false, false, false, "Larva Pokémon", Type.BUG, null, 0.4, 8, Abilities.SWARM, Abilities.COMPOUND_EYES, Abilities.TELEPATHY, 180, 25, 20, 20, 25, 45, 45, 255, 50, 36, GrowthRate.MEDIUM_FAST, 50, false),
    new PokemonSpecies(Species.DOTTLER, 8, false, false, false, "Radome Pokémon", Type.BUG, Type.PSYCHIC, 0.4, 19.5, Abilities.SWARM, Abilities.COMPOUND_EYES, Abilities.TELEPATHY, 335, 50, 35, 80, 50, 90, 30, 120, 50, 117, GrowthRate.MEDIUM_FAST, 50, false),
    new PokemonSpecies(Species.ORBEETLE, 8, false, false, false, "Seven Spot Pokémon", Type.BUG, Type.PSYCHIC, 0.4, 40.8, Abilities.SWARM, Abilities.FRISK, Abilities.TELEPATHY, 505, 60, 45, 110, 80, 120, 90, 45, 50, 253, GrowthRate.MEDIUM_FAST, 50, false, true,
      new PokemonForm("Normal", "", Type.BUG, Type.PSYCHIC, 0.4, 40.8, Abilities.SWARM, Abilities.FRISK, Abilities.TELEPATHY, 505, 60, 45, 110, 80, 120, 90, 45, 50, 253, false, null, true),
      new PokemonForm("G-Max", SpeciesFormKey.GIGANTAMAX, Type.BUG, Type.PSYCHIC, 14, 40.8, Abilities.SWARM, Abilities.FRISK, Abilities.TELEPATHY, 605, 75, 50, 140, 90, 150, 100, 45, 50, 253),
    ),
    new PokemonSpecies(Species.NICKIT, 8, false, false, false, "Fox Pokémon", Type.DARK, null, 0.6, 8.9, Abilities.RUN_AWAY, Abilities.UNBURDEN, Abilities.STAKEOUT, 245, 40, 28, 28, 47, 52, 50, 255, 50, 49, GrowthRate.FAST, 50, false),
    new PokemonSpecies(Species.THIEVUL, 8, false, false, false, "Fox Pokémon", Type.DARK, null, 1.2, 19.9, Abilities.RUN_AWAY, Abilities.UNBURDEN, Abilities.STAKEOUT, 455, 70, 58, 58, 87, 92, 90, 127, 50, 159, GrowthRate.FAST, 50, false),
    new PokemonSpecies(Species.GOSSIFLEUR, 8, false, false, false, "Flowering Pokémon", Type.GRASS, null, 0.4, 2.2, Abilities.COTTON_DOWN, Abilities.REGENERATOR, Abilities.EFFECT_SPORE, 250, 40, 40, 60, 40, 60, 10, 190, 50, 50, GrowthRate.MEDIUM_FAST, 50, false),
    new PokemonSpecies(Species.ELDEGOSS, 8, false, false, false, "Cotton Bloom Pokémon", Type.GRASS, null, 0.5, 2.5, Abilities.COTTON_DOWN, Abilities.REGENERATOR, Abilities.EFFECT_SPORE, 460, 60, 50, 90, 80, 120, 60, 75, 50, 161, GrowthRate.MEDIUM_FAST, 50, false),
    new PokemonSpecies(Species.WOOLOO, 8, false, false, false, "Sheep Pokémon", Type.NORMAL, null, 0.6, 6, Abilities.FLUFFY, Abilities.RUN_AWAY, Abilities.BULLETPROOF, 270, 42, 40, 55, 40, 45, 48, 255, 50, 122, GrowthRate.MEDIUM_FAST, 50, false),
    new PokemonSpecies(Species.DUBWOOL, 8, false, false, false, "Sheep Pokémon", Type.NORMAL, null, 1.3, 43, Abilities.FLUFFY, Abilities.STEADFAST, Abilities.BULLETPROOF, 490, 72, 80, 100, 60, 90, 88, 127, 50, 172, GrowthRate.MEDIUM_FAST, 50, false),
    new PokemonSpecies(Species.CHEWTLE, 8, false, false, false, "Snapping Pokémon", Type.WATER, null, 0.3, 8.5, Abilities.STRONG_JAW, Abilities.SHELL_ARMOR, Abilities.SWIFT_SWIM, 284, 50, 64, 50, 38, 38, 44, 255, 50, 57, GrowthRate.MEDIUM_FAST, 50, false),
    new PokemonSpecies(Species.DREDNAW, 8, false, false, false, "Bite Pokémon", Type.WATER, Type.ROCK, 1, 115.5, Abilities.STRONG_JAW, Abilities.SHELL_ARMOR, Abilities.SWIFT_SWIM, 485, 90, 115, 90, 48, 68, 74, 75, 50, 170, GrowthRate.MEDIUM_FAST, 50, false, true,
      new PokemonForm("Normal", "", Type.WATER, Type.ROCK, 1, 115.5, Abilities.STRONG_JAW, Abilities.SHELL_ARMOR, Abilities.SWIFT_SWIM, 485, 90, 115, 90, 48, 68, 74, 75, 50, 170, false, null, true),
      new PokemonForm("G-Max", SpeciesFormKey.GIGANTAMAX, Type.WATER, Type.ROCK, 24, 115.5, Abilities.STRONG_JAW, Abilities.SHELL_ARMOR, Abilities.SWIFT_SWIM, 585, 115, 150, 110, 55, 85, 70, 75, 50, 170),
    ),
    new PokemonSpecies(Species.YAMPER, 8, false, false, false, "Puppy Pokémon", Type.ELECTRIC, null, 0.3, 13.5, Abilities.BALL_FETCH, Abilities.NONE, Abilities.RATTLED, 270, 59, 45, 50, 40, 50, 26, 255, 50, 54, GrowthRate.FAST, 50, false),
    new PokemonSpecies(Species.BOLTUND, 8, false, false, false, "Dog Pokémon", Type.ELECTRIC, null, 1, 34, Abilities.STRONG_JAW, Abilities.NONE, Abilities.COMPETITIVE, 490, 69, 90, 60, 90, 60, 121, 45, 50, 172, GrowthRate.FAST, 50, false),
    new PokemonSpecies(Species.ROLYCOLY, 8, false, false, false, "Coal Pokémon", Type.ROCK, null, 0.3, 12, Abilities.STEAM_ENGINE, Abilities.HEATPROOF, Abilities.FLASH_FIRE, 240, 30, 40, 50, 40, 50, 30, 255, 50, 48, GrowthRate.MEDIUM_SLOW, 50, false),
    new PokemonSpecies(Species.CARKOL, 8, false, false, false, "Coal Pokémon", Type.ROCK, Type.FIRE, 1.1, 78, Abilities.STEAM_ENGINE, Abilities.FLAME_BODY, Abilities.FLASH_FIRE, 410, 80, 60, 90, 60, 70, 50, 120, 50, 144, GrowthRate.MEDIUM_SLOW, 50, false),
    new PokemonSpecies(Species.COALOSSAL, 8, false, false, false, "Coal Pokémon", Type.ROCK, Type.FIRE, 2.8, 310.5, Abilities.STEAM_ENGINE, Abilities.FLAME_BODY, Abilities.FLASH_FIRE, 510, 110, 80, 120, 80, 90, 30, 45, 50, 255, GrowthRate.MEDIUM_SLOW, 50, false, true,
      new PokemonForm("Normal", "", Type.ROCK, Type.FIRE, 2.8, 310.5, Abilities.STEAM_ENGINE, Abilities.FLAME_BODY, Abilities.FLASH_FIRE, 510, 110, 80, 120, 80, 90, 30, 45, 50, 255, false, null, true),
      new PokemonForm("G-Max", SpeciesFormKey.GIGANTAMAX, Type.ROCK, Type.FIRE, 42, 310.5, Abilities.STEAM_ENGINE, Abilities.FLAME_BODY, Abilities.FLASH_FIRE, 610, 140, 95, 150, 95, 105, 25, 45, 50, 255),
    ),
    new PokemonSpecies(Species.APPLIN, 8, false, false, false, "Apple Core Pokémon", Type.GRASS, Type.DRAGON, 0.2, 0.5, Abilities.RIPEN, Abilities.GLUTTONY, Abilities.BULLETPROOF, 260, 40, 40, 80, 40, 40, 20, 255, 50, 52, GrowthRate.ERRATIC, 50, false),
    new PokemonSpecies(Species.FLAPPLE, 8, false, false, false, "Apple Wing Pokémon", Type.GRASS, Type.DRAGON, 0.3, 1, Abilities.RIPEN, Abilities.GLUTTONY, Abilities.HUSTLE, 485, 70, 110, 80, 95, 60, 70, 45, 50, 170, GrowthRate.ERRATIC, 50, false, true,
      new PokemonForm("Normal", "", Type.GRASS, Type.DRAGON, 0.3, 1, Abilities.RIPEN, Abilities.GLUTTONY, Abilities.HUSTLE, 485, 70, 110, 80, 95, 60, 70, 45, 50, 170, false, null, true),
      new PokemonForm("G-Max", SpeciesFormKey.GIGANTAMAX, Type.GRASS, Type.DRAGON, 24, 1, Abilities.RIPEN, Abilities.GLUTTONY, Abilities.HUSTLE, 585, 90, 140, 90, 120, 75, 70, 45, 50, 170),
    ),
    new PokemonSpecies(Species.APPLETUN, 8, false, false, false, "Apple Nectar Pokémon", Type.GRASS, Type.DRAGON, 0.4, 13, Abilities.RIPEN, Abilities.GLUTTONY, Abilities.THICK_FAT, 485, 110, 85, 80, 100, 80, 30, 45, 50, 170, GrowthRate.ERRATIC, 50, false, true,
      new PokemonForm("Normal", "", Type.GRASS, Type.DRAGON, 0.4, 13, Abilities.RIPEN, Abilities.GLUTTONY, Abilities.THICK_FAT, 485, 110, 85, 80, 100, 80, 30, 45, 50, 170, false, null, true),
      new PokemonForm("G-Max", SpeciesFormKey.GIGANTAMAX, Type.GRASS, Type.DRAGON, 24, 13, Abilities.RIPEN, Abilities.GLUTTONY, Abilities.THICK_FAT, 585, 140, 95, 95, 135, 95, 25, 45, 50, 170),
    ),
    new PokemonSpecies(Species.SILICOBRA, 8, false, false, false, "Sand Snake Pokémon", Type.GROUND, null, 2.2, 7.6, Abilities.SAND_SPIT, Abilities.SHED_SKIN, Abilities.SAND_VEIL, 315, 52, 57, 75, 35, 50, 46, 255, 50, 63, GrowthRate.MEDIUM_FAST, 50, false),
    new PokemonSpecies(Species.SANDACONDA, 8, false, false, false, "Sand Snake Pokémon", Type.GROUND, null, 3.8, 65.5, Abilities.SAND_SPIT, Abilities.SHED_SKIN, Abilities.SAND_VEIL, 510, 72, 107, 125, 65, 70, 71, 120, 50, 179, GrowthRate.MEDIUM_FAST, 50, false, true,
      new PokemonForm("Normal", "", Type.GROUND, null, 3.8, 65.5, Abilities.SAND_SPIT, Abilities.SHED_SKIN, Abilities.SAND_VEIL, 510, 72, 107, 125, 65, 70, 71, 120, 50, 179, false, null, true),
      new PokemonForm("G-Max", SpeciesFormKey.GIGANTAMAX, Type.GROUND, null, 22, 65.5, Abilities.SAND_SPIT, Abilities.SHED_SKIN, Abilities.SAND_VEIL, 610, 90, 135, 150, 75, 80, 80, 120, 50, 179),
    ),
    new PokemonSpecies(Species.CRAMORANT, 8, false, false, false, "Gulp Pokémon", Type.FLYING, Type.WATER, 0.8, 18, Abilities.GULP_MISSILE, Abilities.NONE, Abilities.NONE, 475, 70, 85, 55, 85, 95, 85, 45, 50, 166, GrowthRate.MEDIUM_FAST, 50, false, false,
      new PokemonForm("Normal", "", Type.FLYING, Type.WATER, 0.8, 18, Abilities.GULP_MISSILE, Abilities.NONE, Abilities.NONE, 475, 70, 85, 55, 85, 95, 85, 45, 50, 166, false, null, true),
      new PokemonForm("Gulping Form", "gulping", Type.FLYING, Type.WATER, 0.8, 18, Abilities.GULP_MISSILE, Abilities.NONE, Abilities.NONE, 475, 70, 85, 55, 85, 95, 85, 45, 50, 166),
      new PokemonForm("Gorging Form", "gorging", Type.FLYING, Type.WATER, 0.8, 18, Abilities.GULP_MISSILE, Abilities.NONE, Abilities.NONE, 475, 70, 85, 55, 85, 95, 85, 45, 50, 166),
    ),
    new PokemonSpecies(Species.ARROKUDA, 8, false, false, false, "Rush Pokémon", Type.WATER, null, 0.5, 1, Abilities.SWIFT_SWIM, Abilities.NONE, Abilities.PROPELLER_TAIL, 280, 41, 63, 40, 40, 30, 66, 255, 50, 56, GrowthRate.SLOW, 50, false),
    new PokemonSpecies(Species.BARRASKEWDA, 8, false, false, false, "Skewer Pokémon", Type.WATER, null, 1.3, 30, Abilities.SWIFT_SWIM, Abilities.NONE, Abilities.PROPELLER_TAIL, 490, 61, 123, 60, 60, 50, 136, 60, 50, 172, GrowthRate.SLOW, 50, false),
    new PokemonSpecies(Species.TOXEL, 8, false, false, false, "Baby Pokémon", Type.ELECTRIC, Type.POISON, 0.4, 11, Abilities.RATTLED, Abilities.STATIC, Abilities.KLUTZ, 242, 40, 38, 35, 54, 35, 40, 75, 50, 48, GrowthRate.MEDIUM_SLOW, 50, false),
    new PokemonSpecies(Species.TOXTRICITY, 8, false, false, false, "Punk Pokémon", Type.ELECTRIC, Type.POISON, 1.6, 40, Abilities.PUNK_ROCK, Abilities.PLUS, Abilities.TECHNICIAN, 502, 75, 98, 70, 114, 70, 75, 45, 50, 176, GrowthRate.MEDIUM_SLOW, 50, false, true,
      new PokemonForm("Amped Form", "amped", Type.ELECTRIC, Type.POISON, 1.6, 40, Abilities.PUNK_ROCK, Abilities.PLUS, Abilities.TECHNICIAN, 502, 75, 98, 70, 114, 70, 75, 45, 50, 176, false, "", true),
      new PokemonForm("Low-Key Form", "lowkey", Type.ELECTRIC, Type.POISON, 1.6, 40, Abilities.PUNK_ROCK, Abilities.MINUS, Abilities.TECHNICIAN, 502, 75, 98, 70, 114, 70, 75, 45, 50, 176, false, "lowkey", true),
      new PokemonForm("G-Max", SpeciesFormKey.GIGANTAMAX, Type.ELECTRIC, Type.POISON, 24, 40, Abilities.PUNK_ROCK, Abilities.MINUS, Abilities.TECHNICIAN, 602, 95, 118, 80, 144, 80, 85, 45, 50, 176),
    ),
    new PokemonSpecies(Species.SIZZLIPEDE, 8, false, false, false, "Radiator Pokémon", Type.FIRE, Type.BUG, 0.7, 1, Abilities.FLASH_FIRE, Abilities.WHITE_SMOKE, Abilities.FLAME_BODY, 305, 50, 65, 45, 50, 50, 45, 190, 50, 61, GrowthRate.MEDIUM_FAST, 50, false),
    new PokemonSpecies(Species.CENTISKORCH, 8, false, false, false, "Radiator Pokémon", Type.FIRE, Type.BUG, 3, 120, Abilities.FLASH_FIRE, Abilities.WHITE_SMOKE, Abilities.FLAME_BODY, 525, 100, 115, 65, 90, 90, 65, 75, 50, 184, GrowthRate.MEDIUM_FAST, 50, false, true,
      new PokemonForm("Normal", "", Type.FIRE, Type.BUG, 3, 120, Abilities.FLASH_FIRE, Abilities.WHITE_SMOKE, Abilities.FLAME_BODY, 525, 100, 115, 65, 90, 90, 65, 75, 50, 184, false, null, true),
      new PokemonForm("G-Max", SpeciesFormKey.GIGANTAMAX, Type.FIRE, Type.BUG, 75, 120, Abilities.FLASH_FIRE, Abilities.WHITE_SMOKE, Abilities.FLAME_BODY, 625, 125, 145, 75, 105, 105, 70, 75, 50, 184),
    ),
    new PokemonSpecies(Species.CLOBBOPUS, 8, false, false, false, "Tantrum Pokémon", Type.FIGHTING, null, 0.6, 4, Abilities.LIMBER, Abilities.NONE, Abilities.TECHNICIAN, 310, 50, 68, 60, 50, 50, 32, 180, 50, 62, GrowthRate.MEDIUM_SLOW, 50, false),
    new PokemonSpecies(Species.GRAPPLOCT, 8, false, false, false, "Jujitsu Pokémon", Type.FIGHTING, null, 1.6, 39, Abilities.LIMBER, Abilities.NONE, Abilities.TECHNICIAN, 480, 80, 118, 90, 70, 80, 42, 45, 50, 168, GrowthRate.MEDIUM_SLOW, 50, false),
    new PokemonSpecies(Species.SINISTEA, 8, false, false, false, "Black Tea Pokémon", Type.GHOST, null, 0.1, 0.2, Abilities.WEAK_ARMOR, Abilities.NONE, Abilities.CURSED_BODY, 308, 40, 45, 45, 74, 54, 50, 120, 50, 62, GrowthRate.MEDIUM_FAST, null, false, false,
      new PokemonForm("Phony Form", "phony", Type.GHOST, null, 0.1, 0.2, Abilities.WEAK_ARMOR, Abilities.NONE, Abilities.CURSED_BODY, 308, 40, 45, 45, 74, 54, 50, 120, 50, 62, false, "", true),
      new PokemonForm("Antique Form", "antique", Type.GHOST, null, 0.1, 0.2, Abilities.WEAK_ARMOR, Abilities.NONE, Abilities.CURSED_BODY, 308, 40, 45, 45, 74, 54, 50, 120, 50, 62, false, "", true),
    ),
    new PokemonSpecies(Species.POLTEAGEIST, 8, false, false, false, "Black Tea Pokémon", Type.GHOST, null, 0.2, 0.4, Abilities.WEAK_ARMOR, Abilities.NONE, Abilities.CURSED_BODY, 508, 60, 65, 65, 134, 114, 70, 60, 50, 178, GrowthRate.MEDIUM_FAST, null, false, false,
      new PokemonForm("Phony Form", "phony", Type.GHOST, null, 0.2, 0.4, Abilities.WEAK_ARMOR, Abilities.NONE, Abilities.CURSED_BODY, 508, 60, 65, 65, 134, 114, 70, 60, 50, 178, false, "", true),
      new PokemonForm("Antique Form", "antique", Type.GHOST, null, 0.2, 0.4, Abilities.WEAK_ARMOR, Abilities.NONE, Abilities.CURSED_BODY, 508, 60, 65, 65, 134, 114, 70, 60, 50, 178, false, "", true),
    ),
    new PokemonSpecies(Species.HATENNA, 8, false, false, false, "Calm Pokémon", Type.PSYCHIC, null, 0.4, 3.4, Abilities.HEALER, Abilities.ANTICIPATION, Abilities.MAGIC_BOUNCE, 265, 42, 30, 45, 56, 53, 39, 235, 50, 53, GrowthRate.SLOW, 0, false),
    new PokemonSpecies(Species.HATTREM, 8, false, false, false, "Serene Pokémon", Type.PSYCHIC, null, 0.6, 4.8, Abilities.HEALER, Abilities.ANTICIPATION, Abilities.MAGIC_BOUNCE, 370, 57, 40, 65, 86, 73, 49, 120, 50, 130, GrowthRate.SLOW, 0, false),
    new PokemonSpecies(Species.HATTERENE, 8, false, false, false, "Silent Pokémon", Type.PSYCHIC, Type.FAIRY, 2.1, 5.1, Abilities.HEALER, Abilities.ANTICIPATION, Abilities.MAGIC_BOUNCE, 510, 57, 90, 95, 136, 103, 29, 45, 50, 255, GrowthRate.SLOW, 0, false, true,
      new PokemonForm("Normal", "", Type.PSYCHIC, Type.FAIRY, 2.1, 5.1, Abilities.HEALER, Abilities.ANTICIPATION, Abilities.MAGIC_BOUNCE, 510, 57, 90, 95, 136, 103, 29, 45, 50, 255, false, null, true),
      new PokemonForm("G-Max", SpeciesFormKey.GIGANTAMAX, Type.PSYCHIC, Type.FAIRY, 26, 5.1, Abilities.HEALER, Abilities.ANTICIPATION, Abilities.MAGIC_BOUNCE, 610, 70, 105, 110, 160, 125, 40, 45, 50, 255),
    ),
    new PokemonSpecies(Species.IMPIDIMP, 8, false, false, false, "Wily Pokémon", Type.DARK, Type.FAIRY, 0.4, 5.5, Abilities.PRANKSTER, Abilities.FRISK, Abilities.PICKPOCKET, 265, 45, 45, 30, 55, 40, 50, 255, 50, 53, GrowthRate.MEDIUM_FAST, 100, false),
    new PokemonSpecies(Species.MORGREM, 8, false, false, false, "Devious Pokémon", Type.DARK, Type.FAIRY, 0.8, 12.5, Abilities.PRANKSTER, Abilities.FRISK, Abilities.PICKPOCKET, 370, 65, 60, 45, 75, 55, 70, 120, 50, 130, GrowthRate.MEDIUM_FAST, 100, false),
    new PokemonSpecies(Species.GRIMMSNARL, 8, false, false, false, "Bulk Up Pokémon", Type.DARK, Type.FAIRY, 1.5, 61, Abilities.PRANKSTER, Abilities.FRISK, Abilities.PICKPOCKET, 510, 95, 120, 65, 95, 75, 60, 45, 50, 255, GrowthRate.MEDIUM_FAST, 100, false, true,
      new PokemonForm("Normal", "", Type.DARK, Type.FAIRY, 1.5, 61, Abilities.PRANKSTER, Abilities.FRISK, Abilities.PICKPOCKET, 510, 95, 120, 65, 95, 75, 60, 45, 50, 255, false, null, true),
      new PokemonForm("G-Max", SpeciesFormKey.GIGANTAMAX, Type.DARK, Type.FAIRY, 32, 61, Abilities.PRANKSTER, Abilities.FRISK, Abilities.PICKPOCKET, 610, 120, 155, 75, 110, 85, 65, 45, 50, 255),
    ),
    new PokemonSpecies(Species.OBSTAGOON, 8, false, false, false, "Blocking Pokémon", Type.DARK, Type.NORMAL, 1.6, 46, Abilities.RECKLESS, Abilities.GUTS, Abilities.DEFIANT, 520, 93, 90, 101, 60, 81, 95, 45, 50, 260, GrowthRate.MEDIUM_FAST, 50, false),
    new PokemonSpecies(Species.PERRSERKER, 8, false, false, false, "Viking Pokémon", Type.STEEL, null, 0.8, 28, Abilities.BATTLE_ARMOR, Abilities.TOUGH_CLAWS, Abilities.STEELY_SPIRIT, 440, 70, 110, 100, 50, 60, 50, 90, 50, 154, GrowthRate.MEDIUM_FAST, 50, false),
    new PokemonSpecies(Species.CURSOLA, 8, false, false, false, "Coral Pokémon", Type.GHOST, null, 1, 0.4, Abilities.WEAK_ARMOR, Abilities.NONE, Abilities.PERISH_BODY, 510, 60, 95, 50, 145, 130, 30, 30, 50, 179, GrowthRate.FAST, 25, false),
    new PokemonSpecies(Species.SIRFETCHD, 8, false, false, false, "Wild Duck Pokémon", Type.FIGHTING, null, 0.8, 117, Abilities.STEADFAST, Abilities.NONE, Abilities.SCRAPPY, 507, 62, 135, 95, 68, 82, 65, 45, 50, 177, GrowthRate.MEDIUM_FAST, 50, false),
    new PokemonSpecies(Species.MR_RIME, 8, false, false, false, "Comedian Pokémon", Type.ICE, Type.PSYCHIC, 1.5, 58.2, Abilities.TANGLED_FEET, Abilities.SCREEN_CLEANER, Abilities.ICE_BODY, 520, 80, 85, 75, 110, 100, 70, 45, 50, 182, GrowthRate.MEDIUM_FAST, 50, false),
    new PokemonSpecies(Species.RUNERIGUS, 8, false, false, false, "Grudge Pokémon", Type.GROUND, Type.GHOST, 1.6, 66.6, Abilities.WANDERING_SPIRIT, Abilities.NONE, Abilities.NONE, 483, 58, 95, 145, 50, 105, 30, 90, 50, 169, GrowthRate.MEDIUM_FAST, 50, false),
    new PokemonSpecies(Species.MILCERY, 8, false, false, false, "Cream Pokémon", Type.FAIRY, null, 0.2, 0.3, Abilities.SWEET_VEIL, Abilities.NONE, Abilities.AROMA_VEIL, 270, 45, 40, 40, 50, 61, 34, 200, 50, 54, GrowthRate.MEDIUM_FAST, 0, false),
    new PokemonSpecies(Species.ALCREMIE, 8, false, false, false, "Cream Pokémon", Type.FAIRY, null, 0.3, 0.5, Abilities.SWEET_VEIL, Abilities.NONE, Abilities.AROMA_VEIL, 495, 65, 60, 75, 110, 121, 64, 100, 50, 173, GrowthRate.MEDIUM_FAST, 0, false, true,
      new PokemonForm("Vanilla Cream", "vanilla-cream", Type.FAIRY, null, 0.3, 0.5, Abilities.SWEET_VEIL, Abilities.NONE, Abilities.AROMA_VEIL, 495, 65, 60, 75, 110, 121, 64, 100, 50, 173, false, "", true),
      new PokemonForm("Ruby Cream", "ruby-cream", Type.FAIRY, null, 0.3, 0.5, Abilities.SWEET_VEIL, Abilities.NONE, Abilities.AROMA_VEIL, 495, 65, 60, 75, 110, 121, 64, 100, 50, 173, false, null, true),
      new PokemonForm("Matcha Cream", "matcha-cream", Type.FAIRY, null, 0.3, 0.5, Abilities.SWEET_VEIL, Abilities.NONE, Abilities.AROMA_VEIL, 495, 65, 60, 75, 110, 121, 64, 100, 50, 173, false, null, true),
      new PokemonForm("Mint Cream", "mint-cream", Type.FAIRY, null, 0.3, 0.5, Abilities.SWEET_VEIL, Abilities.NONE, Abilities.AROMA_VEIL, 495, 65, 60, 75, 110, 121, 64, 100, 50, 173, false, null, true),
      new PokemonForm("Lemon Cream", "lemon-cream", Type.FAIRY, null, 0.3, 0.5, Abilities.SWEET_VEIL, Abilities.NONE, Abilities.AROMA_VEIL, 495, 65, 60, 75, 110, 121, 64, 100, 50, 173, false, null, true),
      new PokemonForm("Salted Cream", "salted-cream", Type.FAIRY, null, 0.3, 0.5, Abilities.SWEET_VEIL, Abilities.NONE, Abilities.AROMA_VEIL, 495, 65, 60, 75, 110, 121, 64, 100, 50, 173, false, null, true),
      new PokemonForm("Ruby Swirl", "ruby-swirl", Type.FAIRY, null, 0.3, 0.5, Abilities.SWEET_VEIL, Abilities.NONE, Abilities.AROMA_VEIL, 495, 65, 60, 75, 110, 121, 64, 100, 50, 173, false, null, true),
      new PokemonForm("Caramel Swirl", "caramel-swirl", Type.FAIRY, null, 0.3, 0.5, Abilities.SWEET_VEIL, Abilities.NONE, Abilities.AROMA_VEIL, 495, 65, 60, 75, 110, 121, 64, 100, 50, 173, false, null, true),
      new PokemonForm("Rainbow Swirl", "rainbow-swirl", Type.FAIRY, null, 0.3, 0.5, Abilities.SWEET_VEIL, Abilities.NONE, Abilities.AROMA_VEIL, 495, 65, 60, 75, 110, 121, 64, 100, 50, 173, false, null, true),
      new PokemonForm("G-Max", SpeciesFormKey.GIGANTAMAX, Type.FAIRY, null, 30, 0.5, Abilities.SWEET_VEIL, Abilities.NONE, Abilities.AROMA_VEIL, 595, 85, 70, 85, 140, 150, 65, 100, 50, 173),
    ),
    new PokemonSpecies(Species.FALINKS, 8, false, false, false, "Formation Pokémon", Type.FIGHTING, null, 3, 62, Abilities.BATTLE_ARMOR, Abilities.NONE, Abilities.DEFIANT, 470, 65, 100, 100, 70, 60, 75, 45, 50, 165, GrowthRate.MEDIUM_FAST, null, false),
    new PokemonSpecies(Species.PINCURCHIN, 8, false, false, false, "Sea Urchin Pokémon", Type.ELECTRIC, null, 0.3, 1, Abilities.LIGHTNING_ROD, Abilities.NONE, Abilities.ELECTRIC_SURGE, 435, 48, 101, 95, 91, 85, 15, 75, 50, 152, GrowthRate.MEDIUM_FAST, 50, false),
    new PokemonSpecies(Species.SNOM, 8, false, false, false, "Worm Pokémon", Type.ICE, Type.BUG, 0.3, 3.8, Abilities.SHIELD_DUST, Abilities.NONE, Abilities.ICE_SCALES, 185, 30, 25, 35, 45, 30, 20, 190, 50, 37, GrowthRate.MEDIUM_FAST, 50, false),
    new PokemonSpecies(Species.FROSMOTH, 8, false, false, false, "Frost Moth Pokémon", Type.ICE, Type.BUG, 1.3, 42, Abilities.SHIELD_DUST, Abilities.NONE, Abilities.ICE_SCALES, 475, 70, 65, 60, 125, 90, 65, 75, 50, 166, GrowthRate.MEDIUM_FAST, 50, false),
    new PokemonSpecies(Species.STONJOURNER, 8, false, false, false, "Big Rock Pokémon", Type.ROCK, null, 2.5, 520, Abilities.POWER_SPOT, Abilities.NONE, Abilities.NONE, 470, 100, 125, 135, 20, 20, 70, 60, 50, 165, GrowthRate.SLOW, 50, false),
    new PokemonSpecies(Species.EISCUE, 8, false, false, false, "Penguin Pokémon", Type.ICE, null, 1.4, 89, Abilities.ICE_FACE, Abilities.NONE, Abilities.NONE, 470, 75, 80, 110, 65, 90, 50, 60, 50, 165, GrowthRate.SLOW, 50, false, false,
      new PokemonForm("Ice Face", "", Type.ICE, null, 1.4, 89, Abilities.ICE_FACE, Abilities.NONE, Abilities.NONE, 470, 75, 80, 110, 65, 90, 50, 60, 50, 165, false, null, true),
      new PokemonForm("No Ice", "no-ice", Type.ICE, null, 1.4, 89, Abilities.ICE_FACE, Abilities.NONE, Abilities.NONE, 470, 75, 80, 70, 65, 50, 130, 60, 50, 165),
    ),
    new PokemonSpecies(Species.INDEEDEE, 8, false, false, false, "Emotion Pokémon", Type.PSYCHIC, Type.NORMAL, 0.9, 28, Abilities.INNER_FOCUS, Abilities.SYNCHRONIZE, Abilities.PSYCHIC_SURGE, 475, 60, 65, 55, 105, 95, 95, 30, 140, 166, GrowthRate.FAST, 50, false, false,
      new PokemonForm("Male", "male", Type.PSYCHIC, Type.NORMAL, 0.9, 28, Abilities.INNER_FOCUS, Abilities.SYNCHRONIZE, Abilities.PSYCHIC_SURGE, 475, 60, 65, 55, 105, 95, 95, 30, 140, 166, false, "", true),
      new PokemonForm("Female", "female", Type.PSYCHIC, Type.NORMAL, 0.9, 28, Abilities.OWN_TEMPO, Abilities.SYNCHRONIZE, Abilities.PSYCHIC_SURGE, 475, 70, 55, 65, 95, 105, 85, 30, 140, 166, false, null, true),
    ),
    new PokemonSpecies(Species.MORPEKO, 8, false, false, false, "Two-Sided Pokémon", Type.ELECTRIC, Type.DARK, 0.3, 3, Abilities.HUNGER_SWITCH, Abilities.NONE, Abilities.NONE, 436, 58, 95, 58, 70, 58, 97, 180, 50, 153, GrowthRate.MEDIUM_FAST, 50, false, false,
      new PokemonForm("Full Belly Mode", "full-belly", Type.ELECTRIC, Type.DARK, 0.3, 3, Abilities.HUNGER_SWITCH, Abilities.NONE, Abilities.NONE, 436, 58, 95, 58, 70, 58, 97, 180, 50, 153, false, "", true),
      new PokemonForm("Hangry Mode", "hangry", Type.ELECTRIC, Type.DARK, 0.3, 3, Abilities.HUNGER_SWITCH, Abilities.NONE, Abilities.NONE, 436, 58, 95, 58, 70, 58, 97, 180, 50, 153),
    ),
    new PokemonSpecies(Species.CUFANT, 8, false, false, false, "Copperderm Pokémon", Type.STEEL, null, 1.2, 100, Abilities.SHEER_FORCE, Abilities.NONE, Abilities.HEAVY_METAL, 330, 72, 80, 49, 40, 49, 40, 190, 50, 66, GrowthRate.MEDIUM_FAST, 50, false),
    new PokemonSpecies(Species.COPPERAJAH, 8, false, false, false, "Copperderm Pokémon", Type.STEEL, null, 3, 650, Abilities.SHEER_FORCE, Abilities.NONE, Abilities.HEAVY_METAL, 500, 122, 130, 69, 80, 69, 30, 90, 50, 175, GrowthRate.MEDIUM_FAST, 50, false, true,
      new PokemonForm("Normal", "", Type.STEEL, null, 3, 650, Abilities.SHEER_FORCE, Abilities.NONE, Abilities.HEAVY_METAL, 500, 122, 130, 69, 80, 69, 30, 90, 50, 175, false, null, true),
      new PokemonForm("G-Max", SpeciesFormKey.GIGANTAMAX, Type.STEEL, null, 23, 650, Abilities.SHEER_FORCE, Abilities.NONE, Abilities.HEAVY_METAL, 600, 150, 160, 80, 90, 80, 40, 90, 50, 175),
    ),
    new PokemonSpecies(Species.DRACOZOLT, 8, false, false, false, "Fossil Pokémon", Type.ELECTRIC, Type.DRAGON, 1.8, 190, Abilities.VOLT_ABSORB, Abilities.HUSTLE, Abilities.SAND_RUSH, 505, 90, 100, 90, 80, 70, 75, 45, 50, 177, GrowthRate.SLOW, null, false),
    new PokemonSpecies(Species.ARCTOZOLT, 8, false, false, false, "Fossil Pokémon", Type.ELECTRIC, Type.ICE, 2.3, 150, Abilities.VOLT_ABSORB, Abilities.STATIC, Abilities.SLUSH_RUSH, 505, 90, 100, 90, 90, 80, 55, 45, 50, 177, GrowthRate.SLOW, null, false),
    new PokemonSpecies(Species.DRACOVISH, 8, false, false, false, "Fossil Pokémon", Type.WATER, Type.DRAGON, 2.3, 215, Abilities.WATER_ABSORB, Abilities.STRONG_JAW, Abilities.SAND_RUSH, 505, 90, 90, 100, 70, 80, 75, 45, 50, 177, GrowthRate.SLOW, null, false),
    new PokemonSpecies(Species.ARCTOVISH, 8, false, false, false, "Fossil Pokémon", Type.WATER, Type.ICE, 2, 175, Abilities.WATER_ABSORB, Abilities.ICE_BODY, Abilities.SLUSH_RUSH, 505, 90, 90, 100, 80, 90, 55, 45, 50, 177, GrowthRate.SLOW, null, false),
    new PokemonSpecies(Species.DURALUDON, 8, false, false, false, "Alloy Pokémon", Type.STEEL, Type.DRAGON, 1.8, 40, Abilities.LIGHT_METAL, Abilities.HEAVY_METAL, Abilities.STALWART, 535, 70, 95, 115, 120, 50, 85, 45, 50, 187, GrowthRate.MEDIUM_FAST, 50, false, true,
      new PokemonForm("Normal", "", Type.STEEL, Type.DRAGON, 1.8, 40, Abilities.LIGHT_METAL, Abilities.HEAVY_METAL, Abilities.STALWART, 535, 70, 95, 115, 120, 50, 85, 45, 50, 187, false, null, true),
      new PokemonForm("G-Max", SpeciesFormKey.GIGANTAMAX, Type.STEEL, Type.DRAGON, 43, 40, Abilities.LIGHT_METAL, Abilities.HEAVY_METAL, Abilities.STALWART, 635, 90, 110, 145, 140, 60, 90, 45, 50, 187),
    ),
    new PokemonSpecies(Species.DREEPY, 8, false, false, false, "Lingering Pokémon", Type.DRAGON, Type.GHOST, 0.5, 2, Abilities.CLEAR_BODY, Abilities.INFILTRATOR, Abilities.CURSED_BODY, 270, 28, 60, 30, 40, 30, 82, 45, 50, 54, GrowthRate.SLOW, 50, false),
    new PokemonSpecies(Species.DRAKLOAK, 8, false, false, false, "Caretaker Pokémon", Type.DRAGON, Type.GHOST, 1.4, 11, Abilities.CLEAR_BODY, Abilities.INFILTRATOR, Abilities.CURSED_BODY, 410, 68, 80, 50, 60, 50, 102, 45, 50, 144, GrowthRate.SLOW, 50, false),
    new PokemonSpecies(Species.DRAGAPULT, 8, false, false, false, "Stealth Pokémon", Type.DRAGON, Type.GHOST, 3, 50, Abilities.CLEAR_BODY, Abilities.INFILTRATOR, Abilities.CURSED_BODY, 600, 88, 120, 75, 100, 75, 142, 45, 50, 300, GrowthRate.SLOW, 50, false),
    new PokemonSpecies(Species.ZACIAN, 8, false, true, false, "Warrior Pokémon", Type.FAIRY, null, 2.8, 110, Abilities.INTREPID_SWORD, Abilities.NONE, Abilities.NONE, 660, 92, 120, 115, 80, 115, 138, 10, 0, 335, GrowthRate.SLOW, null, false, false,
      new PokemonForm("Hero of Many Battles", "hero-of-many-battles", Type.FAIRY, null, 2.8, 110, Abilities.INTREPID_SWORD, Abilities.NONE, Abilities.NONE, 660, 92, 120, 115, 80, 115, 138, 10, 0, 335, false, "", true),
      new PokemonForm("Crowned", "crowned", Type.FAIRY, Type.STEEL, 2.8, 355, Abilities.INTREPID_SWORD, Abilities.NONE, Abilities.NONE, 700, 92, 150, 115, 80, 115, 148, 10, 0, 335),
    ),
    new PokemonSpecies(Species.ZAMAZENTA, 8, false, true, false, "Warrior Pokémon", Type.FIGHTING, null, 2.9, 210, Abilities.DAUNTLESS_SHIELD, Abilities.NONE, Abilities.NONE, 660, 92, 120, 115, 80, 115, 138, 10, 0, 335, GrowthRate.SLOW, null, false, false,
      new PokemonForm("Hero of Many Battles", "hero-of-many-battles", Type.FIGHTING, null, 2.9, 210, Abilities.DAUNTLESS_SHIELD, Abilities.NONE, Abilities.NONE, 660, 92, 120, 115, 80, 115, 138, 10, 0, 335, false, "", true),
      new PokemonForm("Crowned", "crowned", Type.FIGHTING, Type.STEEL, 2.9, 785, Abilities.DAUNTLESS_SHIELD, Abilities.NONE, Abilities.NONE, 700, 92, 120, 140, 80, 140, 128, 10, 0, 335),
    ),
    new PokemonSpecies(Species.ETERNATUS, 8, false, true, false, "Gigantic Pokémon", Type.POISON, Type.DRAGON, 20, 950, Abilities.PRESSURE, Abilities.NONE, Abilities.NONE, 690, 140, 85, 95, 145, 95, 130, 255, 0, 345, GrowthRate.SLOW, null, false, true,
      new PokemonForm("Normal", "", Type.POISON, Type.DRAGON, 20, 950, Abilities.PRESSURE, Abilities.NONE, Abilities.NONE, 690, 140, 85, 95, 145, 95, 130, 255, 0, 345, false, null, true),
      new PokemonForm("E-Max", "eternamax", Type.POISON, Type.DRAGON, 100, 0, Abilities.PRESSURE, Abilities.NONE, Abilities.NONE, 1125, 255, 115, 250, 125, 250, 130, 255, 0, 345),
    ),
    new PokemonSpecies(Species.KUBFU, 8, true, false, false, "Wushu Pokémon", Type.FIGHTING, null, 0.6, 12, Abilities.INNER_FOCUS, Abilities.NONE, Abilities.NONE, 385, 60, 90, 60, 53, 50, 72, 3, 50, 77, GrowthRate.SLOW, 87.5, false),
    new PokemonSpecies(Species.URSHIFU, 8, true, false, false, "Wushu Pokémon", Type.FIGHTING, Type.DARK, 1.9, 105, Abilities.UNSEEN_FIST, Abilities.NONE, Abilities.NONE, 550, 100, 130, 100, 63, 60, 97, 3, 50, 275, GrowthRate.SLOW, 87.5, false, true,
      new PokemonForm("Single Strike Style", "single-strike", Type.FIGHTING, Type.DARK, 1.9, 105, Abilities.UNSEEN_FIST, Abilities.NONE, Abilities.NONE, 550, 100, 130, 100, 63, 60, 97, 3, 50, 275, false, "", true),
      new PokemonForm("Rapid Strike Style", "rapid-strike", Type.FIGHTING, Type.WATER, 1.9, 105, Abilities.UNSEEN_FIST, Abilities.NONE, Abilities.NONE, 550, 100, 130, 100, 63, 60, 97, 3, 50, 275, false, null, true),
      new PokemonForm("G-Max Single Strike Style", SpeciesFormKey.GIGANTAMAX_SINGLE, Type.FIGHTING, Type.DARK, 29, 105, Abilities.UNSEEN_FIST, Abilities.NONE, Abilities.NONE, 650, 125, 160, 120, 75, 70, 100, 3, 50, 275),
      new PokemonForm("G-Max Rapid Strike Style", SpeciesFormKey.GIGANTAMAX_RAPID, Type.FIGHTING, Type.WATER, 26, 105, Abilities.UNSEEN_FIST, Abilities.NONE, Abilities.NONE, 650, 125, 160, 120, 75, 70, 100, 3, 50, 275),
    ),
    new PokemonSpecies(Species.ZARUDE, 8, false, false, true, "Rogue Monkey Pokémon", Type.DARK, Type.GRASS, 1.8, 70, Abilities.LEAF_GUARD, Abilities.NONE, Abilities.NONE, 600, 105, 120, 105, 70, 95, 105, 3, 0, 300, GrowthRate.SLOW, null, false, false,
      new PokemonForm("Normal", "", Type.DARK, Type.GRASS, 1.8, 70, Abilities.LEAF_GUARD, Abilities.NONE, Abilities.NONE, 600, 105, 120, 105, 70, 95, 105, 3, 0, 300, false, null, true),
      new PokemonForm("Dada", "dada", Type.DARK, Type.GRASS, 1.8, 70, Abilities.LEAF_GUARD, Abilities.NONE, Abilities.NONE, 600, 105, 120, 105, 70, 95, 105, 3, 0, 300, false, null, true),
    ),
    new PokemonSpecies(Species.REGIELEKI, 8, true, false, false, "Electron Pokémon", Type.ELECTRIC, null, 1.2, 145, Abilities.TRANSISTOR, Abilities.NONE, Abilities.NONE, 580, 80, 100, 50, 100, 50, 200, 3, 35, 290, GrowthRate.SLOW, null, false),
    new PokemonSpecies(Species.REGIDRAGO, 8, true, false, false, "Dragon Orb Pokémon", Type.DRAGON, null, 2.1, 200, Abilities.DRAGONS_MAW, Abilities.NONE, Abilities.NONE, 580, 200, 100, 50, 100, 50, 80, 3, 35, 290, GrowthRate.SLOW, null, false),
    new PokemonSpecies(Species.GLASTRIER, 8, true, false, false, "Wild Horse Pokémon", Type.ICE, null, 2.2, 800, Abilities.CHILLING_NEIGH, Abilities.NONE, Abilities.NONE, 580, 100, 145, 130, 65, 110, 30, 3, 35, 290, GrowthRate.SLOW, null, false),
    new PokemonSpecies(Species.SPECTRIER, 8, true, false, false, "Swift Horse Pokémon", Type.GHOST, null, 2, 44.5, Abilities.GRIM_NEIGH, Abilities.NONE, Abilities.NONE, 580, 100, 65, 60, 145, 80, 130, 3, 35, 290, GrowthRate.SLOW, null, false),
    new PokemonSpecies(Species.CALYREX, 8, false, true, false, "King Pokémon", Type.PSYCHIC, Type.GRASS, 1.1, 7.7, Abilities.UNNERVE, Abilities.NONE, Abilities.NONE, 500, 100, 80, 80, 80, 80, 80, 3, 100, 250, GrowthRate.SLOW, null, false, true,
      new PokemonForm("Normal", "", Type.PSYCHIC, Type.GRASS, 1.1, 7.7, Abilities.UNNERVE, Abilities.NONE, Abilities.NONE, 500, 100, 80, 80, 80, 80, 80, 3, 100, 250, false, null, true),
      new PokemonForm("Ice", "ice", Type.PSYCHIC, Type.ICE, 2.4, 809.1, Abilities.AS_ONE_GLASTRIER, Abilities.NONE, Abilities.NONE, 680, 100, 165, 150, 85, 130, 50, 3, 100, 250),
      new PokemonForm("Shadow", "shadow", Type.PSYCHIC, Type.GHOST, 2.4, 53.6, Abilities.AS_ONE_SPECTRIER, Abilities.NONE, Abilities.NONE, 680, 100, 85, 80, 165, 100, 150, 3, 100, 250),
    ),
    new PokemonSpecies(Species.WYRDEER, 8, false, false, false, "Big Horn Pokémon", Type.NORMAL, Type.PSYCHIC, 1.8, 95.1, Abilities.INTIMIDATE, Abilities.FRISK, Abilities.SAP_SIPPER, 525, 103, 105, 72, 105, 75, 65, 135, 50, 263, GrowthRate.SLOW, 50, false),
    new PokemonSpecies(Species.KLEAVOR, 8, false, false, false, "Axe Pokémon", Type.BUG, Type.ROCK, 1.8, 89, Abilities.SWARM, Abilities.SHEER_FORCE, Abilities.SHARPNESS, 500, 70, 135, 95, 45, 70, 85, 115, 50, 175, GrowthRate.MEDIUM_FAST, 50, false),
    new PokemonSpecies(Species.URSALUNA, 8, false, false, false, "Peat Pokémon", Type.GROUND, Type.NORMAL, 2.4, 290, Abilities.GUTS, Abilities.BULLETPROOF, Abilities.UNNERVE, 550, 130, 140, 105, 45, 80, 50, 75, 50, 275, GrowthRate.MEDIUM_FAST, 50, false),
    new PokemonSpecies(Species.BASCULEGION, 8, false, false, false, "Big Fish Pokémon", Type.WATER, Type.GHOST, 3, 110, Abilities.SWIFT_SWIM, Abilities.ADAPTABILITY, Abilities.MOLD_BREAKER, 530, 120, 112, 65, 80, 75, 78, 135, 50, 265, GrowthRate.MEDIUM_FAST, 50, false, false,
      new PokemonForm("Male", "male", Type.WATER, Type.GHOST, 3, 110, Abilities.SWIFT_SWIM, Abilities.ADAPTABILITY, Abilities.MOLD_BREAKER, 530, 120, 112, 65, 80, 75, 78, 135, 50, 265, false, "", true),
      new PokemonForm("Female", "female", Type.WATER, Type.GHOST, 3, 110, Abilities.SWIFT_SWIM, Abilities.ADAPTABILITY, Abilities.MOLD_BREAKER, 530, 120, 92, 65, 100, 75, 78, 135, 50, 265, false, null, true),
    ),
    new PokemonSpecies(Species.SNEASLER, 8, false, false, false, "Free Climb Pokémon", Type.FIGHTING, Type.POISON, 1.3, 43, Abilities.PRESSURE, Abilities.UNBURDEN, Abilities.POISON_TOUCH, 510, 80, 130, 60, 40, 80, 120, 135, 50, 102, GrowthRate.MEDIUM_SLOW, 50, false),
    new PokemonSpecies(Species.OVERQWIL, 8, false, false, false, "Pin Cluster Pokémon", Type.DARK, Type.POISON, 2.5, 60.5, Abilities.POISON_POINT, Abilities.SWIFT_SWIM, Abilities.INTIMIDATE, 510, 85, 115, 95, 65, 65, 85, 135, 50, 179, GrowthRate.MEDIUM_FAST, 50, false),
    new PokemonSpecies(Species.ENAMORUS, 8, true, false, false, "Love-Hate Pokémon", Type.FAIRY, Type.FLYING, 1.6, 48, Abilities.CUTE_CHARM, Abilities.NONE, Abilities.CONTRARY, 580, 74, 115, 70, 135, 80, 106, 3, 50, 116, GrowthRate.SLOW, 0, false, true,
      new PokemonForm("Incarnate Forme", "incarnate", Type.FAIRY, Type.FLYING, 1.6, 48, Abilities.CUTE_CHARM, Abilities.NONE, Abilities.CONTRARY, 580, 74, 115, 70, 135, 80, 106, 3, 50, 116, false, null, true),
      new PokemonForm("Therian Forme", "therian", Type.FAIRY, Type.FLYING, 1.6, 48, Abilities.OVERCOAT, Abilities.NONE, Abilities.OVERCOAT, 580, 74, 115, 110, 135, 100, 46, 3, 50, 116),
    ),
    new PokemonSpecies(Species.SPRIGATITO, 9, false, false, false, "Grass Cat Pokémon", Type.GRASS, null, 0.4, 4.1, Abilities.OVERGROW, Abilities.NONE, Abilities.PROTEAN, 310, 40, 61, 54, 45, 45, 65, 45, 50, 62, GrowthRate.MEDIUM_SLOW, 87.5, false),
    new PokemonSpecies(Species.FLORAGATO, 9, false, false, false, "Grass Cat Pokémon", Type.GRASS, null, 0.9, 12.2, Abilities.OVERGROW, Abilities.NONE, Abilities.PROTEAN, 410, 61, 80, 63, 60, 63, 83, 45, 50, 144, GrowthRate.MEDIUM_SLOW, 87.5, false),
    new PokemonSpecies(Species.MEOWSCARADA, 9, false, false, false, "Magician Pokémon", Type.GRASS, Type.DARK, 1.5, 31.2, Abilities.OVERGROW, Abilities.NONE, Abilities.PROTEAN, 530, 76, 110, 70, 81, 70, 123, 45, 50, 265, GrowthRate.MEDIUM_SLOW, 87.5, false),
    new PokemonSpecies(Species.FUECOCO, 9, false, false, false, "Fire Croc Pokémon", Type.FIRE, null, 0.4, 9.8, Abilities.BLAZE, Abilities.NONE, Abilities.UNAWARE, 310, 67, 45, 59, 63, 40, 36, 45, 50, 62, GrowthRate.MEDIUM_SLOW, 87.5, false),
    new PokemonSpecies(Species.CROCALOR, 9, false, false, false, "Fire Croc Pokémon", Type.FIRE, null, 1, 30.7, Abilities.BLAZE, Abilities.NONE, Abilities.UNAWARE, 411, 81, 55, 78, 90, 58, 49, 45, 50, 144, GrowthRate.MEDIUM_SLOW, 87.5, false),
    new PokemonSpecies(Species.SKELEDIRGE, 9, false, false, false, "Singer Pokémon", Type.FIRE, Type.GHOST, 1.6, 326.5, Abilities.BLAZE, Abilities.NONE, Abilities.UNAWARE, 530, 104, 75, 100, 110, 75, 66, 45, 50, 265, GrowthRate.MEDIUM_SLOW, 87.5, false),
    new PokemonSpecies(Species.QUAXLY, 9, false, false, false, "Duckling Pokémon", Type.WATER, null, 0.5, 6.1, Abilities.TORRENT, Abilities.NONE, Abilities.MOXIE, 310, 55, 65, 45, 50, 45, 50, 45, 50, 62, GrowthRate.MEDIUM_SLOW, 87.5, false),
    new PokemonSpecies(Species.QUAXWELL, 9, false, false, false, "Practicing Pokémon", Type.WATER, null, 1.2, 21.5, Abilities.TORRENT, Abilities.NONE, Abilities.MOXIE, 410, 70, 85, 65, 65, 60, 65, 45, 50, 144, GrowthRate.MEDIUM_SLOW, 87.5, false),
    new PokemonSpecies(Species.QUAQUAVAL, 9, false, false, false, "Dancer Pokémon", Type.WATER, Type.FIGHTING, 1.8, 61.9, Abilities.TORRENT, Abilities.NONE, Abilities.MOXIE, 530, 85, 120, 80, 85, 75, 85, 45, 50, 265, GrowthRate.MEDIUM_SLOW, 87.5, false),
    new PokemonSpecies(Species.LECHONK, 9, false, false, false, "Hog Pokémon", Type.NORMAL, null, 0.5, 10.2, Abilities.AROMA_VEIL, Abilities.GLUTTONY, Abilities.THICK_FAT, 254, 54, 45, 40, 35, 45, 35, 255, 50, 51, GrowthRate.MEDIUM_FAST, 50, false),
    new PokemonSpecies(Species.OINKOLOGNE, 9, false, false, false, "Hog Pokémon", Type.NORMAL, null, 1, 120, Abilities.LINGERING_AROMA, Abilities.GLUTTONY, Abilities.THICK_FAT, 489, 110, 100, 75, 59, 80, 65, 100, 50, 171, GrowthRate.MEDIUM_FAST, 50, false, false,
      new PokemonForm("Male", "male", Type.NORMAL, null, 1, 120, Abilities.LINGERING_AROMA, Abilities.GLUTTONY, Abilities.THICK_FAT, 489, 110, 100, 75, 59, 80, 65, 100, 50, 171, false, "", true),
      new PokemonForm("Female", "female", Type.NORMAL, null, 1, 120, Abilities.AROMA_VEIL, Abilities.GLUTTONY, Abilities.THICK_FAT, 489, 115, 90, 70, 59, 90, 65, 100, 50, 171, false, null, true),
    ),
    new PokemonSpecies(Species.TAROUNTULA, 9, false, false, false, "String Ball Pokémon", Type.BUG, null, 0.3, 4, Abilities.INSOMNIA, Abilities.NONE, Abilities.STAKEOUT, 210, 35, 41, 45, 29, 40, 20, 255, 50, 42, GrowthRate.ERRATIC, 50, false),
    new PokemonSpecies(Species.SPIDOPS, 9, false, false, false, "Trap Pokémon", Type.BUG, null, 1, 16.5, Abilities.INSOMNIA, Abilities.NONE, Abilities.STAKEOUT, 404, 60, 79, 92, 52, 86, 35, 120, 50, 141, GrowthRate.ERRATIC, 50, false),
    new PokemonSpecies(Species.NYMBLE, 9, false, false, false, "Grasshopper Pokémon", Type.BUG, null, 0.2, 1, Abilities.SWARM, Abilities.NONE, Abilities.TINTED_LENS, 210, 33, 46, 40, 21, 25, 45, 190, 20, 42, GrowthRate.MEDIUM_FAST, 50, false),
    new PokemonSpecies(Species.LOKIX, 9, false, false, false, "Grasshopper Pokémon", Type.BUG, Type.DARK, 1, 17.5, Abilities.SWARM, Abilities.NONE, Abilities.TINTED_LENS, 450, 71, 102, 78, 52, 55, 92, 30, 0, 158, GrowthRate.MEDIUM_FAST, 50, false),
    new PokemonSpecies(Species.PAWMI, 9, false, false, false, "Mouse Pokémon", Type.ELECTRIC, null, 0.3, 2.5, Abilities.STATIC, Abilities.NATURAL_CURE, Abilities.IRON_FIST, 240, 45, 50, 20, 40, 25, 60, 190, 50, 48, GrowthRate.MEDIUM_FAST, 50, false),
    new PokemonSpecies(Species.PAWMO, 9, false, false, false, "Mouse Pokémon", Type.ELECTRIC, Type.FIGHTING, 0.4, 6.5, Abilities.VOLT_ABSORB, Abilities.NATURAL_CURE, Abilities.IRON_FIST, 350, 60, 75, 40, 50, 40, 85, 80, 50, 123, GrowthRate.MEDIUM_FAST, 50, false),
    new PokemonSpecies(Species.PAWMOT, 9, false, false, false, "Hands-On Pokémon", Type.ELECTRIC, Type.FIGHTING, 0.9, 41, Abilities.VOLT_ABSORB, Abilities.NATURAL_CURE, Abilities.IRON_FIST, 490, 70, 115, 70, 70, 60, 105, 45, 50, 245, GrowthRate.MEDIUM_FAST, 50, false),
    new PokemonSpecies(Species.TANDEMAUS, 9, false, false, false, "Couple Pokémon", Type.NORMAL, null, 0.3, 1.8, Abilities.RUN_AWAY, Abilities.PICKUP, Abilities.OWN_TEMPO, 305, 50, 50, 45, 40, 45, 75, 150, 50, 61, GrowthRate.FAST, null, false),
    new PokemonSpecies(Species.MAUSHOLD, 9, false, false, false, "Family Pokémon", Type.NORMAL, null, 0.3, 2.3, Abilities.FRIEND_GUARD, Abilities.CHEEK_POUCH, Abilities.TECHNICIAN, 470, 74, 75, 70, 65, 75, 111, 75, 50, 165, GrowthRate.FAST, null, false, false,
      new PokemonForm("Family of Four", "four", Type.NORMAL, null, 0.3, 2.8, Abilities.FRIEND_GUARD, Abilities.CHEEK_POUCH, Abilities.TECHNICIAN, 470, 74, 75, 70, 65, 75, 111, 75, 50, 165),
      new PokemonForm("Family of Three", "three", Type.NORMAL, null, 0.3, 2.3, Abilities.FRIEND_GUARD, Abilities.CHEEK_POUCH, Abilities.TECHNICIAN, 470, 74, 75, 70, 65, 75, 111, 75, 50, 165),
    ),
    new PokemonSpecies(Species.FIDOUGH, 9, false, false, false, "Puppy Pokémon", Type.FAIRY, null, 0.3, 10.9, Abilities.OWN_TEMPO, Abilities.NONE, Abilities.KLUTZ, 312, 37, 55, 70, 30, 55, 65, 190, 50, 62, GrowthRate.MEDIUM_SLOW, 50, false),
    new PokemonSpecies(Species.DACHSBUN, 9, false, false, false, "Dog Pokémon", Type.FAIRY, null, 0.5, 14.9, Abilities.WELL_BAKED_BODY, Abilities.NONE, Abilities.AROMA_VEIL, 477, 57, 80, 115, 50, 80, 95, 90, 50, 167, GrowthRate.MEDIUM_SLOW, 50, false),
    new PokemonSpecies(Species.SMOLIV, 9, false, false, false, "Olive Pokémon", Type.GRASS, Type.NORMAL, 0.3, 6.5, Abilities.EARLY_BIRD, Abilities.NONE, Abilities.HARVEST, 260, 41, 35, 45, 58, 51, 30, 255, 50, 52, GrowthRate.MEDIUM_SLOW, 50, false),
    new PokemonSpecies(Species.DOLLIV, 9, false, false, false, "Olive Pokémon", Type.GRASS, Type.NORMAL, 0.6, 11.9, Abilities.EARLY_BIRD, Abilities.NONE, Abilities.HARVEST, 354, 52, 53, 60, 78, 78, 33, 120, 50, 124, GrowthRate.MEDIUM_SLOW, 50, false),
    new PokemonSpecies(Species.ARBOLIVA, 9, false, false, false, "Olive Pokémon", Type.GRASS, Type.NORMAL, 1.4, 48.2, Abilities.SEED_SOWER, Abilities.NONE, Abilities.HARVEST, 510, 78, 69, 90, 125, 109, 39, 45, 50, 255, GrowthRate.MEDIUM_SLOW, 50, false),
    new PokemonSpecies(Species.SQUAWKABILLY, 9, false, false, false, "Parrot Pokémon", Type.NORMAL, Type.FLYING, 0.6, 2.4, Abilities.INTIMIDATE, Abilities.HUSTLE, Abilities.GUTS, 417, 82, 96, 51, 45, 51, 92, 190, 50, 146, GrowthRate.ERRATIC, 50, false, false,
      new PokemonForm("Green Plumage", "green-plumage", Type.NORMAL, Type.FLYING, 0.6, 2.4, Abilities.INTIMIDATE, Abilities.HUSTLE, Abilities.GUTS, 417, 82, 96, 51, 45, 51, 92, 190, 50, 146, false, null, true),
      new PokemonForm("Blue Plumage", "blue-plumage", Type.NORMAL, Type.FLYING, 0.6, 2.4, Abilities.INTIMIDATE, Abilities.HUSTLE, Abilities.GUTS, 417, 82, 96, 51, 45, 51, 92, 190, 50, 146, false, null, true),
      new PokemonForm("Yellow Plumage", "yellow-plumage", Type.NORMAL, Type.FLYING, 0.6, 2.4, Abilities.INTIMIDATE, Abilities.HUSTLE, Abilities.SHEER_FORCE, 417, 82, 96, 51, 45, 51, 92, 190, 50, 146, false, null, true),
      new PokemonForm("White Plumage", "white-plumage", Type.NORMAL, Type.FLYING, 0.6, 2.4, Abilities.INTIMIDATE, Abilities.HUSTLE, Abilities.SHEER_FORCE, 417, 82, 96, 51, 45, 51, 92, 190, 50, 146, false, null, true),
    ),
    new PokemonSpecies(Species.NACLI, 9, false, false, false, "Rock Salt Pokémon", Type.ROCK, null, 0.4, 16, Abilities.PURIFYING_SALT, Abilities.STURDY, Abilities.CLEAR_BODY, 280, 55, 55, 75, 35, 35, 25, 255, 50, 56, GrowthRate.MEDIUM_SLOW, 50, false),
    new PokemonSpecies(Species.NACLSTACK, 9, false, false, false, "Rock Salt Pokémon", Type.ROCK, null, 0.6, 105, Abilities.PURIFYING_SALT, Abilities.STURDY, Abilities.CLEAR_BODY, 355, 60, 60, 100, 35, 65, 35, 120, 50, 124, GrowthRate.MEDIUM_SLOW, 50, false),
    new PokemonSpecies(Species.GARGANACL, 9, false, false, false, "Rock Salt Pokémon", Type.ROCK, null, 2.3, 240, Abilities.PURIFYING_SALT, Abilities.STURDY, Abilities.CLEAR_BODY, 500, 100, 100, 130, 45, 90, 35, 45, 50, 250, GrowthRate.MEDIUM_SLOW, 50, false),
    new PokemonSpecies(Species.CHARCADET, 9, false, false, false, "Fire Child Pokémon", Type.FIRE, null, 0.6, 10.5, Abilities.FLASH_FIRE, Abilities.NONE, Abilities.FLAME_BODY, 255, 40, 50, 40, 50, 40, 35, 90, 50, 51, GrowthRate.SLOW, 50, false),
    new PokemonSpecies(Species.ARMAROUGE, 9, false, false, false, "Fire Warrior Pokémon", Type.FIRE, Type.PSYCHIC, 1.5, 85, Abilities.FLASH_FIRE, Abilities.NONE, Abilities.WEAK_ARMOR, 525, 85, 60, 100, 125, 80, 75, 25, 20, 263, GrowthRate.SLOW, 50, false),
    new PokemonSpecies(Species.CERULEDGE, 9, false, false, false, "Fire Blades Pokémon", Type.FIRE, Type.GHOST, 1.6, 62, Abilities.FLASH_FIRE, Abilities.NONE, Abilities.WEAK_ARMOR, 525, 75, 125, 80, 60, 100, 85, 25, 20, 263, GrowthRate.SLOW, 50, false),
    new PokemonSpecies(Species.TADBULB, 9, false, false, false, "EleTadpole Pokémon", Type.ELECTRIC, null, 0.3, 0.4, Abilities.OWN_TEMPO, Abilities.STATIC, Abilities.DAMP, 272, 61, 31, 41, 59, 35, 45, 190, 50, 54, GrowthRate.MEDIUM_FAST, 50, false),
    new PokemonSpecies(Species.BELLIBOLT, 9, false, false, false, "EleFrog Pokémon", Type.ELECTRIC, null, 1.2, 113, Abilities.ELECTROMORPHOSIS, Abilities.STATIC, Abilities.DAMP, 495, 109, 64, 91, 103, 83, 45, 50, 50, 173, GrowthRate.MEDIUM_FAST, 50, false),
    new PokemonSpecies(Species.WATTREL, 9, false, false, false, "Storm Petrel Pokémon", Type.ELECTRIC, Type.FLYING, 0.4, 3.6, Abilities.WIND_POWER, Abilities.VOLT_ABSORB, Abilities.COMPETITIVE, 280, 40, 40, 35, 55, 40, 70, 180, 50, 56, GrowthRate.MEDIUM_SLOW, 50, false),
    new PokemonSpecies(Species.KILOWATTREL, 9, false, false, false, "Frigatebird Pokémon", Type.ELECTRIC, Type.FLYING, 1.4, 38.6, Abilities.WIND_POWER, Abilities.VOLT_ABSORB, Abilities.COMPETITIVE, 490, 70, 70, 60, 105, 60, 125, 90, 50, 172, GrowthRate.MEDIUM_SLOW, 50, false),
    new PokemonSpecies(Species.MASCHIFF, 9, false, false, false, "Rascal Pokémon", Type.DARK, null, 0.5, 16, Abilities.INTIMIDATE, Abilities.RUN_AWAY, Abilities.STAKEOUT, 340, 60, 78, 60, 40, 51, 51, 150, 50, 68, GrowthRate.MEDIUM_SLOW, 50, false),
    new PokemonSpecies(Species.MABOSSTIFF, 9, false, false, false, "Boss Pokémon", Type.DARK, null, 1.1, 61, Abilities.INTIMIDATE, Abilities.GUARD_DOG, Abilities.STAKEOUT, 505, 80, 120, 90, 60, 70, 85, 75, 50, 177, GrowthRate.MEDIUM_SLOW, 50, false),
    new PokemonSpecies(Species.SHROODLE, 9, false, false, false, "Toxic Mouse Pokémon", Type.POISON, Type.NORMAL, 0.2, 0.7, Abilities.UNBURDEN, Abilities.PICKPOCKET, Abilities.PRANKSTER, 290, 40, 65, 35, 40, 35, 75, 190, 50, 58, GrowthRate.MEDIUM_SLOW, 50, false),
    new PokemonSpecies(Species.GRAFAIAI, 9, false, false, false, "Toxic Monkey Pokémon", Type.POISON, Type.NORMAL, 0.7, 27.2, Abilities.UNBURDEN, Abilities.POISON_TOUCH, Abilities.PRANKSTER, 485, 63, 95, 65, 80, 72, 110, 90, 50, 170, GrowthRate.MEDIUM_SLOW, 50, false),
    new PokemonSpecies(Species.BRAMBLIN, 9, false, false, false, "Tumbleweed Pokémon", Type.GRASS, Type.GHOST, 0.6, 0.6, Abilities.WIND_RIDER, Abilities.NONE, Abilities.INFILTRATOR, 275, 40, 65, 30, 45, 35, 60, 190, 50, 55, GrowthRate.MEDIUM_FAST, 50, false),
    new PokemonSpecies(Species.BRAMBLEGHAST, 9, false, false, false, "Tumbleweed Pokémon", Type.GRASS, Type.GHOST, 1.2, 6, Abilities.WIND_RIDER, Abilities.NONE, Abilities.INFILTRATOR, 480, 55, 115, 70, 80, 70, 90, 45, 50, 168, GrowthRate.MEDIUM_FAST, 50, false),
    new PokemonSpecies(Species.TOEDSCOOL, 9, false, false, false, "Woodear Pokémon", Type.GROUND, Type.GRASS, 0.9, 33, Abilities.MYCELIUM_MIGHT, Abilities.NONE, Abilities.NONE, 335, 40, 40, 35, 50, 100, 70, 190, 50, 67, GrowthRate.MEDIUM_SLOW, 50, false),
    new PokemonSpecies(Species.TOEDSCRUEL, 9, false, false, false, "Woodear Pokémon", Type.GROUND, Type.GRASS, 1.9, 58, Abilities.MYCELIUM_MIGHT, Abilities.NONE, Abilities.NONE, 515, 80, 70, 65, 80, 120, 100, 90, 50, 180, GrowthRate.MEDIUM_SLOW, 50, false),
    new PokemonSpecies(Species.KLAWF, 9, false, false, false, "Ambush Pokémon", Type.ROCK, null, 1.3, 79, Abilities.ANGER_SHELL, Abilities.SHELL_ARMOR, Abilities.REGENERATOR, 450, 70, 100, 115, 35, 55, 75, 120, 50, 158, GrowthRate.MEDIUM_FAST, 50, false),
    new PokemonSpecies(Species.CAPSAKID, 9, false, false, false, "Spicy Pepper Pokémon", Type.GRASS, null, 0.3, 3, Abilities.CHLOROPHYLL, Abilities.INSOMNIA, Abilities.KLUTZ, 304, 50, 62, 40, 62, 40, 50, 190, 50, 61, GrowthRate.MEDIUM_FAST, 50, false),
    new PokemonSpecies(Species.SCOVILLAIN, 9, false, false, false, "Spicy Pepper Pokémon", Type.GRASS, Type.FIRE, 0.9, 15, Abilities.CHLOROPHYLL, Abilities.INSOMNIA, Abilities.MOODY, 486, 65, 108, 65, 108, 65, 75, 75, 50, 170, GrowthRate.MEDIUM_FAST, 50, false),
    new PokemonSpecies(Species.RELLOR, 9, false, false, false, "Rolling Pokémon", Type.BUG, null, 0.2, 1, Abilities.COMPOUND_EYES, Abilities.NONE, Abilities.SHED_SKIN, 270, 41, 50, 60, 31, 58, 30, 190, 50, 54, GrowthRate.FAST, 50, false),
    new PokemonSpecies(Species.RABSCA, 9, false, false, false, "Rolling Pokémon", Type.BUG, Type.PSYCHIC, 0.3, 3.5, Abilities.SYNCHRONIZE, Abilities.NONE, Abilities.TELEPATHY, 470, 75, 50, 85, 115, 100, 45, 45, 50, 165, GrowthRate.FAST, 50, false),
    new PokemonSpecies(Species.FLITTLE, 9, false, false, false, "Frill Pokémon", Type.PSYCHIC, null, 0.2, 1.5, Abilities.ANTICIPATION, Abilities.FRISK, Abilities.SPEED_BOOST, 255, 30, 35, 30, 55, 30, 75, 120, 50, 51, GrowthRate.MEDIUM_SLOW, 50, false),
    new PokemonSpecies(Species.ESPATHRA, 9, false, false, false, "Ostrich Pokémon", Type.PSYCHIC, null, 1.9, 90, Abilities.OPPORTUNIST, Abilities.FRISK, Abilities.SPEED_BOOST, 481, 95, 60, 60, 101, 60, 105, 60, 50, 168, GrowthRate.MEDIUM_SLOW, 50, false),
    new PokemonSpecies(Species.TINKATINK, 9, false, false, false, "Metalsmith Pokémon", Type.FAIRY, Type.STEEL, 0.4, 8.9, Abilities.MOLD_BREAKER, Abilities.OWN_TEMPO, Abilities.PICKPOCKET, 297, 50, 45, 45, 35, 64, 58, 190, 50, 59, GrowthRate.MEDIUM_SLOW, 0, false),
    new PokemonSpecies(Species.TINKATUFF, 9, false, false, false, "Hammer Pokémon", Type.FAIRY, Type.STEEL, 0.7, 59.1, Abilities.MOLD_BREAKER, Abilities.OWN_TEMPO, Abilities.PICKPOCKET, 380, 65, 55, 55, 45, 82, 78, 90, 50, 133, GrowthRate.MEDIUM_SLOW, 0, false),
    new PokemonSpecies(Species.TINKATON, 9, false, false, false, "Hammer Pokémon", Type.FAIRY, Type.STEEL, 0.7, 112.8, Abilities.MOLD_BREAKER, Abilities.OWN_TEMPO, Abilities.PICKPOCKET, 506, 85, 75, 77, 70, 105, 94, 45, 50, 253, GrowthRate.MEDIUM_SLOW, 0, false),
    new PokemonSpecies(Species.WIGLETT, 9, false, false, false, "Garden Eel Pokémon", Type.WATER, null, 1.2, 1.8, Abilities.GOOEY, Abilities.RATTLED, Abilities.SAND_VEIL, 245, 10, 55, 25, 35, 25, 95, 255, 50, 49, GrowthRate.MEDIUM_FAST, 50, false),
    new PokemonSpecies(Species.WUGTRIO, 9, false, false, false, "Garden Eel Pokémon", Type.WATER, null, 1.2, 5.4, Abilities.GOOEY, Abilities.RATTLED, Abilities.SAND_VEIL, 425, 35, 100, 50, 50, 70, 120, 50, 50, 149, GrowthRate.MEDIUM_FAST, 50, false),
    new PokemonSpecies(Species.BOMBIRDIER, 9, false, false, false, "Item Drop Pokémon", Type.FLYING, Type.DARK, 1.5, 42.9, Abilities.BIG_PECKS, Abilities.KEEN_EYE, Abilities.ROCKY_PAYLOAD, 485, 70, 103, 85, 60, 85, 82, 25, 50, 243, GrowthRate.SLOW, 50, false),
    new PokemonSpecies(Species.FINIZEN, 9, false, false, false, "Dolphin Pokémon", Type.WATER, null, 1.3, 60.2, Abilities.WATER_VEIL, Abilities.NONE, Abilities.NONE, 315, 70, 45, 40, 45, 40, 75, 200, 50, 63, GrowthRate.SLOW, 50, false),
    new PokemonSpecies(Species.PALAFIN, 9, false, false, false, "Dolphin Pokémon", Type.WATER, null, 1.3, 60.2, Abilities.ZERO_TO_HERO, Abilities.NONE, Abilities.NONE, 457, 100, 70, 72, 53, 62, 100, 45, 50, 160, GrowthRate.SLOW, 50, false, true,
      new PokemonForm("Zero Form", "zero", Type.WATER, null, 1.3, 60.2, Abilities.ZERO_TO_HERO, Abilities.NONE, Abilities.ZERO_TO_HERO, 457, 100, 70, 72, 53, 62, 100, 45, 50, 160, false, null, true),
      new PokemonForm("Hero Form", "hero", Type.WATER, null, 1.8, 97.4, Abilities.ZERO_TO_HERO, Abilities.NONE, Abilities.ZERO_TO_HERO, 650, 100, 160, 97, 106, 87, 100, 45, 50, 160),
    ),
    new PokemonSpecies(Species.VAROOM, 9, false, false, false, "Single-Cyl Pokémon", Type.STEEL, Type.POISON, 1, 35, Abilities.OVERCOAT, Abilities.NONE, Abilities.SLOW_START, 300, 45, 70, 63, 30, 45, 47, 190, 50, 60, GrowthRate.MEDIUM_FAST, 50, false),
    new PokemonSpecies(Species.REVAVROOM, 9, false, false, false, "Multi-Cyl Pokémon", Type.STEEL, Type.POISON, 1.8, 120, Abilities.OVERCOAT, Abilities.NONE, Abilities.FILTER, 500, 80, 119, 90, 54, 67, 90, 75, 50, 175, GrowthRate.MEDIUM_FAST, 50, false),
    new PokemonSpecies(Species.CYCLIZAR, 9, false, false, false, "Mount Pokémon", Type.DRAGON, Type.NORMAL, 1.6, 63, Abilities.SHED_SKIN, Abilities.NONE, Abilities.REGENERATOR, 501, 70, 95, 65, 85, 65, 121, 190, 50, 175, GrowthRate.MEDIUM_SLOW, 50, false),
    new PokemonSpecies(Species.ORTHWORM, 9, false, false, false, "Earthworm Pokémon", Type.STEEL, null, 2.5, 310, Abilities.EARTH_EATER, Abilities.NONE, Abilities.SAND_VEIL, 480, 70, 85, 145, 60, 55, 65, 25, 50, 240, GrowthRate.SLOW, 50, false),
    new PokemonSpecies(Species.GLIMMET, 9, false, false, false, "Ore Pokémon", Type.ROCK, Type.POISON, 0.7, 8, Abilities.TOXIC_DEBRIS, Abilities.NONE, Abilities.CORROSION, 350, 48, 35, 42, 105, 60, 60, 70, 50, 70, GrowthRate.MEDIUM_SLOW, 50, false),
    new PokemonSpecies(Species.GLIMMORA, 9, false, false, false, "Ore Pokémon", Type.ROCK, Type.POISON, 1.5, 45, Abilities.TOXIC_DEBRIS, Abilities.NONE, Abilities.CORROSION, 525, 83, 55, 90, 130, 81, 86, 25, 50, 184, GrowthRate.MEDIUM_SLOW, 50, false),
    new PokemonSpecies(Species.GREAVARD, 9, false, false, false, "Ghost Dog Pokémon", Type.GHOST, null, 0.6, 35, Abilities.PICKUP, Abilities.NONE, Abilities.FLUFFY, 290, 50, 61, 60, 30, 55, 34, 120, 50, 58, GrowthRate.MEDIUM_SLOW, 50, false),
    new PokemonSpecies(Species.HOUNDSTONE, 9, false, false, false, "Ghost Dog Pokémon", Type.GHOST, null, 2, 15, Abilities.SAND_RUSH, Abilities.NONE, Abilities.FLUFFY, 488, 72, 101, 100, 50, 97, 68, 60, 50, 171, GrowthRate.MEDIUM_SLOW, 50, false),
    new PokemonSpecies(Species.FLAMIGO, 9, false, false, false, "Synchronize Pokémon", Type.FLYING, Type.FIGHTING, 1.6, 37, Abilities.SCRAPPY, Abilities.TANGLED_FEET, Abilities.COSTAR, 500, 82, 115, 74, 75, 64, 90, 100, 50, 175, GrowthRate.MEDIUM_SLOW, 50, false),
    new PokemonSpecies(Species.CETODDLE, 9, false, false, false, "Terra Whale Pokémon", Type.ICE, null, 1.2, 45, Abilities.THICK_FAT, Abilities.SNOW_CLOAK, Abilities.SHEER_FORCE, 334, 108, 68, 45, 30, 40, 43, 150, 50, 67, GrowthRate.MEDIUM_SLOW, 50, false),
    new PokemonSpecies(Species.CETITAN, 9, false, false, false, "Terra Whale Pokémon", Type.ICE, null, 4.5, 700, Abilities.THICK_FAT, Abilities.SLUSH_RUSH, Abilities.SHEER_FORCE, 521, 170, 113, 65, 45, 55, 73, 50, 50, 182, GrowthRate.MEDIUM_SLOW, 50, false),
    new PokemonSpecies(Species.VELUZA, 9, false, false, false, "Jettison Pokémon", Type.WATER, Type.PSYCHIC, 2.5, 90, Abilities.MOLD_BREAKER, Abilities.NONE, Abilities.SHARPNESS, 478, 90, 102, 73, 78, 65, 70, 100, 50, 167, GrowthRate.FAST, 50, false),
    new PokemonSpecies(Species.DONDOZO, 9, false, false, false, "Big Catfish Pokémon", Type.WATER, null, 12, 220, Abilities.UNAWARE, Abilities.OBLIVIOUS, Abilities.WATER_VEIL, 530, 150, 100, 115, 65, 65, 35, 25, 50, 265, GrowthRate.SLOW, 50, false),
    new PokemonSpecies(Species.TATSUGIRI, 9, false, false, false, "Mimicry Pokémon", Type.DRAGON, Type.WATER, 0.3, 8, Abilities.COMMANDER, Abilities.NONE, Abilities.STORM_DRAIN, 475, 68, 50, 60, 120, 95, 82, 100, 50, 166, GrowthRate.MEDIUM_SLOW, 50, false, false,
      new PokemonForm("Curly Form", "curly", Type.DRAGON, Type.WATER, 0.3, 8, Abilities.COMMANDER, Abilities.NONE, Abilities.STORM_DRAIN, 475, 68, 50, 60, 120, 95, 82, 100, 50, 166, false, null, true),
      new PokemonForm("Droopy Form", "droopy", Type.DRAGON, Type.WATER, 0.3, 8, Abilities.COMMANDER, Abilities.NONE, Abilities.STORM_DRAIN, 475, 68, 50, 60, 120, 95, 82, 100, 50, 166, false, null, true),
      new PokemonForm("Stretchy Form", "stretchy", Type.DRAGON, Type.WATER, 0.3, 8, Abilities.COMMANDER, Abilities.NONE, Abilities.STORM_DRAIN, 475, 68, 50, 60, 120, 95, 82, 100, 50, 166, false, null, true),
    ),
    new PokemonSpecies(Species.ANNIHILAPE, 9, false, false, false, "Rage Monkey Pokémon", Type.FIGHTING, Type.GHOST, 1.2, 56, Abilities.VITAL_SPIRIT, Abilities.INNER_FOCUS, Abilities.DEFIANT, 535, 110, 115, 80, 50, 90, 90, 45, 50, 268, GrowthRate.MEDIUM_FAST, 50, false),
    new PokemonSpecies(Species.CLODSIRE, 9, false, false, false, "Spiny Fish Pokémon", Type.POISON, Type.GROUND, 1.8, 223, Abilities.POISON_POINT, Abilities.WATER_ABSORB, Abilities.UNAWARE, 430, 130, 75, 60, 45, 100, 20, 90, 50, 151, GrowthRate.MEDIUM_FAST, 50, false),
    new PokemonSpecies(Species.FARIGIRAF, 9, false, false, false, "Long Neck Pokémon", Type.NORMAL, Type.PSYCHIC, 3.2, 160, Abilities.CUD_CHEW, Abilities.ARMOR_TAIL, Abilities.SAP_SIPPER, 520, 120, 90, 70, 110, 70, 60, 45, 50, 260, GrowthRate.MEDIUM_FAST, 50, false),
    new PokemonSpecies(Species.DUDUNSPARCE, 9, false, false, false, "Land Snake Pokémon", Type.NORMAL, null, 3.6, 39.2, Abilities.SERENE_GRACE, Abilities.RUN_AWAY, Abilities.RATTLED, 520, 125, 100, 80, 85, 75, 55, 45, 50, 182, GrowthRate.MEDIUM_FAST, 50, false, false,
      new PokemonForm("Two-Segment Form", "two-segment", Type.NORMAL, null, 3.6, 39.2, Abilities.SERENE_GRACE, Abilities.RUN_AWAY, Abilities.RATTLED, 520, 125, 100, 80, 85, 75, 55, 45, 50, 182, false, ""),
      new PokemonForm("Three-Segment Form", "three-segment", Type.NORMAL, null, 4.5, 47.4, Abilities.SERENE_GRACE, Abilities.RUN_AWAY, Abilities.RATTLED, 520, 125, 100, 80, 85, 75, 55, 45, 50, 182),
    ),
    new PokemonSpecies(Species.KINGAMBIT, 9, false, false, false, "Big Blade Pokémon", Type.DARK, Type.STEEL, 2, 120, Abilities.DEFIANT, Abilities.SUPREME_OVERLORD, Abilities.PRESSURE, 550, 100, 135, 120, 60, 85, 50, 25, 50, 275, GrowthRate.MEDIUM_FAST, 50, false),
    new PokemonSpecies(Species.GREAT_TUSK, 9, false, false, false, "Paradox Pokémon", Type.GROUND, Type.FIGHTING, 2.2, 320, Abilities.PROTOSYNTHESIS, Abilities.NONE, Abilities.NONE, 570, 115, 131, 131, 53, 53, 87, 30, 0, 285, GrowthRate.SLOW, null, false),
    new PokemonSpecies(Species.SCREAM_TAIL, 9, false, false, false, "Paradox Pokémon", Type.FAIRY, Type.PSYCHIC, 1.2, 8, Abilities.PROTOSYNTHESIS, Abilities.NONE, Abilities.NONE, 570, 115, 65, 99, 65, 115, 111, 50, 0, 285, GrowthRate.SLOW, null, false),
    new PokemonSpecies(Species.BRUTE_BONNET, 9, false, false, false, "Paradox Pokémon", Type.GRASS, Type.DARK, 1.2, 21, Abilities.PROTOSYNTHESIS, Abilities.NONE, Abilities.NONE, 570, 111, 127, 99, 79, 99, 55, 50, 0, 285, GrowthRate.SLOW, null, false),
    new PokemonSpecies(Species.FLUTTER_MANE, 9, false, false, false, "Paradox Pokémon", Type.GHOST, Type.FAIRY, 1.4, 4, Abilities.PROTOSYNTHESIS, Abilities.NONE, Abilities.NONE, 570, 55, 55, 55, 135, 135, 135, 30, 0, 285, GrowthRate.SLOW, null, false),
    new PokemonSpecies(Species.SLITHER_WING, 9, false, false, false, "Paradox Pokémon", Type.BUG, Type.FIGHTING, 3.2, 92, Abilities.PROTOSYNTHESIS, Abilities.NONE, Abilities.NONE, 570, 85, 135, 79, 85, 105, 81, 30, 0, 285, GrowthRate.SLOW, null, false),
    new PokemonSpecies(Species.SANDY_SHOCKS, 9, false, false, false, "Paradox Pokémon", Type.ELECTRIC, Type.GROUND, 2.3, 60, Abilities.PROTOSYNTHESIS, Abilities.NONE, Abilities.NONE, 570, 85, 81, 97, 121, 85, 101, 30, 0, 285, GrowthRate.SLOW, null, false),
    new PokemonSpecies(Species.IRON_TREADS, 9, false, false, false, "Paradox Pokémon", Type.GROUND, Type.STEEL, 0.9, 240, Abilities.QUARK_DRIVE, Abilities.NONE, Abilities.NONE, 570, 90, 112, 120, 72, 70, 106, 30, 0, 285, GrowthRate.SLOW, null, false),
    new PokemonSpecies(Species.IRON_BUNDLE, 9, false, false, false, "Paradox Pokémon", Type.ICE, Type.WATER, 0.6, 11, Abilities.QUARK_DRIVE, Abilities.NONE, Abilities.NONE, 570, 56, 80, 114, 124, 60, 136, 50, 0, 285, GrowthRate.SLOW, null, false),
    new PokemonSpecies(Species.IRON_HANDS, 9, false, false, false, "Paradox Pokémon", Type.FIGHTING, Type.ELECTRIC, 1.8, 380.7, Abilities.QUARK_DRIVE, Abilities.NONE, Abilities.NONE, 570, 154, 140, 108, 50, 68, 50, 50, 0, 285, GrowthRate.SLOW, null, false),
    new PokemonSpecies(Species.IRON_JUGULIS, 9, false, false, false, "Paradox Pokémon", Type.DARK, Type.FLYING, 1.3, 111, Abilities.QUARK_DRIVE, Abilities.NONE, Abilities.NONE, 570, 94, 80, 86, 122, 80, 108, 30, 0, 285, GrowthRate.SLOW, null, false),
    new PokemonSpecies(Species.IRON_MOTH, 9, false, false, false, "Paradox Pokémon", Type.FIRE, Type.POISON, 1.2, 36, Abilities.QUARK_DRIVE, Abilities.NONE, Abilities.NONE, 570, 80, 70, 60, 140, 110, 110, 30, 0, 285, GrowthRate.SLOW, null, false),
    new PokemonSpecies(Species.IRON_THORNS, 9, false, false, false, "Paradox Pokémon", Type.ROCK, Type.ELECTRIC, 1.6, 303, Abilities.QUARK_DRIVE, Abilities.NONE, Abilities.NONE, 570, 100, 134, 110, 70, 84, 72, 30, 0, 285, GrowthRate.SLOW, null, false),
    new PokemonSpecies(Species.FRIGIBAX, 9, false, false, false, "Ice Fin Pokémon", Type.DRAGON, Type.ICE, 0.5, 17, Abilities.THERMAL_EXCHANGE, Abilities.NONE, Abilities.ICE_BODY, 320, 65, 75, 45, 35, 45, 55, 45, 50, 64, GrowthRate.SLOW, 50, false),
    new PokemonSpecies(Species.ARCTIBAX, 9, false, false, false, "Ice Fin Pokémon", Type.DRAGON, Type.ICE, 0.8, 30, Abilities.THERMAL_EXCHANGE, Abilities.NONE, Abilities.ICE_BODY, 423, 90, 95, 66, 45, 65, 62, 25, 50, 148, GrowthRate.SLOW, 50, false),
    new PokemonSpecies(Species.BAXCALIBUR, 9, false, false, false, "Ice Dragon Pokémon", Type.DRAGON, Type.ICE, 2.1, 210, Abilities.THERMAL_EXCHANGE, Abilities.NONE, Abilities.ICE_BODY, 600, 115, 145, 92, 75, 86, 87, 10, 50, 300, GrowthRate.SLOW, 50, false),
    new PokemonSpecies(Species.GIMMIGHOUL, 9, false, false, false, "Coin Chest Pokémon", Type.GHOST, null, 0.3, 5, Abilities.RATTLED, Abilities.NONE, Abilities.NONE, 300, 45, 30, 70, 75, 70, 10, 45, 50, 60, GrowthRate.SLOW, null, false, false,
      new PokemonForm("Chest Form", "chest", Type.GHOST, null, 0.3, 5, Abilities.RATTLED, Abilities.NONE, Abilities.NONE, 300, 45, 30, 70, 75, 70, 10, 45, 50, 60, false, "", true),
      new PokemonForm("Roaming Form", "roaming", Type.GHOST, null, 0.1, 1, Abilities.RUN_AWAY, Abilities.NONE, Abilities.NONE, 300, 45, 30, 25, 75, 45, 80, 45, 50, 60, false, null, true),
    ),
    new PokemonSpecies(Species.GHOLDENGO, 9, false, false, false, "Coin Entity Pokémon", Type.STEEL, Type.GHOST, 1.2, 30, Abilities.GOOD_AS_GOLD, Abilities.NONE, Abilities.NONE, 550, 87, 60, 95, 133, 91, 84, 45, 50, 275, GrowthRate.SLOW, null, false),
    new PokemonSpecies(Species.WO_CHIEN, 9, true, false, false, "Ruinous Pokémon", Type.DARK, Type.GRASS, 1.5, 74.2, Abilities.TABLETS_OF_RUIN, Abilities.NONE, Abilities.NONE, 570, 85, 85, 100, 95, 135, 70, 6, 0, 285, GrowthRate.SLOW, null, false),
    new PokemonSpecies(Species.CHIEN_PAO, 9, true, false, false, "Ruinous Pokémon", Type.DARK, Type.ICE, 1.9, 152.2, Abilities.SWORD_OF_RUIN, Abilities.NONE, Abilities.NONE, 570, 80, 120, 80, 90, 65, 135, 6, 0, 285, GrowthRate.SLOW, null, false),
    new PokemonSpecies(Species.TING_LU, 9, true, false, false, "Ruinous Pokémon", Type.DARK, Type.GROUND, 2.7, 699.7, Abilities.VESSEL_OF_RUIN, Abilities.NONE, Abilities.NONE, 570, 155, 110, 125, 55, 80, 45, 6, 0, 285, GrowthRate.SLOW, null, false),
    new PokemonSpecies(Species.CHI_YU, 9, true, false, false, "Ruinous Pokémon", Type.DARK, Type.FIRE, 0.4, 4.9, Abilities.BEADS_OF_RUIN, Abilities.NONE, Abilities.NONE, 570, 55, 80, 80, 135, 120, 100, 6, 0, 285, GrowthRate.SLOW, null, false),
    new PokemonSpecies(Species.ROARING_MOON, 9, false, false, false, "Paradox Pokémon", Type.DRAGON, Type.DARK, 2, 380, Abilities.PROTOSYNTHESIS, Abilities.NONE, Abilities.NONE, 590, 105, 139, 71, 55, 101, 119, 10, 0, 295, GrowthRate.SLOW, null, false),
    new PokemonSpecies(Species.IRON_VALIANT, 9, false, false, false, "Paradox Pokémon", Type.FAIRY, Type.FIGHTING, 1.4, 35, Abilities.QUARK_DRIVE, Abilities.NONE, Abilities.NONE, 590, 74, 130, 90, 120, 60, 116, 10, 0, 295, GrowthRate.SLOW, null, false),
    new PokemonSpecies(Species.KORAIDON, 9, false, true, false, "Paradox Pokémon", Type.FIGHTING, Type.DRAGON, 2.5, 303, Abilities.ORICHALCUM_PULSE, Abilities.NONE, Abilities.NONE, 670, 100, 135, 115, 85, 100, 135, 3, 0, 335, GrowthRate.SLOW, null, false, false,
      new PokemonForm("Apex Build", "apex-build", Type.FIGHTING, Type.DRAGON, 2.5, 303, Abilities.ORICHALCUM_PULSE, Abilities.NONE, Abilities.NONE, 670, 100, 135, 115, 85, 100, 135, 3, 0, 335, false, null, true),
      new PokemonForm("Limited Build", "limited-build", Type.FIGHTING, Type.DRAGON, 3.5, 303, Abilities.ORICHALCUM_PULSE, Abilities.NONE, Abilities.NONE, 670, 100, 135, 115, 85, 100, 135, 3, 0, 335, false, null, true),
      new PokemonForm("Sprinting Build", "sprinting-build", Type.FIGHTING, Type.DRAGON, 3.5, 303, Abilities.ORICHALCUM_PULSE, Abilities.NONE, Abilities.NONE, 670, 100, 135, 115, 85, 100, 135, 3, 0, 335, false, null, true),
      new PokemonForm("Swimming Build", "swimming-build", Type.FIGHTING, Type.DRAGON, 3.5, 303, Abilities.ORICHALCUM_PULSE, Abilities.NONE, Abilities.NONE, 670, 100, 135, 115, 85, 100, 135, 3, 0, 335, false, null, true),
      new PokemonForm("Gliding Build", "gliding-build", Type.FIGHTING, Type.DRAGON, 3.5, 303, Abilities.ORICHALCUM_PULSE, Abilities.NONE, Abilities.NONE, 670, 100, 135, 115, 85, 100, 135, 3, 0, 335, false, null, true),
    ),
    new PokemonSpecies(Species.MIRAIDON, 9, false, true, false, "Paradox Pokémon", Type.ELECTRIC, Type.DRAGON, 3.5, 240, Abilities.HADRON_ENGINE, Abilities.NONE, Abilities.NONE, 670, 100, 85, 100, 135, 115, 135, 3, 0, 335, GrowthRate.SLOW, null, false, false,
      new PokemonForm("Ultimate Mode", "ultimate-mode", Type.ELECTRIC, Type.DRAGON, 3.5, 240, Abilities.HADRON_ENGINE, Abilities.NONE, Abilities.NONE, 670, 100, 85, 100, 135, 115, 135, 3, 0, 335, false, null, true),
      new PokemonForm("Low-Power Mode", "low-power-mode", Type.ELECTRIC, Type.DRAGON, 2.8, 240, Abilities.HADRON_ENGINE, Abilities.NONE, Abilities.NONE, 670, 100, 85, 100, 135, 115, 135, 3, 0, 335, false, null, true),
      new PokemonForm("Drive Mode", "drive-mode", Type.ELECTRIC, Type.DRAGON, 2.8, 240, Abilities.HADRON_ENGINE, Abilities.NONE, Abilities.NONE, 670, 100, 85, 100, 135, 115, 135, 3, 0, 335, false, null, true),
      new PokemonForm("Aquatic Mode", "aquatic-mode", Type.ELECTRIC, Type.DRAGON, 2.8, 240, Abilities.HADRON_ENGINE, Abilities.NONE, Abilities.NONE, 670, 100, 85, 100, 135, 115, 135, 3, 0, 335, false, null, true),
      new PokemonForm("Glide Mode", "glide-mode", Type.ELECTRIC, Type.DRAGON, 2.8, 240, Abilities.HADRON_ENGINE, Abilities.NONE, Abilities.NONE, 670, 100, 85, 100, 135, 115, 135, 3, 0, 335, false, null, true),
    ),
    new PokemonSpecies(Species.WALKING_WAKE, 9, false, false, false, "Paradox Pokémon", Type.WATER, Type.DRAGON, 3.5, 280, Abilities.PROTOSYNTHESIS, Abilities.NONE, Abilities.NONE, 590, 99, 83, 91, 125, 83, 109, 5, 0, 295, GrowthRate.SLOW, null, false),
    new PokemonSpecies(Species.IRON_LEAVES, 9, false, false, false, "Paradox Pokémon", Type.GRASS, Type.PSYCHIC, 1.5, 125, Abilities.QUARK_DRIVE, Abilities.NONE, Abilities.NONE, 590, 90, 130, 88, 70, 108, 104, 5, 0, 295, GrowthRate.SLOW, null, false),
    new PokemonSpecies(Species.DIPPLIN, 9, false, false, false, "Candy Apple Pokémon", Type.GRASS, Type.DRAGON, 0.4, 9.7, Abilities.SUPERSWEET_SYRUP, Abilities.GLUTTONY, Abilities.STICKY_HOLD, 485, 80, 80, 110, 95, 80, 40, 45, 50, 170, GrowthRate.ERRATIC, null, false),
    new PokemonSpecies(Species.POLTCHAGEIST, 9, false, false, false, "Matcha Pokémon", Type.GRASS, Type.GHOST, 0.1, 1.1, Abilities.HOSPITALITY, Abilities.NONE, Abilities.HEATPROOF, 308, 40, 45, 45, 74, 54, 50, 120, 50, 62, GrowthRate.SLOW, null, false, false,
      new PokemonForm("Counterfeit Form", "counterfeit", Type.GRASS, Type.GHOST, 0.1, 1.1, Abilities.HOSPITALITY, Abilities.NONE, Abilities.HEATPROOF, 308, 40, 45, 45, 74, 54, 50, 120, 50, 62, false, null, true),
      new PokemonForm("Artisan Form", "artisan", Type.GRASS, Type.GHOST, 0.1, 1.1, Abilities.HOSPITALITY, Abilities.NONE, Abilities.HEATPROOF, 308, 40, 45, 45, 74, 54, 50, 120, 50, 62, false, null, true),
    ),
    new PokemonSpecies(Species.SINISTCHA, 9, false, false, false, "Matcha Pokémon", Type.GRASS, Type.GHOST, 0.2, 2.2, Abilities.HOSPITALITY, Abilities.NONE, Abilities.HEATPROOF, 508, 71, 60, 106, 121, 80, 70, 60, 50, 178, GrowthRate.SLOW, null, false, false,
      new PokemonForm("Unremarkable Form", "unremarkable", Type.GRASS, Type.GHOST, 0.2, 2.2, Abilities.HOSPITALITY, Abilities.NONE, Abilities.HEATPROOF, 508, 71, 60, 106, 121, 80, 70, 60, 50, 178),
      new PokemonForm("Masterpiece Form", "masterpiece", Type.GRASS, Type.GHOST, 0.2, 2.2, Abilities.HOSPITALITY, Abilities.NONE, Abilities.HEATPROOF, 508, 71, 60, 106, 121, 80, 70, 60, 50, 178),
    ),
    new PokemonSpecies(Species.OKIDOGI, 9, true, false, false, "Retainer Pokémon", Type.POISON, Type.FIGHTING, 1.8, 92.2, Abilities.TOXIC_CHAIN, Abilities.NONE, Abilities.GUARD_DOG, 555, 88, 128, 115, 58, 86, 80, 3, 0, 276, GrowthRate.SLOW, 100, false),
    new PokemonSpecies(Species.MUNKIDORI, 9, true, false, false, "Retainer Pokémon", Type.POISON, Type.PSYCHIC, 1, 12.2, Abilities.TOXIC_CHAIN, Abilities.NONE, Abilities.FRISK, 555, 88, 75, 66, 130, 90, 106, 3, 0, 276, GrowthRate.SLOW, 100, false),
    new PokemonSpecies(Species.FEZANDIPITI, 9, true, false, false, "Retainer Pokémon", Type.POISON, Type.FAIRY, 1.4, 30.1, Abilities.TOXIC_CHAIN, Abilities.NONE, Abilities.TECHNICIAN, 555, 88, 91, 82, 70, 125, 99, 3, 0, 276, GrowthRate.SLOW, 100, false),
    new PokemonSpecies(Species.OGERPON, 9, true, false, false, "Mask Pokémon", Type.GRASS, null, 1.2, 39.8, Abilities.DEFIANT, Abilities.NONE, Abilities.NONE, 550, 80, 120, 84, 60, 96, 110, 5, 50, 275, GrowthRate.SLOW, 0, false, false,
      new PokemonForm("Teal Mask", "teal-mask", Type.GRASS, null, 1.2, 39.8, Abilities.DEFIANT, Abilities.NONE, Abilities.NONE, 550, 80, 120, 84, 60, 96, 110, 5, 50, 275, false, null, true),
      new PokemonForm("Wellspring Mask", "wellspring-mask", Type.GRASS, Type.WATER, 1.2, 39.8, Abilities.WATER_ABSORB, Abilities.NONE, Abilities.NONE, 550, 80, 120, 84, 60, 96, 110, 5, 50, 275),
      new PokemonForm("Hearthflame Mask", "hearthflame-mask", Type.GRASS, Type.FIRE, 1.2, 39.8, Abilities.MOLD_BREAKER, Abilities.NONE, Abilities.NONE, 550, 80, 120, 84, 60, 96, 110, 5, 50, 275),
      new PokemonForm("Cornerstone Mask", "cornerstone-mask", Type.GRASS, Type.ROCK, 1.2, 39.8, Abilities.STURDY, Abilities.NONE, Abilities.NONE, 550, 80, 120, 84, 60, 96, 110, 5, 50, 275),
      new PokemonForm("Teal Mask Terastallized", "teal-mask-tera", Type.GRASS, null, 1.2, 39.8, Abilities.EMBODY_ASPECT_TEAL, Abilities.NONE, Abilities.NONE, 550, 80, 120, 84, 60, 96, 110, 5, 50, 275),
      new PokemonForm("Wellspring Mask Terastallized", "wellspring-mask-tera", Type.GRASS, Type.WATER, 1.2, 39.8, Abilities.EMBODY_ASPECT_WELLSPRING, Abilities.NONE, Abilities.NONE, 550, 80, 120, 84, 60, 96, 110, 5, 50, 275),
      new PokemonForm("Hearthflame Mask Terastallized", "hearthflame-mask-tera", Type.GRASS, Type.FIRE, 1.2, 39.8, Abilities.EMBODY_ASPECT_HEARTHFLAME, Abilities.NONE, Abilities.NONE, 550, 80, 120, 84, 60, 96, 110, 5, 50, 275),
      new PokemonForm("Cornerstone Mask Terastallized", "cornerstone-mask-tera", Type.GRASS, Type.ROCK, 1.2, 39.8, Abilities.EMBODY_ASPECT_CORNERSTONE, Abilities.NONE, Abilities.NONE, 550, 80, 120, 84, 60, 96, 110, 5, 50, 275),
    ),
    new PokemonSpecies(Species.ARCHALUDON, 9, false, false, false, "Alloy Pokémon", Type.STEEL, Type.DRAGON, 2, 60, Abilities.STAMINA, Abilities.STURDY, Abilities.STALWART, 600, 90, 105, 130, 125, 65, 85, 10, 50, 300, GrowthRate.MEDIUM_FAST, 50, false),
    new PokemonSpecies(Species.HYDRAPPLE, 9, false, false, false, "Apple Hydra Pokémon", Type.GRASS, Type.DRAGON, 1.8, 93, Abilities.SUPERSWEET_SYRUP, Abilities.REGENERATOR, Abilities.STICKY_HOLD, 540, 106, 80, 110, 120, 80, 44, 10, 50, 270, GrowthRate.ERRATIC, 50, false),
    new PokemonSpecies(Species.GOUGING_FIRE, 9, false, false, false, "Paradox Pokémon", Type.FIRE, Type.DRAGON, 3.5, 590, Abilities.PROTOSYNTHESIS, Abilities.NONE, Abilities.NONE, 590, 105, 115, 121, 65, 93, 91, 10, 0, 295, GrowthRate.SLOW, null, false),
    new PokemonSpecies(Species.RAGING_BOLT, 9, false, false, false, "Paradox Pokémon", Type.ELECTRIC, Type.DRAGON, 5.2, 480, Abilities.PROTOSYNTHESIS, Abilities.NONE, Abilities.NONE, 590, 125, 73, 91, 137, 89, 75, 10, 0, 295, GrowthRate.SLOW, null, false),
    new PokemonSpecies(Species.IRON_BOULDER, 9, false, false, false, "Paradox Pokémon", Type.ROCK, Type.PSYCHIC, 1.5, 162.5, Abilities.QUARK_DRIVE, Abilities.NONE, Abilities.NONE, 590, 90, 120, 80, 68, 108, 124, 10, 0, 295, GrowthRate.SLOW, null, false),
    new PokemonSpecies(Species.IRON_CROWN, 9, false, false, false, "Paradox Pokémon", Type.STEEL, Type.PSYCHIC, 1.6, 156, Abilities.QUARK_DRIVE, Abilities.NONE, Abilities.NONE, 590, 90, 72, 100, 122, 108, 98, 10, 0, 295, GrowthRate.SLOW, null, false),
    new PokemonSpecies(Species.TERAPAGOS, 9, false, true, false, "Tera Pokémon", Type.NORMAL, null, 0.2, 6.5, Abilities.TERA_SHIFT, Abilities.NONE, Abilities.NONE, 450, 90, 65, 85, 65, 85, 60, 5, 50, 90, GrowthRate.SLOW, 50, false, false,
      new PokemonForm("Normal Form", "", Type.NORMAL, null, 0.2, 6.5, Abilities.TERA_SHIFT, Abilities.NONE, Abilities.NONE, 450, 90, 65, 85, 65, 85, 60, 5, 50, 90, false, null, true),
      new PokemonForm("Terastal Form", "terastal", Type.NORMAL, null, 0.3, 16, Abilities.TERA_SHELL, Abilities.NONE, Abilities.NONE, 600, 95, 95, 110, 105, 110, 85, 5, 50, 90),
      new PokemonForm("Stellar Form", "stellar", Type.NORMAL, null, 1.7, 77, Abilities.TERAFORM_ZERO, Abilities.NONE, Abilities.NONE, 700, 160, 105, 110, 130, 110, 85, 5, 50, 90),
    ),
    new PokemonSpecies(Species.PECHARUNT, 9, false, false, true, "Subjugation Pokémon", Type.POISON, Type.GHOST, 0.3, 0.3, Abilities.POISON_PUPPETEER, Abilities.NONE, Abilities.NONE, 600, 88, 88, 160, 88, 88, 88, 3, 0, 300, GrowthRate.SLOW, null, false),
    new PokemonSpecies(Species.ALOLA_RATTATA, 7, false, false, false, "Mouse Pokémon", Type.DARK, Type.NORMAL, 0.3, 3.8, Abilities.GLUTTONY, Abilities.HUSTLE, Abilities.THICK_FAT, 253, 30, 56, 35, 25, 35, 72, 255, 70, 51, GrowthRate.MEDIUM_FAST, 50, false),
    new PokemonSpecies(Species.ALOLA_RATICATE, 7, false, false, false, "Mouse Pokémon", Type.DARK, Type.NORMAL, 0.7, 25.5, Abilities.GLUTTONY, Abilities.HUSTLE, Abilities.THICK_FAT, 413, 75, 71, 70, 40, 80, 77, 127, 70, 145, GrowthRate.MEDIUM_FAST, 50, false),
    new PokemonSpecies(Species.ALOLA_RAICHU, 7, false, false, false, "Mouse Pokémon", Type.ELECTRIC, Type.PSYCHIC, 0.7, 21, Abilities.SURGE_SURFER, Abilities.NONE, Abilities.NONE, 485, 60, 85, 50, 95, 85, 110, 75, 50, 243, GrowthRate.MEDIUM_FAST, 50, false),
    new PokemonSpecies(Species.ALOLA_SANDSHREW, 7, false, false, false, "Mouse Pokémon", Type.ICE, Type.STEEL, 0.7, 40, Abilities.SNOW_CLOAK, Abilities.NONE, Abilities.SLUSH_RUSH, 300, 50, 75, 90, 10, 35, 40, 255, 50, 60, GrowthRate.MEDIUM_FAST, 50, false),
    new PokemonSpecies(Species.ALOLA_SANDSLASH, 7, false, false, false, "Mouse Pokémon", Type.ICE, Type.STEEL, 1.2, 55, Abilities.SNOW_CLOAK, Abilities.NONE, Abilities.SLUSH_RUSH, 450, 75, 100, 120, 25, 65, 65, 90, 50, 158, GrowthRate.MEDIUM_FAST, 50, false),
    new PokemonSpecies(Species.ALOLA_VULPIX, 7, false, false, false, "Fox Pokémon", Type.ICE, null, 0.6, 9.9, Abilities.SNOW_CLOAK, Abilities.NONE, Abilities.SNOW_WARNING, 299, 38, 41, 40, 50, 65, 65, 190, 50, 60, GrowthRate.MEDIUM_FAST, 25, false),
    new PokemonSpecies(Species.ALOLA_NINETALES, 7, false, false, false, "Fox Pokémon", Type.ICE, Type.FAIRY, 1.1, 19.9, Abilities.SNOW_CLOAK, Abilities.NONE, Abilities.SNOW_WARNING, 505, 73, 67, 75, 81, 100, 109, 75, 50, 177, GrowthRate.MEDIUM_FAST, 25, false),
    new PokemonSpecies(Species.ALOLA_DIGLETT, 7, false, false, false, "Mole Pokémon", Type.GROUND, Type.STEEL, 0.2, 1, Abilities.SAND_VEIL, Abilities.TANGLING_HAIR, Abilities.SAND_FORCE, 265, 10, 55, 30, 35, 45, 90, 255, 50, 53, GrowthRate.MEDIUM_FAST, 50, false),
    new PokemonSpecies(Species.ALOLA_DUGTRIO, 7, false, false, false, "Mole Pokémon", Type.GROUND, Type.STEEL, 0.7, 66.6, Abilities.SAND_VEIL, Abilities.TANGLING_HAIR, Abilities.SAND_FORCE, 425, 35, 100, 60, 50, 70, 110, 50, 50, 149, GrowthRate.MEDIUM_FAST, 50, false),
    new PokemonSpecies(Species.ALOLA_MEOWTH, 7, false, false, false, "Scratch Cat Pokémon", Type.DARK, null, 0.4, 4.2, Abilities.PICKUP, Abilities.TECHNICIAN, Abilities.RATTLED, 290, 40, 35, 35, 50, 40, 90, 255, 50, 58, GrowthRate.MEDIUM_FAST, 50, false),
    new PokemonSpecies(Species.ALOLA_PERSIAN, 7, false, false, false, "Classy Cat Pokémon", Type.DARK, null, 1.1, 33, Abilities.FUR_COAT, Abilities.TECHNICIAN, Abilities.RATTLED, 440, 65, 60, 60, 75, 65, 115, 90, 50, 154, GrowthRate.MEDIUM_FAST, 50, false),
    new PokemonSpecies(Species.ALOLA_GEODUDE, 7, false, false, false, "Rock Pokémon", Type.ROCK, Type.ELECTRIC, 0.4, 20.3, Abilities.MAGNET_PULL, Abilities.STURDY, Abilities.GALVANIZE, 300, 40, 80, 100, 30, 30, 20, 255, 70, 60, GrowthRate.MEDIUM_SLOW, 50, false),
    new PokemonSpecies(Species.ALOLA_GRAVELER, 7, false, false, false, "Rock Pokémon", Type.ROCK, Type.ELECTRIC, 1, 110, Abilities.MAGNET_PULL, Abilities.STURDY, Abilities.GALVANIZE, 390, 55, 95, 115, 45, 45, 35, 120, 70, 137, GrowthRate.MEDIUM_SLOW, 50, false),
    new PokemonSpecies(Species.ALOLA_GOLEM, 7, false, false, false, "Megaton Pokémon", Type.ROCK, Type.ELECTRIC, 1.7, 316, Abilities.MAGNET_PULL, Abilities.STURDY, Abilities.GALVANIZE, 495, 80, 120, 130, 55, 65, 45, 45, 70, 223, GrowthRate.MEDIUM_SLOW, 50, false),
    new PokemonSpecies(Species.ALOLA_GRIMER, 7, false, false, false, "Sludge Pokémon", Type.POISON, Type.DARK, 0.7, 42, Abilities.POISON_TOUCH, Abilities.GLUTTONY, Abilities.POWER_OF_ALCHEMY, 325, 80, 80, 50, 40, 50, 25, 190, 70, 65, GrowthRate.MEDIUM_FAST, 50, false),
    new PokemonSpecies(Species.ALOLA_MUK, 7, false, false, false, "Sludge Pokémon", Type.POISON, Type.DARK, 1, 52, Abilities.POISON_TOUCH, Abilities.GLUTTONY, Abilities.POWER_OF_ALCHEMY, 500, 105, 105, 75, 65, 100, 50, 75, 70, 175, GrowthRate.MEDIUM_FAST, 50, false),
    new PokemonSpecies(Species.ALOLA_EXEGGUTOR, 7, false, false, false, "Coconut Pokémon", Type.GRASS, Type.DRAGON, 10.9, 415.6, Abilities.FRISK, Abilities.NONE, Abilities.HARVEST, 530, 95, 105, 85, 125, 75, 45, 45, 50, 186, GrowthRate.SLOW, 50, false),
    new PokemonSpecies(Species.ALOLA_MAROWAK, 7, false, false, false, "Bone Keeper Pokémon", Type.FIRE, Type.GHOST, 1, 34, Abilities.CURSED_BODY, Abilities.LIGHTNING_ROD, Abilities.ROCK_HEAD, 425, 60, 80, 110, 50, 80, 45, 75, 50, 149, GrowthRate.MEDIUM_FAST, 50, false),
    new PokemonSpecies(Species.ETERNAL_FLOETTE, 6, false, false, false, "Single Bloom Pokémon", Type.FAIRY, null, 0.2, 0.9, Abilities.FLOWER_VEIL, Abilities.NONE, Abilities.SYMBIOSIS, 551, 74, 65, 67, 125, 128, 92, 120, 70, 130, GrowthRate.MEDIUM_FAST, 0, false),
    new PokemonSpecies(Species.GALAR_MEOWTH, 8, false, false, false, "Scratch Cat Pokémon", Type.STEEL, null, 0.4, 7.5, Abilities.PICKUP, Abilities.TOUGH_CLAWS, Abilities.UNNERVE, 290, 50, 65, 55, 40, 40, 40, 255, 50, 58, GrowthRate.MEDIUM_FAST, 50, false),
    new PokemonSpecies(Species.GALAR_PONYTA, 8, false, false, false, "Fire Horse Pokémon", Type.PSYCHIC, null, 0.8, 24, Abilities.RUN_AWAY, Abilities.PASTEL_VEIL, Abilities.ANTICIPATION, 410, 50, 85, 55, 65, 65, 90, 190, 50, 82, GrowthRate.MEDIUM_FAST, 50, false),
    new PokemonSpecies(Species.GALAR_RAPIDASH, 8, false, false, false, "Fire Horse Pokémon", Type.PSYCHIC, Type.FAIRY, 1.7, 80, Abilities.RUN_AWAY, Abilities.PASTEL_VEIL, Abilities.ANTICIPATION, 500, 65, 100, 70, 80, 80, 105, 60, 50, 175, GrowthRate.MEDIUM_FAST, 50, false),
    new PokemonSpecies(Species.GALAR_SLOWPOKE, 8, false, false, false, "Dopey Pokémon", Type.PSYCHIC, null, 1.2, 36, Abilities.GLUTTONY, Abilities.OWN_TEMPO, Abilities.REGENERATOR, 315, 90, 65, 65, 40, 40, 15, 190, 50, 63, GrowthRate.MEDIUM_FAST, 50, false),
    new PokemonSpecies(Species.GALAR_SLOWBRO, 8, false, false, false, "Hermit Crab Pokémon", Type.POISON, Type.PSYCHIC, 1.6, 70.5, Abilities.QUICK_DRAW, Abilities.OWN_TEMPO, Abilities.REGENERATOR, 490, 95, 100, 95, 100, 70, 30, 75, 50, 172, GrowthRate.MEDIUM_FAST, 50, false),
    new PokemonSpecies(Species.GALAR_FARFETCHD, 8, false, false, false, "Wild Duck Pokémon", Type.FIGHTING, null, 0.8, 42, Abilities.STEADFAST, Abilities.NONE, Abilities.SCRAPPY, 377, 52, 95, 55, 58, 62, 55, 45, 50, 132, GrowthRate.MEDIUM_FAST, 50, false),
    new PokemonSpecies(Species.GALAR_WEEZING, 8, false, false, false, "Poison Gas Pokémon", Type.POISON, Type.FAIRY, 3, 16, Abilities.LEVITATE, Abilities.NEUTRALIZING_GAS, Abilities.MISTY_SURGE, 490, 65, 90, 120, 85, 70, 60, 60, 50, 172, GrowthRate.MEDIUM_FAST, 50, false),
    new PokemonSpecies(Species.GALAR_MR_MIME, 8, false, false, false, "Barrier Pokémon", Type.ICE, Type.PSYCHIC, 1.4, 56.8, Abilities.VITAL_SPIRIT, Abilities.SCREEN_CLEANER, Abilities.ICE_BODY, 460, 50, 65, 65, 90, 90, 100, 45, 50, 161, GrowthRate.MEDIUM_FAST, 50, false),
    new PokemonSpecies(Species.GALAR_ARTICUNO, 8, true, false, false, "Freeze Pokémon", Type.PSYCHIC, Type.FLYING, 1.7, 50.9, Abilities.COMPETITIVE, Abilities.NONE, Abilities.NONE, 580, 90, 85, 85, 125, 100, 95, 3, 35, 290, GrowthRate.SLOW, null, false),
    new PokemonSpecies(Species.GALAR_ZAPDOS, 8, true, false, false, "Electric Pokémon", Type.FIGHTING, Type.FLYING, 1.6, 58.2, Abilities.DEFIANT, Abilities.NONE, Abilities.NONE, 580, 90, 125, 90, 85, 90, 100, 3, 35, 290, GrowthRate.SLOW, null, false),
    new PokemonSpecies(Species.GALAR_MOLTRES, 8, true, false, false, "Flame Pokémon", Type.DARK, Type.FLYING, 2, 66, Abilities.BERSERK, Abilities.NONE, Abilities.NONE, 580, 90, 85, 90, 100, 125, 90, 3, 35, 290, GrowthRate.SLOW, null, false),
    new PokemonSpecies(Species.GALAR_SLOWKING, 8, false, false, false, "Royal Pokémon", Type.POISON, Type.PSYCHIC, 1.8, 79.5, Abilities.CURIOUS_MEDICINE, Abilities.OWN_TEMPO, Abilities.REGENERATOR, 490, 95, 65, 80, 110, 110, 30, 70, 50, 172, GrowthRate.MEDIUM_FAST, 50, false),
    new PokemonSpecies(Species.GALAR_CORSOLA, 8, false, false, false, "Coral Pokémon", Type.GHOST, null, 0.6, 0.5, Abilities.WEAK_ARMOR, Abilities.NONE, Abilities.CURSED_BODY, 410, 60, 55, 100, 65, 100, 30, 60, 50, 144, GrowthRate.FAST, 25, false),
    new PokemonSpecies(Species.GALAR_ZIGZAGOON, 8, false, false, false, "Tiny Raccoon Pokémon", Type.DARK, Type.NORMAL, 0.4, 17.5, Abilities.PICKUP, Abilities.GLUTTONY, Abilities.QUICK_FEET, 240, 38, 30, 41, 30, 41, 60, 255, 50, 56, GrowthRate.MEDIUM_FAST, 50, false),
    new PokemonSpecies(Species.GALAR_LINOONE, 8, false, false, false, "Rushing Pokémon", Type.DARK, Type.NORMAL, 0.5, 32.5, Abilities.PICKUP, Abilities.GLUTTONY, Abilities.QUICK_FEET, 420, 78, 70, 61, 50, 61, 100, 90, 50, 147, GrowthRate.MEDIUM_FAST, 50, false),
    new PokemonSpecies(Species.GALAR_DARUMAKA, 8, false, false, false, "Zen Charm Pokémon", Type.ICE, null, 0.7, 40, Abilities.HUSTLE, Abilities.NONE, Abilities.INNER_FOCUS, 315, 70, 90, 45, 15, 45, 50, 120, 50, 63, GrowthRate.MEDIUM_SLOW, 50, false),
    new PokemonSpecies(Species.GALAR_DARMANITAN, 8, false, false, false, "Blazing Pokémon", Type.ICE, null, 1.7, 120, Abilities.GORILLA_TACTICS, Abilities.NONE, Abilities.ZEN_MODE, 480, 105, 140, 55, 30, 55, 95, 60, 50, 168, GrowthRate.MEDIUM_SLOW, 50, false, true,
      new PokemonForm("Standard Mode", "", Type.ICE, null, 1.7, 120, Abilities.GORILLA_TACTICS, Abilities.NONE, Abilities.ZEN_MODE, 480, 105, 140, 55, 30, 55, 95, 60, 50, 168, false, null, true),
      new PokemonForm("Zen Mode", "zen", Type.ICE, Type.FIRE, 1.7, 120, Abilities.GORILLA_TACTICS, Abilities.NONE, Abilities.ZEN_MODE, 540, 105, 160, 55, 30, 55, 135, 60, 50, 189),
    ),
    new PokemonSpecies(Species.GALAR_YAMASK, 8, false, false, false, "Spirit Pokémon", Type.GROUND, Type.GHOST, 0.5, 1.5, Abilities.WANDERING_SPIRIT, Abilities.NONE, Abilities.NONE, 303, 38, 55, 85, 30, 65, 30, 190, 50, 61, GrowthRate.MEDIUM_FAST, 50, false),
    new PokemonSpecies(Species.GALAR_STUNFISK, 8, false, false, false, "Trap Pokémon", Type.GROUND, Type.STEEL, 0.7, 20.5, Abilities.MIMICRY, Abilities.NONE, Abilities.NONE, 471, 109, 81, 99, 66, 84, 32, 75, 70, 165, GrowthRate.MEDIUM_FAST, 50, false),
    new PokemonSpecies(Species.HISUI_GROWLITHE, 8, false, false, false, "Puppy Pokémon", Type.FIRE, Type.ROCK, 0.8, 22.7, Abilities.INTIMIDATE, Abilities.FLASH_FIRE, Abilities.ROCK_HEAD, 350, 60, 75, 45, 65, 50, 55, 190, 50, 70, GrowthRate.SLOW, 75, false),
    new PokemonSpecies(Species.HISUI_ARCANINE, 8, false, false, false, "Legendary Pokémon", Type.FIRE, Type.ROCK, 2, 168, Abilities.INTIMIDATE, Abilities.FLASH_FIRE, Abilities.ROCK_HEAD, 555, 95, 115, 80, 95, 80, 90, 85, 50, 194, GrowthRate.SLOW, 75, false),
    new PokemonSpecies(Species.HISUI_VOLTORB, 8, false, false, false, "Ball Pokémon", Type.ELECTRIC, Type.GRASS, 0.5, 13, Abilities.SOUNDPROOF, Abilities.STATIC, Abilities.AFTERMATH, 330, 40, 30, 50, 55, 55, 100, 190, 80, 66, GrowthRate.MEDIUM_FAST, null, false),
    new PokemonSpecies(Species.HISUI_ELECTRODE, 8, false, false, false, "Ball Pokémon", Type.ELECTRIC, Type.GRASS, 1.2, 81, Abilities.SOUNDPROOF, Abilities.STATIC, Abilities.AFTERMATH, 490, 60, 50, 70, 80, 80, 150, 60, 70, 172, GrowthRate.MEDIUM_FAST, null, false),
    new PokemonSpecies(Species.HISUI_TYPHLOSION, 8, false, false, false, "Volcano Pokémon", Type.FIRE, Type.GHOST, 1.6, 69.8, Abilities.BLAZE, Abilities.NONE, Abilities.FRISK, 534, 73, 84, 78, 119, 85, 95, 45, 70, 240, GrowthRate.MEDIUM_SLOW, 87.5, false),
    new PokemonSpecies(Species.HISUI_QWILFISH, 8, false, false, false, "Balloon Pokémon", Type.DARK, Type.POISON, 0.5, 3.9, Abilities.POISON_POINT, Abilities.SWIFT_SWIM, Abilities.INTIMIDATE, 440, 65, 95, 85, 55, 55, 85, 45, 50, 88, GrowthRate.MEDIUM_FAST, 50, false),
    new PokemonSpecies(Species.HISUI_SNEASEL, 8, false, false, false, "Sharp Claw Pokémon", Type.FIGHTING, Type.POISON, 0.9, 27, Abilities.INNER_FOCUS, Abilities.KEEN_EYE, Abilities.PICKPOCKET, 430, 55, 95, 55, 35, 75, 115, 60, 35, 86, GrowthRate.MEDIUM_SLOW, 50, true),
    new PokemonSpecies(Species.HISUI_SAMUROTT, 8, false, false, false, "Formidable Pokémon", Type.WATER, Type.DARK, 1.5, 58.2, Abilities.TORRENT, Abilities.NONE, Abilities.SHARPNESS, 528, 90, 108, 80, 100, 65, 85, 45, 80, 238, GrowthRate.MEDIUM_SLOW, 87.5, false),
    new PokemonSpecies(Species.HISUI_LILLIGANT, 8, false, false, false, "Flowering Pokémon", Type.GRASS, Type.FIGHTING, 1.2, 19.2, Abilities.CHLOROPHYLL, Abilities.HUSTLE, Abilities.LEAF_GUARD, 480, 70, 105, 75, 50, 75, 105, 75, 50, 168, GrowthRate.MEDIUM_FAST, 0, false),
    new PokemonSpecies(Species.HISUI_ZORUA, 8, false, false, false, "Tricky Fox Pokémon", Type.NORMAL, Type.GHOST, 0.7, 12.5, Abilities.ILLUSION, Abilities.NONE, Abilities.NONE, 330, 35, 60, 40, 85, 40, 70, 75, 50, 66, GrowthRate.MEDIUM_SLOW, 87.5, false),
    new PokemonSpecies(Species.HISUI_ZOROARK, 8, false, false, false, "Illusion Fox Pokémon", Type.NORMAL, Type.GHOST, 1.6, 83, Abilities.ILLUSION, Abilities.NONE, Abilities.NONE, 510, 55, 100, 60, 125, 60, 110, 45, 50, 179, GrowthRate.MEDIUM_SLOW, 87.5, false),
    new PokemonSpecies(Species.HISUI_BRAVIARY, 8, false, false, false, "Valiant Pokémon", Type.PSYCHIC, Type.FLYING, 1.7, 43.4, Abilities.KEEN_EYE, Abilities.SHEER_FORCE, Abilities.TINTED_LENS, 510, 110, 83, 70, 112, 70, 65, 60, 50, 179, GrowthRate.SLOW, 100, false),
    new PokemonSpecies(Species.HISUI_SLIGGOO, 8, false, false, false, "Soft Tissue Pokémon", Type.STEEL, Type.DRAGON, 0.7, 68.5, Abilities.SAP_SIPPER, Abilities.SHELL_ARMOR, Abilities.GOOEY, 452, 58, 75, 83, 83, 113, 40, 45, 35, 158, GrowthRate.SLOW, 50, false),
    new PokemonSpecies(Species.HISUI_GOODRA, 8, false, false, false, "Dragon Pokémon", Type.STEEL, Type.DRAGON, 1.7, 334.1, Abilities.SAP_SIPPER, Abilities.SHELL_ARMOR, Abilities.GOOEY, 600, 80, 100, 100, 110, 150, 60, 45, 35, 270, GrowthRate.SLOW, 50, false),
    new PokemonSpecies(Species.HISUI_AVALUGG, 8, false, false, false, "Iceberg Pokémon", Type.ICE, Type.ROCK, 1.4, 262.4, Abilities.STRONG_JAW, Abilities.ICE_BODY, Abilities.STURDY, 514, 95, 127, 184, 34, 36, 38, 55, 50, 180, GrowthRate.MEDIUM_FAST, 50, false),
    new PokemonSpecies(Species.HISUI_DECIDUEYE, 8, false, false, false, "Arrow Quill Pokémon", Type.GRASS, Type.FIGHTING, 1.6, 37, Abilities.OVERGROW, Abilities.NONE, Abilities.SCRAPPY, 530, 88, 112, 80, 95, 95, 60, 45, 50, 239, GrowthRate.MEDIUM_SLOW, 87.5, false),
    new PokemonSpecies(Species.PALDEA_TAUROS, 9, false, false, false, "Wild Bull Pokémon", Type.FIGHTING, null, 1.4, 115, Abilities.INTIMIDATE, Abilities.ANGER_POINT, Abilities.CUD_CHEW, 490, 75, 110, 105, 30, 70, 100, 45, 50, 172, GrowthRate.SLOW, 100, false, false,
      new PokemonForm("Combat Breed", "combat", Type.FIGHTING, null, 1.4, 115, Abilities.INTIMIDATE, Abilities.ANGER_POINT, Abilities.CUD_CHEW, 490, 75, 110, 105, 30, 70, 100, 45, 50, 172, false, "", true),
      new PokemonForm("Blaze Breed", "blaze", Type.FIGHTING, Type.FIRE, 1.4, 85, Abilities.INTIMIDATE, Abilities.ANGER_POINT, Abilities.CUD_CHEW, 490, 75, 110, 105, 30, 70, 100, 45, 50, 172, false, null, true),
      new PokemonForm("Aqua Breed", "aqua", Type.FIGHTING, Type.WATER, 1.4, 110, Abilities.INTIMIDATE, Abilities.ANGER_POINT, Abilities.CUD_CHEW, 490, 75, 110, 105, 30, 70, 100, 45, 50, 172, false, null, true),
    ),
    new PokemonSpecies(Species.PALDEA_WOOPER, 9, false, false, false, "Water Fish Pokémon", Type.POISON, Type.GROUND, 0.4, 11, Abilities.POISON_POINT, Abilities.WATER_ABSORB, Abilities.UNAWARE, 210, 55, 45, 45, 25, 25, 15, 255, 50, 42, GrowthRate.MEDIUM_FAST, 50, false),
    new PokemonSpecies(Species.BLOODMOON_URSALUNA, 9, false, false, false, "Peat Pokémon", Type.GROUND, Type.NORMAL, 2.7, 333, Abilities.MINDS_EYE, Abilities.NONE, Abilities.NONE, 555, 113, 70, 120, 135, 65, 52, 75, 50, 275, GrowthRate.MEDIUM_FAST, 50, false),
  );
}

export const speciesStarters = {
  [Species.BULBASAUR]: 3,
  [Species.CHARMANDER]: 3,
  [Species.SQUIRTLE]: 3,
  [Species.CATERPIE]: 2,
  [Species.WEEDLE]: 1,
  [Species.PIDGEY]: 1,
  [Species.RATTATA]: 1,
  [Species.SPEAROW]: 1,
  [Species.EKANS]: 2,
  [Species.PIKACHU]: 3,
  [Species.SANDSHREW]: 2,
  [Species.NIDORAN_F]: 3,
  [Species.NIDORAN_M]: 3,
  [Species.CLEFAIRY]: 3,
  [Species.VULPIX]: 3,
  [Species.JIGGLYPUFF]: 2,
  [Species.ZUBAT]: 3,
  [Species.ODDISH]: 3,
  [Species.PARAS]: 2,
  [Species.VENONAT]: 2,
  [Species.DIGLETT]: 2,
  [Species.MEOWTH]: 3,
  [Species.PSYDUCK]: 2,
  [Species.MANKEY]: 4,
  [Species.GROWLITHE]: 4,
  [Species.POLIWAG]: 2,
  [Species.ABRA]: 4,
  [Species.MACHOP]: 3,
  [Species.BELLSPROUT]: 2,
  [Species.TENTACOOL]: 3,
  [Species.GEODUDE]: 3,
  [Species.PONYTA]: 2,
  [Species.SLOWPOKE]: 3,
  [Species.MAGNEMITE]: 4,
  [Species.FARFETCHD]: 2,
  [Species.DODUO]: 3,
  [Species.SEEL]: 1,
  [Species.GRIMER]: 2,
  [Species.SHELLDER]: 5,
  [Species.GASTLY]: 4,
  [Species.ONIX]: 3,
  [Species.DROWZEE]: 2,
  [Species.KRABBY]: 3,
  [Species.VOLTORB]: 2,
  [Species.EXEGGCUTE]: 3,
  [Species.CUBONE]: 3,
  [Species.HITMONLEE]: 4,
  [Species.HITMONCHAN]: 4,
  [Species.LICKITUNG]: 3,
  [Species.KOFFING]: 2,
  [Species.RHYHORN]: 3,
  [Species.CHANSEY]: 3,
  [Species.TANGELA]: 3,
  [Species.KANGASKHAN]: 4,
  [Species.HORSEA]: 3,
  [Species.GOLDEEN]: 2,
  [Species.STARYU]: 3,
  [Species.MR_MIME]: 3,
  [Species.SCYTHER]: 5,
  [Species.JYNX]: 3,
  [Species.ELECTABUZZ]: 4,
  [Species.MAGMAR]: 4,
  [Species.PINSIR]: 4,
  [Species.TAUROS]: 4,
  [Species.MAGIKARP]: 4,
  [Species.LAPRAS]: 4,
  [Species.DITTO]: 2,
  [Species.EEVEE]: 3,
  [Species.PORYGON]: 4,
  [Species.OMANYTE]: 3,
  [Species.KABUTO]: 3,
  [Species.AERODACTYL]: 5,
  [Species.SNORLAX]: 5,
  [Species.ARTICUNO]: 6,
  [Species.ZAPDOS]: 6,
  [Species.MOLTRES]: 6,
  [Species.DRATINI]: 4,
  [Species.MEWTWO]: 8,
  [Species.MEW]: 6,

  [Species.CHIKORITA]: 2,
  [Species.CYNDAQUIL]: 3,
  [Species.TOTODILE]: 3,
  [Species.SENTRET]: 1,
  [Species.HOOTHOOT]: 2,
  [Species.LEDYBA]: 1,
  [Species.SPINARAK]: 2,
  [Species.CHINCHOU]: 2,
  [Species.PICHU]: 2,
  [Species.CLEFFA]: 2,
  [Species.IGGLYBUFF]: 1,
  [Species.TOGEPI]: 3,
  [Species.NATU]: 2,
  [Species.MAREEP]: 2,
  [Species.MARILL]: 4,
  [Species.SUDOWOODO]: 3,
  [Species.HOPPIP]: 2,
  [Species.AIPOM]: 2,
  [Species.SUNKERN]: 1,
  [Species.YANMA]: 3,
  [Species.WOOPER]: 2,
  [Species.MURKROW]: 3,
  [Species.MISDREAVUS]: 2,
  [Species.UNOWN]: 1,
  [Species.WOBBUFFET]: 2,
  [Species.GIRAFARIG]: 3,
  [Species.PINECO]: 2,
  [Species.DUNSPARCE]: 3,
  [Species.GLIGAR]: 3,
  [Species.SNUBBULL]: 2,
  [Species.QWILFISH]: 3,
  [Species.SHUCKLE]: 3,
  [Species.HERACROSS]: 5,
  [Species.SNEASEL]: 4,
  [Species.TEDDIURSA]: 4,
  [Species.SLUGMA]: 2,
  [Species.SWINUB]: 3,
  [Species.CORSOLA]: 2,
  [Species.REMORAID]: 2,
  [Species.DELIBIRD]: 2,
  [Species.MANTINE]: 3,
  [Species.SKARMORY]: 4,
  [Species.HOUNDOUR]: 3,
  [Species.PHANPY]: 3,
  [Species.STANTLER]: 3,
  [Species.SMEARGLE]: 1,
  [Species.TYROGUE]: 2,
  [Species.SMOOCHUM]: 2,
  [Species.ELEKID]: 3,
  [Species.MAGBY]: 3,
  [Species.MILTANK]: 4,
  [Species.RAIKOU]: 6,
  [Species.ENTEI]: 6,
  [Species.SUICUNE]: 6,
  [Species.LARVITAR]: 4,
  [Species.LUGIA]: 8,
  [Species.HO_OH]: 8,
  [Species.CELEBI]: 6,

  [Species.TREECKO]: 3,
  [Species.TORCHIC]: 3,
  [Species.MUDKIP]: 3,
  [Species.POOCHYENA]: 2,
  [Species.ZIGZAGOON]: 2,
  [Species.WURMPLE]: 1,
  [Species.LOTAD]: 3,
  [Species.SEEDOT]: 2,
  [Species.TAILLOW]: 3,
  [Species.WINGULL]: 2,
  [Species.RALTS]: 3,
  [Species.SURSKIT]: 2,
  [Species.SHROOMISH]: 3,
  [Species.SLAKOTH]: 4,
  [Species.NINCADA]: 4,
  [Species.WHISMUR]: 2,
  [Species.MAKUHITA]: 3,
  [Species.AZURILL]: 4,
  [Species.NOSEPASS]: 2,
  [Species.SKITTY]: 1,
  [Species.SABLEYE]: 2,
  [Species.MAWILE]: 3,
  [Species.ARON]: 3,
  [Species.MEDITITE]: 3,
  [Species.ELECTRIKE]: 2,
  [Species.PLUSLE]: 2,
  [Species.MINUN]: 2,
  [Species.VOLBEAT]: 2,
  [Species.ILLUMISE]: 2,
  [Species.ROSELIA]: 3,
  [Species.GULPIN]: 1,
  [Species.CARVANHA]: 3,
  [Species.WAILMER]: 2,
  [Species.NUMEL]: 2,
  [Species.TORKOAL]: 3,
  [Species.SPOINK]: 2,
  [Species.SPINDA]: 1,
  [Species.TRAPINCH]: 3,
  [Species.CACNEA]: 2,
  [Species.SWABLU]: 2,
  [Species.ZANGOOSE]: 4,
  [Species.SEVIPER]: 3,
  [Species.LUNATONE]: 3,
  [Species.SOLROCK]: 3,
  [Species.BARBOACH]: 2,
  [Species.CORPHISH]: 3,
  [Species.BALTOY]: 2,
  [Species.LILEEP]: 3,
  [Species.ANORITH]: 3,
  [Species.FEEBAS]: 4,
  [Species.CASTFORM]: 1,
  [Species.KECLEON]: 2,
  [Species.SHUPPET]: 2,
  [Species.DUSKULL]: 3,
  [Species.TROPIUS]: 3,
  [Species.CHIMECHO]: 3,
  [Species.ABSOL]: 4,
  [Species.WYNAUT]: 2,
  [Species.SNORUNT]: 2,
  [Species.SPHEAL]: 2,
  [Species.CLAMPERL]: 3,
  [Species.RELICANTH]: 3,
  [Species.LUVDISC]: 1,
  [Species.BAGON]: 4,
  [Species.BELDUM]: 4,
  [Species.REGIROCK]: 6,
  [Species.REGICE]: 6,
  [Species.REGISTEEL]: 6,
  [Species.LATIAS]: 7,
  [Species.LATIOS]: 7,
  [Species.KYOGRE]: 9,
  [Species.GROUDON]: 9,
  [Species.RAYQUAZA]: 9,
  [Species.JIRACHI]: 7,
  [Species.DEOXYS]: 7,

  [Species.TURTWIG]: 3,
  [Species.CHIMCHAR]: 3,
  [Species.PIPLUP]: 3,
  [Species.STARLY]: 3,
  [Species.BIDOOF]: 3,
  [Species.KRICKETOT]: 1,
  [Species.SHINX]: 2,
  [Species.BUDEW]: 3,
  [Species.CRANIDOS]: 3,
  [Species.SHIELDON]: 3,
  [Species.BURMY]: 2,
  [Species.COMBEE]: 2,
  [Species.PACHIRISU]: 2,
  [Species.BUIZEL]: 2,
  [Species.CHERUBI]: 1,
  [Species.SHELLOS]: 3,
  [Species.DRIFLOON]: 2,
  [Species.BUNEARY]: 2,
  [Species.GLAMEOW]: 2,
  [Species.CHINGLING]: 2,
  [Species.STUNKY]: 2,
  [Species.BRONZOR]: 3,
  [Species.BONSLY]: 2,
  [Species.MIME_JR]: 2,
  [Species.HAPPINY]: 2,
  [Species.CHATOT]: 2,
  [Species.SPIRITOMB]: 4,
  [Species.GIBLE]: 4,
  [Species.MUNCHLAX]: 4,
  [Species.RIOLU]: 3,
  [Species.HIPPOPOTAS]: 3,
  [Species.SKORUPI]: 3,
  [Species.CROAGUNK]: 2,
  [Species.CARNIVINE]: 2,
  [Species.FINNEON]: 1,
  [Species.MANTYKE]: 2,
  [Species.SNOVER]: 2,
  [Species.ROTOM]: 5,
  [Species.UXIE]: 6,
  [Species.MESPRIT]: 6,
  [Species.AZELF]: 6,
  [Species.DIALGA]: 8,
  [Species.PALKIA]: 8,
  [Species.HEATRAN]: 6,
  [Species.REGIGIGAS]: 7,
  [Species.GIRATINA]: 8,
  [Species.CRESSELIA]: 6,
  [Species.PHIONE]: 4,
  [Species.MANAPHY]: 7,
  [Species.DARKRAI]: 6,
  [Species.SHAYMIN]: 6,
  [Species.ARCEUS]: 9,

  [Species.VICTINI]: 7,
  [Species.SNIVY]: 3,
  [Species.TEPIG]: 3,
  [Species.OSHAWOTT]: 3,
  [Species.PATRAT]: 1,
  [Species.LILLIPUP]: 3,
  [Species.PURRLOIN]: 2,
  [Species.PANSAGE]: 2,
  [Species.PANSEAR]: 2,
  [Species.PANPOUR]: 2,
  [Species.MUNNA]: 2,
  [Species.PIDOVE]: 1,
  [Species.BLITZLE]: 2,
  [Species.ROGGENROLA]: 3,
  [Species.WOOBAT]: 3,
  [Species.DRILBUR]: 4,
  [Species.AUDINO]: 3,
  [Species.TIMBURR]: 4,
  [Species.TYMPOLE]: 3,
  [Species.THROH]: 4,
  [Species.SAWK]: 4,
  [Species.SEWADDLE]: 2,
  [Species.VENIPEDE]: 3,
  [Species.COTTONEE]: 3,
  [Species.PETILIL]: 3,
  [Species.BASCULIN]: 4,
  [Species.SANDILE]: 4,
  [Species.DARUMAKA]: 4,
  [Species.MARACTUS]: 2,
  [Species.DWEBBLE]: 2,
  [Species.SCRAGGY]: 3,
  [Species.SIGILYPH]: 4,
  [Species.YAMASK]: 3,
  [Species.TIRTOUGA]: 3,
  [Species.ARCHEN]: 3,
  [Species.TRUBBISH]: 2,
  [Species.ZORUA]: 3,
  [Species.MINCCINO]: 3,
  [Species.GOTHITA]: 3,
  [Species.SOLOSIS]: 4,
  [Species.DUCKLETT]: 2,
  [Species.VANILLITE]: 3,
  [Species.DEERLING]: 2,
  [Species.EMOLGA]: 2,
  [Species.KARRABLAST]: 3,
  [Species.FOONGUS]: 2,
  [Species.FRILLISH]: 3,
  [Species.ALOMOMOLA]: 4,
  [Species.JOLTIK]: 3,
  [Species.FERROSEED]: 3,
  [Species.KLINK]: 3,
  [Species.TYNAMO]: 2,
  [Species.ELGYEM]: 3,
  [Species.LITWICK]: 3,
  [Species.AXEW]: 4,
  [Species.CUBCHOO]: 2,
  [Species.CRYOGONAL]: 4,
  [Species.SHELMET]: 2,
  [Species.STUNFISK]: 3,
  [Species.MIENFOO]: 3,
  [Species.DRUDDIGON]: 4,
  [Species.GOLETT]: 3,
  [Species.PAWNIARD]: 4,
  [Species.BOUFFALANT]: 4,
  [Species.RUFFLET]: 3,
  [Species.VULLABY]: 3,
  [Species.HEATMOR]: 3,
  [Species.DURANT]: 4,
  [Species.DEINO]: 4,
  [Species.LARVESTA]: 4,
  [Species.COBALION]: 6,
  [Species.TERRAKION]: 6,
  [Species.VIRIZION]: 6,
  [Species.TORNADUS]: 7,
  [Species.THUNDURUS]: 7,
  [Species.RESHIRAM]: 8,
  [Species.ZEKROM]: 8,
  [Species.LANDORUS]: 7,
  [Species.KYUREM]: 8,
  [Species.KELDEO]: 6,
  [Species.MELOETTA]: 6,
  [Species.GENESECT]: 6,

  [Species.CHESPIN]: 3,
  [Species.FENNEKIN]: 3,
  [Species.FROAKIE]: 4,
  [Species.BUNNELBY]: 3,
  [Species.FLETCHLING]: 3,
  [Species.SCATTERBUG]: 2,
  [Species.LITLEO]: 2,
  [Species.FLABEBE]: 3,
  [Species.SKIDDO]: 2,
  [Species.PANCHAM]: 3,
  [Species.FURFROU]: 3,
  [Species.ESPURR]: 2,
  [Species.HONEDGE]: 4,
  [Species.SPRITZEE]: 2,
  [Species.SWIRLIX]: 3,
  [Species.INKAY]: 3,
  [Species.BINACLE]: 3,
  [Species.SKRELP]: 2,
  [Species.CLAUNCHER]: 3,
  [Species.HELIOPTILE]: 3,
  [Species.TYRUNT]: 3,
  [Species.AMAURA]: 3,
  [Species.HAWLUCHA]: 4,
  [Species.DEDENNE]: 2,
  [Species.CARBINK]: 2,
  [Species.GOOMY]: 4,
  [Species.KLEFKI]: 3,
  [Species.PHANTUMP]: 2,
  [Species.PUMPKABOO]: 2,
  [Species.BERGMITE]: 3,
  [Species.NOIBAT]: 3,
  [Species.XERNEAS]: 8,
  [Species.YVELTAL]: 8,
  [Species.ZYGARDE]: 8,
  [Species.DIANCIE]: 7,
  [Species.HOOPA]: 7,
  [Species.VOLCANION]: 6,
  [Species.ETERNAL_FLOETTE]: 4,

  [Species.ROWLET]: 3,
  [Species.LITTEN]: 3,
  [Species.POPPLIO]: 4,
  [Species.PIKIPEK]: 2,
  [Species.YUNGOOS]: 2,
  [Species.GRUBBIN]: 3,
  [Species.CRABRAWLER]: 3,
  [Species.ORICORIO]: 3,
  [Species.CUTIEFLY]: 3,
  [Species.ROCKRUFF]: 3,
  [Species.WISHIWASHI]: 2,
  [Species.MAREANIE]: 2,
  [Species.MUDBRAY]: 3,
  [Species.DEWPIDER]: 3,
  [Species.FOMANTIS]: 2,
  [Species.MORELULL]: 2,
  [Species.SALANDIT]: 3,
  [Species.STUFFUL]: 3,
  [Species.BOUNSWEET]: 3,
  [Species.COMFEY]: 4,
  [Species.ORANGURU]: 4,
  [Species.PASSIMIAN]: 4,
  [Species.WIMPOD]: 3,
  [Species.SANDYGAST]: 3,
  [Species.PYUKUMUKU]: 2,
  [Species.TYPE_NULL]: 5,
  [Species.MINIOR]: 4,
  [Species.KOMALA]: 3,
  [Species.TURTONATOR]: 4,
  [Species.TOGEDEMARU]: 3,
  [Species.MIMIKYU]: 4,
  [Species.BRUXISH]: 4,
  [Species.DRAMPA]: 4,
  [Species.DHELMISE]: 4,
  [Species.JANGMO_O]: 4,
  [Species.TAPU_KOKO]: 6,
  [Species.TAPU_LELE]: 6,
  [Species.TAPU_BULU]: 6,
  [Species.TAPU_FINI]: 6,
  [Species.COSMOG]: 6,
  [Species.NIHILEGO]: 6,
  [Species.BUZZWOLE]: 6,
  [Species.PHEROMOSA]: 7,
  [Species.XURKITREE]: 6,
  [Species.CELESTEELA]: 6,
  [Species.KARTANA]: 7,
  [Species.GUZZLORD]: 6,
  [Species.NECROZMA]: 8,
  [Species.MAGEARNA]: 7,
  [Species.MARSHADOW]: 7,
  [Species.POIPOLE]: 7,
  [Species.STAKATAKA]: 6,
  [Species.BLACEPHALON]: 7,
  [Species.ZERAORA]: 6,
  [Species.MELTAN]: 6,
  [Species.ALOLA_RATTATA]: 1,
  [Species.ALOLA_SANDSHREW]: 2,
  [Species.ALOLA_VULPIX]: 3,
  [Species.ALOLA_DIGLETT]: 2,
  [Species.ALOLA_MEOWTH]: 3,
  [Species.ALOLA_GEODUDE]: 3,
  [Species.ALOLA_GRIMER]: 3,

  [Species.GROOKEY]: 4,
  [Species.SCORBUNNY]: 4,
  [Species.SOBBLE]: 4,
  [Species.SKWOVET]: 2,
  [Species.ROOKIDEE]: 3,
  [Species.BLIPBUG]: 2,
  [Species.NICKIT]: 1,
  [Species.GOSSIFLEUR]: 2,
  [Species.WOOLOO]: 2,
  [Species.CHEWTLE]: 3,
  [Species.YAMPER]: 2,
  [Species.ROLYCOLY]: 3,
  [Species.APPLIN]: 3,
  [Species.SILICOBRA]: 3,
  [Species.CRAMORANT]: 3,
  [Species.ARROKUDA]: 3,
  [Species.TOXEL]: 3,
  [Species.SIZZLIPEDE]: 3,
  [Species.CLOBBOPUS]: 2,
  [Species.SINISTEA]: 3,
  [Species.HATENNA]: 3,
  [Species.IMPIDIMP]: 3,
  [Species.MILCERY]: 3,
  [Species.FALINKS]: 4,
  [Species.PINCURCHIN]: 3,
  [Species.SNOM]: 3,
  [Species.STONJOURNER]: 3,
  [Species.EISCUE]: 3,
  [Species.INDEEDEE]: 4,
  [Species.MORPEKO]: 3,
  [Species.CUFANT]: 3,
  [Species.DRACOZOLT]: 5,
  [Species.ARCTOZOLT]: 4,
  [Species.DRACOVISH]: 5,
  [Species.ARCTOVISH]: 4,
  [Species.DURALUDON]: 5,
  [Species.DREEPY]: 4,
  [Species.ZACIAN]: 9,
  [Species.ZAMAZENTA]: 8,
  [Species.ETERNATUS]: 10,
  [Species.KUBFU]: 6,
  [Species.ZARUDE]: 6,
  [Species.REGIELEKI]: 6,
  [Species.REGIDRAGO]: 6,
  [Species.GLASTRIER]: 6,
  [Species.SPECTRIER]: 7,
  [Species.CALYREX]: 8,
  [Species.GALAR_MEOWTH]: 3,
  [Species.GALAR_PONYTA]: 2,
  [Species.GALAR_SLOWPOKE]: 3,
  [Species.GALAR_FARFETCHD]: 3,
  [Species.GALAR_CORSOLA]: 3,
  [Species.GALAR_ZIGZAGOON]: 3,
  [Species.GALAR_DARUMAKA]: 4,
  [Species.GALAR_YAMASK]: 3,
  [Species.GALAR_STUNFISK]: 2,
  [Species.GALAR_MR_MIME]: 3,
  [Species.GALAR_ARTICUNO]: 6,
  [Species.GALAR_ZAPDOS]: 6,
  [Species.GALAR_MOLTRES]: 6,
  [Species.HISUI_GROWLITHE]: 4,
  [Species.HISUI_VOLTORB]: 3,
  [Species.HISUI_QWILFISH]: 4,
  [Species.HISUI_SNEASEL]: 5,
  [Species.HISUI_ZORUA]: 3,
  [Species.ENAMORUS]: 7,

  [Species.SPRIGATITO]: 4,
  [Species.FUECOCO]: 4,
  [Species.QUAXLY]: 4,
  [Species.LECHONK]: 2,
  [Species.TAROUNTULA]: 1,
  [Species.NYMBLE]: 3,
  [Species.PAWMI]: 4,
  [Species.TANDEMAUS]: 4,
  [Species.FIDOUGH]: 2,
  [Species.SMOLIV]: 3,
  [Species.SQUAWKABILLY]: 2,
  [Species.NACLI]: 4,
  [Species.CHARCADET]: 4,
  [Species.TADBULB]: 3,
  [Species.WATTREL]: 3,
  [Species.MASCHIFF]: 3,
  [Species.SHROODLE]: 2,
  [Species.BRAMBLIN]: 3,
  [Species.TOEDSCOOL]: 3,
  [Species.KLAWF]: 3,
  [Species.CAPSAKID]: 3,
  [Species.RELLOR]: 2,
  [Species.FLITTLE]: 3,
  [Species.TINKATINK]: 4,
  [Species.WIGLETT]: 2,
  [Species.BOMBIRDIER]: 3,
  [Species.FINIZEN]: 3,
  [Species.VAROOM]: 4,
  [Species.CYCLIZAR]: 4,
  [Species.ORTHWORM]: 4,
  [Species.GLIMMET]: 4,
  [Species.GREAVARD]: 3,
  [Species.FLAMIGO]: 4,
  [Species.CETODDLE]: 3,
  [Species.VELUZA]: 4,
  [Species.DONDOZO]: 4,
  [Species.TATSUGIRI]: 4,
  [Species.GREAT_TUSK]: 6,
  [Species.SCREAM_TAIL]: 6,
  [Species.BRUTE_BONNET]: 6,
  [Species.FLUTTER_MANE]: 7,
  [Species.SLITHER_WING]: 6,
  [Species.SANDY_SHOCKS]: 6,
  [Species.IRON_TREADS]: 6,
  [Species.IRON_BUNDLE]: 6,
  [Species.IRON_HANDS]: 6,
  [Species.IRON_JUGULIS]: 6,
  [Species.IRON_MOTH]: 6,
  [Species.IRON_THORNS]: 6,
  [Species.FRIGIBAX]: 4,
  [Species.GIMMIGHOUL]: 5,
  [Species.WO_CHIEN]: 6,
  [Species.CHIEN_PAO]: 7,
  [Species.TING_LU]: 6,
  [Species.CHI_YU]: 7,
  [Species.ROARING_MOON]: 6,
  [Species.IRON_VALIANT]: 6,
  [Species.KORAIDON]: 9,
  [Species.MIRAIDON]: 9,
  [Species.WALKING_WAKE]: 6,
  [Species.IRON_LEAVES]: 6,
  [Species.POLTCHAGEIST]: 4,
  [Species.OKIDOGI]: 6,
  [Species.MUNKIDORI]: 6,
  [Species.FEZANDIPITI]: 6,
  [Species.OGERPON]: 7,
  [Species.GOUGING_FIRE]: 7,
  [Species.RAGING_BOLT]: 6,
  [Species.IRON_BOULDER]: 7,
  [Species.IRON_CROWN]: 6,
  [Species.TERAPAGOS]: 8,
  [Species.PECHARUNT]: 6,
  [Species.PALDEA_TAUROS]: 5,
  [Species.PALDEA_WOOPER]: 3,
  [Species.BLOODMOON_URSALUNA]: 6,
};

export const noStarterFormKeys: string[] = [
  SpeciesFormKey.MEGA,
  SpeciesFormKey.MEGA_X,
  SpeciesFormKey.MEGA_Y,
  SpeciesFormKey.PRIMAL,
  SpeciesFormKey.ORIGIN,
  SpeciesFormKey.THERIAN,
  SpeciesFormKey.GIGANTAMAX,
  SpeciesFormKey.GIGANTAMAX_RAPID,
  SpeciesFormKey.GIGANTAMAX_SINGLE,
  SpeciesFormKey.ETERNAMAX
].map(k => k.toString());

export function getStarterValueFriendshipCap(value: integer): integer {
  switch (value) {
  case 1:
    return 20;
  case 2:
    return 40;
  case 3:
    return 60;
  case 4:
    return 100;
  case 5:
    return 140;
  case 6:
    return 200;
  case 7:
    return 280;
  case 8:
  case 9:
    return 450;
  default:
    return 600;
  }
}

export const starterPassiveAbilities = {
  [Species.BULBASAUR]: Abilities.GRASSY_SURGE,
  [Species.CHARMANDER]: Abilities.BEAST_BOOST,
  [Species.SQUIRTLE]: Abilities.STURDY,
  [Species.CATERPIE]: Abilities.MAGICIAN,
  [Species.WEEDLE]: Abilities.TINTED_LENS,
  [Species.PIDGEY]: Abilities.GALE_WINGS,
  [Species.RATTATA]: Abilities.STRONG_JAW,
  [Species.SPEAROW]: Abilities.MOXIE,
  [Species.EKANS]: Abilities.REGENERATOR,
  [Species.SANDSHREW]: Abilities.TOUGH_CLAWS,
  [Species.NIDORAN_F]: Abilities.FLARE_BOOST,
  [Species.NIDORAN_M]: Abilities.GUTS,
  [Species.VULPIX]: Abilities.SOLAR_POWER,
  [Species.ZUBAT]: Abilities.INTIMIDATE,
  [Species.ODDISH]: Abilities.TRIAGE,
  [Species.PARAS]: Abilities.TRIAGE,
  [Species.VENONAT]: Abilities.SIMPLE,
  [Species.DIGLETT]: Abilities.STURDY,
  [Species.MEOWTH]: Abilities.TOUGH_CLAWS,
  [Species.PSYDUCK]: Abilities.SIMPLE,
  [Species.MANKEY]: Abilities.IRON_FIST,
  [Species.GROWLITHE]: Abilities.SPEED_BOOST,
  [Species.POLIWAG]: Abilities.NO_GUARD,
  [Species.ABRA]: Abilities.PSYCHIC_SURGE,
  [Species.MACHOP]: Abilities.QUICK_FEET,
  [Species.BELLSPROUT]: Abilities.PROTOSYNTHESIS,
  [Species.TENTACOOL]: Abilities.TOXIC_CHAIN,
  [Species.GEODUDE]: Abilities.DRY_SKIN,
  [Species.PONYTA]: Abilities.MAGIC_GUARD,
  [Species.SLOWPOKE]: Abilities.UNAWARE,
  [Species.MAGNEMITE]: Abilities.LEVITATE,
  [Species.FARFETCHD]: Abilities.HUGE_POWER,
  [Species.DODUO]: Abilities.PARENTAL_BOND,
  [Species.SEEL]: Abilities.WATER_BUBBLE,
  [Species.GRIMER]: Abilities.WATER_ABSORB,
  [Species.SHELLDER]: Abilities.ICE_SCALES,
  [Species.GASTLY]: Abilities.SHADOW_SHIELD,
  [Species.ONIX]: Abilities.ROCKY_PAYLOAD,
  [Species.DROWZEE]: Abilities.BAD_DREAMS,
  [Species.KRABBY]: Abilities.UNBURDEN,
  [Species.VOLTORB]: Abilities.ELECTRIC_SURGE,
  [Species.EXEGGCUTE]: Abilities.RIPEN,
  [Species.CUBONE]: Abilities.PARENTAL_BOND,
  [Species.LICKITUNG]: Abilities.THICK_FAT,
  [Species.KOFFING]: Abilities.PARENTAL_BOND,
  [Species.RHYHORN]: Abilities.FILTER,
  [Species.TANGELA]: Abilities.SEED_SOWER,
  [Species.KANGASKHAN]: Abilities.GUTS,
  [Species.HORSEA]: Abilities.DRIZZLE,
  [Species.GOLDEEN]: Abilities.MULTISCALE,
  [Species.STARYU]: Abilities.REGENERATOR,
  [Species.SCYTHER]: Abilities.TINTED_LENS,
  [Species.PINSIR]: Abilities.TINTED_LENS,
  [Species.TAUROS]: Abilities.SCRAPPY,
  [Species.MAGIKARP]: Abilities.MULTISCALE,
  [Species.LAPRAS]: Abilities.LIGHTNING_ROD,
  [Species.DITTO]: Abilities.ADAPTABILITY,
  [Species.EEVEE]: Abilities.SIMPLE,
  [Species.PORYGON]: Abilities.PROTEAN,
  [Species.OMANYTE]: Abilities.STURDY,
  [Species.KABUTO]: Abilities.SHARPNESS,
  [Species.AERODACTYL]: Abilities.ORICHALCUM_PULSE,
  [Species.ARTICUNO]: Abilities.SNOW_WARNING,
  [Species.ZAPDOS]: Abilities.DRIZZLE,
  [Species.MOLTRES]: Abilities.DROUGHT,
  [Species.DRATINI]: Abilities.AERILATE,
  [Species.MEWTWO]: Abilities.NEUROFORCE,
  [Species.MEW]: Abilities.PROTEAN,
  [Species.CHIKORITA]: Abilities.THICK_FAT,
  [Species.CYNDAQUIL]: Abilities.DROUGHT,
  [Species.TOTODILE]: Abilities.TOUGH_CLAWS,
  [Species.SENTRET]: Abilities.PICKUP,
  [Species.HOOTHOOT]: Abilities.AERILATE,
  [Species.LEDYBA]: Abilities.PRANKSTER,
  [Species.SPINARAK]: Abilities.PRANKSTER,
  [Species.CHINCHOU]: Abilities.WATER_BUBBLE,
  [Species.PICHU]: Abilities.ELECTRIC_SURGE,
  [Species.CLEFFA]: Abilities.ANALYTIC,
  [Species.IGGLYBUFF]: Abilities.HUGE_POWER,
  [Species.TOGEPI]: Abilities.PIXILATE,
  [Species.NATU]: Abilities.TINTED_LENS,
  [Species.MAREEP]: Abilities.ELECTROMORPHOSIS,
  [Species.HOPPIP]: Abilities.FLUFFY,
  [Species.AIPOM]: Abilities.SCRAPPY,
  [Species.SUNKERN]: Abilities.DROUGHT,
  [Species.YANMA]: Abilities.SHEER_FORCE,
  [Species.WOOPER]: Abilities.COMATOSE,
  [Species.MURKROW]: Abilities.DARK_AURA,
  [Species.MISDREAVUS]: Abilities.BEADS_OF_RUIN,
  [Species.UNOWN]: Abilities.PICKUP,
  [Species.GIRAFARIG]: Abilities.PARENTAL_BOND,
  [Species.PINECO]: Abilities.IRON_BARBS,
  [Species.DUNSPARCE]: Abilities.UNAWARE,
  [Species.GLIGAR]: Abilities.TOXIC_BOOST,
  [Species.SNUBBULL]: Abilities.PIXILATE,
  [Species.QWILFISH]: Abilities.TOXIC_DEBRIS,
  [Species.SHUCKLE]: Abilities.HARVEST,
  [Species.HERACROSS]: Abilities.TECHNICIAN,
  [Species.SNEASEL]: Abilities.TOUGH_CLAWS,
  [Species.TEDDIURSA]: Abilities.THICK_FAT,
  [Species.SLUGMA]: Abilities.DESOLATE_LAND,
  [Species.SWINUB]: Abilities.SLUSH_RUSH,
  [Species.CORSOLA]: Abilities.STORM_DRAIN,
  [Species.REMORAID]: Abilities.SIMPLE,
  [Species.DELIBIRD]: Abilities.HUGE_POWER,
  [Species.SKARMORY]: Abilities.LIGHTNING_ROD,
  [Species.HOUNDOUR]: Abilities.DROUGHT,
  [Species.PHANPY]: Abilities.SPEED_BOOST,
  [Species.STANTLER]: Abilities.ANALYTIC,
  [Species.SMEARGLE]: Abilities.PRANKSTER,
  [Species.TYROGUE]: Abilities.MOXIE,
  [Species.SMOOCHUM]: Abilities.PSYCHIC_SURGE,
  [Species.ELEKID]: Abilities.SHEER_FORCE,
  [Species.MAGBY]: Abilities.CONTRARY,
  [Species.MILTANK]: Abilities.STAMINA,
  [Species.RAIKOU]: Abilities.TRANSISTOR,
  [Species.ENTEI]: Abilities.MOXIE,
  [Species.SUICUNE]: Abilities.UNAWARE,
  [Species.LARVITAR]: Abilities.SAND_RUSH,
  [Species.LUGIA]: Abilities.DELTA_STREAM,
  [Species.HO_OH]: Abilities.MAGIC_GUARD,
  [Species.CELEBI]: Abilities.GRASSY_SURGE,
  [Species.TREECKO]: Abilities.TINTED_LENS,
  [Species.TORCHIC]: Abilities.RECKLESS,
  [Species.MUDKIP]: Abilities.DRIZZLE,
  [Species.POOCHYENA]: Abilities.TOUGH_CLAWS,
  [Species.ZIGZAGOON]: Abilities.RUN_AWAY,
  [Species.WURMPLE]: Abilities.SIMPLE,
  [Species.LOTAD]: Abilities.DRIZZLE,
  [Species.SEEDOT]: Abilities.SHARPNESS,
  [Species.TAILLOW]: Abilities.AERILATE,
  [Species.WINGULL]: Abilities.SWIFT_SWIM,
  [Species.RALTS]: Abilities.PSYCHIC_SURGE,
  [Species.SURSKIT]: Abilities.WATER_BUBBLE,
  [Species.SHROOMISH]: Abilities.GUTS,
  [Species.SLAKOTH]: Abilities.GUTS,
  [Species.NINCADA]: Abilities.MAGIC_GUARD,
  [Species.WHISMUR]: Abilities.PUNK_ROCK,
  [Species.MAKUHITA]: Abilities.STAMINA,
  [Species.AZURILL]: Abilities.MISTY_SURGE,
  [Species.NOSEPASS]: Abilities.LEVITATE,
  [Species.SKITTY]: Abilities.SCRAPPY,
  [Species.SABLEYE]: Abilities.UNNERVE,
  [Species.MAWILE]: Abilities.UNNERVE,
  [Species.ARON]: Abilities.EARTH_EATER,
  [Species.MEDITITE]: Abilities.MINDS_EYE,
  [Species.ELECTRIKE]: Abilities.ELECTRIC_SURGE,
  [Species.PLUSLE]: Abilities.POWER_SPOT,
  [Species.MINUN]: Abilities.POWER_SPOT,
  [Species.VOLBEAT]: Abilities.HONEY_GATHER,
  [Species.ILLUMISE]: Abilities.HONEY_GATHER,
  [Species.GULPIN]: Abilities.EARTH_EATER,
  [Species.CARVANHA]: Abilities.SHEER_FORCE,
  [Species.WAILMER]: Abilities.LEVITATE,
  [Species.NUMEL]: Abilities.STAMINA,
  [Species.TORKOAL]: Abilities.ANALYTIC,
  [Species.SPOINK]: Abilities.PSYCHIC_SURGE,
  [Species.SPINDA]: Abilities.SIMPLE,
  [Species.TRAPINCH]: Abilities.ADAPTABILITY,
  [Species.CACNEA]: Abilities.SAND_RUSH,
  [Species.SWABLU]: Abilities.ADAPTABILITY,
  [Species.ZANGOOSE]: Abilities.POISON_HEAL,
  [Species.SEVIPER]: Abilities.INTIMIDATE,
  [Species.LUNATONE]: Abilities.SHADOW_SHIELD,
  [Species.SOLROCK]: Abilities.DROUGHT,
  [Species.BARBOACH]: Abilities.SIMPLE,
  [Species.CORPHISH]: Abilities.TOUGH_CLAWS,
  [Species.BALTOY]: Abilities.WELL_BAKED_BODY,
  [Species.LILEEP]: Abilities.SEED_SOWER,
  [Species.ANORITH]: Abilities.WATER_ABSORB,
  [Species.FEEBAS]: Abilities.MAGIC_GUARD,
  [Species.CASTFORM]: Abilities.ADAPTABILITY,
  [Species.KECLEON]: Abilities.ADAPTABILITY,
  [Species.SHUPPET]: Abilities.SHADOW_SHIELD,
  [Species.DUSKULL]: Abilities.UNNERVE,
  [Species.TROPIUS]: Abilities.RIPEN,
  [Species.ABSOL]: Abilities.SHARPNESS,
  [Species.WYNAUT]: Abilities.STURDY,
  [Species.SNORUNT]: Abilities.SNOW_WARNING,
  [Species.SPHEAL]: Abilities.UNAWARE,
  [Species.CLAMPERL]: Abilities.DRIZZLE,
  [Species.RELICANTH]: Abilities.SOLID_ROCK,
  [Species.LUVDISC]: Abilities.MULTISCALE,
  [Species.BAGON]: Abilities.ADAPTABILITY,
  [Species.BELDUM]: Abilities.LEVITATE,
  [Species.REGIROCK]: Abilities.SAND_STREAM,
  [Species.REGICE]: Abilities.SNOW_WARNING,
  [Species.REGISTEEL]: Abilities.FILTER,
  [Species.LATIAS]: Abilities.SOUL_HEART,
  [Species.LATIOS]: Abilities.TINTED_LENS,
  [Species.KYOGRE]: Abilities.RAIN_DISH,
  [Species.GROUDON]: Abilities.TURBOBLAZE,
  [Species.RAYQUAZA]: Abilities.UNNERVE,
  [Species.JIRACHI]: Abilities.COMATOSE,
  [Species.DEOXYS]: Abilities.PROTEAN,
  [Species.TURTWIG]: Abilities.THICK_FAT,
  [Species.CHIMCHAR]: Abilities.BEAST_BOOST,
  [Species.PIPLUP]: Abilities.LIGHTNING_ROD,
  [Species.STARLY]: Abilities.ROCK_HEAD,
  [Species.BIDOOF]: Abilities.SAP_SIPPER,
  [Species.KRICKETOT]: Abilities.SHARPNESS,
  [Species.SHINX]: Abilities.SPEED_BOOST,
  [Species.BUDEW]: Abilities.GRASSY_SURGE,
  [Species.CRANIDOS]: Abilities.ROCK_HEAD,
  [Species.SHIELDON]: Abilities.EARTH_EATER,
  [Species.BURMY]: Abilities.STURDY,
  [Species.COMBEE]: Abilities.INTIMIDATE,
  [Species.PACHIRISU]: Abilities.HONEY_GATHER,
  [Species.BUIZEL]: Abilities.MOXIE,
  [Species.CHERUBI]: Abilities.DROUGHT,
  [Species.SHELLOS]: Abilities.REGENERATOR,
  [Species.DRIFLOON]: Abilities.MAGIC_GUARD,
  [Species.BUNEARY]: Abilities.ADAPTABILITY,
  [Species.GLAMEOW]: Abilities.INTIMIDATE,
  [Species.CHINGLING]: Abilities.PUNK_ROCK,
  [Species.STUNKY]: Abilities.NEUTRALIZING_GAS,
  [Species.BRONZOR]: Abilities.BULLETPROOF,
  [Species.BONSLY]: Abilities.SAP_SIPPER,
  [Species.MIME_JR]: Abilities.OPPORTUNIST,
  [Species.HAPPINY]: Abilities.FUR_COAT,
  [Species.CHATOT]: Abilities.PUNK_ROCK,
  [Species.SPIRITOMB]: Abilities.VESSEL_OF_RUIN,
  [Species.GIBLE]: Abilities.SAND_STREAM,
  [Species.MUNCHLAX]: Abilities.RIPEN,
  [Species.RIOLU]: Abilities.MINDS_EYE,
  [Species.HIPPOPOTAS]: Abilities.UNAWARE,
  [Species.SKORUPI]: Abilities.SUPER_LUCK,
  [Species.CROAGUNK]: Abilities.MOXIE,
  [Species.CARNIVINE]: Abilities.ARENA_TRAP,
  [Species.FINNEON]: Abilities.DRIZZLE,
  [Species.MANTYKE]: Abilities.UNAWARE,
  [Species.SNOVER]: Abilities.THICK_FAT,
  [Species.ROTOM]: Abilities.HADRON_ENGINE,
  [Species.UXIE]: Abilities.UNAWARE,
  [Species.MESPRIT]: Abilities.MOODY,
  [Species.AZELF]: Abilities.NEUROFORCE,
  [Species.DIALGA]: Abilities.LEVITATE,
  [Species.PALKIA]: Abilities.SPEED_BOOST,
  [Species.HEATRAN]: Abilities.EARTH_EATER,
  [Species.REGIGIGAS]: Abilities.MINDS_EYE,
  [Species.GIRATINA]: Abilities.SHADOW_SHIELD,
  [Species.CRESSELIA]: Abilities.MAGIC_BOUNCE,
  [Species.PHIONE]: Abilities.SIMPLE,
  [Species.MANAPHY]: Abilities.SIMPLE,
  [Species.DARKRAI]: Abilities.UNNERVE,
  [Species.SHAYMIN]: Abilities.WIND_RIDER,
  [Species.ARCEUS]: Abilities.ADAPTABILITY,
  [Species.VICTINI]: Abilities.SHEER_FORCE,
  [Species.SNIVY]: Abilities.MULTISCALE,
  [Species.TEPIG]: Abilities.ROCK_HEAD,
  [Species.OSHAWOTT]: Abilities.INTREPID_SWORD,
  [Species.PATRAT]: Abilities.NO_GUARD,
  [Species.LILLIPUP]: Abilities.FUR_COAT,
  [Species.PURRLOIN]: Abilities.PICKUP,
  [Species.PANSAGE]: Abilities.WELL_BAKED_BODY,
  [Species.PANSEAR]: Abilities.WATER_ABSORB,
  [Species.PANPOUR]: Abilities.SAP_SIPPER,
  [Species.MUNNA]: Abilities.NEUTRALIZING_GAS,
  [Species.PIDOVE]: Abilities.SNIPER,
  [Species.BLITZLE]: Abilities.RECKLESS,
  [Species.ROGGENROLA]: Abilities.SOLID_ROCK,
  [Species.WOOBAT]: Abilities.OPPORTUNIST,
  [Species.DRILBUR]: Abilities.SAND_STREAM,
  [Species.AUDINO]: Abilities.FRIEND_GUARD,
  [Species.TIMBURR]: Abilities.ROCKY_PAYLOAD,
  [Species.TYMPOLE]: Abilities.POISON_HEAL,
  [Species.THROH]: Abilities.STAMINA,
  [Species.SAWK]: Abilities.SCRAPPY,
  [Species.SEWADDLE]: Abilities.SHARPNESS,
  [Species.VENIPEDE]: Abilities.STAMINA,
  [Species.COTTONEE]: Abilities.FLUFFY,
  [Species.PETILIL]: Abilities.SIMPLE,
  [Species.BASCULIN]: Abilities.SUPREME_OVERLORD,
  [Species.SANDILE]: Abilities.TOUGH_CLAWS,
  [Species.DARUMAKA]: Abilities.GORILLA_TACTICS,
  [Species.MARACTUS]: Abilities.WELL_BAKED_BODY,
  [Species.DWEBBLE]: Abilities.ANGER_SHELL,
  [Species.SCRAGGY]: Abilities.PROTEAN,
  [Species.SIGILYPH]: Abilities.MAGICIAN,
  [Species.YAMASK]: Abilities.PURIFYING_SALT,
  [Species.TIRTOUGA]: Abilities.ANGER_SHELL,
  [Species.ARCHEN]: Abilities.MULTISCALE,
  [Species.TRUBBISH]: Abilities.TOXIC_DEBRIS,
  [Species.ZORUA]: Abilities.DARK_AURA,
  [Species.MINCCINO]: Abilities.FUR_COAT,
  [Species.GOTHITA]: Abilities.UNNERVE,
  [Species.SOLOSIS]: Abilities.PSYCHIC_SURGE,
  [Species.DUCKLETT]: Abilities.DRIZZLE,
  [Species.VANILLITE]: Abilities.SLUSH_RUSH,
  [Species.DEERLING]: Abilities.FUR_COAT,
  [Species.EMOLGA]: Abilities.TRANSISTOR,
  [Species.KARRABLAST]: Abilities.QUICK_DRAW,
  [Species.FOONGUS]: Abilities.THICK_FAT,
  [Species.FRILLISH]: Abilities.UNAWARE,
  [Species.ALOMOMOLA]: Abilities.MULTISCALE,
  [Species.JOLTIK]: Abilities.TRANSISTOR,
  [Species.FERROSEED]: Abilities.ROUGH_SKIN,
  [Species.KLINK]: Abilities.STEELWORKER,
  [Species.TYNAMO]: Abilities.POISON_HEAL,
  [Species.ELGYEM]: Abilities.PRISM_ARMOR,
  [Species.LITWICK]: Abilities.SOUL_HEART,
  [Species.AXEW]: Abilities.DRAGONS_MAW,
  [Species.CUBCHOO]: Abilities.TOUGH_CLAWS,
  [Species.CRYOGONAL]: Abilities.SNOW_WARNING,
  [Species.SHELMET]: Abilities.PROTEAN,
  [Species.STUNFISK]: Abilities.STORM_DRAIN,
  [Species.MIENFOO]: Abilities.NO_GUARD,
  [Species.DRUDDIGON]: Abilities.INTIMIDATE,
  [Species.GOLETT]: Abilities.SHADOW_SHIELD,
  [Species.PAWNIARD]: Abilities.SWORD_OF_RUIN,
  [Species.BOUFFALANT]: Abilities.ROCK_HEAD,
  [Species.RUFFLET]: Abilities.GALE_WINGS,
  [Species.VULLABY]: Abilities.THICK_FAT,
  [Species.HEATMOR]: Abilities.CONTRARY,
  [Species.DURANT]: Abilities.COMPOUND_EYES,
  [Species.DEINO]: Abilities.PARENTAL_BOND,
  [Species.LARVESTA]: Abilities.DROUGHT,
  [Species.COBALION]: Abilities.INTREPID_SWORD,
  [Species.TERRAKION]: Abilities.ROCKY_PAYLOAD,
  [Species.VIRIZION]: Abilities.SHARPNESS,
  [Species.TORNADUS]: Abilities.DRIZZLE,
  [Species.THUNDURUS]: Abilities.DRIZZLE,
  [Species.RESHIRAM]: Abilities.ORICHALCUM_PULSE,
  [Species.ZEKROM]: Abilities.HADRON_ENGINE,
  [Species.LANDORUS]: Abilities.STORM_DRAIN,
  [Species.KYUREM]: Abilities.SNOW_WARNING,
  [Species.KELDEO]: Abilities.GRIM_NEIGH,
  [Species.MELOETTA]: Abilities.MINDS_EYE,
  [Species.GENESECT]: Abilities.PROTEAN,
  [Species.CHESPIN]: Abilities.DAUNTLESS_SHIELD,
  [Species.FENNEKIN]: Abilities.PSYCHIC_SURGE,
  [Species.FROAKIE]: Abilities.STAKEOUT,
  [Species.BUNNELBY]: Abilities.GUTS,
  [Species.FLETCHLING]: Abilities.MAGIC_GUARD,
  [Species.SCATTERBUG]: Abilities.PRANKSTER,
  [Species.LITLEO]: Abilities.BEAST_BOOST,
  [Species.FLABEBE]: Abilities.GRASSY_SURGE,
  [Species.SKIDDO]: Abilities.GRASSY_SURGE,
  [Species.PANCHAM]: Abilities.FUR_COAT,
  [Species.FURFROU]: Abilities.FLUFFY,
  [Species.ESPURR]: Abilities.FUR_COAT,
  [Species.HONEDGE]: Abilities.SHARPNESS,
  [Species.SPRITZEE]: Abilities.MISTY_SURGE,
  [Species.SWIRLIX]: Abilities.WELL_BAKED_BODY,
  [Species.INKAY]: Abilities.UNNERVE,
  [Species.BINACLE]: Abilities.SAP_SIPPER,
  [Species.SKRELP]: Abilities.DRAGONS_MAW,
  [Species.CLAUNCHER]: Abilities.SWIFT_SWIM,
  [Species.HELIOPTILE]: Abilities.PROTEAN,
  [Species.TYRUNT]: Abilities.RECKLESS,
  [Species.AMAURA]: Abilities.ICE_SCALES,
  [Species.HAWLUCHA]: Abilities.MOXIE,
  [Species.DEDENNE]: Abilities.PIXILATE,
  [Species.CARBINK]: Abilities.SOLID_ROCK,
  [Species.GOOMY]: Abilities.REGENERATOR,
  [Species.KLEFKI]: Abilities.LEVITATE,
  [Species.PHANTUMP]: Abilities.RIPEN,
  [Species.PUMPKABOO]: Abilities.WELL_BAKED_BODY,
  [Species.BERGMITE]: Abilities.ICE_SCALES,
  [Species.NOIBAT]: Abilities.PUNK_ROCK,
  [Species.XERNEAS]: Abilities.MISTY_SURGE,
  [Species.YVELTAL]: Abilities.SOUL_HEART,
  [Species.ZYGARDE]: Abilities.HUGE_POWER,
  [Species.DIANCIE]: Abilities.LEVITATE,
  [Species.HOOPA]: Abilities.OPPORTUNIST,
  [Species.VOLCANION]: Abilities.FILTER,
  [Species.ROWLET]: Abilities.UNBURDEN,
  [Species.LITTEN]: Abilities.FUR_COAT,
  [Species.POPPLIO]: Abilities.PUNK_ROCK,
  [Species.PIKIPEK]: Abilities.TECHNICIAN,
  [Species.YUNGOOS]: Abilities.TOUGH_CLAWS,
  [Species.GRUBBIN]: Abilities.SPEED_BOOST,
  [Species.CRABRAWLER]: Abilities.WATER_BUBBLE,
  [Species.ORICORIO]: Abilities.ADAPTABILITY,
  [Species.CUTIEFLY]: Abilities.TINTED_LENS,
  [Species.ROCKRUFF]: Abilities.ROCKY_PAYLOAD,
  [Species.WISHIWASHI]: Abilities.REGENERATOR,
  [Species.MAREANIE]: Abilities.TOXIC_DEBRIS,
  [Species.MUDBRAY]: Abilities.CUD_CHEW,
  [Species.DEWPIDER]: Abilities.TINTED_LENS,
  [Species.FOMANTIS]: Abilities.SHARPNESS,
  [Species.MORELULL]: Abilities.TRIAGE,
  [Species.SALANDIT]: Abilities.DRAGONS_MAW,
  [Species.STUFFUL]: Abilities.SCRAPPY,
  [Species.BOUNSWEET]: Abilities.MOXIE,
  [Species.COMFEY]: Abilities.FRIEND_GUARD,
  [Species.ORANGURU]: Abilities.POWER_SPOT,
  [Species.PASSIMIAN]: Abilities.LIBERO,
  [Species.WIMPOD]: Abilities.REGENERATOR,
  [Species.SANDYGAST]: Abilities.SAND_SPIT,
  [Species.PYUKUMUKU]: Abilities.PURIFYING_SALT,
  [Species.TYPE_NULL]: Abilities.ADAPTABILITY,
  [Species.MINIOR]: Abilities.STURDY,
  [Species.KOMALA]: Abilities.GUTS,
  [Species.TURTONATOR]: Abilities.DAUNTLESS_SHIELD,
  [Species.TOGEDEMARU]: Abilities.ROUGH_SKIN,
  [Species.MIMIKYU]: Abilities.TOUGH_CLAWS,
  [Species.BRUXISH]: Abilities.MULTISCALE,
  [Species.DRAMPA]: Abilities.THICK_FAT,
  [Species.DHELMISE]: Abilities.WATER_BUBBLE,
  [Species.JANGMO_O]: Abilities.PUNK_ROCK,
  [Species.TAPU_KOKO]: Abilities.TRANSISTOR,
  [Species.TAPU_LELE]: Abilities.SHEER_FORCE,
  [Species.TAPU_BULU]: Abilities.TRIAGE,
  [Species.TAPU_FINI]: Abilities.FAIRY_AURA,
  [Species.COSMOG]: Abilities.BEAST_BOOST,
  [Species.NIHILEGO]: Abilities.LEVITATE,
  [Species.BUZZWOLE]: Abilities.MOXIE,
  [Species.PHEROMOSA]: Abilities.TINTED_LENS,
  [Species.XURKITREE]: Abilities.TRANSISTOR,
  [Species.CELESTEELA]: Abilities.HEATPROOF,
  [Species.KARTANA]: Abilities.SHARPNESS,
  [Species.GUZZLORD]: Abilities.INNARDS_OUT,
  [Species.NECROZMA]: Abilities.BEAST_BOOST,
  [Species.MAGEARNA]: Abilities.STEELY_SPIRIT,
  [Species.MARSHADOW]: Abilities.IRON_FIST,
  [Species.POIPOLE]: Abilities.SHEER_FORCE,
  [Species.STAKATAKA]: Abilities.SOLID_ROCK,
  [Species.BLACEPHALON]: Abilities.MAGIC_GUARD,
  [Species.ZERAORA]: Abilities.TOUGH_CLAWS,
  [Species.MELTAN]: Abilities.STEELY_SPIRIT,
  [Species.GROOKEY]: Abilities.GRASS_PELT,
  [Species.SCORBUNNY]: Abilities.NO_GUARD,
  [Species.SOBBLE]: Abilities.SUPER_LUCK,
  [Species.SKWOVET]: Abilities.RIPEN,
  [Species.ROOKIDEE]: Abilities.IRON_BARBS,
  [Species.BLIPBUG]: Abilities.PSYCHIC_SURGE,
  [Species.NICKIT]: Abilities.MAGICIAN,
  [Species.GOSSIFLEUR]: Abilities.GRASSY_SURGE,
  [Species.WOOLOO]: Abilities.SIMPLE,
  [Species.CHEWTLE]: Abilities.ROCK_HEAD,
  [Species.YAMPER]: Abilities.SHEER_FORCE,
  [Species.ROLYCOLY]: Abilities.SOLID_ROCK,
  [Species.APPLIN]: Abilities.DRAGONS_MAW,
  [Species.SILICOBRA]: Abilities.SAND_RUSH,
  [Species.CRAMORANT]: Abilities.LIGHTNING_ROD,
  [Species.ARROKUDA]: Abilities.INTIMIDATE,
  [Species.TOXEL]: Abilities.ELECTRIC_SURGE,
  [Species.SIZZLIPEDE]: Abilities.SPEED_BOOST,
  [Species.CLOBBOPUS]: Abilities.WATER_BUBBLE,
  [Species.SINISTEA]: Abilities.SHADOW_SHIELD,
  [Species.HATENNA]: Abilities.FAIRY_AURA,
  [Species.IMPIDIMP]: Abilities.FUR_COAT,
  [Species.MILCERY]: Abilities.MISTY_SURGE,
  [Species.FALINKS]: Abilities.PARENTAL_BOND,
  [Species.PINCURCHIN]: Abilities.ELECTROMORPHOSIS,
  [Species.SNOM]: Abilities.SNOW_WARNING,
  [Species.STONJOURNER]: Abilities.STURDY,
  [Species.EISCUE]: Abilities.ICE_SCALES,
  [Species.INDEEDEE]: Abilities.FRIEND_GUARD,
  [Species.MORPEKO]: Abilities.MOODY,
  [Species.CUFANT]: Abilities.EARTH_EATER,
  [Species.DRACOZOLT]: Abilities.NO_GUARD,
  [Species.ARCTOZOLT]: Abilities.SNOW_WARNING,
  [Species.DRACOVISH]: Abilities.SWIFT_SWIM,
  [Species.ARCTOVISH]: Abilities.SNOW_WARNING,
  [Species.DURALUDON]: Abilities.STEELWORKER,
  [Species.DREEPY]: Abilities.PARENTAL_BOND,
  [Species.ZACIAN]: Abilities.UNNERVE,
  [Species.ZAMAZENTA]: Abilities.STAMINA,
  [Species.ETERNATUS]: Abilities.SUPREME_OVERLORD,
  [Species.KUBFU]: Abilities.IRON_FIST,
  [Species.ZARUDE]: Abilities.GRASSY_SURGE,
  [Species.REGIELEKI]: Abilities.ELECTRIC_SURGE,
  [Species.REGIDRAGO]: Abilities.MULTISCALE,
  [Species.GLASTRIER]: Abilities.FILTER,
  [Species.SPECTRIER]: Abilities.SHADOW_SHIELD,
  [Species.CALYREX]: Abilities.HARVEST,
  [Species.ENAMORUS]: Abilities.FAIRY_AURA,
  [Species.SPRIGATITO]: Abilities.MAGICIAN,
  [Species.FUECOCO]: Abilities.PUNK_ROCK,
  [Species.QUAXLY]: Abilities.DEFIANT,
  [Species.LECHONK]: Abilities.SIMPLE,
  [Species.TAROUNTULA]: Abilities.HONEY_GATHER,
  [Species.NYMBLE]: Abilities.GUTS,
  [Species.PAWMI]: Abilities.TRANSISTOR,
  [Species.TANDEMAUS]: Abilities.SCRAPPY,
  [Species.FIDOUGH]: Abilities.WATER_ABSORB,
  [Species.SMOLIV]: Abilities.RIPEN,
  [Species.SQUAWKABILLY]: Abilities.MOXIE,
  [Species.NACLI]: Abilities.SOLID_ROCK,
  [Species.CHARCADET]: Abilities.PRISM_ARMOR,
  [Species.TADBULB]: Abilities.STAMINA,
  [Species.WATTREL]: Abilities.SHEER_FORCE,
  [Species.MASCHIFF]: Abilities.STRONG_JAW,
  [Species.SHROODLE]: Abilities.CORROSION,
  [Species.BRAMBLIN]: Abilities.SHADOW_SHIELD,
  [Species.TOEDSCOOL]: Abilities.PRANKSTER,
  [Species.KLAWF]: Abilities.WATER_ABSORB,
  [Species.CAPSAKID]: Abilities.PARENTAL_BOND,
  [Species.RELLOR]: Abilities.PRANKSTER,
  [Species.FLITTLE]: Abilities.MAGIC_BOUNCE,
  [Species.TINKATINK]: Abilities.STEELWORKER,
  [Species.WIGLETT]: Abilities.STURDY,
  [Species.BOMBIRDIER]: Abilities.UNBURDEN,
  [Species.FINIZEN]: Abilities.IRON_FIST,
  [Species.VAROOM]: Abilities.LEVITATE,
  [Species.CYCLIZAR]: Abilities.PROTEAN,
  [Species.ORTHWORM]: Abilities.REGENERATOR,
  [Species.GLIMMET]: Abilities.LEVITATE,
  [Species.GREAVARD]: Abilities.FUR_COAT,
  [Species.FLAMIGO]: Abilities.MOXIE,
  [Species.CETODDLE]: Abilities.ICE_SCALES,
  [Species.VELUZA]: Abilities.SUPER_LUCK,
  [Species.DONDOZO]: Abilities.PARENTAL_BOND,
  [Species.TATSUGIRI]: Abilities.ADAPTABILITY,
  [Species.GREAT_TUSK]: Abilities.INTIMIDATE,
  [Species.SCREAM_TAIL]: Abilities.UNAWARE,
  [Species.BRUTE_BONNET]: Abilities.CHLOROPHYLL,
  [Species.FLUTTER_MANE]: Abilities.DAZZLING,
  [Species.SLITHER_WING]: Abilities.SCRAPPY,
  [Species.SANDY_SHOCKS]: Abilities.EARTH_EATER,
  [Species.IRON_TREADS]: Abilities.STEELY_SPIRIT,
  [Species.IRON_BUNDLE]: Abilities.SNOW_WARNING,
  [Species.IRON_HANDS]: Abilities.IRON_FIST,
  [Species.IRON_JUGULIS]: Abilities.LIGHTNING_ROD,
  [Species.IRON_MOTH]: Abilities.LEVITATE,
  [Species.IRON_THORNS]: Abilities.SAND_STREAM,
  [Species.FRIGIBAX]: Abilities.SNOW_WARNING,
  [Species.GIMMIGHOUL]: Abilities.CONTRARY,
  [Species.WO_CHIEN]: Abilities.VESSEL_OF_RUIN,
  [Species.CHIEN_PAO]: Abilities.INTREPID_SWORD,
  [Species.TING_LU]: Abilities.STAMINA,
  [Species.CHI_YU]: Abilities.DROUGHT,
  [Species.ROARING_MOON]: Abilities.TOUGH_CLAWS,
  [Species.IRON_VALIANT]: Abilities.ADAPTABILITY,
  [Species.KORAIDON]: Abilities.OPPORTUNIST,
  [Species.MIRAIDON]: Abilities.OPPORTUNIST,
  [Species.WALKING_WAKE]: Abilities.BEAST_BOOST,
  [Species.IRON_LEAVES]: Abilities.SHARPNESS,
  [Species.POLTCHAGEIST]: Abilities.TRIAGE,
  [Species.OKIDOGI]: Abilities.FUR_COAT,
  [Species.MUNKIDORI]: Abilities.NEUROFORCE,
  [Species.FEZANDIPITI]: Abilities.LEVITATE,
  [Species.OGERPON]: Abilities.OPPORTUNIST,
  [Species.GOUGING_FIRE]: Abilities.BEAST_BOOST,
  [Species.RAGING_BOLT]: Abilities.BEAST_BOOST,
  [Species.IRON_BOULDER]: Abilities.SHARPNESS,
  [Species.IRON_CROWN]: Abilities.SHARPNESS,
  [Species.TERAPAGOS]: Abilities.SOUL_HEART,
  [Species.PECHARUNT]: Abilities.TOXIC_CHAIN,
  [Species.ALOLA_RATTATA]: Abilities.STRONG_JAW,
  [Species.ALOLA_SANDSHREW]: Abilities.TOUGH_CLAWS,
  [Species.ALOLA_VULPIX]: Abilities.SHEER_FORCE,
  [Species.ALOLA_DIGLETT]: Abilities.STURDY,
  [Species.ALOLA_MEOWTH]: Abilities.DARK_AURA,
  [Species.ALOLA_GEODUDE]: Abilities.DRY_SKIN,
  [Species.ALOLA_GRIMER]: Abilities.TOXIC_DEBRIS,
  [Species.ETERNAL_FLOETTE]: Abilities.MAGIC_GUARD,
  [Species.GALAR_MEOWTH]: Abilities.STEELWORKER,
  [Species.GALAR_PONYTA]: Abilities.PIXILATE,
  [Species.GALAR_SLOWPOKE]: Abilities.UNAWARE,
  [Species.GALAR_FARFETCHD]: Abilities.INTREPID_SWORD,
  [Species.GALAR_ARTICUNO]: Abilities.SERENE_GRACE,
  [Species.GALAR_ZAPDOS]: Abilities.TOUGH_CLAWS,
  [Species.GALAR_MOLTRES]: Abilities.DARK_AURA,
  [Species.GALAR_CORSOLA]: Abilities.SHADOW_SHIELD,
  [Species.GALAR_ZIGZAGOON]: Abilities.POISON_HEAL,
  [Species.GALAR_DARUMAKA]: Abilities.FLASH_FIRE,
  [Species.GALAR_YAMASK]: Abilities.TABLETS_OF_RUIN,
  [Species.GALAR_STUNFISK]: Abilities.ARENA_TRAP,
  [Species.HISUI_GROWLITHE]: Abilities.RECKLESS,
  [Species.HISUI_VOLTORB]: Abilities.ELECTRIC_SURGE,
  [Species.HISUI_QWILFISH]: Abilities.MERCILESS,
  [Species.HISUI_SNEASEL]: Abilities.SCRAPPY,
  [Species.HISUI_ZORUA]: Abilities.ADAPTABILITY,
  [Species.PALDEA_TAUROS]: Abilities.ADAPTABILITY,
  [Species.PALDEA_WOOPER]: Abilities.THICK_FAT,
  [Species.BLOODMOON_URSALUNA]: Abilities.BERSERK
};

// TODO: Remove
{
  //setTimeout(() => {
  /*for (let tc of Object.keys(trainerConfigs)) {
      console.log(TrainerType[tc], !trainerConfigs[tc].speciesFilter ? 'all' : [...new Set(allSpecies.filter(s => s.generation <= 9).filter(trainerConfigs[tc].speciesFilter).map(s => {
        while (pokemonPrevolutions.hasOwnProperty(s.speciesId))
				  s = getPokemonSpecies(pokemonPrevolutions[s.speciesId]);
        return s;
      }))].map(s => s.name));
    }

    const speciesFilter = (species: PokemonSpecies) => !species.legendary && !species.pseudoLegendary && !species.mythical && species.baseTotal >= 540;
    console.log(!speciesFilter ? 'all' : [...new Set(allSpecies.filter(s => s.generation <= 9).filter(speciesFilter).map(s => {
      while (pokemonPrevolutions.hasOwnProperty(s.speciesId))
        s = getPokemonSpecies(pokemonPrevolutions[s.speciesId]);
      return s;
    }))].map(s => s.name));*/
  //}, 1000);
}<|MERGE_RESOLUTION|>--- conflicted
+++ resolved
@@ -300,13 +300,8 @@
     let formkey: string | null = null;
     let variantDataIndex: integer | string = this.speciesId;
     const species = getPokemonSpecies(this.speciesId);
-<<<<<<< HEAD
     if (species.forms.length > 0 && formIndex !== undefined) {
-      formkey = species.forms[formIndex]?.formKey;
-=======
-    if (species.forms.length > 0) {
       formkey = species.forms[formIndex]?.formSpriteKey;
->>>>>>> 063e6dbd
       if (formkey) {
         variantDataIndex = `${this.speciesId}-${formkey}`;
       }
