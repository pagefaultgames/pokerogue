import { Localizable } from "#app/interfaces/locales";
import { Abilities } from "#enums/abilities";
import { PartyMemberStrength } from "#enums/party-member-strength";
import { Species } from "#enums/species";
import { QuantizerCelebi, argbFromRgba, rgbaFromArgb } from "@material/material-color-utilities";
import i18next from "i18next";
import BattleScene, { AnySound } from "../battle-scene";
import { GameMode } from "../game-mode";
import { StarterMoveset } from "../system/game-data";
import * as Utils from "../utils";
import { uncatchableSpecies } from "./biomes";
import { speciesEggMoves } from "./egg-moves";
import { GrowthRate } from "./exp";
import { EvolutionLevel, SpeciesWildEvolutionDelay, pokemonEvolutions, pokemonPrevolutions } from "./pokemon-evolutions";
import { Type } from "./type";
import { LevelMoves, pokemonFormLevelMoves, pokemonFormLevelMoves as pokemonSpeciesFormLevelMoves, pokemonSpeciesLevelMoves } from "./pokemon-level-moves";
import { Stat } from "#enums/stat";
import { Variant, VariantSet, variantColorCache, variantData } from "./variant";

export enum Region {
  NORMAL,
  ALOLA,
  GALAR,
  HISUI,
  PALDEA
}

/**
 * Gets the {@linkcode PokemonSpecies} object associated with the {@linkcode Species} enum given
 * @param species The species to fetch
 * @returns The associated {@linkcode PokemonSpecies} object
 */
export function getPokemonSpecies(species: Species | Species[] | undefined): PokemonSpecies {
  if (!species) {
    throw new Error("`species` must not be undefined in `getPokemonSpecies()`");
  }
  // If a special pool (named trainers) is used here it CAN happen that they have a array as species (which means choose one of those two). So we catch that with this code block
  if (Array.isArray(species)) {
    // Pick a random species from the list
    species = species[Math.floor(Math.random() * species.length)];
  }
  if (species >= 2000) {
    return allSpecies.find(s => s.speciesId === species)!; // TODO: is this bang correct?
  }
  return allSpecies[species - 1];
}

export function getPokemonSpeciesForm(species: Species, formIndex: integer): PokemonSpeciesForm {
  const retSpecies: PokemonSpecies = species >= 2000
    ? allSpecies.find(s => s.speciesId === species)! // TODO: is the bang correct?
    : allSpecies[species - 1];
  if (formIndex < retSpecies.forms?.length) {
    return retSpecies.forms[formIndex];
  }
  return retSpecies;
}

export function getFusedSpeciesName(speciesAName: string, speciesBName: string): string {
  const fragAPattern = /([a-z]{2}.*?[aeiou(?:y$)\-\']+)(.*?)$/i;
  const fragBPattern = /([a-z]{2}.*?[aeiou(?:y$)\-\'])(.*?)$/i;

  const [ speciesAPrefixMatch, speciesBPrefixMatch ] = [ speciesAName, speciesBName ].map(n => /^(?:[^ ]+) /.exec(n));
  const [ speciesAPrefix, speciesBPrefix ] = [ speciesAPrefixMatch, speciesBPrefixMatch ].map(m => m ? m[0] : "");

  if (speciesAPrefix) {
    speciesAName = speciesAName.slice(speciesAPrefix.length);
  }
  if (speciesBPrefix) {
    speciesBName = speciesBName.slice(speciesBPrefix.length);
  }

  const [ speciesASuffixMatch, speciesBSuffixMatch ] = [ speciesAName, speciesBName ].map(n => / (?:[^ ]+)$/.exec(n));
  const [ speciesASuffix, speciesBSuffix ] = [ speciesASuffixMatch, speciesBSuffixMatch ].map(m => m ? m[0] : "");

  if (speciesASuffix) {
    speciesAName = speciesAName.slice(0, -speciesASuffix.length);
  }
  if (speciesBSuffix) {
    speciesBName = speciesBName.slice(0, -speciesBSuffix.length);
  }

  const splitNameA = speciesAName.split(/ /g);
  const splitNameB = speciesBName.split(/ /g);

  const fragAMatch = fragAPattern.exec(speciesAName);
  const fragBMatch = fragBPattern.exec(speciesBName);

  let fragA: string;
  let fragB: string;

  fragA = splitNameA.length === 1
    ? fragAMatch ? fragAMatch[1] : speciesAName
    : splitNameA[splitNameA.length - 1];

  if (splitNameB.length === 1) {
    if (fragBMatch) {
      const lastCharA = fragA.slice(fragA.length - 1);
      const prevCharB = fragBMatch[1].slice(fragBMatch.length - 1);
      fragB = (/[\-']/.test(prevCharB) ? prevCharB : "") + fragBMatch[2] || prevCharB;
      if (lastCharA === fragB[0]) {
        if (/[aiu]/.test(lastCharA)) {
          fragB = fragB.slice(1);
        } else {
          const newCharMatch = new RegExp(`[^${lastCharA}]`).exec(fragB);
          if (newCharMatch?.index !== undefined && newCharMatch.index > 0) {
            fragB = fragB.slice(newCharMatch.index);
          }
        }
      }
    } else {
      fragB = speciesBName;
    }
  } else {
    fragB = splitNameB[splitNameB.length - 1];
  }

  if (splitNameA.length > 1) {
    fragA = `${splitNameA.slice(0, splitNameA.length - 1).join(" ")} ${fragA}`;
  }

  fragB = `${fragB.slice(0, 1).toLowerCase()}${fragB.slice(1)}`;

  return `${speciesAPrefix || speciesBPrefix}${fragA}${fragB}${speciesBSuffix || speciesASuffix}`;
}

export type PokemonSpeciesFilter = (species: PokemonSpecies) => boolean;

export abstract class PokemonSpeciesForm {
  public speciesId: Species;
  public formIndex: integer;
  public generation: integer;
  public type1: Type;
  public type2: Type | null;
  public height: number;
  public weight: number;
  public ability1: Abilities;
  public ability2: Abilities;
  public abilityHidden: Abilities;
  public baseTotal: integer;
  public baseStats: integer[];
  public catchRate: integer;
  public baseFriendship: integer;
  public baseExp: integer;
  public genderDiffs: boolean;
  public isStarterSelectable: boolean;

  constructor(type1: Type, type2: Type | null, height: number, weight: number, ability1: Abilities, ability2: Abilities, abilityHidden: Abilities,
    baseTotal: integer, baseHp: integer, baseAtk: integer, baseDef: integer, baseSpatk: integer, baseSpdef: integer, baseSpd: integer,
    catchRate: integer, baseFriendship: integer, baseExp: integer, genderDiffs: boolean, isStarterSelectable: boolean) {
    this.type1 = type1;
    this.type2 = type2;
    this.height = height;
    this.weight = weight;
    this.ability1 = ability1;
    this.ability2 = ability2 === Abilities.NONE ? ability1 : ability2;
    this.abilityHidden = abilityHidden;
    this.baseTotal = baseTotal;
    this.baseStats = [ baseHp, baseAtk, baseDef, baseSpatk, baseSpdef, baseSpd ];
    this.catchRate = catchRate;
    this.baseFriendship = baseFriendship;
    this.baseExp = baseExp;
    this.genderDiffs = genderDiffs;
    this.isStarterSelectable = isStarterSelectable;
  }

  /**
   * Method to get the root species id of a Pokemon.
   * Magmortar.getRootSpeciesId(true) => Magmar
   * Magmortar.getRootSpeciesId(false) => Magby
   * @param forStarter boolean to get the nonbaby form of a starter
   * @returns The species
   */
  getRootSpeciesId(forStarter: boolean = false): Species {
    let ret = this.speciesId;
    while (pokemonPrevolutions.hasOwnProperty(ret) && (!forStarter || !speciesStarters.hasOwnProperty(ret))) {
      ret = pokemonPrevolutions[ret];
    }
    return ret;
  }

  isOfType(type: integer): boolean {
    return this.type1 === type || (this.type2 !== null && this.type2 === type);
  }

  /**
   * Method to get the total number of abilities a Pokemon species has.
   * @returns Number of abilities
   */
  getAbilityCount(): integer {
    return this.abilityHidden !== Abilities.NONE ? 3 : 2;
  }

  /**
   * Method to get the ability of a Pokemon species.
   * @param abilityIndex Which ability to get (should only be 0-2)
   * @returns The id of the Ability
   */
  getAbility(abilityIndex: integer): Abilities {
    let ret: Abilities;
    if (abilityIndex === 0) {
      ret = this.ability1;
    } else if (abilityIndex === 1) {
      ret = this.ability2;
    } else {
      ret = this.abilityHidden;
    }
    return ret;
  }

  getLevelMoves(): LevelMoves {
    if (pokemonSpeciesFormLevelMoves.hasOwnProperty(this.speciesId) && pokemonSpeciesFormLevelMoves[this.speciesId].hasOwnProperty(this.formIndex)) {
      return pokemonSpeciesFormLevelMoves[this.speciesId][this.formIndex].slice(0);
    }
    return pokemonSpeciesLevelMoves[this.speciesId].slice(0);
  }

  getRegion(): Region {
    return Math.floor(this.speciesId / 2000) as Region;
  }

  isObtainable(): boolean {
    return (this.generation <= 9 || pokemonPrevolutions.hasOwnProperty(this.speciesId));
  }

  isCatchable(): boolean {
    return this.isObtainable() && uncatchableSpecies.indexOf(this.speciesId) === -1;
  }

  isRegional(): boolean {
    return this.getRegion() > Region.NORMAL;
  }

  isTrainerForbidden(): boolean {
    return [ Species.ETERNAL_FLOETTE, Species.BLOODMOON_URSALUNA ].includes(this.speciesId);
  }

  isRareRegional(): boolean {
    switch (this.getRegion()) {
    case Region.HISUI:
      return true;
    }

    return false;
  }

  /**
   * Gets the BST for the species
   * @returns The species' BST.
   */
  getBaseStatTotal(): number {
    return this.baseStats.reduce((i, n) => n + i);
  }

  /**
   * Gets the species' base stat amount for the given stat.
   * @param stat  The desired stat.
   * @returns The species' base stat amount.
   */
  getBaseStat(stat: Stat): number {
    return this.baseStats[stat];
  }

  getBaseExp(): number {
    let ret = this.baseExp;
    switch (this.getFormSpriteKey()) {
    case SpeciesFormKey.MEGA:
    case SpeciesFormKey.MEGA_X:
    case SpeciesFormKey.MEGA_Y:
    case SpeciesFormKey.PRIMAL:
    case SpeciesFormKey.GIGANTAMAX:
    case SpeciesFormKey.ETERNAMAX:
      ret *= 1.5;
      break;
    }
    return ret;
  }

  getSpriteAtlasPath(female: boolean, formIndex?: integer, shiny?: boolean, variant?: integer): string {
    const spriteId = this.getSpriteId(female, formIndex, shiny, variant).replace(/\_{2}/g, "/");
    return `${/_[1-3]$/.test(spriteId) ? "variant/" : ""}${spriteId}`;
  }

  getSpriteId(female: boolean, formIndex?: integer, shiny?: boolean, variant: integer = 0, back?: boolean): string {
    if (formIndex === undefined || this instanceof PokemonForm) {
      formIndex = this.formIndex;
    }

    const formSpriteKey = this.getFormSpriteKey(formIndex);
    const showGenderDiffs = this.genderDiffs && female && ![ SpeciesFormKey.MEGA, SpeciesFormKey.GIGANTAMAX ].find(k => formSpriteKey === k);

    const baseSpriteKey = `${showGenderDiffs ? "female__" : ""}${this.speciesId}${formSpriteKey ? `-${formSpriteKey}` : ""}`;

    let config = variantData;
    `${back ? "back__" : ""}${baseSpriteKey}`.split("__").map(p => config ? config = config[p] : null);
    const variantSet = config as VariantSet;

    return `${back ? "back__" : ""}${shiny && (!variantSet || (!variant && !variantSet[variant || 0])) ? "shiny__" : ""}${baseSpriteKey}${shiny && variantSet && variantSet[variant] === 2 ? `_${variant + 1}` : ""}`;
  }

  getSpriteKey(female: boolean, formIndex?: integer, shiny?: boolean, variant?: integer): string {
    return `pkmn__${this.getSpriteId(female, formIndex, shiny, variant)}`;
  }

  abstract getFormSpriteKey(formIndex?: integer): string;


  /**
   * Variant Data key/index is either species id or species id followed by -formkey
   * @param formIndex optional form index for pokemon with different forms
   * @returns species id if no additional forms, index with formkey if a pokemon with a form
   */
  getVariantDataIndex(formIndex?: integer) {
    let formkey: string | null = null;
    let variantDataIndex: integer | string = this.speciesId;
    const species = getPokemonSpecies(this.speciesId);
    if (species.forms.length > 0 && formIndex !== undefined) {
      formkey = species.forms[formIndex]?.getFormSpriteKey(formIndex);
      if (formkey) {
        variantDataIndex = `${this.speciesId}-${formkey}`;
      }
    }
    return variantDataIndex;
  }

  getIconAtlasKey(formIndex?: integer, shiny?: boolean, variant?: integer): string {
    const variantDataIndex = this.getVariantDataIndex(formIndex);
    const isVariant = shiny && variantData[variantDataIndex] && (variant !== undefined && variantData[variantDataIndex][variant]);
    return `pokemon_icons_${this.generation}${isVariant ? "v" : ""}`;
  }

  getIconId(female: boolean, formIndex?: integer, shiny?: boolean, variant?: integer): string {
    if (formIndex === undefined) {
      formIndex = this.formIndex;
    }

    const variantDataIndex = this.getVariantDataIndex(formIndex);

    let ret = this.speciesId.toString();

    const isVariant = shiny && variantData[variantDataIndex] && (variant !== undefined && variantData[variantDataIndex][variant]);

    if (shiny && !isVariant) {
      ret += "s";
    }

    switch (this.speciesId) {
    case Species.HIPPOPOTAS:
    case Species.HIPPOWDON:
    case Species.UNFEZANT:
    case Species.FRILLISH:
    case Species.JELLICENT:
    case Species.PYROAR:
      ret += female ? "-f" : "";
      break;
    }

    let formSpriteKey = this.getFormSpriteKey(formIndex);
    if (formSpriteKey) {
      switch (this.speciesId) {
      case Species.DUDUNSPARCE:
        break;
      case Species.ZACIAN:
      case Species.ZAMAZENTA:
        if (formSpriteKey.startsWith("behemoth")) {
          formSpriteKey = "crowned";
        }
      default:
        ret += `-${formSpriteKey}`;
        break;
      }
    }

    if (isVariant) {
      ret += `_${variant + 1}`;
    }

    return ret;
  }

  getCryKey(formIndex?: integer): string {
    let speciesId = this.speciesId;
    if (this.speciesId > 2000) {
      switch (this.speciesId) {
      case Species.GALAR_SLOWPOKE:
        break;
      case Species.ETERNAL_FLOETTE:
        break;
      case Species.BLOODMOON_URSALUNA:
        break;
      default:
        speciesId = speciesId % 2000;
        break;
      }
    }
    let ret = speciesId.toString();
    const forms = getPokemonSpecies(speciesId).forms;
    if (forms.length) {
      if (formIndex !== undefined && formIndex >= forms.length) {
        console.warn(`Attempted accessing form with index ${formIndex} of species ${getPokemonSpecies(speciesId).getName()} with only ${forms.length || 0} forms`);
        formIndex = Math.min(formIndex, forms.length - 1);
      }
      const formKey = forms[formIndex || 0].formKey;
      switch (formKey) {
      case SpeciesFormKey.MEGA:
      case SpeciesFormKey.MEGA_X:
      case SpeciesFormKey.MEGA_Y:
      case SpeciesFormKey.GIGANTAMAX:
      case SpeciesFormKey.GIGANTAMAX_SINGLE:
      case SpeciesFormKey.GIGANTAMAX_RAPID:
      case "white":
      case "black":
      case "therian":
      case "sky":
      case "gorging":
      case "gulping":
      case "no-ice":
      case "hangry":
      case "crowned":
      case "eternamax":
      case "four":
      case "droopy":
      case "stretchy":
      case "hero":
      case "roaming":
      case "complete":
      case "10":
      case "10-pc":
      case "super":
      case "unbound":
      case "pau":
      case "pompom":
      case "sensu":
      case "dusk":
      case "midnight":
      case "school":
      case "dawn-wings":
      case "dusk-mane":
      case "ultra":
        ret += `-${formKey}`;
        break;
      }
    }
    return ret;
  }

  validateStarterMoveset(moveset: StarterMoveset, eggMoves: integer): boolean {
    const rootSpeciesId = this.getRootSpeciesId();
    for (const moveId of moveset) {
      if (speciesEggMoves.hasOwnProperty(rootSpeciesId)) {
        const eggMoveIndex = speciesEggMoves[rootSpeciesId].findIndex(m => m === moveId);
        if (eggMoveIndex > -1 && (eggMoves & (1 << eggMoveIndex))) {
          continue;
        }
      }
      if (pokemonFormLevelMoves.hasOwnProperty(this.speciesId) && pokemonFormLevelMoves[this.speciesId].hasOwnProperty(this.formIndex)) {
        if (!pokemonFormLevelMoves[this.speciesId][this.formIndex].find(lm => lm[0] <= 5 && lm[1] === moveId)) {
          return false;
        }
      } else if (!pokemonSpeciesLevelMoves[this.speciesId].find(lm => lm[0] <= 5 && lm[1] === moveId)) {
        return false;
      }
    }

    return true;
  }

  loadAssets(scene: BattleScene, female: boolean, formIndex?: integer, shiny?: boolean, variant?: Variant, startLoad?: boolean): Promise<void> {
    return new Promise(resolve => {
      const spriteKey = this.getSpriteKey(female, formIndex, shiny, variant);
      scene.loadPokemonAtlas(spriteKey, this.getSpriteAtlasPath(female, formIndex, shiny, variant));
      scene.load.audio(`cry/${this.getCryKey(formIndex)}`, `audio/cry/${this.getCryKey(formIndex)}.m4a`);
      scene.load.once(Phaser.Loader.Events.COMPLETE, () => {
        const originalWarn = console.warn;
        // Ignore warnings for missing frames, because there will be a lot
        console.warn = () => {};
        const frameNames = scene.anims.generateFrameNames(spriteKey, { zeroPad: 4, suffix: ".png", start: 1, end: 400 });
        console.warn = originalWarn;
        if (!(scene.anims.exists(spriteKey))) {
          scene.anims.create({
            key: this.getSpriteKey(female, formIndex, shiny, variant),
            frames: frameNames,
            frameRate: 12,
            repeat: -1
          });
        }
        let spritePath = this.getSpriteAtlasPath(female, formIndex, shiny, variant).replace("variant/", "").replace(/_[1-3]$/, "");
        const useExpSprite = scene.experimentalSprites && scene.hasExpSprite(spriteKey);
        if (useExpSprite) {
          spritePath = `exp/${spritePath}`;
        }
        let config = variantData;
        spritePath.split("/").map(p => config ? config = config[p] : null);
        const variantSet = config as VariantSet;
        if (variantSet && (variant !== undefined && variantSet[variant] === 1)) {
          const populateVariantColors = (key: string): Promise<void> => {
            return new Promise(resolve => {
              if (variantColorCache.hasOwnProperty(key)) {
                return resolve();
              }
              scene.cachedFetch(`./images/pokemon/variant/${spritePath}.json`).then(res => res.json()).then(c => {
                variantColorCache[key] = c;
                resolve();
              });
            });
          };
          populateVariantColors(spriteKey).then(() => resolve());
          return;
        }
        resolve();
      });
      if (startLoad) {
        if (!scene.load.isLoading()) {
          scene.load.start();
        }
      } else {
        resolve();
      }
    });
  }

  cry(scene: BattleScene, soundConfig?: Phaser.Types.Sound.SoundConfig, ignorePlay?: boolean): AnySound {
    const cryKey = this.getCryKey(this.formIndex);
    let cry: AnySound | null = scene.sound.get(cryKey) as AnySound;
    if (cry?.pendingRemove) {
      cry = null;
    }
    cry = scene.playSound(`cry/${(cry ?? cryKey)}`, soundConfig);
    if (ignorePlay) {
      cry.stop();
    }
    return cry;
  }

  generateCandyColors(scene: BattleScene): integer[][] {
    const sourceTexture = scene.textures.get(this.getSpriteKey(false));

    const sourceFrame = sourceTexture.frames[sourceTexture.firstFrame];
    const sourceImage = sourceTexture.getSourceImage() as HTMLImageElement;

    const canvas = document.createElement("canvas");

    const spriteColors: integer[][] = [];

    const context = canvas.getContext("2d");
    const frame = sourceFrame;
    canvas.width = frame.width;
    canvas.height = frame.height;
    context?.drawImage(sourceImage, frame.cutX, frame.cutY, frame.width, frame.height, 0, 0, frame.width, frame.height);
    const imageData = context?.getImageData(frame.cutX, frame.cutY, frame.width, frame.height);
    const pixelData = imageData?.data;
    const pixelColors: number[] = [];

    if (pixelData?.length !== undefined) {
      for (let i = 0; i < pixelData.length; i += 4) {
        if (pixelData[i + 3]) {
          const pixel = pixelData.slice(i, i + 4);
          const [ r, g, b, a ] = pixel;
          if (!spriteColors.find(c => c[0] === r && c[1] === g && c[2] === b)) {
            spriteColors.push([ r, g, b, a ]);
          }
        }
      }

      for (let i = 0; i < pixelData.length; i += 4) {
        const total = pixelData.slice(i, i + 3).reduce((total: integer, value: integer) => total + value, 0);
        if (!total) {
          continue;
        }
        pixelColors.push(argbFromRgba({ r: pixelData[i], g: pixelData[i + 1], b: pixelData[i + 2], a: pixelData[i + 3] }));
      }
    }

    let paletteColors: Map<number, number> = new Map();

    const originalRandom = Math.random;
    Math.random = () => Phaser.Math.RND.realInRange(0, 1);

    scene.executeWithSeedOffset(() => {
      paletteColors = QuantizerCelebi.quantize(pixelColors, 2);
    }, 0, "This result should not vary");

    Math.random = originalRandom;

    return Array.from(paletteColors.keys()).map(c => Object.values(rgbaFromArgb(c)) as integer[]);
  }
}

export default class PokemonSpecies extends PokemonSpeciesForm implements Localizable {
  public name: string;
  public subLegendary: boolean;
  public legendary: boolean;
  public mythical: boolean;
  public species: string;
  public growthRate: GrowthRate;
  public malePercent: number | null;
  public genderDiffs: boolean;
  public canChangeForm: boolean;
  public forms: PokemonForm[];
  public luckOverride: integer;

  constructor(id: Species, generation: integer, subLegendary: boolean, legendary: boolean, mythical: boolean, species: string,
    type1: Type, type2: Type | null, height: number, weight: number, ability1: Abilities, ability2: Abilities, abilityHidden: Abilities,
    baseTotal: integer, baseHp: integer, baseAtk: integer, baseDef: integer, baseSpatk: integer, baseSpdef: integer, baseSpd: integer,
    catchRate: integer, baseFriendship: integer, baseExp: integer, growthRate: GrowthRate, malePercent: number | null,
    genderDiffs: boolean, canChangeForm?: boolean, ...forms: PokemonForm[]) {
    super(type1, type2, height, weight, ability1, ability2, abilityHidden, baseTotal, baseHp, baseAtk, baseDef, baseSpatk, baseSpdef, baseSpd,
      catchRate, baseFriendship, baseExp, genderDiffs, false);
    this.speciesId = id;
    this.formIndex = 0;
    this.generation = generation;
    this.subLegendary = subLegendary;
    this.legendary = legendary;
    this.mythical = mythical;
    this.species = species;
    this.growthRate = growthRate;
    this.malePercent = malePercent;
    this.genderDiffs = genderDiffs;
    this.canChangeForm = !!canChangeForm;
    this.forms = forms;

    this.localize();

    forms.forEach((form, f) => {
      form.speciesId = id;
      form.formIndex = f;
      form.generation = generation;
    });
  }

  getName(formIndex?: integer): string {
    if (formIndex !== undefined && this.forms.length) {
      const form = this.forms[formIndex];
      let key: string | null;
      switch (form.formKey) {
      case SpeciesFormKey.MEGA:
      case SpeciesFormKey.PRIMAL:
      case SpeciesFormKey.ETERNAMAX:
      case SpeciesFormKey.MEGA_X:
      case SpeciesFormKey.MEGA_Y:
        key = form.formKey;
        break;
      default:
        if (form.formKey.indexOf(SpeciesFormKey.GIGANTAMAX) > -1) {
          key = "gigantamax";
        } else {
          key = null;
        }
      }

      if (key) {
        return i18next.t(`battlePokemonForm:${key}`, {pokemonName: this.name});
      }
    }
    return this.name;
  }

  localize(): void {
    this.name = i18next.t(`pokemon:${Species[this.speciesId].toLowerCase()}`);
  }

  getWildSpeciesForLevel(level: integer, allowEvolving: boolean, isBoss: boolean, gameMode: GameMode): Species {
    return this.getSpeciesForLevel(level, allowEvolving, false, (isBoss ? PartyMemberStrength.WEAKER : PartyMemberStrength.AVERAGE) + (gameMode?.isEndless ? 1 : 0));
  }

  getTrainerSpeciesForLevel(level: integer, allowEvolving: boolean = false, strength: PartyMemberStrength, currentWave: number = 0): Species {
    return this.getSpeciesForLevel(level, allowEvolving, true, strength, currentWave);
  }

  /**
   * @see {@linkcode getSpeciesForLevel} uses an ease in and ease out sine function:
   * @see {@link https://easings.net/#easeInSine}
   * @see {@link https://easings.net/#easeOutSine}
   * Ease in is similar to an exponential function with slower growth, as in, x is directly related to y, and increase in y is higher for higher x.
   * Ease out looks more similar to a logarithmic function shifted to the left. It's still a direct relation but it plateaus instead of increasing in growth.
   *
   * This function is used to calculate the x given to these functions, which is used for evolution chance.
   *
   * First is maxLevelDiff, which is a denominator for evolution chance for mons without wild evolution delay.
   * This means a lower value of x will lead to a higher evolution chance.
   *
   * It's also used for preferredMinLevel, which is used when an evolution delay exists.
   * The calculation with evolution delay is a weighted average of the easeIn and easeOut functions where preferredMinLevel is the denominator.
   * This also means a lower value of x will lead to a higher evolution chance.
   * @param strength {@linkcode PartyMemberStrength} The strength of the party member in question
   * @returns {@linkcode integer} The level difference from expected evolution level tolerated for a mon to be unevolved. Lower value = higher evolution chance.
   */
  private getStrengthLevelDiff(strength: PartyMemberStrength): integer {
    switch (Math.min(strength, PartyMemberStrength.STRONGER)) {
    case PartyMemberStrength.WEAKEST:
      return 60;
    case PartyMemberStrength.WEAKER:
      return 40;
    case PartyMemberStrength.WEAK:
      return 20;
    case PartyMemberStrength.AVERAGE:
      return 8;
    case PartyMemberStrength.STRONG:
      return 4;
    default:
      return 0;
    }
  }

  getSpeciesForLevel(level: integer, allowEvolving: boolean = false, forTrainer: boolean = false, strength: PartyMemberStrength = PartyMemberStrength.WEAKER, currentWave: number = 0): Species {
    const prevolutionLevels = this.getPrevolutionLevels();

    if (prevolutionLevels.length) {
      for (let pl = prevolutionLevels.length - 1; pl >= 0; pl--) {
        const prevolutionLevel = prevolutionLevels[pl];
        if (level < prevolutionLevel[1]) {
          return prevolutionLevel[0];
        }
      }
    }

    if (!allowEvolving || !pokemonEvolutions.hasOwnProperty(this.speciesId)) {
      return this.speciesId;
    }

    const evolutions = pokemonEvolutions[this.speciesId];

    const easeInFunc = Phaser.Tweens.Builders.GetEaseFunction("Sine.easeIn");
    const easeOutFunc = Phaser.Tweens.Builders.GetEaseFunction("Sine.easeOut");

    const evolutionPool: Map<number, Species> = new Map();
    let totalWeight = 0;
    let noEvolutionChance = 1;

    for (const ev of evolutions) {
      if (ev.level > level) {
        continue;
      }

      let evolutionChance: number;

      const evolutionSpecies = getPokemonSpecies(ev.speciesId);
      const isRegionalEvolution = !this.isRegional() && evolutionSpecies.isRegional();

      if (!forTrainer && isRegionalEvolution) {
        evolutionChance = 0;
      } else {
        if (ev.wildDelay === SpeciesWildEvolutionDelay.NONE) {
          if (strength === PartyMemberStrength.STRONGER) {
            evolutionChance = 1;
          } else {
            const maxLevelDiff = this.getStrengthLevelDiff(strength); //The maximum distance from the evolution level tolerated for the mon to not evolve
            const minChance: number = 0.875 - 0.125 * strength;

            evolutionChance = Math.min(minChance + easeInFunc(Math.min(level - ev.level, maxLevelDiff) / maxLevelDiff) * (1 - minChance), 1);
          }
        } else {
          const preferredMinLevel = Math.max((ev.level - 1) + (ev.wildDelay!) * this.getStrengthLevelDiff(strength), 1); // TODO: is the bang correct?
          let evolutionLevel = Math.max(ev.level > 1 ? ev.level : Math.floor(preferredMinLevel / 2), 1);

          if (ev.level <= 1 && pokemonPrevolutions.hasOwnProperty(this.speciesId)) {
            const prevolutionLevel = pokemonEvolutions[pokemonPrevolutions[this.speciesId]].find(ev => ev.speciesId === this.speciesId)!.level; // TODO: is the bang correct?
            if (prevolutionLevel > 1) {
              evolutionLevel = prevolutionLevel;
            }
          }

          evolutionChance = Math.min(0.65 * easeInFunc(Math.min(Math.max(level - evolutionLevel, 0), preferredMinLevel) / preferredMinLevel) + 0.35 * easeOutFunc(Math.min(Math.max(level - evolutionLevel, 0), preferredMinLevel * 2.5) / (preferredMinLevel * 2.5)), 1);
        }
      }

      if (evolutionChance > 0) {
        if (isRegionalEvolution) {
          evolutionChance /= (evolutionSpecies.isRareRegional() ? 16 : 4);
        }

        totalWeight += evolutionChance;

        evolutionPool.set(totalWeight, ev.speciesId);

        if ((1 - evolutionChance) < noEvolutionChance) {
          noEvolutionChance = 1 - evolutionChance;
        }
      }
    }

    if (noEvolutionChance === 1 || Phaser.Math.RND.realInRange(0, 1) < noEvolutionChance) {
      return this.speciesId;
    }

    const randValue = evolutionPool.size === 1 ? 0 : Utils.randSeedInt(totalWeight, undefined, "Random levelled species");

    for (const weight of evolutionPool.keys()) {
      if (randValue < weight) {
        return getPokemonSpecies(evolutionPool.get(weight)).getSpeciesForLevel(level, true, forTrainer, strength, currentWave);
      }
    }

    return this.speciesId;
  }

  getEvolutionLevels(): EvolutionLevel[] {
    const evolutionLevels: EvolutionLevel[] = [];

    //console.log(Species[this.speciesId], pokemonEvolutions[this.speciesId])

    if (pokemonEvolutions.hasOwnProperty(this.speciesId)) {
      for (const e of pokemonEvolutions[this.speciesId]) {
        const speciesId = e.speciesId;
        const level = e.level;
        evolutionLevels.push([ speciesId, level ]);
        //console.log(Species[speciesId], getPokemonSpecies(speciesId), getPokemonSpecies(speciesId).getEvolutionLevels());
        const nextEvolutionLevels = getPokemonSpecies(speciesId).getEvolutionLevels();
        for (const npl of nextEvolutionLevels) {
          evolutionLevels.push(npl);
        }
      }
    }

    return evolutionLevels;
  }

  getPrevolutionLevels(): EvolutionLevel[] {
    const prevolutionLevels: EvolutionLevel[] = [];

    const allEvolvingPokemon = Object.keys(pokemonEvolutions);
    for (const p of allEvolvingPokemon) {
      for (const e of pokemonEvolutions[p]) {
        if (e.speciesId === this.speciesId && (!this.forms.length || !e.evoFormKey || e.evoFormKey === this.forms[this.formIndex].formKey) && prevolutionLevels.every(pe => pe[0] !== parseInt(p))) {
          const speciesId = parseInt(p) as Species;
          const level = e.level;
          prevolutionLevels.push([ speciesId, level ]);
          const subPrevolutionLevels = getPokemonSpecies(speciesId).getPrevolutionLevels();
          for (const spl of subPrevolutionLevels) {
            prevolutionLevels.push(spl);
          }
        }
      }
    }

    return prevolutionLevels;
  }

  // This could definitely be written better and more accurate to the getSpeciesForLevel logic, but it is only for generating movesets for evolved Pokemon
  getSimulatedEvolutionChain(currentLevel: integer, forTrainer: boolean = false, isBoss: boolean = false, player: boolean = false): EvolutionLevel[] {
    const ret: EvolutionLevel[] = [];
    if (pokemonPrevolutions.hasOwnProperty(this.speciesId)) {
      const prevolutionLevels = this.getPrevolutionLevels().reverse();
      const levelDiff = player ? 0 : forTrainer || isBoss ? forTrainer && isBoss ? 2.5 : 5 : 10;
      ret.push([ prevolutionLevels[0][0], 1 ]);
      for (let l = 1; l < prevolutionLevels.length; l++) {
        const evolution = pokemonEvolutions[prevolutionLevels[l - 1][0]].find(e => e.speciesId === prevolutionLevels[l][0]);
        ret.push([ prevolutionLevels[l][0], Math.min(Math.max((evolution?.level!) + Math.round(Utils.randSeedGauss(0.5, 1 + levelDiff * 0.2) * Math.max((evolution?.wildDelay!), 0.5) * 5) - 1, 2, (evolution?.level!)), currentLevel - 1) ]); // TODO: are those bangs correct?
      }
      const lastPrevolutionLevel = ret[prevolutionLevels.length - 1][1];
      const evolution = pokemonEvolutions[prevolutionLevels[prevolutionLevels.length - 1][0]].find(e => e.speciesId === this.speciesId);
      ret.push([ this.speciesId, Math.min(Math.max(lastPrevolutionLevel + Math.round(Utils.randSeedGauss(0.5, 1 + levelDiff * 0.2) * Math.max((evolution?.wildDelay!), 0.5) * 5), lastPrevolutionLevel + 1, (evolution?.level!)), currentLevel) ]); // TODO: are those bangs correct?
    } else {
      ret.push([ this.speciesId, 1 ]);
    }

    return ret;
  }

  getCompatibleFusionSpeciesFilter(): PokemonSpeciesFilter {
    const hasEvolution = pokemonEvolutions.hasOwnProperty(this.speciesId);
    const hasPrevolution = pokemonPrevolutions.hasOwnProperty(this.speciesId);
    const pseudoLegendary = this.subLegendary;
    const legendary = this.legendary;
    const mythical = this.mythical;
    return species => {
      return (pseudoLegendary || legendary || mythical ||
        (pokemonEvolutions.hasOwnProperty(species.speciesId) === hasEvolution
        && pokemonPrevolutions.hasOwnProperty(species.speciesId) === hasPrevolution))
        && species.subLegendary === pseudoLegendary
        && species.legendary === legendary
        && species.mythical === mythical
        && (this.isTrainerForbidden() || !species.isTrainerForbidden());
    };
  }

  isObtainable() {
    return super.isObtainable();
  }

  hasVariants() {
    let variantDataIndex: string | number = this.speciesId;
    if (this.forms.length > 0) {
      const formKey = this.forms[this.formIndex]?.formKey;
      if (formKey) {
        variantDataIndex = `${variantDataIndex}-${formKey}`;
      }
    }
    return variantData.hasOwnProperty(variantDataIndex) || variantData.hasOwnProperty(this.speciesId);
  }

  getFormSpriteKey(formIndex?: integer) {
    if (this.forms.length && (formIndex !== undefined && formIndex >= this.forms.length)) {
      console.warn(`Attempted accessing form with index ${formIndex} of species ${this.getName()} with only ${this.forms.length || 0} forms`);
      formIndex = Math.min(formIndex, this.forms.length - 1);
    }
    return this.forms?.length
      ? this.forms[formIndex || 0].getFormSpriteKey()
      : "";
  }
}

export class PokemonForm extends PokemonSpeciesForm {
  public formName: string;
  public formKey: string;
  public formSpriteKey: string | null;

  // This is a collection of form keys that have in-run form changes, but should still be separately selectable from the start screen
  private starterSelectableKeys: string[] = ["10", "50", "10-pc", "50-pc", "red", "orange", "yellow", "green", "blue", "indigo", "violet"];

  constructor(formName: string, formKey: string, type1: Type, type2: Type | null, height: number, weight: number, ability1: Abilities, ability2: Abilities, abilityHidden: Abilities,
    baseTotal: integer, baseHp: integer, baseAtk: integer, baseDef: integer, baseSpatk: integer, baseSpdef: integer, baseSpd: integer,
    catchRate: integer, baseFriendship: integer, baseExp: integer, genderDiffs?: boolean, formSpriteKey?: string | null, isStarterSelectable?: boolean, ) {
    super(type1, type2, height, weight, ability1, ability2, abilityHidden, baseTotal, baseHp, baseAtk, baseDef, baseSpatk, baseSpdef, baseSpd,
      catchRate, baseFriendship, baseExp, !!genderDiffs, (!!isStarterSelectable || !formKey));
    this.formName = formName;
    this.formKey = formKey;
    this.formSpriteKey = formSpriteKey !== undefined ? formSpriteKey : null;
  }

  getFormSpriteKey(_formIndex?: integer) {
    return this.formSpriteKey !== null ? this.formSpriteKey : this.formKey;
  }
}

export enum SpeciesFormKey {
  MEGA = "mega",
  MEGA_X = "mega-x",
  MEGA_Y = "mega-y",
  PRIMAL = "primal",
  ORIGIN = "origin",
  INCARNATE = "incarnate",
  THERIAN = "therian",
  GIGANTAMAX = "gigantamax",
  GIGANTAMAX_SINGLE = "gigantamax-single",
  GIGANTAMAX_RAPID = "gigantamax-rapid",
  ETERNAMAX = "eternamax"
}

export const allSpecies: PokemonSpecies[] = [];

export function initSpecies() {
  allSpecies.push(
    new PokemonSpecies(Species.BULBASAUR, 1, false, false, false, "Seed Pokémon", Type.GRASS, Type.POISON, 0.7, 6.9, Abilities.OVERGROW, Abilities.NONE, Abilities.CHLOROPHYLL, 318, 45, 49, 49, 65, 65, 45, 45, 50, 64, GrowthRate.MEDIUM_SLOW, 87.5, false),
    new PokemonSpecies(Species.IVYSAUR, 1, false, false, false, "Seed Pokémon", Type.GRASS, Type.POISON, 1, 13, Abilities.OVERGROW, Abilities.NONE, Abilities.CHLOROPHYLL, 405, 60, 62, 63, 80, 80, 60, 45, 50, 142, GrowthRate.MEDIUM_SLOW, 87.5, false),
    new PokemonSpecies(Species.VENUSAUR, 1, false, false, false, "Seed Pokémon", Type.GRASS, Type.POISON, 2, 100, Abilities.OVERGROW, Abilities.NONE, Abilities.CHLOROPHYLL, 525, 80, 82, 83, 100, 100, 80, 45, 50, 263, GrowthRate.MEDIUM_SLOW, 87.5, true, true,
      new PokemonForm("Normal", "", Type.GRASS, Type.POISON, 2, 100, Abilities.OVERGROW, Abilities.NONE, Abilities.CHLOROPHYLL, 525, 80, 82, 83, 100, 100, 80, 45, 50, 263, true, null, true),
      new PokemonForm("Mega", SpeciesFormKey.MEGA, Type.GRASS, Type.POISON, 2.4, 155.5, Abilities.THICK_FAT, Abilities.THICK_FAT, Abilities.THICK_FAT, 625, 80, 100, 123, 122, 120, 80, 45, 50, 263, true),
      new PokemonForm("G-Max", SpeciesFormKey.GIGANTAMAX, Type.GRASS, Type.POISON, 24, 999.9, Abilities.CHLOROPHYLL, Abilities.CHLOROPHYLL, Abilities.CHLOROPHYLL, 625, 120, 82, 98, 130, 115, 80, 45, 50, 263, true),
    ),
    new PokemonSpecies(Species.CHARMANDER, 1, false, false, false, "Lizard Pokémon", Type.FIRE, null, 0.6, 8.5, Abilities.BLAZE, Abilities.NONE, Abilities.SOLAR_POWER, 309, 39, 52, 43, 60, 50, 65, 45, 50, 62, GrowthRate.MEDIUM_SLOW, 87.5, false),
    new PokemonSpecies(Species.CHARMELEON, 1, false, false, false, "Flame Pokémon", Type.FIRE, null, 1.1, 19, Abilities.BLAZE, Abilities.NONE, Abilities.SOLAR_POWER, 405, 58, 64, 58, 80, 65, 80, 45, 50, 142, GrowthRate.MEDIUM_SLOW, 87.5, false),
    new PokemonSpecies(Species.CHARIZARD, 1, false, false, false, "Flame Pokémon", Type.FIRE, Type.FLYING, 1.7, 90.5, Abilities.BLAZE, Abilities.NONE, Abilities.SOLAR_POWER, 534, 78, 84, 78, 109, 85, 100, 45, 50, 267, GrowthRate.MEDIUM_SLOW, 87.5, false, true,
      new PokemonForm("Normal", "", Type.FIRE, Type.FLYING, 1.7, 90.5, Abilities.BLAZE, Abilities.NONE, Abilities.SOLAR_POWER, 534, 78, 84, 78, 109, 85, 100, 45, 50, 267, false, null, true),
      new PokemonForm("Mega X", SpeciesFormKey.MEGA_X, Type.FIRE, Type.DRAGON, 1.7, 110.5, Abilities.TOUGH_CLAWS, Abilities.NONE, Abilities.TOUGH_CLAWS, 634, 78, 130, 111, 130, 85, 100, 45, 50, 267),
      new PokemonForm("Mega Y", SpeciesFormKey.MEGA_Y, Type.FIRE, Type.FLYING, 1.7, 100.5, Abilities.DROUGHT, Abilities.NONE, Abilities.DROUGHT, 634, 78, 104, 78, 159, 115, 100, 45, 50, 267),
      new PokemonForm("G-Max", SpeciesFormKey.GIGANTAMAX, Type.FIRE, Type.FLYING, 28, 999.9, Abilities.BERSERK, Abilities.BERSERK, Abilities.BERSERK, 634, 118, 84, 93, 139, 110, 100, 45, 50, 267),
    ),
    new PokemonSpecies(Species.SQUIRTLE, 1, false, false, false, "Tiny Turtle Pokémon", Type.WATER, null, 0.5, 9, Abilities.TORRENT, Abilities.NONE, Abilities.RAIN_DISH, 314, 44, 48, 65, 50, 64, 43, 45, 50, 63, GrowthRate.MEDIUM_SLOW, 87.5, false),
    new PokemonSpecies(Species.WARTORTLE, 1, false, false, false, "Turtle Pokémon", Type.WATER, null, 1, 22.5, Abilities.TORRENT, Abilities.NONE, Abilities.RAIN_DISH, 405, 59, 63, 80, 65, 80, 58, 45, 50, 142, GrowthRate.MEDIUM_SLOW, 87.5, false),
    new PokemonSpecies(Species.BLASTOISE, 1, false, false, false, "Shellfish Pokémon", Type.WATER, null, 1.6, 85.5, Abilities.TORRENT, Abilities.NONE, Abilities.RAIN_DISH, 530, 79, 83, 100, 85, 105, 78, 45, 50, 265, GrowthRate.MEDIUM_SLOW, 87.5, false, true,
      new PokemonForm("Normal", "", Type.WATER, null, 1.6, 85.5, Abilities.TORRENT, Abilities.NONE, Abilities.RAIN_DISH, 530, 79, 83, 100, 85, 105, 78, 45, 50, 265, false, null, true),
      new PokemonForm("Mega", SpeciesFormKey.MEGA, Type.WATER, null, 1.6, 101.1, Abilities.MEGA_LAUNCHER, Abilities.NONE, Abilities.MEGA_LAUNCHER, 630, 79, 103, 120, 135, 115, 78, 45, 50, 265),
      new PokemonForm("G-Max", SpeciesFormKey.GIGANTAMAX, Type.WATER, Type.STEEL, 25, 999.9, Abilities.SHELL_ARMOR, Abilities.SHELL_ARMOR, Abilities.SHELL_ARMOR, 630, 119, 83, 130, 115, 115, 68, 45, 50, 265),
    ),
    new PokemonSpecies(Species.CATERPIE, 1, false, false, false, "Worm Pokémon", Type.BUG, null, 0.3, 2.9, Abilities.SHIELD_DUST, Abilities.NONE, Abilities.RUN_AWAY, 195, 45, 30, 35, 20, 20, 45, 255, 50, 39, GrowthRate.MEDIUM_FAST, 50, false),
    new PokemonSpecies(Species.METAPOD, 1, false, false, false, "Cocoon Pokémon", Type.BUG, null, 0.7, 9.9, Abilities.SHED_SKIN, Abilities.NONE, Abilities.SHED_SKIN, 205, 50, 20, 55, 25, 25, 30, 120, 50, 72, GrowthRate.MEDIUM_FAST, 50, false),
    new PokemonSpecies(Species.BUTTERFREE, 1, false, false, false, "Butterfly Pokémon", Type.BUG, Type.FLYING, 1.1, 32, Abilities.COMPOUND_EYES, Abilities.NONE, Abilities.TINTED_LENS, 395, 60, 45, 50, 90, 80, 70, 45, 50, 198, GrowthRate.MEDIUM_FAST, 50, true, true,
      new PokemonForm("Normal", "", Type.BUG, Type.FLYING, 1.1, 32, Abilities.COMPOUND_EYES, Abilities.NONE, Abilities.TINTED_LENS, 395, 60, 45, 50, 90, 80, 70, 45, 50, 198, true, null, true),
      new PokemonForm("G-Max", SpeciesFormKey.GIGANTAMAX, Type.BUG, Type.FLYING, 17, 999.9, Abilities.COMPOUND_EYES, Abilities.COMPOUND_EYES, Abilities.COMPOUND_EYES, 495, 85, 35, 80, 120, 90, 85, 45, 50, 198, true),
    ),
    new PokemonSpecies(Species.WEEDLE, 1, false, false, false, "Hairy Bug Pokémon", Type.BUG, Type.POISON, 0.3, 3.2, Abilities.SHIELD_DUST, Abilities.NONE, Abilities.RUN_AWAY, 195, 40, 35, 30, 20, 20, 50, 255, 70, 39, GrowthRate.MEDIUM_FAST, 50, false),
    new PokemonSpecies(Species.KAKUNA, 1, false, false, false, "Cocoon Pokémon", Type.BUG, Type.POISON, 0.6, 10, Abilities.SHED_SKIN, Abilities.NONE, Abilities.SHED_SKIN, 205, 45, 25, 50, 25, 25, 35, 120, 70, 72, GrowthRate.MEDIUM_FAST, 50, false),
    new PokemonSpecies(Species.BEEDRILL, 1, false, false, false, "Poison Bee Pokémon", Type.BUG, Type.POISON, 1, 29.5, Abilities.SWARM, Abilities.NONE, Abilities.SNIPER, 395, 65, 90, 40, 45, 80, 75, 45, 70, 178, GrowthRate.MEDIUM_FAST, 50, false, true,
      new PokemonForm("Normal", "", Type.BUG, Type.POISON, 1, 29.5, Abilities.SWARM, Abilities.NONE, Abilities.SNIPER, 395, 65, 90, 40, 45, 80, 75, 45, 70, 178, false, null, true),
      new PokemonForm("Mega", SpeciesFormKey.MEGA, Type.BUG, Type.POISON, 1.4, 40.5, Abilities.ADAPTABILITY, Abilities.NONE, Abilities.ADAPTABILITY, 495, 65, 150, 40, 15, 80, 145, 45, 70, 178),
    ),
    new PokemonSpecies(Species.PIDGEY, 1, false, false, false, "Tiny Bird Pokémon", Type.NORMAL, Type.FLYING, 0.3, 1.8, Abilities.KEEN_EYE, Abilities.TANGLED_FEET, Abilities.BIG_PECKS, 251, 40, 45, 40, 35, 35, 56, 255, 70, 50, GrowthRate.MEDIUM_SLOW, 50, false),
    new PokemonSpecies(Species.PIDGEOTTO, 1, false, false, false, "Bird Pokémon", Type.NORMAL, Type.FLYING, 1.1, 30, Abilities.KEEN_EYE, Abilities.TANGLED_FEET, Abilities.BIG_PECKS, 349, 63, 60, 55, 50, 50, 71, 120, 70, 122, GrowthRate.MEDIUM_SLOW, 50, false),
    new PokemonSpecies(Species.PIDGEOT, 1, false, false, false, "Bird Pokémon", Type.NORMAL, Type.FLYING, 1.5, 39.5, Abilities.KEEN_EYE, Abilities.TANGLED_FEET, Abilities.BIG_PECKS, 479, 83, 80, 75, 70, 70, 101, 45, 70, 216, GrowthRate.MEDIUM_SLOW, 50, false, true,
      new PokemonForm("Normal", "", Type.NORMAL, Type.FLYING, 1.5, 39.5, Abilities.KEEN_EYE, Abilities.TANGLED_FEET, Abilities.BIG_PECKS, 479, 83, 80, 75, 70, 70, 101, 45, 70, 216, false, null, true),
      new PokemonForm("Mega", SpeciesFormKey.MEGA, Type.NORMAL, Type.FLYING, 2.2, 50.5, Abilities.NO_GUARD, Abilities.NO_GUARD, Abilities.NO_GUARD, 579, 83, 80, 80, 135, 80, 121, 45, 70, 216),
    ),
    new PokemonSpecies(Species.RATTATA, 1, false, false, false, "Mouse Pokémon", Type.NORMAL, null, 0.3, 3.5, Abilities.RUN_AWAY, Abilities.GUTS, Abilities.HUSTLE, 253, 30, 56, 35, 25, 35, 72, 255, 70, 51, GrowthRate.MEDIUM_FAST, 50, true),
    new PokemonSpecies(Species.RATICATE, 1, false, false, false, "Mouse Pokémon", Type.NORMAL, null, 0.7, 18.5, Abilities.RUN_AWAY, Abilities.GUTS, Abilities.HUSTLE, 413, 55, 81, 60, 50, 70, 97, 127, 70, 145, GrowthRate.MEDIUM_FAST, 50, true),
    new PokemonSpecies(Species.SPEAROW, 1, false, false, false, "Tiny Bird Pokémon", Type.NORMAL, Type.FLYING, 0.3, 2, Abilities.KEEN_EYE, Abilities.NONE, Abilities.SNIPER, 262, 40, 60, 30, 31, 31, 70, 255, 70, 52, GrowthRate.MEDIUM_FAST, 50, false),
    new PokemonSpecies(Species.FEAROW, 1, false, false, false, "Beak Pokémon", Type.NORMAL, Type.FLYING, 1.2, 38, Abilities.KEEN_EYE, Abilities.NONE, Abilities.SNIPER, 442, 65, 90, 65, 61, 61, 100, 90, 70, 155, GrowthRate.MEDIUM_FAST, 50, false),
    new PokemonSpecies(Species.EKANS, 1, false, false, false, "Snake Pokémon", Type.POISON, null, 2, 6.9, Abilities.INTIMIDATE, Abilities.SHED_SKIN, Abilities.UNNERVE, 288, 35, 60, 44, 40, 54, 55, 255, 70, 58, GrowthRate.MEDIUM_FAST, 50, false),
    new PokemonSpecies(Species.ARBOK, 1, false, false, false, "Cobra Pokémon", Type.POISON, null, 3.5, 65, Abilities.INTIMIDATE, Abilities.SHED_SKIN, Abilities.UNNERVE, 448, 60, 95, 69, 65, 79, 80, 90, 70, 157, GrowthRate.MEDIUM_FAST, 50, false),
    new PokemonSpecies(Species.PIKACHU, 1, false, false, false, "Mouse Pokémon", Type.ELECTRIC, null, 0.4, 6, Abilities.STATIC, Abilities.NONE, Abilities.LIGHTNING_ROD, 320, 35, 55, 40, 50, 50, 90, 190, 50, 112, GrowthRate.MEDIUM_FAST, 50, true, true,
      new PokemonForm("Normal", "", Type.ELECTRIC, null, 0.4, 6, Abilities.STATIC, Abilities.NONE, Abilities.LIGHTNING_ROD, 320, 35, 55, 40, 50, 50, 90, 190, 50, 112, true, null, true),
      new PokemonForm("Partner", "partner", Type.ELECTRIC, null, 0.4, 6, Abilities.STATIC, Abilities.NONE, Abilities.LIGHTNING_ROD, 430, 45, 80, 50, 75, 60, 120, 190, 50, 112, true, null, true),
      new PokemonForm("Cosplay", "cosplay", Type.ELECTRIC, null, 0.4, 6, Abilities.STATIC, Abilities.NONE, Abilities.LIGHTNING_ROD, 430, 45, 80, 50, 75, 60, 120, 190, 50, 112, true, null, true), //Custom
      new PokemonForm("Cool Cosplay", "cool-cosplay", Type.ELECTRIC, null, 0.4, 6, Abilities.STATIC, Abilities.NONE, Abilities.LIGHTNING_ROD, 430, 45, 80, 50, 75, 60, 120, 190, 50, 112, true, null, true), //Custom
      new PokemonForm("Beauty Cosplay", "beauty-cosplay", Type.ELECTRIC, null, 0.4, 6, Abilities.STATIC, Abilities.NONE, Abilities.LIGHTNING_ROD, 430, 45, 80, 50, 75, 60, 120, 190, 50, 112, true, null, true), //Custom
      new PokemonForm("Cute Cosplay", "cute-cosplay", Type.ELECTRIC, null, 0.4, 6, Abilities.STATIC, Abilities.NONE, Abilities.LIGHTNING_ROD, 430, 45, 80, 50, 75, 60, 120, 190, 50, 112, true, null, true), //Custom
      new PokemonForm("Smart Cosplay", "smart-cosplay", Type.ELECTRIC, null, 0.4, 6, Abilities.STATIC, Abilities.NONE, Abilities.LIGHTNING_ROD, 430, 45, 80, 50, 75, 60, 120, 190, 50, 112, true, null, true), //Custom
      new PokemonForm("Tough Cosplay", "tough-cosplay", Type.ELECTRIC, null, 0.4, 6, Abilities.STATIC, Abilities.NONE, Abilities.LIGHTNING_ROD, 430, 45, 80, 50, 75, 60, 120, 190, 50, 112, true, null, true), //Custom
      new PokemonForm("G-Max", SpeciesFormKey.GIGANTAMAX, Type.ELECTRIC, null, 21, 999.9, Abilities.LIGHTNING_ROD, Abilities.LIGHTNING_ROD, Abilities.LIGHTNING_ROD, 530, 125, 95, 60, 90, 70, 90, 190, 50, 112), //+100 BST from Partner Form
    ),
    new PokemonSpecies(Species.RAICHU, 1, false, false, false, "Mouse Pokémon", Type.ELECTRIC, null, 0.8, 30, Abilities.STATIC, Abilities.NONE, Abilities.LIGHTNING_ROD, 485, 60, 90, 55, 90, 80, 110, 75, 50, 243, GrowthRate.MEDIUM_FAST, 50, true),
    new PokemonSpecies(Species.SANDSHREW, 1, false, false, false, "Mouse Pokémon", Type.GROUND, null, 0.6, 12, Abilities.SAND_VEIL, Abilities.NONE, Abilities.SAND_RUSH, 300, 50, 75, 85, 20, 30, 40, 255, 50, 60, GrowthRate.MEDIUM_FAST, 50, false),
    new PokemonSpecies(Species.SANDSLASH, 1, false, false, false, "Mouse Pokémon", Type.GROUND, null, 1, 29.5, Abilities.SAND_VEIL, Abilities.NONE, Abilities.SAND_RUSH, 450, 75, 100, 110, 45, 55, 65, 90, 50, 158, GrowthRate.MEDIUM_FAST, 50, false),
    new PokemonSpecies(Species.NIDORAN_F, 1, false, false, false, "Poison Pin Pokémon", Type.POISON, null, 0.4, 7, Abilities.POISON_POINT, Abilities.RIVALRY, Abilities.HUSTLE, 275, 55, 47, 52, 40, 40, 41, 235, 50, 55, GrowthRate.MEDIUM_SLOW, 0, false),
    new PokemonSpecies(Species.NIDORINA, 1, false, false, false, "Poison Pin Pokémon", Type.POISON, null, 0.8, 20, Abilities.POISON_POINT, Abilities.RIVALRY, Abilities.HUSTLE, 365, 70, 62, 67, 55, 55, 56, 120, 50, 128, GrowthRate.MEDIUM_SLOW, 0, false),
    new PokemonSpecies(Species.NIDOQUEEN, 1, false, false, false, "Drill Pokémon", Type.POISON, Type.GROUND, 1.3, 60, Abilities.POISON_POINT, Abilities.RIVALRY, Abilities.SHEER_FORCE, 505, 90, 92, 87, 75, 85, 76, 45, 50, 253, GrowthRate.MEDIUM_SLOW, 0, false),
    new PokemonSpecies(Species.NIDORAN_M, 1, false, false, false, "Poison Pin Pokémon", Type.POISON, null, 0.5, 9, Abilities.POISON_POINT, Abilities.RIVALRY, Abilities.HUSTLE, 273, 46, 57, 40, 40, 40, 50, 235, 50, 55, GrowthRate.MEDIUM_SLOW, 100, false),
    new PokemonSpecies(Species.NIDORINO, 1, false, false, false, "Poison Pin Pokémon", Type.POISON, null, 0.9, 19.5, Abilities.POISON_POINT, Abilities.RIVALRY, Abilities.HUSTLE, 365, 61, 72, 57, 55, 55, 65, 120, 50, 128, GrowthRate.MEDIUM_SLOW, 100, false),
    new PokemonSpecies(Species.NIDOKING, 1, false, false, false, "Drill Pokémon", Type.POISON, Type.GROUND, 1.4, 62, Abilities.POISON_POINT, Abilities.RIVALRY, Abilities.SHEER_FORCE, 505, 81, 102, 77, 85, 75, 85, 45, 50, 253, GrowthRate.MEDIUM_SLOW, 100, false),
    new PokemonSpecies(Species.CLEFAIRY, 1, false, false, false, "Fairy Pokémon", Type.FAIRY, null, 0.6, 7.5, Abilities.CUTE_CHARM, Abilities.MAGIC_GUARD, Abilities.FRIEND_GUARD, 323, 70, 45, 48, 60, 65, 35, 150, 140, 113, GrowthRate.FAST, 25, false),
    new PokemonSpecies(Species.CLEFABLE, 1, false, false, false, "Fairy Pokémon", Type.FAIRY, null, 1.3, 40, Abilities.CUTE_CHARM, Abilities.MAGIC_GUARD, Abilities.UNAWARE, 483, 95, 70, 73, 95, 90, 60, 25, 140, 242, GrowthRate.FAST, 25, false),
    new PokemonSpecies(Species.VULPIX, 1, false, false, false, "Fox Pokémon", Type.FIRE, null, 0.6, 9.9, Abilities.FLASH_FIRE, Abilities.NONE, Abilities.DROUGHT, 299, 38, 41, 40, 50, 65, 65, 190, 50, 60, GrowthRate.MEDIUM_FAST, 25, false),
    new PokemonSpecies(Species.NINETALES, 1, false, false, false, "Fox Pokémon", Type.FIRE, null, 1.1, 19.9, Abilities.FLASH_FIRE, Abilities.NONE, Abilities.DROUGHT, 505, 73, 76, 75, 81, 100, 100, 75, 50, 177, GrowthRate.MEDIUM_FAST, 25, false),
    new PokemonSpecies(Species.JIGGLYPUFF, 1, false, false, false, "Balloon Pokémon", Type.NORMAL, Type.FAIRY, 0.5, 5.5, Abilities.CUTE_CHARM, Abilities.COMPETITIVE, Abilities.FRIEND_GUARD, 270, 115, 45, 20, 45, 25, 20, 170, 50, 95, GrowthRate.FAST, 25, false),
    new PokemonSpecies(Species.WIGGLYTUFF, 1, false, false, false, "Balloon Pokémon", Type.NORMAL, Type.FAIRY, 1, 12, Abilities.CUTE_CHARM, Abilities.COMPETITIVE, Abilities.FRISK, 435, 140, 70, 45, 85, 50, 45, 50, 50, 218, GrowthRate.FAST, 25, false),
    new PokemonSpecies(Species.ZUBAT, 1, false, false, false, "Bat Pokémon", Type.POISON, Type.FLYING, 0.8, 7.5, Abilities.INNER_FOCUS, Abilities.NONE, Abilities.INFILTRATOR, 245, 40, 45, 35, 30, 40, 55, 255, 50, 49, GrowthRate.MEDIUM_FAST, 50, true),
    new PokemonSpecies(Species.GOLBAT, 1, false, false, false, "Bat Pokémon", Type.POISON, Type.FLYING, 1.6, 55, Abilities.INNER_FOCUS, Abilities.NONE, Abilities.INFILTRATOR, 455, 75, 80, 70, 65, 75, 90, 90, 50, 159, GrowthRate.MEDIUM_FAST, 50, true),
    new PokemonSpecies(Species.ODDISH, 1, false, false, false, "Weed Pokémon", Type.GRASS, Type.POISON, 0.5, 5.4, Abilities.CHLOROPHYLL, Abilities.NONE, Abilities.RUN_AWAY, 320, 45, 50, 55, 75, 65, 30, 255, 50, 64, GrowthRate.MEDIUM_SLOW, 50, false),
    new PokemonSpecies(Species.GLOOM, 1, false, false, false, "Weed Pokémon", Type.GRASS, Type.POISON, 0.8, 8.6, Abilities.CHLOROPHYLL, Abilities.NONE, Abilities.STENCH, 395, 60, 65, 70, 85, 75, 40, 120, 50, 138, GrowthRate.MEDIUM_SLOW, 50, true),
    new PokemonSpecies(Species.VILEPLUME, 1, false, false, false, "Flower Pokémon", Type.GRASS, Type.POISON, 1.2, 18.6, Abilities.CHLOROPHYLL, Abilities.NONE, Abilities.EFFECT_SPORE, 490, 75, 80, 85, 110, 90, 50, 45, 50, 245, GrowthRate.MEDIUM_SLOW, 50, true),
    new PokemonSpecies(Species.PARAS, 1, false, false, false, "Mushroom Pokémon", Type.BUG, Type.GRASS, 0.3, 5.4, Abilities.EFFECT_SPORE, Abilities.DRY_SKIN, Abilities.DAMP, 285, 35, 70, 55, 45, 55, 25, 190, 70, 57, GrowthRate.MEDIUM_FAST, 50, false),
    new PokemonSpecies(Species.PARASECT, 1, false, false, false, "Mushroom Pokémon", Type.BUG, Type.GRASS, 1, 29.5, Abilities.EFFECT_SPORE, Abilities.DRY_SKIN, Abilities.DAMP, 405, 60, 95, 80, 60, 80, 30, 75, 70, 142, GrowthRate.MEDIUM_FAST, 50, false),
    new PokemonSpecies(Species.VENONAT, 1, false, false, false, "Insect Pokémon", Type.BUG, Type.POISON, 1, 30, Abilities.COMPOUND_EYES, Abilities.TINTED_LENS, Abilities.RUN_AWAY, 305, 60, 55, 50, 40, 55, 45, 190, 70, 61, GrowthRate.MEDIUM_FAST, 50, false),
    new PokemonSpecies(Species.VENOMOTH, 1, false, false, false, "Poison Moth Pokémon", Type.BUG, Type.POISON, 1.5, 12.5, Abilities.SHIELD_DUST, Abilities.TINTED_LENS, Abilities.WONDER_SKIN, 450, 70, 65, 60, 90, 75, 90, 75, 70, 158, GrowthRate.MEDIUM_FAST, 50, false),
    new PokemonSpecies(Species.DIGLETT, 1, false, false, false, "Mole Pokémon", Type.GROUND, null, 0.2, 0.8, Abilities.SAND_VEIL, Abilities.ARENA_TRAP, Abilities.SAND_FORCE, 265, 10, 55, 25, 35, 45, 95, 255, 50, 53, GrowthRate.MEDIUM_FAST, 50, false),
    new PokemonSpecies(Species.DUGTRIO, 1, false, false, false, "Mole Pokémon", Type.GROUND, null, 0.7, 33.3, Abilities.SAND_VEIL, Abilities.ARENA_TRAP, Abilities.SAND_FORCE, 425, 35, 100, 50, 50, 70, 120, 50, 50, 149, GrowthRate.MEDIUM_FAST, 50, false),
    new PokemonSpecies(Species.MEOWTH, 1, false, false, false, "Scratch Cat Pokémon", Type.NORMAL, null, 0.4, 4.2, Abilities.PICKUP, Abilities.TECHNICIAN, Abilities.UNNERVE, 290, 40, 45, 35, 40, 40, 90, 255, 50, 58, GrowthRate.MEDIUM_FAST, 50, false, true,
      new PokemonForm("Normal", "", Type.NORMAL, null, 0.4, 4.2, Abilities.PICKUP, Abilities.TECHNICIAN, Abilities.UNNERVE, 290, 40, 45, 35, 40, 40, 90, 255, 50, 58, false, null, true),
      new PokemonForm("G-Max", SpeciesFormKey.GIGANTAMAX, Type.NORMAL, null, 33, 999.9, Abilities.TECHNICIAN, Abilities.TECHNICIAN, Abilities.TECHNICIAN, 540, 115, 110, 65, 65, 70, 115, 255, 50, 58), //+100 BST from Persian
    ),
    new PokemonSpecies(Species.PERSIAN, 1, false, false, false, "Classy Cat Pokémon", Type.NORMAL, null, 1, 32, Abilities.LIMBER, Abilities.TECHNICIAN, Abilities.UNNERVE, 440, 65, 70, 60, 65, 65, 115, 90, 50, 154, GrowthRate.MEDIUM_FAST, 50, false),
    new PokemonSpecies(Species.PSYDUCK, 1, false, false, false, "Duck Pokémon", Type.WATER, null, 0.8, 19.6, Abilities.DAMP, Abilities.CLOUD_NINE, Abilities.SWIFT_SWIM, 320, 50, 52, 48, 65, 50, 55, 190, 50, 64, GrowthRate.MEDIUM_FAST, 50, false),
    new PokemonSpecies(Species.GOLDUCK, 1, false, false, false, "Duck Pokémon", Type.WATER, null, 1.7, 76.6, Abilities.DAMP, Abilities.CLOUD_NINE, Abilities.SWIFT_SWIM, 500, 80, 82, 78, 95, 80, 85, 75, 50, 175, GrowthRate.MEDIUM_FAST, 50, false),
    new PokemonSpecies(Species.MANKEY, 1, false, false, false, "Pig Monkey Pokémon", Type.FIGHTING, null, 0.5, 28, Abilities.VITAL_SPIRIT, Abilities.ANGER_POINT, Abilities.DEFIANT, 305, 40, 80, 35, 35, 45, 70, 190, 70, 61, GrowthRate.MEDIUM_FAST, 50, false),
    new PokemonSpecies(Species.PRIMEAPE, 1, false, false, false, "Pig Monkey Pokémon", Type.FIGHTING, null, 1, 32, Abilities.VITAL_SPIRIT, Abilities.ANGER_POINT, Abilities.DEFIANT, 455, 65, 105, 60, 60, 70, 95, 75, 70, 159, GrowthRate.MEDIUM_FAST, 50, false),
    new PokemonSpecies(Species.GROWLITHE, 1, false, false, false, "Puppy Pokémon", Type.FIRE, null, 0.7, 19, Abilities.INTIMIDATE, Abilities.FLASH_FIRE, Abilities.JUSTIFIED, 350, 55, 70, 45, 70, 50, 60, 190, 50, 70, GrowthRate.SLOW, 75, false),
    new PokemonSpecies(Species.ARCANINE, 1, false, false, false, "Legendary Pokémon", Type.FIRE, null, 1.9, 155, Abilities.INTIMIDATE, Abilities.FLASH_FIRE, Abilities.JUSTIFIED, 555, 90, 110, 80, 100, 80, 95, 75, 50, 194, GrowthRate.SLOW, 75, false),
    new PokemonSpecies(Species.POLIWAG, 1, false, false, false, "Tadpole Pokémon", Type.WATER, null, 0.6, 12.4, Abilities.WATER_ABSORB, Abilities.DAMP, Abilities.SWIFT_SWIM, 300, 40, 50, 40, 40, 40, 90, 255, 50, 60, GrowthRate.MEDIUM_SLOW, 50, false),
    new PokemonSpecies(Species.POLIWHIRL, 1, false, false, false, "Tadpole Pokémon", Type.WATER, null, 1, 20, Abilities.WATER_ABSORB, Abilities.DAMP, Abilities.SWIFT_SWIM, 385, 65, 65, 65, 50, 50, 90, 120, 50, 135, GrowthRate.MEDIUM_SLOW, 50, false),
    new PokemonSpecies(Species.POLIWRATH, 1, false, false, false, "Tadpole Pokémon", Type.WATER, Type.FIGHTING, 1.3, 54, Abilities.WATER_ABSORB, Abilities.DAMP, Abilities.SWIFT_SWIM, 510, 90, 95, 95, 70, 90, 70, 45, 50, 255, GrowthRate.MEDIUM_SLOW, 50, false),
    new PokemonSpecies(Species.ABRA, 1, false, false, false, "Psi Pokémon", Type.PSYCHIC, null, 0.9, 19.5, Abilities.SYNCHRONIZE, Abilities.INNER_FOCUS, Abilities.MAGIC_GUARD, 310, 25, 20, 15, 105, 55, 90, 200, 50, 62, GrowthRate.MEDIUM_SLOW, 75, false),
    new PokemonSpecies(Species.KADABRA, 1, false, false, false, "Psi Pokémon", Type.PSYCHIC, null, 1.3, 56.5, Abilities.SYNCHRONIZE, Abilities.INNER_FOCUS, Abilities.MAGIC_GUARD, 400, 40, 35, 30, 120, 70, 105, 100, 50, 140, GrowthRate.MEDIUM_SLOW, 75, true),
    new PokemonSpecies(Species.ALAKAZAM, 1, false, false, false, "Psi Pokémon", Type.PSYCHIC, null, 1.5, 48, Abilities.SYNCHRONIZE, Abilities.INNER_FOCUS, Abilities.MAGIC_GUARD, 500, 55, 50, 45, 135, 95, 120, 50, 50, 250, GrowthRate.MEDIUM_SLOW, 75, true, true,
      new PokemonForm("Normal", "", Type.PSYCHIC, null, 1.5, 48, Abilities.SYNCHRONIZE, Abilities.INNER_FOCUS, Abilities.MAGIC_GUARD, 500, 55, 50, 45, 135, 95, 120, 50, 50, 250, true, null, true),
      new PokemonForm("Mega", SpeciesFormKey.MEGA, Type.PSYCHIC, null, 1.2, 48, Abilities.TRACE, Abilities.TRACE, Abilities.TRACE, 600, 55, 50, 65, 175, 105, 150, 50, 50, 250, true),
    ),
    new PokemonSpecies(Species.MACHOP, 1, false, false, false, "Superpower Pokémon", Type.FIGHTING, null, 0.8, 19.5, Abilities.GUTS, Abilities.NO_GUARD, Abilities.STEADFAST, 305, 70, 80, 50, 35, 35, 35, 180, 50, 61, GrowthRate.MEDIUM_SLOW, 75, false),
    new PokemonSpecies(Species.MACHOKE, 1, false, false, false, "Superpower Pokémon", Type.FIGHTING, null, 1.5, 70.5, Abilities.GUTS, Abilities.NO_GUARD, Abilities.STEADFAST, 405, 80, 100, 70, 50, 60, 45, 90, 50, 142, GrowthRate.MEDIUM_SLOW, 75, false),
    new PokemonSpecies(Species.MACHAMP, 1, false, false, false, "Superpower Pokémon", Type.FIGHTING, null, 1.6, 130, Abilities.GUTS, Abilities.NO_GUARD, Abilities.STEADFAST, 505, 90, 130, 80, 65, 85, 55, 45, 50, 253, GrowthRate.MEDIUM_SLOW, 75, false, true,
      new PokemonForm("Normal", "", Type.FIGHTING, null, 1.6, 130, Abilities.GUTS, Abilities.NO_GUARD, Abilities.STEADFAST, 505, 90, 130, 80, 65, 85, 55, 45, 50, 253, false, null, true),
      new PokemonForm("G-Max", SpeciesFormKey.GIGANTAMAX, Type.FIGHTING, null, 25, 999.9, Abilities.GUTS, Abilities.GUTS, Abilities.GUTS, 605, 115, 170, 95, 65, 95, 65, 45, 50, 253),
    ),
    new PokemonSpecies(Species.BELLSPROUT, 1, false, false, false, "Flower Pokémon", Type.GRASS, Type.POISON, 0.7, 4, Abilities.CHLOROPHYLL, Abilities.NONE, Abilities.GLUTTONY, 300, 50, 75, 35, 70, 30, 40, 255, 70, 60, GrowthRate.MEDIUM_SLOW, 50, false),
    new PokemonSpecies(Species.WEEPINBELL, 1, false, false, false, "Flycatcher Pokémon", Type.GRASS, Type.POISON, 1, 6.4, Abilities.CHLOROPHYLL, Abilities.NONE, Abilities.GLUTTONY, 390, 65, 90, 50, 85, 45, 55, 120, 70, 137, GrowthRate.MEDIUM_SLOW, 50, false),
    new PokemonSpecies(Species.VICTREEBEL, 1, false, false, false, "Flycatcher Pokémon", Type.GRASS, Type.POISON, 1.7, 15.5, Abilities.CHLOROPHYLL, Abilities.NONE, Abilities.GLUTTONY, 490, 80, 105, 65, 100, 70, 70, 45, 70, 221, GrowthRate.MEDIUM_SLOW, 50, false),
    new PokemonSpecies(Species.TENTACOOL, 1, false, false, false, "Jellyfish Pokémon", Type.WATER, Type.POISON, 0.9, 45.5, Abilities.CLEAR_BODY, Abilities.LIQUID_OOZE, Abilities.RAIN_DISH, 335, 40, 40, 35, 50, 100, 70, 190, 50, 67, GrowthRate.SLOW, 50, false),
    new PokemonSpecies(Species.TENTACRUEL, 1, false, false, false, "Jellyfish Pokémon", Type.WATER, Type.POISON, 1.6, 55, Abilities.CLEAR_BODY, Abilities.LIQUID_OOZE, Abilities.RAIN_DISH, 515, 80, 70, 65, 80, 120, 100, 60, 50, 180, GrowthRate.SLOW, 50, false),
    new PokemonSpecies(Species.GEODUDE, 1, false, false, false, "Rock Pokémon", Type.ROCK, Type.GROUND, 0.4, 20, Abilities.ROCK_HEAD, Abilities.STURDY, Abilities.SAND_VEIL, 300, 40, 80, 100, 30, 30, 20, 255, 70, 60, GrowthRate.MEDIUM_SLOW, 50, false),
    new PokemonSpecies(Species.GRAVELER, 1, false, false, false, "Rock Pokémon", Type.ROCK, Type.GROUND, 1, 105, Abilities.ROCK_HEAD, Abilities.STURDY, Abilities.SAND_VEIL, 390, 55, 95, 115, 45, 45, 35, 120, 70, 137, GrowthRate.MEDIUM_SLOW, 50, false),
    new PokemonSpecies(Species.GOLEM, 1, false, false, false, "Megaton Pokémon", Type.ROCK, Type.GROUND, 1.4, 300, Abilities.ROCK_HEAD, Abilities.STURDY, Abilities.SAND_VEIL, 495, 80, 120, 130, 55, 65, 45, 45, 70, 223, GrowthRate.MEDIUM_SLOW, 50, false),
    new PokemonSpecies(Species.PONYTA, 1, false, false, false, "Fire Horse Pokémon", Type.FIRE, null, 1, 30, Abilities.RUN_AWAY, Abilities.FLASH_FIRE, Abilities.FLAME_BODY, 410, 50, 85, 55, 65, 65, 90, 190, 50, 82, GrowthRate.MEDIUM_FAST, 50, false),
    new PokemonSpecies(Species.RAPIDASH, 1, false, false, false, "Fire Horse Pokémon", Type.FIRE, null, 1.7, 95, Abilities.RUN_AWAY, Abilities.FLASH_FIRE, Abilities.FLAME_BODY, 500, 65, 100, 70, 80, 80, 105, 60, 50, 175, GrowthRate.MEDIUM_FAST, 50, false),
    new PokemonSpecies(Species.SLOWPOKE, 1, false, false, false, "Dopey Pokémon", Type.WATER, Type.PSYCHIC, 1.2, 36, Abilities.OBLIVIOUS, Abilities.OWN_TEMPO, Abilities.REGENERATOR, 315, 90, 65, 65, 40, 40, 15, 190, 50, 63, GrowthRate.MEDIUM_FAST, 50, false),
    new PokemonSpecies(Species.SLOWBRO, 1, false, false, false, "Hermit Crab Pokémon", Type.WATER, Type.PSYCHIC, 1.6, 78.5, Abilities.OBLIVIOUS, Abilities.OWN_TEMPO, Abilities.REGENERATOR, 490, 95, 75, 110, 100, 80, 30, 75, 50, 172, GrowthRate.MEDIUM_FAST, 50, false, true,
      new PokemonForm("Normal", "", Type.WATER, Type.PSYCHIC, 1.6, 78.5, Abilities.OBLIVIOUS, Abilities.OWN_TEMPO, Abilities.REGENERATOR, 490, 95, 75, 110, 100, 80, 30, 75, 50, 172, false, null, true),
      new PokemonForm("Mega", SpeciesFormKey.MEGA, Type.WATER, Type.PSYCHIC, 2, 120, Abilities.SHELL_ARMOR, Abilities.SHELL_ARMOR, Abilities.SHELL_ARMOR, 590, 95, 75, 180, 130, 80, 30, 75, 50, 172),
    ),
    new PokemonSpecies(Species.MAGNEMITE, 1, false, false, false, "Magnet Pokémon", Type.ELECTRIC, Type.STEEL, 0.3, 6, Abilities.MAGNET_PULL, Abilities.STURDY, Abilities.ANALYTIC, 325, 25, 35, 70, 95, 55, 45, 190, 50, 65, GrowthRate.MEDIUM_FAST, null, false),
    new PokemonSpecies(Species.MAGNETON, 1, false, false, false, "Magnet Pokémon", Type.ELECTRIC, Type.STEEL, 1, 60, Abilities.MAGNET_PULL, Abilities.STURDY, Abilities.ANALYTIC, 465, 50, 60, 95, 120, 70, 70, 60, 50, 163, GrowthRate.MEDIUM_FAST, null, false),
    new PokemonSpecies(Species.FARFETCHD, 1, false, false, false, "Wild Duck Pokémon", Type.NORMAL, Type.FLYING, 0.8, 15, Abilities.KEEN_EYE, Abilities.INNER_FOCUS, Abilities.DEFIANT, 377, 52, 90, 55, 58, 62, 60, 45, 50, 132, GrowthRate.MEDIUM_FAST, 50, false),
    new PokemonSpecies(Species.DODUO, 1, false, false, false, "Twin Bird Pokémon", Type.NORMAL, Type.FLYING, 1.4, 39.2, Abilities.RUN_AWAY, Abilities.EARLY_BIRD, Abilities.TANGLED_FEET, 310, 35, 85, 45, 35, 35, 75, 190, 70, 62, GrowthRate.MEDIUM_FAST, 50, true),
    new PokemonSpecies(Species.DODRIO, 1, false, false, false, "Triple Bird Pokémon", Type.NORMAL, Type.FLYING, 1.8, 85.2, Abilities.RUN_AWAY, Abilities.EARLY_BIRD, Abilities.TANGLED_FEET, 470, 60, 110, 70, 60, 60, 110, 45, 70, 165, GrowthRate.MEDIUM_FAST, 50, true),
    new PokemonSpecies(Species.SEEL, 1, false, false, false, "Sea Lion Pokémon", Type.WATER, null, 1.1, 90, Abilities.THICK_FAT, Abilities.HYDRATION, Abilities.ICE_BODY, 325, 65, 45, 55, 45, 70, 45, 190, 70, 65, GrowthRate.MEDIUM_FAST, 50, false),
    new PokemonSpecies(Species.DEWGONG, 1, false, false, false, "Sea Lion Pokémon", Type.WATER, Type.ICE, 1.7, 120, Abilities.THICK_FAT, Abilities.HYDRATION, Abilities.ICE_BODY, 475, 90, 70, 80, 70, 95, 70, 75, 70, 166, GrowthRate.MEDIUM_FAST, 50, false),
    new PokemonSpecies(Species.GRIMER, 1, false, false, false, "Sludge Pokémon", Type.POISON, null, 0.9, 30, Abilities.STENCH, Abilities.STICKY_HOLD, Abilities.POISON_TOUCH, 325, 80, 80, 50, 40, 50, 25, 190, 70, 65, GrowthRate.MEDIUM_FAST, 50, false),
    new PokemonSpecies(Species.MUK, 1, false, false, false, "Sludge Pokémon", Type.POISON, null, 1.2, 30, Abilities.STENCH, Abilities.STICKY_HOLD, Abilities.POISON_TOUCH, 500, 105, 105, 75, 65, 100, 50, 75, 70, 175, GrowthRate.MEDIUM_FAST, 50, false),
    new PokemonSpecies(Species.SHELLDER, 1, false, false, false, "Bivalve Pokémon", Type.WATER, null, 0.3, 4, Abilities.SHELL_ARMOR, Abilities.SKILL_LINK, Abilities.OVERCOAT, 305, 30, 65, 100, 45, 25, 40, 190, 50, 61, GrowthRate.SLOW, 50, false),
    new PokemonSpecies(Species.CLOYSTER, 1, false, false, false, "Bivalve Pokémon", Type.WATER, Type.ICE, 1.5, 132.5, Abilities.SHELL_ARMOR, Abilities.SKILL_LINK, Abilities.OVERCOAT, 525, 50, 95, 180, 85, 45, 70, 60, 50, 184, GrowthRate.SLOW, 50, false),
    new PokemonSpecies(Species.GASTLY, 1, false, false, false, "Gas Pokémon", Type.GHOST, Type.POISON, 1.3, 0.1, Abilities.LEVITATE, Abilities.NONE, Abilities.NONE, 310, 30, 35, 30, 100, 35, 80, 190, 50, 62, GrowthRate.MEDIUM_SLOW, 50, false),
    new PokemonSpecies(Species.HAUNTER, 1, false, false, false, "Gas Pokémon", Type.GHOST, Type.POISON, 1.6, 0.1, Abilities.LEVITATE, Abilities.NONE, Abilities.NONE, 405, 45, 50, 45, 115, 55, 95, 90, 50, 142, GrowthRate.MEDIUM_SLOW, 50, false),
    new PokemonSpecies(Species.GENGAR, 1, false, false, false, "Shadow Pokémon", Type.GHOST, Type.POISON, 1.5, 40.5, Abilities.CURSED_BODY, Abilities.NONE, Abilities.NONE, 500, 60, 65, 60, 130, 75, 110, 45, 50, 250, GrowthRate.MEDIUM_SLOW, 50, false, true,
      new PokemonForm("Normal", "", Type.GHOST, Type.POISON, 1.5, 40.5, Abilities.CURSED_BODY, Abilities.NONE, Abilities.NONE, 500, 60, 65, 60, 130, 75, 110, 45, 50, 250, false, null, true),
      new PokemonForm("Mega", SpeciesFormKey.MEGA, Type.GHOST, Type.POISON, 1.4, 40.5, Abilities.SHADOW_TAG, Abilities.NONE, Abilities.NONE, 600, 60, 65, 80, 170, 95, 130, 45, 50, 250),
      new PokemonForm("G-Max", SpeciesFormKey.GIGANTAMAX, Type.GHOST, Type.POISON, 20, 999.9, Abilities.CURSED_BODY, Abilities.CURSED_BODY, Abilities.CURSED_BODY, 600, 140, 65, 70, 140, 85, 100, 45, 50, 250),
    ),
    new PokemonSpecies(Species.ONIX, 1, false, false, false, "Rock Snake Pokémon", Type.ROCK, Type.GROUND, 8.8, 210, Abilities.ROCK_HEAD, Abilities.STURDY, Abilities.WEAK_ARMOR, 385, 35, 45, 160, 30, 45, 70, 45, 50, 77, GrowthRate.MEDIUM_FAST, 50, false),
    new PokemonSpecies(Species.DROWZEE, 1, false, false, false, "Hypnosis Pokémon", Type.PSYCHIC, null, 1, 32.4, Abilities.INSOMNIA, Abilities.FOREWARN, Abilities.INNER_FOCUS, 328, 60, 48, 45, 43, 90, 42, 190, 70, 66, GrowthRate.MEDIUM_FAST, 50, false),
    new PokemonSpecies(Species.HYPNO, 1, false, false, false, "Hypnosis Pokémon", Type.PSYCHIC, null, 1.6, 75.6, Abilities.INSOMNIA, Abilities.FOREWARN, Abilities.INNER_FOCUS, 483, 85, 73, 70, 73, 115, 67, 75, 70, 169, GrowthRate.MEDIUM_FAST, 50, true),
    new PokemonSpecies(Species.KRABBY, 1, false, false, false, "River Crab Pokémon", Type.WATER, null, 0.4, 6.5, Abilities.HYPER_CUTTER, Abilities.SHELL_ARMOR, Abilities.SHEER_FORCE, 325, 30, 105, 90, 25, 25, 50, 225, 50, 65, GrowthRate.MEDIUM_FAST, 50, false),
    new PokemonSpecies(Species.KINGLER, 1, false, false, false, "Pincer Pokémon", Type.WATER, null, 1.3, 60, Abilities.HYPER_CUTTER, Abilities.SHELL_ARMOR, Abilities.SHEER_FORCE, 475, 55, 130, 115, 50, 50, 75, 60, 50, 166, GrowthRate.MEDIUM_FAST, 50, false, true,
      new PokemonForm("Normal", "", Type.WATER, null, 1.3, 60, Abilities.HYPER_CUTTER, Abilities.SHELL_ARMOR, Abilities.SHEER_FORCE, 475, 55, 130, 115, 50, 50, 75, 60, 50, 166, false, null, true),
      new PokemonForm("G-Max", SpeciesFormKey.GIGANTAMAX, Type.WATER, null, 19, 999.9, Abilities.TOUGH_CLAWS, Abilities.TOUGH_CLAWS, Abilities.TOUGH_CLAWS, 575, 90, 155, 140, 50, 80, 70, 60, 50, 166),
    ),
    new PokemonSpecies(Species.VOLTORB, 1, false, false, false, "Ball Pokémon", Type.ELECTRIC, null, 0.5, 10.4, Abilities.SOUNDPROOF, Abilities.STATIC, Abilities.AFTERMATH, 330, 40, 30, 50, 55, 55, 100, 190, 70, 66, GrowthRate.MEDIUM_FAST, null, false),
    new PokemonSpecies(Species.ELECTRODE, 1, false, false, false, "Ball Pokémon", Type.ELECTRIC, null, 1.2, 66.6, Abilities.SOUNDPROOF, Abilities.STATIC, Abilities.AFTERMATH, 490, 60, 50, 70, 80, 80, 150, 60, 70, 172, GrowthRate.MEDIUM_FAST, null, false),
    new PokemonSpecies(Species.EXEGGCUTE, 1, false, false, false, "Egg Pokémon", Type.GRASS, Type.PSYCHIC, 0.4, 2.5, Abilities.CHLOROPHYLL, Abilities.NONE, Abilities.HARVEST, 325, 60, 40, 80, 60, 45, 40, 90, 50, 65, GrowthRate.SLOW, 50, false),
    new PokemonSpecies(Species.EXEGGUTOR, 1, false, false, false, "Coconut Pokémon", Type.GRASS, Type.PSYCHIC, 2, 120, Abilities.CHLOROPHYLL, Abilities.NONE, Abilities.HARVEST, 530, 95, 95, 85, 125, 75, 55, 45, 50, 186, GrowthRate.SLOW, 50, false),
    new PokemonSpecies(Species.CUBONE, 1, false, false, false, "Lonely Pokémon", Type.GROUND, null, 0.4, 6.5, Abilities.ROCK_HEAD, Abilities.LIGHTNING_ROD, Abilities.BATTLE_ARMOR, 320, 50, 50, 95, 40, 50, 35, 190, 50, 64, GrowthRate.MEDIUM_FAST, 50, false),
    new PokemonSpecies(Species.MAROWAK, 1, false, false, false, "Bone Keeper Pokémon", Type.GROUND, null, 1, 45, Abilities.ROCK_HEAD, Abilities.LIGHTNING_ROD, Abilities.BATTLE_ARMOR, 425, 60, 80, 110, 50, 80, 45, 75, 50, 149, GrowthRate.MEDIUM_FAST, 50, false),
    new PokemonSpecies(Species.HITMONLEE, 1, false, false, false, "Kicking Pokémon", Type.FIGHTING, null, 1.5, 49.8, Abilities.LIMBER, Abilities.RECKLESS, Abilities.UNBURDEN, 455, 50, 120, 53, 35, 110, 87, 45, 50, 159, GrowthRate.MEDIUM_FAST, 100, false),
    new PokemonSpecies(Species.HITMONCHAN, 1, false, false, false, "Punching Pokémon", Type.FIGHTING, null, 1.4, 50.2, Abilities.KEEN_EYE, Abilities.IRON_FIST, Abilities.INNER_FOCUS, 455, 50, 105, 79, 35, 110, 76, 45, 50, 159, GrowthRate.MEDIUM_FAST, 100, false),
    new PokemonSpecies(Species.LICKITUNG, 1, false, false, false, "Licking Pokémon", Type.NORMAL, null, 1.2, 65.5, Abilities.OWN_TEMPO, Abilities.OBLIVIOUS, Abilities.CLOUD_NINE, 385, 90, 55, 75, 60, 75, 30, 45, 50, 77, GrowthRate.MEDIUM_FAST, 50, false),
    new PokemonSpecies(Species.KOFFING, 1, false, false, false, "Poison Gas Pokémon", Type.POISON, null, 0.6, 1, Abilities.LEVITATE, Abilities.NEUTRALIZING_GAS, Abilities.STENCH, 340, 40, 65, 95, 60, 45, 35, 190, 50, 68, GrowthRate.MEDIUM_FAST, 50, false),
    new PokemonSpecies(Species.WEEZING, 1, false, false, false, "Poison Gas Pokémon", Type.POISON, null, 1.2, 9.5, Abilities.LEVITATE, Abilities.NEUTRALIZING_GAS, Abilities.STENCH, 490, 65, 90, 120, 85, 70, 60, 60, 50, 172, GrowthRate.MEDIUM_FAST, 50, false),
    new PokemonSpecies(Species.RHYHORN, 1, false, false, false, "Spikes Pokémon", Type.GROUND, Type.ROCK, 1, 115, Abilities.LIGHTNING_ROD, Abilities.ROCK_HEAD, Abilities.RECKLESS, 345, 80, 85, 95, 30, 30, 25, 120, 50, 69, GrowthRate.SLOW, 50, true),
    new PokemonSpecies(Species.RHYDON, 1, false, false, false, "Drill Pokémon", Type.GROUND, Type.ROCK, 1.9, 120, Abilities.LIGHTNING_ROD, Abilities.ROCK_HEAD, Abilities.RECKLESS, 485, 105, 130, 120, 45, 45, 40, 60, 50, 170, GrowthRate.SLOW, 50, true),
    new PokemonSpecies(Species.CHANSEY, 1, false, false, false, "Egg Pokémon", Type.NORMAL, null, 1.1, 34.6, Abilities.NATURAL_CURE, Abilities.SERENE_GRACE, Abilities.HEALER, 450, 250, 5, 5, 35, 105, 50, 30, 140, 395, GrowthRate.FAST, 0, false),
    new PokemonSpecies(Species.TANGELA, 1, false, false, false, "Vine Pokémon", Type.GRASS, null, 1, 35, Abilities.CHLOROPHYLL, Abilities.LEAF_GUARD, Abilities.REGENERATOR, 435, 65, 55, 115, 100, 40, 60, 45, 50, 87, GrowthRate.MEDIUM_FAST, 50, false),
    new PokemonSpecies(Species.KANGASKHAN, 1, false, false, false, "Parent Pokémon", Type.NORMAL, null, 2.2, 80, Abilities.EARLY_BIRD, Abilities.SCRAPPY, Abilities.INNER_FOCUS, 490, 105, 95, 80, 40, 80, 90, 45, 50, 172, GrowthRate.MEDIUM_FAST, 0, false, true,
      new PokemonForm("Normal", "", Type.NORMAL, null, 2.2, 80, Abilities.EARLY_BIRD, Abilities.SCRAPPY, Abilities.INNER_FOCUS, 490, 105, 95, 80, 40, 80, 90, 45, 50, 172, false, null, true),
      new PokemonForm("Mega", SpeciesFormKey.MEGA, Type.NORMAL, null, 2.2, 100, Abilities.PARENTAL_BOND, Abilities.PARENTAL_BOND, Abilities.PARENTAL_BOND, 590, 105, 125, 100, 60, 100, 100, 45, 50, 172),
    ),
    new PokemonSpecies(Species.HORSEA, 1, false, false, false, "Dragon Pokémon", Type.WATER, null, 0.4, 8, Abilities.SWIFT_SWIM, Abilities.SNIPER, Abilities.DAMP, 295, 30, 40, 70, 70, 25, 60, 225, 50, 59, GrowthRate.MEDIUM_FAST, 50, false),
    new PokemonSpecies(Species.SEADRA, 1, false, false, false, "Dragon Pokémon", Type.WATER, null, 1.2, 25, Abilities.POISON_POINT, Abilities.SNIPER, Abilities.DAMP, 440, 55, 65, 95, 95, 45, 85, 75, 50, 154, GrowthRate.MEDIUM_FAST, 50, false),
    new PokemonSpecies(Species.GOLDEEN, 1, false, false, false, "Goldfish Pokémon", Type.WATER, null, 0.6, 15, Abilities.SWIFT_SWIM, Abilities.WATER_VEIL, Abilities.LIGHTNING_ROD, 320, 45, 67, 60, 35, 50, 63, 225, 50, 64, GrowthRate.MEDIUM_FAST, 50, true),
    new PokemonSpecies(Species.SEAKING, 1, false, false, false, "Goldfish Pokémon", Type.WATER, null, 1.3, 39, Abilities.SWIFT_SWIM, Abilities.WATER_VEIL, Abilities.LIGHTNING_ROD, 450, 80, 92, 65, 65, 80, 68, 60, 50, 158, GrowthRate.MEDIUM_FAST, 50, true),
    new PokemonSpecies(Species.STARYU, 1, false, false, false, "Star Shape Pokémon", Type.WATER, null, 0.8, 34.5, Abilities.ILLUMINATE, Abilities.NATURAL_CURE, Abilities.ANALYTIC, 340, 30, 45, 55, 70, 55, 85, 225, 50, 68, GrowthRate.SLOW, null, false),
    new PokemonSpecies(Species.STARMIE, 1, false, false, false, "Mysterious Pokémon", Type.WATER, Type.PSYCHIC, 1.1, 80, Abilities.ILLUMINATE, Abilities.NATURAL_CURE, Abilities.ANALYTIC, 520, 60, 75, 85, 100, 85, 115, 60, 50, 182, GrowthRate.SLOW, null, false),
    new PokemonSpecies(Species.MR_MIME, 1, false, false, false, "Barrier Pokémon", Type.PSYCHIC, Type.FAIRY, 1.3, 54.5, Abilities.SOUNDPROOF, Abilities.FILTER, Abilities.TECHNICIAN, 460, 40, 45, 65, 100, 120, 90, 45, 50, 161, GrowthRate.MEDIUM_FAST, 50, false),
    new PokemonSpecies(Species.SCYTHER, 1, false, false, false, "Mantis Pokémon", Type.BUG, Type.FLYING, 1.5, 56, Abilities.SWARM, Abilities.TECHNICIAN, Abilities.STEADFAST, 500, 70, 110, 80, 55, 80, 105, 45, 50, 100, GrowthRate.MEDIUM_FAST, 50, true),
    new PokemonSpecies(Species.JYNX, 1, false, false, false, "Human Shape Pokémon", Type.ICE, Type.PSYCHIC, 1.4, 40.6, Abilities.OBLIVIOUS, Abilities.FOREWARN, Abilities.DRY_SKIN, 455, 65, 50, 35, 115, 95, 95, 45, 50, 159, GrowthRate.MEDIUM_FAST, 0, false),
    new PokemonSpecies(Species.ELECTABUZZ, 1, false, false, false, "Electric Pokémon", Type.ELECTRIC, null, 1.1, 30, Abilities.STATIC, Abilities.NONE, Abilities.VITAL_SPIRIT, 490, 65, 83, 57, 95, 85, 105, 45, 50, 172, GrowthRate.MEDIUM_FAST, 75, false),
    new PokemonSpecies(Species.MAGMAR, 1, false, false, false, "Spitfire Pokémon", Type.FIRE, null, 1.3, 44.5, Abilities.FLAME_BODY, Abilities.NONE, Abilities.VITAL_SPIRIT, 495, 65, 95, 57, 100, 85, 93, 45, 50, 173, GrowthRate.MEDIUM_FAST, 75, false),
    new PokemonSpecies(Species.PINSIR, 1, false, false, false, "Stag Beetle Pokémon", Type.BUG, null, 1.5, 55, Abilities.HYPER_CUTTER, Abilities.MOLD_BREAKER, Abilities.MOXIE, 500, 65, 125, 100, 55, 70, 85, 45, 50, 175, GrowthRate.SLOW, 50, false, true,
      new PokemonForm("Normal", "", Type.BUG, null, 1.5, 55, Abilities.HYPER_CUTTER, Abilities.MOLD_BREAKER, Abilities.MOXIE, 500, 65, 125, 100, 55, 70, 85, 45, 50, 175, false, null, true),
      new PokemonForm("Mega", SpeciesFormKey.MEGA, Type.BUG, Type.FLYING, 1.7, 59, Abilities.AERILATE, Abilities.AERILATE, Abilities.AERILATE, 600, 65, 155, 120, 65, 90, 105, 45, 50, 175),
    ),
    new PokemonSpecies(Species.TAUROS, 1, false, false, false, "Wild Bull Pokémon", Type.NORMAL, null, 1.4, 88.4, Abilities.INTIMIDATE, Abilities.ANGER_POINT, Abilities.SHEER_FORCE, 490, 75, 100, 95, 40, 70, 110, 45, 50, 172, GrowthRate.SLOW, 100, false),
    new PokemonSpecies(Species.MAGIKARP, 1, false, false, false, "Fish Pokémon", Type.WATER, null, 0.9, 10, Abilities.SWIFT_SWIM, Abilities.NONE, Abilities.RATTLED, 200, 20, 10, 55, 15, 20, 80, 255, 50, 40, GrowthRate.SLOW, 50, true),
    new PokemonSpecies(Species.GYARADOS, 1, false, false, false, "Atrocious Pokémon", Type.WATER, Type.FLYING, 6.5, 235, Abilities.INTIMIDATE, Abilities.NONE, Abilities.MOXIE, 540, 95, 125, 79, 60, 100, 81, 45, 50, 189, GrowthRate.SLOW, 50, true, true,
      new PokemonForm("Normal", "", Type.WATER, Type.FLYING, 6.5, 235, Abilities.INTIMIDATE, Abilities.NONE, Abilities.MOXIE, 540, 95, 125, 79, 60, 100, 81, 45, 50, 189, true, null, true),
      new PokemonForm("Mega", SpeciesFormKey.MEGA, Type.WATER, Type.DARK, 6.5, 305, Abilities.MOLD_BREAKER, Abilities.MOLD_BREAKER, Abilities.MOLD_BREAKER, 640, 95, 155, 109, 70, 130, 81, 45, 50, 189, true),
    ),
    new PokemonSpecies(Species.LAPRAS, 1, false, false, false, "Transport Pokémon", Type.WATER, Type.ICE, 2.5, 220, Abilities.WATER_ABSORB, Abilities.SHELL_ARMOR, Abilities.HYDRATION, 535, 130, 85, 80, 85, 95, 60, 45, 50, 187, GrowthRate.SLOW, 50, false, true,
      new PokemonForm("Normal", "", Type.WATER, Type.ICE, 2.5, 220, Abilities.WATER_ABSORB, Abilities.SHELL_ARMOR, Abilities.HYDRATION, 535, 130, 85, 80, 85, 95, 60, 45, 50, 187, false, null, true),
      new PokemonForm("G-Max", SpeciesFormKey.GIGANTAMAX, Type.WATER, Type.ICE, 24, 999.9, Abilities.SHELL_ARMOR, Abilities.SHELL_ARMOR, Abilities.SHELL_ARMOR, 635, 170, 85, 95, 115, 110, 60, 45, 50, 187),
    ),
    new PokemonSpecies(Species.DITTO, 1, false, false, false, "Transform Pokémon", Type.NORMAL, null, 0.3, 4, Abilities.LIMBER, Abilities.NONE, Abilities.IMPOSTER, 288, 48, 48, 48, 48, 48, 48, 35, 50, 101, GrowthRate.MEDIUM_FAST, null, false),
    new PokemonSpecies(Species.EEVEE, 1, false, false, false, "Evolution Pokémon", Type.NORMAL, null, 0.3, 6.5, Abilities.RUN_AWAY, Abilities.ADAPTABILITY, Abilities.ANTICIPATION, 325, 55, 55, 50, 45, 65, 55, 45, 50, 65, GrowthRate.MEDIUM_FAST, 87.5, false, true,
      new PokemonForm("Normal", "", Type.NORMAL, null, 0.3, 6.5, Abilities.RUN_AWAY, Abilities.ADAPTABILITY, Abilities.ANTICIPATION, 325, 55, 55, 50, 45, 65, 55, 45, 50, 65, false, null, true),
      new PokemonForm("Partner", "partner", Type.NORMAL, null, 0.3, 6.5, Abilities.RUN_AWAY, Abilities.ADAPTABILITY, Abilities.ANTICIPATION, 435, 65, 75, 70, 65, 85, 75, 45, 50, 65, false, null, true),
      new PokemonForm("G-Max", SpeciesFormKey.GIGANTAMAX, Type.NORMAL, null, 18, 999.9, Abilities.PROTEAN, Abilities.PROTEAN, Abilities.PROTEAN, 535, 110, 90, 70, 95, 85, 85, 45, 50, 65), //+100 BST from Partner Form
    ),
    new PokemonSpecies(Species.VAPOREON, 1, false, false, false, "Bubble Jet Pokémon", Type.WATER, null, 1, 29, Abilities.WATER_ABSORB, Abilities.NONE, Abilities.HYDRATION, 525, 130, 65, 60, 110, 95, 65, 45, 50, 184, GrowthRate.MEDIUM_FAST, 87.5, false),
    new PokemonSpecies(Species.JOLTEON, 1, false, false, false, "Lightning Pokémon", Type.ELECTRIC, null, 0.8, 24.5, Abilities.VOLT_ABSORB, Abilities.NONE, Abilities.QUICK_FEET, 525, 65, 65, 60, 110, 95, 130, 45, 50, 184, GrowthRate.MEDIUM_FAST, 87.5, false),
    new PokemonSpecies(Species.FLAREON, 1, false, false, false, "Flame Pokémon", Type.FIRE, null, 0.9, 25, Abilities.FLASH_FIRE, Abilities.NONE, Abilities.GUTS, 525, 65, 130, 60, 95, 110, 65, 45, 50, 184, GrowthRate.MEDIUM_FAST, 87.5, false),
    new PokemonSpecies(Species.PORYGON, 1, false, false, false, "Virtual Pokémon", Type.NORMAL, null, 0.8, 36.5, Abilities.TRACE, Abilities.DOWNLOAD, Abilities.ANALYTIC, 395, 65, 60, 70, 85, 75, 40, 45, 50, 79, GrowthRate.MEDIUM_FAST, null, false),
    new PokemonSpecies(Species.OMANYTE, 1, false, false, false, "Spiral Pokémon", Type.ROCK, Type.WATER, 0.4, 7.5, Abilities.SWIFT_SWIM, Abilities.SHELL_ARMOR, Abilities.WEAK_ARMOR, 355, 35, 40, 100, 90, 55, 35, 45, 50, 71, GrowthRate.MEDIUM_FAST, 87.5, false),
    new PokemonSpecies(Species.OMASTAR, 1, false, false, false, "Spiral Pokémon", Type.ROCK, Type.WATER, 1, 35, Abilities.SWIFT_SWIM, Abilities.SHELL_ARMOR, Abilities.WEAK_ARMOR, 495, 70, 60, 125, 115, 70, 55, 45, 50, 173, GrowthRate.MEDIUM_FAST, 87.5, false),
    new PokemonSpecies(Species.KABUTO, 1, false, false, false, "Shellfish Pokémon", Type.ROCK, Type.WATER, 0.5, 11.5, Abilities.SWIFT_SWIM, Abilities.BATTLE_ARMOR, Abilities.WEAK_ARMOR, 355, 30, 80, 90, 55, 45, 55, 45, 50, 71, GrowthRate.MEDIUM_FAST, 87.5, false),
    new PokemonSpecies(Species.KABUTOPS, 1, false, false, false, "Shellfish Pokémon", Type.ROCK, Type.WATER, 1.3, 40.5, Abilities.SWIFT_SWIM, Abilities.BATTLE_ARMOR, Abilities.WEAK_ARMOR, 495, 60, 115, 105, 65, 70, 80, 45, 50, 173, GrowthRate.MEDIUM_FAST, 87.5, false),
    new PokemonSpecies(Species.AERODACTYL, 1, false, false, false, "Fossil Pokémon", Type.ROCK, Type.FLYING, 1.8, 59, Abilities.ROCK_HEAD, Abilities.PRESSURE, Abilities.UNNERVE, 515, 80, 105, 65, 60, 75, 130, 45, 50, 180, GrowthRate.SLOW, 87.5, false, true,
      new PokemonForm("Normal", "", Type.ROCK, Type.FLYING, 1.8, 59, Abilities.ROCK_HEAD, Abilities.PRESSURE, Abilities.UNNERVE, 515, 80, 105, 65, 60, 75, 130, 45, 50, 180, false, null, true),
      new PokemonForm("Mega", SpeciesFormKey.MEGA, Type.ROCK, Type.FLYING, 2.1, 79, Abilities.TOUGH_CLAWS, Abilities.TOUGH_CLAWS, Abilities.TOUGH_CLAWS, 615, 80, 135, 85, 70, 95, 150, 45, 50, 180),
    ),
    new PokemonSpecies(Species.SNORLAX, 1, false, false, false, "Sleeping Pokémon", Type.NORMAL, null, 2.1, 460, Abilities.IMMUNITY, Abilities.THICK_FAT, Abilities.GLUTTONY, 540, 160, 110, 65, 65, 110, 30, 25, 50, 189, GrowthRate.SLOW, 87.5, false, true,
      new PokemonForm("Normal", "", Type.NORMAL, null, 2.1, 460, Abilities.IMMUNITY, Abilities.THICK_FAT, Abilities.GLUTTONY, 540, 160, 110, 65, 65, 110, 30, 25, 50, 189, false, null, true),
      new PokemonForm("G-Max", SpeciesFormKey.GIGANTAMAX, Type.NORMAL, null, 35, 999.9, Abilities.HARVEST, Abilities.HARVEST, Abilities.HARVEST, 640, 200, 135, 80, 80, 125, 20, 25, 50, 189),
    ),
    new PokemonSpecies(Species.ARTICUNO, 1, true, false, false, "Freeze Pokémon", Type.ICE, Type.FLYING, 1.7, 55.4, Abilities.PRESSURE, Abilities.NONE, Abilities.SNOW_CLOAK, 580, 90, 85, 100, 95, 125, 85, 3, 35, 290, GrowthRate.SLOW, null, false),
    new PokemonSpecies(Species.ZAPDOS, 1, true, false, false, "Electric Pokémon", Type.ELECTRIC, Type.FLYING, 1.6, 52.6, Abilities.PRESSURE, Abilities.NONE, Abilities.STATIC, 580, 90, 90, 85, 125, 90, 100, 3, 35, 290, GrowthRate.SLOW, null, false),
    new PokemonSpecies(Species.MOLTRES, 1, true, false, false, "Flame Pokémon", Type.FIRE, Type.FLYING, 2, 60, Abilities.PRESSURE, Abilities.NONE, Abilities.FLAME_BODY, 580, 90, 100, 90, 125, 85, 90, 3, 35, 290, GrowthRate.SLOW, null, false),
    new PokemonSpecies(Species.DRATINI, 1, false, false, false, "Dragon Pokémon", Type.DRAGON, null, 1.8, 3.3, Abilities.SHED_SKIN, Abilities.NONE, Abilities.MARVEL_SCALE, 300, 41, 64, 45, 50, 50, 50, 45, 35, 60, GrowthRate.SLOW, 50, false),
    new PokemonSpecies(Species.DRAGONAIR, 1, false, false, false, "Dragon Pokémon", Type.DRAGON, null, 4, 16.5, Abilities.SHED_SKIN, Abilities.NONE, Abilities.MARVEL_SCALE, 420, 61, 84, 65, 70, 70, 70, 45, 35, 147, GrowthRate.SLOW, 50, false),
    new PokemonSpecies(Species.DRAGONITE, 1, false, false, false, "Dragon Pokémon", Type.DRAGON, Type.FLYING, 2.2, 210, Abilities.INNER_FOCUS, Abilities.NONE, Abilities.MULTISCALE, 600, 91, 134, 95, 100, 100, 80, 45, 35, 300, GrowthRate.SLOW, 50, false),
    new PokemonSpecies(Species.MEWTWO, 1, false, true, false, "Genetic Pokémon", Type.PSYCHIC, null, 2, 122, Abilities.PRESSURE, Abilities.NONE, Abilities.UNNERVE, 680, 106, 110, 90, 154, 90, 130, 3, 0, 340, GrowthRate.SLOW, null, false, true,
      new PokemonForm("Normal", "", Type.PSYCHIC, null, 2, 122, Abilities.PRESSURE, Abilities.NONE, Abilities.UNNERVE, 680, 106, 110, 90, 154, 90, 130, 3, 0, 340, false, null, true),
      new PokemonForm("Mega X", SpeciesFormKey.MEGA_X, Type.PSYCHIC, Type.FIGHTING, 2.3, 127, Abilities.STEADFAST, Abilities.NONE, Abilities.STEADFAST, 780, 106, 190, 100, 154, 100, 130, 3, 0, 340),
      new PokemonForm("Mega Y", SpeciesFormKey.MEGA_Y, Type.PSYCHIC, null, 1.5, 33, Abilities.INSOMNIA, Abilities.NONE, Abilities.INSOMNIA, 780, 106, 150, 70, 194, 120, 140, 3, 0, 340),
    ),
    new PokemonSpecies(Species.MEW, 1, false, false, true, "New Species Pokémon", Type.PSYCHIC, null, 0.4, 4, Abilities.SYNCHRONIZE, Abilities.NONE, Abilities.NONE, 600, 100, 100, 100, 100, 100, 100, 45, 100, 300, GrowthRate.MEDIUM_SLOW, null, false),
    new PokemonSpecies(Species.CHIKORITA, 2, false, false, false, "Leaf Pokémon", Type.GRASS, null, 0.9, 6.4, Abilities.OVERGROW, Abilities.NONE, Abilities.LEAF_GUARD, 318, 45, 49, 65, 49, 65, 45, 45, 70, 64, GrowthRate.MEDIUM_SLOW, 87.5, false),
    new PokemonSpecies(Species.BAYLEEF, 2, false, false, false, "Leaf Pokémon", Type.GRASS, null, 1.2, 15.8, Abilities.OVERGROW, Abilities.NONE, Abilities.LEAF_GUARD, 405, 60, 62, 80, 63, 80, 60, 45, 70, 142, GrowthRate.MEDIUM_SLOW, 87.5, false),
    new PokemonSpecies(Species.MEGANIUM, 2, false, false, false, "Herb Pokémon", Type.GRASS, null, 1.8, 100.5, Abilities.OVERGROW, Abilities.NONE, Abilities.LEAF_GUARD, 525, 80, 82, 100, 83, 100, 80, 45, 70, 236, GrowthRate.MEDIUM_SLOW, 87.5, true),
    new PokemonSpecies(Species.CYNDAQUIL, 2, false, false, false, "Fire Mouse Pokémon", Type.FIRE, null, 0.5, 7.9, Abilities.BLAZE, Abilities.NONE, Abilities.FLASH_FIRE, 309, 39, 52, 43, 60, 50, 65, 45, 70, 62, GrowthRate.MEDIUM_SLOW, 87.5, false),
    new PokemonSpecies(Species.QUILAVA, 2, false, false, false, "Volcano Pokémon", Type.FIRE, null, 0.9, 19, Abilities.BLAZE, Abilities.NONE, Abilities.FLASH_FIRE, 405, 58, 64, 58, 80, 65, 80, 45, 70, 142, GrowthRate.MEDIUM_SLOW, 87.5, false),
    new PokemonSpecies(Species.TYPHLOSION, 2, false, false, false, "Volcano Pokémon", Type.FIRE, null, 1.7, 79.5, Abilities.BLAZE, Abilities.NONE, Abilities.FLASH_FIRE, 534, 78, 84, 78, 109, 85, 100, 45, 70, 240, GrowthRate.MEDIUM_SLOW, 87.5, false),
    new PokemonSpecies(Species.TOTODILE, 2, false, false, false, "Big Jaw Pokémon", Type.WATER, null, 0.6, 9.5, Abilities.TORRENT, Abilities.NONE, Abilities.SHEER_FORCE, 314, 50, 65, 64, 44, 48, 43, 45, 70, 63, GrowthRate.MEDIUM_SLOW, 87.5, false),
    new PokemonSpecies(Species.CROCONAW, 2, false, false, false, "Big Jaw Pokémon", Type.WATER, null, 1.1, 25, Abilities.TORRENT, Abilities.NONE, Abilities.SHEER_FORCE, 405, 65, 80, 80, 59, 63, 58, 45, 70, 142, GrowthRate.MEDIUM_SLOW, 87.5, false),
    new PokemonSpecies(Species.FERALIGATR, 2, false, false, false, "Big Jaw Pokémon", Type.WATER, null, 2.3, 88.8, Abilities.TORRENT, Abilities.NONE, Abilities.SHEER_FORCE, 530, 85, 105, 100, 79, 83, 78, 45, 70, 239, GrowthRate.MEDIUM_SLOW, 87.5, false),
    new PokemonSpecies(Species.SENTRET, 2, false, false, false, "Scout Pokémon", Type.NORMAL, null, 0.8, 6, Abilities.RUN_AWAY, Abilities.KEEN_EYE, Abilities.FRISK, 215, 35, 46, 34, 35, 45, 20, 255, 70, 43, GrowthRate.MEDIUM_FAST, 50, false),
    new PokemonSpecies(Species.FURRET, 2, false, false, false, "Long Body Pokémon", Type.NORMAL, null, 1.8, 32.5, Abilities.RUN_AWAY, Abilities.KEEN_EYE, Abilities.FRISK, 415, 85, 76, 64, 45, 55, 90, 90, 70, 145, GrowthRate.MEDIUM_FAST, 50, false),
    new PokemonSpecies(Species.HOOTHOOT, 2, false, false, false, "Owl Pokémon", Type.NORMAL, Type.FLYING, 0.7, 21.2, Abilities.INSOMNIA, Abilities.KEEN_EYE, Abilities.TINTED_LENS, 262, 60, 30, 30, 36, 56, 50, 255, 50, 52, GrowthRate.MEDIUM_FAST, 50, false),
    new PokemonSpecies(Species.NOCTOWL, 2, false, false, false, "Owl Pokémon", Type.NORMAL, Type.FLYING, 1.6, 40.8, Abilities.INSOMNIA, Abilities.KEEN_EYE, Abilities.TINTED_LENS, 452, 100, 50, 50, 86, 96, 70, 90, 50, 158, GrowthRate.MEDIUM_FAST, 50, false),
    new PokemonSpecies(Species.LEDYBA, 2, false, false, false, "Five Star Pokémon", Type.BUG, Type.FLYING, 1, 10.8, Abilities.SWARM, Abilities.EARLY_BIRD, Abilities.RATTLED, 265, 40, 20, 30, 40, 80, 55, 255, 70, 53, GrowthRate.FAST, 50, true),
    new PokemonSpecies(Species.LEDIAN, 2, false, false, false, "Five Star Pokémon", Type.BUG, Type.FLYING, 1.4, 35.6, Abilities.SWARM, Abilities.EARLY_BIRD, Abilities.IRON_FIST, 390, 55, 35, 50, 55, 110, 85, 90, 70, 137, GrowthRate.FAST, 50, true),
    new PokemonSpecies(Species.SPINARAK, 2, false, false, false, "String Spit Pokémon", Type.BUG, Type.POISON, 0.5, 8.5, Abilities.SWARM, Abilities.INSOMNIA, Abilities.SNIPER, 250, 40, 60, 40, 40, 40, 30, 255, 70, 50, GrowthRate.FAST, 50, false),
    new PokemonSpecies(Species.ARIADOS, 2, false, false, false, "Long Leg Pokémon", Type.BUG, Type.POISON, 1.1, 33.5, Abilities.SWARM, Abilities.INSOMNIA, Abilities.SNIPER, 400, 70, 90, 70, 60, 70, 40, 90, 70, 140, GrowthRate.FAST, 50, false),
    new PokemonSpecies(Species.CROBAT, 2, false, false, false, "Bat Pokémon", Type.POISON, Type.FLYING, 1.8, 75, Abilities.INNER_FOCUS, Abilities.NONE, Abilities.INFILTRATOR, 535, 85, 90, 80, 70, 80, 130, 90, 50, 268, GrowthRate.MEDIUM_FAST, 50, false),
    new PokemonSpecies(Species.CHINCHOU, 2, false, false, false, "Angler Pokémon", Type.WATER, Type.ELECTRIC, 0.5, 12, Abilities.VOLT_ABSORB, Abilities.ILLUMINATE, Abilities.WATER_ABSORB, 330, 75, 38, 38, 56, 56, 67, 190, 50, 66, GrowthRate.SLOW, 50, false),
    new PokemonSpecies(Species.LANTURN, 2, false, false, false, "Light Pokémon", Type.WATER, Type.ELECTRIC, 1.2, 22.5, Abilities.VOLT_ABSORB, Abilities.ILLUMINATE, Abilities.WATER_ABSORB, 460, 125, 58, 58, 76, 76, 67, 75, 50, 161, GrowthRate.SLOW, 50, false),
    new PokemonSpecies(Species.PICHU, 2, false, false, false, "Tiny Mouse Pokémon", Type.ELECTRIC, null, 0.3, 2, Abilities.STATIC, Abilities.NONE, Abilities.LIGHTNING_ROD, 205, 20, 40, 15, 35, 35, 60, 190, 70, 41, GrowthRate.MEDIUM_FAST, 50, false, false,
      new PokemonForm("Normal", "", Type.ELECTRIC, null, 1.4, 61.5, Abilities.STATIC, Abilities.NONE, Abilities.LIGHTNING_ROD, 205, 20, 40, 15, 35, 35, 60, 190, 70, 41, false, null, true),
      new PokemonForm("Spiky-Eared", "spiky", Type.ELECTRIC, null, 1.4, 61.5, Abilities.STATIC, Abilities.NONE, Abilities.LIGHTNING_ROD, 205, 20, 40, 15, 35, 35, 60, 190, 70, 41, false, null, true),
    ),
    new PokemonSpecies(Species.CLEFFA, 2, false, false, false, "Star Shape Pokémon", Type.FAIRY, null, 0.3, 3, Abilities.CUTE_CHARM, Abilities.MAGIC_GUARD, Abilities.FRIEND_GUARD, 218, 50, 25, 28, 45, 55, 15, 150, 140, 44, GrowthRate.FAST, 25, false),
    new PokemonSpecies(Species.IGGLYBUFF, 2, false, false, false, "Balloon Pokémon", Type.NORMAL, Type.FAIRY, 0.3, 1, Abilities.CUTE_CHARM, Abilities.COMPETITIVE, Abilities.FRIEND_GUARD, 210, 90, 30, 15, 40, 20, 15, 170, 50, 42, GrowthRate.FAST, 25, false),
    new PokemonSpecies(Species.TOGEPI, 2, false, false, false, "Spike Ball Pokémon", Type.FAIRY, null, 0.3, 1.5, Abilities.HUSTLE, Abilities.SERENE_GRACE, Abilities.SUPER_LUCK, 245, 35, 20, 65, 40, 65, 20, 190, 50, 49, GrowthRate.FAST, 87.5, false),
    new PokemonSpecies(Species.TOGETIC, 2, false, false, false, "Happiness Pokémon", Type.FAIRY, Type.FLYING, 0.6, 3.2, Abilities.HUSTLE, Abilities.SERENE_GRACE, Abilities.SUPER_LUCK, 405, 55, 40, 85, 80, 105, 40, 75, 50, 142, GrowthRate.FAST, 87.5, false),
    new PokemonSpecies(Species.NATU, 2, false, false, false, "Tiny Bird Pokémon", Type.PSYCHIC, Type.FLYING, 0.2, 2, Abilities.SYNCHRONIZE, Abilities.EARLY_BIRD, Abilities.MAGIC_BOUNCE, 320, 40, 50, 45, 70, 45, 70, 190, 50, 64, GrowthRate.MEDIUM_FAST, 50, false),
    new PokemonSpecies(Species.XATU, 2, false, false, false, "Mystic Pokémon", Type.PSYCHIC, Type.FLYING, 1.5, 15, Abilities.SYNCHRONIZE, Abilities.EARLY_BIRD, Abilities.MAGIC_BOUNCE, 470, 65, 75, 70, 95, 70, 95, 75, 50, 165, GrowthRate.MEDIUM_FAST, 50, true),
    new PokemonSpecies(Species.MAREEP, 2, false, false, false, "Wool Pokémon", Type.ELECTRIC, null, 0.6, 7.8, Abilities.STATIC, Abilities.NONE, Abilities.PLUS, 280, 55, 40, 40, 65, 45, 35, 235, 70, 56, GrowthRate.MEDIUM_SLOW, 50, false),
    new PokemonSpecies(Species.FLAAFFY, 2, false, false, false, "Wool Pokémon", Type.ELECTRIC, null, 0.8, 13.3, Abilities.STATIC, Abilities.NONE, Abilities.PLUS, 365, 70, 55, 55, 80, 60, 45, 120, 70, 128, GrowthRate.MEDIUM_SLOW, 50, false),
    new PokemonSpecies(Species.AMPHAROS, 2, false, false, false, "Light Pokémon", Type.ELECTRIC, null, 1.4, 61.5, Abilities.STATIC, Abilities.NONE, Abilities.PLUS, 510, 90, 75, 85, 115, 90, 55, 45, 70, 230, GrowthRate.MEDIUM_SLOW, 50, false, true,
      new PokemonForm("Normal", "", Type.ELECTRIC, null, 1.4, 61.5, Abilities.STATIC, Abilities.NONE, Abilities.PLUS, 510, 90, 75, 85, 115, 90, 55, 45, 70, 230, false, null, true),
      new PokemonForm("Mega", SpeciesFormKey.MEGA, Type.ELECTRIC, Type.DRAGON, 1.4, 61.5, Abilities.MOLD_BREAKER, Abilities.NONE, Abilities.MOLD_BREAKER, 610, 90, 95, 105, 165, 110, 45, 45, 70, 230),
    ),
    new PokemonSpecies(Species.BELLOSSOM, 2, false, false, false, "Flower Pokémon", Type.GRASS, null, 0.4, 5.8, Abilities.CHLOROPHYLL, Abilities.NONE, Abilities.HEALER, 490, 75, 80, 95, 90, 100, 50, 45, 50, 245, GrowthRate.MEDIUM_SLOW, 50, false),
    new PokemonSpecies(Species.MARILL, 2, false, false, false, "Aqua Mouse Pokémon", Type.WATER, Type.FAIRY, 0.4, 8.5, Abilities.THICK_FAT, Abilities.HUGE_POWER, Abilities.SAP_SIPPER, 250, 70, 20, 50, 20, 50, 40, 190, 50, 88, GrowthRate.FAST, 50, false),
    new PokemonSpecies(Species.AZUMARILL, 2, false, false, false, "Aqua Rabbit Pokémon", Type.WATER, Type.FAIRY, 0.8, 28.5, Abilities.THICK_FAT, Abilities.HUGE_POWER, Abilities.SAP_SIPPER, 420, 100, 50, 80, 60, 80, 50, 75, 50, 210, GrowthRate.FAST, 50, false),
    new PokemonSpecies(Species.SUDOWOODO, 2, false, false, false, "Imitation Pokémon", Type.ROCK, null, 1.2, 38, Abilities.STURDY, Abilities.ROCK_HEAD, Abilities.RATTLED, 410, 70, 100, 115, 30, 65, 30, 65, 50, 144, GrowthRate.MEDIUM_FAST, 50, true),
    new PokemonSpecies(Species.POLITOED, 2, false, false, false, "Frog Pokémon", Type.WATER, null, 1.1, 33.9, Abilities.WATER_ABSORB, Abilities.DAMP, Abilities.DRIZZLE, 500, 90, 75, 75, 90, 100, 70, 45, 50, 250, GrowthRate.MEDIUM_SLOW, 50, true),
    new PokemonSpecies(Species.HOPPIP, 2, false, false, false, "Cottonweed Pokémon", Type.GRASS, Type.FLYING, 0.4, 0.5, Abilities.CHLOROPHYLL, Abilities.LEAF_GUARD, Abilities.INFILTRATOR, 250, 35, 35, 40, 35, 55, 50, 255, 70, 50, GrowthRate.MEDIUM_SLOW, 50, false),
    new PokemonSpecies(Species.SKIPLOOM, 2, false, false, false, "Cottonweed Pokémon", Type.GRASS, Type.FLYING, 0.6, 1, Abilities.CHLOROPHYLL, Abilities.LEAF_GUARD, Abilities.INFILTRATOR, 340, 55, 45, 50, 45, 65, 80, 120, 70, 119, GrowthRate.MEDIUM_SLOW, 50, false),
    new PokemonSpecies(Species.JUMPLUFF, 2, false, false, false, "Cottonweed Pokémon", Type.GRASS, Type.FLYING, 0.8, 3, Abilities.CHLOROPHYLL, Abilities.LEAF_GUARD, Abilities.INFILTRATOR, 460, 75, 55, 70, 55, 95, 110, 45, 70, 207, GrowthRate.MEDIUM_SLOW, 50, false),
    new PokemonSpecies(Species.AIPOM, 2, false, false, false, "Long Tail Pokémon", Type.NORMAL, null, 0.8, 11.5, Abilities.RUN_AWAY, Abilities.PICKUP, Abilities.SKILL_LINK, 360, 55, 70, 55, 40, 55, 85, 45, 70, 72, GrowthRate.FAST, 50, true),
    new PokemonSpecies(Species.SUNKERN, 2, false, false, false, "Seed Pokémon", Type.GRASS, null, 0.3, 1.8, Abilities.CHLOROPHYLL, Abilities.SOLAR_POWER, Abilities.EARLY_BIRD, 180, 30, 30, 30, 30, 30, 30, 235, 70, 36, GrowthRate.MEDIUM_SLOW, 50, false),
    new PokemonSpecies(Species.SUNFLORA, 2, false, false, false, "Sun Pokémon", Type.GRASS, null, 0.8, 8.5, Abilities.CHLOROPHYLL, Abilities.SOLAR_POWER, Abilities.EARLY_BIRD, 425, 75, 75, 55, 105, 85, 30, 120, 70, 149, GrowthRate.MEDIUM_SLOW, 50, false),
    new PokemonSpecies(Species.YANMA, 2, false, false, false, "Clear Wing Pokémon", Type.BUG, Type.FLYING, 1.2, 38, Abilities.SPEED_BOOST, Abilities.COMPOUND_EYES, Abilities.FRISK, 390, 65, 65, 45, 75, 45, 95, 75, 70, 78, GrowthRate.MEDIUM_FAST, 50, false),
    new PokemonSpecies(Species.WOOPER, 2, false, false, false, "Water Fish Pokémon", Type.WATER, Type.GROUND, 0.4, 8.5, Abilities.DAMP, Abilities.WATER_ABSORB, Abilities.UNAWARE, 210, 55, 45, 45, 25, 25, 15, 255, 50, 42, GrowthRate.MEDIUM_FAST, 50, true),
    new PokemonSpecies(Species.QUAGSIRE, 2, false, false, false, "Water Fish Pokémon", Type.WATER, Type.GROUND, 1.4, 75, Abilities.DAMP, Abilities.WATER_ABSORB, Abilities.UNAWARE, 430, 95, 85, 85, 65, 65, 35, 90, 50, 151, GrowthRate.MEDIUM_FAST, 50, true),
    new PokemonSpecies(Species.ESPEON, 2, false, false, false, "Sun Pokémon", Type.PSYCHIC, null, 0.9, 26.5, Abilities.SYNCHRONIZE, Abilities.NONE, Abilities.MAGIC_BOUNCE, 525, 65, 65, 60, 130, 95, 110, 45, 50, 184, GrowthRate.MEDIUM_FAST, 87.5, false),
    new PokemonSpecies(Species.UMBREON, 2, false, false, false, "Moonlight Pokémon", Type.DARK, null, 1, 27, Abilities.SYNCHRONIZE, Abilities.NONE, Abilities.INNER_FOCUS, 525, 95, 65, 110, 60, 130, 65, 45, 35, 184, GrowthRate.MEDIUM_FAST, 87.5, false),
    new PokemonSpecies(Species.MURKROW, 2, false, false, false, "Darkness Pokémon", Type.DARK, Type.FLYING, 0.5, 2.1, Abilities.INSOMNIA, Abilities.SUPER_LUCK, Abilities.PRANKSTER, 405, 60, 85, 42, 85, 42, 91, 30, 35, 81, GrowthRate.MEDIUM_SLOW, 50, true),
    new PokemonSpecies(Species.SLOWKING, 2, false, false, false, "Royal Pokémon", Type.WATER, Type.PSYCHIC, 2, 79.5, Abilities.OBLIVIOUS, Abilities.OWN_TEMPO, Abilities.REGENERATOR, 490, 95, 75, 80, 100, 110, 30, 70, 50, 172, GrowthRate.MEDIUM_FAST, 50, false),
    new PokemonSpecies(Species.MISDREAVUS, 2, false, false, false, "Screech Pokémon", Type.GHOST, null, 0.7, 1, Abilities.LEVITATE, Abilities.NONE, Abilities.NONE, 435, 60, 60, 60, 85, 85, 85, 45, 35, 87, GrowthRate.FAST, 50, false),
    new PokemonSpecies(Species.UNOWN, 2, false, false, false, "Symbol Pokémon", Type.PSYCHIC, null, 0.5, 5, Abilities.LEVITATE, Abilities.NONE, Abilities.NONE, 336, 48, 72, 48, 72, 48, 48, 225, 70, 118, GrowthRate.MEDIUM_FAST, null, false, false,
      new PokemonForm("A", "a", Type.PSYCHIC, null, 0.5, 5, Abilities.LEVITATE, Abilities.NONE, Abilities.NONE, 336, 48, 72, 48, 72, 48, 48, 225, 70, 118, false, null, true),
      new PokemonForm("B", "b", Type.PSYCHIC, null, 0.5, 5, Abilities.LEVITATE, Abilities.NONE, Abilities.NONE, 336, 48, 72, 48, 72, 48, 48, 225, 70, 118, false, null, true),
      new PokemonForm("C", "c", Type.PSYCHIC, null, 0.5, 5, Abilities.LEVITATE, Abilities.NONE, Abilities.NONE, 336, 48, 72, 48, 72, 48, 48, 225, 70, 118, false, null, true),
      new PokemonForm("D", "d", Type.PSYCHIC, null, 0.5, 5, Abilities.LEVITATE, Abilities.NONE, Abilities.NONE, 336, 48, 72, 48, 72, 48, 48, 225, 70, 118, false, null, true),
      new PokemonForm("E", "e", Type.PSYCHIC, null, 0.5, 5, Abilities.LEVITATE, Abilities.NONE, Abilities.NONE, 336, 48, 72, 48, 72, 48, 48, 225, 70, 118, false, null, true),
      new PokemonForm("F", "f", Type.PSYCHIC, null, 0.5, 5, Abilities.LEVITATE, Abilities.NONE, Abilities.NONE, 336, 48, 72, 48, 72, 48, 48, 225, 70, 118, false, null, true),
      new PokemonForm("G", "g", Type.PSYCHIC, null, 0.5, 5, Abilities.LEVITATE, Abilities.NONE, Abilities.NONE, 336, 48, 72, 48, 72, 48, 48, 225, 70, 118, false, null, true),
      new PokemonForm("H", "h", Type.PSYCHIC, null, 0.5, 5, Abilities.LEVITATE, Abilities.NONE, Abilities.NONE, 336, 48, 72, 48, 72, 48, 48, 225, 70, 118, false, null, true),
      new PokemonForm("I", "i", Type.PSYCHIC, null, 0.5, 5, Abilities.LEVITATE, Abilities.NONE, Abilities.NONE, 336, 48, 72, 48, 72, 48, 48, 225, 70, 118, false, null, true),
      new PokemonForm("J", "j", Type.PSYCHIC, null, 0.5, 5, Abilities.LEVITATE, Abilities.NONE, Abilities.NONE, 336, 48, 72, 48, 72, 48, 48, 225, 70, 118, false, null, true),
      new PokemonForm("K", "k", Type.PSYCHIC, null, 0.5, 5, Abilities.LEVITATE, Abilities.NONE, Abilities.NONE, 336, 48, 72, 48, 72, 48, 48, 225, 70, 118, false, null, true),
      new PokemonForm("L", "l", Type.PSYCHIC, null, 0.5, 5, Abilities.LEVITATE, Abilities.NONE, Abilities.NONE, 336, 48, 72, 48, 72, 48, 48, 225, 70, 118, false, null, true),
      new PokemonForm("M", "m", Type.PSYCHIC, null, 0.5, 5, Abilities.LEVITATE, Abilities.NONE, Abilities.NONE, 336, 48, 72, 48, 72, 48, 48, 225, 70, 118, false, null, true),
      new PokemonForm("N", "n", Type.PSYCHIC, null, 0.5, 5, Abilities.LEVITATE, Abilities.NONE, Abilities.NONE, 336, 48, 72, 48, 72, 48, 48, 225, 70, 118, false, null, true),
      new PokemonForm("O", "o", Type.PSYCHIC, null, 0.5, 5, Abilities.LEVITATE, Abilities.NONE, Abilities.NONE, 336, 48, 72, 48, 72, 48, 48, 225, 70, 118, false, null, true),
      new PokemonForm("P", "p", Type.PSYCHIC, null, 0.5, 5, Abilities.LEVITATE, Abilities.NONE, Abilities.NONE, 336, 48, 72, 48, 72, 48, 48, 225, 70, 118, false, null, true),
      new PokemonForm("Q", "q", Type.PSYCHIC, null, 0.5, 5, Abilities.LEVITATE, Abilities.NONE, Abilities.NONE, 336, 48, 72, 48, 72, 48, 48, 225, 70, 118, false, null, true),
      new PokemonForm("R", "r", Type.PSYCHIC, null, 0.5, 5, Abilities.LEVITATE, Abilities.NONE, Abilities.NONE, 336, 48, 72, 48, 72, 48, 48, 225, 70, 118, false, null, true),
      new PokemonForm("S", "s", Type.PSYCHIC, null, 0.5, 5, Abilities.LEVITATE, Abilities.NONE, Abilities.NONE, 336, 48, 72, 48, 72, 48, 48, 225, 70, 118, false, null, true),
      new PokemonForm("T", "t", Type.PSYCHIC, null, 0.5, 5, Abilities.LEVITATE, Abilities.NONE, Abilities.NONE, 336, 48, 72, 48, 72, 48, 48, 225, 70, 118, false, null, true),
      new PokemonForm("U", "u", Type.PSYCHIC, null, 0.5, 5, Abilities.LEVITATE, Abilities.NONE, Abilities.NONE, 336, 48, 72, 48, 72, 48, 48, 225, 70, 118, false, null, true),
      new PokemonForm("V", "v", Type.PSYCHIC, null, 0.5, 5, Abilities.LEVITATE, Abilities.NONE, Abilities.NONE, 336, 48, 72, 48, 72, 48, 48, 225, 70, 118, false, null, true),
      new PokemonForm("W", "w", Type.PSYCHIC, null, 0.5, 5, Abilities.LEVITATE, Abilities.NONE, Abilities.NONE, 336, 48, 72, 48, 72, 48, 48, 225, 70, 118, false, null, true),
      new PokemonForm("X", "x", Type.PSYCHIC, null, 0.5, 5, Abilities.LEVITATE, Abilities.NONE, Abilities.NONE, 336, 48, 72, 48, 72, 48, 48, 225, 70, 118, false, null, true),
      new PokemonForm("Y", "y", Type.PSYCHIC, null, 0.5, 5, Abilities.LEVITATE, Abilities.NONE, Abilities.NONE, 336, 48, 72, 48, 72, 48, 48, 225, 70, 118, false, null, true),
      new PokemonForm("Z", "z", Type.PSYCHIC, null, 0.5, 5, Abilities.LEVITATE, Abilities.NONE, Abilities.NONE, 336, 48, 72, 48, 72, 48, 48, 225, 70, 118, false, null, true),
      new PokemonForm("!", "exclamation", Type.PSYCHIC, null, 0.5, 5, Abilities.LEVITATE, Abilities.NONE, Abilities.NONE, 336, 48, 72, 48, 72, 48, 48, 225, 70, 118, false, null, true),
      new PokemonForm("?", "question", Type.PSYCHIC, null, 0.5, 5, Abilities.LEVITATE, Abilities.NONE, Abilities.NONE, 336, 48, 72, 48, 72, 48, 48, 225, 70, 118, false, null, true),
    ),
    new PokemonSpecies(Species.WOBBUFFET, 2, false, false, false, "Patient Pokémon", Type.PSYCHIC, null, 1.3, 28.5, Abilities.SHADOW_TAG, Abilities.NONE, Abilities.TELEPATHY, 405, 190, 33, 58, 33, 58, 33, 45, 50, 142, GrowthRate.MEDIUM_FAST, 50, true),
    new PokemonSpecies(Species.GIRAFARIG, 2, false, false, false, "Long Neck Pokémon", Type.NORMAL, Type.PSYCHIC, 1.5, 41.5, Abilities.INNER_FOCUS, Abilities.EARLY_BIRD, Abilities.SAP_SIPPER, 455, 70, 80, 65, 90, 65, 85, 60, 70, 159, GrowthRate.MEDIUM_FAST, 50, true),
    new PokemonSpecies(Species.PINECO, 2, false, false, false, "Bagworm Pokémon", Type.BUG, null, 0.6, 7.2, Abilities.STURDY, Abilities.NONE, Abilities.OVERCOAT, 290, 50, 65, 90, 35, 35, 15, 190, 70, 58, GrowthRate.MEDIUM_FAST, 50, false),
    new PokemonSpecies(Species.FORRETRESS, 2, false, false, false, "Bagworm Pokémon", Type.BUG, Type.STEEL, 1.2, 125.8, Abilities.STURDY, Abilities.NONE, Abilities.OVERCOAT, 465, 75, 90, 140, 60, 60, 40, 75, 70, 163, GrowthRate.MEDIUM_FAST, 50, false),
    new PokemonSpecies(Species.DUNSPARCE, 2, false, false, false, "Land Snake Pokémon", Type.NORMAL, null, 1.5, 14, Abilities.SERENE_GRACE, Abilities.RUN_AWAY, Abilities.RATTLED, 415, 100, 70, 70, 65, 65, 45, 190, 50, 145, GrowthRate.MEDIUM_FAST, 50, false),
    new PokemonSpecies(Species.GLIGAR, 2, false, false, false, "Fly Scorpion Pokémon", Type.GROUND, Type.FLYING, 1.1, 64.8, Abilities.HYPER_CUTTER, Abilities.SAND_VEIL, Abilities.IMMUNITY, 430, 65, 75, 105, 35, 65, 85, 60, 70, 86, GrowthRate.MEDIUM_SLOW, 50, true),
    new PokemonSpecies(Species.STEELIX, 2, false, false, false, "Iron Snake Pokémon", Type.STEEL, Type.GROUND, 9.2, 400, Abilities.ROCK_HEAD, Abilities.STURDY, Abilities.SHEER_FORCE, 510, 75, 85, 200, 55, 65, 30, 25, 50, 179, GrowthRate.MEDIUM_FAST, 50, true, true,
      new PokemonForm("Normal", "", Type.STEEL, Type.GROUND, 9.2, 400, Abilities.ROCK_HEAD, Abilities.STURDY, Abilities.SHEER_FORCE, 510, 75, 85, 200, 55, 65, 30, 25, 50, 179, true, null, true),
      new PokemonForm("Mega", SpeciesFormKey.MEGA, Type.STEEL, Type.GROUND, 10.5, 740, Abilities.SAND_FORCE, Abilities.SAND_FORCE, Abilities.SAND_FORCE, 610, 75, 125, 230, 55, 95, 30, 25, 50, 179, true),
    ),
    new PokemonSpecies(Species.SNUBBULL, 2, false, false, false, "Fairy Pokémon", Type.FAIRY, null, 0.6, 7.8, Abilities.INTIMIDATE, Abilities.RUN_AWAY, Abilities.RATTLED, 300, 60, 80, 50, 40, 40, 30, 190, 70, 60, GrowthRate.FAST, 25, false),
    new PokemonSpecies(Species.GRANBULL, 2, false, false, false, "Fairy Pokémon", Type.FAIRY, null, 1.4, 48.7, Abilities.INTIMIDATE, Abilities.QUICK_FEET, Abilities.RATTLED, 450, 90, 120, 75, 60, 60, 45, 75, 70, 158, GrowthRate.FAST, 25, false),
    new PokemonSpecies(Species.QWILFISH, 2, false, false, false, "Balloon Pokémon", Type.WATER, Type.POISON, 0.5, 3.9, Abilities.POISON_POINT, Abilities.SWIFT_SWIM, Abilities.INTIMIDATE, 440, 65, 95, 85, 55, 55, 85, 45, 50, 88, GrowthRate.MEDIUM_FAST, 50, false),
    new PokemonSpecies(Species.SCIZOR, 2, false, false, false, "Pincer Pokémon", Type.BUG, Type.STEEL, 1.8, 118, Abilities.SWARM, Abilities.TECHNICIAN, Abilities.LIGHT_METAL, 500, 70, 130, 100, 55, 80, 65, 25, 50, 175, GrowthRate.MEDIUM_FAST, 50, true, true,
      new PokemonForm("Normal", "", Type.BUG, Type.STEEL, 1.8, 118, Abilities.SWARM, Abilities.TECHNICIAN, Abilities.LIGHT_METAL, 500, 70, 130, 100, 55, 80, 65, 25, 50, 175, true, null, true),
      new PokemonForm("Mega", SpeciesFormKey.MEGA, Type.BUG, Type.STEEL, 2, 125, Abilities.TECHNICIAN, Abilities.TECHNICIAN, Abilities.TECHNICIAN, 600, 70, 150, 140, 65, 100, 75, 25, 50, 175, true),
    ),
    new PokemonSpecies(Species.SHUCKLE, 2, false, false, false, "Mold Pokémon", Type.BUG, Type.ROCK, 0.6, 20.5, Abilities.STURDY, Abilities.GLUTTONY, Abilities.CONTRARY, 505, 20, 10, 230, 10, 230, 5, 190, 50, 177, GrowthRate.MEDIUM_SLOW, 50, false),
    new PokemonSpecies(Species.HERACROSS, 2, false, false, false, "Single Horn Pokémon", Type.BUG, Type.FIGHTING, 1.5, 54, Abilities.SWARM, Abilities.GUTS, Abilities.MOXIE, 500, 80, 125, 75, 40, 95, 85, 45, 50, 175, GrowthRate.SLOW, 50, true, true,
      new PokemonForm("Normal", "", Type.BUG, Type.FIGHTING, 1.5, 54, Abilities.SWARM, Abilities.GUTS, Abilities.MOXIE, 500, 80, 125, 75, 40, 95, 85, 45, 50, 175, true, null, true),
      new PokemonForm("Mega", SpeciesFormKey.MEGA, Type.BUG, Type.FIGHTING, 1.7, 62.5, Abilities.SKILL_LINK, Abilities.SKILL_LINK, Abilities.SKILL_LINK, 600, 80, 185, 115, 40, 105, 75, 45, 50, 175, true),
    ),
    new PokemonSpecies(Species.SNEASEL, 2, false, false, false, "Sharp Claw Pokémon", Type.DARK, Type.ICE, 0.9, 28, Abilities.INNER_FOCUS, Abilities.KEEN_EYE, Abilities.PICKPOCKET, 430, 55, 95, 55, 35, 75, 115, 60, 35, 86, GrowthRate.MEDIUM_SLOW, 50, true),
    new PokemonSpecies(Species.TEDDIURSA, 2, false, false, false, "Little Bear Pokémon", Type.NORMAL, null, 0.6, 8.8, Abilities.PICKUP, Abilities.QUICK_FEET, Abilities.HONEY_GATHER, 330, 60, 80, 50, 50, 50, 40, 120, 70, 66, GrowthRate.MEDIUM_FAST, 50, false),
    new PokemonSpecies(Species.URSARING, 2, false, false, false, "Hibernator Pokémon", Type.NORMAL, null, 1.8, 125.8, Abilities.GUTS, Abilities.QUICK_FEET, Abilities.UNNERVE, 500, 90, 130, 75, 75, 75, 55, 60, 70, 175, GrowthRate.MEDIUM_FAST, 50, true),
    new PokemonSpecies(Species.SLUGMA, 2, false, false, false, "Lava Pokémon", Type.FIRE, null, 0.7, 35, Abilities.MAGMA_ARMOR, Abilities.FLAME_BODY, Abilities.WEAK_ARMOR, 250, 40, 40, 40, 70, 40, 20, 190, 70, 50, GrowthRate.MEDIUM_FAST, 50, false),
    new PokemonSpecies(Species.MAGCARGO, 2, false, false, false, "Lava Pokémon", Type.FIRE, Type.ROCK, 0.8, 55, Abilities.MAGMA_ARMOR, Abilities.FLAME_BODY, Abilities.WEAK_ARMOR, 430, 60, 50, 120, 90, 80, 30, 75, 70, 151, GrowthRate.MEDIUM_FAST, 50, false),
    new PokemonSpecies(Species.SWINUB, 2, false, false, false, "Pig Pokémon", Type.ICE, Type.GROUND, 0.4, 6.5, Abilities.OBLIVIOUS, Abilities.SNOW_CLOAK, Abilities.THICK_FAT, 250, 50, 50, 40, 30, 30, 50, 225, 50, 50, GrowthRate.SLOW, 50, false),
    new PokemonSpecies(Species.PILOSWINE, 2, false, false, false, "Swine Pokémon", Type.ICE, Type.GROUND, 1.1, 55.8, Abilities.OBLIVIOUS, Abilities.SNOW_CLOAK, Abilities.THICK_FAT, 450, 100, 100, 80, 60, 60, 50, 75, 50, 158, GrowthRate.SLOW, 50, true),
    new PokemonSpecies(Species.CORSOLA, 2, false, false, false, "Coral Pokémon", Type.WATER, Type.ROCK, 0.6, 5, Abilities.HUSTLE, Abilities.NATURAL_CURE, Abilities.REGENERATOR, 410, 65, 55, 95, 65, 95, 35, 60, 50, 144, GrowthRate.FAST, 25, false),
    new PokemonSpecies(Species.REMORAID, 2, false, false, false, "Jet Pokémon", Type.WATER, null, 0.6, 12, Abilities.HUSTLE, Abilities.SNIPER, Abilities.MOODY, 300, 35, 65, 35, 65, 35, 65, 190, 50, 60, GrowthRate.MEDIUM_FAST, 50, false),
    new PokemonSpecies(Species.OCTILLERY, 2, false, false, false, "Jet Pokémon", Type.WATER, null, 0.9, 28.5, Abilities.SUCTION_CUPS, Abilities.SNIPER, Abilities.MOODY, 480, 75, 105, 75, 105, 75, 45, 75, 50, 168, GrowthRate.MEDIUM_FAST, 50, true),
    new PokemonSpecies(Species.DELIBIRD, 2, false, false, false, "Delivery Pokémon", Type.ICE, Type.FLYING, 0.9, 16, Abilities.VITAL_SPIRIT, Abilities.HUSTLE, Abilities.INSOMNIA, 330, 45, 55, 45, 65, 45, 75, 45, 50, 116, GrowthRate.FAST, 50, false),
    new PokemonSpecies(Species.MANTINE, 2, false, false, false, "Kite Pokémon", Type.WATER, Type.FLYING, 2.1, 220, Abilities.SWIFT_SWIM, Abilities.WATER_ABSORB, Abilities.WATER_VEIL, 485, 85, 40, 70, 80, 140, 70, 25, 50, 170, GrowthRate.SLOW, 50, false),
    new PokemonSpecies(Species.SKARMORY, 2, false, false, false, "Armor Bird Pokémon", Type.STEEL, Type.FLYING, 1.7, 50.5, Abilities.KEEN_EYE, Abilities.STURDY, Abilities.WEAK_ARMOR, 465, 65, 80, 140, 40, 70, 70, 25, 50, 163, GrowthRate.SLOW, 50, false),
    new PokemonSpecies(Species.HOUNDOUR, 2, false, false, false, "Dark Pokémon", Type.DARK, Type.FIRE, 0.6, 10.8, Abilities.EARLY_BIRD, Abilities.FLASH_FIRE, Abilities.UNNERVE, 330, 45, 60, 30, 80, 50, 65, 120, 35, 66, GrowthRate.SLOW, 50, false),
    new PokemonSpecies(Species.HOUNDOOM, 2, false, false, false, "Dark Pokémon", Type.DARK, Type.FIRE, 1.4, 35, Abilities.EARLY_BIRD, Abilities.FLASH_FIRE, Abilities.UNNERVE, 500, 75, 90, 50, 110, 80, 95, 45, 35, 175, GrowthRate.SLOW, 50, true, true,
      new PokemonForm("Normal", "", Type.DARK, Type.FIRE, 1.4, 35, Abilities.EARLY_BIRD, Abilities.FLASH_FIRE, Abilities.UNNERVE, 500, 75, 90, 50, 110, 80, 95, 45, 35, 175, true, null, true),
      new PokemonForm("Mega", SpeciesFormKey.MEGA, Type.DARK, Type.FIRE, 1.9, 49.5, Abilities.SOLAR_POWER, Abilities.SOLAR_POWER, Abilities.SOLAR_POWER, 600, 75, 90, 90, 140, 90, 115, 45, 35, 175, true),
    ),
    new PokemonSpecies(Species.KINGDRA, 2, false, false, false, "Dragon Pokémon", Type.WATER, Type.DRAGON, 1.8, 152, Abilities.SWIFT_SWIM, Abilities.SNIPER, Abilities.DAMP, 540, 75, 95, 95, 95, 95, 85, 45, 50, 270, GrowthRate.MEDIUM_FAST, 50, false),
    new PokemonSpecies(Species.PHANPY, 2, false, false, false, "Long Nose Pokémon", Type.GROUND, null, 0.5, 33.5, Abilities.PICKUP, Abilities.NONE, Abilities.SAND_VEIL, 330, 90, 60, 60, 40, 40, 40, 120, 70, 66, GrowthRate.MEDIUM_FAST, 50, false),
    new PokemonSpecies(Species.DONPHAN, 2, false, false, false, "Armor Pokémon", Type.GROUND, null, 1.1, 120, Abilities.STURDY, Abilities.NONE, Abilities.SAND_VEIL, 500, 90, 120, 120, 60, 60, 50, 60, 70, 175, GrowthRate.MEDIUM_FAST, 50, true),
    new PokemonSpecies(Species.PORYGON2, 2, false, false, false, "Virtual Pokémon", Type.NORMAL, null, 0.6, 32.5, Abilities.TRACE, Abilities.DOWNLOAD, Abilities.ANALYTIC, 515, 85, 80, 90, 105, 95, 60, 45, 50, 180, GrowthRate.MEDIUM_FAST, null, false),
    new PokemonSpecies(Species.STANTLER, 2, false, false, false, "Big Horn Pokémon", Type.NORMAL, null, 1.4, 71.2, Abilities.INTIMIDATE, Abilities.FRISK, Abilities.SAP_SIPPER, 465, 73, 95, 62, 85, 65, 85, 45, 70, 163, GrowthRate.SLOW, 50, false),
    new PokemonSpecies(Species.SMEARGLE, 2, false, false, false, "Painter Pokémon", Type.NORMAL, null, 1.2, 58, Abilities.OWN_TEMPO, Abilities.TECHNICIAN, Abilities.MOODY, 250, 55, 20, 35, 20, 45, 75, 45, 70, 88, GrowthRate.FAST, 50, false),
    new PokemonSpecies(Species.TYROGUE, 2, false, false, false, "Scuffle Pokémon", Type.FIGHTING, null, 0.7, 21, Abilities.GUTS, Abilities.STEADFAST, Abilities.VITAL_SPIRIT, 210, 35, 35, 35, 35, 35, 35, 75, 50, 42, GrowthRate.MEDIUM_FAST, 100, false),
    new PokemonSpecies(Species.HITMONTOP, 2, false, false, false, "Handstand Pokémon", Type.FIGHTING, null, 1.4, 48, Abilities.INTIMIDATE, Abilities.TECHNICIAN, Abilities.STEADFAST, 455, 50, 95, 95, 35, 110, 70, 45, 50, 159, GrowthRate.MEDIUM_FAST, 100, false),
    new PokemonSpecies(Species.SMOOCHUM, 2, false, false, false, "Kiss Pokémon", Type.ICE, Type.PSYCHIC, 0.4, 6, Abilities.OBLIVIOUS, Abilities.FOREWARN, Abilities.HYDRATION, 305, 45, 30, 15, 85, 65, 65, 45, 50, 61, GrowthRate.MEDIUM_FAST, 0, false),
    new PokemonSpecies(Species.ELEKID, 2, false, false, false, "Electric Pokémon", Type.ELECTRIC, null, 0.6, 23.5, Abilities.STATIC, Abilities.NONE, Abilities.VITAL_SPIRIT, 360, 45, 63, 37, 65, 55, 95, 45, 50, 72, GrowthRate.MEDIUM_FAST, 75, false),
    new PokemonSpecies(Species.MAGBY, 2, false, false, false, "Live Coal Pokémon", Type.FIRE, null, 0.7, 21.4, Abilities.FLAME_BODY, Abilities.NONE, Abilities.VITAL_SPIRIT, 365, 45, 75, 37, 70, 55, 83, 45, 50, 73, GrowthRate.MEDIUM_FAST, 75, false),
    new PokemonSpecies(Species.MILTANK, 2, false, false, false, "Milk Cow Pokémon", Type.NORMAL, null, 1.2, 75.5, Abilities.THICK_FAT, Abilities.SCRAPPY, Abilities.SAP_SIPPER, 490, 95, 80, 105, 40, 70, 100, 45, 50, 172, GrowthRate.SLOW, 0, false),
    new PokemonSpecies(Species.BLISSEY, 2, false, false, false, "Happiness Pokémon", Type.NORMAL, null, 1.5, 46.8, Abilities.NATURAL_CURE, Abilities.SERENE_GRACE, Abilities.HEALER, 540, 255, 10, 10, 75, 135, 55, 30, 140, 635, GrowthRate.FAST, 0, false),
    new PokemonSpecies(Species.RAIKOU, 2, true, false, false, "Thunder Pokémon", Type.ELECTRIC, null, 1.9, 178, Abilities.PRESSURE, Abilities.NONE, Abilities.INNER_FOCUS, 580, 90, 85, 75, 115, 100, 115, 3, 35, 290, GrowthRate.SLOW, null, false),
    new PokemonSpecies(Species.ENTEI, 2, true, false, false, "Volcano Pokémon", Type.FIRE, null, 2.1, 198, Abilities.PRESSURE, Abilities.NONE, Abilities.INNER_FOCUS, 580, 115, 115, 85, 90, 75, 100, 3, 35, 290, GrowthRate.SLOW, null, false),
    new PokemonSpecies(Species.SUICUNE, 2, true, false, false, "Aurora Pokémon", Type.WATER, null, 2, 187, Abilities.PRESSURE, Abilities.NONE, Abilities.INNER_FOCUS, 580, 100, 75, 115, 90, 115, 85, 3, 35, 290, GrowthRate.SLOW, null, false),
    new PokemonSpecies(Species.LARVITAR, 2, false, false, false, "Rock Skin Pokémon", Type.ROCK, Type.GROUND, 0.6, 72, Abilities.GUTS, Abilities.NONE, Abilities.SAND_VEIL, 300, 50, 64, 50, 45, 50, 41, 45, 35, 60, GrowthRate.SLOW, 50, false),
    new PokemonSpecies(Species.PUPITAR, 2, false, false, false, "Hard Shell Pokémon", Type.ROCK, Type.GROUND, 1.2, 152, Abilities.SHED_SKIN, Abilities.NONE, Abilities.SHED_SKIN, 410, 70, 84, 70, 65, 70, 51, 45, 35, 144, GrowthRate.SLOW, 50, false),
    new PokemonSpecies(Species.TYRANITAR, 2, false, false, false, "Armor Pokémon", Type.ROCK, Type.DARK, 2, 202, Abilities.SAND_STREAM, Abilities.NONE, Abilities.UNNERVE, 600, 100, 134, 110, 95, 100, 61, 45, 35, 300, GrowthRate.SLOW, 50, false, true,
      new PokemonForm("Normal", "", Type.ROCK, Type.DARK, 2, 202, Abilities.SAND_STREAM, Abilities.NONE, Abilities.UNNERVE, 600, 100, 134, 110, 95, 100, 61, 45, 35, 300, false, null, true),
      new PokemonForm("Mega", SpeciesFormKey.MEGA, Type.ROCK, Type.DARK, 2.5, 255, Abilities.SAND_STREAM, Abilities.NONE, Abilities.SAND_STREAM, 700, 100, 164, 150, 95, 120, 71, 45, 35, 300),
    ),
    new PokemonSpecies(Species.LUGIA, 2, false, true, false, "Diving Pokémon", Type.PSYCHIC, Type.FLYING, 5.2, 216, Abilities.PRESSURE, Abilities.NONE, Abilities.MULTISCALE, 680, 106, 90, 130, 90, 154, 110, 3, 0, 340, GrowthRate.SLOW, null, false),
    new PokemonSpecies(Species.HO_OH, 2, false, true, false, "Rainbow Pokémon", Type.FIRE, Type.FLYING, 3.8, 199, Abilities.PRESSURE, Abilities.NONE, Abilities.REGENERATOR, 680, 106, 130, 90, 110, 154, 90, 3, 0, 340, GrowthRate.SLOW, null, false),
    new PokemonSpecies(Species.CELEBI, 2, false, false, true, "Time Travel Pokémon", Type.PSYCHIC, Type.GRASS, 0.6, 5, Abilities.NATURAL_CURE, Abilities.NONE, Abilities.NONE, 600, 100, 100, 100, 100, 100, 100, 45, 100, 300, GrowthRate.MEDIUM_SLOW, null, false),
    new PokemonSpecies(Species.TREECKO, 3, false, false, false, "Wood Gecko Pokémon", Type.GRASS, null, 0.5, 5, Abilities.OVERGROW, Abilities.NONE, Abilities.UNBURDEN, 310, 40, 45, 35, 65, 55, 70, 45, 50, 62, GrowthRate.MEDIUM_SLOW, 87.5, false),
    new PokemonSpecies(Species.GROVYLE, 3, false, false, false, "Wood Gecko Pokémon", Type.GRASS, null, 0.9, 21.6, Abilities.OVERGROW, Abilities.NONE, Abilities.UNBURDEN, 405, 50, 65, 45, 85, 65, 95, 45, 50, 142, GrowthRate.MEDIUM_SLOW, 87.5, false),
    new PokemonSpecies(Species.SCEPTILE, 3, false, false, false, "Forest Pokémon", Type.GRASS, null, 1.7, 52.2, Abilities.OVERGROW, Abilities.NONE, Abilities.UNBURDEN, 530, 70, 85, 65, 105, 85, 120, 45, 50, 265, GrowthRate.MEDIUM_SLOW, 87.5, false, true,
      new PokemonForm("Normal", "", Type.GRASS, null, 1.7, 52.2, Abilities.OVERGROW, Abilities.NONE, Abilities.UNBURDEN, 530, 70, 85, 65, 105, 85, 120, 45, 50, 265, false, null, true),
      new PokemonForm("Mega", SpeciesFormKey.MEGA, Type.GRASS, Type.DRAGON, 1.9, 55.2, Abilities.LIGHTNING_ROD, Abilities.NONE, Abilities.LIGHTNING_ROD, 630, 70, 110, 75, 145, 85, 145, 45, 50, 265),
    ),
    new PokemonSpecies(Species.TORCHIC, 3, false, false, false, "Chick Pokémon", Type.FIRE, null, 0.4, 2.5, Abilities.BLAZE, Abilities.NONE, Abilities.SPEED_BOOST, 310, 45, 60, 40, 70, 50, 45, 45, 50, 62, GrowthRate.MEDIUM_SLOW, 87.5, true),
    new PokemonSpecies(Species.COMBUSKEN, 3, false, false, false, "Young Fowl Pokémon", Type.FIRE, Type.FIGHTING, 0.9, 19.5, Abilities.BLAZE, Abilities.NONE, Abilities.SPEED_BOOST, 405, 60, 85, 60, 85, 60, 55, 45, 50, 142, GrowthRate.MEDIUM_SLOW, 87.5, true),
    new PokemonSpecies(Species.BLAZIKEN, 3, false, false, false, "Blaze Pokémon", Type.FIRE, Type.FIGHTING, 1.9, 52, Abilities.BLAZE, Abilities.NONE, Abilities.SPEED_BOOST, 530, 80, 120, 70, 110, 70, 80, 45, 50, 265, GrowthRate.MEDIUM_SLOW, 87.5, true, true,
      new PokemonForm("Normal", "", Type.FIRE, Type.FIGHTING, 1.9, 52, Abilities.BLAZE, Abilities.NONE, Abilities.SPEED_BOOST, 530, 80, 120, 70, 110, 70, 80, 45, 50, 265, true, null, true),
      new PokemonForm("Mega", SpeciesFormKey.MEGA, Type.FIRE, Type.FIGHTING, 1.9, 52, Abilities.SPEED_BOOST, Abilities.NONE, Abilities.SPEED_BOOST, 630, 80, 160, 80, 130, 80, 100, 45, 50, 265, true),
    ),
    new PokemonSpecies(Species.MUDKIP, 3, false, false, false, "Mud Fish Pokémon", Type.WATER, null, 0.4, 7.6, Abilities.TORRENT, Abilities.NONE, Abilities.DAMP, 310, 50, 70, 50, 50, 50, 40, 45, 50, 62, GrowthRate.MEDIUM_SLOW, 87.5, false),
    new PokemonSpecies(Species.MARSHTOMP, 3, false, false, false, "Mud Fish Pokémon", Type.WATER, Type.GROUND, 0.7, 28, Abilities.TORRENT, Abilities.NONE, Abilities.DAMP, 405, 70, 85, 70, 60, 70, 50, 45, 50, 142, GrowthRate.MEDIUM_SLOW, 87.5, false),
    new PokemonSpecies(Species.SWAMPERT, 3, false, false, false, "Mud Fish Pokémon", Type.WATER, Type.GROUND, 1.5, 81.9, Abilities.TORRENT, Abilities.NONE, Abilities.DAMP, 535, 100, 110, 90, 85, 90, 60, 45, 50, 268, GrowthRate.MEDIUM_SLOW, 87.5, false, true,
      new PokemonForm("Normal", "", Type.WATER, Type.GROUND, 1.5, 81.9, Abilities.TORRENT, Abilities.NONE, Abilities.DAMP, 535, 100, 110, 90, 85, 90, 60, 45, 50, 268, false, null, true),
      new PokemonForm("Mega", SpeciesFormKey.MEGA, Type.WATER, Type.GROUND, 1.9, 102, Abilities.SWIFT_SWIM, Abilities.NONE, Abilities.SWIFT_SWIM, 635, 100, 150, 110, 95, 110, 70, 45, 50, 268),
    ),
    new PokemonSpecies(Species.POOCHYENA, 3, false, false, false, "Bite Pokémon", Type.DARK, null, 0.5, 13.6, Abilities.RUN_AWAY, Abilities.QUICK_FEET, Abilities.RATTLED, 220, 35, 55, 35, 30, 30, 35, 255, 70, 56, GrowthRate.MEDIUM_FAST, 50, false),
    new PokemonSpecies(Species.MIGHTYENA, 3, false, false, false, "Bite Pokémon", Type.DARK, null, 1, 37, Abilities.INTIMIDATE, Abilities.QUICK_FEET, Abilities.MOXIE, 420, 70, 90, 70, 60, 60, 70, 127, 70, 147, GrowthRate.MEDIUM_FAST, 50, false),
    new PokemonSpecies(Species.ZIGZAGOON, 3, false, false, false, "Tiny Raccoon Pokémon", Type.NORMAL, null, 0.4, 17.5, Abilities.PICKUP, Abilities.GLUTTONY, Abilities.QUICK_FEET, 240, 38, 30, 41, 30, 41, 60, 255, 50, 56, GrowthRate.MEDIUM_FAST, 50, false),
    new PokemonSpecies(Species.LINOONE, 3, false, false, false, "Rushing Pokémon", Type.NORMAL, null, 0.5, 32.5, Abilities.PICKUP, Abilities.GLUTTONY, Abilities.QUICK_FEET, 420, 78, 70, 61, 50, 61, 100, 90, 50, 147, GrowthRate.MEDIUM_FAST, 50, false),
    new PokemonSpecies(Species.WURMPLE, 3, false, false, false, "Worm Pokémon", Type.BUG, null, 0.3, 3.6, Abilities.SHIELD_DUST, Abilities.NONE, Abilities.RUN_AWAY, 195, 45, 45, 35, 20, 30, 20, 255, 70, 56, GrowthRate.MEDIUM_FAST, 50, false),
    new PokemonSpecies(Species.SILCOON, 3, false, false, false, "Cocoon Pokémon", Type.BUG, null, 0.6, 10, Abilities.SHED_SKIN, Abilities.NONE, Abilities.SHED_SKIN, 205, 50, 35, 55, 25, 25, 15, 120, 70, 72, GrowthRate.MEDIUM_FAST, 50, false),
    new PokemonSpecies(Species.BEAUTIFLY, 3, false, false, false, "Butterfly Pokémon", Type.BUG, Type.FLYING, 1, 28.4, Abilities.SWARM, Abilities.NONE, Abilities.RIVALRY, 395, 60, 70, 50, 100, 50, 65, 45, 70, 178, GrowthRate.MEDIUM_FAST, 50, true),
    new PokemonSpecies(Species.CASCOON, 3, false, false, false, "Cocoon Pokémon", Type.BUG, null, 0.7, 11.5, Abilities.SHED_SKIN, Abilities.NONE, Abilities.SHED_SKIN, 205, 50, 35, 55, 25, 25, 15, 120, 70, 72, GrowthRate.MEDIUM_FAST, 50, false),
    new PokemonSpecies(Species.DUSTOX, 3, false, false, false, "Poison Moth Pokémon", Type.BUG, Type.POISON, 1.2, 31.6, Abilities.SHIELD_DUST, Abilities.NONE, Abilities.COMPOUND_EYES, 385, 60, 50, 70, 50, 90, 65, 45, 70, 173, GrowthRate.MEDIUM_FAST, 50, true),
    new PokemonSpecies(Species.LOTAD, 3, false, false, false, "Water Weed Pokémon", Type.WATER, Type.GRASS, 0.5, 2.6, Abilities.SWIFT_SWIM, Abilities.RAIN_DISH, Abilities.OWN_TEMPO, 220, 40, 30, 30, 40, 50, 30, 255, 50, 44, GrowthRate.MEDIUM_SLOW, 50, false),
    new PokemonSpecies(Species.LOMBRE, 3, false, false, false, "Jolly Pokémon", Type.WATER, Type.GRASS, 1.2, 32.5, Abilities.SWIFT_SWIM, Abilities.RAIN_DISH, Abilities.OWN_TEMPO, 340, 60, 50, 50, 60, 70, 50, 120, 50, 119, GrowthRate.MEDIUM_SLOW, 50, false),
    new PokemonSpecies(Species.LUDICOLO, 3, false, false, false, "Carefree Pokémon", Type.WATER, Type.GRASS, 1.5, 55, Abilities.SWIFT_SWIM, Abilities.RAIN_DISH, Abilities.OWN_TEMPO, 480, 80, 70, 70, 90, 100, 70, 45, 50, 240, GrowthRate.MEDIUM_SLOW, 50, true),
    new PokemonSpecies(Species.SEEDOT, 3, false, false, false, "Acorn Pokémon", Type.GRASS, null, 0.5, 4, Abilities.CHLOROPHYLL, Abilities.EARLY_BIRD, Abilities.PICKPOCKET, 220, 40, 40, 50, 30, 30, 30, 255, 50, 44, GrowthRate.MEDIUM_SLOW, 50, false),
    new PokemonSpecies(Species.NUZLEAF, 3, false, false, false, "Wily Pokémon", Type.GRASS, Type.DARK, 1, 28, Abilities.CHLOROPHYLL, Abilities.EARLY_BIRD, Abilities.PICKPOCKET, 340, 70, 70, 40, 60, 40, 60, 120, 50, 119, GrowthRate.MEDIUM_SLOW, 50, true),
    new PokemonSpecies(Species.SHIFTRY, 3, false, false, false, "Wicked Pokémon", Type.GRASS, Type.DARK, 1.3, 59.6, Abilities.CHLOROPHYLL, Abilities.WIND_RIDER, Abilities.PICKPOCKET, 480, 90, 100, 60, 90, 60, 80, 45, 50, 240, GrowthRate.MEDIUM_SLOW, 50, true),
    new PokemonSpecies(Species.TAILLOW, 3, false, false, false, "Tiny Swallow Pokémon", Type.NORMAL, Type.FLYING, 0.3, 2.3, Abilities.GUTS, Abilities.NONE, Abilities.SCRAPPY, 270, 40, 55, 30, 30, 30, 85, 200, 70, 54, GrowthRate.MEDIUM_SLOW, 50, false),
    new PokemonSpecies(Species.SWELLOW, 3, false, false, false, "Swallow Pokémon", Type.NORMAL, Type.FLYING, 0.7, 19.8, Abilities.GUTS, Abilities.NONE, Abilities.SCRAPPY, 455, 60, 85, 60, 75, 50, 125, 45, 70, 159, GrowthRate.MEDIUM_SLOW, 50, false),
    new PokemonSpecies(Species.WINGULL, 3, false, false, false, "Seagull Pokémon", Type.WATER, Type.FLYING, 0.6, 9.5, Abilities.KEEN_EYE, Abilities.HYDRATION, Abilities.RAIN_DISH, 270, 40, 30, 30, 55, 30, 85, 190, 50, 54, GrowthRate.MEDIUM_FAST, 50, false),
    new PokemonSpecies(Species.PELIPPER, 3, false, false, false, "Water Bird Pokémon", Type.WATER, Type.FLYING, 1.2, 28, Abilities.KEEN_EYE, Abilities.DRIZZLE, Abilities.RAIN_DISH, 440, 60, 50, 100, 95, 70, 65, 45, 50, 154, GrowthRate.MEDIUM_FAST, 50, false),
    new PokemonSpecies(Species.RALTS, 3, false, false, false, "Feeling Pokémon", Type.PSYCHIC, Type.FAIRY, 0.4, 6.6, Abilities.SYNCHRONIZE, Abilities.TRACE, Abilities.TELEPATHY, 198, 28, 25, 25, 45, 35, 40, 235, 35, 40, GrowthRate.SLOW, 50, false),
    new PokemonSpecies(Species.KIRLIA, 3, false, false, false, "Emotion Pokémon", Type.PSYCHIC, Type.FAIRY, 0.8, 20.2, Abilities.SYNCHRONIZE, Abilities.TRACE, Abilities.TELEPATHY, 278, 38, 35, 35, 65, 55, 50, 120, 35, 97, GrowthRate.SLOW, 50, false),
    new PokemonSpecies(Species.GARDEVOIR, 3, false, false, false, "Embrace Pokémon", Type.PSYCHIC, Type.FAIRY, 1.6, 48.4, Abilities.SYNCHRONIZE, Abilities.TRACE, Abilities.TELEPATHY, 518, 68, 65, 65, 125, 115, 80, 45, 35, 259, GrowthRate.SLOW, 50, false, true,
      new PokemonForm("Normal", "", Type.PSYCHIC, Type.FAIRY, 1.6, 48.4, Abilities.SYNCHRONIZE, Abilities.TRACE, Abilities.TELEPATHY, 518, 68, 65, 65, 125, 115, 80, 45, 35, 259, false, null, true),
      new PokemonForm("Mega", SpeciesFormKey.MEGA, Type.PSYCHIC, Type.FAIRY, 1.6, 48.4, Abilities.PIXILATE, Abilities.PIXILATE, Abilities.PIXILATE, 618, 68, 85, 65, 165, 135, 100, 45, 35, 259),
    ),
    new PokemonSpecies(Species.SURSKIT, 3, false, false, false, "Pond Skater Pokémon", Type.BUG, Type.WATER, 0.5, 1.7, Abilities.SWIFT_SWIM, Abilities.NONE, Abilities.RAIN_DISH, 269, 40, 30, 32, 50, 52, 65, 200, 70, 54, GrowthRate.MEDIUM_FAST, 50, false),
    new PokemonSpecies(Species.MASQUERAIN, 3, false, false, false, "Eyeball Pokémon", Type.BUG, Type.FLYING, 0.8, 3.6, Abilities.INTIMIDATE, Abilities.NONE, Abilities.UNNERVE, 454, 70, 60, 62, 100, 82, 80, 75, 70, 159, GrowthRate.MEDIUM_FAST, 50, false),
    new PokemonSpecies(Species.SHROOMISH, 3, false, false, false, "Mushroom Pokémon", Type.GRASS, null, 0.4, 4.5, Abilities.EFFECT_SPORE, Abilities.POISON_HEAL, Abilities.QUICK_FEET, 295, 60, 40, 60, 40, 60, 35, 255, 70, 59, GrowthRate.FLUCTUATING, 50, false),
    new PokemonSpecies(Species.BRELOOM, 3, false, false, false, "Mushroom Pokémon", Type.GRASS, Type.FIGHTING, 1.2, 39.2, Abilities.EFFECT_SPORE, Abilities.POISON_HEAL, Abilities.TECHNICIAN, 460, 60, 130, 80, 60, 60, 70, 90, 70, 161, GrowthRate.FLUCTUATING, 50, false),
    new PokemonSpecies(Species.SLAKOTH, 3, false, false, false, "Slacker Pokémon", Type.NORMAL, null, 0.8, 24, Abilities.TRUANT, Abilities.NONE, Abilities.STALL, 280, 60, 60, 60, 35, 35, 30, 255, 70, 56, GrowthRate.SLOW, 50, false), //Custom Hidden
    new PokemonSpecies(Species.VIGOROTH, 3, false, false, false, "Wild Monkey Pokémon", Type.NORMAL, null, 1.4, 46.5, Abilities.VITAL_SPIRIT, Abilities.NONE, Abilities.INSOMNIA, 440, 80, 80, 80, 55, 55, 90, 120, 70, 154, GrowthRate.SLOW, 50, false), //Custom Hidden
    new PokemonSpecies(Species.SLAKING, 3, false, false, false, "Lazy Pokémon", Type.NORMAL, null, 2, 130.5, Abilities.TRUANT, Abilities.NONE, Abilities.STALL, 670, 150, 160, 100, 95, 65, 100, 45, 70, 252, GrowthRate.SLOW, 50, false), //Custom Hidden
    new PokemonSpecies(Species.NINCADA, 3, false, false, false, "Trainee Pokémon", Type.BUG, Type.GROUND, 0.5, 5.5, Abilities.COMPOUND_EYES, Abilities.NONE, Abilities.RUN_AWAY, 266, 31, 45, 90, 30, 30, 40, 255, 50, 53, GrowthRate.ERRATIC, 50, false),
    new PokemonSpecies(Species.NINJASK, 3, false, false, false, "Ninja Pokémon", Type.BUG, Type.FLYING, 0.8, 12, Abilities.SPEED_BOOST, Abilities.NONE, Abilities.INFILTRATOR, 456, 61, 90, 45, 50, 50, 160, 120, 50, 160, GrowthRate.ERRATIC, 50, false),
    new PokemonSpecies(Species.SHEDINJA, 3, false, false, false, "Shed Pokémon", Type.BUG, Type.GHOST, 0.8, 1.2, Abilities.WONDER_GUARD, Abilities.NONE, Abilities.NONE, 236, 1, 90, 45, 30, 30, 40, 45, 50, 83, GrowthRate.ERRATIC, null, false),
    new PokemonSpecies(Species.WHISMUR, 3, false, false, false, "Whisper Pokémon", Type.NORMAL, null, 0.6, 16.3, Abilities.SOUNDPROOF, Abilities.NONE, Abilities.RATTLED, 240, 64, 51, 23, 51, 23, 28, 190, 50, 48, GrowthRate.MEDIUM_SLOW, 50, false),
    new PokemonSpecies(Species.LOUDRED, 3, false, false, false, "Big Voice Pokémon", Type.NORMAL, null, 1, 40.5, Abilities.SOUNDPROOF, Abilities.NONE, Abilities.SCRAPPY, 360, 84, 71, 43, 71, 43, 48, 120, 50, 126, GrowthRate.MEDIUM_SLOW, 50, false),
    new PokemonSpecies(Species.EXPLOUD, 3, false, false, false, "Loud Noise Pokémon", Type.NORMAL, null, 1.5, 84, Abilities.SOUNDPROOF, Abilities.NONE, Abilities.SCRAPPY, 490, 104, 91, 63, 91, 73, 68, 45, 50, 245, GrowthRate.MEDIUM_SLOW, 50, false),
    new PokemonSpecies(Species.MAKUHITA, 3, false, false, false, "Guts Pokémon", Type.FIGHTING, null, 1, 86.4, Abilities.THICK_FAT, Abilities.GUTS, Abilities.SHEER_FORCE, 237, 72, 60, 30, 20, 30, 25, 180, 70, 47, GrowthRate.FLUCTUATING, 75, false),
    new PokemonSpecies(Species.HARIYAMA, 3, false, false, false, "Arm Thrust Pokémon", Type.FIGHTING, null, 2.3, 253.8, Abilities.THICK_FAT, Abilities.GUTS, Abilities.SHEER_FORCE, 474, 144, 120, 60, 40, 60, 50, 200, 70, 166, GrowthRate.FLUCTUATING, 75, false),
    new PokemonSpecies(Species.AZURILL, 3, false, false, false, "Polka Dot Pokémon", Type.NORMAL, Type.FAIRY, 0.2, 2, Abilities.THICK_FAT, Abilities.HUGE_POWER, Abilities.SAP_SIPPER, 190, 50, 20, 40, 20, 40, 20, 150, 50, 38, GrowthRate.FAST, 25, false),
    new PokemonSpecies(Species.NOSEPASS, 3, false, false, false, "Compass Pokémon", Type.ROCK, null, 1, 97, Abilities.STURDY, Abilities.MAGNET_PULL, Abilities.SAND_FORCE, 375, 30, 45, 135, 45, 90, 30, 255, 70, 75, GrowthRate.MEDIUM_FAST, 50, false),
    new PokemonSpecies(Species.SKITTY, 3, false, false, false, "Kitten Pokémon", Type.NORMAL, null, 0.6, 11, Abilities.CUTE_CHARM, Abilities.NORMALIZE, Abilities.WONDER_SKIN, 260, 50, 45, 45, 35, 35, 50, 255, 70, 52, GrowthRate.FAST, 25, false),
    new PokemonSpecies(Species.DELCATTY, 3, false, false, false, "Prim Pokémon", Type.NORMAL, null, 1.1, 32.6, Abilities.CUTE_CHARM, Abilities.NORMALIZE, Abilities.WONDER_SKIN, 400, 70, 65, 65, 55, 55, 90, 60, 70, 140, GrowthRate.FAST, 25, false),
    new PokemonSpecies(Species.SABLEYE, 3, false, false, false, "Darkness Pokémon", Type.DARK, Type.GHOST, 0.5, 11, Abilities.KEEN_EYE, Abilities.STALL, Abilities.PRANKSTER, 380, 50, 75, 75, 65, 65, 50, 45, 35, 133, GrowthRate.MEDIUM_SLOW, 50, false, true,
      new PokemonForm("Normal", "", Type.DARK, Type.GHOST, 0.5, 11, Abilities.KEEN_EYE, Abilities.STALL, Abilities.PRANKSTER, 380, 50, 75, 75, 65, 65, 50, 45, 35, 133, false, null, true),
      new PokemonForm("Mega", SpeciesFormKey.MEGA, Type.DARK, Type.GHOST, 0.5, 161, Abilities.MAGIC_BOUNCE, Abilities.MAGIC_BOUNCE, Abilities.MAGIC_BOUNCE, 480, 50, 85, 125, 85, 115, 20, 45, 35, 133),
    ),
    new PokemonSpecies(Species.MAWILE, 3, false, false, false, "Deceiver Pokémon", Type.STEEL, Type.FAIRY, 0.6, 11.5, Abilities.HYPER_CUTTER, Abilities.INTIMIDATE, Abilities.SHEER_FORCE, 380, 50, 85, 85, 55, 55, 50, 45, 50, 133, GrowthRate.FAST, 50, false, true,
      new PokemonForm("Normal", "", Type.STEEL, Type.FAIRY, 0.6, 11.5, Abilities.HYPER_CUTTER, Abilities.INTIMIDATE, Abilities.SHEER_FORCE, 380, 50, 85, 85, 55, 55, 50, 45, 50, 133, false, null, true),
      new PokemonForm("Mega", SpeciesFormKey.MEGA, Type.STEEL, Type.FAIRY, 1, 23.5, Abilities.HUGE_POWER, Abilities.HUGE_POWER, Abilities.HUGE_POWER, 480, 50, 105, 125, 55, 95, 50, 45, 50, 133),
    ),
    new PokemonSpecies(Species.ARON, 3, false, false, false, "Iron Armor Pokémon", Type.STEEL, Type.ROCK, 0.4, 60, Abilities.STURDY, Abilities.ROCK_HEAD, Abilities.HEAVY_METAL, 330, 50, 70, 100, 40, 40, 30, 180, 35, 66, GrowthRate.SLOW, 50, false),
    new PokemonSpecies(Species.LAIRON, 3, false, false, false, "Iron Armor Pokémon", Type.STEEL, Type.ROCK, 0.9, 120, Abilities.STURDY, Abilities.ROCK_HEAD, Abilities.HEAVY_METAL, 430, 60, 90, 140, 50, 50, 40, 90, 35, 151, GrowthRate.SLOW, 50, false),
    new PokemonSpecies(Species.AGGRON, 3, false, false, false, "Iron Armor Pokémon", Type.STEEL, Type.ROCK, 2.1, 360, Abilities.STURDY, Abilities.ROCK_HEAD, Abilities.HEAVY_METAL, 530, 70, 110, 180, 60, 60, 50, 45, 35, 265, GrowthRate.SLOW, 50, false, true,
      new PokemonForm("Normal", "", Type.STEEL, Type.ROCK, 2.1, 360, Abilities.STURDY, Abilities.ROCK_HEAD, Abilities.HEAVY_METAL, 530, 70, 110, 180, 60, 60, 50, 45, 35, 265, false, null, true),
      new PokemonForm("Mega", SpeciesFormKey.MEGA, Type.STEEL, null, 2.2, 395, Abilities.FILTER, Abilities.FILTER, Abilities.FILTER, 630, 70, 140, 230, 60, 80, 50, 45, 35, 265),
    ),
    new PokemonSpecies(Species.MEDITITE, 3, false, false, false, "Meditate Pokémon", Type.FIGHTING, Type.PSYCHIC, 0.6, 11.2, Abilities.PURE_POWER, Abilities.NONE, Abilities.TELEPATHY, 280, 30, 40, 55, 40, 55, 60, 180, 70, 56, GrowthRate.MEDIUM_FAST, 50, true),
    new PokemonSpecies(Species.MEDICHAM, 3, false, false, false, "Meditate Pokémon", Type.FIGHTING, Type.PSYCHIC, 1.3, 31.5, Abilities.PURE_POWER, Abilities.NONE, Abilities.TELEPATHY, 410, 60, 60, 75, 60, 75, 80, 90, 70, 144, GrowthRate.MEDIUM_FAST, 50, true, true,
      new PokemonForm("Normal", "", Type.FIGHTING, Type.PSYCHIC, 1.3, 31.5, Abilities.PURE_POWER, Abilities.NONE, Abilities.TELEPATHY, 410, 60, 60, 75, 60, 75, 80, 90, 70, 144, true, null, true),
      new PokemonForm("Mega", SpeciesFormKey.MEGA, Type.FIGHTING, Type.PSYCHIC, 1.3, 31.5, Abilities.PURE_POWER, Abilities.NONE, Abilities.PURE_POWER, 510, 60, 100, 85, 80, 85, 100, 90, 70, 144, true),
    ),
    new PokemonSpecies(Species.ELECTRIKE, 3, false, false, false, "Lightning Pokémon", Type.ELECTRIC, null, 0.6, 15.2, Abilities.STATIC, Abilities.LIGHTNING_ROD, Abilities.MINUS, 295, 40, 45, 40, 65, 40, 65, 120, 50, 59, GrowthRate.SLOW, 50, false),
    new PokemonSpecies(Species.MANECTRIC, 3, false, false, false, "Discharge Pokémon", Type.ELECTRIC, null, 1.5, 40.2, Abilities.STATIC, Abilities.LIGHTNING_ROD, Abilities.MINUS, 475, 70, 75, 60, 105, 60, 105, 45, 50, 166, GrowthRate.SLOW, 50, false, true,
      new PokemonForm("Normal", "", Type.ELECTRIC, null, 1.5, 40.2, Abilities.STATIC, Abilities.LIGHTNING_ROD, Abilities.MINUS, 475, 70, 75, 60, 105, 60, 105, 45, 50, 166, false, null, true),
      new PokemonForm("Mega", SpeciesFormKey.MEGA, Type.ELECTRIC, null, 1.8, 44, Abilities.INTIMIDATE, Abilities.INTIMIDATE, Abilities.INTIMIDATE, 575, 70, 75, 80, 135, 80, 135, 45, 50, 166),
    ),
    new PokemonSpecies(Species.PLUSLE, 3, false, false, false, "Cheering Pokémon", Type.ELECTRIC, null, 0.4, 4.2, Abilities.PLUS, Abilities.NONE, Abilities.LIGHTNING_ROD, 405, 60, 50, 40, 85, 75, 95, 200, 70, 142, GrowthRate.MEDIUM_FAST, 50, false),
    new PokemonSpecies(Species.MINUN, 3, false, false, false, "Cheering Pokémon", Type.ELECTRIC, null, 0.4, 4.2, Abilities.MINUS, Abilities.NONE, Abilities.VOLT_ABSORB, 405, 60, 40, 50, 75, 85, 95, 200, 70, 142, GrowthRate.MEDIUM_FAST, 50, false),
    new PokemonSpecies(Species.VOLBEAT, 3, false, false, false, "Firefly Pokémon", Type.BUG, null, 0.7, 17.7, Abilities.ILLUMINATE, Abilities.SWARM, Abilities.PRANKSTER, 430, 65, 73, 75, 47, 85, 85, 150, 70, 151, GrowthRate.ERRATIC, 100, false),
    new PokemonSpecies(Species.ILLUMISE, 3, false, false, false, "Firefly Pokémon", Type.BUG, null, 0.6, 17.7, Abilities.OBLIVIOUS, Abilities.TINTED_LENS, Abilities.PRANKSTER, 430, 65, 47, 75, 73, 85, 85, 150, 70, 151, GrowthRate.FLUCTUATING, 0, false),
    new PokemonSpecies(Species.ROSELIA, 3, false, false, false, "Thorn Pokémon", Type.GRASS, Type.POISON, 0.3, 2, Abilities.NATURAL_CURE, Abilities.POISON_POINT, Abilities.LEAF_GUARD, 400, 50, 60, 45, 100, 80, 65, 150, 50, 140, GrowthRate.MEDIUM_SLOW, 50, true),
    new PokemonSpecies(Species.GULPIN, 3, false, false, false, "Stomach Pokémon", Type.POISON, null, 0.4, 10.3, Abilities.LIQUID_OOZE, Abilities.STICKY_HOLD, Abilities.GLUTTONY, 302, 70, 43, 53, 43, 53, 40, 225, 70, 60, GrowthRate.FLUCTUATING, 50, true),
    new PokemonSpecies(Species.SWALOT, 3, false, false, false, "Poison Bag Pokémon", Type.POISON, null, 1.7, 80, Abilities.LIQUID_OOZE, Abilities.STICKY_HOLD, Abilities.GLUTTONY, 467, 100, 73, 83, 73, 83, 55, 75, 70, 163, GrowthRate.FLUCTUATING, 50, true),
    new PokemonSpecies(Species.CARVANHA, 3, false, false, false, "Savage Pokémon", Type.WATER, Type.DARK, 0.8, 20.8, Abilities.ROUGH_SKIN, Abilities.NONE, Abilities.SPEED_BOOST, 305, 45, 90, 20, 65, 20, 65, 225, 35, 61, GrowthRate.SLOW, 50, false),
    new PokemonSpecies(Species.SHARPEDO, 3, false, false, false, "Brutal Pokémon", Type.WATER, Type.DARK, 1.8, 88.8, Abilities.ROUGH_SKIN, Abilities.NONE, Abilities.SPEED_BOOST, 460, 70, 120, 40, 95, 40, 95, 60, 35, 161, GrowthRate.SLOW, 50, false, true,
      new PokemonForm("Normal", "", Type.WATER, Type.DARK, 1.8, 88.8, Abilities.ROUGH_SKIN, Abilities.NONE, Abilities.SPEED_BOOST, 460, 70, 120, 40, 95, 40, 95, 60, 35, 161, false, null, true),
      new PokemonForm("Mega", SpeciesFormKey.MEGA, Type.WATER, Type.DARK, 2.5, 130.3, Abilities.STRONG_JAW, Abilities.NONE, Abilities.STRONG_JAW, 560, 70, 140, 70, 110, 65, 105, 60, 35, 161),
    ),
    new PokemonSpecies(Species.WAILMER, 3, false, false, false, "Ball Whale Pokémon", Type.WATER, null, 2, 130, Abilities.WATER_VEIL, Abilities.OBLIVIOUS, Abilities.PRESSURE, 400, 130, 70, 35, 70, 35, 60, 125, 50, 80, GrowthRate.FLUCTUATING, 50, false),
    new PokemonSpecies(Species.WAILORD, 3, false, false, false, "Float Whale Pokémon", Type.WATER, null, 14.5, 398, Abilities.WATER_VEIL, Abilities.OBLIVIOUS, Abilities.PRESSURE, 500, 170, 90, 45, 90, 45, 60, 60, 50, 175, GrowthRate.FLUCTUATING, 50, false),
    new PokemonSpecies(Species.NUMEL, 3, false, false, false, "Numb Pokémon", Type.FIRE, Type.GROUND, 0.7, 24, Abilities.OBLIVIOUS, Abilities.SIMPLE, Abilities.OWN_TEMPO, 305, 60, 60, 40, 65, 45, 35, 255, 70, 61, GrowthRate.MEDIUM_FAST, 50, true),
    new PokemonSpecies(Species.CAMERUPT, 3, false, false, false, "Eruption Pokémon", Type.FIRE, Type.GROUND, 1.9, 220, Abilities.MAGMA_ARMOR, Abilities.SOLID_ROCK, Abilities.ANGER_POINT, 460, 70, 100, 70, 105, 75, 40, 150, 70, 161, GrowthRate.MEDIUM_FAST, 50, true, true,
      new PokemonForm("Normal", "", Type.FIRE, Type.GROUND, 1.9, 220, Abilities.MAGMA_ARMOR, Abilities.SOLID_ROCK, Abilities.ANGER_POINT, 460, 70, 100, 70, 105, 75, 40, 150, 70, 161, true, null, true),
      new PokemonForm("Mega", SpeciesFormKey.MEGA, Type.FIRE, Type.GROUND, 2.5, 320.5, Abilities.SHEER_FORCE, Abilities.SHEER_FORCE, Abilities.SHEER_FORCE, 560, 70, 120, 100, 145, 105, 20, 150, 70, 161),
    ),
    new PokemonSpecies(Species.TORKOAL, 3, false, false, false, "Coal Pokémon", Type.FIRE, null, 0.5, 80.4, Abilities.WHITE_SMOKE, Abilities.DROUGHT, Abilities.SHELL_ARMOR, 470, 70, 85, 140, 85, 70, 20, 90, 50, 165, GrowthRate.MEDIUM_FAST, 50, false),
    new PokemonSpecies(Species.SPOINK, 3, false, false, false, "Bounce Pokémon", Type.PSYCHIC, null, 0.7, 30.6, Abilities.THICK_FAT, Abilities.OWN_TEMPO, Abilities.GLUTTONY, 330, 60, 25, 35, 70, 80, 60, 255, 70, 66, GrowthRate.FAST, 50, false),
    new PokemonSpecies(Species.GRUMPIG, 3, false, false, false, "Manipulate Pokémon", Type.PSYCHIC, null, 0.9, 71.5, Abilities.THICK_FAT, Abilities.OWN_TEMPO, Abilities.GLUTTONY, 470, 80, 45, 65, 90, 110, 80, 60, 70, 165, GrowthRate.FAST, 50, false),
    new PokemonSpecies(Species.SPINDA, 3, false, false, false, "Spot Panda Pokémon", Type.NORMAL, null, 1.1, 5, Abilities.OWN_TEMPO, Abilities.TANGLED_FEET, Abilities.CONTRARY, 360, 60, 60, 60, 60, 60, 60, 255, 70, 126, GrowthRate.FAST, 50, false),
    new PokemonSpecies(Species.TRAPINCH, 3, false, false, false, "Ant Pit Pokémon", Type.GROUND, null, 0.7, 15, Abilities.HYPER_CUTTER, Abilities.ARENA_TRAP, Abilities.SHEER_FORCE, 290, 45, 100, 45, 45, 45, 10, 255, 50, 58, GrowthRate.MEDIUM_SLOW, 50, false),
    new PokemonSpecies(Species.VIBRAVA, 3, false, false, false, "Vibration Pokémon", Type.GROUND, Type.DRAGON, 1.1, 15.3, Abilities.LEVITATE, Abilities.NONE, Abilities.NONE, 340, 50, 70, 50, 50, 50, 70, 120, 50, 119, GrowthRate.MEDIUM_SLOW, 50, false),
    new PokemonSpecies(Species.FLYGON, 3, false, false, false, "Mystic Pokémon", Type.GROUND, Type.DRAGON, 2, 82, Abilities.LEVITATE, Abilities.NONE, Abilities.NONE, 520, 80, 100, 80, 80, 80, 100, 45, 50, 260, GrowthRate.MEDIUM_SLOW, 50, false),
    new PokemonSpecies(Species.CACNEA, 3, false, false, false, "Cactus Pokémon", Type.GRASS, null, 0.4, 51.3, Abilities.SAND_VEIL, Abilities.NONE, Abilities.WATER_ABSORB, 335, 50, 85, 40, 85, 40, 35, 190, 35, 67, GrowthRate.MEDIUM_SLOW, 50, false),
    new PokemonSpecies(Species.CACTURNE, 3, false, false, false, "Scarecrow Pokémon", Type.GRASS, Type.DARK, 1.3, 77.4, Abilities.SAND_VEIL, Abilities.NONE, Abilities.WATER_ABSORB, 475, 70, 115, 60, 115, 60, 55, 60, 35, 166, GrowthRate.MEDIUM_SLOW, 50, true),
    new PokemonSpecies(Species.SWABLU, 3, false, false, false, "Cotton Bird Pokémon", Type.NORMAL, Type.FLYING, 0.4, 1.2, Abilities.NATURAL_CURE, Abilities.NONE, Abilities.CLOUD_NINE, 310, 45, 40, 60, 40, 75, 50, 255, 50, 62, GrowthRate.ERRATIC, 50, false),
    new PokemonSpecies(Species.ALTARIA, 3, false, false, false, "Humming Pokémon", Type.DRAGON, Type.FLYING, 1.1, 20.6, Abilities.NATURAL_CURE, Abilities.NONE, Abilities.CLOUD_NINE, 490, 75, 70, 90, 70, 105, 80, 45, 50, 172, GrowthRate.ERRATIC, 50, false, true,
      new PokemonForm("Normal", "", Type.DRAGON, Type.FLYING, 1.1, 20.6, Abilities.NATURAL_CURE, Abilities.NONE, Abilities.CLOUD_NINE, 490, 75, 70, 90, 70, 105, 80, 45, 50, 172, false, null, true),
      new PokemonForm("Mega", SpeciesFormKey.MEGA, Type.DRAGON, Type.FAIRY, 1.5, 20.6, Abilities.PIXILATE, Abilities.NONE, Abilities.PIXILATE, 590, 75, 110, 110, 110, 105, 80, 45, 50, 172),
    ),
    new PokemonSpecies(Species.ZANGOOSE, 3, false, false, false, "Cat Ferret Pokémon", Type.NORMAL, null, 1.3, 40.3, Abilities.IMMUNITY, Abilities.NONE, Abilities.TOXIC_BOOST, 458, 73, 115, 60, 60, 60, 90, 90, 70, 160, GrowthRate.ERRATIC, 50, false),
    new PokemonSpecies(Species.SEVIPER, 3, false, false, false, "Fang Snake Pokémon", Type.POISON, null, 2.7, 52.5, Abilities.SHED_SKIN, Abilities.NONE, Abilities.INFILTRATOR, 458, 73, 100, 60, 100, 60, 65, 90, 70, 160, GrowthRate.FLUCTUATING, 50, false),
    new PokemonSpecies(Species.LUNATONE, 3, false, false, false, "Meteorite Pokémon", Type.ROCK, Type.PSYCHIC, 1, 168, Abilities.LEVITATE, Abilities.NONE, Abilities.NONE, 460, 90, 55, 65, 95, 85, 70, 45, 50, 161, GrowthRate.FAST, null, false),
    new PokemonSpecies(Species.SOLROCK, 3, false, false, false, "Meteorite Pokémon", Type.ROCK, Type.PSYCHIC, 1.2, 154, Abilities.LEVITATE, Abilities.NONE, Abilities.NONE, 460, 90, 95, 85, 55, 65, 70, 45, 50, 161, GrowthRate.FAST, null, false),
    new PokemonSpecies(Species.BARBOACH, 3, false, false, false, "Whiskers Pokémon", Type.WATER, Type.GROUND, 0.4, 1.9, Abilities.OBLIVIOUS, Abilities.ANTICIPATION, Abilities.HYDRATION, 288, 50, 48, 43, 46, 41, 60, 190, 50, 58, GrowthRate.MEDIUM_FAST, 50, false),
    new PokemonSpecies(Species.WHISCASH, 3, false, false, false, "Whiskers Pokémon", Type.WATER, Type.GROUND, 0.9, 23.6, Abilities.OBLIVIOUS, Abilities.ANTICIPATION, Abilities.HYDRATION, 468, 110, 78, 73, 76, 71, 60, 75, 50, 164, GrowthRate.MEDIUM_FAST, 50, false),
    new PokemonSpecies(Species.CORPHISH, 3, false, false, false, "Ruffian Pokémon", Type.WATER, null, 0.6, 11.5, Abilities.HYPER_CUTTER, Abilities.SHELL_ARMOR, Abilities.ADAPTABILITY, 308, 43, 80, 65, 50, 35, 35, 205, 50, 62, GrowthRate.FLUCTUATING, 50, false),
    new PokemonSpecies(Species.CRAWDAUNT, 3, false, false, false, "Rogue Pokémon", Type.WATER, Type.DARK, 1.1, 32.8, Abilities.HYPER_CUTTER, Abilities.SHELL_ARMOR, Abilities.ADAPTABILITY, 468, 63, 120, 85, 90, 55, 55, 155, 50, 164, GrowthRate.FLUCTUATING, 50, false),
    new PokemonSpecies(Species.BALTOY, 3, false, false, false, "Clay Doll Pokémon", Type.GROUND, Type.PSYCHIC, 0.5, 21.5, Abilities.LEVITATE, Abilities.NONE, Abilities.NONE, 300, 40, 40, 55, 40, 70, 55, 255, 50, 60, GrowthRate.MEDIUM_FAST, null, false),
    new PokemonSpecies(Species.CLAYDOL, 3, false, false, false, "Clay Doll Pokémon", Type.GROUND, Type.PSYCHIC, 1.5, 108, Abilities.LEVITATE, Abilities.NONE, Abilities.NONE, 500, 60, 70, 105, 70, 120, 75, 90, 50, 175, GrowthRate.MEDIUM_FAST, null, false),
    new PokemonSpecies(Species.LILEEP, 3, false, false, false, "Sea Lily Pokémon", Type.ROCK, Type.GRASS, 1, 23.8, Abilities.SUCTION_CUPS, Abilities.NONE, Abilities.STORM_DRAIN, 355, 66, 41, 77, 61, 87, 23, 45, 50, 71, GrowthRate.ERRATIC, 87.5, false),
    new PokemonSpecies(Species.CRADILY, 3, false, false, false, "Barnacle Pokémon", Type.ROCK, Type.GRASS, 1.5, 60.4, Abilities.SUCTION_CUPS, Abilities.NONE, Abilities.STORM_DRAIN, 495, 86, 81, 97, 81, 107, 43, 45, 50, 173, GrowthRate.ERRATIC, 87.5, false),
    new PokemonSpecies(Species.ANORITH, 3, false, false, false, "Old Shrimp Pokémon", Type.ROCK, Type.BUG, 0.7, 12.5, Abilities.BATTLE_ARMOR, Abilities.NONE, Abilities.SWIFT_SWIM, 355, 45, 95, 50, 40, 50, 75, 45, 50, 71, GrowthRate.ERRATIC, 87.5, false),
    new PokemonSpecies(Species.ARMALDO, 3, false, false, false, "Plate Pokémon", Type.ROCK, Type.BUG, 1.5, 68.2, Abilities.BATTLE_ARMOR, Abilities.NONE, Abilities.SWIFT_SWIM, 495, 75, 125, 100, 70, 80, 45, 45, 50, 173, GrowthRate.ERRATIC, 87.5, false),
    new PokemonSpecies(Species.FEEBAS, 3, false, false, false, "Fish Pokémon", Type.WATER, null, 0.6, 7.4, Abilities.SWIFT_SWIM, Abilities.OBLIVIOUS, Abilities.ADAPTABILITY, 200, 20, 15, 20, 10, 55, 80, 255, 50, 40, GrowthRate.ERRATIC, 50, false),
    new PokemonSpecies(Species.MILOTIC, 3, false, false, false, "Tender Pokémon", Type.WATER, null, 6.2, 162, Abilities.MARVEL_SCALE, Abilities.COMPETITIVE, Abilities.CUTE_CHARM, 540, 95, 60, 79, 100, 125, 81, 60, 50, 189, GrowthRate.ERRATIC, 50, true),
    new PokemonSpecies(Species.CASTFORM, 3, false, false, false, "Weather Pokémon", Type.NORMAL, null, 0.3, 0.8, Abilities.FORECAST, Abilities.NONE, Abilities.NONE, 420, 70, 70, 70, 70, 70, 70, 45, 70, 147, GrowthRate.MEDIUM_FAST, 50, false, true,
      new PokemonForm("Normal Form", "", Type.NORMAL, null, 0.3, 0.8, Abilities.FORECAST, Abilities.NONE, Abilities.NONE, 420, 70, 70, 70, 70, 70, 70, 45, 70, 147, false, null, true),
      new PokemonForm("Sunny Form", "sunny", Type.FIRE, null, 0.3, 0.8, Abilities.FORECAST, Abilities.NONE, Abilities.NONE, 420, 70, 70, 70, 70, 70, 70, 45, 70, 147),
      new PokemonForm("Rainy Form", "rainy", Type.WATER, null, 0.3, 0.8, Abilities.FORECAST, Abilities.NONE, Abilities.NONE, 420, 70, 70, 70, 70, 70, 70, 45, 70, 147),
      new PokemonForm("Snowy Form", "snowy", Type.ICE, null, 0.3, 0.8, Abilities.FORECAST, Abilities.NONE, Abilities.NONE, 420, 70, 70, 70, 70, 70, 70, 45, 70, 147),
    ),
    new PokemonSpecies(Species.KECLEON, 3, false, false, false, "Color Swap Pokémon", Type.NORMAL, null, 1, 22, Abilities.COLOR_CHANGE, Abilities.NONE, Abilities.PROTEAN, 440, 60, 90, 70, 60, 120, 40, 200, 70, 154, GrowthRate.MEDIUM_SLOW, 50, false),
    new PokemonSpecies(Species.SHUPPET, 3, false, false, false, "Puppet Pokémon", Type.GHOST, null, 0.6, 2.3, Abilities.INSOMNIA, Abilities.FRISK, Abilities.CURSED_BODY, 295, 44, 75, 35, 63, 33, 45, 225, 35, 59, GrowthRate.FAST, 50, false),
    new PokemonSpecies(Species.BANETTE, 3, false, false, false, "Marionette Pokémon", Type.GHOST, null, 1.1, 12.5, Abilities.INSOMNIA, Abilities.FRISK, Abilities.CURSED_BODY, 455, 64, 115, 65, 83, 63, 65, 45, 35, 159, GrowthRate.FAST, 50, false, true,
      new PokemonForm("Normal", "", Type.GHOST, null, 1.1, 12.5, Abilities.INSOMNIA, Abilities.FRISK, Abilities.CURSED_BODY, 455, 64, 115, 65, 83, 63, 65, 45, 35, 159, false, null, true),
      new PokemonForm("Mega", SpeciesFormKey.MEGA, Type.GHOST, null, 1.2, 13, Abilities.PRANKSTER, Abilities.PRANKSTER, Abilities.PRANKSTER, 555, 64, 165, 75, 93, 83, 75, 45, 35, 159),
    ),
    new PokemonSpecies(Species.DUSKULL, 3, false, false, false, "Requiem Pokémon", Type.GHOST, null, 0.8, 15, Abilities.LEVITATE, Abilities.NONE, Abilities.FRISK, 295, 20, 40, 90, 30, 90, 25, 190, 35, 59, GrowthRate.FAST, 50, false),
    new PokemonSpecies(Species.DUSCLOPS, 3, false, false, false, "Beckon Pokémon", Type.GHOST, null, 1.6, 30.6, Abilities.PRESSURE, Abilities.NONE, Abilities.FRISK, 455, 40, 70, 130, 60, 130, 25, 90, 35, 159, GrowthRate.FAST, 50, false),
    new PokemonSpecies(Species.TROPIUS, 3, false, false, false, "Fruit Pokémon", Type.GRASS, Type.FLYING, 2, 100, Abilities.CHLOROPHYLL, Abilities.SOLAR_POWER, Abilities.HARVEST, 460, 99, 68, 83, 72, 87, 51, 200, 70, 161, GrowthRate.SLOW, 50, false),
    new PokemonSpecies(Species.CHIMECHO, 3, false, false, false, "Wind Chime Pokémon", Type.PSYCHIC, null, 0.6, 1, Abilities.LEVITATE, Abilities.NONE, Abilities.NONE, 455, 75, 50, 80, 95, 90, 65, 45, 70, 159, GrowthRate.FAST, 50, false),
    new PokemonSpecies(Species.ABSOL, 3, false, false, false, "Disaster Pokémon", Type.DARK, null, 1.2, 47, Abilities.PRESSURE, Abilities.SUPER_LUCK, Abilities.JUSTIFIED, 465, 65, 130, 60, 75, 60, 75, 30, 35, 163, GrowthRate.MEDIUM_SLOW, 50, false, true,
      new PokemonForm("Normal", "", Type.DARK, null, 1.2, 47, Abilities.PRESSURE, Abilities.SUPER_LUCK, Abilities.JUSTIFIED, 465, 65, 130, 60, 75, 60, 75, 30, 35, 163, false, null, true),
      new PokemonForm("Mega", SpeciesFormKey.MEGA, Type.DARK, null, 1.2, 49, Abilities.MAGIC_BOUNCE, Abilities.MAGIC_BOUNCE, Abilities.MAGIC_BOUNCE, 565, 65, 150, 60, 115, 60, 115, 30, 35, 163),
    ),
    new PokemonSpecies(Species.WYNAUT, 3, false, false, false, "Bright Pokémon", Type.PSYCHIC, null, 0.6, 14, Abilities.SHADOW_TAG, Abilities.NONE, Abilities.TELEPATHY, 260, 95, 23, 48, 23, 48, 23, 125, 50, 52, GrowthRate.MEDIUM_FAST, 50, false),
    new PokemonSpecies(Species.SNORUNT, 3, false, false, false, "Snow Hat Pokémon", Type.ICE, null, 0.7, 16.8, Abilities.INNER_FOCUS, Abilities.ICE_BODY, Abilities.MOODY, 300, 50, 50, 50, 50, 50, 50, 190, 50, 60, GrowthRate.MEDIUM_FAST, 50, false),
    new PokemonSpecies(Species.GLALIE, 3, false, false, false, "Face Pokémon", Type.ICE, null, 1.5, 256.5, Abilities.INNER_FOCUS, Abilities.ICE_BODY, Abilities.MOODY, 480, 80, 80, 80, 80, 80, 80, 75, 50, 168, GrowthRate.MEDIUM_FAST, 50, false, true,
      new PokemonForm("Normal", "", Type.ICE, null, 1.5, 256.5, Abilities.INNER_FOCUS, Abilities.ICE_BODY, Abilities.MOODY, 480, 80, 80, 80, 80, 80, 80, 75, 50, 168, false, null, true),
      new PokemonForm("Mega", SpeciesFormKey.MEGA, Type.ICE, null, 2.1, 350.2, Abilities.REFRIGERATE, Abilities.REFRIGERATE, Abilities.REFRIGERATE, 580, 80, 120, 80, 120, 80, 100, 75, 50, 168),
    ),
    new PokemonSpecies(Species.SPHEAL, 3, false, false, false, "Clap Pokémon", Type.ICE, Type.WATER, 0.8, 39.5, Abilities.THICK_FAT, Abilities.ICE_BODY, Abilities.OBLIVIOUS, 290, 70, 40, 50, 55, 50, 25, 255, 50, 58, GrowthRate.MEDIUM_SLOW, 50, false),
    new PokemonSpecies(Species.SEALEO, 3, false, false, false, "Ball Roll Pokémon", Type.ICE, Type.WATER, 1.1, 87.6, Abilities.THICK_FAT, Abilities.ICE_BODY, Abilities.OBLIVIOUS, 410, 90, 60, 70, 75, 70, 45, 120, 50, 144, GrowthRate.MEDIUM_SLOW, 50, false),
    new PokemonSpecies(Species.WALREIN, 3, false, false, false, "Ice Break Pokémon", Type.ICE, Type.WATER, 1.4, 150.6, Abilities.THICK_FAT, Abilities.ICE_BODY, Abilities.OBLIVIOUS, 530, 110, 80, 90, 95, 90, 65, 45, 50, 265, GrowthRate.MEDIUM_SLOW, 50, false),
    new PokemonSpecies(Species.CLAMPERL, 3, false, false, false, "Bivalve Pokémon", Type.WATER, null, 0.4, 52.5, Abilities.SHELL_ARMOR, Abilities.NONE, Abilities.RATTLED, 345, 35, 64, 85, 74, 55, 32, 255, 70, 69, GrowthRate.ERRATIC, 50, false),
    new PokemonSpecies(Species.HUNTAIL, 3, false, false, false, "Deep Sea Pokémon", Type.WATER, null, 1.7, 27, Abilities.SWIFT_SWIM, Abilities.NONE, Abilities.WATER_VEIL, 485, 55, 104, 105, 94, 75, 52, 60, 70, 170, GrowthRate.ERRATIC, 50, false),
    new PokemonSpecies(Species.GOREBYSS, 3, false, false, false, "South Sea Pokémon", Type.WATER, null, 1.8, 22.6, Abilities.SWIFT_SWIM, Abilities.NONE, Abilities.HYDRATION, 485, 55, 84, 105, 114, 75, 52, 60, 70, 170, GrowthRate.ERRATIC, 50, false),
    new PokemonSpecies(Species.RELICANTH, 3, false, false, false, "Longevity Pokémon", Type.WATER, Type.ROCK, 1, 23.4, Abilities.SWIFT_SWIM, Abilities.ROCK_HEAD, Abilities.STURDY, 485, 100, 90, 130, 45, 65, 55, 25, 50, 170, GrowthRate.SLOW, 87.5, true),
    new PokemonSpecies(Species.LUVDISC, 3, false, false, false, "Rendezvous Pokémon", Type.WATER, null, 0.6, 8.7, Abilities.SWIFT_SWIM, Abilities.NONE, Abilities.HYDRATION, 330, 43, 30, 55, 40, 65, 97, 225, 70, 116, GrowthRate.FAST, 25, false),
    new PokemonSpecies(Species.BAGON, 3, false, false, false, "Rock Head Pokémon", Type.DRAGON, null, 0.6, 42.1, Abilities.ROCK_HEAD, Abilities.NONE, Abilities.SHEER_FORCE, 300, 45, 75, 60, 40, 30, 50, 45, 35, 60, GrowthRate.SLOW, 50, false),
    new PokemonSpecies(Species.SHELGON, 3, false, false, false, "Endurance Pokémon", Type.DRAGON, null, 1.1, 110.5, Abilities.ROCK_HEAD, Abilities.NONE, Abilities.OVERCOAT, 420, 65, 95, 100, 60, 50, 50, 45, 35, 147, GrowthRate.SLOW, 50, false),
    new PokemonSpecies(Species.SALAMENCE, 3, false, false, false, "Dragon Pokémon", Type.DRAGON, Type.FLYING, 1.5, 102.6, Abilities.INTIMIDATE, Abilities.NONE, Abilities.MOXIE, 600, 95, 135, 80, 110, 80, 100, 45, 35, 300, GrowthRate.SLOW, 50, false, true,
      new PokemonForm("Normal", "", Type.DRAGON, Type.FLYING, 1.5, 102.6, Abilities.INTIMIDATE, Abilities.NONE, Abilities.MOXIE, 600, 95, 135, 80, 110, 80, 100, 45, 35, 300, false, null, true),
      new PokemonForm("Mega", SpeciesFormKey.MEGA, Type.DRAGON, Type.FLYING, 1.8, 112.6, Abilities.AERILATE, Abilities.NONE, Abilities.AERILATE, 700, 95, 145, 130, 120, 90, 120, 45, 35, 300),
    ),
    new PokemonSpecies(Species.BELDUM, 3, false, false, false, "Iron Ball Pokémon", Type.STEEL, Type.PSYCHIC, 0.6, 95.2, Abilities.CLEAR_BODY, Abilities.NONE, Abilities.LIGHT_METAL, 300, 40, 55, 80, 35, 60, 30, 3, 35, 60, GrowthRate.SLOW, null, false),
    new PokemonSpecies(Species.METANG, 3, false, false, false, "Iron Claw Pokémon", Type.STEEL, Type.PSYCHIC, 1.2, 202.5, Abilities.CLEAR_BODY, Abilities.NONE, Abilities.LIGHT_METAL, 420, 60, 75, 100, 55, 80, 50, 3, 35, 147, GrowthRate.SLOW, null, false),
    new PokemonSpecies(Species.METAGROSS, 3, false, false, false, "Iron Leg Pokémon", Type.STEEL, Type.PSYCHIC, 1.6, 550, Abilities.CLEAR_BODY, Abilities.NONE, Abilities.LIGHT_METAL, 600, 80, 135, 130, 95, 90, 70, 3, 35, 300, GrowthRate.SLOW, null, false, true,
      new PokemonForm("Normal", "", Type.STEEL, Type.PSYCHIC, 1.6, 550, Abilities.CLEAR_BODY, Abilities.NONE, Abilities.LIGHT_METAL, 600, 80, 135, 130, 95, 90, 70, 3, 35, 300, false, null, true),
      new PokemonForm("Mega", SpeciesFormKey.MEGA, Type.STEEL, Type.PSYCHIC, 2.5, 942.9, Abilities.TOUGH_CLAWS, Abilities.NONE, Abilities.TOUGH_CLAWS, 700, 80, 145, 150, 105, 110, 110, 3, 35, 300),
    ),
    new PokemonSpecies(Species.REGIROCK, 3, true, false, false, "Rock Peak Pokémon", Type.ROCK, null, 1.7, 230, Abilities.CLEAR_BODY, Abilities.NONE, Abilities.STURDY, 580, 80, 100, 200, 50, 100, 50, 3, 35, 290, GrowthRate.SLOW, null, false),
    new PokemonSpecies(Species.REGICE, 3, true, false, false, "Iceberg Pokémon", Type.ICE, null, 1.8, 175, Abilities.CLEAR_BODY, Abilities.NONE, Abilities.ICE_BODY, 580, 80, 50, 100, 100, 200, 50, 3, 35, 290, GrowthRate.SLOW, null, false),
    new PokemonSpecies(Species.REGISTEEL, 3, true, false, false, "Iron Pokémon", Type.STEEL, null, 1.9, 205, Abilities.CLEAR_BODY, Abilities.NONE, Abilities.LIGHT_METAL, 580, 80, 75, 150, 75, 150, 50, 3, 35, 290, GrowthRate.SLOW, null, false),
    new PokemonSpecies(Species.LATIAS, 3, true, false, false, "Eon Pokémon", Type.DRAGON, Type.PSYCHIC, 1.4, 40, Abilities.LEVITATE, Abilities.NONE, Abilities.NONE, 600, 80, 80, 90, 110, 130, 110, 3, 90, 300, GrowthRate.SLOW, 0, false, true,
      new PokemonForm("Normal", "", Type.DRAGON, Type.PSYCHIC, 1.4, 40, Abilities.LEVITATE, Abilities.NONE, Abilities.NONE, 600, 80, 80, 90, 110, 130, 110, 3, 90, 300, false, null, true),
      new PokemonForm("Mega", SpeciesFormKey.MEGA, Type.DRAGON, Type.PSYCHIC, 1.8, 52, Abilities.LEVITATE, Abilities.NONE, Abilities.NONE, 700, 80, 100, 120, 140, 150, 110, 3, 90, 300),
    ),
    new PokemonSpecies(Species.LATIOS, 3, true, false, false, "Eon Pokémon", Type.DRAGON, Type.PSYCHIC, 2, 60, Abilities.LEVITATE, Abilities.NONE, Abilities.NONE, 600, 80, 90, 80, 130, 110, 110, 3, 90, 300, GrowthRate.SLOW, 100, false, true,
      new PokemonForm("Normal", "", Type.DRAGON, Type.PSYCHIC, 2, 60, Abilities.LEVITATE, Abilities.NONE, Abilities.NONE, 600, 80, 90, 80, 130, 110, 110, 3, 90, 300, false, null, true),
      new PokemonForm("Mega", SpeciesFormKey.MEGA, Type.DRAGON, Type.PSYCHIC, 2.3, 70, Abilities.LEVITATE, Abilities.NONE, Abilities.NONE, 700, 80, 130, 100, 160, 120, 110, 3, 90, 300),
    ),
    new PokemonSpecies(Species.KYOGRE, 3, false, true, false, "Sea Basin Pokémon", Type.WATER, null, 4.5, 352, Abilities.DRIZZLE, Abilities.NONE, Abilities.NONE, 670, 100, 100, 90, 150, 140, 90, 3, 0, 335, GrowthRate.SLOW, null, false, true,
      new PokemonForm("Normal", "", Type.WATER, null, 4.5, 352, Abilities.DRIZZLE, Abilities.NONE, Abilities.NONE, 670, 100, 100, 90, 150, 140, 90, 3, 0, 335, false, null, true),
      new PokemonForm("Primal", "primal", Type.WATER, null, 9.8, 430, Abilities.PRIMORDIAL_SEA, Abilities.NONE, Abilities.NONE, 770, 100, 150, 90, 180, 160, 90, 3, 0, 335),
    ),
    new PokemonSpecies(Species.GROUDON, 3, false, true, false, "Continent Pokémon", Type.GROUND, null, 3.5, 950, Abilities.DROUGHT, Abilities.NONE, Abilities.NONE, 670, 100, 150, 140, 100, 90, 90, 3, 0, 335, GrowthRate.SLOW, null, false, true,
      new PokemonForm("Normal", "", Type.GROUND, null, 3.5, 950, Abilities.DROUGHT, Abilities.NONE, Abilities.NONE, 670, 100, 150, 140, 100, 90, 90, 3, 0, 335, false, null, true),
      new PokemonForm("Primal", "primal", Type.GROUND, Type.FIRE, 5, 999.7, Abilities.DESOLATE_LAND, Abilities.NONE, Abilities.NONE, 770, 100, 180, 160, 150, 90, 90, 3, 0, 335),
    ),
    new PokemonSpecies(Species.RAYQUAZA, 3, false, true, false, "Sky High Pokémon", Type.DRAGON, Type.FLYING, 7, 206.5, Abilities.AIR_LOCK, Abilities.NONE, Abilities.NONE, 680, 105, 150, 90, 150, 90, 95, 45, 0, 340, GrowthRate.SLOW, null, false, true,
      new PokemonForm("Normal", "", Type.DRAGON, Type.FLYING, 7, 206.5, Abilities.AIR_LOCK, Abilities.NONE, Abilities.NONE, 680, 105, 150, 90, 150, 90, 95, 45, 0, 340, false, null, true),
      new PokemonForm("Mega", SpeciesFormKey.MEGA, Type.DRAGON, Type.FLYING, 10.8, 392, Abilities.DELTA_STREAM, Abilities.NONE, Abilities.NONE, 780, 105, 180, 100, 180, 100, 115, 45, 0, 340),
    ),
    new PokemonSpecies(Species.JIRACHI, 3, false, false, true, "Wish Pokémon", Type.STEEL, Type.PSYCHIC, 0.3, 1.1, Abilities.SERENE_GRACE, Abilities.NONE, Abilities.NONE, 600, 100, 100, 100, 100, 100, 100, 3, 100, 300, GrowthRate.SLOW, null, false),
    new PokemonSpecies(Species.DEOXYS, 3, false, false, true, "DNA Pokémon", Type.PSYCHIC, null, 1.7, 60.8, Abilities.PRESSURE, Abilities.NONE, Abilities.NONE, 600, 50, 150, 50, 150, 50, 150, 3, 0, 270, GrowthRate.SLOW, null, false, true,
      new PokemonForm("Normal Forme", "normal", Type.PSYCHIC, null, 1.7, 60.8, Abilities.PRESSURE, Abilities.NONE, Abilities.NONE, 600, 50, 150, 50, 150, 50, 150, 3, 0, 270, false, "", true),
      new PokemonForm("Attack Forme", "attack", Type.PSYCHIC, null, 1.7, 60.8, Abilities.PRESSURE, Abilities.NONE, Abilities.NONE, 600, 50, 180, 20, 180, 20, 150, 3, 0, 270),
      new PokemonForm("Defense Forme", "defense", Type.PSYCHIC, null, 1.7, 60.8, Abilities.PRESSURE, Abilities.NONE, Abilities.NONE, 600, 50, 70, 160, 70, 160, 90, 3, 0, 270),
      new PokemonForm("Speed Forme", "speed", Type.PSYCHIC, null, 1.7, 60.8, Abilities.PRESSURE, Abilities.NONE, Abilities.NONE, 600, 50, 95, 90, 95, 90, 180, 3, 0, 270),
    ),
    new PokemonSpecies(Species.TURTWIG, 4, false, false, false, "Tiny Leaf Pokémon", Type.GRASS, null, 0.4, 10.2, Abilities.OVERGROW, Abilities.NONE, Abilities.SHELL_ARMOR, 318, 55, 68, 64, 45, 55, 31, 45, 70, 64, GrowthRate.MEDIUM_SLOW, 87.5, false),
    new PokemonSpecies(Species.GROTLE, 4, false, false, false, "Grove Pokémon", Type.GRASS, null, 1.1, 97, Abilities.OVERGROW, Abilities.NONE, Abilities.SHELL_ARMOR, 405, 75, 89, 85, 55, 65, 36, 45, 70, 142, GrowthRate.MEDIUM_SLOW, 87.5, false),
    new PokemonSpecies(Species.TORTERRA, 4, false, false, false, "Continent Pokémon", Type.GRASS, Type.GROUND, 2.2, 310, Abilities.OVERGROW, Abilities.NONE, Abilities.SHELL_ARMOR, 525, 95, 109, 105, 75, 85, 56, 45, 70, 236, GrowthRate.MEDIUM_SLOW, 87.5, false),
    new PokemonSpecies(Species.CHIMCHAR, 4, false, false, false, "Chimp Pokémon", Type.FIRE, null, 0.5, 6.2, Abilities.BLAZE, Abilities.NONE, Abilities.IRON_FIST, 309, 44, 58, 44, 58, 44, 61, 45, 70, 62, GrowthRate.MEDIUM_SLOW, 87.5, false),
    new PokemonSpecies(Species.MONFERNO, 4, false, false, false, "Playful Pokémon", Type.FIRE, Type.FIGHTING, 0.9, 22, Abilities.BLAZE, Abilities.NONE, Abilities.IRON_FIST, 405, 64, 78, 52, 78, 52, 81, 45, 70, 142, GrowthRate.MEDIUM_SLOW, 87.5, false),
    new PokemonSpecies(Species.INFERNAPE, 4, false, false, false, "Flame Pokémon", Type.FIRE, Type.FIGHTING, 1.2, 55, Abilities.BLAZE, Abilities.NONE, Abilities.IRON_FIST, 534, 76, 104, 71, 104, 71, 108, 45, 70, 240, GrowthRate.MEDIUM_SLOW, 87.5, false),
    new PokemonSpecies(Species.PIPLUP, 4, false, false, false, "Penguin Pokémon", Type.WATER, null, 0.4, 5.2, Abilities.TORRENT, Abilities.NONE, Abilities.COMPETITIVE, 314, 53, 51, 53, 61, 56, 40, 45, 70, 63, GrowthRate.MEDIUM_SLOW, 87.5, false),
    new PokemonSpecies(Species.PRINPLUP, 4, false, false, false, "Penguin Pokémon", Type.WATER, null, 0.8, 23, Abilities.TORRENT, Abilities.NONE, Abilities.COMPETITIVE, 405, 64, 66, 68, 81, 76, 50, 45, 70, 142, GrowthRate.MEDIUM_SLOW, 87.5, false),
    new PokemonSpecies(Species.EMPOLEON, 4, false, false, false, "Emperor Pokémon", Type.WATER, Type.STEEL, 1.7, 84.5, Abilities.TORRENT, Abilities.NONE, Abilities.COMPETITIVE, 530, 84, 86, 88, 111, 101, 60, 45, 70, 239, GrowthRate.MEDIUM_SLOW, 87.5, false),
    new PokemonSpecies(Species.STARLY, 4, false, false, false, "Starling Pokémon", Type.NORMAL, Type.FLYING, 0.3, 2, Abilities.KEEN_EYE, Abilities.NONE, Abilities.RECKLESS, 245, 40, 55, 30, 30, 30, 60, 255, 70, 49, GrowthRate.MEDIUM_SLOW, 50, true),
    new PokemonSpecies(Species.STARAVIA, 4, false, false, false, "Starling Pokémon", Type.NORMAL, Type.FLYING, 0.6, 15.5, Abilities.INTIMIDATE, Abilities.NONE, Abilities.RECKLESS, 340, 55, 75, 50, 40, 40, 80, 120, 70, 119, GrowthRate.MEDIUM_SLOW, 50, true),
    new PokemonSpecies(Species.STARAPTOR, 4, false, false, false, "Predator Pokémon", Type.NORMAL, Type.FLYING, 1.2, 24.9, Abilities.INTIMIDATE, Abilities.NONE, Abilities.RECKLESS, 485, 85, 120, 70, 50, 60, 100, 45, 70, 218, GrowthRate.MEDIUM_SLOW, 50, true),
    new PokemonSpecies(Species.BIDOOF, 4, false, false, false, "Plump Mouse Pokémon", Type.NORMAL, null, 0.5, 20, Abilities.SIMPLE, Abilities.UNAWARE, Abilities.MOODY, 250, 59, 45, 40, 35, 40, 31, 255, 70, 50, GrowthRate.MEDIUM_FAST, 50, true),
    new PokemonSpecies(Species.BIBAREL, 4, false, false, false, "Beaver Pokémon", Type.NORMAL, Type.WATER, 1, 31.5, Abilities.SIMPLE, Abilities.UNAWARE, Abilities.MOODY, 410, 79, 85, 60, 55, 60, 71, 127, 70, 144, GrowthRate.MEDIUM_FAST, 50, true),
    new PokemonSpecies(Species.KRICKETOT, 4, false, false, false, "Cricket Pokémon", Type.BUG, null, 0.3, 2.2, Abilities.SHED_SKIN, Abilities.NONE, Abilities.RUN_AWAY, 194, 37, 25, 41, 25, 41, 25, 255, 70, 39, GrowthRate.MEDIUM_SLOW, 50, true),
    new PokemonSpecies(Species.KRICKETUNE, 4, false, false, false, "Cricket Pokémon", Type.BUG, null, 1, 25.5, Abilities.SWARM, Abilities.NONE, Abilities.TECHNICIAN, 384, 77, 85, 51, 55, 51, 65, 45, 70, 134, GrowthRate.MEDIUM_SLOW, 50, true),
    new PokemonSpecies(Species.SHINX, 4, false, false, false, "Flash Pokémon", Type.ELECTRIC, null, 0.5, 9.5, Abilities.RIVALRY, Abilities.INTIMIDATE, Abilities.GUTS, 263, 45, 65, 34, 40, 34, 45, 235, 50, 53, GrowthRate.MEDIUM_SLOW, 50, true),
    new PokemonSpecies(Species.LUXIO, 4, false, false, false, "Spark Pokémon", Type.ELECTRIC, null, 0.9, 30.5, Abilities.RIVALRY, Abilities.INTIMIDATE, Abilities.GUTS, 363, 60, 85, 49, 60, 49, 60, 120, 100, 127, GrowthRate.MEDIUM_SLOW, 50, true),
    new PokemonSpecies(Species.LUXRAY, 4, false, false, false, "Gleam Eyes Pokémon", Type.ELECTRIC, null, 1.4, 42, Abilities.RIVALRY, Abilities.INTIMIDATE, Abilities.GUTS, 523, 80, 120, 79, 95, 79, 70, 45, 50, 262, GrowthRate.MEDIUM_SLOW, 50, true),
    new PokemonSpecies(Species.BUDEW, 4, false, false, false, "Bud Pokémon", Type.GRASS, Type.POISON, 0.2, 1.2, Abilities.NATURAL_CURE, Abilities.POISON_POINT, Abilities.LEAF_GUARD, 280, 40, 30, 35, 50, 70, 55, 255, 50, 56, GrowthRate.MEDIUM_SLOW, 50, false),
    new PokemonSpecies(Species.ROSERADE, 4, false, false, false, "Bouquet Pokémon", Type.GRASS, Type.POISON, 0.9, 14.5, Abilities.NATURAL_CURE, Abilities.POISON_POINT, Abilities.TECHNICIAN, 515, 60, 70, 65, 125, 105, 90, 75, 50, 258, GrowthRate.MEDIUM_SLOW, 50, true),
    new PokemonSpecies(Species.CRANIDOS, 4, false, false, false, "Head Butt Pokémon", Type.ROCK, null, 0.9, 31.5, Abilities.MOLD_BREAKER, Abilities.NONE, Abilities.SHEER_FORCE, 350, 67, 125, 40, 30, 30, 58, 45, 70, 70, GrowthRate.ERRATIC, 87.5, false),
    new PokemonSpecies(Species.RAMPARDOS, 4, false, false, false, "Head Butt Pokémon", Type.ROCK, null, 1.6, 102.5, Abilities.MOLD_BREAKER, Abilities.NONE, Abilities.SHEER_FORCE, 495, 97, 165, 60, 65, 50, 58, 45, 70, 173, GrowthRate.ERRATIC, 87.5, false),
    new PokemonSpecies(Species.SHIELDON, 4, false, false, false, "Shield Pokémon", Type.ROCK, Type.STEEL, 0.5, 57, Abilities.STURDY, Abilities.NONE, Abilities.SOUNDPROOF, 350, 30, 42, 118, 42, 88, 30, 45, 70, 70, GrowthRate.ERRATIC, 87.5, false),
    new PokemonSpecies(Species.BASTIODON, 4, false, false, false, "Shield Pokémon", Type.ROCK, Type.STEEL, 1.3, 149.5, Abilities.STURDY, Abilities.NONE, Abilities.SOUNDPROOF, 495, 60, 52, 168, 47, 138, 30, 45, 70, 173, GrowthRate.ERRATIC, 87.5, false),
    new PokemonSpecies(Species.BURMY, 4, false, false, false, "Bagworm Pokémon", Type.BUG, null, 0.2, 3.4, Abilities.SHED_SKIN, Abilities.NONE, Abilities.OVERCOAT, 224, 40, 29, 45, 29, 45, 36, 120, 70, 45, GrowthRate.MEDIUM_FAST, 50, false, true,
      new PokemonForm("Plant Cloak", "plant", Type.BUG, null, 0.2, 3.4, Abilities.SHED_SKIN, Abilities.NONE, Abilities.OVERCOAT, 224, 40, 29, 45, 29, 45, 36, 120, 70, 45, false, null, true),
      new PokemonForm("Sandy Cloak", "sandy", Type.BUG, null, 0.2, 3.4, Abilities.SHED_SKIN, Abilities.NONE, Abilities.OVERCOAT, 224, 40, 29, 45, 29, 45, 36, 120, 70, 45, false, null, true),
      new PokemonForm("Trash Cloak", "trash", Type.BUG, null, 0.2, 3.4, Abilities.SHED_SKIN, Abilities.NONE, Abilities.OVERCOAT, 224, 40, 29, 45, 29, 45, 36, 120, 70, 45, false, null, true),
    ),
    new PokemonSpecies(Species.WORMADAM, 4, false, false, false, "Bagworm Pokémon", Type.BUG, Type.GRASS, 0.5, 6.5, Abilities.ANTICIPATION, Abilities.NONE, Abilities.OVERCOAT, 424, 60, 59, 85, 79, 105, 36, 45, 70, 148, GrowthRate.MEDIUM_FAST, 0, false, false,
      new PokemonForm("Plant Cloak", "plant", Type.BUG, Type.GRASS, 0.5, 6.5, Abilities.ANTICIPATION, Abilities.NONE, Abilities.OVERCOAT, 424, 60, 59, 85, 79, 105, 36, 45, 70, 148, false, null, true),
      new PokemonForm("Sandy Cloak", "sandy", Type.BUG, Type.GROUND, 0.5, 6.5, Abilities.ANTICIPATION, Abilities.NONE, Abilities.OVERCOAT, 424, 60, 79, 105, 59, 85, 36, 45, 70, 148, false, null, true),
      new PokemonForm("Trash Cloak", "trash", Type.BUG, Type.STEEL, 0.5, 6.5, Abilities.ANTICIPATION, Abilities.NONE, Abilities.OVERCOAT, 424, 60, 69, 95, 69, 95, 36, 45, 70, 148, false, null, true),
    ),
    new PokemonSpecies(Species.MOTHIM, 4, false, false, false, "Moth Pokémon", Type.BUG, Type.FLYING, 0.9, 23.3, Abilities.SWARM, Abilities.NONE, Abilities.TINTED_LENS, 424, 70, 94, 50, 94, 50, 66, 45, 70, 148, GrowthRate.MEDIUM_FAST, 100, false),
    new PokemonSpecies(Species.COMBEE, 4, false, false, false, "Tiny Bee Pokémon", Type.BUG, Type.FLYING, 0.3, 5.5, Abilities.HONEY_GATHER, Abilities.NONE, Abilities.HUSTLE, 244, 30, 30, 42, 30, 42, 70, 120, 50, 49, GrowthRate.MEDIUM_SLOW, 87.5, true),
    new PokemonSpecies(Species.VESPIQUEN, 4, false, false, false, "Beehive Pokémon", Type.BUG, Type.FLYING, 1.2, 38.5, Abilities.PRESSURE, Abilities.NONE, Abilities.UNNERVE, 474, 70, 80, 102, 80, 102, 40, 45, 50, 166, GrowthRate.MEDIUM_SLOW, 0, false),
    new PokemonSpecies(Species.PACHIRISU, 4, false, false, false, "EleSquirrel Pokémon", Type.ELECTRIC, null, 0.4, 3.9, Abilities.RUN_AWAY, Abilities.PICKUP, Abilities.VOLT_ABSORB, 405, 60, 45, 70, 45, 90, 95, 200, 100, 142, GrowthRate.MEDIUM_FAST, 50, true),
    new PokemonSpecies(Species.BUIZEL, 4, false, false, false, "Sea Weasel Pokémon", Type.WATER, null, 0.7, 29.5, Abilities.SWIFT_SWIM, Abilities.NONE, Abilities.WATER_VEIL, 330, 55, 65, 35, 60, 30, 85, 190, 70, 66, GrowthRate.MEDIUM_FAST, 50, true),
    new PokemonSpecies(Species.FLOATZEL, 4, false, false, false, "Sea Weasel Pokémon", Type.WATER, null, 1.1, 33.5, Abilities.SWIFT_SWIM, Abilities.NONE, Abilities.WATER_VEIL, 495, 85, 105, 55, 85, 50, 115, 75, 70, 173, GrowthRate.MEDIUM_FAST, 50, true),
    new PokemonSpecies(Species.CHERUBI, 4, false, false, false, "Cherry Pokémon", Type.GRASS, null, 0.4, 3.3, Abilities.CHLOROPHYLL, Abilities.NONE, Abilities.NONE, 275, 45, 35, 45, 62, 53, 35, 190, 50, 55, GrowthRate.MEDIUM_FAST, 50, false),
    new PokemonSpecies(Species.CHERRIM, 4, false, false, false, "Blossom Pokémon", Type.GRASS, null, 0.5, 9.3, Abilities.FLOWER_GIFT, Abilities.NONE, Abilities.NONE, 450, 70, 60, 70, 87, 78, 85, 75, 50, 158, GrowthRate.MEDIUM_FAST, 50, false, true,
      new PokemonForm("Overcast Form", "overcast", Type.GRASS, null, 0.5, 9.3, Abilities.FLOWER_GIFT, Abilities.NONE, Abilities.NONE, 450, 70, 60, 70, 87, 78, 85, 75, 50, 158, false, null, true),
      new PokemonForm("Sunshine Form", "sunshine", Type.GRASS, null, 0.5, 9.3, Abilities.FLOWER_GIFT, Abilities.NONE, Abilities.NONE, 450, 70, 60, 70, 87, 78, 85, 75, 50, 158),
    ),
    new PokemonSpecies(Species.SHELLOS, 4, false, false, false, "Sea Slug Pokémon", Type.WATER, null, 0.3, 6.3, Abilities.STICKY_HOLD, Abilities.STORM_DRAIN, Abilities.SAND_FORCE, 325, 76, 48, 48, 57, 62, 34, 190, 50, 65, GrowthRate.MEDIUM_FAST, 50, false, false,
      new PokemonForm("East Sea", "east", Type.WATER, null, 0.3, 6.3, Abilities.STICKY_HOLD, Abilities.STORM_DRAIN, Abilities.SAND_FORCE, 325, 76, 48, 48, 57, 62, 34, 190, 50, 65, false, null, true),
      new PokemonForm("West Sea", "west", Type.WATER, null, 0.3, 6.3, Abilities.STICKY_HOLD, Abilities.STORM_DRAIN, Abilities.SAND_FORCE, 325, 76, 48, 48, 57, 62, 34, 190, 50, 65, false, null, true),
    ),
    new PokemonSpecies(Species.GASTRODON, 4, false, false, false, "Sea Slug Pokémon", Type.WATER, Type.GROUND, 0.9, 29.9, Abilities.STICKY_HOLD, Abilities.STORM_DRAIN, Abilities.SAND_FORCE, 475, 111, 83, 68, 92, 82, 39, 75, 50, 166, GrowthRate.MEDIUM_FAST, 50, false, false,
      new PokemonForm("East Sea", "east", Type.WATER, Type.GROUND, 0.9, 29.9, Abilities.STICKY_HOLD, Abilities.STORM_DRAIN, Abilities.SAND_FORCE, 475, 111, 83, 68, 92, 82, 39, 75, 50, 166, false, null, true),
      new PokemonForm("West Sea", "west", Type.WATER, Type.GROUND, 0.9, 29.9, Abilities.STICKY_HOLD, Abilities.STORM_DRAIN, Abilities.SAND_FORCE, 475, 111, 83, 68, 92, 82, 39, 75, 50, 166, false, null, true),
    ),
    new PokemonSpecies(Species.AMBIPOM, 4, false, false, false, "Long Tail Pokémon", Type.NORMAL, null, 1.2, 20.3, Abilities.TECHNICIAN, Abilities.PICKUP, Abilities.SKILL_LINK, 482, 75, 100, 66, 60, 66, 115, 45, 100, 169, GrowthRate.FAST, 50, true),
    new PokemonSpecies(Species.DRIFLOON, 4, false, false, false, "Balloon Pokémon", Type.GHOST, Type.FLYING, 0.4, 1.2, Abilities.AFTERMATH, Abilities.UNBURDEN, Abilities.FLARE_BOOST, 348, 90, 50, 34, 60, 44, 70, 125, 50, 70, GrowthRate.FLUCTUATING, 50, false),
    new PokemonSpecies(Species.DRIFBLIM, 4, false, false, false, "Blimp Pokémon", Type.GHOST, Type.FLYING, 1.2, 15, Abilities.AFTERMATH, Abilities.UNBURDEN, Abilities.FLARE_BOOST, 498, 150, 80, 44, 90, 54, 80, 60, 50, 174, GrowthRate.FLUCTUATING, 50, false),
    new PokemonSpecies(Species.BUNEARY, 4, false, false, false, "Rabbit Pokémon", Type.NORMAL, null, 0.4, 5.5, Abilities.RUN_AWAY, Abilities.KLUTZ, Abilities.LIMBER, 350, 55, 66, 44, 44, 56, 85, 190, 0, 70, GrowthRate.MEDIUM_FAST, 50, false),
    new PokemonSpecies(Species.LOPUNNY, 4, false, false, false, "Rabbit Pokémon", Type.NORMAL, null, 1.2, 33.3, Abilities.CUTE_CHARM, Abilities.KLUTZ, Abilities.LIMBER, 480, 65, 76, 84, 54, 96, 105, 60, 140, 168, GrowthRate.MEDIUM_FAST, 50, false, true,
      new PokemonForm("Normal", "", Type.NORMAL, null, 1.2, 33.3, Abilities.CUTE_CHARM, Abilities.KLUTZ, Abilities.LIMBER, 480, 65, 76, 84, 54, 96, 105, 60, 140, 168, false, null, true),
      new PokemonForm("Mega", SpeciesFormKey.MEGA, Type.NORMAL, Type.FIGHTING, 1.3, 28.3, Abilities.SCRAPPY, Abilities.SCRAPPY, Abilities.SCRAPPY, 580, 65, 136, 94, 54, 96, 135, 60, 140, 168),
    ),
    new PokemonSpecies(Species.MISMAGIUS, 4, false, false, false, "Magical Pokémon", Type.GHOST, null, 0.9, 4.4, Abilities.LEVITATE, Abilities.NONE, Abilities.NONE, 495, 60, 60, 60, 105, 105, 105, 45, 35, 173, GrowthRate.FAST, 50, false),
    new PokemonSpecies(Species.HONCHKROW, 4, false, false, false, "Big Boss Pokémon", Type.DARK, Type.FLYING, 0.9, 27.3, Abilities.INSOMNIA, Abilities.SUPER_LUCK, Abilities.MOXIE, 505, 100, 125, 52, 105, 52, 71, 30, 35, 177, GrowthRate.MEDIUM_SLOW, 50, false),
    new PokemonSpecies(Species.GLAMEOW, 4, false, false, false, "Catty Pokémon", Type.NORMAL, null, 0.5, 3.9, Abilities.LIMBER, Abilities.OWN_TEMPO, Abilities.KEEN_EYE, 310, 49, 55, 42, 42, 37, 85, 190, 70, 62, GrowthRate.FAST, 25, false),
    new PokemonSpecies(Species.PURUGLY, 4, false, false, false, "Tiger Cat Pokémon", Type.NORMAL, null, 1, 43.8, Abilities.THICK_FAT, Abilities.OWN_TEMPO, Abilities.DEFIANT, 452, 71, 82, 64, 64, 59, 112, 75, 70, 158, GrowthRate.FAST, 25, false),
    new PokemonSpecies(Species.CHINGLING, 4, false, false, false, "Bell Pokémon", Type.PSYCHIC, null, 0.2, 0.6, Abilities.LEVITATE, Abilities.NONE, Abilities.NONE, 285, 45, 30, 50, 65, 50, 45, 120, 70, 57, GrowthRate.FAST, 50, false),
    new PokemonSpecies(Species.STUNKY, 4, false, false, false, "Skunk Pokémon", Type.POISON, Type.DARK, 0.4, 19.2, Abilities.STENCH, Abilities.AFTERMATH, Abilities.KEEN_EYE, 329, 63, 63, 47, 41, 41, 74, 225, 50, 66, GrowthRate.MEDIUM_FAST, 50, false),
    new PokemonSpecies(Species.SKUNTANK, 4, false, false, false, "Skunk Pokémon", Type.POISON, Type.DARK, 1, 38, Abilities.STENCH, Abilities.AFTERMATH, Abilities.KEEN_EYE, 479, 103, 93, 67, 71, 61, 84, 60, 50, 168, GrowthRate.MEDIUM_FAST, 50, false),
    new PokemonSpecies(Species.BRONZOR, 4, false, false, false, "Bronze Pokémon", Type.STEEL, Type.PSYCHIC, 0.5, 60.5, Abilities.LEVITATE, Abilities.HEATPROOF, Abilities.HEAVY_METAL, 300, 57, 24, 86, 24, 86, 23, 255, 50, 60, GrowthRate.MEDIUM_FAST, null, false),
    new PokemonSpecies(Species.BRONZONG, 4, false, false, false, "Bronze Bell Pokémon", Type.STEEL, Type.PSYCHIC, 1.3, 187, Abilities.LEVITATE, Abilities.HEATPROOF, Abilities.HEAVY_METAL, 500, 67, 89, 116, 79, 116, 33, 90, 50, 175, GrowthRate.MEDIUM_FAST, null, false),
    new PokemonSpecies(Species.BONSLY, 4, false, false, false, "Bonsai Pokémon", Type.ROCK, null, 0.5, 15, Abilities.STURDY, Abilities.ROCK_HEAD, Abilities.RATTLED, 290, 50, 80, 95, 10, 45, 10, 255, 50, 58, GrowthRate.MEDIUM_FAST, 50, false),
    new PokemonSpecies(Species.MIME_JR, 4, false, false, false, "Mime Pokémon", Type.PSYCHIC, Type.FAIRY, 0.6, 13, Abilities.SOUNDPROOF, Abilities.FILTER, Abilities.TECHNICIAN, 310, 20, 25, 45, 70, 90, 60, 145, 50, 62, GrowthRate.MEDIUM_FAST, 50, false),
    new PokemonSpecies(Species.HAPPINY, 4, false, false, false, "Playhouse Pokémon", Type.NORMAL, null, 0.6, 24.4, Abilities.NATURAL_CURE, Abilities.SERENE_GRACE, Abilities.FRIEND_GUARD, 220, 100, 5, 5, 15, 65, 30, 130, 140, 110, GrowthRate.FAST, 0, false),
    new PokemonSpecies(Species.CHATOT, 4, false, false, false, "Music Note Pokémon", Type.NORMAL, Type.FLYING, 0.5, 1.9, Abilities.KEEN_EYE, Abilities.TANGLED_FEET, Abilities.BIG_PECKS, 411, 76, 65, 45, 92, 42, 91, 30, 35, 144, GrowthRate.MEDIUM_SLOW, 50, false),
    new PokemonSpecies(Species.SPIRITOMB, 4, false, false, false, "Forbidden Pokémon", Type.GHOST, Type.DARK, 1, 108, Abilities.PRESSURE, Abilities.NONE, Abilities.INFILTRATOR, 485, 50, 92, 108, 92, 108, 35, 100, 50, 170, GrowthRate.MEDIUM_FAST, 50, false),
    new PokemonSpecies(Species.GIBLE, 4, false, false, false, "Land Shark Pokémon", Type.DRAGON, Type.GROUND, 0.7, 20.5, Abilities.SAND_VEIL, Abilities.NONE, Abilities.ROUGH_SKIN, 300, 58, 70, 45, 40, 45, 42, 45, 50, 60, GrowthRate.SLOW, 50, true),
    new PokemonSpecies(Species.GABITE, 4, false, false, false, "Cave Pokémon", Type.DRAGON, Type.GROUND, 1.4, 56, Abilities.SAND_VEIL, Abilities.NONE, Abilities.ROUGH_SKIN, 410, 68, 90, 65, 50, 55, 82, 45, 50, 144, GrowthRate.SLOW, 50, true),
    new PokemonSpecies(Species.GARCHOMP, 4, false, false, false, "Mach Pokémon", Type.DRAGON, Type.GROUND, 1.9, 95, Abilities.SAND_VEIL, Abilities.NONE, Abilities.ROUGH_SKIN, 600, 108, 130, 95, 80, 85, 102, 45, 50, 300, GrowthRate.SLOW, 50, true, true,
      new PokemonForm("Normal", "", Type.DRAGON, Type.GROUND, 1.9, 95, Abilities.SAND_VEIL, Abilities.NONE, Abilities.ROUGH_SKIN, 600, 108, 130, 95, 80, 85, 102, 45, 50, 300, true, null, true),
      new PokemonForm("Mega", SpeciesFormKey.MEGA, Type.DRAGON, Type.GROUND, 1.9, 95, Abilities.SAND_FORCE, Abilities.NONE, Abilities.SAND_FORCE, 700, 108, 170, 115, 120, 95, 92, 45, 50, 300, true),
    ),
    new PokemonSpecies(Species.MUNCHLAX, 4, false, false, false, "Big Eater Pokémon", Type.NORMAL, null, 0.6, 105, Abilities.PICKUP, Abilities.THICK_FAT, Abilities.GLUTTONY, 390, 135, 85, 40, 40, 85, 5, 50, 50, 78, GrowthRate.SLOW, 87.5, false),
    new PokemonSpecies(Species.RIOLU, 4, false, false, false, "Emanation Pokémon", Type.FIGHTING, null, 0.7, 20.2, Abilities.STEADFAST, Abilities.INNER_FOCUS, Abilities.PRANKSTER, 285, 40, 70, 40, 35, 40, 60, 75, 50, 57, GrowthRate.MEDIUM_SLOW, 87.5, false),
    new PokemonSpecies(Species.LUCARIO, 4, false, false, false, "Aura Pokémon", Type.FIGHTING, Type.STEEL, 1.2, 54, Abilities.STEADFAST, Abilities.INNER_FOCUS, Abilities.JUSTIFIED, 525, 70, 110, 70, 115, 70, 90, 45, 50, 184, GrowthRate.MEDIUM_SLOW, 87.5, false, true,
      new PokemonForm("Normal", "", Type.FIGHTING, Type.STEEL, 1.2, 54, Abilities.STEADFAST, Abilities.INNER_FOCUS, Abilities.JUSTIFIED, 525, 70, 110, 70, 115, 70, 90, 45, 50, 184, false, null, true),
      new PokemonForm("Mega", SpeciesFormKey.MEGA, Type.FIGHTING, Type.STEEL, 1.3, 57.5, Abilities.ADAPTABILITY, Abilities.ADAPTABILITY, Abilities.ADAPTABILITY, 625, 70, 145, 88, 140, 70, 112, 45, 50, 184),
    ),
    new PokemonSpecies(Species.HIPPOPOTAS, 4, false, false, false, "Hippo Pokémon", Type.GROUND, null, 0.8, 49.5, Abilities.SAND_STREAM, Abilities.NONE, Abilities.SAND_FORCE, 330, 68, 72, 78, 38, 42, 32, 140, 50, 66, GrowthRate.SLOW, 50, true),
    new PokemonSpecies(Species.HIPPOWDON, 4, false, false, false, "Heavyweight Pokémon", Type.GROUND, null, 2, 300, Abilities.SAND_STREAM, Abilities.NONE, Abilities.SAND_FORCE, 525, 108, 112, 118, 68, 72, 47, 60, 50, 184, GrowthRate.SLOW, 50, true),
    new PokemonSpecies(Species.SKORUPI, 4, false, false, false, "Scorpion Pokémon", Type.POISON, Type.BUG, 0.8, 12, Abilities.BATTLE_ARMOR, Abilities.SNIPER, Abilities.KEEN_EYE, 330, 40, 50, 90, 30, 55, 65, 120, 50, 66, GrowthRate.SLOW, 50, false),
    new PokemonSpecies(Species.DRAPION, 4, false, false, false, "Ogre Scorpion Pokémon", Type.POISON, Type.DARK, 1.3, 61.5, Abilities.BATTLE_ARMOR, Abilities.SNIPER, Abilities.KEEN_EYE, 500, 70, 90, 110, 60, 75, 95, 45, 50, 175, GrowthRate.SLOW, 50, false),
    new PokemonSpecies(Species.CROAGUNK, 4, false, false, false, "Toxic Mouth Pokémon", Type.POISON, Type.FIGHTING, 0.7, 23, Abilities.ANTICIPATION, Abilities.DRY_SKIN, Abilities.POISON_TOUCH, 300, 48, 61, 40, 61, 40, 50, 140, 100, 60, GrowthRate.MEDIUM_FAST, 50, true),
    new PokemonSpecies(Species.TOXICROAK, 4, false, false, false, "Toxic Mouth Pokémon", Type.POISON, Type.FIGHTING, 1.3, 44.4, Abilities.ANTICIPATION, Abilities.DRY_SKIN, Abilities.POISON_TOUCH, 490, 83, 106, 65, 86, 65, 85, 75, 50, 172, GrowthRate.MEDIUM_FAST, 50, true),
    new PokemonSpecies(Species.CARNIVINE, 4, false, false, false, "Bug Catcher Pokémon", Type.GRASS, null, 1.4, 27, Abilities.LEVITATE, Abilities.NONE, Abilities.NONE, 454, 74, 100, 72, 90, 72, 46, 200, 70, 159, GrowthRate.SLOW, 50, false),
    new PokemonSpecies(Species.FINNEON, 4, false, false, false, "Wing Fish Pokémon", Type.WATER, null, 0.4, 7, Abilities.SWIFT_SWIM, Abilities.STORM_DRAIN, Abilities.WATER_VEIL, 330, 49, 49, 56, 49, 61, 66, 190, 70, 66, GrowthRate.ERRATIC, 50, true),
    new PokemonSpecies(Species.LUMINEON, 4, false, false, false, "Neon Pokémon", Type.WATER, null, 1.2, 24, Abilities.SWIFT_SWIM, Abilities.STORM_DRAIN, Abilities.WATER_VEIL, 460, 69, 69, 76, 69, 86, 91, 75, 70, 161, GrowthRate.ERRATIC, 50, true),
    new PokemonSpecies(Species.MANTYKE, 4, false, false, false, "Kite Pokémon", Type.WATER, Type.FLYING, 1, 65, Abilities.SWIFT_SWIM, Abilities.WATER_ABSORB, Abilities.WATER_VEIL, 345, 45, 20, 50, 60, 120, 50, 25, 50, 69, GrowthRate.SLOW, 50, false),
    new PokemonSpecies(Species.SNOVER, 4, false, false, false, "Frost Tree Pokémon", Type.GRASS, Type.ICE, 1, 50.5, Abilities.SNOW_WARNING, Abilities.NONE, Abilities.SOUNDPROOF, 334, 60, 62, 50, 62, 60, 40, 120, 50, 67, GrowthRate.SLOW, 50, true),
    new PokemonSpecies(Species.ABOMASNOW, 4, false, false, false, "Frost Tree Pokémon", Type.GRASS, Type.ICE, 2.2, 135.5, Abilities.SNOW_WARNING, Abilities.NONE, Abilities.SOUNDPROOF, 494, 90, 92, 75, 92, 85, 60, 60, 50, 173, GrowthRate.SLOW, 50, true, true,
      new PokemonForm("Normal", "", Type.GRASS, Type.ICE, 2.2, 135.5, Abilities.SNOW_WARNING, Abilities.NONE, Abilities.SOUNDPROOF, 494, 90, 92, 75, 92, 85, 60, 60, 50, 173, true, null, true),
      new PokemonForm("Mega", SpeciesFormKey.MEGA, Type.GRASS, Type.ICE, 2.7, 185, Abilities.SNOW_WARNING, Abilities.NONE, Abilities.SNOW_WARNING, 594, 90, 132, 105, 132, 105, 30, 60, 50, 173, true),
    ),
    new PokemonSpecies(Species.WEAVILE, 4, false, false, false, "Sharp Claw Pokémon", Type.DARK, Type.ICE, 1.1, 34, Abilities.PRESSURE, Abilities.NONE, Abilities.PICKPOCKET, 510, 70, 120, 65, 45, 85, 125, 45, 35, 179, GrowthRate.MEDIUM_SLOW, 50, true),
    new PokemonSpecies(Species.MAGNEZONE, 4, false, false, false, "Magnet Area Pokémon", Type.ELECTRIC, Type.STEEL, 1.2, 180, Abilities.MAGNET_PULL, Abilities.STURDY, Abilities.ANALYTIC, 535, 70, 70, 115, 130, 90, 60, 30, 50, 268, GrowthRate.MEDIUM_FAST, null, false),
    new PokemonSpecies(Species.LICKILICKY, 4, false, false, false, "Licking Pokémon", Type.NORMAL, null, 1.7, 140, Abilities.OWN_TEMPO, Abilities.OBLIVIOUS, Abilities.CLOUD_NINE, 515, 110, 85, 95, 80, 95, 50, 30, 50, 180, GrowthRate.MEDIUM_FAST, 50, false),
    new PokemonSpecies(Species.RHYPERIOR, 4, false, false, false, "Drill Pokémon", Type.GROUND, Type.ROCK, 2.4, 282.8, Abilities.LIGHTNING_ROD, Abilities.SOLID_ROCK, Abilities.RECKLESS, 535, 115, 140, 130, 55, 55, 40, 30, 50, 268, GrowthRate.SLOW, 50, true),
    new PokemonSpecies(Species.TANGROWTH, 4, false, false, false, "Vine Pokémon", Type.GRASS, null, 2, 128.6, Abilities.CHLOROPHYLL, Abilities.LEAF_GUARD, Abilities.REGENERATOR, 535, 100, 100, 125, 110, 50, 50, 30, 50, 187, GrowthRate.MEDIUM_FAST, 50, true),
    new PokemonSpecies(Species.ELECTIVIRE, 4, false, false, false, "Thunderbolt Pokémon", Type.ELECTRIC, null, 1.8, 138.6, Abilities.MOTOR_DRIVE, Abilities.NONE, Abilities.VITAL_SPIRIT, 540, 75, 123, 67, 95, 85, 95, 30, 50, 270, GrowthRate.MEDIUM_FAST, 75, false),
    new PokemonSpecies(Species.MAGMORTAR, 4, false, false, false, "Blast Pokémon", Type.FIRE, null, 1.6, 68, Abilities.FLAME_BODY, Abilities.NONE, Abilities.VITAL_SPIRIT, 540, 75, 95, 67, 125, 95, 83, 30, 50, 270, GrowthRate.MEDIUM_FAST, 75, false),
    new PokemonSpecies(Species.TOGEKISS, 4, false, false, false, "Jubilee Pokémon", Type.FAIRY, Type.FLYING, 1.5, 38, Abilities.HUSTLE, Abilities.SERENE_GRACE, Abilities.SUPER_LUCK, 545, 85, 50, 95, 120, 115, 80, 30, 50, 273, GrowthRate.FAST, 87.5, false),
    new PokemonSpecies(Species.YANMEGA, 4, false, false, false, "Ogre Darner Pokémon", Type.BUG, Type.FLYING, 1.9, 51.5, Abilities.SPEED_BOOST, Abilities.TINTED_LENS, Abilities.FRISK, 515, 86, 76, 86, 116, 56, 95, 30, 70, 180, GrowthRate.MEDIUM_FAST, 50, false),
    new PokemonSpecies(Species.LEAFEON, 4, false, false, false, "Verdant Pokémon", Type.GRASS, null, 1, 25.5, Abilities.LEAF_GUARD, Abilities.NONE, Abilities.CHLOROPHYLL, 525, 65, 110, 130, 60, 65, 95, 45, 35, 184, GrowthRate.MEDIUM_FAST, 87.5, false),
    new PokemonSpecies(Species.GLACEON, 4, false, false, false, "Fresh Snow Pokémon", Type.ICE, null, 0.8, 25.9, Abilities.SNOW_CLOAK, Abilities.NONE, Abilities.ICE_BODY, 525, 65, 60, 110, 130, 95, 65, 45, 35, 184, GrowthRate.MEDIUM_FAST, 87.5, false),
    new PokemonSpecies(Species.GLISCOR, 4, false, false, false, "Fang Scorpion Pokémon", Type.GROUND, Type.FLYING, 2, 42.5, Abilities.HYPER_CUTTER, Abilities.SAND_VEIL, Abilities.POISON_HEAL, 510, 75, 95, 125, 45, 75, 95, 30, 70, 179, GrowthRate.MEDIUM_SLOW, 50, false),
    new PokemonSpecies(Species.MAMOSWINE, 4, false, false, false, "Twin Tusk Pokémon", Type.ICE, Type.GROUND, 2.5, 291, Abilities.OBLIVIOUS, Abilities.SNOW_CLOAK, Abilities.THICK_FAT, 530, 110, 130, 80, 70, 60, 80, 50, 50, 265, GrowthRate.SLOW, 50, true),
    new PokemonSpecies(Species.PORYGON_Z, 4, false, false, false, "Virtual Pokémon", Type.NORMAL, null, 0.9, 34, Abilities.ADAPTABILITY, Abilities.DOWNLOAD, Abilities.ANALYTIC, 535, 85, 80, 70, 135, 75, 90, 30, 50, 268, GrowthRate.MEDIUM_FAST, null, false),
    new PokemonSpecies(Species.GALLADE, 4, false, false, false, "Blade Pokémon", Type.PSYCHIC, Type.FIGHTING, 1.6, 52, Abilities.STEADFAST, Abilities.SHARPNESS, Abilities.JUSTIFIED, 518, 68, 125, 65, 65, 115, 80, 45, 35, 259, GrowthRate.SLOW, 100, false, true,
      new PokemonForm("Normal", "", Type.PSYCHIC, Type.FIGHTING, 1.6, 52, Abilities.STEADFAST, Abilities.SHARPNESS, Abilities.JUSTIFIED, 518, 68, 125, 65, 65, 115, 80, 45, 35, 259, false, null, true),
      new PokemonForm("Mega", SpeciesFormKey.MEGA, Type.PSYCHIC, Type.FIGHTING, 1.6, 56.4, Abilities.SHARPNESS, Abilities.SHARPNESS, Abilities.SHARPNESS, 618, 68, 165, 95, 65, 115, 110, 45, 35, 259),
    ),
    new PokemonSpecies(Species.PROBOPASS, 4, false, false, false, "Compass Pokémon", Type.ROCK, Type.STEEL, 1.4, 340, Abilities.STURDY, Abilities.MAGNET_PULL, Abilities.SAND_FORCE, 525, 60, 55, 145, 75, 150, 40, 60, 70, 184, GrowthRate.MEDIUM_FAST, 50, false),
    new PokemonSpecies(Species.DUSKNOIR, 4, false, false, false, "Gripper Pokémon", Type.GHOST, null, 2.2, 106.6, Abilities.PRESSURE, Abilities.NONE, Abilities.FRISK, 525, 45, 100, 135, 65, 135, 45, 45, 35, 263, GrowthRate.FAST, 50, false),
    new PokemonSpecies(Species.FROSLASS, 4, false, false, false, "Snow Land Pokémon", Type.ICE, Type.GHOST, 1.3, 26.6, Abilities.SNOW_CLOAK, Abilities.NONE, Abilities.CURSED_BODY, 480, 70, 80, 70, 80, 70, 110, 75, 50, 168, GrowthRate.MEDIUM_FAST, 0, false),
    new PokemonSpecies(Species.ROTOM, 4, false, false, false, "Plasma Pokémon", Type.ELECTRIC, Type.GHOST, 0.3, 0.3, Abilities.LEVITATE, Abilities.NONE, Abilities.NONE, 440, 50, 50, 77, 95, 77, 91, 45, 50, 154, GrowthRate.MEDIUM_FAST, null, false, false,
      new PokemonForm("Normal", "", Type.ELECTRIC, Type.GHOST, 0.3, 0.3, Abilities.LEVITATE, Abilities.NONE, Abilities.NONE, 440, 50, 50, 77, 95, 77, 91, 45, 50, 154, false, null, true),
      new PokemonForm("Heat", "heat", Type.ELECTRIC, Type.FIRE, 0.3, 0.3, Abilities.LEVITATE, Abilities.NONE, Abilities.NONE, 520, 50, 65, 107, 105, 107, 86, 45, 50, 154, false, null, true),
      new PokemonForm("Wash", "wash", Type.ELECTRIC, Type.WATER, 0.3, 0.3, Abilities.LEVITATE, Abilities.NONE, Abilities.NONE, 520, 50, 65, 107, 105, 107, 86, 45, 50, 154, false, null, true),
      new PokemonForm("Frost", "frost", Type.ELECTRIC, Type.ICE, 0.3, 0.3, Abilities.LEVITATE, Abilities.NONE, Abilities.NONE, 520, 50, 65, 107, 105, 107, 86, 45, 50, 154, false, null, true),
      new PokemonForm("Fan", "fan", Type.ELECTRIC, Type.FLYING, 0.3, 0.3, Abilities.LEVITATE, Abilities.NONE, Abilities.NONE, 520, 50, 65, 107, 105, 107, 86, 45, 50, 154, false, null, true),
      new PokemonForm("Mow", "mow", Type.ELECTRIC, Type.GRASS, 0.3, 0.3, Abilities.LEVITATE, Abilities.NONE, Abilities.NONE, 520, 50, 65, 107, 105, 107, 86, 45, 50, 154, false, null, true),
    ),
    new PokemonSpecies(Species.UXIE, 4, true, false, false, "Knowledge Pokémon", Type.PSYCHIC, null, 0.3, 0.3, Abilities.LEVITATE, Abilities.NONE, Abilities.NONE, 580, 75, 75, 130, 75, 130, 95, 3, 140, 290, GrowthRate.SLOW, null, false),
    new PokemonSpecies(Species.MESPRIT, 4, true, false, false, "Emotion Pokémon", Type.PSYCHIC, null, 0.3, 0.3, Abilities.LEVITATE, Abilities.NONE, Abilities.NONE, 580, 80, 105, 105, 105, 105, 80, 3, 140, 290, GrowthRate.SLOW, null, false),
    new PokemonSpecies(Species.AZELF, 4, true, false, false, "Willpower Pokémon", Type.PSYCHIC, null, 0.3, 0.3, Abilities.LEVITATE, Abilities.NONE, Abilities.NONE, 580, 75, 125, 70, 125, 70, 115, 3, 140, 290, GrowthRate.SLOW, null, false),
    new PokemonSpecies(Species.DIALGA, 4, false, true, false, "Temporal Pokémon", Type.STEEL, Type.DRAGON, 5.4, 683, Abilities.PRESSURE, Abilities.NONE, Abilities.TELEPATHY, 680, 100, 120, 120, 150, 100, 90, 3, 0, 340, GrowthRate.SLOW, null, false, false,
      new PokemonForm("Normal", "", Type.STEEL, Type.DRAGON, 5.4, 683, Abilities.PRESSURE, Abilities.NONE, Abilities.TELEPATHY, 680, 100, 120, 120, 150, 100, 90, 3, 0, 340, false, null, true),
      new PokemonForm("Origin Forme", "origin", Type.STEEL, Type.DRAGON, 7, 848.7, Abilities.PRESSURE, Abilities.NONE, Abilities.TELEPATHY, 680, 100, 100, 120, 150, 120, 90, 3, 0, 340),
    ),
    new PokemonSpecies(Species.PALKIA, 4, false, true, false, "Spatial Pokémon", Type.WATER, Type.DRAGON, 4.2, 336, Abilities.PRESSURE, Abilities.NONE, Abilities.TELEPATHY, 680, 90, 120, 100, 150, 120, 100, 3, 0, 340, GrowthRate.SLOW, null, false, false,
      new PokemonForm("Normal", "", Type.WATER, Type.DRAGON, 4.2, 336, Abilities.PRESSURE, Abilities.NONE, Abilities.TELEPATHY, 680, 90, 120, 100, 150, 120, 100, 3, 0, 340, false, null, true),
      new PokemonForm("Origin Forme", "origin", Type.WATER, Type.DRAGON, 6.3, 659, Abilities.PRESSURE, Abilities.NONE, Abilities.TELEPATHY, 680, 90, 100, 100, 150, 120, 120, 3, 0, 340),
    ),
    new PokemonSpecies(Species.HEATRAN, 4, true, false, false, "Lava Dome Pokémon", Type.FIRE, Type.STEEL, 1.7, 430, Abilities.FLASH_FIRE, Abilities.NONE, Abilities.FLAME_BODY, 600, 91, 90, 106, 130, 106, 77, 3, 100, 300, GrowthRate.SLOW, 50, false),
    new PokemonSpecies(Species.REGIGIGAS, 4, true, false, false, "Colossal Pokémon", Type.NORMAL, null, 3.7, 420, Abilities.SLOW_START, Abilities.NONE, Abilities.NORMALIZE, 670, 110, 160, 110, 80, 110, 100, 3, 0, 335, GrowthRate.SLOW, null, false),
    new PokemonSpecies(Species.GIRATINA, 4, false, true, false, "Renegade Pokémon", Type.GHOST, Type.DRAGON, 4.5, 750, Abilities.PRESSURE, Abilities.NONE, Abilities.TELEPATHY, 680, 150, 100, 120, 100, 120, 90, 3, 0, 340, GrowthRate.SLOW, null, false, true,
      new PokemonForm("Altered Forme", "altered", Type.GHOST, Type.DRAGON, 4.5, 750, Abilities.PRESSURE, Abilities.NONE, Abilities.TELEPATHY, 680, 150, 100, 120, 100, 120, 90, 3, 0, 340, false, null, true),
      new PokemonForm("Origin Forme", "origin", Type.GHOST, Type.DRAGON, 6.9, 650, Abilities.LEVITATE, Abilities.NONE, Abilities.NONE, 680, 150, 120, 100, 120, 100, 90, 3, 0, 340),
    ),
    new PokemonSpecies(Species.CRESSELIA, 4, true, false, false, "Lunar Pokémon", Type.PSYCHIC, null, 1.5, 85.6, Abilities.LEVITATE, Abilities.NONE, Abilities.NONE, 580, 120, 70, 110, 75, 120, 85, 3, 100, 300, GrowthRate.SLOW, 0, false),
    new PokemonSpecies(Species.PHIONE, 4, false, false, true, "Sea Drifter Pokémon", Type.WATER, null, 0.4, 3.1, Abilities.HYDRATION, Abilities.NONE, Abilities.NONE, 480, 80, 80, 80, 80, 80, 80, 30, 70, 216, GrowthRate.SLOW, null, false),
    new PokemonSpecies(Species.MANAPHY, 4, false, false, true, "Seafaring Pokémon", Type.WATER, null, 0.3, 1.4, Abilities.HYDRATION, Abilities.NONE, Abilities.NONE, 600, 100, 100, 100, 100, 100, 100, 3, 70, 270, GrowthRate.SLOW, null, false),
    new PokemonSpecies(Species.DARKRAI, 4, false, false, true, "Pitch-Black Pokémon", Type.DARK, null, 1.5, 50.5, Abilities.BAD_DREAMS, Abilities.NONE, Abilities.NONE, 600, 70, 90, 90, 135, 90, 125, 3, 0, 270, GrowthRate.SLOW, null, false),
    new PokemonSpecies(Species.SHAYMIN, 4, false, false, true, "Gratitude Pokémon", Type.GRASS, null, 0.2, 2.1, Abilities.NATURAL_CURE, Abilities.NONE, Abilities.NONE, 600, 100, 100, 100, 100, 100, 100, 45, 100, 270, GrowthRate.MEDIUM_SLOW, null, false, true,
      new PokemonForm("Land Forme", "land", Type.GRASS, null, 0.2, 2.1, Abilities.NATURAL_CURE, Abilities.NONE, Abilities.NONE, 600, 100, 100, 100, 100, 100, 100, 45, 100, 270, false, null, true),
      new PokemonForm("Sky Forme", "sky", Type.GRASS, Type.FLYING, 0.4, 5.2, Abilities.SERENE_GRACE, Abilities.NONE, Abilities.NONE, 600, 100, 103, 75, 120, 75, 127, 45, 100, 270),
    ),
    new PokemonSpecies(Species.ARCEUS, 4, false, false, true, "Alpha Pokémon", Type.NORMAL, null, 3.2, 320, Abilities.MULTITYPE, Abilities.NONE, Abilities.NONE, 720, 120, 120, 120, 120, 120, 120, 3, 0, 324, GrowthRate.SLOW, null, false, true,
      new PokemonForm("Normal", "normal", Type.NORMAL, null, 3.2, 320, Abilities.MULTITYPE, Abilities.NONE, Abilities.NONE, 720, 120, 120, 120, 120, 120, 120, 3, 0, 324, false, null, true),
      new PokemonForm("Fighting", "fighting", Type.FIGHTING, null, 3.2, 320, Abilities.MULTITYPE, Abilities.NONE, Abilities.NONE, 720, 120, 120, 120, 120, 120, 120, 3, 0, 324),
      new PokemonForm("Flying", "flying", Type.FLYING, null, 3.2, 320, Abilities.MULTITYPE, Abilities.NONE, Abilities.NONE, 720, 120, 120, 120, 120, 120, 120, 3, 0, 324),
      new PokemonForm("Poison", "poison", Type.POISON, null, 3.2, 320, Abilities.MULTITYPE, Abilities.NONE, Abilities.NONE, 720, 120, 120, 120, 120, 120, 120, 3, 0, 324),
      new PokemonForm("Ground", "ground", Type.GROUND, null, 3.2, 320, Abilities.MULTITYPE, Abilities.NONE, Abilities.NONE, 720, 120, 120, 120, 120, 120, 120, 3, 0, 324),
      new PokemonForm("Rock", "rock", Type.ROCK, null, 3.2, 320, Abilities.MULTITYPE, Abilities.NONE, Abilities.NONE, 720, 120, 120, 120, 120, 120, 120, 3, 0, 324),
      new PokemonForm("Bug", "bug", Type.BUG, null, 3.2, 320, Abilities.MULTITYPE, Abilities.NONE, Abilities.NONE, 720, 120, 120, 120, 120, 120, 120, 3, 0, 324),
      new PokemonForm("Ghost", "ghost", Type.GHOST, null, 3.2, 320, Abilities.MULTITYPE, Abilities.NONE, Abilities.NONE, 720, 120, 120, 120, 120, 120, 120, 3, 0, 324),
      new PokemonForm("Steel", "steel", Type.STEEL, null, 3.2, 320, Abilities.MULTITYPE, Abilities.NONE, Abilities.NONE, 720, 120, 120, 120, 120, 120, 120, 3, 0, 324),
      new PokemonForm("Fire", "fire", Type.FIRE, null, 3.2, 320, Abilities.MULTITYPE, Abilities.NONE, Abilities.NONE, 720, 120, 120, 120, 120, 120, 120, 3, 0, 324),
      new PokemonForm("Water", "water", Type.WATER, null, 3.2, 320, Abilities.MULTITYPE, Abilities.NONE, Abilities.NONE, 720, 120, 120, 120, 120, 120, 120, 3, 0, 324),
      new PokemonForm("Grass", "grass", Type.GRASS, null, 3.2, 320, Abilities.MULTITYPE, Abilities.NONE, Abilities.NONE, 720, 120, 120, 120, 120, 120, 120, 3, 0, 324),
      new PokemonForm("Electric", "electric", Type.ELECTRIC, null, 3.2, 320, Abilities.MULTITYPE, Abilities.NONE, Abilities.NONE, 720, 120, 120, 120, 120, 120, 120, 3, 0, 324),
      new PokemonForm("Psychic", "psychic", Type.PSYCHIC, null, 3.2, 320, Abilities.MULTITYPE, Abilities.NONE, Abilities.NONE, 720, 120, 120, 120, 120, 120, 120, 3, 0, 324),
      new PokemonForm("Ice", "ice", Type.ICE, null, 3.2, 320, Abilities.MULTITYPE, Abilities.NONE, Abilities.NONE, 720, 120, 120, 120, 120, 120, 120, 3, 0, 324),
      new PokemonForm("Dragon", "dragon", Type.DRAGON, null, 3.2, 320, Abilities.MULTITYPE, Abilities.NONE, Abilities.NONE, 720, 120, 120, 120, 120, 120, 120, 3, 0, 324),
      new PokemonForm("Dark", "dark", Type.DARK, null, 3.2, 320, Abilities.MULTITYPE, Abilities.NONE, Abilities.NONE, 720, 120, 120, 120, 120, 120, 120, 3, 0, 324),
      new PokemonForm("Fairy", "fairy", Type.FAIRY, null, 3.2, 320, Abilities.MULTITYPE, Abilities.NONE, Abilities.NONE, 720, 120, 120, 120, 120, 120, 120, 3, 0, 324),
      new PokemonForm("???", "unknown", Type.UNKNOWN, null, 3.2, 320, Abilities.MULTITYPE, Abilities.NONE, Abilities.NONE, 720, 120, 120, 120, 120, 120, 120, 3, 0, 324),
    ),
    new PokemonSpecies(Species.VICTINI, 5, false, false, true, "Victory Pokémon", Type.PSYCHIC, Type.FIRE, 0.4, 4, Abilities.VICTORY_STAR, Abilities.NONE, Abilities.NONE, 600, 100, 100, 100, 100, 100, 100, 3, 100, 300, GrowthRate.SLOW, null, false),
    new PokemonSpecies(Species.SNIVY, 5, false, false, false, "Grass Snake Pokémon", Type.GRASS, null, 0.6, 8.1, Abilities.OVERGROW, Abilities.NONE, Abilities.CONTRARY, 308, 45, 45, 55, 45, 55, 63, 45, 70, 62, GrowthRate.MEDIUM_SLOW, 87.5, false),
    new PokemonSpecies(Species.SERVINE, 5, false, false, false, "Grass Snake Pokémon", Type.GRASS, null, 0.8, 16, Abilities.OVERGROW, Abilities.NONE, Abilities.CONTRARY, 413, 60, 60, 75, 60, 75, 83, 45, 70, 145, GrowthRate.MEDIUM_SLOW, 87.5, false),
    new PokemonSpecies(Species.SERPERIOR, 5, false, false, false, "Regal Pokémon", Type.GRASS, null, 3.3, 63, Abilities.OVERGROW, Abilities.NONE, Abilities.CONTRARY, 528, 75, 75, 95, 75, 95, 113, 45, 70, 238, GrowthRate.MEDIUM_SLOW, 87.5, false),
    new PokemonSpecies(Species.TEPIG, 5, false, false, false, "Fire Pig Pokémon", Type.FIRE, null, 0.5, 9.9, Abilities.BLAZE, Abilities.NONE, Abilities.THICK_FAT, 308, 65, 63, 45, 45, 45, 45, 45, 70, 62, GrowthRate.MEDIUM_SLOW, 87.5, false),
    new PokemonSpecies(Species.PIGNITE, 5, false, false, false, "Fire Pig Pokémon", Type.FIRE, Type.FIGHTING, 1, 55.5, Abilities.BLAZE, Abilities.NONE, Abilities.THICK_FAT, 418, 90, 93, 55, 70, 55, 55, 45, 70, 146, GrowthRate.MEDIUM_SLOW, 87.5, false),
    new PokemonSpecies(Species.EMBOAR, 5, false, false, false, "Mega Fire Pig Pokémon", Type.FIRE, Type.FIGHTING, 1.6, 150, Abilities.BLAZE, Abilities.NONE, Abilities.RECKLESS, 528, 110, 123, 65, 100, 65, 65, 45, 70, 238, GrowthRate.MEDIUM_SLOW, 87.5, false),
    new PokemonSpecies(Species.OSHAWOTT, 5, false, false, false, "Sea Otter Pokémon", Type.WATER, null, 0.5, 5.9, Abilities.TORRENT, Abilities.NONE, Abilities.SHELL_ARMOR, 308, 55, 55, 45, 63, 45, 45, 45, 70, 62, GrowthRate.MEDIUM_SLOW, 87.5, false),
    new PokemonSpecies(Species.DEWOTT, 5, false, false, false, "Discipline Pokémon", Type.WATER, null, 0.8, 24.5, Abilities.TORRENT, Abilities.NONE, Abilities.SHELL_ARMOR, 413, 75, 75, 60, 83, 60, 60, 45, 70, 145, GrowthRate.MEDIUM_SLOW, 87.5, false),
    new PokemonSpecies(Species.SAMUROTT, 5, false, false, false, "Formidable Pokémon", Type.WATER, null, 1.5, 94.6, Abilities.TORRENT, Abilities.NONE, Abilities.SHELL_ARMOR, 528, 95, 100, 85, 108, 70, 70, 45, 70, 238, GrowthRate.MEDIUM_SLOW, 87.5, false),
    new PokemonSpecies(Species.PATRAT, 5, false, false, false, "Scout Pokémon", Type.NORMAL, null, 0.5, 11.6, Abilities.RUN_AWAY, Abilities.KEEN_EYE, Abilities.ANALYTIC, 255, 45, 55, 39, 35, 39, 42, 255, 70, 51, GrowthRate.MEDIUM_FAST, 50, false),
    new PokemonSpecies(Species.WATCHOG, 5, false, false, false, "Lookout Pokémon", Type.NORMAL, null, 1.1, 27, Abilities.ILLUMINATE, Abilities.KEEN_EYE, Abilities.ANALYTIC, 420, 60, 85, 69, 60, 69, 77, 255, 70, 147, GrowthRate.MEDIUM_FAST, 50, false),
    new PokemonSpecies(Species.LILLIPUP, 5, false, false, false, "Puppy Pokémon", Type.NORMAL, null, 0.4, 4.1, Abilities.VITAL_SPIRIT, Abilities.PICKUP, Abilities.RUN_AWAY, 275, 45, 60, 45, 25, 45, 55, 255, 50, 55, GrowthRate.MEDIUM_SLOW, 50, false),
    new PokemonSpecies(Species.HERDIER, 5, false, false, false, "Loyal Dog Pokémon", Type.NORMAL, null, 0.9, 14.7, Abilities.INTIMIDATE, Abilities.SAND_RUSH, Abilities.SCRAPPY, 370, 65, 80, 65, 35, 65, 60, 120, 50, 130, GrowthRate.MEDIUM_SLOW, 50, false),
    new PokemonSpecies(Species.STOUTLAND, 5, false, false, false, "Big-Hearted Pokémon", Type.NORMAL, null, 1.2, 61, Abilities.INTIMIDATE, Abilities.SAND_RUSH, Abilities.SCRAPPY, 500, 85, 110, 90, 45, 90, 80, 45, 50, 250, GrowthRate.MEDIUM_SLOW, 50, false),
    new PokemonSpecies(Species.PURRLOIN, 5, false, false, false, "Devious Pokémon", Type.DARK, null, 0.4, 10.1, Abilities.LIMBER, Abilities.UNBURDEN, Abilities.PRANKSTER, 281, 41, 50, 37, 50, 37, 66, 255, 50, 56, GrowthRate.MEDIUM_FAST, 50, false),
    new PokemonSpecies(Species.LIEPARD, 5, false, false, false, "Cruel Pokémon", Type.DARK, null, 1.1, 37.5, Abilities.LIMBER, Abilities.UNBURDEN, Abilities.PRANKSTER, 446, 64, 88, 50, 88, 50, 106, 90, 50, 156, GrowthRate.MEDIUM_FAST, 50, false),
    new PokemonSpecies(Species.PANSAGE, 5, false, false, false, "Grass Monkey Pokémon", Type.GRASS, null, 0.6, 10.5, Abilities.GLUTTONY, Abilities.NONE, Abilities.OVERGROW, 316, 50, 53, 48, 53, 48, 64, 190, 70, 63, GrowthRate.MEDIUM_FAST, 87.5, false),
    new PokemonSpecies(Species.SIMISAGE, 5, false, false, false, "Thorn Monkey Pokémon", Type.GRASS, null, 1.1, 30.5, Abilities.GLUTTONY, Abilities.NONE, Abilities.OVERGROW, 498, 75, 98, 63, 98, 63, 101, 75, 70, 174, GrowthRate.MEDIUM_FAST, 87.5, false),
    new PokemonSpecies(Species.PANSEAR, 5, false, false, false, "High Temp Pokémon", Type.FIRE, null, 0.6, 11, Abilities.GLUTTONY, Abilities.NONE, Abilities.BLAZE, 316, 50, 53, 48, 53, 48, 64, 190, 70, 63, GrowthRate.MEDIUM_FAST, 87.5, false),
    new PokemonSpecies(Species.SIMISEAR, 5, false, false, false, "Ember Pokémon", Type.FIRE, null, 1, 28, Abilities.GLUTTONY, Abilities.NONE, Abilities.BLAZE, 498, 75, 98, 63, 98, 63, 101, 75, 70, 174, GrowthRate.MEDIUM_FAST, 87.5, false),
    new PokemonSpecies(Species.PANPOUR, 5, false, false, false, "Spray Pokémon", Type.WATER, null, 0.6, 13.5, Abilities.GLUTTONY, Abilities.NONE, Abilities.TORRENT, 316, 50, 53, 48, 53, 48, 64, 190, 70, 63, GrowthRate.MEDIUM_FAST, 87.5, false),
    new PokemonSpecies(Species.SIMIPOUR, 5, false, false, false, "Geyser Pokémon", Type.WATER, null, 1, 29, Abilities.GLUTTONY, Abilities.NONE, Abilities.TORRENT, 498, 75, 98, 63, 98, 63, 101, 75, 70, 174, GrowthRate.MEDIUM_FAST, 87.5, false),
    new PokemonSpecies(Species.MUNNA, 5, false, false, false, "Dream Eater Pokémon", Type.PSYCHIC, null, 0.6, 23.3, Abilities.FOREWARN, Abilities.SYNCHRONIZE, Abilities.TELEPATHY, 292, 76, 25, 45, 67, 55, 24, 190, 50, 58, GrowthRate.FAST, 50, false),
    new PokemonSpecies(Species.MUSHARNA, 5, false, false, false, "Drowsing Pokémon", Type.PSYCHIC, null, 1.1, 60.5, Abilities.FOREWARN, Abilities.SYNCHRONIZE, Abilities.TELEPATHY, 487, 116, 55, 85, 107, 95, 29, 75, 50, 170, GrowthRate.FAST, 50, false),
    new PokemonSpecies(Species.PIDOVE, 5, false, false, false, "Tiny Pigeon Pokémon", Type.NORMAL, Type.FLYING, 0.3, 2.1, Abilities.BIG_PECKS, Abilities.SUPER_LUCK, Abilities.RIVALRY, 264, 50, 55, 50, 36, 30, 43, 255, 50, 53, GrowthRate.MEDIUM_SLOW, 50, false),
    new PokemonSpecies(Species.TRANQUILL, 5, false, false, false, "Wild Pigeon Pokémon", Type.NORMAL, Type.FLYING, 0.6, 15, Abilities.BIG_PECKS, Abilities.SUPER_LUCK, Abilities.RIVALRY, 358, 62, 77, 62, 50, 42, 65, 120, 50, 125, GrowthRate.MEDIUM_SLOW, 50, false),
    new PokemonSpecies(Species.UNFEZANT, 5, false, false, false, "Proud Pokémon", Type.NORMAL, Type.FLYING, 1.2, 29, Abilities.BIG_PECKS, Abilities.SUPER_LUCK, Abilities.RIVALRY, 488, 80, 115, 80, 65, 55, 93, 45, 50, 244, GrowthRate.MEDIUM_SLOW, 50, true),
    new PokemonSpecies(Species.BLITZLE, 5, false, false, false, "Electrified Pokémon", Type.ELECTRIC, null, 0.8, 29.8, Abilities.LIGHTNING_ROD, Abilities.MOTOR_DRIVE, Abilities.SAP_SIPPER, 295, 45, 60, 32, 50, 32, 76, 190, 70, 59, GrowthRate.MEDIUM_FAST, 50, false),
    new PokemonSpecies(Species.ZEBSTRIKA, 5, false, false, false, "Thunderbolt Pokémon", Type.ELECTRIC, null, 1.6, 79.5, Abilities.LIGHTNING_ROD, Abilities.MOTOR_DRIVE, Abilities.SAP_SIPPER, 497, 75, 100, 63, 80, 63, 116, 75, 70, 174, GrowthRate.MEDIUM_FAST, 50, false),
    new PokemonSpecies(Species.ROGGENROLA, 5, false, false, false, "Mantle Pokémon", Type.ROCK, null, 0.4, 18, Abilities.STURDY, Abilities.WEAK_ARMOR, Abilities.SAND_FORCE, 280, 55, 75, 85, 25, 25, 15, 255, 50, 56, GrowthRate.MEDIUM_SLOW, 50, false),
    new PokemonSpecies(Species.BOLDORE, 5, false, false, false, "Ore Pokémon", Type.ROCK, null, 0.9, 102, Abilities.STURDY, Abilities.WEAK_ARMOR, Abilities.SAND_FORCE, 390, 70, 105, 105, 50, 40, 20, 120, 50, 137, GrowthRate.MEDIUM_SLOW, 50, false),
    new PokemonSpecies(Species.GIGALITH, 5, false, false, false, "Compressed Pokémon", Type.ROCK, null, 1.7, 260, Abilities.STURDY, Abilities.SAND_STREAM, Abilities.SAND_FORCE, 515, 85, 135, 130, 60, 80, 25, 45, 50, 258, GrowthRate.MEDIUM_SLOW, 50, false),
    new PokemonSpecies(Species.WOOBAT, 5, false, false, false, "Bat Pokémon", Type.PSYCHIC, Type.FLYING, 0.4, 2.1, Abilities.UNAWARE, Abilities.KLUTZ, Abilities.SIMPLE, 323, 65, 45, 43, 55, 43, 72, 190, 50, 65, GrowthRate.MEDIUM_FAST, 50, false),
    new PokemonSpecies(Species.SWOOBAT, 5, false, false, false, "Courting Pokémon", Type.PSYCHIC, Type.FLYING, 0.9, 10.5, Abilities.UNAWARE, Abilities.KLUTZ, Abilities.SIMPLE, 425, 67, 57, 55, 77, 55, 114, 45, 50, 149, GrowthRate.MEDIUM_FAST, 50, false),
    new PokemonSpecies(Species.DRILBUR, 5, false, false, false, "Mole Pokémon", Type.GROUND, null, 0.3, 8.5, Abilities.SAND_RUSH, Abilities.SAND_FORCE, Abilities.MOLD_BREAKER, 328, 60, 85, 40, 30, 45, 68, 120, 50, 66, GrowthRate.MEDIUM_FAST, 50, false),
    new PokemonSpecies(Species.EXCADRILL, 5, false, false, false, "Subterrene Pokémon", Type.GROUND, Type.STEEL, 0.7, 40.4, Abilities.SAND_RUSH, Abilities.SAND_FORCE, Abilities.MOLD_BREAKER, 508, 110, 135, 60, 50, 65, 88, 60, 50, 178, GrowthRate.MEDIUM_FAST, 50, false),
    new PokemonSpecies(Species.AUDINO, 5, false, false, false, "Hearing Pokémon", Type.NORMAL, null, 1.1, 31, Abilities.HEALER, Abilities.REGENERATOR, Abilities.KLUTZ, 445, 103, 60, 86, 60, 86, 50, 255, 50, 390, GrowthRate.FAST, 50, false, true,
      new PokemonForm("Normal", "", Type.NORMAL, null, 1.1, 31, Abilities.HEALER, Abilities.REGENERATOR, Abilities.KLUTZ, 445, 103, 60, 86, 60, 86, 50, 255, 50, 390, false, null, true),
      new PokemonForm("Mega", SpeciesFormKey.MEGA, Type.NORMAL, Type.FAIRY, 1.5, 32, Abilities.HEALER, Abilities.HEALER, Abilities.HEALER, 545, 103, 60, 126, 80, 126, 50, 255, 50, 390),
    ),
    new PokemonSpecies(Species.TIMBURR, 5, false, false, false, "Muscular Pokémon", Type.FIGHTING, null, 0.6, 12.5, Abilities.GUTS, Abilities.SHEER_FORCE, Abilities.IRON_FIST, 305, 75, 80, 55, 25, 35, 35, 180, 70, 61, GrowthRate.MEDIUM_SLOW, 75, false),
    new PokemonSpecies(Species.GURDURR, 5, false, false, false, "Muscular Pokémon", Type.FIGHTING, null, 1.2, 40, Abilities.GUTS, Abilities.SHEER_FORCE, Abilities.IRON_FIST, 405, 85, 105, 85, 40, 50, 40, 90, 50, 142, GrowthRate.MEDIUM_SLOW, 75, false),
    new PokemonSpecies(Species.CONKELDURR, 5, false, false, false, "Muscular Pokémon", Type.FIGHTING, null, 1.4, 87, Abilities.GUTS, Abilities.SHEER_FORCE, Abilities.IRON_FIST, 505, 105, 140, 95, 55, 65, 45, 45, 50, 253, GrowthRate.MEDIUM_SLOW, 75, false),
    new PokemonSpecies(Species.TYMPOLE, 5, false, false, false, "Tadpole Pokémon", Type.WATER, null, 0.5, 4.5, Abilities.SWIFT_SWIM, Abilities.HYDRATION, Abilities.WATER_ABSORB, 294, 50, 50, 40, 50, 40, 64, 255, 50, 59, GrowthRate.MEDIUM_SLOW, 50, false),
    new PokemonSpecies(Species.PALPITOAD, 5, false, false, false, "Vibration Pokémon", Type.WATER, Type.GROUND, 0.8, 17, Abilities.SWIFT_SWIM, Abilities.HYDRATION, Abilities.WATER_ABSORB, 384, 75, 65, 55, 65, 55, 69, 120, 50, 134, GrowthRate.MEDIUM_SLOW, 50, false),
    new PokemonSpecies(Species.SEISMITOAD, 5, false, false, false, "Vibration Pokémon", Type.WATER, Type.GROUND, 1.5, 62, Abilities.SWIFT_SWIM, Abilities.POISON_TOUCH, Abilities.WATER_ABSORB, 509, 105, 95, 75, 85, 75, 74, 45, 50, 255, GrowthRate.MEDIUM_SLOW, 50, false),
    new PokemonSpecies(Species.THROH, 5, false, false, false, "Judo Pokémon", Type.FIGHTING, null, 1.3, 55.5, Abilities.GUTS, Abilities.INNER_FOCUS, Abilities.MOLD_BREAKER, 465, 120, 100, 85, 30, 85, 45, 45, 50, 163, GrowthRate.MEDIUM_FAST, 100, false),
    new PokemonSpecies(Species.SAWK, 5, false, false, false, "Karate Pokémon", Type.FIGHTING, null, 1.4, 51, Abilities.STURDY, Abilities.INNER_FOCUS, Abilities.MOLD_BREAKER, 465, 75, 125, 75, 30, 75, 85, 45, 50, 163, GrowthRate.MEDIUM_FAST, 100, false),
    new PokemonSpecies(Species.SEWADDLE, 5, false, false, false, "Sewing Pokémon", Type.BUG, Type.GRASS, 0.3, 2.5, Abilities.SWARM, Abilities.CHLOROPHYLL, Abilities.OVERCOAT, 310, 45, 53, 70, 40, 60, 42, 255, 70, 62, GrowthRate.MEDIUM_SLOW, 50, false),
    new PokemonSpecies(Species.SWADLOON, 5, false, false, false, "Leaf-Wrapped Pokémon", Type.BUG, Type.GRASS, 0.5, 7.3, Abilities.LEAF_GUARD, Abilities.CHLOROPHYLL, Abilities.OVERCOAT, 380, 55, 63, 90, 50, 80, 42, 120, 70, 133, GrowthRate.MEDIUM_SLOW, 50, false),
    new PokemonSpecies(Species.LEAVANNY, 5, false, false, false, "Nurturing Pokémon", Type.BUG, Type.GRASS, 1.2, 20.5, Abilities.SWARM, Abilities.CHLOROPHYLL, Abilities.OVERCOAT, 500, 75, 103, 80, 70, 80, 92, 45, 70, 225, GrowthRate.MEDIUM_SLOW, 50, false),
    new PokemonSpecies(Species.VENIPEDE, 5, false, false, false, "Centipede Pokémon", Type.BUG, Type.POISON, 0.4, 5.3, Abilities.POISON_POINT, Abilities.SWARM, Abilities.SPEED_BOOST, 260, 30, 45, 59, 30, 39, 57, 255, 50, 52, GrowthRate.MEDIUM_SLOW, 50, false),
    new PokemonSpecies(Species.WHIRLIPEDE, 5, false, false, false, "Curlipede Pokémon", Type.BUG, Type.POISON, 1.2, 58.5, Abilities.POISON_POINT, Abilities.SWARM, Abilities.SPEED_BOOST, 360, 40, 55, 99, 40, 79, 47, 120, 50, 126, GrowthRate.MEDIUM_SLOW, 50, false),
    new PokemonSpecies(Species.SCOLIPEDE, 5, false, false, false, "Megapede Pokémon", Type.BUG, Type.POISON, 2.5, 200.5, Abilities.POISON_POINT, Abilities.SWARM, Abilities.SPEED_BOOST, 485, 60, 100, 89, 55, 69, 112, 45, 50, 243, GrowthRate.MEDIUM_SLOW, 50, false),
    new PokemonSpecies(Species.COTTONEE, 5, false, false, false, "Cotton Puff Pokémon", Type.GRASS, Type.FAIRY, 0.3, 0.6, Abilities.PRANKSTER, Abilities.INFILTRATOR, Abilities.CHLOROPHYLL, 280, 40, 27, 60, 37, 50, 66, 190, 50, 56, GrowthRate.MEDIUM_FAST, 50, false),
    new PokemonSpecies(Species.WHIMSICOTT, 5, false, false, false, "Windveiled Pokémon", Type.GRASS, Type.FAIRY, 0.7, 6.6, Abilities.PRANKSTER, Abilities.INFILTRATOR, Abilities.CHLOROPHYLL, 480, 60, 67, 85, 77, 75, 116, 75, 50, 168, GrowthRate.MEDIUM_FAST, 50, false),
    new PokemonSpecies(Species.PETILIL, 5, false, false, false, "Bulb Pokémon", Type.GRASS, null, 0.5, 6.6, Abilities.CHLOROPHYLL, Abilities.OWN_TEMPO, Abilities.LEAF_GUARD, 280, 45, 35, 50, 70, 50, 30, 190, 50, 56, GrowthRate.MEDIUM_FAST, 0, false),
    new PokemonSpecies(Species.LILLIGANT, 5, false, false, false, "Flowering Pokémon", Type.GRASS, null, 1.1, 16.3, Abilities.CHLOROPHYLL, Abilities.OWN_TEMPO, Abilities.LEAF_GUARD, 480, 70, 60, 75, 110, 75, 90, 75, 50, 168, GrowthRate.MEDIUM_FAST, 0, false),
    new PokemonSpecies(Species.BASCULIN, 5, false, false, false, "Hostile Pokémon", Type.WATER, null, 1, 18, Abilities.RECKLESS, Abilities.ADAPTABILITY, Abilities.MOLD_BREAKER, 460, 70, 92, 65, 80, 55, 98, 25, 50, 161, GrowthRate.MEDIUM_FAST, 50, false, false,
      new PokemonForm("Red-Striped Form", "red-striped", Type.WATER, null, 1, 18, Abilities.RECKLESS, Abilities.ADAPTABILITY, Abilities.MOLD_BREAKER, 460, 70, 92, 65, 80, 55, 98, 25, 50, 161, false, null, true),
      new PokemonForm("Blue-Striped Form", "blue-striped", Type.WATER, null, 1, 18, Abilities.ROCK_HEAD, Abilities.ADAPTABILITY, Abilities.MOLD_BREAKER, 460, 70, 92, 65, 80, 55, 98, 25, 50, 161, false, null, true),
      new PokemonForm("White-Striped Form", "white-striped", Type.WATER, null, 1, 18, Abilities.RATTLED, Abilities.ADAPTABILITY, Abilities.MOLD_BREAKER, 460, 70, 92, 65, 80, 55, 98, 25, 50, 161, false, null, true),
    ),
    new PokemonSpecies(Species.SANDILE, 5, false, false, false, "Desert Croc Pokémon", Type.GROUND, Type.DARK, 0.7, 15.2, Abilities.INTIMIDATE, Abilities.MOXIE, Abilities.ANGER_POINT, 292, 50, 72, 35, 35, 35, 65, 180, 50, 58, GrowthRate.MEDIUM_SLOW, 50, false),
    new PokemonSpecies(Species.KROKOROK, 5, false, false, false, "Desert Croc Pokémon", Type.GROUND, Type.DARK, 1, 33.4, Abilities.INTIMIDATE, Abilities.MOXIE, Abilities.ANGER_POINT, 351, 60, 82, 45, 45, 45, 74, 90, 50, 123, GrowthRate.MEDIUM_SLOW, 50, false),
    new PokemonSpecies(Species.KROOKODILE, 5, false, false, false, "Intimidation Pokémon", Type.GROUND, Type.DARK, 1.5, 96.3, Abilities.INTIMIDATE, Abilities.MOXIE, Abilities.ANGER_POINT, 519, 95, 117, 80, 65, 70, 92, 45, 50, 260, GrowthRate.MEDIUM_SLOW, 50, false),
    new PokemonSpecies(Species.DARUMAKA, 5, false, false, false, "Zen Charm Pokémon", Type.FIRE, null, 0.6, 37.5, Abilities.HUSTLE, Abilities.NONE, Abilities.INNER_FOCUS, 315, 70, 90, 45, 15, 45, 50, 120, 50, 63, GrowthRate.MEDIUM_SLOW, 50, false),
    new PokemonSpecies(Species.DARMANITAN, 5, false, false, false, "Blazing Pokémon", Type.FIRE, null, 1.3, 92.9, Abilities.SHEER_FORCE, Abilities.NONE, Abilities.ZEN_MODE, 480, 105, 140, 55, 30, 55, 95, 60, 50, 168, GrowthRate.MEDIUM_SLOW, 50, false, true,
      new PokemonForm("Standard Mode", "", Type.FIRE, null, 1.3, 92.9, Abilities.SHEER_FORCE, Abilities.NONE, Abilities.ZEN_MODE, 480, 105, 140, 55, 30, 55, 95, 60, 50, 168, false, null, true),
      new PokemonForm("Zen Mode", "zen", Type.FIRE, Type.PSYCHIC, 1.3, 92.9, Abilities.SHEER_FORCE, Abilities.NONE, Abilities.ZEN_MODE, 540, 105, 30, 105, 140, 105, 55, 60, 50, 168),
    ),
    new PokemonSpecies(Species.MARACTUS, 5, false, false, false, "Cactus Pokémon", Type.GRASS, null, 1, 28, Abilities.WATER_ABSORB, Abilities.CHLOROPHYLL, Abilities.STORM_DRAIN, 461, 75, 86, 67, 106, 67, 60, 255, 50, 161, GrowthRate.MEDIUM_FAST, 50, false),
    new PokemonSpecies(Species.DWEBBLE, 5, false, false, false, "Rock Inn Pokémon", Type.BUG, Type.ROCK, 0.3, 14.5, Abilities.STURDY, Abilities.SHELL_ARMOR, Abilities.WEAK_ARMOR, 325, 50, 65, 85, 35, 35, 55, 190, 50, 65, GrowthRate.MEDIUM_FAST, 50, false),
    new PokemonSpecies(Species.CRUSTLE, 5, false, false, false, "Stone Home Pokémon", Type.BUG, Type.ROCK, 1.4, 200, Abilities.STURDY, Abilities.SHELL_ARMOR, Abilities.WEAK_ARMOR, 485, 70, 105, 125, 65, 75, 45, 75, 50, 170, GrowthRate.MEDIUM_FAST, 50, false),
    new PokemonSpecies(Species.SCRAGGY, 5, false, false, false, "Shedding Pokémon", Type.DARK, Type.FIGHTING, 0.6, 11.8, Abilities.SHED_SKIN, Abilities.MOXIE, Abilities.INTIMIDATE, 348, 50, 75, 70, 35, 70, 48, 180, 35, 70, GrowthRate.MEDIUM_FAST, 50, false),
    new PokemonSpecies(Species.SCRAFTY, 5, false, false, false, "Hoodlum Pokémon", Type.DARK, Type.FIGHTING, 1.1, 30, Abilities.SHED_SKIN, Abilities.MOXIE, Abilities.INTIMIDATE, 488, 65, 90, 115, 45, 115, 58, 90, 50, 171, GrowthRate.MEDIUM_FAST, 50, false),
    new PokemonSpecies(Species.SIGILYPH, 5, false, false, false, "Avianoid Pokémon", Type.PSYCHIC, Type.FLYING, 1.4, 14, Abilities.WONDER_SKIN, Abilities.MAGIC_GUARD, Abilities.TINTED_LENS, 490, 72, 58, 80, 103, 80, 97, 45, 50, 172, GrowthRate.MEDIUM_FAST, 50, false),
    new PokemonSpecies(Species.YAMASK, 5, false, false, false, "Spirit Pokémon", Type.GHOST, null, 0.5, 1.5, Abilities.MUMMY, Abilities.NONE, Abilities.NONE, 303, 38, 30, 85, 55, 65, 30, 190, 50, 61, GrowthRate.MEDIUM_FAST, 50, false),
    new PokemonSpecies(Species.COFAGRIGUS, 5, false, false, false, "Coffin Pokémon", Type.GHOST, null, 1.7, 76.5, Abilities.MUMMY, Abilities.NONE, Abilities.NONE, 483, 58, 50, 145, 95, 105, 30, 90, 50, 169, GrowthRate.MEDIUM_FAST, 50, false),
    new PokemonSpecies(Species.TIRTOUGA, 5, false, false, false, "Prototurtle Pokémon", Type.WATER, Type.ROCK, 0.7, 16.5, Abilities.SOLID_ROCK, Abilities.STURDY, Abilities.SWIFT_SWIM, 355, 54, 78, 103, 53, 45, 22, 45, 50, 71, GrowthRate.MEDIUM_FAST, 87.5, false),
    new PokemonSpecies(Species.CARRACOSTA, 5, false, false, false, "Prototurtle Pokémon", Type.WATER, Type.ROCK, 1.2, 81, Abilities.SOLID_ROCK, Abilities.STURDY, Abilities.SWIFT_SWIM, 495, 74, 108, 133, 83, 65, 32, 45, 50, 173, GrowthRate.MEDIUM_FAST, 87.5, false),
    new PokemonSpecies(Species.ARCHEN, 5, false, false, false, "First Bird Pokémon", Type.ROCK, Type.FLYING, 0.5, 9.5, Abilities.DEFEATIST, Abilities.NONE, Abilities.EMERGENCY_EXIT, 401, 55, 112, 45, 74, 45, 70, 45, 50, 71, GrowthRate.MEDIUM_FAST, 87.5, false), //Custom Hidden
    new PokemonSpecies(Species.ARCHEOPS, 5, false, false, false, "First Bird Pokémon", Type.ROCK, Type.FLYING, 1.4, 32, Abilities.DEFEATIST, Abilities.NONE, Abilities.EMERGENCY_EXIT, 567, 75, 140, 65, 112, 65, 110, 45, 50, 177, GrowthRate.MEDIUM_FAST, 87.5, false), //Custom Hidden
    new PokemonSpecies(Species.TRUBBISH, 5, false, false, false, "Trash Bag Pokémon", Type.POISON, null, 0.6, 31, Abilities.STENCH, Abilities.STICKY_HOLD, Abilities.AFTERMATH, 329, 50, 50, 62, 40, 62, 65, 190, 50, 66, GrowthRate.MEDIUM_FAST, 50, false),
    new PokemonSpecies(Species.GARBODOR, 5, false, false, false, "Trash Heap Pokémon", Type.POISON, null, 1.9, 107.3, Abilities.STENCH, Abilities.WEAK_ARMOR, Abilities.AFTERMATH, 474, 80, 95, 82, 60, 82, 75, 60, 50, 166, GrowthRate.MEDIUM_FAST, 50, false, true,
      new PokemonForm("Normal", "", Type.POISON, null, 1.9, 107.3, Abilities.STENCH, Abilities.WEAK_ARMOR, Abilities.AFTERMATH, 474, 80, 95, 82, 60, 82, 75, 60, 50, 166, false, null, true),
      new PokemonForm("G-Max", SpeciesFormKey.GIGANTAMAX, Type.POISON, Type.STEEL, 21, 999.9, Abilities.TOXIC_DEBRIS, Abilities.TOXIC_DEBRIS, Abilities.TOXIC_DEBRIS, 574, 135, 125, 102, 57, 102, 53, 60, 50, 166),
    ),
    new PokemonSpecies(Species.ZORUA, 5, false, false, false, "Tricky Fox Pokémon", Type.DARK, null, 0.7, 12.5, Abilities.ILLUSION, Abilities.NONE, Abilities.NONE, 330, 40, 65, 40, 80, 40, 65, 75, 50, 66, GrowthRate.MEDIUM_SLOW, 87.5, false),
    new PokemonSpecies(Species.ZOROARK, 5, false, false, false, "Illusion Fox Pokémon", Type.DARK, null, 1.6, 81.1, Abilities.ILLUSION, Abilities.NONE, Abilities.NONE, 510, 60, 105, 60, 120, 60, 105, 45, 50, 179, GrowthRate.MEDIUM_SLOW, 87.5, false),
    new PokemonSpecies(Species.MINCCINO, 5, false, false, false, "Chinchilla Pokémon", Type.NORMAL, null, 0.4, 5.8, Abilities.CUTE_CHARM, Abilities.TECHNICIAN, Abilities.SKILL_LINK, 300, 55, 50, 40, 40, 40, 75, 255, 50, 60, GrowthRate.FAST, 25, false),
    new PokemonSpecies(Species.CINCCINO, 5, false, false, false, "Scarf Pokémon", Type.NORMAL, null, 0.5, 7.5, Abilities.CUTE_CHARM, Abilities.TECHNICIAN, Abilities.SKILL_LINK, 470, 75, 95, 60, 65, 60, 115, 60, 50, 165, GrowthRate.FAST, 25, false),
    new PokemonSpecies(Species.GOTHITA, 5, false, false, false, "Fixation Pokémon", Type.PSYCHIC, null, 0.4, 5.8, Abilities.FRISK, Abilities.COMPETITIVE, Abilities.SHADOW_TAG, 290, 45, 30, 50, 55, 65, 45, 200, 50, 58, GrowthRate.MEDIUM_SLOW, 25, false),
    new PokemonSpecies(Species.GOTHORITA, 5, false, false, false, "Manipulate Pokémon", Type.PSYCHIC, null, 0.7, 18, Abilities.FRISK, Abilities.COMPETITIVE, Abilities.SHADOW_TAG, 390, 60, 45, 70, 75, 85, 55, 100, 50, 137, GrowthRate.MEDIUM_SLOW, 25, false),
    new PokemonSpecies(Species.GOTHITELLE, 5, false, false, false, "Astral Body Pokémon", Type.PSYCHIC, null, 1.5, 44, Abilities.FRISK, Abilities.COMPETITIVE, Abilities.SHADOW_TAG, 490, 70, 55, 95, 95, 110, 65, 50, 50, 245, GrowthRate.MEDIUM_SLOW, 25, false),
    new PokemonSpecies(Species.SOLOSIS, 5, false, false, false, "Cell Pokémon", Type.PSYCHIC, null, 0.3, 1, Abilities.OVERCOAT, Abilities.MAGIC_GUARD, Abilities.REGENERATOR, 290, 45, 30, 40, 105, 50, 20, 200, 50, 58, GrowthRate.MEDIUM_SLOW, 50, false),
    new PokemonSpecies(Species.DUOSION, 5, false, false, false, "Mitosis Pokémon", Type.PSYCHIC, null, 0.6, 8, Abilities.OVERCOAT, Abilities.MAGIC_GUARD, Abilities.REGENERATOR, 370, 65, 40, 50, 125, 60, 30, 100, 50, 130, GrowthRate.MEDIUM_SLOW, 50, false),
    new PokemonSpecies(Species.REUNICLUS, 5, false, false, false, "Multiplying Pokémon", Type.PSYCHIC, null, 1, 20.1, Abilities.OVERCOAT, Abilities.MAGIC_GUARD, Abilities.REGENERATOR, 490, 110, 65, 75, 125, 85, 30, 50, 50, 245, GrowthRate.MEDIUM_SLOW, 50, false),
    new PokemonSpecies(Species.DUCKLETT, 5, false, false, false, "Water Bird Pokémon", Type.WATER, Type.FLYING, 0.5, 5.5, Abilities.KEEN_EYE, Abilities.BIG_PECKS, Abilities.HYDRATION, 305, 62, 44, 50, 44, 50, 55, 190, 70, 61, GrowthRate.MEDIUM_FAST, 50, false),
    new PokemonSpecies(Species.SWANNA, 5, false, false, false, "White Bird Pokémon", Type.WATER, Type.FLYING, 1.3, 24.2, Abilities.KEEN_EYE, Abilities.BIG_PECKS, Abilities.HYDRATION, 473, 75, 87, 63, 87, 63, 98, 45, 70, 166, GrowthRate.MEDIUM_FAST, 50, false),
    new PokemonSpecies(Species.VANILLITE, 5, false, false, false, "Fresh Snow Pokémon", Type.ICE, null, 0.4, 5.7, Abilities.ICE_BODY, Abilities.SNOW_CLOAK, Abilities.WEAK_ARMOR, 305, 36, 50, 50, 65, 60, 44, 255, 50, 61, GrowthRate.SLOW, 50, false),
    new PokemonSpecies(Species.VANILLISH, 5, false, false, false, "Icy Snow Pokémon", Type.ICE, null, 1.1, 41, Abilities.ICE_BODY, Abilities.SNOW_CLOAK, Abilities.WEAK_ARMOR, 395, 51, 65, 65, 80, 75, 59, 120, 50, 138, GrowthRate.SLOW, 50, false),
    new PokemonSpecies(Species.VANILLUXE, 5, false, false, false, "Snowstorm Pokémon", Type.ICE, null, 1.3, 57.5, Abilities.ICE_BODY, Abilities.SNOW_WARNING, Abilities.WEAK_ARMOR, 535, 71, 95, 85, 110, 95, 79, 45, 50, 268, GrowthRate.SLOW, 50, false),
    new PokemonSpecies(Species.DEERLING, 5, false, false, false, "Season Pokémon", Type.NORMAL, Type.GRASS, 0.6, 19.5, Abilities.CHLOROPHYLL, Abilities.SAP_SIPPER, Abilities.SERENE_GRACE, 335, 60, 60, 50, 40, 50, 75, 190, 70, 67, GrowthRate.MEDIUM_FAST, 50, false, true,
      new PokemonForm("Spring Form", "spring", Type.NORMAL, Type.GRASS, 0.6, 19.5, Abilities.CHLOROPHYLL, Abilities.SAP_SIPPER, Abilities.SERENE_GRACE, 335, 60, 60, 50, 40, 50, 75, 190, 70, 67, false, null, true),
      new PokemonForm("Summer Form", "summer", Type.NORMAL, Type.GRASS, 0.6, 19.5, Abilities.CHLOROPHYLL, Abilities.SAP_SIPPER, Abilities.SERENE_GRACE, 335, 60, 60, 50, 40, 50, 75, 190, 70, 67, false, null, true),
      new PokemonForm("Autumn Form", "autumn", Type.NORMAL, Type.GRASS, 0.6, 19.5, Abilities.CHLOROPHYLL, Abilities.SAP_SIPPER, Abilities.SERENE_GRACE, 335, 60, 60, 50, 40, 50, 75, 190, 70, 67, false, null, true),
      new PokemonForm("Winter Form", "winter", Type.NORMAL, Type.GRASS, 0.6, 19.5, Abilities.CHLOROPHYLL, Abilities.SAP_SIPPER, Abilities.SERENE_GRACE, 335, 60, 60, 50, 40, 50, 75, 190, 70, 67, false, null, true),
    ),
    new PokemonSpecies(Species.SAWSBUCK, 5, false, false, false, "Season Pokémon", Type.NORMAL, Type.GRASS, 1.9, 92.5, Abilities.CHLOROPHYLL, Abilities.SAP_SIPPER, Abilities.SERENE_GRACE, 475, 80, 100, 70, 60, 70, 95, 75, 70, 166, GrowthRate.MEDIUM_FAST, 50, false, true,
      new PokemonForm("Spring Form", "spring", Type.NORMAL, Type.GRASS, 1.9, 92.5, Abilities.CHLOROPHYLL, Abilities.SAP_SIPPER, Abilities.SERENE_GRACE, 475, 80, 100, 70, 60, 70, 95, 75, 70, 166, false, null, true),
      new PokemonForm("Summer Form", "summer", Type.NORMAL, Type.GRASS, 1.9, 92.5, Abilities.CHLOROPHYLL, Abilities.SAP_SIPPER, Abilities.SERENE_GRACE, 475, 80, 100, 70, 60, 70, 95, 75, 70, 166, false, null, true),
      new PokemonForm("Autumn Form", "autumn", Type.NORMAL, Type.GRASS, 1.9, 92.5, Abilities.CHLOROPHYLL, Abilities.SAP_SIPPER, Abilities.SERENE_GRACE, 475, 80, 100, 70, 60, 70, 95, 75, 70, 166, false, null, true),
      new PokemonForm("Winter Form", "winter", Type.NORMAL, Type.GRASS, 1.9, 92.5, Abilities.CHLOROPHYLL, Abilities.SAP_SIPPER, Abilities.SERENE_GRACE, 475, 80, 100, 70, 60, 70, 95, 75, 70, 166, false, null, true),
    ),
    new PokemonSpecies(Species.EMOLGA, 5, false, false, false, "Sky Squirrel Pokémon", Type.ELECTRIC, Type.FLYING, 0.4, 5, Abilities.STATIC, Abilities.NONE, Abilities.MOTOR_DRIVE, 428, 55, 75, 60, 75, 60, 103, 200, 50, 150, GrowthRate.MEDIUM_FAST, 50, false),
    new PokemonSpecies(Species.KARRABLAST, 5, false, false, false, "Clamping Pokémon", Type.BUG, null, 0.5, 5.9, Abilities.SWARM, Abilities.SHED_SKIN, Abilities.NO_GUARD, 315, 50, 75, 45, 40, 45, 60, 200, 50, 63, GrowthRate.MEDIUM_FAST, 50, false),
    new PokemonSpecies(Species.ESCAVALIER, 5, false, false, false, "Cavalry Pokémon", Type.BUG, Type.STEEL, 1, 33, Abilities.SWARM, Abilities.SHELL_ARMOR, Abilities.OVERCOAT, 495, 70, 135, 105, 60, 105, 20, 75, 50, 173, GrowthRate.MEDIUM_FAST, 50, false),
    new PokemonSpecies(Species.FOONGUS, 5, false, false, false, "Mushroom Pokémon", Type.GRASS, Type.POISON, 0.2, 1, Abilities.EFFECT_SPORE, Abilities.NONE, Abilities.REGENERATOR, 294, 69, 55, 45, 55, 55, 15, 190, 50, 59, GrowthRate.MEDIUM_FAST, 50, false),
    new PokemonSpecies(Species.AMOONGUSS, 5, false, false, false, "Mushroom Pokémon", Type.GRASS, Type.POISON, 0.6, 10.5, Abilities.EFFECT_SPORE, Abilities.NONE, Abilities.REGENERATOR, 464, 114, 85, 70, 85, 80, 30, 75, 50, 162, GrowthRate.MEDIUM_FAST, 50, false),
    new PokemonSpecies(Species.FRILLISH, 5, false, false, false, "Floating Pokémon", Type.WATER, Type.GHOST, 1.2, 33, Abilities.WATER_ABSORB, Abilities.CURSED_BODY, Abilities.DAMP, 335, 55, 40, 50, 65, 85, 40, 190, 50, 67, GrowthRate.MEDIUM_FAST, 50, true),
    new PokemonSpecies(Species.JELLICENT, 5, false, false, false, "Floating Pokémon", Type.WATER, Type.GHOST, 2.2, 135, Abilities.WATER_ABSORB, Abilities.CURSED_BODY, Abilities.DAMP, 480, 100, 60, 70, 85, 105, 60, 60, 50, 168, GrowthRate.MEDIUM_FAST, 50, true),
    new PokemonSpecies(Species.ALOMOMOLA, 5, false, false, false, "Caring Pokémon", Type.WATER, null, 1.2, 31.6, Abilities.HEALER, Abilities.HYDRATION, Abilities.REGENERATOR, 470, 165, 75, 80, 40, 45, 65, 75, 70, 165, GrowthRate.FAST, 50, false),
    new PokemonSpecies(Species.JOLTIK, 5, false, false, false, "Attaching Pokémon", Type.BUG, Type.ELECTRIC, 0.1, 0.6, Abilities.COMPOUND_EYES, Abilities.UNNERVE, Abilities.SWARM, 319, 50, 47, 50, 57, 50, 65, 190, 50, 64, GrowthRate.MEDIUM_FAST, 50, false),
    new PokemonSpecies(Species.GALVANTULA, 5, false, false, false, "EleSpider Pokémon", Type.BUG, Type.ELECTRIC, 0.8, 14.3, Abilities.COMPOUND_EYES, Abilities.UNNERVE, Abilities.SWARM, 472, 70, 77, 60, 97, 60, 108, 75, 50, 165, GrowthRate.MEDIUM_FAST, 50, false),
    new PokemonSpecies(Species.FERROSEED, 5, false, false, false, "Thorn Seed Pokémon", Type.GRASS, Type.STEEL, 0.6, 18.8, Abilities.IRON_BARBS, Abilities.NONE, Abilities.IRON_BARBS, 305, 44, 50, 91, 24, 86, 10, 255, 50, 61, GrowthRate.MEDIUM_FAST, 50, false),
    new PokemonSpecies(Species.FERROTHORN, 5, false, false, false, "Thorn Pod Pokémon", Type.GRASS, Type.STEEL, 1, 110, Abilities.IRON_BARBS, Abilities.NONE, Abilities.ANTICIPATION, 489, 74, 94, 131, 54, 116, 20, 90, 50, 171, GrowthRate.MEDIUM_FAST, 50, false),
    new PokemonSpecies(Species.KLINK, 5, false, false, false, "Gear Pokémon", Type.STEEL, null, 0.3, 21, Abilities.PLUS, Abilities.MINUS, Abilities.CLEAR_BODY, 300, 40, 55, 70, 45, 60, 30, 130, 50, 60, GrowthRate.MEDIUM_SLOW, null, false),
    new PokemonSpecies(Species.KLANG, 5, false, false, false, "Gear Pokémon", Type.STEEL, null, 0.6, 51, Abilities.PLUS, Abilities.MINUS, Abilities.CLEAR_BODY, 440, 60, 80, 95, 70, 85, 50, 60, 50, 154, GrowthRate.MEDIUM_SLOW, null, false),
    new PokemonSpecies(Species.KLINKLANG, 5, false, false, false, "Gear Pokémon", Type.STEEL, null, 0.6, 81, Abilities.PLUS, Abilities.MINUS, Abilities.CLEAR_BODY, 520, 60, 100, 115, 70, 85, 90, 30, 50, 260, GrowthRate.MEDIUM_SLOW, null, false),
    new PokemonSpecies(Species.TYNAMO, 5, false, false, false, "EleFish Pokémon", Type.ELECTRIC, null, 0.2, 0.3, Abilities.LEVITATE, Abilities.NONE, Abilities.NONE, 275, 35, 55, 40, 45, 40, 60, 190, 70, 55, GrowthRate.SLOW, 50, false),
    new PokemonSpecies(Species.EELEKTRIK, 5, false, false, false, "EleFish Pokémon", Type.ELECTRIC, null, 1.2, 22, Abilities.LEVITATE, Abilities.NONE, Abilities.NONE, 405, 65, 85, 70, 75, 70, 40, 60, 70, 142, GrowthRate.SLOW, 50, false),
    new PokemonSpecies(Species.EELEKTROSS, 5, false, false, false, "EleFish Pokémon", Type.ELECTRIC, null, 2.1, 80.5, Abilities.LEVITATE, Abilities.NONE, Abilities.NONE, 515, 85, 115, 80, 105, 80, 50, 30, 70, 232, GrowthRate.SLOW, 50, false),
    new PokemonSpecies(Species.ELGYEM, 5, false, false, false, "Cerebral Pokémon", Type.PSYCHIC, null, 0.5, 9, Abilities.TELEPATHY, Abilities.SYNCHRONIZE, Abilities.ANALYTIC, 335, 55, 55, 55, 85, 55, 30, 255, 50, 67, GrowthRate.MEDIUM_FAST, 50, false),
    new PokemonSpecies(Species.BEHEEYEM, 5, false, false, false, "Cerebral Pokémon", Type.PSYCHIC, null, 1, 34.5, Abilities.TELEPATHY, Abilities.SYNCHRONIZE, Abilities.ANALYTIC, 485, 75, 75, 75, 125, 95, 40, 90, 50, 170, GrowthRate.MEDIUM_FAST, 50, false),
    new PokemonSpecies(Species.LITWICK, 5, false, false, false, "Candle Pokémon", Type.GHOST, Type.FIRE, 0.3, 3.1, Abilities.FLASH_FIRE, Abilities.FLAME_BODY, Abilities.INFILTRATOR, 275, 50, 30, 55, 65, 55, 20, 190, 50, 55, GrowthRate.MEDIUM_SLOW, 50, false),
    new PokemonSpecies(Species.LAMPENT, 5, false, false, false, "Lamp Pokémon", Type.GHOST, Type.FIRE, 0.6, 13, Abilities.FLASH_FIRE, Abilities.FLAME_BODY, Abilities.INFILTRATOR, 370, 60, 40, 60, 95, 60, 55, 90, 50, 130, GrowthRate.MEDIUM_SLOW, 50, false),
    new PokemonSpecies(Species.CHANDELURE, 5, false, false, false, "Luring Pokémon", Type.GHOST, Type.FIRE, 1, 34.3, Abilities.FLASH_FIRE, Abilities.FLAME_BODY, Abilities.INFILTRATOR, 520, 60, 55, 90, 145, 90, 80, 45, 50, 260, GrowthRate.MEDIUM_SLOW, 50, false),
    new PokemonSpecies(Species.AXEW, 5, false, false, false, "Tusk Pokémon", Type.DRAGON, null, 0.6, 18, Abilities.RIVALRY, Abilities.MOLD_BREAKER, Abilities.UNNERVE, 320, 46, 87, 60, 30, 40, 57, 75, 35, 64, GrowthRate.SLOW, 50, false),
    new PokemonSpecies(Species.FRAXURE, 5, false, false, false, "Axe Jaw Pokémon", Type.DRAGON, null, 1, 36, Abilities.RIVALRY, Abilities.MOLD_BREAKER, Abilities.UNNERVE, 410, 66, 117, 70, 40, 50, 67, 60, 35, 144, GrowthRate.SLOW, 50, false),
    new PokemonSpecies(Species.HAXORUS, 5, false, false, false, "Axe Jaw Pokémon", Type.DRAGON, null, 1.8, 105.5, Abilities.RIVALRY, Abilities.MOLD_BREAKER, Abilities.UNNERVE, 540, 76, 147, 90, 60, 70, 97, 45, 35, 270, GrowthRate.SLOW, 50, false),
    new PokemonSpecies(Species.CUBCHOO, 5, false, false, false, "Chill Pokémon", Type.ICE, null, 0.5, 8.5, Abilities.SNOW_CLOAK, Abilities.SLUSH_RUSH, Abilities.RATTLED, 305, 55, 70, 40, 60, 40, 40, 120, 50, 61, GrowthRate.MEDIUM_FAST, 50, false),
    new PokemonSpecies(Species.BEARTIC, 5, false, false, false, "Freezing Pokémon", Type.ICE, null, 2.6, 260, Abilities.SNOW_CLOAK, Abilities.SLUSH_RUSH, Abilities.SWIFT_SWIM, 505, 95, 130, 80, 70, 80, 50, 60, 50, 177, GrowthRate.MEDIUM_FAST, 50, false),
    new PokemonSpecies(Species.CRYOGONAL, 5, false, false, false, "Crystallizing Pokémon", Type.ICE, null, 1.1, 148, Abilities.LEVITATE, Abilities.NONE, Abilities.NONE, 515, 80, 50, 50, 95, 135, 105, 25, 50, 180, GrowthRate.MEDIUM_FAST, null, false),
    new PokemonSpecies(Species.SHELMET, 5, false, false, false, "Snail Pokémon", Type.BUG, null, 0.4, 7.7, Abilities.HYDRATION, Abilities.SHELL_ARMOR, Abilities.OVERCOAT, 305, 50, 40, 85, 40, 65, 25, 200, 50, 61, GrowthRate.MEDIUM_FAST, 50, false),
    new PokemonSpecies(Species.ACCELGOR, 5, false, false, false, "Shell Out Pokémon", Type.BUG, null, 0.8, 25.3, Abilities.HYDRATION, Abilities.STICKY_HOLD, Abilities.UNBURDEN, 495, 80, 70, 40, 100, 60, 145, 75, 50, 173, GrowthRate.MEDIUM_FAST, 50, false),
    new PokemonSpecies(Species.STUNFISK, 5, false, false, false, "Trap Pokémon", Type.GROUND, Type.ELECTRIC, 0.7, 11, Abilities.STATIC, Abilities.LIMBER, Abilities.SAND_VEIL, 471, 109, 66, 84, 81, 99, 32, 75, 70, 165, GrowthRate.MEDIUM_FAST, 50, false),
    new PokemonSpecies(Species.MIENFOO, 5, false, false, false, "Martial Arts Pokémon", Type.FIGHTING, null, 0.9, 20, Abilities.INNER_FOCUS, Abilities.REGENERATOR, Abilities.RECKLESS, 350, 45, 85, 50, 55, 50, 65, 180, 50, 70, GrowthRate.MEDIUM_SLOW, 50, false),
    new PokemonSpecies(Species.MIENSHAO, 5, false, false, false, "Martial Arts Pokémon", Type.FIGHTING, null, 1.4, 35.5, Abilities.INNER_FOCUS, Abilities.REGENERATOR, Abilities.RECKLESS, 510, 65, 125, 60, 95, 60, 105, 45, 50, 179, GrowthRate.MEDIUM_SLOW, 50, false),
    new PokemonSpecies(Species.DRUDDIGON, 5, false, false, false, "Cave Pokémon", Type.DRAGON, null, 1.6, 139, Abilities.ROUGH_SKIN, Abilities.SHEER_FORCE, Abilities.MOLD_BREAKER, 485, 77, 120, 90, 60, 90, 48, 45, 50, 170, GrowthRate.MEDIUM_FAST, 50, false),
    new PokemonSpecies(Species.GOLETT, 5, false, false, false, "Automaton Pokémon", Type.GROUND, Type.GHOST, 1, 92, Abilities.IRON_FIST, Abilities.KLUTZ, Abilities.NO_GUARD, 303, 59, 74, 50, 35, 50, 35, 190, 50, 61, GrowthRate.MEDIUM_FAST, null, false),
    new PokemonSpecies(Species.GOLURK, 5, false, false, false, "Automaton Pokémon", Type.GROUND, Type.GHOST, 2.8, 330, Abilities.IRON_FIST, Abilities.KLUTZ, Abilities.NO_GUARD, 483, 89, 124, 80, 55, 80, 55, 90, 50, 169, GrowthRate.MEDIUM_FAST, null, false),
    new PokemonSpecies(Species.PAWNIARD, 5, false, false, false, "Sharp Blade Pokémon", Type.DARK, Type.STEEL, 0.5, 10.2, Abilities.DEFIANT, Abilities.INNER_FOCUS, Abilities.PRESSURE, 340, 45, 85, 70, 40, 40, 60, 120, 35, 68, GrowthRate.MEDIUM_FAST, 50, false),
    new PokemonSpecies(Species.BISHARP, 5, false, false, false, "Sword Blade Pokémon", Type.DARK, Type.STEEL, 1.6, 70, Abilities.DEFIANT, Abilities.INNER_FOCUS, Abilities.PRESSURE, 490, 65, 125, 100, 60, 70, 70, 45, 35, 172, GrowthRate.MEDIUM_FAST, 50, false),
    new PokemonSpecies(Species.BOUFFALANT, 5, false, false, false, "Bash Buffalo Pokémon", Type.NORMAL, null, 1.6, 94.6, Abilities.RECKLESS, Abilities.SAP_SIPPER, Abilities.SOUNDPROOF, 490, 95, 110, 95, 40, 95, 55, 45, 50, 172, GrowthRate.MEDIUM_FAST, 50, false),
    new PokemonSpecies(Species.RUFFLET, 5, false, false, false, "Eaglet Pokémon", Type.NORMAL, Type.FLYING, 0.5, 10.5, Abilities.KEEN_EYE, Abilities.SHEER_FORCE, Abilities.HUSTLE, 350, 70, 83, 50, 37, 50, 60, 190, 50, 70, GrowthRate.SLOW, 100, false),
    new PokemonSpecies(Species.BRAVIARY, 5, false, false, false, "Valiant Pokémon", Type.NORMAL, Type.FLYING, 1.5, 41, Abilities.KEEN_EYE, Abilities.SHEER_FORCE, Abilities.DEFIANT, 510, 100, 123, 75, 57, 75, 80, 60, 50, 179, GrowthRate.SLOW, 100, false),
    new PokemonSpecies(Species.VULLABY, 5, false, false, false, "Diapered Pokémon", Type.DARK, Type.FLYING, 0.5, 9, Abilities.BIG_PECKS, Abilities.OVERCOAT, Abilities.WEAK_ARMOR, 370, 70, 55, 75, 45, 65, 60, 190, 35, 74, GrowthRate.SLOW, 0, false),
    new PokemonSpecies(Species.MANDIBUZZ, 5, false, false, false, "Bone Vulture Pokémon", Type.DARK, Type.FLYING, 1.2, 39.5, Abilities.BIG_PECKS, Abilities.OVERCOAT, Abilities.WEAK_ARMOR, 510, 110, 65, 105, 55, 95, 80, 60, 35, 179, GrowthRate.SLOW, 0, false),
    new PokemonSpecies(Species.HEATMOR, 5, false, false, false, "Anteater Pokémon", Type.FIRE, null, 1.4, 58, Abilities.GLUTTONY, Abilities.FLASH_FIRE, Abilities.WHITE_SMOKE, 484, 85, 97, 66, 105, 66, 65, 90, 50, 169, GrowthRate.MEDIUM_FAST, 50, false),
    new PokemonSpecies(Species.DURANT, 5, false, false, false, "Iron Ant Pokémon", Type.BUG, Type.STEEL, 0.3, 33, Abilities.SWARM, Abilities.HUSTLE, Abilities.TRUANT, 484, 58, 109, 112, 48, 48, 109, 90, 50, 169, GrowthRate.MEDIUM_FAST, 50, false),
    new PokemonSpecies(Species.DEINO, 5, false, false, false, "Irate Pokémon", Type.DARK, Type.DRAGON, 0.8, 17.3, Abilities.HUSTLE, Abilities.NONE, Abilities.NONE, 300, 52, 65, 50, 45, 50, 38, 45, 35, 60, GrowthRate.SLOW, 50, false),
    new PokemonSpecies(Species.ZWEILOUS, 5, false, false, false, "Hostile Pokémon", Type.DARK, Type.DRAGON, 1.4, 50, Abilities.HUSTLE, Abilities.NONE, Abilities.NONE, 420, 72, 85, 70, 65, 70, 58, 45, 35, 147, GrowthRate.SLOW, 50, false),
    new PokemonSpecies(Species.HYDREIGON, 5, false, false, false, "Brutal Pokémon", Type.DARK, Type.DRAGON, 1.8, 160, Abilities.LEVITATE, Abilities.NONE, Abilities.NONE, 600, 92, 105, 90, 125, 90, 98, 45, 35, 300, GrowthRate.SLOW, 50, false),
    new PokemonSpecies(Species.LARVESTA, 5, false, false, false, "Torch Pokémon", Type.BUG, Type.FIRE, 1.1, 28.8, Abilities.FLAME_BODY, Abilities.NONE, Abilities.SWARM, 360, 55, 85, 55, 50, 55, 60, 45, 50, 72, GrowthRate.SLOW, 50, false),
    new PokemonSpecies(Species.VOLCARONA, 5, false, false, false, "Sun Pokémon", Type.BUG, Type.FIRE, 1.6, 46, Abilities.FLAME_BODY, Abilities.NONE, Abilities.SWARM, 550, 85, 60, 65, 135, 105, 100, 15, 50, 275, GrowthRate.SLOW, 50, false),
    new PokemonSpecies(Species.COBALION, 5, true, false, false, "Iron Will Pokémon", Type.STEEL, Type.FIGHTING, 2.1, 250, Abilities.JUSTIFIED, Abilities.NONE, Abilities.NONE, 580, 91, 90, 129, 90, 72, 108, 3, 35, 290, GrowthRate.SLOW, null, false),
    new PokemonSpecies(Species.TERRAKION, 5, true, false, false, "Cavern Pokémon", Type.ROCK, Type.FIGHTING, 1.9, 260, Abilities.JUSTIFIED, Abilities.NONE, Abilities.NONE, 580, 91, 129, 90, 72, 90, 108, 3, 35, 290, GrowthRate.SLOW, null, false),
    new PokemonSpecies(Species.VIRIZION, 5, true, false, false, "Grassland Pokémon", Type.GRASS, Type.FIGHTING, 2, 200, Abilities.JUSTIFIED, Abilities.NONE, Abilities.NONE, 580, 91, 90, 72, 90, 129, 108, 3, 35, 290, GrowthRate.SLOW, null, false),
    new PokemonSpecies(Species.TORNADUS, 5, true, false, false, "Cyclone Pokémon", Type.FLYING, null, 1.5, 63, Abilities.PRANKSTER, Abilities.NONE, Abilities.DEFIANT, 580, 79, 115, 70, 125, 80, 111, 3, 90, 290, GrowthRate.SLOW, 100, false, true,
      new PokemonForm("Incarnate Forme", "incarnate", Type.FLYING, null, 1.5, 63, Abilities.PRANKSTER, Abilities.NONE, Abilities.DEFIANT, 580, 79, 115, 70, 125, 80, 111, 3, 90, 290, false, null, true),
      new PokemonForm("Therian Forme", "therian", Type.FLYING, null, 1.4, 63, Abilities.REGENERATOR, Abilities.NONE, Abilities.REGENERATOR, 580, 79, 100, 80, 110, 90, 121, 3, 90, 290),
    ),
    new PokemonSpecies(Species.THUNDURUS, 5, true, false, false, "Bolt Strike Pokémon", Type.ELECTRIC, Type.FLYING, 1.5, 61, Abilities.PRANKSTER, Abilities.NONE, Abilities.DEFIANT, 580, 79, 115, 70, 125, 80, 111, 3, 90, 290, GrowthRate.SLOW, 100, false, true,
      new PokemonForm("Incarnate Forme", "incarnate", Type.ELECTRIC, Type.FLYING, 1.5, 61, Abilities.PRANKSTER, Abilities.NONE, Abilities.DEFIANT, 580, 79, 115, 70, 125, 80, 111, 3, 90, 290, false, null, true),
      new PokemonForm("Therian Forme", "therian", Type.ELECTRIC, Type.FLYING, 3, 61, Abilities.VOLT_ABSORB, Abilities.NONE, Abilities.VOLT_ABSORB, 580, 79, 105, 70, 145, 80, 101, 3, 90, 290),
    ),
    new PokemonSpecies(Species.RESHIRAM, 5, false, true, false, "Vast White Pokémon", Type.DRAGON, Type.FIRE, 3.2, 330, Abilities.TURBOBLAZE, Abilities.NONE, Abilities.NONE, 680, 100, 120, 100, 150, 120, 90, 3, 0, 340, GrowthRate.SLOW, null, false),
    new PokemonSpecies(Species.ZEKROM, 5, false, true, false, "Deep Black Pokémon", Type.DRAGON, Type.ELECTRIC, 2.9, 345, Abilities.TERAVOLT, Abilities.NONE, Abilities.NONE, 680, 100, 150, 120, 120, 100, 90, 3, 0, 340, GrowthRate.SLOW, null, false),
    new PokemonSpecies(Species.LANDORUS, 5, true, false, false, "Abundance Pokémon", Type.GROUND, Type.FLYING, 1.5, 68, Abilities.SAND_FORCE, Abilities.NONE, Abilities.SHEER_FORCE, 600, 89, 125, 90, 115, 80, 101, 3, 90, 300, GrowthRate.SLOW, 100, false, true,
      new PokemonForm("Incarnate Forme", "incarnate", Type.GROUND, Type.FLYING, 1.5, 68, Abilities.SAND_FORCE, Abilities.NONE, Abilities.SHEER_FORCE, 600, 89, 125, 90, 115, 80, 101, 3, 90, 300, false, null, true),
      new PokemonForm("Therian Forme", "therian", Type.GROUND, Type.FLYING, 1.3, 68, Abilities.INTIMIDATE, Abilities.NONE, Abilities.INTIMIDATE, 600, 89, 145, 90, 105, 80, 91, 3, 90, 300),
    ),
    new PokemonSpecies(Species.KYUREM, 5, false, true, false, "Boundary Pokémon", Type.DRAGON, Type.ICE, 3, 325, Abilities.PRESSURE, Abilities.NONE, Abilities.NONE, 660, 125, 130, 90, 130, 90, 95, 3, 0, 330, GrowthRate.SLOW, null, false, true,
      new PokemonForm("Normal", "", Type.DRAGON, Type.ICE, 3, 325, Abilities.PRESSURE, Abilities.NONE, Abilities.NONE, 660, 125, 130, 90, 130, 90, 95, 3, 0, 330, false, null, true),
      new PokemonForm("Black", "black", Type.DRAGON, Type.ICE, 3.3, 325, Abilities.TERAVOLT, Abilities.NONE, Abilities.NONE, 700, 125, 170, 100, 120, 90, 95, 3, 0, 330),
      new PokemonForm("White", "white", Type.DRAGON, Type.ICE, 3.6, 325, Abilities.TURBOBLAZE, Abilities.NONE, Abilities.NONE, 700, 125, 120, 90, 170, 100, 95, 3, 0, 330),
    ),
    new PokemonSpecies(Species.KELDEO, 5, false, false, true, "Colt Pokémon", Type.WATER, Type.FIGHTING, 1.4, 48.5, Abilities.JUSTIFIED, Abilities.NONE, Abilities.NONE, 580, 91, 72, 90, 129, 90, 108, 3, 35, 290, GrowthRate.SLOW, null, false, true,
      new PokemonForm("Ordinary Form", "ordinary", Type.WATER, Type.FIGHTING, 1.4, 48.5, Abilities.JUSTIFIED, Abilities.NONE, Abilities.NONE, 580, 91, 72, 90, 129, 90, 108, 3, 35, 290, false, null, true),
      new PokemonForm("Resolute", "resolute", Type.WATER, Type.FIGHTING, 1.4, 48.5, Abilities.JUSTIFIED, Abilities.NONE, Abilities.NONE, 580, 91, 72, 90, 129, 90, 108, 3, 35, 290),
    ),
    new PokemonSpecies(Species.MELOETTA, 5, false, false, true, "Melody Pokémon", Type.NORMAL, Type.PSYCHIC, 0.6, 6.5, Abilities.SERENE_GRACE, Abilities.NONE, Abilities.NONE, 600, 100, 77, 77, 128, 128, 90, 3, 100, 270, GrowthRate.SLOW, null, false, true,
      new PokemonForm("Aria Forme", "aria", Type.NORMAL, Type.PSYCHIC, 0.6, 6.5, Abilities.SERENE_GRACE, Abilities.NONE, Abilities.NONE, 600, 100, 77, 77, 128, 128, 90, 3, 100, 270, false, null, true),
      new PokemonForm("Pirouette Forme", "pirouette", Type.NORMAL, Type.FIGHTING, 0.6, 6.5, Abilities.SERENE_GRACE, Abilities.NONE, Abilities.NONE, 600, 100, 128, 90, 77, 77, 128, 3, 100, 270, false, null, true),
    ),
    new PokemonSpecies(Species.GENESECT, 5, false, false, true, "Paleozoic Pokémon", Type.BUG, Type.STEEL, 1.5, 82.5, Abilities.DOWNLOAD, Abilities.NONE, Abilities.NONE, 600, 71, 120, 95, 120, 95, 99, 3, 0, 300, GrowthRate.SLOW, null, false, true,
      new PokemonForm("Normal", "", Type.BUG, Type.STEEL, 1.5, 82.5, Abilities.DOWNLOAD, Abilities.NONE, Abilities.NONE, 600, 71, 120, 95, 120, 95, 99, 3, 0, 300, false, null, true),
      new PokemonForm("Shock Drive", "shock", Type.BUG, Type.STEEL, 1.5, 82.5, Abilities.DOWNLOAD, Abilities.NONE, Abilities.NONE, 600, 71, 120, 95, 120, 95, 99, 3, 0, 300),
      new PokemonForm("Burn Drive", "burn", Type.BUG, Type.STEEL, 1.5, 82.5, Abilities.DOWNLOAD, Abilities.NONE, Abilities.NONE, 600, 71, 120, 95, 120, 95, 99, 3, 0, 300),
      new PokemonForm("Chill Drive", "chill", Type.BUG, Type.STEEL, 1.5, 82.5, Abilities.DOWNLOAD, Abilities.NONE, Abilities.NONE, 600, 71, 120, 95, 120, 95, 99, 3, 0, 300),
      new PokemonForm("Douse Drive", "douse", Type.BUG, Type.STEEL, 1.5, 82.5, Abilities.DOWNLOAD, Abilities.NONE, Abilities.NONE, 600, 71, 120, 95, 120, 95, 99, 3, 0, 300),
    ),
    new PokemonSpecies(Species.CHESPIN, 6, false, false, false, "Spiny Nut Pokémon", Type.GRASS, null, 0.4, 9, Abilities.OVERGROW, Abilities.NONE, Abilities.BULLETPROOF, 313, 56, 61, 65, 48, 45, 38, 45, 70, 63, GrowthRate.MEDIUM_SLOW, 87.5, false),
    new PokemonSpecies(Species.QUILLADIN, 6, false, false, false, "Spiny Armor Pokémon", Type.GRASS, null, 0.7, 29, Abilities.OVERGROW, Abilities.NONE, Abilities.BULLETPROOF, 405, 61, 78, 95, 56, 58, 57, 45, 70, 142, GrowthRate.MEDIUM_SLOW, 87.5, false),
    new PokemonSpecies(Species.CHESNAUGHT, 6, false, false, false, "Spiny Armor Pokémon", Type.GRASS, Type.FIGHTING, 1.6, 90, Abilities.OVERGROW, Abilities.NONE, Abilities.BULLETPROOF, 530, 88, 107, 122, 74, 75, 64, 45, 70, 239, GrowthRate.MEDIUM_SLOW, 87.5, false),
    new PokemonSpecies(Species.FENNEKIN, 6, false, false, false, "Fox Pokémon", Type.FIRE, null, 0.4, 9.4, Abilities.BLAZE, Abilities.NONE, Abilities.MAGICIAN, 307, 40, 45, 40, 62, 60, 60, 45, 70, 61, GrowthRate.MEDIUM_SLOW, 87.5, false),
    new PokemonSpecies(Species.BRAIXEN, 6, false, false, false, "Fox Pokémon", Type.FIRE, null, 1, 14.5, Abilities.BLAZE, Abilities.NONE, Abilities.MAGICIAN, 409, 59, 59, 58, 90, 70, 73, 45, 70, 143, GrowthRate.MEDIUM_SLOW, 87.5, false),
    new PokemonSpecies(Species.DELPHOX, 6, false, false, false, "Fox Pokémon", Type.FIRE, Type.PSYCHIC, 1.5, 39, Abilities.BLAZE, Abilities.NONE, Abilities.MAGICIAN, 534, 75, 69, 72, 114, 100, 104, 45, 70, 240, GrowthRate.MEDIUM_SLOW, 87.5, false),
    new PokemonSpecies(Species.FROAKIE, 6, false, false, false, "Bubble Frog Pokémon", Type.WATER, null, 0.3, 7, Abilities.TORRENT, Abilities.NONE, Abilities.PROTEAN, 314, 41, 56, 40, 62, 44, 71, 45, 70, 63, GrowthRate.MEDIUM_SLOW, 87.5, false, false,
      new PokemonForm("Normal", "", Type.WATER, null, 0.3, 7, Abilities.TORRENT, Abilities.NONE, Abilities.PROTEAN, 314, 41, 56, 40, 62, 44, 71, 45, 70, 63, false, null, true),
      new PokemonForm("Battle Bond", "battle-bond", Type.WATER, null, 0.3, 7, Abilities.TORRENT, Abilities.NONE, Abilities.PROTEAN, 314, 41, 56, 40, 62, 44, 71, 45, 70, 63, false, "", true),
    ),
    new PokemonSpecies(Species.FROGADIER, 6, false, false, false, "Bubble Frog Pokémon", Type.WATER, null, 0.6, 10.9, Abilities.TORRENT, Abilities.NONE, Abilities.PROTEAN, 405, 54, 63, 52, 83, 56, 97, 45, 70, 142, GrowthRate.MEDIUM_SLOW, 87.5, false, false,
      new PokemonForm("Normal", "", Type.WATER, null, 0.6, 10.9, Abilities.TORRENT, Abilities.NONE, Abilities.PROTEAN, 405, 54, 63, 52, 83, 56, 97, 45, 70, 142, false, null, true),
      new PokemonForm("Battle Bond", "battle-bond", Type.WATER, null, 0.6, 10.9, Abilities.TORRENT, Abilities.NONE, Abilities.PROTEAN, 405, 54, 63, 52, 83, 56, 97, 45, 70, 142, false, "", true),
    ),
    new PokemonSpecies(Species.GRENINJA, 6, false, false, false, "Ninja Pokémon", Type.WATER, Type.DARK, 1.5, 40, Abilities.TORRENT, Abilities.NONE, Abilities.PROTEAN, 530, 72, 95, 67, 103, 71, 122, 45, 70, 239, GrowthRate.MEDIUM_SLOW, 87.5, false, false,
      new PokemonForm("Normal", "", Type.WATER, Type.DARK, 1.5, 40, Abilities.TORRENT, Abilities.NONE, Abilities.PROTEAN, 530, 72, 95, 67, 103, 71, 122, 45, 70, 239, false, null, true),
      new PokemonForm("Battle Bond", "battle-bond", Type.WATER, Type.DARK, 1.5, 40, Abilities.BATTLE_BOND, Abilities.NONE, Abilities.BATTLE_BOND, 530, 72, 95, 67, 103, 71, 122, 45, 70, 239, false, "", true),
      new PokemonForm("Ash", "ash", Type.WATER, Type.DARK, 1.5, 40, Abilities.BATTLE_BOND, Abilities.NONE, Abilities.BATTLE_BOND, 640, 72, 145, 67, 153, 71, 132, 45, 70, 239),
    ),
    new PokemonSpecies(Species.BUNNELBY, 6, false, false, false, "Digging Pokémon", Type.NORMAL, null, 0.4, 5, Abilities.PICKUP, Abilities.CHEEK_POUCH, Abilities.HUGE_POWER, 237, 38, 36, 38, 32, 36, 57, 255, 50, 47, GrowthRate.MEDIUM_FAST, 50, false),
    new PokemonSpecies(Species.DIGGERSBY, 6, false, false, false, "Digging Pokémon", Type.NORMAL, Type.GROUND, 1, 42.4, Abilities.PICKUP, Abilities.CHEEK_POUCH, Abilities.HUGE_POWER, 423, 85, 56, 77, 50, 77, 78, 127, 50, 148, GrowthRate.MEDIUM_FAST, 50, false),
    new PokemonSpecies(Species.FLETCHLING, 6, false, false, false, "Tiny Robin Pokémon", Type.NORMAL, Type.FLYING, 0.3, 1.7, Abilities.BIG_PECKS, Abilities.NONE, Abilities.GALE_WINGS, 278, 45, 50, 43, 40, 38, 62, 255, 50, 56, GrowthRate.MEDIUM_SLOW, 50, false),
    new PokemonSpecies(Species.FLETCHINDER, 6, false, false, false, "Ember Pokémon", Type.FIRE, Type.FLYING, 0.7, 16, Abilities.FLAME_BODY, Abilities.NONE, Abilities.GALE_WINGS, 382, 62, 73, 55, 56, 52, 84, 120, 50, 134, GrowthRate.MEDIUM_SLOW, 50, false),
    new PokemonSpecies(Species.TALONFLAME, 6, false, false, false, "Scorching Pokémon", Type.FIRE, Type.FLYING, 1.2, 24.5, Abilities.FLAME_BODY, Abilities.NONE, Abilities.GALE_WINGS, 499, 78, 81, 71, 74, 69, 126, 45, 50, 175, GrowthRate.MEDIUM_SLOW, 50, false),
    new PokemonSpecies(Species.SCATTERBUG, 6, false, false, false, "Scatterdust Pokémon", Type.BUG, null, 0.3, 2.5, Abilities.SHIELD_DUST, Abilities.COMPOUND_EYES, Abilities.FRIEND_GUARD, 200, 38, 35, 40, 27, 25, 35, 255, 70, 40, GrowthRate.MEDIUM_FAST, 50, false, false,
      new PokemonForm("Meadow Pattern", "meadow", Type.BUG, null, 0.3, 2.5, Abilities.SHIELD_DUST, Abilities.COMPOUND_EYES, Abilities.FRIEND_GUARD, 200, 38, 35, 40, 27, 25, 35, 255, 70, 40, false, "", true),
      new PokemonForm("Icy Snow Pattern", "icy-snow", Type.BUG, null, 0.3, 2.5, Abilities.SHIELD_DUST, Abilities.COMPOUND_EYES, Abilities.FRIEND_GUARD, 200, 38, 35, 40, 27, 25, 35, 255, 70, 40, false, "", true),
      new PokemonForm("Polar Pattern", "polar", Type.BUG, null, 0.3, 2.5, Abilities.SHIELD_DUST, Abilities.COMPOUND_EYES, Abilities.FRIEND_GUARD, 200, 38, 35, 40, 27, 25, 35, 255, 70, 40, false, "", true),
      new PokemonForm("Tundra Pattern", "tundra", Type.BUG, null, 0.3, 2.5, Abilities.SHIELD_DUST, Abilities.COMPOUND_EYES, Abilities.FRIEND_GUARD, 200, 38, 35, 40, 27, 25, 35, 255, 70, 40, false, "", true),
      new PokemonForm("Continental Pattern", "continental", Type.BUG, null, 0.3, 2.5, Abilities.SHIELD_DUST, Abilities.COMPOUND_EYES, Abilities.FRIEND_GUARD, 200, 38, 35, 40, 27, 25, 35, 255, 70, 40, false, "", true),
      new PokemonForm("Garden Pattern", "garden", Type.BUG, null, 0.3, 2.5, Abilities.SHIELD_DUST, Abilities.COMPOUND_EYES, Abilities.FRIEND_GUARD, 200, 38, 35, 40, 27, 25, 35, 255, 70, 40, false, "", true),
      new PokemonForm("Elegant Pattern", "elegant", Type.BUG, null, 0.3, 2.5, Abilities.SHIELD_DUST, Abilities.COMPOUND_EYES, Abilities.FRIEND_GUARD, 200, 38, 35, 40, 27, 25, 35, 255, 70, 40, false, "", true),
      new PokemonForm("Modern Pattern", "modern", Type.BUG, null, 0.3, 2.5, Abilities.SHIELD_DUST, Abilities.COMPOUND_EYES, Abilities.FRIEND_GUARD, 200, 38, 35, 40, 27, 25, 35, 255, 70, 40, false, "", true),
      new PokemonForm("Marine Pattern", "marine", Type.BUG, null, 0.3, 2.5, Abilities.SHIELD_DUST, Abilities.COMPOUND_EYES, Abilities.FRIEND_GUARD, 200, 38, 35, 40, 27, 25, 35, 255, 70, 40, false, "", true),
      new PokemonForm("Archipelago Pattern", "archipelago", Type.BUG, null, 0.3, 2.5, Abilities.SHIELD_DUST, Abilities.COMPOUND_EYES, Abilities.FRIEND_GUARD, 200, 38, 35, 40, 27, 25, 35, 255, 70, 40, false, "", true),
      new PokemonForm("High Plains Pattern", "high-plains", Type.BUG, null, 0.3, 2.5, Abilities.SHIELD_DUST, Abilities.COMPOUND_EYES, Abilities.FRIEND_GUARD, 200, 38, 35, 40, 27, 25, 35, 255, 70, 40, false, "", true),
      new PokemonForm("Sandstorm Pattern", "sandstorm", Type.BUG, null, 0.3, 2.5, Abilities.SHIELD_DUST, Abilities.COMPOUND_EYES, Abilities.FRIEND_GUARD, 200, 38, 35, 40, 27, 25, 35, 255, 70, 40, false, "", true),
      new PokemonForm("River Pattern", "river", Type.BUG, null, 0.3, 2.5, Abilities.SHIELD_DUST, Abilities.COMPOUND_EYES, Abilities.FRIEND_GUARD, 200, 38, 35, 40, 27, 25, 35, 255, 70, 40, false, "", true),
      new PokemonForm("Monsoon Pattern", "monsoon", Type.BUG, null, 0.3, 2.5, Abilities.SHIELD_DUST, Abilities.COMPOUND_EYES, Abilities.FRIEND_GUARD, 200, 38, 35, 40, 27, 25, 35, 255, 70, 40, false, "", true),
      new PokemonForm("Savanna Pattern", "savanna", Type.BUG, null, 0.3, 2.5, Abilities.SHIELD_DUST, Abilities.COMPOUND_EYES, Abilities.FRIEND_GUARD, 200, 38, 35, 40, 27, 25, 35, 255, 70, 40, false, "", true),
      new PokemonForm("Sun Pattern", "sun", Type.BUG, null, 0.3, 2.5, Abilities.SHIELD_DUST, Abilities.COMPOUND_EYES, Abilities.FRIEND_GUARD, 200, 38, 35, 40, 27, 25, 35, 255, 70, 40, false, "", true),
      new PokemonForm("Ocean Pattern", "ocean", Type.BUG, null, 0.3, 2.5, Abilities.SHIELD_DUST, Abilities.COMPOUND_EYES, Abilities.FRIEND_GUARD, 200, 38, 35, 40, 27, 25, 35, 255, 70, 40, false, "", true),
      new PokemonForm("Jungle Pattern", "jungle", Type.BUG, null, 0.3, 2.5, Abilities.SHIELD_DUST, Abilities.COMPOUND_EYES, Abilities.FRIEND_GUARD, 200, 38, 35, 40, 27, 25, 35, 255, 70, 40, false, "", true),
      new PokemonForm("Fancy Pattern", "fancy", Type.BUG, null, 0.3, 2.5, Abilities.SHIELD_DUST, Abilities.COMPOUND_EYES, Abilities.FRIEND_GUARD, 200, 38, 35, 40, 27, 25, 35, 255, 70, 40, false, "", true),
      new PokemonForm("Poké Ball Pattern", "poke-ball", Type.BUG, null, 0.3, 2.5, Abilities.SHIELD_DUST, Abilities.COMPOUND_EYES, Abilities.FRIEND_GUARD, 200, 38, 35, 40, 27, 25, 35, 255, 70, 40, false, "", true),
    ),
    new PokemonSpecies(Species.SPEWPA, 6, false, false, false, "Scatterdust Pokémon", Type.BUG, null, 0.3, 8.4, Abilities.SHED_SKIN, Abilities.SHED_SKIN, Abilities.FRIEND_GUARD, 213, 45, 22, 60, 27, 30, 29, 120, 70, 75, GrowthRate.MEDIUM_FAST, 50, false, false,
      new PokemonForm("Meadow Pattern", "meadow", Type.BUG, null, 0.3, 8.4, Abilities.SHED_SKIN, Abilities.NONE, Abilities.FRIEND_GUARD, 213, 45, 22, 60, 27, 30, 29, 120, 70, 75, false, "", true),
      new PokemonForm("Icy Snow Pattern", "icy-snow", Type.BUG, null, 0.3, 8.4, Abilities.SHED_SKIN, Abilities.NONE, Abilities.FRIEND_GUARD, 213, 45, 22, 60, 27, 30, 29, 120, 70, 75, false, "", true),
      new PokemonForm("Polar Pattern", "polar", Type.BUG, null, 0.3, 8.4, Abilities.SHED_SKIN, Abilities.NONE, Abilities.FRIEND_GUARD, 213, 45, 22, 60, 27, 30, 29, 120, 70, 75, false, "", true),
      new PokemonForm("Tundra Pattern", "tundra", Type.BUG, null, 0.3, 8.4, Abilities.SHED_SKIN, Abilities.NONE, Abilities.FRIEND_GUARD, 213, 45, 22, 60, 27, 30, 29, 120, 70, 75, false, "", true),
      new PokemonForm("Continental Pattern", "continental", Type.BUG, null, 0.3, 8.4, Abilities.SHED_SKIN, Abilities.NONE, Abilities.FRIEND_GUARD, 213, 45, 22, 60, 27, 30, 29, 120, 70, 75, false, "", true),
      new PokemonForm("Garden Pattern", "garden", Type.BUG, null, 0.3, 8.4, Abilities.SHED_SKIN, Abilities.NONE, Abilities.FRIEND_GUARD, 213, 45, 22, 60, 27, 30, 29, 120, 70, 75, false, "", true),
      new PokemonForm("Elegant Pattern", "elegant", Type.BUG, null, 0.3, 8.4, Abilities.SHED_SKIN, Abilities.NONE, Abilities.FRIEND_GUARD, 213, 45, 22, 60, 27, 30, 29, 120, 70, 75, false, "", true),
      new PokemonForm("Modern Pattern", "modern", Type.BUG, null, 0.3, 8.4, Abilities.SHED_SKIN, Abilities.NONE, Abilities.FRIEND_GUARD, 213, 45, 22, 60, 27, 30, 29, 120, 70, 75, false, "", true),
      new PokemonForm("Marine Pattern", "marine", Type.BUG, null, 0.3, 8.4, Abilities.SHED_SKIN, Abilities.NONE, Abilities.FRIEND_GUARD, 213, 45, 22, 60, 27, 30, 29, 120, 70, 75, false, "", true),
      new PokemonForm("Archipelago Pattern", "archipelago", Type.BUG, null, 0.3, 8.4, Abilities.SHED_SKIN, Abilities.NONE, Abilities.FRIEND_GUARD, 213, 45, 22, 60, 27, 30, 29, 120, 70, 75, false, "", true),
      new PokemonForm("High Plains Pattern", "high-plains", Type.BUG, null, 0.3, 8.4, Abilities.SHED_SKIN, Abilities.NONE, Abilities.FRIEND_GUARD, 213, 45, 22, 60, 27, 30, 29, 120, 70, 75, false, "", true),
      new PokemonForm("Sandstorm Pattern", "sandstorm", Type.BUG, null, 0.3, 8.4, Abilities.SHED_SKIN, Abilities.NONE, Abilities.FRIEND_GUARD, 213, 45, 22, 60, 27, 30, 29, 120, 70, 75, false, "", true),
      new PokemonForm("River Pattern", "river", Type.BUG, null, 0.3, 8.4, Abilities.SHED_SKIN, Abilities.NONE, Abilities.FRIEND_GUARD, 213, 45, 22, 60, 27, 30, 29, 120, 70, 75, false, "", true),
      new PokemonForm("Monsoon Pattern", "monsoon", Type.BUG, null, 0.3, 8.4, Abilities.SHED_SKIN, Abilities.NONE, Abilities.FRIEND_GUARD, 213, 45, 22, 60, 27, 30, 29, 120, 70, 75, false, "", true),
      new PokemonForm("Savanna Pattern", "savanna", Type.BUG, null, 0.3, 8.4, Abilities.SHED_SKIN, Abilities.NONE, Abilities.FRIEND_GUARD, 213, 45, 22, 60, 27, 30, 29, 120, 70, 75, false, "", true),
      new PokemonForm("Sun Pattern", "sun", Type.BUG, null, 0.3, 8.4, Abilities.SHED_SKIN, Abilities.NONE, Abilities.FRIEND_GUARD, 213, 45, 22, 60, 27, 30, 29, 120, 70, 75, false, "", true),
      new PokemonForm("Ocean Pattern", "ocean", Type.BUG, null, 0.3, 8.4, Abilities.SHED_SKIN, Abilities.NONE, Abilities.FRIEND_GUARD, 213, 45, 22, 60, 27, 30, 29, 120, 70, 75, false, "", true),
      new PokemonForm("Jungle Pattern", "jungle", Type.BUG, null, 0.3, 8.4, Abilities.SHED_SKIN, Abilities.NONE, Abilities.FRIEND_GUARD, 213, 45, 22, 60, 27, 30, 29, 120, 70, 75, false, "", true),
      new PokemonForm("Fancy Pattern", "fancy", Type.BUG, null, 0.3, 8.4, Abilities.SHED_SKIN, Abilities.NONE, Abilities.FRIEND_GUARD, 213, 45, 22, 60, 27, 30, 29, 120, 70, 75, false, "", true),
      new PokemonForm("Poké Ball Pattern", "poke-ball", Type.BUG, null, 0.3, 8.4, Abilities.SHED_SKIN, Abilities.NONE, Abilities.FRIEND_GUARD, 213, 45, 22, 60, 27, 30, 29, 120, 70, 75, false, "", true),
    ),
    new PokemonSpecies(Species.VIVILLON, 6, false, false, false, "Scale Pokémon", Type.BUG, Type.FLYING, 1.2, 17, Abilities.SHIELD_DUST, Abilities.COMPOUND_EYES, Abilities.FRIEND_GUARD, 411, 80, 52, 50, 90, 50, 89, 45, 70, 185, GrowthRate.MEDIUM_FAST, 50, false, false,
      new PokemonForm("Meadow Pattern", "meadow", Type.BUG, Type.FLYING, 1.2, 17, Abilities.SHIELD_DUST, Abilities.COMPOUND_EYES, Abilities.FRIEND_GUARD, 411, 80, 52, 50, 90, 50, 89, 45, 70, 185, false, null, true),
      new PokemonForm("Icy Snow Pattern", "icy-snow", Type.BUG, Type.FLYING, 1.2, 17, Abilities.SHIELD_DUST, Abilities.COMPOUND_EYES, Abilities.FRIEND_GUARD, 411, 80, 52, 50, 90, 50, 89, 45, 70, 185, false, null, true),
      new PokemonForm("Polar Pattern", "polar", Type.BUG, Type.FLYING, 1.2, 17, Abilities.SHIELD_DUST, Abilities.COMPOUND_EYES, Abilities.FRIEND_GUARD, 411, 80, 52, 50, 90, 50, 89, 45, 70, 185, false, null, true),
      new PokemonForm("Tundra Pattern", "tundra", Type.BUG, Type.FLYING, 1.2, 17, Abilities.SHIELD_DUST, Abilities.COMPOUND_EYES, Abilities.FRIEND_GUARD, 411, 80, 52, 50, 90, 50, 89, 45, 70, 185, false, null, true),
      new PokemonForm("Continental Pattern", "continental", Type.BUG, Type.FLYING, 1.2, 17, Abilities.SHIELD_DUST, Abilities.COMPOUND_EYES, Abilities.FRIEND_GUARD, 411, 80, 52, 50, 90, 50, 89, 45, 70, 185, false, null, true),
      new PokemonForm("Garden Pattern", "garden", Type.BUG, Type.FLYING, 1.2, 17, Abilities.SHIELD_DUST, Abilities.COMPOUND_EYES, Abilities.FRIEND_GUARD, 411, 80, 52, 50, 90, 50, 89, 45, 70, 185, false, null, true),
      new PokemonForm("Elegant Pattern", "elegant", Type.BUG, Type.FLYING, 1.2, 17, Abilities.SHIELD_DUST, Abilities.COMPOUND_EYES, Abilities.FRIEND_GUARD, 411, 80, 52, 50, 90, 50, 89, 45, 70, 185, false, null, true),
      new PokemonForm("Modern Pattern", "modern", Type.BUG, Type.FLYING, 1.2, 17, Abilities.SHIELD_DUST, Abilities.COMPOUND_EYES, Abilities.FRIEND_GUARD, 411, 80, 52, 50, 90, 50, 89, 45, 70, 185, false, null, true),
      new PokemonForm("Marine Pattern", "marine", Type.BUG, Type.FLYING, 1.2, 17, Abilities.SHIELD_DUST, Abilities.COMPOUND_EYES, Abilities.FRIEND_GUARD, 411, 80, 52, 50, 90, 50, 89, 45, 70, 185, false, null, true),
      new PokemonForm("Archipelago Pattern", "archipelago", Type.BUG, Type.FLYING, 1.2, 17, Abilities.SHIELD_DUST, Abilities.COMPOUND_EYES, Abilities.FRIEND_GUARD, 411, 80, 52, 50, 90, 50, 89, 45, 70, 185, false, null, true),
      new PokemonForm("High Plains Pattern", "high-plains", Type.BUG, Type.FLYING, 1.2, 17, Abilities.SHIELD_DUST, Abilities.COMPOUND_EYES, Abilities.FRIEND_GUARD, 411, 80, 52, 50, 90, 50, 89, 45, 70, 185, false, null, true),
      new PokemonForm("Sandstorm Pattern", "sandstorm", Type.BUG, Type.FLYING, 1.2, 17, Abilities.SHIELD_DUST, Abilities.COMPOUND_EYES, Abilities.FRIEND_GUARD, 411, 80, 52, 50, 90, 50, 89, 45, 70, 185, false, null, true),
      new PokemonForm("River Pattern", "river", Type.BUG, Type.FLYING, 1.2, 17, Abilities.SHIELD_DUST, Abilities.COMPOUND_EYES, Abilities.FRIEND_GUARD, 411, 80, 52, 50, 90, 50, 89, 45, 70, 185, false, null, true),
      new PokemonForm("Monsoon Pattern", "monsoon", Type.BUG, Type.FLYING, 1.2, 17, Abilities.SHIELD_DUST, Abilities.COMPOUND_EYES, Abilities.FRIEND_GUARD, 411, 80, 52, 50, 90, 50, 89, 45, 70, 185, false, null, true),
      new PokemonForm("Savanna Pattern", "savanna", Type.BUG, Type.FLYING, 1.2, 17, Abilities.SHIELD_DUST, Abilities.COMPOUND_EYES, Abilities.FRIEND_GUARD, 411, 80, 52, 50, 90, 50, 89, 45, 70, 185, false, null, true),
      new PokemonForm("Sun Pattern", "sun", Type.BUG, Type.FLYING, 1.2, 17, Abilities.SHIELD_DUST, Abilities.COMPOUND_EYES, Abilities.FRIEND_GUARD, 411, 80, 52, 50, 90, 50, 89, 45, 70, 185, false, null, true),
      new PokemonForm("Ocean Pattern", "ocean", Type.BUG, Type.FLYING, 1.2, 17, Abilities.SHIELD_DUST, Abilities.COMPOUND_EYES, Abilities.FRIEND_GUARD, 411, 80, 52, 50, 90, 50, 89, 45, 70, 185, false, null, true),
      new PokemonForm("Jungle Pattern", "jungle", Type.BUG, Type.FLYING, 1.2, 17, Abilities.SHIELD_DUST, Abilities.COMPOUND_EYES, Abilities.FRIEND_GUARD, 411, 80, 52, 50, 90, 50, 89, 45, 70, 185, false, null, true),
      new PokemonForm("Fancy Pattern", "fancy", Type.BUG, Type.FLYING, 1.2, 17, Abilities.SHIELD_DUST, Abilities.COMPOUND_EYES, Abilities.FRIEND_GUARD, 411, 80, 52, 50, 90, 50, 89, 45, 70, 185, false, null, true),
      new PokemonForm("Poké Ball Pattern", "poke-ball", Type.BUG, Type.FLYING, 1.2, 17, Abilities.SHIELD_DUST, Abilities.COMPOUND_EYES, Abilities.FRIEND_GUARD, 411, 80, 52, 50, 90, 50, 89, 45, 70, 185, false, null, true),
    ),
    new PokemonSpecies(Species.LITLEO, 6, false, false, false, "Lion Cub Pokémon", Type.FIRE, Type.NORMAL, 0.6, 13.5, Abilities.RIVALRY, Abilities.UNNERVE, Abilities.MOXIE, 369, 62, 50, 58, 73, 54, 72, 220, 70, 74, GrowthRate.MEDIUM_SLOW, 12.5, false),
    new PokemonSpecies(Species.PYROAR, 6, false, false, false, "Royal Pokémon", Type.FIRE, Type.NORMAL, 1.5, 81.5, Abilities.RIVALRY, Abilities.UNNERVE, Abilities.MOXIE, 507, 86, 68, 72, 109, 66, 106, 65, 70, 177, GrowthRate.MEDIUM_SLOW, 12.5, true),
    new PokemonSpecies(Species.FLABEBE, 6, false, false, false, "Single Bloom Pokémon", Type.FAIRY, null, 0.1, 0.1, Abilities.FLOWER_VEIL, Abilities.NONE, Abilities.SYMBIOSIS, 303, 44, 38, 39, 61, 79, 42, 225, 70, 61, GrowthRate.MEDIUM_FAST, 0, false, false,
      new PokemonForm("Red Flower", "red", Type.FAIRY, null, 0.1, 0.1, Abilities.FLOWER_VEIL, Abilities.NONE, Abilities.SYMBIOSIS, 303, 44, 38, 39, 61, 79, 42, 225, 70, 61, false, null, true),
      new PokemonForm("Yellow Flower", "yellow", Type.FAIRY, null, 0.1, 0.1, Abilities.FLOWER_VEIL, Abilities.NONE, Abilities.SYMBIOSIS, 303, 44, 38, 39, 61, 79, 42, 225, 70, 61, false, null, true),
      new PokemonForm("Orange Flower", "orange", Type.FAIRY, null, 0.1, 0.1, Abilities.FLOWER_VEIL, Abilities.NONE, Abilities.SYMBIOSIS, 303, 44, 38, 39, 61, 79, 42, 225, 70, 61, false, null, true),
      new PokemonForm("Blue Flower", "blue", Type.FAIRY, null, 0.1, 0.1, Abilities.FLOWER_VEIL, Abilities.NONE, Abilities.SYMBIOSIS, 303, 44, 38, 39, 61, 79, 42, 225, 70, 61, false, null, true),
      new PokemonForm("White Flower", "white", Type.FAIRY, null, 0.1, 0.1, Abilities.FLOWER_VEIL, Abilities.NONE, Abilities.SYMBIOSIS, 303, 44, 38, 39, 61, 79, 42, 225, 70, 61, false, null, true),
    ),
    new PokemonSpecies(Species.FLOETTE, 6, false, false, false, "Single Bloom Pokémon", Type.FAIRY, null, 0.2, 0.9, Abilities.FLOWER_VEIL, Abilities.NONE, Abilities.SYMBIOSIS, 371, 54, 45, 47, 75, 98, 52, 120, 70, 130, GrowthRate.MEDIUM_FAST, 0, false, false,
      new PokemonForm("Red Flower", "red", Type.FAIRY, null, 0.2, 0.9, Abilities.FLOWER_VEIL, Abilities.NONE, Abilities.SYMBIOSIS, 371, 54, 45, 47, 75, 98, 52, 120, 70, 130, false, null, true),
      new PokemonForm("Yellow Flower", "yellow", Type.FAIRY, null, 0.2, 0.9, Abilities.FLOWER_VEIL, Abilities.NONE, Abilities.SYMBIOSIS, 371, 54, 45, 47, 75, 98, 52, 120, 70, 130, false, null, true),
      new PokemonForm("Orange Flower", "orange", Type.FAIRY, null, 0.2, 0.9, Abilities.FLOWER_VEIL, Abilities.NONE, Abilities.SYMBIOSIS, 371, 54, 45, 47, 75, 98, 52, 120, 70, 130, false, null, true),
      new PokemonForm("Blue Flower", "blue", Type.FAIRY, null, 0.2, 0.9, Abilities.FLOWER_VEIL, Abilities.NONE, Abilities.SYMBIOSIS, 371, 54, 45, 47, 75, 98, 52, 120, 70, 130, false, null, true),
      new PokemonForm("White Flower", "white", Type.FAIRY, null, 0.2, 0.9, Abilities.FLOWER_VEIL, Abilities.NONE, Abilities.SYMBIOSIS, 371, 54, 45, 47, 75, 98, 52, 120, 70, 130, false, null, true),
    ),
    new PokemonSpecies(Species.FLORGES, 6, false, false, false, "Garden Pokémon", Type.FAIRY, null, 1.1, 10, Abilities.FLOWER_VEIL, Abilities.NONE, Abilities.SYMBIOSIS, 552, 78, 65, 68, 112, 154, 75, 45, 70, 248, GrowthRate.MEDIUM_FAST, 0, false, false,
      new PokemonForm("Red Flower", "red", Type.FAIRY, null, 1.1, 10, Abilities.FLOWER_VEIL, Abilities.NONE, Abilities.SYMBIOSIS, 552, 78, 65, 68, 112, 154, 75, 45, 70, 248, false, null, true),
      new PokemonForm("Yellow Flower", "yellow", Type.FAIRY, null, 1.1, 10, Abilities.FLOWER_VEIL, Abilities.NONE, Abilities.SYMBIOSIS, 552, 78, 65, 68, 112, 154, 75, 45, 70, 248, false, null, true),
      new PokemonForm("Orange Flower", "orange", Type.FAIRY, null, 1.1, 10, Abilities.FLOWER_VEIL, Abilities.NONE, Abilities.SYMBIOSIS, 552, 78, 65, 68, 112, 154, 75, 45, 70, 248, false, null, true),
      new PokemonForm("Blue Flower", "blue", Type.FAIRY, null, 1.1, 10, Abilities.FLOWER_VEIL, Abilities.NONE, Abilities.SYMBIOSIS, 552, 78, 65, 68, 112, 154, 75, 45, 70, 248, false, null, true),
      new PokemonForm("White Flower", "white", Type.FAIRY, null, 1.1, 10, Abilities.FLOWER_VEIL, Abilities.NONE, Abilities.SYMBIOSIS, 552, 78, 65, 68, 112, 154, 75, 45, 70, 248, false, null, true),
    ),
    new PokemonSpecies(Species.SKIDDO, 6, false, false, false, "Mount Pokémon", Type.GRASS, null, 0.9, 31, Abilities.SAP_SIPPER, Abilities.NONE, Abilities.GRASS_PELT, 350, 66, 65, 48, 62, 57, 52, 200, 70, 70, GrowthRate.MEDIUM_FAST, 50, false),
    new PokemonSpecies(Species.GOGOAT, 6, false, false, false, "Mount Pokémon", Type.GRASS, null, 1.7, 91, Abilities.SAP_SIPPER, Abilities.NONE, Abilities.GRASS_PELT, 531, 123, 100, 62, 97, 81, 68, 45, 70, 186, GrowthRate.MEDIUM_FAST, 50, false),
    new PokemonSpecies(Species.PANCHAM, 6, false, false, false, "Playful Pokémon", Type.FIGHTING, null, 0.6, 8, Abilities.IRON_FIST, Abilities.MOLD_BREAKER, Abilities.SCRAPPY, 348, 67, 82, 62, 46, 48, 43, 220, 50, 70, GrowthRate.MEDIUM_FAST, 50, false),
    new PokemonSpecies(Species.PANGORO, 6, false, false, false, "Daunting Pokémon", Type.FIGHTING, Type.DARK, 2.1, 136, Abilities.IRON_FIST, Abilities.MOLD_BREAKER, Abilities.SCRAPPY, 495, 95, 124, 78, 69, 71, 58, 65, 50, 173, GrowthRate.MEDIUM_FAST, 50, false),
    new PokemonSpecies(Species.FURFROU, 6, false, false, false, "Poodle Pokémon", Type.NORMAL, null, 1.2, 28, Abilities.FUR_COAT, Abilities.NONE, Abilities.NONE, 472, 75, 80, 60, 65, 90, 102, 160, 70, 165, GrowthRate.MEDIUM_FAST, 50, false, true,
      new PokemonForm("Natural Form", "", Type.NORMAL, null, 1.2, 28, Abilities.FUR_COAT, Abilities.NONE, Abilities.NONE, 472, 75, 80, 60, 65, 90, 102, 160, 70, 165, false, null, true),
      new PokemonForm("Heart Trim", "heart", Type.NORMAL, null, 1.2, 28, Abilities.FUR_COAT, Abilities.NONE, Abilities.NONE, 472, 75, 80, 60, 65, 90, 102, 160, 70, 165, false, null, true),
      new PokemonForm("Star Trim", "star", Type.NORMAL, null, 1.2, 28, Abilities.FUR_COAT, Abilities.NONE, Abilities.NONE, 472, 75, 80, 60, 65, 90, 102, 160, 70, 165, false, null, true),
      new PokemonForm("Diamond Trim", "diamond", Type.NORMAL, null, 1.2, 28, Abilities.FUR_COAT, Abilities.NONE, Abilities.NONE, 472, 75, 80, 60, 65, 90, 102, 160, 70, 165, false, null, true),
      new PokemonForm("Debutante Trim", "debutante", Type.NORMAL, null, 1.2, 28, Abilities.FUR_COAT, Abilities.NONE, Abilities.NONE, 472, 75, 80, 60, 65, 90, 102, 160, 70, 165, false, null, true),
      new PokemonForm("Matron Trim", "matron", Type.NORMAL, null, 1.2, 28, Abilities.FUR_COAT, Abilities.NONE, Abilities.NONE, 472, 75, 80, 60, 65, 90, 102, 160, 70, 165, false, null, true),
      new PokemonForm("Dandy Trim", "dandy", Type.NORMAL, null, 1.2, 28, Abilities.FUR_COAT, Abilities.NONE, Abilities.NONE, 472, 75, 80, 60, 65, 90, 102, 160, 70, 165, false, null, true),
      new PokemonForm("La Reine Trim", "la-reine", Type.NORMAL, null, 1.2, 28, Abilities.FUR_COAT, Abilities.NONE, Abilities.NONE, 472, 75, 80, 60, 65, 90, 102, 160, 70, 165, false, null, true),
      new PokemonForm("Kabuki Trim", "kabuki", Type.NORMAL, null, 1.2, 28, Abilities.FUR_COAT, Abilities.NONE, Abilities.NONE, 472, 75, 80, 60, 65, 90, 102, 160, 70, 165, false, null, true),
      new PokemonForm("Pharaoh Trim", "pharaoh", Type.NORMAL, null, 1.2, 28, Abilities.FUR_COAT, Abilities.NONE, Abilities.NONE, 472, 75, 80, 60, 65, 90, 102, 160, 70, 165, false, null, true),
    ),
    new PokemonSpecies(Species.ESPURR, 6, false, false, false, "Restraint Pokémon", Type.PSYCHIC, null, 0.3, 3.5, Abilities.KEEN_EYE, Abilities.INFILTRATOR, Abilities.OWN_TEMPO, 355, 62, 48, 54, 63, 60, 68, 190, 50, 71, GrowthRate.MEDIUM_FAST, 50, false),
    new PokemonSpecies(Species.MEOWSTIC, 6, false, false, false, "Constraint Pokémon", Type.PSYCHIC, null, 0.6, 8.5, Abilities.KEEN_EYE, Abilities.INFILTRATOR, Abilities.PRANKSTER, 466, 74, 48, 76, 83, 81, 104, 75, 50, 163, GrowthRate.MEDIUM_FAST, 50, false, false,
      new PokemonForm("Male", "male", Type.PSYCHIC, null, 0.6, 8.5, Abilities.KEEN_EYE, Abilities.INFILTRATOR, Abilities.PRANKSTER, 466, 74, 48, 76, 83, 81, 104, 75, 50, 163, false, "", true),
      new PokemonForm("Female", "female", Type.PSYCHIC, null, 0.6, 8.5, Abilities.KEEN_EYE, Abilities.INFILTRATOR, Abilities.COMPETITIVE, 466, 74, 48, 76, 83, 81, 104, 75, 50, 163, false, null, true),
    ),
    new PokemonSpecies(Species.HONEDGE, 6, false, false, false, "Sword Pokémon", Type.STEEL, Type.GHOST, 0.8, 2, Abilities.NO_GUARD, Abilities.NONE, Abilities.NONE, 325, 45, 80, 100, 35, 37, 28, 180, 50, 65, GrowthRate.MEDIUM_FAST, 50, false),
    new PokemonSpecies(Species.DOUBLADE, 6, false, false, false, "Sword Pokémon", Type.STEEL, Type.GHOST, 0.8, 4.5, Abilities.NO_GUARD, Abilities.NONE, Abilities.NONE, 448, 59, 110, 150, 45, 49, 35, 90, 50, 157, GrowthRate.MEDIUM_FAST, 50, false),
    new PokemonSpecies(Species.AEGISLASH, 6, false, false, false, "Royal Sword Pokémon", Type.STEEL, Type.GHOST, 1.7, 53, Abilities.STANCE_CHANGE, Abilities.NONE, Abilities.NONE, 500, 60, 50, 140, 50, 140, 60, 45, 50, 250, GrowthRate.MEDIUM_FAST, 50, false, true,
      new PokemonForm("Shield Forme", "shield", Type.STEEL, Type.GHOST, 1.7, 53, Abilities.STANCE_CHANGE, Abilities.NONE, Abilities.NONE, 500, 60, 50, 140, 50, 140, 60, 45, 50, 250, false, "", true),
      new PokemonForm("Blade Forme", "blade", Type.STEEL, Type.GHOST, 1.7, 53, Abilities.STANCE_CHANGE, Abilities.NONE, Abilities.NONE, 500, 60, 140, 50, 140, 50, 60, 45, 50, 250),
    ),
    new PokemonSpecies(Species.SPRITZEE, 6, false, false, false, "Perfume Pokémon", Type.FAIRY, null, 0.2, 0.5, Abilities.HEALER, Abilities.NONE, Abilities.AROMA_VEIL, 341, 78, 52, 60, 63, 65, 23, 200, 50, 68, GrowthRate.MEDIUM_FAST, 50, false),
    new PokemonSpecies(Species.AROMATISSE, 6, false, false, false, "Fragrance Pokémon", Type.FAIRY, null, 0.8, 15.5, Abilities.HEALER, Abilities.NONE, Abilities.AROMA_VEIL, 462, 101, 72, 72, 99, 89, 29, 140, 50, 162, GrowthRate.MEDIUM_FAST, 50, false),
    new PokemonSpecies(Species.SWIRLIX, 6, false, false, false, "Cotton Candy Pokémon", Type.FAIRY, null, 0.4, 3.5, Abilities.SWEET_VEIL, Abilities.NONE, Abilities.UNBURDEN, 341, 62, 48, 66, 59, 57, 49, 200, 50, 68, GrowthRate.MEDIUM_FAST, 50, false),
    new PokemonSpecies(Species.SLURPUFF, 6, false, false, false, "Meringue Pokémon", Type.FAIRY, null, 0.8, 5, Abilities.SWEET_VEIL, Abilities.NONE, Abilities.UNBURDEN, 480, 82, 80, 86, 85, 75, 72, 140, 50, 168, GrowthRate.MEDIUM_FAST, 50, false),
    new PokemonSpecies(Species.INKAY, 6, false, false, false, "Revolving Pokémon", Type.DARK, Type.PSYCHIC, 0.4, 3.5, Abilities.CONTRARY, Abilities.SUCTION_CUPS, Abilities.INFILTRATOR, 288, 53, 54, 53, 37, 46, 45, 190, 50, 58, GrowthRate.MEDIUM_FAST, 50, false),
    new PokemonSpecies(Species.MALAMAR, 6, false, false, false, "Overturning Pokémon", Type.DARK, Type.PSYCHIC, 1.5, 47, Abilities.CONTRARY, Abilities.SUCTION_CUPS, Abilities.INFILTRATOR, 482, 86, 92, 88, 68, 75, 73, 80, 50, 169, GrowthRate.MEDIUM_FAST, 50, false),
    new PokemonSpecies(Species.BINACLE, 6, false, false, false, "Two-Handed Pokémon", Type.ROCK, Type.WATER, 0.5, 31, Abilities.TOUGH_CLAWS, Abilities.SNIPER, Abilities.PICKPOCKET, 306, 42, 52, 67, 39, 56, 50, 120, 50, 61, GrowthRate.MEDIUM_FAST, 50, false),
    new PokemonSpecies(Species.BARBARACLE, 6, false, false, false, "Collective Pokémon", Type.ROCK, Type.WATER, 1.3, 96, Abilities.TOUGH_CLAWS, Abilities.SNIPER, Abilities.PICKPOCKET, 500, 72, 105, 115, 54, 86, 68, 45, 50, 175, GrowthRate.MEDIUM_FAST, 50, false),
    new PokemonSpecies(Species.SKRELP, 6, false, false, false, "Mock Kelp Pokémon", Type.POISON, Type.WATER, 0.5, 7.3, Abilities.POISON_POINT, Abilities.POISON_TOUCH, Abilities.ADAPTABILITY, 320, 50, 60, 60, 60, 60, 30, 225, 50, 64, GrowthRate.MEDIUM_FAST, 50, false),
    new PokemonSpecies(Species.DRAGALGE, 6, false, false, false, "Mock Kelp Pokémon", Type.POISON, Type.DRAGON, 1.8, 81.5, Abilities.POISON_POINT, Abilities.POISON_TOUCH, Abilities.ADAPTABILITY, 494, 65, 75, 90, 97, 123, 44, 55, 50, 173, GrowthRate.MEDIUM_FAST, 50, false),
    new PokemonSpecies(Species.CLAUNCHER, 6, false, false, false, "Water Gun Pokémon", Type.WATER, null, 0.5, 8.3, Abilities.MEGA_LAUNCHER, Abilities.NONE, Abilities.NONE, 330, 50, 53, 62, 58, 63, 44, 225, 50, 66, GrowthRate.SLOW, 50, false),
    new PokemonSpecies(Species.CLAWITZER, 6, false, false, false, "Howitzer Pokémon", Type.WATER, null, 1.3, 35.3, Abilities.MEGA_LAUNCHER, Abilities.NONE, Abilities.NONE, 500, 71, 73, 88, 120, 89, 59, 55, 50, 100, GrowthRate.SLOW, 50, false),
    new PokemonSpecies(Species.HELIOPTILE, 6, false, false, false, "Generator Pokémon", Type.ELECTRIC, Type.NORMAL, 0.5, 6, Abilities.DRY_SKIN, Abilities.SAND_VEIL, Abilities.SOLAR_POWER, 289, 44, 38, 33, 61, 43, 70, 190, 50, 58, GrowthRate.MEDIUM_FAST, 50, false),
    new PokemonSpecies(Species.HELIOLISK, 6, false, false, false, "Generator Pokémon", Type.ELECTRIC, Type.NORMAL, 1, 21, Abilities.DRY_SKIN, Abilities.SAND_VEIL, Abilities.SOLAR_POWER, 481, 62, 55, 52, 109, 94, 109, 75, 50, 168, GrowthRate.MEDIUM_FAST, 50, false),
    new PokemonSpecies(Species.TYRUNT, 6, false, false, false, "Royal Heir Pokémon", Type.ROCK, Type.DRAGON, 0.8, 26, Abilities.STRONG_JAW, Abilities.NONE, Abilities.STURDY, 362, 58, 89, 77, 45, 45, 48, 45, 50, 72, GrowthRate.MEDIUM_FAST, 87.5, false),
    new PokemonSpecies(Species.TYRANTRUM, 6, false, false, false, "Despot Pokémon", Type.ROCK, Type.DRAGON, 2.5, 270, Abilities.STRONG_JAW, Abilities.NONE, Abilities.ROCK_HEAD, 521, 82, 121, 119, 69, 59, 71, 45, 50, 182, GrowthRate.MEDIUM_FAST, 87.5, false),
    new PokemonSpecies(Species.AMAURA, 6, false, false, false, "Tundra Pokémon", Type.ROCK, Type.ICE, 1.3, 25.2, Abilities.REFRIGERATE, Abilities.NONE, Abilities.SNOW_WARNING, 362, 77, 59, 50, 67, 63, 46, 45, 50, 72, GrowthRate.MEDIUM_FAST, 87.5, false),
    new PokemonSpecies(Species.AURORUS, 6, false, false, false, "Tundra Pokémon", Type.ROCK, Type.ICE, 2.7, 225, Abilities.REFRIGERATE, Abilities.NONE, Abilities.SNOW_WARNING, 521, 123, 77, 72, 99, 92, 58, 45, 50, 104, GrowthRate.MEDIUM_FAST, 87.5, false),
    new PokemonSpecies(Species.SYLVEON, 6, false, false, false, "Intertwining Pokémon", Type.FAIRY, null, 1, 23.5, Abilities.CUTE_CHARM, Abilities.NONE, Abilities.PIXILATE, 525, 95, 65, 65, 110, 130, 60, 45, 50, 184, GrowthRate.MEDIUM_FAST, 87.5, false),
    new PokemonSpecies(Species.HAWLUCHA, 6, false, false, false, "Wrestling Pokémon", Type.FIGHTING, Type.FLYING, 0.8, 21.5, Abilities.LIMBER, Abilities.UNBURDEN, Abilities.MOLD_BREAKER, 500, 78, 92, 75, 74, 63, 118, 100, 50, 175, GrowthRate.MEDIUM_FAST, 50, false),
    new PokemonSpecies(Species.DEDENNE, 6, false, false, false, "Antenna Pokémon", Type.ELECTRIC, Type.FAIRY, 0.2, 2.2, Abilities.CHEEK_POUCH, Abilities.PICKUP, Abilities.PLUS, 431, 67, 58, 57, 81, 67, 101, 180, 50, 151, GrowthRate.MEDIUM_FAST, 50, false),
    new PokemonSpecies(Species.CARBINK, 6, false, false, false, "Jewel Pokémon", Type.ROCK, Type.FAIRY, 0.3, 5.7, Abilities.CLEAR_BODY, Abilities.NONE, Abilities.STURDY, 500, 50, 50, 150, 50, 150, 50, 60, 50, 100, GrowthRate.SLOW, null, false),
    new PokemonSpecies(Species.GOOMY, 6, false, false, false, "Soft Tissue Pokémon", Type.DRAGON, null, 0.3, 2.8, Abilities.SAP_SIPPER, Abilities.HYDRATION, Abilities.GOOEY, 300, 45, 50, 35, 55, 75, 40, 45, 35, 60, GrowthRate.SLOW, 50, false),
    new PokemonSpecies(Species.SLIGGOO, 6, false, false, false, "Soft Tissue Pokémon", Type.DRAGON, null, 0.8, 17.5, Abilities.SAP_SIPPER, Abilities.HYDRATION, Abilities.GOOEY, 452, 68, 75, 53, 83, 113, 60, 45, 35, 158, GrowthRate.SLOW, 50, false),
    new PokemonSpecies(Species.GOODRA, 6, false, false, false, "Dragon Pokémon", Type.DRAGON, null, 2, 150.5, Abilities.SAP_SIPPER, Abilities.HYDRATION, Abilities.GOOEY, 600, 90, 100, 70, 110, 150, 80, 45, 35, 300, GrowthRate.SLOW, 50, false),
    new PokemonSpecies(Species.KLEFKI, 6, false, false, false, "Key Ring Pokémon", Type.STEEL, Type.FAIRY, 0.2, 3, Abilities.PRANKSTER, Abilities.NONE, Abilities.MAGICIAN, 470, 57, 80, 91, 80, 87, 75, 75, 50, 165, GrowthRate.FAST, 50, false),
    new PokemonSpecies(Species.PHANTUMP, 6, false, false, false, "Stump Pokémon", Type.GHOST, Type.GRASS, 0.4, 7, Abilities.NATURAL_CURE, Abilities.FRISK, Abilities.HARVEST, 309, 43, 70, 48, 50, 60, 38, 120, 50, 62, GrowthRate.MEDIUM_FAST, 50, false),
    new PokemonSpecies(Species.TREVENANT, 6, false, false, false, "Elder Tree Pokémon", Type.GHOST, Type.GRASS, 1.5, 71, Abilities.NATURAL_CURE, Abilities.FRISK, Abilities.HARVEST, 474, 85, 110, 76, 65, 82, 56, 60, 50, 166, GrowthRate.MEDIUM_FAST, 50, false),
    new PokemonSpecies(Species.PUMPKABOO, 6, false, false, false, "Pumpkin Pokémon", Type.GHOST, Type.GRASS, 0.4, 5, Abilities.PICKUP, Abilities.FRISK, Abilities.INSOMNIA, 335, 49, 66, 70, 44, 55, 51, 120, 50, 67, GrowthRate.MEDIUM_FAST, 50, false, false,
      new PokemonForm("Average Size", "", Type.GHOST, Type.GRASS, 0.4, 5, Abilities.PICKUP, Abilities.FRISK, Abilities.INSOMNIA, 335, 49, 66, 70, 44, 55, 51, 120, 50, 67, false, null, true),
      new PokemonForm("Small Size", "small", Type.GHOST, Type.GRASS, 0.3, 3.5, Abilities.PICKUP, Abilities.FRISK, Abilities.INSOMNIA, 335, 44, 66, 70, 44, 55, 56, 120, 50, 67, false, "", true),
      new PokemonForm("Large Size", "large", Type.GHOST, Type.GRASS, 0.5, 7.5, Abilities.PICKUP, Abilities.FRISK, Abilities.INSOMNIA, 335, 54, 66, 70, 44, 55, 46, 120, 50, 67, false, "", true),
      new PokemonForm("Super Size", "super", Type.GHOST, Type.GRASS, 0.8, 15, Abilities.PICKUP, Abilities.FRISK, Abilities.INSOMNIA, 335, 59, 66, 70, 44, 55, 41, 120, 50, 67, false, "", true),
    ),
    new PokemonSpecies(Species.GOURGEIST, 6, false, false, false, "Pumpkin Pokémon", Type.GHOST, Type.GRASS, 0.9, 12.5, Abilities.PICKUP, Abilities.FRISK, Abilities.INSOMNIA, 494, 65, 90, 122, 58, 75, 84, 60, 50, 173, GrowthRate.MEDIUM_FAST, 50, false, false,
      new PokemonForm("Average Size", "", Type.GHOST, Type.GRASS, 0.9, 12.5, Abilities.PICKUP, Abilities.FRISK, Abilities.INSOMNIA, 494, 65, 90, 122, 58, 75, 84, 60, 50, 173, false, null, true),
      new PokemonForm("Small Size", "small", Type.GHOST, Type.GRASS, 0.7, 9.5, Abilities.PICKUP, Abilities.FRISK, Abilities.INSOMNIA, 494, 55, 85, 122, 58, 75, 99, 60, 50, 173, false, "", true),
      new PokemonForm("Large Size", "large", Type.GHOST, Type.GRASS, 1.1, 14, Abilities.PICKUP, Abilities.FRISK, Abilities.INSOMNIA, 494, 75, 95, 122, 58, 75, 69, 60, 50, 173, false, "", true),
      new PokemonForm("Super Size", "super", Type.GHOST, Type.GRASS, 1.7, 39, Abilities.PICKUP, Abilities.FRISK, Abilities.INSOMNIA, 494, 85, 100, 122, 58, 75, 54, 60, 50, 173, false, "", true),
    ),
    new PokemonSpecies(Species.BERGMITE, 6, false, false, false, "Ice Chunk Pokémon", Type.ICE, null, 1, 99.5, Abilities.OWN_TEMPO, Abilities.ICE_BODY, Abilities.STURDY, 304, 55, 69, 85, 32, 35, 28, 190, 50, 61, GrowthRate.MEDIUM_FAST, 50, false),
    new PokemonSpecies(Species.AVALUGG, 6, false, false, false, "Iceberg Pokémon", Type.ICE, null, 2, 505, Abilities.OWN_TEMPO, Abilities.ICE_BODY, Abilities.STURDY, 514, 95, 117, 184, 44, 46, 28, 55, 50, 180, GrowthRate.MEDIUM_FAST, 50, false),
    new PokemonSpecies(Species.NOIBAT, 6, false, false, false, "Sound Wave Pokémon", Type.FLYING, Type.DRAGON, 0.5, 8, Abilities.FRISK, Abilities.INFILTRATOR, Abilities.TELEPATHY, 245, 40, 30, 35, 45, 40, 55, 190, 50, 49, GrowthRate.MEDIUM_FAST, 50, false),
    new PokemonSpecies(Species.NOIVERN, 6, false, false, false, "Sound Wave Pokémon", Type.FLYING, Type.DRAGON, 1.5, 85, Abilities.FRISK, Abilities.INFILTRATOR, Abilities.TELEPATHY, 535, 85, 70, 80, 97, 80, 123, 45, 50, 187, GrowthRate.MEDIUM_FAST, 50, false),
    new PokemonSpecies(Species.XERNEAS, 6, false, true, false, "Life Pokémon", Type.FAIRY, null, 3, 215, Abilities.FAIRY_AURA, Abilities.NONE, Abilities.NONE, 680, 126, 131, 95, 131, 98, 99, 45, 0, 340, GrowthRate.SLOW, null, false, true,
      new PokemonForm("Neutral Mode", "neutral", Type.FAIRY, null, 3, 215, Abilities.FAIRY_AURA, Abilities.NONE, Abilities.NONE, 680, 126, 131, 95, 131, 98, 99, 45, 0, 340, false, null, true),
      new PokemonForm("Active Mode", "active", Type.FAIRY, null, 3, 215, Abilities.FAIRY_AURA, Abilities.NONE, Abilities.NONE, 680, 126, 131, 95, 131, 98, 99, 45, 0, 340)
    ),
    new PokemonSpecies(Species.YVELTAL, 6, false, true, false, "Destruction Pokémon", Type.DARK, Type.FLYING, 5.8, 203, Abilities.DARK_AURA, Abilities.NONE, Abilities.NONE, 680, 126, 131, 95, 131, 98, 99, 45, 0, 340, GrowthRate.SLOW, null, false),
    new PokemonSpecies(Species.ZYGARDE, 6, false, true, false, "Order Pokémon", Type.DRAGON, Type.GROUND, 5, 305, Abilities.AURA_BREAK, Abilities.NONE, Abilities.NONE, 600, 108, 100, 121, 81, 95, 95, 3, 0, 300, GrowthRate.SLOW, null, false, false,
      new PokemonForm("50% Forme", "50", Type.DRAGON, Type.GROUND, 5, 305, Abilities.AURA_BREAK, Abilities.NONE, Abilities.NONE, 600, 108, 100, 121, 81, 95, 95, 3, 0, 300, false, "", true),
      new PokemonForm("10% Forme", "10", Type.DRAGON, Type.GROUND, 1.2, 33.5, Abilities.AURA_BREAK, Abilities.NONE, Abilities.NONE, 486, 54, 100, 71, 61, 85, 115, 3, 0, 300, false, null, true),
      new PokemonForm("50% Forme Power Construct", "50-pc", Type.DRAGON, Type.GROUND, 5, 305, Abilities.POWER_CONSTRUCT, Abilities.NONE, Abilities.NONE, 600, 108, 100, 121, 81, 95, 95, 3, 0, 300, false, "", true),
      new PokemonForm("10% Forme Power Construct", "10-pc", Type.DRAGON, Type.GROUND, 1.2, 33.5, Abilities.POWER_CONSTRUCT, Abilities.NONE, Abilities.NONE, 486, 54, 100, 71, 61, 85, 115, 3, 0, 300, false, "10", true),
      new PokemonForm("Complete Forme", "complete", Type.DRAGON, Type.GROUND, 4.5, 610, Abilities.POWER_CONSTRUCT, Abilities.NONE, Abilities.NONE, 708, 216, 100, 121, 91, 95, 85, 3, 0, 300),
    ),
    new PokemonSpecies(Species.DIANCIE, 6, false, false, true, "Jewel Pokémon", Type.ROCK, Type.FAIRY, 0.7, 8.8, Abilities.CLEAR_BODY, Abilities.NONE, Abilities.NONE, 600, 50, 100, 150, 100, 150, 50, 3, 50, 300, GrowthRate.SLOW, null, false, true,
      new PokemonForm("Normal", "", Type.ROCK, Type.FAIRY, 0.7, 8.8, Abilities.CLEAR_BODY, Abilities.NONE, Abilities.NONE, 600, 50, 100, 150, 100, 150, 50, 3, 50, 300, false, null, true),
      new PokemonForm("Mega", SpeciesFormKey.MEGA, Type.ROCK, Type.FAIRY, 1.1, 27.8, Abilities.MAGIC_BOUNCE, Abilities.NONE, Abilities.NONE, 700, 50, 160, 110, 160, 110, 110, 3, 50, 300),
    ),
    new PokemonSpecies(Species.HOOPA, 6, false, false, true, "Mischief Pokémon", Type.PSYCHIC, Type.GHOST, 0.5, 9, Abilities.MAGICIAN, Abilities.NONE, Abilities.NONE, 600, 80, 110, 60, 150, 130, 70, 3, 100, 270, GrowthRate.SLOW, null, false, false,
      new PokemonForm("Hoopa Confined", "", Type.PSYCHIC, Type.GHOST, 0.5, 9, Abilities.MAGICIAN, Abilities.NONE, Abilities.NONE, 600, 80, 110, 60, 150, 130, 70, 3, 100, 270, false, null, true),
      new PokemonForm("Hoopa Unbound", "unbound", Type.PSYCHIC, Type.DARK, 6.5, 490, Abilities.MAGICIAN, Abilities.NONE, Abilities.NONE, 680, 80, 160, 60, 170, 130, 80, 3, 100, 270),
    ),
    new PokemonSpecies(Species.VOLCANION, 6, false, false, true, "Steam Pokémon", Type.FIRE, Type.WATER, 1.7, 195, Abilities.WATER_ABSORB, Abilities.NONE, Abilities.NONE, 600, 80, 110, 120, 130, 90, 70, 3, 100, 300, GrowthRate.SLOW, null, false),
    new PokemonSpecies(Species.ROWLET, 7, false, false, false, "Grass Quill Pokémon", Type.GRASS, Type.FLYING, 0.3, 1.5, Abilities.OVERGROW, Abilities.NONE, Abilities.LONG_REACH, 320, 68, 55, 55, 50, 50, 42, 45, 50, 64, GrowthRate.MEDIUM_SLOW, 87.5, false),
    new PokemonSpecies(Species.DARTRIX, 7, false, false, false, "Blade Quill Pokémon", Type.GRASS, Type.FLYING, 0.7, 16, Abilities.OVERGROW, Abilities.NONE, Abilities.LONG_REACH, 420, 78, 75, 75, 70, 70, 52, 45, 50, 147, GrowthRate.MEDIUM_SLOW, 87.5, false),
    new PokemonSpecies(Species.DECIDUEYE, 7, false, false, false, "Arrow Quill Pokémon", Type.GRASS, Type.GHOST, 1.6, 36.6, Abilities.OVERGROW, Abilities.NONE, Abilities.LONG_REACH, 530, 78, 107, 75, 100, 100, 70, 45, 50, 265, GrowthRate.MEDIUM_SLOW, 87.5, false),
    new PokemonSpecies(Species.LITTEN, 7, false, false, false, "Fire Cat Pokémon", Type.FIRE, null, 0.4, 4.3, Abilities.BLAZE, Abilities.NONE, Abilities.INTIMIDATE, 320, 45, 65, 40, 60, 40, 70, 45, 50, 64, GrowthRate.MEDIUM_SLOW, 87.5, false),
    new PokemonSpecies(Species.TORRACAT, 7, false, false, false, "Fire Cat Pokémon", Type.FIRE, null, 0.7, 25, Abilities.BLAZE, Abilities.NONE, Abilities.INTIMIDATE, 420, 65, 85, 50, 80, 50, 90, 45, 50, 147, GrowthRate.MEDIUM_SLOW, 87.5, false),
    new PokemonSpecies(Species.INCINEROAR, 7, false, false, false, "Heel Pokémon", Type.FIRE, Type.DARK, 1.8, 83, Abilities.BLAZE, Abilities.NONE, Abilities.INTIMIDATE, 530, 95, 115, 90, 80, 90, 60, 45, 50, 265, GrowthRate.MEDIUM_SLOW, 87.5, false),
    new PokemonSpecies(Species.POPPLIO, 7, false, false, false, "Sea Lion Pokémon", Type.WATER, null, 0.4, 7.5, Abilities.TORRENT, Abilities.NONE, Abilities.LIQUID_VOICE, 320, 50, 54, 54, 66, 56, 40, 45, 50, 64, GrowthRate.MEDIUM_SLOW, 87.5, false),
    new PokemonSpecies(Species.BRIONNE, 7, false, false, false, "Pop Star Pokémon", Type.WATER, null, 0.6, 17.5, Abilities.TORRENT, Abilities.NONE, Abilities.LIQUID_VOICE, 420, 60, 69, 69, 91, 81, 50, 45, 50, 147, GrowthRate.MEDIUM_SLOW, 87.5, false),
    new PokemonSpecies(Species.PRIMARINA, 7, false, false, false, "Soloist Pokémon", Type.WATER, Type.FAIRY, 1.8, 44, Abilities.TORRENT, Abilities.NONE, Abilities.LIQUID_VOICE, 530, 80, 74, 74, 126, 116, 60, 45, 50, 265, GrowthRate.MEDIUM_SLOW, 87.5, false),
    new PokemonSpecies(Species.PIKIPEK, 7, false, false, false, "Woodpecker Pokémon", Type.NORMAL, Type.FLYING, 0.3, 1.2, Abilities.KEEN_EYE, Abilities.SKILL_LINK, Abilities.PICKUP, 265, 35, 75, 30, 30, 30, 65, 255, 70, 53, GrowthRate.MEDIUM_FAST, 50, false),
    new PokemonSpecies(Species.TRUMBEAK, 7, false, false, false, "Bugle Beak Pokémon", Type.NORMAL, Type.FLYING, 0.6, 14.8, Abilities.KEEN_EYE, Abilities.SKILL_LINK, Abilities.PICKUP, 355, 55, 85, 50, 40, 50, 75, 120, 70, 124, GrowthRate.MEDIUM_FAST, 50, false),
    new PokemonSpecies(Species.TOUCANNON, 7, false, false, false, "Cannon Pokémon", Type.NORMAL, Type.FLYING, 1.1, 26, Abilities.KEEN_EYE, Abilities.SKILL_LINK, Abilities.SHEER_FORCE, 485, 80, 120, 75, 75, 75, 60, 45, 70, 218, GrowthRate.MEDIUM_FAST, 50, false),
    new PokemonSpecies(Species.YUNGOOS, 7, false, false, false, "Loitering Pokémon", Type.NORMAL, null, 0.4, 6, Abilities.STAKEOUT, Abilities.STRONG_JAW, Abilities.ADAPTABILITY, 253, 48, 70, 30, 30, 30, 45, 255, 70, 51, GrowthRate.MEDIUM_FAST, 50, false),
    new PokemonSpecies(Species.GUMSHOOS, 7, false, false, false, "Stakeout Pokémon", Type.NORMAL, null, 0.7, 14.2, Abilities.STAKEOUT, Abilities.STRONG_JAW, Abilities.ADAPTABILITY, 418, 88, 110, 60, 55, 60, 45, 127, 70, 146, GrowthRate.MEDIUM_FAST, 50, false),
    new PokemonSpecies(Species.GRUBBIN, 7, false, false, false, "Larva Pokémon", Type.BUG, null, 0.4, 4.4, Abilities.SWARM, Abilities.NONE, Abilities.NONE, 300, 47, 62, 45, 55, 45, 46, 255, 50, 60, GrowthRate.MEDIUM_FAST, 50, false),
    new PokemonSpecies(Species.CHARJABUG, 7, false, false, false, "Battery Pokémon", Type.BUG, Type.ELECTRIC, 0.5, 10.5, Abilities.BATTERY, Abilities.NONE, Abilities.NONE, 400, 57, 82, 95, 55, 75, 36, 120, 50, 140, GrowthRate.MEDIUM_FAST, 50, false),
    new PokemonSpecies(Species.VIKAVOLT, 7, false, false, false, "Stag Beetle Pokémon", Type.BUG, Type.ELECTRIC, 1.5, 45, Abilities.LEVITATE, Abilities.NONE, Abilities.NONE, 500, 77, 70, 90, 145, 75, 43, 45, 50, 250, GrowthRate.MEDIUM_FAST, 50, false),
    new PokemonSpecies(Species.CRABRAWLER, 7, false, false, false, "Boxing Pokémon", Type.FIGHTING, null, 0.6, 7, Abilities.HYPER_CUTTER, Abilities.IRON_FIST, Abilities.ANGER_POINT, 338, 47, 82, 57, 42, 47, 63, 225, 70, 68, GrowthRate.MEDIUM_FAST, 50, false),
    new PokemonSpecies(Species.CRABOMINABLE, 7, false, false, false, "Woolly Crab Pokémon", Type.FIGHTING, Type.ICE, 1.7, 180, Abilities.HYPER_CUTTER, Abilities.IRON_FIST, Abilities.ANGER_POINT, 478, 97, 132, 77, 62, 67, 43, 60, 70, 167, GrowthRate.MEDIUM_FAST, 50, false),
    new PokemonSpecies(Species.ORICORIO, 7, false, false, false, "Dancing Pokémon", Type.FIRE, Type.FLYING, 0.6, 3.4, Abilities.DANCER, Abilities.NONE, Abilities.NONE, 476, 75, 70, 70, 98, 70, 93, 45, 70, 167, GrowthRate.MEDIUM_FAST, 25, false, false,
      new PokemonForm("Baile Style", "baile", Type.FIRE, Type.FLYING, 0.6, 3.4, Abilities.DANCER, Abilities.NONE, Abilities.NONE, 476, 75, 70, 70, 98, 70, 93, 45, 70, 167, false, "", true),
      new PokemonForm("Pom-Pom Style", "pompom", Type.ELECTRIC, Type.FLYING, 0.6, 3.4, Abilities.DANCER, Abilities.NONE, Abilities.NONE, 476, 75, 70, 70, 98, 70, 93, 45, 70, 167, false, null, true),
      new PokemonForm("Pau Style", "pau", Type.PSYCHIC, Type.FLYING, 0.6, 3.4, Abilities.DANCER, Abilities.NONE, Abilities.NONE, 476, 75, 70, 70, 98, 70, 93, 45, 70, 167, false, null, true),
      new PokemonForm("Sensu Style", "sensu", Type.GHOST, Type.FLYING, 0.6, 3.4, Abilities.DANCER, Abilities.NONE, Abilities.NONE, 476, 75, 70, 70, 98, 70, 93, 45, 70, 167, false, null, true),
    ),
    new PokemonSpecies(Species.CUTIEFLY, 7, false, false, false, "Bee Fly Pokémon", Type.BUG, Type.FAIRY, 0.1, 0.2, Abilities.HONEY_GATHER, Abilities.SHIELD_DUST, Abilities.SWEET_VEIL, 304, 40, 45, 40, 55, 40, 84, 190, 50, 61, GrowthRate.MEDIUM_FAST, 50, false),
    new PokemonSpecies(Species.RIBOMBEE, 7, false, false, false, "Bee Fly Pokémon", Type.BUG, Type.FAIRY, 0.2, 0.5, Abilities.HONEY_GATHER, Abilities.SHIELD_DUST, Abilities.SWEET_VEIL, 464, 60, 55, 60, 95, 70, 124, 75, 50, 162, GrowthRate.MEDIUM_FAST, 50, false),
    new PokemonSpecies(Species.ROCKRUFF, 7, false, false, false, "Puppy Pokémon", Type.ROCK, null, 0.5, 9.2, Abilities.KEEN_EYE, Abilities.VITAL_SPIRIT, Abilities.STEADFAST, 280, 45, 65, 40, 30, 40, 60, 190, 50, 56, GrowthRate.MEDIUM_FAST, 50, false, false,
      new PokemonForm("Normal", "", Type.ROCK, null, 0.5, 9.2, Abilities.KEEN_EYE, Abilities.VITAL_SPIRIT, Abilities.STEADFAST, 280, 45, 65, 40, 30, 40, 60, 190, 50, 56, false, null, true),
      new PokemonForm("Own Tempo", "own-tempo", Type.ROCK, null, 0.5, 9.2, Abilities.OWN_TEMPO, Abilities.NONE, Abilities.OWN_TEMPO, 280, 45, 65, 40, 30, 40, 60, 190, 50, 56, false, "", true),
    ),
    new PokemonSpecies(Species.LYCANROC, 7, false, false, false, "Wolf Pokémon", Type.ROCK, null, 0.8, 25, Abilities.KEEN_EYE, Abilities.SAND_RUSH, Abilities.STEADFAST, 487, 75, 115, 65, 55, 65, 112, 90, 50, 170, GrowthRate.MEDIUM_FAST, 50, false, false,
      new PokemonForm("Midday Form", "midday", Type.ROCK, null, 0.8, 25, Abilities.KEEN_EYE, Abilities.SAND_RUSH, Abilities.STEADFAST, 487, 75, 115, 65, 55, 65, 112, 90, 50, 170, false, "", true),
      new PokemonForm("Midnight Form", "midnight", Type.ROCK, null, 1.1, 25, Abilities.KEEN_EYE, Abilities.VITAL_SPIRIT, Abilities.NO_GUARD, 487, 85, 115, 75, 55, 75, 82, 90, 50, 170, false, null, true),
      new PokemonForm("Dusk Form", "dusk", Type.ROCK, null, 0.8, 25, Abilities.TOUGH_CLAWS, Abilities.TOUGH_CLAWS, Abilities.TOUGH_CLAWS, 487, 75, 117, 65, 55, 65, 110, 90, 50, 170, false, null, true),
    ),
    new PokemonSpecies(Species.WISHIWASHI, 7, false, false, false, "Small Fry Pokémon", Type.WATER, null, 0.2, 0.3, Abilities.SCHOOLING, Abilities.NONE, Abilities.NONE, 175, 45, 20, 20, 25, 25, 40, 60, 50, 61, GrowthRate.FAST, 50, false, false,
      new PokemonForm("Solo Form", "", Type.WATER, null, 0.2, 0.3, Abilities.SCHOOLING, Abilities.NONE, Abilities.NONE, 175, 45, 20, 20, 25, 25, 40, 60, 50, 61, false, null, true),
      new PokemonForm("School", "school", Type.WATER, null, 8.2, 78.6, Abilities.SCHOOLING, Abilities.NONE, Abilities.NONE, 620, 45, 140, 130, 140, 135, 30, 60, 50, 61),
    ),
    new PokemonSpecies(Species.MAREANIE, 7, false, false, false, "Brutal Star Pokémon", Type.POISON, Type.WATER, 0.4, 8, Abilities.MERCILESS, Abilities.LIMBER, Abilities.REGENERATOR, 305, 50, 53, 62, 43, 52, 45, 190, 50, 61, GrowthRate.MEDIUM_FAST, 50, false),
    new PokemonSpecies(Species.TOXAPEX, 7, false, false, false, "Brutal Star Pokémon", Type.POISON, Type.WATER, 0.7, 14.5, Abilities.MERCILESS, Abilities.LIMBER, Abilities.REGENERATOR, 495, 50, 63, 152, 53, 142, 35, 75, 50, 173, GrowthRate.MEDIUM_FAST, 50, false),
    new PokemonSpecies(Species.MUDBRAY, 7, false, false, false, "Donkey Pokémon", Type.GROUND, null, 1, 110, Abilities.OWN_TEMPO, Abilities.STAMINA, Abilities.INNER_FOCUS, 385, 70, 100, 70, 45, 55, 45, 190, 50, 77, GrowthRate.MEDIUM_FAST, 50, false),
    new PokemonSpecies(Species.MUDSDALE, 7, false, false, false, "Draft Horse Pokémon", Type.GROUND, null, 2.5, 920, Abilities.OWN_TEMPO, Abilities.STAMINA, Abilities.INNER_FOCUS, 500, 100, 125, 100, 55, 85, 35, 60, 50, 175, GrowthRate.MEDIUM_FAST, 50, false),
    new PokemonSpecies(Species.DEWPIDER, 7, false, false, false, "Water Bubble Pokémon", Type.WATER, Type.BUG, 0.3, 4, Abilities.WATER_BUBBLE, Abilities.NONE, Abilities.WATER_ABSORB, 269, 38, 40, 52, 40, 72, 27, 200, 50, 54, GrowthRate.MEDIUM_FAST, 50, false),
    new PokemonSpecies(Species.ARAQUANID, 7, false, false, false, "Water Bubble Pokémon", Type.WATER, Type.BUG, 1.8, 82, Abilities.WATER_BUBBLE, Abilities.NONE, Abilities.WATER_ABSORB, 454, 68, 70, 92, 50, 132, 42, 100, 50, 159, GrowthRate.MEDIUM_FAST, 50, false),
    new PokemonSpecies(Species.FOMANTIS, 7, false, false, false, "Sickle Grass Pokémon", Type.GRASS, null, 0.3, 1.5, Abilities.LEAF_GUARD, Abilities.NONE, Abilities.CONTRARY, 250, 40, 55, 35, 50, 35, 35, 190, 50, 50, GrowthRate.MEDIUM_FAST, 50, false),
    new PokemonSpecies(Species.LURANTIS, 7, false, false, false, "Bloom Sickle Pokémon", Type.GRASS, null, 0.9, 18.5, Abilities.LEAF_GUARD, Abilities.NONE, Abilities.CONTRARY, 480, 70, 105, 90, 80, 90, 45, 75, 50, 168, GrowthRate.MEDIUM_FAST, 50, false),
    new PokemonSpecies(Species.MORELULL, 7, false, false, false, "Illuminating Pokémon", Type.GRASS, Type.FAIRY, 0.2, 1.5, Abilities.ILLUMINATE, Abilities.EFFECT_SPORE, Abilities.RAIN_DISH, 285, 40, 35, 55, 65, 75, 15, 190, 50, 57, GrowthRate.MEDIUM_FAST, 50, false),
    new PokemonSpecies(Species.SHIINOTIC, 7, false, false, false, "Illuminating Pokémon", Type.GRASS, Type.FAIRY, 1, 11.5, Abilities.ILLUMINATE, Abilities.EFFECT_SPORE, Abilities.RAIN_DISH, 405, 60, 45, 80, 90, 100, 30, 75, 50, 142, GrowthRate.MEDIUM_FAST, 50, false),
    new PokemonSpecies(Species.SALANDIT, 7, false, false, false, "Toxic Lizard Pokémon", Type.POISON, Type.FIRE, 0.6, 4.8, Abilities.CORROSION, Abilities.NONE, Abilities.OBLIVIOUS, 320, 48, 44, 40, 71, 40, 77, 120, 50, 64, GrowthRate.MEDIUM_FAST, 87.5, false),
    new PokemonSpecies(Species.SALAZZLE, 7, false, false, false, "Toxic Lizard Pokémon", Type.POISON, Type.FIRE, 1.2, 22.2, Abilities.CORROSION, Abilities.NONE, Abilities.OBLIVIOUS, 480, 68, 64, 60, 111, 60, 117, 45, 50, 168, GrowthRate.MEDIUM_FAST, 0, false),
    new PokemonSpecies(Species.STUFFUL, 7, false, false, false, "Flailing Pokémon", Type.NORMAL, Type.FIGHTING, 0.5, 6.8, Abilities.FLUFFY, Abilities.KLUTZ, Abilities.CUTE_CHARM, 340, 70, 75, 50, 45, 50, 50, 140, 50, 68, GrowthRate.MEDIUM_FAST, 50, false),
    new PokemonSpecies(Species.BEWEAR, 7, false, false, false, "Strong Arm Pokémon", Type.NORMAL, Type.FIGHTING, 2.1, 135, Abilities.FLUFFY, Abilities.KLUTZ, Abilities.UNNERVE, 500, 120, 125, 80, 55, 60, 60, 70, 50, 175, GrowthRate.MEDIUM_FAST, 50, false),
    new PokemonSpecies(Species.BOUNSWEET, 7, false, false, false, "Fruit Pokémon", Type.GRASS, null, 0.3, 3.2, Abilities.LEAF_GUARD, Abilities.OBLIVIOUS, Abilities.SWEET_VEIL, 210, 42, 30, 38, 30, 38, 32, 235, 50, 42, GrowthRate.MEDIUM_SLOW, 0, false),
    new PokemonSpecies(Species.STEENEE, 7, false, false, false, "Fruit Pokémon", Type.GRASS, null, 0.7, 8.2, Abilities.LEAF_GUARD, Abilities.OBLIVIOUS, Abilities.SWEET_VEIL, 290, 52, 40, 48, 40, 48, 62, 120, 50, 102, GrowthRate.MEDIUM_SLOW, 0, false),
    new PokemonSpecies(Species.TSAREENA, 7, false, false, false, "Fruit Pokémon", Type.GRASS, null, 1.2, 21.4, Abilities.LEAF_GUARD, Abilities.QUEENLY_MAJESTY, Abilities.SWEET_VEIL, 510, 72, 120, 98, 50, 98, 72, 45, 50, 255, GrowthRate.MEDIUM_SLOW, 0, false),
    new PokemonSpecies(Species.COMFEY, 7, false, false, false, "Posy Picker Pokémon", Type.FAIRY, null, 0.1, 0.3, Abilities.FLOWER_VEIL, Abilities.TRIAGE, Abilities.NATURAL_CURE, 485, 51, 52, 90, 82, 110, 100, 60, 50, 170, GrowthRate.FAST, 25, false),
    new PokemonSpecies(Species.ORANGURU, 7, false, false, false, "Sage Pokémon", Type.NORMAL, Type.PSYCHIC, 1.5, 76, Abilities.INNER_FOCUS, Abilities.TELEPATHY, Abilities.SYMBIOSIS, 490, 90, 60, 80, 90, 110, 60, 45, 50, 172, GrowthRate.SLOW, 50, false),
    new PokemonSpecies(Species.PASSIMIAN, 7, false, false, false, "Teamwork Pokémon", Type.FIGHTING, null, 2, 82.8, Abilities.RECEIVER, Abilities.NONE, Abilities.DEFIANT, 490, 100, 120, 90, 40, 60, 80, 45, 50, 172, GrowthRate.SLOW, 50, false),
    new PokemonSpecies(Species.WIMPOD, 7, false, false, false, "Turn Tail Pokémon", Type.BUG, Type.WATER, 0.5, 12, Abilities.WIMP_OUT, Abilities.NONE, Abilities.RUN_AWAY, 230, 25, 35, 40, 20, 30, 80, 90, 50, 46, GrowthRate.MEDIUM_FAST, 50, false), //Custom Hidden
    new PokemonSpecies(Species.GOLISOPOD, 7, false, false, false, "Hard Scale Pokémon", Type.BUG, Type.WATER, 2, 108, Abilities.EMERGENCY_EXIT, Abilities.NONE, Abilities.ANTICIPATION, 530, 75, 125, 140, 60, 90, 40, 45, 50, 186, GrowthRate.MEDIUM_FAST, 50, false), //Custom Hidden
    new PokemonSpecies(Species.SANDYGAST, 7, false, false, false, "Sand Heap Pokémon", Type.GHOST, Type.GROUND, 0.5, 70, Abilities.WATER_COMPACTION, Abilities.NONE, Abilities.SAND_VEIL, 320, 55, 55, 80, 70, 45, 15, 140, 50, 64, GrowthRate.MEDIUM_FAST, 50, false),
    new PokemonSpecies(Species.PALOSSAND, 7, false, false, false, "Sand Castle Pokémon", Type.GHOST, Type.GROUND, 1.3, 250, Abilities.WATER_COMPACTION, Abilities.NONE, Abilities.SAND_VEIL, 480, 85, 75, 110, 100, 75, 35, 60, 50, 168, GrowthRate.MEDIUM_FAST, 50, false),
    new PokemonSpecies(Species.PYUKUMUKU, 7, false, false, false, "Sea Cucumber Pokémon", Type.WATER, null, 0.3, 1.2, Abilities.INNARDS_OUT, Abilities.NONE, Abilities.UNAWARE, 410, 55, 60, 130, 30, 130, 5, 60, 50, 144, GrowthRate.FAST, 50, false),
    new PokemonSpecies(Species.TYPE_NULL, 7, true, false, false, "Synthetic Pokémon", Type.NORMAL, null, 1.9, 120.5, Abilities.BATTLE_ARMOR, Abilities.NONE, Abilities.NONE, 534, 95, 95, 95, 95, 95, 59, 3, 0, 107, GrowthRate.SLOW, null, false),
    new PokemonSpecies(Species.SILVALLY, 7, true, false, false, "Synthetic Pokémon", Type.NORMAL, null, 2.3, 100.5, Abilities.RKS_SYSTEM, Abilities.NONE, Abilities.NONE, 570, 95, 95, 95, 95, 95, 95, 3, 0, 285, GrowthRate.SLOW, null, false, false,
      new PokemonForm("Type: Normal", "normal", Type.NORMAL, null, 2.3, 100.5, Abilities.RKS_SYSTEM, Abilities.NONE, Abilities.NONE, 570, 95, 95, 95, 95, 95, 95, 3, 0, 285, false, "", true),
      new PokemonForm("Type: Fighting", "fighting", Type.FIGHTING, null, 2.3, 100.5, Abilities.RKS_SYSTEM, Abilities.NONE, Abilities.NONE, 570, 95, 95, 95, 95, 95, 95, 3, 0, 285),
      new PokemonForm("Type: Flying", "flying", Type.FLYING, null, 2.3, 100.5, Abilities.RKS_SYSTEM, Abilities.NONE, Abilities.NONE, 570, 95, 95, 95, 95, 95, 95, 3, 0, 285),
      new PokemonForm("Type: Poison", "poison", Type.POISON, null, 2.3, 100.5, Abilities.RKS_SYSTEM, Abilities.NONE, Abilities.NONE, 570, 95, 95, 95, 95, 95, 95, 3, 0, 285),
      new PokemonForm("Type: Ground", "ground", Type.GROUND, null, 2.3, 100.5, Abilities.RKS_SYSTEM, Abilities.NONE, Abilities.NONE, 570, 95, 95, 95, 95, 95, 95, 3, 0, 285),
      new PokemonForm("Type: Rock", "rock", Type.ROCK, null, 2.3, 100.5, Abilities.RKS_SYSTEM, Abilities.NONE, Abilities.NONE, 570, 95, 95, 95, 95, 95, 95, 3, 0, 285),
      new PokemonForm("Type: Bug", "bug", Type.BUG, null, 2.3, 100.5, Abilities.RKS_SYSTEM, Abilities.NONE, Abilities.NONE, 570, 95, 95, 95, 95, 95, 95, 3, 0, 285),
      new PokemonForm("Type: Ghost", "ghost", Type.GHOST, null, 2.3, 100.5, Abilities.RKS_SYSTEM, Abilities.NONE, Abilities.NONE, 570, 95, 95, 95, 95, 95, 95, 3, 0, 285),
      new PokemonForm("Type: Steel", "steel", Type.STEEL, null, 2.3, 100.5, Abilities.RKS_SYSTEM, Abilities.NONE, Abilities.NONE, 570, 95, 95, 95, 95, 95, 95, 3, 0, 285),
      new PokemonForm("Type: Fire", "fire", Type.FIRE, null, 2.3, 100.5, Abilities.RKS_SYSTEM, Abilities.NONE, Abilities.NONE, 570, 95, 95, 95, 95, 95, 95, 3, 0, 285),
      new PokemonForm("Type: Water", "water", Type.WATER, null, 2.3, 100.5, Abilities.RKS_SYSTEM, Abilities.NONE, Abilities.NONE, 570, 95, 95, 95, 95, 95, 95, 3, 0, 285),
      new PokemonForm("Type: Grass", "grass", Type.GRASS, null, 2.3, 100.5, Abilities.RKS_SYSTEM, Abilities.NONE, Abilities.NONE, 570, 95, 95, 95, 95, 95, 95, 3, 0, 285),
      new PokemonForm("Type: Electric", "electric", Type.ELECTRIC, null, 2.3, 100.5, Abilities.RKS_SYSTEM, Abilities.NONE, Abilities.NONE, 570, 95, 95, 95, 95, 95, 95, 3, 0, 285),
      new PokemonForm("Type: Psychic", "psychic", Type.PSYCHIC, null, 2.3, 100.5, Abilities.RKS_SYSTEM, Abilities.NONE, Abilities.NONE, 570, 95, 95, 95, 95, 95, 95, 3, 0, 285),
      new PokemonForm("Type: Ice", "ice", Type.ICE, null, 2.3, 100.5, Abilities.RKS_SYSTEM, Abilities.NONE, Abilities.NONE, 570, 95, 95, 95, 95, 95, 95, 3, 0, 285),
      new PokemonForm("Type: Dragon", "dragon", Type.DRAGON, null, 2.3, 100.5, Abilities.RKS_SYSTEM, Abilities.NONE, Abilities.NONE, 570, 95, 95, 95, 95, 95, 95, 3, 0, 285),
      new PokemonForm("Type: Dark", "dark", Type.DARK, null, 2.3, 100.5, Abilities.RKS_SYSTEM, Abilities.NONE, Abilities.NONE, 570, 95, 95, 95, 95, 95, 95, 3, 0, 285),
      new PokemonForm("Type: Fairy", "fairy", Type.FAIRY, null, 2.3, 100.5, Abilities.RKS_SYSTEM, Abilities.NONE, Abilities.NONE, 570, 95, 95, 95, 95, 95, 95, 3, 0, 285),
    ),
    new PokemonSpecies(Species.MINIOR, 7, false, false, false, "Meteor Pokémon", Type.ROCK, Type.FLYING, 0.3, 40, Abilities.SHIELDS_DOWN, Abilities.NONE, Abilities.NONE, 440, 60, 60, 100, 60, 100, 60, 30, 70, 154, GrowthRate.MEDIUM_SLOW, null, false, false,
      new PokemonForm("Red Meteor Form", "red-meteor", Type.ROCK, Type.FLYING, 0.3, 40, Abilities.SHIELDS_DOWN, Abilities.NONE, Abilities.NONE, 440, 60, 60, 100, 60, 100, 60, 30, 70, 154, false, "", true),
      new PokemonForm("Orange Meteor Form", "orange-meteor", Type.ROCK, Type.FLYING, 0.3, 40, Abilities.SHIELDS_DOWN, Abilities.NONE, Abilities.NONE, 440, 60, 60, 100, 60, 100, 60, 30, 70, 154, false, "", true),
      new PokemonForm("Yellow Meteor Form", "yellow-meteor", Type.ROCK, Type.FLYING, 0.3, 40, Abilities.SHIELDS_DOWN, Abilities.NONE, Abilities.NONE, 440, 60, 60, 100, 60, 100, 60, 30, 70, 154, false, "", true),
      new PokemonForm("Green Meteor Form", "green-meteor", Type.ROCK, Type.FLYING, 0.3, 40, Abilities.SHIELDS_DOWN, Abilities.NONE, Abilities.NONE, 440, 60, 60, 100, 60, 100, 60, 30, 70, 154, false, "", true),
      new PokemonForm("Blue Meteor Form", "blue-meteor", Type.ROCK, Type.FLYING, 0.3, 40, Abilities.SHIELDS_DOWN, Abilities.NONE, Abilities.NONE, 440, 60, 60, 100, 60, 100, 60, 30, 70, 154, false, "", true),
      new PokemonForm("Indigo Meteor Form", "indigo-meteor", Type.ROCK, Type.FLYING, 0.3, 40, Abilities.SHIELDS_DOWN, Abilities.NONE, Abilities.NONE, 440, 60, 60, 100, 60, 100, 60, 30, 70, 154, false, "", true),
      new PokemonForm("Violet Meteor Form", "violet-meteor", Type.ROCK, Type.FLYING, 0.3, 40, Abilities.SHIELDS_DOWN, Abilities.NONE, Abilities.NONE, 440, 60, 60, 100, 60, 100, 60, 30, 70, 154, false, "", true),
      new PokemonForm("Red Core Form", "red", Type.ROCK, Type.FLYING, 0.3, 0.3, Abilities.SHIELDS_DOWN, Abilities.NONE, Abilities.NONE, 500, 60, 100, 60, 100, 60, 120, 30, 70, 154, false, null, true),
      new PokemonForm("Orange Core Form", "orange", Type.ROCK, Type.FLYING, 0.3, 0.3, Abilities.SHIELDS_DOWN, Abilities.NONE, Abilities.NONE, 500, 60, 100, 60, 100, 60, 120, 30, 70, 154, false, null, true),
      new PokemonForm("Yellow Core Form", "yellow", Type.ROCK, Type.FLYING, 0.3, 0.3, Abilities.SHIELDS_DOWN, Abilities.NONE, Abilities.NONE, 500, 60, 100, 60, 100, 60, 120, 30, 70, 154, false, null, true),
      new PokemonForm("Green Core Form", "green", Type.ROCK, Type.FLYING, 0.3, 0.3, Abilities.SHIELDS_DOWN, Abilities.NONE, Abilities.NONE, 500, 60, 100, 60, 100, 60, 120, 30, 70, 154, false, null, true),
      new PokemonForm("Blue Core Form", "blue", Type.ROCK, Type.FLYING, 0.3, 0.3, Abilities.SHIELDS_DOWN, Abilities.NONE, Abilities.NONE, 500, 60, 100, 60, 100, 60, 120, 30, 70, 154, false, null, true),
      new PokemonForm("Indigo Core Form", "indigo", Type.ROCK, Type.FLYING, 0.3, 0.3, Abilities.SHIELDS_DOWN, Abilities.NONE, Abilities.NONE, 500, 60, 100, 60, 100, 60, 120, 30, 70, 154, false, null, true),
      new PokemonForm("Violet Core Form", "violet", Type.ROCK, Type.FLYING, 0.3, 0.3, Abilities.SHIELDS_DOWN, Abilities.NONE, Abilities.NONE, 500, 60, 100, 60, 100, 60, 120, 30, 70, 154, false, null, true),
    ),
    new PokemonSpecies(Species.KOMALA, 7, false, false, false, "Drowsing Pokémon", Type.NORMAL, null, 0.4, 19.9, Abilities.COMATOSE, Abilities.NONE, Abilities.NONE, 480, 65, 115, 65, 75, 95, 65, 45, 70, 168, GrowthRate.SLOW, 50, false),
    new PokemonSpecies(Species.TURTONATOR, 7, false, false, false, "Blast Turtle Pokémon", Type.FIRE, Type.DRAGON, 2, 212, Abilities.SHELL_ARMOR, Abilities.NONE, Abilities.NONE, 485, 60, 78, 135, 91, 85, 36, 70, 50, 170, GrowthRate.MEDIUM_FAST, 50, false),
    new PokemonSpecies(Species.TOGEDEMARU, 7, false, false, false, "Roly-Poly Pokémon", Type.ELECTRIC, Type.STEEL, 0.3, 3.3, Abilities.IRON_BARBS, Abilities.LIGHTNING_ROD, Abilities.STURDY, 435, 65, 98, 63, 40, 73, 96, 180, 50, 152, GrowthRate.MEDIUM_FAST, 50, false),
    new PokemonSpecies(Species.MIMIKYU, 7, false, false, false, "Disguise Pokémon", Type.GHOST, Type.FAIRY, 0.2, 0.7, Abilities.DISGUISE, Abilities.NONE, Abilities.NONE, 476, 55, 90, 80, 50, 105, 96, 45, 50, 167, GrowthRate.MEDIUM_FAST, 50, false, false,
      new PokemonForm("Disguised Form", "disguised", Type.GHOST, Type.FAIRY, 0.2, 0.7, Abilities.DISGUISE, Abilities.NONE, Abilities.NONE, 476, 55, 90, 80, 50, 105, 96, 45, 50, 167, false, null, true),
      new PokemonForm("Busted Form", "busted", Type.GHOST, Type.FAIRY, 0.2, 0.7, Abilities.DISGUISE, Abilities.NONE, Abilities.NONE, 476, 55, 90, 80, 50, 105, 96, 45, 50, 167),
    ),
    new PokemonSpecies(Species.BRUXISH, 7, false, false, false, "Gnash Teeth Pokémon", Type.WATER, Type.PSYCHIC, 0.9, 19, Abilities.DAZZLING, Abilities.STRONG_JAW, Abilities.WONDER_SKIN, 475, 68, 105, 70, 70, 70, 92, 80, 70, 166, GrowthRate.MEDIUM_FAST, 50, false),
    new PokemonSpecies(Species.DRAMPA, 7, false, false, false, "Placid Pokémon", Type.NORMAL, Type.DRAGON, 3, 185, Abilities.BERSERK, Abilities.SAP_SIPPER, Abilities.CLOUD_NINE, 485, 78, 60, 85, 135, 91, 36, 70, 50, 170, GrowthRate.MEDIUM_FAST, 50, false),
    new PokemonSpecies(Species.DHELMISE, 7, false, false, false, "Sea Creeper Pokémon", Type.GHOST, Type.GRASS, 3.9, 210, Abilities.STEELWORKER, Abilities.NONE, Abilities.NONE, 517, 70, 131, 100, 86, 90, 40, 25, 50, 181, GrowthRate.MEDIUM_FAST, null, false),
    new PokemonSpecies(Species.JANGMO_O, 7, false, false, false, "Scaly Pokémon", Type.DRAGON, null, 0.6, 29.7, Abilities.BULLETPROOF, Abilities.SOUNDPROOF, Abilities.OVERCOAT, 300, 45, 55, 65, 45, 45, 45, 45, 50, 60, GrowthRate.SLOW, 50, false),
    new PokemonSpecies(Species.HAKAMO_O, 7, false, false, false, "Scaly Pokémon", Type.DRAGON, Type.FIGHTING, 1.2, 47, Abilities.BULLETPROOF, Abilities.SOUNDPROOF, Abilities.OVERCOAT, 420, 55, 75, 90, 65, 70, 65, 45, 50, 147, GrowthRate.SLOW, 50, false),
    new PokemonSpecies(Species.KOMMO_O, 7, false, false, false, "Scaly Pokémon", Type.DRAGON, Type.FIGHTING, 1.6, 78.2, Abilities.BULLETPROOF, Abilities.SOUNDPROOF, Abilities.OVERCOAT, 600, 75, 110, 125, 100, 105, 85, 45, 50, 300, GrowthRate.SLOW, 50, false),
    new PokemonSpecies(Species.TAPU_KOKO, 7, true, false, false, "Land Spirit Pokémon", Type.ELECTRIC, Type.FAIRY, 1.8, 20.5, Abilities.ELECTRIC_SURGE, Abilities.NONE, Abilities.TELEPATHY, 570, 70, 115, 85, 95, 75, 130, 3, 50, 285, GrowthRate.SLOW, null, false),
    new PokemonSpecies(Species.TAPU_LELE, 7, true, false, false, "Land Spirit Pokémon", Type.PSYCHIC, Type.FAIRY, 1.2, 18.6, Abilities.PSYCHIC_SURGE, Abilities.NONE, Abilities.TELEPATHY, 570, 70, 85, 75, 130, 115, 95, 3, 50, 285, GrowthRate.SLOW, null, false),
    new PokemonSpecies(Species.TAPU_BULU, 7, true, false, false, "Land Spirit Pokémon", Type.GRASS, Type.FAIRY, 1.9, 45.5, Abilities.GRASSY_SURGE, Abilities.NONE, Abilities.TELEPATHY, 570, 70, 130, 115, 85, 95, 75, 3, 50, 285, GrowthRate.SLOW, null, false),
    new PokemonSpecies(Species.TAPU_FINI, 7, true, false, false, "Land Spirit Pokémon", Type.WATER, Type.FAIRY, 1.3, 21.2, Abilities.MISTY_SURGE, Abilities.NONE, Abilities.TELEPATHY, 570, 70, 75, 115, 95, 130, 85, 3, 50, 285, GrowthRate.SLOW, null, false),
    new PokemonSpecies(Species.COSMOG, 7, true, false, false, "Nebula Pokémon", Type.PSYCHIC, null, 0.2, 0.1, Abilities.UNAWARE, Abilities.NONE, Abilities.NONE, 200, 43, 29, 31, 29, 31, 37, 45, 0, 40, GrowthRate.SLOW, null, false),
    new PokemonSpecies(Species.COSMOEM, 7, true, false, false, "Protostar Pokémon", Type.PSYCHIC, null, 0.1, 999.9, Abilities.STURDY, Abilities.NONE, Abilities.NONE, 400, 43, 29, 131, 29, 131, 37, 45, 0, 140, GrowthRate.SLOW, null, false),
    new PokemonSpecies(Species.SOLGALEO, 7, false, true, false, "Sunne Pokémon", Type.PSYCHIC, Type.STEEL, 3.4, 230, Abilities.FULL_METAL_BODY, Abilities.NONE, Abilities.NONE, 680, 137, 137, 107, 113, 89, 97, 45, 0, 340, GrowthRate.SLOW, null, false),
    new PokemonSpecies(Species.LUNALA, 7, false, true, false, "Moone Pokémon", Type.PSYCHIC, Type.GHOST, 4, 120, Abilities.SHADOW_SHIELD, Abilities.NONE, Abilities.NONE, 680, 137, 113, 89, 137, 107, 97, 45, 0, 340, GrowthRate.SLOW, null, false),
    new PokemonSpecies(Species.NIHILEGO, 7, true, false, false, "Parasite Pokémon", Type.ROCK, Type.POISON, 1.2, 55.5, Abilities.BEAST_BOOST, Abilities.NONE, Abilities.NONE, 570, 109, 53, 47, 127, 131, 103, 45, 0, 285, GrowthRate.SLOW, null, false),
    new PokemonSpecies(Species.BUZZWOLE, 7, true, false, false, "Swollen Pokémon", Type.BUG, Type.FIGHTING, 2.4, 333.6, Abilities.BEAST_BOOST, Abilities.NONE, Abilities.NONE, 570, 107, 139, 139, 53, 53, 79, 45, 0, 285, GrowthRate.SLOW, null, false),
    new PokemonSpecies(Species.PHEROMOSA, 7, true, false, false, "Lissome Pokémon", Type.BUG, Type.FIGHTING, 1.8, 25, Abilities.BEAST_BOOST, Abilities.NONE, Abilities.NONE, 570, 71, 137, 37, 137, 37, 151, 45, 0, 285, GrowthRate.SLOW, null, false),
    new PokemonSpecies(Species.XURKITREE, 7, true, false, false, "Glowing Pokémon", Type.ELECTRIC, null, 3.8, 100, Abilities.BEAST_BOOST, Abilities.NONE, Abilities.NONE, 570, 83, 89, 71, 173, 71, 83, 45, 0, 285, GrowthRate.SLOW, null, false),
    new PokemonSpecies(Species.CELESTEELA, 7, true, false, false, "Launch Pokémon", Type.STEEL, Type.FLYING, 9.2, 999.9, Abilities.BEAST_BOOST, Abilities.NONE, Abilities.NONE, 570, 97, 101, 103, 107, 101, 61, 45, 0, 285, GrowthRate.SLOW, null, false),
    new PokemonSpecies(Species.KARTANA, 7, true, false, false, "Drawn Sword Pokémon", Type.GRASS, Type.STEEL, 0.3, 0.1, Abilities.BEAST_BOOST, Abilities.NONE, Abilities.NONE, 570, 59, 181, 131, 59, 31, 109, 45, 0, 285, GrowthRate.SLOW, null, false),
    new PokemonSpecies(Species.GUZZLORD, 7, true, false, false, "Junkivore Pokémon", Type.DARK, Type.DRAGON, 5.5, 888, Abilities.BEAST_BOOST, Abilities.NONE, Abilities.NONE, 570, 223, 101, 53, 97, 53, 43, 45, 0, 285, GrowthRate.SLOW, null, false),
    new PokemonSpecies(Species.NECROZMA, 7, false, true, false, "Prism Pokémon", Type.PSYCHIC, null, 2.4, 230, Abilities.PRISM_ARMOR, Abilities.NONE, Abilities.NONE, 600, 97, 107, 101, 127, 89, 79, 255, 0, 300, GrowthRate.SLOW, null, false, false,
      new PokemonForm("Normal", "", Type.PSYCHIC, null, 2.4, 230, Abilities.PRISM_ARMOR, Abilities.NONE, Abilities.NONE, 600, 97, 107, 101, 127, 89, 79, 255, 0, 300, false, null, true),
      new PokemonForm("Dusk Mane", "dusk-mane", Type.PSYCHIC, Type.STEEL, 3.8, 460, Abilities.PRISM_ARMOR, Abilities.NONE, Abilities.NONE, 680, 97, 157, 127, 113, 109, 77, 255, 0, 300),
      new PokemonForm("Dawn Wings", "dawn-wings", Type.PSYCHIC, Type.GHOST, 4.2, 350, Abilities.PRISM_ARMOR, Abilities.NONE, Abilities.NONE, 680, 97, 113, 109, 157, 127, 77, 255, 0, 300),
      new PokemonForm("Ultra", "ultra", Type.PSYCHIC, Type.DRAGON, 7.5, 230, Abilities.NEUROFORCE, Abilities.NONE, Abilities.NONE, 754, 97, 167, 97, 167, 97, 129, 255, 0, 300),
    ),
    new PokemonSpecies(Species.MAGEARNA, 7, false, false, true, "Artificial Pokémon", Type.STEEL, Type.FAIRY, 1, 80.5, Abilities.SOUL_HEART, Abilities.NONE, Abilities.NONE, 600, 80, 95, 115, 130, 115, 65, 3, 0, 300, GrowthRate.SLOW, null, false, false,
      new PokemonForm("Normal", "", Type.STEEL, Type.FAIRY, 1, 80.5, Abilities.SOUL_HEART, Abilities.NONE, Abilities.NONE, 600, 80, 95, 115, 130, 115, 65, 3, 0, 300, false, null, true),
      new PokemonForm("Original", "original", Type.STEEL, Type.FAIRY, 1, 80.5, Abilities.SOUL_HEART, Abilities.NONE, Abilities.NONE, 600, 80, 95, 115, 130, 115, 65, 3, 0, 300, false, null, true),
    ),
    new PokemonSpecies(Species.MARSHADOW, 7, false, false, true, "Gloomdweller Pokémon", Type.FIGHTING, Type.GHOST, 0.7, 22.2, Abilities.TECHNICIAN, Abilities.NONE, Abilities.NONE, 600, 90, 125, 80, 90, 90, 125, 3, 0, 300, GrowthRate.SLOW, null, false, true,
      new PokemonForm("Normal", "", Type.FIGHTING, Type.GHOST, 0.7, 22.2, Abilities.TECHNICIAN, Abilities.NONE, Abilities.NONE, 600, 90, 125, 80, 90, 90, 125, 3, 0, 300, false, null, true),
      new PokemonForm("Zenith", "zenith", Type.FIGHTING, Type.GHOST, 0.7, 22.2, Abilities.TECHNICIAN, Abilities.NONE, Abilities.NONE, 600, 90, 125, 80, 90, 90, 125, 3, 0, 300)
    ),
    new PokemonSpecies(Species.POIPOLE, 7, true, false, false, "Poison Pin Pokémon", Type.POISON, null, 0.6, 1.8, Abilities.BEAST_BOOST, Abilities.NONE, Abilities.NONE, 420, 67, 73, 67, 73, 67, 73, 45, 0, 210, GrowthRate.SLOW, null, false),
    new PokemonSpecies(Species.NAGANADEL, 7, true, false, false, "Poison Pin Pokémon", Type.POISON, Type.DRAGON, 3.6, 150, Abilities.BEAST_BOOST, Abilities.NONE, Abilities.NONE, 540, 73, 73, 73, 127, 73, 121, 45, 0, 270, GrowthRate.SLOW, null, false),
    new PokemonSpecies(Species.STAKATAKA, 7, true, false, false, "Rampart Pokémon", Type.ROCK, Type.STEEL, 5.5, 820, Abilities.BEAST_BOOST, Abilities.NONE, Abilities.NONE, 570, 61, 131, 211, 53, 101, 13, 30, 0, 285, GrowthRate.SLOW, null, false),
    new PokemonSpecies(Species.BLACEPHALON, 7, true, false, false, "Fireworks Pokémon", Type.FIRE, Type.GHOST, 1.8, 13, Abilities.BEAST_BOOST, Abilities.NONE, Abilities.NONE, 570, 53, 127, 53, 151, 79, 107, 30, 0, 285, GrowthRate.SLOW, null, false),
    new PokemonSpecies(Species.ZERAORA, 7, false, false, true, "Thunderclap Pokémon", Type.ELECTRIC, null, 1.5, 44.5, Abilities.VOLT_ABSORB, Abilities.NONE, Abilities.NONE, 600, 88, 112, 75, 102, 80, 143, 3, 0, 300, GrowthRate.SLOW, null, false),
    new PokemonSpecies(Species.MELTAN, 7, false, false, true, "Hex Nut Pokémon", Type.STEEL, null, 0.2, 8, Abilities.MAGNET_PULL, Abilities.NONE, Abilities.NONE, 300, 46, 65, 65, 55, 35, 34, 3, 0, 150, GrowthRate.SLOW, null, false),
    new PokemonSpecies(Species.MELMETAL, 7, false, false, true, "Hex Nut Pokémon", Type.STEEL, null, 2.5, 800, Abilities.IRON_FIST, Abilities.NONE, Abilities.NONE, 600, 135, 143, 143, 80, 65, 34, 3, 0, 300, GrowthRate.SLOW, null, false, true,
      new PokemonForm("Normal", "", Type.STEEL, null, 2.5, 800, Abilities.IRON_FIST, Abilities.NONE, Abilities.NONE, 600, 135, 143, 143, 80, 65, 34, 3, 0, 300, false, null, true),
      new PokemonForm("G-Max", SpeciesFormKey.GIGANTAMAX, Type.STEEL, null, 25, 999.9, Abilities.IRON_FIST, Abilities.IRON_FIST, Abilities.IRON_FIST, 700, 175, 165, 155, 85, 75, 45, 3, 0, 300),
    ),
    new PokemonSpecies(Species.GROOKEY, 8, false, false, false, "Chimp Pokémon", Type.GRASS, null, 0.3, 5, Abilities.OVERGROW, Abilities.NONE, Abilities.GRASSY_SURGE, 310, 50, 65, 50, 40, 40, 65, 45, 50, 62, GrowthRate.MEDIUM_SLOW, 87.5, false),
    new PokemonSpecies(Species.THWACKEY, 8, false, false, false, "Beat Pokémon", Type.GRASS, null, 0.7, 14, Abilities.OVERGROW, Abilities.NONE, Abilities.GRASSY_SURGE, 420, 70, 85, 70, 55, 60, 80, 45, 50, 147, GrowthRate.MEDIUM_SLOW, 87.5, false),
    new PokemonSpecies(Species.RILLABOOM, 8, false, false, false, "Drummer Pokémon", Type.GRASS, null, 2.1, 90, Abilities.OVERGROW, Abilities.NONE, Abilities.GRASSY_SURGE, 530, 100, 125, 90, 60, 70, 85, 45, 50, 265, GrowthRate.MEDIUM_SLOW, 87.5, false, true,
      new PokemonForm("Normal", "", Type.GRASS, null, 2.1, 90, Abilities.OVERGROW, Abilities.NONE, Abilities.GRASSY_SURGE, 530, 100, 125, 90, 60, 70, 85, 45, 50, 265, false, null, true),
      new PokemonForm("G-Max", SpeciesFormKey.GIGANTAMAX, Type.GRASS, null, 28, 999.9, Abilities.GRASSY_SURGE, Abilities.GRASSY_SURGE, Abilities.GRASSY_SURGE, 630, 125, 150, 105, 85, 85, 80, 45, 50, 265),
    ),
    new PokemonSpecies(Species.SCORBUNNY, 8, false, false, false, "Rabbit Pokémon", Type.FIRE, null, 0.3, 4.5, Abilities.BLAZE, Abilities.NONE, Abilities.LIBERO, 310, 50, 71, 40, 40, 40, 69, 45, 50, 62, GrowthRate.MEDIUM_SLOW, 87.5, false),
    new PokemonSpecies(Species.RABOOT, 8, false, false, false, "Rabbit Pokémon", Type.FIRE, null, 0.6, 9, Abilities.BLAZE, Abilities.NONE, Abilities.LIBERO, 420, 65, 86, 60, 55, 60, 94, 45, 50, 147, GrowthRate.MEDIUM_SLOW, 87.5, false),
    new PokemonSpecies(Species.CINDERACE, 8, false, false, false, "Striker Pokémon", Type.FIRE, null, 1.4, 33, Abilities.BLAZE, Abilities.NONE, Abilities.LIBERO, 530, 80, 116, 75, 65, 75, 119, 45, 50, 265, GrowthRate.MEDIUM_SLOW, 87.5, false, true,
      new PokemonForm("Normal", "", Type.FIRE, null, 1.4, 33, Abilities.BLAZE, Abilities.NONE, Abilities.LIBERO, 530, 80, 116, 75, 65, 75, 119, 45, 50, 265, false, null, true),
      new PokemonForm("G-Max", SpeciesFormKey.GIGANTAMAX, Type.FIRE, null, 27, 999.9, Abilities.LIBERO, Abilities.LIBERO, Abilities.LIBERO, 630, 100, 146, 80, 90, 80, 134, 45, 50, 265),
    ),
    new PokemonSpecies(Species.SOBBLE, 8, false, false, false, "Water Lizard Pokémon", Type.WATER, null, 0.3, 4, Abilities.TORRENT, Abilities.NONE, Abilities.SNIPER, 310, 50, 40, 40, 70, 40, 70, 45, 50, 62, GrowthRate.MEDIUM_SLOW, 87.5, false),
    new PokemonSpecies(Species.DRIZZILE, 8, false, false, false, "Water Lizard Pokémon", Type.WATER, null, 0.7, 11.5, Abilities.TORRENT, Abilities.NONE, Abilities.SNIPER, 420, 65, 60, 55, 95, 55, 90, 45, 50, 147, GrowthRate.MEDIUM_SLOW, 87.5, false),
    new PokemonSpecies(Species.INTELEON, 8, false, false, false, "Secret Agent Pokémon", Type.WATER, null, 1.9, 45.2, Abilities.TORRENT, Abilities.NONE, Abilities.SNIPER, 530, 70, 85, 65, 125, 65, 120, 45, 50, 265, GrowthRate.MEDIUM_SLOW, 87.5, false, true,
      new PokemonForm("Normal", "", Type.WATER, null, 1.9, 45.2, Abilities.TORRENT, Abilities.NONE, Abilities.SNIPER, 530, 70, 85, 65, 125, 65, 120, 45, 50, 265, false, null, true),
      new PokemonForm("G-Max", SpeciesFormKey.GIGANTAMAX, Type.WATER, null, 40, 999.9, Abilities.SNIPER, Abilities.SNIPER, Abilities.SNIPER, 630, 95, 97, 77, 147, 77, 137, 45, 50, 265),
    ),
    new PokemonSpecies(Species.SKWOVET, 8, false, false, false, "Cheeky Pokémon", Type.NORMAL, null, 0.3, 2.5, Abilities.CHEEK_POUCH, Abilities.NONE, Abilities.GLUTTONY, 275, 70, 55, 55, 35, 35, 25, 255, 50, 55, GrowthRate.MEDIUM_FAST, 50, false),
    new PokemonSpecies(Species.GREEDENT, 8, false, false, false, "Greedy Pokémon", Type.NORMAL, null, 0.6, 6, Abilities.CHEEK_POUCH, Abilities.NONE, Abilities.GLUTTONY, 460, 120, 95, 95, 55, 75, 20, 90, 50, 161, GrowthRate.MEDIUM_FAST, 50, false),
    new PokemonSpecies(Species.ROOKIDEE, 8, false, false, false, "Tiny Bird Pokémon", Type.FLYING, null, 0.2, 1.8, Abilities.KEEN_EYE, Abilities.UNNERVE, Abilities.BIG_PECKS, 245, 38, 47, 35, 33, 35, 57, 255, 50, 49, GrowthRate.MEDIUM_SLOW, 50, false),
    new PokemonSpecies(Species.CORVISQUIRE, 8, false, false, false, "Raven Pokémon", Type.FLYING, null, 0.8, 16, Abilities.KEEN_EYE, Abilities.UNNERVE, Abilities.BIG_PECKS, 365, 68, 67, 55, 43, 55, 77, 120, 50, 128, GrowthRate.MEDIUM_SLOW, 50, false),
    new PokemonSpecies(Species.CORVIKNIGHT, 8, false, false, false, "Raven Pokémon", Type.FLYING, Type.STEEL, 2.2, 75, Abilities.PRESSURE, Abilities.UNNERVE, Abilities.MIRROR_ARMOR, 495, 98, 87, 105, 53, 85, 67, 45, 50, 248, GrowthRate.MEDIUM_SLOW, 50, false, true,
      new PokemonForm("Normal", "", Type.FLYING, Type.STEEL, 2.2, 75, Abilities.PRESSURE, Abilities.UNNERVE, Abilities.MIRROR_ARMOR, 495, 98, 87, 105, 53, 85, 67, 45, 50, 248, false, null, true),
      new PokemonForm("G-Max", SpeciesFormKey.GIGANTAMAX, Type.FLYING, Type.STEEL, 14, 999.9, Abilities.MIRROR_ARMOR, Abilities.MIRROR_ARMOR, Abilities.MIRROR_ARMOR, 595, 128, 102, 140, 53, 95, 77, 45, 50, 248),
    ),
    new PokemonSpecies(Species.BLIPBUG, 8, false, false, false, "Larva Pokémon", Type.BUG, null, 0.4, 8, Abilities.SWARM, Abilities.COMPOUND_EYES, Abilities.TELEPATHY, 180, 25, 20, 20, 25, 45, 45, 255, 50, 36, GrowthRate.MEDIUM_FAST, 50, false),
    new PokemonSpecies(Species.DOTTLER, 8, false, false, false, "Radome Pokémon", Type.BUG, Type.PSYCHIC, 0.4, 19.5, Abilities.SWARM, Abilities.COMPOUND_EYES, Abilities.TELEPATHY, 335, 50, 35, 80, 50, 90, 30, 120, 50, 117, GrowthRate.MEDIUM_FAST, 50, false),
    new PokemonSpecies(Species.ORBEETLE, 8, false, false, false, "Seven Spot Pokémon", Type.BUG, Type.PSYCHIC, 0.4, 40.8, Abilities.SWARM, Abilities.FRISK, Abilities.TELEPATHY, 505, 60, 45, 110, 80, 120, 90, 45, 50, 253, GrowthRate.MEDIUM_FAST, 50, false, true,
      new PokemonForm("Normal", "", Type.BUG, Type.PSYCHIC, 0.4, 40.8, Abilities.SWARM, Abilities.FRISK, Abilities.TELEPATHY, 505, 60, 45, 110, 80, 120, 90, 45, 50, 253, false, null, true),
      new PokemonForm("G-Max", SpeciesFormKey.GIGANTAMAX, Type.BUG, Type.PSYCHIC, 14, 999.9, Abilities.TRACE, Abilities.TRACE, Abilities.TRACE, 605, 90, 45, 130, 110, 140, 90, 45, 50, 253),
    ),
    new PokemonSpecies(Species.NICKIT, 8, false, false, false, "Fox Pokémon", Type.DARK, null, 0.6, 8.9, Abilities.RUN_AWAY, Abilities.UNBURDEN, Abilities.STAKEOUT, 245, 40, 28, 28, 47, 52, 50, 255, 50, 49, GrowthRate.FAST, 50, false),
    new PokemonSpecies(Species.THIEVUL, 8, false, false, false, "Fox Pokémon", Type.DARK, null, 1.2, 19.9, Abilities.RUN_AWAY, Abilities.UNBURDEN, Abilities.STAKEOUT, 455, 70, 58, 58, 87, 92, 90, 127, 50, 159, GrowthRate.FAST, 50, false),
    new PokemonSpecies(Species.GOSSIFLEUR, 8, false, false, false, "Flowering Pokémon", Type.GRASS, null, 0.4, 2.2, Abilities.COTTON_DOWN, Abilities.REGENERATOR, Abilities.EFFECT_SPORE, 250, 40, 40, 60, 40, 60, 10, 190, 50, 50, GrowthRate.MEDIUM_FAST, 50, false),
    new PokemonSpecies(Species.ELDEGOSS, 8, false, false, false, "Cotton Bloom Pokémon", Type.GRASS, null, 0.5, 2.5, Abilities.COTTON_DOWN, Abilities.REGENERATOR, Abilities.EFFECT_SPORE, 460, 60, 50, 90, 80, 120, 60, 75, 50, 161, GrowthRate.MEDIUM_FAST, 50, false),
    new PokemonSpecies(Species.WOOLOO, 8, false, false, false, "Sheep Pokémon", Type.NORMAL, null, 0.6, 6, Abilities.FLUFFY, Abilities.RUN_AWAY, Abilities.BULLETPROOF, 270, 42, 40, 55, 40, 45, 48, 255, 50, 122, GrowthRate.MEDIUM_FAST, 50, false),
    new PokemonSpecies(Species.DUBWOOL, 8, false, false, false, "Sheep Pokémon", Type.NORMAL, null, 1.3, 43, Abilities.FLUFFY, Abilities.STEADFAST, Abilities.BULLETPROOF, 490, 72, 80, 100, 60, 90, 88, 127, 50, 172, GrowthRate.MEDIUM_FAST, 50, false),
    new PokemonSpecies(Species.CHEWTLE, 8, false, false, false, "Snapping Pokémon", Type.WATER, null, 0.3, 8.5, Abilities.STRONG_JAW, Abilities.SHELL_ARMOR, Abilities.SWIFT_SWIM, 284, 50, 64, 50, 38, 38, 44, 255, 50, 57, GrowthRate.MEDIUM_FAST, 50, false),
    new PokemonSpecies(Species.DREDNAW, 8, false, false, false, "Bite Pokémon", Type.WATER, Type.ROCK, 1, 115.5, Abilities.STRONG_JAW, Abilities.SHELL_ARMOR, Abilities.SWIFT_SWIM, 485, 90, 115, 90, 48, 68, 74, 75, 50, 170, GrowthRate.MEDIUM_FAST, 50, false, true,
      new PokemonForm("Normal", "", Type.WATER, Type.ROCK, 1, 115.5, Abilities.STRONG_JAW, Abilities.SHELL_ARMOR, Abilities.SWIFT_SWIM, 485, 90, 115, 90, 48, 68, 74, 75, 50, 170, false, null, true),
      new PokemonForm("G-Max", SpeciesFormKey.GIGANTAMAX, Type.WATER, Type.ROCK, 24, 999.9, Abilities.STRONG_JAW, Abilities.STRONG_JAW, Abilities.STRONG_JAW, 585, 115, 145, 115, 43, 83, 84, 75, 50, 170),
    ),
    new PokemonSpecies(Species.YAMPER, 8, false, false, false, "Puppy Pokémon", Type.ELECTRIC, null, 0.3, 13.5, Abilities.BALL_FETCH, Abilities.NONE, Abilities.RATTLED, 270, 59, 45, 50, 40, 50, 26, 255, 50, 54, GrowthRate.FAST, 50, false),
    new PokemonSpecies(Species.BOLTUND, 8, false, false, false, "Dog Pokémon", Type.ELECTRIC, null, 1, 34, Abilities.STRONG_JAW, Abilities.NONE, Abilities.COMPETITIVE, 490, 69, 90, 60, 90, 60, 121, 45, 50, 172, GrowthRate.FAST, 50, false),
    new PokemonSpecies(Species.ROLYCOLY, 8, false, false, false, "Coal Pokémon", Type.ROCK, null, 0.3, 12, Abilities.STEAM_ENGINE, Abilities.HEATPROOF, Abilities.FLASH_FIRE, 240, 30, 40, 50, 40, 50, 30, 255, 50, 48, GrowthRate.MEDIUM_SLOW, 50, false),
    new PokemonSpecies(Species.CARKOL, 8, false, false, false, "Coal Pokémon", Type.ROCK, Type.FIRE, 1.1, 78, Abilities.STEAM_ENGINE, Abilities.FLAME_BODY, Abilities.FLASH_FIRE, 410, 80, 60, 90, 60, 70, 50, 120, 50, 144, GrowthRate.MEDIUM_SLOW, 50, false),
    new PokemonSpecies(Species.COALOSSAL, 8, false, false, false, "Coal Pokémon", Type.ROCK, Type.FIRE, 2.8, 310.5, Abilities.STEAM_ENGINE, Abilities.FLAME_BODY, Abilities.FLASH_FIRE, 510, 110, 80, 120, 80, 90, 30, 45, 50, 255, GrowthRate.MEDIUM_SLOW, 50, false, true,
      new PokemonForm("Normal", "", Type.ROCK, Type.FIRE, 2.8, 310.5, Abilities.STEAM_ENGINE, Abilities.FLAME_BODY, Abilities.FLASH_FIRE, 510, 110, 80, 120, 80, 90, 30, 45, 50, 255, false, null, true),
      new PokemonForm("G-Max", SpeciesFormKey.GIGANTAMAX, Type.ROCK, Type.FIRE, 42, 999.9, Abilities.STEAM_ENGINE, Abilities.STEAM_ENGINE, Abilities.STEAM_ENGINE, 610, 140, 95, 130, 95, 110, 40, 45, 50, 255),
    ),
    new PokemonSpecies(Species.APPLIN, 8, false, false, false, "Apple Core Pokémon", Type.GRASS, Type.DRAGON, 0.2, 0.5, Abilities.RIPEN, Abilities.GLUTTONY, Abilities.BULLETPROOF, 260, 40, 40, 80, 40, 40, 20, 255, 50, 52, GrowthRate.ERRATIC, 50, false),
    new PokemonSpecies(Species.FLAPPLE, 8, false, false, false, "Apple Wing Pokémon", Type.GRASS, Type.DRAGON, 0.3, 1, Abilities.RIPEN, Abilities.GLUTTONY, Abilities.HUSTLE, 485, 70, 110, 80, 95, 60, 70, 45, 50, 170, GrowthRate.ERRATIC, 50, false, true,
      new PokemonForm("Normal", "", Type.GRASS, Type.DRAGON, 0.3, 1, Abilities.RIPEN, Abilities.GLUTTONY, Abilities.HUSTLE, 485, 70, 110, 80, 95, 60, 70, 45, 50, 170, false, null, true),
      new PokemonForm("G-Max", SpeciesFormKey.GIGANTAMAX, Type.GRASS, Type.DRAGON, 24, 999.9, Abilities.HUSTLE, Abilities.HUSTLE, Abilities.HUSTLE, 585, 90, 130, 100, 85, 80, 100, 45, 50, 170),
    ),
    new PokemonSpecies(Species.APPLETUN, 8, false, false, false, "Apple Nectar Pokémon", Type.GRASS, Type.DRAGON, 0.4, 13, Abilities.RIPEN, Abilities.GLUTTONY, Abilities.THICK_FAT, 485, 110, 85, 80, 100, 80, 30, 45, 50, 170, GrowthRate.ERRATIC, 50, false, true,
      new PokemonForm("Normal", "", Type.GRASS, Type.DRAGON, 0.4, 13, Abilities.RIPEN, Abilities.GLUTTONY, Abilities.THICK_FAT, 485, 110, 85, 80, 100, 80, 30, 45, 50, 170, false, null, true),
      new PokemonForm("G-Max", SpeciesFormKey.GIGANTAMAX, Type.GRASS, Type.DRAGON, 24, 999.9, Abilities.THICK_FAT, Abilities.THICK_FAT, Abilities.THICK_FAT, 585, 130, 75, 115, 125, 115, 25, 45, 50, 170),
    ),
    new PokemonSpecies(Species.SILICOBRA, 8, false, false, false, "Sand Snake Pokémon", Type.GROUND, null, 2.2, 7.6, Abilities.SAND_SPIT, Abilities.SHED_SKIN, Abilities.SAND_VEIL, 315, 52, 57, 75, 35, 50, 46, 255, 50, 63, GrowthRate.MEDIUM_FAST, 50, false),
    new PokemonSpecies(Species.SANDACONDA, 8, false, false, false, "Sand Snake Pokémon", Type.GROUND, null, 3.8, 65.5, Abilities.SAND_SPIT, Abilities.SHED_SKIN, Abilities.SAND_VEIL, 510, 72, 107, 125, 65, 70, 71, 120, 50, 179, GrowthRate.MEDIUM_FAST, 50, false, true,
      new PokemonForm("Normal", "", Type.GROUND, null, 3.8, 65.5, Abilities.SAND_SPIT, Abilities.SHED_SKIN, Abilities.SAND_VEIL, 510, 72, 107, 125, 65, 70, 71, 120, 50, 179, false, null, true),
      new PokemonForm("G-Max", SpeciesFormKey.GIGANTAMAX, Type.GROUND, null, 22, 999.9, Abilities.SAND_SPIT, Abilities.SAND_SPIT, Abilities.SAND_SPIT, 610, 117, 137, 140, 55, 80, 81, 120, 50, 179),
    ),
    new PokemonSpecies(Species.CRAMORANT, 8, false, false, false, "Gulp Pokémon", Type.FLYING, Type.WATER, 0.8, 18, Abilities.GULP_MISSILE, Abilities.NONE, Abilities.NONE, 475, 70, 85, 55, 85, 95, 85, 45, 50, 166, GrowthRate.MEDIUM_FAST, 50, false, false,
      new PokemonForm("Normal", "", Type.FLYING, Type.WATER, 0.8, 18, Abilities.GULP_MISSILE, Abilities.NONE, Abilities.NONE, 475, 70, 85, 55, 85, 95, 85, 45, 50, 166, false, null, true),
      new PokemonForm("Gulping Form", "gulping", Type.FLYING, Type.WATER, 0.8, 18, Abilities.GULP_MISSILE, Abilities.NONE, Abilities.NONE, 475, 70, 85, 55, 85, 95, 85, 45, 50, 166),
      new PokemonForm("Gorging Form", "gorging", Type.FLYING, Type.WATER, 0.8, 18, Abilities.GULP_MISSILE, Abilities.NONE, Abilities.NONE, 475, 70, 85, 55, 85, 95, 85, 45, 50, 166),
    ),
    new PokemonSpecies(Species.ARROKUDA, 8, false, false, false, "Rush Pokémon", Type.WATER, null, 0.5, 1, Abilities.SWIFT_SWIM, Abilities.NONE, Abilities.PROPELLER_TAIL, 280, 41, 63, 40, 40, 30, 66, 255, 50, 56, GrowthRate.SLOW, 50, false),
    new PokemonSpecies(Species.BARRASKEWDA, 8, false, false, false, "Skewer Pokémon", Type.WATER, null, 1.3, 30, Abilities.SWIFT_SWIM, Abilities.NONE, Abilities.PROPELLER_TAIL, 490, 61, 123, 60, 60, 50, 136, 60, 50, 172, GrowthRate.SLOW, 50, false),
    new PokemonSpecies(Species.TOXEL, 8, false, false, false, "Baby Pokémon", Type.ELECTRIC, Type.POISON, 0.4, 11, Abilities.RATTLED, Abilities.STATIC, Abilities.KLUTZ, 242, 40, 38, 35, 54, 35, 40, 75, 50, 48, GrowthRate.MEDIUM_SLOW, 50, false),
    new PokemonSpecies(Species.TOXTRICITY, 8, false, false, false, "Punk Pokémon", Type.ELECTRIC, Type.POISON, 1.6, 40, Abilities.PUNK_ROCK, Abilities.PLUS, Abilities.TECHNICIAN, 502, 75, 98, 70, 114, 70, 75, 45, 50, 176, GrowthRate.MEDIUM_SLOW, 50, false, true,
      new PokemonForm("Amped Form", "amped", Type.ELECTRIC, Type.POISON, 1.6, 40, Abilities.PUNK_ROCK, Abilities.PLUS, Abilities.TECHNICIAN, 502, 75, 98, 70, 114, 70, 75, 45, 50, 176, false, "", true),
      new PokemonForm("Low-Key Form", "lowkey", Type.ELECTRIC, Type.POISON, 1.6, 40, Abilities.PUNK_ROCK, Abilities.MINUS, Abilities.TECHNICIAN, 502, 75, 98, 70, 114, 70, 75, 45, 50, 176, false, "lowkey", true),
      new PokemonForm("G-Max", SpeciesFormKey.GIGANTAMAX, Type.ELECTRIC, Type.POISON, 24, 999.9, Abilities.PUNK_ROCK, Abilities.PUNK_ROCK, Abilities.PUNK_ROCK, 602, 114, 98, 82, 144, 82, 82, 45, 50, 176),
    ),
    new PokemonSpecies(Species.SIZZLIPEDE, 8, false, false, false, "Radiator Pokémon", Type.FIRE, Type.BUG, 0.7, 1, Abilities.FLASH_FIRE, Abilities.WHITE_SMOKE, Abilities.FLAME_BODY, 305, 50, 65, 45, 50, 50, 45, 190, 50, 61, GrowthRate.MEDIUM_FAST, 50, false),
    new PokemonSpecies(Species.CENTISKORCH, 8, false, false, false, "Radiator Pokémon", Type.FIRE, Type.BUG, 3, 120, Abilities.FLASH_FIRE, Abilities.WHITE_SMOKE, Abilities.FLAME_BODY, 525, 100, 115, 65, 90, 90, 65, 75, 50, 184, GrowthRate.MEDIUM_FAST, 50, false, true,
      new PokemonForm("Normal", "", Type.FIRE, Type.BUG, 3, 120, Abilities.FLASH_FIRE, Abilities.WHITE_SMOKE, Abilities.FLAME_BODY, 525, 100, 115, 65, 90, 90, 65, 75, 50, 184, false, null, true),
      new PokemonForm("G-Max", SpeciesFormKey.GIGANTAMAX, Type.FIRE, Type.BUG, 75, 999.9, Abilities.FLASH_FIRE, Abilities.FLASH_FIRE, Abilities.FLASH_FIRE, 625, 140, 145, 75, 90, 100, 75, 75, 50, 184),
    ),
    new PokemonSpecies(Species.CLOBBOPUS, 8, false, false, false, "Tantrum Pokémon", Type.FIGHTING, null, 0.6, 4, Abilities.LIMBER, Abilities.NONE, Abilities.TECHNICIAN, 310, 50, 68, 60, 50, 50, 32, 180, 50, 62, GrowthRate.MEDIUM_SLOW, 50, false),
    new PokemonSpecies(Species.GRAPPLOCT, 8, false, false, false, "Jujitsu Pokémon", Type.FIGHTING, null, 1.6, 39, Abilities.LIMBER, Abilities.NONE, Abilities.TECHNICIAN, 480, 80, 118, 90, 70, 80, 42, 45, 50, 168, GrowthRate.MEDIUM_SLOW, 50, false),
    new PokemonSpecies(Species.SINISTEA, 8, false, false, false, "Black Tea Pokémon", Type.GHOST, null, 0.1, 0.2, Abilities.WEAK_ARMOR, Abilities.NONE, Abilities.CURSED_BODY, 308, 40, 45, 45, 74, 54, 50, 120, 50, 62, GrowthRate.MEDIUM_FAST, null, false, false,
      new PokemonForm("Phony Form", "phony", Type.GHOST, null, 0.1, 0.2, Abilities.WEAK_ARMOR, Abilities.NONE, Abilities.CURSED_BODY, 308, 40, 45, 45, 74, 54, 50, 120, 50, 62, false, "", true),
      new PokemonForm("Antique Form", "antique", Type.GHOST, null, 0.1, 0.2, Abilities.WEAK_ARMOR, Abilities.NONE, Abilities.CURSED_BODY, 308, 40, 45, 45, 74, 54, 50, 120, 50, 62, false, "", true),
    ),
    new PokemonSpecies(Species.POLTEAGEIST, 8, false, false, false, "Black Tea Pokémon", Type.GHOST, null, 0.2, 0.4, Abilities.WEAK_ARMOR, Abilities.NONE, Abilities.CURSED_BODY, 508, 60, 65, 65, 134, 114, 70, 60, 50, 178, GrowthRate.MEDIUM_FAST, null, false, false,
      new PokemonForm("Phony Form", "phony", Type.GHOST, null, 0.2, 0.4, Abilities.WEAK_ARMOR, Abilities.NONE, Abilities.CURSED_BODY, 508, 60, 65, 65, 134, 114, 70, 60, 50, 178, false, "", true),
      new PokemonForm("Antique Form", "antique", Type.GHOST, null, 0.2, 0.4, Abilities.WEAK_ARMOR, Abilities.NONE, Abilities.CURSED_BODY, 508, 60, 65, 65, 134, 114, 70, 60, 50, 178, false, "", true),
    ),
    new PokemonSpecies(Species.HATENNA, 8, false, false, false, "Calm Pokémon", Type.PSYCHIC, null, 0.4, 3.4, Abilities.HEALER, Abilities.ANTICIPATION, Abilities.MAGIC_BOUNCE, 265, 42, 30, 45, 56, 53, 39, 235, 50, 53, GrowthRate.SLOW, 0, false),
    new PokemonSpecies(Species.HATTREM, 8, false, false, false, "Serene Pokémon", Type.PSYCHIC, null, 0.6, 4.8, Abilities.HEALER, Abilities.ANTICIPATION, Abilities.MAGIC_BOUNCE, 370, 57, 40, 65, 86, 73, 49, 120, 50, 130, GrowthRate.SLOW, 0, false),
    new PokemonSpecies(Species.HATTERENE, 8, false, false, false, "Silent Pokémon", Type.PSYCHIC, Type.FAIRY, 2.1, 5.1, Abilities.HEALER, Abilities.ANTICIPATION, Abilities.MAGIC_BOUNCE, 510, 57, 90, 95, 136, 103, 29, 45, 50, 255, GrowthRate.SLOW, 0, false, true,
      new PokemonForm("Normal", "", Type.PSYCHIC, Type.FAIRY, 2.1, 5.1, Abilities.HEALER, Abilities.ANTICIPATION, Abilities.MAGIC_BOUNCE, 510, 57, 90, 95, 136, 103, 29, 45, 50, 255, false, null, true),
      new PokemonForm("G-Max", SpeciesFormKey.GIGANTAMAX, Type.PSYCHIC, Type.FAIRY, 26, 999.9, Abilities.MAGIC_BOUNCE, Abilities.MAGIC_BOUNCE, Abilities.MAGIC_BOUNCE, 610, 97, 90, 105, 146, 122, 50, 45, 50, 255),
    ),
    new PokemonSpecies(Species.IMPIDIMP, 8, false, false, false, "Wily Pokémon", Type.DARK, Type.FAIRY, 0.4, 5.5, Abilities.PRANKSTER, Abilities.FRISK, Abilities.PICKPOCKET, 265, 45, 45, 30, 55, 40, 50, 255, 50, 53, GrowthRate.MEDIUM_FAST, 100, false),
    new PokemonSpecies(Species.MORGREM, 8, false, false, false, "Devious Pokémon", Type.DARK, Type.FAIRY, 0.8, 12.5, Abilities.PRANKSTER, Abilities.FRISK, Abilities.PICKPOCKET, 370, 65, 60, 45, 75, 55, 70, 120, 50, 130, GrowthRate.MEDIUM_FAST, 100, false),
    new PokemonSpecies(Species.GRIMMSNARL, 8, false, false, false, "Bulk Up Pokémon", Type.DARK, Type.FAIRY, 1.5, 61, Abilities.PRANKSTER, Abilities.FRISK, Abilities.PICKPOCKET, 510, 95, 120, 65, 95, 75, 60, 45, 50, 255, GrowthRate.MEDIUM_FAST, 100, false, true,
      new PokemonForm("Normal", "", Type.DARK, Type.FAIRY, 1.5, 61, Abilities.PRANKSTER, Abilities.FRISK, Abilities.PICKPOCKET, 510, 95, 120, 65, 95, 75, 60, 45, 50, 255, false, null, true),
      new PokemonForm("G-Max", SpeciesFormKey.GIGANTAMAX, Type.DARK, Type.FAIRY, 32, 999.9, Abilities.PRANKSTER, Abilities.PRANKSTER, Abilities.PRANKSTER, 610, 135, 138, 77, 110, 85, 65, 45, 50, 255),
    ),
    new PokemonSpecies(Species.OBSTAGOON, 8, false, false, false, "Blocking Pokémon", Type.DARK, Type.NORMAL, 1.6, 46, Abilities.RECKLESS, Abilities.GUTS, Abilities.DEFIANT, 520, 93, 90, 101, 60, 81, 95, 45, 50, 260, GrowthRate.MEDIUM_FAST, 50, false),
    new PokemonSpecies(Species.PERRSERKER, 8, false, false, false, "Viking Pokémon", Type.STEEL, null, 0.8, 28, Abilities.BATTLE_ARMOR, Abilities.TOUGH_CLAWS, Abilities.STEELY_SPIRIT, 440, 70, 110, 100, 50, 60, 50, 90, 50, 154, GrowthRate.MEDIUM_FAST, 50, false),
    new PokemonSpecies(Species.CURSOLA, 8, false, false, false, "Coral Pokémon", Type.GHOST, null, 1, 0.4, Abilities.WEAK_ARMOR, Abilities.NONE, Abilities.PERISH_BODY, 510, 60, 95, 50, 145, 130, 30, 30, 50, 179, GrowthRate.FAST, 25, false),
    new PokemonSpecies(Species.SIRFETCHD, 8, false, false, false, "Wild Duck Pokémon", Type.FIGHTING, null, 0.8, 117, Abilities.STEADFAST, Abilities.NONE, Abilities.SCRAPPY, 507, 62, 135, 95, 68, 82, 65, 45, 50, 177, GrowthRate.MEDIUM_FAST, 50, false),
    new PokemonSpecies(Species.MR_RIME, 8, false, false, false, "Comedian Pokémon", Type.ICE, Type.PSYCHIC, 1.5, 58.2, Abilities.TANGLED_FEET, Abilities.SCREEN_CLEANER, Abilities.ICE_BODY, 520, 80, 85, 75, 110, 100, 70, 45, 50, 182, GrowthRate.MEDIUM_FAST, 50, false),
    new PokemonSpecies(Species.RUNERIGUS, 8, false, false, false, "Grudge Pokémon", Type.GROUND, Type.GHOST, 1.6, 66.6, Abilities.WANDERING_SPIRIT, Abilities.NONE, Abilities.NONE, 483, 58, 95, 145, 50, 105, 30, 90, 50, 169, GrowthRate.MEDIUM_FAST, 50, false),
    new PokemonSpecies(Species.MILCERY, 8, false, false, false, "Cream Pokémon", Type.FAIRY, null, 0.2, 0.3, Abilities.SWEET_VEIL, Abilities.NONE, Abilities.AROMA_VEIL, 270, 45, 40, 40, 50, 61, 34, 200, 50, 54, GrowthRate.MEDIUM_FAST, 0, false),
    new PokemonSpecies(Species.ALCREMIE, 8, false, false, false, "Cream Pokémon", Type.FAIRY, null, 0.3, 0.5, Abilities.SWEET_VEIL, Abilities.NONE, Abilities.AROMA_VEIL, 495, 65, 60, 75, 110, 121, 64, 100, 50, 173, GrowthRate.MEDIUM_FAST, 0, false, true,
      new PokemonForm("Vanilla Cream", "vanilla-cream", Type.FAIRY, null, 0.3, 0.5, Abilities.SWEET_VEIL, Abilities.NONE, Abilities.AROMA_VEIL, 495, 65, 60, 75, 110, 121, 64, 100, 50, 173, false, "", true),
      new PokemonForm("Ruby Cream", "ruby-cream", Type.FAIRY, null, 0.3, 0.5, Abilities.SWEET_VEIL, Abilities.NONE, Abilities.AROMA_VEIL, 495, 65, 60, 75, 110, 121, 64, 100, 50, 173, false, null, true),
      new PokemonForm("Matcha Cream", "matcha-cream", Type.FAIRY, null, 0.3, 0.5, Abilities.SWEET_VEIL, Abilities.NONE, Abilities.AROMA_VEIL, 495, 65, 60, 75, 110, 121, 64, 100, 50, 173, false, null, true),
      new PokemonForm("Mint Cream", "mint-cream", Type.FAIRY, null, 0.3, 0.5, Abilities.SWEET_VEIL, Abilities.NONE, Abilities.AROMA_VEIL, 495, 65, 60, 75, 110, 121, 64, 100, 50, 173, false, null, true),
      new PokemonForm("Lemon Cream", "lemon-cream", Type.FAIRY, null, 0.3, 0.5, Abilities.SWEET_VEIL, Abilities.NONE, Abilities.AROMA_VEIL, 495, 65, 60, 75, 110, 121, 64, 100, 50, 173, false, null, true),
      new PokemonForm("Salted Cream", "salted-cream", Type.FAIRY, null, 0.3, 0.5, Abilities.SWEET_VEIL, Abilities.NONE, Abilities.AROMA_VEIL, 495, 65, 60, 75, 110, 121, 64, 100, 50, 173, false, null, true),
      new PokemonForm("Ruby Swirl", "ruby-swirl", Type.FAIRY, null, 0.3, 0.5, Abilities.SWEET_VEIL, Abilities.NONE, Abilities.AROMA_VEIL, 495, 65, 60, 75, 110, 121, 64, 100, 50, 173, false, null, true),
      new PokemonForm("Caramel Swirl", "caramel-swirl", Type.FAIRY, null, 0.3, 0.5, Abilities.SWEET_VEIL, Abilities.NONE, Abilities.AROMA_VEIL, 495, 65, 60, 75, 110, 121, 64, 100, 50, 173, false, null, true),
      new PokemonForm("Rainbow Swirl", "rainbow-swirl", Type.FAIRY, null, 0.3, 0.5, Abilities.SWEET_VEIL, Abilities.NONE, Abilities.AROMA_VEIL, 495, 65, 60, 75, 110, 121, 64, 100, 50, 173, false, null, true),
      new PokemonForm("G-Max", SpeciesFormKey.GIGANTAMAX, Type.FAIRY, null, 30, 999.9, Abilities.MISTY_SURGE, Abilities.MISTY_SURGE, Abilities.MISTY_SURGE, 595, 135, 60, 75, 130, 131, 64, 100, 50, 173),
    ),
    new PokemonSpecies(Species.FALINKS, 8, false, false, false, "Formation Pokémon", Type.FIGHTING, null, 3, 62, Abilities.BATTLE_ARMOR, Abilities.NONE, Abilities.DEFIANT, 470, 65, 100, 100, 70, 60, 75, 45, 50, 165, GrowthRate.MEDIUM_FAST, null, false),
    new PokemonSpecies(Species.PINCURCHIN, 8, false, false, false, "Sea Urchin Pokémon", Type.ELECTRIC, null, 0.3, 1, Abilities.LIGHTNING_ROD, Abilities.NONE, Abilities.ELECTRIC_SURGE, 435, 48, 101, 95, 91, 85, 15, 75, 50, 152, GrowthRate.MEDIUM_FAST, 50, false),
    new PokemonSpecies(Species.SNOM, 8, false, false, false, "Worm Pokémon", Type.ICE, Type.BUG, 0.3, 3.8, Abilities.SHIELD_DUST, Abilities.NONE, Abilities.ICE_SCALES, 185, 30, 25, 35, 45, 30, 20, 190, 50, 37, GrowthRate.MEDIUM_FAST, 50, false),
    new PokemonSpecies(Species.FROSMOTH, 8, false, false, false, "Frost Moth Pokémon", Type.ICE, Type.BUG, 1.3, 42, Abilities.SHIELD_DUST, Abilities.NONE, Abilities.ICE_SCALES, 475, 70, 65, 60, 125, 90, 65, 75, 50, 166, GrowthRate.MEDIUM_FAST, 50, false),
    new PokemonSpecies(Species.STONJOURNER, 8, false, false, false, "Big Rock Pokémon", Type.ROCK, null, 2.5, 520, Abilities.POWER_SPOT, Abilities.NONE, Abilities.NONE, 470, 100, 125, 135, 20, 20, 70, 60, 50, 165, GrowthRate.SLOW, 50, false),
    new PokemonSpecies(Species.EISCUE, 8, false, false, false, "Penguin Pokémon", Type.ICE, null, 1.4, 89, Abilities.ICE_FACE, Abilities.NONE, Abilities.NONE, 470, 75, 80, 110, 65, 90, 50, 60, 50, 165, GrowthRate.SLOW, 50, false, false,
      new PokemonForm("Ice Face", "", Type.ICE, null, 1.4, 89, Abilities.ICE_FACE, Abilities.NONE, Abilities.NONE, 470, 75, 80, 110, 65, 90, 50, 60, 50, 165, false, null, true),
      new PokemonForm("No Ice", "no-ice", Type.ICE, null, 1.4, 89, Abilities.ICE_FACE, Abilities.NONE, Abilities.NONE, 470, 75, 80, 70, 65, 50, 130, 60, 50, 165),
    ),
    new PokemonSpecies(Species.INDEEDEE, 8, false, false, false, "Emotion Pokémon", Type.PSYCHIC, Type.NORMAL, 0.9, 28, Abilities.INNER_FOCUS, Abilities.SYNCHRONIZE, Abilities.PSYCHIC_SURGE, 475, 60, 65, 55, 105, 95, 95, 30, 140, 166, GrowthRate.FAST, 50, false, false,
      new PokemonForm("Male", "male", Type.PSYCHIC, Type.NORMAL, 0.9, 28, Abilities.INNER_FOCUS, Abilities.SYNCHRONIZE, Abilities.PSYCHIC_SURGE, 475, 60, 65, 55, 105, 95, 95, 30, 140, 166, false, "", true),
      new PokemonForm("Female", "female", Type.PSYCHIC, Type.NORMAL, 0.9, 28, Abilities.OWN_TEMPO, Abilities.SYNCHRONIZE, Abilities.PSYCHIC_SURGE, 475, 70, 55, 65, 95, 105, 85, 30, 140, 166, false, null, true),
    ),
    new PokemonSpecies(Species.MORPEKO, 8, false, false, false, "Two-Sided Pokémon", Type.ELECTRIC, Type.DARK, 0.3, 3, Abilities.HUNGER_SWITCH, Abilities.NONE, Abilities.NONE, 436, 58, 95, 58, 70, 58, 97, 180, 50, 153, GrowthRate.MEDIUM_FAST, 50, false, false,
      new PokemonForm("Full Belly Mode", "full-belly", Type.ELECTRIC, Type.DARK, 0.3, 3, Abilities.HUNGER_SWITCH, Abilities.NONE, Abilities.NONE, 436, 58, 95, 58, 70, 58, 97, 180, 50, 153, false, "", true),
      new PokemonForm("Hangry Mode", "hangry", Type.ELECTRIC, Type.DARK, 0.3, 3, Abilities.HUNGER_SWITCH, Abilities.NONE, Abilities.NONE, 436, 58, 95, 58, 70, 58, 97, 180, 50, 153),
    ),
    new PokemonSpecies(Species.CUFANT, 8, false, false, false, "Copperderm Pokémon", Type.STEEL, null, 1.2, 100, Abilities.SHEER_FORCE, Abilities.NONE, Abilities.HEAVY_METAL, 330, 72, 80, 49, 40, 49, 40, 190, 50, 66, GrowthRate.MEDIUM_FAST, 50, false),
    new PokemonSpecies(Species.COPPERAJAH, 8, false, false, false, "Copperderm Pokémon", Type.STEEL, null, 3, 650, Abilities.SHEER_FORCE, Abilities.NONE, Abilities.HEAVY_METAL, 500, 122, 130, 69, 80, 69, 30, 90, 50, 175, GrowthRate.MEDIUM_FAST, 50, false, true,
      new PokemonForm("Normal", "", Type.STEEL, null, 3, 650, Abilities.SHEER_FORCE, Abilities.NONE, Abilities.HEAVY_METAL, 500, 122, 130, 69, 80, 69, 30, 90, 50, 175, false, null, true),
      new PokemonForm("G-Max", SpeciesFormKey.GIGANTAMAX, Type.STEEL, Type.GROUND, 23, 999.9, Abilities.MOLD_BREAKER, Abilities.MOLD_BREAKER, Abilities.MOLD_BREAKER, 600, 167, 155, 89, 80, 89, 20, 90, 50, 175),
    ),
    new PokemonSpecies(Species.DRACOZOLT, 8, false, false, false, "Fossil Pokémon", Type.ELECTRIC, Type.DRAGON, 1.8, 190, Abilities.VOLT_ABSORB, Abilities.HUSTLE, Abilities.SAND_RUSH, 505, 90, 100, 90, 80, 70, 75, 45, 50, 177, GrowthRate.SLOW, null, false),
    new PokemonSpecies(Species.ARCTOZOLT, 8, false, false, false, "Fossil Pokémon", Type.ELECTRIC, Type.ICE, 2.3, 150, Abilities.VOLT_ABSORB, Abilities.STATIC, Abilities.SLUSH_RUSH, 505, 90, 100, 90, 90, 80, 55, 45, 50, 177, GrowthRate.SLOW, null, false),
    new PokemonSpecies(Species.DRACOVISH, 8, false, false, false, "Fossil Pokémon", Type.WATER, Type.DRAGON, 2.3, 215, Abilities.WATER_ABSORB, Abilities.STRONG_JAW, Abilities.SAND_RUSH, 505, 90, 90, 100, 70, 80, 75, 45, 50, 177, GrowthRate.SLOW, null, false),
    new PokemonSpecies(Species.ARCTOVISH, 8, false, false, false, "Fossil Pokémon", Type.WATER, Type.ICE, 2, 175, Abilities.WATER_ABSORB, Abilities.ICE_BODY, Abilities.SLUSH_RUSH, 505, 90, 90, 100, 80, 90, 55, 45, 50, 177, GrowthRate.SLOW, null, false),
    new PokemonSpecies(Species.DURALUDON, 8, false, false, false, "Alloy Pokémon", Type.STEEL, Type.DRAGON, 1.8, 40, Abilities.LIGHT_METAL, Abilities.HEAVY_METAL, Abilities.STALWART, 535, 70, 95, 115, 120, 50, 85, 45, 50, 187, GrowthRate.MEDIUM_FAST, 50, false, true,
      new PokemonForm("Normal", "", Type.STEEL, Type.DRAGON, 1.8, 40, Abilities.LIGHT_METAL, Abilities.HEAVY_METAL, Abilities.STALWART, 535, 70, 95, 115, 120, 50, 85, 45, 50, 187, false, null, true),
      new PokemonForm("G-Max", SpeciesFormKey.GIGANTAMAX, Type.STEEL, Type.DRAGON, 43, 999.9, Abilities.LIGHTNING_ROD, Abilities.LIGHTNING_ROD, Abilities.LIGHTNING_ROD, 635, 100, 110, 120, 175, 60, 70, 45, 50, 187),
    ),
    new PokemonSpecies(Species.DREEPY, 8, false, false, false, "Lingering Pokémon", Type.DRAGON, Type.GHOST, 0.5, 2, Abilities.CLEAR_BODY, Abilities.INFILTRATOR, Abilities.CURSED_BODY, 270, 28, 60, 30, 40, 30, 82, 45, 50, 54, GrowthRate.SLOW, 50, false),
    new PokemonSpecies(Species.DRAKLOAK, 8, false, false, false, "Caretaker Pokémon", Type.DRAGON, Type.GHOST, 1.4, 11, Abilities.CLEAR_BODY, Abilities.INFILTRATOR, Abilities.CURSED_BODY, 410, 68, 80, 50, 60, 50, 102, 45, 50, 144, GrowthRate.SLOW, 50, false),
    new PokemonSpecies(Species.DRAGAPULT, 8, false, false, false, "Stealth Pokémon", Type.DRAGON, Type.GHOST, 3, 50, Abilities.CLEAR_BODY, Abilities.INFILTRATOR, Abilities.CURSED_BODY, 600, 88, 120, 75, 100, 75, 142, 45, 50, 300, GrowthRate.SLOW, 50, false),
    new PokemonSpecies(Species.ZACIAN, 8, false, true, false, "Warrior Pokémon", Type.FAIRY, null, 2.8, 110, Abilities.INTREPID_SWORD, Abilities.NONE, Abilities.NONE, 660, 92, 120, 115, 80, 115, 138, 10, 0, 335, GrowthRate.SLOW, null, false, false,
      new PokemonForm("Hero of Many Battles", "hero-of-many-battles", Type.FAIRY, null, 2.8, 110, Abilities.INTREPID_SWORD, Abilities.NONE, Abilities.NONE, 660, 92, 120, 115, 80, 115, 138, 10, 0, 335, false, "", true),
      new PokemonForm("Crowned", "crowned", Type.FAIRY, Type.STEEL, 2.8, 355, Abilities.INTREPID_SWORD, Abilities.NONE, Abilities.NONE, 700, 92, 150, 115, 80, 115, 148, 10, 0, 335),
    ),
    new PokemonSpecies(Species.ZAMAZENTA, 8, false, true, false, "Warrior Pokémon", Type.FIGHTING, null, 2.9, 210, Abilities.DAUNTLESS_SHIELD, Abilities.NONE, Abilities.NONE, 660, 92, 120, 115, 80, 115, 138, 10, 0, 335, GrowthRate.SLOW, null, false, false,
      new PokemonForm("Hero of Many Battles", "hero-of-many-battles", Type.FIGHTING, null, 2.9, 210, Abilities.DAUNTLESS_SHIELD, Abilities.NONE, Abilities.NONE, 660, 92, 120, 115, 80, 115, 138, 10, 0, 335, false, "", true),
      new PokemonForm("Crowned", "crowned", Type.FIGHTING, Type.STEEL, 2.9, 785, Abilities.DAUNTLESS_SHIELD, Abilities.NONE, Abilities.NONE, 700, 92, 120, 140, 80, 140, 128, 10, 0, 335),
    ),
    new PokemonSpecies(Species.ETERNATUS, 8, false, true, false, "Gigantic Pokémon", Type.POISON, Type.DRAGON, 20, 950, Abilities.PRESSURE, Abilities.NONE, Abilities.NONE, 690, 140, 85, 95, 145, 95, 130, 255, 0, 345, GrowthRate.SLOW, null, false, true,
      new PokemonForm("Normal", "", Type.POISON, Type.DRAGON, 20, 950, Abilities.PRESSURE, Abilities.NONE, Abilities.NONE, 690, 140, 85, 95, 145, 95, 130, 255, 0, 345, false, null, true),
      new PokemonForm("E-Max", "eternamax", Type.POISON, Type.DRAGON, 100, 999.9, Abilities.PRESSURE, Abilities.NONE, Abilities.NONE, 1125, 255, 115, 250, 125, 250, 130, 255, 0, 345),
    ),
    new PokemonSpecies(Species.KUBFU, 8, true, false, false, "Wushu Pokémon", Type.FIGHTING, null, 0.6, 12, Abilities.INNER_FOCUS, Abilities.NONE, Abilities.NONE, 385, 60, 90, 60, 53, 50, 72, 3, 50, 77, GrowthRate.SLOW, 87.5, false),
    new PokemonSpecies(Species.URSHIFU, 8, true, false, false, "Wushu Pokémon", Type.FIGHTING, Type.DARK, 1.9, 105, Abilities.UNSEEN_FIST, Abilities.NONE, Abilities.NONE, 550, 100, 130, 100, 63, 60, 97, 3, 50, 275, GrowthRate.SLOW, 87.5, false, true,
      new PokemonForm("Single Strike Style", "single-strike", Type.FIGHTING, Type.DARK, 1.9, 105, Abilities.UNSEEN_FIST, Abilities.NONE, Abilities.NONE, 550, 100, 130, 100, 63, 60, 97, 3, 50, 275, false, "", true),
      new PokemonForm("Rapid Strike Style", "rapid-strike", Type.FIGHTING, Type.WATER, 1.9, 105, Abilities.UNSEEN_FIST, Abilities.NONE, Abilities.NONE, 550, 100, 130, 100, 63, 60, 97, 3, 50, 275, false, null, true),
      new PokemonForm("G-Max Single Strike Style", SpeciesFormKey.GIGANTAMAX_SINGLE, Type.FIGHTING, Type.DARK, 29, 999.9, Abilities.UNSEEN_FIST, Abilities.NONE, Abilities.NONE, 650, 125, 150, 115, 73, 70, 117, 3, 50, 275),
      new PokemonForm("G-Max Rapid Strike Style", SpeciesFormKey.GIGANTAMAX_RAPID, Type.FIGHTING, Type.WATER, 26, 999.9, Abilities.UNSEEN_FIST, Abilities.NONE, Abilities.NONE, 650, 125, 150, 115, 73, 70, 117, 3, 50, 275),
    ),
    new PokemonSpecies(Species.ZARUDE, 8, false, false, true, "Rogue Monkey Pokémon", Type.DARK, Type.GRASS, 1.8, 70, Abilities.LEAF_GUARD, Abilities.NONE, Abilities.NONE, 600, 105, 120, 105, 70, 95, 105, 3, 0, 300, GrowthRate.SLOW, null, false, false,
      new PokemonForm("Normal", "", Type.DARK, Type.GRASS, 1.8, 70, Abilities.LEAF_GUARD, Abilities.NONE, Abilities.NONE, 600, 105, 120, 105, 70, 95, 105, 3, 0, 300, false, null, true),
      new PokemonForm("Dada", "dada", Type.DARK, Type.GRASS, 1.8, 70, Abilities.LEAF_GUARD, Abilities.NONE, Abilities.NONE, 600, 105, 120, 105, 70, 95, 105, 3, 0, 300, false, null, true),
    ),
    new PokemonSpecies(Species.REGIELEKI, 8, true, false, false, "Electron Pokémon", Type.ELECTRIC, null, 1.2, 145, Abilities.TRANSISTOR, Abilities.NONE, Abilities.NONE, 580, 80, 100, 50, 100, 50, 200, 3, 35, 290, GrowthRate.SLOW, null, false),
    new PokemonSpecies(Species.REGIDRAGO, 8, true, false, false, "Dragon Orb Pokémon", Type.DRAGON, null, 2.1, 200, Abilities.DRAGONS_MAW, Abilities.NONE, Abilities.NONE, 580, 200, 100, 50, 100, 50, 80, 3, 35, 290, GrowthRate.SLOW, null, false),
    new PokemonSpecies(Species.GLASTRIER, 8, true, false, false, "Wild Horse Pokémon", Type.ICE, null, 2.2, 800, Abilities.CHILLING_NEIGH, Abilities.NONE, Abilities.NONE, 580, 100, 145, 130, 65, 110, 30, 3, 35, 290, GrowthRate.SLOW, null, false),
    new PokemonSpecies(Species.SPECTRIER, 8, true, false, false, "Swift Horse Pokémon", Type.GHOST, null, 2, 44.5, Abilities.GRIM_NEIGH, Abilities.NONE, Abilities.NONE, 580, 100, 65, 60, 145, 80, 130, 3, 35, 290, GrowthRate.SLOW, null, false),
    new PokemonSpecies(Species.CALYREX, 8, false, true, false, "King Pokémon", Type.PSYCHIC, Type.GRASS, 1.1, 7.7, Abilities.UNNERVE, Abilities.NONE, Abilities.NONE, 500, 100, 80, 80, 80, 80, 80, 3, 100, 250, GrowthRate.SLOW, null, false, true,
      new PokemonForm("Normal", "", Type.PSYCHIC, Type.GRASS, 1.1, 7.7, Abilities.UNNERVE, Abilities.NONE, Abilities.NONE, 500, 100, 80, 80, 80, 80, 80, 3, 100, 250, false, null, true),
      new PokemonForm("Ice", "ice", Type.PSYCHIC, Type.ICE, 2.4, 809.1, Abilities.AS_ONE_GLASTRIER, Abilities.NONE, Abilities.NONE, 680, 100, 165, 150, 85, 130, 50, 3, 100, 250),
      new PokemonForm("Shadow", "shadow", Type.PSYCHIC, Type.GHOST, 2.4, 53.6, Abilities.AS_ONE_SPECTRIER, Abilities.NONE, Abilities.NONE, 680, 100, 85, 80, 165, 100, 150, 3, 100, 250),
    ),
    new PokemonSpecies(Species.WYRDEER, 8, false, false, false, "Big Horn Pokémon", Type.NORMAL, Type.PSYCHIC, 1.8, 95.1, Abilities.INTIMIDATE, Abilities.FRISK, Abilities.SAP_SIPPER, 525, 103, 105, 72, 105, 75, 65, 135, 50, 263, GrowthRate.SLOW, 50, false),
    new PokemonSpecies(Species.KLEAVOR, 8, false, false, false, "Axe Pokémon", Type.BUG, Type.ROCK, 1.8, 89, Abilities.SWARM, Abilities.SHEER_FORCE, Abilities.SHARPNESS, 500, 70, 135, 95, 45, 70, 85, 115, 50, 175, GrowthRate.MEDIUM_FAST, 50, false),
    new PokemonSpecies(Species.URSALUNA, 8, false, false, false, "Peat Pokémon", Type.GROUND, Type.NORMAL, 2.4, 290, Abilities.GUTS, Abilities.BULLETPROOF, Abilities.UNNERVE, 550, 130, 140, 105, 45, 80, 50, 75, 50, 275, GrowthRate.MEDIUM_FAST, 50, false),
    new PokemonSpecies(Species.BASCULEGION, 8, false, false, false, "Big Fish Pokémon", Type.WATER, Type.GHOST, 3, 110, Abilities.SWIFT_SWIM, Abilities.ADAPTABILITY, Abilities.MOLD_BREAKER, 530, 120, 112, 65, 80, 75, 78, 135, 50, 265, GrowthRate.MEDIUM_FAST, 50, false, false,
      new PokemonForm("Male", "male", Type.WATER, Type.GHOST, 3, 110, Abilities.SWIFT_SWIM, Abilities.ADAPTABILITY, Abilities.MOLD_BREAKER, 530, 120, 112, 65, 80, 75, 78, 135, 50, 265, false, "", true),
      new PokemonForm("Female", "female", Type.WATER, Type.GHOST, 3, 110, Abilities.SWIFT_SWIM, Abilities.ADAPTABILITY, Abilities.MOLD_BREAKER, 530, 120, 92, 65, 100, 75, 78, 135, 50, 265, false, null, true),
    ),
    new PokemonSpecies(Species.SNEASLER, 8, false, false, false, "Free Climb Pokémon", Type.FIGHTING, Type.POISON, 1.3, 43, Abilities.PRESSURE, Abilities.UNBURDEN, Abilities.POISON_TOUCH, 510, 80, 130, 60, 40, 80, 120, 135, 50, 102, GrowthRate.MEDIUM_SLOW, 50, false),
    new PokemonSpecies(Species.OVERQWIL, 8, false, false, false, "Pin Cluster Pokémon", Type.DARK, Type.POISON, 2.5, 60.5, Abilities.POISON_POINT, Abilities.SWIFT_SWIM, Abilities.INTIMIDATE, 510, 85, 115, 95, 65, 65, 85, 135, 50, 179, GrowthRate.MEDIUM_FAST, 50, false),
    new PokemonSpecies(Species.ENAMORUS, 8, true, false, false, "Love-Hate Pokémon", Type.FAIRY, Type.FLYING, 1.6, 48, Abilities.CUTE_CHARM, Abilities.NONE, Abilities.CONTRARY, 580, 74, 115, 70, 135, 80, 106, 3, 50, 116, GrowthRate.SLOW, 0, false, true,
      new PokemonForm("Incarnate Forme", "incarnate", Type.FAIRY, Type.FLYING, 1.6, 48, Abilities.CUTE_CHARM, Abilities.NONE, Abilities.CONTRARY, 580, 74, 115, 70, 135, 80, 106, 3, 50, 116, false, null, true),
      new PokemonForm("Therian Forme", "therian", Type.FAIRY, Type.FLYING, 1.6, 48, Abilities.OVERCOAT, Abilities.NONE, Abilities.OVERCOAT, 580, 74, 115, 110, 135, 100, 46, 3, 50, 116),
    ),
    new PokemonSpecies(Species.SPRIGATITO, 9, false, false, false, "Grass Cat Pokémon", Type.GRASS, null, 0.4, 4.1, Abilities.OVERGROW, Abilities.NONE, Abilities.PROTEAN, 310, 40, 61, 54, 45, 45, 65, 45, 50, 62, GrowthRate.MEDIUM_SLOW, 87.5, false),
    new PokemonSpecies(Species.FLORAGATO, 9, false, false, false, "Grass Cat Pokémon", Type.GRASS, null, 0.9, 12.2, Abilities.OVERGROW, Abilities.NONE, Abilities.PROTEAN, 410, 61, 80, 63, 60, 63, 83, 45, 50, 144, GrowthRate.MEDIUM_SLOW, 87.5, false),
    new PokemonSpecies(Species.MEOWSCARADA, 9, false, false, false, "Magician Pokémon", Type.GRASS, Type.DARK, 1.5, 31.2, Abilities.OVERGROW, Abilities.NONE, Abilities.PROTEAN, 530, 76, 110, 70, 81, 70, 123, 45, 50, 265, GrowthRate.MEDIUM_SLOW, 87.5, false),
    new PokemonSpecies(Species.FUECOCO, 9, false, false, false, "Fire Croc Pokémon", Type.FIRE, null, 0.4, 9.8, Abilities.BLAZE, Abilities.NONE, Abilities.UNAWARE, 310, 67, 45, 59, 63, 40, 36, 45, 50, 62, GrowthRate.MEDIUM_SLOW, 87.5, false),
    new PokemonSpecies(Species.CROCALOR, 9, false, false, false, "Fire Croc Pokémon", Type.FIRE, null, 1, 30.7, Abilities.BLAZE, Abilities.NONE, Abilities.UNAWARE, 411, 81, 55, 78, 90, 58, 49, 45, 50, 144, GrowthRate.MEDIUM_SLOW, 87.5, false),
    new PokemonSpecies(Species.SKELEDIRGE, 9, false, false, false, "Singer Pokémon", Type.FIRE, Type.GHOST, 1.6, 326.5, Abilities.BLAZE, Abilities.NONE, Abilities.UNAWARE, 530, 104, 75, 100, 110, 75, 66, 45, 50, 265, GrowthRate.MEDIUM_SLOW, 87.5, false),
    new PokemonSpecies(Species.QUAXLY, 9, false, false, false, "Duckling Pokémon", Type.WATER, null, 0.5, 6.1, Abilities.TORRENT, Abilities.NONE, Abilities.MOXIE, 310, 55, 65, 45, 50, 45, 50, 45, 50, 62, GrowthRate.MEDIUM_SLOW, 87.5, false),
    new PokemonSpecies(Species.QUAXWELL, 9, false, false, false, "Practicing Pokémon", Type.WATER, null, 1.2, 21.5, Abilities.TORRENT, Abilities.NONE, Abilities.MOXIE, 410, 70, 85, 65, 65, 60, 65, 45, 50, 144, GrowthRate.MEDIUM_SLOW, 87.5, false),
    new PokemonSpecies(Species.QUAQUAVAL, 9, false, false, false, "Dancer Pokémon", Type.WATER, Type.FIGHTING, 1.8, 61.9, Abilities.TORRENT, Abilities.NONE, Abilities.MOXIE, 530, 85, 120, 80, 85, 75, 85, 45, 50, 265, GrowthRate.MEDIUM_SLOW, 87.5, false),
    new PokemonSpecies(Species.LECHONK, 9, false, false, false, "Hog Pokémon", Type.NORMAL, null, 0.5, 10.2, Abilities.AROMA_VEIL, Abilities.GLUTTONY, Abilities.THICK_FAT, 254, 54, 45, 40, 35, 45, 35, 255, 50, 51, GrowthRate.MEDIUM_FAST, 50, false),
    new PokemonSpecies(Species.OINKOLOGNE, 9, false, false, false, "Hog Pokémon", Type.NORMAL, null, 1, 120, Abilities.LINGERING_AROMA, Abilities.GLUTTONY, Abilities.THICK_FAT, 489, 110, 100, 75, 59, 80, 65, 100, 50, 171, GrowthRate.MEDIUM_FAST, 50, false, false,
      new PokemonForm("Male", "male", Type.NORMAL, null, 1, 120, Abilities.LINGERING_AROMA, Abilities.GLUTTONY, Abilities.THICK_FAT, 489, 110, 100, 75, 59, 80, 65, 100, 50, 171, false, "", true),
      new PokemonForm("Female", "female", Type.NORMAL, null, 1, 120, Abilities.AROMA_VEIL, Abilities.GLUTTONY, Abilities.THICK_FAT, 489, 115, 90, 70, 59, 90, 65, 100, 50, 171, false, null, true),
    ),
    new PokemonSpecies(Species.TAROUNTULA, 9, false, false, false, "String Ball Pokémon", Type.BUG, null, 0.3, 4, Abilities.INSOMNIA, Abilities.NONE, Abilities.STAKEOUT, 210, 35, 41, 45, 29, 40, 20, 255, 50, 42, GrowthRate.ERRATIC, 50, false),
    new PokemonSpecies(Species.SPIDOPS, 9, false, false, false, "Trap Pokémon", Type.BUG, null, 1, 16.5, Abilities.INSOMNIA, Abilities.NONE, Abilities.STAKEOUT, 404, 60, 79, 92, 52, 86, 35, 120, 50, 141, GrowthRate.ERRATIC, 50, false),
    new PokemonSpecies(Species.NYMBLE, 9, false, false, false, "Grasshopper Pokémon", Type.BUG, null, 0.2, 1, Abilities.SWARM, Abilities.NONE, Abilities.TINTED_LENS, 210, 33, 46, 40, 21, 25, 45, 190, 20, 42, GrowthRate.MEDIUM_FAST, 50, false),
    new PokemonSpecies(Species.LOKIX, 9, false, false, false, "Grasshopper Pokémon", Type.BUG, Type.DARK, 1, 17.5, Abilities.SWARM, Abilities.NONE, Abilities.TINTED_LENS, 450, 71, 102, 78, 52, 55, 92, 30, 0, 158, GrowthRate.MEDIUM_FAST, 50, false),
    new PokemonSpecies(Species.PAWMI, 9, false, false, false, "Mouse Pokémon", Type.ELECTRIC, null, 0.3, 2.5, Abilities.STATIC, Abilities.NATURAL_CURE, Abilities.IRON_FIST, 240, 45, 50, 20, 40, 25, 60, 190, 50, 48, GrowthRate.MEDIUM_FAST, 50, false),
    new PokemonSpecies(Species.PAWMO, 9, false, false, false, "Mouse Pokémon", Type.ELECTRIC, Type.FIGHTING, 0.4, 6.5, Abilities.VOLT_ABSORB, Abilities.NATURAL_CURE, Abilities.IRON_FIST, 350, 60, 75, 40, 50, 40, 85, 80, 50, 123, GrowthRate.MEDIUM_FAST, 50, false),
    new PokemonSpecies(Species.PAWMOT, 9, false, false, false, "Hands-On Pokémon", Type.ELECTRIC, Type.FIGHTING, 0.9, 41, Abilities.VOLT_ABSORB, Abilities.NATURAL_CURE, Abilities.IRON_FIST, 490, 70, 115, 70, 70, 60, 105, 45, 50, 245, GrowthRate.MEDIUM_FAST, 50, false),
    new PokemonSpecies(Species.TANDEMAUS, 9, false, false, false, "Couple Pokémon", Type.NORMAL, null, 0.3, 1.8, Abilities.RUN_AWAY, Abilities.PICKUP, Abilities.OWN_TEMPO, 305, 50, 50, 45, 40, 45, 75, 150, 50, 61, GrowthRate.FAST, null, false),
    new PokemonSpecies(Species.MAUSHOLD, 9, false, false, false, "Family Pokémon", Type.NORMAL, null, 0.3, 2.3, Abilities.FRIEND_GUARD, Abilities.CHEEK_POUCH, Abilities.TECHNICIAN, 470, 74, 75, 70, 65, 75, 111, 75, 50, 165, GrowthRate.FAST, null, false, false,
      new PokemonForm("Family of Four", "four", Type.NORMAL, null, 0.3, 2.8, Abilities.FRIEND_GUARD, Abilities.CHEEK_POUCH, Abilities.TECHNICIAN, 470, 74, 75, 70, 65, 75, 111, 75, 50, 165),
      new PokemonForm("Family of Three", "three", Type.NORMAL, null, 0.3, 2.3, Abilities.FRIEND_GUARD, Abilities.CHEEK_POUCH, Abilities.TECHNICIAN, 470, 74, 75, 70, 65, 75, 111, 75, 50, 165),
    ),
    new PokemonSpecies(Species.FIDOUGH, 9, false, false, false, "Puppy Pokémon", Type.FAIRY, null, 0.3, 10.9, Abilities.OWN_TEMPO, Abilities.NONE, Abilities.KLUTZ, 312, 37, 55, 70, 30, 55, 65, 190, 50, 62, GrowthRate.MEDIUM_SLOW, 50, false),
    new PokemonSpecies(Species.DACHSBUN, 9, false, false, false, "Dog Pokémon", Type.FAIRY, null, 0.5, 14.9, Abilities.WELL_BAKED_BODY, Abilities.NONE, Abilities.AROMA_VEIL, 477, 57, 80, 115, 50, 80, 95, 90, 50, 167, GrowthRate.MEDIUM_SLOW, 50, false),
    new PokemonSpecies(Species.SMOLIV, 9, false, false, false, "Olive Pokémon", Type.GRASS, Type.NORMAL, 0.3, 6.5, Abilities.EARLY_BIRD, Abilities.NONE, Abilities.HARVEST, 260, 41, 35, 45, 58, 51, 30, 255, 50, 52, GrowthRate.MEDIUM_SLOW, 50, false),
    new PokemonSpecies(Species.DOLLIV, 9, false, false, false, "Olive Pokémon", Type.GRASS, Type.NORMAL, 0.6, 11.9, Abilities.EARLY_BIRD, Abilities.NONE, Abilities.HARVEST, 354, 52, 53, 60, 78, 78, 33, 120, 50, 124, GrowthRate.MEDIUM_SLOW, 50, false),
    new PokemonSpecies(Species.ARBOLIVA, 9, false, false, false, "Olive Pokémon", Type.GRASS, Type.NORMAL, 1.4, 48.2, Abilities.SEED_SOWER, Abilities.NONE, Abilities.HARVEST, 510, 78, 69, 90, 125, 109, 39, 45, 50, 255, GrowthRate.MEDIUM_SLOW, 50, false),
    new PokemonSpecies(Species.SQUAWKABILLY, 9, false, false, false, "Parrot Pokémon", Type.NORMAL, Type.FLYING, 0.6, 2.4, Abilities.INTIMIDATE, Abilities.HUSTLE, Abilities.GUTS, 417, 82, 96, 51, 45, 51, 92, 190, 50, 146, GrowthRate.ERRATIC, 50, false, false,
      new PokemonForm("Green Plumage", "green-plumage", Type.NORMAL, Type.FLYING, 0.6, 2.4, Abilities.INTIMIDATE, Abilities.HUSTLE, Abilities.GUTS, 417, 82, 96, 51, 45, 51, 92, 190, 50, 146, false, null, true),
      new PokemonForm("Blue Plumage", "blue-plumage", Type.NORMAL, Type.FLYING, 0.6, 2.4, Abilities.INTIMIDATE, Abilities.HUSTLE, Abilities.GUTS, 417, 82, 96, 51, 45, 51, 92, 190, 50, 146, false, null, true),
      new PokemonForm("Yellow Plumage", "yellow-plumage", Type.NORMAL, Type.FLYING, 0.6, 2.4, Abilities.INTIMIDATE, Abilities.HUSTLE, Abilities.SHEER_FORCE, 417, 82, 96, 51, 45, 51, 92, 190, 50, 146, false, null, true),
      new PokemonForm("White Plumage", "white-plumage", Type.NORMAL, Type.FLYING, 0.6, 2.4, Abilities.INTIMIDATE, Abilities.HUSTLE, Abilities.SHEER_FORCE, 417, 82, 96, 51, 45, 51, 92, 190, 50, 146, false, null, true),
    ),
    new PokemonSpecies(Species.NACLI, 9, false, false, false, "Rock Salt Pokémon", Type.ROCK, null, 0.4, 16, Abilities.PURIFYING_SALT, Abilities.STURDY, Abilities.CLEAR_BODY, 280, 55, 55, 75, 35, 35, 25, 255, 50, 56, GrowthRate.MEDIUM_SLOW, 50, false),
    new PokemonSpecies(Species.NACLSTACK, 9, false, false, false, "Rock Salt Pokémon", Type.ROCK, null, 0.6, 105, Abilities.PURIFYING_SALT, Abilities.STURDY, Abilities.CLEAR_BODY, 355, 60, 60, 100, 35, 65, 35, 120, 50, 124, GrowthRate.MEDIUM_SLOW, 50, false),
    new PokemonSpecies(Species.GARGANACL, 9, false, false, false, "Rock Salt Pokémon", Type.ROCK, null, 2.3, 240, Abilities.PURIFYING_SALT, Abilities.STURDY, Abilities.CLEAR_BODY, 500, 100, 100, 130, 45, 90, 35, 45, 50, 250, GrowthRate.MEDIUM_SLOW, 50, false),
    new PokemonSpecies(Species.CHARCADET, 9, false, false, false, "Fire Child Pokémon", Type.FIRE, null, 0.6, 10.5, Abilities.FLASH_FIRE, Abilities.NONE, Abilities.FLAME_BODY, 255, 40, 50, 40, 50, 40, 35, 90, 50, 51, GrowthRate.SLOW, 50, false),
    new PokemonSpecies(Species.ARMAROUGE, 9, false, false, false, "Fire Warrior Pokémon", Type.FIRE, Type.PSYCHIC, 1.5, 85, Abilities.FLASH_FIRE, Abilities.NONE, Abilities.WEAK_ARMOR, 525, 85, 60, 100, 125, 80, 75, 25, 20, 263, GrowthRate.SLOW, 50, false),
    new PokemonSpecies(Species.CERULEDGE, 9, false, false, false, "Fire Blades Pokémon", Type.FIRE, Type.GHOST, 1.6, 62, Abilities.FLASH_FIRE, Abilities.NONE, Abilities.WEAK_ARMOR, 525, 75, 125, 80, 60, 100, 85, 25, 20, 263, GrowthRate.SLOW, 50, false),
    new PokemonSpecies(Species.TADBULB, 9, false, false, false, "EleTadpole Pokémon", Type.ELECTRIC, null, 0.3, 0.4, Abilities.OWN_TEMPO, Abilities.STATIC, Abilities.DAMP, 272, 61, 31, 41, 59, 35, 45, 190, 50, 54, GrowthRate.MEDIUM_FAST, 50, false),
    new PokemonSpecies(Species.BELLIBOLT, 9, false, false, false, "EleFrog Pokémon", Type.ELECTRIC, null, 1.2, 113, Abilities.ELECTROMORPHOSIS, Abilities.STATIC, Abilities.DAMP, 495, 109, 64, 91, 103, 83, 45, 50, 50, 173, GrowthRate.MEDIUM_FAST, 50, false),
    new PokemonSpecies(Species.WATTREL, 9, false, false, false, "Storm Petrel Pokémon", Type.ELECTRIC, Type.FLYING, 0.4, 3.6, Abilities.WIND_POWER, Abilities.VOLT_ABSORB, Abilities.COMPETITIVE, 280, 40, 40, 35, 55, 40, 70, 180, 50, 56, GrowthRate.MEDIUM_SLOW, 50, false),
    new PokemonSpecies(Species.KILOWATTREL, 9, false, false, false, "Frigatebird Pokémon", Type.ELECTRIC, Type.FLYING, 1.4, 38.6, Abilities.WIND_POWER, Abilities.VOLT_ABSORB, Abilities.COMPETITIVE, 490, 70, 70, 60, 105, 60, 125, 90, 50, 172, GrowthRate.MEDIUM_SLOW, 50, false),
    new PokemonSpecies(Species.MASCHIFF, 9, false, false, false, "Rascal Pokémon", Type.DARK, null, 0.5, 16, Abilities.INTIMIDATE, Abilities.RUN_AWAY, Abilities.STAKEOUT, 340, 60, 78, 60, 40, 51, 51, 150, 50, 68, GrowthRate.MEDIUM_SLOW, 50, false),
    new PokemonSpecies(Species.MABOSSTIFF, 9, false, false, false, "Boss Pokémon", Type.DARK, null, 1.1, 61, Abilities.INTIMIDATE, Abilities.GUARD_DOG, Abilities.STAKEOUT, 505, 80, 120, 90, 60, 70, 85, 75, 50, 177, GrowthRate.MEDIUM_SLOW, 50, false),
    new PokemonSpecies(Species.SHROODLE, 9, false, false, false, "Toxic Mouse Pokémon", Type.POISON, Type.NORMAL, 0.2, 0.7, Abilities.UNBURDEN, Abilities.PICKPOCKET, Abilities.PRANKSTER, 290, 40, 65, 35, 40, 35, 75, 190, 50, 58, GrowthRate.MEDIUM_SLOW, 50, false),
    new PokemonSpecies(Species.GRAFAIAI, 9, false, false, false, "Toxic Monkey Pokémon", Type.POISON, Type.NORMAL, 0.7, 27.2, Abilities.UNBURDEN, Abilities.POISON_TOUCH, Abilities.PRANKSTER, 485, 63, 95, 65, 80, 72, 110, 90, 50, 170, GrowthRate.MEDIUM_SLOW, 50, false),
    new PokemonSpecies(Species.BRAMBLIN, 9, false, false, false, "Tumbleweed Pokémon", Type.GRASS, Type.GHOST, 0.6, 0.6, Abilities.WIND_RIDER, Abilities.NONE, Abilities.INFILTRATOR, 275, 40, 65, 30, 45, 35, 60, 190, 50, 55, GrowthRate.MEDIUM_FAST, 50, false),
    new PokemonSpecies(Species.BRAMBLEGHAST, 9, false, false, false, "Tumbleweed Pokémon", Type.GRASS, Type.GHOST, 1.2, 6, Abilities.WIND_RIDER, Abilities.NONE, Abilities.INFILTRATOR, 480, 55, 115, 70, 80, 70, 90, 45, 50, 168, GrowthRate.MEDIUM_FAST, 50, false),
    new PokemonSpecies(Species.TOEDSCOOL, 9, false, false, false, "Woodear Pokémon", Type.GROUND, Type.GRASS, 0.9, 33, Abilities.MYCELIUM_MIGHT, Abilities.NONE, Abilities.NONE, 335, 40, 40, 35, 50, 100, 70, 190, 50, 67, GrowthRate.MEDIUM_SLOW, 50, false),
    new PokemonSpecies(Species.TOEDSCRUEL, 9, false, false, false, "Woodear Pokémon", Type.GROUND, Type.GRASS, 1.9, 58, Abilities.MYCELIUM_MIGHT, Abilities.NONE, Abilities.NONE, 515, 80, 70, 65, 80, 120, 100, 90, 50, 180, GrowthRate.MEDIUM_SLOW, 50, false),
    new PokemonSpecies(Species.KLAWF, 9, false, false, false, "Ambush Pokémon", Type.ROCK, null, 1.3, 79, Abilities.ANGER_SHELL, Abilities.SHELL_ARMOR, Abilities.REGENERATOR, 450, 70, 100, 115, 35, 55, 75, 120, 50, 158, GrowthRate.MEDIUM_FAST, 50, false),
    new PokemonSpecies(Species.CAPSAKID, 9, false, false, false, "Spicy Pepper Pokémon", Type.GRASS, null, 0.3, 3, Abilities.CHLOROPHYLL, Abilities.INSOMNIA, Abilities.KLUTZ, 304, 50, 62, 40, 62, 40, 50, 190, 50, 61, GrowthRate.MEDIUM_FAST, 50, false),
    new PokemonSpecies(Species.SCOVILLAIN, 9, false, false, false, "Spicy Pepper Pokémon", Type.GRASS, Type.FIRE, 0.9, 15, Abilities.CHLOROPHYLL, Abilities.INSOMNIA, Abilities.MOODY, 486, 65, 108, 65, 108, 65, 75, 75, 50, 170, GrowthRate.MEDIUM_FAST, 50, false),
    new PokemonSpecies(Species.RELLOR, 9, false, false, false, "Rolling Pokémon", Type.BUG, null, 0.2, 1, Abilities.COMPOUND_EYES, Abilities.NONE, Abilities.SHED_SKIN, 270, 41, 50, 60, 31, 58, 30, 190, 50, 54, GrowthRate.FAST, 50, false),
    new PokemonSpecies(Species.RABSCA, 9, false, false, false, "Rolling Pokémon", Type.BUG, Type.PSYCHIC, 0.3, 3.5, Abilities.SYNCHRONIZE, Abilities.NONE, Abilities.TELEPATHY, 470, 75, 50, 85, 115, 100, 45, 45, 50, 165, GrowthRate.FAST, 50, false),
    new PokemonSpecies(Species.FLITTLE, 9, false, false, false, "Frill Pokémon", Type.PSYCHIC, null, 0.2, 1.5, Abilities.ANTICIPATION, Abilities.FRISK, Abilities.SPEED_BOOST, 255, 30, 35, 30, 55, 30, 75, 120, 50, 51, GrowthRate.MEDIUM_SLOW, 50, false),
    new PokemonSpecies(Species.ESPATHRA, 9, false, false, false, "Ostrich Pokémon", Type.PSYCHIC, null, 1.9, 90, Abilities.OPPORTUNIST, Abilities.FRISK, Abilities.SPEED_BOOST, 481, 95, 60, 60, 101, 60, 105, 60, 50, 168, GrowthRate.MEDIUM_SLOW, 50, false),
    new PokemonSpecies(Species.TINKATINK, 9, false, false, false, "Metalsmith Pokémon", Type.FAIRY, Type.STEEL, 0.4, 8.9, Abilities.MOLD_BREAKER, Abilities.OWN_TEMPO, Abilities.PICKPOCKET, 297, 50, 45, 45, 35, 64, 58, 190, 50, 59, GrowthRate.MEDIUM_SLOW, 0, false),
    new PokemonSpecies(Species.TINKATUFF, 9, false, false, false, "Hammer Pokémon", Type.FAIRY, Type.STEEL, 0.7, 59.1, Abilities.MOLD_BREAKER, Abilities.OWN_TEMPO, Abilities.PICKPOCKET, 380, 65, 55, 55, 45, 82, 78, 90, 50, 133, GrowthRate.MEDIUM_SLOW, 0, false),
    new PokemonSpecies(Species.TINKATON, 9, false, false, false, "Hammer Pokémon", Type.FAIRY, Type.STEEL, 0.7, 112.8, Abilities.MOLD_BREAKER, Abilities.OWN_TEMPO, Abilities.PICKPOCKET, 506, 85, 75, 77, 70, 105, 94, 45, 50, 253, GrowthRate.MEDIUM_SLOW, 0, false),
    new PokemonSpecies(Species.WIGLETT, 9, false, false, false, "Garden Eel Pokémon", Type.WATER, null, 1.2, 1.8, Abilities.GOOEY, Abilities.RATTLED, Abilities.SAND_VEIL, 245, 10, 55, 25, 35, 25, 95, 255, 50, 49, GrowthRate.MEDIUM_FAST, 50, false),
    new PokemonSpecies(Species.WUGTRIO, 9, false, false, false, "Garden Eel Pokémon", Type.WATER, null, 1.2, 5.4, Abilities.GOOEY, Abilities.RATTLED, Abilities.SAND_VEIL, 425, 35, 100, 50, 50, 70, 120, 50, 50, 149, GrowthRate.MEDIUM_FAST, 50, false),
    new PokemonSpecies(Species.BOMBIRDIER, 9, false, false, false, "Item Drop Pokémon", Type.FLYING, Type.DARK, 1.5, 42.9, Abilities.BIG_PECKS, Abilities.KEEN_EYE, Abilities.ROCKY_PAYLOAD, 485, 70, 103, 85, 60, 85, 82, 25, 50, 243, GrowthRate.SLOW, 50, false),
    new PokemonSpecies(Species.FINIZEN, 9, false, false, false, "Dolphin Pokémon", Type.WATER, null, 1.3, 60.2, Abilities.WATER_VEIL, Abilities.NONE, Abilities.NONE, 315, 70, 45, 40, 45, 40, 75, 200, 50, 63, GrowthRate.SLOW, 50, false),
    new PokemonSpecies(Species.PALAFIN, 9, false, false, false, "Dolphin Pokémon", Type.WATER, null, 1.3, 60.2, Abilities.ZERO_TO_HERO, Abilities.NONE, Abilities.NONE, 457, 100, 70, 72, 53, 62, 100, 45, 50, 160, GrowthRate.SLOW, 50, false, true,
      new PokemonForm("Zero Form", "zero", Type.WATER, null, 1.3, 60.2, Abilities.ZERO_TO_HERO, Abilities.NONE, Abilities.ZERO_TO_HERO, 457, 100, 70, 72, 53, 62, 100, 45, 50, 160, false, null, true),
      new PokemonForm("Hero Form", "hero", Type.WATER, null, 1.8, 97.4, Abilities.ZERO_TO_HERO, Abilities.NONE, Abilities.ZERO_TO_HERO, 650, 100, 160, 97, 106, 87, 100, 45, 50, 160),
    ),
    new PokemonSpecies(Species.VAROOM, 9, false, false, false, "Single-Cyl Pokémon", Type.STEEL, Type.POISON, 1, 35, Abilities.OVERCOAT, Abilities.NONE, Abilities.SLOW_START, 300, 45, 70, 63, 30, 45, 47, 190, 50, 60, GrowthRate.MEDIUM_FAST, 50, false),
    new PokemonSpecies(Species.REVAVROOM, 9, false, false, false, "Multi-Cyl Pokémon", Type.STEEL, Type.POISON, 1.8, 120, Abilities.OVERCOAT, Abilities.NONE, Abilities.FILTER, 500, 80, 119, 90, 54, 67, 90, 75, 50, 175, GrowthRate.MEDIUM_FAST, 50, false, false,
      new PokemonForm("Normal", "", Type.STEEL, Type.POISON, 1.8, 120, Abilities.OVERCOAT, Abilities.NONE, Abilities.FILTER, 500, 80, 119, 90, 54, 67, 90, 75, 50, 175, false, null, true),
      new PokemonForm("Segin Starmobile", "segin-starmobile", Type.STEEL, Type.DARK, 1.8, 240, Abilities.INTIMIDATE, Abilities.NONE, Abilities.INTIMIDATE, 600, 120, 129, 100, 59, 77, 115, 75, 50, 175),
      new PokemonForm("Schedar Starmobile", "schedar-starmobile", Type.STEEL, Type.FIRE, 1.8, 240, Abilities.SPEED_BOOST, Abilities.NONE, Abilities.SPEED_BOOST, 600, 120, 129, 100, 59, 77, 115, 75, 50, 175),
      new PokemonForm("Navi Starmobile", "navi-starmobile", Type.STEEL, Type.POISON, 1.8, 240, Abilities.TOXIC_DEBRIS, Abilities.NONE, Abilities.TOXIC_DEBRIS, 600, 120, 129, 100, 59, 77, 115, 75, 50, 175),
      new PokemonForm("Ruchbah Starmobile", "ruchbah-starmobile", Type.STEEL, Type.FAIRY, 1.8, 240, Abilities.MISTY_SURGE, Abilities.NONE, Abilities.MISTY_SURGE, 600, 120, 129, 100, 59, 77, 115, 75, 50, 175),
      new PokemonForm("Caph Starmobile", "caph-starmobile", Type.STEEL, Type.FIGHTING, 1.8, 240, Abilities.STAMINA, Abilities.NONE, Abilities.STAMINA, 600, 120, 129, 100, 59, 77, 115, 75, 50, 175),
    ),
    new PokemonSpecies(Species.CYCLIZAR, 9, false, false, false, "Mount Pokémon", Type.DRAGON, Type.NORMAL, 1.6, 63, Abilities.SHED_SKIN, Abilities.NONE, Abilities.REGENERATOR, 501, 70, 95, 65, 85, 65, 121, 190, 50, 175, GrowthRate.MEDIUM_SLOW, 50, false),
    new PokemonSpecies(Species.ORTHWORM, 9, false, false, false, "Earthworm Pokémon", Type.STEEL, null, 2.5, 310, Abilities.EARTH_EATER, Abilities.NONE, Abilities.SAND_VEIL, 480, 70, 85, 145, 60, 55, 65, 25, 50, 240, GrowthRate.SLOW, 50, false),
    new PokemonSpecies(Species.GLIMMET, 9, false, false, false, "Ore Pokémon", Type.ROCK, Type.POISON, 0.7, 8, Abilities.TOXIC_DEBRIS, Abilities.NONE, Abilities.CORROSION, 350, 48, 35, 42, 105, 60, 60, 70, 50, 70, GrowthRate.MEDIUM_SLOW, 50, false),
    new PokemonSpecies(Species.GLIMMORA, 9, false, false, false, "Ore Pokémon", Type.ROCK, Type.POISON, 1.5, 45, Abilities.TOXIC_DEBRIS, Abilities.NONE, Abilities.CORROSION, 525, 83, 55, 90, 130, 81, 86, 25, 50, 184, GrowthRate.MEDIUM_SLOW, 50, false),
    new PokemonSpecies(Species.GREAVARD, 9, false, false, false, "Ghost Dog Pokémon", Type.GHOST, null, 0.6, 35, Abilities.PICKUP, Abilities.NONE, Abilities.FLUFFY, 290, 50, 61, 60, 30, 55, 34, 120, 50, 58, GrowthRate.MEDIUM_SLOW, 50, false),
    new PokemonSpecies(Species.HOUNDSTONE, 9, false, false, false, "Ghost Dog Pokémon", Type.GHOST, null, 2, 15, Abilities.SAND_RUSH, Abilities.NONE, Abilities.FLUFFY, 488, 72, 101, 100, 50, 97, 68, 60, 50, 171, GrowthRate.MEDIUM_SLOW, 50, false),
    new PokemonSpecies(Species.FLAMIGO, 9, false, false, false, "Synchronize Pokémon", Type.FLYING, Type.FIGHTING, 1.6, 37, Abilities.SCRAPPY, Abilities.TANGLED_FEET, Abilities.COSTAR, 500, 82, 115, 74, 75, 64, 90, 100, 50, 175, GrowthRate.MEDIUM_SLOW, 50, false),
    new PokemonSpecies(Species.CETODDLE, 9, false, false, false, "Terra Whale Pokémon", Type.ICE, null, 1.2, 45, Abilities.THICK_FAT, Abilities.SNOW_CLOAK, Abilities.SHEER_FORCE, 334, 108, 68, 45, 30, 40, 43, 150, 50, 67, GrowthRate.MEDIUM_SLOW, 50, false),
    new PokemonSpecies(Species.CETITAN, 9, false, false, false, "Terra Whale Pokémon", Type.ICE, null, 4.5, 700, Abilities.THICK_FAT, Abilities.SLUSH_RUSH, Abilities.SHEER_FORCE, 521, 170, 113, 65, 45, 55, 73, 50, 50, 182, GrowthRate.MEDIUM_SLOW, 50, false),
    new PokemonSpecies(Species.VELUZA, 9, false, false, false, "Jettison Pokémon", Type.WATER, Type.PSYCHIC, 2.5, 90, Abilities.MOLD_BREAKER, Abilities.NONE, Abilities.SHARPNESS, 478, 90, 102, 73, 78, 65, 70, 100, 50, 167, GrowthRate.FAST, 50, false),
    new PokemonSpecies(Species.DONDOZO, 9, false, false, false, "Big Catfish Pokémon", Type.WATER, null, 12, 220, Abilities.UNAWARE, Abilities.OBLIVIOUS, Abilities.WATER_VEIL, 530, 150, 100, 115, 65, 65, 35, 25, 50, 265, GrowthRate.SLOW, 50, false),
    new PokemonSpecies(Species.TATSUGIRI, 9, false, false, false, "Mimicry Pokémon", Type.DRAGON, Type.WATER, 0.3, 8, Abilities.COMMANDER, Abilities.NONE, Abilities.STORM_DRAIN, 475, 68, 50, 60, 120, 95, 82, 100, 50, 166, GrowthRate.MEDIUM_SLOW, 50, false, false,
      new PokemonForm("Curly Form", "curly", Type.DRAGON, Type.WATER, 0.3, 8, Abilities.COMMANDER, Abilities.NONE, Abilities.STORM_DRAIN, 475, 68, 50, 60, 120, 95, 82, 100, 50, 166, false, null, true),
      new PokemonForm("Droopy Form", "droopy", Type.DRAGON, Type.WATER, 0.3, 8, Abilities.COMMANDER, Abilities.NONE, Abilities.STORM_DRAIN, 475, 68, 50, 60, 120, 95, 82, 100, 50, 166, false, null, true),
      new PokemonForm("Stretchy Form", "stretchy", Type.DRAGON, Type.WATER, 0.3, 8, Abilities.COMMANDER, Abilities.NONE, Abilities.STORM_DRAIN, 475, 68, 50, 60, 120, 95, 82, 100, 50, 166, false, null, true),
    ),
    new PokemonSpecies(Species.ANNIHILAPE, 9, false, false, false, "Rage Monkey Pokémon", Type.FIGHTING, Type.GHOST, 1.2, 56, Abilities.VITAL_SPIRIT, Abilities.INNER_FOCUS, Abilities.DEFIANT, 535, 110, 115, 80, 50, 90, 90, 45, 50, 268, GrowthRate.MEDIUM_FAST, 50, false),
    new PokemonSpecies(Species.CLODSIRE, 9, false, false, false, "Spiny Fish Pokémon", Type.POISON, Type.GROUND, 1.8, 223, Abilities.POISON_POINT, Abilities.WATER_ABSORB, Abilities.UNAWARE, 430, 130, 75, 60, 45, 100, 20, 90, 50, 151, GrowthRate.MEDIUM_FAST, 50, false),
    new PokemonSpecies(Species.FARIGIRAF, 9, false, false, false, "Long Neck Pokémon", Type.NORMAL, Type.PSYCHIC, 3.2, 160, Abilities.CUD_CHEW, Abilities.ARMOR_TAIL, Abilities.SAP_SIPPER, 520, 120, 90, 70, 110, 70, 60, 45, 50, 260, GrowthRate.MEDIUM_FAST, 50, false),
    new PokemonSpecies(Species.DUDUNSPARCE, 9, false, false, false, "Land Snake Pokémon", Type.NORMAL, null, 3.6, 39.2, Abilities.SERENE_GRACE, Abilities.RUN_AWAY, Abilities.RATTLED, 520, 125, 100, 80, 85, 75, 55, 45, 50, 182, GrowthRate.MEDIUM_FAST, 50, false, false,
      new PokemonForm("Two-Segment Form", "two-segment", Type.NORMAL, null, 3.6, 39.2, Abilities.SERENE_GRACE, Abilities.RUN_AWAY, Abilities.RATTLED, 520, 125, 100, 80, 85, 75, 55, 45, 50, 182, false, ""),
      new PokemonForm("Three-Segment Form", "three-segment", Type.NORMAL, null, 4.5, 47.4, Abilities.SERENE_GRACE, Abilities.RUN_AWAY, Abilities.RATTLED, 520, 125, 100, 80, 85, 75, 55, 45, 50, 182),
    ),
    new PokemonSpecies(Species.KINGAMBIT, 9, false, false, false, "Big Blade Pokémon", Type.DARK, Type.STEEL, 2, 120, Abilities.DEFIANT, Abilities.SUPREME_OVERLORD, Abilities.PRESSURE, 550, 100, 135, 120, 60, 85, 50, 25, 50, 275, GrowthRate.MEDIUM_FAST, 50, false),
    new PokemonSpecies(Species.GREAT_TUSK, 9, false, false, false, "Paradox Pokémon", Type.GROUND, Type.FIGHTING, 2.2, 320, Abilities.PROTOSYNTHESIS, Abilities.NONE, Abilities.NONE, 570, 115, 131, 131, 53, 53, 87, 30, 0, 285, GrowthRate.SLOW, null, false),
    new PokemonSpecies(Species.SCREAM_TAIL, 9, false, false, false, "Paradox Pokémon", Type.FAIRY, Type.PSYCHIC, 1.2, 8, Abilities.PROTOSYNTHESIS, Abilities.NONE, Abilities.NONE, 570, 115, 65, 99, 65, 115, 111, 50, 0, 285, GrowthRate.SLOW, null, false),
    new PokemonSpecies(Species.BRUTE_BONNET, 9, false, false, false, "Paradox Pokémon", Type.GRASS, Type.DARK, 1.2, 21, Abilities.PROTOSYNTHESIS, Abilities.NONE, Abilities.NONE, 570, 111, 127, 99, 79, 99, 55, 50, 0, 285, GrowthRate.SLOW, null, false),
    new PokemonSpecies(Species.FLUTTER_MANE, 9, false, false, false, "Paradox Pokémon", Type.GHOST, Type.FAIRY, 1.4, 4, Abilities.PROTOSYNTHESIS, Abilities.NONE, Abilities.NONE, 570, 55, 55, 55, 135, 135, 135, 30, 0, 285, GrowthRate.SLOW, null, false),
    new PokemonSpecies(Species.SLITHER_WING, 9, false, false, false, "Paradox Pokémon", Type.BUG, Type.FIGHTING, 3.2, 92, Abilities.PROTOSYNTHESIS, Abilities.NONE, Abilities.NONE, 570, 85, 135, 79, 85, 105, 81, 30, 0, 285, GrowthRate.SLOW, null, false),
    new PokemonSpecies(Species.SANDY_SHOCKS, 9, false, false, false, "Paradox Pokémon", Type.ELECTRIC, Type.GROUND, 2.3, 60, Abilities.PROTOSYNTHESIS, Abilities.NONE, Abilities.NONE, 570, 85, 81, 97, 121, 85, 101, 30, 0, 285, GrowthRate.SLOW, null, false),
    new PokemonSpecies(Species.IRON_TREADS, 9, false, false, false, "Paradox Pokémon", Type.GROUND, Type.STEEL, 0.9, 240, Abilities.QUARK_DRIVE, Abilities.NONE, Abilities.NONE, 570, 90, 112, 120, 72, 70, 106, 30, 0, 285, GrowthRate.SLOW, null, false),
    new PokemonSpecies(Species.IRON_BUNDLE, 9, false, false, false, "Paradox Pokémon", Type.ICE, Type.WATER, 0.6, 11, Abilities.QUARK_DRIVE, Abilities.NONE, Abilities.NONE, 570, 56, 80, 114, 124, 60, 136, 50, 0, 285, GrowthRate.SLOW, null, false),
    new PokemonSpecies(Species.IRON_HANDS, 9, false, false, false, "Paradox Pokémon", Type.FIGHTING, Type.ELECTRIC, 1.8, 380.7, Abilities.QUARK_DRIVE, Abilities.NONE, Abilities.NONE, 570, 154, 140, 108, 50, 68, 50, 50, 0, 285, GrowthRate.SLOW, null, false),
    new PokemonSpecies(Species.IRON_JUGULIS, 9, false, false, false, "Paradox Pokémon", Type.DARK, Type.FLYING, 1.3, 111, Abilities.QUARK_DRIVE, Abilities.NONE, Abilities.NONE, 570, 94, 80, 86, 122, 80, 108, 30, 0, 285, GrowthRate.SLOW, null, false),
    new PokemonSpecies(Species.IRON_MOTH, 9, false, false, false, "Paradox Pokémon", Type.FIRE, Type.POISON, 1.2, 36, Abilities.QUARK_DRIVE, Abilities.NONE, Abilities.NONE, 570, 80, 70, 60, 140, 110, 110, 30, 0, 285, GrowthRate.SLOW, null, false),
    new PokemonSpecies(Species.IRON_THORNS, 9, false, false, false, "Paradox Pokémon", Type.ROCK, Type.ELECTRIC, 1.6, 303, Abilities.QUARK_DRIVE, Abilities.NONE, Abilities.NONE, 570, 100, 134, 110, 70, 84, 72, 30, 0, 285, GrowthRate.SLOW, null, false),
    new PokemonSpecies(Species.FRIGIBAX, 9, false, false, false, "Ice Fin Pokémon", Type.DRAGON, Type.ICE, 0.5, 17, Abilities.THERMAL_EXCHANGE, Abilities.NONE, Abilities.ICE_BODY, 320, 65, 75, 45, 35, 45, 55, 45, 50, 64, GrowthRate.SLOW, 50, false),
    new PokemonSpecies(Species.ARCTIBAX, 9, false, false, false, "Ice Fin Pokémon", Type.DRAGON, Type.ICE, 0.8, 30, Abilities.THERMAL_EXCHANGE, Abilities.NONE, Abilities.ICE_BODY, 423, 90, 95, 66, 45, 65, 62, 25, 50, 148, GrowthRate.SLOW, 50, false),
    new PokemonSpecies(Species.BAXCALIBUR, 9, false, false, false, "Ice Dragon Pokémon", Type.DRAGON, Type.ICE, 2.1, 210, Abilities.THERMAL_EXCHANGE, Abilities.NONE, Abilities.ICE_BODY, 600, 115, 145, 92, 75, 86, 87, 10, 50, 300, GrowthRate.SLOW, 50, false),
    new PokemonSpecies(Species.GIMMIGHOUL, 9, false, false, false, "Coin Chest Pokémon", Type.GHOST, null, 0.3, 5, Abilities.RATTLED, Abilities.NONE, Abilities.NONE, 300, 45, 30, 70, 75, 70, 10, 45, 50, 60, GrowthRate.SLOW, null, false, false,
      new PokemonForm("Chest Form", "chest", Type.GHOST, null, 0.3, 5, Abilities.RATTLED, Abilities.NONE, Abilities.NONE, 300, 45, 30, 70, 75, 70, 10, 45, 50, 60, false, "", true),
      new PokemonForm("Roaming Form", "roaming", Type.GHOST, null, 0.1, 1, Abilities.RUN_AWAY, Abilities.NONE, Abilities.NONE, 300, 45, 30, 25, 75, 45, 80, 45, 50, 60, false, null, true),
    ),
    new PokemonSpecies(Species.GHOLDENGO, 9, false, false, false, "Coin Entity Pokémon", Type.STEEL, Type.GHOST, 1.2, 30, Abilities.GOOD_AS_GOLD, Abilities.NONE, Abilities.NONE, 550, 87, 60, 95, 133, 91, 84, 45, 50, 275, GrowthRate.SLOW, null, false),
    new PokemonSpecies(Species.WO_CHIEN, 9, true, false, false, "Ruinous Pokémon", Type.DARK, Type.GRASS, 1.5, 74.2, Abilities.TABLETS_OF_RUIN, Abilities.NONE, Abilities.NONE, 570, 85, 85, 100, 95, 135, 70, 6, 0, 285, GrowthRate.SLOW, null, false),
    new PokemonSpecies(Species.CHIEN_PAO, 9, true, false, false, "Ruinous Pokémon", Type.DARK, Type.ICE, 1.9, 152.2, Abilities.SWORD_OF_RUIN, Abilities.NONE, Abilities.NONE, 570, 80, 120, 80, 90, 65, 135, 6, 0, 285, GrowthRate.SLOW, null, false),
    new PokemonSpecies(Species.TING_LU, 9, true, false, false, "Ruinous Pokémon", Type.DARK, Type.GROUND, 2.7, 699.7, Abilities.VESSEL_OF_RUIN, Abilities.NONE, Abilities.NONE, 570, 155, 110, 125, 55, 80, 45, 6, 0, 285, GrowthRate.SLOW, null, false),
    new PokemonSpecies(Species.CHI_YU, 9, true, false, false, "Ruinous Pokémon", Type.DARK, Type.FIRE, 0.4, 4.9, Abilities.BEADS_OF_RUIN, Abilities.NONE, Abilities.NONE, 570, 55, 80, 80, 135, 120, 100, 6, 0, 285, GrowthRate.SLOW, null, false),
    new PokemonSpecies(Species.ROARING_MOON, 9, false, false, false, "Paradox Pokémon", Type.DRAGON, Type.DARK, 2, 380, Abilities.PROTOSYNTHESIS, Abilities.NONE, Abilities.NONE, 590, 105, 139, 71, 55, 101, 119, 10, 0, 295, GrowthRate.SLOW, null, false),
    new PokemonSpecies(Species.IRON_VALIANT, 9, false, false, false, "Paradox Pokémon", Type.FAIRY, Type.FIGHTING, 1.4, 35, Abilities.QUARK_DRIVE, Abilities.NONE, Abilities.NONE, 590, 74, 130, 90, 120, 60, 116, 10, 0, 295, GrowthRate.SLOW, null, false),
    new PokemonSpecies(Species.KORAIDON, 9, false, true, false, "Paradox Pokémon", Type.FIGHTING, Type.DRAGON, 2.5, 303, Abilities.ORICHALCUM_PULSE, Abilities.NONE, Abilities.NONE, 670, 100, 135, 115, 85, 100, 135, 3, 0, 335, GrowthRate.SLOW, null, false, false,
      new PokemonForm("Apex Build", "apex-build", Type.FIGHTING, Type.DRAGON, 2.5, 303, Abilities.ORICHALCUM_PULSE, Abilities.NONE, Abilities.NONE, 670, 100, 135, 115, 85, 100, 135, 3, 0, 335, false, null, true),
      new PokemonForm("Limited Build", "limited-build", Type.FIGHTING, Type.DRAGON, 3.5, 303, Abilities.ORICHALCUM_PULSE, Abilities.NONE, Abilities.NONE, 670, 100, 135, 115, 85, 100, 135, 3, 0, 335, false, null, true),
      new PokemonForm("Sprinting Build", "sprinting-build", Type.FIGHTING, Type.DRAGON, 3.5, 303, Abilities.ORICHALCUM_PULSE, Abilities.NONE, Abilities.NONE, 670, 100, 135, 115, 85, 100, 135, 3, 0, 335, false, null, true),
      new PokemonForm("Swimming Build", "swimming-build", Type.FIGHTING, Type.DRAGON, 3.5, 303, Abilities.ORICHALCUM_PULSE, Abilities.NONE, Abilities.NONE, 670, 100, 135, 115, 85, 100, 135, 3, 0, 335, false, null, true),
      new PokemonForm("Gliding Build", "gliding-build", Type.FIGHTING, Type.DRAGON, 3.5, 303, Abilities.ORICHALCUM_PULSE, Abilities.NONE, Abilities.NONE, 670, 100, 135, 115, 85, 100, 135, 3, 0, 335, false, null, true),
    ),
    new PokemonSpecies(Species.MIRAIDON, 9, false, true, false, "Paradox Pokémon", Type.ELECTRIC, Type.DRAGON, 3.5, 240, Abilities.HADRON_ENGINE, Abilities.NONE, Abilities.NONE, 670, 100, 85, 100, 135, 115, 135, 3, 0, 335, GrowthRate.SLOW, null, false, false,
      new PokemonForm("Ultimate Mode", "ultimate-mode", Type.ELECTRIC, Type.DRAGON, 3.5, 240, Abilities.HADRON_ENGINE, Abilities.NONE, Abilities.NONE, 670, 100, 85, 100, 135, 115, 135, 3, 0, 335, false, null, true),
      new PokemonForm("Low-Power Mode", "low-power-mode", Type.ELECTRIC, Type.DRAGON, 2.8, 240, Abilities.HADRON_ENGINE, Abilities.NONE, Abilities.NONE, 670, 100, 85, 100, 135, 115, 135, 3, 0, 335, false, null, true),
      new PokemonForm("Drive Mode", "drive-mode", Type.ELECTRIC, Type.DRAGON, 2.8, 240, Abilities.HADRON_ENGINE, Abilities.NONE, Abilities.NONE, 670, 100, 85, 100, 135, 115, 135, 3, 0, 335, false, null, true),
      new PokemonForm("Aquatic Mode", "aquatic-mode", Type.ELECTRIC, Type.DRAGON, 2.8, 240, Abilities.HADRON_ENGINE, Abilities.NONE, Abilities.NONE, 670, 100, 85, 100, 135, 115, 135, 3, 0, 335, false, null, true),
      new PokemonForm("Glide Mode", "glide-mode", Type.ELECTRIC, Type.DRAGON, 2.8, 240, Abilities.HADRON_ENGINE, Abilities.NONE, Abilities.NONE, 670, 100, 85, 100, 135, 115, 135, 3, 0, 335, false, null, true),
    ),
    new PokemonSpecies(Species.WALKING_WAKE, 9, false, false, false, "Paradox Pokémon", Type.WATER, Type.DRAGON, 3.5, 280, Abilities.PROTOSYNTHESIS, Abilities.NONE, Abilities.NONE, 590, 99, 83, 91, 125, 83, 109, 5, 0, 295, GrowthRate.SLOW, null, false),
    new PokemonSpecies(Species.IRON_LEAVES, 9, false, false, false, "Paradox Pokémon", Type.GRASS, Type.PSYCHIC, 1.5, 125, Abilities.QUARK_DRIVE, Abilities.NONE, Abilities.NONE, 590, 90, 130, 88, 70, 108, 104, 5, 0, 295, GrowthRate.SLOW, null, false),
    new PokemonSpecies(Species.DIPPLIN, 9, false, false, false, "Candy Apple Pokémon", Type.GRASS, Type.DRAGON, 0.4, 9.7, Abilities.SUPERSWEET_SYRUP, Abilities.GLUTTONY, Abilities.STICKY_HOLD, 485, 80, 80, 110, 95, 80, 40, 45, 50, 170, GrowthRate.ERRATIC, 50, false),
    new PokemonSpecies(Species.POLTCHAGEIST, 9, false, false, false, "Matcha Pokémon", Type.GRASS, Type.GHOST, 0.1, 1.1, Abilities.HOSPITALITY, Abilities.NONE, Abilities.HEATPROOF, 308, 40, 45, 45, 74, 54, 50, 120, 50, 62, GrowthRate.SLOW, null, false, false,
      new PokemonForm("Counterfeit Form", "counterfeit", Type.GRASS, Type.GHOST, 0.1, 1.1, Abilities.HOSPITALITY, Abilities.NONE, Abilities.HEATPROOF, 308, 40, 45, 45, 74, 54, 50, 120, 50, 62, false, null, true),
      new PokemonForm("Artisan Form", "artisan", Type.GRASS, Type.GHOST, 0.1, 1.1, Abilities.HOSPITALITY, Abilities.NONE, Abilities.HEATPROOF, 308, 40, 45, 45, 74, 54, 50, 120, 50, 62, false, null, true),
    ),
    new PokemonSpecies(Species.SINISTCHA, 9, false, false, false, "Matcha Pokémon", Type.GRASS, Type.GHOST, 0.2, 2.2, Abilities.HOSPITALITY, Abilities.NONE, Abilities.HEATPROOF, 508, 71, 60, 106, 121, 80, 70, 60, 50, 178, GrowthRate.SLOW, null, false, false,
      new PokemonForm("Unremarkable Form", "unremarkable", Type.GRASS, Type.GHOST, 0.2, 2.2, Abilities.HOSPITALITY, Abilities.NONE, Abilities.HEATPROOF, 508, 71, 60, 106, 121, 80, 70, 60, 50, 178),
      new PokemonForm("Masterpiece Form", "masterpiece", Type.GRASS, Type.GHOST, 0.2, 2.2, Abilities.HOSPITALITY, Abilities.NONE, Abilities.HEATPROOF, 508, 71, 60, 106, 121, 80, 70, 60, 50, 178),
    ),
    new PokemonSpecies(Species.OKIDOGI, 9, true, false, false, "Retainer Pokémon", Type.POISON, Type.FIGHTING, 1.8, 92.2, Abilities.TOXIC_CHAIN, Abilities.NONE, Abilities.GUARD_DOG, 555, 88, 128, 115, 58, 86, 80, 3, 0, 276, GrowthRate.SLOW, 100, false),
    new PokemonSpecies(Species.MUNKIDORI, 9, true, false, false, "Retainer Pokémon", Type.POISON, Type.PSYCHIC, 1, 12.2, Abilities.TOXIC_CHAIN, Abilities.NONE, Abilities.FRISK, 555, 88, 75, 66, 130, 90, 106, 3, 0, 276, GrowthRate.SLOW, 100, false),
    new PokemonSpecies(Species.FEZANDIPITI, 9, true, false, false, "Retainer Pokémon", Type.POISON, Type.FAIRY, 1.4, 30.1, Abilities.TOXIC_CHAIN, Abilities.NONE, Abilities.TECHNICIAN, 555, 88, 91, 82, 70, 125, 99, 3, 0, 276, GrowthRate.SLOW, 100, false),
    new PokemonSpecies(Species.OGERPON, 9, true, false, false, "Mask Pokémon", Type.GRASS, null, 1.2, 39.8, Abilities.DEFIANT, Abilities.NONE, Abilities.NONE, 550, 80, 120, 84, 60, 96, 110, 5, 50, 275, GrowthRate.SLOW, 0, false, false,
      new PokemonForm("Teal Mask", "teal-mask", Type.GRASS, null, 1.2, 39.8, Abilities.DEFIANT, Abilities.NONE, Abilities.NONE, 550, 80, 120, 84, 60, 96, 110, 5, 50, 275, false, null, true),
      new PokemonForm("Wellspring Mask", "wellspring-mask", Type.GRASS, Type.WATER, 1.2, 39.8, Abilities.WATER_ABSORB, Abilities.NONE, Abilities.NONE, 550, 80, 120, 84, 60, 96, 110, 5, 50, 275),
      new PokemonForm("Hearthflame Mask", "hearthflame-mask", Type.GRASS, Type.FIRE, 1.2, 39.8, Abilities.MOLD_BREAKER, Abilities.NONE, Abilities.NONE, 550, 80, 120, 84, 60, 96, 110, 5, 50, 275),
      new PokemonForm("Cornerstone Mask", "cornerstone-mask", Type.GRASS, Type.ROCK, 1.2, 39.8, Abilities.STURDY, Abilities.NONE, Abilities.NONE, 550, 80, 120, 84, 60, 96, 110, 5, 50, 275),
      new PokemonForm("Teal Mask Terastallized", "teal-mask-tera", Type.GRASS, null, 1.2, 39.8, Abilities.EMBODY_ASPECT_TEAL, Abilities.NONE, Abilities.NONE, 550, 80, 120, 84, 60, 96, 110, 5, 50, 275),
      new PokemonForm("Wellspring Mask Terastallized", "wellspring-mask-tera", Type.GRASS, Type.WATER, 1.2, 39.8, Abilities.EMBODY_ASPECT_WELLSPRING, Abilities.NONE, Abilities.NONE, 550, 80, 120, 84, 60, 96, 110, 5, 50, 275),
      new PokemonForm("Hearthflame Mask Terastallized", "hearthflame-mask-tera", Type.GRASS, Type.FIRE, 1.2, 39.8, Abilities.EMBODY_ASPECT_HEARTHFLAME, Abilities.NONE, Abilities.NONE, 550, 80, 120, 84, 60, 96, 110, 5, 50, 275),
      new PokemonForm("Cornerstone Mask Terastallized", "cornerstone-mask-tera", Type.GRASS, Type.ROCK, 1.2, 39.8, Abilities.EMBODY_ASPECT_CORNERSTONE, Abilities.NONE, Abilities.NONE, 550, 80, 120, 84, 60, 96, 110, 5, 50, 275),
    ),
    new PokemonSpecies(Species.ARCHALUDON, 9, false, false, false, "Alloy Pokémon", Type.STEEL, Type.DRAGON, 2, 60, Abilities.STAMINA, Abilities.STURDY, Abilities.STALWART, 600, 90, 105, 130, 125, 65, 85, 10, 50, 300, GrowthRate.MEDIUM_FAST, 50, false),
    new PokemonSpecies(Species.HYDRAPPLE, 9, false, false, false, "Apple Hydra Pokémon", Type.GRASS, Type.DRAGON, 1.8, 93, Abilities.SUPERSWEET_SYRUP, Abilities.REGENERATOR, Abilities.STICKY_HOLD, 540, 106, 80, 110, 120, 80, 44, 10, 50, 270, GrowthRate.ERRATIC, 50, false),
    new PokemonSpecies(Species.GOUGING_FIRE, 9, false, false, false, "Paradox Pokémon", Type.FIRE, Type.DRAGON, 3.5, 590, Abilities.PROTOSYNTHESIS, Abilities.NONE, Abilities.NONE, 590, 105, 115, 121, 65, 93, 91, 10, 0, 295, GrowthRate.SLOW, null, false),
    new PokemonSpecies(Species.RAGING_BOLT, 9, false, false, false, "Paradox Pokémon", Type.ELECTRIC, Type.DRAGON, 5.2, 480, Abilities.PROTOSYNTHESIS, Abilities.NONE, Abilities.NONE, 590, 125, 73, 91, 137, 89, 75, 10, 0, 295, GrowthRate.SLOW, null, false),
    new PokemonSpecies(Species.IRON_BOULDER, 9, false, false, false, "Paradox Pokémon", Type.ROCK, Type.PSYCHIC, 1.5, 162.5, Abilities.QUARK_DRIVE, Abilities.NONE, Abilities.NONE, 590, 90, 120, 80, 68, 108, 124, 10, 0, 295, GrowthRate.SLOW, null, false),
    new PokemonSpecies(Species.IRON_CROWN, 9, false, false, false, "Paradox Pokémon", Type.STEEL, Type.PSYCHIC, 1.6, 156, Abilities.QUARK_DRIVE, Abilities.NONE, Abilities.NONE, 590, 90, 72, 100, 122, 108, 98, 10, 0, 295, GrowthRate.SLOW, null, false),
    new PokemonSpecies(Species.TERAPAGOS, 9, false, true, false, "Tera Pokémon", Type.NORMAL, null, 0.2, 6.5, Abilities.TERA_SHIFT, Abilities.NONE, Abilities.NONE, 450, 90, 65, 85, 65, 85, 60, 5, 50, 90, GrowthRate.SLOW, 50, false, false,
      new PokemonForm("Normal Form", "", Type.NORMAL, null, 0.2, 6.5, Abilities.TERA_SHIFT, Abilities.NONE, Abilities.NONE, 450, 90, 65, 85, 65, 85, 60, 5, 50, 90, false, null, true),
      new PokemonForm("Terastal Form", "terastal", Type.NORMAL, null, 0.3, 16, Abilities.TERA_SHELL, Abilities.NONE, Abilities.NONE, 600, 95, 95, 110, 105, 110, 85, 5, 50, 90),
      new PokemonForm("Stellar Form", "stellar", Type.NORMAL, null, 1.7, 77, Abilities.TERAFORM_ZERO, Abilities.NONE, Abilities.NONE, 700, 160, 105, 110, 130, 110, 85, 5, 50, 90),
    ),
    new PokemonSpecies(Species.PECHARUNT, 9, false, false, true, "Subjugation Pokémon", Type.POISON, Type.GHOST, 0.3, 0.3, Abilities.POISON_PUPPETEER, Abilities.NONE, Abilities.NONE, 600, 88, 88, 160, 88, 88, 88, 3, 0, 300, GrowthRate.SLOW, null, false),
    new PokemonSpecies(Species.ALOLA_RATTATA, 7, false, false, false, "Mouse Pokémon", Type.DARK, Type.NORMAL, 0.3, 3.8, Abilities.GLUTTONY, Abilities.HUSTLE, Abilities.THICK_FAT, 253, 30, 56, 35, 25, 35, 72, 255, 70, 51, GrowthRate.MEDIUM_FAST, 50, false),
    new PokemonSpecies(Species.ALOLA_RATICATE, 7, false, false, false, "Mouse Pokémon", Type.DARK, Type.NORMAL, 0.7, 25.5, Abilities.GLUTTONY, Abilities.HUSTLE, Abilities.THICK_FAT, 413, 75, 71, 70, 40, 80, 77, 127, 70, 145, GrowthRate.MEDIUM_FAST, 50, false),
    new PokemonSpecies(Species.ALOLA_RAICHU, 7, false, false, false, "Mouse Pokémon", Type.ELECTRIC, Type.PSYCHIC, 0.7, 21, Abilities.SURGE_SURFER, Abilities.NONE, Abilities.NONE, 485, 60, 85, 50, 95, 85, 110, 75, 50, 243, GrowthRate.MEDIUM_FAST, 50, false),
    new PokemonSpecies(Species.ALOLA_SANDSHREW, 7, false, false, false, "Mouse Pokémon", Type.ICE, Type.STEEL, 0.7, 40, Abilities.SNOW_CLOAK, Abilities.NONE, Abilities.SLUSH_RUSH, 300, 50, 75, 90, 10, 35, 40, 255, 50, 60, GrowthRate.MEDIUM_FAST, 50, false),
    new PokemonSpecies(Species.ALOLA_SANDSLASH, 7, false, false, false, "Mouse Pokémon", Type.ICE, Type.STEEL, 1.2, 55, Abilities.SNOW_CLOAK, Abilities.NONE, Abilities.SLUSH_RUSH, 450, 75, 100, 120, 25, 65, 65, 90, 50, 158, GrowthRate.MEDIUM_FAST, 50, false),
    new PokemonSpecies(Species.ALOLA_VULPIX, 7, false, false, false, "Fox Pokémon", Type.ICE, null, 0.6, 9.9, Abilities.SNOW_CLOAK, Abilities.NONE, Abilities.SNOW_WARNING, 299, 38, 41, 40, 50, 65, 65, 190, 50, 60, GrowthRate.MEDIUM_FAST, 25, false),
    new PokemonSpecies(Species.ALOLA_NINETALES, 7, false, false, false, "Fox Pokémon", Type.ICE, Type.FAIRY, 1.1, 19.9, Abilities.SNOW_CLOAK, Abilities.NONE, Abilities.SNOW_WARNING, 505, 73, 67, 75, 81, 100, 109, 75, 50, 177, GrowthRate.MEDIUM_FAST, 25, false),
    new PokemonSpecies(Species.ALOLA_DIGLETT, 7, false, false, false, "Mole Pokémon", Type.GROUND, Type.STEEL, 0.2, 1, Abilities.SAND_VEIL, Abilities.TANGLING_HAIR, Abilities.SAND_FORCE, 265, 10, 55, 30, 35, 45, 90, 255, 50, 53, GrowthRate.MEDIUM_FAST, 50, false),
    new PokemonSpecies(Species.ALOLA_DUGTRIO, 7, false, false, false, "Mole Pokémon", Type.GROUND, Type.STEEL, 0.7, 66.6, Abilities.SAND_VEIL, Abilities.TANGLING_HAIR, Abilities.SAND_FORCE, 425, 35, 100, 60, 50, 70, 110, 50, 50, 149, GrowthRate.MEDIUM_FAST, 50, false),
    new PokemonSpecies(Species.ALOLA_MEOWTH, 7, false, false, false, "Scratch Cat Pokémon", Type.DARK, null, 0.4, 4.2, Abilities.PICKUP, Abilities.TECHNICIAN, Abilities.RATTLED, 290, 40, 35, 35, 50, 40, 90, 255, 50, 58, GrowthRate.MEDIUM_FAST, 50, false),
    new PokemonSpecies(Species.ALOLA_PERSIAN, 7, false, false, false, "Classy Cat Pokémon", Type.DARK, null, 1.1, 33, Abilities.FUR_COAT, Abilities.TECHNICIAN, Abilities.RATTLED, 440, 65, 60, 60, 75, 65, 115, 90, 50, 154, GrowthRate.MEDIUM_FAST, 50, false),
    new PokemonSpecies(Species.ALOLA_GEODUDE, 7, false, false, false, "Rock Pokémon", Type.ROCK, Type.ELECTRIC, 0.4, 20.3, Abilities.MAGNET_PULL, Abilities.STURDY, Abilities.GALVANIZE, 300, 40, 80, 100, 30, 30, 20, 255, 70, 60, GrowthRate.MEDIUM_SLOW, 50, false),
    new PokemonSpecies(Species.ALOLA_GRAVELER, 7, false, false, false, "Rock Pokémon", Type.ROCK, Type.ELECTRIC, 1, 110, Abilities.MAGNET_PULL, Abilities.STURDY, Abilities.GALVANIZE, 390, 55, 95, 115, 45, 45, 35, 120, 70, 137, GrowthRate.MEDIUM_SLOW, 50, false),
    new PokemonSpecies(Species.ALOLA_GOLEM, 7, false, false, false, "Megaton Pokémon", Type.ROCK, Type.ELECTRIC, 1.7, 316, Abilities.MAGNET_PULL, Abilities.STURDY, Abilities.GALVANIZE, 495, 80, 120, 130, 55, 65, 45, 45, 70, 223, GrowthRate.MEDIUM_SLOW, 50, false),
    new PokemonSpecies(Species.ALOLA_GRIMER, 7, false, false, false, "Sludge Pokémon", Type.POISON, Type.DARK, 0.7, 42, Abilities.POISON_TOUCH, Abilities.GLUTTONY, Abilities.POWER_OF_ALCHEMY, 325, 80, 80, 50, 40, 50, 25, 190, 70, 65, GrowthRate.MEDIUM_FAST, 50, false),
    new PokemonSpecies(Species.ALOLA_MUK, 7, false, false, false, "Sludge Pokémon", Type.POISON, Type.DARK, 1, 52, Abilities.POISON_TOUCH, Abilities.GLUTTONY, Abilities.POWER_OF_ALCHEMY, 500, 105, 105, 75, 65, 100, 50, 75, 70, 175, GrowthRate.MEDIUM_FAST, 50, false),
    new PokemonSpecies(Species.ALOLA_EXEGGUTOR, 7, false, false, false, "Coconut Pokémon", Type.GRASS, Type.DRAGON, 10.9, 415.6, Abilities.FRISK, Abilities.NONE, Abilities.HARVEST, 530, 95, 105, 85, 125, 75, 45, 45, 50, 186, GrowthRate.SLOW, 50, false),
    new PokemonSpecies(Species.ALOLA_MAROWAK, 7, false, false, false, "Bone Keeper Pokémon", Type.FIRE, Type.GHOST, 1, 34, Abilities.CURSED_BODY, Abilities.LIGHTNING_ROD, Abilities.ROCK_HEAD, 425, 60, 80, 110, 50, 80, 45, 75, 50, 149, GrowthRate.MEDIUM_FAST, 50, false),
    new PokemonSpecies(Species.ETERNAL_FLOETTE, 6, false, false, false, "Single Bloom Pokémon", Type.FAIRY, null, 0.2, 0.9, Abilities.FLOWER_VEIL, Abilities.NONE, Abilities.SYMBIOSIS, 551, 74, 65, 67, 125, 128, 92, 120, 70, 130, GrowthRate.MEDIUM_FAST, 0, false),
    new PokemonSpecies(Species.GALAR_MEOWTH, 8, false, false, false, "Scratch Cat Pokémon", Type.STEEL, null, 0.4, 7.5, Abilities.PICKUP, Abilities.TOUGH_CLAWS, Abilities.UNNERVE, 290, 50, 65, 55, 40, 40, 40, 255, 50, 58, GrowthRate.MEDIUM_FAST, 50, false),
    new PokemonSpecies(Species.GALAR_PONYTA, 8, false, false, false, "Fire Horse Pokémon", Type.PSYCHIC, null, 0.8, 24, Abilities.RUN_AWAY, Abilities.PASTEL_VEIL, Abilities.ANTICIPATION, 410, 50, 85, 55, 65, 65, 90, 190, 50, 82, GrowthRate.MEDIUM_FAST, 50, false),
    new PokemonSpecies(Species.GALAR_RAPIDASH, 8, false, false, false, "Fire Horse Pokémon", Type.PSYCHIC, Type.FAIRY, 1.7, 80, Abilities.RUN_AWAY, Abilities.PASTEL_VEIL, Abilities.ANTICIPATION, 500, 65, 100, 70, 80, 80, 105, 60, 50, 175, GrowthRate.MEDIUM_FAST, 50, false),
    new PokemonSpecies(Species.GALAR_SLOWPOKE, 8, false, false, false, "Dopey Pokémon", Type.PSYCHIC, null, 1.2, 36, Abilities.GLUTTONY, Abilities.OWN_TEMPO, Abilities.REGENERATOR, 315, 90, 65, 65, 40, 40, 15, 190, 50, 63, GrowthRate.MEDIUM_FAST, 50, false),
    new PokemonSpecies(Species.GALAR_SLOWBRO, 8, false, false, false, "Hermit Crab Pokémon", Type.POISON, Type.PSYCHIC, 1.6, 70.5, Abilities.QUICK_DRAW, Abilities.OWN_TEMPO, Abilities.REGENERATOR, 490, 95, 100, 95, 100, 70, 30, 75, 50, 172, GrowthRate.MEDIUM_FAST, 50, false),
    new PokemonSpecies(Species.GALAR_FARFETCHD, 8, false, false, false, "Wild Duck Pokémon", Type.FIGHTING, null, 0.8, 42, Abilities.STEADFAST, Abilities.NONE, Abilities.SCRAPPY, 377, 52, 95, 55, 58, 62, 55, 45, 50, 132, GrowthRate.MEDIUM_FAST, 50, false),
    new PokemonSpecies(Species.GALAR_WEEZING, 8, false, false, false, "Poison Gas Pokémon", Type.POISON, Type.FAIRY, 3, 16, Abilities.LEVITATE, Abilities.NEUTRALIZING_GAS, Abilities.MISTY_SURGE, 490, 65, 90, 120, 85, 70, 60, 60, 50, 172, GrowthRate.MEDIUM_FAST, 50, false),
    new PokemonSpecies(Species.GALAR_MR_MIME, 8, false, false, false, "Barrier Pokémon", Type.ICE, Type.PSYCHIC, 1.4, 56.8, Abilities.VITAL_SPIRIT, Abilities.SCREEN_CLEANER, Abilities.ICE_BODY, 460, 50, 65, 65, 90, 90, 100, 45, 50, 161, GrowthRate.MEDIUM_FAST, 50, false),
    new PokemonSpecies(Species.GALAR_ARTICUNO, 8, true, false, false, "Freeze Pokémon", Type.PSYCHIC, Type.FLYING, 1.7, 50.9, Abilities.COMPETITIVE, Abilities.NONE, Abilities.NONE, 580, 90, 85, 85, 125, 100, 95, 3, 35, 290, GrowthRate.SLOW, null, false),
    new PokemonSpecies(Species.GALAR_ZAPDOS, 8, true, false, false, "Electric Pokémon", Type.FIGHTING, Type.FLYING, 1.6, 58.2, Abilities.DEFIANT, Abilities.NONE, Abilities.NONE, 580, 90, 125, 90, 85, 90, 100, 3, 35, 290, GrowthRate.SLOW, null, false),
    new PokemonSpecies(Species.GALAR_MOLTRES, 8, true, false, false, "Flame Pokémon", Type.DARK, Type.FLYING, 2, 66, Abilities.BERSERK, Abilities.NONE, Abilities.NONE, 580, 90, 85, 90, 100, 125, 90, 3, 35, 290, GrowthRate.SLOW, null, false),
    new PokemonSpecies(Species.GALAR_SLOWKING, 8, false, false, false, "Royal Pokémon", Type.POISON, Type.PSYCHIC, 1.8, 79.5, Abilities.CURIOUS_MEDICINE, Abilities.OWN_TEMPO, Abilities.REGENERATOR, 490, 95, 65, 80, 110, 110, 30, 70, 50, 172, GrowthRate.MEDIUM_FAST, 50, false),
    new PokemonSpecies(Species.GALAR_CORSOLA, 8, false, false, false, "Coral Pokémon", Type.GHOST, null, 0.6, 0.5, Abilities.WEAK_ARMOR, Abilities.NONE, Abilities.CURSED_BODY, 410, 60, 55, 100, 65, 100, 30, 60, 50, 144, GrowthRate.FAST, 25, false),
    new PokemonSpecies(Species.GALAR_ZIGZAGOON, 8, false, false, false, "Tiny Raccoon Pokémon", Type.DARK, Type.NORMAL, 0.4, 17.5, Abilities.PICKUP, Abilities.GLUTTONY, Abilities.QUICK_FEET, 240, 38, 30, 41, 30, 41, 60, 255, 50, 56, GrowthRate.MEDIUM_FAST, 50, false),
    new PokemonSpecies(Species.GALAR_LINOONE, 8, false, false, false, "Rushing Pokémon", Type.DARK, Type.NORMAL, 0.5, 32.5, Abilities.PICKUP, Abilities.GLUTTONY, Abilities.QUICK_FEET, 420, 78, 70, 61, 50, 61, 100, 90, 50, 147, GrowthRate.MEDIUM_FAST, 50, false),
    new PokemonSpecies(Species.GALAR_DARUMAKA, 8, false, false, false, "Zen Charm Pokémon", Type.ICE, null, 0.7, 40, Abilities.HUSTLE, Abilities.NONE, Abilities.INNER_FOCUS, 315, 70, 90, 45, 15, 45, 50, 120, 50, 63, GrowthRate.MEDIUM_SLOW, 50, false),
    new PokemonSpecies(Species.GALAR_DARMANITAN, 8, false, false, false, "Blazing Pokémon", Type.ICE, null, 1.7, 120, Abilities.GORILLA_TACTICS, Abilities.NONE, Abilities.ZEN_MODE, 480, 105, 140, 55, 30, 55, 95, 60, 50, 168, GrowthRate.MEDIUM_SLOW, 50, false, true,
      new PokemonForm("Standard Mode", "", Type.ICE, null, 1.7, 120, Abilities.GORILLA_TACTICS, Abilities.NONE, Abilities.ZEN_MODE, 480, 105, 140, 55, 30, 55, 95, 60, 50, 168, false, null, true),
      new PokemonForm("Zen Mode", "zen", Type.ICE, Type.FIRE, 1.7, 120, Abilities.GORILLA_TACTICS, Abilities.NONE, Abilities.ZEN_MODE, 540, 105, 160, 55, 30, 55, 135, 60, 50, 189),
    ),
    new PokemonSpecies(Species.GALAR_YAMASK, 8, false, false, false, "Spirit Pokémon", Type.GROUND, Type.GHOST, 0.5, 1.5, Abilities.WANDERING_SPIRIT, Abilities.NONE, Abilities.NONE, 303, 38, 55, 85, 30, 65, 30, 190, 50, 61, GrowthRate.MEDIUM_FAST, 50, false),
    new PokemonSpecies(Species.GALAR_STUNFISK, 8, false, false, false, "Trap Pokémon", Type.GROUND, Type.STEEL, 0.7, 20.5, Abilities.MIMICRY, Abilities.NONE, Abilities.NONE, 471, 109, 81, 99, 66, 84, 32, 75, 70, 165, GrowthRate.MEDIUM_FAST, 50, false),
    new PokemonSpecies(Species.HISUI_GROWLITHE, 8, false, false, false, "Puppy Pokémon", Type.FIRE, Type.ROCK, 0.8, 22.7, Abilities.INTIMIDATE, Abilities.FLASH_FIRE, Abilities.ROCK_HEAD, 350, 60, 75, 45, 65, 50, 55, 190, 50, 70, GrowthRate.SLOW, 75, false),
    new PokemonSpecies(Species.HISUI_ARCANINE, 8, false, false, false, "Legendary Pokémon", Type.FIRE, Type.ROCK, 2, 168, Abilities.INTIMIDATE, Abilities.FLASH_FIRE, Abilities.ROCK_HEAD, 555, 95, 115, 80, 95, 80, 90, 85, 50, 194, GrowthRate.SLOW, 75, false),
    new PokemonSpecies(Species.HISUI_VOLTORB, 8, false, false, false, "Ball Pokémon", Type.ELECTRIC, Type.GRASS, 0.5, 13, Abilities.SOUNDPROOF, Abilities.STATIC, Abilities.AFTERMATH, 330, 40, 30, 50, 55, 55, 100, 190, 80, 66, GrowthRate.MEDIUM_FAST, null, false),
    new PokemonSpecies(Species.HISUI_ELECTRODE, 8, false, false, false, "Ball Pokémon", Type.ELECTRIC, Type.GRASS, 1.2, 81, Abilities.SOUNDPROOF, Abilities.STATIC, Abilities.AFTERMATH, 490, 60, 50, 70, 80, 80, 150, 60, 70, 172, GrowthRate.MEDIUM_FAST, null, false),
    new PokemonSpecies(Species.HISUI_TYPHLOSION, 8, false, false, false, "Volcano Pokémon", Type.FIRE, Type.GHOST, 1.6, 69.8, Abilities.BLAZE, Abilities.NONE, Abilities.FRISK, 534, 73, 84, 78, 119, 85, 95, 45, 70, 240, GrowthRate.MEDIUM_SLOW, 87.5, false),
    new PokemonSpecies(Species.HISUI_QWILFISH, 8, false, false, false, "Balloon Pokémon", Type.DARK, Type.POISON, 0.5, 3.9, Abilities.POISON_POINT, Abilities.SWIFT_SWIM, Abilities.INTIMIDATE, 440, 65, 95, 85, 55, 55, 85, 45, 50, 88, GrowthRate.MEDIUM_FAST, 50, false),
    new PokemonSpecies(Species.HISUI_SNEASEL, 8, false, false, false, "Sharp Claw Pokémon", Type.FIGHTING, Type.POISON, 0.9, 27, Abilities.INNER_FOCUS, Abilities.KEEN_EYE, Abilities.PICKPOCKET, 430, 55, 95, 55, 35, 75, 115, 60, 35, 86, GrowthRate.MEDIUM_SLOW, 50, true),
    new PokemonSpecies(Species.HISUI_SAMUROTT, 8, false, false, false, "Formidable Pokémon", Type.WATER, Type.DARK, 1.5, 58.2, Abilities.TORRENT, Abilities.NONE, Abilities.SHARPNESS, 528, 90, 108, 80, 100, 65, 85, 45, 80, 238, GrowthRate.MEDIUM_SLOW, 87.5, false),
    new PokemonSpecies(Species.HISUI_LILLIGANT, 8, false, false, false, "Flowering Pokémon", Type.GRASS, Type.FIGHTING, 1.2, 19.2, Abilities.CHLOROPHYLL, Abilities.HUSTLE, Abilities.LEAF_GUARD, 480, 70, 105, 75, 50, 75, 105, 75, 50, 168, GrowthRate.MEDIUM_FAST, 0, false),
    new PokemonSpecies(Species.HISUI_ZORUA, 8, false, false, false, "Tricky Fox Pokémon", Type.NORMAL, Type.GHOST, 0.7, 12.5, Abilities.ILLUSION, Abilities.NONE, Abilities.NONE, 330, 35, 60, 40, 85, 40, 70, 75, 50, 66, GrowthRate.MEDIUM_SLOW, 87.5, false),
    new PokemonSpecies(Species.HISUI_ZOROARK, 8, false, false, false, "Illusion Fox Pokémon", Type.NORMAL, Type.GHOST, 1.6, 83, Abilities.ILLUSION, Abilities.NONE, Abilities.NONE, 510, 55, 100, 60, 125, 60, 110, 45, 50, 179, GrowthRate.MEDIUM_SLOW, 87.5, false),
    new PokemonSpecies(Species.HISUI_BRAVIARY, 8, false, false, false, "Valiant Pokémon", Type.PSYCHIC, Type.FLYING, 1.7, 43.4, Abilities.KEEN_EYE, Abilities.SHEER_FORCE, Abilities.TINTED_LENS, 510, 110, 83, 70, 112, 70, 65, 60, 50, 179, GrowthRate.SLOW, 100, false),
    new PokemonSpecies(Species.HISUI_SLIGGOO, 8, false, false, false, "Soft Tissue Pokémon", Type.STEEL, Type.DRAGON, 0.7, 68.5, Abilities.SAP_SIPPER, Abilities.SHELL_ARMOR, Abilities.GOOEY, 452, 58, 75, 83, 83, 113, 40, 45, 35, 158, GrowthRate.SLOW, 50, false),
    new PokemonSpecies(Species.HISUI_GOODRA, 8, false, false, false, "Dragon Pokémon", Type.STEEL, Type.DRAGON, 1.7, 334.1, Abilities.SAP_SIPPER, Abilities.SHELL_ARMOR, Abilities.GOOEY, 600, 80, 100, 100, 110, 150, 60, 45, 35, 270, GrowthRate.SLOW, 50, false),
    new PokemonSpecies(Species.HISUI_AVALUGG, 8, false, false, false, "Iceberg Pokémon", Type.ICE, Type.ROCK, 1.4, 262.4, Abilities.STRONG_JAW, Abilities.ICE_BODY, Abilities.STURDY, 514, 95, 127, 184, 34, 36, 38, 55, 50, 180, GrowthRate.MEDIUM_FAST, 50, false),
    new PokemonSpecies(Species.HISUI_DECIDUEYE, 8, false, false, false, "Arrow Quill Pokémon", Type.GRASS, Type.FIGHTING, 1.6, 37, Abilities.OVERGROW, Abilities.NONE, Abilities.SCRAPPY, 530, 88, 112, 80, 95, 95, 60, 45, 50, 239, GrowthRate.MEDIUM_SLOW, 87.5, false),
    new PokemonSpecies(Species.PALDEA_TAUROS, 9, false, false, false, "Wild Bull Pokémon", Type.FIGHTING, null, 1.4, 115, Abilities.INTIMIDATE, Abilities.ANGER_POINT, Abilities.CUD_CHEW, 490, 75, 110, 105, 30, 70, 100, 45, 50, 172, GrowthRate.SLOW, 100, false, false,
      new PokemonForm("Combat Breed", "combat", Type.FIGHTING, null, 1.4, 115, Abilities.INTIMIDATE, Abilities.ANGER_POINT, Abilities.CUD_CHEW, 490, 75, 110, 105, 30, 70, 100, 45, 50, 172, false, "", true),
      new PokemonForm("Blaze Breed", "blaze", Type.FIGHTING, Type.FIRE, 1.4, 85, Abilities.INTIMIDATE, Abilities.ANGER_POINT, Abilities.CUD_CHEW, 490, 75, 110, 105, 30, 70, 100, 45, 50, 172, false, null, true),
      new PokemonForm("Aqua Breed", "aqua", Type.FIGHTING, Type.WATER, 1.4, 110, Abilities.INTIMIDATE, Abilities.ANGER_POINT, Abilities.CUD_CHEW, 490, 75, 110, 105, 30, 70, 100, 45, 50, 172, false, null, true),
    ),
    new PokemonSpecies(Species.PALDEA_WOOPER, 9, false, false, false, "Water Fish Pokémon", Type.POISON, Type.GROUND, 0.4, 11, Abilities.POISON_POINT, Abilities.WATER_ABSORB, Abilities.UNAWARE, 210, 55, 45, 45, 25, 25, 15, 255, 50, 42, GrowthRate.MEDIUM_FAST, 50, false),
    new PokemonSpecies(Species.BLOODMOON_URSALUNA, 9, false, false, false, "Peat Pokémon", Type.GROUND, Type.NORMAL, 2.7, 333, Abilities.MINDS_EYE, Abilities.NONE, Abilities.NONE, 555, 113, 70, 120, 135, 65, 52, 75, 50, 275, GrowthRate.MEDIUM_FAST, 50, false),
  );
}

export const speciesStarters = {
  [Species.BULBASAUR]: 3,
  [Species.CHARMANDER]: 3,
  [Species.SQUIRTLE]: 3,
  [Species.CATERPIE]: 2,
  [Species.WEEDLE]: 1,
  [Species.PIDGEY]: 1,
  [Species.RATTATA]: 1,
  [Species.SPEAROW]: 1,
  [Species.EKANS]: 2,
  [Species.PIKACHU]: 3,
  [Species.SANDSHREW]: 2,
  [Species.NIDORAN_F]: 3,
  [Species.NIDORAN_M]: 3,
  [Species.CLEFAIRY]: 3,
  [Species.VULPIX]: 3,
  [Species.JIGGLYPUFF]: 2,
  [Species.ZUBAT]: 3,
  [Species.ODDISH]: 3,
  [Species.PARAS]: 2,
  [Species.VENONAT]: 2,
  [Species.DIGLETT]: 2,
  [Species.MEOWTH]: 3,
  [Species.PSYDUCK]: 2,
  [Species.MANKEY]: 4,
  [Species.GROWLITHE]: 4,
  [Species.POLIWAG]: 2,
  [Species.ABRA]: 4,
  [Species.MACHOP]: 3,
  [Species.BELLSPROUT]: 2,
  [Species.TENTACOOL]: 3,
  [Species.GEODUDE]: 3,
  [Species.PONYTA]: 2,
  [Species.SLOWPOKE]: 3,
  [Species.MAGNEMITE]: 4,
  [Species.FARFETCHD]: 2,
  [Species.DODUO]: 3,
  [Species.SEEL]: 1,
  [Species.GRIMER]: 2,
  [Species.SHELLDER]: 5,
  [Species.GASTLY]: 4,
  [Species.ONIX]: 3,
  [Species.DROWZEE]: 2,
  [Species.KRABBY]: 3,
  [Species.VOLTORB]: 2,
  [Species.EXEGGCUTE]: 3,
  [Species.CUBONE]: 3,
  [Species.HITMONLEE]: 4,
  [Species.HITMONCHAN]: 4,
  [Species.LICKITUNG]: 3,
  [Species.KOFFING]: 2,
  [Species.RHYHORN]: 3,
  [Species.CHANSEY]: 3,
  [Species.TANGELA]: 3,
  [Species.KANGASKHAN]: 4,
  [Species.HORSEA]: 3,
  [Species.GOLDEEN]: 2,
  [Species.STARYU]: 3,
  [Species.MR_MIME]: 3,
  [Species.SCYTHER]: 5,
  [Species.JYNX]: 4,
  [Species.ELECTABUZZ]: 4,
  [Species.MAGMAR]: 4,
  [Species.PINSIR]: 4,
  [Species.TAUROS]: 4,
  [Species.MAGIKARP]: 4,
  [Species.LAPRAS]: 4,
  [Species.DITTO]: 2,
  [Species.EEVEE]: 3,
  [Species.PORYGON]: 4,
  [Species.OMANYTE]: 3,
  [Species.KABUTO]: 3,
  [Species.AERODACTYL]: 5,
  [Species.SNORLAX]: 5,
  [Species.ARTICUNO]: 6,
  [Species.ZAPDOS]: 6,
  [Species.MOLTRES]: 6,
  [Species.DRATINI]: 4,
  [Species.MEWTWO]: 8,
  [Species.MEW]: 6,

  [Species.CHIKORITA]: 2,
  [Species.CYNDAQUIL]: 3,
  [Species.TOTODILE]: 3,
  [Species.SENTRET]: 1,
  [Species.HOOTHOOT]: 2,
  [Species.LEDYBA]: 1,
  [Species.SPINARAK]: 1,
  [Species.CHINCHOU]: 2,
  [Species.PICHU]: 2,
  [Species.CLEFFA]: 2,
  [Species.IGGLYBUFF]: 1,
  [Species.TOGEPI]: 3,
  [Species.NATU]: 2,
  [Species.MAREEP]: 2,
  [Species.MARILL]: 4,
  [Species.SUDOWOODO]: 3,
  [Species.HOPPIP]: 2,
  [Species.AIPOM]: 2,
  [Species.SUNKERN]: 1,
  [Species.YANMA]: 3,
  [Species.WOOPER]: 2,
  [Species.MURKROW]: 3,
  [Species.MISDREAVUS]: 2,
  [Species.UNOWN]: 1,
  [Species.WOBBUFFET]: 2,
  [Species.GIRAFARIG]: 3,
  [Species.PINECO]: 2,
  [Species.DUNSPARCE]: 3,
  [Species.GLIGAR]: 3,
  [Species.SNUBBULL]: 2,
  [Species.QWILFISH]: 3,
  [Species.SHUCKLE]: 3,
  [Species.HERACROSS]: 5,
  [Species.SNEASEL]: 4,
  [Species.TEDDIURSA]: 4,
  [Species.SLUGMA]: 2,
  [Species.SWINUB]: 3,
  [Species.CORSOLA]: 2,
  [Species.REMORAID]: 2,
  [Species.DELIBIRD]: 2,
  [Species.MANTINE]: 3,
  [Species.SKARMORY]: 4,
  [Species.HOUNDOUR]: 3,
  [Species.PHANPY]: 3,
  [Species.STANTLER]: 3,
  [Species.SMEARGLE]: 1,
  [Species.TYROGUE]: 3,
  [Species.SMOOCHUM]: 3,
  [Species.ELEKID]: 3,
  [Species.MAGBY]: 3,
  [Species.MILTANK]: 4,
  [Species.RAIKOU]: 6,
  [Species.ENTEI]: 6,
  [Species.SUICUNE]: 6,
  [Species.LARVITAR]: 4,
  [Species.LUGIA]: 8,
  [Species.HO_OH]: 8,
  [Species.CELEBI]: 6,

  [Species.TREECKO]: 3,
  [Species.TORCHIC]: 4,
  [Species.MUDKIP]: 3,
  [Species.POOCHYENA]: 2,
  [Species.ZIGZAGOON]: 2,
  [Species.WURMPLE]: 1,
  [Species.LOTAD]: 3,
  [Species.SEEDOT]: 2,
  [Species.TAILLOW]: 3,
  [Species.WINGULL]: 2,
  [Species.RALTS]: 3,
  [Species.SURSKIT]: 2,
  [Species.SHROOMISH]: 3,
  [Species.SLAKOTH]: 4,
  [Species.NINCADA]: 4,
  [Species.WHISMUR]: 2,
  [Species.MAKUHITA]: 3,
  [Species.AZURILL]: 4,
  [Species.NOSEPASS]: 2,
  [Species.SKITTY]: 1,
  [Species.SABLEYE]: 2,
  [Species.MAWILE]: 3,
  [Species.ARON]: 3,
  [Species.MEDITITE]: 3,
  [Species.ELECTRIKE]: 2,
  [Species.PLUSLE]: 2,
  [Species.MINUN]: 2,
  [Species.VOLBEAT]: 2,
  [Species.ILLUMISE]: 2,
  [Species.ROSELIA]: 3,
  [Species.GULPIN]: 1,
  [Species.CARVANHA]: 3,
  [Species.WAILMER]: 2,
  [Species.NUMEL]: 2,
  [Species.TORKOAL]: 3,
  [Species.SPOINK]: 2,
  [Species.SPINDA]: 1,
  [Species.TRAPINCH]: 3,
  [Species.CACNEA]: 2,
  [Species.SWABLU]: 2,
  [Species.ZANGOOSE]: 4,
  [Species.SEVIPER]: 3,
  [Species.LUNATONE]: 3,
  [Species.SOLROCK]: 3,
  [Species.BARBOACH]: 2,
  [Species.CORPHISH]: 3,
  [Species.BALTOY]: 2,
  [Species.LILEEP]: 3,
  [Species.ANORITH]: 3,
  [Species.FEEBAS]: 4,
  [Species.CASTFORM]: 1,
  [Species.KECLEON]: 2,
  [Species.SHUPPET]: 2,
  [Species.DUSKULL]: 3,
  [Species.TROPIUS]: 3,
  [Species.CHIMECHO]: 3,
  [Species.ABSOL]: 4,
  [Species.WYNAUT]: 2,
  [Species.SNORUNT]: 2,
  [Species.SPHEAL]: 2,
  [Species.CLAMPERL]: 3,
  [Species.RELICANTH]: 3,
  [Species.LUVDISC]: 1,
  [Species.BAGON]: 4,
  [Species.BELDUM]: 4,
  [Species.REGIROCK]: 6,
  [Species.REGICE]: 6,
  [Species.REGISTEEL]: 6,
  [Species.LATIAS]: 7,
  [Species.LATIOS]: 7,
  [Species.KYOGRE]: 9,
  [Species.GROUDON]: 9,
  [Species.RAYQUAZA]: 9,
  [Species.JIRACHI]: 7,
  [Species.DEOXYS]: 7,

  [Species.TURTWIG]: 3,
  [Species.CHIMCHAR]: 3,
  [Species.PIPLUP]: 3,
  [Species.STARLY]: 3,
  [Species.BIDOOF]: 2,
  [Species.KRICKETOT]: 1,
  [Species.SHINX]: 2,
  [Species.BUDEW]: 3,
  [Species.CRANIDOS]: 3,
  [Species.SHIELDON]: 3,
  [Species.BURMY]: 2,
  [Species.COMBEE]: 2,
  [Species.PACHIRISU]: 2,
  [Species.BUIZEL]: 2,
  [Species.CHERUBI]: 1,
  [Species.SHELLOS]: 3,
  [Species.DRIFLOON]: 2,
  [Species.BUNEARY]: 2,
  [Species.GLAMEOW]: 2,
  [Species.CHINGLING]: 2,
  [Species.STUNKY]: 2,
  [Species.BRONZOR]: 3,
  [Species.BONSLY]: 2,
  [Species.MIME_JR]: 2,
  [Species.HAPPINY]: 2,
  [Species.CHATOT]: 2,
  [Species.SPIRITOMB]: 4,
  [Species.GIBLE]: 4,
  [Species.MUNCHLAX]: 4,
  [Species.RIOLU]: 3,
  [Species.HIPPOPOTAS]: 3,
  [Species.SKORUPI]: 3,
  [Species.CROAGUNK]: 2,
  [Species.CARNIVINE]: 2,
  [Species.FINNEON]: 1,
  [Species.MANTYKE]: 2,
  [Species.SNOVER]: 2,
  [Species.ROTOM]: 5,
  [Species.UXIE]: 6,
  [Species.MESPRIT]: 6,
  [Species.AZELF]: 6,
  [Species.DIALGA]: 8,
  [Species.PALKIA]: 8,
  [Species.HEATRAN]: 6,
  [Species.REGIGIGAS]: 7,
  [Species.GIRATINA]: 8,
  [Species.CRESSELIA]: 6,
  [Species.PHIONE]: 4,
  [Species.MANAPHY]: 7,
  [Species.DARKRAI]: 6,
  [Species.SHAYMIN]: 6,
  [Species.ARCEUS]: 9,

  [Species.VICTINI]: 7,
  [Species.SNIVY]: 3,
  [Species.TEPIG]: 3,
  [Species.OSHAWOTT]: 3,
  [Species.PATRAT]: 1,
  [Species.LILLIPUP]: 3,
  [Species.PURRLOIN]: 2,
  [Species.PANSAGE]: 2,
  [Species.PANSEAR]: 2,
  [Species.PANPOUR]: 2,
  [Species.MUNNA]: 2,
  [Species.PIDOVE]: 1,
  [Species.BLITZLE]: 2,
  [Species.ROGGENROLA]: 3,
  [Species.WOOBAT]: 3,
  [Species.DRILBUR]: 4,
  [Species.AUDINO]: 3,
  [Species.TIMBURR]: 4,
  [Species.TYMPOLE]: 3,
  [Species.THROH]: 4,
  [Species.SAWK]: 4,
  [Species.SEWADDLE]: 2,
  [Species.VENIPEDE]: 3,
  [Species.COTTONEE]: 3,
  [Species.PETILIL]: 3,
  [Species.BASCULIN]: 4,
  [Species.SANDILE]: 4,
  [Species.DARUMAKA]: 4,
  [Species.MARACTUS]: 2,
  [Species.DWEBBLE]: 2,
  [Species.SCRAGGY]: 3,
  [Species.SIGILYPH]: 4,
  [Species.YAMASK]: 3,
  [Species.TIRTOUGA]: 3,
  [Species.ARCHEN]: 3,
  [Species.TRUBBISH]: 2,
  [Species.ZORUA]: 3,
  [Species.MINCCINO]: 3,
  [Species.GOTHITA]: 3,
  [Species.SOLOSIS]: 3,
  [Species.DUCKLETT]: 2,
  [Species.VANILLITE]: 3,
  [Species.DEERLING]: 2,
  [Species.EMOLGA]: 2,
  [Species.KARRABLAST]: 3,
  [Species.FOONGUS]: 2,
  [Species.FRILLISH]: 3,
  [Species.ALOMOMOLA]: 4,
  [Species.JOLTIK]: 3,
  [Species.FERROSEED]: 3,
  [Species.KLINK]: 3,
  [Species.TYNAMO]: 2,
  [Species.ELGYEM]: 2,
  [Species.LITWICK]: 3,
  [Species.AXEW]: 4,
  [Species.CUBCHOO]: 2,
  [Species.CRYOGONAL]: 4,
  [Species.SHELMET]: 2,
  [Species.STUNFISK]: 3,
  [Species.MIENFOO]: 3,
  [Species.DRUDDIGON]: 4,
  [Species.GOLETT]: 3,
  [Species.PAWNIARD]: 4,
  [Species.BOUFFALANT]: 4,
  [Species.RUFFLET]: 3,
  [Species.VULLABY]: 3,
  [Species.HEATMOR]: 3,
  [Species.DURANT]: 4,
  [Species.DEINO]: 4,
  [Species.LARVESTA]: 4,
  [Species.COBALION]: 6,
  [Species.TERRAKION]: 6,
  [Species.VIRIZION]: 6,
  [Species.TORNADUS]: 7,
  [Species.THUNDURUS]: 7,
  [Species.RESHIRAM]: 8,
  [Species.ZEKROM]: 8,
  [Species.LANDORUS]: 7,
  [Species.KYUREM]: 8,
  [Species.KELDEO]: 6,
  [Species.MELOETTA]: 6,
  [Species.GENESECT]: 6,

  [Species.CHESPIN]: 3,
  [Species.FENNEKIN]: 3,
  [Species.FROAKIE]: 4,
  [Species.BUNNELBY]: 3,
  [Species.FLETCHLING]: 3,
  [Species.SCATTERBUG]: 2,
  [Species.LITLEO]: 2,
  [Species.FLABEBE]: 3,
  [Species.SKIDDO]: 2,
  [Species.PANCHAM]: 3,
  [Species.FURFROU]: 3,
  [Species.ESPURR]: 2,
  [Species.HONEDGE]: 4,
  [Species.SPRITZEE]: 2,
  [Species.SWIRLIX]: 3,
  [Species.INKAY]: 3,
  [Species.BINACLE]: 3,
  [Species.SKRELP]: 2,
  [Species.CLAUNCHER]: 3,
  [Species.HELIOPTILE]: 3,
  [Species.TYRUNT]: 3,
  [Species.AMAURA]: 3,
  [Species.HAWLUCHA]: 4,
  [Species.DEDENNE]: 2,
  [Species.CARBINK]: 2,
  [Species.GOOMY]: 4,
  [Species.KLEFKI]: 3,
  [Species.PHANTUMP]: 2,
  [Species.PUMPKABOO]: 2,
  [Species.BERGMITE]: 3,
  [Species.NOIBAT]: 3,
  [Species.XERNEAS]: 8,
  [Species.YVELTAL]: 8,
  [Species.ZYGARDE]: 8,
  [Species.DIANCIE]: 7,
  [Species.HOOPA]: 7,
  [Species.VOLCANION]: 6,
  [Species.ETERNAL_FLOETTE]: 4,

  [Species.ROWLET]: 3,
  [Species.LITTEN]: 3,
  [Species.POPPLIO]: 4,
  [Species.PIKIPEK]: 2,
  [Species.YUNGOOS]: 2,
  [Species.GRUBBIN]: 3,
  [Species.CRABRAWLER]: 3,
  [Species.ORICORIO]: 3,
  [Species.CUTIEFLY]: 3,
  [Species.ROCKRUFF]: 3,
  [Species.WISHIWASHI]: 2,
  [Species.MAREANIE]: 2,
  [Species.MUDBRAY]: 3,
  [Species.DEWPIDER]: 3,
  [Species.FOMANTIS]: 2,
  [Species.MORELULL]: 2,
  [Species.SALANDIT]: 3,
  [Species.STUFFUL]: 3,
  [Species.BOUNSWEET]: 3,
  [Species.COMFEY]: 4,
  [Species.ORANGURU]: 4,
  [Species.PASSIMIAN]: 4,
  [Species.WIMPOD]: 3,
  [Species.SANDYGAST]: 3,
  [Species.PYUKUMUKU]: 2,
  [Species.TYPE_NULL]: 5,
  [Species.MINIOR]: 4,
  [Species.KOMALA]: 3,
  [Species.TURTONATOR]: 4,
  [Species.TOGEDEMARU]: 3,
  [Species.MIMIKYU]: 4,
  [Species.BRUXISH]: 4,
  [Species.DRAMPA]: 4,
  [Species.DHELMISE]: 4,
  [Species.JANGMO_O]: 4,
  [Species.TAPU_KOKO]: 6,
  [Species.TAPU_LELE]: 6,
  [Species.TAPU_BULU]: 6,
  [Species.TAPU_FINI]: 6,
  [Species.COSMOG]: 6,
  [Species.NIHILEGO]: 6,
  [Species.BUZZWOLE]: 6,
  [Species.PHEROMOSA]: 7,
  [Species.XURKITREE]: 6,
  [Species.CELESTEELA]: 6,
  [Species.KARTANA]: 7,
  [Species.GUZZLORD]: 6,
  [Species.NECROZMA]: 8,
  [Species.MAGEARNA]: 7,
  [Species.MARSHADOW]: 7,
  [Species.POIPOLE]: 7,
  [Species.STAKATAKA]: 6,
  [Species.BLACEPHALON]: 7,
  [Species.ZERAORA]: 6,
  [Species.MELTAN]: 6,
  [Species.ALOLA_RATTATA]: 1,
  [Species.ALOLA_SANDSHREW]: 2,
  [Species.ALOLA_VULPIX]: 3,
  [Species.ALOLA_DIGLETT]: 2,
  [Species.ALOLA_MEOWTH]: 3,
  [Species.ALOLA_GEODUDE]: 3,
  [Species.ALOLA_GRIMER]: 3,

  [Species.GROOKEY]: 3,
  [Species.SCORBUNNY]: 4,
  [Species.SOBBLE]: 3,
  [Species.SKWOVET]: 2,
  [Species.ROOKIDEE]: 3,
  [Species.BLIPBUG]: 2,
  [Species.NICKIT]: 1,
  [Species.GOSSIFLEUR]: 2,
  [Species.WOOLOO]: 2,
  [Species.CHEWTLE]: 3,
  [Species.YAMPER]: 2,
  [Species.ROLYCOLY]: 3,
  [Species.APPLIN]: 3,
  [Species.SILICOBRA]: 3,
  [Species.CRAMORANT]: 3,
  [Species.ARROKUDA]: 3,
  [Species.TOXEL]: 3,
  [Species.SIZZLIPEDE]: 3,
  [Species.CLOBBOPUS]: 2,
  [Species.SINISTEA]: 3,
  [Species.HATENNA]: 3,
  [Species.IMPIDIMP]: 3,
  [Species.MILCERY]: 3,
  [Species.FALINKS]: 4,
  [Species.PINCURCHIN]: 3,
  [Species.SNOM]: 3,
  [Species.STONJOURNER]: 3,
  [Species.EISCUE]: 3,
  [Species.INDEEDEE]: 4,
  [Species.MORPEKO]: 3,
  [Species.CUFANT]: 3,
  [Species.DRACOZOLT]: 5,
  [Species.ARCTOZOLT]: 4,
  [Species.DRACOVISH]: 5,
  [Species.ARCTOVISH]: 4,
  [Species.DURALUDON]: 5,
  [Species.DREEPY]: 4,
  [Species.ZACIAN]: 9,
  [Species.ZAMAZENTA]: 8,
  [Species.ETERNATUS]: 10,
  [Species.KUBFU]: 6,
  [Species.ZARUDE]: 6,
  [Species.REGIELEKI]: 6,
  [Species.REGIDRAGO]: 6,
  [Species.GLASTRIER]: 6,
  [Species.SPECTRIER]: 7,
  [Species.CALYREX]: 8,
  [Species.GALAR_MEOWTH]: 3,
  [Species.GALAR_PONYTA]: 2,
  [Species.GALAR_SLOWPOKE]: 3,
  [Species.GALAR_FARFETCHD]: 3,
  [Species.GALAR_CORSOLA]: 3,
  [Species.GALAR_ZIGZAGOON]: 3,
  [Species.GALAR_DARUMAKA]: 4,
  [Species.GALAR_YAMASK]: 3,
  [Species.GALAR_STUNFISK]: 2,
  [Species.GALAR_MR_MIME]: 3,
  [Species.GALAR_ARTICUNO]: 6,
  [Species.GALAR_ZAPDOS]: 6,
  [Species.GALAR_MOLTRES]: 6,
  [Species.HISUI_GROWLITHE]: 4,
  [Species.HISUI_VOLTORB]: 3,
  [Species.HISUI_QWILFISH]: 4,
  [Species.HISUI_SNEASEL]: 5,
  [Species.HISUI_ZORUA]: 3,
  [Species.ENAMORUS]: 7,

  [Species.SPRIGATITO]: 4,
  [Species.FUECOCO]: 4,
  [Species.QUAXLY]: 4,
  [Species.LECHONK]: 2,
  [Species.TAROUNTULA]: 1,
  [Species.NYMBLE]: 3,
  [Species.PAWMI]: 3,
  [Species.TANDEMAUS]: 4,
  [Species.FIDOUGH]: 2,
  [Species.SMOLIV]: 3,
  [Species.SQUAWKABILLY]: 2,
  [Species.NACLI]: 4,
  [Species.CHARCADET]: 4,
  [Species.TADBULB]: 3,
  [Species.WATTREL]: 3,
  [Species.MASCHIFF]: 3,
  [Species.SHROODLE]: 2,
  [Species.BRAMBLIN]: 3,
  [Species.TOEDSCOOL]: 3,
  [Species.KLAWF]: 3,
  [Species.CAPSAKID]: 3,
  [Species.RELLOR]: 2,
  [Species.FLITTLE]: 3,
  [Species.TINKATINK]: 4,
  [Species.WIGLETT]: 2,
  [Species.BOMBIRDIER]: 3,
  [Species.FINIZEN]: 3,
  [Species.VAROOM]: 4,
  [Species.CYCLIZAR]: 4,
  [Species.ORTHWORM]: 4,
  [Species.GLIMMET]: 4,
  [Species.GREAVARD]: 3,
  [Species.FLAMIGO]: 4,
  [Species.CETODDLE]: 3,
  [Species.VELUZA]: 4,
  [Species.DONDOZO]: 4,
  [Species.TATSUGIRI]: 4,
  [Species.GREAT_TUSK]: 6,
  [Species.SCREAM_TAIL]: 6,
  [Species.BRUTE_BONNET]: 6,
  [Species.FLUTTER_MANE]: 7,
  [Species.SLITHER_WING]: 6,
  [Species.SANDY_SHOCKS]: 6,
  [Species.IRON_TREADS]: 6,
  [Species.IRON_BUNDLE]: 6,
  [Species.IRON_HANDS]: 6,
  [Species.IRON_JUGULIS]: 6,
  [Species.IRON_MOTH]: 6,
  [Species.IRON_THORNS]: 6,
  [Species.FRIGIBAX]: 4,
  [Species.GIMMIGHOUL]: 4,
  [Species.WO_CHIEN]: 6,
  [Species.CHIEN_PAO]: 7,
  [Species.TING_LU]: 6,
  [Species.CHI_YU]: 7,
  [Species.ROARING_MOON]: 6,
  [Species.IRON_VALIANT]: 6,
  [Species.KORAIDON]: 9,
  [Species.MIRAIDON]: 9,
  [Species.WALKING_WAKE]: 6,
  [Species.IRON_LEAVES]: 6,
  [Species.POLTCHAGEIST]: 4,
  [Species.OKIDOGI]: 6,
  [Species.MUNKIDORI]: 6,
  [Species.FEZANDIPITI]: 6,
  [Species.OGERPON]: 7,
  [Species.GOUGING_FIRE]: 7,
  [Species.RAGING_BOLT]: 6,
  [Species.IRON_BOULDER]: 7,
  [Species.IRON_CROWN]: 6,
  [Species.TERAPAGOS]: 8,
  [Species.PECHARUNT]: 6,
  [Species.PALDEA_TAUROS]: 5,
  [Species.PALDEA_WOOPER]: 3,
  [Species.BLOODMOON_URSALUNA]: 6,
};

export const noStarterFormKeys: string[] = [
  SpeciesFormKey.MEGA,
  SpeciesFormKey.MEGA_X,
  SpeciesFormKey.MEGA_Y,
  SpeciesFormKey.PRIMAL,
  SpeciesFormKey.ORIGIN,
  SpeciesFormKey.THERIAN,
  SpeciesFormKey.GIGANTAMAX,
  SpeciesFormKey.GIGANTAMAX_RAPID,
  SpeciesFormKey.GIGANTAMAX_SINGLE,
  SpeciesFormKey.ETERNAMAX
].map(k => k.toString());

export function getStarterValueFriendshipCap(value: integer): integer {
  switch (value) {
  case 1:
    return 20;
  case 2:
    return 40;
  case 3:
    return 60;
  case 4:
    return 100;
  case 5:
    return 140;
  case 6:
    return 200;
  case 7:
    return 280;
  case 8:
  case 9:
    return 450;
  default:
    return 600;
  }
}

export const POKERUS_STARTER_COUNT = 5; //adjust here!
/**
* Method to get the daily list of starters with Pokerus.
* @param scene {@linkcode BattleScene} used as part of RNG
* @returns A list of starters with Pokerus
*/
export function getPokerusStarters(scene: BattleScene): PokemonSpecies[] {
  const pokerusStarters: PokemonSpecies[] = [];
  const date = new Date();
  date.setUTCHours(0, 0, 0, 0);
  scene.executeWithSeedOffset(() => {
<<<<<<< HEAD
    while (pokerusStarters.length < starterCount) {
      const randomSpeciesId = parseInt(Utils.randSeedItem(Object.keys(speciesStarters), "Get Pokerus starters"), 10);
=======
    while (pokerusStarters.length < POKERUS_STARTER_COUNT) {
      const randomSpeciesId = parseInt(Utils.randSeedItem(Object.keys(speciesStarters)), 10);
>>>>>>> 9f31e36d
      const species = getPokemonSpecies(randomSpeciesId);
      if (!pokerusStarters.includes(species)) {
        pokerusStarters.push(species);
      }
    }
  }, 0, date.getTime().toString());
  return pokerusStarters;
}

export const starterPassiveAbilities = {
  [Species.BULBASAUR]: Abilities.GRASSY_SURGE,
  [Species.CHARMANDER]: Abilities.BEAST_BOOST,
  [Species.SQUIRTLE]: Abilities.STURDY,
  [Species.CATERPIE]: Abilities.MAGICIAN,
  [Species.WEEDLE]: Abilities.TINTED_LENS,
  [Species.PIDGEY]: Abilities.FLARE_BOOST,
  [Species.RATTATA]: Abilities.STRONG_JAW,
  [Species.SPEAROW]: Abilities.MOXIE,
  [Species.EKANS]: Abilities.REGENERATOR,
  [Species.SANDSHREW]: Abilities.TOUGH_CLAWS,
  [Species.NIDORAN_F]: Abilities.FLARE_BOOST,
  [Species.NIDORAN_M]: Abilities.GUTS,
  [Species.VULPIX]: Abilities.FUR_COAT,
  [Species.ZUBAT]: Abilities.INTIMIDATE,
  [Species.ODDISH]: Abilities.TRIAGE,
  [Species.PARAS]: Abilities.TRIAGE,
  [Species.VENONAT]: Abilities.SIMPLE,
  [Species.DIGLETT]: Abilities.STURDY,
  [Species.MEOWTH]: Abilities.TOUGH_CLAWS,
  [Species.PSYDUCK]: Abilities.SIMPLE,
  [Species.MANKEY]: Abilities.IRON_FIST,
  [Species.GROWLITHE]: Abilities.SPEED_BOOST,
  [Species.POLIWAG]: Abilities.NO_GUARD,
  [Species.ABRA]: Abilities.PSYCHIC_SURGE,
  [Species.MACHOP]: Abilities.QUICK_FEET,
  [Species.BELLSPROUT]: Abilities.FLOWER_GIFT,
  [Species.TENTACOOL]: Abilities.TOXIC_CHAIN,
  [Species.GEODUDE]: Abilities.DRY_SKIN,
  [Species.PONYTA]: Abilities.MAGIC_GUARD,
  [Species.SLOWPOKE]: Abilities.UNAWARE,
  [Species.MAGNEMITE]: Abilities.LEVITATE,
  [Species.FARFETCHD]: Abilities.SNIPER,
  [Species.DODUO]: Abilities.PARENTAL_BOND,
  [Species.SEEL]: Abilities.WATER_BUBBLE,
  [Species.GRIMER]: Abilities.WATER_ABSORB,
  [Species.SHELLDER]: Abilities.ICE_SCALES,
  [Species.GASTLY]: Abilities.SHADOW_SHIELD,
  [Species.ONIX]: Abilities.ROCKY_PAYLOAD,
  [Species.DROWZEE]: Abilities.MAGICIAN,
  [Species.KRABBY]: Abilities.UNBURDEN,
  [Species.VOLTORB]: Abilities.TRANSISTOR,
  [Species.EXEGGCUTE]: Abilities.RIPEN,
  [Species.CUBONE]: Abilities.PARENTAL_BOND,
  [Species.LICKITUNG]: Abilities.THICK_FAT,
  [Species.KOFFING]: Abilities.PARENTAL_BOND,
  [Species.RHYHORN]: Abilities.FILTER,
  [Species.TANGELA]: Abilities.SEED_SOWER,
  [Species.KANGASKHAN]: Abilities.GUTS,
  [Species.HORSEA]: Abilities.DRAGONS_MAW,
  [Species.GOLDEEN]: Abilities.MULTISCALE,
  [Species.STARYU]: Abilities.REGENERATOR,
  [Species.SCYTHER]: Abilities.TINTED_LENS,
  [Species.PINSIR]: Abilities.TINTED_LENS,
  [Species.TAUROS]: Abilities.STAMINA,
  [Species.MAGIKARP]: Abilities.MULTISCALE,
  [Species.LAPRAS]: Abilities.LIGHTNING_ROD,
  [Species.DITTO]: Abilities.ADAPTABILITY,
  [Species.EEVEE]: Abilities.PICKUP,
  [Species.PORYGON]: Abilities.PROTEAN,
  [Species.OMANYTE]: Abilities.STURDY,
  [Species.KABUTO]: Abilities.TOUGH_CLAWS,
  [Species.AERODACTYL]: Abilities.ORICHALCUM_PULSE,
  [Species.ARTICUNO]: Abilities.SNOW_WARNING,
  [Species.ZAPDOS]: Abilities.DRIZZLE,
  [Species.MOLTRES]: Abilities.DROUGHT,
  [Species.DRATINI]: Abilities.AERILATE,
  [Species.MEWTWO]: Abilities.NEUROFORCE,
  [Species.MEW]: Abilities.PROTEAN,
  [Species.CHIKORITA]: Abilities.THICK_FAT,
  [Species.CYNDAQUIL]: Abilities.DROUGHT,
  [Species.TOTODILE]: Abilities.TOUGH_CLAWS,
  [Species.SENTRET]: Abilities.PICKUP,
  [Species.HOOTHOOT]: Abilities.AERILATE,
  [Species.LEDYBA]: Abilities.PRANKSTER,
  [Species.SPINARAK]: Abilities.PRANKSTER,
  [Species.CHINCHOU]: Abilities.WATER_BUBBLE,
  [Species.PICHU]: Abilities.ELECTRIC_SURGE,
  [Species.CLEFFA]: Abilities.ANALYTIC,
  [Species.IGGLYBUFF]: Abilities.HUGE_POWER,
  [Species.TOGEPI]: Abilities.PIXILATE,
  [Species.NATU]: Abilities.TINTED_LENS,
  [Species.MAREEP]: Abilities.ELECTROMORPHOSIS,
  [Species.HOPPIP]: Abilities.FLUFFY,
  [Species.AIPOM]: Abilities.SCRAPPY,
  [Species.SUNKERN]: Abilities.DROUGHT,
  [Species.YANMA]: Abilities.SHEER_FORCE,
  [Species.WOOPER]: Abilities.COMATOSE,
  [Species.MURKROW]: Abilities.DARK_AURA,
  [Species.MISDREAVUS]: Abilities.BEADS_OF_RUIN,
  [Species.UNOWN]: Abilities.PICKUP,
  [Species.GIRAFARIG]: Abilities.PARENTAL_BOND,
  [Species.PINECO]: Abilities.IRON_BARBS,
  [Species.DUNSPARCE]: Abilities.UNAWARE,
  [Species.GLIGAR]: Abilities.TOXIC_BOOST,
  [Species.SNUBBULL]: Abilities.PIXILATE,
  [Species.QWILFISH]: Abilities.TOXIC_DEBRIS,
  [Species.SHUCKLE]: Abilities.HARVEST,
  [Species.HERACROSS]: Abilities.TECHNICIAN,
  [Species.SNEASEL]: Abilities.TOUGH_CLAWS,
  [Species.TEDDIURSA]: Abilities.THICK_FAT,
  [Species.SLUGMA]: Abilities.DESOLATE_LAND,
  [Species.SWINUB]: Abilities.SLUSH_RUSH,
  [Species.CORSOLA]: Abilities.STORM_DRAIN,
  [Species.REMORAID]: Abilities.SIMPLE,
  [Species.DELIBIRD]: Abilities.HUGE_POWER,
  [Species.SKARMORY]: Abilities.LIGHTNING_ROD,
  [Species.HOUNDOUR]: Abilities.DROUGHT,
  [Species.PHANPY]: Abilities.SPEED_BOOST,
  [Species.STANTLER]: Abilities.ANALYTIC,
  [Species.SMEARGLE]: Abilities.PRANKSTER,
  [Species.TYROGUE]: Abilities.MOXIE,
  [Species.SMOOCHUM]: Abilities.PSYCHIC_SURGE,
  [Species.ELEKID]: Abilities.SHEER_FORCE,
  [Species.MAGBY]: Abilities.CONTRARY,
  [Species.MILTANK]: Abilities.STAMINA,
  [Species.RAIKOU]: Abilities.TRANSISTOR,
  [Species.ENTEI]: Abilities.MOXIE,
  [Species.SUICUNE]: Abilities.UNAWARE,
  [Species.LARVITAR]: Abilities.SAND_RUSH,
  [Species.LUGIA]: Abilities.DELTA_STREAM,
  [Species.HO_OH]: Abilities.MAGIC_GUARD,
  [Species.CELEBI]: Abilities.PSYCHIC_SURGE,
  [Species.TREECKO]: Abilities.TINTED_LENS,
  [Species.TORCHIC]: Abilities.RECKLESS,
  [Species.MUDKIP]: Abilities.DRIZZLE,
  [Species.POOCHYENA]: Abilities.TOUGH_CLAWS,
  [Species.ZIGZAGOON]: Abilities.RUN_AWAY,
  [Species.WURMPLE]: Abilities.SIMPLE,
  [Species.LOTAD]: Abilities.DRIZZLE,
  [Species.SEEDOT]: Abilities.SHARPNESS,
  [Species.TAILLOW]: Abilities.AERILATE,
  [Species.WINGULL]: Abilities.SWIFT_SWIM,
  [Species.RALTS]: Abilities.PSYCHIC_SURGE,
  [Species.SURSKIT]: Abilities.WATER_BUBBLE,
  [Species.SHROOMISH]: Abilities.GUTS,
  [Species.SLAKOTH]: Abilities.GUTS,
  [Species.NINCADA]: Abilities.MAGIC_GUARD,
  [Species.WHISMUR]: Abilities.PUNK_ROCK,
  [Species.MAKUHITA]: Abilities.STAMINA,
  [Species.AZURILL]: Abilities.MISTY_SURGE,
  [Species.NOSEPASS]: Abilities.LEVITATE,
  [Species.SKITTY]: Abilities.SCRAPPY,
  [Species.SABLEYE]: Abilities.UNNERVE,
  [Species.MAWILE]: Abilities.UNNERVE,
  [Species.ARON]: Abilities.EARTH_EATER,
  [Species.MEDITITE]: Abilities.MINDS_EYE,
  [Species.ELECTRIKE]: Abilities.ELECTRIC_SURGE,
  [Species.PLUSLE]: Abilities.POWER_SPOT,
  [Species.MINUN]: Abilities.POWER_SPOT,
  [Species.VOLBEAT]: Abilities.HONEY_GATHER,
  [Species.ILLUMISE]: Abilities.HONEY_GATHER,
  [Species.GULPIN]: Abilities.EARTH_EATER,
  [Species.CARVANHA]: Abilities.SHEER_FORCE,
  [Species.WAILMER]: Abilities.LEVITATE,
  [Species.NUMEL]: Abilities.FUR_COAT,
  [Species.TORKOAL]: Abilities.ANALYTIC,
  [Species.SPOINK]: Abilities.PSYCHIC_SURGE,
  [Species.SPINDA]: Abilities.SIMPLE,
  [Species.TRAPINCH]: Abilities.ADAPTABILITY,
  [Species.CACNEA]: Abilities.SAND_RUSH,
  [Species.SWABLU]: Abilities.ADAPTABILITY,
  [Species.ZANGOOSE]: Abilities.POISON_HEAL,
  [Species.SEVIPER]: Abilities.MULTISCALE,
  [Species.LUNATONE]: Abilities.SHADOW_SHIELD,
  [Species.SOLROCK]: Abilities.DROUGHT,
  [Species.BARBOACH]: Abilities.SIMPLE,
  [Species.CORPHISH]: Abilities.TOUGH_CLAWS,
  [Species.BALTOY]: Abilities.WELL_BAKED_BODY,
  [Species.LILEEP]: Abilities.SEED_SOWER,
  [Species.ANORITH]: Abilities.WATER_ABSORB,
  [Species.FEEBAS]: Abilities.MAGIC_GUARD,
  [Species.CASTFORM]: Abilities.ADAPTABILITY,
  [Species.KECLEON]: Abilities.ADAPTABILITY,
  [Species.SHUPPET]: Abilities.SHADOW_SHIELD,
  [Species.DUSKULL]: Abilities.UNNERVE,
  [Species.TROPIUS]: Abilities.RIPEN,
  [Species.ABSOL]: Abilities.SHARPNESS,
  [Species.WYNAUT]: Abilities.STURDY,
  [Species.SNORUNT]: Abilities.SNOW_WARNING,
  [Species.SPHEAL]: Abilities.UNAWARE,
  [Species.CLAMPERL]: Abilities.DRIZZLE,
  [Species.RELICANTH]: Abilities.PRIMORDIAL_SEA,
  [Species.LUVDISC]: Abilities.MULTISCALE,
  [Species.BAGON]: Abilities.DRAGONS_MAW,
  [Species.BELDUM]: Abilities.LEVITATE,
  [Species.REGIROCK]: Abilities.SAND_STREAM,
  [Species.REGICE]: Abilities.SNOW_WARNING,
  [Species.REGISTEEL]: Abilities.FILTER,
  [Species.LATIAS]: Abilities.PRISM_ARMOR,
  [Species.LATIOS]: Abilities.TINTED_LENS,
  [Species.KYOGRE]: Abilities.MOLD_BREAKER,
  [Species.GROUDON]: Abilities.TURBOBLAZE,
  [Species.RAYQUAZA]: Abilities.UNNERVE,
  [Species.JIRACHI]: Abilities.COMATOSE,
  [Species.DEOXYS]: Abilities.PROTEAN,
  [Species.TURTWIG]: Abilities.THICK_FAT,
  [Species.CHIMCHAR]: Abilities.BEAST_BOOST,
  [Species.PIPLUP]: Abilities.DRIZZLE,
  [Species.STARLY]: Abilities.ROCK_HEAD,
  [Species.BIDOOF]: Abilities.SAP_SIPPER,
  [Species.KRICKETOT]: Abilities.SHARPNESS,
  [Species.SHINX]: Abilities.SPEED_BOOST,
  [Species.BUDEW]: Abilities.GRASSY_SURGE,
  [Species.CRANIDOS]: Abilities.ROCK_HEAD,
  [Species.SHIELDON]: Abilities.EARTH_EATER,
  [Species.BURMY]: Abilities.STURDY,
  [Species.COMBEE]: Abilities.INTIMIDATE,
  [Species.PACHIRISU]: Abilities.HONEY_GATHER,
  [Species.BUIZEL]: Abilities.MOXIE,
  [Species.CHERUBI]: Abilities.ORICHALCUM_PULSE,
  [Species.SHELLOS]: Abilities.REGENERATOR,
  [Species.DRIFLOON]: Abilities.MAGIC_GUARD,
  [Species.BUNEARY]: Abilities.ADAPTABILITY,
  [Species.GLAMEOW]: Abilities.INTIMIDATE,
  [Species.CHINGLING]: Abilities.PUNK_ROCK,
  [Species.STUNKY]: Abilities.NEUTRALIZING_GAS,
  [Species.BRONZOR]: Abilities.BULLETPROOF,
  [Species.BONSLY]: Abilities.SAP_SIPPER,
  [Species.MIME_JR]: Abilities.OPPORTUNIST,
  [Species.HAPPINY]: Abilities.FUR_COAT,
  [Species.CHATOT]: Abilities.PUNK_ROCK,
  [Species.SPIRITOMB]: Abilities.VESSEL_OF_RUIN,
  [Species.GIBLE]: Abilities.SAND_STREAM,
  [Species.MUNCHLAX]: Abilities.RIPEN,
  [Species.RIOLU]: Abilities.MINDS_EYE,
  [Species.HIPPOPOTAS]: Abilities.UNAWARE,
  [Species.SKORUPI]: Abilities.SUPER_LUCK,
  [Species.CROAGUNK]: Abilities.MOXIE,
  [Species.CARNIVINE]: Abilities.ARENA_TRAP,
  [Species.FINNEON]: Abilities.WATER_BUBBLE,
  [Species.MANTYKE]: Abilities.UNAWARE,
  [Species.SNOVER]: Abilities.THICK_FAT,
  [Species.ROTOM]: Abilities.HADRON_ENGINE,
  [Species.UXIE]: Abilities.UNAWARE,
  [Species.MESPRIT]: Abilities.MOODY,
  [Species.AZELF]: Abilities.NEUROFORCE,
  [Species.DIALGA]: Abilities.LEVITATE,
  [Species.PALKIA]: Abilities.SPEED_BOOST,
  [Species.HEATRAN]: Abilities.EARTH_EATER,
  [Species.REGIGIGAS]: Abilities.MINDS_EYE,
  [Species.GIRATINA]: Abilities.SHADOW_SHIELD,
  [Species.CRESSELIA]: Abilities.SHADOW_SHIELD,
  [Species.PHIONE]: Abilities.SIMPLE,
  [Species.MANAPHY]: Abilities.PRIMORDIAL_SEA,
  [Species.DARKRAI]: Abilities.UNNERVE,
  [Species.SHAYMIN]: Abilities.WIND_RIDER,
  [Species.ARCEUS]: Abilities.ADAPTABILITY,
  [Species.VICTINI]: Abilities.SHEER_FORCE,
  [Species.SNIVY]: Abilities.MULTISCALE,
  [Species.TEPIG]: Abilities.ROCK_HEAD,
  [Species.OSHAWOTT]: Abilities.INTREPID_SWORD,
  [Species.PATRAT]: Abilities.NO_GUARD,
  [Species.LILLIPUP]: Abilities.FUR_COAT,
  [Species.PURRLOIN]: Abilities.PICKUP,
  [Species.PANSAGE]: Abilities.WELL_BAKED_BODY,
  [Species.PANSEAR]: Abilities.WATER_ABSORB,
  [Species.PANPOUR]: Abilities.SAP_SIPPER,
  [Species.MUNNA]: Abilities.NEUTRALIZING_GAS,
  [Species.PIDOVE]: Abilities.SNIPER,
  [Species.BLITZLE]: Abilities.ELECTRIC_SURGE,
  [Species.ROGGENROLA]: Abilities.SOLID_ROCK,
  [Species.WOOBAT]: Abilities.OPPORTUNIST,
  [Species.DRILBUR]: Abilities.SAND_STREAM,
  [Species.AUDINO]: Abilities.FRIEND_GUARD,
  [Species.TIMBURR]: Abilities.ROCKY_PAYLOAD,
  [Species.TYMPOLE]: Abilities.POISON_HEAL,
  [Species.THROH]: Abilities.STAMINA,
  [Species.SAWK]: Abilities.SCRAPPY,
  [Species.SEWADDLE]: Abilities.SHARPNESS,
  [Species.VENIPEDE]: Abilities.STAMINA,
  [Species.COTTONEE]: Abilities.FLUFFY,
  [Species.PETILIL]: Abilities.SIMPLE,
  [Species.BASCULIN]: Abilities.SUPREME_OVERLORD,
  [Species.SANDILE]: Abilities.TOUGH_CLAWS,
  [Species.DARUMAKA]: Abilities.GORILLA_TACTICS,
  [Species.MARACTUS]: Abilities.WELL_BAKED_BODY,
  [Species.DWEBBLE]: Abilities.ROCKY_PAYLOAD,
  [Species.SCRAGGY]: Abilities.PROTEAN,
  [Species.SIGILYPH]: Abilities.FLARE_BOOST,
  [Species.YAMASK]: Abilities.PURIFYING_SALT,
  [Species.TIRTOUGA]: Abilities.WATER_ABSORB,
  [Species.ARCHEN]: Abilities.MULTISCALE,
  [Species.TRUBBISH]: Abilities.NEUTRALIZING_GAS,
  [Species.ZORUA]: Abilities.DARK_AURA,
  [Species.MINCCINO]: Abilities.FUR_COAT,
  [Species.GOTHITA]: Abilities.UNNERVE,
  [Species.SOLOSIS]: Abilities.PSYCHIC_SURGE,
  [Species.DUCKLETT]: Abilities.DRIZZLE,
  [Species.VANILLITE]: Abilities.SLUSH_RUSH,
  [Species.DEERLING]: Abilities.FUR_COAT,
  [Species.EMOLGA]: Abilities.TRANSISTOR,
  [Species.KARRABLAST]: Abilities.QUICK_DRAW,
  [Species.FOONGUS]: Abilities.THICK_FAT,
  [Species.FRILLISH]: Abilities.UNAWARE,
  [Species.ALOMOMOLA]: Abilities.MULTISCALE,
  [Species.JOLTIK]: Abilities.TRANSISTOR,
  [Species.FERROSEED]: Abilities.ROUGH_SKIN,
  [Species.KLINK]: Abilities.STEELY_SPIRIT,
  [Species.TYNAMO]: Abilities.POISON_HEAL,
  [Species.ELGYEM]: Abilities.PRISM_ARMOR,
  [Species.LITWICK]: Abilities.SOUL_HEART,
  [Species.AXEW]: Abilities.DRAGONS_MAW,
  [Species.CUBCHOO]: Abilities.TOUGH_CLAWS,
  [Species.CRYOGONAL]: Abilities.SNOW_WARNING,
  [Species.SHELMET]: Abilities.PROTEAN,
  [Species.STUNFISK]: Abilities.STORM_DRAIN,
  [Species.MIENFOO]: Abilities.NO_GUARD,
  [Species.DRUDDIGON]: Abilities.INTIMIDATE,
  [Species.GOLETT]: Abilities.SHADOW_SHIELD,
  [Species.PAWNIARD]: Abilities.SWORD_OF_RUIN,
  [Species.BOUFFALANT]: Abilities.ROCK_HEAD,
  [Species.RUFFLET]: Abilities.SPEED_BOOST,
  [Species.VULLABY]: Abilities.THICK_FAT,
  [Species.HEATMOR]: Abilities.CONTRARY,
  [Species.DURANT]: Abilities.COMPOUND_EYES,
  [Species.DEINO]: Abilities.PARENTAL_BOND,
  [Species.LARVESTA]: Abilities.DROUGHT,
  [Species.COBALION]: Abilities.INTREPID_SWORD,
  [Species.TERRAKION]: Abilities.ROCKY_PAYLOAD,
  [Species.VIRIZION]: Abilities.SHARPNESS,
  [Species.TORNADUS]: Abilities.DRIZZLE,
  [Species.THUNDURUS]: Abilities.DRIZZLE,
  [Species.RESHIRAM]: Abilities.ORICHALCUM_PULSE,
  [Species.ZEKROM]: Abilities.HADRON_ENGINE,
  [Species.LANDORUS]: Abilities.STORM_DRAIN,
  [Species.KYUREM]: Abilities.SNOW_WARNING,
  [Species.KELDEO]: Abilities.GRIM_NEIGH,
  [Species.MELOETTA]: Abilities.MINDS_EYE,
  [Species.GENESECT]: Abilities.PROTEAN,
  [Species.CHESPIN]: Abilities.DAUNTLESS_SHIELD,
  [Species.FENNEKIN]: Abilities.PSYCHIC_SURGE,
  [Species.FROAKIE]: Abilities.STAKEOUT,
  [Species.BUNNELBY]: Abilities.GUTS,
  [Species.FLETCHLING]: Abilities.MAGIC_GUARD,
  [Species.SCATTERBUG]: Abilities.PRANKSTER,
  [Species.LITLEO]: Abilities.BEAST_BOOST,
  [Species.FLABEBE]: Abilities.GRASSY_SURGE,
  [Species.SKIDDO]: Abilities.SEED_SOWER,
  [Species.PANCHAM]: Abilities.FUR_COAT,
  [Species.FURFROU]: Abilities.FLUFFY,
  [Species.ESPURR]: Abilities.FUR_COAT,
  [Species.HONEDGE]: Abilities.SHARPNESS,
  [Species.SPRITZEE]: Abilities.FUR_COAT,
  [Species.SWIRLIX]: Abilities.WELL_BAKED_BODY,
  [Species.INKAY]: Abilities.UNNERVE,
  [Species.BINACLE]: Abilities.SAP_SIPPER,
  [Species.SKRELP]: Abilities.DRAGONS_MAW,
  [Species.CLAUNCHER]: Abilities.SWIFT_SWIM,
  [Species.HELIOPTILE]: Abilities.PROTEAN,
  [Species.TYRUNT]: Abilities.RECKLESS,
  [Species.AMAURA]: Abilities.ICE_SCALES,
  [Species.HAWLUCHA]: Abilities.MOXIE,
  [Species.DEDENNE]: Abilities.PIXILATE,
  [Species.CARBINK]: Abilities.SOLID_ROCK,
  [Species.GOOMY]: Abilities.REGENERATOR,
  [Species.KLEFKI]: Abilities.LEVITATE,
  [Species.PHANTUMP]: Abilities.SHADOW_TAG,
  [Species.PUMPKABOO]: Abilities.WELL_BAKED_BODY,
  [Species.BERGMITE]: Abilities.ICE_SCALES,
  [Species.NOIBAT]: Abilities.PUNK_ROCK,
  [Species.XERNEAS]: Abilities.HARVEST,
  [Species.YVELTAL]: Abilities.SOUL_HEART,
  [Species.ZYGARDE]: Abilities.HUGE_POWER,
  [Species.DIANCIE]: Abilities.LEVITATE,
  [Species.HOOPA]: Abilities.OPPORTUNIST,
  [Species.VOLCANION]: Abilities.FILTER,
  [Species.ROWLET]: Abilities.SNIPER,
  [Species.LITTEN]: Abilities.FUR_COAT,
  [Species.POPPLIO]: Abilities.PUNK_ROCK,
  [Species.PIKIPEK]: Abilities.TECHNICIAN,
  [Species.YUNGOOS]: Abilities.TOUGH_CLAWS,
  [Species.GRUBBIN]: Abilities.SPEED_BOOST,
  [Species.CRABRAWLER]: Abilities.WATER_BUBBLE,
  [Species.ORICORIO]: Abilities.ADAPTABILITY,
  [Species.CUTIEFLY]: Abilities.TINTED_LENS,
  [Species.ROCKRUFF]: Abilities.ROCKY_PAYLOAD,
  [Species.WISHIWASHI]: Abilities.REGENERATOR,
  [Species.MAREANIE]: Abilities.TOXIC_DEBRIS,
  [Species.MUDBRAY]: Abilities.CUD_CHEW,
  [Species.DEWPIDER]: Abilities.TINTED_LENS,
  [Species.FOMANTIS]: Abilities.SHARPNESS,
  [Species.MORELULL]: Abilities.TRIAGE,
  [Species.SALANDIT]: Abilities.DRAGONS_MAW,
  [Species.STUFFUL]: Abilities.SCRAPPY,
  [Species.BOUNSWEET]: Abilities.MOXIE,
  [Species.COMFEY]: Abilities.FRIEND_GUARD,
  [Species.ORANGURU]: Abilities.POWER_SPOT,
  [Species.PASSIMIAN]: Abilities.LIBERO,
  [Species.WIMPOD]: Abilities.REGENERATOR,
  [Species.SANDYGAST]: Abilities.SAND_SPIT,
  [Species.PYUKUMUKU]: Abilities.PURIFYING_SALT,
  [Species.TYPE_NULL]: Abilities.ADAPTABILITY,
  [Species.MINIOR]: Abilities.STURDY,
  [Species.KOMALA]: Abilities.GUTS,
  [Species.TURTONATOR]: Abilities.DAUNTLESS_SHIELD,
  [Species.TOGEDEMARU]: Abilities.ROUGH_SKIN,
  [Species.MIMIKYU]: Abilities.TOUGH_CLAWS,
  [Species.BRUXISH]: Abilities.MULTISCALE,
  [Species.DRAMPA]: Abilities.THICK_FAT,
  [Species.DHELMISE]: Abilities.WATER_BUBBLE,
  [Species.JANGMO_O]: Abilities.DAUNTLESS_SHIELD,
  [Species.TAPU_KOKO]: Abilities.TRANSISTOR,
  [Species.TAPU_LELE]: Abilities.SHEER_FORCE,
  [Species.TAPU_BULU]: Abilities.TRIAGE,
  [Species.TAPU_FINI]: Abilities.FAIRY_AURA,
  [Species.COSMOG]: Abilities.BEAST_BOOST,
  [Species.NIHILEGO]: Abilities.LEVITATE,
  [Species.BUZZWOLE]: Abilities.MOXIE,
  [Species.PHEROMOSA]: Abilities.TINTED_LENS,
  [Species.XURKITREE]: Abilities.TRANSISTOR,
  [Species.CELESTEELA]: Abilities.HEATPROOF,
  [Species.KARTANA]: Abilities.SHARPNESS,
  [Species.GUZZLORD]: Abilities.POISON_HEAL,
  [Species.NECROZMA]: Abilities.BEAST_BOOST,
  [Species.MAGEARNA]: Abilities.STEELY_SPIRIT,
  [Species.MARSHADOW]: Abilities.IRON_FIST,
  [Species.POIPOLE]: Abilities.SHEER_FORCE,
  [Species.STAKATAKA]: Abilities.SOLID_ROCK,
  [Species.BLACEPHALON]: Abilities.MAGIC_GUARD,
  [Species.ZERAORA]: Abilities.TOUGH_CLAWS,
  [Species.MELTAN]: Abilities.STEELY_SPIRIT,
  [Species.GROOKEY]: Abilities.GRASS_PELT,
  [Species.SCORBUNNY]: Abilities.NO_GUARD,
  [Species.SOBBLE]: Abilities.SUPER_LUCK,
  [Species.SKWOVET]: Abilities.HARVEST,
  [Species.ROOKIDEE]: Abilities.IRON_BARBS,
  [Species.BLIPBUG]: Abilities.PSYCHIC_SURGE,
  [Species.NICKIT]: Abilities.MAGICIAN,
  [Species.GOSSIFLEUR]: Abilities.GRASSY_SURGE,
  [Species.WOOLOO]: Abilities.SIMPLE,
  [Species.CHEWTLE]: Abilities.ROCKY_PAYLOAD,
  [Species.YAMPER]: Abilities.SHEER_FORCE,
  [Species.ROLYCOLY]: Abilities.SOLID_ROCK,
  [Species.APPLIN]: Abilities.DRAGONS_MAW,
  [Species.SILICOBRA]: Abilities.SAND_RUSH,
  [Species.CRAMORANT]: Abilities.LIGHTNING_ROD,
  [Species.ARROKUDA]: Abilities.INTIMIDATE,
  [Species.TOXEL]: Abilities.ELECTRIC_SURGE,
  [Species.SIZZLIPEDE]: Abilities.SPEED_BOOST,
  [Species.CLOBBOPUS]: Abilities.WATER_BUBBLE,
  [Species.SINISTEA]: Abilities.SHADOW_SHIELD,
  [Species.HATENNA]: Abilities.FAIRY_AURA,
  [Species.IMPIDIMP]: Abilities.FUR_COAT,
  [Species.MILCERY]: Abilities.REGENERATOR,
  [Species.FALINKS]: Abilities.PARENTAL_BOND,
  [Species.PINCURCHIN]: Abilities.ELECTROMORPHOSIS,
  [Species.SNOM]: Abilities.SNOW_WARNING,
  [Species.STONJOURNER]: Abilities.STURDY,
  [Species.EISCUE]: Abilities.ICE_SCALES,
  [Species.INDEEDEE]: Abilities.FRIEND_GUARD,
  [Species.MORPEKO]: Abilities.MOODY,
  [Species.CUFANT]: Abilities.EARTH_EATER,
  [Species.DRACOZOLT]: Abilities.NO_GUARD,
  [Species.ARCTOZOLT]: Abilities.TRANSISTOR,
  [Species.DRACOVISH]: Abilities.SWIFT_SWIM,
  [Species.ARCTOVISH]: Abilities.STRONG_JAW,
  [Species.DURALUDON]: Abilities.STEELWORKER,
  [Species.DREEPY]: Abilities.PARENTAL_BOND,
  [Species.ZACIAN]: Abilities.UNNERVE,
  [Species.ZAMAZENTA]: Abilities.UNNERVE,
  [Species.ETERNATUS]: Abilities.NEUTRALIZING_GAS,
  [Species.KUBFU]: Abilities.IRON_FIST,
  [Species.ZARUDE]: Abilities.TOUGH_CLAWS,
  [Species.REGIELEKI]: Abilities.ELECTRIC_SURGE,
  [Species.REGIDRAGO]: Abilities.MULTISCALE,
  [Species.GLASTRIER]: Abilities.FILTER,
  [Species.SPECTRIER]: Abilities.SHADOW_SHIELD,
  [Species.CALYREX]: Abilities.HARVEST,
  [Species.ENAMORUS]: Abilities.FAIRY_AURA,
  [Species.SPRIGATITO]: Abilities.MAGICIAN,
  [Species.FUECOCO]: Abilities.PUNK_ROCK,
  [Species.QUAXLY]: Abilities.OPPORTUNIST,
  [Species.LECHONK]: Abilities.SIMPLE,
  [Species.TAROUNTULA]: Abilities.HONEY_GATHER,
  [Species.NYMBLE]: Abilities.GUTS,
  [Species.PAWMI]: Abilities.TRANSISTOR,
  [Species.TANDEMAUS]: Abilities.SCRAPPY,
  [Species.FIDOUGH]: Abilities.WATER_ABSORB,
  [Species.SMOLIV]: Abilities.RIPEN,
  [Species.SQUAWKABILLY]: Abilities.MOXIE,
  [Species.NACLI]: Abilities.SOLID_ROCK,
  [Species.CHARCADET]: Abilities.PRISM_ARMOR,
  [Species.TADBULB]: Abilities.STAMINA,
  [Species.WATTREL]: Abilities.SHEER_FORCE,
  [Species.MASCHIFF]: Abilities.STRONG_JAW,
  [Species.SHROODLE]: Abilities.CORROSION,
  [Species.BRAMBLIN]: Abilities.SHADOW_SHIELD,
  [Species.TOEDSCOOL]: Abilities.PRANKSTER,
  [Species.KLAWF]: Abilities.WATER_ABSORB,
  [Species.CAPSAKID]: Abilities.PARENTAL_BOND,
  [Species.RELLOR]: Abilities.PRANKSTER,
  [Species.FLITTLE]: Abilities.DAZZLING,
  [Species.TINKATINK]: Abilities.STEELWORKER,
  [Species.WIGLETT]: Abilities.STURDY,
  [Species.BOMBIRDIER]: Abilities.UNBURDEN,
  [Species.FINIZEN]: Abilities.IRON_FIST,
  [Species.VAROOM]: Abilities.LEVITATE,
  [Species.CYCLIZAR]: Abilities.PROTEAN,
  [Species.ORTHWORM]: Abilities.REGENERATOR,
  [Species.GLIMMET]: Abilities.LEVITATE,
  [Species.GREAVARD]: Abilities.FUR_COAT,
  [Species.FLAMIGO]: Abilities.MOXIE,
  [Species.CETODDLE]: Abilities.ICE_SCALES,
  [Species.VELUZA]: Abilities.SUPER_LUCK,
  [Species.DONDOZO]: Abilities.PARENTAL_BOND,
  [Species.TATSUGIRI]: Abilities.ADAPTABILITY,
  [Species.GREAT_TUSK]: Abilities.INTIMIDATE,
  [Species.SCREAM_TAIL]: Abilities.UNAWARE,
  [Species.BRUTE_BONNET]: Abilities.CHLOROPHYLL,
  [Species.FLUTTER_MANE]: Abilities.DAZZLING,
  [Species.SLITHER_WING]: Abilities.SCRAPPY,
  [Species.SANDY_SHOCKS]: Abilities.EARTH_EATER,
  [Species.IRON_TREADS]: Abilities.STEELY_SPIRIT,
  [Species.IRON_BUNDLE]: Abilities.SNOW_WARNING,
  [Species.IRON_HANDS]: Abilities.IRON_FIST,
  [Species.IRON_JUGULIS]: Abilities.LIGHTNING_ROD,
  [Species.IRON_MOTH]: Abilities.LEVITATE,
  [Species.IRON_THORNS]: Abilities.SAND_STREAM,
  [Species.FRIGIBAX]: Abilities.SNOW_WARNING,
  [Species.GIMMIGHOUL]: Abilities.HONEY_GATHER,
  [Species.WO_CHIEN]: Abilities.VESSEL_OF_RUIN,
  [Species.CHIEN_PAO]: Abilities.SNOW_WARNING,
  [Species.TING_LU]: Abilities.STAMINA,
  [Species.CHI_YU]: Abilities.BERSERK,
  [Species.ROARING_MOON]: Abilities.TOUGH_CLAWS,
  [Species.IRON_VALIANT]: Abilities.ADAPTABILITY,
  [Species.KORAIDON]: Abilities.OPPORTUNIST,
  [Species.MIRAIDON]: Abilities.OPPORTUNIST,
  [Species.WALKING_WAKE]: Abilities.BEAST_BOOST,
  [Species.IRON_LEAVES]: Abilities.SHARPNESS,
  [Species.POLTCHAGEIST]: Abilities.TRIAGE,
  [Species.OKIDOGI]: Abilities.FUR_COAT,
  [Species.MUNKIDORI]: Abilities.NEUROFORCE,
  [Species.FEZANDIPITI]: Abilities.LEVITATE,
  [Species.OGERPON]: Abilities.OPPORTUNIST,
  [Species.GOUGING_FIRE]: Abilities.BEAST_BOOST,
  [Species.RAGING_BOLT]: Abilities.BEAST_BOOST,
  [Species.IRON_BOULDER]: Abilities.SHARPNESS,
  [Species.IRON_CROWN]: Abilities.SHARPNESS,
  [Species.TERAPAGOS]: Abilities.SOUL_HEART,
  [Species.PECHARUNT]: Abilities.TOXIC_CHAIN,
  [Species.ALOLA_RATTATA]: Abilities.ADAPTABILITY,
  [Species.ALOLA_SANDSHREW]: Abilities.ICE_SCALES,
  [Species.ALOLA_VULPIX]: Abilities.SHEER_FORCE,
  [Species.ALOLA_DIGLETT]: Abilities.STURDY,
  [Species.ALOLA_MEOWTH]: Abilities.DARK_AURA,
  [Species.ALOLA_GEODUDE]: Abilities.DRY_SKIN,
  [Species.ALOLA_GRIMER]: Abilities.TOXIC_DEBRIS,
  [Species.ETERNAL_FLOETTE]: Abilities.MAGIC_GUARD,
  [Species.GALAR_MEOWTH]: Abilities.STEELWORKER,
  [Species.GALAR_PONYTA]: Abilities.MOXIE,
  [Species.GALAR_SLOWPOKE]: Abilities.UNAWARE,
  [Species.GALAR_FARFETCHD]: Abilities.INTREPID_SWORD,
  [Species.GALAR_ARTICUNO]: Abilities.SERENE_GRACE,
  [Species.GALAR_ZAPDOS]: Abilities.TOUGH_CLAWS,
  [Species.GALAR_MOLTRES]: Abilities.DARK_AURA,
  [Species.GALAR_CORSOLA]: Abilities.SHADOW_SHIELD,
  [Species.GALAR_ZIGZAGOON]: Abilities.POISON_HEAL,
  [Species.GALAR_DARUMAKA]: Abilities.FLASH_FIRE,
  [Species.GALAR_YAMASK]: Abilities.TABLETS_OF_RUIN,
  [Species.GALAR_STUNFISK]: Abilities.ARENA_TRAP,
  [Species.HISUI_GROWLITHE]: Abilities.RECKLESS,
  [Species.HISUI_VOLTORB]: Abilities.TRANSISTOR,
  [Species.HISUI_QWILFISH]: Abilities.MERCILESS,
  [Species.HISUI_SNEASEL]: Abilities.SCRAPPY,
  [Species.HISUI_ZORUA]: Abilities.ADAPTABILITY,
  [Species.PALDEA_TAUROS]: Abilities.ADAPTABILITY,
  [Species.PALDEA_WOOPER]: Abilities.THICK_FAT,
  [Species.BLOODMOON_URSALUNA]: Abilities.BERSERK
};

// TODO: Remove
{
  //setTimeout(() => {
  /*for (let tc of Object.keys(trainerConfigs)) {
      console.log(TrainerType[tc], !trainerConfigs[tc].speciesFilter ? 'all' : [...new Set(allSpecies.filter(s => s.generation <= 9).filter(trainerConfigs[tc].speciesFilter).map(s => {
        while (pokemonPrevolutions.hasOwnProperty(s.speciesId))
				  s = getPokemonSpecies(pokemonPrevolutions[s.speciesId]);
        return s;
      }))].map(s => s.name));
    }

    const speciesFilter = (species: PokemonSpecies) => !species.legendary && !species.pseudoLegendary && !species.mythical && species.baseTotal >= 540;
    console.log(!speciesFilter ? 'all' : [...new Set(allSpecies.filter(s => s.generation <= 9).filter(speciesFilter).map(s => {
      while (pokemonPrevolutions.hasOwnProperty(s.speciesId))
        s = getPokemonSpecies(pokemonPrevolutions[s.speciesId]);
      return s;
    }))].map(s => s.name));*/
  //}, 1000);
}<|MERGE_RESOLUTION|>--- conflicted
+++ resolved
@@ -3367,13 +3367,8 @@
   const date = new Date();
   date.setUTCHours(0, 0, 0, 0);
   scene.executeWithSeedOffset(() => {
-<<<<<<< HEAD
-    while (pokerusStarters.length < starterCount) {
+    while (pokerusStarters.length < POKERUS_STARTER_COUNT) {
       const randomSpeciesId = parseInt(Utils.randSeedItem(Object.keys(speciesStarters), "Get Pokerus starters"), 10);
-=======
-    while (pokerusStarters.length < POKERUS_STARTER_COUNT) {
-      const randomSpeciesId = parseInt(Utils.randSeedItem(Object.keys(speciesStarters)), 10);
->>>>>>> 9f31e36d
       const species = getPokemonSpecies(randomSpeciesId);
       if (!pokerusStarters.includes(species)) {
         pokerusStarters.push(species);
