import { Species } from "./enums/species";
import { Type } from "./type";
import * as Utils from "../utils";
import beautify from "json-beautify";
import { TrainerType } from "./enums/trainer-type";
import { TimeOfDay } from "./enums/time-of-day";
import { Biome } from "./enums/biome";
import {initPokemonPrevolutions, pokemonEvolutions, SpeciesFormEvolution} from "./pokemon-evolutions";

export function getBiomeName(biome: Biome | -1) {
  if (biome === -1) {
    return "Somewhere you can't remember";
  }
  switch (biome) {
  case Biome.GRASS:
    return "Grassy Field";
  case Biome.RUINS:
    return "Ancient Ruins";
  case Biome.ABYSS:
    return "The Abyss";
  case Biome.SPACE:
    return "Stratosphere";
  case Biome.END:
    return "Final Destination";
  default:
    return Utils.toReadableString(Biome[biome]);
  }
}

interface BiomeLinks {
  [key: integer]: Biome | (Biome | [Biome, integer])[]
}

interface BiomeDepths {
  [key: integer]: [integer, integer]
}

export const biomeLinks: BiomeLinks = {
  [Biome.TOWN]: Biome.PLAINS,
  [Biome.PLAINS]: [ Biome.GRASS, Biome.METROPOLIS, Biome.LAKE ],
  [Biome.GRASS]: Biome.TALL_GRASS,
  [Biome.TALL_GRASS]: [ Biome.FOREST, Biome.CAVE ],
  [Biome.SLUM]: Biome.CONSTRUCTION_SITE,
  [Biome.FOREST]: [ Biome.JUNGLE, Biome.MEADOW ],
  [Biome.SEA]: [ Biome.SEABED, Biome.ICE_CAVE ],
  [Biome.SWAMP]: [ Biome.GRAVEYARD, Biome.TALL_GRASS ],
  [Biome.BEACH]: [ Biome.SEA, [ Biome.ISLAND, 4 ] ],
  [Biome.LAKE]: [ Biome.BEACH, Biome.SWAMP, Biome.CONSTRUCTION_SITE ],
  [Biome.SEABED]: [ Biome.CAVE, [ Biome.VOLCANO, 4 ] ],
  [Biome.MOUNTAIN]: [ Biome.VOLCANO, [ Biome.WASTELAND, 3 ] ],
  [Biome.BADLANDS]: [ Biome.DESERT, Biome.MOUNTAIN ],
  [Biome.CAVE]: [ Biome.BADLANDS, Biome.LAKE ],
  [Biome.DESERT]: Biome.RUINS,
  [Biome.ICE_CAVE]: Biome.SNOWY_FOREST,
  [Biome.MEADOW]: [ Biome.PLAINS, [ Biome.FAIRY_CAVE, 2 ] ],
  [Biome.POWER_PLANT]: Biome.FACTORY,
  [Biome.VOLCANO]: [ Biome.BEACH, [ Biome.ICE_CAVE, 4 ] ],
  [Biome.GRAVEYARD]: Biome.ABYSS,
  [Biome.DOJO]: [ Biome.PLAINS, [ Biome.TEMPLE, 3 ] ],
  [Biome.FACTORY]: [ Biome.PLAINS, [ Biome.LABORATORY, 8 ] ],
  [Biome.RUINS]: [ Biome.FOREST ],
  [Biome.WASTELAND]: Biome.BADLANDS,
  [Biome.ABYSS]: [ Biome.CAVE, [ Biome.SPACE, 3 ], [ Biome.WASTELAND, 3 ] ],
  [Biome.SPACE]: Biome.RUINS,
  [Biome.CONSTRUCTION_SITE]: [ Biome.DOJO, Biome.POWER_PLANT ],
  [Biome.JUNGLE]: [ Biome.TEMPLE ],
  [Biome.FAIRY_CAVE]: [ Biome.ICE_CAVE, [ Biome.SPACE, 3 ] ],
  [Biome.TEMPLE]: [ Biome.SWAMP, [ Biome.RUINS, 3 ] ],
  [Biome.METROPOLIS]: Biome.SLUM,
  [Biome.SNOWY_FOREST]: [ Biome.FOREST, Biome.LAKE, Biome.MOUNTAIN ],
  [Biome.ISLAND]: Biome.SEA,
  [Biome.LABORATORY]: Biome.CONSTRUCTION_SITE
};

export const biomeDepths: BiomeDepths = {};

export enum BiomePoolTier {
  COMMON,
  UNCOMMON,
  RARE,
  SUPER_RARE,
  ULTRA_RARE,
  BOSS,
  BOSS_RARE,
  BOSS_SUPER_RARE,
  BOSS_ULTRA_RARE
}

export const uncatchableSpecies: Species[] = [];

export interface SpeciesTree {
  [key: integer]: Species[]
}

export interface PokemonPools {
  [key: integer]: (Species | SpeciesTree)[]
}

export interface BiomeTierPokemonPools {
  [key: integer]: PokemonPools
}

export interface BiomePokemonPools {
  [key: integer]: BiomeTierPokemonPools
}

export interface BiomeTierTrainerPools {
  [key: integer]: TrainerType[]
}

export interface BiomeTrainerPools {
  [key: integer]: BiomeTierTrainerPools
}

export const biomePokemonPools: BiomePokemonPools = {
  [Biome.TOWN]: {
    [BiomePoolTier.COMMON]: {
      [TimeOfDay.DAWN]: [
        { 1: [ Species.CATERPIE ], 7: [ Species.METAPOD ] },
        Species.SENTRET,
        Species.LEDYBA,
        Species.HOPPIP,
        Species.SUNKERN,
        Species.STARLY,
        Species.PIDOVE,
        Species.COTTONEE,
        { 1: [ Species.SCATTERBUG ], 9: [ Species.SPEWPA ] },
        Species.YUNGOOS,
        Species.SKWOVET
      ],
      [TimeOfDay.DAY]: [
        { 1: [ Species.CATERPIE ], 7: [ Species.METAPOD ] },
        Species.SENTRET,
        Species.HOPPIP,
        Species.SUNKERN,
        Species.SILCOON,
        Species.STARLY,
        Species.PIDOVE,
        Species.COTTONEE,
        { 1: [ Species.SCATTERBUG ], 9: [ Species.SPEWPA ] },
        Species.YUNGOOS,
        Species.SKWOVET
      ],
      [TimeOfDay.DUSK]: [ { 1: [ Species.WEEDLE ], 7: [ Species.KAKUNA ] }, Species.POOCHYENA, Species.PATRAT, Species.PURRLOIN, Species.BLIPBUG ],
      [TimeOfDay.NIGHT]: [ { 1: [ Species.WEEDLE ], 7: [ Species.KAKUNA ] }, Species.HOOTHOOT, Species.SPINARAK, Species.POOCHYENA, Species.CASCOON, Species.PATRAT, Species.PURRLOIN, Species.BLIPBUG ],
      [TimeOfDay.ALL]: [ Species.PIDGEY, Species.RATTATA, Species.SPEAROW, Species.ZIGZAGOON, Species.WURMPLE, Species.TAILLOW, Species.BIDOOF, Species.LILLIPUP, Species.FLETCHLING, Species.WOOLOO, Species.LECHONK ]
    },
    [BiomePoolTier.UNCOMMON]: {
      [TimeOfDay.DAWN]: [ Species.BELLSPROUT, Species.POOCHYENA, Species.LOTAD, Species.SKITTY, Species.COMBEE, Species.CHERUBI, Species.PATRAT, Species.MINCCINO, Species.PAWMI ],
      [TimeOfDay.DAY]: [ Species.NIDORAN_F, Species.NIDORAN_M, Species.BELLSPROUT, Species.POOCHYENA, Species.LOTAD, Species.SKITTY, Species.COMBEE, Species.CHERUBI, Species.PATRAT, Species.MINCCINO, Species.PAWMI ],
      [TimeOfDay.DUSK]: [ Species.EKANS, Species.ODDISH, Species.MEOWTH, Species.SPINARAK, Species.SEEDOT, Species.SHROOMISH, Species.KRICKETOT, Species.VENIPEDE ],
      [TimeOfDay.NIGHT]: [ Species.EKANS, Species.ODDISH, Species.PARAS, Species.VENONAT, Species.MEOWTH, Species.SEEDOT, Species.SHROOMISH, Species.KRICKETOT, Species.VENIPEDE ],
      [TimeOfDay.ALL]: [ Species.NINCADA, Species.WHISMUR, Species.FIDOUGH ]
    },
    [BiomePoolTier.RARE]: { [TimeOfDay.DAWN]: [ Species.TANDEMAUS ], [TimeOfDay.DAY]: [ Species.TANDEMAUS ], [TimeOfDay.DUSK]: [], [TimeOfDay.NIGHT]: [], [TimeOfDay.ALL]: [ Species.ABRA, Species.SURSKIT, Species.ROOKIDEE ] },
    [BiomePoolTier.SUPER_RARE]: { [TimeOfDay.DAWN]: [], [TimeOfDay.DAY]: [], [TimeOfDay.DUSK]: [], [TimeOfDay.NIGHT]: [], [TimeOfDay.ALL]: [ Species.EEVEE, Species.RALTS ] },
    [BiomePoolTier.ULTRA_RARE]: { [TimeOfDay.DAWN]: [], [TimeOfDay.DAY]: [], [TimeOfDay.DUSK]: [], [TimeOfDay.NIGHT]: [], [TimeOfDay.ALL]: [ Species.DITTO ] },
    [BiomePoolTier.BOSS]: { [TimeOfDay.DAWN]: [], [TimeOfDay.DAY]: [], [TimeOfDay.DUSK]: [], [TimeOfDay.NIGHT]: [], [TimeOfDay.ALL]: [] },
    [BiomePoolTier.BOSS_RARE]: { [TimeOfDay.DAWN]: [], [TimeOfDay.DAY]: [], [TimeOfDay.DUSK]: [], [TimeOfDay.NIGHT]: [], [TimeOfDay.ALL]: [] },
    [BiomePoolTier.BOSS_SUPER_RARE]: { [TimeOfDay.DAWN]: [], [TimeOfDay.DAY]: [], [TimeOfDay.DUSK]: [], [TimeOfDay.NIGHT]: [], [TimeOfDay.ALL]: [] },
    [BiomePoolTier.BOSS_ULTRA_RARE]: { [TimeOfDay.DAWN]: [], [TimeOfDay.DAY]: [], [TimeOfDay.DUSK]: [], [TimeOfDay.NIGHT]: [], [TimeOfDay.ALL]: [] }
  },
  [Biome.PLAINS]: {
    [BiomePoolTier.COMMON]: {
      [TimeOfDay.DAWN]: [ { 1: [ Species.SENTRET ], 15: [ Species.FURRET ] }, { 1: [ Species.YUNGOOS ], 30: [ Species.GUMSHOOS ] }, { 1: [ Species.SKWOVET ], 24: [ Species.GREEDENT ] } ],
      [TimeOfDay.DAY]: [ { 1: [ Species.SENTRET ], 15: [ Species.FURRET ] }, { 1: [ Species.YUNGOOS ], 30: [ Species.GUMSHOOS ] }, { 1: [ Species.SKWOVET ], 24: [ Species.GREEDENT ] } ],
      [TimeOfDay.DUSK]: [ { 1: [ Species.MEOWTH ], 28: [ Species.PERSIAN ] }, { 1: [ Species.POOCHYENA ], 18: [ Species.MIGHTYENA ] } ],
      [TimeOfDay.NIGHT]: [ { 1: [ Species.ZUBAT ], 22: [ Species.GOLBAT ] }, { 1: [ Species.MEOWTH ], 28: [ Species.PERSIAN ] }, { 1: [ Species.POOCHYENA ], 18: [ Species.MIGHTYENA ] } ],
      [TimeOfDay.ALL]: [ { 1: [ Species.ZIGZAGOON ], 20: [ Species.LINOONE ] }, { 1: [ Species.BIDOOF ], 15: [ Species.BIBAREL ] }, { 1: [ Species.LECHONK ], 18: [ Species.OINKOLOGNE ] } ]
    },
    [BiomePoolTier.UNCOMMON]: {
      [TimeOfDay.DAWN]: [
        { 1: [ Species.DODUO ], 31: [ Species.DODRIO ] },
        { 1: [ Species.POOCHYENA ], 18: [ Species.MIGHTYENA ] },
        { 1: [ Species.STARLY ], 14: [ Species.STARAVIA ], 34: [ Species.STARAPTOR ] },
        { 1: [ Species.PIDOVE ], 21: [ Species.TRANQUILL ], 32: [ Species.UNFEZANT ] },
        { 1: [ Species.PAWMI ], 18: [ Species.PAWMO ], 32: [ Species.PAWMOT ] }
      ],
      [TimeOfDay.DAY]: [
        { 1: [ Species.DODUO ], 31: [ Species.DODRIO ] },
        { 1: [ Species.POOCHYENA ], 18: [ Species.MIGHTYENA ] },
        { 1: [ Species.STARLY ], 14: [ Species.STARAVIA ], 34: [ Species.STARAPTOR ] },
        { 1: [ Species.PIDOVE ], 21: [ Species.TRANQUILL ], 32: [ Species.UNFEZANT ] },
        { 1: [ Species.ROCKRUFF ], 25: [ Species.LYCANROC ] },
        { 1: [ Species.PAWMI ], 18: [ Species.PAWMO ], 32: [ Species.PAWMOT ] }
      ],
      [TimeOfDay.DUSK]: [ { 1: [ Species.MANKEY ], 28: [ Species.PRIMEAPE ], 75: [ Species.ANNIHILAPE ] } ],
      [TimeOfDay.NIGHT]: [ { 1: [ Species.MANKEY ], 28: [ Species.PRIMEAPE ], 75: [ Species.ANNIHILAPE ] } ],
      [TimeOfDay.ALL]: [
        { 1: [ Species.PIDGEY ], 18: [ Species.PIDGEOTTO ], 36: [ Species.PIDGEOT ] },
        { 1: [ Species.SPEAROW ], 20: [ Species.FEAROW ] },
        Species.PIKACHU,
        { 1: [ Species.FLETCHLING ], 17: [ Species.FLETCHINDER ], 35: [ Species.TALONFLAME ] }
      ]
    },
    [BiomePoolTier.RARE]: {
      [TimeOfDay.DAWN]: [ Species.PALDEA_TAUROS ],
      [TimeOfDay.DAY]: [ Species.PALDEA_TAUROS ],
      [TimeOfDay.DUSK]: [ { 1: [ Species.SHINX ], 15: [ Species.LUXIO ], 30: [ Species.LUXRAY ] } ],
      [TimeOfDay.NIGHT]: [ { 1: [ Species.SHINX ], 15: [ Species.LUXIO ], 30: [ Species.LUXRAY ] } ],
      [TimeOfDay.ALL]: [ { 1: [ Species.ABRA ], 16: [ Species.KADABRA ] }, { 1: [ Species.BUNEARY ], 20: [ Species.LOPUNNY ] }, { 1: [ Species.ROOKIDEE ], 18: [ Species.CORVISQUIRE ], 38: [ Species.CORVIKNIGHT ] } ]
    },
    [BiomePoolTier.SUPER_RARE]: { [TimeOfDay.DAWN]: [], [TimeOfDay.DAY]: [], [TimeOfDay.DUSK]: [], [TimeOfDay.NIGHT]: [], [TimeOfDay.ALL]: [ Species.FARFETCHD, Species.LICKITUNG, Species.CHANSEY, Species.EEVEE, Species.SNORLAX, { 1: [ Species.DUNSPARCE ], 72: [ Species.DUDUNSPARCE ] } ] },
    [BiomePoolTier.ULTRA_RARE]: { [TimeOfDay.DAWN]: [], [TimeOfDay.DAY]: [], [TimeOfDay.DUSK]: [], [TimeOfDay.NIGHT]: [], [TimeOfDay.ALL]: [ Species.DITTO, Species.LATIAS, Species.LATIOS ] },
    [BiomePoolTier.BOSS]: {
      [TimeOfDay.DAWN]: [ Species.DODRIO, Species.FURRET, Species.GUMSHOOS, Species.GREEDENT ],
      [TimeOfDay.DAY]: [ Species.DODRIO, Species.FURRET, Species.GUMSHOOS, Species.GREEDENT ],
      [TimeOfDay.DUSK]: [ Species.PERSIAN, Species.MIGHTYENA ],
      [TimeOfDay.NIGHT]: [ Species.PERSIAN, Species.MIGHTYENA ],
      [TimeOfDay.ALL]: [ Species.LINOONE, Species.BIBAREL, Species.LOPUNNY, Species.OINKOLOGNE ]
    },
    [BiomePoolTier.BOSS_RARE]: {
      [TimeOfDay.DAWN]: [ Species.PAWMOT, Species.PALDEA_TAUROS ],
      [TimeOfDay.DAY]: [ Species.LYCANROC, Species.PAWMOT, Species.PALDEA_TAUROS ],
      [TimeOfDay.DUSK]: [],
      [TimeOfDay.NIGHT]: [],
      [TimeOfDay.ALL]: [ Species.FARFETCHD, Species.SNORLAX, Species.LICKILICKY, Species.DUDUNSPARCE ]
    },
    [BiomePoolTier.BOSS_SUPER_RARE]: { [TimeOfDay.DAWN]: [], [TimeOfDay.DAY]: [], [TimeOfDay.DUSK]: [], [TimeOfDay.NIGHT]: [], [TimeOfDay.ALL]: [ Species.LATIAS, Species.LATIOS ] },
    [BiomePoolTier.BOSS_ULTRA_RARE]: { [TimeOfDay.DAWN]: [], [TimeOfDay.DAY]: [], [TimeOfDay.DUSK]: [], [TimeOfDay.NIGHT]: [], [TimeOfDay.ALL]: [] }
  },
  [Biome.GRASS]: {
    [BiomePoolTier.COMMON]: {
      [TimeOfDay.DAWN]: [ { 1: [ Species.HOPPIP ], 18: [ Species.SKIPLOOM ] }, Species.SUNKERN, Species.COTTONEE, Species.PETILIL ],
      [TimeOfDay.DAY]: [ { 1: [ Species.HOPPIP ], 18: [ Species.SKIPLOOM ] }, Species.SUNKERN, Species.COTTONEE, Species.PETILIL ],
      [TimeOfDay.DUSK]: [ { 1: [ Species.SEEDOT ], 14: [ Species.NUZLEAF ] }, { 1: [ Species.SHROOMISH ], 23: [ Species.BRELOOM ] } ],
      [TimeOfDay.NIGHT]: [ { 1: [ Species.SEEDOT ], 14: [ Species.NUZLEAF ] }, { 1: [ Species.SHROOMISH ], 23: [ Species.BRELOOM ] } ],
      [TimeOfDay.ALL]: []
    },
    [BiomePoolTier.UNCOMMON]: {
      [TimeOfDay.DAWN]: [ { 1: [ Species.COMBEE ], 21: [ Species.VESPIQUEN ] }, { 1: [ Species.CHERUBI ], 25: [ Species.CHERRIM ] } ],
      [TimeOfDay.DAY]: [ { 1: [ Species.COMBEE ], 21: [ Species.VESPIQUEN ] }, { 1: [ Species.CHERUBI ], 25: [ Species.CHERRIM ] } ],
      [TimeOfDay.DUSK]: [ { 1: [ Species.FOONGUS ], 39: [ Species.AMOONGUSS ] } ],
      [TimeOfDay.NIGHT]: [ { 1: [ Species.FOONGUS ], 39: [ Species.AMOONGUSS ] } ],
      [TimeOfDay.ALL]: []
    },
    [BiomePoolTier.RARE]: {
      [TimeOfDay.DAWN]: [],
      [TimeOfDay.DAY]: [],
      [TimeOfDay.DUSK]: [],
      [TimeOfDay.NIGHT]: [],
      [TimeOfDay.ALL]: [ { 1: [ Species.BULBASAUR ], 16: [ Species.IVYSAUR ], 32: [ Species.VENUSAUR ] }, Species.GROWLITHE, { 1: [ Species.TURTWIG ], 18: [ Species.GROTLE ], 32: [ Species.TORTERRA ] } ]
    },
    [BiomePoolTier.SUPER_RARE]: { [TimeOfDay.DAWN]: [], [TimeOfDay.DAY]: [], [TimeOfDay.DUSK]: [], [TimeOfDay.NIGHT]: [], [TimeOfDay.ALL]: [ Species.SUDOWOODO ] },
    [BiomePoolTier.ULTRA_RARE]: { [TimeOfDay.DAWN]: [], [TimeOfDay.DAY]: [], [TimeOfDay.DUSK]: [], [TimeOfDay.NIGHT]: [], [TimeOfDay.ALL]: [ Species.VIRIZION ] },
    [BiomePoolTier.BOSS]: { [TimeOfDay.DAWN]: [ Species.JUMPLUFF, Species.SUNFLORA, Species.WHIMSICOTT ], [TimeOfDay.DAY]: [ Species.JUMPLUFF, Species.SUNFLORA, Species.WHIMSICOTT ], [TimeOfDay.DUSK]: [], [TimeOfDay.NIGHT]: [], [TimeOfDay.ALL]: [] },
    [BiomePoolTier.BOSS_RARE]: { [TimeOfDay.DAWN]: [], [TimeOfDay.DAY]: [], [TimeOfDay.DUSK]: [], [TimeOfDay.NIGHT]: [], [TimeOfDay.ALL]: [ Species.VENUSAUR, Species.SUDOWOODO, Species.TORTERRA ] },
    [BiomePoolTier.BOSS_SUPER_RARE]: { [TimeOfDay.DAWN]: [], [TimeOfDay.DAY]: [], [TimeOfDay.DUSK]: [], [TimeOfDay.NIGHT]: [], [TimeOfDay.ALL]: [ Species.VIRIZION ] },
    [BiomePoolTier.BOSS_ULTRA_RARE]: { [TimeOfDay.DAWN]: [], [TimeOfDay.DAY]: [], [TimeOfDay.DUSK]: [], [TimeOfDay.NIGHT]: [], [TimeOfDay.ALL]: [] }
  },
  [Biome.TALL_GRASS]: {
    [BiomePoolTier.COMMON]: {
      [TimeOfDay.DAWN]: [ { 1: [ Species.BOUNSWEET ], 18: [ Species.STEENEE ], 58: [ Species.TSAREENA ] } ],
      [TimeOfDay.DAY]: [ { 1: [ Species.NIDORAN_F ], 16: [ Species.NIDORINA ] }, { 1: [ Species.NIDORAN_M ], 16: [ Species.NIDORINO ] }, { 1: [ Species.BOUNSWEET ], 18: [ Species.STEENEE ], 58: [ Species.TSAREENA ] } ],
      [TimeOfDay.DUSK]: [ { 1: [ Species.ODDISH ], 21: [ Species.GLOOM ] }, { 1: [ Species.KRICKETOT ], 10: [ Species.KRICKETUNE ] } ],
      [TimeOfDay.NIGHT]: [ { 1: [ Species.ODDISH ], 21: [ Species.GLOOM ] }, { 1: [ Species.KRICKETOT ], 10: [ Species.KRICKETUNE ] } ],
      [TimeOfDay.ALL]: [ { 1: [ Species.NINCADA ], 20: [ Species.NINJASK ] }, { 1: [ Species.FOMANTIS ], 44: [ Species.LURANTIS ] }, { 1: [ Species.NYMBLE ], 24: [ Species.LOKIX ] } ]
    },
    [BiomePoolTier.UNCOMMON]: {
      [TimeOfDay.DAWN]: [],
      [TimeOfDay.DAY]: [],
      [TimeOfDay.DUSK]: [],
      [TimeOfDay.NIGHT]: [ { 1: [ Species.PARAS ], 24: [ Species.PARASECT ] }, { 1: [ Species.VENONAT ], 31: [ Species.VENOMOTH ] }, { 1: [ Species.SPINARAK ], 22: [ Species.ARIADOS ] } ],
      [TimeOfDay.ALL]: [ Species.VULPIX ]
    },
    [BiomePoolTier.RARE]: {
      [TimeOfDay.DAWN]: [],
      [TimeOfDay.DAY]: [],
      [TimeOfDay.DUSK]: [],
      [TimeOfDay.NIGHT]: [],
      [TimeOfDay.ALL]: [ Species.PINSIR, { 1: [ Species.CHIKORITA ], 16: [ Species.BAYLEEF ], 32: [ Species.MEGANIUM ] }, { 1: [ Species.GIRAFARIG ], 72: [ Species.FARIGIRAF ] }, Species.ZANGOOSE, Species.KECLEON, Species.TROPIUS ]
    },
    [BiomePoolTier.SUPER_RARE]: { [TimeOfDay.DAWN]: [], [TimeOfDay.DAY]: [], [TimeOfDay.DUSK]: [], [TimeOfDay.NIGHT]: [], [TimeOfDay.ALL]: [ Species.SCYTHER, Species.SHEDINJA, Species.ROTOM ] },
    [BiomePoolTier.ULTRA_RARE]: { [TimeOfDay.DAWN]: [], [TimeOfDay.DAY]: [], [TimeOfDay.DUSK]: [], [TimeOfDay.NIGHT]: [], [TimeOfDay.ALL]: [] },
    [BiomePoolTier.BOSS]: {
      [TimeOfDay.DAWN]: [ Species.TSAREENA ],
      [TimeOfDay.DAY]: [ Species.NIDOQUEEN, Species.NIDOKING, Species.TSAREENA ],
      [TimeOfDay.DUSK]: [ Species.VILEPLUME, Species.KRICKETUNE ],
      [TimeOfDay.NIGHT]: [ Species.VILEPLUME, Species.KRICKETUNE ],
      [TimeOfDay.ALL]: [ Species.NINJASK, Species.ZANGOOSE, Species.KECLEON, Species.LURANTIS, Species.LOKIX ]
    },
    [BiomePoolTier.BOSS_RARE]: { [TimeOfDay.DAWN]: [ Species.BELLOSSOM ], [TimeOfDay.DAY]: [ Species.BELLOSSOM ], [TimeOfDay.DUSK]: [], [TimeOfDay.NIGHT]: [], [TimeOfDay.ALL]: [ Species.PINSIR, Species.MEGANIUM, Species.FARIGIRAF ] },
    [BiomePoolTier.BOSS_SUPER_RARE]: { [TimeOfDay.DAWN]: [], [TimeOfDay.DAY]: [], [TimeOfDay.DUSK]: [], [TimeOfDay.NIGHT]: [], [TimeOfDay.ALL]: [ Species.ROTOM ] },
    [BiomePoolTier.BOSS_ULTRA_RARE]: { [TimeOfDay.DAWN]: [], [TimeOfDay.DAY]: [], [TimeOfDay.DUSK]: [], [TimeOfDay.NIGHT]: [], [TimeOfDay.ALL]: [] }
  },
  [Biome.METROPOLIS]: {
    [BiomePoolTier.COMMON]: {
      [TimeOfDay.DAWN]: [ { 1: [ Species.YAMPER ], 25: [ Species.BOLTUND ] } ],
      [TimeOfDay.DAY]: [ { 1: [ Species.YAMPER ], 25: [ Species.BOLTUND ] } ],
      [TimeOfDay.DUSK]: [ { 1: [ Species.PATRAT ], 20: [ Species.WATCHOG ] } ],
      [TimeOfDay.NIGHT]: [ { 1: [ Species.HOUNDOUR ], 24: [ Species.HOUNDOOM ] }, { 1: [ Species.PATRAT ], 20: [ Species.WATCHOG ] } ],
      [TimeOfDay.ALL]: [ { 1: [ Species.RATTATA ], 20: [ Species.RATICATE ] }, { 1: [ Species.ZIGZAGOON ], 20: [ Species.LINOONE ] }, { 1: [ Species.LILLIPUP ], 16: [ Species.HERDIER ], 32: [ Species.STOUTLAND ] } ]
    },
    [BiomePoolTier.UNCOMMON]: {
      [TimeOfDay.DAWN]: [ { 1: [ Species.PATRAT ], 20: [ Species.WATCHOG ] }, Species.INDEEDEE ],
      [TimeOfDay.DAY]: [ { 1: [ Species.PATRAT ], 20: [ Species.WATCHOG ] }, Species.INDEEDEE ],
      [TimeOfDay.DUSK]: [ { 1: [ Species.ESPURR ], 25: [ Species.MEOWSTIC ] } ],
      [TimeOfDay.NIGHT]: [ { 1: [ Species.ESPURR ], 25: [ Species.MEOWSTIC ] } ],
      [TimeOfDay.ALL]: [ Species.PIKACHU, { 1: [ Species.GLAMEOW ], 38: [ Species.PURUGLY ] }, Species.FURFROU, { 1: [ Species.FIDOUGH ], 26: [ Species.DACHSBUN ] }, Species.SQUAWKABILLY ]
    },
    [BiomePoolTier.RARE]: {
      [TimeOfDay.DAWN]: [ { 1: [ Species.TANDEMAUS ], 25: [ Species.MAUSHOLD ] } ],
      [TimeOfDay.DAY]: [ { 1: [ Species.TANDEMAUS ], 25: [ Species.MAUSHOLD ] } ],
      [TimeOfDay.DUSK]: [ Species.MORPEKO ],
      [TimeOfDay.NIGHT]: [ Species.MORPEKO ],
      [TimeOfDay.ALL]: [ { 1: [ Species.VAROOM ], 40: [ Species.REVAVROOM ] } ]
    },
    [BiomePoolTier.SUPER_RARE]: { [TimeOfDay.DAWN]: [], [TimeOfDay.DAY]: [], [TimeOfDay.DUSK]: [], [TimeOfDay.NIGHT]: [], [TimeOfDay.ALL]: [ Species.DITTO, Species.EEVEE, Species.SMEARGLE ] },
    [BiomePoolTier.ULTRA_RARE]: { [TimeOfDay.DAWN]: [], [TimeOfDay.DAY]: [], [TimeOfDay.DUSK]: [], [TimeOfDay.NIGHT]: [], [TimeOfDay.ALL]: [ Species.CASTFORM ] },
    [BiomePoolTier.BOSS]: { [TimeOfDay.DAWN]: [ Species.BOLTUND ], [TimeOfDay.DAY]: [ Species.BOLTUND ], [TimeOfDay.DUSK]: [ Species.MEOWSTIC ], [TimeOfDay.NIGHT]: [ Species.MEOWSTIC ], [TimeOfDay.ALL]: [ Species.STOUTLAND, Species.FURFROU, Species.DACHSBUN ] },
    [BiomePoolTier.BOSS_RARE]: { [TimeOfDay.DAWN]: [ Species.MAUSHOLD ], [TimeOfDay.DAY]: [ Species.MAUSHOLD ], [TimeOfDay.DUSK]: [], [TimeOfDay.NIGHT]: [], [TimeOfDay.ALL]: [ Species.CASTFORM, Species.REVAVROOM ] },
    [BiomePoolTier.BOSS_SUPER_RARE]: { [TimeOfDay.DAWN]: [], [TimeOfDay.DAY]: [], [TimeOfDay.DUSK]: [], [TimeOfDay.NIGHT]: [], [TimeOfDay.ALL]: [] },
    [BiomePoolTier.BOSS_ULTRA_RARE]: { [TimeOfDay.DAWN]: [], [TimeOfDay.DAY]: [], [TimeOfDay.DUSK]: [], [TimeOfDay.NIGHT]: [], [TimeOfDay.ALL]: [] }
  },
  [Biome.FOREST]: {
    [BiomePoolTier.COMMON]: {
      [TimeOfDay.DAWN]: [
        Species.BUTTERFREE,
        { 1: [ Species.BELLSPROUT ], 21: [ Species.WEEPINBELL ] },
        { 1: [ Species.COMBEE ], 21: [ Species.VESPIQUEN ] },
        Species.PETILIL,
        { 1: [ Species.DEERLING ], 34: [ Species.SAWSBUCK ] },
        Species.VIVILLON
      ],
      [TimeOfDay.DAY]: [
        Species.BUTTERFREE,
        { 1: [ Species.BELLSPROUT ], 21: [ Species.WEEPINBELL ] },
        Species.BEAUTIFLY,
        { 1: [ Species.COMBEE ], 21: [ Species.VESPIQUEN ] },
        Species.PETILIL,
        { 1: [ Species.DEERLING ], 34: [ Species.SAWSBUCK ] },
        Species.VIVILLON
      ],
      [TimeOfDay.DUSK]: [
        Species.BEEDRILL,
        { 1: [ Species.PINECO ], 31: [ Species.FORRETRESS ] },
        { 1: [ Species.SEEDOT ], 14: [ Species.NUZLEAF ] },
        { 1: [ Species.SHROOMISH ], 23: [ Species.BRELOOM ] },
        { 1: [ Species.VENIPEDE ], 22: [ Species.WHIRLIPEDE ], 30: [ Species.SCOLIPEDE ] }
      ],
      [TimeOfDay.NIGHT]: [
        Species.BEEDRILL,
        { 1: [ Species.VENONAT ], 31: [ Species.VENOMOTH ] },
        { 1: [ Species.SPINARAK ], 22: [ Species.ARIADOS ] },
        { 1: [ Species.PINECO ], 31: [ Species.FORRETRESS ] },
        Species.DUSTOX,
        { 1: [ Species.SEEDOT ], 14: [ Species.NUZLEAF ] },
        { 1: [ Species.SHROOMISH ], 23: [ Species.BRELOOM ] },
        { 1: [ Species.VENIPEDE ], 22: [ Species.WHIRLIPEDE ], 30: [ Species.SCOLIPEDE ] }
      ],
      [TimeOfDay.ALL]: [ { 1: [ Species.TAROUNTULA ], 15: [ Species.SPIDOPS ] }, { 1: [ Species.NYMBLE ], 24: [ Species.LOKIX ] }, { 1: [ Species.SHROODLE ], 28: [ Species.GRAFAIAI ] } ]
    },
    [BiomePoolTier.UNCOMMON]: {
      [TimeOfDay.DAWN]: [ Species.ROSELIA, Species.MOTHIM, { 1: [ Species.SEWADDLE ], 20: [ Species.SWADLOON ], 30: [ Species.LEAVANNY ] } ],
      [TimeOfDay.DAY]: [ Species.ROSELIA, Species.MOTHIM, { 1: [ Species.SEWADDLE ], 20: [ Species.SWADLOON ], 30: [ Species.LEAVANNY ] } ],
      [TimeOfDay.DUSK]: [ { 1: [ Species.SPINARAK ], 22: [ Species.ARIADOS ] }, { 1: [ Species.DOTTLER ], 30: [ Species.ORBEETLE ] } ],
      [TimeOfDay.NIGHT]: [ { 1: [ Species.HOOTHOOT ], 20: [ Species.NOCTOWL ] }, { 1: [ Species.ROCKRUFF ], 25: [ Species.LYCANROC ] }, { 1: [ Species.DOTTLER ], 30: [ Species.ORBEETLE ] } ],
      [TimeOfDay.ALL]: [
        { 1: [ Species.EKANS ], 22: [ Species.ARBOK ] },
        { 1: [ Species.TEDDIURSA ], 30: [ Species.URSARING ] },
        { 1: [ Species.BURMY ], 20: [ Species.WORMADAM ] },
        { 1: [ Species.PANSAGE ], 30: [ Species.SIMISAGE ] }
      ]
    },
    [BiomePoolTier.RARE]: {
      [TimeOfDay.DAWN]: [ Species.EXEGGCUTE, Species.STANTLER ],
      [TimeOfDay.DAY]: [ Species.EXEGGCUTE, Species.STANTLER ],
      [TimeOfDay.DUSK]: [ Species.SCYTHER ],
      [TimeOfDay.NIGHT]: [ Species.SCYTHER ],
      [TimeOfDay.ALL]: [
        Species.HERACROSS,
        { 1: [ Species.TREECKO ], 16: [ Species.GROVYLE ], 36: [ Species.SCEPTILE ] },
        Species.TROPIUS,
        Species.KARRABLAST,
        Species.SHELMET,
        { 1: [ Species.CHESPIN ], 16: [ Species.QUILLADIN ], 36: [ Species.CHESNAUGHT ] },
        { 1: [ Species.ROWLET ], 17: [ Species.DARTRIX ], 34: [ Species.DECIDUEYE ] },
        Species.SQUAWKABILLY,
        { 1: [ Species.TOEDSCOOL ], 30: [ Species.TOEDSCRUEL ] }
      ]
    },
    [BiomePoolTier.SUPER_RARE]: { [TimeOfDay.DAWN]: [], [TimeOfDay.DAY]: [], [TimeOfDay.DUSK]: [], [TimeOfDay.NIGHT]: [ Species.BLOODMOON_URSALUNA ], [TimeOfDay.ALL]: [ Species.DURANT ] },
    [BiomePoolTier.ULTRA_RARE]: { [TimeOfDay.DAWN]: [], [TimeOfDay.DAY]: [], [TimeOfDay.DUSK]: [], [TimeOfDay.NIGHT]: [], [TimeOfDay.ALL]: [ Species.KARTANA, Species.WO_CHIEN ] },
    [BiomePoolTier.BOSS]: {
      [TimeOfDay.DAWN]: [ Species.VICTREEBEL, Species.MOTHIM, Species.VESPIQUEN, Species.LILLIGANT, Species.SAWSBUCK ],
      [TimeOfDay.DAY]: [ Species.VICTREEBEL, Species.BEAUTIFLY, Species.MOTHIM, Species.VESPIQUEN, Species.LILLIGANT, Species.SAWSBUCK ],
      [TimeOfDay.DUSK]: [ Species.ARIADOS, Species.FORRETRESS, Species.SHIFTRY, Species.BRELOOM, Species.SCOLIPEDE, Species.ORBEETLE ],
      [TimeOfDay.NIGHT]: [ Species.VENOMOTH, Species.NOCTOWL, Species.ARIADOS, Species.FORRETRESS, Species.DUSTOX, Species.SHIFTRY, Species.BRELOOM, Species.SCOLIPEDE, Species.ORBEETLE ],
      [TimeOfDay.ALL]: [ Species.WORMADAM, Species.SIMISAGE, Species.SPIDOPS, Species.LOKIX, Species.GRAFAIAI ]
    },
    [BiomePoolTier.BOSS_RARE]: {
      [TimeOfDay.DAWN]: [ Species.STANTLER ],
      [TimeOfDay.DAY]: [ Species.STANTLER ],
      [TimeOfDay.DUSK]: [],
      [TimeOfDay.NIGHT]: [ Species.LYCANROC, Species.BLOODMOON_URSALUNA ],
      [TimeOfDay.ALL]: [ Species.HERACROSS, Species.SCEPTILE, Species.ESCAVALIER, Species.ACCELGOR, Species.DURANT, Species.CHESNAUGHT, Species.DECIDUEYE, Species.TOEDSCRUEL ]
    },
    [BiomePoolTier.BOSS_SUPER_RARE]: { [TimeOfDay.DAWN]: [], [TimeOfDay.DAY]: [], [TimeOfDay.DUSK]: [], [TimeOfDay.NIGHT]: [], [TimeOfDay.ALL]: [ Species.KARTANA, Species.WO_CHIEN ] },
    [BiomePoolTier.BOSS_ULTRA_RARE]: { [TimeOfDay.DAWN]: [], [TimeOfDay.DAY]: [], [TimeOfDay.DUSK]: [], [TimeOfDay.NIGHT]: [], [TimeOfDay.ALL]: [ Species.CALYREX ] }
  },
  [Biome.SEA]: {
    [BiomePoolTier.COMMON]: {
      [TimeOfDay.DAWN]: [ { 1: [ Species.SLOWPOKE ], 37: [ Species.SLOWBRO ] }, { 1: [ Species.WINGULL ], 25: [ Species.PELIPPER ] }, Species.CRAMORANT, { 1: [ Species.FINIZEN ], 38: [ Species.PALAFIN ] } ],
      [TimeOfDay.DAY]: [ { 1: [ Species.SLOWPOKE ], 37: [ Species.SLOWBRO ] }, { 1: [ Species.WINGULL ], 25: [ Species.PELIPPER ] }, Species.CRAMORANT, { 1: [ Species.FINIZEN ], 38: [ Species.PALAFIN ] } ],
      [TimeOfDay.DUSK]: [ { 1: [ Species.INKAY ], 30: [ Species.MALAMAR ] } ],
      [TimeOfDay.NIGHT]: [ { 1: [ Species.FINNEON ], 31: [ Species.LUMINEON ] }, { 1: [ Species.INKAY ], 30: [ Species.MALAMAR ] } ],
      [TimeOfDay.ALL]: [ { 1: [ Species.TENTACOOL ], 30: [ Species.TENTACRUEL ] }, { 1: [ Species.MAGIKARP ], 20: [ Species.GYARADOS ] }, { 1: [ Species.BUIZEL ], 26: [ Species.FLOATZEL ] } ]
    },
    [BiomePoolTier.UNCOMMON]: {
      [TimeOfDay.DAWN]: [ { 1: [ Species.STARYU ], 30: [ Species.STARMIE ] } ],
      [TimeOfDay.DAY]: [ { 1: [ Species.STARYU ], 30: [ Species.STARMIE ] } ],
      [TimeOfDay.DUSK]: [ { 1: [ Species.SLOWPOKE ], 37: [ Species.SLOWBRO ] }, Species.SHELLDER, { 1: [ Species.CARVANHA ], 30: [ Species.SHARPEDO ] } ],
      [TimeOfDay.NIGHT]: [ { 1: [ Species.SLOWPOKE ], 37: [ Species.SLOWBRO ] }, Species.SHELLDER, { 1: [ Species.CHINCHOU ], 27: [ Species.LANTURN ] }, { 1: [ Species.CARVANHA ], 30: [ Species.SHARPEDO ] } ],
      [TimeOfDay.ALL]: [
        { 1: [ Species.POLIWAG ], 25: [ Species.POLIWHIRL ] },
        { 1: [ Species.HORSEA ], 32: [ Species.SEADRA ] },
        { 1: [ Species.GOLDEEN ], 33: [ Species.SEAKING ] },
        { 1: [ Species.WAILMER ], 40: [ Species.WAILORD ] },
        { 1: [ Species.PANPOUR ], 30: [ Species.SIMIPOUR ] },
        { 1: [ Species.WATTREL ], 25: [ Species.KILOWATTREL ] }
      ]
    },
    [BiomePoolTier.RARE]: {
      [TimeOfDay.DAWN]: [],
      [TimeOfDay.DAY]: [],
      [TimeOfDay.DUSK]: [],
      [TimeOfDay.NIGHT]: [],
      [TimeOfDay.ALL]: [ Species.LAPRAS, { 1: [ Species.PIPLUP ], 16: [ Species.PRINPLUP ], 36: [ Species.EMPOLEON ] }, { 1: [ Species.POPPLIO ], 17: [ Species.BRIONNE ], 34: [ Species.PRIMARINA ] } ]
    },
    [BiomePoolTier.SUPER_RARE]: { [TimeOfDay.DAWN]: [], [TimeOfDay.DAY]: [], [TimeOfDay.DUSK]: [], [TimeOfDay.NIGHT]: [], [TimeOfDay.ALL]: [ Species.KINGDRA, Species.ROTOM, { 1: [ Species.TIRTOUGA ], 37: [ Species.CARRACOSTA ] } ] },
    [BiomePoolTier.ULTRA_RARE]: { [TimeOfDay.DAWN]: [], [TimeOfDay.DAY]: [], [TimeOfDay.DUSK]: [], [TimeOfDay.NIGHT]: [], [TimeOfDay.ALL]: [] },
    [BiomePoolTier.BOSS]: {
      [TimeOfDay.DAWN]: [ Species.PELIPPER, Species.CRAMORANT, Species.PALAFIN ],
      [TimeOfDay.DAY]: [ Species.PELIPPER, Species.CRAMORANT, Species.PALAFIN ],
      [TimeOfDay.DUSK]: [ Species.SHARPEDO, Species.MALAMAR ],
      [TimeOfDay.NIGHT]: [ Species.SHARPEDO, Species.LUMINEON, Species.MALAMAR ],
      [TimeOfDay.ALL]: [ Species.TENTACRUEL, Species.FLOATZEL, Species.SIMIPOUR, Species.KILOWATTREL ]
    },
    [BiomePoolTier.BOSS_RARE]: { [TimeOfDay.DAWN]: [], [TimeOfDay.DAY]: [], [TimeOfDay.DUSK]: [], [TimeOfDay.NIGHT]: [], [TimeOfDay.ALL]: [ Species.KINGDRA, Species.EMPOLEON, Species.PRIMARINA ] },
    [BiomePoolTier.BOSS_SUPER_RARE]: { [TimeOfDay.DAWN]: [], [TimeOfDay.DAY]: [], [TimeOfDay.DUSK]: [], [TimeOfDay.NIGHT]: [], [TimeOfDay.ALL]: [ Species.ROTOM ] },
    [BiomePoolTier.BOSS_ULTRA_RARE]: { [TimeOfDay.DAWN]: [], [TimeOfDay.DAY]: [], [TimeOfDay.DUSK]: [], [TimeOfDay.NIGHT]: [], [TimeOfDay.ALL]: [ Species.LUGIA ] }
  },
  [Biome.SWAMP]: {
    [BiomePoolTier.COMMON]: {
      [TimeOfDay.DAWN]: [ { 1: [ Species.WOOPER ], 20: [ Species.QUAGSIRE ] }, { 1: [ Species.LOTAD ], 14: [ Species.LOMBRE ] } ],
      [TimeOfDay.DAY]: [ { 1: [ Species.WOOPER ], 20: [ Species.QUAGSIRE ] }, { 1: [ Species.LOTAD ], 14: [ Species.LOMBRE ] } ],
      [TimeOfDay.DUSK]: [ { 1: [ Species.EKANS ], 22: [ Species.ARBOK ] }, { 1: [ Species.PALDEA_WOOPER ], 20: [ Species.CLODSIRE ] } ],
      [TimeOfDay.NIGHT]: [ { 1: [ Species.EKANS ], 22: [ Species.ARBOK ] }, { 1: [ Species.PALDEA_WOOPER ], 20: [ Species.CLODSIRE ] } ],
      [TimeOfDay.ALL]: [
        { 1: [ Species.POLIWAG ], 25: [ Species.POLIWHIRL ] },
        { 1: [ Species.GULPIN ], 26: [ Species.SWALOT ] },
        { 1: [ Species.SHELLOS ], 30: [ Species.GASTRODON ] },
        { 1: [ Species.TYMPOLE ], 25: [ Species.PALPITOAD ], 36: [ Species.SEISMITOAD ] }
      ]
    },
    [BiomePoolTier.UNCOMMON]: {
      [TimeOfDay.DAWN]: [ { 1: [ Species.EKANS ], 22: [ Species.ARBOK ] } ],
      [TimeOfDay.DAY]: [ { 1: [ Species.EKANS ], 22: [ Species.ARBOK ] } ],
      [TimeOfDay.DUSK]: [ { 1: [ Species.CROAGUNK ], 37: [ Species.TOXICROAK ] } ],
      [TimeOfDay.NIGHT]: [ { 1: [ Species.CROAGUNK ], 37: [ Species.TOXICROAK ] } ],
      [TimeOfDay.ALL]: [
        { 1: [ Species.PSYDUCK ], 33: [ Species.GOLDUCK ] },
        { 1: [ Species.BARBOACH ], 30: [ Species.WHISCASH ] },
        { 1: [ Species.SKORUPI ], 40: [ Species.DRAPION ] },
        Species.STUNFISK,
        { 1: [ Species.MAREANIE ], 38: [ Species.TOXAPEX ] }
      ]
    },
    [BiomePoolTier.RARE]: {
      [TimeOfDay.DAWN]: [],
      [TimeOfDay.DAY]: [],
      [TimeOfDay.DUSK]: [],
      [TimeOfDay.NIGHT]: [],
      [TimeOfDay.ALL]: [ { 1: [ Species.TOTODILE ], 18: [ Species.CROCONAW ], 30: [ Species.FERALIGATR ] }, { 1: [ Species.MUDKIP ], 16: [ Species.MARSHTOMP ], 36: [ Species.SWAMPERT ] } ]
    },
    [BiomePoolTier.SUPER_RARE]: {
      [TimeOfDay.DAWN]: [ { 1: [ Species.GALAR_SLOWPOKE ], 40: [ Species.GALAR_SLOWBRO ] }, { 1: [ Species.HISUI_SLIGGOO ], 90: [ Species.HISUI_GOODRA ] } ],
      [TimeOfDay.DAY]: [ { 1: [ Species.GALAR_SLOWPOKE ], 40: [ Species.GALAR_SLOWBRO ] }, { 1: [ Species.HISUI_SLIGGOO ], 90: [ Species.HISUI_GOODRA ] } ],
      [TimeOfDay.DUSK]: [],
      [TimeOfDay.NIGHT]: [],
      [TimeOfDay.ALL]: [ Species.POLITOED, Species.GALAR_STUNFISK ]
    },
    [BiomePoolTier.ULTRA_RARE]: { [TimeOfDay.DAWN]: [], [TimeOfDay.DAY]: [], [TimeOfDay.DUSK]: [], [TimeOfDay.NIGHT]: [], [TimeOfDay.ALL]: [ Species.AZELF, Species.POIPOLE ] },
    [BiomePoolTier.BOSS]: {
      [TimeOfDay.DAWN]: [ Species.QUAGSIRE, Species.LUDICOLO ],
      [TimeOfDay.DAY]: [ Species.QUAGSIRE, Species.LUDICOLO ],
      [TimeOfDay.DUSK]: [ Species.ARBOK, Species.CLODSIRE ],
      [TimeOfDay.NIGHT]: [ Species.ARBOK, Species.CLODSIRE ],
      [TimeOfDay.ALL]: [ Species.POLIWRATH, Species.SWALOT, Species.WHISCASH, Species.GASTRODON, Species.SEISMITOAD, Species.STUNFISK, Species.TOXAPEX ]
    },
    [BiomePoolTier.BOSS_RARE]: {
      [TimeOfDay.DAWN]: [ Species.GALAR_SLOWBRO, Species.GALAR_SLOWKING, Species.HISUI_GOODRA ],
      [TimeOfDay.DAY]: [ Species.GALAR_SLOWBRO, Species.GALAR_SLOWKING, Species.HISUI_GOODRA ],
      [TimeOfDay.DUSK]: [],
      [TimeOfDay.NIGHT]: [],
      [TimeOfDay.ALL]: [ Species.FERALIGATR, Species.POLITOED, Species.SWAMPERT, Species.GALAR_STUNFISK ]
    },
    [BiomePoolTier.BOSS_SUPER_RARE]: { [TimeOfDay.DAWN]: [], [TimeOfDay.DAY]: [], [TimeOfDay.DUSK]: [], [TimeOfDay.NIGHT]: [], [TimeOfDay.ALL]: [ Species.AZELF, Species.NAGANADEL ] },
    [BiomePoolTier.BOSS_ULTRA_RARE]: { [TimeOfDay.DAWN]: [], [TimeOfDay.DAY]: [], [TimeOfDay.DUSK]: [], [TimeOfDay.NIGHT]: [], [TimeOfDay.ALL]: [] }
  },
  [Biome.BEACH]: {
    [BiomePoolTier.COMMON]: {
      [TimeOfDay.DAWN]: [ { 1: [ Species.STARYU ], 30: [ Species.STARMIE ] } ],
      [TimeOfDay.DAY]: [ { 1: [ Species.STARYU ], 30: [ Species.STARMIE ] } ],
      [TimeOfDay.DUSK]: [ Species.SHELLDER ],
      [TimeOfDay.NIGHT]: [ Species.SHELLDER ],
      [TimeOfDay.ALL]: [
        { 1: [ Species.KRABBY ], 28: [ Species.KINGLER ] },
        { 1: [ Species.CORPHISH ], 30: [ Species.CRAWDAUNT ] },
        { 1: [ Species.DWEBBLE ], 34: [ Species.CRUSTLE ] },
        { 1: [ Species.BINACLE ], 39: [ Species.BARBARACLE ] },
        { 1: [ Species.MAREANIE ], 38: [ Species.TOXAPEX ] },
        { 1: [ Species.WIGLETT ], 26: [ Species.WUGTRIO ] }
      ]
    },
    [BiomePoolTier.UNCOMMON]: {
      [TimeOfDay.DAWN]: [],
      [TimeOfDay.DAY]: [],
      [TimeOfDay.DUSK]: [],
      [TimeOfDay.NIGHT]: [],
      [TimeOfDay.ALL]: [ { 1: [ Species.BURMY ], 20: [ Species.WORMADAM ] }, { 1: [ Species.CLAUNCHER ], 37: [ Species.CLAWITZER ] }, { 1: [ Species.SANDYGAST ], 42: [ Species.PALOSSAND ] } ]
    },
    [BiomePoolTier.RARE]: { [TimeOfDay.DAWN]: [], [TimeOfDay.DAY]: [], [TimeOfDay.DUSK]: [], [TimeOfDay.NIGHT]: [], [TimeOfDay.ALL]: [ { 1: [ Species.QUAXLY ], 16: [ Species.QUAXWELL ], 36: [ Species.QUAQUAVAL ] }, Species.TATSUGIRI ] },
    [BiomePoolTier.SUPER_RARE]: { [TimeOfDay.DAWN]: [], [TimeOfDay.DAY]: [], [TimeOfDay.DUSK]: [], [TimeOfDay.NIGHT]: [], [TimeOfDay.ALL]: [ { 1: [ Species.TIRTOUGA ], 37: [ Species.CARRACOSTA ] } ] },
    [BiomePoolTier.ULTRA_RARE]: { [TimeOfDay.DAWN]: [], [TimeOfDay.DAY]: [], [TimeOfDay.DUSK]: [], [TimeOfDay.NIGHT]: [], [TimeOfDay.ALL]: [ Species.CRESSELIA, Species.KELDEO, Species.TAPU_FINI ] },
    [BiomePoolTier.BOSS]: {
      [TimeOfDay.DAWN]: [ Species.STARMIE ],
      [TimeOfDay.DAY]: [ Species.STARMIE ],
      [TimeOfDay.DUSK]: [ Species.CLOYSTER ],
      [TimeOfDay.NIGHT]: [ Species.CLOYSTER ],
      [TimeOfDay.ALL]: [ Species.KINGLER, Species.CRAWDAUNT, Species.WORMADAM, Species.CRUSTLE, Species.BARBARACLE, Species.CLAWITZER, Species.TOXAPEX, Species.PALOSSAND ]
    },
    [BiomePoolTier.BOSS_RARE]: { [TimeOfDay.DAWN]: [], [TimeOfDay.DAY]: [], [TimeOfDay.DUSK]: [], [TimeOfDay.NIGHT]: [], [TimeOfDay.ALL]: [ Species.CARRACOSTA, Species.QUAQUAVAL ] },
    [BiomePoolTier.BOSS_SUPER_RARE]: { [TimeOfDay.DAWN]: [], [TimeOfDay.DAY]: [], [TimeOfDay.DUSK]: [], [TimeOfDay.NIGHT]: [], [TimeOfDay.ALL]: [ Species.CRESSELIA, Species.KELDEO, Species.TAPU_FINI ] },
    [BiomePoolTier.BOSS_ULTRA_RARE]: { [TimeOfDay.DAWN]: [], [TimeOfDay.DAY]: [], [TimeOfDay.DUSK]: [], [TimeOfDay.NIGHT]: [], [TimeOfDay.ALL]: [] }
  },
  [Biome.LAKE]: {
    [BiomePoolTier.COMMON]: {
      [TimeOfDay.DAWN]: [ { 1: [ Species.LOTAD ], 14: [ Species.LOMBRE ] }, { 1: [ Species.DUCKLETT ], 35: [ Species.SWANNA ] } ],
      [TimeOfDay.DAY]: [ { 1: [ Species.LOTAD ], 14: [ Species.LOMBRE ] }, { 1: [ Species.DUCKLETT ], 35: [ Species.SWANNA ] } ],
      [TimeOfDay.DUSK]: [ { 1: [ Species.MARILL ], 18: [ Species.AZUMARILL ] } ],
      [TimeOfDay.NIGHT]: [ { 1: [ Species.MARILL ], 18: [ Species.AZUMARILL ] } ],
      [TimeOfDay.ALL]: [
        { 1: [ Species.PSYDUCK ], 33: [ Species.GOLDUCK ] },
        { 1: [ Species.GOLDEEN ], 33: [ Species.SEAKING ] },
        { 1: [ Species.MAGIKARP ], 20: [ Species.GYARADOS ] },
        { 1: [ Species.CHEWTLE ], 22: [ Species.DREDNAW ] }
      ]
    },
    [BiomePoolTier.UNCOMMON]: {
      [TimeOfDay.DAWN]: [ { 1: [ Species.DEWPIDER ], 22: [ Species.ARAQUANID ] } ],
      [TimeOfDay.DAY]: [ { 1: [ Species.DEWPIDER ], 22: [ Species.ARAQUANID ] } ],
      [TimeOfDay.DUSK]: [],
      [TimeOfDay.NIGHT]: [],
      [TimeOfDay.ALL]: [ { 1: [ Species.SLOWPOKE ], 37: [ Species.SLOWBRO ] }, { 1: [ Species.WOOPER ], 20: [ Species.QUAGSIRE ] }, { 1: [ Species.SURSKIT ], 22: [ Species.MASQUERAIN ] }, Species.WISHIWASHI, Species.FLAMIGO ]
    },
    [BiomePoolTier.RARE]: {
      [TimeOfDay.DAWN]: [],
      [TimeOfDay.DAY]: [],
      [TimeOfDay.DUSK]: [],
      [TimeOfDay.NIGHT]: [],
      [TimeOfDay.ALL]: [
        { 1: [ Species.SQUIRTLE ], 16: [ Species.WARTORTLE ], 36: [ Species.BLASTOISE ] },
        { 1: [ Species.OSHAWOTT ], 17: [ Species.DEWOTT ], 36: [ Species.SAMUROTT ] },
        { 1: [ Species.FROAKIE ], 16: [ Species.FROGADIER ], 36: [ Species.GRENINJA ] },
        { 1: [ Species.SOBBLE ], 16: [ Species.DRIZZILE ], 35: [ Species.INTELEON ] }
      ]
    },
    [BiomePoolTier.SUPER_RARE]: { [TimeOfDay.DAWN]: [], [TimeOfDay.DAY]: [], [TimeOfDay.DUSK]: [], [TimeOfDay.NIGHT]: [], [TimeOfDay.ALL]: [ Species.VAPOREON, Species.SLOWKING ] },
    [BiomePoolTier.ULTRA_RARE]: { [TimeOfDay.DAWN]: [], [TimeOfDay.DAY]: [], [TimeOfDay.DUSK]: [], [TimeOfDay.NIGHT]: [], [TimeOfDay.ALL]: [ Species.SUICUNE, Species.MESPRIT ] },
    [BiomePoolTier.BOSS]: {
      [TimeOfDay.DAWN]: [ Species.SWANNA, Species.ARAQUANID ],
      [TimeOfDay.DAY]: [ Species.SWANNA, Species.ARAQUANID ],
      [TimeOfDay.DUSK]: [ Species.AZUMARILL ],
      [TimeOfDay.NIGHT]: [ Species.AZUMARILL ],
      [TimeOfDay.ALL]: [ Species.GOLDUCK, Species.SLOWBRO, Species.SEAKING, Species.GYARADOS, Species.MASQUERAIN, Species.WISHIWASHI, Species.DREDNAW ]
    },
    [BiomePoolTier.BOSS_RARE]: { [TimeOfDay.DAWN]: [], [TimeOfDay.DAY]: [], [TimeOfDay.DUSK]: [], [TimeOfDay.NIGHT]: [], [TimeOfDay.ALL]: [ Species.BLASTOISE, Species.VAPOREON, Species.SLOWKING, Species.SAMUROTT, Species.GRENINJA, Species.INTELEON ] },
    [BiomePoolTier.BOSS_SUPER_RARE]: { [TimeOfDay.DAWN]: [], [TimeOfDay.DAY]: [], [TimeOfDay.DUSK]: [], [TimeOfDay.NIGHT]: [], [TimeOfDay.ALL]: [ Species.SUICUNE, Species.MESPRIT ] },
    [BiomePoolTier.BOSS_ULTRA_RARE]: { [TimeOfDay.DAWN]: [], [TimeOfDay.DAY]: [], [TimeOfDay.DUSK]: [], [TimeOfDay.NIGHT]: [], [TimeOfDay.ALL]: [] }
  },
  [Biome.SEABED]: {
    [BiomePoolTier.COMMON]: {
      [TimeOfDay.DAWN]: [],
      [TimeOfDay.DAY]: [],
      [TimeOfDay.DUSK]: [],
      [TimeOfDay.NIGHT]: [],
      [TimeOfDay.ALL]: [
        { 1: [ Species.CHINCHOU ], 27: [ Species.LANTURN ] },
        Species.REMORAID,
        Species.CLAMPERL,
        Species.BASCULIN,
        { 1: [ Species.FRILLISH ], 40: [ Species.JELLICENT ] },
        { 1: [ Species.ARROKUDA ], 26: [ Species.BARRASKEWDA ] },
        Species.VELUZA
      ]
    },
    [BiomePoolTier.UNCOMMON]: {
      [TimeOfDay.DAWN]: [],
      [TimeOfDay.DAY]: [],
      [TimeOfDay.DUSK]: [],
      [TimeOfDay.NIGHT]: [],
      [TimeOfDay.ALL]: [
        { 1: [ Species.TENTACOOL ], 30: [ Species.TENTACRUEL ] },
        Species.SHELLDER,
        { 1: [ Species.WAILMER ], 40: [ Species.WAILORD ] },
        Species.LUVDISC,
        { 1: [ Species.SHELLOS ], 30: [ Species.GASTRODON ] },
        { 1: [ Species.SKRELP ], 48: [ Species.DRAGALGE ] },
        Species.PINCURCHIN,
        Species.DONDOZO
      ]
    },
    [BiomePoolTier.RARE]: {
      [TimeOfDay.DAWN]: [],
      [TimeOfDay.DAY]: [],
      [TimeOfDay.DUSK]: [],
      [TimeOfDay.NIGHT]: [],
      [TimeOfDay.ALL]: [ Species.QWILFISH, Species.CORSOLA, Species.OCTILLERY, { 1: [ Species.MANTYKE ], 52: [ Species.MANTINE ] }, Species.ALOMOMOLA, { 1: [ Species.TYNAMO ], 39: [ Species.EELEKTRIK ] }, Species.DHELMISE ]
    },
    [BiomePoolTier.SUPER_RARE]: {
      [TimeOfDay.DAWN]: [],
      [TimeOfDay.DAY]: [],
      [TimeOfDay.DUSK]: [],
      [TimeOfDay.NIGHT]: [],
      [TimeOfDay.ALL]: [
        { 1: [ Species.OMANYTE ], 40: [ Species.OMASTAR ] },
        { 1: [ Species.KABUTO ], 40: [ Species.KABUTOPS ] },
        Species.RELICANTH,
        Species.PYUKUMUKU,
        { 1: [ Species.GALAR_CORSOLA ], 38: [ Species.CURSOLA ] },
        Species.ARCTOVISH,
        Species.HISUI_QWILFISH
      ]
    },
    [BiomePoolTier.ULTRA_RARE]: { [TimeOfDay.DAWN]: [], [TimeOfDay.DAY]: [], [TimeOfDay.DUSK]: [], [TimeOfDay.NIGHT]: [], [TimeOfDay.ALL]: [ Species.FEEBAS, Species.NIHILEGO ] },
    [BiomePoolTier.BOSS]: {
      [TimeOfDay.DAWN]: [],
      [TimeOfDay.DAY]: [],
      [TimeOfDay.DUSK]: [],
      [TimeOfDay.NIGHT]: [],
      [TimeOfDay.ALL]: [ Species.LANTURN, Species.QWILFISH, Species.CORSOLA, Species.OCTILLERY, Species.MANTINE, Species.WAILORD, Species.HUNTAIL, Species.GOREBYSS, Species.LUVDISC, Species.JELLICENT, Species.ALOMOMOLA, Species.DRAGALGE, Species.BARRASKEWDA, Species.DONDOZO ]
    },
    [BiomePoolTier.BOSS_RARE]: {
      [TimeOfDay.DAWN]: [],
      [TimeOfDay.DAY]: [],
      [TimeOfDay.DUSK]: [],
      [TimeOfDay.NIGHT]: [],
      [TimeOfDay.ALL]: [ Species.OMASTAR, Species.KABUTOPS, Species.RELICANTH, Species.EELEKTROSS, Species.PYUKUMUKU, Species.DHELMISE, Species.CURSOLA, Species.ARCTOVISH, Species.BASCULEGION, Species.OVERQWIL ]
    },
    [BiomePoolTier.BOSS_SUPER_RARE]: { [TimeOfDay.DAWN]: [], [TimeOfDay.DAY]: [], [TimeOfDay.DUSK]: [], [TimeOfDay.NIGHT]: [], [TimeOfDay.ALL]: [ Species.MILOTIC, Species.NIHILEGO ] },
    [BiomePoolTier.BOSS_ULTRA_RARE]: { [TimeOfDay.DAWN]: [], [TimeOfDay.DAY]: [], [TimeOfDay.DUSK]: [], [TimeOfDay.NIGHT]: [], [TimeOfDay.ALL]: [ Species.KYOGRE ] }
  },
  [Biome.MOUNTAIN]: {
    [BiomePoolTier.COMMON]: {
      [TimeOfDay.DAWN]: [
        { 1: [ Species.TAILLOW ], 22: [ Species.SWELLOW ] },
        { 1: [ Species.SWABLU ], 35: [ Species.ALTARIA ] },
        { 1: [ Species.STARLY ], 14: [ Species.STARAVIA ], 34: [ Species.STARAPTOR ] },
        { 1: [ Species.PIDOVE ], 21: [ Species.TRANQUILL ], 32: [ Species.UNFEZANT ] },
        { 1: [ Species.FLETCHLING ], 17: [ Species.FLETCHINDER ], 35: [ Species.TALONFLAME ] }
      ],
      [TimeOfDay.DAY]: [
        { 1: [ Species.TAILLOW ], 22: [ Species.SWELLOW ] },
        { 1: [ Species.SWABLU ], 35: [ Species.ALTARIA ] },
        { 1: [ Species.STARLY ], 14: [ Species.STARAVIA ], 34: [ Species.STARAPTOR ] },
        { 1: [ Species.PIDOVE ], 21: [ Species.TRANQUILL ], 32: [ Species.UNFEZANT ] },
        { 1: [ Species.FLETCHLING ], 17: [ Species.FLETCHINDER ], 35: [ Species.TALONFLAME ] }
      ],
      [TimeOfDay.DUSK]: [ { 1: [ Species.RHYHORN ], 42: [ Species.RHYDON ] }, { 1: [ Species.ARON ], 32: [ Species.LAIRON ], 42: [ Species.AGGRON ] }, { 1: [ Species.ROGGENROLA ], 25: [ Species.BOLDORE ] } ],
      [TimeOfDay.NIGHT]: [ { 1: [ Species.RHYHORN ], 42: [ Species.RHYDON ] }, { 1: [ Species.ARON ], 32: [ Species.LAIRON ], 42: [ Species.AGGRON ] }, { 1: [ Species.ROGGENROLA ], 25: [ Species.BOLDORE ] } ],
      [TimeOfDay.ALL]: [ { 1: [ Species.PIDGEY ], 18: [ Species.PIDGEOTTO ], 36: [ Species.PIDGEOT ] }, { 1: [ Species.SPEAROW ], 20: [ Species.FEAROW ] }, { 1: [ Species.SKIDDO ], 32: [ Species.GOGOAT ] } ]
    },
    [BiomePoolTier.UNCOMMON]: {
      [TimeOfDay.DAWN]: [
        { 1: [ Species.RHYHORN ], 42: [ Species.RHYDON ] },
        { 1: [ Species.ARON ], 32: [ Species.LAIRON ], 42: [ Species.AGGRON ] },
        { 1: [ Species.ROGGENROLA ], 25: [ Species.BOLDORE ] },
        { 1: [ Species.RUFFLET ], 54: [ Species.BRAVIARY ] },
        { 1: [ Species.ROOKIDEE ], 18: [ Species.CORVISQUIRE ], 38: [ Species.CORVIKNIGHT ] },
        { 1: [ Species.FLITTLE ], 35: [ Species.ESPATHRA ] },
        Species.BOMBIRDIER
      ],
      [TimeOfDay.DAY]: [
        { 1: [ Species.RHYHORN ], 42: [ Species.RHYDON ] },
        { 1: [ Species.ARON ], 32: [ Species.LAIRON ], 42: [ Species.AGGRON ] },
        { 1: [ Species.ROGGENROLA ], 25: [ Species.BOLDORE ] },
        { 1: [ Species.RUFFLET ], 54: [ Species.BRAVIARY ] },
        { 1: [ Species.ROOKIDEE ], 18: [ Species.CORVISQUIRE ], 38: [ Species.CORVIKNIGHT ] },
        { 1: [ Species.FLITTLE ], 35: [ Species.ESPATHRA ] },
        Species.BOMBIRDIER
      ],
      [TimeOfDay.DUSK]: [ { 1: [ Species.VULLABY ], 54: [ Species.MANDIBUZZ ] } ],
      [TimeOfDay.NIGHT]: [ { 1: [ Species.VULLABY ], 54: [ Species.MANDIBUZZ ] } ],
      [TimeOfDay.ALL]: [
        { 1: [ Species.MACHOP ], 28: [ Species.MACHOKE ] },
        { 1: [ Species.GEODUDE ], 25: [ Species.GRAVELER ] },
        { 1: [ Species.NATU ], 25: [ Species.XATU ] },
        { 1: [ Species.SLUGMA ], 38: [ Species.MAGCARGO ] },
        { 1: [ Species.NACLI ], 24: [ Species.NACLSTACK ], 38: [ Species.GARGANACL ] }
      ]
    },
    [BiomePoolTier.RARE]: {
      [TimeOfDay.DAWN]: [],
      [TimeOfDay.DAY]: [],
      [TimeOfDay.DUSK]: [],
      [TimeOfDay.NIGHT]: [ Species.MURKROW ],
      [TimeOfDay.ALL]: [ Species.SKARMORY, { 1: [ Species.TORCHIC ], 16: [ Species.COMBUSKEN ], 36: [ Species.BLAZIKEN ] }, { 1: [ Species.SPOINK ], 32: [ Species.GRUMPIG ] }, Species.HAWLUCHA, Species.KLAWF ]
    },
    [BiomePoolTier.SUPER_RARE]: {
      [TimeOfDay.DAWN]: [],
      [TimeOfDay.DAY]: [],
      [TimeOfDay.DUSK]: [],
      [TimeOfDay.NIGHT]: [],
      [TimeOfDay.ALL]: [
        { 1: [ Species.LARVITAR ], 30: [ Species.PUPITAR ] },
        { 1: [ Species.CRANIDOS ], 30: [ Species.RAMPARDOS ] },
        { 1: [ Species.SHIELDON ], 30: [ Species.BASTIODON ] },
        { 1: [ Species.GIBLE ], 24: [ Species.GABITE ], 48: [ Species.GARCHOMP ] },
        Species.ROTOM,
        Species.ARCHEOPS,
        { 1: [ Species.AXEW ], 38: [ Species.FRAXURE ] }
      ]
    },
    [BiomePoolTier.ULTRA_RARE]: { [TimeOfDay.DAWN]: [], [TimeOfDay.DAY]: [], [TimeOfDay.DUSK]: [], [TimeOfDay.NIGHT]: [], [TimeOfDay.ALL]: [ Species.TORNADUS, Species.TING_LU, Species.OGERPON ] },
    [BiomePoolTier.BOSS]: {
      [TimeOfDay.DAWN]: [ Species.SWELLOW, Species.ALTARIA, Species.STARAPTOR, Species.UNFEZANT, Species.BRAVIARY, Species.TALONFLAME, Species.CORVIKNIGHT, Species.ESPATHRA ],
      [TimeOfDay.DAY]: [ Species.SWELLOW, Species.ALTARIA, Species.STARAPTOR, Species.UNFEZANT, Species.BRAVIARY, Species.TALONFLAME, Species.CORVIKNIGHT, Species.ESPATHRA ],
      [TimeOfDay.DUSK]: [ Species.MANDIBUZZ ],
      [TimeOfDay.NIGHT]: [ Species.MANDIBUZZ ],
      [TimeOfDay.ALL]: [ Species.PIDGEOT, Species.FEAROW, Species.SKARMORY, Species.AGGRON, Species.GOGOAT, Species.GARGANACL ]
    },
    [BiomePoolTier.BOSS_RARE]: { [TimeOfDay.DAWN]: [ Species.HISUI_BRAVIARY ], [TimeOfDay.DAY]: [ Species.HISUI_BRAVIARY ], [TimeOfDay.DUSK]: [], [TimeOfDay.NIGHT]: [], [TimeOfDay.ALL]: [ Species.BLAZIKEN, Species.RAMPARDOS, Species.BASTIODON, Species.HAWLUCHA ] },
    [BiomePoolTier.BOSS_SUPER_RARE]: { [TimeOfDay.DAWN]: [], [TimeOfDay.DAY]: [], [TimeOfDay.DUSK]: [], [TimeOfDay.NIGHT]: [], [TimeOfDay.ALL]: [ Species.ROTOM, Species.TORNADUS, Species.TING_LU, Species.OGERPON ] },
    [BiomePoolTier.BOSS_ULTRA_RARE]: { [TimeOfDay.DAWN]: [], [TimeOfDay.DAY]: [], [TimeOfDay.DUSK]: [], [TimeOfDay.NIGHT]: [], [TimeOfDay.ALL]: [ Species.HO_OH ] }
  },
  [Biome.BADLANDS]: {
    [BiomePoolTier.COMMON]: {
      [TimeOfDay.DAWN]: [ { 1: [ Species.PHANPY ], 25: [ Species.DONPHAN ] } ],
      [TimeOfDay.DAY]: [ { 1: [ Species.PHANPY ], 25: [ Species.DONPHAN ] } ],
      [TimeOfDay.DUSK]: [],
      [TimeOfDay.NIGHT]: [ { 1: [ Species.CUBONE ], 28: [ Species.MAROWAK ] } ],
      [TimeOfDay.ALL]: [
        { 1: [ Species.DIGLETT ], 26: [ Species.DUGTRIO ] },
        { 1: [ Species.GEODUDE ], 25: [ Species.GRAVELER ] },
        { 1: [ Species.RHYHORN ], 42: [ Species.RHYDON ] },
        { 1: [ Species.DRILBUR ], 31: [ Species.EXCADRILL ] },
        { 1: [ Species.MUDBRAY ], 30: [ Species.MUDSDALE ] }
      ]
    },
    [BiomePoolTier.UNCOMMON]: {
      [TimeOfDay.DAWN]: [ { 1: [ Species.SIZZLIPEDE ], 28: [ Species.CENTISKORCH ] }, { 1: [ Species.CAPSAKID ], 30: [ Species.SCOVILLAIN ] } ],
      [TimeOfDay.DAY]: [ { 1: [ Species.SIZZLIPEDE ], 28: [ Species.CENTISKORCH ] }, { 1: [ Species.CAPSAKID ], 30: [ Species.SCOVILLAIN ] } ],
      [TimeOfDay.DUSK]: [],
      [TimeOfDay.NIGHT]: [],
      [TimeOfDay.ALL]: [
        { 1: [ Species.SANDSHREW ], 22: [ Species.SANDSLASH ] },
        { 1: [ Species.NUMEL ], 33: [ Species.CAMERUPT ] },
        { 1: [ Species.ROGGENROLA ], 25: [ Species.BOLDORE ] },
        { 1: [ Species.CUFANT ], 34: [ Species.COPPERAJAH ] }
      ]
    },
    [BiomePoolTier.RARE]: { [TimeOfDay.DAWN]: [], [TimeOfDay.DAY]: [], [TimeOfDay.DUSK]: [], [TimeOfDay.NIGHT]: [], [TimeOfDay.ALL]: [ Species.ONIX, Species.GLIGAR, { 1: [ Species.POLTCHAGEIST ], 30: [ Species.SINISTCHA ] } ] },
    [BiomePoolTier.SUPER_RARE]: { [TimeOfDay.DAWN]: [], [TimeOfDay.DAY]: [], [TimeOfDay.DUSK]: [], [TimeOfDay.NIGHT]: [], [TimeOfDay.ALL]: [] },
    [BiomePoolTier.ULTRA_RARE]: { [TimeOfDay.DAWN]: [], [TimeOfDay.DAY]: [], [TimeOfDay.DUSK]: [], [TimeOfDay.NIGHT]: [], [TimeOfDay.ALL]: [ Species.LANDORUS, Species.OKIDOGI ] },
    [BiomePoolTier.BOSS]: {
      [TimeOfDay.DAWN]: [ Species.DONPHAN, Species.CENTISKORCH, Species.SCOVILLAIN ],
      [TimeOfDay.DAY]: [ Species.DONPHAN, Species.CENTISKORCH, Species.SCOVILLAIN ],
      [TimeOfDay.DUSK]: [],
      [TimeOfDay.NIGHT]: [ Species.MAROWAK ],
      [TimeOfDay.ALL]: [ Species.DUGTRIO, Species.GOLEM, Species.RHYPERIOR, Species.GLISCOR, Species.EXCADRILL, Species.MUDSDALE, Species.COPPERAJAH ]
    },
    [BiomePoolTier.BOSS_RARE]: { [TimeOfDay.DAWN]: [], [TimeOfDay.DAY]: [], [TimeOfDay.DUSK]: [], [TimeOfDay.NIGHT]: [], [TimeOfDay.ALL]: [ Species.STEELIX, Species.SINISTCHA ] },
    [BiomePoolTier.BOSS_SUPER_RARE]: { [TimeOfDay.DAWN]: [], [TimeOfDay.DAY]: [], [TimeOfDay.DUSK]: [], [TimeOfDay.NIGHT]: [], [TimeOfDay.ALL]: [ Species.LANDORUS, Species.OKIDOGI ] },
    [BiomePoolTier.BOSS_ULTRA_RARE]: { [TimeOfDay.DAWN]: [], [TimeOfDay.DAY]: [], [TimeOfDay.DUSK]: [], [TimeOfDay.NIGHT]: [], [TimeOfDay.ALL]: [ Species.GROUDON ] }
  },
  [Biome.CAVE]: {
    [BiomePoolTier.COMMON]: {
      [TimeOfDay.DAWN]: [],
      [TimeOfDay.DAY]: [],
      [TimeOfDay.DUSK]: [],
      [TimeOfDay.NIGHT]: [],
      [TimeOfDay.ALL]: [
        { 1: [ Species.ZUBAT ], 22: [ Species.GOLBAT ] },
        { 1: [ Species.PARAS ], 24: [ Species.PARASECT ] },
        { 1: [ Species.TEDDIURSA ], 30: [ Species.URSARING ] },
        { 1: [ Species.WHISMUR ], 20: [ Species.LOUDRED ], 40: [ Species.EXPLOUD ] },
        { 1: [ Species.ROGGENROLA ], 25: [ Species.BOLDORE ] },
        { 1: [ Species.WOOBAT ], 20: [ Species.SWOOBAT ] },
        { 1: [ Species.BUNNELBY ], 20: [ Species.DIGGERSBY ] },
        { 1: [ Species.NACLI ], 24: [ Species.NACLSTACK ], 38: [ Species.GARGANACL ] }
      ]
    },
    [BiomePoolTier.UNCOMMON]: {
      [TimeOfDay.DAWN]: [],
      [TimeOfDay.DAY]: [],
      [TimeOfDay.DUSK]: [ { 1: [ Species.ROCKRUFF ], 25: [ Species.LYCANROC ] } ],
      [TimeOfDay.NIGHT]: [],
      [TimeOfDay.ALL]: [
        { 1: [ Species.GEODUDE ], 25: [ Species.GRAVELER ] },
        { 1: [ Species.MAKUHITA ], 24: [ Species.HARIYAMA ] },
        Species.NOSEPASS,
        { 1: [ Species.NOIBAT ], 48: [ Species.NOIVERN ] },
        { 1: [ Species.WIMPOD ], 30: [ Species.GOLISOPOD ] }
      ]
    },
    [BiomePoolTier.RARE]: {
      [TimeOfDay.DAWN]: [],
      [TimeOfDay.DAY]: [],
      [TimeOfDay.DUSK]: [],
      [TimeOfDay.NIGHT]: [],
      [TimeOfDay.ALL]: [ Species.ONIX, { 1: [ Species.FERROSEED ], 40: [ Species.FERROTHORN ] }, Species.CARBINK, { 1: [ Species.GLIMMET ], 35: [ Species.GLIMMORA ] } ]
    },
    [BiomePoolTier.SUPER_RARE]: { [TimeOfDay.DAWN]: [], [TimeOfDay.DAY]: [], [TimeOfDay.DUSK]: [], [TimeOfDay.NIGHT]: [], [TimeOfDay.ALL]: [ Species.SHUCKLE ] },
    [BiomePoolTier.ULTRA_RARE]: { [TimeOfDay.DAWN]: [], [TimeOfDay.DAY]: [], [TimeOfDay.DUSK]: [], [TimeOfDay.NIGHT]: [], [TimeOfDay.ALL]: [ Species.UXIE ] },
    [BiomePoolTier.BOSS]: {
      [TimeOfDay.DAWN]: [],
      [TimeOfDay.DAY]: [],
      [TimeOfDay.DUSK]: [],
      [TimeOfDay.NIGHT]: [],
      [TimeOfDay.ALL]: [ Species.PARASECT, Species.ONIX, Species.CROBAT, Species.URSARING, Species.EXPLOUD, Species.PROBOPASS, Species.GIGALITH, Species.SWOOBAT, Species.DIGGERSBY, Species.NOIVERN, Species.GOLISOPOD, Species.GARGANACL ]
    },
    [BiomePoolTier.BOSS_RARE]: { [TimeOfDay.DAWN]: [], [TimeOfDay.DAY]: [], [TimeOfDay.DUSK]: [ Species.LYCANROC ], [TimeOfDay.NIGHT]: [], [TimeOfDay.ALL]: [ Species.SHUCKLE, Species.FERROTHORN, Species.GLIMMORA ] },
    [BiomePoolTier.BOSS_SUPER_RARE]: { [TimeOfDay.DAWN]: [], [TimeOfDay.DAY]: [], [TimeOfDay.DUSK]: [], [TimeOfDay.NIGHT]: [], [TimeOfDay.ALL]: [ Species.UXIE ] },
    [BiomePoolTier.BOSS_ULTRA_RARE]: { [TimeOfDay.DAWN]: [], [TimeOfDay.DAY]: [], [TimeOfDay.DUSK]: [], [TimeOfDay.NIGHT]: [], [TimeOfDay.ALL]: [ Species.TERAPAGOS ] }
  },
  [Biome.DESERT]: {
    [BiomePoolTier.COMMON]: {
      [TimeOfDay.DAWN]: [ Species.TRAPINCH, { 1: [ Species.HIPPOPOTAS ], 34: [ Species.HIPPOWDON ] }, { 1: [ Species.RELLOR ], 29: [ Species.RABSCA ] } ],
      [TimeOfDay.DAY]: [ Species.TRAPINCH, { 1: [ Species.HIPPOPOTAS ], 34: [ Species.HIPPOWDON ] }, { 1: [ Species.RELLOR ], 29: [ Species.RABSCA ] } ],
      [TimeOfDay.DUSK]: [ { 1: [ Species.CACNEA ], 32: [ Species.CACTURNE ] }, { 1: [ Species.SANDILE ], 29: [ Species.KROKOROK ], 40: [ Species.KROOKODILE ] } ],
      [TimeOfDay.NIGHT]: [ { 1: [ Species.CACNEA ], 32: [ Species.CACTURNE ] }, { 1: [ Species.SANDILE ], 29: [ Species.KROKOROK ], 40: [ Species.KROOKODILE ] } ],
      [TimeOfDay.ALL]: [ { 1: [ Species.SANDSHREW ], 22: [ Species.SANDSLASH ] }, { 1: [ Species.SKORUPI ], 40: [ Species.DRAPION ] }, { 1: [ Species.SILICOBRA ], 36: [ Species.SANDACONDA ] } ]
    },
    [BiomePoolTier.UNCOMMON]: {
      [TimeOfDay.DAWN]: [ { 1: [ Species.SANDILE ], 29: [ Species.KROKOROK ], 40: [ Species.KROOKODILE ] }, Species.HELIOPTILE ],
      [TimeOfDay.DAY]: [ { 1: [ Species.SANDILE ], 29: [ Species.KROKOROK ], 40: [ Species.KROOKODILE ] }, Species.HELIOPTILE ],
      [TimeOfDay.DUSK]: [],
      [TimeOfDay.NIGHT]: [],
      [TimeOfDay.ALL]: [ Species.MARACTUS, { 1: [ Species.BRAMBLIN ], 30: [ Species.BRAMBLEGHAST ] }, Species.ORTHWORM ]
    },
    [BiomePoolTier.RARE]: {
      [TimeOfDay.DAWN]: [ { 1: [ Species.VIBRAVA ], 45: [ Species.FLYGON ] } ],
      [TimeOfDay.DAY]: [ { 1: [ Species.VIBRAVA ], 45: [ Species.FLYGON ] } ],
      [TimeOfDay.DUSK]: [],
      [TimeOfDay.NIGHT]: [],
      [TimeOfDay.ALL]: [ { 1: [ Species.DARUMAKA ], 35: [ Species.DARMANITAN ] } ]
    },
    [BiomePoolTier.SUPER_RARE]: { [TimeOfDay.DAWN]: [], [TimeOfDay.DAY]: [], [TimeOfDay.DUSK]: [], [TimeOfDay.NIGHT]: [], [TimeOfDay.ALL]: [ { 1: [ Species.LILEEP ], 40: [ Species.CRADILY ] }, { 1: [ Species.ANORITH ], 40: [ Species.ARMALDO ] } ] },
    [BiomePoolTier.ULTRA_RARE]: { [TimeOfDay.DAWN]: [], [TimeOfDay.DAY]: [], [TimeOfDay.DUSK]: [], [TimeOfDay.NIGHT]: [], [TimeOfDay.ALL]: [ Species.REGIROCK, Species.TAPU_BULU, Species.PHEROMOSA ] },
    [BiomePoolTier.BOSS]: {
      [TimeOfDay.DAWN]: [ Species.HIPPOWDON, Species.HELIOLISK, Species.RABSCA ],
      [TimeOfDay.DAY]: [ Species.HIPPOWDON, Species.HELIOLISK, Species.RABSCA ],
      [TimeOfDay.DUSK]: [ Species.CACTURNE, Species.KROOKODILE ],
      [TimeOfDay.NIGHT]: [ Species.CACTURNE, Species.KROOKODILE ],
      [TimeOfDay.ALL]: [ Species.SANDSLASH, Species.DRAPION, Species.DARMANITAN, Species.MARACTUS, Species.SANDACONDA, Species.BRAMBLEGHAST ]
    },
    [BiomePoolTier.BOSS_RARE]: { [TimeOfDay.DAWN]: [], [TimeOfDay.DAY]: [], [TimeOfDay.DUSK]: [], [TimeOfDay.NIGHT]: [], [TimeOfDay.ALL]: [ Species.CRADILY, Species.ARMALDO ] },
    [BiomePoolTier.BOSS_SUPER_RARE]: { [TimeOfDay.DAWN]: [], [TimeOfDay.DAY]: [], [TimeOfDay.DUSK]: [], [TimeOfDay.NIGHT]: [], [TimeOfDay.ALL]: [ Species.REGIROCK, Species.TAPU_BULU, Species.PHEROMOSA ] },
    [BiomePoolTier.BOSS_ULTRA_RARE]: { [TimeOfDay.DAWN]: [], [TimeOfDay.DAY]: [], [TimeOfDay.DUSK]: [], [TimeOfDay.NIGHT]: [], [TimeOfDay.ALL]: [] }
  },
  [Biome.ICE_CAVE]: {
    [BiomePoolTier.COMMON]: {
      [TimeOfDay.DAWN]: [],
      [TimeOfDay.DAY]: [],
      [TimeOfDay.DUSK]: [],
      [TimeOfDay.NIGHT]: [],
      [TimeOfDay.ALL]: [
        { 1: [ Species.SEEL ], 34: [ Species.DEWGONG ] },
        { 1: [ Species.SWINUB ], 33: [ Species.PILOSWINE ] },
        { 1: [ Species.SNOVER ], 40: [ Species.ABOMASNOW ] },
        { 1: [ Species.VANILLITE ], 35: [ Species.VANILLISH ], 47: [ Species.VANILLUXE ] },
        { 1: [ Species.CUBCHOO ], 37: [ Species.BEARTIC ] },
        { 1: [ Species.BERGMITE ], 37: [ Species.AVALUGG ] },
        Species.CRABRAWLER,
        { 1: [ Species.SNOM ], 20: [ Species.FROSMOTH ] }
      ]
    },
    [BiomePoolTier.UNCOMMON]: {
      [TimeOfDay.DAWN]: [],
      [TimeOfDay.DAY]: [],
      [TimeOfDay.DUSK]: [],
      [TimeOfDay.NIGHT]: [],
      [TimeOfDay.ALL]: [
        Species.SNEASEL,
        { 1: [ Species.SNORUNT ], 42: [ Species.GLALIE ] },
        { 1: [ Species.SPHEAL ], 32: [ Species.SEALEO ], 44: [ Species.WALREIN ] },
        Species.EISCUE,
        { 1: [ Species.CETODDLE ], 30: [ Species.CETITAN ] }
      ]
    },
    [BiomePoolTier.RARE]: { [TimeOfDay.DAWN]: [], [TimeOfDay.DAY]: [], [TimeOfDay.DUSK]: [], [TimeOfDay.NIGHT]: [], [TimeOfDay.ALL]: [ Species.JYNX, Species.LAPRAS, Species.FROSLASS, Species.CRYOGONAL ] },
    [BiomePoolTier.SUPER_RARE]: { [TimeOfDay.DAWN]: [], [TimeOfDay.DAY]: [], [TimeOfDay.DUSK]: [], [TimeOfDay.NIGHT]: [], [TimeOfDay.ALL]: [ Species.DELIBIRD, Species.ROTOM, { 1: [ Species.AMAURA ], 59: [ Species.AURORUS ] } ] },
    [BiomePoolTier.ULTRA_RARE]: { [TimeOfDay.DAWN]: [], [TimeOfDay.DAY]: [], [TimeOfDay.DUSK]: [], [TimeOfDay.NIGHT]: [], [TimeOfDay.ALL]: [ Species.ARTICUNO, Species.REGICE ] },
    [BiomePoolTier.BOSS]: {
      [TimeOfDay.DAWN]: [],
      [TimeOfDay.DAY]: [],
      [TimeOfDay.DUSK]: [],
      [TimeOfDay.NIGHT]: [],
      [TimeOfDay.ALL]: [ Species.DEWGONG, Species.GLALIE, Species.WALREIN, Species.WEAVILE, Species.MAMOSWINE, Species.FROSLASS, Species.VANILLUXE, Species.BEARTIC, Species.CRYOGONAL, Species.AVALUGG, Species.CRABOMINABLE, Species.CETITAN ]
    },
    [BiomePoolTier.BOSS_RARE]: { [TimeOfDay.DAWN]: [], [TimeOfDay.DAY]: [], [TimeOfDay.DUSK]: [], [TimeOfDay.NIGHT]: [], [TimeOfDay.ALL]: [ Species.JYNX, Species.LAPRAS, Species.GLACEON, Species.AURORUS ] },
    [BiomePoolTier.BOSS_SUPER_RARE]: { [TimeOfDay.DAWN]: [], [TimeOfDay.DAY]: [], [TimeOfDay.DUSK]: [], [TimeOfDay.NIGHT]: [], [TimeOfDay.ALL]: [ Species.ARTICUNO, Species.REGICE, Species.ROTOM ] },
    [BiomePoolTier.BOSS_ULTRA_RARE]: { [TimeOfDay.DAWN]: [], [TimeOfDay.DAY]: [], [TimeOfDay.DUSK]: [], [TimeOfDay.NIGHT]: [], [TimeOfDay.ALL]: [ Species.KYUREM ] }
  },
  [Biome.MEADOW]: {
    [BiomePoolTier.COMMON]: {
      [TimeOfDay.DAWN]: [ { 1: [ Species.LEDYBA ], 18: [ Species.LEDIAN ] }, Species.ROSELIA, Species.COTTONEE, Species.MINCCINO ],
      [TimeOfDay.DAY]: [ Species.ROSELIA, Species.COTTONEE, Species.MINCCINO ],
      [TimeOfDay.DUSK]: [],
      [TimeOfDay.NIGHT]: [],
      [TimeOfDay.ALL]: [
        { 1: [ Species.BLITZLE ], 27: [ Species.ZEBSTRIKA ] },
        { 1: [ Species.FLABEBE ], 19: [ Species.FLOETTE ] },
        { 1: [ Species.CUTIEFLY ], 25: [ Species.RIBOMBEE ] },
        { 1: [ Species.GOSSIFLEUR ], 20: [ Species.ELDEGOSS ] },
        { 1: [ Species.WOOLOO ], 24: [ Species.DUBWOOL ] }
      ]
    },
    [BiomePoolTier.UNCOMMON]: {
      [TimeOfDay.DAWN]: [
        { 1: [ Species.PONYTA ], 40: [ Species.RAPIDASH ] },
        { 1: [ Species.SNUBBULL ], 23: [ Species.GRANBULL ] },
        { 1: [ Species.SKITTY ], 30: [ Species.DELCATTY ] },
        Species.BOUFFALANT,
        { 1: [ Species.SMOLIV ], 25: [ Species.DOLLIV ], 35: [ Species.ARBOLIVA ] }
      ],
      [TimeOfDay.DAY]: [
        { 1: [ Species.PONYTA ], 40: [ Species.RAPIDASH ] },
        { 1: [ Species.SNUBBULL ], 23: [ Species.GRANBULL ] },
        { 1: [ Species.SKITTY ], 30: [ Species.DELCATTY ] },
        Species.BOUFFALANT,
        { 1: [ Species.SMOLIV ], 25: [ Species.DOLLIV ], 35: [ Species.ARBOLIVA ] }
      ],
      [TimeOfDay.DUSK]: [],
      [TimeOfDay.NIGHT]: [],
      [TimeOfDay.ALL]: [
        { 1: [ Species.JIGGLYPUFF ], 30: [ Species.WIGGLYTUFF ] },
        { 1: [ Species.MAREEP ], 15: [ Species.FLAAFFY ], 30: [ Species.AMPHAROS ] },
        { 1: [ Species.RALTS ], 20: [ Species.KIRLIA ], 30: [ Species.GARDEVOIR ] },
        { 1: [ Species.GLAMEOW ], 38: [ Species.PURUGLY ] },
        Species.ORICORIO
      ]
    },
    [BiomePoolTier.RARE]: {
      [TimeOfDay.DAWN]: [],
      [TimeOfDay.DAY]: [],
      [TimeOfDay.DUSK]: [],
      [TimeOfDay.NIGHT]: [ Species.VOLBEAT, Species.ILLUMISE ],
      [TimeOfDay.ALL]: [ Species.TAUROS, Species.EEVEE, Species.MILTANK, Species.SPINDA, { 1: [ Species.APPLIN ], 30: [ Species.DIPPLIN ] }, { 1: [ Species.SPRIGATITO ], 16: [ Species.FLORAGATO ], 36: [ Species.MEOWSCARADA ] } ]
    },
    [BiomePoolTier.SUPER_RARE]: { [TimeOfDay.DAWN]: [], [TimeOfDay.DAY]: [], [TimeOfDay.DUSK]: [], [TimeOfDay.NIGHT]: [], [TimeOfDay.ALL]: [ Species.CHANSEY, Species.SYLVEON ] },
    [BiomePoolTier.ULTRA_RARE]: { [TimeOfDay.DAWN]: [], [TimeOfDay.DAY]: [], [TimeOfDay.DUSK]: [], [TimeOfDay.NIGHT]: [], [TimeOfDay.ALL]: [ Species.MELOETTA ] },
    [BiomePoolTier.BOSS]: {
      [TimeOfDay.DAWN]: [ Species.LEDIAN, Species.GRANBULL, Species.DELCATTY, Species.ROSERADE, Species.CINCCINO, Species.BOUFFALANT, Species.ARBOLIVA ],
      [TimeOfDay.DAY]: [ Species.GRANBULL, Species.DELCATTY, Species.ROSERADE, Species.CINCCINO, Species.BOUFFALANT, Species.ARBOLIVA ],
      [TimeOfDay.DUSK]: [],
      [TimeOfDay.NIGHT]: [],
      [TimeOfDay.ALL]: [ Species.TAUROS, Species.MILTANK, Species.GARDEVOIR, Species.PURUGLY, Species.ZEBSTRIKA, Species.FLORGES, Species.RIBOMBEE, Species.DUBWOOL ]
    },
    [BiomePoolTier.BOSS_RARE]: { [TimeOfDay.DAWN]: [ Species.HISUI_LILLIGANT ], [TimeOfDay.DAY]: [ Species.HISUI_LILLIGANT ], [TimeOfDay.DUSK]: [], [TimeOfDay.NIGHT]: [], [TimeOfDay.ALL]: [ Species.BLISSEY, Species.SYLVEON, Species.FLAPPLE, Species.APPLETUN, Species.MEOWSCARADA, Species.HYDRAPPLE ] },
    [BiomePoolTier.BOSS_SUPER_RARE]: { [TimeOfDay.DAWN]: [], [TimeOfDay.DAY]: [], [TimeOfDay.DUSK]: [], [TimeOfDay.NIGHT]: [], [TimeOfDay.ALL]: [ Species.MELOETTA ] },
    [BiomePoolTier.BOSS_ULTRA_RARE]: { [TimeOfDay.DAWN]: [], [TimeOfDay.DAY]: [], [TimeOfDay.DUSK]: [], [TimeOfDay.NIGHT]: [], [TimeOfDay.ALL]: [ Species.SHAYMIN ] }
  },
  [Biome.POWER_PLANT]: {
    [BiomePoolTier.COMMON]: {
      [TimeOfDay.DAWN]: [],
      [TimeOfDay.DAY]: [],
      [TimeOfDay.DUSK]: [],
      [TimeOfDay.NIGHT]: [],
      [TimeOfDay.ALL]: [
        Species.PIKACHU,
        { 1: [ Species.MAGNEMITE ], 30: [ Species.MAGNETON ] },
        { 1: [ Species.VOLTORB ], 30: [ Species.ELECTRODE ] },
        { 1: [ Species.ELECTRIKE ], 26: [ Species.MANECTRIC ] },
        { 1: [ Species.SHINX ], 15: [ Species.LUXIO ], 30: [ Species.LUXRAY ] },
        Species.DEDENNE,
        { 1: [ Species.GRUBBIN ], 20: [ Species.CHARJABUG ] },
        { 1: [ Species.PAWMI ], 18: [ Species.PAWMO ], 32: [ Species.PAWMOT ] },
        { 1: [ Species.TADBULB ], 30: [ Species.BELLIBOLT ] }
      ]
    },
    [BiomePoolTier.UNCOMMON]: { [TimeOfDay.DAWN]: [], [TimeOfDay.DAY]: [], [TimeOfDay.DUSK]: [], [TimeOfDay.NIGHT]: [], [TimeOfDay.ALL]: [ Species.ELECTABUZZ, Species.PLUSLE, Species.MINUN, Species.PACHIRISU, Species.EMOLGA, Species.TOGEDEMARU ] },
    [BiomePoolTier.RARE]: { [TimeOfDay.DAWN]: [], [TimeOfDay.DAY]: [], [TimeOfDay.DUSK]: [], [TimeOfDay.NIGHT]: [], [TimeOfDay.ALL]: [ { 1: [ Species.MAREEP ], 15: [ Species.FLAAFFY ] } ] },
    [BiomePoolTier.SUPER_RARE]: { [TimeOfDay.DAWN]: [], [TimeOfDay.DAY]: [], [TimeOfDay.DUSK]: [], [TimeOfDay.NIGHT]: [], [TimeOfDay.ALL]: [ Species.JOLTEON, Species.HISUI_VOLTORB ] },
    [BiomePoolTier.ULTRA_RARE]: { [TimeOfDay.DAWN]: [], [TimeOfDay.DAY]: [], [TimeOfDay.DUSK]: [], [TimeOfDay.NIGHT]: [], [TimeOfDay.ALL]: [ Species.RAIKOU, Species.THUNDURUS, Species.XURKITREE, Species.ZERAORA, Species.REGIELEKI ] },
    [BiomePoolTier.BOSS]: {
      [TimeOfDay.DAWN]: [],
      [TimeOfDay.DAY]: [],
      [TimeOfDay.DUSK]: [],
      [TimeOfDay.NIGHT]: [],
      [TimeOfDay.ALL]: [ Species.RAICHU, Species.MANECTRIC, Species.LUXRAY, Species.MAGNEZONE, Species.ELECTIVIRE, Species.DEDENNE, Species.VIKAVOLT, Species.TOGEDEMARU, Species.PAWMOT, Species.BELLIBOLT ]
    },
    [BiomePoolTier.BOSS_RARE]: { [TimeOfDay.DAWN]: [], [TimeOfDay.DAY]: [], [TimeOfDay.DUSK]: [], [TimeOfDay.NIGHT]: [], [TimeOfDay.ALL]: [ Species.JOLTEON, Species.AMPHAROS, Species.HISUI_ELECTRODE ] },
    [BiomePoolTier.BOSS_SUPER_RARE]: { [TimeOfDay.DAWN]: [], [TimeOfDay.DAY]: [], [TimeOfDay.DUSK]: [], [TimeOfDay.NIGHT]: [], [TimeOfDay.ALL]: [ Species.ZAPDOS, Species.RAIKOU, Species.THUNDURUS, Species.XURKITREE, Species.ZERAORA, Species.REGIELEKI ] },
    [BiomePoolTier.BOSS_ULTRA_RARE]: { [TimeOfDay.DAWN]: [], [TimeOfDay.DAY]: [], [TimeOfDay.DUSK]: [], [TimeOfDay.NIGHT]: [], [TimeOfDay.ALL]: [ Species.ZEKROM ] }
  },
  [Biome.VOLCANO]: {
    [BiomePoolTier.COMMON]: {
      [TimeOfDay.DAWN]: [],
      [TimeOfDay.DAY]: [],
      [TimeOfDay.DUSK]: [],
      [TimeOfDay.NIGHT]: [],
      [TimeOfDay.ALL]: [
        Species.VULPIX,
        Species.GROWLITHE,
        { 1: [ Species.PONYTA ], 40: [ Species.RAPIDASH ] },
        { 1: [ Species.SLUGMA ], 38: [ Species.MAGCARGO ] },
        { 1: [ Species.NUMEL ], 33: [ Species.CAMERUPT ] },
        { 1: [ Species.SALANDIT ], 33: [ Species.SALAZZLE ] },
        { 1: [ Species.ROLYCOLY ], 18: [ Species.CARKOL ], 34: [ Species.COALOSSAL ] }
      ]
    },
    [BiomePoolTier.UNCOMMON]: { [TimeOfDay.DAWN]: [], [TimeOfDay.DAY]: [], [TimeOfDay.DUSK]: [], [TimeOfDay.NIGHT]: [], [TimeOfDay.ALL]: [ Species.MAGMAR, Species.TORKOAL, { 1: [ Species.PANSEAR ], 30: [ Species.SIMISEAR ] }, Species.HEATMOR, Species.TURTONATOR ] },
    [BiomePoolTier.RARE]: {
      [TimeOfDay.DAWN]: [],
      [TimeOfDay.DAY]: [],
      [TimeOfDay.DUSK]: [],
      [TimeOfDay.NIGHT]: [],
      [TimeOfDay.ALL]: [
        { 1: [ Species.CHARMANDER ], 16: [ Species.CHARMELEON ], 36: [ Species.CHARIZARD ] },
        { 1: [ Species.CYNDAQUIL ], 14: [ Species.QUILAVA ], 36: [ Species.TYPHLOSION ] },
        { 1: [ Species.CHIMCHAR ], 14: [ Species.MONFERNO ], 36: [ Species.INFERNAPE ] },
        { 1: [ Species.TEPIG ], 17: [ Species.PIGNITE ], 36: [ Species.EMBOAR ] },
        { 1: [ Species.FENNEKIN ], 16: [ Species.BRAIXEN ], 36: [ Species.DELPHOX ] },
        { 1: [ Species.LITTEN ], 17: [ Species.TORRACAT ], 34: [ Species.INCINEROAR ] },
        { 1: [ Species.SCORBUNNY ], 16: [ Species.RABOOT ], 35: [ Species.CINDERACE ] },
        { 1: [ Species.CHARCADET ], 30: [ Species.ARMAROUGE ] }
      ]
    },
    [BiomePoolTier.SUPER_RARE]: { [TimeOfDay.DAWN]: [], [TimeOfDay.DAY]: [], [TimeOfDay.DUSK]: [], [TimeOfDay.NIGHT]: [], [TimeOfDay.ALL]: [ Species.FLAREON, Species.ROTOM, { 1: [ Species.LARVESTA ], 59: [ Species.VOLCARONA ] }, Species.HISUI_GROWLITHE ] },
    [BiomePoolTier.ULTRA_RARE]: { [TimeOfDay.DAWN]: [], [TimeOfDay.DAY]: [], [TimeOfDay.DUSK]: [], [TimeOfDay.NIGHT]: [], [TimeOfDay.ALL]: [ Species.ENTEI, Species.HEATRAN, Species.VOLCANION, Species.CHI_YU ] },
    [BiomePoolTier.BOSS]: {
      [TimeOfDay.DAWN]: [],
      [TimeOfDay.DAY]: [],
      [TimeOfDay.DUSK]: [],
      [TimeOfDay.NIGHT]: [],
      [TimeOfDay.ALL]: [ Species.NINETALES, Species.ARCANINE, Species.RAPIDASH, Species.MAGCARGO, Species.CAMERUPT, Species.TORKOAL, Species.MAGMORTAR, Species.SIMISEAR, Species.HEATMOR, Species.SALAZZLE, Species.TURTONATOR, Species.COALOSSAL ]
    },
    [BiomePoolTier.BOSS_RARE]: {
      [TimeOfDay.DAWN]: [],
      [TimeOfDay.DAY]: [],
      [TimeOfDay.DUSK]: [],
      [TimeOfDay.NIGHT]: [],
      [TimeOfDay.ALL]: [ Species.CHARIZARD, Species.FLAREON, Species.TYPHLOSION, Species.INFERNAPE, Species.EMBOAR, Species.VOLCARONA, Species.DELPHOX, Species.INCINEROAR, Species.CINDERACE, Species.ARMAROUGE, Species.HISUI_ARCANINE ]
    },
    [BiomePoolTier.BOSS_SUPER_RARE]: { [TimeOfDay.DAWN]: [], [TimeOfDay.DAY]: [], [TimeOfDay.DUSK]: [], [TimeOfDay.NIGHT]: [], [TimeOfDay.ALL]: [ Species.MOLTRES, Species.ENTEI, Species.ROTOM, Species.HEATRAN, Species.VOLCANION, Species.CHI_YU ] },
    [BiomePoolTier.BOSS_ULTRA_RARE]: { [TimeOfDay.DAWN]: [], [TimeOfDay.DAY]: [], [TimeOfDay.DUSK]: [], [TimeOfDay.NIGHT]: [], [TimeOfDay.ALL]: [ Species.RESHIRAM ] }
  },
  [Biome.GRAVEYARD]: {
    [BiomePoolTier.COMMON]: {
      [TimeOfDay.DAWN]: [],
      [TimeOfDay.DAY]: [],
      [TimeOfDay.DUSK]: [],
      [TimeOfDay.NIGHT]: [],
      [TimeOfDay.ALL]: [
        { 1: [ Species.GASTLY ], 25: [ Species.HAUNTER ] },
        { 1: [ Species.SHUPPET ], 37: [ Species.BANETTE ] },
        { 1: [ Species.DUSKULL ], 37: [ Species.DUSCLOPS ] },
        { 1: [ Species.DRIFLOON ], 28: [ Species.DRIFBLIM ] },
        { 1: [ Species.LITWICK ], 41: [ Species.LAMPENT ] },
        Species.PHANTUMP,
        Species.PUMPKABOO,
        { 1: [ Species.GREAVARD ], 60: [ Species.HOUNDSTONE ] }
      ]
    },
    [BiomePoolTier.UNCOMMON]: {
      [TimeOfDay.DAWN]: [],
      [TimeOfDay.DAY]: [],
      [TimeOfDay.DUSK]: [],
      [TimeOfDay.NIGHT]: [],
      [TimeOfDay.ALL]: [ { 1: [ Species.CUBONE ], 28: [ Species.MAROWAK ] }, { 1: [ Species.YAMASK ], 34: [ Species.COFAGRIGUS ] }, { 1: [ Species.SINISTEA ], 30: [ Species.POLTEAGEIST ] } ]
    },
    [BiomePoolTier.RARE]: { [TimeOfDay.DAWN]: [], [TimeOfDay.DAY]: [], [TimeOfDay.DUSK]: [], [TimeOfDay.NIGHT]: [], [TimeOfDay.ALL]: [ Species.MISDREAVUS, Species.MIMIKYU, { 1: [ Species.FUECOCO ], 16: [ Species.CROCALOR ], 36: [ Species.SKELEDIRGE ] }, Species.CERULEDGE ] },
    [BiomePoolTier.SUPER_RARE]: { [TimeOfDay.DAWN]: [], [TimeOfDay.DAY]: [], [TimeOfDay.DUSK]: [], [TimeOfDay.NIGHT]: [], [TimeOfDay.ALL]: [ Species.SPIRITOMB ] },
    [BiomePoolTier.ULTRA_RARE]: { [TimeOfDay.DAWN]: [], [TimeOfDay.DAY]: [], [TimeOfDay.DUSK]: [], [TimeOfDay.NIGHT]: [], [TimeOfDay.ALL]: [ Species.MARSHADOW, Species.SPECTRIER ] },
    [BiomePoolTier.BOSS]: {
      [TimeOfDay.DAWN]: [ Species.MAROWAK ],
      [TimeOfDay.DAY]: [ Species.MAROWAK ],
      [TimeOfDay.DUSK]: [ Species.MAROWAK ],
      [TimeOfDay.NIGHT]: [],
      [TimeOfDay.ALL]: [ Species.GENGAR, Species.BANETTE, Species.DRIFBLIM, Species.MISMAGIUS, Species.DUSKNOIR, Species.CHANDELURE, Species.TREVENANT, Species.GOURGEIST, Species.MIMIKYU, Species.POLTEAGEIST, Species.HOUNDSTONE ]
    },
    [BiomePoolTier.BOSS_RARE]: { [TimeOfDay.DAWN]: [], [TimeOfDay.DAY]: [], [TimeOfDay.DUSK]: [], [TimeOfDay.NIGHT]: [], [TimeOfDay.ALL]: [ Species.SKELEDIRGE, Species.CERULEDGE, Species.HISUI_TYPHLOSION ] },
    [BiomePoolTier.BOSS_SUPER_RARE]: { [TimeOfDay.DAWN]: [], [TimeOfDay.DAY]: [], [TimeOfDay.DUSK]: [], [TimeOfDay.NIGHT]: [], [TimeOfDay.ALL]: [ Species.MARSHADOW, Species.SPECTRIER ] },
    [BiomePoolTier.BOSS_ULTRA_RARE]: { [TimeOfDay.DAWN]: [], [TimeOfDay.DAY]: [], [TimeOfDay.DUSK]: [], [TimeOfDay.NIGHT]: [], [TimeOfDay.ALL]: [ Species.GIRATINA ] }
  },
  [Biome.DOJO]: {
    [BiomePoolTier.COMMON]: {
      [TimeOfDay.DAWN]: [],
      [TimeOfDay.DAY]: [],
      [TimeOfDay.DUSK]: [],
      [TimeOfDay.NIGHT]: [],
      [TimeOfDay.ALL]: [
        { 1: [ Species.MANKEY ], 28: [ Species.PRIMEAPE ], 75: [ Species.ANNIHILAPE ] },
        { 1: [ Species.MAKUHITA ], 24: [ Species.HARIYAMA ] },
        { 1: [ Species.MEDITITE ], 37: [ Species.MEDICHAM ] },
        { 1: [ Species.STUFFUL ], 27: [ Species.BEWEAR ] },
        { 1: [ Species.CLOBBOPUS ], 55: [ Species.GRAPPLOCT ] }
      ]
    },
    [BiomePoolTier.UNCOMMON]: {
      [TimeOfDay.DAWN]: [],
      [TimeOfDay.DAY]: [],
      [TimeOfDay.DUSK]: [],
      [TimeOfDay.NIGHT]: [],
      [TimeOfDay.ALL]: [ { 1: [ Species.CROAGUNK ], 37: [ Species.TOXICROAK ] }, { 1: [ Species.SCRAGGY ], 39: [ Species.SCRAFTY ] }, { 1: [ Species.MIENFOO ], 50: [ Species.MIENSHAO ] } ]
    },
    [BiomePoolTier.RARE]: { [TimeOfDay.DAWN]: [], [TimeOfDay.DAY]: [], [TimeOfDay.DUSK]: [], [TimeOfDay.NIGHT]: [], [TimeOfDay.ALL]: [ Species.HITMONLEE, Species.HITMONCHAN, Species.LUCARIO, Species.THROH, Species.SAWK, { 1: [ Species.PANCHAM ], 52: [ Species.PANGORO ] } ] },
    [BiomePoolTier.SUPER_RARE]: { [TimeOfDay.DAWN]: [], [TimeOfDay.DAY]: [], [TimeOfDay.DUSK]: [], [TimeOfDay.NIGHT]: [], [TimeOfDay.ALL]: [ Species.HITMONTOP, Species.GALLADE, Species.GALAR_FARFETCHD ] },
    [BiomePoolTier.ULTRA_RARE]: { [TimeOfDay.DAWN]: [], [TimeOfDay.DAY]: [], [TimeOfDay.DUSK]: [], [TimeOfDay.NIGHT]: [], [TimeOfDay.ALL]: [ Species.TERRAKION, Species.KUBFU, Species.GALAR_ZAPDOS ] },
    [BiomePoolTier.BOSS]: {
      [TimeOfDay.DAWN]: [],
      [TimeOfDay.DAY]: [],
      [TimeOfDay.DUSK]: [],
      [TimeOfDay.NIGHT]: [],
      [TimeOfDay.ALL]: [ Species.HITMONLEE, Species.HITMONCHAN, Species.HARIYAMA, Species.MEDICHAM, Species.LUCARIO, Species.TOXICROAK, Species.THROH, Species.SAWK, Species.SCRAFTY, Species.MIENSHAO, Species.BEWEAR, Species.GRAPPLOCT, Species.ANNIHILAPE ]
    },
    [BiomePoolTier.BOSS_RARE]: { [TimeOfDay.DAWN]: [], [TimeOfDay.DAY]: [], [TimeOfDay.DUSK]: [], [TimeOfDay.NIGHT]: [], [TimeOfDay.ALL]: [ Species.HITMONTOP, Species.GALLADE, Species.PANGORO, Species.SIRFETCHD, Species.HISUI_DECIDUEYE ] },
    [BiomePoolTier.BOSS_SUPER_RARE]: { [TimeOfDay.DAWN]: [], [TimeOfDay.DAY]: [], [TimeOfDay.DUSK]: [], [TimeOfDay.NIGHT]: [], [TimeOfDay.ALL]: [ Species.TERRAKION, Species.URSHIFU ] },
    [BiomePoolTier.BOSS_ULTRA_RARE]: { [TimeOfDay.DAWN]: [], [TimeOfDay.DAY]: [], [TimeOfDay.DUSK]: [], [TimeOfDay.NIGHT]: [], [TimeOfDay.ALL]: [ Species.ZAMAZENTA, Species.GALAR_ZAPDOS ] }
  },
  [Biome.FACTORY]: {
    [BiomePoolTier.COMMON]: {
      [TimeOfDay.DAWN]: [],
      [TimeOfDay.DAY]: [],
      [TimeOfDay.DUSK]: [],
      [TimeOfDay.NIGHT]: [],
      [TimeOfDay.ALL]: [
        { 1: [ Species.MACHOP ], 28: [ Species.MACHOKE ] },
        { 1: [ Species.MAGNEMITE ], 30: [ Species.MAGNETON ] },
        { 1: [ Species.VOLTORB ], 30: [ Species.ELECTRODE ] },
        { 1: [ Species.TIMBURR ], 25: [ Species.GURDURR ] },
        { 1: [ Species.KLINK ], 38: [ Species.KLANG ], 49: [ Species.KLINKLANG ] }
      ]
    },
    [BiomePoolTier.UNCOMMON]: { [TimeOfDay.DAWN]: [], [TimeOfDay.DAY]: [], [TimeOfDay.DUSK]: [], [TimeOfDay.NIGHT]: [], [TimeOfDay.ALL]: [ { 1: [ Species.BRONZOR ], 33: [ Species.BRONZONG ] }, Species.KLEFKI ] },
    [BiomePoolTier.RARE]: { [TimeOfDay.DAWN]: [], [TimeOfDay.DAY]: [], [TimeOfDay.DUSK]: [], [TimeOfDay.NIGHT]: [], [TimeOfDay.ALL]: [ { 1: [ Species.PORYGON ], 30: [ Species.PORYGON2 ] } ] },
    [BiomePoolTier.SUPER_RARE]: { [TimeOfDay.DAWN]: [], [TimeOfDay.DAY]: [], [TimeOfDay.DUSK]: [], [TimeOfDay.NIGHT]: [], [TimeOfDay.ALL]: [ { 1: [ Species.BELDUM ], 20: [ Species.METANG ], 45: [ Species.METAGROSS ] } ] },
    [BiomePoolTier.ULTRA_RARE]: { [TimeOfDay.DAWN]: [], [TimeOfDay.DAY]: [], [TimeOfDay.DUSK]: [], [TimeOfDay.NIGHT]: [], [TimeOfDay.ALL]: [ Species.GENESECT, Species.MAGEARNA ] },
    [BiomePoolTier.BOSS]: { [TimeOfDay.DAWN]: [], [TimeOfDay.DAY]: [], [TimeOfDay.DUSK]: [], [TimeOfDay.NIGHT]: [], [TimeOfDay.ALL]: [ Species.KLINKLANG, Species.KLEFKI ] },
    [BiomePoolTier.BOSS_RARE]: { [TimeOfDay.DAWN]: [], [TimeOfDay.DAY]: [], [TimeOfDay.DUSK]: [], [TimeOfDay.NIGHT]: [], [TimeOfDay.ALL]: [] },
    [BiomePoolTier.BOSS_SUPER_RARE]: { [TimeOfDay.DAWN]: [], [TimeOfDay.DAY]: [], [TimeOfDay.DUSK]: [], [TimeOfDay.NIGHT]: [], [TimeOfDay.ALL]: [ Species.GENESECT, Species.MAGEARNA ] },
    [BiomePoolTier.BOSS_ULTRA_RARE]: { [TimeOfDay.DAWN]: [], [TimeOfDay.DAY]: [], [TimeOfDay.DUSK]: [], [TimeOfDay.NIGHT]: [], [TimeOfDay.ALL]: [] }
  },
  [Biome.RUINS]: {
    [BiomePoolTier.COMMON]: {
      [TimeOfDay.DAWN]: [],
      [TimeOfDay.DAY]: [],
      [TimeOfDay.DUSK]: [],
      [TimeOfDay.NIGHT]: [],
      [TimeOfDay.ALL]: [
        { 1: [ Species.DROWZEE ], 26: [ Species.HYPNO ] },
        { 1: [ Species.NATU ], 25: [ Species.XATU ] },
        Species.UNOWN,
        { 1: [ Species.SPOINK ], 32: [ Species.GRUMPIG ] },
        { 1: [ Species.BALTOY ], 36: [ Species.CLAYDOL ] },
        { 1: [ Species.ELGYEM ], 42: [ Species.BEHEEYEM ] }
      ]
    },
    [BiomePoolTier.UNCOMMON]: {
      [TimeOfDay.DAWN]: [],
      [TimeOfDay.DAY]: [],
      [TimeOfDay.DUSK]: [],
      [TimeOfDay.NIGHT]: [],
      [TimeOfDay.ALL]: [ { 1: [ Species.ABRA ], 16: [ Species.KADABRA ] }, Species.SIGILYPH, { 1: [ Species.TINKATINK ], 24: [ Species.TINKATUFF ], 38: [ Species.TINKATON ] } ]
    },
    [BiomePoolTier.RARE]: { [TimeOfDay.DAWN]: [], [TimeOfDay.DAY]: [], [TimeOfDay.DUSK]: [], [TimeOfDay.NIGHT]: [], [TimeOfDay.ALL]: [ Species.MR_MIME, Species.WOBBUFFET, { 1: [ Species.GOTHITA ], 32: [ Species.GOTHORITA ], 41: [ Species.GOTHITELLE ] }, Species.STONJOURNER ] },
    [BiomePoolTier.SUPER_RARE]: {
      [TimeOfDay.DAWN]: [],
      [TimeOfDay.DAY]: [ Species.ESPEON ],
      [TimeOfDay.DUSK]: [ { 1: [ Species.GALAR_YAMASK ], 34: [ Species.RUNERIGUS ] } ],
      [TimeOfDay.NIGHT]: [ { 1: [ Species.GALAR_YAMASK ], 34: [ Species.RUNERIGUS ] } ],
      [TimeOfDay.ALL]: [ { 1: [ Species.ARCHEN ], 37: [ Species.ARCHEOPS ] } ]
    },
    [BiomePoolTier.ULTRA_RARE]: { [TimeOfDay.DAWN]: [], [TimeOfDay.DAY]: [], [TimeOfDay.DUSK]: [], [TimeOfDay.NIGHT]: [], [TimeOfDay.ALL]: [ Species.REGISTEEL, Species.FEZANDIPITI ] },
    [BiomePoolTier.BOSS]: { [TimeOfDay.DAWN]: [], [TimeOfDay.DAY]: [], [TimeOfDay.DUSK]: [], [TimeOfDay.NIGHT]: [], [TimeOfDay.ALL]: [ Species.ALAKAZAM, Species.HYPNO, Species.XATU, Species.GRUMPIG, Species.CLAYDOL, Species.SIGILYPH, Species.GOTHITELLE, Species.BEHEEYEM, Species.TINKATON ] },
    [BiomePoolTier.BOSS_RARE]: { [TimeOfDay.DAWN]: [], [TimeOfDay.DAY]: [ Species.ESPEON ], [TimeOfDay.DUSK]: [ Species.RUNERIGUS ], [TimeOfDay.NIGHT]: [ Species.RUNERIGUS ], [TimeOfDay.ALL]: [ Species.MR_MIME, Species.WOBBUFFET, Species.ARCHEOPS ] },
    [BiomePoolTier.BOSS_SUPER_RARE]: { [TimeOfDay.DAWN]: [], [TimeOfDay.DAY]: [], [TimeOfDay.DUSK]: [], [TimeOfDay.NIGHT]: [], [TimeOfDay.ALL]: [ Species.REGISTEEL, Species.FEZANDIPITI ] },
    [BiomePoolTier.BOSS_ULTRA_RARE]: { [TimeOfDay.DAWN]: [], [TimeOfDay.DAY]: [], [TimeOfDay.DUSK]: [], [TimeOfDay.NIGHT]: [], [TimeOfDay.ALL]: [ Species.KORAIDON ] }
  },
  [Biome.WASTELAND]: {
    [BiomePoolTier.COMMON]: {
      [TimeOfDay.DAWN]: [
        { 1: [ Species.BAGON ], 30: [ Species.SHELGON ], 50: [ Species.SALAMENCE ] },
        { 1: [ Species.GOOMY ], 40: [ Species.SLIGGOO ], 80: [ Species.GOODRA ] },
        { 1: [ Species.JANGMO_O ], 35: [ Species.HAKAMO_O ], 45: [ Species.KOMMO_O ] }
      ],
      [TimeOfDay.DAY]: [
        { 1: [ Species.BAGON ], 30: [ Species.SHELGON ], 50: [ Species.SALAMENCE ] },
        { 1: [ Species.GOOMY ], 40: [ Species.SLIGGOO ], 80: [ Species.GOODRA ] },
        { 1: [ Species.JANGMO_O ], 35: [ Species.HAKAMO_O ], 45: [ Species.KOMMO_O ] }
      ],
      [TimeOfDay.DUSK]: [ { 1: [ Species.LARVITAR ], 30: [ Species.PUPITAR ], 55: [ Species.TYRANITAR ] } ],
      [TimeOfDay.NIGHT]: [ { 1: [ Species.LARVITAR ], 30: [ Species.PUPITAR ], 55: [ Species.TYRANITAR ] } ],
      [TimeOfDay.ALL]: [
        { 1: [ Species.VIBRAVA ], 45: [ Species.FLYGON ] },
        { 1: [ Species.GIBLE ], 24: [ Species.GABITE ], 48: [ Species.GARCHOMP ] },
        { 1: [ Species.AXEW ], 38: [ Species.FRAXURE ], 48: [ Species.HAXORUS ] }
      ]
    },
    [BiomePoolTier.UNCOMMON]: {
      [TimeOfDay.DAWN]: [],
      [TimeOfDay.DAY]: [],
      [TimeOfDay.DUSK]: [ { 1: [ Species.DEINO ], 50: [ Species.ZWEILOUS ], 64: [ Species.HYDREIGON ] } ],
      [TimeOfDay.NIGHT]: [ { 1: [ Species.DEINO ], 50: [ Species.ZWEILOUS ], 64: [ Species.HYDREIGON ] } ],
      [TimeOfDay.ALL]: [ { 1: [ Species.SWABLU ], 35: [ Species.ALTARIA ] }, Species.DRAMPA, Species.CYCLIZAR ]
    },
    [BiomePoolTier.RARE]: {
      [TimeOfDay.DAWN]: [],
      [TimeOfDay.DAY]: [],
      [TimeOfDay.DUSK]: [ { 1: [ Species.DREEPY ], 50: [ Species.DRAKLOAK ], 60: [ Species.DRAGAPULT ] } ],
      [TimeOfDay.NIGHT]: [ { 1: [ Species.DREEPY ], 50: [ Species.DRAKLOAK ], 60: [ Species.DRAGAPULT ] } ],
      [TimeOfDay.ALL]: [ { 1: [ Species.DRATINI ], 30: [ Species.DRAGONAIR ], 55: [ Species.DRAGONITE ] }, { 1: [ Species.FRIGIBAX ], 35: [ Species.ARCTIBAX ], 54: [ Species.BAXCALIBUR ] } ]
    },
    [BiomePoolTier.SUPER_RARE]: { [TimeOfDay.DAWN]: [], [TimeOfDay.DAY]: [], [TimeOfDay.DUSK]: [], [TimeOfDay.NIGHT]: [], [TimeOfDay.ALL]: [ Species.AERODACTYL, Species.DRUDDIGON, { 1: [ Species.TYRUNT ], 59: [ Species.TYRANTRUM ] }, Species.DRACOZOLT, Species.DRACOVISH ] },
    [BiomePoolTier.ULTRA_RARE]: { [TimeOfDay.DAWN]: [], [TimeOfDay.DAY]: [], [TimeOfDay.DUSK]: [], [TimeOfDay.NIGHT]: [], [TimeOfDay.ALL]: [ Species.REGIDRAGO ] },
    [BiomePoolTier.BOSS]: {
      [TimeOfDay.DAWN]: [ Species.SALAMENCE, Species.GOODRA, Species.KOMMO_O ],
      [TimeOfDay.DAY]: [ Species.SALAMENCE, Species.GOODRA, Species.KOMMO_O ],
      [TimeOfDay.DUSK]: [ Species.TYRANITAR, Species.DRAGAPULT ],
      [TimeOfDay.NIGHT]: [ Species.TYRANITAR, Species.DRAGAPULT ],
      [TimeOfDay.ALL]: [ Species.DRAGONITE, Species.FLYGON, Species.GARCHOMP, Species.HAXORUS, Species.DRAMPA, Species.BAXCALIBUR ]
    },
    [BiomePoolTier.BOSS_RARE]: { [TimeOfDay.DAWN]: [], [TimeOfDay.DAY]: [], [TimeOfDay.DUSK]: [], [TimeOfDay.NIGHT]: [], [TimeOfDay.ALL]: [ Species.AERODACTYL, Species.DRUDDIGON, Species.TYRANTRUM, Species.DRACOZOLT, Species.DRACOVISH ] },
    [BiomePoolTier.BOSS_SUPER_RARE]: { [TimeOfDay.DAWN]: [], [TimeOfDay.DAY]: [], [TimeOfDay.DUSK]: [], [TimeOfDay.NIGHT]: [], [TimeOfDay.ALL]: [ Species.REGIDRAGO ] },
    [BiomePoolTier.BOSS_ULTRA_RARE]: { [TimeOfDay.DAWN]: [], [TimeOfDay.DAY]: [], [TimeOfDay.DUSK]: [], [TimeOfDay.NIGHT]: [], [TimeOfDay.ALL]: [ Species.DIALGA ] }
  },
  [Biome.ABYSS]: {
    [BiomePoolTier.COMMON]: {
      [TimeOfDay.DAWN]: [],
      [TimeOfDay.DAY]: [],
      [TimeOfDay.DUSK]: [],
      [TimeOfDay.NIGHT]: [],
      [TimeOfDay.ALL]: [
        Species.MURKROW,
        { 1: [ Species.HOUNDOUR ], 24: [ Species.HOUNDOOM ] },
        Species.SABLEYE,
        { 1: [ Species.PURRLOIN ], 20: [ Species.LIEPARD ] },
        { 1: [ Species.PAWNIARD ], 52: [ Species.BISHARP ], 64: [ Species.KINGAMBIT ] },
        { 1: [ Species.NICKIT ], 18: [ Species.THIEVUL ] },
        { 1: [ Species.IMPIDIMP ], 32: [ Species.MORGREM ], 42: [ Species.GRIMMSNARL ] },
        { 1: [ Species.MASCHIFF ], 30: [ Species.MABOSSTIFF ] }
      ]
    },
    [BiomePoolTier.UNCOMMON]: { [TimeOfDay.DAWN]: [], [TimeOfDay.DAY]: [], [TimeOfDay.DUSK]: [], [TimeOfDay.NIGHT]: [], [TimeOfDay.ALL]: [] },
    [BiomePoolTier.RARE]: {
      [TimeOfDay.DAWN]: [],
      [TimeOfDay.DAY]: [],
      [TimeOfDay.DUSK]: [],
      [TimeOfDay.NIGHT]: [],
      [TimeOfDay.ALL]: [ Species.ABSOL, Species.SPIRITOMB, { 1: [ Species.ZORUA ], 30: [ Species.ZOROARK ] }, { 1: [ Species.DEINO ], 50: [ Species.ZWEILOUS ], 64: [ Species.HYDREIGON ] } ]
    },
    [BiomePoolTier.SUPER_RARE]: { [TimeOfDay.DAWN]: [], [TimeOfDay.DAY]: [], [TimeOfDay.DUSK]: [], [TimeOfDay.NIGHT]: [], [TimeOfDay.ALL]: [ Species.UMBREON ] },
    [BiomePoolTier.ULTRA_RARE]: { [TimeOfDay.DAWN]: [], [TimeOfDay.DAY]: [], [TimeOfDay.DUSK]: [], [TimeOfDay.NIGHT]: [], [TimeOfDay.ALL]: [ Species.DARKRAI, Species.GALAR_MOLTRES ] },
    [BiomePoolTier.BOSS]: {
      [TimeOfDay.DAWN]: [],
      [TimeOfDay.DAY]: [],
      [TimeOfDay.DUSK]: [],
      [TimeOfDay.NIGHT]: [],
      [TimeOfDay.ALL]: [ Species.HOUNDOOM, Species.SABLEYE, Species.ABSOL, Species.HONCHKROW, Species.SPIRITOMB, Species.LIEPARD, Species.ZOROARK, Species.HYDREIGON, Species.THIEVUL, Species.GRIMMSNARL, Species.MABOSSTIFF, Species.KINGAMBIT ]
    },
    [BiomePoolTier.BOSS_RARE]: { [TimeOfDay.DAWN]: [], [TimeOfDay.DAY]: [], [TimeOfDay.DUSK]: [], [TimeOfDay.NIGHT]: [], [TimeOfDay.ALL]: [ Species.UMBREON, Species.HISUI_SAMUROTT ] },
    [BiomePoolTier.BOSS_SUPER_RARE]: { [TimeOfDay.DAWN]: [], [TimeOfDay.DAY]: [], [TimeOfDay.DUSK]: [], [TimeOfDay.NIGHT]: [], [TimeOfDay.ALL]: [ Species.DARKRAI ] },
    [BiomePoolTier.BOSS_ULTRA_RARE]: { [TimeOfDay.DAWN]: [], [TimeOfDay.DAY]: [], [TimeOfDay.DUSK]: [], [TimeOfDay.NIGHT]: [], [TimeOfDay.ALL]: [ Species.PALKIA, Species.YVELTAL, Species.GALAR_MOLTRES ] }
  },
  [Biome.SPACE]: {
    [BiomePoolTier.COMMON]: {
      [TimeOfDay.DAWN]: [],
      [TimeOfDay.DAY]: [ Species.SOLROCK ],
      [TimeOfDay.DUSK]: [],
      [TimeOfDay.NIGHT]: [ Species.LUNATONE ],
      [TimeOfDay.ALL]: [ Species.CLEFAIRY, { 1: [ Species.BRONZOR ], 33: [ Species.BRONZONG ] }, { 1: [ Species.MUNNA ], 30: [ Species.MUSHARNA ] }, Species.MINIOR ]
    },
    [BiomePoolTier.UNCOMMON]: { [TimeOfDay.DAWN]: [], [TimeOfDay.DAY]: [], [TimeOfDay.DUSK]: [], [TimeOfDay.NIGHT]: [], [TimeOfDay.ALL]: [ { 1: [ Species.BALTOY ], 36: [ Species.CLAYDOL ] }, { 1: [ Species.ELGYEM ], 42: [ Species.BEHEEYEM ] } ] },
    [BiomePoolTier.RARE]: {
      [TimeOfDay.DAWN]: [],
      [TimeOfDay.DAY]: [],
      [TimeOfDay.DUSK]: [],
      [TimeOfDay.NIGHT]: [],
      [TimeOfDay.ALL]: [ { 1: [ Species.BELDUM ], 20: [ Species.METANG ], 45: [ Species.METAGROSS ] }, Species.SIGILYPH, { 1: [ Species.SOLOSIS ], 32: [ Species.DUOSION ], 41: [ Species.REUNICLUS ] } ]
    },
    [BiomePoolTier.SUPER_RARE]: { [TimeOfDay.DAWN]: [], [TimeOfDay.DAY]: [], [TimeOfDay.DUSK]: [], [TimeOfDay.NIGHT]: [], [TimeOfDay.ALL]: [ { 1: [ Species.PORYGON ], 30: [ Species.PORYGON2 ] } ] },
    [BiomePoolTier.ULTRA_RARE]: { [TimeOfDay.DAWN]: [], [TimeOfDay.DAY]: [], [TimeOfDay.DUSK]: [], [TimeOfDay.NIGHT]: [], [TimeOfDay.ALL]: [ { 1: [ Species.COSMOG ], 43: [ Species.COSMOEM ] }, Species.CELESTEELA ] },
    [BiomePoolTier.BOSS]: { [TimeOfDay.DAWN]: [], [TimeOfDay.DAY]: [ Species.SOLROCK ], [TimeOfDay.DUSK]: [], [TimeOfDay.NIGHT]: [ Species.LUNATONE ], [TimeOfDay.ALL]: [ Species.CLEFABLE, Species.BRONZONG, Species.MUSHARNA, Species.REUNICLUS, Species.MINIOR ] },
    [BiomePoolTier.BOSS_RARE]: { [TimeOfDay.DAWN]: [], [TimeOfDay.DAY]: [], [TimeOfDay.DUSK]: [], [TimeOfDay.NIGHT]: [], [TimeOfDay.ALL]: [ Species.METAGROSS, Species.PORYGON_Z ] },
    [BiomePoolTier.BOSS_SUPER_RARE]: { [TimeOfDay.DAWN]: [], [TimeOfDay.DAY]: [], [TimeOfDay.DUSK]: [], [TimeOfDay.NIGHT]: [], [TimeOfDay.ALL]: [ Species.CELESTEELA ] },
    [BiomePoolTier.BOSS_ULTRA_RARE]: { [TimeOfDay.DAWN]: [], [TimeOfDay.DAY]: [ Species.SOLGALEO ], [TimeOfDay.DUSK]: [], [TimeOfDay.NIGHT]: [ Species.LUNALA ], [TimeOfDay.ALL]: [ Species.RAYQUAZA, Species.NECROZMA ] }
  },
  [Biome.CONSTRUCTION_SITE]: {
    [BiomePoolTier.COMMON]: {
      [TimeOfDay.DAWN]: [],
      [TimeOfDay.DAY]: [],
      [TimeOfDay.DUSK]: [],
      [TimeOfDay.NIGHT]: [],
      [TimeOfDay.ALL]: [
        { 1: [ Species.MACHOP ], 28: [ Species.MACHOKE ] },
        { 1: [ Species.MAGNEMITE ], 30: [ Species.MAGNETON ] },
        { 1: [ Species.DRILBUR ], 31: [ Species.EXCADRILL ] },
        { 1: [ Species.TIMBURR ], 25: [ Species.GURDURR ] }
      ]
    },
    [BiomePoolTier.UNCOMMON]: {
      [TimeOfDay.DAWN]: [],
      [TimeOfDay.DAY]: [],
      [TimeOfDay.DUSK]: [],
      [TimeOfDay.NIGHT]: [],
      [TimeOfDay.ALL]: [
        { 1: [ Species.GRIMER ], 38: [ Species.MUK ] },
        { 1: [ Species.KOFFING ], 35: [ Species.WEEZING ] },
        { 1: [ Species.RHYHORN ], 42: [ Species.RHYDON ] },
        { 1: [ Species.SCRAGGY ], 39: [ Species.SCRAFTY ] }
      ]
    },
    [BiomePoolTier.RARE]: { [TimeOfDay.DAWN]: [], [TimeOfDay.DAY]: [], [TimeOfDay.DUSK]: [ { 1: [ Species.GALAR_MEOWTH ], 28: [ Species.PERRSERKER ] } ], [TimeOfDay.NIGHT]: [], [TimeOfDay.ALL]: [ Species.ONIX, Species.HITMONLEE, Species.HITMONCHAN, Species.DURALUDON ] },
    [BiomePoolTier.SUPER_RARE]: { [TimeOfDay.DAWN]: [], [TimeOfDay.DAY]: [], [TimeOfDay.DUSK]: [], [TimeOfDay.NIGHT]: [], [TimeOfDay.ALL]: [ Species.DITTO, Species.HITMONTOP ] },
    [BiomePoolTier.ULTRA_RARE]: { [TimeOfDay.DAWN]: [], [TimeOfDay.DAY]: [], [TimeOfDay.DUSK]: [], [TimeOfDay.NIGHT]: [], [TimeOfDay.ALL]: [ Species.COBALION, Species.STAKATAKA ] },
    [BiomePoolTier.BOSS]: { [TimeOfDay.DAWN]: [], [TimeOfDay.DAY]: [], [TimeOfDay.DUSK]: [], [TimeOfDay.NIGHT]: [], [TimeOfDay.ALL]: [ Species.MACHAMP, Species.CONKELDURR ] },
    [BiomePoolTier.BOSS_RARE]: { [TimeOfDay.DAWN]: [], [TimeOfDay.DAY]: [], [TimeOfDay.DUSK]: [ Species.PERRSERKER ], [TimeOfDay.NIGHT]: [], [TimeOfDay.ALL]: [ Species.ARCHALUDON ] },
    [BiomePoolTier.BOSS_SUPER_RARE]: { [TimeOfDay.DAWN]: [], [TimeOfDay.DAY]: [], [TimeOfDay.DUSK]: [], [TimeOfDay.NIGHT]: [], [TimeOfDay.ALL]: [ Species.COBALION, Species.STAKATAKA ] },
    [BiomePoolTier.BOSS_ULTRA_RARE]: { [TimeOfDay.DAWN]: [], [TimeOfDay.DAY]: [], [TimeOfDay.DUSK]: [], [TimeOfDay.NIGHT]: [], [TimeOfDay.ALL]: [] }
  },
  [Biome.JUNGLE]: {
    [BiomePoolTier.COMMON]: {
      [TimeOfDay.DAWN]: [ Species.VESPIQUEN, { 1: [ Species.CHERUBI ], 25: [ Species.CHERRIM ] }, { 1: [ Species.SEWADDLE ], 20: [ Species.SWADLOON ], 30: [ Species.LEAVANNY ] } ],
      [TimeOfDay.DAY]: [ Species.VESPIQUEN, { 1: [ Species.CHERUBI ], 25: [ Species.CHERRIM ] }, { 1: [ Species.SEWADDLE ], 20: [ Species.SWADLOON ], 30: [ Species.LEAVANNY ] } ],
      [TimeOfDay.DUSK]: [ Species.SHROOMISH, { 1: [ Species.PURRLOIN ], 20: [ Species.LIEPARD ] }, { 1: [ Species.FOONGUS ], 39: [ Species.AMOONGUSS ] } ],
      [TimeOfDay.NIGHT]: [ { 1: [ Species.SPINARAK ], 22: [ Species.ARIADOS ] }, Species.SHROOMISH, { 1: [ Species.PURRLOIN ], 20: [ Species.LIEPARD ] }, { 1: [ Species.FOONGUS ], 39: [ Species.AMOONGUSS ] } ],
      [TimeOfDay.ALL]: [ Species.AIPOM, { 1: [ Species.BLITZLE ], 27: [ Species.ZEBSTRIKA ] }, { 1: [ Species.PIKIPEK ], 14: [ Species.TRUMBEAK ], 28: [ Species.TOUCANNON ] } ]
    },
    [BiomePoolTier.UNCOMMON]: {
      [TimeOfDay.DAWN]: [ Species.EXEGGCUTE, Species.TROPIUS, Species.COMBEE, Species.KOMALA ],
      [TimeOfDay.DAY]: [ Species.EXEGGCUTE, Species.TROPIUS, Species.COMBEE, Species.KOMALA ],
      [TimeOfDay.DUSK]: [ Species.TANGELA, { 1: [ Species.SPINARAK ], 22: [ Species.ARIADOS ] }, { 1: [ Species.PANCHAM ], 52: [ Species.PANGORO ] } ],
      [TimeOfDay.NIGHT]: [ Species.TANGELA, { 1: [ Species.PANCHAM ], 52: [ Species.PANGORO ] } ],
      [TimeOfDay.ALL]: [
        { 1: [ Species.PANSAGE ], 30: [ Species.SIMISAGE ] },
        { 1: [ Species.PANSEAR ], 30: [ Species.SIMISEAR ] },
        { 1: [ Species.PANPOUR ], 30: [ Species.SIMIPOUR ] },
        { 1: [ Species.JOLTIK ], 36: [ Species.GALVANTULA ] },
        { 1: [ Species.LITLEO ], 35: [ Species.PYROAR ] },
        { 1: [ Species.FOMANTIS ], 44: [ Species.LURANTIS ] },
        Species.FALINKS
      ]
    },
    [BiomePoolTier.RARE]: {
      [TimeOfDay.DAWN]: [ { 1: [ Species.FOONGUS ], 39: [ Species.AMOONGUSS ] }, Species.PASSIMIAN, { 1: [ Species.GALAR_PONYTA ], 40: [ Species.GALAR_RAPIDASH ] } ],
      [TimeOfDay.DAY]: [ { 1: [ Species.FOONGUS ], 39: [ Species.AMOONGUSS ] }, Species.PASSIMIAN ],
      [TimeOfDay.DUSK]: [ Species.ORANGURU ],
      [TimeOfDay.NIGHT]: [ Species.ORANGURU ],
      [TimeOfDay.ALL]: [
        Species.SCYTHER,
        Species.YANMA,
        { 1: [ Species.SLAKOTH ], 18: [ Species.VIGOROTH ], 36: [ Species.SLAKING ] },
        Species.SEVIPER,
        Species.CARNIVINE,
        { 1: [ Species.SNIVY ], 17: [ Species.SERVINE ], 36: [ Species.SERPERIOR ] },
        { 1: [ Species.GROOKEY ], 16: [ Species.THWACKEY ], 35: [ Species.RILLABOOM ] }
      ]
    },
    [BiomePoolTier.SUPER_RARE]: { [TimeOfDay.DAWN]: [], [TimeOfDay.DAY]: [], [TimeOfDay.DUSK]: [], [TimeOfDay.NIGHT]: [], [TimeOfDay.ALL]: [ Species.KANGASKHAN, Species.CHATOT, Species.KLEAVOR ] },
    [BiomePoolTier.ULTRA_RARE]: { [TimeOfDay.DAWN]: [], [TimeOfDay.DAY]: [], [TimeOfDay.DUSK]: [], [TimeOfDay.NIGHT]: [], [TimeOfDay.ALL]: [ Species.TAPU_LELE, Species.BUZZWOLE, Species.ZARUDE, Species.MUNKIDORI ] },
    [BiomePoolTier.BOSS]: {
      [TimeOfDay.DAWN]: [ Species.EXEGGUTOR, Species.TROPIUS, Species.CHERRIM, Species.LEAVANNY, Species.KOMALA ],
      [TimeOfDay.DAY]: [ Species.EXEGGUTOR, Species.TROPIUS, Species.CHERRIM, Species.LEAVANNY, Species.KOMALA ],
      [TimeOfDay.DUSK]: [ Species.BRELOOM, Species.TANGROWTH, Species.AMOONGUSS, Species.PANGORO ],
      [TimeOfDay.NIGHT]: [ Species.BRELOOM, Species.TANGROWTH, Species.AMOONGUSS, Species.PANGORO ],
      [TimeOfDay.ALL]: [ Species.SEVIPER, Species.AMBIPOM, Species.CARNIVINE, Species.YANMEGA, Species.GALVANTULA, Species.PYROAR, Species.TOUCANNON, Species.LURANTIS, Species.FALINKS ]
    },
    [BiomePoolTier.BOSS_RARE]: {
      [TimeOfDay.DAWN]: [ Species.AMOONGUSS, Species.GALAR_RAPIDASH ],
      [TimeOfDay.DAY]: [ Species.AMOONGUSS ],
      [TimeOfDay.DUSK]: [],
      [TimeOfDay.NIGHT]: [],
      [TimeOfDay.ALL]: [ Species.KANGASKHAN, Species.SCIZOR, Species.SLAKING, Species.LEAFEON, Species.SERPERIOR, Species.RILLABOOM ]
    },
    [BiomePoolTier.BOSS_SUPER_RARE]: { [TimeOfDay.DAWN]: [], [TimeOfDay.DAY]: [], [TimeOfDay.DUSK]: [], [TimeOfDay.NIGHT]: [], [TimeOfDay.ALL]: [ Species.TAPU_LELE, Species.BUZZWOLE, Species.ZARUDE, Species.MUNKIDORI ] },
    [BiomePoolTier.BOSS_ULTRA_RARE]: { [TimeOfDay.DAWN]: [], [TimeOfDay.DAY]: [], [TimeOfDay.DUSK]: [], [TimeOfDay.NIGHT]: [], [TimeOfDay.ALL]: [ Species.KLEAVOR ] }
  },
  [Biome.FAIRY_CAVE]: {
    [BiomePoolTier.COMMON]: {
      [TimeOfDay.DAWN]: [],
      [TimeOfDay.DAY]: [],
      [TimeOfDay.DUSK]: [],
      [TimeOfDay.NIGHT]: [],
      [TimeOfDay.ALL]: [
        { 1: [ Species.JIGGLYPUFF ], 30: [ Species.WIGGLYTUFF ] },
        { 1: [ Species.MARILL ], 18: [ Species.AZUMARILL ] },
        Species.MAWILE,
        { 1: [ Species.SPRITZEE ], 40: [ Species.AROMATISSE ] },
        { 1: [ Species.SWIRLIX ], 40: [ Species.SLURPUFF ] },
        { 1: [ Species.CUTIEFLY ], 25: [ Species.RIBOMBEE ] },
        { 1: [ Species.MORELULL ], 24: [ Species.SHIINOTIC ] },
        { 1: [ Species.MILCERY ], 30: [ Species.ALCREMIE ] }
      ]
    },
    [BiomePoolTier.UNCOMMON]: {
      [TimeOfDay.DAWN]: [],
      [TimeOfDay.DAY]: [],
      [TimeOfDay.DUSK]: [],
      [TimeOfDay.NIGHT]: [],
      [TimeOfDay.ALL]: [
        Species.CLEFAIRY,
        Species.TOGETIC,
        { 1: [ Species.RALTS ], 20: [ Species.KIRLIA ], 30: [ Species.GARDEVOIR ] },
        Species.CARBINK,
        Species.COMFEY,
        { 1: [ Species.HATENNA ], 32: [ Species.HATTREM ], 42: [ Species.HATTERENE ] }
      ]
    },
    [BiomePoolTier.RARE]: { [TimeOfDay.DAWN]: [], [TimeOfDay.DAY]: [], [TimeOfDay.DUSK]: [], [TimeOfDay.NIGHT]: [], [TimeOfDay.ALL]: [ Species.AUDINO, Species.ETERNAL_FLOETTE ] },
    [BiomePoolTier.SUPER_RARE]: { [TimeOfDay.DAWN]: [], [TimeOfDay.DAY]: [], [TimeOfDay.DUSK]: [], [TimeOfDay.NIGHT]: [], [TimeOfDay.ALL]: [] },
    [BiomePoolTier.ULTRA_RARE]: { [TimeOfDay.DAWN]: [], [TimeOfDay.DAY]: [], [TimeOfDay.DUSK]: [], [TimeOfDay.NIGHT]: [], [TimeOfDay.ALL]: [ Species.DIANCIE, Species.ENAMORUS ] },
    [BiomePoolTier.BOSS]: {
      [TimeOfDay.DAWN]: [],
      [TimeOfDay.DAY]: [],
      [TimeOfDay.DUSK]: [],
      [TimeOfDay.NIGHT]: [],
      [TimeOfDay.ALL]: [ Species.WIGGLYTUFF, Species.MAWILE, Species.TOGEKISS, Species.AUDINO, Species.AROMATISSE, Species.SLURPUFF, Species.CARBINK, Species.RIBOMBEE, Species.SHIINOTIC, Species.COMFEY, Species.HATTERENE, Species.ALCREMIE ]
    },
    [BiomePoolTier.BOSS_RARE]: { [TimeOfDay.DAWN]: [], [TimeOfDay.DAY]: [], [TimeOfDay.DUSK]: [], [TimeOfDay.NIGHT]: [], [TimeOfDay.ALL]: [ Species.ETERNAL_FLOETTE ] },
    [BiomePoolTier.BOSS_SUPER_RARE]: { [TimeOfDay.DAWN]: [], [TimeOfDay.DAY]: [], [TimeOfDay.DUSK]: [], [TimeOfDay.NIGHT]: [], [TimeOfDay.ALL]: [ Species.DIANCIE, Species.ENAMORUS ] },
    [BiomePoolTier.BOSS_ULTRA_RARE]: { [TimeOfDay.DAWN]: [], [TimeOfDay.DAY]: [], [TimeOfDay.DUSK]: [], [TimeOfDay.NIGHT]: [], [TimeOfDay.ALL]: [ Species.XERNEAS ] }
  },
  [Biome.TEMPLE]: {
    [BiomePoolTier.COMMON]: {
      [TimeOfDay.DAWN]: [],
      [TimeOfDay.DAY]: [],
      [TimeOfDay.DUSK]: [],
      [TimeOfDay.NIGHT]: [],
      [TimeOfDay.ALL]: [
        { 1: [ Species.GASTLY ], 25: [ Species.HAUNTER ] },
        { 1: [ Species.NATU ], 25: [ Species.XATU ] },
        { 1: [ Species.DUSKULL ], 37: [ Species.DUSCLOPS ] },
        { 1: [ Species.YAMASK ], 34: [ Species.COFAGRIGUS ] },
        { 1: [ Species.GOLETT ], 43: [ Species.GOLURK ] },
        { 1: [ Species.HONEDGE ], 35: [ Species.DOUBLADE ] }
      ]
    },
    [BiomePoolTier.UNCOMMON]: {
      [TimeOfDay.DAWN]: [],
      [TimeOfDay.DAY]: [],
      [TimeOfDay.DUSK]: [],
      [TimeOfDay.NIGHT]: [],
      [TimeOfDay.ALL]: [
        { 1: [ Species.CUBONE ], 28: [ Species.MAROWAK ] },
        { 1: [ Species.BALTOY ], 36: [ Species.CLAYDOL ] },
        { 1: [ Species.CHINGLING ], 20: [ Species.CHIMECHO ] },
        { 1: [ Species.SKORUPI ], 40: [ Species.DRAPION ] },
        { 1: [ Species.LITWICK ], 41: [ Species.LAMPENT ] }
      ]
    },
    [BiomePoolTier.RARE]: { [TimeOfDay.DAWN]: [], [TimeOfDay.DAY]: [], [TimeOfDay.DUSK]: [], [TimeOfDay.NIGHT]: [], [TimeOfDay.ALL]: [ { 1: [ Species.GIMMIGHOUL ], 40: [ Species.GHOLDENGO ] } ] },
    [BiomePoolTier.SUPER_RARE]: { [TimeOfDay.DAWN]: [], [TimeOfDay.DAY]: [], [TimeOfDay.DUSK]: [], [TimeOfDay.NIGHT]: [], [TimeOfDay.ALL]: [] },
    [BiomePoolTier.ULTRA_RARE]: { [TimeOfDay.DAWN]: [], [TimeOfDay.DAY]: [], [TimeOfDay.DUSK]: [], [TimeOfDay.NIGHT]: [], [TimeOfDay.ALL]: [ Species.HOOPA, Species.TAPU_KOKO ] },
    [BiomePoolTier.BOSS]: { [TimeOfDay.DAWN]: [], [TimeOfDay.DAY]: [], [TimeOfDay.DUSK]: [], [TimeOfDay.NIGHT]: [], [TimeOfDay.ALL]: [ Species.CHIMECHO, Species.COFAGRIGUS, Species.GOLURK, Species.AEGISLASH ] },
    [BiomePoolTier.BOSS_RARE]: { [TimeOfDay.DAWN]: [], [TimeOfDay.DAY]: [], [TimeOfDay.DUSK]: [], [TimeOfDay.NIGHT]: [], [TimeOfDay.ALL]: [ Species.GHOLDENGO ] },
    [BiomePoolTier.BOSS_SUPER_RARE]: { [TimeOfDay.DAWN]: [], [TimeOfDay.DAY]: [], [TimeOfDay.DUSK]: [], [TimeOfDay.NIGHT]: [], [TimeOfDay.ALL]: [ Species.HOOPA, Species.TAPU_KOKO ] },
    [BiomePoolTier.BOSS_ULTRA_RARE]: { [TimeOfDay.DAWN]: [], [TimeOfDay.DAY]: [], [TimeOfDay.DUSK]: [], [TimeOfDay.NIGHT]: [], [TimeOfDay.ALL]: [ Species.REGIGIGAS ] }
  },
  [Biome.SLUM]: {
    [BiomePoolTier.COMMON]: {
      [TimeOfDay.DAWN]: [],
      [TimeOfDay.DAY]: [],
      [TimeOfDay.DUSK]: [ { 1: [ Species.PATRAT ], 20: [ Species.WATCHOG ] } ],
      [TimeOfDay.NIGHT]: [ { 1: [ Species.PATRAT ], 20: [ Species.WATCHOG ] } ],
      [TimeOfDay.ALL]: [
        { 1: [ Species.RATTATA ], 20: [ Species.RATICATE ] },
        { 1: [ Species.GRIMER ], 38: [ Species.MUK ] },
        { 1: [ Species.KOFFING ], 35: [ Species.WEEZING ] },
        { 1: [ Species.TRUBBISH ], 36: [ Species.GARBODOR ] }
      ]
    },
    [BiomePoolTier.UNCOMMON]: {
      [TimeOfDay.DAWN]: [],
      [TimeOfDay.DAY]: [],
      [TimeOfDay.DUSK]: [ { 1: [ Species.STUNKY ], 34: [ Species.SKUNTANK ] } ],
      [TimeOfDay.NIGHT]: [ { 1: [ Species.STUNKY ], 34: [ Species.SKUNTANK ] } ],
      [TimeOfDay.ALL]: [ { 1: [ Species.BURMY ], 20: [ Species.WORMADAM ] } ]
    },
    [BiomePoolTier.RARE]: {
      [TimeOfDay.DAWN]: [],
      [TimeOfDay.DAY]: [],
      [TimeOfDay.DUSK]: [ Species.TOXTRICITY, { 1: [ Species.GALAR_LINOONE ], 65: [ Species.OBSTAGOON ] }, Species.GALAR_ZIGZAGOON ],
      [TimeOfDay.NIGHT]: [ Species.TOXTRICITY, { 1: [ Species.GALAR_LINOONE ], 65: [ Species.OBSTAGOON ] }, Species.GALAR_ZIGZAGOON ],
      [TimeOfDay.ALL]: [ { 1: [ Species.VAROOM ], 40: [ Species.REVAVROOM ] } ]
    },
    [BiomePoolTier.SUPER_RARE]: { [TimeOfDay.DAWN]: [], [TimeOfDay.DAY]: [], [TimeOfDay.DUSK]: [], [TimeOfDay.NIGHT]: [], [TimeOfDay.ALL]: [] },
    [BiomePoolTier.ULTRA_RARE]: { [TimeOfDay.DAWN]: [], [TimeOfDay.DAY]: [], [TimeOfDay.DUSK]: [], [TimeOfDay.NIGHT]: [], [TimeOfDay.ALL]: [ Species.GUZZLORD ] },
    [BiomePoolTier.BOSS]: { [TimeOfDay.DAWN]: [], [TimeOfDay.DAY]: [], [TimeOfDay.DUSK]: [ Species.SKUNTANK, Species.WATCHOG ], [TimeOfDay.NIGHT]: [ Species.SKUNTANK, Species.WATCHOG ], [TimeOfDay.ALL]: [ Species.MUK, Species.WEEZING, Species.WORMADAM, Species.GARBODOR ] },
    [BiomePoolTier.BOSS_RARE]: { [TimeOfDay.DAWN]: [], [TimeOfDay.DAY]: [], [TimeOfDay.DUSK]: [ Species.TOXTRICITY, Species.OBSTAGOON ], [TimeOfDay.NIGHT]: [ Species.TOXTRICITY, Species.OBSTAGOON ], [TimeOfDay.ALL]: [ Species.REVAVROOM, Species.GALAR_WEEZING ] },
    [BiomePoolTier.BOSS_SUPER_RARE]: { [TimeOfDay.DAWN]: [], [TimeOfDay.DAY]: [], [TimeOfDay.DUSK]: [], [TimeOfDay.NIGHT]: [], [TimeOfDay.ALL]: [ Species.GUZZLORD ] },
    [BiomePoolTier.BOSS_ULTRA_RARE]: { [TimeOfDay.DAWN]: [], [TimeOfDay.DAY]: [], [TimeOfDay.DUSK]: [], [TimeOfDay.NIGHT]: [], [TimeOfDay.ALL]: [] }
  },
  [Biome.SNOWY_FOREST]: {
    [BiomePoolTier.COMMON]: {
      [TimeOfDay.DAWN]: [],
      [TimeOfDay.DAY]: [],
      [TimeOfDay.DUSK]: [ Species.SNEASEL, { 1: [ Species.TEDDIURSA ], 30: [ Species.URSARING ] }, { 1: [ Species.SNOM ], 20: [ Species.FROSMOTH ] } ],
      [TimeOfDay.NIGHT]: [ Species.SNEASEL, { 1: [ Species.TEDDIURSA ], 30: [ Species.URSARING ] }, { 1: [ Species.SNOM ], 20: [ Species.FROSMOTH ] } ],
      [TimeOfDay.ALL]: [ { 1: [ Species.SWINUB ], 33: [ Species.PILOSWINE ] }, { 1: [ Species.SNOVER ], 40: [ Species.ABOMASNOW ] }, Species.EISCUE ]
    },
    [BiomePoolTier.UNCOMMON]: {
      [TimeOfDay.DAWN]: [ Species.SNEASEL, { 1: [ Species.TEDDIURSA ], 30: [ Species.URSARING ] }, Species.STANTLER ],
      [TimeOfDay.DAY]: [ Species.SNEASEL, { 1: [ Species.TEDDIURSA ], 30: [ Species.URSARING ] }, Species.STANTLER ],
      [TimeOfDay.DUSK]: [],
      [TimeOfDay.NIGHT]: [],
      [TimeOfDay.ALL]: []
    },
    [BiomePoolTier.RARE]: {
      [TimeOfDay.DAWN]: [ { 1: [ Species.GALAR_DARUMAKA ], 30: [ Species.GALAR_DARMANITAN ] } ],
      [TimeOfDay.DAY]: [ { 1: [ Species.GALAR_DARUMAKA ], 30: [ Species.GALAR_DARMANITAN ] } ],
      [TimeOfDay.DUSK]: [],
      [TimeOfDay.NIGHT]: [],
      [TimeOfDay.ALL]: [ Species.DELIBIRD, { 1: [ Species.ALOLA_SANDSHREW ], 30: [ Species.ALOLA_SANDSLASH ] }, { 1: [ Species.ALOLA_VULPIX ], 30: [ Species.ALOLA_NINETALES ] } ]
    },
    [BiomePoolTier.SUPER_RARE]: {
      [TimeOfDay.DAWN]: [ Species.HISUI_SNEASEL ],
      [TimeOfDay.DAY]: [ Species.HISUI_SNEASEL ],
      [TimeOfDay.DUSK]: [ { 1: [ Species.HISUI_ZORUA ], 30: [ Species.HISUI_ZOROARK ] } ],
      [TimeOfDay.NIGHT]: [ { 1: [ Species.HISUI_ZORUA ], 30: [ Species.HISUI_ZOROARK ] } ],
      [TimeOfDay.ALL]: [ { 1: [ Species.GALAR_MR_MIME ], 42: [ Species.MR_RIME ] }, Species.ARCTOZOLT, Species.HISUI_AVALUGG ]
    },
    [BiomePoolTier.ULTRA_RARE]: { [TimeOfDay.DAWN]: [], [TimeOfDay.DAY]: [], [TimeOfDay.DUSK]: [], [TimeOfDay.NIGHT]: [], [TimeOfDay.ALL]: [ Species.GLASTRIER, Species.CHIEN_PAO, Species.GALAR_ARTICUNO ] },
    [BiomePoolTier.BOSS]: { [TimeOfDay.DAWN]: [ Species.WYRDEER ], [TimeOfDay.DAY]: [ Species.WYRDEER ], [TimeOfDay.DUSK]: [ Species.FROSMOTH ], [TimeOfDay.NIGHT]: [ Species.FROSMOTH ], [TimeOfDay.ALL]: [ Species.ABOMASNOW, Species.URSALUNA ] },
    [BiomePoolTier.BOSS_RARE]: {
      [TimeOfDay.DAWN]: [ Species.SNEASLER, Species.GALAR_DARMANITAN ],
      [TimeOfDay.DAY]: [ Species.SNEASLER, Species.GALAR_DARMANITAN ],
      [TimeOfDay.DUSK]: [ Species.HISUI_ZOROARK ],
      [TimeOfDay.NIGHT]: [ Species.HISUI_ZOROARK ],
      [TimeOfDay.ALL]: [ Species.MR_RIME, Species.ARCTOZOLT, Species.ALOLA_SANDSLASH, Species.ALOLA_NINETALES ]
    },
    [BiomePoolTier.BOSS_SUPER_RARE]: { [TimeOfDay.DAWN]: [], [TimeOfDay.DAY]: [], [TimeOfDay.DUSK]: [], [TimeOfDay.NIGHT]: [], [TimeOfDay.ALL]: [ Species.GLASTRIER, Species.CHIEN_PAO ] },
    [BiomePoolTier.BOSS_ULTRA_RARE]: { [TimeOfDay.DAWN]: [], [TimeOfDay.DAY]: [], [TimeOfDay.DUSK]: [], [TimeOfDay.NIGHT]: [], [TimeOfDay.ALL]: [ Species.ZACIAN, Species.GALAR_ARTICUNO ] }
  },
  [Biome.ISLAND]: {
    [BiomePoolTier.COMMON]: {
      [TimeOfDay.DAWN]: [],
      [TimeOfDay.DAY]: [],
      [TimeOfDay.DUSK]: [ { 1: [ Species.ALOLA_RATTATA ], 30: [ Species.ALOLA_RATICATE ] }, { 1: [ Species.ALOLA_MEOWTH ], 30: [ Species.ALOLA_PERSIAN ] } ],
      [TimeOfDay.NIGHT]: [ { 1: [ Species.ALOLA_RATTATA ], 30: [ Species.ALOLA_RATICATE ] }, { 1: [ Species.ALOLA_MEOWTH ], 30: [ Species.ALOLA_PERSIAN ] } ],
      [TimeOfDay.ALL]: [
        Species.ORICORIO,
        { 1: [ Species.ALOLA_SANDSHREW ], 30: [ Species.ALOLA_SANDSLASH ] },
        { 1: [ Species.ALOLA_VULPIX ], 30: [ Species.ALOLA_NINETALES ] },
        { 1: [ Species.ALOLA_DIGLETT ], 26: [ Species.ALOLA_DUGTRIO ] },
        { 1: [ Species.ALOLA_GEODUDE ], 25: [ Species.ALOLA_GRAVELER ], 40: [ Species.ALOLA_GOLEM ] },
        { 1: [ Species.ALOLA_GRIMER ], 38: [ Species.ALOLA_MUK ] }
      ]
    },
    [BiomePoolTier.UNCOMMON]: {
      [TimeOfDay.DAWN]: [ Species.ALOLA_RAICHU, Species.ALOLA_EXEGGUTOR ],
      [TimeOfDay.DAY]: [ Species.ALOLA_RAICHU, Species.ALOLA_EXEGGUTOR ],
      [TimeOfDay.DUSK]: [ Species.ALOLA_MAROWAK ],
      [TimeOfDay.NIGHT]: [ Species.ALOLA_MAROWAK ],
      [TimeOfDay.ALL]: [ Species.BRUXISH ]
    },
    [BiomePoolTier.RARE]: { [TimeOfDay.DAWN]: [], [TimeOfDay.DAY]: [], [TimeOfDay.DUSK]: [], [TimeOfDay.NIGHT]: [], [TimeOfDay.ALL]: [] },
    [BiomePoolTier.SUPER_RARE]: { [TimeOfDay.DAWN]: [], [TimeOfDay.DAY]: [], [TimeOfDay.DUSK]: [], [TimeOfDay.NIGHT]: [], [TimeOfDay.ALL]: [] },
    [BiomePoolTier.ULTRA_RARE]: { [TimeOfDay.DAWN]: [], [TimeOfDay.DAY]: [], [TimeOfDay.DUSK]: [], [TimeOfDay.NIGHT]: [], [TimeOfDay.ALL]: [ Species.BLACEPHALON ] },
    [BiomePoolTier.BOSS]: {
      [TimeOfDay.DAWN]: [ Species.ALOLA_RAICHU, Species.ALOLA_EXEGGUTOR ],
      [TimeOfDay.DAY]: [ Species.ALOLA_RAICHU, Species.ALOLA_EXEGGUTOR ],
      [TimeOfDay.DUSK]: [ Species.ALOLA_RATICATE, Species.ALOLA_PERSIAN, Species.ALOLA_MAROWAK ],
      [TimeOfDay.NIGHT]: [ Species.ALOLA_RATICATE, Species.ALOLA_PERSIAN, Species.ALOLA_MAROWAK ],
      [TimeOfDay.ALL]: [ Species.ORICORIO, Species.BRUXISH, Species.ALOLA_SANDSLASH, Species.ALOLA_NINETALES, Species.ALOLA_DUGTRIO, Species.ALOLA_GOLEM, Species.ALOLA_MUK ]
    },
    [BiomePoolTier.BOSS_RARE]: { [TimeOfDay.DAWN]: [], [TimeOfDay.DAY]: [], [TimeOfDay.DUSK]: [], [TimeOfDay.NIGHT]: [], [TimeOfDay.ALL]: [] },
    [BiomePoolTier.BOSS_SUPER_RARE]: { [TimeOfDay.DAWN]: [], [TimeOfDay.DAY]: [], [TimeOfDay.DUSK]: [], [TimeOfDay.NIGHT]: [], [TimeOfDay.ALL]: [ Species.BLACEPHALON ] },
    [BiomePoolTier.BOSS_ULTRA_RARE]: { [TimeOfDay.DAWN]: [], [TimeOfDay.DAY]: [], [TimeOfDay.DUSK]: [], [TimeOfDay.NIGHT]: [], [TimeOfDay.ALL]: [] }
  },
  [Biome.LABORATORY]: {
    [BiomePoolTier.COMMON]: {
      [TimeOfDay.DAWN]: [],
      [TimeOfDay.DAY]: [],
      [TimeOfDay.DUSK]: [],
      [TimeOfDay.NIGHT]: [],
      [TimeOfDay.ALL]: [
        { 1: [ Species.MAGNEMITE ], 30: [ Species.MAGNETON ] },
        { 1: [ Species.GRIMER ], 38: [ Species.MUK ] },
        { 1: [ Species.VOLTORB ], 30: [ Species.ELECTRODE ] },
        { 1: [ Species.BRONZOR ], 33: [ Species.BRONZONG ] },
        { 1: [ Species.KLINK ], 38: [ Species.KLANG ], 49: [ Species.KLINKLANG ] }
      ]
    },
    [BiomePoolTier.UNCOMMON]: { [TimeOfDay.DAWN]: [], [TimeOfDay.DAY]: [], [TimeOfDay.DUSK]: [], [TimeOfDay.NIGHT]: [], [TimeOfDay.ALL]: [ { 1: [ Species.SOLOSIS ], 32: [ Species.DUOSION ], 41: [ Species.REUNICLUS ] } ] },
    [BiomePoolTier.RARE]: { [TimeOfDay.DAWN]: [], [TimeOfDay.DAY]: [], [TimeOfDay.DUSK]: [], [TimeOfDay.NIGHT]: [], [TimeOfDay.ALL]: [ Species.DITTO, { 1: [ Species.PORYGON ], 30: [ Species.PORYGON2 ] } ] },
    [BiomePoolTier.SUPER_RARE]: { [TimeOfDay.DAWN]: [], [TimeOfDay.DAY]: [], [TimeOfDay.DUSK]: [], [TimeOfDay.NIGHT]: [], [TimeOfDay.ALL]: [ Species.ROTOM ] },
    [BiomePoolTier.ULTRA_RARE]: { [TimeOfDay.DAWN]: [], [TimeOfDay.DAY]: [], [TimeOfDay.DUSK]: [], [TimeOfDay.NIGHT]: [], [TimeOfDay.ALL]: [ Species.TYPE_NULL ] },
    [BiomePoolTier.BOSS]: { [TimeOfDay.DAWN]: [], [TimeOfDay.DAY]: [], [TimeOfDay.DUSK]: [], [TimeOfDay.NIGHT]: [], [TimeOfDay.ALL]: [ Species.MUK, Species.ELECTRODE, Species.BRONZONG, Species.MAGNEZONE, Species.PORYGON_Z, Species.REUNICLUS, Species.KLINKLANG ] },
    [BiomePoolTier.BOSS_RARE]: { [TimeOfDay.DAWN]: [], [TimeOfDay.DAY]: [], [TimeOfDay.DUSK]: [], [TimeOfDay.NIGHT]: [], [TimeOfDay.ALL]: [] },
    [BiomePoolTier.BOSS_SUPER_RARE]: { [TimeOfDay.DAWN]: [], [TimeOfDay.DAY]: [], [TimeOfDay.DUSK]: [], [TimeOfDay.NIGHT]: [], [TimeOfDay.ALL]: [ Species.ROTOM, Species.ZYGARDE, Species.SILVALLY ] },
    [BiomePoolTier.BOSS_ULTRA_RARE]: { [TimeOfDay.DAWN]: [], [TimeOfDay.DAY]: [], [TimeOfDay.DUSK]: [], [TimeOfDay.NIGHT]: [], [TimeOfDay.ALL]: [ Species.MEWTWO, Species.MIRAIDON ] }
  },
  [Biome.END]: {
    [BiomePoolTier.COMMON]: {
      [TimeOfDay.DAWN]: [],
      [TimeOfDay.DAY]: [],
      [TimeOfDay.DUSK]: [],
      [TimeOfDay.NIGHT]: [],
      [TimeOfDay.ALL]: [
        Species.GREAT_TUSK,
        Species.SCREAM_TAIL,
        Species.BRUTE_BONNET,
        Species.FLUTTER_MANE,
        Species.SLITHER_WING,
        Species.SANDY_SHOCKS,
        Species.IRON_TREADS,
        Species.IRON_BUNDLE,
        Species.IRON_HANDS,
        Species.IRON_JUGULIS,
        Species.IRON_MOTH,
        Species.IRON_THORNS
      ]
    },
    [BiomePoolTier.UNCOMMON]: { [TimeOfDay.DAWN]: [], [TimeOfDay.DAY]: [], [TimeOfDay.DUSK]: [], [TimeOfDay.NIGHT]: [], [TimeOfDay.ALL]: [ Species.ROARING_MOON, Species.IRON_VALIANT ] },
    [BiomePoolTier.RARE]: { [TimeOfDay.DAWN]: [], [TimeOfDay.DAY]: [], [TimeOfDay.DUSK]: [], [TimeOfDay.NIGHT]: [], [TimeOfDay.ALL]: [ Species.WALKING_WAKE, Species.IRON_LEAVES, Species.GOUGING_FIRE, Species.RAGING_BOLT, Species.IRON_BOULDER, Species.IRON_CROWN ] },
    [BiomePoolTier.SUPER_RARE]: { [TimeOfDay.DAWN]: [], [TimeOfDay.DAY]: [], [TimeOfDay.DUSK]: [], [TimeOfDay.NIGHT]: [], [TimeOfDay.ALL]: [] },
    [BiomePoolTier.ULTRA_RARE]: { [TimeOfDay.DAWN]: [], [TimeOfDay.DAY]: [], [TimeOfDay.DUSK]: [], [TimeOfDay.NIGHT]: [], [TimeOfDay.ALL]: [] },
    [BiomePoolTier.BOSS]: { [TimeOfDay.DAWN]: [], [TimeOfDay.DAY]: [], [TimeOfDay.DUSK]: [], [TimeOfDay.NIGHT]: [], [TimeOfDay.ALL]: [ Species.ETERNATUS ] },
    [BiomePoolTier.BOSS_RARE]: { [TimeOfDay.DAWN]: [], [TimeOfDay.DAY]: [], [TimeOfDay.DUSK]: [], [TimeOfDay.NIGHT]: [], [TimeOfDay.ALL]: [] },
    [BiomePoolTier.BOSS_SUPER_RARE]: { [TimeOfDay.DAWN]: [], [TimeOfDay.DAY]: [], [TimeOfDay.DUSK]: [], [TimeOfDay.NIGHT]: [], [TimeOfDay.ALL]: [] },
    [BiomePoolTier.BOSS_ULTRA_RARE]: { [TimeOfDay.DAWN]: [], [TimeOfDay.DAY]: [], [TimeOfDay.DUSK]: [], [TimeOfDay.NIGHT]: [], [TimeOfDay.ALL]: [] }
  }
};

export const biomeTrainerPools: BiomeTrainerPools = {
  [Biome.TOWN]: {
    [BiomePoolTier.COMMON]: [ TrainerType.YOUNGSTER ],
    [BiomePoolTier.UNCOMMON]: [],
    [BiomePoolTier.RARE]: [],
    [BiomePoolTier.SUPER_RARE]: [],
    [BiomePoolTier.ULTRA_RARE]: [],
    [BiomePoolTier.BOSS]: [],
    [BiomePoolTier.BOSS_RARE]: [],
    [BiomePoolTier.BOSS_SUPER_RARE]: [],
    [BiomePoolTier.BOSS_ULTRA_RARE]: []
  },
  [Biome.PLAINS]: {
    [BiomePoolTier.COMMON]: [ TrainerType.BREEDER, TrainerType.TWINS ],
    [BiomePoolTier.UNCOMMON]: [ TrainerType.ACE_TRAINER, TrainerType.CYCLIST ],
    [BiomePoolTier.RARE]: [ TrainerType.BLACK_BELT ],
    [BiomePoolTier.SUPER_RARE]: [],
    [BiomePoolTier.ULTRA_RARE]: [],
    [BiomePoolTier.BOSS]: [ TrainerType.CILAN, TrainerType.CHILI, TrainerType.CRESS, TrainerType.CHEREN ],
    [BiomePoolTier.BOSS_RARE]: [],
    [BiomePoolTier.BOSS_SUPER_RARE]: [],
    [BiomePoolTier.BOSS_ULTRA_RARE]: []
  },
  [Biome.GRASS]: {
    [BiomePoolTier.COMMON]: [ TrainerType.BREEDER, TrainerType.SCHOOL_KID ],
    [BiomePoolTier.UNCOMMON]: [ TrainerType.ACE_TRAINER ],
    [BiomePoolTier.RARE]: [ TrainerType.BLACK_BELT ],
    [BiomePoolTier.SUPER_RARE]: [],
    [BiomePoolTier.ULTRA_RARE]: [],
    [BiomePoolTier.BOSS]: [ TrainerType.ERIKA ],
    [BiomePoolTier.BOSS_RARE]: [],
    [BiomePoolTier.BOSS_SUPER_RARE]: [],
    [BiomePoolTier.BOSS_ULTRA_RARE]: []
  },
  [Biome.TALL_GRASS]: {
    [BiomePoolTier.COMMON]: [],
    [BiomePoolTier.UNCOMMON]: [ TrainerType.ACE_TRAINER, TrainerType.BREEDER, TrainerType.RANGER ],
    [BiomePoolTier.RARE]: [],
    [BiomePoolTier.SUPER_RARE]: [],
    [BiomePoolTier.ULTRA_RARE]: [],
    [BiomePoolTier.BOSS]: [ TrainerType.GARDENIA, TrainerType.VIOLA, TrainerType.BRASSIUS ],
    [BiomePoolTier.BOSS_RARE]: [],
    [BiomePoolTier.BOSS_SUPER_RARE]: [],
    [BiomePoolTier.BOSS_ULTRA_RARE]: []
  },
  [Biome.METROPOLIS]: {
    [BiomePoolTier.COMMON]: [ TrainerType.CLERK, TrainerType.CYCLIST, TrainerType.OFFICER, TrainerType.WAITER ],
    [BiomePoolTier.UNCOMMON]: [ TrainerType.BREEDER, TrainerType.DEPOT_AGENT, TrainerType.GUITARIST ],
    [BiomePoolTier.RARE]: [ TrainerType.ARTIST ],
    [BiomePoolTier.SUPER_RARE]: [],
    [BiomePoolTier.ULTRA_RARE]: [],
    [BiomePoolTier.BOSS]: [ TrainerType.WHITNEY, TrainerType.NORMAN, TrainerType.IONO, TrainerType.LARRY ],
    [BiomePoolTier.BOSS_RARE]: [],
    [BiomePoolTier.BOSS_SUPER_RARE]: [],
    [BiomePoolTier.BOSS_ULTRA_RARE]: []
  },
  [Biome.FOREST]: {
    [BiomePoolTier.COMMON]: [ TrainerType.RANGER ],
    [BiomePoolTier.UNCOMMON]: [],
    [BiomePoolTier.RARE]: [],
    [BiomePoolTier.SUPER_RARE]: [],
    [BiomePoolTier.ULTRA_RARE]: [],
    [BiomePoolTier.BOSS]: [ TrainerType.BUGSY, TrainerType.BURGH, TrainerType.KATY ],
    [BiomePoolTier.BOSS_RARE]: [],
    [BiomePoolTier.BOSS_SUPER_RARE]: [],
    [BiomePoolTier.BOSS_ULTRA_RARE]: []
  },
  [Biome.SEA]: {
    [BiomePoolTier.COMMON]: [ TrainerType.SWIMMER ],
    [BiomePoolTier.UNCOMMON]: [],
    [BiomePoolTier.RARE]: [],
    [BiomePoolTier.SUPER_RARE]: [],
    [BiomePoolTier.ULTRA_RARE]: [],
    [BiomePoolTier.BOSS]: [ TrainerType.MARLON ],
    [BiomePoolTier.BOSS_RARE]: [],
    [BiomePoolTier.BOSS_SUPER_RARE]: [],
    [BiomePoolTier.BOSS_ULTRA_RARE]: []
  },
  [Biome.SWAMP]: {
    [BiomePoolTier.COMMON]: [],
    [BiomePoolTier.UNCOMMON]: [ TrainerType.ACE_TRAINER ],
    [BiomePoolTier.RARE]: [ TrainerType.BLACK_BELT ],
    [BiomePoolTier.SUPER_RARE]: [],
    [BiomePoolTier.ULTRA_RARE]: [],
    [BiomePoolTier.BOSS]: [ TrainerType.JANINE, TrainerType.ROXIE ],
    [BiomePoolTier.BOSS_RARE]: [],
    [BiomePoolTier.BOSS_SUPER_RARE]: [],
    [BiomePoolTier.BOSS_ULTRA_RARE]: []
  },
  [Biome.BEACH]: {
    [BiomePoolTier.COMMON]: [ TrainerType.FISHERMAN, TrainerType.PARASOL_LADY ],
    [BiomePoolTier.UNCOMMON]: [ TrainerType.ACE_TRAINER, TrainerType.BREEDER ],
    [BiomePoolTier.RARE]: [ TrainerType.BLACK_BELT ],
    [BiomePoolTier.SUPER_RARE]: [],
    [BiomePoolTier.ULTRA_RARE]: [],
    [BiomePoolTier.BOSS]: [ TrainerType.MISTY, TrainerType.KOFU ],
    [BiomePoolTier.BOSS_RARE]: [],
    [BiomePoolTier.BOSS_SUPER_RARE]: [],
    [BiomePoolTier.BOSS_ULTRA_RARE]: []
  },
  [Biome.LAKE]: {
    [BiomePoolTier.COMMON]: [ TrainerType.BREEDER, TrainerType.FISHERMAN ],
    [BiomePoolTier.UNCOMMON]: [ TrainerType.ACE_TRAINER ],
    [BiomePoolTier.RARE]: [ TrainerType.BLACK_BELT ],
    [BiomePoolTier.SUPER_RARE]: [],
    [BiomePoolTier.ULTRA_RARE]: [],
    [BiomePoolTier.BOSS]: [ TrainerType.CRASHER_WAKE ],
    [BiomePoolTier.BOSS_RARE]: [],
    [BiomePoolTier.BOSS_SUPER_RARE]: [],
    [BiomePoolTier.BOSS_ULTRA_RARE]: []
  },
  [Biome.SEABED]: {
    [BiomePoolTier.COMMON]: [],
    [BiomePoolTier.UNCOMMON]: [],
    [BiomePoolTier.RARE]: [],
    [BiomePoolTier.SUPER_RARE]: [],
    [BiomePoolTier.ULTRA_RARE]: [],
    [BiomePoolTier.BOSS]: [ TrainerType.JUAN ],
    [BiomePoolTier.BOSS_RARE]: [],
    [BiomePoolTier.BOSS_SUPER_RARE]: [],
    [BiomePoolTier.BOSS_ULTRA_RARE]: []
  },
  [Biome.MOUNTAIN]: {
    [BiomePoolTier.COMMON]: [ TrainerType.BACKPACKER, TrainerType.BLACK_BELT, TrainerType.HIKER ],
    [BiomePoolTier.UNCOMMON]: [ TrainerType.ACE_TRAINER ],
    [BiomePoolTier.RARE]: [],
    [BiomePoolTier.SUPER_RARE]: [],
    [BiomePoolTier.ULTRA_RARE]: [],
    [BiomePoolTier.BOSS]: [ TrainerType.FALKNER, TrainerType.WINONA, TrainerType.SKYLA ],
    [BiomePoolTier.BOSS_RARE]: [],
    [BiomePoolTier.BOSS_SUPER_RARE]: [],
    [BiomePoolTier.BOSS_ULTRA_RARE]: []
  },
  [Biome.BADLANDS]: {
    [BiomePoolTier.COMMON]: [ TrainerType.BACKPACKER, TrainerType.HIKER ],
    [BiomePoolTier.UNCOMMON]: [ TrainerType.ACE_TRAINER ],
    [BiomePoolTier.RARE]: [],
    [BiomePoolTier.SUPER_RARE]: [],
    [BiomePoolTier.ULTRA_RARE]: [],
    [BiomePoolTier.BOSS]: [ TrainerType.CLAY, TrainerType.GRANT ],
    [BiomePoolTier.BOSS_RARE]: [],
    [BiomePoolTier.BOSS_SUPER_RARE]: [],
    [BiomePoolTier.BOSS_ULTRA_RARE]: []
  },
  [Biome.CAVE]: {
    [BiomePoolTier.COMMON]: [ TrainerType.BACKPACKER, TrainerType.HIKER ],
    [BiomePoolTier.UNCOMMON]: [ TrainerType.ACE_TRAINER, TrainerType.BLACK_BELT ],
    [BiomePoolTier.RARE]: [],
    [BiomePoolTier.SUPER_RARE]: [],
    [BiomePoolTier.ULTRA_RARE]: [],
    [BiomePoolTier.BOSS]: [ TrainerType.BROCK, TrainerType.ROXANNE, TrainerType.ROARK ],
    [BiomePoolTier.BOSS_RARE]: [],
    [BiomePoolTier.BOSS_SUPER_RARE]: [],
    [BiomePoolTier.BOSS_ULTRA_RARE]: []
  },
  [Biome.DESERT]: {
    [BiomePoolTier.COMMON]: [ TrainerType.SCIENTIST ],
    [BiomePoolTier.UNCOMMON]: [],
    [BiomePoolTier.RARE]: [],
    [BiomePoolTier.SUPER_RARE]: [],
    [BiomePoolTier.ULTRA_RARE]: [],
    [BiomePoolTier.BOSS]: [ TrainerType.GORDIE ],
    [BiomePoolTier.BOSS_RARE]: [],
    [BiomePoolTier.BOSS_SUPER_RARE]: [],
    [BiomePoolTier.BOSS_ULTRA_RARE]: []
  },
  [Biome.ICE_CAVE]: {
    [BiomePoolTier.COMMON]: [ TrainerType.SNOW_WORKER ],
    [BiomePoolTier.UNCOMMON]: [],
    [BiomePoolTier.RARE]: [],
    [BiomePoolTier.SUPER_RARE]: [],
    [BiomePoolTier.ULTRA_RARE]: [],
    [BiomePoolTier.BOSS]: [ TrainerType.PRYCE, TrainerType.BRYCEN, TrainerType.WULFRIC, TrainerType.GRUSHA ],
    [BiomePoolTier.BOSS_RARE]: [],
    [BiomePoolTier.BOSS_SUPER_RARE]: [],
    [BiomePoolTier.BOSS_ULTRA_RARE]: []
  },
  [Biome.MEADOW]: {
    [BiomePoolTier.COMMON]: [ TrainerType.PARASOL_LADY ],
    [BiomePoolTier.UNCOMMON]: [ TrainerType.ACE_TRAINER, TrainerType.BREEDER ],
    [BiomePoolTier.RARE]: [],
    [BiomePoolTier.SUPER_RARE]: [],
    [BiomePoolTier.ULTRA_RARE]: [],
    [BiomePoolTier.BOSS]: [ TrainerType.LENORA, TrainerType.MILO ],
    [BiomePoolTier.BOSS_RARE]: [],
    [BiomePoolTier.BOSS_SUPER_RARE]: [],
    [BiomePoolTier.BOSS_ULTRA_RARE]: []
  },
  [Biome.POWER_PLANT]: {
    [BiomePoolTier.COMMON]: [ TrainerType.GUITARIST, TrainerType.WORKER ],
    [BiomePoolTier.UNCOMMON]: [],
    [BiomePoolTier.RARE]: [],
    [BiomePoolTier.SUPER_RARE]: [],
    [BiomePoolTier.ULTRA_RARE]: [],
    [BiomePoolTier.BOSS]: [ TrainerType.VOLKNER, TrainerType.ELESA, TrainerType.CLEMONT ],
    [BiomePoolTier.BOSS_RARE]: [],
    [BiomePoolTier.BOSS_SUPER_RARE]: [],
    [BiomePoolTier.BOSS_ULTRA_RARE]: []
  },
  [Biome.VOLCANO]: {
    [BiomePoolTier.COMMON]: [],
    [BiomePoolTier.UNCOMMON]: [],
    [BiomePoolTier.RARE]: [],
    [BiomePoolTier.SUPER_RARE]: [],
    [BiomePoolTier.ULTRA_RARE]: [],
    [BiomePoolTier.BOSS]: [ TrainerType.BLAINE, TrainerType.FLANNERY, TrainerType.KABU ],
    [BiomePoolTier.BOSS_RARE]: [],
    [BiomePoolTier.BOSS_SUPER_RARE]: [],
    [BiomePoolTier.BOSS_ULTRA_RARE]: []
  },
  [Biome.GRAVEYARD]: {
    [BiomePoolTier.COMMON]: [ TrainerType.PSYCHIC ],
    [BiomePoolTier.UNCOMMON]: [ TrainerType.HEX_MANIAC ],
    [BiomePoolTier.RARE]: [],
    [BiomePoolTier.SUPER_RARE]: [],
    [BiomePoolTier.ULTRA_RARE]: [],
    [BiomePoolTier.BOSS]: [ TrainerType.MORTY, TrainerType.ALLISTER, TrainerType.RYME ],
    [BiomePoolTier.BOSS_RARE]: [],
    [BiomePoolTier.BOSS_SUPER_RARE]: [],
    [BiomePoolTier.BOSS_ULTRA_RARE]: []
  },
  [Biome.DOJO]: {
    [BiomePoolTier.COMMON]: [ TrainerType.BLACK_BELT ],
    [BiomePoolTier.UNCOMMON]: [],
    [BiomePoolTier.RARE]: [],
    [BiomePoolTier.SUPER_RARE]: [],
    [BiomePoolTier.ULTRA_RARE]: [],
    [BiomePoolTier.BOSS]: [ TrainerType.BRAWLY, TrainerType.MAYLENE, TrainerType.KORRINA, TrainerType.BEA ],
    [BiomePoolTier.BOSS_RARE]: [],
    [BiomePoolTier.BOSS_SUPER_RARE]: [],
    [BiomePoolTier.BOSS_ULTRA_RARE]: []
  },
  [Biome.FACTORY]: {
    [BiomePoolTier.COMMON]: [ TrainerType.WORKER ],
    [BiomePoolTier.UNCOMMON]: [],
    [BiomePoolTier.RARE]: [],
    [BiomePoolTier.SUPER_RARE]: [],
    [BiomePoolTier.ULTRA_RARE]: [],
    [BiomePoolTier.BOSS]: [ TrainerType.JASMINE, TrainerType.BYRON ],
    [BiomePoolTier.BOSS_RARE]: [],
    [BiomePoolTier.BOSS_SUPER_RARE]: [],
    [BiomePoolTier.BOSS_ULTRA_RARE]: []
  },
  [Biome.RUINS]: {
    [BiomePoolTier.COMMON]: [ TrainerType.PSYCHIC, TrainerType.SCIENTIST ],
    [BiomePoolTier.UNCOMMON]: [ TrainerType.ACE_TRAINER, TrainerType.BLACK_BELT ],
    [BiomePoolTier.RARE]: [],
    [BiomePoolTier.SUPER_RARE]: [],
    [BiomePoolTier.ULTRA_RARE]: [],
    [BiomePoolTier.BOSS]: [ TrainerType.SABRINA, TrainerType.TATE, TrainerType.LIZA, TrainerType.TULIP ],
    [BiomePoolTier.BOSS_RARE]: [],
    [BiomePoolTier.BOSS_SUPER_RARE]: [],
    [BiomePoolTier.BOSS_ULTRA_RARE]: []
  },
  [Biome.WASTELAND]: {
    [BiomePoolTier.COMMON]: [ TrainerType.VETERAN ],
    [BiomePoolTier.UNCOMMON]: [],
    [BiomePoolTier.RARE]: [],
    [BiomePoolTier.SUPER_RARE]: [],
    [BiomePoolTier.ULTRA_RARE]: [],
    [BiomePoolTier.BOSS]: [ TrainerType.CLAIR, TrainerType.DRAYDEN, TrainerType.RAIHAN ],
    [BiomePoolTier.BOSS_RARE]: [],
    [BiomePoolTier.BOSS_SUPER_RARE]: [],
    [BiomePoolTier.BOSS_ULTRA_RARE]: []
  },
  [Biome.ABYSS]: {
    [BiomePoolTier.COMMON]: [],
    [BiomePoolTier.UNCOMMON]: [ TrainerType.ACE_TRAINER ],
    [BiomePoolTier.RARE]: [],
    [BiomePoolTier.SUPER_RARE]: [],
    [BiomePoolTier.ULTRA_RARE]: [],
    [BiomePoolTier.BOSS]: [ TrainerType.MARNIE ],
    [BiomePoolTier.BOSS_RARE]: [],
    [BiomePoolTier.BOSS_SUPER_RARE]: [],
    [BiomePoolTier.BOSS_ULTRA_RARE]: []
  },
  [Biome.SPACE]: {
    [BiomePoolTier.COMMON]: [],
    [BiomePoolTier.UNCOMMON]: [],
    [BiomePoolTier.RARE]: [],
    [BiomePoolTier.SUPER_RARE]: [],
    [BiomePoolTier.ULTRA_RARE]: [],
    [BiomePoolTier.BOSS]: [ TrainerType.OLYMPIA ],
    [BiomePoolTier.BOSS_RARE]: [],
    [BiomePoolTier.BOSS_SUPER_RARE]: [],
    [BiomePoolTier.BOSS_ULTRA_RARE]: []
  },
  [Biome.CONSTRUCTION_SITE]: {
    [BiomePoolTier.COMMON]: [ TrainerType.OFFICER, TrainerType.WORKER ],
    [BiomePoolTier.UNCOMMON]: [],
    [BiomePoolTier.RARE]: [],
    [BiomePoolTier.SUPER_RARE]: [],
    [BiomePoolTier.ULTRA_RARE]: [],
    [BiomePoolTier.BOSS]: [ TrainerType.LT_SURGE, TrainerType.CHUCK, TrainerType.WATTSON ],
    [BiomePoolTier.BOSS_RARE]: [],
    [BiomePoolTier.BOSS_SUPER_RARE]: [],
    [BiomePoolTier.BOSS_ULTRA_RARE]: []
  },
  [Biome.JUNGLE]: {
    [BiomePoolTier.COMMON]: [ TrainerType.BACKPACKER, TrainerType.RANGER ],
    [BiomePoolTier.UNCOMMON]: [],
    [BiomePoolTier.RARE]: [],
    [BiomePoolTier.SUPER_RARE]: [],
    [BiomePoolTier.ULTRA_RARE]: [],
    [BiomePoolTier.BOSS]: [ TrainerType.RAMOS ],
    [BiomePoolTier.BOSS_RARE]: [],
    [BiomePoolTier.BOSS_SUPER_RARE]: [],
    [BiomePoolTier.BOSS_ULTRA_RARE]: []
  },
  [Biome.FAIRY_CAVE]: {
    [BiomePoolTier.COMMON]: [ TrainerType.BEAUTY ],
    [BiomePoolTier.UNCOMMON]: [ TrainerType.ACE_TRAINER, TrainerType.BREEDER ],
    [BiomePoolTier.RARE]: [],
    [BiomePoolTier.SUPER_RARE]: [],
    [BiomePoolTier.ULTRA_RARE]: [],
    [BiomePoolTier.BOSS]: [ TrainerType.VALERIE, TrainerType.OPAL, TrainerType.BEDE ],
    [BiomePoolTier.BOSS_RARE]: [],
    [BiomePoolTier.BOSS_SUPER_RARE]: [],
    [BiomePoolTier.BOSS_ULTRA_RARE]: []
  },
  [Biome.TEMPLE]: {
    [BiomePoolTier.COMMON]: [],
    [BiomePoolTier.UNCOMMON]: [ TrainerType.ACE_TRAINER ],
    [BiomePoolTier.RARE]: [],
    [BiomePoolTier.SUPER_RARE]: [],
    [BiomePoolTier.ULTRA_RARE]: [],
    [BiomePoolTier.BOSS]: [ TrainerType.FANTINA ],
    [BiomePoolTier.BOSS_RARE]: [],
    [BiomePoolTier.BOSS_SUPER_RARE]: [],
    [BiomePoolTier.BOSS_ULTRA_RARE]: []
  },
  [Biome.SLUM]: {
    [BiomePoolTier.COMMON]: [ TrainerType.BIKER, TrainerType.OFFICER, TrainerType.ROUGHNECK ],
    [BiomePoolTier.UNCOMMON]: [ TrainerType.BAKER ],
    [BiomePoolTier.RARE]: [],
    [BiomePoolTier.SUPER_RARE]: [],
    [BiomePoolTier.ULTRA_RARE]: [],
    [BiomePoolTier.BOSS]: [ TrainerType.PIERS ],
    [BiomePoolTier.BOSS_RARE]: [],
    [BiomePoolTier.BOSS_SUPER_RARE]: [],
    [BiomePoolTier.BOSS_ULTRA_RARE]: []
  },
  [Biome.SNOWY_FOREST]: {
    [BiomePoolTier.COMMON]: [ TrainerType.SNOW_WORKER ],
    [BiomePoolTier.UNCOMMON]: [],
    [BiomePoolTier.RARE]: [],
    [BiomePoolTier.SUPER_RARE]: [],
    [BiomePoolTier.ULTRA_RARE]: [],
    [BiomePoolTier.BOSS]: [ TrainerType.CANDICE, TrainerType.MELONY ],
    [BiomePoolTier.BOSS_RARE]: [],
    [BiomePoolTier.BOSS_SUPER_RARE]: [],
    [BiomePoolTier.BOSS_ULTRA_RARE]: []
  },
  [Biome.ISLAND]: {
    [BiomePoolTier.COMMON]: [],
    [BiomePoolTier.UNCOMMON]: [],
    [BiomePoolTier.RARE]: [],
    [BiomePoolTier.SUPER_RARE]: [],
    [BiomePoolTier.ULTRA_RARE]: [],
    [BiomePoolTier.BOSS]: [ TrainerType.NESSA ],
    [BiomePoolTier.BOSS_RARE]: [],
    [BiomePoolTier.BOSS_SUPER_RARE]: [],
    [BiomePoolTier.BOSS_ULTRA_RARE]: []
  },
  [Biome.LABORATORY]: {
    [BiomePoolTier.COMMON]: [],
    [BiomePoolTier.UNCOMMON]: [],
    [BiomePoolTier.RARE]: [],
    [BiomePoolTier.SUPER_RARE]: [],
    [BiomePoolTier.ULTRA_RARE]: [],
    [BiomePoolTier.BOSS]: [ TrainerType.GIOVANNI ],
    [BiomePoolTier.BOSS_RARE]: [],
    [BiomePoolTier.BOSS_SUPER_RARE]: [],
    [BiomePoolTier.BOSS_ULTRA_RARE]: []
  },
  [Biome.END]: {
    [BiomePoolTier.COMMON]: [],
    [BiomePoolTier.UNCOMMON]: [],
    [BiomePoolTier.RARE]: [],
    [BiomePoolTier.SUPER_RARE]: [],
    [BiomePoolTier.ULTRA_RARE]: [],
    [BiomePoolTier.BOSS]: [],
    [BiomePoolTier.BOSS_RARE]: [],
    [BiomePoolTier.BOSS_SUPER_RARE]: [],
    [BiomePoolTier.BOSS_ULTRA_RARE]: []
  }
};

export function initBiomes() {
  const pokemonBiomes = [
    [ Species.BULBASAUR, Type.GRASS, Type.POISON, [
      [ Biome.GRASS, BiomePoolTier.RARE ]
    ]
    ],
    [ Species.IVYSAUR, Type.GRASS, Type.POISON, [
      [ Biome.GRASS, BiomePoolTier.RARE ]
    ]
    ],
    [ Species.VENUSAUR, Type.GRASS, Type.POISON, [
      [ Biome.GRASS, BiomePoolTier.RARE ],
      [ Biome.GRASS, BiomePoolTier.BOSS_RARE ]
    ]
    ],
    [ Species.CHARMANDER, Type.FIRE, -1, [
      [ Biome.VOLCANO, BiomePoolTier.RARE ]
    ]
    ],
    [ Species.CHARMELEON, Type.FIRE, -1, [
      [ Biome.VOLCANO, BiomePoolTier.RARE ]
    ]
    ],
    [ Species.CHARIZARD, Type.FIRE, Type.FLYING, [
      [ Biome.VOLCANO, BiomePoolTier.RARE ],
      [ Biome.VOLCANO, BiomePoolTier.BOSS_RARE ]
    ]
    ],
    [ Species.SQUIRTLE, Type.WATER, -1, [
      [ Biome.LAKE, BiomePoolTier.RARE ]
    ]
    ],
    [ Species.WARTORTLE, Type.WATER, -1, [
      [ Biome.LAKE, BiomePoolTier.RARE ]
    ]
    ],
    [ Species.BLASTOISE, Type.WATER, -1, [
      [ Biome.LAKE, BiomePoolTier.RARE ],
      [ Biome.LAKE, BiomePoolTier.BOSS_RARE ]
    ]
    ],
    [ Species.CATERPIE, Type.BUG, -1, [
      [ Biome.TOWN, BiomePoolTier.COMMON, [ TimeOfDay.DAWN, TimeOfDay.DAY ] ]
    ]
    ],
    [ Species.METAPOD, Type.BUG, -1, [
      [ Biome.TOWN, BiomePoolTier.COMMON, [ TimeOfDay.DAWN, TimeOfDay.DAY ] ]
    ]
    ],
    [ Species.BUTTERFREE, Type.BUG, Type.FLYING, [
      [ Biome.FOREST, BiomePoolTier.COMMON, [ TimeOfDay.DAWN, TimeOfDay.DAY ] ]
    ]
    ],
    [ Species.WEEDLE, Type.BUG, Type.POISON, [
      [ Biome.TOWN, BiomePoolTier.COMMON, [ TimeOfDay.DUSK, TimeOfDay.NIGHT ] ]
    ]
    ],
    [ Species.KAKUNA, Type.BUG, Type.POISON, [
      [ Biome.TOWN, BiomePoolTier.COMMON, [ TimeOfDay.DUSK, TimeOfDay.NIGHT ] ]
    ]
    ],
    [ Species.BEEDRILL, Type.BUG, Type.POISON, [
      [ Biome.FOREST, BiomePoolTier.COMMON, [ TimeOfDay.DUSK, TimeOfDay.NIGHT ] ]
    ]
    ],
    [ Species.PIDGEY, Type.NORMAL, Type.FLYING, [
      [ Biome.TOWN, BiomePoolTier.COMMON ],
      [ Biome.PLAINS, BiomePoolTier.UNCOMMON ],
      [ Biome.MOUNTAIN, BiomePoolTier.COMMON ]
    ]
    ],
    [ Species.PIDGEOTTO, Type.NORMAL, Type.FLYING, [
      [ Biome.PLAINS, BiomePoolTier.UNCOMMON ],
      [ Biome.MOUNTAIN, BiomePoolTier.COMMON ]
    ]
    ],
    [ Species.PIDGEOT, Type.NORMAL, Type.FLYING, [
      [ Biome.PLAINS, BiomePoolTier.UNCOMMON ],
      [ Biome.MOUNTAIN, BiomePoolTier.COMMON ],
      [ Biome.MOUNTAIN, BiomePoolTier.BOSS ]
    ]
    ],
    [ Species.RATTATA, Type.NORMAL, -1, [
      [ Biome.TOWN, BiomePoolTier.COMMON ],
      [ Biome.METROPOLIS, BiomePoolTier.COMMON ],
      [ Biome.SLUM, BiomePoolTier.COMMON ]
    ]
    ],
    [ Species.RATICATE, Type.NORMAL, -1, [
      [ Biome.METROPOLIS, BiomePoolTier.COMMON ],
      [ Biome.SLUM, BiomePoolTier.COMMON ]
    ]
    ],
    [ Species.SPEAROW, Type.NORMAL, Type.FLYING, [
      [ Biome.TOWN, BiomePoolTier.COMMON ],
      [ Biome.PLAINS, BiomePoolTier.UNCOMMON ],
      [ Biome.MOUNTAIN, BiomePoolTier.COMMON ]
    ]
    ],
    [ Species.FEAROW, Type.NORMAL, Type.FLYING, [
      [ Biome.PLAINS, BiomePoolTier.UNCOMMON ],
      [ Biome.MOUNTAIN, BiomePoolTier.COMMON ],
      [ Biome.MOUNTAIN, BiomePoolTier.BOSS ]
    ]
    ],
    [ Species.EKANS, Type.POISON, -1, [
      [ Biome.TOWN, BiomePoolTier.UNCOMMON, [ TimeOfDay.DUSK, TimeOfDay.NIGHT ] ],
      [ Biome.FOREST, BiomePoolTier.UNCOMMON ],
      [ Biome.SWAMP, BiomePoolTier.UNCOMMON, [ TimeOfDay.DAWN, TimeOfDay.DAY ] ],
      [ Biome.SWAMP, BiomePoolTier.COMMON, [ TimeOfDay.DUSK, TimeOfDay.NIGHT ] ]
    ]
    ],
    [ Species.ARBOK, Type.POISON, -1, [
      [ Biome.FOREST, BiomePoolTier.UNCOMMON ],
      [ Biome.SWAMP, BiomePoolTier.UNCOMMON, [ TimeOfDay.DAWN, TimeOfDay.DAY ] ],
      [ Biome.SWAMP, BiomePoolTier.COMMON, [ TimeOfDay.DUSK, TimeOfDay.NIGHT ] ],
      [ Biome.SWAMP, BiomePoolTier.BOSS, [ TimeOfDay.DUSK, TimeOfDay.NIGHT ] ]
    ]
    ],
    [ Species.PIKACHU, Type.ELECTRIC, -1, [
      [ Biome.PLAINS, BiomePoolTier.UNCOMMON ],
      [ Biome.METROPOLIS, BiomePoolTier.UNCOMMON ],
      [ Biome.POWER_PLANT, BiomePoolTier.COMMON ]
    ]
    ],
    [ Species.RAICHU, Type.ELECTRIC, -1, [
      [ Biome.POWER_PLANT, BiomePoolTier.BOSS ]
    ]
    ],
    [ Species.SANDSHREW, Type.GROUND, -1, [
      [ Biome.BADLANDS, BiomePoolTier.UNCOMMON ],
      [ Biome.DESERT, BiomePoolTier.COMMON ]
    ]
    ],
    [ Species.SANDSLASH, Type.GROUND, -1, [
      [ Biome.BADLANDS, BiomePoolTier.UNCOMMON ],
      [ Biome.DESERT, BiomePoolTier.COMMON ],
      [ Biome.DESERT, BiomePoolTier.BOSS ]
    ]
    ],
    [ Species.NIDORAN_F, Type.POISON, -1, [
      [ Biome.TOWN, BiomePoolTier.UNCOMMON, TimeOfDay.DAY ],
      [ Biome.TALL_GRASS, BiomePoolTier.COMMON, TimeOfDay.DAY ]
    ]
    ],
    [ Species.NIDORINA, Type.POISON, -1, [
      [ Biome.TALL_GRASS, BiomePoolTier.COMMON, TimeOfDay.DAY ]
    ]
    ],
    [ Species.NIDOQUEEN, Type.POISON, Type.GROUND, [
      [ Biome.TALL_GRASS, BiomePoolTier.BOSS, TimeOfDay.DAY ]
    ]
    ],
    [ Species.NIDORAN_M, Type.POISON, -1, [
      [ Biome.TOWN, BiomePoolTier.UNCOMMON, TimeOfDay.DAY ],
      [ Biome.TALL_GRASS, BiomePoolTier.COMMON, TimeOfDay.DAY ]
    ]
    ],
    [ Species.NIDORINO, Type.POISON, -1, [
      [ Biome.TALL_GRASS, BiomePoolTier.COMMON, TimeOfDay.DAY ]
    ]
    ],
    [ Species.NIDOKING, Type.POISON, Type.GROUND, [
      [ Biome.TALL_GRASS, BiomePoolTier.BOSS, TimeOfDay.DAY ]
    ]
    ],
    [ Species.CLEFAIRY, Type.FAIRY, -1, [
      [ Biome.FAIRY_CAVE, BiomePoolTier.UNCOMMON ],
      [ Biome.SPACE, BiomePoolTier.COMMON ]
    ]
    ],
    [ Species.CLEFABLE, Type.FAIRY, -1, [
      [ Biome.SPACE, BiomePoolTier.BOSS ]
    ]
    ],
    [ Species.VULPIX, Type.FIRE, -1, [
      [ Biome.TALL_GRASS, BiomePoolTier.UNCOMMON ],
      [ Biome.VOLCANO, BiomePoolTier.COMMON ]
    ]
    ],
    [ Species.NINETALES, Type.FIRE, -1, [
      [ Biome.VOLCANO, BiomePoolTier.BOSS ]
    ]
    ],
    [ Species.JIGGLYPUFF, Type.NORMAL, Type.FAIRY, [
      [ Biome.MEADOW, BiomePoolTier.UNCOMMON ],
      [ Biome.FAIRY_CAVE, BiomePoolTier.COMMON ]
    ]
    ],
    [ Species.WIGGLYTUFF, Type.NORMAL, Type.FAIRY, [
      [ Biome.MEADOW, BiomePoolTier.UNCOMMON ],
      [ Biome.FAIRY_CAVE, BiomePoolTier.COMMON ],
      [ Biome.FAIRY_CAVE, BiomePoolTier.BOSS ]
    ]
    ],
    [ Species.ZUBAT, Type.POISON, Type.FLYING, [
      [ Biome.PLAINS, BiomePoolTier.COMMON, TimeOfDay.NIGHT ],
      [ Biome.CAVE, BiomePoolTier.COMMON ]
    ]
    ],
    [ Species.GOLBAT, Type.POISON, Type.FLYING, [
      [ Biome.PLAINS, BiomePoolTier.COMMON, TimeOfDay.NIGHT ],
      [ Biome.CAVE, BiomePoolTier.COMMON ]
    ]
    ],
    [ Species.ODDISH, Type.GRASS, Type.POISON, [
      [ Biome.TOWN, BiomePoolTier.UNCOMMON, [ TimeOfDay.DUSK, TimeOfDay.NIGHT ] ],
      [ Biome.TALL_GRASS, BiomePoolTier.COMMON, [ TimeOfDay.DUSK, TimeOfDay.NIGHT ] ]
    ]
    ],
    [ Species.GLOOM, Type.GRASS, Type.POISON, [
      [ Biome.TALL_GRASS, BiomePoolTier.COMMON, [ TimeOfDay.DUSK, TimeOfDay.NIGHT ] ]
    ]
    ],
    [ Species.VILEPLUME, Type.GRASS, Type.POISON, [
      [ Biome.TALL_GRASS, BiomePoolTier.BOSS, [ TimeOfDay.DUSK, TimeOfDay.NIGHT ] ]
    ]
    ],
    [ Species.PARAS, Type.BUG, Type.GRASS, [
      [ Biome.TOWN, BiomePoolTier.UNCOMMON, TimeOfDay.NIGHT ],
      [ Biome.TALL_GRASS, BiomePoolTier.UNCOMMON, TimeOfDay.NIGHT ],
      [ Biome.CAVE, BiomePoolTier.COMMON ]
    ]
    ],
    [ Species.PARASECT, Type.BUG, Type.GRASS, [
      [ Biome.TALL_GRASS, BiomePoolTier.UNCOMMON, TimeOfDay.NIGHT ],
      [ Biome.CAVE, BiomePoolTier.COMMON ],
      [ Biome.CAVE, BiomePoolTier.BOSS ]
    ]
    ],
    [ Species.VENONAT, Type.BUG, Type.POISON, [
      [ Biome.TOWN, BiomePoolTier.UNCOMMON, TimeOfDay.NIGHT ],
      [ Biome.TALL_GRASS, BiomePoolTier.UNCOMMON, TimeOfDay.NIGHT ],
      [ Biome.FOREST, BiomePoolTier.COMMON, TimeOfDay.NIGHT ]
    ]
    ],
    [ Species.VENOMOTH, Type.BUG, Type.POISON, [
      [ Biome.TALL_GRASS, BiomePoolTier.UNCOMMON, TimeOfDay.NIGHT ],
      [ Biome.FOREST, BiomePoolTier.COMMON, TimeOfDay.NIGHT ],
      [ Biome.FOREST, BiomePoolTier.BOSS, TimeOfDay.NIGHT ]
    ]
    ],
    [ Species.DIGLETT, Type.GROUND, -1, [
      [ Biome.BADLANDS, BiomePoolTier.COMMON ]
    ]
    ],
    [ Species.DUGTRIO, Type.GROUND, -1, [
      [ Biome.BADLANDS, BiomePoolTier.COMMON ],
      [ Biome.BADLANDS, BiomePoolTier.BOSS ]
    ]
    ],
    [ Species.MEOWTH, Type.NORMAL, -1, [
      [ Biome.TOWN, BiomePoolTier.UNCOMMON, [ TimeOfDay.DUSK, TimeOfDay.NIGHT ] ],
      [ Biome.PLAINS, BiomePoolTier.COMMON, [ TimeOfDay.DUSK, TimeOfDay.NIGHT ] ]
    ]
    ],
    [ Species.PERSIAN, Type.NORMAL, -1, [
      [ Biome.PLAINS, BiomePoolTier.COMMON, [ TimeOfDay.DUSK, TimeOfDay.NIGHT ] ],
      [ Biome.PLAINS, BiomePoolTier.BOSS, [ TimeOfDay.DUSK, TimeOfDay.NIGHT ] ]
    ]
    ],
    [ Species.PSYDUCK, Type.WATER, -1, [
      [ Biome.SWAMP, BiomePoolTier.UNCOMMON ],
      [ Biome.LAKE, BiomePoolTier.COMMON ]
    ]
    ],
    [ Species.GOLDUCK, Type.WATER, -1, [
      [ Biome.SWAMP, BiomePoolTier.UNCOMMON ],
      [ Biome.LAKE, BiomePoolTier.COMMON ],
      [ Biome.LAKE, BiomePoolTier.BOSS ]
    ]
    ],
    [ Species.MANKEY, Type.FIGHTING, -1, [
      [ Biome.PLAINS, BiomePoolTier.UNCOMMON, [ TimeOfDay.DUSK, TimeOfDay.NIGHT ] ],
      [ Biome.DOJO, BiomePoolTier.COMMON ]
    ]
    ],
    [ Species.PRIMEAPE, Type.FIGHTING, -1, [
      [ Biome.PLAINS, BiomePoolTier.UNCOMMON, [ TimeOfDay.DUSK, TimeOfDay.NIGHT ] ],
      [ Biome.DOJO, BiomePoolTier.COMMON ]
    ]
    ],
    [ Species.GROWLITHE, Type.FIRE, -1, [
      [ Biome.GRASS, BiomePoolTier.RARE ],
      [ Biome.VOLCANO, BiomePoolTier.COMMON ]
    ]
    ],
    [ Species.ARCANINE, Type.FIRE, -1, [
      [ Biome.VOLCANO, BiomePoolTier.BOSS ]
    ]
    ],
    [ Species.POLIWAG, Type.WATER, -1, [
      [ Biome.SEA, BiomePoolTier.UNCOMMON ],
      [ Biome.SWAMP, BiomePoolTier.COMMON ]
    ]
    ],
    [ Species.POLIWHIRL, Type.WATER, -1, [
      [ Biome.SEA, BiomePoolTier.UNCOMMON ],
      [ Biome.SWAMP, BiomePoolTier.COMMON ]
    ]
    ],
    [ Species.POLIWRATH, Type.WATER, Type.FIGHTING, [
      [ Biome.SWAMP, BiomePoolTier.BOSS ]
    ]
    ],
    [ Species.ABRA, Type.PSYCHIC, -1, [
      [ Biome.TOWN, BiomePoolTier.RARE ],
      [ Biome.PLAINS, BiomePoolTier.RARE ],
      [ Biome.RUINS, BiomePoolTier.UNCOMMON ]
    ]
    ],
    [ Species.KADABRA, Type.PSYCHIC, -1, [
      [ Biome.PLAINS, BiomePoolTier.RARE ],
      [ Biome.RUINS, BiomePoolTier.UNCOMMON ]
    ]
    ],
    [ Species.ALAKAZAM, Type.PSYCHIC, -1, [
      [ Biome.RUINS, BiomePoolTier.BOSS ]
    ]
    ],
    [ Species.MACHOP, Type.FIGHTING, -1, [
      [ Biome.MOUNTAIN, BiomePoolTier.UNCOMMON ],
      [ Biome.FACTORY, BiomePoolTier.COMMON ],
      [ Biome.CONSTRUCTION_SITE, BiomePoolTier.COMMON ]
    ]
    ],
    [ Species.MACHOKE, Type.FIGHTING, -1, [
      [ Biome.MOUNTAIN, BiomePoolTier.UNCOMMON ],
      [ Biome.FACTORY, BiomePoolTier.COMMON ],
      [ Biome.CONSTRUCTION_SITE, BiomePoolTier.COMMON ]
    ]
    ],
    [ Species.MACHAMP, Type.FIGHTING, -1, [
      [ Biome.CONSTRUCTION_SITE, BiomePoolTier.BOSS ]
    ]
    ],
    [ Species.BELLSPROUT, Type.GRASS, Type.POISON, [
      [ Biome.TOWN, BiomePoolTier.UNCOMMON, [ TimeOfDay.DAWN, TimeOfDay.DAY ] ],
      [ Biome.FOREST, BiomePoolTier.COMMON, [ TimeOfDay.DAWN, TimeOfDay.DAY ] ]
    ]
    ],
    [ Species.WEEPINBELL, Type.GRASS, Type.POISON, [
      [ Biome.FOREST, BiomePoolTier.COMMON, [ TimeOfDay.DAWN, TimeOfDay.DAY ] ]
    ]
    ],
    [ Species.VICTREEBEL, Type.GRASS, Type.POISON, [
      [ Biome.FOREST, BiomePoolTier.BOSS, [ TimeOfDay.DAWN, TimeOfDay.DAY ] ]
    ]
    ],
    [ Species.TENTACOOL, Type.WATER, Type.POISON, [
      [ Biome.SEA, BiomePoolTier.COMMON ],
      [ Biome.SEABED, BiomePoolTier.UNCOMMON ]
    ]
    ],
    [ Species.TENTACRUEL, Type.WATER, Type.POISON, [
      [ Biome.SEA, BiomePoolTier.COMMON ],
      [ Biome.SEA, BiomePoolTier.BOSS ],
      [ Biome.SEABED, BiomePoolTier.UNCOMMON ]
    ]
    ],
    [ Species.GEODUDE, Type.ROCK, Type.GROUND, [
      [ Biome.MOUNTAIN, BiomePoolTier.UNCOMMON ],
      [ Biome.BADLANDS, BiomePoolTier.COMMON ],
      [ Biome.CAVE, BiomePoolTier.UNCOMMON ]
    ]
    ],
    [ Species.GRAVELER, Type.ROCK, Type.GROUND, [
      [ Biome.MOUNTAIN, BiomePoolTier.UNCOMMON ],
      [ Biome.BADLANDS, BiomePoolTier.COMMON ],
      [ Biome.CAVE, BiomePoolTier.UNCOMMON ]
    ]
    ],
    [ Species.GOLEM, Type.ROCK, Type.GROUND, [
      [ Biome.BADLANDS, BiomePoolTier.BOSS ]
    ]
    ],
    [ Species.PONYTA, Type.FIRE, -1, [
      [ Biome.MEADOW, BiomePoolTier.UNCOMMON, [ TimeOfDay.DAWN, TimeOfDay.DAY ] ],
      [ Biome.VOLCANO, BiomePoolTier.COMMON ]
    ]
    ],
    [ Species.RAPIDASH, Type.FIRE, -1, [
      [ Biome.MEADOW, BiomePoolTier.UNCOMMON, [ TimeOfDay.DAWN, TimeOfDay.DAY ] ],
      [ Biome.VOLCANO, BiomePoolTier.COMMON ],
      [ Biome.VOLCANO, BiomePoolTier.BOSS ]
    ]
    ],
    [ Species.SLOWPOKE, Type.WATER, Type.PSYCHIC, [
      [ Biome.SEA, BiomePoolTier.COMMON, [ TimeOfDay.DAWN, TimeOfDay.DAY ] ],
      [ Biome.SEA, BiomePoolTier.UNCOMMON, [ TimeOfDay.DUSK, TimeOfDay.NIGHT ] ],
      [ Biome.LAKE, BiomePoolTier.UNCOMMON ]
    ]
    ],
    [ Species.SLOWBRO, Type.WATER, Type.PSYCHIC, [
      [ Biome.SEA, BiomePoolTier.COMMON, [ TimeOfDay.DAWN, TimeOfDay.DAY ] ],
      [ Biome.SEA, BiomePoolTier.UNCOMMON, [ TimeOfDay.DUSK, TimeOfDay.NIGHT ] ],
      [ Biome.LAKE, BiomePoolTier.UNCOMMON ],
      [ Biome.LAKE, BiomePoolTier.BOSS ]
    ]
    ],
    [ Species.MAGNEMITE, Type.ELECTRIC, Type.STEEL, [
      [ Biome.POWER_PLANT, BiomePoolTier.COMMON ],
      [ Biome.FACTORY, BiomePoolTier.COMMON ],
      [ Biome.CONSTRUCTION_SITE, BiomePoolTier.COMMON ],
      [ Biome.LABORATORY, BiomePoolTier.COMMON ]
    ]
    ],
    [ Species.MAGNETON, Type.ELECTRIC, Type.STEEL, [
      [ Biome.POWER_PLANT, BiomePoolTier.COMMON ],
      [ Biome.FACTORY, BiomePoolTier.COMMON ],
      [ Biome.CONSTRUCTION_SITE, BiomePoolTier.COMMON ],
      [ Biome.LABORATORY, BiomePoolTier.COMMON ]
    ]
    ],
    [ Species.FARFETCHD, Type.NORMAL, Type.FLYING, [
      [ Biome.PLAINS, BiomePoolTier.SUPER_RARE ],
      [ Biome.PLAINS, BiomePoolTier.BOSS_RARE ]
    ]
    ],
    [ Species.DODUO, Type.NORMAL, Type.FLYING, [
      [ Biome.PLAINS, BiomePoolTier.UNCOMMON, [ TimeOfDay.DAWN, TimeOfDay.DAY ] ]
    ]
    ],
    [ Species.DODRIO, Type.NORMAL, Type.FLYING, [
      [ Biome.PLAINS, BiomePoolTier.UNCOMMON, [ TimeOfDay.DAWN, TimeOfDay.DAY ] ],
      [ Biome.PLAINS, BiomePoolTier.BOSS, [ TimeOfDay.DAWN, TimeOfDay.DAY ] ]
    ]
    ],
    [ Species.SEEL, Type.WATER, -1, [
      [ Biome.ICE_CAVE, BiomePoolTier.COMMON ]
    ]
    ],
    [ Species.DEWGONG, Type.WATER, Type.ICE, [
      [ Biome.ICE_CAVE, BiomePoolTier.COMMON ],
      [ Biome.ICE_CAVE, BiomePoolTier.BOSS ]
    ]
    ],
    [ Species.GRIMER, Type.POISON, -1, [
      [ Biome.SLUM, BiomePoolTier.COMMON ],
      [ Biome.CONSTRUCTION_SITE, BiomePoolTier.UNCOMMON ],
      [ Biome.LABORATORY, BiomePoolTier.COMMON ]
    ]
    ],
    [ Species.MUK, Type.POISON, -1, [
      [ Biome.CONSTRUCTION_SITE, BiomePoolTier.UNCOMMON ],
      [ Biome.SLUM, BiomePoolTier.COMMON ],
      [ Biome.SLUM, BiomePoolTier.BOSS ],
      [ Biome.LABORATORY, BiomePoolTier.COMMON ],
      [ Biome.LABORATORY, BiomePoolTier.BOSS ]
    ]
    ],
    [ Species.SHELLDER, Type.WATER, -1, [
      [ Biome.SEA, BiomePoolTier.UNCOMMON, [ TimeOfDay.DUSK, TimeOfDay.NIGHT ] ],
      [ Biome.BEACH, BiomePoolTier.COMMON, [ TimeOfDay.DUSK, TimeOfDay.NIGHT ] ],
      [ Biome.SEABED, BiomePoolTier.UNCOMMON ]
    ]
    ],
    [ Species.CLOYSTER, Type.WATER, Type.ICE, [
      [ Biome.BEACH, BiomePoolTier.BOSS, [ TimeOfDay.DUSK, TimeOfDay.NIGHT ] ]
    ]
    ],
    [ Species.GASTLY, Type.GHOST, Type.POISON, [
      [ Biome.GRAVEYARD, BiomePoolTier.COMMON ],
      [ Biome.TEMPLE, BiomePoolTier.COMMON ]
    ]
    ],
    [ Species.HAUNTER, Type.GHOST, Type.POISON, [
      [ Biome.GRAVEYARD, BiomePoolTier.COMMON ],
      [ Biome.TEMPLE, BiomePoolTier.COMMON ]
    ]
    ],
    [ Species.GENGAR, Type.GHOST, Type.POISON, [
      [ Biome.GRAVEYARD, BiomePoolTier.BOSS ]
    ]
    ],
    [ Species.ONIX, Type.ROCK, Type.GROUND, [
      [ Biome.BADLANDS, BiomePoolTier.RARE ],
      [ Biome.CAVE, BiomePoolTier.RARE ],
      [ Biome.CAVE, BiomePoolTier.BOSS ],
      [ Biome.CONSTRUCTION_SITE, BiomePoolTier.RARE ]
    ]
    ],
    [ Species.DROWZEE, Type.PSYCHIC, -1, [
      [ Biome.RUINS, BiomePoolTier.COMMON ]
    ]
    ],
    [ Species.HYPNO, Type.PSYCHIC, -1, [
      [ Biome.RUINS, BiomePoolTier.COMMON ],
      [ Biome.RUINS, BiomePoolTier.BOSS ]
    ]
    ],
    [ Species.KRABBY, Type.WATER, -1, [
      [ Biome.BEACH, BiomePoolTier.COMMON ]
    ]
    ],
    [ Species.KINGLER, Type.WATER, -1, [
      [ Biome.BEACH, BiomePoolTier.COMMON ],
      [ Biome.BEACH, BiomePoolTier.BOSS ]
    ]
    ],
    [ Species.VOLTORB, Type.ELECTRIC, -1, [
      [ Biome.POWER_PLANT, BiomePoolTier.COMMON ],
      [ Biome.FACTORY, BiomePoolTier.COMMON ],
      [ Biome.LABORATORY, BiomePoolTier.COMMON ]
    ]
    ],
    [ Species.ELECTRODE, Type.ELECTRIC, -1, [
      [ Biome.POWER_PLANT, BiomePoolTier.COMMON ],
      [ Biome.FACTORY, BiomePoolTier.COMMON ],
      [ Biome.LABORATORY, BiomePoolTier.COMMON ],
      [ Biome.LABORATORY, BiomePoolTier.BOSS ]
    ]
    ],
    [ Species.EXEGGCUTE, Type.GRASS, Type.PSYCHIC, [
      [ Biome.FOREST, BiomePoolTier.RARE, [ TimeOfDay.DAWN, TimeOfDay.DAY ] ],
      [ Biome.JUNGLE, BiomePoolTier.UNCOMMON, [ TimeOfDay.DAWN, TimeOfDay.DAY ] ]
    ]
    ],
    [ Species.EXEGGUTOR, Type.GRASS, Type.PSYCHIC, [
      [ Biome.JUNGLE, BiomePoolTier.BOSS, [ TimeOfDay.DAWN, TimeOfDay.DAY ] ]
    ]
    ],
    [ Species.CUBONE, Type.GROUND, -1, [
      [ Biome.BADLANDS, BiomePoolTier.COMMON, TimeOfDay.NIGHT ],
      [ Biome.GRAVEYARD, BiomePoolTier.UNCOMMON ],
      [ Biome.TEMPLE, BiomePoolTier.UNCOMMON ]
    ]
    ],
    [ Species.MAROWAK, Type.GROUND, -1, [
      [ Biome.BADLANDS, BiomePoolTier.COMMON, TimeOfDay.NIGHT ],
      [ Biome.GRAVEYARD, BiomePoolTier.UNCOMMON ],
      [ Biome.TEMPLE, BiomePoolTier.UNCOMMON ],
      [ Biome.BADLANDS, BiomePoolTier.BOSS, TimeOfDay.NIGHT ],
      [ Biome.GRAVEYARD, BiomePoolTier.BOSS, [ TimeOfDay.DAWN, TimeOfDay.DAY, TimeOfDay.DUSK ] ]
    ]
    ],
    [ Species.HITMONLEE, Type.FIGHTING, -1, [
      [ Biome.DOJO, BiomePoolTier.RARE ],
      [ Biome.DOJO, BiomePoolTier.BOSS ],
      [ Biome.CONSTRUCTION_SITE, BiomePoolTier.RARE ]
    ]
    ],
    [ Species.HITMONCHAN, Type.FIGHTING, -1, [
      [ Biome.DOJO, BiomePoolTier.RARE ],
      [ Biome.DOJO, BiomePoolTier.BOSS ],
      [ Biome.CONSTRUCTION_SITE, BiomePoolTier.RARE ]
    ]
    ],
    [ Species.LICKITUNG, Type.NORMAL, -1, [
      [ Biome.PLAINS, BiomePoolTier.SUPER_RARE ]
    ]
    ],
    [ Species.KOFFING, Type.POISON, -1, [
      [ Biome.SLUM, BiomePoolTier.COMMON ],
      [ Biome.CONSTRUCTION_SITE, BiomePoolTier.UNCOMMON ]
    ]
    ],
    [ Species.WEEZING, Type.POISON, -1, [
      [ Biome.SLUM, BiomePoolTier.COMMON ],
      [ Biome.SLUM, BiomePoolTier.BOSS ],
      [ Biome.CONSTRUCTION_SITE, BiomePoolTier.UNCOMMON ]
    ]
    ],
    [ Species.RHYHORN, Type.GROUND, Type.ROCK, [
      [ Biome.MOUNTAIN, BiomePoolTier.COMMON, [ TimeOfDay.DUSK, TimeOfDay.NIGHT ] ],
      [ Biome.MOUNTAIN, BiomePoolTier.UNCOMMON, [ TimeOfDay.DAWN, TimeOfDay.DAY ] ],
      [ Biome.BADLANDS, BiomePoolTier.COMMON ],
      [ Biome.CONSTRUCTION_SITE, BiomePoolTier.UNCOMMON ]
    ]
    ],
    [ Species.RHYDON, Type.GROUND, Type.ROCK, [
      [ Biome.MOUNTAIN, BiomePoolTier.COMMON, [ TimeOfDay.DUSK, TimeOfDay.NIGHT ] ],
      [ Biome.MOUNTAIN, BiomePoolTier.UNCOMMON, [ TimeOfDay.DAWN, TimeOfDay.DAY ] ],
      [ Biome.BADLANDS, BiomePoolTier.COMMON ],
      [ Biome.CONSTRUCTION_SITE, BiomePoolTier.UNCOMMON ]
    ]
    ],
    [ Species.CHANSEY, Type.NORMAL, -1, [
      [ Biome.PLAINS, BiomePoolTier.SUPER_RARE ],
      [ Biome.MEADOW, BiomePoolTier.SUPER_RARE ]
    ]
    ],
    [ Species.TANGELA, Type.GRASS, -1, [
      [ Biome.JUNGLE, BiomePoolTier.UNCOMMON, [ TimeOfDay.DUSK, TimeOfDay.NIGHT ] ]
    ]
    ],
    [ Species.KANGASKHAN, Type.NORMAL, -1, [
      [ Biome.JUNGLE, BiomePoolTier.SUPER_RARE ],
      [ Biome.JUNGLE, BiomePoolTier.BOSS_RARE ]
    ]
    ],
    [ Species.HORSEA, Type.WATER, -1, [
      [ Biome.SEA, BiomePoolTier.UNCOMMON ]
    ]
    ],
    [ Species.SEADRA, Type.WATER, -1, [
      [ Biome.SEA, BiomePoolTier.UNCOMMON ]
    ]
    ],
    [ Species.GOLDEEN, Type.WATER, -1, [
      [ Biome.LAKE, BiomePoolTier.COMMON ],
      [ Biome.SEA, BiomePoolTier.UNCOMMON ]
    ]
    ],
    [ Species.SEAKING, Type.WATER, -1, [
      [ Biome.LAKE, BiomePoolTier.COMMON ],
      [ Biome.LAKE, BiomePoolTier.BOSS ],
      [ Biome.SEA, BiomePoolTier.UNCOMMON ]
    ]
    ],
    [ Species.STARYU, Type.WATER, -1, [
      [ Biome.BEACH, BiomePoolTier.COMMON, [ TimeOfDay.DAWN, TimeOfDay.DAY ] ],
      [ Biome.SEA, BiomePoolTier.UNCOMMON, [ TimeOfDay.DAWN, TimeOfDay.DAY ] ]
    ]
    ],
    [ Species.STARMIE, Type.WATER, Type.PSYCHIC, [
      [ Biome.BEACH, BiomePoolTier.COMMON, [ TimeOfDay.DAWN, TimeOfDay.DAY ] ],
      [ Biome.BEACH, BiomePoolTier.BOSS, [ TimeOfDay.DAWN, TimeOfDay.DAY ] ],
      [ Biome.SEA, BiomePoolTier.UNCOMMON, [ TimeOfDay.DAWN, TimeOfDay.DAY ] ]
    ]
    ],
    [ Species.MR_MIME, Type.PSYCHIC, Type.FAIRY, [
      [ Biome.RUINS, BiomePoolTier.RARE ],
      [ Biome.RUINS, BiomePoolTier.BOSS_RARE ]
    ]
    ],
    [ Species.SCYTHER, Type.BUG, Type.FLYING, [
      [ Biome.TALL_GRASS, BiomePoolTier.SUPER_RARE ],
      [ Biome.FOREST, BiomePoolTier.RARE, [ TimeOfDay.DUSK, TimeOfDay.NIGHT ] ],
      [ Biome.JUNGLE, BiomePoolTier.RARE ]
    ]
    ],
    [ Species.JYNX, Type.ICE, Type.PSYCHIC, [
      [ Biome.ICE_CAVE, BiomePoolTier.RARE ],
      [ Biome.ICE_CAVE, BiomePoolTier.BOSS_RARE ]
    ]
    ],
    [ Species.ELECTABUZZ, Type.ELECTRIC, -1, [
      [ Biome.POWER_PLANT, BiomePoolTier.UNCOMMON ]
    ]
    ],
    [ Species.MAGMAR, Type.FIRE, -1, [
      [ Biome.VOLCANO, BiomePoolTier.UNCOMMON ]
    ]
    ],
    [ Species.PINSIR, Type.BUG, -1, [
      [ Biome.TALL_GRASS, BiomePoolTier.RARE ],
      [ Biome.TALL_GRASS, BiomePoolTier.BOSS_RARE ]
    ]
    ],
    [ Species.TAUROS, Type.NORMAL, -1, [
      [ Biome.MEADOW, BiomePoolTier.RARE ],
      [ Biome.MEADOW, BiomePoolTier.BOSS ]
    ]
    ],
    [ Species.MAGIKARP, Type.WATER, -1, [
      [ Biome.SEA, BiomePoolTier.COMMON ],
      [ Biome.LAKE, BiomePoolTier.COMMON ]
    ]
    ],
    [ Species.GYARADOS, Type.WATER, Type.FLYING, [
      [ Biome.SEA, BiomePoolTier.COMMON ],
      [ Biome.LAKE, BiomePoolTier.COMMON ],
      [ Biome.LAKE, BiomePoolTier.BOSS ]
    ]
    ],
    [ Species.LAPRAS, Type.WATER, Type.ICE, [
      [ Biome.SEA, BiomePoolTier.RARE ],
      [ Biome.ICE_CAVE, BiomePoolTier.RARE ],
      [ Biome.ICE_CAVE, BiomePoolTier.BOSS_RARE ]
    ]
    ],
    [ Species.DITTO, Type.NORMAL, -1, [
      [ Biome.TOWN, BiomePoolTier.ULTRA_RARE ],
      [ Biome.PLAINS, BiomePoolTier.ULTRA_RARE ],
      [ Biome.METROPOLIS, BiomePoolTier.SUPER_RARE ],
      [ Biome.CONSTRUCTION_SITE, BiomePoolTier.SUPER_RARE ],
      [ Biome.LABORATORY, BiomePoolTier.RARE ]
    ]
    ],
    [ Species.EEVEE, Type.NORMAL, -1, [
      [ Biome.TOWN, BiomePoolTier.SUPER_RARE ],
      [ Biome.PLAINS, BiomePoolTier.SUPER_RARE ],
      [ Biome.METROPOLIS, BiomePoolTier.SUPER_RARE ],
      [ Biome.MEADOW, BiomePoolTier.RARE ]
    ]
    ],
    [ Species.VAPOREON, Type.WATER, -1, [
      [ Biome.LAKE, BiomePoolTier.SUPER_RARE ],
      [ Biome.LAKE, BiomePoolTier.BOSS_RARE ]
    ]
    ],
    [ Species.JOLTEON, Type.ELECTRIC, -1, [
      [ Biome.POWER_PLANT, BiomePoolTier.SUPER_RARE ],
      [ Biome.POWER_PLANT, BiomePoolTier.BOSS_RARE ]
    ]
    ],
    [ Species.FLAREON, Type.FIRE, -1, [
      [ Biome.VOLCANO, BiomePoolTier.SUPER_RARE ],
      [ Biome.VOLCANO, BiomePoolTier.BOSS_RARE ]
    ]
    ],
    [ Species.PORYGON, Type.NORMAL, -1, [
      [ Biome.FACTORY, BiomePoolTier.RARE ],
      [ Biome.SPACE, BiomePoolTier.SUPER_RARE ],
      [ Biome.LABORATORY, BiomePoolTier.RARE ]
    ]
    ],
    [ Species.OMANYTE, Type.ROCK, Type.WATER, [
      [ Biome.SEABED, BiomePoolTier.SUPER_RARE ]
    ]
    ],
    [ Species.OMASTAR, Type.ROCK, Type.WATER, [
      [ Biome.SEABED, BiomePoolTier.SUPER_RARE ],
      [ Biome.SEABED, BiomePoolTier.BOSS_RARE ]
    ]
    ],
    [ Species.KABUTO, Type.ROCK, Type.WATER, [
      [ Biome.SEABED, BiomePoolTier.SUPER_RARE ]
    ]
    ],
    [ Species.KABUTOPS, Type.ROCK, Type.WATER, [
      [ Biome.SEABED, BiomePoolTier.SUPER_RARE ],
      [ Biome.SEABED, BiomePoolTier.BOSS_RARE ]
    ]
    ],
    [ Species.AERODACTYL, Type.ROCK, Type.FLYING, [
      [ Biome.WASTELAND, BiomePoolTier.SUPER_RARE ],
      [ Biome.WASTELAND, BiomePoolTier.BOSS_RARE ]
    ]
    ],
    [ Species.SNORLAX, Type.NORMAL, -1, [
      [ Biome.PLAINS, BiomePoolTier.SUPER_RARE ],
      [ Biome.PLAINS, BiomePoolTier.BOSS_RARE ]
    ]
    ],
    [ Species.ARTICUNO, Type.ICE, Type.FLYING, [
      [ Biome.ICE_CAVE, BiomePoolTier.ULTRA_RARE ],
      [ Biome.ICE_CAVE, BiomePoolTier.BOSS_SUPER_RARE ]
    ]
    ],
    [ Species.ZAPDOS, Type.ELECTRIC, Type.FLYING, [
      [ Biome.POWER_PLANT, BiomePoolTier.BOSS_SUPER_RARE ]
    ]
    ],
    [ Species.MOLTRES, Type.FIRE, Type.FLYING, [
      [ Biome.VOLCANO, BiomePoolTier.BOSS_SUPER_RARE ]
    ]
    ],
    [ Species.DRATINI, Type.DRAGON, -1, [
      [ Biome.WASTELAND, BiomePoolTier.RARE ]
    ]
    ],
    [ Species.DRAGONAIR, Type.DRAGON, -1, [
      [ Biome.WASTELAND, BiomePoolTier.RARE ]
    ]
    ],
    [ Species.DRAGONITE, Type.DRAGON, Type.FLYING, [
      [ Biome.WASTELAND, BiomePoolTier.RARE ],
      [ Biome.WASTELAND, BiomePoolTier.BOSS ]
    ]
    ],
    [ Species.MEWTWO, Type.PSYCHIC, -1, [
      [ Biome.LABORATORY, BiomePoolTier.BOSS_ULTRA_RARE ]
    ]
    ],
    [ Species.MEW, Type.PSYCHIC, -1, [ ]
    ],
    [ Species.CHIKORITA, Type.GRASS, -1, [
      [ Biome.TALL_GRASS, BiomePoolTier.RARE ]
    ]
    ],
    [ Species.BAYLEEF, Type.GRASS, -1, [
      [ Biome.TALL_GRASS, BiomePoolTier.RARE ]
    ]
    ],
    [ Species.MEGANIUM, Type.GRASS, -1, [
      [ Biome.TALL_GRASS, BiomePoolTier.RARE ],
      [ Biome.TALL_GRASS, BiomePoolTier.BOSS_RARE ]
    ]
    ],
    [ Species.CYNDAQUIL, Type.FIRE, -1, [
      [ Biome.VOLCANO, BiomePoolTier.RARE ]
    ]
    ],
    [ Species.QUILAVA, Type.FIRE, -1, [
      [ Biome.VOLCANO, BiomePoolTier.RARE ]
    ]
    ],
    [ Species.TYPHLOSION, Type.FIRE, -1, [
      [ Biome.VOLCANO, BiomePoolTier.RARE ],
      [ Biome.VOLCANO, BiomePoolTier.BOSS_RARE ]
    ]
    ],
    [ Species.TOTODILE, Type.WATER, -1, [
      [ Biome.SWAMP, BiomePoolTier.RARE ]
    ]
    ],
    [ Species.CROCONAW, Type.WATER, -1, [
      [ Biome.SWAMP, BiomePoolTier.RARE ]
    ]
    ],
    [ Species.FERALIGATR, Type.WATER, -1, [
      [ Biome.SWAMP, BiomePoolTier.RARE ],
      [ Biome.SWAMP, BiomePoolTier.BOSS_RARE ]
    ]
    ],
    [ Species.SENTRET, Type.NORMAL, -1, [
      [ Biome.TOWN, BiomePoolTier.COMMON, [ TimeOfDay.DAWN, TimeOfDay.DAY ] ],
      [ Biome.PLAINS, BiomePoolTier.COMMON, [ TimeOfDay.DAWN, TimeOfDay.DAY ] ]
    ]
    ],
    [ Species.FURRET, Type.NORMAL, -1, [
      [ Biome.PLAINS, BiomePoolTier.COMMON, [ TimeOfDay.DAWN, TimeOfDay.DAY ] ],
      [ Biome.PLAINS, BiomePoolTier.BOSS, [ TimeOfDay.DAWN, TimeOfDay.DAY ] ]
    ]
    ],
    [ Species.HOOTHOOT, Type.NORMAL, Type.FLYING, [
      [ Biome.TOWN, BiomePoolTier.COMMON, TimeOfDay.NIGHT ],
      [ Biome.FOREST, BiomePoolTier.UNCOMMON, TimeOfDay.NIGHT ]
    ]
    ],
    [ Species.NOCTOWL, Type.NORMAL, Type.FLYING, [
      [ Biome.FOREST, BiomePoolTier.UNCOMMON, TimeOfDay.NIGHT ],
      [ Biome.FOREST, BiomePoolTier.BOSS, TimeOfDay.NIGHT ]
    ]
    ],
    [ Species.LEDYBA, Type.BUG, Type.FLYING, [
      [ Biome.TOWN, BiomePoolTier.COMMON, TimeOfDay.DAWN ],
      [ Biome.MEADOW, BiomePoolTier.COMMON, TimeOfDay.DAWN ]
    ]
    ],
    [ Species.LEDIAN, Type.BUG, Type.FLYING, [
      [ Biome.MEADOW, BiomePoolTier.COMMON, TimeOfDay.DAWN ],
      [ Biome.MEADOW, BiomePoolTier.BOSS, TimeOfDay.DAWN ]
    ]
    ],
    [ Species.SPINARAK, Type.BUG, Type.POISON, [
      [ Biome.TOWN, BiomePoolTier.UNCOMMON, TimeOfDay.DUSK ],
      [ Biome.TOWN, BiomePoolTier.COMMON, TimeOfDay.NIGHT ],
      [ Biome.TALL_GRASS, BiomePoolTier.UNCOMMON, TimeOfDay.NIGHT ],
      [ Biome.FOREST, BiomePoolTier.UNCOMMON, TimeOfDay.DUSK ],
      [ Biome.FOREST, BiomePoolTier.COMMON, TimeOfDay.NIGHT ],
      [ Biome.JUNGLE, BiomePoolTier.UNCOMMON, TimeOfDay.DUSK ],
      [ Biome.JUNGLE, BiomePoolTier.COMMON, TimeOfDay.NIGHT ]
    ]
    ],
    [ Species.ARIADOS, Type.BUG, Type.POISON, [
      [ Biome.TALL_GRASS, BiomePoolTier.UNCOMMON, TimeOfDay.NIGHT ],
      [ Biome.FOREST, BiomePoolTier.UNCOMMON, TimeOfDay.DUSK ],
      [ Biome.FOREST, BiomePoolTier.COMMON, TimeOfDay.NIGHT ],
      [ Biome.FOREST, BiomePoolTier.BOSS, [ TimeOfDay.DUSK, TimeOfDay.NIGHT ] ],
      [ Biome.JUNGLE, BiomePoolTier.UNCOMMON, TimeOfDay.DUSK ],
      [ Biome.JUNGLE, BiomePoolTier.COMMON, TimeOfDay.NIGHT ]
    ]
    ],
    [ Species.CROBAT, Type.POISON, Type.FLYING, [
      [ Biome.CAVE, BiomePoolTier.BOSS ]
    ]
    ],
    [ Species.CHINCHOU, Type.WATER, Type.ELECTRIC, [
      [ Biome.SEA, BiomePoolTier.UNCOMMON, TimeOfDay.NIGHT ],
      [ Biome.SEABED, BiomePoolTier.COMMON ]
    ]
    ],
    [ Species.LANTURN, Type.WATER, Type.ELECTRIC, [
      [ Biome.SEA, BiomePoolTier.UNCOMMON, TimeOfDay.NIGHT ],
      [ Biome.SEABED, BiomePoolTier.COMMON ],
      [ Biome.SEABED, BiomePoolTier.BOSS ]
    ]
    ],
    [ Species.PICHU, Type.ELECTRIC, -1, [ ]
    ],
    [ Species.CLEFFA, Type.FAIRY, -1, [ ]
    ],
    [ Species.IGGLYBUFF, Type.NORMAL, Type.FAIRY, [ ]
    ],
    [ Species.TOGEPI, Type.FAIRY, -1, [ ]
    ],
    [ Species.TOGETIC, Type.FAIRY, Type.FLYING, [
      [ Biome.FAIRY_CAVE, BiomePoolTier.UNCOMMON ]
    ]
    ],
    [ Species.NATU, Type.PSYCHIC, Type.FLYING, [
      [ Biome.MOUNTAIN, BiomePoolTier.UNCOMMON ],
      [ Biome.RUINS, BiomePoolTier.COMMON ],
      [ Biome.TEMPLE, BiomePoolTier.COMMON ]
    ]
    ],
    [ Species.XATU, Type.PSYCHIC, Type.FLYING, [
      [ Biome.MOUNTAIN, BiomePoolTier.UNCOMMON ],
      [ Biome.RUINS, BiomePoolTier.COMMON ],
      [ Biome.RUINS, BiomePoolTier.BOSS ],
      [ Biome.TEMPLE, BiomePoolTier.COMMON ]
    ]
    ],
    [ Species.MAREEP, Type.ELECTRIC, -1, [
      [ Biome.MEADOW, BiomePoolTier.UNCOMMON ],
      [ Biome.POWER_PLANT, BiomePoolTier.RARE ]
    ]
    ],
    [ Species.FLAAFFY, Type.ELECTRIC, -1, [
      [ Biome.MEADOW, BiomePoolTier.UNCOMMON ],
      [ Biome.POWER_PLANT, BiomePoolTier.RARE ]
    ]
    ],
    [ Species.AMPHAROS, Type.ELECTRIC, -1, [
      [ Biome.MEADOW, BiomePoolTier.UNCOMMON ],
      [ Biome.POWER_PLANT, BiomePoolTier.BOSS_RARE ]
    ]
    ],
    [ Species.BELLOSSOM, Type.GRASS, -1, [
      [ Biome.TALL_GRASS, BiomePoolTier.BOSS_RARE, [ TimeOfDay.DAWN, TimeOfDay.DAY ] ]
    ]
    ],
    [ Species.MARILL, Type.WATER, Type.FAIRY, [
      [ Biome.LAKE, BiomePoolTier.COMMON, [ TimeOfDay.DUSK, TimeOfDay.NIGHT ] ],
      [ Biome.FAIRY_CAVE, BiomePoolTier.COMMON ]
    ]
    ],
    [ Species.AZUMARILL, Type.WATER, Type.FAIRY, [
      [ Biome.LAKE, BiomePoolTier.COMMON, [ TimeOfDay.DUSK, TimeOfDay.NIGHT ] ],
      [ Biome.LAKE, BiomePoolTier.BOSS, [ TimeOfDay.DUSK, TimeOfDay.NIGHT ] ],
      [ Biome.FAIRY_CAVE, BiomePoolTier.COMMON ],
    ]
    ],
    [ Species.SUDOWOODO, Type.ROCK, -1, [
      [ Biome.GRASS, BiomePoolTier.SUPER_RARE ],
      [ Biome.GRASS, BiomePoolTier.BOSS_RARE ]
    ]
    ],
    [ Species.POLITOED, Type.WATER, -1, [
      [ Biome.SWAMP, BiomePoolTier.SUPER_RARE ],
      [ Biome.SWAMP, BiomePoolTier.BOSS_RARE ]
    ]
    ],
    [ Species.HOPPIP, Type.GRASS, Type.FLYING, [
      [ Biome.TOWN, BiomePoolTier.COMMON, [ TimeOfDay.DAWN, TimeOfDay.DAY ] ],
      [ Biome.GRASS, BiomePoolTier.COMMON, [ TimeOfDay.DAWN, TimeOfDay.DAY ] ]
    ]
    ],
    [ Species.SKIPLOOM, Type.GRASS, Type.FLYING, [
      [ Biome.GRASS, BiomePoolTier.COMMON, [ TimeOfDay.DAWN, TimeOfDay.DAY ] ]
    ]
    ],
    [ Species.JUMPLUFF, Type.GRASS, Type.FLYING, [
      [ Biome.GRASS, BiomePoolTier.BOSS, [ TimeOfDay.DAWN, TimeOfDay.DAY ] ]
    ]
    ],
    [ Species.AIPOM, Type.NORMAL, -1, [
      [ Biome.JUNGLE, BiomePoolTier.COMMON ]
    ]
    ],
    [ Species.SUNKERN, Type.GRASS, -1, [
      [ Biome.TOWN, BiomePoolTier.COMMON, [ TimeOfDay.DAWN, TimeOfDay.DAY ] ],
      [ Biome.GRASS, BiomePoolTier.COMMON, [ TimeOfDay.DAWN, TimeOfDay.DAY ] ]
    ]
    ],
    [ Species.SUNFLORA, Type.GRASS, -1, [
      [ Biome.GRASS, BiomePoolTier.BOSS, [ TimeOfDay.DAWN, TimeOfDay.DAY ] ]
    ]
    ],
    [ Species.YANMA, Type.BUG, Type.FLYING, [
      [ Biome.JUNGLE, BiomePoolTier.RARE ]
    ]
    ],
    [ Species.WOOPER, Type.WATER, Type.GROUND, [
      [ Biome.LAKE, BiomePoolTier.UNCOMMON ],
      [ Biome.SWAMP, BiomePoolTier.COMMON, [ TimeOfDay.DAWN, TimeOfDay.DAY ] ]
    ]
    ],
    [ Species.QUAGSIRE, Type.WATER, Type.GROUND, [
      [ Biome.LAKE, BiomePoolTier.UNCOMMON ],
      [ Biome.SWAMP, BiomePoolTier.COMMON, [ TimeOfDay.DAWN, TimeOfDay.DAY ] ],
      [ Biome.SWAMP, BiomePoolTier.BOSS, [ TimeOfDay.DAWN, TimeOfDay.DAY ] ]
    ]
    ],
    [ Species.ESPEON, Type.PSYCHIC, -1, [
      [ Biome.RUINS, BiomePoolTier.SUPER_RARE, TimeOfDay.DAY ],
      [ Biome.RUINS, BiomePoolTier.BOSS_RARE, TimeOfDay.DAY ]
    ]
    ],
    [ Species.UMBREON, Type.DARK, -1, [
      [ Biome.ABYSS, BiomePoolTier.SUPER_RARE ],
      [ Biome.ABYSS, BiomePoolTier.BOSS_RARE ]
    ]
    ],
    [ Species.MURKROW, Type.DARK, Type.FLYING, [
      [ Biome.MOUNTAIN, BiomePoolTier.RARE, TimeOfDay.NIGHT ],
      [ Biome.ABYSS, BiomePoolTier.COMMON ]
    ]
    ],
    [ Species.SLOWKING, Type.WATER, Type.PSYCHIC, [
      [ Biome.LAKE, BiomePoolTier.SUPER_RARE ],
      [ Biome.LAKE, BiomePoolTier.BOSS_RARE ]
    ]
    ],
    [ Species.MISDREAVUS, Type.GHOST, -1, [
      [ Biome.GRAVEYARD, BiomePoolTier.RARE ]
    ]
    ],
    [ Species.UNOWN, Type.PSYCHIC, -1, [
      [ Biome.RUINS, BiomePoolTier.COMMON ]
    ]
    ],
    [ Species.WOBBUFFET, Type.PSYCHIC, -1, [
      [ Biome.RUINS, BiomePoolTier.RARE ],
      [ Biome.RUINS, BiomePoolTier.BOSS_RARE ]
    ]
    ],
    [ Species.GIRAFARIG, Type.NORMAL, Type.PSYCHIC, [
      [ Biome.TALL_GRASS, BiomePoolTier.RARE ]
    ]
    ],
    [ Species.PINECO, Type.BUG, -1, [
      [ Biome.FOREST, BiomePoolTier.COMMON, [ TimeOfDay.DUSK, TimeOfDay.NIGHT ] ]
    ]
    ],
    [ Species.FORRETRESS, Type.BUG, Type.STEEL, [
      [ Biome.FOREST, BiomePoolTier.COMMON, [ TimeOfDay.DUSK, TimeOfDay.NIGHT ] ],
      [ Biome.FOREST, BiomePoolTier.BOSS, [ TimeOfDay.DUSK, TimeOfDay.NIGHT ] ]
    ]
    ],
    [ Species.DUNSPARCE, Type.NORMAL, -1, [
      [ Biome.PLAINS, BiomePoolTier.SUPER_RARE ]
    ]
    ],
    [ Species.GLIGAR, Type.GROUND, Type.FLYING, [
      [ Biome.BADLANDS, BiomePoolTier.RARE ]
    ]
    ],
    [ Species.STEELIX, Type.STEEL, Type.GROUND, [
      [ Biome.BADLANDS, BiomePoolTier.BOSS_RARE ]
    ]
    ],
    [ Species.SNUBBULL, Type.FAIRY, -1, [
      [ Biome.MEADOW, BiomePoolTier.UNCOMMON, [ TimeOfDay.DAWN, TimeOfDay.DAY ] ]
    ]
    ],
    [ Species.GRANBULL, Type.FAIRY, -1, [
      [ Biome.MEADOW, BiomePoolTier.UNCOMMON, [ TimeOfDay.DAWN, TimeOfDay.DAY ] ],
      [ Biome.MEADOW, BiomePoolTier.BOSS, [ TimeOfDay.DAWN, TimeOfDay.DAY ] ]
    ]
    ],
    [ Species.QWILFISH, Type.WATER, Type.POISON, [
      [ Biome.SEABED, BiomePoolTier.RARE ],
      [ Biome.SEABED, BiomePoolTier.BOSS ]
    ]
    ],
    [ Species.SCIZOR, Type.BUG, Type.STEEL, [
      [ Biome.JUNGLE, BiomePoolTier.BOSS_RARE ]
    ]
    ],
    [ Species.SHUCKLE, Type.BUG, Type.ROCK, [
      [ Biome.CAVE, BiomePoolTier.SUPER_RARE ],
      [ Biome.CAVE, BiomePoolTier.BOSS_RARE ]
    ]
    ],
    [ Species.HERACROSS, Type.BUG, Type.FIGHTING, [
      [ Biome.FOREST, BiomePoolTier.RARE ],
      [ Biome.FOREST, BiomePoolTier.BOSS_RARE ]
    ]
    ],
    [ Species.SNEASEL, Type.DARK, Type.ICE, [
      [ Biome.ICE_CAVE, BiomePoolTier.UNCOMMON ],
      [ Biome.SNOWY_FOREST, BiomePoolTier.COMMON, [ TimeOfDay.DUSK, TimeOfDay.NIGHT ] ],
      [ Biome.SNOWY_FOREST, BiomePoolTier.UNCOMMON, [ TimeOfDay.DAWN, TimeOfDay.DAY ] ]
    ]
    ],
    [ Species.TEDDIURSA, Type.NORMAL, -1, [
      [ Biome.FOREST, BiomePoolTier.UNCOMMON ],
      [ Biome.CAVE, BiomePoolTier.COMMON ],
      [ Biome.SNOWY_FOREST, BiomePoolTier.COMMON, [ TimeOfDay.DUSK, TimeOfDay.NIGHT ] ],
      [ Biome.SNOWY_FOREST, BiomePoolTier.UNCOMMON, [ TimeOfDay.DAWN, TimeOfDay.DAY ] ]
    ]
    ],
    [ Species.URSARING, Type.NORMAL, -1, [
      [ Biome.FOREST, BiomePoolTier.UNCOMMON ],
      [ Biome.CAVE, BiomePoolTier.COMMON ],
      [ Biome.CAVE, BiomePoolTier.BOSS ],
      [ Biome.SNOWY_FOREST, BiomePoolTier.COMMON, [ TimeOfDay.DUSK, TimeOfDay.NIGHT ] ],
      [ Biome.SNOWY_FOREST, BiomePoolTier.UNCOMMON, [ TimeOfDay.DAWN, TimeOfDay.DAY ] ]
    ]
    ],
    [ Species.SLUGMA, Type.FIRE, -1, [
      [ Biome.MOUNTAIN, BiomePoolTier.UNCOMMON ],
      [ Biome.VOLCANO, BiomePoolTier.COMMON ]
    ]
    ],
    [ Species.MAGCARGO, Type.FIRE, Type.ROCK, [
      [ Biome.MOUNTAIN, BiomePoolTier.UNCOMMON ],
      [ Biome.VOLCANO, BiomePoolTier.COMMON ],
      [ Biome.VOLCANO, BiomePoolTier.BOSS ]
    ]
    ],
    [ Species.SWINUB, Type.ICE, Type.GROUND, [
      [ Biome.ICE_CAVE, BiomePoolTier.COMMON ],
      [ Biome.SNOWY_FOREST, BiomePoolTier.COMMON ]
    ]
    ],
    [ Species.PILOSWINE, Type.ICE, Type.GROUND, [
      [ Biome.ICE_CAVE, BiomePoolTier.COMMON ],
      [ Biome.SNOWY_FOREST, BiomePoolTier.COMMON ]
    ]
    ],
    [ Species.CORSOLA, Type.WATER, Type.ROCK, [
      [ Biome.SEABED, BiomePoolTier.RARE ],
      [ Biome.SEABED, BiomePoolTier.BOSS ]
    ]
    ],
    [ Species.REMORAID, Type.WATER, -1, [
      [ Biome.SEABED, BiomePoolTier.COMMON ]
    ]
    ],
    [ Species.OCTILLERY, Type.WATER, -1, [
      [ Biome.SEABED, BiomePoolTier.RARE ],
      [ Biome.SEABED, BiomePoolTier.BOSS ]
    ]
    ],
    [ Species.DELIBIRD, Type.ICE, Type.FLYING, [
      [ Biome.ICE_CAVE, BiomePoolTier.SUPER_RARE ],
      [ Biome.SNOWY_FOREST, BiomePoolTier.RARE ]
    ]
    ],
    [ Species.MANTINE, Type.WATER, Type.FLYING, [
      [ Biome.SEABED, BiomePoolTier.RARE ],
      [ Biome.SEABED, BiomePoolTier.BOSS ]
    ]
    ],
    [ Species.SKARMORY, Type.STEEL, Type.FLYING, [
      [ Biome.MOUNTAIN, BiomePoolTier.RARE ],
      [ Biome.MOUNTAIN, BiomePoolTier.BOSS ]
    ]
    ],
    [ Species.HOUNDOUR, Type.DARK, Type.FIRE, [
      [ Biome.METROPOLIS, BiomePoolTier.COMMON, TimeOfDay.NIGHT ],
      [ Biome.ABYSS, BiomePoolTier.COMMON ]
    ]
    ],
    [ Species.HOUNDOOM, Type.DARK, Type.FIRE, [
      [ Biome.METROPOLIS, BiomePoolTier.COMMON, TimeOfDay.NIGHT ],
      [ Biome.ABYSS, BiomePoolTier.COMMON ],
      [ Biome.ABYSS, BiomePoolTier.BOSS ]
    ]
    ],
    [ Species.KINGDRA, Type.WATER, Type.DRAGON, [
      [ Biome.SEA, BiomePoolTier.SUPER_RARE ],
      [ Biome.SEA, BiomePoolTier.BOSS_RARE ]
    ]
    ],
    [ Species.PHANPY, Type.GROUND, -1, [
      [ Biome.BADLANDS, BiomePoolTier.COMMON, [ TimeOfDay.DAWN, TimeOfDay.DAY ] ]
    ]
    ],
    [ Species.DONPHAN, Type.GROUND, -1, [
      [ Biome.BADLANDS, BiomePoolTier.COMMON, [ TimeOfDay.DAWN, TimeOfDay.DAY ] ],
      [ Biome.BADLANDS, BiomePoolTier.BOSS, [ TimeOfDay.DAWN, TimeOfDay.DAY ] ]
    ]
    ],
    [ Species.PORYGON2, Type.NORMAL, -1, [
      [ Biome.FACTORY, BiomePoolTier.RARE ],
      [ Biome.SPACE, BiomePoolTier.SUPER_RARE ],
      [ Biome.LABORATORY, BiomePoolTier.RARE ]
    ]
    ],
    [ Species.STANTLER, Type.NORMAL, -1, [
      [ Biome.FOREST, BiomePoolTier.RARE, [ TimeOfDay.DAWN, TimeOfDay.DAY ] ],
      [ Biome.FOREST, BiomePoolTier.BOSS_RARE, [ TimeOfDay.DAWN, TimeOfDay.DAY ] ],
      [ Biome.SNOWY_FOREST, BiomePoolTier.UNCOMMON, [ TimeOfDay.DAWN, TimeOfDay.DAY ] ]
    ]
    ],
    [ Species.SMEARGLE, Type.NORMAL, -1, [
      [ Biome.METROPOLIS, BiomePoolTier.SUPER_RARE ]
    ]
    ],
    [ Species.TYROGUE, Type.FIGHTING, -1, [ ]
    ],
    [ Species.HITMONTOP, Type.FIGHTING, -1, [
      [ Biome.DOJO, BiomePoolTier.SUPER_RARE ],
      [ Biome.DOJO, BiomePoolTier.BOSS_RARE ],
      [ Biome.CONSTRUCTION_SITE, BiomePoolTier.SUPER_RARE ]
    ]
    ],
    [ Species.SMOOCHUM, Type.ICE, Type.PSYCHIC, [ ]
    ],
    [ Species.ELEKID, Type.ELECTRIC, -1, [ ]
    ],
    [ Species.MAGBY, Type.FIRE, -1, [ ]
    ],
    [ Species.MILTANK, Type.NORMAL, -1, [
      [ Biome.MEADOW, BiomePoolTier.RARE ],
      [ Biome.MEADOW, BiomePoolTier.BOSS ]
    ]
    ],
    [ Species.BLISSEY, Type.NORMAL, -1, [
      [ Biome.MEADOW, BiomePoolTier.BOSS_RARE ]
    ]
    ],
    [ Species.RAIKOU, Type.ELECTRIC, -1, [
      [ Biome.POWER_PLANT, BiomePoolTier.ULTRA_RARE ],
      [ Biome.POWER_PLANT, BiomePoolTier.BOSS_SUPER_RARE ]
    ]
    ],
    [ Species.ENTEI, Type.FIRE, -1, [
      [ Biome.VOLCANO, BiomePoolTier.ULTRA_RARE ],
      [ Biome.VOLCANO, BiomePoolTier.BOSS_SUPER_RARE ]
    ]
    ],
    [ Species.SUICUNE, Type.WATER, -1, [
      [ Biome.LAKE, BiomePoolTier.ULTRA_RARE ],
      [ Biome.LAKE, BiomePoolTier.BOSS_SUPER_RARE ]
    ]
    ],
    [ Species.LARVITAR, Type.ROCK, Type.GROUND, [
      [ Biome.MOUNTAIN, BiomePoolTier.SUPER_RARE ],
      [ Biome.WASTELAND, BiomePoolTier.COMMON, [ TimeOfDay.DUSK, TimeOfDay.NIGHT ] ]
    ]
    ],
    [ Species.PUPITAR, Type.ROCK, Type.GROUND, [
      [ Biome.MOUNTAIN, BiomePoolTier.SUPER_RARE ],
      [ Biome.WASTELAND, BiomePoolTier.COMMON, [ TimeOfDay.DUSK, TimeOfDay.NIGHT ] ]
    ]
    ],
    [ Species.TYRANITAR, Type.ROCK, Type.DARK, [
      [ Biome.WASTELAND, BiomePoolTier.COMMON, [ TimeOfDay.DUSK, TimeOfDay.NIGHT ] ],
      [ Biome.WASTELAND, BiomePoolTier.BOSS, [ TimeOfDay.DUSK, TimeOfDay.NIGHT ] ]
    ]
    ],
    [ Species.LUGIA, Type.PSYCHIC, Type.FLYING, [
      [ Biome.SEA, BiomePoolTier.BOSS_ULTRA_RARE ]
    ]
    ],
    [ Species.HO_OH, Type.FIRE, Type.FLYING, [
      [ Biome.MOUNTAIN, BiomePoolTier.BOSS_ULTRA_RARE ]
    ]
    ],
    [ Species.CELEBI, Type.PSYCHIC, Type.GRASS, [ ]
    ],
    [ Species.TREECKO, Type.GRASS, -1, [
      [ Biome.FOREST, BiomePoolTier.RARE ]
    ]
    ],
    [ Species.GROVYLE, Type.GRASS, -1, [
      [ Biome.FOREST, BiomePoolTier.RARE ]
    ]
    ],
    [ Species.SCEPTILE, Type.GRASS, -1, [
      [ Biome.FOREST, BiomePoolTier.RARE ],
      [ Biome.FOREST, BiomePoolTier.BOSS_RARE ]
    ]
    ],
    [ Species.TORCHIC, Type.FIRE, -1, [
      [ Biome.MOUNTAIN, BiomePoolTier.RARE ]
    ]
    ],
    [ Species.COMBUSKEN, Type.FIRE, Type.FIGHTING, [
      [ Biome.MOUNTAIN, BiomePoolTier.RARE ]
    ]
    ],
    [ Species.BLAZIKEN, Type.FIRE, Type.FIGHTING, [
      [ Biome.MOUNTAIN, BiomePoolTier.RARE ],
      [ Biome.MOUNTAIN, BiomePoolTier.BOSS_RARE ]
    ]
    ],
    [ Species.MUDKIP, Type.WATER, -1, [
      [ Biome.SWAMP, BiomePoolTier.RARE ]
    ]
    ],
    [ Species.MARSHTOMP, Type.WATER, Type.GROUND, [
      [ Biome.SWAMP, BiomePoolTier.RARE ]
    ]
    ],
    [ Species.SWAMPERT, Type.WATER, Type.GROUND, [
      [ Biome.SWAMP, BiomePoolTier.RARE ],
      [ Biome.SWAMP, BiomePoolTier.BOSS_RARE ]
    ]
    ],
    [ Species.POOCHYENA, Type.DARK, -1, [
      [ Biome.TOWN, BiomePoolTier.UNCOMMON, [ TimeOfDay.DAWN, TimeOfDay.DAY ] ],
      [ Biome.TOWN, BiomePoolTier.COMMON, [ TimeOfDay.DUSK, TimeOfDay.NIGHT ] ],
      [ Biome.PLAINS, BiomePoolTier.UNCOMMON, [ TimeOfDay.DAWN, TimeOfDay.DAY ] ],
      [ Biome.PLAINS, BiomePoolTier.COMMON, [ TimeOfDay.DUSK, TimeOfDay.NIGHT ] ]
    ]
    ],
    [ Species.MIGHTYENA, Type.DARK, -1, [
      [ Biome.PLAINS, BiomePoolTier.UNCOMMON, [ TimeOfDay.DAWN, TimeOfDay.DAY ] ],
      [ Biome.PLAINS, BiomePoolTier.COMMON, [ TimeOfDay.DUSK, TimeOfDay.NIGHT ] ],
      [ Biome.PLAINS, BiomePoolTier.BOSS, [ TimeOfDay.DUSK, TimeOfDay.NIGHT ] ]
    ]
    ],
    [ Species.ZIGZAGOON, Type.NORMAL, -1, [
      [ Biome.TOWN, BiomePoolTier.COMMON ],
      [ Biome.PLAINS, BiomePoolTier.COMMON ],
      [ Biome.METROPOLIS, BiomePoolTier.COMMON ]
    ]
    ],
    [ Species.LINOONE, Type.NORMAL, -1, [
      [ Biome.PLAINS, BiomePoolTier.COMMON ],
      [ Biome.PLAINS, BiomePoolTier.BOSS ],
      [ Biome.METROPOLIS, BiomePoolTier.COMMON ]
    ]
    ],
    [ Species.WURMPLE, Type.BUG, -1, [
      [ Biome.TOWN, BiomePoolTier.COMMON ]
    ]
    ],
    [ Species.SILCOON, Type.BUG, -1, [
      [ Biome.TOWN, BiomePoolTier.COMMON, TimeOfDay.DAY ]
    ]
    ],
    [ Species.BEAUTIFLY, Type.BUG, Type.FLYING, [
      [ Biome.FOREST, BiomePoolTier.COMMON, TimeOfDay.DAY ],
      [ Biome.FOREST, BiomePoolTier.BOSS, TimeOfDay.DAY ]
    ]
    ],
    [ Species.CASCOON, Type.BUG, -1, [
      [ Biome.TOWN, BiomePoolTier.COMMON, TimeOfDay.NIGHT ]
    ]
    ],
    [ Species.DUSTOX, Type.BUG, Type.POISON, [
      [ Biome.FOREST, BiomePoolTier.COMMON, TimeOfDay.NIGHT ],
      [ Biome.FOREST, BiomePoolTier.BOSS, TimeOfDay.NIGHT ]
    ]
    ],
    [ Species.LOTAD, Type.WATER, Type.GRASS, [
      [ Biome.TOWN, BiomePoolTier.UNCOMMON, [ TimeOfDay.DAWN, TimeOfDay.DAY ] ],
      [ Biome.LAKE, BiomePoolTier.COMMON, [ TimeOfDay.DAWN, TimeOfDay.DAY ] ],
      [ Biome.SWAMP, BiomePoolTier.COMMON, [ TimeOfDay.DAWN, TimeOfDay.DAY ] ]
    ]
    ],
    [ Species.LOMBRE, Type.WATER, Type.GRASS, [
      [ Biome.LAKE, BiomePoolTier.COMMON, [ TimeOfDay.DAWN, TimeOfDay.DAY ] ],
      [ Biome.SWAMP, BiomePoolTier.COMMON, [ TimeOfDay.DAWN, TimeOfDay.DAY ] ]
    ]
    ],
    [ Species.LUDICOLO, Type.WATER, Type.GRASS, [
      [ Biome.SWAMP, BiomePoolTier.BOSS, [ TimeOfDay.DAWN, TimeOfDay.DAY ] ]
    ]
    ],
    [ Species.SEEDOT, Type.GRASS, -1, [
      [ Biome.TOWN, BiomePoolTier.UNCOMMON, [ TimeOfDay.DUSK, TimeOfDay.NIGHT ] ],
      [ Biome.GRASS, BiomePoolTier.COMMON, [ TimeOfDay.DUSK, TimeOfDay.NIGHT ] ],
      [ Biome.FOREST, BiomePoolTier.COMMON, [ TimeOfDay.DUSK, TimeOfDay.NIGHT ] ]
    ]
    ],
    [ Species.NUZLEAF, Type.GRASS, Type.DARK, [
      [ Biome.GRASS, BiomePoolTier.COMMON, [ TimeOfDay.DUSK, TimeOfDay.NIGHT ] ],
      [ Biome.FOREST, BiomePoolTier.COMMON, [ TimeOfDay.DUSK, TimeOfDay.NIGHT ] ]
    ]
    ],
    [ Species.SHIFTRY, Type.GRASS, Type.DARK, [
      [ Biome.FOREST, BiomePoolTier.BOSS, [ TimeOfDay.DUSK, TimeOfDay.NIGHT ] ]
    ]
    ],
    [ Species.TAILLOW, Type.NORMAL, Type.FLYING, [
      [ Biome.TOWN, BiomePoolTier.COMMON ],
      [ Biome.MOUNTAIN, BiomePoolTier.COMMON, [ TimeOfDay.DAWN, TimeOfDay.DAY ] ]
    ]
    ],
    [ Species.SWELLOW, Type.NORMAL, Type.FLYING, [
      [ Biome.MOUNTAIN, BiomePoolTier.COMMON, [ TimeOfDay.DAWN, TimeOfDay.DAY ] ],
      [ Biome.MOUNTAIN, BiomePoolTier.BOSS, [ TimeOfDay.DAWN, TimeOfDay.DAY ] ]
    ]
    ],
    [ Species.WINGULL, Type.WATER, Type.FLYING, [
      [ Biome.SEA, BiomePoolTier.COMMON, [ TimeOfDay.DAWN, TimeOfDay.DAY ] ]
    ]
    ],
    [ Species.PELIPPER, Type.WATER, Type.FLYING, [
      [ Biome.SEA, BiomePoolTier.COMMON, [ TimeOfDay.DAWN, TimeOfDay.DAY ] ],
      [ Biome.SEA, BiomePoolTier.BOSS, [ TimeOfDay.DAWN, TimeOfDay.DAY ] ]
    ]
    ],
    [ Species.RALTS, Type.PSYCHIC, Type.FAIRY, [
      [ Biome.TOWN, BiomePoolTier.SUPER_RARE ],
      [ Biome.MEADOW, BiomePoolTier.UNCOMMON ],
      [ Biome.FAIRY_CAVE, BiomePoolTier.UNCOMMON ]
    ]
    ],
    [ Species.KIRLIA, Type.PSYCHIC, Type.FAIRY, [
      [ Biome.MEADOW, BiomePoolTier.UNCOMMON ],
      [ Biome.FAIRY_CAVE, BiomePoolTier.UNCOMMON ]
    ]
    ],
    [ Species.GARDEVOIR, Type.PSYCHIC, Type.FAIRY, [
      [ Biome.MEADOW, BiomePoolTier.UNCOMMON ],
      [ Biome.MEADOW, BiomePoolTier.BOSS ],
      [ Biome.FAIRY_CAVE, BiomePoolTier.UNCOMMON ]
    ]
    ],
    [ Species.SURSKIT, Type.BUG, Type.WATER, [
      [ Biome.TOWN, BiomePoolTier.RARE ],
      [ Biome.LAKE, BiomePoolTier.UNCOMMON ]
    ]
    ],
    [ Species.MASQUERAIN, Type.BUG, Type.FLYING, [
      [ Biome.LAKE, BiomePoolTier.UNCOMMON ],
      [ Biome.LAKE, BiomePoolTier.BOSS ]
    ]
    ],
    [ Species.SHROOMISH, Type.GRASS, -1, [
      [ Biome.TOWN, BiomePoolTier.UNCOMMON, [ TimeOfDay.DUSK, TimeOfDay.NIGHT ] ],
      [ Biome.GRASS, BiomePoolTier.COMMON, [ TimeOfDay.DUSK, TimeOfDay.NIGHT ] ],
      [ Biome.FOREST, BiomePoolTier.COMMON, [ TimeOfDay.DUSK, TimeOfDay.NIGHT ] ],
      [ Biome.JUNGLE, BiomePoolTier.COMMON, [ TimeOfDay.DUSK, TimeOfDay.NIGHT ] ]
    ]
    ],
    [ Species.BRELOOM, Type.GRASS, Type.FIGHTING, [
      [ Biome.GRASS, BiomePoolTier.COMMON, [ TimeOfDay.DUSK, TimeOfDay.NIGHT ] ],
      [ Biome.FOREST, BiomePoolTier.COMMON, [ TimeOfDay.DUSK, TimeOfDay.NIGHT ] ],
      [ Biome.FOREST, BiomePoolTier.BOSS, [ TimeOfDay.DUSK, TimeOfDay.NIGHT ] ],
      [ Biome.JUNGLE, BiomePoolTier.BOSS, [ TimeOfDay.DUSK, TimeOfDay.NIGHT ] ]
    ]
    ],
    [ Species.SLAKOTH, Type.NORMAL, -1, [
      [ Biome.JUNGLE, BiomePoolTier.RARE ]
    ]
    ],
    [ Species.VIGOROTH, Type.NORMAL, -1, [
      [ Biome.JUNGLE, BiomePoolTier.RARE ]
    ]
    ],
    [ Species.SLAKING, Type.NORMAL, -1, [
      [ Biome.JUNGLE, BiomePoolTier.RARE ],
      [ Biome.JUNGLE, BiomePoolTier.BOSS_RARE ]
    ]
    ],
    [ Species.NINCADA, Type.BUG, Type.GROUND, [
      [ Biome.TOWN, BiomePoolTier.UNCOMMON ],
      [ Biome.TALL_GRASS, BiomePoolTier.COMMON ]
    ]
    ],
    [ Species.NINJASK, Type.BUG, Type.FLYING, [
      [ Biome.TALL_GRASS, BiomePoolTier.COMMON ],
      [ Biome.TALL_GRASS, BiomePoolTier.BOSS ]
    ]
    ],
    [ Species.SHEDINJA, Type.BUG, Type.GHOST, [
      [ Biome.TALL_GRASS, BiomePoolTier.SUPER_RARE ]
    ]
    ],
    [ Species.WHISMUR, Type.NORMAL, -1, [
      [ Biome.TOWN, BiomePoolTier.UNCOMMON ],
      [ Biome.CAVE, BiomePoolTier.COMMON ]
    ]
    ],
    [ Species.LOUDRED, Type.NORMAL, -1, [
      [ Biome.CAVE, BiomePoolTier.COMMON ]
    ]
    ],
    [ Species.EXPLOUD, Type.NORMAL, -1, [
      [ Biome.CAVE, BiomePoolTier.COMMON ],
      [ Biome.CAVE, BiomePoolTier.BOSS ]
    ]
    ],
    [ Species.MAKUHITA, Type.FIGHTING, -1, [
      [ Biome.CAVE, BiomePoolTier.UNCOMMON ],
      [ Biome.DOJO, BiomePoolTier.COMMON ]
    ]
    ],
    [ Species.HARIYAMA, Type.FIGHTING, -1, [
      [ Biome.CAVE, BiomePoolTier.UNCOMMON ],
      [ Biome.DOJO, BiomePoolTier.COMMON ],
      [ Biome.DOJO, BiomePoolTier.BOSS ]
    ]
    ],
    [ Species.AZURILL, Type.NORMAL, Type.FAIRY, [ ]
    ],
    [ Species.NOSEPASS, Type.ROCK, -1, [
      [ Biome.CAVE, BiomePoolTier.UNCOMMON ]
    ]
    ],
    [ Species.SKITTY, Type.NORMAL, -1, [
      [ Biome.TOWN, BiomePoolTier.UNCOMMON, [ TimeOfDay.DAWN, TimeOfDay.DAY ] ],
      [ Biome.MEADOW, BiomePoolTier.UNCOMMON, [ TimeOfDay.DAWN, TimeOfDay.DAY ] ]
    ]
    ],
    [ Species.DELCATTY, Type.NORMAL, -1, [
      [ Biome.MEADOW, BiomePoolTier.UNCOMMON, [ TimeOfDay.DAWN, TimeOfDay.DAY ] ],
      [ Biome.MEADOW, BiomePoolTier.BOSS, [ TimeOfDay.DAWN, TimeOfDay.DAY ] ]
    ]
    ],
    [ Species.SABLEYE, Type.DARK, Type.GHOST, [
      [ Biome.ABYSS, BiomePoolTier.COMMON ],
      [ Biome.ABYSS, BiomePoolTier.BOSS ]
    ]
    ],
    [ Species.MAWILE, Type.STEEL, Type.FAIRY, [
      [ Biome.FAIRY_CAVE, BiomePoolTier.COMMON ],
      [ Biome.FAIRY_CAVE, BiomePoolTier.BOSS ]
    ]
    ],
    [ Species.ARON, Type.STEEL, Type.ROCK, [
      [ Biome.MOUNTAIN, BiomePoolTier.UNCOMMON, [ TimeOfDay.DAWN, TimeOfDay.DAY ] ],
      [ Biome.MOUNTAIN, BiomePoolTier.COMMON, [ TimeOfDay.DUSK, TimeOfDay.NIGHT ] ]
    ]
    ],
    [ Species.LAIRON, Type.STEEL, Type.ROCK, [
      [ Biome.MOUNTAIN, BiomePoolTier.UNCOMMON, [ TimeOfDay.DAWN, TimeOfDay.DAY ] ],
      [ Biome.MOUNTAIN, BiomePoolTier.COMMON, [ TimeOfDay.DUSK, TimeOfDay.NIGHT ] ]
    ]
    ],
    [ Species.AGGRON, Type.STEEL, Type.ROCK, [
      [ Biome.MOUNTAIN, BiomePoolTier.UNCOMMON, [ TimeOfDay.DAWN, TimeOfDay.DAY ] ],
      [ Biome.MOUNTAIN, BiomePoolTier.COMMON, [ TimeOfDay.DUSK, TimeOfDay.NIGHT ] ],
      [ Biome.MOUNTAIN, BiomePoolTier.BOSS ]
    ]
    ],
    [ Species.MEDITITE, Type.FIGHTING, Type.PSYCHIC, [
      [ Biome.DOJO, BiomePoolTier.COMMON ]
    ]
    ],
    [ Species.MEDICHAM, Type.FIGHTING, Type.PSYCHIC, [
      [ Biome.DOJO, BiomePoolTier.COMMON ],
      [ Biome.DOJO, BiomePoolTier.BOSS ]
    ]
    ],
    [ Species.ELECTRIKE, Type.ELECTRIC, -1, [
      [ Biome.POWER_PLANT, BiomePoolTier.COMMON ]
    ]
    ],
    [ Species.MANECTRIC, Type.ELECTRIC, -1, [
      [ Biome.POWER_PLANT, BiomePoolTier.COMMON ],
      [ Biome.POWER_PLANT, BiomePoolTier.BOSS ]
    ]
    ],
    [ Species.PLUSLE, Type.ELECTRIC, -1, [
      [ Biome.POWER_PLANT, BiomePoolTier.UNCOMMON ]
    ]
    ],
    [ Species.MINUN, Type.ELECTRIC, -1, [
      [ Biome.POWER_PLANT, BiomePoolTier.UNCOMMON ]
    ]
    ],
    [ Species.VOLBEAT, Type.BUG, -1, [
      [ Biome.MEADOW, BiomePoolTier.RARE, TimeOfDay.NIGHT ]
    ]
    ],
    [ Species.ILLUMISE, Type.BUG, -1, [
      [ Biome.MEADOW, BiomePoolTier.RARE, TimeOfDay.NIGHT ]
    ]
    ],
    [ Species.ROSELIA, Type.GRASS, Type.POISON, [
      [ Biome.FOREST, BiomePoolTier.UNCOMMON, [ TimeOfDay.DAWN, TimeOfDay.DAY ] ],
      [ Biome.MEADOW, BiomePoolTier.COMMON, [ TimeOfDay.DAWN, TimeOfDay.DAY ] ]
    ]
    ],
    [ Species.GULPIN, Type.POISON, -1, [
      [ Biome.SWAMP, BiomePoolTier.COMMON ]
    ]
    ],
    [ Species.SWALOT, Type.POISON, -1, [
      [ Biome.SWAMP, BiomePoolTier.COMMON ],
      [ Biome.SWAMP, BiomePoolTier.BOSS ]
    ]
    ],
    [ Species.CARVANHA, Type.WATER, Type.DARK, [
      [ Biome.SEA, BiomePoolTier.UNCOMMON, [ TimeOfDay.DUSK, TimeOfDay.NIGHT ] ]
    ]
    ],
    [ Species.SHARPEDO, Type.WATER, Type.DARK, [
      [ Biome.SEA, BiomePoolTier.UNCOMMON, [ TimeOfDay.DUSK, TimeOfDay.NIGHT ] ],
      [ Biome.SEA, BiomePoolTier.BOSS, [ TimeOfDay.DUSK, TimeOfDay.NIGHT ] ]
    ]
    ],
    [ Species.WAILMER, Type.WATER, -1, [
      [ Biome.SEA, BiomePoolTier.UNCOMMON ],
      [ Biome.SEABED, BiomePoolTier.UNCOMMON ]
    ]
    ],
    [ Species.WAILORD, Type.WATER, -1, [
      [ Biome.SEA, BiomePoolTier.UNCOMMON ],
      [ Biome.SEABED, BiomePoolTier.UNCOMMON ],
      [ Biome.SEABED, BiomePoolTier.BOSS ]
    ]
    ],
    [ Species.NUMEL, Type.FIRE, Type.GROUND, [
      [ Biome.BADLANDS, BiomePoolTier.UNCOMMON ],
      [ Biome.VOLCANO, BiomePoolTier.COMMON ]
    ]
    ],
    [ Species.CAMERUPT, Type.FIRE, Type.GROUND, [
      [ Biome.BADLANDS, BiomePoolTier.UNCOMMON ],
      [ Biome.VOLCANO, BiomePoolTier.COMMON ],
      [ Biome.VOLCANO, BiomePoolTier.BOSS ]
    ]
    ],
    [ Species.TORKOAL, Type.FIRE, -1, [
      [ Biome.VOLCANO, BiomePoolTier.UNCOMMON ],
      [ Biome.VOLCANO, BiomePoolTier.BOSS ]
    ]
    ],
    [ Species.SPOINK, Type.PSYCHIC, -1, [
      [ Biome.MOUNTAIN, BiomePoolTier.RARE ],
      [ Biome.RUINS, BiomePoolTier.COMMON ]
    ]
    ],
    [ Species.GRUMPIG, Type.PSYCHIC, -1, [
      [ Biome.MOUNTAIN, BiomePoolTier.RARE ],
      [ Biome.RUINS, BiomePoolTier.COMMON ],
      [ Biome.RUINS, BiomePoolTier.BOSS ]
    ]
    ],
    [ Species.SPINDA, Type.NORMAL, -1, [
      [ Biome.MEADOW, BiomePoolTier.RARE ]
    ]
    ],
    [ Species.TRAPINCH, Type.GROUND, -1, [
      [ Biome.DESERT, BiomePoolTier.COMMON, [ TimeOfDay.DAWN, TimeOfDay.DAY ] ]
    ]
    ],
    [ Species.VIBRAVA, Type.GROUND, Type.DRAGON, [
      [ Biome.DESERT, BiomePoolTier.RARE, [ TimeOfDay.DAWN, TimeOfDay.DAY ] ],
      [ Biome.WASTELAND, BiomePoolTier.COMMON ]
    ]
    ],
    [ Species.FLYGON, Type.GROUND, Type.DRAGON, [
      [ Biome.DESERT, BiomePoolTier.RARE, [ TimeOfDay.DAWN, TimeOfDay.DAY ] ],
      [ Biome.WASTELAND, BiomePoolTier.COMMON ],
      [ Biome.WASTELAND, BiomePoolTier.BOSS ],
    ]
    ],
    [ Species.CACNEA, Type.GRASS, -1, [
      [ Biome.DESERT, BiomePoolTier.COMMON, [ TimeOfDay.DUSK, TimeOfDay.NIGHT ] ]
    ]
    ],
    [ Species.CACTURNE, Type.GRASS, Type.DARK, [
      [ Biome.DESERT, BiomePoolTier.COMMON, [ TimeOfDay.DUSK, TimeOfDay.NIGHT ] ],
      [ Biome.DESERT, BiomePoolTier.BOSS, [ TimeOfDay.DUSK, TimeOfDay.NIGHT ] ]
    ]
    ],
    [ Species.SWABLU, Type.NORMAL, Type.FLYING, [
      [ Biome.MOUNTAIN, BiomePoolTier.COMMON, [ TimeOfDay.DAWN, TimeOfDay.DAY ] ],
      [ Biome.WASTELAND, BiomePoolTier.UNCOMMON ]
    ]
    ],
    [ Species.ALTARIA, Type.DRAGON, Type.FLYING, [
      [ Biome.MOUNTAIN, BiomePoolTier.COMMON, [ TimeOfDay.DAWN, TimeOfDay.DAY ] ],
      [ Biome.MOUNTAIN, BiomePoolTier.BOSS, [ TimeOfDay.DAWN, TimeOfDay.DAY ] ],
      [ Biome.WASTELAND, BiomePoolTier.UNCOMMON ]
    ]
    ],
    [ Species.ZANGOOSE, Type.NORMAL, -1, [
      [ Biome.TALL_GRASS, BiomePoolTier.RARE ],
      [ Biome.TALL_GRASS, BiomePoolTier.BOSS ]
    ]
    ],
    [ Species.SEVIPER, Type.POISON, -1, [
      [ Biome.JUNGLE, BiomePoolTier.RARE ],
      [ Biome.JUNGLE, BiomePoolTier.BOSS ]
    ]
    ],
    [ Species.LUNATONE, Type.ROCK, Type.PSYCHIC, [
      [ Biome.SPACE, BiomePoolTier.COMMON, TimeOfDay.NIGHT ],
      [ Biome.SPACE, BiomePoolTier.BOSS, TimeOfDay.NIGHT ]
    ]
    ],
    [ Species.SOLROCK, Type.ROCK, Type.PSYCHIC, [
      [ Biome.SPACE, BiomePoolTier.COMMON, TimeOfDay.DAY ],
      [ Biome.SPACE, BiomePoolTier.BOSS, TimeOfDay.DAY ]
    ]
    ],
    [ Species.BARBOACH, Type.WATER, Type.GROUND, [
      [ Biome.SWAMP, BiomePoolTier.UNCOMMON ]
    ]
    ],
    [ Species.WHISCASH, Type.WATER, Type.GROUND, [
      [ Biome.SWAMP, BiomePoolTier.UNCOMMON ],
      [ Biome.SWAMP, BiomePoolTier.BOSS ]
    ]
    ],
    [ Species.CORPHISH, Type.WATER, -1, [
      [ Biome.BEACH, BiomePoolTier.COMMON ]
    ]
    ],
    [ Species.CRAWDAUNT, Type.WATER, Type.DARK, [
      [ Biome.BEACH, BiomePoolTier.COMMON ],
      [ Biome.BEACH, BiomePoolTier.BOSS ]
    ]
    ],
    [ Species.BALTOY, Type.GROUND, Type.PSYCHIC, [
      [ Biome.RUINS, BiomePoolTier.COMMON ],
      [ Biome.SPACE, BiomePoolTier.UNCOMMON ],
      [ Biome.TEMPLE, BiomePoolTier.UNCOMMON ],
    ]
    ],
    [ Species.CLAYDOL, Type.GROUND, Type.PSYCHIC, [
      [ Biome.RUINS, BiomePoolTier.COMMON ],
      [ Biome.RUINS, BiomePoolTier.BOSS ],
      [ Biome.SPACE, BiomePoolTier.UNCOMMON ],
      [ Biome.TEMPLE, BiomePoolTier.UNCOMMON ],
    ]
    ],
    [ Species.LILEEP, Type.ROCK, Type.GRASS, [
      [ Biome.DESERT, BiomePoolTier.SUPER_RARE ]
    ]
    ],
    [ Species.CRADILY, Type.ROCK, Type.GRASS, [
      [ Biome.DESERT, BiomePoolTier.SUPER_RARE ],
      [ Biome.DESERT, BiomePoolTier.BOSS_RARE ]
    ]
    ],
    [ Species.ANORITH, Type.ROCK, Type.BUG, [
      [ Biome.DESERT, BiomePoolTier.SUPER_RARE ]
    ]
    ],
    [ Species.ARMALDO, Type.ROCK, Type.BUG, [
      [ Biome.DESERT, BiomePoolTier.SUPER_RARE ],
      [ Biome.DESERT, BiomePoolTier.BOSS_RARE ]
    ]
    ],
    [ Species.FEEBAS, Type.WATER, -1, [
      [ Biome.SEABED, BiomePoolTier.ULTRA_RARE ]
    ]
    ],
    [ Species.MILOTIC, Type.WATER, -1, [
      [ Biome.SEABED, BiomePoolTier.BOSS_SUPER_RARE ]
    ]
    ],
    [ Species.CASTFORM, Type.NORMAL, -1, [
      [ Biome.METROPOLIS, BiomePoolTier.ULTRA_RARE ],
      [ Biome.METROPOLIS, BiomePoolTier.BOSS_RARE ]
    ]
    ],
    [ Species.KECLEON, Type.NORMAL, -1, [
      [ Biome.TALL_GRASS, BiomePoolTier.RARE ],
      [ Biome.TALL_GRASS, BiomePoolTier.BOSS ]
    ]
    ],
    [ Species.SHUPPET, Type.GHOST, -1, [
      [ Biome.GRAVEYARD, BiomePoolTier.COMMON ]
    ]
    ],
    [ Species.BANETTE, Type.GHOST, -1, [
      [ Biome.GRAVEYARD, BiomePoolTier.COMMON ],
      [ Biome.GRAVEYARD, BiomePoolTier.BOSS ]
    ]
    ],
    [ Species.DUSKULL, Type.GHOST, -1, [
      [ Biome.GRAVEYARD, BiomePoolTier.COMMON ],
      [ Biome.TEMPLE, BiomePoolTier.COMMON ]
    ]
    ],
    [ Species.DUSCLOPS, Type.GHOST, -1, [
      [ Biome.GRAVEYARD, BiomePoolTier.COMMON ],
      [ Biome.TEMPLE, BiomePoolTier.COMMON ]
    ]
    ],
    [ Species.TROPIUS, Type.GRASS, Type.FLYING, [
      [ Biome.TALL_GRASS, BiomePoolTier.RARE ],
      [ Biome.FOREST, BiomePoolTier.RARE ],
      [ Biome.JUNGLE, BiomePoolTier.UNCOMMON, [ TimeOfDay.DAWN, TimeOfDay.DAY ] ],
      [ Biome.JUNGLE, BiomePoolTier.BOSS, [ TimeOfDay.DAWN, TimeOfDay.DAY ] ]
    ]
    ],
    [ Species.CHIMECHO, Type.PSYCHIC, -1, [
      [ Biome.TEMPLE, BiomePoolTier.UNCOMMON ],
      [ Biome.TEMPLE, BiomePoolTier.BOSS ]
    ]
    ],
    [ Species.ABSOL, Type.DARK, -1, [
      [ Biome.ABYSS, BiomePoolTier.RARE ],
      [ Biome.ABYSS, BiomePoolTier.BOSS ]
    ]
    ],
    [ Species.WYNAUT, Type.PSYCHIC, -1, [ ]
    ],
    [ Species.SNORUNT, Type.ICE, -1, [
      [ Biome.ICE_CAVE, BiomePoolTier.UNCOMMON ]
    ]
    ],
    [ Species.GLALIE, Type.ICE, -1, [
      [ Biome.ICE_CAVE, BiomePoolTier.UNCOMMON ],
      [ Biome.ICE_CAVE, BiomePoolTier.BOSS ]
    ]
    ],
    [ Species.SPHEAL, Type.ICE, Type.WATER, [
      [ Biome.ICE_CAVE, BiomePoolTier.UNCOMMON ]
    ]
    ],
    [ Species.SEALEO, Type.ICE, Type.WATER, [
      [ Biome.ICE_CAVE, BiomePoolTier.UNCOMMON ]
    ]
    ],
    [ Species.WALREIN, Type.ICE, Type.WATER, [
      [ Biome.ICE_CAVE, BiomePoolTier.UNCOMMON ],
      [ Biome.ICE_CAVE, BiomePoolTier.BOSS ]
    ]
    ],
    [ Species.CLAMPERL, Type.WATER, -1, [
      [ Biome.SEABED, BiomePoolTier.COMMON ]
    ]
    ],
    [ Species.HUNTAIL, Type.WATER, -1, [
      [ Biome.SEABED, BiomePoolTier.BOSS ]
    ]
    ],
    [ Species.GOREBYSS, Type.WATER, -1, [
      [ Biome.SEABED, BiomePoolTier.BOSS ]
    ]
    ],
    [ Species.RELICANTH, Type.WATER, Type.ROCK, [
      [ Biome.SEABED, BiomePoolTier.SUPER_RARE ],
      [ Biome.SEABED, BiomePoolTier.BOSS_RARE ]
    ]
    ],
    [ Species.LUVDISC, Type.WATER, -1, [
      [ Biome.SEABED, BiomePoolTier.UNCOMMON ],
      [ Biome.SEABED, BiomePoolTier.BOSS ]
    ]
    ],
    [ Species.BAGON, Type.DRAGON, -1, [
      [ Biome.WASTELAND, BiomePoolTier.COMMON, [ TimeOfDay.DAWN, TimeOfDay.DAY ] ]
    ]
    ],
    [ Species.SHELGON, Type.DRAGON, -1, [
      [ Biome.WASTELAND, BiomePoolTier.COMMON, [ TimeOfDay.DAWN, TimeOfDay.DAY ] ]
    ]
    ],
    [ Species.SALAMENCE, Type.DRAGON, Type.FLYING, [
      [ Biome.WASTELAND, BiomePoolTier.COMMON, [ TimeOfDay.DAWN, TimeOfDay.DAY ] ],
      [ Biome.WASTELAND, BiomePoolTier.BOSS, [ TimeOfDay.DAWN, TimeOfDay.DAY ] ]
    ]
    ],
    [ Species.BELDUM, Type.STEEL, Type.PSYCHIC, [
      [ Biome.FACTORY, BiomePoolTier.SUPER_RARE ],
      [ Biome.SPACE, BiomePoolTier.RARE ]
    ]
    ],
    [ Species.METANG, Type.STEEL, Type.PSYCHIC, [
      [ Biome.FACTORY, BiomePoolTier.SUPER_RARE ],
      [ Biome.SPACE, BiomePoolTier.RARE ]
    ]
    ],
    [ Species.METAGROSS, Type.STEEL, Type.PSYCHIC, [
      [ Biome.FACTORY, BiomePoolTier.SUPER_RARE ],
      [ Biome.SPACE, BiomePoolTier.RARE ],
      [ Biome.SPACE, BiomePoolTier.BOSS_RARE ]
    ]
    ],
    [ Species.REGIROCK, Type.ROCK, -1, [
      [ Biome.DESERT, BiomePoolTier.ULTRA_RARE ],
      [ Biome.DESERT, BiomePoolTier.BOSS_SUPER_RARE ]
    ]
    ],
    [ Species.REGICE, Type.ICE, -1, [
      [ Biome.ICE_CAVE, BiomePoolTier.ULTRA_RARE ],
      [ Biome.ICE_CAVE, BiomePoolTier.BOSS_SUPER_RARE ]
    ]
    ],
    [ Species.REGISTEEL, Type.STEEL, -1, [
      [ Biome.RUINS, BiomePoolTier.ULTRA_RARE ],
      [ Biome.RUINS, BiomePoolTier.BOSS_SUPER_RARE ]
    ]
    ],
    [ Species.LATIAS, Type.DRAGON, Type.PSYCHIC, [
      [ Biome.PLAINS, BiomePoolTier.ULTRA_RARE ],
      [ Biome.PLAINS, BiomePoolTier.BOSS_SUPER_RARE ]
    ]
    ],
    [ Species.LATIOS, Type.DRAGON, Type.PSYCHIC, [
      [ Biome.PLAINS, BiomePoolTier.ULTRA_RARE ],
      [ Biome.PLAINS, BiomePoolTier.BOSS_SUPER_RARE ]
    ]
    ],
    [ Species.KYOGRE, Type.WATER, -1, [
      [ Biome.SEABED, BiomePoolTier.BOSS_ULTRA_RARE ]
    ]
    ],
    [ Species.GROUDON, Type.GROUND, -1, [
      [ Biome.BADLANDS, BiomePoolTier.BOSS_ULTRA_RARE ]
    ]
    ],
    [ Species.RAYQUAZA, Type.DRAGON, Type.FLYING, [
      [ Biome.SPACE, BiomePoolTier.BOSS_ULTRA_RARE ]
    ]
    ],
    [ Species.JIRACHI, Type.STEEL, Type.PSYCHIC, [ ]
    ],
    [ Species.DEOXYS, Type.PSYCHIC, -1, [ ]
    ],
    [ Species.TURTWIG, Type.GRASS, -1, [
      [ Biome.GRASS, BiomePoolTier.RARE ]
    ]
    ],
    [ Species.GROTLE, Type.GRASS, -1, [
      [ Biome.GRASS, BiomePoolTier.RARE ]
    ]
    ],
    [ Species.TORTERRA, Type.GRASS, Type.GROUND, [
      [ Biome.GRASS, BiomePoolTier.RARE ],
      [ Biome.GRASS, BiomePoolTier.BOSS_RARE ]
    ]
    ],
    [ Species.CHIMCHAR, Type.FIRE, -1, [
      [ Biome.VOLCANO, BiomePoolTier.RARE ]
    ]
    ],
    [ Species.MONFERNO, Type.FIRE, Type.FIGHTING, [
      [ Biome.VOLCANO, BiomePoolTier.RARE ]
    ]
    ],
    [ Species.INFERNAPE, Type.FIRE, Type.FIGHTING, [
      [ Biome.VOLCANO, BiomePoolTier.RARE ],
      [ Biome.VOLCANO, BiomePoolTier.BOSS_RARE ]
    ]
    ],
    [ Species.PIPLUP, Type.WATER, -1, [
      [ Biome.SEA, BiomePoolTier.RARE ]
    ] 
    ],
    [ Species.PRINPLUP, Type.WATER, -1, [
      [ Biome.SEA, BiomePoolTier.RARE ]
    ]
    ],
    [ Species.EMPOLEON, Type.WATER, Type.STEEL, [
      [ Biome.SEA, BiomePoolTier.RARE ],
      [ Biome.SEA, BiomePoolTier.BOSS_RARE ]
    ]
    ],
    [ Species.STARLY, Type.NORMAL, Type.FLYING, [
      [ Biome.TOWN, BiomePoolTier.COMMON, [ TimeOfDay.DAWN, TimeOfDay.DAY ] ],
      [ Biome.PLAINS, BiomePoolTier.UNCOMMON, [ TimeOfDay.DAWN, TimeOfDay.DAY ] ],
      [ Biome.MOUNTAIN, BiomePoolTier.COMMON, [ TimeOfDay.DAWN, TimeOfDay.DAY ] ]
    ]
    ],
    [ Species.STARAVIA, Type.NORMAL, Type.FLYING, [
      [ Biome.PLAINS, BiomePoolTier.UNCOMMON, [ TimeOfDay.DAWN, TimeOfDay.DAY ] ],
      [ Biome.MOUNTAIN, BiomePoolTier.COMMON, [ TimeOfDay.DAWN, TimeOfDay.DAY ] ]
    ]
    ],
    [ Species.STARAPTOR, Type.NORMAL, Type.FLYING, [
      [ Biome.PLAINS, BiomePoolTier.UNCOMMON, [ TimeOfDay.DAWN, TimeOfDay.DAY ] ],
      [ Biome.MOUNTAIN, BiomePoolTier.COMMON, [ TimeOfDay.DAWN, TimeOfDay.DAY ] ],
      [ Biome.MOUNTAIN, BiomePoolTier.BOSS, [ TimeOfDay.DAWN, TimeOfDay.DAY ] ]
    ]
    ],
    [ Species.BIDOOF, Type.NORMAL, -1, [
      [ Biome.TOWN, BiomePoolTier.COMMON ],
      [ Biome.PLAINS, BiomePoolTier.COMMON ]
    ]
    ],
    [ Species.BIBAREL, Type.NORMAL, Type.WATER, [
      [ Biome.PLAINS, BiomePoolTier.COMMON ],
      [ Biome.PLAINS, BiomePoolTier.BOSS ]
    ]
    ],
    [ Species.KRICKETOT, Type.BUG, -1, [
      [ Biome.TOWN, BiomePoolTier.UNCOMMON, [ TimeOfDay.DUSK, TimeOfDay.NIGHT ] ],
      [ Biome.TALL_GRASS, BiomePoolTier.COMMON, [ TimeOfDay.DUSK, TimeOfDay.NIGHT ] ]
    ]
    ],
    [ Species.KRICKETUNE, Type.BUG, -1, [
      [ Biome.TALL_GRASS, BiomePoolTier.COMMON, [ TimeOfDay.DUSK, TimeOfDay.NIGHT ] ],
      [ Biome.TALL_GRASS, BiomePoolTier.BOSS, [ TimeOfDay.DUSK, TimeOfDay.NIGHT ] ]
    ]
    ],
    [ Species.SHINX, Type.ELECTRIC, -1, [
      [ Biome.PLAINS, BiomePoolTier.RARE, [ TimeOfDay.DUSK, TimeOfDay.NIGHT ] ],
      [ Biome.POWER_PLANT, BiomePoolTier.COMMON ]
    ]
    ],
    [ Species.LUXIO, Type.ELECTRIC, -1, [
      [ Biome.PLAINS, BiomePoolTier.RARE, [ TimeOfDay.DUSK, TimeOfDay.NIGHT ] ],
      [ Biome.POWER_PLANT, BiomePoolTier.COMMON ]
    ]
    ],
    [ Species.LUXRAY, Type.ELECTRIC, -1, [
      [ Biome.PLAINS, BiomePoolTier.RARE, [ TimeOfDay.DUSK, TimeOfDay.NIGHT ] ],
      [ Biome.POWER_PLANT, BiomePoolTier.COMMON ],
      [ Biome.POWER_PLANT, BiomePoolTier.BOSS ]
    ]
    ],
    [ Species.BUDEW, Type.GRASS, Type.POISON, [ ]
    ],
    [ Species.ROSERADE, Type.GRASS, Type.POISON, [
      [ Biome.MEADOW, BiomePoolTier.BOSS, [ TimeOfDay.DAWN, TimeOfDay.DAY ] ]
    ]
    ],
    [ Species.CRANIDOS, Type.ROCK, -1, [
      [ Biome.MOUNTAIN, BiomePoolTier.SUPER_RARE ]
    ]
    ],
    [ Species.RAMPARDOS, Type.ROCK, -1, [
      [ Biome.MOUNTAIN, BiomePoolTier.SUPER_RARE ],
      [ Biome.MOUNTAIN, BiomePoolTier.BOSS_RARE ]
    ]
    ],
    [ Species.SHIELDON, Type.ROCK, Type.STEEL, [
      [ Biome.MOUNTAIN, BiomePoolTier.SUPER_RARE ]
    ]
    ],
    [ Species.BASTIODON, Type.ROCK, Type.STEEL, [
      [ Biome.MOUNTAIN, BiomePoolTier.SUPER_RARE ],
      [ Biome.MOUNTAIN, BiomePoolTier.BOSS_RARE ]
    ]
    ],
    [ Species.BURMY, Type.BUG, -1, [
      [ Biome.FOREST, BiomePoolTier.UNCOMMON ],
      [ Biome.BEACH, BiomePoolTier.UNCOMMON ],
      [ Biome.SLUM, BiomePoolTier.UNCOMMON ]
    ]
    ],
    [ Species.WORMADAM, Type.BUG, Type.GRASS, [
      [ Biome.FOREST, BiomePoolTier.UNCOMMON ],
      [ Biome.FOREST, BiomePoolTier.BOSS ],
      [ Biome.BEACH, BiomePoolTier.UNCOMMON ],
      [ Biome.BEACH, BiomePoolTier.BOSS ],
      [ Biome.SLUM, BiomePoolTier.UNCOMMON ],
      [ Biome.SLUM, BiomePoolTier.BOSS ]
    ]
    ],
    [ Species.MOTHIM, Type.BUG, Type.FLYING, [
      [ Biome.FOREST, BiomePoolTier.UNCOMMON, [ TimeOfDay.DAWN, TimeOfDay.DAY ] ],
      [ Biome.FOREST, BiomePoolTier.BOSS, [ TimeOfDay.DAWN, TimeOfDay.DAY ] ]
    ]
    ],
    [ Species.COMBEE, Type.BUG, Type.FLYING, [
      [ Biome.TOWN, BiomePoolTier.UNCOMMON, [ TimeOfDay.DAWN, TimeOfDay.DAY ] ],
      [ Biome.GRASS, BiomePoolTier.UNCOMMON, [ TimeOfDay.DAWN, TimeOfDay.DAY ] ],
      [ Biome.FOREST, BiomePoolTier.COMMON, [ TimeOfDay.DAWN, TimeOfDay.DAY ] ],
      [ Biome.JUNGLE, BiomePoolTier.UNCOMMON, [ TimeOfDay.DAWN, TimeOfDay.DAY ] ]
    ]
    ],
    [ Species.VESPIQUEN, Type.BUG, Type.FLYING, [
      [ Biome.GRASS, BiomePoolTier.UNCOMMON, [ TimeOfDay.DAWN, TimeOfDay.DAY ] ],
      [ Biome.FOREST, BiomePoolTier.COMMON, [ TimeOfDay.DAWN, TimeOfDay.DAY ] ],
      [ Biome.FOREST, BiomePoolTier.BOSS, [ TimeOfDay.DAWN, TimeOfDay.DAY ] ],
      [ Biome.JUNGLE, BiomePoolTier.COMMON, [ TimeOfDay.DAWN, TimeOfDay.DAY ] ]
    ]
    ],
    [ Species.PACHIRISU, Type.ELECTRIC, -1, [
      [ Biome.POWER_PLANT, BiomePoolTier.UNCOMMON ]
    ]
    ],
    [ Species.BUIZEL, Type.WATER, -1, [
      [ Biome.SEA, BiomePoolTier.COMMON ]
    ]
    ],
    [ Species.FLOATZEL, Type.WATER, -1, [
      [ Biome.SEA, BiomePoolTier.COMMON ],
      [ Biome.SEA, BiomePoolTier.BOSS ]
    ]
    ],
    [ Species.CHERUBI, Type.GRASS, -1, [
      [ Biome.TOWN, BiomePoolTier.UNCOMMON, [ TimeOfDay.DAWN, TimeOfDay.DAY ] ],
      [ Biome.GRASS, BiomePoolTier.UNCOMMON, [ TimeOfDay.DAWN, TimeOfDay.DAY ] ],
      [ Biome.JUNGLE, BiomePoolTier.COMMON, [ TimeOfDay.DAWN, TimeOfDay.DAY ] ]
    ]
    ],
    [ Species.CHERRIM, Type.GRASS, -1, [
      [ Biome.GRASS, BiomePoolTier.UNCOMMON, [ TimeOfDay.DAWN, TimeOfDay.DAY ] ],
      [ Biome.JUNGLE, BiomePoolTier.COMMON, [ TimeOfDay.DAWN, TimeOfDay.DAY ] ],
      [ Biome.JUNGLE, BiomePoolTier.BOSS, [ TimeOfDay.DAWN, TimeOfDay.DAY ] ]
    ]
    ],
    [ Species.SHELLOS, Type.WATER, -1, [
      [ Biome.SWAMP, BiomePoolTier.COMMON ],
      [ Biome.SEABED, BiomePoolTier.UNCOMMON ]
    ]
    ],
    [ Species.GASTRODON, Type.WATER, Type.GROUND, [
      [ Biome.SWAMP, BiomePoolTier.COMMON ],
      [ Biome.SWAMP, BiomePoolTier.BOSS ],
      [ Biome.SEABED, BiomePoolTier.UNCOMMON ]
    ]
    ],
    [ Species.AMBIPOM, Type.NORMAL, -1, [
      [ Biome.JUNGLE, BiomePoolTier.BOSS ]
    ]
    ],
    [ Species.DRIFLOON, Type.GHOST, Type.FLYING, [
      [ Biome.GRAVEYARD, BiomePoolTier.COMMON ]
    ]
    ],
    [ Species.DRIFBLIM, Type.GHOST, Type.FLYING, [
      [ Biome.GRAVEYARD, BiomePoolTier.COMMON ],
      [ Biome.GRAVEYARD, BiomePoolTier.BOSS ]
    ]
    ],
    [ Species.BUNEARY, Type.NORMAL, -1, [
      [ Biome.PLAINS, BiomePoolTier.RARE ]
    ]
    ],
    [ Species.LOPUNNY, Type.NORMAL, -1, [
      [ Biome.PLAINS, BiomePoolTier.RARE ],
      [ Biome.PLAINS, BiomePoolTier.BOSS ]
    ]
    ],
    [ Species.MISMAGIUS, Type.GHOST, -1, [
      [ Biome.GRAVEYARD, BiomePoolTier.BOSS ]
    ]
    ],
    [ Species.HONCHKROW, Type.DARK, Type.FLYING, [
      [ Biome.ABYSS, BiomePoolTier.BOSS ]
    ]
    ],
    [ Species.GLAMEOW, Type.NORMAL, -1, [
      [ Biome.METROPOLIS, BiomePoolTier.UNCOMMON ],
      [ Biome.MEADOW, BiomePoolTier.UNCOMMON ]
    ]
    ],
    [ Species.PURUGLY, Type.NORMAL, -1, [
      [ Biome.METROPOLIS, BiomePoolTier.UNCOMMON ],
      [ Biome.MEADOW, BiomePoolTier.UNCOMMON ],
      [ Biome.MEADOW, BiomePoolTier.BOSS ]
    ]
    ],
    [ Species.CHINGLING, Type.PSYCHIC, -1, [
      [ Biome.TEMPLE, BiomePoolTier.UNCOMMON ]
    ]
    ],
    [ Species.STUNKY, Type.POISON, Type.DARK, [
      [ Biome.SLUM, BiomePoolTier.UNCOMMON, [ TimeOfDay.DUSK, TimeOfDay.NIGHT ] ]
    ]
    ],
    [ Species.SKUNTANK, Type.POISON, Type.DARK, [
      [ Biome.SLUM, BiomePoolTier.UNCOMMON, [ TimeOfDay.DUSK, TimeOfDay.NIGHT ] ],
      [ Biome.SLUM, BiomePoolTier.BOSS, [ TimeOfDay.DUSK, TimeOfDay.NIGHT ] ]
    ]
    ],
    [ Species.BRONZOR, Type.STEEL, Type.PSYCHIC, [
      [ Biome.FACTORY, BiomePoolTier.UNCOMMON ],
      [ Biome.SPACE, BiomePoolTier.COMMON ],
      [ Biome.LABORATORY, BiomePoolTier.COMMON ]
    ]
    ],
    [ Species.BRONZONG, Type.STEEL, Type.PSYCHIC, [
      [ Biome.FACTORY, BiomePoolTier.UNCOMMON ],
      [ Biome.SPACE, BiomePoolTier.COMMON ],
      [ Biome.SPACE, BiomePoolTier.BOSS ],
      [ Biome.LABORATORY, BiomePoolTier.COMMON ],
      [ Biome.LABORATORY, BiomePoolTier.BOSS ]
    ]
    ],
    [ Species.BONSLY, Type.ROCK, -1, [ ]
    ],
    [ Species.MIME_JR, Type.PSYCHIC, Type.FAIRY, [ ]
    ],
    [ Species.HAPPINY, Type.NORMAL, -1, [ ]
    ],
    [ Species.CHATOT, Type.NORMAL, Type.FLYING, [
      [ Biome.JUNGLE, BiomePoolTier.SUPER_RARE ]
    ]
    ],
    [ Species.SPIRITOMB, Type.GHOST, Type.DARK, [
      [ Biome.GRAVEYARD, BiomePoolTier.SUPER_RARE ],
      [ Biome.ABYSS, BiomePoolTier.RARE ],
      [ Biome.ABYSS, BiomePoolTier.BOSS ]
    ]
    ],
    [ Species.GIBLE, Type.DRAGON, Type.GROUND, [
      [ Biome.MOUNTAIN, BiomePoolTier.SUPER_RARE ],
      [ Biome.WASTELAND, BiomePoolTier.COMMON ]
    ]
    ],
    [ Species.GABITE, Type.DRAGON, Type.GROUND, [
      [ Biome.MOUNTAIN, BiomePoolTier.SUPER_RARE ],
      [ Biome.WASTELAND, BiomePoolTier.COMMON ]
    ]
    ],
    [ Species.GARCHOMP, Type.DRAGON, Type.GROUND, [
      [ Biome.MOUNTAIN, BiomePoolTier.SUPER_RARE ],
      [ Biome.WASTELAND, BiomePoolTier.COMMON ],
      [ Biome.WASTELAND, BiomePoolTier.BOSS ]
    ]
    ],
    [ Species.MUNCHLAX, Type.NORMAL, -1, [ ]
    ],
    [ Species.RIOLU, Type.FIGHTING, -1, [ ]
    ],
    [ Species.LUCARIO, Type.FIGHTING, Type.STEEL, [
      [ Biome.DOJO, BiomePoolTier.RARE ],
      [ Biome.DOJO, BiomePoolTier.BOSS ]
    ]
    ],
    [ Species.HIPPOPOTAS, Type.GROUND, -1, [
      [ Biome.DESERT, BiomePoolTier.COMMON, [ TimeOfDay.DAWN, TimeOfDay.DAY ] ]
    ]
    ],
    [ Species.HIPPOWDON, Type.GROUND, -1, [
      [ Biome.DESERT, BiomePoolTier.COMMON, [ TimeOfDay.DAWN, TimeOfDay.DAY ] ],
      [ Biome.DESERT, BiomePoolTier.BOSS, [ TimeOfDay.DAWN, TimeOfDay.DAY ] ]
    ]
    ],
    [ Species.SKORUPI, Type.POISON, Type.BUG, [
      [ Biome.SWAMP, BiomePoolTier.UNCOMMON ],
      [ Biome.DESERT, BiomePoolTier.COMMON ],
      [ Biome.TEMPLE, BiomePoolTier.UNCOMMON ],
    ]
    ],
    [ Species.DRAPION, Type.POISON, Type.DARK, [
      [ Biome.SWAMP, BiomePoolTier.UNCOMMON ],
      [ Biome.DESERT, BiomePoolTier.COMMON ],
      [ Biome.DESERT, BiomePoolTier.BOSS ],
      [ Biome.TEMPLE, BiomePoolTier.UNCOMMON ],
    ]
    ],
    [ Species.CROAGUNK, Type.POISON, Type.FIGHTING, [
      [ Biome.SWAMP, BiomePoolTier.UNCOMMON, [ TimeOfDay.DUSK, TimeOfDay.NIGHT ] ],
      [ Biome.DOJO, BiomePoolTier.UNCOMMON ]
    ]
    ],
    [ Species.TOXICROAK, Type.POISON, Type.FIGHTING, [
      [ Biome.SWAMP, BiomePoolTier.UNCOMMON, [ TimeOfDay.DUSK, TimeOfDay.NIGHT ] ],
      [ Biome.DOJO, BiomePoolTier.UNCOMMON ],
      [ Biome.DOJO, BiomePoolTier.BOSS ]
    ]
    ],
    [ Species.CARNIVINE, Type.GRASS, -1, [
      [ Biome.JUNGLE, BiomePoolTier.RARE ],
      [ Biome.JUNGLE, BiomePoolTier.BOSS ]
    ]
    ],
    [ Species.FINNEON, Type.WATER, -1, [
      [ Biome.SEA, BiomePoolTier.COMMON, TimeOfDay.NIGHT ]
    ]
    ],
    [ Species.LUMINEON, Type.WATER, -1, [
      [ Biome.SEA, BiomePoolTier.COMMON, TimeOfDay.NIGHT ],
      [ Biome.SEA, BiomePoolTier.BOSS, TimeOfDay.NIGHT ]
    ]
    ],
    [ Species.MANTYKE, Type.WATER, Type.FLYING, [
      [ Biome.SEABED, BiomePoolTier.RARE ]
    ]
    ],
    [ Species.SNOVER, Type.GRASS, Type.ICE, [
      [ Biome.ICE_CAVE, BiomePoolTier.COMMON ],
      [ Biome.SNOWY_FOREST, BiomePoolTier.COMMON ]
    ]
    ],
    [ Species.ABOMASNOW, Type.GRASS, Type.ICE, [
      [ Biome.ICE_CAVE, BiomePoolTier.COMMON ],
      [ Biome.SNOWY_FOREST, BiomePoolTier.COMMON ],
      [ Biome.SNOWY_FOREST, BiomePoolTier.BOSS ]
    ]
    ],
    [ Species.WEAVILE, Type.DARK, Type.ICE, [
      [ Biome.ICE_CAVE, BiomePoolTier.BOSS ]
    ]
    ],
    [ Species.MAGNEZONE, Type.ELECTRIC, Type.STEEL, [
      [ Biome.POWER_PLANT, BiomePoolTier.BOSS ],
      [ Biome.LABORATORY, BiomePoolTier.BOSS ]
    ]
    ],
    [ Species.LICKILICKY, Type.NORMAL, -1, [
      [ Biome.PLAINS, BiomePoolTier.BOSS_RARE ]
    ]
    ],
    [ Species.RHYPERIOR, Type.GROUND, Type.ROCK, [
      [ Biome.BADLANDS, BiomePoolTier.BOSS ]
    ]
    ],
    [ Species.TANGROWTH, Type.GRASS, -1, [
      [ Biome.JUNGLE, BiomePoolTier.BOSS, [ TimeOfDay.DUSK, TimeOfDay.NIGHT ] ]
    ]
    ],
    [ Species.ELECTIVIRE, Type.ELECTRIC, -1, [
      [ Biome.POWER_PLANT, BiomePoolTier.BOSS ]
    ]
    ],
    [ Species.MAGMORTAR, Type.FIRE, -1, [
      [ Biome.VOLCANO, BiomePoolTier.BOSS ]
    ]
    ],
    [ Species.TOGEKISS, Type.FAIRY, Type.FLYING, [
      [ Biome.FAIRY_CAVE, BiomePoolTier.BOSS ]
    ]
    ],
    [ Species.YANMEGA, Type.BUG, Type.FLYING, [
      [ Biome.JUNGLE, BiomePoolTier.BOSS ]
    ]
    ],
    [ Species.LEAFEON, Type.GRASS, -1, [
      [ Biome.JUNGLE, BiomePoolTier.BOSS_RARE ]
    ]
    ],
    [ Species.GLACEON, Type.ICE, -1, [
      [ Biome.ICE_CAVE, BiomePoolTier.BOSS_RARE ]
    ]
    ],
    [ Species.GLISCOR, Type.GROUND, Type.FLYING, [
      [ Biome.BADLANDS, BiomePoolTier.BOSS ]
    ]
    ],
    [ Species.MAMOSWINE, Type.ICE, Type.GROUND, [
      [ Biome.ICE_CAVE, BiomePoolTier.BOSS ]
    ]
    ],
    [ Species.PORYGON_Z, Type.NORMAL, -1, [
      [ Biome.SPACE, BiomePoolTier.BOSS_RARE ],
      [ Biome.LABORATORY, BiomePoolTier.BOSS ]
    ]
    ],
    [ Species.GALLADE, Type.PSYCHIC, Type.FIGHTING, [
      [ Biome.DOJO, BiomePoolTier.SUPER_RARE ],
      [ Biome.DOJO, BiomePoolTier.BOSS_RARE ]
    ]
    ],
    [ Species.PROBOPASS, Type.ROCK, Type.STEEL, [
      [ Biome.CAVE, BiomePoolTier.BOSS ]
    ]
    ],
    [ Species.DUSKNOIR, Type.GHOST, -1, [
      [ Biome.GRAVEYARD, BiomePoolTier.BOSS ]
    ]
    ],
    [ Species.FROSLASS, Type.ICE, Type.GHOST, [
      [ Biome.ICE_CAVE, BiomePoolTier.RARE ],
      [ Biome.ICE_CAVE, BiomePoolTier.BOSS ]
    ]
    ],
    [ Species.ROTOM, Type.ELECTRIC, Type.GHOST, [
      [ Biome.LABORATORY, BiomePoolTier.SUPER_RARE ],
      [ Biome.LABORATORY, BiomePoolTier.BOSS_SUPER_RARE ],
      [ Biome.VOLCANO, BiomePoolTier.SUPER_RARE ],
      [ Biome.VOLCANO, BiomePoolTier.BOSS_SUPER_RARE ],
      [ Biome.SEA, BiomePoolTier.SUPER_RARE ],
      [ Biome.SEA, BiomePoolTier.BOSS_SUPER_RARE ],
      [ Biome.ICE_CAVE, BiomePoolTier.SUPER_RARE ],
      [ Biome.ICE_CAVE, BiomePoolTier.BOSS_SUPER_RARE ],
      [ Biome.MOUNTAIN, BiomePoolTier.SUPER_RARE ],
      [ Biome.MOUNTAIN, BiomePoolTier.BOSS_SUPER_RARE ],
      [ Biome.TALL_GRASS, BiomePoolTier.SUPER_RARE ],
      [ Biome.TALL_GRASS, BiomePoolTier.BOSS_SUPER_RARE ]
    ]
    ],
    [ Species.UXIE, Type.PSYCHIC, -1, [
      [ Biome.CAVE, BiomePoolTier.ULTRA_RARE ],
      [ Biome.CAVE, BiomePoolTier.BOSS_SUPER_RARE ]
    ]
    ],
    [ Species.MESPRIT, Type.PSYCHIC, -1, [
      [ Biome.LAKE, BiomePoolTier.ULTRA_RARE ],
      [ Biome.LAKE, BiomePoolTier.BOSS_SUPER_RARE ]
    ]
    ],
    [ Species.AZELF, Type.PSYCHIC, -1, [
      [ Biome.SWAMP, BiomePoolTier.ULTRA_RARE ],
      [ Biome.SWAMP, BiomePoolTier.BOSS_SUPER_RARE ]
    ]
    ],
    [ Species.DIALGA, Type.STEEL, Type.DRAGON, [
      [ Biome.WASTELAND, BiomePoolTier.BOSS_ULTRA_RARE ]
    ]
    ],
    [ Species.PALKIA, Type.WATER, Type.DRAGON, [
      [ Biome.ABYSS, BiomePoolTier.BOSS_ULTRA_RARE ]
    ]
    ],
    [ Species.HEATRAN, Type.FIRE, Type.STEEL, [
      [ Biome.VOLCANO, BiomePoolTier.ULTRA_RARE ],
      [ Biome.VOLCANO, BiomePoolTier.BOSS_SUPER_RARE ]
    ]
    ],
    [ Species.REGIGIGAS, Type.NORMAL, -1, [
      [ Biome.TEMPLE, BiomePoolTier.BOSS_ULTRA_RARE ]
    ]
    ],
    [ Species.GIRATINA, Type.GHOST, Type.DRAGON, [
      [ Biome.GRAVEYARD, BiomePoolTier.BOSS_ULTRA_RARE ]
    ]
    ],
    [ Species.CRESSELIA, Type.PSYCHIC, -1, [
      [ Biome.BEACH, BiomePoolTier.ULTRA_RARE ],
      [ Biome.BEACH, BiomePoolTier.BOSS_SUPER_RARE ]
    ]
    ],
    [ Species.PHIONE, Type.WATER, -1, [ ]
    ],
    [ Species.MANAPHY, Type.WATER, -1, [ ]
    ],
    [ Species.DARKRAI, Type.DARK, -1, [
      [ Biome.ABYSS, BiomePoolTier.ULTRA_RARE ],
      [ Biome.ABYSS, BiomePoolTier.BOSS_SUPER_RARE ]
    ]
    ],
    [ Species.SHAYMIN, Type.GRASS, -1, [
      [ Biome.MEADOW, BiomePoolTier.BOSS_ULTRA_RARE ]
    ]
    ],
    [ Species.ARCEUS, Type.NORMAL, -1, [ ]
    ],
    [ Species.VICTINI, Type.PSYCHIC, Type.FIRE, [ ]
    ],
    [ Species.SNIVY, Type.GRASS, -1, [
      [ Biome.JUNGLE, BiomePoolTier.RARE ]
    ]
    ],
    [ Species.SERVINE, Type.GRASS, -1, [
      [ Biome.JUNGLE, BiomePoolTier.RARE ]
    ]
    ],
    [ Species.SERPERIOR, Type.GRASS, -1, [
      [ Biome.JUNGLE, BiomePoolTier.RARE ],
      [ Biome.JUNGLE, BiomePoolTier.BOSS_RARE ]
    ]
    ],
    [ Species.TEPIG, Type.FIRE, -1, [
      [ Biome.VOLCANO, BiomePoolTier.RARE ]
    ]
    ],
    [ Species.PIGNITE, Type.FIRE, Type.FIGHTING, [
      [ Biome.VOLCANO, BiomePoolTier.RARE ]
    ]
    ],
    [ Species.EMBOAR, Type.FIRE, Type.FIGHTING, [
      [ Biome.VOLCANO, BiomePoolTier.RARE ],
      [ Biome.VOLCANO, BiomePoolTier.BOSS_RARE ]
    ]
    ],
    [ Species.OSHAWOTT, Type.WATER, -1, [
      [ Biome.LAKE, BiomePoolTier.RARE ]
    ]
    ],
    [ Species.DEWOTT, Type.WATER, -1, [
      [ Biome.LAKE, BiomePoolTier.RARE ]
    ]
    ],
    [ Species.SAMUROTT, Type.WATER, -1, [
      [ Biome.LAKE, BiomePoolTier.RARE ],
      [ Biome.LAKE, BiomePoolTier.BOSS_RARE ]
    ]
    ],
    [ Species.PATRAT, Type.NORMAL, -1, [
      [ Biome.TOWN, BiomePoolTier.UNCOMMON, [ TimeOfDay.DAWN, TimeOfDay.DAY ] ],
      [ Biome.TOWN, BiomePoolTier.COMMON, [ TimeOfDay.DUSK, TimeOfDay.NIGHT ] ],
      [ Biome.METROPOLIS, BiomePoolTier.UNCOMMON, [ TimeOfDay.DAWN, TimeOfDay.DAY ] ],
      [ Biome.METROPOLIS, BiomePoolTier.COMMON, [ TimeOfDay.DUSK, TimeOfDay.NIGHT ] ],
      [ Biome.SLUM, BiomePoolTier.COMMON, [ TimeOfDay.DUSK, TimeOfDay.NIGHT ] ]
    ]
    ],
    [ Species.WATCHOG, Type.NORMAL, -1, [
      [ Biome.METROPOLIS, BiomePoolTier.UNCOMMON, [ TimeOfDay.DAWN, TimeOfDay.DAY ] ],
      [ Biome.METROPOLIS, BiomePoolTier.COMMON, [ TimeOfDay.DUSK, TimeOfDay.NIGHT ] ],
      [ Biome.SLUM, BiomePoolTier.COMMON, [ TimeOfDay.DUSK, TimeOfDay.NIGHT ] ],
      [ Biome.SLUM, BiomePoolTier.BOSS, [ TimeOfDay.DUSK, TimeOfDay.NIGHT ] ]
    ]
    ],
    [ Species.LILLIPUP, Type.NORMAL, -1, [
      [ Biome.TOWN, BiomePoolTier.COMMON ],
      [ Biome.METROPOLIS, BiomePoolTier.COMMON ]
    ]
    ],
    [ Species.HERDIER, Type.NORMAL, -1, [
      [ Biome.METROPOLIS, BiomePoolTier.COMMON ]
    ]
    ],
    [ Species.STOUTLAND, Type.NORMAL, -1, [
      [ Biome.METROPOLIS, BiomePoolTier.COMMON ],
      [ Biome.METROPOLIS, BiomePoolTier.BOSS ]
    ]
    ],
    [ Species.PURRLOIN, Type.DARK, -1, [
      [ Biome.TOWN, BiomePoolTier.COMMON, [ TimeOfDay.DUSK, TimeOfDay.NIGHT ] ],
      [ Biome.ABYSS, BiomePoolTier.COMMON ],
      [ Biome.JUNGLE, BiomePoolTier.COMMON, [ TimeOfDay.DUSK, TimeOfDay.NIGHT ] ]
    ]
    ],
    [ Species.LIEPARD, Type.DARK, -1, [
      [ Biome.ABYSS, BiomePoolTier.COMMON ],
      [ Biome.ABYSS, BiomePoolTier.BOSS ],
      [ Biome.JUNGLE, BiomePoolTier.COMMON, [ TimeOfDay.DUSK, TimeOfDay.NIGHT ] ]
    ]
    ],
    [ Species.PANSAGE, Type.GRASS, -1, [
      [ Biome.FOREST, BiomePoolTier.UNCOMMON ],
      [ Biome.JUNGLE, BiomePoolTier.UNCOMMON ]
    ]
    ],
    [ Species.SIMISAGE, Type.GRASS, -1, [
      [ Biome.FOREST, BiomePoolTier.UNCOMMON ],
      [ Biome.FOREST, BiomePoolTier.BOSS ],
      [ Biome.JUNGLE, BiomePoolTier.UNCOMMON ]
    ]
    ],
    [ Species.PANSEAR, Type.FIRE, -1, [
      [ Biome.VOLCANO, BiomePoolTier.UNCOMMON ],
      [ Biome.JUNGLE, BiomePoolTier.UNCOMMON ]
    ]
    ],
    [ Species.SIMISEAR, Type.FIRE, -1, [
      [ Biome.VOLCANO, BiomePoolTier.UNCOMMON ],
      [ Biome.VOLCANO, BiomePoolTier.BOSS ],
      [ Biome.JUNGLE, BiomePoolTier.UNCOMMON ]
    ]
    ],
    [ Species.PANPOUR, Type.WATER, -1, [
      [ Biome.SEA, BiomePoolTier.UNCOMMON ],
      [ Biome.JUNGLE, BiomePoolTier.UNCOMMON ]
    ]
    ],
    [ Species.SIMIPOUR, Type.WATER, -1, [
      [ Biome.SEA, BiomePoolTier.UNCOMMON ],
      [ Biome.SEA, BiomePoolTier.BOSS ],
      [ Biome.JUNGLE, BiomePoolTier.UNCOMMON ]
    ]
    ],
    [ Species.MUNNA, Type.PSYCHIC, -1, [
      [ Biome.SPACE, BiomePoolTier.COMMON ]
    ]
    ],
    [ Species.MUSHARNA, Type.PSYCHIC, -1, [
      [ Biome.SPACE, BiomePoolTier.COMMON ],
      [ Biome.SPACE, BiomePoolTier.BOSS ]
    ]
    ],
    [ Species.PIDOVE, Type.NORMAL, Type.FLYING, [
      [ Biome.TOWN, BiomePoolTier.COMMON, [ TimeOfDay.DAWN, TimeOfDay.DAY ] ],
      [ Biome.PLAINS, BiomePoolTier.UNCOMMON, [ TimeOfDay.DAWN, TimeOfDay.DAY ] ],
      [ Biome.MOUNTAIN, BiomePoolTier.COMMON, [ TimeOfDay.DAWN, TimeOfDay.DAY ] ]
    ]
    ],
    [ Species.TRANQUILL, Type.NORMAL, Type.FLYING, [
      [ Biome.PLAINS, BiomePoolTier.UNCOMMON, [ TimeOfDay.DAWN, TimeOfDay.DAY ] ],
      [ Biome.MOUNTAIN, BiomePoolTier.COMMON, [ TimeOfDay.DAWN, TimeOfDay.DAY ] ]
    ]
    ],
    [ Species.UNFEZANT, Type.NORMAL, Type.FLYING, [
      [ Biome.PLAINS, BiomePoolTier.UNCOMMON, [ TimeOfDay.DAWN, TimeOfDay.DAY ] ],
      [ Biome.MOUNTAIN, BiomePoolTier.COMMON, [ TimeOfDay.DAWN, TimeOfDay.DAY ] ],
      [ Biome.MOUNTAIN, BiomePoolTier.BOSS, [ TimeOfDay.DAWN, TimeOfDay.DAY ] ]
    ]
    ],
    [ Species.BLITZLE, Type.ELECTRIC, -1, [
      [ Biome.MEADOW, BiomePoolTier.COMMON ],
      [ Biome.JUNGLE, BiomePoolTier.COMMON ]
    ]
    ],
    [ Species.ZEBSTRIKA, Type.ELECTRIC, -1, [
      [ Biome.MEADOW, BiomePoolTier.COMMON ],
      [ Biome.MEADOW, BiomePoolTier.BOSS ],
      [ Biome.JUNGLE, BiomePoolTier.COMMON ]
    ]
    ],
    [ Species.ROGGENROLA, Type.ROCK, -1, [
      [ Biome.MOUNTAIN, BiomePoolTier.UNCOMMON, [ TimeOfDay.DAWN, TimeOfDay.DAY ] ],
      [ Biome.MOUNTAIN, BiomePoolTier.COMMON, [ TimeOfDay.DUSK, TimeOfDay.NIGHT ] ],
      [ Biome.BADLANDS, BiomePoolTier.UNCOMMON ],
      [ Biome.CAVE, BiomePoolTier.COMMON ]
    ]
    ],
    [ Species.BOLDORE, Type.ROCK, -1, [
      [ Biome.MOUNTAIN, BiomePoolTier.UNCOMMON, [ TimeOfDay.DAWN, TimeOfDay.DAY ] ],
      [ Biome.MOUNTAIN, BiomePoolTier.COMMON, [ TimeOfDay.DUSK, TimeOfDay.NIGHT ] ],
      [ Biome.BADLANDS, BiomePoolTier.UNCOMMON ],
      [ Biome.CAVE, BiomePoolTier.COMMON ]
    ]
    ],
    [ Species.GIGALITH, Type.ROCK, -1, [
      [ Biome.CAVE, BiomePoolTier.BOSS ]
    ]
    ],
    [ Species.WOOBAT, Type.PSYCHIC, Type.FLYING, [
      [ Biome.CAVE, BiomePoolTier.COMMON ]
    ]
    ],
    [ Species.SWOOBAT, Type.PSYCHIC, Type.FLYING, [
      [ Biome.CAVE, BiomePoolTier.COMMON ],
      [ Biome.CAVE, BiomePoolTier.BOSS ]
    ]
    ],
    [ Species.DRILBUR, Type.GROUND, -1, [
      [ Biome.BADLANDS, BiomePoolTier.COMMON ],
      [ Biome.CONSTRUCTION_SITE, BiomePoolTier.COMMON ]
    ]
    ],
    [ Species.EXCADRILL, Type.GROUND, Type.STEEL, [
      [ Biome.BADLANDS, BiomePoolTier.COMMON ],
      [ Biome.BADLANDS, BiomePoolTier.BOSS ],
      [ Biome.CONSTRUCTION_SITE, BiomePoolTier.COMMON ]
    ]
    ],
    [ Species.AUDINO, Type.NORMAL, -1, [
      [ Biome.FAIRY_CAVE, BiomePoolTier.RARE ],
      [ Biome.FAIRY_CAVE, BiomePoolTier.BOSS ]
    ]
    ],
    [ Species.TIMBURR, Type.FIGHTING, -1, [
      [ Biome.FACTORY, BiomePoolTier.COMMON ],
      [ Biome.CONSTRUCTION_SITE, BiomePoolTier.COMMON ]
    ]
    ],
    [ Species.GURDURR, Type.FIGHTING, -1, [
      [ Biome.FACTORY, BiomePoolTier.COMMON ],
      [ Biome.CONSTRUCTION_SITE, BiomePoolTier.COMMON ]
    ]
    ],
    [ Species.CONKELDURR, Type.FIGHTING, -1, [
      [ Biome.CONSTRUCTION_SITE, BiomePoolTier.BOSS ]
    ]
    ],
    [ Species.TYMPOLE, Type.WATER, -1, [
      [ Biome.SWAMP, BiomePoolTier.COMMON ]
    ]
    ],
    [ Species.PALPITOAD, Type.WATER, Type.GROUND, [
      [ Biome.SWAMP, BiomePoolTier.COMMON ]
    ]
    ],
    [ Species.SEISMITOAD, Type.WATER, Type.GROUND, [
      [ Biome.SWAMP, BiomePoolTier.COMMON ],
      [ Biome.SWAMP, BiomePoolTier.BOSS ]
    ]
    ],
    [ Species.THROH, Type.FIGHTING, -1, [
      [ Biome.DOJO, BiomePoolTier.RARE ],
      [ Biome.DOJO, BiomePoolTier.BOSS ]
    ]
    ],
    [ Species.SAWK, Type.FIGHTING, -1, [
      [ Biome.DOJO, BiomePoolTier.RARE ],
      [ Biome.DOJO, BiomePoolTier.BOSS ]
    ]
    ],
    [ Species.SEWADDLE, Type.BUG, Type.GRASS, [
      [ Biome.FOREST, BiomePoolTier.UNCOMMON, [ TimeOfDay.DAWN, TimeOfDay.DAY ] ],
      [ Biome.JUNGLE, BiomePoolTier.COMMON, [ TimeOfDay.DAWN, TimeOfDay.DAY ] ]
    ]
    ],
    [ Species.SWADLOON, Type.BUG, Type.GRASS, [
      [ Biome.FOREST, BiomePoolTier.UNCOMMON, [ TimeOfDay.DAWN, TimeOfDay.DAY ] ],
      [ Biome.JUNGLE, BiomePoolTier.COMMON, [ TimeOfDay.DAWN, TimeOfDay.DAY ] ]
    ]
    ],
    [ Species.LEAVANNY, Type.BUG, Type.GRASS, [
      [ Biome.FOREST, BiomePoolTier.UNCOMMON, [ TimeOfDay.DAWN, TimeOfDay.DAY ] ],
      [ Biome.JUNGLE, BiomePoolTier.COMMON, [ TimeOfDay.DAWN, TimeOfDay.DAY ] ],
      [ Biome.JUNGLE, BiomePoolTier.BOSS, [ TimeOfDay.DAWN, TimeOfDay.DAY ] ]
    ]
    ],
    [ Species.VENIPEDE, Type.BUG, Type.POISON, [
      [ Biome.TOWN, BiomePoolTier.UNCOMMON, [ TimeOfDay.DUSK, TimeOfDay.NIGHT ] ],
      [ Biome.FOREST, BiomePoolTier.COMMON, [ TimeOfDay.DUSK, TimeOfDay.NIGHT ] ]
    ]
    ],
    [ Species.WHIRLIPEDE, Type.BUG, Type.POISON, [
      [ Biome.FOREST, BiomePoolTier.COMMON, [ TimeOfDay.DUSK, TimeOfDay.NIGHT ] ]
    ]
    ],
    [ Species.SCOLIPEDE, Type.BUG, Type.POISON, [
      [ Biome.FOREST, BiomePoolTier.COMMON, [ TimeOfDay.DUSK, TimeOfDay.NIGHT ] ],
      [ Biome.FOREST, BiomePoolTier.BOSS, [ TimeOfDay.DUSK, TimeOfDay.NIGHT ] ]
    ]
    ],
    [ Species.COTTONEE, Type.GRASS, Type.FAIRY, [
      [ Biome.TOWN, BiomePoolTier.COMMON, [ TimeOfDay.DAWN, TimeOfDay.DAY ] ],
      [ Biome.GRASS, BiomePoolTier.COMMON, [ TimeOfDay.DAWN, TimeOfDay.DAY ] ],
      [ Biome.MEADOW, BiomePoolTier.COMMON, [ TimeOfDay.DAWN, TimeOfDay.DAY ] ]
    ]
    ],
    [ Species.WHIMSICOTT, Type.GRASS, Type.FAIRY, [
      [ Biome.GRASS, BiomePoolTier.BOSS, [ TimeOfDay.DAWN, TimeOfDay.DAY ] ]
    ]
    ],
    [ Species.PETILIL, Type.GRASS, -1, [
      [ Biome.GRASS, BiomePoolTier.COMMON, [ TimeOfDay.DAWN, TimeOfDay.DAY ] ],
      [ Biome.FOREST, BiomePoolTier.COMMON, [ TimeOfDay.DAWN, TimeOfDay.DAY ] ]
    ]
    ],
    [ Species.LILLIGANT, Type.GRASS, -1, [
      [ Biome.FOREST, BiomePoolTier.BOSS, [ TimeOfDay.DAWN, TimeOfDay.DAY ] ]
    ]
    ],
    [ Species.BASCULIN, Type.WATER, -1, [
      [ Biome.SEABED, BiomePoolTier.COMMON ]
    ]
    ],
    [ Species.SANDILE, Type.GROUND, Type.DARK, [
      [ Biome.DESERT, BiomePoolTier.UNCOMMON, [ TimeOfDay.DAWN, TimeOfDay.DAY ] ],
      [ Biome.DESERT, BiomePoolTier.COMMON, [ TimeOfDay.DUSK, TimeOfDay.NIGHT ] ]
    ]
    ],
    [ Species.KROKOROK, Type.GROUND, Type.DARK, [
      [ Biome.DESERT, BiomePoolTier.UNCOMMON, [ TimeOfDay.DAWN, TimeOfDay.DAY ] ],
      [ Biome.DESERT, BiomePoolTier.COMMON, [ TimeOfDay.DUSK, TimeOfDay.NIGHT ] ]
    ]
    ],
    [ Species.KROOKODILE, Type.GROUND, Type.DARK, [
      [ Biome.DESERT, BiomePoolTier.UNCOMMON, [ TimeOfDay.DAWN, TimeOfDay.DAY ] ],
      [ Biome.DESERT, BiomePoolTier.COMMON, [ TimeOfDay.DUSK, TimeOfDay.NIGHT ] ],
      [ Biome.DESERT, BiomePoolTier.BOSS, [ TimeOfDay.DUSK, TimeOfDay.NIGHT ] ]
    ]
    ],
    [ Species.DARUMAKA, Type.FIRE, -1, [
      [ Biome.DESERT, BiomePoolTier.RARE ]
    ]
    ],
    [ Species.DARMANITAN, Type.FIRE, -1, [
      [ Biome.DESERT, BiomePoolTier.RARE ],
      [ Biome.DESERT, BiomePoolTier.BOSS ]
    ]
    ],
    [ Species.MARACTUS, Type.GRASS, -1, [
      [ Biome.DESERT, BiomePoolTier.UNCOMMON ],
      [ Biome.DESERT, BiomePoolTier.BOSS ]
    ]
    ],
    [ Species.DWEBBLE, Type.BUG, Type.ROCK, [
      [ Biome.BEACH, BiomePoolTier.COMMON ]
    ]
    ],
    [ Species.CRUSTLE, Type.BUG, Type.ROCK, [
      [ Biome.BEACH, BiomePoolTier.COMMON ],
      [ Biome.BEACH, BiomePoolTier.BOSS ]
    ]
    ],
    [ Species.SCRAGGY, Type.DARK, Type.FIGHTING, [
      [ Biome.DOJO, BiomePoolTier.UNCOMMON ],
      [ Biome.CONSTRUCTION_SITE, BiomePoolTier.UNCOMMON ]
    ]
    ],
    [ Species.SCRAFTY, Type.DARK, Type.FIGHTING, [
      [ Biome.DOJO, BiomePoolTier.UNCOMMON ],
      [ Biome.DOJO, BiomePoolTier.BOSS ],
      [ Biome.CONSTRUCTION_SITE, BiomePoolTier.UNCOMMON ]
    ]
    ],
    [ Species.SIGILYPH, Type.PSYCHIC, Type.FLYING, [
      [ Biome.RUINS, BiomePoolTier.UNCOMMON ],
      [ Biome.RUINS, BiomePoolTier.BOSS ],
      [ Biome.SPACE, BiomePoolTier.RARE ]
    ]
    ],
    [ Species.YAMASK, Type.GHOST, -1, [
      [ Biome.GRAVEYARD, BiomePoolTier.UNCOMMON ],
      [ Biome.TEMPLE, BiomePoolTier.COMMON ]
    ]
    ],
    [ Species.COFAGRIGUS, Type.GHOST, -1, [
      [ Biome.GRAVEYARD, BiomePoolTier.UNCOMMON ],
      [ Biome.TEMPLE, BiomePoolTier.COMMON ],
      [ Biome.TEMPLE, BiomePoolTier.BOSS ]
    ]
    ],
    [ Species.TIRTOUGA, Type.WATER, Type.ROCK, [
      [ Biome.SEA, BiomePoolTier.SUPER_RARE ],
      [ Biome.BEACH, BiomePoolTier.SUPER_RARE ]
    ]
    ],
    [ Species.CARRACOSTA, Type.WATER, Type.ROCK, [
      [ Biome.SEA, BiomePoolTier.SUPER_RARE ],
      [ Biome.BEACH, BiomePoolTier.SUPER_RARE ],
      [ Biome.BEACH, BiomePoolTier.BOSS_RARE ]
    ]
    ],
    [ Species.ARCHEN, Type.ROCK, Type.FLYING, [
      [ Biome.RUINS, BiomePoolTier.SUPER_RARE ]
    ]
    ],
    [ Species.ARCHEOPS, Type.ROCK, Type.FLYING, [
      [ Biome.MOUNTAIN, BiomePoolTier.SUPER_RARE ],
      [ Biome.RUINS, BiomePoolTier.SUPER_RARE ],
      [ Biome.RUINS, BiomePoolTier.BOSS_RARE ]
    ]
    ],
    [ Species.TRUBBISH, Type.POISON, -1, [
      [ Biome.SLUM, BiomePoolTier.COMMON ]
    ]
    ],
    [ Species.GARBODOR, Type.POISON, -1, [
      [ Biome.SLUM, BiomePoolTier.COMMON ],
      [ Biome.SLUM, BiomePoolTier.BOSS ]
    ]
    ],
    [ Species.ZORUA, Type.DARK, -1, [
      [ Biome.ABYSS, BiomePoolTier.RARE ]
    ]
    ],
    [ Species.ZOROARK, Type.DARK, -1, [
      [ Biome.ABYSS, BiomePoolTier.RARE ],
      [ Biome.ABYSS, BiomePoolTier.BOSS ]
    ]
    ],
    [ Species.MINCCINO, Type.NORMAL, -1, [
      [ Biome.TOWN, BiomePoolTier.UNCOMMON, [ TimeOfDay.DAWN, TimeOfDay.DAY ] ],
      [ Biome.MEADOW, BiomePoolTier.COMMON, [ TimeOfDay.DAWN, TimeOfDay.DAY ] ]
    ]
    ],
    [ Species.CINCCINO, Type.NORMAL, -1, [
      [ Biome.MEADOW, BiomePoolTier.BOSS, [ TimeOfDay.DAWN, TimeOfDay.DAY ] ],
    ]
    ],
    [ Species.GOTHITA, Type.PSYCHIC, -1, [
      [ Biome.RUINS, BiomePoolTier.RARE ]
    ]
    ],
    [ Species.GOTHORITA, Type.PSYCHIC, -1, [
      [ Biome.RUINS, BiomePoolTier.RARE ]
    ]
    ],
    [ Species.GOTHITELLE, Type.PSYCHIC, -1, [
      [ Biome.RUINS, BiomePoolTier.RARE ],
      [ Biome.RUINS, BiomePoolTier.BOSS ]
    ]
    ],
    [ Species.SOLOSIS, Type.PSYCHIC, -1, [
      [ Biome.SPACE, BiomePoolTier.RARE ],
      [ Biome.LABORATORY, BiomePoolTier.UNCOMMON ]
    ]
    ],
    [ Species.DUOSION, Type.PSYCHIC, -1, [
      [ Biome.SPACE, BiomePoolTier.RARE ],
      [ Biome.LABORATORY, BiomePoolTier.UNCOMMON ]
    ]
    ],
    [ Species.REUNICLUS, Type.PSYCHIC, -1, [
      [ Biome.SPACE, BiomePoolTier.RARE ],
      [ Biome.SPACE, BiomePoolTier.BOSS ],
      [ Biome.LABORATORY, BiomePoolTier.UNCOMMON ],
      [ Biome.LABORATORY, BiomePoolTier.BOSS ]
    ]
    ],
    [ Species.DUCKLETT, Type.WATER, Type.FLYING, [
      [ Biome.LAKE, BiomePoolTier.COMMON, [ TimeOfDay.DAWN, TimeOfDay.DAY ] ]
    ]
    ],
    [ Species.SWANNA, Type.WATER, Type.FLYING, [
      [ Biome.LAKE, BiomePoolTier.COMMON, [ TimeOfDay.DAWN, TimeOfDay.DAY ] ],
      [ Biome.LAKE, BiomePoolTier.BOSS, [ TimeOfDay.DAWN, TimeOfDay.DAY ] ]
    ]
    ],
    [ Species.VANILLITE, Type.ICE, -1, [
      [ Biome.ICE_CAVE, BiomePoolTier.COMMON ]
    ]
    ],
    [ Species.VANILLISH, Type.ICE, -1, [
      [ Biome.ICE_CAVE, BiomePoolTier.COMMON ]
    ]
    ],
    [ Species.VANILLUXE, Type.ICE, -1, [
      [ Biome.ICE_CAVE, BiomePoolTier.COMMON ],
      [ Biome.ICE_CAVE, BiomePoolTier.BOSS ]
    ]
    ],
    [ Species.DEERLING, Type.NORMAL, Type.GRASS, [
      [ Biome.FOREST, BiomePoolTier.COMMON, [ TimeOfDay.DAWN, TimeOfDay.DAY ] ]
    ]
    ],
    [ Species.SAWSBUCK, Type.NORMAL, Type.GRASS, [
      [ Biome.FOREST, BiomePoolTier.COMMON, [ TimeOfDay.DAWN, TimeOfDay.DAY ] ],
      [ Biome.FOREST, BiomePoolTier.BOSS, [ TimeOfDay.DAWN, TimeOfDay.DAY ] ]
    ]
    ],
    [ Species.EMOLGA, Type.ELECTRIC, Type.FLYING, [
      [ Biome.POWER_PLANT, BiomePoolTier.UNCOMMON ]
    ]
    ],
    [ Species.KARRABLAST, Type.BUG, -1, [
      [ Biome.FOREST, BiomePoolTier.RARE ]
    ]
    ],
    [ Species.ESCAVALIER, Type.BUG, Type.STEEL, [
      [ Biome.FOREST, BiomePoolTier.BOSS_RARE ]
    ]
    ],
    [ Species.FOONGUS, Type.GRASS, Type.POISON, [
      [ Biome.GRASS, BiomePoolTier.UNCOMMON, [ TimeOfDay.DUSK, TimeOfDay.NIGHT ] ],
      [ Biome.JUNGLE, BiomePoolTier.RARE, [ TimeOfDay.DAWN, TimeOfDay.DAY ] ],
      [ Biome.JUNGLE, BiomePoolTier.COMMON, [ TimeOfDay.DUSK, TimeOfDay.NIGHT ] ]
    ]
    ],
    [ Species.AMOONGUSS, Type.GRASS, Type.POISON, [
      [ Biome.GRASS, BiomePoolTier.UNCOMMON, [ TimeOfDay.DUSK, TimeOfDay.NIGHT ] ],
      [ Biome.JUNGLE, BiomePoolTier.RARE, [ TimeOfDay.DAWN, TimeOfDay.DAY ] ],
      [ Biome.JUNGLE, BiomePoolTier.COMMON, [ TimeOfDay.DUSK, TimeOfDay.NIGHT ] ],
      [ Biome.JUNGLE, BiomePoolTier.BOSS_RARE, [ TimeOfDay.DAWN, TimeOfDay.DAY ] ],
      [ Biome.JUNGLE, BiomePoolTier.BOSS, [ TimeOfDay.DUSK, TimeOfDay.NIGHT ] ]
    ]
    ],
    [ Species.FRILLISH, Type.WATER, Type.GHOST, [
      [ Biome.SEABED, BiomePoolTier.COMMON ]
    ]
    ],
    [ Species.JELLICENT, Type.WATER, Type.GHOST, [
      [ Biome.SEABED, BiomePoolTier.COMMON ],
      [ Biome.SEABED, BiomePoolTier.BOSS ]
    ]
    ],
    [ Species.ALOMOMOLA, Type.WATER, -1, [
      [ Biome.SEABED, BiomePoolTier.RARE ],
      [ Biome.SEABED, BiomePoolTier.BOSS ]
    ]
    ],
    [ Species.JOLTIK, Type.BUG, Type.ELECTRIC, [
      [ Biome.JUNGLE, BiomePoolTier.UNCOMMON ],
    ]
    ],
    [ Species.GALVANTULA, Type.BUG, Type.ELECTRIC, [
      [ Biome.JUNGLE, BiomePoolTier.UNCOMMON ],
      [ Biome.JUNGLE, BiomePoolTier.BOSS ]
    ]
    ],
    [ Species.FERROSEED, Type.GRASS, Type.STEEL, [
      [ Biome.CAVE, BiomePoolTier.RARE ]
    ]
    ],
    [ Species.FERROTHORN, Type.GRASS, Type.STEEL, [
      [ Biome.CAVE, BiomePoolTier.RARE ],
      [ Biome.CAVE, BiomePoolTier.BOSS_RARE ]
    ]
    ],
    [ Species.KLINK, Type.STEEL, -1, [
      [ Biome.FACTORY, BiomePoolTier.COMMON ],
      [ Biome.LABORATORY, BiomePoolTier.COMMON ]
    ]
    ],
    [ Species.KLANG, Type.STEEL, -1, [
      [ Biome.FACTORY, BiomePoolTier.COMMON ],
      [ Biome.LABORATORY, BiomePoolTier.COMMON ]
    ]
    ],
    [ Species.KLINKLANG, Type.STEEL, -1, [
      [ Biome.FACTORY, BiomePoolTier.COMMON ],
      [ Biome.FACTORY, BiomePoolTier.BOSS ],
      [ Biome.LABORATORY, BiomePoolTier.COMMON ],
      [ Biome.LABORATORY, BiomePoolTier.BOSS ]
    ]
    ],
    [ Species.TYNAMO, Type.ELECTRIC, -1, [
      [ Biome.SEABED, BiomePoolTier.RARE ]
    ]
    ],
    [ Species.EELEKTRIK, Type.ELECTRIC, -1, [
      [ Biome.SEABED, BiomePoolTier.RARE ]
    ]
    ],
    [ Species.EELEKTROSS, Type.ELECTRIC, -1, [
      [ Biome.SEABED, BiomePoolTier.BOSS_RARE ]
    ]
    ],
    [ Species.ELGYEM, Type.PSYCHIC, -1, [
      [ Biome.RUINS, BiomePoolTier.COMMON ],
      [ Biome.SPACE, BiomePoolTier.UNCOMMON ]
    ]
    ],
    [ Species.BEHEEYEM, Type.PSYCHIC, -1, [
      [ Biome.RUINS, BiomePoolTier.COMMON ],
      [ Biome.RUINS, BiomePoolTier.BOSS ],
      [ Biome.SPACE, BiomePoolTier.UNCOMMON ]
    ]
    ],
    [ Species.LITWICK, Type.GHOST, Type.FIRE, [
      [ Biome.GRAVEYARD, BiomePoolTier.COMMON ],
      [ Biome.TEMPLE, BiomePoolTier.UNCOMMON ]
    ]
    ],
    [ Species.LAMPENT, Type.GHOST, Type.FIRE, [
      [ Biome.GRAVEYARD, BiomePoolTier.COMMON ],
      [ Biome.TEMPLE, BiomePoolTier.UNCOMMON ]
    ]
    ],
    [ Species.CHANDELURE, Type.GHOST, Type.FIRE, [
      [ Biome.GRAVEYARD, BiomePoolTier.BOSS ]
    ]
    ],
    [ Species.AXEW, Type.DRAGON, -1, [
      [ Biome.MOUNTAIN, BiomePoolTier.SUPER_RARE ],
      [ Biome.WASTELAND, BiomePoolTier.COMMON ]
    ]
    ],
    [ Species.FRAXURE, Type.DRAGON, -1, [
      [ Biome.MOUNTAIN, BiomePoolTier.SUPER_RARE ],
      [ Biome.WASTELAND, BiomePoolTier.COMMON ]
    ]
    ],
    [ Species.HAXORUS, Type.DRAGON, -1, [
      [ Biome.WASTELAND, BiomePoolTier.COMMON ],
      [ Biome.WASTELAND, BiomePoolTier.BOSS ]
    ]
    ],
    [ Species.CUBCHOO, Type.ICE, -1, [
      [ Biome.ICE_CAVE, BiomePoolTier.COMMON ]
    ]
    ],
    [ Species.BEARTIC, Type.ICE, -1, [
      [ Biome.ICE_CAVE, BiomePoolTier.COMMON ],
      [ Biome.ICE_CAVE, BiomePoolTier.BOSS ]
    ]
    ],
    [ Species.CRYOGONAL, Type.ICE, -1, [
      [ Biome.ICE_CAVE, BiomePoolTier.RARE ],
      [ Biome.ICE_CAVE, BiomePoolTier.BOSS ]
    ]
    ],
    [ Species.SHELMET, Type.BUG, -1, [
      [ Biome.FOREST, BiomePoolTier.RARE ]
    ]
    ],
    [ Species.ACCELGOR, Type.BUG, -1, [
      [ Biome.FOREST, BiomePoolTier.BOSS_RARE ]
    ]
    ],
    [ Species.STUNFISK, Type.GROUND, Type.ELECTRIC, [
      [ Biome.SWAMP, BiomePoolTier.UNCOMMON ],
      [ Biome.SWAMP, BiomePoolTier.BOSS ]
    ]
    ],
    [ Species.MIENFOO, Type.FIGHTING, -1, [
      [ Biome.DOJO, BiomePoolTier.UNCOMMON ]
    ]
    ],
    [ Species.MIENSHAO, Type.FIGHTING, -1, [
      [ Biome.DOJO, BiomePoolTier.UNCOMMON ],
      [ Biome.DOJO, BiomePoolTier.BOSS ]
    ]
    ],
    [ Species.DRUDDIGON, Type.DRAGON, -1, [
      [ Biome.WASTELAND, BiomePoolTier.SUPER_RARE ],
      [ Biome.WASTELAND, BiomePoolTier.BOSS_RARE ]
    ]
    ],
    [ Species.GOLETT, Type.GROUND, Type.GHOST, [
      [ Biome.TEMPLE, BiomePoolTier.COMMON ]
    ]
    ],
    [ Species.GOLURK, Type.GROUND, Type.GHOST, [
      [ Biome.TEMPLE, BiomePoolTier.COMMON ],
      [ Biome.TEMPLE, BiomePoolTier.BOSS ]
    ]
    ],
    [ Species.PAWNIARD, Type.DARK, Type.STEEL, [
      [ Biome.ABYSS, BiomePoolTier.COMMON ]
    ]
    ],
    [ Species.BISHARP, Type.DARK, Type.STEEL, [
      [ Biome.ABYSS, BiomePoolTier.COMMON ]
    ]
    ],
    [ Species.BOUFFALANT, Type.NORMAL, -1, [
      [ Biome.MEADOW, BiomePoolTier.UNCOMMON, [ TimeOfDay.DAWN, TimeOfDay.DAY ] ],
      [ Biome.MEADOW, BiomePoolTier.BOSS, [ TimeOfDay.DAWN, TimeOfDay.DAY ] ]
    ]
    ],
    [ Species.RUFFLET, Type.NORMAL, Type.FLYING, [
      [ Biome.MOUNTAIN, BiomePoolTier.UNCOMMON, [ TimeOfDay.DAWN, TimeOfDay.DAY ] ]
    ]
    ],
    [ Species.BRAVIARY, Type.NORMAL, Type.FLYING, [
      [ Biome.MOUNTAIN, BiomePoolTier.UNCOMMON, [ TimeOfDay.DAWN, TimeOfDay.DAY ] ],
      [ Biome.MOUNTAIN, BiomePoolTier.BOSS, [ TimeOfDay.DAWN, TimeOfDay.DAY ] ]
    ]
    ],
    [ Species.VULLABY, Type.DARK, Type.FLYING, [
      [ Biome.MOUNTAIN, BiomePoolTier.UNCOMMON, [ TimeOfDay.DUSK, TimeOfDay.NIGHT ] ]
    ]
    ],
    [ Species.MANDIBUZZ, Type.DARK, Type.FLYING, [
      [ Biome.MOUNTAIN, BiomePoolTier.UNCOMMON, [ TimeOfDay.DUSK, TimeOfDay.NIGHT ] ],
      [ Biome.MOUNTAIN, BiomePoolTier.BOSS, [ TimeOfDay.DUSK, TimeOfDay.NIGHT ] ]
    ]
    ],
    [ Species.HEATMOR, Type.FIRE, -1, [
      [ Biome.VOLCANO, BiomePoolTier.UNCOMMON ],
      [ Biome.VOLCANO, BiomePoolTier.BOSS ]
    ]
    ],
    [ Species.DURANT, Type.BUG, Type.STEEL, [
      [ Biome.FOREST, BiomePoolTier.SUPER_RARE ],
      [ Biome.FOREST, BiomePoolTier.BOSS_RARE ]
    ]
    ],
    [ Species.DEINO, Type.DARK, Type.DRAGON, [
      [ Biome.WASTELAND, BiomePoolTier.UNCOMMON, [ TimeOfDay.DUSK, TimeOfDay.NIGHT ] ],
      [ Biome.ABYSS, BiomePoolTier.RARE ]
    ]
    ],
    [ Species.ZWEILOUS, Type.DARK, Type.DRAGON, [
      [ Biome.WASTELAND, BiomePoolTier.UNCOMMON, [ TimeOfDay.DUSK, TimeOfDay.NIGHT ] ],
      [ Biome.ABYSS, BiomePoolTier.RARE ]
    ]
    ],
    [ Species.HYDREIGON, Type.DARK, Type.DRAGON, [
      [ Biome.WASTELAND, BiomePoolTier.UNCOMMON, [ TimeOfDay.DUSK, TimeOfDay.NIGHT ] ],
      [ Biome.ABYSS, BiomePoolTier.RARE ],
      [ Biome.ABYSS, BiomePoolTier.BOSS ]
    ]
    ],
    [ Species.LARVESTA, Type.BUG, Type.FIRE, [
      [ Biome.VOLCANO, BiomePoolTier.SUPER_RARE ]
    ]
    ],
    [ Species.VOLCARONA, Type.BUG, Type.FIRE, [
      [ Biome.VOLCANO, BiomePoolTier.SUPER_RARE ],
      [ Biome.VOLCANO, BiomePoolTier.BOSS_RARE ]
    ]
    ],
    [ Species.COBALION, Type.STEEL, Type.FIGHTING, [
      [ Biome.CONSTRUCTION_SITE, BiomePoolTier.ULTRA_RARE ],
      [ Biome.CONSTRUCTION_SITE, BiomePoolTier.BOSS_SUPER_RARE ]
    ]
    ],
    [ Species.TERRAKION, Type.ROCK, Type.FIGHTING, [
      [ Biome.DOJO, BiomePoolTier.ULTRA_RARE ],
      [ Biome.DOJO, BiomePoolTier.BOSS_SUPER_RARE ]
    ]
    ],
    [ Species.VIRIZION, Type.GRASS, Type.FIGHTING, [
      [ Biome.GRASS, BiomePoolTier.ULTRA_RARE ],
      [ Biome.GRASS, BiomePoolTier.BOSS_SUPER_RARE ]
    ]
    ],
    [ Species.TORNADUS, Type.FLYING, -1, [
      [ Biome.MOUNTAIN, BiomePoolTier.ULTRA_RARE ],
      [ Biome.MOUNTAIN, BiomePoolTier.BOSS_SUPER_RARE ]
    ]
    ],
    [ Species.THUNDURUS, Type.ELECTRIC, Type.FLYING, [
      [ Biome.POWER_PLANT, BiomePoolTier.ULTRA_RARE ],
      [ Biome.POWER_PLANT, BiomePoolTier.BOSS_SUPER_RARE ]
    ]
    ],
    [ Species.RESHIRAM, Type.DRAGON, Type.FIRE, [
      [ Biome.VOLCANO, BiomePoolTier.BOSS_ULTRA_RARE ]
    ]
    ],
    [ Species.ZEKROM, Type.DRAGON, Type.ELECTRIC, [
      [ Biome.POWER_PLANT, BiomePoolTier.BOSS_ULTRA_RARE ]
    ]
    ],
    [ Species.LANDORUS, Type.GROUND, Type.FLYING, [
      [ Biome.BADLANDS, BiomePoolTier.ULTRA_RARE ],
      [ Biome.BADLANDS, BiomePoolTier.BOSS_SUPER_RARE ]
    ]
    ],
    [ Species.KYUREM, Type.DRAGON, Type.ICE, [
      [ Biome.ICE_CAVE, BiomePoolTier.BOSS_ULTRA_RARE ]
    ]
    ],
    [ Species.KELDEO, Type.WATER, Type.FIGHTING, [
      [ Biome.BEACH, BiomePoolTier.ULTRA_RARE ],
      [ Biome.BEACH, BiomePoolTier.BOSS_SUPER_RARE ]
    ]
    ],
    [ Species.MELOETTA, Type.NORMAL, Type.PSYCHIC, [
      [ Biome.MEADOW, BiomePoolTier.ULTRA_RARE ],
      [ Biome.MEADOW, BiomePoolTier.BOSS_SUPER_RARE ]
    ]
    ],
    [ Species.GENESECT, Type.BUG, Type.STEEL, [
      [ Biome.FACTORY, BiomePoolTier.ULTRA_RARE ],
      [ Biome.FACTORY, BiomePoolTier.BOSS_SUPER_RARE ]
    ]
    ],
    [ Species.CHESPIN, Type.GRASS, -1, [
      [ Biome.FOREST, BiomePoolTier.RARE ]
    ]
    ],
    [ Species.QUILLADIN, Type.GRASS, -1, [
      [ Biome.FOREST, BiomePoolTier.RARE ]
    ]
    ],
    [ Species.CHESNAUGHT, Type.GRASS, Type.FIGHTING, [
      [ Biome.FOREST, BiomePoolTier.RARE ],
      [ Biome.FOREST, BiomePoolTier.BOSS_RARE ]
    ]
    ],
    [ Species.FENNEKIN, Type.FIRE, -1, [
      [ Biome.VOLCANO, BiomePoolTier.RARE ]
    ]
    ],
    [ Species.BRAIXEN, Type.FIRE, -1, [
      [ Biome.VOLCANO, BiomePoolTier.RARE ]
    ]
    ],
    [ Species.DELPHOX, Type.FIRE, Type.PSYCHIC, [
      [ Biome.VOLCANO, BiomePoolTier.RARE ],
      [ Biome.VOLCANO, BiomePoolTier.BOSS_RARE ]
    ]
    ],
    [ Species.FROAKIE, Type.WATER, -1, [
      [ Biome.LAKE, BiomePoolTier.RARE ]
    ]
    ],
    [ Species.FROGADIER, Type.WATER, -1, [
      [ Biome.LAKE, BiomePoolTier.RARE ]
    ]
    ],
    [ Species.GRENINJA, Type.WATER, Type.DARK, [
      [ Biome.LAKE, BiomePoolTier.RARE ],
      [ Biome.LAKE, BiomePoolTier.BOSS_RARE ]
    ]
    ],
    [ Species.BUNNELBY, Type.NORMAL, -1, [
      [ Biome.CAVE, BiomePoolTier.COMMON ]
    ]
    ],
    [ Species.DIGGERSBY, Type.NORMAL, Type.GROUND, [
      [ Biome.CAVE, BiomePoolTier.COMMON ],
      [ Biome.CAVE, BiomePoolTier.BOSS ]
    ]
    ],
    [ Species.FLETCHLING, Type.NORMAL, Type.FLYING, [
      [ Biome.TOWN, BiomePoolTier.COMMON ],
      [ Biome.PLAINS, BiomePoolTier.UNCOMMON ],
      [ Biome.MOUNTAIN, BiomePoolTier.COMMON, [ TimeOfDay.DAWN, TimeOfDay.DAY ] ]
    ]
    ],
    [ Species.FLETCHINDER, Type.FIRE, Type.FLYING, [
      [ Biome.PLAINS, BiomePoolTier.UNCOMMON ],
      [ Biome.MOUNTAIN, BiomePoolTier.COMMON, [ TimeOfDay.DAWN, TimeOfDay.DAY ] ]
    ]
    ],
    [ Species.TALONFLAME, Type.FIRE, Type.FLYING, [
      [ Biome.PLAINS, BiomePoolTier.UNCOMMON ],
      [ Biome.MOUNTAIN, BiomePoolTier.COMMON, [ TimeOfDay.DAWN, TimeOfDay.DAY ] ],
      [ Biome.MOUNTAIN, BiomePoolTier.BOSS, [ TimeOfDay.DAWN, TimeOfDay.DAY ] ]
    ]
    ],
    [ Species.SCATTERBUG, Type.BUG, -1, [
      [ Biome.TOWN, BiomePoolTier.COMMON, [ TimeOfDay.DAWN, TimeOfDay.DAY ] ]
    ]
    ],
    [ Species.SPEWPA, Type.BUG, -1, [
      [ Biome.TOWN, BiomePoolTier.COMMON, [ TimeOfDay.DAWN, TimeOfDay.DAY ] ]
    ]
    ],
    [ Species.VIVILLON, Type.BUG, Type.FLYING, [
      [ Biome.FOREST, BiomePoolTier.COMMON, [ TimeOfDay.DAWN, TimeOfDay.DAY ] ]
    ]
    ],
    [ Species.LITLEO, Type.FIRE, Type.NORMAL, [
      [ Biome.JUNGLE, BiomePoolTier.UNCOMMON ]
    ]
    ],
    [ Species.PYROAR, Type.FIRE, Type.NORMAL, [
      [ Biome.JUNGLE, BiomePoolTier.UNCOMMON ],
      [ Biome.JUNGLE, BiomePoolTier.BOSS ]
    ]
    ],
    [ Species.FLABEBE, Type.FAIRY, -1, [
      [ Biome.MEADOW, BiomePoolTier.COMMON ]
    ]
    ],
    [ Species.FLOETTE, Type.FAIRY, -1, [
      [ Biome.MEADOW, BiomePoolTier.COMMON ]
    ]
    ],
    [ Species.FLORGES, Type.FAIRY, -1, [
      [ Biome.MEADOW, BiomePoolTier.BOSS ]
    ]
    ],
    [ Species.SKIDDO, Type.GRASS, -1, [
      [ Biome.MOUNTAIN, BiomePoolTier.COMMON ]
    ]
    ],
    [ Species.GOGOAT, Type.GRASS, -1, [
      [ Biome.MOUNTAIN, BiomePoolTier.COMMON ],
      [ Biome.MOUNTAIN, BiomePoolTier.BOSS ]
    ]
    ],
    [ Species.PANCHAM, Type.FIGHTING, -1, [
      [ Biome.DOJO, BiomePoolTier.RARE ],
      [ Biome.JUNGLE, BiomePoolTier.UNCOMMON, [ TimeOfDay.DUSK, TimeOfDay.NIGHT ] ]
    ]
    ],
    [ Species.PANGORO, Type.FIGHTING, Type.DARK, [
      [ Biome.DOJO, BiomePoolTier.RARE ],
      [ Biome.DOJO, BiomePoolTier.BOSS_RARE ],
      [ Biome.JUNGLE, BiomePoolTier.UNCOMMON, [ TimeOfDay.DUSK, TimeOfDay.NIGHT ] ],
      [ Biome.JUNGLE, BiomePoolTier.BOSS, [ TimeOfDay.DUSK, TimeOfDay.NIGHT ] ]
    ]
    ],
    [ Species.FURFROU, Type.NORMAL, -1, [
      [ Biome.METROPOLIS, BiomePoolTier.UNCOMMON ],
      [ Biome.METROPOLIS, BiomePoolTier.BOSS ]
    ]
    ],
    [ Species.ESPURR, Type.PSYCHIC, -1, [
      [ Biome.METROPOLIS, BiomePoolTier.UNCOMMON, [ TimeOfDay.DUSK, TimeOfDay.NIGHT ] ]
    ]
    ],
    [ Species.MEOWSTIC, Type.PSYCHIC, -1, [
      [ Biome.METROPOLIS, BiomePoolTier.UNCOMMON, [ TimeOfDay.DUSK, TimeOfDay.NIGHT ] ],
      [ Biome.METROPOLIS, BiomePoolTier.BOSS, [ TimeOfDay.DUSK, TimeOfDay.NIGHT ] ]
    ]
    ],
    [ Species.HONEDGE, Type.STEEL, Type.GHOST, [
      [ Biome.TEMPLE, BiomePoolTier.COMMON ]
    ]
    ],
    [ Species.DOUBLADE, Type.STEEL, Type.GHOST, [
      [ Biome.TEMPLE, BiomePoolTier.COMMON ]
    ]
    ],
    [ Species.AEGISLASH, Type.STEEL, Type.GHOST, [
      [ Biome.TEMPLE, BiomePoolTier.BOSS ]
    ]
    ],
    [ Species.SPRITZEE, Type.FAIRY, -1, [
      [ Biome.FAIRY_CAVE, BiomePoolTier.COMMON ]
    ]
    ],
    [ Species.AROMATISSE, Type.FAIRY, -1, [
      [ Biome.FAIRY_CAVE, BiomePoolTier.COMMON ],
      [ Biome.FAIRY_CAVE, BiomePoolTier.BOSS ]
    ]
    ],
    [ Species.SWIRLIX, Type.FAIRY, -1, [
      [ Biome.FAIRY_CAVE, BiomePoolTier.COMMON ]
    ]
    ],
    [ Species.SLURPUFF, Type.FAIRY, -1, [
      [ Biome.FAIRY_CAVE, BiomePoolTier.COMMON ],
      [ Biome.FAIRY_CAVE, BiomePoolTier.BOSS ]
    ]
    ],
    [ Species.INKAY, Type.DARK, Type.PSYCHIC, [
      [ Biome.SEA, BiomePoolTier.COMMON, [ TimeOfDay.DUSK, TimeOfDay.NIGHT ] ]
    ]
    ],
    [ Species.MALAMAR, Type.DARK, Type.PSYCHIC, [
      [ Biome.SEA, BiomePoolTier.COMMON, [ TimeOfDay.DUSK, TimeOfDay.NIGHT ] ],
      [ Biome.SEA, BiomePoolTier.BOSS, [ TimeOfDay.DUSK, TimeOfDay.NIGHT ] ]
    ]
    ],
    [ Species.BINACLE, Type.ROCK, Type.WATER, [
      [ Biome.BEACH, BiomePoolTier.COMMON ]
    ]
    ],
    [ Species.BARBARACLE, Type.ROCK, Type.WATER, [
      [ Biome.BEACH, BiomePoolTier.COMMON ],
      [ Biome.BEACH, BiomePoolTier.BOSS ]
    ]
    ],
    [ Species.SKRELP, Type.POISON, Type.WATER, [
      [ Biome.SEABED, BiomePoolTier.UNCOMMON ]
    ]
    ],
    [ Species.DRAGALGE, Type.POISON, Type.DRAGON, [
      [ Biome.SEABED, BiomePoolTier.UNCOMMON ],
      [ Biome.SEABED, BiomePoolTier.BOSS ]
    ]
    ],
    [ Species.CLAUNCHER, Type.WATER, -1, [
      [ Biome.BEACH, BiomePoolTier.UNCOMMON ]
    ]
    ],
    [ Species.CLAWITZER, Type.WATER, -1, [
      [ Biome.BEACH, BiomePoolTier.UNCOMMON ],
      [ Biome.BEACH, BiomePoolTier.BOSS ]
    ]
    ],
    [ Species.HELIOPTILE, Type.ELECTRIC, Type.NORMAL, [
      [ Biome.DESERT, BiomePoolTier.UNCOMMON, [ TimeOfDay.DAWN, TimeOfDay.DAY ] ]
    ]
    ],
    [ Species.HELIOLISK, Type.ELECTRIC, Type.NORMAL, [
      [ Biome.DESERT, BiomePoolTier.BOSS, [ TimeOfDay.DAWN, TimeOfDay.DAY ] ]
    ]
    ],
    [ Species.TYRUNT, Type.ROCK, Type.DRAGON, [
      [ Biome.WASTELAND, BiomePoolTier.SUPER_RARE ]
    ]
    ],
    [ Species.TYRANTRUM, Type.ROCK, Type.DRAGON, [
      [ Biome.WASTELAND, BiomePoolTier.SUPER_RARE ],
      [ Biome.WASTELAND, BiomePoolTier.BOSS_RARE ]
    ]
    ],
    [ Species.AMAURA, Type.ROCK, Type.ICE, [
      [ Biome.ICE_CAVE, BiomePoolTier.SUPER_RARE ]
    ]
    ],
    [ Species.AURORUS, Type.ROCK, Type.ICE, [
      [ Biome.ICE_CAVE, BiomePoolTier.SUPER_RARE ],
      [ Biome.ICE_CAVE, BiomePoolTier.BOSS_RARE ]
    ]
    ],
    [ Species.SYLVEON, Type.FAIRY, -1, [
      [ Biome.MEADOW, BiomePoolTier.SUPER_RARE ],
      [ Biome.MEADOW, BiomePoolTier.BOSS_RARE ]
    ]
    ],
    [ Species.HAWLUCHA, Type.FIGHTING, Type.FLYING, [
      [ Biome.MOUNTAIN, BiomePoolTier.RARE ],
      [ Biome.MOUNTAIN, BiomePoolTier.BOSS_RARE ]
    ]
    ],
    [ Species.DEDENNE, Type.ELECTRIC, Type.FAIRY, [
      [ Biome.POWER_PLANT, BiomePoolTier.COMMON ],
      [ Biome.POWER_PLANT, BiomePoolTier.BOSS ]
    ]
    ],
    [ Species.CARBINK, Type.ROCK, Type.FAIRY, [
      [ Biome.CAVE, BiomePoolTier.RARE ],
      [ Biome.FAIRY_CAVE, BiomePoolTier.UNCOMMON ],
      [ Biome.FAIRY_CAVE, BiomePoolTier.BOSS ]
    ]
    ],
    [ Species.GOOMY, Type.DRAGON, -1, [
      [ Biome.WASTELAND, BiomePoolTier.COMMON, [ TimeOfDay.DAWN, TimeOfDay.DAY ] ]
    ]
    ],
    [ Species.SLIGGOO, Type.DRAGON, -1, [
      [ Biome.WASTELAND, BiomePoolTier.COMMON, [ TimeOfDay.DAWN, TimeOfDay.DAY ] ]
    ]
    ],
    [ Species.GOODRA, Type.DRAGON, -1, [
      [ Biome.WASTELAND, BiomePoolTier.COMMON, [ TimeOfDay.DAWN, TimeOfDay.DAY ] ],
      [ Biome.WASTELAND, BiomePoolTier.BOSS, [ TimeOfDay.DAWN, TimeOfDay.DAY ] ]
    ]
    ],
    [ Species.KLEFKI, Type.STEEL, Type.FAIRY, [
      [ Biome.FACTORY, BiomePoolTier.UNCOMMON ],
      [ Biome.FACTORY, BiomePoolTier.BOSS ]
    ]
    ],
    [ Species.PHANTUMP, Type.GHOST, Type.GRASS, [
      [ Biome.GRAVEYARD, BiomePoolTier.COMMON ]
    ]
    ],
    [ Species.TREVENANT, Type.GHOST, Type.GRASS, [
      [ Biome.GRAVEYARD, BiomePoolTier.BOSS ]
    ]
    ],
    [ Species.PUMPKABOO, Type.GHOST, Type.GRASS, [
      [ Biome.GRAVEYARD, BiomePoolTier.COMMON ]
    ]
    ],
    [ Species.GOURGEIST, Type.GHOST, Type.GRASS, [
      [ Biome.GRAVEYARD, BiomePoolTier.BOSS ]
    ]
    ],
    [ Species.BERGMITE, Type.ICE, -1, [
      [ Biome.ICE_CAVE, BiomePoolTier.COMMON ]
    ]
    ],
    [ Species.AVALUGG, Type.ICE, -1, [
      [ Biome.ICE_CAVE, BiomePoolTier.COMMON ],
      [ Biome.ICE_CAVE, BiomePoolTier.BOSS ]
    ]
    ],
    [ Species.NOIBAT, Type.FLYING, Type.DRAGON, [
      [ Biome.CAVE, BiomePoolTier.UNCOMMON ]
    ]
    ],
    [ Species.NOIVERN, Type.FLYING, Type.DRAGON, [
      [ Biome.CAVE, BiomePoolTier.UNCOMMON ],
      [ Biome.CAVE, BiomePoolTier.BOSS ]
    ]
    ],
    [ Species.XERNEAS, Type.FAIRY, -1, [
      [ Biome.FAIRY_CAVE, BiomePoolTier.BOSS_ULTRA_RARE ]
    ]
    ],
    [ Species.YVELTAL, Type.DARK, Type.FLYING, [
      [ Biome.ABYSS, BiomePoolTier.BOSS_ULTRA_RARE ]
    ]
    ],
    [ Species.ZYGARDE, Type.DRAGON, Type.GROUND, [
      [ Biome.LABORATORY, BiomePoolTier.BOSS_SUPER_RARE ]
    ]
    ],
    [ Species.DIANCIE, Type.ROCK, Type.FAIRY, [
      [ Biome.FAIRY_CAVE, BiomePoolTier.ULTRA_RARE ],
      [ Biome.FAIRY_CAVE, BiomePoolTier.BOSS_SUPER_RARE ]
    ]
    ],
    [ Species.HOOPA, Type.PSYCHIC, Type.GHOST, [
      [ Biome.TEMPLE, BiomePoolTier.ULTRA_RARE ],
      [ Biome.TEMPLE, BiomePoolTier.BOSS_SUPER_RARE ]
    ]
    ],
    [ Species.VOLCANION, Type.FIRE, Type.WATER, [
      [ Biome.VOLCANO, BiomePoolTier.ULTRA_RARE ],
      [ Biome.VOLCANO, BiomePoolTier.BOSS_SUPER_RARE ]
    ]
    ],
    [ Species.ROWLET, Type.GRASS, Type.FLYING, [
      [ Biome.FOREST, BiomePoolTier.RARE ]
    ]
    ],
    [ Species.DARTRIX, Type.GRASS, Type.FLYING, [
      [ Biome.FOREST, BiomePoolTier.RARE ]
    ]
    ],
    [ Species.DECIDUEYE, Type.GRASS, Type.GHOST, [
      [ Biome.FOREST, BiomePoolTier.RARE ],
      [ Biome.FOREST, BiomePoolTier.BOSS_RARE ]
    ]
    ],
    [ Species.LITTEN, Type.FIRE, -1, [
      [ Biome.VOLCANO, BiomePoolTier.RARE ]
    ]
    ],
    [ Species.TORRACAT, Type.FIRE, -1, [
      [ Biome.VOLCANO, BiomePoolTier.RARE ]
    ]
    ],
    [ Species.INCINEROAR, Type.FIRE, Type.DARK, [
      [ Biome.VOLCANO, BiomePoolTier.RARE ],
      [ Biome.VOLCANO, BiomePoolTier.BOSS_RARE ]
    ]
    ],
    [ Species.POPPLIO, Type.WATER, -1, [
      [ Biome.SEA, BiomePoolTier.RARE ]
    ]
    ],
    [ Species.BRIONNE, Type.WATER, -1, [
      [ Biome.SEA, BiomePoolTier.RARE ]
    ]
    ],
    [ Species.PRIMARINA, Type.WATER, Type.FAIRY, [
      [ Biome.SEA, BiomePoolTier.RARE ],
      [ Biome.SEA, BiomePoolTier.BOSS_RARE ]
    ]
    ],
    [ Species.PIKIPEK, Type.NORMAL, Type.FLYING, [
      [ Biome.JUNGLE, BiomePoolTier.COMMON ]
    ]
    ],
    [ Species.TRUMBEAK, Type.NORMAL, Type.FLYING, [
      [ Biome.JUNGLE, BiomePoolTier.COMMON ]
    ]
    ],
    [ Species.TOUCANNON, Type.NORMAL, Type.FLYING, [
      [ Biome.JUNGLE, BiomePoolTier.COMMON ],
      [ Biome.JUNGLE, BiomePoolTier.BOSS ]
    ]
    ],
    [ Species.YUNGOOS, Type.NORMAL, -1, [
      [ Biome.TOWN, BiomePoolTier.COMMON, [ TimeOfDay.DAWN, TimeOfDay.DAY ] ],
      [ Biome.PLAINS, BiomePoolTier.COMMON, [ TimeOfDay.DAWN, TimeOfDay.DAY ] ]
    ]
    ],
    [ Species.GUMSHOOS, Type.NORMAL, -1, [
      [ Biome.PLAINS, BiomePoolTier.COMMON, [ TimeOfDay.DAWN, TimeOfDay.DAY ] ],
      [ Biome.PLAINS, BiomePoolTier.BOSS, [ TimeOfDay.DAWN, TimeOfDay.DAY ] ]
    ]
    ],
    [ Species.GRUBBIN, Type.BUG, -1, [
      [ Biome.POWER_PLANT, BiomePoolTier.COMMON ]
    ]
    ],
    [ Species.CHARJABUG, Type.BUG, Type.ELECTRIC, [
      [ Biome.POWER_PLANT, BiomePoolTier.COMMON ]
    ]
    ],
    [ Species.VIKAVOLT, Type.BUG, Type.ELECTRIC, [
      [ Biome.POWER_PLANT, BiomePoolTier.BOSS ]
    ]
    ],
    [ Species.CRABRAWLER, Type.FIGHTING, -1, [
      [ Biome.ICE_CAVE, BiomePoolTier.COMMON ]
    ]
    ],
    [ Species.CRABOMINABLE, Type.FIGHTING, Type.ICE, [
      [ Biome.ICE_CAVE, BiomePoolTier.BOSS ]
    ]
    ],
    [ Species.ORICORIO, Type.FIRE, Type.FLYING, [
      [ Biome.MEADOW, BiomePoolTier.UNCOMMON ],
      [ Biome.ISLAND, BiomePoolTier.COMMON ],
      [ Biome.ISLAND, BiomePoolTier.BOSS ]
    ]
    ],
    [ Species.CUTIEFLY, Type.BUG, Type.FAIRY, [
      [ Biome.MEADOW, BiomePoolTier.COMMON ],
      [ Biome.FAIRY_CAVE, BiomePoolTier.COMMON ]
    ]
    ],
    [ Species.RIBOMBEE, Type.BUG, Type.FAIRY, [
      [ Biome.MEADOW, BiomePoolTier.COMMON ],
      [ Biome.MEADOW, BiomePoolTier.BOSS ],
      [ Biome.FAIRY_CAVE, BiomePoolTier.COMMON ],
      [ Biome.FAIRY_CAVE, BiomePoolTier.BOSS ]
    ]
    ],
    [ Species.ROCKRUFF, Type.ROCK, -1, [
      [ Biome.PLAINS, BiomePoolTier.UNCOMMON, TimeOfDay.DAY ],
      [ Biome.FOREST, BiomePoolTier.UNCOMMON, TimeOfDay.NIGHT ],
      [ Biome.CAVE, BiomePoolTier.UNCOMMON, TimeOfDay.DUSK ]
    ]
    ],
    [ Species.LYCANROC, Type.ROCK, -1, [
      [ Biome.PLAINS, BiomePoolTier.UNCOMMON, TimeOfDay.DAY ],
      [ Biome.PLAINS, BiomePoolTier.BOSS_RARE, TimeOfDay.DAY ],
      [ Biome.FOREST, BiomePoolTier.UNCOMMON, TimeOfDay.NIGHT ],
      [ Biome.FOREST, BiomePoolTier.BOSS_RARE, TimeOfDay.NIGHT ],
      [ Biome.CAVE, BiomePoolTier.UNCOMMON, TimeOfDay.DUSK ],
      [ Biome.CAVE, BiomePoolTier.BOSS_RARE, TimeOfDay.DUSK ]
    ]
    ],
    [ Species.WISHIWASHI, Type.WATER, -1, [
      [ Biome.LAKE, BiomePoolTier.UNCOMMON ],
      [ Biome.LAKE, BiomePoolTier.BOSS ]
    ]
    ],
    [ Species.MAREANIE, Type.POISON, Type.WATER, [
      [ Biome.BEACH, BiomePoolTier.COMMON ],
      [ Biome.SWAMP, BiomePoolTier.UNCOMMON ]
    ]
    ],
    [ Species.TOXAPEX, Type.POISON, Type.WATER, [
      [ Biome.BEACH, BiomePoolTier.COMMON ],
      [ Biome.BEACH, BiomePoolTier.BOSS ],
      [ Biome.SWAMP, BiomePoolTier.UNCOMMON ],
      [ Biome.SWAMP, BiomePoolTier.BOSS ]
    ]
    ],
    [ Species.MUDBRAY, Type.GROUND, -1, [
      [ Biome.BADLANDS, BiomePoolTier.COMMON ]
    ]
    ],
    [ Species.MUDSDALE, Type.GROUND, -1, [
      [ Biome.BADLANDS, BiomePoolTier.COMMON ],
      [ Biome.BADLANDS, BiomePoolTier.BOSS ]
    ]
    ],
    [ Species.DEWPIDER, Type.WATER, Type.BUG, [
      [ Biome.LAKE, BiomePoolTier.UNCOMMON, [ TimeOfDay.DAWN, TimeOfDay.DAY ] ]
    ]
    ],
    [ Species.ARAQUANID, Type.WATER, Type.BUG, [
      [ Biome.LAKE, BiomePoolTier.UNCOMMON, [ TimeOfDay.DAWN, TimeOfDay.DAY ] ],
      [ Biome.LAKE, BiomePoolTier.BOSS, [ TimeOfDay.DAWN, TimeOfDay.DAY ] ]
    ]
    ],
    [ Species.FOMANTIS, Type.GRASS, -1, [
      [ Biome.TALL_GRASS, BiomePoolTier.COMMON ],
      [ Biome.JUNGLE, BiomePoolTier.UNCOMMON ]
    ]
    ],
    [ Species.LURANTIS, Type.GRASS, -1, [
      [ Biome.TALL_GRASS, BiomePoolTier.COMMON ],
      [ Biome.TALL_GRASS, BiomePoolTier.BOSS ],
      [ Biome.JUNGLE, BiomePoolTier.UNCOMMON ],
      [ Biome.JUNGLE, BiomePoolTier.BOSS ]
    ]
    ],
    [ Species.MORELULL, Type.GRASS, Type.FAIRY, [
      [ Biome.FAIRY_CAVE, BiomePoolTier.COMMON ]
    ]
    ],
    [ Species.SHIINOTIC, Type.GRASS, Type.FAIRY, [
      [ Biome.FAIRY_CAVE, BiomePoolTier.COMMON ],
      [ Biome.FAIRY_CAVE, BiomePoolTier.BOSS ]
    ]
    ],
    [ Species.SALANDIT, Type.POISON, Type.FIRE, [
      [ Biome.VOLCANO, BiomePoolTier.COMMON ]
    ]
    ],
    [ Species.SALAZZLE, Type.POISON, Type.FIRE, [
      [ Biome.VOLCANO, BiomePoolTier.COMMON ],
      [ Biome.VOLCANO, BiomePoolTier.BOSS ]
    ]
    ],
    [ Species.STUFFUL, Type.NORMAL, Type.FIGHTING, [
      [ Biome.DOJO, BiomePoolTier.COMMON ]
    ]
    ],
    [ Species.BEWEAR, Type.NORMAL, Type.FIGHTING, [
      [ Biome.DOJO, BiomePoolTier.COMMON ],
      [ Biome.DOJO, BiomePoolTier.BOSS ]
    ]
    ],
    [ Species.BOUNSWEET, Type.GRASS, -1, [
      [ Biome.TALL_GRASS, BiomePoolTier.COMMON, [ TimeOfDay.DAWN, TimeOfDay.DAY ] ]
    ]
    ],
    [ Species.STEENEE, Type.GRASS, -1, [
      [ Biome.TALL_GRASS, BiomePoolTier.COMMON, [ TimeOfDay.DAWN, TimeOfDay.DAY ] ]
    ]
    ],
    [ Species.TSAREENA, Type.GRASS, -1, [
      [ Biome.TALL_GRASS, BiomePoolTier.COMMON, [ TimeOfDay.DAWN, TimeOfDay.DAY ] ],
      [ Biome.TALL_GRASS, BiomePoolTier.BOSS, [ TimeOfDay.DAWN, TimeOfDay.DAY ] ]
    ]
    ],
    [ Species.COMFEY, Type.FAIRY, -1, [
      [ Biome.FAIRY_CAVE, BiomePoolTier.UNCOMMON ],
      [ Biome.FAIRY_CAVE, BiomePoolTier.BOSS ]
    ]
    ],
    [ Species.ORANGURU, Type.NORMAL, Type.PSYCHIC, [
      [ Biome.JUNGLE, BiomePoolTier.RARE, [ TimeOfDay.DUSK, TimeOfDay.NIGHT ] ]
    ]
    ],
    [ Species.PASSIMIAN, Type.FIGHTING, -1, [
      [ Biome.JUNGLE, BiomePoolTier.RARE, [ TimeOfDay.DAWN, TimeOfDay.DAY ] ]
    ]
    ],
    [ Species.WIMPOD, Type.BUG, Type.WATER, [
      [ Biome.CAVE, BiomePoolTier.UNCOMMON ]
    ]
    ],
    [ Species.GOLISOPOD, Type.BUG, Type.WATER, [
      [ Biome.CAVE, BiomePoolTier.UNCOMMON ],
      [ Biome.CAVE, BiomePoolTier.BOSS ]
    ]
    ],
    [ Species.SANDYGAST, Type.GHOST, Type.GROUND, [
      [ Biome.BEACH, BiomePoolTier.UNCOMMON ]
    ]
    ],
    [ Species.PALOSSAND, Type.GHOST, Type.GROUND, [
      [ Biome.BEACH, BiomePoolTier.UNCOMMON ],
      [ Biome.BEACH, BiomePoolTier.BOSS ]
    ]
    ],
    [ Species.PYUKUMUKU, Type.WATER, -1, [
      [ Biome.SEABED, BiomePoolTier.SUPER_RARE ],
      [ Biome.SEABED, BiomePoolTier.BOSS_RARE ]
    ]
    ],
    [ Species.TYPE_NULL, Type.NORMAL, -1, [
      [ Biome.LABORATORY, BiomePoolTier.ULTRA_RARE ]
    ]
    ],
    [ Species.SILVALLY, Type.NORMAL, -1, [
      [ Biome.LABORATORY, BiomePoolTier.BOSS_SUPER_RARE ]
    ]
    ],
    [ Species.MINIOR, Type.ROCK, Type.FLYING, [
      [ Biome.SPACE, BiomePoolTier.COMMON ],
      [ Biome.SPACE, BiomePoolTier.BOSS ]
    ]
    ],
    [ Species.KOMALA, Type.NORMAL, -1, [
      [ Biome.JUNGLE, BiomePoolTier.UNCOMMON, [ TimeOfDay.DAWN, TimeOfDay.DAY ] ],
      [ Biome.JUNGLE, BiomePoolTier.BOSS, [ TimeOfDay.DAWN, TimeOfDay.DAY ] ]
    ]
    ],
    [ Species.TURTONATOR, Type.FIRE, Type.DRAGON, [
      [ Biome.VOLCANO, BiomePoolTier.UNCOMMON ],
      [ Biome.VOLCANO, BiomePoolTier.BOSS ]
    ]
    ],
    [ Species.TOGEDEMARU, Type.ELECTRIC, Type.STEEL, [
      [ Biome.POWER_PLANT, BiomePoolTier.UNCOMMON ],
      [ Biome.POWER_PLANT, BiomePoolTier.BOSS ]
    ]
    ],
    [ Species.MIMIKYU, Type.GHOST, Type.FAIRY, [
      [ Biome.GRAVEYARD, BiomePoolTier.RARE ],
      [ Biome.GRAVEYARD, BiomePoolTier.BOSS ]
    ]
    ],
    [ Species.BRUXISH, Type.WATER, Type.PSYCHIC, [
      [ Biome.ISLAND, BiomePoolTier.UNCOMMON ],
      [ Biome.ISLAND, BiomePoolTier.BOSS ]
    ]
    ],
    [ Species.DRAMPA, Type.NORMAL, Type.DRAGON, [
      [ Biome.WASTELAND, BiomePoolTier.UNCOMMON ],
      [ Biome.WASTELAND, BiomePoolTier.BOSS ]
    ]
    ],
    [ Species.DHELMISE, Type.GHOST, Type.GRASS, [
      [ Biome.SEABED, BiomePoolTier.RARE ],
      [ Biome.SEABED, BiomePoolTier.BOSS_RARE ]
    ]
    ],
    [ Species.JANGMO_O, Type.DRAGON, -1, [
      [ Biome.WASTELAND, BiomePoolTier.COMMON, [ TimeOfDay.DAWN, TimeOfDay.DAY ] ]
    ]
    ],
    [ Species.HAKAMO_O, Type.DRAGON, Type.FIGHTING, [
      [ Biome.WASTELAND, BiomePoolTier.COMMON, [ TimeOfDay.DAWN, TimeOfDay.DAY ] ]
    ]
    ],
    [ Species.KOMMO_O, Type.DRAGON, Type.FIGHTING, [
      [ Biome.WASTELAND, BiomePoolTier.COMMON, [ TimeOfDay.DAWN, TimeOfDay.DAY ] ],
      [ Biome.WASTELAND, BiomePoolTier.BOSS, [ TimeOfDay.DAWN, TimeOfDay.DAY ] ]
    ]
    ],
    [ Species.TAPU_KOKO, Type.ELECTRIC, Type.FAIRY, [
      [ Biome.TEMPLE, BiomePoolTier.ULTRA_RARE ],
      [ Biome.TEMPLE, BiomePoolTier.BOSS_SUPER_RARE ]
    ]
    ],
    [ Species.TAPU_LELE, Type.PSYCHIC, Type.FAIRY, [
      [ Biome.JUNGLE, BiomePoolTier.ULTRA_RARE ],
      [ Biome.JUNGLE, BiomePoolTier.BOSS_SUPER_RARE ]
    ]
    ],
    [ Species.TAPU_BULU, Type.GRASS, Type.FAIRY, [
      [ Biome.DESERT, BiomePoolTier.ULTRA_RARE ],
      [ Biome.DESERT, BiomePoolTier.BOSS_SUPER_RARE ]
    ]
    ],
    [ Species.TAPU_FINI, Type.WATER, Type.FAIRY, [
      [ Biome.BEACH, BiomePoolTier.ULTRA_RARE ],
      [ Biome.BEACH, BiomePoolTier.BOSS_SUPER_RARE ]
    ]
    ],
    [ Species.COSMOG, Type.PSYCHIC, -1, [
      [ Biome.SPACE, BiomePoolTier.ULTRA_RARE ]
    ]
    ],
    [ Species.COSMOEM, Type.PSYCHIC, -1, [
      [ Biome.SPACE, BiomePoolTier.ULTRA_RARE ]
    ]
    ],
    [ Species.SOLGALEO, Type.PSYCHIC, Type.STEEL, [
      [ Biome.SPACE, BiomePoolTier.BOSS_ULTRA_RARE, TimeOfDay.DAY ]
    ]
    ],
    [ Species.LUNALA, Type.PSYCHIC, Type.GHOST, [
      [ Biome.SPACE, BiomePoolTier.BOSS_ULTRA_RARE, TimeOfDay.NIGHT ]
    ]
    ],
    [ Species.NIHILEGO, Type.ROCK, Type.POISON, [
      [ Biome.SEABED, BiomePoolTier.ULTRA_RARE ],
      [ Biome.SEABED, BiomePoolTier.BOSS_SUPER_RARE ]
    ]
    ],
    [ Species.BUZZWOLE, Type.BUG, Type.FIGHTING, [
      [ Biome.JUNGLE, BiomePoolTier.ULTRA_RARE ],
      [ Biome.JUNGLE, BiomePoolTier.BOSS_SUPER_RARE ]
    ]
    ],
    [ Species.PHEROMOSA, Type.BUG, Type.FIGHTING, [
      [ Biome.DESERT, BiomePoolTier.ULTRA_RARE ],
      [ Biome.DESERT, BiomePoolTier.BOSS_SUPER_RARE ]
    ]
    ],
    [ Species.XURKITREE, Type.ELECTRIC, -1, [
      [ Biome.POWER_PLANT, BiomePoolTier.ULTRA_RARE ],
      [ Biome.POWER_PLANT, BiomePoolTier.BOSS_SUPER_RARE ]
    ]
    ],
    [ Species.CELESTEELA, Type.STEEL, Type.FLYING, [
      [ Biome.SPACE, BiomePoolTier.ULTRA_RARE ],
      [ Biome.SPACE, BiomePoolTier.BOSS_SUPER_RARE ]
    ]
    ],
    [ Species.KARTANA, Type.GRASS, Type.STEEL, [
      [ Biome.FOREST, BiomePoolTier.ULTRA_RARE ],
      [ Biome.FOREST, BiomePoolTier.BOSS_SUPER_RARE ]
    ]
    ],
    [ Species.GUZZLORD, Type.DARK, Type.DRAGON, [
      [ Biome.SLUM, BiomePoolTier.ULTRA_RARE ],
      [ Biome.SLUM, BiomePoolTier.BOSS_SUPER_RARE ]
    ]
    ],
    [ Species.NECROZMA, Type.PSYCHIC, -1, [
      [ Biome.SPACE, BiomePoolTier.BOSS_ULTRA_RARE ]
    ]
    ],
    [ Species.MAGEARNA, Type.STEEL, Type.FAIRY, [
      [ Biome.FACTORY, BiomePoolTier.ULTRA_RARE ],
      [ Biome.FACTORY, BiomePoolTier.BOSS_SUPER_RARE ]
    ]
    ],
    [ Species.MARSHADOW, Type.FIGHTING, Type.GHOST, [
      [ Biome.GRAVEYARD, BiomePoolTier.ULTRA_RARE ],
      [ Biome.GRAVEYARD, BiomePoolTier.BOSS_SUPER_RARE ]
    ]
    ],
    [ Species.POIPOLE, Type.POISON, -1, [
      [ Biome.SWAMP, BiomePoolTier.ULTRA_RARE ]
    ]
    ],
    [ Species.NAGANADEL, Type.POISON, Type.DRAGON, [
      [ Biome.SWAMP, BiomePoolTier.BOSS_SUPER_RARE ]
    ]
    ],
    [ Species.STAKATAKA, Type.ROCK, Type.STEEL, [
      [ Biome.CONSTRUCTION_SITE, BiomePoolTier.ULTRA_RARE ],
      [ Biome.CONSTRUCTION_SITE, BiomePoolTier.BOSS_SUPER_RARE ]
    ]
    ],
    [ Species.BLACEPHALON, Type.FIRE, Type.GHOST, [
      [ Biome.ISLAND, BiomePoolTier.ULTRA_RARE ],
      [ Biome.ISLAND, BiomePoolTier.BOSS_SUPER_RARE ]
    ]
    ],
    [ Species.ZERAORA, Type.ELECTRIC, -1, [
      [ Biome.POWER_PLANT, BiomePoolTier.ULTRA_RARE ],
      [ Biome.POWER_PLANT, BiomePoolTier.BOSS_SUPER_RARE ]
    ]
    ],
    [ Species.MELTAN, Type.STEEL, -1, [ ]
    ],
    [ Species.MELMETAL, Type.STEEL, -1, [ ]
    ],
    [ Species.GROOKEY, Type.GRASS, -1, [
      [ Biome.JUNGLE, BiomePoolTier.RARE ]
    ]
    ],
    [ Species.THWACKEY, Type.GRASS, -1, [
      [ Biome.JUNGLE, BiomePoolTier.RARE ]
    ]
    ],
    [ Species.RILLABOOM, Type.GRASS, -1, [
      [ Biome.JUNGLE, BiomePoolTier.RARE ],
      [ Biome.JUNGLE, BiomePoolTier.BOSS_RARE ]
    ]
    ],
    [ Species.SCORBUNNY, Type.FIRE, -1, [
      [ Biome.VOLCANO, BiomePoolTier.RARE ]
    ]
    ],
    [ Species.RABOOT, Type.FIRE, -1, [
      [ Biome.VOLCANO, BiomePoolTier.RARE ]
    ]
    ],
    [ Species.CINDERACE, Type.FIRE, -1, [
      [ Biome.VOLCANO, BiomePoolTier.RARE ],
      [ Biome.VOLCANO, BiomePoolTier.BOSS_RARE ]
    ]
    ],
    [ Species.SOBBLE, Type.WATER, -1, [
      [ Biome.LAKE, BiomePoolTier.RARE ]
    ]
    ],
    [ Species.DRIZZILE, Type.WATER, -1, [
      [ Biome.LAKE, BiomePoolTier.RARE ]
    ]
    ],
    [ Species.INTELEON, Type.WATER, -1, [
      [ Biome.LAKE, BiomePoolTier.RARE ],
      [ Biome.LAKE, BiomePoolTier.BOSS_RARE ]
    ]
    ],
    [ Species.SKWOVET, Type.NORMAL, -1, [
      [ Biome.TOWN, BiomePoolTier.COMMON, [ TimeOfDay.DAWN, TimeOfDay.DAY ] ],
      [ Biome.PLAINS, BiomePoolTier.COMMON, [ TimeOfDay.DAWN, TimeOfDay.DAY ] ]
    ]
    ],
    [ Species.GREEDENT, Type.NORMAL, -1, [
      [ Biome.PLAINS, BiomePoolTier.COMMON, [ TimeOfDay.DAWN, TimeOfDay.DAY ] ],
      [ Biome.PLAINS, BiomePoolTier.BOSS, [ TimeOfDay.DAWN, TimeOfDay.DAY ] ]
    ]
    ],
    [ Species.ROOKIDEE, Type.FLYING, -1, [
      [ Biome.TOWN, BiomePoolTier.RARE ],
      [ Biome.PLAINS, BiomePoolTier.RARE ],
      [ Biome.MOUNTAIN, BiomePoolTier.UNCOMMON, [ TimeOfDay.DAWN, TimeOfDay.DAY ] ]
    ]
    ],
    [ Species.CORVISQUIRE, Type.FLYING, -1, [
      [ Biome.PLAINS, BiomePoolTier.RARE ],
      [ Biome.MOUNTAIN, BiomePoolTier.UNCOMMON, [ TimeOfDay.DAWN, TimeOfDay.DAY ] ]
    ]
    ],
    [ Species.CORVIKNIGHT, Type.FLYING, Type.STEEL, [
      [ Biome.PLAINS, BiomePoolTier.RARE ],
      [ Biome.MOUNTAIN, BiomePoolTier.UNCOMMON, [ TimeOfDay.DAWN, TimeOfDay.DAY ] ],
      [ Biome.MOUNTAIN, BiomePoolTier.BOSS, [ TimeOfDay.DAWN, TimeOfDay.DAY ] ]
    ]
    ],
    [ Species.BLIPBUG, Type.BUG, -1, [
      [ Biome.TOWN, BiomePoolTier.COMMON, [ TimeOfDay.DUSK, TimeOfDay.NIGHT ] ]
    ]
    ],
    [ Species.DOTTLER, Type.BUG, Type.PSYCHIC, [
      [ Biome.FOREST, BiomePoolTier.UNCOMMON, [ TimeOfDay.DUSK, TimeOfDay.NIGHT ] ]
    ]
    ],
    [ Species.ORBEETLE, Type.BUG, Type.PSYCHIC, [
      [ Biome.FOREST, BiomePoolTier.UNCOMMON, [ TimeOfDay.DUSK, TimeOfDay.NIGHT ] ],
      [ Biome.FOREST, BiomePoolTier.BOSS, [ TimeOfDay.DUSK, TimeOfDay.NIGHT ] ]
    ]
    ],
    [ Species.NICKIT, Type.DARK, -1, [
      [ Biome.ABYSS, BiomePoolTier.COMMON ]
    ]
    ],
    [ Species.THIEVUL, Type.DARK, -1, [
      [ Biome.ABYSS, BiomePoolTier.COMMON ],
      [ Biome.ABYSS, BiomePoolTier.BOSS ]
    ]
    ],
    [ Species.GOSSIFLEUR, Type.GRASS, -1, [
      [ Biome.MEADOW, BiomePoolTier.COMMON ]
    ]
    ],
    [ Species.ELDEGOSS, Type.GRASS, -1, [
      [ Biome.MEADOW, BiomePoolTier.COMMON ]
    ]
    ],
    [ Species.WOOLOO, Type.NORMAL, -1, [
      [ Biome.TOWN, BiomePoolTier.COMMON ],
      [ Biome.MEADOW, BiomePoolTier.COMMON ]
    ]
    ],
    [ Species.DUBWOOL, Type.NORMAL, -1, [
      [ Biome.MEADOW, BiomePoolTier.COMMON ],
      [ Biome.MEADOW, BiomePoolTier.BOSS ]
    ]
    ],
    [ Species.CHEWTLE, Type.WATER, -1, [
      [ Biome.LAKE, BiomePoolTier.COMMON ]
    ]
    ],
    [ Species.DREDNAW, Type.WATER, Type.ROCK, [
      [ Biome.LAKE, BiomePoolTier.COMMON ],
      [ Biome.LAKE, BiomePoolTier.BOSS ]
    ]
    ],
    [ Species.YAMPER, Type.ELECTRIC, -1, [
      [ Biome.METROPOLIS, BiomePoolTier.COMMON, [ TimeOfDay.DAWN, TimeOfDay.DAY ] ]
    ]
    ],
    [ Species.BOLTUND, Type.ELECTRIC, -1, [
      [ Biome.METROPOLIS, BiomePoolTier.COMMON, [ TimeOfDay.DAWN, TimeOfDay.DAY ] ],
      [ Biome.METROPOLIS, BiomePoolTier.BOSS, [ TimeOfDay.DAWN, TimeOfDay.DAY ] ]
    ]
    ],
    [ Species.ROLYCOLY, Type.ROCK, -1, [
      [ Biome.VOLCANO, BiomePoolTier.COMMON ]
    ]
    ],
    [ Species.CARKOL, Type.ROCK, Type.FIRE, [
      [ Biome.VOLCANO, BiomePoolTier.COMMON ]
    ]
    ],
    [ Species.COALOSSAL, Type.ROCK, Type.FIRE, [
      [ Biome.VOLCANO, BiomePoolTier.COMMON ],
      [ Biome.VOLCANO, BiomePoolTier.BOSS ]
    ]
    ],
    [ Species.APPLIN, Type.GRASS, Type.DRAGON, [
      [ Biome.MEADOW, BiomePoolTier.RARE ]
    ]
    ],
    [ Species.FLAPPLE, Type.GRASS, Type.DRAGON, [
      [ Biome.MEADOW, BiomePoolTier.BOSS_RARE ]
    ]
    ],
    [ Species.APPLETUN, Type.GRASS, Type.DRAGON, [
      [ Biome.MEADOW, BiomePoolTier.BOSS_RARE ]
    ]
    ],
    [ Species.SILICOBRA, Type.GROUND, -1, [
      [ Biome.DESERT, BiomePoolTier.COMMON ]
    ]
    ],
    [ Species.SANDACONDA, Type.GROUND, -1, [
      [ Biome.DESERT, BiomePoolTier.COMMON ],
      [ Biome.DESERT, BiomePoolTier.BOSS ]
    ]
    ],
    [ Species.CRAMORANT, Type.FLYING, Type.WATER, [
      [ Biome.SEA, BiomePoolTier.COMMON, [ TimeOfDay.DAWN, TimeOfDay.DAY ] ],
      [ Biome.SEA, BiomePoolTier.BOSS, [ TimeOfDay.DAWN, TimeOfDay.DAY ] ]
    ]
    ],
    [ Species.ARROKUDA, Type.WATER, -1, [
      [ Biome.SEABED, BiomePoolTier.COMMON ]
    ]
    ],
    [ Species.BARRASKEWDA, Type.WATER, -1, [
      [ Biome.SEABED, BiomePoolTier.COMMON ],
      [ Biome.SEABED, BiomePoolTier.BOSS ]
    ]
    ],
    [ Species.TOXEL, Type.ELECTRIC, Type.POISON, [ ]
    ],
    [ Species.TOXTRICITY, Type.ELECTRIC, Type.POISON, [
      [ Biome.SLUM, BiomePoolTier.RARE, [ TimeOfDay.DUSK, TimeOfDay.NIGHT ] ],
      [ Biome.SLUM, BiomePoolTier.BOSS_RARE, [ TimeOfDay.DUSK, TimeOfDay.NIGHT ] ]
    ]
    ],
    [ Species.SIZZLIPEDE, Type.FIRE, Type.BUG, [
      [ Biome.BADLANDS, BiomePoolTier.UNCOMMON, [ TimeOfDay.DAWN, TimeOfDay.DAY ] ]
    ]
    ],
    [ Species.CENTISKORCH, Type.FIRE, Type.BUG, [
      [ Biome.BADLANDS, BiomePoolTier.UNCOMMON, [ TimeOfDay.DAWN, TimeOfDay.DAY ] ],
      [ Biome.BADLANDS, BiomePoolTier.BOSS, [ TimeOfDay.DAWN, TimeOfDay.DAY ] ]
    ]
    ],
    [ Species.CLOBBOPUS, Type.FIGHTING, -1, [
      [ Biome.DOJO, BiomePoolTier.COMMON ]
    ]
    ],
    [ Species.GRAPPLOCT, Type.FIGHTING, -1, [
      [ Biome.DOJO, BiomePoolTier.COMMON ],
      [ Biome.DOJO, BiomePoolTier.BOSS ]
    ]
    ],
    [ Species.SINISTEA, Type.GHOST, -1, [
      [ Biome.GRAVEYARD, BiomePoolTier.UNCOMMON ]
    ]
    ],
    [ Species.POLTEAGEIST, Type.GHOST, -1, [
      [ Biome.GRAVEYARD, BiomePoolTier.UNCOMMON ],
      [ Biome.GRAVEYARD, BiomePoolTier.BOSS ]
    ]
    ],
    [ Species.HATENNA, Type.PSYCHIC, -1, [
      [ Biome.FAIRY_CAVE, BiomePoolTier.UNCOMMON ]
    ]
    ],
    [ Species.HATTREM, Type.PSYCHIC, -1, [
      [ Biome.FAIRY_CAVE, BiomePoolTier.UNCOMMON ]
    ]
    ],
    [ Species.HATTERENE, Type.PSYCHIC, Type.FAIRY, [
      [ Biome.FAIRY_CAVE, BiomePoolTier.UNCOMMON ],
      [ Biome.FAIRY_CAVE, BiomePoolTier.BOSS ]
    ]
    ],
    [ Species.IMPIDIMP, Type.DARK, Type.FAIRY, [
      [ Biome.ABYSS, BiomePoolTier.COMMON ]
    ]
    ],
    [ Species.MORGREM, Type.DARK, Type.FAIRY, [
      [ Biome.ABYSS, BiomePoolTier.COMMON ]
    ]
    ],
    [ Species.GRIMMSNARL, Type.DARK, Type.FAIRY, [
      [ Biome.ABYSS, BiomePoolTier.COMMON ],
      [ Biome.ABYSS, BiomePoolTier.BOSS ]
    ]
    ],
    [ Species.OBSTAGOON, Type.DARK, Type.NORMAL, [
      [ Biome.SLUM, BiomePoolTier.RARE, [ TimeOfDay.DUSK, TimeOfDay.NIGHT ] ],
      [ Biome.SLUM, BiomePoolTier.BOSS_RARE, [ TimeOfDay.DUSK, TimeOfDay.NIGHT ] ]
    ]
    ],
    [ Species.PERRSERKER, Type.STEEL, -1, [
      [ Biome.CONSTRUCTION_SITE, BiomePoolTier.RARE, TimeOfDay.DUSK ],
      [ Biome.CONSTRUCTION_SITE, BiomePoolTier.BOSS_RARE, TimeOfDay.DUSK ]
    ]
    ],
    [ Species.CURSOLA, Type.GHOST, -1, [
      [ Biome.SEABED, BiomePoolTier.SUPER_RARE ],
      [ Biome.SEABED, BiomePoolTier.BOSS_RARE ]
    ]
    ],
    [ Species.SIRFETCHD, Type.FIGHTING, -1, [
      [ Biome.DOJO, BiomePoolTier.BOSS_RARE ]
    ]
    ],
    [ Species.MR_RIME, Type.ICE, Type.PSYCHIC, [
      [ Biome.SNOWY_FOREST, BiomePoolTier.SUPER_RARE ],
      [ Biome.SNOWY_FOREST, BiomePoolTier.BOSS_RARE ]
    ]
    ],
    [ Species.RUNERIGUS, Type.GROUND, Type.GHOST, [
      [ Biome.RUINS, BiomePoolTier.SUPER_RARE, [ TimeOfDay.DUSK, TimeOfDay.NIGHT ] ],
      [ Biome.RUINS, BiomePoolTier.BOSS_RARE, [ TimeOfDay.DUSK, TimeOfDay.NIGHT ] ]
    ]
    ],
    [ Species.MILCERY, Type.FAIRY, -1, [
      [ Biome.FAIRY_CAVE, BiomePoolTier.COMMON ]
    ]
    ],
    [ Species.ALCREMIE, Type.FAIRY, -1, [
      [ Biome.FAIRY_CAVE, BiomePoolTier.COMMON ],
      [ Biome.FAIRY_CAVE, BiomePoolTier.BOSS ]
    ]
    ],
    [ Species.FALINKS, Type.FIGHTING, -1, [
      [ Biome.JUNGLE, BiomePoolTier.UNCOMMON ],
      [ Biome.JUNGLE, BiomePoolTier.BOSS ]
    ]
    ],
    [ Species.PINCURCHIN, Type.ELECTRIC, -1, [
      [ Biome.SEABED, BiomePoolTier.UNCOMMON ]
    ]
    ],
    [ Species.SNOM, Type.ICE, Type.BUG, [
      [ Biome.ICE_CAVE, BiomePoolTier.COMMON ],
      [ Biome.SNOWY_FOREST, BiomePoolTier.COMMON, [ TimeOfDay.DUSK, TimeOfDay.NIGHT ] ]
    ]
    ],
    [ Species.FROSMOTH, Type.ICE, Type.BUG, [
      [ Biome.ICE_CAVE, BiomePoolTier.COMMON ],
      [ Biome.SNOWY_FOREST, BiomePoolTier.COMMON, [ TimeOfDay.DUSK, TimeOfDay.NIGHT ] ],
      [ Biome.SNOWY_FOREST, BiomePoolTier.BOSS, [ TimeOfDay.DUSK, TimeOfDay.NIGHT ] ]
    ]
    ],
    [ Species.STONJOURNER, Type.ROCK, -1, [
      [ Biome.RUINS, BiomePoolTier.RARE ]
    ]
    ],
    [ Species.EISCUE, Type.ICE, -1, [
      [ Biome.ICE_CAVE, BiomePoolTier.UNCOMMON ],
      [ Biome.SNOWY_FOREST, BiomePoolTier.COMMON ]
    ]
    ],
    [ Species.INDEEDEE, Type.PSYCHIC, Type.NORMAL, [
      [ Biome.METROPOLIS, BiomePoolTier.UNCOMMON, [ TimeOfDay.DAWN, TimeOfDay.DAY ] ]
    ]
    ],
    [ Species.MORPEKO, Type.ELECTRIC, Type.DARK, [
      [ Biome.METROPOLIS, BiomePoolTier.RARE, [ TimeOfDay.DUSK, TimeOfDay.NIGHT ] ]
    ]
    ],
    [ Species.CUFANT, Type.STEEL, -1, [
      [ Biome.BADLANDS, BiomePoolTier.UNCOMMON ]
    ]
    ],
    [ Species.COPPERAJAH, Type.STEEL, -1, [
      [ Biome.BADLANDS, BiomePoolTier.UNCOMMON ],
      [ Biome.BADLANDS, BiomePoolTier.BOSS ]
    ]
    ],
    [ Species.DRACOZOLT, Type.ELECTRIC, Type.DRAGON, [
      [ Biome.WASTELAND, BiomePoolTier.SUPER_RARE ],
      [ Biome.WASTELAND, BiomePoolTier.BOSS_RARE ]
    ]
    ],
    [ Species.ARCTOZOLT, Type.ELECTRIC, Type.ICE, [
      [ Biome.SNOWY_FOREST, BiomePoolTier.SUPER_RARE ],
      [ Biome.SNOWY_FOREST, BiomePoolTier.BOSS_RARE ]
    ]
    ],
    [ Species.DRACOVISH, Type.WATER, Type.DRAGON, [
      [ Biome.WASTELAND, BiomePoolTier.SUPER_RARE ],
      [ Biome.WASTELAND, BiomePoolTier.BOSS_RARE ]
    ]
    ],
    [ Species.ARCTOVISH, Type.WATER, Type.ICE, [
      [ Biome.SEABED, BiomePoolTier.SUPER_RARE ],
      [ Biome.SEABED, BiomePoolTier.BOSS_RARE ]
    ]
    ],
    [ Species.DURALUDON, Type.STEEL, Type.DRAGON, [
      [ Biome.CONSTRUCTION_SITE, BiomePoolTier.RARE ]
    ]
    ],
    [ Species.DREEPY, Type.DRAGON, Type.GHOST, [
      [ Biome.WASTELAND, BiomePoolTier.RARE, [ TimeOfDay.DUSK, TimeOfDay.NIGHT ] ]
    ]
    ],
    [ Species.DRAKLOAK, Type.DRAGON, Type.GHOST, [
      [ Biome.WASTELAND, BiomePoolTier.RARE, [ TimeOfDay.DUSK, TimeOfDay.NIGHT ] ]
    ]
    ],
    [ Species.DRAGAPULT, Type.DRAGON, Type.GHOST, [
      [ Biome.WASTELAND, BiomePoolTier.RARE, [ TimeOfDay.DUSK, TimeOfDay.NIGHT ] ],
      [ Biome.WASTELAND, BiomePoolTier.BOSS, [ TimeOfDay.DUSK, TimeOfDay.NIGHT ] ]
    ]
    ],
    [ Species.ZACIAN, Type.FAIRY, -1, [
      [ Biome.SNOWY_FOREST, BiomePoolTier.BOSS_ULTRA_RARE ]
    ]
    ],
    [ Species.ZAMAZENTA, Type.FIGHTING, -1, [
      [ Biome.DOJO, BiomePoolTier.BOSS_ULTRA_RARE ]
    ]
    ],
    [ Species.ETERNATUS, Type.POISON, Type.DRAGON, [
      [ Biome.END, BiomePoolTier.BOSS ]
    ]
    ],
    [ Species.KUBFU, Type.FIGHTING, -1, [
      [ Biome.DOJO, BiomePoolTier.ULTRA_RARE ]
    ]
    ],
    [ Species.URSHIFU, Type.FIGHTING, Type.DARK, [
      [ Biome.DOJO, BiomePoolTier.BOSS_SUPER_RARE ]
    ]
    ],
    [ Species.ZARUDE, Type.DARK, Type.GRASS, [
      [ Biome.JUNGLE, BiomePoolTier.ULTRA_RARE ],
      [ Biome.JUNGLE, BiomePoolTier.BOSS_SUPER_RARE ]
    ]
    ],
    [ Species.REGIELEKI, Type.ELECTRIC, -1, [
      [ Biome.POWER_PLANT, BiomePoolTier.ULTRA_RARE ],
      [ Biome.POWER_PLANT, BiomePoolTier.BOSS_SUPER_RARE ]
    ]
    ],
    [ Species.REGIDRAGO, Type.DRAGON, -1, [
      [ Biome.WASTELAND, BiomePoolTier.ULTRA_RARE ],
      [ Biome.WASTELAND, BiomePoolTier.BOSS_SUPER_RARE ]
    ]
    ],
    [ Species.GLASTRIER, Type.ICE, -1, [
      [ Biome.SNOWY_FOREST, BiomePoolTier.ULTRA_RARE ],
      [ Biome.SNOWY_FOREST, BiomePoolTier.BOSS_SUPER_RARE ]
    ]
    ],
    [ Species.SPECTRIER, Type.GHOST, -1, [
      [ Biome.GRAVEYARD, BiomePoolTier.ULTRA_RARE ],
      [ Biome.GRAVEYARD, BiomePoolTier.BOSS_SUPER_RARE ]
    ]
    ],
    [ Species.CALYREX, Type.PSYCHIC, Type.GRASS, [
      [ Biome.FOREST, BiomePoolTier.BOSS_ULTRA_RARE ]
    ]
    ],
    [ Species.WYRDEER, Type.NORMAL, Type.PSYCHIC, [
      [ Biome.SNOWY_FOREST, BiomePoolTier.BOSS, [ TimeOfDay.DAWN, TimeOfDay.DAY ] ]
    ]
    ],
    [ Species.KLEAVOR, Type.BUG, Type.ROCK, [
      [ Biome.JUNGLE, BiomePoolTier.SUPER_RARE ],
      [ Biome.JUNGLE, BiomePoolTier.BOSS_ULTRA_RARE ]
    ]
    ],
    [ Species.URSALUNA, Type.GROUND, Type.NORMAL, [
      [ Biome.SNOWY_FOREST, BiomePoolTier.BOSS ]
    ]
    ],
    [ Species.BASCULEGION, Type.WATER, Type.GHOST, [
      [ Biome.SEABED, BiomePoolTier.BOSS_RARE ]
    ]
    ],
    [ Species.SNEASLER, Type.FIGHTING, Type.POISON, [
      [ Biome.SNOWY_FOREST, BiomePoolTier.BOSS_RARE, [ TimeOfDay.DAWN, TimeOfDay.DAY ] ]
    ]
    ],
    [ Species.OVERQWIL, Type.DARK, Type.POISON, [
      [ Biome.SEABED, BiomePoolTier.BOSS_RARE ]
    ]
    ],
    [ Species.ENAMORUS, Type.FAIRY, Type.FLYING, [
      [ Biome.FAIRY_CAVE, BiomePoolTier.ULTRA_RARE ],
      [ Biome.FAIRY_CAVE, BiomePoolTier.BOSS_SUPER_RARE ]
    ]
    ],
    [ Species.SPRIGATITO, Type.GRASS, -1, [
      [ Biome.MEADOW, BiomePoolTier.RARE ]
    ]
    ],
    [ Species.FLORAGATO, Type.GRASS, -1, [
      [ Biome.MEADOW, BiomePoolTier.RARE ]
    ]
    ],
    [ Species.MEOWSCARADA, Type.GRASS, Type.DARK, [
      [ Biome.MEADOW, BiomePoolTier.RARE ],
      [ Biome.MEADOW, BiomePoolTier.BOSS_RARE ]
    ]
    ],
    [ Species.FUECOCO, Type.FIRE, -1, [
      [ Biome.GRAVEYARD, BiomePoolTier.RARE ]
    ]
    ],
    [ Species.CROCALOR, Type.FIRE, -1, [
      [ Biome.GRAVEYARD, BiomePoolTier.RARE ]
    ]
    ],
    [ Species.SKELEDIRGE, Type.FIRE, Type.GHOST, [
      [ Biome.GRAVEYARD, BiomePoolTier.RARE ],
      [ Biome.GRAVEYARD, BiomePoolTier.BOSS_RARE ]
    ]
    ],
    [ Species.QUAXLY, Type.WATER, -1, [
      [ Biome.BEACH, BiomePoolTier.RARE ]
    ]
    ],
    [ Species.QUAXWELL, Type.WATER, -1, [
      [ Biome.BEACH, BiomePoolTier.RARE ]
    ]
    ],
    [ Species.QUAQUAVAL, Type.WATER, Type.FIGHTING, [
      [ Biome.BEACH, BiomePoolTier.RARE ],
      [ Biome.BEACH, BiomePoolTier.BOSS_RARE ]
    ]
    ],
    [ Species.LECHONK, Type.NORMAL, -1, [
      [ Biome.TOWN, BiomePoolTier.COMMON ],
      [ Biome.PLAINS, BiomePoolTier.COMMON ]
    ]
    ],
    [ Species.OINKOLOGNE, Type.NORMAL, -1, [
      [ Biome.PLAINS, BiomePoolTier.COMMON ],
      [ Biome.PLAINS, BiomePoolTier.BOSS ]
    ]
    ],
    [ Species.TAROUNTULA, Type.BUG, -1, [
      [ Biome.FOREST, BiomePoolTier.COMMON ]
    ]
    ],
    [ Species.SPIDOPS, Type.BUG, -1, [
      [ Biome.FOREST, BiomePoolTier.COMMON ],
      [ Biome.FOREST, BiomePoolTier.BOSS ]
    ]
    ],
    [ Species.NYMBLE, Type.BUG, -1, [
      [ Biome.TALL_GRASS, BiomePoolTier.COMMON ],
      [ Biome.FOREST, BiomePoolTier.COMMON ]
    ]
    ],
    [ Species.LOKIX, Type.BUG, Type.DARK, [
      [ Biome.TALL_GRASS, BiomePoolTier.COMMON ],
      [ Biome.TALL_GRASS, BiomePoolTier.BOSS ],
      [ Biome.FOREST, BiomePoolTier.COMMON ],
      [ Biome.FOREST, BiomePoolTier.BOSS ]
    ]
    ],
    [ Species.PAWMI, Type.ELECTRIC, -1, [
      [ Biome.TOWN, BiomePoolTier.UNCOMMON, [ TimeOfDay.DAWN, TimeOfDay.DAY ] ],
      [ Biome.PLAINS, BiomePoolTier.UNCOMMON, [ TimeOfDay.DAWN, TimeOfDay.DAY ] ],
      [ Biome.POWER_PLANT, BiomePoolTier.COMMON ]
    ]
    ],
    [ Species.PAWMO, Type.ELECTRIC, Type.FIGHTING, [
      [ Biome.PLAINS, BiomePoolTier.UNCOMMON, [ TimeOfDay.DAWN, TimeOfDay.DAY ] ],
      [ Biome.POWER_PLANT, BiomePoolTier.COMMON ]
    ]
    ],
    [ Species.PAWMOT, Type.ELECTRIC, Type.FIGHTING, [
      [ Biome.PLAINS, BiomePoolTier.UNCOMMON, [ TimeOfDay.DAWN, TimeOfDay.DAY ] ],
      [ Biome.PLAINS, BiomePoolTier.BOSS_RARE, [ TimeOfDay.DAWN, TimeOfDay.DAY ] ],
      [ Biome.POWER_PLANT, BiomePoolTier.COMMON ],
      [ Biome.POWER_PLANT, BiomePoolTier.BOSS ]
    ]
    ],
    [ Species.TANDEMAUS, Type.NORMAL, -1, [
      [ Biome.TOWN, BiomePoolTier.RARE, [ TimeOfDay.DAWN, TimeOfDay.DAY ] ],
      [ Biome.METROPOLIS, BiomePoolTier.RARE, [ TimeOfDay.DAWN, TimeOfDay.DAY ] ]
    ]
    ],
    [ Species.MAUSHOLD, Type.NORMAL, -1, [
      [ Biome.METROPOLIS, BiomePoolTier.RARE, [ TimeOfDay.DAWN, TimeOfDay.DAY ] ],
      [ Biome.METROPOLIS, BiomePoolTier.BOSS_RARE, [ TimeOfDay.DAWN, TimeOfDay.DAY ] ]
    ]
    ],
    [ Species.FIDOUGH, Type.FAIRY, -1, [
      [ Biome.TOWN, BiomePoolTier.UNCOMMON ],
      [ Biome.METROPOLIS, BiomePoolTier.UNCOMMON ]
    ]
    ],
    [ Species.DACHSBUN, Type.FAIRY, -1, [
      [ Biome.METROPOLIS, BiomePoolTier.UNCOMMON ],
      [ Biome.METROPOLIS, BiomePoolTier.BOSS ]
    ]
    ],
    [ Species.SMOLIV, Type.GRASS, Type.NORMAL, [
      [ Biome.MEADOW, BiomePoolTier.UNCOMMON, [ TimeOfDay.DAWN, TimeOfDay.DAY ] ]
    ]
    ],
    [ Species.DOLLIV, Type.GRASS, Type.NORMAL, [
      [ Biome.MEADOW, BiomePoolTier.UNCOMMON, [ TimeOfDay.DAWN, TimeOfDay.DAY ] ]
    ]
    ],
    [ Species.ARBOLIVA, Type.GRASS, Type.NORMAL, [
      [ Biome.MEADOW, BiomePoolTier.UNCOMMON, [ TimeOfDay.DAWN, TimeOfDay.DAY ] ],
      [ Biome.MEADOW, BiomePoolTier.BOSS, [ TimeOfDay.DAWN, TimeOfDay.DAY ] ]
    ]
    ],
    [ Species.SQUAWKABILLY, Type.NORMAL, Type.FLYING, [
      [ Biome.METROPOLIS, BiomePoolTier.UNCOMMON ],
      [ Biome.FOREST, BiomePoolTier.RARE ]
    ]
    ],
    [ Species.NACLI, Type.ROCK, -1, [
      [ Biome.MOUNTAIN, BiomePoolTier.UNCOMMON ],
      [ Biome.CAVE, BiomePoolTier.COMMON ]
    ]
    ],
    [ Species.NACLSTACK, Type.ROCK, -1, [
      [ Biome.MOUNTAIN, BiomePoolTier.UNCOMMON ],
      [ Biome.CAVE, BiomePoolTier.COMMON ]
    ]
    ],
    [ Species.GARGANACL, Type.ROCK, -1, [
      [ Biome.MOUNTAIN, BiomePoolTier.UNCOMMON ],
      [ Biome.MOUNTAIN, BiomePoolTier.BOSS ],
      [ Biome.CAVE, BiomePoolTier.COMMON ],
      [ Biome.CAVE, BiomePoolTier.BOSS ]
    ]
    ],
    [ Species.CHARCADET, Type.FIRE, -1, [
      [ Biome.VOLCANO, BiomePoolTier.RARE ]
    ]
    ],
    [ Species.ARMAROUGE, Type.FIRE, Type.PSYCHIC, [
      [ Biome.VOLCANO, BiomePoolTier.RARE ],
      [ Biome.VOLCANO, BiomePoolTier.BOSS_RARE ]
    ]
    ],
    [ Species.CERULEDGE, Type.FIRE, Type.GHOST, [
      [ Biome.GRAVEYARD, BiomePoolTier.RARE ],
      [ Biome.GRAVEYARD, BiomePoolTier.BOSS_RARE ]
    ]
    ],
    [ Species.TADBULB, Type.ELECTRIC, -1, [
      [ Biome.POWER_PLANT, BiomePoolTier.COMMON ]
    ]
    ],
    [ Species.BELLIBOLT, Type.ELECTRIC, -1, [
      [ Biome.POWER_PLANT, BiomePoolTier.COMMON ],
      [ Biome.POWER_PLANT, BiomePoolTier.BOSS ]
    ]
    ],
    [ Species.WATTREL, Type.ELECTRIC, Type.FLYING, [
      [ Biome.SEA, BiomePoolTier.UNCOMMON ]
    ]
    ],
    [ Species.KILOWATTREL, Type.ELECTRIC, Type.FLYING, [
      [ Biome.SEA, BiomePoolTier.UNCOMMON ],
      [ Biome.SEA, BiomePoolTier.BOSS ]
    ]
    ],
    [ Species.MASCHIFF, Type.DARK, -1, [
      [ Biome.ABYSS, BiomePoolTier.COMMON ]
    ]
    ],
    [ Species.MABOSSTIFF, Type.DARK, -1, [
      [ Biome.ABYSS, BiomePoolTier.COMMON ],
      [ Biome.ABYSS, BiomePoolTier.BOSS ]
    ]
    ],
    [ Species.SHROODLE, Type.POISON, Type.NORMAL, [
      [ Biome.FOREST, BiomePoolTier.COMMON ]
    ]
    ],
    [ Species.GRAFAIAI, Type.POISON, Type.NORMAL, [
      [ Biome.FOREST, BiomePoolTier.COMMON ],
      [ Biome.FOREST, BiomePoolTier.BOSS ]
    ]
    ],
    [ Species.BRAMBLIN, Type.GRASS, Type.GHOST, [
      [ Biome.DESERT, BiomePoolTier.UNCOMMON ]
    ]
    ],
    [ Species.BRAMBLEGHAST, Type.GRASS, Type.GHOST, [
      [ Biome.DESERT, BiomePoolTier.UNCOMMON ],
      [ Biome.DESERT, BiomePoolTier.BOSS ]
    ]
    ],
    [ Species.TOEDSCOOL, Type.GROUND, Type.GRASS, [
      [ Biome.FOREST, BiomePoolTier.RARE ]
    ]
    ],
    [ Species.TOEDSCRUEL, Type.GROUND, Type.GRASS, [
      [ Biome.FOREST, BiomePoolTier.RARE ],
      [ Biome.FOREST, BiomePoolTier.BOSS_RARE ]
    ]
    ],
    [ Species.KLAWF, Type.ROCK, -1, [
      [ Biome.MOUNTAIN, BiomePoolTier.RARE ]
    ]
    ],
    [ Species.CAPSAKID, Type.GRASS, -1, [
      [ Biome.BADLANDS, BiomePoolTier.UNCOMMON, [ TimeOfDay.DAWN, TimeOfDay.DAY ] ]
    ]
    ],
    [ Species.SCOVILLAIN, Type.GRASS, Type.FIRE, [
      [ Biome.BADLANDS, BiomePoolTier.UNCOMMON, [ TimeOfDay.DAWN, TimeOfDay.DAY ] ],
      [ Biome.BADLANDS, BiomePoolTier.BOSS, [ TimeOfDay.DAWN, TimeOfDay.DAY ] ]
    ]
    ],
    [ Species.RELLOR, Type.BUG, -1, [
      [ Biome.DESERT, BiomePoolTier.COMMON, [ TimeOfDay.DAWN, TimeOfDay.DAY ] ]
    ]
    ],
    [ Species.RABSCA, Type.BUG, Type.PSYCHIC, [
      [ Biome.DESERT, BiomePoolTier.COMMON, [ TimeOfDay.DAWN, TimeOfDay.DAY ] ],
      [ Biome.DESERT, BiomePoolTier.BOSS, [ TimeOfDay.DAWN, TimeOfDay.DAY ] ]
    ]
    ],
    [ Species.FLITTLE, Type.PSYCHIC, -1, [
      [ Biome.MOUNTAIN, BiomePoolTier.UNCOMMON, [ TimeOfDay.DAWN, TimeOfDay.DAY ] ]
    ]
    ],
    [ Species.ESPATHRA, Type.PSYCHIC, -1, [
      [ Biome.MOUNTAIN, BiomePoolTier.UNCOMMON, [ TimeOfDay.DAWN, TimeOfDay.DAY ] ],
      [ Biome.MOUNTAIN, BiomePoolTier.BOSS, [ TimeOfDay.DAWN, TimeOfDay.DAY ] ]
    ]
    ],
    [ Species.TINKATINK, Type.FAIRY, Type.STEEL, [
      [ Biome.RUINS, BiomePoolTier.UNCOMMON ]
    ]
    ],
    [ Species.TINKATUFF, Type.FAIRY, Type.STEEL, [
      [ Biome.RUINS, BiomePoolTier.UNCOMMON ]
    ]
    ],
    [ Species.TINKATON, Type.FAIRY, Type.STEEL, [
      [ Biome.RUINS, BiomePoolTier.UNCOMMON ],
      [ Biome.RUINS, BiomePoolTier.BOSS ]
    ]
    ],
    [ Species.WIGLETT, Type.WATER, -1, [
      [ Biome.BEACH, BiomePoolTier.COMMON ]
    ]
    ],
    [ Species.WUGTRIO, Type.WATER, -1, [
      [ Biome.BEACH, BiomePoolTier.COMMON ]
    ]
    ],
    [ Species.BOMBIRDIER, Type.FLYING, Type.DARK, [
      [ Biome.MOUNTAIN, BiomePoolTier.UNCOMMON, [ TimeOfDay.DAWN, TimeOfDay.DAY ] ]
    ]
    ],
    [ Species.FINIZEN, Type.WATER, -1, [
      [ Biome.SEA, BiomePoolTier.COMMON, [ TimeOfDay.DAWN, TimeOfDay.DAY ] ]
    ]
    ],
    [ Species.PALAFIN, Type.WATER, -1, [
      [ Biome.SEA, BiomePoolTier.COMMON, [ TimeOfDay.DAWN, TimeOfDay.DAY ] ],
      [ Biome.SEA, BiomePoolTier.BOSS, [ TimeOfDay.DAWN, TimeOfDay.DAY ] ]
    ]
    ],
    [ Species.VAROOM, Type.STEEL, Type.POISON, [
      [ Biome.METROPOLIS, BiomePoolTier.RARE ],
      [ Biome.SLUM, BiomePoolTier.RARE ]
    ]
    ],
    [ Species.REVAVROOM, Type.STEEL, Type.POISON, [
      [ Biome.METROPOLIS, BiomePoolTier.RARE ],
      [ Biome.METROPOLIS, BiomePoolTier.BOSS_RARE ],
      [ Biome.SLUM, BiomePoolTier.RARE ],
      [ Biome.SLUM, BiomePoolTier.BOSS_RARE ]
    ]
    ],
    [ Species.CYCLIZAR, Type.DRAGON, Type.NORMAL, [
      [ Biome.WASTELAND, BiomePoolTier.UNCOMMON ]
    ]
    ],
    [ Species.ORTHWORM, Type.STEEL, -1, [
      [ Biome.DESERT, BiomePoolTier.UNCOMMON ]
    ]
    ],
    [ Species.GLIMMET, Type.ROCK, Type.POISON, [
      [ Biome.CAVE, BiomePoolTier.RARE ]
    ]
    ],
    [ Species.GLIMMORA, Type.ROCK, Type.POISON, [
      [ Biome.CAVE, BiomePoolTier.RARE ],
      [ Biome.CAVE, BiomePoolTier.BOSS_RARE ]
    ]
    ],
    [ Species.GREAVARD, Type.GHOST, -1, [
      [ Biome.GRAVEYARD, BiomePoolTier.COMMON ]
    ]
    ],
    [ Species.HOUNDSTONE, Type.GHOST, -1, [
      [ Biome.GRAVEYARD, BiomePoolTier.COMMON ],
      [ Biome.GRAVEYARD, BiomePoolTier.BOSS ]
    ]
    ],
    [ Species.FLAMIGO, Type.FLYING, Type.FIGHTING, [
      [ Biome.LAKE, BiomePoolTier.UNCOMMON ]
    ]
    ],
    [ Species.CETODDLE, Type.ICE, -1, [
      [ Biome.ICE_CAVE, BiomePoolTier.UNCOMMON ]
    ]
    ],
    [ Species.CETITAN, Type.ICE, -1, [
      [ Biome.ICE_CAVE, BiomePoolTier.UNCOMMON ],
      [ Biome.ICE_CAVE, BiomePoolTier.BOSS ]
    ]
    ],
    [ Species.VELUZA, Type.WATER, Type.PSYCHIC, [
      [ Biome.SEABED, BiomePoolTier.COMMON ]
    ]
    ],
    [ Species.DONDOZO, Type.WATER, -1, [
      [ Biome.SEABED, BiomePoolTier.UNCOMMON ],
      [ Biome.SEABED, BiomePoolTier.BOSS ]
    ]
    ],
    [ Species.TATSUGIRI, Type.DRAGON, Type.WATER, [
      [ Biome.BEACH, BiomePoolTier.RARE ]
    ]
    ],
    [ Species.ANNIHILAPE, Type.FIGHTING, Type.GHOST, [
      [ Biome.PLAINS, BiomePoolTier.UNCOMMON, [ TimeOfDay.DUSK, TimeOfDay.NIGHT ] ],
      [ Biome.DOJO, BiomePoolTier.COMMON ],
      [ Biome.DOJO, BiomePoolTier.BOSS ]
    ]
    ],
    [ Species.CLODSIRE, Type.POISON, Type.GROUND, [
      [ Biome.SWAMP, BiomePoolTier.COMMON, [ TimeOfDay.DUSK, TimeOfDay.NIGHT ] ],
      [ Biome.SWAMP, BiomePoolTier.BOSS, [ TimeOfDay.DUSK, TimeOfDay.NIGHT ] ]
    ]
    ],
    [ Species.FARIGIRAF, Type.NORMAL, Type.PSYCHIC, [
      [ Biome.TALL_GRASS, BiomePoolTier.RARE ],
      [ Biome.TALL_GRASS, BiomePoolTier.BOSS_RARE ]
    ]
    ],
    [ Species.DUDUNSPARCE, Type.NORMAL, -1, [
      [ Biome.PLAINS, BiomePoolTier.SUPER_RARE ],
      [ Biome.PLAINS, BiomePoolTier.BOSS_RARE ]
    ]
    ],
    [ Species.KINGAMBIT, Type.DARK, Type.STEEL, [
      [ Biome.ABYSS, BiomePoolTier.COMMON ],
      [ Biome.ABYSS, BiomePoolTier.BOSS ]
    ]
    ],
    [ Species.GREAT_TUSK, Type.GROUND, Type.FIGHTING, [
      [ Biome.END, BiomePoolTier.COMMON ]
    ]
    ],
    [ Species.SCREAM_TAIL, Type.FAIRY, Type.PSYCHIC, [
      [ Biome.END, BiomePoolTier.COMMON ]
    ]
    ],
    [ Species.BRUTE_BONNET, Type.GRASS, Type.DARK, [
      [ Biome.END, BiomePoolTier.COMMON ]
    ]
    ],
    [ Species.FLUTTER_MANE, Type.GHOST, Type.FAIRY, [
      [ Biome.END, BiomePoolTier.COMMON ]
    ]
    ],
    [ Species.SLITHER_WING, Type.BUG, Type.FIGHTING, [
      [ Biome.END, BiomePoolTier.COMMON ]
    ]
    ],
    [ Species.SANDY_SHOCKS, Type.ELECTRIC, Type.GROUND, [
      [ Biome.END, BiomePoolTier.COMMON ]
    ]
    ],
    [ Species.IRON_TREADS, Type.GROUND, Type.STEEL, [
      [ Biome.END, BiomePoolTier.COMMON ]
    ]
    ],
    [ Species.IRON_BUNDLE, Type.ICE, Type.WATER, [
      [ Biome.END, BiomePoolTier.COMMON ]
    ]
    ],
    [ Species.IRON_HANDS, Type.FIGHTING, Type.ELECTRIC, [
      [ Biome.END, BiomePoolTier.COMMON ]
    ]
    ],
    [ Species.IRON_JUGULIS, Type.DARK, Type.FLYING, [
      [ Biome.END, BiomePoolTier.COMMON ]
    ]
    ],
    [ Species.IRON_MOTH, Type.FIRE, Type.POISON, [
      [ Biome.END, BiomePoolTier.COMMON ]
    ]
    ],
    [ Species.IRON_THORNS, Type.ROCK, Type.ELECTRIC, [
      [ Biome.END, BiomePoolTier.COMMON ]
    ]
    ],
    [ Species.FRIGIBAX, Type.DRAGON, Type.ICE, [
      [ Biome.WASTELAND, BiomePoolTier.RARE ]
    ]
    ],
    [ Species.ARCTIBAX, Type.DRAGON, Type.ICE, [
      [ Biome.WASTELAND, BiomePoolTier.RARE ]
    ]
    ],
    [ Species.BAXCALIBUR, Type.DRAGON, Type.ICE, [
      [ Biome.WASTELAND, BiomePoolTier.RARE ],
      [ Biome.WASTELAND, BiomePoolTier.BOSS ]
    ]
    ],
    [ Species.GIMMIGHOUL, Type.GHOST, -1, [
      [ Biome.TEMPLE, BiomePoolTier.RARE ]
    ]
    ],
    [ Species.GHOLDENGO, Type.STEEL, Type.GHOST, [
      [ Biome.TEMPLE, BiomePoolTier.RARE ],
      [ Biome.TEMPLE, BiomePoolTier.BOSS_RARE ]
    ]
    ],
    [ Species.WO_CHIEN, Type.DARK, Type.GRASS, [
      [ Biome.FOREST, BiomePoolTier.ULTRA_RARE ],
      [ Biome.FOREST, BiomePoolTier.BOSS_SUPER_RARE ]
    ]
    ],
    [ Species.CHIEN_PAO, Type.DARK, Type.ICE, [
      [ Biome.SNOWY_FOREST, BiomePoolTier.ULTRA_RARE ],
      [ Biome.SNOWY_FOREST, BiomePoolTier.BOSS_SUPER_RARE ]
    ]
    ],
    [ Species.TING_LU, Type.DARK, Type.GROUND, [
      [ Biome.MOUNTAIN, BiomePoolTier.ULTRA_RARE ],
      [ Biome.MOUNTAIN, BiomePoolTier.BOSS_SUPER_RARE ]
    ]
    ],
    [ Species.CHI_YU, Type.DARK, Type.FIRE, [
      [ Biome.VOLCANO, BiomePoolTier.ULTRA_RARE ],
      [ Biome.VOLCANO, BiomePoolTier.BOSS_SUPER_RARE ]
    ]
    ],
    [ Species.ROARING_MOON, Type.DRAGON, Type.DARK, [
      [ Biome.END, BiomePoolTier.UNCOMMON ]
    ]
    ],
    [ Species.IRON_VALIANT, Type.FAIRY, Type.FIGHTING, [
      [ Biome.END, BiomePoolTier.UNCOMMON ]
    ]
    ],
    [ Species.KORAIDON, Type.FIGHTING, Type.DRAGON, [
      [ Biome.RUINS, BiomePoolTier.BOSS_ULTRA_RARE ]
    ]
    ],
    [ Species.MIRAIDON, Type.ELECTRIC, Type.DRAGON, [
      [ Biome.LABORATORY, BiomePoolTier.BOSS_ULTRA_RARE ]
    ]
    ],
    [ Species.WALKING_WAKE, Type.WATER, Type.DRAGON, [
      [ Biome.END, BiomePoolTier.RARE ]
    ]
    ],
    [ Species.IRON_LEAVES, Type.GRASS, Type.PSYCHIC, [
      [ Biome.END, BiomePoolTier.RARE ]
    ]
    ],
    [ Species.DIPPLIN, Type.GRASS, Type.DRAGON, [
      [ Biome.MEADOW, BiomePoolTier.RARE ]
    ]
    ],
    [ Species.POLTCHAGEIST, Type.GRASS, Type.GHOST, [
      [ Biome.BADLANDS, BiomePoolTier.RARE ]
    ]
    ],
    [ Species.SINISTCHA, Type.GRASS, Type.GHOST, [
      [ Biome.BADLANDS, BiomePoolTier.RARE ],
      [ Biome.BADLANDS, BiomePoolTier.BOSS_RARE ]
    ]
    ],
    [ Species.OKIDOGI, Type.POISON, Type.FIGHTING, [
      [ Biome.BADLANDS, BiomePoolTier.ULTRA_RARE ],
      [ Biome.BADLANDS, BiomePoolTier.BOSS_SUPER_RARE ]
    ]
    ],
    [ Species.MUNKIDORI, Type.POISON, Type.PSYCHIC, [
      [ Biome.JUNGLE, BiomePoolTier.ULTRA_RARE ],
      [ Biome.JUNGLE, BiomePoolTier.BOSS_SUPER_RARE ]
    ]
    ],
    [ Species.FEZANDIPITI, Type.POISON, Type.FAIRY, [
      [ Biome.RUINS, BiomePoolTier.ULTRA_RARE ],
      [ Biome.RUINS, BiomePoolTier.BOSS_SUPER_RARE ]
    ]
    ],
    [ Species.OGERPON, Type.GRASS, -1, [
      [ Biome.MOUNTAIN, BiomePoolTier.ULTRA_RARE ],
      [ Biome.MOUNTAIN, BiomePoolTier.BOSS_SUPER_RARE ]
    ]
    ],
    [ Species.ARCHALUDON, Type.STEEL, Type.DRAGON, [
      [ Biome.CONSTRUCTION_SITE, BiomePoolTier.BOSS_RARE ]
    ]
    ],
    [ Species.HYDRAPPLE, Type.GRASS, Type.DRAGON, [
      [ Biome.MEADOW, BiomePoolTier.BOSS_RARE ]
    ]
    ],
    [ Species.GOUGING_FIRE, Type.FIRE, Type.DRAGON, [
      [ Biome.END, BiomePoolTier.RARE ]
    ]
    ],
    [ Species.RAGING_BOLT, Type.ELECTRIC, Type.DRAGON, [
      [ Biome.END, BiomePoolTier.RARE ]
    ]
    ],
    [ Species.IRON_BOULDER, Type.ROCK, Type.PSYCHIC, [
      [ Biome.END, BiomePoolTier.RARE ]
    ]
    ],
    [ Species.IRON_CROWN, Type.STEEL, Type.PSYCHIC, [
      [ Biome.END, BiomePoolTier.RARE ]
    ]
    ],
    [ Species.TERAPAGOS, Type.NORMAL, -1, [
      [ Biome.CAVE, BiomePoolTier.BOSS_ULTRA_RARE ]
    ]
    ],
    [ Species.PECHARUNT, Type.POISON, Type.GHOST, [ ]
    ],
    [ Species.ALOLA_RATTATA, Type.DARK, Type.NORMAL, [
      [ Biome.ISLAND, BiomePoolTier.COMMON, [ TimeOfDay.DUSK, TimeOfDay.NIGHT ] ]
    ]
    ],
    [ Species.ALOLA_RATICATE, Type.DARK, Type.NORMAL, [
      [ Biome.ISLAND, BiomePoolTier.COMMON, [ TimeOfDay.DUSK, TimeOfDay.NIGHT ] ],
      [ Biome.ISLAND, BiomePoolTier.BOSS, [ TimeOfDay.DUSK, TimeOfDay.NIGHT ] ]
    ]
    ],
    [ Species.ALOLA_RAICHU, Type.ELECTRIC, Type.PSYCHIC, [
      [ Biome.ISLAND, BiomePoolTier.UNCOMMON, [ TimeOfDay.DAWN, TimeOfDay.DAY ] ],
      [ Biome.ISLAND, BiomePoolTier.BOSS, [ TimeOfDay.DAWN, TimeOfDay.DAY ] ]
    ]
    ],
    [ Species.ALOLA_SANDSHREW, Type.ICE, Type.STEEL, [
      [ Biome.ISLAND, BiomePoolTier.COMMON ],
      [ Biome.SNOWY_FOREST, BiomePoolTier.RARE ]
    ]
    ],
    [ Species.ALOLA_SANDSLASH, Type.ICE, Type.STEEL, [
      [ Biome.ISLAND, BiomePoolTier.COMMON ],
      [ Biome.ISLAND, BiomePoolTier.BOSS ],
      [ Biome.SNOWY_FOREST, BiomePoolTier.RARE ],
      [ Biome.SNOWY_FOREST, BiomePoolTier.BOSS_RARE ]
    ]
    ],
    [ Species.ALOLA_VULPIX, Type.ICE, -1, [
      [ Biome.ISLAND, BiomePoolTier.COMMON ],
      [ Biome.SNOWY_FOREST, BiomePoolTier.RARE ]
    ]
    ],
    [ Species.ALOLA_NINETALES, Type.ICE, Type.FAIRY, [
      [ Biome.ISLAND, BiomePoolTier.COMMON ],
      [ Biome.ISLAND, BiomePoolTier.BOSS ],
      [ Biome.SNOWY_FOREST, BiomePoolTier.RARE ],
      [ Biome.SNOWY_FOREST, BiomePoolTier.BOSS_RARE ]
    ]
    ],
    [ Species.ALOLA_DIGLETT, Type.GROUND, Type.STEEL, [
      [ Biome.ISLAND, BiomePoolTier.COMMON ]
    ]
    ],
    [ Species.ALOLA_DUGTRIO, Type.GROUND, Type.STEEL, [
      [ Biome.ISLAND, BiomePoolTier.COMMON ],
      [ Biome.ISLAND, BiomePoolTier.BOSS ]
    ]
    ],
    [ Species.ALOLA_MEOWTH, Type.DARK, -1, [
      [ Biome.ISLAND, BiomePoolTier.COMMON, [ TimeOfDay.DUSK, TimeOfDay.NIGHT ] ]
    ]
    ],
    [ Species.ALOLA_PERSIAN, Type.DARK, -1, [
      [ Biome.ISLAND, BiomePoolTier.COMMON, [ TimeOfDay.DUSK, TimeOfDay.NIGHT ] ],
      [ Biome.ISLAND, BiomePoolTier.BOSS, [ TimeOfDay.DUSK, TimeOfDay.NIGHT ] ]
    ]
    ],
    [ Species.ALOLA_GEODUDE, Type.ROCK, Type.ELECTRIC, [
      [ Biome.ISLAND, BiomePoolTier.COMMON ]
    ]
    ],
    [ Species.ALOLA_GRAVELER, Type.ROCK, Type.ELECTRIC, [
      [ Biome.ISLAND, BiomePoolTier.COMMON ]
    ]
    ],
    [ Species.ALOLA_GOLEM, Type.ROCK, Type.ELECTRIC, [
      [ Biome.ISLAND, BiomePoolTier.COMMON ],
      [ Biome.ISLAND, BiomePoolTier.BOSS ]
    ]
    ],
    [ Species.ALOLA_GRIMER, Type.POISON, Type.DARK, [
      [ Biome.ISLAND, BiomePoolTier.COMMON ]
    ]
    ],
    [ Species.ALOLA_MUK, Type.POISON, Type.DARK, [
      [ Biome.ISLAND, BiomePoolTier.COMMON ],
      [ Biome.ISLAND, BiomePoolTier.BOSS ]
    ]
    ],
    [ Species.ALOLA_EXEGGUTOR, Type.GRASS, Type.DRAGON, [
      [ Biome.ISLAND, BiomePoolTier.UNCOMMON, [ TimeOfDay.DAWN, TimeOfDay.DAY ] ],
      [ Biome.ISLAND, BiomePoolTier.BOSS, [ TimeOfDay.DAWN, TimeOfDay.DAY ] ]
    ]
    ],
    [ Species.ALOLA_MAROWAK, Type.FIRE, Type.GHOST, [
      [ Biome.ISLAND, BiomePoolTier.UNCOMMON, [ TimeOfDay.DUSK, TimeOfDay.NIGHT ] ],
      [ Biome.ISLAND, BiomePoolTier.BOSS, [ TimeOfDay.DUSK, TimeOfDay.NIGHT ] ]
    ]
    ],
    [ Species.ETERNAL_FLOETTE, Type.FAIRY, -1, [
      [ Biome.FAIRY_CAVE, BiomePoolTier.RARE ],
      [ Biome.FAIRY_CAVE, BiomePoolTier.BOSS_RARE ]
    ]
    ],
    [ Species.GALAR_MEOWTH, Type.STEEL, -1, [
      [ Biome.CONSTRUCTION_SITE, BiomePoolTier.RARE, TimeOfDay.DUSK ]
    ]
    ],
    [ Species.GALAR_PONYTA, Type.PSYCHIC, -1, [
      [ Biome.JUNGLE, BiomePoolTier.RARE, TimeOfDay.DAWN ]
    ]
    ],
    [ Species.GALAR_RAPIDASH, Type.PSYCHIC, Type.FAIRY, [
      [ Biome.JUNGLE, BiomePoolTier.RARE, TimeOfDay.DAWN ],
      [ Biome.JUNGLE, BiomePoolTier.BOSS_RARE, TimeOfDay.DAWN ]
    ]
    ],
    [ Species.GALAR_SLOWPOKE, Type.PSYCHIC, -1, [
      [ Biome.SWAMP, BiomePoolTier.SUPER_RARE, [ TimeOfDay.DAWN, TimeOfDay.DAY ] ]
    ]
    ],
    [ Species.GALAR_SLOWBRO, Type.POISON, Type.PSYCHIC, [
      [ Biome.SWAMP, BiomePoolTier.SUPER_RARE, [ TimeOfDay.DAWN, TimeOfDay.DAY ] ],
      [ Biome.SWAMP, BiomePoolTier.BOSS_RARE, [ TimeOfDay.DAWN, TimeOfDay.DAY ] ]
    ]
    ],
    [ Species.GALAR_FARFETCHD, Type.FIGHTING, -1, [
      [ Biome.DOJO, BiomePoolTier.SUPER_RARE ]
    ]
    ],
    [ Species.GALAR_WEEZING, Type.POISON, Type.FAIRY, [
      [ Biome.SLUM, BiomePoolTier.BOSS_RARE ]
    ]
    ],
    [ Species.GALAR_MR_MIME, Type.ICE, Type.PSYCHIC, [
      [ Biome.SNOWY_FOREST, BiomePoolTier.SUPER_RARE ]
    ]
    ],
    [ Species.GALAR_ARTICUNO, Type.PSYCHIC, Type.FLYING, [
      [ Biome.SNOWY_FOREST, BiomePoolTier.ULTRA_RARE ],
      [ Biome.SNOWY_FOREST, BiomePoolTier.BOSS_ULTRA_RARE ]
    ]
    ],
    [ Species.GALAR_ZAPDOS, Type.FIGHTING, Type.FLYING, [
      [ Biome.DOJO, BiomePoolTier.ULTRA_RARE ],
      [ Biome.DOJO, BiomePoolTier.BOSS_ULTRA_RARE ]
    ]
    ],
    [ Species.GALAR_MOLTRES, Type.DARK, Type.FLYING, [
      [ Biome.ABYSS, BiomePoolTier.ULTRA_RARE ],
      [ Biome.ABYSS, BiomePoolTier.BOSS_ULTRA_RARE ]
    ]
    ],
    [ Species.GALAR_SLOWKING, Type.POISON, Type.PSYCHIC, [
      [ Biome.SWAMP, BiomePoolTier.BOSS_RARE, [ TimeOfDay.DAWN, TimeOfDay.DAY ] ]
    ]
    ],
    [ Species.GALAR_CORSOLA, Type.GHOST, -1, [
      [ Biome.SEABED, BiomePoolTier.SUPER_RARE ]
    ]
    ],
    [ Species.GALAR_ZIGZAGOON, Type.DARK, Type.NORMAL, [
      [ Biome.SLUM, BiomePoolTier.RARE, [ TimeOfDay.DUSK, TimeOfDay.NIGHT ] ]
    ]
    ],
    [ Species.GALAR_LINOONE, Type.DARK, Type.NORMAL, [
      [ Biome.SLUM, BiomePoolTier.RARE, [ TimeOfDay.DUSK, TimeOfDay.NIGHT ] ]
    ]
    ],
    [ Species.GALAR_DARUMAKA, Type.ICE, -1, [
      [ Biome.SNOWY_FOREST, BiomePoolTier.RARE, [ TimeOfDay.DAWN, TimeOfDay.DAY ] ]
    ]
    ],
    [ Species.GALAR_DARMANITAN, Type.ICE, -1, [
      [ Biome.SNOWY_FOREST, BiomePoolTier.RARE, [ TimeOfDay.DAWN, TimeOfDay.DAY ] ],
      [ Biome.SNOWY_FOREST, BiomePoolTier.BOSS_RARE, [ TimeOfDay.DAWN, TimeOfDay.DAY ] ]
    ]
    ],
    [ Species.GALAR_YAMASK, Type.GROUND, Type.GHOST, [
      [ Biome.RUINS, BiomePoolTier.SUPER_RARE, [ TimeOfDay.DUSK, TimeOfDay.NIGHT ] ]
    ]
    ],
    [ Species.GALAR_STUNFISK, Type.GROUND, Type.STEEL, [
      [ Biome.SWAMP, BiomePoolTier.SUPER_RARE ],
      [ Biome.SWAMP, BiomePoolTier.BOSS_RARE ]
    ]
    ],
    [ Species.HISUI_GROWLITHE, Type.FIRE, Type.ROCK, [
      [ Biome.VOLCANO, BiomePoolTier.SUPER_RARE ]
    ]
    ],
    [ Species.HISUI_ARCANINE, Type.FIRE, Type.ROCK, [
      [ Biome.VOLCANO, BiomePoolTier.BOSS_RARE ]
    ]
    ],
    [ Species.HISUI_VOLTORB, Type.ELECTRIC, Type.GRASS, [
      [ Biome.POWER_PLANT, BiomePoolTier.SUPER_RARE ]
    ]
    ],
    [ Species.HISUI_ELECTRODE, Type.ELECTRIC, Type.GRASS, [
      [ Biome.POWER_PLANT, BiomePoolTier.BOSS_RARE ]
    ]
    ],
    [ Species.HISUI_TYPHLOSION, Type.FIRE, Type.GHOST, [
      [ Biome.GRAVEYARD, BiomePoolTier.BOSS_RARE ]
    ]
    ],
    [ Species.HISUI_QWILFISH, Type.DARK, Type.POISON, [
      [ Biome.SEABED, BiomePoolTier.SUPER_RARE ]
    ]
    ],
    [ Species.HISUI_SNEASEL, Type.FIGHTING, Type.POISON, [
      [ Biome.SNOWY_FOREST, BiomePoolTier.SUPER_RARE, [ TimeOfDay.DAWN, TimeOfDay.DAY ] ]
    ]
    ],
    [ Species.HISUI_SAMUROTT, Type.WATER, Type.DARK, [
      [ Biome.ABYSS, BiomePoolTier.BOSS_RARE ]
    ]
    ],
    [ Species.HISUI_LILLIGANT, Type.GRASS, Type.FIGHTING, [
      [ Biome.MEADOW, BiomePoolTier.BOSS_RARE, [ TimeOfDay.DAWN, TimeOfDay.DAY ] ]
    ]
    ],
    [ Species.HISUI_ZORUA, Type.NORMAL, Type.GHOST, [
      [ Biome.SNOWY_FOREST, BiomePoolTier.SUPER_RARE, [ TimeOfDay.DUSK, TimeOfDay.NIGHT ] ]
    ]
    ],
    [ Species.HISUI_ZOROARK, Type.NORMAL, Type.GHOST, [
      [ Biome.SNOWY_FOREST, BiomePoolTier.SUPER_RARE, [ TimeOfDay.DUSK, TimeOfDay.NIGHT ] ],
      [ Biome.SNOWY_FOREST, BiomePoolTier.BOSS_RARE, [ TimeOfDay.DUSK, TimeOfDay.NIGHT ] ]
    ]
    ],
    [ Species.HISUI_BRAVIARY, Type.PSYCHIC, Type.FLYING, [
      [ Biome.MOUNTAIN, BiomePoolTier.BOSS_RARE, [ TimeOfDay.DAWN, TimeOfDay.DAY ] ]
    ]
    ],
    [ Species.HISUI_SLIGGOO, Type.STEEL, Type.DRAGON, [
      [ Biome.SWAMP, BiomePoolTier.SUPER_RARE, [ TimeOfDay.DAWN, TimeOfDay.DAY ] ]
    ]
    ],
    [ Species.HISUI_GOODRA, Type.STEEL, Type.DRAGON, [
      [ Biome.SWAMP, BiomePoolTier.SUPER_RARE, [ TimeOfDay.DAWN, TimeOfDay.DAY ] ],
      [ Biome.SWAMP, BiomePoolTier.BOSS_RARE, [ TimeOfDay.DAWN, TimeOfDay.DAY ] ]
    ]
    ],
    [ Species.HISUI_AVALUGG, Type.ICE, Type.ROCK, [
      [ Biome.SNOWY_FOREST, BiomePoolTier.SUPER_RARE ]
    ]
    ],
    [ Species.HISUI_DECIDUEYE, Type.GRASS, Type.FIGHTING, [
      [ Biome.DOJO, BiomePoolTier.BOSS_RARE ]
    ]
    ],
    [ Species.PALDEA_TAUROS, Type.FIGHTING, -1, [
      [ Biome.PLAINS, BiomePoolTier.RARE, [ TimeOfDay.DAWN, TimeOfDay.DAY ] ],
      [ Biome.PLAINS, BiomePoolTier.BOSS_RARE, [ TimeOfDay.DAWN, TimeOfDay.DAY ] ]
    ]
    ],
    [ Species.PALDEA_WOOPER, Type.POISON, Type.GROUND, [
      [ Biome.SWAMP, BiomePoolTier.COMMON, [ TimeOfDay.DUSK, TimeOfDay.NIGHT ] ]
    ]
    ],
    [ Species.BLOODMOON_URSALUNA, Type.GROUND, Type.NORMAL, [
      [ Biome.FOREST, BiomePoolTier.SUPER_RARE, TimeOfDay.NIGHT ],
      [ Biome.FOREST, BiomePoolTier.BOSS_RARE, TimeOfDay.NIGHT ]
    ]
    ]
  ];

  const trainerBiomes = [
    [ TrainerType.ACE_TRAINER, [
      [ Biome.PLAINS, BiomePoolTier.UNCOMMON ],
      [ Biome.GRASS, BiomePoolTier.UNCOMMON ],
      [ Biome.TALL_GRASS, BiomePoolTier.UNCOMMON ],
      [ Biome.SWAMP, BiomePoolTier.UNCOMMON ],
      [ Biome.BEACH, BiomePoolTier.UNCOMMON ],
      [ Biome.LAKE, BiomePoolTier.UNCOMMON ],
      [ Biome.MOUNTAIN, BiomePoolTier.UNCOMMON ],
      [ Biome.BADLANDS, BiomePoolTier.UNCOMMON ],
      [ Biome.CAVE, BiomePoolTier.UNCOMMON ],
      [ Biome.MEADOW, BiomePoolTier.UNCOMMON ],
      [ Biome.RUINS, BiomePoolTier.UNCOMMON ],
      [ Biome.ABYSS, BiomePoolTier.UNCOMMON ],
      [ Biome.FAIRY_CAVE, BiomePoolTier.UNCOMMON ],
      [ Biome.TEMPLE, BiomePoolTier.UNCOMMON ]
    ]
    ],
    [ TrainerType.ARTIST, [
      [ Biome.METROPOLIS, BiomePoolTier.RARE ]
    ]
    ],
    [ TrainerType.BACKERS, [] ],
    [ TrainerType.BACKPACKER, [
      [ Biome.MOUNTAIN, BiomePoolTier.COMMON ],
      [ Biome.CAVE, BiomePoolTier.COMMON ],
      [ Biome.BADLANDS, BiomePoolTier.COMMON ],
      [ Biome.JUNGLE, BiomePoolTier.COMMON ]
    ]
    ],
    [ TrainerType.BAKER, [ 
      [ Biome.SLUM, BiomePoolTier.UNCOMMON ]
    ]
    ],
    [ TrainerType.BEAUTY, [
      [ Biome.FAIRY_CAVE, BiomePoolTier.COMMON ]
    ] ],
    [ TrainerType.BIKER, [
      [ Biome.SLUM, BiomePoolTier.COMMON ]
    ] 
    ],
    [ TrainerType.BLACK_BELT, [
      [ Biome.DOJO, BiomePoolTier.COMMON ],
      [ Biome.PLAINS, BiomePoolTier.RARE ],
      [ Biome.GRASS, BiomePoolTier.RARE ],
      [ Biome.SWAMP, BiomePoolTier.RARE ],
      [ Biome.BEACH, BiomePoolTier.RARE ],
      [ Biome.LAKE, BiomePoolTier.RARE ],
      [ Biome.MOUNTAIN, BiomePoolTier.COMMON ],
      [ Biome.CAVE, BiomePoolTier.UNCOMMON ],
      [ Biome.RUINS, BiomePoolTier.UNCOMMON ]
    ]
    ],
    [ TrainerType.BREEDER, [
      [ Biome.PLAINS, BiomePoolTier.COMMON ],
      [ Biome.GRASS, BiomePoolTier.COMMON ],
      [ Biome.TALL_GRASS, BiomePoolTier.UNCOMMON ],
      [ Biome.METROPOLIS, BiomePoolTier.UNCOMMON ],
      [ Biome.BEACH, BiomePoolTier.UNCOMMON ],
      [ Biome.LAKE, BiomePoolTier.COMMON ],
      [ Biome.MEADOW, BiomePoolTier.UNCOMMON ],
      [ Biome.FAIRY_CAVE, BiomePoolTier.UNCOMMON ]
    ]
    ],
    [ TrainerType.CLERK, [
      [ Biome.METROPOLIS, BiomePoolTier.COMMON ]
    ] ],
    [ TrainerType.CYCLIST, [
      [ Biome.PLAINS, BiomePoolTier.UNCOMMON ],
      [ Biome.METROPOLIS, BiomePoolTier.COMMON ]
    ]
    ],
    [ TrainerType.DANCER, [] ],
    [ TrainerType.DEPOT_AGENT, [
      [ Biome.METROPOLIS, BiomePoolTier.UNCOMMON ]
    ] ],
    [ TrainerType.DOCTOR, [] ],
    [ TrainerType.FISHERMAN, [
      [ Biome.LAKE, BiomePoolTier.COMMON ],
      [ Biome.BEACH, BiomePoolTier.COMMON ]
    ]
    ],
    [ TrainerType.RICH, [] ],
    [ TrainerType.GUITARIST, [
      [ Biome.METROPOLIS, BiomePoolTier.UNCOMMON ],
      [ Biome.POWER_PLANT, BiomePoolTier.COMMON ]
    ] ],
    [ TrainerType.HARLEQUIN, [] ],
    [ TrainerType.HIKER, [
      [ Biome.MOUNTAIN, BiomePoolTier.COMMON ],
      [ Biome.CAVE, BiomePoolTier.COMMON ],
      [ Biome.BADLANDS, BiomePoolTier.COMMON ]
    ]
    ],
    [ TrainerType.HOOLIGANS, [] ],
    [ TrainerType.HOOPSTER, [] ],
    [ TrainerType.INFIELDER, [] ],
    [ TrainerType.JANITOR, [] ],
    [ TrainerType.LINEBACKER, [] ],
    [ TrainerType.MAID, [] ],
    [ TrainerType.MUSICIAN, [] ],
    [ TrainerType.NURSERY_AIDE, [] ],
    [ TrainerType.OFFICER, [
      [ Biome.METROPOLIS, BiomePoolTier.COMMON ],
      [ Biome.CONSTRUCTION_SITE, BiomePoolTier.COMMON ],
      [ Biome.SLUM, BiomePoolTier.COMMON ]
    ]
    ],
    [ TrainerType.PARASOL_LADY, [
      [ Biome.BEACH, BiomePoolTier.COMMON ],
      [ Biome.MEADOW, BiomePoolTier.COMMON ]
    ]
    ],
    [ TrainerType.PILOT, [] ],
    [ TrainerType.POKEFAN, [] ],
    [ TrainerType.PRESCHOOLER, [] ],
    [ TrainerType.PSYCHIC, [
      [ Biome.GRAVEYARD, BiomePoolTier.COMMON ],
      [ Biome.RUINS, BiomePoolTier.COMMON ]
    ]
    ],
    [ TrainerType.RANGER, [
      [ Biome.TALL_GRASS, BiomePoolTier.UNCOMMON ],
      [ Biome.FOREST, BiomePoolTier.COMMON ],
      [ Biome.JUNGLE, BiomePoolTier.COMMON ]
    ]
    ],
    [ TrainerType.RICH_KID, [] ],
    [ TrainerType.ROUGHNECK, [
      [ Biome.SLUM, BiomePoolTier.COMMON ]
    ] 
    ],
    [ TrainerType.SCIENTIST, [
      [ Biome.DESERT, BiomePoolTier.COMMON ],
      [ Biome.RUINS, BiomePoolTier.COMMON ]
    ]
    ],
    [ TrainerType.SMASHER, [] ],
    [ TrainerType.SNOW_WORKER, [ 
      [ Biome.ICE_CAVE, BiomePoolTier.COMMON ],
      [ Biome.SNOWY_FOREST, BiomePoolTier.COMMON ]
    ]
    ],
    [ TrainerType.STRIKER, [] ],
    [ TrainerType.SCHOOL_KID, [
      [ Biome.GRASS, BiomePoolTier.COMMON ]
    ] 
    ],
    [ TrainerType.SWIMMER, [
      [ Biome.SEA, BiomePoolTier.COMMON ]
    ]
    ],
    [ TrainerType.TWINS, [
      [ Biome.PLAINS, BiomePoolTier.COMMON ]
    ]
    ],
    [ TrainerType.VETERAN, [
      [ Biome.WASTELAND, BiomePoolTier.COMMON ]
    ] 
    ],
    [ TrainerType.WAITER, [
      [ Biome.METROPOLIS, BiomePoolTier.COMMON ]
    ]
    ],
    [ TrainerType.WORKER, [
      [ Biome.POWER_PLANT, BiomePoolTier.COMMON ],
      [ Biome.FACTORY, BiomePoolTier.COMMON ],
      [ Biome.CONSTRUCTION_SITE, BiomePoolTier.COMMON ]
    ]
    ],
    [ TrainerType.YOUNGSTER, [
      [ Biome.TOWN, BiomePoolTier.COMMON ]
    ]
    ],
    [ TrainerType.HEX_MANIAC, [
      [ Biome.GRAVEYARD, BiomePoolTier.UNCOMMON ]
    ]
    ],
    [ TrainerType.BROCK, [
      [ Biome.CAVE, BiomePoolTier.BOSS ]
    ]
    ],
    [ TrainerType.MISTY, [
      [ Biome.BEACH, BiomePoolTier.BOSS ]
    ]
    ],
    [ TrainerType.LT_SURGE, [
      [ Biome.CONSTRUCTION_SITE, BiomePoolTier.BOSS ]
    ]
    ],
    [ TrainerType.ERIKA, [
      [ Biome.GRASS, BiomePoolTier.BOSS ]
    ]
    ],
    [ TrainerType.JANINE, [
      [ Biome.SWAMP, BiomePoolTier.BOSS ]
    ]
    ],
    [ TrainerType.SABRINA, [
      [ Biome.RUINS, BiomePoolTier.BOSS ]
    ]
    ],
    [ TrainerType.GIOVANNI, [
      [ Biome.LABORATORY, BiomePoolTier.BOSS ]
    ]
    ],
    [ TrainerType.BLAINE, [
      [ Biome.VOLCANO, BiomePoolTier.BOSS ]
    ]
    ],
    [ TrainerType.FALKNER, [
      [ Biome.MOUNTAIN, BiomePoolTier.BOSS ]
    ]
    ],
    [ TrainerType.BUGSY, [
      [ Biome.FOREST, BiomePoolTier.BOSS ]
    ]
    ],
    [ TrainerType.WHITNEY, [
      [ Biome.METROPOLIS, BiomePoolTier.BOSS ]
    ]
    ],
    [ TrainerType.MORTY, [
      [ Biome.GRAVEYARD, BiomePoolTier.BOSS ]
    ]
    ],
    [ TrainerType.CHUCK, [
      [ Biome.CONSTRUCTION_SITE, BiomePoolTier.BOSS ]
    ]
    ],
    [ TrainerType.JASMINE, [
      [ Biome.FACTORY, BiomePoolTier.BOSS ]
    ]
    ],
    [ TrainerType.PRYCE, [
      [ Biome.ICE_CAVE, BiomePoolTier.BOSS ]
    ]
    ],
    [ TrainerType.CLAIR, [
      [ Biome.WASTELAND, BiomePoolTier.BOSS ]
    ]
    ],
    [ TrainerType.ROXANNE, [
      [ Biome.CAVE, BiomePoolTier.BOSS ]
    ]
    ],
    [ TrainerType.BRAWLY, [
      [ Biome.DOJO, BiomePoolTier.BOSS ]
    ]
    ],
    [ TrainerType.WATTSON, [
      [ Biome.CONSTRUCTION_SITE, BiomePoolTier.BOSS ]
    ]
    ],
    [ TrainerType.FLANNERY, [
      [ Biome.VOLCANO, BiomePoolTier.BOSS ]
    ]
    ],
    [ TrainerType.NORMAN, [
      [ Biome.METROPOLIS, BiomePoolTier.BOSS ]
    ]
    ],
    [ TrainerType.WINONA, [
      [ Biome.MOUNTAIN, BiomePoolTier.BOSS ]
    ]
    ],
    [ TrainerType.TATE, [
      [ Biome.RUINS, BiomePoolTier.BOSS ]
    ]
    ],
    [ TrainerType.LIZA, [
      [ Biome.RUINS, BiomePoolTier.BOSS ]
    ]
    ],
    [ TrainerType.JUAN, [
      [ Biome.SEABED, BiomePoolTier.BOSS ]
    ]
    ],
    [ TrainerType.ROARK, [
      [ Biome.CAVE, BiomePoolTier.BOSS ]
    ]
    ],
    [ TrainerType.GARDENIA, [
      [ Biome.TALL_GRASS, BiomePoolTier.BOSS ]
    ]
    ],
    [ TrainerType.CRASHER_WAKE, [
      [ Biome.LAKE, BiomePoolTier.BOSS ]
    ]
    ],
    [ TrainerType.MAYLENE, [
      [ Biome.DOJO, BiomePoolTier.BOSS ]
    ]
    ],
    [ TrainerType.FANTINA, [
      [ Biome.TEMPLE, BiomePoolTier.BOSS ]
    ]
    ],
    [ TrainerType.BYRON, [
      [ Biome.FACTORY, BiomePoolTier.BOSS ]
    ]
    ],
    [ TrainerType.CANDICE, [
      [ Biome.SNOWY_FOREST, BiomePoolTier.BOSS ]
    ]
    ],
    [ TrainerType.VOLKNER, [
      [ Biome.POWER_PLANT, BiomePoolTier.BOSS ]
    ]
    ],
    [ TrainerType.CILAN, [
      [ Biome.PLAINS, BiomePoolTier.BOSS ]
    ]
    ],
    [ TrainerType.CHILI, [
      [ Biome.PLAINS, BiomePoolTier.BOSS ]
    ]
    ],
    [ TrainerType.CRESS, [
      [ Biome.PLAINS, BiomePoolTier.BOSS ]
    ]
    ],
    [ TrainerType.CHEREN, [
      [ Biome.PLAINS, BiomePoolTier.BOSS ]
    ]
    ],
    [ TrainerType.LENORA, [
      [ Biome.MEADOW, BiomePoolTier.BOSS ]
    ]
    ],
    [ TrainerType.ROXIE, [
      [ Biome.SWAMP, BiomePoolTier.BOSS ]
    ]
    ],
    [ TrainerType.BURGH, [
      [ Biome.FOREST, BiomePoolTier.BOSS ]
    ]
    ],
    [ TrainerType.ELESA, [
      [ Biome.POWER_PLANT, BiomePoolTier.BOSS ]
    ]
    ],
    [ TrainerType.CLAY, [
      [ Biome.BADLANDS, BiomePoolTier.BOSS ]
    ]
    ],
    [ TrainerType.SKYLA, [
      [ Biome.MOUNTAIN, BiomePoolTier.BOSS ]
    ]
    ],
    [ TrainerType.BRYCEN, [
      [ Biome.ICE_CAVE, BiomePoolTier.BOSS ]
    ]
    ],
    [ TrainerType.DRAYDEN, [
      [ Biome.WASTELAND, BiomePoolTier.BOSS ]
    ]
    ],
    [ TrainerType.MARLON, [
      [ Biome.SEA, BiomePoolTier.BOSS ]
    ]
    ],
    [ TrainerType.VIOLA, [
      [ Biome.TALL_GRASS, BiomePoolTier.BOSS ]
    ]
    ],
    [ TrainerType.GRANT, [
      [ Biome.BADLANDS, BiomePoolTier.BOSS ]
    ]
    ],
    [ TrainerType.KORRINA, [
      [ Biome.DOJO, BiomePoolTier.BOSS ]
    ]
    ],
    [ TrainerType.RAMOS, [
      [ Biome.JUNGLE, BiomePoolTier.BOSS ]
    ]
    ],
    [ TrainerType.CLEMONT, [
      [ Biome.POWER_PLANT, BiomePoolTier.BOSS ]
    ]
    ],
    [ TrainerType.VALERIE, [
      [ Biome.FAIRY_CAVE, BiomePoolTier.BOSS ]
    ]
    ],
    [ TrainerType.OLYMPIA, [
      [ Biome.SPACE, BiomePoolTier.BOSS ]
    ]
    ],
    [ TrainerType.WULFRIC, [
      [ Biome.ICE_CAVE, BiomePoolTier.BOSS ]
    ]
    ],
    [ TrainerType.MILO, [
      [ Biome.MEADOW, BiomePoolTier.BOSS ]
    ]
    ],
    [ TrainerType.NESSA, [
      [ Biome.ISLAND, BiomePoolTier.BOSS ]
    ]
    ],
    [ TrainerType.KABU, [
      [ Biome.VOLCANO, BiomePoolTier.BOSS ]
    ]
    ],
    [ TrainerType.BEA, [
      [ Biome.DOJO, BiomePoolTier.BOSS ]
    ]
    ],
    [ TrainerType.ALLISTER, [
      [ Biome.GRAVEYARD, BiomePoolTier.BOSS ]
    ]
    ],
    [ TrainerType.OPAL, [
      [ Biome.FAIRY_CAVE, BiomePoolTier.BOSS ]
    ]
    ],
    [ TrainerType.BEDE, [
      [ Biome.FAIRY_CAVE, BiomePoolTier.BOSS ]
    ]
    ],
    [ TrainerType.GORDIE, [
      [ Biome.DESERT, BiomePoolTier.BOSS ]
    ]
    ],
    [ TrainerType.MELONY, [
      [ Biome.SNOWY_FOREST, BiomePoolTier.BOSS ]
    ]
    ],
    [ TrainerType.PIERS, [
      [ Biome.SLUM, BiomePoolTier.BOSS ]
    ]
    ],
    [ TrainerType.MARNIE, [
      [ Biome.ABYSS, BiomePoolTier.BOSS ]
    ]
    ],
    [ TrainerType.RAIHAN, [
      [ Biome.WASTELAND, BiomePoolTier.BOSS ]
    ]
    ],
    [ TrainerType.KATY, [
      [ Biome.FOREST, BiomePoolTier.BOSS ]
    ]
    ],
    [ TrainerType.BRASSIUS, [
      [ Biome.TALL_GRASS, BiomePoolTier.BOSS ]
    ]
    ],
    [ TrainerType.IONO, [
      [ Biome.METROPOLIS, BiomePoolTier.BOSS ]
    ]
    ],
    [ TrainerType.KOFU, [
      [ Biome.BEACH, BiomePoolTier.BOSS ]
    ]
    ],
    [ TrainerType.LARRY, [
      [ Biome.METROPOLIS, BiomePoolTier.BOSS ]
    ]
    ],
    [ TrainerType.RYME, [
      [ Biome.GRAVEYARD, BiomePoolTier.BOSS ]
    ]
    ],
    [ TrainerType.TULIP, [
      [ Biome.RUINS, BiomePoolTier.BOSS ]
    ]
    ],
    [ TrainerType.GRUSHA, [
      [ Biome.ICE_CAVE, BiomePoolTier.BOSS ]
    ]
    ],
    [ TrainerType.LORELEI, [] ],
    [ TrainerType.BRUNO, [] ],
    [ TrainerType.AGATHA, [] ],
    [ TrainerType.LANCE, [] ],
    [ TrainerType.WILL, [] ],
    [ TrainerType.KOGA, [] ],
    [ TrainerType.KAREN, [] ],
    [ TrainerType.SIDNEY, [] ],
    [ TrainerType.PHOEBE, [] ],
    [ TrainerType.GLACIA, [] ],
    [ TrainerType.DRAKE, [] ],
    [ TrainerType.AARON, [] ],
    [ TrainerType.BERTHA, [] ],
    [ TrainerType.FLINT, [] ],
    [ TrainerType.LUCIAN, [] ],
    [ TrainerType.SHAUNTAL, [] ],
    [ TrainerType.MARSHAL, [] ],
    [ TrainerType.GRIMSLEY, [] ],
    [ TrainerType.CAITLIN, [] ],
    [ TrainerType.MALVA, [] ],
    [ TrainerType.SIEBOLD, [] ],
    [ TrainerType.WIKSTROM, [] ],
    [ TrainerType.DRASNA, [] ],
    [ TrainerType.HALA, [] ],
    [ TrainerType.MOLAYNE, [] ],
    [ TrainerType.OLIVIA, [] ],
    [ TrainerType.ACEROLA, [] ],
    [ TrainerType.KAHILI, [] ],
    [ TrainerType.RIKA, [] ],
    [ TrainerType.POPPY, [] ],
    [ TrainerType.LARRY_ELITE, [] ],
    [ TrainerType.HASSEL, [] ],
    [ TrainerType.CRISPIN, [] ],
    [ TrainerType.AMARYS, [] ],
    [ TrainerType.LACEY, [] ],
    [ TrainerType.DRAYTON, [] ],
    [ TrainerType.BLUE, [] ],
    [ TrainerType.RED, [] ],
    [ TrainerType.LANCE_CHAMPION, [] ],
    [ TrainerType.STEVEN, [] ],
    [ TrainerType.WALLACE, [] ],
    [ TrainerType.CYNTHIA, [] ],
    [ TrainerType.ALDER, [] ],
    [ TrainerType.IRIS, [] ],
    [ TrainerType.DIANTHA, [] ],
    [ TrainerType.HAU, [] ],
    [ TrainerType.GEETA, [] ],
    [ TrainerType.NEMONA, [] ],
    [ TrainerType.KIERAN, [] ],
    [ TrainerType.LEON, [] ],
    [ TrainerType.RIVAL, [] ]
  ];

  biomeDepths[Biome.TOWN] = [ 0, 1 ];

  const traverseBiome = (biome: Biome, depth: integer) => {
    const linkedBiomes: (Biome | [ Biome, integer ])[] = Array.isArray(biomeLinks[biome])
      ? biomeLinks[biome] as (Biome | [ Biome, integer ])[]
      : [ biomeLinks[biome] as Biome ];
    for (const linkedBiomeEntry of linkedBiomes) {
      const linkedBiome = !Array.isArray(linkedBiomeEntry)
        ? linkedBiomeEntry as Biome
        : linkedBiomeEntry[0];
      const biomeChance = !Array.isArray(linkedBiomeEntry)
        ? 1
        : linkedBiomeEntry[1];
      if (!biomeDepths.hasOwnProperty(linkedBiome) || biomeChance < biomeDepths[linkedBiome][1] || (depth < biomeDepths[linkedBiome][0] && biomeChance === biomeDepths[linkedBiome][1])) {
        biomeDepths[linkedBiome] = [ depth + 1, biomeChance ];
        traverseBiome(linkedBiome, depth + 1);
      }
    }
  };

  traverseBiome(Biome.TOWN, 0);
  biomeDepths[Biome.END] = [ Object.values(biomeDepths).map(d => d[0]).reduce((max: integer, value: integer) => Math.max(max, value), 0) + 1, 1 ];

<<<<<<< HEAD
  for (let biome of Utils.getEnumValues(Biome)) {
    biomePokemonPools[biome] = {};
    biomeTrainerPools[biome] = {};

    for (let tier of Utils.getEnumValues(BiomePoolTier)) {
      biomePokemonPools[biome][tier] = {};
      biomeTrainerPools[biome][tier] = [];

      for (let tod of Utils.getEnumValues(TimeOfDay))
        biomePokemonPools[biome][tier][tod] = [];
=======
  import("./pokemon-evolutions").then(pe => {
    const pokemonEvolutions = pe.pokemonEvolutions;
    for (const biome of Utils.getEnumValues(Biome)) {
      biomePokemonPools[biome] = {};
      biomeTrainerPools[biome] = {};

      for (const tier of Utils.getEnumValues(BiomePoolTier)) {
        biomePokemonPools[biome][tier] = {};
        biomeTrainerPools[biome][tier] = [];

        for (const tod of Utils.getEnumValues(TimeOfDay)) {
          biomePokemonPools[biome][tier][tod] = [];
        }
      }
>>>>>>> bac6c229
    }
  }

  for (let pb of pokemonBiomes) {
    const speciesId = pb[0] as Species;
    const biomeEntries = pb[3] as (Biome | BiomePoolTier)[][];

<<<<<<< HEAD
    if (!pokemonEvolutions) initPokemonPrevolutions();

    const speciesEvolutions: SpeciesFormEvolution[] = pokemonEvolutions.hasOwnProperty(speciesId)
      ? pokemonEvolutions[speciesId]
      : [];

    if (!biomeEntries.filter(b => b[0] !== Biome.END).length && !speciesEvolutions.filter(es => !!((pokemonBiomes.find(p => p[0] === es.speciesId))[3] as any[]).filter(b => b[0] !== Biome.END).length).length)
      uncatchableSpecies.push(speciesId);

    for (let b of biomeEntries) {
      const biome = b[0];
      const tier = b[1];
      const timesOfDay = b.length > 2
        ? Array.isArray(b[2])
          ? b[2]
          : [ b[2] ]
        : [ TimeOfDay.ALL ];
=======
    for (const pb of pokemonBiomes) {
      const speciesId = pb[0] as Species;
      const biomeEntries = pb[3] as (Biome | BiomePoolTier)[][];

      const speciesEvolutions: SpeciesFormEvolution[] = pokemonEvolutions.hasOwnProperty(speciesId)
        ? pokemonEvolutions[speciesId]
        : [];
      
      if (!biomeEntries.filter(b => b[0] !== Biome.END).length && !speciesEvolutions.filter(es => !!((pokemonBiomes.find(p => p[0] === es.speciesId))[3] as any[]).filter(b => b[0] !== Biome.END).length).length) {
        uncatchableSpecies.push(speciesId);
      }

      for (const b of biomeEntries) {
        const biome = b[0];
        const tier = b[1];
        const timesOfDay = b.length > 2
          ? Array.isArray(b[2])
            ? b[2]
            : [ b[2] ]
          : [ TimeOfDay.ALL ];

        for (const tod of timesOfDay) {
          if (!biomePokemonPools.hasOwnProperty(biome) || !biomePokemonPools[biome].hasOwnProperty(tier) || !biomePokemonPools[biome][tier].hasOwnProperty(tod)) {
            continue;
          }
>>>>>>> bac6c229

      for (let tod of timesOfDay) {
        if (!biomePokemonPools.hasOwnProperty(biome) || !biomePokemonPools[biome].hasOwnProperty(tier) || !biomePokemonPools[biome][tier].hasOwnProperty(tod))
          continue;

        const biomeTierPool = biomePokemonPools[biome][tier][tod];

<<<<<<< HEAD
        let treeIndex = -1;
        let arrayIndex = 0;

        for (let t = 0; t < biomeTierPool.length; t++) {
          const existingSpeciesIds = biomeTierPool[t] as unknown as Species[];
          for (let es = 0; es < existingSpeciesIds.length; es++) {
            const existingSpeciesId = existingSpeciesIds[es];
            if (pokemonEvolutions.hasOwnProperty(existingSpeciesId) && (pokemonEvolutions[existingSpeciesId] as SpeciesFormEvolution[]).find(ese => ese.speciesId === speciesId)) {
              treeIndex = t;
              arrayIndex = es + 1;
              break;
            } else if (speciesEvolutions && speciesEvolutions.find(se => se.speciesId === existingSpeciesId)) {
              treeIndex = t;
              arrayIndex = es;
              break;
            }
          }
          if (treeIndex > -1)
            break;
=======
          for (let t = 0; t < biomeTierPool.length; t++) {
            const existingSpeciesIds = biomeTierPool[t] as unknown as Species[];
            for (let es = 0; es < existingSpeciesIds.length; es++) {
              const existingSpeciesId = existingSpeciesIds[es];
              if (pokemonEvolutions.hasOwnProperty(existingSpeciesId) && (pokemonEvolutions[existingSpeciesId] as SpeciesFormEvolution[]).find(ese => ese.speciesId === speciesId)) {
                treeIndex = t;
                arrayIndex = es + 1;
                break;
              } else if (speciesEvolutions && speciesEvolutions.find(se => se.speciesId === existingSpeciesId)) {
                treeIndex = t;
                arrayIndex = es;
                break;
              }
            }
            if (treeIndex > -1) {
              break;
            }
          }

          if (treeIndex > -1) {
            (biomeTierPool[treeIndex] as unknown as Species[]).splice(arrayIndex, 0, speciesId);
          } else {
            (biomeTierPool as unknown as Species[][]).push([ speciesId ]);
          }
>>>>>>> bac6c229
        }

        if (treeIndex > -1)
          (biomeTierPool[treeIndex] as unknown as Species[]).splice(arrayIndex, 0, speciesId);
        else
          (biomeTierPool as unknown as Species[][]).push([ speciesId ]);
      }
    }
  }

<<<<<<< HEAD
  for (let b of Object.keys(biomePokemonPools)) {
    for (let t of Object.keys(biomePokemonPools[b])) {
      const tier = parseInt(t) as BiomePoolTier;
      for (let tod of Object.keys(biomePokemonPools[b][t])) {
        const biomeTierTimePool = biomePokemonPools[b][t][tod];
        for (let e = 0; e < biomeTierTimePool.length; e++) {
          const entry = biomeTierTimePool[e];
          if (entry.length === 1)
            biomeTierTimePool[e] = entry[0];
          else {
            const newEntry = {
              1: [ entry[0] ]
            };
            for (let s = 1; s < entry.length; s++) {
              const speciesId = entry[s];
              const prevolution = entry.map(s => pokemonEvolutions[s]).flat().find(e => e && e.speciesId === speciesId);
              const level = prevolution.level - (prevolution.level === 1 ? 1 : 0) + (prevolution.wildDelay * 10) - (tier >= BiomePoolTier.BOSS ? 10 : 0);
              if (!newEntry.hasOwnProperty(level))
                newEntry[level] = [ speciesId ];
              else
                newEntry[level].push(speciesId);
=======
    for (const b of Object.keys(biomePokemonPools)) {
      for (const t of Object.keys(biomePokemonPools[b])) {
        const tier = parseInt(t) as BiomePoolTier;
        for (const tod of Object.keys(biomePokemonPools[b][t])) {
          const biomeTierTimePool = biomePokemonPools[b][t][tod];
          for (let e = 0; e < biomeTierTimePool.length; e++) {
            const entry = biomeTierTimePool[e];
            if (entry.length === 1) {
              biomeTierTimePool[e] = entry[0];
            } else {
              const newEntry = {
                1: [ entry[0] ]
              };
              for (let s = 1; s < entry.length; s++) {
                const speciesId = entry[s];
                const prevolution = entry.map(s => pokemonEvolutions[s]).flat().find(e => e && e.speciesId === speciesId);
                const level = prevolution.level - (prevolution.level === 1 ? 1 : 0) + (prevolution.wildDelay * 10) - (tier >= BiomePoolTier.BOSS ? 10 : 0);
                if (!newEntry.hasOwnProperty(level)) {
                  newEntry[level] = [ speciesId ];
                } else {
                  newEntry[level].push(speciesId);
                }
              }
              biomeTierTimePool[e] = newEntry;
>>>>>>> bac6c229
            }
            biomeTierTimePool[e] = newEntry;
          }
        }
      }
    }
  }

<<<<<<< HEAD
  for (let tb of trainerBiomes) {
    const trainerType = tb[0] as TrainerType;
    const biomeEntries = tb[1] as BiomePoolTier[][];

    for (let b of biomeEntries) {
      const biome = b[0];
      const tier = b[1];

      if (!biomeTrainerPools.hasOwnProperty(biome) || !biomeTrainerPools[biome].hasOwnProperty(tier))
        continue;
=======
    for (const tb of trainerBiomes) {
      const trainerType = tb[0] as TrainerType;
      const biomeEntries = tb[1] as BiomePoolTier[][];

      for (const b of biomeEntries) {
        const biome = b[0];
        const tier = b[1];

        if (!biomeTrainerPools.hasOwnProperty(biome) || !biomeTrainerPools[biome].hasOwnProperty(tier)) {
          continue;
        }
>>>>>>> bac6c229

      const biomeTierPool = biomeTrainerPools[biome][tier];
      biomeTierPool.push(trainerType);
    }
  }


  // used in a commented code
  // eslint-disable-next-line @typescript-eslint/no-unused-vars
  function outputPools() {
    const pokemonOutput = {};
    const trainerOutput = {};

    for (const b of Object.keys(biomePokemonPools)) {
      const biome = Biome[b];
      pokemonOutput[biome] = {};
      trainerOutput[biome] = {};

      for (const t of Object.keys(biomePokemonPools[b])) {
        const tier = BiomePoolTier[t];

        pokemonOutput[biome][tier] = {};

        for (const tod of Object.keys(biomePokemonPools[b][t])) {
          const timeOfDay = TimeOfDay[tod];

          pokemonOutput[biome][tier][timeOfDay] = [];

          for (const f of biomePokemonPools[b][t][tod]) {
            if (typeof f === "number") {
              pokemonOutput[biome][tier][timeOfDay].push(Species[f]);
            } else {
              const tree = {};

              for (const l of Object.keys(f)) {
                tree[l] = f[l].map(s => Species[s]);
              }

              pokemonOutput[biome][tier][timeOfDay].push(tree);
            }
          }

        }
      }

      for (const t of Object.keys(biomeTrainerPools[b])) {
        const tier = BiomePoolTier[t];

        trainerOutput[biome][tier] = [];

        for (const f of biomeTrainerPools[b][t]) {
          trainerOutput[biome][tier].push(TrainerType[f]);
        }
      }
    }

    console.log(beautify(pokemonOutput, null, 2, 180).replace(/(        |        (?:\{ "\d+": \[ )?|    "(?:.*?)": \[ |(?:,|\[) (?:"\w+": \[ |(?:\{ )?"\d+": \[ )?)"(\w+)"(?= |,|\n)/g, "$1Species.$2").replace(/"(\d+)": /g, "$1: ").replace(/((?:      )|(?:(?!\n)    "(?:.*?)": \{) |\[(?: .*? )?\], )"(\w+)"/g, "$1[TimeOfDay.$2]").replace(/(    )"(.*?)"/g, "$1[BiomePoolTier.$2]").replace(/(  )"(.*?)"/g, "$1[Biome.$2]"));
    console.log(beautify(trainerOutput, null, 2, 120).replace(/(      |      (?:\{ "\d+": \[ )?|    "(?:.*?)": \[ |, (?:(?:\{ )?"\d+": \[ )?)"(.*?)"/g, "$1TrainerType.$2").replace(/"(\d+)": /g, "$1: ").replace(/(    )"(.*?)"/g, "$1[BiomePoolTier.$2]").replace(/(  )"(.*?)"/g, "$1[Biome.$2]"));
  }

  /*for (let pokemon of allSpecies) {
    if (pokemon.speciesId >= Species.XERNEAS)
      break;
    pokemonBiomes[pokemon.speciesId - 1][0] = Species[pokemonBiomes[pokemon.speciesId - 1][0]];
    pokemonBiomes[pokemon.speciesId - 1][1] = Type[pokemonBiomes[pokemon.speciesId - 1][1]];
    if (pokemonBiomes[pokemon.speciesId - 1][2] > -1)
      pokemonBiomes[pokemon.speciesId - 1][2] = Type[pokemonBiomes[pokemon.speciesId - 1][2]];
    for (let b of Utils.getEnumValues(Biome)) {
      if (biomePools.hasOwnProperty(b)) {
        let poolTier = -1;
        for (let t of Object.keys(biomePools[b])) {
          for (let p = 0; p < biomePools[b][t].length; p++) {
            if (biomePools[b][t][p] === pokemon.speciesId) {
              poolTier = parseInt(t) as BiomePoolTier;
              break;
            }
          }
        }
        if (poolTier > -1)
          pokemonBiomes[pokemon.speciesId - 1][3].push([ Biome[b], BiomePoolTier[poolTier] ]);
      } else if (biomePoolPredicates[b](pokemon)) {
        pokemonBiomes[pokemon.speciesId - 1][3].push([ Biome[b], BiomePoolTier[BiomePoolTier.COMMON] ]);
      }
    }
  }

  console.log(JSON.stringify(pokemonBiomes, null, '  '));*/
}<|MERGE_RESOLUTION|>--- conflicted
+++ resolved
@@ -5,7 +5,7 @@
 import { TrainerType } from "./enums/trainer-type";
 import { TimeOfDay } from "./enums/time-of-day";
 import { Biome } from "./enums/biome";
-import {initPokemonPrevolutions, pokemonEvolutions, SpeciesFormEvolution} from "./pokemon-evolutions";
+import {pokemonEvolutions, SpeciesFormEvolution} from "./pokemon-evolutions";
 
 export function getBiomeName(biome: Biome | -1) {
   if (biome === -1) {
@@ -3921,7 +3921,7 @@
     ],
     [ Species.PIPLUP, Type.WATER, -1, [
       [ Biome.SEA, BiomePoolTier.RARE ]
-    ] 
+    ]
     ],
     [ Species.PRINPLUP, Type.WATER, -1, [
       [ Biome.SEA, BiomePoolTier.RARE ]
@@ -7166,7 +7166,7 @@
     ] ],
     [ TrainerType.BIKER, [
       [ Biome.SLUM, BiomePoolTier.COMMON ]
-    ] 
+    ]
     ],
     [ TrainerType.BLACK_BELT, [
       [ Biome.DOJO, BiomePoolTier.COMMON ],
@@ -7257,7 +7257,7 @@
     [ TrainerType.RICH_KID, [] ],
     [ TrainerType.ROUGHNECK, [
       [ Biome.SLUM, BiomePoolTier.COMMON ]
-    ] 
+    ]
     ],
     [ TrainerType.SCIENTIST, [
       [ Biome.DESERT, BiomePoolTier.COMMON ],
@@ -7273,7 +7273,7 @@
     [ TrainerType.STRIKER, [] ],
     [ TrainerType.SCHOOL_KID, [
       [ Biome.GRASS, BiomePoolTier.COMMON ]
-    ] 
+    ]
     ],
     [ TrainerType.SWIMMER, [
       [ Biome.SEA, BiomePoolTier.COMMON ]
@@ -7285,7 +7285,7 @@
     ],
     [ TrainerType.VETERAN, [
       [ Biome.WASTELAND, BiomePoolTier.COMMON ]
-    ] 
+    ]
     ],
     [ TrainerType.WAITER, [
       [ Biome.METROPOLIS, BiomePoolTier.COMMON ]
@@ -7677,51 +7677,33 @@
   traverseBiome(Biome.TOWN, 0);
   biomeDepths[Biome.END] = [ Object.values(biomeDepths).map(d => d[0]).reduce((max: integer, value: integer) => Math.max(max, value), 0) + 1, 1 ];
 
-<<<<<<< HEAD
-  for (let biome of Utils.getEnumValues(Biome)) {
+  for (const biome of Utils.getEnumValues(Biome)) {
     biomePokemonPools[biome] = {};
     biomeTrainerPools[biome] = {};
 
-    for (let tier of Utils.getEnumValues(BiomePoolTier)) {
+    for (const tier of Utils.getEnumValues(BiomePoolTier)) {
       biomePokemonPools[biome][tier] = {};
       biomeTrainerPools[biome][tier] = [];
 
-      for (let tod of Utils.getEnumValues(TimeOfDay))
+      for (const tod of Utils.getEnumValues(TimeOfDay)) {
         biomePokemonPools[biome][tier][tod] = [];
-=======
-  import("./pokemon-evolutions").then(pe => {
-    const pokemonEvolutions = pe.pokemonEvolutions;
-    for (const biome of Utils.getEnumValues(Biome)) {
-      biomePokemonPools[biome] = {};
-      biomeTrainerPools[biome] = {};
-
-      for (const tier of Utils.getEnumValues(BiomePoolTier)) {
-        biomePokemonPools[biome][tier] = {};
-        biomeTrainerPools[biome][tier] = [];
-
-        for (const tod of Utils.getEnumValues(TimeOfDay)) {
-          biomePokemonPools[biome][tier][tod] = [];
-        }
       }
->>>>>>> bac6c229
     }
   }
 
-  for (let pb of pokemonBiomes) {
+  for (const pb of pokemonBiomes) {
     const speciesId = pb[0] as Species;
     const biomeEntries = pb[3] as (Biome | BiomePoolTier)[][];
-
-<<<<<<< HEAD
-    if (!pokemonEvolutions) initPokemonPrevolutions();
 
     const speciesEvolutions: SpeciesFormEvolution[] = pokemonEvolutions.hasOwnProperty(speciesId)
       ? pokemonEvolutions[speciesId]
       : [];
 
-    if (!biomeEntries.filter(b => b[0] !== Biome.END).length && !speciesEvolutions.filter(es => !!((pokemonBiomes.find(p => p[0] === es.speciesId))[3] as any[]).filter(b => b[0] !== Biome.END).length).length)
+    if (!biomeEntries.filter(b => b[0] !== Biome.END).length && !speciesEvolutions.filter(es => !!((pokemonBiomes.find(p => p[0] === es.speciesId))[3] as any[]).filter(b => b[0] !== Biome.END).length).length) {
       uncatchableSpecies.push(speciesId);
+    }
 
-    for (let b of biomeEntries) {
+    for (const b of biomeEntries) {
       const biome = b[0];
       const tier = b[1];
       const timesOfDay = b.length > 2
@@ -7729,41 +7711,14 @@
           ? b[2]
           : [ b[2] ]
         : [ TimeOfDay.ALL ];
-=======
-    for (const pb of pokemonBiomes) {
-      const speciesId = pb[0] as Species;
-      const biomeEntries = pb[3] as (Biome | BiomePoolTier)[][];
 
-      const speciesEvolutions: SpeciesFormEvolution[] = pokemonEvolutions.hasOwnProperty(speciesId)
-        ? pokemonEvolutions[speciesId]
-        : [];
-      
-      if (!biomeEntries.filter(b => b[0] !== Biome.END).length && !speciesEvolutions.filter(es => !!((pokemonBiomes.find(p => p[0] === es.speciesId))[3] as any[]).filter(b => b[0] !== Biome.END).length).length) {
-        uncatchableSpecies.push(speciesId);
-      }
-
-      for (const b of biomeEntries) {
-        const biome = b[0];
-        const tier = b[1];
-        const timesOfDay = b.length > 2
-          ? Array.isArray(b[2])
-            ? b[2]
-            : [ b[2] ]
-          : [ TimeOfDay.ALL ];
-
-        for (const tod of timesOfDay) {
-          if (!biomePokemonPools.hasOwnProperty(biome) || !biomePokemonPools[biome].hasOwnProperty(tier) || !biomePokemonPools[biome][tier].hasOwnProperty(tod)) {
-            continue;
-          }
->>>>>>> bac6c229
-
-      for (let tod of timesOfDay) {
-        if (!biomePokemonPools.hasOwnProperty(biome) || !biomePokemonPools[biome].hasOwnProperty(tier) || !biomePokemonPools[biome][tier].hasOwnProperty(tod))
+      for (const tod of timesOfDay) {
+        if (!biomePokemonPools.hasOwnProperty(biome) || !biomePokemonPools[biome].hasOwnProperty(tier) || !biomePokemonPools[biome][tier].hasOwnProperty(tod)) {
           continue;
+        }
 
         const biomeTierPool = biomePokemonPools[biome][tier][tod];
 
-<<<<<<< HEAD
         let treeIndex = -1;
         let arrayIndex = 0;
 
@@ -7781,55 +7736,30 @@
               break;
             }
           }
-          if (treeIndex > -1)
+          if (treeIndex > -1) {
             break;
-=======
-          for (let t = 0; t < biomeTierPool.length; t++) {
-            const existingSpeciesIds = biomeTierPool[t] as unknown as Species[];
-            for (let es = 0; es < existingSpeciesIds.length; es++) {
-              const existingSpeciesId = existingSpeciesIds[es];
-              if (pokemonEvolutions.hasOwnProperty(existingSpeciesId) && (pokemonEvolutions[existingSpeciesId] as SpeciesFormEvolution[]).find(ese => ese.speciesId === speciesId)) {
-                treeIndex = t;
-                arrayIndex = es + 1;
-                break;
-              } else if (speciesEvolutions && speciesEvolutions.find(se => se.speciesId === existingSpeciesId)) {
-                treeIndex = t;
-                arrayIndex = es;
-                break;
-              }
-            }
-            if (treeIndex > -1) {
-              break;
-            }
           }
-
-          if (treeIndex > -1) {
-            (biomeTierPool[treeIndex] as unknown as Species[]).splice(arrayIndex, 0, speciesId);
-          } else {
-            (biomeTierPool as unknown as Species[][]).push([ speciesId ]);
-          }
->>>>>>> bac6c229
         }
 
-        if (treeIndex > -1)
+        if (treeIndex > -1) {
           (biomeTierPool[treeIndex] as unknown as Species[]).splice(arrayIndex, 0, speciesId);
-        else
+        } else {
           (biomeTierPool as unknown as Species[][]).push([ speciesId ]);
+        }
       }
     }
   }
 
-<<<<<<< HEAD
-  for (let b of Object.keys(biomePokemonPools)) {
-    for (let t of Object.keys(biomePokemonPools[b])) {
+  for (const b of Object.keys(biomePokemonPools)) {
+    for (const t of Object.keys(biomePokemonPools[b])) {
       const tier = parseInt(t) as BiomePoolTier;
-      for (let tod of Object.keys(biomePokemonPools[b][t])) {
+      for (const tod of Object.keys(biomePokemonPools[b][t])) {
         const biomeTierTimePool = biomePokemonPools[b][t][tod];
         for (let e = 0; e < biomeTierTimePool.length; e++) {
           const entry = biomeTierTimePool[e];
-          if (entry.length === 1)
+          if (entry.length === 1) {
             biomeTierTimePool[e] = entry[0];
-          else {
+          } else {
             const newEntry = {
               1: [ entry[0] ]
             };
@@ -7837,36 +7767,11 @@
               const speciesId = entry[s];
               const prevolution = entry.map(s => pokemonEvolutions[s]).flat().find(e => e && e.speciesId === speciesId);
               const level = prevolution.level - (prevolution.level === 1 ? 1 : 0) + (prevolution.wildDelay * 10) - (tier >= BiomePoolTier.BOSS ? 10 : 0);
-              if (!newEntry.hasOwnProperty(level))
+              if (!newEntry.hasOwnProperty(level)) {
                 newEntry[level] = [ speciesId ];
-              else
+              } else {
                 newEntry[level].push(speciesId);
-=======
-    for (const b of Object.keys(biomePokemonPools)) {
-      for (const t of Object.keys(biomePokemonPools[b])) {
-        const tier = parseInt(t) as BiomePoolTier;
-        for (const tod of Object.keys(biomePokemonPools[b][t])) {
-          const biomeTierTimePool = biomePokemonPools[b][t][tod];
-          for (let e = 0; e < biomeTierTimePool.length; e++) {
-            const entry = biomeTierTimePool[e];
-            if (entry.length === 1) {
-              biomeTierTimePool[e] = entry[0];
-            } else {
-              const newEntry = {
-                1: [ entry[0] ]
-              };
-              for (let s = 1; s < entry.length; s++) {
-                const speciesId = entry[s];
-                const prevolution = entry.map(s => pokemonEvolutions[s]).flat().find(e => e && e.speciesId === speciesId);
-                const level = prevolution.level - (prevolution.level === 1 ? 1 : 0) + (prevolution.wildDelay * 10) - (tier >= BiomePoolTier.BOSS ? 10 : 0);
-                if (!newEntry.hasOwnProperty(level)) {
-                  newEntry[level] = [ speciesId ];
-                } else {
-                  newEntry[level].push(speciesId);
-                }
               }
-              biomeTierTimePool[e] = newEntry;
->>>>>>> bac6c229
             }
             biomeTierTimePool[e] = newEntry;
           }
@@ -7875,30 +7780,17 @@
     }
   }
 
-<<<<<<< HEAD
-  for (let tb of trainerBiomes) {
+  for (const tb of trainerBiomes) {
     const trainerType = tb[0] as TrainerType;
     const biomeEntries = tb[1] as BiomePoolTier[][];
 
-    for (let b of biomeEntries) {
+    for (const b of biomeEntries) {
       const biome = b[0];
       const tier = b[1];
 
-      if (!biomeTrainerPools.hasOwnProperty(biome) || !biomeTrainerPools[biome].hasOwnProperty(tier))
+      if (!biomeTrainerPools.hasOwnProperty(biome) || !biomeTrainerPools[biome].hasOwnProperty(tier)) {
         continue;
-=======
-    for (const tb of trainerBiomes) {
-      const trainerType = tb[0] as TrainerType;
-      const biomeEntries = tb[1] as BiomePoolTier[][];
-
-      for (const b of biomeEntries) {
-        const biome = b[0];
-        const tier = b[1];
-
-        if (!biomeTrainerPools.hasOwnProperty(biome) || !biomeTrainerPools[biome].hasOwnProperty(tier)) {
-          continue;
-        }
->>>>>>> bac6c229
+      }
 
       const biomeTierPool = biomeTrainerPools[biome][tier];
       biomeTierPool.push(trainerType);
