import { AbAttrParamsWithCancel, PreAttackModifyPowerAbAttrParams } from "#abilities/ability";
import {
  applyAbAttrs
} from "#abilities/apply-ab-attrs";
import { loggedInUser } from "#app/account";
import type { GameMode } from "#app/game-mode";
import { globalScene } from "#app/global-scene";
import { getPokemonNameWithAffix } from "#app/messages";
import type { ArenaTrapTag } from "#data/arena-tag";
import { WeakenMoveTypeTag } from "#data/arena-tag";
import { MoveChargeAnim } from "#data/battle-anims";
import {
  CommandedTag,
  EncoreTag,
  GulpMissileTag,
  HelpingHandTag,
  SemiInvulnerableTag,
  ShellTrapTag,
  StockpilingTag,
  SubstituteTag,
  TrappedTag,
  TypeBoostTag,
} from "#data/battler-tags";
import { getBerryEffectFunc } from "#data/berry";
<<<<<<< HEAD
import { applyChallenges } from "#data/challenge";
import { allAbilities, allHeldItems, allMoves } from "#data/data-lists";
=======
import { allAbilities, allMoves } from "#data/data-lists";
>>>>>>> e8623348
import { SpeciesFormChangeRevertWeatherFormTrigger } from "#data/form-change-triggers";
import { DelayedAttackTag } from "#data/positional-tags/positional-tag";
import {
  getNonVolatileStatusEffects,
  getStatusEffectHealText,
  isNonVolatileStatusEffect,
} from "#data/status-effect";
import { TerrainType } from "#data/terrain";
import { getTypeDamageMultiplier } from "#data/type";
import { AbilityId } from "#enums/ability-id";
import { ArenaTagSide } from "#enums/arena-tag-side";
import { ArenaTagType } from "#enums/arena-tag-type";
import { BattleType } from "#enums/battle-type";
import type { BattlerIndex } from "#enums/battler-index";
import { BattlerTagType } from "#enums/battler-tag-type";
import { BiomeId } from "#enums/biome-id";
import { ChallengeType } from "#enums/challenge-type";
import { Command } from "#enums/command";
import { FieldPosition } from "#enums/field-position";
import { HeldItemCategoryId, HeldItemId, isItemInCategory } from "#enums/held-item-id";
import { HitResult } from "#enums/hit-result";
import { ChargeAnim } from "#enums/move-anims-common";
import { MoveId } from "#enums/move-id";
import { MoveResult } from "#enums/move-result";
import { isVirtual, MoveUseMode } from "#enums/move-use-mode";
import { MoveCategory } from "#enums/move-category";
import { MoveEffectTrigger } from "#enums/move-effect-trigger";
import { MoveFlags } from "#enums/move-flags";
import { MoveTarget } from "#enums/move-target";
import { MultiHitType } from "#enums/multi-hit-type";
import { PokemonType } from "#enums/pokemon-type";
import { PositionalTagType } from "#enums/positional-tag-type";
import { SpeciesId } from "#enums/species-id";
import {
  BATTLE_STATS,
  type BattleStat,
  type EffectiveStat,
  getStatKey,
  Stat,
} from "#enums/stat";
import { StatusEffect } from "#enums/status-effect";
import { SwitchType } from "#enums/switch-type";
import { WeatherType } from "#enums/weather-type";
import { MoveUsedEvent } from "#events/battle-scene";
import type { EnemyPokemon, Pokemon } from "#field/pokemon";
import { applyHeldItems } from "#items/all-held-items";
import { BerryHeldItem, berryTypeToHeldItem } from "#items/berry";
import { HeldItemEffect } from "#enums/held-item-effect";
import { TrainerItemEffect } from "#items/trainer-item";
import { applyMoveAttrs } from "#moves/apply-attrs";
import { invalidAssistMoves, invalidCopycatMoves, invalidMetronomeMoves, invalidMirrorMoveMoves, invalidSketchMoves, invalidSleepTalkMoves } from "#moves/invalid-moves";
import { frenzyMissFunc, getMoveTargets } from "#moves/move-utils";
import { PokemonMove } from "#moves/pokemon-move";
import { MoveEndPhase } from "#phases/move-end-phase";
import { MovePhase } from "#phases/move-phase";
import { PokemonHealPhase } from "#phases/pokemon-heal-phase";
import { SwitchSummonPhase } from "#phases/switch-summon-phase";
import type { AttackMoveResult } from "#types/attack-move-result";
import type { Localizable } from "#types/locales";
import type { ChargingMove, MoveAttrMap, MoveAttrString, MoveClassMap, MoveKindString } from "#types/move-types";
import type { TurnMove } from "#types/turn-move";
import { BooleanHolder, type Constructor, isNullOrUndefined, NumberHolder, randSeedFloat, randSeedInt, randSeedItem, toDmgValue } from "#utils/common";
import { getEnumValues } from "#utils/enums";
import { toTitleCase } from "#utils/strings";
import i18next from "i18next";
import { applyChallenges } from "#utils/challenge-utils";

/**
 * A function used to conditionally determine execution of a given {@linkcode MoveAttr}.
 * Conventionally returns `true` for success and `false` for failure.
*/
type MoveConditionFunc = (user: Pokemon, target: Pokemon, move: Move) => boolean;
export type UserMoveConditionFunc = (user: Pokemon, move: Move) => boolean;

export abstract class Move implements Localizable {
  public id: MoveId;
  public name: string;
  private _type: PokemonType;
  private _category: MoveCategory;
  public moveTarget: MoveTarget;
  public power: number;
  public accuracy: number;
  public pp: number;
  public effect: string;
  /** The chance of a move's secondary effects activating */
  public chance: number;
  public priority: number;
  public generation: number;
  public attrs: MoveAttr[] = [];
  private conditions: MoveCondition[] = [];
  /** The move's {@linkcode MoveFlags} */
  private flags: number = 0;
  private nameAppend: string = "";

  /**
   * Check if the move is of the given subclass without requiring `instanceof`.
   *
   * ! Does _not_ work for {@linkcode ChargingAttackMove} and {@linkcode ChargingSelfStatusMove} subclasses. For those,
   * use {@linkcode isChargingMove} instead.
   *
   * @param moveKind - The string name of the move to check against
   * @returns Whether this move is of the provided type.
   */
  public abstract is<K extends MoveKindString>(moveKind: K): this is MoveClassMap[K];

  constructor(id: MoveId, type: PokemonType, category: MoveCategory, defaultMoveTarget: MoveTarget, power: number, accuracy: number, pp: number, chance: number, priority: number, generation: number) {
    this.id = id;
    this._type = type;
    this._category = category;
    this.moveTarget = defaultMoveTarget;
    this.power = power;
    this.accuracy = accuracy;
    this.pp = pp;
    this.chance = chance;
    this.priority = priority;
    this.generation = generation;

    if (defaultMoveTarget === MoveTarget.USER) {
      this.setFlag(MoveFlags.IGNORE_PROTECT, true);
    }
    if (category === MoveCategory.PHYSICAL) {
      this.setFlag(MoveFlags.MAKES_CONTACT, true);
    }

    this.localize();
  }

  get type() {
    return this._type;
  }
  get category() {
    return this._category;
  }

  localize(): void {
    const i18nKey = MoveId[this.id].split("_").filter(f => f).map((f, i) => i ? `${f[0]}${f.slice(1).toLowerCase()}` : f.toLowerCase()).join("") as unknown as string;

    this.name = this.id ? `${i18next.t(`move:${i18nKey}.name`)}${this.nameAppend}` : "";
    this.effect = this.id ? `${i18next.t(`move:${i18nKey}.effect`)}${this.nameAppend}` : "";
  }

  /**
   * Get all move attributes that match `attrType`.
   * @param attrType - The name of a {@linkcode MoveAttr} to search for
   * @returns An array containing all attributes matching `attrType`, or an empty array if none match.
   */
  getAttrs<T extends MoveAttrString>(attrType: T): (MoveAttrMap[T])[] {
    const targetAttr = MoveAttrs[attrType];
    if (!targetAttr) {
      return [];
    }
    return this.attrs.filter((a): a is MoveAttrMap[T] => a instanceof targetAttr);
  }

  /**
   * Check if a move has an attribute that matches `attrType`.
   * @param attrType - The name of a {@linkcode MoveAttr} to search for
   * @returns Whether this move has at least 1 attribute that matches `attrType`
   */
  hasAttr(attrType: MoveAttrString): boolean {
    const targetAttr = MoveAttrs[attrType];
    // Guard against invalid attrType
    if (!targetAttr) {
      return false;
    }
    return this.attrs.some((attr) => attr instanceof targetAttr);
  }

  /**
   * Find the first attribute that matches a given predicate function.
   * @param attrPredicate - The predicate function to search `MoveAttr`s by
   * @returns The first {@linkcode MoveAttr} for which `attrPredicate` returns `true`
   */
  findAttr(attrPredicate: (attr: MoveAttr) => boolean): MoveAttr {
    // TODO: Remove bang and make return type `MoveAttr | undefined`,
    // as well as add overload for functions of type `x is T`
    return this.attrs.find(attrPredicate)!;
  }

  /**
   * Adds a new MoveAttr to this move (appends to the attr array).
   * If the MoveAttr also comes with a condition, it is added to its {@linkcode MoveCondition} array.
   * @param attrType - The {@linkcode MoveAttr} to add
   * @param args - The arguments needed to instantiate the given class
   * @returns `this`
   */
  attr<T extends Constructor<MoveAttr>>(attrType: T, ...args: ConstructorParameters<T>): this {
    const attr = new attrType(...args);
    this.attrs.push(attr);
    let attrCondition = attr.getCondition();
    if (attrCondition) {
      if (typeof attrCondition === "function") {
        attrCondition = new MoveCondition(attrCondition);
      }
      this.conditions.push(attrCondition);
    }

    return this;
  }

  /**
   * Adds a new MoveAttr to this move (appends to the attr array).
   * If the MoveAttr also comes with a condition, it is added to its {@linkcode MoveCondition} array.
   *
   * Similar to {@linkcode attr}, except this takes an already instantiated {@linkcode MoveAttr} object
   * as opposed to a constructor and its arguments.
   * @param attrAdd - The {@linkcode MoveAttr} to add
   * @returns `this`
   */
  addAttr(attrAdd: MoveAttr): this {
    this.attrs.push(attrAdd);
    let attrCondition = attrAdd.getCondition();
    if (attrCondition) {
      if (typeof attrCondition === "function") {
        attrCondition = new MoveCondition(attrCondition);
      }
      this.conditions.push(attrCondition);
    }

    return this;
  }

  /**
   * Sets the move target of this move
   * @param moveTarget - The {@linkcode MoveTarget} to set
   * @returns `this`
   */
  target(moveTarget: MoveTarget): this {
    this.moveTarget = moveTarget;
    return this;
  }

  /**
   * Getter function that returns if this Move has a given MoveFlag.
   * @param flag - The {@linkcode MoveFlags} to check
   * @returns Whether this Move has the specified flag.
   */
  hasFlag(flag: MoveFlags): boolean {
    // Flags are internally represented as bitmasks, so we check by taking the bitwise AND.
    return (this.flags & flag) !== MoveFlags.NONE;
  }

  /**
   * Getter function that returns if the move hits multiple targets
   * @returns boolean
   */
  isMultiTarget(): boolean {
    switch (this.moveTarget) {
      case MoveTarget.ALL_OTHERS:
      case MoveTarget.ALL_NEAR_OTHERS:
      case MoveTarget.ALL_NEAR_ENEMIES:
      case MoveTarget.ALL_ENEMIES:
      case MoveTarget.USER_AND_ALLIES:
      case MoveTarget.ALL:
      case MoveTarget.USER_SIDE:
      case MoveTarget.ENEMY_SIDE:
      case MoveTarget.BOTH_SIDES:
        return true;
    }
    return false;
  }

  /**
   * Getter function that returns if the move targets the user or its ally
   * @returns boolean
   */
  isAllyTarget(): boolean {
    switch (this.moveTarget) {
      case MoveTarget.USER:
      case MoveTarget.NEAR_ALLY:
      case MoveTarget.ALLY:
      case MoveTarget.USER_OR_NEAR_ALLY:
      case MoveTarget.USER_AND_ALLIES:
      case MoveTarget.USER_SIDE:
        return true;
    }
    return false;
  }

  isChargingMove(): this is ChargingMove {
    return false;
  }

  /**
   * Checks if the target is immune to this Move's type.
   * Currently looks at cases of Grass types with powder moves and Dark types with moves affected by Prankster.
   * @param user - The {@linkcode Pokemon} using this move
   * @param target - The {@linkcode Pokemon} targeted by this move
   * @param type - The {@linkcode PokemonType} of the target
   * @returns Whether the move is blocked by the target's type.
   * Self-targeted moves will return `false` regardless of circumstances.
   */
  isTypeImmune(user: Pokemon, target: Pokemon, type: PokemonType): boolean {
    if (this.moveTarget === MoveTarget.USER) {
      return false;
    }

    switch (type) {
      case PokemonType.GRASS:
        if (this.hasFlag(MoveFlags.POWDER_MOVE)) {
          return true;
        }
        break;
      case PokemonType.DARK:
        if (user.hasAbility(AbilityId.PRANKSTER) && this.category === MoveCategory.STATUS && user.isOpponent(target)) {
          return true;
        }
        break;
    }
    return false;
  }

  /**
   * Checks if the move would hit its target's Substitute instead of the target itself.
   * @param user - The {@linkcode Pokemon} using this move
   * @param target - The {@linkcode Pokemon} targeted by this move
   * @returns Whether this Move will hit the target's Substitute (assuming one exists).
   */
  hitsSubstitute(user: Pokemon, target?: Pokemon): boolean {
    if ([ MoveTarget.USER, MoveTarget.USER_SIDE, MoveTarget.ENEMY_SIDE, MoveTarget.BOTH_SIDES ].includes(this.moveTarget)
        || !target?.getTag(BattlerTagType.SUBSTITUTE)) {
      return false;
    }

    const bypassed = new BooleanHolder(false);
    // TODO: Allow this to be simulated
    applyAbAttrs("InfiltratorAbAttr", {pokemon: user, bypassed});

    return !bypassed.value
        && !this.hasFlag(MoveFlags.SOUND_BASED)
        && !this.hasFlag(MoveFlags.IGNORE_SUBSTITUTE);
  }

  /**
   * Adds a condition to this move (in addition to any provided by its prior {@linkcode MoveAttr}s).
   * The move will fail upon use if at least 1 of its conditions is not met.
   * @param condition - The {@linkcode MoveCondition} or {@linkcode MoveConditionFunc} to add to the conditions array.
   * @returns `this`
   */
  condition(condition: MoveCondition | MoveConditionFunc): this {
    if (typeof condition === "function") {
      condition = new MoveCondition(condition);
    }
    this.conditions.push(condition);

    return this;
  }

  /**
   * Mark a move as having one or more edge cases.
   * The move may lack certain niche interactions with other moves/abilities,
   * but still functions as intended in most cases.
   *
   * When using this, **make sure to document the edge case** (or else this becomes pointless).
   * @returns `this`
   */
  edgeCase(): this {
    return this;
  }

  /**
   * Mark this move as partially implemented.
   * Partial moves are expected to have some core functionality implemented, but may lack
   * certain notable features or interactions with other moves or abilities.
   * @returns `this`
   */
  partial(): this {
    this.nameAppend += " (P)";
    return this;
  }

  /**
   * Mark this move as unimplemented.
   * Unimplemented moves are ones which have _none_ of their basic functionality enabled,
   * and cannot be used.
   * @returns `this`
   */
  unimplemented(): this {
    this.nameAppend += " (N)";
    return this;
  }

  /**
   * Sets the flags of the move
   * @param flag {@linkcode MoveFlags}
   * @param on a boolean, if True, then "ORs" the flag onto existing ones, if False then "XORs" the flag onto existing ones
   */
  private setFlag(flag: MoveFlags, on: boolean): void {
    // bitwise OR and bitwise XOR respectively
    if (on) {
      this.flags |= flag;
    } else {
      this.flags ^= flag;
    }
  }

  /**
   * Sets the {@linkcode MoveFlags.MAKES_CONTACT} flag for the calling Move
   * @param setFlag - Whether the move should make contact; default `true`
   * @returns `this`
   */
  makesContact(setFlag: boolean = true): this {
    this.setFlag(MoveFlags.MAKES_CONTACT, setFlag);
    return this;
  }

  /**
   * Sets the {@linkcode MoveFlags.IGNORE_PROTECT} flag for the calling Move
   * @see {@linkcode MoveId.CURSE}
   * @returns The {@linkcode Move} that called this function
   */
  ignoresProtect(): this {
    this.setFlag(MoveFlags.IGNORE_PROTECT, true);
    return this;
  }

  /**
   * Sets the {@linkcode MoveFlags.SOUND_BASED} flag for the calling Move
   * @see {@linkcode MoveId.UPROAR}
   * @returns The {@linkcode Move} that called this function
   */
  soundBased(): this {
    this.setFlag(MoveFlags.SOUND_BASED, true);
    return this;
  }

  /**
   * Sets the {@linkcode MoveFlags.HIDE_USER} flag for the calling Move
   * @see {@linkcode MoveId.TELEPORT}
   * @returns The {@linkcode Move} that called this function
   */
  hidesUser(): this {
    this.setFlag(MoveFlags.HIDE_USER, true);
    return this;
  }

  /**
   * Sets the {@linkcode MoveFlags.HIDE_TARGET} flag for the calling Move
   * @see {@linkcode MoveId.WHIRLWIND}
   * @returns The {@linkcode Move} that called this function
   */
  hidesTarget(): this {
    this.setFlag(MoveFlags.HIDE_TARGET, true);
    return this;
  }

  /**
   * Sets the {@linkcode MoveFlags.BITING_MOVE} flag for the calling Move
   * @see {@linkcode MoveId.BITE}
   * @returns The {@linkcode Move} that called this function
   */
  bitingMove(): this {
    this.setFlag(MoveFlags.BITING_MOVE, true);
    return this;
  }

  /**
   * Sets the {@linkcode MoveFlags.PULSE_MOVE} flag for the calling Move
   * @see {@linkcode MoveId.WATER_PULSE}
   * @returns The {@linkcode Move} that called this function
   */
  pulseMove(): this {
    this.setFlag(MoveFlags.PULSE_MOVE, true);
    return this;
  }

  /**
   * Sets the {@linkcode MoveFlags.PUNCHING_MOVE} flag for the calling Move
   * @see {@linkcode MoveId.DRAIN_PUNCH}
   * @returns The {@linkcode Move} that called this function
   */
  punchingMove(): this {
    this.setFlag(MoveFlags.PUNCHING_MOVE, true);
    return this;
  }

  /**
   * Sets the {@linkcode MoveFlags.SLICING_MOVE} flag for the calling Move
   * @see {@linkcode MoveId.X_SCISSOR}
   * @returns The {@linkcode Move} that called this function
   */
  slicingMove(): this {
    this.setFlag(MoveFlags.SLICING_MOVE, true);
    return this;
  }

  /**
   * Sets the {@linkcode MoveFlags.RECKLESS_MOVE} flag for the calling Move
   * @see {@linkcode AbilityId.RECKLESS}
   * @returns The {@linkcode Move} that called this function
   */
  recklessMove(): this {
    this.setFlag(MoveFlags.RECKLESS_MOVE, true);
    return this;
  }

  /**
   * Sets the {@linkcode MoveFlags.BALLBOMB_MOVE} flag for the calling Move
   * @see {@linkcode MoveId.ELECTRO_BALL}
   * @returns The {@linkcode Move} that called this function
   */
  ballBombMove(): this {
    this.setFlag(MoveFlags.BALLBOMB_MOVE, true);
    return this;
  }

  /**
   * Sets the {@linkcode MoveFlags.POWDER_MOVE} flag for the calling Move
   * @see {@linkcode MoveId.STUN_SPORE}
   * @returns The {@linkcode Move} that called this function
   */
  powderMove(): this {
    this.setFlag(MoveFlags.POWDER_MOVE, true);
    return this;
  }

  /**
   * Sets the {@linkcode MoveFlags.DANCE_MOVE} flag for the calling Move
   * @see {@linkcode MoveId.PETAL_DANCE}
   * @returns The {@linkcode Move} that called this function
   */
  danceMove(): this {
    this.setFlag(MoveFlags.DANCE_MOVE, true);
    return this;
  }

  /**
   * Sets the {@linkcode MoveFlags.WIND_MOVE} flag for the calling Move
   * @see {@linkcode MoveId.HURRICANE}
   * @returns The {@linkcode Move} that called this function
   */
  windMove(): this {
    this.setFlag(MoveFlags.WIND_MOVE, true);
    return this;
  }

  /**
   * Sets the {@linkcode MoveFlags.TRIAGE_MOVE} flag for the calling Move
   * @see {@linkcode MoveId.ABSORB}
   * @returns The {@linkcode Move} that called this function
   */
  triageMove(): this {
    this.setFlag(MoveFlags.TRIAGE_MOVE, true);
    return this;
  }

  /**
   * Sets the {@linkcode MoveFlags.IGNORE_ABILITIES} flag for the calling Move
   * @see {@linkcode MoveId.SUNSTEEL_STRIKE}
   * @returns The {@linkcode Move} that called this function
   */
  ignoresAbilities(): this {
    this.setFlag(MoveFlags.IGNORE_ABILITIES, true);
    return this;
  }

  /**
   * Sets the {@linkcode MoveFlags.CHECK_ALL_HITS} flag for the calling Move
   * @see {@linkcode MoveId.TRIPLE_AXEL}
   * @returns The {@linkcode Move} that called this function
   */
  checkAllHits(): this {
    this.setFlag(MoveFlags.CHECK_ALL_HITS, true);
    return this;
  }

  /**
   * Sets the {@linkcode MoveFlags.IGNORE_SUBSTITUTE} flag for the calling Move
   * @see {@linkcode MoveId.WHIRLWIND}
   * @returns The {@linkcode Move} that called this function
   */
  ignoresSubstitute(): this {
    this.setFlag(MoveFlags.IGNORE_SUBSTITUTE, true);
    return this;
  }

  /**
   * Sets the {@linkcode MoveFlags.REDIRECT_COUNTER} flag for the calling Move
   * @see {@linkcode MoveId.METAL_BURST}
   * @returns The {@linkcode Move} that called this function
   */
  redirectCounter(): this {
    this.setFlag(MoveFlags.REDIRECT_COUNTER, true);
    return this;
  }

  /**
   * Sets the {@linkcode MoveFlags.REFLECTABLE} flag for the calling Move
   * @see {@linkcode MoveId.ATTRACT}
   * @returns The {@linkcode Move} that called this function
   */
  reflectable(): this {
    this.setFlag(MoveFlags.REFLECTABLE, true);
    return this;
  }

  /**
   * Checks if the move flag applies to the pokemon(s) using/receiving the move
   *
   * This method will take the `user`'s ability into account when reporting flags, e.g.
   * calling this method for {@linkcode MoveFlags.MAKES_CONTACT | MAKES_CONTACT}
   * will return `false` if the user has a {@linkcode AbilityId.LONG_REACH} that is not being suppressed.
   *
   * **Note:** This method only checks if the move should have effectively have the flag applied to its use.
   * It does *not* check whether the flag will trigger related effects.
   * For example using this method to check {@linkcode MoveFlags.WIND_MOVE}
   * will not consider {@linkcode AbilityId.WIND_RIDER | Wind Rider }.
   *
   * To simply check whether the move has a flag, use {@linkcode hasFlag}.
   * @param flag {@linkcode MoveFlags} MoveFlag to check on user and/or target
   * @param user {@linkcode Pokemon} the Pokemon using the move
   * @param target {@linkcode Pokemon} the Pokemon receiving the move
   * @param isFollowUp (defaults to `false`) `true` if the move was used as a follow up
   * @returns boolean
   * @see {@linkcode hasFlag}
   */
  doesFlagEffectApply({ flag, user, target, isFollowUp = false }: {
    flag: MoveFlags;
    user: Pokemon;
    target?: Pokemon;
    isFollowUp?: boolean;
  }): boolean {
    // special cases below, eg: if the move flag is MAKES_CONTACT, and the user pokemon has an ability that ignores contact (like "Long Reach"), then overrides and move does not make contact
    switch (flag) {
      case MoveFlags.MAKES_CONTACT:
        if (user.hasAbilityWithAttr("IgnoreContactAbAttr") || this.hitsSubstitute(user, target)) {
          return false;
        }
        break;
      case MoveFlags.IGNORE_ABILITIES:
        if (user.hasAbilityWithAttr("MoveAbilityBypassAbAttr")) {
          const abilityEffectsIgnored = new BooleanHolder(false);
          applyAbAttrs("MoveAbilityBypassAbAttr", {pokemon: user, cancelled: abilityEffectsIgnored, move: this});
          if (abilityEffectsIgnored.value) {
            return true;
          }
          // Sunsteel strike, Moongeist beam, and photon geyser will not ignore abilities if invoked
          // by another move, such as via metronome.
        }
        return this.hasFlag(MoveFlags.IGNORE_ABILITIES) && !isFollowUp;
      case MoveFlags.IGNORE_PROTECT:
        if (user.hasAbilityWithAttr("IgnoreProtectOnContactAbAttr")
          && this.doesFlagEffectApply({ flag: MoveFlags.MAKES_CONTACT, user })) {
          return true;
        }
        break;
      case MoveFlags.REFLECTABLE:
        // If the target is not semi-invulnerable and either has magic coat active or an unignored magic bounce ability
        if (
          target?.getTag(SemiInvulnerableTag) ||
          !(target?.getTag(BattlerTagType.MAGIC_COAT) ||
            (!this.doesFlagEffectApply({ flag: MoveFlags.IGNORE_ABILITIES, user, target }) &&
              target?.hasAbilityWithAttr("ReflectStatusMoveAbAttr")))
        ) {
          return false;
        }
        break;
    }

    return !!(this.flags & flag);
  }

  /**
   * Applies each {@linkcode MoveCondition} function of this move to the params, determines if the move can be used prior to calling each attribute's apply()
   * @param user {@linkcode Pokemon} to apply conditions to
   * @param target {@linkcode Pokemon} to apply conditions to
   * @param move {@linkcode Move} to apply conditions to
   * @returns boolean: false if any of the apply()'s return false, else true
   */
  applyConditions(user: Pokemon, target: Pokemon, move: Move): boolean {
    return this.conditions.every(cond => cond.apply(user, target, move));
  }

  /**
   * Sees if a move has a custom failure text (by looking at each {@linkcode MoveAttr} of this move)
   * @param user {@linkcode Pokemon} using the move
   * @param target {@linkcode Pokemon} target of the move
   * @param move {@linkcode Move} with this attribute
   * @returns string of the custom failure text, or `null` if it uses the default text ("But it failed!")
   */
  getFailedText(user: Pokemon, target: Pokemon, move: Move): string | undefined {
    for (const attr of this.attrs) {
      const failedText = attr.getFailedText(user, target, move);
      if (failedText) {
        return failedText;
      }
    }
  }

  /**
   * Calculates the userBenefitScore across all the attributes and conditions
   * @param user {@linkcode Pokemon} using the move
   * @param target {@linkcode Pokemon} receiving the move
   * @param move {@linkcode Move} using the move
   * @returns integer representing the total benefitScore
   */
  getUserBenefitScore(user: Pokemon, target: Pokemon, move: Move): number {
    let score = 0;

    for (const attr of this.attrs) {
      score += attr.getUserBenefitScore(user, target, move);
    }

    for (const condition of this.conditions) {
      score += condition.getUserBenefitScore(user, target, move);
    }

    return score;
  }

  /**
   * Calculates the targetBenefitScore across all the attributes
   * @param user {@linkcode Pokemon} using the move
   * @param target {@linkcode Pokemon} receiving the move
   * @param move {@linkcode Move} using the move
   * @returns integer representing the total benefitScore
   */
  getTargetBenefitScore(user: Pokemon, target: Pokemon, move: Move): number {
    let score = 0;

    if (target.getAlly()?.getTag(BattlerTagType.COMMANDED)?.getSourcePokemon() === target) {
      return 20 * (target.isPlayer() === user.isPlayer() ? -1 : 1); // always -20 with how the AI handles this score
    }

    for (const attr of this.attrs) {
      // conditionals to check if the move is self targeting (if so then you are applying the move to yourself, not the target)
      score += attr.getTargetBenefitScore(user, !attr.selfTarget ? target : user, move) * (target !== user && attr.selfTarget ? -1 : 1);
    }

    return score;
  }

  /**
   * Calculates the accuracy of a move in battle based on various conditions and attributes.
   *
   * @param user {@linkcode Pokemon} The Pokémon using the move.
   * @param target {@linkcode Pokemon} The Pokémon being targeted by the move.
   * @returns The calculated accuracy of the move.
   */
  calculateBattleAccuracy(user: Pokemon, target: Pokemon, simulated: boolean = false) {
    const moveAccuracy = new NumberHolder(this.accuracy);

    applyMoveAttrs("VariableAccuracyAttr", user, target, this, moveAccuracy);
    applyAbAttrs("WonderSkinAbAttr", {pokemon: target, opponent: user, move: this, simulated, accuracy: moveAccuracy});

    if (moveAccuracy.value === -1) {
      return moveAccuracy.value;
    }

    const isOhko = this.hasAttr("OneHitKOAccuracyAttr");

    if (!isOhko) {
      applyHeldItems(HeldItemEffect.ACCURACY_BOOSTER, { pokemon: user, moveAccuracy: moveAccuracy });
    }

    if (globalScene.arena.weather?.weatherType === WeatherType.FOG) {
      /**
       *  The 0.9 multiplier is PokeRogue-only implementation, Bulbapedia uses 3/5
       *  See Fog {@link https://bulbapedia.bulbagarden.net/wiki/Fog}
       */
      moveAccuracy.value = Math.floor(moveAccuracy.value * 0.9);
    }

    if (!isOhko && globalScene.arena.getTag(ArenaTagType.GRAVITY)) {
      moveAccuracy.value = Math.floor(moveAccuracy.value * 1.67);
    }

    return moveAccuracy.value;
  }

  /**
   * Calculates the power of a move in battle based on various conditions and attributes.
   *
   * @param source {@linkcode Pokemon} The Pokémon using the move.
   * @param target {@linkcode Pokemon} The Pokémon being targeted by the move.
   * @returns The calculated power of the move.
   */
  calculateBattlePower(source: Pokemon, target: Pokemon, simulated: boolean = false): number {
    if (this.category === MoveCategory.STATUS) {
      return -1;
    }

    const power = new NumberHolder(this.power);

    applyMoveAttrs("VariablePowerAttr", source, target, this, power);

    const typeChangeMovePowerMultiplier = new NumberHolder(1);
    const typeChangeHolder = new NumberHolder(this.type);

    applyAbAttrs("MoveTypeChangeAbAttr", {pokemon: source, opponent: target, move: this, simulated: true, moveType: typeChangeHolder, power: typeChangeMovePowerMultiplier});

    const abAttrParams: PreAttackModifyPowerAbAttrParams = {
      pokemon: source,
      opponent: target,
      simulated,
      power,
      move: this,
    }

    applyAbAttrs("VariableMovePowerAbAttr", abAttrParams);
    const ally = source.getAlly();
    if (!isNullOrUndefined(ally)) {
      applyAbAttrs("AllyMoveCategoryPowerBoostAbAttr", {...abAttrParams, pokemon: ally});
    }

    // Non-priority, single-hit moves of the user's Tera Type are always a bare minimum of 60 power
    const sourceTeraType = source.getTeraType();
    if (
      source.isTerastallized
      && sourceTeraType === this.type
      && power.value < 60
      && this.priority <= 0
      && !this.hasAttr("MultiHitAttr")
      && !source.heldItemManager.hasItem(HeldItemId.MULTI_LENS)
    ) {
      power.value = 60;
    }

    const fieldAuras = new Set(
      globalScene.getField(true)
        .map((p) => p.getAbilityAttrs("FieldMoveTypePowerBoostAbAttr").filter(attr => {
          const condition = attr.getCondition();
          return (!condition || condition(p));
        }))
        .flat(),
    );
    for (const aura of fieldAuras) {
      // TODO: Refactor the fieldAura attribute so that its apply method is not directly called
      aura.apply({pokemon: source, simulated, opponent: target, move: this, power});
    }

    const alliedField: Pokemon[] = source.isPlayer() ? globalScene.getPlayerField() : globalScene.getEnemyField();
    alliedField.forEach(p => applyAbAttrs("UserFieldMoveTypePowerBoostAbAttr", {pokemon: p, opponent: target, move: this, simulated, power}));

    power.value *= typeChangeMovePowerMultiplier.value;

    const typeBoost = source.findTag(t => t instanceof TypeBoostTag && t.boostedType === typeChangeHolder.value) as TypeBoostTag;
    if (typeBoost) {
      power.value *= typeBoost.boostValue;
    }


    if (!this.hasAttr("TypelessAttr")) {
      globalScene.arena.applyTags(WeakenMoveTypeTag, simulated, typeChangeHolder.value, power);
      applyHeldItems(HeldItemEffect.ATTACK_TYPE_BOOST, {
        pokemon: source,
        moveType: typeChangeHolder.value,
        movePower: power,
      });
    }

    if (source.getTag(HelpingHandTag)) {
      power.value *= 1.5;
    }

    return power.value;
  }

  getPriority(user: Pokemon, simulated: boolean = true) {
    const priority = new NumberHolder(this.priority);

    applyMoveAttrs("IncrementMovePriorityAttr", user, null, this, priority);
    applyAbAttrs("ChangeMovePriorityAbAttr", {pokemon: user, simulated, move: this, priority});

    return priority.value;
  }

  /**
   * Calculate the [Expected Power](https://en.wikipedia.org/wiki/Expected_value) per turn
   * of this move, taking into account multi hit moves, accuracy, and the number of turns it
   * takes to execute.
   *
   * Does not (yet) consider the current field effects or the user's abilities.
   */
  calculateEffectivePower(): number {
    let effectivePower: number;
    // Triple axel and triple kick are easier to special case.
    if (this.id === MoveId.TRIPLE_AXEL) {
      effectivePower = 94.14;
    } else if (this.id === MoveId.TRIPLE_KICK) {
      effectivePower = 47.07;
    } else {
      const multiHitAttr = this.getAttrs("MultiHitAttr")[0];
      if (multiHitAttr) {
        effectivePower = multiHitAttr.calculateExpectedHitCount(this) * this.power;
      } else {
        effectivePower = this.power * (this.accuracy === -1 ? 1 : this.accuracy / 100);
      }
    }
    /** The number of turns the user must commit to for this move's damage */
    let numTurns = 1;

    // These are intentionally not else-if statements even though there are no
    // pokemon moves that have more than one of these attributes. This allows
    // the function to future proof new moves / custom move behaviors.
    if (this.hasAttr("DelayedAttackAttr")) {
      numTurns += 2;
    }
    if (this.hasAttr("RechargeAttr")) {
      numTurns += 1;
    }
    if (this.isChargingMove()) {
      numTurns += 1;
    }
    return effectivePower / numTurns;
  }

  /**
   * Returns `true` if this move can be given additional strikes
   * by enhancing effects.
   * Currently used for {@link https://bulbapedia.bulbagarden.net/wiki/Parental_Bond_(Ability) | Parental Bond}
   * and {@linkcode MultiHitHeldItem | Multi-Lens}.
   * @param user The {@linkcode Pokemon} using the move
   * @param restrictSpread `true` if the enhancing effect
   * should not affect multi-target moves (default `false`)
   */
  canBeMultiStrikeEnhanced(user: Pokemon, restrictSpread: boolean = false): boolean {
    // Multi-strike enhancers...

    // ...cannot enhance moves that hit multiple targets
    const { targets, multiple } = getMoveTargets(user, this.id);
    const isMultiTarget = multiple && targets.length > 1;

    // ...cannot enhance multi-hit or sacrificial moves
    const exceptAttrs: MoveAttrString[] = [
      "MultiHitAttr",
      "SacrificialAttr",
      "SacrificialAttrOnHit"
    ];

    // ...and cannot enhance these specific moves
    const exceptMoves: MoveId[] = [
      MoveId.FLING,
      MoveId.UPROAR,
      MoveId.ROLLOUT,
      MoveId.ICE_BALL,
      MoveId.ENDEAVOR
    ];

    // ...and cannot enhance Pollen Puff when targeting an ally.
    const ally = user.getAlly();
    const exceptPollenPuffAlly: boolean = this.id === MoveId.POLLEN_PUFF && !isNullOrUndefined(ally) && targets.includes(ally.getBattlerIndex())

    return (!restrictSpread || !isMultiTarget)
      && !this.isChargingMove()
      && !exceptAttrs.some(attr => this.hasAttr(attr))
      && !exceptMoves.some(id => this.id === id)
      && !exceptPollenPuffAlly
      && this.category !== MoveCategory.STATUS;
  }
}

export class AttackMove extends Move {
  /** This field does not exist at runtime and must not be used.
   * Its sole purpose is to ensure that typescript is able to properly narrow when the `is` method is called.
   */
  declare private _: never;
  override is<K extends keyof MoveClassMap>(moveKind: K): this is MoveClassMap[K] {
    return moveKind === "AttackMove";
  }
  constructor(id: MoveId, type: PokemonType, category: MoveCategory, power: number, accuracy: number, pp: number, chance: number, priority: number, generation: number) {
    super(id, type, category, MoveTarget.NEAR_OTHER, power, accuracy, pp, chance, priority, generation);

    // > All damaging Fire-type moves can... thaw a frozen target, regardless of whether or not they have a chance to burn.
    // - https://bulbapedia.bulbagarden.net/wiki/Freeze_(status_condition)
    if (this.type === PokemonType.FIRE) {
      this.addAttr(new HealStatusEffectAttr(false, StatusEffect.FREEZE));
    }
  }

  /**
   * Compute the benefit score of this move based on the offensive stat used and the move's power.
   * @param user The Pokemon using the move
   * @param target The Pokemon targeted by the move
   * @param move The move being used
   * @returns The benefit score of using this move
   */
  getTargetBenefitScore(user: Pokemon, target: Pokemon, move: Move): number {
    // TODO: Properly handle foul play, body press, and opponent stat stages.
    const ret = super.getTargetBenefitScore(user, target, move);
    let attackScore = 0;

    const effectiveness = target.getAttackTypeEffectiveness(this.type, user, undefined, undefined, this);
    attackScore = Math.pow(effectiveness - 1, 2) * (effectiveness < 1 ? -2 : 2);
    const [ thisStat, offStat ]: EffectiveStat[] = this.category === MoveCategory.PHYSICAL ? [ Stat.ATK, Stat.SPATK ] : [ Stat.SPATK, Stat.ATK ];
    const statHolder = new NumberHolder(user.getEffectiveStat(thisStat, target));
    const offStatValue = user.getEffectiveStat(offStat, target);
    applyMoveAttrs("VariableAtkAttr", user, target, move, statHolder);
    const statRatio = offStatValue / statHolder.value;
    if (statRatio <= 0.75) {
      attackScore *= 2;
    } else if (statRatio <= 0.875) {
      attackScore *= 1.5;
    }

    const power = new NumberHolder(this.calculateEffectivePower());
    applyMoveAttrs("VariablePowerAttr", user, target, move, power);

    attackScore += Math.floor(power.value / 5);

    return ret - attackScore;
  }
}

export class StatusMove extends Move {
  /** This field does not exist at runtime and must not be used.
   * Its sole purpose is to ensure that typescript is able to properly narrow when the `is` method is called.
   */
  declare private _: never;
  constructor(id: MoveId, type: PokemonType, accuracy: number, pp: number, chance: number, priority: number, generation: number) {
    super(id, type, MoveCategory.STATUS, MoveTarget.NEAR_OTHER, -1, accuracy, pp, chance, priority, generation);
  }

  override is<K extends MoveKindString>(moveKind: K): this is MoveClassMap[K] {
    return moveKind === "StatusMove";
  }
}

export class SelfStatusMove extends Move {
  /** This field does not exist at runtime and must not be used.
   * Its sole purpose is to ensure that typescript is able to properly narrow when the `is` method is called.
   */
  declare private _: never;
  constructor(id: MoveId, type: PokemonType, accuracy: number, pp: number, chance: number, priority: number, generation: number) {
    super(id, type, MoveCategory.STATUS, MoveTarget.USER, -1, accuracy, pp, chance, priority, generation);
  }

  override is<K extends MoveKindString>(moveKind: K): this is MoveClassMap[K] {
    return moveKind === "SelfStatusMove";
  }
}

// TODO: Figure out how to improve the signature of this so that
// the `ChargeMove` function knows that the argument `Base` is a specific subclass of move that cannot
// be abstract.
// Right now, I only know how to do this by using the type conjunction (the & operators)
type SubMove = new (...args: any[]) => Move & {
  is<K extends keyof MoveClassMap>(moveKind: K): this is MoveClassMap[K];
};

function ChargeMove<TBase extends SubMove>(Base: TBase, nameAppend: string) {
  return class extends Base {
    /** The animation to play during the move's charging phase */
    public readonly chargeAnim: ChargeAnim = ChargeAnim[`${MoveId[this.id]}_CHARGING`];
    /** The message to show during the move's charging phase */
    private _chargeText: string;

    /** Move attributes that apply during the move's charging phase */
    public chargeAttrs: MoveAttr[] = [];

    override isChargingMove(): this is ChargingMove {
      return true;
    }

    /**
     * Sets the text to be displayed during this move's charging phase.
     * References to the user Pokemon should be written as "{USER}", and
     * references to the target Pokemon should be written as "{TARGET}".
     * @param chargeText the text to set
     * @returns this {@linkcode Move} (for chaining API purposes)
     */
    chargeText(chargeText: string): this {
      this._chargeText = chargeText;
      return this;
    }

    /**
     * Queues the charge text to display to the player
     * @param user the {@linkcode Pokemon} using this move
     * @param target the {@linkcode Pokemon} targeted by this move (optional)
     */
    showChargeText(user: Pokemon, target?: Pokemon): void {
      globalScene.phaseManager.queueMessage(this._chargeText
        .replace("{USER}", getPokemonNameWithAffix(user))
        .replace("{TARGET}", getPokemonNameWithAffix(target))
      );
    }

    /**
     * Gets all charge attributes of the given attribute type.
     * @param attrType any attribute that extends {@linkcode MoveAttr}
     * @returns Array of attributes that match `attrType`, or an empty array if
     * no matches are found.
     */
    getChargeAttrs<T extends MoveAttrString>(attrType: T): (MoveAttrMap[T])[] {
      const targetAttr = MoveAttrs[attrType];
      if (!targetAttr) {
        return [];
      }
      return this.chargeAttrs.filter((attr): attr is MoveAttrMap[T] => attr instanceof targetAttr);
    }

    /**
     * Checks if this move has an attribute of the given type.
     * @param attrType any attribute that extends {@linkcode MoveAttr}
     * @returns `true` if a matching attribute is found; `false` otherwise
     */
    hasChargeAttr<T extends MoveAttrString>(attrType: T): boolean {
      const targetAttr = MoveAttrs[attrType];
      if (!targetAttr) {
        return false;
      }
      return this.chargeAttrs.some((attr) => attr instanceof targetAttr);
    }

    /**
     * Adds an attribute to this move to be applied during the move's charging phase
     * @param ChargeAttrType the type of {@linkcode MoveAttr} being added
     * @param args the parameters to construct the given {@linkcode MoveAttr} with
     * @returns this {@linkcode Move} (for chaining API purposes)
     */
    chargeAttr<T extends Constructor<MoveAttr>>(ChargeAttrType: T, ...args: ConstructorParameters<T>): this {
      const chargeAttr = new ChargeAttrType(...args);
      this.chargeAttrs.push(chargeAttr);

      return this;
    }
  };
}

export class ChargingAttackMove extends ChargeMove(AttackMove, "ChargingAttackMove") {}
export class ChargingSelfStatusMove extends ChargeMove(SelfStatusMove, "ChargingSelfStatusMove") {}

/**
 * Base class defining all {@linkcode Move} Attributes
 * @abstract
 * @see {@linkcode apply}
 */
export abstract class MoveAttr {
  /** Should this {@linkcode Move} target the user? */
  public selfTarget: boolean;

  /**
   * Return whether this attribute is of the given type.
   *
   * @remarks
   * Used to avoid requring the caller to have imported the specific attribute type, avoiding circular dependencies.
   * @param attr - The attribute to check against
   * @returns Whether the attribute is an instance of the given type.
   */
  public is<T extends MoveAttrString>(attr: T): this is MoveAttrMap[T] {
    const targetAttr = MoveAttrs[attr];
    if (!targetAttr) {
      return false;
    }
    return this instanceof targetAttr;
  }

  constructor(selfTarget: boolean = false) {
    this.selfTarget = selfTarget;
  }

  /**
   * Applies move attributes
   * @see {@linkcode applyMoveAttrsInternal}
   * @virtual
   * @param user {@linkcode Pokemon} using the move
   * @param target {@linkcode Pokemon} target of the move
   * @param move {@linkcode Move} with this attribute
   * @param args Set of unique arguments needed by this attribute
   * @returns true if application of the ability succeeds
   */
  apply(user: Pokemon | null, target: Pokemon | null, move: Move, args: any[]): boolean {
    return true;
  }

  /**
   * @virtual
   * @returns the {@linkcode MoveCondition} or {@linkcode MoveConditionFunc} for this {@linkcode Move}
   */
  getCondition(): MoveCondition | MoveConditionFunc | null {
    return null;
  }

  /**
   * @virtual
   * @param user {@linkcode Pokemon} using the move
   * @param target {@linkcode Pokemon} target of the move
   * @param move {@linkcode Move} with this attribute
   * @returns the string representing failure of this {@linkcode Move}
   */
  getFailedText(user: Pokemon, target: Pokemon, move: Move): string | undefined {
    return;
  }

  /**
   * Used by the Enemy AI to rank an attack based on a given user
   * @see {@linkcode EnemyPokemon.getNextMove}
   * @virtual
   */
  getUserBenefitScore(user: Pokemon, target: Pokemon, move: Move): number {
    return 0;
  }

  /**
   * Used by the Enemy AI to rank an attack based on a given target
   * @see {@linkcode EnemyPokemon.getNextMove}
   * @virtual
   */
  getTargetBenefitScore(user: Pokemon, target: Pokemon, move: Move): number {
    return 0;
  }
}

interface MoveEffectAttrOptions {
  /**
   * Defines when this effect should trigger in the move's effect order
   * @see {@linkcode MoveEffectPhase}
   */
  trigger?: MoveEffectTrigger;
  /** Should this effect only apply on the first hit? */
  firstHitOnly?: boolean;
  /** Should this effect only apply on the last hit? */
  lastHitOnly?: boolean;
  /** Should this effect only apply on the first target hit? */
  firstTargetOnly?: boolean;
  /** Overrides the secondary effect chance for this attr if set. */
  effectChanceOverride?: number;
}

/**
 * Base class defining all Move Effect Attributes
 * @extends MoveAttr
 * @see {@linkcode apply}
 */
export class MoveEffectAttr extends MoveAttr {
  /**
   * A container for this attribute's optional parameters
   * @see {@linkcode MoveEffectAttrOptions} for supported params.
   */
  protected options?: MoveEffectAttrOptions;

  constructor(selfTarget?: boolean, options?: MoveEffectAttrOptions) {
    super(selfTarget);
    this.options = options;
  }

  /**
   * Defines when this effect should trigger in the move's effect order.
   * @defaultValue {@linkcode MoveEffectTrigger.POST_APPLY}
   */
  public get trigger () {
    return this.options?.trigger ?? MoveEffectTrigger.POST_APPLY;
  }

  /**
   * `true` if this effect should only trigger on the first hit of
   * multi-hit moves.
   * @defaultValue `false`
   */
  public get firstHitOnly () {
    return this.options?.firstHitOnly ?? false;
  }

  /**
   * `true` if this effect should only trigger on the last hit of
   * multi-hit moves.
   * @defaultValue `false`
   */
  public get lastHitOnly () {
    return this.options?.lastHitOnly ?? false;
  }

  /**
   * `true` if this effect should apply only upon hitting a target
   * for the first time when targeting multiple {@linkcode Pokemon}.
   * @defaultValue `false`
   */
  public get firstTargetOnly () {
    return this.options?.firstTargetOnly ?? false;
  }

  /**
   * If defined, overrides the move's base chance for this
   * secondary effect to trigger.
   */
  public get effectChanceOverride () {
    return this.options?.effectChanceOverride;
  }

  /**
   * Determines whether the {@linkcode Move}'s effects are valid to {@linkcode apply}
   * @virtual
   * @param user {@linkcode Pokemon} using the move
   * @param target {@linkcode Pokemon} target of the move
   * @param move {@linkcode Move} with this attribute
   * @param args Set of unique arguments needed by this attribute
   * @returns true if basic application of the ability attribute should be possible
   */
  canApply(user: Pokemon, target: Pokemon, move: Move, args?: any[]) {
    return !! (this.selfTarget ? user.hp && !user.getTag(BattlerTagType.FRENZY) : target.hp)
           && (this.selfTarget || !target.getTag(BattlerTagType.PROTECTED) ||
                move.doesFlagEffectApply({ flag: MoveFlags.IGNORE_PROTECT, user, target }));
  }

  /** Applies move effects so long as they are able based on {@linkcode canApply} */
  apply(user: Pokemon, target: Pokemon, move: Move, args?: any[]): boolean {
    return this.canApply(user, target, move, args);
  }

  /**
   * Gets the used move's additional effect chance.
   * Chance is modified by {@linkcode MoveEffectChanceMultiplierAbAttr} and {@linkcode IgnoreMoveEffectsAbAttr}.
   * @param user {@linkcode Pokemon} using this move
   * @param target {@linkcode Pokemon | Target} of this move
   * @param move {@linkcode Move} being used
   * @param selfEffect `true` if move targets user.
   * @returns Move effect chance value.
   */
  getMoveChance(user: Pokemon, target: Pokemon, move: Move, selfEffect?: Boolean, showAbility?: Boolean): number {
    const moveChance = new NumberHolder(this.effectChanceOverride ?? move.chance);

    applyAbAttrs("MoveEffectChanceMultiplierAbAttr", {pokemon: user, simulated: !showAbility, chance: moveChance, move});

    if ((!move.hasAttr("FlinchAttr") || moveChance.value <= move.chance) && !move.hasAttr("SecretPowerAttr")) {
      const userSide = user.isPlayer() ? ArenaTagSide.PLAYER : ArenaTagSide.ENEMY;
      globalScene.arena.applyTagsForSide(ArenaTagType.WATER_FIRE_PLEDGE, userSide, false, moveChance);
    }

    if (!selfEffect) {
      applyAbAttrs("IgnoreMoveEffectsAbAttr", {pokemon: target, move, simulated: !showAbility, chance: moveChance});
    }
    return moveChance.value;
  }
}

/**
 * Base class defining all Move Header attributes.
 * Move Header effects apply at the beginning of a turn before any moves are resolved.
 * They can be used to apply effects to the field (e.g. queueing a message) or to the user
 * (e.g. adding a battler tag).
 */
export class MoveHeaderAttr extends MoveAttr {
  constructor() {
    super(true);
  }
}

/**
 * Header attribute to queue a message at the beginning of a turn.
 * @see {@link MoveHeaderAttr}
 */
export class MessageHeaderAttr extends MoveHeaderAttr {
  private message: string | ((user: Pokemon, move: Move) => string);

  constructor(message: string | ((user: Pokemon, move: Move) => string)) {
    super();
    this.message = message;
  }

  apply(user: Pokemon, target: Pokemon, move: Move, args: any[]): boolean {
    const message = typeof this.message === "string"
      ? this.message
      : this.message(user, move);

    if (message) {
      globalScene.phaseManager.queueMessage(message);
      return true;
    }
    return false;
  }
}

/**
 * Header attribute to add a battler tag to the user at the beginning of a turn.
 * @see {@linkcode MoveHeaderAttr}
 */
export class AddBattlerTagHeaderAttr extends MoveHeaderAttr {
  private tagType: BattlerTagType;

  constructor(tagType: BattlerTagType) {
    super();
    this.tagType = tagType;
  }

  apply(user: Pokemon, target: Pokemon, move: Move, args: any[]): boolean {
    user.addTag(this.tagType);
    return true;
  }
}

/**
 * Header attribute to implement the "charge phase" of Beak Blast at the
 * beginning of a turn.
 * @see {@link https://bulbapedia.bulbagarden.net/wiki/Beak_Blast_(move) | Beak Blast}
 * @see {@linkcode BeakBlastChargingTag}
 */
export class BeakBlastHeaderAttr extends AddBattlerTagHeaderAttr {
  /** Required to initialize Beak Blast's charge animation correctly */
  public chargeAnim = ChargeAnim.BEAK_BLAST_CHARGING;

  constructor() {
    super(BattlerTagType.BEAK_BLAST_CHARGING);
  }
}

/**
 * Attribute to display a message before a move is executed.
 */
export class PreMoveMessageAttr extends MoveAttr {
  /** The message to display or a function returning one */
  private message: string | ((user: Pokemon, target: Pokemon, move: Move) => string | undefined);

  /**
   * Create a new {@linkcode PreMoveMessageAttr} to display a message before move execution.
   * @param message - The message to display before move use, either as a string or a function producing one.
   * @remarks
   * If {@linkcode message} evaluates to an empty string (`''`), no message will be displayed
   * (though the move will still succeed).
   */
  constructor(message: string | ((user: Pokemon, target: Pokemon, move: Move) => string)) {
    super();
    this.message = message;
  }

  apply(user: Pokemon, target: Pokemon, move: Move, _args: any[]): boolean {
    const message = typeof this.message === "function"
      ? this.message(user, target, move)
      : this.message;

    // TODO: Consider changing if/when MoveAttr `apply` return values become significant
    if (message) {
      globalScene.phaseManager.queueMessage(message, 500);
      return true;
    }
    return false;
  }
}

/**
 * Attribute for moves that can be conditionally interrupted to be considered to
 * have failed before their "useMove" message is displayed. Currently used by
 * Focus Punch.
 * @extends MoveAttr
 */
export class PreUseInterruptAttr extends MoveAttr {
  protected message?: string | ((user: Pokemon, target: Pokemon, move: Move) => string);
  protected overridesFailedMessage: boolean;
  protected conditionFunc: MoveConditionFunc;

  /**
   * Create a new MoveInterruptedMessageAttr.
   * @param message The message to display when the move is interrupted, or a function that formats the message based on the user, target, and move.
   */
  constructor(message?: string | ((user: Pokemon, target: Pokemon, move: Move) => string), conditionFunc?: MoveConditionFunc) {
    super();
    this.message = message;
    this.conditionFunc = conditionFunc ?? (() => true);
  }

  /**
   * Message to display when a move is interrupted.
   * @param user {@linkcode Pokemon} using the move
   * @param target {@linkcode Pokemon} target of the move
   * @param move {@linkcode Move} with this attribute
   */
  override apply(user: Pokemon, target: Pokemon, move: Move): boolean {
    return this.conditionFunc(user, target, move);
  }

  /**
   * Message to display when a move is interrupted.
   * @param user {@linkcode Pokemon} using the move
   * @param target {@linkcode Pokemon} target of the move
   * @param move {@linkcode Move} with this attribute
   */
  override getFailedText(user: Pokemon, target: Pokemon, move: Move): string | undefined {
    if (this.message && this.conditionFunc(user, target, move)) {
      const message =
        typeof this.message === "string"
          ? (this.message as string)
          : this.message(user, target, move);
      return message;
    }
  }
}

/**
 * Attribute for Status moves that take attack type effectiveness
 * into consideration (i.e. {@linkcode https://bulbapedia.bulbagarden.net/wiki/Thunder_Wave_(move) | Thunder Wave})
 * @extends MoveAttr
 */
export class RespectAttackTypeImmunityAttr extends MoveAttr { }

export class IgnoreOpponentStatStagesAttr extends MoveAttr {
  apply(user: Pokemon, target: Pokemon, move: Move, args: any[]): boolean {
    (args[0] as BooleanHolder).value = true;

    return true;
  }
}

export class HighCritAttr extends MoveAttr {
  apply(user: Pokemon, target: Pokemon, move: Move, args: any[]): boolean {
    (args[0] as NumberHolder).value++;

    return true;
  }

  getUserBenefitScore(user: Pokemon, target: Pokemon, move: Move): number {
    return 3;
  }
}

export class CritOnlyAttr extends MoveAttr {
  apply(user: Pokemon, target: Pokemon, move: Move, args: any[]): boolean {
    (args[0] as BooleanHolder).value = true;

    return true;
  }

  getUserBenefitScore(user: Pokemon, target: Pokemon, move: Move): number {
    return 5;
  }
}

export class FixedDamageAttr extends MoveAttr {
  private damage: number;

  constructor(damage: number) {
    super();

    this.damage = damage;
  }

  apply(user: Pokemon, target: Pokemon, move: Move, args: any[]): boolean {
    (args[0] as NumberHolder).value = this.getDamage(user, target, move);

    return true;
  }

  getDamage(user: Pokemon, target: Pokemon, move: Move): number {
    return this.damage;
  }
}

export class UserHpDamageAttr extends FixedDamageAttr {
  constructor() {
    super(0);
  }

  apply(user: Pokemon, target: Pokemon, move: Move, args: any[]): boolean {
    (args[0] as NumberHolder).value = user.hp;

    return true;
  }
}

export class TargetHalfHpDamageAttr extends FixedDamageAttr {
  /**
   * The initial amount of hp the target had before the first hit.
   * Used for calculating multi lens damage.
   */
  private initialHp: number;
  constructor() {
    super(0);
  }

  apply(user: Pokemon, target: Pokemon, move: Move, args: any[]): boolean {
    // first, determine if the hit is coming from multi lens or not
    const lensCount = user.heldItemManager.getStack(HeldItemId.MULTI_LENS);
    if (lensCount <= 0) {
      // no multi lenses; we can just halve the target's hp and call it a day
      (args[0] as NumberHolder).value = toDmgValue(target.hp / 2);
      return true;
    }

    // figure out what hit # we're on
    switch (user.turnData.hitCount - user.turnData.hitsLeft) {
      case 0:
        // first hit of move; update initialHp tracker
        this.initialHp = target.hp;
      default:
        // multi lens added hit; use initialHp tracker to ensure correct damage
        (args[0] as NumberHolder).value = toDmgValue(this.initialHp / 2);
        return true;
      case lensCount + 1:
        // parental bond added hit; calc damage as normal
        (args[0] as NumberHolder).value = toDmgValue(target.hp / 2);
        return true;
    }
  }

  getTargetBenefitScore(user: Pokemon, target: Pokemon, move: Move): number {
    return target.getHpRatio() > 0.5 ? Math.floor(((target.getHpRatio() - 0.5) * -24) + 4) : -20;
  }
}

export class MatchHpAttr extends FixedDamageAttr {
  constructor() {
    super(0);
  }

  apply(user: Pokemon, target: Pokemon, move: Move, args: any[]): boolean {
    (args[0] as NumberHolder).value = target.hp - user.hp;

    return true;
  }

  getCondition(): MoveConditionFunc {
    return (user, target, move) => user.hp <= target.hp;
  }

  // TODO
  /*getUserBenefitScore(user: Pokemon, target: Pokemon, move: Move): number {
    return 0;
  }*/
}

type MoveFilter = (move: Move) => boolean;

export class CounterDamageAttr extends FixedDamageAttr {
  private moveFilter: MoveFilter;
  private multiplier: number;

  constructor(moveFilter: MoveFilter, multiplier: number) {
    super(0);

    this.moveFilter = moveFilter;
    this.multiplier = multiplier;
  }

  apply(user: Pokemon, target: Pokemon, move: Move, args: any[]): boolean {
    const damage = user.turnData.attacksReceived.filter(ar => this.moveFilter(allMoves[ar.move])).reduce((total: number, ar: AttackMoveResult) => total + ar.damage, 0);
    (args[0] as NumberHolder).value = toDmgValue(damage * this.multiplier);

    return true;
  }

  getCondition(): MoveConditionFunc {
    return (user, target, move) => !!user.turnData.attacksReceived.filter(ar => this.moveFilter(allMoves[ar.move])).length;
  }
}

export class LevelDamageAttr extends FixedDamageAttr {
  constructor() {
    super(0);
  }

  getDamage(user: Pokemon, target: Pokemon, move: Move): number {
    return user.level;
  }
}

export class RandomLevelDamageAttr extends FixedDamageAttr {
  constructor() {
    super(0);
  }

  getDamage(user: Pokemon, target: Pokemon, move: Move): number {
    return toDmgValue(user.level * (user.randBattleSeedIntRange(50, 150) * 0.01));
  }
}

export class ModifiedDamageAttr extends MoveAttr {
  apply(user: Pokemon, target: Pokemon, move: Move, args: any[]): boolean {
    const initialDamage = args[0] as NumberHolder;
    initialDamage.value = this.getModifiedDamage(user, target, move, initialDamage.value);

    return true;
  }

  getModifiedDamage(user: Pokemon, target: Pokemon, move: Move, damage: number): number {
    return damage;
  }
}

export class SurviveDamageAttr extends ModifiedDamageAttr {
  getModifiedDamage(user: Pokemon, target: Pokemon, move: Move, damage: number): number {
    return Math.min(damage, target.hp - 1);
  }

  getUserBenefitScore(user: Pokemon, target: Pokemon, move: Move): number {
    return target.hp > 1 ? 0 : -20;
  }
}

export class SplashAttr extends MoveEffectAttr {
  apply(user: Pokemon, target: Pokemon, move: Move, args: any[]): boolean {
    globalScene.phaseManager.queueMessage(i18next.t("moveTriggers:splash"));
    return true;
  }
}

export class CelebrateAttr extends MoveEffectAttr {
  apply(user: Pokemon, target: Pokemon, move: Move, args: any[]): boolean {
    globalScene.phaseManager.queueMessage(i18next.t("moveTriggers:celebrate", { playerName: loggedInUser?.username }));
    return true;
  }
}

export class RecoilAttr extends MoveEffectAttr {
  private useHp: boolean;
  private damageRatio: number;
  private unblockable: boolean;

  constructor(useHp: boolean = false, damageRatio: number = 0.25, unblockable: boolean = false) {
    super(true, { lastHitOnly: true });

    this.useHp = useHp;
    this.damageRatio = damageRatio;
    this.unblockable = unblockable;
  }

  apply(user: Pokemon, target: Pokemon, move: Move, args: any[]): boolean {
    if (!super.apply(user, target, move, args)) {
      return false;
    }

    const cancelled = new BooleanHolder(false);
    if (!this.unblockable) {
      const abAttrParams: AbAttrParamsWithCancel = {pokemon: user, cancelled};
      applyAbAttrs("BlockRecoilDamageAttr", abAttrParams);
      applyAbAttrs("BlockNonDirectDamageAbAttr", abAttrParams);
    }

    if (cancelled.value) {
      return false;
    }

    // Chloroblast and Struggle should not deal recoil damage if the move was not successful
    if (this.useHp && [ MoveResult.FAIL, MoveResult.MISS ].includes(user.getLastXMoves(1)[0]?.result ?? MoveResult.FAIL)) {
      return false;
    }

    const damageValue = (!this.useHp ? user.turnData.totalDamageDealt : user.getMaxHp()) * this.damageRatio;
    const minValue = user.turnData.totalDamageDealt ? 1 : 0;
    const recoilDamage = toDmgValue(damageValue, minValue);
    if (!recoilDamage) {
      return false;
    }

    if (cancelled.value) {
      return false;
    }

    user.damageAndUpdate(recoilDamage, { result: HitResult.INDIRECT, ignoreSegments: true });
    globalScene.phaseManager.queueMessage(i18next.t("moveTriggers:hitWithRecoil", { pokemonName: getPokemonNameWithAffix(user) }));
    user.turnData.damageTaken += recoilDamage;

    return true;
  }

  getUserBenefitScore(user: Pokemon, target: Pokemon, move: Move): number {
    return Math.floor((move.power / 5) / -4);
  }
}


/**
 * Attribute used for moves which self KO the user regardless if the move hits a target
 * @extends MoveEffectAttr
 * @see {@linkcode apply}
 **/
export class SacrificialAttr extends MoveEffectAttr {
  constructor() {
    super(true, { trigger: MoveEffectTrigger.POST_TARGET });
  }

  /**
   * Deals damage to the user equal to their current hp
   * @param user {@linkcode Pokemon} that used the move
   * @param target {@linkcode Pokemon} target of the move
   * @param move {@linkcode Move} with this attribute
   * @param args N/A
   * @returns true if the function succeeds
   **/
  apply(user: Pokemon, target: Pokemon, move: Move, args: any[]): boolean {
    user.damageAndUpdate(user.hp, { result: HitResult.INDIRECT, ignoreSegments: true });
	  user.turnData.damageTaken += user.hp;

    return true;
  }

  getUserBenefitScore(user: Pokemon, target: Pokemon, move: Move): number {
    if (user.isBoss()) {
      return -20;
    }
    return Math.ceil(((1 - user.getHpRatio()) * 10 - 10) * (target.getAttackTypeEffectiveness(move.type, user) - 0.5));
  }
}

/**
 * Attribute used for moves which self KO the user but only if the move hits a target
 * @extends MoveEffectAttr
 * @see {@linkcode apply}
 **/
export class SacrificialAttrOnHit extends MoveEffectAttr {
  constructor() {
    super(true);
  }

  /**
   * Deals damage to the user equal to their current hp if the move lands
   * @param user {@linkcode Pokemon} that used the move
   * @param target {@linkcode Pokemon} target of the move
   * @param move {@linkcode Move} with this attribute
   * @param args N/A
   * @returns true if the function succeeds
   **/
  apply(user: Pokemon, target: Pokemon, move: Move, args: any[]): boolean {
    // If the move fails to hit a target, then the user does not faint and the function returns false
    if (!super.apply(user, target, move, args)) {
      return false;
    }

    user.damageAndUpdate(user.hp, { result: HitResult.INDIRECT, ignoreSegments: true });
    user.turnData.damageTaken += user.hp;

    return true;
  }

  getUserBenefitScore(user: Pokemon, target: Pokemon, move: Move): number {
    if (user.isBoss()) {
      return -20;
    }
    return Math.ceil(((1 - user.getHpRatio()) * 10 - 10) * (target.getAttackTypeEffectiveness(move.type, user) - 0.5));
  }
}

/**
 * Attribute used for moves which cut the user's Max HP in half.
 * Triggers using {@linkcode MoveEffectTrigger.POST_TARGET}.
 * @extends MoveEffectAttr
 * @see {@linkcode apply}
 */
export class HalfSacrificialAttr extends MoveEffectAttr {
  constructor() {
    super(true, { trigger: MoveEffectTrigger.POST_TARGET });
  }

  /**
   * Cut's the user's Max HP in half and displays the appropriate recoil message
   * @param user {@linkcode Pokemon} that used the move
   * @param target N/A
   * @param move {@linkcode Move} with this attribute
   * @param args N/A
   * @returns true if the function succeeds
   */
  apply(user: Pokemon, target: Pokemon, move: Move, args: any[]): boolean {
    if (!super.apply(user, target, move, args)) {
      return false;
    }

    const cancelled = new BooleanHolder(false);
    // Check to see if the Pokemon has an ability that blocks non-direct damage
    applyAbAttrs("BlockNonDirectDamageAbAttr", {pokemon: user, cancelled});
    if (!cancelled.value) {
      user.damageAndUpdate(toDmgValue(user.getMaxHp() / 2), { result: HitResult.INDIRECT, ignoreSegments: true });
      globalScene.phaseManager.queueMessage(i18next.t("moveTriggers:cutHpPowerUpMove", { pokemonName: getPokemonNameWithAffix(user) })); // Queue recoil message
    }
    return true;
  }

  getUserBenefitScore(user: Pokemon, target: Pokemon, move: Move): number {
    if (user.isBoss()) {
      return -10;
    }
    return Math.ceil(((1 - user.getHpRatio() / 2) * 10 - 10) * (target.getAttackTypeEffectiveness(move.type, user) - 0.5));
  }
}

/**
 * Attribute to put in a {@link https://bulbapedia.bulbagarden.net/wiki/Substitute_(doll) | Substitute Doll} for the user.
 */
export class AddSubstituteAttr extends MoveEffectAttr {
  /** The ratio of the user's max HP that is required to apply this effect */
  private hpCost: number;
  /** Whether the damage taken should be rounded up (Shed Tail rounds up) */
  private roundUp: boolean;

  constructor(hpCost: number, roundUp: boolean) {
    super(true);

    this.hpCost = hpCost;
    this.roundUp = roundUp;
  }

  /**
   * Removes 1/4 of the user's maximum HP (rounded down) to create a substitute for the user
   * @param user - The {@linkcode Pokemon} that used the move.
   * @param target - n/a
   * @param move - The {@linkcode Move} with this attribute.
   * @param args - n/a
   * @returns `true` if the attribute successfully applies, `false` otherwise
   */
  apply(user: Pokemon, target: Pokemon, move: Move, args: any[]): boolean {
    if (!super.apply(user, target, move, args)) {
      return false;
    }

    const damageTaken = this.roundUp ? Math.ceil(user.getMaxHp() * this.hpCost) : Math.floor(user.getMaxHp() * this.hpCost);
    user.damageAndUpdate(damageTaken, { result: HitResult.INDIRECT, ignoreSegments: true, ignoreFaintPhase: true });
    user.addTag(BattlerTagType.SUBSTITUTE, 0, move.id, user.id);
    return true;
  }

  getUserBenefitScore(user: Pokemon, target: Pokemon, move: Move): number {
    if (user.isBoss()) {
      return -10;
    }
    return 5;
  }

  getCondition(): MoveConditionFunc {
    return (user, _target, _move) => !user.getTag(SubstituteTag) && user.hp > (this.roundUp ? Math.ceil(user.getMaxHp() * this.hpCost) : Math.floor(user.getMaxHp() * this.hpCost)) && user.getMaxHp() > 1;
  }

  /**
   * Get the substitute-specific failure message if one should be displayed.
   * @param user - The pokemon using the move.
   * @returns The substitute-specific failure message if the conditions apply, otherwise `undefined`
   */
  getFailedText(user: Pokemon, _target: Pokemon, _move: Move): string | undefined {
    if (user.getTag(SubstituteTag)) {
      return i18next.t("moveTriggers:substituteOnOverlap", { pokemonName: getPokemonNameWithAffix(user) });
    } else if (user.hp <= Math.floor(user.getMaxHp() / 4) || user.getMaxHp() === 1) {
      return i18next.t("moveTriggers:substituteNotEnoughHp");
    }
  }
}

/**
 * Heals the user or target by {@linkcode healRatio} depending on the value of {@linkcode selfTarget}
 * @extends MoveEffectAttr
 * @see {@linkcode apply}
 */
export class HealAttr extends MoveEffectAttr {
  /** The percentage of {@linkcode Stat.HP} to heal */
  private healRatio: number;
  /** Should an animation be shown? */
  private showAnim: boolean;

  constructor(healRatio?: number, showAnim?: boolean, selfTarget?: boolean) {
    super(selfTarget === undefined || selfTarget);

    this.healRatio = healRatio || 1;
    this.showAnim = !!showAnim;
  }

  apply(user: Pokemon, target: Pokemon, move: Move, args: any[]): boolean {
    this.addHealPhase(this.selfTarget ? user : target, this.healRatio);
    return true;
  }

  /**
   * Creates a new {@linkcode PokemonHealPhase}.
   * This heals the target and shows the appropriate message.
   */
  addHealPhase(target: Pokemon, healRatio: number) {
    globalScene.phaseManager.unshiftNew("PokemonHealPhase", target.getBattlerIndex(),
      toDmgValue(target.getMaxHp() * healRatio), i18next.t("moveTriggers:healHp", { pokemonName: getPokemonNameWithAffix(target) }), true, !this.showAnim);
  }

  getTargetBenefitScore(user: Pokemon, target: Pokemon, move: Move): number {
    const score = ((1 - (this.selfTarget ? user : target).getHpRatio()) * 20) - this.healRatio * 10;
    return Math.round(score / (1 - this.healRatio / 2));
  }
}

/**
 * Cures the user's party of non-volatile status conditions, ie. Heal Bell, Aromatherapy
 * @extends MoveEffectAttr
 * @see {@linkcode apply}
 */
export class PartyStatusCureAttr extends MoveEffectAttr {
  /** Message to display after using move */
  private message: string | null;
  /** Skips mons with this ability, ie. Soundproof */
  private abilityCondition: AbilityId;

  constructor(message: string | null, abilityCondition: AbilityId) {
    super();

    this.message = message;
    this.abilityCondition = abilityCondition;
  }

  //The same as MoveEffectAttr.canApply, except it doesn't check for the target's HP.
  canApply(user: Pokemon, target: Pokemon, move: Move, args: any[]) {
    const isTargetValid =
      (this.selfTarget && user.hp && !user.getTag(BattlerTagType.FRENZY)) ||
      (!this.selfTarget && (!target.getTag(BattlerTagType.PROTECTED) || move.hasFlag(MoveFlags.IGNORE_PROTECT)));
    return !!isTargetValid;
  }

  apply(user: Pokemon, target: Pokemon, move: Move, args: any[]): boolean {
    if (!this.canApply(user, target, move, args)) {
      return false;
    }
    const partyPokemon = user.isPlayer() ? globalScene.getPlayerParty() : globalScene.getEnemyParty();
    partyPokemon.forEach(p => this.cureStatus(p, user.id));

    if (this.message) {
      globalScene.phaseManager.queueMessage(this.message);
    }

    return true;
  }

  /**
   * Tries to cure the status of the given {@linkcode Pokemon}
   * @param pokemon The {@linkcode Pokemon} to cure.
   * @param userId The ID of the (move) {@linkcode Pokemon | user}.
   */
  public cureStatus(pokemon: Pokemon, userId: number) {
    if (!pokemon.isOnField() || pokemon.id === userId) { // user always cures its own status, regardless of ability
      pokemon.resetStatus(false);
      pokemon.updateInfo();
    } else if (!pokemon.hasAbility(this.abilityCondition)) {
      pokemon.resetStatus();
      pokemon.updateInfo();
    } else {
      // TODO: Ability displays should be handled by the ability
      globalScene.phaseManager.queueAbilityDisplay(pokemon, pokemon.getPassiveAbility()?.id === this.abilityCondition, true);
      globalScene.phaseManager.queueAbilityDisplay(pokemon, pokemon.getPassiveAbility()?.id === this.abilityCondition, false);
    }
  }
}

/**
 * Applies damage to the target's ally equal to 1/16 of that ally's max HP.
 * @extends MoveEffectAttr
 */
export class FlameBurstAttr extends MoveEffectAttr {
  constructor() {
    /**
     * This is self-targeted to bypass immunity to target-facing secondary
     * effects when the target has an active Substitute doll.
     * TODO: Find a more intuitive way to implement Substitute bypassing.
     */
    super(true);
  }
  /**
   * @param user - n/a
   * @param target - The target Pokémon.
   * @param move - n/a
   * @param args - n/a
   * @returns A boolean indicating whether the effect was successfully applied.
   */
  apply(user: Pokemon, target: Pokemon, move: Move, args: any[]): boolean {
    const targetAlly = target.getAlly();
    const cancelled = new BooleanHolder(false);

    if (!isNullOrUndefined(targetAlly)) {
      applyAbAttrs("BlockNonDirectDamageAbAttr", {pokemon: targetAlly, cancelled});
    }

    if (cancelled.value || !targetAlly || targetAlly.switchOutStatus) {
      return false;
    }

    targetAlly.damageAndUpdate(Math.max(1, Math.floor(1 / 16 * targetAlly.getMaxHp())), { result: HitResult.INDIRECT });
    return true;
  }

  getTargetBenefitScore(user: Pokemon, target: Pokemon, move: Move): number {
    return !isNullOrUndefined(target.getAlly()) ? -5 : 0;
  }
}

export class SacrificialFullRestoreAttr extends SacrificialAttr {
  protected restorePP: boolean;
  protected moveMessage: string;

  constructor(restorePP: boolean, moveMessage: string) {
    super();

    this.restorePP = restorePP;
    this.moveMessage = moveMessage;
  }

  apply(user: Pokemon, target: Pokemon, move: Move, args: any[]): boolean {
    if (!super.apply(user, target, move, args)) {
      return false;
    }

    // We don't know which party member will be chosen, so pick the highest max HP in the party
    const party = user.isPlayer() ? globalScene.getPlayerParty() : globalScene.getEnemyParty();
    const maxPartyMemberHp = party.map(p => p.getMaxHp()).reduce((maxHp: number, hp: number) => Math.max(hp, maxHp), 0);

    const pm = globalScene.phaseManager;

    pm.pushPhase(
      pm.create("PokemonHealPhase",
        user.getBattlerIndex(),
        maxPartyMemberHp,
        i18next.t(this.moveMessage, { pokemonName: getPokemonNameWithAffix(user) }),
        true,
        false,
        false,
        true,
        false,
        this.restorePP),
      true);

    return true;
  }

  getUserBenefitScore(user: Pokemon, target: Pokemon, move: Move): number {
    return -20;
  }

  getCondition(): MoveConditionFunc {
    return (user, _target, _move) => globalScene.getPlayerParty().filter(p => p.isActive()).length > globalScene.currentBattle.getBattlerCount();
  }
}

/**
 * Attribute used for moves which ignore type-based debuffs from weather, namely Hydro Steam.
 * Called during damage calculation after getting said debuff from getAttackTypeMultiplier in the Pokemon class.
 * @extends MoveAttr
 * @see {@linkcode apply}
 */
export class IgnoreWeatherTypeDebuffAttr extends MoveAttr {
  /** The {@linkcode WeatherType} this move ignores */
  public weather: WeatherType;

  constructor(weather: WeatherType) {
    super();
    this.weather = weather;
  }
  /**
   * Changes the type-based weather modifier if this move's power would be reduced by it
   * @param user {@linkcode Pokemon} that used the move
   * @param target N/A
   * @param move {@linkcode Move} with this attribute
   * @param args [0] {@linkcode NumberHolder} for arenaAttackTypeMultiplier
   * @returns true if the function succeeds
   */
  apply(user: Pokemon, target: Pokemon, move: Move, args: any[]): boolean {
    const weatherModifier = args[0] as NumberHolder;
    //If the type-based attack power modifier due to weather (e.g. Water moves in Sun) is below 1, set it to 1
    if (globalScene.arena.weather?.weatherType === this.weather) {
      weatherModifier.value = Math.max(weatherModifier.value, 1);
    }
    return true;
  }
}

export abstract class WeatherHealAttr extends HealAttr {
  constructor() {
    super(0.5);
  }

  apply(user: Pokemon, target: Pokemon, move: Move, args: any[]): boolean {
    let healRatio = 0.5;
    if (!globalScene.arena.weather?.isEffectSuppressed()) {
      const weatherType = globalScene.arena.weather?.weatherType || WeatherType.NONE;
      healRatio = this.getWeatherHealRatio(weatherType);
    }
    this.addHealPhase(user, healRatio);
    return true;
  }

  abstract getWeatherHealRatio(weatherType: WeatherType): number;
}

export class PlantHealAttr extends WeatherHealAttr {
  getWeatherHealRatio(weatherType: WeatherType): number {
    switch (weatherType) {
      case WeatherType.SUNNY:
      case WeatherType.HARSH_SUN:
        return 2 / 3;
      case WeatherType.RAIN:
      case WeatherType.SANDSTORM:
      case WeatherType.HAIL:
      case WeatherType.SNOW:
      case WeatherType.FOG:
      case WeatherType.HEAVY_RAIN:
        return 0.25;
      default:
        return 0.5;
    }
  }
}

export class SandHealAttr extends WeatherHealAttr {
  getWeatherHealRatio(weatherType: WeatherType): number {
    switch (weatherType) {
      case WeatherType.SANDSTORM:
        return 2 / 3;
      default:
        return 0.5;
    }
  }
}

/**
 * Heals the target or the user by either {@linkcode normalHealRatio} or {@linkcode boostedHealRatio}
 * depending on the evaluation of {@linkcode condition}
 * @extends HealAttr
 * @see {@linkcode apply}
 */
export class BoostHealAttr extends HealAttr {
  /** Healing received when {@linkcode condition} is false */
  private normalHealRatio: number;
  /** Healing received when {@linkcode condition} is true */
  private boostedHealRatio: number;
  /** The lambda expression to check against when boosting the healing value */
  private condition?: MoveConditionFunc;

  constructor(normalHealRatio: number = 0.5, boostedHealRatio: number = 2 / 3, showAnim?: boolean, selfTarget?: boolean, condition?: MoveConditionFunc) {
    super(normalHealRatio, showAnim, selfTarget);
    this.normalHealRatio = normalHealRatio;
    this.boostedHealRatio = boostedHealRatio;
    this.condition = condition;
  }

  /**
   * @param user {@linkcode Pokemon} using the move
   * @param target {@linkcode Pokemon} target of the move
   * @param move {@linkcode Move} with this attribute
   * @param args N/A
   * @returns true if the move was successful
   */
  apply(user: Pokemon, target: Pokemon, move: Move, args: any[]): boolean {
    const healRatio: number = (this.condition ? this.condition(user, target, move) : false) ? this.boostedHealRatio : this.normalHealRatio;
    this.addHealPhase(target, healRatio);
    return true;
  }
}

/**
 * Heals the target only if it is the ally
 * @extends HealAttr
 * @see {@linkcode apply}
 */
export class HealOnAllyAttr extends HealAttr {
  /**
   * @param user {@linkcode Pokemon} using the move
   * @param target {@linkcode Pokemon} target of the move
   * @param move {@linkcode Move} with this attribute
   * @param args N/A
   * @returns true if the function succeeds
   */
  apply(user: Pokemon, target: Pokemon, move: Move, args: any[]): boolean {
    if (user.getAlly() === target) {
      super.apply(user, target, move, args);
      return true;
    }

    return false;
  }
}

/**
 * Heals user as a side effect of a move that hits a target.
 * Healing is based on {@linkcode healRatio} * the amount of damage dealt or a stat of the target.
 * @extends MoveEffectAttr
 * @see {@linkcode apply}
 * @see {@linkcode getUserBenefitScore}
 */
export class HitHealAttr extends MoveEffectAttr {
  private healRatio: number;
  private healStat: EffectiveStat | null;

  constructor(healRatio?: number | null, healStat?: EffectiveStat) {
    super(true);

    this.healRatio = healRatio ?? 0.5;
    this.healStat = healStat ?? null;
  }
  /**
   * Heals the user the determined amount and possibly displays a message about regaining health.
   * If the target has the {@linkcode ReverseDrainAbAttr}, all healing is instead converted
   * to damage to the user.
   * @param user {@linkcode Pokemon} using this move
   * @param target {@linkcode Pokemon} target of this move
   * @param move {@linkcode Move} being used
   * @param args N/A
   * @returns true if the function succeeds
   */
  apply(user: Pokemon, target: Pokemon, move: Move, args: any[]): boolean {
    let healAmount = 0;
    let message = "";
    const reverseDrain = target.hasAbilityWithAttr("ReverseDrainAbAttr", false);
    if (this.healStat !== null) {
      // Strength Sap formula
      healAmount = target.getEffectiveStat(this.healStat);
      message = i18next.t("battle:drainMessage", { pokemonName: getPokemonNameWithAffix(target) });
    } else {
      // Default healing formula used by draining moves like Absorb, Draining Kiss, Bitter Blade, etc.
      healAmount = toDmgValue(user.turnData.singleHitDamageDealt * this.healRatio);
      message = i18next.t("battle:regainHealth", { pokemonName: getPokemonNameWithAffix(user) });
    }
    if (reverseDrain) {
      if (user.hasAbilityWithAttr("BlockNonDirectDamageAbAttr")) {
        healAmount = 0;
        message = "";
      } else {
        user.turnData.damageTaken += healAmount;
        healAmount = healAmount * -1;
        message = "";
      }
    }
    globalScene.phaseManager.unshiftNew("PokemonHealPhase", user.getBattlerIndex(), healAmount, message, false, true);
    return true;
  }

  /**
   * Used by the Enemy AI to rank an attack based on a given user
   * @param user {@linkcode Pokemon} using this move
   * @param target {@linkcode Pokemon} target of this move
   * @param move {@linkcode Move} being used
   * @returns an integer. Higher means enemy is more likely to use that move.
   */
  getUserBenefitScore(user: Pokemon, target: Pokemon, move: Move): number {
    if (this.healStat) {
      const healAmount = target.getEffectiveStat(this.healStat);
      return Math.floor(Math.max(0, (Math.min(1, (healAmount + user.hp) / user.getMaxHp() - 0.33))) / user.getHpRatio());
    }
    return Math.floor(Math.max((1 - user.getHpRatio()) - 0.33, 0) * (move.power / 4));
  }
}

/**
 * Attribute used for moves that change priority in a turn given a condition,
 * e.g. Grassy Glide
 * Called when move order is calculated in {@linkcode TurnStartPhase}.
 * @extends MoveAttr
 * @see {@linkcode apply}
 */
export class IncrementMovePriorityAttr extends MoveAttr {
  /** The condition for a move's priority being incremented */
  private moveIncrementFunc: (pokemon: Pokemon, target:Pokemon, move: Move) => boolean;
  /** The amount to increment priority by, if condition passes. */
  private increaseAmount: number;

  constructor(moveIncrementFunc: (pokemon: Pokemon, target:Pokemon, move: Move) => boolean, increaseAmount = 1) {
    super();

    this.moveIncrementFunc = moveIncrementFunc;
    this.increaseAmount = increaseAmount;
  }

  /**
   * Increments move priority by set amount if condition passes
   * @param user {@linkcode Pokemon} using this move
   * @param target {@linkcode Pokemon} target of this move
   * @param move {@linkcode Move} being used
   * @param args [0] {@linkcode NumberHolder} for move priority.
   * @returns true if function succeeds
   */
  apply(user: Pokemon, target: Pokemon, move: Move, args: any[]): boolean {
    if (!this.moveIncrementFunc(user, target, move)) {
      return false;
    }

    (args[0] as NumberHolder).value += this.increaseAmount;
    return true;
  }
}

/**
 * Attribute used for attack moves that hit multiple times per use, e.g. Bullet Seed.
 *
 * Applied at the beginning of {@linkcode MoveEffectPhase}.
 *
 * @extends MoveAttr
 * @see {@linkcode apply}
 */
export class MultiHitAttr extends MoveAttr {
  /** This move's intrinsic multi-hit type. It should never be modified. */
  private readonly intrinsicMultiHitType: MultiHitType;
  /** This move's current multi-hit type. It may be temporarily modified by abilities (e.g., Battle Bond). */
  private multiHitType: MultiHitType;

  constructor(multiHitType?: MultiHitType) {
    super();

    this.intrinsicMultiHitType = multiHitType !== undefined ? multiHitType : MultiHitType._2_TO_5;
    this.multiHitType = this.intrinsicMultiHitType;
  }

  // Currently used by `battle_bond.test.ts`
  getMultiHitType(): MultiHitType {
    return this.multiHitType;
  }

  /**
   * Set the hit count of an attack based on this attribute instance's {@linkcode MultiHitType}.
   * If the target has an immunity to this attack's types, the hit count will always be 1.
   *
   * @param user {@linkcode Pokemon} that used the attack
   * @param target {@linkcode Pokemon} targeted by the attack
   * @param move {@linkcode Move} being used
   * @param args [0] {@linkcode NumberHolder} storing the hit count of the attack
   * @returns True
   */
  apply(user: Pokemon, target: Pokemon, move: Move, args: any[]): boolean {
    const hitType = new NumberHolder(this.intrinsicMultiHitType);
    applyMoveAttrs("ChangeMultiHitTypeAttr", user, target, move, hitType);
    this.multiHitType = hitType.value;

    (args[0] as NumberHolder).value = this.getHitCount(user, target);
    return true;
  }

  getTargetBenefitScore(user: Pokemon, target: Pokemon, move: Move): number {
    return -5;
  }

  /**
   * Calculate the number of hits that an attack should have given this attribute's
   * {@linkcode MultiHitType}.
   *
   * @param user {@linkcode Pokemon} using the attack
   * @param target {@linkcode Pokemon} targeted by the attack
   * @returns The number of hits this attack should deal
   */
  getHitCount(user: Pokemon, target: Pokemon): number {
    switch (this.multiHitType) {
      case MultiHitType._2_TO_5:
      {
        const rand = user.randBattleSeedInt(20);
        const hitValue = new NumberHolder(rand);
        applyAbAttrs("MaxMultiHitAbAttr", {pokemon: user, hits: hitValue});
        if (hitValue.value >= 13) {
          return 2;
        } else if (hitValue.value >= 6) {
          return 3;
        } else if (hitValue.value >= 3) {
          return 4;
        } else {
          return 5;
        }
      }
      case MultiHitType._2:
        return 2;
      case MultiHitType._3:
        return 3;
      case MultiHitType._10:
        return 10;
      case MultiHitType.BEAT_UP:
        const party = user.isPlayer() ? globalScene.getPlayerParty() : globalScene.getEnemyParty();
        // No status means the ally pokemon can contribute to Beat Up
        return party.reduce((total, pokemon) => {
          return total + (pokemon.id === user.id ? 1 : pokemon?.status && pokemon.status.effect !== StatusEffect.NONE ? 0 : 1);
        }, 0);
    }
  }

  /**
   * Calculate the expected number of hits given this attribute's {@linkcode MultiHitType},
   * the move's accuracy, and a number of situational parameters.
   *
   * @param move - The move that this attribtue is applied to
   * @param partySize - The size of the user's party, used for {@linkcode MoveId.BEAT_UP | Beat Up} (default: `1`)
   * @param maxMultiHit - Whether the move should always hit the maximum number of times, e.g. due to {@linkcode AbilityId.SKILL_LINK | Skill Link} (default: `false`)
   * @param ignoreAcc - `true` if the move should ignore accuracy checks, e.g. due to  {@linkcode AbilityId.NO_GUARD | No Guard} (default: `false`)
   */
  calculateExpectedHitCount(move: Move, { ignoreAcc = false, maxMultiHit = false, partySize = 1 }: {ignoreAcc?: boolean, maxMultiHit?: boolean, partySize?: number} = {}): number {
    let expectedHits: number;
    switch (this.multiHitType) {
      case MultiHitType._2_TO_5:
        expectedHits = maxMultiHit ? 5 : 3.1;
        break;
      case MultiHitType._2:
        expectedHits = 2;
        break;
      case MultiHitType._3:
        expectedHits = 3;
        break;
      case MultiHitType._10:
        expectedHits = 10;
        break;
      case MultiHitType.BEAT_UP:
        // Estimate that half of the party can contribute to beat up.
        expectedHits = Math.max(1, partySize / 2);
        break;
    }
    if (ignoreAcc || move.accuracy === -1) {
      return expectedHits;
    }
    const acc = move.accuracy / 100;
    if (move.hasFlag(MoveFlags.CHECK_ALL_HITS) && !maxMultiHit) {
      // N.B. No moves should be the _2_TO_5 variant and have the CHECK_ALL_HITS flag.
      return acc * (1 - Math.pow(acc, expectedHits)) / (1 - acc);
    }
    return expectedHits *= acc;
  }
}

export class ChangeMultiHitTypeAttr extends MoveAttr {
  apply(user: Pokemon, target: Pokemon, move: Move, args: any[]): boolean {
    //const hitType = args[0] as Utils.NumberHolder;
    return false;
  }
}

export class WaterShurikenMultiHitTypeAttr extends ChangeMultiHitTypeAttr {
  apply(user: Pokemon, target: Pokemon, move: Move, args: any[]): boolean {
    if (user.species.speciesId === SpeciesId.GRENINJA && user.hasAbility(AbilityId.BATTLE_BOND) && user.formIndex === 2) {
      (args[0] as NumberHolder).value = MultiHitType._3;
      return true;
    }
    return false;
  }
}

export class StatusEffectAttr extends MoveEffectAttr {
  public effect: StatusEffect;
  public turnsRemaining?: number;
  public overrideStatus: boolean = false;

  constructor(effect: StatusEffect, selfTarget?: boolean, turnsRemaining?: number, overrideStatus: boolean = false) {
    super(selfTarget);

    this.effect = effect;
    this.turnsRemaining = turnsRemaining;
    this.overrideStatus = overrideStatus;
  }

  apply(user: Pokemon, target: Pokemon, move: Move, args: any[]): boolean {
    const moveChance = this.getMoveChance(user, target, move, this.selfTarget, true);
    const statusCheck = moveChance < 0 || moveChance === 100 || user.randBattleSeedInt(100) < moveChance;
    const quiet = move.category !== MoveCategory.STATUS;
    if (statusCheck) {
      const pokemon = this.selfTarget ? user : target;
      if (user !== target && move.category === MoveCategory.STATUS && !target.canSetStatus(this.effect, quiet, false, user, true)) {
        return false;
      }
      if (((!pokemon.status || this.overrideStatus) || (pokemon.status.effect === this.effect && moveChance < 0))
        && pokemon.trySetStatus(this.effect, true, user, this.turnsRemaining, null, this.overrideStatus, quiet)) {
        applyAbAttrs("ConfusionOnStatusEffectAbAttr", {pokemon: user, opponent: target, move, effect: this.effect});
        return true;
      }
    }
    return false;
  }

  getTargetBenefitScore(user: Pokemon, target: Pokemon, move: Move): number {
    const moveChance = this.getMoveChance(user, target, move, this.selfTarget, false);
    const score = (moveChance < 0) ? -10 : Math.floor(moveChance * -0.1);
    const pokemon = this.selfTarget ? user : target;

    return !pokemon.status && pokemon.canSetStatus(this.effect, true, false, user) ? score : 0;
  }
}

export class MultiStatusEffectAttr extends StatusEffectAttr {
  public effects: StatusEffect[];

  constructor(effects: StatusEffect[], selfTarget?: boolean, turnsRemaining?: number, overrideStatus?: boolean) {
    super(effects[0], selfTarget, turnsRemaining, overrideStatus);
    this.effects = effects;
  }

  apply(user: Pokemon, target: Pokemon, move: Move, args: any[]): boolean {
    this.effect = randSeedItem(this.effects);
    const result = super.apply(user, target, move, args);
    return result;
  }

  getTargetBenefitScore(user: Pokemon, target: Pokemon, move: Move): number {
    const moveChance = this.getMoveChance(user, target, move, this.selfTarget, false);
    const score = (moveChance < 0) ? -10 : Math.floor(moveChance * -0.1);
    const pokemon = this.selfTarget ? user : target;

    return !pokemon.status && pokemon.canSetStatus(this.effect, true, false, user) ? score : 0;
  }
}

export class PsychoShiftEffectAttr extends MoveEffectAttr {
  constructor() {
    super(false);
  }

  /**
   * Applies the effect of {@linkcode MoveId.PSYCHO_SHIFT} to its target.
   * Psycho Shift takes the user's status effect and passes it onto the target.
   * The user is then healed after the move has been successfully executed.
   * @param user - The {@linkcode Pokemon} using the move
   * @param target - The {@linkcode Pokemon} targeted by the move.
   * @returns - Whether the effect was successfully applied to the target.
   */
  apply(user: Pokemon, target: Pokemon, _move: Move, _args: any[]): boolean {
    const statusToApply: StatusEffect | undefined = user.status?.effect ?? (user.hasAbility(AbilityId.COMATOSE) ? StatusEffect.SLEEP : undefined);

    if (target.status || !statusToApply) {
      return false;
    } else {
      const canSetStatus = target.canSetStatus(statusToApply, true, false, user);
      const trySetStatus = canSetStatus ? target.trySetStatus(statusToApply, true, user) : false;

      if (trySetStatus && user.status) {
        // PsychoShiftTag is added to the user if move succeeds so that the user is healed of its status effect after its move
        user.addTag(BattlerTagType.PSYCHO_SHIFT);
      }

      return trySetStatus;
    }
  }

  getTargetBenefitScore(user: Pokemon, target: Pokemon, move: Move): number {
    const statusToApply = user.status?.effect ?? (user.hasAbility(AbilityId.COMATOSE) ? StatusEffect.SLEEP : undefined);
    return !target.status && statusToApply && target.canSetStatus(statusToApply, true, false, user) ? -10 : 0;
  }
}

/**
 * Attribute to steal items upon this move's use.
 * Used for {@linkcode MoveId.THIEF} and {@linkcode MoveId.COVET}.
 */
export class StealHeldItemChanceAttr extends MoveEffectAttr {
  private chance: number;

  constructor(chance: number) {
    super(false);
    this.chance = chance;
  }

  apply(user: Pokemon, target: Pokemon, move: Move, args: any[]): boolean {
    const rand = randSeedFloat();
    if (rand > this.chance) {
      return false;
    }

    const heldItems = target.heldItemManager.getTransferableHeldItems();
    if (!heldItems.length) {
      return false;
    }

    const stolenItem = heldItems[user.randBattleSeedInt(heldItems.length)];

    if (!globalScene.tryTransferHeldItem(stolenItem, target, user, false)) {
      return false;
    }

    globalScene.phaseManager.queueMessage(i18next.t("moveTriggers:stoleItem",
      { pokemonName: getPokemonNameWithAffix(user),
        targetName: getPokemonNameWithAffix(target),
        itemName: allHeldItems[stolenItem].name
      }
    ));
    return true;
  }

  getUserBenefitScore(user: Pokemon, target: Pokemon, move: Move): number {
    const heldItems = target.heldItemManager.getTransferableHeldItems();
    return heldItems.length ? 5 : 0;
  }

  getTargetBenefitScore(user: Pokemon, target: Pokemon, move: Move): number {
    const heldItems = target.heldItemManager.getTransferableHeldItems();
    return heldItems.length ? -5 : 0;
  }
}

/**
 * Removes a random held item (or berry) from target.
 * Used for Incinerate and Knock Off.
 * Not Implemented Cases: (Same applies for Thief)
 * "If the user faints due to the target's Ability (Rough Skin or Iron Barbs) or held Rocky Helmet, it cannot remove the target's held item."
 * "If the Pokémon is knocked out by the attack, Sticky Hold does not protect the held item.""
 */
export class RemoveHeldItemAttr extends MoveEffectAttr {

  /** Optional restriction for item pool to berries only; i.e. Incinerate */
  private berriesOnly: boolean;

  constructor(berriesOnly: boolean = false) {
    super(false);
    this.berriesOnly = berriesOnly;
  }

  /**
   * Attempt to permanently remove a held
   * @param user - The {@linkcode Pokemon} that used the move
   * @param target - The {@linkcode Pokemon} targeted by the move
   * @param move - N/A
   * @param args N/A
   * @returns `true` if an item was able to be removed
   */
  apply(user: Pokemon, target: Pokemon, move: Move, args: any[]): boolean {
    if (!this.berriesOnly && target.isPlayer()) { // "Wild Pokemon cannot knock off Player Pokemon's held items" (See Bulbapedia)
      return false;
    }

    // Check for abilities that block item theft
    // TODO: This should not trigger if the target would faint beforehand
    const cancelled = new BooleanHolder(false);
    applyAbAttrs("BlockItemTheftAbAttr", {pokemon: target, cancelled});

    if (cancelled.value) {
      return false;
    }

    // Considers entire transferrable item pool by default (Knock Off).
    // Otherwise only consider berries (Incinerate).
    let heldItems = target.heldItemManager.getTransferableHeldItems();

    if (this.berriesOnly) {
      heldItems = heldItems.filter(m => m in Object.values(berryTypeToHeldItem));
    }

    if (!heldItems.length) {
      return false;
    }

    const removedItem = heldItems[user.randBattleSeedInt(heldItems.length)];

    // Decrease item amount and update icon
    target.loseHeldItem(removedItem);
    globalScene.updateItems(target.isPlayer());

    if (this.berriesOnly) {
      globalScene.phaseManager.queueMessage(i18next.t("moveTriggers:incineratedItem",
        { pokemonName: getPokemonNameWithAffix(user), targetName: getPokemonNameWithAffix(target), itemName: allHeldItems[removedItem].name }));
    } else {
      globalScene.phaseManager.queueMessage(i18next.t("moveTriggers:knockedOffItem",
        { pokemonName: getPokemonNameWithAffix(user), targetName: getPokemonNameWithAffix(target), itemName: allHeldItems[removedItem].name }));
    }

    return true;
  }

  getUserBenefitScore(user: Pokemon, target: Pokemon, move: Move): number {
    const heldItems = target.getHeldItems();
    return heldItems.length ? 5 : 0;
  }

  getTargetBenefitScore(user: Pokemon, target: Pokemon, move: Move): number {
    const heldItems = target.getHeldItems();
    return heldItems.length ? -5 : 0;
  }
}

/**
 * Attribute that causes targets of the move to eat a berry. Used for Teatime, Stuff Cheeks
 */
export class EatBerryAttr extends MoveEffectAttr {
  protected chosenBerry: HeldItemId;
  constructor(selfTarget: boolean) {
    super(selfTarget);
  }

  /**
   * Causes the target to eat a berry.
   * @param user The {@linkcode Pokemon} Pokemon that used the move
   * @param target The {@linkcode Pokemon} Pokemon that will eat the berry
   * @param move The {@linkcode Move} being used
   * @param args Unused
   * @returns `true` if the function succeeds
   */
  apply(user: Pokemon, target: Pokemon, move: Move, args: any[]): boolean {
    if (!super.apply(user, target, move, args)) {
      return false;
    }

    const pokemon = this.selfTarget ? user : target;

    const heldBerries = this.getTargetHeldBerries(pokemon);
    if (heldBerries.length <= 0) {
      return false;
    }

    // pick a random berry to gobble and check if we preserve it
    this.chosenBerry = heldBerries[user.randBattleSeedInt(heldBerries.length)];
    const preserve = new BooleanHolder(false);
    // check for berry pouch preservation
    globalScene.applyPlayerItems(TrainerItemEffect.PRESERVE_BERRY, {pokemon: pokemon, doPreserve: preserve});
    if (!preserve.value) {
      this.reduceBerryItem(pokemon);
    }

    // Don't update harvest for berries preserved via Berry pouch (no item dupes lol)
    this.eatBerry(target, undefined, !preserve.value);

    return true;
  }

  getTargetHeldBerries(target: Pokemon): HeldItemId[] {
    return target.getHeldItems().filter(m => isItemInCategory(m, HeldItemCategoryId.BERRY));
  }

  reduceBerryItem(target: Pokemon) {
    if (this.chosenBerry) {
      target.loseHeldItem(this.chosenBerry);
    }
    globalScene.updateItems(target.isPlayer());
  }


  /**
   * Internal function to apply berry effects.
   *
   * @param consumer - The {@linkcode Pokemon} eating the berry; assumed to also be owner if `berryOwner` is omitted
   * @param berryOwner - The {@linkcode Pokemon} whose berry is being eaten; defaults to `consumer` if not specified.
   * @param updateHarvest - Whether to prevent harvest from tracking berries;
   * defaults to whether `consumer` equals `berryOwner` (i.e. consuming own berry).
   */
   protected eatBerry(consumer: Pokemon, berryOwner: Pokemon = consumer, updateHarvest = consumer === berryOwner) {
     // consumer eats berry, owner triggers unburden and similar effects
    getBerryEffectFunc((allHeldItems[this.chosenBerry] as BerryHeldItem).berryType)(consumer);
    applyAbAttrs("PostItemLostAbAttr", {pokemon: berryOwner});
    applyAbAttrs("HealFromBerryUseAbAttr", {pokemon: consumer});
    consumer.recordEatenBerry((allHeldItems[this.chosenBerry] as BerryHeldItem).berryType, updateHarvest);
  }
}

/**
 * Attribute used for moves that steal and eat a random berry from the target.
 * Used for {@linkcode MoveId.PLUCK} & {@linkcode MoveId.BUG_BITE}.
 */
export class StealEatBerryAttr extends EatBerryAttr {
  constructor() {
    super(false);
  }

  /**
   * User steals a random berry from the target and then eats it.
   * @param user - The {@linkcode Pokemon} using the move; will eat the stolen berry
   * @param target - The {@linkcode Pokemon} having its berry stolen
   * @param move - The {@linkcode Move} being used
   * @param args N/A
   * @returns `true` if the function succeeds
   */
  apply(user: Pokemon, target: Pokemon, move: Move, args: any[]): boolean {
    // check for abilities that block item theft
    const cancelled = new BooleanHolder(false);
    applyAbAttrs("BlockItemTheftAbAttr", {pokemon: target, cancelled});
    if (cancelled.value === true) {
      return false;
    }

    // check if the target even _has_ a berry in the first place
    // TODO: Check on cart if Pluck displays messages when used against sticky hold mons w/o berries
    const heldBerries = this.getTargetHeldBerries(target);
    if (heldBerries.length <= 0) {
      return false;
    }

    // pick a random berry and eat it
    this.chosenBerry = heldBerries[user.randBattleSeedInt(heldBerries.length)];
    applyAbAttrs("PostItemLostAbAttr", {pokemon: target});
    const message = i18next.t("battle:stealEatBerry", { pokemonName: user.name, targetName: target.name, berryName: allHeldItems[this.chosenBerry].name });
    globalScene.phaseManager.queueMessage(message);
    this.reduceBerryItem(target);
    this.eatBerry(user, target);

    return true;
  }
}

/**
 * Move attribute that signals that the move should cure a status effect
 * @extends MoveEffectAttr
 * @see {@linkcode apply()}
 */
export class HealStatusEffectAttr extends MoveEffectAttr {
  /** List of Status Effects to cure */
  private effects: StatusEffect[];

  /**
   * @param selfTarget - Whether this move targets the user
   * @param effects - status effect or list of status effects to cure
   */
  constructor(selfTarget: boolean, effects: StatusEffect | StatusEffect[]) {
    super(selfTarget, { lastHitOnly: true });
    this.effects = [ effects ].flat(1);
  }

  /**
   * @param user {@linkcode Pokemon} source of the move
   * @param target {@linkcode Pokemon} target of the move
   * @param move the {@linkcode Move} being used
   * @returns true if the status is cured
   */
  apply(user: Pokemon, target: Pokemon, move: Move, args: any[]): boolean {
    if (!super.apply(user, target, move, args)) {
      return false;
    }

    // Special edge case for shield dust blocking Sparkling Aria curing burn
    const moveTargets = getMoveTargets(user, move.id);
    if (target.hasAbilityWithAttr("IgnoreMoveEffectsAbAttr") && move.id === MoveId.SPARKLING_ARIA && moveTargets.targets.length === 1) {
      return false;
    }

    const pokemon = this.selfTarget ? user : target;
    if (pokemon.status && this.effects.includes(pokemon.status.effect)) {
      globalScene.phaseManager.queueMessage(getStatusEffectHealText(pokemon.status.effect, getPokemonNameWithAffix(pokemon)));
      pokemon.resetStatus();
      pokemon.updateInfo();

      return true;
    }

    return false;
  }

  isOfEffect(effect: StatusEffect): boolean {
    return this.effects.includes(effect);
  }

  getUserBenefitScore(user: Pokemon, target: Pokemon, move: Move): number {
    return user.status ? 10 : 0;
  }
}

/**
 * Attribute to add the {@linkcode BattlerTagType.BYPASS_SLEEP | BYPASS_SLEEP Battler Tag} for 1 turn to the user before move use.
 * Used by {@linkcode MoveId.SNORE} and {@linkcode MoveId.SLEEP_TALK}.
 */
// TODO: Should this use a battler tag?
// TODO: Give this `userSleptOrComatoseCondition` by default
export class BypassSleepAttr extends MoveAttr {
  apply(user: Pokemon, target: Pokemon, move: Move, args: any[]): boolean {
    if (user.status?.effect === StatusEffect.SLEEP) {
      user.addTag(BattlerTagType.BYPASS_SLEEP, 1, move.id, user.id);
      return true;
    }

    return false;
  }

  /**
   * Returns arbitrarily high score when Pokemon is asleep, otherwise shouldn't be used
   * @param user
   * @param target
   * @param move
   */
  getUserBenefitScore(user: Pokemon, target: Pokemon, move: Move): number {
    return user.status?.effect === StatusEffect.SLEEP ? 200 : -10;
  }
}

/**
 * Attribute used for moves that bypass the burn damage reduction of physical moves, currently only facade
 * Called during damage calculation
 * @extends MoveAttr
 * @see {@linkcode apply}
 */
export class BypassBurnDamageReductionAttr extends MoveAttr {
  /** Prevents the move's damage from being reduced by burn
   * @param user N/A
   * @param target N/A
   * @param move {@linkcode Move} with this attribute
   * @param args [0] {@linkcode BooleanHolder} for burnDamageReductionCancelled
   * @returns true if the function succeeds
   */
  apply(user: Pokemon, target: Pokemon, move: Move, args: any[]): boolean {
    (args[0] as BooleanHolder).value = true;

    return true;
  }
}

export class WeatherChangeAttr extends MoveEffectAttr {
  private weatherType: WeatherType;

  constructor(weatherType: WeatherType) {
    super();

    this.weatherType = weatherType;
  }

  apply(user: Pokemon, target: Pokemon, move: Move, args: any[]): boolean {
    return globalScene.arena.trySetWeather(this.weatherType, user);
  }

  getCondition(): MoveConditionFunc {
    return (user, target, move) => !globalScene.arena.weather || (globalScene.arena.weather.weatherType !== this.weatherType && !globalScene.arena.weather.isImmutable());
  }
}

export class ClearWeatherAttr extends MoveEffectAttr {
  private weatherType: WeatherType;

  constructor(weatherType: WeatherType) {
    super();

    this.weatherType = weatherType;
  }

  apply(user: Pokemon, target: Pokemon, move: Move, args: any[]): boolean {
    if (globalScene.arena.weather?.weatherType === this.weatherType) {
      return globalScene.arena.trySetWeather(WeatherType.NONE, user);
    }

    return false;
  }
}

export class TerrainChangeAttr extends MoveEffectAttr {
  private terrainType: TerrainType;

  constructor(terrainType: TerrainType) {
    super();

    this.terrainType = terrainType;
  }

  apply(user: Pokemon, target: Pokemon, move: Move, args: any[]): boolean {
    return globalScene.arena.trySetTerrain(this.terrainType, true, user);
  }

  getCondition(): MoveConditionFunc {
    return (user, target, move) => !globalScene.arena.terrain || (globalScene.arena.terrain.terrainType !== this.terrainType);
  }

  getUserBenefitScore(user: Pokemon, target: Pokemon, move: Move): number {
    // TODO: Expand on this
    return globalScene.arena.terrain ? 0 : 6;
  }
}

export class ClearTerrainAttr extends MoveEffectAttr {
  constructor() {
    super();
  }

  apply(user: Pokemon, target: Pokemon, move: Move, args: any[]): boolean {
    return globalScene.arena.trySetTerrain(TerrainType.NONE, true, user);
  }
}

export class OneHitKOAttr extends MoveAttr {
  apply(user: Pokemon, target: Pokemon, move: Move, args: any[]): boolean {
    if (target.isBossImmune()) {
      return false;
    }

    (args[0] as BooleanHolder).value = true;

    return true;
  }

  getCondition(): MoveConditionFunc {
    return (user, target, move) => {
      const cancelled = new BooleanHolder(false);
      applyAbAttrs("BlockOneHitKOAbAttr", {pokemon: target, cancelled});
      return !cancelled.value && user.level >= target.level;
    };
  }
}

/**
 * Attribute that allows charge moves to resolve in 1 turn under a given condition.
 * Should only be used for {@linkcode ChargingMove | ChargingMoves} as a `chargeAttr`.
 * @extends MoveAttr
 */
export class InstantChargeAttr extends MoveAttr {
  /** The condition in which the move with this attribute instantly charges */
  protected readonly condition: UserMoveConditionFunc;

  constructor(condition: UserMoveConditionFunc) {
    super(true);
    this.condition = condition;
  }

  /**
   * Flags the move with this attribute as instantly charged if this attribute's condition is met.
   * @param user the {@linkcode Pokemon} using the move
   * @param target n/a
   * @param move the {@linkcode Move} associated with this attribute
   * @param args
   *  - `[0]` a {@linkcode BooleanHolder | BooleanHolder} for the "instant charge" flag
   * @returns `true` if the instant charge condition is met; `false` otherwise.
   */
  override apply(user: Pokemon, target: Pokemon | null, move: Move, args: any[]): boolean {
    const instantCharge = args[0];
    if (!(instantCharge instanceof BooleanHolder)) {
      return false;
    }

    if (this.condition(user, move)) {
      instantCharge.value = true;
      return true;
    }
    return false;
  }
}

/**
 * Attribute that allows charge moves to resolve in 1 turn while specific {@linkcode WeatherType | Weather}
 * is active. Should only be used for {@linkcode ChargingMove | ChargingMoves} as a `chargeAttr`.
 * @extends InstantChargeAttr
 */
export class WeatherInstantChargeAttr extends InstantChargeAttr {
  constructor(weatherTypes: WeatherType[]) {
    super((user, move) => {
      const currentWeather = globalScene.arena.weather;

      if (isNullOrUndefined(currentWeather?.weatherType)) {
        return false;
      } else {
        return !currentWeather?.isEffectSuppressed()
          && weatherTypes.includes(currentWeather?.weatherType);
      }
    });
  }
}

export class OverrideMoveEffectAttr extends MoveAttr {
  /** This field does not exist at runtime and must not be used.
   * Its sole purpose is to ensure that typescript is able to properly narrow when the `is` method is called.
   */
  declare private _: never;
  /**
   * Apply the move attribute to override other effects of this move.
   * @param user - The {@linkcode Pokemon} using the move
   * @param target - The {@linkcode Pokemon} targeted by the move
   * @param move - The {@linkcode Move} being used
   * @param args -
   * `[0]`: A {@linkcode BooleanHolder} containing whether move effects were successfully overridden; should be set to `true` on success \
   * `[1]`: The {@linkcode MoveUseMode} dictating how this move was used.
   * @returns `true` if the move effect was successfully overridden.
   */
  public override apply(_user: Pokemon, _target: Pokemon, _move: Move, _args: [overridden: BooleanHolder, useMode: MoveUseMode]): boolean {
    return true;
  }
}

/** Abstract class for moves that add {@linkcode PositionalTag}s to the field. */
abstract class AddPositionalTagAttr extends OverrideMoveEffectAttr {
  protected abstract readonly tagType: PositionalTagType;

  public override getCondition(): MoveConditionFunc {
    // Check the arena if another similar positional tag is active and affecting the same slot
    return (_user, target, move) => globalScene.arena.positionalTagManager.canAddTag(this.tagType, target.getBattlerIndex())
  }
}

/**
 * Attribute to implement delayed attacks, such as {@linkcode MoveId.FUTURE_SIGHT} or {@linkcode MoveId.DOOM_DESIRE}.
 * Delays the attack's effect with a {@linkcode DelayedAttackTag},
 * activating against the given slot after the given turn count has elapsed.
 */
export class DelayedAttackAttr extends OverrideMoveEffectAttr {
  public chargeAnim: ChargeAnim;
  private chargeText: string;

  /**
   * @param chargeAnim - The {@linkcode ChargeAnim | charging animation} used for the move's charging phase.
   * @param chargeKey - The `i18next` locales **key** to show when the delayed attack is used.
   * In the displayed text, `{{pokemonName}}` will be populated with the user's name.
   */
  constructor(chargeAnim: ChargeAnim, chargeKey: string) {
    super();

    this.chargeAnim = chargeAnim;
    this.chargeText = chargeKey;
  }

  public override apply(user: Pokemon, target: Pokemon, move: Move, args: [overridden: BooleanHolder, useMode: MoveUseMode]): boolean {
    const useMode = args[1];
    if (useMode === MoveUseMode.DELAYED_ATTACK) {
      // don't trigger if already queueing an indirect attack
      return false;
    }

    const overridden = args[0];
    overridden.value = true;

    // Display the move animation to foresee an attack
    globalScene.phaseManager.unshiftNew("MoveAnimPhase", new MoveChargeAnim(this.chargeAnim, move.id, user));
    globalScene.phaseManager.queueMessage(
      i18next.t(
        this.chargeText,
        { pokemonName: getPokemonNameWithAffix(user) }
      )
    )

    user.pushMoveHistory({move: move.id, targets: [target.getBattlerIndex()], result: MoveResult.OTHER, useMode, turn: globalScene.currentBattle.turn})
    user.pushMoveHistory({move: move.id, targets: [target.getBattlerIndex()], result: MoveResult.OTHER, useMode, turn: globalScene.currentBattle.turn})
    // Queue up an attack on the given slot.
    globalScene.arena.positionalTagManager.addTag<PositionalTagType.DELAYED_ATTACK>({
      tagType: PositionalTagType.DELAYED_ATTACK,
      sourceId: user.id,
      targetIndex: target.getBattlerIndex(),
      sourceMove: move.id,
      turnCount: 3
    })
    return true;
  }

  public override getCondition(): MoveConditionFunc {
    // Check the arena if another similar attack is active and affecting the same slot
    return (_user, target) => globalScene.arena.positionalTagManager.canAddTag(PositionalTagType.DELAYED_ATTACK, target.getBattlerIndex())
  }
}

/**
 * Attribute to queue a {@linkcode WishTag} to activate in 2 turns.
 * The tag whill heal
 */
export class WishAttr extends MoveEffectAttr {
  public override apply(user: Pokemon, target: Pokemon, _move: Move): boolean {
    globalScene.arena.positionalTagManager.addTag<PositionalTagType.WISH>({
      tagType: PositionalTagType.WISH,
      healHp: toDmgValue(user.getMaxHp() / 2),
      targetIndex: target.getBattlerIndex(),
      turnCount: 2,
      pokemonName: getPokemonNameWithAffix(user),
    });
    return true;
  }

  public override getCondition(): MoveConditionFunc {
    // Check the arena if another wish is active and affecting the same slot
    return (_user, target) => globalScene.arena.positionalTagManager.canAddTag(PositionalTagType.WISH, target.getBattlerIndex())
  }
}

/**
 * Attribute that cancels the associated move's effects when set to be combined with the user's ally's
 * subsequent move this turn. Used for Grass Pledge, Water Pledge, and Fire Pledge.
 * @extends OverrideMoveEffectAttr
 */
export class AwaitCombinedPledgeAttr extends OverrideMoveEffectAttr {
  constructor() {
    super(true);
  }
  /**
   * If the user's ally is set to use a different move with this attribute,
   * defer this move's effects for a combined move on the ally's turn.
   * @param user the {@linkcode Pokemon} using this move
   * @param target n/a
   * @param move the {@linkcode Move} being used
   * @param args -
   * `[0]`: A {@linkcode BooleanHolder} indicating whether the move's base
   * effects should be overridden this turn.
   * @returns `true` if base move effects were overridden; `false` otherwise
   */
  override apply(user: Pokemon, target: Pokemon, move: Move, args: any[]): boolean {
    if (user.turnData.combiningPledge) {
      // "The two moves have become one!\nIt's a combined move!"
      globalScene.phaseManager.queueMessage(i18next.t("moveTriggers:combiningPledge"));
      return false;
    }

    const overridden = args[0] as BooleanHolder;

    const allyMovePhase = globalScene.phaseManager.findPhase<MovePhase>((phase) => phase.is("MovePhase") && phase.pokemon.isPlayer() === user.isPlayer());
    if (allyMovePhase) {
      const allyMove = allyMovePhase.move.getMove();
      if (allyMove !== move && allyMove.hasAttr("AwaitCombinedPledgeAttr")) {
        [ user, allyMovePhase.pokemon ].forEach((p) => p.turnData.combiningPledge = move.id);

        // "{userPokemonName} is waiting for {allyPokemonName}'s move..."
        globalScene.phaseManager.queueMessage(i18next.t("moveTriggers:awaitingPledge", {
          userPokemonName: getPokemonNameWithAffix(user),
          allyPokemonName: getPokemonNameWithAffix(allyMovePhase.pokemon)
        }));

        // Move the ally's MovePhase (if needed) so that the ally moves next
        const allyMovePhaseIndex = globalScene.phaseManager.phaseQueue.indexOf(allyMovePhase);
        const firstMovePhaseIndex = globalScene.phaseManager.phaseQueue.findIndex((phase) => phase.is("MovePhase"));
        if (allyMovePhaseIndex !== firstMovePhaseIndex) {
          globalScene.phaseManager.prependToPhase(globalScene.phaseManager.phaseQueue.splice(allyMovePhaseIndex, 1)[0], "MovePhase");
        }

        overridden.value = true;
        return true;
      }
    }
    return false;
  }
}

/**
 * Set of optional parameters that may be applied to stat stage changing effects
 * @extends MoveEffectAttrOptions
 * @see {@linkcode StatStageChangeAttr}
 */
interface StatStageChangeAttrOptions extends MoveEffectAttrOptions {
  /** If defined, needs to be met in order for the stat change to apply */
  condition?: MoveConditionFunc,
  /** `true` to display a message */
  showMessage?: boolean
}

/**
 * Attribute used for moves that change stat stages
 *
 * @param stats {@linkcode BattleStat} Array of stat(s) to change
 * @param stages How many stages to change the stat(s) by, [-6, 6]
 * @param selfTarget `true` if the move is self-targetting
 * @param options {@linkcode StatStageChangeAttrOptions} Container for any optional parameters for this attribute.
 *
 * @extends MoveEffectAttr
 * @see {@linkcode apply}
 */
export class StatStageChangeAttr extends MoveEffectAttr {
  public stats: BattleStat[];
  public stages: number;
  /**
   * Container for optional parameters to this attribute.
   * @see {@linkcode StatStageChangeAttrOptions} for available optional params
   */
  protected override options?: StatStageChangeAttrOptions;

  constructor(stats: BattleStat[], stages: number, selfTarget?: boolean, options?: StatStageChangeAttrOptions) {
    super(selfTarget, options);
    this.stats = stats;
    this.stages = stages;
    this.options = options;
  }

  /**
   * The condition required for the stat stage change to apply.
   * Defaults to `null` (i.e. no condition required).
   */
  private get condition () {
    return this.options?.condition ?? null;
  }

  /**
   * `true` to display a message for the stat change.
   * @defaultValue `true`
   */
  private get showMessage () {
    return this.options?.showMessage ?? true;
  }

  /**
   * Attempts to change stats of the user or target (depending on value of selfTarget) if conditions are met
   * @param user {@linkcode Pokemon} the user of the move
   * @param target {@linkcode Pokemon} the target of the move
   * @param move {@linkcode Move} the move
   * @param args unused
   * @returns whether stat stages were changed
   */
  apply(user: Pokemon, target: Pokemon, move: Move, args?: any[]): boolean {
    if (!super.apply(user, target, move, args) || (this.condition && !this.condition(user, target, move))) {
      return false;
    }

    const moveChance = this.getMoveChance(user, target, move, this.selfTarget, true);
    if (moveChance < 0 || moveChance === 100 || user.randBattleSeedInt(100) < moveChance) {
      const stages = this.getLevels(user);
      globalScene.phaseManager.unshiftNew("StatStageChangePhase", (this.selfTarget ? user : target).getBattlerIndex(), this.selfTarget, this.stats, stages, this.showMessage);
      return true;
    }

    return false;
  }

  getLevels(_user: Pokemon): number {
    return this.stages;
  }

  getTargetBenefitScore(user: Pokemon, target: Pokemon, move: Move): number {
    let ret = 0;
    const moveLevels = this.getLevels(user);
    for (const stat of this.stats) {
      let levels = moveLevels;
      const statStage = target.getStatStage(stat);
      if (levels > 0) {
        levels = Math.min(statStage + levels, 6) - statStage;
      } else {
        levels = Math.max(statStage + levels, -6) - statStage;
      }
      let noEffect = false;
      switch (stat) {
        case Stat.ATK:
          if (this.selfTarget) {
            noEffect = !user.getMoveset().find(m => {const mv = m.getMove(); return mv.is("AttackMove") && mv.category === MoveCategory.PHYSICAL;} );
          }
          break;
        case Stat.DEF:
          if (!this.selfTarget) {
            noEffect = !user.getMoveset().find(m => {const mv = m.getMove(); return mv.is("AttackMove") && mv.category === MoveCategory.PHYSICAL;} );
          }
          break;
        case Stat.SPATK:
          if (this.selfTarget) {
            noEffect = !user.getMoveset().find(m => {const mv = m.getMove(); return mv.is("AttackMove") && mv.category === MoveCategory.PHYSICAL;} );
          }
          break;
        case Stat.SPDEF:
          if (!this.selfTarget) {
            noEffect = !user.getMoveset().find(m => {const mv = m.getMove(); return mv.is("AttackMove") && mv.category === MoveCategory.PHYSICAL;} );
          }
          break;
      }
      if (noEffect) {
        continue;
      }
      ret += (levels * 4) + (levels > 0 ? -2 : 2);
    }
    return ret;
  }
}

/**
 * Attribute used to determine the Biome/Terrain-based secondary effect of Secret Power
 */
export class SecretPowerAttr extends MoveEffectAttr {
  constructor() {
    super(false);
  }

  /**
   * Used to apply the secondary effect to the target Pokemon
   * @returns `true` if a secondary effect is successfully applied
   */
  override apply(user: Pokemon, target: Pokemon, move: Move, args?: any[]): boolean {
    if (!super.apply(user, target, move, args)) {
      return false;
    }
    let secondaryEffect: MoveEffectAttr;
    const terrain = globalScene.arena.getTerrainType();
    if (terrain !== TerrainType.NONE) {
      secondaryEffect = this.determineTerrainEffect(terrain);
    } else {
      const biome = globalScene.arena.biomeType;
      secondaryEffect = this.determineBiomeEffect(biome);
    }
    return secondaryEffect.apply(user, target, move, []);
  }

  /**
   * Determines the secondary effect based on terrain.
   * Takes precedence over biome-based effects.
   * ```
   * Electric Terrain | Paralysis
   * Misty Terrain    | SpAtk -1
   * Grassy Terrain   | Sleep
   * Psychic Terrain  | Speed -1
   * ```
   * @param terrain - {@linkcode TerrainType} The current terrain
   * @returns the chosen secondary effect {@linkcode MoveEffectAttr}
   */
  private determineTerrainEffect(terrain: TerrainType): MoveEffectAttr {
    let secondaryEffect: MoveEffectAttr;
    switch (terrain) {
      case TerrainType.ELECTRIC:
      default:
        secondaryEffect = new StatusEffectAttr(StatusEffect.PARALYSIS, false);
        break;
      case TerrainType.MISTY:
        secondaryEffect = new StatStageChangeAttr([ Stat.SPATK ], -1, false);
        break;
      case TerrainType.GRASSY:
        secondaryEffect = new StatusEffectAttr(StatusEffect.SLEEP, false);
        break;
      case TerrainType.PSYCHIC:
        secondaryEffect = new StatStageChangeAttr([ Stat.SPD ], -1, false);
        break;
    }
    return secondaryEffect;
  }

  /**
   * Determines the secondary effect based on biome
   * ```
   * Town, Metropolis, Slum, Dojo, Laboratory, Power Plant + Default | Paralysis
   * Plains, Grass, Tall Grass, Forest, Jungle, Meadow               | Sleep
   * Swamp, Mountain, Temple, Ruins                                  | Speed -1
   * Ice Cave, Snowy Forest                                          | Freeze
   * Volcano                                                         | Burn
   * Fairy Cave                                                      | SpAtk -1
   * Desert, Construction Site, Beach, Island, Badlands              | Accuracy -1
   * Sea, Lake, Seabed                                               | Atk -1
   * Cave, Wasteland, Graveyard, Abyss, Space                        | Flinch
   * End                                                             | Def -1
   * ```
   * @param biome - The current {@linkcode BiomeId} the battle is set in
   * @returns the chosen secondary effect {@linkcode MoveEffectAttr}
   */
  private determineBiomeEffect(biome: BiomeId): MoveEffectAttr {
    let secondaryEffect: MoveEffectAttr;
    switch (biome) {
      case BiomeId.PLAINS:
      case BiomeId.GRASS:
      case BiomeId.TALL_GRASS:
      case BiomeId.FOREST:
      case BiomeId.JUNGLE:
      case BiomeId.MEADOW:
        secondaryEffect = new StatusEffectAttr(StatusEffect.SLEEP, false);
        break;
      case BiomeId.SWAMP:
      case BiomeId.MOUNTAIN:
      case BiomeId.TEMPLE:
      case BiomeId.RUINS:
        secondaryEffect = new StatStageChangeAttr([ Stat.SPD ], -1, false);
        break;
      case BiomeId.ICE_CAVE:
      case BiomeId.SNOWY_FOREST:
        secondaryEffect = new StatusEffectAttr(StatusEffect.FREEZE, false);
        break;
      case BiomeId.VOLCANO:
        secondaryEffect = new StatusEffectAttr(StatusEffect.BURN, false);
        break;
      case BiomeId.FAIRY_CAVE:
        secondaryEffect = new StatStageChangeAttr([ Stat.SPATK ], -1, false);
        break;
      case BiomeId.DESERT:
      case BiomeId.CONSTRUCTION_SITE:
      case BiomeId.BEACH:
      case BiomeId.ISLAND:
      case BiomeId.BADLANDS:
        secondaryEffect = new StatStageChangeAttr([ Stat.ACC ], -1, false);
        break;
      case BiomeId.SEA:
      case BiomeId.LAKE:
      case BiomeId.SEABED:
        secondaryEffect = new StatStageChangeAttr([ Stat.ATK ], -1, false);
        break;
      case BiomeId.CAVE:
      case BiomeId.WASTELAND:
      case BiomeId.GRAVEYARD:
      case BiomeId.ABYSS:
      case BiomeId.SPACE:
        secondaryEffect = new AddBattlerTagAttr(BattlerTagType.FLINCHED, false, true);
        break;
      case BiomeId.END:
        secondaryEffect = new StatStageChangeAttr([ Stat.DEF ], -1, false);
        break;
      case BiomeId.TOWN:
      case BiomeId.METROPOLIS:
      case BiomeId.SLUM:
      case BiomeId.DOJO:
      case BiomeId.FACTORY:
      case BiomeId.LABORATORY:
      case BiomeId.POWER_PLANT:
      default:
        secondaryEffect = new StatusEffectAttr(StatusEffect.PARALYSIS, false);
        break;
    }
    return secondaryEffect;
  }
}

export class PostVictoryStatStageChangeAttr extends MoveAttr {
  private stats: BattleStat[];
  private stages: number;
  private condition?: MoveConditionFunc;
  private showMessage: boolean;

  constructor(stats: BattleStat[], stages: number, selfTarget?: boolean, condition?: MoveConditionFunc, showMessage: boolean = true, firstHitOnly: boolean = false) {
    super();
    this.stats = stats;
    this.stages = stages;
    this.condition = condition;
    this.showMessage = showMessage;
  }
  applyPostVictory(user: Pokemon, target: Pokemon, move: Move): void {
    if (this.condition && !this.condition(user, target, move)) {
      return;
    }
    const statChangeAttr = new StatStageChangeAttr(this.stats, this.stages, this.showMessage);
    statChangeAttr.apply(user, target, move);
  }
}

export class AcupressureStatStageChangeAttr extends MoveEffectAttr {
  constructor() {
    super();
  }

  override apply(user: Pokemon, target: Pokemon, move: Move, args: any[]): boolean {
    const randStats = BATTLE_STATS.filter((s) => target.getStatStage(s) < 6);
    if (randStats.length > 0) {
      const boostStat = [ randStats[user.randBattleSeedInt(randStats.length)] ];
      globalScene.phaseManager.unshiftNew("StatStageChangePhase", target.getBattlerIndex(), this.selfTarget, boostStat, 2);
      return true;
    }
    return false;
  }
}

export class GrowthStatStageChangeAttr extends StatStageChangeAttr {
  constructor() {
    super([ Stat.ATK, Stat.SPATK ], 1, true);
  }

  getLevels(user: Pokemon): number {
    if (!globalScene.arena.weather?.isEffectSuppressed()) {
      const weatherType = globalScene.arena.weather?.weatherType;
      if (weatherType === WeatherType.SUNNY || weatherType === WeatherType.HARSH_SUN) {
        return this.stages + 1;
      }
    }
    return this.stages;
  }
}

export class CutHpStatStageBoostAttr extends StatStageChangeAttr {
  private cutRatio: number;
  private messageCallback: ((user: Pokemon) => void) | undefined;

  constructor(stat: BattleStat[], levels: number, cutRatio: number, messageCallback?: ((user: Pokemon) => void) | undefined) {
    super(stat, levels, true);

    this.cutRatio = cutRatio;
    this.messageCallback = messageCallback;
  }
  override apply(user: Pokemon, target: Pokemon, move: Move, args: any[]): boolean {
    user.damageAndUpdate(toDmgValue(user.getMaxHp() / this.cutRatio), { result: HitResult.INDIRECT });
    user.updateInfo();
    const ret = super.apply(user, target, move, args);
    if (this.messageCallback) {
      this.messageCallback(user);
    }
    return ret;
  }

  getCondition(): MoveConditionFunc {
    return (user, _target, _move) => user.getHpRatio() > 1 / this.cutRatio && this.stats.some(s => user.getStatStage(s) < 6);
  }
}

/**
 * Attribute implementing the stat boosting effect of {@link https://bulbapedia.bulbagarden.net/wiki/Order_Up_(move) | Order Up}.
 * If the user has a Pokemon with {@link https://bulbapedia.bulbagarden.net/wiki/Commander_(Ability) | Commander} in their mouth,
 * one of the user's stats are increased by 1 stage, depending on the "commanding" Pokemon's form.
 */
export class OrderUpStatBoostAttr extends MoveEffectAttr {
  constructor() {
    super(true);
  }

  override apply(user: Pokemon, target: Pokemon, move: Move, args?: any[]): boolean {
    const commandedTag = user.getTag(CommandedTag);
    if (!commandedTag) {
      return false;
    }

    let increasedStat: EffectiveStat = Stat.ATK;
    switch (commandedTag.tatsugiriFormKey) {
      case "curly":
        increasedStat = Stat.ATK;
        break;
      case "droopy":
        increasedStat = Stat.DEF;
        break;
      case "stretchy":
        increasedStat = Stat.SPD;
        break;
    }

    globalScene.phaseManager.unshiftNew("StatStageChangePhase", user.getBattlerIndex(), this.selfTarget, [ increasedStat ], 1);
    return true;
  }
}

export class CopyStatsAttr extends MoveEffectAttr {
  apply(user: Pokemon, target: Pokemon, move: Move, args: any[]): boolean {
    if (!super.apply(user, target, move, args)) {
      return false;
    }

    // Copy all stat stages
    for (const s of BATTLE_STATS) {
      user.setStatStage(s, target.getStatStage(s));
    }

    if (target.getTag(BattlerTagType.CRIT_BOOST)) {
      user.addTag(BattlerTagType.CRIT_BOOST, 0, move.id);
    } else {
      user.removeTag(BattlerTagType.CRIT_BOOST);
    }
    target.updateInfo();
    user.updateInfo();
    globalScene.phaseManager.queueMessage(i18next.t("moveTriggers:copiedStatChanges", { pokemonName: getPokemonNameWithAffix(user), targetName: getPokemonNameWithAffix(target) }));

    return true;
  }
}

export class InvertStatsAttr extends MoveEffectAttr {
  apply(user: Pokemon, target: Pokemon, move: Move, args: any[]): boolean {
    if (!super.apply(user, target, move, args)) {
      return false;
    }

    for (const s of BATTLE_STATS) {
      target.setStatStage(s, -target.getStatStage(s));
    }

    target.updateInfo();
    user.updateInfo();

    globalScene.phaseManager.queueMessage(i18next.t("moveTriggers:invertStats", { pokemonName: getPokemonNameWithAffix(target) }));

    return true;
  }
}

export class ResetStatsAttr extends MoveEffectAttr {
  private targetAllPokemon: boolean;
  constructor(targetAllPokemon: boolean) {
    super();
    this.targetAllPokemon = targetAllPokemon;
  }

  override apply(_user: Pokemon, target: Pokemon, _move: Move, _args: any[]): boolean {
    if (this.targetAllPokemon) {
      // Target all pokemon on the field when Freezy Frost or Haze are used
      const activePokemon = globalScene.getField(true);
      activePokemon.forEach((p) => this.resetStats(p));
      globalScene.phaseManager.queueMessage(i18next.t("moveTriggers:statEliminated"));
    } else { // Affects only the single target when Clear Smog is used
      this.resetStats(target);
      globalScene.phaseManager.queueMessage(i18next.t("moveTriggers:resetStats", { pokemonName: getPokemonNameWithAffix(target) }));
    }
    return true;
  }

  private resetStats(pokemon: Pokemon): void {
    for (const s of BATTLE_STATS) {
      pokemon.setStatStage(s, 0);
    }
    pokemon.updateInfo();
  }
}

/**
 * Attribute used for status moves, specifically Heart, Guard, and Power Swap,
 * that swaps the user's and target's corresponding stat stages.
 * @extends MoveEffectAttr
 * @see {@linkcode apply}
 */
export class SwapStatStagesAttr extends MoveEffectAttr {
  /** The stat stages to be swapped between the user and the target */
  private stats: readonly BattleStat[];

  constructor(stats: readonly BattleStat[]) {
    super();

    this.stats = stats;
  }

  /**
   * For all {@linkcode stats}, swaps the user's and target's corresponding stat
   * stage.
   * @param user the {@linkcode Pokemon} that used the move
   * @param target the {@linkcode Pokemon} that the move was used on
   * @param move N/A
   * @param args N/A
   * @returns true if attribute application succeeds
   */
  apply(user: Pokemon, target: Pokemon, move: Move, args: any []): boolean {
    if (super.apply(user, target, move, args)) {
      for (const s of this.stats) {
        const temp = user.getStatStage(s);
        user.setStatStage(s, target.getStatStage(s));
        target.setStatStage(s, temp);
      }

      target.updateInfo();
      user.updateInfo();

      if (this.stats.length === 7) {
        globalScene.phaseManager.queueMessage(i18next.t("moveTriggers:switchedStatChanges", { pokemonName: getPokemonNameWithAffix(user) }));
      } else if (this.stats.length === 2) {
        globalScene.phaseManager.queueMessage(i18next.t("moveTriggers:switchedTwoStatChanges", {
          pokemonName: getPokemonNameWithAffix(user),
          firstStat: i18next.t(getStatKey(this.stats[0])),
          secondStat: i18next.t(getStatKey(this.stats[1]))
        }));
      }
      return true;
    }
    return false;
  }
}

export class HpSplitAttr extends MoveEffectAttr {
  apply(user: Pokemon, target: Pokemon, move: Move, args: any[]): boolean {
    if (!super.apply(user, target, move, args)) {
      return false;
    }

    const hpValue = Math.floor((target.hp + user.hp) / 2);
    [ user, target ].forEach((p) => {
      if (p.hp < hpValue) {
        const healing = p.heal(hpValue - p.hp);
        if (healing) {
          globalScene.damageNumberHandler.add(p, healing, HitResult.HEAL);
        }
      } else if (p.hp > hpValue) {
        const damage = p.damage(p.hp - hpValue, true);
        if (damage) {
          globalScene.damageNumberHandler.add(p, damage);
        }
      }
      p.updateInfo();
    });

    return true;
  }
}

export class VariablePowerAttr extends MoveAttr {
  apply(user: Pokemon, target: Pokemon, move: Move, args: any[]): boolean {
    //const power = args[0] as Utils.NumberHolder;
    return false;
  }
}

export class LessPPMorePowerAttr extends VariablePowerAttr {
  /**
   * Power up moves when less PP user has
   * @param user {@linkcode Pokemon} using this move
   * @param target {@linkcode Pokemon} target of this move
   * @param move {@linkcode Move} being used
   * @param args [0] {@linkcode NumberHolder} of power
   * @returns true if the function succeeds
   */
  apply(user: Pokemon, target: Pokemon, move: Move, args: any[]): boolean {
    const ppMax = move.pp;
    const ppUsed = user.moveset.find((m) => m.moveId === move.id)?.ppUsed ?? 0;

    let ppRemains = ppMax - ppUsed;
    /** Reduce to 0 to avoid negative numbers if user has 1PP before attack and target has Ability.PRESSURE */
    if (ppRemains < 0) {
      ppRemains = 0;
    }

    const power = args[0] as NumberHolder;

    switch (ppRemains) {
      case 0:
        power.value = 200;
        break;
      case 1:
        power.value = 80;
        break;
      case 2:
        power.value = 60;
        break;
      case 3:
        power.value = 50;
        break;
      default:
        power.value = 40;
        break;
    }
    return true;
  }
}

export class MovePowerMultiplierAttr extends VariablePowerAttr {
  private powerMultiplierFunc: (user: Pokemon, target: Pokemon, move: Move) => number;

  constructor(powerMultiplier: (user: Pokemon, target: Pokemon, move: Move) => number) {
    super();

    this.powerMultiplierFunc = powerMultiplier;
  }

  apply(user: Pokemon, target: Pokemon, move: Move, args: any[]): boolean {
    const power = args[0] as NumberHolder;
    power.value *= this.powerMultiplierFunc(user, target, move);

    return true;
  }
}

/**
 * Helper function to calculate the the base power of an ally's hit when using Beat Up.
 * @param user The Pokemon that used Beat Up.
 * @param allyIndex The party position of the ally contributing to Beat Up.
 * @returns The base power of the Beat Up hit.
 */
const beatUpFunc = (user: Pokemon, allyIndex: number): number => {
  const party = user.isPlayer() ? globalScene.getPlayerParty() : globalScene.getEnemyParty();

  for (let i = allyIndex; i < party.length; i++) {
    const pokemon = party[i];

    // The user contributes to Beat Up regardless of status condition.
    // Allies can contribute only if they do not have a non-volatile status condition.
    if (pokemon.id !== user.id && pokemon?.status && pokemon.status.effect !== StatusEffect.NONE) {
      continue;
    }
    return (pokemon.species.getBaseStat(Stat.ATK) / 10) + 5;
  }
  return 0;
};

export class BeatUpAttr extends VariablePowerAttr {

  /**
   * Gets the next party member to contribute to a Beat Up hit, and calculates the base power for it.
   * @param user Pokemon that used the move
   * @param _target N/A
   * @param _move Move with this attribute
   * @param args N/A
   * @returns true if the function succeeds
   */
  apply(user: Pokemon, target: Pokemon, move: Move, args: any[]): boolean {
    const power = args[0] as NumberHolder;

    const party = user.isPlayer() ? globalScene.getPlayerParty() : globalScene.getEnemyParty();
    const allyCount = party.filter(pokemon => {
      return pokemon.id === user.id || !pokemon.status?.effect;
    }).length;
    const allyIndex = (user.turnData.hitCount - user.turnData.hitsLeft) % allyCount;
    power.value = beatUpFunc(user, allyIndex);
    return true;
  }
}

const doublePowerChanceMessageFunc = (user: Pokemon, target: Pokemon, move: Move) => {
  let message: string = "";
  globalScene.executeWithSeedOffset(() => {
    const rand = randSeedInt(100);
    if (rand < move.chance) {
      message = i18next.t("moveTriggers:goingAllOutForAttack", { pokemonName: getPokemonNameWithAffix(user) });
    }
  }, globalScene.currentBattle.turn << 6, globalScene.waveSeed);
  return message;
};

export class DoublePowerChanceAttr extends VariablePowerAttr {
  apply(user: Pokemon, target: Pokemon, move: Move, args: any[]): boolean {
    let rand: number;
    globalScene.executeWithSeedOffset(() => rand = randSeedInt(100), globalScene.currentBattle.turn << 6, globalScene.waveSeed);
    if (rand! < move.chance) {
      const power = args[0] as NumberHolder;
      power.value *= 2;
      return true;
    }

    return false;
  }
}

export abstract class ConsecutiveUsePowerMultiplierAttr extends MovePowerMultiplierAttr {
  constructor(limit: number, resetOnFail: boolean, resetOnLimit?: boolean, ...comboMoves: MoveId[]) {
    super((user: Pokemon, target: Pokemon, move: Move): number => {
      const moveHistory = user.getLastXMoves(limit + 1).slice(1);

      let count = 0;
      let turnMove: TurnMove | undefined;

      while (
        (
          (turnMove = moveHistory.shift())?.move === move.id
          || (comboMoves.length && comboMoves.includes(turnMove?.move ?? MoveId.NONE))
        )
        && (!resetOnFail || turnMove?.result === MoveResult.SUCCESS)
      ) {
        if (count < (limit - 1)) {
          count++;
        } else if (resetOnLimit) {
          count = 0;
        } else {
          break;
        }
      }

      return this.getMultiplier(count);
    });
  }

  abstract getMultiplier(count: number): number;
}

export class ConsecutiveUseDoublePowerAttr extends ConsecutiveUsePowerMultiplierAttr {
  getMultiplier(count: number): number {
    return Math.pow(2, count);
  }
}

export class ConsecutiveUseMultiBasePowerAttr extends ConsecutiveUsePowerMultiplierAttr {
  getMultiplier(count: number): number {
    return (count + 1);
  }
}

export class WeightPowerAttr extends VariablePowerAttr {
  apply(user: Pokemon, target: Pokemon, move: Move, args: any[]): boolean {
    const power = args[0] as NumberHolder;

    const targetWeight = target.getWeight();
    const weightThresholds = [ 10, 25, 50, 100, 200 ];

    let w = 0;
    while (targetWeight >= weightThresholds[w]) {
      if (++w === weightThresholds.length) {
        break;
      }
    }

    power.value = (w + 1) * 20;

    return true;
  }
}

/**
 * Attribute used for Electro Ball move.
 * @extends VariablePowerAttr
 * @see {@linkcode apply}
 **/
export class ElectroBallPowerAttr extends VariablePowerAttr {
  /**
   * Move that deals more damage the faster {@linkcode Stat.SPD}
   * the user is compared to the target.
   * @param user Pokemon that used the move
   * @param target The target of the move
   * @param move Move with this attribute
   * @param args N/A
   * @returns true if the function succeeds
   */
  apply(user: Pokemon, target: Pokemon, move: Move, args: any[]): boolean {
    const power = args[0] as NumberHolder;

    const statRatio = target.getEffectiveStat(Stat.SPD) / user.getEffectiveStat(Stat.SPD);
    const statThresholds = [ 0.25, 1 / 3, 0.5, 1, -1 ];
    const statThresholdPowers = [ 150, 120, 80, 60, 40 ];

    let w = 0;
    while (w < statThresholds.length - 1 && statRatio > statThresholds[w]) {
      if (++w === statThresholds.length) {
        break;
      }
    }

    power.value = statThresholdPowers[w];
    return true;
  }
}


/**
 * Attribute used for Gyro Ball move.
 * @extends VariablePowerAttr
 * @see {@linkcode apply}
 **/
export class GyroBallPowerAttr extends VariablePowerAttr {
  /**
   * Move that deals more damage the slower {@linkcode Stat.SPD}
   * the user is compared to the target.
   * @param user Pokemon that used the move
   * @param target The target of the move
   * @param move Move with this attribute
   * @param args N/A
   * @returns true if the function succeeds
   */
  apply(user: Pokemon, target: Pokemon, move: Move, args: any[]): boolean {
    const power = args[0] as NumberHolder;
    const userSpeed = user.getEffectiveStat(Stat.SPD);
    if (userSpeed < 1) {
      // Gen 6+ always have 1 base power
      power.value = 1;
      return true;
    }

    power.value = Math.floor(Math.min(150, 25 * target.getEffectiveStat(Stat.SPD) / userSpeed + 1));
    return true;
  }
}

export class LowHpPowerAttr extends VariablePowerAttr {
  apply(user: Pokemon, target: Pokemon, move: Move, args: any[]): boolean {
    const power = args[0] as NumberHolder;
    const hpRatio = user.getHpRatio();

    switch (true) {
      case (hpRatio < 0.0417):
        power.value = 200;
        break;
      case (hpRatio < 0.1042):
        power.value = 150;
        break;
      case (hpRatio < 0.2083):
        power.value = 100;
        break;
      case (hpRatio < 0.3542):
        power.value = 80;
        break;
      case (hpRatio < 0.6875):
        power.value = 40;
        break;
      default:
        power.value = 20;
        break;
    }

    return true;
  }
}

export class CompareWeightPowerAttr extends VariablePowerAttr {
  apply(user: Pokemon, target: Pokemon, move: Move, args: any[]): boolean {
    const power = args[0] as NumberHolder;
    const userWeight = user.getWeight();
    const targetWeight = target.getWeight();

    if (!userWeight || userWeight === 0) {
      return false;
    }

    const relativeWeight = (targetWeight / userWeight) * 100;

    switch (true) {
      case (relativeWeight < 20.01):
        power.value = 120;
        break;
      case (relativeWeight < 25.01):
        power.value = 100;
        break;
      case (relativeWeight < 33.35):
        power.value = 80;
        break;
      case (relativeWeight < 50.01):
        power.value = 60;
        break;
      default:
        power.value = 40;
        break;
    }

    return true;
  }
}

export class HpPowerAttr extends VariablePowerAttr {
  apply(user: Pokemon, target: Pokemon, move: Move, args: any[]): boolean {
    (args[0] as NumberHolder).value = toDmgValue(150 * user.getHpRatio());

    return true;
  }
}

/**
 * Attribute used for moves whose base power scales with the opponent's HP
 * Used for Crush Grip, Wring Out, and Hard Press
 * maxBasePower 100 for Hard Press, 120 for others
 */
export class OpponentHighHpPowerAttr extends VariablePowerAttr {
  maxBasePower: number;

  constructor(maxBasePower: number) {
    super();
    this.maxBasePower = maxBasePower;
  }

  /**
   * Changes the base power of the move to be the target's HP ratio times the maxBasePower with a min value of 1
   * @param user n/a
   * @param target the Pokemon being attacked
   * @param move n/a
   * @param args holds the base power of the move at args[0]
   * @returns true
   */
  apply(user: Pokemon, target: Pokemon, move: Move, args: any[]): boolean {
    (args[0] as NumberHolder).value = toDmgValue(this.maxBasePower * target.getHpRatio());

    return true;
  }
}

export class TurnDamagedDoublePowerAttr extends VariablePowerAttr {
  apply(user: Pokemon, target: Pokemon, move: Move, args: any[]): boolean {
    if (user.turnData.attacksReceived.find(r => r.damage && r.sourceId === target.id)) {
      (args[0] as NumberHolder).value *= 2;
      return true;
    }

    return false;
  }
}

const magnitudeMessageFunc = (user: Pokemon, target: Pokemon, move: Move) => {
  let message: string;
  globalScene.executeWithSeedOffset(() => {
    const magnitudeThresholds = [ 5, 15, 35, 65, 75, 95 ];

    const rand = randSeedInt(100);

    let m = 0;
    for (; m < magnitudeThresholds.length; m++) {
      if (rand < magnitudeThresholds[m]) {
        break;
      }
    }

    message = i18next.t("moveTriggers:magnitudeMessage", { magnitude: m + 4 });
  }, globalScene.currentBattle.turn << 6, globalScene.waveSeed);
  return message!;
};

export class MagnitudePowerAttr extends VariablePowerAttr {
  apply(user: Pokemon, target: Pokemon, move: Move, args: any[]): boolean {
    const power = args[0] as NumberHolder;

    const magnitudeThresholds = [ 5, 15, 35, 65, 75, 95 ];
    const magnitudePowers = [ 10, 30, 50, 70, 90, 100, 110, 150 ];

    let rand: number;

    globalScene.executeWithSeedOffset(() => rand = randSeedInt(100), globalScene.currentBattle.turn << 6, globalScene.waveSeed);

    let m = 0;
    for (; m < magnitudeThresholds.length; m++) {
      if (rand! < magnitudeThresholds[m]) {
        break;
      }
    }

    power.value = magnitudePowers[m];

    return true;
  }
}

export class AntiSunlightPowerDecreaseAttr extends VariablePowerAttr {
  apply(user: Pokemon, target: Pokemon, move: Move, args: any[]): boolean {
    if (!globalScene.arena.weather?.isEffectSuppressed()) {
      const power = args[0] as NumberHolder;
      const weatherType = globalScene.arena.weather?.weatherType || WeatherType.NONE;
      switch (weatherType) {
        case WeatherType.RAIN:
        case WeatherType.SANDSTORM:
        case WeatherType.HAIL:
        case WeatherType.SNOW:
        case WeatherType.FOG:
        case WeatherType.HEAVY_RAIN:
          power.value *= 0.5;
          return true;
      }
    }

    return false;
  }
}

export class FriendshipPowerAttr extends VariablePowerAttr {
  private invert: boolean;

  constructor(invert?: boolean) {
    super();

    this.invert = !!invert;
  }

  apply(user: Pokemon, target: Pokemon, move: Move, args: any[]): boolean {
    const power = args[0] as NumberHolder;

    const friendshipPower = Math.floor(Math.min(user.isPlayer() ? user.friendship : user.species.baseFriendship, 255) / 2.5);
    power.value = Math.max(!this.invert ? friendshipPower : 102 - friendshipPower, 1);

    return true;
  }
}

/**
 * This Attribute calculates the current power of {@linkcode MoveId.RAGE_FIST}.
 * The counter for power calculation does not reset on every wave but on every new arena encounter.
 * Self-inflicted confusion damage and hits taken by a Subsitute are ignored.
 */
export class RageFistPowerAttr extends VariablePowerAttr {
  apply(user: Pokemon, target: Pokemon, move: Move, args: any[]): boolean {
    /* Reasons this works correctly:
     * Confusion calls user.damageAndUpdate() directly (no counter increment),
     * Substitute hits call user.damageAndUpdate() with a damage value of 0, also causing
      no counter increment
    */
    const hitCount = user.battleData.hitCount;
    const basePower: NumberHolder = args[0];

    basePower.value = 50 * (1 + Math.min(hitCount, 6));
    return true;
  }

}

/**
 * Tallies the number of positive stages for a given {@linkcode Pokemon}.
 * @param pokemon The {@linkcode Pokemon} that is being used to calculate the count of positive stats
 * @returns the amount of positive stats
 */
const countPositiveStatStages = (pokemon: Pokemon): number => {
  return pokemon.getStatStages().reduce((total, stat) => (stat && stat > 0) ? total + stat : total, 0);
};

/**
 * Attribute that increases power based on the amount of positive stat stage increases.
 */
export class PositiveStatStagePowerAttr extends VariablePowerAttr {

  /**
   * @param {Pokemon} user The pokemon that is being used to calculate the amount of positive stats
   * @param {Pokemon} target N/A
   * @param {Move} move N/A
   * @param {any[]} args The argument for VariablePowerAttr, accumulates and sets the amount of power multiplied by stats
   * @returns {boolean} Returns true if attribute is applied
   */
  apply(user: Pokemon, target: Pokemon, move: Move, args: any[]): boolean {
    const positiveStatStages: number = countPositiveStatStages(user);

    (args[0] as NumberHolder).value += positiveStatStages * 20;
    return true;
  }
}

/**
 * Punishment normally has a base power of 60,
 * but gains 20 power for every increased stat stage the target has,
 * up to a maximum of 200 base power in total.
 */
export class PunishmentPowerAttr extends VariablePowerAttr {
  private PUNISHMENT_MIN_BASE_POWER = 60;
  private PUNISHMENT_MAX_BASE_POWER = 200;

  /**
     * @param {Pokemon} user N/A
     * @param {Pokemon} target The pokemon that the move is being used against, as well as calculating the stats for the min/max base power
     * @param {Move} move N/A
     * @param {any[]} args The value that is being changed due to VariablePowerAttr
     * @returns Returns true if attribute is applied
     */
  apply(user: Pokemon, target: Pokemon, move: Move, args: any[]): boolean {
    const positiveStatStages: number = countPositiveStatStages(target);
    (args[0] as NumberHolder).value = Math.min(
      this.PUNISHMENT_MAX_BASE_POWER,
      this.PUNISHMENT_MIN_BASE_POWER + positiveStatStages * 20
    );
    return true;
  }
}

export class PresentPowerAttr extends VariablePowerAttr {
  apply(user: Pokemon, target: Pokemon, move: Move, args: any[]): boolean {
    /**
     * If this move is multi-hit, and this attribute is applied to any hit
     * other than the first, this move cannot result in a heal.
     */
    const firstHit = (user.turnData.hitCount === user.turnData.hitsLeft);

    const powerSeed = randSeedInt(firstHit ? 100 : 80);
    if (powerSeed <= 40) {
      (args[0] as NumberHolder).value = 40;
    } else if (40 < powerSeed && powerSeed <= 70) {
      (args[0] as NumberHolder).value = 80;
    } else if (70 < powerSeed && powerSeed <= 80) {
      (args[0] as NumberHolder).value = 120;
    } else if (80 < powerSeed && powerSeed <= 100) {
      // If this move is multi-hit, disable all other hits
      user.turnData.hitCount = 1;
      user.turnData.hitsLeft = 1;
      globalScene.phaseManager.unshiftNew("PokemonHealPhase", target.getBattlerIndex(),
        toDmgValue(target.getMaxHp() / 4), i18next.t("moveTriggers:regainedHealth", { pokemonName: getPokemonNameWithAffix(target) }), true);
    }

    return true;
  }
}

export class WaterShurikenPowerAttr extends VariablePowerAttr {
  apply(user: Pokemon, target: Pokemon, move: Move, args: any[]): boolean {
    if (user.species.speciesId === SpeciesId.GRENINJA && user.hasAbility(AbilityId.BATTLE_BOND) && user.formIndex === 2) {
      (args[0] as NumberHolder).value = 20;
      return true;
    }
    return false;
  }
}

/**
 * Attribute used to calculate the power of attacks that scale with Stockpile stacks (i.e. Spit Up).
 */
export class SpitUpPowerAttr extends VariablePowerAttr {
  private multiplier: number = 0;

  constructor(multiplier: number) {
    super();
    this.multiplier = multiplier;
  }

  apply(user: Pokemon, target: Pokemon, move: Move, args: any[]): boolean {
    const stockpilingTag = user.getTag(StockpilingTag);

    if (stockpilingTag && stockpilingTag.stockpiledCount > 0) {
      const power = args[0] as NumberHolder;
      power.value = this.multiplier * stockpilingTag.stockpiledCount;
      return true;
    }

    return false;
  }
}

/**
 * Attribute used to apply Swallow's healing, which scales with Stockpile stacks.
 * Does NOT remove stockpiled stacks.
 */
export class SwallowHealAttr extends HealAttr {
  apply(user: Pokemon, target: Pokemon, move: Move, args: any[]): boolean {
    const stockpilingTag = user.getTag(StockpilingTag);

    if (stockpilingTag && stockpilingTag.stockpiledCount > 0) {
      const stockpiled = stockpilingTag.stockpiledCount;
      let healRatio: number;

      if (stockpiled === 1) {
        healRatio = 0.25;
      } else if (stockpiled === 2) {
        healRatio = 0.50;
      } else { // stockpiled >= 3
        healRatio = 1.00;
      }

      if (healRatio) {
        this.addHealPhase(user, healRatio);
        return true;
      }
    }

    return false;
  }
}

const hasStockpileStacksCondition: MoveConditionFunc = (user) => {
  const hasStockpilingTag = user.getTag(StockpilingTag);
  return !!hasStockpilingTag && hasStockpilingTag.stockpiledCount > 0;
};

/**
 * Attribute used for multi-hit moves that increase power in increments of the
 * move's base power for each hit, namely Triple Kick and Triple Axel.
 * @extends VariablePowerAttr
 * @see {@linkcode apply}
 */
export class MultiHitPowerIncrementAttr extends VariablePowerAttr {
  /** The max number of base power increments allowed for this move */
  private maxHits: number;

  constructor(maxHits: number) {
    super();

    this.maxHits = maxHits;
  }

  /**
   * Increases power of move in increments of the base power for the amount of times
   * the move hit. In the case that the move is extended, it will circle back to the
   * original base power of the move after incrementing past the maximum amount of
   * hits.
   * @param user {@linkcode Pokemon} that used the move
   * @param target {@linkcode Pokemon} that the move was used on
   * @param move {@linkcode Move} with this attribute
   * @param args [0] {@linkcode NumberHolder} for final calculated power of move
   * @returns true if attribute application succeeds
   */
  apply(user: Pokemon, target: Pokemon, move: Move, args: any[]): boolean {
    const hitsTotal = user.turnData.hitCount - Math.max(user.turnData.hitsLeft, 0);
    const power = args[0] as NumberHolder;

    power.value = move.power * (1 + hitsTotal % this.maxHits);

    return true;
  }
}

/**
 * Attribute used for moves that double in power if the given move immediately
 * preceded the move applying the attribute, namely Fusion Flare and
 * Fusion Bolt.
 * @extends VariablePowerAttr
 * @see {@linkcode apply}
 */
export class LastMoveDoublePowerAttr extends VariablePowerAttr {
  /** The move that must precede the current move */
  private move: MoveId;

  constructor(move: MoveId) {
    super();

    this.move = move;
  }

  /**
   * Doubles power of move if the given move is found to precede the current
   * move with no other moves being executed in between, only ignoring failed
   * moves if any.
   * @param user {@linkcode Pokemon} that used the move
   * @param target N/A
   * @param move N/A
   * @param args [0] {@linkcode NumberHolder} that holds the resulting power of the move
   * @returns true if attribute application succeeds, false otherwise
   */
  apply(user: Pokemon, _target: Pokemon, _move: Move, args: any[]): boolean {
    const power = args[0] as NumberHolder;
    const enemy = user.getOpponent(0);
    const pokemonActed: Pokemon[] = [];

    if (enemy?.turnData.acted) {
      pokemonActed.push(enemy);
    }

    if (globalScene.currentBattle.double) {
      const userAlly = user.getAlly();
      const enemyAlly = enemy?.getAlly();

      if (userAlly?.turnData.acted) {
        pokemonActed.push(userAlly);
      }
      if (enemyAlly?.turnData.acted) {
        pokemonActed.push(enemyAlly);
      }
    }

    pokemonActed.sort((a, b) => b.turnData.order - a.turnData.order);

    for (const p of pokemonActed) {
      const [ lastMove ] = p.getLastXMoves(1);
      if (lastMove.result !== MoveResult.FAIL) {
        if ((lastMove.result === MoveResult.SUCCESS) && (lastMove.move === this.move)) {
          power.value *= 2;
          return true;
        } else {
          break;
        }
      }
    }

    return false;
  }
}

/**
 * Changes a Pledge move's power to 150 when combined with another unique Pledge
 * move from an ally.
 */
export class CombinedPledgePowerAttr extends VariablePowerAttr {
  override apply(user: Pokemon, target: Pokemon, move: Move, args: any[]): boolean {
    const power = args[0];
    if (!(power instanceof NumberHolder)) {
      return false;
    }
    const combinedPledgeMove = user.turnData.combiningPledge;

    if (combinedPledgeMove && combinedPledgeMove !== move.id) {
      power.value *= 150 / 80;
      return true;
    }
    return false;
  }
}

/**
 * Applies STAB to the given Pledge move if the move is part of a combined attack.
 */
export class CombinedPledgeStabBoostAttr extends MoveAttr {
  override apply(user: Pokemon, target: Pokemon, move: Move, args: any[]): boolean {
    const stabMultiplier = args[0];
    if (!(stabMultiplier instanceof NumberHolder)) {
      return false;
    }
    const combinedPledgeMove = user.turnData.combiningPledge;

    if (combinedPledgeMove && combinedPledgeMove !== move.id) {
      stabMultiplier.value = 1.5;
      return true;
    }
    return false;
  }
}

/**
 * Variable Power attribute for {@link https://bulbapedia.bulbagarden.net/wiki/Round_(move) | Round}.
 * Doubles power if another Pokemon has previously selected Round this turn.
 * @extends VariablePowerAttr
 */
export class RoundPowerAttr extends VariablePowerAttr {
  override apply(user: Pokemon, target: Pokemon, move: Move, args: [NumberHolder]): boolean {
    const power = args[0];

    if (user.turnData.joinedRound) {
      power.value *= 2;
      return true;
    }
    return false;
  }
}

/**
 * Attribute for the "combo" effect of {@link https://bulbapedia.bulbagarden.net/wiki/Round_(move) | Round}.
 * Preempts the next move in the turn order with the first instance of any Pokemon
 * using Round. Also marks the Pokemon using the cued Round to double the move's power.
 * @extends MoveEffectAttr
 * @see {@linkcode RoundPowerAttr}
 */
export class CueNextRoundAttr extends MoveEffectAttr {
  constructor() {
    super(true, { lastHitOnly: true });
  }

  override apply(user: Pokemon, target: Pokemon, move: Move, args?: any[]): boolean {
    const nextRoundPhase = globalScene.phaseManager.findPhase<MovePhase>(phase =>
      phase.is("MovePhase") && phase.move.moveId === MoveId.ROUND
    );

    if (!nextRoundPhase) {
      return false;
    }

    // Update the phase queue so that the next Pokemon using Round moves next
    const nextRoundIndex = globalScene.phaseManager.phaseQueue.indexOf(nextRoundPhase);
    const nextMoveIndex = globalScene.phaseManager.phaseQueue.findIndex(phase => phase.is("MovePhase"));
    if (nextRoundIndex !== nextMoveIndex) {
      globalScene.phaseManager.prependToPhase(globalScene.phaseManager.phaseQueue.splice(nextRoundIndex, 1)[0], "MovePhase");
    }

    // Mark the corresponding Pokemon as having "joined the Round" (for doubling power later)
    nextRoundPhase.pokemon.turnData.joinedRound = true;
    return true;
  }
}

/**
 * Attribute that changes stat stages before the damage is calculated
 */
export class StatChangeBeforeDmgCalcAttr extends MoveAttr {
  /**
   * Applies Stat Changes before damage is calculated
   *
   * @param user {@linkcode Pokemon} that called {@linkcode move}
   * @param target {@linkcode Pokemon} that is the target of {@linkcode move}
   * @param move {@linkcode Move} called by {@linkcode user}
   * @param args N/A
   *
   * @returns true if stat stages where correctly applied
   */
  apply(user: Pokemon, target: Pokemon, move: Move, args: any[]): boolean {
    return false;
  }
}

/**
 * Steals the postitive Stat stages of the target before damage calculation so stat changes
 * apply to damage calculation (e.g. {@linkcode MoveId.SPECTRAL_THIEF})
 * {@link https://bulbapedia.bulbagarden.net/wiki/Spectral_Thief_(move) | Spectral Thief}
 */
export class SpectralThiefAttr extends StatChangeBeforeDmgCalcAttr {
  /**
   * steals max amount of positive stats of the target while not exceeding the limit of max 6 stat stages
   *
   * @param user {@linkcode Pokemon} that called {@linkcode move}
   * @param target {@linkcode Pokemon} that is the target of {@linkcode move}
   * @param move {@linkcode Move} called by {@linkcode user}
   * @param args N/A
   *
   * @returns true if stat stages where correctly stolen
   */
  apply(user: Pokemon, target: Pokemon, move: Move, args: any[]): boolean {
    /**
     * Copy all positive stat stages to user and reduce copied stat stages on target.
     */
    for (const s of BATTLE_STATS) {
      const statStageValueTarget = target.getStatStage(s);
      const statStageValueUser = user.getStatStage(s);

      if (statStageValueTarget > 0) {
        /**
         * Only value of up to 6 can be stolen (stat stages don't exceed 6)
         */
        const availableToSteal = Math.min(statStageValueTarget, 6 - statStageValueUser);

        globalScene.phaseManager.unshiftNew("StatStageChangePhase", user.getBattlerIndex(), this.selfTarget, [ s ], availableToSteal);
        target.setStatStage(s, statStageValueTarget - availableToSteal);
      }
    }

    target.updateInfo();
    user.updateInfo();
    globalScene.phaseManager.queueMessage(i18next.t("moveTriggers:stealPositiveStats", { pokemonName: getPokemonNameWithAffix(user), targetName: getPokemonNameWithAffix(target) }));

    return true;
  }

}

export class VariableAtkAttr extends MoveAttr {
  constructor() {
    super();
  }

  apply(user: Pokemon, target: Pokemon, move: Move, args: any[]): boolean {
    //const atk = args[0] as Utils.NumberHolder;
    return false;
  }
}

export class TargetAtkUserAtkAttr extends VariableAtkAttr {
  constructor() {
    super();
  }
  apply(user: Pokemon, target: Pokemon, move: Move, args: any[]): boolean {
    (args[0] as NumberHolder).value = target.getEffectiveStat(Stat.ATK, target);
    return true;
  }
}

export class DefAtkAttr extends VariableAtkAttr {
  constructor() {
    super();
  }

  apply(user: Pokemon, target: Pokemon, move: Move, args: any[]): boolean {
    (args[0] as NumberHolder).value = user.getEffectiveStat(Stat.DEF, target);
    return true;
  }
}

export class VariableDefAttr extends MoveAttr {
  constructor() {
    super();
  }

  apply(user: Pokemon, target: Pokemon, move: Move, args: any[]): boolean {
    //const def = args[0] as Utils.NumberHolder;
    return false;
  }
}

export class DefDefAttr extends VariableDefAttr {
  constructor() {
    super();
  }

  apply(user: Pokemon, target: Pokemon, move: Move, args: any[]): boolean {
    (args[0] as NumberHolder).value = target.getEffectiveStat(Stat.DEF, user);
    return true;
  }
}

export class VariableAccuracyAttr extends MoveAttr {
  apply(user: Pokemon, target: Pokemon, move: Move, args: any[]): boolean {
    //const accuracy = args[0] as Utils.NumberHolder;
    return false;
  }
}

/**
 * Attribute used for Thunder and Hurricane that sets accuracy to 50 in sun and never miss in rain
 */
export class ThunderAccuracyAttr extends VariableAccuracyAttr {
  apply(user: Pokemon, target: Pokemon, move: Move, args: any[]): boolean {
    if (!globalScene.arena.weather?.isEffectSuppressed()) {
      const accuracy = args[0] as NumberHolder;
      const weatherType = globalScene.arena.weather?.weatherType || WeatherType.NONE;
      switch (weatherType) {
        case WeatherType.SUNNY:
        case WeatherType.HARSH_SUN:
          accuracy.value = 50;
          return true;
        case WeatherType.RAIN:
        case WeatherType.HEAVY_RAIN:
          accuracy.value = -1;
          return true;
      }
    }

    return false;
  }
}

/**
 * Attribute used for Bleakwind Storm, Wildbolt Storm, and Sandsear Storm that sets accuracy to never
 * miss in rain
 * Springtide Storm does NOT have this property
 */
export class StormAccuracyAttr extends VariableAccuracyAttr {
  apply(user: Pokemon, target: Pokemon, move: Move, args: any[]): boolean {
    if (!globalScene.arena.weather?.isEffectSuppressed()) {
      const accuracy = args[0] as NumberHolder;
      const weatherType = globalScene.arena.weather?.weatherType || WeatherType.NONE;
      switch (weatherType) {
        case WeatherType.RAIN:
        case WeatherType.HEAVY_RAIN:
          accuracy.value = -1;
          return true;
      }
    }

    return false;
  }
}

/**
 * Attribute used for moves which never miss
 * against Pokemon with the {@linkcode BattlerTagType.MINIMIZED}
 * @extends VariableAccuracyAttr
 * @see {@linkcode apply}
 */
export class AlwaysHitMinimizeAttr extends VariableAccuracyAttr {
  /**
   * @see {@linkcode apply}
   * @param user N/A
   * @param target {@linkcode Pokemon} target of the move
   * @param move N/A
   * @param args [0] Accuracy of the move to be modified
   * @returns true if the function succeeds
   */
  apply(user: Pokemon, target: Pokemon, move: Move, args: any[]): boolean {
    if (target.getTag(BattlerTagType.MINIMIZED)) {
      const accuracy = args[0] as NumberHolder;
      accuracy.value = -1;

      return true;
    }

    return false;
  }
}

export class ToxicAccuracyAttr extends VariableAccuracyAttr {
  apply(user: Pokemon, target: Pokemon, move: Move, args: any[]): boolean {
    if (user.isOfType(PokemonType.POISON)) {
      const accuracy = args[0] as NumberHolder;
      accuracy.value = -1;
      return true;
    }

    return false;
  }
}

export class BlizzardAccuracyAttr extends VariableAccuracyAttr {
  apply(user: Pokemon, target: Pokemon, move: Move, args: any[]): boolean {
    if (!globalScene.arena.weather?.isEffectSuppressed()) {
      const accuracy = args[0] as NumberHolder;
      const weatherType = globalScene.arena.weather?.weatherType || WeatherType.NONE;
      if (weatherType === WeatherType.HAIL || weatherType === WeatherType.SNOW) {
        accuracy.value = -1;
        return true;
      }
    }

    return false;
  }
}

export class VariableMoveCategoryAttr extends MoveAttr {
  apply(user: Pokemon, target: Pokemon, move: Move, args: any[]): boolean {
    return false;
  }
}

export class PhotonGeyserCategoryAttr extends VariableMoveCategoryAttr {
  apply(user: Pokemon, target: Pokemon, move: Move, args: any[]): boolean {
    const category = (args[0] as NumberHolder);

    if (user.getEffectiveStat(Stat.ATK, target, move) > user.getEffectiveStat(Stat.SPATK, target, move)) {
      category.value = MoveCategory.PHYSICAL;
      return true;
    }

    return false;
  }
}

/**
 * Attribute used for tera moves that change category based on the user's Atk and SpAtk stats
 * Note: Currently, `getEffectiveStat` does not ignore all abilities that affect stats except those
 * with the attribute of `StatMultiplierAbAttr`
 * TODO: Remove the `.partial()` tag from Tera Blast and Tera Starstorm when the above issue is resolved
 * @extends VariableMoveCategoryAttr
 */
export class TeraMoveCategoryAttr extends VariableMoveCategoryAttr {
  apply(user: Pokemon, target: Pokemon, move: Move, args: any[]): boolean {
    const category = (args[0] as NumberHolder);

    if (user.isTerastallized && user.getEffectiveStat(Stat.ATK, target, move, true, true, false, false, true) >
    user.getEffectiveStat(Stat.SPATK, target, move, true, true, false, false, true)) {
      category.value = MoveCategory.PHYSICAL;
      return true;
    }

    return false;
  }
}

/**
 * Increases the power of Tera Blast if the user is Terastallized into Stellar type
 * @extends VariablePowerAttr
 */
export class TeraBlastPowerAttr extends VariablePowerAttr {
  /**
   * Sets Tera Blast's power to 100 if the user is terastallized with
   * the Stellar tera type.
   * @param user {@linkcode Pokemon} the Pokemon using this move
   * @param target n/a
   * @param move {@linkcode Move} the Move with this attribute (i.e. Tera Blast)
   * @param args
   *   - [0] {@linkcode NumberHolder} the applied move's power, factoring in
   *       previously applied power modifiers.
   * @returns
   */
  apply(user: Pokemon, target: Pokemon, move: Move, args: any[]): boolean {
    const power = args[0] as NumberHolder;
    if (user.isTerastallized && user.getTeraType() === PokemonType.STELLAR) {
      power.value = 100;
      return true;
    }

    return false;
  }
}

/**
 * Change the move category to status when used on the ally
 * @extends VariableMoveCategoryAttr
 * @see {@linkcode apply}
 */
export class StatusCategoryOnAllyAttr extends VariableMoveCategoryAttr {
  /**
   * @param user {@linkcode Pokemon} using the move
   * @param target {@linkcode Pokemon} target of the move
   * @param move {@linkcode Move} with this attribute
   * @param args [0] {@linkcode NumberHolder} The category of the move
   * @returns true if the function succeeds
   */
  apply(user: Pokemon, target: Pokemon, move: Move, args: any[]): boolean {
    const category = (args[0] as NumberHolder);

    if (user.getAlly() === target) {
      category.value = MoveCategory.STATUS;
      return true;
    }

    return false;
  }
}

export class ShellSideArmCategoryAttr extends VariableMoveCategoryAttr {
  apply(user: Pokemon, target: Pokemon, move: Move, args: any[]): boolean {
    const category = (args[0] as NumberHolder);

    const predictedPhysDmg = target.getBaseDamage({source: user, move, moveCategory: MoveCategory.PHYSICAL, ignoreAbility: true, ignoreSourceAbility: true, ignoreAllyAbility: true, ignoreSourceAllyAbility: true, simulated: true});
    const predictedSpecDmg = target.getBaseDamage({source: user, move, moveCategory: MoveCategory.SPECIAL, ignoreAbility: true, ignoreSourceAbility: true, ignoreAllyAbility: true, ignoreSourceAllyAbility: true, simulated: true});

    if (predictedPhysDmg > predictedSpecDmg) {
      category.value = MoveCategory.PHYSICAL;
      return true;
    } else if (predictedPhysDmg === predictedSpecDmg && user.randBattleSeedInt(2) === 0) {
      category.value = MoveCategory.PHYSICAL;
      return true;
    }
    return false;
  }
}

export class VariableMoveTypeAttr extends MoveAttr {
  apply(user: Pokemon, target: Pokemon, move: Move, args: any[]): boolean {
    return false;
  }
}

export class FormChangeItemTypeAttr extends VariableMoveTypeAttr {
  apply(user: Pokemon, target: Pokemon, move: Move, args: any[]): boolean {
    const moveType = args[0];
    if (!(moveType instanceof NumberHolder)) {
      return false;
    }

    if ([ user.species.speciesId, user.fusionSpecies?.speciesId ].includes(SpeciesId.ARCEUS) || [ user.species.speciesId, user.fusionSpecies?.speciesId ].includes(SpeciesId.SILVALLY)) {
      const form = user.species.speciesId === SpeciesId.ARCEUS || user.species.speciesId === SpeciesId.SILVALLY ? user.formIndex : user.fusionSpecies?.formIndex!;

      moveType.value = PokemonType[PokemonType[form]];
      return true;
    }

    // Force move to have its original typing if it changed
    if (moveType.value === move.type) {
      return false;
    }
    moveType.value = move.type
    return true;
  }
}

export class TechnoBlastTypeAttr extends VariableMoveTypeAttr {
  apply(user: Pokemon, target: Pokemon, move: Move, args: any[]): boolean {
    const moveType = args[0];
    if (!(moveType instanceof NumberHolder)) {
      return false;
    }

    if ([ user.species.speciesId, user.fusionSpecies?.speciesId ].includes(SpeciesId.GENESECT)) {
      const form = user.species.speciesId === SpeciesId.GENESECT ? user.formIndex : user.fusionSpecies?.formIndex;

      switch (form) {
        case 1: // Shock Drive
          moveType.value = PokemonType.ELECTRIC;
          break;
        case 2: // Burn Drive
          moveType.value = PokemonType.FIRE;
          break;
        case 3: // Chill Drive
          moveType.value = PokemonType.ICE;
          break;
        case 4: // Douse Drive
          moveType.value = PokemonType.WATER;
          break;
        default:
          moveType.value = PokemonType.NORMAL;
          break;
      }
      return true;
    }

    return false;
  }
}

export class AuraWheelTypeAttr extends VariableMoveTypeAttr {
  apply(user: Pokemon, target: Pokemon, move: Move, args: any[]): boolean {
    const moveType = args[0];
    if (!(moveType instanceof NumberHolder)) {
      return false;
    }

    if ([ user.species.speciesId, user.fusionSpecies?.speciesId ].includes(SpeciesId.MORPEKO)) {
      const form = user.species.speciesId === SpeciesId.MORPEKO ? user.formIndex : user.fusionSpecies?.formIndex;

      switch (form) {
        case 1: // Hangry Mode
          moveType.value = PokemonType.DARK;
          break;
        default: // Full Belly Mode
          moveType.value = PokemonType.ELECTRIC;
          break;
      }
      return true;
    }

    return false;
  }
}

export class RagingBullTypeAttr extends VariableMoveTypeAttr {
  apply(user: Pokemon, target: Pokemon, move: Move, args: any[]): boolean {
    const moveType = args[0];
    if (!(moveType instanceof NumberHolder)) {
      return false;
    }

    if ([ user.species.speciesId, user.fusionSpecies?.speciesId ].includes(SpeciesId.PALDEA_TAUROS)) {
      const form = user.species.speciesId === SpeciesId.PALDEA_TAUROS ? user.formIndex : user.fusionSpecies?.formIndex;

      switch (form) {
        case 1: // Blaze breed
          moveType.value = PokemonType.FIRE;
          break;
        case 2: // Aqua breed
          moveType.value = PokemonType.WATER;
          break;
        default:
          moveType.value = PokemonType.FIGHTING;
          break;
      }
      return true;
    }

    return false;
  }
}

export class IvyCudgelTypeAttr extends VariableMoveTypeAttr {
  apply(user: Pokemon, target: Pokemon, move: Move, args: any[]): boolean {
    const moveType = args[0];
    if (!(moveType instanceof NumberHolder)) {
      return false;
    }

    if ([ user.species.speciesId, user.fusionSpecies?.speciesId ].includes(SpeciesId.OGERPON)) {
      const form = user.species.speciesId === SpeciesId.OGERPON ? user.formIndex : user.fusionSpecies?.formIndex;

      switch (form) {
        case 1: // Wellspring Mask
        case 5: // Wellspring Mask Tera
          moveType.value = PokemonType.WATER;
          break;
        case 2: // Hearthflame Mask
        case 6: // Hearthflame Mask Tera
          moveType.value = PokemonType.FIRE;
          break;
        case 3: // Cornerstone Mask
        case 7: // Cornerstone Mask Tera
          moveType.value = PokemonType.ROCK;
          break;
        case 4: // Teal Mask Tera
        default:
          moveType.value = PokemonType.GRASS;
          break;
      }
      return true;
    }

    return false;
  }
}

export class WeatherBallTypeAttr extends VariableMoveTypeAttr {
  apply(user: Pokemon, target: Pokemon, move: Move, args: any[]): boolean {
    const moveType = args[0];
    if (!(moveType instanceof NumberHolder)) {
      return false;
    }

    if (!globalScene.arena.weather?.isEffectSuppressed()) {
      switch (globalScene.arena.weather?.weatherType) {
        case WeatherType.SUNNY:
        case WeatherType.HARSH_SUN:
          moveType.value = PokemonType.FIRE;
          break;
        case WeatherType.RAIN:
        case WeatherType.HEAVY_RAIN:
          moveType.value = PokemonType.WATER;
          break;
        case WeatherType.SANDSTORM:
          moveType.value = PokemonType.ROCK;
          break;
        case WeatherType.HAIL:
        case WeatherType.SNOW:
          moveType.value = PokemonType.ICE;
          break;
        default:
          if (moveType.value === move.type) {
            return false;
          }
          moveType.value = move.type;
          break;
      }
      return true;
    }

    return false;
  }
}

/**
 * Changes the move's type to match the current terrain.
 * Has no effect if the user is not grounded.
 * @extends VariableMoveTypeAttr
 * @see {@linkcode apply}
 */
export class TerrainPulseTypeAttr extends VariableMoveTypeAttr {
  /**
   * @param user {@linkcode Pokemon} using this move
   * @param target N/A
   * @param move N/A
   * @param args [0] {@linkcode NumberHolder} The move's type to be modified
   * @returns true if the function succeeds
   */
  apply(user: Pokemon, target: Pokemon, move: Move, args: any[]): boolean {
    const moveType = args[0];
    if (!(moveType instanceof NumberHolder)) {
      return false;
    }

    if (!user.isGrounded()) {
      return false;
    }

    const currentTerrain = globalScene.arena.getTerrainType();
    switch (currentTerrain) {
      case TerrainType.MISTY:
        moveType.value = PokemonType.FAIRY;
        break;
      case TerrainType.ELECTRIC:
        moveType.value = PokemonType.ELECTRIC;
        break;
      case TerrainType.GRASSY:
        moveType.value = PokemonType.GRASS;
        break;
      case TerrainType.PSYCHIC:
        moveType.value = PokemonType.PSYCHIC;
        break;
      default:
        if (moveType.value === move.type) {
          return false;
        }
        // force move to have its original typing if it was changed
        moveType.value = move.type;
        break;
    }
    return true;
  }
}

/**
 * Changes type based on the user's IVs
 * @extends VariableMoveTypeAttr
 */
export class HiddenPowerTypeAttr extends VariableMoveTypeAttr {
  apply(user: Pokemon, target: Pokemon, move: Move, args: any[]): boolean {
    const moveType = args[0];
    if (!(moveType instanceof NumberHolder)) {
      return false;
    }

    const iv_val = Math.floor(((user.ivs[Stat.HP] & 1)
      + (user.ivs[Stat.ATK] & 1) * 2
      + (user.ivs[Stat.DEF] & 1) * 4
      + (user.ivs[Stat.SPD] & 1) * 8
      + (user.ivs[Stat.SPATK] & 1) * 16
      + (user.ivs[Stat.SPDEF] & 1) * 32) * 15 / 63);

    moveType.value = [
      PokemonType.FIGHTING, PokemonType.FLYING, PokemonType.POISON, PokemonType.GROUND,
      PokemonType.ROCK, PokemonType.BUG, PokemonType.GHOST, PokemonType.STEEL,
      PokemonType.FIRE, PokemonType.WATER, PokemonType.GRASS, PokemonType.ELECTRIC,
      PokemonType.PSYCHIC, PokemonType.ICE, PokemonType.DRAGON, PokemonType.DARK ][iv_val];

    return true;
  }
}

/**
 * Changes the type of Tera Blast to match the user's tera type
 * @extends VariableMoveTypeAttr
 */
export class TeraBlastTypeAttr extends VariableMoveTypeAttr {
  /**
   * @param user {@linkcode Pokemon} the user of the move
   * @param target {@linkcode Pokemon} N/A
   * @param move {@linkcode Move} the move with this attribute
   * @param args `[0]` the move's type to be modified
   * @returns `true` if the move's type was modified; `false` otherwise
   */
  apply(user: Pokemon, target: Pokemon, move: Move, args: any[]): boolean {
    const moveType = args[0];
    if (!(moveType instanceof NumberHolder)) {
      return false;
    }

    if (user.isTerastallized) {
      moveType.value = user.getTeraType(); // changes move type to tera type
      return true;
    }

    return false;
  }
}

/**
 * Attribute used for Tera Starstorm that changes the move type to Stellar
 * @extends VariableMoveTypeAttr
 */
export class TeraStarstormTypeAttr extends VariableMoveTypeAttr {
  /**
   *
   * @param user the {@linkcode Pokemon} using the move
   * @param target n/a
   * @param move n/a
   * @param args[0] {@linkcode NumberHolder} the move type
   * @returns `true` if the move type is changed to {@linkcode PokemonType.STELLAR}, `false` otherwise
   */
  override apply(user: Pokemon, target: Pokemon, move: Move, args: any[]): boolean {
    if (user.isTerastallized && user.hasSpecies(SpeciesId.TERAPAGOS)) {
      const moveType = args[0] as NumberHolder;

      moveType.value = PokemonType.STELLAR;
      return true;
    }
    return false;
  }
}

export class MatchUserTypeAttr extends VariableMoveTypeAttr {
  apply(user: Pokemon, target: Pokemon, move: Move, args: any[]): boolean {
    const moveType = args[0];
    if (!(moveType instanceof NumberHolder)) {
      return false;
    }
    const userTypes = user.getTypes(true);

    if (userTypes.includes(PokemonType.STELLAR)) { // will not change to stellar type
      const nonTeraTypes = user.getTypes();
      moveType.value = nonTeraTypes[0];
      return true;
    } else if (userTypes.length > 0) {
      moveType.value = userTypes[0];
      return true;
    } else {
      return false;
    }

  }
}

/**
 * Changes the type of a Pledge move based on the Pledge move combined with it.
 * @extends VariableMoveTypeAttr
 */
export class CombinedPledgeTypeAttr extends VariableMoveTypeAttr {
  override apply(user: Pokemon, target: Pokemon, move: Move, args: any[]): boolean {
    const moveType = args[0];
    if (!(moveType instanceof NumberHolder)) {
      return false;
    }

    const combinedPledgeMove = user?.turnData?.combiningPledge;
    if (!combinedPledgeMove) {
      return false;
    }

    switch (move.id) {
      case MoveId.FIRE_PLEDGE:
        if (combinedPledgeMove === MoveId.WATER_PLEDGE) {
          moveType.value = PokemonType.WATER;
          return true;
        }
        return false;
      case MoveId.WATER_PLEDGE:
        if (combinedPledgeMove === MoveId.GRASS_PLEDGE) {
          moveType.value = PokemonType.GRASS;
          return true;
        }
        return false;
      case MoveId.GRASS_PLEDGE:
        if (combinedPledgeMove === MoveId.FIRE_PLEDGE) {
          moveType.value = PokemonType.FIRE;
          return true;
        }
        return false;
      default:
        return false;
    }
  }
}

export class VariableMoveTypeMultiplierAttr extends MoveAttr {
  apply(user: Pokemon, target: Pokemon, move: Move, args: any[]): boolean {
    return false;
  }
}

export class NeutralDamageAgainstFlyingTypeMultiplierAttr extends VariableMoveTypeMultiplierAttr {
  apply(user: Pokemon, target: Pokemon, move: Move, args: any[]): boolean {
    if (!target.getTag(BattlerTagType.IGNORE_FLYING)) {
      const multiplier = args[0] as NumberHolder;
      //When a flying type is hit, the first hit is always 1x multiplier.
      if (target.isOfType(PokemonType.FLYING)) {
        multiplier.value = 1;
      }
      return true;
    }

    return false;
  }
}

export class IceNoEffectTypeAttr extends VariableMoveTypeMultiplierAttr {
  /**
   * Checks to see if the Target is Ice-Type or not. If so, the move will have no effect.
   * @param user n/a
   * @param target The {@linkcode Pokemon} targeted by the move
   * @param move n/a
   * @param args `[0]` a {@linkcode NumberHolder | NumberHolder} containing a type effectiveness multiplier
   * @returns `true` if this Ice-type immunity applies; `false` otherwise
   */
  apply(user: Pokemon, target: Pokemon, move: Move, args: any[]): boolean {
    const multiplier = args[0] as NumberHolder;
    if (target.isOfType(PokemonType.ICE)) {
      multiplier.value = 0;
      return true;
    }
    return false;
  }
}

export class FlyingTypeMultiplierAttr extends VariableMoveTypeMultiplierAttr {
  apply(user: Pokemon, target: Pokemon, move: Move, args: any[]): boolean {
    const multiplier = args[0] as NumberHolder;
    multiplier.value *= target.getAttackTypeEffectiveness(PokemonType.FLYING, user);
    return true;
  }
}

/**
 * Attribute for moves which have a custom type chart interaction.
 */
export class VariableMoveTypeChartAttr extends MoveAttr {
  /**
   * @param user {@linkcode Pokemon} using the move
   * @param target {@linkcode Pokemon} target of the move
   * @param move {@linkcode Move} with this attribute
   * @param args [0] {@linkcode NumberHolder} holding the type effectiveness
   * @param args [1] A single defensive type of the target
   *
   * @returns true if application of the attribute succeeds
   */
  apply(user: Pokemon, target: Pokemon, move: Move, args: any[]): boolean {
    return false;
  }
}

/**
 * This class forces Freeze-Dry to be super effective against Water Type.
 */
export class FreezeDryAttr extends VariableMoveTypeChartAttr {
  apply(user: Pokemon, target: Pokemon, move: Move, args: any[]): boolean {
    const multiplier = args[0] as NumberHolder;
    const defType = args[1] as PokemonType;

    if (defType === PokemonType.WATER) {
      multiplier.value = 2;
      return true;
    } else {
      return false;
    }
  }
}

export class OneHitKOAccuracyAttr extends VariableAccuracyAttr {
  apply(user: Pokemon, target: Pokemon, move: Move, args: any[]): boolean {
    const accuracy = args[0] as NumberHolder;
    if (user.level < target.level) {
      accuracy.value = 0;
    } else {
      accuracy.value = Math.min(Math.max(30 + 100 * (1 - target.level / user.level), 0), 100);
    }
    return true;
  }
}

export class SheerColdAccuracyAttr extends OneHitKOAccuracyAttr {
  /**
   * Changes the normal One Hit KO Accuracy Attr to implement the Gen VII changes,
   * where if the user is Ice-Type, it has more accuracy.
   * @param {Pokemon} user Pokemon that is using the move; checks the Pokemon's level.
   * @param {Pokemon} target Pokemon that is receiving the move; checks the Pokemon's level.
   * @param {Move} move N/A
   * @param {any[]} args Uses the accuracy argument, allowing to change it from either 0 if it doesn't pass
   * the first if/else, or 30/20 depending on the type of the user Pokemon.
   * @returns Returns true if move is successful, false if misses.
   */
  apply(user: Pokemon, target: Pokemon, move: Move, args: any[]): boolean {
    const accuracy = args[0] as NumberHolder;
    if (user.level < target.level) {
      accuracy.value = 0;
    } else {
      const baseAccuracy = user.isOfType(PokemonType.ICE) ? 30 : 20;
      accuracy.value = Math.min(Math.max(baseAccuracy + 100 * (1 - target.level / user.level), 0), 100);
    }
    return true;
  }
}

export class MissEffectAttr extends MoveAttr {
  private missEffectFunc: UserMoveConditionFunc;

  constructor(missEffectFunc: UserMoveConditionFunc) {
    super();

    this.missEffectFunc = missEffectFunc;
  }

  apply(user: Pokemon, target: Pokemon, move: Move, args: any[]): boolean {
    this.missEffectFunc(user, move);
    return true;
  }
}

export class NoEffectAttr extends MoveAttr {
  private noEffectFunc: UserMoveConditionFunc;

  constructor(noEffectFunc: UserMoveConditionFunc) {
    super();

    this.noEffectFunc = noEffectFunc;
  }

  apply(user: Pokemon, target: Pokemon, move: Move, args: any[]): boolean {
    this.noEffectFunc(user, move);
    return true;
  }
}

/**
 * Function to deal Crash Damage (1/2 max hp) to the user on apply.
 */
const crashDamageFunc: UserMoveConditionFunc = (user: Pokemon, move: Move) => {
  const cancelled = new BooleanHolder(false);
  applyAbAttrs("BlockNonDirectDamageAbAttr", {pokemon: user, cancelled});
  if (cancelled.value) {
    return false;
  }

  user.damageAndUpdate(toDmgValue(user.getMaxHp() / 2), { result: HitResult.INDIRECT });
  globalScene.phaseManager.queueMessage(i18next.t("moveTriggers:keptGoingAndCrashed", { pokemonName: getPokemonNameWithAffix(user) }));
  user.turnData.damageTaken += toDmgValue(user.getMaxHp() / 2);

  return true;
};

export class TypelessAttr extends MoveAttr { }
/**
* Attribute used for moves which ignore redirection effects, and always target their original target, i.e. Snipe Shot
* Bypasses Storm Drain, Follow Me, Ally Switch, and the like.
*/
export class BypassRedirectAttr extends MoveAttr {
  /** `true` if this move only bypasses redirection from Abilities */
  public readonly abilitiesOnly: boolean;

  constructor(abilitiesOnly: boolean = false) {
    super();
    this.abilitiesOnly = abilitiesOnly;
  }
}

export class FrenzyAttr extends MoveEffectAttr {
  constructor() {
    super(true, { lastHitOnly: true });
  }

  canApply(user: Pokemon, target: Pokemon, move: Move, args: any[]) {
    return !(this.selfTarget ? user : target).isFainted();
  }

  apply(user: Pokemon, target: Pokemon, move: Move, args: any[]): boolean {
    if (!super.apply(user, target, move, args)) {
      return false;
    }

    // TODO: Disable if used via dancer
    // TODO: Add support for moves that don't add the frenzy tag (Uproar, Rollout, etc.)

    // If frenzy is not active, add a tag and push 1-2 extra turns of attacks to the user's move queue.
    // Otherwise, tick down the existing tag.
    if (!user.getTag(BattlerTagType.FRENZY) && user.getMoveQueue().length === 0) {
      const turnCount = user.randBattleSeedIntRange(1, 2); // excludes initial use
      for (let i = 0; i < turnCount; i++) {
        user.pushMoveQueue({ move: move.id, targets: [ target.getBattlerIndex() ], useMode: MoveUseMode.IGNORE_PP });
      }
      user.addTag(BattlerTagType.FRENZY, turnCount, move.id, user.id);
    } else {
      applyMoveAttrs("AddBattlerTagAttr", user, target, move, args);
      user.lapseTag(BattlerTagType.FRENZY);
    }

    return true;
  }
}

/**
 * Attribute that grants {@link https://bulbapedia.bulbagarden.net/wiki/Semi-invulnerable_turn | semi-invulnerability} to the user during
 * the associated move's charging phase. Should only be used for {@linkcode ChargingMove | ChargingMoves} as a `chargeAttr`.
 * @extends MoveEffectAttr
 */
export class SemiInvulnerableAttr extends MoveEffectAttr {
  /** The type of {@linkcode SemiInvulnerableTag} to grant to the user */
  public tagType: BattlerTagType;

  constructor(tagType: BattlerTagType) {
    super(true);
    this.tagType = tagType;
  }

  /**
   * Grants a {@linkcode SemiInvulnerableTag} to the associated move's user.
   * @param user the {@linkcode Pokemon} using the move
   * @param target n/a
   * @param move the {@linkcode Move} being used
   * @param args n/a
   * @returns `true` if semi-invulnerability was successfully granted; `false` otherwise.
   */
  override apply(user: Pokemon, target: Pokemon, move: Move, args?: any[]): boolean {
    if (!super.apply(user, target, move, args)) {
      return false;
    }

    return user.addTag(this.tagType, 1, move.id, user.id);
  }
}

export class AddBattlerTagAttr extends MoveEffectAttr {
  public tagType: BattlerTagType;
  public turnCountMin: number;
  public turnCountMax: number;
  protected cancelOnFail: boolean;
  private failOnOverlap: boolean;

  constructor(tagType: BattlerTagType, selfTarget: boolean = false, failOnOverlap: boolean = false, turnCountMin: number = 0, turnCountMax?: number, lastHitOnly: boolean = false) {
    super(selfTarget, { lastHitOnly: lastHitOnly });

    this.tagType = tagType;
    this.turnCountMin = turnCountMin;
    this.turnCountMax = turnCountMax !== undefined ? turnCountMax : turnCountMin;
    this.failOnOverlap = !!failOnOverlap;
  }

  apply(user: Pokemon, target: Pokemon, move: Move, args: any[]): boolean {
    if (!super.apply(user, target, move, args)) {
      return false;
    }

    const moveChance = this.getMoveChance(user, target, move, this.selfTarget, true);
    if (moveChance < 0 || moveChance === 100 || user.randBattleSeedInt(100) < moveChance) {
      return (this.selfTarget ? user : target).addTag(this.tagType,  user.randBattleSeedIntRange(this.turnCountMin, this.turnCountMax), move.id, user.id);
    }

    return false;
  }

  getCondition(): MoveConditionFunc | null {
    return this.failOnOverlap
      ? (user, target, move) => !(this.selfTarget ? user : target).getTag(this.tagType)
      : null;
  }

  getTagTargetBenefitScore(): number {
    switch (this.tagType) {
      case BattlerTagType.RECHARGING:
      case BattlerTagType.PERISH_SONG:
        return -16;
      case BattlerTagType.FLINCHED:
      case BattlerTagType.CONFUSED:
      case BattlerTagType.INFATUATED:
      case BattlerTagType.NIGHTMARE:
      case BattlerTagType.DROWSY:
      case BattlerTagType.DISABLED:
      case BattlerTagType.HEAL_BLOCK:
      case BattlerTagType.RECEIVE_DOUBLE_DAMAGE:
        return -5;
      case BattlerTagType.SEEDED:
      case BattlerTagType.SALT_CURED:
      case BattlerTagType.CURSED:
      case BattlerTagType.FRENZY:
      case BattlerTagType.TRAPPED:
      case BattlerTagType.BIND:
      case BattlerTagType.WRAP:
      case BattlerTagType.FIRE_SPIN:
      case BattlerTagType.WHIRLPOOL:
      case BattlerTagType.CLAMP:
      case BattlerTagType.SAND_TOMB:
      case BattlerTagType.MAGMA_STORM:
      case BattlerTagType.SNAP_TRAP:
      case BattlerTagType.THUNDER_CAGE:
      case BattlerTagType.INFESTATION:
        return -3;
      case BattlerTagType.ENCORE:
        return -2;
      case BattlerTagType.MINIMIZED:
      case BattlerTagType.ALWAYS_GET_HIT:
        return 0;
      case BattlerTagType.INGRAIN:
      case BattlerTagType.IGNORE_ACCURACY:
      case BattlerTagType.AQUA_RING:
      case BattlerTagType.MAGIC_COAT:
        return 3;
      case BattlerTagType.PROTECTED:
      case BattlerTagType.FLYING:
      case BattlerTagType.CRIT_BOOST:
      case BattlerTagType.ALWAYS_CRIT:
        return 5;
      default:
        console.warn(`BattlerTag ${BattlerTagType[this.tagType]} is missing a score!`);
        return 0;
    }
  }

  getTargetBenefitScore(user: Pokemon, target: Pokemon, move: Move): number {
    let moveChance = this.getMoveChance(user, target, move, this.selfTarget, false);
    if (moveChance < 0) {
      moveChance = 100;
    }
    return Math.floor(this.getTagTargetBenefitScore() * (moveChance / 100));
  }
}

/**
 * Adds a {@link https://bulbapedia.bulbagarden.net/wiki/Seeding | Seeding} effect to the target
 * as seen with Leech Seed and Sappy Seed.
 * @extends AddBattlerTagAttr
 */
export class LeechSeedAttr extends AddBattlerTagAttr {
  constructor() {
    super(BattlerTagType.SEEDED);
  }
}

/**
 * Adds the appropriate battler tag for Smack Down and Thousand arrows
 * @extends AddBattlerTagAttr
 */
export class FallDownAttr extends AddBattlerTagAttr {
  constructor() {
    super(BattlerTagType.IGNORE_FLYING, false, false, 1, 1, true);
  }

  /**
   * Adds Grounded Tag to the target and checks if fallDown message should be displayed
   * @param user the {@linkcode Pokemon} using the move
   * @param target the {@linkcode Pokemon} targeted by the move
   * @param move the {@linkcode Move} invoking this effect
   * @param args n/a
   * @returns `true` if the effect successfully applies; `false` otherwise
   */
  apply(user: Pokemon, target: Pokemon, move: Move, args: any[]): boolean {
    if (!target.isGrounded()) {
      globalScene.phaseManager.queueMessage(i18next.t("moveTriggers:fallDown", { targetPokemonName: getPokemonNameWithAffix(target) }));
    }
    return super.apply(user, target, move, args);
  }
}

/**
 * Adds the appropriate battler tag for Gulp Missile when Surf or Dive is used.
 * @extends MoveEffectAttr
 */
export class GulpMissileTagAttr extends MoveEffectAttr {
  constructor() {
    super(true);
  }

  /**
   * Adds BattlerTagType from GulpMissileTag based on the Pokemon's HP ratio.
   * @param user The Pokemon using the move.
   * @param _target N/A
   * @param move The move being used.
   * @param _args N/A
   * @returns Whether the BattlerTag is applied.
   */
  apply(user: Pokemon, _target: Pokemon, move: Move, _args: any[]): boolean {
    if (!super.apply(user, _target, move, _args)) {
      return false;
    }

    if (user.hasAbility(AbilityId.GULP_MISSILE) && user.species.speciesId === SpeciesId.CRAMORANT) {
      if (user.getHpRatio() >= .5) {
        user.addTag(BattlerTagType.GULP_MISSILE_ARROKUDA, 0, move.id);
      } else {
        user.addTag(BattlerTagType.GULP_MISSILE_PIKACHU, 0, move.id);
      }
      return true;
    }

    return false;
  }

  getUserBenefitScore(user: Pokemon, target: Pokemon, move: Move): number {
    const isCramorant = user.hasAbility(AbilityId.GULP_MISSILE) && user.species.speciesId === SpeciesId.CRAMORANT;
    return isCramorant && !user.getTag(GulpMissileTag) ? 10 : 0;
  }
}

/**
 * Attribute to implement Jaw Lock's linked trapping effect between the user and target
 * @extends AddBattlerTagAttr
 */
export class JawLockAttr extends AddBattlerTagAttr {
  constructor() {
    super(BattlerTagType.TRAPPED);
  }

  apply(user: Pokemon, target: Pokemon, move: Move, args: any[]): boolean {
    if (!super.canApply(user, target, move, args)) {
      return false;
    }

    // If either the user or the target already has the tag, do not apply
    if (user.getTag(TrappedTag) || target.getTag(TrappedTag)) {
      return false;
    }

    const moveChance = this.getMoveChance(user, target, move, this.selfTarget);
    if (moveChance < 0 || moveChance === 100 || user.randBattleSeedInt(100) < moveChance) {
      /**
       * Add the tag to both the user and the target.
       * The target's tag source is considered to be the user and vice versa
       */
      return target.addTag(BattlerTagType.TRAPPED, 1, move.id, user.id)
          && user.addTag(BattlerTagType.TRAPPED, 1, move.id, target.id);
    }

    return false;
  }
}

export class CurseAttr extends MoveEffectAttr {

  apply(user: Pokemon, target: Pokemon, move:Move, args: any[]): boolean {
    if (user.getTypes(true).includes(PokemonType.GHOST)) {
      if (target.getTag(BattlerTagType.CURSED)) {
        globalScene.phaseManager.queueMessage(i18next.t("battle:attackFailed"));
        return false;
      }
      const curseRecoilDamage = Math.max(1, Math.floor(user.getMaxHp() / 2));
      user.damageAndUpdate(curseRecoilDamage, { result: HitResult.INDIRECT, ignoreSegments: true });
      globalScene.phaseManager.queueMessage(
        i18next.t("battlerTags:cursedOnAdd", {
          pokemonNameWithAffix: getPokemonNameWithAffix(user),
          pokemonName: getPokemonNameWithAffix(target)
        })
      );

      target.addTag(BattlerTagType.CURSED, 0, move.id, user.id);
      return true;
    } else {
      globalScene.phaseManager.unshiftNew("StatStageChangePhase", user.getBattlerIndex(), true, [ Stat.ATK, Stat.DEF ], 1);
      globalScene.phaseManager.unshiftNew("StatStageChangePhase", user.getBattlerIndex(), true, [ Stat.SPD ], -1);
      return true;
    }
  }
}

export class LapseBattlerTagAttr extends MoveEffectAttr {
  public tagTypes: BattlerTagType[];

  constructor(tagTypes: BattlerTagType[], selfTarget: boolean = false) {
    super(selfTarget);

    this.tagTypes = tagTypes;
  }

  apply(user: Pokemon, target: Pokemon, move: Move, args: any[]): boolean {
    if (!super.apply(user, target, move, args)) {
      return false;
    }

    for (const tagType of this.tagTypes) {
      (this.selfTarget ? user : target).lapseTag(tagType);
    }

    return true;
  }
}

export class RemoveBattlerTagAttr extends MoveEffectAttr {
  public tagTypes: BattlerTagType[];

  constructor(tagTypes: BattlerTagType[], selfTarget: boolean = false) {
    super(selfTarget);

    this.tagTypes = tagTypes;
  }

  apply(user: Pokemon, target: Pokemon, move: Move, args: any[]): boolean {
    if (!super.apply(user, target, move, args)) {
      return false;
    }

    for (const tagType of this.tagTypes) {
      (this.selfTarget ? user : target).removeTag(tagType);
    }

    return true;
  }
}

export class FlinchAttr extends AddBattlerTagAttr {
  constructor() {
    super(BattlerTagType.FLINCHED, false);
  }
}

export class ConfuseAttr extends AddBattlerTagAttr {
  constructor(selfTarget?: boolean) {
    super(BattlerTagType.CONFUSED, selfTarget, false, 2, 5);
  }

  apply(user: Pokemon, target: Pokemon, move: Move, args: any[]): boolean {
    if (!this.selfTarget && target.isSafeguarded(user)) {
      if (move.category === MoveCategory.STATUS) {
        globalScene.phaseManager.queueMessage(i18next.t("moveTriggers:safeguard", { targetName: getPokemonNameWithAffix(target) }));
      }
      return false;
    }

    return super.apply(user, target, move, args);
  }
}

export class RechargeAttr extends AddBattlerTagAttr {
  constructor() {
    super(BattlerTagType.RECHARGING, true, false, 1, 1, true);
  }
}

export class TrapAttr extends AddBattlerTagAttr {
  constructor(tagType: BattlerTagType) {
    super(tagType, false, false, 4, 5);
  }
}

export class ProtectAttr extends AddBattlerTagAttr {
  constructor(tagType: BattlerTagType = BattlerTagType.PROTECTED) {
    super(tagType, true);
  }

  getCondition(): MoveConditionFunc {
    return ((user, target, move): boolean => {
      let timesUsed = 0;

      for (const turnMove of user.getLastXMoves(-1).slice()) {
        if (
          // Quick & Wide guard increment the Protect counter without using it for fail chance
          !(allMoves[turnMove.move].hasAttr("ProtectAttr") || 
          [MoveId.QUICK_GUARD, MoveId.WIDE_GUARD].includes(turnMove.move)) || 
          turnMove.result !== MoveResult.SUCCESS
        ) {
          break;
        }

        timesUsed++
      }

      return timesUsed === 0 || user.randBattleSeedInt(Math.pow(3, timesUsed)) === 0;
    });
  }
}

export class IgnoreAccuracyAttr extends AddBattlerTagAttr {
  constructor() {
    super(BattlerTagType.IGNORE_ACCURACY, true, false, 2);
  }

  apply(user: Pokemon, target: Pokemon, move: Move, args: any[]): boolean {
    if (!super.apply(user, target, move, args)) {
      return false;
    }

    globalScene.phaseManager.queueMessage(i18next.t("moveTriggers:tookAimAtTarget", { pokemonName: getPokemonNameWithAffix(user), targetName: getPokemonNameWithAffix(target) }));

    return true;
  }
}

export class FaintCountdownAttr extends AddBattlerTagAttr {
  constructor() {
    super(BattlerTagType.PERISH_SONG, false, true, 4);
  }

  apply(user: Pokemon, target: Pokemon, move: Move, args: any[]): boolean {
    if (!super.apply(user, target, move, args)) {
      return false;
    }

    globalScene.phaseManager.queueMessage(i18next.t("moveTriggers:faintCountdown", { pokemonName: getPokemonNameWithAffix(target), turnCount: this.turnCountMin - 1 }));

    return true;
  }
}

/**
 * Attribute to remove all Substitutes from the field.
 * @extends MoveEffectAttr
 * @see {@link https://bulbapedia.bulbagarden.net/wiki/Tidy_Up_(move) | Tidy Up}
 * @see {@linkcode SubstituteTag}
 */
export class RemoveAllSubstitutesAttr extends MoveEffectAttr {
  constructor() {
    super(true);
  }

  /**
   * Remove's the Substitute Doll effect from all active Pokemon on the field
   * @param user {@linkcode Pokemon} the Pokemon using this move
   * @param target n/a
   * @param move {@linkcode Move} the move applying this effect
   * @param args n/a
   * @returns `true` if the effect successfully applies
   */
  apply(user: Pokemon, target: Pokemon, move: Move, args: any[]): boolean {
    if (!super.apply(user, target, move, args)) {
      return false;
    }

    globalScene.getField(true).forEach(pokemon =>
      pokemon.findAndRemoveTags(tag => tag.tagType === BattlerTagType.SUBSTITUTE));
    return true;
  }
}

/**
 * Attribute used when a move can deal damage to {@linkcode BattlerTagType}
 * Moves that always hit but do not deal double damage: Thunder, Fissure, Sky Uppercut,
 * Smack Down, Hurricane, Thousand Arrows
 * @extends MoveAttr
*/
export class HitsTagAttr extends MoveAttr {
  /** The {@linkcode BattlerTagType} this move hits */
  public tagType: BattlerTagType;
  /** Should this move deal double damage against {@linkcode HitsTagAttr.tagType}? */
  public doubleDamage: boolean;

  constructor(tagType: BattlerTagType, doubleDamage: boolean = false) {
    super();

    this.tagType = tagType;
    this.doubleDamage = !!doubleDamage;
  }

  getTargetBenefitScore(user: Pokemon, target: Pokemon, move: Move): number {
    return target.getTag(this.tagType) ? this.doubleDamage ? 10 : 5 : 0;
  }
}

/**
 * Used for moves that will always hit for a given tag but also doubles damage.
 * Moves include: Gust, Stomp, Body Slam, Surf, Earthquake, Magnitude, Twister,
 * Whirlpool, Dragon Rush, Heat Crash, Steam Roller, Flying Press
 */
export class HitsTagForDoubleDamageAttr extends HitsTagAttr {
  constructor(tagType: BattlerTagType) {
    super(tagType, true);
  }
}

export class AddArenaTagAttr extends MoveEffectAttr {
  public tagType: ArenaTagType;
  public turnCount: number;
  private failOnOverlap: boolean;
  public selfSideTarget: boolean;

  constructor(tagType: ArenaTagType, turnCount?: number | null, failOnOverlap: boolean = false, selfSideTarget: boolean = false) {
    super(true);

    this.tagType = tagType;
    this.turnCount = turnCount!; // TODO: is the bang correct?
    this.failOnOverlap = failOnOverlap;
    this.selfSideTarget = selfSideTarget;
  }

  apply(user: Pokemon, target: Pokemon, move: Move, args: any[]): boolean {
    if (!super.apply(user, target, move, args)) {
      return false;
    }

    if ((move.chance < 0 || move.chance === 100 || user.randBattleSeedInt(100) < move.chance) && user.getLastXMoves(1)[0]?.result === MoveResult.SUCCESS) {
      const side = ((this.selfSideTarget ? user : target).isPlayer() !== (move.hasAttr("AddArenaTrapTagAttr") && target === user)) ? ArenaTagSide.PLAYER : ArenaTagSide.ENEMY;
      globalScene.arena.addTag(this.tagType, this.turnCount, move.id, user.id, side);
      return true;
    }

    return false;
  }

  getCondition(): MoveConditionFunc | null {
    return this.failOnOverlap
      ? (user, target, move) => !globalScene.arena.getTagOnSide(this.tagType, target.isPlayer() ? ArenaTagSide.PLAYER : ArenaTagSide.ENEMY)
      : null;
  }
}

/**
 * Generic class for removing arena tags
 * @param tagTypes: The types of tags that can be removed
 * @param selfSideTarget: Is the user removing tags from its own side?
 */
export class RemoveArenaTagsAttr extends MoveEffectAttr {
  public tagTypes: ArenaTagType[];
  public selfSideTarget: boolean;

  constructor(tagTypes: ArenaTagType[], selfSideTarget: boolean) {
    super(true);

    this.tagTypes = tagTypes;
    this.selfSideTarget = selfSideTarget;
  }

  apply(user: Pokemon, target: Pokemon, move: Move, args: any[]): boolean {
    if (!super.apply(user, target, move, args)) {
      return false;
    }

    const side = (this.selfSideTarget ? user : target).isPlayer() ? ArenaTagSide.PLAYER : ArenaTagSide.ENEMY;

    for (const tagType of this.tagTypes) {
      globalScene.arena.removeTagOnSide(tagType, side);
    }

    return true;
  }
}

export class AddArenaTrapTagAttr extends AddArenaTagAttr {
  getCondition(): MoveConditionFunc {
    return (user, target, move) => {
      const side = (this.selfSideTarget !== user.isPlayer()) ? ArenaTagSide.ENEMY : ArenaTagSide.PLAYER;
      const tag = globalScene.arena.getTagOnSide(this.tagType, side) as ArenaTrapTag;
      if (!tag) {
        return true;
      }
      return tag.layers < tag.maxLayers;
    };
  }
}

/**
 * Attribute used for Stone Axe and Ceaseless Edge.
 * Applies the given ArenaTrapTag when move is used.
 * @extends AddArenaTagAttr
 * @see {@linkcode apply}
 */
export class AddArenaTrapTagHitAttr extends AddArenaTagAttr {
  /**
   * @param user {@linkcode Pokemon} using this move
   * @param target {@linkcode Pokemon} target of this move
   * @param move {@linkcode Move} being used
   */
  apply(user: Pokemon, target: Pokemon, move: Move, args: any[]): boolean {
    const moveChance = this.getMoveChance(user, target, move, this.selfTarget, true);
    const side = (this.selfSideTarget ? user : target).isPlayer() ? ArenaTagSide.PLAYER : ArenaTagSide.ENEMY;
    const tag = globalScene.arena.getTagOnSide(this.tagType, side) as ArenaTrapTag;
    if ((moveChance < 0 || moveChance === 100 || user.randBattleSeedInt(100) < moveChance) && user.getLastXMoves(1)[0]?.result === MoveResult.SUCCESS) {
      globalScene.arena.addTag(this.tagType, 0, move.id, user.id, side);
      if (!tag) {
        return true;
      }
      return tag.layers < tag.maxLayers;
    }
    return false;
  }
}

export class RemoveArenaTrapAttr extends MoveEffectAttr {

  private targetBothSides: boolean;

  constructor(targetBothSides: boolean = false) {
    super(true, { trigger: MoveEffectTrigger.PRE_APPLY });
    this.targetBothSides = targetBothSides;
  }

  apply(user: Pokemon, target: Pokemon, move: Move, args: any[]): boolean {

    if (!super.apply(user, target, move, args)) {
      return false;
    }

    if (this.targetBothSides) {
      globalScene.arena.removeTagOnSide(ArenaTagType.SPIKES, ArenaTagSide.PLAYER);
      globalScene.arena.removeTagOnSide(ArenaTagType.TOXIC_SPIKES, ArenaTagSide.PLAYER);
      globalScene.arena.removeTagOnSide(ArenaTagType.STEALTH_ROCK, ArenaTagSide.PLAYER);
      globalScene.arena.removeTagOnSide(ArenaTagType.STICKY_WEB, ArenaTagSide.PLAYER);

      globalScene.arena.removeTagOnSide(ArenaTagType.SPIKES, ArenaTagSide.ENEMY);
      globalScene.arena.removeTagOnSide(ArenaTagType.TOXIC_SPIKES, ArenaTagSide.ENEMY);
      globalScene.arena.removeTagOnSide(ArenaTagType.STEALTH_ROCK, ArenaTagSide.ENEMY);
      globalScene.arena.removeTagOnSide(ArenaTagType.STICKY_WEB, ArenaTagSide.ENEMY);
    } else {
      globalScene.arena.removeTagOnSide(ArenaTagType.SPIKES, target.isPlayer() ? ArenaTagSide.ENEMY : ArenaTagSide.PLAYER);
      globalScene.arena.removeTagOnSide(ArenaTagType.TOXIC_SPIKES, target.isPlayer() ? ArenaTagSide.ENEMY : ArenaTagSide.PLAYER);
      globalScene.arena.removeTagOnSide(ArenaTagType.STEALTH_ROCK, target.isPlayer() ? ArenaTagSide.ENEMY : ArenaTagSide.PLAYER);
      globalScene.arena.removeTagOnSide(ArenaTagType.STICKY_WEB, target.isPlayer() ? ArenaTagSide.ENEMY : ArenaTagSide.PLAYER);
    }

    return true;
  }
}

export class RemoveScreensAttr extends MoveEffectAttr {

  private targetBothSides: boolean;

  constructor(targetBothSides: boolean = false) {
    super(true, { trigger: MoveEffectTrigger.PRE_APPLY });
    this.targetBothSides = targetBothSides;
  }

  apply(user: Pokemon, target: Pokemon, move: Move, args: any[]): boolean {

    if (!super.apply(user, target, move, args)) {
      return false;
    }

    if (this.targetBothSides) {
      globalScene.arena.removeTagOnSide(ArenaTagType.REFLECT, ArenaTagSide.PLAYER);
      globalScene.arena.removeTagOnSide(ArenaTagType.LIGHT_SCREEN, ArenaTagSide.PLAYER);
      globalScene.arena.removeTagOnSide(ArenaTagType.AURORA_VEIL, ArenaTagSide.PLAYER);

      globalScene.arena.removeTagOnSide(ArenaTagType.REFLECT, ArenaTagSide.ENEMY);
      globalScene.arena.removeTagOnSide(ArenaTagType.LIGHT_SCREEN, ArenaTagSide.ENEMY);
      globalScene.arena.removeTagOnSide(ArenaTagType.AURORA_VEIL, ArenaTagSide.ENEMY);
    } else {
      globalScene.arena.removeTagOnSide(ArenaTagType.REFLECT, target.isPlayer() ? ArenaTagSide.PLAYER : ArenaTagSide.ENEMY);
      globalScene.arena.removeTagOnSide(ArenaTagType.LIGHT_SCREEN, target.isPlayer() ? ArenaTagSide.PLAYER : ArenaTagSide.ENEMY);
      globalScene.arena.removeTagOnSide(ArenaTagType.AURORA_VEIL, target.isPlayer() ? ArenaTagSide.PLAYER : ArenaTagSide.ENEMY);
    }

    return true;

  }
}

/*Swaps arena effects between the player and enemy side
  * @extends MoveEffectAttr
  * @see {@linkcode apply}
*/
export class SwapArenaTagsAttr extends MoveEffectAttr {
  public SwapTags: ArenaTagType[];


  constructor(SwapTags: ArenaTagType[]) {
    super(true);
    this.SwapTags = SwapTags;
  }

  apply(user:Pokemon, target:Pokemon, move:Move, args: any[]): boolean {
    if (!super.apply(user, target, move, args)) {
      return false;
    }

    const tagPlayerTemp = globalScene.arena.findTagsOnSide((t => this.SwapTags.includes(t.tagType)), ArenaTagSide.PLAYER);
    const tagEnemyTemp = globalScene.arena.findTagsOnSide((t => this.SwapTags.includes(t.tagType)), ArenaTagSide.ENEMY);


    if (tagPlayerTemp) {
      for (const swapTagsType of tagPlayerTemp) {
        globalScene.arena.removeTagOnSide(swapTagsType.tagType, ArenaTagSide.PLAYER, true);
        globalScene.arena.addTag(swapTagsType.tagType, swapTagsType.turnCount, swapTagsType.sourceMove, swapTagsType.sourceId!, ArenaTagSide.ENEMY, true); // TODO: is the bang correct?
      }
    }
    if (tagEnemyTemp) {
      for (const swapTagsType of tagEnemyTemp) {
        globalScene.arena.removeTagOnSide(swapTagsType.tagType, ArenaTagSide.ENEMY, true);
        globalScene.arena.addTag(swapTagsType.tagType, swapTagsType.turnCount, swapTagsType.sourceMove, swapTagsType.sourceId!, ArenaTagSide.PLAYER, true); // TODO: is the bang correct?
      }
    }


    globalScene.phaseManager.queueMessage(i18next.t("moveTriggers:swapArenaTags", { pokemonName: getPokemonNameWithAffix(user) }));
    return true;
  }
}

/**
 * Attribute that adds a secondary effect to the field when two unique Pledge moves
 * are combined. The effect added varies based on the two Pledge moves combined.
 */
export class AddPledgeEffectAttr extends AddArenaTagAttr {
  private readonly requiredPledge: MoveId;

  constructor(tagType: ArenaTagType, requiredPledge: MoveId, selfSideTarget: boolean = false) {
    super(tagType, 4, false, selfSideTarget);

    this.requiredPledge = requiredPledge;
  }

  override apply(user: Pokemon, target: Pokemon, move: Move, args: any[]): boolean {
    // TODO: add support for `HIT` effect triggering in AddArenaTagAttr to remove the need for this check
    if (user.getLastXMoves(1)[0]?.result !== MoveResult.SUCCESS) {
      return false;
    }

    if (user.turnData.combiningPledge === this.requiredPledge) {
      return super.apply(user, target, move, args);
    }
    return false;
  }
}

/**
 * Attribute used for Revival Blessing.
 * @extends MoveEffectAttr
 * @see {@linkcode apply}
 */
export class RevivalBlessingAttr extends MoveEffectAttr {
  constructor() {
    super(true);
  }

  /**
   *
   * @param user {@linkcode Pokemon} using this move
   * @param target {@linkcode Pokemon} target of this move
   * @param move {@linkcode Move} being used
   * @param args N/A
   * @returns `true` if function succeeds.
   */
  override apply(user: Pokemon, target: Pokemon, move: Move, args: any[]): boolean {
    // If user is player, checks if the user has fainted pokemon
    if (user.isPlayer()) {
      globalScene.phaseManager.unshiftNew("RevivalBlessingPhase", user);
      return true;
    } else if (user.isEnemy() && user.hasTrainer() && globalScene.getEnemyParty().findIndex((p) => p.isFainted() && !p.isBoss()) > -1) {
      // If used by an enemy trainer with at least one fainted non-boss Pokemon, this
      // revives one of said Pokemon selected at random.
      const faintedPokemon = globalScene.getEnemyParty().filter((p) => p.isFainted() && !p.isBoss());
      const pokemon = faintedPokemon[user.randBattleSeedInt(faintedPokemon.length)];
      const slotIndex = globalScene.getEnemyParty().findIndex((p) => pokemon.id === p.id);
      pokemon.resetStatus(true, false, false, true);
      pokemon.heal(Math.min(toDmgValue(0.5 * pokemon.getMaxHp()), pokemon.getMaxHp()));
      globalScene.phaseManager.queueMessage(i18next.t("moveTriggers:revivalBlessing", { pokemonName: getPokemonNameWithAffix(pokemon) }), 0, true);
      const allyPokemon = user.getAlly();
      if (globalScene.currentBattle.double && globalScene.getEnemyParty().length > 1 && !isNullOrUndefined(allyPokemon)) {
        // Handle cases where revived pokemon needs to get switched in on same turn
        if (allyPokemon.isFainted() || allyPokemon === pokemon) {
          // Enemy switch phase should be removed and replaced with the revived pkmn switching in
          globalScene.phaseManager.tryRemovePhase((phase: SwitchSummonPhase) => phase.is("SwitchSummonPhase") && phase.getPokemon() === pokemon);
          // If the pokemon being revived was alive earlier in the turn, cancel its move
          // (revived pokemon can't move in the turn they're brought back)
          // TODO: might make sense to move this to `FaintPhase` after checking for Rev Seed (rather than handling it in the move)
          globalScene.phaseManager.findPhase((phase: MovePhase) => phase.pokemon === pokemon)?.cancel();
          if (user.fieldPosition === FieldPosition.CENTER) {
            user.setFieldPosition(FieldPosition.LEFT);
          }
          globalScene.phaseManager.unshiftNew("SwitchSummonPhase", SwitchType.SWITCH, allyPokemon.getFieldIndex(), slotIndex, false, false);
        }
      }
      return true;
    }
    return false;
  }

  getCondition(): MoveConditionFunc {
    return (user, target, move) =>
      user.hasTrainer() &&
      (user.isPlayer() ? globalScene.getPlayerParty() : globalScene.getEnemyParty()).some((p: Pokemon) => p.isFainted() && !p.isBoss());
  }

  override getUserBenefitScore(user: Pokemon, _target: Pokemon, _move: Move): number {
    if (user.hasTrainer() && globalScene.getEnemyParty().some((p) => p.isFainted() && !p.isBoss())) {
      return 20;
    }

    return -20;
  }
}


export class ForceSwitchOutAttr extends MoveEffectAttr {
  constructor(
    private selfSwitch: boolean = false,
    private switchType: SwitchType = SwitchType.SWITCH
  ) {
    super(false, { lastHitOnly: true });
  }

  isBatonPass() {
    return this.switchType === SwitchType.BATON_PASS;
  }

  apply(user: Pokemon, target: Pokemon, move: Move, args: any[]): boolean {
    // Check if the move category is not STATUS or if the switch out condition is not met
    if (!this.getSwitchOutCondition()(user, target, move)) {
      return false;
    }

    /** The {@linkcode Pokemon} to be switched out with this effect */
    const switchOutTarget = this.selfSwitch ? user : target;

    // If the switch-out target is a Dondozo with a Tatsugiri in its mouth
    // (e.g. when it uses Flip Turn), make it spit out the Tatsugiri before switching out.
    switchOutTarget.lapseTag(BattlerTagType.COMMANDED);

    if (switchOutTarget.isPlayer()) {
      /**
      * Check if Wimp Out/Emergency Exit activates due to being hit by U-turn or Volt Switch
      * If it did, the user of U-turn or Volt Switch will not be switched out.
      */
      if (target.getAbility().hasAttr("PostDamageForceSwitchAbAttr")
        && [ MoveId.U_TURN, MoveId.VOLT_SWITCH, MoveId.FLIP_TURN ].includes(move.id)
      ) {
        if (this.hpDroppedBelowHalf(target)) {
          return false;
        }
      }

      // Find indices of off-field Pokemon that are eligible to be switched into
      const eligibleNewIndices: number[] = [];
      globalScene.getPlayerParty().forEach((pokemon, index) => {
        if (pokemon.isAllowedInBattle() && !pokemon.isOnField()) {
          eligibleNewIndices.push(index);
        }
      });

      if (eligibleNewIndices.length < 1) {
        return false;
      }

      if (switchOutTarget.hp > 0) {
        if (this.switchType === SwitchType.FORCE_SWITCH) {
          switchOutTarget.leaveField(true);
          const slotIndex = eligibleNewIndices[user.randBattleSeedInt(eligibleNewIndices.length)];
          globalScene.phaseManager.prependNewToPhase(
            "MoveEndPhase",
            "SwitchSummonPhase",
            this.switchType,
            switchOutTarget.getFieldIndex(),
            slotIndex,
            false,
            true
          );
        } else {
          switchOutTarget.leaveField(this.switchType === SwitchType.SWITCH);
          globalScene.phaseManager.prependNewToPhase("MoveEndPhase",
            "SwitchPhase",
              this.switchType,
              switchOutTarget.getFieldIndex(),
              true,
              true
          );
          return true;
        }
      }
      return false;
    } else if (globalScene.currentBattle.battleType !== BattleType.WILD) { // Switch out logic for enemy trainers
      // Find indices of off-field Pokemon that are eligible to be switched into
      const isPartnerTrainer = globalScene.currentBattle.trainer?.isPartner();
      const eligibleNewIndices: number[] = [];
      globalScene.getEnemyParty().forEach((pokemon, index) => {
        if (pokemon.isAllowedInBattle() && !pokemon.isOnField() && (!isPartnerTrainer || pokemon.trainerSlot === (switchOutTarget as EnemyPokemon).trainerSlot)) {
          eligibleNewIndices.push(index);
        }
      });

      if (eligibleNewIndices.length < 1) {
        return false;
      }

      if (switchOutTarget.hp > 0) {
        if (this.switchType === SwitchType.FORCE_SWITCH) {
          switchOutTarget.leaveField(true);
          const slotIndex = eligibleNewIndices[user.randBattleSeedInt(eligibleNewIndices.length)];
          globalScene.phaseManager.prependNewToPhase("MoveEndPhase",
            "SwitchSummonPhase",
              this.switchType,
              switchOutTarget.getFieldIndex(),
              slotIndex,
              false,
              false
          );
        } else {
          switchOutTarget.leaveField(this.switchType === SwitchType.SWITCH);
          globalScene.phaseManager.prependNewToPhase("MoveEndPhase",
            "SwitchSummonPhase",
            this.switchType,
            switchOutTarget.getFieldIndex(),
            (globalScene.currentBattle.trainer ? globalScene.currentBattle.trainer.getNextSummonIndex((switchOutTarget as EnemyPokemon).trainerSlot) : 0),
            false,
            false
          );
        }
      }
    } else { // Switch out logic for wild pokemon
      /**
      * Check if Wimp Out/Emergency Exit activates due to being hit by U-turn or Volt Switch
      * If it did, the user of U-turn or Volt Switch will not be switched out.
      */
      if (target.getAbility().hasAttr("PostDamageForceSwitchAbAttr")
        && [ MoveId.U_TURN, MoveId.VOLT_SWITCH, MoveId.FLIP_TURN ].includes(move.id)
      ) {
        if (this.hpDroppedBelowHalf(target)) {
          return false;
        }
      }

      const allyPokemon = switchOutTarget.getAlly();

      if (switchOutTarget.hp > 0) {
        switchOutTarget.leaveField(false);
        globalScene.phaseManager.queueMessage(i18next.t("moveTriggers:fled", { pokemonName: getPokemonNameWithAffix(switchOutTarget) }), null, true, 500);

        // in double battles redirect potential moves off fled pokemon
        if (globalScene.currentBattle.double && !isNullOrUndefined(allyPokemon)) {
          globalScene.redirectPokemonMoves(switchOutTarget, allyPokemon);
        }
      }

      if (!allyPokemon?.isActive(true) && switchOutTarget.hp) {
          globalScene.phaseManager.pushNew("BattleEndPhase", false);

          if (globalScene.gameMode.hasRandomBiomes || globalScene.isNewBiome()) {
            globalScene.phaseManager.pushNew("SelectBiomePhase");
          }

          globalScene.phaseManager.pushNew("NewBattlePhase");
      }
    }

	  return true;
  }

  getCondition(): MoveConditionFunc {
    return (user, target, move) => (move.category !== MoveCategory.STATUS || this.getSwitchOutCondition()(user, target, move));
  }

  getFailedText(_user: Pokemon, target: Pokemon, _move: Move): string | undefined {
    const cancelled = new BooleanHolder(false);
    applyAbAttrs("ForceSwitchOutImmunityAbAttr", {pokemon: target, cancelled});
    if (cancelled.value) {
      return i18next.t("moveTriggers:cannotBeSwitchedOut", { pokemonName: getPokemonNameWithAffix(target) });
    }
  }


  getSwitchOutCondition(): MoveConditionFunc {
    return (user, target, move) => {
      const switchOutTarget = (this.selfSwitch ? user : target);
      const player = switchOutTarget.isPlayer();
      const forceSwitchAttr = move.getAttrs("ForceSwitchOutAttr").find(attr => attr.switchType === SwitchType.FORCE_SWITCH);

      if (!this.selfSwitch) {
        if (move.hitsSubstitute(user, target)) {
          return false;
        }

        // Check if the move is Roar or Whirlwind and if there is a trainer with only Pokémon left.
        if (forceSwitchAttr && globalScene.currentBattle.trainer) {
        const enemyParty = globalScene.getEnemyParty();
        // Filter out any Pokémon that are not allowed in battle (e.g. fainted ones)
        const remainingPokemon = enemyParty.filter(p => p.hp > 0 && p.isAllowedInBattle());
          if (remainingPokemon.length <= 1) {
            return false;
          }
        }

        // Dondozo with an allied Tatsugiri in its mouth cannot be forced out
        const commandedTag = switchOutTarget.getTag(BattlerTagType.COMMANDED);
        if (commandedTag?.getSourcePokemon()?.isActive(true)) {
          return false;
        }

        if (!player && globalScene.currentBattle.isBattleMysteryEncounter() && !globalScene.currentBattle.mysteryEncounter?.fleeAllowed) {
          // Don't allow wild opponents to be force switched during MEs with flee disabled
          return false;
        }

        const blockedByAbility = new BooleanHolder(false);
        applyAbAttrs("ForceSwitchOutImmunityAbAttr", {pokemon: target, cancelled: blockedByAbility});
        if (blockedByAbility.value) {
          return false;
        }
      }


      if (!player && globalScene.currentBattle.battleType === BattleType.WILD) {
        // wild pokemon cannot switch out with baton pass.
        return !this.isBatonPass()
                && globalScene.currentBattle.waveIndex % 10 !== 0
                // Don't allow wild mons to flee with U-turn et al.
                && !(this.selfSwitch && MoveCategory.STATUS !== move.category);
      }

      const party = player ? globalScene.getPlayerParty() : globalScene.getEnemyParty();
      return party.filter(p => p.isAllowedInBattle() && !p.isOnField()
          && (player || (p as EnemyPokemon).trainerSlot === (switchOutTarget as EnemyPokemon).trainerSlot)).length > 0;
    };
  }

  getUserBenefitScore(user: Pokemon, target: Pokemon, move: Move): number {
    if (!globalScene.getEnemyParty().find(p => p.isActive() && !p.isOnField())) {
      return -20;
    }
    let ret = this.selfSwitch ? Math.floor((1 - user.getHpRatio()) * 20) : super.getUserBenefitScore(user, target, move);
    if (this.selfSwitch && this.isBatonPass()) {
      const statStageTotal = user.getStatStages().reduce((s: number, total: number) => total += s, 0);
      ret = ret / 2 + (Phaser.Tweens.Builders.GetEaseFunction("Sine.easeOut")(Math.min(Math.abs(statStageTotal), 10) / 10) * (statStageTotal >= 0 ? 10 : -10));
    }
    return ret;
  }

  /**
  * Helper function to check if the Pokémon's health is below half after taking damage.
  * Used for an edge case interaction with Wimp Out/Emergency Exit.
  * If the Ability activates due to being hit by U-turn or Volt Switch, the user of that move will not be switched out.
  */
  hpDroppedBelowHalf(target: Pokemon): boolean {
    const pokemonHealth = target.hp;
    const maxPokemonHealth = target.getMaxHp();
    const damageTaken = target.turnData.damageTaken;
    const initialHealth = pokemonHealth + damageTaken;

    // Check if the Pokémon's health has dropped below half after the damage
    return initialHealth >= maxPokemonHealth / 2 && pokemonHealth < maxPokemonHealth / 2;
  }
}

export class ChillyReceptionAttr extends ForceSwitchOutAttr {
  apply(user: Pokemon, target: Pokemon, move: Move, args: any[]): boolean {
    globalScene.arena.trySetWeather(WeatherType.SNOW, user);
    return super.apply(user, target, move, args);
  }

  getCondition(): MoveConditionFunc {
    // chilly reception move will go through if the weather is change-able to snow, or the user can switch out, else move will fail
    return (user, target, move) => globalScene.arena.weather?.weatherType !== WeatherType.SNOW || super.getSwitchOutCondition()(user, target, move);
  }
}
export class RemoveTypeAttr extends MoveEffectAttr {

  private removedType: PokemonType;
  private messageCallback: ((user: Pokemon) => void) | undefined;

  constructor(removedType: PokemonType, messageCallback?: (user: Pokemon) => void) {
    super(true, { trigger: MoveEffectTrigger.POST_TARGET });
    this.removedType = removedType;
    this.messageCallback = messageCallback;

  }

  apply(user: Pokemon, target: Pokemon, move: Move, args: any[]): boolean {
    if (!super.apply(user, target, move, args)) {
      return false;
    }

    if (user.isTerastallized && user.getTeraType() === this.removedType) { // active tera types cannot be removed
      return false;
    }

    const userTypes = user.getTypes(true);
    const modifiedTypes = userTypes.filter(type => type !== this.removedType);
    if (modifiedTypes.length === 0) {
      modifiedTypes.push(PokemonType.UNKNOWN);
    }
    user.summonData.types = modifiedTypes;
    user.updateInfo();


    if (this.messageCallback) {
      this.messageCallback(user);
    }

    return true;
  }
}

export class CopyTypeAttr extends MoveEffectAttr {
  constructor() {
    super(false);
  }

  apply(user: Pokemon, target: Pokemon, move: Move, args: any[]): boolean {
    if (!super.apply(user, target, move, args)) {
      return false;
    }

    const targetTypes = target.getTypes(true);
    if (targetTypes.includes(PokemonType.UNKNOWN) && targetTypes.indexOf(PokemonType.UNKNOWN) > -1) {
      targetTypes[targetTypes.indexOf(PokemonType.UNKNOWN)] = PokemonType.NORMAL;
    }
    user.summonData.types = targetTypes;
    user.updateInfo();

    globalScene.phaseManager.queueMessage(i18next.t("moveTriggers:copyType", { pokemonName: getPokemonNameWithAffix(user), targetPokemonName: getPokemonNameWithAffix(target) }));

    return true;
  }

  getCondition(): MoveConditionFunc {
    return (user, target, move) => target.getTypes()[0] !== PokemonType.UNKNOWN || target.summonData.addedType !== null;
  }
}

export class CopyBiomeTypeAttr extends MoveEffectAttr {
  constructor() {
    super(true);
  }

  apply(user: Pokemon, target: Pokemon, move: Move, args: any[]): boolean {
    if (!super.apply(user, target, move, args)) {
      return false;
    }

    const terrainType = globalScene.arena.getTerrainType();
    let typeChange: PokemonType;
    if (terrainType !== TerrainType.NONE) {
      typeChange = this.getTypeForTerrain(globalScene.arena.getTerrainType());
    } else {
      typeChange = this.getTypeForBiome(globalScene.arena.biomeType);
    }

    user.summonData.types = [ typeChange ];
    user.updateInfo();

    globalScene.phaseManager.queueMessage(i18next.t("moveTriggers:transformedIntoType", { pokemonName: getPokemonNameWithAffix(user), typeName: i18next.t(`pokemonInfo:Type.${PokemonType[typeChange]}`) }));

    return true;
  }

  /**
   * Retrieves a type from the current terrain
   * @param terrainType {@linkcode TerrainType}
   * @returns {@linkcode Type}
   */
  private getTypeForTerrain(terrainType: TerrainType): PokemonType {
    switch (terrainType) {
      case TerrainType.ELECTRIC:
        return PokemonType.ELECTRIC;
      case TerrainType.MISTY:
        return PokemonType.FAIRY;
      case TerrainType.GRASSY:
        return PokemonType.GRASS;
      case TerrainType.PSYCHIC:
        return PokemonType.PSYCHIC;
      case TerrainType.NONE:
      default:
        return PokemonType.UNKNOWN;
    }
  }

  /**
   * Retrieves a type from the current biome
   * @param biomeType {@linkcode BiomeId}
   * @returns {@linkcode Type}
   */
  private getTypeForBiome(biomeType: BiomeId): PokemonType {
    switch (biomeType) {
      case BiomeId.TOWN:
      case BiomeId.PLAINS:
      case BiomeId.METROPOLIS:
        return PokemonType.NORMAL;
      case BiomeId.GRASS:
      case BiomeId.TALL_GRASS:
        return PokemonType.GRASS;
      case BiomeId.FOREST:
      case BiomeId.JUNGLE:
        return PokemonType.BUG;
      case BiomeId.SLUM:
      case BiomeId.SWAMP:
        return PokemonType.POISON;
      case BiomeId.SEA:
      case BiomeId.BEACH:
      case BiomeId.LAKE:
      case BiomeId.SEABED:
        return PokemonType.WATER;
      case BiomeId.MOUNTAIN:
        return PokemonType.FLYING;
      case BiomeId.BADLANDS:
        return PokemonType.GROUND;
      case BiomeId.CAVE:
      case BiomeId.DESERT:
        return PokemonType.ROCK;
      case BiomeId.ICE_CAVE:
      case BiomeId.SNOWY_FOREST:
        return PokemonType.ICE;
      case BiomeId.MEADOW:
      case BiomeId.FAIRY_CAVE:
      case BiomeId.ISLAND:
        return PokemonType.FAIRY;
      case BiomeId.POWER_PLANT:
        return PokemonType.ELECTRIC;
      case BiomeId.VOLCANO:
        return PokemonType.FIRE;
      case BiomeId.GRAVEYARD:
      case BiomeId.TEMPLE:
        return PokemonType.GHOST;
      case BiomeId.DOJO:
      case BiomeId.CONSTRUCTION_SITE:
        return PokemonType.FIGHTING;
      case BiomeId.FACTORY:
      case BiomeId.LABORATORY:
        return PokemonType.STEEL;
      case BiomeId.RUINS:
      case BiomeId.SPACE:
        return PokemonType.PSYCHIC;
      case BiomeId.WASTELAND:
      case BiomeId.END:
        return PokemonType.DRAGON;
      case BiomeId.ABYSS:
        return PokemonType.DARK;
      default:
        return PokemonType.UNKNOWN;
    }
  }
}

export class ChangeTypeAttr extends MoveEffectAttr {
  private type: PokemonType;

  constructor(type: PokemonType) {
    super(false);

    this.type = type;
  }

  apply(user: Pokemon, target: Pokemon, move: Move, args: any[]): boolean {
    target.summonData.types = [ this.type ];
    target.updateInfo();

    globalScene.phaseManager.queueMessage(i18next.t("moveTriggers:transformedIntoType", { pokemonName: getPokemonNameWithAffix(target), typeName: i18next.t(`pokemonInfo:Type.${PokemonType[this.type]}`) }));

    return true;
  }

  getCondition(): MoveConditionFunc {
    return (user, target, move) => !target.isTerastallized && !target.hasAbility(AbilityId.MULTITYPE) && !target.hasAbility(AbilityId.RKS_SYSTEM) && !(target.getTypes().length === 1 && target.getTypes()[0] === this.type);
  }
}

export class AddTypeAttr extends MoveEffectAttr {
  private type: PokemonType;

  constructor(type: PokemonType) {
    super(false);

    this.type = type;
  }

  apply(user: Pokemon, target: Pokemon, move: Move, args: any[]): boolean {
    target.summonData.addedType = this.type;
    target.updateInfo();

    globalScene.phaseManager.queueMessage(i18next.t("moveTriggers:addType", { typeName: i18next.t(`pokemonInfo:Type.${PokemonType[this.type]}`), pokemonName: getPokemonNameWithAffix(target) }));

    return true;
  }

  getCondition(): MoveConditionFunc {
    return (user, target, move) => !target.isTerastallized && !target.getTypes().includes(this.type);
  }
}

export class FirstMoveTypeAttr extends MoveEffectAttr {
  constructor() {
    super(true);
  }

  apply(user: Pokemon, target: Pokemon, move: Move, args: any[]): boolean {
    if (!super.apply(user, target, move, args)) {
      return false;
    }

    const firstMoveType = target.getMoveset()[0].getMove().type;
    user.summonData.types = [ firstMoveType ];
    globalScene.phaseManager.queueMessage(i18next.t("battle:transformedIntoType", { pokemonName: getPokemonNameWithAffix(user), type: i18next.t(`pokemonInfo:Type.${PokemonType[firstMoveType]}`) }));

    return true;
  }
}

/**
 * Attribute used to call a move.
 * Used by other move attributes: {@linkcode RandomMoveAttr}, {@linkcode RandomMovesetMoveAttr}, {@linkcode CopyMoveAttr}
 * @see {@linkcode apply} for move call
 * @extends OverrideMoveEffectAttr
 */
class CallMoveAttr extends OverrideMoveEffectAttr {
  protected invalidMoves: ReadonlySet<MoveId>;
  protected hasTarget: boolean;

  apply(user: Pokemon, target: Pokemon, move: Move, args: any[]): boolean {
    // Get eligible targets for move, failing if we can't target anything
    const replaceMoveTarget = move.moveTarget === MoveTarget.NEAR_OTHER ? MoveTarget.NEAR_ENEMY : undefined;
    const moveTargets = getMoveTargets(user, move.id, replaceMoveTarget);
    if (moveTargets.targets.length === 0) {
      globalScene.phaseManager.queueMessage(i18next.t("battle:attackFailed"));
      return false;
    }

    // Spread moves and ones with only 1 valid target will use their normal targeting.
    // If not, target the Mirror Move recipient or else a random enemy in our target list
    const targets = moveTargets.multiple || moveTargets.targets.length === 1
      ? moveTargets.targets
      : [this.hasTarget
        ? target.getBattlerIndex()
        : moveTargets.targets[user.randBattleSeedInt(moveTargets.targets.length)]];

    globalScene.phaseManager.unshiftNew("LoadMoveAnimPhase", move.id);
    globalScene.phaseManager.unshiftNew("MovePhase", user, targets, new PokemonMove(move.id), MoveUseMode.FOLLOW_UP);
    return true;
  }
}

/**
 * Attribute used to call a random move.
 * Used for {@linkcode MoveId.METRONOME}
 * @see {@linkcode apply} for move selection and move call
 * @extends CallMoveAttr to call a selected move
 */
export class RandomMoveAttr extends CallMoveAttr {
  constructor(invalidMoves: ReadonlySet<MoveId>) {
    super();
    this.invalidMoves = invalidMoves;
  }

  /**
   * This function exists solely to allow tests to override the randomly selected move by mocking this function.
   */
  public getMoveOverride(): MoveId | null {
    return null;
  }

  /**
   * User calls a random moveId.
   *
   * Invalid moves are indicated by what is passed in to invalidMoves: {@linkcode invalidMetronomeMoves}
   * @param user Pokemon that used the move and will call a random move
   * @param target Pokemon that will be targeted by the random move (if single target)
   * @param move Move being used
   * @param args Unused
   */
  override apply(user: Pokemon, target: Pokemon, _move: Move, args: any[]): boolean {
    // TODO: Move this into the constructor to avoid constructing this every call
    const moveIds = getEnumValues(MoveId).map(m => !this.invalidMoves.has(m) && !allMoves[m].name.endsWith(" (N)") ? m : MoveId.NONE);
    let moveId: MoveId = MoveId.NONE;
    const moveStatus = new BooleanHolder(true);
    do {
      moveId = this.getMoveOverride() ?? moveIds[user.randBattleSeedInt(moveIds.length)];
      moveStatus.value = moveId !== MoveId.NONE;
      if (user.isPlayer()) {
          applyChallenges(ChallengeType.POKEMON_MOVE, moveId, moveStatus);
      }
    }
    while (!moveStatus.value);
    return super.apply(user, target, allMoves[moveId], args);
  }
}

/**
 * Attribute used to call a random move in the user or party's moveset.
 * Used for {@linkcode MoveId.ASSIST} and {@linkcode MoveId.SLEEP_TALK}
 *
 * Fails if the user has no callable moves.
 *
 * Invalid moves are indicated by what is passed in to invalidMoves: {@linkcode invalidAssistMoves} or {@linkcode invalidSleepTalkMoves}
 * @extends RandomMoveAttr to use the callMove function on a moveId
 * @see {@linkcode getCondition} for move selection
 */
export class RandomMovesetMoveAttr extends CallMoveAttr {
  private includeParty: boolean;
  private moveId: number;
  constructor(invalidMoves: ReadonlySet<MoveId>, includeParty: boolean = false) {
    super();
    this.includeParty = includeParty;
    this.invalidMoves = invalidMoves;
  }

  /**
   * User calls a random moveId selected in {@linkcode getCondition}
   * @param user Pokemon that used the move and will call a random move
   * @param target Pokemon that will be targeted by the random move (if single target)
   * @param move Move being used
   * @param args Unused
   */
  apply(user: Pokemon, target: Pokemon, move: Move, args: any[]): boolean {
    return super.apply(user, target, allMoves[this.moveId], args);
  }

  getCondition(): MoveConditionFunc {
    return (user, target, move) => {
      // includeParty will be true for Assist, false for Sleep Talk
      let allies: Pokemon[];
      if (this.includeParty) {
        allies = (user.isPlayer() ? globalScene.getPlayerParty() : globalScene.getEnemyParty()).filter(p => p !== user);
      } else {
        allies = [ user ];
      }
      const partyMoveset = allies.flatMap(p => p.moveset);
      const moves = partyMoveset.filter(m => !this.invalidMoves.has(m.moveId) && !m.getMove().name.endsWith(" (N)"));
      if (moves.length === 0) {
        return false;
      }

      this.moveId = moves[user.randBattleSeedInt(moves.length)].moveId;
      return true;
    };
  }
}

// TODO: extend CallMoveAttr
export class NaturePowerAttr extends OverrideMoveEffectAttr {
  apply(user: Pokemon, target: Pokemon, move: Move, args: any[]): boolean {
    let moveId = MoveId.NONE;
    switch (globalScene.arena.getTerrainType()) {
    // this allows terrains to 'override' the biome move
      case TerrainType.NONE:
        switch (globalScene.arena.biomeType) {
          case BiomeId.TOWN:
            moveId = MoveId.ROUND;
            break;
          case BiomeId.METROPOLIS:
            moveId = MoveId.TRI_ATTACK;
            break;
          case BiomeId.SLUM:
            moveId = MoveId.SLUDGE_BOMB;
            break;
          case BiomeId.PLAINS:
            moveId = MoveId.SILVER_WIND;
            break;
          case BiomeId.GRASS:
            moveId = MoveId.GRASS_KNOT;
            break;
          case BiomeId.TALL_GRASS:
            moveId = MoveId.POLLEN_PUFF;
            break;
          case BiomeId.MEADOW:
            moveId = MoveId.GIGA_DRAIN;
            break;
          case BiomeId.FOREST:
            moveId = MoveId.BUG_BUZZ;
            break;
          case BiomeId.JUNGLE:
            moveId = MoveId.LEAF_STORM;
            break;
          case BiomeId.SEA:
            moveId = MoveId.HYDRO_PUMP;
            break;
          case BiomeId.SWAMP:
            moveId = MoveId.MUD_BOMB;
            break;
          case BiomeId.BEACH:
            moveId = MoveId.SCALD;
            break;
          case BiomeId.LAKE:
            moveId = MoveId.BUBBLE_BEAM;
            break;
          case BiomeId.SEABED:
            moveId = MoveId.BRINE;
            break;
          case BiomeId.ISLAND:
            moveId = MoveId.LEAF_TORNADO;
            break;
          case BiomeId.MOUNTAIN:
            moveId = MoveId.AIR_SLASH;
            break;
          case BiomeId.BADLANDS:
            moveId = MoveId.EARTH_POWER;
            break;
          case BiomeId.DESERT:
            moveId = MoveId.SCORCHING_SANDS;
            break;
          case BiomeId.WASTELAND:
            moveId = MoveId.DRAGON_PULSE;
            break;
          case BiomeId.CONSTRUCTION_SITE:
            moveId = MoveId.STEEL_BEAM;
            break;
          case BiomeId.CAVE:
            moveId = MoveId.POWER_GEM;
            break;
          case BiomeId.ICE_CAVE:
            moveId = MoveId.ICE_BEAM;
            break;
          case BiomeId.SNOWY_FOREST:
            moveId = MoveId.FROST_BREATH;
            break;
          case BiomeId.VOLCANO:
            moveId = MoveId.LAVA_PLUME;
            break;
          case BiomeId.GRAVEYARD:
            moveId = MoveId.SHADOW_BALL;
            break;
          case BiomeId.RUINS:
            moveId = MoveId.ANCIENT_POWER;
            break;
          case BiomeId.TEMPLE:
            moveId = MoveId.EXTRASENSORY;
            break;
          case BiomeId.DOJO:
            moveId = MoveId.FOCUS_BLAST;
            break;
          case BiomeId.FAIRY_CAVE:
            moveId = MoveId.ALLURING_VOICE;
            break;
          case BiomeId.ABYSS:
            moveId = MoveId.OMINOUS_WIND;
            break;
          case BiomeId.SPACE:
            moveId = MoveId.DRACO_METEOR;
            break;
          case BiomeId.FACTORY:
            moveId = MoveId.FLASH_CANNON;
            break;
          case BiomeId.LABORATORY:
            moveId = MoveId.ZAP_CANNON;
            break;
          case BiomeId.POWER_PLANT:
            moveId = MoveId.CHARGE_BEAM;
            break;
          case BiomeId.END:
            moveId = MoveId.ETERNABEAM;
            break;
        }
        break;
      case TerrainType.MISTY:
        moveId = MoveId.MOONBLAST;
        break;
      case TerrainType.ELECTRIC:
        moveId = MoveId.THUNDERBOLT;
        break;
      case TerrainType.GRASSY:
        moveId = MoveId.ENERGY_BALL;
        break;
      case TerrainType.PSYCHIC:
        moveId = MoveId.PSYCHIC;
        break;
      default:
        // Just in case there's no match
        moveId = MoveId.TRI_ATTACK;
        break;
    }

    // Load the move's animation if we didn't already and unshift a new usage phase
    globalScene.phaseManager.unshiftNew("LoadMoveAnimPhase", moveId);
    globalScene.phaseManager.unshiftNew("MovePhase", user, [ target.getBattlerIndex() ], new PokemonMove(moveId), MoveUseMode.FOLLOW_UP);
    return true;
  }
}

/**
 * Attribute used to copy a previously-used move.
 * Used for {@linkcode MoveId.COPYCAT} and {@linkcode MoveId.MIRROR_MOVE}
 * @see {@linkcode apply} for move selection and move call
 * @extends CallMoveAttr to call a selected move
 */
export class CopyMoveAttr extends CallMoveAttr {
  private mirrorMove: boolean;
  constructor(mirrorMove: boolean, invalidMoves: ReadonlySet<MoveId> = new Set()) {
    super();
    this.mirrorMove = mirrorMove;
    this.invalidMoves = invalidMoves;
  }

  apply(user: Pokemon, target: Pokemon, _move: Move, args: any[]): boolean {
    this.hasTarget = this.mirrorMove;
    // bang is correct as condition func returns `false` and fails move if no last move exists
    const lastMove = this.mirrorMove ? target.getLastNonVirtualMove(false, false)!.move : globalScene.currentBattle.lastMove;
    return super.apply(user, target, allMoves[lastMove], args);
  }

  getCondition(): MoveConditionFunc {
    return (_user, target, _move) => {
      const lastMove = this.mirrorMove ? target.getLastNonVirtualMove(false, false)?.move : globalScene.currentBattle.lastMove;
      return !isNullOrUndefined(lastMove) && !this.invalidMoves.has(lastMove);
    };
  }
}

/**
 * Attribute used for moves that cause the target to repeat their last used move.
 *
 * Used by {@linkcode MoveId.INSTRUCT | Instruct}.
 * @see [Instruct on Bulbapedia](https://bulbapedia.bulbagarden.net/wiki/Instruct_(move))
*/
export class RepeatMoveAttr extends MoveEffectAttr {
  private movesetMove: PokemonMove;
  constructor() {
    super(false, { trigger: MoveEffectTrigger.POST_APPLY }); // needed to ensure correct protect interaction
  }

  /**
   * Forces the target to re-use their last used move again.
   * @param user - The {@linkcode Pokemon} using the attack
   * @param target - The {@linkcode Pokemon} being targeted by the attack
   * @returns `true` if the move succeeds
   */
  apply(user: Pokemon, target: Pokemon): boolean {
    // get the last move used (excluding status based failures) as well as the corresponding moveset slot
    // bangs are justified as Instruct fails if no prior move or moveset move exists
    // TODO: How does instruct work when copying a move called via Copycat that the user itself knows?
    const lastMove = target.getLastNonVirtualMove()!;
    const movesetMove = target.getMoveset().find(m => m.moveId === lastMove?.move)!

    // If the last move used can hit more than one target or has variable targets,
    // re-compute the targets for the attack (mainly for alternating double/single battles)
    // Rampaging moves (e.g. Outrage) are not included due to being incompatible with Instruct,
    // nor is Dragon Darts (due to its smart targeting bypassing normal target selection)
    let moveTargets = this.movesetMove.getMove().isMultiTarget() ? getMoveTargets(target, this.movesetMove.moveId).targets : lastMove.targets;

    // In the event the instructed move's only target is a fainted opponent, redirect it to an alive ally if possible.
    // Normally, all yet-unexecuted move phases would swap targets after any foe faints or flees (see `redirectPokemonMoves` in `battle-scene.ts`),
    // but since Instruct adds a new move phase _after_ all that occurs, we need to handle this interaction manually.
    const firstTarget = globalScene.getField()[moveTargets[0]];
    if (
      globalScene.currentBattle.double
      && moveTargets.length === 1
      && firstTarget.isFainted()
      && firstTarget !== target.getAlly()
    ) {
      const ally = firstTarget.getAlly();
      if (!isNullOrUndefined(ally) && ally.isActive()) {
        moveTargets = [ ally.getBattlerIndex() ];
      }
    }

    globalScene.phaseManager.queueMessage(i18next.t("moveTriggers:instructingMove", {
      userPokemonName: getPokemonNameWithAffix(user),
      targetPokemonName: getPokemonNameWithAffix(target)
    }));
    target.turnData.extraTurns++;
    globalScene.phaseManager.appendNewToPhase("MoveEndPhase", "MovePhase", target, moveTargets, movesetMove, MoveUseMode.NORMAL);
    return true;
  }

  getCondition(): MoveConditionFunc {
    return (_user, target, _move) => {
      // TODO: Check instruct behavior with struggle - ignore, fail or success
      const lastMove = target.getLastNonVirtualMove();
      const movesetMove = target.getMoveset().find(m => m.moveId === lastMove?.move);
      const uninstructableMoves = [
        // Locking/Continually Executed moves
        MoveId.OUTRAGE,
        MoveId.RAGING_FURY,
        MoveId.ROLLOUT,
        MoveId.PETAL_DANCE,
        MoveId.THRASH,
        MoveId.ICE_BALL,
        MoveId.UPROAR,
        // Multi-turn Moves
        MoveId.BIDE,
        MoveId.SHELL_TRAP,
        MoveId.BEAK_BLAST,
        MoveId.FOCUS_PUNCH,
        // "First Turn Only" moves
        MoveId.FAKE_OUT,
        MoveId.FIRST_IMPRESSION,
        MoveId.MAT_BLOCK,
        // Moves with a recharge turn
        MoveId.HYPER_BEAM,
        MoveId.ETERNABEAM,
        MoveId.FRENZY_PLANT,
        MoveId.BLAST_BURN,
        MoveId.HYDRO_CANNON,
        MoveId.GIGA_IMPACT,
        MoveId.PRISMATIC_LASER,
        MoveId.ROAR_OF_TIME,
        MoveId.ROCK_WRECKER,
        MoveId.METEOR_ASSAULT,
        // Charging & 2-turn moves
        MoveId.DIG,
        MoveId.FLY,
        MoveId.BOUNCE,
        MoveId.SHADOW_FORCE,
        MoveId.PHANTOM_FORCE,
        MoveId.DIVE,
        MoveId.ELECTRO_SHOT,
        MoveId.ICE_BURN,
        MoveId.GEOMANCY,
        MoveId.FREEZE_SHOCK,
        MoveId.SKY_DROP,
        MoveId.SKY_ATTACK,
        MoveId.SKULL_BASH,
        MoveId.SOLAR_BEAM,
        MoveId.SOLAR_BLADE,
        MoveId.METEOR_BEAM,
        // Copying/Move-Calling moves
        MoveId.ASSIST,
        MoveId.COPYCAT,
        MoveId.ME_FIRST,
        MoveId.METRONOME,
        MoveId.MIRROR_MOVE,
        MoveId.NATURE_POWER,
        MoveId.SLEEP_TALK,
        MoveId.SNATCH,
        MoveId.INSTRUCT,
        // Misc moves
        MoveId.KINGS_SHIELD,
        MoveId.SKETCH,
        MoveId.TRANSFORM,
        MoveId.MIMIC,
        MoveId.STRUGGLE,
        // TODO: Add Max/G-Max/Z-Move blockage if or when they are implemented
      ];

      if (!lastMove?.move // no move to instruct
        || !movesetMove // called move not in target's moveset (forgetting the move, etc.)
        || movesetMove.ppUsed === movesetMove.getMovePp() // move out of pp
        // TODO: This next line is likely redundant as all charging moves are in the above list
        || allMoves[lastMove.move].isChargingMove() // called move is a charging/recharging move
        || uninstructableMoves.includes(lastMove.move)) { // called move is in the banlist
        return false;
      }
      this.movesetMove = movesetMove;
      return true;
    };
  }

  getTargetBenefitScore(user: Pokemon, target: Pokemon, move: Move): number {
    // TODO: Make the AI actually use instruct
    /* Ideally, the AI would score instruct based on the scorings of the on-field pokemons'
    * last used moves at the time of using Instruct (by the time the instructor gets to act)
    * with respect to the user's side.
    * In 99.9% of cases, this would be the pokemon's ally (unless the target had last
    * used a move like Decorate on the user or its ally)
    */
    return 2;
  }
}

/**
 *  Attribute used for moves that reduce PP of the target's last used move.
 *  Used for Spite.
 */
export class ReducePpMoveAttr extends MoveEffectAttr {
  protected reduction: number;
  constructor(reduction: number) {
    super();
    this.reduction = reduction;
  }

  /**
   * Reduces the PP of the target's last-used move by an amount based on this attribute instance's {@linkcode reduction}.
   *
   * @param user - N/A
   * @param target - The {@linkcode Pokemon} targeted by the attack
   * @param move - N/A
   * @param args - N/A
   * @returns always `true`
   */
  apply(user: Pokemon, target: Pokemon, move: Move, args: any[]): boolean {
    /** The last move the target themselves used */
    const lastMove = target.getLastNonVirtualMove();
    const movesetMove = target.getMoveset().find(m => m.moveId === lastMove?.move)!; // bang is correct as condition prevents this from being nullish
    const lastPpUsed = movesetMove.ppUsed;
    movesetMove.ppUsed = Math.min(lastPpUsed + this.reduction, movesetMove.getMovePp());

    globalScene.eventTarget.dispatchEvent(new MoveUsedEvent(target.id, movesetMove.getMove(), movesetMove.ppUsed));
    globalScene.phaseManager.queueMessage(i18next.t("battle:ppReduced", { targetName: getPokemonNameWithAffix(target), moveName: movesetMove.getName(), reduction: (movesetMove.ppUsed) - lastPpUsed }));

    return true;
  }

  getCondition(): MoveConditionFunc {
    return (user, target, move) => {
      const lastMove = target.getLastNonVirtualMove();
      const movesetMove = target.getMoveset().find(m => m.moveId === lastMove?.move)
      return !!movesetMove?.getPpRatio();
    };
  }

  getTargetBenefitScore(user: Pokemon, target: Pokemon, move: Move): number {
    const lastMove = target.getLastNonVirtualMove();
    const movesetMove = target.getMoveset().find(m => m.moveId === lastMove?.move)
    if (!movesetMove) {
      return 0;
    }

    const maxPp = movesetMove.getMovePp();
    const ppLeft = maxPp - movesetMove.ppUsed;
    const value = -(8 - Math.ceil(Math.min(maxPp, 30) / 5));
    if (ppLeft < 4) {
      return (value / 4) * ppLeft;
    }
    return value;

  }
}

/**
 *  Attribute used for moves that damage target, and then reduce PP of the target's last used move.
 *  Used for Eerie Spell.
 */
export class AttackReducePpMoveAttr extends ReducePpMoveAttr {
  constructor(reduction: number) {
    super(reduction);
  }

  /**
   * Checks if the target has used a move prior to the attack. PP-reduction is applied through the super class if so.
   *
   * @param user - The {@linkcode Pokemon} using the move
   * @param target -The {@linkcode Pokemon} targeted by the attack
   * @param move - The {@linkcode Move} being used
   * @param args - N/A
   * @returns - always `true`
   */
  apply(user: Pokemon, target: Pokemon, move: Move, args: any[]): boolean {
    const lastMove = target.getLastNonVirtualMove();
    const movesetMove = target.getMoveset().find(m => m.moveId === lastMove?.move);
    if (movesetMove?.getPpRatio()) {
      super.apply(user, target, move, args);
    }

    return true;
  }

  /**
   * Override condition function to always perform damage.
   * Instead, perform pp-reduction condition check in {@linkcode apply}.
   * (A failed condition will prevent damage which is not what we want here)
   * @returns always `true`
   */
  override getCondition(): MoveConditionFunc {
    return () => true;
  }
}

const targetMoveCopiableCondition: MoveConditionFunc = (user, target, move) => {
  const copiableMove = target.getLastNonVirtualMove();
  if (!copiableMove?.move) {
    return false;
  }

  if (allMoves[copiableMove.move].isChargingMove() && copiableMove.result === MoveResult.OTHER) {
    return false;
  }

  // TODO: Add last turn of Bide

  return true;
};

/**
 * Attribute to temporarily copy the last move in the target's moveset.
 * Used by {@linkcode MoveId.MIMIC}.
 */
export class MovesetCopyMoveAttr extends OverrideMoveEffectAttr {
  apply(user: Pokemon, target: Pokemon, move: Move, args: any[]): boolean {
    const lastMove = target.getLastNonVirtualMove()
    if (!lastMove?.move) {
      return false;
    }

    const copiedMove = allMoves[lastMove.move];

    const thisMoveIndex = user.getMoveset().findIndex(m => m.moveId === move.id);

    if (thisMoveIndex === -1) {
      return false;
    }

    // Populate summon data with a copy of the current moveset, replacing the copying move with the copied move
    user.summonData.moveset = user.getMoveset().slice(0);
    user.summonData.moveset[thisMoveIndex] = new PokemonMove(copiedMove.id);

    globalScene.phaseManager.queueMessage(i18next.t("moveTriggers:copiedMove", { pokemonName: getPokemonNameWithAffix(user), moveName: copiedMove.name }));

    return true;
  }

  getCondition(): MoveConditionFunc {
    return targetMoveCopiableCondition;
  }
}

/**
 * Attribute for {@linkcode MoveId.SKETCH} that causes the user to copy the opponent's last used move
 * This move copies the last used non-virtual move
 *  e.g. if Metronome is used, it copies Metronome itself, not the virtual move called by Metronome
 * Fails if the opponent has not yet used a move.
 * Fails if used on an uncopiable move, listed in unsketchableMoves in getCondition
 * Fails if the move is already in the user's moveset
 */
export class SketchAttr extends MoveEffectAttr {
  constructor() {
    super(true);
  }
  /**
   * User copies the opponent's last used move, if possible
   * @param {Pokemon} user Pokemon that used the move and will replace Sketch with the copied move
   * @param {Pokemon} target Pokemon that the user wants to copy a move from
   * @param {Move} move Move being used
   * @param {any[]} args Unused
   * @returns {boolean} true if the function succeeds, otherwise false
   */

  apply(user: Pokemon, target: Pokemon, move: Move, args: any[]): boolean {
    if (!super.apply(user, target, move, args)) {
      return false;
    }

    const targetMove = target.getLastNonVirtualMove()
    if (!targetMove) {
      // failsafe for TS compiler
      return false;
    }

    const sketchedMove = allMoves[targetMove.move];
    const sketchIndex = user.getMoveset().findIndex(m => m.moveId === move.id);
    if (sketchIndex === -1) {
      return false;
    }

    user.setMove(sketchIndex, sketchedMove.id);

    globalScene.phaseManager.queueMessage(i18next.t("moveTriggers:sketchedMove", { pokemonName: getPokemonNameWithAffix(user), moveName: sketchedMove.name }));

    return true;
  }

  getCondition(): MoveConditionFunc {
    return (user, target, move) => {
      if (!targetMoveCopiableCondition(user, target, move)) {
        return false;
      }

      const targetMove = target.getLastNonVirtualMove();
      return !isNullOrUndefined(targetMove)
        && !invalidSketchMoves.has(targetMove.move)
        && user.getMoveset().every(m => m.moveId !== targetMove.move)
    };
  }
}

export class AbilityChangeAttr extends MoveEffectAttr {
  public ability: AbilityId;

  constructor(ability: AbilityId, selfTarget?: boolean) {
    super(selfTarget);

    this.ability = ability;
  }

  apply(user: Pokemon, target: Pokemon, move: Move, args: any[]): boolean {
    if (!super.apply(user, target, move, args)) {
      return false;
    }

    const moveTarget = this.selfTarget ? user : target;

    globalScene.triggerPokemonFormChange(moveTarget, SpeciesFormChangeRevertWeatherFormTrigger);
    if (moveTarget.breakIllusion()) {
      globalScene.phaseManager.queueMessage(i18next.t("abilityTriggers:illusionBreak", { pokemonName: getPokemonNameWithAffix(moveTarget) }));
    }
    globalScene.phaseManager.queueMessage(i18next.t("moveTriggers:acquiredAbility", { pokemonName: getPokemonNameWithAffix(moveTarget), abilityName: allAbilities[this.ability].name }));
    moveTarget.setTempAbility(allAbilities[this.ability]);
    globalScene.triggerPokemonFormChange(moveTarget, SpeciesFormChangeRevertWeatherFormTrigger);
    return true;
  }

  getCondition(): MoveConditionFunc {
    return (user, target, move) => (this.selfTarget ? user : target).getAbility().isReplaceable && (this.selfTarget ? user : target).getAbility().id !== this.ability;
  }
}

export class AbilityCopyAttr extends MoveEffectAttr {
  public copyToPartner: boolean;

  constructor(copyToPartner: boolean = false) {
    super(false);

    this.copyToPartner = copyToPartner;
  }

  apply(user: Pokemon, target: Pokemon, move: Move, args: any[]): boolean {
    if (!super.apply(user, target, move, args)) {
      return false;
    }

    globalScene.phaseManager.queueMessage(i18next.t("moveTriggers:copiedTargetAbility", { pokemonName: getPokemonNameWithAffix(user), targetName: getPokemonNameWithAffix(target), abilityName: allAbilities[target.getAbility().id].name }));

    user.setTempAbility(target.getAbility());
    const ally = user.getAlly();

    if (this.copyToPartner && globalScene.currentBattle?.double && !isNullOrUndefined(ally) && ally.hp) { // TODO is this the best way to check that the ally is active?
      globalScene.phaseManager.queueMessage(i18next.t("moveTriggers:copiedTargetAbility", { pokemonName: getPokemonNameWithAffix(ally), targetName: getPokemonNameWithAffix(target), abilityName: allAbilities[target.getAbility().id].name }));
      ally.setTempAbility(target.getAbility());
    }

    return true;
  }

  getCondition(): MoveConditionFunc {
    return (user, target, move) => {
      const ally = user.getAlly();
      let ret = target.getAbility().isCopiable && user.getAbility().isReplaceable;
      if (this.copyToPartner && globalScene.currentBattle?.double) {
        ret = ret && (!ally?.hp || ally?.getAbility().isReplaceable);
      } else {
        ret = ret && user.getAbility().id !== target.getAbility().id;
      }
      return ret;
    };
  }
}

export class AbilityGiveAttr extends MoveEffectAttr {
  public copyToPartner: boolean;

  constructor() {
    super(false);
  }

  apply(user: Pokemon, target: Pokemon, move: Move, args: any[]): boolean {
    if (!super.apply(user, target, move, args)) {
      return false;
    }

    globalScene.phaseManager.queueMessage(i18next.t("moveTriggers:acquiredAbility", { pokemonName: getPokemonNameWithAffix(target), abilityName: allAbilities[user.getAbility().id].name }));

    target.setTempAbility(user.getAbility());

    return true;
  }

  getCondition(): MoveConditionFunc {
    return (user, target, move) => user.getAbility().isCopiable && target.getAbility().isReplaceable && user.getAbility().id !== target.getAbility().id;
  }
}

export class SwitchAbilitiesAttr extends MoveEffectAttr {
  apply(user: Pokemon, target: Pokemon, move: Move, args: any[]): boolean {
    if (!super.apply(user, target, move, args)) {
      return false;
    }

    const tempAbility = user.getAbility();

    globalScene.phaseManager.queueMessage(i18next.t("moveTriggers:swappedAbilitiesWithTarget", { pokemonName: getPokemonNameWithAffix(user) }));

    user.setTempAbility(target.getAbility());
    target.setTempAbility(tempAbility);
    // Swaps Forecast/Flower Gift from Castform/Cherrim
    globalScene.arena.triggerWeatherBasedFormChangesToNormal();

    return true;
  }

  getCondition(): MoveConditionFunc {
    return (user, target, move) => [user, target].every(pkmn => pkmn.getAbility().isSwappable);
  }
}

/**
 * Attribute used for moves that suppress abilities like {@linkcode MoveId.GASTRO_ACID}.
 * A suppressed ability cannot be activated.
 *
 * @extends MoveEffectAttr
 * @see {@linkcode apply}
 * @see {@linkcode getCondition}
 */
export class SuppressAbilitiesAttr extends MoveEffectAttr {
  /** Sets ability suppression for the target pokemon and displays a message. */
  apply(user: Pokemon, target: Pokemon, move: Move, args: any[]): boolean {
    if (!super.apply(user, target, move, args)) {
      return false;
    }

    globalScene.phaseManager.queueMessage(i18next.t("moveTriggers:suppressAbilities", { pokemonName: getPokemonNameWithAffix(target) }));

    target.suppressAbility();

    globalScene.arena.triggerWeatherBasedFormChangesToNormal();

    return true;
  }

  /** Causes the effect to fail when the target's ability is unsupressable or already suppressed. */
  getCondition(): MoveConditionFunc {
    return (_user, target, _move) => !target.summonData.abilitySuppressed && (target.getAbility().isSuppressable || (target.hasPassive() && target.getPassiveAbility().isSuppressable));
  }
}

/**
 * Applies the effects of {@linkcode SuppressAbilitiesAttr} if the target has already moved this turn.
 * @extends MoveEffectAttr
 * @see {@linkcode MoveId.CORE_ENFORCER} (the move which uses this effect)
 */
export class SuppressAbilitiesIfActedAttr extends MoveEffectAttr {
  /**
   * If the target has already acted this turn, apply a {@linkcode SuppressAbilitiesAttr} effect unless the
   * abillity cannot be suppressed. This is a secondary effect and has no bearing on the success or failure of the move.
   *
   * @returns True if the move occurred, otherwise false. Note that true will be returned even if the target has not
   * yet moved or if the suppression failed to apply.
   */
  apply(user: Pokemon, target: Pokemon, move: Move, args: any[]): boolean {
    if (!super.apply(user, target, move, args)) {
      return false;
    }

    if (target.turnData.acted) {
      const suppressAttr = new SuppressAbilitiesAttr();
      if (suppressAttr.getCondition()(user, target, move)) {
        suppressAttr.apply(user, target, move, args);
      }
    }

    return true;
  }
}

/**
 * Attribute used to transform into the target on move use.
 *
 * Used for {@linkcode MoveId.TRANSFORM}.
 */
export class TransformAttr extends MoveEffectAttr {
  override apply(user: Pokemon, target: Pokemon, move: Move, args: any[]): boolean {
    if (!super.apply(user, target, move, args)) {
      return false;
    }

    globalScene.phaseManager.unshiftNew("PokemonTransformPhase", user.getBattlerIndex(), target.getBattlerIndex());
    return true;
  }

  getCondition(): MoveConditionFunc {
    return (user, target) => user.canTransformInto(target)
  }
}

/**
 * Attribute used for status moves, namely Speed Swap,
 * that swaps the user's and target's corresponding stats.
 * @extends MoveEffectAttr
 * @see {@linkcode apply}
 */
export class SwapStatAttr extends MoveEffectAttr {
  /** The stat to be swapped between the user and the target */
  private stat: EffectiveStat;

  constructor(stat: EffectiveStat) {
    super();

    this.stat = stat;
  }

  /**
   * Swaps the user's and target's corresponding current
   * {@linkcode EffectiveStat | stat} values
   * @param user the {@linkcode Pokemon} that used the move
   * @param target the {@linkcode Pokemon} that the move was used on
   * @param move N/A
   * @param args N/A
   * @returns true if attribute application succeeds
   */
  apply(user: Pokemon, target: Pokemon, move: Move, args: any[]): boolean {
    if (super.apply(user, target, move, args)) {
      const temp = user.getStat(this.stat, false);
      user.setStat(this.stat, target.getStat(this.stat, false), false);
      target.setStat(this.stat, temp, false);

      globalScene.phaseManager.queueMessage(i18next.t("moveTriggers:switchedStat", {
        pokemonName: getPokemonNameWithAffix(user),
        stat: i18next.t(getStatKey(this.stat)),
      }));

      return true;
    }
    return false;
  }
}

/**
 * Attribute used to switch the user's own stats.
 * Used by Power Shift.
 * @extends MoveEffectAttr
 */
export class ShiftStatAttr extends MoveEffectAttr {
  private statToSwitch: EffectiveStat;
  private statToSwitchWith: EffectiveStat;

  constructor(statToSwitch: EffectiveStat, statToSwitchWith: EffectiveStat) {
    super();

    this.statToSwitch = statToSwitch;
    this.statToSwitchWith = statToSwitchWith;
  }

  /**
   * Switches the user's stats based on the {@linkcode statToSwitch} and {@linkcode statToSwitchWith} attributes.
   * @param {Pokemon} user the {@linkcode Pokemon} that used the move
   * @param target n/a
   * @param move n/a
   * @param args n/a
   * @returns whether the effect was applied
   */
  override apply(user: Pokemon, target: Pokemon, move: Move, args: any[]): boolean {
    if (!super.apply(user, target, move, args)) {
      return false;
    }

    const firstStat = user.getStat(this.statToSwitch, false);
    const secondStat = user.getStat(this.statToSwitchWith, false);

    user.setStat(this.statToSwitch, secondStat, false);
    user.setStat(this.statToSwitchWith, firstStat, false);

    globalScene.phaseManager.queueMessage(i18next.t("moveTriggers:shiftedStats", {
      pokemonName: getPokemonNameWithAffix(user),
      statToSwitch: i18next.t(getStatKey(this.statToSwitch)),
      statToSwitchWith: i18next.t(getStatKey(this.statToSwitchWith))
    }));

    return true;
  }

  /**
   * Encourages the user to use the move if the stat to switch with is greater than the stat to switch.
   * @param {Pokemon} user the {@linkcode Pokemon} that used the move
   * @param target n/a
   * @param move n/a
   * @returns number of points to add to the user's benefit score
   */
  override getUserBenefitScore(user: Pokemon, target: Pokemon, move: Move): number {
    return user.getStat(this.statToSwitchWith, false) > user.getStat(this.statToSwitch, false) ? 10 : 0;
  }
}

/**
 * Attribute used for status moves, namely Power Split and Guard Split,
 * that take the average of a user's and target's corresponding
 * stats and assign that average back to each corresponding stat.
 * @extends MoveEffectAttr
 * @see {@linkcode apply}
 */
export class AverageStatsAttr extends MoveEffectAttr {
  /** The stats to be averaged individually between the user and the target */
  private stats: readonly EffectiveStat[];
  private msgKey: string;

  constructor(stats: readonly EffectiveStat[], msgKey: string) {
    super();

    this.stats = stats;
    this.msgKey = msgKey;
  }

  /**
   * Takes the average of the user's and target's corresponding {@linkcode stat}
   * values and sets those stats to the corresponding average for both
   * temporarily.
   * @param user the {@linkcode Pokemon} that used the move
   * @param target the {@linkcode Pokemon} that the move was used on
   * @param move N/A
   * @param args N/A
   * @returns true if attribute application succeeds
   */
  apply(user: Pokemon, target: Pokemon, move: Move, args: any[]): boolean {
    if (super.apply(user, target, move, args)) {
      for (const s of this.stats) {
        const avg = Math.floor((user.getStat(s, false) + target.getStat(s, false)) / 2);

        user.setStat(s, avg, false);
        target.setStat(s, avg, false);
      }

      globalScene.phaseManager.queueMessage(i18next.t(this.msgKey, { pokemonName: getPokemonNameWithAffix(user) }));

      return true;
    }
    return false;
  }
}

export class MoneyAttr extends MoveEffectAttr {
  constructor() {
    super(true, {firstHitOnly: true });
  }

  apply(user: Pokemon, target: Pokemon, move: Move): boolean {
    globalScene.currentBattle.moneyScattered += globalScene.getWaveMoneyAmount(0.2);
    globalScene.phaseManager.queueMessage(i18next.t("moveTriggers:coinsScatteredEverywhere"));
    return true;
  }
}

/**
 * Applies {@linkcode BattlerTagType.DESTINY_BOND} to the user.
 *
 * @extends MoveEffectAttr
 */
export class DestinyBondAttr extends MoveEffectAttr {
  constructor() {
    super(true, { trigger: MoveEffectTrigger.PRE_APPLY });
  }

  /**
   * Applies {@linkcode BattlerTagType.DESTINY_BOND} to the user.
   * @param user {@linkcode Pokemon} that is having the tag applied to.
   * @param target {@linkcode Pokemon} N/A
   * @param move {@linkcode Move} {@linkcode Move.DESTINY_BOND}
   * @param {any[]} args N/A
   * @returns true
   */
  apply(user: Pokemon, target: Pokemon, move: Move, args: any[]): boolean {
    globalScene.phaseManager.queueMessage(`${i18next.t("moveTriggers:tryingToTakeFoeDown", { pokemonName: getPokemonNameWithAffix(user) })}`);
    user.addTag(BattlerTagType.DESTINY_BOND, undefined, move.id, user.id);
    return true;
  }
}

/**
 * Attribute to apply a battler tag to the target if they have had their stats boosted this turn.
 * @extends AddBattlerTagAttr
 */
export class AddBattlerTagIfBoostedAttr extends AddBattlerTagAttr {
  constructor(tag: BattlerTagType) {
    super(tag, false, false, 2, 5);
  }

  /**
   * @param user {@linkcode Pokemon} using this move
   * @param target {@linkcode Pokemon} target of this move
   * @param move {@linkcode Move} being used
   * @param {any[]} args N/A
   * @returns true
   */
  apply(user: Pokemon, target: Pokemon, move: Move, args: any[]): boolean {
    if (target.turnData.statStagesIncreased) {
      super.apply(user, target, move, args);
    }
    return true;
  }
}

/**
 * Attribute to apply a status effect to the target if they have had their stats boosted this turn.
 * @extends MoveEffectAttr
 */
export class StatusIfBoostedAttr extends MoveEffectAttr {
  public effect: StatusEffect;

  constructor(effect: StatusEffect) {
    super(true);
    this.effect = effect;
  }

  /**
   * @param user {@linkcode Pokemon} using this move
   * @param target {@linkcode Pokemon} target of this move
   * @param move {@linkcode Move} N/A
   * @param {any[]} args N/A
   * @returns true
   */
  apply(user: Pokemon, target: Pokemon, move: Move, args: any[]): boolean {
    if (target.turnData.statStagesIncreased) {
      target.trySetStatus(this.effect, true, user);
    }
    return true;
  }
}

/**
 * Attribute to fail move usage unless all of the user's other moves have been used at least once.
 * Used by {@linkcode MoveId.LAST_RESORT}.
 */
export class LastResortAttr extends MoveAttr {
  // TODO: Verify behavior as Bulbapedia page is _extremely_ poorly documented
  getCondition(): MoveConditionFunc {
    return (user: Pokemon, _target: Pokemon, move: Move) => {
      const otherMovesInMoveset = new Set<MoveId>(user.getMoveset().map(m => m.moveId));
      if (!otherMovesInMoveset.delete(move.id) || !otherMovesInMoveset.size) {
        return false; // Last resort fails if used when not in user's moveset or no other moves exist
      }

      const movesInHistory = new Set<MoveId>(
        user.getMoveHistory()
        .filter(m => !isVirtual(m.useMode)) // Last resort ignores virtual moves
        .map(m => m.move)
      );

      // Since `Set.intersection()` is only present in ESNext, we have to do this to check inclusion
      return [...otherMovesInMoveset].every(m => movesInHistory.has(m))
    };
  }
}

export class VariableTargetAttr extends MoveAttr {
  private targetChangeFunc: (user: Pokemon, target: Pokemon, move: Move) => number;

  constructor(targetChange: (user: Pokemon, target: Pokemon, move: Move) => number) {
    super();

    this.targetChangeFunc = targetChange;
  }

  apply(user: Pokemon, target: Pokemon, move: Move, args: any[]): boolean {
    const targetVal = args[0] as NumberHolder;
    targetVal.value = this.targetChangeFunc(user, target, move);
    return true;
  }
}

/**
 * Attribute to cause the target to move immediately after the user.
 *
 * Used by {@linkcode MoveId.AFTER_YOU}.
 */
export class AfterYouAttr extends MoveEffectAttr {
  /**
   * Cause the target of this move to act right after the user.
   * @param user - Unused
   * @param target - The {@linkcode Pokemon} targeted by this move
   * @param _move - Unused
   * @param _args - Unused
   * @returns `true`
   */
  override apply(user: Pokemon, target: Pokemon, _move: Move, _args: any[]): boolean {
    globalScene.phaseManager.queueMessage(i18next.t("moveTriggers:afterYou", { targetName: getPokemonNameWithAffix(target) }));

    // Will find next acting phase of the targeted pokémon, delete it and queue it right after us.
    const targetNextPhase = globalScene.phaseManager.findPhase<MovePhase>(phase => phase.pokemon === target);
    if (targetNextPhase && globalScene.phaseManager.tryRemovePhase((phase: MovePhase) => phase.pokemon === target)) {
      globalScene.phaseManager.prependToPhase(targetNextPhase, "MovePhase");
    }

    return true;
  }
}

/**
 * Move effect to force the target to move last, ignoring priority.
 * If applied to multiple targets, they move in speed order after all other moves.
 * @extends MoveEffectAttr
 */
export class ForceLastAttr extends MoveEffectAttr {
  /**
   * Forces the target of this move to move last.
   *
   * @param user {@linkcode Pokemon} that is using the move.
   * @param target {@linkcode Pokemon} that will be forced to move last.
   * @param move {@linkcode Move} {@linkcode MoveId.QUASH}
   * @param _args N/A
   * @returns true
   */
  override apply(user: Pokemon, target: Pokemon, _move: Move, _args: any[]): boolean {
    globalScene.phaseManager.queueMessage(i18next.t("moveTriggers:forceLast", { targetPokemonName: getPokemonNameWithAffix(target) }));

    // TODO: Refactor this to be more readable and less janky
    const targetMovePhase = globalScene.phaseManager.findPhase<MovePhase>((phase) => phase.pokemon === target);
    if (targetMovePhase && !targetMovePhase.isForcedLast() && globalScene.phaseManager.tryRemovePhase((phase: MovePhase) => phase.pokemon === target)) {
      // Finding the phase to insert the move in front of -
      // Either the end of the turn or in front of another, slower move which has also been forced last
      const prependPhase = globalScene.phaseManager.findPhase((phase) =>
        [ MovePhase, MoveEndPhase ].every(cls => !(phase instanceof cls))
        || (phase.is("MovePhase")) && phaseForcedSlower(phase, target, !!globalScene.arena.getTag(ArenaTagType.TRICK_ROOM))
      );
      if (prependPhase) {
        globalScene.phaseManager.phaseQueue.splice(
          globalScene.phaseManager.phaseQueue.indexOf(prependPhase),
          0,
          globalScene.phaseManager.create("MovePhase", target, [ ...targetMovePhase.targets ], targetMovePhase.move, targetMovePhase.useMode, true)
        );
      }
    }
    return true;
  }
}

/**
 * Returns whether a {@linkcode MovePhase} has been forced last and the corresponding pokemon is slower than {@linkcode target}.

 * TODO:
   - Make this a class method
   - Make this look at speed order from TurnStartPhase
*/
const phaseForcedSlower = (phase: MovePhase, target: Pokemon, trickRoom: boolean): boolean => {
  let slower: boolean;
  // quashed pokemon still have speed ties
  if (phase.pokemon.getEffectiveStat(Stat.SPD) === target.getEffectiveStat(Stat.SPD)) {
    slower = !!target.randBattleSeedInt(2);
  } else {
    slower = !trickRoom ? phase.pokemon.getEffectiveStat(Stat.SPD) < target.getEffectiveStat(Stat.SPD) : phase.pokemon.getEffectiveStat(Stat.SPD) > target.getEffectiveStat(Stat.SPD);
  }
  return phase.isForcedLast() && slower;
};

const failOnGravityCondition: MoveConditionFunc = (user, target, move) => !globalScene.arena.getTag(ArenaTagType.GRAVITY);

const failOnBossCondition: MoveConditionFunc = (user, target, move) => !target.isBossImmune();

const failIfSingleBattle: MoveConditionFunc = (user, target, move) => globalScene.currentBattle.double;

const failIfDampCondition: MoveConditionFunc = (user, target, move) => {
  const cancelled = new BooleanHolder(false);
  globalScene.getField(true).map(p=>applyAbAttrs("FieldPreventExplosiveMovesAbAttr", {pokemon: p, cancelled}));
  // Queue a message if an ability prevented usage of the move
  if (cancelled.value) {
    globalScene.phaseManager.queueMessage(i18next.t("moveTriggers:cannotUseMove", { pokemonName: getPokemonNameWithAffix(user), moveName: move.name }));
  }
  return !cancelled.value;
};

const userSleptOrComatoseCondition: MoveConditionFunc = (user: Pokemon, target: Pokemon, move: Move) =>  user.status?.effect === StatusEffect.SLEEP || user.hasAbility(AbilityId.COMATOSE);

const targetSleptOrComatoseCondition: MoveConditionFunc = (user: Pokemon, target: Pokemon, move: Move) =>  target.status?.effect === StatusEffect.SLEEP || target.hasAbility(AbilityId.COMATOSE);

const failIfLastCondition: MoveConditionFunc = (user: Pokemon, target: Pokemon, move: Move) => globalScene.phaseManager.phaseQueue.find(phase => phase.is("MovePhase")) !== undefined;

const failIfLastInPartyCondition: MoveConditionFunc = (user: Pokemon, target: Pokemon, move: Move) => {
  const party: Pokemon[] = user.isPlayer() ? globalScene.getPlayerParty() : globalScene.getEnemyParty();
  return party.some(pokemon => pokemon.isActive() && !pokemon.isOnField());
};

const failIfGhostTypeCondition: MoveConditionFunc = (user: Pokemon, target: Pokemon, move: Move) => !target.isOfType(PokemonType.GHOST);

const failIfNoTargetHeldItemsCondition: MoveConditionFunc = (user: Pokemon, target: Pokemon, move: Move) => target.heldItemManager.getTransferableHeldItems().length > 0;

const attackedByItemMessageFunc = (user: Pokemon, target: Pokemon, move: Move) => {
  const heldItems = target.heldItemManager.getTransferableHeldItems();
  if (heldItems.length === 0) {
    return "";
  }
  const itemName = allHeldItems[heldItems[0]].name ?? "item";
  const message: string = i18next.t("moveTriggers:attackedByItem", { pokemonName: getPokemonNameWithAffix(target), itemName: itemName });
  return message;
};

export class MoveCondition {
  protected func: MoveConditionFunc;

  constructor(func: MoveConditionFunc) {
    this.func = func;
  }

  apply(user: Pokemon, target: Pokemon, move: Move): boolean {
    return this.func(user, target, move);
  }

  getUserBenefitScore(user: Pokemon, target: Pokemon, move: Move): number {
    return 0;
  }
}

/**
 * Condition to allow a move's use only on the first turn this Pokemon is sent into battle
 * (or the start of a new wave, whichever comes first).
 */

export class FirstMoveCondition extends MoveCondition {
  constructor() {
    super((user, _target, _move) => user.tempSummonData.waveTurnCount === 1);
  }

  getUserBenefitScore(user: Pokemon, _target: Pokemon, _move: Move): number {
    return this.apply(user, _target, _move) ? 10 : -20;
  }
}

/**
 * Condition used by the move {@link https://bulbapedia.bulbagarden.net/wiki/Upper_Hand_(move) | Upper Hand}.
 * Moves with this condition are only successful when the target has selected
 * a high-priority attack (after factoring in priority-boosting effects) and
 * hasn't moved yet this turn.
 */
export class UpperHandCondition extends MoveCondition {
  constructor() {
    super((user, target, move) => {
      const targetCommand = globalScene.currentBattle.turnCommands[target.getBattlerIndex()];

      return targetCommand?.command === Command.FIGHT
        && !target.turnData.acted
        && !!targetCommand.move?.move
        && allMoves[targetCommand.move.move].category !== MoveCategory.STATUS
        && allMoves[targetCommand.move.move].getPriority(target) > 0;
    });
  }
}

export class HitsSameTypeAttr extends VariableMoveTypeMultiplierAttr {
  apply(user: Pokemon, target: Pokemon, move: Move, args: any[]): boolean {
    const multiplier = args[0] as NumberHolder;
    if (!user.getTypes(true).some(type => target.getTypes(true).includes(type))) {
      multiplier.value = 0;
      return true;
    }
    return false;
  }
}

/**
 * Attribute used for Conversion 2, to convert the user's type to a random type that resists the target's last used move.
 * Fails if the user already has ALL types that resist the target's last used move.
 * Fails if the opponent has not used a move yet
 * Fails if the type is unknown or stellar
 *
 * TODO:
 * If a move has its type changed (e.g. {@linkcode MoveId.HIDDEN_POWER}), it will check the new type.
 */
export class ResistLastMoveTypeAttr extends MoveEffectAttr {
  constructor() {
    super(true);
  }

  /**
   * User changes its type to a random type that resists the target's last used move
   * @param {Pokemon} user Pokemon that used the move and will change types
   * @param {Pokemon} target Opposing pokemon that recently used a move
   * @param {Move} move Move being used
   * @param {any[]} args Unused
   * @returns {boolean} true if the function succeeds
   */
  apply(user: Pokemon, target: Pokemon, move: Move, args: any[]): boolean {
    if (!super.apply(user, target, move, args)) {
      return false;
    }

    // TODO: Confirm how this interacts with status-induced failures and called moves
    const targetMove = target.getLastXMoves(1)[0]; // target's most recent move
    if (!targetMove) {
      return false;
    }

    const moveData = allMoves[targetMove.move];
    if (moveData.type === PokemonType.STELLAR || moveData.type === PokemonType.UNKNOWN) {
      return false;
    }
    const userTypes = user.getTypes();
    const validTypes = this.getTypeResistances(globalScene.gameMode, moveData.type).filter(t => !userTypes.includes(t)); // valid types are ones that are not already the user's types
    if (!validTypes.length) {
      return false;
    }
    const type = validTypes[user.randBattleSeedInt(validTypes.length)];
    user.summonData.types = [ type ];
    globalScene.phaseManager.queueMessage(i18next.t("battle:transformedIntoType", { pokemonName: getPokemonNameWithAffix(user), type: toTitleCase(PokemonType[type]) }));
    user.updateInfo();

    return true;
  }

  /**
   * Retrieve the types resisting a given type. Used by Conversion 2
   * @returns An array populated with Types, or an empty array if no resistances exist (Unknown or Stellar type)
   */
  getTypeResistances(gameMode: GameMode, type: number): PokemonType[] {
    const typeResistances: PokemonType[] = [];

    for (let i = 0; i < Object.keys(PokemonType).length; i++) {
      const multiplier = new NumberHolder(1);
      multiplier.value = getTypeDamageMultiplier(type, i);
      applyChallenges(ChallengeType.TYPE_EFFECTIVENESS, multiplier);
      if (multiplier.value < 1) {
        typeResistances.push(i);
      }
    }

    return typeResistances;
  }

  getCondition(): MoveConditionFunc {
    // TODO: Does this count dancer?
    return (user, target, move) => {
      return target.getLastXMoves(-1).some(tm => tm.move !== MoveId.NONE);
    };
  }
}

/**
 * Drops the target's immunity to types it is immune to
 * and makes its evasiveness be ignored during accuracy
 * checks. Used by: {@linkcode MoveId.ODOR_SLEUTH | Odor Sleuth}, {@linkcode MoveId.MIRACLE_EYE | Miracle Eye} and {@linkcode MoveId.FORESIGHT | Foresight}
 *
 * @extends AddBattlerTagAttr
 * @see {@linkcode apply}
 */
export class ExposedMoveAttr extends AddBattlerTagAttr {
  constructor(tagType: BattlerTagType) {
    super(tagType, false, true);
  }

  /**
   * Applies {@linkcode ExposedTag} to the target.
   * @param user {@linkcode Pokemon} using this move
   * @param target {@linkcode Pokemon} target of this move
   * @param move {@linkcode Move} being used
   * @param args N/A
   * @returns `true` if the function succeeds
   */
  apply(user: Pokemon, target: Pokemon, move: Move, args: any[]): boolean {
    if (!super.apply(user, target, move, args)) {
      return false;
    }

    globalScene.phaseManager.queueMessage(i18next.t("moveTriggers:exposedMove", { pokemonName: getPokemonNameWithAffix(user), targetPokemonName: getPokemonNameWithAffix(target) }));

    return true;
  }
}


const unknownTypeCondition: MoveConditionFunc = (user, target, move) => !user.getTypes().includes(PokemonType.UNKNOWN);

export type MoveTargetSet = {
  targets: BattlerIndex[];
  multiple: boolean;
};

/**
 * Map of Move attributes to their respective classes. Used for instanceof checks.
 */
const MoveAttrs = Object.freeze({
  MoveEffectAttr,
  MoveHeaderAttr,
  MessageHeaderAttr,
  AddBattlerTagAttr,
  AddBattlerTagHeaderAttr,
  BeakBlastHeaderAttr,
  PreMoveMessageAttr,
  PreUseInterruptAttr,
  RespectAttackTypeImmunityAttr,
  IgnoreOpponentStatStagesAttr,
  HighCritAttr,
  CritOnlyAttr,
  FixedDamageAttr,
  UserHpDamageAttr,
  TargetHalfHpDamageAttr,
  MatchHpAttr,
  CounterDamageAttr,
  LevelDamageAttr,
  RandomLevelDamageAttr,
  ModifiedDamageAttr,
  SurviveDamageAttr,
  SplashAttr,
  CelebrateAttr,
  RecoilAttr,
  SacrificialAttr,
  SacrificialAttrOnHit,
  HalfSacrificialAttr,
  AddSubstituteAttr,
  HealAttr,
  PartyStatusCureAttr,
  FlameBurstAttr,
  SacrificialFullRestoreAttr,
  IgnoreWeatherTypeDebuffAttr,
  WeatherHealAttr,
  PlantHealAttr,
  SandHealAttr,
  BoostHealAttr,
  HealOnAllyAttr,
  HitHealAttr,
  IncrementMovePriorityAttr,
  MultiHitAttr,
  ChangeMultiHitTypeAttr,
  WaterShurikenMultiHitTypeAttr,
  StatusEffectAttr,
  MultiStatusEffectAttr,
  PsychoShiftEffectAttr,
  StealHeldItemChanceAttr,
  RemoveHeldItemAttr,
  EatBerryAttr,
  StealEatBerryAttr,
  HealStatusEffectAttr,
  BypassSleepAttr,
  BypassBurnDamageReductionAttr,
  WeatherChangeAttr,
  ClearWeatherAttr,
  TerrainChangeAttr,
  ClearTerrainAttr,
  OneHitKOAttr,
  InstantChargeAttr,
  WeatherInstantChargeAttr,
  OverrideMoveEffectAttr,
  DelayedAttackAttr,
  AwaitCombinedPledgeAttr,
  StatStageChangeAttr,
  SecretPowerAttr,
  PostVictoryStatStageChangeAttr,
  AcupressureStatStageChangeAttr,
  GrowthStatStageChangeAttr,
  CutHpStatStageBoostAttr,
  OrderUpStatBoostAttr,
  CopyStatsAttr,
  InvertStatsAttr,
  ResetStatsAttr,
  SwapStatStagesAttr,
  HpSplitAttr,
  VariablePowerAttr,
  LessPPMorePowerAttr,
  MovePowerMultiplierAttr,
  BeatUpAttr,
  DoublePowerChanceAttr,
  ConsecutiveUsePowerMultiplierAttr,
  ConsecutiveUseDoublePowerAttr,
  ConsecutiveUseMultiBasePowerAttr,
  WeightPowerAttr,
  ElectroBallPowerAttr,
  GyroBallPowerAttr,
  LowHpPowerAttr,
  CompareWeightPowerAttr,
  HpPowerAttr,
  OpponentHighHpPowerAttr,
  TurnDamagedDoublePowerAttr,
  MagnitudePowerAttr,
  AntiSunlightPowerDecreaseAttr,
  FriendshipPowerAttr,
  RageFistPowerAttr,
  PositiveStatStagePowerAttr,
  PunishmentPowerAttr,
  PresentPowerAttr,
  WaterShurikenPowerAttr,
  SpitUpPowerAttr,
  SwallowHealAttr,
  MultiHitPowerIncrementAttr,
  LastMoveDoublePowerAttr,
  CombinedPledgePowerAttr,
  CombinedPledgeStabBoostAttr,
  RoundPowerAttr,
  CueNextRoundAttr,
  StatChangeBeforeDmgCalcAttr,
  SpectralThiefAttr,
  VariableAtkAttr,
  TargetAtkUserAtkAttr,
  DefAtkAttr,
  VariableDefAttr,
  DefDefAttr,
  VariableAccuracyAttr,
  ThunderAccuracyAttr,
  StormAccuracyAttr,
  AlwaysHitMinimizeAttr,
  ToxicAccuracyAttr,
  BlizzardAccuracyAttr,
  VariableMoveCategoryAttr,
  PhotonGeyserCategoryAttr,
  TeraMoveCategoryAttr,
  TeraBlastPowerAttr,
  StatusCategoryOnAllyAttr,
  ShellSideArmCategoryAttr,
  VariableMoveTypeAttr,
  FormChangeItemTypeAttr,
  TechnoBlastTypeAttr,
  AuraWheelTypeAttr,
  RagingBullTypeAttr,
  IvyCudgelTypeAttr,
  WeatherBallTypeAttr,
  TerrainPulseTypeAttr,
  HiddenPowerTypeAttr,
  TeraBlastTypeAttr,
  TeraStarstormTypeAttr,
  MatchUserTypeAttr,
  CombinedPledgeTypeAttr,
  VariableMoveTypeMultiplierAttr,
  NeutralDamageAgainstFlyingTypeMultiplierAttr,
  IceNoEffectTypeAttr,
  FlyingTypeMultiplierAttr,
  VariableMoveTypeChartAttr,
  FreezeDryAttr,
  OneHitKOAccuracyAttr,
  SheerColdAccuracyAttr,
  MissEffectAttr,
  NoEffectAttr,
  TypelessAttr,
  BypassRedirectAttr,
  FrenzyAttr,
  SemiInvulnerableAttr,
  LeechSeedAttr,
  FallDownAttr,
  GulpMissileTagAttr,
  JawLockAttr,
  CurseAttr,
  LapseBattlerTagAttr,
  RemoveBattlerTagAttr,
  FlinchAttr,
  ConfuseAttr,
  RechargeAttr,
  TrapAttr,
  ProtectAttr,
  IgnoreAccuracyAttr,
  FaintCountdownAttr,
  RemoveAllSubstitutesAttr,
  HitsTagAttr,
  HitsTagForDoubleDamageAttr,
  AddArenaTagAttr,
  RemoveArenaTagsAttr,
  AddArenaTrapTagAttr,
  AddArenaTrapTagHitAttr,
  RemoveArenaTrapAttr,
  RemoveScreensAttr,
  SwapArenaTagsAttr,
  AddPledgeEffectAttr,
  RevivalBlessingAttr,
  ForceSwitchOutAttr,
  ChillyReceptionAttr,
  RemoveTypeAttr,
  CopyTypeAttr,
  CopyBiomeTypeAttr,
  ChangeTypeAttr,
  AddTypeAttr,
  FirstMoveTypeAttr,
  CallMoveAttr,
  RandomMoveAttr,
  RandomMovesetMoveAttr,
  NaturePowerAttr,
  CopyMoveAttr,
  RepeatMoveAttr,
  ReducePpMoveAttr,
  AttackReducePpMoveAttr,
  MovesetCopyMoveAttr,
  SketchAttr,
  AbilityChangeAttr,
  AbilityCopyAttr,
  AbilityGiveAttr,
  SwitchAbilitiesAttr,
  SuppressAbilitiesAttr,
  TransformAttr,
  SwapStatAttr,
  ShiftStatAttr,
  AverageStatsAttr,
  MoneyAttr,
  DestinyBondAttr,
  AddBattlerTagIfBoostedAttr,
  StatusIfBoostedAttr,
  LastResortAttr,
  VariableTargetAttr,
  AfterYouAttr,
  ForceLastAttr,
  HitsSameTypeAttr,
  ResistLastMoveTypeAttr,
  ExposedMoveAttr,
});

/** Map of of move attribute names to their constructors */
export type MoveAttrConstructorMap = typeof MoveAttrs;

export const selfStatLowerMoves: MoveId[] = [];

export function initMoves() {
  allMoves.push(
    new SelfStatusMove(MoveId.NONE, PokemonType.NORMAL, MoveCategory.STATUS, -1, -1, 0, 1),
    new AttackMove(MoveId.POUND, PokemonType.NORMAL, MoveCategory.PHYSICAL, 40, 100, 35, -1, 0, 1),
    new AttackMove(MoveId.KARATE_CHOP, PokemonType.FIGHTING, MoveCategory.PHYSICAL, 50, 100, 25, -1, 0, 1)
      .attr(HighCritAttr),
    new AttackMove(MoveId.DOUBLE_SLAP, PokemonType.NORMAL, MoveCategory.PHYSICAL, 15, 85, 10, -1, 0, 1)
      .attr(MultiHitAttr),
    new AttackMove(MoveId.COMET_PUNCH, PokemonType.NORMAL, MoveCategory.PHYSICAL, 18, 85, 15, -1, 0, 1)
      .attr(MultiHitAttr)
      .punchingMove(),
    new AttackMove(MoveId.MEGA_PUNCH, PokemonType.NORMAL, MoveCategory.PHYSICAL, 80, 85, 20, -1, 0, 1)
      .punchingMove(),
    new AttackMove(MoveId.PAY_DAY, PokemonType.NORMAL, MoveCategory.PHYSICAL, 40, 100, 20, -1, 0, 1)
      .attr(MoneyAttr)
      .makesContact(false),
    new AttackMove(MoveId.FIRE_PUNCH, PokemonType.FIRE, MoveCategory.PHYSICAL, 75, 100, 15, 10, 0, 1)
      .attr(StatusEffectAttr, StatusEffect.BURN)
      .punchingMove(),
    new AttackMove(MoveId.ICE_PUNCH, PokemonType.ICE, MoveCategory.PHYSICAL, 75, 100, 15, 10, 0, 1)
      .attr(StatusEffectAttr, StatusEffect.FREEZE)
      .punchingMove(),
    new AttackMove(MoveId.THUNDER_PUNCH, PokemonType.ELECTRIC, MoveCategory.PHYSICAL, 75, 100, 15, 10, 0, 1)
      .attr(StatusEffectAttr, StatusEffect.PARALYSIS)
      .punchingMove(),
    new AttackMove(MoveId.SCRATCH, PokemonType.NORMAL, MoveCategory.PHYSICAL, 40, 100, 35, -1, 0, 1),
    new AttackMove(MoveId.VISE_GRIP, PokemonType.NORMAL, MoveCategory.PHYSICAL, 55, 100, 30, -1, 0, 1),
    new AttackMove(MoveId.GUILLOTINE, PokemonType.NORMAL, MoveCategory.PHYSICAL, 200, 30, 5, -1, 0, 1)
      .attr(OneHitKOAttr)
      .attr(OneHitKOAccuracyAttr),
    new ChargingAttackMove(MoveId.RAZOR_WIND, PokemonType.NORMAL, MoveCategory.SPECIAL, 80, 100, 10, -1, 0, 1)
      .chargeText(i18next.t("moveTriggers:whippedUpAWhirlwind", { pokemonName: "{USER}" }))
      .attr(HighCritAttr)
      .windMove()
      .target(MoveTarget.ALL_NEAR_ENEMIES),
    new SelfStatusMove(MoveId.SWORDS_DANCE, PokemonType.NORMAL, -1, 20, -1, 0, 1)
      .attr(StatStageChangeAttr, [ Stat.ATK ], 2, true)
      .danceMove(),
    new AttackMove(MoveId.CUT, PokemonType.NORMAL, MoveCategory.PHYSICAL, 50, 95, 30, -1, 0, 1)
      .slicingMove(),
    new AttackMove(MoveId.GUST, PokemonType.FLYING, MoveCategory.SPECIAL, 40, 100, 35, -1, 0, 1)
      .attr(HitsTagForDoubleDamageAttr, BattlerTagType.FLYING)
      .windMove(),
    new AttackMove(MoveId.WING_ATTACK, PokemonType.FLYING, MoveCategory.PHYSICAL, 60, 100, 35, -1, 0, 1),
    new StatusMove(MoveId.WHIRLWIND, PokemonType.NORMAL, -1, 20, -1, -6, 1)
      .attr(ForceSwitchOutAttr, false, SwitchType.FORCE_SWITCH)
      .ignoresSubstitute()
      .hidesTarget()
      .windMove()
      .reflectable(),
    new ChargingAttackMove(MoveId.FLY, PokemonType.FLYING, MoveCategory.PHYSICAL, 90, 95, 15, -1, 0, 1)
      .chargeText(i18next.t("moveTriggers:flewUpHigh", { pokemonName: "{USER}" }))
      .chargeAttr(SemiInvulnerableAttr, BattlerTagType.FLYING)
      .condition(failOnGravityCondition),
    new AttackMove(MoveId.BIND, PokemonType.NORMAL, MoveCategory.PHYSICAL, 15, 85, 20, -1, 0, 1)
      .attr(TrapAttr, BattlerTagType.BIND),
    new AttackMove(MoveId.SLAM, PokemonType.NORMAL, MoveCategory.PHYSICAL, 80, 75, 20, -1, 0, 1),
    new AttackMove(MoveId.VINE_WHIP, PokemonType.GRASS, MoveCategory.PHYSICAL, 45, 100, 25, -1, 0, 1),
    new AttackMove(MoveId.STOMP, PokemonType.NORMAL, MoveCategory.PHYSICAL, 65, 100, 20, 30, 0, 1)
      .attr(AlwaysHitMinimizeAttr)
      .attr(HitsTagForDoubleDamageAttr, BattlerTagType.MINIMIZED)
      .attr(FlinchAttr),
    new AttackMove(MoveId.DOUBLE_KICK, PokemonType.FIGHTING, MoveCategory.PHYSICAL, 30, 100, 30, -1, 0, 1)
      .attr(MultiHitAttr, MultiHitType._2),
    new AttackMove(MoveId.MEGA_KICK, PokemonType.NORMAL, MoveCategory.PHYSICAL, 120, 75, 5, -1, 0, 1),
    new AttackMove(MoveId.JUMP_KICK, PokemonType.FIGHTING, MoveCategory.PHYSICAL, 100, 95, 10, -1, 0, 1)
      .attr(MissEffectAttr, crashDamageFunc)
      .attr(NoEffectAttr, crashDamageFunc)
      .condition(failOnGravityCondition)
      .recklessMove(),
    new AttackMove(MoveId.ROLLING_KICK, PokemonType.FIGHTING, MoveCategory.PHYSICAL, 60, 85, 15, 30, 0, 1)
      .attr(FlinchAttr),
    new StatusMove(MoveId.SAND_ATTACK, PokemonType.GROUND, 100, 15, -1, 0, 1)
      .attr(StatStageChangeAttr, [ Stat.ACC ], -1)
      .reflectable(),
    new AttackMove(MoveId.HEADBUTT, PokemonType.NORMAL, MoveCategory.PHYSICAL, 70, 100, 15, 30, 0, 1)
      .attr(FlinchAttr),
    new AttackMove(MoveId.HORN_ATTACK, PokemonType.NORMAL, MoveCategory.PHYSICAL, 65, 100, 25, -1, 0, 1),
    new AttackMove(MoveId.FURY_ATTACK, PokemonType.NORMAL, MoveCategory.PHYSICAL, 15, 85, 20, -1, 0, 1)
      .attr(MultiHitAttr),
    new AttackMove(MoveId.HORN_DRILL, PokemonType.NORMAL, MoveCategory.PHYSICAL, 200, 30, 5, -1, 0, 1)
      .attr(OneHitKOAttr)
      .attr(OneHitKOAccuracyAttr),
    new AttackMove(MoveId.TACKLE, PokemonType.NORMAL, MoveCategory.PHYSICAL, 40, 100, 35, -1, 0, 1),
    new AttackMove(MoveId.BODY_SLAM, PokemonType.NORMAL, MoveCategory.PHYSICAL, 85, 100, 15, 30, 0, 1)
      .attr(AlwaysHitMinimizeAttr)
      .attr(HitsTagForDoubleDamageAttr, BattlerTagType.MINIMIZED)
      .attr(StatusEffectAttr, StatusEffect.PARALYSIS),
    new AttackMove(MoveId.WRAP, PokemonType.NORMAL, MoveCategory.PHYSICAL, 15, 90, 20, -1, 0, 1)
      .attr(TrapAttr, BattlerTagType.WRAP),
    new AttackMove(MoveId.TAKE_DOWN, PokemonType.NORMAL, MoveCategory.PHYSICAL, 90, 85, 20, -1, 0, 1)
      .attr(RecoilAttr)
      .recklessMove(),
    new AttackMove(MoveId.THRASH, PokemonType.NORMAL, MoveCategory.PHYSICAL, 120, 100, 10, -1, 0, 1)
      .attr(FrenzyAttr)
      .attr(MissEffectAttr, frenzyMissFunc)
      .attr(NoEffectAttr, frenzyMissFunc)
      .target(MoveTarget.RANDOM_NEAR_ENEMY),
    new AttackMove(MoveId.DOUBLE_EDGE, PokemonType.NORMAL, MoveCategory.PHYSICAL, 120, 100, 15, -1, 0, 1)
      .attr(RecoilAttr, false, 0.33)
      .recklessMove(),
    new StatusMove(MoveId.TAIL_WHIP, PokemonType.NORMAL, 100, 30, -1, 0, 1)
      .attr(StatStageChangeAttr, [ Stat.DEF ], -1)
      .target(MoveTarget.ALL_NEAR_ENEMIES)
      .reflectable(),
    new AttackMove(MoveId.POISON_STING, PokemonType.POISON, MoveCategory.PHYSICAL, 15, 100, 35, 30, 0, 1)
      .attr(StatusEffectAttr, StatusEffect.POISON)
      .makesContact(false),
    new AttackMove(MoveId.TWINEEDLE, PokemonType.BUG, MoveCategory.PHYSICAL, 25, 100, 20, 20, 0, 1)
      .attr(MultiHitAttr, MultiHitType._2)
      .attr(StatusEffectAttr, StatusEffect.POISON)
      .makesContact(false),
    new AttackMove(MoveId.PIN_MISSILE, PokemonType.BUG, MoveCategory.PHYSICAL, 25, 95, 20, -1, 0, 1)
      .attr(MultiHitAttr)
      .makesContact(false),
    new StatusMove(MoveId.LEER, PokemonType.NORMAL, 100, 30, -1, 0, 1)
      .attr(StatStageChangeAttr, [ Stat.DEF ], -1)
      .target(MoveTarget.ALL_NEAR_ENEMIES)
      .reflectable(),
    new AttackMove(MoveId.BITE, PokemonType.DARK, MoveCategory.PHYSICAL, 60, 100, 25, 30, 0, 1)
      .attr(FlinchAttr)
      .bitingMove(),
    new StatusMove(MoveId.GROWL, PokemonType.NORMAL, 100, 40, -1, 0, 1)
      .attr(StatStageChangeAttr, [ Stat.ATK ], -1)
      .soundBased()
      .target(MoveTarget.ALL_NEAR_ENEMIES)
      .reflectable(),
    new StatusMove(MoveId.ROAR, PokemonType.NORMAL, -1, 20, -1, -6, 1)
      .attr(ForceSwitchOutAttr, false, SwitchType.FORCE_SWITCH)
      .soundBased()
      .hidesTarget()
      .reflectable(),
    new StatusMove(MoveId.SING, PokemonType.NORMAL, 55, 15, -1, 0, 1)
      .attr(StatusEffectAttr, StatusEffect.SLEEP)
      .soundBased()
      .reflectable(),
    new StatusMove(MoveId.SUPERSONIC, PokemonType.NORMAL, 55, 20, -1, 0, 1)
      .attr(ConfuseAttr)
      .soundBased()
      .reflectable(),
    new AttackMove(MoveId.SONIC_BOOM, PokemonType.NORMAL, MoveCategory.SPECIAL, -1, 90, 20, -1, 0, 1)
      .attr(FixedDamageAttr, 20),
    new StatusMove(MoveId.DISABLE, PokemonType.NORMAL, 100, 20, -1, 0, 1)
      .attr(AddBattlerTagAttr, BattlerTagType.DISABLED, false, true)
      .condition((_user, target, _move) => {
        const lastNonVirtualMove = target.getLastNonVirtualMove();
        return !isNullOrUndefined(lastNonVirtualMove) && lastNonVirtualMove.move !== MoveId.STRUGGLE;
      })
      .ignoresSubstitute()
      .reflectable(),
    new AttackMove(MoveId.ACID, PokemonType.POISON, MoveCategory.SPECIAL, 40, 100, 30, 10, 0, 1)
      .attr(StatStageChangeAttr, [ Stat.SPDEF ], -1)
      .target(MoveTarget.ALL_NEAR_ENEMIES),
    new AttackMove(MoveId.EMBER, PokemonType.FIRE, MoveCategory.SPECIAL, 40, 100, 25, 10, 0, 1)
      .attr(StatusEffectAttr, StatusEffect.BURN),
    new AttackMove(MoveId.FLAMETHROWER, PokemonType.FIRE, MoveCategory.SPECIAL, 90, 100, 15, 10, 0, 1)
      .attr(StatusEffectAttr, StatusEffect.BURN),
    new StatusMove(MoveId.MIST, PokemonType.ICE, -1, 30, -1, 0, 1)
      .attr(AddArenaTagAttr, ArenaTagType.MIST, 5, true)
      .target(MoveTarget.USER_SIDE),
    new AttackMove(MoveId.WATER_GUN, PokemonType.WATER, MoveCategory.SPECIAL, 40, 100, 25, -1, 0, 1),
    new AttackMove(MoveId.HYDRO_PUMP, PokemonType.WATER, MoveCategory.SPECIAL, 110, 80, 5, -1, 0, 1),
    new AttackMove(MoveId.SURF, PokemonType.WATER, MoveCategory.SPECIAL, 90, 100, 15, -1, 0, 1)
      .target(MoveTarget.ALL_NEAR_OTHERS)
      .attr(HitsTagForDoubleDamageAttr, BattlerTagType.UNDERWATER)
      .attr(GulpMissileTagAttr),
    new AttackMove(MoveId.ICE_BEAM, PokemonType.ICE, MoveCategory.SPECIAL, 90, 100, 10, 10, 0, 1)
      .attr(StatusEffectAttr, StatusEffect.FREEZE),
    new AttackMove(MoveId.BLIZZARD, PokemonType.ICE, MoveCategory.SPECIAL, 110, 70, 5, 10, 0, 1)
      .attr(BlizzardAccuracyAttr)
      .attr(StatusEffectAttr, StatusEffect.FREEZE)
      .windMove()
      .target(MoveTarget.ALL_NEAR_ENEMIES),
    new AttackMove(MoveId.PSYBEAM, PokemonType.PSYCHIC, MoveCategory.SPECIAL, 65, 100, 20, 10, 0, 1)
      .attr(ConfuseAttr),
    new AttackMove(MoveId.BUBBLE_BEAM, PokemonType.WATER, MoveCategory.SPECIAL, 65, 100, 20, 10, 0, 1)
      .attr(StatStageChangeAttr, [ Stat.SPD ], -1),
    new AttackMove(MoveId.AURORA_BEAM, PokemonType.ICE, MoveCategory.SPECIAL, 65, 100, 20, 10, 0, 1)
      .attr(StatStageChangeAttr, [ Stat.ATK ], -1),
    new AttackMove(MoveId.HYPER_BEAM, PokemonType.NORMAL, MoveCategory.SPECIAL, 150, 90, 5, -1, 0, 1)
      .attr(RechargeAttr),
    new AttackMove(MoveId.PECK, PokemonType.FLYING, MoveCategory.PHYSICAL, 35, 100, 35, -1, 0, 1),
    new AttackMove(MoveId.DRILL_PECK, PokemonType.FLYING, MoveCategory.PHYSICAL, 80, 100, 20, -1, 0, 1),
    new AttackMove(MoveId.SUBMISSION, PokemonType.FIGHTING, MoveCategory.PHYSICAL, 80, 80, 20, -1, 0, 1)
      .attr(RecoilAttr)
      .recklessMove(),
    new AttackMove(MoveId.LOW_KICK, PokemonType.FIGHTING, MoveCategory.PHYSICAL, -1, 100, 20, -1, 0, 1)
      .attr(WeightPowerAttr),
    new AttackMove(MoveId.COUNTER, PokemonType.FIGHTING, MoveCategory.PHYSICAL, -1, 100, 20, -1, -5, 1)
      .attr(CounterDamageAttr, (move: Move) => move.category === MoveCategory.PHYSICAL, 2)
      .target(MoveTarget.ATTACKER),
    new AttackMove(MoveId.SEISMIC_TOSS, PokemonType.FIGHTING, MoveCategory.PHYSICAL, -1, 100, 20, -1, 0, 1)
      .attr(LevelDamageAttr),
    new AttackMove(MoveId.STRENGTH, PokemonType.NORMAL, MoveCategory.PHYSICAL, 80, 100, 15, -1, 0, 1),
    new AttackMove(MoveId.ABSORB, PokemonType.GRASS, MoveCategory.SPECIAL, 20, 100, 25, -1, 0, 1)
      .attr(HitHealAttr)
      .triageMove(),
    new AttackMove(MoveId.MEGA_DRAIN, PokemonType.GRASS, MoveCategory.SPECIAL, 40, 100, 15, -1, 0, 1)
      .attr(HitHealAttr)
      .triageMove(),
    new StatusMove(MoveId.LEECH_SEED, PokemonType.GRASS, 90, 10, -1, 0, 1)
      .attr(LeechSeedAttr)
      .condition((user, target, move) => !target.getTag(BattlerTagType.SEEDED) && !target.isOfType(PokemonType.GRASS))
      .reflectable(),
    new SelfStatusMove(MoveId.GROWTH, PokemonType.NORMAL, -1, 20, -1, 0, 1)
      .attr(GrowthStatStageChangeAttr),
    new AttackMove(MoveId.RAZOR_LEAF, PokemonType.GRASS, MoveCategory.PHYSICAL, 55, 95, 25, -1, 0, 1)
      .attr(HighCritAttr)
      .makesContact(false)
      .slicingMove()
      .target(MoveTarget.ALL_NEAR_ENEMIES),
    new ChargingAttackMove(MoveId.SOLAR_BEAM, PokemonType.GRASS, MoveCategory.SPECIAL, 120, 100, 10, -1, 0, 1)
      .chargeText(i18next.t("moveTriggers:tookInSunlight", { pokemonName: "{USER}" }))
      .chargeAttr(WeatherInstantChargeAttr, [ WeatherType.SUNNY, WeatherType.HARSH_SUN ])
      .attr(AntiSunlightPowerDecreaseAttr),
    new StatusMove(MoveId.POISON_POWDER, PokemonType.POISON, 75, 35, -1, 0, 1)
      .attr(StatusEffectAttr, StatusEffect.POISON)
      .powderMove()
      .reflectable(),
    new StatusMove(MoveId.STUN_SPORE, PokemonType.GRASS, 75, 30, -1, 0, 1)
      .attr(StatusEffectAttr, StatusEffect.PARALYSIS)
      .powderMove()
      .reflectable(),
    new StatusMove(MoveId.SLEEP_POWDER, PokemonType.GRASS, 75, 15, -1, 0, 1)
      .attr(StatusEffectAttr, StatusEffect.SLEEP)
      .powderMove()
      .reflectable(),
    new AttackMove(MoveId.PETAL_DANCE, PokemonType.GRASS, MoveCategory.SPECIAL, 120, 100, 10, -1, 0, 1)
      .attr(FrenzyAttr)
      .attr(MissEffectAttr, frenzyMissFunc)
      .attr(NoEffectAttr, frenzyMissFunc)
      .makesContact()
      .danceMove()
      .target(MoveTarget.RANDOM_NEAR_ENEMY),
    new StatusMove(MoveId.STRING_SHOT, PokemonType.BUG, 95, 40, -1, 0, 1)
      .attr(StatStageChangeAttr, [ Stat.SPD ], -2)
      .target(MoveTarget.ALL_NEAR_ENEMIES)
      .reflectable(),
    new AttackMove(MoveId.DRAGON_RAGE, PokemonType.DRAGON, MoveCategory.SPECIAL, -1, 100, 10, -1, 0, 1)
      .attr(FixedDamageAttr, 40),
    new AttackMove(MoveId.FIRE_SPIN, PokemonType.FIRE, MoveCategory.SPECIAL, 35, 85, 15, -1, 0, 1)
      .attr(TrapAttr, BattlerTagType.FIRE_SPIN),
    new AttackMove(MoveId.THUNDER_SHOCK, PokemonType.ELECTRIC, MoveCategory.SPECIAL, 40, 100, 30, 10, 0, 1)
      .attr(StatusEffectAttr, StatusEffect.PARALYSIS),
    new AttackMove(MoveId.THUNDERBOLT, PokemonType.ELECTRIC, MoveCategory.SPECIAL, 90, 100, 15, 10, 0, 1)
      .attr(StatusEffectAttr, StatusEffect.PARALYSIS),
    new StatusMove(MoveId.THUNDER_WAVE, PokemonType.ELECTRIC, 90, 20, -1, 0, 1)
      .attr(StatusEffectAttr, StatusEffect.PARALYSIS)
      .attr(RespectAttackTypeImmunityAttr)
      .reflectable(),
    new AttackMove(MoveId.THUNDER, PokemonType.ELECTRIC, MoveCategory.SPECIAL, 110, 70, 10, 30, 0, 1)
      .attr(StatusEffectAttr, StatusEffect.PARALYSIS)
      .attr(ThunderAccuracyAttr)
      .attr(HitsTagAttr, BattlerTagType.FLYING),
    new AttackMove(MoveId.ROCK_THROW, PokemonType.ROCK, MoveCategory.PHYSICAL, 50, 90, 15, -1, 0, 1)
      .makesContact(false),
    new AttackMove(MoveId.EARTHQUAKE, PokemonType.GROUND, MoveCategory.PHYSICAL, 100, 100, 10, -1, 0, 1)
      .attr(HitsTagForDoubleDamageAttr, BattlerTagType.UNDERGROUND)
      .attr(MovePowerMultiplierAttr, (user, target, move) => globalScene.arena.getTerrainType() === TerrainType.GRASSY && target.isGrounded() ? 0.5 : 1)
      .makesContact(false)
      .target(MoveTarget.ALL_NEAR_OTHERS),
    new AttackMove(MoveId.FISSURE, PokemonType.GROUND, MoveCategory.PHYSICAL, 200, 30, 5, -1, 0, 1)
      .attr(OneHitKOAttr)
      .attr(OneHitKOAccuracyAttr)
      .attr(HitsTagAttr, BattlerTagType.UNDERGROUND)
      .makesContact(false),
    new ChargingAttackMove(MoveId.DIG, PokemonType.GROUND, MoveCategory.PHYSICAL, 80, 100, 10, -1, 0, 1)
      .chargeText(i18next.t("moveTriggers:dugAHole", { pokemonName: "{USER}" }))
      .chargeAttr(SemiInvulnerableAttr, BattlerTagType.UNDERGROUND),
    new StatusMove(MoveId.TOXIC, PokemonType.POISON, 90, 10, -1, 0, 1)
      .attr(StatusEffectAttr, StatusEffect.TOXIC)
      .attr(ToxicAccuracyAttr)
      .reflectable(),
    new AttackMove(MoveId.CONFUSION, PokemonType.PSYCHIC, MoveCategory.SPECIAL, 50, 100, 25, 10, 0, 1)
      .attr(ConfuseAttr),
    new AttackMove(MoveId.PSYCHIC, PokemonType.PSYCHIC, MoveCategory.SPECIAL, 90, 100, 10, 10, 0, 1)
      .attr(StatStageChangeAttr, [ Stat.SPDEF ], -1),
    new StatusMove(MoveId.HYPNOSIS, PokemonType.PSYCHIC, 60, 20, -1, 0, 1)
      .attr(StatusEffectAttr, StatusEffect.SLEEP)
      .reflectable(),
    new SelfStatusMove(MoveId.MEDITATE, PokemonType.PSYCHIC, -1, 40, -1, 0, 1)
      .attr(StatStageChangeAttr, [ Stat.ATK ], 1, true),
    new SelfStatusMove(MoveId.AGILITY, PokemonType.PSYCHIC, -1, 30, -1, 0, 1)
      .attr(StatStageChangeAttr, [ Stat.SPD ], 2, true),
    new AttackMove(MoveId.QUICK_ATTACK, PokemonType.NORMAL, MoveCategory.PHYSICAL, 40, 100, 30, -1, 1, 1),
    new AttackMove(MoveId.RAGE, PokemonType.NORMAL, MoveCategory.PHYSICAL, 20, 100, 20, -1, 0, 1)
      .partial(), // No effect implemented
    new SelfStatusMove(MoveId.TELEPORT, PokemonType.PSYCHIC, -1, 20, -1, -6, 1)
      .attr(ForceSwitchOutAttr, true)
      .hidesUser(),
    new AttackMove(MoveId.NIGHT_SHADE, PokemonType.GHOST, MoveCategory.SPECIAL, -1, 100, 15, -1, 0, 1)
      .attr(LevelDamageAttr),
    new StatusMove(MoveId.MIMIC, PokemonType.NORMAL, -1, 10, -1, 0, 1)
      .attr(MovesetCopyMoveAttr)
      .ignoresSubstitute(),
    new StatusMove(MoveId.SCREECH, PokemonType.NORMAL, 85, 40, -1, 0, 1)
      .attr(StatStageChangeAttr, [ Stat.DEF ], -2)
      .soundBased()
      .reflectable(),
    new SelfStatusMove(MoveId.DOUBLE_TEAM, PokemonType.NORMAL, -1, 15, -1, 0, 1)
      .attr(StatStageChangeAttr, [ Stat.EVA ], 1, true),
    new SelfStatusMove(MoveId.RECOVER, PokemonType.NORMAL, -1, 5, -1, 0, 1)
      .attr(HealAttr, 0.5)
      .triageMove(),
    new SelfStatusMove(MoveId.HARDEN, PokemonType.NORMAL, -1, 30, -1, 0, 1)
      .attr(StatStageChangeAttr, [ Stat.DEF ], 1, true),
    new SelfStatusMove(MoveId.MINIMIZE, PokemonType.NORMAL, -1, 10, -1, 0, 1)
      .attr(AddBattlerTagAttr, BattlerTagType.MINIMIZED, true, false)
      .attr(StatStageChangeAttr, [ Stat.EVA ], 2, true),
    new StatusMove(MoveId.SMOKESCREEN, PokemonType.NORMAL, 100, 20, -1, 0, 1)
      .attr(StatStageChangeAttr, [ Stat.ACC ], -1)
      .reflectable(),
    new StatusMove(MoveId.CONFUSE_RAY, PokemonType.GHOST, 100, 10, -1, 0, 1)
      .attr(ConfuseAttr)
      .reflectable(),
    new SelfStatusMove(MoveId.WITHDRAW, PokemonType.WATER, -1, 40, -1, 0, 1)
      .attr(StatStageChangeAttr, [ Stat.DEF ], 1, true),
    new SelfStatusMove(MoveId.DEFENSE_CURL, PokemonType.NORMAL, -1, 40, -1, 0, 1)
      .attr(StatStageChangeAttr, [ Stat.DEF ], 1, true),
    new SelfStatusMove(MoveId.BARRIER, PokemonType.PSYCHIC, -1, 20, -1, 0, 1)
      .attr(StatStageChangeAttr, [ Stat.DEF ], 2, true),
    new StatusMove(MoveId.LIGHT_SCREEN, PokemonType.PSYCHIC, -1, 30, -1, 0, 1)
      .attr(AddArenaTagAttr, ArenaTagType.LIGHT_SCREEN, 5, true)
      .target(MoveTarget.USER_SIDE),
    new SelfStatusMove(MoveId.HAZE, PokemonType.ICE, -1, 30, -1, 0, 1)
      .ignoresSubstitute()
      .attr(ResetStatsAttr, true),
    new StatusMove(MoveId.REFLECT, PokemonType.PSYCHIC, -1, 20, -1, 0, 1)
      .attr(AddArenaTagAttr, ArenaTagType.REFLECT, 5, true)
      .target(MoveTarget.USER_SIDE),
    new SelfStatusMove(MoveId.FOCUS_ENERGY, PokemonType.NORMAL, -1, 30, -1, 0, 1)
      .attr(AddBattlerTagAttr, BattlerTagType.CRIT_BOOST, true, true),
    new AttackMove(MoveId.BIDE, PokemonType.NORMAL, MoveCategory.PHYSICAL, -1, -1, 10, -1, 1, 1)
      .target(MoveTarget.USER)
      .unimplemented(),
    new SelfStatusMove(MoveId.METRONOME, PokemonType.NORMAL, -1, 10, -1, 0, 1)
      .attr(RandomMoveAttr, invalidMetronomeMoves),
    new StatusMove(MoveId.MIRROR_MOVE, PokemonType.FLYING, -1, 20, -1, 0, 1)
      .attr(CopyMoveAttr, true, invalidMirrorMoveMoves),
    new AttackMove(MoveId.SELF_DESTRUCT, PokemonType.NORMAL, MoveCategory.PHYSICAL, 200, 100, 5, -1, 0, 1)
      .attr(SacrificialAttr)
      .makesContact(false)
      .condition(failIfDampCondition)
      .target(MoveTarget.ALL_NEAR_OTHERS),
    new AttackMove(MoveId.EGG_BOMB, PokemonType.NORMAL, MoveCategory.PHYSICAL, 100, 75, 10, -1, 0, 1)
      .makesContact(false)
      .ballBombMove(),
    new AttackMove(MoveId.LICK, PokemonType.GHOST, MoveCategory.PHYSICAL, 30, 100, 30, 30, 0, 1)
      .attr(StatusEffectAttr, StatusEffect.PARALYSIS),
    new AttackMove(MoveId.SMOG, PokemonType.POISON, MoveCategory.SPECIAL, 30, 70, 20, 40, 0, 1)
      .attr(StatusEffectAttr, StatusEffect.POISON),
    new AttackMove(MoveId.SLUDGE, PokemonType.POISON, MoveCategory.SPECIAL, 65, 100, 20, 30, 0, 1)
      .attr(StatusEffectAttr, StatusEffect.POISON),
    new AttackMove(MoveId.BONE_CLUB, PokemonType.GROUND, MoveCategory.PHYSICAL, 65, 85, 20, 10, 0, 1)
      .attr(FlinchAttr)
      .makesContact(false),
    new AttackMove(MoveId.FIRE_BLAST, PokemonType.FIRE, MoveCategory.SPECIAL, 110, 85, 5, 10, 0, 1)
      .attr(StatusEffectAttr, StatusEffect.BURN),
    new AttackMove(MoveId.WATERFALL, PokemonType.WATER, MoveCategory.PHYSICAL, 80, 100, 15, 20, 0, 1)
      .attr(FlinchAttr),
    new AttackMove(MoveId.CLAMP, PokemonType.WATER, MoveCategory.PHYSICAL, 35, 85, 15, -1, 0, 1)
      .attr(TrapAttr, BattlerTagType.CLAMP),
    new AttackMove(MoveId.SWIFT, PokemonType.NORMAL, MoveCategory.SPECIAL, 60, -1, 20, -1, 0, 1)
      .target(MoveTarget.ALL_NEAR_ENEMIES),
    new ChargingAttackMove(MoveId.SKULL_BASH, PokemonType.NORMAL, MoveCategory.PHYSICAL, 130, 100, 10, -1, 0, 1)
      .chargeText(i18next.t("moveTriggers:loweredItsHead", { pokemonName: "{USER}" }))
      .chargeAttr(StatStageChangeAttr, [ Stat.DEF ], 1, true),
    new AttackMove(MoveId.SPIKE_CANNON, PokemonType.NORMAL, MoveCategory.PHYSICAL, 20, 100, 15, -1, 0, 1)
      .attr(MultiHitAttr)
      .makesContact(false),
    new AttackMove(MoveId.CONSTRICT, PokemonType.NORMAL, MoveCategory.PHYSICAL, 10, 100, 35, 10, 0, 1)
      .attr(StatStageChangeAttr, [ Stat.SPD ], -1),
    new SelfStatusMove(MoveId.AMNESIA, PokemonType.PSYCHIC, -1, 20, -1, 0, 1)
      .attr(StatStageChangeAttr, [ Stat.SPDEF ], 2, true),
    new StatusMove(MoveId.KINESIS, PokemonType.PSYCHIC, 80, 15, -1, 0, 1)
      .attr(StatStageChangeAttr, [ Stat.ACC ], -1)
      .reflectable(),
    new SelfStatusMove(MoveId.SOFT_BOILED, PokemonType.NORMAL, -1, 5, -1, 0, 1)
      .attr(HealAttr, 0.5)
      .triageMove(),
    new AttackMove(MoveId.HIGH_JUMP_KICK, PokemonType.FIGHTING, MoveCategory.PHYSICAL, 130, 90, 10, -1, 0, 1)
      .attr(MissEffectAttr, crashDamageFunc)
      .attr(NoEffectAttr, crashDamageFunc)
      .condition(failOnGravityCondition)
      .recklessMove(),
    new StatusMove(MoveId.GLARE, PokemonType.NORMAL, 100, 30, -1, 0, 1)
      .attr(StatusEffectAttr, StatusEffect.PARALYSIS)
      .reflectable(),
    new AttackMove(MoveId.DREAM_EATER, PokemonType.PSYCHIC, MoveCategory.SPECIAL, 100, 100, 15, -1, 0, 1)
      .attr(HitHealAttr)
      .condition(targetSleptOrComatoseCondition)
      .triageMove(),
    new StatusMove(MoveId.POISON_GAS, PokemonType.POISON, 90, 40, -1, 0, 1)
      .attr(StatusEffectAttr, StatusEffect.POISON)
      .target(MoveTarget.ALL_NEAR_ENEMIES)
      .reflectable(),
    new AttackMove(MoveId.BARRAGE, PokemonType.NORMAL, MoveCategory.PHYSICAL, 15, 85, 20, -1, 0, 1)
      .attr(MultiHitAttr)
      .makesContact(false)
      .ballBombMove(),
    new AttackMove(MoveId.LEECH_LIFE, PokemonType.BUG, MoveCategory.PHYSICAL, 80, 100, 10, -1, 0, 1)
      .attr(HitHealAttr)
      .triageMove(),
    new StatusMove(MoveId.LOVELY_KISS, PokemonType.NORMAL, 75, 10, -1, 0, 1)
      .attr(StatusEffectAttr, StatusEffect.SLEEP)
      .reflectable(),
    new ChargingAttackMove(MoveId.SKY_ATTACK, PokemonType.FLYING, MoveCategory.PHYSICAL, 140, 90, 5, 30, 0, 1)
      .chargeText(i18next.t("moveTriggers:isGlowing", { pokemonName: "{USER}" }))
      .attr(HighCritAttr)
      .attr(FlinchAttr)
      .makesContact(false),
    new StatusMove(MoveId.TRANSFORM, PokemonType.NORMAL, -1, 10, -1, 0, 1)
      .attr(TransformAttr)
      .ignoresProtect()
      /* Transform:
       * Does not copy the target's rage fist hit count
       * Does not copy the target's volatile status conditions (ie BattlerTags)
       * Renders user typeless when copying typeless opponent (should revert to original typing)
      */
      .edgeCase(),
    new AttackMove(MoveId.BUBBLE, PokemonType.WATER, MoveCategory.SPECIAL, 40, 100, 30, 10, 0, 1)
      .attr(StatStageChangeAttr, [ Stat.SPD ], -1)
      .target(MoveTarget.ALL_NEAR_ENEMIES),
    new AttackMove(MoveId.DIZZY_PUNCH, PokemonType.NORMAL, MoveCategory.PHYSICAL, 70, 100, 10, 20, 0, 1)
      .attr(ConfuseAttr)
      .punchingMove(),
    new StatusMove(MoveId.SPORE, PokemonType.GRASS, 100, 15, -1, 0, 1)
      .attr(StatusEffectAttr, StatusEffect.SLEEP)
      .powderMove()
      .reflectable(),
    new StatusMove(MoveId.FLASH, PokemonType.NORMAL, 100, 20, -1, 0, 1)
      .attr(StatStageChangeAttr, [ Stat.ACC ], -1)
      .reflectable(),
    new AttackMove(MoveId.PSYWAVE, PokemonType.PSYCHIC, MoveCategory.SPECIAL, -1, 100, 15, -1, 0, 1)
      .attr(RandomLevelDamageAttr),
    new SelfStatusMove(MoveId.SPLASH, PokemonType.NORMAL, -1, 40, -1, 0, 1)
      .attr(SplashAttr)
      .condition(failOnGravityCondition),
    new SelfStatusMove(MoveId.ACID_ARMOR, PokemonType.POISON, -1, 20, -1, 0, 1)
      .attr(StatStageChangeAttr, [ Stat.DEF ], 2, true),
    new AttackMove(MoveId.CRABHAMMER, PokemonType.WATER, MoveCategory.PHYSICAL, 100, 90, 10, -1, 0, 1)
      .attr(HighCritAttr),
    new AttackMove(MoveId.EXPLOSION, PokemonType.NORMAL, MoveCategory.PHYSICAL, 250, 100, 5, -1, 0, 1)
      .condition(failIfDampCondition)
      .attr(SacrificialAttr)
      .makesContact(false)
      .target(MoveTarget.ALL_NEAR_OTHERS),
    new AttackMove(MoveId.FURY_SWIPES, PokemonType.NORMAL, MoveCategory.PHYSICAL, 18, 80, 15, -1, 0, 1)
      .attr(MultiHitAttr),
    new AttackMove(MoveId.BONEMERANG, PokemonType.GROUND, MoveCategory.PHYSICAL, 50, 90, 10, -1, 0, 1)
      .attr(MultiHitAttr, MultiHitType._2)
      .makesContact(false),
    new SelfStatusMove(MoveId.REST, PokemonType.PSYCHIC, -1, 5, -1, 0, 1)
      .attr(StatusEffectAttr, StatusEffect.SLEEP, true, 3, true)
      .attr(HealAttr, 1, true)
      .condition((user, target, move) => !user.isFullHp() && user.canSetStatus(StatusEffect.SLEEP, true, true, user))
      .triageMove(),
    new AttackMove(MoveId.ROCK_SLIDE, PokemonType.ROCK, MoveCategory.PHYSICAL, 75, 90, 10, 30, 0, 1)
      .attr(FlinchAttr)
      .makesContact(false)
      .target(MoveTarget.ALL_NEAR_ENEMIES),
    new AttackMove(MoveId.HYPER_FANG, PokemonType.NORMAL, MoveCategory.PHYSICAL, 80, 90, 15, 10, 0, 1)
      .attr(FlinchAttr)
      .bitingMove(),
    new SelfStatusMove(MoveId.SHARPEN, PokemonType.NORMAL, -1, 30, -1, 0, 1)
      .attr(StatStageChangeAttr, [ Stat.ATK ], 1, true),
    new SelfStatusMove(MoveId.CONVERSION, PokemonType.NORMAL, -1, 30, -1, 0, 1)
      .attr(FirstMoveTypeAttr),
    new AttackMove(MoveId.TRI_ATTACK, PokemonType.NORMAL, MoveCategory.SPECIAL, 80, 100, 10, 20, 0, 1)
      .attr(MultiStatusEffectAttr, [ StatusEffect.BURN, StatusEffect.FREEZE, StatusEffect.PARALYSIS ]),
    new AttackMove(MoveId.SUPER_FANG, PokemonType.NORMAL, MoveCategory.PHYSICAL, -1, 90, 10, -1, 0, 1)
      .attr(TargetHalfHpDamageAttr),
    new AttackMove(MoveId.SLASH, PokemonType.NORMAL, MoveCategory.PHYSICAL, 70, 100, 20, -1, 0, 1)
      .attr(HighCritAttr)
      .slicingMove(),
    new SelfStatusMove(MoveId.SUBSTITUTE, PokemonType.NORMAL, -1, 10, -1, 0, 1)
      .attr(AddSubstituteAttr, 0.25, false),
    new AttackMove(MoveId.STRUGGLE, PokemonType.NORMAL, MoveCategory.PHYSICAL, 50, -1, 1, -1, 0, 1)
      .attr(RecoilAttr, true, 0.25, true)
      .attr(TypelessAttr)
      .target(MoveTarget.RANDOM_NEAR_ENEMY),
    new StatusMove(MoveId.SKETCH, PokemonType.NORMAL, -1, 1, -1, 0, 2)
      .ignoresSubstitute()
      .attr(SketchAttr),
    new AttackMove(MoveId.TRIPLE_KICK, PokemonType.FIGHTING, MoveCategory.PHYSICAL, 10, 90, 10, -1, 0, 2)
      .attr(MultiHitAttr, MultiHitType._3)
      .attr(MultiHitPowerIncrementAttr, 3)
      .checkAllHits(),
    new AttackMove(MoveId.THIEF, PokemonType.DARK, MoveCategory.PHYSICAL, 60, 100, 25, -1, 0, 2)
      .attr(StealHeldItemChanceAttr, 0.3)
      .edgeCase(),
      // Should not be able to steal held item if user faints due to Rough Skin, Iron Barbs, etc.
      // Should be able to steal items from pokemon with Sticky Hold if the damage causes them to faint
    new StatusMove(MoveId.SPIDER_WEB, PokemonType.BUG, -1, 10, -1, 0, 2)
      .condition(failIfGhostTypeCondition)
      .attr(AddBattlerTagAttr, BattlerTagType.TRAPPED, false, true, 1)
      .reflectable(),
    new StatusMove(MoveId.MIND_READER, PokemonType.NORMAL, -1, 5, -1, 0, 2)
      .attr(IgnoreAccuracyAttr),
    new StatusMove(MoveId.NIGHTMARE, PokemonType.GHOST, 100, 15, -1, 0, 2)
      .attr(AddBattlerTagAttr, BattlerTagType.NIGHTMARE)
      .condition(targetSleptOrComatoseCondition),
    new AttackMove(MoveId.FLAME_WHEEL, PokemonType.FIRE, MoveCategory.PHYSICAL, 60, 100, 25, 10, 0, 2)
      .attr(HealStatusEffectAttr, true, StatusEffect.FREEZE)
      .attr(StatusEffectAttr, StatusEffect.BURN),
    new AttackMove(MoveId.SNORE, PokemonType.NORMAL, MoveCategory.SPECIAL, 50, 100, 15, 30, 0, 2)
      .attr(BypassSleepAttr)
      .attr(FlinchAttr)
      .condition(userSleptOrComatoseCondition)
      .soundBased(),
    new StatusMove(MoveId.CURSE, PokemonType.GHOST, -1, 10, -1, 0, 2)
      .attr(CurseAttr)
      .ignoresSubstitute()
      .ignoresProtect()
      .target(MoveTarget.CURSE),
    new AttackMove(MoveId.FLAIL, PokemonType.NORMAL, MoveCategory.PHYSICAL, -1, 100, 15, -1, 0, 2)
      .attr(LowHpPowerAttr),
    new StatusMove(MoveId.CONVERSION_2, PokemonType.NORMAL, -1, 30, -1, 0, 2)
      .attr(ResistLastMoveTypeAttr)
      .ignoresSubstitute()
      .partial(), // Checks the move's original typing and not if its type is changed through some other means
    new AttackMove(MoveId.AEROBLAST, PokemonType.FLYING, MoveCategory.SPECIAL, 100, 95, 5, -1, 0, 2)
      .windMove()
      .attr(HighCritAttr),
    new StatusMove(MoveId.COTTON_SPORE, PokemonType.GRASS, 100, 40, -1, 0, 2)
      .attr(StatStageChangeAttr, [ Stat.SPD ], -2)
      .powderMove()
      .target(MoveTarget.ALL_NEAR_ENEMIES)
      .reflectable(),
    new AttackMove(MoveId.REVERSAL, PokemonType.FIGHTING, MoveCategory.PHYSICAL, -1, 100, 15, -1, 0, 2)
      .attr(LowHpPowerAttr),
    new StatusMove(MoveId.SPITE, PokemonType.GHOST, 100, 10, -1, 0, 2)
      .ignoresSubstitute()
      .attr(ReducePpMoveAttr, 4)
      .reflectable(),
    new AttackMove(MoveId.POWDER_SNOW, PokemonType.ICE, MoveCategory.SPECIAL, 40, 100, 25, 10, 0, 2)
      .attr(StatusEffectAttr, StatusEffect.FREEZE)
      .target(MoveTarget.ALL_NEAR_ENEMIES),
    new SelfStatusMove(MoveId.PROTECT, PokemonType.NORMAL, -1, 10, -1, 4, 2)
      .attr(ProtectAttr)
      .condition(failIfLastCondition),
    new AttackMove(MoveId.MACH_PUNCH, PokemonType.FIGHTING, MoveCategory.PHYSICAL, 40, 100, 30, -1, 1, 2)
      .punchingMove(),
    new StatusMove(MoveId.SCARY_FACE, PokemonType.NORMAL, 100, 10, -1, 0, 2)
      .attr(StatStageChangeAttr, [ Stat.SPD ], -2)
      .reflectable(),
    new AttackMove(MoveId.FEINT_ATTACK, PokemonType.DARK, MoveCategory.PHYSICAL, 60, -1, 20, -1, 0, 2),
    new StatusMove(MoveId.SWEET_KISS, PokemonType.FAIRY, 75, 10, -1, 0, 2)
      .attr(ConfuseAttr)
      .reflectable(),
    new SelfStatusMove(MoveId.BELLY_DRUM, PokemonType.NORMAL, -1, 10, -1, 0, 2)
      .attr(CutHpStatStageBoostAttr, [ Stat.ATK ], 12, 2, (user) => {
        globalScene.phaseManager.queueMessage(i18next.t("moveTriggers:cutOwnHpAndMaximizedStat", { pokemonName: getPokemonNameWithAffix(user), statName: i18next.t(getStatKey(Stat.ATK)) }));
      }),
    new AttackMove(MoveId.SLUDGE_BOMB, PokemonType.POISON, MoveCategory.SPECIAL, 90, 100, 10, 30, 0, 2)
      .attr(StatusEffectAttr, StatusEffect.POISON)
      .ballBombMove(),
    new AttackMove(MoveId.MUD_SLAP, PokemonType.GROUND, MoveCategory.SPECIAL, 20, 100, 10, 100, 0, 2)
      .attr(StatStageChangeAttr, [ Stat.ACC ], -1),
    new AttackMove(MoveId.OCTAZOOKA, PokemonType.WATER, MoveCategory.SPECIAL, 65, 85, 10, 50, 0, 2)
      .attr(StatStageChangeAttr, [ Stat.ACC ], -1)
      .ballBombMove(),
    new StatusMove(MoveId.SPIKES, PokemonType.GROUND, -1, 20, -1, 0, 2)
      .attr(AddArenaTrapTagAttr, ArenaTagType.SPIKES)
      .target(MoveTarget.ENEMY_SIDE)
      .reflectable(),
    new AttackMove(MoveId.ZAP_CANNON, PokemonType.ELECTRIC, MoveCategory.SPECIAL, 120, 50, 5, 100, 0, 2)
      .attr(StatusEffectAttr, StatusEffect.PARALYSIS)
      .ballBombMove(),
    new StatusMove(MoveId.FORESIGHT, PokemonType.NORMAL, -1, 40, -1, 0, 2)
      .attr(ExposedMoveAttr, BattlerTagType.IGNORE_GHOST)
      .ignoresSubstitute()
      .reflectable(),
    new SelfStatusMove(MoveId.DESTINY_BOND, PokemonType.GHOST, -1, 5, -1, 0, 2)
      .ignoresProtect()
      .attr(DestinyBondAttr)
      .condition((user, target, move) => {
        // Retrieves user's previous move, returns empty array if no moves have been used
        const lastTurnMove = user.getLastXMoves(1);
        // Checks last move and allows destiny bond to be used if:
        // - no previous moves have been made
        // - the previous move used was not destiny bond
        // - the previous move was unsuccessful
        return lastTurnMove.length === 0 || lastTurnMove[0].move !== move.id || lastTurnMove[0].result !== MoveResult.SUCCESS;
      }),
    new StatusMove(MoveId.PERISH_SONG, PokemonType.NORMAL, -1, 5, -1, 0, 2)
      .attr(FaintCountdownAttr)
      .ignoresProtect()
      .soundBased()
      .condition(failOnBossCondition)
      .target(MoveTarget.ALL),
    new AttackMove(MoveId.ICY_WIND, PokemonType.ICE, MoveCategory.SPECIAL, 55, 95, 15, 100, 0, 2)
      .attr(StatStageChangeAttr, [ Stat.SPD ], -1)
      .windMove()
      .target(MoveTarget.ALL_NEAR_ENEMIES),
    new SelfStatusMove(MoveId.DETECT, PokemonType.FIGHTING, -1, 5, -1, 4, 2)
      .attr(ProtectAttr)
      .condition(failIfLastCondition),
    new AttackMove(MoveId.BONE_RUSH, PokemonType.GROUND, MoveCategory.PHYSICAL, 25, 90, 10, -1, 0, 2)
      .attr(MultiHitAttr)
      .makesContact(false),
    new StatusMove(MoveId.LOCK_ON, PokemonType.NORMAL, -1, 5, -1, 0, 2)
      .attr(IgnoreAccuracyAttr),
    new AttackMove(MoveId.OUTRAGE, PokemonType.DRAGON, MoveCategory.PHYSICAL, 120, 100, 10, -1, 0, 2)
      .attr(FrenzyAttr)
      .attr(MissEffectAttr, frenzyMissFunc)
      .attr(NoEffectAttr, frenzyMissFunc)
      .target(MoveTarget.RANDOM_NEAR_ENEMY),
    new StatusMove(MoveId.SANDSTORM, PokemonType.ROCK, -1, 10, -1, 0, 2)
      .attr(WeatherChangeAttr, WeatherType.SANDSTORM)
      .target(MoveTarget.BOTH_SIDES),
    new AttackMove(MoveId.GIGA_DRAIN, PokemonType.GRASS, MoveCategory.SPECIAL, 75, 100, 10, -1, 0, 2)
      .attr(HitHealAttr)
      .triageMove(),
    new SelfStatusMove(MoveId.ENDURE, PokemonType.NORMAL, -1, 10, -1, 4, 2)
      .attr(ProtectAttr, BattlerTagType.ENDURING)
      .condition(failIfLastCondition),
    new StatusMove(MoveId.CHARM, PokemonType.FAIRY, 100, 20, -1, 0, 2)
      .attr(StatStageChangeAttr, [ Stat.ATK ], -2)
      .reflectable(),
    new AttackMove(MoveId.ROLLOUT, PokemonType.ROCK, MoveCategory.PHYSICAL, 30, 90, 20, -1, 0, 2)
      .partial() // Does not lock the user, also does not increase damage properly
      .attr(ConsecutiveUseDoublePowerAttr, 5, true, true, MoveId.DEFENSE_CURL),
    new AttackMove(MoveId.FALSE_SWIPE, PokemonType.NORMAL, MoveCategory.PHYSICAL, 40, 100, 40, -1, 0, 2)
      .attr(SurviveDamageAttr),
    new StatusMove(MoveId.SWAGGER, PokemonType.NORMAL, 85, 15, -1, 0, 2)
      .attr(StatStageChangeAttr, [ Stat.ATK ], 2)
      .attr(ConfuseAttr)
      .reflectable(),
    new SelfStatusMove(MoveId.MILK_DRINK, PokemonType.NORMAL, -1, 5, -1, 0, 2)
      .attr(HealAttr, 0.5)
      .triageMove(),
    new AttackMove(MoveId.SPARK, PokemonType.ELECTRIC, MoveCategory.PHYSICAL, 65, 100, 20, 30, 0, 2)
      .attr(StatusEffectAttr, StatusEffect.PARALYSIS),
    new AttackMove(MoveId.FURY_CUTTER, PokemonType.BUG, MoveCategory.PHYSICAL, 40, 95, 20, -1, 0, 2)
      .attr(ConsecutiveUseDoublePowerAttr, 3, true)
      .slicingMove(),
    new AttackMove(MoveId.STEEL_WING, PokemonType.STEEL, MoveCategory.PHYSICAL, 70, 90, 25, 10, 0, 2)
      .attr(StatStageChangeAttr, [ Stat.DEF ], 1, true),
    new StatusMove(MoveId.MEAN_LOOK, PokemonType.NORMAL, -1, 5, -1, 0, 2)
      .condition(failIfGhostTypeCondition)
      .attr(AddBattlerTagAttr, BattlerTagType.TRAPPED, false, true, 1)
      .reflectable(),
    new StatusMove(MoveId.ATTRACT, PokemonType.NORMAL, 100, 15, -1, 0, 2)
      .attr(AddBattlerTagAttr, BattlerTagType.INFATUATED)
      .ignoresSubstitute()
      .condition((user, target, move) => user.isOppositeGender(target))
      .reflectable(),
    new SelfStatusMove(MoveId.SLEEP_TALK, PokemonType.NORMAL, -1, 10, -1, 0, 2)
      .attr(BypassSleepAttr)
      .attr(RandomMovesetMoveAttr, invalidSleepTalkMoves, false)
      .condition(userSleptOrComatoseCondition)
      .target(MoveTarget.NEAR_ENEMY),
    new StatusMove(MoveId.HEAL_BELL, PokemonType.NORMAL, -1, 5, -1, 0, 2)
      .attr(PartyStatusCureAttr, i18next.t("moveTriggers:bellChimed"), AbilityId.SOUNDPROOF)
      .soundBased()
      .target(MoveTarget.PARTY),
    new AttackMove(MoveId.RETURN, PokemonType.NORMAL, MoveCategory.PHYSICAL, -1, 100, 20, -1, 0, 2)
      .attr(FriendshipPowerAttr),
    new AttackMove(MoveId.PRESENT, PokemonType.NORMAL, MoveCategory.PHYSICAL, -1, 90, 15, -1, 0, 2)
      .attr(PresentPowerAttr)
      .makesContact(false),
    new AttackMove(MoveId.FRUSTRATION, PokemonType.NORMAL, MoveCategory.PHYSICAL, -1, 100, 20, -1, 0, 2)
      .attr(FriendshipPowerAttr, true),
    new StatusMove(MoveId.SAFEGUARD, PokemonType.NORMAL, -1, 25, -1, 0, 2)
      .target(MoveTarget.USER_SIDE)
      .attr(AddArenaTagAttr, ArenaTagType.SAFEGUARD, 5, true, true),
    new StatusMove(MoveId.PAIN_SPLIT, PokemonType.NORMAL, -1, 20, -1, 0, 2)
      .attr(HpSplitAttr)
      .condition(failOnBossCondition),
    new AttackMove(MoveId.SACRED_FIRE, PokemonType.FIRE, MoveCategory.PHYSICAL, 100, 95, 5, 50, 0, 2)
      .attr(HealStatusEffectAttr, true, StatusEffect.FREEZE)
      .attr(StatusEffectAttr, StatusEffect.BURN)
      .makesContact(false),
    new AttackMove(MoveId.MAGNITUDE, PokemonType.GROUND, MoveCategory.PHYSICAL, -1, 100, 30, -1, 0, 2)
      .attr(PreMoveMessageAttr, magnitudeMessageFunc)
      .attr(MagnitudePowerAttr)
      .attr(MovePowerMultiplierAttr, (user, target, move) => globalScene.arena.getTerrainType() === TerrainType.GRASSY && target.isGrounded() ? 0.5 : 1)
      .attr(HitsTagForDoubleDamageAttr, BattlerTagType.UNDERGROUND)
      .makesContact(false)
      .target(MoveTarget.ALL_NEAR_OTHERS),
    new AttackMove(MoveId.DYNAMIC_PUNCH, PokemonType.FIGHTING, MoveCategory.PHYSICAL, 100, 50, 5, 100, 0, 2)
      .attr(ConfuseAttr)
      .punchingMove(),
    new AttackMove(MoveId.MEGAHORN, PokemonType.BUG, MoveCategory.PHYSICAL, 120, 85, 10, -1, 0, 2),
    new AttackMove(MoveId.DRAGON_BREATH, PokemonType.DRAGON, MoveCategory.SPECIAL, 60, 100, 20, 30, 0, 2)
      .attr(StatusEffectAttr, StatusEffect.PARALYSIS),
    new SelfStatusMove(MoveId.BATON_PASS, PokemonType.NORMAL, -1, 40, -1, 0, 2)
      .attr(ForceSwitchOutAttr, true, SwitchType.BATON_PASS)
      .condition(failIfLastInPartyCondition)
      .hidesUser(),
    new StatusMove(MoveId.ENCORE, PokemonType.NORMAL, 100, 5, -1, 0, 2)
      .attr(AddBattlerTagAttr, BattlerTagType.ENCORE, false, true)
      .ignoresSubstitute()
      .condition((user, target, move) => new EncoreTag(user.id).canAdd(target))
      .reflectable()
      // Can lock infinitely into struggle; has incorrect interactions with Blood Moon/Gigaton Hammer
      // Also may or may not incorrectly select targets for replacement move (needs verification)
      .edgeCase(),
    new AttackMove(MoveId.PURSUIT, PokemonType.DARK, MoveCategory.PHYSICAL, 40, 100, 20, -1, 0, 2)
      .partial(), // No effect implemented
    new AttackMove(MoveId.RAPID_SPIN, PokemonType.NORMAL, MoveCategory.PHYSICAL, 50, 100, 40, 100, 0, 2)
      .attr(StatStageChangeAttr, [ Stat.SPD ], 1, true)
      .attr(RemoveBattlerTagAttr, [
        BattlerTagType.BIND,
        BattlerTagType.WRAP,
        BattlerTagType.FIRE_SPIN,
        BattlerTagType.WHIRLPOOL,
        BattlerTagType.CLAMP,
        BattlerTagType.SAND_TOMB,
        BattlerTagType.MAGMA_STORM,
        BattlerTagType.SNAP_TRAP,
        BattlerTagType.THUNDER_CAGE,
        BattlerTagType.SEEDED,
        BattlerTagType.INFESTATION
      ], true)
      .attr(RemoveArenaTrapAttr),
    new StatusMove(MoveId.SWEET_SCENT, PokemonType.NORMAL, 100, 20, -1, 0, 2)
      .attr(StatStageChangeAttr, [ Stat.EVA ], -2)
      .target(MoveTarget.ALL_NEAR_ENEMIES)
      .reflectable(),
    new AttackMove(MoveId.IRON_TAIL, PokemonType.STEEL, MoveCategory.PHYSICAL, 100, 75, 15, 30, 0, 2)
      .attr(StatStageChangeAttr, [ Stat.DEF ], -1),
    new AttackMove(MoveId.METAL_CLAW, PokemonType.STEEL, MoveCategory.PHYSICAL, 50, 95, 35, 10, 0, 2)
      .attr(StatStageChangeAttr, [ Stat.ATK ], 1, true),
    new AttackMove(MoveId.VITAL_THROW, PokemonType.FIGHTING, MoveCategory.PHYSICAL, 70, -1, 10, -1, -1, 2),
    new SelfStatusMove(MoveId.MORNING_SUN, PokemonType.NORMAL, -1, 5, -1, 0, 2)
      .attr(PlantHealAttr)
      .triageMove(),
    new SelfStatusMove(MoveId.SYNTHESIS, PokemonType.GRASS, -1, 5, -1, 0, 2)
      .attr(PlantHealAttr)
      .triageMove(),
    new SelfStatusMove(MoveId.MOONLIGHT, PokemonType.FAIRY, -1, 5, -1, 0, 2)
      .attr(PlantHealAttr)
      .triageMove(),
    new AttackMove(MoveId.HIDDEN_POWER, PokemonType.NORMAL, MoveCategory.SPECIAL, 60, 100, 15, -1, 0, 2)
      .attr(HiddenPowerTypeAttr),
    new AttackMove(MoveId.CROSS_CHOP, PokemonType.FIGHTING, MoveCategory.PHYSICAL, 100, 80, 5, -1, 0, 2)
      .attr(HighCritAttr),
    new AttackMove(MoveId.TWISTER, PokemonType.DRAGON, MoveCategory.SPECIAL, 40, 100, 20, 20, 0, 2)
      .attr(HitsTagForDoubleDamageAttr, BattlerTagType.FLYING)
      .attr(FlinchAttr)
      .windMove()
      .target(MoveTarget.ALL_NEAR_ENEMIES),
    new StatusMove(MoveId.RAIN_DANCE, PokemonType.WATER, -1, 5, -1, 0, 2)
      .attr(WeatherChangeAttr, WeatherType.RAIN)
      .target(MoveTarget.BOTH_SIDES),
    new StatusMove(MoveId.SUNNY_DAY, PokemonType.FIRE, -1, 5, -1, 0, 2)
      .attr(WeatherChangeAttr, WeatherType.SUNNY)
      .target(MoveTarget.BOTH_SIDES),
    new AttackMove(MoveId.CRUNCH, PokemonType.DARK, MoveCategory.PHYSICAL, 80, 100, 15, 20, 0, 2)
      .attr(StatStageChangeAttr, [ Stat.DEF ], -1)
      .bitingMove(),
    new AttackMove(MoveId.MIRROR_COAT, PokemonType.PSYCHIC, MoveCategory.SPECIAL, -1, 100, 20, -1, -5, 2)
      .attr(CounterDamageAttr, (move: Move) => move.category === MoveCategory.SPECIAL, 2)
      .target(MoveTarget.ATTACKER),
    new StatusMove(MoveId.PSYCH_UP, PokemonType.NORMAL, -1, 10, -1, 0, 2)
      .ignoresSubstitute()
      .attr(CopyStatsAttr),
    new AttackMove(MoveId.EXTREME_SPEED, PokemonType.NORMAL, MoveCategory.PHYSICAL, 80, 100, 5, -1, 2, 2),
    new AttackMove(MoveId.ANCIENT_POWER, PokemonType.ROCK, MoveCategory.SPECIAL, 60, 100, 5, 10, 0, 2)
      .attr(StatStageChangeAttr, [ Stat.ATK, Stat.DEF, Stat.SPATK, Stat.SPDEF, Stat.SPD ], 1, true),
    new AttackMove(MoveId.SHADOW_BALL, PokemonType.GHOST, MoveCategory.SPECIAL, 80, 100, 15, 20, 0, 2)
      .attr(StatStageChangeAttr, [ Stat.SPDEF ], -1)
      .ballBombMove(),
    new AttackMove(MoveId.FUTURE_SIGHT, PokemonType.PSYCHIC, MoveCategory.SPECIAL, 120, 100, 10, -1, 0, 2)
      .attr(DelayedAttackAttr, ChargeAnim.FUTURE_SIGHT_CHARGING, "moveTriggers:foresawAnAttack")
      .ignoresProtect()
      /*
       * Should not apply abilities or held items if user is off the field
       */
      .edgeCase(),
    new AttackMove(MoveId.ROCK_SMASH, PokemonType.FIGHTING, MoveCategory.PHYSICAL, 40, 100, 15, 50, 0, 2)
      .attr(StatStageChangeAttr, [ Stat.DEF ], -1),
    new AttackMove(MoveId.WHIRLPOOL, PokemonType.WATER, MoveCategory.SPECIAL, 35, 85, 15, -1, 0, 2)
      .attr(TrapAttr, BattlerTagType.WHIRLPOOL)
      .attr(HitsTagForDoubleDamageAttr, BattlerTagType.UNDERWATER),
    new AttackMove(MoveId.BEAT_UP, PokemonType.DARK, MoveCategory.PHYSICAL, -1, 100, 10, -1, 0, 2)
      .attr(MultiHitAttr, MultiHitType.BEAT_UP)
      .attr(BeatUpAttr)
      .makesContact(false),
    new AttackMove(MoveId.FAKE_OUT, PokemonType.NORMAL, MoveCategory.PHYSICAL, 40, 100, 10, 100, 3, 3)
      .attr(FlinchAttr)
      .condition(new FirstMoveCondition()),
    new AttackMove(MoveId.UPROAR, PokemonType.NORMAL, MoveCategory.SPECIAL, 90, 100, 10, -1, 0, 3)
      .soundBased()
      .target(MoveTarget.RANDOM_NEAR_ENEMY)
      .partial(), // Does not lock the user, does not stop Pokemon from sleeping
      // Likely can make use of FrenzyAttr and an ArenaTag (just without the FrenzyMissFunc)
    new SelfStatusMove(MoveId.STOCKPILE, PokemonType.NORMAL, -1, 20, -1, 0, 3)
      .condition(user => (user.getTag(StockpilingTag)?.stockpiledCount ?? 0) < 3)
      .attr(AddBattlerTagAttr, BattlerTagType.STOCKPILING, true),
    new AttackMove(MoveId.SPIT_UP, PokemonType.NORMAL, MoveCategory.SPECIAL, -1, 100, 10, -1, 0, 3)
      .condition(hasStockpileStacksCondition)
      .attr(SpitUpPowerAttr, 100)
      .attr(RemoveBattlerTagAttr, [ BattlerTagType.STOCKPILING ], true),
    new SelfStatusMove(MoveId.SWALLOW, PokemonType.NORMAL, -1, 10, -1, 0, 3)
      .condition(hasStockpileStacksCondition)
      .attr(SwallowHealAttr)
      .attr(RemoveBattlerTagAttr, [ BattlerTagType.STOCKPILING ], true)
      .triageMove(),
    new AttackMove(MoveId.HEAT_WAVE, PokemonType.FIRE, MoveCategory.SPECIAL, 95, 90, 10, 10, 0, 3)
      .attr(HealStatusEffectAttr, true, StatusEffect.FREEZE)
      .attr(StatusEffectAttr, StatusEffect.BURN)
      .windMove()
      .target(MoveTarget.ALL_NEAR_ENEMIES),
    new StatusMove(MoveId.HAIL, PokemonType.ICE, -1, 10, -1, 0, 3)
      .attr(WeatherChangeAttr, WeatherType.HAIL)
      .target(MoveTarget.BOTH_SIDES),
    new StatusMove(MoveId.TORMENT, PokemonType.DARK, 100, 15, -1, 0, 3)
      .ignoresSubstitute()
      .edgeCase() // Incomplete implementation because of Uproar's partial implementation
      .attr(AddBattlerTagAttr, BattlerTagType.TORMENT, false, true, 1)
      .reflectable(),
    new StatusMove(MoveId.FLATTER, PokemonType.DARK, 100, 15, -1, 0, 3)
      .attr(StatStageChangeAttr, [ Stat.SPATK ], 1)
      .attr(ConfuseAttr)
      .reflectable(),
    new StatusMove(MoveId.WILL_O_WISP, PokemonType.FIRE, 85, 15, -1, 0, 3)
      .attr(StatusEffectAttr, StatusEffect.BURN)
      .reflectable(),
    new StatusMove(MoveId.MEMENTO, PokemonType.DARK, 100, 10, -1, 0, 3)
      .attr(SacrificialAttrOnHit)
      .attr(StatStageChangeAttr, [ Stat.ATK, Stat.SPATK ], -2),
    new AttackMove(MoveId.FACADE, PokemonType.NORMAL, MoveCategory.PHYSICAL, 70, 100, 20, -1, 0, 3)
      .attr(MovePowerMultiplierAttr, (user, target, move) => user.status
        && (user.status.effect === StatusEffect.BURN || user.status.effect === StatusEffect.POISON || user.status.effect === StatusEffect.TOXIC || user.status.effect === StatusEffect.PARALYSIS) ? 2 : 1)
      .attr(BypassBurnDamageReductionAttr),
    new AttackMove(MoveId.FOCUS_PUNCH, PokemonType.FIGHTING, MoveCategory.PHYSICAL, 150, 100, 20, -1, -3, 3)
      .attr(MessageHeaderAttr, (user, move) => i18next.t("moveTriggers:isTighteningFocus", { pokemonName: getPokemonNameWithAffix(user) }))
      .attr(PreUseInterruptAttr, (user, target, move) => i18next.t("moveTriggers:lostFocus", { pokemonName: getPokemonNameWithAffix(user) }), user => !!user.turnData.attacksReceived.find(r => r.damage))
      .punchingMove(),
    new AttackMove(MoveId.SMELLING_SALTS, PokemonType.NORMAL, MoveCategory.PHYSICAL, 70, 100, 10, -1, 0, 3)
      .attr(MovePowerMultiplierAttr, (user, target, move) => target.status?.effect === StatusEffect.PARALYSIS ? 2 : 1)
      .attr(HealStatusEffectAttr, true, StatusEffect.PARALYSIS),
    new SelfStatusMove(MoveId.FOLLOW_ME, PokemonType.NORMAL, -1, 20, -1, 2, 3)
      .attr(AddBattlerTagAttr, BattlerTagType.CENTER_OF_ATTENTION, true),
    new StatusMove(MoveId.NATURE_POWER, PokemonType.NORMAL, -1, 20, -1, 0, 3)
      .attr(NaturePowerAttr),
    new SelfStatusMove(MoveId.CHARGE, PokemonType.ELECTRIC, -1, 20, -1, 0, 3)
      .attr(StatStageChangeAttr, [ Stat.SPDEF ], 1, true)
      .attr(AddBattlerTagAttr, BattlerTagType.CHARGED, true, false),
    new StatusMove(MoveId.TAUNT, PokemonType.DARK, 100, 20, -1, 0, 3)
      .ignoresSubstitute()
      .attr(AddBattlerTagAttr, BattlerTagType.TAUNT, false, true, 4)
      .reflectable(),
    new StatusMove(MoveId.HELPING_HAND, PokemonType.NORMAL, -1, 20, -1, 5, 3)
      .attr(AddBattlerTagAttr, BattlerTagType.HELPING_HAND)
      .ignoresSubstitute()
      .target(MoveTarget.NEAR_ALLY)
      .condition(failIfSingleBattle),
    new StatusMove(MoveId.TRICK, PokemonType.PSYCHIC, 100, 10, -1, 0, 3)
      .unimplemented(),
    new StatusMove(MoveId.ROLE_PLAY, PokemonType.PSYCHIC, -1, 10, -1, 0, 3)
      .ignoresSubstitute()
      .attr(AbilityCopyAttr),
    new SelfStatusMove(MoveId.WISH, PokemonType.NORMAL, -1, 10, -1, 0, 3)
      .attr(WishAttr)
      .triageMove(),
    new SelfStatusMove(MoveId.ASSIST, PokemonType.NORMAL, -1, 20, -1, 0, 3)
      .attr(RandomMovesetMoveAttr, invalidAssistMoves, true),
    new SelfStatusMove(MoveId.INGRAIN, PokemonType.GRASS, -1, 20, -1, 0, 3)
      .attr(AddBattlerTagAttr, BattlerTagType.INGRAIN, true, true)
      .attr(AddBattlerTagAttr, BattlerTagType.IGNORE_FLYING, true, true)
      .attr(RemoveBattlerTagAttr, [ BattlerTagType.FLOATING ], true),
    new AttackMove(MoveId.SUPERPOWER, PokemonType.FIGHTING, MoveCategory.PHYSICAL, 120, 100, 5, -1, 0, 3)
      .attr(StatStageChangeAttr, [ Stat.ATK, Stat.DEF ], -1, true),
    new SelfStatusMove(MoveId.MAGIC_COAT, PokemonType.PSYCHIC, -1, 15, -1, 4, 3)
      .attr(AddBattlerTagAttr, BattlerTagType.MAGIC_COAT, true, true, 0)
      .condition(failIfLastCondition)
      // Interactions with stomping tantrum, instruct, and other moves that
      // rely on move history
      // Also will not reflect roar / whirlwind if the target has ForceSwitchOutImmunityAbAttr
      .edgeCase(),
    new SelfStatusMove(MoveId.RECYCLE, PokemonType.NORMAL, -1, 10, -1, 0, 3)
      .unimplemented(),
    new AttackMove(MoveId.REVENGE, PokemonType.FIGHTING, MoveCategory.PHYSICAL, 60, 100, 10, -1, -4, 3)
      .attr(TurnDamagedDoublePowerAttr),
    new AttackMove(MoveId.BRICK_BREAK, PokemonType.FIGHTING, MoveCategory.PHYSICAL, 75, 100, 15, -1, 0, 3)
      .attr(RemoveScreensAttr),
    new StatusMove(MoveId.YAWN, PokemonType.NORMAL, -1, 10, -1, 0, 3)
      .attr(AddBattlerTagAttr, BattlerTagType.DROWSY, false, true)
      .condition((user, target, move) => !target.status && !target.isSafeguarded(user))
      .reflectable(),
    new AttackMove(MoveId.KNOCK_OFF, PokemonType.DARK, MoveCategory.PHYSICAL, 65, 100, 20, -1, 0, 3)
      .attr(MovePowerMultiplierAttr, (user, target, move) => target.heldItemManager.getTransferableHeldItems().length > 0 ? 1.5 : 1)
      .attr(RemoveHeldItemAttr, false)
      .edgeCase(),
      // Should not be able to remove held item if user faints due to Rough Skin, Iron Barbs, etc.
      // Should be able to remove items from pokemon with Sticky Hold if the damage causes them to faint
    new AttackMove(MoveId.ENDEAVOR, PokemonType.NORMAL, MoveCategory.PHYSICAL, -1, 100, 5, -1, 0, 3)
      .attr(MatchHpAttr)
      .condition(failOnBossCondition),
    new AttackMove(MoveId.ERUPTION, PokemonType.FIRE, MoveCategory.SPECIAL, 150, 100, 5, -1, 0, 3)
      .attr(HpPowerAttr)
      .target(MoveTarget.ALL_NEAR_ENEMIES),
    new StatusMove(MoveId.SKILL_SWAP, PokemonType.PSYCHIC, -1, 10, -1, 0, 3)
      .ignoresSubstitute()
      .attr(SwitchAbilitiesAttr),
    new StatusMove(MoveId.IMPRISON, PokemonType.PSYCHIC, 100, 10, -1, 0, 3)
      .ignoresSubstitute()
      .attr(AddArenaTagAttr, ArenaTagType.IMPRISON, 1, true, false)
      .target(MoveTarget.ENEMY_SIDE),
    new SelfStatusMove(MoveId.REFRESH, PokemonType.NORMAL, -1, 20, -1, 0, 3)
      .attr(HealStatusEffectAttr, true, [ StatusEffect.PARALYSIS, StatusEffect.POISON, StatusEffect.TOXIC, StatusEffect.BURN ])
      .condition((user, target, move) => !!user.status && (user.status.effect === StatusEffect.PARALYSIS || user.status.effect === StatusEffect.POISON || user.status.effect === StatusEffect.TOXIC || user.status.effect === StatusEffect.BURN)),
    new SelfStatusMove(MoveId.GRUDGE, PokemonType.GHOST, -1, 5, -1, 0, 3)
      .attr(AddBattlerTagAttr, BattlerTagType.GRUDGE, true, undefined, 1),
    new SelfStatusMove(MoveId.SNATCH, PokemonType.DARK, -1, 10, -1, 4, 3)
      .unimplemented(),
    new AttackMove(MoveId.SECRET_POWER, PokemonType.NORMAL, MoveCategory.PHYSICAL, 70, 100, 20, 30, 0, 3)
      .makesContact(false)
      .attr(SecretPowerAttr),
    new ChargingAttackMove(MoveId.DIVE, PokemonType.WATER, MoveCategory.PHYSICAL, 80, 100, 10, -1, 0, 3)
      .chargeText(i18next.t("moveTriggers:hidUnderwater", { pokemonName: "{USER}" }))
      .chargeAttr(SemiInvulnerableAttr, BattlerTagType.UNDERWATER)
      .chargeAttr(GulpMissileTagAttr),
    new AttackMove(MoveId.ARM_THRUST, PokemonType.FIGHTING, MoveCategory.PHYSICAL, 15, 100, 20, -1, 0, 3)
      .attr(MultiHitAttr),
    new SelfStatusMove(MoveId.CAMOUFLAGE, PokemonType.NORMAL, -1, 20, -1, 0, 3)
      .attr(CopyBiomeTypeAttr),
    new SelfStatusMove(MoveId.TAIL_GLOW, PokemonType.BUG, -1, 20, -1, 0, 3)
      .attr(StatStageChangeAttr, [ Stat.SPATK ], 3, true),
    new AttackMove(MoveId.LUSTER_PURGE, PokemonType.PSYCHIC, MoveCategory.SPECIAL, 95, 100, 5, 50, 0, 3)
      .attr(StatStageChangeAttr, [ Stat.SPDEF ], -1),
    new AttackMove(MoveId.MIST_BALL, PokemonType.PSYCHIC, MoveCategory.SPECIAL, 95, 100, 5, 50, 0, 3)
      .attr(StatStageChangeAttr, [ Stat.SPATK ], -1)
      .ballBombMove(),
    new StatusMove(MoveId.FEATHER_DANCE, PokemonType.FLYING, 100, 15, -1, 0, 3)
      .attr(StatStageChangeAttr, [ Stat.ATK ], -2)
      .danceMove()
      .reflectable(),
    new StatusMove(MoveId.TEETER_DANCE, PokemonType.NORMAL, 100, 20, -1, 0, 3)
      .attr(ConfuseAttr)
      .danceMove()
      .target(MoveTarget.ALL_NEAR_OTHERS),
    new AttackMove(MoveId.BLAZE_KICK, PokemonType.FIRE, MoveCategory.PHYSICAL, 85, 90, 10, 10, 0, 3)
      .attr(HighCritAttr)
      .attr(StatusEffectAttr, StatusEffect.BURN),
    new StatusMove(MoveId.MUD_SPORT, PokemonType.GROUND, -1, 15, -1, 0, 3)
      .ignoresProtect()
      .attr(AddArenaTagAttr, ArenaTagType.MUD_SPORT, 5)
      .target(MoveTarget.BOTH_SIDES),
    new AttackMove(MoveId.ICE_BALL, PokemonType.ICE, MoveCategory.PHYSICAL, 30, 90, 20, -1, 0, 3)
      .partial() // Does not lock the user properly, does not increase damage correctly
      .attr(ConsecutiveUseDoublePowerAttr, 5, true, true, MoveId.DEFENSE_CURL)
      .ballBombMove(),
    new AttackMove(MoveId.NEEDLE_ARM, PokemonType.GRASS, MoveCategory.PHYSICAL, 60, 100, 15, 30, 0, 3)
      .attr(FlinchAttr),
    new SelfStatusMove(MoveId.SLACK_OFF, PokemonType.NORMAL, -1, 5, -1, 0, 3)
      .attr(HealAttr, 0.5)
      .triageMove(),
    new AttackMove(MoveId.HYPER_VOICE, PokemonType.NORMAL, MoveCategory.SPECIAL, 90, 100, 10, -1, 0, 3)
      .soundBased()
      .target(MoveTarget.ALL_NEAR_ENEMIES),
    new AttackMove(MoveId.POISON_FANG, PokemonType.POISON, MoveCategory.PHYSICAL, 50, 100, 15, 50, 0, 3)
      .attr(StatusEffectAttr, StatusEffect.TOXIC)
      .bitingMove(),
    new AttackMove(MoveId.CRUSH_CLAW, PokemonType.NORMAL, MoveCategory.PHYSICAL, 75, 95, 10, 50, 0, 3)
      .attr(StatStageChangeAttr, [ Stat.DEF ], -1),
    new AttackMove(MoveId.BLAST_BURN, PokemonType.FIRE, MoveCategory.SPECIAL, 150, 90, 5, -1, 0, 3)
      .attr(RechargeAttr),
    new AttackMove(MoveId.HYDRO_CANNON, PokemonType.WATER, MoveCategory.SPECIAL, 150, 90, 5, -1, 0, 3)
      .attr(RechargeAttr),
    new AttackMove(MoveId.METEOR_MASH, PokemonType.STEEL, MoveCategory.PHYSICAL, 90, 90, 10, 20, 0, 3)
      .attr(StatStageChangeAttr, [ Stat.ATK ], 1, true)
      .punchingMove(),
    new AttackMove(MoveId.ASTONISH, PokemonType.GHOST, MoveCategory.PHYSICAL, 30, 100, 15, 30, 0, 3)
      .attr(FlinchAttr),
    new AttackMove(MoveId.WEATHER_BALL, PokemonType.NORMAL, MoveCategory.SPECIAL, 50, 100, 10, -1, 0, 3)
      .attr(WeatherBallTypeAttr)
      .attr(MovePowerMultiplierAttr, (user, target, move) => {
        const weather = globalScene.arena.weather;
        if (!weather) {
          return 1;
        }
        const weatherTypes = [ WeatherType.SUNNY, WeatherType.RAIN, WeatherType.SANDSTORM, WeatherType.HAIL, WeatherType.SNOW, WeatherType.FOG, WeatherType.HEAVY_RAIN, WeatherType.HARSH_SUN ];
        if (weatherTypes.includes(weather.weatherType) && !weather.isEffectSuppressed()) {
          return 2;
        }
        return 1;
      })
      .ballBombMove(),
    new StatusMove(MoveId.AROMATHERAPY, PokemonType.GRASS, -1, 5, -1, 0, 3)
      .attr(PartyStatusCureAttr, i18next.t("moveTriggers:soothingAromaWaftedThroughArea"), AbilityId.SAP_SIPPER)
      .target(MoveTarget.PARTY),
    new StatusMove(MoveId.FAKE_TEARS, PokemonType.DARK, 100, 20, -1, 0, 3)
      .attr(StatStageChangeAttr, [ Stat.SPDEF ], -2)
      .reflectable(),
    new AttackMove(MoveId.AIR_CUTTER, PokemonType.FLYING, MoveCategory.SPECIAL, 60, 95, 25, -1, 0, 3)
      .attr(HighCritAttr)
      .slicingMove()
      .windMove()
      .target(MoveTarget.ALL_NEAR_ENEMIES),
    new AttackMove(MoveId.OVERHEAT, PokemonType.FIRE, MoveCategory.SPECIAL, 130, 90, 5, -1, 0, 3)
      .attr(StatStageChangeAttr, [ Stat.SPATK ], -2, true)
      .attr(HealStatusEffectAttr, true, StatusEffect.FREEZE),
    new StatusMove(MoveId.ODOR_SLEUTH, PokemonType.NORMAL, -1, 40, -1, 0, 3)
      .attr(ExposedMoveAttr, BattlerTagType.IGNORE_GHOST)
      .ignoresSubstitute()
      .reflectable(),
    new AttackMove(MoveId.ROCK_TOMB, PokemonType.ROCK, MoveCategory.PHYSICAL, 60, 95, 15, 100, 0, 3)
      .attr(StatStageChangeAttr, [ Stat.SPD ], -1)
      .makesContact(false),
    new AttackMove(MoveId.SILVER_WIND, PokemonType.BUG, MoveCategory.SPECIAL, 60, 100, 5, 10, 0, 3)
      .attr(StatStageChangeAttr, [ Stat.ATK, Stat.DEF, Stat.SPATK, Stat.SPDEF, Stat.SPD ], 1, true)
      .windMove(),
    new StatusMove(MoveId.METAL_SOUND, PokemonType.STEEL, 85, 40, -1, 0, 3)
      .attr(StatStageChangeAttr, [ Stat.SPDEF ], -2)
      .soundBased()
      .reflectable(),
    new StatusMove(MoveId.GRASS_WHISTLE, PokemonType.GRASS, 55, 15, -1, 0, 3)
      .attr(StatusEffectAttr, StatusEffect.SLEEP)
      .soundBased()
      .reflectable(),
    new StatusMove(MoveId.TICKLE, PokemonType.NORMAL, 100, 20, -1, 0, 3)
      .attr(StatStageChangeAttr, [ Stat.ATK, Stat.DEF ], -1)
      .reflectable(),
    new SelfStatusMove(MoveId.COSMIC_POWER, PokemonType.PSYCHIC, -1, 20, -1, 0, 3)
      .attr(StatStageChangeAttr, [ Stat.DEF, Stat.SPDEF ], 1, true),
    new AttackMove(MoveId.WATER_SPOUT, PokemonType.WATER, MoveCategory.SPECIAL, 150, 100, 5, -1, 0, 3)
      .attr(HpPowerAttr)
      .target(MoveTarget.ALL_NEAR_ENEMIES),
    new AttackMove(MoveId.SIGNAL_BEAM, PokemonType.BUG, MoveCategory.SPECIAL, 75, 100, 15, 10, 0, 3)
      .attr(ConfuseAttr),
    new AttackMove(MoveId.SHADOW_PUNCH, PokemonType.GHOST, MoveCategory.PHYSICAL, 60, -1, 20, -1, 0, 3)
      .punchingMove(),
    new AttackMove(MoveId.EXTRASENSORY, PokemonType.PSYCHIC, MoveCategory.SPECIAL, 80, 100, 20, 10, 0, 3)
      .attr(FlinchAttr),
    new AttackMove(MoveId.SKY_UPPERCUT, PokemonType.FIGHTING, MoveCategory.PHYSICAL, 85, 90, 15, -1, 0, 3)
      .attr(HitsTagAttr, BattlerTagType.FLYING)
      .punchingMove(),
    new AttackMove(MoveId.SAND_TOMB, PokemonType.GROUND, MoveCategory.PHYSICAL, 35, 85, 15, -1, 0, 3)
      .attr(TrapAttr, BattlerTagType.SAND_TOMB)
      .makesContact(false),
    new AttackMove(MoveId.SHEER_COLD, PokemonType.ICE, MoveCategory.SPECIAL, 200, 30, 5, -1, 0, 3)
      .attr(IceNoEffectTypeAttr)
      .attr(OneHitKOAttr)
      .attr(SheerColdAccuracyAttr),
    new AttackMove(MoveId.MUDDY_WATER, PokemonType.WATER, MoveCategory.SPECIAL, 90, 85, 10, 30, 0, 3)
      .attr(StatStageChangeAttr, [ Stat.ACC ], -1)
      .target(MoveTarget.ALL_NEAR_ENEMIES),
    new AttackMove(MoveId.BULLET_SEED, PokemonType.GRASS, MoveCategory.PHYSICAL, 25, 100, 30, -1, 0, 3)
      .attr(MultiHitAttr)
      .makesContact(false)
      .ballBombMove(),
    new AttackMove(MoveId.AERIAL_ACE, PokemonType.FLYING, MoveCategory.PHYSICAL, 60, -1, 20, -1, 0, 3)
      .slicingMove(),
    new AttackMove(MoveId.ICICLE_SPEAR, PokemonType.ICE, MoveCategory.PHYSICAL, 25, 100, 30, -1, 0, 3)
      .attr(MultiHitAttr)
      .makesContact(false),
    new SelfStatusMove(MoveId.IRON_DEFENSE, PokemonType.STEEL, -1, 15, -1, 0, 3)
      .attr(StatStageChangeAttr, [ Stat.DEF ], 2, true),
    new StatusMove(MoveId.BLOCK, PokemonType.NORMAL, -1, 5, -1, 0, 3)
      .condition(failIfGhostTypeCondition)
      .attr(AddBattlerTagAttr, BattlerTagType.TRAPPED, false, true, 1)
      .reflectable(),
    new StatusMove(MoveId.HOWL, PokemonType.NORMAL, -1, 40, -1, 0, 3)
      .attr(StatStageChangeAttr, [ Stat.ATK ], 1)
      .soundBased()
      .target(MoveTarget.USER_AND_ALLIES),
    new AttackMove(MoveId.DRAGON_CLAW, PokemonType.DRAGON, MoveCategory.PHYSICAL, 80, 100, 15, -1, 0, 3),
    new AttackMove(MoveId.FRENZY_PLANT, PokemonType.GRASS, MoveCategory.SPECIAL, 150, 90, 5, -1, 0, 3)
      .attr(RechargeAttr),
    new SelfStatusMove(MoveId.BULK_UP, PokemonType.FIGHTING, -1, 20, -1, 0, 3)
      .attr(StatStageChangeAttr, [ Stat.ATK, Stat.DEF ], 1, true),
    new ChargingAttackMove(MoveId.BOUNCE, PokemonType.FLYING, MoveCategory.PHYSICAL, 85, 85, 5, 30, 0, 3)
      .chargeText(i18next.t("moveTriggers:sprangUp", { pokemonName: "{USER}" }))
      .chargeAttr(SemiInvulnerableAttr, BattlerTagType.FLYING)
      .attr(StatusEffectAttr, StatusEffect.PARALYSIS)
      .condition(failOnGravityCondition),
    new AttackMove(MoveId.MUD_SHOT, PokemonType.GROUND, MoveCategory.SPECIAL, 55, 95, 15, 100, 0, 3)
      .attr(StatStageChangeAttr, [ Stat.SPD ], -1),
    new AttackMove(MoveId.POISON_TAIL, PokemonType.POISON, MoveCategory.PHYSICAL, 50, 100, 25, 10, 0, 3)
      .attr(HighCritAttr)
      .attr(StatusEffectAttr, StatusEffect.POISON),
    new AttackMove(MoveId.COVET, PokemonType.NORMAL, MoveCategory.PHYSICAL, 60, 100, 25, -1, 0, 3)
      .attr(StealHeldItemChanceAttr, 0.3)
      .edgeCase(),
      // Should not be able to steal held item if user faints due to Rough Skin, Iron Barbs, etc.
      // Should be able to steal items from pokemon with Sticky Hold if the damage causes them to faint
    new AttackMove(MoveId.VOLT_TACKLE, PokemonType.ELECTRIC, MoveCategory.PHYSICAL, 120, 100, 15, 10, 0, 3)
      .attr(RecoilAttr, false, 0.33)
      .attr(StatusEffectAttr, StatusEffect.PARALYSIS)
      .recklessMove(),
    new AttackMove(MoveId.MAGICAL_LEAF, PokemonType.GRASS, MoveCategory.SPECIAL, 60, -1, 20, -1, 0, 3),
    new StatusMove(MoveId.WATER_SPORT, PokemonType.WATER, -1, 15, -1, 0, 3)
      .ignoresProtect()
      .attr(AddArenaTagAttr, ArenaTagType.WATER_SPORT, 5)
      .target(MoveTarget.BOTH_SIDES),
    new SelfStatusMove(MoveId.CALM_MIND, PokemonType.PSYCHIC, -1, 20, -1, 0, 3)
      .attr(StatStageChangeAttr, [ Stat.SPATK, Stat.SPDEF ], 1, true),
    new AttackMove(MoveId.LEAF_BLADE, PokemonType.GRASS, MoveCategory.PHYSICAL, 90, 100, 15, -1, 0, 3)
      .attr(HighCritAttr)
      .slicingMove(),
    new SelfStatusMove(MoveId.DRAGON_DANCE, PokemonType.DRAGON, -1, 20, -1, 0, 3)
      .attr(StatStageChangeAttr, [ Stat.ATK, Stat.SPD ], 1, true)
      .danceMove(),
    new AttackMove(MoveId.ROCK_BLAST, PokemonType.ROCK, MoveCategory.PHYSICAL, 25, 90, 10, -1, 0, 3)
      .attr(MultiHitAttr)
      .makesContact(false)
      .ballBombMove(),
    new AttackMove(MoveId.SHOCK_WAVE, PokemonType.ELECTRIC, MoveCategory.SPECIAL, 60, -1, 20, -1, 0, 3),
    new AttackMove(MoveId.WATER_PULSE, PokemonType.WATER, MoveCategory.SPECIAL, 60, 100, 20, 20, 0, 3)
      .attr(ConfuseAttr)
      .pulseMove(),
    new AttackMove(MoveId.DOOM_DESIRE, PokemonType.STEEL, MoveCategory.SPECIAL, 140, 100, 5, -1, 0, 3)
      .attr(DelayedAttackAttr, ChargeAnim.DOOM_DESIRE_CHARGING, "moveTriggers:choseDoomDesireAsDestiny")
      .ignoresProtect()
      /*
       * Should not apply abilities or held items if user is off the field
      */
      .edgeCase(),
    new AttackMove(MoveId.PSYCHO_BOOST, PokemonType.PSYCHIC, MoveCategory.SPECIAL, 140, 90, 5, -1, 0, 3)
      .attr(StatStageChangeAttr, [ Stat.SPATK ], -2, true),
    new SelfStatusMove(MoveId.ROOST, PokemonType.FLYING, -1, 5, -1, 0, 4)
      .attr(HealAttr, 0.5)
      .attr(AddBattlerTagAttr, BattlerTagType.ROOSTED, true, false)
      .triageMove(),
    new StatusMove(MoveId.GRAVITY, PokemonType.PSYCHIC, -1, 5, -1, 0, 4)
      .ignoresProtect()
      .attr(AddArenaTagAttr, ArenaTagType.GRAVITY, 5)
      .target(MoveTarget.BOTH_SIDES),
    new StatusMove(MoveId.MIRACLE_EYE, PokemonType.PSYCHIC, -1, 40, -1, 0, 4)
      .attr(ExposedMoveAttr, BattlerTagType.IGNORE_DARK)
      .ignoresSubstitute()
      .reflectable(),
    new AttackMove(MoveId.WAKE_UP_SLAP, PokemonType.FIGHTING, MoveCategory.PHYSICAL, 70, 100, 10, -1, 0, 4)
      .attr(MovePowerMultiplierAttr, (user, target, move) => targetSleptOrComatoseCondition(user, target, move) ? 2 : 1)
      .attr(HealStatusEffectAttr, false, StatusEffect.SLEEP),
    new AttackMove(MoveId.HAMMER_ARM, PokemonType.FIGHTING, MoveCategory.PHYSICAL, 100, 90, 10, -1, 0, 4)
      .attr(StatStageChangeAttr, [ Stat.SPD ], -1, true)
      .punchingMove(),
    new AttackMove(MoveId.GYRO_BALL, PokemonType.STEEL, MoveCategory.PHYSICAL, -1, 100, 5, -1, 0, 4)
      .attr(GyroBallPowerAttr)
      .ballBombMove(),
    new SelfStatusMove(MoveId.HEALING_WISH, PokemonType.PSYCHIC, -1, 10, -1, 0, 4)
      .attr(SacrificialFullRestoreAttr, false, "moveTriggers:sacrificialFullRestore")
      .triageMove()
      .condition(failIfLastInPartyCondition),
    new AttackMove(MoveId.BRINE, PokemonType.WATER, MoveCategory.SPECIAL, 65, 100, 10, -1, 0, 4)
      .attr(MovePowerMultiplierAttr, (user, target, move) => target.getHpRatio() < 0.5 ? 2 : 1),
    new AttackMove(MoveId.NATURAL_GIFT, PokemonType.NORMAL, MoveCategory.PHYSICAL, -1, 100, 15, -1, 0, 4)
      .makesContact(false)
      .unimplemented(),
      /*
      NOTE: To whoever tries to implement this, reminder to push to battleData.berriesEaten
      and enable the harvest test..
      Do NOT push to berriesEatenLast or else cud chew will puke the berry.
      */
    new AttackMove(MoveId.FEINT, PokemonType.NORMAL, MoveCategory.PHYSICAL, 30, 100, 10, -1, 2, 4)
      .attr(RemoveBattlerTagAttr, [ BattlerTagType.PROTECTED ])
      .attr(RemoveArenaTagsAttr, [ ArenaTagType.QUICK_GUARD, ArenaTagType.WIDE_GUARD, ArenaTagType.MAT_BLOCK, ArenaTagType.CRAFTY_SHIELD ], false)
      .makesContact(false)
      .ignoresProtect(),
    new AttackMove(MoveId.PLUCK, PokemonType.FLYING, MoveCategory.PHYSICAL, 60, 100, 20, -1, 0, 4)
      .attr(StealEatBerryAttr),
    new StatusMove(MoveId.TAILWIND, PokemonType.FLYING, -1, 15, -1, 0, 4)
      .windMove()
      .attr(AddArenaTagAttr, ArenaTagType.TAILWIND, 4, true)
      .target(MoveTarget.USER_SIDE),
    new StatusMove(MoveId.ACUPRESSURE, PokemonType.NORMAL, -1, 30, -1, 0, 4)
      .attr(AcupressureStatStageChangeAttr)
      .target(MoveTarget.USER_OR_NEAR_ALLY),
    new AttackMove(MoveId.METAL_BURST, PokemonType.STEEL, MoveCategory.PHYSICAL, -1, 100, 10, -1, 0, 4)
      .attr(CounterDamageAttr, (move: Move) => (move.category === MoveCategory.PHYSICAL || move.category === MoveCategory.SPECIAL), 1.5)
      .redirectCounter()
      .makesContact(false)
      .target(MoveTarget.ATTACKER),
    new AttackMove(MoveId.U_TURN, PokemonType.BUG, MoveCategory.PHYSICAL, 70, 100, 20, -1, 0, 4)
      .attr(ForceSwitchOutAttr, true),
    new AttackMove(MoveId.CLOSE_COMBAT, PokemonType.FIGHTING, MoveCategory.PHYSICAL, 120, 100, 5, -1, 0, 4)
      .attr(StatStageChangeAttr, [ Stat.DEF, Stat.SPDEF ], -1, true),
    new AttackMove(MoveId.PAYBACK, PokemonType.DARK, MoveCategory.PHYSICAL, 50, 100, 10, -1, 0, 4)
      // Payback boosts power on item use
      .attr(MovePowerMultiplierAttr, (_user, target) => target.turnData.acted || globalScene.currentBattle.turnCommands[target.getBattlerIndex()]?.command === Command.BALL ? 2 : 1),
    new AttackMove(MoveId.ASSURANCE, PokemonType.DARK, MoveCategory.PHYSICAL, 60, 100, 10, -1, 0, 4)
      .attr(MovePowerMultiplierAttr, (user, target, move) => target.turnData.damageTaken > 0 ? 2 : 1),
    new StatusMove(MoveId.EMBARGO, PokemonType.DARK, 100, 15, -1, 0, 4)
      .reflectable()
      .unimplemented(),
    new AttackMove(MoveId.FLING, PokemonType.DARK, MoveCategory.PHYSICAL, -1, 100, 10, -1, 0, 4)
      .makesContact(false)
      .unimplemented(),
    new StatusMove(MoveId.PSYCHO_SHIFT, PokemonType.PSYCHIC, 100, 10, -1, 0, 4)
      .attr(PsychoShiftEffectAttr)
      .condition((user, target, move) => {
        let statusToApply = user.hasAbility(AbilityId.COMATOSE) ? StatusEffect.SLEEP : undefined;
        if (user.status?.effect && isNonVolatileStatusEffect(user.status.effect)) {
          statusToApply = user.status.effect;
        }
        return !!statusToApply && target.canSetStatus(statusToApply, false, false, user);
      }
      ),
    new AttackMove(MoveId.TRUMP_CARD, PokemonType.NORMAL, MoveCategory.SPECIAL, -1, -1, 5, -1, 0, 4)
      .makesContact()
      .attr(LessPPMorePowerAttr),
    new StatusMove(MoveId.HEAL_BLOCK, PokemonType.PSYCHIC, 100, 15, -1, 0, 4)
      .attr(AddBattlerTagAttr, BattlerTagType.HEAL_BLOCK, false, true, 5)
      .target(MoveTarget.ALL_NEAR_ENEMIES)
      .reflectable(),
    new AttackMove(MoveId.WRING_OUT, PokemonType.NORMAL, MoveCategory.SPECIAL, -1, 100, 5, -1, 0, 4)
      .attr(OpponentHighHpPowerAttr, 120)
      .makesContact(),
    new SelfStatusMove(MoveId.POWER_TRICK, PokemonType.PSYCHIC, -1, 10, -1, 0, 4)
      .attr(AddBattlerTagAttr, BattlerTagType.POWER_TRICK, true),
    new StatusMove(MoveId.GASTRO_ACID, PokemonType.POISON, 100, 10, -1, 0, 4)
      .attr(SuppressAbilitiesAttr)
      .reflectable(),
    new StatusMove(MoveId.LUCKY_CHANT, PokemonType.NORMAL, -1, 30, -1, 0, 4)
      .attr(AddArenaTagAttr, ArenaTagType.NO_CRIT, 5, true, true)
      .target(MoveTarget.USER_SIDE),
    new StatusMove(MoveId.ME_FIRST, PokemonType.NORMAL, -1, 20, -1, 0, 4)
      .ignoresSubstitute()
      .target(MoveTarget.NEAR_ENEMY)
      .unimplemented(),
    new SelfStatusMove(MoveId.COPYCAT, PokemonType.NORMAL, -1, 20, -1, 0, 4)
      .attr(CopyMoveAttr, false, invalidCopycatMoves),
    new StatusMove(MoveId.POWER_SWAP, PokemonType.PSYCHIC, -1, 10, 100, 0, 4)
      .attr(SwapStatStagesAttr, [ Stat.ATK, Stat.SPATK ])
      .ignoresSubstitute(),
    new StatusMove(MoveId.GUARD_SWAP, PokemonType.PSYCHIC, -1, 10, 100, 0, 4)
      .attr(SwapStatStagesAttr, [ Stat.DEF, Stat.SPDEF ])
      .ignoresSubstitute(),
    new AttackMove(MoveId.PUNISHMENT, PokemonType.DARK, MoveCategory.PHYSICAL, -1, 100, 5, -1, 0, 4)
      .makesContact(true)
      .attr(PunishmentPowerAttr),
    new AttackMove(MoveId.LAST_RESORT, PokemonType.NORMAL, MoveCategory.PHYSICAL, 140, 100, 5, -1, 0, 4)
      .attr(LastResortAttr)
      .edgeCase(), // May or may not need to ignore remotely called moves depending on how it works
    new StatusMove(MoveId.WORRY_SEED, PokemonType.GRASS, 100, 10, -1, 0, 4)
      .attr(AbilityChangeAttr, AbilityId.INSOMNIA)
      .reflectable(),
    new AttackMove(MoveId.SUCKER_PUNCH, PokemonType.DARK, MoveCategory.PHYSICAL, 70, 100, 5, -1, 1, 4)
      .condition((user, target, move) => {
        const turnCommand = globalScene.currentBattle.turnCommands[target.getBattlerIndex()];
        if (!turnCommand || !turnCommand.move) {
          return false;
        }
        return (turnCommand.command === Command.FIGHT && !target.turnData.acted && allMoves[turnCommand.move.move].category !== MoveCategory.STATUS);
      }),
    new StatusMove(MoveId.TOXIC_SPIKES, PokemonType.POISON, -1, 20, -1, 0, 4)
      .attr(AddArenaTrapTagAttr, ArenaTagType.TOXIC_SPIKES)
      .target(MoveTarget.ENEMY_SIDE)
      .reflectable(),
    new StatusMove(MoveId.HEART_SWAP, PokemonType.PSYCHIC, -1, 10, -1, 0, 4)
      .attr(SwapStatStagesAttr, BATTLE_STATS)
      .ignoresSubstitute(),
    new SelfStatusMove(MoveId.AQUA_RING, PokemonType.WATER, -1, 20, -1, 0, 4)
      .attr(AddBattlerTagAttr, BattlerTagType.AQUA_RING, true, true),
    new SelfStatusMove(MoveId.MAGNET_RISE, PokemonType.ELECTRIC, -1, 10, -1, 0, 4)
      .attr(AddBattlerTagAttr, BattlerTagType.FLOATING, true, true, 5)
      .condition((user, target, move) => !globalScene.arena.getTag(ArenaTagType.GRAVITY) && [ BattlerTagType.FLOATING, BattlerTagType.IGNORE_FLYING, BattlerTagType.INGRAIN ].every((tag) => !user.getTag(tag))),
    new AttackMove(MoveId.FLARE_BLITZ, PokemonType.FIRE, MoveCategory.PHYSICAL, 120, 100, 15, 10, 0, 4)
      .attr(RecoilAttr, false, 0.33)
      .attr(HealStatusEffectAttr, true, StatusEffect.FREEZE)
      .attr(StatusEffectAttr, StatusEffect.BURN)
      .recklessMove(),
    new AttackMove(MoveId.FORCE_PALM, PokemonType.FIGHTING, MoveCategory.PHYSICAL, 60, 100, 10, 30, 0, 4)
      .attr(StatusEffectAttr, StatusEffect.PARALYSIS),
    new AttackMove(MoveId.AURA_SPHERE, PokemonType.FIGHTING, MoveCategory.SPECIAL, 80, -1, 20, -1, 0, 4)
      .pulseMove()
      .ballBombMove(),
    new SelfStatusMove(MoveId.ROCK_POLISH, PokemonType.ROCK, -1, 20, -1, 0, 4)
      .attr(StatStageChangeAttr, [ Stat.SPD ], 2, true),
    new AttackMove(MoveId.POISON_JAB, PokemonType.POISON, MoveCategory.PHYSICAL, 80, 100, 20, 30, 0, 4)
      .attr(StatusEffectAttr, StatusEffect.POISON),
    new AttackMove(MoveId.DARK_PULSE, PokemonType.DARK, MoveCategory.SPECIAL, 80, 100, 15, 20, 0, 4)
      .attr(FlinchAttr)
      .pulseMove(),
    new AttackMove(MoveId.NIGHT_SLASH, PokemonType.DARK, MoveCategory.PHYSICAL, 70, 100, 15, -1, 0, 4)
      .attr(HighCritAttr)
      .slicingMove(),
    new AttackMove(MoveId.AQUA_TAIL, PokemonType.WATER, MoveCategory.PHYSICAL, 90, 90, 10, -1, 0, 4),
    new AttackMove(MoveId.SEED_BOMB, PokemonType.GRASS, MoveCategory.PHYSICAL, 80, 100, 15, -1, 0, 4)
      .makesContact(false)
      .ballBombMove(),
    new AttackMove(MoveId.AIR_SLASH, PokemonType.FLYING, MoveCategory.SPECIAL, 75, 95, 15, 30, 0, 4)
      .attr(FlinchAttr)
      .slicingMove(),
    new AttackMove(MoveId.X_SCISSOR, PokemonType.BUG, MoveCategory.PHYSICAL, 80, 100, 15, -1, 0, 4)
      .slicingMove(),
    new AttackMove(MoveId.BUG_BUZZ, PokemonType.BUG, MoveCategory.SPECIAL, 90, 100, 10, 10, 0, 4)
      .attr(StatStageChangeAttr, [ Stat.SPDEF ], -1)
      .soundBased(),
    new AttackMove(MoveId.DRAGON_PULSE, PokemonType.DRAGON, MoveCategory.SPECIAL, 85, 100, 10, -1, 0, 4)
      .pulseMove(),
    new AttackMove(MoveId.DRAGON_RUSH, PokemonType.DRAGON, MoveCategory.PHYSICAL, 100, 75, 10, 20, 0, 4)
      .attr(AlwaysHitMinimizeAttr)
      .attr(HitsTagForDoubleDamageAttr, BattlerTagType.MINIMIZED)
      .attr(FlinchAttr),
    new AttackMove(MoveId.POWER_GEM, PokemonType.ROCK, MoveCategory.SPECIAL, 80, 100, 20, -1, 0, 4),
    new AttackMove(MoveId.DRAIN_PUNCH, PokemonType.FIGHTING, MoveCategory.PHYSICAL, 75, 100, 10, -1, 0, 4)
      .attr(HitHealAttr)
      .punchingMove()
      .triageMove(),
    new AttackMove(MoveId.VACUUM_WAVE, PokemonType.FIGHTING, MoveCategory.SPECIAL, 40, 100, 30, -1, 1, 4),
    new AttackMove(MoveId.FOCUS_BLAST, PokemonType.FIGHTING, MoveCategory.SPECIAL, 120, 70, 5, 10, 0, 4)
      .attr(StatStageChangeAttr, [ Stat.SPDEF ], -1)
      .ballBombMove(),
    new AttackMove(MoveId.ENERGY_BALL, PokemonType.GRASS, MoveCategory.SPECIAL, 90, 100, 10, 10, 0, 4)
      .attr(StatStageChangeAttr, [ Stat.SPDEF ], -1)
      .ballBombMove(),
    new AttackMove(MoveId.BRAVE_BIRD, PokemonType.FLYING, MoveCategory.PHYSICAL, 120, 100, 15, -1, 0, 4)
      .attr(RecoilAttr, false, 0.33)
      .recklessMove(),
    new AttackMove(MoveId.EARTH_POWER, PokemonType.GROUND, MoveCategory.SPECIAL, 90, 100, 10, 10, 0, 4)
      .attr(StatStageChangeAttr, [ Stat.SPDEF ], -1),
    new StatusMove(MoveId.SWITCHEROO, PokemonType.DARK, 100, 10, -1, 0, 4)
      .unimplemented(),
    new AttackMove(MoveId.GIGA_IMPACT, PokemonType.NORMAL, MoveCategory.PHYSICAL, 150, 90, 5, -1, 0, 4)
      .attr(RechargeAttr),
    new SelfStatusMove(MoveId.NASTY_PLOT, PokemonType.DARK, -1, 20, -1, 0, 4)
      .attr(StatStageChangeAttr, [ Stat.SPATK ], 2, true),
    new AttackMove(MoveId.BULLET_PUNCH, PokemonType.STEEL, MoveCategory.PHYSICAL, 40, 100, 30, -1, 1, 4)
      .punchingMove(),
    new AttackMove(MoveId.AVALANCHE, PokemonType.ICE, MoveCategory.PHYSICAL, 60, 100, 10, -1, -4, 4)
      .attr(TurnDamagedDoublePowerAttr),
    new AttackMove(MoveId.ICE_SHARD, PokemonType.ICE, MoveCategory.PHYSICAL, 40, 100, 30, -1, 1, 4)
      .makesContact(false),
    new AttackMove(MoveId.SHADOW_CLAW, PokemonType.GHOST, MoveCategory.PHYSICAL, 70, 100, 15, -1, 0, 4)
      .attr(HighCritAttr),
    new AttackMove(MoveId.THUNDER_FANG, PokemonType.ELECTRIC, MoveCategory.PHYSICAL, 65, 95, 15, 10, 0, 4)
      .attr(FlinchAttr)
      .attr(StatusEffectAttr, StatusEffect.PARALYSIS)
      .bitingMove(),
    new AttackMove(MoveId.ICE_FANG, PokemonType.ICE, MoveCategory.PHYSICAL, 65, 95, 15, 10, 0, 4)
      .attr(FlinchAttr)
      .attr(StatusEffectAttr, StatusEffect.FREEZE)
      .bitingMove(),
    new AttackMove(MoveId.FIRE_FANG, PokemonType.FIRE, MoveCategory.PHYSICAL, 65, 95, 15, 10, 0, 4)
      .attr(FlinchAttr)
      .attr(StatusEffectAttr, StatusEffect.BURN)
      .bitingMove(),
    new AttackMove(MoveId.SHADOW_SNEAK, PokemonType.GHOST, MoveCategory.PHYSICAL, 40, 100, 30, -1, 1, 4),
    new AttackMove(MoveId.MUD_BOMB, PokemonType.GROUND, MoveCategory.SPECIAL, 65, 85, 10, 30, 0, 4)
      .attr(StatStageChangeAttr, [ Stat.ACC ], -1)
      .ballBombMove(),
    new AttackMove(MoveId.PSYCHO_CUT, PokemonType.PSYCHIC, MoveCategory.PHYSICAL, 70, 100, 20, -1, 0, 4)
      .attr(HighCritAttr)
      .slicingMove()
      .makesContact(false),
    new AttackMove(MoveId.ZEN_HEADBUTT, PokemonType.PSYCHIC, MoveCategory.PHYSICAL, 80, 90, 15, 20, 0, 4)
      .attr(FlinchAttr),
    new AttackMove(MoveId.MIRROR_SHOT, PokemonType.STEEL, MoveCategory.SPECIAL, 65, 85, 10, 30, 0, 4)
      .attr(StatStageChangeAttr, [ Stat.ACC ], -1),
    new AttackMove(MoveId.FLASH_CANNON, PokemonType.STEEL, MoveCategory.SPECIAL, 80, 100, 10, 10, 0, 4)
      .attr(StatStageChangeAttr, [ Stat.SPDEF ], -1),
    new AttackMove(MoveId.ROCK_CLIMB, PokemonType.NORMAL, MoveCategory.PHYSICAL, 90, 85, 20, 20, 0, 4)
      .attr(ConfuseAttr),
    new StatusMove(MoveId.DEFOG, PokemonType.FLYING, -1, 15, -1, 0, 4)
      .attr(StatStageChangeAttr, [ Stat.EVA ], -1)
      .attr(ClearWeatherAttr, WeatherType.FOG)
      .attr(ClearTerrainAttr)
      .attr(RemoveScreensAttr, false)
      .attr(RemoveArenaTrapAttr, true)
      .attr(RemoveArenaTagsAttr, [ ArenaTagType.MIST, ArenaTagType.SAFEGUARD ], false)
      .reflectable(),
    new StatusMove(MoveId.TRICK_ROOM, PokemonType.PSYCHIC, -1, 5, -1, -7, 4)
      .attr(AddArenaTagAttr, ArenaTagType.TRICK_ROOM, 5)
      .ignoresProtect()
      .target(MoveTarget.BOTH_SIDES),
    new AttackMove(MoveId.DRACO_METEOR, PokemonType.DRAGON, MoveCategory.SPECIAL, 130, 90, 5, -1, 0, 4)
      .attr(StatStageChangeAttr, [ Stat.SPATK ], -2, true),
    new AttackMove(MoveId.DISCHARGE, PokemonType.ELECTRIC, MoveCategory.SPECIAL, 80, 100, 15, 30, 0, 4)
      .attr(StatusEffectAttr, StatusEffect.PARALYSIS)
      .target(MoveTarget.ALL_NEAR_OTHERS),
    new AttackMove(MoveId.LAVA_PLUME, PokemonType.FIRE, MoveCategory.SPECIAL, 80, 100, 15, 30, 0, 4)
      .attr(StatusEffectAttr, StatusEffect.BURN)
      .target(MoveTarget.ALL_NEAR_OTHERS),
    new AttackMove(MoveId.LEAF_STORM, PokemonType.GRASS, MoveCategory.SPECIAL, 130, 90, 5, -1, 0, 4)
      .attr(StatStageChangeAttr, [ Stat.SPATK ], -2, true),
    new AttackMove(MoveId.POWER_WHIP, PokemonType.GRASS, MoveCategory.PHYSICAL, 120, 85, 10, -1, 0, 4),
    new AttackMove(MoveId.ROCK_WRECKER, PokemonType.ROCK, MoveCategory.PHYSICAL, 150, 90, 5, -1, 0, 4)
      .attr(RechargeAttr)
      .makesContact(false)
      .ballBombMove(),
    new AttackMove(MoveId.CROSS_POISON, PokemonType.POISON, MoveCategory.PHYSICAL, 70, 100, 20, 10, 0, 4)
      .attr(HighCritAttr)
      .attr(StatusEffectAttr, StatusEffect.POISON)
      .slicingMove(),
    new AttackMove(MoveId.GUNK_SHOT, PokemonType.POISON, MoveCategory.PHYSICAL, 120, 80, 5, 30, 0, 4)
      .attr(StatusEffectAttr, StatusEffect.POISON)
      .makesContact(false),
    new AttackMove(MoveId.IRON_HEAD, PokemonType.STEEL, MoveCategory.PHYSICAL, 80, 100, 15, 30, 0, 4)
      .attr(FlinchAttr),
    new AttackMove(MoveId.MAGNET_BOMB, PokemonType.STEEL, MoveCategory.PHYSICAL, 60, -1, 20, -1, 0, 4)
      .makesContact(false)
      .ballBombMove(),
    new AttackMove(MoveId.STONE_EDGE, PokemonType.ROCK, MoveCategory.PHYSICAL, 100, 80, 5, -1, 0, 4)
      .attr(HighCritAttr)
      .makesContact(false),
    new StatusMove(MoveId.CAPTIVATE, PokemonType.NORMAL, 100, 20, -1, 0, 4)
      .attr(StatStageChangeAttr, [ Stat.SPATK ], -2)
      .condition((user, target, move) => target.isOppositeGender(user))
      .target(MoveTarget.ALL_NEAR_ENEMIES)
      .reflectable(),
    new StatusMove(MoveId.STEALTH_ROCK, PokemonType.ROCK, -1, 20, -1, 0, 4)
      .attr(AddArenaTrapTagAttr, ArenaTagType.STEALTH_ROCK)
      .target(MoveTarget.ENEMY_SIDE)
      .reflectable(),
    new AttackMove(MoveId.GRASS_KNOT, PokemonType.GRASS, MoveCategory.SPECIAL, -1, 100, 20, -1, 0, 4)
      .attr(WeightPowerAttr)
      .makesContact(),
    new AttackMove(MoveId.CHATTER, PokemonType.FLYING, MoveCategory.SPECIAL, 65, 100, 20, 100, 0, 4)
      .attr(ConfuseAttr)
      .soundBased(),
    new AttackMove(MoveId.JUDGMENT, PokemonType.NORMAL, MoveCategory.SPECIAL, 100, 100, 10, -1, 0, 4)
      .attr(FormChangeItemTypeAttr),
    new AttackMove(MoveId.BUG_BITE, PokemonType.BUG, MoveCategory.PHYSICAL, 60, 100, 20, -1, 0, 4)
      .attr(StealEatBerryAttr),
    new AttackMove(MoveId.CHARGE_BEAM, PokemonType.ELECTRIC, MoveCategory.SPECIAL, 50, 90, 10, 70, 0, 4)
      .attr(StatStageChangeAttr, [ Stat.SPATK ], 1, true),
    new AttackMove(MoveId.WOOD_HAMMER, PokemonType.GRASS, MoveCategory.PHYSICAL, 120, 100, 15, -1, 0, 4)
      .attr(RecoilAttr, false, 0.33)
      .recklessMove(),
    new AttackMove(MoveId.AQUA_JET, PokemonType.WATER, MoveCategory.PHYSICAL, 40, 100, 20, -1, 1, 4),
    new AttackMove(MoveId.ATTACK_ORDER, PokemonType.BUG, MoveCategory.PHYSICAL, 90, 100, 15, -1, 0, 4)
      .attr(HighCritAttr)
      .makesContact(false),
    new SelfStatusMove(MoveId.DEFEND_ORDER, PokemonType.BUG, -1, 10, -1, 0, 4)
      .attr(StatStageChangeAttr, [ Stat.DEF, Stat.SPDEF ], 1, true),
    new SelfStatusMove(MoveId.HEAL_ORDER, PokemonType.BUG, -1, 5, -1, 0, 4)
      .attr(HealAttr, 0.5)
      .triageMove(),
    new AttackMove(MoveId.HEAD_SMASH, PokemonType.ROCK, MoveCategory.PHYSICAL, 150, 80, 5, -1, 0, 4)
      .attr(RecoilAttr, false, 0.5)
      .recklessMove(),
    new AttackMove(MoveId.DOUBLE_HIT, PokemonType.NORMAL, MoveCategory.PHYSICAL, 35, 90, 10, -1, 0, 4)
      .attr(MultiHitAttr, MultiHitType._2),
    new AttackMove(MoveId.ROAR_OF_TIME, PokemonType.DRAGON, MoveCategory.SPECIAL, 150, 90, 5, -1, 0, 4)
      .attr(RechargeAttr),
    new AttackMove(MoveId.SPACIAL_REND, PokemonType.DRAGON, MoveCategory.SPECIAL, 100, 95, 5, -1, 0, 4)
      .attr(HighCritAttr),
    new SelfStatusMove(MoveId.LUNAR_DANCE, PokemonType.PSYCHIC, -1, 10, -1, 0, 4)
      .attr(SacrificialFullRestoreAttr, true, "moveTriggers:lunarDanceRestore")
      .danceMove()
      .triageMove()
      .condition(failIfLastInPartyCondition),
    new AttackMove(MoveId.CRUSH_GRIP, PokemonType.NORMAL, MoveCategory.PHYSICAL, -1, 100, 5, -1, 0, 4)
      .attr(OpponentHighHpPowerAttr, 120),
    new AttackMove(MoveId.MAGMA_STORM, PokemonType.FIRE, MoveCategory.SPECIAL, 100, 75, 5, -1, 0, 4)
      .attr(TrapAttr, BattlerTagType.MAGMA_STORM),
    new StatusMove(MoveId.DARK_VOID, PokemonType.DARK, 80, 10, -1, 0, 4)  //Accuracy from Generations 4-6
      .attr(StatusEffectAttr, StatusEffect.SLEEP)
      .target(MoveTarget.ALL_NEAR_ENEMIES)
      .reflectable(),
    new AttackMove(MoveId.SEED_FLARE, PokemonType.GRASS, MoveCategory.SPECIAL, 120, 85, 5, 40, 0, 4)
      .attr(StatStageChangeAttr, [ Stat.SPDEF ], -2),
    new AttackMove(MoveId.OMINOUS_WIND, PokemonType.GHOST, MoveCategory.SPECIAL, 60, 100, 5, 10, 0, 4)
      .attr(StatStageChangeAttr, [ Stat.ATK, Stat.DEF, Stat.SPATK, Stat.SPDEF, Stat.SPD ], 1, true)
      .windMove(),
    new ChargingAttackMove(MoveId.SHADOW_FORCE, PokemonType.GHOST, MoveCategory.PHYSICAL, 120, 100, 5, -1, 0, 4)
      .chargeText(i18next.t("moveTriggers:vanishedInstantly", { pokemonName: "{USER}" }))
      .chargeAttr(SemiInvulnerableAttr, BattlerTagType.HIDDEN)
      .ignoresProtect(),
    new SelfStatusMove(MoveId.HONE_CLAWS, PokemonType.DARK, -1, 15, -1, 0, 5)
      .attr(StatStageChangeAttr, [ Stat.ATK, Stat.ACC ], 1, true),
    new StatusMove(MoveId.WIDE_GUARD, PokemonType.ROCK, -1, 10, -1, 3, 5)
      .target(MoveTarget.USER_SIDE)
      .attr(AddArenaTagAttr, ArenaTagType.WIDE_GUARD, 1, true, true)
      .condition(failIfLastCondition),
    new StatusMove(MoveId.GUARD_SPLIT, PokemonType.PSYCHIC, -1, 10, -1, 0, 5)
      .attr(AverageStatsAttr, [ Stat.DEF, Stat.SPDEF ], "moveTriggers:sharedGuard"),
    new StatusMove(MoveId.POWER_SPLIT, PokemonType.PSYCHIC, -1, 10, -1, 0, 5)
      .attr(AverageStatsAttr, [ Stat.ATK, Stat.SPATK ], "moveTriggers:sharedPower"),
    new StatusMove(MoveId.WONDER_ROOM, PokemonType.PSYCHIC, -1, 10, -1, 0, 5)
      .ignoresProtect()
      .target(MoveTarget.BOTH_SIDES)
      .unimplemented(),
    new AttackMove(MoveId.PSYSHOCK, PokemonType.PSYCHIC, MoveCategory.SPECIAL, 80, 100, 10, -1, 0, 5)
      .attr(DefDefAttr),
    new AttackMove(MoveId.VENOSHOCK, PokemonType.POISON, MoveCategory.SPECIAL, 65, 100, 10, -1, 0, 5)
      .attr(MovePowerMultiplierAttr, (user, target, move) => target.status && (target.status.effect === StatusEffect.POISON || target.status.effect === StatusEffect.TOXIC) ? 2 : 1),
    new SelfStatusMove(MoveId.AUTOTOMIZE, PokemonType.STEEL, -1, 15, -1, 0, 5)
      .attr(StatStageChangeAttr, [ Stat.SPD ], 2, true)
      .attr(AddBattlerTagAttr, BattlerTagType.AUTOTOMIZED, true),
    new SelfStatusMove(MoveId.RAGE_POWDER, PokemonType.BUG, -1, 20, -1, 2, 5)
      .powderMove()
      .attr(AddBattlerTagAttr, BattlerTagType.CENTER_OF_ATTENTION, true),
    new StatusMove(MoveId.TELEKINESIS, PokemonType.PSYCHIC, -1, 15, -1, 0, 5)
      .condition(failOnGravityCondition)
      .condition((_user, target, _move) => ![ SpeciesId.DIGLETT, SpeciesId.DUGTRIO, SpeciesId.ALOLA_DIGLETT, SpeciesId.ALOLA_DUGTRIO, SpeciesId.SANDYGAST, SpeciesId.PALOSSAND, SpeciesId.WIGLETT, SpeciesId.WUGTRIO ].includes(target.species.speciesId))
      .condition((_user, target, _move) => !(target.species.speciesId === SpeciesId.GENGAR && target.getFormKey() === "mega"))
      .condition((_user, target, _move) => isNullOrUndefined(target.getTag(BattlerTagType.INGRAIN)) && isNullOrUndefined(target.getTag(BattlerTagType.IGNORE_FLYING)))
      .attr(AddBattlerTagAttr, BattlerTagType.TELEKINESIS, false, true, 3)
      .attr(AddBattlerTagAttr, BattlerTagType.FLOATING, false, true, 3)
      .reflectable(),
    new StatusMove(MoveId.MAGIC_ROOM, PokemonType.PSYCHIC, -1, 10, -1, 0, 5)
      .ignoresProtect()
      .target(MoveTarget.BOTH_SIDES)
      .unimplemented(),
    new AttackMove(MoveId.SMACK_DOWN, PokemonType.ROCK, MoveCategory.PHYSICAL, 50, 100, 15, -1, 0, 5)
      .attr(FallDownAttr)
      .attr(AddBattlerTagAttr, BattlerTagType.INTERRUPTED)
      .attr(RemoveBattlerTagAttr, [ BattlerTagType.FLYING, BattlerTagType.FLOATING, BattlerTagType.TELEKINESIS ])
      .attr(HitsTagAttr, BattlerTagType.FLYING)
      .makesContact(false),
    new AttackMove(MoveId.STORM_THROW, PokemonType.FIGHTING, MoveCategory.PHYSICAL, 60, 100, 10, -1, 0, 5)
      .attr(CritOnlyAttr),
    new AttackMove(MoveId.FLAME_BURST, PokemonType.FIRE, MoveCategory.SPECIAL, 70, 100, 15, -1, 0, 5)
      .attr(FlameBurstAttr),
    new AttackMove(MoveId.SLUDGE_WAVE, PokemonType.POISON, MoveCategory.SPECIAL, 95, 100, 10, 10, 0, 5)
      .attr(StatusEffectAttr, StatusEffect.POISON)
      .target(MoveTarget.ALL_NEAR_OTHERS),
    new SelfStatusMove(MoveId.QUIVER_DANCE, PokemonType.BUG, -1, 20, -1, 0, 5)
      .attr(StatStageChangeAttr, [ Stat.SPATK, Stat.SPDEF, Stat.SPD ], 1, true)
      .danceMove(),
    new AttackMove(MoveId.HEAVY_SLAM, PokemonType.STEEL, MoveCategory.PHYSICAL, -1, 100, 10, -1, 0, 5)
      .attr(AlwaysHitMinimizeAttr)
      .attr(CompareWeightPowerAttr)
      .attr(HitsTagForDoubleDamageAttr, BattlerTagType.MINIMIZED),
    new AttackMove(MoveId.SYNCHRONOISE, PokemonType.PSYCHIC, MoveCategory.SPECIAL, 120, 100, 10, -1, 0, 5)
      .target(MoveTarget.ALL_NEAR_OTHERS)
      .condition(unknownTypeCondition)
      .attr(HitsSameTypeAttr),
    new AttackMove(MoveId.ELECTRO_BALL, PokemonType.ELECTRIC, MoveCategory.SPECIAL, -1, 100, 10, -1, 0, 5)
      .attr(ElectroBallPowerAttr)
      .ballBombMove(),
    new StatusMove(MoveId.SOAK, PokemonType.WATER, 100, 20, -1, 0, 5)
      .attr(ChangeTypeAttr, PokemonType.WATER)
      .reflectable(),
    new AttackMove(MoveId.FLAME_CHARGE, PokemonType.FIRE, MoveCategory.PHYSICAL, 50, 100, 20, 100, 0, 5)
      .attr(StatStageChangeAttr, [ Stat.SPD ], 1, true),
    new SelfStatusMove(MoveId.COIL, PokemonType.POISON, -1, 20, -1, 0, 5)
      .attr(StatStageChangeAttr, [ Stat.ATK, Stat.DEF, Stat.ACC ], 1, true),
    new AttackMove(MoveId.LOW_SWEEP, PokemonType.FIGHTING, MoveCategory.PHYSICAL, 65, 100, 20, 100, 0, 5)
      .attr(StatStageChangeAttr, [ Stat.SPD ], -1),
    new AttackMove(MoveId.ACID_SPRAY, PokemonType.POISON, MoveCategory.SPECIAL, 40, 100, 20, 100, 0, 5)
      .attr(StatStageChangeAttr, [ Stat.SPDEF ], -2)
      .ballBombMove(),
    new AttackMove(MoveId.FOUL_PLAY, PokemonType.DARK, MoveCategory.PHYSICAL, 95, 100, 15, -1, 0, 5)
      .attr(TargetAtkUserAtkAttr),
    new StatusMove(MoveId.SIMPLE_BEAM, PokemonType.NORMAL, 100, 15, -1, 0, 5)
      .attr(AbilityChangeAttr, AbilityId.SIMPLE)
      .reflectable(),
    new StatusMove(MoveId.ENTRAINMENT, PokemonType.NORMAL, 100, 15, -1, 0, 5)
      .attr(AbilityGiveAttr)
      .reflectable(),
    new StatusMove(MoveId.AFTER_YOU, PokemonType.NORMAL, -1, 15, -1, 0, 5)
      .ignoresProtect()
      .ignoresSubstitute()
      .target(MoveTarget.NEAR_OTHER)
      .condition(failIfSingleBattle)
      .condition((user, target, move) => !target.turnData.acted)
      .attr(AfterYouAttr),
    new AttackMove(MoveId.ROUND, PokemonType.NORMAL, MoveCategory.SPECIAL, 60, 100, 15, -1, 0, 5)
      .attr(CueNextRoundAttr)
      .attr(RoundPowerAttr)
      .soundBased(),
    new AttackMove(MoveId.ECHOED_VOICE, PokemonType.NORMAL, MoveCategory.SPECIAL, 40, 100, 15, -1, 0, 5)
      .attr(ConsecutiveUseMultiBasePowerAttr, 5, false)
      .soundBased(),
    new AttackMove(MoveId.CHIP_AWAY, PokemonType.NORMAL, MoveCategory.PHYSICAL, 70, 100, 20, -1, 0, 5)
      .attr(IgnoreOpponentStatStagesAttr),
    new AttackMove(MoveId.CLEAR_SMOG, PokemonType.POISON, MoveCategory.SPECIAL, 50, -1, 15, -1, 0, 5)
      .attr(ResetStatsAttr, false),
    new AttackMove(MoveId.STORED_POWER, PokemonType.PSYCHIC, MoveCategory.SPECIAL, 20, 100, 10, -1, 0, 5)
      .attr(PositiveStatStagePowerAttr),
    new StatusMove(MoveId.QUICK_GUARD, PokemonType.FIGHTING, -1, 15, -1, 3, 5)
      .target(MoveTarget.USER_SIDE)
      .attr(AddArenaTagAttr, ArenaTagType.QUICK_GUARD, 1, true, true)
      .condition(failIfLastCondition),
    new SelfStatusMove(MoveId.ALLY_SWITCH, PokemonType.PSYCHIC, -1, 15, -1, 2, 5)
      .ignoresProtect()
      .unimplemented(),
    new AttackMove(MoveId.SCALD, PokemonType.WATER, MoveCategory.SPECIAL, 80, 100, 15, 30, 0, 5)
      .attr(HealStatusEffectAttr, false, StatusEffect.FREEZE)
      .attr(HealStatusEffectAttr, true, StatusEffect.FREEZE)
      .attr(StatusEffectAttr, StatusEffect.BURN),
    new SelfStatusMove(MoveId.SHELL_SMASH, PokemonType.NORMAL, -1, 15, -1, 0, 5)
      .attr(StatStageChangeAttr, [ Stat.ATK, Stat.SPATK, Stat.SPD ], 2, true)
      .attr(StatStageChangeAttr, [ Stat.DEF, Stat.SPDEF ], -1, true),
    new StatusMove(MoveId.HEAL_PULSE, PokemonType.PSYCHIC, -1, 10, -1, 0, 5)
      .attr(HealAttr, 0.5, false, false)
      .pulseMove()
      .triageMove()
      .reflectable(),
    new AttackMove(MoveId.HEX, PokemonType.GHOST, MoveCategory.SPECIAL, 65, 100, 10, -1, 0, 5)
      .attr(
        MovePowerMultiplierAttr,
        (user, target, move) =>  target.status || target.hasAbility(AbilityId.COMATOSE) ? 2 : 1),
    new ChargingAttackMove(MoveId.SKY_DROP, PokemonType.FLYING, MoveCategory.PHYSICAL, 60, 100, 10, -1, 0, 5)
      .chargeText(i18next.t("moveTriggers:tookTargetIntoSky", { pokemonName: "{USER}", targetName: "{TARGET}" }))
      .chargeAttr(SemiInvulnerableAttr, BattlerTagType.FLYING)
      .condition(failOnGravityCondition)
      .condition((user, target, move) => !target.getTag(BattlerTagType.SUBSTITUTE))
      /*
       * Cf https://bulbapedia.bulbagarden.net/wiki/Sky_Drop_(move) and https://www.smogon.com/dex/sv/moves/sky-drop/:
       * Should immobilize and give target semi-invulnerability
       * Flying types should take no damage
       * Should fail on targets above a certain weight threshold
       * Should remove all redirection effects on successful takeoff (Rage Poweder, etc.)
       */
      .partial(),
    new SelfStatusMove(MoveId.SHIFT_GEAR, PokemonType.STEEL, -1, 10, -1, 0, 5)
      .attr(StatStageChangeAttr, [ Stat.ATK ], 1, true)
      .attr(StatStageChangeAttr, [ Stat.SPD ], 2, true),
    new AttackMove(MoveId.CIRCLE_THROW, PokemonType.FIGHTING, MoveCategory.PHYSICAL, 60, 90, 10, -1, -6, 5)
      .attr(ForceSwitchOutAttr, false, SwitchType.FORCE_SWITCH)
      .hidesTarget(),
    new AttackMove(MoveId.INCINERATE, PokemonType.FIRE, MoveCategory.SPECIAL, 60, 100, 15, -1, 0, 5)
      .target(MoveTarget.ALL_NEAR_ENEMIES)
      .attr(RemoveHeldItemAttr, true)
      .edgeCase(),
      // Should be able to remove items from pokemon with Sticky Hold if the damage causes them to faint
    new StatusMove(MoveId.QUASH, PokemonType.DARK, 100, 15, -1, 0, 5)
      .condition(failIfSingleBattle)
      .condition((user, target, move) => !target.turnData.acted)
      .attr(ForceLastAttr),
    new AttackMove(MoveId.ACROBATICS, PokemonType.FLYING, MoveCategory.PHYSICAL, 55, 100, 15, -1, 0, 5)
      .attr(MovePowerMultiplierAttr, (user, target, move) => Math.max(1, 2 - 0.2 * user.heldItemManager.getTransferableHeldItems().reduce((v, m) => v + user.heldItemManager.getStack(m), 0))),
    new StatusMove(MoveId.REFLECT_TYPE, PokemonType.NORMAL, -1, 15, -1, 0, 5)
      .ignoresSubstitute()
      .attr(CopyTypeAttr),
    new AttackMove(MoveId.RETALIATE, PokemonType.NORMAL, MoveCategory.PHYSICAL, 70, 100, 5, -1, 0, 5)
      .attr(MovePowerMultiplierAttr, (user, target, move) => {
        const turn = globalScene.currentBattle.turn;
        const lastPlayerFaint = globalScene.currentBattle.playerFaintsHistory[globalScene.currentBattle.playerFaintsHistory.length - 1];
        const lastEnemyFaint = globalScene.currentBattle.enemyFaintsHistory[globalScene.currentBattle.enemyFaintsHistory.length - 1];
        return (
          (lastPlayerFaint !== undefined && turn - lastPlayerFaint.turn === 1 && user.isPlayer()) ||
          (lastEnemyFaint !== undefined && turn - lastEnemyFaint.turn === 1 && user.isEnemy())
        ) ? 2 : 1;
      }),
    new AttackMove(MoveId.FINAL_GAMBIT, PokemonType.FIGHTING, MoveCategory.SPECIAL, -1, 100, 5, -1, 0, 5)
      .attr(UserHpDamageAttr)
      .attr(SacrificialAttrOnHit),
    new StatusMove(MoveId.BESTOW, PokemonType.NORMAL, -1, 15, -1, 0, 5)
      .ignoresProtect()
      .ignoresSubstitute()
      .unimplemented(),
    new AttackMove(MoveId.INFERNO, PokemonType.FIRE, MoveCategory.SPECIAL, 100, 50, 5, 100, 0, 5)
      .attr(StatusEffectAttr, StatusEffect.BURN),
    new AttackMove(MoveId.WATER_PLEDGE, PokemonType.WATER, MoveCategory.SPECIAL, 80, 100, 10, -1, 0, 5)
      .attr(AwaitCombinedPledgeAttr)
      .attr(CombinedPledgeTypeAttr)
      .attr(CombinedPledgePowerAttr)
      .attr(CombinedPledgeStabBoostAttr)
      .attr(AddPledgeEffectAttr, ArenaTagType.WATER_FIRE_PLEDGE, MoveId.FIRE_PLEDGE, true)
      .attr(AddPledgeEffectAttr, ArenaTagType.GRASS_WATER_PLEDGE, MoveId.GRASS_PLEDGE)
      .attr(BypassRedirectAttr, true),
    new AttackMove(MoveId.FIRE_PLEDGE, PokemonType.FIRE, MoveCategory.SPECIAL, 80, 100, 10, -1, 0, 5)
      .attr(AwaitCombinedPledgeAttr)
      .attr(CombinedPledgeTypeAttr)
      .attr(CombinedPledgePowerAttr)
      .attr(CombinedPledgeStabBoostAttr)
      .attr(AddPledgeEffectAttr, ArenaTagType.FIRE_GRASS_PLEDGE, MoveId.GRASS_PLEDGE)
      .attr(AddPledgeEffectAttr, ArenaTagType.WATER_FIRE_PLEDGE, MoveId.WATER_PLEDGE, true)
      .attr(BypassRedirectAttr, true),
    new AttackMove(MoveId.GRASS_PLEDGE, PokemonType.GRASS, MoveCategory.SPECIAL, 80, 100, 10, -1, 0, 5)
      .attr(AwaitCombinedPledgeAttr)
      .attr(CombinedPledgeTypeAttr)
      .attr(CombinedPledgePowerAttr)
      .attr(CombinedPledgeStabBoostAttr)
      .attr(AddPledgeEffectAttr, ArenaTagType.GRASS_WATER_PLEDGE, MoveId.WATER_PLEDGE)
      .attr(AddPledgeEffectAttr, ArenaTagType.FIRE_GRASS_PLEDGE, MoveId.FIRE_PLEDGE)
      .attr(BypassRedirectAttr, true),
    new AttackMove(MoveId.VOLT_SWITCH, PokemonType.ELECTRIC, MoveCategory.SPECIAL, 70, 100, 20, -1, 0, 5)
      .attr(ForceSwitchOutAttr, true),
    new AttackMove(MoveId.STRUGGLE_BUG, PokemonType.BUG, MoveCategory.SPECIAL, 50, 100, 20, 100, 0, 5)
      .attr(StatStageChangeAttr, [ Stat.SPATK ], -1)
      .target(MoveTarget.ALL_NEAR_ENEMIES),
    new AttackMove(MoveId.BULLDOZE, PokemonType.GROUND, MoveCategory.PHYSICAL, 60, 100, 20, 100, 0, 5)
      .attr(StatStageChangeAttr, [ Stat.SPD ], -1)
      .attr(MovePowerMultiplierAttr, (user, target, move) => globalScene.arena.getTerrainType() === TerrainType.GRASSY && target.isGrounded() ? 0.5 : 1)
      .makesContact(false)
      .target(MoveTarget.ALL_NEAR_OTHERS),
    new AttackMove(MoveId.FROST_BREATH, PokemonType.ICE, MoveCategory.SPECIAL, 60, 90, 10, -1, 0, 5)
      .attr(CritOnlyAttr),
    new AttackMove(MoveId.DRAGON_TAIL, PokemonType.DRAGON, MoveCategory.PHYSICAL, 60, 90, 10, -1, -6, 5)
      .attr(ForceSwitchOutAttr, false, SwitchType.FORCE_SWITCH)
      .hidesTarget(),
    new SelfStatusMove(MoveId.WORK_UP, PokemonType.NORMAL, -1, 30, -1, 0, 5)
      .attr(StatStageChangeAttr, [ Stat.ATK, Stat.SPATK ], 1, true),
    new AttackMove(MoveId.ELECTROWEB, PokemonType.ELECTRIC, MoveCategory.SPECIAL, 55, 95, 15, 100, 0, 5)
      .attr(StatStageChangeAttr, [ Stat.SPD ], -1)
      .target(MoveTarget.ALL_NEAR_ENEMIES),
    new AttackMove(MoveId.WILD_CHARGE, PokemonType.ELECTRIC, MoveCategory.PHYSICAL, 90, 100, 15, -1, 0, 5)
      .attr(RecoilAttr)
      .recklessMove(),
    new AttackMove(MoveId.DRILL_RUN, PokemonType.GROUND, MoveCategory.PHYSICAL, 80, 95, 10, -1, 0, 5)
      .attr(HighCritAttr),
    new AttackMove(MoveId.DUAL_CHOP, PokemonType.DRAGON, MoveCategory.PHYSICAL, 40, 90, 15, -1, 0, 5)
      .attr(MultiHitAttr, MultiHitType._2),
    new AttackMove(MoveId.HEART_STAMP, PokemonType.PSYCHIC, MoveCategory.PHYSICAL, 60, 100, 25, 30, 0, 5)
      .attr(FlinchAttr),
    new AttackMove(MoveId.HORN_LEECH, PokemonType.GRASS, MoveCategory.PHYSICAL, 75, 100, 10, -1, 0, 5)
      .attr(HitHealAttr)
      .triageMove(),
    new AttackMove(MoveId.SACRED_SWORD, PokemonType.FIGHTING, MoveCategory.PHYSICAL, 90, 100, 15, -1, 0, 5)
      .attr(IgnoreOpponentStatStagesAttr)
      .slicingMove(),
    new AttackMove(MoveId.RAZOR_SHELL, PokemonType.WATER, MoveCategory.PHYSICAL, 75, 95, 10, 50, 0, 5)
      .attr(StatStageChangeAttr, [ Stat.DEF ], -1)
      .slicingMove(),
    new AttackMove(MoveId.HEAT_CRASH, PokemonType.FIRE, MoveCategory.PHYSICAL, -1, 100, 10, -1, 0, 5)
      .attr(AlwaysHitMinimizeAttr)
      .attr(CompareWeightPowerAttr)
      .attr(HitsTagForDoubleDamageAttr, BattlerTagType.MINIMIZED),
    new AttackMove(MoveId.LEAF_TORNADO, PokemonType.GRASS, MoveCategory.SPECIAL, 65, 90, 10, 50, 0, 5)
      .attr(StatStageChangeAttr, [ Stat.ACC ], -1),
    new AttackMove(MoveId.STEAMROLLER, PokemonType.BUG, MoveCategory.PHYSICAL, 65, 100, 20, 30, 0, 5)
      .attr(AlwaysHitMinimizeAttr)
      .attr(HitsTagForDoubleDamageAttr, BattlerTagType.MINIMIZED)
      .attr(FlinchAttr),
    new SelfStatusMove(MoveId.COTTON_GUARD, PokemonType.GRASS, -1, 10, -1, 0, 5)
      .attr(StatStageChangeAttr, [ Stat.DEF ], 3, true),
    new AttackMove(MoveId.NIGHT_DAZE, PokemonType.DARK, MoveCategory.SPECIAL, 85, 95, 10, 40, 0, 5)
      .attr(StatStageChangeAttr, [ Stat.ACC ], -1),
    new AttackMove(MoveId.PSYSTRIKE, PokemonType.PSYCHIC, MoveCategory.SPECIAL, 100, 100, 10, -1, 0, 5)
      .attr(DefDefAttr),
    new AttackMove(MoveId.TAIL_SLAP, PokemonType.NORMAL, MoveCategory.PHYSICAL, 25, 85, 10, -1, 0, 5)
      .attr(MultiHitAttr),
    new AttackMove(MoveId.HURRICANE, PokemonType.FLYING, MoveCategory.SPECIAL, 110, 70, 10, 30, 0, 5)
      .attr(ThunderAccuracyAttr)
      .attr(ConfuseAttr)
      .attr(HitsTagAttr, BattlerTagType.FLYING)
      .windMove(),
    new AttackMove(MoveId.HEAD_CHARGE, PokemonType.NORMAL, MoveCategory.PHYSICAL, 120, 100, 15, -1, 0, 5)
      .attr(RecoilAttr)
      .recklessMove(),
    new AttackMove(MoveId.GEAR_GRIND, PokemonType.STEEL, MoveCategory.PHYSICAL, 50, 85, 15, -1, 0, 5)
      .attr(MultiHitAttr, MultiHitType._2),
    new AttackMove(MoveId.SEARING_SHOT, PokemonType.FIRE, MoveCategory.SPECIAL, 100, 100, 5, 30, 0, 5)
      .attr(StatusEffectAttr, StatusEffect.BURN)
      .ballBombMove()
      .target(MoveTarget.ALL_NEAR_OTHERS),
    new AttackMove(MoveId.TECHNO_BLAST, PokemonType.NORMAL, MoveCategory.SPECIAL, 120, 100, 5, -1, 0, 5)
      .attr(TechnoBlastTypeAttr),
    new AttackMove(MoveId.RELIC_SONG, PokemonType.NORMAL, MoveCategory.SPECIAL, 75, 100, 10, 10, 0, 5)
      .attr(StatusEffectAttr, StatusEffect.SLEEP)
      .soundBased()
      .target(MoveTarget.ALL_NEAR_ENEMIES),
    new AttackMove(MoveId.SECRET_SWORD, PokemonType.FIGHTING, MoveCategory.SPECIAL, 85, 100, 10, -1, 0, 5)
      .attr(DefDefAttr)
      .slicingMove(),
    new AttackMove(MoveId.GLACIATE, PokemonType.ICE, MoveCategory.SPECIAL, 65, 95, 10, 100, 0, 5)
      .attr(StatStageChangeAttr, [ Stat.SPD ], -1)
      .target(MoveTarget.ALL_NEAR_ENEMIES),
    new AttackMove(MoveId.BOLT_STRIKE, PokemonType.ELECTRIC, MoveCategory.PHYSICAL, 130, 85, 5, 20, 0, 5)
      .attr(StatusEffectAttr, StatusEffect.PARALYSIS),
    new AttackMove(MoveId.BLUE_FLARE, PokemonType.FIRE, MoveCategory.SPECIAL, 130, 85, 5, 20, 0, 5)
      .attr(StatusEffectAttr, StatusEffect.BURN),
    new AttackMove(MoveId.FIERY_DANCE, PokemonType.FIRE, MoveCategory.SPECIAL, 80, 100, 10, 50, 0, 5)
      .attr(StatStageChangeAttr, [ Stat.SPATK ], 1, true)
      .danceMove(),
    new ChargingAttackMove(MoveId.FREEZE_SHOCK, PokemonType.ICE, MoveCategory.PHYSICAL, 140, 90, 5, 30, 0, 5)
      .chargeText(i18next.t("moveTriggers:becameCloakedInFreezingLight", { pokemonName: "{USER}" }))
      .attr(StatusEffectAttr, StatusEffect.PARALYSIS)
      .makesContact(false),
    new ChargingAttackMove(MoveId.ICE_BURN, PokemonType.ICE, MoveCategory.SPECIAL, 140, 90, 5, 30, 0, 5)
      .chargeText(i18next.t("moveTriggers:becameCloakedInFreezingAir", { pokemonName: "{USER}" }))
      .attr(StatusEffectAttr, StatusEffect.BURN),
    new AttackMove(MoveId.SNARL, PokemonType.DARK, MoveCategory.SPECIAL, 55, 95, 15, 100, 0, 5)
      .attr(StatStageChangeAttr, [ Stat.SPATK ], -1)
      .soundBased()
      .target(MoveTarget.ALL_NEAR_ENEMIES),
    new AttackMove(MoveId.ICICLE_CRASH, PokemonType.ICE, MoveCategory.PHYSICAL, 85, 90, 10, 30, 0, 5)
      .attr(FlinchAttr)
      .makesContact(false),
    new AttackMove(MoveId.V_CREATE, PokemonType.FIRE, MoveCategory.PHYSICAL, 180, 95, 5, -1, 0, 5)
      .attr(StatStageChangeAttr, [ Stat.DEF, Stat.SPDEF, Stat.SPD ], -1, true),
    new AttackMove(MoveId.FUSION_FLARE, PokemonType.FIRE, MoveCategory.SPECIAL, 100, 100, 5, -1, 0, 5)
      .attr(HealStatusEffectAttr, true, StatusEffect.FREEZE)
      .attr(LastMoveDoublePowerAttr, MoveId.FUSION_BOLT),
    new AttackMove(MoveId.FUSION_BOLT, PokemonType.ELECTRIC, MoveCategory.PHYSICAL, 100, 100, 5, -1, 0, 5)
      .attr(LastMoveDoublePowerAttr, MoveId.FUSION_FLARE)
      .makesContact(false),
    new AttackMove(MoveId.FLYING_PRESS, PokemonType.FIGHTING, MoveCategory.PHYSICAL, 100, 95, 10, -1, 0, 6)
      .attr(AlwaysHitMinimizeAttr)
      .attr(FlyingTypeMultiplierAttr)
      .attr(HitsTagForDoubleDamageAttr, BattlerTagType.MINIMIZED)
      .condition(failOnGravityCondition),
    new StatusMove(MoveId.MAT_BLOCK, PokemonType.FIGHTING, -1, 10, -1, 0, 6)
      .target(MoveTarget.USER_SIDE)
      .attr(AddArenaTagAttr, ArenaTagType.MAT_BLOCK, 1, true, true)
      .condition(new FirstMoveCondition())
      .condition(failIfLastCondition),
    new AttackMove(MoveId.BELCH, PokemonType.POISON, MoveCategory.SPECIAL, 120, 90, 10, -1, 0, 6)
      .condition((user, target, move) => user.battleData.hasEatenBerry),
    new StatusMove(MoveId.ROTOTILLER, PokemonType.GROUND, -1, 10, -1, 0, 6)
      .target(MoveTarget.ALL)
      .condition((user, target, move) => {
        // If any fielded pokémon is grass-type and grounded.
        return [ ...globalScene.getEnemyParty(), ...globalScene.getPlayerParty() ].some((poke) => poke.isOfType(PokemonType.GRASS) && poke.isGrounded());
      })
      .attr(StatStageChangeAttr, [ Stat.ATK, Stat.SPATK ], 1, false, { condition: (user, target, move) => target.isOfType(PokemonType.GRASS) && target.isGrounded() }),
    new StatusMove(MoveId.STICKY_WEB, PokemonType.BUG, -1, 20, -1, 0, 6)
      .attr(AddArenaTrapTagAttr, ArenaTagType.STICKY_WEB)
      .target(MoveTarget.ENEMY_SIDE)
      .reflectable(),
    new AttackMove(MoveId.FELL_STINGER, PokemonType.BUG, MoveCategory.PHYSICAL, 50, 100, 25, -1, 0, 6)
      .attr(PostVictoryStatStageChangeAttr, [ Stat.ATK ], 3, true ),
    new ChargingAttackMove(MoveId.PHANTOM_FORCE, PokemonType.GHOST, MoveCategory.PHYSICAL, 90, 100, 10, -1, 0, 6)
      .chargeText(i18next.t("moveTriggers:vanishedInstantly", { pokemonName: "{USER}" }))
      .chargeAttr(SemiInvulnerableAttr, BattlerTagType.HIDDEN)
      .ignoresProtect(),
    new StatusMove(MoveId.TRICK_OR_TREAT, PokemonType.GHOST, 100, 20, -1, 0, 6)
      .attr(AddTypeAttr, PokemonType.GHOST)
      .reflectable(),
    new StatusMove(MoveId.NOBLE_ROAR, PokemonType.NORMAL, 100, 30, -1, 0, 6)
      .attr(StatStageChangeAttr, [ Stat.ATK, Stat.SPATK ], -1)
      .soundBased()
      .reflectable(),
    new StatusMove(MoveId.ION_DELUGE, PokemonType.ELECTRIC, -1, 25, -1, 1, 6)
      .attr(AddArenaTagAttr, ArenaTagType.ION_DELUGE)
      .target(MoveTarget.BOTH_SIDES),
    new AttackMove(MoveId.PARABOLIC_CHARGE, PokemonType.ELECTRIC, MoveCategory.SPECIAL, 65, 100, 20, -1, 0, 6)
      .attr(HitHealAttr)
      .target(MoveTarget.ALL_NEAR_OTHERS)
      .triageMove(),
    new StatusMove(MoveId.FORESTS_CURSE, PokemonType.GRASS, 100, 20, -1, 0, 6)
      .attr(AddTypeAttr, PokemonType.GRASS)
      .reflectable(),
    new AttackMove(MoveId.PETAL_BLIZZARD, PokemonType.GRASS, MoveCategory.PHYSICAL, 90, 100, 15, -1, 0, 6)
      .windMove()
      .makesContact(false)
      .target(MoveTarget.ALL_NEAR_OTHERS),
    new AttackMove(MoveId.FREEZE_DRY, PokemonType.ICE, MoveCategory.SPECIAL, 70, 100, 20, 10, 0, 6)
      .attr(StatusEffectAttr, StatusEffect.FREEZE)
      .attr(FreezeDryAttr),
    new AttackMove(MoveId.DISARMING_VOICE, PokemonType.FAIRY, MoveCategory.SPECIAL, 40, -1, 15, -1, 0, 6)
      .soundBased()
      .target(MoveTarget.ALL_NEAR_ENEMIES),
    new StatusMove(MoveId.PARTING_SHOT, PokemonType.DARK, 100, 20, -1, 0, 6)
      .attr(StatStageChangeAttr, [ Stat.ATK, Stat.SPATK ], -1, false, { trigger: MoveEffectTrigger.PRE_APPLY })
      .attr(ForceSwitchOutAttr, true)
      .soundBased()
      .reflectable(),
    new StatusMove(MoveId.TOPSY_TURVY, PokemonType.DARK, -1, 20, -1, 0, 6)
      .attr(InvertStatsAttr)
      .reflectable(),
    new AttackMove(MoveId.DRAINING_KISS, PokemonType.FAIRY, MoveCategory.SPECIAL, 50, 100, 10, -1, 0, 6)
      .attr(HitHealAttr, 0.75)
      .makesContact()
      .triageMove(),
    new StatusMove(MoveId.CRAFTY_SHIELD, PokemonType.FAIRY, -1, 10, -1, 3, 6)
      .target(MoveTarget.USER_SIDE)
      .attr(AddArenaTagAttr, ArenaTagType.CRAFTY_SHIELD, 1, true, true)
      .condition(failIfLastCondition),
    new StatusMove(MoveId.FLOWER_SHIELD, PokemonType.FAIRY, -1, 10, -1, 0, 6)
      .target(MoveTarget.ALL)
      .attr(StatStageChangeAttr, [ Stat.DEF ], 1, false, { condition: (user, target, move) => target.getTypes().includes(PokemonType.GRASS) && !target.getTag(SemiInvulnerableTag) }),
    new StatusMove(MoveId.GRASSY_TERRAIN, PokemonType.GRASS, -1, 10, -1, 0, 6)
      .attr(TerrainChangeAttr, TerrainType.GRASSY)
      .target(MoveTarget.BOTH_SIDES),
    new StatusMove(MoveId.MISTY_TERRAIN, PokemonType.FAIRY, -1, 10, -1, 0, 6)
      .attr(TerrainChangeAttr, TerrainType.MISTY)
      .target(MoveTarget.BOTH_SIDES),
    new StatusMove(MoveId.ELECTRIFY, PokemonType.ELECTRIC, -1, 20, -1, 0, 6)
      .attr(AddBattlerTagAttr, BattlerTagType.ELECTRIFIED, false, true),
    new AttackMove(MoveId.PLAY_ROUGH, PokemonType.FAIRY, MoveCategory.PHYSICAL, 90, 90, 10, 10, 0, 6)
      .attr(StatStageChangeAttr, [ Stat.ATK ], -1),
    new AttackMove(MoveId.FAIRY_WIND, PokemonType.FAIRY, MoveCategory.SPECIAL, 40, 100, 30, -1, 0, 6)
      .windMove(),
    new AttackMove(MoveId.MOONBLAST, PokemonType.FAIRY, MoveCategory.SPECIAL, 95, 100, 15, 30, 0, 6)
      .attr(StatStageChangeAttr, [ Stat.SPATK ], -1),
    new AttackMove(MoveId.BOOMBURST, PokemonType.NORMAL, MoveCategory.SPECIAL, 140, 100, 10, -1, 0, 6)
      .soundBased()
      .target(MoveTarget.ALL_NEAR_OTHERS),
    new StatusMove(MoveId.FAIRY_LOCK, PokemonType.FAIRY, -1, 10, -1, 0, 6)
      .ignoresSubstitute()
      .ignoresProtect()
      .target(MoveTarget.BOTH_SIDES)
      .attr(AddArenaTagAttr, ArenaTagType.FAIRY_LOCK, 2, true),
    new SelfStatusMove(MoveId.KINGS_SHIELD, PokemonType.STEEL, -1, 10, -1, 4, 6)
      .attr(ProtectAttr, BattlerTagType.KINGS_SHIELD)
      .condition(failIfLastCondition),
    new StatusMove(MoveId.PLAY_NICE, PokemonType.NORMAL, -1, 20, -1, 0, 6)
      .attr(StatStageChangeAttr, [ Stat.ATK ], -1)
      .ignoresSubstitute()
      .reflectable(),
    new StatusMove(MoveId.CONFIDE, PokemonType.NORMAL, -1, 20, -1, 0, 6)
      .attr(StatStageChangeAttr, [ Stat.SPATK ], -1)
      .soundBased()
      .reflectable(),
    new AttackMove(MoveId.DIAMOND_STORM, PokemonType.ROCK, MoveCategory.PHYSICAL, 100, 95, 5, 50, 0, 6)
      .attr(StatStageChangeAttr, [ Stat.DEF ], 2, true, { firstTargetOnly: true })
      .makesContact(false)
      .target(MoveTarget.ALL_NEAR_ENEMIES),
    new AttackMove(MoveId.STEAM_ERUPTION, PokemonType.WATER, MoveCategory.SPECIAL, 110, 95, 5, 30, 0, 6)
      .attr(HealStatusEffectAttr, true, StatusEffect.FREEZE)
      .attr(HealStatusEffectAttr, false, StatusEffect.FREEZE)
      .attr(StatusEffectAttr, StatusEffect.BURN),
    new AttackMove(MoveId.HYPERSPACE_HOLE, PokemonType.PSYCHIC, MoveCategory.SPECIAL, 80, -1, 5, -1, 0, 6)
      .ignoresProtect()
      .ignoresSubstitute(),
    new AttackMove(MoveId.WATER_SHURIKEN, PokemonType.WATER, MoveCategory.SPECIAL, 15, 100, 20, -1, 1, 6)
      .attr(MultiHitAttr)
      .attr(WaterShurikenPowerAttr)
      .attr(WaterShurikenMultiHitTypeAttr),
    new AttackMove(MoveId.MYSTICAL_FIRE, PokemonType.FIRE, MoveCategory.SPECIAL, 75, 100, 10, 100, 0, 6)
      .attr(StatStageChangeAttr, [ Stat.SPATK ], -1),
    new SelfStatusMove(MoveId.SPIKY_SHIELD, PokemonType.GRASS, -1, 10, -1, 4, 6)
      .attr(ProtectAttr, BattlerTagType.SPIKY_SHIELD)
      .condition(failIfLastCondition),
    new StatusMove(MoveId.AROMATIC_MIST, PokemonType.FAIRY, -1, 20, -1, 0, 6)
      .attr(StatStageChangeAttr, [ Stat.SPDEF ], 1)
      .ignoresSubstitute()
      .condition(failIfSingleBattle)
      .target(MoveTarget.NEAR_ALLY),
    new StatusMove(MoveId.EERIE_IMPULSE, PokemonType.ELECTRIC, 100, 15, -1, 0, 6)
      .attr(StatStageChangeAttr, [ Stat.SPATK ], -2)
      .reflectable(),
    new StatusMove(MoveId.VENOM_DRENCH, PokemonType.POISON, 100, 20, -1, 0, 6)
      .attr(StatStageChangeAttr, [ Stat.ATK, Stat.SPATK, Stat.SPD ], -1, false, { condition: (user, target, move) => target.status?.effect === StatusEffect.POISON || target.status?.effect === StatusEffect.TOXIC })
      .target(MoveTarget.ALL_NEAR_ENEMIES)
      .reflectable(),
    new StatusMove(MoveId.POWDER, PokemonType.BUG, 100, 20, -1, 1, 6)
      .attr(AddBattlerTagAttr, BattlerTagType.POWDER, false, true)
      .ignoresSubstitute()
      .powderMove()
      .reflectable(),
    new ChargingSelfStatusMove(MoveId.GEOMANCY, PokemonType.FAIRY, -1, 10, -1, 0, 6)
      .chargeText(i18next.t("moveTriggers:isChargingPower", { pokemonName: "{USER}" }))
      .attr(StatStageChangeAttr, [ Stat.SPATK, Stat.SPDEF, Stat.SPD ], 2, true),
    new StatusMove(MoveId.MAGNETIC_FLUX, PokemonType.ELECTRIC, -1, 20, -1, 0, 6)
      .attr(StatStageChangeAttr, [ Stat.DEF, Stat.SPDEF ], 1, false, { condition: (user, target, move) => !![ AbilityId.PLUS, AbilityId.MINUS ].find(a => target.hasAbility(a, false)) })
      .ignoresSubstitute()
      .target(MoveTarget.USER_AND_ALLIES)
      .condition((user, target, move) => !![ user, user.getAlly() ].filter(p => p?.isActive()).find(p => !![ AbilityId.PLUS, AbilityId.MINUS ].find(a => p?.hasAbility(a, false)))),
    new StatusMove(MoveId.HAPPY_HOUR, PokemonType.NORMAL, -1, 30, -1, 0, 6) // No animation
      .attr(AddArenaTagAttr, ArenaTagType.HAPPY_HOUR, null, true)
      .target(MoveTarget.USER_SIDE),
    new StatusMove(MoveId.ELECTRIC_TERRAIN, PokemonType.ELECTRIC, -1, 10, -1, 0, 6)
      .attr(TerrainChangeAttr, TerrainType.ELECTRIC)
      .target(MoveTarget.BOTH_SIDES),
    new AttackMove(MoveId.DAZZLING_GLEAM, PokemonType.FAIRY, MoveCategory.SPECIAL, 80, 100, 10, -1, 0, 6)
      .target(MoveTarget.ALL_NEAR_ENEMIES),
    new SelfStatusMove(MoveId.CELEBRATE, PokemonType.NORMAL, -1, 40, -1, 0, 6)
      .attr(CelebrateAttr),
    new StatusMove(MoveId.HOLD_HANDS, PokemonType.NORMAL, -1, 40, -1, 0, 6)
      .ignoresSubstitute()
      .target(MoveTarget.NEAR_ALLY),
    new StatusMove(MoveId.BABY_DOLL_EYES, PokemonType.FAIRY, 100, 30, -1, 1, 6)
      .attr(StatStageChangeAttr, [ Stat.ATK ], -1)
      .reflectable(),
    new AttackMove(MoveId.NUZZLE, PokemonType.ELECTRIC, MoveCategory.PHYSICAL, 20, 100, 20, 100, 0, 6)
      .attr(StatusEffectAttr, StatusEffect.PARALYSIS),
    new AttackMove(MoveId.HOLD_BACK, PokemonType.NORMAL, MoveCategory.PHYSICAL, 40, 100, 40, -1, 0, 6)
      .attr(SurviveDamageAttr),
    new AttackMove(MoveId.INFESTATION, PokemonType.BUG, MoveCategory.SPECIAL, 20, 100, 20, -1, 0, 6)
      .makesContact()
      .attr(TrapAttr, BattlerTagType.INFESTATION),
    new AttackMove(MoveId.POWER_UP_PUNCH, PokemonType.FIGHTING, MoveCategory.PHYSICAL, 40, 100, 20, 100, 0, 6)
      .attr(StatStageChangeAttr, [ Stat.ATK ], 1, true)
      .punchingMove(),
    new AttackMove(MoveId.OBLIVION_WING, PokemonType.FLYING, MoveCategory.SPECIAL, 80, 100, 10, -1, 0, 6)
      .attr(HitHealAttr, 0.75)
      .triageMove(),
    new AttackMove(MoveId.THOUSAND_ARROWS, PokemonType.GROUND, MoveCategory.PHYSICAL, 90, 100, 10, -1, 0, 6)
      .attr(NeutralDamageAgainstFlyingTypeMultiplierAttr)
      .attr(FallDownAttr)
      .attr(HitsTagAttr, BattlerTagType.FLYING)
      .attr(HitsTagAttr, BattlerTagType.FLOATING)
      .attr(AddBattlerTagAttr, BattlerTagType.INTERRUPTED)
      .attr(RemoveBattlerTagAttr, [ BattlerTagType.FLYING, BattlerTagType.FLOATING, BattlerTagType.TELEKINESIS ])
      .makesContact(false)
      .target(MoveTarget.ALL_NEAR_ENEMIES),
    new AttackMove(MoveId.THOUSAND_WAVES, PokemonType.GROUND, MoveCategory.PHYSICAL, 90, 100, 10, 100, 0, 6)
      .attr(AddBattlerTagAttr, BattlerTagType.TRAPPED, false, false, 1, 1, true)
      .makesContact(false)
      .target(MoveTarget.ALL_NEAR_ENEMIES),
    new AttackMove(MoveId.LANDS_WRATH, PokemonType.GROUND, MoveCategory.PHYSICAL, 90, 100, 10, -1, 0, 6)
      .makesContact(false)
      .target(MoveTarget.ALL_NEAR_ENEMIES),
    new AttackMove(MoveId.LIGHT_OF_RUIN, PokemonType.FAIRY, MoveCategory.SPECIAL, 140, 90, 5, -1, 0, 6)
      .attr(RecoilAttr, false, 0.5)
      .recklessMove(),
    new AttackMove(MoveId.ORIGIN_PULSE, PokemonType.WATER, MoveCategory.SPECIAL, 110, 85, 10, -1, 0, 6)
      .pulseMove()
      .target(MoveTarget.ALL_NEAR_ENEMIES),
    new AttackMove(MoveId.PRECIPICE_BLADES, PokemonType.GROUND, MoveCategory.PHYSICAL, 120, 85, 10, -1, 0, 6)
      .makesContact(false)
      .target(MoveTarget.ALL_NEAR_ENEMIES),
    new AttackMove(MoveId.DRAGON_ASCENT, PokemonType.FLYING, MoveCategory.PHYSICAL, 120, 100, 5, -1, 0, 6)
      .attr(StatStageChangeAttr, [ Stat.DEF, Stat.SPDEF ], -1, true),
    new AttackMove(MoveId.HYPERSPACE_FURY, PokemonType.DARK, MoveCategory.PHYSICAL, 100, -1, 5, -1, 0, 6)
      .attr(StatStageChangeAttr, [ Stat.DEF ], -1, true)
      .ignoresSubstitute()
      .makesContact(false)
      .ignoresProtect(),
    /* Unused */
    new AttackMove(MoveId.BREAKNECK_BLITZ__PHYSICAL, PokemonType.NORMAL, MoveCategory.PHYSICAL, -1, -1, 1, -1, 0, 7)
      .unimplemented(),
    new AttackMove(MoveId.BREAKNECK_BLITZ__SPECIAL, PokemonType.NORMAL, MoveCategory.SPECIAL, -1, -1, 1, -1, 0, 7)
      .unimplemented(),
    new AttackMove(MoveId.ALL_OUT_PUMMELING__PHYSICAL, PokemonType.FIGHTING, MoveCategory.PHYSICAL, -1, -1, 1, -1, 0, 7)
      .unimplemented(),
    new AttackMove(MoveId.ALL_OUT_PUMMELING__SPECIAL, PokemonType.FIGHTING, MoveCategory.SPECIAL, -1, -1, 1, -1, 0, 7)
      .unimplemented(),
    new AttackMove(MoveId.SUPERSONIC_SKYSTRIKE__PHYSICAL, PokemonType.FLYING, MoveCategory.PHYSICAL, -1, -1, 1, -1, 0, 7)
      .unimplemented(),
    new AttackMove(MoveId.SUPERSONIC_SKYSTRIKE__SPECIAL, PokemonType.FLYING, MoveCategory.SPECIAL, -1, -1, 1, -1, 0, 7)
      .unimplemented(),
    new AttackMove(MoveId.ACID_DOWNPOUR__PHYSICAL, PokemonType.POISON, MoveCategory.PHYSICAL, -1, -1, 1, -1, 0, 7)
      .unimplemented(),
    new AttackMove(MoveId.ACID_DOWNPOUR__SPECIAL, PokemonType.POISON, MoveCategory.SPECIAL, -1, -1, 1, -1, 0, 7)
      .unimplemented(),
    new AttackMove(MoveId.TECTONIC_RAGE__PHYSICAL, PokemonType.GROUND, MoveCategory.PHYSICAL, -1, -1, 1, -1, 0, 7)
      .unimplemented(),
    new AttackMove(MoveId.TECTONIC_RAGE__SPECIAL, PokemonType.GROUND, MoveCategory.SPECIAL, -1, -1, 1, -1, 0, 7)
      .unimplemented(),
    new AttackMove(MoveId.CONTINENTAL_CRUSH__PHYSICAL, PokemonType.ROCK, MoveCategory.PHYSICAL, -1, -1, 1, -1, 0, 7)
      .unimplemented(),
    new AttackMove(MoveId.CONTINENTAL_CRUSH__SPECIAL, PokemonType.ROCK, MoveCategory.SPECIAL, -1, -1, 1, -1, 0, 7)
      .unimplemented(),
    new AttackMove(MoveId.SAVAGE_SPIN_OUT__PHYSICAL, PokemonType.BUG, MoveCategory.PHYSICAL, -1, -1, 1, -1, 0, 7)
      .unimplemented(),
    new AttackMove(MoveId.SAVAGE_SPIN_OUT__SPECIAL, PokemonType.BUG, MoveCategory.SPECIAL, -1, -1, 1, -1, 0, 7)
      .unimplemented(),
    new AttackMove(MoveId.NEVER_ENDING_NIGHTMARE__PHYSICAL, PokemonType.GHOST, MoveCategory.PHYSICAL, -1, -1, 1, -1, 0, 7)
      .unimplemented(),
    new AttackMove(MoveId.NEVER_ENDING_NIGHTMARE__SPECIAL, PokemonType.GHOST, MoveCategory.SPECIAL, -1, -1, 1, -1, 0, 7)
      .unimplemented(),
    new AttackMove(MoveId.CORKSCREW_CRASH__PHYSICAL, PokemonType.STEEL, MoveCategory.PHYSICAL, -1, -1, 1, -1, 0, 7)
      .unimplemented(),
    new AttackMove(MoveId.CORKSCREW_CRASH__SPECIAL, PokemonType.STEEL, MoveCategory.SPECIAL, -1, -1, 1, -1, 0, 7)
      .unimplemented(),
    new AttackMove(MoveId.INFERNO_OVERDRIVE__PHYSICAL, PokemonType.FIRE, MoveCategory.PHYSICAL, -1, -1, 1, -1, 0, 7)
      .unimplemented(),
    new AttackMove(MoveId.INFERNO_OVERDRIVE__SPECIAL, PokemonType.FIRE, MoveCategory.SPECIAL, -1, -1, 1, -1, 0, 7)
      .unimplemented(),
    new AttackMove(MoveId.HYDRO_VORTEX__PHYSICAL, PokemonType.WATER, MoveCategory.PHYSICAL, -1, -1, 1, -1, 0, 7)
      .unimplemented(),
    new AttackMove(MoveId.HYDRO_VORTEX__SPECIAL, PokemonType.WATER, MoveCategory.SPECIAL, -1, -1, 1, -1, 0, 7)
      .unimplemented(),
    new AttackMove(MoveId.BLOOM_DOOM__PHYSICAL, PokemonType.GRASS, MoveCategory.PHYSICAL, -1, -1, 1, -1, 0, 7)
      .unimplemented(),
    new AttackMove(MoveId.BLOOM_DOOM__SPECIAL, PokemonType.GRASS, MoveCategory.SPECIAL, -1, -1, 1, -1, 0, 7)
      .unimplemented(),
    new AttackMove(MoveId.GIGAVOLT_HAVOC__PHYSICAL, PokemonType.ELECTRIC, MoveCategory.PHYSICAL, -1, -1, 1, -1, 0, 7)
      .unimplemented(),
    new AttackMove(MoveId.GIGAVOLT_HAVOC__SPECIAL, PokemonType.ELECTRIC, MoveCategory.SPECIAL, -1, -1, 1, -1, 0, 7)
      .unimplemented(),
    new AttackMove(MoveId.SHATTERED_PSYCHE__PHYSICAL, PokemonType.PSYCHIC, MoveCategory.PHYSICAL, -1, -1, 1, -1, 0, 7)
      .unimplemented(),
    new AttackMove(MoveId.SHATTERED_PSYCHE__SPECIAL, PokemonType.PSYCHIC, MoveCategory.SPECIAL, -1, -1, 1, -1, 0, 7)
      .unimplemented(),
    new AttackMove(MoveId.SUBZERO_SLAMMER__PHYSICAL, PokemonType.ICE, MoveCategory.PHYSICAL, -1, -1, 1, -1, 0, 7)
      .unimplemented(),
    new AttackMove(MoveId.SUBZERO_SLAMMER__SPECIAL, PokemonType.ICE, MoveCategory.SPECIAL, -1, -1, 1, -1, 0, 7)
      .unimplemented(),
    new AttackMove(MoveId.DEVASTATING_DRAKE__PHYSICAL, PokemonType.DRAGON, MoveCategory.PHYSICAL, -1, -1, 1, -1, 0, 7)
      .unimplemented(),
    new AttackMove(MoveId.DEVASTATING_DRAKE__SPECIAL, PokemonType.DRAGON, MoveCategory.SPECIAL, -1, -1, 1, -1, 0, 7)
      .unimplemented(),
    new AttackMove(MoveId.BLACK_HOLE_ECLIPSE__PHYSICAL, PokemonType.DARK, MoveCategory.PHYSICAL, -1, -1, 1, -1, 0, 7)
      .unimplemented(),
    new AttackMove(MoveId.BLACK_HOLE_ECLIPSE__SPECIAL, PokemonType.DARK, MoveCategory.SPECIAL, -1, -1, 1, -1, 0, 7)
      .unimplemented(),
    new AttackMove(MoveId.TWINKLE_TACKLE__PHYSICAL, PokemonType.FAIRY, MoveCategory.PHYSICAL, -1, -1, 1, -1, 0, 7)
      .unimplemented(),
    new AttackMove(MoveId.TWINKLE_TACKLE__SPECIAL, PokemonType.FAIRY, MoveCategory.SPECIAL, -1, -1, 1, -1, 0, 7)
      .unimplemented(),
    new AttackMove(MoveId.CATASTROPIKA, PokemonType.ELECTRIC, MoveCategory.PHYSICAL, 210, -1, 1, -1, 0, 7)
      .unimplemented(),
    /* End Unused */
    new SelfStatusMove(MoveId.SHORE_UP, PokemonType.GROUND, -1, 5, -1, 0, 7)
      .attr(SandHealAttr)
      .triageMove(),
    new AttackMove(MoveId.FIRST_IMPRESSION, PokemonType.BUG, MoveCategory.PHYSICAL, 90, 100, 10, -1, 2, 7)
      .condition(new FirstMoveCondition()),
    new SelfStatusMove(MoveId.BANEFUL_BUNKER, PokemonType.POISON, -1, 10, -1, 4, 7)
      .attr(ProtectAttr, BattlerTagType.BANEFUL_BUNKER)
      .condition(failIfLastCondition),
    new AttackMove(MoveId.SPIRIT_SHACKLE, PokemonType.GHOST, MoveCategory.PHYSICAL, 80, 100, 10, 100, 0, 7)
      .attr(AddBattlerTagAttr, BattlerTagType.TRAPPED, false, false, 1, 1, true)
      .makesContact(false),
    new AttackMove(MoveId.DARKEST_LARIAT, PokemonType.DARK, MoveCategory.PHYSICAL, 85, 100, 10, -1, 0, 7)
      .attr(IgnoreOpponentStatStagesAttr),
    new AttackMove(MoveId.SPARKLING_ARIA, PokemonType.WATER, MoveCategory.SPECIAL, 90, 100, 10, 100, 0, 7)
      .attr(HealStatusEffectAttr, false, StatusEffect.BURN)
      .soundBased()
      .target(MoveTarget.ALL_NEAR_OTHERS),
    new AttackMove(MoveId.ICE_HAMMER, PokemonType.ICE, MoveCategory.PHYSICAL, 100, 90, 10, -1, 0, 7)
      .attr(StatStageChangeAttr, [ Stat.SPD ], -1, true)
      .punchingMove(),
    new StatusMove(MoveId.FLORAL_HEALING, PokemonType.FAIRY, -1, 10, -1, 0, 7)
      .attr(BoostHealAttr, 0.5, 2 / 3, true, false, (user, target, move) => globalScene.arena.terrain?.terrainType === TerrainType.GRASSY)
      .triageMove()
      .reflectable(),
    new AttackMove(MoveId.HIGH_HORSEPOWER, PokemonType.GROUND, MoveCategory.PHYSICAL, 95, 95, 10, -1, 0, 7),
    new StatusMove(MoveId.STRENGTH_SAP, PokemonType.GRASS, 100, 10, -1, 0, 7)
      .attr(HitHealAttr, null, Stat.ATK)
      .attr(StatStageChangeAttr, [ Stat.ATK ], -1)
      .condition((user, target, move) => target.getStatStage(Stat.ATK) > -6)
      .triageMove()
      .reflectable(),
    new ChargingAttackMove(MoveId.SOLAR_BLADE, PokemonType.GRASS, MoveCategory.PHYSICAL, 125, 100, 10, -1, 0, 7)
      .chargeText(i18next.t("moveTriggers:isGlowing", { pokemonName: "{USER}" }))
      .chargeAttr(WeatherInstantChargeAttr, [ WeatherType.SUNNY, WeatherType.HARSH_SUN ])
      .attr(AntiSunlightPowerDecreaseAttr)
      .slicingMove(),
    new AttackMove(MoveId.LEAFAGE, PokemonType.GRASS, MoveCategory.PHYSICAL, 40, 100, 40, -1, 0, 7)
      .makesContact(false),
    new StatusMove(MoveId.SPOTLIGHT, PokemonType.NORMAL, -1, 15, -1, 3, 7)
      .attr(AddBattlerTagAttr, BattlerTagType.CENTER_OF_ATTENTION, false)
      .condition(failIfSingleBattle)
      .reflectable(),
    new StatusMove(MoveId.TOXIC_THREAD, PokemonType.POISON, 100, 20, -1, 0, 7)
      .attr(StatusEffectAttr, StatusEffect.POISON)
      .attr(StatStageChangeAttr, [ Stat.SPD ], -1)
      .reflectable(),
    new SelfStatusMove(MoveId.LASER_FOCUS, PokemonType.NORMAL, -1, 30, -1, 0, 7)
      .attr(AddBattlerTagAttr, BattlerTagType.ALWAYS_CRIT, true, false),
    new StatusMove(MoveId.GEAR_UP, PokemonType.STEEL, -1, 20, -1, 0, 7)
      .attr(StatStageChangeAttr, [ Stat.ATK, Stat.SPATK ], 1, false, { condition: (user, target, move) => !![ AbilityId.PLUS, AbilityId.MINUS ].find(a => target.hasAbility(a, false)) })
      .ignoresSubstitute()
      .target(MoveTarget.USER_AND_ALLIES)
      .condition((user, target, move) => !![ user, user.getAlly() ].filter(p => p?.isActive()).find(p => !![ AbilityId.PLUS, AbilityId.MINUS ].find(a => p?.hasAbility(a, false)))),
    new AttackMove(MoveId.THROAT_CHOP, PokemonType.DARK, MoveCategory.PHYSICAL, 80, 100, 15, 100, 0, 7)
      .attr(AddBattlerTagAttr, BattlerTagType.THROAT_CHOPPED),
    new AttackMove(MoveId.POLLEN_PUFF, PokemonType.BUG, MoveCategory.SPECIAL, 90, 100, 15, -1, 0, 7)
      .attr(StatusCategoryOnAllyAttr)
      .attr(HealOnAllyAttr, 0.5, true, false)
      .ballBombMove(),
    new AttackMove(MoveId.ANCHOR_SHOT, PokemonType.STEEL, MoveCategory.PHYSICAL, 80, 100, 20, 100, 0, 7)
      .attr(AddBattlerTagAttr, BattlerTagType.TRAPPED, false, false, 1, 1, true),
    new StatusMove(MoveId.PSYCHIC_TERRAIN, PokemonType.PSYCHIC, -1, 10, -1, 0, 7)
      .attr(TerrainChangeAttr, TerrainType.PSYCHIC)
      .target(MoveTarget.BOTH_SIDES),
    new AttackMove(MoveId.LUNGE, PokemonType.BUG, MoveCategory.PHYSICAL, 80, 100, 15, 100, 0, 7)
      .attr(StatStageChangeAttr, [ Stat.ATK ], -1),
    new AttackMove(MoveId.FIRE_LASH, PokemonType.FIRE, MoveCategory.PHYSICAL, 80, 100, 15, 100, 0, 7)
      .attr(StatStageChangeAttr, [ Stat.DEF ], -1),
    new AttackMove(MoveId.POWER_TRIP, PokemonType.DARK, MoveCategory.PHYSICAL, 20, 100, 10, -1, 0, 7)
      .attr(PositiveStatStagePowerAttr),
    new AttackMove(MoveId.BURN_UP, PokemonType.FIRE, MoveCategory.SPECIAL, 130, 100, 5, -1, 0, 7)
      .condition((user) => {
        const userTypes = user.getTypes(true);
        return userTypes.includes(PokemonType.FIRE);
      })
      .attr(HealStatusEffectAttr, true, StatusEffect.FREEZE)
      .attr(AddBattlerTagAttr, BattlerTagType.BURNED_UP, true, false)
      .attr(RemoveTypeAttr, PokemonType.FIRE, (user) => {
        globalScene.phaseManager.queueMessage(i18next.t("moveTriggers:burnedItselfOut", { pokemonName: getPokemonNameWithAffix(user) }));
      }),
    new StatusMove(MoveId.SPEED_SWAP, PokemonType.PSYCHIC, -1, 10, -1, 0, 7)
      .attr(SwapStatAttr, Stat.SPD)
      .ignoresSubstitute(),
    new AttackMove(MoveId.SMART_STRIKE, PokemonType.STEEL, MoveCategory.PHYSICAL, 70, -1, 10, -1, 0, 7),
    new StatusMove(MoveId.PURIFY, PokemonType.POISON, -1, 20, -1, 0, 7)
      .condition((user, target, move) => {
        if (!target.status) {
          return false;
        }
        return isNonVolatileStatusEffect(target.status.effect);
      })
      .attr(HealAttr, 0.5)
      .attr(HealStatusEffectAttr, false, getNonVolatileStatusEffects())
      .triageMove()
      .reflectable(),
    new AttackMove(MoveId.REVELATION_DANCE, PokemonType.NORMAL, MoveCategory.SPECIAL, 90, 100, 15, -1, 0, 7)
      .danceMove()
      .attr(MatchUserTypeAttr),
    new AttackMove(MoveId.CORE_ENFORCER, PokemonType.DRAGON, MoveCategory.SPECIAL, 100, 100, 10, -1, 0, 7)
      .target(MoveTarget.ALL_NEAR_ENEMIES)
      .attr(SuppressAbilitiesIfActedAttr),
    new AttackMove(MoveId.TROP_KICK, PokemonType.GRASS, MoveCategory.PHYSICAL, 70, 100, 15, 100, 0, 7)
      .attr(StatStageChangeAttr, [ Stat.ATK ], -1),
    new StatusMove(MoveId.INSTRUCT, PokemonType.PSYCHIC, -1, 15, -1, 0, 7)
      .ignoresSubstitute()
      .attr(RepeatMoveAttr)
      /*
       * Incorrect interactions with Gigaton Hammer, Blood Moon & Torment due to them _failing on use_, not merely being unselectable.
       * Incorrectly ticks down Encore's fail counter
       * TODO: Verify whether Instruct can repeat Struggle
       * TODO: Verify whether Instruct can fail when using a copied move also in one's own moveset
       */
      .edgeCase(),
    new AttackMove(MoveId.BEAK_BLAST, PokemonType.FLYING, MoveCategory.PHYSICAL, 100, 100, 15, -1, -3, 7)
      .attr(BeakBlastHeaderAttr)
      .ballBombMove()
      .makesContact(false),
    new AttackMove(MoveId.CLANGING_SCALES, PokemonType.DRAGON, MoveCategory.SPECIAL, 110, 100, 5, -1, 0, 7)
      .attr(StatStageChangeAttr, [ Stat.DEF ], -1, true, { firstTargetOnly: true })
      .soundBased()
      .target(MoveTarget.ALL_NEAR_ENEMIES),
    new AttackMove(MoveId.DRAGON_HAMMER, PokemonType.DRAGON, MoveCategory.PHYSICAL, 90, 100, 15, -1, 0, 7),
    new AttackMove(MoveId.BRUTAL_SWING, PokemonType.DARK, MoveCategory.PHYSICAL, 60, 100, 20, -1, 0, 7)
      .target(MoveTarget.ALL_NEAR_OTHERS),
    new StatusMove(MoveId.AURORA_VEIL, PokemonType.ICE, -1, 20, -1, 0, 7)
      .condition((user, target, move) => (globalScene.arena.weather?.weatherType === WeatherType.HAIL || globalScene.arena.weather?.weatherType === WeatherType.SNOW) && !globalScene.arena.weather?.isEffectSuppressed())
      .attr(AddArenaTagAttr, ArenaTagType.AURORA_VEIL, 5, true)
      .target(MoveTarget.USER_SIDE),
    /* Unused */
    new AttackMove(MoveId.SINISTER_ARROW_RAID, PokemonType.GHOST, MoveCategory.PHYSICAL, 180, -1, 1, -1, 0, 7)
      .unimplemented()
      .makesContact(false)
      .edgeCase(), // I assume it's because the user needs spirit shackle and decidueye
    new AttackMove(MoveId.MALICIOUS_MOONSAULT, PokemonType.DARK, MoveCategory.PHYSICAL, 180, -1, 1, -1, 0, 7)
      .unimplemented()
      .attr(AlwaysHitMinimizeAttr)
      .attr(HitsTagAttr, BattlerTagType.MINIMIZED, true)
      .edgeCase(), // I assume it's because it needs darkest lariat and incineroar
    new AttackMove(MoveId.OCEANIC_OPERETTA, PokemonType.WATER, MoveCategory.SPECIAL, 195, -1, 1, -1, 0, 7)
      .unimplemented()
      .edgeCase(), // I assume it's because it needs sparkling aria and primarina
    new AttackMove(MoveId.GUARDIAN_OF_ALOLA, PokemonType.FAIRY, MoveCategory.SPECIAL, -1, -1, 1, -1, 0, 7)
      .unimplemented(),
    new AttackMove(MoveId.SOUL_STEALING_7_STAR_STRIKE, PokemonType.GHOST, MoveCategory.PHYSICAL, 195, -1, 1, -1, 0, 7)
      .unimplemented(),
    new AttackMove(MoveId.STOKED_SPARKSURFER, PokemonType.ELECTRIC, MoveCategory.SPECIAL, 175, -1, 1, 100, 0, 7)
      .unimplemented()
      .edgeCase(), // I assume it's because it needs thunderbolt and Alola Raichu
    new AttackMove(MoveId.PULVERIZING_PANCAKE, PokemonType.NORMAL, MoveCategory.PHYSICAL, 210, -1, 1, -1, 0, 7)
      .unimplemented()
      .edgeCase(), // I assume it's because it needs giga impact and snorlax
    new SelfStatusMove(MoveId.EXTREME_EVOBOOST, PokemonType.NORMAL, -1, 1, -1, 0, 7)
      .unimplemented()
      .attr(StatStageChangeAttr, [ Stat.ATK, Stat.DEF, Stat.SPATK, Stat.SPDEF, Stat.SPD ], 2, true),
    new AttackMove(MoveId.GENESIS_SUPERNOVA, PokemonType.PSYCHIC, MoveCategory.SPECIAL, 185, -1, 1, 100, 0, 7)
      .unimplemented()
      .attr(TerrainChangeAttr, TerrainType.PSYCHIC),
    /* End Unused */
    new AttackMove(MoveId.SHELL_TRAP, PokemonType.FIRE, MoveCategory.SPECIAL, 150, 100, 5, -1, -3, 7)
      .attr(AddBattlerTagHeaderAttr, BattlerTagType.SHELL_TRAP)
      .target(MoveTarget.ALL_NEAR_ENEMIES)
      // Fails if the user was not hit by a physical attack during the turn
      .condition((user, target, move) => user.getTag(ShellTrapTag)?.activated === true),
    new AttackMove(MoveId.FLEUR_CANNON, PokemonType.FAIRY, MoveCategory.SPECIAL, 130, 90, 5, -1, 0, 7)
      .attr(StatStageChangeAttr, [ Stat.SPATK ], -2, true),
    new AttackMove(MoveId.PSYCHIC_FANGS, PokemonType.PSYCHIC, MoveCategory.PHYSICAL, 85, 100, 10, -1, 0, 7)
      .bitingMove()
      .attr(RemoveScreensAttr),
    new AttackMove(MoveId.STOMPING_TANTRUM, PokemonType.GROUND, MoveCategory.PHYSICAL, 75, 100, 10, -1, 0, 7)
      .attr(MovePowerMultiplierAttr, (user) => {
        // Stomping tantrum triggers on most failures (including sleep/freeze)
        const lastNonDancerMove = user.getLastXMoves(2)[1] as TurnMove | undefined;
        return lastNonDancerMove && (lastNonDancerMove.result === MoveResult.MISS || lastNonDancerMove.result === MoveResult.FAIL) ? 2 : 1
      })
      // TODO: Review mainline accuracy and draft tests as needed
      .edgeCase(),
    new AttackMove(MoveId.SHADOW_BONE, PokemonType.GHOST, MoveCategory.PHYSICAL, 85, 100, 10, 20, 0, 7)
      .attr(StatStageChangeAttr, [ Stat.DEF ], -1)
      .makesContact(false),
    new AttackMove(MoveId.ACCELEROCK, PokemonType.ROCK, MoveCategory.PHYSICAL, 40, 100, 20, -1, 1, 7),
    new AttackMove(MoveId.LIQUIDATION, PokemonType.WATER, MoveCategory.PHYSICAL, 85, 100, 10, 20, 0, 7)
      .attr(StatStageChangeAttr, [ Stat.DEF ], -1),
    new AttackMove(MoveId.PRISMATIC_LASER, PokemonType.PSYCHIC, MoveCategory.SPECIAL, 160, 100, 10, -1, 0, 7)
      .attr(RechargeAttr),
    new AttackMove(MoveId.SPECTRAL_THIEF, PokemonType.GHOST, MoveCategory.PHYSICAL, 90, 100, 10, -1, 0, 7)
      .attr(SpectralThiefAttr)
      .ignoresSubstitute(),
    new AttackMove(MoveId.SUNSTEEL_STRIKE, PokemonType.STEEL, MoveCategory.PHYSICAL, 100, 100, 5, -1, 0, 7)
      .ignoresAbilities(),
    new AttackMove(MoveId.MOONGEIST_BEAM, PokemonType.GHOST, MoveCategory.SPECIAL, 100, 100, 5, -1, 0, 7)
      .ignoresAbilities(),
    new StatusMove(MoveId.TEARFUL_LOOK, PokemonType.NORMAL, -1, 20, -1, 0, 7)
      .attr(StatStageChangeAttr, [ Stat.ATK, Stat.SPATK ], -1)
      .reflectable(),
    new AttackMove(MoveId.ZING_ZAP, PokemonType.ELECTRIC, MoveCategory.PHYSICAL, 80, 100, 10, 30, 0, 7)
      .attr(FlinchAttr),
    new AttackMove(MoveId.NATURES_MADNESS, PokemonType.FAIRY, MoveCategory.SPECIAL, -1, 90, 10, -1, 0, 7)
      .attr(TargetHalfHpDamageAttr),
    new AttackMove(MoveId.MULTI_ATTACK, PokemonType.NORMAL, MoveCategory.PHYSICAL, 120, 100, 10, -1, 0, 7)
      .attr(FormChangeItemTypeAttr),
    /* Unused */
    new AttackMove(MoveId.TEN_MILLION_VOLT_THUNDERBOLT, PokemonType.ELECTRIC, MoveCategory.SPECIAL, 195, -1, 1, -1, 0, 7)
      .unimplemented()
      .edgeCase(), // I assume it's because it needs thunderbolt and pikachu in a cap
    /* End Unused */
    new AttackMove(MoveId.MIND_BLOWN, PokemonType.FIRE, MoveCategory.SPECIAL, 150, 100, 5, -1, 0, 7)
      .condition(failIfDampCondition)
      .attr(HalfSacrificialAttr)
      .target(MoveTarget.ALL_NEAR_OTHERS),
    new AttackMove(MoveId.PLASMA_FISTS, PokemonType.ELECTRIC, MoveCategory.PHYSICAL, 100, 100, 15, -1, 0, 7)
      .attr(AddArenaTagAttr, ArenaTagType.ION_DELUGE, 1)
      .punchingMove(),
    new AttackMove(MoveId.PHOTON_GEYSER, PokemonType.PSYCHIC, MoveCategory.SPECIAL, 100, 100, 5, -1, 0, 7)
      .attr(PhotonGeyserCategoryAttr)
      .ignoresAbilities(),
    /* Unused */
    new AttackMove(MoveId.LIGHT_THAT_BURNS_THE_SKY, PokemonType.PSYCHIC, MoveCategory.SPECIAL, 200, -1, 1, -1, 0, 7)
      .unimplemented()
      .attr(PhotonGeyserCategoryAttr)
      .ignoresAbilities(),
    new AttackMove(MoveId.SEARING_SUNRAZE_SMASH, PokemonType.STEEL, MoveCategory.PHYSICAL, 200, -1, 1, -1, 0, 7)
      .unimplemented()
      .ignoresAbilities(),
    new AttackMove(MoveId.MENACING_MOONRAZE_MAELSTROM, PokemonType.GHOST, MoveCategory.SPECIAL, 200, -1, 1, -1, 0, 7)
      .unimplemented()
      .ignoresAbilities(),
    new AttackMove(MoveId.LETS_SNUGGLE_FOREVER, PokemonType.FAIRY, MoveCategory.PHYSICAL, 190, -1, 1, -1, 0, 7)
      .unimplemented()
      .edgeCase(), // I assume it needs play rough and mimikyu
    new AttackMove(MoveId.SPLINTERED_STORMSHARDS, PokemonType.ROCK, MoveCategory.PHYSICAL, 190, -1, 1, -1, 0, 7)
      .unimplemented()
      .attr(ClearTerrainAttr)
      .makesContact(false),
    new AttackMove(MoveId.CLANGOROUS_SOULBLAZE, PokemonType.DRAGON, MoveCategory.SPECIAL, 185, -1, 1, 100, 0, 7)
      .unimplemented()
      .attr(StatStageChangeAttr, [ Stat.ATK, Stat.DEF, Stat.SPATK, Stat.SPDEF, Stat.SPD ], 1, true, { firstTargetOnly: true })
      .soundBased()
      .target(MoveTarget.ALL_NEAR_ENEMIES)
      .edgeCase(), // I assume it needs clanging scales and Kommo-O
    /* End Unused */
    new AttackMove(MoveId.ZIPPY_ZAP, PokemonType.ELECTRIC, MoveCategory.PHYSICAL, 50, 100, 15, -1, 2, 7) // LGPE Implementation
      .attr(CritOnlyAttr),
    new AttackMove(MoveId.SPLISHY_SPLASH, PokemonType.WATER, MoveCategory.SPECIAL, 90, 100, 15, 30, 0, 7)
      .attr(StatusEffectAttr, StatusEffect.PARALYSIS)
      .target(MoveTarget.ALL_NEAR_ENEMIES),
    new AttackMove(MoveId.FLOATY_FALL, PokemonType.FLYING, MoveCategory.PHYSICAL, 90, 95, 15, 30, 0, 7)
      .attr(FlinchAttr),
    new AttackMove(MoveId.PIKA_PAPOW, PokemonType.ELECTRIC, MoveCategory.SPECIAL, -1, -1, 20, -1, 0, 7)
      .attr(FriendshipPowerAttr),
    new AttackMove(MoveId.BOUNCY_BUBBLE, PokemonType.WATER, MoveCategory.SPECIAL, 60, 100, 20, -1, 0, 7)
      .attr(HitHealAttr, 1)
      .triageMove(),
    new AttackMove(MoveId.BUZZY_BUZZ, PokemonType.ELECTRIC, MoveCategory.SPECIAL, 60, 100, 20, 100, 0, 7)
      .attr(StatusEffectAttr, StatusEffect.PARALYSIS),
    new AttackMove(MoveId.SIZZLY_SLIDE, PokemonType.FIRE, MoveCategory.PHYSICAL, 60, 100, 20, 100, 0, 7)
      .attr(StatusEffectAttr, StatusEffect.BURN),
    new AttackMove(MoveId.GLITZY_GLOW, PokemonType.PSYCHIC, MoveCategory.SPECIAL, 80, 95, 15, -1, 0, 7)
      .attr(AddArenaTagAttr, ArenaTagType.LIGHT_SCREEN, 5, false, true),
    new AttackMove(MoveId.BADDY_BAD, PokemonType.DARK, MoveCategory.SPECIAL, 80, 95, 15, -1, 0, 7)
      .attr(AddArenaTagAttr, ArenaTagType.REFLECT, 5, false, true),
    new AttackMove(MoveId.SAPPY_SEED, PokemonType.GRASS, MoveCategory.PHYSICAL, 100, 90, 10, -1, 0, 7)
      .attr(LeechSeedAttr)
      .makesContact(false),
    new AttackMove(MoveId.FREEZY_FROST, PokemonType.ICE, MoveCategory.SPECIAL, 100, 90, 10, -1, 0, 7)
      .attr(ResetStatsAttr, true),
    new AttackMove(MoveId.SPARKLY_SWIRL, PokemonType.FAIRY, MoveCategory.SPECIAL, 120, 85, 5, -1, 0, 7)
      .attr(PartyStatusCureAttr, null, AbilityId.NONE),
    new AttackMove(MoveId.VEEVEE_VOLLEY, PokemonType.NORMAL, MoveCategory.PHYSICAL, -1, -1, 20, -1, 0, 7)
      .attr(FriendshipPowerAttr),
    new AttackMove(MoveId.DOUBLE_IRON_BASH, PokemonType.STEEL, MoveCategory.PHYSICAL, 60, 100, 5, 30, 0, 7)
      .attr(MultiHitAttr, MultiHitType._2)
      .attr(FlinchAttr)
      .punchingMove(),
    /* Unused */
    new SelfStatusMove(MoveId.MAX_GUARD, PokemonType.NORMAL, -1, 10, -1, 4, 8)
      .unimplemented()
      .attr(ProtectAttr)
      .condition(failIfLastCondition),
    /* End Unused */
    new AttackMove(MoveId.DYNAMAX_CANNON, PokemonType.DRAGON, MoveCategory.SPECIAL, 100, 100, 5, -1, 0, 8)
      .attr(MovePowerMultiplierAttr, (user, target, move) => {
      // Move is only stronger against overleveled foes.
        if (target.level > globalScene.getMaxExpLevel()) {
          const dynamaxCannonPercentMarginBeforeFullDamage = 0.05; // How much % above MaxExpLevel of wave will the target need to be to take full damage.
          // The move's power scales as the margin is approached, reaching double power when it does or goes over it.
          return 1 + Math.min(1, (target.level - globalScene.getMaxExpLevel()) / (globalScene.getMaxExpLevel() * dynamaxCannonPercentMarginBeforeFullDamage));
        } else {
          return 1;
        }
      }),

    new AttackMove(MoveId.SNIPE_SHOT, PokemonType.WATER, MoveCategory.SPECIAL, 80, 100, 15, -1, 0, 8)
      .attr(HighCritAttr)
      .attr(BypassRedirectAttr),
    new AttackMove(MoveId.JAW_LOCK, PokemonType.DARK, MoveCategory.PHYSICAL, 80, 100, 10, -1, 0, 8)
      .attr(JawLockAttr)
      .bitingMove(),
    new SelfStatusMove(MoveId.STUFF_CHEEKS, PokemonType.NORMAL, -1, 10, -1, 0, 8)
      .attr(EatBerryAttr, true)
      .attr(StatStageChangeAttr, [ Stat.DEF ], 2, true)
      .condition((user) => {
        const userBerries = user.getHeldItems().filter(m => isItemInCategory(m, HeldItemCategoryId.BERRY));
        return userBerries.length > 0;
      })
      .edgeCase(), // Stuff Cheeks should not be selectable when the user does not have a berry, see wiki
    new SelfStatusMove(MoveId.NO_RETREAT, PokemonType.FIGHTING, -1, 5, -1, 0, 8)
      .attr(StatStageChangeAttr, [ Stat.ATK, Stat.DEF, Stat.SPATK, Stat.SPDEF, Stat.SPD ], 1, true)
      .attr(AddBattlerTagAttr, BattlerTagType.NO_RETREAT, true, false)
      .condition((user, target, move) => user.getTag(TrappedTag)?.tagType !== BattlerTagType.NO_RETREAT), // fails if the user is currently trapped by No Retreat
    new StatusMove(MoveId.TAR_SHOT, PokemonType.ROCK, 100, 15, -1, 0, 8)
      .attr(StatStageChangeAttr, [ Stat.SPD ], -1)
      .attr(AddBattlerTagAttr, BattlerTagType.TAR_SHOT, false)
      .reflectable(),
    new StatusMove(MoveId.MAGIC_POWDER, PokemonType.PSYCHIC, 100, 20, -1, 0, 8)
      .attr(ChangeTypeAttr, PokemonType.PSYCHIC)
      .powderMove()
      .reflectable(),
    new AttackMove(MoveId.DRAGON_DARTS, PokemonType.DRAGON, MoveCategory.PHYSICAL, 50, 100, 10, -1, 0, 8)
      .attr(MultiHitAttr, MultiHitType._2)
      .makesContact(false)
      .partial(), // smart targetting is unimplemented
    new StatusMove(MoveId.TEATIME, PokemonType.NORMAL, -1, 10, -1, 0, 8)
      .attr(EatBerryAttr, false)
      .target(MoveTarget.ALL),
    new StatusMove(MoveId.OCTOLOCK, PokemonType.FIGHTING, 100, 15, -1, 0, 8)
      .condition(failIfGhostTypeCondition)
      .attr(AddBattlerTagAttr, BattlerTagType.OCTOLOCK, false, true, 1),
    new AttackMove(MoveId.BOLT_BEAK, PokemonType.ELECTRIC, MoveCategory.PHYSICAL, 85, 100, 10, -1, 0, 8)
      .attr(MovePowerMultiplierAttr, (_user, target) => target.turnData.acted ? 1 : 2),
    new AttackMove(MoveId.FISHIOUS_REND, PokemonType.WATER, MoveCategory.PHYSICAL, 85, 100, 10, -1, 0, 8)
      .attr(MovePowerMultiplierAttr, (_user, target) => target.turnData.acted ? 1 : 2)
      .bitingMove(),
    new StatusMove(MoveId.COURT_CHANGE, PokemonType.NORMAL, 100, 10, -1, 0, 8)
      .attr(SwapArenaTagsAttr, [ ArenaTagType.AURORA_VEIL, ArenaTagType.LIGHT_SCREEN, ArenaTagType.MIST, ArenaTagType.REFLECT, ArenaTagType.SPIKES, ArenaTagType.STEALTH_ROCK, ArenaTagType.STICKY_WEB, ArenaTagType.TAILWIND, ArenaTagType.TOXIC_SPIKES, ArenaTagType.SAFEGUARD, ArenaTagType.FIRE_GRASS_PLEDGE, ArenaTagType.WATER_FIRE_PLEDGE, ArenaTagType.GRASS_WATER_PLEDGE ]),
    /* Unused */
    new AttackMove(MoveId.MAX_FLARE, PokemonType.FIRE, MoveCategory.PHYSICAL, 10, -1, 10, -1, 0, 8)
      .target(MoveTarget.NEAR_ENEMY)
      .unimplemented(),
    new AttackMove(MoveId.MAX_FLUTTERBY, PokemonType.BUG, MoveCategory.PHYSICAL, 10, -1, 10, -1, 0, 8)
      .target(MoveTarget.NEAR_ENEMY)
      .unimplemented(),
    new AttackMove(MoveId.MAX_LIGHTNING, PokemonType.ELECTRIC, MoveCategory.PHYSICAL, 10, -1, 10, -1, 0, 8)
      .target(MoveTarget.NEAR_ENEMY)
      .unimplemented(),
    new AttackMove(MoveId.MAX_STRIKE, PokemonType.NORMAL, MoveCategory.PHYSICAL, 10, -1, 10, -1, 0, 8)
      .target(MoveTarget.NEAR_ENEMY)
      .unimplemented(),
    new AttackMove(MoveId.MAX_KNUCKLE, PokemonType.FIGHTING, MoveCategory.PHYSICAL, 10, -1, 10, -1, 0, 8)
      .target(MoveTarget.NEAR_ENEMY)
      .unimplemented(),
    new AttackMove(MoveId.MAX_PHANTASM, PokemonType.GHOST, MoveCategory.PHYSICAL, 10, -1, 10, -1, 0, 8)
      .target(MoveTarget.NEAR_ENEMY)
      .unimplemented(),
    new AttackMove(MoveId.MAX_HAILSTORM, PokemonType.ICE, MoveCategory.PHYSICAL, 10, -1, 10, -1, 0, 8)
      .target(MoveTarget.NEAR_ENEMY)
      .unimplemented(),
    new AttackMove(MoveId.MAX_OOZE, PokemonType.POISON, MoveCategory.PHYSICAL, 10, -1, 10, -1, 0, 8)
      .target(MoveTarget.NEAR_ENEMY)
      .unimplemented(),
    new AttackMove(MoveId.MAX_GEYSER, PokemonType.WATER, MoveCategory.PHYSICAL, 10, -1, 10, -1, 0, 8)
      .target(MoveTarget.NEAR_ENEMY)
      .unimplemented(),
    new AttackMove(MoveId.MAX_AIRSTREAM, PokemonType.FLYING, MoveCategory.PHYSICAL, 10, -1, 10, -1, 0, 8)
      .target(MoveTarget.NEAR_ENEMY)
      .unimplemented(),
    new AttackMove(MoveId.MAX_STARFALL, PokemonType.FAIRY, MoveCategory.PHYSICAL, 10, -1, 10, -1, 0, 8)
      .target(MoveTarget.NEAR_ENEMY)
      .unimplemented(),
    new AttackMove(MoveId.MAX_WYRMWIND, PokemonType.DRAGON, MoveCategory.PHYSICAL, 10, -1, 10, -1, 0, 8)
      .target(MoveTarget.NEAR_ENEMY)
      .unimplemented(),
    new AttackMove(MoveId.MAX_MINDSTORM, PokemonType.PSYCHIC, MoveCategory.PHYSICAL, 10, -1, 10, -1, 0, 8)
      .target(MoveTarget.NEAR_ENEMY)
      .unimplemented(),
    new AttackMove(MoveId.MAX_ROCKFALL, PokemonType.ROCK, MoveCategory.PHYSICAL, 10, -1, 10, -1, 0, 8)
      .target(MoveTarget.NEAR_ENEMY)
      .unimplemented(),
    new AttackMove(MoveId.MAX_QUAKE, PokemonType.GROUND, MoveCategory.PHYSICAL, 10, -1, 10, -1, 0, 8)
      .target(MoveTarget.NEAR_ENEMY)
      .unimplemented(),
    new AttackMove(MoveId.MAX_DARKNESS, PokemonType.DARK, MoveCategory.PHYSICAL, 10, -1, 10, -1, 0, 8)
      .target(MoveTarget.NEAR_ENEMY)
      .unimplemented(),
    new AttackMove(MoveId.MAX_OVERGROWTH, PokemonType.GRASS, MoveCategory.PHYSICAL, 10, -1, 10, -1, 0, 8)
      .target(MoveTarget.NEAR_ENEMY)
      .unimplemented(),
    new AttackMove(MoveId.MAX_STEELSPIKE, PokemonType.STEEL, MoveCategory.PHYSICAL, 10, -1, 10, -1, 0, 8)
      .target(MoveTarget.NEAR_ENEMY)
      .unimplemented(),
    /* End Unused */
    new SelfStatusMove(MoveId.CLANGOROUS_SOUL, PokemonType.DRAGON, 100, 5, -1, 0, 8)
      .attr(CutHpStatStageBoostAttr, [ Stat.ATK, Stat.DEF, Stat.SPATK, Stat.SPDEF, Stat.SPD ], 1, 3)
      .soundBased()
      .danceMove(),
    new AttackMove(MoveId.BODY_PRESS, PokemonType.FIGHTING, MoveCategory.PHYSICAL, 80, 100, 10, -1, 0, 8)
      .attr(DefAtkAttr),
    new StatusMove(MoveId.DECORATE, PokemonType.FAIRY, -1, 15, -1, 0, 8)
      .attr(StatStageChangeAttr, [ Stat.ATK, Stat.SPATK ], 2)
      .ignoresProtect(),
    new AttackMove(MoveId.DRUM_BEATING, PokemonType.GRASS, MoveCategory.PHYSICAL, 80, 100, 10, 100, 0, 8)
      .attr(StatStageChangeAttr, [ Stat.SPD ], -1)
      .makesContact(false),
    new AttackMove(MoveId.SNAP_TRAP, PokemonType.GRASS, MoveCategory.PHYSICAL, 35, 100, 15, -1, 0, 8)
      .attr(TrapAttr, BattlerTagType.SNAP_TRAP),
    new AttackMove(MoveId.PYRO_BALL, PokemonType.FIRE, MoveCategory.PHYSICAL, 120, 90, 5, 10, 0, 8)
      .attr(HealStatusEffectAttr, true, StatusEffect.FREEZE)
      .attr(StatusEffectAttr, StatusEffect.BURN)
      .ballBombMove()
      .makesContact(false),
    new AttackMove(MoveId.BEHEMOTH_BLADE, PokemonType.STEEL, MoveCategory.PHYSICAL, 100, 100, 5, -1, 0, 8)
      .slicingMove(),
    new AttackMove(MoveId.BEHEMOTH_BASH, PokemonType.STEEL, MoveCategory.PHYSICAL, 100, 100, 5, -1, 0, 8),
    new AttackMove(MoveId.AURA_WHEEL, PokemonType.ELECTRIC, MoveCategory.PHYSICAL, 110, 100, 10, 100, 0, 8)
      .attr(StatStageChangeAttr, [ Stat.SPD ], 1, true)
      .makesContact(false)
      .attr(AuraWheelTypeAttr),
    new AttackMove(MoveId.BREAKING_SWIPE, PokemonType.DRAGON, MoveCategory.PHYSICAL, 60, 100, 15, 100, 0, 8)
      .target(MoveTarget.ALL_NEAR_ENEMIES)
      .attr(StatStageChangeAttr, [ Stat.ATK ], -1),
    new AttackMove(MoveId.BRANCH_POKE, PokemonType.GRASS, MoveCategory.PHYSICAL, 40, 100, 40, -1, 0, 8),
    new AttackMove(MoveId.OVERDRIVE, PokemonType.ELECTRIC, MoveCategory.SPECIAL, 80, 100, 10, -1, 0, 8)
      .soundBased()
      .target(MoveTarget.ALL_NEAR_ENEMIES),
    new AttackMove(MoveId.APPLE_ACID, PokemonType.GRASS, MoveCategory.SPECIAL, 80, 100, 10, 100, 0, 8)
      .attr(StatStageChangeAttr, [ Stat.SPDEF ], -1),
    new AttackMove(MoveId.GRAV_APPLE, PokemonType.GRASS, MoveCategory.PHYSICAL, 80, 100, 10, 100, 0, 8)
      .attr(StatStageChangeAttr, [ Stat.DEF ], -1)
      .attr(MovePowerMultiplierAttr, (user, target, move) => globalScene.arena.getTag(ArenaTagType.GRAVITY) ? 1.5 : 1)
      .makesContact(false),
    new AttackMove(MoveId.SPIRIT_BREAK, PokemonType.FAIRY, MoveCategory.PHYSICAL, 75, 100, 15, 100, 0, 8)
      .attr(StatStageChangeAttr, [ Stat.SPATK ], -1),
    new AttackMove(MoveId.STRANGE_STEAM, PokemonType.FAIRY, MoveCategory.SPECIAL, 90, 95, 10, 20, 0, 8)
      .attr(ConfuseAttr),
    new StatusMove(MoveId.LIFE_DEW, PokemonType.WATER, -1, 10, -1, 0, 8)
      .attr(HealAttr, 0.25, true, false)
      .target(MoveTarget.USER_AND_ALLIES)
      .ignoresProtect()
      .triageMove(),
    new SelfStatusMove(MoveId.OBSTRUCT, PokemonType.DARK, 100, 10, -1, 4, 8)
      .attr(ProtectAttr, BattlerTagType.OBSTRUCT)
      .condition(failIfLastCondition),
    new AttackMove(MoveId.FALSE_SURRENDER, PokemonType.DARK, MoveCategory.PHYSICAL, 80, -1, 10, -1, 0, 8),
    new AttackMove(MoveId.METEOR_ASSAULT, PokemonType.FIGHTING, MoveCategory.PHYSICAL, 150, 100, 5, -1, 0, 8)
      .attr(RechargeAttr)
      .makesContact(false),
    new AttackMove(MoveId.ETERNABEAM, PokemonType.DRAGON, MoveCategory.SPECIAL, 160, 90, 5, -1, 0, 8)
      .attr(RechargeAttr),
    new AttackMove(MoveId.STEEL_BEAM, PokemonType.STEEL, MoveCategory.SPECIAL, 140, 95, 5, -1, 0, 8)
      .attr(HalfSacrificialAttr),
    new AttackMove(MoveId.EXPANDING_FORCE, PokemonType.PSYCHIC, MoveCategory.SPECIAL, 80, 100, 10, -1, 0, 8)
      .attr(MovePowerMultiplierAttr, (user, target, move) => globalScene.arena.getTerrainType() === TerrainType.PSYCHIC && user.isGrounded() ? 1.5 : 1)
      .attr(VariableTargetAttr, (user, target, move) => globalScene.arena.getTerrainType() === TerrainType.PSYCHIC && user.isGrounded() ? MoveTarget.ALL_NEAR_ENEMIES : MoveTarget.NEAR_OTHER),
    new AttackMove(MoveId.STEEL_ROLLER, PokemonType.STEEL, MoveCategory.PHYSICAL, 130, 100, 5, -1, 0, 8)
      .attr(ClearTerrainAttr)
      .condition((user, target, move) => !!globalScene.arena.terrain),
    new AttackMove(MoveId.SCALE_SHOT, PokemonType.DRAGON, MoveCategory.PHYSICAL, 25, 90, 20, -1, 0, 8)
      .attr(StatStageChangeAttr, [ Stat.SPD ], 1, true, { lastHitOnly: true })
      .attr(StatStageChangeAttr, [ Stat.DEF ], -1, true, { lastHitOnly: true })
      .attr(MultiHitAttr)
      .makesContact(false),
    new ChargingAttackMove(MoveId.METEOR_BEAM, PokemonType.ROCK, MoveCategory.SPECIAL, 120, 90, 10, -1, 0, 8)
      .chargeText(i18next.t("moveTriggers:isOverflowingWithSpacePower", { pokemonName: "{USER}" }))
      .chargeAttr(StatStageChangeAttr, [ Stat.SPATK ], 1, true),
    new AttackMove(MoveId.SHELL_SIDE_ARM, PokemonType.POISON, MoveCategory.SPECIAL, 90, 100, 10, 20, 0, 8)
      .attr(ShellSideArmCategoryAttr)
      .attr(StatusEffectAttr, StatusEffect.POISON)
      .partial(), // Physical version of the move does not make contact
    new AttackMove(MoveId.MISTY_EXPLOSION, PokemonType.FAIRY, MoveCategory.SPECIAL, 100, 100, 5, -1, 0, 8)
      .attr(SacrificialAttr)
      .target(MoveTarget.ALL_NEAR_OTHERS)
      .attr(MovePowerMultiplierAttr, (user, target, move) => globalScene.arena.getTerrainType() === TerrainType.MISTY && user.isGrounded() ? 1.5 : 1)
      .condition(failIfDampCondition)
      .makesContact(false),
    new AttackMove(MoveId.GRASSY_GLIDE, PokemonType.GRASS, MoveCategory.PHYSICAL, 55, 100, 20, -1, 0, 8)
      .attr(IncrementMovePriorityAttr, (user, target, move) => globalScene.arena.getTerrainType() === TerrainType.GRASSY && user.isGrounded()),
    new AttackMove(MoveId.RISING_VOLTAGE, PokemonType.ELECTRIC, MoveCategory.SPECIAL, 70, 100, 20, -1, 0, 8)
      .attr(MovePowerMultiplierAttr, (user, target, move) => globalScene.arena.getTerrainType() === TerrainType.ELECTRIC && target.isGrounded() ? 2 : 1),
    new AttackMove(MoveId.TERRAIN_PULSE, PokemonType.NORMAL, MoveCategory.SPECIAL, 50, 100, 10, -1, 0, 8)
      .attr(TerrainPulseTypeAttr)
      .attr(MovePowerMultiplierAttr, (user, target, move) => globalScene.arena.getTerrainType() !== TerrainType.NONE && user.isGrounded() ? 2 : 1)
      .pulseMove(),
    new AttackMove(MoveId.SKITTER_SMACK, PokemonType.BUG, MoveCategory.PHYSICAL, 70, 90, 10, 100, 0, 8)
      .attr(StatStageChangeAttr, [ Stat.SPATK ], -1),
    new AttackMove(MoveId.BURNING_JEALOUSY, PokemonType.FIRE, MoveCategory.SPECIAL, 70, 100, 5, 100, 0, 8)
      .attr(StatusIfBoostedAttr, StatusEffect.BURN)
      .target(MoveTarget.ALL_NEAR_ENEMIES),
    new AttackMove(MoveId.LASH_OUT, PokemonType.DARK, MoveCategory.PHYSICAL, 75, 100, 5, -1, 0, 8)
      .attr(MovePowerMultiplierAttr, (user, _target, _move) => user.turnData.statStagesDecreased ? 2 : 1),
    new AttackMove(MoveId.POLTERGEIST, PokemonType.GHOST, MoveCategory.PHYSICAL, 110, 90, 5, -1, 0, 8)
      .condition(failIfNoTargetHeldItemsCondition)
      .attr(PreMoveMessageAttr, attackedByItemMessageFunc)
      .makesContact(false),
    new StatusMove(MoveId.CORROSIVE_GAS, PokemonType.POISON, 100, 40, -1, 0, 8)
      .target(MoveTarget.ALL_NEAR_OTHERS)
      .reflectable()
      .unimplemented(),
    new StatusMove(MoveId.COACHING, PokemonType.FIGHTING, -1, 10, -1, 0, 8)
      .attr(StatStageChangeAttr, [ Stat.ATK, Stat.DEF ], 1)
      .target(MoveTarget.NEAR_ALLY)
      .condition(failIfSingleBattle),
    new AttackMove(MoveId.FLIP_TURN, PokemonType.WATER, MoveCategory.PHYSICAL, 60, 100, 20, -1, 0, 8)
      .attr(ForceSwitchOutAttr, true),
    new AttackMove(MoveId.TRIPLE_AXEL, PokemonType.ICE, MoveCategory.PHYSICAL, 20, 90, 10, -1, 0, 8)
      .attr(MultiHitAttr, MultiHitType._3)
      .attr(MultiHitPowerIncrementAttr, 3)
      .checkAllHits(),
    new AttackMove(MoveId.DUAL_WINGBEAT, PokemonType.FLYING, MoveCategory.PHYSICAL, 40, 90, 10, -1, 0, 8)
      .attr(MultiHitAttr, MultiHitType._2),
    new AttackMove(MoveId.SCORCHING_SANDS, PokemonType.GROUND, MoveCategory.SPECIAL, 70, 100, 10, 30, 0, 8)
      .attr(HealStatusEffectAttr, true, StatusEffect.FREEZE)
      .attr(HealStatusEffectAttr, false, StatusEffect.FREEZE)
      .attr(StatusEffectAttr, StatusEffect.BURN),
    new StatusMove(MoveId.JUNGLE_HEALING, PokemonType.GRASS, -1, 10, -1, 0, 8)
      .attr(HealAttr, 0.25, true, false)
      .attr(HealStatusEffectAttr, false, getNonVolatileStatusEffects())
      .target(MoveTarget.USER_AND_ALLIES)
      .triageMove(),
    new AttackMove(MoveId.WICKED_BLOW, PokemonType.DARK, MoveCategory.PHYSICAL, 75, 100, 5, -1, 0, 8)
      .attr(CritOnlyAttr)
      .punchingMove(),
    new AttackMove(MoveId.SURGING_STRIKES, PokemonType.WATER, MoveCategory.PHYSICAL, 25, 100, 5, -1, 0, 8)
      .attr(MultiHitAttr, MultiHitType._3)
      .attr(CritOnlyAttr)
      .punchingMove(),
    new AttackMove(MoveId.THUNDER_CAGE, PokemonType.ELECTRIC, MoveCategory.SPECIAL, 80, 90, 15, -1, 0, 8)
      .attr(TrapAttr, BattlerTagType.THUNDER_CAGE),
    new AttackMove(MoveId.DRAGON_ENERGY, PokemonType.DRAGON, MoveCategory.SPECIAL, 150, 100, 5, -1, 0, 8)
      .attr(HpPowerAttr)
      .target(MoveTarget.ALL_NEAR_ENEMIES),
    new AttackMove(MoveId.FREEZING_GLARE, PokemonType.PSYCHIC, MoveCategory.SPECIAL, 90, 100, 10, 10, 0, 8)
      .attr(StatusEffectAttr, StatusEffect.FREEZE),
    new AttackMove(MoveId.FIERY_WRATH, PokemonType.DARK, MoveCategory.SPECIAL, 90, 100, 10, 20, 0, 8)
      .attr(FlinchAttr)
      .target(MoveTarget.ALL_NEAR_ENEMIES),
    new AttackMove(MoveId.THUNDEROUS_KICK, PokemonType.FIGHTING, MoveCategory.PHYSICAL, 90, 100, 10, 100, 0, 8)
      .attr(StatStageChangeAttr, [ Stat.DEF ], -1),
    new AttackMove(MoveId.GLACIAL_LANCE, PokemonType.ICE, MoveCategory.PHYSICAL, 120, 100, 5, -1, 0, 8)
      .target(MoveTarget.ALL_NEAR_ENEMIES)
      .makesContact(false),
    new AttackMove(MoveId.ASTRAL_BARRAGE, PokemonType.GHOST, MoveCategory.SPECIAL, 120, 100, 5, -1, 0, 8)
      .target(MoveTarget.ALL_NEAR_ENEMIES),
    new AttackMove(MoveId.EERIE_SPELL, PokemonType.PSYCHIC, MoveCategory.SPECIAL, 80, 100, 5, 100, 0, 8)
      .attr(AttackReducePpMoveAttr, 3)
      .soundBased(),
    new AttackMove(MoveId.DIRE_CLAW, PokemonType.POISON, MoveCategory.PHYSICAL, 80, 100, 15, 50, 0, 8)
      .attr(MultiStatusEffectAttr, [ StatusEffect.POISON, StatusEffect.PARALYSIS, StatusEffect.SLEEP ]),
    new AttackMove(MoveId.PSYSHIELD_BASH, PokemonType.PSYCHIC, MoveCategory.PHYSICAL, 70, 90, 10, 100, 0, 8)
      .attr(StatStageChangeAttr, [ Stat.DEF ], 1, true),
    new SelfStatusMove(MoveId.POWER_SHIFT, PokemonType.NORMAL, -1, 10, -1, 0, 8)
      .target(MoveTarget.USER)
      .attr(ShiftStatAttr, Stat.ATK, Stat.DEF),
    new AttackMove(MoveId.STONE_AXE, PokemonType.ROCK, MoveCategory.PHYSICAL, 65, 90, 15, 100, 0, 8)
      .attr(AddArenaTrapTagHitAttr, ArenaTagType.STEALTH_ROCK)
      .slicingMove(),
    new AttackMove(MoveId.SPRINGTIDE_STORM, PokemonType.FAIRY, MoveCategory.SPECIAL, 100, 80, 5, 30, 0, 8)
      .attr(StatStageChangeAttr, [ Stat.ATK ], -1)
      .windMove()
      .target(MoveTarget.ALL_NEAR_ENEMIES),
    new AttackMove(MoveId.MYSTICAL_POWER, PokemonType.PSYCHIC, MoveCategory.SPECIAL, 70, 90, 10, 100, 0, 8)
      .attr(StatStageChangeAttr, [ Stat.SPATK ], 1, true),
    new AttackMove(MoveId.RAGING_FURY, PokemonType.FIRE, MoveCategory.PHYSICAL, 120, 100, 10, -1, 0, 8)
      .makesContact(false)
      .attr(FrenzyAttr)
      .attr(MissEffectAttr, frenzyMissFunc)
      .attr(NoEffectAttr, frenzyMissFunc)
      .target(MoveTarget.RANDOM_NEAR_ENEMY),
    new AttackMove(MoveId.WAVE_CRASH, PokemonType.WATER, MoveCategory.PHYSICAL, 120, 100, 10, -1, 0, 8)
      .attr(RecoilAttr, false, 0.33)
      .recklessMove(),
    new AttackMove(MoveId.CHLOROBLAST, PokemonType.GRASS, MoveCategory.SPECIAL, 150, 95, 5, -1, 0, 8)
      .attr(RecoilAttr, true, 0.5),
    new AttackMove(MoveId.MOUNTAIN_GALE, PokemonType.ICE, MoveCategory.PHYSICAL, 100, 85, 10, 30, 0, 8)
      .makesContact(false)
      .attr(FlinchAttr),
    new SelfStatusMove(MoveId.VICTORY_DANCE, PokemonType.FIGHTING, -1, 10, -1, 0, 8)
      .attr(StatStageChangeAttr, [ Stat.ATK, Stat.DEF, Stat.SPD ], 1, true)
      .danceMove(),
    new AttackMove(MoveId.HEADLONG_RUSH, PokemonType.GROUND, MoveCategory.PHYSICAL, 120, 100, 5, -1, 0, 8)
      .attr(StatStageChangeAttr, [ Stat.DEF, Stat.SPDEF ], -1, true)
      .punchingMove(),
    new AttackMove(MoveId.BARB_BARRAGE, PokemonType.POISON, MoveCategory.PHYSICAL, 60, 100, 10, 50, 0, 8)
      .makesContact(false)
      .attr(MovePowerMultiplierAttr, (user, target, move) => target.status && (target.status.effect === StatusEffect.POISON || target.status.effect === StatusEffect.TOXIC) ? 2 : 1)
      .attr(StatusEffectAttr, StatusEffect.POISON),
    new AttackMove(MoveId.ESPER_WING, PokemonType.PSYCHIC, MoveCategory.SPECIAL, 80, 100, 10, 100, 0, 8)
      .attr(HighCritAttr)
      .attr(StatStageChangeAttr, [ Stat.SPD ], 1, true),
    new AttackMove(MoveId.BITTER_MALICE, PokemonType.GHOST, MoveCategory.SPECIAL, 75, 100, 10, 100, 0, 8)
      .attr(StatStageChangeAttr, [ Stat.ATK ], -1),
    new SelfStatusMove(MoveId.SHELTER, PokemonType.STEEL, -1, 10, -1, 0, 8)
      .attr(StatStageChangeAttr, [ Stat.DEF ], 2, true),
    new AttackMove(MoveId.TRIPLE_ARROWS, PokemonType.FIGHTING, MoveCategory.PHYSICAL, 90, 100, 10, 30, 0, 8)
      .makesContact(false)
      .attr(HighCritAttr)
      .attr(StatStageChangeAttr, [ Stat.DEF ], -1, false, { effectChanceOverride: 50 })
      .attr(FlinchAttr),
    new AttackMove(MoveId.INFERNAL_PARADE, PokemonType.GHOST, MoveCategory.SPECIAL, 60, 100, 15, 30, 0, 8)
      .attr(StatusEffectAttr, StatusEffect.BURN)
      .attr(MovePowerMultiplierAttr, (user, target, move) => target.status ? 2 : 1),
    new AttackMove(MoveId.CEASELESS_EDGE, PokemonType.DARK, MoveCategory.PHYSICAL, 65, 90, 15, 100, 0, 8)
      .attr(AddArenaTrapTagHitAttr, ArenaTagType.SPIKES)
      .slicingMove(),
    new AttackMove(MoveId.BLEAKWIND_STORM, PokemonType.FLYING, MoveCategory.SPECIAL, 100, 80, 10, 30, 0, 8)
      .attr(StormAccuracyAttr)
      .attr(StatStageChangeAttr, [ Stat.SPD ], -1)
      .windMove()
      .target(MoveTarget.ALL_NEAR_ENEMIES),
    new AttackMove(MoveId.WILDBOLT_STORM, PokemonType.ELECTRIC, MoveCategory.SPECIAL, 100, 80, 10, 20, 0, 8)
      .attr(StormAccuracyAttr)
      .attr(StatusEffectAttr, StatusEffect.PARALYSIS)
      .windMove()
      .target(MoveTarget.ALL_NEAR_ENEMIES),
    new AttackMove(MoveId.SANDSEAR_STORM, PokemonType.GROUND, MoveCategory.SPECIAL, 100, 80, 10, 20, 0, 8)
      .attr(StormAccuracyAttr)
      .attr(StatusEffectAttr, StatusEffect.BURN)
      .windMove()
      .target(MoveTarget.ALL_NEAR_ENEMIES),
    new StatusMove(MoveId.LUNAR_BLESSING, PokemonType.PSYCHIC, -1, 5, -1, 0, 8)
      .attr(HealAttr, 0.25, true, false)
      .attr(HealStatusEffectAttr, false, getNonVolatileStatusEffects())
      .target(MoveTarget.USER_AND_ALLIES)
      .triageMove(),
    new SelfStatusMove(MoveId.TAKE_HEART, PokemonType.PSYCHIC, -1, 10, -1, 0, 8)
      .attr(StatStageChangeAttr, [ Stat.SPATK, Stat.SPDEF ], 1, true)
      .attr(HealStatusEffectAttr, true, [ StatusEffect.PARALYSIS, StatusEffect.POISON, StatusEffect.TOXIC, StatusEffect.BURN, StatusEffect.SLEEP ]),
    /* Unused
    new AttackMove(MoveId.G_MAX_WILDFIRE, PokemonType.Fire, MoveCategory.PHYSICAL, 10, -1, 10, -1, 0, 8)
      .target(MoveTarget.ALL_NEAR_ENEMIES)
      .unimplemented(),
    new AttackMove(MoveId.G_MAX_BEFUDDLE, Type.BUG, MoveCategory.PHYSICAL, 10, -1, 10, -1, 0, 8)
      .target(MoveTarget.ALL_NEAR_ENEMIES)
      .unimplemented(),
    new AttackMove(MoveId.G_MAX_VOLT_CRASH, Type.ELECTRIC, MoveCategory.PHYSICAL, 10, -1, 10, -1, 0, 8)
      .target(MoveTarget.ALL_NEAR_ENEMIES)
      .unimplemented(),
    new AttackMove(MoveId.G_MAX_GOLD_RUSH, Type.NORMAL, MoveCategory.PHYSICAL, 10, -1, 10, -1, 0, 8)
      .target(MoveTarget.ALL_NEAR_ENEMIES)
      .unimplemented(),
    new AttackMove(MoveId.G_MAX_CHI_STRIKE, Type.FIGHTING, MoveCategory.PHYSICAL, 10, -1, 10, -1, 0, 8)
      .target(MoveTarget.ALL_NEAR_ENEMIES)
      .unimplemented(),
    new AttackMove(MoveId.G_MAX_TERROR, Type.GHOST, MoveCategory.PHYSICAL, 10, -1, 10, -1, 0, 8)
      .target(MoveTarget.ALL_NEAR_ENEMIES)
      .unimplemented(),
    new AttackMove(MoveId.G_MAX_RESONANCE, Type.ICE, MoveCategory.PHYSICAL, 10, -1, 10, -1, 0, 8)
      .target(MoveTarget.ALL_NEAR_ENEMIES)
      .unimplemented(),
    new AttackMove(MoveId.G_MAX_CUDDLE, Type.NORMAL, MoveCategory.PHYSICAL, 10, -1, 10, -1, 0, 8)
      .target(MoveTarget.ALL_NEAR_ENEMIES)
      .unimplemented(),
    new AttackMove(MoveId.G_MAX_REPLENISH, Type.NORMAL, MoveCategory.PHYSICAL, 10, -1, 10, -1, 0, 8)
      .target(MoveTarget.ALL_NEAR_ENEMIES)
      .unimplemented(),
    new AttackMove(MoveId.G_MAX_MALODOR, Type.POISON, MoveCategory.PHYSICAL, 10, -1, 10, -1, 0, 8)
      .target(MoveTarget.ALL_NEAR_ENEMIES)
      .unimplemented(),
    new AttackMove(MoveId.G_MAX_STONESURGE, Type.WATER, MoveCategory.PHYSICAL, 10, -1, 10, -1, 0, 8)
      .target(MoveTarget.ALL_NEAR_ENEMIES)
      .unimplemented(),
    new AttackMove(MoveId.G_MAX_WIND_RAGE, Type.FLYING, MoveCategory.PHYSICAL, 10, -1, 10, -1, 0, 8)
      .target(MoveTarget.ALL_NEAR_ENEMIES)
      .unimplemented(),
    new AttackMove(MoveId.G_MAX_STUN_SHOCK, Type.ELECTRIC, MoveCategory.PHYSICAL, 10, -1, 10, -1, 0, 8)
      .target(MoveTarget.ALL_NEAR_ENEMIES)
      .unimplemented(),
    new AttackMove(MoveId.G_MAX_FINALE, Type.FAIRY, MoveCategory.PHYSICAL, 10, -1, 10, -1, 0, 8)
      .target(MoveTarget.ALL_NEAR_ENEMIES)
      .unimplemented(),
    new AttackMove(MoveId.G_MAX_DEPLETION, Type.DRAGON, MoveCategory.PHYSICAL, 10, -1, 10, -1, 0, 8)
      .target(MoveTarget.ALL_NEAR_ENEMIES)
      .unimplemented(),
    new AttackMove(MoveId.G_MAX_GRAVITAS, Type.PSYCHIC, MoveCategory.PHYSICAL, 10, -1, 10, -1, 0, 8)
      .target(MoveTarget.ALL_NEAR_ENEMIES)
      .unimplemented(),
    new AttackMove(MoveId.G_MAX_VOLCALITH, Type.ROCK, MoveCategory.PHYSICAL, 10, -1, 10, -1, 0, 8)
      .target(MoveTarget.ALL_NEAR_ENEMIES)
      .unimplemented(),
    new AttackMove(MoveId.G_MAX_SANDBLAST, Type.GROUND, MoveCategory.PHYSICAL, 10, -1, 10, -1, 0, 8)
      .target(MoveTarget.ALL_NEAR_ENEMIES)
      .unimplemented(),
    new AttackMove(MoveId.G_MAX_SNOOZE, Type.DARK, MoveCategory.PHYSICAL, 10, -1, 10, -1, 0, 8)
      .target(MoveTarget.ALL_NEAR_ENEMIES)
      .unimplemented(),
    new AttackMove(MoveId.G_MAX_TARTNESS, Type.GRASS, MoveCategory.PHYSICAL, 10, -1, 10, -1, 0, 8)
      .target(MoveTarget.ALL_NEAR_ENEMIES)
      .unimplemented(),
    new AttackMove(MoveId.G_MAX_SWEETNESS, Type.GRASS, MoveCategory.PHYSICAL, 10, -1, 10, -1, 0, 8)
      .target(MoveTarget.ALL_NEAR_ENEMIES)
      .unimplemented(),
    new AttackMove(MoveId.G_MAX_SMITE, Type.FAIRY, MoveCategory.PHYSICAL, 10, -1, 10, -1, 0, 8)
      .target(MoveTarget.ALL_NEAR_ENEMIES)
      .unimplemented(),
    new AttackMove(MoveId.G_MAX_STEELSURGE, Type.STEEL, MoveCategory.PHYSICAL, 10, -1, 10, -1, 0, 8)
      .target(MoveTarget.ALL_NEAR_ENEMIES)
      .unimplemented(),
    new AttackMove(MoveId.G_MAX_MELTDOWN, Type.STEEL, MoveCategory.PHYSICAL, 10, -1, 10, -1, 0, 8)
      .target(MoveTarget.ALL_NEAR_ENEMIES)
      .unimplemented(),
    new AttackMove(MoveId.G_MAX_FOAM_BURST, Type.WATER, MoveCategory.PHYSICAL, 10, -1, 10, -1, 0, 8)
      .target(MoveTarget.ALL_NEAR_ENEMIES)
      .unimplemented(),
    new AttackMove(MoveId.G_MAX_CENTIFERNO, PokemonType.Fire, MoveCategory.PHYSICAL, 10, -1, 10, -1, 0, 8)
      .target(MoveTarget.ALL_NEAR_ENEMIES)
      .unimplemented(),
    new AttackMove(MoveId.G_MAX_VINE_LASH, Type.GRASS, MoveCategory.PHYSICAL, 10, -1, 10, -1, 0, 8)
      .target(MoveTarget.ALL_NEAR_ENEMIES)
      .unimplemented(),
    new AttackMove(MoveId.G_MAX_CANNONADE, Type.WATER, MoveCategory.PHYSICAL, 10, -1, 10, -1, 0, 8)
      .target(MoveTarget.ALL_NEAR_ENEMIES)
      .unimplemented(),
    new AttackMove(MoveId.G_MAX_DRUM_SOLO, Type.GRASS, MoveCategory.PHYSICAL, 10, -1, 10, -1, 0, 8)
      .target(MoveTarget.ALL_NEAR_ENEMIES)
      .unimplemented(),
    new AttackMove(MoveId.G_MAX_FIREBALL, PokemonType.Fire, MoveCategory.PHYSICAL, 10, -1, 10, -1, 0, 8)
      .target(MoveTarget.ALL_NEAR_ENEMIES)
      .unimplemented(),
    new AttackMove(MoveId.G_MAX_HYDROSNIPE, Type.WATER, MoveCategory.PHYSICAL, 10, -1, 10, -1, 0, 8)
      .target(MoveTarget.ALL_NEAR_ENEMIES)
      .unimplemented(),
    new AttackMove(MoveId.G_MAX_ONE_BLOW, Type.DARK, MoveCategory.PHYSICAL, 10, -1, 10, -1, 0, 8)
      .target(MoveTarget.ALL_NEAR_ENEMIES)
      .unimplemented(),
    new AttackMove(MoveId.G_MAX_RAPID_FLOW, Type.WATER, MoveCategory.PHYSICAL, 10, -1, 10, -1, 0, 8)
      .target(MoveTarget.ALL_NEAR_ENEMIES)
      .unimplemented(),
    End Unused */
    new AttackMove(MoveId.TERA_BLAST, PokemonType.NORMAL, MoveCategory.SPECIAL, 80, 100, 10, -1, 0, 9)
      .attr(TeraMoveCategoryAttr)
      .attr(TeraBlastTypeAttr)
      .attr(TeraBlastPowerAttr)
      .attr(StatStageChangeAttr, [ Stat.ATK, Stat.SPATK ], -1, true, { condition: (user, target, move) => user.isTerastallized && user.isOfType(PokemonType.STELLAR) }),
    new SelfStatusMove(MoveId.SILK_TRAP, PokemonType.BUG, -1, 10, -1, 4, 9)
      .attr(ProtectAttr, BattlerTagType.SILK_TRAP)
      .condition(failIfLastCondition),
    new AttackMove(MoveId.AXE_KICK, PokemonType.FIGHTING, MoveCategory.PHYSICAL, 120, 90, 10, 30, 0, 9)
      .attr(MissEffectAttr, crashDamageFunc)
      .attr(NoEffectAttr, crashDamageFunc)
      .attr(ConfuseAttr)
      .recklessMove(),
    new AttackMove(MoveId.LAST_RESPECTS, PokemonType.GHOST, MoveCategory.PHYSICAL, 50, 100, 10, -1, 0, 9)
      .attr(MovePowerMultiplierAttr, (user, target, move) => 1 + Math.min(user.isPlayer() ? globalScene.arena.playerFaints : globalScene.currentBattle.enemyFaints, 100))
      .makesContact(false),
    new AttackMove(MoveId.LUMINA_CRASH, PokemonType.PSYCHIC, MoveCategory.SPECIAL, 80, 100, 10, 100, 0, 9)
      .attr(StatStageChangeAttr, [ Stat.SPDEF ], -2),
    new AttackMove(MoveId.ORDER_UP, PokemonType.DRAGON, MoveCategory.PHYSICAL, 80, 100, 10, -1, 0, 9)
      .attr(OrderUpStatBoostAttr)
      .makesContact(false),
    new AttackMove(MoveId.JET_PUNCH, PokemonType.WATER, MoveCategory.PHYSICAL, 60, 100, 15, -1, 1, 9)
      .punchingMove(),
    new StatusMove(MoveId.SPICY_EXTRACT, PokemonType.GRASS, -1, 15, -1, 0, 9)
      .attr(StatStageChangeAttr, [ Stat.ATK ], 2)
      .attr(StatStageChangeAttr, [ Stat.DEF ], -2),
    new AttackMove(MoveId.SPIN_OUT, PokemonType.STEEL, MoveCategory.PHYSICAL, 100, 100, 5, -1, 0, 9)
      .attr(StatStageChangeAttr, [ Stat.SPD ], -2, true),
    new AttackMove(MoveId.POPULATION_BOMB, PokemonType.NORMAL, MoveCategory.PHYSICAL, 20, 90, 10, -1, 0, 9)
      .attr(MultiHitAttr, MultiHitType._10)
      .slicingMove()
      .checkAllHits(),
    new AttackMove(MoveId.ICE_SPINNER, PokemonType.ICE, MoveCategory.PHYSICAL, 80, 100, 15, -1, 0, 9)
      .attr(ClearTerrainAttr),
    new AttackMove(MoveId.GLAIVE_RUSH, PokemonType.DRAGON, MoveCategory.PHYSICAL, 120, 100, 5, -1, 0, 9)
      .attr(AddBattlerTagAttr, BattlerTagType.ALWAYS_GET_HIT, true, false, 0, 0, true)
      .attr(AddBattlerTagAttr, BattlerTagType.RECEIVE_DOUBLE_DAMAGE, true, false, 0, 0, true)
      .condition((user, target, move) => {
        return !(target.getTag(BattlerTagType.PROTECTED)?.tagType === "PROTECTED" || globalScene.arena.getTag(ArenaTagType.MAT_BLOCK)?.tagType === "MAT_BLOCK");
      }),
    new StatusMove(MoveId.REVIVAL_BLESSING, PokemonType.NORMAL, -1, 1, -1, 0, 9)
      .triageMove()
      .attr(RevivalBlessingAttr)
      .target(MoveTarget.USER),
    new AttackMove(MoveId.SALT_CURE, PokemonType.ROCK, MoveCategory.PHYSICAL, 40, 100, 15, 100, 0, 9)
      .attr(AddBattlerTagAttr, BattlerTagType.SALT_CURED)
      .makesContact(false),
    new AttackMove(MoveId.TRIPLE_DIVE, PokemonType.WATER, MoveCategory.PHYSICAL, 30, 95, 10, -1, 0, 9)
      .attr(MultiHitAttr, MultiHitType._3),
    new AttackMove(MoveId.MORTAL_SPIN, PokemonType.POISON, MoveCategory.PHYSICAL, 30, 100, 15, 100, 0, 9)
      .attr(LapseBattlerTagAttr, [
        BattlerTagType.BIND,
        BattlerTagType.WRAP,
        BattlerTagType.FIRE_SPIN,
        BattlerTagType.WHIRLPOOL,
        BattlerTagType.CLAMP,
        BattlerTagType.SAND_TOMB,
        BattlerTagType.MAGMA_STORM,
        BattlerTagType.SNAP_TRAP,
        BattlerTagType.THUNDER_CAGE,
        BattlerTagType.SEEDED,
        BattlerTagType.INFESTATION
      ], true)
      .attr(StatusEffectAttr, StatusEffect.POISON)
      .attr(RemoveArenaTrapAttr)
      .target(MoveTarget.ALL_NEAR_ENEMIES),
    new StatusMove(MoveId.DOODLE, PokemonType.NORMAL, 100, 10, -1, 0, 9)
      .attr(AbilityCopyAttr, true),
    new SelfStatusMove(MoveId.FILLET_AWAY, PokemonType.NORMAL, -1, 10, -1, 0, 9)
      .attr(CutHpStatStageBoostAttr, [ Stat.ATK, Stat.SPATK, Stat.SPD ], 2, 2),
    new AttackMove(MoveId.KOWTOW_CLEAVE, PokemonType.DARK, MoveCategory.PHYSICAL, 85, -1, 10, -1, 0, 9)
      .slicingMove(),
    new AttackMove(MoveId.FLOWER_TRICK, PokemonType.GRASS, MoveCategory.PHYSICAL, 70, -1, 10, -1, 0, 9)
      .attr(CritOnlyAttr)
      .makesContact(false),
    new AttackMove(MoveId.TORCH_SONG, PokemonType.FIRE, MoveCategory.SPECIAL, 80, 100, 10, 100, 0, 9)
      .attr(StatStageChangeAttr, [ Stat.SPATK ], 1, true)
      .soundBased(),
    new AttackMove(MoveId.AQUA_STEP, PokemonType.WATER, MoveCategory.PHYSICAL, 80, 100, 10, 100, 0, 9)
      .attr(StatStageChangeAttr, [ Stat.SPD ], 1, true)
      .danceMove(),
    new AttackMove(MoveId.RAGING_BULL, PokemonType.NORMAL, MoveCategory.PHYSICAL, 90, 100, 10, -1, 0, 9)
      .attr(RagingBullTypeAttr)
      .attr(RemoveScreensAttr),
    new AttackMove(MoveId.MAKE_IT_RAIN, PokemonType.STEEL, MoveCategory.SPECIAL, 120, 100, 5, -1, 0, 9)
      .attr(MoneyAttr)
      .attr(StatStageChangeAttr, [ Stat.SPATK ], -1, true, { firstTargetOnly: true })
      .target(MoveTarget.ALL_NEAR_ENEMIES),
    new AttackMove(MoveId.PSYBLADE, PokemonType.PSYCHIC, MoveCategory.PHYSICAL, 80, 100, 15, -1, 0, 9)
      .attr(MovePowerMultiplierAttr, (user, target, move) => globalScene.arena.getTerrainType() === TerrainType.ELECTRIC && user.isGrounded() ? 1.5 : 1)
      .slicingMove(),
    new AttackMove(MoveId.HYDRO_STEAM, PokemonType.WATER, MoveCategory.SPECIAL, 80, 100, 15, -1, 0, 9)
      .attr(IgnoreWeatherTypeDebuffAttr, WeatherType.SUNNY)
      .attr(MovePowerMultiplierAttr, (user, target, move) => {
        const weather = globalScene.arena.weather;
        if (!weather) {
          return 1;
        }
        return [ WeatherType.SUNNY, WeatherType.HARSH_SUN ].includes(weather.weatherType) && !weather.isEffectSuppressed() ? 1.5 : 1;
      }),
    new AttackMove(MoveId.RUINATION, PokemonType.DARK, MoveCategory.SPECIAL, -1, 90, 10, -1, 0, 9)
      .attr(TargetHalfHpDamageAttr),
    new AttackMove(MoveId.COLLISION_COURSE, PokemonType.FIGHTING, MoveCategory.PHYSICAL, 100, 100, 5, -1, 0, 9)
      .attr(MovePowerMultiplierAttr, (user, target, move) => target.getAttackTypeEffectiveness(move.type, user) >= 2 ? 5461 / 4096 : 1),
    new AttackMove(MoveId.ELECTRO_DRIFT, PokemonType.ELECTRIC, MoveCategory.SPECIAL, 100, 100, 5, -1, 0, 9)
      .attr(MovePowerMultiplierAttr, (user, target, move) => target.getAttackTypeEffectiveness(move.type, user) >= 2 ? 5461 / 4096 : 1)
      .makesContact(),
    new SelfStatusMove(MoveId.SHED_TAIL, PokemonType.NORMAL, -1, 10, -1, 0, 9)
      .attr(AddSubstituteAttr, 0.5, true)
      .attr(ForceSwitchOutAttr, true, SwitchType.SHED_TAIL)
      .condition(failIfLastInPartyCondition),
    new SelfStatusMove(MoveId.CHILLY_RECEPTION, PokemonType.ICE, -1, 10, -1, 0, 9)
      .attr(PreMoveMessageAttr, (user, _target, _move) =>
        // Don't display text if current move phase is follow up (ie move called indirectly)
        isVirtual((globalScene.phaseManager.getCurrentPhase() as MovePhase).useMode)
          ? ""
          : i18next.t("moveTriggers:chillyReception", { pokemonName: getPokemonNameWithAffix(user) }))
      .attr(ChillyReceptionAttr, true),
    new SelfStatusMove(MoveId.TIDY_UP, PokemonType.NORMAL, -1, 10, -1, 0, 9)
      .attr(StatStageChangeAttr, [ Stat.ATK, Stat.SPD ], 1, true)
      .attr(RemoveArenaTrapAttr, true)
      .attr(RemoveAllSubstitutesAttr),
    new StatusMove(MoveId.SNOWSCAPE, PokemonType.ICE, -1, 10, -1, 0, 9)
      .attr(WeatherChangeAttr, WeatherType.SNOW)
      .target(MoveTarget.BOTH_SIDES),
    new AttackMove(MoveId.POUNCE, PokemonType.BUG, MoveCategory.PHYSICAL, 50, 100, 20, 100, 0, 9)
      .attr(StatStageChangeAttr, [ Stat.SPD ], -1),
    new AttackMove(MoveId.TRAILBLAZE, PokemonType.GRASS, MoveCategory.PHYSICAL, 50, 100, 20, 100, 0, 9)
      .attr(StatStageChangeAttr, [ Stat.SPD ], 1, true),
    new AttackMove(MoveId.CHILLING_WATER, PokemonType.WATER, MoveCategory.SPECIAL, 50, 100, 20, 100, 0, 9)
      .attr(StatStageChangeAttr, [ Stat.ATK ], -1),
    new AttackMove(MoveId.HYPER_DRILL, PokemonType.NORMAL, MoveCategory.PHYSICAL, 100, 100, 5, -1, 0, 9)
      .ignoresProtect(),
    new AttackMove(MoveId.TWIN_BEAM, PokemonType.PSYCHIC, MoveCategory.SPECIAL, 40, 100, 10, -1, 0, 9)
      .attr(MultiHitAttr, MultiHitType._2),
    new AttackMove(MoveId.RAGE_FIST, PokemonType.GHOST, MoveCategory.PHYSICAL, 50, 100, 10, -1, 0, 9)
      .attr(RageFistPowerAttr)
      .punchingMove(),
    new AttackMove(MoveId.ARMOR_CANNON, PokemonType.FIRE, MoveCategory.SPECIAL, 120, 100, 5, -1, 0, 9)
      .attr(StatStageChangeAttr, [ Stat.DEF, Stat.SPDEF ], -1, true),
    new AttackMove(MoveId.BITTER_BLADE, PokemonType.FIRE, MoveCategory.PHYSICAL, 90, 100, 10, -1, 0, 9)
      .attr(HitHealAttr)
      .slicingMove()
      .triageMove(),
    new AttackMove(MoveId.DOUBLE_SHOCK, PokemonType.ELECTRIC, MoveCategory.PHYSICAL, 120, 100, 5, -1, 0, 9)
      .condition((user) => {
        const userTypes = user.getTypes(true);
        return userTypes.includes(PokemonType.ELECTRIC);
      })
      .attr(AddBattlerTagAttr, BattlerTagType.DOUBLE_SHOCKED, true, false)
      .attr(RemoveTypeAttr, PokemonType.ELECTRIC, (user) => {
        globalScene.phaseManager.queueMessage(i18next.t("moveTriggers:usedUpAllElectricity", { pokemonName: getPokemonNameWithAffix(user) }));
      }),
    new AttackMove(MoveId.GIGATON_HAMMER, PokemonType.STEEL, MoveCategory.PHYSICAL, 160, 100, 5, -1, 0, 9)
      .makesContact(false)
      .condition((user, target, move) => {
        const turnMove = user.getLastXMoves(1);
        return !turnMove.length || turnMove[0].move !== move.id || turnMove[0].result !== MoveResult.SUCCESS;
      }), // TODO Add Instruct/Encore interaction
    new AttackMove(MoveId.COMEUPPANCE, PokemonType.DARK, MoveCategory.PHYSICAL, -1, 100, 10, -1, 0, 9)
      .attr(CounterDamageAttr, (move: Move) => (move.category === MoveCategory.PHYSICAL || move.category === MoveCategory.SPECIAL), 1.5)
      .redirectCounter()
      .target(MoveTarget.ATTACKER),
    new AttackMove(MoveId.AQUA_CUTTER, PokemonType.WATER, MoveCategory.PHYSICAL, 70, 100, 20, -1, 0, 9)
      .attr(HighCritAttr)
      .slicingMove()
      .makesContact(false),
    new AttackMove(MoveId.BLAZING_TORQUE, PokemonType.FIRE, MoveCategory.PHYSICAL, 80, 100, 10, 30, 0, 9)
      .attr(StatusEffectAttr, StatusEffect.BURN)
      .makesContact(false),
    new AttackMove(MoveId.WICKED_TORQUE, PokemonType.DARK, MoveCategory.PHYSICAL, 80, 100, 10, 10, 0, 9)
      .attr(StatusEffectAttr, StatusEffect.SLEEP)
      .makesContact(false),
    new AttackMove(MoveId.NOXIOUS_TORQUE, PokemonType.POISON, MoveCategory.PHYSICAL, 100, 100, 10, 30, 0, 9)
      .attr(StatusEffectAttr, StatusEffect.POISON)
      .makesContact(false),
    new AttackMove(MoveId.COMBAT_TORQUE, PokemonType.FIGHTING, MoveCategory.PHYSICAL, 100, 100, 10, 30, 0, 9)
      .attr(StatusEffectAttr, StatusEffect.PARALYSIS)
      .makesContact(false),
    new AttackMove(MoveId.MAGICAL_TORQUE, PokemonType.FAIRY, MoveCategory.PHYSICAL, 100, 100, 10, 30, 0, 9)
      .attr(ConfuseAttr)
      .makesContact(false),
    new AttackMove(MoveId.BLOOD_MOON, PokemonType.NORMAL, MoveCategory.SPECIAL, 140, 100, 5, -1, 0, 9)
      .condition((user, target, move) => {
        const turnMove = user.getLastXMoves(1);
        return !turnMove.length || turnMove[0].move !== move.id || turnMove[0].result !== MoveResult.SUCCESS;
      }), // TODO Add Instruct/Encore interaction
    new AttackMove(MoveId.MATCHA_GOTCHA, PokemonType.GRASS, MoveCategory.SPECIAL, 80, 90, 15, 20, 0, 9)
      .attr(HitHealAttr)
      .attr(HealStatusEffectAttr, true, StatusEffect.FREEZE)
      .attr(HealStatusEffectAttr, false, StatusEffect.FREEZE)
      .attr(StatusEffectAttr, StatusEffect.BURN)
      .target(MoveTarget.ALL_NEAR_ENEMIES)
      .triageMove(),
    new AttackMove(MoveId.SYRUP_BOMB, PokemonType.GRASS, MoveCategory.SPECIAL, 60, 85, 10, 100, 0, 9)
      .attr(AddBattlerTagAttr, BattlerTagType.SYRUP_BOMB, false, false, 3)
      .ballBombMove(),
    new AttackMove(MoveId.IVY_CUDGEL, PokemonType.GRASS, MoveCategory.PHYSICAL, 100, 100, 10, -1, 0, 9)
      .attr(IvyCudgelTypeAttr)
      .attr(HighCritAttr)
      .makesContact(false),
    new ChargingAttackMove(MoveId.ELECTRO_SHOT, PokemonType.ELECTRIC, MoveCategory.SPECIAL, 130, 100, 10, -1, 0, 9)
      .chargeText(i18next.t("moveTriggers:absorbedElectricity", { pokemonName: "{USER}" }))
      .chargeAttr(StatStageChangeAttr, [ Stat.SPATK ], 1, true)
      .chargeAttr(WeatherInstantChargeAttr, [ WeatherType.RAIN, WeatherType.HEAVY_RAIN ]),
    new AttackMove(MoveId.TERA_STARSTORM, PokemonType.NORMAL, MoveCategory.SPECIAL, 120, 100, 5, -1, 0, 9)
      .attr(TeraMoveCategoryAttr)
      .attr(TeraStarstormTypeAttr)
      .attr(VariableTargetAttr, (user, target, move) => user.hasSpecies(SpeciesId.TERAPAGOS) && (user.isTerastallized || globalScene.currentBattle.preTurnCommands[user.getFieldIndex()]?.command === Command.TERA) ? MoveTarget.ALL_NEAR_ENEMIES : MoveTarget.NEAR_OTHER)
      .partial(), /** Does not ignore abilities that affect stats, relevant in determining the move's category {@see TeraMoveCategoryAttr} */
    new AttackMove(MoveId.FICKLE_BEAM, PokemonType.DRAGON, MoveCategory.SPECIAL, 80, 100, 5, 30, 0, 9)
      .attr(PreMoveMessageAttr, doublePowerChanceMessageFunc)
      .attr(DoublePowerChanceAttr)
      .edgeCase(), // Should not interact with Sheer Force
    new SelfStatusMove(MoveId.BURNING_BULWARK, PokemonType.FIRE, -1, 10, -1, 4, 9)
      .attr(ProtectAttr, BattlerTagType.BURNING_BULWARK)
      .condition(failIfLastCondition),
    new AttackMove(MoveId.THUNDERCLAP, PokemonType.ELECTRIC, MoveCategory.SPECIAL, 70, 100, 5, -1, 1, 9)
      .condition((user, target, move) => {
        const turnCommand = globalScene.currentBattle.turnCommands[target.getBattlerIndex()];
        if (!turnCommand || !turnCommand.move) {
          return false;
        }
        return (turnCommand.command === Command.FIGHT && !target.turnData.acted && allMoves[turnCommand.move.move].category !== MoveCategory.STATUS);
      }),
    new AttackMove(MoveId.MIGHTY_CLEAVE, PokemonType.ROCK, MoveCategory.PHYSICAL, 95, 100, 5, -1, 0, 9)
      .slicingMove()
      .ignoresProtect(),
    new AttackMove(MoveId.TACHYON_CUTTER, PokemonType.STEEL, MoveCategory.SPECIAL, 50, -1, 10, -1, 0, 9)
      .attr(MultiHitAttr, MultiHitType._2)
      .slicingMove(),
    new AttackMove(MoveId.HARD_PRESS, PokemonType.STEEL, MoveCategory.PHYSICAL, -1, 100, 10, -1, 0, 9)
      .attr(OpponentHighHpPowerAttr, 100),
    new StatusMove(MoveId.DRAGON_CHEER, PokemonType.DRAGON, -1, 15, -1, 0, 9)
      .attr(AddBattlerTagAttr, BattlerTagType.DRAGON_CHEER, false, true)
      .target(MoveTarget.NEAR_ALLY),
    new AttackMove(MoveId.ALLURING_VOICE, PokemonType.FAIRY, MoveCategory.SPECIAL, 80, 100, 10, 100, 0, 9)
      .attr(AddBattlerTagIfBoostedAttr, BattlerTagType.CONFUSED)
      .soundBased(),
    new AttackMove(MoveId.TEMPER_FLARE, PokemonType.FIRE, MoveCategory.PHYSICAL, 75, 100, 10, -1, 0, 9)
      .attr(MovePowerMultiplierAttr, (user, target, move) => user.getLastXMoves(2)[1]?.result === MoveResult.MISS || user.getLastXMoves(2)[1]?.result === MoveResult.FAIL ? 2 : 1),
    new AttackMove(MoveId.SUPERCELL_SLAM, PokemonType.ELECTRIC, MoveCategory.PHYSICAL, 100, 95, 15, -1, 0, 9)
      .attr(AlwaysHitMinimizeAttr)
      .attr(HitsTagForDoubleDamageAttr, BattlerTagType.MINIMIZED)
      .attr(MissEffectAttr, crashDamageFunc)
      .attr(NoEffectAttr, crashDamageFunc)
      .recklessMove(),
    new AttackMove(MoveId.PSYCHIC_NOISE, PokemonType.PSYCHIC, MoveCategory.SPECIAL, 75, 100, 10, 100, 0, 9)
      .soundBased()
      .attr(AddBattlerTagAttr, BattlerTagType.HEAL_BLOCK, false, false, 2),
    new AttackMove(MoveId.UPPER_HAND, PokemonType.FIGHTING, MoveCategory.PHYSICAL, 65, 100, 15, 100, 3, 9)
      .attr(FlinchAttr)
      .condition(new UpperHandCondition()),
    new AttackMove(MoveId.MALIGNANT_CHAIN, PokemonType.POISON, MoveCategory.SPECIAL, 100, 100, 5, 50, 0, 9)
      .attr(StatusEffectAttr, StatusEffect.TOXIC)
  );
  allMoves.map(m => {
    if (m.getAttrs("StatStageChangeAttr").some(a => a.selfTarget && a.stages < 0)) {
      selfStatLowerMoves.push(m.id);
    }
  });
}<|MERGE_RESOLUTION|>--- conflicted
+++ resolved
@@ -22,12 +22,7 @@
   TypeBoostTag,
 } from "#data/battler-tags";
 import { getBerryEffectFunc } from "#data/berry";
-<<<<<<< HEAD
-import { applyChallenges } from "#data/challenge";
 import { allAbilities, allHeldItems, allMoves } from "#data/data-lists";
-=======
-import { allAbilities, allMoves } from "#data/data-lists";
->>>>>>> e8623348
 import { SpeciesFormChangeRevertWeatherFormTrigger } from "#data/form-change-triggers";
 import { DelayedAttackTag } from "#data/positional-tags/positional-tag";
 import {
