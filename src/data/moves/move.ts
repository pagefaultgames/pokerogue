--- conflicted
+++ resolved
@@ -8161,14 +8161,10 @@
 const failIfNoTargetHeldItemsCondition: MoveConditionFunc = (user: Pokemon, target: Pokemon, move: Move) => target.heldItemManager.getTransferableHeldItems().length > 0;
 
 const attackedByItemMessageFunc = (user: Pokemon, target: Pokemon, move: Move) => {
-<<<<<<< HEAD
-  const heldItems = target.heldItemManager.getTransferableHeldItems();
-=======
   if (isNullOrUndefined(target)) { // Fix bug when used against targets that have both fainted
     return "";
   }
-  const heldItems = target.getHeldItems().filter(i => i.isTransferable);
->>>>>>> d3462a14
+  const heldItems = target.heldItemManager.getTransferableHeldItems();
   if (heldItems.length === 0) {
     return "";
   }
