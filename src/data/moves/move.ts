--- conflicted
+++ resolved
@@ -7466,11 +7466,7 @@
   }
 
   getCondition(): MoveConditionFunc {
-<<<<<<< HEAD
-    return (user, target, move) => [user, target].every(pkmn => pkmn.getAbility().isReplaceable && pkmn.getAbility().isCopiable);
-=======
     return (user, target, move) => [user, target].every(pkmn => pkmn.getAbility().isSwappable);
->>>>>>> 149fd671
   }
 }
 
