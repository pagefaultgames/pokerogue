import type { BattlerTag } from "#data/battler-tags";
import { AbAttrParamsWithCancel, PreAttackModifyPowerAbAttrParams } from "#abilities/ability";
import {
  applyAbAttrs
} from "#abilities/apply-ab-attrs";
import { loggedInUser } from "#app/account";
import type { GameMode } from "#app/game-mode";
import { globalScene } from "#app/global-scene";
import { getPokemonNameWithAffix } from "#app/messages";
import type { EntryHazardTag, PendingHealTag } from "#data/arena-tag";
import { WeakenMoveTypeTag } from "#data/arena-tag";
import { MoveChargeAnim } from "#data/battle-anims";
import {
  CommandedTag,
  EncoreTag,
  GulpMissileTag,
  HelpingHandTag,
  SemiInvulnerableTag,
  ShellTrapTag,
  StockpilingTag,
  SubstituteTag,
  SupremeOverlordTag,
  TrappedTag,
  TypeBoostTag,
} from "#data/battler-tags";
import { getBerryEffectFunc } from "#data/berry";
import { allAbilities, allMoves } from "#data/data-lists";
import { SpeciesFormChangeRevertWeatherFormTrigger } from "#data/form-change-triggers";
import { DelayedAttackTag } from "#data/positional-tags/positional-tag";
import {
  getNonVolatileStatusEffects,
  getStatusEffectHealText,
  isNonVolatileStatusEffect,
} from "#data/status-effect";
import { TerrainType } from "#data/terrain";
import { getTypeDamageMultiplier } from "#data/type";
import { AbilityId } from "#enums/ability-id";
import { ArenaTagSide } from "#enums/arena-tag-side";
import { ArenaTagType } from "#enums/arena-tag-type";
import { BattleType } from "#enums/battle-type";
import { BattlerIndex } from "#enums/battler-index";
import { BattlerTagType } from "#enums/battler-tag-type";
import { BiomeId } from "#enums/biome-id";
import { ChallengeType } from "#enums/challenge-type";
import { Command } from "#enums/command";
import { FieldPosition } from "#enums/field-position";
import { HitResult } from "#enums/hit-result";
import { ModifierPoolType } from "#enums/modifier-pool-type";
import { ChargeAnim } from "#enums/move-anims-common";
import { MoveCategory, MoveDamageCategory } from "#enums/move-category";
import { MoveEffectTrigger } from "#enums/move-effect-trigger";
import { MoveFlags } from "#enums/move-flags";
import { MoveId } from "#enums/move-id";
import { MoveResult } from "#enums/move-result";
import { MoveTarget } from "#enums/move-target";
import { isVirtual, MoveUseMode } from "#enums/move-use-mode";
import { MultiHitType } from "#enums/multi-hit-type";
import { MAX_POKEMON_TYPE, PokemonType } from "#enums/pokemon-type";
import { PositionalTagType } from "#enums/positional-tag-type";
import { SpeciesId } from "#enums/species-id";
import {
  BATTLE_STATS,
  type BattleStat,
  type EffectiveStat,
  getStatKey,
  Stat,
} from "#enums/stat";
import { StatusEffect } from "#enums/status-effect";
import { SwitchType } from "#enums/switch-type";
import { WeatherType } from "#enums/weather-type";
import { MoveUsedEvent } from "#events/battle-scene";
import type { EnemyPokemon, Pokemon } from "#field/pokemon";
import {
  AttackTypeBoosterModifier,
  BerryModifier,
  PokemonHeldItemModifier,
  PokemonMoveAccuracyBoosterModifier,
  PokemonMultiHitModifier,
  PreserveBerryModifier,
} from "#modifiers/modifier";
import { applyMoveAttrs } from "#moves/apply-attrs";
import { invalidAssistMoves, invalidCopycatMoves, invalidMetronomeMoves, invalidMirrorMoveMoves, invalidSketchMoves, invalidSleepTalkMoves } from "#moves/invalid-moves";
import { consecutiveUseRestriction, counterAttackConditionBoth, counterAttackConditionPhysical, counterAttackConditionSpecial, failAgainstFinalBossCondition, FailIfInsufficientHpCondition, failIfTargetNotAttackingCondition, failTeleportCondition, FirstMoveCondition, gravityUseRestriction, lastResortCondition, MoveCondition, MoveRestriction, upperHandCondition } from "#moves/move-condition";
import { frenzyMissFunc, getCounterAttackTarget, getMoveTargets } from "#moves/move-utils";
import { PokemonMove } from "#moves/pokemon-move";
import { MovePhase } from "#phases/move-phase";
import { PokemonHealPhase } from "#phases/pokemon-heal-phase";
import type { Localizable } from "#types/locales";
import type { ChargingMove, MoveAttrMap, MoveAttrString, MoveClassMap, MoveKindString, MoveMessageFunc } from "#types/move-types";
import type { TurnMove } from "#types/turn-move";
import type { AbstractConstructor, InferKeys } from "#types/type-helpers";
import { applyChallenges } from "#utils/challenge-utils";
import { BooleanHolder, NumberHolder, randSeedFloat, randSeedInt, randSeedItem, toDmgValue } from "#utils/common";
import type { Constructor } from "#types/common";
import { coerceArray } from "#utils/array";
import { getEnumValues } from "#utils/enums";
import { areAllies } from "#utils/pokemon-utils";
import { toCamelCase, toTitleCase } from "#utils/strings";
import i18next from "i18next";
import { MovePhaseTimingModifier } from "#enums/move-phase-timing-modifier";
import { inSpeedOrder } from "#utils/speed-order-generator";
import { canSpeciesTera, willTerastallize } from "#utils/pokemon-utils";
<<<<<<< HEAD
=======
import type { ReadonlyGenericUint8Array } from "#types/typed-arrays";
import { MovePriorityInBracket } from "#enums/move-priority-in-bracket";
>>>>>>> 84dc143f

/**
 * A function used to conditionally determine execution of a given {@linkcode MoveAttr}.
 * Conventionally returns `true` for success and `false` for failure.
*/
export type MoveConditionFunc = (user: Pokemon, target: Pokemon, move: Move) => boolean;
export type UserMoveConditionFunc = (user: Pokemon, move: Move) => boolean;

export abstract class Move implements Localizable {
  public id: MoveId;
  public name: string;
  private _type: PokemonType;
  private _category: MoveCategory;
  public moveTarget: MoveTarget;
  public power: number;
  public accuracy: number;
  public pp: number;
  public effect: string;
  /** The chance of a move's secondary effects activating */
  public chance: number;
  public priority: number;
  public generation: number;
  public attrs: MoveAttr[] = [];
  /**
   * Conditions that must be met for the move to succeed when it is used.
   *
   * @remarks
   * These are the default conditions checked during the move effect phase (aka sequence 4).
   * When adding a new condition, if unsure of where it occurs in the failure checks, it should go here.
   *
   * Different from {@linkcode restrictions}, which are checked when the move is selected
   */
  private conditions: MoveCondition[] = [];
  /**
   * Move failure conditions that occur during the second sequence (after move message but before the move is recorded as the last move used)
   */
  private conditionsSeq2: MoveCondition[] = [];
  /**
   * Move failure conditions that occur during the third sequence (after accuracy and before move effects).
   *
   * @remarks
   * List of *move-based* conditions that occur in this sequence:
   *   - Battle mechanics research conducted by Smogon and manual checks from SirzBenjie
   *   - Steel Roller with no terrain
   *   - Follow Me / Rage Powder failing due to being used in single battle
   *   - Stockpile with >= 3 stacks already
   *   - Spit up / swallow with 0 stockpiles
   *   - Counter / Mirror Coat / Metal Burst with no damage taken from enemies this turn
   *   - Last resort's bespoke failure conditions
   *   - Snore while not asleep
   *   - Sucker punch failling due to the target having already used their selected move or not having selected a damaging move
   *   - Magic Coat failing due to being used as the last move in the turn
   *   - Protect-like moves failing due to consecutive use or being the last move in the turn
   *   - First turn moves (e.g. mat block, fake out) failing due to not being used on first turn
   *   - Rest failing due, in this order, to already being asleep (including from comatose), under the effect of heal block, being full hp, having insomnia / vital spirit
   *   - Teleport failing when used by a wild pokemon that can't use it to flee (because it is trapped, in a double battle, etc) or used by a trainer pokemon with no pokemon to switch to
   *   - Fling with no usable item (not done as Pokerogue does not yet implement fling)
   *   - Magnet rise failing while under the effect of ingrain, smack down, or gravity (gravity check not done as redundant with sequence 1)
   *   - Splash failing when gravity is in effect (Not done in Pokerogue as this is redundant with the check that occurs during sequence 1)
   *   - Stuff cheeks with no berry
   *   - Destiny bond failing on consecutive use
   *   - Quick Guard / Wide Guard failing due to being used as the last move in the turn
   *   - Ally switch's chance to fail on consecutive use
   *   - Species specific moves (like hyperspace fury, aura wheel, dark void) being used by a pokemon that is not hoopa (Not applicable to Pokerogue, which permits this)
   *   - Poltergeist against a target with no item
   *   - Shell Trap failing due to not being hit by a physical move
   *   - Aurora veil failing due to no hail
   *   - Clangorous soul and Fillet Awayfailing due to insufficient HP
   *   - Upper hand failing due to the target not selecting a priority move
   *   - (Various moves that fail when used against titans / raid bosses, not listed as pokerogue does not yet implement each)
   *
   * @see {@link https://www.smogon.com/forums/threads/sword-shield-battle-mechanics-research.3655528/page-54#post-8548957}
   */
  private conditionsSeq3: MoveCondition[] = [];
  /**
   * Conditions that must be false for a move to be able to be selected.
   *
   * @remarks Different from {@linkcode conditions}, which is checked when the move is invoked
   */
  private restrictions: MoveRestriction[] = [];
  /** The move's {@linkcode MoveFlags} */
  private flags: number = 0;
  private nameAppend: string = "";

  /**
   * Check if the move is of the given subclass without requiring `instanceof`.
   *
   * ! Does _not_ work for {@linkcode ChargingAttackMove} and {@linkcode ChargingSelfStatusMove} subclasses. For those,
   * use {@linkcode isChargingMove} instead.
   *
   * @param moveKind - The string name of the move to check against
   * @returns Whether this move is of the provided type.
   */
  public abstract is<K extends MoveKindString>(moveKind: K): this is MoveClassMap[K];

  constructor(id: MoveId, type: PokemonType, category: MoveCategory, defaultMoveTarget: MoveTarget, power: number, accuracy: number, pp: number, chance: number, priority: number, generation: number) {
    this.id = id;
    this._type = type;
    this._category = category;
    this.moveTarget = defaultMoveTarget;
    this.power = power;
    this.accuracy = accuracy;
    this.pp = pp;
    this.chance = chance;
    this.priority = priority;
    this.generation = generation;

    if (defaultMoveTarget === MoveTarget.USER) {
      this.setFlag(MoveFlags.IGNORE_PROTECT, true);
    }
    if (category === MoveCategory.PHYSICAL) {
      this.setFlag(MoveFlags.MAKES_CONTACT, true);
    }

    this.localize();
  }

  get type() {
    return this._type;
  }
  get category() {
    return this._category;
  }

  localize(): void {
    const i18nKey = toCamelCase(MoveId[this.id])

    if (this.id === MoveId.NONE) {
      this.name = "";
      this.effect = ""
      return;
    }

    this.name = `${i18next.t(`move:${i18nKey}.name`)}${this.nameAppend}`;
    this.effect = `${i18next.t(`move:${i18nKey}.effect`)}${this.nameAppend}`;
  }

  /**
   * Get all move attributes that match `attrType`.
   * @param attrType - The name of a {@linkcode MoveAttr} to search for
   * @returns An array containing all attributes matching `attrType`, or an empty array if none match.
   */
  getAttrs<T extends MoveAttrString>(attrType: T): (MoveAttrMap[T])[] {
    const targetAttr = MoveAttrs[attrType];
    if (!targetAttr) {
      return [];
    }
    return this.attrs.filter((a): a is MoveAttrMap[T] => a instanceof targetAttr);
  }

  /**
   * Check if a move has an attribute that matches `attrType`.
   * @param attrType - The name of a {@linkcode MoveAttr} to search for
   * @returns Whether this move has at least 1 attribute that matches `attrType`
   */
  hasAttr(attrType: MoveAttrString): boolean {
    const targetAttr = MoveAttrs[attrType];
    // Guard against invalid attrType
    if (!targetAttr) {
      return false;
    }
    return this.attrs.some((attr) => attr instanceof targetAttr);
  }

  /**
   * Find the first attribute that matches a given predicate function.
   * @param attrPredicate - The predicate function to search `MoveAttr`s by
   * @returns The first {@linkcode MoveAttr} for which `attrPredicate` returns `true`
   */
  findAttr(attrPredicate: (attr: MoveAttr) => boolean): MoveAttr {
    // TODO: Remove bang and make return type `MoveAttr | undefined`,
    // as well as add overload for functions of type `x is T`
    return this.attrs.find(attrPredicate)!;
  }

  /**
   * Adds a new MoveAttr to this move (appends to the attr array).
   * If the MoveAttr also comes with a condition, it is added to its {@linkcode MoveCondition} array.
   * @param attrType - The {@linkcode MoveAttr} to add
   * @param args - The arguments needed to instantiate the given class
   * @returns `this`
   */
  attr<T extends Constructor<MoveAttr>>(attrType: T, ...args: ConstructorParameters<T>): this {
    const attr = new attrType(...args);
    this.attrs.push(attr);
    let attrCondition = attr.getCondition();
    if (attrCondition) {
      if (typeof attrCondition === "function") {
        attrCondition = new MoveCondition(attrCondition);
      }
      this.conditions.push(attrCondition);
    }

    return this;
  }

  /**
   * Adds a new MoveAttr to this move (appends to the attr array).
   * If the MoveAttr also comes with a condition, it is added to its {@linkcode MoveCondition} array.
   *
   * Similar to {@linkcode attr}, except this takes an already instantiated {@linkcode MoveAttr} object
   * as opposed to a constructor and its arguments.
   * @param attrAdd - The {@linkcode MoveAttr} to add
   * @returns `this`
   */
  addAttr(attrAdd: MoveAttr): this {
    this.attrs.push(attrAdd);
    let attrCondition = attrAdd.getCondition();
    if (attrCondition) {
      if (typeof attrCondition === "function") {
        attrCondition = new MoveCondition(attrCondition);
      }
      this.conditions.push(attrCondition);
    }

    return this;
  }

  /**
   * Sets the move target of this move
   * @param moveTarget - The {@linkcode MoveTarget} to set
   * @returns `this`
   */
  target(moveTarget: MoveTarget): this {
    this.moveTarget = moveTarget;
    return this;
  }

  /**
   * Getter function that returns if this Move has a given MoveFlag.
   * @param flag - The {@linkcode MoveFlags} to check
   * @returns Whether this Move has the specified flag.
   */
  hasFlag(flag: MoveFlags): boolean {
    // Flags are internally represented as bitmasks, so we check by taking the bitwise AND.
    return (this.flags & flag) !== MoveFlags.NONE;
  }

  /**
   * Getter function that returns if the move hits multiple targets
   * @returns boolean
   */
  isMultiTarget(): boolean {
    switch (this.moveTarget) {
      case MoveTarget.ALL_OTHERS:
      case MoveTarget.ALL_NEAR_OTHERS:
      case MoveTarget.ALL_NEAR_ENEMIES:
      case MoveTarget.ALL_ENEMIES:
      case MoveTarget.USER_AND_ALLIES:
      case MoveTarget.ALL:
      case MoveTarget.USER_SIDE:
      case MoveTarget.ENEMY_SIDE:
      case MoveTarget.BOTH_SIDES:
        return true;
    }
    return false;
  }

  /**
   * Getter function that returns if the move targets the user or its ally
   * @returns boolean
   */
  isAllyTarget(): boolean {
    switch (this.moveTarget) {
      case MoveTarget.USER:
      case MoveTarget.NEAR_ALLY:
      case MoveTarget.ALLY:
      case MoveTarget.USER_OR_NEAR_ALLY:
      case MoveTarget.USER_AND_ALLIES:
      case MoveTarget.USER_SIDE:
        return true;
    }
    return false;
  }

  isChargingMove(): this is ChargingMove {
    return false;
  }

  /**
   * Checks if the target is immune to this Move's type.
   * Currently looks at cases of Grass types with powder moves and Dark types with moves affected by Prankster.
   * @param user - The {@linkcode Pokemon} using this move
   * @param target - The {@linkcode Pokemon} targeted by this move
   * @param type - The {@linkcode PokemonType} of the target
   * @returns Whether the move is blocked by the target's type.
   * Self-targeted moves will return `false` regardless of circumstances.
   */
  isTypeImmune(user: Pokemon, target: Pokemon, type: PokemonType): boolean {
    if (this.moveTarget === MoveTarget.USER) {
      return false;
    }

    switch (type) {
      case PokemonType.GRASS:
        if (this.hasFlag(MoveFlags.POWDER_MOVE)) {
          return true;
        }
        break;
      case PokemonType.DARK:
        if (user.hasAbility(AbilityId.PRANKSTER) && this.category === MoveCategory.STATUS && user.isOpponent(target)) {
          return true;
        }
        break;
    }
    return false;
  }

  /**
   * Checks if the move would hit its target's Substitute instead of the target itself.
   * @param user - The {@linkcode Pokemon} using this move
   * @param target - The {@linkcode Pokemon} targeted by this move
   * @returns Whether this Move will hit the target's Substitute (assuming one exists).
   */
  hitsSubstitute(user: Pokemon, target?: Pokemon): boolean {
    if ([ MoveTarget.USER, MoveTarget.USER_SIDE, MoveTarget.ENEMY_SIDE, MoveTarget.BOTH_SIDES ].includes(this.moveTarget)
        || !target?.getTag(BattlerTagType.SUBSTITUTE)) {
      return false;
    }

    const bypassed = new BooleanHolder(false);
    // TODO: Allow this to be simulated
    applyAbAttrs("InfiltratorAbAttr", {pokemon: user, bypassed});

    return !bypassed.value
        && !this.hasFlag(MoveFlags.SOUND_BASED)
        && !this.hasFlag(MoveFlags.IGNORE_SUBSTITUTE);
  }

  /**
   * Adds a condition to this move (in addition to any provided by its prior {@linkcode MoveAttr}s).
   * The move will fail upon use if at least 1 of its conditions is not met.
   * @param condition - The {@linkcode MoveCondition} or {@linkcode MoveConditionFunc} to add to the conditions array.
   * @param checkSequence - The sequence number where the failure check occurs
   * @returns `this` for method chaining
   * @param checkSequence - The sequence number where the failure check occurs
   * @returns `this` for method chaining
   */
  condition(condition: MoveCondition | MoveConditionFunc, checkSequence: 2 | 3 | 4 = 4): this {
    const conditionsArray = checkSequence === 2 ? this.conditionsSeq2 : this.conditions;
    if (typeof condition === "function") {
      condition = new MoveCondition(condition);
    }
    conditionsArray.push(condition);

    return this;
  }

  /**
   * Adds a restriction condition to this move.
   * The move will not be selectable if at least 1 of its restrictions is met.
   * @param restriction - A function that evaluates to `true` if the move is restricted from being selected
   * @returns `this` for method chaining
   */
  public restriction(restriction: MoveRestriction): this;
  /**
   * Adds a restriction condition to this move.
   * The move will not be selectable if at least 1 of its restrictions is met.
   * @param restriction - The function or `MoveRestriction` that evaluates to `true` if the move is restricted from
   *    being selected
   * @param i18nkey - The i18n key for the restriction text
   * @param alsoCondition - If `true`, also adds an equivalent {@linkcode MoveCondition} that checks the same condition when the
   *    move is used (while taking care to invert the return value); default `false`
   * @param conditionSeq - The sequence number where the failure check occurs; default `4`
   * @returns `this` for method chaining
   */
  public restriction(restriction: UserMoveConditionFunc, i18nkey: string, alsoCondition?: boolean, conditionSeq?: number): this;
  /**
   * Adds a restriction condition to this move.
   * The move will not be selectable if at least 1 of its restrictions is met.
   * @param restriction - The function or `MoveRestriction` that evaluates to `true` if the move is restricted from
   *    being selected
   * @param i18nkey - The i18n key for the restriction text, ignored if `restriction` is a `MoveRestriction`
   * @param alsoCondition - If `true`, also adds a {@linkcode MoveCondition} that checks the same condition when the
   *    move is used; default `false`. Ignored if `restriction` is a `MoveRestriction`.
   * @param conditionSeq - The sequence number where the failure check occurs; default `4`. Ignored if `alsoCondition`
   *    is false
   * @returns `this` for method chaining
   */
  public restriction<T extends UserMoveConditionFunc | MoveRestriction>(
    restriction: T,
    i18nkey?: string,
    alsoCondition: typeof restriction extends MoveRestriction ? false : boolean = false,
    conditionSeq = 4,
  ): this {
    if (typeof restriction === "function") {
      this.restrictions.push(new MoveRestriction(restriction, i18nkey));
      if (alsoCondition) {
        let conditionArray: MoveCondition[];
        switch (conditionSeq) {
          case 2:
            conditionArray = this.conditionsSeq2;
            break;
          case 3:
            conditionArray = this.conditionsSeq3;
            break;
          default:
            conditionArray = this.conditions;
      }

        conditionArray.push(new MoveCondition((user, _, move) => !restriction(user, move)));
      }
    } else {
      this.restrictions.push(restriction);
    }

    return this;
  }

  /**
   * Mark a move as having one or more edge cases.
   * The move may lack certain niche interactions with other moves/abilities,
   * but still functions as intended in most cases.
   *
   * When using this, **make sure to document the edge case** (or else this becomes pointless).
   * @returns `this`
   */
  edgeCase(): this {
    return this;
  }

  /**
   * Mark this move as partially implemented.
   * Partial moves are expected to have some core functionality implemented, but may lack
   * certain notable features or interactions with other moves or abilities.
   * @returns `this`
   */
  partial(): this {
    this.nameAppend += " (P)";
    return this;
  }

  /**
   * Mark this move as unimplemented.
   * Unimplemented moves are ones which have _none_ of their basic functionality enabled,
   * and cannot be used.
   * @returns `this`
   */
  unimplemented(): this {
    this.nameAppend += " (N)";
    return this;
  }

  /**
   * Sets the flags of the move
   * @param flag {@linkcode MoveFlags}
   * @param on a boolean, if True, then "ORs" the flag onto existing ones, if False then "XORs" the flag onto existing ones
   */
  private setFlag(flag: MoveFlags, on: boolean): void {
    // bitwise OR and bitwise XOR respectively
    if (on) {
      this.flags |= flag;
    } else {
      this.flags ^= flag;
    }
  }

  /**
   * Sets the {@linkcode MoveFlags.MAKES_CONTACT} flag for the calling Move
   * @param setFlag - Whether the move should make contact; default `true`
   * @returns `this`
   */
  makesContact(setFlag: boolean = true): this {
    this.setFlag(MoveFlags.MAKES_CONTACT, setFlag);
    return this;
  }

  /**
   * Sets the {@linkcode MoveFlags.IGNORE_PROTECT} flag for the calling Move
   * @see {@linkcode MoveId.CURSE}
   * @returns The {@linkcode Move} that called this function
   */
  ignoresProtect(): this {
    this.setFlag(MoveFlags.IGNORE_PROTECT, true);
    return this;
  }

  /**
   * Sets the {@linkcode MoveFlags.SOUND_BASED} flag for the calling Move
   * @see {@linkcode MoveId.UPROAR}
   * @returns The {@linkcode Move} that called this function
   */
  soundBased(): this {
    this.setFlag(MoveFlags.SOUND_BASED, true);
    return this;
  }

  /**
   * Sets the {@linkcode MoveFlags.HIDE_USER} flag for the calling Move
   * @see {@linkcode MoveId.TELEPORT}
   * @returns The {@linkcode Move} that called this function
   */
  hidesUser(): this {
    this.setFlag(MoveFlags.HIDE_USER, true);
    return this;
  }

  /**
   * Sets the {@linkcode MoveFlags.HIDE_TARGET} flag for the calling Move
   * @see {@linkcode MoveId.WHIRLWIND}
   * @returns The {@linkcode Move} that called this function
   */
  hidesTarget(): this {
    this.setFlag(MoveFlags.HIDE_TARGET, true);
    return this;
  }

  /**
   * Sets the {@linkcode MoveFlags.BITING_MOVE} flag for the calling Move
   * @see {@linkcode MoveId.BITE}
   * @returns The {@linkcode Move} that called this function
   */
  bitingMove(): this {
    this.setFlag(MoveFlags.BITING_MOVE, true);
    return this;
  }

  /**
   * Sets the {@linkcode MoveFlags.PULSE_MOVE} flag for the calling Move
   * @see {@linkcode MoveId.WATER_PULSE}
   * @returns The {@linkcode Move} that called this function
   */
  pulseMove(): this {
    this.setFlag(MoveFlags.PULSE_MOVE, true);
    return this;
  }

  /**
   * Sets the {@linkcode MoveFlags.PUNCHING_MOVE} flag for the calling Move
   * @see {@linkcode MoveId.DRAIN_PUNCH}
   * @returns The {@linkcode Move} that called this function
   */
  punchingMove(): this {
    this.setFlag(MoveFlags.PUNCHING_MOVE, true);
    return this;
  }

  /**
   * Sets the {@linkcode MoveFlags.SLICING_MOVE} flag for the calling Move
   * @see {@linkcode MoveId.X_SCISSOR}
   * @returns The {@linkcode Move} that called this function
   */
  slicingMove(): this {
    this.setFlag(MoveFlags.SLICING_MOVE, true);
    return this;
  }

  /**
   * Sets the {@linkcode MoveFlags.RECKLESS_MOVE} flag for the calling Move
   * @see {@linkcode AbilityId.RECKLESS}
   * @returns The {@linkcode Move} that called this function
   */
  recklessMove(): this {
    this.setFlag(MoveFlags.RECKLESS_MOVE, true);
    return this;
  }

  /**
   * Sets the {@linkcode MoveFlags.BALLBOMB_MOVE} flag for the calling Move
   * @see {@linkcode MoveId.ELECTRO_BALL}
   * @returns The {@linkcode Move} that called this function
   */
  ballBombMove(): this {
    this.setFlag(MoveFlags.BALLBOMB_MOVE, true);
    return this;
  }

  /**
   * Sets the {@linkcode MoveFlags.POWDER_MOVE} flag for the calling Move
   * @see {@linkcode MoveId.STUN_SPORE}
   * @returns The {@linkcode Move} that called this function
   */
  powderMove(): this {
    this.setFlag(MoveFlags.POWDER_MOVE, true);
    return this;
  }

  /**
   * Sets the {@linkcode MoveFlags.DANCE_MOVE} flag for the calling Move
   * @see {@linkcode MoveId.PETAL_DANCE}
   * @returns The {@linkcode Move} that called this function
   */
  danceMove(): this {
    this.setFlag(MoveFlags.DANCE_MOVE, true);
    return this;
  }

  /**
   * Sets the {@linkcode MoveFlags.WIND_MOVE} flag for the calling Move
   * @see {@linkcode MoveId.HURRICANE}
   * @returns The {@linkcode Move} that called this function
   */
  windMove(): this {
    this.setFlag(MoveFlags.WIND_MOVE, true);
    return this;
  }

  /**
   * Sets the {@linkcode MoveFlags.TRIAGE_MOVE} flag for the calling Move
   * @see {@linkcode MoveId.ABSORB}
   * @returns The {@linkcode Move} that called this function
   */
  triageMove(): this {
    this.setFlag(MoveFlags.TRIAGE_MOVE, true);
    return this;
  }

  /**
   * Sets the {@linkcode MoveFlags.GRAVITY} flag for the calling Move and adds {@linkcode gravityUseRestriction} to the
   * move's restrictions.
   *
   * @returns `this`
   *
   * @remarks
   * No {@linkcode condition} is added, as gravity's condition is already checked
   * during the first sequence of a move's failure check, and this would be redundant.
   *
   * @see {@linkcode MoveId.GRAVITY}
   */
  affectedByGravity(): this {
    this.setFlag(MoveFlags.GRAVITY, true);
    this.restrictions.push(gravityUseRestriction);
    return this;
  }

  /**
   * Sets the {@linkcode MoveFlags.IGNORE_ABILITIES} flag for the calling Move
   * @see {@linkcode MoveId.SUNSTEEL_STRIKE}
   * @returns The {@linkcode Move} that called this function
   */
  ignoresAbilities(): this {
    this.setFlag(MoveFlags.IGNORE_ABILITIES, true);
    return this;
  }

  /**
   * Sets the {@linkcode MoveFlags.CHECK_ALL_HITS} flag for the calling Move
   * @see {@linkcode MoveId.TRIPLE_AXEL}
   * @returns The {@linkcode Move} that called this function
   */
  checkAllHits(): this {
    this.setFlag(MoveFlags.CHECK_ALL_HITS, true);
    return this;
  }

  /**
   * Sets the {@linkcode MoveFlags.IGNORE_SUBSTITUTE} flag for the calling Move
   * @see {@linkcode MoveId.WHIRLWIND}
   * @returns The {@linkcode Move} that called this function
   */
  ignoresSubstitute(): this {
    this.setFlag(MoveFlags.IGNORE_SUBSTITUTE, true);
    return this;
  }

  /**
   * Sets the {@linkcode MoveFlags.REFLECTABLE} flag for the calling Move
   * @see {@linkcode MoveId.ATTRACT}
   * @returns The {@linkcode Move} that called this function
   */
  reflectable(): this {
    this.setFlag(MoveFlags.REFLECTABLE, true);
    return this;
  }

  /**
   * Checks if the move flag applies to the pokemon(s) using/receiving the move
   *
   * This method will take the `user`'s ability into account when reporting flags, e.g.
   * calling this method for {@linkcode MoveFlags.MAKES_CONTACT | MAKES_CONTACT}
   * will return `false` if the user has a {@linkcode AbilityId.LONG_REACH} that is not being suppressed.
   *
   * **Note:** This method only checks if the move should have effectively have the flag applied to its use.
   * It does *not* check whether the flag will trigger related effects.
   * For example using this method to check {@linkcode MoveFlags.WIND_MOVE}
   * will not consider {@linkcode AbilityId.WIND_RIDER | Wind Rider }.
   *
   * To simply check whether the move has a flag, use {@linkcode hasFlag}.
   * @param flag - MoveFlag to check on user and/or target
   * @param user - the Pokemon using the move
   * @param target - the Pokemon receiving the move
   * @param isFollowUp (defaults to `false`) `true` if the move was used as a follow up
   * @returns boolean
   * @see {@linkcode hasFlag}
   */
  doesFlagEffectApply({ flag, user, target, isFollowUp = false }: {
    flag: MoveFlags;
    user: Pokemon;
    target?: Pokemon;
    isFollowUp?: boolean;
  }): boolean {
    // special cases below, eg: if the move flag is MAKES_CONTACT, and the user pokemon has an ability that ignores contact (like "Long Reach"), then overrides and move does not make contact
    switch (flag) {
      case MoveFlags.MAKES_CONTACT:
        if (user.hasAbilityWithAttr("IgnoreContactAbAttr") || this.hitsSubstitute(user, target)) {
          return false;
        }
        break;
      case MoveFlags.IGNORE_ABILITIES:
        if (user.hasAbilityWithAttr("MoveAbilityBypassAbAttr")) {
          const abilityEffectsIgnored = new BooleanHolder(false);
          applyAbAttrs("MoveAbilityBypassAbAttr", {pokemon: user, cancelled: abilityEffectsIgnored, move: this});
          if (abilityEffectsIgnored.value) {
            return true;
          }
          // Sunsteel strike, Moongeist beam, and photon geyser will not ignore abilities if invoked
          // by another move, such as via metronome.
        }
        return this.hasFlag(MoveFlags.IGNORE_ABILITIES) && !isFollowUp;
      case MoveFlags.IGNORE_PROTECT:
        if (user.hasAbilityWithAttr("IgnoreProtectOnContactAbAttr")
          && this.doesFlagEffectApply({ flag: MoveFlags.MAKES_CONTACT, user })) {
          return true;
        }
        break;
      case MoveFlags.REFLECTABLE:
        // If the target is not semi-invulnerable and either has magic coat active or an unignored magic bounce ability
        if (
          target?.getTag(SemiInvulnerableTag) ||
          !(target?.getTag(BattlerTagType.MAGIC_COAT) ||
            (!this.doesFlagEffectApply({ flag: MoveFlags.IGNORE_ABILITIES, user, target }) &&
              target?.hasAbilityWithAttr("ReflectStatusMoveAbAttr")))
        ) {
          return false;
        }
        break;
    }

    return !!(this.flags & flag);
  }

  /**
   * Applies each {@linkcode MoveCondition} function of this move to the params, determines if the move can be used prior to calling each attribute's apply()
   * @param user - {@linkcode Pokemon} to apply conditions to
   * @param target - {@linkcode Pokemon} to apply conditions to
   * @param move - {@linkcode Move} to apply conditions to
   * @param sequence - The sequence number where the condition check occurs, or `-1` to check all; defaults to 4. Pass -1 to check all
   * @returns boolean: false if any of the apply()'s return false, else true
   */
  applyConditions(user: Pokemon, target: Pokemon, sequence: -1 | 2 | 3 | 4  = 4): boolean {
    let conditionsArray: MoveCondition[];
    switch (sequence) {
      case -1:
        conditionsArray = [...this.conditionsSeq2, ...this.conditionsSeq3, ...this.conditions];
        break;
      case 2:
        conditionsArray = this.conditionsSeq2;
        break;
      case 3:
        conditionsArray = this.conditionsSeq3;
        break;
      case 4:
      default:
        conditionsArray = this.conditions;
    }
    return conditionsArray.every(cond => cond.apply(user, target, this));
  }


  /**
   * Determine whether the move is restricted from being selected due to its own requirements.
   *
   * @remarks
   * Does not check for external factors that prohibit move selection, such as disable
   *
   * @param user - The Pokemon using the move
   * @returns - An array whose first element is `false` if the move is restricted, and the second element is a string
   *    with the reason for the restriction, otherwise, `true` and the empty string.
   */
  public checkRestrictions(user: Pokemon): [isUsable: boolean, restrictionMessage: string] {
    for (const restriction of this.restrictions) {
      if (restriction.apply(user, this)) {
        return [false, restriction.getSelectionDeniedText(user, this)];
      }
    }

    return [true, ""];
  }

  /**
   * Sees if a move has a custom failure text (by looking at each {@linkcode MoveAttr} of this move)
   * @param user {@linkcode Pokemon} using the move
   * @param target {@linkcode Pokemon} target of the move
   * @param move {@linkcode Move} with this attribute
   * @returns string of the custom failure text, or `null` if it uses the default text ("But it failed!")
   */
  getFailedText(user: Pokemon, target: Pokemon, move: Move): string | undefined {
    for (const attr of this.attrs) {
      const failedText = attr.getFailedText(user, target, move);
      if (failedText) {
        return failedText;
      }
    }
  }

  /**
   * Calculates the userBenefitScore across all the attributes and conditions
   * @param user {@linkcode Pokemon} using the move
   * @param target {@linkcode Pokemon} receiving the move
   * @param move {@linkcode Move} using the move
   * @returns integer representing the total benefitScore
   */
  getUserBenefitScore(user: Pokemon, target: Pokemon, move: Move): number {
    let score = 0;

    for (const attr of this.attrs) {
      score += attr.getUserBenefitScore(user, target, move);
    }

    for (const condition of this.conditions) {
      score += condition.getUserBenefitScore(user, target, move);
    }

    return score;
  }

  /**
   * Calculates the targetBenefitScore across all the attributes
   * @param user {@linkcode Pokemon} using the move
   * @param target {@linkcode Pokemon} receiving the move
   * @param move {@linkcode Move} using the move
   * @returns integer representing the total benefitScore
   */
  getTargetBenefitScore(user: Pokemon, target: Pokemon, move: Move): number {
    let score = 0;

    if (target.getAlly()?.getTag(BattlerTagType.COMMANDED)?.getSourcePokemon() === target) {
      return 20 * (target.isPlayer() === user.isPlayer() ? -1 : 1); // always -20 with how the AI handles this score
    }

    for (const attr of this.attrs) {
      // conditionals to check if the move is self targeting (if so then you are applying the move to yourself, not the target)
      score += attr.getTargetBenefitScore(user, !attr.selfTarget ? target : user, move) * (target !== user && attr.selfTarget ? -1 : 1);
    }

    return score;
  }

  /**
   * Calculates the accuracy of a move in battle based on various conditions and attributes.
   *
   * @param user {@linkcode Pokemon} The Pokémon using the move.
   * @param target {@linkcode Pokemon} The Pokémon being targeted by the move.
   * @returns The calculated accuracy of the move.
   */
  calculateBattleAccuracy(user: Pokemon, target: Pokemon, simulated: boolean = false) {
    const moveAccuracy = new NumberHolder(this.accuracy);

    applyMoveAttrs("VariableAccuracyAttr", user, target, this, moveAccuracy);
    applyAbAttrs("WonderSkinAbAttr", {pokemon: target, opponent: user, move: this, simulated, accuracy: moveAccuracy});

    if (moveAccuracy.value === -1) {
      return moveAccuracy.value;
    }

    const isOhko = this.hasAttr("OneHitKOAccuracyAttr");

    if (!isOhko) {
      globalScene.applyModifiers(PokemonMoveAccuracyBoosterModifier, user.isPlayer(), user, moveAccuracy);
    }

    if (globalScene.arena.weather?.weatherType === WeatherType.FOG) {
      /**
       *  The 0.9 multiplier is PokeRogue-only implementation, Bulbapedia uses 3/5
       *  See Fog {@link https://bulbapedia.bulbagarden.net/wiki/Fog}
       */
      moveAccuracy.value = Math.floor(moveAccuracy.value * 0.9);
    }

    if (!isOhko && globalScene.arena.getTag(ArenaTagType.GRAVITY)) {
      moveAccuracy.value = Math.floor(moveAccuracy.value * 1.67);
    }

    return moveAccuracy.value;
  }

  /**
   * Calculates the power of a move in battle based on various conditions and attributes.
   *
   * @param source {@linkcode Pokemon} The Pokémon using the move.
   * @param target {@linkcode Pokemon} The Pokémon being targeted by the move.
   * @returns The calculated power of the move.
   */
  calculateBattlePower(source: Pokemon, target: Pokemon, simulated: boolean = false): number {
    if (this.category === MoveCategory.STATUS) {
      return -1;
    }

    const power = new NumberHolder(this.power);

    applyMoveAttrs("VariablePowerAttr", source, target, this, power);

    const typeChangeMovePowerMultiplier = new NumberHolder(1);
    const typeChangeHolder = new NumberHolder(this.type);

    applyAbAttrs("MoveTypeChangeAbAttr", {pokemon: source, opponent: target, move: this, simulated: true, moveType: typeChangeHolder, power: typeChangeMovePowerMultiplier});

    const abAttrParams: PreAttackModifyPowerAbAttrParams = {
      pokemon: source,
      opponent: target,
      simulated,
      power,
      move: this,
    }

    applyAbAttrs("VariableMovePowerAbAttr", abAttrParams);
    const ally = source.getAlly();
    if (ally != null) {
      applyAbAttrs("AllyMoveCategoryPowerBoostAbAttr", {...abAttrParams, pokemon: ally});
    }

    // Non-priority, single-hit moves of the user's Tera Type are always a bare minimum of 60 power

    const sourceTeraType = source.getTeraType();
    if (source.isTerastallized && sourceTeraType === this.type && power.value < 60 && this.priority <= 0 && !this.hasAttr("MultiHitAttr") && !globalScene.findModifier(m => m instanceof PokemonMultiHitModifier && m.pokemonId === source.id)) {
      power.value = 60;
    }

    const fieldAuras = new Set(
      globalScene.getField(true)
        .map((p) => p.getAbilityAttrs("FieldMoveTypePowerBoostAbAttr").filter(attr => {
          const condition = attr.getCondition();
          return (!condition || condition(p));
        }))
        .flat(),
    );
    for (const aura of fieldAuras) {
      // TODO: Refactor the fieldAura attribute so that its apply method is not directly called
      aura.apply({pokemon: source, simulated, opponent: target, move: this, power});
    }

    for (const p of source.getAlliesGenerator()) {
      applyAbAttrs("UserFieldMoveTypePowerBoostAbAttr", {pokemon: p, opponent: target, move: this, simulated, power});
    }

    power.value *= typeChangeMovePowerMultiplier.value;

    const typeBoost = source.findTag(t => t instanceof TypeBoostTag && t.boostedType === typeChangeHolder.value) as TypeBoostTag;
    if (typeBoost) {
      power.value *= typeBoost.boostValue;
    }


    if (!this.hasAttr("TypelessAttr")) {
      globalScene.arena.applyTags(WeakenMoveTypeTag, typeChangeHolder.value, power);
      globalScene.applyModifiers(AttackTypeBoosterModifier, source.isPlayer(), source, typeChangeHolder.value, power);
    }

    if (source.getTag(HelpingHandTag)) {
      power.value *= 1.5;
    }

    power.value *= (source.getTag(BattlerTagType.SUPREME_OVERLORD) as SupremeOverlordTag | undefined)?.getBoost() ?? 1;

    return power.value;
  }

  getPriority(user: Pokemon, simulated: boolean = true) {
    const priority = new NumberHolder(this.priority);
    applyMoveAttrs("IncrementMovePriorityAttr", user, null, this, priority);
    applyAbAttrs("ChangeMovePriorityAbAttr", {pokemon: user, simulated, move: this, priority});

    return priority.value;
  }

  public getPriorityModifier(user: Pokemon, simulated = true) {
    if (user.getTag(BattlerTagType.BYPASS_SPEED)) {
      return MovePriorityInBracket.FIRST;
    }
    const modifierHolder = new NumberHolder(MovePriorityInBracket.NORMAL);
    applyAbAttrs("ChangeMovePriorityInBracketAbAttr", { pokemon: user, simulated, move: this, priority: modifierHolder });
    return modifierHolder.value;
  }

  /**
   * Calculate the [Expected Power](https://en.wikipedia.org/wiki/Expected_value) per turn
   * of this move, taking into account multi hit moves, accuracy, and the number of turns it
   * takes to execute.
   *
   * Does not (yet) consider the current field effects or the user's abilities.
   */
  calculateEffectivePower(): number {
    let effectivePower: number;
    // Triple axel and triple kick are easier to special case.
    if (this.id === MoveId.TRIPLE_AXEL) {
      effectivePower = 94.14;
    } else if (this.id === MoveId.TRIPLE_KICK) {
      effectivePower = 47.07;
    } else {
      const multiHitAttr = this.getAttrs("MultiHitAttr")[0];
      if (multiHitAttr) {
        effectivePower = multiHitAttr.calculateExpectedHitCount(this) * this.power;
      } else {
        effectivePower = this.power * (this.accuracy === -1 ? 1 : this.accuracy / 100);
      }
    }
    /** The number of turns the user must commit to for this move's damage */
    let numTurns = 1;

    // These are intentionally not else-if statements even though there are no
    // pokemon moves that have more than one of these attributes. This allows
    // the function to future proof new moves / custom move behaviors.
    if (this.hasAttr("DelayedAttackAttr")) {
      numTurns += 2;
    }
    if (this.hasAttr("RechargeAttr")) {
      numTurns += 1;
    }
    if (this.isChargingMove()) {
      numTurns += 1;
    }
    return effectivePower / numTurns;
  }

  /**
   * Returns `true` if this move can be given additional strikes
   * by enhancing effects.
   * Currently used for {@link https://bulbapedia.bulbagarden.net/wiki/Parental_Bond_(Ability) | Parental Bond}
   * and {@linkcode PokemonMultiHitModifier | Multi-Lens}.
   * @param user The {@linkcode Pokemon} using the move
   * @param restrictSpread `true` if the enhancing effect
   * should not affect multi-target moves (default `false`)
   */
  canBeMultiStrikeEnhanced(user: Pokemon, restrictSpread: boolean = false): boolean {
    // Multi-strike enhancers...

    // ...cannot enhance moves that hit multiple targets
    const { targets, multiple } = getMoveTargets(user, this.id);
    const isMultiTarget = multiple && targets.length > 1;

    // ...cannot enhance multi-hit or sacrificial moves
    const exceptAttrs: MoveAttrString[] = [
      "MultiHitAttr",
      "SacrificialAttr",
      "SacrificialAttrOnHit"
    ];

    // ...and cannot enhance these specific moves
    const exceptMoves: MoveId[] = [
      MoveId.FLING,
      MoveId.UPROAR,
      MoveId.ROLLOUT,
      MoveId.ICE_BALL,
      MoveId.ENDEAVOR
    ];

    // ...and cannot enhance Pollen Puff when targeting an ally.
    const ally = user.getAlly();
    const exceptPollenPuffAlly: boolean = this.id === MoveId.POLLEN_PUFF && ally != null && targets.includes(ally.getBattlerIndex())

    return (!restrictSpread || !isMultiTarget)
      && !this.isChargingMove()
      && !exceptAttrs.some(attr => this.hasAttr(attr))
      && !exceptMoves.some(id => this.id === id)
      && !exceptPollenPuffAlly
      && this.category !== MoveCategory.STATUS;
  }
}

export class AttackMove extends Move {
  /** This field does not exist at runtime and must not be used.
   * Its sole purpose is to ensure that typescript is able to properly narrow when the `is` method is called.
   */
  declare private _: never;
  override is<K extends keyof MoveClassMap>(moveKind: K): this is MoveClassMap[K] {
    return moveKind === "AttackMove";
  }
  constructor(id: MoveId, type: PokemonType, category: MoveCategory, power: number, accuracy: number, pp: number, chance: number, priority: number, generation: number) {
    super(id, type, category, MoveTarget.NEAR_OTHER, power, accuracy, pp, chance, priority, generation);

    // > All damaging Fire-type moves can... thaw a frozen target, regardless of whether or not they have a chance to burn.
    // - https://bulbapedia.bulbagarden.net/wiki/Freeze_(status_condition)
    if (this.type === PokemonType.FIRE) {
      this.addAttr(new HealStatusEffectAttr(false, StatusEffect.FREEZE));
    }
  }

  /**
   * Compute the benefit score of this move based on the offensive stat used and the move's power.
   * @param user The Pokemon using the move
   * @param target The Pokemon targeted by the move
   * @param move The move being used
   * @returns The benefit score of using this move
   */
  getTargetBenefitScore(user: Pokemon, target: Pokemon, move: Move): number {
    // TODO: Properly handle foul play, body press, and opponent stat stages.
    const ret = super.getTargetBenefitScore(user, target, move);
    let attackScore = 0;

    const effectiveness = target.getAttackTypeEffectiveness(this.type, user, undefined, undefined, this);
    attackScore = Math.pow(effectiveness - 1, 2) * (effectiveness < 1 ? -2 : 2);
    const [ thisStat, offStat ]: EffectiveStat[] = this.category === MoveCategory.PHYSICAL ? [ Stat.ATK, Stat.SPATK ] : [ Stat.SPATK, Stat.ATK ];
    const statHolder = new NumberHolder(user.getEffectiveStat(thisStat, target));
    const offStatValue = user.getEffectiveStat(offStat, target);
    applyMoveAttrs("VariableAtkAttr", user, target, move, statHolder);
    const statRatio = offStatValue / statHolder.value;
    if (statRatio <= 0.75) {
      attackScore *= 2;
    } else if (statRatio <= 0.875) {
      attackScore *= 1.5;
    }

    const power = new NumberHolder(this.calculateEffectivePower());
    applyMoveAttrs("VariablePowerAttr", user, target, move, power);

    attackScore += Math.floor(power.value / 5);

    return ret - attackScore;
  }
}

export class StatusMove extends Move {
  /** This field does not exist at runtime and must not be used.
   * Its sole purpose is to ensure that typescript is able to properly narrow when the `is` method is called.
   */
  declare private _: never;
  constructor(id: MoveId, type: PokemonType, accuracy: number, pp: number, chance: number, priority: number, generation: number) {
    super(id, type, MoveCategory.STATUS, MoveTarget.NEAR_OTHER, -1, accuracy, pp, chance, priority, generation);
  }

  override is<K extends MoveKindString>(moveKind: K): this is MoveClassMap[K] {
    return moveKind === "StatusMove";
  }
}

export class SelfStatusMove extends Move {
  /** This field does not exist at runtime and must not be used.
   * Its sole purpose is to ensure that typescript is able to properly narrow when the `is` method is called.
   */
  declare private _: never;
  constructor(id: MoveId, type: PokemonType, accuracy: number, pp: number, chance: number, priority: number, generation: number) {
    super(id, type, MoveCategory.STATUS, MoveTarget.USER, -1, accuracy, pp, chance, priority, generation);
  }

  override is<K extends MoveKindString>(moveKind: K): this is MoveClassMap[K] {
    return moveKind === "SelfStatusMove";
  }
}

type SubMove = AbstractConstructor<Move>

function ChargeMove<TBase extends SubMove>(Base: TBase, nameAppend: string) {
  // NB: This cannot be made into a oneline return
  abstract class Charging extends Base {
    /** The animation to play during the move's charging phase */
    public readonly chargeAnim: ChargeAnim = ChargeAnim[`${MoveId[this.id]}_CHARGING`];
    /** The message to show during the move's charging phase */
    private _chargeText: string;

    /** Move attributes that apply during the move's charging phase */
    public chargeAttrs: MoveAttr[] = [];

    override isChargingMove(): this is ChargingMove {
      return true;
    }

    /**
     * Sets the text to be displayed during this move's charging phase.
     * References to the user Pokemon should be written as "{USER}", and
     * references to the target Pokemon should be written as "{TARGET}".
     * @param chargeText the text to set
     * @returns this {@linkcode Move} (for chaining API purposes)
     */
    chargeText(chargeText: string): this {
      this._chargeText = chargeText;
      return this;
    }

    /**
     * Queues the charge text to display to the player
     * @param user the {@linkcode Pokemon} using this move
     * @param target the {@linkcode Pokemon} targeted by this move (optional)
     */
    showChargeText(user: Pokemon, target?: Pokemon): void {
      globalScene.phaseManager.queueMessage(this._chargeText
        .replace("{USER}", getPokemonNameWithAffix(user))
        .replace("{TARGET}", getPokemonNameWithAffix(target))
      );
    }

    /**
     * Gets all charge attributes of the given attribute type.
     * @param attrType any attribute that extends {@linkcode MoveAttr}
     * @returns Array of attributes that match `attrType`, or an empty array if
     * no matches are found.
     */
    getChargeAttrs<T extends MoveAttrString>(attrType: T): (MoveAttrMap[T])[] {
      const targetAttr = MoveAttrs[attrType];
      if (!targetAttr) {
        return [];
      }
      return this.chargeAttrs.filter((attr): attr is MoveAttrMap[T] => attr instanceof targetAttr);
    }

    /**
     * Checks if this move has an attribute of the given type.
     * @param attrType any attribute that extends {@linkcode MoveAttr}
     * @returns `true` if a matching attribute is found; `false` otherwise
     */
    hasChargeAttr<T extends MoveAttrString>(attrType: T): boolean {
      const targetAttr = MoveAttrs[attrType];
      if (!targetAttr) {
        return false;
      }
      return this.chargeAttrs.some((attr) => attr instanceof targetAttr);
    }

    /**
     * Adds an attribute to this move to be applied during the move's charging phase
     * @param ChargeAttrType the type of {@linkcode MoveAttr} being added
     * @param args the parameters to construct the given {@linkcode MoveAttr} with
     * @returns this {@linkcode Move} (for chaining API purposes)
     */
    chargeAttr<T extends Constructor<MoveAttr>>(ChargeAttrType: T, ...args: ConstructorParameters<T>): this {
      const chargeAttr = new ChargeAttrType(...args);
      this.chargeAttrs.push(chargeAttr);

      return this;
    }
  };
  return Charging;
}

export class ChargingAttackMove extends ChargeMove(AttackMove, "ChargingAttackMove") {}
export class ChargingSelfStatusMove extends ChargeMove(SelfStatusMove, "ChargingSelfStatusMove") {}

/** Base class defining all {@linkcode Move} Attributes */
export abstract class MoveAttr {
  /** Should this {@linkcode Move} target the user? */
  public selfTarget: boolean;

  /**
   * Return whether this attribute is of the given type.
   *
   * @remarks
   * Used to avoid requring the caller to have imported the specific attribute type, avoiding circular dependencies.
   * @param attr - The attribute to check against
   * @returns Whether the attribute is an instance of the given type.
   */
  public is<T extends MoveAttrString>(attr: T): this is MoveAttrMap[T] {
    const targetAttr = MoveAttrs[attr];
    if (!targetAttr) {
      return false;
    }
    return this instanceof targetAttr;
  }

  constructor(selfTarget: boolean = false) {
    this.selfTarget = selfTarget;
  }

  /**
   * Applies move attributes
   * @see {@linkcode applyMoveAttrsInternal}
   * @virtual
   * @param user {@linkcode Pokemon} using the move
   * @param target {@linkcode Pokemon} target of the move
   * @param move {@linkcode Move} with this attribute
   * @param args Set of unique arguments needed by this attribute
   * @returns true if application of the ability succeeds
   */
  // TODO: Add strong typing on `args` in a similar manner to ability attributes
  // TODO: Remove boolean return value
  apply(user: Pokemon | null, target: Pokemon | null, move: Move, args: any[]): boolean {
    return true;
  }

  /**
   * Return this `MoveAttr`'s associated {@linkcode MoveCondition} or {@linkcode MoveConditionFunc}.
   * The specified condition will be added to all {@linkcode Move}s with this attribute,
   * and moves **will fail upon use** if _at least 1_ of their attached conditions returns `false`.
   */
  // TODO: Remove MoveCondition from this signature - it causes issues when tacking on conditions to a superclass
  getCondition(): MoveCondition | MoveConditionFunc | null {
    return null;
  }

  /**
   * @virtual
   * @param user {@linkcode Pokemon} using the move
   * @param target {@linkcode Pokemon} target of the move
   * @param move {@linkcode Move} with this attribute
   * @returns the string representing failure of this {@linkcode Move}
   */
  getFailedText(user: Pokemon, target: Pokemon, move: Move): string | undefined {
    return;
  }

  /**
   * Used by the Enemy AI to rank an attack based on a given user
   * @see {@linkcode EnemyPokemon.getNextMove}
   * @virtual
   */
  getUserBenefitScore(user: Pokemon, target: Pokemon, move: Move): number {
    return 0;
  }

  /**
   * Used by the Enemy AI to rank an attack based on a given target
   * @see {@linkcode EnemyPokemon.getNextMove}
   * @virtual
   */
  getTargetBenefitScore(user: Pokemon, target: Pokemon, move: Move): number {
    return 0;
  }
}

interface MoveEffectAttrOptions {
  /**
   * Defines when this effect should trigger in the move's effect order
   * @see {@linkcode MoveEffectPhase}
   */
  trigger?: MoveEffectTrigger;
  /** Should this effect only apply on the first hit? */
  firstHitOnly?: boolean;
  /** Should this effect only apply on the last hit? */
  lastHitOnly?: boolean;
  /** Should this effect only apply on the first target hit? */
  firstTargetOnly?: boolean;
  /** Overrides the secondary effect chance for this attr if set. */
  effectChanceOverride?: number;
}

/**
 * Base class defining all Move Effect Attributes
 */
export class MoveEffectAttr extends MoveAttr {
  /**
   * A container for this attribute's optional parameters
   * @see {@linkcode MoveEffectAttrOptions} for supported params.
   */
  protected options?: MoveEffectAttrOptions;

  constructor(selfTarget?: boolean, options?: MoveEffectAttrOptions) {
    super(selfTarget);
    this.options = options;
  }

  /**
   * Defines when this effect should trigger in the move's effect order.
   * @defaultValue {@linkcode MoveEffectTrigger.POST_APPLY}
   */
  public get trigger () {
    return this.options?.trigger ?? MoveEffectTrigger.POST_APPLY;
  }

  /**
   * `true` if this effect should only trigger on the first hit of
   * multi-hit moves.
   * @defaultValue `false`
   */
  public get firstHitOnly () {
    return this.options?.firstHitOnly ?? false;
  }

  /**
   * `true` if this effect should only trigger on the last hit of
   * multi-hit moves.
   * @defaultValue `false`
   */
  public get lastHitOnly () {
    return this.options?.lastHitOnly ?? false;
  }

  /**
   * `true` if this effect should apply only upon hitting a target
   * for the first time when targeting multiple {@linkcode Pokemon}.
   * @defaultValue `false`
   */
  public get firstTargetOnly () {
    return this.options?.firstTargetOnly ?? false;
  }

  /**
   * If defined, overrides the move's base chance for this
   * secondary effect to trigger.
   */
  public get effectChanceOverride () {
    return this.options?.effectChanceOverride;
  }

  /**
   * Determine whether this {@linkcode MoveAttr}'s effects are able to {@linkcode apply | be applied} to the target.
   *
   * Will **NOT** cause the move to fail upon returning `false` (unlike {@linkcode getCondition};
   * merely that the effect for this attribute will be nullified.
   * @param user - The {@linkcode Pokemon} using the move
   * @param target - The {@linkcode Pokemon} being targeted by the move, or {@linkcode user} if the move is
   * {@linkcode selfTarget | self-targeting}
   * @param move - The {@linkcode Move} being used
   * @param _args - Set of unique arguments needed by this attribute
   * @returns `true` if basic application of this `MoveAttr`s effects should be possible
   */
  // TODO: Decouple this check from the `apply` step
  // TODO: Make non-damaging moves fail by default if none of their attributes can apply
  canApply(user: Pokemon, target: Pokemon, move: Move, _args?: any[]) {
    return !(this.selfTarget ? user : target).isFainted();
  }

  /** Applies move effects so long as they are able based on {@linkcode canApply} */
  apply(user: Pokemon, target: Pokemon, move: Move, args?: any[]): boolean {
    return this.canApply(user, target, move, args);
  }

  /**
   * Gets the used move's additional effect chance.
   * Chance is modified by {@linkcode MoveEffectChanceMultiplierAbAttr} and {@linkcode IgnoreMoveEffectsAbAttr}.
   * @param user {@linkcode Pokemon} using this move
   * @param target {@linkcode Pokemon | Target} of this move
   * @param move {@linkcode Move} being used
   * @param selfEffect `true` if move targets user.
   * @returns Move effect chance value.
   */
  getMoveChance(user: Pokemon, target: Pokemon, move: Move, selfEffect?: Boolean, showAbility?: Boolean): number {
    const moveChance = new NumberHolder(this.effectChanceOverride ?? move.chance);

    applyAbAttrs("MoveEffectChanceMultiplierAbAttr", {pokemon: user, simulated: !showAbility, chance: moveChance, move});

    if ((!move.hasAttr("FlinchAttr") || moveChance.value <= move.chance) && !move.hasAttr("SecretPowerAttr")) {
      const userSide = user.isPlayer() ? ArenaTagSide.PLAYER : ArenaTagSide.ENEMY;
      globalScene.arena.applyTagsForSide(ArenaTagType.WATER_FIRE_PLEDGE, userSide, moveChance);
    }

    if (!selfEffect) {
      applyAbAttrs("IgnoreMoveEffectsAbAttr", {pokemon: target, move, simulated: !showAbility, chance: moveChance});
    }
    return moveChance.value;
  }
}

/**
 * Base class defining all Move Header attributes.
 * Move Header effects apply at the beginning of a turn before any moves are resolved.
 * They can be used to apply effects to the field (e.g. queueing a message) or to the user
 * (e.g. adding a battler tag).
 */
export class MoveHeaderAttr extends MoveAttr {
  constructor() {
    super(true);
  }
}

/**
 * Header attribute to queue a message at the beginning of a turn.
 */
export class MessageHeaderAttr extends MoveHeaderAttr {
  /** The message to display, or a function producing one. */
  private message: string | MoveMessageFunc;

  constructor(message: string | MoveMessageFunc) {
    super();
    this.message = message;
  }

  apply(user: Pokemon, target: Pokemon, move: Move): boolean {
    const message = typeof this.message === "string"
      ? this.message
      : this.message(user, target, move);

    if (message) {
      globalScene.phaseManager.queueMessage(message);
      return true;
    }
    return false;
  }
}

/**
 * Header attribute to add a battler tag to the user at the beginning of a turn.
 * @see {@linkcode MoveHeaderAttr}
 */
export class AddBattlerTagHeaderAttr extends MoveHeaderAttr {
  private tagType: BattlerTagType;

  constructor(tagType: BattlerTagType) {
    super();
    this.tagType = tagType;
  }

  apply(user: Pokemon, target: Pokemon, move: Move, args: any[]): boolean {
    user.addTag(this.tagType);
    return true;
  }
}

/**
 * Header attribute to implement the "charge phase" of Beak Blast at the
 * beginning of a turn.
 * @see {@link https://bulbapedia.bulbagarden.net/wiki/Beak_Blast_(move) | Beak Blast}
 * @see {@linkcode BeakBlastChargingTag}
 */
export class BeakBlastHeaderAttr extends AddBattlerTagHeaderAttr {
  /** Required to initialize Beak Blast's charge animation correctly */
  public chargeAnim = ChargeAnim.BEAK_BLAST_CHARGING;

  constructor() {
    super(BattlerTagType.BEAK_BLAST_CHARGING);
  }
}

/**
 * Attribute to display a message before a move is executed.
 */
export class PreMoveMessageAttr extends MoveAttr {
  /** The message to display or a function returning one */
  private message: string | MoveMessageFunc;

  /**
   * Create a new {@linkcode PreMoveMessageAttr} to display a message before move execution.
   * @param message - The message to display before move use, either` a literal string or a function producing one.
   * @remarks
   * If {@linkcode message} evaluates to an empty string (`""`), no message will be displayed
   * (though the move will still succeed).
   */
  constructor(message: string | MoveMessageFunc) {
    super();
    this.message = message;
  }

  apply(user: Pokemon, target: Pokemon, move: Move): boolean {
    const message = typeof this.message === "function"
      ? this.message(user, target, move)
      : this.message;

    // TODO: Consider changing if/when MoveAttr `apply` return values become significant
    if (message) {
      globalScene.phaseManager.queueMessage(message, 500);
      return true;
    }
    return false;
  }
}

/**
 * Attribute for moves that can be conditionally interrupted to be considered to
 * have failed before their "useMove" message is displayed. Currently used by
 * Focus Punch.
 */
export class PreUseInterruptAttr extends MoveAttr {
  protected message: string | MoveMessageFunc;
  protected conditionFunc: MoveConditionFunc;

  /**
   * Create a new MoveInterruptedMessageAttr.
   * @param message The message to display when the move is interrupted, or a function that formats the message based on the user, target, and move.
   */
  constructor(message: string | MoveMessageFunc, conditionFunc: MoveConditionFunc) {
    super();
    this.message = message;
    this.conditionFunc = conditionFunc;
  }

  /**
   * Cancel the current MovePhase and queue the interrupt message if the condition is met
   * @param user - {@linkcode Pokemon} using the move
   * @param target - {@linkcode Pokemon} target of the move
   * @param move - {@linkcode Move} with this attribute
   */
  override apply(user: Pokemon, target: Pokemon, move: Move): boolean {
    const currentPhase = globalScene.phaseManager.getCurrentPhase();
    if (!currentPhase.is("MovePhase") || !this.conditionFunc(user, target, move)) {
      return false;
    }
    currentPhase.cancel();
    globalScene.phaseManager.queueMessage(
      typeof this.message === "string" ? this.message : this.message(user, target, move)
    )
    return true;
  }

  /**
   * Message to display when a move is interrupted.
   * @param user {@linkcode Pokemon} using the move
   * @param target {@linkcode Pokemon} target of the move
   * @param move {@linkcode Move} with this attribute
   */
  override getFailedText(user: Pokemon, target: Pokemon, move: Move): string | undefined {
    if (this.message && this.conditionFunc(user, target, move)) {
      return typeof this.message === "string"
          ? this.message
          : this.message(user, target, move);
    }
  }
}

/**
 * Attribute for Status moves that take attack type effectiveness
 * into consideration (i.e. {@linkcode https://bulbapedia.bulbagarden.net/wiki/Thunder_Wave_(move) | Thunder Wave})
 */
export class RespectAttackTypeImmunityAttr extends MoveAttr { }

export class IgnoreOpponentStatStagesAttr extends MoveAttr {
  apply(user: Pokemon, target: Pokemon, move: Move, args: any[]): boolean {
    (args[0] as BooleanHolder).value = true;

    return true;
  }
}

export class HighCritAttr extends MoveAttr {
  apply(user: Pokemon, target: Pokemon, move: Move, args: any[]): boolean {
    (args[0] as NumberHolder).value++;

    return true;
  }

  getUserBenefitScore(user: Pokemon, target: Pokemon, move: Move): number {
    return 3;
  }
}

export class CritOnlyAttr extends MoveAttr {
  apply(user: Pokemon, target: Pokemon, move: Move, args: any[]): boolean {
    (args[0] as BooleanHolder).value = true;

    return true;
  }

  getUserBenefitScore(user: Pokemon, target: Pokemon, move: Move): number {
    return 5;
  }
}

export class FixedDamageAttr extends MoveAttr {
  private damage: number;

  constructor(damage: number) {
    super();

    this.damage = damage;
  }

  apply(user: Pokemon, target: Pokemon, move: Move, args: any[]): boolean {
    (args[0] as NumberHolder).value = this.getDamage(user, target, move);

    return true;
  }

  getDamage(user: Pokemon, target: Pokemon, move: Move): number {
    return this.damage;
  }
}

export class UserHpDamageAttr extends FixedDamageAttr {
  constructor() {
    super(0);
  }

  apply(user: Pokemon, target: Pokemon, move: Move, args: any[]): boolean {
    (args[0] as NumberHolder).value = user.hp;

    return true;
  }
}

export class TargetHalfHpDamageAttr extends FixedDamageAttr {
  /**
   * The initial amount of hp the target had before the first hit.
   * Used for calculating multi lens damage.
   */
  private initialHp: number;
  constructor() {
    super(0);
  }

  apply(user: Pokemon, target: Pokemon, move: Move, args: any[]): boolean {
    // first, determine if the hit is coming from multi lens or not
    const lensCount = user.getHeldItems().find(i => i instanceof PokemonMultiHitModifier)?.getStackCount() ?? 0;
    if (lensCount <= 0) {
      // no multi lenses; we can just halve the target's hp and call it a day
      (args[0] as NumberHolder).value = toDmgValue(target.hp / 2);
      return true;
    }

    // figure out what hit # we're on
    switch (user.turnData.hitCount - user.turnData.hitsLeft) {
      case 0:
        // first hit of move; update initialHp tracker
        this.initialHp = target.hp;
      default:
        // multi lens added hit; use initialHp tracker to ensure correct damage
        (args[0] as NumberHolder).value = toDmgValue(this.initialHp / 2);
        return true;
      case lensCount + 1:
        // parental bond added hit; calc damage as normal
        (args[0] as NumberHolder).value = toDmgValue(target.hp / 2);
        return true;
    }
  }

  getTargetBenefitScore(user: Pokemon, target: Pokemon, move: Move): number {
    return target.getHpRatio() > 0.5 ? Math.floor(((target.getHpRatio() - 0.5) * -24) + 4) : -20;
  }
}

export class MatchHpAttr extends FixedDamageAttr {
  constructor() {
    super(0);
  }

  apply(user: Pokemon, target: Pokemon, move: Move, args: any[]): boolean {
    (args[0] as NumberHolder).value = target.hp - user.hp;

    return true;
  }

  getCondition(): MoveConditionFunc {
    return (user, target, move) => user.hp <= target.hp;
  }

  // TODO
  /*getUserBenefitScore(user: Pokemon, target: Pokemon, move: Move): number {
    return 0;
  }*/
}

export class CounterDamageAttr extends FixedDamageAttr {
  /** The damage category of counter attacks to process, or `undefined` for either */
  private moveFilter?: MoveDamageCategory;
  private multiplier: number;

  /**
   * @param multiplier - The damage multiplier to apply to the total damage received
   * @param moveFilter - If set, only damage from moves of this category will be counted, otherwise all damage is counted
   */
  constructor(multiplier: number, moveFilter?: MoveDamageCategory) {
    super(0);
    this.moveFilter = moveFilter;
    this.multiplier = multiplier;
  }

  apply(user: Pokemon, target: Pokemon, move: Move, args: any[]): boolean {
    const damage = user.turnData.attacksReceived.find(ar => {
      const category = allMoves[ar.move].category;
      return (
        category !== MoveCategory.STATUS
        && !areAllies(user.getBattlerIndex(), ar.sourceBattlerIndex)
        && (this.moveFilter === undefined || category === this.moveFilter)
    )
    })?.damage ?? 0;
    (args[0] as NumberHolder).value = toDmgValue(damage * this.multiplier);
    return true;
  }
}

/**
 * Attribute for counter-like moves to redirect the move to a different target
 */
export class CounterRedirectAttr extends MoveAttr {
  declare private moveFilter?: MoveDamageCategory;
  constructor(moveFilter? : MoveDamageCategory) {
    super();
    if (moveFilter !== undefined) {
      this.moveFilter = moveFilter;
    }
  }

  /**
   * Applies the counter redirect attribute to the move
   * @param user - The user of the counter move
   * @param target - The target of the move (unused)
   * @param move - The move being used
   * @param args - args[0] holds the battler index of the target that the move will be redirected to
   */
  override apply(user: Pokemon, target: Pokemon | null, move: Move, args: [NumberHolder, ...any[]]): boolean {
    const desiredTarget = getCounterAttackTarget(user, this.moveFilter);
    if (desiredTarget !== null && desiredTarget !== BattlerIndex.ATTACKER) {
      // check if the target is still alive
      if (
        globalScene.currentBattle.double &&
        !globalScene.getField()[desiredTarget]?.isActive(true)
      ) {
        const targetField = desiredTarget >= BattlerIndex.ENEMY ? globalScene.getEnemyField() : globalScene.getPlayerField();
        args[0].value = targetField.find(p => p.hp > 0)?.getBattlerIndex() ?? BattlerIndex.ATTACKER;
      } else {
        args[0].value = desiredTarget;
      }
      return true;
    }
    return false;
  }
}

export class LevelDamageAttr extends FixedDamageAttr {
  constructor() {
    super(0);
  }

  getDamage(user: Pokemon, target: Pokemon, move: Move): number {
    return user.level;
  }
}

export class RandomLevelDamageAttr extends FixedDamageAttr {
  constructor() {
    super(0);
  }

  getDamage(user: Pokemon, target: Pokemon, move: Move): number {
    return toDmgValue(user.level * (user.randBattleSeedIntRange(50, 150) * 0.01));
  }
}

export class ModifiedDamageAttr extends MoveAttr {
  apply(user: Pokemon, target: Pokemon, move: Move, args: any[]): boolean {
    const initialDamage = args[0] as NumberHolder;
    initialDamage.value = this.getModifiedDamage(user, target, move, initialDamage.value);

    return true;
  }

  getModifiedDamage(user: Pokemon, target: Pokemon, move: Move, damage: number): number {
    return damage;
  }
}

export class SurviveDamageAttr extends ModifiedDamageAttr {
  getModifiedDamage(user: Pokemon, target: Pokemon, move: Move, damage: number): number {
    return Math.min(damage, target.hp - 1);
  }

  getUserBenefitScore(user: Pokemon, target: Pokemon, move: Move): number {
    return target.hp > 1 ? 0 : -20;
  }
}

/**
 * Move attribute to display arbitrary text during a move's execution.
 */
export class MessageAttr extends MoveEffectAttr {
  /** The message to display, either as a string or a function returning one. */
  private message: string | MoveMessageFunc;

  constructor(message: string | MoveMessageFunc, options?: MoveEffectAttrOptions) {
    // TODO: Do we need to respect `selfTarget` if we're just displaying text?
    super(false, options)
    this.message = message;
  }

  override apply(user: Pokemon, target: Pokemon, move: Move): boolean {
    const message = typeof this.message === "function"
      ? this.message(user, target, move)
      : this.message;

    // TODO: Consider changing if/when MoveAttr `apply` return values become significant
    if (message) {
      globalScene.phaseManager.queueMessage(message, 500);
      return true;
    }
    return false;
  }
}

export class RecoilAttr extends MoveEffectAttr {
  private useHp: boolean;
  private damageRatio: number;
  private unblockable: boolean;

  constructor(useHp: boolean = false, damageRatio: number = 0.25, unblockable: boolean = false) {
    super(true, { lastHitOnly: true });

    this.useHp = useHp;
    this.damageRatio = damageRatio;
    this.unblockable = unblockable;
  }

  apply(user: Pokemon, target: Pokemon, move: Move, args: any[]): boolean {
    if (!super.apply(user, target, move, args)) {
      return false;
    }

    const cancelled = new BooleanHolder(false);
    if (!this.unblockable) {
      const abAttrParams: AbAttrParamsWithCancel = {pokemon: user, cancelled};
      applyAbAttrs("BlockRecoilDamageAttr", abAttrParams);
      applyAbAttrs("BlockNonDirectDamageAbAttr", abAttrParams);
    }

    if (cancelled.value) {
      return false;
    }

    // Chloroblast and Struggle should not deal recoil damage if the move was not successful
    if (this.useHp && [ MoveResult.FAIL, MoveResult.MISS ].includes(user.getLastXMoves(1)[0]?.result ?? MoveResult.FAIL)) {
      return false;
    }

    const damageValue = (!this.useHp ? user.turnData.totalDamageDealt : user.getMaxHp()) * this.damageRatio;
    const minValue = user.turnData.totalDamageDealt ? 1 : 0;
    const recoilDamage = toDmgValue(damageValue, minValue);
    if (!recoilDamage) {
      return false;
    }

    if (cancelled.value) {
      return false;
    }

    user.damageAndUpdate(recoilDamage, { result: HitResult.INDIRECT, ignoreSegments: true });
    globalScene.phaseManager.queueMessage(i18next.t("moveTriggers:hitWithRecoil", { pokemonName: getPokemonNameWithAffix(user) }));
    user.turnData.damageTaken += recoilDamage;

    return true;
  }

  getUserBenefitScore(user: Pokemon, target: Pokemon, move: Move): number {
    return Math.floor((move.power / 5) / -4);
  }
}


/**
 * Attribute used for moves which self KO the user regardless if the move hits a target
 */
export class SacrificialAttr extends MoveEffectAttr {
  constructor() {
    super(true, { trigger: MoveEffectTrigger.POST_TARGET });
  }

  /**
   * Deals damage to the user equal to their current hp
   * @param user {@linkcode Pokemon} that used the move
   * @param target {@linkcode Pokemon} target of the move
   * @param move {@linkcode Move} with this attribute
   * @param args N/A
   * @returns true if the function succeeds
   **/
  apply(user: Pokemon, target: Pokemon, move: Move, args: any[]): boolean {
    user.damageAndUpdate(user.hp, { result: HitResult.INDIRECT, ignoreSegments: true });
	  user.turnData.damageTaken += user.hp;

    return true;
  }

  getUserBenefitScore(user: Pokemon, target: Pokemon, move: Move): number {
    if (user.isBoss()) {
      return -20;
    }
    return Math.ceil(((1 - user.getHpRatio()) * 10 - 10) * (target.getAttackTypeEffectiveness(move.type, user) - 0.5));
  }
}

/**
 * Attribute used for moves which self KO the user but only if the move hits a target
 */
export class SacrificialAttrOnHit extends MoveEffectAttr {
  constructor() {
    super(true);
  }

  /**
   * Deals damage to the user equal to their current hp if the move lands
   * @param user {@linkcode Pokemon} that used the move
   * @param target {@linkcode Pokemon} target of the move
   * @param move {@linkcode Move} with this attribute
   * @param args N/A
   * @returns true if the function succeeds
   **/
  apply(user: Pokemon, target: Pokemon, move: Move, args: any[]): boolean {
    // If the move fails to hit a target, then the user does not faint and the function returns false
    if (!super.apply(user, target, move, args)) {
      return false;
    }

    user.damageAndUpdate(user.hp, { result: HitResult.INDIRECT, ignoreSegments: true });
    user.turnData.damageTaken += user.hp;

    return true;
  }

  getUserBenefitScore(user: Pokemon, target: Pokemon, move: Move): number {
    if (user.isBoss()) {
      return -20;
    }
    return Math.ceil(((1 - user.getHpRatio()) * 10 - 10) * (target.getAttackTypeEffectiveness(move.type, user) - 0.5));
  }
}

/**
 * Attribute used for moves which cut the user's Max HP in half.
 * Triggers using {@linkcode MoveEffectTrigger.POST_TARGET}.
 */
export class HalfSacrificialAttr extends MoveEffectAttr {
  constructor() {
    super(true, { trigger: MoveEffectTrigger.POST_TARGET });
  }

  /**
   * Cut's the user's Max HP in half and displays the appropriate recoil message
   * @param user {@linkcode Pokemon} that used the move
   * @param target N/A
   * @param move {@linkcode Move} with this attribute
   * @param args N/A
   * @returns true if the function succeeds
   */
  apply(user: Pokemon, target: Pokemon, move: Move, args: any[]): boolean {
    if (!super.apply(user, target, move, args)) {
      return false;
    }

    const cancelled = new BooleanHolder(false);
    // Check to see if the Pokemon has an ability that blocks non-direct damage
    applyAbAttrs("BlockNonDirectDamageAbAttr", {pokemon: user, cancelled});
    if (!cancelled.value) {
      user.damageAndUpdate(toDmgValue(user.getMaxHp() / 2), { result: HitResult.INDIRECT, ignoreSegments: true });
      globalScene.phaseManager.queueMessage(i18next.t("moveTriggers:cutHpPowerUpMove", { pokemonName: getPokemonNameWithAffix(user) })); // Queue recoil message
    }
    return true;
  }

  getUserBenefitScore(user: Pokemon, target: Pokemon, move: Move): number {
    if (user.isBoss()) {
      return -10;
    }
    return Math.ceil(((1 - user.getHpRatio() / 2) * 10 - 10) * (target.getAttackTypeEffectiveness(move.type, user) - 0.5));
  }
}

/**
 * Attribute to put in a {@link https://bulbapedia.bulbagarden.net/wiki/Substitute_(doll) | Substitute Doll} for the user.
 */
export class AddSubstituteAttr extends MoveEffectAttr {
  /** The ratio of the user's max HP that is required to apply this effect */
  private hpCost: number;
  /** Whether the damage taken should be rounded up (Shed Tail rounds up) */
  private roundUp: boolean;

  constructor(hpCost: number, roundUp: boolean) {
    super(true);

    this.hpCost = hpCost;
    this.roundUp = roundUp;
  }

  /**
   * Removes 1/4 of the user's maximum HP (rounded down) to create a substitute for the user
   * @param user - The {@linkcode Pokemon} that used the move.
   * @param target - n/a
   * @param move - The {@linkcode Move} with this attribute.
   * @param args - n/a
   * @returns `true` if the attribute successfully applies, `false` otherwise
   */
  apply(user: Pokemon, target: Pokemon, move: Move, args: any[]): boolean {
    if (!super.apply(user, target, move, args)) {
      return false;
    }

    const damageTaken = this.roundUp ? Math.ceil(user.getMaxHp() * this.hpCost) : Math.floor(user.getMaxHp() * this.hpCost);
    user.damageAndUpdate(damageTaken, { result: HitResult.INDIRECT, ignoreSegments: true, ignoreFaintPhase: true });
    user.addTag(BattlerTagType.SUBSTITUTE, 0, move.id, user.id);
    return true;
  }

  getUserBenefitScore(user: Pokemon, target: Pokemon, move: Move): number {
    if (user.isBoss()) {
      return -10;
    }
    return 5;
  }

  getCondition(): MoveConditionFunc {
    return (user, _target, _move) => !user.getTag(SubstituteTag) && user.hp > (this.roundUp ? Math.ceil(user.getMaxHp() * this.hpCost) : Math.floor(user.getMaxHp() * this.hpCost)) && user.getMaxHp() > 1;
  }

  /**
   * Get the substitute-specific failure message if one should be displayed.
   * @param user - The pokemon using the move.
   * @returns The substitute-specific failure message if the conditions apply, otherwise `undefined`
   */
  getFailedText(user: Pokemon, _target: Pokemon, _move: Move): string | undefined {
    if (user.getTag(SubstituteTag)) {
      return i18next.t("moveTriggers:substituteOnOverlap", { pokemonName: getPokemonNameWithAffix(user) });
    } else if (user.hp <= Math.floor(user.getMaxHp() / 4) || user.getMaxHp() === 1) {
      return i18next.t("moveTriggers:substituteNotEnoughHp");
    }
  }
}

/**
 * Heals the user or target by {@linkcode healRatio} depending on the value of {@linkcode selfTarget}
 */
export class HealAttr extends MoveEffectAttr {
  constructor(
    /** The percentage of {@linkcode Stat.HP} to heal. */
    private healRatio: number,
    /** Whether to display a healing animation when healing the target; default `false` */
    private showAnim = false,
    selfTarget = true
  ) {
    super(selfTarget);
  }

  override apply(user: Pokemon, target: Pokemon, _move: Move, _args: any[]): boolean {
    this.addHealPhase(this.selfTarget ? user : target, this.healRatio);
    return true;
  }

  /**
   * Creates a new {@linkcode PokemonHealPhase}.
   * This heals the target and shows the appropriate message.
   */
  protected addHealPhase(target: Pokemon, healRatio: number) {
    globalScene.phaseManager.unshiftNew("PokemonHealPhase", target.getBattlerIndex(),
      toDmgValue(target.getMaxHp() * healRatio), i18next.t("moveTriggers:healHp", { pokemonName: getPokemonNameWithAffix(target) }), true, !this.showAnim);
  }

  override getTargetBenefitScore(user: Pokemon, target: Pokemon, _move: Move): number {
    const score = ((1 - (this.selfTarget ? user : target).getHpRatio()) * 20) - this.healRatio * 10;
    return Math.round(score / (1 - this.healRatio / 2));
  }

  // TODO: Change to fail move
  override canApply(user: Pokemon, target: Pokemon, _move: Move, _args?: any[]): boolean {
    if (!super.canApply(user, target, _move, _args)) {
      return false;
    }

    const healedPokemon = this.selfTarget ? user : target;
    if (healedPokemon.isFullHp()) {
      // Ensure the fail message isn't displayed when checking the move conditions outside of the move execution
      // TOOD: Fix this in PR#6276
      const phaseManager = globalScene.phaseManager;
      if (phaseManager.getCurrentPhase().is("MovePhase")) {
        phaseManager.queueMessage(i18next.t("battle:hpIsFull", {
          pokemonName: getPokemonNameWithAffix(healedPokemon),
        }))
      }
      return false;
    }
    return true;
  }
}

/**
 * Attribute to put the user to sleep for a fixed duration, fully heal them and cure their status.
 * Used for {@linkcode MoveId.REST}.
 */
export class RestAttr extends HealAttr {
  private duration: number;

  constructor(duration: number) {
    super(1, true);
    this.duration = duration;
  }

  override apply(user: Pokemon, target: Pokemon, move: Move, args: any[]): boolean {
   const wasSet = user.trySetStatus(StatusEffect.SLEEP, user, this.duration, null, true, true,
    i18next.t("moveTriggers:restBecameHealthy", {
      pokemonName: getPokemonNameWithAffix(user),
    }));
    return wasSet && super.apply(user, target, move, args);
  }

  override addHealPhase(user: Pokemon): void {
    globalScene.phaseManager.unshiftNew("PokemonHealPhase", user.getBattlerIndex(), user.getMaxHp(), null)
  }

  // TODO: change after HealAttr is changed to fail move
  override getCondition(): MoveConditionFunc {
    return (user, target, move) =>
      super.canApply(user, target, move, [])
      // Intentionally suppress messages here as we display generic fail msg
      // TODO: This might have order-of-operation jank
      && user.canSetStatus(StatusEffect.SLEEP, true, true, user)
  }
}

/**
 * Cures the user's party of non-volatile status conditions, ie. Heal Bell, Aromatherapy
 */
export class PartyStatusCureAttr extends MoveEffectAttr {
  /** Message to display after using move */
  private message: string | null;
  /** Skips mons with this ability, ie. Soundproof */
  private abilityCondition: AbilityId;

  constructor(message: string | null, abilityCondition: AbilityId) {
    super();

    this.message = message;
    this.abilityCondition = abilityCondition;
  }

  //The same as MoveEffectAttr.canApply, except it doesn't check for the target's HP.
  canApply(user: Pokemon, target: Pokemon, move: Move, args: any[]) {
    const isTargetValid =
      (this.selfTarget && user.hp && !user.getTag(BattlerTagType.FRENZY)) ||
      (!this.selfTarget && (!target.getTag(BattlerTagType.PROTECTED) || move.hasFlag(MoveFlags.IGNORE_PROTECT)));
    return !!isTargetValid;
  }

  apply(user: Pokemon, target: Pokemon, move: Move, args: any[]): boolean {
    if (!this.canApply(user, target, move, args)) {
      return false;
    }
    const partyPokemon = user.isPlayer() ? globalScene.getPlayerParty() : globalScene.getEnemyParty();
    partyPokemon.forEach(p => this.cureStatus(p, user.id));

    if (this.message) {
      globalScene.phaseManager.queueMessage(this.message);
    }

    return true;
  }

  /**
   * Tries to cure the status of the given {@linkcode Pokemon}
   * @param pokemon The {@linkcode Pokemon} to cure.
   * @param userId The ID of the (move) {@linkcode Pokemon | user}.
   */
  public cureStatus(pokemon: Pokemon, userId: number) {
    if (!pokemon.isOnField() || pokemon.id === userId) { // user always cures its own status, regardless of ability
      pokemon.resetStatus(false);
      pokemon.updateInfo();
    } else if (!pokemon.hasAbility(this.abilityCondition)) {
      pokemon.resetStatus();
      pokemon.updateInfo();
    } else {
      // TODO: Ability displays should be handled by the ability
      globalScene.phaseManager.queueAbilityDisplay(pokemon, pokemon.getPassiveAbility()?.id === this.abilityCondition, true);
      globalScene.phaseManager.queueAbilityDisplay(pokemon, pokemon.getPassiveAbility()?.id === this.abilityCondition, false);
    }
  }
}

/**
 * Applies damage to the target's ally equal to 1/16 of that ally's max HP.
 */
export class FlameBurstAttr extends MoveEffectAttr {
  constructor() {
    /**
     * This is self-targeted to bypass immunity to target-facing secondary
     * effects when the target has an active Substitute doll.
     * TODO: Find a more intuitive way to implement Substitute bypassing.
     */
    super(true);
  }
  /**
   * @param user - n/a
   * @param target - The target Pokémon.
   * @param move - n/a
   * @param args - n/a
   * @returns A boolean indicating whether the effect was successfully applied.
   */
  apply(user: Pokemon, target: Pokemon, move: Move, args: any[]): boolean {
    const targetAlly = target.getAlly();
    const cancelled = new BooleanHolder(false);

    if (targetAlly != null) {
      applyAbAttrs("BlockNonDirectDamageAbAttr", {pokemon: targetAlly, cancelled});
    }

    if (cancelled.value || !targetAlly || targetAlly.switchOutStatus) {
      return false;
    }

    targetAlly.damageAndUpdate(Math.max(1, Math.floor(1 / 16 * targetAlly.getMaxHp())), { result: HitResult.INDIRECT });
    return true;
  }

  getTargetBenefitScore(user: Pokemon, target: Pokemon, move: Move): number {
    return target.getAlly() != null ? -5 : 0;
  }
}

export class SacrificialFullRestoreAttr extends SacrificialAttr {
  protected restorePP: boolean;
  protected moveMessage: string;

  constructor(restorePP: boolean, moveMessage: string) {
    super();

    this.restorePP = restorePP;
    this.moveMessage = moveMessage;
  }

  apply(user: Pokemon, target: Pokemon, move: Move, args: any[]): boolean {
    if (!super.apply(user, target, move, args)) {
      return false;
    }

    // Add a tag to the field if it doesn't already exist, then queue a delayed healing effect in the user's current slot.
    globalScene.arena.addTag(ArenaTagType.PENDING_HEAL, 0, move.id, user.id); // Arguments after first go completely unused
    const tag = globalScene.arena.getTag(ArenaTagType.PENDING_HEAL) as PendingHealTag;
    tag.queueHeal(user.getBattlerIndex(), {
      sourceId: user.id,
      moveId: move.id,
      restorePP: this.restorePP,
      healMessage: i18next.t(this.moveMessage, { pokemonName: getPokemonNameWithAffix(user) }),
    });

    return true;
  }

  getUserBenefitScore(user: Pokemon, target: Pokemon, move: Move): number {
    return -20;
  }

  getCondition(): MoveConditionFunc {
    return (user, _target, _move) => globalScene.getPlayerParty().filter(p => p.isActive()).length > globalScene.currentBattle.getBattlerCount();
  }
}

/**
 * Attribute used for moves which ignore type-based debuffs from weather, namely Hydro Steam.
 * Called during damage calculation after getting said debuff from getAttackTypeMultiplier in the Pokemon class.
 */
export class IgnoreWeatherTypeDebuffAttr extends MoveAttr {
  /** The {@linkcode WeatherType} this move ignores */
  public weather: WeatherType;

  constructor(weather: WeatherType) {
    super();
    this.weather = weather;
  }
  /**
   * Changes the type-based weather modifier if this move's power would be reduced by it
   * @param user {@linkcode Pokemon} that used the move
   * @param target N/A
   * @param move {@linkcode Move} with this attribute
   * @param args [0] {@linkcode NumberHolder} for arenaAttackTypeMultiplier
   * @returns true if the function succeeds
   */
  apply(user: Pokemon, target: Pokemon, move: Move, args: any[]): boolean {
    const weatherModifier = args[0] as NumberHolder;
    //If the type-based attack power modifier due to weather (e.g. Water moves in Sun) is below 1, set it to 1
    if (globalScene.arena.weather?.weatherType === this.weather) {
      weatherModifier.value = Math.max(weatherModifier.value, 1);
    }
    return true;
  }
}

export abstract class WeatherHealAttr extends HealAttr {
  constructor() {
    super(0.5);
  }

  apply(user: Pokemon, target: Pokemon, move: Move, args: any[]): boolean {
    let healRatio = 0.5;
    if (!globalScene.arena.weather?.isEffectSuppressed()) {
      const weatherType = globalScene.arena.weather?.weatherType || WeatherType.NONE;
      healRatio = this.getWeatherHealRatio(weatherType);
    }
    this.addHealPhase(user, healRatio);
    return true;
  }

  abstract getWeatherHealRatio(weatherType: WeatherType): number;
}

export class PlantHealAttr extends WeatherHealAttr {
  getWeatherHealRatio(weatherType: WeatherType): number {
    switch (weatherType) {
      case WeatherType.SUNNY:
      case WeatherType.HARSH_SUN:
        return 2 / 3;
      case WeatherType.RAIN:
      case WeatherType.SANDSTORM:
      case WeatherType.HAIL:
      case WeatherType.SNOW:
      case WeatherType.FOG:
      case WeatherType.HEAVY_RAIN:
        return 0.25;
      default:
        return 0.5;
    }
  }
}

export class SandHealAttr extends WeatherHealAttr {
  getWeatherHealRatio(weatherType: WeatherType): number {
    switch (weatherType) {
      case WeatherType.SANDSTORM:
        return 2 / 3;
      default:
        return 0.5;
    }
  }
}

/**
 * Heals the target or the user by either {@linkcode normalHealRatio} or {@linkcode boostedHealRatio}
 * depending on the evaluation of {@linkcode condition}
 */
export class BoostHealAttr extends HealAttr {
  /** Healing received when {@linkcode condition} is false */
  private normalHealRatio: number;
  /** Healing received when {@linkcode condition} is true */
  private boostedHealRatio: number;
  /** The lambda expression to check against when boosting the healing value */
  private condition?: MoveConditionFunc;

  constructor(normalHealRatio: number = 0.5, boostedHealRatio: number = 2 / 3, showAnim?: boolean, selfTarget?: boolean, condition?: MoveConditionFunc) {
    super(normalHealRatio, showAnim, selfTarget);
    this.normalHealRatio = normalHealRatio;
    this.boostedHealRatio = boostedHealRatio;
    this.condition = condition;
  }

  /**
   * @param user {@linkcode Pokemon} using the move
   * @param target {@linkcode Pokemon} target of the move
   * @param move {@linkcode Move} with this attribute
   * @param args N/A
   * @returns true if the move was successful
   */
  apply(user: Pokemon, target: Pokemon, move: Move, args: any[]): boolean {
    const healRatio: number = (this.condition ? this.condition(user, target, move) : false) ? this.boostedHealRatio : this.normalHealRatio;
    this.addHealPhase(target, healRatio);
    return true;
  }
}

/**
 * Heals the target only if it is the ally
 */
export class HealOnAllyAttr extends HealAttr {
  override canApply(user: Pokemon, target: Pokemon, _move: Move, _args?: any[]): boolean {
    // Don't trigger if not targeting an ally
    return target === user.getAlly() && super.canApply(user, target, _move, _args);
  }

  override apply(user: Pokemon, target: Pokemon, _move: Move, _args: any[]): boolean {
    if (user.isOpponent(target)) {
      return false;
    }
    return super.apply(user, target, _move, _args);
  }
}

/**
 * Heals user as a side effect of a move that hits a target.
 * Healing is based on {@linkcode healRatio} * the amount of damage dealt or a stat of the target.
 */
// TODO: Make Strength Sap its own attribute that extends off of this one
export class HitHealAttr extends MoveEffectAttr {
  private healRatio: number;
  private healStat: EffectiveStat | null;

  constructor(healRatio?: number | null, healStat?: EffectiveStat) {
    super(true);

    this.healRatio = healRatio ?? 0.5;
    this.healStat = healStat ?? null;
  }
  /**
   * Heals the user the determined amount and possibly displays a message about regaining health.
   * If the target has the {@linkcode ReverseDrainAbAttr}, all healing is instead converted
   * to damage to the user.
   * @param user {@linkcode Pokemon} using this move
   * @param target {@linkcode Pokemon} target of this move
   * @param move {@linkcode Move} being used
   * @param args N/A
   * @returns true if the function succeeds
   */
  apply(user: Pokemon, target: Pokemon, move: Move, args: any[]): boolean {
    if (target.hasAbilityWithAttr("ReverseDrainAbAttr")) {
      return false;
    }

    const healAmount = this.getHealAmount(user, target);
    let message = "";
    if (this.healStat !== null) {
      message = i18next.t("battle:drainMessage", { pokemonName: getPokemonNameWithAffix(target) });
    } else {
      message = i18next.t("battle:regainHealth", { pokemonName: getPokemonNameWithAffix(user) });
    }

    globalScene.phaseManager.unshiftNew("PokemonHealPhase", user.getBattlerIndex(), healAmount, message, false, true);
    return true;
  }

  /**
   * Used by the Enemy AI to rank an attack based on a given user
   * @param user {@linkcode Pokemon} using this move
   * @param target {@linkcode Pokemon} target of this move
   * @param move {@linkcode Move} being used
   * @returns an integer. Higher means enemy is more likely to use that move.
   */
  getUserBenefitScore(user: Pokemon, target: Pokemon, move: Move): number {
    if (this.healStat) {
      const healAmount = target.getEffectiveStat(this.healStat);
      return Math.floor(Math.max(0, (Math.min(1, (healAmount + user.hp) / user.getMaxHp() - 0.33))) / user.getHpRatio());
    }
    return Math.floor(Math.max((1 - user.getHpRatio()) - 0.33, 0) * (move.power / 4));
  }

  public getHealAmount(user: Pokemon, target: Pokemon): number {
    return (this.healStat) ? target.getEffectiveStat(this.healStat) : toDmgValue(user.turnData.singleHitDamageDealt * this.healRatio);
  }
}

/**
 * Attribute used for moves that change priority in a turn given a condition,
 * e.g. Grassy Glide
 * Called when move order is calculated in {@linkcode TurnStartPhase}.
 */
export class IncrementMovePriorityAttr extends MoveAttr {
  /** The condition for a move's priority being incremented */
  private moveIncrementFunc: (pokemon: Pokemon, target:Pokemon, move: Move) => boolean;
  /** The amount to increment priority by, if condition passes. */
  private increaseAmount: number;

  constructor(moveIncrementFunc: (pokemon: Pokemon, target:Pokemon, move: Move) => boolean, increaseAmount = 1) {
    super();

    this.moveIncrementFunc = moveIncrementFunc;
    this.increaseAmount = increaseAmount;
  }

  /**
   * Increments move priority by set amount if condition passes
   * @param user {@linkcode Pokemon} using this move
   * @param target {@linkcode Pokemon} target of this move
   * @param move {@linkcode Move} being used
   * @param args [0] {@linkcode NumberHolder} for move priority.
   * @returns true if function succeeds
   */
  apply(user: Pokemon, target: Pokemon, move: Move, args: any[]): boolean {
    if (!this.moveIncrementFunc(user, target, move)) {
      return false;
    }

    (args[0] as NumberHolder).value += this.increaseAmount;
    return true;
  }
}

/**
 * Attribute used for attack moves that hit multiple times per use, e.g. Bullet Seed.
 *
 * @remarks
 * Applied at the beginning of {@linkcode MoveEffectPhase}.
 */
export class MultiHitAttr extends MoveAttr {
  /** This move's intrinsic multi-hit type. It should never be modified. */
  private readonly intrinsicMultiHitType: MultiHitType;
  /** This move's current multi-hit type. It may be temporarily modified by abilities (e.g., Battle Bond). */
  private multiHitType: MultiHitType;

  constructor(multiHitType?: MultiHitType) {
    super();

    this.intrinsicMultiHitType = multiHitType !== undefined ? multiHitType : MultiHitType._2_TO_5;
    this.multiHitType = this.intrinsicMultiHitType;
  }

  // Currently used by `battle_bond.test.ts`
  getMultiHitType(): MultiHitType {
    return this.multiHitType;
  }

  /**
   * Set the hit count of an attack based on this attribute instance's {@linkcode MultiHitType}.
   * If the target has an immunity to this attack's types, the hit count will always be 1.
   *
   * @param user {@linkcode Pokemon} that used the attack
   * @param target {@linkcode Pokemon} targeted by the attack
   * @param move {@linkcode Move} being used
   * @param args [0] {@linkcode NumberHolder} storing the hit count of the attack
   * @returns True
   */
  apply(user: Pokemon, target: Pokemon, move: Move, args: any[]): boolean {
    const hitType = new NumberHolder(this.intrinsicMultiHitType);
    applyMoveAttrs("ChangeMultiHitTypeAttr", user, target, move, hitType);
    this.multiHitType = hitType.value;

    (args[0] as NumberHolder).value = this.getHitCount(user, target);
    return true;
  }

  getTargetBenefitScore(user: Pokemon, target: Pokemon, move: Move): number {
    return -5;
  }

  /**
   * Calculate the number of hits that an attack should have given this attribute's
   * {@linkcode MultiHitType}.
   *
   * @param user {@linkcode Pokemon} using the attack
   * @param target {@linkcode Pokemon} targeted by the attack
   * @returns The number of hits this attack should deal
   */
  getHitCount(user: Pokemon, target: Pokemon): number {
    switch (this.multiHitType) {
      case MultiHitType._2_TO_5:
      {
        const rand = user.randBattleSeedInt(20);
        const hitValue = new NumberHolder(rand);
        applyAbAttrs("MaxMultiHitAbAttr", {pokemon: user, hits: hitValue});
        if (hitValue.value >= 13) {
          return 2;
        } else if (hitValue.value >= 6) {
          return 3;
        } else if (hitValue.value >= 3) {
          return 4;
        } else {
          return 5;
        }
      }
      case MultiHitType._2:
        return 2;
      case MultiHitType._3:
        return 3;
      case MultiHitType._10:
        return 10;
      case MultiHitType.BEAT_UP:
        const party = user.isPlayer() ? globalScene.getPlayerParty() : globalScene.getEnemyParty();
        // No status means the ally pokemon can contribute to Beat Up
        return party.reduce((total, pokemon) => {
          return total + (pokemon.id === user.id ? 1 : pokemon?.status && pokemon.status.effect !== StatusEffect.NONE ? 0 : 1);
        }, 0);
    }
  }

  /**
   * Calculate the expected number of hits given this attribute's {@linkcode MultiHitType},
   * the move's accuracy, and a number of situational parameters.
   *
   * @param move - The move that this attribtue is applied to
   * @param partySize - The size of the user's party, used for {@linkcode MoveId.BEAT_UP | Beat Up} (default: `1`)
   * @param maxMultiHit - Whether the move should always hit the maximum number of times, e.g. due to {@linkcode AbilityId.SKILL_LINK | Skill Link} (default: `false`)
   * @param ignoreAcc - `true` if the move should ignore accuracy checks, e.g. due to  {@linkcode AbilityId.NO_GUARD | No Guard} (default: `false`)
   */
  calculateExpectedHitCount(move: Move, { ignoreAcc = false, maxMultiHit = false, partySize = 1 }: {ignoreAcc?: boolean, maxMultiHit?: boolean, partySize?: number} = {}): number {
    let expectedHits: number;
    switch (this.multiHitType) {
      case MultiHitType._2_TO_5:
        expectedHits = maxMultiHit ? 5 : 3.1;
        break;
      case MultiHitType._2:
        expectedHits = 2;
        break;
      case MultiHitType._3:
        expectedHits = 3;
        break;
      case MultiHitType._10:
        expectedHits = 10;
        break;
      case MultiHitType.BEAT_UP:
        // Estimate that half of the party can contribute to beat up.
        expectedHits = Math.max(1, partySize / 2);
        break;
    }
    if (ignoreAcc || move.accuracy === -1) {
      return expectedHits;
    }
    const acc = move.accuracy / 100;
    if (move.hasFlag(MoveFlags.CHECK_ALL_HITS) && !maxMultiHit) {
      // N.B. No moves should be the _2_TO_5 variant and have the CHECK_ALL_HITS flag.
      return acc * (1 - Math.pow(acc, expectedHits)) / (1 - acc);
    }
    return expectedHits *= acc;
  }
}

export class ChangeMultiHitTypeAttr extends MoveAttr {
  apply(user: Pokemon, target: Pokemon, move: Move, args: any[]): boolean {
    //const hitType = args[0] as Utils.NumberHolder;
    return false;
  }
}

export class WaterShurikenMultiHitTypeAttr extends ChangeMultiHitTypeAttr {
  apply(user: Pokemon, target: Pokemon, move: Move, args: any[]): boolean {
    if (user.species.speciesId === SpeciesId.GRENINJA && user.hasAbility(AbilityId.BATTLE_BOND) && user.formIndex === 2) {
      (args[0] as NumberHolder).value = MultiHitType._3;
      return true;
    }
    return false;
  }
}

export class StatusEffectAttr extends MoveEffectAttr {
  public effect: StatusEffect;

  constructor(effect: StatusEffect, selfTarget = false) {
    super(selfTarget);

    this.effect = effect;
  }

  apply(user: Pokemon, target: Pokemon, move: Move, args: any[]): boolean {
    const moveChance = this.getMoveChance(user, target, move, this.selfTarget, true);
    const statusCheck = moveChance < 0 || moveChance === 100 || user.randBattleSeedInt(100) < moveChance;
    if (!statusCheck) {
      return false;
    }

    // non-status moves don't play sound effects for failures
    const quiet = move.category !== MoveCategory.STATUS;

    if (
      target.trySetStatus(this.effect, user, undefined, null, false, quiet)
    ) {
      applyAbAttrs("ConfusionOnStatusEffectAbAttr", {pokemon: user, opponent: target, move, effect: this.effect});
      return true;
    }
    return false;
  }

  getTargetBenefitScore(user: Pokemon, target: Pokemon, move: Move): number {
    const moveChance = this.getMoveChance(user, target, move, this.selfTarget, false);
    const score = moveChance < 0 ? -10 : Math.floor(moveChance * -0.1);
    const pokemon = this.selfTarget ? user : target;

    return pokemon.canSetStatus(this.effect, true, false, user) ? score : 0;
  }
}

/**
 * Attribute to randomly apply one of several statuses to the target.
 * Used for {@linkcode Moves.TRI_ATTACK} and {@linkcode Moves.DIRE_CLAW}.
 */
export class MultiStatusEffectAttr extends StatusEffectAttr {
  public readonly effects: readonly StatusEffect[];

  constructor(effects: StatusEffect[], selfTarget?: boolean) {
    super(effects[0], selfTarget);
    this.effects = effects;
  }

  apply(user: Pokemon, target: Pokemon, move: Move, args: any[]): boolean {
    this.effect = randSeedItem(this.effects);
    const result = super.apply(user, target, move, args);
    return result;
  }

  getTargetBenefitScore(user: Pokemon, target: Pokemon, move: Move): number {
    const moveChance = this.getMoveChance(user, target, move, this.selfTarget, false);
    const score = (moveChance < 0) ? -10 : Math.floor(moveChance * -0.1);
    const pokemon = this.selfTarget ? user : target;

    return !pokemon.status && pokemon.canSetStatus(this.effect, true, false, user) ? score : 0;
  }
}

export class PsychoShiftEffectAttr extends MoveEffectAttr {
  constructor() {
    super(false);
  }

  /**
   * Applies the effect of {@linkcode MoveId.PSYCHO_SHIFT} to its target.
   * Psycho Shift takes the user's status effect and passes it onto the target.
   * The user is then healed after the move has been successfully executed.
   * @param user - The {@linkcode Pokemon} using the move
   * @param target - The {@linkcode Pokemon} targeted by the move.
   * @returns - Whether the effect was successfully applied to the target.
   */
  apply(user: Pokemon, target: Pokemon, _move: Move, _args: any[]): boolean {
    const statusToApply = user.status?.effect ??
      (user.hasAbility(AbilityId.COMATOSE) ? StatusEffect.SLEEP : StatusEffect.NONE);

    // Bang is justified as condition func returns early if no status is found
    if (!target.trySetStatus(statusToApply, user)) {
      return false;
    }

    if (user.status) {
      // Add tag to user to heal its status effect after the move ends (unless we have comatose);
      // occurs after move use to ensure correct Synchronize timing
      user.addTag(BattlerTagType.PSYCHO_SHIFT)
    }

    return true;
  }

  getCondition(): MoveConditionFunc {
    return (user, target) => {
      if (target.status?.effect) {
        return false;
      }

      const statusToApply = user.status?.effect ?? (user.hasAbility(AbilityId.COMATOSE) ? StatusEffect.SLEEP : StatusEffect.NONE);
      return !!statusToApply && target.canSetStatus(statusToApply, false, false, user);
    }
  }

  getTargetBenefitScore(user: Pokemon, target: Pokemon, move: Move): number {
    const statusToApply =
      user.status?.effect ??
      (user.hasAbility(AbilityId.COMATOSE) ? StatusEffect.SLEEP : StatusEffect.NONE);

      // TODO: Give this a positive user benefit score
    return !target.status?.effect && statusToApply && target.canSetStatus(statusToApply, true, false, user) ? -10 : 0;
  }
}

/**
 * Attribute to steal items upon this move's use.
 * Used for {@linkcode MoveId.THIEF} and {@linkcode MoveId.COVET}.
 */
export class StealHeldItemChanceAttr extends MoveEffectAttr {
  private chance: number;

  constructor(chance: number) {
    super(false);
    this.chance = chance;
  }

  apply(user: Pokemon, target: Pokemon, move: Move, args: any[]): boolean {
    const rand = randSeedFloat();
    if (rand > this.chance) {
      return false;
    }

    const heldItems = this.getTargetHeldItems(target).filter((i) => i.isTransferable);
    if (!heldItems.length) {
      return false;
    }

    const poolType = target.isPlayer() ? ModifierPoolType.PLAYER : target.hasTrainer() ? ModifierPoolType.TRAINER : ModifierPoolType.WILD;
    const highestItemTier = heldItems.map((m) => m.type.getOrInferTier(poolType)).reduce((highestTier, tier) => Math.max(tier!, highestTier), 0); // TODO: is the bang after tier correct?
    const tierHeldItems = heldItems.filter((m) => m.type.getOrInferTier(poolType) === highestItemTier);
    const stolenItem = tierHeldItems[user.randBattleSeedInt(tierHeldItems.length)];
    if (!globalScene.tryTransferHeldItemModifier(stolenItem, user, false)) {
      return false;
    }

    globalScene.phaseManager.queueMessage(i18next.t("moveTriggers:stoleItem", { pokemonName: getPokemonNameWithAffix(user), targetName: getPokemonNameWithAffix(target), itemName: stolenItem.type.name }));
    return true;
  }

  getTargetHeldItems(target: Pokemon): PokemonHeldItemModifier[] {
    return globalScene.findModifiers(m => m instanceof PokemonHeldItemModifier
      && m.pokemonId === target.id, target.isPlayer()) as PokemonHeldItemModifier[];
  }

  getUserBenefitScore(user: Pokemon, target: Pokemon, move: Move): number {
    const heldItems = this.getTargetHeldItems(target);
    return heldItems.length ? 5 : 0;
  }

  getTargetBenefitScore(user: Pokemon, target: Pokemon, move: Move): number {
    const heldItems = this.getTargetHeldItems(target);
    return heldItems.length ? -5 : 0;
  }
}

/**
 * Removes a random held item (or berry) from target.
 * Used for Incinerate and Knock Off.
 * Not Implemented Cases: (Same applies for Thief)
 * "If the user faints due to the target's Ability (Rough Skin or Iron Barbs) or held Rocky Helmet, it cannot remove the target's held item."
 * "If the Pokémon is knocked out by the attack, Sticky Hold does not protect the held item."
 */
export class RemoveHeldItemAttr extends MoveEffectAttr {

  /** Optional restriction for item pool to berries only; i.e. Incinerate */
  private berriesOnly: boolean;

  constructor(berriesOnly: boolean = false) {
    super(false);
    this.berriesOnly = berriesOnly;
  }

  /**
   * Attempt to permanently remove a held
   * @param user - The {@linkcode Pokemon} that used the move
   * @param target - The {@linkcode Pokemon} targeted by the move
   * @param move - N/A
   * @param args N/A
   * @returns `true` if an item was able to be removed
   */
  apply(user: Pokemon, target: Pokemon, move: Move, args: any[]): boolean {
    if (!this.berriesOnly && target.isPlayer()) { // "Wild Pokemon cannot knock off Player Pokemon's held items" (See Bulbapedia)
      return false;
    }

    // Check for abilities that block item theft
    // TODO: This should not trigger if the target would faint beforehand
    const cancelled = new BooleanHolder(false);
    applyAbAttrs("BlockItemTheftAbAttr", {pokemon: target, cancelled});

    if (cancelled.value) {
      return false;
    }

    // Considers entire transferrable item pool by default (Knock Off).
    // Otherwise only consider berries (Incinerate).
    let heldItems = this.getTargetHeldItems(target).filter(i => i.isTransferable);

    if (this.berriesOnly) {
      heldItems = heldItems.filter(m => m instanceof BerryModifier && m.pokemonId === target.id, target.isPlayer());
    }

    if (!heldItems.length) {
      return false;
    }

    const removedItem = heldItems[user.randBattleSeedInt(heldItems.length)];

    // Decrease item amount and update icon
    target.loseHeldItem(removedItem);
    globalScene.updateModifiers(target.isPlayer());

    if (this.berriesOnly) {
      globalScene.phaseManager.queueMessage(i18next.t("moveTriggers:incineratedItem", { pokemonName: getPokemonNameWithAffix(user), targetName: getPokemonNameWithAffix(target), itemName: removedItem.type.name }));
    } else {
      globalScene.phaseManager.queueMessage(i18next.t("moveTriggers:knockedOffItem", { pokemonName: getPokemonNameWithAffix(user), targetName: getPokemonNameWithAffix(target), itemName: removedItem.type.name }));
    }

    return true;
  }

  getTargetHeldItems(target: Pokemon): PokemonHeldItemModifier[] {
    return globalScene.findModifiers(m => m instanceof PokemonHeldItemModifier
      && m.pokemonId === target.id, target.isPlayer()) as PokemonHeldItemModifier[];
  }

  getUserBenefitScore(user: Pokemon, target: Pokemon, move: Move): number {
    const heldItems = this.getTargetHeldItems(target);
    return heldItems.length ? 5 : 0;
  }

  getTargetBenefitScore(user: Pokemon, target: Pokemon, move: Move): number {
    const heldItems = this.getTargetHeldItems(target);
    return heldItems.length ? -5 : 0;
  }
}

/**
 * Attribute that causes targets of the move to eat a berry. Used for Teatime, Stuff Cheeks
 */
export class EatBerryAttr extends MoveEffectAttr {
  protected chosenBerry: BerryModifier;
  constructor(selfTarget: boolean) {
    super(selfTarget);
  }

  /**
   * Causes the target to eat a berry.
   * @param user The {@linkcode Pokemon} Pokemon that used the move
   * @param target The {@linkcode Pokemon} Pokemon that will eat the berry
   * @param move The {@linkcode Move} being used
   * @param args Unused
   * @returns `true` if the function succeeds
   */
  apply(user: Pokemon, target: Pokemon, move: Move, args: any[]): boolean {
    if (!super.apply(user, target, move, args)) {
      return false;
    }

    const pokemon = this.selfTarget ? user : target;

    const heldBerries = this.getTargetHeldBerries(pokemon);
    if (heldBerries.length <= 0) {
      return false;
    }

    // pick a random berry to gobble and check if we preserve it
    this.chosenBerry = heldBerries[user.randBattleSeedInt(heldBerries.length)];
    const preserve = new BooleanHolder(false);
    // check for berry pouch preservation
    globalScene.applyModifiers(PreserveBerryModifier, pokemon.isPlayer(), pokemon, preserve);
    if (!preserve.value) {
      this.reduceBerryModifier(pokemon);
    }

    // Don't update harvest for berries preserved via Berry pouch (no item dupes lol)
    this.eatBerry(target, undefined, !preserve.value);

    return true;
  }

  getTargetHeldBerries(target: Pokemon): BerryModifier[] {
    return globalScene.findModifiers(m => m instanceof BerryModifier
      && (m as BerryModifier).pokemonId === target.id, target.isPlayer()) as BerryModifier[];
  }

  reduceBerryModifier(target: Pokemon) {
    if (this.chosenBerry) {
      target.loseHeldItem(this.chosenBerry);
    }
    globalScene.updateModifiers(target.isPlayer());
  }


  /**
   * Internal function to apply berry effects.
   *
   * @param consumer - The {@linkcode Pokemon} eating the berry; assumed to also be owner if `berryOwner` is omitted
   * @param berryOwner - The {@linkcode Pokemon} whose berry is being eaten; defaults to `consumer` if not specified.
   * @param updateHarvest - Whether to prevent harvest from tracking berries;
   * defaults to whether `consumer` equals `berryOwner` (i.e. consuming own berry).
   */
   protected eatBerry(consumer: Pokemon, berryOwner: Pokemon = consumer, updateHarvest = consumer === berryOwner) {
     // consumer eats berry, owner triggers unburden and similar effects
    getBerryEffectFunc(this.chosenBerry.berryType)(consumer);
    applyAbAttrs("PostItemLostAbAttr", {pokemon: berryOwner});
    applyAbAttrs("HealFromBerryUseAbAttr", {pokemon: consumer});
    consumer.recordEatenBerry(this.chosenBerry.berryType, updateHarvest);
  }
}

/**
 * Attribute used for moves that steal and eat a random berry from the target.
 * Used for {@linkcode MoveId.PLUCK} & {@linkcode MoveId.BUG_BITE}.
 */
export class StealEatBerryAttr extends EatBerryAttr {
  constructor() {
    super(false);
  }

  /**
   * User steals a random berry from the target and then eats it.
   * @param user - The {@linkcode Pokemon} using the move; will eat the stolen berry
   * @param target - The {@linkcode Pokemon} having its berry stolen
   * @param move - The {@linkcode Move} being used
   * @param args N/A
   * @returns `true` if the function succeeds
   */
  apply(user: Pokemon, target: Pokemon, move: Move, args: any[]): boolean {
    // check for abilities that block item theft
    const cancelled = new BooleanHolder(false);
    applyAbAttrs("BlockItemTheftAbAttr", {pokemon: target, cancelled});
    if (cancelled.value === true) {
      return false;
    }

    // check if the target even _has_ a berry in the first place
    // TODO: Check on cart if Pluck displays messages when used against sticky hold mons w/o berries
    const heldBerries = this.getTargetHeldBerries(target);
    if (heldBerries.length <= 0) {
      return false;
    }

    // pick a random berry and eat it
    this.chosenBerry = heldBerries[user.randBattleSeedInt(heldBerries.length)];
    applyAbAttrs("PostItemLostAbAttr", {pokemon: target});
    const message = i18next.t("battle:stealEatBerry", { pokemonName: user.name, targetName: target.name, berryName: this.chosenBerry.type.name });
    globalScene.phaseManager.queueMessage(message);
    this.reduceBerryModifier(target);
    this.eatBerry(user, target);

    return true;
  }
}

/**
 * Move attribute that signals that the move should cure a status effect
 */
export class HealStatusEffectAttr extends MoveEffectAttr {
  /** List of Status Effects to cure */
  private readonly effects: readonly StatusEffect[];

  /**
   * @param selfTarget - Whether this move targets the user
   * @param effects - status effect or list of status effects to cure
   */
  constructor(selfTarget: boolean, effects: StatusEffect | StatusEffect[]) {
    super(selfTarget, { lastHitOnly: true });
    this.effects = coerceArray(effects);
  }

  /**
   * @param user {@linkcode Pokemon} source of the move
   * @param target {@linkcode Pokemon} target of the move
   * @param move the {@linkcode Move} being used
   * @returns true if the status is cured
   */
  apply(user: Pokemon, target: Pokemon, move: Move, args: any[]): boolean {
    if (!super.apply(user, target, move, args)) {
      return false;
    }

    // Special edge case for shield dust blocking Sparkling Aria curing burn
    const moveTargets = getMoveTargets(user, move.id);
    if (target.hasAbilityWithAttr("IgnoreMoveEffectsAbAttr") && move.id === MoveId.SPARKLING_ARIA && moveTargets.targets.length === 1) {
      return false;
    }

    const pokemon = this.selfTarget ? user : target;
    if (pokemon.status && this.effects.includes(pokemon.status.effect)) {
      globalScene.phaseManager.queueMessage(getStatusEffectHealText(pokemon.status.effect, getPokemonNameWithAffix(pokemon)));
      pokemon.resetStatus();
      pokemon.updateInfo();

      return true;
    }

    return false;
  }

  isOfEffect(effect: StatusEffect): boolean {
    return this.effects.includes(effect);
  }

  getUserBenefitScore(user: Pokemon, target: Pokemon, move: Move): number {
    return user.status ? 10 : 0;
  }
}

/**
 * Attribute checked during the `MovePhase`'s {@linkcode MovePhase.checkSleep | checkSleep} failure sequence to allow
 * the move to bypass the sleep condition
 * Used by {@linkcode MoveId.SNORE} and {@linkcode MoveId.SLEEP_TALK}.
 */
// TODO: Give this `userSleptOrComatoseCondition` by default
export class BypassSleepAttr extends MoveAttr {
  apply(user: Pokemon, target: Pokemon, move: Move, args: [BooleanHolder, ...any[]]): boolean {
    const bypassSleep = args[0];
    if (bypassSleep.value) {
      return false;
    }
    bypassSleep.value = true;
    return true
  }

  /**
   * Returns arbitrarily high score when Pokemon is asleep, otherwise shouldn't be used
   * @param user
   * @param target
   * @param move
   */
  getUserBenefitScore(user: Pokemon, target: Pokemon, move: Move): number {
    return user.status?.effect === StatusEffect.SLEEP ? 200 : -10;
  }
}

/**
 * Attribute used for moves that bypass the burn damage reduction of physical moves, currently only facade
 * Called during damage calculation
 */
export class BypassBurnDamageReductionAttr extends MoveAttr {
  /** Prevents the move's damage from being reduced by burn
   * @param user N/A
   * @param target N/A
   * @param move {@linkcode Move} with this attribute
   * @param args [0] {@linkcode BooleanHolder} for burnDamageReductionCancelled
   * @returns true if the function succeeds
   */
  apply(user: Pokemon, target: Pokemon, move: Move, args: any[]): boolean {
    (args[0] as BooleanHolder).value = true;

    return true;
  }
}

export class WeatherChangeAttr extends MoveEffectAttr {
  private weatherType: WeatherType;

  constructor(weatherType: WeatherType) {
    super();

    this.weatherType = weatherType;
  }

  apply(user: Pokemon, target: Pokemon, move: Move, args: any[]): boolean {
    return globalScene.arena.trySetWeather(this.weatherType, user);
  }

  getCondition(): MoveConditionFunc {
    return (user, target, move) => !globalScene.arena.weather || (globalScene.arena.weather.weatherType !== this.weatherType && !globalScene.arena.weather.isImmutable());
  }
}

export class ClearWeatherAttr extends MoveEffectAttr {
  private weatherType: WeatherType;

  constructor(weatherType: WeatherType) {
    super();

    this.weatherType = weatherType;
  }

  apply(user: Pokemon, target: Pokemon, move: Move, args: any[]): boolean {
    if (globalScene.arena.weather?.weatherType === this.weatherType) {
      return globalScene.arena.trySetWeather(WeatherType.NONE, user);
    }

    return false;
  }
}

export class TerrainChangeAttr extends MoveEffectAttr {
  private terrainType: TerrainType;

  constructor(terrainType: TerrainType) {
    super();

    this.terrainType = terrainType;
  }

  apply(user: Pokemon, target: Pokemon, move: Move, args: any[]): boolean {
    return globalScene.arena.trySetTerrain(this.terrainType, true, user);
  }

  getCondition(): MoveConditionFunc {
    return (user, target, move) => !globalScene.arena.terrain || (globalScene.arena.terrain.terrainType !== this.terrainType);
  }

  getUserBenefitScore(user: Pokemon, target: Pokemon, move: Move): number {
    // TODO: Expand on this
    return globalScene.arena.terrain ? 0 : 6;
  }
}

export class ClearTerrainAttr extends MoveEffectAttr {
  constructor() {
    super();
  }

  apply(user: Pokemon, target: Pokemon, move: Move, args: any[]): boolean {
    return globalScene.arena.trySetTerrain(TerrainType.NONE, true, user);
  }
}

export class OneHitKOAttr extends MoveAttr {
  apply(user: Pokemon, target: Pokemon, move: Move, args: any[]): boolean {
    if (target.isBossImmune()) {
      return false;
    }

    (args[0] as BooleanHolder).value = true;

    return true;
  }

  getCondition(): MoveConditionFunc {
    return (user, target, move) => {
      const cancelled = new BooleanHolder(false);
      applyAbAttrs("BlockOneHitKOAbAttr", {pokemon: target, cancelled});
      return !cancelled.value && user.level >= target.level;
    };
  }
}

/**
 * Attribute that allows charge moves to resolve in 1 turn under a given condition.
 * Should only be used for {@linkcode ChargingMove | ChargingMoves} as a `chargeAttr`.
 */
export class InstantChargeAttr extends MoveAttr {
  /** The condition in which the move with this attribute instantly charges */
  protected readonly condition: UserMoveConditionFunc;

  constructor(condition: UserMoveConditionFunc) {
    super(true);
    this.condition = condition;
  }

  /**
   * Flags the move with this attribute as instantly charged if this attribute's condition is met.
   * @param user the {@linkcode Pokemon} using the move
   * @param target n/a
   * @param move the {@linkcode Move} associated with this attribute
   * @param args
   *  - `[0]` a {@linkcode BooleanHolder | BooleanHolder} for the "instant charge" flag
   * @returns `true` if the instant charge condition is met; `false` otherwise.
   */
  override apply(user: Pokemon, target: Pokemon | null, move: Move, args: any[]): boolean {
    const instantCharge = args[0];
    if (!(instantCharge instanceof BooleanHolder)) {
      return false;
    }

    if (this.condition(user, move)) {
      instantCharge.value = true;
      return true;
    }
    return false;
  }
}

/**
 * Attribute that allows charge moves to resolve in 1 turn while specific {@linkcode WeatherType | Weather}
 * is active. Should only be used for {@linkcode ChargingMove | ChargingMoves} as a `chargeAttr`.
 */
export class WeatherInstantChargeAttr extends InstantChargeAttr {
  constructor(weatherTypes: WeatherType[]) {
    super((user, move) => {
      const currentWeather = globalScene.arena.weather;

      if (currentWeather?.weatherType == null) {
        return false;
      } else {
        return !currentWeather?.isEffectSuppressed()
          && weatherTypes.includes(currentWeather?.weatherType);
      }
    });
  }
}

/**
 * Abstract class used for `MoveAttr`s whose effect application can override normal move effect processing.
 */
abstract class OverrideMoveEffectAttr extends MoveAttr {
  /** This field does not exist at runtime and must not be used.
   * Its sole purpose is to ensure that typescript is able to properly narrow when the `is` method is called.
   */
  declare private _: never;
  /**
   * Apply the move attribute to override other effects of this move.
   * @param user - The {@linkcode Pokemon} using the move
   * @param target - The {@linkcode Pokemon} targeted by the move
   * @param move - The {@linkcode Move} being used
   * @param args -
   * `[0]`: A {@linkcode BooleanHolder} containing whether move effects were successfully overridden; should be set to `true` on success \
   * `[1]`: The {@linkcode MoveUseMode} dictating how this move was used.
   * @returns `true` if the move effect was successfully overridden.
   */
  public override apply(_user: Pokemon, _target: Pokemon, _move: Move, _args: [overridden: BooleanHolder, useMode: MoveUseMode]): boolean {
    return true;
  }
}

/**
 * Attribute to implement delayed attacks, such as {@linkcode MoveId.FUTURE_SIGHT} or {@linkcode MoveId.DOOM_DESIRE}.
 * Delays the attack's effect with a {@linkcode DelayedAttackTag},
 * activating against the given slot after the given turn count has elapsed.
 */
export class DelayedAttackAttr extends OverrideMoveEffectAttr {
  /**
   * The {@linkcode ChargeAnim | charging animation} used for the move's charging phase.
   *
   * Rendered public to allow for charge animation code to function
   */
  public readonly chargeAnim: ChargeAnim;
  /**
   * The `i18next` locales key to show when the delayed attack is queued
   * (**not** when it activates)! \
   * In the displayed text, `{{pokemonName}}` will be populated with the user's name.
   */
  private readonly chargeKey: string;

  constructor(chargeAnim: ChargeAnim, chargeKey: string) {
    super();

    this.chargeAnim = chargeAnim;
    this.chargeKey = chargeKey;
  }

  public override apply(user: Pokemon, target: Pokemon, move: Move, args: [overridden: BooleanHolder, useMode: MoveUseMode]): boolean {
    const useMode = args[1];
    if (useMode === MoveUseMode.DELAYED_ATTACK) {
      // don't trigger if already queueing an indirect attack
      // TODO: There should be a cleaner way of doing this...
      return false;
    }

    const overridden = args[0];
    overridden.value = true;

    // Display the move animation to foresee an attack
    globalScene.phaseManager.unshiftNew("MoveAnimPhase", new MoveChargeAnim(this.chargeAnim, move.id, user));
    globalScene.phaseManager.queueMessage(
      i18next.t(
        this.chargeKey,
        { pokemonName: getPokemonNameWithAffix(user) }
      )
    )

    user.pushMoveHistory({move: move.id, targets: [target.getBattlerIndex()], result: MoveResult.OTHER, useMode, turn: globalScene.currentBattle.turn})
    // Queue up an attack on the given slot
    globalScene.arena.positionalTagManager.addTag({
      tagType: PositionalTagType.DELAYED_ATTACK,
      sourceId: user.id,
      targetIndex: target.getBattlerIndex(),
      sourceMove: move.id,
      turnCount: 3
    })
    return true;
  }

  public override getCondition(): MoveConditionFunc {
    // Check the arena if another similar attack is active and affecting the same slot
    return (_user, target) => globalScene.arena.positionalTagManager.canAddTag(PositionalTagType.DELAYED_ATTACK, target.getBattlerIndex())
  }
}

/**
 * Attribute to queue a {@linkcode WishTag} to activate in 2 turns.
 * The tag will heal whichever Pokemon remains in the given slot for 50% of the user's
 * maximum HP.
 */
export class WishAttr extends MoveEffectAttr {
  public override apply(user: Pokemon, target: Pokemon): boolean {
    globalScene.arena.positionalTagManager.addTag({
      tagType: PositionalTagType.WISH,
      healHp: toDmgValue(user.getMaxHp() / 2),
      targetIndex: target.getBattlerIndex(),
      turnCount: 2,
      pokemonName: getPokemonNameWithAffix(user),
    });
    return true;
  }

  public override getCondition(): MoveConditionFunc {
    // Check the arena if another similar move is active and affecting the same slot
    return (_user, target) => globalScene.arena.positionalTagManager.canAddTag(PositionalTagType.WISH, target.getBattlerIndex())
  }
}

/**
 * Attribute that cancels the associated move's effects when set to be combined with the user's ally's
 * subsequent move this turn. Used for Grass Pledge, Water Pledge, and Fire Pledge.
 */
export class AwaitCombinedPledgeAttr extends OverrideMoveEffectAttr {
  constructor() {
    super(true);
  }
  /**
   * If the user's ally is set to use a different move with this attribute,
   * defer this move's effects for a combined move on the ally's turn.
   * @param user the {@linkcode Pokemon} using this move
   * @param target n/a
   * @param move the {@linkcode Move} being used
   * @param args -
   * `[0]`: A {@linkcode BooleanHolder} indicating whether the move's base
   * effects should be overridden this turn.
   * @returns `true` if base move effects were overridden; `false` otherwise
   */
  override apply(user: Pokemon, target: Pokemon, move: Move, args: any[]): boolean {
    if (user.turnData.combiningPledge) {
      // "The two moves have become one!\nIt's a combined move!"
      globalScene.phaseManager.queueMessage(i18next.t("moveTriggers:combiningPledge"));
      return false;
    }

    const overridden = args[0] as BooleanHolder;

    const allyMovePhase = globalScene.phaseManager.getMovePhase((phase) => phase.pokemon.isPlayer() === user.isPlayer());
    if (allyMovePhase) {
      const allyMove = allyMovePhase.move.getMove();
      if (allyMove !== move && allyMove.hasAttr("AwaitCombinedPledgeAttr")) {
        [ user, allyMovePhase.pokemon ].forEach((p) => p.turnData.combiningPledge = move.id);

        // "{userPokemonName} is waiting for {allyPokemonName}'s move..."
        globalScene.phaseManager.queueMessage(i18next.t("moveTriggers:awaitingPledge", {
          userPokemonName: getPokemonNameWithAffix(user),
          allyPokemonName: getPokemonNameWithAffix(allyMovePhase.pokemon)
        }));

        // Move the ally's MovePhase (if needed) so that the ally moves next
        globalScene.phaseManager.forceMoveNext((phase: MovePhase) => phase.pokemon === user.getAlly());

        overridden.value = true;
        return true;
      }
    }
    return false;
  }
}

/**
 * Set of optional parameters that may be applied to stat stage changing effects
 * @see {@linkcode StatStageChangeAttr}
 */
interface StatStageChangeAttrOptions extends MoveEffectAttrOptions {
  /** If defined, needs to be met in order for the stat change to apply */
  condition?: MoveConditionFunc,
  /** `true` to display a message */
  showMessage?: boolean
}

/**
 * Attribute used for moves that change stat stages
 *
 * @param stats {@linkcode BattleStat} Array of stat(s) to change
 * @param stages How many stages to change the stat(s) by, [-6, 6]
 * @param selfTarget `true` if the move is self-targetting
 * @param options {@linkcode StatStageChangeAttrOptions} Container for any optional parameters for this attribute.
 */
export class StatStageChangeAttr extends MoveEffectAttr {
  public stats: BattleStat[];
  public stages: number;
  /**
   * Container for optional parameters to this attribute.
   * @see {@linkcode StatStageChangeAttrOptions} for available optional params
   */
  protected override options?: StatStageChangeAttrOptions;

  constructor(stats: BattleStat[], stages: number, selfTarget?: boolean, options?: StatStageChangeAttrOptions) {
    super(selfTarget, options);
    this.stats = stats;
    this.stages = stages;
    this.options = options;
  }

  /**
   * The condition required for the stat stage change to apply.
   * Defaults to `null` (i.e. no condition required).
   */
  private get condition () {
    return this.options?.condition ?? null;
  }

  /**
   * `true` to display a message for the stat change.
   * @defaultValue `true`
   */
  private get showMessage () {
    return this.options?.showMessage ?? true;
  }

  /**
   * Attempts to change stats of the user or target (depending on value of selfTarget) if conditions are met
   * @param user {@linkcode Pokemon} the user of the move
   * @param target {@linkcode Pokemon} the target of the move
   * @param move {@linkcode Move} the move
   * @param args unused
   * @returns whether stat stages were changed
   */
  apply(user: Pokemon, target: Pokemon, move: Move, args?: any[]): boolean {
    if (!super.apply(user, target, move, args) || (this.condition && !this.condition(user, target, move))) {
      return false;
    }

    const moveChance = this.getMoveChance(user, target, move, this.selfTarget, true);
    if (moveChance < 0 || moveChance === 100 || user.randBattleSeedInt(100) < moveChance) {
      const stages = this.getLevels(user);
      globalScene.phaseManager.unshiftNew("StatStageChangePhase", (this.selfTarget ? user : target).getBattlerIndex(), this.selfTarget, this.stats, stages, this.showMessage);
      return true;
    }

    return false;
  }

  getLevels(_user: Pokemon): number {
    return this.stages;
  }

  getTargetBenefitScore(user: Pokemon, target: Pokemon, move: Move): number {
    let ret = 0;
    const moveLevels = this.getLevels(user);
    for (const stat of this.stats) {
      let levels = moveLevels;
      const statStage = target.getStatStage(stat);
      if (levels > 0) {
        levels = Math.min(statStage + levels, 6) - statStage;
      } else {
        levels = Math.max(statStage + levels, -6) - statStage;
      }
      let noEffect = false;
      switch (stat) {
        case Stat.ATK:
          if (this.selfTarget) {
            noEffect = !user.getMoveset().find(m => {const mv = m.getMove(); return mv.is("AttackMove") && mv.category === MoveCategory.PHYSICAL;} );
          }
          break;
        case Stat.DEF:
          if (!this.selfTarget) {
            noEffect = !user.getMoveset().find(m => {const mv = m.getMove(); return mv.is("AttackMove") && mv.category === MoveCategory.PHYSICAL;} );
          }
          break;
        case Stat.SPATK:
          if (this.selfTarget) {
            noEffect = !user.getMoveset().find(m => {const mv = m.getMove(); return mv.is("AttackMove") && mv.category === MoveCategory.PHYSICAL;} );
          }
          break;
        case Stat.SPDEF:
          if (!this.selfTarget) {
            noEffect = !user.getMoveset().find(m => {const mv = m.getMove(); return mv.is("AttackMove") && mv.category === MoveCategory.PHYSICAL;} );
          }
          break;
      }
      if (noEffect) {
        continue;
      }
      ret += (levels * 4) + (levels > 0 ? -2 : 2);
    }
    return ret;
  }
}

/**
 * Attribute used to determine the Biome/Terrain-based secondary effect of Secret Power
 */
export class SecretPowerAttr extends MoveEffectAttr {
  constructor() {
    super(false);
  }

  /**
   * Used to apply the secondary effect to the target Pokemon
   * @returns `true` if a secondary effect is successfully applied
   */
  override apply(user: Pokemon, target: Pokemon, move: Move, args?: any[]): boolean {
    if (!super.apply(user, target, move, args)) {
      return false;
    }
    let secondaryEffect: MoveEffectAttr;
    const terrain = globalScene.arena.getTerrainType();
    if (terrain !== TerrainType.NONE) {
      secondaryEffect = this.determineTerrainEffect(terrain);
    } else {
      const biome = globalScene.arena.biomeType;
      secondaryEffect = this.determineBiomeEffect(biome);
    }
    return secondaryEffect.apply(user, target, move, []);
  }

  /**
   * Determines the secondary effect based on terrain.
   * Takes precedence over biome-based effects.
   * ```
   * Electric Terrain | Paralysis
   * Misty Terrain    | SpAtk -1
   * Grassy Terrain   | Sleep
   * Psychic Terrain  | Speed -1
   * ```
   * @param terrain - {@linkcode TerrainType} The current terrain
   * @returns the chosen secondary effect {@linkcode MoveEffectAttr}
   */
  private determineTerrainEffect(terrain: TerrainType): MoveEffectAttr {
    let secondaryEffect: MoveEffectAttr;
    switch (terrain) {
      case TerrainType.ELECTRIC:
      default:
        secondaryEffect = new StatusEffectAttr(StatusEffect.PARALYSIS, false);
        break;
      case TerrainType.MISTY:
        secondaryEffect = new StatStageChangeAttr([ Stat.SPATK ], -1, false);
        break;
      case TerrainType.GRASSY:
        secondaryEffect = new StatusEffectAttr(StatusEffect.SLEEP, false);
        break;
      case TerrainType.PSYCHIC:
        secondaryEffect = new StatStageChangeAttr([ Stat.SPD ], -1, false);
        break;
    }
    return secondaryEffect;
  }

  /**
   * Determines the secondary effect based on biome
   * ```
   * Town, Metropolis, Slum, Dojo, Laboratory, Power Plant + Default | Paralysis
   * Plains, Grass, Tall Grass, Forest, Jungle, Meadow               | Sleep
   * Swamp, Mountain, Temple, Ruins                                  | Speed -1
   * Ice Cave, Snowy Forest                                          | Freeze
   * Volcano                                                         | Burn
   * Fairy Cave                                                      | SpAtk -1
   * Desert, Construction Site, Beach, Island, Badlands              | Accuracy -1
   * Sea, Lake, Seabed                                               | Atk -1
   * Cave, Wasteland, Graveyard, Abyss, Space                        | Flinch
   * End                                                             | Def -1
   * ```
   * @param biome - The current {@linkcode BiomeId} the battle is set in
   * @returns the chosen secondary effect {@linkcode MoveEffectAttr}
   */
  private determineBiomeEffect(biome: BiomeId): MoveEffectAttr {
    let secondaryEffect: MoveEffectAttr;
    switch (biome) {
      case BiomeId.PLAINS:
      case BiomeId.GRASS:
      case BiomeId.TALL_GRASS:
      case BiomeId.FOREST:
      case BiomeId.JUNGLE:
      case BiomeId.MEADOW:
        secondaryEffect = new StatusEffectAttr(StatusEffect.SLEEP, false);
        break;
      case BiomeId.SWAMP:
      case BiomeId.MOUNTAIN:
      case BiomeId.TEMPLE:
      case BiomeId.RUINS:
        secondaryEffect = new StatStageChangeAttr([ Stat.SPD ], -1, false);
        break;
      case BiomeId.ICE_CAVE:
      case BiomeId.SNOWY_FOREST:
        secondaryEffect = new StatusEffectAttr(StatusEffect.FREEZE, false);
        break;
      case BiomeId.VOLCANO:
        secondaryEffect = new StatusEffectAttr(StatusEffect.BURN, false);
        break;
      case BiomeId.FAIRY_CAVE:
        secondaryEffect = new StatStageChangeAttr([ Stat.SPATK ], -1, false);
        break;
      case BiomeId.DESERT:
      case BiomeId.CONSTRUCTION_SITE:
      case BiomeId.BEACH:
      case BiomeId.ISLAND:
      case BiomeId.BADLANDS:
        secondaryEffect = new StatStageChangeAttr([ Stat.ACC ], -1, false);
        break;
      case BiomeId.SEA:
      case BiomeId.LAKE:
      case BiomeId.SEABED:
        secondaryEffect = new StatStageChangeAttr([ Stat.ATK ], -1, false);
        break;
      case BiomeId.CAVE:
      case BiomeId.WASTELAND:
      case BiomeId.GRAVEYARD:
      case BiomeId.ABYSS:
      case BiomeId.SPACE:
        secondaryEffect = new AddBattlerTagAttr(BattlerTagType.FLINCHED, false, true);
        break;
      case BiomeId.END:
        secondaryEffect = new StatStageChangeAttr([ Stat.DEF ], -1, false);
        break;
      case BiomeId.TOWN:
      case BiomeId.METROPOLIS:
      case BiomeId.SLUM:
      case BiomeId.DOJO:
      case BiomeId.FACTORY:
      case BiomeId.LABORATORY:
      case BiomeId.POWER_PLANT:
      default:
        secondaryEffect = new StatusEffectAttr(StatusEffect.PARALYSIS, false);
        break;
    }
    return secondaryEffect;
  }
}

export class PostVictoryStatStageChangeAttr extends MoveAttr {
  private stats: BattleStat[];
  private stages: number;
  private condition?: MoveConditionFunc;
  private showMessage: boolean;

  constructor(stats: BattleStat[], stages: number, selfTarget?: boolean, condition?: MoveConditionFunc, showMessage: boolean = true, firstHitOnly: boolean = false) {
    super();
    this.stats = stats;
    this.stages = stages;
    this.condition = condition;
    this.showMessage = showMessage;
  }
  applyPostVictory(user: Pokemon, target: Pokemon, move: Move): void {
    if (this.condition && !this.condition(user, target, move)) {
      return;
    }
    const statChangeAttr = new StatStageChangeAttr(this.stats, this.stages, this.showMessage);
    statChangeAttr.apply(user, target, move);
  }
}

export class AcupressureStatStageChangeAttr extends MoveEffectAttr {
  constructor() {
    super();
  }

  override apply(user: Pokemon, target: Pokemon, move: Move, args: any[]): boolean {
    const randStats = BATTLE_STATS.filter((s) => target.getStatStage(s) < 6);
    if (randStats.length > 0) {
      const boostStat = [ randStats[user.randBattleSeedInt(randStats.length)] ];
      globalScene.phaseManager.unshiftNew("StatStageChangePhase", target.getBattlerIndex(), this.selfTarget, boostStat, 2);
      return true;
    }
    return false;
  }
}

export class GrowthStatStageChangeAttr extends StatStageChangeAttr {
  constructor() {
    super([ Stat.ATK, Stat.SPATK ], 1, true);
  }

  getLevels(user: Pokemon): number {
    if (!globalScene.arena.weather?.isEffectSuppressed()) {
      const weatherType = globalScene.arena.weather?.weatherType;
      if (weatherType === WeatherType.SUNNY || weatherType === WeatherType.HARSH_SUN) {
        return this.stages + 1;
      }
    }
    return this.stages;
  }
}

export class CutHpStatStageBoostAttr extends StatStageChangeAttr {
  private cutRatio: number;
  private messageCallback: ((user: Pokemon) => void) | undefined;

  constructor(stat: BattleStat[], levels: number, cutRatio: number, messageCallback?: ((user: Pokemon) => void) | undefined) {
    super(stat, levels, true);

    this.cutRatio = cutRatio;
    this.messageCallback = messageCallback;
  }
  override apply(user: Pokemon, target: Pokemon, move: Move, args: any[]): boolean {
    user.damageAndUpdate(toDmgValue(user.getMaxHp() / this.cutRatio), { result: HitResult.INDIRECT });
    user.updateInfo();
    const ret = super.apply(user, target, move, args);
    if (this.messageCallback) {
      this.messageCallback(user);
    }
    return ret;
  }

  getCondition(): MoveConditionFunc {
    return user => user.getHpRatio() > 1 / this.cutRatio && this.stats.some(s => user.getStatStage(s) < 6);
  }
}

/**
 * Attribute implementing the stat boosting effect of {@link https://bulbapedia.bulbagarden.net/wiki/Order_Up_(move) | Order Up}.
 * If the user has a Pokemon with {@link https://bulbapedia.bulbagarden.net/wiki/Commander_(Ability) | Commander} in their mouth,
 * one of the user's stats are increased by 1 stage, depending on the "commanding" Pokemon's form.
 */
export class OrderUpStatBoostAttr extends MoveEffectAttr {
  constructor() {
    super(true);
  }

  override apply(user: Pokemon, target: Pokemon, move: Move, args?: any[]): boolean {
    const commandedTag = user.getTag(CommandedTag);
    if (!commandedTag) {
      return false;
    }

    let increasedStat: EffectiveStat = Stat.ATK;
    switch (commandedTag.tatsugiriFormKey) {
      case "curly":
        increasedStat = Stat.ATK;
        break;
      case "droopy":
        increasedStat = Stat.DEF;
        break;
      case "stretchy":
        increasedStat = Stat.SPD;
        break;
    }

    globalScene.phaseManager.unshiftNew("StatStageChangePhase", user.getBattlerIndex(), this.selfTarget, [ increasedStat ], 1);
    return true;
  }
}

export class CopyStatsAttr extends MoveEffectAttr {
  apply(user: Pokemon, target: Pokemon, move: Move, args: any[]): boolean {
    if (!super.apply(user, target, move, args)) {
      return false;
    }

    // Copy all stat stages
    for (const s of BATTLE_STATS) {
      user.setStatStage(s, target.getStatStage(s));
    }

    if (target.getTag(BattlerTagType.CRIT_BOOST)) {
      user.addTag(BattlerTagType.CRIT_BOOST, 0, move.id);
    } else {
      user.removeTag(BattlerTagType.CRIT_BOOST);
    }
    target.updateInfo();
    user.updateInfo();
    globalScene.phaseManager.queueMessage(i18next.t("moveTriggers:copiedStatChanges", { pokemonName: getPokemonNameWithAffix(user), targetName: getPokemonNameWithAffix(target) }));

    return true;
  }
}

export class InvertStatsAttr extends MoveEffectAttr {
  apply(user: Pokemon, target: Pokemon, move: Move, args: any[]): boolean {
    if (!super.apply(user, target, move, args)) {
      return false;
    }

    for (const s of BATTLE_STATS) {
      target.setStatStage(s, -target.getStatStage(s));
    }

    target.updateInfo();
    user.updateInfo();

    globalScene.phaseManager.queueMessage(i18next.t("moveTriggers:invertStats", { pokemonName: getPokemonNameWithAffix(target) }));

    return true;
  }
}

export class ResetStatsAttr extends MoveEffectAttr {
  private targetAllPokemon: boolean;
  constructor(targetAllPokemon: boolean) {
    super();
    this.targetAllPokemon = targetAllPokemon;
  }

  override apply(_user: Pokemon, target: Pokemon, _move: Move, _args: any[]): boolean {
    if (this.targetAllPokemon) {
      // Target all pokemon on the field when Freezy Frost or Haze are used
      const activePokemon = globalScene.getField(true);
      activePokemon.forEach((p) => this.resetStats(p));
      globalScene.phaseManager.queueMessage(i18next.t("moveTriggers:statEliminated"));
    } else { // Affects only the single target when Clear Smog is used
      this.resetStats(target);
      globalScene.phaseManager.queueMessage(i18next.t("moveTriggers:resetStats", { pokemonName: getPokemonNameWithAffix(target) }));
    }
    return true;
  }

  private resetStats(pokemon: Pokemon): void {
    for (const s of BATTLE_STATS) {
      pokemon.setStatStage(s, 0);
    }
    pokemon.updateInfo();
  }
}

/**
 * Attribute used for status moves, specifically Heart, Guard, and Power Swap,
 * that swaps the user's and target's corresponding stat stages.
 */
export class SwapStatStagesAttr extends MoveEffectAttr {
  /** The stat stages to be swapped between the user and the target */
  private stats: readonly BattleStat[];

  constructor(stats: readonly BattleStat[]) {
    super();

    this.stats = stats;
  }

  /**
   * For all {@linkcode stats}, swaps the user's and target's corresponding stat
   * stage.
   * @param user the {@linkcode Pokemon} that used the move
   * @param target the {@linkcode Pokemon} that the move was used on
   * @param move N/A
   * @param args N/A
   * @returns true if attribute application succeeds
   */
  apply(user: Pokemon, target: Pokemon, move: Move, args: any []): boolean {
    if (super.apply(user, target, move, args)) {
      for (const s of this.stats) {
        const temp = user.getStatStage(s);
        user.setStatStage(s, target.getStatStage(s));
        target.setStatStage(s, temp);
      }

      target.updateInfo();
      user.updateInfo();

      if (this.stats.length === 7) {
        globalScene.phaseManager.queueMessage(i18next.t("moveTriggers:switchedStatChanges", { pokemonName: getPokemonNameWithAffix(user) }));
      } else if (this.stats.length === 2) {
        globalScene.phaseManager.queueMessage(i18next.t("moveTriggers:switchedTwoStatChanges", {
          pokemonName: getPokemonNameWithAffix(user),
          firstStat: i18next.t(getStatKey(this.stats[0])),
          secondStat: i18next.t(getStatKey(this.stats[1]))
        }));
      }
      return true;
    }
    return false;
  }
}

export class HpSplitAttr extends MoveEffectAttr {
  apply(user: Pokemon, target: Pokemon, move: Move, args: any[]): boolean {
    if (!super.apply(user, target, move, args)) {
      return false;
    }

    const hpValue = Math.floor((target.hp + user.hp) / 2);
    [ user, target ].forEach((p) => {
      if (p.hp < hpValue) {
        const healing = p.heal(hpValue - p.hp);
        if (healing) {
          globalScene.damageNumberHandler.add(p, healing, HitResult.HEAL);
        }
      } else if (p.hp > hpValue) {
        const damage = p.damage(p.hp - hpValue, true);
        if (damage) {
          globalScene.damageNumberHandler.add(p, damage);
        }
      }
      p.updateInfo();
    });

    return true;
  }
}

export class VariablePowerAttr extends MoveAttr {
  apply(user: Pokemon, target: Pokemon, move: Move, args: any[]): boolean {
    //const power = args[0] as Utils.NumberHolder;
    return false;
  }
}

export class LessPPMorePowerAttr extends VariablePowerAttr {
  /**
   * Power up moves when less PP user has
   * @param user {@linkcode Pokemon} using this move
   * @param target {@linkcode Pokemon} target of this move
   * @param move {@linkcode Move} being used
   * @param args [0] {@linkcode NumberHolder} of power
   * @returns true if the function succeeds
   */
  apply(user: Pokemon, target: Pokemon, move: Move, args: any[]): boolean {
    const ppMax = move.pp;
    const ppUsed = user.moveset.find((m) => m.moveId === move.id)?.ppUsed ?? 0;

    let ppRemains = ppMax - ppUsed;
    /** Reduce to 0 to avoid negative numbers if user has 1PP before attack and target has Ability.PRESSURE */
    if (ppRemains < 0) {
      ppRemains = 0;
    }

    const power = args[0] as NumberHolder;

    switch (ppRemains) {
      case 0:
        power.value = 200;
        break;
      case 1:
        power.value = 80;
        break;
      case 2:
        power.value = 60;
        break;
      case 3:
        power.value = 50;
        break;
      default:
        power.value = 40;
        break;
    }
    return true;
  }
}

export class MovePowerMultiplierAttr extends VariablePowerAttr {
  private powerMultiplierFunc: (user: Pokemon, target: Pokemon, move: Move) => number;

  constructor(powerMultiplier: (user: Pokemon, target: Pokemon, move: Move) => number) {
    super();

    this.powerMultiplierFunc = powerMultiplier;
  }

  apply(user: Pokemon, target: Pokemon, move: Move, args: any[]): boolean {
    const power = args[0] as NumberHolder;
    power.value *= this.powerMultiplierFunc(user, target, move);

    return true;
  }
}

/**
 * Helper function to calculate the the base power of an ally's hit when using Beat Up.
 * @param user The Pokemon that used Beat Up.
 * @param allyIndex The party position of the ally contributing to Beat Up.
 * @returns The base power of the Beat Up hit.
 */
const beatUpFunc = (user: Pokemon, allyIndex: number): number => {
  const party = user.isPlayer() ? globalScene.getPlayerParty() : globalScene.getEnemyParty();

  for (let i = allyIndex; i < party.length; i++) {
    const pokemon = party[i];

    // The user contributes to Beat Up regardless of status condition.
    // Allies can contribute only if they do not have a non-volatile status condition.
    if (pokemon.id !== user.id && pokemon?.status && pokemon.status.effect !== StatusEffect.NONE) {
      continue;
    }
    return (pokemon.species.getBaseStat(Stat.ATK) / 10) + 5;
  }
  return 0;
};

export class BeatUpAttr extends VariablePowerAttr {

  /**
   * Gets the next party member to contribute to a Beat Up hit, and calculates the base power for it.
   * @param user Pokemon that used the move
   * @param _target N/A
   * @param _move Move with this attribute
   * @param args N/A
   * @returns true if the function succeeds
   */
  apply(user: Pokemon, target: Pokemon, move: Move, args: any[]): boolean {
    const power = args[0] as NumberHolder;

    const party = user.isPlayer() ? globalScene.getPlayerParty() : globalScene.getEnemyParty();
    const allyCount = party.filter(pokemon => {
      return pokemon.id === user.id || !pokemon.status?.effect;
    }).length;
    const allyIndex = (user.turnData.hitCount - user.turnData.hitsLeft) % allyCount;
    power.value = beatUpFunc(user, allyIndex);
    return true;
  }
}

/**
 * Message function for {@linkcode MoveId.FICKLE_BEAM} that shows a message before move use if
 * the move's power would be boosted.
 * @todo Find another way to synchronize the RNG calls of Fickle Beam with its message
 * than using a seed offset
 */
function doublePowerChanceMessageFunc(chance: number) {
  return (user: Pokemon, target: Pokemon, move: Move) => {
    let message: string = "";
    globalScene.executeWithSeedOffset(() => {
      const rand = randSeedInt(100);
      if (rand < chance) {
        message = i18next.t("moveTriggers:goingAllOutForAttack", { pokemonName: getPokemonNameWithAffix(user) });
      }
    }, globalScene.currentBattle.turn << 6, globalScene.waveSeed);
    return message;
  };
}

export class DoublePowerChanceAttr extends VariablePowerAttr {
  private chance: number;
  constructor(chance: number) {
    super(false)
    this.chance = chance
  }

  apply(user: Pokemon, target: Pokemon, move: Move, args: any[]): boolean {
    let rand = 0;
    globalScene.executeWithSeedOffset(() => rand = randSeedInt(100), globalScene.currentBattle.turn << 6, globalScene.waveSeed);
    if (rand < this.chance) {
      const power = args[0] as NumberHolder;
      power.value *= 2;
      return true;
    }

    return false;
  }
}

export abstract class ConsecutiveUsePowerMultiplierAttr extends MovePowerMultiplierAttr {
  constructor(limit: number, resetOnFail: boolean, resetOnLimit?: boolean, ...comboMoves: MoveId[]) {
    super((user: Pokemon, target: Pokemon, move: Move): number => {
      const moveHistory = user.getLastXMoves(limit + 1).slice(1);

      let count = 0;
      let turnMove: TurnMove | undefined;

      while (
        (
          (turnMove = moveHistory.shift())?.move === move.id
          || (comboMoves.length && comboMoves.includes(turnMove?.move ?? MoveId.NONE))
        )
        && (!resetOnFail || turnMove?.result === MoveResult.SUCCESS)
      ) {
        if (count < (limit - 1)) {
          count++;
        } else if (resetOnLimit) {
          count = 0;
        } else {
          break;
        }
      }

      return this.getMultiplier(count);
    });
  }

  abstract getMultiplier(count: number): number;
}

export class ConsecutiveUseDoublePowerAttr extends ConsecutiveUsePowerMultiplierAttr {
  getMultiplier(count: number): number {
    return Math.pow(2, count);
  }
}

export class ConsecutiveUseMultiBasePowerAttr extends ConsecutiveUsePowerMultiplierAttr {
  getMultiplier(count: number): number {
    return (count + 1);
  }
}

export class WeightPowerAttr extends VariablePowerAttr {
  apply(user: Pokemon, target: Pokemon, move: Move, args: any[]): boolean {
    const power = args[0] as NumberHolder;

    const targetWeight = target.getWeight();
    const weightThresholds = [ 10, 25, 50, 100, 200 ];

    let w = 0;
    while (targetWeight >= weightThresholds[w]) {
      if (++w === weightThresholds.length) {
        break;
      }
    }

    power.value = (w + 1) * 20;

    return true;
  }
}

/**
 * Attribute used for Electro Ball move.
 **/
export class ElectroBallPowerAttr extends VariablePowerAttr {
  /**
   * Move that deals more damage the faster {@linkcode Stat.SPD}
   * the user is compared to the target.
   * @param user Pokemon that used the move
   * @param target The target of the move
   * @param move Move with this attribute
   * @param args N/A
   * @returns true if the function succeeds
   */
  apply(user: Pokemon, target: Pokemon, move: Move, args: any[]): boolean {
    const power = args[0] as NumberHolder;

    const statRatio = target.getEffectiveStat(Stat.SPD) / user.getEffectiveStat(Stat.SPD);
    const statThresholds = [ 0.25, 1 / 3, 0.5, 1, -1 ];
    const statThresholdPowers = [ 150, 120, 80, 60, 40 ];

    let w = 0;
    while (w < statThresholds.length - 1 && statRatio > statThresholds[w]) {
      if (++w === statThresholds.length) {
        break;
      }
    }

    power.value = statThresholdPowers[w];
    return true;
  }
}


/**
 * Attribute used for Gyro Ball move.
 **/
export class GyroBallPowerAttr extends VariablePowerAttr {
  /**
   * Move that deals more damage the slower {@linkcode Stat.SPD}
   * the user is compared to the target.
   * @param user Pokemon that used the move
   * @param target The target of the move
   * @param move Move with this attribute
   * @param args N/A
   * @returns true if the function succeeds
   */
  apply(user: Pokemon, target: Pokemon, move: Move, args: any[]): boolean {
    const power = args[0] as NumberHolder;
    const userSpeed = user.getEffectiveStat(Stat.SPD);
    if (userSpeed < 1) {
      // Gen 6+ always have 1 base power
      power.value = 1;
      return true;
    }

    power.value = Math.floor(Math.min(150, 25 * target.getEffectiveStat(Stat.SPD) / userSpeed + 1));
    return true;
  }
}

export class LowHpPowerAttr extends VariablePowerAttr {
  apply(user: Pokemon, target: Pokemon, move: Move, args: any[]): boolean {
    const power = args[0] as NumberHolder;
    const hpRatio = user.getHpRatio();

    switch (true) {
      case (hpRatio < 0.0417):
        power.value = 200;
        break;
      case (hpRatio < 0.1042):
        power.value = 150;
        break;
      case (hpRatio < 0.2083):
        power.value = 100;
        break;
      case (hpRatio < 0.3542):
        power.value = 80;
        break;
      case (hpRatio < 0.6875):
        power.value = 40;
        break;
      default:
        power.value = 20;
        break;
    }

    return true;
  }
}

export class CompareWeightPowerAttr extends VariablePowerAttr {
  apply(user: Pokemon, target: Pokemon, move: Move, args: any[]): boolean {
    const power = args[0] as NumberHolder;
    const userWeight = user.getWeight();
    const targetWeight = target.getWeight();

    if (!userWeight || userWeight === 0) {
      return false;
    }

    const relativeWeight = (targetWeight / userWeight) * 100;

    switch (true) {
      case (relativeWeight < 20.01):
        power.value = 120;
        break;
      case (relativeWeight < 25.01):
        power.value = 100;
        break;
      case (relativeWeight < 33.35):
        power.value = 80;
        break;
      case (relativeWeight < 50.01):
        power.value = 60;
        break;
      default:
        power.value = 40;
        break;
    }

    return true;
  }
}

export class HpPowerAttr extends VariablePowerAttr {
  apply(user: Pokemon, target: Pokemon, move: Move, args: any[]): boolean {
    (args[0] as NumberHolder).value = toDmgValue(150 * user.getHpRatio());

    return true;
  }
}

/**
 * Attribute used for moves whose base power scales with the opponent's HP
 * Used for Crush Grip, Wring Out, and Hard Press
 * maxBasePower 100 for Hard Press, 120 for others
 */
export class OpponentHighHpPowerAttr extends VariablePowerAttr {
  maxBasePower: number;

  constructor(maxBasePower: number) {
    super();
    this.maxBasePower = maxBasePower;
  }

  /**
   * Changes the base power of the move to be the target's HP ratio times the maxBasePower with a min value of 1
   * @param user n/a
   * @param target the Pokemon being attacked
   * @param move n/a
   * @param args holds the base power of the move at args[0]
   * @returns true
   */
  apply(user: Pokemon, target: Pokemon, move: Move, args: any[]): boolean {
    (args[0] as NumberHolder).value = toDmgValue(this.maxBasePower * target.getHpRatio());

    return true;
  }
}

export class TurnDamagedDoublePowerAttr extends VariablePowerAttr {
  apply(user: Pokemon, target: Pokemon, move: Move, args: any[]): boolean {
    if (user.turnData.attacksReceived.find(r => r.damage && r.sourceId === target.id)) {
      (args[0] as NumberHolder).value *= 2;
      return true;
    }

    return false;
  }
}

const magnitudeMessageFunc = (user: Pokemon, target: Pokemon, move: Move) => {
  let message: string;
  globalScene.executeWithSeedOffset(() => {
    const magnitudeThresholds = [ 5, 15, 35, 65, 75, 95 ];

    const rand = randSeedInt(100);

    let m = 0;
    for (; m < magnitudeThresholds.length; m++) {
      if (rand < magnitudeThresholds[m]) {
        break;
      }
    }

    message = i18next.t("moveTriggers:magnitudeMessage", { magnitude: m + 4 });
  }, globalScene.currentBattle.turn << 6, globalScene.waveSeed);
  return message!;
};

export class MagnitudePowerAttr extends VariablePowerAttr {
  apply(user: Pokemon, target: Pokemon, move: Move, args: any[]): boolean {
    const power = args[0] as NumberHolder;

    const magnitudeThresholds = [ 5, 15, 35, 65, 75, 95 ];
    const magnitudePowers = [ 10, 30, 50, 70, 90, 100, 110, 150 ];

    let rand: number;

    globalScene.executeWithSeedOffset(() => rand = randSeedInt(100), globalScene.currentBattle.turn << 6, globalScene.waveSeed);

    let m = 0;
    for (; m < magnitudeThresholds.length; m++) {
      if (rand! < magnitudeThresholds[m]) {
        break;
      }
    }

    power.value = magnitudePowers[m];

    return true;
  }
}

export class AntiSunlightPowerDecreaseAttr extends VariablePowerAttr {
  apply(user: Pokemon, target: Pokemon, move: Move, args: any[]): boolean {
    if (!globalScene.arena.weather?.isEffectSuppressed()) {
      const power = args[0] as NumberHolder;
      const weatherType = globalScene.arena.weather?.weatherType || WeatherType.NONE;
      switch (weatherType) {
        case WeatherType.RAIN:
        case WeatherType.SANDSTORM:
        case WeatherType.HAIL:
        case WeatherType.SNOW:
        case WeatherType.FOG:
        case WeatherType.HEAVY_RAIN:
          power.value *= 0.5;
          return true;
      }
    }

    return false;
  }
}

export class FriendshipPowerAttr extends VariablePowerAttr {
  private invert: boolean;

  constructor(invert?: boolean) {
    super();

    this.invert = !!invert;
  }

  apply(user: Pokemon, target: Pokemon, move: Move, args: any[]): boolean {
    const power = args[0] as NumberHolder;

    const friendshipPower = Math.floor(Math.min(user.isPlayer() ? user.friendship : user.species.baseFriendship, 255) / 2.5);
    power.value = Math.max(!this.invert ? friendshipPower : 102 - friendshipPower, 1);

    return true;
  }
}

/**
 * This Attribute calculates the current power of {@linkcode MoveId.RAGE_FIST}.
 * The counter for power calculation does not reset on every wave but on every new arena encounter.
 * Self-inflicted confusion damage and hits taken by a Subsitute are ignored.
 */
export class RageFistPowerAttr extends VariablePowerAttr {
  apply(user: Pokemon, target: Pokemon, move: Move, args: any[]): boolean {
    /* Reasons this works correctly:
     * Confusion calls user.damageAndUpdate() directly (no counter increment),
     * Substitute hits call user.damageAndUpdate() with a damage value of 0, also causing
      no counter increment
    */
    const hitCount = user.battleData.hitCount;
    const basePower: NumberHolder = args[0];

    basePower.value = 50 * (1 + Math.min(hitCount, 6));
    return true;
  }

}

/**
 * Tallies the number of positive stages for a given {@linkcode Pokemon}.
 * @param pokemon The {@linkcode Pokemon} that is being used to calculate the count of positive stats
 * @returns the amount of positive stats
 */
const countPositiveStatStages = (pokemon: Pokemon): number => {
  return pokemon.getStatStages().reduce((total, stat) => (stat && stat > 0) ? total + stat : total, 0);
};

/**
 * Attribute that increases power based on the amount of positive stat stage increases.
 */
export class PositiveStatStagePowerAttr extends VariablePowerAttr {

  /**
   * @param user The pokemon that is being used to calculate the amount of positive stats
   * @param target N/A
   * @param move N/A
   * @param args The argument for VariablePowerAttr, accumulates and sets the amount of power multiplied by stats
   * @returns Returns true if attribute is applied
   */
  apply(user: Pokemon, target: Pokemon, move: Move, args: any[]): boolean {
    const positiveStatStages: number = countPositiveStatStages(user);

    (args[0] as NumberHolder).value += positiveStatStages * 20;
    return true;
  }
}

/**
 * Punishment normally has a base power of 60,
 * but gains 20 power for every increased stat stage the target has,
 * up to a maximum of 200 base power in total.
 */
export class PunishmentPowerAttr extends VariablePowerAttr {
  private PUNISHMENT_MIN_BASE_POWER = 60;
  private PUNISHMENT_MAX_BASE_POWER = 200;

  /**
     * @param user N/A
     * @param target The pokemon that the move is being used against, as well as calculating the stats for the min/max base power
     * @param move N/A
     * @param args The value that is being changed due to VariablePowerAttr
     * @returns Returns true if attribute is applied
     */
  apply(user: Pokemon, target: Pokemon, move: Move, args: any[]): boolean {
    const positiveStatStages: number = countPositiveStatStages(target);
    (args[0] as NumberHolder).value = Math.min(
      this.PUNISHMENT_MAX_BASE_POWER,
      this.PUNISHMENT_MIN_BASE_POWER + positiveStatStages * 20
    );
    return true;
  }
}

export class PresentPowerAttr extends VariablePowerAttr {
  apply(user: Pokemon, target: Pokemon, move: Move, args: any[]): boolean {
    /**
     * If this move is multi-hit, and this attribute is applied to any hit
     * other than the first, this move cannot result in a heal.
     */
    const firstHit = (user.turnData.hitCount === user.turnData.hitsLeft);

    const powerSeed = randSeedInt(firstHit ? 100 : 80);
    if (powerSeed <= 40) {
      (args[0] as NumberHolder).value = 40;
    } else if (40 < powerSeed && powerSeed <= 70) {
      (args[0] as NumberHolder).value = 80;
    } else if (70 < powerSeed && powerSeed <= 80) {
      (args[0] as NumberHolder).value = 120;
    } else if (80 < powerSeed && powerSeed <= 100) {
      // If this move is multi-hit, disable all other hits
      user.turnData.hitCount = 1;
      user.turnData.hitsLeft = 1;
      globalScene.phaseManager.unshiftNew("PokemonHealPhase", target.getBattlerIndex(),
        toDmgValue(target.getMaxHp() / 4), i18next.t("moveTriggers:regainedHealth", { pokemonName: getPokemonNameWithAffix(target) }), true);
    }

    return true;
  }
}

export class WaterShurikenPowerAttr extends VariablePowerAttr {
  apply(user: Pokemon, target: Pokemon, move: Move, args: any[]): boolean {
    if (user.species.speciesId === SpeciesId.GRENINJA && user.hasAbility(AbilityId.BATTLE_BOND) && user.formIndex === 2) {
      (args[0] as NumberHolder).value = 20;
      return true;
    }
    return false;
  }
}

/**
 * Attribute used to calculate the power of attacks that scale with Stockpile stacks (i.e. Spit Up).
 */
export class SpitUpPowerAttr extends VariablePowerAttr {
  private multiplier: number = 0;

  constructor(multiplier: number) {
    super();
    this.multiplier = multiplier;
  }

  apply(user: Pokemon, target: Pokemon, move: Move, args: any[]): boolean {
    const stockpilingTag = user.getTag(StockpilingTag);

    if (stockpilingTag && stockpilingTag.stockpiledCount > 0) {
      const power = args[0] as NumberHolder;
      power.value = this.multiplier * stockpilingTag.stockpiledCount;
      return true;
    }

    return false;
  }
}

/**
 * Attribute used to apply Swallow's healing, which scales with Stockpile stacks.
 * Does NOT remove stockpiled stacks.
 */
export class SwallowHealAttr extends HealAttr {
  constructor() {
    super(1)
  }

  apply(user: Pokemon, target: Pokemon, move: Move, args: any[]): boolean {
    const stockpilingTag = user.getTag(StockpilingTag);

    if (stockpilingTag && stockpilingTag.stockpiledCount > 0) {
      const stockpiled = stockpilingTag.stockpiledCount;
      let healRatio: number;

      if (stockpiled === 1) {
        healRatio = 0.25;
      } else if (stockpiled === 2) {
        healRatio = 0.50;
      } else { // stockpiled >= 3
        healRatio = 1.00;
      }

      if (healRatio) {
        this.addHealPhase(user, healRatio);
        return true;
      }
    }

    return false;
  }
}

const hasStockpileStacksCondition: MoveConditionFunc = (user) => {
  const hasStockpilingTag = user.getTag(StockpilingTag);
  return !!hasStockpilingTag && hasStockpilingTag.stockpiledCount > 0;
};

/**
 * Attribute used for multi-hit moves that increase power in increments of the
 * move's base power for each hit, namely Triple Kick and Triple Axel.
 */
export class MultiHitPowerIncrementAttr extends VariablePowerAttr {
  /** The max number of base power increments allowed for this move */
  private maxHits: number;

  constructor(maxHits: number) {
    super();

    this.maxHits = maxHits;
  }

  /**
   * Increases power of move in increments of the base power for the amount of times
   * the move hit. In the case that the move is extended, it will circle back to the
   * original base power of the move after incrementing past the maximum amount of
   * hits.
   * @param user {@linkcode Pokemon} that used the move
   * @param target {@linkcode Pokemon} that the move was used on
   * @param move {@linkcode Move} with this attribute
   * @param args [0] {@linkcode NumberHolder} for final calculated power of move
   * @returns true if attribute application succeeds
   */
  apply(user: Pokemon, target: Pokemon, move: Move, args: any[]): boolean {
    const hitsTotal = user.turnData.hitCount - Math.max(user.turnData.hitsLeft, 0);
    const power = args[0] as NumberHolder;

    power.value = move.power * (1 + hitsTotal % this.maxHits);

    return true;
  }
}

/**
 * Attribute used for moves that double in power if the given move immediately
 * preceded the move applying the attribute, namely Fusion Flare and
 * Fusion Bolt.
 */
export class LastMoveDoublePowerAttr extends VariablePowerAttr {
  /** The move that must precede the current move */
  private move: MoveId;

  constructor(move: MoveId) {
    super();

    this.move = move;
  }

  /**
   * Doubles power of move if the given move is found to precede the current
   * move with no other moves being executed in between, only ignoring failed
   * moves if any.
   * @param user {@linkcode Pokemon} that used the move
   * @param target N/A
   * @param move N/A
   * @param args [0] {@linkcode NumberHolder} that holds the resulting power of the move
   * @returns true if attribute application succeeds, false otherwise
   */
  apply(user: Pokemon, _target: Pokemon, _move: Move, args: any[]): boolean {
    const power = args[0] as NumberHolder;
    for (const p of globalScene.phaseManager.dynamicQueueManager.getLastTurnOrder().slice(0, -1).reverse()) {
      const [ lastMove ] = p.getLastXMoves(1);
      if (lastMove.result !== MoveResult.FAIL) {
        if ((lastMove.result === MoveResult.SUCCESS) && (lastMove.move === this.move)) {
          power.value *= 2;
          return true;
        } else {
          break;
        }
      }
    }

    return false;
  }
}

/**
 * Changes a Pledge move's power to 150 when combined with another unique Pledge
 * move from an ally.
 */
export class CombinedPledgePowerAttr extends VariablePowerAttr {
  override apply(user: Pokemon, target: Pokemon, move: Move, args: any[]): boolean {
    const power = args[0];
    if (!(power instanceof NumberHolder)) {
      return false;
    }
    const combinedPledgeMove = user.turnData.combiningPledge;

    if (combinedPledgeMove && combinedPledgeMove !== move.id) {
      power.value *= 150 / 80;
      return true;
    }
    return false;
  }
}

/**
 * Applies STAB to the given Pledge move if the move is part of a combined attack.
 */
export class CombinedPledgeStabBoostAttr extends MoveAttr {
  override apply(user: Pokemon, target: Pokemon, move: Move, args: any[]): boolean {
    const stabMultiplier = args[0];
    if (!(stabMultiplier instanceof NumberHolder)) {
      return false;
    }
    const combinedPledgeMove = user.turnData.combiningPledge;

    if (combinedPledgeMove && combinedPledgeMove !== move.id) {
      stabMultiplier.value = 1.5;
      return true;
    }
    return false;
  }
}

/**
 * Variable Power attribute for {@link https://bulbapedia.bulbagarden.net/wiki/Round_(move) | Round}.
 * Doubles power if another Pokemon has previously selected Round this turn.
 */
export class RoundPowerAttr extends VariablePowerAttr {
  override apply(user: Pokemon, target: Pokemon, move: Move, args: [NumberHolder]): boolean {
    const power = args[0];

    if (user.turnData.joinedRound) {
      power.value *= 2;
      return true;
    }
    return false;
  }
}

/**
 * Attribute for the "combo" effect of {@link https://bulbapedia.bulbagarden.net/wiki/Round_(move) | Round}.
 * Preempts the next move in the turn order with the first instance of any Pokemon
 * using Round. Also marks the Pokemon using the cued Round to double the move's power.
 */
export class CueNextRoundAttr extends MoveEffectAttr {
  constructor() {
    super(true, { lastHitOnly: true });
  }

  override apply(user: Pokemon, target: Pokemon, move: Move, args?: any[]): boolean {
    const nextRoundPhase = globalScene.phaseManager.getMovePhase(phase => phase.move.moveId === MoveId.ROUND);

    if (!nextRoundPhase) {
      return false;
    }

    globalScene.phaseManager.forceMoveNext(phase => phase.move.moveId === MoveId.ROUND);

    // Mark the corresponding Pokemon as having "joined the Round" (for doubling power later)
    nextRoundPhase.pokemon.turnData.joinedRound = true;
    return true;
  }
}

/**
 * Attribute that changes stat stages before the damage is calculated
 */
export class StatChangeBeforeDmgCalcAttr extends MoveAttr {
  /**
   * Applies Stat Changes before damage is calculated
   *
   * @param user {@linkcode Pokemon} that called {@linkcode move}
   * @param target {@linkcode Pokemon} that is the target of {@linkcode move}
   * @param move {@linkcode Move} called by {@linkcode user}
   * @param args N/A
   *
   * @returns true if stat stages where correctly applied
   */
  apply(user: Pokemon, target: Pokemon, move: Move, args: any[]): boolean {
    return false;
  }
}

/**
 * Steals the postitive Stat stages of the target before damage calculation so stat changes
 * apply to damage calculation (e.g. {@linkcode MoveId.SPECTRAL_THIEF})
 * {@link https://bulbapedia.bulbagarden.net/wiki/Spectral_Thief_(move) | Spectral Thief}
 */
export class SpectralThiefAttr extends StatChangeBeforeDmgCalcAttr {
  /**
   * steals max amount of positive stats of the target while not exceeding the limit of max 6 stat stages
   *
   * @param user {@linkcode Pokemon} that called {@linkcode move}
   * @param target {@linkcode Pokemon} that is the target of {@linkcode move}
   * @param move {@linkcode Move} called by {@linkcode user}
   * @param args N/A
   *
   * @returns true if stat stages where correctly stolen
   */
  apply(user: Pokemon, target: Pokemon, move: Move, args: any[]): boolean {
    /**
     * Copy all positive stat stages to user and reduce copied stat stages on target.
     */
    for (const s of BATTLE_STATS) {
      const statStageValueTarget = target.getStatStage(s);
      const statStageValueUser = user.getStatStage(s);

      if (statStageValueTarget > 0) {
        /**
         * Only value of up to 6 can be stolen (stat stages don't exceed 6)
         */
        const availableToSteal = Math.min(statStageValueTarget, 6 - statStageValueUser);

        globalScene.phaseManager.unshiftNew("StatStageChangePhase", user.getBattlerIndex(), this.selfTarget, [ s ], availableToSteal);
        target.setStatStage(s, statStageValueTarget - availableToSteal);
      }
    }

    target.updateInfo();
    user.updateInfo();
    globalScene.phaseManager.queueMessage(i18next.t("moveTriggers:stealPositiveStats", { pokemonName: getPokemonNameWithAffix(user), targetName: getPokemonNameWithAffix(target) }));

    return true;
  }

}

export class VariableAtkAttr extends MoveAttr {
  constructor() {
    super();
  }

  apply(user: Pokemon, target: Pokemon, move: Move, args: any[]): boolean {
    //const atk = args[0] as Utils.NumberHolder;
    return false;
  }
}

export class TargetAtkUserAtkAttr extends VariableAtkAttr {
  constructor() {
    super();
  }
  apply(user: Pokemon, target: Pokemon, move: Move, args: any[]): boolean {
    (args[0] as NumberHolder).value = target.getEffectiveStat(Stat.ATK, target);
    return true;
  }
}

export class DefAtkAttr extends VariableAtkAttr {
  constructor() {
    super();
  }

  apply(user: Pokemon, target: Pokemon, move: Move, args: any[]): boolean {
    (args[0] as NumberHolder).value = user.getEffectiveStat(Stat.DEF, target);
    return true;
  }
}

export class VariableDefAttr extends MoveAttr {
  constructor() {
    super();
  }

  apply(user: Pokemon, target: Pokemon, move: Move, args: any[]): boolean {
    //const def = args[0] as Utils.NumberHolder;
    return false;
  }
}

export class DefDefAttr extends VariableDefAttr {
  constructor() {
    super();
  }

  apply(user: Pokemon, target: Pokemon, move: Move, args: any[]): boolean {
    (args[0] as NumberHolder).value = target.getEffectiveStat(Stat.DEF, user);
    return true;
  }
}

export class VariableAccuracyAttr extends MoveAttr {
  apply(user: Pokemon, target: Pokemon, move: Move, args: any[]): boolean {
    //const accuracy = args[0] as Utils.NumberHolder;
    return false;
  }
}

/**
 * Attribute used for Thunder and Hurricane that sets accuracy to 50 in sun and never miss in rain
 */
export class ThunderAccuracyAttr extends VariableAccuracyAttr {
  apply(user: Pokemon, target: Pokemon, move: Move, args: any[]): boolean {
    if (!globalScene.arena.weather?.isEffectSuppressed()) {
      const accuracy = args[0] as NumberHolder;
      const weatherType = globalScene.arena.weather?.weatherType || WeatherType.NONE;
      switch (weatherType) {
        case WeatherType.SUNNY:
        case WeatherType.HARSH_SUN:
          accuracy.value = 50;
          return true;
        case WeatherType.RAIN:
        case WeatherType.HEAVY_RAIN:
          accuracy.value = -1;
          return true;
      }
    }

    return false;
  }
}

/**
 * Attribute used for Bleakwind Storm, Wildbolt Storm, and Sandsear Storm that sets accuracy to never
 * miss in rain
 * Springtide Storm does NOT have this property
 */
export class StormAccuracyAttr extends VariableAccuracyAttr {
  apply(user: Pokemon, target: Pokemon, move: Move, args: any[]): boolean {
    if (!globalScene.arena.weather?.isEffectSuppressed()) {
      const accuracy = args[0] as NumberHolder;
      const weatherType = globalScene.arena.weather?.weatherType || WeatherType.NONE;
      switch (weatherType) {
        case WeatherType.RAIN:
        case WeatherType.HEAVY_RAIN:
          accuracy.value = -1;
          return true;
      }
    }

    return false;
  }
}

/**
 * Attribute used for moves which never miss
 * against Pokemon with the {@linkcode BattlerTagType.MINIMIZED}
 */
export class AlwaysHitMinimizeAttr extends VariableAccuracyAttr {
  /**
   * @see {@linkcode apply}
   * @param user N/A
   * @param target {@linkcode Pokemon} target of the move
   * @param move N/A
   * @param args [0] Accuracy of the move to be modified
   * @returns true if the function succeeds
   */
  apply(user: Pokemon, target: Pokemon, move: Move, args: any[]): boolean {
    if (target.getTag(BattlerTagType.MINIMIZED)) {
      const accuracy = args[0] as NumberHolder;
      accuracy.value = -1;

      return true;
    }

    return false;
  }
}

export class ToxicAccuracyAttr extends VariableAccuracyAttr {
  apply(user: Pokemon, target: Pokemon, move: Move, args: any[]): boolean {
    if (user.isOfType(PokemonType.POISON)) {
      const accuracy = args[0] as NumberHolder;
      accuracy.value = -1;
      return true;
    }

    return false;
  }
}

export class BlizzardAccuracyAttr extends VariableAccuracyAttr {
  apply(user: Pokemon, target: Pokemon, move: Move, args: any[]): boolean {
    if (!globalScene.arena.weather?.isEffectSuppressed()) {
      const accuracy = args[0] as NumberHolder;
      const weatherType = globalScene.arena.weather?.weatherType || WeatherType.NONE;
      if (weatherType === WeatherType.HAIL || weatherType === WeatherType.SNOW) {
        accuracy.value = -1;
        return true;
      }
    }

    return false;
  }
}

export class VariableMoveCategoryAttr extends MoveAttr {
  apply(user: Pokemon, target: Pokemon, move: Move, args: any[]): boolean {
    return false;
  }
}

export class PhotonGeyserCategoryAttr extends VariableMoveCategoryAttr {
  apply(user: Pokemon, target: Pokemon, move: Move, args: any[]): boolean {
    const category = (args[0] as NumberHolder);

    if (user.getEffectiveStat(Stat.ATK, target, move) > user.getEffectiveStat(Stat.SPATK, target, move)) {
      category.value = MoveCategory.PHYSICAL;
      return true;
    }

    return false;
  }
}

/**
 * Attribute used for tera moves that change category based on the user's Atk and SpAtk stats
 * Note: Currently, `getEffectiveStat` does not ignore all abilities that affect stats except those
 * with the attribute of `StatMultiplierAbAttr`
 */
// TODO: Remove the `.partial()` tag from Tera Blast and Tera Starstorm when the above issue is resolved
export class TeraMoveCategoryAttr extends VariableMoveCategoryAttr {
  apply(user: Pokemon, target: Pokemon, move: Move, args: any[]): boolean {
    const category = (args[0] as NumberHolder);

    if (user.isTerastallized && user.getEffectiveStat(Stat.ATK, target, move, true, true, false, false, true) >
    user.getEffectiveStat(Stat.SPATK, target, move, true, true, false, false, true)) {
      category.value = MoveCategory.PHYSICAL;
      return true;
    }

    return false;
  }
}

/**
 * Increases the power of Tera Blast if the user is Terastallized into Stellar type
 */
export class TeraBlastPowerAttr extends VariablePowerAttr {
  /**
   * Sets Tera Blast's power to 100 if the user is terastallized with
   * the Stellar tera type.
   * @param user {@linkcode Pokemon} the Pokemon using this move
   * @param target n/a
   * @param move {@linkcode Move} the Move with this attribute (i.e. Tera Blast)
   * @param args
   *   - [0] {@linkcode NumberHolder} the applied move's power, factoring in
   *       previously applied power modifiers.
   * @returns
   */
  apply(user: Pokemon, target: Pokemon, move: Move, args: any[]): boolean {
    const power = args[0] as NumberHolder;
    if (user.isTerastallized && user.getTeraType() === PokemonType.STELLAR) {
      power.value = 100;
      return true;
    }

    return false;
  }
}

/**
 * Change the move category to status when used on the ally
 */
export class StatusCategoryOnAllyAttr extends VariableMoveCategoryAttr {
  /**
   * @param user {@linkcode Pokemon} using the move
   * @param target {@linkcode Pokemon} target of the move
   * @param move {@linkcode Move} with this attribute
   * @param args [0] {@linkcode NumberHolder} The category of the move
   * @returns true if the function succeeds
   */
  apply(user: Pokemon, target: Pokemon, move: Move, args: any[]): boolean {
    const category = (args[0] as NumberHolder);

    if (user.getAlly() === target) {
      category.value = MoveCategory.STATUS;
      return true;
    }

    return false;
  }
}

export class ShellSideArmCategoryAttr extends VariableMoveCategoryAttr {
  apply(user: Pokemon, target: Pokemon, move: Move, args: any[]): boolean {
    const category = (args[0] as NumberHolder);

    const predictedPhysDmg = target.getBaseDamage({source: user, move, moveCategory: MoveCategory.PHYSICAL, ignoreAbility: true, ignoreSourceAbility: true, ignoreAllyAbility: true, ignoreSourceAllyAbility: true, simulated: true});
    const predictedSpecDmg = target.getBaseDamage({source: user, move, moveCategory: MoveCategory.SPECIAL, ignoreAbility: true, ignoreSourceAbility: true, ignoreAllyAbility: true, ignoreSourceAllyAbility: true, simulated: true});

    if (predictedPhysDmg > predictedSpecDmg) {
      category.value = MoveCategory.PHYSICAL;
      return true;
    } else if (predictedPhysDmg === predictedSpecDmg && user.randBattleSeedInt(2) === 0) {
      category.value = MoveCategory.PHYSICAL;
      return true;
    }
    return false;
  }
}

export class VariableMoveTypeAttr extends MoveAttr {
  apply(user: Pokemon, target: Pokemon, move: Move, args: any[]): boolean {
    return false;
  }

  /**
   * Determine the type of the move for the purpose of determining the type-boosting item to spawn
   * @param user - The Pokémon using the move
   * @param move - The move being used
   * @returns An array of types to add to the pool of type-boosting items
   */
  getTypesForItemSpawn(user: Pokemon, move: Move): PokemonType[] {
    return [move.type];
  }
}

export class FormChangeItemTypeAttr extends VariableMoveTypeAttr {
  apply(user: Pokemon, target: Pokemon, move: Move, args: any[]): boolean {
    const moveType = args[0];
    if (!(moveType instanceof NumberHolder)) {
      return false;
    }

    if ([ user.species.speciesId, user.fusionSpecies?.speciesId ].includes(SpeciesId.ARCEUS) || [ user.species.speciesId, user.fusionSpecies?.speciesId ].includes(SpeciesId.SILVALLY)) {
      const form = user.species.speciesId === SpeciesId.ARCEUS || user.species.speciesId === SpeciesId.SILVALLY ? user.formIndex : user.fusionSpecies?.formIndex!;
      if (form >= 0 && form <= MAX_POKEMON_TYPE && form !== PokemonType.STELLAR) {
        moveType.value = form as PokemonType;
        return true;
      }
      return true;
    }

    // Force move to have its original typing if it changed
    if (moveType.value === move.type) {
      return false;
    }
    moveType.value = move.type
    return true;
  }

  override getTypesForItemSpawn(user: Pokemon, move: Move): PokemonType[] {
    // Get the type
    const typeHolder = new NumberHolder(move.type);
    // Passing user in for target is fine; the parameter is unused anyway
    this.apply(user, user, move, [ typeHolder ]);
    return [typeHolder.value];
  }
}

export class TechnoBlastTypeAttr extends VariableMoveTypeAttr {
  apply(user: Pokemon, target: Pokemon, move: Move, args: any[]): boolean {
    const moveType = args[0];
    if (!(moveType instanceof NumberHolder)) {
      return false;
    }

    if ([ user.species.speciesId, user.fusionSpecies?.speciesId ].includes(SpeciesId.GENESECT)) {
      const form = user.species.speciesId === SpeciesId.GENESECT ? user.formIndex : user.fusionSpecies?.formIndex;

      switch (form) {
        case 1: // Shock Drive
          moveType.value = PokemonType.ELECTRIC;
          break;
        case 2: // Burn Drive
          moveType.value = PokemonType.FIRE;
          break;
        case 3: // Chill Drive
          moveType.value = PokemonType.ICE;
          break;
        case 4: // Douse Drive
          moveType.value = PokemonType.WATER;
          break;
        default:
          moveType.value = PokemonType.NORMAL;
          break;
      }
      return true;
    }

    return false;
  }

  override getTypesForItemSpawn(user: Pokemon, move: Move): PokemonType[] {
    const typeHolder = new NumberHolder(move.type);
    this.apply(user, user, move, [ typeHolder ]);
    return [typeHolder.value];
  }
}

export class AuraWheelTypeAttr extends VariableMoveTypeAttr {
  apply(user: Pokemon, target: Pokemon, move: Move, args: any[]): boolean {
    const moveType = args[0];
    if (!(moveType instanceof NumberHolder)) {
      return false;
    }

    if ([ user.species.speciesId, user.fusionSpecies?.speciesId ].includes(SpeciesId.MORPEKO)) {
      const form = user.species.speciesId === SpeciesId.MORPEKO ? user.formIndex : user.fusionSpecies?.formIndex;

      switch (form) {
        case 1: // Hangry Mode
          moveType.value = PokemonType.DARK;
          break;
        default: // Full Belly Mode
          moveType.value = PokemonType.ELECTRIC;
          break;
      }
      return true;
    }

    return false;
  }

  override getTypesForItemSpawn(user: Pokemon, move: Move): PokemonType[] {
    // On Morpeko only, allow this to count for both blackglasses and magnet
    if (this.apply(user, user, move, [new NumberHolder(move.type)])) {
      return [PokemonType.DARK, PokemonType.ELECTRIC];
    }

    return [move.type];
  }
}

export class RagingBullTypeAttr extends VariableMoveTypeAttr {
  apply(user: Pokemon, target: Pokemon, move: Move, args: any[]): boolean {
    const moveType = args[0];
    if (!(moveType instanceof NumberHolder)) {
      return false;
    }

    if ([ user.species.speciesId, user.fusionSpecies?.speciesId ].includes(SpeciesId.PALDEA_TAUROS)) {
      const form = user.species.speciesId === SpeciesId.PALDEA_TAUROS ? user.formIndex : user.fusionSpecies?.formIndex;

      switch (form) {
        case 1: // Blaze breed
          moveType.value = PokemonType.FIRE;
          break;
        case 2: // Aqua breed
          moveType.value = PokemonType.WATER;
          break;
        default:
          moveType.value = PokemonType.FIGHTING;
          break;
      }
      return true;
    }

    return false;
  }

  override getTypesForItemSpawn(user: Pokemon, move: Move): PokemonType[] {
    const typeHolder = new NumberHolder(move.type);
    this.apply(user, user, move, [ typeHolder ]);
    return [ typeHolder.value ];
  }
}

export class IvyCudgelTypeAttr extends VariableMoveTypeAttr {
  apply(user: Pokemon, target: Pokemon, move: Move, args: any[]): boolean {
    const moveType = args[0];
    if (!(moveType instanceof NumberHolder)) {
      return false;
    }

    if ([ user.species.speciesId, user.fusionSpecies?.speciesId ].includes(SpeciesId.OGERPON)) {
      const form = user.species.speciesId === SpeciesId.OGERPON ? user.formIndex : user.fusionSpecies?.formIndex;

      switch (form) {
        case 1: // Wellspring Mask
        case 5: // Wellspring Mask Tera
          moveType.value = PokemonType.WATER;
          break;
        case 2: // Hearthflame Mask
        case 6: // Hearthflame Mask Tera
          moveType.value = PokemonType.FIRE;
          break;
        case 3: // Cornerstone Mask
        case 7: // Cornerstone Mask Tera
          moveType.value = PokemonType.ROCK;
          break;
        case 4: // Teal Mask Tera
        default:
          moveType.value = PokemonType.GRASS;
          break;
      }
      return true;
    }

    return false;
  }

  override getTypesForItemSpawn(user: Pokemon, move: Move): PokemonType[] {
    const typeHolder = new NumberHolder(move.type);
    this.apply(user, user, move, [ typeHolder ]);
    return [ typeHolder.value ];
  }
}

export class WeatherBallTypeAttr extends VariableMoveTypeAttr {
  apply(user: Pokemon, target: Pokemon, move: Move, args: any[]): boolean {
    const moveType = args[0];
    if (!(moveType instanceof NumberHolder)) {
      return false;
    }

    if (!globalScene.arena.weather?.isEffectSuppressed()) {
      switch (globalScene.arena.weather?.weatherType) {
        case WeatherType.SUNNY:
        case WeatherType.HARSH_SUN:
          moveType.value = PokemonType.FIRE;
          break;
        case WeatherType.RAIN:
        case WeatherType.HEAVY_RAIN:
          moveType.value = PokemonType.WATER;
          break;
        case WeatherType.SANDSTORM:
          moveType.value = PokemonType.ROCK;
          break;
        case WeatherType.HAIL:
        case WeatherType.SNOW:
          moveType.value = PokemonType.ICE;
          break;
        default:
          if (moveType.value === move.type) {
            return false;
          }
          moveType.value = move.type;
          break;
      }
      return true;
    }

    return false;
  }
}

/**
 * Changes the move's type to match the current terrain.
 * Has no effect if the user is not grounded.
 */
export class TerrainPulseTypeAttr extends VariableMoveTypeAttr {
  /**
   * @param user {@linkcode Pokemon} using this move
   * @param target N/A
   * @param move N/A
   * @param args [0] {@linkcode NumberHolder} The move's type to be modified
   * @returns true if the function succeeds
   */
  apply(user: Pokemon, target: Pokemon, move: Move, args: any[]): boolean {
    const moveType = args[0];
    if (!(moveType instanceof NumberHolder)) {
      return false;
    }

    if (!user.isGrounded()) {
      return false;
    }

    const currentTerrain = globalScene.arena.getTerrainType();
    switch (currentTerrain) {
      case TerrainType.MISTY:
        moveType.value = PokemonType.FAIRY;
        break;
      case TerrainType.ELECTRIC:
        moveType.value = PokemonType.ELECTRIC;
        break;
      case TerrainType.GRASSY:
        moveType.value = PokemonType.GRASS;
        break;
      case TerrainType.PSYCHIC:
        moveType.value = PokemonType.PSYCHIC;
        break;
      default:
        if (moveType.value === move.type) {
          return false;
        }
        // force move to have its original typing if it was changed
        moveType.value = move.type;
        break;
    }
    return true;
  }
}

/**
 * Changes type based on the user's IVs
 */
export class HiddenPowerTypeAttr extends VariableMoveTypeAttr {
  apply(user: Pokemon, target: Pokemon, move: Move, args: any[]): boolean {
    const moveType = args[0];
    if (!(moveType instanceof NumberHolder)) {
      return false;
    }

    const iv_val = Math.floor(((user.ivs[Stat.HP] & 1)
      + (user.ivs[Stat.ATK] & 1) * 2
      + (user.ivs[Stat.DEF] & 1) * 4
      + (user.ivs[Stat.SPD] & 1) * 8
      + (user.ivs[Stat.SPATK] & 1) * 16
      + (user.ivs[Stat.SPDEF] & 1) * 32) * 15 / 63);

    moveType.value = [
      PokemonType.FIGHTING, PokemonType.FLYING, PokemonType.POISON, PokemonType.GROUND,
      PokemonType.ROCK, PokemonType.BUG, PokemonType.GHOST, PokemonType.STEEL,
      PokemonType.FIRE, PokemonType.WATER, PokemonType.GRASS, PokemonType.ELECTRIC,
      PokemonType.PSYCHIC, PokemonType.ICE, PokemonType.DRAGON, PokemonType.DARK ][iv_val];

    return true;
  }

  override getTypesForItemSpawn(user: Pokemon, move: Move): PokemonType[] {
    const typeHolder = new NumberHolder(move.type);
    this.apply(user, user, move, [ typeHolder ]);
    return [typeHolder.value];
  }
}

/**
 * Changes the type of Tera Blast to match the user's tera type
 */
export class TeraBlastTypeAttr extends VariableMoveTypeAttr {
  /**
   * @param user {@linkcode Pokemon} the user of the move
   * @param target {@linkcode Pokemon} N/A
   * @param move {@linkcode Move} the move with this attribute
   * @param args `[0]` the move's type to be modified
   * @returns `true` if the move's type was modified; `false` otherwise
   */
  apply(user: Pokemon, target: Pokemon, move: Move, args: any[]): boolean {
    const moveType = args[0];
    if (!(moveType instanceof NumberHolder)) {
      return false;
    }

    if (user.isTerastallized) {
      moveType.value = user.getTeraType(); // changes move type to tera type
      return true;
    }

    return false;
  }

  override getTypesForItemSpawn(user: Pokemon, move: Move): PokemonType[] {
    const coreType = move.type;
    const teraType = user.getTeraType();
    /** Whether the user is allowed to tera. In the case of an enemy Pokémon, whether it *will* tera. */
    const hasTeraAccess = user.isPlayer() ? canSpeciesTera(user) : willTerastallize(user);
    if (
      // tera type matches the move's type; no change
      !hasTeraAccess
      || teraType === coreType
      || teraType === PokemonType.STELLAR
      || teraType === PokemonType.UNKNOWN
    ) {
      return [coreType];
    }
    return [coreType, teraType];
  }
}

/**
 * Attribute used for Tera Starstorm that changes the move type to Stellar
 */
export class TeraStarstormTypeAttr extends VariableMoveTypeAttr {
  /**
   *
   * @param user the {@linkcode Pokemon} using the move
   * @param target n/a
   * @param move n/a
   * @param args[0] {@linkcode NumberHolder} the move type
   * @returns `true` if the move type is changed to {@linkcode PokemonType.STELLAR}, `false` otherwise
   */
  override apply(user: Pokemon, target: Pokemon, move: Move, args: any[]): boolean {
    if (user.isTerastallized && user.hasSpecies(SpeciesId.TERAPAGOS)) {
      const moveType = args[0] as NumberHolder;

      moveType.value = PokemonType.STELLAR;
      return true;
    }
    return false;
  }
}

export class MatchUserTypeAttr extends VariableMoveTypeAttr {
  apply(user: Pokemon, target: Pokemon, move: Move, args: any[]): boolean {
    const moveType = args[0];
    if (!(moveType instanceof NumberHolder)) {
      return false;
    }
    const userTypes = user.getTypes(true);

    if (userTypes.includes(PokemonType.STELLAR)) { // will not change to stellar type
      const nonTeraTypes = user.getTypes();
      moveType.value = nonTeraTypes[0];
      return true;
    } else if (userTypes.length > 0) {
      moveType.value = userTypes[0];
      return true;
    } else {
      return false;
    }
  }

  override getTypesForItemSpawn(user: Pokemon, move: Move): PokemonType[] {
    // Instead of calling apply, just return the user's primary type
    // this avoids inconsistencies when the user's type is temporarily changed
    // from tera
    return [user.getTypes(false, true, true, false)[0] ?? move.type];
  }
}

/**
 * Changes the type of a Pledge move based on the Pledge move combined with it.
 */
export class CombinedPledgeTypeAttr extends VariableMoveTypeAttr {
  override apply(user: Pokemon, target: Pokemon, move: Move, args: any[]): boolean {
    const moveType = args[0];
    if (!(moveType instanceof NumberHolder)) {
      return false;
    }

    const combinedPledgeMove = user?.turnData?.combiningPledge;
    if (!combinedPledgeMove) {
      return false;
    }

    switch (move.id) {
      case MoveId.FIRE_PLEDGE:
        if (combinedPledgeMove === MoveId.WATER_PLEDGE) {
          moveType.value = PokemonType.WATER;
          return true;
        }
        return false;
      case MoveId.WATER_PLEDGE:
        if (combinedPledgeMove === MoveId.GRASS_PLEDGE) {
          moveType.value = PokemonType.GRASS;
          return true;
        }
        return false;
      case MoveId.GRASS_PLEDGE:
        if (combinedPledgeMove === MoveId.FIRE_PLEDGE) {
          moveType.value = PokemonType.FIRE;
          return true;
        }
        return false;
      default:
        return false;
    }
  }
}

export class VariableMoveTypeMultiplierAttr extends MoveAttr {
  apply(user: Pokemon, target: Pokemon, move: Move, args: any[]): boolean {
    return false;
  }
}

export class NeutralDamageAgainstFlyingTypeMultiplierAttr extends VariableMoveTypeMultiplierAttr {
  apply(user: Pokemon, target: Pokemon, move: Move, args: any[]): boolean {
    if (!target.getTag(BattlerTagType.IGNORE_FLYING)) {
      const multiplier = args[0] as NumberHolder;
      //When a flying type is hit, the first hit is always 1x multiplier.
      if (target.isOfType(PokemonType.FLYING)) {
        multiplier.value = 1;
      }
      return true;
    }

    return false;
  }
}

export class IceNoEffectTypeAttr extends VariableMoveTypeMultiplierAttr {
  /**
   * Checks to see if the Target is Ice-Type or not. If so, the move will have no effect.
   * @param user n/a
   * @param target The {@linkcode Pokemon} targeted by the move
   * @param move n/a
   * @param args `[0]` a {@linkcode NumberHolder | NumberHolder} containing a type effectiveness multiplier
   * @returns `true` if this Ice-type immunity applies; `false` otherwise
   */
  apply(user: Pokemon, target: Pokemon, move: Move, args: any[]): boolean {
    const multiplier = args[0] as NumberHolder;
    if (target.isOfType(PokemonType.ICE)) {
      multiplier.value = 0;
      return true;
    }
    return false;
  }
}

export class FlyingTypeMultiplierAttr extends VariableMoveTypeMultiplierAttr {
  apply(user: Pokemon, target: Pokemon, move: Move, args: any[]): boolean {
    const multiplier = args[0] as NumberHolder;
    multiplier.value *= target.getAttackTypeEffectiveness(PokemonType.FLYING, user);
    return true;
  }
}

/**
 * Attribute for moves which have a custom type chart interaction.
 */
export class VariableMoveTypeChartAttr extends MoveAttr {
  /**
   * @param user {@linkcode Pokemon} using the move
   * @param target {@linkcode Pokemon} target of the move
   * @param move {@linkcode Move} with this attribute
   * @param args [0] {@linkcode NumberHolder} holding the type effectiveness
   * @param args [1] A single defensive type of the target
   *
   * @returns true if application of the attribute succeeds
   */
  apply(user: Pokemon, target: Pokemon, move: Move, args: any[]): boolean {
    return false;
  }
}

/**
 * This class forces Freeze-Dry to be super effective against Water Type.
 */
export class FreezeDryAttr extends VariableMoveTypeChartAttr {
  apply(user: Pokemon, target: Pokemon, move: Move, args: any[]): boolean {
    const multiplier = args[0] as NumberHolder;
    const defType = args[1] as PokemonType;

    if (defType === PokemonType.WATER) {
      multiplier.value = 2;
      return true;
    } else {
      return false;
    }
  }
}

export class OneHitKOAccuracyAttr extends VariableAccuracyAttr {
  apply(user: Pokemon, target: Pokemon, move: Move, args: any[]): boolean {
    const accuracy = args[0] as NumberHolder;
    if (user.level < target.level) {
      accuracy.value = 0;
    } else {
      accuracy.value = Math.min(Math.max(30 + 100 * (1 - target.level / user.level), 0), 100);
    }
    return true;
  }
}

export class SheerColdAccuracyAttr extends OneHitKOAccuracyAttr {
  /**
   * Changes the normal One Hit KO Accuracy Attr to implement the Gen VII changes,
   * where if the user is Ice-Type, it has more accuracy.
   * @param user Pokemon that is using the move; checks the Pokemon's level.
   * @param target Pokemon that is receiving the move; checks the Pokemon's level.
   * @param move N/A
   * @param args Uses the accuracy argument, allowing to change it from either 0 if it doesn't pass
   * the first if/else, or 30/20 depending on the type of the user Pokemon.
   * @returns Returns true if move is successful, false if misses.
   */
  apply(user: Pokemon, target: Pokemon, move: Move, args: any[]): boolean {
    const accuracy = args[0] as NumberHolder;
    if (user.level < target.level) {
      accuracy.value = 0;
    } else {
      const baseAccuracy = user.isOfType(PokemonType.ICE) ? 30 : 20;
      accuracy.value = Math.min(Math.max(baseAccuracy + 100 * (1 - target.level / user.level), 0), 100);
    }
    return true;
  }
}

export class MissEffectAttr extends MoveAttr {
  private missEffectFunc: UserMoveConditionFunc;

  constructor(missEffectFunc: UserMoveConditionFunc) {
    super();

    this.missEffectFunc = missEffectFunc;
  }

  apply(user: Pokemon, target: Pokemon, move: Move, args: any[]): boolean {
    this.missEffectFunc(user, move);
    return true;
  }
}

export class NoEffectAttr extends MoveAttr {
  private noEffectFunc: UserMoveConditionFunc;

  constructor(noEffectFunc: UserMoveConditionFunc) {
    super();

    this.noEffectFunc = noEffectFunc;
  }

  apply(user: Pokemon, target: Pokemon, move: Move, args: any[]): boolean {
    this.noEffectFunc(user, move);
    return true;
  }
}

/**
 * Function to deal Crash Damage (1/2 max hp) to the user on apply.
 */
const crashDamageFunc: UserMoveConditionFunc = (user: Pokemon, move: Move) => {
  const cancelled = new BooleanHolder(false);
  applyAbAttrs("BlockNonDirectDamageAbAttr", {pokemon: user, cancelled});
  if (cancelled.value) {
    return false;
  }

  user.damageAndUpdate(toDmgValue(user.getMaxHp() / 2), { result: HitResult.INDIRECT });
  globalScene.phaseManager.queueMessage(i18next.t("moveTriggers:keptGoingAndCrashed", { pokemonName: getPokemonNameWithAffix(user) }));
  user.turnData.damageTaken += toDmgValue(user.getMaxHp() / 2);

  return true;
};

export class TypelessAttr extends MoveAttr { }
/**
* Attribute used for moves which ignore redirection effects, and always target their original target, i.e. Snipe Shot
* Bypasses Storm Drain, Follow Me, Ally Switch, and the like.
*/
export class BypassRedirectAttr extends MoveAttr {
  /** `true` if this move only bypasses redirection from Abilities */
  public readonly abilitiesOnly: boolean;

  constructor(abilitiesOnly: boolean = false) {
    super();
    this.abilitiesOnly = abilitiesOnly;
  }
}

export class FrenzyAttr extends MoveEffectAttr {
  constructor() {
    super(true, { lastHitOnly: true });
  }

  canApply(user: Pokemon, target: Pokemon, move: Move, args: any[]) {
    return !(this.selfTarget ? user : target).isFainted();
  }

  apply(user: Pokemon, target: Pokemon, move: Move, args: any[]): boolean {
    if (!super.apply(user, target, move, args)) {
      return false;
    }

    // TODO: Disable if used via dancer
    // TODO: Add support for moves that don't add the frenzy tag (Uproar, Rollout, etc.)

    // If frenzy is not active, add a tag and push 1-2 extra turns of attacks to the user's move queue.
    // Otherwise, tick down the existing tag.
    if (!user.getTag(BattlerTagType.FRENZY) && user.getMoveQueue().length === 0) {
      const turnCount = user.randBattleSeedIntRange(1, 2); // excludes initial use
      for (let i = 0; i < turnCount; i++) {
        user.pushMoveQueue({ move: move.id, targets: [ target.getBattlerIndex() ], useMode: MoveUseMode.IGNORE_PP });
      }
      user.addTag(BattlerTagType.FRENZY, turnCount, move.id, user.id);
    } else {
      applyMoveAttrs("AddBattlerTagAttr", user, target, move, args);
      user.lapseTag(BattlerTagType.FRENZY);
    }

    return true;
  }
}

/**
 * Attribute that grants {@link https://bulbapedia.bulbagarden.net/wiki/Semi-invulnerable_turn | semi-invulnerability} to the user during
 * the associated move's charging phase. Should only be used for {@linkcode ChargingMove | ChargingMoves} as a `chargeAttr`.
 */
export class SemiInvulnerableAttr extends MoveEffectAttr {
  /** The type of {@linkcode SemiInvulnerableTag} to grant to the user */
  public tagType: BattlerTagType;

  constructor(tagType: BattlerTagType) {
    super(true);
    this.tagType = tagType;
  }

  /**
   * Grants a {@linkcode SemiInvulnerableTag} to the associated move's user.
   * @param user the {@linkcode Pokemon} using the move
   * @param target n/a
   * @param move the {@linkcode Move} being used
   * @param args n/a
   * @returns `true` if semi-invulnerability was successfully granted; `false` otherwise.
   */
  override apply(user: Pokemon, target: Pokemon, move: Move, args?: any[]): boolean {
    if (!super.apply(user, target, move, args)) {
      return false;
    }

    return user.addTag(this.tagType, 1, move.id, user.id);
  }
}

export class AddBattlerTagAttr extends MoveEffectAttr {
  public tagType: BattlerTagType;
  public turnCountMin: number;
  public turnCountMax: number;
  private failOnOverlap: boolean;

  constructor(tagType: BattlerTagType, selfTarget: boolean = false, failOnOverlap = false, turnCountMin = 0, turnCountMax = turnCountMin, lastHitOnly = false) {
    super(selfTarget, { lastHitOnly });

    this.tagType = tagType;
    this.turnCountMin = turnCountMin;
    this.turnCountMax = turnCountMax;
    this.failOnOverlap = failOnOverlap;
  }

  apply(user: Pokemon, target: Pokemon, move: Move, args: any[]): boolean {
    if (!super.apply(user, target, move, args)) {
      return false;
    }

    // TODO: Do any moves actually use chance-based battler tag adding?
    const moveChance = this.getMoveChance(user, target, move, this.selfTarget, true);
    if (moveChance < 0 || moveChance === 100 || user.randBattleSeedInt(100) < moveChance) {
      return (this.selfTarget ? user : target).addTag(this.tagType, user.randBattleSeedIntRange(this.turnCountMin, this.turnCountMax), move.id, user.id);
    }

    return false;
  }

  getCondition(): MoveConditionFunc | null {
    return this.failOnOverlap
      ? (user, target, move) => !(this.selfTarget ? user : target).getTag(this.tagType)
      : null;
  }

  getTagTargetBenefitScore(): number {
    switch (this.tagType) {
      case BattlerTagType.RECHARGING:
      case BattlerTagType.PERISH_SONG:
        return -16;
      case BattlerTagType.FLINCHED:
      case BattlerTagType.CONFUSED:
      case BattlerTagType.INFATUATED:
      case BattlerTagType.NIGHTMARE:
      case BattlerTagType.DROWSY:
      case BattlerTagType.DISABLED:
      case BattlerTagType.HEAL_BLOCK:
      case BattlerTagType.RECEIVE_DOUBLE_DAMAGE:
        return -5;
      case BattlerTagType.SEEDED:
      case BattlerTagType.SALT_CURED:
      case BattlerTagType.CURSED:
      case BattlerTagType.FRENZY:
      case BattlerTagType.TRAPPED:
      case BattlerTagType.BIND:
      case BattlerTagType.WRAP:
      case BattlerTagType.FIRE_SPIN:
      case BattlerTagType.WHIRLPOOL:
      case BattlerTagType.CLAMP:
      case BattlerTagType.SAND_TOMB:
      case BattlerTagType.MAGMA_STORM:
      case BattlerTagType.SNAP_TRAP:
      case BattlerTagType.THUNDER_CAGE:
      case BattlerTagType.INFESTATION:
        return -3;
      case BattlerTagType.ENCORE:
        return -2;
      case BattlerTagType.MINIMIZED:
      case BattlerTagType.ALWAYS_GET_HIT:
        return 0;
      case BattlerTagType.INGRAIN:
      case BattlerTagType.IGNORE_ACCURACY:
      case BattlerTagType.AQUA_RING:
      case BattlerTagType.MAGIC_COAT:
        return 3;
      case BattlerTagType.PROTECTED:
      case BattlerTagType.FLYING:
      case BattlerTagType.CRIT_BOOST:
      case BattlerTagType.ALWAYS_CRIT:
        return 5;
      default:
        console.warn(`BattlerTag ${BattlerTagType[this.tagType]} is missing a score!`);
        return 0;
    }
  }

  getTargetBenefitScore(user: Pokemon, target: Pokemon, move: Move): number {
    let moveChance = this.getMoveChance(user, target, move, this.selfTarget, false);
    if (moveChance < 0) {
      moveChance = 100;
    }
    return Math.floor(this.getTagTargetBenefitScore() * (moveChance / 100));
  }
}

/**
 * Adds a {@link https://bulbapedia.bulbagarden.net/wiki/Seeding | Seeding} effect to the target
 * as seen with Leech Seed and Sappy Seed.
 */
export class LeechSeedAttr extends AddBattlerTagAttr {
  constructor() {
    super(BattlerTagType.SEEDED);
  }
}

/**
 * Adds the appropriate battler tag for Smack Down and Thousand arrows
 */
export class FallDownAttr extends AddBattlerTagAttr {
  constructor() {
    super(BattlerTagType.IGNORE_FLYING, false, false, 1, 1, true);
  }

  /**
   * Adds Grounded Tag to the target and checks if fallDown message should be displayed
   * @param user the {@linkcode Pokemon} using the move
   * @param target the {@linkcode Pokemon} targeted by the move
   * @param move the {@linkcode Move} invoking this effect
   * @param args n/a
   * @returns `true` if the effect successfully applies; `false` otherwise
   */
  apply(user: Pokemon, target: Pokemon, move: Move, args: any[]): boolean {
    if (!target.isGrounded()) {
      globalScene.phaseManager.queueMessage(i18next.t("moveTriggers:fallDown", { targetPokemonName: getPokemonNameWithAffix(target) }));
    }
    return super.apply(user, target, move, args);
  }
}

/**
 * Adds the appropriate battler tag for Gulp Missile when Surf or Dive is used.
 */
export class GulpMissileTagAttr extends MoveEffectAttr {
  constructor() {
    super(true);
  }

  /**
   * Adds BattlerTagType from GulpMissileTag based on the Pokemon's HP ratio.
   * @param user The Pokemon using the move.
   * @param _target N/A
   * @param move The move being used.
   * @param _args N/A
   * @returns Whether the BattlerTag is applied.
   */
  apply(user: Pokemon, _target: Pokemon, move: Move, _args: any[]): boolean {
    if (!super.apply(user, _target, move, _args)) {
      return false;
    }

    if (user.hasAbility(AbilityId.GULP_MISSILE) && user.species.speciesId === SpeciesId.CRAMORANT) {
      if (user.getHpRatio() >= .5) {
        user.addTag(BattlerTagType.GULP_MISSILE_ARROKUDA, 0, move.id);
      } else {
        user.addTag(BattlerTagType.GULP_MISSILE_PIKACHU, 0, move.id);
      }
      return true;
    }

    return false;
  }

  getUserBenefitScore(user: Pokemon, target: Pokemon, move: Move): number {
    const isCramorant = user.hasAbility(AbilityId.GULP_MISSILE) && user.species.speciesId === SpeciesId.CRAMORANT;
    return isCramorant && !user.getTag(GulpMissileTag) ? 10 : 0;
  }
}

/**
 * Attribute to implement Jaw Lock's linked trapping effect between the user and target
 */
// TODO: This should not be chance based
export class JawLockAttr extends AddBattlerTagAttr {
  constructor() {
    super(BattlerTagType.TRAPPED);
  }

  apply(user: Pokemon, target: Pokemon, move: Move, args: any[]): boolean {
    if (!super.canApply(user, target, move, args)) {
      return false;
    }

    // If either the user or the target already has the tag, do not apply
    if (user.getTag(TrappedTag) || target.getTag(TrappedTag)) {
      return false;
    }

    const moveChance = this.getMoveChance(user, target, move, this.selfTarget);
    if (moveChance < 0 || moveChance === 100 || user.randBattleSeedInt(100) < moveChance) {
      /*
       * Add the tag to both the user and the target.
       * The target's tag source is considered to be the user and vice versa
       * so that both are removed if either one is forcibly removed from the field
       */
      return target.addTag(BattlerTagType.TRAPPED, 1, move.id, user.id)
          && user.addTag(BattlerTagType.TRAPPED, 1, move.id, target.id);
    }

    return false;
  }
}

/**
 * Move attribute used by Curse to dynamically apply the effects of either its ghost-type attribute or non-ghost type attribute.
 */
export class CurseAttr extends MoveEffectAttr {
  private readonly ghostAttr = new CurseGhostAttr();
  private readonly nonGhostAttr = new CurseNonGhostAttr();

  private getAttr(pokemon: Pokemon): CurseGhostAttr | CurseNonGhostAttr {
    return pokemon.isOfType(PokemonType.GHOST, true, true) ? this.ghostAttr : this.nonGhostAttr;
  }

  apply(user: Pokemon, target: Pokemon, move: Move, _args: any[]): boolean {
    return this.getAttr(user).apply(user, target, move, _args);
  }

  getCondition(): MoveConditionFunc {
    return (user, target, move) => {
      const attr = this.getAttr(user);
      return attr.getCondition()?.(user, target, move) ?? true;
    }
  }
}

/**
 * Attribute used by Ghost-type Curse to add its battler tag to the target.
 */
class CurseGhostAttr extends AddBattlerTagAttr {
  constructor() {
    super(BattlerTagType.CURSED, false, true);
  }

  apply(user: Pokemon, target: Pokemon, move: Move, _args: any[]): boolean {
    if (!super.apply(user, target, move, _args)) {
      return false;
    }

    const curseRecoilDamage = toDmgValue(user.getMaxHp() / 2);
    user.damageAndUpdate(curseRecoilDamage, { result: HitResult.INDIRECT, ignoreSegments: true });
    globalScene.phaseManager.queueMessage(
      i18next.t("battlerTags:cursedOnAdd", {
        pokemonNameWithAffix: getPokemonNameWithAffix(user),
        pokemonName: getPokemonNameWithAffix(target)
      })
    );

    return true;
  }
}

// TODO: This should extend from `StatStageChangeAttr` once the former allows for variable stat change amts
class CurseNonGhostAttr extends MoveEffectAttr {
  constructor() {
    super(false)
  }

  apply(user: Pokemon): boolean {
    globalScene.phaseManager.unshiftNew("StatStageChangePhase", user.getBattlerIndex(), true, [ Stat.ATK, Stat.DEF ], 1);
    globalScene.phaseManager.unshiftNew("StatStageChangePhase", user.getBattlerIndex(), true, [ Stat.SPD ], -1);
    return true;
  }

  // needed to show TS that this is null by default
  override getCondition(): null {return null};
}

/**
 * Attribute to remove all {@linkcode BattlerTag}s matching one or more tag types.
 */
export class RemoveBattlerTagAttr extends MoveEffectAttr {
  /** An array of {@linkcode BattlerTagType}s to clear. */
  public tagTypes: [BattlerTagType, ...BattlerTagType[]];

  constructor(tagTypes: [BattlerTagType, ...BattlerTagType[]], selfTarget = false) {
    super(selfTarget);

    this.tagTypes = tagTypes;
  }

  apply(user: Pokemon, target: Pokemon, move: Move, args: any[]): boolean {
    if (!super.apply(user, target, move, args)) {
      return false;
    }

    (this.selfTarget ? user : target).findAndRemoveTags(t => this.tagTypes.includes(t.tagType));

    return true;
  }
}

export class FlinchAttr extends AddBattlerTagAttr {
  constructor() {
    super(BattlerTagType.FLINCHED, false);
  }
}

export class ConfuseAttr extends AddBattlerTagAttr {
  constructor(selfTarget?: boolean) {
    super(BattlerTagType.CONFUSED, selfTarget, false, 2, 5);
  }

  apply(user: Pokemon, target: Pokemon, move: Move, args: any[]): boolean {
    if (!this.selfTarget && target.isSafeguarded(user)) {
      if (move.category === MoveCategory.STATUS) {
        globalScene.phaseManager.queueMessage(i18next.t("moveTriggers:safeguard", { targetName: getPokemonNameWithAffix(target) }));
      }
      return false;
    }

    return super.apply(user, target, move, args);
  }
}

export class RechargeAttr extends AddBattlerTagAttr {
  constructor() {
    super(BattlerTagType.RECHARGING, true, false, 1, 1, true);
  }
}

export class TrapAttr extends AddBattlerTagAttr {
  constructor(tagType: BattlerTagType) {
    super(tagType, false, false, 4, 5);
  }
}

export class ProtectAttr extends AddBattlerTagAttr {
  constructor(tagType: BattlerTagType = BattlerTagType.PROTECTED) {
    super(tagType, true);
  }

  getCondition(): MoveConditionFunc {
    return ((user, target, move): boolean => {
      let timesUsed = 0;

      for (const turnMove of user.getLastXMoves(-1).slice()) {
        if (
          // Quick & Wide guard increment the Protect counter without using it for fail chance
          !(allMoves[turnMove.move].hasAttr("ProtectAttr") ||
          [MoveId.QUICK_GUARD, MoveId.WIDE_GUARD].includes(turnMove.move)) ||
          turnMove.result !== MoveResult.SUCCESS
        ) {
          break;
        }

        timesUsed++
      }

      return timesUsed === 0 || user.randBattleSeedInt(Math.pow(3, timesUsed)) === 0;
    });
  }
}

/**
 * Attribute to remove all Substitutes from the field.
 * @see {@link https://bulbapedia.bulbagarden.net/wiki/Tidy_Up_(move) | Tidy Up}
 * @see {@linkcode SubstituteTag}
 */
export class RemoveAllSubstitutesAttr extends MoveEffectAttr {
  constructor() {
    super(true);
  }

  /**
   * Remove's the Substitute Doll effect from all active Pokemon on the field
   * @param user {@linkcode Pokemon} the Pokemon using this move
   * @param target n/a
   * @param move {@linkcode Move} the move applying this effect
   * @param args n/a
   * @returns `true` if the effect successfully applies
   */
  apply(user: Pokemon, target: Pokemon, move: Move, args: any[]): boolean {
    if (!super.apply(user, target, move, args)) {
      return false;
    }

    for (const pokemon of inSpeedOrder(ArenaTagSide.BOTH)) {
      pokemon.findAndRemoveTags(tag => tag.tagType === BattlerTagType.SUBSTITUTE);
    }

    return true;
  }
}

/**
 * Attribute used when a move can deal damage to {@linkcode BattlerTagType}
 * Moves that always hit but do not deal double damage: Thunder, Fissure, Sky Uppercut,
 * Smack Down, Hurricane, Thousand Arrows
*/
export class HitsTagAttr extends MoveAttr {
  /** The {@linkcode BattlerTagType} this move hits */
  public tagType: BattlerTagType;
  /** Should this move deal double damage against {@linkcode tagType}? */
  public doubleDamage = false;

  constructor(tagType: BattlerTagType) {
    super();

    this.tagType = tagType;
  }

  getTargetBenefitScore(user: Pokemon, target: Pokemon, move: Move): number {
    return target.getTag(this.tagType) ? this.doubleDamage ? 10 : 5 : 0;
  }
}

/**
 * Used for moves that will always hit for a given tag but also doubles damage.
 * Moves include: Gust, Stomp, Body Slam, Surf, Earthquake, Magnitude, Twister,
 * Whirlpool, Dragon Rush, Heat Crash, Steam Roller, Flying Press
 */
export class HitsTagForDoubleDamageAttr extends HitsTagAttr {
  constructor(tagType: BattlerTagType) {
    super(tagType);
    this.doubleDamage = true;
  }
}

export class AddArenaTagAttr extends MoveEffectAttr {
  public tagType: ArenaTagType;
  public turnCount: number;
  private failOnOverlap: boolean;
  public selfSideTarget: boolean;

  constructor(tagType: ArenaTagType, turnCount = 0, failOnOverlap = false, selfSideTarget: boolean = false) {
    super(true);

    this.tagType = tagType;
    this.turnCount = turnCount;
    this.failOnOverlap = failOnOverlap;
    this.selfSideTarget = selfSideTarget;
  }

  apply(user: Pokemon, target: Pokemon, move: Move, args: any[]): boolean {
    if (!super.apply(user, target, move, args)) {
      return false;
    }

    // TODO: Why does this check effect chance if nothing uses it?
    if ((move.chance < 0 || move.chance === 100 || user.randBattleSeedInt(100) < move.chance) && user.getLastXMoves(1)[0]?.result === MoveResult.SUCCESS) {
      const side = ((this.selfSideTarget ? user : target).isPlayer() !== (move.hasAttr("AddArenaTrapTagAttr") && target === user)) ? ArenaTagSide.PLAYER : ArenaTagSide.ENEMY;
      globalScene.arena.addTag(this.tagType, this.turnCount, move.id, user.id, side);
      return true;
    }

    return false;
  }

  getCondition(): MoveConditionFunc | null {
    return this.failOnOverlap
      ? (_user, target, _move) => !globalScene.arena.getTagOnSide(this.tagType, target.isPlayer() ? ArenaTagSide.PLAYER : ArenaTagSide.ENEMY)
      : null;
  }
}

/**
 * Attribute to remove one or more arena tags from the field.
 */
export class RemoveArenaTagsAttr extends MoveEffectAttr {
  /** An array containing the tags to be removed. */
  private readonly tagTypes: readonly [ArenaTagType, ...ArenaTagType[]];
  /**
   * Whether to remove tags from both sides of the field (`true`) or
   * the target's side of the field (`false`)
   * @defaultValue `false`
   */
  private removeAllTags: boolean

  constructor(tagTypes: readonly [ArenaTagType, ...ArenaTagType[]], removeAllTags = false, options?: MoveEffectAttrOptions) {
    super(true, options);

    this.tagTypes = tagTypes;
    this.removeAllTags = removeAllTags;
  }

  apply(user: Pokemon, target: Pokemon, move: Move, args: any[]): boolean {
    if (!super.apply(user, target, move, args)) {
      return false;
    }

    const side = this.removeAllTags ? ArenaTagSide.BOTH : target.isPlayer() ? ArenaTagSide.PLAYER : ArenaTagSide.ENEMY;

    globalScene.arena.removeTagsOnSide(this.tagTypes, side);

    return true;
  }
}

export class AddArenaTrapTagAttr extends AddArenaTagAttr {
  getCondition(): MoveConditionFunc {
    return (user, target, move) => {
      const side = (this.selfSideTarget !== user.isPlayer()) ? ArenaTagSide.ENEMY : ArenaTagSide.PLAYER;
      const tag = globalScene.arena.getTagOnSide(this.tagType, side) as EntryHazardTag;
      if (!tag) {
        return true;
      }
      return tag.canAdd();
    };
  }
}

/**
 * Attribute used for Stone Axe and Ceaseless Edge.
 * Applies the given ArenaTrapTag when move is used.
 */
// TODO: This has exactly 1 line of code difference from the base attribute wrt. effect chances...
export class AddArenaTrapTagHitAttr extends AddArenaTagAttr {
  /**
   * @param user {@linkcode Pokemon} using this move
   * @param target {@linkcode Pokemon} target of this move
   * @param move {@linkcode Move} being used
   */
  apply(user: Pokemon, target: Pokemon, move: Move, args: any[]): boolean {
    const moveChance = this.getMoveChance(user, target, move, this.selfTarget, true);
    const side = (this.selfSideTarget ? user : target).isPlayer() ? ArenaTagSide.PLAYER : ArenaTagSide.ENEMY;
    const tag = globalScene.arena.getTagOnSide(this.tagType, side) as EntryHazardTag;
    if ((moveChance < 0 || moveChance === 100 || user.randBattleSeedInt(100) < moveChance) && user.getLastXMoves(1)[0]?.result === MoveResult.SUCCESS) {
      globalScene.arena.addTag(this.tagType, 0, move.id, user.id, side);
      if (!tag) {
        return true;
      }
      return tag.canAdd();
    }
    return false;
  }
}

// TODO: Review if we can remove these attributes
const arenaTrapTags = [
  ArenaTagType.SPIKES,
  ArenaTagType.TOXIC_SPIKES,
  ArenaTagType.STEALTH_ROCK,
  ArenaTagType.STICKY_WEB,
] as const;

export class RemoveArenaTrapAttr extends RemoveArenaTagsAttr {
  constructor(targetBothSides = false) {
    // TODO: This triggers at a different time than `RemoveArenaTagsAbAttr`...
    super(arenaTrapTags, targetBothSides, { trigger: MoveEffectTrigger.PRE_APPLY });
  }
}

const screenTags = [
  ArenaTagType.REFLECT,
  ArenaTagType.LIGHT_SCREEN,
  ArenaTagType.AURORA_VEIL
] as const;

export class RemoveScreensAttr extends RemoveArenaTagsAttr {
  constructor(targetBothSides = false) {
    // TODO: This triggers at a different time than {@linkcode RemoveArenaTagsAbAttr}...
    super(screenTags, targetBothSides, { trigger: MoveEffectTrigger.PRE_APPLY });
  }
}

/**
 * Attribute to swap all valid {@linkcode ArenaTag}s between the player and enemy side of the field.
 * Ones affecting both sides are unaffected.
 */
export class SwapArenaTagsAttr extends MoveEffectAttr {
  private readonly validTags: ArenaTagType[];

  constructor(validTags: ArenaTagType[]) {
    super(true);
    this.validTags = validTags;
  }

  apply(user:Pokemon, target:Pokemon, move:Move, args: any[]): boolean {
    if (!super.apply(user, target, move, args)) {
      return false;
    }

    const tagPlayerTemp = globalScene.arena.findTagsOnSide((t => this.validTags.includes(t.tagType)), ArenaTagSide.PLAYER);
    const tagEnemyTemp = globalScene.arena.findTagsOnSide((t => this.validTags.includes(t.tagType)), ArenaTagSide.ENEMY);

    for (const playerTag of tagPlayerTemp) {
      globalScene.arena.removeTagOnSide(playerTag.tagType, ArenaTagSide.PLAYER, true);
      globalScene.arena.addTag(playerTag.tagType, playerTag.turnCount, playerTag.sourceMove, playerTag.sourceId!, ArenaTagSide.ENEMY, true); // TODO: is the bang correct?
    }
    for (const enemyTag of tagEnemyTemp) {
      globalScene.arena.removeTagOnSide(enemyTag.tagType, ArenaTagSide.ENEMY, true);
      globalScene.arena.addTag(enemyTag.tagType, enemyTag.turnCount, enemyTag.sourceMove, enemyTag.sourceId!, ArenaTagSide.PLAYER, true); // TODO: is the bang correct?
    }

    globalScene.phaseManager.queueMessage(i18next.t("moveTriggers:swapArenaTags", { pokemonName: getPokemonNameWithAffix(user) }));
    return true;
  }
}

/**
 * Attribute that adds a secondary effect to the field when two unique Pledge moves
 * are combined. The effect added varies based on the two Pledge moves combined.
 */
export class AddPledgeEffectAttr extends AddArenaTagAttr {
  private readonly requiredPledge: MoveId;

  constructor(tagType: ArenaTagType, requiredPledge: MoveId, selfSideTarget: boolean = false) {
    super(tagType, 4, false, selfSideTarget);

    this.requiredPledge = requiredPledge;
  }

  override apply(user: Pokemon, target: Pokemon, move: Move, args: any[]): boolean {
    // TODO: add support for `HIT` effect triggering in AddArenaTagAttr to remove the need for this check
    if (user.getLastXMoves(1)[0]?.result !== MoveResult.SUCCESS) {
      return false;
    }

    if (user.turnData.combiningPledge === this.requiredPledge) {
      return super.apply(user, target, move, args);
    }
    return false;
  }
}

/**
 * Attribute used for Revival Blessing.
 */
export class RevivalBlessingAttr extends MoveEffectAttr {
  constructor() {
    super(true);
  }

  /**
   *
   * @param user {@linkcode Pokemon} using this move
   * @param target {@linkcode Pokemon} target of this move
   * @param move {@linkcode Move} being used
   * @param args N/A
   * @returns `true` if function succeeds.
   */
  override apply(user: Pokemon, target: Pokemon, move: Move, args: any[]): boolean {
    // If user is player, checks if the user has fainted pokemon
    if (user.isPlayer()) {
      globalScene.phaseManager.unshiftNew("RevivalBlessingPhase", user);
      return true;
    } else if (user.isEnemy() && user.hasTrainer() && globalScene.getEnemyParty().findIndex((p) => p.isFainted() && !p.isBoss()) > -1) {
      // If used by an enemy trainer with at least one fainted non-boss Pokemon, this
      // revives one of said Pokemon selected at random.
      const faintedPokemon = globalScene.getEnemyParty().filter((p) => p.isFainted() && !p.isBoss());
      const pokemon = faintedPokemon[user.randBattleSeedInt(faintedPokemon.length)];
      const slotIndex = globalScene.getEnemyParty().findIndex((p) => pokemon.id === p.id);
      pokemon.resetStatus(true, false, false, true);
      pokemon.heal(Math.min(toDmgValue(0.5 * pokemon.getMaxHp()), pokemon.getMaxHp()));
      globalScene.phaseManager.queueMessage(i18next.t("moveTriggers:revivalBlessing", { pokemonName: getPokemonNameWithAffix(pokemon) }), 0, true);
      const allyPokemon = user.getAlly();
      if (globalScene.currentBattle.double && globalScene.getEnemyParty().length > 1 && allyPokemon != null) {
        // Handle cases where revived pokemon needs to get switched in on same turn
        if (allyPokemon.isFainted() || allyPokemon === pokemon) {
          // Enemy switch phase should be removed and replaced with the revived pkmn switching in
          globalScene.phaseManager.tryRemovePhase("SwitchSummonPhase", phase => phase.getFieldIndex() === slotIndex);
          // If the pokemon being revived was alive earlier in the turn, cancel its move
          // (revived pokemon can't move in the turn they're brought back)
          // TODO: might make sense to move this to `FaintPhase` after checking for Rev Seed (rather than handling it in the move)
          globalScene.phaseManager.getMovePhase((phase: MovePhase) => phase.pokemon === pokemon)?.cancel();
          if (user.fieldPosition === FieldPosition.CENTER) {
            user.setFieldPosition(FieldPosition.LEFT);
          }
          globalScene.phaseManager.unshiftNew("SwitchSummonPhase", SwitchType.SWITCH, allyPokemon.getFieldIndex(), slotIndex, false, false);
        }
      }
      return true;
    }
    return false;
  }

  getCondition(): MoveConditionFunc {
    return (user, target, move) =>
      user.hasTrainer() &&
      (user.isPlayer() ? globalScene.getPlayerParty() : globalScene.getEnemyParty()).some((p: Pokemon) => p.isFainted() && !p.isBoss());
  }

  override getUserBenefitScore(user: Pokemon, _target: Pokemon, _move: Move): number {
    if (user.hasTrainer() && globalScene.getEnemyParty().some((p) => p.isFainted() && !p.isBoss())) {
      return 20;
    }

    return -20;
  }
}

export class ForceSwitchOutAttr extends MoveEffectAttr {
  constructor(
    private selfSwitch: boolean = false,
    private switchType: SwitchType = SwitchType.SWITCH
  ) {
    super(false, { lastHitOnly: true });
  }

  isBatonPass() {
    return this.switchType === SwitchType.BATON_PASS;
  }

  apply(user: Pokemon, target: Pokemon, move: Move, args: any[]): boolean {
    // Check if the move category is not STATUS or if the switch out condition is not met
    if (!this.getSwitchOutCondition()(user, target, move)) {
      return false;
    }

    /** The {@linkcode Pokemon} to be switched out with this effect */
    const switchOutTarget = this.selfSwitch ? user : target;

    // If the switch-out target is a Dondozo with a Tatsugiri in its mouth
    // (e.g. when it uses Flip Turn), make it spit out the Tatsugiri before switching out.
    switchOutTarget.lapseTag(BattlerTagType.COMMANDED);

    if (switchOutTarget.isPlayer()) {
      /**
      * Check if Wimp Out/Emergency Exit activates due to being hit by U-turn or Volt Switch
      * If it did, the user of U-turn or Volt Switch will not be switched out.
      */
      if (target.getAbility().hasAttr("PostDamageForceSwitchAbAttr")
        && [ MoveId.U_TURN, MoveId.VOLT_SWITCH, MoveId.FLIP_TURN ].includes(move.id)
      ) {
        if (this.hpDroppedBelowHalf(target)) {
          return false;
        }
      }

      // Find indices of off-field Pokemon that are eligible to be switched into
      const eligibleNewIndices: number[] = [];
      globalScene.getPlayerParty().forEach((pokemon, index) => {
        if (pokemon.isAllowedInBattle() && !pokemon.isOnField()) {
          eligibleNewIndices.push(index);
        }
      });

      if (eligibleNewIndices.length < 1) {
        return false;
      }

      if (switchOutTarget.hp > 0) {
        if (this.switchType === SwitchType.FORCE_SWITCH) {
          switchOutTarget.leaveField(true);
          const slotIndex = eligibleNewIndices[user.randBattleSeedInt(eligibleNewIndices.length)];
          globalScene.phaseManager.queueDeferred(
            "SwitchSummonPhase",
            this.switchType,
            switchOutTarget.getFieldIndex(),
            slotIndex,
            false,
            true
          );
        } else {
          switchOutTarget.leaveField(this.switchType === SwitchType.SWITCH);
          globalScene.phaseManager.queueDeferred(
            "SwitchPhase",
              this.switchType,
              switchOutTarget.getFieldIndex(),
              true,
              true
          );
          return true;
        }
      }
      return false;
    } else if (globalScene.currentBattle.battleType !== BattleType.WILD) { // Switch out logic for enemy trainers
      // Find indices of off-field Pokemon that are eligible to be switched into
      const isPartnerTrainer = globalScene.currentBattle.trainer?.isPartner();
      const eligibleNewIndices: number[] = [];
      globalScene.getEnemyParty().forEach((pokemon, index) => {
        if (pokemon.isAllowedInBattle() && !pokemon.isOnField() && (!isPartnerTrainer || pokemon.trainerSlot === (switchOutTarget as EnemyPokemon).trainerSlot)) {
          eligibleNewIndices.push(index);
        }
      });

      if (eligibleNewIndices.length < 1) {
        return false;
      }

      if (switchOutTarget.hp > 0) {
        if (this.switchType === SwitchType.FORCE_SWITCH) {
          switchOutTarget.leaveField(true);
          const slotIndex = eligibleNewIndices[user.randBattleSeedInt(eligibleNewIndices.length)];
          globalScene.phaseManager.queueDeferred(
            "SwitchSummonPhase",
              this.switchType,
              switchOutTarget.getFieldIndex(),
              slotIndex,
              false,
              false
          );
        } else {
          switchOutTarget.leaveField(this.switchType === SwitchType.SWITCH);
          globalScene.phaseManager.queueDeferred(
            "SwitchSummonPhase",
            this.switchType,
            switchOutTarget.getFieldIndex(),
            (globalScene.currentBattle.trainer ? globalScene.currentBattle.trainer.getNextSummonIndex((switchOutTarget as EnemyPokemon).trainerSlot) : 0),
            false,
            false
          );
        }
      }
    } else { // Switch out logic for wild pokemon
      /**
      * Check if Wimp Out/Emergency Exit activates due to being hit by U-turn or Volt Switch
      * If it did, the user of U-turn or Volt Switch will not be switched out.
      */
      if (target.getAbility().hasAttr("PostDamageForceSwitchAbAttr")
        && [ MoveId.U_TURN, MoveId.VOLT_SWITCH, MoveId.FLIP_TURN ].includes(move.id)
      ) {
        if (this.hpDroppedBelowHalf(target)) {
          return false;
        }
      }

      const allyPokemon = switchOutTarget.getAlly();

      if (switchOutTarget.hp > 0) {
        switchOutTarget.leaveField(false);
        globalScene.phaseManager.queueMessage(i18next.t("moveTriggers:fled", { pokemonName: getPokemonNameWithAffix(switchOutTarget) }), null, true, 500);

        // in double battles redirect potential moves off fled pokemon
        if (globalScene.currentBattle.double && allyPokemon != null) {
          globalScene.redirectPokemonMoves(switchOutTarget, allyPokemon);
        }
      }

      // clear out enemy held item modifiers of the switch out target
      globalScene.clearEnemyHeldItemModifiers(switchOutTarget);

      if (!allyPokemon?.isActive(true) && switchOutTarget.hp) {
          globalScene.phaseManager.pushNew("BattleEndPhase", false);

          if (globalScene.gameMode.hasRandomBiomes || globalScene.isNewBiome()) {
            globalScene.phaseManager.pushNew("SelectBiomePhase");
          }

          globalScene.phaseManager.pushNew("NewBattlePhase");
      }
    }

	  return true;
  }

  getCondition(): MoveConditionFunc {
    return (user, target, move) => (move.category !== MoveCategory.STATUS || this.getSwitchOutCondition()(user, target, move));
  }

  getFailedText(_user: Pokemon, target: Pokemon, _move: Move): string | undefined {
    const cancelled = new BooleanHolder(false);
    applyAbAttrs("ForceSwitchOutImmunityAbAttr", {pokemon: target, cancelled});
    if (cancelled.value) {
      return i18next.t("moveTriggers:cannotBeSwitchedOut", { pokemonName: getPokemonNameWithAffix(target) });
    }
  }


  getSwitchOutCondition(): MoveConditionFunc {
    return (user, target, move) => {
      const switchOutTarget = (this.selfSwitch ? user : target);
      const player = switchOutTarget.isPlayer();
      const forceSwitchAttr = move.getAttrs("ForceSwitchOutAttr").find(attr => attr.switchType === SwitchType.FORCE_SWITCH);

      if (!this.selfSwitch) {
        if (move.hitsSubstitute(user, target)) {
          return false;
        }

        // Check if the move is Roar or Whirlwind and if there is a trainer with only Pokémon left.
        if (forceSwitchAttr && globalScene.currentBattle.trainer) {
        const enemyParty = globalScene.getEnemyParty();
        // Filter out any Pokémon that are not allowed in battle (e.g. fainted ones)
        const remainingPokemon = enemyParty.filter(p => p.hp > 0 && p.isAllowedInBattle());
          if (remainingPokemon.length <= 1) {
            return false;
          }
        }

        // Dondozo with an allied Tatsugiri in its mouth cannot be forced out
        const commandedTag = switchOutTarget.getTag(BattlerTagType.COMMANDED);
        if (commandedTag?.getSourcePokemon()?.isActive(true)) {
          return false;
        }

        if (!player && globalScene.currentBattle.isBattleMysteryEncounter() && !globalScene.currentBattle.mysteryEncounter?.fleeAllowed) {
          // Don't allow wild opponents to be force switched during MEs with flee disabled
          return false;
        }

        const blockedByAbility = new BooleanHolder(false);
        applyAbAttrs("ForceSwitchOutImmunityAbAttr", {pokemon: target, cancelled: blockedByAbility});
        if (blockedByAbility.value) {
          return false;
        }
      }


      if (!player && globalScene.currentBattle.battleType === BattleType.WILD) {
        // wild pokemon cannot switch out with baton pass.
        return !this.isBatonPass()
                && globalScene.currentBattle.waveIndex % 10 !== 0
                // Don't allow wild mons to flee with U-turn et al.
                && !(this.selfSwitch && MoveCategory.STATUS !== move.category);
      }

      const party = player ? globalScene.getPlayerParty() : globalScene.getEnemyParty();
      return party.filter(p => p.isAllowedInBattle() && !p.isOnField()
          && (player || (p as EnemyPokemon).trainerSlot === (switchOutTarget as EnemyPokemon).trainerSlot)).length > 0;
    };
  }

  getUserBenefitScore(user: Pokemon, target: Pokemon, move: Move): number {
    if (!globalScene.getEnemyParty().find(p => p.isActive() && !p.isOnField())) {
      return -20;
    }
    let ret = this.selfSwitch ? Math.floor((1 - user.getHpRatio()) * 20) : super.getUserBenefitScore(user, target, move);
    if (this.selfSwitch && this.isBatonPass()) {
      const statStageTotal = user.getStatStages().reduce((s: number, total: number) => total += s, 0);
      ret = ret / 2 + (Phaser.Tweens.Builders.GetEaseFunction("Sine.easeOut")(Math.min(Math.abs(statStageTotal), 10) / 10) * (statStageTotal >= 0 ? 10 : -10));
    }
    return ret;
  }

  /**
  * Helper function to check if the Pokémon's health is below half after taking damage.
  * Used for an edge case interaction with Wimp Out/Emergency Exit.
  * If the Ability activates due to being hit by U-turn or Volt Switch, the user of that move will not be switched out.
  */
  hpDroppedBelowHalf(target: Pokemon): boolean {
    const pokemonHealth = target.hp;
    const maxPokemonHealth = target.getMaxHp();
    const damageTaken = target.turnData.damageTaken;
    const initialHealth = pokemonHealth + damageTaken;

    // Check if the Pokémon's health has dropped below half after the damage
    return initialHealth >= maxPokemonHealth / 2 && pokemonHealth < maxPokemonHealth / 2;
  }
}

export class ChillyReceptionAttr extends ForceSwitchOutAttr {
  apply(user: Pokemon, target: Pokemon, move: Move, args: any[]): boolean {
    globalScene.arena.trySetWeather(WeatherType.SNOW, user);
    return super.apply(user, target, move, args);
  }

  getCondition(): MoveConditionFunc {
    // chilly reception move will go through if the weather is change-able to snow, or the user can switch out, else move will fail
    return (user, target, move) => globalScene.arena.weather?.weatherType !== WeatherType.SNOW || super.getSwitchOutCondition()(user, target, move);
  }
}

export class RemoveTypeAttr extends MoveEffectAttr {

  // TODO: Remove the message callback
  private removedType: PokemonType;
  private messageCallback: ((user: Pokemon) => void) | undefined;

  constructor(removedType: PokemonType, messageCallback?: (user: Pokemon) => void) {
    super(true, { trigger: MoveEffectTrigger.POST_TARGET });
    this.removedType = removedType;
    this.messageCallback = messageCallback;

  }

  apply(user: Pokemon, target: Pokemon, move: Move, args: any[]): boolean {
    if (!super.apply(user, target, move, args)) {
      return false;
    }

    if (user.isTerastallized && user.getTeraType() === this.removedType) { // active tera types cannot be removed
      return false;
    }

    const userTypes = user.getTypes(true);
    const modifiedTypes = userTypes.filter(type => type !== this.removedType);
    if (modifiedTypes.length === 0) {
      modifiedTypes.push(PokemonType.UNKNOWN);
    }
    user.summonData.types = modifiedTypes;
    user.updateInfo();


    if (this.messageCallback) {
      this.messageCallback(user);
    }

    return true;
  }
}

export class CopyTypeAttr extends MoveEffectAttr {
  constructor() {
    super(false);
  }

  apply(user: Pokemon, target: Pokemon, move: Move, args: any[]): boolean {
    if (!super.apply(user, target, move, args)) {
      return false;
    }

    const targetTypes = target.getTypes(true);
    if (targetTypes.includes(PokemonType.UNKNOWN) && targetTypes.indexOf(PokemonType.UNKNOWN) > -1) {
      targetTypes[targetTypes.indexOf(PokemonType.UNKNOWN)] = PokemonType.NORMAL;
    }
    user.summonData.types = targetTypes;
    user.updateInfo();

    globalScene.phaseManager.queueMessage(i18next.t("moveTriggers:copyType", { pokemonName: getPokemonNameWithAffix(user), targetPokemonName: getPokemonNameWithAffix(target) }));

    return true;
  }

  getCondition(): MoveConditionFunc {
    return (user, target, move) => target.getTypes()[0] !== PokemonType.UNKNOWN || target.summonData.addedType !== null;
  }
}

export class CopyBiomeTypeAttr extends MoveEffectAttr {
  constructor() {
    super(true);
  }

  apply(user: Pokemon, target: Pokemon, move: Move, args: any[]): boolean {
    if (!super.apply(user, target, move, args)) {
      return false;
    }

    const terrainType = globalScene.arena.getTerrainType();
    let typeChange: PokemonType;
    if (terrainType !== TerrainType.NONE) {
      typeChange = this.getTypeForTerrain(globalScene.arena.getTerrainType());
    } else {
      typeChange = this.getTypeForBiome(globalScene.arena.biomeType);
    }

    user.summonData.types = [ typeChange ];
    user.updateInfo();

    globalScene.phaseManager.queueMessage(i18next.t("moveTriggers:transformedIntoType", { pokemonName: getPokemonNameWithAffix(user), typeName: i18next.t(`pokemonInfo:type.${toCamelCase(PokemonType[typeChange])}`) }));

    return true;
  }

  /**
   * Retrieves a type from the current terrain
   * @param terrainType {@linkcode TerrainType}
   * @returns
   */
  private getTypeForTerrain(terrainType: TerrainType): PokemonType {
    switch (terrainType) {
      case TerrainType.ELECTRIC:
        return PokemonType.ELECTRIC;
      case TerrainType.MISTY:
        return PokemonType.FAIRY;
      case TerrainType.GRASSY:
        return PokemonType.GRASS;
      case TerrainType.PSYCHIC:
        return PokemonType.PSYCHIC;
      case TerrainType.NONE:
      default:
        return PokemonType.UNKNOWN;
    }
  }

  /**
   * Retrieves a type from the current biome
   * @param biomeType {@linkcode BiomeId}
   * @returns
   */
  private getTypeForBiome(biomeType: BiomeId): PokemonType {
    switch (biomeType) {
      case BiomeId.TOWN:
      case BiomeId.PLAINS:
      case BiomeId.METROPOLIS:
        return PokemonType.NORMAL;
      case BiomeId.GRASS:
      case BiomeId.TALL_GRASS:
        return PokemonType.GRASS;
      case BiomeId.FOREST:
      case BiomeId.JUNGLE:
        return PokemonType.BUG;
      case BiomeId.SLUM:
      case BiomeId.SWAMP:
        return PokemonType.POISON;
      case BiomeId.SEA:
      case BiomeId.BEACH:
      case BiomeId.LAKE:
      case BiomeId.SEABED:
        return PokemonType.WATER;
      case BiomeId.MOUNTAIN:
        return PokemonType.FLYING;
      case BiomeId.BADLANDS:
        return PokemonType.GROUND;
      case BiomeId.CAVE:
      case BiomeId.DESERT:
        return PokemonType.ROCK;
      case BiomeId.ICE_CAVE:
      case BiomeId.SNOWY_FOREST:
        return PokemonType.ICE;
      case BiomeId.MEADOW:
      case BiomeId.FAIRY_CAVE:
      case BiomeId.ISLAND:
        return PokemonType.FAIRY;
      case BiomeId.POWER_PLANT:
        return PokemonType.ELECTRIC;
      case BiomeId.VOLCANO:
        return PokemonType.FIRE;
      case BiomeId.GRAVEYARD:
      case BiomeId.TEMPLE:
        return PokemonType.GHOST;
      case BiomeId.DOJO:
      case BiomeId.CONSTRUCTION_SITE:
        return PokemonType.FIGHTING;
      case BiomeId.FACTORY:
      case BiomeId.LABORATORY:
        return PokemonType.STEEL;
      case BiomeId.RUINS:
      case BiomeId.SPACE:
        return PokemonType.PSYCHIC;
      case BiomeId.WASTELAND:
      case BiomeId.END:
        return PokemonType.DRAGON;
      case BiomeId.ABYSS:
        return PokemonType.DARK;
      default:
        return PokemonType.UNKNOWN;
    }
  }
}

/**
 * Attribute to override the target's current types to the given type.
 * Used by {@linkcode MoveId.SOAK} and {@linkcode MoveId.MAGIC_POWDER}.
 */
export class ChangeTypeAttr extends MoveEffectAttr {
  private type: PokemonType;

  constructor(type: PokemonType) {
    super(false);
    this.type = type;
  }

  apply(user: Pokemon, target: Pokemon, move: Move, args: any[]): boolean {
    target.summonData.types = [ this.type ];
    target.updateInfo();

    globalScene.phaseManager.queueMessage(i18next.t("moveTriggers:transformedIntoType", { pokemonName: getPokemonNameWithAffix(target), typeName: i18next.t(`pokemonInfo:type.${toCamelCase(PokemonType[this.type])}`) }));

    return true;
  }

  getCondition(): MoveConditionFunc {
    return (user, target, move) => !target.isTerastallized && !target.hasAbility(AbilityId.MULTITYPE) && !target.hasAbility(AbilityId.RKS_SYSTEM) && !(target.getTypes().length === 1 && target.getTypes()[0] === this.type);
  }
}

export class AddTypeAttr extends MoveEffectAttr {
  private type: PokemonType;

  constructor(type: PokemonType) {
    super(false);

    this.type = type;
  }

  apply(user: Pokemon, target: Pokemon, move: Move, args: any[]): boolean {
    target.summonData.addedType = this.type;
    target.updateInfo();

    globalScene.phaseManager.queueMessage(i18next.t("moveTriggers:addType", { typeName: i18next.t(`pokemonInfo:type.${toCamelCase(PokemonType[this.type])}`), pokemonName: getPokemonNameWithAffix(target) }));

    return true;
  }

  getCondition(): MoveConditionFunc {
    return (user, target, move) => !target.isTerastallized && !target.getTypes().includes(this.type);
  }
}

export class FirstMoveTypeAttr extends MoveEffectAttr {
  constructor() {
    super(true);
  }

  apply(user: Pokemon, target: Pokemon, move: Move, args: any[]): boolean {
    if (!super.apply(user, target, move, args)) {
      return false;
    }

    const firstMoveType = target.getMoveset()[0].getMove().type;
    user.summonData.types = [ firstMoveType ];
    globalScene.phaseManager.queueMessage(i18next.t("battle:transformedIntoType", { pokemonName: getPokemonNameWithAffix(user), type: i18next.t(`pokemonInfo:type.${toCamelCase(PokemonType[firstMoveType])}`) }));

    return true;
  }
}

/**
 * Attribute used to call a move.
 * Used by other move attributes: {@linkcode RandomMoveAttr}, {@linkcode RandomMovesetMoveAttr}, {@linkcode CopyMoveAttr}
 */
class CallMoveAttr extends OverrideMoveEffectAttr {
  protected invalidMoves: ReadonlySet<MoveId>;
  protected hasTarget: boolean;

  apply(user: Pokemon, target: Pokemon, move: Move, args: any[]): boolean {
    // Get eligible targets for move, failing if we can't target anything
    const replaceMoveTarget = move.moveTarget === MoveTarget.NEAR_OTHER ? MoveTarget.NEAR_ENEMY : undefined;
    const moveTargets = getMoveTargets(user, move.id, replaceMoveTarget);
    if (moveTargets.targets.length === 0) {
      globalScene.phaseManager.queueMessage(i18next.t("battle:attackFailed"));
      return false;
    }

    // Spread moves and ones with only 1 valid target will use their normal targeting.
    // If not, target the Mirror Move recipient or else a random enemy in our target list
    const targets = moveTargets.multiple || moveTargets.targets.length === 1
      ? moveTargets.targets
      : [this.hasTarget
        ? target.getBattlerIndex()
        : moveTargets.targets[user.randBattleSeedInt(moveTargets.targets.length)]];

    globalScene.phaseManager.unshiftNew("LoadMoveAnimPhase", move.id);
    globalScene.phaseManager.unshiftNew("MovePhase", user, targets, new PokemonMove(move.id), MoveUseMode.FOLLOW_UP, MovePhaseTimingModifier.FIRST);
    return true;
  }
}

/**
 * Attribute used to call a random move.
 * Used for {@linkcode MoveId.METRONOME}
 */
export class RandomMoveAttr extends CallMoveAttr {
  constructor(invalidMoves: ReadonlySet<MoveId>) {
    super();
    this.invalidMoves = invalidMoves;
  }

  /**
   * This function exists solely to allow tests to override the randomly selected move by mocking this function.
   */
  public getMoveOverride(): MoveId | null {
    return null;
  }

  /**
   * User calls a random moveId.
   *
   * Invalid moves are indicated by what is passed in to invalidMoves: {@linkcode invalidMetronomeMoves}
   * @param user Pokemon that used the move and will call a random move
   * @param target Pokemon that will be targeted by the random move (if single target)
   * @param move Move being used
   * @param args Unused
   */
  override apply(user: Pokemon, target: Pokemon, _move: Move, args: any[]): boolean {
    // TODO: Move this into the constructor to avoid constructing this every call
    const moveIds = getEnumValues(MoveId).map(m => !this.invalidMoves.has(m) && !allMoves[m].name.endsWith(" (N)") ? m : MoveId.NONE);
    let moveId: MoveId = MoveId.NONE;
    const moveStatus = new BooleanHolder(true);
    do {
      moveId = this.getMoveOverride() ?? moveIds[user.randBattleSeedInt(moveIds.length)];
      moveStatus.value = moveId !== MoveId.NONE;
      if (user.isPlayer()) {
          applyChallenges(ChallengeType.POKEMON_MOVE, moveId, moveStatus);
      }
    }
    while (!moveStatus.value);
    return super.apply(user, target, allMoves[moveId], args);
  }
}

/**
 * Attribute used to call a random move in the user or party's moveset.
 * Used for {@linkcode MoveId.ASSIST} and {@linkcode MoveId.SLEEP_TALK}
 *
 * Fails if the user has no callable moves.
 *
 * Invalid moves are indicated by what is passed in to invalidMoves: {@linkcode invalidAssistMoves} or {@linkcode invalidSleepTalkMoves}
 */
export class RandomMovesetMoveAttr extends CallMoveAttr {
  private includeParty: boolean;
  private moveId: number;
  constructor(invalidMoves: ReadonlySet<MoveId>, includeParty: boolean = false) {
    super();
    this.includeParty = includeParty;
    this.invalidMoves = invalidMoves;
  }

  /**
   * User calls a random moveId selected in {@linkcode getCondition}
   * @param user Pokemon that used the move and will call a random move
   * @param target Pokemon that will be targeted by the random move (if single target)
   * @param move Move being used
   * @param args Unused
   */
  apply(user: Pokemon, target: Pokemon, move: Move, args: any[]): boolean {
    return super.apply(user, target, allMoves[this.moveId], args);
  }

  getCondition(): MoveConditionFunc {
    return (user, target, move) => {
      // includeParty will be true for Assist, false for Sleep Talk
      let allies: Pokemon[];
      if (this.includeParty) {
        allies = (user.isPlayer() ? globalScene.getPlayerParty() : globalScene.getEnemyParty()).filter(p => p !== user);
      } else {
        allies = [ user ];
      }
      const partyMoveset = allies.flatMap(p => p.moveset);
      const moves = partyMoveset.filter(m => !this.invalidMoves.has(m.moveId) && !m.getMove().name.endsWith(" (N)"));
      if (moves.length === 0) {
        return false;
      }

      this.moveId = moves[user.randBattleSeedInt(moves.length)].moveId;
      return true;
    };
  }
}

// TODO: extend CallMoveAttr
export class NaturePowerAttr extends OverrideMoveEffectAttr {
  apply(user: Pokemon, target: Pokemon, move: Move, args: any[]): boolean {
    let moveId = MoveId.NONE;
    switch (globalScene.arena.getTerrainType()) {
    // this allows terrains to 'override' the biome move
      case TerrainType.NONE:
        switch (globalScene.arena.biomeType) {
          case BiomeId.TOWN:
            moveId = MoveId.ROUND;
            break;
          case BiomeId.METROPOLIS:
            moveId = MoveId.TRI_ATTACK;
            break;
          case BiomeId.SLUM:
            moveId = MoveId.SLUDGE_BOMB;
            break;
          case BiomeId.PLAINS:
            moveId = MoveId.SILVER_WIND;
            break;
          case BiomeId.GRASS:
            moveId = MoveId.GRASS_KNOT;
            break;
          case BiomeId.TALL_GRASS:
            moveId = MoveId.POLLEN_PUFF;
            break;
          case BiomeId.MEADOW:
            moveId = MoveId.GIGA_DRAIN;
            break;
          case BiomeId.FOREST:
            moveId = MoveId.BUG_BUZZ;
            break;
          case BiomeId.JUNGLE:
            moveId = MoveId.LEAF_STORM;
            break;
          case BiomeId.SEA:
            moveId = MoveId.HYDRO_PUMP;
            break;
          case BiomeId.SWAMP:
            moveId = MoveId.MUD_BOMB;
            break;
          case BiomeId.BEACH:
            moveId = MoveId.SCALD;
            break;
          case BiomeId.LAKE:
            moveId = MoveId.BUBBLE_BEAM;
            break;
          case BiomeId.SEABED:
            moveId = MoveId.BRINE;
            break;
          case BiomeId.ISLAND:
            moveId = MoveId.LEAF_TORNADO;
            break;
          case BiomeId.MOUNTAIN:
            moveId = MoveId.AIR_SLASH;
            break;
          case BiomeId.BADLANDS:
            moveId = MoveId.EARTH_POWER;
            break;
          case BiomeId.DESERT:
            moveId = MoveId.SCORCHING_SANDS;
            break;
          case BiomeId.WASTELAND:
            moveId = MoveId.DRAGON_PULSE;
            break;
          case BiomeId.CONSTRUCTION_SITE:
            moveId = MoveId.STEEL_BEAM;
            break;
          case BiomeId.CAVE:
            moveId = MoveId.POWER_GEM;
            break;
          case BiomeId.ICE_CAVE:
            moveId = MoveId.ICE_BEAM;
            break;
          case BiomeId.SNOWY_FOREST:
            moveId = MoveId.FROST_BREATH;
            break;
          case BiomeId.VOLCANO:
            moveId = MoveId.LAVA_PLUME;
            break;
          case BiomeId.GRAVEYARD:
            moveId = MoveId.SHADOW_BALL;
            break;
          case BiomeId.RUINS:
            moveId = MoveId.ANCIENT_POWER;
            break;
          case BiomeId.TEMPLE:
            moveId = MoveId.EXTRASENSORY;
            break;
          case BiomeId.DOJO:
            moveId = MoveId.FOCUS_BLAST;
            break;
          case BiomeId.FAIRY_CAVE:
            moveId = MoveId.ALLURING_VOICE;
            break;
          case BiomeId.ABYSS:
            moveId = MoveId.OMINOUS_WIND;
            break;
          case BiomeId.SPACE:
            moveId = MoveId.DRACO_METEOR;
            break;
          case BiomeId.FACTORY:
            moveId = MoveId.FLASH_CANNON;
            break;
          case BiomeId.LABORATORY:
            moveId = MoveId.ZAP_CANNON;
            break;
          case BiomeId.POWER_PLANT:
            moveId = MoveId.CHARGE_BEAM;
            break;
          case BiomeId.END:
            moveId = MoveId.ETERNABEAM;
            break;
        }
        break;
      case TerrainType.MISTY:
        moveId = MoveId.MOONBLAST;
        break;
      case TerrainType.ELECTRIC:
        moveId = MoveId.THUNDERBOLT;
        break;
      case TerrainType.GRASSY:
        moveId = MoveId.ENERGY_BALL;
        break;
      case TerrainType.PSYCHIC:
        moveId = MoveId.PSYCHIC;
        break;
      default:
        // Just in case there's no match
        moveId = MoveId.TRI_ATTACK;
        break;
    }

    // Load the move's animation if we didn't already and unshift a new usage phase
    globalScene.phaseManager.unshiftNew("LoadMoveAnimPhase", moveId);
    globalScene.phaseManager.unshiftNew("MovePhase", user, [ target.getBattlerIndex() ], new PokemonMove(moveId), MoveUseMode.FOLLOW_UP, MovePhaseTimingModifier.FIRST);
    return true;
  }
}

/**
 * Attribute used to copy a previously-used move.
 * Used for {@linkcode MoveId.COPYCAT} and {@linkcode MoveId.MIRROR_MOVE}
 */
export class CopyMoveAttr extends CallMoveAttr {
  private mirrorMove: boolean;
  constructor(mirrorMove: boolean, invalidMoves: ReadonlySet<MoveId> = new Set()) {
    super();
    this.mirrorMove = mirrorMove;
    this.invalidMoves = invalidMoves;
  }

  apply(user: Pokemon, target: Pokemon, _move: Move, args: any[]): boolean {
    this.hasTarget = this.mirrorMove;
    // bang is correct as condition func returns `false` and fails move if no last move exists
    const lastMove = this.mirrorMove ? target.getLastNonVirtualMove(false, false)!.move : globalScene.currentBattle.lastMove;
    return super.apply(user, target, allMoves[lastMove], args);
  }

  getCondition(): MoveConditionFunc {
    return (_user, target, _move) => {
      const lastMove = this.mirrorMove ? target.getLastNonVirtualMove(false, false)?.move : globalScene.currentBattle.lastMove;
      return lastMove != null && !this.invalidMoves.has(lastMove);
    };
  }
}

/**
 * Attribute used for moves that cause the target to repeat their last used move.
 *
 * Used by {@linkcode MoveId.INSTRUCT | Instruct}.
 * @see [Instruct on Bulbapedia](https://bulbapedia.bulbagarden.net/wiki/Instruct_(move))
*/
export class RepeatMoveAttr extends MoveEffectAttr {
  private movesetMove: PokemonMove;
  constructor() {
    super(false, { trigger: MoveEffectTrigger.POST_APPLY }); // needed to ensure correct protect interaction
  }

  /**
   * Forces the target to re-use their last used move again.
   * @param user - The {@linkcode Pokemon} using the attack
   * @param target - The {@linkcode Pokemon} being targeted by the attack
   * @returns `true` if the move succeeds
   */
  apply(user: Pokemon, target: Pokemon): boolean {
    // get the last move used (excluding status based failures) as well as the corresponding moveset slot
    // bangs are justified as Instruct fails if no prior move or moveset move exists
    // TODO: How does instruct work when copying a move called via Copycat that the user itself knows?
    const lastMove = target.getLastNonVirtualMove()!;
    const movesetMove = target.getMoveset().find(m => m.moveId === lastMove?.move)!

    // If the last move used can hit more than one target or has variable targets,
    // re-compute the targets for the attack (mainly for alternating double/single battles)
    // Rampaging moves (e.g. Outrage) are not included due to being incompatible with Instruct,
    // nor is Dragon Darts (due to its smart targeting bypassing normal target selection)
    let moveTargets = this.movesetMove.getMove().isMultiTarget() ? getMoveTargets(target, this.movesetMove.moveId).targets : lastMove.targets;

    // In the event the instructed move's only target is a fainted opponent, redirect it to an alive ally if possible.
    // Normally, all yet-unexecuted move phases would swap targets after any foe faints or flees (see `redirectPokemonMoves` in `battle-scene.ts`),
    // but since Instruct adds a new move phase _after_ all that occurs, we need to handle this interaction manually.
    const firstTarget = globalScene.getField()[moveTargets[0]];
    if (
      globalScene.currentBattle.double
      && moveTargets.length === 1
      && firstTarget.isFainted()
      && firstTarget !== target.getAlly()
    ) {
      const ally = firstTarget.getAlly();
      if (ally != null && ally.isActive()) {
        moveTargets = [ ally.getBattlerIndex() ];
      }
    }

    globalScene.phaseManager.queueMessage(i18next.t("moveTriggers:instructingMove", {
      userPokemonName: getPokemonNameWithAffix(user),
      targetPokemonName: getPokemonNameWithAffix(target)
    }));
    target.turnData.extraTurns++;
    globalScene.phaseManager.unshiftNew("MovePhase", target, moveTargets, movesetMove, MoveUseMode.NORMAL, MovePhaseTimingModifier.FIRST);
    return true;
  }

  getCondition(): MoveConditionFunc {
    return (_user, target, _move) => {
      // TODO: Check instruct behavior with struggle - ignore, fail or success
      const lastMove = target.getLastNonVirtualMove();
      const movesetMove = target.getMoveset().find(m => m.moveId === lastMove?.move);
      const uninstructableMoves = [
        // Locking/Continually Executed moves
        MoveId.OUTRAGE,
        MoveId.RAGING_FURY,
        MoveId.ROLLOUT,
        MoveId.PETAL_DANCE,
        MoveId.THRASH,
        MoveId.ICE_BALL,
        MoveId.UPROAR,
        // Multi-turn Moves
        MoveId.BIDE,
        MoveId.SHELL_TRAP,
        MoveId.BEAK_BLAST,
        MoveId.FOCUS_PUNCH,
        // "First Turn Only" moves
        MoveId.FAKE_OUT,
        MoveId.FIRST_IMPRESSION,
        MoveId.MAT_BLOCK,
        // Moves with a recharge turn
        MoveId.HYPER_BEAM,
        MoveId.ETERNABEAM,
        MoveId.FRENZY_PLANT,
        MoveId.BLAST_BURN,
        MoveId.HYDRO_CANNON,
        MoveId.GIGA_IMPACT,
        MoveId.PRISMATIC_LASER,
        MoveId.ROAR_OF_TIME,
        MoveId.ROCK_WRECKER,
        MoveId.METEOR_ASSAULT,
        // Charging & 2-turn moves
        MoveId.DIG,
        MoveId.FLY,
        MoveId.BOUNCE,
        MoveId.SHADOW_FORCE,
        MoveId.PHANTOM_FORCE,
        MoveId.DIVE,
        MoveId.ELECTRO_SHOT,
        MoveId.ICE_BURN,
        MoveId.GEOMANCY,
        MoveId.FREEZE_SHOCK,
        MoveId.SKY_DROP,
        MoveId.SKY_ATTACK,
        MoveId.SKULL_BASH,
        MoveId.SOLAR_BEAM,
        MoveId.SOLAR_BLADE,
        MoveId.METEOR_BEAM,
        // Copying/Move-Calling moves
        MoveId.ASSIST,
        MoveId.COPYCAT,
        MoveId.ME_FIRST,
        MoveId.METRONOME,
        MoveId.MIRROR_MOVE,
        MoveId.NATURE_POWER,
        MoveId.SLEEP_TALK,
        MoveId.SNATCH,
        MoveId.INSTRUCT,
        // Misc moves
        MoveId.KINGS_SHIELD,
        MoveId.SKETCH,
        MoveId.TRANSFORM,
        MoveId.MIMIC,
        MoveId.STRUGGLE,
        // TODO: Add Max/G-Max/Z-Move blockage if or when they are implemented
      ];

      if (!lastMove?.move // no move to instruct
        || !movesetMove // called move not in target's moveset (forgetting the move, etc.)
        || movesetMove.ppUsed === movesetMove.getMovePp() // move out of pp
        // TODO: This next line is likely redundant as all charging moves are in the above list
        || allMoves[lastMove.move].isChargingMove() // called move is a charging/recharging move
        || uninstructableMoves.includes(lastMove.move)) { // called move is in the banlist
        return false;
      }
      this.movesetMove = movesetMove;
      return true;
    };
  }

  getTargetBenefitScore(user: Pokemon, target: Pokemon, move: Move): number {
    // TODO: Make the AI actually use instruct
    /* Ideally, the AI would score instruct based on the scorings of the on-field pokemons'
    * last used moves at the time of using Instruct (by the time the instructor gets to act)
    * with respect to the user's side.
    * In 99.9% of cases, this would be the pokemon's ally (unless the target had last
    * used a move like Decorate on the user or its ally)
    */
    return 2;
  }
}

/**
 *  Attribute used for moves that reduce PP of the target's last used move.
 *  Used for Spite.
 */
export class ReducePpMoveAttr extends MoveEffectAttr {
  protected reduction: number;
  constructor(reduction: number) {
    super();
    this.reduction = reduction;
  }

  /**
   * Reduces the PP of the target's last-used move by an amount based on this attribute instance's {@linkcode reduction}.
   *
   * @param user - N/A
   * @param target - The {@linkcode Pokemon} targeted by the attack
   * @param move - N/A
   * @param args - N/A
   * @returns always `true`
   */
  apply(user: Pokemon, target: Pokemon, move: Move, args: any[]): boolean {
    /** The last move the target themselves used */
    const lastMove = target.getLastNonVirtualMove();
    const movesetMove = target.getMoveset().find(m => m.moveId === lastMove?.move)!; // bang is correct as condition prevents this from being nullish
    const lastPpUsed = movesetMove.ppUsed;
    movesetMove.ppUsed = Math.min(lastPpUsed + this.reduction, movesetMove.getMovePp());

    globalScene.eventTarget.dispatchEvent(new MoveUsedEvent(target.id, movesetMove.getMove(), movesetMove.ppUsed));
    globalScene.phaseManager.queueMessage(i18next.t("battle:ppReduced", { targetName: getPokemonNameWithAffix(target), moveName: movesetMove.getName(), reduction: (movesetMove.ppUsed) - lastPpUsed }));

    return true;
  }

  getCondition(): MoveConditionFunc {
    return (user, target, move) => {
      const lastMove = target.getLastNonVirtualMove();
      const movesetMove = target.getMoveset().find(m => m.moveId === lastMove?.move)
      return !!movesetMove?.getPpRatio();
    };
  }

  getTargetBenefitScore(user: Pokemon, target: Pokemon, move: Move): number {
    const lastMove = target.getLastNonVirtualMove();
    const movesetMove = target.getMoveset().find(m => m.moveId === lastMove?.move)
    if (!movesetMove) {
      return 0;
    }

    const maxPp = movesetMove.getMovePp();
    const ppLeft = maxPp - movesetMove.ppUsed;
    const value = -(8 - Math.ceil(Math.min(maxPp, 30) / 5));
    if (ppLeft < 4) {
      return (value / 4) * ppLeft;
    }
    return value;

  }
}

/**
 *  Attribute used for moves that damage target, and then reduce PP of the target's last used move.
 *  Used for Eerie Spell.
 */
export class AttackReducePpMoveAttr extends ReducePpMoveAttr {
  constructor(reduction: number) {
    super(reduction);
  }

  /**
   * Checks if the target has used a move prior to the attack. PP-reduction is applied through the super class if so.
   *
   * @param user - The {@linkcode Pokemon} using the move
   * @param target -The {@linkcode Pokemon} targeted by the attack
   * @param move - The {@linkcode Move} being used
   * @param args - N/A
   * @returns - always `true`
   */
  apply(user: Pokemon, target: Pokemon, move: Move, args: any[]): boolean {
    const lastMove = target.getLastNonVirtualMove();
    const movesetMove = target.getMoveset().find(m => m.moveId === lastMove?.move);
    if (movesetMove?.getPpRatio()) {
      super.apply(user, target, move, args);
    }

    return true;
  }

  /**
   * Override condition function to always perform damage.
   * Instead, perform pp-reduction condition check in {@linkcode apply}.
   * (A failed condition will prevent damage which is not what we want here)
   * @returns always `true`
   */
  override getCondition(): MoveConditionFunc {
    return () => true;
  }
}

const targetMoveCopiableCondition: MoveConditionFunc = (user, target, move) => {
  const copiableMove = target.getLastNonVirtualMove();
  if (!copiableMove?.move) {
    return false;
  }

  if (allMoves[copiableMove.move].isChargingMove() && copiableMove.result === MoveResult.OTHER) {
    return false;
  }

  // TODO: Add last turn of Bide

  return true;
};

/**
 * Attribute to temporarily copy the last move in the target's moveset.
 * Used by {@linkcode MoveId.MIMIC}.
 */
export class MovesetCopyMoveAttr extends OverrideMoveEffectAttr {
  apply(user: Pokemon, target: Pokemon, move: Move, args: any[]): boolean {
    const lastMove = target.getLastNonVirtualMove()
    if (!lastMove?.move) {
      return false;
    }

    const copiedMove = allMoves[lastMove.move];

    const thisMoveIndex = user.getMoveset().findIndex(m => m.moveId === move.id);

    if (thisMoveIndex === -1) {
      return false;
    }

    // Populate summon data with a copy of the current moveset, replacing the copying move with the copied move
    user.summonData.moveset = user.getMoveset().slice(0);
    user.summonData.moveset[thisMoveIndex] = new PokemonMove(copiedMove.id);

    globalScene.phaseManager.queueMessage(i18next.t("moveTriggers:copiedMove", { pokemonName: getPokemonNameWithAffix(user), moveName: copiedMove.name }));

    return true;
  }

  getCondition(): MoveConditionFunc {
    return targetMoveCopiableCondition;
  }
}

/**
 * Attribute for {@linkcode MoveId.SKETCH} that causes the user to copy the opponent's last used move
 * This move copies the last used non-virtual move
 *  e.g. if Metronome is used, it copies Metronome itself, not the virtual move called by Metronome
 * Fails if the opponent has not yet used a move.
 * Fails if used on an uncopiable move, listed in unsketchableMoves in getCondition
 * Fails if the move is already in the user's moveset
 */
export class SketchAttr extends MoveEffectAttr {
  constructor() {
    super(true);
  }
  /**
   * User copies the opponent's last used move, if possible
   * @param user Pokemon that used the move and will replace Sketch with the copied move
   * @param target Pokemon that the user wants to copy a move from
   * @param move Move being used
   * @param args Unused
   * @returns true if the function succeeds, otherwise false
   */

  apply(user: Pokemon, target: Pokemon, move: Move, args: any[]): boolean {
    if (!super.apply(user, target, move, args)) {
      return false;
    }

    const targetMove = target.getLastNonVirtualMove()
    if (!targetMove) {
      // failsafe for TS compiler
      return false;
    }

    const sketchedMove = allMoves[targetMove.move];
    const sketchIndex = user.getMoveset().findIndex(m => m.moveId === move.id);
    if (sketchIndex === -1) {
      return false;
    }

    user.setMove(sketchIndex, sketchedMove.id);

    globalScene.phaseManager.queueMessage(i18next.t("moveTriggers:sketchedMove", { pokemonName: getPokemonNameWithAffix(user), moveName: sketchedMove.name }));

    return true;
  }

  getCondition(): MoveConditionFunc {
    return (user, target, move) => {
      if (!targetMoveCopiableCondition(user, target, move)) {
        return false;
      }

      const targetMove = target.getLastNonVirtualMove();
      return targetMove != null
        && !invalidSketchMoves.has(targetMove.move)
        && user.getMoveset().every(m => m.moveId !== targetMove.move)
    };
  }
}

export class AbilityChangeAttr extends MoveEffectAttr {
  public ability: AbilityId;

  constructor(ability: AbilityId, selfTarget?: boolean) {
    super(selfTarget);

    this.ability = ability;
  }

  apply(user: Pokemon, target: Pokemon, move: Move, args: any[]): boolean {
    if (!super.apply(user, target, move, args)) {
      return false;
    }

    const moveTarget = this.selfTarget ? user : target;

    globalScene.triggerPokemonFormChange(moveTarget, SpeciesFormChangeRevertWeatherFormTrigger);
    if (moveTarget.breakIllusion()) {
      globalScene.phaseManager.queueMessage(i18next.t("abilityTriggers:illusionBreak", { pokemonName: getPokemonNameWithAffix(moveTarget) }));
    }
    globalScene.phaseManager.queueMessage(i18next.t("moveTriggers:acquiredAbility", { pokemonName: getPokemonNameWithAffix(moveTarget), abilityName: allAbilities[this.ability].name }));
    moveTarget.setTempAbility(allAbilities[this.ability]);
    globalScene.triggerPokemonFormChange(moveTarget, SpeciesFormChangeRevertWeatherFormTrigger);
    return true;
  }

  getCondition(): MoveConditionFunc {
    return (user, target, move) => (this.selfTarget ? user : target).getAbility().replaceable && (this.selfTarget ? user : target).getAbility().id !== this.ability;
  }
}

export class AbilityCopyAttr extends MoveEffectAttr {
  public copyToPartner: boolean;

  constructor(copyToPartner: boolean = false) {
    super(false);

    this.copyToPartner = copyToPartner;
  }

  apply(user: Pokemon, target: Pokemon, move: Move, args: any[]): boolean {
    if (!super.apply(user, target, move, args)) {
      return false;
    }

    globalScene.phaseManager.queueMessage(i18next.t("moveTriggers:copiedTargetAbility", { pokemonName: getPokemonNameWithAffix(user), targetName: getPokemonNameWithAffix(target), abilityName: allAbilities[target.getAbility().id].name }));

    user.setTempAbility(target.getAbility());
    const ally = user.getAlly();

    if (this.copyToPartner && globalScene.currentBattle?.double && ally != null && ally.hp) { // TODO is this the best way to check that the ally is active?
      globalScene.phaseManager.queueMessage(i18next.t("moveTriggers:copiedTargetAbility", { pokemonName: getPokemonNameWithAffix(ally), targetName: getPokemonNameWithAffix(target), abilityName: allAbilities[target.getAbility().id].name }));
      ally.setTempAbility(target.getAbility());
    }

    return true;
  }

  getCondition(): MoveConditionFunc {
    return (user, target, move) => {
      const ally = user.getAlly();
      let ret = target.getAbility().copiable && user.getAbility().replaceable;
      if (this.copyToPartner && globalScene.currentBattle?.double) {
        ret = ret && (!ally?.hp || ally?.getAbility().replaceable);
      } else {
        ret = ret && user.getAbility().id !== target.getAbility().id;
      }
      return ret;
    };
  }
}

export class AbilityGiveAttr extends MoveEffectAttr {
  public copyToPartner: boolean;

  constructor() {
    super(false);
  }

  apply(user: Pokemon, target: Pokemon, move: Move, args: any[]): boolean {
    if (!super.apply(user, target, move, args)) {
      return false;
    }

    globalScene.phaseManager.queueMessage(i18next.t("moveTriggers:acquiredAbility", { pokemonName: getPokemonNameWithAffix(target), abilityName: allAbilities[user.getAbility().id].name }));

    target.setTempAbility(user.getAbility());

    return true;
  }

  getCondition(): MoveConditionFunc {
    return (user, target, move) => user.getAbility().copiable && target.getAbility().replaceable && user.getAbility().id !== target.getAbility().id;
  }
}

export class SwitchAbilitiesAttr extends MoveEffectAttr {
  apply(user: Pokemon, target: Pokemon, move: Move, args: any[]): boolean {
    if (!super.apply(user, target, move, args)) {
      return false;
    }

    const tempAbility = user.getAbility();

    globalScene.phaseManager.queueMessage(i18next.t("moveTriggers:swappedAbilitiesWithTarget", { pokemonName: getPokemonNameWithAffix(user) }));

    user.setTempAbility(target.getAbility());
    target.setTempAbility(tempAbility);
    // Swaps Forecast/Flower Gift from Castform/Cherrim
    globalScene.arena.triggerWeatherBasedFormChangesToNormal();

    return true;
  }

  getCondition(): MoveConditionFunc {
    return (user, target, move) => [user, target].every(pkmn => pkmn.getAbility().swappable);
  }
}

/**
 * Attribute used for moves that suppress abilities like {@linkcode MoveId.GASTRO_ACID}.
 * A suppressed ability cannot be activated.
 */
export class SuppressAbilitiesAttr extends MoveEffectAttr {
  /** Sets ability suppression for the target pokemon and displays a message. */
  apply(user: Pokemon, target: Pokemon, move: Move, args: any[]): boolean {
    if (!super.apply(user, target, move, args)) {
      return false;
    }

    globalScene.phaseManager.queueMessage(i18next.t("moveTriggers:suppressAbilities", { pokemonName: getPokemonNameWithAffix(target) }));

    target.suppressAbility();

    globalScene.arena.triggerWeatherBasedFormChangesToNormal();

    return true;
  }

  /** Causes the effect to fail when the target's ability is unsupressable or already suppressed. */
  getCondition(): MoveConditionFunc {
    return (_user, target, _move) => !target.summonData.abilitySuppressed && (target.getAbility().suppressable || (target.hasPassive() && target.getPassiveAbility().suppressable));
  }
}

/**
 * Applies the effects of {@linkcode SuppressAbilitiesAttr} if the target has already moved this turn.
 * @see {@linkcode MoveId.CORE_ENFORCER}
 */
export class SuppressAbilitiesIfActedAttr extends MoveEffectAttr {
  /**
   * If the target has already acted this turn, apply a {@linkcode SuppressAbilitiesAttr} effect unless the
   * abillity cannot be suppressed. This is a secondary effect and has no bearing on the success or failure of the move.
   *
   * @returns True if the move occurred, otherwise false. Note that true will be returned even if the target has not
   * yet moved or if the suppression failed to apply.
   */
  apply(user: Pokemon, target: Pokemon, move: Move, args: any[]): boolean {
    if (!super.apply(user, target, move, args)) {
      return false;
    }

    if (target.turnData.acted) {
      const suppressAttr = new SuppressAbilitiesAttr();
      if (suppressAttr.getCondition()(user, target, move)) {
        suppressAttr.apply(user, target, move, args);
      }
    }

    return true;
  }
}

/**
 * Attribute used to transform into the target on move use.
 *
 * Used for {@linkcode MoveId.TRANSFORM}.
 */
export class TransformAttr extends MoveEffectAttr {
  override apply(user: Pokemon, target: Pokemon, move: Move, args: any[]): boolean {
    if (!super.apply(user, target, move, args)) {
      return false;
    }

    globalScene.phaseManager.unshiftNew("PokemonTransformPhase", user.getBattlerIndex(), target.getBattlerIndex());
    return true;
  }

  getCondition(): MoveConditionFunc {
    return (user, target) => user.canTransformInto(target)
  }
}

/**
 * Attribute used for status moves, namely Speed Swap,
 * that swaps the user's and target's corresponding stats.
 */
export class SwapStatAttr extends MoveEffectAttr {
  /** The stat to be swapped between the user and the target */
  private stat: EffectiveStat;

  constructor(stat: EffectiveStat) {
    super();

    this.stat = stat;
  }

  /**
   * Swaps the user's and target's corresponding current
   * {@linkcode EffectiveStat | stat} values
   * @param user the {@linkcode Pokemon} that used the move
   * @param target the {@linkcode Pokemon} that the move was used on
   * @param move N/A
   * @param args N/A
   * @returns true if attribute application succeeds
   */
  apply(user: Pokemon, target: Pokemon, move: Move, args: any[]): boolean {
    if (super.apply(user, target, move, args)) {
      const temp = user.getStat(this.stat, false);
      user.setStat(this.stat, target.getStat(this.stat, false), false);
      target.setStat(this.stat, temp, false);

      globalScene.phaseManager.queueMessage(i18next.t("moveTriggers:switchedStat", {
        pokemonName: getPokemonNameWithAffix(user),
        stat: i18next.t(getStatKey(this.stat)),
      }));

      return true;
    }
    return false;
  }
}

/**
 * Attribute used to switch the user's own stats.
 * Used by Power Shift.
 */
export class ShiftStatAttr extends MoveEffectAttr {
  private statToSwitch: EffectiveStat;
  private statToSwitchWith: EffectiveStat;

  constructor(statToSwitch: EffectiveStat, statToSwitchWith: EffectiveStat) {
    super();

    this.statToSwitch = statToSwitch;
    this.statToSwitchWith = statToSwitchWith;
  }

  /**
   * Switches the user's stats based on the {@linkcode statToSwitch} and {@linkcode statToSwitchWith} attributes.
   * @param user the {@linkcode Pokemon} that used the move
   * @param target n/a
   * @param move n/a
   * @param args n/a
   * @returns whether the effect was applied
   */
  override apply(user: Pokemon, target: Pokemon, move: Move, args: any[]): boolean {
    if (!super.apply(user, target, move, args)) {
      return false;
    }

    const firstStat = user.getStat(this.statToSwitch, false);
    const secondStat = user.getStat(this.statToSwitchWith, false);

    user.setStat(this.statToSwitch, secondStat, false);
    user.setStat(this.statToSwitchWith, firstStat, false);

    globalScene.phaseManager.queueMessage(i18next.t("moveTriggers:shiftedStats", {
      pokemonName: getPokemonNameWithAffix(user),
      statToSwitch: i18next.t(getStatKey(this.statToSwitch)),
      statToSwitchWith: i18next.t(getStatKey(this.statToSwitchWith))
    }));

    return true;
  }

  /**
   * Encourages the user to use the move if the stat to switch with is greater than the stat to switch.
   * @param user the {@linkcode Pokemon} that used the move
   * @param target n/a
   * @param move n/a
   * @returns number of points to add to the user's benefit score
   */
  override getUserBenefitScore(user: Pokemon, target: Pokemon, move: Move): number {
    return user.getStat(this.statToSwitchWith, false) > user.getStat(this.statToSwitch, false) ? 10 : 0;
  }
}

/**
 * Attribute used for status moves, namely Power Split and Guard Split,
 * that take the average of a user's and target's corresponding
 * stats and assign that average back to each corresponding stat.
 */
export class AverageStatsAttr extends MoveEffectAttr {
  /** The stats to be averaged individually between the user and the target */
  private stats: readonly EffectiveStat[];
  private msgKey: string;

  constructor(stats: readonly EffectiveStat[], msgKey: string) {
    super();

    this.stats = stats;
    this.msgKey = msgKey;
  }

  /**
   * Takes the average of the user's and target's corresponding {@linkcode stat}
   * values and sets those stats to the corresponding average for both
   * temporarily.
   * @param user the {@linkcode Pokemon} that used the move
   * @param target the {@linkcode Pokemon} that the move was used on
   * @param move N/A
   * @param args N/A
   * @returns true if attribute application succeeds
   */
  apply(user: Pokemon, target: Pokemon, move: Move, args: any[]): boolean {
    if (super.apply(user, target, move, args)) {
      for (const s of this.stats) {
        const avg = Math.floor((user.getStat(s, false) + target.getStat(s, false)) / 2);

        user.setStat(s, avg, false);
        target.setStat(s, avg, false);
      }

      globalScene.phaseManager.queueMessage(i18next.t(this.msgKey, { pokemonName: getPokemonNameWithAffix(user) }));

      return true;
    }
    return false;
  }
}

export class MoneyAttr extends MoveEffectAttr {
  constructor() {
    super(true, {firstHitOnly: true });
  }

  apply(user: Pokemon, target: Pokemon, move: Move): boolean {
    globalScene.currentBattle.moneyScattered += globalScene.getWaveMoneyAmount(0.2);
    globalScene.phaseManager.queueMessage(i18next.t("moveTriggers:coinsScatteredEverywhere"));
    return true;
  }
}

/** Applies {@linkcode BattlerTagType.DESTINY_BOND} to the user */
export class DestinyBondAttr extends MoveEffectAttr {
  constructor() {
    super(true, { trigger: MoveEffectTrigger.PRE_APPLY });
  }

  /**
   * Applies {@linkcode BattlerTagType.DESTINY_BOND} to the user.
   * @param user {@linkcode Pokemon} that is having the tag applied to.
   * @param target {@linkcode Pokemon} N/A
   * @param move {@linkcode Move} {@linkcode Move.DESTINY_BOND}
   * @param args N/A
   * @returns true
   */
  apply(user: Pokemon, target: Pokemon, move: Move, args: any[]): boolean {
    globalScene.phaseManager.queueMessage(`${i18next.t("moveTriggers:tryingToTakeFoeDown", { pokemonName: getPokemonNameWithAffix(user) })}`);
    user.addTag(BattlerTagType.DESTINY_BOND, undefined, move.id, user.id);
    return true;
  }
}

/** Attribute to apply a battler tag to the target if they have had their stats boosted this turn */
export class AddBattlerTagIfBoostedAttr extends AddBattlerTagAttr {
  constructor(tag: BattlerTagType) {
    super(tag, false, false, 2, 5);
  }

  /**
   * @param user {@linkcode Pokemon} using this move
   * @param target {@linkcode Pokemon} target of this move
   * @param move {@linkcode Move} being used
   * @param args N/A
   * @returns true
   */
  apply(user: Pokemon, target: Pokemon, move: Move, args: any[]): boolean {
    if (target.turnData.statStagesIncreased) {
      super.apply(user, target, move, args);
    }
    return true;
  }
}

/**
 * Attribute to apply a status effect to the target if they have had their stats boosted this turn.
 */
export class StatusIfBoostedAttr extends MoveEffectAttr {
  public effect: StatusEffect;

  constructor(effect: StatusEffect) {
    super(true);
    this.effect = effect;
  }

  /**
   * @param user {@linkcode Pokemon} using this move
   * @param target {@linkcode Pokemon} target of this move
   * @param move {@linkcode Move} N/A
   * @param args N/A
   * @returns true
   */
  apply(user: Pokemon, target: Pokemon, move: Move, args: any[]): boolean {
    if (target.turnData.statStagesIncreased) {
      target.trySetStatus(this.effect, user);
    }
    return true;
  }
}

// TODO: These should not take target based parameters - they are wholly unused
// and it doesn't even make SENSE anyhow
export class VariableTargetAttr extends MoveAttr {
  private targetChangeFunc: (user: Pokemon, target: Pokemon, move: Move) => number;

  constructor(targetChange: (user: Pokemon, target: Pokemon, move: Move) => number) {
    super();

    this.targetChangeFunc = targetChange;
  }

  apply(user: Pokemon, target: Pokemon, move: Move, args: any[]): boolean {
    const targetVal = args[0] as NumberHolder;
    targetVal.value = this.targetChangeFunc(user, target, move);
    return true;
  }
}

/**
 * Attribute to cause the target to move immediately after the user.
 *
 * Used by {@linkcode MoveId.AFTER_YOU}.
 */
export class AfterYouAttr extends MoveEffectAttr {
  /**
   * Cause the target of this move to act right after the user.
   * @param user - Unused
   * @param target - The {@linkcode Pokemon} targeted by this move
   * @param _move - Unused
   * @param _args - Unused
   * @returns `true`
   */
  override apply(user: Pokemon, target: Pokemon, _move: Move, _args: any[]): boolean {
    globalScene.phaseManager.queueMessage(i18next.t("moveTriggers:afterYou", { targetName: getPokemonNameWithAffix(target) }));
    globalScene.phaseManager.forceMoveNext((phase: MovePhase) => phase.pokemon === target);

    return true;
  }
}

/**
 * Move effect to force the target to move last, ignoring priority.
 * If applied to multiple targets, they move in speed order after all other moves.
 */
export class ForceLastAttr extends MoveEffectAttr {
  /**
   * Forces the target of this move to move last.
   *
   * @param user {@linkcode Pokemon} that is using the move.
   * @param target {@linkcode Pokemon} that will be forced to move last.
   * @param move {@linkcode Move} {@linkcode MoveId.QUASH}
   * @param _args N/A
   * @returns true
   */
  override apply(user: Pokemon, target: Pokemon, _move: Move, _args: any[]): boolean {
    globalScene.phaseManager.queueMessage(i18next.t("moveTriggers:forceLast", { targetPokemonName: getPokemonNameWithAffix(target) }));

    globalScene.phaseManager.forceMoveLast((phase: MovePhase) => phase.pokemon === target);
    return true;
  }
}

const failOnBossCondition: MoveConditionFunc = (user, target, move) => !target.isBossImmune();

const failIfSingleBattle: MoveConditionFunc = (user, target, move) => globalScene.currentBattle.double;

const failIfDampCondition: MoveConditionFunc = (user, target, move) => {
  const cancelled = new BooleanHolder(false);
  // temporary workaround to prevent displaying the message during enemy command phase
  // TODO: either move this, or make the move condition func have a `simulated` param
  const simulated = globalScene.phaseManager.getCurrentPhase()?.is('EnemyCommandPhase');
  for (const p of inSpeedOrder(ArenaTagSide.BOTH)) {
    applyAbAttrs("FieldPreventExplosiveMovesAbAttr", {pokemon: p, cancelled, simulated});
  }
  // Queue a message if an ability prevented usage of the move
  if (!simulated && cancelled.value) {
    globalScene.phaseManager.queueMessage(i18next.t("moveTriggers:cannotUseMove", { pokemonName: getPokemonNameWithAffix(user), moveName: move.name }));
  }
  return !cancelled.value;
};

const userSleptOrComatoseCondition: MoveConditionFunc = (user) => user.status?.effect === StatusEffect.SLEEP || user.hasAbility(AbilityId.COMATOSE);

const targetSleptOrComatoseCondition: MoveConditionFunc = (_user: Pokemon, target: Pokemon, _move: Move) => target.status?.effect === StatusEffect.SLEEP || target.hasAbility(AbilityId.COMATOSE);

const failIfLastCondition: MoveConditionFunc = () => globalScene.phaseManager.hasPhaseOfType("MovePhase");

const failIfLastInPartyCondition: MoveConditionFunc = (user: Pokemon, target: Pokemon, move: Move) => {
  const party: Pokemon[] = user.isPlayer() ? globalScene.getPlayerParty() : globalScene.getEnemyParty();
  return party.some(pokemon => pokemon.isActive() && !pokemon.isOnField());
};

const failIfGhostTypeCondition: MoveConditionFunc = (user: Pokemon, target: Pokemon, move: Move) => !target.isOfType(PokemonType.GHOST);

const failIfNoTargetHeldItemsCondition: MoveConditionFunc = (user: Pokemon, target: Pokemon, move: Move) => target.getHeldItems().filter(i => i.isTransferable)?.length > 0;

const attackedByItemMessageFunc = (user: Pokemon, target: Pokemon, move: Move) => {
  if (target == null) { // Fix bug when used against targets that have both fainted
    return "";
  }
  const heldItems = target.getHeldItems().filter(i => i.isTransferable);
  if (heldItems.length === 0) {
    return "";
  }
  const itemName = heldItems[0]?.type?.name ?? "item";
  const message: string = i18next.t("moveTriggers:attackedByItem", { pokemonName: getPokemonNameWithAffix(target), itemName: itemName });
  return message;
};

export class HitsSameTypeAttr extends VariableMoveTypeMultiplierAttr {
  apply(user: Pokemon, target: Pokemon, move: Move, args: any[]): boolean {
    const multiplier = args[0] as NumberHolder;
    if (!user.getTypes(true).some(type => target.getTypes(true).includes(type))) {
      multiplier.value = 0;
      return true;
    }
    return false;
  }
}

/**
 * Attribute used for Conversion 2, to convert the user's type to a random type that resists the target's last used move.
 * Fails if the user already has ALL types that resist the target's last used move.
 * Fails if the opponent has not used a move yet
 * Fails if the type is unknown or stellar
 *
 * TODO:
 * If a move has its type changed (e.g. {@linkcode MoveId.HIDDEN_POWER}), it will check the new type.
 */
export class ResistLastMoveTypeAttr extends MoveEffectAttr {
  constructor() {
    super(true);
  }

  /**
   * User changes its type to a random type that resists the target's last used move
   * @param user Pokemon that used the move and will change types
   * @param target Opposing pokemon that recently used a move
   * @param move Move being used
   * @param args Unused
   * @returns true if the function succeeds
   */
  apply(user: Pokemon, target: Pokemon, move: Move, args: any[]): boolean {
    if (!super.apply(user, target, move, args)) {
      return false;
    }

    // TODO: Confirm how this interacts with status-induced failures and called moves
    const targetMove = target.getLastXMoves(1)[0]; // target's most recent move
    if (!targetMove) {
      return false;
    }

    const moveData = allMoves[targetMove.move];
    if (moveData.type === PokemonType.STELLAR || moveData.type === PokemonType.UNKNOWN) {
      return false;
    }
    const userTypes = user.getTypes();
    const validTypes = this.getTypeResistances(globalScene.gameMode, moveData.type).filter(t => !userTypes.includes(t)); // valid types are ones that are not already the user's types
    if (!validTypes.length) {
      return false;
    }
    const type = validTypes[user.randBattleSeedInt(validTypes.length)];
    user.summonData.types = [ type ];
    globalScene.phaseManager.queueMessage(i18next.t("battle:transformedIntoType", { pokemonName: getPokemonNameWithAffix(user), type: toTitleCase(PokemonType[type]) }));
    user.updateInfo();

    return true;
  }

  /**
   * Retrieve the types resisting a given type. Used by Conversion 2
   * @returns An array populated with Types, or an empty array if no resistances exist (Unknown or Stellar type)
   */
  getTypeResistances(gameMode: GameMode, type: number): PokemonType[] {
    const typeResistances: PokemonType[] = [];

    for (let i = 0; i < Object.keys(PokemonType).length; i++) {
      const multiplier = new NumberHolder(1);
      multiplier.value = getTypeDamageMultiplier(type, i);
      applyChallenges(ChallengeType.TYPE_EFFECTIVENESS, multiplier);
      if (multiplier.value < 1) {
        typeResistances.push(i);
      }
    }

    return typeResistances;
  }

  getCondition(): MoveConditionFunc {
    // TODO: Does this count dancer?
    return (user, target, move) => {
      return target.getLastXMoves(-1).some(tm => tm.move !== MoveId.NONE);
    };
  }
}

/**
 * Drops the target's immunity to types it is immune to
 * and makes its evasiveness be ignored during accuracy
 * checks. Used by: {@linkcode MoveId.ODOR_SLEUTH | Odor Sleuth}, {@linkcode MoveId.MIRACLE_EYE | Miracle Eye} and {@linkcode MoveId.FORESIGHT | Foresight}
 */
export class ExposedMoveAttr extends AddBattlerTagAttr {
  constructor(tagType: BattlerTagType) {
    super(tagType, false, true);
  }

  /**
   * Applies {@linkcode ExposedTag} to the target.
   * @param user {@linkcode Pokemon} using this move
   * @param target {@linkcode Pokemon} target of this move
   * @param move {@linkcode Move} being used
   * @param args N/A
   * @returns `true` if the function succeeds
   */
  apply(user: Pokemon, target: Pokemon, move: Move, args: any[]): boolean {
    if (!super.apply(user, target, move, args)) {
      return false;
    }

    globalScene.phaseManager.queueMessage(i18next.t("moveTriggers:exposedMove", { pokemonName: getPokemonNameWithAffix(user), targetPokemonName: getPokemonNameWithAffix(target) }));

    return true;
  }
}


const unknownTypeCondition: MoveConditionFunc = (user, target, move) => !user.getTypes().includes(PokemonType.UNKNOWN);

export type MoveTargetSet = {
  targets: BattlerIndex[];
  multiple: boolean;
};

/**
 * Map of Move attributes to their respective classes. Used for instanceof checks.
 */
const MoveAttrs = Object.freeze({
  MoveEffectAttr,
  MoveHeaderAttr,
  MessageHeaderAttr,
  AddBattlerTagAttr,
  AddBattlerTagHeaderAttr,
  BeakBlastHeaderAttr,
  PreMoveMessageAttr,
  PreUseInterruptAttr,
  RespectAttackTypeImmunityAttr,
  IgnoreOpponentStatStagesAttr,
  HighCritAttr,
  CritOnlyAttr,
  FixedDamageAttr,
  UserHpDamageAttr,
  TargetHalfHpDamageAttr,
  MatchHpAttr,
  CounterDamageAttr,
  CounterRedirectAttr,
  LevelDamageAttr,
  RandomLevelDamageAttr,
  ModifiedDamageAttr,
  SurviveDamageAttr,
  RecoilAttr,
  SacrificialAttr,
  SacrificialAttrOnHit,
  HalfSacrificialAttr,
  AddSubstituteAttr,
  HealAttr,
  PartyStatusCureAttr,
  FlameBurstAttr,
  SacrificialFullRestoreAttr,
  IgnoreWeatherTypeDebuffAttr,
  WeatherHealAttr,
  PlantHealAttr,
  SandHealAttr,
  BoostHealAttr,
  HealOnAllyAttr,
  HitHealAttr,
  IncrementMovePriorityAttr,
  MultiHitAttr,
  ChangeMultiHitTypeAttr,
  WaterShurikenMultiHitTypeAttr,
  StatusEffectAttr,
  MultiStatusEffectAttr,
  PsychoShiftEffectAttr,
  StealHeldItemChanceAttr,
  RemoveHeldItemAttr,
  EatBerryAttr,
  StealEatBerryAttr,
  HealStatusEffectAttr,
  BypassSleepAttr,
  BypassBurnDamageReductionAttr,
  WeatherChangeAttr,
  ClearWeatherAttr,
  TerrainChangeAttr,
  ClearTerrainAttr,
  OneHitKOAttr,
  InstantChargeAttr,
  WeatherInstantChargeAttr,
  OverrideMoveEffectAttr,
  DelayedAttackAttr,
  AwaitCombinedPledgeAttr,
  StatStageChangeAttr,
  SecretPowerAttr,
  PostVictoryStatStageChangeAttr,
  AcupressureStatStageChangeAttr,
  GrowthStatStageChangeAttr,
  CutHpStatStageBoostAttr,
  OrderUpStatBoostAttr,
  CopyStatsAttr,
  InvertStatsAttr,
  ResetStatsAttr,
  SwapStatStagesAttr,
  HpSplitAttr,
  VariablePowerAttr,
  LessPPMorePowerAttr,
  MovePowerMultiplierAttr,
  BeatUpAttr,
  DoublePowerChanceAttr,
  ConsecutiveUsePowerMultiplierAttr,
  ConsecutiveUseDoublePowerAttr,
  ConsecutiveUseMultiBasePowerAttr,
  WeightPowerAttr,
  ElectroBallPowerAttr,
  GyroBallPowerAttr,
  LowHpPowerAttr,
  CompareWeightPowerAttr,
  HpPowerAttr,
  OpponentHighHpPowerAttr,
  TurnDamagedDoublePowerAttr,
  MagnitudePowerAttr,
  AntiSunlightPowerDecreaseAttr,
  FriendshipPowerAttr,
  RageFistPowerAttr,
  PositiveStatStagePowerAttr,
  PunishmentPowerAttr,
  PresentPowerAttr,
  WaterShurikenPowerAttr,
  SpitUpPowerAttr,
  SwallowHealAttr,
  MultiHitPowerIncrementAttr,
  LastMoveDoublePowerAttr,
  CombinedPledgePowerAttr,
  CombinedPledgeStabBoostAttr,
  RoundPowerAttr,
  CueNextRoundAttr,
  StatChangeBeforeDmgCalcAttr,
  SpectralThiefAttr,
  VariableAtkAttr,
  TargetAtkUserAtkAttr,
  DefAtkAttr,
  VariableDefAttr,
  DefDefAttr,
  VariableAccuracyAttr,
  ThunderAccuracyAttr,
  StormAccuracyAttr,
  AlwaysHitMinimizeAttr,
  ToxicAccuracyAttr,
  BlizzardAccuracyAttr,
  VariableMoveCategoryAttr,
  PhotonGeyserCategoryAttr,
  TeraMoveCategoryAttr,
  TeraBlastPowerAttr,
  StatusCategoryOnAllyAttr,
  ShellSideArmCategoryAttr,
  VariableMoveTypeAttr,
  FormChangeItemTypeAttr,
  TechnoBlastTypeAttr,
  AuraWheelTypeAttr,
  RagingBullTypeAttr,
  IvyCudgelTypeAttr,
  WeatherBallTypeAttr,
  TerrainPulseTypeAttr,
  HiddenPowerTypeAttr,
  TeraBlastTypeAttr,
  TeraStarstormTypeAttr,
  MatchUserTypeAttr,
  CombinedPledgeTypeAttr,
  VariableMoveTypeMultiplierAttr,
  NeutralDamageAgainstFlyingTypeMultiplierAttr,
  IceNoEffectTypeAttr,
  FlyingTypeMultiplierAttr,
  VariableMoveTypeChartAttr,
  FreezeDryAttr,
  OneHitKOAccuracyAttr,
  SheerColdAccuracyAttr,
  MissEffectAttr,
  NoEffectAttr,
  TypelessAttr,
  BypassRedirectAttr,
  FrenzyAttr,
  SemiInvulnerableAttr,
  LeechSeedAttr,
  FallDownAttr,
  GulpMissileTagAttr,
  JawLockAttr,
  CurseAttr,
  RemoveBattlerTagAttr,
  FlinchAttr,
  ConfuseAttr,
  RechargeAttr,
  TrapAttr,
  ProtectAttr,
  MessageAttr,
  RemoveAllSubstitutesAttr,
  HitsTagAttr,
  HitsTagForDoubleDamageAttr,
  AddArenaTagAttr,
  RemoveArenaTagsAttr,
  AddArenaTrapTagAttr,
  AddArenaTrapTagHitAttr,
  RemoveArenaTrapAttr,
  RemoveScreensAttr,
  SwapArenaTagsAttr,
  AddPledgeEffectAttr,
  RevivalBlessingAttr,
  ForceSwitchOutAttr,
  ChillyReceptionAttr,
  RemoveTypeAttr,
  CopyTypeAttr,
  CopyBiomeTypeAttr,
  ChangeTypeAttr,
  AddTypeAttr,
  FirstMoveTypeAttr,
  CallMoveAttr,
  RandomMoveAttr,
  RandomMovesetMoveAttr,
  NaturePowerAttr,
  CopyMoveAttr,
  RepeatMoveAttr,
  ReducePpMoveAttr,
  AttackReducePpMoveAttr,
  MovesetCopyMoveAttr,
  SketchAttr,
  AbilityChangeAttr,
  AbilityCopyAttr,
  AbilityGiveAttr,
  SwitchAbilitiesAttr,
  SuppressAbilitiesAttr,
  TransformAttr,
  SwapStatAttr,
  ShiftStatAttr,
  AverageStatsAttr,
  MoneyAttr,
  DestinyBondAttr,
  AddBattlerTagIfBoostedAttr,
  StatusIfBoostedAttr,
  VariableTargetAttr,
  AfterYouAttr,
  ForceLastAttr,
  HitsSameTypeAttr,
  ResistLastMoveTypeAttr,
  ExposedMoveAttr,
});

/** Map of of move attribute names to their constructors */
export type MoveAttrConstructorMap = typeof MoveAttrs;

export function initMoves() {
  (allMoves as Move[]).push(
    new SelfStatusMove(MoveId.NONE, PokemonType.NORMAL, MoveCategory.STATUS, -1, -1, 0, 1),
    new AttackMove(MoveId.POUND, PokemonType.NORMAL, MoveCategory.PHYSICAL, 40, 100, 35, -1, 0, 1),
    new AttackMove(MoveId.KARATE_CHOP, PokemonType.FIGHTING, MoveCategory.PHYSICAL, 50, 100, 25, -1, 0, 1)
      .attr(HighCritAttr),
    new AttackMove(MoveId.DOUBLE_SLAP, PokemonType.NORMAL, MoveCategory.PHYSICAL, 15, 85, 10, -1, 0, 1)
      .attr(MultiHitAttr),
    new AttackMove(MoveId.COMET_PUNCH, PokemonType.NORMAL, MoveCategory.PHYSICAL, 18, 85, 15, -1, 0, 1)
      .attr(MultiHitAttr)
      .punchingMove(),
    new AttackMove(MoveId.MEGA_PUNCH, PokemonType.NORMAL, MoveCategory.PHYSICAL, 80, 85, 20, -1, 0, 1)
      .punchingMove(),
    new AttackMove(MoveId.PAY_DAY, PokemonType.NORMAL, MoveCategory.PHYSICAL, 40, 100, 20, -1, 0, 1)
      .attr(MoneyAttr)
      .makesContact(false),
    new AttackMove(MoveId.FIRE_PUNCH, PokemonType.FIRE, MoveCategory.PHYSICAL, 75, 100, 15, 10, 0, 1)
      .attr(StatusEffectAttr, StatusEffect.BURN)
      .punchingMove(),
    new AttackMove(MoveId.ICE_PUNCH, PokemonType.ICE, MoveCategory.PHYSICAL, 75, 100, 15, 10, 0, 1)
      .attr(StatusEffectAttr, StatusEffect.FREEZE)
      .punchingMove(),
    new AttackMove(MoveId.THUNDER_PUNCH, PokemonType.ELECTRIC, MoveCategory.PHYSICAL, 75, 100, 15, 10, 0, 1)
      .attr(StatusEffectAttr, StatusEffect.PARALYSIS)
      .punchingMove(),
    new AttackMove(MoveId.SCRATCH, PokemonType.NORMAL, MoveCategory.PHYSICAL, 40, 100, 35, -1, 0, 1),
    new AttackMove(MoveId.VISE_GRIP, PokemonType.NORMAL, MoveCategory.PHYSICAL, 55, 100, 30, -1, 0, 1),
    new AttackMove(MoveId.GUILLOTINE, PokemonType.NORMAL, MoveCategory.PHYSICAL, 250, 30, 5, -1, 0, 1)
      .attr(OneHitKOAttr)
      .attr(OneHitKOAccuracyAttr),
    new ChargingAttackMove(MoveId.RAZOR_WIND, PokemonType.NORMAL, MoveCategory.SPECIAL, 80, 100, 10, -1, 0, 1)
      .chargeText(i18next.t("moveTriggers:whippedUpAWhirlwind", { pokemonName: "{USER}" }))
      .attr(HighCritAttr)
      .windMove()
      .target(MoveTarget.ALL_NEAR_ENEMIES),
    new SelfStatusMove(MoveId.SWORDS_DANCE, PokemonType.NORMAL, -1, 20, -1, 0, 1)
      .attr(StatStageChangeAttr, [ Stat.ATK ], 2, true)
      .danceMove(),
    new AttackMove(MoveId.CUT, PokemonType.NORMAL, MoveCategory.PHYSICAL, 50, 95, 30, -1, 0, 1)
      .slicingMove(),
    new AttackMove(MoveId.GUST, PokemonType.FLYING, MoveCategory.SPECIAL, 40, 100, 35, -1, 0, 1)
      .attr(HitsTagForDoubleDamageAttr, BattlerTagType.FLYING)
      .windMove(),
    new AttackMove(MoveId.WING_ATTACK, PokemonType.FLYING, MoveCategory.PHYSICAL, 60, 100, 35, -1, 0, 1),
    new StatusMove(MoveId.WHIRLWIND, PokemonType.NORMAL, -1, 20, -1, -6, 1)
      .attr(ForceSwitchOutAttr, false, SwitchType.FORCE_SWITCH)
      .ignoresSubstitute()
      .hidesTarget()
      .windMove()
      .reflectable(),
    new ChargingAttackMove(MoveId.FLY, PokemonType.FLYING, MoveCategory.PHYSICAL, 90, 95, 15, -1, 0, 1)
      .chargeText(i18next.t("moveTriggers:flewUpHigh", { pokemonName: "{USER}" }))
      .chargeAttr(SemiInvulnerableAttr, BattlerTagType.FLYING)
      .affectedByGravity(),
    new AttackMove(MoveId.BIND, PokemonType.NORMAL, MoveCategory.PHYSICAL, 15, 85, 20, -1, 0, 1)
      .attr(TrapAttr, BattlerTagType.BIND),
    new AttackMove(MoveId.SLAM, PokemonType.NORMAL, MoveCategory.PHYSICAL, 80, 75, 20, -1, 0, 1),
    new AttackMove(MoveId.VINE_WHIP, PokemonType.GRASS, MoveCategory.PHYSICAL, 45, 100, 25, -1, 0, 1),
    new AttackMove(MoveId.STOMP, PokemonType.NORMAL, MoveCategory.PHYSICAL, 65, 100, 20, 30, 0, 1)
      .attr(AlwaysHitMinimizeAttr)
      .attr(HitsTagForDoubleDamageAttr, BattlerTagType.MINIMIZED)
      .attr(FlinchAttr),
    new AttackMove(MoveId.DOUBLE_KICK, PokemonType.FIGHTING, MoveCategory.PHYSICAL, 30, 100, 30, -1, 0, 1)
      .attr(MultiHitAttr, MultiHitType._2),
    new AttackMove(MoveId.MEGA_KICK, PokemonType.NORMAL, MoveCategory.PHYSICAL, 120, 75, 5, -1, 0, 1),
    new AttackMove(MoveId.JUMP_KICK, PokemonType.FIGHTING, MoveCategory.PHYSICAL, 100, 95, 10, -1, 0, 1)
      .attr(MissEffectAttr, crashDamageFunc)
      .attr(NoEffectAttr, crashDamageFunc)
      .affectedByGravity()
      .recklessMove(),
    new AttackMove(MoveId.ROLLING_KICK, PokemonType.FIGHTING, MoveCategory.PHYSICAL, 60, 85, 15, 30, 0, 1)
      .attr(FlinchAttr),
    new StatusMove(MoveId.SAND_ATTACK, PokemonType.GROUND, 100, 15, -1, 0, 1)
      .attr(StatStageChangeAttr, [ Stat.ACC ], -1)
      .reflectable(),
    new AttackMove(MoveId.HEADBUTT, PokemonType.NORMAL, MoveCategory.PHYSICAL, 70, 100, 15, 30, 0, 1)
      .attr(FlinchAttr),
    new AttackMove(MoveId.HORN_ATTACK, PokemonType.NORMAL, MoveCategory.PHYSICAL, 65, 100, 25, -1, 0, 1),
    new AttackMove(MoveId.FURY_ATTACK, PokemonType.NORMAL, MoveCategory.PHYSICAL, 15, 85, 20, -1, 0, 1)
      .attr(MultiHitAttr),
    new AttackMove(MoveId.HORN_DRILL, PokemonType.NORMAL, MoveCategory.PHYSICAL, 250, 30, 5, -1, 0, 1)
      .attr(OneHitKOAttr)
      .attr(OneHitKOAccuracyAttr),
    new AttackMove(MoveId.TACKLE, PokemonType.NORMAL, MoveCategory.PHYSICAL, 40, 100, 35, -1, 0, 1),
    new AttackMove(MoveId.BODY_SLAM, PokemonType.NORMAL, MoveCategory.PHYSICAL, 85, 100, 15, 30, 0, 1)
      .attr(AlwaysHitMinimizeAttr)
      .attr(HitsTagForDoubleDamageAttr, BattlerTagType.MINIMIZED)
      .attr(StatusEffectAttr, StatusEffect.PARALYSIS),
    new AttackMove(MoveId.WRAP, PokemonType.NORMAL, MoveCategory.PHYSICAL, 15, 90, 20, -1, 0, 1)
      .attr(TrapAttr, BattlerTagType.WRAP),
    new AttackMove(MoveId.TAKE_DOWN, PokemonType.NORMAL, MoveCategory.PHYSICAL, 90, 85, 20, -1, 0, 1)
      .attr(RecoilAttr)
      .recklessMove(),
    new AttackMove(MoveId.THRASH, PokemonType.NORMAL, MoveCategory.PHYSICAL, 120, 100, 10, -1, 0, 1)
      .attr(FrenzyAttr)
      .attr(MissEffectAttr, frenzyMissFunc)
      .attr(NoEffectAttr, frenzyMissFunc)
      .target(MoveTarget.RANDOM_NEAR_ENEMY),
    new AttackMove(MoveId.DOUBLE_EDGE, PokemonType.NORMAL, MoveCategory.PHYSICAL, 120, 100, 15, -1, 0, 1)
      .attr(RecoilAttr, false, 0.33)
      .recklessMove(),
    new StatusMove(MoveId.TAIL_WHIP, PokemonType.NORMAL, 100, 30, -1, 0, 1)
      .attr(StatStageChangeAttr, [ Stat.DEF ], -1)
      .target(MoveTarget.ALL_NEAR_ENEMIES)
      .reflectable(),
    new AttackMove(MoveId.POISON_STING, PokemonType.POISON, MoveCategory.PHYSICAL, 15, 100, 35, 30, 0, 1)
      .attr(StatusEffectAttr, StatusEffect.POISON)
      .makesContact(false),
    new AttackMove(MoveId.TWINEEDLE, PokemonType.BUG, MoveCategory.PHYSICAL, 25, 100, 20, 20, 0, 1)
      .attr(MultiHitAttr, MultiHitType._2)
      .attr(StatusEffectAttr, StatusEffect.POISON)
      .makesContact(false),
    new AttackMove(MoveId.PIN_MISSILE, PokemonType.BUG, MoveCategory.PHYSICAL, 25, 95, 20, -1, 0, 1)
      .attr(MultiHitAttr)
      .makesContact(false),
    new StatusMove(MoveId.LEER, PokemonType.NORMAL, 100, 30, -1, 0, 1)
      .attr(StatStageChangeAttr, [ Stat.DEF ], -1)
      .target(MoveTarget.ALL_NEAR_ENEMIES)
      .reflectable(),
    new AttackMove(MoveId.BITE, PokemonType.DARK, MoveCategory.PHYSICAL, 60, 100, 25, 30, 0, 1)
      .attr(FlinchAttr)
      .bitingMove(),
    new StatusMove(MoveId.GROWL, PokemonType.NORMAL, 100, 40, -1, 0, 1)
      .attr(StatStageChangeAttr, [ Stat.ATK ], -1)
      .soundBased()
      .target(MoveTarget.ALL_NEAR_ENEMIES)
      .reflectable(),
    new StatusMove(MoveId.ROAR, PokemonType.NORMAL, -1, 20, -1, -6, 1)
      .attr(ForceSwitchOutAttr, false, SwitchType.FORCE_SWITCH)
      .soundBased()
      .hidesTarget()
      .reflectable(),
    new StatusMove(MoveId.SING, PokemonType.NORMAL, 55, 15, -1, 0, 1)
      .attr(StatusEffectAttr, StatusEffect.SLEEP)
      .soundBased()
      .reflectable(),
    new StatusMove(MoveId.SUPERSONIC, PokemonType.NORMAL, 55, 20, -1, 0, 1)
      .attr(ConfuseAttr)
      .soundBased()
      .reflectable(),
    new AttackMove(MoveId.SONIC_BOOM, PokemonType.NORMAL, MoveCategory.SPECIAL, -1, 90, 20, -1, 0, 1)
      .attr(FixedDamageAttr, 20),
    new StatusMove(MoveId.DISABLE, PokemonType.NORMAL, 100, 20, -1, 0, 1)
      .attr(AddBattlerTagAttr, BattlerTagType.DISABLED, false, true)
      .condition((_user, target, _move) => {
        const lastNonVirtualMove = target.getLastNonVirtualMove();
        return lastNonVirtualMove != null && lastNonVirtualMove.move !== MoveId.STRUGGLE;
      })
      .ignoresSubstitute()
      .reflectable(),
    new AttackMove(MoveId.ACID, PokemonType.POISON, MoveCategory.SPECIAL, 40, 100, 30, 10, 0, 1)
      .attr(StatStageChangeAttr, [ Stat.SPDEF ], -1)
      .target(MoveTarget.ALL_NEAR_ENEMIES),
    new AttackMove(MoveId.EMBER, PokemonType.FIRE, MoveCategory.SPECIAL, 40, 100, 25, 10, 0, 1)
      .attr(StatusEffectAttr, StatusEffect.BURN),
    new AttackMove(MoveId.FLAMETHROWER, PokemonType.FIRE, MoveCategory.SPECIAL, 90, 100, 15, 10, 0, 1)
      .attr(StatusEffectAttr, StatusEffect.BURN),
    new StatusMove(MoveId.MIST, PokemonType.ICE, -1, 30, -1, 0, 1)
      .attr(AddArenaTagAttr, ArenaTagType.MIST, 5, true)
      .target(MoveTarget.USER_SIDE),
    new AttackMove(MoveId.WATER_GUN, PokemonType.WATER, MoveCategory.SPECIAL, 40, 100, 25, -1, 0, 1),
    new AttackMove(MoveId.HYDRO_PUMP, PokemonType.WATER, MoveCategory.SPECIAL, 110, 80, 5, -1, 0, 1),
    new AttackMove(MoveId.SURF, PokemonType.WATER, MoveCategory.SPECIAL, 90, 100, 15, -1, 0, 1)
      .target(MoveTarget.ALL_NEAR_OTHERS)
      .attr(HitsTagForDoubleDamageAttr, BattlerTagType.UNDERWATER)
      .attr(GulpMissileTagAttr),
    new AttackMove(MoveId.ICE_BEAM, PokemonType.ICE, MoveCategory.SPECIAL, 90, 100, 10, 10, 0, 1)
      .attr(StatusEffectAttr, StatusEffect.FREEZE),
    new AttackMove(MoveId.BLIZZARD, PokemonType.ICE, MoveCategory.SPECIAL, 110, 70, 5, 10, 0, 1)
      .attr(BlizzardAccuracyAttr)
      .attr(StatusEffectAttr, StatusEffect.FREEZE)
      .windMove()
      .target(MoveTarget.ALL_NEAR_ENEMIES),
    new AttackMove(MoveId.PSYBEAM, PokemonType.PSYCHIC, MoveCategory.SPECIAL, 65, 100, 20, 10, 0, 1)
      .attr(ConfuseAttr),
    new AttackMove(MoveId.BUBBLE_BEAM, PokemonType.WATER, MoveCategory.SPECIAL, 65, 100, 20, 10, 0, 1)
      .attr(StatStageChangeAttr, [ Stat.SPD ], -1),
    new AttackMove(MoveId.AURORA_BEAM, PokemonType.ICE, MoveCategory.SPECIAL, 65, 100, 20, 10, 0, 1)
      .attr(StatStageChangeAttr, [ Stat.ATK ], -1),
    new AttackMove(MoveId.HYPER_BEAM, PokemonType.NORMAL, MoveCategory.SPECIAL, 150, 90, 5, -1, 0, 1)
      .attr(RechargeAttr),
    new AttackMove(MoveId.PECK, PokemonType.FLYING, MoveCategory.PHYSICAL, 35, 100, 35, -1, 0, 1),
    new AttackMove(MoveId.DRILL_PECK, PokemonType.FLYING, MoveCategory.PHYSICAL, 80, 100, 20, -1, 0, 1),
    new AttackMove(MoveId.SUBMISSION, PokemonType.FIGHTING, MoveCategory.PHYSICAL, 80, 80, 20, -1, 0, 1)
      .attr(RecoilAttr)
      .recklessMove(),
    new AttackMove(MoveId.LOW_KICK, PokemonType.FIGHTING, MoveCategory.PHYSICAL, -1, 100, 20, -1, 0, 1)
      .attr(WeightPowerAttr),
    new AttackMove(MoveId.COUNTER, PokemonType.FIGHTING, MoveCategory.PHYSICAL, -1, 100, 20, -1, -5, 1)
      .attr(CounterDamageAttr, 2, MoveCategory.PHYSICAL)
      .attr(CounterRedirectAttr, MoveCategory.PHYSICAL)
      .condition(counterAttackConditionPhysical, 3)
      .target(MoveTarget.ATTACKER),
    new AttackMove(MoveId.SEISMIC_TOSS, PokemonType.FIGHTING, MoveCategory.PHYSICAL, -1, 100, 20, -1, 0, 1)
      .attr(LevelDamageAttr),
    new AttackMove(MoveId.STRENGTH, PokemonType.NORMAL, MoveCategory.PHYSICAL, 80, 100, 15, -1, 0, 1),
    new AttackMove(MoveId.ABSORB, PokemonType.GRASS, MoveCategory.SPECIAL, 20, 100, 25, -1, 0, 1)
      .attr(HitHealAttr)
      .triageMove(),
    new AttackMove(MoveId.MEGA_DRAIN, PokemonType.GRASS, MoveCategory.SPECIAL, 40, 100, 15, -1, 0, 1)
      .attr(HitHealAttr)
      .triageMove(),
    new StatusMove(MoveId.LEECH_SEED, PokemonType.GRASS, 90, 10, -1, 0, 1)
      .attr(LeechSeedAttr)
      .condition((user, target, move) => !target.getTag(BattlerTagType.SEEDED) && !target.isOfType(PokemonType.GRASS))
      .reflectable(),
    new SelfStatusMove(MoveId.GROWTH, PokemonType.NORMAL, -1, 20, -1, 0, 1)
      .attr(GrowthStatStageChangeAttr),
    new AttackMove(MoveId.RAZOR_LEAF, PokemonType.GRASS, MoveCategory.PHYSICAL, 55, 95, 25, -1, 0, 1)
      .attr(HighCritAttr)
      .makesContact(false)
      .slicingMove()
      .target(MoveTarget.ALL_NEAR_ENEMIES),
    new ChargingAttackMove(MoveId.SOLAR_BEAM, PokemonType.GRASS, MoveCategory.SPECIAL, 120, 100, 10, -1, 0, 1)
      .chargeText(i18next.t("moveTriggers:tookInSunlight", { pokemonName: "{USER}" }))
      .chargeAttr(WeatherInstantChargeAttr, [ WeatherType.SUNNY, WeatherType.HARSH_SUN ])
      .attr(AntiSunlightPowerDecreaseAttr),
    new StatusMove(MoveId.POISON_POWDER, PokemonType.POISON, 75, 35, -1, 0, 1)
      .attr(StatusEffectAttr, StatusEffect.POISON)
      .powderMove()
      .reflectable(),
    new StatusMove(MoveId.STUN_SPORE, PokemonType.GRASS, 75, 30, -1, 0, 1)
      .attr(StatusEffectAttr, StatusEffect.PARALYSIS)
      .powderMove()
      .reflectable(),
    new StatusMove(MoveId.SLEEP_POWDER, PokemonType.GRASS, 75, 15, -1, 0, 1)
      .attr(StatusEffectAttr, StatusEffect.SLEEP)
      .powderMove()
      .reflectable(),
    new AttackMove(MoveId.PETAL_DANCE, PokemonType.GRASS, MoveCategory.SPECIAL, 120, 100, 10, -1, 0, 1)
      .attr(FrenzyAttr)
      .attr(MissEffectAttr, frenzyMissFunc)
      .attr(NoEffectAttr, frenzyMissFunc)
      .makesContact()
      .danceMove()
      .target(MoveTarget.RANDOM_NEAR_ENEMY),
    new StatusMove(MoveId.STRING_SHOT, PokemonType.BUG, 95, 40, -1, 0, 1)
      .attr(StatStageChangeAttr, [ Stat.SPD ], -2)
      .target(MoveTarget.ALL_NEAR_ENEMIES)
      .reflectable(),
    new AttackMove(MoveId.DRAGON_RAGE, PokemonType.DRAGON, MoveCategory.SPECIAL, -1, 100, 10, -1, 0, 1)
      .attr(FixedDamageAttr, 40),
    new AttackMove(MoveId.FIRE_SPIN, PokemonType.FIRE, MoveCategory.SPECIAL, 35, 85, 15, -1, 0, 1)
      .attr(TrapAttr, BattlerTagType.FIRE_SPIN),
    new AttackMove(MoveId.THUNDER_SHOCK, PokemonType.ELECTRIC, MoveCategory.SPECIAL, 40, 100, 30, 10, 0, 1)
      .attr(StatusEffectAttr, StatusEffect.PARALYSIS),
    new AttackMove(MoveId.THUNDERBOLT, PokemonType.ELECTRIC, MoveCategory.SPECIAL, 90, 100, 15, 10, 0, 1)
      .attr(StatusEffectAttr, StatusEffect.PARALYSIS),
    new StatusMove(MoveId.THUNDER_WAVE, PokemonType.ELECTRIC, 90, 20, -1, 0, 1)
      .attr(StatusEffectAttr, StatusEffect.PARALYSIS)
      .attr(RespectAttackTypeImmunityAttr)
      .reflectable(),
    new AttackMove(MoveId.THUNDER, PokemonType.ELECTRIC, MoveCategory.SPECIAL, 110, 70, 10, 30, 0, 1)
      .attr(StatusEffectAttr, StatusEffect.PARALYSIS)
      .attr(ThunderAccuracyAttr)
      .attr(HitsTagAttr, BattlerTagType.FLYING),
    new AttackMove(MoveId.ROCK_THROW, PokemonType.ROCK, MoveCategory.PHYSICAL, 50, 90, 15, -1, 0, 1)
      .makesContact(false),
    new AttackMove(MoveId.EARTHQUAKE, PokemonType.GROUND, MoveCategory.PHYSICAL, 100, 100, 10, -1, 0, 1)
      .attr(HitsTagForDoubleDamageAttr, BattlerTagType.UNDERGROUND)
      .attr(MovePowerMultiplierAttr, (user, target, move) => globalScene.arena.getTerrainType() === TerrainType.GRASSY && target.isGrounded() ? 0.5 : 1)
      .makesContact(false)
      .target(MoveTarget.ALL_NEAR_OTHERS),
    new AttackMove(MoveId.FISSURE, PokemonType.GROUND, MoveCategory.PHYSICAL, 250, 30, 5, -1, 0, 1)
      .attr(OneHitKOAttr)
      .attr(OneHitKOAccuracyAttr)
      .attr(HitsTagAttr, BattlerTagType.UNDERGROUND)
      .makesContact(false),
    new ChargingAttackMove(MoveId.DIG, PokemonType.GROUND, MoveCategory.PHYSICAL, 80, 100, 10, -1, 0, 1)
      .chargeText(i18next.t("moveTriggers:dugAHole", { pokemonName: "{USER}" }))
      .chargeAttr(SemiInvulnerableAttr, BattlerTagType.UNDERGROUND),
    new StatusMove(MoveId.TOXIC, PokemonType.POISON, 90, 10, -1, 0, 1)
      .attr(StatusEffectAttr, StatusEffect.TOXIC)
      .attr(ToxicAccuracyAttr)
      .reflectable(),
    new AttackMove(MoveId.CONFUSION, PokemonType.PSYCHIC, MoveCategory.SPECIAL, 50, 100, 25, 10, 0, 1)
      .attr(ConfuseAttr),
    new AttackMove(MoveId.PSYCHIC, PokemonType.PSYCHIC, MoveCategory.SPECIAL, 90, 100, 10, 10, 0, 1)
      .attr(StatStageChangeAttr, [ Stat.SPDEF ], -1),
    new StatusMove(MoveId.HYPNOSIS, PokemonType.PSYCHIC, 60, 20, -1, 0, 1)
      .attr(StatusEffectAttr, StatusEffect.SLEEP)
      .reflectable(),
    new SelfStatusMove(MoveId.MEDITATE, PokemonType.PSYCHIC, -1, 40, -1, 0, 1)
      .attr(StatStageChangeAttr, [ Stat.ATK ], 1, true),
    new SelfStatusMove(MoveId.AGILITY, PokemonType.PSYCHIC, -1, 30, -1, 0, 1)
      .attr(StatStageChangeAttr, [ Stat.SPD ], 2, true),
    new AttackMove(MoveId.QUICK_ATTACK, PokemonType.NORMAL, MoveCategory.PHYSICAL, 40, 100, 30, -1, 1, 1),
    new AttackMove(MoveId.RAGE, PokemonType.NORMAL, MoveCategory.PHYSICAL, 20, 100, 20, -1, 0, 1)
      .partial(), // No effect implemented
    new SelfStatusMove(MoveId.TELEPORT, PokemonType.PSYCHIC, -1, 20, -1, -6, 1)
      .attr(ForceSwitchOutAttr, true)
      .hidesUser()
      .condition(failTeleportCondition, 3),
    new AttackMove(MoveId.NIGHT_SHADE, PokemonType.GHOST, MoveCategory.SPECIAL, -1, 100, 15, -1, 0, 1)
      .attr(LevelDamageAttr),
    new StatusMove(MoveId.MIMIC, PokemonType.NORMAL, -1, 10, -1, 0, 1)
      .attr(MovesetCopyMoveAttr)
      .ignoresSubstitute(),
    new StatusMove(MoveId.SCREECH, PokemonType.NORMAL, 85, 40, -1, 0, 1)
      .attr(StatStageChangeAttr, [ Stat.DEF ], -2)
      .soundBased()
      .reflectable(),
    new SelfStatusMove(MoveId.DOUBLE_TEAM, PokemonType.NORMAL, -1, 15, -1, 0, 1)
      .attr(StatStageChangeAttr, [ Stat.EVA ], 1, true),
    new SelfStatusMove(MoveId.RECOVER, PokemonType.NORMAL, -1, 5, -1, 0, 1)
      .attr(HealAttr, 0.5)
      .triageMove(),
    new SelfStatusMove(MoveId.HARDEN, PokemonType.NORMAL, -1, 30, -1, 0, 1)
      .attr(StatStageChangeAttr, [ Stat.DEF ], 1, true),
    new SelfStatusMove(MoveId.MINIMIZE, PokemonType.NORMAL, -1, 10, -1, 0, 1)
      .attr(AddBattlerTagAttr, BattlerTagType.MINIMIZED, true, false)
      .attr(StatStageChangeAttr, [ Stat.EVA ], 2, true),
    new StatusMove(MoveId.SMOKESCREEN, PokemonType.NORMAL, 100, 20, -1, 0, 1)
      .attr(StatStageChangeAttr, [ Stat.ACC ], -1)
      .reflectable(),
    new StatusMove(MoveId.CONFUSE_RAY, PokemonType.GHOST, 100, 10, -1, 0, 1)
      .attr(ConfuseAttr)
      .reflectable(),
    new SelfStatusMove(MoveId.WITHDRAW, PokemonType.WATER, -1, 40, -1, 0, 1)
      .attr(StatStageChangeAttr, [ Stat.DEF ], 1, true),
    new SelfStatusMove(MoveId.DEFENSE_CURL, PokemonType.NORMAL, -1, 40, -1, 0, 1)
      .attr(StatStageChangeAttr, [ Stat.DEF ], 1, true),
    new SelfStatusMove(MoveId.BARRIER, PokemonType.PSYCHIC, -1, 20, -1, 0, 1)
      .attr(StatStageChangeAttr, [ Stat.DEF ], 2, true),
    new StatusMove(MoveId.LIGHT_SCREEN, PokemonType.PSYCHIC, -1, 30, -1, 0, 1)
      .attr(AddArenaTagAttr, ArenaTagType.LIGHT_SCREEN, 5, true)
      .target(MoveTarget.USER_SIDE),
    new SelfStatusMove(MoveId.HAZE, PokemonType.ICE, -1, 30, -1, 0, 1)
      .ignoresSubstitute()
      .attr(ResetStatsAttr, true),
    new StatusMove(MoveId.REFLECT, PokemonType.PSYCHIC, -1, 20, -1, 0, 1)
      .attr(AddArenaTagAttr, ArenaTagType.REFLECT, 5, true)
      .target(MoveTarget.USER_SIDE),
    new SelfStatusMove(MoveId.FOCUS_ENERGY, PokemonType.NORMAL, -1, 30, -1, 0, 1)
      .attr(AddBattlerTagAttr, BattlerTagType.CRIT_BOOST, true, true)
      // TODO: Remove once dragon cheer & focus energy are merged into 1 tag
      .condition((_user, target) => !target.getTag(BattlerTagType.DRAGON_CHEER)),
    new AttackMove(MoveId.BIDE, PokemonType.NORMAL, MoveCategory.PHYSICAL, -1, -1, 10, -1, 1, 1)
      .target(MoveTarget.USER)
      .unimplemented(),
    new SelfStatusMove(MoveId.METRONOME, PokemonType.NORMAL, -1, 10, -1, 0, 1)
      .attr(RandomMoveAttr, invalidMetronomeMoves),
    new StatusMove(MoveId.MIRROR_MOVE, PokemonType.FLYING, -1, 20, -1, 0, 1)
      .attr(CopyMoveAttr, true, invalidMirrorMoveMoves),
    new AttackMove(MoveId.SELF_DESTRUCT, PokemonType.NORMAL, MoveCategory.PHYSICAL, 200, 100, 5, -1, 0, 1)
      .attr(SacrificialAttr)
      .makesContact(false)
      .condition(failIfDampCondition, 3)
      .target(MoveTarget.ALL_NEAR_OTHERS),
    new AttackMove(MoveId.EGG_BOMB, PokemonType.NORMAL, MoveCategory.PHYSICAL, 100, 75, 10, -1, 0, 1)
      .makesContact(false)
      .ballBombMove(),
    new AttackMove(MoveId.LICK, PokemonType.GHOST, MoveCategory.PHYSICAL, 30, 100, 30, 30, 0, 1)
      .attr(StatusEffectAttr, StatusEffect.PARALYSIS),
    new AttackMove(MoveId.SMOG, PokemonType.POISON, MoveCategory.SPECIAL, 30, 70, 20, 40, 0, 1)
      .attr(StatusEffectAttr, StatusEffect.POISON),
    new AttackMove(MoveId.SLUDGE, PokemonType.POISON, MoveCategory.SPECIAL, 65, 100, 20, 30, 0, 1)
      .attr(StatusEffectAttr, StatusEffect.POISON),
    new AttackMove(MoveId.BONE_CLUB, PokemonType.GROUND, MoveCategory.PHYSICAL, 65, 85, 20, 10, 0, 1)
      .attr(FlinchAttr)
      .makesContact(false),
    new AttackMove(MoveId.FIRE_BLAST, PokemonType.FIRE, MoveCategory.SPECIAL, 110, 85, 5, 10, 0, 1)
      .attr(StatusEffectAttr, StatusEffect.BURN),
    new AttackMove(MoveId.WATERFALL, PokemonType.WATER, MoveCategory.PHYSICAL, 80, 100, 15, 20, 0, 1)
      .attr(FlinchAttr),
    new AttackMove(MoveId.CLAMP, PokemonType.WATER, MoveCategory.PHYSICAL, 35, 85, 15, -1, 0, 1)
      .attr(TrapAttr, BattlerTagType.CLAMP),
    new AttackMove(MoveId.SWIFT, PokemonType.NORMAL, MoveCategory.SPECIAL, 60, -1, 20, -1, 0, 1)
      .target(MoveTarget.ALL_NEAR_ENEMIES),
    new ChargingAttackMove(MoveId.SKULL_BASH, PokemonType.NORMAL, MoveCategory.PHYSICAL, 130, 100, 10, -1, 0, 1)
      .chargeText(i18next.t("moveTriggers:loweredItsHead", { pokemonName: "{USER}" }))
      .chargeAttr(StatStageChangeAttr, [ Stat.DEF ], 1, true),
    new AttackMove(MoveId.SPIKE_CANNON, PokemonType.NORMAL, MoveCategory.PHYSICAL, 20, 100, 15, -1, 0, 1)
      .attr(MultiHitAttr)
      .makesContact(false),
    new AttackMove(MoveId.CONSTRICT, PokemonType.NORMAL, MoveCategory.PHYSICAL, 10, 100, 35, 10, 0, 1)
      .attr(StatStageChangeAttr, [ Stat.SPD ], -1),
    new SelfStatusMove(MoveId.AMNESIA, PokemonType.PSYCHIC, -1, 20, -1, 0, 1)
      .attr(StatStageChangeAttr, [ Stat.SPDEF ], 2, true),
    new StatusMove(MoveId.KINESIS, PokemonType.PSYCHIC, 80, 15, -1, 0, 1)
      .attr(StatStageChangeAttr, [ Stat.ACC ], -1)
      .reflectable(),
    new SelfStatusMove(MoveId.SOFT_BOILED, PokemonType.NORMAL, -1, 5, -1, 0, 1)
      .attr(HealAttr, 0.5)
      .triageMove(),
    new AttackMove(MoveId.HIGH_JUMP_KICK, PokemonType.FIGHTING, MoveCategory.PHYSICAL, 130, 90, 10, -1, 0, 1)
      .attr(MissEffectAttr, crashDamageFunc)
      .attr(NoEffectAttr, crashDamageFunc)
      .affectedByGravity()
      .recklessMove(),
    new StatusMove(MoveId.GLARE, PokemonType.NORMAL, 100, 30, -1, 0, 1)
      .attr(StatusEffectAttr, StatusEffect.PARALYSIS)
      .reflectable(),
    new AttackMove(MoveId.DREAM_EATER, PokemonType.PSYCHIC, MoveCategory.SPECIAL, 100, 100, 15, -1, 0, 1)
      .attr(HitHealAttr)
      .condition(targetSleptOrComatoseCondition)
      .triageMove(),
    new StatusMove(MoveId.POISON_GAS, PokemonType.POISON, 90, 40, -1, 0, 1)
      .attr(StatusEffectAttr, StatusEffect.POISON)
      .target(MoveTarget.ALL_NEAR_ENEMIES)
      .reflectable(),
    new AttackMove(MoveId.BARRAGE, PokemonType.NORMAL, MoveCategory.PHYSICAL, 15, 85, 20, -1, 0, 1)
      .attr(MultiHitAttr)
      .makesContact(false)
      .ballBombMove(),
    new AttackMove(MoveId.LEECH_LIFE, PokemonType.BUG, MoveCategory.PHYSICAL, 80, 100, 10, -1, 0, 1)
      .attr(HitHealAttr)
      .triageMove(),
    new StatusMove(MoveId.LOVELY_KISS, PokemonType.NORMAL, 75, 10, -1, 0, 1)
      .attr(StatusEffectAttr, StatusEffect.SLEEP)
      .reflectable(),
    new ChargingAttackMove(MoveId.SKY_ATTACK, PokemonType.FLYING, MoveCategory.PHYSICAL, 140, 90, 5, 30, 0, 1)
      .chargeText(i18next.t("moveTriggers:isGlowing", { pokemonName: "{USER}" }))
      .attr(HighCritAttr)
      .attr(FlinchAttr)
      .makesContact(false),
    new StatusMove(MoveId.TRANSFORM, PokemonType.NORMAL, -1, 10, -1, 0, 1)
      .attr(TransformAttr)
      .ignoresProtect()
      /* Transform:
       * Does not copy the target's rage fist hit count
       * Does not copy the target's volatile status conditions (ie BattlerTags)
       * Renders user typeless when copying typeless opponent (should revert to original typing)
      */
      .edgeCase(),
    new AttackMove(MoveId.BUBBLE, PokemonType.WATER, MoveCategory.SPECIAL, 40, 100, 30, 10, 0, 1)
      .attr(StatStageChangeAttr, [ Stat.SPD ], -1)
      .target(MoveTarget.ALL_NEAR_ENEMIES),
    new AttackMove(MoveId.DIZZY_PUNCH, PokemonType.NORMAL, MoveCategory.PHYSICAL, 70, 100, 10, 20, 0, 1)
      .attr(ConfuseAttr)
      .punchingMove(),
    new StatusMove(MoveId.SPORE, PokemonType.GRASS, 100, 15, -1, 0, 1)
      .attr(StatusEffectAttr, StatusEffect.SLEEP)
      .powderMove()
      .reflectable(),
    new StatusMove(MoveId.FLASH, PokemonType.NORMAL, 100, 20, -1, 0, 1)
      .attr(StatStageChangeAttr, [ Stat.ACC ], -1)
      .reflectable(),
    new AttackMove(MoveId.PSYWAVE, PokemonType.PSYCHIC, MoveCategory.SPECIAL, -1, 100, 15, -1, 0, 1)
      .attr(RandomLevelDamageAttr),
    new SelfStatusMove(MoveId.SPLASH, PokemonType.NORMAL, -1, 40, -1, 0, 1)
      .attr(MessageAttr, i18next.t("moveTriggers:splash"))
      .affectedByGravity(),
    new SelfStatusMove(MoveId.ACID_ARMOR, PokemonType.POISON, -1, 20, -1, 0, 1)
      .attr(StatStageChangeAttr, [ Stat.DEF ], 2, true),
    new AttackMove(MoveId.CRABHAMMER, PokemonType.WATER, MoveCategory.PHYSICAL, 100, 90, 10, -1, 0, 1)
      .attr(HighCritAttr),
    new AttackMove(MoveId.EXPLOSION, PokemonType.NORMAL, MoveCategory.PHYSICAL, 250, 100, 5, -1, 0, 1)
      .condition(failIfDampCondition, 3)
      .attr(SacrificialAttr)
      .makesContact(false)
      .target(MoveTarget.ALL_NEAR_OTHERS),
    new AttackMove(MoveId.FURY_SWIPES, PokemonType.NORMAL, MoveCategory.PHYSICAL, 18, 80, 15, -1, 0, 1)
      .attr(MultiHitAttr),
    new AttackMove(MoveId.BONEMERANG, PokemonType.GROUND, MoveCategory.PHYSICAL, 50, 90, 10, -1, 0, 1)
      .attr(MultiHitAttr, MultiHitType._2)
      .makesContact(false),
    new SelfStatusMove(MoveId.REST, PokemonType.PSYCHIC, -1, 5, -1, 0, 1)
      .attr(RestAttr, 3)
      .triageMove(),
    new AttackMove(MoveId.ROCK_SLIDE, PokemonType.ROCK, MoveCategory.PHYSICAL, 75, 90, 10, 30, 0, 1)
      .attr(FlinchAttr)
      .makesContact(false)
      .target(MoveTarget.ALL_NEAR_ENEMIES),
    new AttackMove(MoveId.HYPER_FANG, PokemonType.NORMAL, MoveCategory.PHYSICAL, 80, 90, 15, 10, 0, 1)
      .attr(FlinchAttr)
      .bitingMove(),
    new SelfStatusMove(MoveId.SHARPEN, PokemonType.NORMAL, -1, 30, -1, 0, 1)
      .attr(StatStageChangeAttr, [ Stat.ATK ], 1, true),
    new SelfStatusMove(MoveId.CONVERSION, PokemonType.NORMAL, -1, 30, -1, 0, 1)
      .attr(FirstMoveTypeAttr),
    new AttackMove(MoveId.TRI_ATTACK, PokemonType.NORMAL, MoveCategory.SPECIAL, 80, 100, 10, 20, 0, 1)
      .attr(MultiStatusEffectAttr, [ StatusEffect.BURN, StatusEffect.FREEZE, StatusEffect.PARALYSIS ]),
    new AttackMove(MoveId.SUPER_FANG, PokemonType.NORMAL, MoveCategory.PHYSICAL, -1, 90, 10, -1, 0, 1)
      .attr(TargetHalfHpDamageAttr),
    new AttackMove(MoveId.SLASH, PokemonType.NORMAL, MoveCategory.PHYSICAL, 70, 100, 20, -1, 0, 1)
      .attr(HighCritAttr)
      .slicingMove(),
    new SelfStatusMove(MoveId.SUBSTITUTE, PokemonType.NORMAL, -1, 10, -1, 0, 1)
      .attr(AddSubstituteAttr, 0.25, false),
    new AttackMove(MoveId.STRUGGLE, PokemonType.NORMAL, MoveCategory.PHYSICAL, 50, -1, 1, -1, 0, 1)
      .attr(RecoilAttr, true, 0.25, true)
      .attr(TypelessAttr)
      .attr(PreMoveMessageAttr, (user: Pokemon) => i18next.t("moveTriggers:struggleMessage", { pokemonName: getPokemonNameWithAffix(user) }))
      .target(MoveTarget.RANDOM_NEAR_ENEMY),
    new StatusMove(MoveId.SKETCH, PokemonType.NORMAL, -1, 1, -1, 0, 2)
      .ignoresSubstitute()
      .attr(SketchAttr),
    new AttackMove(MoveId.TRIPLE_KICK, PokemonType.FIGHTING, MoveCategory.PHYSICAL, 10, 90, 10, -1, 0, 2)
      .attr(MultiHitAttr, MultiHitType._3)
      .attr(MultiHitPowerIncrementAttr, 3)
      .checkAllHits(),
    new AttackMove(MoveId.THIEF, PokemonType.DARK, MoveCategory.PHYSICAL, 60, 100, 25, -1, 0, 2)
      .attr(StealHeldItemChanceAttr, 0.3)
      .edgeCase(),
      // Should not be able to steal held item if user faints due to Rough Skin, Iron Barbs, etc.
      // Should be able to steal items from pokemon with Sticky Hold if the damage causes them to faint
    new StatusMove(MoveId.SPIDER_WEB, PokemonType.BUG, -1, 10, -1, 0, 2)
      .condition(failIfGhostTypeCondition)
      .attr(AddBattlerTagAttr, BattlerTagType.TRAPPED, false, true, 1)
      .reflectable(),
    new StatusMove(MoveId.MIND_READER, PokemonType.NORMAL, -1, 5, -1, 0, 2)
      .attr(AddBattlerTagAttr, BattlerTagType.IGNORE_ACCURACY, true, false, 2)
      .attr(MessageAttr, (user, target) =>
        i18next.t("moveTriggers:tookAimAtTarget", { pokemonName: getPokemonNameWithAffix(user), targetName: getPokemonNameWithAffix(target) })
      ),
    new StatusMove(MoveId.NIGHTMARE, PokemonType.GHOST, 100, 15, -1, 0, 2)
      .attr(AddBattlerTagAttr, BattlerTagType.NIGHTMARE, false, true)
      .condition(targetSleptOrComatoseCondition),
    new AttackMove(MoveId.FLAME_WHEEL, PokemonType.FIRE, MoveCategory.PHYSICAL, 60, 100, 25, 10, 0, 2)
      .attr(HealStatusEffectAttr, true, StatusEffect.FREEZE)
      .attr(StatusEffectAttr, StatusEffect.BURN),
    new AttackMove(MoveId.SNORE, PokemonType.NORMAL, MoveCategory.SPECIAL, 50, 100, 15, 30, 0, 2)
      .attr(BypassSleepAttr)
      .attr(FlinchAttr)
      .condition(userSleptOrComatoseCondition, 3)
      .soundBased(),
    new StatusMove(MoveId.CURSE, PokemonType.GHOST, -1, 10, -1, 0, 2)
      .attr(CurseAttr)
      .ignoresSubstitute()
      .ignoresProtect()
      .target(MoveTarget.CURSE),
    new AttackMove(MoveId.FLAIL, PokemonType.NORMAL, MoveCategory.PHYSICAL, -1, 100, 15, -1, 0, 2)
      .attr(LowHpPowerAttr),
    new StatusMove(MoveId.CONVERSION_2, PokemonType.NORMAL, -1, 30, -1, 0, 2)
      .attr(ResistLastMoveTypeAttr)
      .ignoresSubstitute()
      .partial(), // Checks the move's original typing and not if its type is changed through some other means
    new AttackMove(MoveId.AEROBLAST, PokemonType.FLYING, MoveCategory.SPECIAL, 100, 95, 5, -1, 0, 2)
      .windMove()
      .attr(HighCritAttr),
    new StatusMove(MoveId.COTTON_SPORE, PokemonType.GRASS, 100, 40, -1, 0, 2)
      .attr(StatStageChangeAttr, [ Stat.SPD ], -2)
      .powderMove()
      .target(MoveTarget.ALL_NEAR_ENEMIES)
      .reflectable(),
    new AttackMove(MoveId.REVERSAL, PokemonType.FIGHTING, MoveCategory.PHYSICAL, -1, 100, 15, -1, 0, 2)
      .attr(LowHpPowerAttr),
    new StatusMove(MoveId.SPITE, PokemonType.GHOST, 100, 10, -1, 0, 2)
      .ignoresSubstitute()
      .attr(ReducePpMoveAttr, 4)
      .reflectable(),
    new AttackMove(MoveId.POWDER_SNOW, PokemonType.ICE, MoveCategory.SPECIAL, 40, 100, 25, 10, 0, 2)
      .attr(StatusEffectAttr, StatusEffect.FREEZE)
      .target(MoveTarget.ALL_NEAR_ENEMIES),
    new SelfStatusMove(MoveId.PROTECT, PokemonType.NORMAL, -1, 10, -1, 4, 2)
      .attr(ProtectAttr)
      .condition(failIfLastCondition, 3),
    new AttackMove(MoveId.MACH_PUNCH, PokemonType.FIGHTING, MoveCategory.PHYSICAL, 40, 100, 30, -1, 1, 2)
      .punchingMove(),
    new StatusMove(MoveId.SCARY_FACE, PokemonType.NORMAL, 100, 10, -1, 0, 2)
      .attr(StatStageChangeAttr, [ Stat.SPD ], -2)
      .reflectable(),
    new AttackMove(MoveId.FEINT_ATTACK, PokemonType.DARK, MoveCategory.PHYSICAL, 60, -1, 20, -1, 0, 2),
    new StatusMove(MoveId.SWEET_KISS, PokemonType.FAIRY, 75, 10, -1, 0, 2)
      .attr(ConfuseAttr)
      .reflectable(),
    new SelfStatusMove(MoveId.BELLY_DRUM, PokemonType.NORMAL, -1, 10, -1, 0, 2)
      .attr(CutHpStatStageBoostAttr, [ Stat.ATK ], 12, 2, (user) => {
        globalScene.phaseManager.queueMessage(i18next.t("moveTriggers:cutOwnHpAndMaximizedStat", { pokemonName: getPokemonNameWithAffix(user), statName: i18next.t(getStatKey(Stat.ATK)) }));
      }),
    new AttackMove(MoveId.SLUDGE_BOMB, PokemonType.POISON, MoveCategory.SPECIAL, 90, 100, 10, 30, 0, 2)
      .attr(StatusEffectAttr, StatusEffect.POISON)
      .ballBombMove(),
    new AttackMove(MoveId.MUD_SLAP, PokemonType.GROUND, MoveCategory.SPECIAL, 20, 100, 10, 100, 0, 2)
      .attr(StatStageChangeAttr, [ Stat.ACC ], -1),
    new AttackMove(MoveId.OCTAZOOKA, PokemonType.WATER, MoveCategory.SPECIAL, 65, 85, 10, 50, 0, 2)
      .attr(StatStageChangeAttr, [ Stat.ACC ], -1)
      .ballBombMove(),
    new StatusMove(MoveId.SPIKES, PokemonType.GROUND, -1, 20, -1, 0, 2)
      .attr(AddArenaTrapTagAttr, ArenaTagType.SPIKES)
      .target(MoveTarget.ENEMY_SIDE)
      .reflectable(),
    new AttackMove(MoveId.ZAP_CANNON, PokemonType.ELECTRIC, MoveCategory.SPECIAL, 120, 50, 5, 100, 0, 2)
      .attr(StatusEffectAttr, StatusEffect.PARALYSIS)
      .ballBombMove(),
    new StatusMove(MoveId.FORESIGHT, PokemonType.NORMAL, -1, 40, -1, 0, 2)
      .attr(ExposedMoveAttr, BattlerTagType.IGNORE_GHOST)
      .ignoresSubstitute()
      .reflectable(),
    new SelfStatusMove(MoveId.DESTINY_BOND, PokemonType.GHOST, -1, 5, -1, 0, 2)
      .ignoresProtect()
      .attr(DestinyBondAttr)
      .condition(failAgainstFinalBossCondition, 2)
      .condition((user, target, move) => {
        // Retrieves user's previous move, returns empty array if no moves have been used
        const lastTurnMove = user.getLastXMoves(1);
        // Checks last move and allows destiny bond to be used if:
        // - no previous moves have been made
        // - the previous move used was not destiny bond
        // - the previous move was unsuccessful
        return lastTurnMove.length === 0 || lastTurnMove[0].move !== move.id || lastTurnMove[0].result !== MoveResult.SUCCESS;
      }),
    new StatusMove(MoveId.PERISH_SONG, PokemonType.NORMAL, -1, 5, -1, 0, 2)
      .attr(AddBattlerTagAttr, BattlerTagType.PERISH_SONG, false, true, 4)
      .attr(MessageAttr, (_user, target) =>
         i18next.t("moveTriggers:faintCountdown", { pokemonName: getPokemonNameWithAffix(target), turnCount: 3 }))
      .ignoresProtect()
      .soundBased()
      .condition(failOnBossCondition)
      .target(MoveTarget.ALL),
    new AttackMove(MoveId.ICY_WIND, PokemonType.ICE, MoveCategory.SPECIAL, 55, 95, 15, 100, 0, 2)
      .attr(StatStageChangeAttr, [ Stat.SPD ], -1)
      .windMove()
      .target(MoveTarget.ALL_NEAR_ENEMIES),
    new SelfStatusMove(MoveId.DETECT, PokemonType.FIGHTING, -1, 5, -1, 4, 2)
      .attr(ProtectAttr)
      .condition(failIfLastCondition, 3),
    new AttackMove(MoveId.BONE_RUSH, PokemonType.GROUND, MoveCategory.PHYSICAL, 25, 90, 10, -1, 0, 2)
      .attr(MultiHitAttr)
      .makesContact(false),
    new StatusMove(MoveId.LOCK_ON, PokemonType.NORMAL, -1, 5, -1, 0, 2)
      .attr(AddBattlerTagAttr, BattlerTagType.IGNORE_ACCURACY, true, false, 2)
      .attr(MessageAttr, (user, target) =>
        i18next.t("moveTriggers:tookAimAtTarget", { pokemonName: getPokemonNameWithAffix(user), targetName: getPokemonNameWithAffix(target) })
      ),
    new AttackMove(MoveId.OUTRAGE, PokemonType.DRAGON, MoveCategory.PHYSICAL, 120, 100, 10, -1, 0, 2)
      .attr(FrenzyAttr)
      .attr(MissEffectAttr, frenzyMissFunc)
      .attr(NoEffectAttr, frenzyMissFunc)
      .target(MoveTarget.RANDOM_NEAR_ENEMY),
    new StatusMove(MoveId.SANDSTORM, PokemonType.ROCK, -1, 10, -1, 0, 2)
      .attr(WeatherChangeAttr, WeatherType.SANDSTORM)
      .target(MoveTarget.BOTH_SIDES),
    new AttackMove(MoveId.GIGA_DRAIN, PokemonType.GRASS, MoveCategory.SPECIAL, 75, 100, 10, -1, 0, 2)
      .attr(HitHealAttr)
      .triageMove(),
    new SelfStatusMove(MoveId.ENDURE, PokemonType.NORMAL, -1, 10, -1, 4, 2)
      .attr(ProtectAttr, BattlerTagType.ENDURING)
      .condition(failIfLastCondition, 3),
    new StatusMove(MoveId.CHARM, PokemonType.FAIRY, 100, 20, -1, 0, 2)
      .attr(StatStageChangeAttr, [ Stat.ATK ], -2)
      .reflectable(),
    new AttackMove(MoveId.ROLLOUT, PokemonType.ROCK, MoveCategory.PHYSICAL, 30, 90, 20, -1, 0, 2)
      .partial() // Does not lock the user, also does not increase damage properly
      .attr(ConsecutiveUseDoublePowerAttr, 5, true, true, MoveId.DEFENSE_CURL),
    new AttackMove(MoveId.FALSE_SWIPE, PokemonType.NORMAL, MoveCategory.PHYSICAL, 40, 100, 40, -1, 0, 2)
      .attr(SurviveDamageAttr),
    new StatusMove(MoveId.SWAGGER, PokemonType.NORMAL, 85, 15, -1, 0, 2)
      .attr(StatStageChangeAttr, [ Stat.ATK ], 2)
      .attr(ConfuseAttr)
      .reflectable(),
    new SelfStatusMove(MoveId.MILK_DRINK, PokemonType.NORMAL, -1, 5, -1, 0, 2)
      .attr(HealAttr, 0.5)
      .triageMove(),
    new AttackMove(MoveId.SPARK, PokemonType.ELECTRIC, MoveCategory.PHYSICAL, 65, 100, 20, 30, 0, 2)
      .attr(StatusEffectAttr, StatusEffect.PARALYSIS),
    new AttackMove(MoveId.FURY_CUTTER, PokemonType.BUG, MoveCategory.PHYSICAL, 40, 95, 20, -1, 0, 2)
      .attr(ConsecutiveUseDoublePowerAttr, 3, true)
      .slicingMove(),
    new AttackMove(MoveId.STEEL_WING, PokemonType.STEEL, MoveCategory.PHYSICAL, 70, 90, 25, 10, 0, 2)
      .attr(StatStageChangeAttr, [ Stat.DEF ], 1, true),
    new StatusMove(MoveId.MEAN_LOOK, PokemonType.NORMAL, -1, 5, -1, 0, 2)
      .condition(failIfGhostTypeCondition)
      .attr(AddBattlerTagAttr, BattlerTagType.TRAPPED, false, true, 1)
      .reflectable(),
    new StatusMove(MoveId.ATTRACT, PokemonType.NORMAL, 100, 15, -1, 0, 2)
      .attr(AddBattlerTagAttr, BattlerTagType.INFATUATED)
      .ignoresSubstitute()
      .condition((user, target, move) => user.isOppositeGender(target))
      .reflectable(),
    new SelfStatusMove(MoveId.SLEEP_TALK, PokemonType.NORMAL, -1, 10, -1, 0, 2)
      .attr(BypassSleepAttr)
      .attr(RandomMovesetMoveAttr, invalidSleepTalkMoves, false)
      .condition(userSleptOrComatoseCondition, 3)
      .target(MoveTarget.NEAR_ENEMY),
    new StatusMove(MoveId.HEAL_BELL, PokemonType.NORMAL, -1, 5, -1, 0, 2)
      .attr(PartyStatusCureAttr, i18next.t("moveTriggers:bellChimed"), AbilityId.SOUNDPROOF)
      .soundBased()
      .target(MoveTarget.PARTY),
    new AttackMove(MoveId.RETURN, PokemonType.NORMAL, MoveCategory.PHYSICAL, -1, 100, 20, -1, 0, 2)
      .attr(FriendshipPowerAttr),
    new AttackMove(MoveId.PRESENT, PokemonType.NORMAL, MoveCategory.PHYSICAL, -1, 90, 15, -1, 0, 2)
      .attr(PresentPowerAttr)
      .makesContact(false),
    new AttackMove(MoveId.FRUSTRATION, PokemonType.NORMAL, MoveCategory.PHYSICAL, -1, 100, 20, -1, 0, 2)
      .attr(FriendshipPowerAttr, true),
    new StatusMove(MoveId.SAFEGUARD, PokemonType.NORMAL, -1, 25, -1, 0, 2)
      .target(MoveTarget.USER_SIDE)
      .attr(AddArenaTagAttr, ArenaTagType.SAFEGUARD, 5, true, true),
    new StatusMove(MoveId.PAIN_SPLIT, PokemonType.NORMAL, -1, 20, -1, 0, 2)
      .attr(HpSplitAttr)
      .condition(failOnBossCondition),
    new AttackMove(MoveId.SACRED_FIRE, PokemonType.FIRE, MoveCategory.PHYSICAL, 100, 95, 5, 50, 0, 2)
      .attr(HealStatusEffectAttr, true, StatusEffect.FREEZE)
      .attr(StatusEffectAttr, StatusEffect.BURN)
      .makesContact(false),
    new AttackMove(MoveId.MAGNITUDE, PokemonType.GROUND, MoveCategory.PHYSICAL, -1, 100, 30, -1, 0, 2)
      .attr(PreMoveMessageAttr, magnitudeMessageFunc)
      .attr(MagnitudePowerAttr)
      .attr(MovePowerMultiplierAttr, (user, target, move) => globalScene.arena.getTerrainType() === TerrainType.GRASSY && target.isGrounded() ? 0.5 : 1)
      .attr(HitsTagForDoubleDamageAttr, BattlerTagType.UNDERGROUND)
      .makesContact(false)
      .target(MoveTarget.ALL_NEAR_OTHERS),
    new AttackMove(MoveId.DYNAMIC_PUNCH, PokemonType.FIGHTING, MoveCategory.PHYSICAL, 100, 50, 5, 100, 0, 2)
      .attr(ConfuseAttr)
      .punchingMove(),
    new AttackMove(MoveId.MEGAHORN, PokemonType.BUG, MoveCategory.PHYSICAL, 120, 85, 10, -1, 0, 2),
    new AttackMove(MoveId.DRAGON_BREATH, PokemonType.DRAGON, MoveCategory.SPECIAL, 60, 100, 20, 30, 0, 2)
      .attr(StatusEffectAttr, StatusEffect.PARALYSIS),
    new SelfStatusMove(MoveId.BATON_PASS, PokemonType.NORMAL, -1, 40, -1, 0, 2)
      .attr(ForceSwitchOutAttr, true, SwitchType.BATON_PASS)
      .condition(failIfLastInPartyCondition)
      .hidesUser(),
    new StatusMove(MoveId.ENCORE, PokemonType.NORMAL, 100, 5, -1, 0, 2)
      .attr(AddBattlerTagAttr, BattlerTagType.ENCORE, false, true)
      .ignoresSubstitute()
      .condition((user, target, move) => new EncoreTag(user.id).canAdd(target))
      .reflectable()
      // Can lock infinitely into struggle; has incorrect interactions with Blood Moon/Gigaton Hammer
      // Also may or may not incorrectly select targets for replacement move (needs verification)
      .edgeCase(),
    new AttackMove(MoveId.PURSUIT, PokemonType.DARK, MoveCategory.PHYSICAL, 40, 100, 20, -1, 0, 2)
      .partial(), // No effect implemented
    new AttackMove(MoveId.RAPID_SPIN, PokemonType.NORMAL, MoveCategory.PHYSICAL, 50, 100, 40, 100, 0, 2)
      .attr(StatStageChangeAttr, [ Stat.SPD ], 1, true)
      .attr(RemoveBattlerTagAttr, [
        BattlerTagType.BIND,
        BattlerTagType.WRAP,
        BattlerTagType.FIRE_SPIN,
        BattlerTagType.WHIRLPOOL,
        BattlerTagType.CLAMP,
        BattlerTagType.SAND_TOMB,
        BattlerTagType.MAGMA_STORM,
        BattlerTagType.SNAP_TRAP,
        BattlerTagType.THUNDER_CAGE,
        BattlerTagType.SEEDED,
        BattlerTagType.INFESTATION
      ], true)
      .attr(RemoveArenaTrapAttr),
    new StatusMove(MoveId.SWEET_SCENT, PokemonType.NORMAL, 100, 20, -1, 0, 2)
      .attr(StatStageChangeAttr, [ Stat.EVA ], -2)
      .target(MoveTarget.ALL_NEAR_ENEMIES)
      .reflectable(),
    new AttackMove(MoveId.IRON_TAIL, PokemonType.STEEL, MoveCategory.PHYSICAL, 100, 75, 15, 30, 0, 2)
      .attr(StatStageChangeAttr, [ Stat.DEF ], -1),
    new AttackMove(MoveId.METAL_CLAW, PokemonType.STEEL, MoveCategory.PHYSICAL, 50, 95, 35, 10, 0, 2)
      .attr(StatStageChangeAttr, [ Stat.ATK ], 1, true),
    new AttackMove(MoveId.VITAL_THROW, PokemonType.FIGHTING, MoveCategory.PHYSICAL, 70, -1, 10, -1, -1, 2),
    new SelfStatusMove(MoveId.MORNING_SUN, PokemonType.NORMAL, -1, 5, -1, 0, 2)
      .attr(PlantHealAttr)
      .triageMove(),
    new SelfStatusMove(MoveId.SYNTHESIS, PokemonType.GRASS, -1, 5, -1, 0, 2)
      .attr(PlantHealAttr)
      .triageMove(),
    new SelfStatusMove(MoveId.MOONLIGHT, PokemonType.FAIRY, -1, 5, -1, 0, 2)
      .attr(PlantHealAttr)
      .triageMove(),
    new AttackMove(MoveId.HIDDEN_POWER, PokemonType.NORMAL, MoveCategory.SPECIAL, 60, 100, 15, -1, 0, 2)
      .attr(HiddenPowerTypeAttr),
    new AttackMove(MoveId.CROSS_CHOP, PokemonType.FIGHTING, MoveCategory.PHYSICAL, 100, 80, 5, -1, 0, 2)
      .attr(HighCritAttr),
    new AttackMove(MoveId.TWISTER, PokemonType.DRAGON, MoveCategory.SPECIAL, 40, 100, 20, 20, 0, 2)
      .attr(HitsTagForDoubleDamageAttr, BattlerTagType.FLYING)
      .attr(FlinchAttr)
      .windMove()
      .target(MoveTarget.ALL_NEAR_ENEMIES),
    new StatusMove(MoveId.RAIN_DANCE, PokemonType.WATER, -1, 5, -1, 0, 2)
      .attr(WeatherChangeAttr, WeatherType.RAIN)
      .target(MoveTarget.BOTH_SIDES),
    new StatusMove(MoveId.SUNNY_DAY, PokemonType.FIRE, -1, 5, -1, 0, 2)
      .attr(WeatherChangeAttr, WeatherType.SUNNY)
      .target(MoveTarget.BOTH_SIDES),
    new AttackMove(MoveId.CRUNCH, PokemonType.DARK, MoveCategory.PHYSICAL, 80, 100, 15, 20, 0, 2)
      .attr(StatStageChangeAttr, [ Stat.DEF ], -1)
      .bitingMove(),
    new AttackMove(MoveId.MIRROR_COAT, PokemonType.PSYCHIC, MoveCategory.SPECIAL, -1, 100, 20, -1, -5, 2)
      .attr(CounterDamageAttr, 2, MoveCategory.SPECIAL)
      .attr(CounterRedirectAttr, MoveCategory.SPECIAL)
      .condition(counterAttackConditionSpecial, 3)
      .target(MoveTarget.ATTACKER),
    new StatusMove(MoveId.PSYCH_UP, PokemonType.NORMAL, -1, 10, -1, 0, 2)
      .ignoresSubstitute()
      .attr(CopyStatsAttr),
    new AttackMove(MoveId.EXTREME_SPEED, PokemonType.NORMAL, MoveCategory.PHYSICAL, 80, 100, 5, -1, 2, 2),
    new AttackMove(MoveId.ANCIENT_POWER, PokemonType.ROCK, MoveCategory.SPECIAL, 60, 100, 5, 10, 0, 2)
      .attr(StatStageChangeAttr, [ Stat.ATK, Stat.DEF, Stat.SPATK, Stat.SPDEF, Stat.SPD ], 1, true),
    new AttackMove(MoveId.SHADOW_BALL, PokemonType.GHOST, MoveCategory.SPECIAL, 80, 100, 15, 20, 0, 2)
      .attr(StatStageChangeAttr, [ Stat.SPDEF ], -1)
      .ballBombMove(),
    new AttackMove(MoveId.FUTURE_SIGHT, PokemonType.PSYCHIC, MoveCategory.SPECIAL, 120, 100, 10, -1, 0, 2)
      .attr(DelayedAttackAttr, ChargeAnim.FUTURE_SIGHT_CHARGING, "moveTriggers:foresawAnAttack")
      .ignoresProtect()
      /*
       * Should not apply abilities or held items if user is off the field
       */
      .edgeCase(),
    new AttackMove(MoveId.ROCK_SMASH, PokemonType.FIGHTING, MoveCategory.PHYSICAL, 40, 100, 15, 50, 0, 2)
      .attr(StatStageChangeAttr, [ Stat.DEF ], -1),
    new AttackMove(MoveId.WHIRLPOOL, PokemonType.WATER, MoveCategory.SPECIAL, 35, 85, 15, -1, 0, 2)
      .attr(TrapAttr, BattlerTagType.WHIRLPOOL)
      .attr(HitsTagForDoubleDamageAttr, BattlerTagType.UNDERWATER),
    new AttackMove(MoveId.BEAT_UP, PokemonType.DARK, MoveCategory.PHYSICAL, -1, 100, 10, -1, 0, 2)
      .attr(MultiHitAttr, MultiHitType.BEAT_UP)
      .attr(BeatUpAttr)
      .makesContact(false),
    new AttackMove(MoveId.FAKE_OUT, PokemonType.NORMAL, MoveCategory.PHYSICAL, 40, 100, 10, 100, 3, 3)
      .attr(FlinchAttr)
      .condition(new FirstMoveCondition(), 3),
    new AttackMove(MoveId.UPROAR, PokemonType.NORMAL, MoveCategory.SPECIAL, 90, 100, 10, -1, 0, 3)
      .soundBased()
      .target(MoveTarget.RANDOM_NEAR_ENEMY)
      .partial(), // Does not lock the user, does not stop Pokemon from sleeping
      // Likely can make use of FrenzyAttr and an ArenaTag (just without the FrenzyMissFunc)
    new SelfStatusMove(MoveId.STOCKPILE, PokemonType.NORMAL, -1, 20, -1, 0, 3)
      .condition(user => (user.getTag(StockpilingTag)?.stockpiledCount ?? 0) < 3, 3)
      .attr(AddBattlerTagAttr, BattlerTagType.STOCKPILING, true),
    new AttackMove(MoveId.SPIT_UP, PokemonType.NORMAL, MoveCategory.SPECIAL, -1, 100, 10, -1, 0, 3)
      .condition(hasStockpileStacksCondition, 3)
      .attr(SpitUpPowerAttr, 100)
      .attr(RemoveBattlerTagAttr, [ BattlerTagType.STOCKPILING ], true),
    new SelfStatusMove(MoveId.SWALLOW, PokemonType.NORMAL, -1, 10, -1, 0, 3)
      .condition(hasStockpileStacksCondition, 3)
      .attr(SwallowHealAttr)
      .attr(RemoveBattlerTagAttr, [ BattlerTagType.STOCKPILING ], true)
      .triageMove()
      // TODO: Verify if using Swallow at full HP still consumes stacks or not
      .edgeCase(),
    new AttackMove(MoveId.HEAT_WAVE, PokemonType.FIRE, MoveCategory.SPECIAL, 95, 90, 10, 10, 0, 3)
      .attr(HealStatusEffectAttr, true, StatusEffect.FREEZE)
      .attr(StatusEffectAttr, StatusEffect.BURN)
      .windMove()
      .target(MoveTarget.ALL_NEAR_ENEMIES),
    new StatusMove(MoveId.HAIL, PokemonType.ICE, -1, 10, -1, 0, 3)
      .attr(WeatherChangeAttr, WeatherType.HAIL)
      .target(MoveTarget.BOTH_SIDES),
    new StatusMove(MoveId.TORMENT, PokemonType.DARK, 100, 15, -1, 0, 3)
      .ignoresSubstitute()
      .edgeCase() // Incomplete implementation because of Uproar's partial implementation
      .attr(AddBattlerTagAttr, BattlerTagType.TORMENT, false, true, 1)
      .reflectable(),
    new StatusMove(MoveId.FLATTER, PokemonType.DARK, 100, 15, -1, 0, 3)
      .attr(StatStageChangeAttr, [ Stat.SPATK ], 1)
      .attr(ConfuseAttr)
      .reflectable(),
    new StatusMove(MoveId.WILL_O_WISP, PokemonType.FIRE, 85, 15, -1, 0, 3)
      .attr(StatusEffectAttr, StatusEffect.BURN)
      .reflectable(),
    new StatusMove(MoveId.MEMENTO, PokemonType.DARK, 100, 10, -1, 0, 3)
      .attr(SacrificialAttrOnHit)
      .attr(StatStageChangeAttr, [ Stat.ATK, Stat.SPATK ], -2),
    new AttackMove(MoveId.FACADE, PokemonType.NORMAL, MoveCategory.PHYSICAL, 70, 100, 20, -1, 0, 3)
      .attr(MovePowerMultiplierAttr, (user, target, move) => user.status
        && (user.status.effect === StatusEffect.BURN || user.status.effect === StatusEffect.POISON || user.status.effect === StatusEffect.TOXIC || user.status.effect === StatusEffect.PARALYSIS) ? 2 : 1)
      .attr(BypassBurnDamageReductionAttr),
    new AttackMove(MoveId.FOCUS_PUNCH, PokemonType.FIGHTING, MoveCategory.PHYSICAL, 150, 100, 20, -1, -3, 3)
      .attr(MessageHeaderAttr, (user) => i18next.t("moveTriggers:isTighteningFocus", { pokemonName: getPokemonNameWithAffix(user) }))
      .attr(PreUseInterruptAttr, (user) => i18next.t("moveTriggers:lostFocus", { pokemonName: getPokemonNameWithAffix(user) }), user => user.turnData.attacksReceived.some(r => r.damage > 0))
      .punchingMove(),
    new AttackMove(MoveId.SMELLING_SALTS, PokemonType.NORMAL, MoveCategory.PHYSICAL, 70, 100, 10, -1, 0, 3)
      .attr(MovePowerMultiplierAttr, (user, target, move) => target.status?.effect === StatusEffect.PARALYSIS ? 2 : 1)
      .attr(HealStatusEffectAttr, true, StatusEffect.PARALYSIS),
    new SelfStatusMove(MoveId.FOLLOW_ME, PokemonType.NORMAL, -1, 20, -1, 2, 3)
      .attr(AddBattlerTagAttr, BattlerTagType.CENTER_OF_ATTENTION, true)
      .condition(failIfSingleBattle, 3),
    new StatusMove(MoveId.NATURE_POWER, PokemonType.NORMAL, -1, 20, -1, 0, 3)
      .attr(NaturePowerAttr),
    new SelfStatusMove(MoveId.CHARGE, PokemonType.ELECTRIC, -1, 20, -1, 0, 3)
      .attr(StatStageChangeAttr, [ Stat.SPDEF ], 1, true)
      .attr(AddBattlerTagAttr, BattlerTagType.CHARGED, true, false),
    new StatusMove(MoveId.TAUNT, PokemonType.DARK, 100, 20, -1, 0, 3)
      .ignoresSubstitute()
      .attr(AddBattlerTagAttr, BattlerTagType.TAUNT, false, true, 4)
      .reflectable(),
    new StatusMove(MoveId.HELPING_HAND, PokemonType.NORMAL, -1, 20, -1, 5, 3)
      .attr(AddBattlerTagAttr, BattlerTagType.HELPING_HAND)
      .ignoresSubstitute()
      .target(MoveTarget.NEAR_ALLY)
      .condition(failIfSingleBattle)
      // should stack multiplicatively if used multiple times in 1 turn
      .edgeCase(),
    new StatusMove(MoveId.TRICK, PokemonType.PSYCHIC, 100, 10, -1, 0, 3)
      .unimplemented(),
    new StatusMove(MoveId.ROLE_PLAY, PokemonType.PSYCHIC, -1, 10, -1, 0, 3)
      .ignoresSubstitute()
      // TODO: Enable / remove once balance reaches a consensus on ability overrides during boss fights
      // .condition(failAgainstFinalBossCondition, 3)
      .attr(AbilityCopyAttr),
    new SelfStatusMove(MoveId.WISH, PokemonType.NORMAL, -1, 10, -1, 0, 3)
      .attr(WishAttr)
      .triageMove(),
    new SelfStatusMove(MoveId.ASSIST, PokemonType.NORMAL, -1, 20, -1, 0, 3)
      .attr(RandomMovesetMoveAttr, invalidAssistMoves, true),
    new SelfStatusMove(MoveId.INGRAIN, PokemonType.GRASS, -1, 20, -1, 0, 3)
      .attr(AddBattlerTagAttr, BattlerTagType.INGRAIN, true, true)
      .attr(AddBattlerTagAttr, BattlerTagType.IGNORE_FLYING, true, true)
      .attr(RemoveBattlerTagAttr, [ BattlerTagType.FLOATING ], true),
    new AttackMove(MoveId.SUPERPOWER, PokemonType.FIGHTING, MoveCategory.PHYSICAL, 120, 100, 5, -1, 0, 3)
      .attr(StatStageChangeAttr, [ Stat.ATK, Stat.DEF ], -1, true),
    new SelfStatusMove(MoveId.MAGIC_COAT, PokemonType.PSYCHIC, -1, 15, -1, 4, 3)
      .attr(AddBattlerTagAttr, BattlerTagType.MAGIC_COAT, true, true, 0)
      .condition(failIfLastCondition, 3)
      // Interactions with stomping tantrum, instruct, and other moves that
      // rely on move history
      // Also will not reflect roar / whirlwind if the target has ForceSwitchOutImmunityAbAttr
      .edgeCase(),
    new SelfStatusMove(MoveId.RECYCLE, PokemonType.NORMAL, -1, 10, -1, 0, 3)
      .unimplemented(),
    new AttackMove(MoveId.REVENGE, PokemonType.FIGHTING, MoveCategory.PHYSICAL, 60, 100, 10, -1, -4, 3)
      .attr(TurnDamagedDoublePowerAttr),
    new AttackMove(MoveId.BRICK_BREAK, PokemonType.FIGHTING, MoveCategory.PHYSICAL, 75, 100, 15, -1, 0, 3)
      .attr(RemoveScreensAttr),
    new StatusMove(MoveId.YAWN, PokemonType.NORMAL, -1, 10, -1, 0, 3)
      .attr(AddBattlerTagAttr, BattlerTagType.DROWSY, false, true)
      .condition((user, target, move) => !target.status && !target.isSafeguarded(user))
      .reflectable(),
    new AttackMove(MoveId.KNOCK_OFF, PokemonType.DARK, MoveCategory.PHYSICAL, 65, 100, 20, -1, 0, 3)
      .attr(MovePowerMultiplierAttr, (user, target, move) => target.getHeldItems().filter(i => i.isTransferable).length > 0 ? 1.5 : 1)
      .attr(RemoveHeldItemAttr, false)
      .edgeCase(),
      // Should not be able to remove held item if user faints due to Rough Skin, Iron Barbs, etc.
      // Should be able to remove items from pokemon with Sticky Hold if the damage causes them to faint
    new AttackMove(MoveId.ENDEAVOR, PokemonType.NORMAL, MoveCategory.PHYSICAL, -1, 100, 5, -1, 0, 3)
      .attr(MatchHpAttr)
      .condition(failOnBossCondition),
    new AttackMove(MoveId.ERUPTION, PokemonType.FIRE, MoveCategory.SPECIAL, 150, 100, 5, -1, 0, 3)
      .attr(HpPowerAttr)
      .target(MoveTarget.ALL_NEAR_ENEMIES),
    new StatusMove(MoveId.SKILL_SWAP, PokemonType.PSYCHIC, -1, 10, -1, 0, 3)
      .ignoresSubstitute()
      .attr(SwitchAbilitiesAttr),
    new StatusMove(MoveId.IMPRISON, PokemonType.PSYCHIC, 100, 10, -1, 0, 3)
      .ignoresSubstitute()
      .attr(AddArenaTagAttr, ArenaTagType.IMPRISON, 1, true, false)
      // TODO: Enable / remove once balance reaches a consensus on imprison interaction during the final boss fight
      // .condition(failAgainstFinalBossCondition, 2)
      .target(MoveTarget.ENEMY_SIDE),
    new SelfStatusMove(MoveId.REFRESH, PokemonType.NORMAL, -1, 20, -1, 0, 3)
      .attr(HealStatusEffectAttr, true, [ StatusEffect.PARALYSIS, StatusEffect.POISON, StatusEffect.TOXIC, StatusEffect.BURN ])
      .condition((user, target, move) => !!user.status && (user.status.effect === StatusEffect.PARALYSIS || user.status.effect === StatusEffect.POISON || user.status.effect === StatusEffect.TOXIC || user.status.effect === StatusEffect.BURN)),
    new SelfStatusMove(MoveId.GRUDGE, PokemonType.GHOST, -1, 5, -1, 0, 3)
      .attr(AddBattlerTagAttr, BattlerTagType.GRUDGE, true, undefined, 1),
    new SelfStatusMove(MoveId.SNATCH, PokemonType.DARK, -1, 10, -1, 4, 3)
      .unimplemented(),
    new AttackMove(MoveId.SECRET_POWER, PokemonType.NORMAL, MoveCategory.PHYSICAL, 70, 100, 20, 30, 0, 3)
      .makesContact(false)
      .attr(SecretPowerAttr),
    new ChargingAttackMove(MoveId.DIVE, PokemonType.WATER, MoveCategory.PHYSICAL, 80, 100, 10, -1, 0, 3)
      .chargeText(i18next.t("moveTriggers:hidUnderwater", { pokemonName: "{USER}" }))
      .chargeAttr(SemiInvulnerableAttr, BattlerTagType.UNDERWATER)
      .chargeAttr(GulpMissileTagAttr),
    new AttackMove(MoveId.ARM_THRUST, PokemonType.FIGHTING, MoveCategory.PHYSICAL, 15, 100, 20, -1, 0, 3)
      .attr(MultiHitAttr),
    new SelfStatusMove(MoveId.CAMOUFLAGE, PokemonType.NORMAL, -1, 20, -1, 0, 3)
      .attr(CopyBiomeTypeAttr),
    new SelfStatusMove(MoveId.TAIL_GLOW, PokemonType.BUG, -1, 20, -1, 0, 3)
      .attr(StatStageChangeAttr, [ Stat.SPATK ], 3, true),
    new AttackMove(MoveId.LUSTER_PURGE, PokemonType.PSYCHIC, MoveCategory.SPECIAL, 95, 100, 5, 50, 0, 3)
      .attr(StatStageChangeAttr, [ Stat.SPDEF ], -1),
    new AttackMove(MoveId.MIST_BALL, PokemonType.PSYCHIC, MoveCategory.SPECIAL, 95, 100, 5, 50, 0, 3)
      .attr(StatStageChangeAttr, [ Stat.SPATK ], -1)
      .ballBombMove(),
    new StatusMove(MoveId.FEATHER_DANCE, PokemonType.FLYING, 100, 15, -1, 0, 3)
      .attr(StatStageChangeAttr, [ Stat.ATK ], -2)
      .danceMove()
      .reflectable(),
    new StatusMove(MoveId.TEETER_DANCE, PokemonType.NORMAL, 100, 20, -1, 0, 3)
      .attr(ConfuseAttr)
      .danceMove()
      .target(MoveTarget.ALL_NEAR_OTHERS),
    new AttackMove(MoveId.BLAZE_KICK, PokemonType.FIRE, MoveCategory.PHYSICAL, 85, 90, 10, 10, 0, 3)
      .attr(HighCritAttr)
      .attr(StatusEffectAttr, StatusEffect.BURN),
    new StatusMove(MoveId.MUD_SPORT, PokemonType.GROUND, -1, 15, -1, 0, 3)
      .ignoresProtect()
      .attr(AddArenaTagAttr, ArenaTagType.MUD_SPORT, 5)
      .target(MoveTarget.BOTH_SIDES),
    new AttackMove(MoveId.ICE_BALL, PokemonType.ICE, MoveCategory.PHYSICAL, 30, 90, 20, -1, 0, 3)
      .partial() // Does not lock the user properly, does not increase damage correctly
      .attr(ConsecutiveUseDoublePowerAttr, 5, true, true, MoveId.DEFENSE_CURL)
      .ballBombMove(),
    new AttackMove(MoveId.NEEDLE_ARM, PokemonType.GRASS, MoveCategory.PHYSICAL, 60, 100, 15, 30, 0, 3)
      .attr(FlinchAttr),
    new SelfStatusMove(MoveId.SLACK_OFF, PokemonType.NORMAL, -1, 5, -1, 0, 3)
      .attr(HealAttr, 0.5)
      .triageMove(),
    new AttackMove(MoveId.HYPER_VOICE, PokemonType.NORMAL, MoveCategory.SPECIAL, 90, 100, 10, -1, 0, 3)
      .soundBased()
      .target(MoveTarget.ALL_NEAR_ENEMIES),
    new AttackMove(MoveId.POISON_FANG, PokemonType.POISON, MoveCategory.PHYSICAL, 50, 100, 15, 50, 0, 3)
      .attr(StatusEffectAttr, StatusEffect.TOXIC)
      .bitingMove(),
    new AttackMove(MoveId.CRUSH_CLAW, PokemonType.NORMAL, MoveCategory.PHYSICAL, 75, 95, 10, 50, 0, 3)
      .attr(StatStageChangeAttr, [ Stat.DEF ], -1),
    new AttackMove(MoveId.BLAST_BURN, PokemonType.FIRE, MoveCategory.SPECIAL, 150, 90, 5, -1, 0, 3)
      .attr(RechargeAttr),
    new AttackMove(MoveId.HYDRO_CANNON, PokemonType.WATER, MoveCategory.SPECIAL, 150, 90, 5, -1, 0, 3)
      .attr(RechargeAttr),
    new AttackMove(MoveId.METEOR_MASH, PokemonType.STEEL, MoveCategory.PHYSICAL, 90, 90, 10, 20, 0, 3)
      .attr(StatStageChangeAttr, [ Stat.ATK ], 1, true)
      .punchingMove(),
    new AttackMove(MoveId.ASTONISH, PokemonType.GHOST, MoveCategory.PHYSICAL, 30, 100, 15, 30, 0, 3)
      .attr(FlinchAttr),
    new AttackMove(MoveId.WEATHER_BALL, PokemonType.NORMAL, MoveCategory.SPECIAL, 50, 100, 10, -1, 0, 3)
      .attr(WeatherBallTypeAttr)
      .attr(MovePowerMultiplierAttr, (user, target, move) => {
        const weather = globalScene.arena.weather;
        if (!weather) {
          return 1;
        }
        const weatherTypes = [ WeatherType.SUNNY, WeatherType.RAIN, WeatherType.SANDSTORM, WeatherType.HAIL, WeatherType.SNOW, WeatherType.FOG, WeatherType.HEAVY_RAIN, WeatherType.HARSH_SUN ];
        if (weatherTypes.includes(weather.weatherType) && !weather.isEffectSuppressed()) {
          return 2;
        }
        return 1;
      })
      .ballBombMove(),
    new StatusMove(MoveId.AROMATHERAPY, PokemonType.GRASS, -1, 5, -1, 0, 3)
      .attr(PartyStatusCureAttr, i18next.t("moveTriggers:soothingAromaWaftedThroughArea"), AbilityId.SAP_SIPPER)
      .target(MoveTarget.PARTY),
    new StatusMove(MoveId.FAKE_TEARS, PokemonType.DARK, 100, 20, -1, 0, 3)
      .attr(StatStageChangeAttr, [ Stat.SPDEF ], -2)
      .reflectable(),
    new AttackMove(MoveId.AIR_CUTTER, PokemonType.FLYING, MoveCategory.SPECIAL, 60, 95, 25, -1, 0, 3)
      .attr(HighCritAttr)
      .slicingMove()
      .windMove()
      .target(MoveTarget.ALL_NEAR_ENEMIES),
    new AttackMove(MoveId.OVERHEAT, PokemonType.FIRE, MoveCategory.SPECIAL, 130, 90, 5, -1, 0, 3)
      .attr(StatStageChangeAttr, [ Stat.SPATK ], -2, true)
      .attr(HealStatusEffectAttr, true, StatusEffect.FREEZE),
    new StatusMove(MoveId.ODOR_SLEUTH, PokemonType.NORMAL, -1, 40, -1, 0, 3)
      .attr(ExposedMoveAttr, BattlerTagType.IGNORE_GHOST)
      .ignoresSubstitute()
      .reflectable(),
    new AttackMove(MoveId.ROCK_TOMB, PokemonType.ROCK, MoveCategory.PHYSICAL, 60, 95, 15, 100, 0, 3)
      .attr(StatStageChangeAttr, [ Stat.SPD ], -1)
      .makesContact(false),
    new AttackMove(MoveId.SILVER_WIND, PokemonType.BUG, MoveCategory.SPECIAL, 60, 100, 5, 10, 0, 3)
      .attr(StatStageChangeAttr, [ Stat.ATK, Stat.DEF, Stat.SPATK, Stat.SPDEF, Stat.SPD ], 1, true)
      .windMove(),
    new StatusMove(MoveId.METAL_SOUND, PokemonType.STEEL, 85, 40, -1, 0, 3)
      .attr(StatStageChangeAttr, [ Stat.SPDEF ], -2)
      .soundBased()
      .reflectable(),
    new StatusMove(MoveId.GRASS_WHISTLE, PokemonType.GRASS, 55, 15, -1, 0, 3)
      .attr(StatusEffectAttr, StatusEffect.SLEEP)
      .soundBased()
      .reflectable(),
    new StatusMove(MoveId.TICKLE, PokemonType.NORMAL, 100, 20, -1, 0, 3)
      .attr(StatStageChangeAttr, [ Stat.ATK, Stat.DEF ], -1)
      .reflectable(),
    new SelfStatusMove(MoveId.COSMIC_POWER, PokemonType.PSYCHIC, -1, 20, -1, 0, 3)
      .attr(StatStageChangeAttr, [ Stat.DEF, Stat.SPDEF ], 1, true),
    new AttackMove(MoveId.WATER_SPOUT, PokemonType.WATER, MoveCategory.SPECIAL, 150, 100, 5, -1, 0, 3)
      .attr(HpPowerAttr)
      .target(MoveTarget.ALL_NEAR_ENEMIES),
    new AttackMove(MoveId.SIGNAL_BEAM, PokemonType.BUG, MoveCategory.SPECIAL, 75, 100, 15, 10, 0, 3)
      .attr(ConfuseAttr),
    new AttackMove(MoveId.SHADOW_PUNCH, PokemonType.GHOST, MoveCategory.PHYSICAL, 60, -1, 20, -1, 0, 3)
      .punchingMove(),
    new AttackMove(MoveId.EXTRASENSORY, PokemonType.PSYCHIC, MoveCategory.SPECIAL, 80, 100, 20, 10, 0, 3)
      .attr(FlinchAttr),
    new AttackMove(MoveId.SKY_UPPERCUT, PokemonType.FIGHTING, MoveCategory.PHYSICAL, 85, 90, 15, -1, 0, 3)
      .attr(HitsTagAttr, BattlerTagType.FLYING)
      .punchingMove(),
    new AttackMove(MoveId.SAND_TOMB, PokemonType.GROUND, MoveCategory.PHYSICAL, 35, 85, 15, -1, 0, 3)
      .attr(TrapAttr, BattlerTagType.SAND_TOMB)
      .makesContact(false),
    new AttackMove(MoveId.SHEER_COLD, PokemonType.ICE, MoveCategory.SPECIAL, 250, 30, 5, -1, 0, 3)
      .attr(IceNoEffectTypeAttr)
      .attr(OneHitKOAttr)
      .attr(SheerColdAccuracyAttr),
    new AttackMove(MoveId.MUDDY_WATER, PokemonType.WATER, MoveCategory.SPECIAL, 90, 85, 10, 30, 0, 3)
      .attr(StatStageChangeAttr, [ Stat.ACC ], -1)
      .target(MoveTarget.ALL_NEAR_ENEMIES),
    new AttackMove(MoveId.BULLET_SEED, PokemonType.GRASS, MoveCategory.PHYSICAL, 25, 100, 30, -1, 0, 3)
      .attr(MultiHitAttr)
      .makesContact(false)
      .ballBombMove(),
    new AttackMove(MoveId.AERIAL_ACE, PokemonType.FLYING, MoveCategory.PHYSICAL, 60, -1, 20, -1, 0, 3)
      .slicingMove(),
    new AttackMove(MoveId.ICICLE_SPEAR, PokemonType.ICE, MoveCategory.PHYSICAL, 25, 100, 30, -1, 0, 3)
      .attr(MultiHitAttr)
      .makesContact(false),
    new SelfStatusMove(MoveId.IRON_DEFENSE, PokemonType.STEEL, -1, 15, -1, 0, 3)
      .attr(StatStageChangeAttr, [ Stat.DEF ], 2, true),
    new StatusMove(MoveId.BLOCK, PokemonType.NORMAL, -1, 5, -1, 0, 3)
      .condition(failIfGhostTypeCondition)
      .attr(AddBattlerTagAttr, BattlerTagType.TRAPPED, false, true, 1)
      .reflectable(),
    new StatusMove(MoveId.HOWL, PokemonType.NORMAL, -1, 40, -1, 0, 3)
      .attr(StatStageChangeAttr, [ Stat.ATK ], 1)
      .soundBased()
      .target(MoveTarget.USER_AND_ALLIES),
    new AttackMove(MoveId.DRAGON_CLAW, PokemonType.DRAGON, MoveCategory.PHYSICAL, 80, 100, 15, -1, 0, 3),
    new AttackMove(MoveId.FRENZY_PLANT, PokemonType.GRASS, MoveCategory.SPECIAL, 150, 90, 5, -1, 0, 3)
      .attr(RechargeAttr),
    new SelfStatusMove(MoveId.BULK_UP, PokemonType.FIGHTING, -1, 20, -1, 0, 3)
      .attr(StatStageChangeAttr, [ Stat.ATK, Stat.DEF ], 1, true),
    new ChargingAttackMove(MoveId.BOUNCE, PokemonType.FLYING, MoveCategory.PHYSICAL, 85, 85, 5, 30, 0, 3)
      .chargeText(i18next.t("moveTriggers:sprangUp", { pokemonName: "{USER}" }))
      .chargeAttr(SemiInvulnerableAttr, BattlerTagType.FLYING)
      .attr(StatusEffectAttr, StatusEffect.PARALYSIS)
      .affectedByGravity(),
    new AttackMove(MoveId.MUD_SHOT, PokemonType.GROUND, MoveCategory.SPECIAL, 55, 95, 15, 100, 0, 3)
      .attr(StatStageChangeAttr, [ Stat.SPD ], -1),
    new AttackMove(MoveId.POISON_TAIL, PokemonType.POISON, MoveCategory.PHYSICAL, 50, 100, 25, 10, 0, 3)
      .attr(HighCritAttr)
      .attr(StatusEffectAttr, StatusEffect.POISON),
    new AttackMove(MoveId.COVET, PokemonType.NORMAL, MoveCategory.PHYSICAL, 60, 100, 25, -1, 0, 3)
      .attr(StealHeldItemChanceAttr, 0.3)
      .edgeCase(),
      // Should not be able to steal held item if user faints due to Rough Skin, Iron Barbs, etc.
      // Should be able to steal items from pokemon with Sticky Hold if the damage causes them to faint
    new AttackMove(MoveId.VOLT_TACKLE, PokemonType.ELECTRIC, MoveCategory.PHYSICAL, 120, 100, 15, 10, 0, 3)
      .attr(RecoilAttr, false, 0.33)
      .attr(StatusEffectAttr, StatusEffect.PARALYSIS)
      .recklessMove(),
    new AttackMove(MoveId.MAGICAL_LEAF, PokemonType.GRASS, MoveCategory.SPECIAL, 60, -1, 20, -1, 0, 3),
    new StatusMove(MoveId.WATER_SPORT, PokemonType.WATER, -1, 15, -1, 0, 3)
      .ignoresProtect()
      .attr(AddArenaTagAttr, ArenaTagType.WATER_SPORT, 5)
      .target(MoveTarget.BOTH_SIDES),
    new SelfStatusMove(MoveId.CALM_MIND, PokemonType.PSYCHIC, -1, 20, -1, 0, 3)
      .attr(StatStageChangeAttr, [ Stat.SPATK, Stat.SPDEF ], 1, true),
    new AttackMove(MoveId.LEAF_BLADE, PokemonType.GRASS, MoveCategory.PHYSICAL, 90, 100, 15, -1, 0, 3)
      .attr(HighCritAttr)
      .slicingMove(),
    new SelfStatusMove(MoveId.DRAGON_DANCE, PokemonType.DRAGON, -1, 20, -1, 0, 3)
      .attr(StatStageChangeAttr, [ Stat.ATK, Stat.SPD ], 1, true)
      .danceMove(),
    new AttackMove(MoveId.ROCK_BLAST, PokemonType.ROCK, MoveCategory.PHYSICAL, 25, 90, 10, -1, 0, 3)
      .attr(MultiHitAttr)
      .makesContact(false)
      .ballBombMove(),
    new AttackMove(MoveId.SHOCK_WAVE, PokemonType.ELECTRIC, MoveCategory.SPECIAL, 60, -1, 20, -1, 0, 3),
    new AttackMove(MoveId.WATER_PULSE, PokemonType.WATER, MoveCategory.SPECIAL, 60, 100, 20, 20, 0, 3)
      .attr(ConfuseAttr)
      .pulseMove(),
    new AttackMove(MoveId.DOOM_DESIRE, PokemonType.STEEL, MoveCategory.SPECIAL, 140, 100, 5, -1, 0, 3)
      .attr(DelayedAttackAttr, ChargeAnim.DOOM_DESIRE_CHARGING, "moveTriggers:choseDoomDesireAsDestiny")
      .ignoresProtect()
      /*
       * Should not apply abilities or held items if user is off the field
      */
      .edgeCase(),
    new AttackMove(MoveId.PSYCHO_BOOST, PokemonType.PSYCHIC, MoveCategory.SPECIAL, 140, 90, 5, -1, 0, 3)
      .attr(StatStageChangeAttr, [ Stat.SPATK ], -2, true),
    new SelfStatusMove(MoveId.ROOST, PokemonType.FLYING, -1, 5, -1, 0, 4)
      .attr(HealAttr, 0.5)
      .attr(AddBattlerTagAttr, BattlerTagType.ROOSTED, true, false)
      .triageMove(),
    new StatusMove(MoveId.GRAVITY, PokemonType.PSYCHIC, -1, 5, -1, 0, 4)
      .ignoresProtect()
      .attr(AddArenaTagAttr, ArenaTagType.GRAVITY, 5)
      .condition(() => !globalScene.arena.hasTag(ArenaTagType.GRAVITY))
      .target(MoveTarget.BOTH_SIDES),
    new StatusMove(MoveId.MIRACLE_EYE, PokemonType.PSYCHIC, -1, 40, -1, 0, 4)
      .attr(ExposedMoveAttr, BattlerTagType.IGNORE_DARK)
      .ignoresSubstitute()
      .reflectable(),
    new AttackMove(MoveId.WAKE_UP_SLAP, PokemonType.FIGHTING, MoveCategory.PHYSICAL, 70, 100, 10, -1, 0, 4)
      .attr(MovePowerMultiplierAttr, (user, target, move) => targetSleptOrComatoseCondition(user, target, move) ? 2 : 1)
      .attr(HealStatusEffectAttr, false, StatusEffect.SLEEP),
    new AttackMove(MoveId.HAMMER_ARM, PokemonType.FIGHTING, MoveCategory.PHYSICAL, 100, 90, 10, -1, 0, 4)
      .attr(StatStageChangeAttr, [ Stat.SPD ], -1, true)
      .punchingMove(),
    new AttackMove(MoveId.GYRO_BALL, PokemonType.STEEL, MoveCategory.PHYSICAL, -1, 100, 5, -1, 0, 4)
      .attr(GyroBallPowerAttr)
      .ballBombMove(),
    new SelfStatusMove(MoveId.HEALING_WISH, PokemonType.PSYCHIC, -1, 10, -1, 0, 4)
      .attr(SacrificialFullRestoreAttr, false, "moveTriggers:sacrificialFullRestore")
      .triageMove()
      .condition(failIfLastInPartyCondition),
    new AttackMove(MoveId.BRINE, PokemonType.WATER, MoveCategory.SPECIAL, 65, 100, 10, -1, 0, 4)
      .attr(MovePowerMultiplierAttr, (user, target, move) => target.getHpRatio() < 0.5 ? 2 : 1),
    new AttackMove(MoveId.NATURAL_GIFT, PokemonType.NORMAL, MoveCategory.PHYSICAL, -1, 100, 15, -1, 0, 4)
      .makesContact(false)
      .unimplemented(),
      /*
      NOTE: To whoever tries to implement this, reminder to push to battleData.berriesEaten
      and enable the harvest test..
      Do NOT push to berriesEatenLast or else cud chew will puke the berry.
      */
    new AttackMove(MoveId.FEINT, PokemonType.NORMAL, MoveCategory.PHYSICAL, 30, 100, 10, -1, 2, 4)
      .attr(RemoveBattlerTagAttr, [ BattlerTagType.PROTECTED ])
      .attr(RemoveArenaTagsAttr, [ ArenaTagType.QUICK_GUARD, ArenaTagType.WIDE_GUARD, ArenaTagType.MAT_BLOCK, ArenaTagType.CRAFTY_SHIELD ], false)
      .makesContact(false)
      .ignoresProtect(),
    new AttackMove(MoveId.PLUCK, PokemonType.FLYING, MoveCategory.PHYSICAL, 60, 100, 20, -1, 0, 4)
      .attr(StealEatBerryAttr),
    new StatusMove(MoveId.TAILWIND, PokemonType.FLYING, -1, 15, -1, 0, 4)
      .windMove()
      .attr(AddArenaTagAttr, ArenaTagType.TAILWIND, 4, true)
      .target(MoveTarget.USER_SIDE),
    new StatusMove(MoveId.ACUPRESSURE, PokemonType.NORMAL, -1, 30, -1, 0, 4)
      .attr(AcupressureStatStageChangeAttr)
      .target(MoveTarget.USER_OR_NEAR_ALLY),
    new AttackMove(MoveId.METAL_BURST, PokemonType.STEEL, MoveCategory.PHYSICAL, -1, 100, 10, -1, 0, 4)
      .attr(CounterDamageAttr, 1.5)
      .attr(CounterRedirectAttr)
      .condition(counterAttackConditionBoth, 3)
      .makesContact(false)
      .target(MoveTarget.ATTACKER),
    new AttackMove(MoveId.U_TURN, PokemonType.BUG, MoveCategory.PHYSICAL, 70, 100, 20, -1, 0, 4)
      .attr(ForceSwitchOutAttr, true),
    new AttackMove(MoveId.CLOSE_COMBAT, PokemonType.FIGHTING, MoveCategory.PHYSICAL, 120, 100, 5, -1, 0, 4)
      .attr(StatStageChangeAttr, [ Stat.DEF, Stat.SPDEF ], -1, true),
    new AttackMove(MoveId.PAYBACK, PokemonType.DARK, MoveCategory.PHYSICAL, 50, 100, 10, -1, 0, 4)
      // Payback boosts power on item use
      .attr(MovePowerMultiplierAttr, (_user, target) => target.turnData.acted || globalScene.currentBattle.turnCommands[target.getBattlerIndex()]?.command === Command.BALL ? 2 : 1),
    new AttackMove(MoveId.ASSURANCE, PokemonType.DARK, MoveCategory.PHYSICAL, 60, 100, 10, -1, 0, 4)
      .attr(MovePowerMultiplierAttr, (user, target, move) => target.turnData.damageTaken > 0 ? 2 : 1),
    new StatusMove(MoveId.EMBARGO, PokemonType.DARK, 100, 15, -1, 0, 4)
      .reflectable()
      .unimplemented(),
    new AttackMove(MoveId.FLING, PokemonType.DARK, MoveCategory.PHYSICAL, -1, 100, 10, -1, 0, 4)
      .makesContact(false)
      .unimplemented(),
    new StatusMove(MoveId.PSYCHO_SHIFT, PokemonType.PSYCHIC, 100, 10, -1, 0, 4)
      .attr(PsychoShiftEffectAttr)
      // TODO: Verify status applied if a statused pokemon obtains Comatose (via Transform) and uses Psycho Shift
      .edgeCase(),
    new AttackMove(MoveId.TRUMP_CARD, PokemonType.NORMAL, MoveCategory.SPECIAL, -1, -1, 5, -1, 0, 4)
      .makesContact()
      .attr(LessPPMorePowerAttr),
    new StatusMove(MoveId.HEAL_BLOCK, PokemonType.PSYCHIC, 100, 15, -1, 0, 4)
      .attr(AddBattlerTagAttr, BattlerTagType.HEAL_BLOCK, false, true, 5)
      .target(MoveTarget.ALL_NEAR_ENEMIES)
      .reflectable(),
    new AttackMove(MoveId.WRING_OUT, PokemonType.NORMAL, MoveCategory.SPECIAL, -1, 100, 5, -1, 0, 4)
      .attr(OpponentHighHpPowerAttr, 120)
      .makesContact(),
    new SelfStatusMove(MoveId.POWER_TRICK, PokemonType.PSYCHIC, -1, 10, -1, 0, 4)
      .attr(AddBattlerTagAttr, BattlerTagType.POWER_TRICK, true),
    new StatusMove(MoveId.GASTRO_ACID, PokemonType.POISON, 100, 10, -1, 0, 4)
      .attr(SuppressAbilitiesAttr)
      .reflectable(),
    new StatusMove(MoveId.LUCKY_CHANT, PokemonType.NORMAL, -1, 30, -1, 0, 4)
      .attr(AddArenaTagAttr, ArenaTagType.NO_CRIT, 5, true, true)
      .target(MoveTarget.USER_SIDE),
    new StatusMove(MoveId.ME_FIRST, PokemonType.NORMAL, -1, 20, -1, 0, 4)
      .ignoresSubstitute()
      .target(MoveTarget.NEAR_ENEMY)
      .unimplemented(),
    new SelfStatusMove(MoveId.COPYCAT, PokemonType.NORMAL, -1, 20, -1, 0, 4)
      .attr(CopyMoveAttr, false, invalidCopycatMoves),
    new StatusMove(MoveId.POWER_SWAP, PokemonType.PSYCHIC, -1, 10, 100, 0, 4)
      .attr(SwapStatStagesAttr, [ Stat.ATK, Stat.SPATK ])
      .ignoresSubstitute(),
    new StatusMove(MoveId.GUARD_SWAP, PokemonType.PSYCHIC, -1, 10, 100, 0, 4)
      .attr(SwapStatStagesAttr, [ Stat.DEF, Stat.SPDEF ])
      .ignoresSubstitute(),
    new AttackMove(MoveId.PUNISHMENT, PokemonType.DARK, MoveCategory.PHYSICAL, -1, 100, 5, -1, 0, 4)
      .makesContact(true)
      .attr(PunishmentPowerAttr),
    new AttackMove(MoveId.LAST_RESORT, PokemonType.NORMAL, MoveCategory.PHYSICAL, 140, 100, 5, -1, 0, 4)
      .condition(lastResortCondition, 3)
      .edgeCase(), // When a move is overwritten and later relearned, Last Resort's tracking of it should be reset
    new StatusMove(MoveId.WORRY_SEED, PokemonType.GRASS, 100, 10, -1, 0, 4)
      .attr(AbilityChangeAttr, AbilityId.INSOMNIA)
      // TODO: Enable / remove once balance reaches a consensus on ability overrides during boss fights
      // .condition(failAgainstFinalBossCondition, 3)
      .reflectable(),
    new AttackMove(MoveId.SUCKER_PUNCH, PokemonType.DARK, MoveCategory.PHYSICAL, 70, 100, 5, -1, 1, 4)
      .condition(failIfTargetNotAttackingCondition, 3),
    new StatusMove(MoveId.TOXIC_SPIKES, PokemonType.POISON, -1, 20, -1, 0, 4)
      .attr(AddArenaTrapTagAttr, ArenaTagType.TOXIC_SPIKES)
      .target(MoveTarget.ENEMY_SIDE)
      .reflectable(),
    new StatusMove(MoveId.HEART_SWAP, PokemonType.PSYCHIC, -1, 10, -1, 0, 4)
      .attr(SwapStatStagesAttr, BATTLE_STATS)
      .ignoresSubstitute(),
    new SelfStatusMove(MoveId.AQUA_RING, PokemonType.WATER, -1, 20, -1, 0, 4)
      .attr(AddBattlerTagAttr, BattlerTagType.AQUA_RING, true, true),
    new SelfStatusMove(MoveId.MAGNET_RISE, PokemonType.ELECTRIC, -1, 10, -1, 0, 4)
      .attr(AddBattlerTagAttr, BattlerTagType.FLOATING, true, true, 5)
      .condition(user => [ BattlerTagType.FLOATING, BattlerTagType.IGNORE_FLYING, BattlerTagType.INGRAIN ].every((tag) => !user.getTag(tag)), 3)
      .affectedByGravity(),
    new AttackMove(MoveId.FLARE_BLITZ, PokemonType.FIRE, MoveCategory.PHYSICAL, 120, 100, 15, 10, 0, 4)
      .attr(RecoilAttr, false, 0.33)
      .attr(HealStatusEffectAttr, true, StatusEffect.FREEZE)
      .attr(StatusEffectAttr, StatusEffect.BURN)
      .recklessMove(),
    new AttackMove(MoveId.FORCE_PALM, PokemonType.FIGHTING, MoveCategory.PHYSICAL, 60, 100, 10, 30, 0, 4)
      .attr(StatusEffectAttr, StatusEffect.PARALYSIS),
    new AttackMove(MoveId.AURA_SPHERE, PokemonType.FIGHTING, MoveCategory.SPECIAL, 80, -1, 20, -1, 0, 4)
      .pulseMove()
      .ballBombMove(),
    new SelfStatusMove(MoveId.ROCK_POLISH, PokemonType.ROCK, -1, 20, -1, 0, 4)
      .attr(StatStageChangeAttr, [ Stat.SPD ], 2, true),
    new AttackMove(MoveId.POISON_JAB, PokemonType.POISON, MoveCategory.PHYSICAL, 80, 100, 20, 30, 0, 4)
      .attr(StatusEffectAttr, StatusEffect.POISON),
    new AttackMove(MoveId.DARK_PULSE, PokemonType.DARK, MoveCategory.SPECIAL, 80, 100, 15, 20, 0, 4)
      .attr(FlinchAttr)
      .pulseMove(),
    new AttackMove(MoveId.NIGHT_SLASH, PokemonType.DARK, MoveCategory.PHYSICAL, 70, 100, 15, -1, 0, 4)
      .attr(HighCritAttr)
      .slicingMove(),
    new AttackMove(MoveId.AQUA_TAIL, PokemonType.WATER, MoveCategory.PHYSICAL, 90, 90, 10, -1, 0, 4),
    new AttackMove(MoveId.SEED_BOMB, PokemonType.GRASS, MoveCategory.PHYSICAL, 80, 100, 15, -1, 0, 4)
      .makesContact(false)
      .ballBombMove(),
    new AttackMove(MoveId.AIR_SLASH, PokemonType.FLYING, MoveCategory.SPECIAL, 75, 95, 15, 30, 0, 4)
      .attr(FlinchAttr)
      .slicingMove(),
    new AttackMove(MoveId.X_SCISSOR, PokemonType.BUG, MoveCategory.PHYSICAL, 80, 100, 15, -1, 0, 4)
      .slicingMove(),
    new AttackMove(MoveId.BUG_BUZZ, PokemonType.BUG, MoveCategory.SPECIAL, 90, 100, 10, 10, 0, 4)
      .attr(StatStageChangeAttr, [ Stat.SPDEF ], -1)
      .soundBased(),
    new AttackMove(MoveId.DRAGON_PULSE, PokemonType.DRAGON, MoveCategory.SPECIAL, 85, 100, 10, -1, 0, 4)
      .pulseMove(),
    new AttackMove(MoveId.DRAGON_RUSH, PokemonType.DRAGON, MoveCategory.PHYSICAL, 100, 75, 10, 20, 0, 4)
      .attr(AlwaysHitMinimizeAttr)
      .attr(HitsTagForDoubleDamageAttr, BattlerTagType.MINIMIZED)
      .attr(FlinchAttr),
    new AttackMove(MoveId.POWER_GEM, PokemonType.ROCK, MoveCategory.SPECIAL, 80, 100, 20, -1, 0, 4),
    new AttackMove(MoveId.DRAIN_PUNCH, PokemonType.FIGHTING, MoveCategory.PHYSICAL, 75, 100, 10, -1, 0, 4)
      .attr(HitHealAttr)
      .punchingMove()
      .triageMove(),
    new AttackMove(MoveId.VACUUM_WAVE, PokemonType.FIGHTING, MoveCategory.SPECIAL, 40, 100, 30, -1, 1, 4),
    new AttackMove(MoveId.FOCUS_BLAST, PokemonType.FIGHTING, MoveCategory.SPECIAL, 120, 70, 5, 10, 0, 4)
      .attr(StatStageChangeAttr, [ Stat.SPDEF ], -1)
      .ballBombMove(),
    new AttackMove(MoveId.ENERGY_BALL, PokemonType.GRASS, MoveCategory.SPECIAL, 90, 100, 10, 10, 0, 4)
      .attr(StatStageChangeAttr, [ Stat.SPDEF ], -1)
      .ballBombMove(),
    new AttackMove(MoveId.BRAVE_BIRD, PokemonType.FLYING, MoveCategory.PHYSICAL, 120, 100, 15, -1, 0, 4)
      .attr(RecoilAttr, false, 0.33)
      .recklessMove(),
    new AttackMove(MoveId.EARTH_POWER, PokemonType.GROUND, MoveCategory.SPECIAL, 90, 100, 10, 10, 0, 4)
      .attr(StatStageChangeAttr, [ Stat.SPDEF ], -1),
    new StatusMove(MoveId.SWITCHEROO, PokemonType.DARK, 100, 10, -1, 0, 4)
      .unimplemented(),
    new AttackMove(MoveId.GIGA_IMPACT, PokemonType.NORMAL, MoveCategory.PHYSICAL, 150, 90, 5, -1, 0, 4)
      .attr(RechargeAttr),
    new SelfStatusMove(MoveId.NASTY_PLOT, PokemonType.DARK, -1, 20, -1, 0, 4)
      .attr(StatStageChangeAttr, [ Stat.SPATK ], 2, true),
    new AttackMove(MoveId.BULLET_PUNCH, PokemonType.STEEL, MoveCategory.PHYSICAL, 40, 100, 30, -1, 1, 4)
      .punchingMove(),
    new AttackMove(MoveId.AVALANCHE, PokemonType.ICE, MoveCategory.PHYSICAL, 60, 100, 10, -1, -4, 4)
      .attr(TurnDamagedDoublePowerAttr),
    new AttackMove(MoveId.ICE_SHARD, PokemonType.ICE, MoveCategory.PHYSICAL, 40, 100, 30, -1, 1, 4)
      .makesContact(false),
    new AttackMove(MoveId.SHADOW_CLAW, PokemonType.GHOST, MoveCategory.PHYSICAL, 70, 100, 15, -1, 0, 4)
      .attr(HighCritAttr),
    new AttackMove(MoveId.THUNDER_FANG, PokemonType.ELECTRIC, MoveCategory.PHYSICAL, 65, 95, 15, 10, 0, 4)
      .attr(FlinchAttr)
      .attr(StatusEffectAttr, StatusEffect.PARALYSIS)
      .bitingMove(),
    new AttackMove(MoveId.ICE_FANG, PokemonType.ICE, MoveCategory.PHYSICAL, 65, 95, 15, 10, 0, 4)
      .attr(FlinchAttr)
      .attr(StatusEffectAttr, StatusEffect.FREEZE)
      .bitingMove(),
    new AttackMove(MoveId.FIRE_FANG, PokemonType.FIRE, MoveCategory.PHYSICAL, 65, 95, 15, 10, 0, 4)
      .attr(FlinchAttr)
      .attr(StatusEffectAttr, StatusEffect.BURN)
      .bitingMove(),
    new AttackMove(MoveId.SHADOW_SNEAK, PokemonType.GHOST, MoveCategory.PHYSICAL, 40, 100, 30, -1, 1, 4),
    new AttackMove(MoveId.MUD_BOMB, PokemonType.GROUND, MoveCategory.SPECIAL, 65, 85, 10, 30, 0, 4)
      .attr(StatStageChangeAttr, [ Stat.ACC ], -1)
      .ballBombMove(),
    new AttackMove(MoveId.PSYCHO_CUT, PokemonType.PSYCHIC, MoveCategory.PHYSICAL, 70, 100, 20, -1, 0, 4)
      .attr(HighCritAttr)
      .slicingMove()
      .makesContact(false),
    new AttackMove(MoveId.ZEN_HEADBUTT, PokemonType.PSYCHIC, MoveCategory.PHYSICAL, 80, 90, 15, 20, 0, 4)
      .attr(FlinchAttr),
    new AttackMove(MoveId.MIRROR_SHOT, PokemonType.STEEL, MoveCategory.SPECIAL, 65, 85, 10, 30, 0, 4)
      .attr(StatStageChangeAttr, [ Stat.ACC ], -1),
    new AttackMove(MoveId.FLASH_CANNON, PokemonType.STEEL, MoveCategory.SPECIAL, 80, 100, 10, 10, 0, 4)
      .attr(StatStageChangeAttr, [ Stat.SPDEF ], -1),
    new AttackMove(MoveId.ROCK_CLIMB, PokemonType.NORMAL, MoveCategory.PHYSICAL, 90, 85, 20, 20, 0, 4)
      .attr(ConfuseAttr),
    new StatusMove(MoveId.DEFOG, PokemonType.FLYING, -1, 15, -1, 0, 4)
      .attr(StatStageChangeAttr, [ Stat.EVA ], -1)
      .attr(ClearWeatherAttr, WeatherType.FOG)
      .attr(ClearTerrainAttr)
      .attr(RemoveScreensAttr, false)
      .attr(RemoveArenaTrapAttr, true)
      .attr(RemoveArenaTagsAttr, [ ArenaTagType.MIST, ArenaTagType.SAFEGUARD ], false)
      .reflectable(),
    new StatusMove(MoveId.TRICK_ROOM, PokemonType.PSYCHIC, -1, 5, -1, -7, 4)
      .attr(AddArenaTagAttr, ArenaTagType.TRICK_ROOM, 5)
      .ignoresProtect()
      .target(MoveTarget.BOTH_SIDES),
    new AttackMove(MoveId.DRACO_METEOR, PokemonType.DRAGON, MoveCategory.SPECIAL, 130, 90, 5, -1, 0, 4)
      .attr(StatStageChangeAttr, [ Stat.SPATK ], -2, true),
    new AttackMove(MoveId.DISCHARGE, PokemonType.ELECTRIC, MoveCategory.SPECIAL, 80, 100, 15, 30, 0, 4)
      .attr(StatusEffectAttr, StatusEffect.PARALYSIS)
      .target(MoveTarget.ALL_NEAR_OTHERS),
    new AttackMove(MoveId.LAVA_PLUME, PokemonType.FIRE, MoveCategory.SPECIAL, 80, 100, 15, 30, 0, 4)
      .attr(StatusEffectAttr, StatusEffect.BURN)
      .target(MoveTarget.ALL_NEAR_OTHERS),
    new AttackMove(MoveId.LEAF_STORM, PokemonType.GRASS, MoveCategory.SPECIAL, 130, 90, 5, -1, 0, 4)
      .attr(StatStageChangeAttr, [ Stat.SPATK ], -2, true),
    new AttackMove(MoveId.POWER_WHIP, PokemonType.GRASS, MoveCategory.PHYSICAL, 120, 85, 10, -1, 0, 4),
    new AttackMove(MoveId.ROCK_WRECKER, PokemonType.ROCK, MoveCategory.PHYSICAL, 150, 90, 5, -1, 0, 4)
      .attr(RechargeAttr)
      .makesContact(false)
      .ballBombMove(),
    new AttackMove(MoveId.CROSS_POISON, PokemonType.POISON, MoveCategory.PHYSICAL, 70, 100, 20, 10, 0, 4)
      .attr(HighCritAttr)
      .attr(StatusEffectAttr, StatusEffect.POISON)
      .slicingMove(),
    new AttackMove(MoveId.GUNK_SHOT, PokemonType.POISON, MoveCategory.PHYSICAL, 120, 80, 5, 30, 0, 4)
      .attr(StatusEffectAttr, StatusEffect.POISON)
      .makesContact(false),
    new AttackMove(MoveId.IRON_HEAD, PokemonType.STEEL, MoveCategory.PHYSICAL, 80, 100, 15, 30, 0, 4)
      .attr(FlinchAttr),
    new AttackMove(MoveId.MAGNET_BOMB, PokemonType.STEEL, MoveCategory.PHYSICAL, 60, -1, 20, -1, 0, 4)
      .makesContact(false)
      .ballBombMove(),
    new AttackMove(MoveId.STONE_EDGE, PokemonType.ROCK, MoveCategory.PHYSICAL, 100, 80, 5, -1, 0, 4)
      .attr(HighCritAttr)
      .makesContact(false),
    new StatusMove(MoveId.CAPTIVATE, PokemonType.NORMAL, 100, 20, -1, 0, 4)
      .attr(StatStageChangeAttr, [ Stat.SPATK ], -2)
      .condition((user, target, move) => target.isOppositeGender(user))
      .target(MoveTarget.ALL_NEAR_ENEMIES)
      .reflectable(),
    new StatusMove(MoveId.STEALTH_ROCK, PokemonType.ROCK, -1, 20, -1, 0, 4)
      .attr(AddArenaTrapTagAttr, ArenaTagType.STEALTH_ROCK)
      .target(MoveTarget.ENEMY_SIDE)
      .reflectable(),
    new AttackMove(MoveId.GRASS_KNOT, PokemonType.GRASS, MoveCategory.SPECIAL, -1, 100, 20, -1, 0, 4)
      .attr(WeightPowerAttr)
      .makesContact(),
    new AttackMove(MoveId.CHATTER, PokemonType.FLYING, MoveCategory.SPECIAL, 65, 100, 20, 100, 0, 4)
      .attr(ConfuseAttr)
      .soundBased(),
    new AttackMove(MoveId.JUDGMENT, PokemonType.NORMAL, MoveCategory.SPECIAL, 100, 100, 10, -1, 0, 4)
      .attr(FormChangeItemTypeAttr),
    new AttackMove(MoveId.BUG_BITE, PokemonType.BUG, MoveCategory.PHYSICAL, 60, 100, 20, -1, 0, 4)
      .attr(StealEatBerryAttr),
    new AttackMove(MoveId.CHARGE_BEAM, PokemonType.ELECTRIC, MoveCategory.SPECIAL, 50, 90, 10, 70, 0, 4)
      .attr(StatStageChangeAttr, [ Stat.SPATK ], 1, true),
    new AttackMove(MoveId.WOOD_HAMMER, PokemonType.GRASS, MoveCategory.PHYSICAL, 120, 100, 15, -1, 0, 4)
      .attr(RecoilAttr, false, 0.33)
      .recklessMove(),
    new AttackMove(MoveId.AQUA_JET, PokemonType.WATER, MoveCategory.PHYSICAL, 40, 100, 20, -1, 1, 4),
    new AttackMove(MoveId.ATTACK_ORDER, PokemonType.BUG, MoveCategory.PHYSICAL, 90, 100, 15, -1, 0, 4)
      .attr(HighCritAttr)
      .makesContact(false),
    new SelfStatusMove(MoveId.DEFEND_ORDER, PokemonType.BUG, -1, 10, -1, 0, 4)
      .attr(StatStageChangeAttr, [ Stat.DEF, Stat.SPDEF ], 1, true),
    new SelfStatusMove(MoveId.HEAL_ORDER, PokemonType.BUG, -1, 5, -1, 0, 4)
      .attr(HealAttr, 0.5)
      .triageMove(),
    new AttackMove(MoveId.HEAD_SMASH, PokemonType.ROCK, MoveCategory.PHYSICAL, 150, 80, 5, -1, 0, 4)
      .attr(RecoilAttr, false, 0.5)
      .recklessMove(),
    new AttackMove(MoveId.DOUBLE_HIT, PokemonType.NORMAL, MoveCategory.PHYSICAL, 35, 90, 10, -1, 0, 4)
      .attr(MultiHitAttr, MultiHitType._2),
    new AttackMove(MoveId.ROAR_OF_TIME, PokemonType.DRAGON, MoveCategory.SPECIAL, 150, 90, 5, -1, 0, 4)
      .attr(RechargeAttr),
    new AttackMove(MoveId.SPACIAL_REND, PokemonType.DRAGON, MoveCategory.SPECIAL, 100, 95, 5, -1, 0, 4)
      .attr(HighCritAttr),
    new SelfStatusMove(MoveId.LUNAR_DANCE, PokemonType.PSYCHIC, -1, 10, -1, 0, 4)
      .attr(SacrificialFullRestoreAttr, true, "moveTriggers:lunarDanceRestore")
      .danceMove()
      .triageMove()
      .condition(failIfLastInPartyCondition),
    new AttackMove(MoveId.CRUSH_GRIP, PokemonType.NORMAL, MoveCategory.PHYSICAL, -1, 100, 5, -1, 0, 4)
      .attr(OpponentHighHpPowerAttr, 120),
    new AttackMove(MoveId.MAGMA_STORM, PokemonType.FIRE, MoveCategory.SPECIAL, 100, 75, 5, -1, 0, 4)
      .attr(TrapAttr, BattlerTagType.MAGMA_STORM),
    new StatusMove(MoveId.DARK_VOID, PokemonType.DARK, 80, 10, -1, 0, 4)  //Accuracy from Generations 4-6
      .attr(StatusEffectAttr, StatusEffect.SLEEP)
      .target(MoveTarget.ALL_NEAR_ENEMIES)
      .reflectable(),
    new AttackMove(MoveId.SEED_FLARE, PokemonType.GRASS, MoveCategory.SPECIAL, 120, 85, 5, 40, 0, 4)
      .attr(StatStageChangeAttr, [ Stat.SPDEF ], -2),
    new AttackMove(MoveId.OMINOUS_WIND, PokemonType.GHOST, MoveCategory.SPECIAL, 60, 100, 5, 10, 0, 4)
      .attr(StatStageChangeAttr, [ Stat.ATK, Stat.DEF, Stat.SPATK, Stat.SPDEF, Stat.SPD ], 1, true)
      .windMove(),
    new ChargingAttackMove(MoveId.SHADOW_FORCE, PokemonType.GHOST, MoveCategory.PHYSICAL, 120, 100, 5, -1, 0, 4)
      .chargeText(i18next.t("moveTriggers:vanishedInstantly", { pokemonName: "{USER}" }))
      .chargeAttr(SemiInvulnerableAttr, BattlerTagType.HIDDEN)
      .ignoresProtect(),
    new SelfStatusMove(MoveId.HONE_CLAWS, PokemonType.DARK, -1, 15, -1, 0, 5)
      .attr(StatStageChangeAttr, [ Stat.ATK, Stat.ACC ], 1, true),
    new StatusMove(MoveId.WIDE_GUARD, PokemonType.ROCK, -1, 10, -1, 3, 5)
      .target(MoveTarget.USER_SIDE)
      .attr(AddArenaTagAttr, ArenaTagType.WIDE_GUARD, 1, true, true)
      .condition(failIfLastCondition, 3),
    new StatusMove(MoveId.GUARD_SPLIT, PokemonType.PSYCHIC, -1, 10, -1, 0, 5)
      // TODO: Enable / remove once balance reaches a consensus on imprison interaction during the final boss fight
      // .condition(failAgainstFinalBossCondition, 2)
      .attr(AverageStatsAttr, [ Stat.DEF, Stat.SPDEF ], "moveTriggers:sharedGuard"),
    new StatusMove(MoveId.POWER_SPLIT, PokemonType.PSYCHIC, -1, 10, -1, 0, 5)
      .attr(AverageStatsAttr, [ Stat.ATK, Stat.SPATK ], "moveTriggers:sharedPower"),
      // TODO: Enable / remove once balance reaches a consensus on imprison interaction during the final boss fight
      // .condition(failAgainstFinalBossCondition, 2)
    new StatusMove(MoveId.WONDER_ROOM, PokemonType.PSYCHIC, -1, 10, -1, 0, 5)
      .ignoresProtect()
      .target(MoveTarget.BOTH_SIDES)
      .unimplemented(),
    new AttackMove(MoveId.PSYSHOCK, PokemonType.PSYCHIC, MoveCategory.SPECIAL, 80, 100, 10, -1, 0, 5)
      .attr(DefDefAttr),
    new AttackMove(MoveId.VENOSHOCK, PokemonType.POISON, MoveCategory.SPECIAL, 65, 100, 10, -1, 0, 5)
      .attr(MovePowerMultiplierAttr, (user, target, move) => target.status && (target.status.effect === StatusEffect.POISON || target.status.effect === StatusEffect.TOXIC) ? 2 : 1),
    new SelfStatusMove(MoveId.AUTOTOMIZE, PokemonType.STEEL, -1, 15, -1, 0, 5)
      .attr(StatStageChangeAttr, [ Stat.SPD ], 2, true)
      .attr(AddBattlerTagAttr, BattlerTagType.AUTOTOMIZED, true),
    new SelfStatusMove(MoveId.RAGE_POWDER, PokemonType.BUG, -1, 20, -1, 2, 5)
      .powderMove()
      .attr(AddBattlerTagAttr, BattlerTagType.CENTER_OF_ATTENTION, true),
    new StatusMove(MoveId.TELEKINESIS, PokemonType.PSYCHIC, -1, 15, -1, 0, 5)
      .affectedByGravity()
      .condition((_user, target, _move) => ![ SpeciesId.DIGLETT, SpeciesId.DUGTRIO, SpeciesId.ALOLA_DIGLETT, SpeciesId.ALOLA_DUGTRIO, SpeciesId.SANDYGAST, SpeciesId.PALOSSAND, SpeciesId.WIGLETT, SpeciesId.WUGTRIO ].includes(target.species.speciesId))
      .condition((_user, target, _move) => !(target.species.speciesId === SpeciesId.GENGAR && target.getFormKey() === "mega"))
      .condition((_user, target, _move) => target.getTag(BattlerTagType.INGRAIN) == null && target.getTag(BattlerTagType.IGNORE_FLYING) == null)
      .attr(AddBattlerTagAttr, BattlerTagType.TELEKINESIS, false, true, 3)
      .attr(AddBattlerTagAttr, BattlerTagType.FLOATING, false, true, 3)
      .reflectable(),
    new StatusMove(MoveId.MAGIC_ROOM, PokemonType.PSYCHIC, -1, 10, -1, 0, 5)
      .ignoresProtect()
      .target(MoveTarget.BOTH_SIDES)
      .unimplemented(),
    new AttackMove(MoveId.SMACK_DOWN, PokemonType.ROCK, MoveCategory.PHYSICAL, 50, 100, 15, -1, 0, 5)
      .attr(FallDownAttr)
      .attr(AddBattlerTagAttr, BattlerTagType.INTERRUPTED)
      .attr(RemoveBattlerTagAttr, [ BattlerTagType.FLYING, BattlerTagType.FLOATING, BattlerTagType.TELEKINESIS ])
      .attr(HitsTagAttr, BattlerTagType.FLYING)
      .makesContact(false),
    new AttackMove(MoveId.STORM_THROW, PokemonType.FIGHTING, MoveCategory.PHYSICAL, 60, 100, 10, -1, 0, 5)
      .attr(CritOnlyAttr),
    new AttackMove(MoveId.FLAME_BURST, PokemonType.FIRE, MoveCategory.SPECIAL, 70, 100, 15, -1, 0, 5)
      .attr(FlameBurstAttr),
    new AttackMove(MoveId.SLUDGE_WAVE, PokemonType.POISON, MoveCategory.SPECIAL, 95, 100, 10, 10, 0, 5)
      .attr(StatusEffectAttr, StatusEffect.POISON)
      .target(MoveTarget.ALL_NEAR_OTHERS),
    new SelfStatusMove(MoveId.QUIVER_DANCE, PokemonType.BUG, -1, 20, -1, 0, 5)
      .attr(StatStageChangeAttr, [ Stat.SPATK, Stat.SPDEF, Stat.SPD ], 1, true)
      .danceMove(),
    new AttackMove(MoveId.HEAVY_SLAM, PokemonType.STEEL, MoveCategory.PHYSICAL, -1, 100, 10, -1, 0, 5)
      .attr(AlwaysHitMinimizeAttr)
      .attr(CompareWeightPowerAttr)
      .attr(HitsTagForDoubleDamageAttr, BattlerTagType.MINIMIZED),
    new AttackMove(MoveId.SYNCHRONOISE, PokemonType.PSYCHIC, MoveCategory.SPECIAL, 120, 100, 10, -1, 0, 5)
      .target(MoveTarget.ALL_NEAR_OTHERS)
      .condition(unknownTypeCondition)
      .attr(HitsSameTypeAttr),
    new AttackMove(MoveId.ELECTRO_BALL, PokemonType.ELECTRIC, MoveCategory.SPECIAL, -1, 100, 10, -1, 0, 5)
      .attr(ElectroBallPowerAttr)
      .ballBombMove(),
    new StatusMove(MoveId.SOAK, PokemonType.WATER, 100, 20, -1, 0, 5)
      .attr(ChangeTypeAttr, PokemonType.WATER)
      .reflectable(),
    new AttackMove(MoveId.FLAME_CHARGE, PokemonType.FIRE, MoveCategory.PHYSICAL, 50, 100, 20, 100, 0, 5)
      .attr(StatStageChangeAttr, [ Stat.SPD ], 1, true),
    new SelfStatusMove(MoveId.COIL, PokemonType.POISON, -1, 20, -1, 0, 5)
      .attr(StatStageChangeAttr, [ Stat.ATK, Stat.DEF, Stat.ACC ], 1, true),
    new AttackMove(MoveId.LOW_SWEEP, PokemonType.FIGHTING, MoveCategory.PHYSICAL, 65, 100, 20, 100, 0, 5)
      .attr(StatStageChangeAttr, [ Stat.SPD ], -1),
    new AttackMove(MoveId.ACID_SPRAY, PokemonType.POISON, MoveCategory.SPECIAL, 40, 100, 20, 100, 0, 5)
      .attr(StatStageChangeAttr, [ Stat.SPDEF ], -2)
      .ballBombMove(),
    new AttackMove(MoveId.FOUL_PLAY, PokemonType.DARK, MoveCategory.PHYSICAL, 95, 100, 15, -1, 0, 5)
      .attr(TargetAtkUserAtkAttr),
    new StatusMove(MoveId.SIMPLE_BEAM, PokemonType.NORMAL, 100, 15, -1, 0, 5)
      .attr(AbilityChangeAttr, AbilityId.SIMPLE)
      // TODO: Enable / remove once balance reaches a consensus on ability overrides during boss fights
      // .condition(failAgainstFinalBossCondition, 3)
      .reflectable(),
    new StatusMove(MoveId.ENTRAINMENT, PokemonType.NORMAL, 100, 15, -1, 0, 5)
      .attr(AbilityGiveAttr)
      // TODO: Enable / remove once balance reaches a consensus on ability overrides during boss fights
      // .condition(failAgainstFinalBossCondition, 3)
      .reflectable(),
    new StatusMove(MoveId.AFTER_YOU, PokemonType.NORMAL, -1, 15, -1, 0, 5)
      .ignoresProtect()
      .ignoresSubstitute()
      .target(MoveTarget.NEAR_OTHER)
      .condition(failIfSingleBattle)
      .condition((user, target, move) => !target.turnData.acted)
      .attr(AfterYouAttr),
    new AttackMove(MoveId.ROUND, PokemonType.NORMAL, MoveCategory.SPECIAL, 60, 100, 15, -1, 0, 5)
      .attr(CueNextRoundAttr)
      .attr(RoundPowerAttr)
      .soundBased(),
    new AttackMove(MoveId.ECHOED_VOICE, PokemonType.NORMAL, MoveCategory.SPECIAL, 40, 100, 15, -1, 0, 5)
      .attr(ConsecutiveUseMultiBasePowerAttr, 5, false)
      .soundBased(),
    new AttackMove(MoveId.CHIP_AWAY, PokemonType.NORMAL, MoveCategory.PHYSICAL, 70, 100, 20, -1, 0, 5)
      .attr(IgnoreOpponentStatStagesAttr),
    new AttackMove(MoveId.CLEAR_SMOG, PokemonType.POISON, MoveCategory.SPECIAL, 50, -1, 15, -1, 0, 5)
      .attr(ResetStatsAttr, false),
    new AttackMove(MoveId.STORED_POWER, PokemonType.PSYCHIC, MoveCategory.SPECIAL, 20, 100, 10, -1, 0, 5)
      .attr(PositiveStatStagePowerAttr),
    new StatusMove(MoveId.QUICK_GUARD, PokemonType.FIGHTING, -1, 15, -1, 3, 5)
      .target(MoveTarget.USER_SIDE)
      .attr(AddArenaTagAttr, ArenaTagType.QUICK_GUARD, 1, true, true)
      .condition(failIfLastCondition, 3),
    new SelfStatusMove(MoveId.ALLY_SWITCH, PokemonType.PSYCHIC, -1, 15, -1, 2, 5)
      .ignoresProtect()
      .unimplemented(),
    new AttackMove(MoveId.SCALD, PokemonType.WATER, MoveCategory.SPECIAL, 80, 100, 15, 30, 0, 5)
      .attr(HealStatusEffectAttr, false, StatusEffect.FREEZE)
      .attr(HealStatusEffectAttr, true, StatusEffect.FREEZE)
      .attr(StatusEffectAttr, StatusEffect.BURN),
    new SelfStatusMove(MoveId.SHELL_SMASH, PokemonType.NORMAL, -1, 15, -1, 0, 5)
      .attr(StatStageChangeAttr, [ Stat.ATK, Stat.SPATK, Stat.SPD ], 2, true)
      .attr(StatStageChangeAttr, [ Stat.DEF, Stat.SPDEF ], -1, true),
    new StatusMove(MoveId.HEAL_PULSE, PokemonType.PSYCHIC, -1, 10, -1, 0, 5)
      .attr(HealAttr, 0.5, false, false)
      .pulseMove()
      .triageMove()
      .reflectable(),
    new AttackMove(MoveId.HEX, PokemonType.GHOST, MoveCategory.SPECIAL, 65, 100, 10, -1, 0, 5)
      .attr(
        MovePowerMultiplierAttr,
        (user, target, move) =>  target.status || target.hasAbility(AbilityId.COMATOSE) ? 2 : 1),
    new ChargingAttackMove(MoveId.SKY_DROP, PokemonType.FLYING, MoveCategory.PHYSICAL, 60, 100, 10, -1, 0, 5)
      .chargeText(i18next.t("moveTriggers:tookTargetIntoSky", { pokemonName: "{USER}", targetName: "{TARGET}" }))
      .chargeAttr(SemiInvulnerableAttr, BattlerTagType.FLYING)
      .affectedByGravity()
      .condition((user, target, move) => !target.getTag(BattlerTagType.SUBSTITUTE))
      /*
       * Cf https://bulbapedia.bulbagarden.net/wiki/Sky_Drop_(move) and https://www.smogon.com/dex/sv/moves/sky-drop/:
       * Should immobilize and give target semi-invulnerability
       * Flying types should take no damage
       * Should fail on targets above a certain weight threshold
       * Should remove all redirection effects on successful takeoff (Rage Poweder, etc.)
       */
      .partial(),
    new SelfStatusMove(MoveId.SHIFT_GEAR, PokemonType.STEEL, -1, 10, -1, 0, 5)
      .attr(StatStageChangeAttr, [ Stat.ATK ], 1, true)
      .attr(StatStageChangeAttr, [ Stat.SPD ], 2, true),
    new AttackMove(MoveId.CIRCLE_THROW, PokemonType.FIGHTING, MoveCategory.PHYSICAL, 60, 90, 10, -1, -6, 5)
      .attr(ForceSwitchOutAttr, false, SwitchType.FORCE_SWITCH)
      .hidesTarget(),
    new AttackMove(MoveId.INCINERATE, PokemonType.FIRE, MoveCategory.SPECIAL, 60, 100, 15, -1, 0, 5)
      .target(MoveTarget.ALL_NEAR_ENEMIES)
      .attr(RemoveHeldItemAttr, true)
      .edgeCase(),
      // Should be able to remove items from pokemon with Sticky Hold if the damage causes them to faint
    new StatusMove(MoveId.QUASH, PokemonType.DARK, 100, 15, -1, 0, 5)
      .condition(failIfSingleBattle)
      .condition((user, target, move) => !target.turnData.acted)
      .attr(ForceLastAttr),
    new AttackMove(MoveId.ACROBATICS, PokemonType.FLYING, MoveCategory.PHYSICAL, 55, 100, 15, -1, 0, 5)
      .attr(MovePowerMultiplierAttr, (user, target, move) => Math.max(1, 2 - 0.2 * user.getHeldItems().filter(i => i.isTransferable).reduce((v, m) => v + m.stackCount, 0))),
    new StatusMove(MoveId.REFLECT_TYPE, PokemonType.NORMAL, -1, 15, -1, 0, 5)
      .ignoresSubstitute()
      .attr(CopyTypeAttr),
    new AttackMove(MoveId.RETALIATE, PokemonType.NORMAL, MoveCategory.PHYSICAL, 70, 100, 5, -1, 0, 5)
      .attr(MovePowerMultiplierAttr, (user, target, move) => {
        const turn = globalScene.currentBattle.turn;
        const lastPlayerFaint = globalScene.currentBattle.playerFaintsHistory[globalScene.currentBattle.playerFaintsHistory.length - 1];
        const lastEnemyFaint = globalScene.currentBattle.enemyFaintsHistory[globalScene.currentBattle.enemyFaintsHistory.length - 1];
        return (
          (lastPlayerFaint !== undefined && turn - lastPlayerFaint.turn === 1 && user.isPlayer()) ||
          (lastEnemyFaint !== undefined && turn - lastEnemyFaint.turn === 1 && user.isEnemy())
        ) ? 2 : 1;
      }),
    new AttackMove(MoveId.FINAL_GAMBIT, PokemonType.FIGHTING, MoveCategory.SPECIAL, -1, 100, 5, -1, 0, 5)
      .attr(UserHpDamageAttr)
      .attr(SacrificialAttrOnHit),
    new StatusMove(MoveId.BESTOW, PokemonType.NORMAL, -1, 15, -1, 0, 5)
      .ignoresProtect()
      .ignoresSubstitute()
      .unimplemented(),
    new AttackMove(MoveId.INFERNO, PokemonType.FIRE, MoveCategory.SPECIAL, 100, 50, 5, 100, 0, 5)
      .attr(StatusEffectAttr, StatusEffect.BURN),
    new AttackMove(MoveId.WATER_PLEDGE, PokemonType.WATER, MoveCategory.SPECIAL, 80, 100, 10, -1, 0, 5)
      .attr(AwaitCombinedPledgeAttr)
      .attr(CombinedPledgeTypeAttr)
      .attr(CombinedPledgePowerAttr)
      .attr(CombinedPledgeStabBoostAttr)
      .attr(AddPledgeEffectAttr, ArenaTagType.WATER_FIRE_PLEDGE, MoveId.FIRE_PLEDGE, true)
      .attr(AddPledgeEffectAttr, ArenaTagType.GRASS_WATER_PLEDGE, MoveId.GRASS_PLEDGE)
      .attr(BypassRedirectAttr, true),
    new AttackMove(MoveId.FIRE_PLEDGE, PokemonType.FIRE, MoveCategory.SPECIAL, 80, 100, 10, -1, 0, 5)
      .attr(AwaitCombinedPledgeAttr)
      .attr(CombinedPledgeTypeAttr)
      .attr(CombinedPledgePowerAttr)
      .attr(CombinedPledgeStabBoostAttr)
      .attr(AddPledgeEffectAttr, ArenaTagType.FIRE_GRASS_PLEDGE, MoveId.GRASS_PLEDGE)
      .attr(AddPledgeEffectAttr, ArenaTagType.WATER_FIRE_PLEDGE, MoveId.WATER_PLEDGE, true)
      .attr(BypassRedirectAttr, true),
    new AttackMove(MoveId.GRASS_PLEDGE, PokemonType.GRASS, MoveCategory.SPECIAL, 80, 100, 10, -1, 0, 5)
      .attr(AwaitCombinedPledgeAttr)
      .attr(CombinedPledgeTypeAttr)
      .attr(CombinedPledgePowerAttr)
      .attr(CombinedPledgeStabBoostAttr)
      .attr(AddPledgeEffectAttr, ArenaTagType.GRASS_WATER_PLEDGE, MoveId.WATER_PLEDGE)
      .attr(AddPledgeEffectAttr, ArenaTagType.FIRE_GRASS_PLEDGE, MoveId.FIRE_PLEDGE)
      .attr(BypassRedirectAttr, true),
    new AttackMove(MoveId.VOLT_SWITCH, PokemonType.ELECTRIC, MoveCategory.SPECIAL, 70, 100, 20, -1, 0, 5)
      .attr(ForceSwitchOutAttr, true),
    new AttackMove(MoveId.STRUGGLE_BUG, PokemonType.BUG, MoveCategory.SPECIAL, 50, 100, 20, 100, 0, 5)
      .attr(StatStageChangeAttr, [ Stat.SPATK ], -1)
      .target(MoveTarget.ALL_NEAR_ENEMIES),
    new AttackMove(MoveId.BULLDOZE, PokemonType.GROUND, MoveCategory.PHYSICAL, 60, 100, 20, 100, 0, 5)
      .attr(StatStageChangeAttr, [ Stat.SPD ], -1)
      .attr(MovePowerMultiplierAttr, (user, target, move) => globalScene.arena.getTerrainType() === TerrainType.GRASSY && target.isGrounded() ? 0.5 : 1)
      .makesContact(false)
      .target(MoveTarget.ALL_NEAR_OTHERS),
    new AttackMove(MoveId.FROST_BREATH, PokemonType.ICE, MoveCategory.SPECIAL, 60, 90, 10, -1, 0, 5)
      .attr(CritOnlyAttr),
    new AttackMove(MoveId.DRAGON_TAIL, PokemonType.DRAGON, MoveCategory.PHYSICAL, 60, 90, 10, -1, -6, 5)
      .attr(ForceSwitchOutAttr, false, SwitchType.FORCE_SWITCH)
      .hidesTarget(),
    new SelfStatusMove(MoveId.WORK_UP, PokemonType.NORMAL, -1, 30, -1, 0, 5)
      .attr(StatStageChangeAttr, [ Stat.ATK, Stat.SPATK ], 1, true),
    new AttackMove(MoveId.ELECTROWEB, PokemonType.ELECTRIC, MoveCategory.SPECIAL, 55, 95, 15, 100, 0, 5)
      .attr(StatStageChangeAttr, [ Stat.SPD ], -1)
      .target(MoveTarget.ALL_NEAR_ENEMIES),
    new AttackMove(MoveId.WILD_CHARGE, PokemonType.ELECTRIC, MoveCategory.PHYSICAL, 90, 100, 15, -1, 0, 5)
      .attr(RecoilAttr)
      .recklessMove(),
    new AttackMove(MoveId.DRILL_RUN, PokemonType.GROUND, MoveCategory.PHYSICAL, 80, 95, 10, -1, 0, 5)
      .attr(HighCritAttr),
    new AttackMove(MoveId.DUAL_CHOP, PokemonType.DRAGON, MoveCategory.PHYSICAL, 40, 90, 15, -1, 0, 5)
      .attr(MultiHitAttr, MultiHitType._2),
    new AttackMove(MoveId.HEART_STAMP, PokemonType.PSYCHIC, MoveCategory.PHYSICAL, 60, 100, 25, 30, 0, 5)
      .attr(FlinchAttr),
    new AttackMove(MoveId.HORN_LEECH, PokemonType.GRASS, MoveCategory.PHYSICAL, 75, 100, 10, -1, 0, 5)
      .attr(HitHealAttr)
      .triageMove(),
    new AttackMove(MoveId.SACRED_SWORD, PokemonType.FIGHTING, MoveCategory.PHYSICAL, 90, 100, 15, -1, 0, 5)
      .attr(IgnoreOpponentStatStagesAttr)
      .slicingMove(),
    new AttackMove(MoveId.RAZOR_SHELL, PokemonType.WATER, MoveCategory.PHYSICAL, 75, 95, 10, 50, 0, 5)
      .attr(StatStageChangeAttr, [ Stat.DEF ], -1)
      .slicingMove(),
    new AttackMove(MoveId.HEAT_CRASH, PokemonType.FIRE, MoveCategory.PHYSICAL, -1, 100, 10, -1, 0, 5)
      .attr(AlwaysHitMinimizeAttr)
      .attr(CompareWeightPowerAttr)
      .attr(HitsTagForDoubleDamageAttr, BattlerTagType.MINIMIZED),
    new AttackMove(MoveId.LEAF_TORNADO, PokemonType.GRASS, MoveCategory.SPECIAL, 65, 90, 10, 50, 0, 5)
      .attr(StatStageChangeAttr, [ Stat.ACC ], -1),
    new AttackMove(MoveId.STEAMROLLER, PokemonType.BUG, MoveCategory.PHYSICAL, 65, 100, 20, 30, 0, 5)
      .attr(AlwaysHitMinimizeAttr)
      .attr(HitsTagForDoubleDamageAttr, BattlerTagType.MINIMIZED)
      .attr(FlinchAttr),
    new SelfStatusMove(MoveId.COTTON_GUARD, PokemonType.GRASS, -1, 10, -1, 0, 5)
      .attr(StatStageChangeAttr, [ Stat.DEF ], 3, true),
    new AttackMove(MoveId.NIGHT_DAZE, PokemonType.DARK, MoveCategory.SPECIAL, 85, 95, 10, 40, 0, 5)
      .attr(StatStageChangeAttr, [ Stat.ACC ], -1),
    new AttackMove(MoveId.PSYSTRIKE, PokemonType.PSYCHIC, MoveCategory.SPECIAL, 100, 100, 10, -1, 0, 5)
      .attr(DefDefAttr),
    new AttackMove(MoveId.TAIL_SLAP, PokemonType.NORMAL, MoveCategory.PHYSICAL, 25, 85, 10, -1, 0, 5)
      .attr(MultiHitAttr),
    new AttackMove(MoveId.HURRICANE, PokemonType.FLYING, MoveCategory.SPECIAL, 110, 70, 10, 30, 0, 5)
      .attr(ThunderAccuracyAttr)
      .attr(ConfuseAttr)
      .attr(HitsTagAttr, BattlerTagType.FLYING)
      .windMove(),
    new AttackMove(MoveId.HEAD_CHARGE, PokemonType.NORMAL, MoveCategory.PHYSICAL, 120, 100, 15, -1, 0, 5)
      .attr(RecoilAttr)
      .recklessMove(),
    new AttackMove(MoveId.GEAR_GRIND, PokemonType.STEEL, MoveCategory.PHYSICAL, 50, 85, 15, -1, 0, 5)
      .attr(MultiHitAttr, MultiHitType._2),
    new AttackMove(MoveId.SEARING_SHOT, PokemonType.FIRE, MoveCategory.SPECIAL, 100, 100, 5, 30, 0, 5)
      .attr(StatusEffectAttr, StatusEffect.BURN)
      .ballBombMove()
      .target(MoveTarget.ALL_NEAR_OTHERS),
    new AttackMove(MoveId.TECHNO_BLAST, PokemonType.NORMAL, MoveCategory.SPECIAL, 120, 100, 5, -1, 0, 5)
      .attr(TechnoBlastTypeAttr),
    new AttackMove(MoveId.RELIC_SONG, PokemonType.NORMAL, MoveCategory.SPECIAL, 75, 100, 10, 10, 0, 5)
      .attr(StatusEffectAttr, StatusEffect.SLEEP)
      .soundBased()
      .target(MoveTarget.ALL_NEAR_ENEMIES),
    new AttackMove(MoveId.SECRET_SWORD, PokemonType.FIGHTING, MoveCategory.SPECIAL, 85, 100, 10, -1, 0, 5)
      .attr(DefDefAttr)
      .slicingMove(),
    new AttackMove(MoveId.GLACIATE, PokemonType.ICE, MoveCategory.SPECIAL, 65, 95, 10, 100, 0, 5)
      .attr(StatStageChangeAttr, [ Stat.SPD ], -1)
      .target(MoveTarget.ALL_NEAR_ENEMIES),
    new AttackMove(MoveId.BOLT_STRIKE, PokemonType.ELECTRIC, MoveCategory.PHYSICAL, 130, 85, 5, 20, 0, 5)
      .attr(StatusEffectAttr, StatusEffect.PARALYSIS),
    new AttackMove(MoveId.BLUE_FLARE, PokemonType.FIRE, MoveCategory.SPECIAL, 130, 85, 5, 20, 0, 5)
      .attr(StatusEffectAttr, StatusEffect.BURN),
    new AttackMove(MoveId.FIERY_DANCE, PokemonType.FIRE, MoveCategory.SPECIAL, 80, 100, 10, 50, 0, 5)
      .attr(StatStageChangeAttr, [ Stat.SPATK ], 1, true)
      .danceMove(),
    new ChargingAttackMove(MoveId.FREEZE_SHOCK, PokemonType.ICE, MoveCategory.PHYSICAL, 140, 90, 5, 30, 0, 5)
      .chargeText(i18next.t("moveTriggers:becameCloakedInFreezingLight", { pokemonName: "{USER}" }))
      .attr(StatusEffectAttr, StatusEffect.PARALYSIS)
      .makesContact(false),
    new ChargingAttackMove(MoveId.ICE_BURN, PokemonType.ICE, MoveCategory.SPECIAL, 140, 90, 5, 30, 0, 5)
      .chargeText(i18next.t("moveTriggers:becameCloakedInFreezingAir", { pokemonName: "{USER}" }))
      .attr(StatusEffectAttr, StatusEffect.BURN),
    new AttackMove(MoveId.SNARL, PokemonType.DARK, MoveCategory.SPECIAL, 55, 95, 15, 100, 0, 5)
      .attr(StatStageChangeAttr, [ Stat.SPATK ], -1)
      .soundBased()
      .target(MoveTarget.ALL_NEAR_ENEMIES),
    new AttackMove(MoveId.ICICLE_CRASH, PokemonType.ICE, MoveCategory.PHYSICAL, 85, 90, 10, 30, 0, 5)
      .attr(FlinchAttr)
      .makesContact(false),
    new AttackMove(MoveId.V_CREATE, PokemonType.FIRE, MoveCategory.PHYSICAL, 180, 95, 5, -1, 0, 5)
      .attr(StatStageChangeAttr, [ Stat.DEF, Stat.SPDEF, Stat.SPD ], -1, true),
    new AttackMove(MoveId.FUSION_FLARE, PokemonType.FIRE, MoveCategory.SPECIAL, 100, 100, 5, -1, 0, 5)
      .attr(HealStatusEffectAttr, true, StatusEffect.FREEZE)
      .attr(LastMoveDoublePowerAttr, MoveId.FUSION_BOLT),
    new AttackMove(MoveId.FUSION_BOLT, PokemonType.ELECTRIC, MoveCategory.PHYSICAL, 100, 100, 5, -1, 0, 5)
      .attr(LastMoveDoublePowerAttr, MoveId.FUSION_FLARE)
      .makesContact(false),
    new AttackMove(MoveId.FLYING_PRESS, PokemonType.FIGHTING, MoveCategory.PHYSICAL, 100, 95, 10, -1, 0, 6)
      .attr(AlwaysHitMinimizeAttr)
      .attr(FlyingTypeMultiplierAttr)
      .attr(HitsTagForDoubleDamageAttr, BattlerTagType.MINIMIZED)
      .affectedByGravity(),
    new StatusMove(MoveId.MAT_BLOCK, PokemonType.FIGHTING, -1, 10, -1, 0, 6)
      .target(MoveTarget.USER_SIDE)
      .attr(AddArenaTagAttr, ArenaTagType.MAT_BLOCK, 1, true, true)
      .condition(new FirstMoveCondition(), 3)
      .condition(failIfLastCondition, 3),
    new AttackMove(MoveId.BELCH, PokemonType.POISON, MoveCategory.SPECIAL, 120, 90, 10, -1, 0, 6)
      .restriction(user => !user.battleData.hasEatenBerry, "battle:moveDisabledBelch", true),
    new StatusMove(MoveId.ROTOTILLER, PokemonType.GROUND, -1, 10, -1, 0, 6)
      .target(MoveTarget.ALL)
      .condition((user, target, move) => {
        // If any fielded pokémon is grass-type and grounded.
        return [ ...globalScene.getEnemyParty(), ...globalScene.getPlayerParty() ].some((poke) => poke.isOfType(PokemonType.GRASS) && poke.isGrounded());
      })
      .attr(StatStageChangeAttr, [ Stat.ATK, Stat.SPATK ], 1, false, { condition: (user, target, move) => target.isOfType(PokemonType.GRASS) && target.isGrounded() }),
    new StatusMove(MoveId.STICKY_WEB, PokemonType.BUG, -1, 20, -1, 0, 6)
      .attr(AddArenaTrapTagAttr, ArenaTagType.STICKY_WEB)
      .target(MoveTarget.ENEMY_SIDE)
      .reflectable(),
    new AttackMove(MoveId.FELL_STINGER, PokemonType.BUG, MoveCategory.PHYSICAL, 50, 100, 25, -1, 0, 6)
      .attr(PostVictoryStatStageChangeAttr, [ Stat.ATK ], 3, true ),
    new ChargingAttackMove(MoveId.PHANTOM_FORCE, PokemonType.GHOST, MoveCategory.PHYSICAL, 90, 100, 10, -1, 0, 6)
      .chargeText(i18next.t("moveTriggers:vanishedInstantly", { pokemonName: "{USER}" }))
      .chargeAttr(SemiInvulnerableAttr, BattlerTagType.HIDDEN)
      .ignoresProtect(),
    new StatusMove(MoveId.TRICK_OR_TREAT, PokemonType.GHOST, 100, 20, -1, 0, 6)
      .attr(AddTypeAttr, PokemonType.GHOST)
      .reflectable(),
    new StatusMove(MoveId.NOBLE_ROAR, PokemonType.NORMAL, 100, 30, -1, 0, 6)
      .attr(StatStageChangeAttr, [ Stat.ATK, Stat.SPATK ], -1)
      .soundBased()
      .reflectable(),
    new StatusMove(MoveId.ION_DELUGE, PokemonType.ELECTRIC, -1, 25, -1, 1, 6)
      .attr(AddArenaTagAttr, ArenaTagType.ION_DELUGE)
      .target(MoveTarget.BOTH_SIDES),
    new AttackMove(MoveId.PARABOLIC_CHARGE, PokemonType.ELECTRIC, MoveCategory.SPECIAL, 65, 100, 20, -1, 0, 6)
      .attr(HitHealAttr)
      .target(MoveTarget.ALL_NEAR_OTHERS)
      .triageMove(),
    new StatusMove(MoveId.FORESTS_CURSE, PokemonType.GRASS, 100, 20, -1, 0, 6)
      .attr(AddTypeAttr, PokemonType.GRASS)
      .reflectable(),
    new AttackMove(MoveId.PETAL_BLIZZARD, PokemonType.GRASS, MoveCategory.PHYSICAL, 90, 100, 15, -1, 0, 6)
      .windMove()
      .makesContact(false)
      .target(MoveTarget.ALL_NEAR_OTHERS),
    new AttackMove(MoveId.FREEZE_DRY, PokemonType.ICE, MoveCategory.SPECIAL, 70, 100, 20, 10, 0, 6)
      .attr(StatusEffectAttr, StatusEffect.FREEZE)
      .attr(FreezeDryAttr),
    new AttackMove(MoveId.DISARMING_VOICE, PokemonType.FAIRY, MoveCategory.SPECIAL, 40, -1, 15, -1, 0, 6)
      .soundBased()
      .target(MoveTarget.ALL_NEAR_ENEMIES),
    new StatusMove(MoveId.PARTING_SHOT, PokemonType.DARK, 100, 20, -1, 0, 6)
      .attr(StatStageChangeAttr, [ Stat.ATK, Stat.SPATK ], -1, false, { trigger: MoveEffectTrigger.PRE_APPLY })
      .attr(ForceSwitchOutAttr, true)
      .soundBased()
      .reflectable(),
    new StatusMove(MoveId.TOPSY_TURVY, PokemonType.DARK, -1, 20, -1, 0, 6)
      .attr(InvertStatsAttr)
      .reflectable(),
    new AttackMove(MoveId.DRAINING_KISS, PokemonType.FAIRY, MoveCategory.SPECIAL, 50, 100, 10, -1, 0, 6)
      .attr(HitHealAttr, 0.75)
      .makesContact()
      .triageMove(),
    new StatusMove(MoveId.CRAFTY_SHIELD, PokemonType.FAIRY, -1, 10, -1, 3, 6)
      .target(MoveTarget.USER_SIDE)
      .attr(AddArenaTagAttr, ArenaTagType.CRAFTY_SHIELD, 1, true, true)
      .condition(failIfLastCondition, 3),
    new StatusMove(MoveId.FLOWER_SHIELD, PokemonType.FAIRY, -1, 10, -1, 0, 6)
      .target(MoveTarget.ALL)
      .attr(StatStageChangeAttr, [ Stat.DEF ], 1, false, { condition: (user, target, move) => target.getTypes().includes(PokemonType.GRASS) && !target.getTag(SemiInvulnerableTag) }),
    new StatusMove(MoveId.GRASSY_TERRAIN, PokemonType.GRASS, -1, 10, -1, 0, 6)
      .attr(TerrainChangeAttr, TerrainType.GRASSY)
      .target(MoveTarget.BOTH_SIDES),
    new StatusMove(MoveId.MISTY_TERRAIN, PokemonType.FAIRY, -1, 10, -1, 0, 6)
      .attr(TerrainChangeAttr, TerrainType.MISTY)
      .target(MoveTarget.BOTH_SIDES),
    new StatusMove(MoveId.ELECTRIFY, PokemonType.ELECTRIC, -1, 20, -1, 0, 6)
      .attr(AddBattlerTagAttr, BattlerTagType.ELECTRIFIED, false, true),
    new AttackMove(MoveId.PLAY_ROUGH, PokemonType.FAIRY, MoveCategory.PHYSICAL, 90, 90, 10, 10, 0, 6)
      .attr(StatStageChangeAttr, [ Stat.ATK ], -1),
    new AttackMove(MoveId.FAIRY_WIND, PokemonType.FAIRY, MoveCategory.SPECIAL, 40, 100, 30, -1, 0, 6)
      .windMove(),
    new AttackMove(MoveId.MOONBLAST, PokemonType.FAIRY, MoveCategory.SPECIAL, 95, 100, 15, 30, 0, 6)
      .attr(StatStageChangeAttr, [ Stat.SPATK ], -1),
    new AttackMove(MoveId.BOOMBURST, PokemonType.NORMAL, MoveCategory.SPECIAL, 140, 100, 10, -1, 0, 6)
      .soundBased()
      .target(MoveTarget.ALL_NEAR_OTHERS),
    new StatusMove(MoveId.FAIRY_LOCK, PokemonType.FAIRY, -1, 10, -1, 0, 6)
      .ignoresSubstitute()
      .ignoresProtect()
      .target(MoveTarget.BOTH_SIDES)
      .attr(AddArenaTagAttr, ArenaTagType.FAIRY_LOCK, 2, true),
    new SelfStatusMove(MoveId.KINGS_SHIELD, PokemonType.STEEL, -1, 10, -1, 4, 6)
      .attr(ProtectAttr, BattlerTagType.KINGS_SHIELD)
      .condition(failIfLastCondition, 3),
    new StatusMove(MoveId.PLAY_NICE, PokemonType.NORMAL, -1, 20, -1, 0, 6)
      .attr(StatStageChangeAttr, [ Stat.ATK ], -1)
      .ignoresSubstitute()
      .reflectable(),
    new StatusMove(MoveId.CONFIDE, PokemonType.NORMAL, -1, 20, -1, 0, 6)
      .attr(StatStageChangeAttr, [ Stat.SPATK ], -1)
      .soundBased()
      .reflectable(),
    new AttackMove(MoveId.DIAMOND_STORM, PokemonType.ROCK, MoveCategory.PHYSICAL, 100, 95, 5, 50, 0, 6)
      .attr(StatStageChangeAttr, [ Stat.DEF ], 2, true, { firstTargetOnly: true })
      .makesContact(false)
      .target(MoveTarget.ALL_NEAR_ENEMIES),
    new AttackMove(MoveId.STEAM_ERUPTION, PokemonType.WATER, MoveCategory.SPECIAL, 110, 95, 5, 30, 0, 6)
      .attr(HealStatusEffectAttr, true, StatusEffect.FREEZE)
      .attr(HealStatusEffectAttr, false, StatusEffect.FREEZE)
      .attr(StatusEffectAttr, StatusEffect.BURN),
    new AttackMove(MoveId.HYPERSPACE_HOLE, PokemonType.PSYCHIC, MoveCategory.SPECIAL, 80, -1, 5, -1, 0, 6)
      .ignoresProtect()
      .ignoresSubstitute(),
    new AttackMove(MoveId.WATER_SHURIKEN, PokemonType.WATER, MoveCategory.SPECIAL, 15, 100, 20, -1, 1, 6)
      .attr(MultiHitAttr)
      .attr(WaterShurikenPowerAttr)
      .attr(WaterShurikenMultiHitTypeAttr),
    new AttackMove(MoveId.MYSTICAL_FIRE, PokemonType.FIRE, MoveCategory.SPECIAL, 75, 100, 10, 100, 0, 6)
      .attr(StatStageChangeAttr, [ Stat.SPATK ], -1),
    new SelfStatusMove(MoveId.SPIKY_SHIELD, PokemonType.GRASS, -1, 10, -1, 4, 6)
      .attr(ProtectAttr, BattlerTagType.SPIKY_SHIELD)
      .condition(failIfLastCondition, 3),
    new StatusMove(MoveId.AROMATIC_MIST, PokemonType.FAIRY, -1, 20, -1, 0, 6)
      .attr(StatStageChangeAttr, [ Stat.SPDEF ], 1)
      .ignoresSubstitute()
      .condition(failIfSingleBattle)
      .target(MoveTarget.NEAR_ALLY),
    new StatusMove(MoveId.EERIE_IMPULSE, PokemonType.ELECTRIC, 100, 15, -1, 0, 6)
      .attr(StatStageChangeAttr, [ Stat.SPATK ], -2)
      .reflectable(),
    new StatusMove(MoveId.VENOM_DRENCH, PokemonType.POISON, 100, 20, -1, 0, 6)
      .attr(StatStageChangeAttr, [ Stat.ATK, Stat.SPATK, Stat.SPD ], -1, false, { condition: (user, target, move) => target.status?.effect === StatusEffect.POISON || target.status?.effect === StatusEffect.TOXIC })
      .target(MoveTarget.ALL_NEAR_ENEMIES)
      .reflectable(),
    new StatusMove(MoveId.POWDER, PokemonType.BUG, 100, 20, -1, 1, 6)
      .attr(AddBattlerTagAttr, BattlerTagType.POWDER, false, true)
      .ignoresSubstitute()
      .powderMove()
      .reflectable(),
    new ChargingSelfStatusMove(MoveId.GEOMANCY, PokemonType.FAIRY, -1, 10, -1, 0, 6)
      .chargeText(i18next.t("moveTriggers:isChargingPower", { pokemonName: "{USER}" }))
      .attr(StatStageChangeAttr, [ Stat.SPATK, Stat.SPDEF, Stat.SPD ], 2, true),
    new StatusMove(MoveId.MAGNETIC_FLUX, PokemonType.ELECTRIC, -1, 20, -1, 0, 6)
      .attr(StatStageChangeAttr, [ Stat.DEF, Stat.SPDEF ], 1, false, { condition: (user, target, move) => !![ AbilityId.PLUS, AbilityId.MINUS ].find(a => target.hasAbility(a, false)) })
      .ignoresSubstitute()
      .target(MoveTarget.USER_AND_ALLIES)
      .condition((user, target, move) => !![ user, user.getAlly() ].filter(p => p?.isActive()).find(p => !![ AbilityId.PLUS, AbilityId.MINUS ].find(a => p?.hasAbility(a, false)))),
    new StatusMove(MoveId.HAPPY_HOUR, PokemonType.NORMAL, -1, 30, -1, 0, 6) // No animation
      .attr(AddArenaTagAttr, ArenaTagType.HAPPY_HOUR, 0, true)
      .target(MoveTarget.USER_SIDE),
    new StatusMove(MoveId.ELECTRIC_TERRAIN, PokemonType.ELECTRIC, -1, 10, -1, 0, 6)
      .attr(TerrainChangeAttr, TerrainType.ELECTRIC)
      .target(MoveTarget.BOTH_SIDES),
    new AttackMove(MoveId.DAZZLING_GLEAM, PokemonType.FAIRY, MoveCategory.SPECIAL, 80, 100, 10, -1, 0, 6)
      .target(MoveTarget.ALL_NEAR_ENEMIES),
    new SelfStatusMove(MoveId.CELEBRATE, PokemonType.NORMAL, -1, 40, -1, 0, 6)
      // NB: This needs a lambda function as the user will not be logged in by the time the moves are initialized
      .attr(MessageAttr, () => i18next.t("moveTriggers:celebrate", { playerName: loggedInUser?.username })),
    new StatusMove(MoveId.HOLD_HANDS, PokemonType.NORMAL, -1, 40, -1, 0, 6)
      .ignoresSubstitute()
      .target(MoveTarget.NEAR_ALLY),
    new StatusMove(MoveId.BABY_DOLL_EYES, PokemonType.FAIRY, 100, 30, -1, 1, 6)
      .attr(StatStageChangeAttr, [ Stat.ATK ], -1)
      .reflectable(),
    new AttackMove(MoveId.NUZZLE, PokemonType.ELECTRIC, MoveCategory.PHYSICAL, 20, 100, 20, 100, 0, 6)
      .attr(StatusEffectAttr, StatusEffect.PARALYSIS),
    new AttackMove(MoveId.HOLD_BACK, PokemonType.NORMAL, MoveCategory.PHYSICAL, 40, 100, 40, -1, 0, 6)
      .attr(SurviveDamageAttr),
    new AttackMove(MoveId.INFESTATION, PokemonType.BUG, MoveCategory.SPECIAL, 20, 100, 20, -1, 0, 6)
      .makesContact()
      .attr(TrapAttr, BattlerTagType.INFESTATION),
    new AttackMove(MoveId.POWER_UP_PUNCH, PokemonType.FIGHTING, MoveCategory.PHYSICAL, 40, 100, 20, 100, 0, 6)
      .attr(StatStageChangeAttr, [ Stat.ATK ], 1, true)
      .punchingMove(),
    new AttackMove(MoveId.OBLIVION_WING, PokemonType.FLYING, MoveCategory.SPECIAL, 80, 100, 10, -1, 0, 6)
      .attr(HitHealAttr, 0.75)
      .triageMove(),
    new AttackMove(MoveId.THOUSAND_ARROWS, PokemonType.GROUND, MoveCategory.PHYSICAL, 90, 100, 10, -1, 0, 6)
      .attr(NeutralDamageAgainstFlyingTypeMultiplierAttr)
      .attr(FallDownAttr)
      .attr(HitsTagAttr, BattlerTagType.FLYING)
      .attr(HitsTagAttr, BattlerTagType.FLOATING)
      .attr(AddBattlerTagAttr, BattlerTagType.INTERRUPTED)
      .attr(RemoveBattlerTagAttr, [ BattlerTagType.FLYING, BattlerTagType.FLOATING, BattlerTagType.TELEKINESIS ])
      .makesContact(false)
      .target(MoveTarget.ALL_NEAR_ENEMIES),
    new AttackMove(MoveId.THOUSAND_WAVES, PokemonType.GROUND, MoveCategory.PHYSICAL, 90, 100, 10, 100, 0, 6)
      .attr(AddBattlerTagAttr, BattlerTagType.TRAPPED, false, false, 1, 1, true)
      .makesContact(false)
      .target(MoveTarget.ALL_NEAR_ENEMIES),
    new AttackMove(MoveId.LANDS_WRATH, PokemonType.GROUND, MoveCategory.PHYSICAL, 90, 100, 10, -1, 0, 6)
      .makesContact(false)
      .target(MoveTarget.ALL_NEAR_ENEMIES),
    new AttackMove(MoveId.LIGHT_OF_RUIN, PokemonType.FAIRY, MoveCategory.SPECIAL, 140, 90, 5, -1, 0, 6)
      .attr(RecoilAttr, false, 0.5)
      .recklessMove(),
    new AttackMove(MoveId.ORIGIN_PULSE, PokemonType.WATER, MoveCategory.SPECIAL, 110, 85, 10, -1, 0, 6)
      .pulseMove()
      .target(MoveTarget.ALL_NEAR_ENEMIES),
    new AttackMove(MoveId.PRECIPICE_BLADES, PokemonType.GROUND, MoveCategory.PHYSICAL, 120, 85, 10, -1, 0, 6)
      .makesContact(false)
      .target(MoveTarget.ALL_NEAR_ENEMIES),
    new AttackMove(MoveId.DRAGON_ASCENT, PokemonType.FLYING, MoveCategory.PHYSICAL, 120, 100, 5, -1, 0, 6)
      .attr(StatStageChangeAttr, [ Stat.DEF, Stat.SPDEF ], -1, true),
    new AttackMove(MoveId.HYPERSPACE_FURY, PokemonType.DARK, MoveCategory.PHYSICAL, 100, -1, 5, -1, 0, 6)
      .attr(StatStageChangeAttr, [ Stat.DEF ], -1, true)
      .ignoresSubstitute()
      .makesContact(false)
      .ignoresProtect(),
    /* Unused */
    new AttackMove(MoveId.BREAKNECK_BLITZ__PHYSICAL, PokemonType.NORMAL, MoveCategory.PHYSICAL, -1, -1, 1, -1, 0, 7)
      .unimplemented(),
    new AttackMove(MoveId.BREAKNECK_BLITZ__SPECIAL, PokemonType.NORMAL, MoveCategory.SPECIAL, -1, -1, 1, -1, 0, 7)
      .unimplemented(),
    new AttackMove(MoveId.ALL_OUT_PUMMELING__PHYSICAL, PokemonType.FIGHTING, MoveCategory.PHYSICAL, -1, -1, 1, -1, 0, 7)
      .unimplemented(),
    new AttackMove(MoveId.ALL_OUT_PUMMELING__SPECIAL, PokemonType.FIGHTING, MoveCategory.SPECIAL, -1, -1, 1, -1, 0, 7)
      .unimplemented(),
    new AttackMove(MoveId.SUPERSONIC_SKYSTRIKE__PHYSICAL, PokemonType.FLYING, MoveCategory.PHYSICAL, -1, -1, 1, -1, 0, 7)
      .unimplemented(),
    new AttackMove(MoveId.SUPERSONIC_SKYSTRIKE__SPECIAL, PokemonType.FLYING, MoveCategory.SPECIAL, -1, -1, 1, -1, 0, 7)
      .unimplemented(),
    new AttackMove(MoveId.ACID_DOWNPOUR__PHYSICAL, PokemonType.POISON, MoveCategory.PHYSICAL, -1, -1, 1, -1, 0, 7)
      .unimplemented(),
    new AttackMove(MoveId.ACID_DOWNPOUR__SPECIAL, PokemonType.POISON, MoveCategory.SPECIAL, -1, -1, 1, -1, 0, 7)
      .unimplemented(),
    new AttackMove(MoveId.TECTONIC_RAGE__PHYSICAL, PokemonType.GROUND, MoveCategory.PHYSICAL, -1, -1, 1, -1, 0, 7)
      .unimplemented(),
    new AttackMove(MoveId.TECTONIC_RAGE__SPECIAL, PokemonType.GROUND, MoveCategory.SPECIAL, -1, -1, 1, -1, 0, 7)
      .unimplemented(),
    new AttackMove(MoveId.CONTINENTAL_CRUSH__PHYSICAL, PokemonType.ROCK, MoveCategory.PHYSICAL, -1, -1, 1, -1, 0, 7)
      .unimplemented(),
    new AttackMove(MoveId.CONTINENTAL_CRUSH__SPECIAL, PokemonType.ROCK, MoveCategory.SPECIAL, -1, -1, 1, -1, 0, 7)
      .unimplemented(),
    new AttackMove(MoveId.SAVAGE_SPIN_OUT__PHYSICAL, PokemonType.BUG, MoveCategory.PHYSICAL, -1, -1, 1, -1, 0, 7)
      .unimplemented(),
    new AttackMove(MoveId.SAVAGE_SPIN_OUT__SPECIAL, PokemonType.BUG, MoveCategory.SPECIAL, -1, -1, 1, -1, 0, 7)
      .unimplemented(),
    new AttackMove(MoveId.NEVER_ENDING_NIGHTMARE__PHYSICAL, PokemonType.GHOST, MoveCategory.PHYSICAL, -1, -1, 1, -1, 0, 7)
      .unimplemented(),
    new AttackMove(MoveId.NEVER_ENDING_NIGHTMARE__SPECIAL, PokemonType.GHOST, MoveCategory.SPECIAL, -1, -1, 1, -1, 0, 7)
      .unimplemented(),
    new AttackMove(MoveId.CORKSCREW_CRASH__PHYSICAL, PokemonType.STEEL, MoveCategory.PHYSICAL, -1, -1, 1, -1, 0, 7)
      .unimplemented(),
    new AttackMove(MoveId.CORKSCREW_CRASH__SPECIAL, PokemonType.STEEL, MoveCategory.SPECIAL, -1, -1, 1, -1, 0, 7)
      .unimplemented(),
    new AttackMove(MoveId.INFERNO_OVERDRIVE__PHYSICAL, PokemonType.FIRE, MoveCategory.PHYSICAL, -1, -1, 1, -1, 0, 7)
      .unimplemented(),
    new AttackMove(MoveId.INFERNO_OVERDRIVE__SPECIAL, PokemonType.FIRE, MoveCategory.SPECIAL, -1, -1, 1, -1, 0, 7)
      .unimplemented(),
    new AttackMove(MoveId.HYDRO_VORTEX__PHYSICAL, PokemonType.WATER, MoveCategory.PHYSICAL, -1, -1, 1, -1, 0, 7)
      .unimplemented(),
    new AttackMove(MoveId.HYDRO_VORTEX__SPECIAL, PokemonType.WATER, MoveCategory.SPECIAL, -1, -1, 1, -1, 0, 7)
      .unimplemented(),
    new AttackMove(MoveId.BLOOM_DOOM__PHYSICAL, PokemonType.GRASS, MoveCategory.PHYSICAL, -1, -1, 1, -1, 0, 7)
      .unimplemented(),
    new AttackMove(MoveId.BLOOM_DOOM__SPECIAL, PokemonType.GRASS, MoveCategory.SPECIAL, -1, -1, 1, -1, 0, 7)
      .unimplemented(),
    new AttackMove(MoveId.GIGAVOLT_HAVOC__PHYSICAL, PokemonType.ELECTRIC, MoveCategory.PHYSICAL, -1, -1, 1, -1, 0, 7)
      .unimplemented(),
    new AttackMove(MoveId.GIGAVOLT_HAVOC__SPECIAL, PokemonType.ELECTRIC, MoveCategory.SPECIAL, -1, -1, 1, -1, 0, 7)
      .unimplemented(),
    new AttackMove(MoveId.SHATTERED_PSYCHE__PHYSICAL, PokemonType.PSYCHIC, MoveCategory.PHYSICAL, -1, -1, 1, -1, 0, 7)
      .unimplemented(),
    new AttackMove(MoveId.SHATTERED_PSYCHE__SPECIAL, PokemonType.PSYCHIC, MoveCategory.SPECIAL, -1, -1, 1, -1, 0, 7)
      .unimplemented(),
    new AttackMove(MoveId.SUBZERO_SLAMMER__PHYSICAL, PokemonType.ICE, MoveCategory.PHYSICAL, -1, -1, 1, -1, 0, 7)
      .unimplemented(),
    new AttackMove(MoveId.SUBZERO_SLAMMER__SPECIAL, PokemonType.ICE, MoveCategory.SPECIAL, -1, -1, 1, -1, 0, 7)
      .unimplemented(),
    new AttackMove(MoveId.DEVASTATING_DRAKE__PHYSICAL, PokemonType.DRAGON, MoveCategory.PHYSICAL, -1, -1, 1, -1, 0, 7)
      .unimplemented(),
    new AttackMove(MoveId.DEVASTATING_DRAKE__SPECIAL, PokemonType.DRAGON, MoveCategory.SPECIAL, -1, -1, 1, -1, 0, 7)
      .unimplemented(),
    new AttackMove(MoveId.BLACK_HOLE_ECLIPSE__PHYSICAL, PokemonType.DARK, MoveCategory.PHYSICAL, -1, -1, 1, -1, 0, 7)
      .unimplemented(),
    new AttackMove(MoveId.BLACK_HOLE_ECLIPSE__SPECIAL, PokemonType.DARK, MoveCategory.SPECIAL, -1, -1, 1, -1, 0, 7)
      .unimplemented(),
    new AttackMove(MoveId.TWINKLE_TACKLE__PHYSICAL, PokemonType.FAIRY, MoveCategory.PHYSICAL, -1, -1, 1, -1, 0, 7)
      .unimplemented(),
    new AttackMove(MoveId.TWINKLE_TACKLE__SPECIAL, PokemonType.FAIRY, MoveCategory.SPECIAL, -1, -1, 1, -1, 0, 7)
      .unimplemented(),
    new AttackMove(MoveId.CATASTROPIKA, PokemonType.ELECTRIC, MoveCategory.PHYSICAL, 210, -1, 1, -1, 0, 7)
      .unimplemented(),
    /* End Unused */
    new SelfStatusMove(MoveId.SHORE_UP, PokemonType.GROUND, -1, 5, -1, 0, 7)
      .attr(SandHealAttr)
      .triageMove(),
    new AttackMove(MoveId.FIRST_IMPRESSION, PokemonType.BUG, MoveCategory.PHYSICAL, 90, 100, 10, -1, 2, 7)
      .condition(new FirstMoveCondition(), 3),
    new SelfStatusMove(MoveId.BANEFUL_BUNKER, PokemonType.POISON, -1, 10, -1, 4, 7)
      .attr(ProtectAttr, BattlerTagType.BANEFUL_BUNKER)
      .condition(failIfLastCondition, 3),
    new AttackMove(MoveId.SPIRIT_SHACKLE, PokemonType.GHOST, MoveCategory.PHYSICAL, 80, 100, 10, 100, 0, 7)
      .attr(AddBattlerTagAttr, BattlerTagType.TRAPPED, false, false, 1, 1, true)
      .makesContact(false),
    new AttackMove(MoveId.DARKEST_LARIAT, PokemonType.DARK, MoveCategory.PHYSICAL, 85, 100, 10, -1, 0, 7)
      .attr(IgnoreOpponentStatStagesAttr),
    new AttackMove(MoveId.SPARKLING_ARIA, PokemonType.WATER, MoveCategory.SPECIAL, 90, 100, 10, 100, 0, 7)
      .attr(HealStatusEffectAttr, false, StatusEffect.BURN)
      .soundBased()
      .target(MoveTarget.ALL_NEAR_OTHERS),
    new AttackMove(MoveId.ICE_HAMMER, PokemonType.ICE, MoveCategory.PHYSICAL, 100, 90, 10, -1, 0, 7)
      .attr(StatStageChangeAttr, [ Stat.SPD ], -1, true)
      .punchingMove(),
    new StatusMove(MoveId.FLORAL_HEALING, PokemonType.FAIRY, -1, 10, -1, 0, 7)
      .attr(BoostHealAttr, 0.5, 2 / 3, true, false, (user, target, move) => globalScene.arena.terrain?.terrainType === TerrainType.GRASSY)
      .triageMove()
      .reflectable(),
    new AttackMove(MoveId.HIGH_HORSEPOWER, PokemonType.GROUND, MoveCategory.PHYSICAL, 95, 95, 10, -1, 0, 7),
    new StatusMove(MoveId.STRENGTH_SAP, PokemonType.GRASS, 100, 10, -1, 0, 7)
      .attr(HitHealAttr, null, Stat.ATK)
      .attr(StatStageChangeAttr, [ Stat.ATK ], -1)
      .condition((user, target, move) => target.getStatStage(Stat.ATK) > -6)
      .triageMove()
      .reflectable(),
    new ChargingAttackMove(MoveId.SOLAR_BLADE, PokemonType.GRASS, MoveCategory.PHYSICAL, 125, 100, 10, -1, 0, 7)
      .chargeText(i18next.t("moveTriggers:isGlowing", { pokemonName: "{USER}" }))
      .chargeAttr(WeatherInstantChargeAttr, [ WeatherType.SUNNY, WeatherType.HARSH_SUN ])
      .attr(AntiSunlightPowerDecreaseAttr)
      .slicingMove(),
    new AttackMove(MoveId.LEAFAGE, PokemonType.GRASS, MoveCategory.PHYSICAL, 40, 100, 40, -1, 0, 7)
      .makesContact(false),
    new StatusMove(MoveId.SPOTLIGHT, PokemonType.NORMAL, -1, 15, -1, 3, 7)
      .attr(AddBattlerTagAttr, BattlerTagType.CENTER_OF_ATTENTION, false)
      .condition(failIfSingleBattle)
      .reflectable(),
    new StatusMove(MoveId.TOXIC_THREAD, PokemonType.POISON, 100, 20, -1, 0, 7)
      .attr(StatusEffectAttr, StatusEffect.POISON)
      .attr(StatStageChangeAttr, [ Stat.SPD ], -1)
      .reflectable(),
    new SelfStatusMove(MoveId.LASER_FOCUS, PokemonType.NORMAL, -1, 30, -1, 0, 7)
      .attr(AddBattlerTagAttr, BattlerTagType.ALWAYS_CRIT, true, false)
      .attr(MessageAttr, (user) =>
        i18next.t("battlerTags:laserFocusOnAdd", {
          pokemonNameWithAffix: getPokemonNameWithAffix(user),
        }),
      ),
    new StatusMove(MoveId.GEAR_UP, PokemonType.STEEL, -1, 20, -1, 0, 7)
      .attr(StatStageChangeAttr, [ Stat.ATK, Stat.SPATK ], 1, false, { condition: (user, target, move) => !![ AbilityId.PLUS, AbilityId.MINUS ].find(a => target.hasAbility(a, false)) })
      .ignoresSubstitute()
      .target(MoveTarget.USER_AND_ALLIES)
      .condition((user, target, move) => !![ user, user.getAlly() ].filter(p => p?.isActive()).find(p => !![ AbilityId.PLUS, AbilityId.MINUS ].find(a => p?.hasAbility(a, false)))),
    new AttackMove(MoveId.THROAT_CHOP, PokemonType.DARK, MoveCategory.PHYSICAL, 80, 100, 15, 100, 0, 7)
      .attr(AddBattlerTagAttr, BattlerTagType.THROAT_CHOPPED),
    new AttackMove(MoveId.POLLEN_PUFF, PokemonType.BUG, MoveCategory.SPECIAL, 90, 100, 15, -1, 0, 7)
      .attr(StatusCategoryOnAllyAttr)
      .attr(HealOnAllyAttr, 0.5, true, false)
      .ballBombMove()
      // Fail if used against an ally that is affected by heal block, during the second failure check
      .condition((user, target) => target.isOpponent(user) || !!target.getTag(BattlerTagType.HEAL_BLOCK), 2),
    new AttackMove(MoveId.ANCHOR_SHOT, PokemonType.STEEL, MoveCategory.PHYSICAL, 80, 100, 20, 100, 0, 7)
      .attr(AddBattlerTagAttr, BattlerTagType.TRAPPED, false, false, 1, 1, true),
    new StatusMove(MoveId.PSYCHIC_TERRAIN, PokemonType.PSYCHIC, -1, 10, -1, 0, 7)
      .attr(TerrainChangeAttr, TerrainType.PSYCHIC)
      .target(MoveTarget.BOTH_SIDES),
    new AttackMove(MoveId.LUNGE, PokemonType.BUG, MoveCategory.PHYSICAL, 80, 100, 15, 100, 0, 7)
      .attr(StatStageChangeAttr, [ Stat.ATK ], -1),
    new AttackMove(MoveId.FIRE_LASH, PokemonType.FIRE, MoveCategory.PHYSICAL, 80, 100, 15, 100, 0, 7)
      .attr(StatStageChangeAttr, [ Stat.DEF ], -1),
    new AttackMove(MoveId.POWER_TRIP, PokemonType.DARK, MoveCategory.PHYSICAL, 20, 100, 10, -1, 0, 7)
      .attr(PositiveStatStagePowerAttr),
    new AttackMove(MoveId.BURN_UP, PokemonType.FIRE, MoveCategory.SPECIAL, 130, 100, 5, -1, 0, 7)
      // Pass `true` to `ForDefend` as it should fail if the user is terastallized to a type that is not FIRE
      .condition(user => user.isOfType(PokemonType.FIRE, true, true), 2)
      .attr(HealStatusEffectAttr, true, StatusEffect.FREEZE)
      .attr(AddBattlerTagAttr, BattlerTagType.BURNED_UP, true, false)
      .attr(RemoveTypeAttr, PokemonType.FIRE, (user) => {
        globalScene.phaseManager.queueMessage(i18next.t("moveTriggers:burnedItselfOut", { pokemonName: getPokemonNameWithAffix(user) }));
      }),
    new StatusMove(MoveId.SPEED_SWAP, PokemonType.PSYCHIC, -1, 10, -1, 0, 7)
      // Note: the 3 is NOT a typo; unlike power split / guard split which happen in the second failure sequence, speed
      // swap's check happens in the third
      // TODO: Enable / remove once balance reaches a consensus on imprison interaction during the final boss fight
      // .condition(failAgainstFinalBossCondition, 3)
      .attr(SwapStatAttr, Stat.SPD)
      .ignoresSubstitute(),
    new AttackMove(MoveId.SMART_STRIKE, PokemonType.STEEL, MoveCategory.PHYSICAL, 70, -1, 10, -1, 0, 7),
    new StatusMove(MoveId.PURIFY, PokemonType.POISON, -1, 20, -1, 0, 7)
      .condition((user, target, move) => {
        if (!target.status) {
          return false;
        }
        return isNonVolatileStatusEffect(target.status.effect);
      })
      .attr(HealAttr, 0.5)
      .attr(HealStatusEffectAttr, false, getNonVolatileStatusEffects())
      .triageMove()
      .reflectable(),
    new AttackMove(MoveId.REVELATION_DANCE, PokemonType.NORMAL, MoveCategory.SPECIAL, 90, 100, 15, -1, 0, 7)
      .danceMove()
      .attr(MatchUserTypeAttr),
    new AttackMove(MoveId.CORE_ENFORCER, PokemonType.DRAGON, MoveCategory.SPECIAL, 100, 100, 10, -1, 0, 7)
      .target(MoveTarget.ALL_NEAR_ENEMIES)
      .attr(SuppressAbilitiesIfActedAttr),
    new AttackMove(MoveId.TROP_KICK, PokemonType.GRASS, MoveCategory.PHYSICAL, 70, 100, 15, 100, 0, 7)
      .attr(StatStageChangeAttr, [ Stat.ATK ], -1),
    new StatusMove(MoveId.INSTRUCT, PokemonType.PSYCHIC, -1, 15, -1, 0, 7)
      .ignoresSubstitute()
      .attr(RepeatMoveAttr)
      /*
       * Incorrect interactions with Gigaton Hammer, Blood Moon & Torment due to them _failing on use_, not merely being unselectable.
       * Incorrectly ticks down Encore's fail counter
       * TODO: Verify whether Instruct can repeat Struggle
       * TODO: Verify whether Instruct can fail when using a copied move also in one's own moveset
       */
      .edgeCase(),
    new AttackMove(MoveId.BEAK_BLAST, PokemonType.FLYING, MoveCategory.PHYSICAL, 100, 100, 15, -1, -3, 7)
      .attr(BeakBlastHeaderAttr)
      .ballBombMove()
      .makesContact(false),
    new AttackMove(MoveId.CLANGING_SCALES, PokemonType.DRAGON, MoveCategory.SPECIAL, 110, 100, 5, -1, 0, 7)
      .attr(StatStageChangeAttr, [ Stat.DEF ], -1, true, { firstTargetOnly: true })
      .soundBased()
      .target(MoveTarget.ALL_NEAR_ENEMIES),
    new AttackMove(MoveId.DRAGON_HAMMER, PokemonType.DRAGON, MoveCategory.PHYSICAL, 90, 100, 15, -1, 0, 7),
    new AttackMove(MoveId.BRUTAL_SWING, PokemonType.DARK, MoveCategory.PHYSICAL, 60, 100, 20, -1, 0, 7)
      .target(MoveTarget.ALL_NEAR_OTHERS),
    new StatusMove(MoveId.AURORA_VEIL, PokemonType.ICE, -1, 20, -1, 0, 7)
      .condition(
        () => {
          const weather = globalScene.arena.weather;
          if (weather == null || weather.isEffectSuppressed()) {
            return false;
          }
          return weather.weatherType === WeatherType.HAIL || weather.weatherType === WeatherType.SNOW;
        },
        3
      )
      .attr(AddArenaTagAttr, ArenaTagType.AURORA_VEIL, 5, true)
      .target(MoveTarget.USER_SIDE),
    /* Unused */
    new AttackMove(MoveId.SINISTER_ARROW_RAID, PokemonType.GHOST, MoveCategory.PHYSICAL, 180, -1, 1, -1, 0, 7)
      .unimplemented()
      .makesContact(false)
      .edgeCase(), // I assume it's because the user needs spirit shackle and decidueye
    new AttackMove(MoveId.MALICIOUS_MOONSAULT, PokemonType.DARK, MoveCategory.PHYSICAL, 180, -1, 1, -1, 0, 7)
      .unimplemented()
      .attr(AlwaysHitMinimizeAttr)
      .attr(HitsTagForDoubleDamageAttr, BattlerTagType.MINIMIZED)
      .edgeCase(), // I assume it's because it needs darkest lariat and incineroar
    new AttackMove(MoveId.OCEANIC_OPERETTA, PokemonType.WATER, MoveCategory.SPECIAL, 195, -1, 1, -1, 0, 7)
      .unimplemented()
      .edgeCase(), // I assume it's because it needs sparkling aria and primarina
    new AttackMove(MoveId.GUARDIAN_OF_ALOLA, PokemonType.FAIRY, MoveCategory.SPECIAL, -1, -1, 1, -1, 0, 7)
      .unimplemented(),
    new AttackMove(MoveId.SOUL_STEALING_7_STAR_STRIKE, PokemonType.GHOST, MoveCategory.PHYSICAL, 195, -1, 1, -1, 0, 7)
      .unimplemented(),
    new AttackMove(MoveId.STOKED_SPARKSURFER, PokemonType.ELECTRIC, MoveCategory.SPECIAL, 175, -1, 1, 100, 0, 7)
      .unimplemented()
      .edgeCase(), // I assume it's because it needs thunderbolt and Alola Raichu
    new AttackMove(MoveId.PULVERIZING_PANCAKE, PokemonType.NORMAL, MoveCategory.PHYSICAL, 210, -1, 1, -1, 0, 7)
      .unimplemented()
      .edgeCase(), // I assume it's because it needs giga impact and snorlax
    new SelfStatusMove(MoveId.EXTREME_EVOBOOST, PokemonType.NORMAL, -1, 1, -1, 0, 7)
      .unimplemented()
      .attr(StatStageChangeAttr, [ Stat.ATK, Stat.DEF, Stat.SPATK, Stat.SPDEF, Stat.SPD ], 2, true),
    new AttackMove(MoveId.GENESIS_SUPERNOVA, PokemonType.PSYCHIC, MoveCategory.SPECIAL, 185, -1, 1, 100, 0, 7)
      .unimplemented()
      .attr(TerrainChangeAttr, TerrainType.PSYCHIC),
    /* End Unused */
    new AttackMove(MoveId.SHELL_TRAP, PokemonType.FIRE, MoveCategory.SPECIAL, 150, 100, 5, -1, -3, 7)
      .attr(AddBattlerTagHeaderAttr, BattlerTagType.SHELL_TRAP)
      .target(MoveTarget.ALL_NEAR_ENEMIES)
      // Fails if the user was not hit by a physical attack during the turn
      .condition(user => user.getTag(ShellTrapTag)?.activated === true, 3),
    new AttackMove(MoveId.FLEUR_CANNON, PokemonType.FAIRY, MoveCategory.SPECIAL, 130, 90, 5, -1, 0, 7)
      .attr(StatStageChangeAttr, [ Stat.SPATK ], -2, true),
    new AttackMove(MoveId.PSYCHIC_FANGS, PokemonType.PSYCHIC, MoveCategory.PHYSICAL, 85, 100, 10, -1, 0, 7)
      .bitingMove()
      .attr(RemoveScreensAttr),
    new AttackMove(MoveId.STOMPING_TANTRUM, PokemonType.GROUND, MoveCategory.PHYSICAL, 75, 100, 10, -1, 0, 7)
      .attr(MovePowerMultiplierAttr, (user) => {
        // Stomping tantrum triggers on most failures (including sleep/freeze)
        const lastNonDancerMove = user.getLastXMoves(2)[1] as TurnMove | undefined;
        return lastNonDancerMove && (lastNonDancerMove.result === MoveResult.MISS || lastNonDancerMove.result === MoveResult.FAIL) ? 2 : 1
      })
      // TODO: Review mainline accuracy and draft tests as needed
      .edgeCase(),
    new AttackMove(MoveId.SHADOW_BONE, PokemonType.GHOST, MoveCategory.PHYSICAL, 85, 100, 10, 20, 0, 7)
      .attr(StatStageChangeAttr, [ Stat.DEF ], -1)
      .makesContact(false),
    new AttackMove(MoveId.ACCELEROCK, PokemonType.ROCK, MoveCategory.PHYSICAL, 40, 100, 20, -1, 1, 7),
    new AttackMove(MoveId.LIQUIDATION, PokemonType.WATER, MoveCategory.PHYSICAL, 85, 100, 10, 20, 0, 7)
      .attr(StatStageChangeAttr, [ Stat.DEF ], -1),
    new AttackMove(MoveId.PRISMATIC_LASER, PokemonType.PSYCHIC, MoveCategory.SPECIAL, 160, 100, 10, -1, 0, 7)
      .attr(RechargeAttr),
    new AttackMove(MoveId.SPECTRAL_THIEF, PokemonType.GHOST, MoveCategory.PHYSICAL, 90, 100, 10, -1, 0, 7)
      .attr(SpectralThiefAttr)
      .ignoresSubstitute(),
    new AttackMove(MoveId.SUNSTEEL_STRIKE, PokemonType.STEEL, MoveCategory.PHYSICAL, 100, 100, 5, -1, 0, 7)
      .ignoresAbilities(),
    new AttackMove(MoveId.MOONGEIST_BEAM, PokemonType.GHOST, MoveCategory.SPECIAL, 100, 100, 5, -1, 0, 7)
      .ignoresAbilities(),
    new StatusMove(MoveId.TEARFUL_LOOK, PokemonType.NORMAL, -1, 20, -1, 0, 7)
      .attr(StatStageChangeAttr, [ Stat.ATK, Stat.SPATK ], -1)
      .reflectable(),
    new AttackMove(MoveId.ZING_ZAP, PokemonType.ELECTRIC, MoveCategory.PHYSICAL, 80, 100, 10, 30, 0, 7)
      .attr(FlinchAttr),
    new AttackMove(MoveId.NATURES_MADNESS, PokemonType.FAIRY, MoveCategory.SPECIAL, -1, 90, 10, -1, 0, 7)
      .attr(TargetHalfHpDamageAttr),
    new AttackMove(MoveId.MULTI_ATTACK, PokemonType.NORMAL, MoveCategory.PHYSICAL, 120, 100, 10, -1, 0, 7)
      .attr(FormChangeItemTypeAttr),
    /* Unused */
    new AttackMove(MoveId.TEN_MILLION_VOLT_THUNDERBOLT, PokemonType.ELECTRIC, MoveCategory.SPECIAL, 195, -1, 1, -1, 0, 7)
      .unimplemented()
      .edgeCase(), // I assume it's because it needs thunderbolt and pikachu in a cap
    /* End Unused */
    new AttackMove(MoveId.MIND_BLOWN, PokemonType.FIRE, MoveCategory.SPECIAL, 150, 100, 5, -1, 0, 7)
      .condition(failIfDampCondition, 3)
      .attr(HalfSacrificialAttr)
      .target(MoveTarget.ALL_NEAR_OTHERS),
    new AttackMove(MoveId.PLASMA_FISTS, PokemonType.ELECTRIC, MoveCategory.PHYSICAL, 100, 100, 15, -1, 0, 7)
      .attr(AddArenaTagAttr, ArenaTagType.ION_DELUGE, 1)
      .punchingMove(),
    new AttackMove(MoveId.PHOTON_GEYSER, PokemonType.PSYCHIC, MoveCategory.SPECIAL, 100, 100, 5, -1, 0, 7)
      .attr(PhotonGeyserCategoryAttr)
      .ignoresAbilities(),
    /* Unused */
    new AttackMove(MoveId.LIGHT_THAT_BURNS_THE_SKY, PokemonType.PSYCHIC, MoveCategory.SPECIAL, 200, -1, 1, -1, 0, 7)
      .unimplemented()
      .attr(PhotonGeyserCategoryAttr)
      .ignoresAbilities(),
    new AttackMove(MoveId.SEARING_SUNRAZE_SMASH, PokemonType.STEEL, MoveCategory.PHYSICAL, 200, -1, 1, -1, 0, 7)
      .unimplemented()
      .ignoresAbilities(),
    new AttackMove(MoveId.MENACING_MOONRAZE_MAELSTROM, PokemonType.GHOST, MoveCategory.SPECIAL, 200, -1, 1, -1, 0, 7)
      .unimplemented()
      .ignoresAbilities(),
    new AttackMove(MoveId.LETS_SNUGGLE_FOREVER, PokemonType.FAIRY, MoveCategory.PHYSICAL, 190, -1, 1, -1, 0, 7)
      .unimplemented()
      .edgeCase(), // I assume it needs play rough and mimikyu
    new AttackMove(MoveId.SPLINTERED_STORMSHARDS, PokemonType.ROCK, MoveCategory.PHYSICAL, 190, -1, 1, -1, 0, 7)
      .unimplemented()
      .attr(ClearTerrainAttr)
      .makesContact(false),
    new AttackMove(MoveId.CLANGOROUS_SOULBLAZE, PokemonType.DRAGON, MoveCategory.SPECIAL, 185, -1, 1, 100, 0, 7)
      .unimplemented()
      .attr(StatStageChangeAttr, [ Stat.ATK, Stat.DEF, Stat.SPATK, Stat.SPDEF, Stat.SPD ], 1, true, { firstTargetOnly: true })
      .soundBased()
      .target(MoveTarget.ALL_NEAR_ENEMIES)
      .edgeCase(), // I assume it needs clanging scales and Kommo-O
    /* End Unused */
    new AttackMove(MoveId.ZIPPY_ZAP, PokemonType.ELECTRIC, MoveCategory.PHYSICAL, 50, 100, 15, -1, 2, 7) // LGPE Implementation
      .attr(CritOnlyAttr),
    new AttackMove(MoveId.SPLISHY_SPLASH, PokemonType.WATER, MoveCategory.SPECIAL, 90, 100, 15, 30, 0, 7)
      .attr(StatusEffectAttr, StatusEffect.PARALYSIS)
      .target(MoveTarget.ALL_NEAR_ENEMIES),
    new AttackMove(MoveId.FLOATY_FALL, PokemonType.FLYING, MoveCategory.PHYSICAL, 90, 95, 15, 30, 0, 7)
      .attr(FlinchAttr)
      .affectedByGravity(),
    new AttackMove(MoveId.PIKA_PAPOW, PokemonType.ELECTRIC, MoveCategory.SPECIAL, -1, -1, 20, -1, 0, 7)
      .attr(FriendshipPowerAttr),
    new AttackMove(MoveId.BOUNCY_BUBBLE, PokemonType.WATER, MoveCategory.SPECIAL, 60, 100, 20, -1, 0, 7)
      .attr(HitHealAttr, 1)
      .triageMove(),
    new AttackMove(MoveId.BUZZY_BUZZ, PokemonType.ELECTRIC, MoveCategory.SPECIAL, 60, 100, 20, 100, 0, 7)
      .attr(StatusEffectAttr, StatusEffect.PARALYSIS),
    new AttackMove(MoveId.SIZZLY_SLIDE, PokemonType.FIRE, MoveCategory.PHYSICAL, 60, 100, 20, 100, 0, 7)
      .attr(StatusEffectAttr, StatusEffect.BURN),
    new AttackMove(MoveId.GLITZY_GLOW, PokemonType.PSYCHIC, MoveCategory.SPECIAL, 80, 95, 15, -1, 0, 7)
      .attr(AddArenaTagAttr, ArenaTagType.LIGHT_SCREEN, 5, false, true),
    new AttackMove(MoveId.BADDY_BAD, PokemonType.DARK, MoveCategory.SPECIAL, 80, 95, 15, -1, 0, 7)
      .attr(AddArenaTagAttr, ArenaTagType.REFLECT, 5, false, true),
    new AttackMove(MoveId.SAPPY_SEED, PokemonType.GRASS, MoveCategory.PHYSICAL, 100, 90, 10, -1, 0, 7)
      .attr(LeechSeedAttr)
      .makesContact(false),
    new AttackMove(MoveId.FREEZY_FROST, PokemonType.ICE, MoveCategory.SPECIAL, 100, 90, 10, -1, 0, 7)
      .attr(ResetStatsAttr, true),
    new AttackMove(MoveId.SPARKLY_SWIRL, PokemonType.FAIRY, MoveCategory.SPECIAL, 120, 85, 5, -1, 0, 7)
      .attr(PartyStatusCureAttr, null, AbilityId.NONE),
    new AttackMove(MoveId.VEEVEE_VOLLEY, PokemonType.NORMAL, MoveCategory.PHYSICAL, -1, -1, 20, -1, 0, 7)
      .attr(FriendshipPowerAttr),
    new AttackMove(MoveId.DOUBLE_IRON_BASH, PokemonType.STEEL, MoveCategory.PHYSICAL, 60, 100, 5, 30, 0, 7)
      .attr(MultiHitAttr, MultiHitType._2)
      .attr(FlinchAttr)
      .punchingMove(),
    /* Unused */
    new SelfStatusMove(MoveId.MAX_GUARD, PokemonType.NORMAL, -1, 10, -1, 4, 8)
      .unimplemented()
      .attr(ProtectAttr)
      .condition(failIfLastCondition),
    /* End Unused */
    new AttackMove(MoveId.DYNAMAX_CANNON, PokemonType.DRAGON, MoveCategory.SPECIAL, 100, 100, 5, -1, 0, 8)
      .attr(MovePowerMultiplierAttr, (user, target, move) => {
      // Move is only stronger against overleveled foes.
        if (target.level > globalScene.getMaxExpLevel()) {
          const dynamaxCannonPercentMarginBeforeFullDamage = 0.05; // How much % above MaxExpLevel of wave will the target need to be to take full damage.
          // The move's power scales as the margin is approached, reaching double power when it does or goes over it.
          return 1 + Math.min(1, (target.level - globalScene.getMaxExpLevel()) / (globalScene.getMaxExpLevel() * dynamaxCannonPercentMarginBeforeFullDamage));
        } else {
          return 1;
        }
      }),

    new AttackMove(MoveId.SNIPE_SHOT, PokemonType.WATER, MoveCategory.SPECIAL, 80, 100, 15, -1, 0, 8)
      .attr(HighCritAttr)
      .attr(BypassRedirectAttr),
    new AttackMove(MoveId.JAW_LOCK, PokemonType.DARK, MoveCategory.PHYSICAL, 80, 100, 10, -1, 0, 8)
      .attr(JawLockAttr)
      .bitingMove(),
    new SelfStatusMove(MoveId.STUFF_CHEEKS, PokemonType.NORMAL, -1, 10, -1, 0, 8)
      .attr(EatBerryAttr, true)
      .attr(StatStageChangeAttr, [ Stat.DEF ], 2, true)
      .restriction(
        user => globalScene.findModifiers(m => m instanceof BerryModifier, user.isPlayer()).length === 0,
        "battle:moveDisabledNoBerry",
        true,
        3
      ),
    new SelfStatusMove(MoveId.NO_RETREAT, PokemonType.FIGHTING, -1, 5, -1, 0, 8)
      .attr(StatStageChangeAttr, [ Stat.ATK, Stat.DEF, Stat.SPATK, Stat.SPDEF, Stat.SPD ], 1, true)
      .attr(AddBattlerTagAttr, BattlerTagType.NO_RETREAT, true, true /* NOT ADDED if already trapped */)
      // fails if the user is currently trapped specifically from no retreat
      .condition(user => user.getTag(TrappedTag)?.tagType !== BattlerTagType.NO_RETREAT, 2),
    new StatusMove(MoveId.TAR_SHOT, PokemonType.ROCK, 100, 15, -1, 0, 8)
      .attr(StatStageChangeAttr, [ Stat.SPD ], -1)
      .attr(AddBattlerTagAttr, BattlerTagType.TAR_SHOT, false)
      .reflectable(),
    new StatusMove(MoveId.MAGIC_POWDER, PokemonType.PSYCHIC, 100, 20, -1, 0, 8)
      .attr(ChangeTypeAttr, PokemonType.PSYCHIC)
      .powderMove()
      .reflectable(),
    new AttackMove(MoveId.DRAGON_DARTS, PokemonType.DRAGON, MoveCategory.PHYSICAL, 50, 100, 10, -1, 0, 8)
      .attr(MultiHitAttr, MultiHitType._2)
      .makesContact(false)
      .partial(), // smart targetting is unimplemented
    new StatusMove(MoveId.TEATIME, PokemonType.NORMAL, -1, 10, -1, 0, 8)
      .attr(EatBerryAttr, false)
      .target(MoveTarget.ALL),
    new StatusMove(MoveId.OCTOLOCK, PokemonType.FIGHTING, 100, 15, -1, 0, 8)
      .condition(failIfGhostTypeCondition)
      .attr(AddBattlerTagAttr, BattlerTagType.OCTOLOCK, false, true, 1),
    new AttackMove(MoveId.BOLT_BEAK, PokemonType.ELECTRIC, MoveCategory.PHYSICAL, 85, 100, 10, -1, 0, 8)
      .attr(MovePowerMultiplierAttr, (_user, target) => target.turnData.acted ? 1 : 2),
    new AttackMove(MoveId.FISHIOUS_REND, PokemonType.WATER, MoveCategory.PHYSICAL, 85, 100, 10, -1, 0, 8)
      .attr(MovePowerMultiplierAttr, (_user, target) => target.turnData.acted ? 1 : 2)
      .bitingMove(),
    new StatusMove(MoveId.COURT_CHANGE, PokemonType.NORMAL, 100, 10, -1, 0, 8)
      .attr(SwapArenaTagsAttr, [ ArenaTagType.AURORA_VEIL, ArenaTagType.LIGHT_SCREEN, ArenaTagType.MIST, ArenaTagType.REFLECT, ArenaTagType.SPIKES, ArenaTagType.STEALTH_ROCK, ArenaTagType.STICKY_WEB, ArenaTagType.TAILWIND, ArenaTagType.TOXIC_SPIKES, ArenaTagType.SAFEGUARD, ArenaTagType.FIRE_GRASS_PLEDGE, ArenaTagType.WATER_FIRE_PLEDGE, ArenaTagType.GRASS_WATER_PLEDGE ]),
    /* Unused */
    new AttackMove(MoveId.MAX_FLARE, PokemonType.FIRE, MoveCategory.PHYSICAL, 10, -1, 10, -1, 0, 8)
      .target(MoveTarget.NEAR_ENEMY)
      .unimplemented(),
    new AttackMove(MoveId.MAX_FLUTTERBY, PokemonType.BUG, MoveCategory.PHYSICAL, 10, -1, 10, -1, 0, 8)
      .target(MoveTarget.NEAR_ENEMY)
      .unimplemented(),
    new AttackMove(MoveId.MAX_LIGHTNING, PokemonType.ELECTRIC, MoveCategory.PHYSICAL, 10, -1, 10, -1, 0, 8)
      .target(MoveTarget.NEAR_ENEMY)
      .unimplemented(),
    new AttackMove(MoveId.MAX_STRIKE, PokemonType.NORMAL, MoveCategory.PHYSICAL, 10, -1, 10, -1, 0, 8)
      .target(MoveTarget.NEAR_ENEMY)
      .unimplemented(),
    new AttackMove(MoveId.MAX_KNUCKLE, PokemonType.FIGHTING, MoveCategory.PHYSICAL, 10, -1, 10, -1, 0, 8)
      .target(MoveTarget.NEAR_ENEMY)
      .unimplemented(),
    new AttackMove(MoveId.MAX_PHANTASM, PokemonType.GHOST, MoveCategory.PHYSICAL, 10, -1, 10, -1, 0, 8)
      .target(MoveTarget.NEAR_ENEMY)
      .unimplemented(),
    new AttackMove(MoveId.MAX_HAILSTORM, PokemonType.ICE, MoveCategory.PHYSICAL, 10, -1, 10, -1, 0, 8)
      .target(MoveTarget.NEAR_ENEMY)
      .unimplemented(),
    new AttackMove(MoveId.MAX_OOZE, PokemonType.POISON, MoveCategory.PHYSICAL, 10, -1, 10, -1, 0, 8)
      .target(MoveTarget.NEAR_ENEMY)
      .unimplemented(),
    new AttackMove(MoveId.MAX_GEYSER, PokemonType.WATER, MoveCategory.PHYSICAL, 10, -1, 10, -1, 0, 8)
      .target(MoveTarget.NEAR_ENEMY)
      .unimplemented(),
    new AttackMove(MoveId.MAX_AIRSTREAM, PokemonType.FLYING, MoveCategory.PHYSICAL, 10, -1, 10, -1, 0, 8)
      .target(MoveTarget.NEAR_ENEMY)
      .unimplemented(),
    new AttackMove(MoveId.MAX_STARFALL, PokemonType.FAIRY, MoveCategory.PHYSICAL, 10, -1, 10, -1, 0, 8)
      .target(MoveTarget.NEAR_ENEMY)
      .unimplemented(),
    new AttackMove(MoveId.MAX_WYRMWIND, PokemonType.DRAGON, MoveCategory.PHYSICAL, 10, -1, 10, -1, 0, 8)
      .target(MoveTarget.NEAR_ENEMY)
      .unimplemented(),
    new AttackMove(MoveId.MAX_MINDSTORM, PokemonType.PSYCHIC, MoveCategory.PHYSICAL, 10, -1, 10, -1, 0, 8)
      .target(MoveTarget.NEAR_ENEMY)
      .unimplemented(),
    new AttackMove(MoveId.MAX_ROCKFALL, PokemonType.ROCK, MoveCategory.PHYSICAL, 10, -1, 10, -1, 0, 8)
      .target(MoveTarget.NEAR_ENEMY)
      .unimplemented(),
    new AttackMove(MoveId.MAX_QUAKE, PokemonType.GROUND, MoveCategory.PHYSICAL, 10, -1, 10, -1, 0, 8)
      .target(MoveTarget.NEAR_ENEMY)
      .unimplemented(),
    new AttackMove(MoveId.MAX_DARKNESS, PokemonType.DARK, MoveCategory.PHYSICAL, 10, -1, 10, -1, 0, 8)
      .target(MoveTarget.NEAR_ENEMY)
      .unimplemented(),
    new AttackMove(MoveId.MAX_OVERGROWTH, PokemonType.GRASS, MoveCategory.PHYSICAL, 10, -1, 10, -1, 0, 8)
      .target(MoveTarget.NEAR_ENEMY)
      .unimplemented(),
    new AttackMove(MoveId.MAX_STEELSPIKE, PokemonType.STEEL, MoveCategory.PHYSICAL, 10, -1, 10, -1, 0, 8)
      .target(MoveTarget.NEAR_ENEMY)
      .unimplemented(),
    /* End Unused */
    new SelfStatusMove(MoveId.CLANGOROUS_SOUL, PokemonType.DRAGON, 100, 5, -1, 0, 8)
      .attr(CutHpStatStageBoostAttr, [ Stat.ATK, Stat.DEF, Stat.SPATK, Stat.SPDEF, Stat.SPD ], 1, 3)
      .soundBased()
      .danceMove()
      .condition(new FailIfInsufficientHpCondition(3), 3),
    new AttackMove(MoveId.BODY_PRESS, PokemonType.FIGHTING, MoveCategory.PHYSICAL, 80, 100, 10, -1, 0, 8)
      .attr(DefAtkAttr),
    new StatusMove(MoveId.DECORATE, PokemonType.FAIRY, -1, 15, -1, 0, 8)
      .attr(StatStageChangeAttr, [ Stat.ATK, Stat.SPATK ], 2)
      .ignoresProtect(),
    new AttackMove(MoveId.DRUM_BEATING, PokemonType.GRASS, MoveCategory.PHYSICAL, 80, 100, 10, 100, 0, 8)
      .attr(StatStageChangeAttr, [ Stat.SPD ], -1)
      .makesContact(false),
    new AttackMove(MoveId.SNAP_TRAP, PokemonType.GRASS, MoveCategory.PHYSICAL, 35, 100, 15, -1, 0, 8)
      .attr(TrapAttr, BattlerTagType.SNAP_TRAP),
    new AttackMove(MoveId.PYRO_BALL, PokemonType.FIRE, MoveCategory.PHYSICAL, 120, 90, 5, 10, 0, 8)
      .attr(HealStatusEffectAttr, true, StatusEffect.FREEZE)
      .attr(StatusEffectAttr, StatusEffect.BURN)
      .ballBombMove()
      .makesContact(false),
    new AttackMove(MoveId.BEHEMOTH_BLADE, PokemonType.STEEL, MoveCategory.PHYSICAL, 100, 100, 5, -1, 0, 8)
      .slicingMove(),
    new AttackMove(MoveId.BEHEMOTH_BASH, PokemonType.STEEL, MoveCategory.PHYSICAL, 100, 100, 5, -1, 0, 8),
    new AttackMove(MoveId.AURA_WHEEL, PokemonType.ELECTRIC, MoveCategory.PHYSICAL, 110, 100, 10, 100, 0, 8)
      .attr(StatStageChangeAttr, [ Stat.SPD ], 1, true)
      .makesContact(false)
      .attr(AuraWheelTypeAttr),
    new AttackMove(MoveId.BREAKING_SWIPE, PokemonType.DRAGON, MoveCategory.PHYSICAL, 60, 100, 15, 100, 0, 8)
      .target(MoveTarget.ALL_NEAR_ENEMIES)
      .attr(StatStageChangeAttr, [ Stat.ATK ], -1),
    new AttackMove(MoveId.BRANCH_POKE, PokemonType.GRASS, MoveCategory.PHYSICAL, 40, 100, 40, -1, 0, 8),
    new AttackMove(MoveId.OVERDRIVE, PokemonType.ELECTRIC, MoveCategory.SPECIAL, 80, 100, 10, -1, 0, 8)
      .soundBased()
      .target(MoveTarget.ALL_NEAR_ENEMIES),
    new AttackMove(MoveId.APPLE_ACID, PokemonType.GRASS, MoveCategory.SPECIAL, 80, 100, 10, 100, 0, 8)
      .attr(StatStageChangeAttr, [ Stat.SPDEF ], -1),
    new AttackMove(MoveId.GRAV_APPLE, PokemonType.GRASS, MoveCategory.PHYSICAL, 80, 100, 10, 100, 0, 8)
      .attr(StatStageChangeAttr, [ Stat.DEF ], -1)
      .attr(MovePowerMultiplierAttr, (user, target, move) => globalScene.arena.getTag(ArenaTagType.GRAVITY) ? 1.5 : 1)
      .makesContact(false),
    new AttackMove(MoveId.SPIRIT_BREAK, PokemonType.FAIRY, MoveCategory.PHYSICAL, 75, 100, 15, 100, 0, 8)
      .attr(StatStageChangeAttr, [ Stat.SPATK ], -1),
    new AttackMove(MoveId.STRANGE_STEAM, PokemonType.FAIRY, MoveCategory.SPECIAL, 90, 95, 10, 20, 0, 8)
      .attr(ConfuseAttr),
    new StatusMove(MoveId.LIFE_DEW, PokemonType.WATER, -1, 10, -1, 0, 8)
      .attr(HealAttr, 0.25, true, false)
      .target(MoveTarget.USER_AND_ALLIES)
      .ignoresProtect()
      .triageMove(),
    new SelfStatusMove(MoveId.OBSTRUCT, PokemonType.DARK, 100, 10, -1, 4, 8)
      .attr(ProtectAttr, BattlerTagType.OBSTRUCT)
      .condition(failIfLastCondition, 3),
    new AttackMove(MoveId.FALSE_SURRENDER, PokemonType.DARK, MoveCategory.PHYSICAL, 80, -1, 10, -1, 0, 8),
    new AttackMove(MoveId.METEOR_ASSAULT, PokemonType.FIGHTING, MoveCategory.PHYSICAL, 150, 100, 5, -1, 0, 8)
      .attr(RechargeAttr)
      .makesContact(false),
    new AttackMove(MoveId.ETERNABEAM, PokemonType.DRAGON, MoveCategory.SPECIAL, 160, 90, 5, -1, 0, 8)
      .attr(RechargeAttr),
    new AttackMove(MoveId.STEEL_BEAM, PokemonType.STEEL, MoveCategory.SPECIAL, 140, 95, 5, -1, 0, 8)
      .attr(HalfSacrificialAttr),
    new AttackMove(MoveId.EXPANDING_FORCE, PokemonType.PSYCHIC, MoveCategory.SPECIAL, 80, 100, 10, -1, 0, 8)
      .attr(MovePowerMultiplierAttr, (user, target, move) => globalScene.arena.getTerrainType() === TerrainType.PSYCHIC && user.isGrounded() ? 1.5 : 1)
      .attr(VariableTargetAttr, (user, target, move) => globalScene.arena.getTerrainType() === TerrainType.PSYCHIC && user.isGrounded() ? MoveTarget.ALL_NEAR_ENEMIES : MoveTarget.NEAR_OTHER),
    new AttackMove(MoveId.STEEL_ROLLER, PokemonType.STEEL, MoveCategory.PHYSICAL, 130, 100, 5, -1, 0, 8)
      .attr(ClearTerrainAttr)
      .condition(() => !!globalScene.arena.terrain, 3),
    new AttackMove(MoveId.SCALE_SHOT, PokemonType.DRAGON, MoveCategory.PHYSICAL, 25, 90, 20, -1, 0, 8)
      .attr(StatStageChangeAttr, [ Stat.SPD ], 1, true, { lastHitOnly: true })
      .attr(StatStageChangeAttr, [ Stat.DEF ], -1, true, { lastHitOnly: true })
      .attr(MultiHitAttr)
      .makesContact(false),
    new ChargingAttackMove(MoveId.METEOR_BEAM, PokemonType.ROCK, MoveCategory.SPECIAL, 120, 90, 10, -1, 0, 8)
      .chargeText(i18next.t("moveTriggers:isOverflowingWithSpacePower", { pokemonName: "{USER}" }))
      .chargeAttr(StatStageChangeAttr, [ Stat.SPATK ], 1, true),
    new AttackMove(MoveId.SHELL_SIDE_ARM, PokemonType.POISON, MoveCategory.SPECIAL, 90, 100, 10, 20, 0, 8)
      .attr(ShellSideArmCategoryAttr)
      .attr(StatusEffectAttr, StatusEffect.POISON)
      .partial(), // Physical version of the move does not make contact
    new AttackMove(MoveId.MISTY_EXPLOSION, PokemonType.FAIRY, MoveCategory.SPECIAL, 100, 100, 5, -1, 0, 8)
      .attr(SacrificialAttr)
      .target(MoveTarget.ALL_NEAR_OTHERS)
      .attr(MovePowerMultiplierAttr, (user, target, move) => globalScene.arena.getTerrainType() === TerrainType.MISTY && user.isGrounded() ? 1.5 : 1)
      .condition(failIfDampCondition, 3)
      .makesContact(false),
    new AttackMove(MoveId.GRASSY_GLIDE, PokemonType.GRASS, MoveCategory.PHYSICAL, 55, 100, 20, -1, 0, 8)
      .attr(IncrementMovePriorityAttr, (user, target, move) => globalScene.arena.getTerrainType() === TerrainType.GRASSY && user.isGrounded()),
    new AttackMove(MoveId.RISING_VOLTAGE, PokemonType.ELECTRIC, MoveCategory.SPECIAL, 70, 100, 20, -1, 0, 8)
      .attr(MovePowerMultiplierAttr, (user, target, move) => globalScene.arena.getTerrainType() === TerrainType.ELECTRIC && target.isGrounded() ? 2 : 1),
    new AttackMove(MoveId.TERRAIN_PULSE, PokemonType.NORMAL, MoveCategory.SPECIAL, 50, 100, 10, -1, 0, 8)
      .attr(TerrainPulseTypeAttr)
      .attr(MovePowerMultiplierAttr, (user, target, move) => globalScene.arena.getTerrainType() !== TerrainType.NONE && user.isGrounded() ? 2 : 1)
      .pulseMove(),
    new AttackMove(MoveId.SKITTER_SMACK, PokemonType.BUG, MoveCategory.PHYSICAL, 70, 90, 10, 100, 0, 8)
      .attr(StatStageChangeAttr, [ Stat.SPATK ], -1),
    new AttackMove(MoveId.BURNING_JEALOUSY, PokemonType.FIRE, MoveCategory.SPECIAL, 70, 100, 5, 100, 0, 8)
      .attr(StatusIfBoostedAttr, StatusEffect.BURN)
      .target(MoveTarget.ALL_NEAR_ENEMIES),
    new AttackMove(MoveId.LASH_OUT, PokemonType.DARK, MoveCategory.PHYSICAL, 75, 100, 5, -1, 0, 8)
      .attr(MovePowerMultiplierAttr, (user, _target, _move) => user.turnData.statStagesDecreased ? 2 : 1),
    new AttackMove(MoveId.POLTERGEIST, PokemonType.GHOST, MoveCategory.PHYSICAL, 110, 90, 5, -1, 0, 8)
      .condition(failIfNoTargetHeldItemsCondition, 3)
      .attr(PreMoveMessageAttr, attackedByItemMessageFunc)
      .makesContact(false),
    new StatusMove(MoveId.CORROSIVE_GAS, PokemonType.POISON, 100, 40, -1, 0, 8)
      .target(MoveTarget.ALL_NEAR_OTHERS)
      .reflectable()
      .unimplemented(),
    new StatusMove(MoveId.COACHING, PokemonType.FIGHTING, -1, 10, -1, 0, 8)
      .attr(StatStageChangeAttr, [ Stat.ATK, Stat.DEF ], 1)
      .target(MoveTarget.NEAR_ALLY)
      .condition(failIfSingleBattle),
    new AttackMove(MoveId.FLIP_TURN, PokemonType.WATER, MoveCategory.PHYSICAL, 60, 100, 20, -1, 0, 8)
      .attr(ForceSwitchOutAttr, true),
    new AttackMove(MoveId.TRIPLE_AXEL, PokemonType.ICE, MoveCategory.PHYSICAL, 20, 90, 10, -1, 0, 8)
      .attr(MultiHitAttr, MultiHitType._3)
      .attr(MultiHitPowerIncrementAttr, 3)
      .checkAllHits(),
    new AttackMove(MoveId.DUAL_WINGBEAT, PokemonType.FLYING, MoveCategory.PHYSICAL, 40, 90, 10, -1, 0, 8)
      .attr(MultiHitAttr, MultiHitType._2),
    new AttackMove(MoveId.SCORCHING_SANDS, PokemonType.GROUND, MoveCategory.SPECIAL, 70, 100, 10, 30, 0, 8)
      .attr(HealStatusEffectAttr, true, StatusEffect.FREEZE)
      .attr(HealStatusEffectAttr, false, StatusEffect.FREEZE)
      .attr(StatusEffectAttr, StatusEffect.BURN),
    new StatusMove(MoveId.JUNGLE_HEALING, PokemonType.GRASS, -1, 10, -1, 0, 8)
      .attr(HealAttr, 0.25, true, false)
      .attr(HealStatusEffectAttr, false, getNonVolatileStatusEffects())
      .target(MoveTarget.USER_AND_ALLIES)
      .triageMove(),
    new AttackMove(MoveId.WICKED_BLOW, PokemonType.DARK, MoveCategory.PHYSICAL, 75, 100, 5, -1, 0, 8)
      .attr(CritOnlyAttr)
      .punchingMove(),
    new AttackMove(MoveId.SURGING_STRIKES, PokemonType.WATER, MoveCategory.PHYSICAL, 25, 100, 5, -1, 0, 8)
      .attr(MultiHitAttr, MultiHitType._3)
      .attr(CritOnlyAttr)
      .punchingMove(),
    new AttackMove(MoveId.THUNDER_CAGE, PokemonType.ELECTRIC, MoveCategory.SPECIAL, 80, 90, 15, -1, 0, 8)
      .attr(TrapAttr, BattlerTagType.THUNDER_CAGE),
    new AttackMove(MoveId.DRAGON_ENERGY, PokemonType.DRAGON, MoveCategory.SPECIAL, 150, 100, 5, -1, 0, 8)
      .attr(HpPowerAttr)
      .target(MoveTarget.ALL_NEAR_ENEMIES),
    new AttackMove(MoveId.FREEZING_GLARE, PokemonType.PSYCHIC, MoveCategory.SPECIAL, 90, 100, 10, 10, 0, 8)
      .attr(StatusEffectAttr, StatusEffect.FREEZE),
    new AttackMove(MoveId.FIERY_WRATH, PokemonType.DARK, MoveCategory.SPECIAL, 90, 100, 10, 20, 0, 8)
      .attr(FlinchAttr)
      .target(MoveTarget.ALL_NEAR_ENEMIES),
    new AttackMove(MoveId.THUNDEROUS_KICK, PokemonType.FIGHTING, MoveCategory.PHYSICAL, 90, 100, 10, 100, 0, 8)
      .attr(StatStageChangeAttr, [ Stat.DEF ], -1),
    new AttackMove(MoveId.GLACIAL_LANCE, PokemonType.ICE, MoveCategory.PHYSICAL, 120, 100, 5, -1, 0, 8)
      .target(MoveTarget.ALL_NEAR_ENEMIES)
      .makesContact(false),
    new AttackMove(MoveId.ASTRAL_BARRAGE, PokemonType.GHOST, MoveCategory.SPECIAL, 120, 100, 5, -1, 0, 8)
      .target(MoveTarget.ALL_NEAR_ENEMIES),
    new AttackMove(MoveId.EERIE_SPELL, PokemonType.PSYCHIC, MoveCategory.SPECIAL, 80, 100, 5, 100, 0, 8)
      .attr(AttackReducePpMoveAttr, 3)
      .soundBased(),
    new AttackMove(MoveId.DIRE_CLAW, PokemonType.POISON, MoveCategory.PHYSICAL, 80, 100, 15, 50, 0, 8)
      .attr(MultiStatusEffectAttr, [ StatusEffect.POISON, StatusEffect.PARALYSIS, StatusEffect.SLEEP ]),
    new AttackMove(MoveId.PSYSHIELD_BASH, PokemonType.PSYCHIC, MoveCategory.PHYSICAL, 70, 90, 10, 100, 0, 8)
      .attr(StatStageChangeAttr, [ Stat.DEF ], 1, true),
    new SelfStatusMove(MoveId.POWER_SHIFT, PokemonType.NORMAL, -1, 10, -1, 0, 8)
      .target(MoveTarget.USER)
      .attr(ShiftStatAttr, Stat.ATK, Stat.DEF),
    new AttackMove(MoveId.STONE_AXE, PokemonType.ROCK, MoveCategory.PHYSICAL, 65, 90, 15, 100, 0, 8)
      .attr(AddArenaTrapTagHitAttr, ArenaTagType.STEALTH_ROCK)
      .slicingMove(),
    new AttackMove(MoveId.SPRINGTIDE_STORM, PokemonType.FAIRY, MoveCategory.SPECIAL, 100, 80, 5, 30, 0, 8)
      .attr(StatStageChangeAttr, [ Stat.ATK ], -1)
      .windMove()
      .target(MoveTarget.ALL_NEAR_ENEMIES),
    new AttackMove(MoveId.MYSTICAL_POWER, PokemonType.PSYCHIC, MoveCategory.SPECIAL, 70, 90, 10, 100, 0, 8)
      .attr(StatStageChangeAttr, [ Stat.SPATK ], 1, true),
    new AttackMove(MoveId.RAGING_FURY, PokemonType.FIRE, MoveCategory.PHYSICAL, 120, 100, 10, -1, 0, 8)
      .makesContact(false)
      .attr(FrenzyAttr)
      .attr(MissEffectAttr, frenzyMissFunc)
      .attr(NoEffectAttr, frenzyMissFunc)
      .target(MoveTarget.RANDOM_NEAR_ENEMY),
    new AttackMove(MoveId.WAVE_CRASH, PokemonType.WATER, MoveCategory.PHYSICAL, 120, 100, 10, -1, 0, 8)
      .attr(RecoilAttr, false, 0.33)
      .recklessMove(),
    new AttackMove(MoveId.CHLOROBLAST, PokemonType.GRASS, MoveCategory.SPECIAL, 150, 95, 5, -1, 0, 8)
      .attr(RecoilAttr, true, 0.5),
    new AttackMove(MoveId.MOUNTAIN_GALE, PokemonType.ICE, MoveCategory.PHYSICAL, 100, 85, 10, 30, 0, 8)
      .makesContact(false)
      .attr(FlinchAttr),
    new SelfStatusMove(MoveId.VICTORY_DANCE, PokemonType.FIGHTING, -1, 10, -1, 0, 8)
      .attr(StatStageChangeAttr, [ Stat.ATK, Stat.DEF, Stat.SPD ], 1, true)
      .danceMove(),
    new AttackMove(MoveId.HEADLONG_RUSH, PokemonType.GROUND, MoveCategory.PHYSICAL, 120, 100, 5, -1, 0, 8)
      .attr(StatStageChangeAttr, [ Stat.DEF, Stat.SPDEF ], -1, true)
      .punchingMove(),
    new AttackMove(MoveId.BARB_BARRAGE, PokemonType.POISON, MoveCategory.PHYSICAL, 60, 100, 10, 50, 0, 8)
      .makesContact(false)
      .attr(MovePowerMultiplierAttr, (user, target, move) => target.status && (target.status.effect === StatusEffect.POISON || target.status.effect === StatusEffect.TOXIC) ? 2 : 1)
      .attr(StatusEffectAttr, StatusEffect.POISON),
    new AttackMove(MoveId.ESPER_WING, PokemonType.PSYCHIC, MoveCategory.SPECIAL, 80, 100, 10, 100, 0, 8)
      .attr(HighCritAttr)
      .attr(StatStageChangeAttr, [ Stat.SPD ], 1, true),
    new AttackMove(MoveId.BITTER_MALICE, PokemonType.GHOST, MoveCategory.SPECIAL, 75, 100, 10, 100, 0, 8)
      .attr(StatStageChangeAttr, [ Stat.ATK ], -1),
    new SelfStatusMove(MoveId.SHELTER, PokemonType.STEEL, -1, 10, -1, 0, 8)
      .attr(StatStageChangeAttr, [ Stat.DEF ], 2, true),
    new AttackMove(MoveId.TRIPLE_ARROWS, PokemonType.FIGHTING, MoveCategory.PHYSICAL, 90, 100, 10, 30, 0, 8)
      .makesContact(false)
      .attr(HighCritAttr)
      .attr(StatStageChangeAttr, [ Stat.DEF ], -1, false, { effectChanceOverride: 50 })
      .attr(FlinchAttr),
    new AttackMove(MoveId.INFERNAL_PARADE, PokemonType.GHOST, MoveCategory.SPECIAL, 60, 100, 15, 30, 0, 8)
      .attr(StatusEffectAttr, StatusEffect.BURN)
      .attr(MovePowerMultiplierAttr, (user, target, move) => target.status ? 2 : 1),
    new AttackMove(MoveId.CEASELESS_EDGE, PokemonType.DARK, MoveCategory.PHYSICAL, 65, 90, 15, 100, 0, 8)
      .attr(AddArenaTrapTagHitAttr, ArenaTagType.SPIKES)
      .slicingMove(),
    new AttackMove(MoveId.BLEAKWIND_STORM, PokemonType.FLYING, MoveCategory.SPECIAL, 100, 80, 10, 30, 0, 8)
      .attr(StormAccuracyAttr)
      .attr(StatStageChangeAttr, [ Stat.SPD ], -1)
      .windMove()
      .target(MoveTarget.ALL_NEAR_ENEMIES),
    new AttackMove(MoveId.WILDBOLT_STORM, PokemonType.ELECTRIC, MoveCategory.SPECIAL, 100, 80, 10, 20, 0, 8)
      .attr(StormAccuracyAttr)
      .attr(StatusEffectAttr, StatusEffect.PARALYSIS)
      .windMove()
      .target(MoveTarget.ALL_NEAR_ENEMIES),
    new AttackMove(MoveId.SANDSEAR_STORM, PokemonType.GROUND, MoveCategory.SPECIAL, 100, 80, 10, 20, 0, 8)
      .attr(StormAccuracyAttr)
      .attr(StatusEffectAttr, StatusEffect.BURN)
      .windMove()
      .target(MoveTarget.ALL_NEAR_ENEMIES),
    new StatusMove(MoveId.LUNAR_BLESSING, PokemonType.PSYCHIC, -1, 5, -1, 0, 8)
      .attr(HealAttr, 0.25, true, false)
      .attr(HealStatusEffectAttr, false, getNonVolatileStatusEffects())
      .target(MoveTarget.USER_AND_ALLIES)
      .triageMove(),
    new SelfStatusMove(MoveId.TAKE_HEART, PokemonType.PSYCHIC, -1, 10, -1, 0, 8)
      .attr(StatStageChangeAttr, [ Stat.SPATK, Stat.SPDEF ], 1, true)
      .attr(HealStatusEffectAttr, true, [ StatusEffect.PARALYSIS, StatusEffect.POISON, StatusEffect.TOXIC, StatusEffect.BURN, StatusEffect.SLEEP ]),
    /* Unused
    new AttackMove(MoveId.G_MAX_WILDFIRE, PokemonType.Fire, MoveCategory.PHYSICAL, 10, -1, 10, -1, 0, 8)
      .target(MoveTarget.ALL_NEAR_ENEMIES)
      .unimplemented(),
    new AttackMove(MoveId.G_MAX_BEFUDDLE, Type.BUG, MoveCategory.PHYSICAL, 10, -1, 10, -1, 0, 8)
      .target(MoveTarget.ALL_NEAR_ENEMIES)
      .unimplemented(),
    new AttackMove(MoveId.G_MAX_VOLT_CRASH, Type.ELECTRIC, MoveCategory.PHYSICAL, 10, -1, 10, -1, 0, 8)
      .target(MoveTarget.ALL_NEAR_ENEMIES)
      .unimplemented(),
    new AttackMove(MoveId.G_MAX_GOLD_RUSH, Type.NORMAL, MoveCategory.PHYSICAL, 10, -1, 10, -1, 0, 8)
      .target(MoveTarget.ALL_NEAR_ENEMIES)
      .unimplemented(),
    new AttackMove(MoveId.G_MAX_CHI_STRIKE, Type.FIGHTING, MoveCategory.PHYSICAL, 10, -1, 10, -1, 0, 8)
      .target(MoveTarget.ALL_NEAR_ENEMIES)
      .unimplemented(),
    new AttackMove(MoveId.G_MAX_TERROR, Type.GHOST, MoveCategory.PHYSICAL, 10, -1, 10, -1, 0, 8)
      .target(MoveTarget.ALL_NEAR_ENEMIES)
      .unimplemented(),
    new AttackMove(MoveId.G_MAX_RESONANCE, Type.ICE, MoveCategory.PHYSICAL, 10, -1, 10, -1, 0, 8)
      .target(MoveTarget.ALL_NEAR_ENEMIES)
      .unimplemented(),
    new AttackMove(MoveId.G_MAX_CUDDLE, Type.NORMAL, MoveCategory.PHYSICAL, 10, -1, 10, -1, 0, 8)
      .target(MoveTarget.ALL_NEAR_ENEMIES)
      .unimplemented(),
    new AttackMove(MoveId.G_MAX_REPLENISH, Type.NORMAL, MoveCategory.PHYSICAL, 10, -1, 10, -1, 0, 8)
      .target(MoveTarget.ALL_NEAR_ENEMIES)
      .unimplemented(),
    new AttackMove(MoveId.G_MAX_MALODOR, Type.POISON, MoveCategory.PHYSICAL, 10, -1, 10, -1, 0, 8)
      .target(MoveTarget.ALL_NEAR_ENEMIES)
      .unimplemented(),
    new AttackMove(MoveId.G_MAX_STONESURGE, Type.WATER, MoveCategory.PHYSICAL, 10, -1, 10, -1, 0, 8)
      .target(MoveTarget.ALL_NEAR_ENEMIES)
      .unimplemented(),
    new AttackMove(MoveId.G_MAX_WIND_RAGE, Type.FLYING, MoveCategory.PHYSICAL, 10, -1, 10, -1, 0, 8)
      .target(MoveTarget.ALL_NEAR_ENEMIES)
      .unimplemented(),
    new AttackMove(MoveId.G_MAX_STUN_SHOCK, Type.ELECTRIC, MoveCategory.PHYSICAL, 10, -1, 10, -1, 0, 8)
      .target(MoveTarget.ALL_NEAR_ENEMIES)
      .unimplemented(),
    new AttackMove(MoveId.G_MAX_FINALE, Type.FAIRY, MoveCategory.PHYSICAL, 10, -1, 10, -1, 0, 8)
      .target(MoveTarget.ALL_NEAR_ENEMIES)
      .unimplemented(),
    new AttackMove(MoveId.G_MAX_DEPLETION, Type.DRAGON, MoveCategory.PHYSICAL, 10, -1, 10, -1, 0, 8)
      .target(MoveTarget.ALL_NEAR_ENEMIES)
      .unimplemented(),
    new AttackMove(MoveId.G_MAX_GRAVITAS, Type.PSYCHIC, MoveCategory.PHYSICAL, 10, -1, 10, -1, 0, 8)
      .target(MoveTarget.ALL_NEAR_ENEMIES)
      .unimplemented(),
    new AttackMove(MoveId.G_MAX_VOLCALITH, Type.ROCK, MoveCategory.PHYSICAL, 10, -1, 10, -1, 0, 8)
      .target(MoveTarget.ALL_NEAR_ENEMIES)
      .unimplemented(),
    new AttackMove(MoveId.G_MAX_SANDBLAST, Type.GROUND, MoveCategory.PHYSICAL, 10, -1, 10, -1, 0, 8)
      .target(MoveTarget.ALL_NEAR_ENEMIES)
      .unimplemented(),
    new AttackMove(MoveId.G_MAX_SNOOZE, Type.DARK, MoveCategory.PHYSICAL, 10, -1, 10, -1, 0, 8)
      .target(MoveTarget.ALL_NEAR_ENEMIES)
      .unimplemented(),
    new AttackMove(MoveId.G_MAX_TARTNESS, Type.GRASS, MoveCategory.PHYSICAL, 10, -1, 10, -1, 0, 8)
      .target(MoveTarget.ALL_NEAR_ENEMIES)
      .unimplemented(),
    new AttackMove(MoveId.G_MAX_SWEETNESS, Type.GRASS, MoveCategory.PHYSICAL, 10, -1, 10, -1, 0, 8)
      .target(MoveTarget.ALL_NEAR_ENEMIES)
      .unimplemented(),
    new AttackMove(MoveId.G_MAX_SMITE, Type.FAIRY, MoveCategory.PHYSICAL, 10, -1, 10, -1, 0, 8)
      .target(MoveTarget.ALL_NEAR_ENEMIES)
      .unimplemented(),
    new AttackMove(MoveId.G_MAX_STEELSURGE, Type.STEEL, MoveCategory.PHYSICAL, 10, -1, 10, -1, 0, 8)
      .target(MoveTarget.ALL_NEAR_ENEMIES)
      .unimplemented(),
    new AttackMove(MoveId.G_MAX_MELTDOWN, Type.STEEL, MoveCategory.PHYSICAL, 10, -1, 10, -1, 0, 8)
      .target(MoveTarget.ALL_NEAR_ENEMIES)
      .unimplemented(),
    new AttackMove(MoveId.G_MAX_FOAM_BURST, Type.WATER, MoveCategory.PHYSICAL, 10, -1, 10, -1, 0, 8)
      .target(MoveTarget.ALL_NEAR_ENEMIES)
      .unimplemented(),
    new AttackMove(MoveId.G_MAX_CENTIFERNO, PokemonType.Fire, MoveCategory.PHYSICAL, 10, -1, 10, -1, 0, 8)
      .target(MoveTarget.ALL_NEAR_ENEMIES)
      .unimplemented(),
    new AttackMove(MoveId.G_MAX_VINE_LASH, Type.GRASS, MoveCategory.PHYSICAL, 10, -1, 10, -1, 0, 8)
      .target(MoveTarget.ALL_NEAR_ENEMIES)
      .unimplemented(),
    new AttackMove(MoveId.G_MAX_CANNONADE, Type.WATER, MoveCategory.PHYSICAL, 10, -1, 10, -1, 0, 8)
      .target(MoveTarget.ALL_NEAR_ENEMIES)
      .unimplemented(),
    new AttackMove(MoveId.G_MAX_DRUM_SOLO, Type.GRASS, MoveCategory.PHYSICAL, 10, -1, 10, -1, 0, 8)
      .target(MoveTarget.ALL_NEAR_ENEMIES)
      .unimplemented(),
    new AttackMove(MoveId.G_MAX_FIREBALL, PokemonType.Fire, MoveCategory.PHYSICAL, 10, -1, 10, -1, 0, 8)
      .target(MoveTarget.ALL_NEAR_ENEMIES)
      .unimplemented(),
    new AttackMove(MoveId.G_MAX_HYDROSNIPE, Type.WATER, MoveCategory.PHYSICAL, 10, -1, 10, -1, 0, 8)
      .target(MoveTarget.ALL_NEAR_ENEMIES)
      .unimplemented(),
    new AttackMove(MoveId.G_MAX_ONE_BLOW, Type.DARK, MoveCategory.PHYSICAL, 10, -1, 10, -1, 0, 8)
      .target(MoveTarget.ALL_NEAR_ENEMIES)
      .unimplemented(),
    new AttackMove(MoveId.G_MAX_RAPID_FLOW, Type.WATER, MoveCategory.PHYSICAL, 10, -1, 10, -1, 0, 8)
      .target(MoveTarget.ALL_NEAR_ENEMIES)
      .unimplemented(),
    End Unused */
    new AttackMove(MoveId.TERA_BLAST, PokemonType.NORMAL, MoveCategory.SPECIAL, 80, 100, 10, -1, 0, 9)
      .attr(TeraMoveCategoryAttr)
      .attr(TeraBlastTypeAttr)
      .attr(TeraBlastPowerAttr)
      .attr(StatStageChangeAttr, [ Stat.ATK, Stat.SPATK ], -1, true, { condition: (user, target, move) => user.isTerastallized && user.isOfType(PokemonType.STELLAR) }),
    new SelfStatusMove(MoveId.SILK_TRAP, PokemonType.BUG, -1, 10, -1, 4, 9)
      .attr(ProtectAttr, BattlerTagType.SILK_TRAP)
      .condition(failIfLastCondition, 3),
    new AttackMove(MoveId.AXE_KICK, PokemonType.FIGHTING, MoveCategory.PHYSICAL, 120, 90, 10, 30, 0, 9)
      .attr(MissEffectAttr, crashDamageFunc)
      .attr(NoEffectAttr, crashDamageFunc)
      .attr(ConfuseAttr)
      .recklessMove(),
    new AttackMove(MoveId.LAST_RESPECTS, PokemonType.GHOST, MoveCategory.PHYSICAL, 50, 100, 10, -1, 0, 9)
      .attr(MovePowerMultiplierAttr, (user, target, move) => 1 + Math.min(user.isPlayer() ? globalScene.arena.playerFaints : globalScene.currentBattle.enemyFaints, 100))
      .makesContact(false),
    new AttackMove(MoveId.LUMINA_CRASH, PokemonType.PSYCHIC, MoveCategory.SPECIAL, 80, 100, 10, 100, 0, 9)
      .attr(StatStageChangeAttr, [ Stat.SPDEF ], -2),
    new AttackMove(MoveId.ORDER_UP, PokemonType.DRAGON, MoveCategory.PHYSICAL, 80, 100, 10, -1, 0, 9)
      .attr(OrderUpStatBoostAttr)
      .makesContact(false),
    new AttackMove(MoveId.JET_PUNCH, PokemonType.WATER, MoveCategory.PHYSICAL, 60, 100, 15, -1, 1, 9)
      .punchingMove(),
    new StatusMove(MoveId.SPICY_EXTRACT, PokemonType.GRASS, -1, 15, -1, 0, 9)
      .attr(StatStageChangeAttr, [ Stat.ATK ], 2)
      .attr(StatStageChangeAttr, [ Stat.DEF ], -2),
    new AttackMove(MoveId.SPIN_OUT, PokemonType.STEEL, MoveCategory.PHYSICAL, 100, 100, 5, -1, 0, 9)
      .attr(StatStageChangeAttr, [ Stat.SPD ], -2, true),
    new AttackMove(MoveId.POPULATION_BOMB, PokemonType.NORMAL, MoveCategory.PHYSICAL, 20, 90, 10, -1, 0, 9)
      .attr(MultiHitAttr, MultiHitType._10)
      .slicingMove()
      .checkAllHits(),
    new AttackMove(MoveId.ICE_SPINNER, PokemonType.ICE, MoveCategory.PHYSICAL, 80, 100, 15, -1, 0, 9)
      .attr(ClearTerrainAttr),
    new AttackMove(MoveId.GLAIVE_RUSH, PokemonType.DRAGON, MoveCategory.PHYSICAL, 120, 100, 5, -1, 0, 9)
      .attr(AddBattlerTagAttr, BattlerTagType.ALWAYS_GET_HIT, true, false, 0, 0, true)
      .attr(AddBattlerTagAttr, BattlerTagType.RECEIVE_DOUBLE_DAMAGE, true, false, 0, 0, true),
    new StatusMove(MoveId.REVIVAL_BLESSING, PokemonType.NORMAL, -1, 1, -1, 0, 9)
      .triageMove()
      .attr(RevivalBlessingAttr)
      .target(MoveTarget.USER),
    new AttackMove(MoveId.SALT_CURE, PokemonType.ROCK, MoveCategory.PHYSICAL, 40, 100, 15, 100, 0, 9)
      .attr(AddBattlerTagAttr, BattlerTagType.SALT_CURED)
      .makesContact(false),
    new AttackMove(MoveId.TRIPLE_DIVE, PokemonType.WATER, MoveCategory.PHYSICAL, 30, 95, 10, -1, 0, 9)
      .attr(MultiHitAttr, MultiHitType._3),
    new AttackMove(MoveId.MORTAL_SPIN, PokemonType.POISON, MoveCategory.PHYSICAL, 30, 100, 15, 100, 0, 9)
      .attr(RemoveBattlerTagAttr, [
        BattlerTagType.BIND,
        BattlerTagType.WRAP,
        BattlerTagType.FIRE_SPIN,
        BattlerTagType.WHIRLPOOL,
        BattlerTagType.CLAMP,
        BattlerTagType.SAND_TOMB,
        BattlerTagType.MAGMA_STORM,
        BattlerTagType.SNAP_TRAP,
        BattlerTagType.THUNDER_CAGE,
        BattlerTagType.SEEDED,
        BattlerTagType.INFESTATION
      ], true)
      .attr(StatusEffectAttr, StatusEffect.POISON)
      .attr(RemoveArenaTrapAttr)
      .target(MoveTarget.ALL_NEAR_ENEMIES),
    new StatusMove(MoveId.DOODLE, PokemonType.NORMAL, 100, 10, -1, 0, 9)
      .attr(AbilityCopyAttr, true),
    new SelfStatusMove(MoveId.FILLET_AWAY, PokemonType.NORMAL, -1, 10, -1, 0, 9)
      .attr(CutHpStatStageBoostAttr, [ Stat.ATK, Stat.SPATK, Stat.SPD ], 2, 2)
      .condition(new FailIfInsufficientHpCondition(2), 3),
    new AttackMove(MoveId.KOWTOW_CLEAVE, PokemonType.DARK, MoveCategory.PHYSICAL, 85, -1, 10, -1, 0, 9)
      .slicingMove(),
    new AttackMove(MoveId.FLOWER_TRICK, PokemonType.GRASS, MoveCategory.PHYSICAL, 70, -1, 10, -1, 0, 9)
      .attr(CritOnlyAttr)
      .makesContact(false),
    new AttackMove(MoveId.TORCH_SONG, PokemonType.FIRE, MoveCategory.SPECIAL, 80, 100, 10, 100, 0, 9)
      .attr(StatStageChangeAttr, [ Stat.SPATK ], 1, true)
      .soundBased(),
    new AttackMove(MoveId.AQUA_STEP, PokemonType.WATER, MoveCategory.PHYSICAL, 80, 100, 10, 100, 0, 9)
      .attr(StatStageChangeAttr, [ Stat.SPD ], 1, true)
      .danceMove(),
    new AttackMove(MoveId.RAGING_BULL, PokemonType.NORMAL, MoveCategory.PHYSICAL, 90, 100, 10, -1, 0, 9)
      .attr(RagingBullTypeAttr)
      .attr(RemoveScreensAttr),
    new AttackMove(MoveId.MAKE_IT_RAIN, PokemonType.STEEL, MoveCategory.SPECIAL, 120, 100, 5, -1, 0, 9)
      .attr(MoneyAttr)
      .attr(StatStageChangeAttr, [ Stat.SPATK ], -1, true, { firstTargetOnly: true })
      .target(MoveTarget.ALL_NEAR_ENEMIES),
    new AttackMove(MoveId.PSYBLADE, PokemonType.PSYCHIC, MoveCategory.PHYSICAL, 80, 100, 15, -1, 0, 9)
      .attr(MovePowerMultiplierAttr, (user, target, move) => globalScene.arena.getTerrainType() === TerrainType.ELECTRIC && user.isGrounded() ? 1.5 : 1)
      .slicingMove(),
    new AttackMove(MoveId.HYDRO_STEAM, PokemonType.WATER, MoveCategory.SPECIAL, 80, 100, 15, -1, 0, 9)
      .attr(IgnoreWeatherTypeDebuffAttr, WeatherType.SUNNY)
      .attr(MovePowerMultiplierAttr, (user, target, move) => {
        const weather = globalScene.arena.weather;
        if (!weather) {
          return 1;
        }
        return [ WeatherType.SUNNY, WeatherType.HARSH_SUN ].includes(weather.weatherType) && !weather.isEffectSuppressed() ? 1.5 : 1;
      }),
    new AttackMove(MoveId.RUINATION, PokemonType.DARK, MoveCategory.SPECIAL, -1, 90, 10, -1, 0, 9)
      .attr(TargetHalfHpDamageAttr),
    new AttackMove(MoveId.COLLISION_COURSE, PokemonType.FIGHTING, MoveCategory.PHYSICAL, 100, 100, 5, -1, 0, 9)
      .attr(MovePowerMultiplierAttr, (user, target, move) => target.getAttackTypeEffectiveness(move.type, user) >= 2 ? 4 / 3 : 1),
    new AttackMove(MoveId.ELECTRO_DRIFT, PokemonType.ELECTRIC, MoveCategory.SPECIAL, 100, 100, 5, -1, 0, 9)
      .attr(MovePowerMultiplierAttr, (user, target, move) => target.getAttackTypeEffectiveness(move.type, user) >= 2 ? 4 / 3 : 1)
      .makesContact(),
    new SelfStatusMove(MoveId.SHED_TAIL, PokemonType.NORMAL, -1, 10, -1, 0, 9)
      .attr(AddSubstituteAttr, 0.5, true)
      .attr(ForceSwitchOutAttr, true, SwitchType.SHED_TAIL)
      .condition(failIfLastInPartyCondition),
    new SelfStatusMove(MoveId.CHILLY_RECEPTION, PokemonType.ICE, -1, 10, -1, 0, 9)
      .attr(PreMoveMessageAttr, (user, _target, _move) =>
        // Don't display text if current move phase is follow up (ie move called indirectly)
        isVirtual((globalScene.phaseManager.getCurrentPhase() as MovePhase).useMode)
          ? ""
          : i18next.t("moveTriggers:chillyReception", { pokemonName: getPokemonNameWithAffix(user) }))
      .attr(ChillyReceptionAttr, true),
    new SelfStatusMove(MoveId.TIDY_UP, PokemonType.NORMAL, -1, 10, -1, 0, 9)
      .attr(StatStageChangeAttr, [ Stat.ATK, Stat.SPD ], 1, true)
      .attr(RemoveArenaTrapAttr, true)
      .attr(RemoveAllSubstitutesAttr),
    new StatusMove(MoveId.SNOWSCAPE, PokemonType.ICE, -1, 10, -1, 0, 9)
      .attr(WeatherChangeAttr, WeatherType.SNOW)
      .target(MoveTarget.BOTH_SIDES),
    new AttackMove(MoveId.POUNCE, PokemonType.BUG, MoveCategory.PHYSICAL, 50, 100, 20, 100, 0, 9)
      .attr(StatStageChangeAttr, [ Stat.SPD ], -1),
    new AttackMove(MoveId.TRAILBLAZE, PokemonType.GRASS, MoveCategory.PHYSICAL, 50, 100, 20, 100, 0, 9)
      .attr(StatStageChangeAttr, [ Stat.SPD ], 1, true),
    new AttackMove(MoveId.CHILLING_WATER, PokemonType.WATER, MoveCategory.SPECIAL, 50, 100, 20, 100, 0, 9)
      .attr(StatStageChangeAttr, [ Stat.ATK ], -1),
    new AttackMove(MoveId.HYPER_DRILL, PokemonType.NORMAL, MoveCategory.PHYSICAL, 100, 100, 5, -1, 0, 9)
      .ignoresProtect(),
    new AttackMove(MoveId.TWIN_BEAM, PokemonType.PSYCHIC, MoveCategory.SPECIAL, 40, 100, 10, -1, 0, 9)
      .attr(MultiHitAttr, MultiHitType._2),
    new AttackMove(MoveId.RAGE_FIST, PokemonType.GHOST, MoveCategory.PHYSICAL, 50, 100, 10, -1, 0, 9)
      .attr(RageFistPowerAttr)
      .punchingMove(),
    new AttackMove(MoveId.ARMOR_CANNON, PokemonType.FIRE, MoveCategory.SPECIAL, 120, 100, 5, -1, 0, 9)
      .attr(StatStageChangeAttr, [ Stat.DEF, Stat.SPDEF ], -1, true),
    new AttackMove(MoveId.BITTER_BLADE, PokemonType.FIRE, MoveCategory.PHYSICAL, 90, 100, 10, -1, 0, 9)
      .attr(HitHealAttr)
      .slicingMove()
      .triageMove(),
    new AttackMove(MoveId.DOUBLE_SHOCK, PokemonType.ELECTRIC, MoveCategory.PHYSICAL, 120, 100, 5, -1, 0, 9)
      // Pass `true` to `isOfType` to fail if the user is terastallized to a type other than ELECTRIC
      .condition(user => user.isOfType(PokemonType.ELECTRIC, true, true), 2)
      .attr(AddBattlerTagAttr, BattlerTagType.DOUBLE_SHOCKED, true, false)
      .attr(RemoveTypeAttr, PokemonType.ELECTRIC, (user) => {
        globalScene.phaseManager.queueMessage(i18next.t("moveTriggers:usedUpAllElectricity", { pokemonName: getPokemonNameWithAffix(user) }));
      }),
    new AttackMove(MoveId.GIGATON_HAMMER, PokemonType.STEEL, MoveCategory.PHYSICAL, 160, 100, 5, -1, 0, 9)
      .makesContact(false)
      .restriction(consecutiveUseRestriction),
    new AttackMove(MoveId.COMEUPPANCE, PokemonType.DARK, MoveCategory.PHYSICAL, -1, 100, 10, -1, 0, 9)
      .attr(CounterDamageAttr, 1.5)
      .attr(CounterRedirectAttr)
      .condition(counterAttackConditionBoth, 3)
      .target(MoveTarget.ATTACKER),
    new AttackMove(MoveId.AQUA_CUTTER, PokemonType.WATER, MoveCategory.PHYSICAL, 70, 100, 20, -1, 0, 9)
      .attr(HighCritAttr)
      .slicingMove()
      .makesContact(false),
    new AttackMove(MoveId.BLAZING_TORQUE, PokemonType.FIRE, MoveCategory.PHYSICAL, 80, 100, 10, 30, 0, 9)
      .attr(StatusEffectAttr, StatusEffect.BURN)
      .makesContact(false),
    new AttackMove(MoveId.WICKED_TORQUE, PokemonType.DARK, MoveCategory.PHYSICAL, 80, 100, 10, 10, 0, 9)
      .attr(StatusEffectAttr, StatusEffect.SLEEP)
      .makesContact(false),
    new AttackMove(MoveId.NOXIOUS_TORQUE, PokemonType.POISON, MoveCategory.PHYSICAL, 100, 100, 10, 30, 0, 9)
      .attr(StatusEffectAttr, StatusEffect.POISON)
      .makesContact(false),
    new AttackMove(MoveId.COMBAT_TORQUE, PokemonType.FIGHTING, MoveCategory.PHYSICAL, 100, 100, 10, 30, 0, 9)
      .attr(StatusEffectAttr, StatusEffect.PARALYSIS)
      .makesContact(false),
    new AttackMove(MoveId.MAGICAL_TORQUE, PokemonType.FAIRY, MoveCategory.PHYSICAL, 100, 100, 10, 30, 0, 9)
      .attr(ConfuseAttr)
      .makesContact(false),
    new AttackMove(MoveId.BLOOD_MOON, PokemonType.NORMAL, MoveCategory.SPECIAL, 140, 100, 5, -1, 0, 9)
      .restriction(consecutiveUseRestriction),
    new AttackMove(MoveId.MATCHA_GOTCHA, PokemonType.GRASS, MoveCategory.SPECIAL, 80, 90, 15, 20, 0, 9)
      .attr(HitHealAttr)
      .attr(HealStatusEffectAttr, true, StatusEffect.FREEZE)
      .attr(HealStatusEffectAttr, false, StatusEffect.FREEZE)
      .attr(StatusEffectAttr, StatusEffect.BURN)
      .target(MoveTarget.ALL_NEAR_ENEMIES)
      .triageMove(),
    new AttackMove(MoveId.SYRUP_BOMB, PokemonType.GRASS, MoveCategory.SPECIAL, 60, 85, 10, 100, 0, 9)
      .attr(AddBattlerTagAttr, BattlerTagType.SYRUP_BOMB, false, false, 3)
      .ballBombMove(),
    new AttackMove(MoveId.IVY_CUDGEL, PokemonType.GRASS, MoveCategory.PHYSICAL, 100, 100, 10, -1, 0, 9)
      .attr(IvyCudgelTypeAttr)
      .attr(HighCritAttr)
      .makesContact(false),
    new ChargingAttackMove(MoveId.ELECTRO_SHOT, PokemonType.ELECTRIC, MoveCategory.SPECIAL, 130, 100, 10, -1, 0, 9)
      .chargeText(i18next.t("moveTriggers:absorbedElectricity", { pokemonName: "{USER}" }))
      .chargeAttr(StatStageChangeAttr, [ Stat.SPATK ], 1, true)
      .chargeAttr(WeatherInstantChargeAttr, [ WeatherType.RAIN, WeatherType.HEAVY_RAIN ]),
    new AttackMove(MoveId.TERA_STARSTORM, PokemonType.NORMAL, MoveCategory.SPECIAL, 120, 100, 5, -1, 0, 9)
      .attr(TeraMoveCategoryAttr)
      .attr(TeraStarstormTypeAttr)
      .attr(VariableTargetAttr, (user, target, move) => user.hasSpecies(SpeciesId.TERAPAGOS) && (user.isTerastallized || globalScene.currentBattle.preTurnCommands[user.getFieldIndex()]?.command === Command.TERA) ? MoveTarget.ALL_NEAR_ENEMIES : MoveTarget.NEAR_OTHER)
      .partial(), /** Does not ignore abilities that affect stats, relevant in determining the move's category {@see TeraMoveCategoryAttr} */
    new AttackMove(MoveId.FICKLE_BEAM, PokemonType.DRAGON, MoveCategory.SPECIAL, 80, 100, 5, -1, 0, 9)
      .attr(PreMoveMessageAttr, doublePowerChanceMessageFunc(30))
      .attr(DoublePowerChanceAttr, 30),
    new SelfStatusMove(MoveId.BURNING_BULWARK, PokemonType.FIRE, -1, 10, -1, 4, 9)
      .attr(ProtectAttr, BattlerTagType.BURNING_BULWARK)
      .condition(failIfLastCondition, 3),
    new AttackMove(MoveId.THUNDERCLAP, PokemonType.ELECTRIC, MoveCategory.SPECIAL, 70, 100, 5, -1, 1, 9)
      .condition(failIfTargetNotAttackingCondition, 3),
    new AttackMove(MoveId.MIGHTY_CLEAVE, PokemonType.ROCK, MoveCategory.PHYSICAL, 95, 100, 5, -1, 0, 9)
      .slicingMove()
      .ignoresProtect(),
    new AttackMove(MoveId.TACHYON_CUTTER, PokemonType.STEEL, MoveCategory.SPECIAL, 50, -1, 10, -1, 0, 9)
      .attr(MultiHitAttr, MultiHitType._2)
      .slicingMove(),
    new AttackMove(MoveId.HARD_PRESS, PokemonType.STEEL, MoveCategory.PHYSICAL, -1, 100, 10, -1, 0, 9)
      .attr(OpponentHighHpPowerAttr, 100),
    new StatusMove(MoveId.DRAGON_CHEER, PokemonType.DRAGON, -1, 15, -1, 0, 9)
      .attr(AddBattlerTagAttr, BattlerTagType.DRAGON_CHEER, false, true)
      // TODO: Remove once dragon cheer & focus energy are merged into 1 tag
      .condition((_user, target) => !target.getTag(BattlerTagType.CRIT_BOOST))
      .target(MoveTarget.NEAR_ALLY),
    new AttackMove(MoveId.ALLURING_VOICE, PokemonType.FAIRY, MoveCategory.SPECIAL, 80, 100, 10, 100, 0, 9)
      .attr(AddBattlerTagIfBoostedAttr, BattlerTagType.CONFUSED)
      .soundBased(),
    new AttackMove(MoveId.TEMPER_FLARE, PokemonType.FIRE, MoveCategory.PHYSICAL, 75, 100, 10, -1, 0, 9)
      .attr(MovePowerMultiplierAttr, (user, target, move) => user.getLastXMoves(2)[1]?.result === MoveResult.MISS || user.getLastXMoves(2)[1]?.result === MoveResult.FAIL ? 2 : 1),
    new AttackMove(MoveId.SUPERCELL_SLAM, PokemonType.ELECTRIC, MoveCategory.PHYSICAL, 100, 95, 15, -1, 0, 9)
      .attr(AlwaysHitMinimizeAttr)
      .attr(HitsTagForDoubleDamageAttr, BattlerTagType.MINIMIZED)
      .attr(MissEffectAttr, crashDamageFunc)
      .attr(NoEffectAttr, crashDamageFunc)
      .recklessMove(),
    new AttackMove(MoveId.PSYCHIC_NOISE, PokemonType.PSYCHIC, MoveCategory.SPECIAL, 75, 100, 10, 100, 0, 9)
      .soundBased()
      .attr(AddBattlerTagAttr, BattlerTagType.HEAL_BLOCK, false, false, 2),
    new AttackMove(MoveId.UPPER_HAND, PokemonType.FIGHTING, MoveCategory.PHYSICAL, 65, 100, 15, 100, 3, 9)
      .attr(FlinchAttr)
      .condition(upperHandCondition, 3),
    new AttackMove(MoveId.MALIGNANT_CHAIN, PokemonType.POISON, MoveCategory.SPECIAL, 100, 100, 5, 50, 0, 9)
      .attr(StatusEffectAttr, StatusEffect.TOXIC)
  );
}<|MERGE_RESOLUTION|>--- conflicted
+++ resolved
@@ -100,11 +100,8 @@
 import { MovePhaseTimingModifier } from "#enums/move-phase-timing-modifier";
 import { inSpeedOrder } from "#utils/speed-order-generator";
 import { canSpeciesTera, willTerastallize } from "#utils/pokemon-utils";
-<<<<<<< HEAD
-=======
 import type { ReadonlyGenericUint8Array } from "#types/typed-arrays";
 import { MovePriorityInBracket } from "#enums/move-priority-in-bracket";
->>>>>>> 84dc143f
 
 /**
  * A function used to conditionally determine execution of a given {@linkcode MoveAttr}.
