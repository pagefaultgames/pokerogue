--- conflicted
+++ resolved
@@ -98,12 +98,9 @@
 import { toCamelCase, toTitleCase } from "#utils/strings";
 import i18next from "i18next";
 import { MovePhaseTimingModifier } from "#enums/move-phase-timing-modifier";
-<<<<<<< HEAD
 import { inSpeedOrder } from "#utils/speed-order-generator";
-=======
 import { canSpeciesTera, willTerastallize } from "#utils/pokemon-utils";
 import type { ReadonlyGenericUint8Array } from "#types/typed-arrays";
->>>>>>> b3bee27d
 
 /**
  * A function used to conditionally determine execution of a given {@linkcode MoveAttr}.
