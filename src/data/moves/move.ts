import { AbAttrParamsWithCancel, PreAttackModifyPowerAbAttrParams } from "#abilities/ability";
import {
  applyAbAttrs
} from "#abilities/apply-ab-attrs";
import { loggedInUser } from "#app/account";
import type { GameMode } from "#app/game-mode";
import { globalScene } from "#app/global-scene";
import { getPokemonNameWithAffix } from "#app/messages";
import type { ArenaTrapTag } from "#data/arena-tag";
import { WeakenMoveTypeTag } from "#data/arena-tag";
import { MoveChargeAnim } from "#data/battle-anims";
import {
  CommandedTag,
  EncoreTag,
  GulpMissileTag,
  HelpingHandTag,
  SemiInvulnerableTag,
  ShellTrapTag,
  StockpilingTag,
  SubstituteTag,
  TrappedTag,
  TypeBoostTag,
} from "#data/battler-tags";
import { getBerryEffectFunc } from "#data/berry";
import { applyChallenges } from "#data/challenge";
import { allAbilities, allMoves } from "#data/data-lists";
import { SpeciesFormChangeRevertWeatherFormTrigger } from "#data/form-change-triggers";
import {
  getNonVolatileStatusEffects,
  getStatusEffectHealText,
  isNonVolatileStatusEffect,
} from "#data/status-effect";
import { TerrainType } from "#data/terrain";
import { getTypeDamageMultiplier } from "#data/type";
import { AbilityId } from "#enums/ability-id";
import { ArenaTagSide } from "#enums/arena-tag-side";
import { ArenaTagType } from "#enums/arena-tag-type";
import { BattleType } from "#enums/battle-type";
import type { BattlerIndex } from "#enums/battler-index";
import { BattlerTagType } from "#enums/battler-tag-type";
import { BiomeId } from "#enums/biome-id";
import { ChallengeType } from "#enums/challenge-type";
import { Command } from "#enums/command";
import { FieldPosition } from "#enums/field-position";
import { HitResult } from "#enums/hit-result";
import { ModifierPoolType } from "#enums/modifier-pool-type";
import { ChargeAnim } from "#enums/move-anims-common";
import { MoveId } from "#enums/move-id";
import { MoveResult } from "#enums/move-result";
import { isVirtual, MoveUseMode } from "#enums/move-use-mode";
import { MoveCategory } from "#enums/MoveCategory";
import { MoveEffectTrigger } from "#enums/MoveEffectTrigger";
import { MoveFlags } from "#enums/MoveFlags";
import { MoveTarget } from "#enums/MoveTarget";
import { MultiHitType } from "#enums/MultiHitType";
import { PokemonType } from "#enums/pokemon-type";
import { SpeciesId } from "#enums/species-id";
import {
  BATTLE_STATS,
  type BattleStat,
  type EffectiveStat,
  getStatKey,
  Stat,
} from "#enums/stat";
import { StatusEffect } from "#enums/status-effect";
import { SwitchType } from "#enums/switch-type";
import { WeatherType } from "#enums/weather-type";
import { MoveUsedEvent } from "#events/battle-scene";
import type { EnemyPokemon, Pokemon } from "#field/pokemon";
import {
  AttackTypeBoosterModifier,
  BerryModifier,
  PokemonHeldItemModifier,
  PokemonMoveAccuracyBoosterModifier,
  PokemonMultiHitModifier,
  PreserveBerryModifier,
} from "#modifiers/modifier";
import { applyMoveAttrs } from "#moves/apply-attrs";
import { invalidAssistMoves, invalidCopycatMoves, invalidMetronomeMoves, invalidMirrorMoveMoves, invalidSketchMoves, invalidSleepTalkMoves } from "#moves/invalid-moves";
import { frenzyMissFunc, getMoveTargets } from "#moves/move-utils";
import { PokemonMove } from "#moves/pokemon-move";
import { MoveEndPhase } from "#phases/move-end-phase";
import { MovePhase } from "#phases/move-phase";
import { PokemonHealPhase } from "#phases/pokemon-heal-phase";
import { SwitchSummonPhase } from "#phases/switch-summon-phase";
import type { AttackMoveResult } from "#types/attack-move-result";
import type { Localizable } from "#types/locales";
import type { ChargingMove, MoveAttrMap, MoveAttrString, MoveClassMap, MoveKindString } from "#types/move-types";
import type { TurnMove } from "#types/turn-move";
<<<<<<< HEAD
import { BooleanHolder, coerceArray, type Constructor, getEnumValues, isNullOrUndefined, NumberHolder, randSeedFloat, randSeedInt, randSeedItem, toDmgValue, toReadableString } from "#utils/common";
=======
import { BooleanHolder, type Constructor, isNullOrUndefined, NumberHolder, randSeedFloat, randSeedInt, randSeedItem, toDmgValue, toReadableString } from "#utils/common";
import { getEnumValues } from "#utils/enums";
>>>>>>> a6e4459e
import i18next from "i18next";

/**
 * A function used to conditionally determine execution of a given {@linkcode MoveAttr}.
 * Conventionally returns `true` for success and `false` for failure.
*/
type MoveConditionFunc = (user: Pokemon, target: Pokemon, move: Move) => boolean;
export type UserMoveConditionFunc = (user: Pokemon, move: Move) => boolean;

export abstract class Move implements Localizable {
  public id: MoveId;
  public name: string;
  private _type: PokemonType;
  private _category: MoveCategory;
  public moveTarget: MoveTarget;
  public power: number;
  public accuracy: number;
  public pp: number;
  public effect: string;
  /** The chance of a move's secondary effects activating */
  public chance: number;
  public priority: number;
  public generation: number;
  public attrs: MoveAttr[] = [];
  private conditions: MoveCondition[] = [];
  /** The move's {@linkcode MoveFlags} */
  private flags: number = 0;
  private nameAppend: string = "";

  /**
   * Check if the move is of the given subclass without requiring `instanceof`.
   *
   * ⚠️ Does _not_ work for {@linkcode ChargingAttackMove} and {@linkcode ChargingSelfStatusMove} subclasses. For those,
   * use {@linkcode isChargingMove} instead.
   *
   * @param moveKind - The string name of the move to check against
   * @returns Whether this move is of the provided type.
   */
  public abstract is<K extends MoveKindString>(moveKind: K): this is MoveClassMap[K];

  constructor(id: MoveId, type: PokemonType, category: MoveCategory, defaultMoveTarget: MoveTarget, power: number, accuracy: number, pp: number, chance: number, priority: number, generation: number) {
    this.id = id;
    this._type = type;
    this._category = category;
    this.moveTarget = defaultMoveTarget;
    this.power = power;
    this.accuracy = accuracy;
    this.pp = pp;
    this.chance = chance;
    this.priority = priority;
    this.generation = generation;

    if (defaultMoveTarget === MoveTarget.USER) {
      this.setFlag(MoveFlags.IGNORE_PROTECT, true);
    }
    if (category === MoveCategory.PHYSICAL) {
      this.setFlag(MoveFlags.MAKES_CONTACT, true);
    }

    this.localize();
  }

  get type() {
    return this._type;
  }
  get category() {
    return this._category;
  }

  localize(): void {
    const i18nKey = MoveId[this.id].split("_").filter(f => f).map((f, i) => i ? `${f[0]}${f.slice(1).toLowerCase()}` : f.toLowerCase()).join("") as unknown as string;

    this.name = this.id ? `${i18next.t(`move:${i18nKey}.name`)}${this.nameAppend}` : "";
    this.effect = this.id ? `${i18next.t(`move:${i18nKey}.effect`)}${this.nameAppend}` : "";
  }

  /**
   * Get all move attributes that match `attrType`
   * @param attrType any attribute that extends {@linkcode MoveAttr}
   * @returns Array of attributes that match `attrType`, Empty Array if none match.
   */
  getAttrs<T extends MoveAttrString>(attrType: T): (MoveAttrMap[T])[] {
    const targetAttr = MoveAttrs[attrType];
    if (!targetAttr) {
      return [];
    }
    return this.attrs.filter((a): a is MoveAttrMap[T] => a instanceof targetAttr);
  }

  /**
   * Check if a move has an attribute that matches `attrType`
   * @param attrType any attribute that extends {@linkcode MoveAttr}
   * @returns true if the move has attribute `attrType`
   */
  hasAttr(attrType: MoveAttrString): boolean {
    const targetAttr = MoveAttrs[attrType];
    // Guard against invalid attrType
    if (!targetAttr) {
      return false;
    }
    return this.attrs.some((attr) => attr instanceof targetAttr);
  }

  /**
   * Takes as input a boolean function and returns the first MoveAttr in attrs that matches true
   * @param attrPredicate
   * @returns the first {@linkcode MoveAttr} element in attrs that makes the input function return true
   */
  findAttr(attrPredicate: (attr: MoveAttr) => boolean): MoveAttr {
    return this.attrs.find(attrPredicate)!; // TODO: is the bang correct?
  }

  /**
   * Adds a new MoveAttr to the move (appends to the attr array)
   * if the MoveAttr also comes with a condition, also adds that to the conditions array: {@linkcode MoveCondition}
   * @param AttrType {@linkcode MoveAttr} the constructor of a MoveAttr class
   * @param args the args needed to instantiate a the given class
   * @returns the called object {@linkcode Move}
   */
  attr<T extends Constructor<MoveAttr>>(AttrType: T, ...args: ConstructorParameters<T>): this {
    const attr = new AttrType(...args);
    this.attrs.push(attr);
    let attrCondition = attr.getCondition();
    if (attrCondition) {
      if (typeof attrCondition === "function") {
        attrCondition = new MoveCondition(attrCondition);
      }
      this.conditions.push(attrCondition);
    }

    return this;
  }

  /**
   * Adds a new MoveAttr to the move (appends to the attr array)
   * if the MoveAttr also comes with a condition, also adds that to the conditions array: {@linkcode MoveCondition}
   * Almost identical to {@link attr}, except you are passing in a MoveAttr object, instead of a constructor and it's arguments
   * @param attrAdd {@linkcode MoveAttr} the attribute to add
   * @returns the called object {@linkcode Move}
   */
  addAttr(attrAdd: MoveAttr): this {
    this.attrs.push(attrAdd);
    let attrCondition = attrAdd.getCondition();
    if (attrCondition) {
      if (typeof attrCondition === "function") {
        attrCondition = new MoveCondition(attrCondition);
      }
      this.conditions.push(attrCondition);
    }

    return this;
  }

  /**
   * Sets the move target of this move
   * @param moveTarget {@linkcode MoveTarget} the move target to set
   * @returns the called object {@linkcode Move}
   */
  target(moveTarget: MoveTarget): this {
    this.moveTarget = moveTarget;
    return this;
  }

  /**
   * Getter function that returns if this Move has a MoveFlag
   * @param flag {@linkcode MoveFlags} to check
   * @returns boolean
   */
  hasFlag(flag: MoveFlags): boolean {
    // internally it is taking the bitwise AND (MoveFlags are represented as bit-shifts) and returning False if result is 0 and true otherwise
    return !!(this.flags & flag);
  }

  /**
   * Getter function that returns if the move hits multiple targets
   * @returns boolean
   */
  isMultiTarget(): boolean {
    switch (this.moveTarget) {
      case MoveTarget.ALL_OTHERS:
      case MoveTarget.ALL_NEAR_OTHERS:
      case MoveTarget.ALL_NEAR_ENEMIES:
      case MoveTarget.ALL_ENEMIES:
      case MoveTarget.USER_AND_ALLIES:
      case MoveTarget.ALL:
      case MoveTarget.USER_SIDE:
      case MoveTarget.ENEMY_SIDE:
      case MoveTarget.BOTH_SIDES:
        return true;
    }
    return false;
  }

  /**
   * Getter function that returns if the move targets the user or its ally
   * @returns boolean
   */
  isAllyTarget(): boolean {
    switch (this.moveTarget) {
      case MoveTarget.USER:
      case MoveTarget.NEAR_ALLY:
      case MoveTarget.ALLY:
      case MoveTarget.USER_OR_NEAR_ALLY:
      case MoveTarget.USER_AND_ALLIES:
      case MoveTarget.USER_SIDE:
        return true;
    }
    return false;
  }

  isChargingMove(): this is ChargingMove {
    return false;
  }

  /**
   * Checks if the move is immune to certain types.
   * Currently looks at cases of Grass types with powder moves and Dark types with moves affected by Prankster.
   * @param {Pokemon} user the source of this move
   * @param {Pokemon} target the target of this move
   * @param {PokemonType} type the type of the move's target
   * @returns boolean
   */
  isTypeImmune(user: Pokemon, target: Pokemon, type: PokemonType): boolean {
    if (this.moveTarget === MoveTarget.USER) {
      return false;
    }

    switch (type) {
      case PokemonType.GRASS:
        if (this.hasFlag(MoveFlags.POWDER_MOVE)) {
          return true;
        }
        break;
      case PokemonType.DARK:
        if (user.hasAbility(AbilityId.PRANKSTER) && this.category === MoveCategory.STATUS && (user.isPlayer() !== target.isPlayer())) {
          return true;
        }
        break;
    }
    return false;
  }

  /**
   * Checks if the move would hit its target's Substitute instead of the target itself.
   * @param user The {@linkcode Pokemon} using this move
   * @param target The {@linkcode Pokemon} targeted by this move
   * @returns `true` if the move can bypass the target's Substitute; `false` otherwise.
   */
  hitsSubstitute(user: Pokemon, target?: Pokemon): boolean {
    if ([ MoveTarget.USER, MoveTarget.USER_SIDE, MoveTarget.ENEMY_SIDE, MoveTarget.BOTH_SIDES ].includes(this.moveTarget)
        || !target?.getTag(BattlerTagType.SUBSTITUTE)) {
      return false;
    }

    const bypassed = new BooleanHolder(false);
    // TODO: Allow this to be simulated
    applyAbAttrs("InfiltratorAbAttr", {pokemon: user, bypassed});

    return !bypassed.value
        && !this.hasFlag(MoveFlags.SOUND_BASED)
        && !this.hasFlag(MoveFlags.IGNORE_SUBSTITUTE);
  }

  /**
   * Adds a move condition to the move
   * @param condition {@linkcode MoveCondition} or {@linkcode MoveConditionFunc}, appends to conditions array a new MoveCondition object
   * @returns the called object {@linkcode Move}
   */
  condition(condition: MoveCondition | MoveConditionFunc): this {
    if (typeof condition === "function") {
      condition = new MoveCondition(condition as MoveConditionFunc);
    }
    this.conditions.push(condition);

    return this;
  }

  /**
   * Internal dev flag for documenting edge cases. When using this, please document the known edge case.
   * @returns the called object {@linkcode Move}
   */
  edgeCase(): this {
    return this;
  }

  /**
   * Marks the move as "partial": appends texts to the move name
   * @returns the called object {@linkcode Move}
   */
  partial(): this {
    this.nameAppend += " (P)";
    return this;
  }

  /**
   * Marks the move as "unimplemented": appends texts to the move name
   * @returns the called object {@linkcode Move}
   */
  unimplemented(): this {
    this.nameAppend += " (N)";
    return this;
  }

  /**
   * Sets the flags of the move
   * @param flag {@linkcode MoveFlags}
   * @param on a boolean, if True, then "ORs" the flag onto existing ones, if False then "XORs" the flag onto existing ones
   */
  private setFlag(flag: MoveFlags, on: boolean): void {
    // bitwise OR and bitwise XOR respectively
    if (on) {
      this.flags |= flag;
    } else {
      this.flags ^= flag;
    }
  }

  /**
   * Sets the {@linkcode MoveFlags.MAKES_CONTACT} flag for the calling Move
   * @param setFlag Default `true`, set to `false` if the move doesn't make contact
   * @see {@linkcode AbilityId.STATIC}
   * @returns The {@linkcode Move} that called this function
   */
  makesContact(setFlag: boolean = true): this {
    this.setFlag(MoveFlags.MAKES_CONTACT, setFlag);
    return this;
  }

  /**
   * Sets the {@linkcode MoveFlags.IGNORE_PROTECT} flag for the calling Move
   * @see {@linkcode MoveId.CURSE}
   * @returns The {@linkcode Move} that called this function
   */
  ignoresProtect(): this {
    this.setFlag(MoveFlags.IGNORE_PROTECT, true);
    return this;
  }

  /**
   * Sets the {@linkcode MoveFlags.SOUND_BASED} flag for the calling Move
   * @see {@linkcode MoveId.UPROAR}
   * @returns The {@linkcode Move} that called this function
   */
  soundBased(): this {
    this.setFlag(MoveFlags.SOUND_BASED, true);
    return this;
  }

  /**
   * Sets the {@linkcode MoveFlags.HIDE_USER} flag for the calling Move
   * @see {@linkcode MoveId.TELEPORT}
   * @returns The {@linkcode Move} that called this function
   */
  hidesUser(): this {
    this.setFlag(MoveFlags.HIDE_USER, true);
    return this;
  }

  /**
   * Sets the {@linkcode MoveFlags.HIDE_TARGET} flag for the calling Move
   * @see {@linkcode MoveId.WHIRLWIND}
   * @returns The {@linkcode Move} that called this function
   */
  hidesTarget(): this {
    this.setFlag(MoveFlags.HIDE_TARGET, true);
    return this;
  }

  /**
   * Sets the {@linkcode MoveFlags.BITING_MOVE} flag for the calling Move
   * @see {@linkcode MoveId.BITE}
   * @returns The {@linkcode Move} that called this function
   */
  bitingMove(): this {
    this.setFlag(MoveFlags.BITING_MOVE, true);
    return this;
  }

  /**
   * Sets the {@linkcode MoveFlags.PULSE_MOVE} flag for the calling Move
   * @see {@linkcode MoveId.WATER_PULSE}
   * @returns The {@linkcode Move} that called this function
   */
  pulseMove(): this {
    this.setFlag(MoveFlags.PULSE_MOVE, true);
    return this;
  }

  /**
   * Sets the {@linkcode MoveFlags.PUNCHING_MOVE} flag for the calling Move
   * @see {@linkcode MoveId.DRAIN_PUNCH}
   * @returns The {@linkcode Move} that called this function
   */
  punchingMove(): this {
    this.setFlag(MoveFlags.PUNCHING_MOVE, true);
    return this;
  }

  /**
   * Sets the {@linkcode MoveFlags.SLICING_MOVE} flag for the calling Move
   * @see {@linkcode MoveId.X_SCISSOR}
   * @returns The {@linkcode Move} that called this function
   */
  slicingMove(): this {
    this.setFlag(MoveFlags.SLICING_MOVE, true);
    return this;
  }

  /**
   * Sets the {@linkcode MoveFlags.RECKLESS_MOVE} flag for the calling Move
   * @see {@linkcode AbilityId.RECKLESS}
   * @returns The {@linkcode Move} that called this function
   */
  recklessMove(): this {
    this.setFlag(MoveFlags.RECKLESS_MOVE, true);
    return this;
  }

  /**
   * Sets the {@linkcode MoveFlags.BALLBOMB_MOVE} flag for the calling Move
   * @see {@linkcode MoveId.ELECTRO_BALL}
   * @returns The {@linkcode Move} that called this function
   */
  ballBombMove(): this {
    this.setFlag(MoveFlags.BALLBOMB_MOVE, true);
    return this;
  }

  /**
   * Sets the {@linkcode MoveFlags.POWDER_MOVE} flag for the calling Move
   * @see {@linkcode MoveId.STUN_SPORE}
   * @returns The {@linkcode Move} that called this function
   */
  powderMove(): this {
    this.setFlag(MoveFlags.POWDER_MOVE, true);
    return this;
  }

  /**
   * Sets the {@linkcode MoveFlags.DANCE_MOVE} flag for the calling Move
   * @see {@linkcode MoveId.PETAL_DANCE}
   * @returns The {@linkcode Move} that called this function
   */
  danceMove(): this {
    this.setFlag(MoveFlags.DANCE_MOVE, true);
    return this;
  }

  /**
   * Sets the {@linkcode MoveFlags.WIND_MOVE} flag for the calling Move
   * @see {@linkcode MoveId.HURRICANE}
   * @returns The {@linkcode Move} that called this function
   */
  windMove(): this {
    this.setFlag(MoveFlags.WIND_MOVE, true);
    return this;
  }

  /**
   * Sets the {@linkcode MoveFlags.TRIAGE_MOVE} flag for the calling Move
   * @see {@linkcode MoveId.ABSORB}
   * @returns The {@linkcode Move} that called this function
   */
  triageMove(): this {
    this.setFlag(MoveFlags.TRIAGE_MOVE, true);
    return this;
  }

  /**
   * Sets the {@linkcode MoveFlags.IGNORE_ABILITIES} flag for the calling Move
   * @see {@linkcode MoveId.SUNSTEEL_STRIKE}
   * @returns The {@linkcode Move} that called this function
   */
  ignoresAbilities(): this {
    this.setFlag(MoveFlags.IGNORE_ABILITIES, true);
    return this;
  }

  /**
   * Sets the {@linkcode MoveFlags.CHECK_ALL_HITS} flag for the calling Move
   * @see {@linkcode MoveId.TRIPLE_AXEL}
   * @returns The {@linkcode Move} that called this function
   */
  checkAllHits(): this {
    this.setFlag(MoveFlags.CHECK_ALL_HITS, true);
    return this;
  }

  /**
   * Sets the {@linkcode MoveFlags.IGNORE_SUBSTITUTE} flag for the calling Move
   * @see {@linkcode MoveId.WHIRLWIND}
   * @returns The {@linkcode Move} that called this function
   */
  ignoresSubstitute(): this {
    this.setFlag(MoveFlags.IGNORE_SUBSTITUTE, true);
    return this;
  }

  /**
   * Sets the {@linkcode MoveFlags.REDIRECT_COUNTER} flag for the calling Move
   * @see {@linkcode MoveId.METAL_BURST}
   * @returns The {@linkcode Move} that called this function
   */
  redirectCounter(): this {
    this.setFlag(MoveFlags.REDIRECT_COUNTER, true);
    return this;
  }

  /**
   * Sets the {@linkcode MoveFlags.REFLECTABLE} flag for the calling Move
   * @see {@linkcode MoveId.ATTRACT}
   * @returns The {@linkcode Move} that called this function
   */
  reflectable(): this {
    this.setFlag(MoveFlags.REFLECTABLE, true);
    return this;
  }

  /**
   * Checks if the move flag applies to the pokemon(s) using/receiving the move
   *
   * This method will take the `user`'s ability into account when reporting flags, e.g.
   * calling this method for {@linkcode MoveFlags.MAKES_CONTACT | MAKES_CONTACT}
   * will return `false` if the user has a {@linkcode AbilityId.LONG_REACH} that is not being suppressed.
   *
   * **Note:** This method only checks if the move should have effectively have the flag applied to its use.
   * It does *not* check whether the flag will trigger related effects.
   * For example using this method to check {@linkcode MoveFlags.WIND_MOVE}
   * will not consider {@linkcode AbilityId.WIND_RIDER | Wind Rider }.
   *
   * To simply check whether the move has a flag, use {@linkcode hasFlag}.
   * @param flag {@linkcode MoveFlags} MoveFlag to check on user and/or target
   * @param user {@linkcode Pokemon} the Pokemon using the move
   * @param target {@linkcode Pokemon} the Pokemon receiving the move
   * @param isFollowUp (defaults to `false`) `true` if the move was used as a follow up
   * @returns boolean
   * @see {@linkcode hasFlag}
   */
  doesFlagEffectApply({ flag, user, target, isFollowUp = false }: {
    flag: MoveFlags;
    user: Pokemon;
    target?: Pokemon;
    isFollowUp?: boolean;
  }): boolean {
    // special cases below, eg: if the move flag is MAKES_CONTACT, and the user pokemon has an ability that ignores contact (like "Long Reach"), then overrides and move does not make contact
    switch (flag) {
      case MoveFlags.MAKES_CONTACT:
        if (user.hasAbilityWithAttr("IgnoreContactAbAttr") || this.hitsSubstitute(user, target)) {
          return false;
        }
        break;
      case MoveFlags.IGNORE_ABILITIES:
        if (user.hasAbilityWithAttr("MoveAbilityBypassAbAttr")) {
          const abilityEffectsIgnored = new BooleanHolder(false);
          applyAbAttrs("MoveAbilityBypassAbAttr", {pokemon: user, cancelled: abilityEffectsIgnored, move: this});
          if (abilityEffectsIgnored.value) {
            return true;
          }
          // Sunsteel strike, Moongeist beam, and photon geyser will not ignore abilities if invoked
          // by another move, such as via metronome.
        }
        return this.hasFlag(MoveFlags.IGNORE_ABILITIES) && !isFollowUp;
      case MoveFlags.IGNORE_PROTECT:
        if (user.hasAbilityWithAttr("IgnoreProtectOnContactAbAttr")
          && this.doesFlagEffectApply({ flag: MoveFlags.MAKES_CONTACT, user })) {
          return true;
        }
        break;
      case MoveFlags.REFLECTABLE:
        // If the target is not semi-invulnerable and either has magic coat active or an unignored magic bounce ability
        if (
          target?.getTag(SemiInvulnerableTag) ||
          !(target?.getTag(BattlerTagType.MAGIC_COAT) ||
            (!this.doesFlagEffectApply({ flag: MoveFlags.IGNORE_ABILITIES, user, target }) &&
              target?.hasAbilityWithAttr("ReflectStatusMoveAbAttr")))
        ) {
          return false;
        }
        break;
    }

    return !!(this.flags & flag);
  }

  /**
   * Applies each {@linkcode MoveCondition} function of this move to the params, determines if the move can be used prior to calling each attribute's apply()
   * @param user {@linkcode Pokemon} to apply conditions to
   * @param target {@linkcode Pokemon} to apply conditions to
   * @param move {@linkcode Move} to apply conditions to
   * @returns boolean: false if any of the apply()'s return false, else true
   */
  applyConditions(user: Pokemon, target: Pokemon, move: Move): boolean {
    return this.conditions.every(cond => cond.apply(user, target, move));
  }

  /**
   * Sees if a move has a custom failure text (by looking at each {@linkcode MoveAttr} of this move)
   * @param user {@linkcode Pokemon} using the move
   * @param target {@linkcode Pokemon} target of the move
   * @param move {@linkcode Move} with this attribute
   * @returns string of the custom failure text, or `null` if it uses the default text ("But it failed!")
   */
  getFailedText(user: Pokemon, target: Pokemon, move: Move): string | undefined {
    for (const attr of this.attrs) {
      const failedText = attr.getFailedText(user, target, move);
      if (failedText) {
        return failedText;
      }
    }
  }

  /**
   * Calculates the userBenefitScore across all the attributes and conditions
   * @param user {@linkcode Pokemon} using the move
   * @param target {@linkcode Pokemon} receiving the move
   * @param move {@linkcode Move} using the move
   * @returns integer representing the total benefitScore
   */
  getUserBenefitScore(user: Pokemon, target: Pokemon, move: Move): number {
    let score = 0;

    for (const attr of this.attrs) {
      score += attr.getUserBenefitScore(user, target, move);
    }

    for (const condition of this.conditions) {
      score += condition.getUserBenefitScore(user, target, move);
    }

    return score;
  }

  /**
   * Calculates the targetBenefitScore across all the attributes
   * @param user {@linkcode Pokemon} using the move
   * @param target {@linkcode Pokemon} receiving the move
   * @param move {@linkcode Move} using the move
   * @returns integer representing the total benefitScore
   */
  getTargetBenefitScore(user: Pokemon, target: Pokemon, move: Move): number {
    let score = 0;

    if (target.getAlly()?.getTag(BattlerTagType.COMMANDED)?.getSourcePokemon() === target) {
      return 20 * (target.isPlayer() === user.isPlayer() ? -1 : 1); // always -20 with how the AI handles this score
    }

    for (const attr of this.attrs) {
      // conditionals to check if the move is self targeting (if so then you are applying the move to yourself, not the target)
      score += attr.getTargetBenefitScore(user, !attr.selfTarget ? target : user, move) * (target !== user && attr.selfTarget ? -1 : 1);
    }

    return score;
  }

  /**
   * Calculates the accuracy of a move in battle based on various conditions and attributes.
   *
   * @param user {@linkcode Pokemon} The Pokémon using the move.
   * @param target {@linkcode Pokemon} The Pokémon being targeted by the move.
   * @returns The calculated accuracy of the move.
   */
  calculateBattleAccuracy(user: Pokemon, target: Pokemon, simulated: boolean = false) {
    const moveAccuracy = new NumberHolder(this.accuracy);

    applyMoveAttrs("VariableAccuracyAttr", user, target, this, moveAccuracy);
    applyAbAttrs("WonderSkinAbAttr", {pokemon: target, opponent: user, move: this, simulated, accuracy: moveAccuracy});

    if (moveAccuracy.value === -1) {
      return moveAccuracy.value;
    }

    const isOhko = this.hasAttr("OneHitKOAccuracyAttr");

    if (!isOhko) {
      globalScene.applyModifiers(PokemonMoveAccuracyBoosterModifier, user.isPlayer(), user, moveAccuracy);
    }

    if (globalScene.arena.weather?.weatherType === WeatherType.FOG) {
      /**
       *  The 0.9 multiplier is PokeRogue-only implementation, Bulbapedia uses 3/5
       *  See Fog {@link https://bulbapedia.bulbagarden.net/wiki/Fog}
       */
      moveAccuracy.value = Math.floor(moveAccuracy.value * 0.9);
    }

    if (!isOhko && globalScene.arena.getTag(ArenaTagType.GRAVITY)) {
      moveAccuracy.value = Math.floor(moveAccuracy.value * 1.67);
    }

    return moveAccuracy.value;
  }

  /**
   * Calculates the power of a move in battle based on various conditions and attributes.
   *
   * @param source {@linkcode Pokemon} The Pokémon using the move.
   * @param target {@linkcode Pokemon} The Pokémon being targeted by the move.
   * @returns The calculated power of the move.
   */
  calculateBattlePower(source: Pokemon, target: Pokemon, simulated: boolean = false): number {
    if (this.category === MoveCategory.STATUS) {
      return -1;
    }

    const power = new NumberHolder(this.power);
    const typeChangeMovePowerMultiplier = new NumberHolder(1);
    const typeChangeHolder = new NumberHolder(this.type);

    applyAbAttrs("MoveTypeChangeAbAttr", {pokemon: source, opponent: target, move: this, simulated: true, moveType: typeChangeHolder, power: typeChangeMovePowerMultiplier});

    const sourceTeraType = source.getTeraType();
    if (source.isTerastallized && sourceTeraType === this.type && power.value < 60 && this.priority <= 0 && !this.hasAttr("MultiHitAttr") && !globalScene.findModifier(m => m instanceof PokemonMultiHitModifier && m.pokemonId === source.id)) {
      power.value = 60;
    }

    const abAttrParams: PreAttackModifyPowerAbAttrParams = {
      pokemon: source,
      opponent: target,
      simulated,
      power,
      move: this,
    }

    applyAbAttrs("VariableMovePowerAbAttr", abAttrParams);
    const ally = source.getAlly();
    if (!isNullOrUndefined(ally)) {
      applyAbAttrs("AllyMoveCategoryPowerBoostAbAttr", {...abAttrParams, pokemon: ally});
    }

    const fieldAuras = new Set(
      globalScene.getField(true)
        .map((p) => p.getAbilityAttrs("FieldMoveTypePowerBoostAbAttr").filter(attr => {
          const condition = attr.getCondition();
          return (!condition || condition(p));
        }))
        .flat(),
    );
    for (const aura of fieldAuras) {
      // TODO: Refactor the fieldAura attribute so that its apply method is not directly called
      aura.apply({pokemon: source, simulated, opponent: target, move: this, power});
    }

    const alliedField: Pokemon[] = source.isPlayer() ? globalScene.getPlayerField() : globalScene.getEnemyField();
    alliedField.forEach(p => applyAbAttrs("UserFieldMoveTypePowerBoostAbAttr", {pokemon: p, opponent: target, move: this, simulated, power}));

    power.value *= typeChangeMovePowerMultiplier.value;

    const typeBoost = source.findTag(t => t instanceof TypeBoostTag && t.boostedType === typeChangeHolder.value) as TypeBoostTag;
    if (typeBoost) {
      power.value *= typeBoost.boostValue;
    }

    applyMoveAttrs("VariablePowerAttr", source, target, this, power);

    if (!this.hasAttr("TypelessAttr")) {
      globalScene.arena.applyTags(WeakenMoveTypeTag, simulated, typeChangeHolder.value, power);
      globalScene.applyModifiers(AttackTypeBoosterModifier, source.isPlayer(), source, typeChangeHolder.value, power);
    }

    if (source.getTag(HelpingHandTag)) {
      power.value *= 1.5;
    }

    return power.value;
  }

  getPriority(user: Pokemon, simulated: boolean = true) {
    const priority = new NumberHolder(this.priority);

    applyMoveAttrs("IncrementMovePriorityAttr", user, null, this, priority);
    applyAbAttrs("ChangeMovePriorityAbAttr", {pokemon: user, simulated, move: this, priority});

    return priority.value;
  }

  /**
   * Calculate the [Expected Power](https://en.wikipedia.org/wiki/Expected_value) per turn
   * of this move, taking into account multi hit moves, accuracy, and the number of turns it
   * takes to execute.
   *
   * Does not (yet) consider the current field effects or the user's abilities.
   */
  calculateEffectivePower(): number {
    let effectivePower: number;
    // Triple axel and triple kick are easier to special case.
    if (this.id === MoveId.TRIPLE_AXEL) {
      effectivePower = 94.14;
    } else if (this.id === MoveId.TRIPLE_KICK) {
      effectivePower = 47.07;
    } else {
      const multiHitAttr = this.getAttrs("MultiHitAttr")[0];
      if (multiHitAttr) {
        effectivePower = multiHitAttr.calculateExpectedHitCount(this) * this.power;
      } else {
        effectivePower = this.power * (this.accuracy === -1 ? 1 : this.accuracy / 100);
      }
    }
    /** The number of turns the user must commit to for this move's damage */
    let numTurns = 1;

    // These are intentionally not else-if statements even though there are no
    // pokemon moves that have more than one of these attributes. This allows
    // the function to future proof new moves / custom move behaviors.
    if (this.hasAttr("DelayedAttackAttr")) {
      numTurns += 2;
    }
    if (this.hasAttr("RechargeAttr")) {
      numTurns += 1;
    }
    if (this.isChargingMove()) {
      numTurns += 1;
    }
    return effectivePower / numTurns;
  }

  /**
   * Returns `true` if this move can be given additional strikes
   * by enhancing effects.
   * Currently used for {@link https://bulbapedia.bulbagarden.net/wiki/Parental_Bond_(Ability) | Parental Bond}
   * and {@linkcode PokemonMultiHitModifier | Multi-Lens}.
   * @param user The {@linkcode Pokemon} using the move
   * @param restrictSpread `true` if the enhancing effect
   * should not affect multi-target moves (default `false`)
   */
  canBeMultiStrikeEnhanced(user: Pokemon, restrictSpread: boolean = false): boolean {
    // Multi-strike enhancers...

    // ...cannot enhance moves that hit multiple targets
    const { targets, multiple } = getMoveTargets(user, this.id);
    const isMultiTarget = multiple && targets.length > 1;

    // ...cannot enhance multi-hit or sacrificial moves
    const exceptAttrs: MoveAttrString[] = [
      "MultiHitAttr",
      "SacrificialAttr",
      "SacrificialAttrOnHit"
    ];

    // ...and cannot enhance these specific moves
    const exceptMoves: MoveId[] = [
      MoveId.FLING,
      MoveId.UPROAR,
      MoveId.ROLLOUT,
      MoveId.ICE_BALL,
      MoveId.ENDEAVOR
    ];

    // ...and cannot enhance Pollen Puff when targeting an ally.
    const ally = user.getAlly();
    const exceptPollenPuffAlly: boolean = this.id === MoveId.POLLEN_PUFF && !isNullOrUndefined(ally) && targets.includes(ally.getBattlerIndex())

    return (!restrictSpread || !isMultiTarget)
      && !this.isChargingMove()
      && !exceptAttrs.some(attr => this.hasAttr(attr))
      && !exceptMoves.some(id => this.id === id)
      && !exceptPollenPuffAlly
      && this.category !== MoveCategory.STATUS;
  }
}

export class AttackMove extends Move {
  /** This field does not exist at runtime and must not be used.
   * Its sole purpose is to ensure that typescript is able to properly narrow when the `is` method is called.
   */
  declare private _: never;
  override is<K extends keyof MoveClassMap>(moveKind: K): this is MoveClassMap[K] {
    return moveKind === "AttackMove";
  }
  constructor(id: MoveId, type: PokemonType, category: MoveCategory, power: number, accuracy: number, pp: number, chance: number, priority: number, generation: number) {
    super(id, type, category, MoveTarget.NEAR_OTHER, power, accuracy, pp, chance, priority, generation);

    /**
     * {@link https://bulbapedia.bulbagarden.net/wiki/Freeze_(status_condition)}
     * > All damaging Fire-type moves can now thaw a frozen target, regardless of whether or not they have a chance to burn;
     */
    if (this.type === PokemonType.FIRE) {
      this.addAttr(new HealStatusEffectAttr(false, StatusEffect.FREEZE));
    }
  }

  /**
   * Compute the benefit score of this move based on the offensive stat used and the move's power.
   * @param user The Pokemon using the move
   * @param target The Pokemon targeted by the move
   * @param move The move being used
   * @returns The benefit score of using this move
   */
  getTargetBenefitScore(user: Pokemon, target: Pokemon, move: Move): number {
    // TODO: Properly handle foul play, body press, and opponent stat stages.
    const ret = super.getTargetBenefitScore(user, target, move);
    let attackScore = 0;

    const effectiveness = target.getAttackTypeEffectiveness(this.type, user, undefined, undefined, this);
    attackScore = Math.pow(effectiveness - 1, 2) * (effectiveness < 1 ? -2 : 2);
    const [ thisStat, offStat ]: EffectiveStat[] = this.category === MoveCategory.PHYSICAL ? [ Stat.ATK, Stat.SPATK ] : [ Stat.SPATK, Stat.ATK ];
    const statHolder = new NumberHolder(user.getEffectiveStat(thisStat, target));
    const offStatValue = user.getEffectiveStat(offStat, target);
    applyMoveAttrs("VariableAtkAttr", user, target, move, statHolder);
    const statRatio = offStatValue / statHolder.value;
    if (statRatio <= 0.75) {
      attackScore *= 2;
    } else if (statRatio <= 0.875) {
      attackScore *= 1.5;
    }

    const power = new NumberHolder(this.calculateEffectivePower());
    applyMoveAttrs("VariablePowerAttr", user, target, move, power);

    attackScore += Math.floor(power.value / 5);

    return ret - attackScore;
  }
}

export class StatusMove extends Move {
  /** This field does not exist at runtime and must not be used.
   * Its sole purpose is to ensure that typescript is able to properly narrow when the `is` method is called.
   */
  declare private _: never;
  constructor(id: MoveId, type: PokemonType, accuracy: number, pp: number, chance: number, priority: number, generation: number) {
    super(id, type, MoveCategory.STATUS, MoveTarget.NEAR_OTHER, -1, accuracy, pp, chance, priority, generation);
  }

  override is<K extends MoveKindString>(moveKind: K): this is MoveClassMap[K] {
    return moveKind === "StatusMove";
  }
}

export class SelfStatusMove extends Move {
  /** This field does not exist at runtime and must not be used.
   * Its sole purpose is to ensure that typescript is able to properly narrow when the `is` method is called.
   */
  declare private _: never;
  constructor(id: MoveId, type: PokemonType, accuracy: number, pp: number, chance: number, priority: number, generation: number) {
    super(id, type, MoveCategory.STATUS, MoveTarget.USER, -1, accuracy, pp, chance, priority, generation);
  }

  override is<K extends MoveKindString>(moveKind: K): this is MoveClassMap[K] {
    return moveKind === "SelfStatusMove";
  }
}

// TODO: Figure out how to improve the signature of this so that
// the `ChargeMove` function knows that the argument `Base` is a specific subclass of move that cannot
// be abstract.
// Right now, I only know how to do this by using the type conjunction (the & operators)
type SubMove = new (...args: any[]) => Move & {
  is<K extends keyof MoveClassMap>(moveKind: K): this is MoveClassMap[K];
};

function ChargeMove<TBase extends SubMove>(Base: TBase, nameAppend: string) {
  return class extends Base {
    /** The animation to play during the move's charging phase */
    public readonly chargeAnim: ChargeAnim = ChargeAnim[`${MoveId[this.id]}_CHARGING`];
    /** The message to show during the move's charging phase */
    private _chargeText: string;

    /** Move attributes that apply during the move's charging phase */
    public chargeAttrs: MoveAttr[] = [];

    override isChargingMove(): this is ChargingMove {
      return true;
    }

    /**
     * Sets the text to be displayed during this move's charging phase.
     * References to the user Pokemon should be written as "{USER}", and
     * references to the target Pokemon should be written as "{TARGET}".
     * @param chargeText the text to set
     * @returns this {@linkcode Move} (for chaining API purposes)
     */
    chargeText(chargeText: string): this {
      this._chargeText = chargeText;
      return this;
    }

    /**
     * Queues the charge text to display to the player
     * @param user the {@linkcode Pokemon} using this move
     * @param target the {@linkcode Pokemon} targeted by this move (optional)
     */
    showChargeText(user: Pokemon, target?: Pokemon): void {
      globalScene.phaseManager.queueMessage(this._chargeText
        .replace("{USER}", getPokemonNameWithAffix(user))
        .replace("{TARGET}", getPokemonNameWithAffix(target))
      );
    }

    /**
     * Gets all charge attributes of the given attribute type.
     * @param attrType any attribute that extends {@linkcode MoveAttr}
     * @returns Array of attributes that match `attrType`, or an empty array if
     * no matches are found.
     */
    getChargeAttrs<T extends MoveAttrString>(attrType: T): (MoveAttrMap[T])[] {
      const targetAttr = MoveAttrs[attrType];
      if (!targetAttr) {
        return [];
      }
      return this.chargeAttrs.filter((attr): attr is MoveAttrMap[T] => attr instanceof targetAttr);
    }

    /**
     * Checks if this move has an attribute of the given type.
     * @param attrType any attribute that extends {@linkcode MoveAttr}
     * @returns `true` if a matching attribute is found; `false` otherwise
     */
    hasChargeAttr<T extends MoveAttrString>(attrType: T): boolean {
      const targetAttr = MoveAttrs[attrType];
      if (!targetAttr) {
        return false;
      }
      return this.chargeAttrs.some((attr) => attr instanceof targetAttr);
    }

    /**
     * Adds an attribute to this move to be applied during the move's charging phase
     * @param ChargeAttrType the type of {@linkcode MoveAttr} being added
     * @param args the parameters to construct the given {@linkcode MoveAttr} with
     * @returns this {@linkcode Move} (for chaining API purposes)
     */
    chargeAttr<T extends Constructor<MoveAttr>>(ChargeAttrType: T, ...args: ConstructorParameters<T>): this {
      const chargeAttr = new ChargeAttrType(...args);
      this.chargeAttrs.push(chargeAttr);

      return this;
    }
  };
}

export class ChargingAttackMove extends ChargeMove(AttackMove, "ChargingAttackMove") {}
export class ChargingSelfStatusMove extends ChargeMove(SelfStatusMove, "ChargingSelfStatusMove") {}

/**
 * Base class defining all {@linkcode Move} Attributes
 * @abstract
 * @see {@linkcode apply}
 */
export abstract class MoveAttr {
  /** Should this {@linkcode Move} target the user? */
  public selfTarget: boolean;

  /**
   * Return whether this attribute is of the given type.
   *
   * @remarks
   * Used to avoid requring the caller to have imported the specific attribute type, avoiding circular dependencies.
   * @param attr - The attribute to check against
   * @returns Whether the attribute is an instance of the given type.
   */
  public is<T extends MoveAttrString>(attr: T): this is MoveAttrMap[T] {
    const targetAttr = MoveAttrs[attr];
    if (!targetAttr) {
      return false;
    }
    return this instanceof targetAttr;
  }

  constructor(selfTarget: boolean = false) {
    this.selfTarget = selfTarget;
  }

  /**
   * Applies move attributes
   * @see {@linkcode applyMoveAttrsInternal}
   * @virtual
   * @param user {@linkcode Pokemon} using the move
   * @param target {@linkcode Pokemon} target of the move
   * @param move {@linkcode Move} with this attribute
   * @param args Set of unique arguments needed by this attribute
   * @returns true if application of the ability succeeds
   */
  apply(user: Pokemon | null, target: Pokemon | null, move: Move, args: any[]): boolean {
    return true;
  }

  /**
   * Return this `MoveAttr`'s associated {@linkcode MoveCondition} or {@linkcode MoveConditionFunc}.
   * The specified condition will be added to all {@linkcode Move}s with this attribute,
   * and moves **will fail upon use** if _at least 1_ of their attached conditions returns `false`.
   */
  getCondition(): MoveCondition | MoveConditionFunc | null {
    return null;
  }

  /**
   * @virtual
   * @param user {@linkcode Pokemon} using the move
   * @param target {@linkcode Pokemon} target of the move
   * @param move {@linkcode Move} with this attribute
   * @returns the string representing failure of this {@linkcode Move}
   */
  getFailedText(user: Pokemon, target: Pokemon, move: Move): string | undefined {
    return;
  }

  /**
   * Used by the Enemy AI to rank an attack based on a given user
   * @see {@linkcode EnemyPokemon.getNextMove}
   * @virtual
   */
  getUserBenefitScore(user: Pokemon, target: Pokemon, move: Move): number {
    return 0;
  }

  /**
   * Used by the Enemy AI to rank an attack based on a given target
   * @see {@linkcode EnemyPokemon.getNextMove}
   * @virtual
   */
  getTargetBenefitScore(user: Pokemon, target: Pokemon, move: Move): number {
    return 0;
  }
}

interface MoveEffectAttrOptions {
  /**
   * Defines when this effect should trigger in the move's effect order
   * @see {@linkcode MoveEffectPhase}
   */
  trigger?: MoveEffectTrigger;
  /** Should this effect only apply on the first hit? */
  firstHitOnly?: boolean;
  /** Should this effect only apply on the last hit? */
  lastHitOnly?: boolean;
  /** Should this effect only apply on the first target hit? */
  firstTargetOnly?: boolean;
  /** Overrides the secondary effect chance for this attr if set. */
  effectChanceOverride?: number;
}

/** Base class defining all Move Effect Attributes
 * @extends MoveAttr
 * @see {@linkcode apply}
 */
export class MoveEffectAttr extends MoveAttr {
  /**
   * A container for this attribute's optional parameters
   * @see {@linkcode MoveEffectAttrOptions} for supported params.
   */
  protected options?: MoveEffectAttrOptions;

  constructor(selfTarget?: boolean, options?: MoveEffectAttrOptions) {
    super(selfTarget);
    this.options = options;
  }

  /**
   * Defines when this effect should trigger in the move's effect order.
   * @default MoveEffectTrigger.POST_APPLY
   * @see {@linkcode MoveEffectTrigger}
   */
  public get trigger () {
    return this.options?.trigger ?? MoveEffectTrigger.POST_APPLY;
  }

  /**
   * `true` if this effect should only trigger on the first hit of
   * multi-hit moves.
   * @default false
   */
  public get firstHitOnly () {
    return this.options?.firstHitOnly ?? false;
  }

  /**
   * `true` if this effect should only trigger on the last hit of
   * multi-hit moves.
   * @default false
   */
  public get lastHitOnly () {
    return this.options?.lastHitOnly ?? false;
  }

  /**
   * `true` if this effect should apply only upon hitting a target
   * for the first time when targeting multiple {@linkcode Pokemon}.
   * @default false
   */
  public get firstTargetOnly () {
    return this.options?.firstTargetOnly ?? false;
  }

  /**
   * If defined, overrides the move's base chance for this
   * secondary effect to trigger.
   */
  public get effectChanceOverride () {
    return this.options?.effectChanceOverride;
  }

  /**
   * Determine whether this {@linkcode MoveAttr}'s effects are able to {@linkcode apply | be applied} to the target.
   *
   * Will **NOT** cause the move to fail upon returning `false` (unlike {@linkcode getCondition};
   * merely that the effect for this attribute will be nullified.
   * @param user - The {@linkcode Pokemon} using the move
   * @param target - The {@linkcode Pokemon} being targeted by the move, or {@linkcode user} if the move is
   * {@linkcode selfTarget | self-targeting}
   * @param move - The {@linkcode Move} being used
   * @param _args - Set of unique arguments needed by this attribute
   * @returns `true` if basic application of this `MoveAttr`s effects should be possible
   */
  // TODO: Decouple this check from the `apply` step
  // TODO: Make non-damaging moves fail by default if none of their attributes can apply
  canApply(user: Pokemon, target: Pokemon, move: Move, _args?: any[]) {
    // TODO: These checks seem redundant
    return !! (this.selfTarget ? user.hp && !user.getTag(BattlerTagType.FRENZY) : target.hp)
           && (this.selfTarget || !target.getTag(BattlerTagType.PROTECTED) ||
                move.doesFlagEffectApply({ flag: MoveFlags.IGNORE_PROTECT, user, target }));
  }

  /** Applies move effects so long as they are able based on {@linkcode canApply} */
  apply(user: Pokemon, target: Pokemon, move: Move, args?: any[]): boolean {
    return this.canApply(user, target, move, args);
  }

  /**
   * Gets the used move's additional effect chance.
   * Chance is modified by {@linkcode MoveEffectChanceMultiplierAbAttr} and {@linkcode IgnoreMoveEffectsAbAttr}.
   * @param user {@linkcode Pokemon} using this move
   * @param target {@linkcode Pokemon | Target} of this move
   * @param move {@linkcode Move} being used
   * @param selfEffect `true` if move targets user.
   * @returns Move effect chance value.
   */
  getMoveChance(user: Pokemon, target: Pokemon, move: Move, selfEffect?: Boolean, showAbility?: Boolean): number {
    const moveChance = new NumberHolder(this.effectChanceOverride ?? move.chance);

    applyAbAttrs("MoveEffectChanceMultiplierAbAttr", {pokemon: user, simulated: !showAbility, chance: moveChance, move});

    if ((!move.hasAttr("FlinchAttr") || moveChance.value <= move.chance) && !move.hasAttr("SecretPowerAttr")) {
      const userSide = user.isPlayer() ? ArenaTagSide.PLAYER : ArenaTagSide.ENEMY;
      globalScene.arena.applyTagsForSide(ArenaTagType.WATER_FIRE_PLEDGE, userSide, false, moveChance);
    }

    if (!selfEffect) {
      applyAbAttrs("IgnoreMoveEffectsAbAttr", {pokemon: target, move, simulated: !showAbility, chance: moveChance});
    }
    return moveChance.value;
  }
}

/**
 * Base class defining all Move Header attributes.
 * Move Header effects apply at the beginning of a turn before any moves are resolved.
 * They can be used to apply effects to the field (e.g. queueing a message) or to the user
 * (e.g. adding a battler tag).
 */
export class MoveHeaderAttr extends MoveAttr {
  constructor() {
    super(true);
  }
}

/**
 * Header attribute to queue a message at the beginning of a turn.
 * @see {@link MoveHeaderAttr}
 */
export class MessageHeaderAttr extends MoveHeaderAttr {
  private message: string | ((user: Pokemon, move: Move) => string);

  constructor(message: string | ((user: Pokemon, move: Move) => string)) {
    super();
    this.message = message;
  }

  apply(user: Pokemon, target: Pokemon, move: Move, args: any[]): boolean {
    const message = typeof this.message === "string"
      ? this.message
      : this.message(user, move);

    if (message) {
      globalScene.phaseManager.queueMessage(message);
      return true;
    }
    return false;
  }
}

/**
 * Header attribute to add a battler tag to the user at the beginning of a turn.
 * @see {@linkcode MoveHeaderAttr}
 */
export class AddBattlerTagHeaderAttr extends MoveHeaderAttr {
  private tagType: BattlerTagType;

  constructor(tagType: BattlerTagType) {
    super();
    this.tagType = tagType;
  }

  apply(user: Pokemon, target: Pokemon, move: Move, args: any[]): boolean {
    user.addTag(this.tagType);
    return true;
  }
}

/**
 * Header attribute to implement the "charge phase" of Beak Blast at the
 * beginning of a turn.
 * @see {@link https://bulbapedia.bulbagarden.net/wiki/Beak_Blast_(move) | Beak Blast}
 * @see {@linkcode BeakBlastChargingTag}
 */
export class BeakBlastHeaderAttr extends AddBattlerTagHeaderAttr {
  /** Required to initialize Beak Blast's charge animation correctly */
  public chargeAnim = ChargeAnim.BEAK_BLAST_CHARGING;

  constructor() {
    super(BattlerTagType.BEAK_BLAST_CHARGING);
  }
}

/**
 * Attribute to display a message before a move is executed.
 */
export class PreMoveMessageAttr extends MoveAttr {
  /** The message to display or a function returning one */
  private message: string | ((user: Pokemon, target: Pokemon, move: Move) => string | undefined);

  /**
   * Create a new {@linkcode PreMoveMessageAttr} to display a message before move execution.
   * @param message - The message to display before move use, either as a string or a function producing one.
   * @remarks
   * If {@linkcode message} evaluates to an empty string (`''`), no message will be displayed
   * (though the move will still succeed).
   */
  constructor(message: string | ((user: Pokemon, target: Pokemon, move: Move) => string)) {
    super();
    this.message = message;
  }

  apply(user: Pokemon, target: Pokemon, move: Move, _args: any[]): boolean {
    const message = typeof this.message === "function"
      ? this.message(user, target, move)
      : this.message;

    // TODO: Consider changing if/when MoveAttr `apply` return values become significant
    if (message) {
      globalScene.phaseManager.queueMessage(message, 500);
      return true;
    }
    return false;
  }
}

/**
 * Attribute for moves that can be conditionally interrupted to be considered to
 * have failed before their "useMove" message is displayed. Currently used by
 * Focus Punch.
 * @extends MoveAttr
 */
export class PreUseInterruptAttr extends MoveAttr {
  protected message?: string | ((user: Pokemon, target: Pokemon, move: Move) => string);
  protected overridesFailedMessage: boolean;
  protected conditionFunc: MoveConditionFunc;

  /**
   * Create a new MoveInterruptedMessageAttr.
   * @param message The message to display when the move is interrupted, or a function that formats the message based on the user, target, and move.
   */
  constructor(message?: string | ((user: Pokemon, target: Pokemon, move: Move) => string), conditionFunc?: MoveConditionFunc) {
    super();
    this.message = message;
    this.conditionFunc = conditionFunc ?? (() => true);
  }

  /**
   * Message to display when a move is interrupted.
   * @param user {@linkcode Pokemon} using the move
   * @param target {@linkcode Pokemon} target of the move
   * @param move {@linkcode Move} with this attribute
   */
  override apply(user: Pokemon, target: Pokemon, move: Move): boolean {
    return this.conditionFunc(user, target, move);
  }

  /**
   * Message to display when a move is interrupted.
   * @param user {@linkcode Pokemon} using the move
   * @param target {@linkcode Pokemon} target of the move
   * @param move {@linkcode Move} with this attribute
   */
  override getFailedText(user: Pokemon, target: Pokemon, move: Move): string | undefined {
    if (this.message && this.conditionFunc(user, target, move)) {
      const message =
        typeof this.message === "string"
          ? (this.message as string)
          : this.message(user, target, move);
      return message;
    }
  }
}

/**
 * Attribute for Status moves that take attack type effectiveness
 * into consideration (i.e. {@linkcode https://bulbapedia.bulbagarden.net/wiki/Thunder_Wave_(move) | Thunder Wave})
 * @extends MoveAttr
 */
export class RespectAttackTypeImmunityAttr extends MoveAttr { }

export class IgnoreOpponentStatStagesAttr extends MoveAttr {
  apply(user: Pokemon, target: Pokemon, move: Move, args: any[]): boolean {
    (args[0] as BooleanHolder).value = true;

    return true;
  }
}

export class HighCritAttr extends MoveAttr {
  apply(user: Pokemon, target: Pokemon, move: Move, args: any[]): boolean {
    (args[0] as NumberHolder).value++;

    return true;
  }

  getUserBenefitScore(user: Pokemon, target: Pokemon, move: Move): number {
    return 3;
  }
}

export class CritOnlyAttr extends MoveAttr {
  apply(user: Pokemon, target: Pokemon, move: Move, args: any[]): boolean {
    (args[0] as BooleanHolder).value = true;

    return true;
  }

  getUserBenefitScore(user: Pokemon, target: Pokemon, move: Move): number {
    return 5;
  }
}

export class FixedDamageAttr extends MoveAttr {
  private damage: number;

  constructor(damage: number) {
    super();

    this.damage = damage;
  }

  apply(user: Pokemon, target: Pokemon, move: Move, args: any[]): boolean {
    (args[0] as NumberHolder).value = this.getDamage(user, target, move);

    return true;
  }

  getDamage(user: Pokemon, target: Pokemon, move: Move): number {
    return this.damage;
  }
}

export class UserHpDamageAttr extends FixedDamageAttr {
  constructor() {
    super(0);
  }

  apply(user: Pokemon, target: Pokemon, move: Move, args: any[]): boolean {
    (args[0] as NumberHolder).value = user.hp;

    return true;
  }
}

export class TargetHalfHpDamageAttr extends FixedDamageAttr {
  /**
   * The initial amount of hp the target had before the first hit.
   * Used for calculating multi lens damage.
   */
  private initialHp: number;
  constructor() {
    super(0);
  }

  apply(user: Pokemon, target: Pokemon, move: Move, args: any[]): boolean {
    // first, determine if the hit is coming from multi lens or not
    const lensCount = user.getHeldItems().find(i => i instanceof PokemonMultiHitModifier)?.getStackCount() ?? 0;
    if (lensCount <= 0) {
      // no multi lenses; we can just halve the target's hp and call it a day
      (args[0] as NumberHolder).value = toDmgValue(target.hp / 2);
      return true;
    }

    // figure out what hit # we're on
    switch (user.turnData.hitCount - user.turnData.hitsLeft) {
      case 0:
        // first hit of move; update initialHp tracker
        this.initialHp = target.hp;
      default:
        // multi lens added hit; use initialHp tracker to ensure correct damage
        (args[0] as NumberHolder).value = toDmgValue(this.initialHp / 2);
        return true;
      case lensCount + 1:
        // parental bond added hit; calc damage as normal
        (args[0] as NumberHolder).value = toDmgValue(target.hp / 2);
        return true;
    }
  }

  getTargetBenefitScore(user: Pokemon, target: Pokemon, move: Move): number {
    return target.getHpRatio() > 0.5 ? Math.floor(((target.getHpRatio() - 0.5) * -24) + 4) : -20;
  }
}

export class MatchHpAttr extends FixedDamageAttr {
  constructor() {
    super(0);
  }

  apply(user: Pokemon, target: Pokemon, move: Move, args: any[]): boolean {
    (args[0] as NumberHolder).value = target.hp - user.hp;

    return true;
  }

  getCondition(): MoveConditionFunc {
    return (user, target, move) => user.hp <= target.hp;
  }

  // TODO
  /*getUserBenefitScore(user: Pokemon, target: Pokemon, move: Move): number {
    return 0;
  }*/
}

type MoveFilter = (move: Move) => boolean;

export class CounterDamageAttr extends FixedDamageAttr {
  private moveFilter: MoveFilter;
  private multiplier: number;

  constructor(moveFilter: MoveFilter, multiplier: number) {
    super(0);

    this.moveFilter = moveFilter;
    this.multiplier = multiplier;
  }

  apply(user: Pokemon, target: Pokemon, move: Move, args: any[]): boolean {
    const damage = user.turnData.attacksReceived.filter(ar => this.moveFilter(allMoves[ar.move])).reduce((total: number, ar: AttackMoveResult) => total + ar.damage, 0);
    (args[0] as NumberHolder).value = toDmgValue(damage * this.multiplier);

    return true;
  }

  getCondition(): MoveConditionFunc {
    return (user, target, move) => !!user.turnData.attacksReceived.filter(ar => this.moveFilter(allMoves[ar.move])).length;
  }
}

export class LevelDamageAttr extends FixedDamageAttr {
  constructor() {
    super(0);
  }

  getDamage(user: Pokemon, target: Pokemon, move: Move): number {
    return user.level;
  }
}

export class RandomLevelDamageAttr extends FixedDamageAttr {
  constructor() {
    super(0);
  }

  getDamage(user: Pokemon, target: Pokemon, move: Move): number {
    return toDmgValue(user.level * (user.randBattleSeedIntRange(50, 150) * 0.01));
  }
}

export class ModifiedDamageAttr extends MoveAttr {
  apply(user: Pokemon, target: Pokemon, move: Move, args: any[]): boolean {
    const initialDamage = args[0] as NumberHolder;
    initialDamage.value = this.getModifiedDamage(user, target, move, initialDamage.value);

    return true;
  }

  getModifiedDamage(user: Pokemon, target: Pokemon, move: Move, damage: number): number {
    return damage;
  }
}

export class SurviveDamageAttr extends ModifiedDamageAttr {
  getModifiedDamage(user: Pokemon, target: Pokemon, move: Move, damage: number): number {
    return Math.min(damage, target.hp - 1);
  }

  getUserBenefitScore(user: Pokemon, target: Pokemon, move: Move): number {
    return target.hp > 1 ? 0 : -20;
  }
}

export class SplashAttr extends MoveEffectAttr {
  apply(user: Pokemon, target: Pokemon, move: Move, args: any[]): boolean {
    globalScene.phaseManager.queueMessage(i18next.t("moveTriggers:splash"));
    return true;
  }
}

export class CelebrateAttr extends MoveEffectAttr {
  apply(user: Pokemon, target: Pokemon, move: Move, args: any[]): boolean {
    globalScene.phaseManager.queueMessage(i18next.t("moveTriggers:celebrate", { playerName: loggedInUser?.username }));
    return true;
  }
}

export class RecoilAttr extends MoveEffectAttr {
  private useHp: boolean;
  private damageRatio: number;
  private unblockable: boolean;

  constructor(useHp: boolean = false, damageRatio: number = 0.25, unblockable: boolean = false) {
    super(true, { lastHitOnly: true });

    this.useHp = useHp;
    this.damageRatio = damageRatio;
    this.unblockable = unblockable;
  }

  apply(user: Pokemon, target: Pokemon, move: Move, args: any[]): boolean {
    if (!super.apply(user, target, move, args)) {
      return false;
    }

    const cancelled = new BooleanHolder(false);
    if (!this.unblockable) {
      const abAttrParams: AbAttrParamsWithCancel = {pokemon: user, cancelled};
      applyAbAttrs("BlockRecoilDamageAttr", abAttrParams);
      applyAbAttrs("BlockNonDirectDamageAbAttr", abAttrParams);
    }

    if (cancelled.value) {
      return false;
    }

    // Chloroblast and Struggle should not deal recoil damage if the move was not successful
    if (this.useHp && [ MoveResult.FAIL, MoveResult.MISS ].includes(user.getLastXMoves(1)[0]?.result ?? MoveResult.FAIL)) {
      return false;
    }

    const damageValue = (!this.useHp ? user.turnData.totalDamageDealt : user.getMaxHp()) * this.damageRatio;
    const minValue = user.turnData.totalDamageDealt ? 1 : 0;
    const recoilDamage = toDmgValue(damageValue, minValue);
    if (!recoilDamage) {
      return false;
    }

    if (cancelled.value) {
      return false;
    }

    user.damageAndUpdate(recoilDamage, { result: HitResult.INDIRECT, ignoreSegments: true });
    globalScene.phaseManager.queueMessage(i18next.t("moveTriggers:hitWithRecoil", { pokemonName: getPokemonNameWithAffix(user) }));
    user.turnData.damageTaken += recoilDamage;

    return true;
  }

  getUserBenefitScore(user: Pokemon, target: Pokemon, move: Move): number {
    return Math.floor((move.power / 5) / -4);
  }
}


/**
 * Attribute used for moves which self KO the user regardless if the move hits a target
 * @extends MoveEffectAttr
 * @see {@linkcode apply}
 **/
export class SacrificialAttr extends MoveEffectAttr {
  constructor() {
    super(true, { trigger: MoveEffectTrigger.POST_TARGET });
  }

  /**
   * Deals damage to the user equal to their current hp
   * @param user {@linkcode Pokemon} that used the move
   * @param target {@linkcode Pokemon} target of the move
   * @param move {@linkcode Move} with this attribute
   * @param args N/A
   * @returns true if the function succeeds
   **/
  apply(user: Pokemon, target: Pokemon, move: Move, args: any[]): boolean {
    user.damageAndUpdate(user.hp, { result: HitResult.INDIRECT, ignoreSegments: true });
	  user.turnData.damageTaken += user.hp;

    return true;
  }

  getUserBenefitScore(user: Pokemon, target: Pokemon, move: Move): number {
    if (user.isBoss()) {
      return -20;
    }
    return Math.ceil(((1 - user.getHpRatio()) * 10 - 10) * (target.getAttackTypeEffectiveness(move.type, user) - 0.5));
  }
}

/**
 * Attribute used for moves which self KO the user but only if the move hits a target
 * @extends MoveEffectAttr
 * @see {@linkcode apply}
 **/
export class SacrificialAttrOnHit extends MoveEffectAttr {
  constructor() {
    super(true);
  }

  /**
   * Deals damage to the user equal to their current hp if the move lands
   * @param user {@linkcode Pokemon} that used the move
   * @param target {@linkcode Pokemon} target of the move
   * @param move {@linkcode Move} with this attribute
   * @param args N/A
   * @returns true if the function succeeds
   **/
  apply(user: Pokemon, target: Pokemon, move: Move, args: any[]): boolean {
    // If the move fails to hit a target, then the user does not faint and the function returns false
    if (!super.apply(user, target, move, args)) {
      return false;
    }

    user.damageAndUpdate(user.hp, { result: HitResult.INDIRECT, ignoreSegments: true });
    user.turnData.damageTaken += user.hp;

    return true;
  }

  getUserBenefitScore(user: Pokemon, target: Pokemon, move: Move): number {
    if (user.isBoss()) {
      return -20;
    }
    return Math.ceil(((1 - user.getHpRatio()) * 10 - 10) * (target.getAttackTypeEffectiveness(move.type, user) - 0.5));
  }
}

/**
 * Attribute used for moves which cut the user's Max HP in half.
 * Triggers using {@linkcode MoveEffectTrigger.POST_TARGET}.
 * @extends MoveEffectAttr
 * @see {@linkcode apply}
 */
export class HalfSacrificialAttr extends MoveEffectAttr {
  constructor() {
    super(true, { trigger: MoveEffectTrigger.POST_TARGET });
  }

  /**
   * Cut's the user's Max HP in half and displays the appropriate recoil message
   * @param user {@linkcode Pokemon} that used the move
   * @param target N/A
   * @param move {@linkcode Move} with this attribute
   * @param args N/A
   * @returns true if the function succeeds
   */
  apply(user: Pokemon, target: Pokemon, move: Move, args: any[]): boolean {
    if (!super.apply(user, target, move, args)) {
      return false;
    }

    const cancelled = new BooleanHolder(false);
    // Check to see if the Pokemon has an ability that blocks non-direct damage
    applyAbAttrs("BlockNonDirectDamageAbAttr", {pokemon: user, cancelled});
    if (!cancelled.value) {
      user.damageAndUpdate(toDmgValue(user.getMaxHp() / 2), { result: HitResult.INDIRECT, ignoreSegments: true });
      globalScene.phaseManager.queueMessage(i18next.t("moveTriggers:cutHpPowerUpMove", { pokemonName: getPokemonNameWithAffix(user) })); // Queue recoil message
    }
    return true;
  }

  getUserBenefitScore(user: Pokemon, target: Pokemon, move: Move): number {
    if (user.isBoss()) {
      return -10;
    }
    return Math.ceil(((1 - user.getHpRatio() / 2) * 10 - 10) * (target.getAttackTypeEffectiveness(move.type, user) - 0.5));
  }
}

/**
 * Attribute to put in a {@link https://bulbapedia.bulbagarden.net/wiki/Substitute_(doll) | Substitute Doll} for the user.
 */
export class AddSubstituteAttr extends MoveEffectAttr {
  /** The ratio of the user's max HP that is required to apply this effect */
  private hpCost: number;
  /** Whether the damage taken should be rounded up (Shed Tail rounds up) */
  private roundUp: boolean;

  constructor(hpCost: number, roundUp: boolean) {
    super(true);

    this.hpCost = hpCost;
    this.roundUp = roundUp;
  }

  /**
   * Removes 1/4 of the user's maximum HP (rounded down) to create a substitute for the user
   * @param user - The {@linkcode Pokemon} that used the move.
   * @param target - n/a
   * @param move - The {@linkcode Move} with this attribute.
   * @param args - n/a
   * @returns `true` if the attribute successfully applies, `false` otherwise
   */
  apply(user: Pokemon, target: Pokemon, move: Move, args: any[]): boolean {
    if (!super.apply(user, target, move, args)) {
      return false;
    }

    const damageTaken = this.roundUp ? Math.ceil(user.getMaxHp() * this.hpCost) : Math.floor(user.getMaxHp() * this.hpCost);
    user.damageAndUpdate(damageTaken, { result: HitResult.INDIRECT, ignoreSegments: true, ignoreFaintPhase: true });
    user.addTag(BattlerTagType.SUBSTITUTE, 0, move.id, user.id);
    return true;
  }

  getUserBenefitScore(user: Pokemon, target: Pokemon, move: Move): number {
    if (user.isBoss()) {
      return -10;
    }
    return 5;
  }

  getCondition(): MoveConditionFunc {
    return (user, _target, _move) => !user.getTag(SubstituteTag) && user.hp > (this.roundUp ? Math.ceil(user.getMaxHp() * this.hpCost) : Math.floor(user.getMaxHp() * this.hpCost)) && user.getMaxHp() > 1;
  }

  /**
   * Get the substitute-specific failure message if one should be displayed.
   * @param user - The pokemon using the move.
   * @returns The substitute-specific failure message if the conditions apply, otherwise `undefined`
   */
  getFailedText(user: Pokemon, _target: Pokemon, _move: Move): string | undefined {
    if (user.getTag(SubstituteTag)) {
      return i18next.t("moveTriggers:substituteOnOverlap", { pokemonName: getPokemonNameWithAffix(user) });
    } else if (user.hp <= Math.floor(user.getMaxHp() / 4) || user.getMaxHp() === 1) {
      return i18next.t("moveTriggers:substituteNotEnoughHp");
    }
  }
}

/**
 * Heals the user or target by {@linkcode healRatio} depending on the value of {@linkcode selfTarget}
 * @extends MoveEffectAttr
 * @see {@linkcode apply}
 */
export class HealAttr extends MoveEffectAttr {
  constructor(
    /** The percentage of {@linkcode Stat.HP} to heal. */
    private healRatio: number,
    /** Whether to display a healing animation when healing the target; default `false` */
    private showAnim = false,
    selfTarget = true
  ) {
    super(selfTarget);
  }

  override apply(user: Pokemon, target: Pokemon, _move: Move, _args: any[]): boolean {
    this.addHealPhase(this.selfTarget ? user : target, this.healRatio);
    return true;
  }

  /**
   * Creates a new {@linkcode PokemonHealPhase}.
   * This heals the target and shows the appropriate message.
   */
  protected addHealPhase(target: Pokemon, healRatio: number) {
    globalScene.phaseManager.unshiftNew("PokemonHealPhase", target.getBattlerIndex(),
      toDmgValue(target.getMaxHp() * healRatio), i18next.t("moveTriggers:healHp", { pokemonName: getPokemonNameWithAffix(target) }), true, !this.showAnim);
  }

  override getTargetBenefitScore(user: Pokemon, target: Pokemon, _move: Move): number {
    const score = ((1 - (this.selfTarget ? user : target).getHpRatio()) * 20) - this.healRatio * 10;
    return Math.round(score / (1 - this.healRatio / 2));
  }

  // TODO: Change to fail move
  override canApply(user: Pokemon, target: Pokemon, _move: Move, _args?: any[]): boolean {
    if (!super.canApply(user, target, _move, _args)) {
      return false;
    }

    const healedPokemon = this.selfTarget ? user : target;
    if (healedPokemon.isFullHp()) {
      globalScene.phaseManager.queueMessage(i18next.t("battle:hpIsFull", {
        pokemonName: getPokemonNameWithAffix(healedPokemon),
      }))
      return false;
    }
    return true;
  }
}

/**
 * Attribute to put the user to sleep for a fixed duration, fully heal them and cure their status.
 * Used for {@linkcode MoveId.REST}.
 */
export class RestAttr extends HealAttr {
  private duration: number;

  constructor(duration: number) {
    super(1, true);
    this.duration = duration;
  }

  override apply(user: Pokemon, target: Pokemon, move: Move, args: any[]): boolean {
   const wasSet = user.trySetStatus(StatusEffect.SLEEP, user, this.duration, null, true, true,
    i18next.t("moveTriggers:restBecameHealthy", {
      pokemonName: getPokemonNameWithAffix(user),
    }));
    return wasSet && super.apply(user, target, move, args);
  }

  override addHealPhase(user: Pokemon): void {
    globalScene.phaseManager.unshiftNew("PokemonHealPhase", user.getBattlerIndex(), user.getMaxHp(), null)
  }

  // TODO: change after HealAttr is changed to fail move
  override getCondition(): MoveConditionFunc {
    return (user, target, move) =>
      super.canApply(user, target, move, [])
      // Intentionally suppress messages here as we display generic fail msg
      // TODO: This might have order-of-operation jank
      && user.canSetStatus(StatusEffect.SLEEP, true, true, user)
  }
}

/**
 * Cures the user's party of non-volatile status conditions, ie. Heal Bell, Aromatherapy
 * @extends MoveEffectAttr
 * @see {@linkcode apply}
 */
export class PartyStatusCureAttr extends MoveEffectAttr {
  /** Message to display after using move */
  private message: string | null;
  /** Skips mons with this ability, ie. Soundproof */
  private abilityCondition: AbilityId;

  constructor(message: string | null, abilityCondition: AbilityId) {
    super();

    this.message = message;
    this.abilityCondition = abilityCondition;
  }

  //The same as MoveEffectAttr.canApply, except it doesn't check for the target's HP.
  canApply(user: Pokemon, target: Pokemon, move: Move, args: any[]) {
    const isTargetValid =
      (this.selfTarget && user.hp && !user.getTag(BattlerTagType.FRENZY)) ||
      (!this.selfTarget && (!target.getTag(BattlerTagType.PROTECTED) || move.hasFlag(MoveFlags.IGNORE_PROTECT)));
    return !!isTargetValid;
  }

  apply(user: Pokemon, target: Pokemon, move: Move, args: any[]): boolean {
    if (!this.canApply(user, target, move, args)) {
      return false;
    }
    const partyPokemon = user.isPlayer() ? globalScene.getPlayerParty() : globalScene.getEnemyParty();
    partyPokemon.forEach(p => this.cureStatus(p, user.id));

    if (this.message) {
      globalScene.phaseManager.queueMessage(this.message);
    }

    return true;
  }

  /**
   * Tries to cure the status of the given {@linkcode Pokemon}
   * @param pokemon The {@linkcode Pokemon} to cure.
   * @param userId The ID of the (move) {@linkcode Pokemon | user}.
   */
  public cureStatus(pokemon: Pokemon, userId: number) {
    if (!pokemon.isOnField() || pokemon.id === userId) { // user always cures its own status, regardless of ability
      pokemon.resetStatus(false);
      pokemon.updateInfo();
    } else if (!pokemon.hasAbility(this.abilityCondition)) {
      pokemon.resetStatus();
      pokemon.updateInfo();
    } else {
      // TODO: Ability displays should be handled by the ability
      globalScene.phaseManager.queueAbilityDisplay(pokemon, pokemon.getPassiveAbility()?.id === this.abilityCondition, true);
      globalScene.phaseManager.queueAbilityDisplay(pokemon, pokemon.getPassiveAbility()?.id === this.abilityCondition, false);
    }
  }
}

/**
 * Applies damage to the target's ally equal to 1/16 of that ally's max HP.
 * @extends MoveEffectAttr
 */
export class FlameBurstAttr extends MoveEffectAttr {
  constructor() {
    /**
     * This is self-targeted to bypass immunity to target-facing secondary
     * effects when the target has an active Substitute doll.
     * TODO: Find a more intuitive way to implement Substitute bypassing.
     */
    super(true);
  }
  /**
   * @param user - n/a
   * @param target - The target Pokémon.
   * @param move - n/a
   * @param args - n/a
   * @returns A boolean indicating whether the effect was successfully applied.
   */
  apply(user: Pokemon, target: Pokemon, move: Move, args: any[]): boolean {
    const targetAlly = target.getAlly();
    const cancelled = new BooleanHolder(false);

    if (!isNullOrUndefined(targetAlly)) {
      applyAbAttrs("BlockNonDirectDamageAbAttr", {pokemon: targetAlly, cancelled});
    }

    if (cancelled.value || !targetAlly || targetAlly.switchOutStatus) {
      return false;
    }

    targetAlly.damageAndUpdate(Math.max(1, Math.floor(1 / 16 * targetAlly.getMaxHp())), { result: HitResult.INDIRECT });
    return true;
  }

  getTargetBenefitScore(user: Pokemon, target: Pokemon, move: Move): number {
    return !isNullOrUndefined(target.getAlly()) ? -5 : 0;
  }
}

export class SacrificialFullRestoreAttr extends SacrificialAttr {
  protected restorePP: boolean;
  protected moveMessage: string;

  constructor(restorePP: boolean, moveMessage: string) {
    super();

    this.restorePP = restorePP;
    this.moveMessage = moveMessage;
  }

  apply(user: Pokemon, target: Pokemon, move: Move, args: any[]): boolean {
    if (!super.apply(user, target, move, args)) {
      return false;
    }

    // We don't know which party member will be chosen, so pick the highest max HP in the party
    const party = user.isPlayer() ? globalScene.getPlayerParty() : globalScene.getEnemyParty();
    const maxPartyMemberHp = party.map(p => p.getMaxHp()).reduce((maxHp: number, hp: number) => Math.max(hp, maxHp), 0);

    const pm = globalScene.phaseManager;

    pm.pushPhase(
      pm.create("PokemonHealPhase",
        user.getBattlerIndex(),
        maxPartyMemberHp,
        i18next.t(this.moveMessage, { pokemonName: getPokemonNameWithAffix(user) }),
        true,
        false,
        false,
        true,
        false,
        this.restorePP),
      true);

    return true;
  }

  getUserBenefitScore(user: Pokemon, target: Pokemon, move: Move): number {
    return -20;
  }

  getCondition(): MoveConditionFunc {
    return (user, _target, _move) => globalScene.getPlayerParty().filter(p => p.isActive()).length > globalScene.currentBattle.getBattlerCount();
  }
}

/**
 * Attribute used for moves which ignore type-based debuffs from weather, namely Hydro Steam.
 * Called during damage calculation after getting said debuff from getAttackTypeMultiplier in the Pokemon class.
 * @extends MoveAttr
 * @see {@linkcode apply}
 */
export class IgnoreWeatherTypeDebuffAttr extends MoveAttr {
  /** The {@linkcode WeatherType} this move ignores */
  public weather: WeatherType;

  constructor(weather: WeatherType) {
    super();
    this.weather = weather;
  }
  /**
   * Changes the type-based weather modifier if this move's power would be reduced by it
   * @param user {@linkcode Pokemon} that used the move
   * @param target N/A
   * @param move {@linkcode Move} with this attribute
   * @param args [0] {@linkcode NumberHolder} for arenaAttackTypeMultiplier
   * @returns true if the function succeeds
   */
  apply(user: Pokemon, target: Pokemon, move: Move, args: any[]): boolean {
    const weatherModifier = args[0] as NumberHolder;
    //If the type-based attack power modifier due to weather (e.g. Water moves in Sun) is below 1, set it to 1
    if (globalScene.arena.weather?.weatherType === this.weather) {
      weatherModifier.value = Math.max(weatherModifier.value, 1);
    }
    return true;
  }
}

export abstract class WeatherHealAttr extends HealAttr {
  constructor() {
    super(0.5);
  }

  apply(user: Pokemon, target: Pokemon, move: Move, args: any[]): boolean {
    let healRatio = 0.5;
    if (!globalScene.arena.weather?.isEffectSuppressed()) {
      const weatherType = globalScene.arena.weather?.weatherType || WeatherType.NONE;
      healRatio = this.getWeatherHealRatio(weatherType);
    }
    this.addHealPhase(user, healRatio);
    return true;
  }

  abstract getWeatherHealRatio(weatherType: WeatherType): number;
}

export class PlantHealAttr extends WeatherHealAttr {
  getWeatherHealRatio(weatherType: WeatherType): number {
    switch (weatherType) {
      case WeatherType.SUNNY:
      case WeatherType.HARSH_SUN:
        return 2 / 3;
      case WeatherType.RAIN:
      case WeatherType.SANDSTORM:
      case WeatherType.HAIL:
      case WeatherType.SNOW:
      case WeatherType.FOG:
      case WeatherType.HEAVY_RAIN:
        return 0.25;
      default:
        return 0.5;
    }
  }
}

export class SandHealAttr extends WeatherHealAttr {
  getWeatherHealRatio(weatherType: WeatherType): number {
    switch (weatherType) {
      case WeatherType.SANDSTORM:
        return 2 / 3;
      default:
        return 0.5;
    }
  }
}

/**
 * Heals the target or the user by either {@linkcode normalHealRatio} or {@linkcode boostedHealRatio}
 * depending on the evaluation of {@linkcode condition}
 * @extends HealAttr
 * @see {@linkcode apply}
 */
export class BoostHealAttr extends HealAttr {
  /** Healing received when {@linkcode condition} is false */
  private normalHealRatio: number;
  /** Healing received when {@linkcode condition} is true */
  private boostedHealRatio: number;
  /** The lambda expression to check against when boosting the healing value */
  private condition?: MoveConditionFunc;

  constructor(normalHealRatio: number = 0.5, boostedHealRatio: number = 2 / 3, showAnim?: boolean, selfTarget?: boolean, condition?: MoveConditionFunc) {
    super(normalHealRatio, showAnim, selfTarget);
    this.normalHealRatio = normalHealRatio;
    this.boostedHealRatio = boostedHealRatio;
    this.condition = condition;
  }

  /**
   * @param user {@linkcode Pokemon} using the move
   * @param target {@linkcode Pokemon} target of the move
   * @param move {@linkcode Move} with this attribute
   * @param args N/A
   * @returns true if the move was successful
   */
  apply(user: Pokemon, target: Pokemon, move: Move, args: any[]): boolean {
    const healRatio: number = (this.condition ? this.condition(user, target, move) : false) ? this.boostedHealRatio : this.normalHealRatio;
    this.addHealPhase(target, healRatio);
    return true;
  }
}

/**
 * Heals the target only if it is the ally
 * @extends HealAttr
 * @see {@linkcode apply}
 */
export class HealOnAllyAttr extends HealAttr {
  override canApply(user: Pokemon, target: Pokemon, _move: Move, _args?: any[]): boolean {
    // Don't trigger if not targeting an ally
    return target === user.getAlly() && super.canApply(user, target, _move, _args);
  }
}

/**
 * Heals user as a side effect of a move that hits a target.
 * Healing is based on {@linkcode healRatio} * the amount of damage dealt or a stat of the target.
 * @extends MoveEffectAttr
 * @see {@linkcode apply}
 * @see {@linkcode getUserBenefitScore}
 */
// TODO: Make Strength Sap its own attribute that extends off of this one
export class HitHealAttr extends MoveEffectAttr {
  private healRatio: number;
  private healStat: EffectiveStat | null;

  constructor(healRatio?: number | null, healStat?: EffectiveStat) {
    super(true);

    this.healRatio = healRatio ?? 0.5;
    this.healStat = healStat ?? null;
  }
  /**
   * Heals the user the determined amount and possibly displays a message about regaining health.
   * If the target has the {@linkcode ReverseDrainAbAttr}, all healing is instead converted
   * to damage to the user.
   * @param user {@linkcode Pokemon} using this move
   * @param target {@linkcode Pokemon} target of this move
   * @param move {@linkcode Move} being used
   * @param args N/A
   * @returns true if the function succeeds
   */
  apply(user: Pokemon, target: Pokemon, move: Move, args: any[]): boolean {
    let healAmount = 0;
    let message = "";
    const reverseDrain = target.hasAbilityWithAttr("ReverseDrainAbAttr", false);
    if (this.healStat !== null) {
      // Strength Sap formula
      healAmount = target.getEffectiveStat(this.healStat);
      message = i18next.t("battle:drainMessage", { pokemonName: getPokemonNameWithAffix(target) });
    } else {
      // Default healing formula used by draining moves like Absorb, Draining Kiss, Bitter Blade, etc.
      healAmount = toDmgValue(user.turnData.singleHitDamageDealt * this.healRatio);
      message = i18next.t("battle:regainHealth", { pokemonName: getPokemonNameWithAffix(user) });
    }
    if (reverseDrain) {
      if (user.hasAbilityWithAttr("BlockNonDirectDamageAbAttr")) {
        healAmount = 0;
        message = "";
      } else {
        user.turnData.damageTaken += healAmount;
        healAmount = healAmount * -1;
        message = "";
      }
    }
    globalScene.phaseManager.unshiftNew("PokemonHealPhase", user.getBattlerIndex(), healAmount, message, false, true);
    return true;
  }

  /**
   * Used by the Enemy AI to rank an attack based on a given user
   * @param user {@linkcode Pokemon} using this move
   * @param target {@linkcode Pokemon} target of this move
   * @param move {@linkcode Move} being used
   * @returns an integer. Higher means enemy is more likely to use that move.
   */
  getUserBenefitScore(user: Pokemon, target: Pokemon, move: Move): number {
    if (this.healStat) {
      const healAmount = target.getEffectiveStat(this.healStat);
      return Math.floor(Math.max(0, (Math.min(1, (healAmount + user.hp) / user.getMaxHp() - 0.33))) / user.getHpRatio());
    }
    return Math.floor(Math.max((1 - user.getHpRatio()) - 0.33, 0) * (move.power / 4));
  }
}

/**
 * Attribute used for moves that change priority in a turn given a condition,
 * e.g. Grassy Glide
 * Called when move order is calculated in {@linkcode TurnStartPhase}.
 * @extends MoveAttr
 * @see {@linkcode apply}
 */
export class IncrementMovePriorityAttr extends MoveAttr {
  /** The condition for a move's priority being incremented */
  private moveIncrementFunc: (pokemon: Pokemon, target:Pokemon, move: Move) => boolean;
  /** The amount to increment priority by, if condition passes. */
  private increaseAmount: number;

  constructor(moveIncrementFunc: (pokemon: Pokemon, target:Pokemon, move: Move) => boolean, increaseAmount = 1) {
    super();

    this.moveIncrementFunc = moveIncrementFunc;
    this.increaseAmount = increaseAmount;
  }

  /**
   * Increments move priority by set amount if condition passes
   * @param user {@linkcode Pokemon} using this move
   * @param target {@linkcode Pokemon} target of this move
   * @param move {@linkcode Move} being used
   * @param args [0] {@linkcode NumberHolder} for move priority.
   * @returns true if function succeeds
   */
  apply(user: Pokemon, target: Pokemon, move: Move, args: any[]): boolean {
    if (!this.moveIncrementFunc(user, target, move)) {
      return false;
    }

    (args[0] as NumberHolder).value += this.increaseAmount;
    return true;
  }
}

/**
 * Attribute used for attack moves that hit multiple times per use, e.g. Bullet Seed.
 *
 * Applied at the beginning of {@linkcode MoveEffectPhase}.
 *
 * @extends MoveAttr
 * @see {@linkcode apply}
 */
export class MultiHitAttr extends MoveAttr {
  /** This move's intrinsic multi-hit type. It should never be modified. */
  private readonly intrinsicMultiHitType: MultiHitType;
  /** This move's current multi-hit type. It may be temporarily modified by abilities (e.g., Battle Bond). */
  private multiHitType: MultiHitType;

  constructor(multiHitType?: MultiHitType) {
    super();

    this.intrinsicMultiHitType = multiHitType !== undefined ? multiHitType : MultiHitType._2_TO_5;
    this.multiHitType = this.intrinsicMultiHitType;
  }

  // Currently used by `battle_bond.test.ts`
  getMultiHitType(): MultiHitType {
    return this.multiHitType;
  }

  /**
   * Set the hit count of an attack based on this attribute instance's {@linkcode MultiHitType}.
   * If the target has an immunity to this attack's types, the hit count will always be 1.
   *
   * @param user {@linkcode Pokemon} that used the attack
   * @param target {@linkcode Pokemon} targeted by the attack
   * @param move {@linkcode Move} being used
   * @param args [0] {@linkcode NumberHolder} storing the hit count of the attack
   * @returns True
   */
  apply(user: Pokemon, target: Pokemon, move: Move, args: any[]): boolean {
    const hitType = new NumberHolder(this.intrinsicMultiHitType);
    applyMoveAttrs("ChangeMultiHitTypeAttr", user, target, move, hitType);
    this.multiHitType = hitType.value;

    (args[0] as NumberHolder).value = this.getHitCount(user, target);
    return true;
  }

  getTargetBenefitScore(user: Pokemon, target: Pokemon, move: Move): number {
    return -5;
  }

  /**
   * Calculate the number of hits that an attack should have given this attribute's
   * {@linkcode MultiHitType}.
   *
   * @param user {@linkcode Pokemon} using the attack
   * @param target {@linkcode Pokemon} targeted by the attack
   * @returns The number of hits this attack should deal
   */
  getHitCount(user: Pokemon, target: Pokemon): number {
    switch (this.multiHitType) {
      case MultiHitType._2_TO_5:
      {
        const rand = user.randBattleSeedInt(20);
        const hitValue = new NumberHolder(rand);
        applyAbAttrs("MaxMultiHitAbAttr", {pokemon: user, hits: hitValue});
        if (hitValue.value >= 13) {
          return 2;
        } else if (hitValue.value >= 6) {
          return 3;
        } else if (hitValue.value >= 3) {
          return 4;
        } else {
          return 5;
        }
      }
      case MultiHitType._2:
        return 2;
      case MultiHitType._3:
        return 3;
      case MultiHitType._10:
        return 10;
      case MultiHitType.BEAT_UP:
        const party = user.isPlayer() ? globalScene.getPlayerParty() : globalScene.getEnemyParty();
        // No status means the ally pokemon can contribute to Beat Up
        return party.reduce((total, pokemon) => {
          return total + (pokemon.id === user.id ? 1 : pokemon?.status && pokemon.status.effect !== StatusEffect.NONE ? 0 : 1);
        }, 0);
    }
  }

  /**
   * Calculate the expected number of hits given this attribute's {@linkcode MultiHitType},
   * the move's accuracy, and a number of situational parameters.
   *
   * @param move - The move that this attribtue is applied to
   * @param partySize - The size of the user's party, used for {@linkcode MoveId.BEAT_UP | Beat Up} (default: `1`)
   * @param maxMultiHit - Whether the move should always hit the maximum number of times, e.g. due to {@linkcode AbilityId.SKILL_LINK | Skill Link} (default: `false`)
   * @param ignoreAcc - `true` if the move should ignore accuracy checks, e.g. due to  {@linkcode AbilityId.NO_GUARD | No Guard} (default: `false`)
   */
  calculateExpectedHitCount(move: Move, { ignoreAcc = false, maxMultiHit = false, partySize = 1 }: {ignoreAcc?: boolean, maxMultiHit?: boolean, partySize?: number} = {}): number {
    let expectedHits: number;
    switch (this.multiHitType) {
      case MultiHitType._2_TO_5:
        expectedHits = maxMultiHit ? 5 : 3.1;
        break;
      case MultiHitType._2:
        expectedHits = 2;
        break;
      case MultiHitType._3:
        expectedHits = 3;
        break;
      case MultiHitType._10:
        expectedHits = 10;
        break;
      case MultiHitType.BEAT_UP:
        // Estimate that half of the party can contribute to beat up.
        expectedHits = Math.max(1, partySize / 2);
        break;
    }
    if (ignoreAcc || move.accuracy === -1) {
      return expectedHits;
    }
    const acc = move.accuracy / 100;
    if (move.hasFlag(MoveFlags.CHECK_ALL_HITS) && !maxMultiHit) {
      // N.B. No moves should be the _2_TO_5 variant and have the CHECK_ALL_HITS flag.
      return acc * (1 - Math.pow(acc, expectedHits)) / (1 - acc);
    }
    return expectedHits *= acc;
  }
}

export class ChangeMultiHitTypeAttr extends MoveAttr {
  apply(user: Pokemon, target: Pokemon, move: Move, args: any[]): boolean {
    //const hitType = args[0] as Utils.NumberHolder;
    return false;
  }
}

export class WaterShurikenMultiHitTypeAttr extends ChangeMultiHitTypeAttr {
  apply(user: Pokemon, target: Pokemon, move: Move, args: any[]): boolean {
    if (user.species.speciesId === SpeciesId.GRENINJA && user.hasAbility(AbilityId.BATTLE_BOND) && user.formIndex === 2) {
      (args[0] as NumberHolder).value = MultiHitType._3;
      return true;
    }
    return false;
  }
}

export class StatusEffectAttr extends MoveEffectAttr {
  public effect: StatusEffect;

  constructor(effect: StatusEffect, selfTarget = false) {
    super(selfTarget);

    this.effect = effect;
  }

  apply(user: Pokemon, target: Pokemon, move: Move, args: any[]): boolean {
    const moveChance = this.getMoveChance(user, target, move, this.selfTarget, true);
    const statusCheck = moveChance < 0 || moveChance === 100 || user.randBattleSeedInt(100) < moveChance;
    if (!statusCheck) {
      return false;
    }

    // non-status moves don't play sound effects for failures
    const quiet = move.category !== MoveCategory.STATUS;

    if (
      target.trySetStatus(this.effect, user, undefined, null, false, quiet)
    ) {
      applyAbAttrs("ConfusionOnStatusEffectAbAttr", {pokemon: user, opponent: target, move, effect: this.effect});
      return true;
    }
    return false;
  }

  getTargetBenefitScore(user: Pokemon, target: Pokemon, move: Move): number {
    const moveChance = this.getMoveChance(user, target, move, this.selfTarget, false);
    const score = moveChance < 0 ? -10 : Math.floor(moveChance * -0.1);
    const pokemon = this.selfTarget ? user : target;

    return pokemon.canSetStatus(this.effect, true, false, user) ? score : 0;
  }
}

/**
 * Attribute to randomly apply one of several statuses to the target.
 * Used for {@linkcode Moves.TRI_ATTACK} and {@linkcode Moves.DIRE_CLAW}.
 */
export class MultiStatusEffectAttr extends StatusEffectAttr {
  public effects: StatusEffect[];

  constructor(effects: StatusEffect[], selfTarget?: boolean) {
    super(effects[0], selfTarget);
    this.effects = effects;
  }

  apply(user: Pokemon, target: Pokemon, move: Move, args: any[]): boolean {
    this.effect = randSeedItem(this.effects);
    const result = super.apply(user, target, move, args);
    return result;
  }

  getTargetBenefitScore(user: Pokemon, target: Pokemon, move: Move): number {
    const moveChance = this.getMoveChance(user, target, move, this.selfTarget, false);
    const score = (moveChance < 0) ? -10 : Math.floor(moveChance * -0.1);
    const pokemon = this.selfTarget ? user : target;

    return !pokemon.status && pokemon.canSetStatus(this.effect, true, false, user) ? score : 0;
  }
}

export class PsychoShiftEffectAttr extends MoveEffectAttr {
  constructor() {
    super(false);
  }

  /**
   * Applies the effect of Psycho Shift to its target
   * Psycho Shift takes the user's status effect and passes it onto the target. The user is then healed after the move has been successfully executed.
   * @returns `true` if Psycho Shift's effect is able to be applied to the target
   */
  apply(user: Pokemon, target: Pokemon, _move: Move, _args: any[]): boolean {
    const statusToApply = user.status?.effect ??
      (user.hasAbility(AbilityId.COMATOSE) ? StatusEffect.SLEEP : StatusEffect.NONE);

    // Bang is justified as condition func returns early if no status is found
    if (!target.trySetStatus(statusToApply, user)) {
      return false;
    }

    if (user.status) {
      // Add tag to user to heal its status effect after the move ends (unless we have comatose);
      // occurs after move use to ensure correct Synchronize timing
      user.addTag(BattlerTagType.PSYCHO_SHIFT)
    }

    return true;
  }

  getCondition(): MoveConditionFunc {
    return (user, target) => {
      if (target.status?.effect) {
        return false;
      }

      const statusToApply = user.status?.effect ?? (user.hasAbility(AbilityId.COMATOSE) ? StatusEffect.SLEEP : StatusEffect.NONE);
      return !!statusToApply && target.canSetStatus(statusToApply, false, false, user);
    }
  }

  getTargetBenefitScore(user: Pokemon, target: Pokemon, move: Move): number {
    const statusToApply =
      user.status?.effect ??
      (user.hasAbility(AbilityId.COMATOSE) ? StatusEffect.SLEEP : StatusEffect.NONE);

      // TODO: Give this a positive user benefit score
    return !target.status?.effect && statusToApply && target.canSetStatus(statusToApply, true, false, user) ? -10 : 0;
  }
}

/**
 * Attribute to steal items upon this move's use.
 * Used for {@linkcode MoveId.THIEF} and {@linkcode MoveId.COVET}.
 */
export class StealHeldItemChanceAttr extends MoveEffectAttr {
  private chance: number;

  constructor(chance: number) {
    super(false);
    this.chance = chance;
  }

  apply(user: Pokemon, target: Pokemon, move: Move, args: any[]): boolean {
    const rand = randSeedFloat();
    if (rand > this.chance) {
      return false;
    }

    const heldItems = this.getTargetHeldItems(target).filter((i) => i.isTransferable);
    if (!heldItems.length) {
      return false;
    }

    const poolType = target.isPlayer() ? ModifierPoolType.PLAYER : target.hasTrainer() ? ModifierPoolType.TRAINER : ModifierPoolType.WILD;
    const highestItemTier = heldItems.map((m) => m.type.getOrInferTier(poolType)).reduce((highestTier, tier) => Math.max(tier!, highestTier), 0); // TODO: is the bang after tier correct?
    const tierHeldItems = heldItems.filter((m) => m.type.getOrInferTier(poolType) === highestItemTier);
    const stolenItem = tierHeldItems[user.randBattleSeedInt(tierHeldItems.length)];
    if (!globalScene.tryTransferHeldItemModifier(stolenItem, user, false)) {
      return false;
    }

    globalScene.phaseManager.queueMessage(i18next.t("moveTriggers:stoleItem", { pokemonName: getPokemonNameWithAffix(user), targetName: getPokemonNameWithAffix(target), itemName: stolenItem.type.name }));
    return true;
  }

  getTargetHeldItems(target: Pokemon): PokemonHeldItemModifier[] {
    return globalScene.findModifiers(m => m instanceof PokemonHeldItemModifier
      && m.pokemonId === target.id, target.isPlayer()) as PokemonHeldItemModifier[];
  }

  getUserBenefitScore(user: Pokemon, target: Pokemon, move: Move): number {
    const heldItems = this.getTargetHeldItems(target);
    return heldItems.length ? 5 : 0;
  }

  getTargetBenefitScore(user: Pokemon, target: Pokemon, move: Move): number {
    const heldItems = this.getTargetHeldItems(target);
    return heldItems.length ? -5 : 0;
  }
}

/**
 * Removes a random held item (or berry) from target.
 * Used for Incinerate and Knock Off.
 * Not Implemented Cases: (Same applies for Thief)
 * "If the user faints due to the target's Ability (Rough Skin or Iron Barbs) or held Rocky Helmet, it cannot remove the target's held item."
 * "If the Pokémon is knocked out by the attack, Sticky Hold does not protect the held item."
 */
export class RemoveHeldItemAttr extends MoveEffectAttr {

  /** Optional restriction for item pool to berries only; i.e. Incinerate */
  private berriesOnly: boolean;

  constructor(berriesOnly: boolean = false) {
    super(false);
    this.berriesOnly = berriesOnly;
  }

  /**
   * Attempt to permanently remove a held
   * @param user - The {@linkcode Pokemon} that used the move
   * @param target - The {@linkcode Pokemon} targeted by the move
   * @param move - N/A
   * @param args N/A
   * @returns `true` if an item was able to be removed
   */
  apply(user: Pokemon, target: Pokemon, move: Move, args: any[]): boolean {
    if (!this.berriesOnly && target.isPlayer()) { // "Wild Pokemon cannot knock off Player Pokemon's held items" (See Bulbapedia)
      return false;
    }

    // Check for abilities that block item theft
    // TODO: This should not trigger if the target would faint beforehand
    const cancelled = new BooleanHolder(false);
    applyAbAttrs("BlockItemTheftAbAttr", {pokemon: target, cancelled});

    if (cancelled.value) {
      return false;
    }

    // Considers entire transferrable item pool by default (Knock Off).
    // Otherwise only consider berries (Incinerate).
    let heldItems = this.getTargetHeldItems(target).filter(i => i.isTransferable);

    if (this.berriesOnly) {
      heldItems = heldItems.filter(m => m instanceof BerryModifier && m.pokemonId === target.id, target.isPlayer());
    }

    if (!heldItems.length) {
      return false;
    }

    const removedItem = heldItems[user.randBattleSeedInt(heldItems.length)];

    // Decrease item amount and update icon
    target.loseHeldItem(removedItem);
    globalScene.updateModifiers(target.isPlayer());

    if (this.berriesOnly) {
      globalScene.phaseManager.queueMessage(i18next.t("moveTriggers:incineratedItem", { pokemonName: getPokemonNameWithAffix(user), targetName: getPokemonNameWithAffix(target), itemName: removedItem.type.name }));
    } else {
      globalScene.phaseManager.queueMessage(i18next.t("moveTriggers:knockedOffItem", { pokemonName: getPokemonNameWithAffix(user), targetName: getPokemonNameWithAffix(target), itemName: removedItem.type.name }));
    }

    return true;
  }

  getTargetHeldItems(target: Pokemon): PokemonHeldItemModifier[] {
    return globalScene.findModifiers(m => m instanceof PokemonHeldItemModifier
      && m.pokemonId === target.id, target.isPlayer()) as PokemonHeldItemModifier[];
  }

  getUserBenefitScore(user: Pokemon, target: Pokemon, move: Move): number {
    const heldItems = this.getTargetHeldItems(target);
    return heldItems.length ? 5 : 0;
  }

  getTargetBenefitScore(user: Pokemon, target: Pokemon, move: Move): number {
    const heldItems = this.getTargetHeldItems(target);
    return heldItems.length ? -5 : 0;
  }
}

/**
 * Attribute that causes targets of the move to eat a berry. Used for Teatime, Stuff Cheeks
 */
export class EatBerryAttr extends MoveEffectAttr {
  protected chosenBerry: BerryModifier;
  constructor(selfTarget: boolean) {
    super(selfTarget);
  }

  /**
   * Causes the target to eat a berry.
   * @param user The {@linkcode Pokemon} Pokemon that used the move
   * @param target The {@linkcode Pokemon} Pokemon that will eat the berry
   * @param move The {@linkcode Move} being used
   * @param args Unused
   * @returns `true` if the function succeeds
   */
  apply(user: Pokemon, target: Pokemon, move: Move, args: any[]): boolean {
    if (!super.apply(user, target, move, args)) {
      return false;
    }

    const pokemon = this.selfTarget ? user : target;

    const heldBerries = this.getTargetHeldBerries(pokemon);
    if (heldBerries.length <= 0) {
      return false;
    }

    // pick a random berry to gobble and check if we preserve it
    this.chosenBerry = heldBerries[user.randBattleSeedInt(heldBerries.length)];
    const preserve = new BooleanHolder(false);
    // check for berry pouch preservation
    globalScene.applyModifiers(PreserveBerryModifier, pokemon.isPlayer(), pokemon, preserve);
    if (!preserve.value) {
      this.reduceBerryModifier(pokemon);
    }

    // Don't update harvest for berries preserved via Berry pouch (no item dupes lol)
    this.eatBerry(target, undefined, !preserve.value);

    return true;
  }

  getTargetHeldBerries(target: Pokemon): BerryModifier[] {
    return globalScene.findModifiers(m => m instanceof BerryModifier
      && (m as BerryModifier).pokemonId === target.id, target.isPlayer()) as BerryModifier[];
  }

  reduceBerryModifier(target: Pokemon) {
    if (this.chosenBerry) {
      target.loseHeldItem(this.chosenBerry);
    }
    globalScene.updateModifiers(target.isPlayer());
  }


  /**
   * Internal function to apply berry effects.
   *
   * @param consumer - The {@linkcode Pokemon} eating the berry; assumed to also be owner if `berryOwner` is omitted
   * @param berryOwner - The {@linkcode Pokemon} whose berry is being eaten; defaults to `consumer` if not specified.
   * @param updateHarvest - Whether to prevent harvest from tracking berries;
   * defaults to whether `consumer` equals `berryOwner` (i.e. consuming own berry).
   */
   protected eatBerry(consumer: Pokemon, berryOwner: Pokemon = consumer, updateHarvest = consumer === berryOwner) {
     // consumer eats berry, owner triggers unburden and similar effects
    getBerryEffectFunc(this.chosenBerry.berryType)(consumer);
    applyAbAttrs("PostItemLostAbAttr", {pokemon: berryOwner});
    applyAbAttrs("HealFromBerryUseAbAttr", {pokemon: consumer});
    consumer.recordEatenBerry(this.chosenBerry.berryType, updateHarvest);
  }
}

/**
 * Attribute used for moves that steal and eat a random berry from the target.
 * Used for {@linkcode MoveId.PLUCK} & {@linkcode MoveId.BUG_BITE}.
 */
export class StealEatBerryAttr extends EatBerryAttr {
  constructor() {
    super(false);
  }

  /**
   * User steals a random berry from the target and then eats it.
   * @param user - The {@linkcode Pokemon} using the move; will eat the stolen berry
   * @param target - The {@linkcode Pokemon} having its berry stolen
   * @param move - The {@linkcode Move} being used
   * @param args N/A
   * @returns `true` if the function succeeds
   */
  apply(user: Pokemon, target: Pokemon, move: Move, args: any[]): boolean {
    // check for abilities that block item theft
    const cancelled = new BooleanHolder(false);
    applyAbAttrs("BlockItemTheftAbAttr", {pokemon: target, cancelled});
    if (cancelled.value === true) {
      return false;
    }

    // check if the target even _has_ a berry in the first place
    // TODO: Check on cart if Pluck displays messages when used against sticky hold mons w/o berries
    const heldBerries = this.getTargetHeldBerries(target);
    if (heldBerries.length <= 0) {
      return false;
    }

    // pick a random berry and eat it
    this.chosenBerry = heldBerries[user.randBattleSeedInt(heldBerries.length)];
    applyAbAttrs("PostItemLostAbAttr", {pokemon: target});
    const message = i18next.t("battle:stealEatBerry", { pokemonName: user.name, targetName: target.name, berryName: this.chosenBerry.type.name });
    globalScene.phaseManager.queueMessage(message);
    this.reduceBerryModifier(target);
    this.eatBerry(user, target);

    return true;
  }
}

/**
 * Move attribute that signals that the move should cure a status effect
 * @extends MoveEffectAttr
 * @see {@linkcode apply()}
 */
export class HealStatusEffectAttr extends MoveEffectAttr {
  /** List of Status Effects to cure */
  private effects: StatusEffect[];

  /**
   * @param selfTarget - Whether this move targets the user
   * @param effects - status effect or list of status effects to cure
   */
  constructor(selfTarget: boolean, effects: StatusEffect | StatusEffect[]) {
    super(selfTarget, { lastHitOnly: true });
    this.effects = coerceArray(effects)
  }

  /**
   * @param user {@linkcode Pokemon} source of the move
   * @param target {@linkcode Pokemon} target of the move
   * @param move the {@linkcode Move} being used
   * @returns true if the status is cured
   */
  apply(user: Pokemon, target: Pokemon, move: Move, args: any[]): boolean {
    if (!super.apply(user, target, move, args)) {
      return false;
    }

    // Special edge case for shield dust blocking Sparkling Aria curing burn
    const moveTargets = getMoveTargets(user, move.id);
    if (target.hasAbilityWithAttr("IgnoreMoveEffectsAbAttr") && move.id === MoveId.SPARKLING_ARIA && moveTargets.targets.length === 1) {
      return false;
    }

    const pokemon = this.selfTarget ? user : target;
    if (pokemon.status && this.effects.includes(pokemon.status.effect)) {
      globalScene.phaseManager.queueMessage(getStatusEffectHealText(pokemon.status.effect, getPokemonNameWithAffix(pokemon)));
      pokemon.resetStatus();
      pokemon.updateInfo();

      return true;
    }

    return false;
  }

  isOfEffect(effect: StatusEffect): boolean {
    return this.effects.includes(effect);
  }

  getUserBenefitScore(user: Pokemon, target: Pokemon, move: Move): number {
    return user.status ? 10 : 0;
  }
}

export class BypassSleepAttr extends MoveAttr {
  apply(user: Pokemon, target: Pokemon, move: Move, args: any[]): boolean {
    if (user.status?.effect === StatusEffect.SLEEP) {
      user.addTag(BattlerTagType.BYPASS_SLEEP, 1, move.id, user.id);
      return true;
    }

    return false;
  }

  /**
   * Returns arbitrarily high score when Pokemon is asleep, otherwise shouldn't be used
   * @param user
   * @param target
   * @param move
   */
  getUserBenefitScore(user: Pokemon, target: Pokemon, move: Move): number {
    return user.status && user.status.effect === StatusEffect.SLEEP ? 200 : -10;
  }
}

/**
 * Attribute used for moves that bypass the burn damage reduction of physical moves, currently only facade
 * Called during damage calculation
 * @extends MoveAttr
 * @see {@linkcode apply}
 */
export class BypassBurnDamageReductionAttr extends MoveAttr {
  /** Prevents the move's damage from being reduced by burn
   * @param user N/A
   * @param target N/A
   * @param move {@linkcode Move} with this attribute
   * @param args [0] {@linkcode BooleanHolder} for burnDamageReductionCancelled
   * @returns true if the function succeeds
   */
  apply(user: Pokemon, target: Pokemon, move: Move, args: any[]): boolean {
    (args[0] as BooleanHolder).value = true;

    return true;
  }
}

export class WeatherChangeAttr extends MoveEffectAttr {
  private weatherType: WeatherType;

  constructor(weatherType: WeatherType) {
    super();

    this.weatherType = weatherType;
  }

  apply(user: Pokemon, target: Pokemon, move: Move, args: any[]): boolean {
    return globalScene.arena.trySetWeather(this.weatherType, user);
  }

  getCondition(): MoveConditionFunc {
    return (user, target, move) => !globalScene.arena.weather || (globalScene.arena.weather.weatherType !== this.weatherType && !globalScene.arena.weather.isImmutable());
  }
}

export class ClearWeatherAttr extends MoveEffectAttr {
  private weatherType: WeatherType;

  constructor(weatherType: WeatherType) {
    super();

    this.weatherType = weatherType;
  }

  apply(user: Pokemon, target: Pokemon, move: Move, args: any[]): boolean {
    if (globalScene.arena.weather?.weatherType === this.weatherType) {
      return globalScene.arena.trySetWeather(WeatherType.NONE, user);
    }

    return false;
  }
}

export class TerrainChangeAttr extends MoveEffectAttr {
  private terrainType: TerrainType;

  constructor(terrainType: TerrainType) {
    super();

    this.terrainType = terrainType;
  }

  apply(user: Pokemon, target: Pokemon, move: Move, args: any[]): boolean {
    return globalScene.arena.trySetTerrain(this.terrainType, true, user);
  }

  getCondition(): MoveConditionFunc {
    return (user, target, move) => !globalScene.arena.terrain || (globalScene.arena.terrain.terrainType !== this.terrainType);
  }

  getUserBenefitScore(user: Pokemon, target: Pokemon, move: Move): number {
    // TODO: Expand on this
    return globalScene.arena.terrain ? 0 : 6;
  }
}

export class ClearTerrainAttr extends MoveEffectAttr {
  constructor() {
    super();
  }

  apply(user: Pokemon, target: Pokemon, move: Move, args: any[]): boolean {
    return globalScene.arena.trySetTerrain(TerrainType.NONE, true, user);
  }
}

export class OneHitKOAttr extends MoveAttr {
  apply(user: Pokemon, target: Pokemon, move: Move, args: any[]): boolean {
    if (target.isBossImmune()) {
      return false;
    }

    (args[0] as BooleanHolder).value = true;

    return true;
  }

  getCondition(): MoveConditionFunc {
    return (user, target, move) => {
      const cancelled = new BooleanHolder(false);
      applyAbAttrs("BlockOneHitKOAbAttr", {pokemon: target, cancelled});
      return !cancelled.value && user.level >= target.level;
    };
  }
}

/**
 * Attribute that allows charge moves to resolve in 1 turn under a given condition.
 * Should only be used for {@linkcode ChargingMove | ChargingMoves} as a `chargeAttr`.
 * @extends MoveAttr
 */
export class InstantChargeAttr extends MoveAttr {
  /** The condition in which the move with this attribute instantly charges */
  protected readonly condition: UserMoveConditionFunc;

  constructor(condition: UserMoveConditionFunc) {
    super(true);
    this.condition = condition;
  }

  /**
   * Flags the move with this attribute as instantly charged if this attribute's condition is met.
   * @param user the {@linkcode Pokemon} using the move
   * @param target n/a
   * @param move the {@linkcode Move} associated with this attribute
   * @param args
   *  - `[0]` a {@linkcode BooleanHolder | BooleanHolder} for the "instant charge" flag
   * @returns `true` if the instant charge condition is met; `false` otherwise.
   */
  override apply(user: Pokemon, target: Pokemon | null, move: Move, args: any[]): boolean {
    const instantCharge = args[0];
    if (!(instantCharge instanceof BooleanHolder)) {
      return false;
    }

    if (this.condition(user, move)) {
      instantCharge.value = true;
      return true;
    }
    return false;
  }
}

/**
 * Attribute that allows charge moves to resolve in 1 turn while specific {@linkcode WeatherType | Weather}
 * is active. Should only be used for {@linkcode ChargingMove | ChargingMoves} as a `chargeAttr`.
 * @extends InstantChargeAttr
 */
export class WeatherInstantChargeAttr extends InstantChargeAttr {
  constructor(weatherTypes: WeatherType[]) {
    super((user, move) => {
      const currentWeather = globalScene.arena.weather;

      if (isNullOrUndefined(currentWeather?.weatherType)) {
        return false;
      } else {
        return !currentWeather?.isEffectSuppressed()
          && weatherTypes.includes(currentWeather?.weatherType);
      }
    });
  }
}

export class OverrideMoveEffectAttr extends MoveAttr {
  /** This field does not exist at runtime and must not be used.
   * Its sole purpose is to ensure that typescript is able to properly narrow when the `is` method is called.
   */
  declare private _: never;
  override apply(user: Pokemon, target: Pokemon, move: Move, args: any[]): boolean {
    return true;
  }
}

/**
 * Attack Move that doesn't hit the turn it is played and doesn't allow for multiple
 * uses on the same target. Examples are Future Sight or Doom Desire.
 * @extends OverrideMoveEffectAttr
 * @param tagType The {@linkcode ArenaTagType} that will be placed on the field when the move is used
 * @param chargeAnim The {@linkcode ChargeAnim | Charging Animation} used for the move
 * @param chargeText The text to display when the move is used
 */
export class DelayedAttackAttr extends OverrideMoveEffectAttr {
  public tagType: ArenaTagType;
  public chargeAnim: ChargeAnim;
  private chargeText: string;

  constructor(tagType: ArenaTagType, chargeAnim: ChargeAnim, chargeText: string) {
    super();

    this.tagType = tagType;
    this.chargeAnim = chargeAnim;
    this.chargeText = chargeText;
  }

  apply(user: Pokemon, target: Pokemon, move: Move, args: any[]): boolean {
    // Edge case for the move applied on a pokemon that has fainted
    if (!target) {
      return true;
    }

    const overridden = args[0] as BooleanHolder;
    const virtual = args[1] as boolean;

    if (!virtual) {
      overridden.value = true;
      globalScene.phaseManager.unshiftNew("MoveAnimPhase", new MoveChargeAnim(this.chargeAnim, move.id, user));
      globalScene.phaseManager.queueMessage(this.chargeText.replace("{TARGET}", getPokemonNameWithAffix(target)).replace("{USER}", getPokemonNameWithAffix(user)));
      user.pushMoveHistory({ move: move.id, targets: [ target.getBattlerIndex() ], result: MoveResult.OTHER, useMode: MoveUseMode.NORMAL });
      const side = target.isPlayer() ? ArenaTagSide.PLAYER : ArenaTagSide.ENEMY;
      globalScene.arena.addTag(this.tagType, 3, move.id, user.id, side, false, target.getBattlerIndex());
    } else {
      globalScene.phaseManager.queueMessage(i18next.t("moveTriggers:tookMoveAttack", { pokemonName: getPokemonNameWithAffix(globalScene.getPokemonById(target.id) ?? undefined), moveName: move.name }));
    }

    return true;
  }
}

/**
 * Attribute that cancels the associated move's effects when set to be combined with the user's ally's
 * subsequent move this turn. Used for Grass Pledge, Water Pledge, and Fire Pledge.
 * @extends OverrideMoveEffectAttr
 */
export class AwaitCombinedPledgeAttr extends OverrideMoveEffectAttr {
  constructor() {
    super(true);
  }
  /**
   * If the user's ally is set to use a different move with this attribute,
   * defer this move's effects for a combined move on the ally's turn.
   * @param user the {@linkcode Pokemon} using this move
   * @param target n/a
   * @param move the {@linkcode Move} being used
   * @param args
   * - [0] a {@linkcode BooleanHolder} indicating whether the move's base
   * effects should be overridden this turn.
   * @returns `true` if base move effects were overridden; `false` otherwise
   */
  override apply(user: Pokemon, target: Pokemon, move: Move, args: any[]): boolean {
    if (user.turnData.combiningPledge) {
      // "The two moves have become one!\nIt's a combined move!"
      globalScene.phaseManager.queueMessage(i18next.t("moveTriggers:combiningPledge"));
      return false;
    }

    const overridden = args[0] as BooleanHolder;

    const allyMovePhase = globalScene.phaseManager.findPhase<MovePhase>((phase) => phase.is("MovePhase") && phase.pokemon.isPlayer() === user.isPlayer());
    if (allyMovePhase) {
      const allyMove = allyMovePhase.move.getMove();
      if (allyMove !== move && allyMove.hasAttr("AwaitCombinedPledgeAttr")) {
        [ user, allyMovePhase.pokemon ].forEach((p) => p.turnData.combiningPledge = move.id);

        // "{userPokemonName} is waiting for {allyPokemonName}'s move..."
        globalScene.phaseManager.queueMessage(i18next.t("moveTriggers:awaitingPledge", {
          userPokemonName: getPokemonNameWithAffix(user),
          allyPokemonName: getPokemonNameWithAffix(allyMovePhase.pokemon)
        }));

        // Move the ally's MovePhase (if needed) so that the ally moves next
        const allyMovePhaseIndex = globalScene.phaseManager.phaseQueue.indexOf(allyMovePhase);
        const firstMovePhaseIndex = globalScene.phaseManager.phaseQueue.findIndex((phase) => phase.is("MovePhase"));
        if (allyMovePhaseIndex !== firstMovePhaseIndex) {
          globalScene.phaseManager.prependToPhase(globalScene.phaseManager.phaseQueue.splice(allyMovePhaseIndex, 1)[0], "MovePhase");
        }

        overridden.value = true;
        return true;
      }
    }
    return false;
  }
}

/**
 * Set of optional parameters that may be applied to stat stage changing effects
 * @extends MoveEffectAttrOptions
 * @see {@linkcode StatStageChangeAttr}
 */
interface StatStageChangeAttrOptions extends MoveEffectAttrOptions {
  /** If defined, needs to be met in order for the stat change to apply */
  condition?: MoveConditionFunc,
  /** `true` to display a message */
  showMessage?: boolean
}

/**
 * Attribute used for moves that change stat stages
 *
 * @param stats {@linkcode BattleStat} Array of stat(s) to change
 * @param stages How many stages to change the stat(s) by, [-6, 6]
 * @param selfTarget `true` if the move is self-targetting
 * @param options {@linkcode StatStageChangeAttrOptions} Container for any optional parameters for this attribute.
 *
 * @extends MoveEffectAttr
 * @see {@linkcode apply}
 */
export class StatStageChangeAttr extends MoveEffectAttr {
  public stats: BattleStat[];
  public stages: number;
  /**
   * Container for optional parameters to this attribute.
   * @see {@linkcode StatStageChangeAttrOptions} for available optional params
   */
  protected override options?: StatStageChangeAttrOptions;

  constructor(stats: BattleStat[], stages: number, selfTarget?: boolean, options?: StatStageChangeAttrOptions) {
    super(selfTarget, options);
    this.stats = stats;
    this.stages = stages;
    this.options = options;
  }

  /**
   * The condition required for the stat stage change to apply.
   * Defaults to `null` (i.e. no condition required).
   */
  private get condition () {
    return this.options?.condition ?? null;
  }

  /**
   * `true` to display a message for the stat change.
   * @default true
   */
  private get showMessage () {
    return this.options?.showMessage ?? true;
  }

  /**
   * Attempts to change stats of the user or target (depending on value of selfTarget) if conditions are met
   * @param user {@linkcode Pokemon} the user of the move
   * @param target {@linkcode Pokemon} the target of the move
   * @param move {@linkcode Move} the move
   * @param args unused
   * @returns whether stat stages were changed
   */
  apply(user: Pokemon, target: Pokemon, move: Move, args?: any[]): boolean {
    if (!super.apply(user, target, move, args) || (this.condition && !this.condition(user, target, move))) {
      return false;
    }

    const moveChance = this.getMoveChance(user, target, move, this.selfTarget, true);
    if (moveChance < 0 || moveChance === 100 || user.randBattleSeedInt(100) < moveChance) {
      const stages = this.getLevels(user);
      globalScene.phaseManager.unshiftNew("StatStageChangePhase", (this.selfTarget ? user : target).getBattlerIndex(), this.selfTarget, this.stats, stages, this.showMessage);
      return true;
    }

    return false;
  }

  getLevels(_user: Pokemon): number {
    return this.stages;
  }

  getTargetBenefitScore(user: Pokemon, target: Pokemon, move: Move): number {
    let ret = 0;
    const moveLevels = this.getLevels(user);
    for (const stat of this.stats) {
      let levels = moveLevels;
      const statStage = target.getStatStage(stat);
      if (levels > 0) {
        levels = Math.min(statStage + levels, 6) - statStage;
      } else {
        levels = Math.max(statStage + levels, -6) - statStage;
      }
      let noEffect = false;
      switch (stat) {
        case Stat.ATK:
          if (this.selfTarget) {
            noEffect = !user.getMoveset().find(m => {const mv = m.getMove(); return mv.is("AttackMove") && mv.category === MoveCategory.PHYSICAL;} );
          }
          break;
        case Stat.DEF:
          if (!this.selfTarget) {
            noEffect = !user.getMoveset().find(m => {const mv = m.getMove(); return mv.is("AttackMove") && mv.category === MoveCategory.PHYSICAL;} );
          }
          break;
        case Stat.SPATK:
          if (this.selfTarget) {
            noEffect = !user.getMoveset().find(m => {const mv = m.getMove(); return mv.is("AttackMove") && mv.category === MoveCategory.PHYSICAL;} );
          }
          break;
        case Stat.SPDEF:
          if (!this.selfTarget) {
            noEffect = !user.getMoveset().find(m => {const mv = m.getMove(); return mv.is("AttackMove") && mv.category === MoveCategory.PHYSICAL;} );
          }
          break;
      }
      if (noEffect) {
        continue;
      }
      ret += (levels * 4) + (levels > 0 ? -2 : 2);
    }
    return ret;
  }
}

/**
 * Attribute used to determine the Biome/Terrain-based secondary effect of Secret Power
 */
export class SecretPowerAttr extends MoveEffectAttr {
  constructor() {
    super(false);
  }

  /**
   * Used to apply the secondary effect to the target Pokemon
   * @returns `true` if a secondary effect is successfully applied
   */
  override apply(user: Pokemon, target: Pokemon, move: Move, args?: any[]): boolean {
    if (!super.apply(user, target, move, args)) {
      return false;
    }
    let secondaryEffect: MoveEffectAttr;
    const terrain = globalScene.arena.getTerrainType();
    if (terrain !== TerrainType.NONE) {
      secondaryEffect = this.determineTerrainEffect(terrain);
    } else {
      const biome = globalScene.arena.biomeType;
      secondaryEffect = this.determineBiomeEffect(biome);
    }
    return secondaryEffect.apply(user, target, move, []);
  }

  /**
   * Determines the secondary effect based on terrain.
   * Takes precedence over biome-based effects.
   * ```
   * Electric Terrain | Paralysis
   * Misty Terrain    | SpAtk -1
   * Grassy Terrain   | Sleep
   * Psychic Terrain  | Speed -1
   * ```
   * @param terrain - {@linkcode TerrainType} The current terrain
   * @returns the chosen secondary effect {@linkcode MoveEffectAttr}
   */
  private determineTerrainEffect(terrain: TerrainType): MoveEffectAttr {
    let secondaryEffect: MoveEffectAttr;
    switch (terrain) {
      case TerrainType.ELECTRIC:
      default:
        secondaryEffect = new StatusEffectAttr(StatusEffect.PARALYSIS, false);
        break;
      case TerrainType.MISTY:
        secondaryEffect = new StatStageChangeAttr([ Stat.SPATK ], -1, false);
        break;
      case TerrainType.GRASSY:
        secondaryEffect = new StatusEffectAttr(StatusEffect.SLEEP, false);
        break;
      case TerrainType.PSYCHIC:
        secondaryEffect = new StatStageChangeAttr([ Stat.SPD ], -1, false);
        break;
    }
    return secondaryEffect;
  }

  /**
   * Determines the secondary effect based on biome
   * ```
   * Town, Metropolis, Slum, Dojo, Laboratory, Power Plant + Default | Paralysis
   * Plains, Grass, Tall Grass, Forest, Jungle, Meadow               | Sleep
   * Swamp, Mountain, Temple, Ruins                                  | Speed -1
   * Ice Cave, Snowy Forest                                          | Freeze
   * Volcano                                                         | Burn
   * Fairy Cave                                                      | SpAtk -1
   * Desert, Construction Site, Beach, Island, Badlands              | Accuracy -1
   * Sea, Lake, Seabed                                               | Atk -1
   * Cave, Wasteland, Graveyard, Abyss, Space                        | Flinch
   * End                                                             | Def -1
   * ```
   * @param biome - The current {@linkcode BiomeId} the battle is set in
   * @returns the chosen secondary effect {@linkcode MoveEffectAttr}
   */
  private determineBiomeEffect(biome: BiomeId): MoveEffectAttr {
    let secondaryEffect: MoveEffectAttr;
    switch (biome) {
      case BiomeId.PLAINS:
      case BiomeId.GRASS:
      case BiomeId.TALL_GRASS:
      case BiomeId.FOREST:
      case BiomeId.JUNGLE:
      case BiomeId.MEADOW:
        secondaryEffect = new StatusEffectAttr(StatusEffect.SLEEP, false);
        break;
      case BiomeId.SWAMP:
      case BiomeId.MOUNTAIN:
      case BiomeId.TEMPLE:
      case BiomeId.RUINS:
        secondaryEffect = new StatStageChangeAttr([ Stat.SPD ], -1, false);
        break;
      case BiomeId.ICE_CAVE:
      case BiomeId.SNOWY_FOREST:
        secondaryEffect = new StatusEffectAttr(StatusEffect.FREEZE, false);
        break;
      case BiomeId.VOLCANO:
        secondaryEffect = new StatusEffectAttr(StatusEffect.BURN, false);
        break;
      case BiomeId.FAIRY_CAVE:
        secondaryEffect = new StatStageChangeAttr([ Stat.SPATK ], -1, false);
        break;
      case BiomeId.DESERT:
      case BiomeId.CONSTRUCTION_SITE:
      case BiomeId.BEACH:
      case BiomeId.ISLAND:
      case BiomeId.BADLANDS:
        secondaryEffect = new StatStageChangeAttr([ Stat.ACC ], -1, false);
        break;
      case BiomeId.SEA:
      case BiomeId.LAKE:
      case BiomeId.SEABED:
        secondaryEffect = new StatStageChangeAttr([ Stat.ATK ], -1, false);
        break;
      case BiomeId.CAVE:
      case BiomeId.WASTELAND:
      case BiomeId.GRAVEYARD:
      case BiomeId.ABYSS:
      case BiomeId.SPACE:
        secondaryEffect = new AddBattlerTagAttr(BattlerTagType.FLINCHED, false, true);
        break;
      case BiomeId.END:
        secondaryEffect = new StatStageChangeAttr([ Stat.DEF ], -1, false);
        break;
      case BiomeId.TOWN:
      case BiomeId.METROPOLIS:
      case BiomeId.SLUM:
      case BiomeId.DOJO:
      case BiomeId.FACTORY:
      case BiomeId.LABORATORY:
      case BiomeId.POWER_PLANT:
      default:
        secondaryEffect = new StatusEffectAttr(StatusEffect.PARALYSIS, false);
        break;
    }
    return secondaryEffect;
  }
}

export class PostVictoryStatStageChangeAttr extends MoveAttr {
  private stats: BattleStat[];
  private stages: number;
  private condition?: MoveConditionFunc;
  private showMessage: boolean;

  constructor(stats: BattleStat[], stages: number, selfTarget?: boolean, condition?: MoveConditionFunc, showMessage: boolean = true, firstHitOnly: boolean = false) {
    super();
    this.stats = stats;
    this.stages = stages;
    this.condition = condition;
    this.showMessage = showMessage;
  }
  applyPostVictory(user: Pokemon, target: Pokemon, move: Move): void {
    if (this.condition && !this.condition(user, target, move)) {
      return;
    }
    const statChangeAttr = new StatStageChangeAttr(this.stats, this.stages, this.showMessage);
    statChangeAttr.apply(user, target, move);
  }
}

export class AcupressureStatStageChangeAttr extends MoveEffectAttr {
  constructor() {
    super();
  }

  override apply(user: Pokemon, target: Pokemon, move: Move, args: any[]): boolean {
    const randStats = BATTLE_STATS.filter((s) => target.getStatStage(s) < 6);
    if (randStats.length > 0) {
      const boostStat = [ randStats[user.randBattleSeedInt(randStats.length)] ];
      globalScene.phaseManager.unshiftNew("StatStageChangePhase", target.getBattlerIndex(), this.selfTarget, boostStat, 2);
      return true;
    }
    return false;
  }
}

export class GrowthStatStageChangeAttr extends StatStageChangeAttr {
  constructor() {
    super([ Stat.ATK, Stat.SPATK ], 1, true);
  }

  getLevels(user: Pokemon): number {
    if (!globalScene.arena.weather?.isEffectSuppressed()) {
      const weatherType = globalScene.arena.weather?.weatherType;
      if (weatherType === WeatherType.SUNNY || weatherType === WeatherType.HARSH_SUN) {
        return this.stages + 1;
      }
    }
    return this.stages;
  }
}

export class CutHpStatStageBoostAttr extends StatStageChangeAttr {
  private cutRatio: number;
  private messageCallback: ((user: Pokemon) => void) | undefined;

  constructor(stat: BattleStat[], levels: number, cutRatio: number, messageCallback?: ((user: Pokemon) => void) | undefined) {
    super(stat, levels, true);

    this.cutRatio = cutRatio;
    this.messageCallback = messageCallback;
  }
  override apply(user: Pokemon, target: Pokemon, move: Move, args: any[]): boolean {
    user.damageAndUpdate(toDmgValue(user.getMaxHp() / this.cutRatio), { result: HitResult.INDIRECT });
    user.updateInfo();
    const ret = super.apply(user, target, move, args);
    if (this.messageCallback) {
      this.messageCallback(user);
    }
    return ret;
  }

  getCondition(): MoveConditionFunc {
    return (user, _target, _move) => user.getHpRatio() > 1 / this.cutRatio && this.stats.some(s => user.getStatStage(s) < 6);
  }
}

/**
 * Attribute implementing the stat boosting effect of {@link https://bulbapedia.bulbagarden.net/wiki/Order_Up_(move) | Order Up}.
 * If the user has a Pokemon with {@link https://bulbapedia.bulbagarden.net/wiki/Commander_(Ability) | Commander} in their mouth,
 * one of the user's stats are increased by 1 stage, depending on the "commanding" Pokemon's form. This effect does not respect
 * effect chance, but Order Up itself may be boosted by Sheer Force.
 */
export class OrderUpStatBoostAttr extends MoveEffectAttr {
  constructor() {
    super(true);
  }

  override apply(user: Pokemon, target: Pokemon, move: Move, args?: any[]): boolean {
    const commandedTag = user.getTag(CommandedTag);
    if (!commandedTag) {
      return false;
    }

    let increasedStat: EffectiveStat = Stat.ATK;
    switch (commandedTag.tatsugiriFormKey) {
      case "curly":
        increasedStat = Stat.ATK;
        break;
      case "droopy":
        increasedStat = Stat.DEF;
        break;
      case "stretchy":
        increasedStat = Stat.SPD;
        break;
    }

    globalScene.phaseManager.unshiftNew("StatStageChangePhase", user.getBattlerIndex(), this.selfTarget, [ increasedStat ], 1);
    return true;
  }
}

export class CopyStatsAttr extends MoveEffectAttr {
  apply(user: Pokemon, target: Pokemon, move: Move, args: any[]): boolean {
    if (!super.apply(user, target, move, args)) {
      return false;
    }

    // Copy all stat stages
    for (const s of BATTLE_STATS) {
      user.setStatStage(s, target.getStatStage(s));
    }

    if (target.getTag(BattlerTagType.CRIT_BOOST)) {
      user.addTag(BattlerTagType.CRIT_BOOST, 0, move.id);
    } else {
      user.removeTag(BattlerTagType.CRIT_BOOST);
    }
    target.updateInfo();
    user.updateInfo();
    globalScene.phaseManager.queueMessage(i18next.t("moveTriggers:copiedStatChanges", { pokemonName: getPokemonNameWithAffix(user), targetName: getPokemonNameWithAffix(target) }));

    return true;
  }
}

export class InvertStatsAttr extends MoveEffectAttr {
  apply(user: Pokemon, target: Pokemon, move: Move, args: any[]): boolean {
    if (!super.apply(user, target, move, args)) {
      return false;
    }

    for (const s of BATTLE_STATS) {
      target.setStatStage(s, -target.getStatStage(s));
    }

    target.updateInfo();
    user.updateInfo();

    globalScene.phaseManager.queueMessage(i18next.t("moveTriggers:invertStats", { pokemonName: getPokemonNameWithAffix(target) }));

    return true;
  }
}

export class ResetStatsAttr extends MoveEffectAttr {
  private targetAllPokemon: boolean;
  constructor(targetAllPokemon: boolean) {
    super();
    this.targetAllPokemon = targetAllPokemon;
  }

  override apply(_user: Pokemon, target: Pokemon, _move: Move, _args: any[]): boolean {
    if (this.targetAllPokemon) {
      // Target all pokemon on the field when Freezy Frost or Haze are used
      const activePokemon = globalScene.getField(true);
      activePokemon.forEach((p) => this.resetStats(p));
      globalScene.phaseManager.queueMessage(i18next.t("moveTriggers:statEliminated"));
    } else { // Affects only the single target when Clear Smog is used
      this.resetStats(target);
      globalScene.phaseManager.queueMessage(i18next.t("moveTriggers:resetStats", { pokemonName: getPokemonNameWithAffix(target) }));
    }
    return true;
  }

  private resetStats(pokemon: Pokemon): void {
    for (const s of BATTLE_STATS) {
      pokemon.setStatStage(s, 0);
    }
    pokemon.updateInfo();
  }
}

/**
 * Attribute used for status moves, specifically Heart, Guard, and Power Swap,
 * that swaps the user's and target's corresponding stat stages.
 * @extends MoveEffectAttr
 * @see {@linkcode apply}
 */
export class SwapStatStagesAttr extends MoveEffectAttr {
  /** The stat stages to be swapped between the user and the target */
  private stats: readonly BattleStat[];

  constructor(stats: readonly BattleStat[]) {
    super();

    this.stats = stats;
  }

  /**
   * For all {@linkcode stats}, swaps the user's and target's corresponding stat
   * stage.
   * @param user the {@linkcode Pokemon} that used the move
   * @param target the {@linkcode Pokemon} that the move was used on
   * @param move N/A
   * @param args N/A
   * @returns true if attribute application succeeds
   */
  apply(user: Pokemon, target: Pokemon, move: Move, args: any []): boolean {
    if (super.apply(user, target, move, args)) {
      for (const s of this.stats) {
        const temp = user.getStatStage(s);
        user.setStatStage(s, target.getStatStage(s));
        target.setStatStage(s, temp);
      }

      target.updateInfo();
      user.updateInfo();

      if (this.stats.length === 7) {
        globalScene.phaseManager.queueMessage(i18next.t("moveTriggers:switchedStatChanges", { pokemonName: getPokemonNameWithAffix(user) }));
      } else if (this.stats.length === 2) {
        globalScene.phaseManager.queueMessage(i18next.t("moveTriggers:switchedTwoStatChanges", {
          pokemonName: getPokemonNameWithAffix(user),
          firstStat: i18next.t(getStatKey(this.stats[0])),
          secondStat: i18next.t(getStatKey(this.stats[1]))
        }));
      }
      return true;
    }
    return false;
  }
}

export class HpSplitAttr extends MoveEffectAttr {
  apply(user: Pokemon, target: Pokemon, move: Move, args: any[]): boolean {
    if (!super.apply(user, target, move, args)) {
      return false;
    }

    const hpValue = Math.floor((target.hp + user.hp) / 2);
    [ user, target ].forEach((p) => {
      if (p.hp < hpValue) {
        const healing = p.heal(hpValue - p.hp);
        if (healing) {
          globalScene.damageNumberHandler.add(p, healing, HitResult.HEAL);
        }
      } else if (p.hp > hpValue) {
        const damage = p.damage(p.hp - hpValue, true);
        if (damage) {
          globalScene.damageNumberHandler.add(p, damage);
        }
      }
      p.updateInfo();
    });

    return true;
  }
}

export class VariablePowerAttr extends MoveAttr {
  apply(user: Pokemon, target: Pokemon, move: Move, args: any[]): boolean {
    //const power = args[0] as Utils.NumberHolder;
    return false;
  }
}

export class LessPPMorePowerAttr extends VariablePowerAttr {
  /**
   * Power up moves when less PP user has
   * @param user {@linkcode Pokemon} using this move
   * @param target {@linkcode Pokemon} target of this move
   * @param move {@linkcode Move} being used
   * @param args [0] {@linkcode NumberHolder} of power
   * @returns true if the function succeeds
   */
  apply(user: Pokemon, target: Pokemon, move: Move, args: any[]): boolean {
    const ppMax = move.pp;
    const ppUsed = user.moveset.find((m) => m.moveId === move.id)?.ppUsed ?? 0;

    let ppRemains = ppMax - ppUsed;
    /** Reduce to 0 to avoid negative numbers if user has 1PP before attack and target has Ability.PRESSURE */
    if (ppRemains < 0) {
      ppRemains = 0;
    }

    const power = args[0] as NumberHolder;

    switch (ppRemains) {
      case 0:
        power.value = 200;
        break;
      case 1:
        power.value = 80;
        break;
      case 2:
        power.value = 60;
        break;
      case 3:
        power.value = 50;
        break;
      default:
        power.value = 40;
        break;
    }
    return true;
  }
}

export class MovePowerMultiplierAttr extends VariablePowerAttr {
  private powerMultiplierFunc: (user: Pokemon, target: Pokemon, move: Move) => number;

  constructor(powerMultiplier: (user: Pokemon, target: Pokemon, move: Move) => number) {
    super();

    this.powerMultiplierFunc = powerMultiplier;
  }

  apply(user: Pokemon, target: Pokemon, move: Move, args: any[]): boolean {
    const power = args[0] as NumberHolder;
    power.value *= this.powerMultiplierFunc(user, target, move);

    return true;
  }
}

/**
 * Helper function to calculate the the base power of an ally's hit when using Beat Up.
 * @param user The Pokemon that used Beat Up.
 * @param allyIndex The party position of the ally contributing to Beat Up.
 * @returns The base power of the Beat Up hit.
 */
const beatUpFunc = (user: Pokemon, allyIndex: number): number => {
  const party = user.isPlayer() ? globalScene.getPlayerParty() : globalScene.getEnemyParty();

  for (let i = allyIndex; i < party.length; i++) {
    const pokemon = party[i];

    // The user contributes to Beat Up regardless of status condition.
    // Allies can contribute only if they do not have a non-volatile status condition.
    if (pokemon.id !== user.id && pokemon?.status && pokemon.status.effect !== StatusEffect.NONE) {
      continue;
    }
    return (pokemon.species.getBaseStat(Stat.ATK) / 10) + 5;
  }
  return 0;
};

export class BeatUpAttr extends VariablePowerAttr {

  /**
   * Gets the next party member to contribute to a Beat Up hit, and calculates the base power for it.
   * @param user Pokemon that used the move
   * @param _target N/A
   * @param _move Move with this attribute
   * @param args N/A
   * @returns true if the function succeeds
   */
  apply(user: Pokemon, target: Pokemon, move: Move, args: any[]): boolean {
    const power = args[0] as NumberHolder;

    const party = user.isPlayer() ? globalScene.getPlayerParty() : globalScene.getEnemyParty();
    const allyCount = party.filter(pokemon => {
      return pokemon.id === user.id || !pokemon.status?.effect;
    }).length;
    const allyIndex = (user.turnData.hitCount - user.turnData.hitsLeft) % allyCount;
    power.value = beatUpFunc(user, allyIndex);
    return true;
  }
}

const doublePowerChanceMessageFunc = (user: Pokemon, target: Pokemon, move: Move) => {
  let message: string = "";
  globalScene.executeWithSeedOffset(() => {
    const rand = randSeedInt(100);
    if (rand < move.chance) {
      message = i18next.t("moveTriggers:goingAllOutForAttack", { pokemonName: getPokemonNameWithAffix(user) });
    }
  }, globalScene.currentBattle.turn << 6, globalScene.waveSeed);
  return message;
};

export class DoublePowerChanceAttr extends VariablePowerAttr {
  apply(user: Pokemon, target: Pokemon, move: Move, args: any[]): boolean {
    let rand: number;
    globalScene.executeWithSeedOffset(() => rand = randSeedInt(100), globalScene.currentBattle.turn << 6, globalScene.waveSeed);
    if (rand! < move.chance) {
      const power = args[0] as NumberHolder;
      power.value *= 2;
      return true;
    }

    return false;
  }
}

export abstract class ConsecutiveUsePowerMultiplierAttr extends MovePowerMultiplierAttr {
  constructor(limit: number, resetOnFail: boolean, resetOnLimit?: boolean, ...comboMoves: MoveId[]) {
    super((user: Pokemon, target: Pokemon, move: Move): number => {
      const moveHistory = user.getLastXMoves(limit + 1).slice(1);

      let count = 0;
      let turnMove: TurnMove | undefined;

      while (
        (
          (turnMove = moveHistory.shift())?.move === move.id
          || (comboMoves.length && comboMoves.includes(turnMove?.move ?? MoveId.NONE))
        )
        && (!resetOnFail || turnMove?.result === MoveResult.SUCCESS)
      ) {
        if (count < (limit - 1)) {
          count++;
        } else if (resetOnLimit) {
          count = 0;
        } else {
          break;
        }
      }

      return this.getMultiplier(count);
    });
  }

  abstract getMultiplier(count: number): number;
}

export class ConsecutiveUseDoublePowerAttr extends ConsecutiveUsePowerMultiplierAttr {
  getMultiplier(count: number): number {
    return Math.pow(2, count);
  }
}

export class ConsecutiveUseMultiBasePowerAttr extends ConsecutiveUsePowerMultiplierAttr {
  getMultiplier(count: number): number {
    return (count + 1);
  }
}

export class WeightPowerAttr extends VariablePowerAttr {
  apply(user: Pokemon, target: Pokemon, move: Move, args: any[]): boolean {
    const power = args[0] as NumberHolder;

    const targetWeight = target.getWeight();
    const weightThresholds = [ 10, 25, 50, 100, 200 ];

    let w = 0;
    while (targetWeight >= weightThresholds[w]) {
      if (++w === weightThresholds.length) {
        break;
      }
    }

    power.value = (w + 1) * 20;

    return true;
  }
}

/**
 * Attribute used for Electro Ball move.
 * @extends VariablePowerAttr
 * @see {@linkcode apply}
 **/
export class ElectroBallPowerAttr extends VariablePowerAttr {
  /**
   * Move that deals more damage the faster {@linkcode Stat.SPD}
   * the user is compared to the target.
   * @param user Pokemon that used the move
   * @param target The target of the move
   * @param move Move with this attribute
   * @param args N/A
   * @returns true if the function succeeds
   */
  apply(user: Pokemon, target: Pokemon, move: Move, args: any[]): boolean {
    const power = args[0] as NumberHolder;

    const statRatio = target.getEffectiveStat(Stat.SPD) / user.getEffectiveStat(Stat.SPD);
    const statThresholds = [ 0.25, 1 / 3, 0.5, 1, -1 ];
    const statThresholdPowers = [ 150, 120, 80, 60, 40 ];

    let w = 0;
    while (w < statThresholds.length - 1 && statRatio > statThresholds[w]) {
      if (++w === statThresholds.length) {
        break;
      }
    }

    power.value = statThresholdPowers[w];
    return true;
  }
}


/**
 * Attribute used for Gyro Ball move.
 * @extends VariablePowerAttr
 * @see {@linkcode apply}
 **/
export class GyroBallPowerAttr extends VariablePowerAttr {
  /**
   * Move that deals more damage the slower {@linkcode Stat.SPD}
   * the user is compared to the target.
   * @param user Pokemon that used the move
   * @param target The target of the move
   * @param move Move with this attribute
   * @param args N/A
   * @returns true if the function succeeds
   */
  apply(user: Pokemon, target: Pokemon, move: Move, args: any[]): boolean {
    const power = args[0] as NumberHolder;
    const userSpeed = user.getEffectiveStat(Stat.SPD);
    if (userSpeed < 1) {
      // Gen 6+ always have 1 base power
      power.value = 1;
      return true;
    }

    power.value = Math.floor(Math.min(150, 25 * target.getEffectiveStat(Stat.SPD) / userSpeed + 1));
    return true;
  }
}

export class LowHpPowerAttr extends VariablePowerAttr {
  apply(user: Pokemon, target: Pokemon, move: Move, args: any[]): boolean {
    const power = args[0] as NumberHolder;
    const hpRatio = user.getHpRatio();

    switch (true) {
      case (hpRatio < 0.0417):
        power.value = 200;
        break;
      case (hpRatio < 0.1042):
        power.value = 150;
        break;
      case (hpRatio < 0.2083):
        power.value = 100;
        break;
      case (hpRatio < 0.3542):
        power.value = 80;
        break;
      case (hpRatio < 0.6875):
        power.value = 40;
        break;
      default:
        power.value = 20;
        break;
    }

    return true;
  }
}

export class CompareWeightPowerAttr extends VariablePowerAttr {
  apply(user: Pokemon, target: Pokemon, move: Move, args: any[]): boolean {
    const power = args[0] as NumberHolder;
    const userWeight = user.getWeight();
    const targetWeight = target.getWeight();

    if (!userWeight || userWeight === 0) {
      return false;
    }

    const relativeWeight = (targetWeight / userWeight) * 100;

    switch (true) {
      case (relativeWeight < 20.01):
        power.value = 120;
        break;
      case (relativeWeight < 25.01):
        power.value = 100;
        break;
      case (relativeWeight < 33.35):
        power.value = 80;
        break;
      case (relativeWeight < 50.01):
        power.value = 60;
        break;
      default:
        power.value = 40;
        break;
    }

    return true;
  }
}

export class HpPowerAttr extends VariablePowerAttr {
  apply(user: Pokemon, target: Pokemon, move: Move, args: any[]): boolean {
    (args[0] as NumberHolder).value = toDmgValue(150 * user.getHpRatio());

    return true;
  }
}

/**
 * Attribute used for moves whose base power scales with the opponent's HP
 * Used for Crush Grip, Wring Out, and Hard Press
 * maxBasePower 100 for Hard Press, 120 for others
 */
export class OpponentHighHpPowerAttr extends VariablePowerAttr {
  maxBasePower: number;

  constructor(maxBasePower: number) {
    super();
    this.maxBasePower = maxBasePower;
  }

  /**
   * Changes the base power of the move to be the target's HP ratio times the maxBasePower with a min value of 1
   * @param user n/a
   * @param target the Pokemon being attacked
   * @param move n/a
   * @param args holds the base power of the move at args[0]
   * @returns true
   */
  apply(user: Pokemon, target: Pokemon, move: Move, args: any[]): boolean {
    (args[0] as NumberHolder).value = toDmgValue(this.maxBasePower * target.getHpRatio());

    return true;
  }
}

export class TurnDamagedDoublePowerAttr extends VariablePowerAttr {
  apply(user: Pokemon, target: Pokemon, move: Move, args: any[]): boolean {
    if (user.turnData.attacksReceived.find(r => r.damage && r.sourceId === target.id)) {
      (args[0] as NumberHolder).value *= 2;
      return true;
    }

    return false;
  }
}

const magnitudeMessageFunc = (user: Pokemon, target: Pokemon, move: Move) => {
  let message: string;
  globalScene.executeWithSeedOffset(() => {
    const magnitudeThresholds = [ 5, 15, 35, 65, 75, 95 ];

    const rand = randSeedInt(100);

    let m = 0;
    for (; m < magnitudeThresholds.length; m++) {
      if (rand < magnitudeThresholds[m]) {
        break;
      }
    }

    message = i18next.t("moveTriggers:magnitudeMessage", { magnitude: m + 4 });
  }, globalScene.currentBattle.turn << 6, globalScene.waveSeed);
  return message!;
};

export class MagnitudePowerAttr extends VariablePowerAttr {
  apply(user: Pokemon, target: Pokemon, move: Move, args: any[]): boolean {
    const power = args[0] as NumberHolder;

    const magnitudeThresholds = [ 5, 15, 35, 65, 75, 95 ];
    const magnitudePowers = [ 10, 30, 50, 70, 90, 100, 110, 150 ];

    let rand: number;

    globalScene.executeWithSeedOffset(() => rand = randSeedInt(100), globalScene.currentBattle.turn << 6, globalScene.waveSeed);

    let m = 0;
    for (; m < magnitudeThresholds.length; m++) {
      if (rand! < magnitudeThresholds[m]) {
        break;
      }
    }

    power.value = magnitudePowers[m];

    return true;
  }
}

export class AntiSunlightPowerDecreaseAttr extends VariablePowerAttr {
  apply(user: Pokemon, target: Pokemon, move: Move, args: any[]): boolean {
    if (!globalScene.arena.weather?.isEffectSuppressed()) {
      const power = args[0] as NumberHolder;
      const weatherType = globalScene.arena.weather?.weatherType || WeatherType.NONE;
      switch (weatherType) {
        case WeatherType.RAIN:
        case WeatherType.SANDSTORM:
        case WeatherType.HAIL:
        case WeatherType.SNOW:
        case WeatherType.FOG:
        case WeatherType.HEAVY_RAIN:
          power.value *= 0.5;
          return true;
      }
    }

    return false;
  }
}

export class FriendshipPowerAttr extends VariablePowerAttr {
  private invert: boolean;

  constructor(invert?: boolean) {
    super();

    this.invert = !!invert;
  }

  apply(user: Pokemon, target: Pokemon, move: Move, args: any[]): boolean {
    const power = args[0] as NumberHolder;

    const friendshipPower = Math.floor(Math.min(user.isPlayer() ? user.friendship : user.species.baseFriendship, 255) / 2.5);
    power.value = Math.max(!this.invert ? friendshipPower : 102 - friendshipPower, 1);

    return true;
  }
}

/**
 * This Attribute calculates the current power of {@linkcode MoveId.RAGE_FIST}.
 * The counter for power calculation does not reset on every wave but on every new arena encounter.
 * Self-inflicted confusion damage and hits taken by a Subsitute are ignored.
 */
export class RageFistPowerAttr extends VariablePowerAttr {
  apply(user: Pokemon, target: Pokemon, move: Move, args: any[]): boolean {
    /* Reasons this works correctly:
     * Confusion calls user.damageAndUpdate() directly (no counter increment),
     * Substitute hits call user.damageAndUpdate() with a damage value of 0, also causing
      no counter increment
    */
    const hitCount = user.battleData.hitCount;
    const basePower: NumberHolder = args[0];

    basePower.value = 50 * (1 + Math.min(hitCount, 6));
    return true;
  }

}

/**
 * Tallies the number of positive stages for a given {@linkcode Pokemon}.
 * @param pokemon The {@linkcode Pokemon} that is being used to calculate the count of positive stats
 * @returns the amount of positive stats
 */
const countPositiveStatStages = (pokemon: Pokemon): number => {
  return pokemon.getStatStages().reduce((total, stat) => (stat && stat > 0) ? total + stat : total, 0);
};

/**
 * Attribute that increases power based on the amount of positive stat stage increases.
 */
export class PositiveStatStagePowerAttr extends VariablePowerAttr {

  /**
   * @param {Pokemon} user The pokemon that is being used to calculate the amount of positive stats
   * @param {Pokemon} target N/A
   * @param {Move} move N/A
   * @param {any[]} args The argument for VariablePowerAttr, accumulates and sets the amount of power multiplied by stats
   * @returns {boolean} Returns true if attribute is applied
   */
  apply(user: Pokemon, target: Pokemon, move: Move, args: any[]): boolean {
    const positiveStatStages: number = countPositiveStatStages(user);

    (args[0] as NumberHolder).value += positiveStatStages * 20;
    return true;
  }
}

/**
 * Punishment normally has a base power of 60,
 * but gains 20 power for every increased stat stage the target has,
 * up to a maximum of 200 base power in total.
 */
export class PunishmentPowerAttr extends VariablePowerAttr {
  private PUNISHMENT_MIN_BASE_POWER = 60;
  private PUNISHMENT_MAX_BASE_POWER = 200;

  /**
     * @param {Pokemon} user N/A
     * @param {Pokemon} target The pokemon that the move is being used against, as well as calculating the stats for the min/max base power
     * @param {Move} move N/A
     * @param {any[]} args The value that is being changed due to VariablePowerAttr
     * @returns Returns true if attribute is applied
     */
  apply(user: Pokemon, target: Pokemon, move: Move, args: any[]): boolean {
    const positiveStatStages: number = countPositiveStatStages(target);
    (args[0] as NumberHolder).value = Math.min(
      this.PUNISHMENT_MAX_BASE_POWER,
      this.PUNISHMENT_MIN_BASE_POWER + positiveStatStages * 20
    );
    return true;
  }
}

export class PresentPowerAttr extends VariablePowerAttr {
  apply(user: Pokemon, target: Pokemon, move: Move, args: any[]): boolean {
    /**
     * If this move is multi-hit, and this attribute is applied to any hit
     * other than the first, this move cannot result in a heal.
     */
    const firstHit = (user.turnData.hitCount === user.turnData.hitsLeft);

    const powerSeed = randSeedInt(firstHit ? 100 : 80);
    if (powerSeed <= 40) {
      (args[0] as NumberHolder).value = 40;
    } else if (40 < powerSeed && powerSeed <= 70) {
      (args[0] as NumberHolder).value = 80;
    } else if (70 < powerSeed && powerSeed <= 80) {
      (args[0] as NumberHolder).value = 120;
    } else if (80 < powerSeed && powerSeed <= 100) {
      // If this move is multi-hit, disable all other hits
      user.turnData.hitCount = 1;
      user.turnData.hitsLeft = 1;
      globalScene.phaseManager.unshiftNew("PokemonHealPhase", target.getBattlerIndex(),
        toDmgValue(target.getMaxHp() / 4), i18next.t("moveTriggers:regainedHealth", { pokemonName: getPokemonNameWithAffix(target) }), true);
    }

    return true;
  }
}

export class WaterShurikenPowerAttr extends VariablePowerAttr {
  apply(user: Pokemon, target: Pokemon, move: Move, args: any[]): boolean {
    if (user.species.speciesId === SpeciesId.GRENINJA && user.hasAbility(AbilityId.BATTLE_BOND) && user.formIndex === 2) {
      (args[0] as NumberHolder).value = 20;
      return true;
    }
    return false;
  }
}

/**
 * Attribute used to calculate the power of attacks that scale with Stockpile stacks (i.e. Spit Up).
 */
export class SpitUpPowerAttr extends VariablePowerAttr {
  private multiplier: number = 0;

  constructor(multiplier: number) {
    super();
    this.multiplier = multiplier;
  }

  apply(user: Pokemon, target: Pokemon, move: Move, args: any[]): boolean {
    const stockpilingTag = user.getTag(StockpilingTag);

    if (stockpilingTag && stockpilingTag.stockpiledCount > 0) {
      const power = args[0] as NumberHolder;
      power.value = this.multiplier * stockpilingTag.stockpiledCount;
      return true;
    }

    return false;
  }
}

/**
 * Attribute used to apply Swallow's healing, which scales with Stockpile stacks.
 * Does NOT remove stockpiled stacks.
 */
export class SwallowHealAttr extends HealAttr {
  constructor() {
    super(1)
  }

  apply(user: Pokemon, target: Pokemon, move: Move, args: any[]): boolean {
    const stockpilingTag = user.getTag(StockpilingTag);

    if (stockpilingTag && stockpilingTag.stockpiledCount > 0) {
      const stockpiled = stockpilingTag.stockpiledCount;
      let healRatio: number;

      if (stockpiled === 1) {
        healRatio = 0.25;
      } else if (stockpiled === 2) {
        healRatio = 0.50;
      } else { // stockpiled >= 3
        healRatio = 1.00;
      }

      if (healRatio) {
        this.addHealPhase(user, healRatio);
        return true;
      }
    }

    return false;
  }
}

const hasStockpileStacksCondition: MoveConditionFunc = (user) => {
  const hasStockpilingTag = user.getTag(StockpilingTag);
  return !!hasStockpilingTag && hasStockpilingTag.stockpiledCount > 0;
};

/**
 * Attribute used for multi-hit moves that increase power in increments of the
 * move's base power for each hit, namely Triple Kick and Triple Axel.
 * @extends VariablePowerAttr
 * @see {@linkcode apply}
 */
export class MultiHitPowerIncrementAttr extends VariablePowerAttr {
  /** The max number of base power increments allowed for this move */
  private maxHits: number;

  constructor(maxHits: number) {
    super();

    this.maxHits = maxHits;
  }

  /**
   * Increases power of move in increments of the base power for the amount of times
   * the move hit. In the case that the move is extended, it will circle back to the
   * original base power of the move after incrementing past the maximum amount of
   * hits.
   * @param user {@linkcode Pokemon} that used the move
   * @param target {@linkcode Pokemon} that the move was used on
   * @param move {@linkcode Move} with this attribute
   * @param args [0] {@linkcode NumberHolder} for final calculated power of move
   * @returns true if attribute application succeeds
   */
  apply(user: Pokemon, target: Pokemon, move: Move, args: any[]): boolean {
    const hitsTotal = user.turnData.hitCount - Math.max(user.turnData.hitsLeft, 0);
    const power = args[0] as NumberHolder;

    power.value = move.power * (1 + hitsTotal % this.maxHits);

    return true;
  }
}

/**
 * Attribute used for moves that double in power if the given move immediately
 * preceded the move applying the attribute, namely Fusion Flare and
 * Fusion Bolt.
 * @extends VariablePowerAttr
 * @see {@linkcode apply}
 */
export class LastMoveDoublePowerAttr extends VariablePowerAttr {
  /** The move that must precede the current move */
  private move: MoveId;

  constructor(move: MoveId) {
    super();

    this.move = move;
  }

  /**
   * Doubles power of move if the given move is found to precede the current
   * move with no other moves being executed in between, only ignoring failed
   * moves if any.
   * @param user {@linkcode Pokemon} that used the move
   * @param target N/A
   * @param move N/A
   * @param args [0] {@linkcode NumberHolder} that holds the resulting power of the move
   * @returns true if attribute application succeeds, false otherwise
   */
  apply(user: Pokemon, _target: Pokemon, _move: Move, args: any[]): boolean {
    const power = args[0] as NumberHolder;
    const enemy = user.getOpponent(0);
    const pokemonActed: Pokemon[] = [];

    if (enemy?.turnData.acted) {
      pokemonActed.push(enemy);
    }

    if (globalScene.currentBattle.double) {
      const userAlly = user.getAlly();
      const enemyAlly = enemy?.getAlly();

      if (userAlly?.turnData.acted) {
        pokemonActed.push(userAlly);
      }
      if (enemyAlly?.turnData.acted) {
        pokemonActed.push(enemyAlly);
      }
    }

    pokemonActed.sort((a, b) => b.turnData.order - a.turnData.order);

    for (const p of pokemonActed) {
      const [ lastMove ] = p.getLastXMoves(1);
      if (lastMove.result !== MoveResult.FAIL) {
        if ((lastMove.result === MoveResult.SUCCESS) && (lastMove.move === this.move)) {
          power.value *= 2;
          return true;
        } else {
          break;
        }
      }
    }

    return false;
  }
}

/**
 * Changes a Pledge move's power to 150 when combined with another unique Pledge
 * move from an ally.
 */
export class CombinedPledgePowerAttr extends VariablePowerAttr {
  override apply(user: Pokemon, target: Pokemon, move: Move, args: any[]): boolean {
    const power = args[0];
    if (!(power instanceof NumberHolder)) {
      return false;
    }
    const combinedPledgeMove = user.turnData.combiningPledge;

    if (combinedPledgeMove && combinedPledgeMove !== move.id) {
      power.value *= 150 / 80;
      return true;
    }
    return false;
  }
}

/**
 * Applies STAB to the given Pledge move if the move is part of a combined attack.
 */
export class CombinedPledgeStabBoostAttr extends MoveAttr {
  override apply(user: Pokemon, target: Pokemon, move: Move, args: any[]): boolean {
    const stabMultiplier = args[0];
    if (!(stabMultiplier instanceof NumberHolder)) {
      return false;
    }
    const combinedPledgeMove = user.turnData.combiningPledge;

    if (combinedPledgeMove && combinedPledgeMove !== move.id) {
      stabMultiplier.value = 1.5;
      return true;
    }
    return false;
  }
}

/**
 * Variable Power attribute for {@link https://bulbapedia.bulbagarden.net/wiki/Round_(move) | Round}.
 * Doubles power if another Pokemon has previously selected Round this turn.
 * @extends VariablePowerAttr
 */
export class RoundPowerAttr extends VariablePowerAttr {
  override apply(user: Pokemon, target: Pokemon, move: Move, args: [NumberHolder]): boolean {
    const power = args[0];

    if (user.turnData.joinedRound) {
      power.value *= 2;
      return true;
    }
    return false;
  }
}

/**
 * Attribute for the "combo" effect of {@link https://bulbapedia.bulbagarden.net/wiki/Round_(move) | Round}.
 * Preempts the next move in the turn order with the first instance of any Pokemon
 * using Round. Also marks the Pokemon using the cued Round to double the move's power.
 * @extends MoveEffectAttr
 * @see {@linkcode RoundPowerAttr}
 */
export class CueNextRoundAttr extends MoveEffectAttr {
  constructor() {
    super(true, { lastHitOnly: true });
  }

  override apply(user: Pokemon, target: Pokemon, move: Move, args?: any[]): boolean {
    const nextRoundPhase = globalScene.phaseManager.findPhase<MovePhase>(phase =>
      phase.is("MovePhase") && phase.move.moveId === MoveId.ROUND
    );

    if (!nextRoundPhase) {
      return false;
    }

    // Update the phase queue so that the next Pokemon using Round moves next
    const nextRoundIndex = globalScene.phaseManager.phaseQueue.indexOf(nextRoundPhase);
    const nextMoveIndex = globalScene.phaseManager.phaseQueue.findIndex(phase => phase.is("MovePhase"));
    if (nextRoundIndex !== nextMoveIndex) {
      globalScene.phaseManager.prependToPhase(globalScene.phaseManager.phaseQueue.splice(nextRoundIndex, 1)[0], "MovePhase");
    }

    // Mark the corresponding Pokemon as having "joined the Round" (for doubling power later)
    nextRoundPhase.pokemon.turnData.joinedRound = true;
    return true;
  }
}

/**
 * Attribute that changes stat stages before the damage is calculated
 */
export class StatChangeBeforeDmgCalcAttr extends MoveAttr {
  /**
   * Applies Stat Changes before damage is calculated
   *
   * @param user {@linkcode Pokemon} that called {@linkcode move}
   * @param target {@linkcode Pokemon} that is the target of {@linkcode move}
   * @param move {@linkcode Move} called by {@linkcode user}
   * @param args N/A
   *
   * @returns true if stat stages where correctly applied
   */
  apply(user: Pokemon, target: Pokemon, move: Move, args: any[]): boolean {
    return false;
  }
}

/**
 * Steals the postitive Stat stages of the target before damage calculation so stat changes
 * apply to damage calculation (e.g. {@linkcode MoveId.SPECTRAL_THIEF})
 * {@link https://bulbapedia.bulbagarden.net/wiki/Spectral_Thief_(move) | Spectral Thief}
 */
export class SpectralThiefAttr extends StatChangeBeforeDmgCalcAttr {
  /**
   * steals max amount of positive stats of the target while not exceeding the limit of max 6 stat stages
   *
   * @param user {@linkcode Pokemon} that called {@linkcode move}
   * @param target {@linkcode Pokemon} that is the target of {@linkcode move}
   * @param move {@linkcode Move} called by {@linkcode user}
   * @param args N/A
   *
   * @returns true if stat stages where correctly stolen
   */
  apply(user: Pokemon, target: Pokemon, move: Move, args: any[]): boolean {
    /**
     * Copy all positive stat stages to user and reduce copied stat stages on target.
     */
    for (const s of BATTLE_STATS) {
      const statStageValueTarget = target.getStatStage(s);
      const statStageValueUser = user.getStatStage(s);

      if (statStageValueTarget > 0) {
        /**
         * Only value of up to 6 can be stolen (stat stages don't exceed 6)
         */
        const availableToSteal = Math.min(statStageValueTarget, 6 - statStageValueUser);

        globalScene.phaseManager.unshiftNew("StatStageChangePhase", user.getBattlerIndex(), this.selfTarget, [ s ], availableToSteal);
        target.setStatStage(s, statStageValueTarget - availableToSteal);
      }
    }

    target.updateInfo();
    user.updateInfo();
    globalScene.phaseManager.queueMessage(i18next.t("moveTriggers:stealPositiveStats", { pokemonName: getPokemonNameWithAffix(user), targetName: getPokemonNameWithAffix(target) }));

    return true;
  }

}

export class VariableAtkAttr extends MoveAttr {
  constructor() {
    super();
  }

  apply(user: Pokemon, target: Pokemon, move: Move, args: any[]): boolean {
    //const atk = args[0] as Utils.NumberHolder;
    return false;
  }
}

export class TargetAtkUserAtkAttr extends VariableAtkAttr {
  constructor() {
    super();
  }
  apply(user: Pokemon, target: Pokemon, move: Move, args: any[]): boolean {
    (args[0] as NumberHolder).value = target.getEffectiveStat(Stat.ATK, target);
    return true;
  }
}

export class DefAtkAttr extends VariableAtkAttr {
  constructor() {
    super();
  }

  apply(user: Pokemon, target: Pokemon, move: Move, args: any[]): boolean {
    (args[0] as NumberHolder).value = user.getEffectiveStat(Stat.DEF, target);
    return true;
  }
}

export class VariableDefAttr extends MoveAttr {
  constructor() {
    super();
  }

  apply(user: Pokemon, target: Pokemon, move: Move, args: any[]): boolean {
    //const def = args[0] as Utils.NumberHolder;
    return false;
  }
}

export class DefDefAttr extends VariableDefAttr {
  constructor() {
    super();
  }

  apply(user: Pokemon, target: Pokemon, move: Move, args: any[]): boolean {
    (args[0] as NumberHolder).value = target.getEffectiveStat(Stat.DEF, user);
    return true;
  }
}

export class VariableAccuracyAttr extends MoveAttr {
  apply(user: Pokemon, target: Pokemon, move: Move, args: any[]): boolean {
    //const accuracy = args[0] as Utils.NumberHolder;
    return false;
  }
}

/**
 * Attribute used for Thunder and Hurricane that sets accuracy to 50 in sun and never miss in rain
 */
export class ThunderAccuracyAttr extends VariableAccuracyAttr {
  apply(user: Pokemon, target: Pokemon, move: Move, args: any[]): boolean {
    if (!globalScene.arena.weather?.isEffectSuppressed()) {
      const accuracy = args[0] as NumberHolder;
      const weatherType = globalScene.arena.weather?.weatherType || WeatherType.NONE;
      switch (weatherType) {
        case WeatherType.SUNNY:
        case WeatherType.HARSH_SUN:
          accuracy.value = 50;
          return true;
        case WeatherType.RAIN:
        case WeatherType.HEAVY_RAIN:
          accuracy.value = -1;
          return true;
      }
    }

    return false;
  }
}

/**
 * Attribute used for Bleakwind Storm, Wildbolt Storm, and Sandsear Storm that sets accuracy to never
 * miss in rain
 * Springtide Storm does NOT have this property
 */
export class StormAccuracyAttr extends VariableAccuracyAttr {
  apply(user: Pokemon, target: Pokemon, move: Move, args: any[]): boolean {
    if (!globalScene.arena.weather?.isEffectSuppressed()) {
      const accuracy = args[0] as NumberHolder;
      const weatherType = globalScene.arena.weather?.weatherType || WeatherType.NONE;
      switch (weatherType) {
        case WeatherType.RAIN:
        case WeatherType.HEAVY_RAIN:
          accuracy.value = -1;
          return true;
      }
    }

    return false;
  }
}

/**
 * Attribute used for moves which never miss
 * against Pokemon with the {@linkcode BattlerTagType.MINIMIZED}
 * @extends VariableAccuracyAttr
 * @see {@linkcode apply}
 */
export class AlwaysHitMinimizeAttr extends VariableAccuracyAttr {
  /**
   * @see {@linkcode apply}
   * @param user N/A
   * @param target {@linkcode Pokemon} target of the move
   * @param move N/A
   * @param args [0] Accuracy of the move to be modified
   * @returns true if the function succeeds
   */
  apply(user: Pokemon, target: Pokemon, move: Move, args: any[]): boolean {
    if (target.getTag(BattlerTagType.MINIMIZED)) {
      const accuracy = args[0] as NumberHolder;
      accuracy.value = -1;

      return true;
    }

    return false;
  }
}

export class ToxicAccuracyAttr extends VariableAccuracyAttr {
  apply(user: Pokemon, target: Pokemon, move: Move, args: any[]): boolean {
    if (user.isOfType(PokemonType.POISON)) {
      const accuracy = args[0] as NumberHolder;
      accuracy.value = -1;
      return true;
    }

    return false;
  }
}

export class BlizzardAccuracyAttr extends VariableAccuracyAttr {
  apply(user: Pokemon, target: Pokemon, move: Move, args: any[]): boolean {
    if (!globalScene.arena.weather?.isEffectSuppressed()) {
      const accuracy = args[0] as NumberHolder;
      const weatherType = globalScene.arena.weather?.weatherType || WeatherType.NONE;
      if (weatherType === WeatherType.HAIL || weatherType === WeatherType.SNOW) {
        accuracy.value = -1;
        return true;
      }
    }

    return false;
  }
}

export class VariableMoveCategoryAttr extends MoveAttr {
  apply(user: Pokemon, target: Pokemon, move: Move, args: any[]): boolean {
    return false;
  }
}

export class PhotonGeyserCategoryAttr extends VariableMoveCategoryAttr {
  apply(user: Pokemon, target: Pokemon, move: Move, args: any[]): boolean {
    const category = (args[0] as NumberHolder);

    if (user.getEffectiveStat(Stat.ATK, target, move) > user.getEffectiveStat(Stat.SPATK, target, move)) {
      category.value = MoveCategory.PHYSICAL;
      return true;
    }

    return false;
  }
}

/**
 * Attribute used for tera moves that change category based on the user's Atk and SpAtk stats
 * Note: Currently, `getEffectiveStat` does not ignore all abilities that affect stats except those
 * with the attribute of `StatMultiplierAbAttr`
 * TODO: Remove the `.partial()` tag from Tera Blast and Tera Starstorm when the above issue is resolved
 * @extends VariableMoveCategoryAttr
 */
export class TeraMoveCategoryAttr extends VariableMoveCategoryAttr {
  apply(user: Pokemon, target: Pokemon, move: Move, args: any[]): boolean {
    const category = (args[0] as NumberHolder);

    if (user.isTerastallized && user.getEffectiveStat(Stat.ATK, target, move, true, true, false, false, true) >
    user.getEffectiveStat(Stat.SPATK, target, move, true, true, false, false, true)) {
      category.value = MoveCategory.PHYSICAL;
      return true;
    }

    return false;
  }
}

/**
 * Increases the power of Tera Blast if the user is Terastallized into Stellar type
 * @extends VariablePowerAttr
 */
export class TeraBlastPowerAttr extends VariablePowerAttr {
  /**
   * Sets Tera Blast's power to 100 if the user is terastallized with
   * the Stellar tera type.
   * @param user {@linkcode Pokemon} the Pokemon using this move
   * @param target n/a
   * @param move {@linkcode Move} the Move with this attribute (i.e. Tera Blast)
   * @param args
   *   - [0] {@linkcode NumberHolder} the applied move's power, factoring in
   *       previously applied power modifiers.
   * @returns
   */
  apply(user: Pokemon, target: Pokemon, move: Move, args: any[]): boolean {
    const power = args[0] as NumberHolder;
    if (user.isTerastallized && user.getTeraType() === PokemonType.STELLAR) {
      power.value = 100;
      return true;
    }

    return false;
  }
}

/**
 * Change the move category to status when used on the ally
 * @extends VariableMoveCategoryAttr
 * @see {@linkcode apply}
 */
export class StatusCategoryOnAllyAttr extends VariableMoveCategoryAttr {
  /**
   * @param user {@linkcode Pokemon} using the move
   * @param target {@linkcode Pokemon} target of the move
   * @param move {@linkcode Move} with this attribute
   * @param args [0] {@linkcode NumberHolder} The category of the move
   * @returns true if the function succeeds
   */
  apply(user: Pokemon, target: Pokemon, move: Move, args: any[]): boolean {
    const category = (args[0] as NumberHolder);

    if (user.getAlly() === target) {
      category.value = MoveCategory.STATUS;
      return true;
    }

    return false;
  }
}

export class ShellSideArmCategoryAttr extends VariableMoveCategoryAttr {
  apply(user: Pokemon, target: Pokemon, move: Move, args: any[]): boolean {
    const category = (args[0] as NumberHolder);

    const predictedPhysDmg = target.getBaseDamage({source: user, move, moveCategory: MoveCategory.PHYSICAL, ignoreAbility: true, ignoreSourceAbility: true, ignoreAllyAbility: true, ignoreSourceAllyAbility: true, simulated: true});
    const predictedSpecDmg = target.getBaseDamage({source: user, move, moveCategory: MoveCategory.SPECIAL, ignoreAbility: true, ignoreSourceAbility: true, ignoreAllyAbility: true, ignoreSourceAllyAbility: true, simulated: true});

    if (predictedPhysDmg > predictedSpecDmg) {
      category.value = MoveCategory.PHYSICAL;
      return true;
    } else if (predictedPhysDmg === predictedSpecDmg && user.randBattleSeedInt(2) === 0) {
      category.value = MoveCategory.PHYSICAL;
      return true;
    }
    return false;
  }
}

export class VariableMoveTypeAttr extends MoveAttr {
  apply(user: Pokemon, target: Pokemon, move: Move, args: any[]): boolean {
    return false;
  }
}

export class FormChangeItemTypeAttr extends VariableMoveTypeAttr {
  apply(user: Pokemon, target: Pokemon, move: Move, args: any[]): boolean {
    const moveType = args[0];
    if (!(moveType instanceof NumberHolder)) {
      return false;
    }

    if ([ user.species.speciesId, user.fusionSpecies?.speciesId ].includes(SpeciesId.ARCEUS) || [ user.species.speciesId, user.fusionSpecies?.speciesId ].includes(SpeciesId.SILVALLY)) {
      const form = user.species.speciesId === SpeciesId.ARCEUS || user.species.speciesId === SpeciesId.SILVALLY ? user.formIndex : user.fusionSpecies?.formIndex!;

      moveType.value = PokemonType[PokemonType[form]];
      return true;
    }

    // Force move to have its original typing if it changed
    if (moveType.value === move.type) {
      return false;
    }
    moveType.value = move.type
    return true;
  }
}

export class TechnoBlastTypeAttr extends VariableMoveTypeAttr {
  apply(user: Pokemon, target: Pokemon, move: Move, args: any[]): boolean {
    const moveType = args[0];
    if (!(moveType instanceof NumberHolder)) {
      return false;
    }

    if ([ user.species.speciesId, user.fusionSpecies?.speciesId ].includes(SpeciesId.GENESECT)) {
      const form = user.species.speciesId === SpeciesId.GENESECT ? user.formIndex : user.fusionSpecies?.formIndex;

      switch (form) {
        case 1: // Shock Drive
          moveType.value = PokemonType.ELECTRIC;
          break;
        case 2: // Burn Drive
          moveType.value = PokemonType.FIRE;
          break;
        case 3: // Chill Drive
          moveType.value = PokemonType.ICE;
          break;
        case 4: // Douse Drive
          moveType.value = PokemonType.WATER;
          break;
        default:
          moveType.value = PokemonType.NORMAL;
          break;
      }
      return true;
    }

    return false;
  }
}

export class AuraWheelTypeAttr extends VariableMoveTypeAttr {
  apply(user: Pokemon, target: Pokemon, move: Move, args: any[]): boolean {
    const moveType = args[0];
    if (!(moveType instanceof NumberHolder)) {
      return false;
    }

    if ([ user.species.speciesId, user.fusionSpecies?.speciesId ].includes(SpeciesId.MORPEKO)) {
      const form = user.species.speciesId === SpeciesId.MORPEKO ? user.formIndex : user.fusionSpecies?.formIndex;

      switch (form) {
        case 1: // Hangry Mode
          moveType.value = PokemonType.DARK;
          break;
        default: // Full Belly Mode
          moveType.value = PokemonType.ELECTRIC;
          break;
      }
      return true;
    }

    return false;
  }
}

export class RagingBullTypeAttr extends VariableMoveTypeAttr {
  apply(user: Pokemon, target: Pokemon, move: Move, args: any[]): boolean {
    const moveType = args[0];
    if (!(moveType instanceof NumberHolder)) {
      return false;
    }

    if ([ user.species.speciesId, user.fusionSpecies?.speciesId ].includes(SpeciesId.PALDEA_TAUROS)) {
      const form = user.species.speciesId === SpeciesId.PALDEA_TAUROS ? user.formIndex : user.fusionSpecies?.formIndex;

      switch (form) {
        case 1: // Blaze breed
          moveType.value = PokemonType.FIRE;
          break;
        case 2: // Aqua breed
          moveType.value = PokemonType.WATER;
          break;
        default:
          moveType.value = PokemonType.FIGHTING;
          break;
      }
      return true;
    }

    return false;
  }
}

export class IvyCudgelTypeAttr extends VariableMoveTypeAttr {
  apply(user: Pokemon, target: Pokemon, move: Move, args: any[]): boolean {
    const moveType = args[0];
    if (!(moveType instanceof NumberHolder)) {
      return false;
    }

    if ([ user.species.speciesId, user.fusionSpecies?.speciesId ].includes(SpeciesId.OGERPON)) {
      const form = user.species.speciesId === SpeciesId.OGERPON ? user.formIndex : user.fusionSpecies?.formIndex;

      switch (form) {
        case 1: // Wellspring Mask
        case 5: // Wellspring Mask Tera
          moveType.value = PokemonType.WATER;
          break;
        case 2: // Hearthflame Mask
        case 6: // Hearthflame Mask Tera
          moveType.value = PokemonType.FIRE;
          break;
        case 3: // Cornerstone Mask
        case 7: // Cornerstone Mask Tera
          moveType.value = PokemonType.ROCK;
          break;
        case 4: // Teal Mask Tera
        default:
          moveType.value = PokemonType.GRASS;
          break;
      }
      return true;
    }

    return false;
  }
}

export class WeatherBallTypeAttr extends VariableMoveTypeAttr {
  apply(user: Pokemon, target: Pokemon, move: Move, args: any[]): boolean {
    const moveType = args[0];
    if (!(moveType instanceof NumberHolder)) {
      return false;
    }

    if (!globalScene.arena.weather?.isEffectSuppressed()) {
      switch (globalScene.arena.weather?.weatherType) {
        case WeatherType.SUNNY:
        case WeatherType.HARSH_SUN:
          moveType.value = PokemonType.FIRE;
          break;
        case WeatherType.RAIN:
        case WeatherType.HEAVY_RAIN:
          moveType.value = PokemonType.WATER;
          break;
        case WeatherType.SANDSTORM:
          moveType.value = PokemonType.ROCK;
          break;
        case WeatherType.HAIL:
        case WeatherType.SNOW:
          moveType.value = PokemonType.ICE;
          break;
        default:
          if (moveType.value === move.type) {
            return false;
          }
          moveType.value = move.type;
          break;
      }
      return true;
    }

    return false;
  }
}

/**
 * Changes the move's type to match the current terrain.
 * Has no effect if the user is not grounded.
 * @extends VariableMoveTypeAttr
 * @see {@linkcode apply}
 */
export class TerrainPulseTypeAttr extends VariableMoveTypeAttr {
  /**
   * @param user {@linkcode Pokemon} using this move
   * @param target N/A
   * @param move N/A
   * @param args [0] {@linkcode NumberHolder} The move's type to be modified
   * @returns true if the function succeeds
   */
  apply(user: Pokemon, target: Pokemon, move: Move, args: any[]): boolean {
    const moveType = args[0];
    if (!(moveType instanceof NumberHolder)) {
      return false;
    }

    if (!user.isGrounded()) {
      return false;
    }

    const currentTerrain = globalScene.arena.getTerrainType();
    switch (currentTerrain) {
      case TerrainType.MISTY:
        moveType.value = PokemonType.FAIRY;
        break;
      case TerrainType.ELECTRIC:
        moveType.value = PokemonType.ELECTRIC;
        break;
      case TerrainType.GRASSY:
        moveType.value = PokemonType.GRASS;
        break;
      case TerrainType.PSYCHIC:
        moveType.value = PokemonType.PSYCHIC;
        break;
      default:
        if (moveType.value === move.type) {
          return false;
        }
        // force move to have its original typing if it was changed
        moveType.value = move.type;
        break;
    }
    return true;
  }
}

/**
 * Changes type based on the user's IVs
 * @extends VariableMoveTypeAttr
 */
export class HiddenPowerTypeAttr extends VariableMoveTypeAttr {
  apply(user: Pokemon, target: Pokemon, move: Move, args: any[]): boolean {
    const moveType = args[0];
    if (!(moveType instanceof NumberHolder)) {
      return false;
    }

    const iv_val = Math.floor(((user.ivs[Stat.HP] & 1)
      + (user.ivs[Stat.ATK] & 1) * 2
      + (user.ivs[Stat.DEF] & 1) * 4
      + (user.ivs[Stat.SPD] & 1) * 8
      + (user.ivs[Stat.SPATK] & 1) * 16
      + (user.ivs[Stat.SPDEF] & 1) * 32) * 15 / 63);

    moveType.value = [
      PokemonType.FIGHTING, PokemonType.FLYING, PokemonType.POISON, PokemonType.GROUND,
      PokemonType.ROCK, PokemonType.BUG, PokemonType.GHOST, PokemonType.STEEL,
      PokemonType.FIRE, PokemonType.WATER, PokemonType.GRASS, PokemonType.ELECTRIC,
      PokemonType.PSYCHIC, PokemonType.ICE, PokemonType.DRAGON, PokemonType.DARK ][iv_val];

    return true;
  }
}

/**
 * Changes the type of Tera Blast to match the user's tera type
 * @extends VariableMoveTypeAttr
 */
export class TeraBlastTypeAttr extends VariableMoveTypeAttr {
  /**
   * @param user {@linkcode Pokemon} the user of the move
   * @param target {@linkcode Pokemon} N/A
   * @param move {@linkcode Move} the move with this attribute
   * @param args `[0]` the move's type to be modified
   * @returns `true` if the move's type was modified; `false` otherwise
   */
  apply(user: Pokemon, target: Pokemon, move: Move, args: any[]): boolean {
    const moveType = args[0];
    if (!(moveType instanceof NumberHolder)) {
      return false;
    }

    if (user.isTerastallized) {
      moveType.value = user.getTeraType(); // changes move type to tera type
      return true;
    }

    return false;
  }
}

/**
 * Attribute used for Tera Starstorm that changes the move type to Stellar
 * @extends VariableMoveTypeAttr
 */
export class TeraStarstormTypeAttr extends VariableMoveTypeAttr {
  /**
   *
   * @param user the {@linkcode Pokemon} using the move
   * @param target n/a
   * @param move n/a
   * @param args[0] {@linkcode NumberHolder} the move type
   * @returns `true` if the move type is changed to {@linkcode PokemonType.STELLAR}, `false` otherwise
   */
  override apply(user: Pokemon, target: Pokemon, move: Move, args: any[]): boolean {
    if (user.isTerastallized && user.hasSpecies(SpeciesId.TERAPAGOS)) {
      const moveType = args[0] as NumberHolder;

      moveType.value = PokemonType.STELLAR;
      return true;
    }
    return false;
  }
}

export class MatchUserTypeAttr extends VariableMoveTypeAttr {
  apply(user: Pokemon, target: Pokemon, move: Move, args: any[]): boolean {
    const moveType = args[0];
    if (!(moveType instanceof NumberHolder)) {
      return false;
    }
    const userTypes = user.getTypes(true);

    if (userTypes.includes(PokemonType.STELLAR)) { // will not change to stellar type
      const nonTeraTypes = user.getTypes();
      moveType.value = nonTeraTypes[0];
      return true;
    } else if (userTypes.length > 0) {
      moveType.value = userTypes[0];
      return true;
    } else {
      return false;
    }

  }
}

/**
 * Changes the type of a Pledge move based on the Pledge move combined with it.
 * @extends VariableMoveTypeAttr
 */
export class CombinedPledgeTypeAttr extends VariableMoveTypeAttr {
  override apply(user: Pokemon, target: Pokemon, move: Move, args: any[]): boolean {
    const moveType = args[0];
    if (!(moveType instanceof NumberHolder)) {
      return false;
    }

    const combinedPledgeMove = user?.turnData?.combiningPledge;
    if (!combinedPledgeMove) {
      return false;
    }

    switch (move.id) {
      case MoveId.FIRE_PLEDGE:
        if (combinedPledgeMove === MoveId.WATER_PLEDGE) {
          moveType.value = PokemonType.WATER;
          return true;
        }
        return false;
      case MoveId.WATER_PLEDGE:
        if (combinedPledgeMove === MoveId.GRASS_PLEDGE) {
          moveType.value = PokemonType.GRASS;
          return true;
        }
        return false;
      case MoveId.GRASS_PLEDGE:
        if (combinedPledgeMove === MoveId.FIRE_PLEDGE) {
          moveType.value = PokemonType.FIRE;
          return true;
        }
        return false;
      default:
        return false;
    }
  }
}

export class VariableMoveTypeMultiplierAttr extends MoveAttr {
  apply(user: Pokemon, target: Pokemon, move: Move, args: any[]): boolean {
    return false;
  }
}

export class NeutralDamageAgainstFlyingTypeMultiplierAttr extends VariableMoveTypeMultiplierAttr {
  apply(user: Pokemon, target: Pokemon, move: Move, args: any[]): boolean {
    if (!target.getTag(BattlerTagType.IGNORE_FLYING)) {
      const multiplier = args[0] as NumberHolder;
      //When a flying type is hit, the first hit is always 1x multiplier.
      if (target.isOfType(PokemonType.FLYING)) {
        multiplier.value = 1;
      }
      return true;
    }

    return false;
  }
}

export class IceNoEffectTypeAttr extends VariableMoveTypeMultiplierAttr {
  /**
   * Checks to see if the Target is Ice-Type or not. If so, the move will have no effect.
   * @param user n/a
   * @param target The {@linkcode Pokemon} targeted by the move
   * @param move n/a
   * @param args `[0]` a {@linkcode NumberHolder | NumberHolder} containing a type effectiveness multiplier
   * @returns `true` if this Ice-type immunity applies; `false` otherwise
   */
  apply(user: Pokemon, target: Pokemon, move: Move, args: any[]): boolean {
    const multiplier = args[0] as NumberHolder;
    if (target.isOfType(PokemonType.ICE)) {
      multiplier.value = 0;
      return true;
    }
    return false;
  }
}

export class FlyingTypeMultiplierAttr extends VariableMoveTypeMultiplierAttr {
  apply(user: Pokemon, target: Pokemon, move: Move, args: any[]): boolean {
    const multiplier = args[0] as NumberHolder;
    multiplier.value *= target.getAttackTypeEffectiveness(PokemonType.FLYING, user);
    return true;
  }
}

/**
 * Attribute for moves which have a custom type chart interaction.
 */
export class VariableMoveTypeChartAttr extends MoveAttr {
  /**
   * @param user {@linkcode Pokemon} using the move
   * @param target {@linkcode Pokemon} target of the move
   * @param move {@linkcode Move} with this attribute
   * @param args [0] {@linkcode NumberHolder} holding the type effectiveness
   * @param args [1] A single defensive type of the target
   *
   * @returns true if application of the attribute succeeds
   */
  apply(user: Pokemon, target: Pokemon, move: Move, args: any[]): boolean {
    return false;
  }
}

/**
 * This class forces Freeze-Dry to be super effective against Water Type.
 */
export class FreezeDryAttr extends VariableMoveTypeChartAttr {
  apply(user: Pokemon, target: Pokemon, move: Move, args: any[]): boolean {
    const multiplier = args[0] as NumberHolder;
    const defType = args[1] as PokemonType;

    if (defType === PokemonType.WATER) {
      multiplier.value = 2;
      return true;
    } else {
      return false;
    }
  }
}

export class OneHitKOAccuracyAttr extends VariableAccuracyAttr {
  apply(user: Pokemon, target: Pokemon, move: Move, args: any[]): boolean {
    const accuracy = args[0] as NumberHolder;
    if (user.level < target.level) {
      accuracy.value = 0;
    } else {
      accuracy.value = Math.min(Math.max(30 + 100 * (1 - target.level / user.level), 0), 100);
    }
    return true;
  }
}

export class SheerColdAccuracyAttr extends OneHitKOAccuracyAttr {
  /**
   * Changes the normal One Hit KO Accuracy Attr to implement the Gen VII changes,
   * where if the user is Ice-Type, it has more accuracy.
   * @param {Pokemon} user Pokemon that is using the move; checks the Pokemon's level.
   * @param {Pokemon} target Pokemon that is receiving the move; checks the Pokemon's level.
   * @param {Move} move N/A
   * @param {any[]} args Uses the accuracy argument, allowing to change it from either 0 if it doesn't pass
   * the first if/else, or 30/20 depending on the type of the user Pokemon.
   * @returns Returns true if move is successful, false if misses.
   */
  apply(user: Pokemon, target: Pokemon, move: Move, args: any[]): boolean {
    const accuracy = args[0] as NumberHolder;
    if (user.level < target.level) {
      accuracy.value = 0;
    } else {
      const baseAccuracy = user.isOfType(PokemonType.ICE) ? 30 : 20;
      accuracy.value = Math.min(Math.max(baseAccuracy + 100 * (1 - target.level / user.level), 0), 100);
    }
    return true;
  }
}

export class MissEffectAttr extends MoveAttr {
  private missEffectFunc: UserMoveConditionFunc;

  constructor(missEffectFunc: UserMoveConditionFunc) {
    super();

    this.missEffectFunc = missEffectFunc;
  }

  apply(user: Pokemon, target: Pokemon, move: Move, args: any[]): boolean {
    this.missEffectFunc(user, move);
    return true;
  }
}

export class NoEffectAttr extends MoveAttr {
  private noEffectFunc: UserMoveConditionFunc;

  constructor(noEffectFunc: UserMoveConditionFunc) {
    super();

    this.noEffectFunc = noEffectFunc;
  }

  apply(user: Pokemon, target: Pokemon, move: Move, args: any[]): boolean {
    this.noEffectFunc(user, move);
    return true;
  }
}

const crashDamageFunc = (user: Pokemon, move: Move) => {
  const cancelled = new BooleanHolder(false);
  applyAbAttrs("BlockNonDirectDamageAbAttr", {pokemon: user, cancelled});
  if (cancelled.value) {
    return false;
  }

  user.damageAndUpdate(toDmgValue(user.getMaxHp() / 2), { result: HitResult.INDIRECT });
  globalScene.phaseManager.queueMessage(i18next.t("moveTriggers:keptGoingAndCrashed", { pokemonName: getPokemonNameWithAffix(user) }));
  user.turnData.damageTaken += toDmgValue(user.getMaxHp() / 2);

  return true;
};

export class TypelessAttr extends MoveAttr { }
/**
* Attribute used for moves which ignore redirection effects, and always target their original target, i.e. Snipe Shot
* Bypasses Storm Drain, Follow Me, Ally Switch, and the like.
*/
export class BypassRedirectAttr extends MoveAttr {
  /** `true` if this move only bypasses redirection from Abilities */
  public readonly abilitiesOnly: boolean;

  constructor(abilitiesOnly: boolean = false) {
    super();
    this.abilitiesOnly = abilitiesOnly;
  }
}

export class FrenzyAttr extends MoveEffectAttr {
  constructor() {
    super(true, { lastHitOnly: true });
  }

  canApply(user: Pokemon, target: Pokemon, move: Move, args: any[]) {
    return !(this.selfTarget ? user : target).isFainted();
  }

  apply(user: Pokemon, target: Pokemon, move: Move, args: any[]): boolean {
    if (!super.apply(user, target, move, args)) {
      return false;
    }

    // TODO: Disable if used via dancer
    // TODO: Add support for moves that don't add the frenzy tag (Uproar, Rollout, etc.)

    // If frenzy is not active, add a tag and push 1-2 extra turns of attacks to the user's move queue.
    // Otherwise, tick down the existing tag.
    if (!user.getTag(BattlerTagType.FRENZY) && user.getMoveQueue().length === 0) {
      const turnCount = user.randBattleSeedIntRange(1, 2); // excludes initial use
      for (let i = 0; i < turnCount; i++) {
        user.pushMoveQueue({ move: move.id, targets: [ target.getBattlerIndex() ], useMode: MoveUseMode.IGNORE_PP });
      }
      user.addTag(BattlerTagType.FRENZY, turnCount, move.id, user.id);
    } else {
      applyMoveAttrs("AddBattlerTagAttr", user, target, move, args);
      user.lapseTag(BattlerTagType.FRENZY);
    }

    return true;
  }
}

/**
 * Attribute that grants {@link https://bulbapedia.bulbagarden.net/wiki/Semi-invulnerable_turn | semi-invulnerability} to the user during
 * the associated move's charging phase. Should only be used for {@linkcode ChargingMove | ChargingMoves} as a `chargeAttr`.
 * @extends MoveEffectAttr
 */
export class SemiInvulnerableAttr extends MoveEffectAttr {
  /** The type of {@linkcode SemiInvulnerableTag} to grant to the user */
  public tagType: BattlerTagType;

  constructor(tagType: BattlerTagType) {
    super(true);
    this.tagType = tagType;
  }

  /**
   * Grants a {@linkcode SemiInvulnerableTag} to the associated move's user.
   * @param user the {@linkcode Pokemon} using the move
   * @param target n/a
   * @param move the {@linkcode Move} being used
   * @param args n/a
   * @returns `true` if semi-invulnerability was successfully granted; `false` otherwise.
   */
  override apply(user: Pokemon, target: Pokemon, move: Move, args?: any[]): boolean {
    if (!super.apply(user, target, move, args)) {
      return false;
    }

    return user.addTag(this.tagType, 1, move.id, user.id);
  }
}

export class AddBattlerTagAttr extends MoveEffectAttr {
  public tagType: BattlerTagType;
  public turnCountMin: number;
  public turnCountMax: number;
  protected cancelOnFail: boolean;
  private failOnOverlap: boolean;

  constructor(tagType: BattlerTagType, selfTarget: boolean = false, failOnOverlap: boolean = false, turnCountMin: number = 0, turnCountMax?: number, lastHitOnly: boolean = false) {
    super(selfTarget, { lastHitOnly: lastHitOnly });

    this.tagType = tagType;
    this.turnCountMin = turnCountMin;
    this.turnCountMax = turnCountMax !== undefined ? turnCountMax : turnCountMin;
    this.failOnOverlap = !!failOnOverlap;
  }

  apply(user: Pokemon, target: Pokemon, move: Move, args: any[]): boolean {
    if (!super.apply(user, target, move, args)) {
      return false;
    }

    const moveChance = this.getMoveChance(user, target, move, this.selfTarget, true);
    if (moveChance < 0 || moveChance === 100 || user.randBattleSeedInt(100) < moveChance) {
      return (this.selfTarget ? user : target).addTag(this.tagType,  user.randBattleSeedIntRange(this.turnCountMin, this.turnCountMax), move.id, user.id);
    }

    return false;
  }

  getCondition(): MoveConditionFunc | null {
    return this.failOnOverlap
      ? (user, target, move) => !(this.selfTarget ? user : target).getTag(this.tagType)
      : null;
  }

  getTagTargetBenefitScore(): number {
    switch (this.tagType) {
      case BattlerTagType.RECHARGING:
      case BattlerTagType.PERISH_SONG:
        return -16;
      case BattlerTagType.FLINCHED:
      case BattlerTagType.CONFUSED:
      case BattlerTagType.INFATUATED:
      case BattlerTagType.NIGHTMARE:
      case BattlerTagType.DROWSY:
      case BattlerTagType.DISABLED:
      case BattlerTagType.HEAL_BLOCK:
      case BattlerTagType.RECEIVE_DOUBLE_DAMAGE:
        return -5;
      case BattlerTagType.SEEDED:
      case BattlerTagType.SALT_CURED:
      case BattlerTagType.CURSED:
      case BattlerTagType.FRENZY:
      case BattlerTagType.TRAPPED:
      case BattlerTagType.BIND:
      case BattlerTagType.WRAP:
      case BattlerTagType.FIRE_SPIN:
      case BattlerTagType.WHIRLPOOL:
      case BattlerTagType.CLAMP:
      case BattlerTagType.SAND_TOMB:
      case BattlerTagType.MAGMA_STORM:
      case BattlerTagType.SNAP_TRAP:
      case BattlerTagType.THUNDER_CAGE:
      case BattlerTagType.INFESTATION:
        return -3;
      case BattlerTagType.ENCORE:
        return -2;
      case BattlerTagType.MINIMIZED:
      case BattlerTagType.ALWAYS_GET_HIT:
        return 0;
      case BattlerTagType.INGRAIN:
      case BattlerTagType.IGNORE_ACCURACY:
      case BattlerTagType.AQUA_RING:
      case BattlerTagType.MAGIC_COAT:
        return 3;
      case BattlerTagType.PROTECTED:
      case BattlerTagType.FLYING:
      case BattlerTagType.CRIT_BOOST:
      case BattlerTagType.ALWAYS_CRIT:
        return 5;
      default:
        console.warn(`BattlerTag ${BattlerTagType[this.tagType]} is missing a score!`);
        return 0;
    }
  }

  getTargetBenefitScore(user: Pokemon, target: Pokemon, move: Move): number {
    let moveChance = this.getMoveChance(user, target, move, this.selfTarget, false);
    if (moveChance < 0) {
      moveChance = 100;
    }
    return Math.floor(this.getTagTargetBenefitScore() * (moveChance / 100));
  }
}

/**
 * Adds a {@link https://bulbapedia.bulbagarden.net/wiki/Seeding | Seeding} effect to the target
 * as seen with Leech Seed and Sappy Seed.
 * @extends AddBattlerTagAttr
 */
export class LeechSeedAttr extends AddBattlerTagAttr {
  constructor() {
    super(BattlerTagType.SEEDED);
  }
}

/**
 * Adds the appropriate battler tag for Smack Down and Thousand arrows
 * @extends AddBattlerTagAttr
 */
export class FallDownAttr extends AddBattlerTagAttr {
  constructor() {
    super(BattlerTagType.IGNORE_FLYING, false, false, 1, 1, true);
  }

  /**
   * Adds Grounded Tag to the target and checks if fallDown message should be displayed
   * @param user the {@linkcode Pokemon} using the move
   * @param target the {@linkcode Pokemon} targeted by the move
   * @param move the {@linkcode Move} invoking this effect
   * @param args n/a
   * @returns `true` if the effect successfully applies; `false` otherwise
   */
  apply(user: Pokemon, target: Pokemon, move: Move, args: any[]): boolean {
    if (!target.isGrounded()) {
      globalScene.phaseManager.queueMessage(i18next.t("moveTriggers:fallDown", { targetPokemonName: getPokemonNameWithAffix(target) }));
    }
    return super.apply(user, target, move, args);
  }
}

/**
 * Adds the appropriate battler tag for Gulp Missile when Surf or Dive is used.
 * @extends MoveEffectAttr
 */
export class GulpMissileTagAttr extends MoveEffectAttr {
  constructor() {
    super(true);
  }

  /**
   * Adds BattlerTagType from GulpMissileTag based on the Pokemon's HP ratio.
   * @param user The Pokemon using the move.
   * @param _target N/A
   * @param move The move being used.
   * @param _args N/A
   * @returns Whether the BattlerTag is applied.
   */
  apply(user: Pokemon, _target: Pokemon, move: Move, _args: any[]): boolean {
    if (!super.apply(user, _target, move, _args)) {
      return false;
    }

    if (user.hasAbility(AbilityId.GULP_MISSILE) && user.species.speciesId === SpeciesId.CRAMORANT) {
      if (user.getHpRatio() >= .5) {
        user.addTag(BattlerTagType.GULP_MISSILE_ARROKUDA, 0, move.id);
      } else {
        user.addTag(BattlerTagType.GULP_MISSILE_PIKACHU, 0, move.id);
      }
      return true;
    }

    return false;
  }

  getUserBenefitScore(user: Pokemon, target: Pokemon, move: Move): number {
    const isCramorant = user.hasAbility(AbilityId.GULP_MISSILE) && user.species.speciesId === SpeciesId.CRAMORANT;
    return isCramorant && !user.getTag(GulpMissileTag) ? 10 : 0;
  }
}

/**
 * Attribute to implement Jaw Lock's linked trapping effect between the user and target
 * @extends AddBattlerTagAttr
 */
export class JawLockAttr extends AddBattlerTagAttr {
  constructor() {
    super(BattlerTagType.TRAPPED);
  }

  apply(user: Pokemon, target: Pokemon, move: Move, args: any[]): boolean {
    if (!super.canApply(user, target, move, args)) {
      return false;
    }

    // If either the user or the target already has the tag, do not apply
    if (user.getTag(TrappedTag) || target.getTag(TrappedTag)) {
      return false;
    }

    const moveChance = this.getMoveChance(user, target, move, this.selfTarget);
    if (moveChance < 0 || moveChance === 100 || user.randBattleSeedInt(100) < moveChance) {
      /**
       * Add the tag to both the user and the target.
       * The target's tag source is considered to be the user and vice versa
       */
      return target.addTag(BattlerTagType.TRAPPED, 1, move.id, user.id)
          && user.addTag(BattlerTagType.TRAPPED, 1, move.id, target.id);
    }

    return false;
  }
}

export class CurseAttr extends MoveEffectAttr {

  apply(user: Pokemon, target: Pokemon, move:Move, args: any[]): boolean {
    if (user.getTypes(true).includes(PokemonType.GHOST)) {
      if (target.getTag(BattlerTagType.CURSED)) {
        globalScene.phaseManager.queueMessage(i18next.t("battle:attackFailed"));
        return false;
      }
      const curseRecoilDamage = Math.max(1, Math.floor(user.getMaxHp() / 2));
      user.damageAndUpdate(curseRecoilDamage, { result: HitResult.INDIRECT, ignoreSegments: true });
      globalScene.phaseManager.queueMessage(
        i18next.t("battlerTags:cursedOnAdd", {
          pokemonNameWithAffix: getPokemonNameWithAffix(user),
          pokemonName: getPokemonNameWithAffix(target)
        })
      );

      target.addTag(BattlerTagType.CURSED, 0, move.id, user.id);
      return true;
    } else {
      globalScene.phaseManager.unshiftNew("StatStageChangePhase", user.getBattlerIndex(), true, [ Stat.ATK, Stat.DEF ], 1);
      globalScene.phaseManager.unshiftNew("StatStageChangePhase", user.getBattlerIndex(), true, [ Stat.SPD ], -1);
      return true;
    }
  }
}

export class LapseBattlerTagAttr extends MoveEffectAttr {
  public tagTypes: BattlerTagType[];

  constructor(tagTypes: BattlerTagType[], selfTarget: boolean = false) {
    super(selfTarget);

    this.tagTypes = tagTypes;
  }

  apply(user: Pokemon, target: Pokemon, move: Move, args: any[]): boolean {
    if (!super.apply(user, target, move, args)) {
      return false;
    }

    for (const tagType of this.tagTypes) {
      (this.selfTarget ? user : target).lapseTag(tagType);
    }

    return true;
  }
}

export class RemoveBattlerTagAttr extends MoveEffectAttr {
  public tagTypes: BattlerTagType[];

  constructor(tagTypes: BattlerTagType[], selfTarget: boolean = false) {
    super(selfTarget);

    this.tagTypes = tagTypes;
  }

  apply(user: Pokemon, target: Pokemon, move: Move, args: any[]): boolean {
    if (!super.apply(user, target, move, args)) {
      return false;
    }

    for (const tagType of this.tagTypes) {
      (this.selfTarget ? user : target).removeTag(tagType);
    }

    return true;
  }
}

export class FlinchAttr extends AddBattlerTagAttr {
  constructor() {
    super(BattlerTagType.FLINCHED, false);
  }
}

export class ConfuseAttr extends AddBattlerTagAttr {
  constructor(selfTarget?: boolean) {
    super(BattlerTagType.CONFUSED, selfTarget, false, 2, 5);
  }

  apply(user: Pokemon, target: Pokemon, move: Move, args: any[]): boolean {
    if (!this.selfTarget && target.isSafeguarded(user)) {
      if (move.category === MoveCategory.STATUS) {
        globalScene.phaseManager.queueMessage(i18next.t("moveTriggers:safeguard", { targetName: getPokemonNameWithAffix(target) }));
      }
      return false;
    }

    return super.apply(user, target, move, args);
  }
}

export class RechargeAttr extends AddBattlerTagAttr {
  constructor() {
    super(BattlerTagType.RECHARGING, true, false, 1, 1, true);
  }
}

export class TrapAttr extends AddBattlerTagAttr {
  constructor(tagType: BattlerTagType) {
    super(tagType, false, false, 4, 5);
  }
}

export class ProtectAttr extends AddBattlerTagAttr {
  constructor(tagType: BattlerTagType = BattlerTagType.PROTECTED) {
    super(tagType, true);
  }

  getCondition(): MoveConditionFunc {
    return ((user, target, move): boolean => {
      let timesUsed = 0;
      const moveHistory = user.getLastXMoves();
      let turnMove: TurnMove | undefined;

      while (moveHistory.length) {
        turnMove = moveHistory.shift();
        if (!allMoves[turnMove?.move ?? MoveId.NONE].hasAttr("ProtectAttr") || turnMove?.result !== MoveResult.SUCCESS) {
          break;
        }
        timesUsed++;
      }
      if (timesUsed) {
        return !user.randBattleSeedInt(Math.pow(3, timesUsed));
      }
      return true;
    });
  }
}

export class IgnoreAccuracyAttr extends AddBattlerTagAttr {
  constructor() {
    super(BattlerTagType.IGNORE_ACCURACY, true, false, 2);
  }

  apply(user: Pokemon, target: Pokemon, move: Move, args: any[]): boolean {
    if (!super.apply(user, target, move, args)) {
      return false;
    }

    globalScene.phaseManager.queueMessage(i18next.t("moveTriggers:tookAimAtTarget", { pokemonName: getPokemonNameWithAffix(user), targetName: getPokemonNameWithAffix(target) }));

    return true;
  }
}

export class FaintCountdownAttr extends AddBattlerTagAttr {
  constructor() {
    super(BattlerTagType.PERISH_SONG, false, true, 4);
  }

  apply(user: Pokemon, target: Pokemon, move: Move, args: any[]): boolean {
    if (!super.apply(user, target, move, args)) {
      return false;
    }

    globalScene.phaseManager.queueMessage(i18next.t("moveTriggers:faintCountdown", { pokemonName: getPokemonNameWithAffix(target), turnCount: this.turnCountMin - 1 }));

    return true;
  }
}

/**
 * Attribute to remove all Substitutes from the field.
 * @extends MoveEffectAttr
 * @see {@link https://bulbapedia.bulbagarden.net/wiki/Tidy_Up_(move) | Tidy Up}
 * @see {@linkcode SubstituteTag}
 */
export class RemoveAllSubstitutesAttr extends MoveEffectAttr {
  constructor() {
    super(true);
  }

  /**
   * Remove's the Substitute Doll effect from all active Pokemon on the field
   * @param user {@linkcode Pokemon} the Pokemon using this move
   * @param target n/a
   * @param move {@linkcode Move} the move applying this effect
   * @param args n/a
   * @returns `true` if the effect successfully applies
   */
  apply(user: Pokemon, target: Pokemon, move: Move, args: any[]): boolean {
    if (!super.apply(user, target, move, args)) {
      return false;
    }

    globalScene.getField(true).forEach(pokemon =>
      pokemon.findAndRemoveTags(tag => tag.tagType === BattlerTagType.SUBSTITUTE));
    return true;
  }
}

/**
 * Attribute used when a move can deal damage to {@linkcode BattlerTagType}
 * Moves that always hit but do not deal double damage: Thunder, Fissure, Sky Uppercut,
 * Smack Down, Hurricane, Thousand Arrows
 * @extends MoveAttr
*/
export class HitsTagAttr extends MoveAttr {
  /** The {@linkcode BattlerTagType} this move hits */
  public tagType: BattlerTagType;
  /** Should this move deal double damage against {@linkcode HitsTagAttr.tagType}? */
  public doubleDamage: boolean;

  constructor(tagType: BattlerTagType, doubleDamage: boolean = false) {
    super();

    this.tagType = tagType;
    this.doubleDamage = !!doubleDamage;
  }

  getTargetBenefitScore(user: Pokemon, target: Pokemon, move: Move): number {
    return target.getTag(this.tagType) ? this.doubleDamage ? 10 : 5 : 0;
  }
}

/**
 * Used for moves that will always hit for a given tag but also doubles damage.
 * Moves include: Gust, Stomp, Body Slam, Surf, Earthquake, Magnitude, Twister,
 * Whirlpool, Dragon Rush, Heat Crash, Steam Roller, Flying Press
 */
export class HitsTagForDoubleDamageAttr extends HitsTagAttr {
  constructor(tagType: BattlerTagType) {
    super(tagType, true);
  }
}

export class AddArenaTagAttr extends MoveEffectAttr {
  public tagType: ArenaTagType;
  public turnCount: number;
  private failOnOverlap: boolean;
  public selfSideTarget: boolean;

  constructor(tagType: ArenaTagType, turnCount?: number | null, failOnOverlap: boolean = false, selfSideTarget: boolean = false) {
    super(true);

    this.tagType = tagType;
    this.turnCount = turnCount!; // TODO: is the bang correct?
    this.failOnOverlap = failOnOverlap;
    this.selfSideTarget = selfSideTarget;
  }

  apply(user: Pokemon, target: Pokemon, move: Move, args: any[]): boolean {
    if (!super.apply(user, target, move, args)) {
      return false;
    }

    if ((move.chance < 0 || move.chance === 100 || user.randBattleSeedInt(100) < move.chance) && user.getLastXMoves(1)[0]?.result === MoveResult.SUCCESS) {
      const side = ((this.selfSideTarget ? user : target).isPlayer() !== (move.hasAttr("AddArenaTrapTagAttr") && target === user)) ? ArenaTagSide.PLAYER : ArenaTagSide.ENEMY;
      globalScene.arena.addTag(this.tagType, this.turnCount, move.id, user.id, side);
      return true;
    }

    return false;
  }

  getCondition(): MoveConditionFunc | null {
    return this.failOnOverlap
      ? (user, target, move) => !globalScene.arena.getTagOnSide(this.tagType, target.isPlayer() ? ArenaTagSide.PLAYER : ArenaTagSide.ENEMY)
      : null;
  }
}

/**
 * Generic class for removing arena tags
 * @param tagTypes: The types of tags that can be removed
 * @param selfSideTarget: Is the user removing tags from its own side?
 */
export class RemoveArenaTagsAttr extends MoveEffectAttr {
  public tagTypes: ArenaTagType[];
  public selfSideTarget: boolean;

  constructor(tagTypes: ArenaTagType[], selfSideTarget: boolean) {
    super(true);

    this.tagTypes = tagTypes;
    this.selfSideTarget = selfSideTarget;
  }

  apply(user: Pokemon, target: Pokemon, move: Move, args: any[]): boolean {
    if (!super.apply(user, target, move, args)) {
      return false;
    }

    const side = (this.selfSideTarget ? user : target).isPlayer() ? ArenaTagSide.PLAYER : ArenaTagSide.ENEMY;

    for (const tagType of this.tagTypes) {
      globalScene.arena.removeTagOnSide(tagType, side);
    }

    return true;
  }
}

export class AddArenaTrapTagAttr extends AddArenaTagAttr {
  getCondition(): MoveConditionFunc {
    return (user, target, move) => {
      const side = (this.selfSideTarget !== user.isPlayer()) ? ArenaTagSide.ENEMY : ArenaTagSide.PLAYER;
      const tag = globalScene.arena.getTagOnSide(this.tagType, side) as ArenaTrapTag;
      if (!tag) {
        return true;
      }
      return tag.layers < tag.maxLayers;
    };
  }
}

/**
 * Attribute used for Stone Axe and Ceaseless Edge.
 * Applies the given ArenaTrapTag when move is used.
 * @extends AddArenaTagAttr
 * @see {@linkcode apply}
 */
export class AddArenaTrapTagHitAttr extends AddArenaTagAttr {
  /**
   * @param user {@linkcode Pokemon} using this move
   * @param target {@linkcode Pokemon} target of this move
   * @param move {@linkcode Move} being used
   */
  apply(user: Pokemon, target: Pokemon, move: Move, args: any[]): boolean {
    const moveChance = this.getMoveChance(user, target, move, this.selfTarget, true);
    const side = (this.selfSideTarget ? user : target).isPlayer() ? ArenaTagSide.PLAYER : ArenaTagSide.ENEMY;
    const tag = globalScene.arena.getTagOnSide(this.tagType, side) as ArenaTrapTag;
    if ((moveChance < 0 || moveChance === 100 || user.randBattleSeedInt(100) < moveChance) && user.getLastXMoves(1)[0]?.result === MoveResult.SUCCESS) {
      globalScene.arena.addTag(this.tagType, 0, move.id, user.id, side);
      if (!tag) {
        return true;
      }
      return tag.layers < tag.maxLayers;
    }
    return false;
  }
}

export class RemoveArenaTrapAttr extends MoveEffectAttr {

  private targetBothSides: boolean;

  constructor(targetBothSides: boolean = false) {
    super(true, { trigger: MoveEffectTrigger.PRE_APPLY });
    this.targetBothSides = targetBothSides;
  }

  apply(user: Pokemon, target: Pokemon, move: Move, args: any[]): boolean {

    if (!super.apply(user, target, move, args)) {
      return false;
    }

    if (this.targetBothSides) {
      globalScene.arena.removeTagOnSide(ArenaTagType.SPIKES, ArenaTagSide.PLAYER);
      globalScene.arena.removeTagOnSide(ArenaTagType.TOXIC_SPIKES, ArenaTagSide.PLAYER);
      globalScene.arena.removeTagOnSide(ArenaTagType.STEALTH_ROCK, ArenaTagSide.PLAYER);
      globalScene.arena.removeTagOnSide(ArenaTagType.STICKY_WEB, ArenaTagSide.PLAYER);

      globalScene.arena.removeTagOnSide(ArenaTagType.SPIKES, ArenaTagSide.ENEMY);
      globalScene.arena.removeTagOnSide(ArenaTagType.TOXIC_SPIKES, ArenaTagSide.ENEMY);
      globalScene.arena.removeTagOnSide(ArenaTagType.STEALTH_ROCK, ArenaTagSide.ENEMY);
      globalScene.arena.removeTagOnSide(ArenaTagType.STICKY_WEB, ArenaTagSide.ENEMY);
    } else {
      globalScene.arena.removeTagOnSide(ArenaTagType.SPIKES, target.isPlayer() ? ArenaTagSide.ENEMY : ArenaTagSide.PLAYER);
      globalScene.arena.removeTagOnSide(ArenaTagType.TOXIC_SPIKES, target.isPlayer() ? ArenaTagSide.ENEMY : ArenaTagSide.PLAYER);
      globalScene.arena.removeTagOnSide(ArenaTagType.STEALTH_ROCK, target.isPlayer() ? ArenaTagSide.ENEMY : ArenaTagSide.PLAYER);
      globalScene.arena.removeTagOnSide(ArenaTagType.STICKY_WEB, target.isPlayer() ? ArenaTagSide.ENEMY : ArenaTagSide.PLAYER);
    }

    return true;
  }
}

export class RemoveScreensAttr extends MoveEffectAttr {

  private targetBothSides: boolean;

  constructor(targetBothSides: boolean = false) {
    super(true, { trigger: MoveEffectTrigger.PRE_APPLY });
    this.targetBothSides = targetBothSides;
  }

  apply(user: Pokemon, target: Pokemon, move: Move, args: any[]): boolean {

    if (!super.apply(user, target, move, args)) {
      return false;
    }

    if (this.targetBothSides) {
      globalScene.arena.removeTagOnSide(ArenaTagType.REFLECT, ArenaTagSide.PLAYER);
      globalScene.arena.removeTagOnSide(ArenaTagType.LIGHT_SCREEN, ArenaTagSide.PLAYER);
      globalScene.arena.removeTagOnSide(ArenaTagType.AURORA_VEIL, ArenaTagSide.PLAYER);

      globalScene.arena.removeTagOnSide(ArenaTagType.REFLECT, ArenaTagSide.ENEMY);
      globalScene.arena.removeTagOnSide(ArenaTagType.LIGHT_SCREEN, ArenaTagSide.ENEMY);
      globalScene.arena.removeTagOnSide(ArenaTagType.AURORA_VEIL, ArenaTagSide.ENEMY);
    } else {
      globalScene.arena.removeTagOnSide(ArenaTagType.REFLECT, target.isPlayer() ? ArenaTagSide.PLAYER : ArenaTagSide.ENEMY);
      globalScene.arena.removeTagOnSide(ArenaTagType.LIGHT_SCREEN, target.isPlayer() ? ArenaTagSide.PLAYER : ArenaTagSide.ENEMY);
      globalScene.arena.removeTagOnSide(ArenaTagType.AURORA_VEIL, target.isPlayer() ? ArenaTagSide.PLAYER : ArenaTagSide.ENEMY);
    }

    return true;

  }
}

/*Swaps arena effects between the player and enemy side
  * @extends MoveEffectAttr
  * @see {@linkcode apply}
*/
export class SwapArenaTagsAttr extends MoveEffectAttr {
  public SwapTags: ArenaTagType[];


  constructor(SwapTags: ArenaTagType[]) {
    super(true);
    this.SwapTags = SwapTags;
  }

  apply(user:Pokemon, target:Pokemon, move:Move, args: any[]): boolean {
    if (!super.apply(user, target, move, args)) {
      return false;
    }

    const tagPlayerTemp = globalScene.arena.findTagsOnSide((t => this.SwapTags.includes(t.tagType)), ArenaTagSide.PLAYER);
    const tagEnemyTemp = globalScene.arena.findTagsOnSide((t => this.SwapTags.includes(t.tagType)), ArenaTagSide.ENEMY);


    if (tagPlayerTemp) {
      for (const swapTagsType of tagPlayerTemp) {
        globalScene.arena.removeTagOnSide(swapTagsType.tagType, ArenaTagSide.PLAYER, true);
        globalScene.arena.addTag(swapTagsType.tagType, swapTagsType.turnCount, swapTagsType.sourceMove, swapTagsType.sourceId!, ArenaTagSide.ENEMY, true); // TODO: is the bang correct?
      }
    }
    if (tagEnemyTemp) {
      for (const swapTagsType of tagEnemyTemp) {
        globalScene.arena.removeTagOnSide(swapTagsType.tagType, ArenaTagSide.ENEMY, true);
        globalScene.arena.addTag(swapTagsType.tagType, swapTagsType.turnCount, swapTagsType.sourceMove, swapTagsType.sourceId!, ArenaTagSide.PLAYER, true); // TODO: is the bang correct?
      }
    }


    globalScene.phaseManager.queueMessage(i18next.t("moveTriggers:swapArenaTags", { pokemonName: getPokemonNameWithAffix(user) }));
    return true;
  }
}

/**
 * Attribute that adds a secondary effect to the field when two unique Pledge moves
 * are combined. The effect added varies based on the two Pledge moves combined.
 */
export class AddPledgeEffectAttr extends AddArenaTagAttr {
  private readonly requiredPledge: MoveId;

  constructor(tagType: ArenaTagType, requiredPledge: MoveId, selfSideTarget: boolean = false) {
    super(tagType, 4, false, selfSideTarget);

    this.requiredPledge = requiredPledge;
  }

  override apply(user: Pokemon, target: Pokemon, move: Move, args: any[]): boolean {
    // TODO: add support for `HIT` effect triggering in AddArenaTagAttr to remove the need for this check
    if (user.getLastXMoves(1)[0]?.result !== MoveResult.SUCCESS) {
      return false;
    }

    if (user.turnData.combiningPledge === this.requiredPledge) {
      return super.apply(user, target, move, args);
    }
    return false;
  }
}

/**
 * Attribute used for Revival Blessing.
 * @extends MoveEffectAttr
 * @see {@linkcode apply}
 */
export class RevivalBlessingAttr extends MoveEffectAttr {
  constructor() {
    super(true);
  }

  /**
   *
   * @param user {@linkcode Pokemon} using this move
   * @param target {@linkcode Pokemon} target of this move
   * @param move {@linkcode Move} being used
   * @param args N/A
   * @returns `true` if function succeeds.
   */
  override apply(user: Pokemon, target: Pokemon, move: Move, args: any[]): boolean {
    // If user is player, checks if the user has fainted pokemon
    if (user.isPlayer()) {
      globalScene.phaseManager.unshiftNew("RevivalBlessingPhase", user);
      return true;
    } else if (user.isEnemy() && user.hasTrainer() && globalScene.getEnemyParty().findIndex((p) => p.isFainted() && !p.isBoss()) > -1) {
      // If used by an enemy trainer with at least one fainted non-boss Pokemon, this
      // revives one of said Pokemon selected at random.
      const faintedPokemon = globalScene.getEnemyParty().filter((p) => p.isFainted() && !p.isBoss());
      const pokemon = faintedPokemon[user.randBattleSeedInt(faintedPokemon.length)];
      const slotIndex = globalScene.getEnemyParty().findIndex((p) => pokemon.id === p.id);
      pokemon.resetStatus(true, false, false, true);
      pokemon.heal(Math.min(toDmgValue(0.5 * pokemon.getMaxHp()), pokemon.getMaxHp()));
      globalScene.phaseManager.queueMessage(i18next.t("moveTriggers:revivalBlessing", { pokemonName: getPokemonNameWithAffix(pokemon) }), 0, true);
      const allyPokemon = user.getAlly();
      if (globalScene.currentBattle.double && globalScene.getEnemyParty().length > 1 && !isNullOrUndefined(allyPokemon)) {
        // Handle cases where revived pokemon needs to get switched in on same turn
        if (allyPokemon.isFainted() || allyPokemon === pokemon) {
          // Enemy switch phase should be removed and replaced with the revived pkmn switching in
          globalScene.phaseManager.tryRemovePhase((phase: SwitchSummonPhase) => phase.is("SwitchSummonPhase") && phase.getPokemon() === pokemon);
          // If the pokemon being revived was alive earlier in the turn, cancel its move
          // (revived pokemon can't move in the turn they're brought back)
          // TODO: might make sense to move this to `FaintPhase` after checking for Rev Seed (rather than handling it in the move)
          globalScene.phaseManager.findPhase((phase: MovePhase) => phase.pokemon === pokemon)?.cancel();
          if (user.fieldPosition === FieldPosition.CENTER) {
            user.setFieldPosition(FieldPosition.LEFT);
          }
          globalScene.phaseManager.unshiftNew("SwitchSummonPhase", SwitchType.SWITCH, allyPokemon.getFieldIndex(), slotIndex, false, false);
        }
      }
      return true;
    }
    return false;
  }

  getCondition(): MoveConditionFunc {
    return (user, target, move) =>
      user.hasTrainer() &&
      (user.isPlayer() ? globalScene.getPlayerParty() : globalScene.getEnemyParty()).some((p: Pokemon) => p.isFainted() && !p.isBoss());
  }

  override getUserBenefitScore(user: Pokemon, _target: Pokemon, _move: Move): number {
    if (user.hasTrainer() && globalScene.getEnemyParty().some((p) => p.isFainted() && !p.isBoss())) {
      return 20;
    }

    return -20;
  }
}


export class ForceSwitchOutAttr extends MoveEffectAttr {
  constructor(
    private selfSwitch: boolean = false,
    private switchType: SwitchType = SwitchType.SWITCH
  ) {
    super(false, { lastHitOnly: true });
  }

  isBatonPass() {
    return this.switchType === SwitchType.BATON_PASS;
  }

  apply(user: Pokemon, target: Pokemon, move: Move, args: any[]): boolean {
    // Check if the move category is not STATUS or if the switch out condition is not met
    if (!this.getSwitchOutCondition()(user, target, move)) {
      return false;
    }

    /** The {@linkcode Pokemon} to be switched out with this effect */
    const switchOutTarget = this.selfSwitch ? user : target;

    // If the switch-out target is a Dondozo with a Tatsugiri in its mouth
    // (e.g. when it uses Flip Turn), make it spit out the Tatsugiri before switching out.
    switchOutTarget.lapseTag(BattlerTagType.COMMANDED);

    if (switchOutTarget.isPlayer()) {
      /**
      * Check if Wimp Out/Emergency Exit activates due to being hit by U-turn or Volt Switch
      * If it did, the user of U-turn or Volt Switch will not be switched out.
      */
      if (target.getAbility().hasAttr("PostDamageForceSwitchAbAttr")
        && [ MoveId.U_TURN, MoveId.VOLT_SWITCH, MoveId.FLIP_TURN ].includes(move.id)
      ) {
        if (this.hpDroppedBelowHalf(target)) {
          return false;
        }
      }

      // Find indices of off-field Pokemon that are eligible to be switched into
      const eligibleNewIndices: number[] = [];
      globalScene.getPlayerParty().forEach((pokemon, index) => {
        if (pokemon.isAllowedInBattle() && !pokemon.isOnField()) {
          eligibleNewIndices.push(index);
        }
      });

      if (eligibleNewIndices.length < 1) {
        return false;
      }

      if (switchOutTarget.hp > 0) {
        if (this.switchType === SwitchType.FORCE_SWITCH) {
          switchOutTarget.leaveField(true);
          const slotIndex = eligibleNewIndices[user.randBattleSeedInt(eligibleNewIndices.length)];
          globalScene.phaseManager.prependNewToPhase(
            "MoveEndPhase",
            "SwitchSummonPhase",
            this.switchType,
            switchOutTarget.getFieldIndex(),
            slotIndex,
            false,
            true
          );
        } else {
          switchOutTarget.leaveField(this.switchType === SwitchType.SWITCH);
          globalScene.phaseManager.prependNewToPhase("MoveEndPhase",
            "SwitchPhase",
              this.switchType,
              switchOutTarget.getFieldIndex(),
              true,
              true
          );
          return true;
        }
      }
      return false;
    } else if (globalScene.currentBattle.battleType !== BattleType.WILD) { // Switch out logic for enemy trainers
      // Find indices of off-field Pokemon that are eligible to be switched into
      const isPartnerTrainer = globalScene.currentBattle.trainer?.isPartner();
      const eligibleNewIndices: number[] = [];
      globalScene.getEnemyParty().forEach((pokemon, index) => {
        if (pokemon.isAllowedInBattle() && !pokemon.isOnField() && (!isPartnerTrainer || pokemon.trainerSlot === (switchOutTarget as EnemyPokemon).trainerSlot)) {
          eligibleNewIndices.push(index);
        }
      });

      if (eligibleNewIndices.length < 1) {
        return false;
      }

      if (switchOutTarget.hp > 0) {
        if (this.switchType === SwitchType.FORCE_SWITCH) {
          switchOutTarget.leaveField(true);
          const slotIndex = eligibleNewIndices[user.randBattleSeedInt(eligibleNewIndices.length)];
          globalScene.phaseManager.prependNewToPhase("MoveEndPhase",
            "SwitchSummonPhase",
              this.switchType,
              switchOutTarget.getFieldIndex(),
              slotIndex,
              false,
              false
          );
        } else {
          switchOutTarget.leaveField(this.switchType === SwitchType.SWITCH);
          globalScene.phaseManager.prependNewToPhase("MoveEndPhase",
            "SwitchSummonPhase",
            this.switchType,
            switchOutTarget.getFieldIndex(),
            (globalScene.currentBattle.trainer ? globalScene.currentBattle.trainer.getNextSummonIndex((switchOutTarget as EnemyPokemon).trainerSlot) : 0),
            false,
            false
          );
        }
      }
    } else { // Switch out logic for wild pokemon
      /**
      * Check if Wimp Out/Emergency Exit activates due to being hit by U-turn or Volt Switch
      * If it did, the user of U-turn or Volt Switch will not be switched out.
      */
      if (target.getAbility().hasAttr("PostDamageForceSwitchAbAttr")
        && [ MoveId.U_TURN, MoveId.VOLT_SWITCH, MoveId.FLIP_TURN ].includes(move.id)
      ) {
        if (this.hpDroppedBelowHalf(target)) {
          return false;
        }
      }

      const allyPokemon = switchOutTarget.getAlly();

      if (switchOutTarget.hp > 0) {
        switchOutTarget.leaveField(false);
        globalScene.phaseManager.queueMessage(i18next.t("moveTriggers:fled", { pokemonName: getPokemonNameWithAffix(switchOutTarget) }), null, true, 500);

        // in double battles redirect potential moves off fled pokemon
        if (globalScene.currentBattle.double && !isNullOrUndefined(allyPokemon)) {
          globalScene.redirectPokemonMoves(switchOutTarget, allyPokemon);
        }
      }

      // clear out enemy held item modifiers of the switch out target
      globalScene.clearEnemyHeldItemModifiers(switchOutTarget);

      if (!allyPokemon?.isActive(true) && switchOutTarget.hp) {
          globalScene.phaseManager.pushNew("BattleEndPhase", false);

          if (globalScene.gameMode.hasRandomBiomes || globalScene.isNewBiome()) {
            globalScene.phaseManager.pushNew("SelectBiomePhase");
          }

          globalScene.phaseManager.pushNew("NewBattlePhase");
      }
    }

	  return true;
  }

  getCondition(): MoveConditionFunc {
    return (user, target, move) => (move.category !== MoveCategory.STATUS || this.getSwitchOutCondition()(user, target, move));
  }

  getFailedText(_user: Pokemon, target: Pokemon, _move: Move): string | undefined {
    const cancelled = new BooleanHolder(false);
    applyAbAttrs("ForceSwitchOutImmunityAbAttr", {pokemon: target, cancelled});
    if (cancelled.value) {
      return i18next.t("moveTriggers:cannotBeSwitchedOut", { pokemonName: getPokemonNameWithAffix(target) });
    }
  }


  getSwitchOutCondition(): MoveConditionFunc {
    return (user, target, move) => {
      const switchOutTarget = (this.selfSwitch ? user : target);
      const player = switchOutTarget.isPlayer();
      const forceSwitchAttr = move.getAttrs("ForceSwitchOutAttr").find(attr => attr.switchType === SwitchType.FORCE_SWITCH);

      if (!this.selfSwitch) {
        if (move.hitsSubstitute(user, target)) {
          return false;
        }

        // Check if the move is Roar or Whirlwind and if there is a trainer with only Pokémon left.
        if (forceSwitchAttr && globalScene.currentBattle.trainer) {
        const enemyParty = globalScene.getEnemyParty();
        // Filter out any Pokémon that are not allowed in battle (e.g. fainted ones)
        const remainingPokemon = enemyParty.filter(p => p.hp > 0 && p.isAllowedInBattle());
          if (remainingPokemon.length <= 1) {
            return false;
          }
        }

        // Dondozo with an allied Tatsugiri in its mouth cannot be forced out
        const commandedTag = switchOutTarget.getTag(BattlerTagType.COMMANDED);
        if (commandedTag?.getSourcePokemon()?.isActive(true)) {
          return false;
        }

        if (!player && globalScene.currentBattle.isBattleMysteryEncounter() && !globalScene.currentBattle.mysteryEncounter?.fleeAllowed) {
          // Don't allow wild opponents to be force switched during MEs with flee disabled
          return false;
        }

        const blockedByAbility = new BooleanHolder(false);
        applyAbAttrs("ForceSwitchOutImmunityAbAttr", {pokemon: target, cancelled: blockedByAbility});
        if (blockedByAbility.value) {
          return false;
        }
      }


      if (!player && globalScene.currentBattle.battleType === BattleType.WILD) {
        // wild pokemon cannot switch out with baton pass.
        return !this.isBatonPass()
                && globalScene.currentBattle.waveIndex % 10 !== 0
                // Don't allow wild mons to flee with U-turn et al.
                && !(this.selfSwitch && MoveCategory.STATUS !== move.category);
      }

      const party = player ? globalScene.getPlayerParty() : globalScene.getEnemyParty();
      return party.filter(p => p.isAllowedInBattle() && !p.isOnField()
          && (player || (p as EnemyPokemon).trainerSlot === (switchOutTarget as EnemyPokemon).trainerSlot)).length > 0;
    };
  }

  getUserBenefitScore(user: Pokemon, target: Pokemon, move: Move): number {
    if (!globalScene.getEnemyParty().find(p => p.isActive() && !p.isOnField())) {
      return -20;
    }
    let ret = this.selfSwitch ? Math.floor((1 - user.getHpRatio()) * 20) : super.getUserBenefitScore(user, target, move);
    if (this.selfSwitch && this.isBatonPass()) {
      const statStageTotal = user.getStatStages().reduce((s: number, total: number) => total += s, 0);
      ret = ret / 2 + (Phaser.Tweens.Builders.GetEaseFunction("Sine.easeOut")(Math.min(Math.abs(statStageTotal), 10) / 10) * (statStageTotal >= 0 ? 10 : -10));
    }
    return ret;
  }

  /**
  * Helper function to check if the Pokémon's health is below half after taking damage.
  * Used for an edge case interaction with Wimp Out/Emergency Exit.
  * If the Ability activates due to being hit by U-turn or Volt Switch, the user of that move will not be switched out.
  */
  hpDroppedBelowHalf(target: Pokemon): boolean {
    const pokemonHealth = target.hp;
    const maxPokemonHealth = target.getMaxHp();
    const damageTaken = target.turnData.damageTaken;
    const initialHealth = pokemonHealth + damageTaken;

    // Check if the Pokémon's health has dropped below half after the damage
    return initialHealth >= maxPokemonHealth / 2 && pokemonHealth < maxPokemonHealth / 2;
  }
}

export class ChillyReceptionAttr extends ForceSwitchOutAttr {
  apply(user: Pokemon, target: Pokemon, move: Move, args: any[]): boolean {
    globalScene.arena.trySetWeather(WeatherType.SNOW, user);
    return super.apply(user, target, move, args);
  }

  getCondition(): MoveConditionFunc {
    // chilly reception move will go through if the weather is change-able to snow, or the user can switch out, else move will fail
    return (user, target, move) => globalScene.arena.weather?.weatherType !== WeatherType.SNOW || super.getSwitchOutCondition()(user, target, move);
  }
}
export class RemoveTypeAttr extends MoveEffectAttr {

  private removedType: PokemonType;
  private messageCallback: ((user: Pokemon) => void) | undefined;

  constructor(removedType: PokemonType, messageCallback?: (user: Pokemon) => void) {
    super(true, { trigger: MoveEffectTrigger.POST_TARGET });
    this.removedType = removedType;
    this.messageCallback = messageCallback;

  }

  apply(user: Pokemon, target: Pokemon, move: Move, args: any[]): boolean {
    if (!super.apply(user, target, move, args)) {
      return false;
    }

    if (user.isTerastallized && user.getTeraType() === this.removedType) { // active tera types cannot be removed
      return false;
    }

    const userTypes = user.getTypes(true);
    const modifiedTypes = userTypes.filter(type => type !== this.removedType);
    if (modifiedTypes.length === 0) {
      modifiedTypes.push(PokemonType.UNKNOWN);
    }
    user.summonData.types = modifiedTypes;
    user.updateInfo();


    if (this.messageCallback) {
      this.messageCallback(user);
    }

    return true;
  }
}

export class CopyTypeAttr extends MoveEffectAttr {
  constructor() {
    super(false);
  }

  apply(user: Pokemon, target: Pokemon, move: Move, args: any[]): boolean {
    if (!super.apply(user, target, move, args)) {
      return false;
    }

    const targetTypes = target.getTypes(true);
    if (targetTypes.includes(PokemonType.UNKNOWN) && targetTypes.indexOf(PokemonType.UNKNOWN) > -1) {
      targetTypes[targetTypes.indexOf(PokemonType.UNKNOWN)] = PokemonType.NORMAL;
    }
    user.summonData.types = targetTypes;
    user.updateInfo();

    globalScene.phaseManager.queueMessage(i18next.t("moveTriggers:copyType", { pokemonName: getPokemonNameWithAffix(user), targetPokemonName: getPokemonNameWithAffix(target) }));

    return true;
  }

  getCondition(): MoveConditionFunc {
    return (user, target, move) => target.getTypes()[0] !== PokemonType.UNKNOWN || target.summonData.addedType !== null;
  }
}

export class CopyBiomeTypeAttr extends MoveEffectAttr {
  constructor() {
    super(true);
  }

  apply(user: Pokemon, target: Pokemon, move: Move, args: any[]): boolean {
    if (!super.apply(user, target, move, args)) {
      return false;
    }

    const terrainType = globalScene.arena.getTerrainType();
    let typeChange: PokemonType;
    if (terrainType !== TerrainType.NONE) {
      typeChange = this.getTypeForTerrain(globalScene.arena.getTerrainType());
    } else {
      typeChange = this.getTypeForBiome(globalScene.arena.biomeType);
    }

    user.summonData.types = [ typeChange ];
    user.updateInfo();

    globalScene.phaseManager.queueMessage(i18next.t("moveTriggers:transformedIntoType", { pokemonName: getPokemonNameWithAffix(user), typeName: i18next.t(`pokemonInfo:Type.${PokemonType[typeChange]}`) }));

    return true;
  }

  /**
   * Retrieves a type from the current terrain
   * @param terrainType {@linkcode TerrainType}
   * @returns {@linkcode Type}
   */
  private getTypeForTerrain(terrainType: TerrainType): PokemonType {
    switch (terrainType) {
      case TerrainType.ELECTRIC:
        return PokemonType.ELECTRIC;
      case TerrainType.MISTY:
        return PokemonType.FAIRY;
      case TerrainType.GRASSY:
        return PokemonType.GRASS;
      case TerrainType.PSYCHIC:
        return PokemonType.PSYCHIC;
      case TerrainType.NONE:
      default:
        return PokemonType.UNKNOWN;
    }
  }

  /**
   * Retrieves a type from the current biome
   * @param biomeType {@linkcode BiomeId}
   * @returns {@linkcode Type}
   */
  private getTypeForBiome(biomeType: BiomeId): PokemonType {
    switch (biomeType) {
      case BiomeId.TOWN:
      case BiomeId.PLAINS:
      case BiomeId.METROPOLIS:
        return PokemonType.NORMAL;
      case BiomeId.GRASS:
      case BiomeId.TALL_GRASS:
        return PokemonType.GRASS;
      case BiomeId.FOREST:
      case BiomeId.JUNGLE:
        return PokemonType.BUG;
      case BiomeId.SLUM:
      case BiomeId.SWAMP:
        return PokemonType.POISON;
      case BiomeId.SEA:
      case BiomeId.BEACH:
      case BiomeId.LAKE:
      case BiomeId.SEABED:
        return PokemonType.WATER;
      case BiomeId.MOUNTAIN:
        return PokemonType.FLYING;
      case BiomeId.BADLANDS:
        return PokemonType.GROUND;
      case BiomeId.CAVE:
      case BiomeId.DESERT:
        return PokemonType.ROCK;
      case BiomeId.ICE_CAVE:
      case BiomeId.SNOWY_FOREST:
        return PokemonType.ICE;
      case BiomeId.MEADOW:
      case BiomeId.FAIRY_CAVE:
      case BiomeId.ISLAND:
        return PokemonType.FAIRY;
      case BiomeId.POWER_PLANT:
        return PokemonType.ELECTRIC;
      case BiomeId.VOLCANO:
        return PokemonType.FIRE;
      case BiomeId.GRAVEYARD:
      case BiomeId.TEMPLE:
        return PokemonType.GHOST;
      case BiomeId.DOJO:
      case BiomeId.CONSTRUCTION_SITE:
        return PokemonType.FIGHTING;
      case BiomeId.FACTORY:
      case BiomeId.LABORATORY:
        return PokemonType.STEEL;
      case BiomeId.RUINS:
      case BiomeId.SPACE:
        return PokemonType.PSYCHIC;
      case BiomeId.WASTELAND:
      case BiomeId.END:
        return PokemonType.DRAGON;
      case BiomeId.ABYSS:
        return PokemonType.DARK;
      default:
        return PokemonType.UNKNOWN;
    }
  }
}

export class ChangeTypeAttr extends MoveEffectAttr {
  private type: PokemonType;

  constructor(type: PokemonType) {
    super(false);

    this.type = type;
  }

  apply(user: Pokemon, target: Pokemon, move: Move, args: any[]): boolean {
    target.summonData.types = [ this.type ];
    target.updateInfo();

    globalScene.phaseManager.queueMessage(i18next.t("moveTriggers:transformedIntoType", { pokemonName: getPokemonNameWithAffix(target), typeName: i18next.t(`pokemonInfo:Type.${PokemonType[this.type]}`) }));

    return true;
  }

  getCondition(): MoveConditionFunc {
    return (user, target, move) => !target.isTerastallized && !target.hasAbility(AbilityId.MULTITYPE) && !target.hasAbility(AbilityId.RKS_SYSTEM) && !(target.getTypes().length === 1 && target.getTypes()[0] === this.type);
  }
}

export class AddTypeAttr extends MoveEffectAttr {
  private type: PokemonType;

  constructor(type: PokemonType) {
    super(false);

    this.type = type;
  }

  apply(user: Pokemon, target: Pokemon, move: Move, args: any[]): boolean {
    target.summonData.addedType = this.type;
    target.updateInfo();

    globalScene.phaseManager.queueMessage(i18next.t("moveTriggers:addType", { typeName: i18next.t(`pokemonInfo:Type.${PokemonType[this.type]}`), pokemonName: getPokemonNameWithAffix(target) }));

    return true;
  }

  getCondition(): MoveConditionFunc {
    return (user, target, move) => !target.isTerastallized && !target.getTypes().includes(this.type);
  }
}

export class FirstMoveTypeAttr extends MoveEffectAttr {
  constructor() {
    super(true);
  }

  apply(user: Pokemon, target: Pokemon, move: Move, args: any[]): boolean {
    if (!super.apply(user, target, move, args)) {
      return false;
    }

    const firstMoveType = target.getMoveset()[0].getMove().type;
    user.summonData.types = [ firstMoveType ];
    globalScene.phaseManager.queueMessage(i18next.t("battle:transformedIntoType", { pokemonName: getPokemonNameWithAffix(user), type: i18next.t(`pokemonInfo:Type.${PokemonType[firstMoveType]}`) }));

    return true;
  }
}

/**
 * Attribute used to call a move.
 * Used by other move attributes: {@linkcode RandomMoveAttr}, {@linkcode RandomMovesetMoveAttr}, {@linkcode CopyMoveAttr}
 * @see {@linkcode apply} for move call
 * @extends OverrideMoveEffectAttr
 */
class CallMoveAttr extends OverrideMoveEffectAttr {
  protected invalidMoves: ReadonlySet<MoveId>;
  protected hasTarget: boolean;

  apply(user: Pokemon, target: Pokemon, move: Move, args: any[]): boolean {
    // Get eligible targets for move, failing if we can't target anything
    const replaceMoveTarget = move.moveTarget === MoveTarget.NEAR_OTHER ? MoveTarget.NEAR_ENEMY : undefined;
    const moveTargets = getMoveTargets(user, move.id, replaceMoveTarget);
    if (moveTargets.targets.length === 0) {
      globalScene.phaseManager.queueMessage(i18next.t("battle:attackFailed"));
      return false;
    }

    // Spread moves and ones with only 1 valid target will use their normal targeting.
    // If not, target the Mirror Move recipient or else a random enemy in our target list
    const targets = moveTargets.multiple || moveTargets.targets.length === 1
      ? moveTargets.targets
      : [this.hasTarget
        ? target.getBattlerIndex()
        : moveTargets.targets[user.randBattleSeedInt(moveTargets.targets.length)]];

    globalScene.phaseManager.unshiftNew("LoadMoveAnimPhase", move.id);
    globalScene.phaseManager.unshiftNew("MovePhase", user, targets, new PokemonMove(move.id), MoveUseMode.FOLLOW_UP);
    return true;
  }
}

/**
 * Attribute used to call a random move.
 * Used for {@linkcode MoveId.METRONOME}
 * @see {@linkcode apply} for move selection and move call
 * @extends CallMoveAttr to call a selected move
 */
export class RandomMoveAttr extends CallMoveAttr {
  constructor(invalidMoves: ReadonlySet<MoveId>) {
    super();
    this.invalidMoves = invalidMoves;
  }

  /**
   * This function exists solely to allow tests to override the randomly selected move by mocking this function.
   */
  public getMoveOverride(): MoveId | null {
    return null;
  }

  /**
   * User calls a random moveId.
   *
   * Invalid moves are indicated by what is passed in to invalidMoves: {@linkcode invalidMetronomeMoves}
   * @param user Pokemon that used the move and will call a random move
   * @param target Pokemon that will be targeted by the random move (if single target)
   * @param move Move being used
   * @param args Unused
   */
  override apply(user: Pokemon, target: Pokemon, move: Move, args: any[]): boolean {
    const moveIds = getEnumValues(MoveId).map(m => !this.invalidMoves.has(m) && !allMoves[m].name.endsWith(" (N)") ? m : MoveId.NONE);
    let moveId: MoveId = MoveId.NONE;
    do {
      moveId = this.getMoveOverride() ?? moveIds[user.randBattleSeedInt(moveIds.length)];
    }
    while (moveId === MoveId.NONE);
    return super.apply(user, target, allMoves[moveId], args);
  }
}

/**
 * Attribute used to call a random move in the user or party's moveset.
 * Used for {@linkcode MoveId.ASSIST} and {@linkcode MoveId.SLEEP_TALK}
 *
 * Fails if the user has no callable moves.
 *
 * Invalid moves are indicated by what is passed in to invalidMoves: {@linkcode invalidAssistMoves} or {@linkcode invalidSleepTalkMoves}
 * @extends RandomMoveAttr to use the callMove function on a moveId
 * @see {@linkcode getCondition} for move selection
 */
export class RandomMovesetMoveAttr extends CallMoveAttr {
  private includeParty: boolean;
  private moveId: number;
  constructor(invalidMoves: ReadonlySet<MoveId>, includeParty: boolean = false) {
    super();
    this.includeParty = includeParty;
    this.invalidMoves = invalidMoves;
  }

  /**
   * User calls a random moveId selected in {@linkcode getCondition}
   * @param user Pokemon that used the move and will call a random move
   * @param target Pokemon that will be targeted by the random move (if single target)
   * @param move Move being used
   * @param args Unused
   */
  apply(user: Pokemon, target: Pokemon, move: Move, args: any[]): boolean {
    return super.apply(user, target, allMoves[this.moveId], args);
  }

  getCondition(): MoveConditionFunc {
    return (user, target, move) => {
      // includeParty will be true for Assist, false for Sleep Talk
      let allies: Pokemon[];
      if (this.includeParty) {
        allies = (user.isPlayer() ? globalScene.getPlayerParty() : globalScene.getEnemyParty()).filter(p => p !== user);
      } else {
        allies = [ user ];
      }
      const partyMoveset = allies.flatMap(p => p.moveset);
      const moves = partyMoveset.filter(m => !this.invalidMoves.has(m.moveId) && !m.getMove().name.endsWith(" (N)"));
      if (moves.length === 0) {
        return false;
      }

      this.moveId = moves[user.randBattleSeedInt(moves.length)].moveId;
      return true;
    };
  }
}

// TODO: extend CallMoveAttr
export class NaturePowerAttr extends OverrideMoveEffectAttr {
  apply(user: Pokemon, target: Pokemon, move: Move, args: any[]): boolean {
    let moveId = MoveId.NONE;
    switch (globalScene.arena.getTerrainType()) {
    // this allows terrains to 'override' the biome move
      case TerrainType.NONE:
        switch (globalScene.arena.biomeType) {
          case BiomeId.TOWN:
            moveId = MoveId.ROUND;
            break;
          case BiomeId.METROPOLIS:
            moveId = MoveId.TRI_ATTACK;
            break;
          case BiomeId.SLUM:
            moveId = MoveId.SLUDGE_BOMB;
            break;
          case BiomeId.PLAINS:
            moveId = MoveId.SILVER_WIND;
            break;
          case BiomeId.GRASS:
            moveId = MoveId.GRASS_KNOT;
            break;
          case BiomeId.TALL_GRASS:
            moveId = MoveId.POLLEN_PUFF;
            break;
          case BiomeId.MEADOW:
            moveId = MoveId.GIGA_DRAIN;
            break;
          case BiomeId.FOREST:
            moveId = MoveId.BUG_BUZZ;
            break;
          case BiomeId.JUNGLE:
            moveId = MoveId.LEAF_STORM;
            break;
          case BiomeId.SEA:
            moveId = MoveId.HYDRO_PUMP;
            break;
          case BiomeId.SWAMP:
            moveId = MoveId.MUD_BOMB;
            break;
          case BiomeId.BEACH:
            moveId = MoveId.SCALD;
            break;
          case BiomeId.LAKE:
            moveId = MoveId.BUBBLE_BEAM;
            break;
          case BiomeId.SEABED:
            moveId = MoveId.BRINE;
            break;
          case BiomeId.ISLAND:
            moveId = MoveId.LEAF_TORNADO;
            break;
          case BiomeId.MOUNTAIN:
            moveId = MoveId.AIR_SLASH;
            break;
          case BiomeId.BADLANDS:
            moveId = MoveId.EARTH_POWER;
            break;
          case BiomeId.DESERT:
            moveId = MoveId.SCORCHING_SANDS;
            break;
          case BiomeId.WASTELAND:
            moveId = MoveId.DRAGON_PULSE;
            break;
          case BiomeId.CONSTRUCTION_SITE:
            moveId = MoveId.STEEL_BEAM;
            break;
          case BiomeId.CAVE:
            moveId = MoveId.POWER_GEM;
            break;
          case BiomeId.ICE_CAVE:
            moveId = MoveId.ICE_BEAM;
            break;
          case BiomeId.SNOWY_FOREST:
            moveId = MoveId.FROST_BREATH;
            break;
          case BiomeId.VOLCANO:
            moveId = MoveId.LAVA_PLUME;
            break;
          case BiomeId.GRAVEYARD:
            moveId = MoveId.SHADOW_BALL;
            break;
          case BiomeId.RUINS:
            moveId = MoveId.ANCIENT_POWER;
            break;
          case BiomeId.TEMPLE:
            moveId = MoveId.EXTRASENSORY;
            break;
          case BiomeId.DOJO:
            moveId = MoveId.FOCUS_BLAST;
            break;
          case BiomeId.FAIRY_CAVE:
            moveId = MoveId.ALLURING_VOICE;
            break;
          case BiomeId.ABYSS:
            moveId = MoveId.OMINOUS_WIND;
            break;
          case BiomeId.SPACE:
            moveId = MoveId.DRACO_METEOR;
            break;
          case BiomeId.FACTORY:
            moveId = MoveId.FLASH_CANNON;
            break;
          case BiomeId.LABORATORY:
            moveId = MoveId.ZAP_CANNON;
            break;
          case BiomeId.POWER_PLANT:
            moveId = MoveId.CHARGE_BEAM;
            break;
          case BiomeId.END:
            moveId = MoveId.ETERNABEAM;
            break;
        }
        break;
      case TerrainType.MISTY:
        moveId = MoveId.MOONBLAST;
        break;
      case TerrainType.ELECTRIC:
        moveId = MoveId.THUNDERBOLT;
        break;
      case TerrainType.GRASSY:
        moveId = MoveId.ENERGY_BALL;
        break;
      case TerrainType.PSYCHIC:
        moveId = MoveId.PSYCHIC;
        break;
      default:
        // Just in case there's no match
        moveId = MoveId.TRI_ATTACK;
        break;
    }

    // Load the move's animation if we didn't already and unshift a new usage phase
    globalScene.phaseManager.unshiftNew("LoadMoveAnimPhase", moveId);
    globalScene.phaseManager.unshiftNew("MovePhase", user, [ target.getBattlerIndex() ], new PokemonMove(moveId), MoveUseMode.FOLLOW_UP);
    return true;
  }
}

/**
 * Attribute used to copy a previously-used move.
 * Used for {@linkcode MoveId.COPYCAT} and {@linkcode MoveId.MIRROR_MOVE}
 * @see {@linkcode apply} for move selection and move call
 * @extends CallMoveAttr to call a selected move
 */
export class CopyMoveAttr extends CallMoveAttr {
  private mirrorMove: boolean;
  constructor(mirrorMove: boolean, invalidMoves: ReadonlySet<MoveId> = new Set()) {
    super();
    this.mirrorMove = mirrorMove;
    this.invalidMoves = invalidMoves;
  }

  apply(user: Pokemon, target: Pokemon, _move: Move, args: any[]): boolean {
    this.hasTarget = this.mirrorMove;
    // bang is correct as condition func returns `false` and fails move if no last move exists
    const lastMove = this.mirrorMove ? target.getLastNonVirtualMove(false, false)!.move : globalScene.currentBattle.lastMove;
    return super.apply(user, target, allMoves[lastMove], args);
  }

  getCondition(): MoveConditionFunc {
    return (_user, target, _move) => {
      const lastMove = this.mirrorMove ? target.getLastNonVirtualMove(false, false)?.move : globalScene.currentBattle.lastMove;
      return !isNullOrUndefined(lastMove) && !this.invalidMoves.has(lastMove);
    };
  }
}

/**
 * Attribute used for moves that cause the target to repeat their last used move.
 *
 * Used for [Instruct](https://bulbapedia.bulbagarden.net/wiki/Instruct_(move)).
*/
export class RepeatMoveAttr extends MoveEffectAttr {
  private movesetMove: PokemonMove;
  constructor() {
    super(false, { trigger: MoveEffectTrigger.POST_APPLY }); // needed to ensure correct protect interaction
  }

  /**
   * Forces the target to re-use their last used move again.
   * @param user - The {@linkcode Pokemon} using the attack
   * @param target - The {@linkcode Pokemon} being targeted by the attack
   * @returns `true` if the move succeeds
   */
  apply(user: Pokemon, target: Pokemon): boolean {
    // get the last move used (excluding status based failures) as well as the corresponding moveset slot
    // bangs are justified as Instruct fails if no prior move or moveset move exists
    // TODO: How does instruct work when copying a move called via Copycat that the user itself knows?
    const lastMove = target.getLastNonVirtualMove()!;
    const movesetMove = target.getMoveset().find(m => m.moveId === lastMove?.move)!

    // If the last move used can hit more than one target or has variable targets,
    // re-compute the targets for the attack (mainly for alternating double/single battles)
    // Rampaging moves (e.g. Outrage) are not included due to being incompatible with Instruct,
    // nor is Dragon Darts (due to its smart targeting bypassing normal target selection)
    let moveTargets = this.movesetMove.getMove().isMultiTarget() ? getMoveTargets(target, this.movesetMove.moveId).targets : lastMove.targets;

    // In the event the instructed move's only target is a fainted opponent, redirect it to an alive ally if possible.
    // Normally, all yet-unexecuted move phases would swap targets after any foe faints or flees (see `redirectPokemonMoves` in `battle-scene.ts`),
    // but since Instruct adds a new move phase _after_ all that occurs, we need to handle this interaction manually.
    const firstTarget = globalScene.getField()[moveTargets[0]];
    if (
      globalScene.currentBattle.double
      && moveTargets.length === 1
      && firstTarget.isFainted()
      && firstTarget !== target.getAlly()
    ) {
      const ally = firstTarget.getAlly();
      if (!isNullOrUndefined(ally) && ally.isActive()) {
        moveTargets = [ ally.getBattlerIndex() ];
      }
    }

    globalScene.phaseManager.queueMessage(i18next.t("moveTriggers:instructingMove", {
      userPokemonName: getPokemonNameWithAffix(user),
      targetPokemonName: getPokemonNameWithAffix(target)
    }));
    target.turnData.extraTurns++;
    globalScene.phaseManager.appendNewToPhase("MoveEndPhase", "MovePhase", target, moveTargets, movesetMove, MoveUseMode.NORMAL);
    return true;
  }

  getCondition(): MoveConditionFunc {
    return (_user, target, _move) => {
      // TODO: Check instruct behavior with struggle - ignore, fail or success
      const lastMove = target.getLastNonVirtualMove();
      const movesetMove = target.getMoveset().find(m => m.moveId === lastMove?.move);
      const uninstructableMoves = [
        // Locking/Continually Executed moves
        MoveId.OUTRAGE,
        MoveId.RAGING_FURY,
        MoveId.ROLLOUT,
        MoveId.PETAL_DANCE,
        MoveId.THRASH,
        MoveId.ICE_BALL,
        MoveId.UPROAR,
        // Multi-turn Moves
        MoveId.BIDE,
        MoveId.SHELL_TRAP,
        MoveId.BEAK_BLAST,
        MoveId.FOCUS_PUNCH,
        // "First Turn Only" moves
        MoveId.FAKE_OUT,
        MoveId.FIRST_IMPRESSION,
        MoveId.MAT_BLOCK,
        // Moves with a recharge turn
        MoveId.HYPER_BEAM,
        MoveId.ETERNABEAM,
        MoveId.FRENZY_PLANT,
        MoveId.BLAST_BURN,
        MoveId.HYDRO_CANNON,
        MoveId.GIGA_IMPACT,
        MoveId.PRISMATIC_LASER,
        MoveId.ROAR_OF_TIME,
        MoveId.ROCK_WRECKER,
        MoveId.METEOR_ASSAULT,
        // Charging & 2-turn moves
        MoveId.DIG,
        MoveId.FLY,
        MoveId.BOUNCE,
        MoveId.SHADOW_FORCE,
        MoveId.PHANTOM_FORCE,
        MoveId.DIVE,
        MoveId.ELECTRO_SHOT,
        MoveId.ICE_BURN,
        MoveId.GEOMANCY,
        MoveId.FREEZE_SHOCK,
        MoveId.SKY_DROP,
        MoveId.SKY_ATTACK,
        MoveId.SKULL_BASH,
        MoveId.SOLAR_BEAM,
        MoveId.SOLAR_BLADE,
        MoveId.METEOR_BEAM,
        // Copying/Move-Calling moves
        MoveId.ASSIST,
        MoveId.COPYCAT,
        MoveId.ME_FIRST,
        MoveId.METRONOME,
        MoveId.MIRROR_MOVE,
        MoveId.NATURE_POWER,
        MoveId.SLEEP_TALK,
        MoveId.SNATCH,
        MoveId.INSTRUCT,
        // Misc moves
        MoveId.KINGS_SHIELD,
        MoveId.SKETCH,
        MoveId.TRANSFORM,
        MoveId.MIMIC,
        MoveId.STRUGGLE,
        // TODO: Add Max/G-Max/Z-Move blockage if or when they are implemented
      ];

      if (!lastMove?.move // no move to instruct
        || !movesetMove // called move not in target's moveset (forgetting the move, etc.)
        || movesetMove.ppUsed === movesetMove.getMovePp() // move out of pp
        // TODO: This next line is likely redundant as all charging moves are in the above list
        || allMoves[lastMove.move].isChargingMove() // called move is a charging/recharging move
        || uninstructableMoves.includes(lastMove.move)) { // called move is in the banlist
        return false;
      }
      this.movesetMove = movesetMove;
      return true;
    };
  }

  getTargetBenefitScore(user: Pokemon, target: Pokemon, move: Move): number {
    // TODO: Make the AI actually use instruct
    /* Ideally, the AI would score instruct based on the scorings of the on-field pokemons'
    * last used moves at the time of using Instruct (by the time the instructor gets to act)
    * with respect to the user's side.
    * In 99.9% of cases, this would be the pokemon's ally (unless the target had last
    * used a move like Decorate on the user or its ally)
    */
    return 2;
  }
}

/**
 *  Attribute used for moves that reduce PP of the target's last used move.
 *  Used for Spite.
 */
export class ReducePpMoveAttr extends MoveEffectAttr {
  protected reduction: number;
  constructor(reduction: number) {
    super();
    this.reduction = reduction;
  }

  /**
   * Reduces the PP of the target's last-used move by an amount based on this attribute instance's {@linkcode reduction}.
   *
   * @param user - N/A
   * @param target - The {@linkcode Pokemon} targeted by the attack
   * @param move - N/A
   * @param args - N/A
   * @returns always `true`
   */
  apply(user: Pokemon, target: Pokemon, move: Move, args: any[]): boolean {
    /** The last move the target themselves used */
    const lastMove = target.getLastNonVirtualMove();
    const movesetMove = target.getMoveset().find(m => m.moveId === lastMove?.move)!; // bang is correct as condition prevents this from being nullish
    const lastPpUsed = movesetMove.ppUsed;
    movesetMove.ppUsed = Math.min(lastPpUsed + this.reduction, movesetMove.getMovePp());

    globalScene.eventTarget.dispatchEvent(new MoveUsedEvent(target.id, movesetMove.getMove(), movesetMove.ppUsed));
    globalScene.phaseManager.queueMessage(i18next.t("battle:ppReduced", { targetName: getPokemonNameWithAffix(target), moveName: movesetMove.getName(), reduction: (movesetMove.ppUsed) - lastPpUsed }));

    return true;
  }

  getCondition(): MoveConditionFunc {
    return (user, target, move) => {
      const lastMove = target.getLastNonVirtualMove();
      const movesetMove = target.getMoveset().find(m => m.moveId === lastMove?.move)
      return !!movesetMove?.getPpRatio();
    };
  }

  getTargetBenefitScore(user: Pokemon, target: Pokemon, move: Move): number {
    const lastMove = target.getLastNonVirtualMove();
    const movesetMove = target.getMoveset().find(m => m.moveId === lastMove?.move)
    if (!movesetMove) {
      return 0;
    }

    const maxPp = movesetMove.getMovePp();
    const ppLeft = maxPp - movesetMove.ppUsed;
    const value = -(8 - Math.ceil(Math.min(maxPp, 30) / 5));
    if (ppLeft < 4) {
      return (value / 4) * ppLeft;
    }
    return value;

  }
}

/**
 *  Attribute used for moves that damage target, and then reduce PP of the target's last used move.
 *  Used for Eerie Spell.
 */
export class AttackReducePpMoveAttr extends ReducePpMoveAttr {
  constructor(reduction: number) {
    super(reduction);
  }

  /**
   * Checks if the target has used a move prior to the attack. PP-reduction is applied through the super class if so.
   *
   * @param user - The {@linkcode Pokemon} using the move
   * @param target -The {@linkcode Pokemon} targeted by the attack
   * @param move - The {@linkcode Move} being used
   * @param args - N/A
   * @returns - always `true`
   */
  apply(user: Pokemon, target: Pokemon, move: Move, args: any[]): boolean {
    const lastMove = target.getLastNonVirtualMove();
    const movesetMove = target.getMoveset().find(m => m.moveId === lastMove?.move);
    if (movesetMove?.getPpRatio()) {
      super.apply(user, target, move, args);
    }

    return true;
  }

  /**
   * Override condition function to always perform damage.
   * Instead, perform pp-reduction condition check in {@linkcode apply}.
   * (A failed condition will prevent damage which is not what we want here)
   * @returns always `true`
   */
  override getCondition(): MoveConditionFunc {
    return () => true;
  }
}

const targetMoveCopiableCondition: MoveConditionFunc = (user, target, move) => {
  const copiableMove = target.getLastNonVirtualMove();
  if (!copiableMove?.move) {
    return false;
  }

  if (allMoves[copiableMove.move].isChargingMove() && copiableMove.result === MoveResult.OTHER) {
    return false;
  }

  // TODO: Add last turn of Bide

  return true;
};

/**
 * Attribute to temporarily copy the last move in the target's moveset.
 * Used by {@linkcode Moves.MIMIC}.
 */
export class MovesetCopyMoveAttr extends OverrideMoveEffectAttr {
  apply(user: Pokemon, target: Pokemon, move: Move, args: any[]): boolean {
    const lastMove = target.getLastNonVirtualMove()
    if (!lastMove?.move) {
      return false;
    }

    const copiedMove = allMoves[lastMove.move];

    const thisMoveIndex = user.getMoveset().findIndex(m => m.moveId === move.id);

    if (thisMoveIndex === -1) {
      return false;
    }

    // Populate summon data with a copy of the current moveset, replacing the copying move with the copied move
    user.summonData.moveset = user.getMoveset().slice(0);
    user.summonData.moveset[thisMoveIndex] = new PokemonMove(copiedMove.id);

    globalScene.phaseManager.queueMessage(i18next.t("moveTriggers:copiedMove", { pokemonName: getPokemonNameWithAffix(user), moveName: copiedMove.name }));

    return true;
  }

  getCondition(): MoveConditionFunc {
    return targetMoveCopiableCondition;
  }
}

/**
 * Attribute for {@linkcode MoveId.SKETCH} that causes the user to copy the opponent's last used move
 * This move copies the last used non-virtual move
 *  e.g. if Metronome is used, it copies Metronome itself, not the virtual move called by Metronome
 * Fails if the opponent has not yet used a move.
 * Fails if used on an uncopiable move, listed in unsketchableMoves in getCondition
 * Fails if the move is already in the user's moveset
 */
export class SketchAttr extends MoveEffectAttr {
  constructor() {
    super(true);
  }
  /**
   * User copies the opponent's last used move, if possible
   * @param {Pokemon} user Pokemon that used the move and will replace Sketch with the copied move
   * @param {Pokemon} target Pokemon that the user wants to copy a move from
   * @param {Move} move Move being used
   * @param {any[]} args Unused
   * @returns {boolean} true if the function succeeds, otherwise false
   */

  apply(user: Pokemon, target: Pokemon, move: Move, args: any[]): boolean {
    if (!super.apply(user, target, move, args)) {
      return false;
    }

    const targetMove = target.getLastNonVirtualMove()
    if (!targetMove) {
      // failsafe for TS compiler
      return false;
    }

    const sketchedMove = allMoves[targetMove.move];
    const sketchIndex = user.getMoveset().findIndex(m => m.moveId === move.id);
    if (sketchIndex === -1) {
      return false;
    }

    user.setMove(sketchIndex, sketchedMove.id);

    globalScene.phaseManager.queueMessage(i18next.t("moveTriggers:sketchedMove", { pokemonName: getPokemonNameWithAffix(user), moveName: sketchedMove.name }));

    return true;
  }

  getCondition(): MoveConditionFunc {
    return (user, target, move) => {
      if (!targetMoveCopiableCondition(user, target, move)) {
        return false;
      }

      const targetMove = target.getLastNonVirtualMove();
      return !isNullOrUndefined(targetMove)
        && !invalidSketchMoves.has(targetMove.move)
        && user.getMoveset().every(m => m.moveId !== targetMove.move)
    };
  }
}

export class AbilityChangeAttr extends MoveEffectAttr {
  public ability: AbilityId;

  constructor(ability: AbilityId, selfTarget?: boolean) {
    super(selfTarget);

    this.ability = ability;
  }

  apply(user: Pokemon, target: Pokemon, move: Move, args: any[]): boolean {
    if (!super.apply(user, target, move, args)) {
      return false;
    }

    const moveTarget = this.selfTarget ? user : target;

    globalScene.triggerPokemonFormChange(moveTarget, SpeciesFormChangeRevertWeatherFormTrigger);
    if (moveTarget.breakIllusion()) {
      globalScene.phaseManager.queueMessage(i18next.t("abilityTriggers:illusionBreak", { pokemonName: getPokemonNameWithAffix(moveTarget) }));
    }
    globalScene.phaseManager.queueMessage(i18next.t("moveTriggers:acquiredAbility", { pokemonName: getPokemonNameWithAffix(moveTarget), abilityName: allAbilities[this.ability].name }));
    moveTarget.setTempAbility(allAbilities[this.ability]);
    globalScene.triggerPokemonFormChange(moveTarget, SpeciesFormChangeRevertWeatherFormTrigger);
    return true;
  }

  getCondition(): MoveConditionFunc {
    return (user, target, move) => (this.selfTarget ? user : target).getAbility().isReplaceable && (this.selfTarget ? user : target).getAbility().id !== this.ability;
  }
}

export class AbilityCopyAttr extends MoveEffectAttr {
  public copyToPartner: boolean;

  constructor(copyToPartner: boolean = false) {
    super(false);

    this.copyToPartner = copyToPartner;
  }

  apply(user: Pokemon, target: Pokemon, move: Move, args: any[]): boolean {
    if (!super.apply(user, target, move, args)) {
      return false;
    }

    globalScene.phaseManager.queueMessage(i18next.t("moveTriggers:copiedTargetAbility", { pokemonName: getPokemonNameWithAffix(user), targetName: getPokemonNameWithAffix(target), abilityName: allAbilities[target.getAbility().id].name }));

    user.setTempAbility(target.getAbility());
    const ally = user.getAlly();

    if (this.copyToPartner && globalScene.currentBattle?.double && !isNullOrUndefined(ally) && ally.hp) { // TODO is this the best way to check that the ally is active?
      globalScene.phaseManager.queueMessage(i18next.t("moveTriggers:copiedTargetAbility", { pokemonName: getPokemonNameWithAffix(ally), targetName: getPokemonNameWithAffix(target), abilityName: allAbilities[target.getAbility().id].name }));
      ally.setTempAbility(target.getAbility());
    }

    return true;
  }

  getCondition(): MoveConditionFunc {
    return (user, target, move) => {
      const ally = user.getAlly();
      let ret = target.getAbility().isCopiable && user.getAbility().isReplaceable;
      if (this.copyToPartner && globalScene.currentBattle?.double) {
        ret = ret && (!ally?.hp || ally?.getAbility().isReplaceable);
      } else {
        ret = ret && user.getAbility().id !== target.getAbility().id;
      }
      return ret;
    };
  }
}

export class AbilityGiveAttr extends MoveEffectAttr {
  public copyToPartner: boolean;

  constructor() {
    super(false);
  }

  apply(user: Pokemon, target: Pokemon, move: Move, args: any[]): boolean {
    if (!super.apply(user, target, move, args)) {
      return false;
    }

    globalScene.phaseManager.queueMessage(i18next.t("moveTriggers:acquiredAbility", { pokemonName: getPokemonNameWithAffix(target), abilityName: allAbilities[user.getAbility().id].name }));

    target.setTempAbility(user.getAbility());

    return true;
  }

  getCondition(): MoveConditionFunc {
    return (user, target, move) => user.getAbility().isCopiable && target.getAbility().isReplaceable && user.getAbility().id !== target.getAbility().id;
  }
}

export class SwitchAbilitiesAttr extends MoveEffectAttr {
  apply(user: Pokemon, target: Pokemon, move: Move, args: any[]): boolean {
    if (!super.apply(user, target, move, args)) {
      return false;
    }

    const tempAbility = user.getAbility();

    globalScene.phaseManager.queueMessage(i18next.t("moveTriggers:swappedAbilitiesWithTarget", { pokemonName: getPokemonNameWithAffix(user) }));

    user.setTempAbility(target.getAbility());
    target.setTempAbility(tempAbility);
    // Swaps Forecast/Flower Gift from Castform/Cherrim
    globalScene.arena.triggerWeatherBasedFormChangesToNormal();

    return true;
  }

  getCondition(): MoveConditionFunc {
    return (user, target, move) => [user, target].every(pkmn => pkmn.getAbility().isSwappable);
  }
}

/**
 * Attribute used for moves that suppress abilities like {@linkcode MoveId.GASTRO_ACID}.
 * A suppressed ability cannot be activated.
 *
 * @extends MoveEffectAttr
 * @see {@linkcode apply}
 * @see {@linkcode getCondition}
 */
export class SuppressAbilitiesAttr extends MoveEffectAttr {
  /** Sets ability suppression for the target pokemon and displays a message. */
  apply(user: Pokemon, target: Pokemon, move: Move, args: any[]): boolean {
    if (!super.apply(user, target, move, args)) {
      return false;
    }

    globalScene.phaseManager.queueMessage(i18next.t("moveTriggers:suppressAbilities", { pokemonName: getPokemonNameWithAffix(target) }));

    target.suppressAbility();

    globalScene.arena.triggerWeatherBasedFormChangesToNormal();

    return true;
  }

  /** Causes the effect to fail when the target's ability is unsupressable or already suppressed. */
  getCondition(): MoveConditionFunc {
    return (_user, target, _move) => !target.summonData.abilitySuppressed && (target.getAbility().isSuppressable || (target.hasPassive() && target.getPassiveAbility().isSuppressable));
  }
}

/**
 * Applies the effects of {@linkcode SuppressAbilitiesAttr} if the target has already moved this turn.
 * @extends MoveEffectAttr
 * @see {@linkcode MoveId.CORE_ENFORCER} (the move which uses this effect)
 */
export class SuppressAbilitiesIfActedAttr extends MoveEffectAttr {
  /**
   * If the target has already acted this turn, apply a {@linkcode SuppressAbilitiesAttr} effect unless the
   * abillity cannot be suppressed. This is a secondary effect and has no bearing on the success or failure of the move.
   *
   * @returns True if the move occurred, otherwise false. Note that true will be returned even if the target has not
   * yet moved or if the suppression failed to apply.
   */
  apply(user: Pokemon, target: Pokemon, move: Move, args: any[]): boolean {
    if (!super.apply(user, target, move, args)) {
      return false;
    }

    if (target.turnData.acted) {
      const suppressAttr = new SuppressAbilitiesAttr();
      if (suppressAttr.getCondition()(user, target, move)) {
        suppressAttr.apply(user, target, move, args);
      }
    }

    return true;
  }
}

/**
 * Attribute used to transform into the target on move use.
 *
 * Used for {@linkcode MoveId.TRANSFORM}.
 */
export class TransformAttr extends MoveEffectAttr {
  override apply(user: Pokemon, target: Pokemon, move: Move, args: any[]): boolean {
    if (!super.apply(user, target, move, args)) {
      return false;
    }

    globalScene.phaseManager.unshiftNew("PokemonTransformPhase", user.getBattlerIndex(), target.getBattlerIndex());
    return true;
  }

  getCondition(): MoveConditionFunc {
    return (user, target) => user.canTransformInto(target)
  }
}

/**
 * Attribute used for status moves, namely Speed Swap,
 * that swaps the user's and target's corresponding stats.
 * @extends MoveEffectAttr
 * @see {@linkcode apply}
 */
export class SwapStatAttr extends MoveEffectAttr {
  /** The stat to be swapped between the user and the target */
  private stat: EffectiveStat;

  constructor(stat: EffectiveStat) {
    super();

    this.stat = stat;
  }

  /**
   * Swaps the user's and target's corresponding current
   * {@linkcode EffectiveStat | stat} values
   * @param user the {@linkcode Pokemon} that used the move
   * @param target the {@linkcode Pokemon} that the move was used on
   * @param move N/A
   * @param args N/A
   * @returns true if attribute application succeeds
   */
  apply(user: Pokemon, target: Pokemon, move: Move, args: any[]): boolean {
    if (super.apply(user, target, move, args)) {
      const temp = user.getStat(this.stat, false);
      user.setStat(this.stat, target.getStat(this.stat, false), false);
      target.setStat(this.stat, temp, false);

      globalScene.phaseManager.queueMessage(i18next.t("moveTriggers:switchedStat", {
        pokemonName: getPokemonNameWithAffix(user),
        stat: i18next.t(getStatKey(this.stat)),
      }));

      return true;
    }
    return false;
  }
}

/**
 * Attribute used to switch the user's own stats.
 * Used by Power Shift.
 * @extends MoveEffectAttr
 */
export class ShiftStatAttr extends MoveEffectAttr {
  private statToSwitch: EffectiveStat;
  private statToSwitchWith: EffectiveStat;

  constructor(statToSwitch: EffectiveStat, statToSwitchWith: EffectiveStat) {
    super();

    this.statToSwitch = statToSwitch;
    this.statToSwitchWith = statToSwitchWith;
  }

  /**
   * Switches the user's stats based on the {@linkcode statToSwitch} and {@linkcode statToSwitchWith} attributes.
   * @param {Pokemon} user the {@linkcode Pokemon} that used the move
   * @param target n/a
   * @param move n/a
   * @param args n/a
   * @returns whether the effect was applied
   */
  override apply(user: Pokemon, target: Pokemon, move: Move, args: any[]): boolean {
    if (!super.apply(user, target, move, args)) {
      return false;
    }

    const firstStat = user.getStat(this.statToSwitch, false);
    const secondStat = user.getStat(this.statToSwitchWith, false);

    user.setStat(this.statToSwitch, secondStat, false);
    user.setStat(this.statToSwitchWith, firstStat, false);

    globalScene.phaseManager.queueMessage(i18next.t("moveTriggers:shiftedStats", {
      pokemonName: getPokemonNameWithAffix(user),
      statToSwitch: i18next.t(getStatKey(this.statToSwitch)),
      statToSwitchWith: i18next.t(getStatKey(this.statToSwitchWith))
    }));

    return true;
  }

  /**
   * Encourages the user to use the move if the stat to switch with is greater than the stat to switch.
   * @param {Pokemon} user the {@linkcode Pokemon} that used the move
   * @param target n/a
   * @param move n/a
   * @returns number of points to add to the user's benefit score
   */
  override getUserBenefitScore(user: Pokemon, target: Pokemon, move: Move): number {
    return user.getStat(this.statToSwitchWith, false) > user.getStat(this.statToSwitch, false) ? 10 : 0;
  }
}

/**
 * Attribute used for status moves, namely Power Split and Guard Split,
 * that take the average of a user's and target's corresponding
 * stats and assign that average back to each corresponding stat.
 * @extends MoveEffectAttr
 * @see {@linkcode apply}
 */
export class AverageStatsAttr extends MoveEffectAttr {
  /** The stats to be averaged individually between the user and the target */
  private stats: readonly EffectiveStat[];
  private msgKey: string;

  constructor(stats: readonly EffectiveStat[], msgKey: string) {
    super();

    this.stats = stats;
    this.msgKey = msgKey;
  }

  /**
   * Takes the average of the user's and target's corresponding {@linkcode stat}
   * values and sets those stats to the corresponding average for both
   * temporarily.
   * @param user the {@linkcode Pokemon} that used the move
   * @param target the {@linkcode Pokemon} that the move was used on
   * @param move N/A
   * @param args N/A
   * @returns true if attribute application succeeds
   */
  apply(user: Pokemon, target: Pokemon, move: Move, args: any[]): boolean {
    if (super.apply(user, target, move, args)) {
      for (const s of this.stats) {
        const avg = Math.floor((user.getStat(s, false) + target.getStat(s, false)) / 2);

        user.setStat(s, avg, false);
        target.setStat(s, avg, false);
      }

      globalScene.phaseManager.queueMessage(i18next.t(this.msgKey, { pokemonName: getPokemonNameWithAffix(user) }));

      return true;
    }
    return false;
  }
}

export class MoneyAttr extends MoveEffectAttr {
  constructor() {
    super(true, {firstHitOnly: true });
  }

  apply(user: Pokemon, target: Pokemon, move: Move): boolean {
    globalScene.currentBattle.moneyScattered += globalScene.getWaveMoneyAmount(0.2);
    globalScene.phaseManager.queueMessage(i18next.t("moveTriggers:coinsScatteredEverywhere"));
    return true;
  }
}

/**
 * Applies {@linkcode BattlerTagType.DESTINY_BOND} to the user.
 *
 * @extends MoveEffectAttr
 */
export class DestinyBondAttr extends MoveEffectAttr {
  constructor() {
    super(true, { trigger: MoveEffectTrigger.PRE_APPLY });
  }

  /**
   * Applies {@linkcode BattlerTagType.DESTINY_BOND} to the user.
   * @param user {@linkcode Pokemon} that is having the tag applied to.
   * @param target {@linkcode Pokemon} N/A
   * @param move {@linkcode Move} {@linkcode Move.DESTINY_BOND}
   * @param {any[]} args N/A
   * @returns true
   */
  apply(user: Pokemon, target: Pokemon, move: Move, args: any[]): boolean {
    globalScene.phaseManager.queueMessage(`${i18next.t("moveTriggers:tryingToTakeFoeDown", { pokemonName: getPokemonNameWithAffix(user) })}`);
    user.addTag(BattlerTagType.DESTINY_BOND, undefined, move.id, user.id);
    return true;
  }
}

/**
 * Attribute to apply a battler tag to the target if they have had their stats boosted this turn.
 * @extends AddBattlerTagAttr
 */
export class AddBattlerTagIfBoostedAttr extends AddBattlerTagAttr {
  constructor(tag: BattlerTagType) {
    super(tag, false, false, 2, 5);
  }

  /**
   * @param user {@linkcode Pokemon} using this move
   * @param target {@linkcode Pokemon} target of this move
   * @param move {@linkcode Move} being used
   * @param {any[]} args N/A
   * @returns true
   */
  apply(user: Pokemon, target: Pokemon, move: Move, args: any[]): boolean {
    if (target.turnData.statStagesIncreased) {
      super.apply(user, target, move, args);
    }
    return true;
  }
}

/**
 * Attribute to apply a status effect to the target if they have had their stats boosted this turn.
 * @extends MoveEffectAttr
 */
export class StatusIfBoostedAttr extends MoveEffectAttr {
  public effect: StatusEffect;

  constructor(effect: StatusEffect) {
    super(true);
    this.effect = effect;
  }

  /**
   * @param user {@linkcode Pokemon} using this move
   * @param target {@linkcode Pokemon} target of this move
   * @param move {@linkcode Move} N/A
   * @param {any[]} args N/A
   * @returns true
   */
  apply(user: Pokemon, target: Pokemon, move: Move, args: any[]): boolean {
    if (target.turnData.statStagesIncreased) {
      target.trySetStatus(this.effect, user);
    }
    return true;
  }
}

/**
 * Attribute to fail move usage unless all of the user's other moves have been used at least once.
 * Used by {@linkcode MoveId.LAST_RESORT}.
 */
export class LastResortAttr extends MoveAttr {
  // TODO: Verify behavior as Bulbapedia page is _extremely_ poorly documented
  getCondition(): MoveConditionFunc {
    return (user: Pokemon, _target: Pokemon, move: Move) => {
      const otherMovesInMoveset = new Set<MoveId>(user.getMoveset().map(m => m.moveId));
      if (!otherMovesInMoveset.delete(move.id) || !otherMovesInMoveset.size) {
        return false; // Last resort fails if used when not in user's moveset or no other moves exist
      }

      const movesInHistory = new Set<MoveId>(
        user.getMoveHistory()
        .filter(m => !isVirtual(m.useMode)) // Last resort ignores virtual moves
        .map(m => m.move)
      );

      // Since `Set.intersection()` is only present in ESNext, we have to do this to check inclusion
      return [...otherMovesInMoveset].every(m => movesInHistory.has(m))
    };
  }
}

export class VariableTargetAttr extends MoveAttr {
  private targetChangeFunc: (user: Pokemon, target: Pokemon, move: Move) => number;

  constructor(targetChange: (user: Pokemon, target: Pokemon, move: Move) => number) {
    super();

    this.targetChangeFunc = targetChange;
  }

  apply(user: Pokemon, target: Pokemon, move: Move, args: any[]): boolean {
    const targetVal = args[0] as NumberHolder;
    targetVal.value = this.targetChangeFunc(user, target, move);
    return true;
  }
}

/**
 * Attribute to cause the target to move immediately after the user.
 *
 * Used by {@linkcode Moves.AFTER_YOU}.
 */
export class AfterYouAttr extends MoveEffectAttr {
  /**
   * Cause the target of this move to act right after the user.
   * @param user - Unused
   * @param target - The {@linkcode Pokemon} targeted by this move
   * @param _move - Unused
   * @param _args - Unused
   * @returns `true`
   */
  override apply(user: Pokemon, target: Pokemon, _move: Move, _args: any[]): boolean {
    globalScene.phaseManager.queueMessage(i18next.t("moveTriggers:afterYou", { targetName: getPokemonNameWithAffix(target) }));

    // Will find next acting phase of the targeted pokémon, delete it and queue it right after us.
    const targetNextPhase = globalScene.phaseManager.findPhase<MovePhase>(phase => phase.pokemon === target);
    if (targetNextPhase && globalScene.phaseManager.tryRemovePhase((phase: MovePhase) => phase.pokemon === target)) {
      globalScene.phaseManager.prependToPhase(targetNextPhase, "MovePhase");
    }

    return true;
  }
}

/**
 * Move effect to force the target to move last, ignoring priority.
 * If applied to multiple targets, they move in speed order after all other moves.
 * @extends MoveEffectAttr
 */
export class ForceLastAttr extends MoveEffectAttr {
  /**
   * Forces the target of this move to move last.
   *
   * @param user {@linkcode Pokemon} that is using the move.
   * @param target {@linkcode Pokemon} that will be forced to move last.
   * @param move {@linkcode Move} {@linkcode MoveId.QUASH}
   * @param _args N/A
   * @returns true
   */
  override apply(user: Pokemon, target: Pokemon, _move: Move, _args: any[]): boolean {
    globalScene.phaseManager.queueMessage(i18next.t("moveTriggers:forceLast", { targetPokemonName: getPokemonNameWithAffix(target) }));

    // TODO: Refactor this to be more readable and less janky
    const targetMovePhase = globalScene.phaseManager.findPhase<MovePhase>((phase) => phase.pokemon === target);
    if (targetMovePhase && !targetMovePhase.isForcedLast() && globalScene.phaseManager.tryRemovePhase((phase: MovePhase) => phase.pokemon === target)) {
      // Finding the phase to insert the move in front of -
      // Either the end of the turn or in front of another, slower move which has also been forced last
      const prependPhase = globalScene.phaseManager.findPhase((phase) =>
        [ MovePhase, MoveEndPhase ].every(cls => !(phase instanceof cls))
        || (phase.is("MovePhase")) && phaseForcedSlower(phase, target, !!globalScene.arena.getTag(ArenaTagType.TRICK_ROOM))
      );
      if (prependPhase) {
        globalScene.phaseManager.phaseQueue.splice(
          globalScene.phaseManager.phaseQueue.indexOf(prependPhase),
          0,
          globalScene.phaseManager.create("MovePhase", target, [ ...targetMovePhase.targets ], targetMovePhase.move, targetMovePhase.useMode, true)
        );
      }
    }
    return true;
  }
}

/**
 * Returns whether a {@linkcode MovePhase} has been forced last and the corresponding pokemon is slower than {@linkcode target}.

 * TODO:
   - Make this a class method
   - Make this look at speed order from TurnStartPhase
*/
const phaseForcedSlower = (phase: MovePhase, target: Pokemon, trickRoom: boolean): boolean => {
  let slower: boolean;
  // quashed pokemon still have speed ties
  if (phase.pokemon.getEffectiveStat(Stat.SPD) === target.getEffectiveStat(Stat.SPD)) {
    slower = !!target.randBattleSeedInt(2);
  } else {
    slower = !trickRoom ? phase.pokemon.getEffectiveStat(Stat.SPD) < target.getEffectiveStat(Stat.SPD) : phase.pokemon.getEffectiveStat(Stat.SPD) > target.getEffectiveStat(Stat.SPD);
  }
  return phase.isForcedLast() && slower;
};

const failOnGravityCondition: MoveConditionFunc = (user, target, move) => !globalScene.arena.getTag(ArenaTagType.GRAVITY);

const failOnBossCondition: MoveConditionFunc = (user, target, move) => !target.isBossImmune();

const failIfSingleBattle: MoveConditionFunc = (user, target, move) => globalScene.currentBattle.double;

const failIfDampCondition: MoveConditionFunc = (user, target, move) => {
  const cancelled = new BooleanHolder(false);
  globalScene.getField(true).map(p=>applyAbAttrs("FieldPreventExplosiveMovesAbAttr", {pokemon: p, cancelled}));
  // Queue a message if an ability prevented usage of the move
  if (cancelled.value) {
    globalScene.phaseManager.queueMessage(i18next.t("moveTriggers:cannotUseMove", { pokemonName: getPokemonNameWithAffix(user), moveName: move.name }));
  }
  return !cancelled.value;
};

const userSleptOrComatoseCondition: MoveConditionFunc = (user) => user.status?.effect === StatusEffect.SLEEP || user.hasAbility(AbilityId.COMATOSE);

const targetSleptOrComatoseCondition: MoveConditionFunc = (_user: Pokemon, target: Pokemon, _move: Move) => target.status?.effect === StatusEffect.SLEEP || target.hasAbility(AbilityId.COMATOSE);

const failIfLastCondition: MoveConditionFunc = () => globalScene.phaseManager.findPhase(phase => phase.is("MovePhase")) !== undefined;

const failIfLastInPartyCondition: MoveConditionFunc = (user: Pokemon, target: Pokemon, move: Move) => {
  const party: Pokemon[] = user.isPlayer() ? globalScene.getPlayerParty() : globalScene.getEnemyParty();
  return party.some(pokemon => pokemon.isActive() && !pokemon.isOnField());
};

const failIfGhostTypeCondition: MoveConditionFunc = (user: Pokemon, target: Pokemon, move: Move) => !target.isOfType(PokemonType.GHOST);

const failIfNoTargetHeldItemsCondition: MoveConditionFunc = (user: Pokemon, target: Pokemon, move: Move) => target.getHeldItems().filter(i => i.isTransferable)?.length > 0;

const attackedByItemMessageFunc = (user: Pokemon, target: Pokemon, move: Move) => {
  const heldItems = target.getHeldItems().filter(i => i.isTransferable);
  if (heldItems.length === 0) {
    return "";
  }
  const itemName = heldItems[0]?.type?.name ?? "item";
  const message: string = i18next.t("moveTriggers:attackedByItem", { pokemonName: getPokemonNameWithAffix(target), itemName: itemName });
  return message;
};

export class MoveCondition {
  protected func: MoveConditionFunc;

  constructor(func: MoveConditionFunc) {
    this.func = func;
  }

  apply(user: Pokemon, target: Pokemon, move: Move): boolean {
    return this.func(user, target, move);
  }

  getUserBenefitScore(user: Pokemon, target: Pokemon, move: Move): number {
    return 0;
  }
}

/**
 * Condition to allow a move's use only on the first turn this Pokemon is sent into battle
 * (or the start of a new wave, whichever comes first).
 */

export class FirstMoveCondition extends MoveCondition {
  constructor() {
    super((user, _target, _move) => user.tempSummonData.waveTurnCount === 1);
  }

  getUserBenefitScore(user: Pokemon, _target: Pokemon, _move: Move): number {
    return this.apply(user, _target, _move) ? 10 : -20;
  }
}

/**
 * Condition used by the move {@link https://bulbapedia.bulbagarden.net/wiki/Upper_Hand_(move) | Upper Hand}.
 * Moves with this condition are only successful when the target has selected
 * a high-priority attack (after factoring in priority-boosting effects) and
 * hasn't moved yet this turn.
 */
export class UpperHandCondition extends MoveCondition {
  constructor() {
    super((user, target, move) => {
      const targetCommand = globalScene.currentBattle.turnCommands[target.getBattlerIndex()];

      return targetCommand?.command === Command.FIGHT
        && !target.turnData.acted
        && !!targetCommand.move?.move
        && allMoves[targetCommand.move.move].category !== MoveCategory.STATUS
        && allMoves[targetCommand.move.move].getPriority(target) > 0;
    });
  }
}

export class HitsSameTypeAttr extends VariableMoveTypeMultiplierAttr {
  apply(user: Pokemon, target: Pokemon, move: Move, args: any[]): boolean {
    const multiplier = args[0] as NumberHolder;
    if (!user.getTypes(true).some(type => target.getTypes(true).includes(type))) {
      multiplier.value = 0;
      return true;
    }
    return false;
  }
}

/**
 * Attribute used for Conversion 2, to convert the user's type to a random type that resists the target's last used move.
 * Fails if the user already has ALL types that resist the target's last used move.
 * Fails if the opponent has not used a move yet
 * Fails if the type is unknown or stellar
 *
 * TODO:
 * If a move has its type changed (e.g. {@linkcode MoveId.HIDDEN_POWER}), it will check the new type.
 */
export class ResistLastMoveTypeAttr extends MoveEffectAttr {
  constructor() {
    super(true);
  }

  /**
   * User changes its type to a random type that resists the target's last used move
   * @param {Pokemon} user Pokemon that used the move and will change types
   * @param {Pokemon} target Opposing pokemon that recently used a move
   * @param {Move} move Move being used
   * @param {any[]} args Unused
   * @returns {boolean} true if the function succeeds
   */
  apply(user: Pokemon, target: Pokemon, move: Move, args: any[]): boolean {
    if (!super.apply(user, target, move, args)) {
      return false;
    }

    // TODO: Confirm how this interacts with status-induced failures and called moves
    const targetMove = target.getLastXMoves(1)[0]; // target's most recent move
    if (!targetMove) {
      return false;
    }

    const moveData = allMoves[targetMove.move];
    if (moveData.type === PokemonType.STELLAR || moveData.type === PokemonType.UNKNOWN) {
      return false;
    }
    const userTypes = user.getTypes();
    const validTypes = this.getTypeResistances(globalScene.gameMode, moveData.type).filter(t => !userTypes.includes(t)); // valid types are ones that are not already the user's types
    if (!validTypes.length) {
      return false;
    }
    const type = validTypes[user.randBattleSeedInt(validTypes.length)];
    user.summonData.types = [ type ];
    globalScene.phaseManager.queueMessage(i18next.t("battle:transformedIntoType", { pokemonName: getPokemonNameWithAffix(user), type: toReadableString(PokemonType[type]) }));
    user.updateInfo();

    return true;
  }

  /**
   * Retrieve the types resisting a given type. Used by Conversion 2
   * @returns An array populated with Types, or an empty array if no resistances exist (Unknown or Stellar type)
   */
  getTypeResistances(gameMode: GameMode, type: number): PokemonType[] {
    const typeResistances: PokemonType[] = [];

    for (let i = 0; i < Object.keys(PokemonType).length; i++) {
      const multiplier = new NumberHolder(1);
      multiplier.value = getTypeDamageMultiplier(type, i);
      applyChallenges(ChallengeType.TYPE_EFFECTIVENESS, multiplier);
      if (multiplier.value < 1) {
        typeResistances.push(i);
      }
    }

    return typeResistances;
  }

  getCondition(): MoveConditionFunc {
    // TODO: Does this count dancer?
    return (user, target, move) => {
      return target.getLastXMoves(-1).some(tm => tm.move !== MoveId.NONE);
    };
  }
}

/**
 * Drops the target's immunity to types it is immune to
 * and makes its evasiveness be ignored during accuracy
 * checks. Used by: {@linkcode MoveId.ODOR_SLEUTH | Odor Sleuth}, {@linkcode MoveId.MIRACLE_EYE | Miracle Eye} and {@linkcode MoveId.FORESIGHT | Foresight}
 *
 * @extends AddBattlerTagAttr
 * @see {@linkcode apply}
 */
export class ExposedMoveAttr extends AddBattlerTagAttr {
  constructor(tagType: BattlerTagType) {
    super(tagType, false, true);
  }

  /**
   * Applies {@linkcode ExposedTag} to the target.
   * @param user {@linkcode Pokemon} using this move
   * @param target {@linkcode Pokemon} target of this move
   * @param move {@linkcode Move} being used
   * @param args N/A
   * @returns `true` if the function succeeds
   */
  apply(user: Pokemon, target: Pokemon, move: Move, args: any[]): boolean {
    if (!super.apply(user, target, move, args)) {
      return false;
    }

    globalScene.phaseManager.queueMessage(i18next.t("moveTriggers:exposedMove", { pokemonName: getPokemonNameWithAffix(user), targetPokemonName: getPokemonNameWithAffix(target) }));

    return true;
  }
}


const unknownTypeCondition: MoveConditionFunc = (user, target, move) => !user.getTypes().includes(PokemonType.UNKNOWN);

export type MoveTargetSet = {
  targets: BattlerIndex[];
  multiple: boolean;
};

/**
 * Map of Move attributes to their respective classes. Used for instanceof checks.
 */
const MoveAttrs = Object.freeze({
  MoveEffectAttr,
  MoveHeaderAttr,
  MessageHeaderAttr,
  AddBattlerTagAttr,
  AddBattlerTagHeaderAttr,
  BeakBlastHeaderAttr,
  PreMoveMessageAttr,
  PreUseInterruptAttr,
  RespectAttackTypeImmunityAttr,
  IgnoreOpponentStatStagesAttr,
  HighCritAttr,
  CritOnlyAttr,
  FixedDamageAttr,
  UserHpDamageAttr,
  TargetHalfHpDamageAttr,
  MatchHpAttr,
  CounterDamageAttr,
  LevelDamageAttr,
  RandomLevelDamageAttr,
  ModifiedDamageAttr,
  SurviveDamageAttr,
  SplashAttr,
  CelebrateAttr,
  RecoilAttr,
  SacrificialAttr,
  SacrificialAttrOnHit,
  HalfSacrificialAttr,
  AddSubstituteAttr,
  HealAttr,
  PartyStatusCureAttr,
  FlameBurstAttr,
  SacrificialFullRestoreAttr,
  IgnoreWeatherTypeDebuffAttr,
  WeatherHealAttr,
  PlantHealAttr,
  SandHealAttr,
  BoostHealAttr,
  HealOnAllyAttr,
  HitHealAttr,
  IncrementMovePriorityAttr,
  MultiHitAttr,
  ChangeMultiHitTypeAttr,
  WaterShurikenMultiHitTypeAttr,
  StatusEffectAttr,
  MultiStatusEffectAttr,
  PsychoShiftEffectAttr,
  StealHeldItemChanceAttr,
  RemoveHeldItemAttr,
  EatBerryAttr,
  StealEatBerryAttr,
  HealStatusEffectAttr,
  BypassSleepAttr,
  BypassBurnDamageReductionAttr,
  WeatherChangeAttr,
  ClearWeatherAttr,
  TerrainChangeAttr,
  ClearTerrainAttr,
  OneHitKOAttr,
  InstantChargeAttr,
  WeatherInstantChargeAttr,
  OverrideMoveEffectAttr,
  DelayedAttackAttr,
  AwaitCombinedPledgeAttr,
  StatStageChangeAttr,
  SecretPowerAttr,
  PostVictoryStatStageChangeAttr,
  AcupressureStatStageChangeAttr,
  GrowthStatStageChangeAttr,
  CutHpStatStageBoostAttr,
  OrderUpStatBoostAttr,
  CopyStatsAttr,
  InvertStatsAttr,
  ResetStatsAttr,
  SwapStatStagesAttr,
  HpSplitAttr,
  VariablePowerAttr,
  LessPPMorePowerAttr,
  MovePowerMultiplierAttr,
  BeatUpAttr,
  DoublePowerChanceAttr,
  ConsecutiveUsePowerMultiplierAttr,
  ConsecutiveUseDoublePowerAttr,
  ConsecutiveUseMultiBasePowerAttr,
  WeightPowerAttr,
  ElectroBallPowerAttr,
  GyroBallPowerAttr,
  LowHpPowerAttr,
  CompareWeightPowerAttr,
  HpPowerAttr,
  OpponentHighHpPowerAttr,
  TurnDamagedDoublePowerAttr,
  MagnitudePowerAttr,
  AntiSunlightPowerDecreaseAttr,
  FriendshipPowerAttr,
  RageFistPowerAttr,
  PositiveStatStagePowerAttr,
  PunishmentPowerAttr,
  PresentPowerAttr,
  WaterShurikenPowerAttr,
  SpitUpPowerAttr,
  SwallowHealAttr,
  MultiHitPowerIncrementAttr,
  LastMoveDoublePowerAttr,
  CombinedPledgePowerAttr,
  CombinedPledgeStabBoostAttr,
  RoundPowerAttr,
  CueNextRoundAttr,
  StatChangeBeforeDmgCalcAttr,
  SpectralThiefAttr,
  VariableAtkAttr,
  TargetAtkUserAtkAttr,
  DefAtkAttr,
  VariableDefAttr,
  DefDefAttr,
  VariableAccuracyAttr,
  ThunderAccuracyAttr,
  StormAccuracyAttr,
  AlwaysHitMinimizeAttr,
  ToxicAccuracyAttr,
  BlizzardAccuracyAttr,
  VariableMoveCategoryAttr,
  PhotonGeyserCategoryAttr,
  TeraMoveCategoryAttr,
  TeraBlastPowerAttr,
  StatusCategoryOnAllyAttr,
  ShellSideArmCategoryAttr,
  VariableMoveTypeAttr,
  FormChangeItemTypeAttr,
  TechnoBlastTypeAttr,
  AuraWheelTypeAttr,
  RagingBullTypeAttr,
  IvyCudgelTypeAttr,
  WeatherBallTypeAttr,
  TerrainPulseTypeAttr,
  HiddenPowerTypeAttr,
  TeraBlastTypeAttr,
  TeraStarstormTypeAttr,
  MatchUserTypeAttr,
  CombinedPledgeTypeAttr,
  VariableMoveTypeMultiplierAttr,
  NeutralDamageAgainstFlyingTypeMultiplierAttr,
  IceNoEffectTypeAttr,
  FlyingTypeMultiplierAttr,
  VariableMoveTypeChartAttr,
  FreezeDryAttr,
  OneHitKOAccuracyAttr,
  SheerColdAccuracyAttr,
  MissEffectAttr,
  NoEffectAttr,
  TypelessAttr,
  BypassRedirectAttr,
  FrenzyAttr,
  SemiInvulnerableAttr,
  LeechSeedAttr,
  FallDownAttr,
  GulpMissileTagAttr,
  JawLockAttr,
  CurseAttr,
  LapseBattlerTagAttr,
  RemoveBattlerTagAttr,
  FlinchAttr,
  ConfuseAttr,
  RechargeAttr,
  TrapAttr,
  ProtectAttr,
  IgnoreAccuracyAttr,
  FaintCountdownAttr,
  RemoveAllSubstitutesAttr,
  HitsTagAttr,
  HitsTagForDoubleDamageAttr,
  AddArenaTagAttr,
  RemoveArenaTagsAttr,
  AddArenaTrapTagAttr,
  AddArenaTrapTagHitAttr,
  RemoveArenaTrapAttr,
  RemoveScreensAttr,
  SwapArenaTagsAttr,
  AddPledgeEffectAttr,
  RevivalBlessingAttr,
  ForceSwitchOutAttr,
  ChillyReceptionAttr,
  RemoveTypeAttr,
  CopyTypeAttr,
  CopyBiomeTypeAttr,
  ChangeTypeAttr,
  AddTypeAttr,
  FirstMoveTypeAttr,
  CallMoveAttr,
  RandomMoveAttr,
  RandomMovesetMoveAttr,
  NaturePowerAttr,
  CopyMoveAttr,
  RepeatMoveAttr,
  ReducePpMoveAttr,
  AttackReducePpMoveAttr,
  MovesetCopyMoveAttr,
  SketchAttr,
  AbilityChangeAttr,
  AbilityCopyAttr,
  AbilityGiveAttr,
  SwitchAbilitiesAttr,
  SuppressAbilitiesAttr,
  TransformAttr,
  SwapStatAttr,
  ShiftStatAttr,
  AverageStatsAttr,
  MoneyAttr,
  DestinyBondAttr,
  AddBattlerTagIfBoostedAttr,
  StatusIfBoostedAttr,
  LastResortAttr,
  VariableTargetAttr,
  AfterYouAttr,
  ForceLastAttr,
  HitsSameTypeAttr,
  ResistLastMoveTypeAttr,
  ExposedMoveAttr,
});

/** Map of of move attribute names to their constructors */
export type MoveAttrConstructorMap = typeof MoveAttrs;

export const selfStatLowerMoves: MoveId[] = [];

export function initMoves() {
  allMoves.push(
    new SelfStatusMove(MoveId.NONE, PokemonType.NORMAL, MoveCategory.STATUS, -1, -1, 0, 1),
    new AttackMove(MoveId.POUND, PokemonType.NORMAL, MoveCategory.PHYSICAL, 40, 100, 35, -1, 0, 1),
    new AttackMove(MoveId.KARATE_CHOP, PokemonType.FIGHTING, MoveCategory.PHYSICAL, 50, 100, 25, -1, 0, 1)
      .attr(HighCritAttr),
    new AttackMove(MoveId.DOUBLE_SLAP, PokemonType.NORMAL, MoveCategory.PHYSICAL, 15, 85, 10, -1, 0, 1)
      .attr(MultiHitAttr),
    new AttackMove(MoveId.COMET_PUNCH, PokemonType.NORMAL, MoveCategory.PHYSICAL, 18, 85, 15, -1, 0, 1)
      .attr(MultiHitAttr)
      .punchingMove(),
    new AttackMove(MoveId.MEGA_PUNCH, PokemonType.NORMAL, MoveCategory.PHYSICAL, 80, 85, 20, -1, 0, 1)
      .punchingMove(),
    new AttackMove(MoveId.PAY_DAY, PokemonType.NORMAL, MoveCategory.PHYSICAL, 40, 100, 20, -1, 0, 1)
      .attr(MoneyAttr)
      .makesContact(false),
    new AttackMove(MoveId.FIRE_PUNCH, PokemonType.FIRE, MoveCategory.PHYSICAL, 75, 100, 15, 10, 0, 1)
      .attr(StatusEffectAttr, StatusEffect.BURN)
      .punchingMove(),
    new AttackMove(MoveId.ICE_PUNCH, PokemonType.ICE, MoveCategory.PHYSICAL, 75, 100, 15, 10, 0, 1)
      .attr(StatusEffectAttr, StatusEffect.FREEZE)
      .punchingMove(),
    new AttackMove(MoveId.THUNDER_PUNCH, PokemonType.ELECTRIC, MoveCategory.PHYSICAL, 75, 100, 15, 10, 0, 1)
      .attr(StatusEffectAttr, StatusEffect.PARALYSIS)
      .punchingMove(),
    new AttackMove(MoveId.SCRATCH, PokemonType.NORMAL, MoveCategory.PHYSICAL, 40, 100, 35, -1, 0, 1),
    new AttackMove(MoveId.VISE_GRIP, PokemonType.NORMAL, MoveCategory.PHYSICAL, 55, 100, 30, -1, 0, 1),
    new AttackMove(MoveId.GUILLOTINE, PokemonType.NORMAL, MoveCategory.PHYSICAL, 200, 30, 5, -1, 0, 1)
      .attr(OneHitKOAttr)
      .attr(OneHitKOAccuracyAttr),
    new ChargingAttackMove(MoveId.RAZOR_WIND, PokemonType.NORMAL, MoveCategory.SPECIAL, 80, 100, 10, -1, 0, 1)
      .chargeText(i18next.t("moveTriggers:whippedUpAWhirlwind", { pokemonName: "{USER}" }))
      .attr(HighCritAttr)
      .windMove()
      .target(MoveTarget.ALL_NEAR_ENEMIES),
    new SelfStatusMove(MoveId.SWORDS_DANCE, PokemonType.NORMAL, -1, 20, -1, 0, 1)
      .attr(StatStageChangeAttr, [ Stat.ATK ], 2, true)
      .danceMove(),
    new AttackMove(MoveId.CUT, PokemonType.NORMAL, MoveCategory.PHYSICAL, 50, 95, 30, -1, 0, 1)
      .slicingMove(),
    new AttackMove(MoveId.GUST, PokemonType.FLYING, MoveCategory.SPECIAL, 40, 100, 35, -1, 0, 1)
      .attr(HitsTagForDoubleDamageAttr, BattlerTagType.FLYING)
      .windMove(),
    new AttackMove(MoveId.WING_ATTACK, PokemonType.FLYING, MoveCategory.PHYSICAL, 60, 100, 35, -1, 0, 1),
    new StatusMove(MoveId.WHIRLWIND, PokemonType.NORMAL, -1, 20, -1, -6, 1)
      .attr(ForceSwitchOutAttr, false, SwitchType.FORCE_SWITCH)
      .ignoresSubstitute()
      .hidesTarget()
      .windMove()
      .reflectable(),
    new ChargingAttackMove(MoveId.FLY, PokemonType.FLYING, MoveCategory.PHYSICAL, 90, 95, 15, -1, 0, 1)
      .chargeText(i18next.t("moveTriggers:flewUpHigh", { pokemonName: "{USER}" }))
      .chargeAttr(SemiInvulnerableAttr, BattlerTagType.FLYING)
      .condition(failOnGravityCondition),
    new AttackMove(MoveId.BIND, PokemonType.NORMAL, MoveCategory.PHYSICAL, 15, 85, 20, -1, 0, 1)
      .attr(TrapAttr, BattlerTagType.BIND),
    new AttackMove(MoveId.SLAM, PokemonType.NORMAL, MoveCategory.PHYSICAL, 80, 75, 20, -1, 0, 1),
    new AttackMove(MoveId.VINE_WHIP, PokemonType.GRASS, MoveCategory.PHYSICAL, 45, 100, 25, -1, 0, 1),
    new AttackMove(MoveId.STOMP, PokemonType.NORMAL, MoveCategory.PHYSICAL, 65, 100, 20, 30, 0, 1)
      .attr(AlwaysHitMinimizeAttr)
      .attr(HitsTagForDoubleDamageAttr, BattlerTagType.MINIMIZED)
      .attr(FlinchAttr),
    new AttackMove(MoveId.DOUBLE_KICK, PokemonType.FIGHTING, MoveCategory.PHYSICAL, 30, 100, 30, -1, 0, 1)
      .attr(MultiHitAttr, MultiHitType._2),
    new AttackMove(MoveId.MEGA_KICK, PokemonType.NORMAL, MoveCategory.PHYSICAL, 120, 75, 5, -1, 0, 1),
    new AttackMove(MoveId.JUMP_KICK, PokemonType.FIGHTING, MoveCategory.PHYSICAL, 100, 95, 10, -1, 0, 1)
      .attr(MissEffectAttr, crashDamageFunc)
      .attr(NoEffectAttr, crashDamageFunc)
      .condition(failOnGravityCondition)
      .recklessMove(),
    new AttackMove(MoveId.ROLLING_KICK, PokemonType.FIGHTING, MoveCategory.PHYSICAL, 60, 85, 15, 30, 0, 1)
      .attr(FlinchAttr),
    new StatusMove(MoveId.SAND_ATTACK, PokemonType.GROUND, 100, 15, -1, 0, 1)
      .attr(StatStageChangeAttr, [ Stat.ACC ], -1)
      .reflectable(),
    new AttackMove(MoveId.HEADBUTT, PokemonType.NORMAL, MoveCategory.PHYSICAL, 70, 100, 15, 30, 0, 1)
      .attr(FlinchAttr),
    new AttackMove(MoveId.HORN_ATTACK, PokemonType.NORMAL, MoveCategory.PHYSICAL, 65, 100, 25, -1, 0, 1),
    new AttackMove(MoveId.FURY_ATTACK, PokemonType.NORMAL, MoveCategory.PHYSICAL, 15, 85, 20, -1, 0, 1)
      .attr(MultiHitAttr),
    new AttackMove(MoveId.HORN_DRILL, PokemonType.NORMAL, MoveCategory.PHYSICAL, 200, 30, 5, -1, 0, 1)
      .attr(OneHitKOAttr)
      .attr(OneHitKOAccuracyAttr),
    new AttackMove(MoveId.TACKLE, PokemonType.NORMAL, MoveCategory.PHYSICAL, 40, 100, 35, -1, 0, 1),
    new AttackMove(MoveId.BODY_SLAM, PokemonType.NORMAL, MoveCategory.PHYSICAL, 85, 100, 15, 30, 0, 1)
      .attr(AlwaysHitMinimizeAttr)
      .attr(HitsTagForDoubleDamageAttr, BattlerTagType.MINIMIZED)
      .attr(StatusEffectAttr, StatusEffect.PARALYSIS),
    new AttackMove(MoveId.WRAP, PokemonType.NORMAL, MoveCategory.PHYSICAL, 15, 90, 20, -1, 0, 1)
      .attr(TrapAttr, BattlerTagType.WRAP),
    new AttackMove(MoveId.TAKE_DOWN, PokemonType.NORMAL, MoveCategory.PHYSICAL, 90, 85, 20, -1, 0, 1)
      .attr(RecoilAttr)
      .recklessMove(),
    new AttackMove(MoveId.THRASH, PokemonType.NORMAL, MoveCategory.PHYSICAL, 120, 100, 10, -1, 0, 1)
      .attr(FrenzyAttr)
      .attr(MissEffectAttr, frenzyMissFunc)
      .attr(NoEffectAttr, frenzyMissFunc)
      .target(MoveTarget.RANDOM_NEAR_ENEMY),
    new AttackMove(MoveId.DOUBLE_EDGE, PokemonType.NORMAL, MoveCategory.PHYSICAL, 120, 100, 15, -1, 0, 1)
      .attr(RecoilAttr, false, 0.33)
      .recklessMove(),
    new StatusMove(MoveId.TAIL_WHIP, PokemonType.NORMAL, 100, 30, -1, 0, 1)
      .attr(StatStageChangeAttr, [ Stat.DEF ], -1)
      .target(MoveTarget.ALL_NEAR_ENEMIES)
      .reflectable(),
    new AttackMove(MoveId.POISON_STING, PokemonType.POISON, MoveCategory.PHYSICAL, 15, 100, 35, 30, 0, 1)
      .attr(StatusEffectAttr, StatusEffect.POISON)
      .makesContact(false),
    new AttackMove(MoveId.TWINEEDLE, PokemonType.BUG, MoveCategory.PHYSICAL, 25, 100, 20, 20, 0, 1)
      .attr(MultiHitAttr, MultiHitType._2)
      .attr(StatusEffectAttr, StatusEffect.POISON)
      .makesContact(false),
    new AttackMove(MoveId.PIN_MISSILE, PokemonType.BUG, MoveCategory.PHYSICAL, 25, 95, 20, -1, 0, 1)
      .attr(MultiHitAttr)
      .makesContact(false),
    new StatusMove(MoveId.LEER, PokemonType.NORMAL, 100, 30, -1, 0, 1)
      .attr(StatStageChangeAttr, [ Stat.DEF ], -1)
      .target(MoveTarget.ALL_NEAR_ENEMIES)
      .reflectable(),
    new AttackMove(MoveId.BITE, PokemonType.DARK, MoveCategory.PHYSICAL, 60, 100, 25, 30, 0, 1)
      .attr(FlinchAttr)
      .bitingMove(),
    new StatusMove(MoveId.GROWL, PokemonType.NORMAL, 100, 40, -1, 0, 1)
      .attr(StatStageChangeAttr, [ Stat.ATK ], -1)
      .soundBased()
      .target(MoveTarget.ALL_NEAR_ENEMIES)
      .reflectable(),
    new StatusMove(MoveId.ROAR, PokemonType.NORMAL, -1, 20, -1, -6, 1)
      .attr(ForceSwitchOutAttr, false, SwitchType.FORCE_SWITCH)
      .soundBased()
      .hidesTarget()
      .reflectable(),
    new StatusMove(MoveId.SING, PokemonType.NORMAL, 55, 15, -1, 0, 1)
      .attr(StatusEffectAttr, StatusEffect.SLEEP)
      .soundBased()
      .reflectable(),
    new StatusMove(MoveId.SUPERSONIC, PokemonType.NORMAL, 55, 20, -1, 0, 1)
      .attr(ConfuseAttr)
      .soundBased()
      .reflectable(),
    new AttackMove(MoveId.SONIC_BOOM, PokemonType.NORMAL, MoveCategory.SPECIAL, -1, 90, 20, -1, 0, 1)
      .attr(FixedDamageAttr, 20),
    new StatusMove(MoveId.DISABLE, PokemonType.NORMAL, 100, 20, -1, 0, 1)
      .attr(AddBattlerTagAttr, BattlerTagType.DISABLED, false, true)
      .condition((_user, target, _move) => {
        const lastNonVirtualMove = target.getLastNonVirtualMove();
        return !isNullOrUndefined(lastNonVirtualMove) && lastNonVirtualMove.move !== MoveId.STRUGGLE;
      })
      .ignoresSubstitute()
      .reflectable(),
    new AttackMove(MoveId.ACID, PokemonType.POISON, MoveCategory.SPECIAL, 40, 100, 30, 10, 0, 1)
      .attr(StatStageChangeAttr, [ Stat.SPDEF ], -1)
      .target(MoveTarget.ALL_NEAR_ENEMIES),
    new AttackMove(MoveId.EMBER, PokemonType.FIRE, MoveCategory.SPECIAL, 40, 100, 25, 10, 0, 1)
      .attr(StatusEffectAttr, StatusEffect.BURN),
    new AttackMove(MoveId.FLAMETHROWER, PokemonType.FIRE, MoveCategory.SPECIAL, 90, 100, 15, 10, 0, 1)
      .attr(StatusEffectAttr, StatusEffect.BURN),
    new StatusMove(MoveId.MIST, PokemonType.ICE, -1, 30, -1, 0, 1)
      .attr(AddArenaTagAttr, ArenaTagType.MIST, 5, true)
      .target(MoveTarget.USER_SIDE),
    new AttackMove(MoveId.WATER_GUN, PokemonType.WATER, MoveCategory.SPECIAL, 40, 100, 25, -1, 0, 1),
    new AttackMove(MoveId.HYDRO_PUMP, PokemonType.WATER, MoveCategory.SPECIAL, 110, 80, 5, -1, 0, 1),
    new AttackMove(MoveId.SURF, PokemonType.WATER, MoveCategory.SPECIAL, 90, 100, 15, -1, 0, 1)
      .target(MoveTarget.ALL_NEAR_OTHERS)
      .attr(HitsTagForDoubleDamageAttr, BattlerTagType.UNDERWATER)
      .attr(GulpMissileTagAttr),
    new AttackMove(MoveId.ICE_BEAM, PokemonType.ICE, MoveCategory.SPECIAL, 90, 100, 10, 10, 0, 1)
      .attr(StatusEffectAttr, StatusEffect.FREEZE),
    new AttackMove(MoveId.BLIZZARD, PokemonType.ICE, MoveCategory.SPECIAL, 110, 70, 5, 10, 0, 1)
      .attr(BlizzardAccuracyAttr)
      .attr(StatusEffectAttr, StatusEffect.FREEZE)
      .windMove()
      .target(MoveTarget.ALL_NEAR_ENEMIES),
    new AttackMove(MoveId.PSYBEAM, PokemonType.PSYCHIC, MoveCategory.SPECIAL, 65, 100, 20, 10, 0, 1)
      .attr(ConfuseAttr),
    new AttackMove(MoveId.BUBBLE_BEAM, PokemonType.WATER, MoveCategory.SPECIAL, 65, 100, 20, 10, 0, 1)
      .attr(StatStageChangeAttr, [ Stat.SPD ], -1),
    new AttackMove(MoveId.AURORA_BEAM, PokemonType.ICE, MoveCategory.SPECIAL, 65, 100, 20, 10, 0, 1)
      .attr(StatStageChangeAttr, [ Stat.ATK ], -1),
    new AttackMove(MoveId.HYPER_BEAM, PokemonType.NORMAL, MoveCategory.SPECIAL, 150, 90, 5, -1, 0, 1)
      .attr(RechargeAttr),
    new AttackMove(MoveId.PECK, PokemonType.FLYING, MoveCategory.PHYSICAL, 35, 100, 35, -1, 0, 1),
    new AttackMove(MoveId.DRILL_PECK, PokemonType.FLYING, MoveCategory.PHYSICAL, 80, 100, 20, -1, 0, 1),
    new AttackMove(MoveId.SUBMISSION, PokemonType.FIGHTING, MoveCategory.PHYSICAL, 80, 80, 20, -1, 0, 1)
      .attr(RecoilAttr)
      .recklessMove(),
    new AttackMove(MoveId.LOW_KICK, PokemonType.FIGHTING, MoveCategory.PHYSICAL, -1, 100, 20, -1, 0, 1)
      .attr(WeightPowerAttr),
    new AttackMove(MoveId.COUNTER, PokemonType.FIGHTING, MoveCategory.PHYSICAL, -1, 100, 20, -1, -5, 1)
      .attr(CounterDamageAttr, (move: Move) => move.category === MoveCategory.PHYSICAL, 2)
      .target(MoveTarget.ATTACKER),
    new AttackMove(MoveId.SEISMIC_TOSS, PokemonType.FIGHTING, MoveCategory.PHYSICAL, -1, 100, 20, -1, 0, 1)
      .attr(LevelDamageAttr),
    new AttackMove(MoveId.STRENGTH, PokemonType.NORMAL, MoveCategory.PHYSICAL, 80, 100, 15, -1, 0, 1),
    new AttackMove(MoveId.ABSORB, PokemonType.GRASS, MoveCategory.SPECIAL, 20, 100, 25, -1, 0, 1)
      .attr(HitHealAttr)
      .triageMove(),
    new AttackMove(MoveId.MEGA_DRAIN, PokemonType.GRASS, MoveCategory.SPECIAL, 40, 100, 15, -1, 0, 1)
      .attr(HitHealAttr)
      .triageMove(),
    new StatusMove(MoveId.LEECH_SEED, PokemonType.GRASS, 90, 10, -1, 0, 1)
      .attr(LeechSeedAttr)
      .condition((user, target, move) => !target.getTag(BattlerTagType.SEEDED) && !target.isOfType(PokemonType.GRASS))
      .reflectable(),
    new SelfStatusMove(MoveId.GROWTH, PokemonType.NORMAL, -1, 20, -1, 0, 1)
      .attr(GrowthStatStageChangeAttr),
    new AttackMove(MoveId.RAZOR_LEAF, PokemonType.GRASS, MoveCategory.PHYSICAL, 55, 95, 25, -1, 0, 1)
      .attr(HighCritAttr)
      .makesContact(false)
      .slicingMove()
      .target(MoveTarget.ALL_NEAR_ENEMIES),
    new ChargingAttackMove(MoveId.SOLAR_BEAM, PokemonType.GRASS, MoveCategory.SPECIAL, 120, 100, 10, -1, 0, 1)
      .chargeText(i18next.t("moveTriggers:tookInSunlight", { pokemonName: "{USER}" }))
      .chargeAttr(WeatherInstantChargeAttr, [ WeatherType.SUNNY, WeatherType.HARSH_SUN ])
      .attr(AntiSunlightPowerDecreaseAttr),
    new StatusMove(MoveId.POISON_POWDER, PokemonType.POISON, 75, 35, -1, 0, 1)
      .attr(StatusEffectAttr, StatusEffect.POISON)
      .powderMove()
      .reflectable(),
    new StatusMove(MoveId.STUN_SPORE, PokemonType.GRASS, 75, 30, -1, 0, 1)
      .attr(StatusEffectAttr, StatusEffect.PARALYSIS)
      .powderMove()
      .reflectable(),
    new StatusMove(MoveId.SLEEP_POWDER, PokemonType.GRASS, 75, 15, -1, 0, 1)
      .attr(StatusEffectAttr, StatusEffect.SLEEP)
      .powderMove()
      .reflectable(),
    new AttackMove(MoveId.PETAL_DANCE, PokemonType.GRASS, MoveCategory.SPECIAL, 120, 100, 10, -1, 0, 1)
      .attr(FrenzyAttr)
      .attr(MissEffectAttr, frenzyMissFunc)
      .attr(NoEffectAttr, frenzyMissFunc)
      .makesContact()
      .danceMove()
      .target(MoveTarget.RANDOM_NEAR_ENEMY),
    new StatusMove(MoveId.STRING_SHOT, PokemonType.BUG, 95, 40, -1, 0, 1)
      .attr(StatStageChangeAttr, [ Stat.SPD ], -2)
      .target(MoveTarget.ALL_NEAR_ENEMIES)
      .reflectable(),
    new AttackMove(MoveId.DRAGON_RAGE, PokemonType.DRAGON, MoveCategory.SPECIAL, -1, 100, 10, -1, 0, 1)
      .attr(FixedDamageAttr, 40),
    new AttackMove(MoveId.FIRE_SPIN, PokemonType.FIRE, MoveCategory.SPECIAL, 35, 85, 15, -1, 0, 1)
      .attr(TrapAttr, BattlerTagType.FIRE_SPIN),
    new AttackMove(MoveId.THUNDER_SHOCK, PokemonType.ELECTRIC, MoveCategory.SPECIAL, 40, 100, 30, 10, 0, 1)
      .attr(StatusEffectAttr, StatusEffect.PARALYSIS),
    new AttackMove(MoveId.THUNDERBOLT, PokemonType.ELECTRIC, MoveCategory.SPECIAL, 90, 100, 15, 10, 0, 1)
      .attr(StatusEffectAttr, StatusEffect.PARALYSIS),
    new StatusMove(MoveId.THUNDER_WAVE, PokemonType.ELECTRIC, 90, 20, -1, 0, 1)
      .attr(StatusEffectAttr, StatusEffect.PARALYSIS)
      .attr(RespectAttackTypeImmunityAttr)
      .reflectable(),
    new AttackMove(MoveId.THUNDER, PokemonType.ELECTRIC, MoveCategory.SPECIAL, 110, 70, 10, 30, 0, 1)
      .attr(StatusEffectAttr, StatusEffect.PARALYSIS)
      .attr(ThunderAccuracyAttr)
      .attr(HitsTagAttr, BattlerTagType.FLYING),
    new AttackMove(MoveId.ROCK_THROW, PokemonType.ROCK, MoveCategory.PHYSICAL, 50, 90, 15, -1, 0, 1)
      .makesContact(false),
    new AttackMove(MoveId.EARTHQUAKE, PokemonType.GROUND, MoveCategory.PHYSICAL, 100, 100, 10, -1, 0, 1)
      .attr(HitsTagForDoubleDamageAttr, BattlerTagType.UNDERGROUND)
      .attr(MovePowerMultiplierAttr, (user, target, move) => globalScene.arena.getTerrainType() === TerrainType.GRASSY && target.isGrounded() ? 0.5 : 1)
      .makesContact(false)
      .target(MoveTarget.ALL_NEAR_OTHERS),
    new AttackMove(MoveId.FISSURE, PokemonType.GROUND, MoveCategory.PHYSICAL, 200, 30, 5, -1, 0, 1)
      .attr(OneHitKOAttr)
      .attr(OneHitKOAccuracyAttr)
      .attr(HitsTagAttr, BattlerTagType.UNDERGROUND)
      .makesContact(false),
    new ChargingAttackMove(MoveId.DIG, PokemonType.GROUND, MoveCategory.PHYSICAL, 80, 100, 10, -1, 0, 1)
      .chargeText(i18next.t("moveTriggers:dugAHole", { pokemonName: "{USER}" }))
      .chargeAttr(SemiInvulnerableAttr, BattlerTagType.UNDERGROUND),
    new StatusMove(MoveId.TOXIC, PokemonType.POISON, 90, 10, -1, 0, 1)
      .attr(StatusEffectAttr, StatusEffect.TOXIC)
      .attr(ToxicAccuracyAttr)
      .reflectable(),
    new AttackMove(MoveId.CONFUSION, PokemonType.PSYCHIC, MoveCategory.SPECIAL, 50, 100, 25, 10, 0, 1)
      .attr(ConfuseAttr),
    new AttackMove(MoveId.PSYCHIC, PokemonType.PSYCHIC, MoveCategory.SPECIAL, 90, 100, 10, 10, 0, 1)
      .attr(StatStageChangeAttr, [ Stat.SPDEF ], -1),
    new StatusMove(MoveId.HYPNOSIS, PokemonType.PSYCHIC, 60, 20, -1, 0, 1)
      .attr(StatusEffectAttr, StatusEffect.SLEEP)
      .reflectable(),
    new SelfStatusMove(MoveId.MEDITATE, PokemonType.PSYCHIC, -1, 40, -1, 0, 1)
      .attr(StatStageChangeAttr, [ Stat.ATK ], 1, true),
    new SelfStatusMove(MoveId.AGILITY, PokemonType.PSYCHIC, -1, 30, -1, 0, 1)
      .attr(StatStageChangeAttr, [ Stat.SPD ], 2, true),
    new AttackMove(MoveId.QUICK_ATTACK, PokemonType.NORMAL, MoveCategory.PHYSICAL, 40, 100, 30, -1, 1, 1),
    new AttackMove(MoveId.RAGE, PokemonType.NORMAL, MoveCategory.PHYSICAL, 20, 100, 20, -1, 0, 1)
      .partial(), // No effect implemented
    new SelfStatusMove(MoveId.TELEPORT, PokemonType.PSYCHIC, -1, 20, -1, -6, 1)
      .attr(ForceSwitchOutAttr, true)
      .hidesUser(),
    new AttackMove(MoveId.NIGHT_SHADE, PokemonType.GHOST, MoveCategory.SPECIAL, -1, 100, 15, -1, 0, 1)
      .attr(LevelDamageAttr),
    new StatusMove(MoveId.MIMIC, PokemonType.NORMAL, -1, 10, -1, 0, 1)
      .attr(MovesetCopyMoveAttr)
      .ignoresSubstitute(),
    new StatusMove(MoveId.SCREECH, PokemonType.NORMAL, 85, 40, -1, 0, 1)
      .attr(StatStageChangeAttr, [ Stat.DEF ], -2)
      .soundBased()
      .reflectable(),
    new SelfStatusMove(MoveId.DOUBLE_TEAM, PokemonType.NORMAL, -1, 15, -1, 0, 1)
      .attr(StatStageChangeAttr, [ Stat.EVA ], 1, true),
    new SelfStatusMove(MoveId.RECOVER, PokemonType.NORMAL, -1, 5, -1, 0, 1)
      .attr(HealAttr, 0.5)
      .triageMove(),
    new SelfStatusMove(MoveId.HARDEN, PokemonType.NORMAL, -1, 30, -1, 0, 1)
      .attr(StatStageChangeAttr, [ Stat.DEF ], 1, true),
    new SelfStatusMove(MoveId.MINIMIZE, PokemonType.NORMAL, -1, 10, -1, 0, 1)
      .attr(AddBattlerTagAttr, BattlerTagType.MINIMIZED, true, false)
      .attr(StatStageChangeAttr, [ Stat.EVA ], 2, true),
    new StatusMove(MoveId.SMOKESCREEN, PokemonType.NORMAL, 100, 20, -1, 0, 1)
      .attr(StatStageChangeAttr, [ Stat.ACC ], -1)
      .reflectable(),
    new StatusMove(MoveId.CONFUSE_RAY, PokemonType.GHOST, 100, 10, -1, 0, 1)
      .attr(ConfuseAttr)
      .reflectable(),
    new SelfStatusMove(MoveId.WITHDRAW, PokemonType.WATER, -1, 40, -1, 0, 1)
      .attr(StatStageChangeAttr, [ Stat.DEF ], 1, true),
    new SelfStatusMove(MoveId.DEFENSE_CURL, PokemonType.NORMAL, -1, 40, -1, 0, 1)
      .attr(StatStageChangeAttr, [ Stat.DEF ], 1, true),
    new SelfStatusMove(MoveId.BARRIER, PokemonType.PSYCHIC, -1, 20, -1, 0, 1)
      .attr(StatStageChangeAttr, [ Stat.DEF ], 2, true),
    new StatusMove(MoveId.LIGHT_SCREEN, PokemonType.PSYCHIC, -1, 30, -1, 0, 1)
      .attr(AddArenaTagAttr, ArenaTagType.LIGHT_SCREEN, 5, true)
      .target(MoveTarget.USER_SIDE),
    new SelfStatusMove(MoveId.HAZE, PokemonType.ICE, -1, 30, -1, 0, 1)
      .ignoresSubstitute()
      .attr(ResetStatsAttr, true),
    new StatusMove(MoveId.REFLECT, PokemonType.PSYCHIC, -1, 20, -1, 0, 1)
      .attr(AddArenaTagAttr, ArenaTagType.REFLECT, 5, true)
      .target(MoveTarget.USER_SIDE),
    new SelfStatusMove(MoveId.FOCUS_ENERGY, PokemonType.NORMAL, -1, 30, -1, 0, 1)
      .attr(AddBattlerTagAttr, BattlerTagType.CRIT_BOOST, true, true),
    new AttackMove(MoveId.BIDE, PokemonType.NORMAL, MoveCategory.PHYSICAL, -1, -1, 10, -1, 1, 1)
      .target(MoveTarget.USER)
      .unimplemented(),
    new SelfStatusMove(MoveId.METRONOME, PokemonType.NORMAL, -1, 10, -1, 0, 1)
      .attr(RandomMoveAttr, invalidMetronomeMoves),
    new StatusMove(MoveId.MIRROR_MOVE, PokemonType.FLYING, -1, 20, -1, 0, 1)
      .attr(CopyMoveAttr, true, invalidMirrorMoveMoves),
    new AttackMove(MoveId.SELF_DESTRUCT, PokemonType.NORMAL, MoveCategory.PHYSICAL, 200, 100, 5, -1, 0, 1)
      .attr(SacrificialAttr)
      .makesContact(false)
      .condition(failIfDampCondition)
      .target(MoveTarget.ALL_NEAR_OTHERS),
    new AttackMove(MoveId.EGG_BOMB, PokemonType.NORMAL, MoveCategory.PHYSICAL, 100, 75, 10, -1, 0, 1)
      .makesContact(false)
      .ballBombMove(),
    new AttackMove(MoveId.LICK, PokemonType.GHOST, MoveCategory.PHYSICAL, 30, 100, 30, 30, 0, 1)
      .attr(StatusEffectAttr, StatusEffect.PARALYSIS),
    new AttackMove(MoveId.SMOG, PokemonType.POISON, MoveCategory.SPECIAL, 30, 70, 20, 40, 0, 1)
      .attr(StatusEffectAttr, StatusEffect.POISON),
    new AttackMove(MoveId.SLUDGE, PokemonType.POISON, MoveCategory.SPECIAL, 65, 100, 20, 30, 0, 1)
      .attr(StatusEffectAttr, StatusEffect.POISON),
    new AttackMove(MoveId.BONE_CLUB, PokemonType.GROUND, MoveCategory.PHYSICAL, 65, 85, 20, 10, 0, 1)
      .attr(FlinchAttr)
      .makesContact(false),
    new AttackMove(MoveId.FIRE_BLAST, PokemonType.FIRE, MoveCategory.SPECIAL, 110, 85, 5, 10, 0, 1)
      .attr(StatusEffectAttr, StatusEffect.BURN),
    new AttackMove(MoveId.WATERFALL, PokemonType.WATER, MoveCategory.PHYSICAL, 80, 100, 15, 20, 0, 1)
      .attr(FlinchAttr),
    new AttackMove(MoveId.CLAMP, PokemonType.WATER, MoveCategory.PHYSICAL, 35, 85, 15, -1, 0, 1)
      .attr(TrapAttr, BattlerTagType.CLAMP),
    new AttackMove(MoveId.SWIFT, PokemonType.NORMAL, MoveCategory.SPECIAL, 60, -1, 20, -1, 0, 1)
      .target(MoveTarget.ALL_NEAR_ENEMIES),
    new ChargingAttackMove(MoveId.SKULL_BASH, PokemonType.NORMAL, MoveCategory.PHYSICAL, 130, 100, 10, -1, 0, 1)
      .chargeText(i18next.t("moveTriggers:loweredItsHead", { pokemonName: "{USER}" }))
      .chargeAttr(StatStageChangeAttr, [ Stat.DEF ], 1, true),
    new AttackMove(MoveId.SPIKE_CANNON, PokemonType.NORMAL, MoveCategory.PHYSICAL, 20, 100, 15, -1, 0, 1)
      .attr(MultiHitAttr)
      .makesContact(false),
    new AttackMove(MoveId.CONSTRICT, PokemonType.NORMAL, MoveCategory.PHYSICAL, 10, 100, 35, 10, 0, 1)
      .attr(StatStageChangeAttr, [ Stat.SPD ], -1),
    new SelfStatusMove(MoveId.AMNESIA, PokemonType.PSYCHIC, -1, 20, -1, 0, 1)
      .attr(StatStageChangeAttr, [ Stat.SPDEF ], 2, true),
    new StatusMove(MoveId.KINESIS, PokemonType.PSYCHIC, 80, 15, -1, 0, 1)
      .attr(StatStageChangeAttr, [ Stat.ACC ], -1)
      .reflectable(),
    new SelfStatusMove(MoveId.SOFT_BOILED, PokemonType.NORMAL, -1, 5, -1, 0, 1)
      .attr(HealAttr, 0.5)
      .triageMove(),
    new AttackMove(MoveId.HIGH_JUMP_KICK, PokemonType.FIGHTING, MoveCategory.PHYSICAL, 130, 90, 10, -1, 0, 1)
      .attr(MissEffectAttr, crashDamageFunc)
      .attr(NoEffectAttr, crashDamageFunc)
      .condition(failOnGravityCondition)
      .recklessMove(),
    new StatusMove(MoveId.GLARE, PokemonType.NORMAL, 100, 30, -1, 0, 1)
      .attr(StatusEffectAttr, StatusEffect.PARALYSIS)
      .reflectable(),
    new AttackMove(MoveId.DREAM_EATER, PokemonType.PSYCHIC, MoveCategory.SPECIAL, 100, 100, 15, -1, 0, 1)
      .attr(HitHealAttr)
      .condition(targetSleptOrComatoseCondition)
      .triageMove(),
    new StatusMove(MoveId.POISON_GAS, PokemonType.POISON, 90, 40, -1, 0, 1)
      .attr(StatusEffectAttr, StatusEffect.POISON)
      .target(MoveTarget.ALL_NEAR_ENEMIES)
      .reflectable(),
    new AttackMove(MoveId.BARRAGE, PokemonType.NORMAL, MoveCategory.PHYSICAL, 15, 85, 20, -1, 0, 1)
      .attr(MultiHitAttr)
      .makesContact(false)
      .ballBombMove(),
    new AttackMove(MoveId.LEECH_LIFE, PokemonType.BUG, MoveCategory.PHYSICAL, 80, 100, 10, -1, 0, 1)
      .attr(HitHealAttr)
      .triageMove(),
    new StatusMove(MoveId.LOVELY_KISS, PokemonType.NORMAL, 75, 10, -1, 0, 1)
      .attr(StatusEffectAttr, StatusEffect.SLEEP)
      .reflectable(),
    new ChargingAttackMove(MoveId.SKY_ATTACK, PokemonType.FLYING, MoveCategory.PHYSICAL, 140, 90, 5, 30, 0, 1)
      .chargeText(i18next.t("moveTriggers:isGlowing", { pokemonName: "{USER}" }))
      .attr(HighCritAttr)
      .attr(FlinchAttr)
      .makesContact(false),
    new StatusMove(MoveId.TRANSFORM, PokemonType.NORMAL, -1, 10, -1, 0, 1)
      .attr(TransformAttr)
      .ignoresProtect()
      /* Transform:
       * Does not copy the target's rage fist hit count
       * Does not copy the target's volatile status conditions (ie BattlerTags)
       * Renders user typeless when copying typeless opponent (should revert to original typing)
      */
      .edgeCase(),
    new AttackMove(MoveId.BUBBLE, PokemonType.WATER, MoveCategory.SPECIAL, 40, 100, 30, 10, 0, 1)
      .attr(StatStageChangeAttr, [ Stat.SPD ], -1)
      .target(MoveTarget.ALL_NEAR_ENEMIES),
    new AttackMove(MoveId.DIZZY_PUNCH, PokemonType.NORMAL, MoveCategory.PHYSICAL, 70, 100, 10, 20, 0, 1)
      .attr(ConfuseAttr)
      .punchingMove(),
    new StatusMove(MoveId.SPORE, PokemonType.GRASS, 100, 15, -1, 0, 1)
      .attr(StatusEffectAttr, StatusEffect.SLEEP)
      .powderMove()
      .reflectable(),
    new StatusMove(MoveId.FLASH, PokemonType.NORMAL, 100, 20, -1, 0, 1)
      .attr(StatStageChangeAttr, [ Stat.ACC ], -1)
      .reflectable(),
    new AttackMove(MoveId.PSYWAVE, PokemonType.PSYCHIC, MoveCategory.SPECIAL, -1, 100, 15, -1, 0, 1)
      .attr(RandomLevelDamageAttr),
    new SelfStatusMove(MoveId.SPLASH, PokemonType.NORMAL, -1, 40, -1, 0, 1)
      .attr(SplashAttr)
      .condition(failOnGravityCondition),
    new SelfStatusMove(MoveId.ACID_ARMOR, PokemonType.POISON, -1, 20, -1, 0, 1)
      .attr(StatStageChangeAttr, [ Stat.DEF ], 2, true),
    new AttackMove(MoveId.CRABHAMMER, PokemonType.WATER, MoveCategory.PHYSICAL, 100, 90, 10, -1, 0, 1)
      .attr(HighCritAttr),
    new AttackMove(MoveId.EXPLOSION, PokemonType.NORMAL, MoveCategory.PHYSICAL, 250, 100, 5, -1, 0, 1)
      .condition(failIfDampCondition)
      .attr(SacrificialAttr)
      .makesContact(false)
      .target(MoveTarget.ALL_NEAR_OTHERS),
    new AttackMove(MoveId.FURY_SWIPES, PokemonType.NORMAL, MoveCategory.PHYSICAL, 18, 80, 15, -1, 0, 1)
      .attr(MultiHitAttr),
    new AttackMove(MoveId.BONEMERANG, PokemonType.GROUND, MoveCategory.PHYSICAL, 50, 90, 10, -1, 0, 1)
      .attr(MultiHitAttr, MultiHitType._2)
      .makesContact(false),
    new SelfStatusMove(MoveId.REST, PokemonType.PSYCHIC, -1, 5, -1, 0, 1)
      .attr(RestAttr, 3)
      .triageMove(),
    new AttackMove(MoveId.ROCK_SLIDE, PokemonType.ROCK, MoveCategory.PHYSICAL, 75, 90, 10, 30, 0, 1)
      .attr(FlinchAttr)
      .makesContact(false)
      .target(MoveTarget.ALL_NEAR_ENEMIES),
    new AttackMove(MoveId.HYPER_FANG, PokemonType.NORMAL, MoveCategory.PHYSICAL, 80, 90, 15, 10, 0, 1)
      .attr(FlinchAttr)
      .bitingMove(),
    new SelfStatusMove(MoveId.SHARPEN, PokemonType.NORMAL, -1, 30, -1, 0, 1)
      .attr(StatStageChangeAttr, [ Stat.ATK ], 1, true),
    new SelfStatusMove(MoveId.CONVERSION, PokemonType.NORMAL, -1, 30, -1, 0, 1)
      .attr(FirstMoveTypeAttr),
    new AttackMove(MoveId.TRI_ATTACK, PokemonType.NORMAL, MoveCategory.SPECIAL, 80, 100, 10, 20, 0, 1)
      .attr(MultiStatusEffectAttr, [ StatusEffect.BURN, StatusEffect.FREEZE, StatusEffect.PARALYSIS ]),
    new AttackMove(MoveId.SUPER_FANG, PokemonType.NORMAL, MoveCategory.PHYSICAL, -1, 90, 10, -1, 0, 1)
      .attr(TargetHalfHpDamageAttr),
    new AttackMove(MoveId.SLASH, PokemonType.NORMAL, MoveCategory.PHYSICAL, 70, 100, 20, -1, 0, 1)
      .attr(HighCritAttr)
      .slicingMove(),
    new SelfStatusMove(MoveId.SUBSTITUTE, PokemonType.NORMAL, -1, 10, -1, 0, 1)
      .attr(AddSubstituteAttr, 0.25, false),
    new AttackMove(MoveId.STRUGGLE, PokemonType.NORMAL, MoveCategory.PHYSICAL, 50, -1, 1, -1, 0, 1)
      .attr(RecoilAttr, true, 0.25, true)
      .attr(TypelessAttr)
      .target(MoveTarget.RANDOM_NEAR_ENEMY),
    new StatusMove(MoveId.SKETCH, PokemonType.NORMAL, -1, 1, -1, 0, 2)
      .ignoresSubstitute()
      .attr(SketchAttr),
    new AttackMove(MoveId.TRIPLE_KICK, PokemonType.FIGHTING, MoveCategory.PHYSICAL, 10, 90, 10, -1, 0, 2)
      .attr(MultiHitAttr, MultiHitType._3)
      .attr(MultiHitPowerIncrementAttr, 3)
      .checkAllHits(),
    new AttackMove(MoveId.THIEF, PokemonType.DARK, MoveCategory.PHYSICAL, 60, 100, 25, -1, 0, 2)
      .attr(StealHeldItemChanceAttr, 0.3)
      .edgeCase(),
      // Should not be able to steal held item if user faints due to Rough Skin, Iron Barbs, etc.
      // Should be able to steal items from pokemon with Sticky Hold if the damage causes them to faint
    new StatusMove(MoveId.SPIDER_WEB, PokemonType.BUG, -1, 10, -1, 0, 2)
      .condition(failIfGhostTypeCondition)
      .attr(AddBattlerTagAttr, BattlerTagType.TRAPPED, false, true, 1)
      .reflectable(),
    new StatusMove(MoveId.MIND_READER, PokemonType.NORMAL, -1, 5, -1, 0, 2)
      .attr(IgnoreAccuracyAttr),
    new StatusMove(MoveId.NIGHTMARE, PokemonType.GHOST, 100, 15, -1, 0, 2)
      .attr(AddBattlerTagAttr, BattlerTagType.NIGHTMARE)
      .condition(targetSleptOrComatoseCondition),
    new AttackMove(MoveId.FLAME_WHEEL, PokemonType.FIRE, MoveCategory.PHYSICAL, 60, 100, 25, 10, 0, 2)
      .attr(HealStatusEffectAttr, true, StatusEffect.FREEZE)
      .attr(StatusEffectAttr, StatusEffect.BURN),
    new AttackMove(MoveId.SNORE, PokemonType.NORMAL, MoveCategory.SPECIAL, 50, 100, 15, 30, 0, 2)
      .attr(BypassSleepAttr)
      .attr(FlinchAttr)
      .condition(userSleptOrComatoseCondition)
      .soundBased(),
    new StatusMove(MoveId.CURSE, PokemonType.GHOST, -1, 10, -1, 0, 2)
      .attr(CurseAttr)
      .ignoresSubstitute()
      .ignoresProtect()
      .target(MoveTarget.CURSE),
    new AttackMove(MoveId.FLAIL, PokemonType.NORMAL, MoveCategory.PHYSICAL, -1, 100, 15, -1, 0, 2)
      .attr(LowHpPowerAttr),
    new StatusMove(MoveId.CONVERSION_2, PokemonType.NORMAL, -1, 30, -1, 0, 2)
      .attr(ResistLastMoveTypeAttr)
      .ignoresSubstitute()
      .partial(), // Checks the move's original typing and not if its type is changed through some other means
    new AttackMove(MoveId.AEROBLAST, PokemonType.FLYING, MoveCategory.SPECIAL, 100, 95, 5, -1, 0, 2)
      .windMove()
      .attr(HighCritAttr),
    new StatusMove(MoveId.COTTON_SPORE, PokemonType.GRASS, 100, 40, -1, 0, 2)
      .attr(StatStageChangeAttr, [ Stat.SPD ], -2)
      .powderMove()
      .target(MoveTarget.ALL_NEAR_ENEMIES)
      .reflectable(),
    new AttackMove(MoveId.REVERSAL, PokemonType.FIGHTING, MoveCategory.PHYSICAL, -1, 100, 15, -1, 0, 2)
      .attr(LowHpPowerAttr),
    new StatusMove(MoveId.SPITE, PokemonType.GHOST, 100, 10, -1, 0, 2)
      .ignoresSubstitute()
      .attr(ReducePpMoveAttr, 4)
      .reflectable(),
    new AttackMove(MoveId.POWDER_SNOW, PokemonType.ICE, MoveCategory.SPECIAL, 40, 100, 25, 10, 0, 2)
      .attr(StatusEffectAttr, StatusEffect.FREEZE)
      .target(MoveTarget.ALL_NEAR_ENEMIES),
    new SelfStatusMove(MoveId.PROTECT, PokemonType.NORMAL, -1, 10, -1, 4, 2)
      .attr(ProtectAttr)
      .condition(failIfLastCondition),
    new AttackMove(MoveId.MACH_PUNCH, PokemonType.FIGHTING, MoveCategory.PHYSICAL, 40, 100, 30, -1, 1, 2)
      .punchingMove(),
    new StatusMove(MoveId.SCARY_FACE, PokemonType.NORMAL, 100, 10, -1, 0, 2)
      .attr(StatStageChangeAttr, [ Stat.SPD ], -2)
      .reflectable(),
    new AttackMove(MoveId.FEINT_ATTACK, PokemonType.DARK, MoveCategory.PHYSICAL, 60, -1, 20, -1, 0, 2),
    new StatusMove(MoveId.SWEET_KISS, PokemonType.FAIRY, 75, 10, -1, 0, 2)
      .attr(ConfuseAttr)
      .reflectable(),
    new SelfStatusMove(MoveId.BELLY_DRUM, PokemonType.NORMAL, -1, 10, -1, 0, 2)
      .attr(CutHpStatStageBoostAttr, [ Stat.ATK ], 12, 2, (user) => {
        globalScene.phaseManager.queueMessage(i18next.t("moveTriggers:cutOwnHpAndMaximizedStat", { pokemonName: getPokemonNameWithAffix(user), statName: i18next.t(getStatKey(Stat.ATK)) }));
      }),
    new AttackMove(MoveId.SLUDGE_BOMB, PokemonType.POISON, MoveCategory.SPECIAL, 90, 100, 10, 30, 0, 2)
      .attr(StatusEffectAttr, StatusEffect.POISON)
      .ballBombMove(),
    new AttackMove(MoveId.MUD_SLAP, PokemonType.GROUND, MoveCategory.SPECIAL, 20, 100, 10, 100, 0, 2)
      .attr(StatStageChangeAttr, [ Stat.ACC ], -1),
    new AttackMove(MoveId.OCTAZOOKA, PokemonType.WATER, MoveCategory.SPECIAL, 65, 85, 10, 50, 0, 2)
      .attr(StatStageChangeAttr, [ Stat.ACC ], -1)
      .ballBombMove(),
    new StatusMove(MoveId.SPIKES, PokemonType.GROUND, -1, 20, -1, 0, 2)
      .attr(AddArenaTrapTagAttr, ArenaTagType.SPIKES)
      .target(MoveTarget.ENEMY_SIDE)
      .reflectable(),
    new AttackMove(MoveId.ZAP_CANNON, PokemonType.ELECTRIC, MoveCategory.SPECIAL, 120, 50, 5, 100, 0, 2)
      .attr(StatusEffectAttr, StatusEffect.PARALYSIS)
      .ballBombMove(),
    new StatusMove(MoveId.FORESIGHT, PokemonType.NORMAL, -1, 40, -1, 0, 2)
      .attr(ExposedMoveAttr, BattlerTagType.IGNORE_GHOST)
      .ignoresSubstitute()
      .reflectable(),
    new SelfStatusMove(MoveId.DESTINY_BOND, PokemonType.GHOST, -1, 5, -1, 0, 2)
      .ignoresProtect()
      .attr(DestinyBondAttr)
      .condition((user, target, move) => {
        // Retrieves user's previous move, returns empty array if no moves have been used
        const lastTurnMove = user.getLastXMoves(1);
        // Checks last move and allows destiny bond to be used if:
        // - no previous moves have been made
        // - the previous move used was not destiny bond
        // - the previous move was unsuccessful
        return lastTurnMove.length === 0 || lastTurnMove[0].move !== move.id || lastTurnMove[0].result !== MoveResult.SUCCESS;
      }),
    new StatusMove(MoveId.PERISH_SONG, PokemonType.NORMAL, -1, 5, -1, 0, 2)
      .attr(FaintCountdownAttr)
      .ignoresProtect()
      .soundBased()
      .condition(failOnBossCondition)
      .target(MoveTarget.ALL),
    new AttackMove(MoveId.ICY_WIND, PokemonType.ICE, MoveCategory.SPECIAL, 55, 95, 15, 100, 0, 2)
      .attr(StatStageChangeAttr, [ Stat.SPD ], -1)
      .windMove()
      .target(MoveTarget.ALL_NEAR_ENEMIES),
    new SelfStatusMove(MoveId.DETECT, PokemonType.FIGHTING, -1, 5, -1, 4, 2)
      .attr(ProtectAttr)
      .condition(failIfLastCondition),
    new AttackMove(MoveId.BONE_RUSH, PokemonType.GROUND, MoveCategory.PHYSICAL, 25, 90, 10, -1, 0, 2)
      .attr(MultiHitAttr)
      .makesContact(false),
    new StatusMove(MoveId.LOCK_ON, PokemonType.NORMAL, -1, 5, -1, 0, 2)
      .attr(IgnoreAccuracyAttr),
    new AttackMove(MoveId.OUTRAGE, PokemonType.DRAGON, MoveCategory.PHYSICAL, 120, 100, 10, -1, 0, 2)
      .attr(FrenzyAttr)
      .attr(MissEffectAttr, frenzyMissFunc)
      .attr(NoEffectAttr, frenzyMissFunc)
      .target(MoveTarget.RANDOM_NEAR_ENEMY),
    new StatusMove(MoveId.SANDSTORM, PokemonType.ROCK, -1, 10, -1, 0, 2)
      .attr(WeatherChangeAttr, WeatherType.SANDSTORM)
      .target(MoveTarget.BOTH_SIDES),
    new AttackMove(MoveId.GIGA_DRAIN, PokemonType.GRASS, MoveCategory.SPECIAL, 75, 100, 10, -1, 0, 2)
      .attr(HitHealAttr)
      .triageMove(),
    new SelfStatusMove(MoveId.ENDURE, PokemonType.NORMAL, -1, 10, -1, 4, 2)
      .attr(ProtectAttr, BattlerTagType.ENDURING)
      .condition(failIfLastCondition),
    new StatusMove(MoveId.CHARM, PokemonType.FAIRY, 100, 20, -1, 0, 2)
      .attr(StatStageChangeAttr, [ Stat.ATK ], -2)
      .reflectable(),
    new AttackMove(MoveId.ROLLOUT, PokemonType.ROCK, MoveCategory.PHYSICAL, 30, 90, 20, -1, 0, 2)
      .partial() // Does not lock the user, also does not increase damage properly
      .attr(ConsecutiveUseDoublePowerAttr, 5, true, true, MoveId.DEFENSE_CURL),
    new AttackMove(MoveId.FALSE_SWIPE, PokemonType.NORMAL, MoveCategory.PHYSICAL, 40, 100, 40, -1, 0, 2)
      .attr(SurviveDamageAttr),
    new StatusMove(MoveId.SWAGGER, PokemonType.NORMAL, 85, 15, -1, 0, 2)
      .attr(StatStageChangeAttr, [ Stat.ATK ], 2)
      .attr(ConfuseAttr)
      .reflectable(),
    new SelfStatusMove(MoveId.MILK_DRINK, PokemonType.NORMAL, -1, 5, -1, 0, 2)
      .attr(HealAttr, 0.5)
      .triageMove(),
    new AttackMove(MoveId.SPARK, PokemonType.ELECTRIC, MoveCategory.PHYSICAL, 65, 100, 20, 30, 0, 2)
      .attr(StatusEffectAttr, StatusEffect.PARALYSIS),
    new AttackMove(MoveId.FURY_CUTTER, PokemonType.BUG, MoveCategory.PHYSICAL, 40, 95, 20, -1, 0, 2)
      .attr(ConsecutiveUseDoublePowerAttr, 3, true)
      .slicingMove(),
    new AttackMove(MoveId.STEEL_WING, PokemonType.STEEL, MoveCategory.PHYSICAL, 70, 90, 25, 10, 0, 2)
      .attr(StatStageChangeAttr, [ Stat.DEF ], 1, true),
    new StatusMove(MoveId.MEAN_LOOK, PokemonType.NORMAL, -1, 5, -1, 0, 2)
      .condition(failIfGhostTypeCondition)
      .attr(AddBattlerTagAttr, BattlerTagType.TRAPPED, false, true, 1)
      .reflectable(),
    new StatusMove(MoveId.ATTRACT, PokemonType.NORMAL, 100, 15, -1, 0, 2)
      .attr(AddBattlerTagAttr, BattlerTagType.INFATUATED)
      .ignoresSubstitute()
      .condition((user, target, move) => user.isOppositeGender(target))
      .reflectable(),
    new SelfStatusMove(MoveId.SLEEP_TALK, PokemonType.NORMAL, -1, 10, -1, 0, 2)
      .attr(BypassSleepAttr)
      .attr(RandomMovesetMoveAttr, invalidSleepTalkMoves, false)
      .condition(userSleptOrComatoseCondition)
      .target(MoveTarget.NEAR_ENEMY),
    new StatusMove(MoveId.HEAL_BELL, PokemonType.NORMAL, -1, 5, -1, 0, 2)
      .attr(PartyStatusCureAttr, i18next.t("moveTriggers:bellChimed"), AbilityId.SOUNDPROOF)
      .soundBased()
      .target(MoveTarget.PARTY),
    new AttackMove(MoveId.RETURN, PokemonType.NORMAL, MoveCategory.PHYSICAL, -1, 100, 20, -1, 0, 2)
      .attr(FriendshipPowerAttr),
    new AttackMove(MoveId.PRESENT, PokemonType.NORMAL, MoveCategory.PHYSICAL, -1, 90, 15, -1, 0, 2)
      .attr(PresentPowerAttr)
      .makesContact(false),
    new AttackMove(MoveId.FRUSTRATION, PokemonType.NORMAL, MoveCategory.PHYSICAL, -1, 100, 20, -1, 0, 2)
      .attr(FriendshipPowerAttr, true),
    new StatusMove(MoveId.SAFEGUARD, PokemonType.NORMAL, -1, 25, -1, 0, 2)
      .target(MoveTarget.USER_SIDE)
      .attr(AddArenaTagAttr, ArenaTagType.SAFEGUARD, 5, true, true),
    new StatusMove(MoveId.PAIN_SPLIT, PokemonType.NORMAL, -1, 20, -1, 0, 2)
      .attr(HpSplitAttr)
      .condition(failOnBossCondition),
    new AttackMove(MoveId.SACRED_FIRE, PokemonType.FIRE, MoveCategory.PHYSICAL, 100, 95, 5, 50, 0, 2)
      .attr(HealStatusEffectAttr, true, StatusEffect.FREEZE)
      .attr(StatusEffectAttr, StatusEffect.BURN)
      .makesContact(false),
    new AttackMove(MoveId.MAGNITUDE, PokemonType.GROUND, MoveCategory.PHYSICAL, -1, 100, 30, -1, 0, 2)
      .attr(PreMoveMessageAttr, magnitudeMessageFunc)
      .attr(MagnitudePowerAttr)
      .attr(MovePowerMultiplierAttr, (user, target, move) => globalScene.arena.getTerrainType() === TerrainType.GRASSY && target.isGrounded() ? 0.5 : 1)
      .attr(HitsTagForDoubleDamageAttr, BattlerTagType.UNDERGROUND)
      .makesContact(false)
      .target(MoveTarget.ALL_NEAR_OTHERS),
    new AttackMove(MoveId.DYNAMIC_PUNCH, PokemonType.FIGHTING, MoveCategory.PHYSICAL, 100, 50, 5, 100, 0, 2)
      .attr(ConfuseAttr)
      .punchingMove(),
    new AttackMove(MoveId.MEGAHORN, PokemonType.BUG, MoveCategory.PHYSICAL, 120, 85, 10, -1, 0, 2),
    new AttackMove(MoveId.DRAGON_BREATH, PokemonType.DRAGON, MoveCategory.SPECIAL, 60, 100, 20, 30, 0, 2)
      .attr(StatusEffectAttr, StatusEffect.PARALYSIS),
    new SelfStatusMove(MoveId.BATON_PASS, PokemonType.NORMAL, -1, 40, -1, 0, 2)
      .attr(ForceSwitchOutAttr, true, SwitchType.BATON_PASS)
      .condition(failIfLastInPartyCondition)
      .hidesUser(),
    new StatusMove(MoveId.ENCORE, PokemonType.NORMAL, 100, 5, -1, 0, 2)
      .attr(AddBattlerTagAttr, BattlerTagType.ENCORE, false, true)
      .ignoresSubstitute()
      .condition((user, target, move) => new EncoreTag(user.id).canAdd(target))
      .reflectable()
      // Can lock infinitely into struggle; has incorrect interactions with Blood Moon/Gigaton Hammer
      // Also may or may not incorrectly select targets for replacement move (needs verification)
      .edgeCase(),
    new AttackMove(MoveId.PURSUIT, PokemonType.DARK, MoveCategory.PHYSICAL, 40, 100, 20, -1, 0, 2)
      .partial(), // No effect implemented
    new AttackMove(MoveId.RAPID_SPIN, PokemonType.NORMAL, MoveCategory.PHYSICAL, 50, 100, 40, 100, 0, 2)
      .attr(StatStageChangeAttr, [ Stat.SPD ], 1, true)
      .attr(RemoveBattlerTagAttr, [
        BattlerTagType.BIND,
        BattlerTagType.WRAP,
        BattlerTagType.FIRE_SPIN,
        BattlerTagType.WHIRLPOOL,
        BattlerTagType.CLAMP,
        BattlerTagType.SAND_TOMB,
        BattlerTagType.MAGMA_STORM,
        BattlerTagType.SNAP_TRAP,
        BattlerTagType.THUNDER_CAGE,
        BattlerTagType.SEEDED,
        BattlerTagType.INFESTATION
      ], true)
      .attr(RemoveArenaTrapAttr),
    new StatusMove(MoveId.SWEET_SCENT, PokemonType.NORMAL, 100, 20, -1, 0, 2)
      .attr(StatStageChangeAttr, [ Stat.EVA ], -2)
      .target(MoveTarget.ALL_NEAR_ENEMIES)
      .reflectable(),
    new AttackMove(MoveId.IRON_TAIL, PokemonType.STEEL, MoveCategory.PHYSICAL, 100, 75, 15, 30, 0, 2)
      .attr(StatStageChangeAttr, [ Stat.DEF ], -1),
    new AttackMove(MoveId.METAL_CLAW, PokemonType.STEEL, MoveCategory.PHYSICAL, 50, 95, 35, 10, 0, 2)
      .attr(StatStageChangeAttr, [ Stat.ATK ], 1, true),
    new AttackMove(MoveId.VITAL_THROW, PokemonType.FIGHTING, MoveCategory.PHYSICAL, 70, -1, 10, -1, -1, 2),
    new SelfStatusMove(MoveId.MORNING_SUN, PokemonType.NORMAL, -1, 5, -1, 0, 2)
      .attr(PlantHealAttr)
      .triageMove(),
    new SelfStatusMove(MoveId.SYNTHESIS, PokemonType.GRASS, -1, 5, -1, 0, 2)
      .attr(PlantHealAttr)
      .triageMove(),
    new SelfStatusMove(MoveId.MOONLIGHT, PokemonType.FAIRY, -1, 5, -1, 0, 2)
      .attr(PlantHealAttr)
      .triageMove(),
    new AttackMove(MoveId.HIDDEN_POWER, PokemonType.NORMAL, MoveCategory.SPECIAL, 60, 100, 15, -1, 0, 2)
      .attr(HiddenPowerTypeAttr),
    new AttackMove(MoveId.CROSS_CHOP, PokemonType.FIGHTING, MoveCategory.PHYSICAL, 100, 80, 5, -1, 0, 2)
      .attr(HighCritAttr),
    new AttackMove(MoveId.TWISTER, PokemonType.DRAGON, MoveCategory.SPECIAL, 40, 100, 20, 20, 0, 2)
      .attr(HitsTagForDoubleDamageAttr, BattlerTagType.FLYING)
      .attr(FlinchAttr)
      .windMove()
      .target(MoveTarget.ALL_NEAR_ENEMIES),
    new StatusMove(MoveId.RAIN_DANCE, PokemonType.WATER, -1, 5, -1, 0, 2)
      .attr(WeatherChangeAttr, WeatherType.RAIN)
      .target(MoveTarget.BOTH_SIDES),
    new StatusMove(MoveId.SUNNY_DAY, PokemonType.FIRE, -1, 5, -1, 0, 2)
      .attr(WeatherChangeAttr, WeatherType.SUNNY)
      .target(MoveTarget.BOTH_SIDES),
    new AttackMove(MoveId.CRUNCH, PokemonType.DARK, MoveCategory.PHYSICAL, 80, 100, 15, 20, 0, 2)
      .attr(StatStageChangeAttr, [ Stat.DEF ], -1)
      .bitingMove(),
    new AttackMove(MoveId.MIRROR_COAT, PokemonType.PSYCHIC, MoveCategory.SPECIAL, -1, 100, 20, -1, -5, 2)
      .attr(CounterDamageAttr, (move: Move) => move.category === MoveCategory.SPECIAL, 2)
      .target(MoveTarget.ATTACKER),
    new StatusMove(MoveId.PSYCH_UP, PokemonType.NORMAL, -1, 10, -1, 0, 2)
      .ignoresSubstitute()
      .attr(CopyStatsAttr),
    new AttackMove(MoveId.EXTREME_SPEED, PokemonType.NORMAL, MoveCategory.PHYSICAL, 80, 100, 5, -1, 2, 2),
    new AttackMove(MoveId.ANCIENT_POWER, PokemonType.ROCK, MoveCategory.SPECIAL, 60, 100, 5, 10, 0, 2)
      .attr(StatStageChangeAttr, [ Stat.ATK, Stat.DEF, Stat.SPATK, Stat.SPDEF, Stat.SPD ], 1, true),
    new AttackMove(MoveId.SHADOW_BALL, PokemonType.GHOST, MoveCategory.SPECIAL, 80, 100, 15, 20, 0, 2)
      .attr(StatStageChangeAttr, [ Stat.SPDEF ], -1)
      .ballBombMove(),
    new AttackMove(MoveId.FUTURE_SIGHT, PokemonType.PSYCHIC, MoveCategory.SPECIAL, 120, 100, 10, -1, 0, 2)
      .partial() // cannot be used on multiple Pokemon on the same side in a double battle, hits immediately when called by Metronome/etc, should not apply abilities or held items if user is off the field
      .ignoresProtect()
      .attr(DelayedAttackAttr, ArenaTagType.FUTURE_SIGHT, ChargeAnim.FUTURE_SIGHT_CHARGING, i18next.t("moveTriggers:foresawAnAttack", { pokemonName: "{USER}" })),
    new AttackMove(MoveId.ROCK_SMASH, PokemonType.FIGHTING, MoveCategory.PHYSICAL, 40, 100, 15, 50, 0, 2)
      .attr(StatStageChangeAttr, [ Stat.DEF ], -1),
    new AttackMove(MoveId.WHIRLPOOL, PokemonType.WATER, MoveCategory.SPECIAL, 35, 85, 15, -1, 0, 2)
      .attr(TrapAttr, BattlerTagType.WHIRLPOOL)
      .attr(HitsTagForDoubleDamageAttr, BattlerTagType.UNDERWATER),
    new AttackMove(MoveId.BEAT_UP, PokemonType.DARK, MoveCategory.PHYSICAL, -1, 100, 10, -1, 0, 2)
      .attr(MultiHitAttr, MultiHitType.BEAT_UP)
      .attr(BeatUpAttr)
      .makesContact(false),
    new AttackMove(MoveId.FAKE_OUT, PokemonType.NORMAL, MoveCategory.PHYSICAL, 40, 100, 10, 100, 3, 3)
      .attr(FlinchAttr)
      .condition(new FirstMoveCondition()),
    new AttackMove(MoveId.UPROAR, PokemonType.NORMAL, MoveCategory.SPECIAL, 90, 100, 10, -1, 0, 3)
      .soundBased()
      .target(MoveTarget.RANDOM_NEAR_ENEMY)
      .partial(), // Does not lock the user, does not stop Pokemon from sleeping
      // Likely can make use of FrenzyAttr and an ArenaTag (just without the FrenzyMissFunc)
    new SelfStatusMove(MoveId.STOCKPILE, PokemonType.NORMAL, -1, 20, -1, 0, 3)
      .condition(user => (user.getTag(StockpilingTag)?.stockpiledCount ?? 0) < 3)
      .attr(AddBattlerTagAttr, BattlerTagType.STOCKPILING, true),
    new AttackMove(MoveId.SPIT_UP, PokemonType.NORMAL, MoveCategory.SPECIAL, -1, -1, 10, -1, 0, 3)
      .attr(SpitUpPowerAttr, 100)
      .condition(hasStockpileStacksCondition)
      .attr(RemoveBattlerTagAttr, [ BattlerTagType.STOCKPILING ], true),
    new SelfStatusMove(MoveId.SWALLOW, PokemonType.NORMAL, -1, 10, -1, 0, 3)
      .attr(SwallowHealAttr)
      .condition(hasStockpileStacksCondition)
      .attr(RemoveBattlerTagAttr, [ BattlerTagType.STOCKPILING ], true)
      .triageMove()
      // TODO: Verify if using Swallow at full HP still consumes stacks or not
      .edgeCase(),
    new AttackMove(MoveId.HEAT_WAVE, PokemonType.FIRE, MoveCategory.SPECIAL, 95, 90, 10, 10, 0, 3)
      .attr(HealStatusEffectAttr, true, StatusEffect.FREEZE)
      .attr(StatusEffectAttr, StatusEffect.BURN)
      .windMove()
      .target(MoveTarget.ALL_NEAR_ENEMIES),
    new StatusMove(MoveId.HAIL, PokemonType.ICE, -1, 10, -1, 0, 3)
      .attr(WeatherChangeAttr, WeatherType.HAIL)
      .target(MoveTarget.BOTH_SIDES),
    new StatusMove(MoveId.TORMENT, PokemonType.DARK, 100, 15, -1, 0, 3)
      .ignoresSubstitute()
      .edgeCase() // Incomplete implementation because of Uproar's partial implementation
      .attr(AddBattlerTagAttr, BattlerTagType.TORMENT, false, true, 1)
      .reflectable(),
    new StatusMove(MoveId.FLATTER, PokemonType.DARK, 100, 15, -1, 0, 3)
      .attr(StatStageChangeAttr, [ Stat.SPATK ], 1)
      .attr(ConfuseAttr)
      .reflectable(),
    new StatusMove(MoveId.WILL_O_WISP, PokemonType.FIRE, 85, 15, -1, 0, 3)
      .attr(StatusEffectAttr, StatusEffect.BURN)
      .reflectable(),
    new StatusMove(MoveId.MEMENTO, PokemonType.DARK, 100, 10, -1, 0, 3)
      .attr(SacrificialAttrOnHit)
      .attr(StatStageChangeAttr, [ Stat.ATK, Stat.SPATK ], -2),
    new AttackMove(MoveId.FACADE, PokemonType.NORMAL, MoveCategory.PHYSICAL, 70, 100, 20, -1, 0, 3)
      .attr(MovePowerMultiplierAttr, (user, target, move) => user.status
        && (user.status.effect === StatusEffect.BURN || user.status.effect === StatusEffect.POISON || user.status.effect === StatusEffect.TOXIC || user.status.effect === StatusEffect.PARALYSIS) ? 2 : 1)
      .attr(BypassBurnDamageReductionAttr),
    new AttackMove(MoveId.FOCUS_PUNCH, PokemonType.FIGHTING, MoveCategory.PHYSICAL, 150, 100, 20, -1, -3, 3)
      .attr(MessageHeaderAttr, (user, move) => i18next.t("moveTriggers:isTighteningFocus", { pokemonName: getPokemonNameWithAffix(user) }))
      .attr(PreUseInterruptAttr, (user, target, move) => i18next.t("moveTriggers:lostFocus", { pokemonName: getPokemonNameWithAffix(user) }), user => !!user.turnData.attacksReceived.find(r => r.damage))
      .punchingMove(),
    new AttackMove(MoveId.SMELLING_SALTS, PokemonType.NORMAL, MoveCategory.PHYSICAL, 70, 100, 10, -1, 0, 3)
      .attr(MovePowerMultiplierAttr, (user, target, move) => target.status?.effect === StatusEffect.PARALYSIS ? 2 : 1)
      .attr(HealStatusEffectAttr, true, StatusEffect.PARALYSIS),
    new SelfStatusMove(MoveId.FOLLOW_ME, PokemonType.NORMAL, -1, 20, -1, 2, 3)
      .attr(AddBattlerTagAttr, BattlerTagType.CENTER_OF_ATTENTION, true),
    new StatusMove(MoveId.NATURE_POWER, PokemonType.NORMAL, -1, 20, -1, 0, 3)
      .attr(NaturePowerAttr),
    new SelfStatusMove(MoveId.CHARGE, PokemonType.ELECTRIC, -1, 20, -1, 0, 3)
      .attr(StatStageChangeAttr, [ Stat.SPDEF ], 1, true)
      .attr(AddBattlerTagAttr, BattlerTagType.CHARGED, true, false),
    new StatusMove(MoveId.TAUNT, PokemonType.DARK, 100, 20, -1, 0, 3)
      .ignoresSubstitute()
      .attr(AddBattlerTagAttr, BattlerTagType.TAUNT, false, true, 4)
      .reflectable(),
    new StatusMove(MoveId.HELPING_HAND, PokemonType.NORMAL, -1, 20, -1, 5, 3)
      .attr(AddBattlerTagAttr, BattlerTagType.HELPING_HAND)
      .ignoresSubstitute()
      .target(MoveTarget.NEAR_ALLY)
      .condition(failIfSingleBattle),
    new StatusMove(MoveId.TRICK, PokemonType.PSYCHIC, 100, 10, -1, 0, 3)
      .unimplemented(),
    new StatusMove(MoveId.ROLE_PLAY, PokemonType.PSYCHIC, -1, 10, -1, 0, 3)
      .ignoresSubstitute()
      .attr(AbilityCopyAttr),
    new SelfStatusMove(MoveId.WISH, PokemonType.NORMAL, -1, 10, -1, 0, 3)
      .triageMove()
      .attr(AddArenaTagAttr, ArenaTagType.WISH, 2, true),
    new SelfStatusMove(MoveId.ASSIST, PokemonType.NORMAL, -1, 20, -1, 0, 3)
      .attr(RandomMovesetMoveAttr, invalidAssistMoves, true),
    new SelfStatusMove(MoveId.INGRAIN, PokemonType.GRASS, -1, 20, -1, 0, 3)
      .attr(AddBattlerTagAttr, BattlerTagType.INGRAIN, true, true)
      .attr(AddBattlerTagAttr, BattlerTagType.IGNORE_FLYING, true, true)
      .attr(RemoveBattlerTagAttr, [ BattlerTagType.FLOATING ], true),
    new AttackMove(MoveId.SUPERPOWER, PokemonType.FIGHTING, MoveCategory.PHYSICAL, 120, 100, 5, -1, 0, 3)
      .attr(StatStageChangeAttr, [ Stat.ATK, Stat.DEF ], -1, true),
    new SelfStatusMove(MoveId.MAGIC_COAT, PokemonType.PSYCHIC, -1, 15, -1, 4, 3)
      .attr(AddBattlerTagAttr, BattlerTagType.MAGIC_COAT, true, true, 0)
      .condition(failIfLastCondition)
      // Interactions with stomping tantrum, instruct, and other moves that
      // rely on move history
      // Also will not reflect roar / whirlwind if the target has ForceSwitchOutImmunityAbAttr
      .edgeCase(),
    new SelfStatusMove(MoveId.RECYCLE, PokemonType.NORMAL, -1, 10, -1, 0, 3)
      .unimplemented(),
    new AttackMove(MoveId.REVENGE, PokemonType.FIGHTING, MoveCategory.PHYSICAL, 60, 100, 10, -1, -4, 3)
      .attr(TurnDamagedDoublePowerAttr),
    new AttackMove(MoveId.BRICK_BREAK, PokemonType.FIGHTING, MoveCategory.PHYSICAL, 75, 100, 15, -1, 0, 3)
      .attr(RemoveScreensAttr),
    new StatusMove(MoveId.YAWN, PokemonType.NORMAL, -1, 10, -1, 0, 3)
      .attr(AddBattlerTagAttr, BattlerTagType.DROWSY, false, true)
      .condition((user, target, move) => !target.status && !target.isSafeguarded(user))
      .reflectable(),
    new AttackMove(MoveId.KNOCK_OFF, PokemonType.DARK, MoveCategory.PHYSICAL, 65, 100, 20, -1, 0, 3)
      .attr(MovePowerMultiplierAttr, (user, target, move) => target.getHeldItems().filter(i => i.isTransferable).length > 0 ? 1.5 : 1)
      .attr(RemoveHeldItemAttr, false)
      .edgeCase(),
      // Should not be able to remove held item if user faints due to Rough Skin, Iron Barbs, etc.
      // Should be able to remove items from pokemon with Sticky Hold if the damage causes them to faint
    new AttackMove(MoveId.ENDEAVOR, PokemonType.NORMAL, MoveCategory.PHYSICAL, -1, 100, 5, -1, 0, 3)
      .attr(MatchHpAttr)
      .condition(failOnBossCondition),
    new AttackMove(MoveId.ERUPTION, PokemonType.FIRE, MoveCategory.SPECIAL, 150, 100, 5, -1, 0, 3)
      .attr(HpPowerAttr)
      .target(MoveTarget.ALL_NEAR_ENEMIES),
    new StatusMove(MoveId.SKILL_SWAP, PokemonType.PSYCHIC, -1, 10, -1, 0, 3)
      .ignoresSubstitute()
      .attr(SwitchAbilitiesAttr),
    new StatusMove(MoveId.IMPRISON, PokemonType.PSYCHIC, 100, 10, -1, 0, 3)
      .ignoresSubstitute()
      .attr(AddArenaTagAttr, ArenaTagType.IMPRISON, 1, true, false)
      .target(MoveTarget.ENEMY_SIDE),
    new SelfStatusMove(MoveId.REFRESH, PokemonType.NORMAL, -1, 20, -1, 0, 3)
      .attr(HealStatusEffectAttr, true, [ StatusEffect.PARALYSIS, StatusEffect.POISON, StatusEffect.TOXIC, StatusEffect.BURN ])
      .condition((user, target, move) => !!user.status && (user.status.effect === StatusEffect.PARALYSIS || user.status.effect === StatusEffect.POISON || user.status.effect === StatusEffect.TOXIC || user.status.effect === StatusEffect.BURN)),
    new SelfStatusMove(MoveId.GRUDGE, PokemonType.GHOST, -1, 5, -1, 0, 3)
      .attr(AddBattlerTagAttr, BattlerTagType.GRUDGE, true, undefined, 1),
    new SelfStatusMove(MoveId.SNATCH, PokemonType.DARK, -1, 10, -1, 4, 3)
      .unimplemented(),
    new AttackMove(MoveId.SECRET_POWER, PokemonType.NORMAL, MoveCategory.PHYSICAL, 70, 100, 20, 30, 0, 3)
      .makesContact(false)
      .attr(SecretPowerAttr),
    new ChargingAttackMove(MoveId.DIVE, PokemonType.WATER, MoveCategory.PHYSICAL, 80, 100, 10, -1, 0, 3)
      .chargeText(i18next.t("moveTriggers:hidUnderwater", { pokemonName: "{USER}" }))
      .chargeAttr(SemiInvulnerableAttr, BattlerTagType.UNDERWATER)
      .chargeAttr(GulpMissileTagAttr),
    new AttackMove(MoveId.ARM_THRUST, PokemonType.FIGHTING, MoveCategory.PHYSICAL, 15, 100, 20, -1, 0, 3)
      .attr(MultiHitAttr),
    new SelfStatusMove(MoveId.CAMOUFLAGE, PokemonType.NORMAL, -1, 20, -1, 0, 3)
      .attr(CopyBiomeTypeAttr),
    new SelfStatusMove(MoveId.TAIL_GLOW, PokemonType.BUG, -1, 20, -1, 0, 3)
      .attr(StatStageChangeAttr, [ Stat.SPATK ], 3, true),
    new AttackMove(MoveId.LUSTER_PURGE, PokemonType.PSYCHIC, MoveCategory.SPECIAL, 95, 100, 5, 50, 0, 3)
      .attr(StatStageChangeAttr, [ Stat.SPDEF ], -1),
    new AttackMove(MoveId.MIST_BALL, PokemonType.PSYCHIC, MoveCategory.SPECIAL, 95, 100, 5, 50, 0, 3)
      .attr(StatStageChangeAttr, [ Stat.SPATK ], -1)
      .ballBombMove(),
    new StatusMove(MoveId.FEATHER_DANCE, PokemonType.FLYING, 100, 15, -1, 0, 3)
      .attr(StatStageChangeAttr, [ Stat.ATK ], -2)
      .danceMove()
      .reflectable(),
    new StatusMove(MoveId.TEETER_DANCE, PokemonType.NORMAL, 100, 20, -1, 0, 3)
      .attr(ConfuseAttr)
      .danceMove()
      .target(MoveTarget.ALL_NEAR_OTHERS),
    new AttackMove(MoveId.BLAZE_KICK, PokemonType.FIRE, MoveCategory.PHYSICAL, 85, 90, 10, 10, 0, 3)
      .attr(HighCritAttr)
      .attr(StatusEffectAttr, StatusEffect.BURN),
    new StatusMove(MoveId.MUD_SPORT, PokemonType.GROUND, -1, 15, -1, 0, 3)
      .ignoresProtect()
      .attr(AddArenaTagAttr, ArenaTagType.MUD_SPORT, 5)
      .target(MoveTarget.BOTH_SIDES),
    new AttackMove(MoveId.ICE_BALL, PokemonType.ICE, MoveCategory.PHYSICAL, 30, 90, 20, -1, 0, 3)
      .partial() // Does not lock the user properly, does not increase damage correctly
      .attr(ConsecutiveUseDoublePowerAttr, 5, true, true, MoveId.DEFENSE_CURL)
      .ballBombMove(),
    new AttackMove(MoveId.NEEDLE_ARM, PokemonType.GRASS, MoveCategory.PHYSICAL, 60, 100, 15, 30, 0, 3)
      .attr(FlinchAttr),
    new SelfStatusMove(MoveId.SLACK_OFF, PokemonType.NORMAL, -1, 5, -1, 0, 3)
      .attr(HealAttr, 0.5)
      .triageMove(),
    new AttackMove(MoveId.HYPER_VOICE, PokemonType.NORMAL, MoveCategory.SPECIAL, 90, 100, 10, -1, 0, 3)
      .soundBased()
      .target(MoveTarget.ALL_NEAR_ENEMIES),
    new AttackMove(MoveId.POISON_FANG, PokemonType.POISON, MoveCategory.PHYSICAL, 50, 100, 15, 50, 0, 3)
      .attr(StatusEffectAttr, StatusEffect.TOXIC)
      .bitingMove(),
    new AttackMove(MoveId.CRUSH_CLAW, PokemonType.NORMAL, MoveCategory.PHYSICAL, 75, 95, 10, 50, 0, 3)
      .attr(StatStageChangeAttr, [ Stat.DEF ], -1),
    new AttackMove(MoveId.BLAST_BURN, PokemonType.FIRE, MoveCategory.SPECIAL, 150, 90, 5, -1, 0, 3)
      .attr(RechargeAttr),
    new AttackMove(MoveId.HYDRO_CANNON, PokemonType.WATER, MoveCategory.SPECIAL, 150, 90, 5, -1, 0, 3)
      .attr(RechargeAttr),
    new AttackMove(MoveId.METEOR_MASH, PokemonType.STEEL, MoveCategory.PHYSICAL, 90, 90, 10, 20, 0, 3)
      .attr(StatStageChangeAttr, [ Stat.ATK ], 1, true)
      .punchingMove(),
    new AttackMove(MoveId.ASTONISH, PokemonType.GHOST, MoveCategory.PHYSICAL, 30, 100, 15, 30, 0, 3)
      .attr(FlinchAttr),
    new AttackMove(MoveId.WEATHER_BALL, PokemonType.NORMAL, MoveCategory.SPECIAL, 50, 100, 10, -1, 0, 3)
      .attr(WeatherBallTypeAttr)
      .attr(MovePowerMultiplierAttr, (user, target, move) => {
        const weather = globalScene.arena.weather;
        if (!weather) {
          return 1;
        }
        const weatherTypes = [ WeatherType.SUNNY, WeatherType.RAIN, WeatherType.SANDSTORM, WeatherType.HAIL, WeatherType.SNOW, WeatherType.FOG, WeatherType.HEAVY_RAIN, WeatherType.HARSH_SUN ];
        if (weatherTypes.includes(weather.weatherType) && !weather.isEffectSuppressed()) {
          return 2;
        }
        return 1;
      })
      .ballBombMove(),
    new StatusMove(MoveId.AROMATHERAPY, PokemonType.GRASS, -1, 5, -1, 0, 3)
      .attr(PartyStatusCureAttr, i18next.t("moveTriggers:soothingAromaWaftedThroughArea"), AbilityId.SAP_SIPPER)
      .target(MoveTarget.PARTY),
    new StatusMove(MoveId.FAKE_TEARS, PokemonType.DARK, 100, 20, -1, 0, 3)
      .attr(StatStageChangeAttr, [ Stat.SPDEF ], -2)
      .reflectable(),
    new AttackMove(MoveId.AIR_CUTTER, PokemonType.FLYING, MoveCategory.SPECIAL, 60, 95, 25, -1, 0, 3)
      .attr(HighCritAttr)
      .slicingMove()
      .windMove()
      .target(MoveTarget.ALL_NEAR_ENEMIES),
    new AttackMove(MoveId.OVERHEAT, PokemonType.FIRE, MoveCategory.SPECIAL, 130, 90, 5, -1, 0, 3)
      .attr(StatStageChangeAttr, [ Stat.SPATK ], -2, true)
      .attr(HealStatusEffectAttr, true, StatusEffect.FREEZE),
    new StatusMove(MoveId.ODOR_SLEUTH, PokemonType.NORMAL, -1, 40, -1, 0, 3)
      .attr(ExposedMoveAttr, BattlerTagType.IGNORE_GHOST)
      .ignoresSubstitute()
      .reflectable(),
    new AttackMove(MoveId.ROCK_TOMB, PokemonType.ROCK, MoveCategory.PHYSICAL, 60, 95, 15, 100, 0, 3)
      .attr(StatStageChangeAttr, [ Stat.SPD ], -1)
      .makesContact(false),
    new AttackMove(MoveId.SILVER_WIND, PokemonType.BUG, MoveCategory.SPECIAL, 60, 100, 5, 10, 0, 3)
      .attr(StatStageChangeAttr, [ Stat.ATK, Stat.DEF, Stat.SPATK, Stat.SPDEF, Stat.SPD ], 1, true)
      .windMove(),
    new StatusMove(MoveId.METAL_SOUND, PokemonType.STEEL, 85, 40, -1, 0, 3)
      .attr(StatStageChangeAttr, [ Stat.SPDEF ], -2)
      .soundBased()
      .reflectable(),
    new StatusMove(MoveId.GRASS_WHISTLE, PokemonType.GRASS, 55, 15, -1, 0, 3)
      .attr(StatusEffectAttr, StatusEffect.SLEEP)
      .soundBased()
      .reflectable(),
    new StatusMove(MoveId.TICKLE, PokemonType.NORMAL, 100, 20, -1, 0, 3)
      .attr(StatStageChangeAttr, [ Stat.ATK, Stat.DEF ], -1)
      .reflectable(),
    new SelfStatusMove(MoveId.COSMIC_POWER, PokemonType.PSYCHIC, -1, 20, -1, 0, 3)
      .attr(StatStageChangeAttr, [ Stat.DEF, Stat.SPDEF ], 1, true),
    new AttackMove(MoveId.WATER_SPOUT, PokemonType.WATER, MoveCategory.SPECIAL, 150, 100, 5, -1, 0, 3)
      .attr(HpPowerAttr)
      .target(MoveTarget.ALL_NEAR_ENEMIES),
    new AttackMove(MoveId.SIGNAL_BEAM, PokemonType.BUG, MoveCategory.SPECIAL, 75, 100, 15, 10, 0, 3)
      .attr(ConfuseAttr),
    new AttackMove(MoveId.SHADOW_PUNCH, PokemonType.GHOST, MoveCategory.PHYSICAL, 60, -1, 20, -1, 0, 3)
      .punchingMove(),
    new AttackMove(MoveId.EXTRASENSORY, PokemonType.PSYCHIC, MoveCategory.SPECIAL, 80, 100, 20, 10, 0, 3)
      .attr(FlinchAttr),
    new AttackMove(MoveId.SKY_UPPERCUT, PokemonType.FIGHTING, MoveCategory.PHYSICAL, 85, 90, 15, -1, 0, 3)
      .attr(HitsTagAttr, BattlerTagType.FLYING)
      .punchingMove(),
    new AttackMove(MoveId.SAND_TOMB, PokemonType.GROUND, MoveCategory.PHYSICAL, 35, 85, 15, -1, 0, 3)
      .attr(TrapAttr, BattlerTagType.SAND_TOMB)
      .makesContact(false),
    new AttackMove(MoveId.SHEER_COLD, PokemonType.ICE, MoveCategory.SPECIAL, 200, 20, 5, -1, 0, 3)
      .attr(IceNoEffectTypeAttr)
      .attr(OneHitKOAttr)
      .attr(SheerColdAccuracyAttr),
    new AttackMove(MoveId.MUDDY_WATER, PokemonType.WATER, MoveCategory.SPECIAL, 90, 85, 10, 30, 0, 3)
      .attr(StatStageChangeAttr, [ Stat.ACC ], -1)
      .target(MoveTarget.ALL_NEAR_ENEMIES),
    new AttackMove(MoveId.BULLET_SEED, PokemonType.GRASS, MoveCategory.PHYSICAL, 25, 100, 30, -1, 0, 3)
      .attr(MultiHitAttr)
      .makesContact(false)
      .ballBombMove(),
    new AttackMove(MoveId.AERIAL_ACE, PokemonType.FLYING, MoveCategory.PHYSICAL, 60, -1, 20, -1, 0, 3)
      .slicingMove(),
    new AttackMove(MoveId.ICICLE_SPEAR, PokemonType.ICE, MoveCategory.PHYSICAL, 25, 100, 30, -1, 0, 3)
      .attr(MultiHitAttr)
      .makesContact(false),
    new SelfStatusMove(MoveId.IRON_DEFENSE, PokemonType.STEEL, -1, 15, -1, 0, 3)
      .attr(StatStageChangeAttr, [ Stat.DEF ], 2, true),
    new StatusMove(MoveId.BLOCK, PokemonType.NORMAL, -1, 5, -1, 0, 3)
      .condition(failIfGhostTypeCondition)
      .attr(AddBattlerTagAttr, BattlerTagType.TRAPPED, false, true, 1)
      .reflectable(),
    new StatusMove(MoveId.HOWL, PokemonType.NORMAL, -1, 40, -1, 0, 3)
      .attr(StatStageChangeAttr, [ Stat.ATK ], 1)
      .soundBased()
      .target(MoveTarget.USER_AND_ALLIES),
    new AttackMove(MoveId.DRAGON_CLAW, PokemonType.DRAGON, MoveCategory.PHYSICAL, 80, 100, 15, -1, 0, 3),
    new AttackMove(MoveId.FRENZY_PLANT, PokemonType.GRASS, MoveCategory.SPECIAL, 150, 90, 5, -1, 0, 3)
      .attr(RechargeAttr),
    new SelfStatusMove(MoveId.BULK_UP, PokemonType.FIGHTING, -1, 20, -1, 0, 3)
      .attr(StatStageChangeAttr, [ Stat.ATK, Stat.DEF ], 1, true),
    new ChargingAttackMove(MoveId.BOUNCE, PokemonType.FLYING, MoveCategory.PHYSICAL, 85, 85, 5, 30, 0, 3)
      .chargeText(i18next.t("moveTriggers:sprangUp", { pokemonName: "{USER}" }))
      .chargeAttr(SemiInvulnerableAttr, BattlerTagType.FLYING)
      .attr(StatusEffectAttr, StatusEffect.PARALYSIS)
      .condition(failOnGravityCondition),
    new AttackMove(MoveId.MUD_SHOT, PokemonType.GROUND, MoveCategory.SPECIAL, 55, 95, 15, 100, 0, 3)
      .attr(StatStageChangeAttr, [ Stat.SPD ], -1),
    new AttackMove(MoveId.POISON_TAIL, PokemonType.POISON, MoveCategory.PHYSICAL, 50, 100, 25, 10, 0, 3)
      .attr(HighCritAttr)
      .attr(StatusEffectAttr, StatusEffect.POISON),
    new AttackMove(MoveId.COVET, PokemonType.NORMAL, MoveCategory.PHYSICAL, 60, 100, 25, -1, 0, 3)
      .attr(StealHeldItemChanceAttr, 0.3)
      .edgeCase(),
      // Should not be able to steal held item if user faints due to Rough Skin, Iron Barbs, etc.
      // Should be able to steal items from pokemon with Sticky Hold if the damage causes them to faint
    new AttackMove(MoveId.VOLT_TACKLE, PokemonType.ELECTRIC, MoveCategory.PHYSICAL, 120, 100, 15, 10, 0, 3)
      .attr(RecoilAttr, false, 0.33)
      .attr(StatusEffectAttr, StatusEffect.PARALYSIS)
      .recklessMove(),
    new AttackMove(MoveId.MAGICAL_LEAF, PokemonType.GRASS, MoveCategory.SPECIAL, 60, -1, 20, -1, 0, 3),
    new StatusMove(MoveId.WATER_SPORT, PokemonType.WATER, -1, 15, -1, 0, 3)
      .ignoresProtect()
      .attr(AddArenaTagAttr, ArenaTagType.WATER_SPORT, 5)
      .target(MoveTarget.BOTH_SIDES),
    new SelfStatusMove(MoveId.CALM_MIND, PokemonType.PSYCHIC, -1, 20, -1, 0, 3)
      .attr(StatStageChangeAttr, [ Stat.SPATK, Stat.SPDEF ], 1, true),
    new AttackMove(MoveId.LEAF_BLADE, PokemonType.GRASS, MoveCategory.PHYSICAL, 90, 100, 15, -1, 0, 3)
      .attr(HighCritAttr)
      .slicingMove(),
    new SelfStatusMove(MoveId.DRAGON_DANCE, PokemonType.DRAGON, -1, 20, -1, 0, 3)
      .attr(StatStageChangeAttr, [ Stat.ATK, Stat.SPD ], 1, true)
      .danceMove(),
    new AttackMove(MoveId.ROCK_BLAST, PokemonType.ROCK, MoveCategory.PHYSICAL, 25, 90, 10, -1, 0, 3)
      .attr(MultiHitAttr)
      .makesContact(false)
      .ballBombMove(),
    new AttackMove(MoveId.SHOCK_WAVE, PokemonType.ELECTRIC, MoveCategory.SPECIAL, 60, -1, 20, -1, 0, 3),
    new AttackMove(MoveId.WATER_PULSE, PokemonType.WATER, MoveCategory.SPECIAL, 60, 100, 20, 20, 0, 3)
      .attr(ConfuseAttr)
      .pulseMove(),
    new AttackMove(MoveId.DOOM_DESIRE, PokemonType.STEEL, MoveCategory.SPECIAL, 140, 100, 5, -1, 0, 3)
      .partial() // cannot be used on multiple Pokemon on the same side in a double battle, hits immediately when called by Metronome/etc, should not apply abilities or held items if user is off the field
      .ignoresProtect()
      .attr(DelayedAttackAttr, ArenaTagType.DOOM_DESIRE, ChargeAnim.DOOM_DESIRE_CHARGING, i18next.t("moveTriggers:choseDoomDesireAsDestiny", { pokemonName: "{USER}" })),
    new AttackMove(MoveId.PSYCHO_BOOST, PokemonType.PSYCHIC, MoveCategory.SPECIAL, 140, 90, 5, -1, 0, 3)
      .attr(StatStageChangeAttr, [ Stat.SPATK ], -2, true),
    new SelfStatusMove(MoveId.ROOST, PokemonType.FLYING, -1, 5, -1, 0, 4)
      .attr(HealAttr, 0.5)
      .attr(AddBattlerTagAttr, BattlerTagType.ROOSTED, true, false)
      .triageMove(),
    new StatusMove(MoveId.GRAVITY, PokemonType.PSYCHIC, -1, 5, -1, 0, 4)
      .ignoresProtect()
      .attr(AddArenaTagAttr, ArenaTagType.GRAVITY, 5)
      .target(MoveTarget.BOTH_SIDES),
    new StatusMove(MoveId.MIRACLE_EYE, PokemonType.PSYCHIC, -1, 40, -1, 0, 4)
      .attr(ExposedMoveAttr, BattlerTagType.IGNORE_DARK)
      .ignoresSubstitute()
      .reflectable(),
    new AttackMove(MoveId.WAKE_UP_SLAP, PokemonType.FIGHTING, MoveCategory.PHYSICAL, 70, 100, 10, -1, 0, 4)
      .attr(MovePowerMultiplierAttr, (user, target, move) => targetSleptOrComatoseCondition(user, target, move) ? 2 : 1)
      .attr(HealStatusEffectAttr, false, StatusEffect.SLEEP),
    new AttackMove(MoveId.HAMMER_ARM, PokemonType.FIGHTING, MoveCategory.PHYSICAL, 100, 90, 10, -1, 0, 4)
      .attr(StatStageChangeAttr, [ Stat.SPD ], -1, true)
      .punchingMove(),
    new AttackMove(MoveId.GYRO_BALL, PokemonType.STEEL, MoveCategory.PHYSICAL, -1, 100, 5, -1, 0, 4)
      .attr(GyroBallPowerAttr)
      .ballBombMove(),
    new SelfStatusMove(MoveId.HEALING_WISH, PokemonType.PSYCHIC, -1, 10, -1, 0, 4)
      .attr(SacrificialFullRestoreAttr, false, "moveTriggers:sacrificialFullRestore")
      .triageMove()
      .condition(failIfLastInPartyCondition),
    new AttackMove(MoveId.BRINE, PokemonType.WATER, MoveCategory.SPECIAL, 65, 100, 10, -1, 0, 4)
      .attr(MovePowerMultiplierAttr, (user, target, move) => target.getHpRatio() < 0.5 ? 2 : 1),
    new AttackMove(MoveId.NATURAL_GIFT, PokemonType.NORMAL, MoveCategory.PHYSICAL, -1, 100, 15, -1, 0, 4)
      .makesContact(false)
      .unimplemented(),
      /*
      NOTE: To whoever tries to implement this, reminder to push to battleData.berriesEaten
      and enable the harvest test..
      Do NOT push to berriesEatenLast or else cud chew will puke the berry.
      */
    new AttackMove(MoveId.FEINT, PokemonType.NORMAL, MoveCategory.PHYSICAL, 30, 100, 10, -1, 2, 4)
      .attr(RemoveBattlerTagAttr, [ BattlerTagType.PROTECTED ])
      .attr(RemoveArenaTagsAttr, [ ArenaTagType.QUICK_GUARD, ArenaTagType.WIDE_GUARD, ArenaTagType.MAT_BLOCK, ArenaTagType.CRAFTY_SHIELD ], false)
      .makesContact(false)
      .ignoresProtect(),
    new AttackMove(MoveId.PLUCK, PokemonType.FLYING, MoveCategory.PHYSICAL, 60, 100, 20, -1, 0, 4)
      .attr(StealEatBerryAttr),
    new StatusMove(MoveId.TAILWIND, PokemonType.FLYING, -1, 15, -1, 0, 4)
      .windMove()
      .attr(AddArenaTagAttr, ArenaTagType.TAILWIND, 4, true)
      .target(MoveTarget.USER_SIDE),
    new StatusMove(MoveId.ACUPRESSURE, PokemonType.NORMAL, -1, 30, -1, 0, 4)
      .attr(AcupressureStatStageChangeAttr)
      .target(MoveTarget.USER_OR_NEAR_ALLY),
    new AttackMove(MoveId.METAL_BURST, PokemonType.STEEL, MoveCategory.PHYSICAL, -1, 100, 10, -1, 0, 4)
      .attr(CounterDamageAttr, (move: Move) => (move.category === MoveCategory.PHYSICAL || move.category === MoveCategory.SPECIAL), 1.5)
      .redirectCounter()
      .makesContact(false)
      .target(MoveTarget.ATTACKER),
    new AttackMove(MoveId.U_TURN, PokemonType.BUG, MoveCategory.PHYSICAL, 70, 100, 20, -1, 0, 4)
      .attr(ForceSwitchOutAttr, true),
    new AttackMove(MoveId.CLOSE_COMBAT, PokemonType.FIGHTING, MoveCategory.PHYSICAL, 120, 100, 5, -1, 0, 4)
      .attr(StatStageChangeAttr, [ Stat.DEF, Stat.SPDEF ], -1, true),
    new AttackMove(MoveId.PAYBACK, PokemonType.DARK, MoveCategory.PHYSICAL, 50, 100, 10, -1, 0, 4)
      // Payback boosts power on item use
      .attr(MovePowerMultiplierAttr, (_user, target) => target.turnData.acted || globalScene.currentBattle.turnCommands[target.getBattlerIndex()]?.command === Command.BALL ? 2 : 1),
    new AttackMove(MoveId.ASSURANCE, PokemonType.DARK, MoveCategory.PHYSICAL, 60, 100, 10, -1, 0, 4)
      .attr(MovePowerMultiplierAttr, (user, target, move) => target.turnData.damageTaken > 0 ? 2 : 1),
    new StatusMove(MoveId.EMBARGO, PokemonType.DARK, 100, 15, -1, 0, 4)
      .reflectable()
      .unimplemented(),
    new AttackMove(MoveId.FLING, PokemonType.DARK, MoveCategory.PHYSICAL, -1, 100, 10, -1, 0, 4)
      .makesContact(false)
      .unimplemented(),
    new StatusMove(MoveId.PSYCHO_SHIFT, PokemonType.PSYCHIC, 100, 10, -1, 0, 4)
      .attr(PsychoShiftEffectAttr)
      // TODO: Verify status applied if a statused pokemon obtains Comatose (via Transform) and uses Psycho Shift
      .edgeCase(),
    new AttackMove(MoveId.TRUMP_CARD, PokemonType.NORMAL, MoveCategory.SPECIAL, -1, -1, 5, -1, 0, 4)
      .makesContact()
      .attr(LessPPMorePowerAttr),
    new StatusMove(MoveId.HEAL_BLOCK, PokemonType.PSYCHIC, 100, 15, -1, 0, 4)
      .attr(AddBattlerTagAttr, BattlerTagType.HEAL_BLOCK, false, true, 5)
      .target(MoveTarget.ALL_NEAR_ENEMIES)
      .reflectable(),
    new AttackMove(MoveId.WRING_OUT, PokemonType.NORMAL, MoveCategory.SPECIAL, -1, 100, 5, -1, 0, 4)
      .attr(OpponentHighHpPowerAttr, 120)
      .makesContact(),
    new SelfStatusMove(MoveId.POWER_TRICK, PokemonType.PSYCHIC, -1, 10, -1, 0, 4)
      .attr(AddBattlerTagAttr, BattlerTagType.POWER_TRICK, true),
    new StatusMove(MoveId.GASTRO_ACID, PokemonType.POISON, 100, 10, -1, 0, 4)
      .attr(SuppressAbilitiesAttr)
      .reflectable(),
    new StatusMove(MoveId.LUCKY_CHANT, PokemonType.NORMAL, -1, 30, -1, 0, 4)
      .attr(AddArenaTagAttr, ArenaTagType.NO_CRIT, 5, true, true)
      .target(MoveTarget.USER_SIDE),
    new StatusMove(MoveId.ME_FIRST, PokemonType.NORMAL, -1, 20, -1, 0, 4)
      .ignoresSubstitute()
      .target(MoveTarget.NEAR_ENEMY)
      .unimplemented(),
    new SelfStatusMove(MoveId.COPYCAT, PokemonType.NORMAL, -1, 20, -1, 0, 4)
      .attr(CopyMoveAttr, false, invalidCopycatMoves),
    new StatusMove(MoveId.POWER_SWAP, PokemonType.PSYCHIC, -1, 10, 100, 0, 4)
      .attr(SwapStatStagesAttr, [ Stat.ATK, Stat.SPATK ])
      .ignoresSubstitute(),
    new StatusMove(MoveId.GUARD_SWAP, PokemonType.PSYCHIC, -1, 10, 100, 0, 4)
      .attr(SwapStatStagesAttr, [ Stat.DEF, Stat.SPDEF ])
      .ignoresSubstitute(),
    new AttackMove(MoveId.PUNISHMENT, PokemonType.DARK, MoveCategory.PHYSICAL, -1, 100, 5, -1, 0, 4)
      .makesContact(true)
      .attr(PunishmentPowerAttr),
    new AttackMove(MoveId.LAST_RESORT, PokemonType.NORMAL, MoveCategory.PHYSICAL, 140, 100, 5, -1, 0, 4)
      .attr(LastResortAttr)
      .edgeCase(), // May or may not need to ignore remotely called moves depending on how it works
    new StatusMove(MoveId.WORRY_SEED, PokemonType.GRASS, 100, 10, -1, 0, 4)
      .attr(AbilityChangeAttr, AbilityId.INSOMNIA)
      .reflectable(),
    new AttackMove(MoveId.SUCKER_PUNCH, PokemonType.DARK, MoveCategory.PHYSICAL, 70, 100, 5, -1, 1, 4)
      .condition((user, target, move) => {
        const turnCommand = globalScene.currentBattle.turnCommands[target.getBattlerIndex()];
        if (!turnCommand || !turnCommand.move) {
          return false;
        }
        return (turnCommand.command === Command.FIGHT && !target.turnData.acted && allMoves[turnCommand.move.move].category !== MoveCategory.STATUS);
      }),
    new StatusMove(MoveId.TOXIC_SPIKES, PokemonType.POISON, -1, 20, -1, 0, 4)
      .attr(AddArenaTrapTagAttr, ArenaTagType.TOXIC_SPIKES)
      .target(MoveTarget.ENEMY_SIDE)
      .reflectable(),
    new StatusMove(MoveId.HEART_SWAP, PokemonType.PSYCHIC, -1, 10, -1, 0, 4)
      .attr(SwapStatStagesAttr, BATTLE_STATS)
      .ignoresSubstitute(),
    new SelfStatusMove(MoveId.AQUA_RING, PokemonType.WATER, -1, 20, -1, 0, 4)
      .attr(AddBattlerTagAttr, BattlerTagType.AQUA_RING, true, true),
    new SelfStatusMove(MoveId.MAGNET_RISE, PokemonType.ELECTRIC, -1, 10, -1, 0, 4)
      .attr(AddBattlerTagAttr, BattlerTagType.FLOATING, true, true, 5)
      .condition((user, target, move) => !globalScene.arena.getTag(ArenaTagType.GRAVITY) && [ BattlerTagType.FLOATING, BattlerTagType.IGNORE_FLYING, BattlerTagType.INGRAIN ].every((tag) => !user.getTag(tag))),
    new AttackMove(MoveId.FLARE_BLITZ, PokemonType.FIRE, MoveCategory.PHYSICAL, 120, 100, 15, 10, 0, 4)
      .attr(RecoilAttr, false, 0.33)
      .attr(HealStatusEffectAttr, true, StatusEffect.FREEZE)
      .attr(StatusEffectAttr, StatusEffect.BURN)
      .recklessMove(),
    new AttackMove(MoveId.FORCE_PALM, PokemonType.FIGHTING, MoveCategory.PHYSICAL, 60, 100, 10, 30, 0, 4)
      .attr(StatusEffectAttr, StatusEffect.PARALYSIS),
    new AttackMove(MoveId.AURA_SPHERE, PokemonType.FIGHTING, MoveCategory.SPECIAL, 80, -1, 20, -1, 0, 4)
      .pulseMove()
      .ballBombMove(),
    new SelfStatusMove(MoveId.ROCK_POLISH, PokemonType.ROCK, -1, 20, -1, 0, 4)
      .attr(StatStageChangeAttr, [ Stat.SPD ], 2, true),
    new AttackMove(MoveId.POISON_JAB, PokemonType.POISON, MoveCategory.PHYSICAL, 80, 100, 20, 30, 0, 4)
      .attr(StatusEffectAttr, StatusEffect.POISON),
    new AttackMove(MoveId.DARK_PULSE, PokemonType.DARK, MoveCategory.SPECIAL, 80, 100, 15, 20, 0, 4)
      .attr(FlinchAttr)
      .pulseMove(),
    new AttackMove(MoveId.NIGHT_SLASH, PokemonType.DARK, MoveCategory.PHYSICAL, 70, 100, 15, -1, 0, 4)
      .attr(HighCritAttr)
      .slicingMove(),
    new AttackMove(MoveId.AQUA_TAIL, PokemonType.WATER, MoveCategory.PHYSICAL, 90, 90, 10, -1, 0, 4),
    new AttackMove(MoveId.SEED_BOMB, PokemonType.GRASS, MoveCategory.PHYSICAL, 80, 100, 15, -1, 0, 4)
      .makesContact(false)
      .ballBombMove(),
    new AttackMove(MoveId.AIR_SLASH, PokemonType.FLYING, MoveCategory.SPECIAL, 75, 95, 15, 30, 0, 4)
      .attr(FlinchAttr)
      .slicingMove(),
    new AttackMove(MoveId.X_SCISSOR, PokemonType.BUG, MoveCategory.PHYSICAL, 80, 100, 15, -1, 0, 4)
      .slicingMove(),
    new AttackMove(MoveId.BUG_BUZZ, PokemonType.BUG, MoveCategory.SPECIAL, 90, 100, 10, 10, 0, 4)
      .attr(StatStageChangeAttr, [ Stat.SPDEF ], -1)
      .soundBased(),
    new AttackMove(MoveId.DRAGON_PULSE, PokemonType.DRAGON, MoveCategory.SPECIAL, 85, 100, 10, -1, 0, 4)
      .pulseMove(),
    new AttackMove(MoveId.DRAGON_RUSH, PokemonType.DRAGON, MoveCategory.PHYSICAL, 100, 75, 10, 20, 0, 4)
      .attr(AlwaysHitMinimizeAttr)
      .attr(HitsTagForDoubleDamageAttr, BattlerTagType.MINIMIZED)
      .attr(FlinchAttr),
    new AttackMove(MoveId.POWER_GEM, PokemonType.ROCK, MoveCategory.SPECIAL, 80, 100, 20, -1, 0, 4),
    new AttackMove(MoveId.DRAIN_PUNCH, PokemonType.FIGHTING, MoveCategory.PHYSICAL, 75, 100, 10, -1, 0, 4)
      .attr(HitHealAttr)
      .punchingMove()
      .triageMove(),
    new AttackMove(MoveId.VACUUM_WAVE, PokemonType.FIGHTING, MoveCategory.SPECIAL, 40, 100, 30, -1, 1, 4),
    new AttackMove(MoveId.FOCUS_BLAST, PokemonType.FIGHTING, MoveCategory.SPECIAL, 120, 70, 5, 10, 0, 4)
      .attr(StatStageChangeAttr, [ Stat.SPDEF ], -1)
      .ballBombMove(),
    new AttackMove(MoveId.ENERGY_BALL, PokemonType.GRASS, MoveCategory.SPECIAL, 90, 100, 10, 10, 0, 4)
      .attr(StatStageChangeAttr, [ Stat.SPDEF ], -1)
      .ballBombMove(),
    new AttackMove(MoveId.BRAVE_BIRD, PokemonType.FLYING, MoveCategory.PHYSICAL, 120, 100, 15, -1, 0, 4)
      .attr(RecoilAttr, false, 0.33)
      .recklessMove(),
    new AttackMove(MoveId.EARTH_POWER, PokemonType.GROUND, MoveCategory.SPECIAL, 90, 100, 10, 10, 0, 4)
      .attr(StatStageChangeAttr, [ Stat.SPDEF ], -1),
    new StatusMove(MoveId.SWITCHEROO, PokemonType.DARK, 100, 10, -1, 0, 4)
      .unimplemented(),
    new AttackMove(MoveId.GIGA_IMPACT, PokemonType.NORMAL, MoveCategory.PHYSICAL, 150, 90, 5, -1, 0, 4)
      .attr(RechargeAttr),
    new SelfStatusMove(MoveId.NASTY_PLOT, PokemonType.DARK, -1, 20, -1, 0, 4)
      .attr(StatStageChangeAttr, [ Stat.SPATK ], 2, true),
    new AttackMove(MoveId.BULLET_PUNCH, PokemonType.STEEL, MoveCategory.PHYSICAL, 40, 100, 30, -1, 1, 4)
      .punchingMove(),
    new AttackMove(MoveId.AVALANCHE, PokemonType.ICE, MoveCategory.PHYSICAL, 60, 100, 10, -1, -4, 4)
      .attr(TurnDamagedDoublePowerAttr),
    new AttackMove(MoveId.ICE_SHARD, PokemonType.ICE, MoveCategory.PHYSICAL, 40, 100, 30, -1, 1, 4)
      .makesContact(false),
    new AttackMove(MoveId.SHADOW_CLAW, PokemonType.GHOST, MoveCategory.PHYSICAL, 70, 100, 15, -1, 0, 4)
      .attr(HighCritAttr),
    new AttackMove(MoveId.THUNDER_FANG, PokemonType.ELECTRIC, MoveCategory.PHYSICAL, 65, 95, 15, 10, 0, 4)
      .attr(FlinchAttr)
      .attr(StatusEffectAttr, StatusEffect.PARALYSIS)
      .bitingMove(),
    new AttackMove(MoveId.ICE_FANG, PokemonType.ICE, MoveCategory.PHYSICAL, 65, 95, 15, 10, 0, 4)
      .attr(FlinchAttr)
      .attr(StatusEffectAttr, StatusEffect.FREEZE)
      .bitingMove(),
    new AttackMove(MoveId.FIRE_FANG, PokemonType.FIRE, MoveCategory.PHYSICAL, 65, 95, 15, 10, 0, 4)
      .attr(FlinchAttr)
      .attr(StatusEffectAttr, StatusEffect.BURN)
      .bitingMove(),
    new AttackMove(MoveId.SHADOW_SNEAK, PokemonType.GHOST, MoveCategory.PHYSICAL, 40, 100, 30, -1, 1, 4),
    new AttackMove(MoveId.MUD_BOMB, PokemonType.GROUND, MoveCategory.SPECIAL, 65, 85, 10, 30, 0, 4)
      .attr(StatStageChangeAttr, [ Stat.ACC ], -1)
      .ballBombMove(),
    new AttackMove(MoveId.PSYCHO_CUT, PokemonType.PSYCHIC, MoveCategory.PHYSICAL, 70, 100, 20, -1, 0, 4)
      .attr(HighCritAttr)
      .slicingMove()
      .makesContact(false),
    new AttackMove(MoveId.ZEN_HEADBUTT, PokemonType.PSYCHIC, MoveCategory.PHYSICAL, 80, 90, 15, 20, 0, 4)
      .attr(FlinchAttr),
    new AttackMove(MoveId.MIRROR_SHOT, PokemonType.STEEL, MoveCategory.SPECIAL, 65, 85, 10, 30, 0, 4)
      .attr(StatStageChangeAttr, [ Stat.ACC ], -1),
    new AttackMove(MoveId.FLASH_CANNON, PokemonType.STEEL, MoveCategory.SPECIAL, 80, 100, 10, 10, 0, 4)
      .attr(StatStageChangeAttr, [ Stat.SPDEF ], -1),
    new AttackMove(MoveId.ROCK_CLIMB, PokemonType.NORMAL, MoveCategory.PHYSICAL, 90, 85, 20, 20, 0, 4)
      .attr(ConfuseAttr),
    new StatusMove(MoveId.DEFOG, PokemonType.FLYING, -1, 15, -1, 0, 4)
      .attr(StatStageChangeAttr, [ Stat.EVA ], -1)
      .attr(ClearWeatherAttr, WeatherType.FOG)
      .attr(ClearTerrainAttr)
      .attr(RemoveScreensAttr, false)
      .attr(RemoveArenaTrapAttr, true)
      .attr(RemoveArenaTagsAttr, [ ArenaTagType.MIST, ArenaTagType.SAFEGUARD ], false)
      .reflectable(),
    new StatusMove(MoveId.TRICK_ROOM, PokemonType.PSYCHIC, -1, 5, -1, -7, 4)
      .attr(AddArenaTagAttr, ArenaTagType.TRICK_ROOM, 5)
      .ignoresProtect()
      .target(MoveTarget.BOTH_SIDES),
    new AttackMove(MoveId.DRACO_METEOR, PokemonType.DRAGON, MoveCategory.SPECIAL, 130, 90, 5, -1, 0, 4)
      .attr(StatStageChangeAttr, [ Stat.SPATK ], -2, true),
    new AttackMove(MoveId.DISCHARGE, PokemonType.ELECTRIC, MoveCategory.SPECIAL, 80, 100, 15, 30, 0, 4)
      .attr(StatusEffectAttr, StatusEffect.PARALYSIS)
      .target(MoveTarget.ALL_NEAR_OTHERS),
    new AttackMove(MoveId.LAVA_PLUME, PokemonType.FIRE, MoveCategory.SPECIAL, 80, 100, 15, 30, 0, 4)
      .attr(StatusEffectAttr, StatusEffect.BURN)
      .target(MoveTarget.ALL_NEAR_OTHERS),
    new AttackMove(MoveId.LEAF_STORM, PokemonType.GRASS, MoveCategory.SPECIAL, 130, 90, 5, -1, 0, 4)
      .attr(StatStageChangeAttr, [ Stat.SPATK ], -2, true),
    new AttackMove(MoveId.POWER_WHIP, PokemonType.GRASS, MoveCategory.PHYSICAL, 120, 85, 10, -1, 0, 4),
    new AttackMove(MoveId.ROCK_WRECKER, PokemonType.ROCK, MoveCategory.PHYSICAL, 150, 90, 5, -1, 0, 4)
      .attr(RechargeAttr)
      .makesContact(false)
      .ballBombMove(),
    new AttackMove(MoveId.CROSS_POISON, PokemonType.POISON, MoveCategory.PHYSICAL, 70, 100, 20, 10, 0, 4)
      .attr(HighCritAttr)
      .attr(StatusEffectAttr, StatusEffect.POISON)
      .slicingMove(),
    new AttackMove(MoveId.GUNK_SHOT, PokemonType.POISON, MoveCategory.PHYSICAL, 120, 80, 5, 30, 0, 4)
      .attr(StatusEffectAttr, StatusEffect.POISON)
      .makesContact(false),
    new AttackMove(MoveId.IRON_HEAD, PokemonType.STEEL, MoveCategory.PHYSICAL, 80, 100, 15, 30, 0, 4)
      .attr(FlinchAttr),
    new AttackMove(MoveId.MAGNET_BOMB, PokemonType.STEEL, MoveCategory.PHYSICAL, 60, -1, 20, -1, 0, 4)
      .makesContact(false)
      .ballBombMove(),
    new AttackMove(MoveId.STONE_EDGE, PokemonType.ROCK, MoveCategory.PHYSICAL, 100, 80, 5, -1, 0, 4)
      .attr(HighCritAttr)
      .makesContact(false),
    new StatusMove(MoveId.CAPTIVATE, PokemonType.NORMAL, 100, 20, -1, 0, 4)
      .attr(StatStageChangeAttr, [ Stat.SPATK ], -2)
      .condition((user, target, move) => target.isOppositeGender(user))
      .target(MoveTarget.ALL_NEAR_ENEMIES)
      .reflectable(),
    new StatusMove(MoveId.STEALTH_ROCK, PokemonType.ROCK, -1, 20, -1, 0, 4)
      .attr(AddArenaTrapTagAttr, ArenaTagType.STEALTH_ROCK)
      .target(MoveTarget.ENEMY_SIDE)
      .reflectable(),
    new AttackMove(MoveId.GRASS_KNOT, PokemonType.GRASS, MoveCategory.SPECIAL, -1, 100, 20, -1, 0, 4)
      .attr(WeightPowerAttr)
      .makesContact(),
    new AttackMove(MoveId.CHATTER, PokemonType.FLYING, MoveCategory.SPECIAL, 65, 100, 20, 100, 0, 4)
      .attr(ConfuseAttr)
      .soundBased(),
    new AttackMove(MoveId.JUDGMENT, PokemonType.NORMAL, MoveCategory.SPECIAL, 100, 100, 10, -1, 0, 4)
      .attr(FormChangeItemTypeAttr),
    new AttackMove(MoveId.BUG_BITE, PokemonType.BUG, MoveCategory.PHYSICAL, 60, 100, 20, -1, 0, 4)
      .attr(StealEatBerryAttr),
    new AttackMove(MoveId.CHARGE_BEAM, PokemonType.ELECTRIC, MoveCategory.SPECIAL, 50, 90, 10, 70, 0, 4)
      .attr(StatStageChangeAttr, [ Stat.SPATK ], 1, true),
    new AttackMove(MoveId.WOOD_HAMMER, PokemonType.GRASS, MoveCategory.PHYSICAL, 120, 100, 15, -1, 0, 4)
      .attr(RecoilAttr, false, 0.33)
      .recklessMove(),
    new AttackMove(MoveId.AQUA_JET, PokemonType.WATER, MoveCategory.PHYSICAL, 40, 100, 20, -1, 1, 4),
    new AttackMove(MoveId.ATTACK_ORDER, PokemonType.BUG, MoveCategory.PHYSICAL, 90, 100, 15, -1, 0, 4)
      .attr(HighCritAttr)
      .makesContact(false),
    new SelfStatusMove(MoveId.DEFEND_ORDER, PokemonType.BUG, -1, 10, -1, 0, 4)
      .attr(StatStageChangeAttr, [ Stat.DEF, Stat.SPDEF ], 1, true),
    new SelfStatusMove(MoveId.HEAL_ORDER, PokemonType.BUG, -1, 5, -1, 0, 4)
      .attr(HealAttr, 0.5)
      .triageMove(),
    new AttackMove(MoveId.HEAD_SMASH, PokemonType.ROCK, MoveCategory.PHYSICAL, 150, 80, 5, -1, 0, 4)
      .attr(RecoilAttr, false, 0.5)
      .recklessMove(),
    new AttackMove(MoveId.DOUBLE_HIT, PokemonType.NORMAL, MoveCategory.PHYSICAL, 35, 90, 10, -1, 0, 4)
      .attr(MultiHitAttr, MultiHitType._2),
    new AttackMove(MoveId.ROAR_OF_TIME, PokemonType.DRAGON, MoveCategory.SPECIAL, 150, 90, 5, -1, 0, 4)
      .attr(RechargeAttr),
    new AttackMove(MoveId.SPACIAL_REND, PokemonType.DRAGON, MoveCategory.SPECIAL, 100, 95, 5, -1, 0, 4)
      .attr(HighCritAttr),
    new SelfStatusMove(MoveId.LUNAR_DANCE, PokemonType.PSYCHIC, -1, 10, -1, 0, 4)
      .attr(SacrificialFullRestoreAttr, true, "moveTriggers:lunarDanceRestore")
      .danceMove()
      .triageMove()
      .condition(failIfLastInPartyCondition),
    new AttackMove(MoveId.CRUSH_GRIP, PokemonType.NORMAL, MoveCategory.PHYSICAL, -1, 100, 5, -1, 0, 4)
      .attr(OpponentHighHpPowerAttr, 120),
    new AttackMove(MoveId.MAGMA_STORM, PokemonType.FIRE, MoveCategory.SPECIAL, 100, 75, 5, -1, 0, 4)
      .attr(TrapAttr, BattlerTagType.MAGMA_STORM),
    new StatusMove(MoveId.DARK_VOID, PokemonType.DARK, 80, 10, -1, 0, 4)  //Accuracy from Generations 4-6
      .attr(StatusEffectAttr, StatusEffect.SLEEP)
      .target(MoveTarget.ALL_NEAR_ENEMIES)
      .reflectable(),
    new AttackMove(MoveId.SEED_FLARE, PokemonType.GRASS, MoveCategory.SPECIAL, 120, 85, 5, 40, 0, 4)
      .attr(StatStageChangeAttr, [ Stat.SPDEF ], -2),
    new AttackMove(MoveId.OMINOUS_WIND, PokemonType.GHOST, MoveCategory.SPECIAL, 60, 100, 5, 10, 0, 4)
      .attr(StatStageChangeAttr, [ Stat.ATK, Stat.DEF, Stat.SPATK, Stat.SPDEF, Stat.SPD ], 1, true)
      .windMove(),
    new ChargingAttackMove(MoveId.SHADOW_FORCE, PokemonType.GHOST, MoveCategory.PHYSICAL, 120, 100, 5, -1, 0, 4)
      .chargeText(i18next.t("moveTriggers:vanishedInstantly", { pokemonName: "{USER}" }))
      .chargeAttr(SemiInvulnerableAttr, BattlerTagType.HIDDEN)
      .ignoresProtect(),
    new SelfStatusMove(MoveId.HONE_CLAWS, PokemonType.DARK, -1, 15, -1, 0, 5)
      .attr(StatStageChangeAttr, [ Stat.ATK, Stat.ACC ], 1, true),
    new StatusMove(MoveId.WIDE_GUARD, PokemonType.ROCK, -1, 10, -1, 3, 5)
      .target(MoveTarget.USER_SIDE)
      .attr(AddArenaTagAttr, ArenaTagType.WIDE_GUARD, 1, true, true)
      .condition(failIfLastCondition),
    new StatusMove(MoveId.GUARD_SPLIT, PokemonType.PSYCHIC, -1, 10, -1, 0, 5)
      .attr(AverageStatsAttr, [ Stat.DEF, Stat.SPDEF ], "moveTriggers:sharedGuard"),
    new StatusMove(MoveId.POWER_SPLIT, PokemonType.PSYCHIC, -1, 10, -1, 0, 5)
      .attr(AverageStatsAttr, [ Stat.ATK, Stat.SPATK ], "moveTriggers:sharedPower"),
    new StatusMove(MoveId.WONDER_ROOM, PokemonType.PSYCHIC, -1, 10, -1, 0, 5)
      .ignoresProtect()
      .target(MoveTarget.BOTH_SIDES)
      .unimplemented(),
    new AttackMove(MoveId.PSYSHOCK, PokemonType.PSYCHIC, MoveCategory.SPECIAL, 80, 100, 10, -1, 0, 5)
      .attr(DefDefAttr),
    new AttackMove(MoveId.VENOSHOCK, PokemonType.POISON, MoveCategory.SPECIAL, 65, 100, 10, -1, 0, 5)
      .attr(MovePowerMultiplierAttr, (user, target, move) => target.status && (target.status.effect === StatusEffect.POISON || target.status.effect === StatusEffect.TOXIC) ? 2 : 1),
    new SelfStatusMove(MoveId.AUTOTOMIZE, PokemonType.STEEL, -1, 15, -1, 0, 5)
      .attr(StatStageChangeAttr, [ Stat.SPD ], 2, true)
      .attr(AddBattlerTagAttr, BattlerTagType.AUTOTOMIZED, true),
    new SelfStatusMove(MoveId.RAGE_POWDER, PokemonType.BUG, -1, 20, -1, 2, 5)
      .powderMove()
      .attr(AddBattlerTagAttr, BattlerTagType.CENTER_OF_ATTENTION, true),
    new StatusMove(MoveId.TELEKINESIS, PokemonType.PSYCHIC, -1, 15, -1, 0, 5)
      .condition(failOnGravityCondition)
      .condition((_user, target, _move) => ![ SpeciesId.DIGLETT, SpeciesId.DUGTRIO, SpeciesId.ALOLA_DIGLETT, SpeciesId.ALOLA_DUGTRIO, SpeciesId.SANDYGAST, SpeciesId.PALOSSAND, SpeciesId.WIGLETT, SpeciesId.WUGTRIO ].includes(target.species.speciesId))
      .condition((_user, target, _move) => !(target.species.speciesId === SpeciesId.GENGAR && target.getFormKey() === "mega"))
      .condition((_user, target, _move) => isNullOrUndefined(target.getTag(BattlerTagType.INGRAIN)) && isNullOrUndefined(target.getTag(BattlerTagType.IGNORE_FLYING)))
      .attr(AddBattlerTagAttr, BattlerTagType.TELEKINESIS, false, true, 3)
      .attr(AddBattlerTagAttr, BattlerTagType.FLOATING, false, true, 3)
      .reflectable(),
    new StatusMove(MoveId.MAGIC_ROOM, PokemonType.PSYCHIC, -1, 10, -1, 0, 5)
      .ignoresProtect()
      .target(MoveTarget.BOTH_SIDES)
      .unimplemented(),
    new AttackMove(MoveId.SMACK_DOWN, PokemonType.ROCK, MoveCategory.PHYSICAL, 50, 100, 15, -1, 0, 5)
      .attr(FallDownAttr)
      .attr(AddBattlerTagAttr, BattlerTagType.INTERRUPTED)
      .attr(RemoveBattlerTagAttr, [ BattlerTagType.FLYING, BattlerTagType.FLOATING, BattlerTagType.TELEKINESIS ])
      .attr(HitsTagAttr, BattlerTagType.FLYING)
      .makesContact(false),
    new AttackMove(MoveId.STORM_THROW, PokemonType.FIGHTING, MoveCategory.PHYSICAL, 60, 100, 10, -1, 0, 5)
      .attr(CritOnlyAttr),
    new AttackMove(MoveId.FLAME_BURST, PokemonType.FIRE, MoveCategory.SPECIAL, 70, 100, 15, -1, 0, 5)
      .attr(FlameBurstAttr),
    new AttackMove(MoveId.SLUDGE_WAVE, PokemonType.POISON, MoveCategory.SPECIAL, 95, 100, 10, 10, 0, 5)
      .attr(StatusEffectAttr, StatusEffect.POISON)
      .target(MoveTarget.ALL_NEAR_OTHERS),
    new SelfStatusMove(MoveId.QUIVER_DANCE, PokemonType.BUG, -1, 20, -1, 0, 5)
      .attr(StatStageChangeAttr, [ Stat.SPATK, Stat.SPDEF, Stat.SPD ], 1, true)
      .danceMove(),
    new AttackMove(MoveId.HEAVY_SLAM, PokemonType.STEEL, MoveCategory.PHYSICAL, -1, 100, 10, -1, 0, 5)
      .attr(AlwaysHitMinimizeAttr)
      .attr(CompareWeightPowerAttr)
      .attr(HitsTagForDoubleDamageAttr, BattlerTagType.MINIMIZED),
    new AttackMove(MoveId.SYNCHRONOISE, PokemonType.PSYCHIC, MoveCategory.SPECIAL, 120, 100, 10, -1, 0, 5)
      .target(MoveTarget.ALL_NEAR_OTHERS)
      .condition(unknownTypeCondition)
      .attr(HitsSameTypeAttr),
    new AttackMove(MoveId.ELECTRO_BALL, PokemonType.ELECTRIC, MoveCategory.SPECIAL, -1, 100, 10, -1, 0, 5)
      .attr(ElectroBallPowerAttr)
      .ballBombMove(),
    new StatusMove(MoveId.SOAK, PokemonType.WATER, 100, 20, -1, 0, 5)
      .attr(ChangeTypeAttr, PokemonType.WATER)
      .reflectable(),
    new AttackMove(MoveId.FLAME_CHARGE, PokemonType.FIRE, MoveCategory.PHYSICAL, 50, 100, 20, 100, 0, 5)
      .attr(StatStageChangeAttr, [ Stat.SPD ], 1, true),
    new SelfStatusMove(MoveId.COIL, PokemonType.POISON, -1, 20, -1, 0, 5)
      .attr(StatStageChangeAttr, [ Stat.ATK, Stat.DEF, Stat.ACC ], 1, true),
    new AttackMove(MoveId.LOW_SWEEP, PokemonType.FIGHTING, MoveCategory.PHYSICAL, 65, 100, 20, 100, 0, 5)
      .attr(StatStageChangeAttr, [ Stat.SPD ], -1),
    new AttackMove(MoveId.ACID_SPRAY, PokemonType.POISON, MoveCategory.SPECIAL, 40, 100, 20, 100, 0, 5)
      .attr(StatStageChangeAttr, [ Stat.SPDEF ], -2)
      .ballBombMove(),
    new AttackMove(MoveId.FOUL_PLAY, PokemonType.DARK, MoveCategory.PHYSICAL, 95, 100, 15, -1, 0, 5)
      .attr(TargetAtkUserAtkAttr),
    new StatusMove(MoveId.SIMPLE_BEAM, PokemonType.NORMAL, 100, 15, -1, 0, 5)
      .attr(AbilityChangeAttr, AbilityId.SIMPLE)
      .reflectable(),
    new StatusMove(MoveId.ENTRAINMENT, PokemonType.NORMAL, 100, 15, -1, 0, 5)
      .attr(AbilityGiveAttr)
      .reflectable(),
    new StatusMove(MoveId.AFTER_YOU, PokemonType.NORMAL, -1, 15, -1, 0, 5)
      .ignoresProtect()
      .ignoresSubstitute()
      .target(MoveTarget.NEAR_OTHER)
      .condition(failIfSingleBattle)
      .condition((user, target, move) => !target.turnData.acted)
      .attr(AfterYouAttr),
    new AttackMove(MoveId.ROUND, PokemonType.NORMAL, MoveCategory.SPECIAL, 60, 100, 15, -1, 0, 5)
      .attr(CueNextRoundAttr)
      .attr(RoundPowerAttr)
      .soundBased(),
    new AttackMove(MoveId.ECHOED_VOICE, PokemonType.NORMAL, MoveCategory.SPECIAL, 40, 100, 15, -1, 0, 5)
      .attr(ConsecutiveUseMultiBasePowerAttr, 5, false)
      .soundBased(),
    new AttackMove(MoveId.CHIP_AWAY, PokemonType.NORMAL, MoveCategory.PHYSICAL, 70, 100, 20, -1, 0, 5)
      .attr(IgnoreOpponentStatStagesAttr),
    new AttackMove(MoveId.CLEAR_SMOG, PokemonType.POISON, MoveCategory.SPECIAL, 50, -1, 15, -1, 0, 5)
      .attr(ResetStatsAttr, false),
    new AttackMove(MoveId.STORED_POWER, PokemonType.PSYCHIC, MoveCategory.SPECIAL, 20, 100, 10, -1, 0, 5)
      .attr(PositiveStatStagePowerAttr),
    new StatusMove(MoveId.QUICK_GUARD, PokemonType.FIGHTING, -1, 15, -1, 3, 5)
      .target(MoveTarget.USER_SIDE)
      .attr(AddArenaTagAttr, ArenaTagType.QUICK_GUARD, 1, true, true)
      .condition(failIfLastCondition),
    new SelfStatusMove(MoveId.ALLY_SWITCH, PokemonType.PSYCHIC, -1, 15, -1, 2, 5)
      .ignoresProtect()
      .unimplemented(),
    new AttackMove(MoveId.SCALD, PokemonType.WATER, MoveCategory.SPECIAL, 80, 100, 15, 30, 0, 5)
      .attr(HealStatusEffectAttr, false, StatusEffect.FREEZE)
      .attr(HealStatusEffectAttr, true, StatusEffect.FREEZE)
      .attr(StatusEffectAttr, StatusEffect.BURN),
    new SelfStatusMove(MoveId.SHELL_SMASH, PokemonType.NORMAL, -1, 15, -1, 0, 5)
      .attr(StatStageChangeAttr, [ Stat.ATK, Stat.SPATK, Stat.SPD ], 2, true)
      .attr(StatStageChangeAttr, [ Stat.DEF, Stat.SPDEF ], -1, true),
    new StatusMove(MoveId.HEAL_PULSE, PokemonType.PSYCHIC, -1, 10, -1, 0, 5)
      .attr(HealAttr, 0.5, false, false)
      .pulseMove()
      .triageMove()
      .reflectable(),
    new AttackMove(MoveId.HEX, PokemonType.GHOST, MoveCategory.SPECIAL, 65, 100, 10, -1, 0, 5)
      .attr(
        MovePowerMultiplierAttr,
        (user, target, move) =>  target.status || target.hasAbility(AbilityId.COMATOSE) ? 2 : 1),
    new ChargingAttackMove(MoveId.SKY_DROP, PokemonType.FLYING, MoveCategory.PHYSICAL, 60, 100, 10, -1, 0, 5)
      .chargeText(i18next.t("moveTriggers:tookTargetIntoSky", { pokemonName: "{USER}", targetName: "{TARGET}" }))
      .chargeAttr(SemiInvulnerableAttr, BattlerTagType.FLYING)
      .condition(failOnGravityCondition)
      .condition((user, target, move) => !target.getTag(BattlerTagType.SUBSTITUTE))
      /*
       * Cf https://bulbapedia.bulbagarden.net/wiki/Sky_Drop_(move) and https://www.smogon.com/dex/sv/moves/sky-drop/:
       * Should immobilize and give target semi-invulnerability
       * Flying types should take no damage
       * Should fail on targets above a certain weight threshold
       * Should remove all redirection effects on successful takeoff (Rage Poweder, etc.)
       */
      .partial(),
    new SelfStatusMove(MoveId.SHIFT_GEAR, PokemonType.STEEL, -1, 10, -1, 0, 5)
      .attr(StatStageChangeAttr, [ Stat.ATK ], 1, true)
      .attr(StatStageChangeAttr, [ Stat.SPD ], 2, true),
    new AttackMove(MoveId.CIRCLE_THROW, PokemonType.FIGHTING, MoveCategory.PHYSICAL, 60, 90, 10, -1, -6, 5)
      .attr(ForceSwitchOutAttr, false, SwitchType.FORCE_SWITCH)
      .hidesTarget(),
    new AttackMove(MoveId.INCINERATE, PokemonType.FIRE, MoveCategory.SPECIAL, 60, 100, 15, -1, 0, 5)
      .target(MoveTarget.ALL_NEAR_ENEMIES)
      .attr(RemoveHeldItemAttr, true)
      .edgeCase(),
      // Should be able to remove items from pokemon with Sticky Hold if the damage causes them to faint
    new StatusMove(MoveId.QUASH, PokemonType.DARK, 100, 15, -1, 0, 5)
      .condition(failIfSingleBattle)
      .condition((user, target, move) => !target.turnData.acted)
      .attr(ForceLastAttr),
    new AttackMove(MoveId.ACROBATICS, PokemonType.FLYING, MoveCategory.PHYSICAL, 55, 100, 15, -1, 0, 5)
      .attr(MovePowerMultiplierAttr, (user, target, move) => Math.max(1, 2 - 0.2 * user.getHeldItems().filter(i => i.isTransferable).reduce((v, m) => v + m.stackCount, 0))),
    new StatusMove(MoveId.REFLECT_TYPE, PokemonType.NORMAL, -1, 15, -1, 0, 5)
      .ignoresSubstitute()
      .attr(CopyTypeAttr),
    new AttackMove(MoveId.RETALIATE, PokemonType.NORMAL, MoveCategory.PHYSICAL, 70, 100, 5, -1, 0, 5)
      .attr(MovePowerMultiplierAttr, (user, target, move) => {
        const turn = globalScene.currentBattle.turn;
        const lastPlayerFaint = globalScene.currentBattle.playerFaintsHistory[globalScene.currentBattle.playerFaintsHistory.length - 1];
        const lastEnemyFaint = globalScene.currentBattle.enemyFaintsHistory[globalScene.currentBattle.enemyFaintsHistory.length - 1];
        return (
          (lastPlayerFaint !== undefined && turn - lastPlayerFaint.turn === 1 && user.isPlayer()) ||
          (lastEnemyFaint !== undefined && turn - lastEnemyFaint.turn === 1 && user.isEnemy())
        ) ? 2 : 1;
      }),
    new AttackMove(MoveId.FINAL_GAMBIT, PokemonType.FIGHTING, MoveCategory.SPECIAL, -1, 100, 5, -1, 0, 5)
      .attr(UserHpDamageAttr)
      .attr(SacrificialAttrOnHit),
    new StatusMove(MoveId.BESTOW, PokemonType.NORMAL, -1, 15, -1, 0, 5)
      .ignoresProtect()
      .ignoresSubstitute()
      .unimplemented(),
    new AttackMove(MoveId.INFERNO, PokemonType.FIRE, MoveCategory.SPECIAL, 100, 50, 5, 100, 0, 5)
      .attr(StatusEffectAttr, StatusEffect.BURN),
    new AttackMove(MoveId.WATER_PLEDGE, PokemonType.WATER, MoveCategory.SPECIAL, 80, 100, 10, -1, 0, 5)
      .attr(AwaitCombinedPledgeAttr)
      .attr(CombinedPledgeTypeAttr)
      .attr(CombinedPledgePowerAttr)
      .attr(CombinedPledgeStabBoostAttr)
      .attr(AddPledgeEffectAttr, ArenaTagType.WATER_FIRE_PLEDGE, MoveId.FIRE_PLEDGE, true)
      .attr(AddPledgeEffectAttr, ArenaTagType.GRASS_WATER_PLEDGE, MoveId.GRASS_PLEDGE)
      .attr(BypassRedirectAttr, true),
    new AttackMove(MoveId.FIRE_PLEDGE, PokemonType.FIRE, MoveCategory.SPECIAL, 80, 100, 10, -1, 0, 5)
      .attr(AwaitCombinedPledgeAttr)
      .attr(CombinedPledgeTypeAttr)
      .attr(CombinedPledgePowerAttr)
      .attr(CombinedPledgeStabBoostAttr)
      .attr(AddPledgeEffectAttr, ArenaTagType.FIRE_GRASS_PLEDGE, MoveId.GRASS_PLEDGE)
      .attr(AddPledgeEffectAttr, ArenaTagType.WATER_FIRE_PLEDGE, MoveId.WATER_PLEDGE, true)
      .attr(BypassRedirectAttr, true),
    new AttackMove(MoveId.GRASS_PLEDGE, PokemonType.GRASS, MoveCategory.SPECIAL, 80, 100, 10, -1, 0, 5)
      .attr(AwaitCombinedPledgeAttr)
      .attr(CombinedPledgeTypeAttr)
      .attr(CombinedPledgePowerAttr)
      .attr(CombinedPledgeStabBoostAttr)
      .attr(AddPledgeEffectAttr, ArenaTagType.GRASS_WATER_PLEDGE, MoveId.WATER_PLEDGE)
      .attr(AddPledgeEffectAttr, ArenaTagType.FIRE_GRASS_PLEDGE, MoveId.FIRE_PLEDGE)
      .attr(BypassRedirectAttr, true),
    new AttackMove(MoveId.VOLT_SWITCH, PokemonType.ELECTRIC, MoveCategory.SPECIAL, 70, 100, 20, -1, 0, 5)
      .attr(ForceSwitchOutAttr, true),
    new AttackMove(MoveId.STRUGGLE_BUG, PokemonType.BUG, MoveCategory.SPECIAL, 50, 100, 20, 100, 0, 5)
      .attr(StatStageChangeAttr, [ Stat.SPATK ], -1)
      .target(MoveTarget.ALL_NEAR_ENEMIES),
    new AttackMove(MoveId.BULLDOZE, PokemonType.GROUND, MoveCategory.PHYSICAL, 60, 100, 20, 100, 0, 5)
      .attr(StatStageChangeAttr, [ Stat.SPD ], -1)
      .attr(MovePowerMultiplierAttr, (user, target, move) => globalScene.arena.getTerrainType() === TerrainType.GRASSY && target.isGrounded() ? 0.5 : 1)
      .makesContact(false)
      .target(MoveTarget.ALL_NEAR_OTHERS),
    new AttackMove(MoveId.FROST_BREATH, PokemonType.ICE, MoveCategory.SPECIAL, 60, 90, 10, -1, 0, 5)
      .attr(CritOnlyAttr),
    new AttackMove(MoveId.DRAGON_TAIL, PokemonType.DRAGON, MoveCategory.PHYSICAL, 60, 90, 10, -1, -6, 5)
      .attr(ForceSwitchOutAttr, false, SwitchType.FORCE_SWITCH)
      .hidesTarget(),
    new SelfStatusMove(MoveId.WORK_UP, PokemonType.NORMAL, -1, 30, -1, 0, 5)
      .attr(StatStageChangeAttr, [ Stat.ATK, Stat.SPATK ], 1, true),
    new AttackMove(MoveId.ELECTROWEB, PokemonType.ELECTRIC, MoveCategory.SPECIAL, 55, 95, 15, 100, 0, 5)
      .attr(StatStageChangeAttr, [ Stat.SPD ], -1)
      .target(MoveTarget.ALL_NEAR_ENEMIES),
    new AttackMove(MoveId.WILD_CHARGE, PokemonType.ELECTRIC, MoveCategory.PHYSICAL, 90, 100, 15, -1, 0, 5)
      .attr(RecoilAttr)
      .recklessMove(),
    new AttackMove(MoveId.DRILL_RUN, PokemonType.GROUND, MoveCategory.PHYSICAL, 80, 95, 10, -1, 0, 5)
      .attr(HighCritAttr),
    new AttackMove(MoveId.DUAL_CHOP, PokemonType.DRAGON, MoveCategory.PHYSICAL, 40, 90, 15, -1, 0, 5)
      .attr(MultiHitAttr, MultiHitType._2),
    new AttackMove(MoveId.HEART_STAMP, PokemonType.PSYCHIC, MoveCategory.PHYSICAL, 60, 100, 25, 30, 0, 5)
      .attr(FlinchAttr),
    new AttackMove(MoveId.HORN_LEECH, PokemonType.GRASS, MoveCategory.PHYSICAL, 75, 100, 10, -1, 0, 5)
      .attr(HitHealAttr)
      .triageMove(),
    new AttackMove(MoveId.SACRED_SWORD, PokemonType.FIGHTING, MoveCategory.PHYSICAL, 90, 100, 15, -1, 0, 5)
      .attr(IgnoreOpponentStatStagesAttr)
      .slicingMove(),
    new AttackMove(MoveId.RAZOR_SHELL, PokemonType.WATER, MoveCategory.PHYSICAL, 75, 95, 10, 50, 0, 5)
      .attr(StatStageChangeAttr, [ Stat.DEF ], -1)
      .slicingMove(),
    new AttackMove(MoveId.HEAT_CRASH, PokemonType.FIRE, MoveCategory.PHYSICAL, -1, 100, 10, -1, 0, 5)
      .attr(AlwaysHitMinimizeAttr)
      .attr(CompareWeightPowerAttr)
      .attr(HitsTagForDoubleDamageAttr, BattlerTagType.MINIMIZED),
    new AttackMove(MoveId.LEAF_TORNADO, PokemonType.GRASS, MoveCategory.SPECIAL, 65, 90, 10, 50, 0, 5)
      .attr(StatStageChangeAttr, [ Stat.ACC ], -1),
    new AttackMove(MoveId.STEAMROLLER, PokemonType.BUG, MoveCategory.PHYSICAL, 65, 100, 20, 30, 0, 5)
      .attr(AlwaysHitMinimizeAttr)
      .attr(HitsTagForDoubleDamageAttr, BattlerTagType.MINIMIZED)
      .attr(FlinchAttr),
    new SelfStatusMove(MoveId.COTTON_GUARD, PokemonType.GRASS, -1, 10, -1, 0, 5)
      .attr(StatStageChangeAttr, [ Stat.DEF ], 3, true),
    new AttackMove(MoveId.NIGHT_DAZE, PokemonType.DARK, MoveCategory.SPECIAL, 85, 95, 10, 40, 0, 5)
      .attr(StatStageChangeAttr, [ Stat.ACC ], -1),
    new AttackMove(MoveId.PSYSTRIKE, PokemonType.PSYCHIC, MoveCategory.SPECIAL, 100, 100, 10, -1, 0, 5)
      .attr(DefDefAttr),
    new AttackMove(MoveId.TAIL_SLAP, PokemonType.NORMAL, MoveCategory.PHYSICAL, 25, 85, 10, -1, 0, 5)
      .attr(MultiHitAttr),
    new AttackMove(MoveId.HURRICANE, PokemonType.FLYING, MoveCategory.SPECIAL, 110, 70, 10, 30, 0, 5)
      .attr(ThunderAccuracyAttr)
      .attr(ConfuseAttr)
      .attr(HitsTagAttr, BattlerTagType.FLYING)
      .windMove(),
    new AttackMove(MoveId.HEAD_CHARGE, PokemonType.NORMAL, MoveCategory.PHYSICAL, 120, 100, 15, -1, 0, 5)
      .attr(RecoilAttr)
      .recklessMove(),
    new AttackMove(MoveId.GEAR_GRIND, PokemonType.STEEL, MoveCategory.PHYSICAL, 50, 85, 15, -1, 0, 5)
      .attr(MultiHitAttr, MultiHitType._2),
    new AttackMove(MoveId.SEARING_SHOT, PokemonType.FIRE, MoveCategory.SPECIAL, 100, 100, 5, 30, 0, 5)
      .attr(StatusEffectAttr, StatusEffect.BURN)
      .ballBombMove()
      .target(MoveTarget.ALL_NEAR_OTHERS),
    new AttackMove(MoveId.TECHNO_BLAST, PokemonType.NORMAL, MoveCategory.SPECIAL, 120, 100, 5, -1, 0, 5)
      .attr(TechnoBlastTypeAttr),
    new AttackMove(MoveId.RELIC_SONG, PokemonType.NORMAL, MoveCategory.SPECIAL, 75, 100, 10, 10, 0, 5)
      .attr(StatusEffectAttr, StatusEffect.SLEEP)
      .soundBased()
      .target(MoveTarget.ALL_NEAR_ENEMIES),
    new AttackMove(MoveId.SECRET_SWORD, PokemonType.FIGHTING, MoveCategory.SPECIAL, 85, 100, 10, -1, 0, 5)
      .attr(DefDefAttr)
      .slicingMove(),
    new AttackMove(MoveId.GLACIATE, PokemonType.ICE, MoveCategory.SPECIAL, 65, 95, 10, 100, 0, 5)
      .attr(StatStageChangeAttr, [ Stat.SPD ], -1)
      .target(MoveTarget.ALL_NEAR_ENEMIES),
    new AttackMove(MoveId.BOLT_STRIKE, PokemonType.ELECTRIC, MoveCategory.PHYSICAL, 130, 85, 5, 20, 0, 5)
      .attr(StatusEffectAttr, StatusEffect.PARALYSIS),
    new AttackMove(MoveId.BLUE_FLARE, PokemonType.FIRE, MoveCategory.SPECIAL, 130, 85, 5, 20, 0, 5)
      .attr(StatusEffectAttr, StatusEffect.BURN),
    new AttackMove(MoveId.FIERY_DANCE, PokemonType.FIRE, MoveCategory.SPECIAL, 80, 100, 10, 50, 0, 5)
      .attr(StatStageChangeAttr, [ Stat.SPATK ], 1, true)
      .danceMove(),
    new ChargingAttackMove(MoveId.FREEZE_SHOCK, PokemonType.ICE, MoveCategory.PHYSICAL, 140, 90, 5, 30, 0, 5)
      .chargeText(i18next.t("moveTriggers:becameCloakedInFreezingLight", { pokemonName: "{USER}" }))
      .attr(StatusEffectAttr, StatusEffect.PARALYSIS)
      .makesContact(false),
    new ChargingAttackMove(MoveId.ICE_BURN, PokemonType.ICE, MoveCategory.SPECIAL, 140, 90, 5, 30, 0, 5)
      .chargeText(i18next.t("moveTriggers:becameCloakedInFreezingAir", { pokemonName: "{USER}" }))
      .attr(StatusEffectAttr, StatusEffect.BURN),
    new AttackMove(MoveId.SNARL, PokemonType.DARK, MoveCategory.SPECIAL, 55, 95, 15, 100, 0, 5)
      .attr(StatStageChangeAttr, [ Stat.SPATK ], -1)
      .soundBased()
      .target(MoveTarget.ALL_NEAR_ENEMIES),
    new AttackMove(MoveId.ICICLE_CRASH, PokemonType.ICE, MoveCategory.PHYSICAL, 85, 90, 10, 30, 0, 5)
      .attr(FlinchAttr)
      .makesContact(false),
    new AttackMove(MoveId.V_CREATE, PokemonType.FIRE, MoveCategory.PHYSICAL, 180, 95, 5, -1, 0, 5)
      .attr(StatStageChangeAttr, [ Stat.DEF, Stat.SPDEF, Stat.SPD ], -1, true),
    new AttackMove(MoveId.FUSION_FLARE, PokemonType.FIRE, MoveCategory.SPECIAL, 100, 100, 5, -1, 0, 5)
      .attr(HealStatusEffectAttr, true, StatusEffect.FREEZE)
      .attr(LastMoveDoublePowerAttr, MoveId.FUSION_BOLT),
    new AttackMove(MoveId.FUSION_BOLT, PokemonType.ELECTRIC, MoveCategory.PHYSICAL, 100, 100, 5, -1, 0, 5)
      .attr(LastMoveDoublePowerAttr, MoveId.FUSION_FLARE)
      .makesContact(false),
    new AttackMove(MoveId.FLYING_PRESS, PokemonType.FIGHTING, MoveCategory.PHYSICAL, 100, 95, 10, -1, 0, 6)
      .attr(AlwaysHitMinimizeAttr)
      .attr(FlyingTypeMultiplierAttr)
      .attr(HitsTagForDoubleDamageAttr, BattlerTagType.MINIMIZED)
      .condition(failOnGravityCondition),
    new StatusMove(MoveId.MAT_BLOCK, PokemonType.FIGHTING, -1, 10, -1, 0, 6)
      .target(MoveTarget.USER_SIDE)
      .attr(AddArenaTagAttr, ArenaTagType.MAT_BLOCK, 1, true, true)
      .condition(new FirstMoveCondition())
      .condition(failIfLastCondition),
    new AttackMove(MoveId.BELCH, PokemonType.POISON, MoveCategory.SPECIAL, 120, 90, 10, -1, 0, 6)
      .condition((user, target, move) => user.battleData.hasEatenBerry),
    new StatusMove(MoveId.ROTOTILLER, PokemonType.GROUND, -1, 10, -1, 0, 6)
      .target(MoveTarget.ALL)
      .condition((user, target, move) => {
        // If any fielded pokémon is grass-type and grounded.
        return [ ...globalScene.getEnemyParty(), ...globalScene.getPlayerParty() ].some((poke) => poke.isOfType(PokemonType.GRASS) && poke.isGrounded());
      })
      .attr(StatStageChangeAttr, [ Stat.ATK, Stat.SPATK ], 1, false, { condition: (user, target, move) => target.isOfType(PokemonType.GRASS) && target.isGrounded() }),
    new StatusMove(MoveId.STICKY_WEB, PokemonType.BUG, -1, 20, -1, 0, 6)
      .attr(AddArenaTrapTagAttr, ArenaTagType.STICKY_WEB)
      .target(MoveTarget.ENEMY_SIDE)
      .reflectable(),
    new AttackMove(MoveId.FELL_STINGER, PokemonType.BUG, MoveCategory.PHYSICAL, 50, 100, 25, -1, 0, 6)
      .attr(PostVictoryStatStageChangeAttr, [ Stat.ATK ], 3, true ),
    new ChargingAttackMove(MoveId.PHANTOM_FORCE, PokemonType.GHOST, MoveCategory.PHYSICAL, 90, 100, 10, -1, 0, 6)
      .chargeText(i18next.t("moveTriggers:vanishedInstantly", { pokemonName: "{USER}" }))
      .chargeAttr(SemiInvulnerableAttr, BattlerTagType.HIDDEN)
      .ignoresProtect(),
    new StatusMove(MoveId.TRICK_OR_TREAT, PokemonType.GHOST, 100, 20, -1, 0, 6)
      .attr(AddTypeAttr, PokemonType.GHOST)
      .reflectable(),
    new StatusMove(MoveId.NOBLE_ROAR, PokemonType.NORMAL, 100, 30, -1, 0, 6)
      .attr(StatStageChangeAttr, [ Stat.ATK, Stat.SPATK ], -1)
      .soundBased()
      .reflectable(),
    new StatusMove(MoveId.ION_DELUGE, PokemonType.ELECTRIC, -1, 25, -1, 1, 6)
      .attr(AddArenaTagAttr, ArenaTagType.ION_DELUGE)
      .target(MoveTarget.BOTH_SIDES),
    new AttackMove(MoveId.PARABOLIC_CHARGE, PokemonType.ELECTRIC, MoveCategory.SPECIAL, 65, 100, 20, -1, 0, 6)
      .attr(HitHealAttr)
      .target(MoveTarget.ALL_NEAR_OTHERS)
      .triageMove(),
    new StatusMove(MoveId.FORESTS_CURSE, PokemonType.GRASS, 100, 20, -1, 0, 6)
      .attr(AddTypeAttr, PokemonType.GRASS)
      .reflectable(),
    new AttackMove(MoveId.PETAL_BLIZZARD, PokemonType.GRASS, MoveCategory.PHYSICAL, 90, 100, 15, -1, 0, 6)
      .windMove()
      .makesContact(false)
      .target(MoveTarget.ALL_NEAR_OTHERS),
    new AttackMove(MoveId.FREEZE_DRY, PokemonType.ICE, MoveCategory.SPECIAL, 70, 100, 20, 10, 0, 6)
      .attr(StatusEffectAttr, StatusEffect.FREEZE)
      .attr(FreezeDryAttr),
    new AttackMove(MoveId.DISARMING_VOICE, PokemonType.FAIRY, MoveCategory.SPECIAL, 40, -1, 15, -1, 0, 6)
      .soundBased()
      .target(MoveTarget.ALL_NEAR_ENEMIES),
    new StatusMove(MoveId.PARTING_SHOT, PokemonType.DARK, 100, 20, -1, 0, 6)
      .attr(StatStageChangeAttr, [ Stat.ATK, Stat.SPATK ], -1, false, { trigger: MoveEffectTrigger.PRE_APPLY })
      .attr(ForceSwitchOutAttr, true)
      .soundBased()
      .reflectable(),
    new StatusMove(MoveId.TOPSY_TURVY, PokemonType.DARK, -1, 20, -1, 0, 6)
      .attr(InvertStatsAttr)
      .reflectable(),
    new AttackMove(MoveId.DRAINING_KISS, PokemonType.FAIRY, MoveCategory.SPECIAL, 50, 100, 10, -1, 0, 6)
      .attr(HitHealAttr, 0.75)
      .makesContact()
      .triageMove(),
    new StatusMove(MoveId.CRAFTY_SHIELD, PokemonType.FAIRY, -1, 10, -1, 3, 6)
      .target(MoveTarget.USER_SIDE)
      .attr(AddArenaTagAttr, ArenaTagType.CRAFTY_SHIELD, 1, true, true)
      .condition(failIfLastCondition),
    new StatusMove(MoveId.FLOWER_SHIELD, PokemonType.FAIRY, -1, 10, -1, 0, 6)
      .target(MoveTarget.ALL)
      .attr(StatStageChangeAttr, [ Stat.DEF ], 1, false, { condition: (user, target, move) => target.getTypes().includes(PokemonType.GRASS) && !target.getTag(SemiInvulnerableTag) }),
    new StatusMove(MoveId.GRASSY_TERRAIN, PokemonType.GRASS, -1, 10, -1, 0, 6)
      .attr(TerrainChangeAttr, TerrainType.GRASSY)
      .target(MoveTarget.BOTH_SIDES),
    new StatusMove(MoveId.MISTY_TERRAIN, PokemonType.FAIRY, -1, 10, -1, 0, 6)
      .attr(TerrainChangeAttr, TerrainType.MISTY)
      .target(MoveTarget.BOTH_SIDES),
    new StatusMove(MoveId.ELECTRIFY, PokemonType.ELECTRIC, -1, 20, -1, 0, 6)
      .attr(AddBattlerTagAttr, BattlerTagType.ELECTRIFIED, false, true),
    new AttackMove(MoveId.PLAY_ROUGH, PokemonType.FAIRY, MoveCategory.PHYSICAL, 90, 90, 10, 10, 0, 6)
      .attr(StatStageChangeAttr, [ Stat.ATK ], -1),
    new AttackMove(MoveId.FAIRY_WIND, PokemonType.FAIRY, MoveCategory.SPECIAL, 40, 100, 30, -1, 0, 6)
      .windMove(),
    new AttackMove(MoveId.MOONBLAST, PokemonType.FAIRY, MoveCategory.SPECIAL, 95, 100, 15, 30, 0, 6)
      .attr(StatStageChangeAttr, [ Stat.SPATK ], -1),
    new AttackMove(MoveId.BOOMBURST, PokemonType.NORMAL, MoveCategory.SPECIAL, 140, 100, 10, -1, 0, 6)
      .soundBased()
      .target(MoveTarget.ALL_NEAR_OTHERS),
    new StatusMove(MoveId.FAIRY_LOCK, PokemonType.FAIRY, -1, 10, -1, 0, 6)
      .ignoresSubstitute()
      .ignoresProtect()
      .target(MoveTarget.BOTH_SIDES)
      .attr(AddArenaTagAttr, ArenaTagType.FAIRY_LOCK, 2, true),
    new SelfStatusMove(MoveId.KINGS_SHIELD, PokemonType.STEEL, -1, 10, -1, 4, 6)
      .attr(ProtectAttr, BattlerTagType.KINGS_SHIELD)
      .condition(failIfLastCondition),
    new StatusMove(MoveId.PLAY_NICE, PokemonType.NORMAL, -1, 20, -1, 0, 6)
      .attr(StatStageChangeAttr, [ Stat.ATK ], -1)
      .ignoresSubstitute()
      .reflectable(),
    new StatusMove(MoveId.CONFIDE, PokemonType.NORMAL, -1, 20, -1, 0, 6)
      .attr(StatStageChangeAttr, [ Stat.SPATK ], -1)
      .soundBased()
      .reflectable(),
    new AttackMove(MoveId.DIAMOND_STORM, PokemonType.ROCK, MoveCategory.PHYSICAL, 100, 95, 5, 50, 0, 6)
      .attr(StatStageChangeAttr, [ Stat.DEF ], 2, true, { firstTargetOnly: true })
      .makesContact(false)
      .target(MoveTarget.ALL_NEAR_ENEMIES),
    new AttackMove(MoveId.STEAM_ERUPTION, PokemonType.WATER, MoveCategory.SPECIAL, 110, 95, 5, 30, 0, 6)
      .attr(HealStatusEffectAttr, true, StatusEffect.FREEZE)
      .attr(HealStatusEffectAttr, false, StatusEffect.FREEZE)
      .attr(StatusEffectAttr, StatusEffect.BURN),
    new AttackMove(MoveId.HYPERSPACE_HOLE, PokemonType.PSYCHIC, MoveCategory.SPECIAL, 80, -1, 5, -1, 0, 6)
      .ignoresProtect()
      .ignoresSubstitute(),
    new AttackMove(MoveId.WATER_SHURIKEN, PokemonType.WATER, MoveCategory.SPECIAL, 15, 100, 20, -1, 1, 6)
      .attr(MultiHitAttr)
      .attr(WaterShurikenPowerAttr)
      .attr(WaterShurikenMultiHitTypeAttr),
    new AttackMove(MoveId.MYSTICAL_FIRE, PokemonType.FIRE, MoveCategory.SPECIAL, 75, 100, 10, 100, 0, 6)
      .attr(StatStageChangeAttr, [ Stat.SPATK ], -1),
    new SelfStatusMove(MoveId.SPIKY_SHIELD, PokemonType.GRASS, -1, 10, -1, 4, 6)
      .attr(ProtectAttr, BattlerTagType.SPIKY_SHIELD)
      .condition(failIfLastCondition),
    new StatusMove(MoveId.AROMATIC_MIST, PokemonType.FAIRY, -1, 20, -1, 0, 6)
      .attr(StatStageChangeAttr, [ Stat.SPDEF ], 1)
      .ignoresSubstitute()
      .condition(failIfSingleBattle)
      .target(MoveTarget.NEAR_ALLY),
    new StatusMove(MoveId.EERIE_IMPULSE, PokemonType.ELECTRIC, 100, 15, -1, 0, 6)
      .attr(StatStageChangeAttr, [ Stat.SPATK ], -2)
      .reflectable(),
    new StatusMove(MoveId.VENOM_DRENCH, PokemonType.POISON, 100, 20, -1, 0, 6)
      .attr(StatStageChangeAttr, [ Stat.ATK, Stat.SPATK, Stat.SPD ], -1, false, { condition: (user, target, move) => target.status?.effect === StatusEffect.POISON || target.status?.effect === StatusEffect.TOXIC })
      .target(MoveTarget.ALL_NEAR_ENEMIES)
      .reflectable(),
    new StatusMove(MoveId.POWDER, PokemonType.BUG, 100, 20, -1, 1, 6)
      .attr(AddBattlerTagAttr, BattlerTagType.POWDER, false, true)
      .ignoresSubstitute()
      .powderMove()
      .reflectable(),
    new ChargingSelfStatusMove(MoveId.GEOMANCY, PokemonType.FAIRY, -1, 10, -1, 0, 6)
      .chargeText(i18next.t("moveTriggers:isChargingPower", { pokemonName: "{USER}" }))
      .attr(StatStageChangeAttr, [ Stat.SPATK, Stat.SPDEF, Stat.SPD ], 2, true),
    new StatusMove(MoveId.MAGNETIC_FLUX, PokemonType.ELECTRIC, -1, 20, -1, 0, 6)
      .attr(StatStageChangeAttr, [ Stat.DEF, Stat.SPDEF ], 1, false, { condition: (user, target, move) => !![ AbilityId.PLUS, AbilityId.MINUS ].find(a => target.hasAbility(a, false)) })
      .ignoresSubstitute()
      .target(MoveTarget.USER_AND_ALLIES)
      .condition((user, target, move) => !![ user, user.getAlly() ].filter(p => p?.isActive()).find(p => !![ AbilityId.PLUS, AbilityId.MINUS ].find(a => p?.hasAbility(a, false)))),
    new StatusMove(MoveId.HAPPY_HOUR, PokemonType.NORMAL, -1, 30, -1, 0, 6) // No animation
      .attr(AddArenaTagAttr, ArenaTagType.HAPPY_HOUR, null, true)
      .target(MoveTarget.USER_SIDE),
    new StatusMove(MoveId.ELECTRIC_TERRAIN, PokemonType.ELECTRIC, -1, 10, -1, 0, 6)
      .attr(TerrainChangeAttr, TerrainType.ELECTRIC)
      .target(MoveTarget.BOTH_SIDES),
    new AttackMove(MoveId.DAZZLING_GLEAM, PokemonType.FAIRY, MoveCategory.SPECIAL, 80, 100, 10, -1, 0, 6)
      .target(MoveTarget.ALL_NEAR_ENEMIES),
    new SelfStatusMove(MoveId.CELEBRATE, PokemonType.NORMAL, -1, 40, -1, 0, 6)
      .attr(CelebrateAttr),
    new StatusMove(MoveId.HOLD_HANDS, PokemonType.NORMAL, -1, 40, -1, 0, 6)
      .ignoresSubstitute()
      .target(MoveTarget.NEAR_ALLY),
    new StatusMove(MoveId.BABY_DOLL_EYES, PokemonType.FAIRY, 100, 30, -1, 1, 6)
      .attr(StatStageChangeAttr, [ Stat.ATK ], -1)
      .reflectable(),
    new AttackMove(MoveId.NUZZLE, PokemonType.ELECTRIC, MoveCategory.PHYSICAL, 20, 100, 20, 100, 0, 6)
      .attr(StatusEffectAttr, StatusEffect.PARALYSIS),
    new AttackMove(MoveId.HOLD_BACK, PokemonType.NORMAL, MoveCategory.PHYSICAL, 40, 100, 40, -1, 0, 6)
      .attr(SurviveDamageAttr),
    new AttackMove(MoveId.INFESTATION, PokemonType.BUG, MoveCategory.SPECIAL, 20, 100, 20, -1, 0, 6)
      .makesContact()
      .attr(TrapAttr, BattlerTagType.INFESTATION),
    new AttackMove(MoveId.POWER_UP_PUNCH, PokemonType.FIGHTING, MoveCategory.PHYSICAL, 40, 100, 20, 100, 0, 6)
      .attr(StatStageChangeAttr, [ Stat.ATK ], 1, true)
      .punchingMove(),
    new AttackMove(MoveId.OBLIVION_WING, PokemonType.FLYING, MoveCategory.SPECIAL, 80, 100, 10, -1, 0, 6)
      .attr(HitHealAttr, 0.75)
      .triageMove(),
    new AttackMove(MoveId.THOUSAND_ARROWS, PokemonType.GROUND, MoveCategory.PHYSICAL, 90, 100, 10, -1, 0, 6)
      .attr(NeutralDamageAgainstFlyingTypeMultiplierAttr)
      .attr(FallDownAttr)
      .attr(HitsTagAttr, BattlerTagType.FLYING)
      .attr(HitsTagAttr, BattlerTagType.FLOATING)
      .attr(AddBattlerTagAttr, BattlerTagType.INTERRUPTED)
      .attr(RemoveBattlerTagAttr, [ BattlerTagType.FLYING, BattlerTagType.FLOATING, BattlerTagType.TELEKINESIS ])
      .makesContact(false)
      .target(MoveTarget.ALL_NEAR_ENEMIES),
    new AttackMove(MoveId.THOUSAND_WAVES, PokemonType.GROUND, MoveCategory.PHYSICAL, 90, 100, 10, -1, 0, 6)
      .attr(AddBattlerTagAttr, BattlerTagType.TRAPPED, false, false, 1, 1, true)
      .makesContact(false)
      .target(MoveTarget.ALL_NEAR_ENEMIES),
    new AttackMove(MoveId.LANDS_WRATH, PokemonType.GROUND, MoveCategory.PHYSICAL, 90, 100, 10, -1, 0, 6)
      .makesContact(false)
      .target(MoveTarget.ALL_NEAR_ENEMIES),
    new AttackMove(MoveId.LIGHT_OF_RUIN, PokemonType.FAIRY, MoveCategory.SPECIAL, 140, 90, 5, -1, 0, 6)
      .attr(RecoilAttr, false, 0.5)
      .recklessMove(),
    new AttackMove(MoveId.ORIGIN_PULSE, PokemonType.WATER, MoveCategory.SPECIAL, 110, 85, 10, -1, 0, 6)
      .pulseMove()
      .target(MoveTarget.ALL_NEAR_ENEMIES),
    new AttackMove(MoveId.PRECIPICE_BLADES, PokemonType.GROUND, MoveCategory.PHYSICAL, 120, 85, 10, -1, 0, 6)
      .makesContact(false)
      .target(MoveTarget.ALL_NEAR_ENEMIES),
    new AttackMove(MoveId.DRAGON_ASCENT, PokemonType.FLYING, MoveCategory.PHYSICAL, 120, 100, 5, -1, 0, 6)
      .attr(StatStageChangeAttr, [ Stat.DEF, Stat.SPDEF ], -1, true),
    new AttackMove(MoveId.HYPERSPACE_FURY, PokemonType.DARK, MoveCategory.PHYSICAL, 100, -1, 5, -1, 0, 6)
      .attr(StatStageChangeAttr, [ Stat.DEF ], -1, true)
      .ignoresSubstitute()
      .makesContact(false)
      .ignoresProtect(),
    /* Unused */
    new AttackMove(MoveId.BREAKNECK_BLITZ__PHYSICAL, PokemonType.NORMAL, MoveCategory.PHYSICAL, -1, -1, 1, -1, 0, 7)
      .unimplemented(),
    new AttackMove(MoveId.BREAKNECK_BLITZ__SPECIAL, PokemonType.NORMAL, MoveCategory.SPECIAL, -1, -1, 1, -1, 0, 7)
      .unimplemented(),
    new AttackMove(MoveId.ALL_OUT_PUMMELING__PHYSICAL, PokemonType.FIGHTING, MoveCategory.PHYSICAL, -1, -1, 1, -1, 0, 7)
      .unimplemented(),
    new AttackMove(MoveId.ALL_OUT_PUMMELING__SPECIAL, PokemonType.FIGHTING, MoveCategory.SPECIAL, -1, -1, 1, -1, 0, 7)
      .unimplemented(),
    new AttackMove(MoveId.SUPERSONIC_SKYSTRIKE__PHYSICAL, PokemonType.FLYING, MoveCategory.PHYSICAL, -1, -1, 1, -1, 0, 7)
      .unimplemented(),
    new AttackMove(MoveId.SUPERSONIC_SKYSTRIKE__SPECIAL, PokemonType.FLYING, MoveCategory.SPECIAL, -1, -1, 1, -1, 0, 7)
      .unimplemented(),
    new AttackMove(MoveId.ACID_DOWNPOUR__PHYSICAL, PokemonType.POISON, MoveCategory.PHYSICAL, -1, -1, 1, -1, 0, 7)
      .unimplemented(),
    new AttackMove(MoveId.ACID_DOWNPOUR__SPECIAL, PokemonType.POISON, MoveCategory.SPECIAL, -1, -1, 1, -1, 0, 7)
      .unimplemented(),
    new AttackMove(MoveId.TECTONIC_RAGE__PHYSICAL, PokemonType.GROUND, MoveCategory.PHYSICAL, -1, -1, 1, -1, 0, 7)
      .unimplemented(),
    new AttackMove(MoveId.TECTONIC_RAGE__SPECIAL, PokemonType.GROUND, MoveCategory.SPECIAL, -1, -1, 1, -1, 0, 7)
      .unimplemented(),
    new AttackMove(MoveId.CONTINENTAL_CRUSH__PHYSICAL, PokemonType.ROCK, MoveCategory.PHYSICAL, -1, -1, 1, -1, 0, 7)
      .unimplemented(),
    new AttackMove(MoveId.CONTINENTAL_CRUSH__SPECIAL, PokemonType.ROCK, MoveCategory.SPECIAL, -1, -1, 1, -1, 0, 7)
      .unimplemented(),
    new AttackMove(MoveId.SAVAGE_SPIN_OUT__PHYSICAL, PokemonType.BUG, MoveCategory.PHYSICAL, -1, -1, 1, -1, 0, 7)
      .unimplemented(),
    new AttackMove(MoveId.SAVAGE_SPIN_OUT__SPECIAL, PokemonType.BUG, MoveCategory.SPECIAL, -1, -1, 1, -1, 0, 7)
      .unimplemented(),
    new AttackMove(MoveId.NEVER_ENDING_NIGHTMARE__PHYSICAL, PokemonType.GHOST, MoveCategory.PHYSICAL, -1, -1, 1, -1, 0, 7)
      .unimplemented(),
    new AttackMove(MoveId.NEVER_ENDING_NIGHTMARE__SPECIAL, PokemonType.GHOST, MoveCategory.SPECIAL, -1, -1, 1, -1, 0, 7)
      .unimplemented(),
    new AttackMove(MoveId.CORKSCREW_CRASH__PHYSICAL, PokemonType.STEEL, MoveCategory.PHYSICAL, -1, -1, 1, -1, 0, 7)
      .unimplemented(),
    new AttackMove(MoveId.CORKSCREW_CRASH__SPECIAL, PokemonType.STEEL, MoveCategory.SPECIAL, -1, -1, 1, -1, 0, 7)
      .unimplemented(),
    new AttackMove(MoveId.INFERNO_OVERDRIVE__PHYSICAL, PokemonType.FIRE, MoveCategory.PHYSICAL, -1, -1, 1, -1, 0, 7)
      .unimplemented(),
    new AttackMove(MoveId.INFERNO_OVERDRIVE__SPECIAL, PokemonType.FIRE, MoveCategory.SPECIAL, -1, -1, 1, -1, 0, 7)
      .unimplemented(),
    new AttackMove(MoveId.HYDRO_VORTEX__PHYSICAL, PokemonType.WATER, MoveCategory.PHYSICAL, -1, -1, 1, -1, 0, 7)
      .unimplemented(),
    new AttackMove(MoveId.HYDRO_VORTEX__SPECIAL, PokemonType.WATER, MoveCategory.SPECIAL, -1, -1, 1, -1, 0, 7)
      .unimplemented(),
    new AttackMove(MoveId.BLOOM_DOOM__PHYSICAL, PokemonType.GRASS, MoveCategory.PHYSICAL, -1, -1, 1, -1, 0, 7)
      .unimplemented(),
    new AttackMove(MoveId.BLOOM_DOOM__SPECIAL, PokemonType.GRASS, MoveCategory.SPECIAL, -1, -1, 1, -1, 0, 7)
      .unimplemented(),
    new AttackMove(MoveId.GIGAVOLT_HAVOC__PHYSICAL, PokemonType.ELECTRIC, MoveCategory.PHYSICAL, -1, -1, 1, -1, 0, 7)
      .unimplemented(),
    new AttackMove(MoveId.GIGAVOLT_HAVOC__SPECIAL, PokemonType.ELECTRIC, MoveCategory.SPECIAL, -1, -1, 1, -1, 0, 7)
      .unimplemented(),
    new AttackMove(MoveId.SHATTERED_PSYCHE__PHYSICAL, PokemonType.PSYCHIC, MoveCategory.PHYSICAL, -1, -1, 1, -1, 0, 7)
      .unimplemented(),
    new AttackMove(MoveId.SHATTERED_PSYCHE__SPECIAL, PokemonType.PSYCHIC, MoveCategory.SPECIAL, -1, -1, 1, -1, 0, 7)
      .unimplemented(),
    new AttackMove(MoveId.SUBZERO_SLAMMER__PHYSICAL, PokemonType.ICE, MoveCategory.PHYSICAL, -1, -1, 1, -1, 0, 7)
      .unimplemented(),
    new AttackMove(MoveId.SUBZERO_SLAMMER__SPECIAL, PokemonType.ICE, MoveCategory.SPECIAL, -1, -1, 1, -1, 0, 7)
      .unimplemented(),
    new AttackMove(MoveId.DEVASTATING_DRAKE__PHYSICAL, PokemonType.DRAGON, MoveCategory.PHYSICAL, -1, -1, 1, -1, 0, 7)
      .unimplemented(),
    new AttackMove(MoveId.DEVASTATING_DRAKE__SPECIAL, PokemonType.DRAGON, MoveCategory.SPECIAL, -1, -1, 1, -1, 0, 7)
      .unimplemented(),
    new AttackMove(MoveId.BLACK_HOLE_ECLIPSE__PHYSICAL, PokemonType.DARK, MoveCategory.PHYSICAL, -1, -1, 1, -1, 0, 7)
      .unimplemented(),
    new AttackMove(MoveId.BLACK_HOLE_ECLIPSE__SPECIAL, PokemonType.DARK, MoveCategory.SPECIAL, -1, -1, 1, -1, 0, 7)
      .unimplemented(),
    new AttackMove(MoveId.TWINKLE_TACKLE__PHYSICAL, PokemonType.FAIRY, MoveCategory.PHYSICAL, -1, -1, 1, -1, 0, 7)
      .unimplemented(),
    new AttackMove(MoveId.TWINKLE_TACKLE__SPECIAL, PokemonType.FAIRY, MoveCategory.SPECIAL, -1, -1, 1, -1, 0, 7)
      .unimplemented(),
    new AttackMove(MoveId.CATASTROPIKA, PokemonType.ELECTRIC, MoveCategory.PHYSICAL, 210, -1, 1, -1, 0, 7)
      .unimplemented(),
    /* End Unused */
    new SelfStatusMove(MoveId.SHORE_UP, PokemonType.GROUND, -1, 5, -1, 0, 7)
      .attr(SandHealAttr)
      .triageMove(),
    new AttackMove(MoveId.FIRST_IMPRESSION, PokemonType.BUG, MoveCategory.PHYSICAL, 90, 100, 10, -1, 2, 7)
      .condition(new FirstMoveCondition()),
    new SelfStatusMove(MoveId.BANEFUL_BUNKER, PokemonType.POISON, -1, 10, -1, 4, 7)
      .attr(ProtectAttr, BattlerTagType.BANEFUL_BUNKER)
      .condition(failIfLastCondition),
    new AttackMove(MoveId.SPIRIT_SHACKLE, PokemonType.GHOST, MoveCategory.PHYSICAL, 80, 100, 10, 100, 0, 7)
      .attr(AddBattlerTagAttr, BattlerTagType.TRAPPED, false, false, 1, 1, true)
      .makesContact(false),
    new AttackMove(MoveId.DARKEST_LARIAT, PokemonType.DARK, MoveCategory.PHYSICAL, 85, 100, 10, -1, 0, 7)
      .attr(IgnoreOpponentStatStagesAttr),
    new AttackMove(MoveId.SPARKLING_ARIA, PokemonType.WATER, MoveCategory.SPECIAL, 90, 100, 10, 100, 0, 7)
      .attr(HealStatusEffectAttr, false, StatusEffect.BURN)
      .soundBased()
      .target(MoveTarget.ALL_NEAR_OTHERS),
    new AttackMove(MoveId.ICE_HAMMER, PokemonType.ICE, MoveCategory.PHYSICAL, 100, 90, 10, -1, 0, 7)
      .attr(StatStageChangeAttr, [ Stat.SPD ], -1, true)
      .punchingMove(),
    new StatusMove(MoveId.FLORAL_HEALING, PokemonType.FAIRY, -1, 10, -1, 0, 7)
      .attr(BoostHealAttr, 0.5, 2 / 3, true, false, (user, target, move) => globalScene.arena.terrain?.terrainType === TerrainType.GRASSY)
      .triageMove()
      .reflectable(),
    new AttackMove(MoveId.HIGH_HORSEPOWER, PokemonType.GROUND, MoveCategory.PHYSICAL, 95, 95, 10, -1, 0, 7),
    new StatusMove(MoveId.STRENGTH_SAP, PokemonType.GRASS, 100, 10, -1, 0, 7)
      .attr(HitHealAttr, null, Stat.ATK)
      .attr(StatStageChangeAttr, [ Stat.ATK ], -1)
      .condition((user, target, move) => target.getStatStage(Stat.ATK) > -6)
      .triageMove()
      .reflectable(),
    new ChargingAttackMove(MoveId.SOLAR_BLADE, PokemonType.GRASS, MoveCategory.PHYSICAL, 125, 100, 10, -1, 0, 7)
      .chargeText(i18next.t("moveTriggers:isGlowing", { pokemonName: "{USER}" }))
      .chargeAttr(WeatherInstantChargeAttr, [ WeatherType.SUNNY, WeatherType.HARSH_SUN ])
      .attr(AntiSunlightPowerDecreaseAttr)
      .slicingMove(),
    new AttackMove(MoveId.LEAFAGE, PokemonType.GRASS, MoveCategory.PHYSICAL, 40, 100, 40, -1, 0, 7)
      .makesContact(false),
    new StatusMove(MoveId.SPOTLIGHT, PokemonType.NORMAL, -1, 15, -1, 3, 7)
      .attr(AddBattlerTagAttr, BattlerTagType.CENTER_OF_ATTENTION, false)
      .condition(failIfSingleBattle)
      .reflectable(),
    new StatusMove(MoveId.TOXIC_THREAD, PokemonType.POISON, 100, 20, -1, 0, 7)
      .attr(StatusEffectAttr, StatusEffect.POISON)
      .attr(StatStageChangeAttr, [ Stat.SPD ], -1)
      .reflectable(),
    new SelfStatusMove(MoveId.LASER_FOCUS, PokemonType.NORMAL, -1, 30, -1, 0, 7)
      .attr(AddBattlerTagAttr, BattlerTagType.ALWAYS_CRIT, true, false),
    new StatusMove(MoveId.GEAR_UP, PokemonType.STEEL, -1, 20, -1, 0, 7)
      .attr(StatStageChangeAttr, [ Stat.ATK, Stat.SPATK ], 1, false, { condition: (user, target, move) => !![ AbilityId.PLUS, AbilityId.MINUS ].find(a => target.hasAbility(a, false)) })
      .ignoresSubstitute()
      .target(MoveTarget.USER_AND_ALLIES)
      .condition((user, target, move) => !![ user, user.getAlly() ].filter(p => p?.isActive()).find(p => !![ AbilityId.PLUS, AbilityId.MINUS ].find(a => p?.hasAbility(a, false)))),
    new AttackMove(MoveId.THROAT_CHOP, PokemonType.DARK, MoveCategory.PHYSICAL, 80, 100, 15, 100, 0, 7)
      .attr(AddBattlerTagAttr, BattlerTagType.THROAT_CHOPPED),
    new AttackMove(MoveId.POLLEN_PUFF, PokemonType.BUG, MoveCategory.SPECIAL, 90, 100, 15, -1, 0, 7)
      .attr(StatusCategoryOnAllyAttr)
      .attr(HealOnAllyAttr, 0.5, true, false)
      .ballBombMove(),
    new AttackMove(MoveId.ANCHOR_SHOT, PokemonType.STEEL, MoveCategory.PHYSICAL, 80, 100, 20, 100, 0, 7)
      .attr(AddBattlerTagAttr, BattlerTagType.TRAPPED, false, false, 1, 1, true),
    new StatusMove(MoveId.PSYCHIC_TERRAIN, PokemonType.PSYCHIC, -1, 10, -1, 0, 7)
      .attr(TerrainChangeAttr, TerrainType.PSYCHIC)
      .target(MoveTarget.BOTH_SIDES),
    new AttackMove(MoveId.LUNGE, PokemonType.BUG, MoveCategory.PHYSICAL, 80, 100, 15, 100, 0, 7)
      .attr(StatStageChangeAttr, [ Stat.ATK ], -1),
    new AttackMove(MoveId.FIRE_LASH, PokemonType.FIRE, MoveCategory.PHYSICAL, 80, 100, 15, 100, 0, 7)
      .attr(StatStageChangeAttr, [ Stat.DEF ], -1),
    new AttackMove(MoveId.POWER_TRIP, PokemonType.DARK, MoveCategory.PHYSICAL, 20, 100, 10, -1, 0, 7)
      .attr(PositiveStatStagePowerAttr),
    new AttackMove(MoveId.BURN_UP, PokemonType.FIRE, MoveCategory.SPECIAL, 130, 100, 5, -1, 0, 7)
      .condition((user) => {
        const userTypes = user.getTypes(true);
        return userTypes.includes(PokemonType.FIRE);
      })
      .attr(HealStatusEffectAttr, true, StatusEffect.FREEZE)
      .attr(AddBattlerTagAttr, BattlerTagType.BURNED_UP, true, false)
      .attr(RemoveTypeAttr, PokemonType.FIRE, (user) => {
        globalScene.phaseManager.queueMessage(i18next.t("moveTriggers:burnedItselfOut", { pokemonName: getPokemonNameWithAffix(user) }));
      }),
    new StatusMove(MoveId.SPEED_SWAP, PokemonType.PSYCHIC, -1, 10, -1, 0, 7)
      .attr(SwapStatAttr, Stat.SPD)
      .ignoresSubstitute(),
    new AttackMove(MoveId.SMART_STRIKE, PokemonType.STEEL, MoveCategory.PHYSICAL, 70, -1, 10, -1, 0, 7),
    new StatusMove(MoveId.PURIFY, PokemonType.POISON, -1, 20, -1, 0, 7)
      .condition((user, target, move) => {
        if (!target.status) {
          return false;
        }
        return isNonVolatileStatusEffect(target.status.effect);
      })
      .attr(HealAttr, 0.5)
      .attr(HealStatusEffectAttr, false, getNonVolatileStatusEffects())
      .triageMove()
      .reflectable(),
    new AttackMove(MoveId.REVELATION_DANCE, PokemonType.NORMAL, MoveCategory.SPECIAL, 90, 100, 15, -1, 0, 7)
      .danceMove()
      .attr(MatchUserTypeAttr),
    new AttackMove(MoveId.CORE_ENFORCER, PokemonType.DRAGON, MoveCategory.SPECIAL, 100, 100, 10, -1, 0, 7)
      .target(MoveTarget.ALL_NEAR_ENEMIES)
      .attr(SuppressAbilitiesIfActedAttr),
    new AttackMove(MoveId.TROP_KICK, PokemonType.GRASS, MoveCategory.PHYSICAL, 70, 100, 15, 100, 0, 7)
      .attr(StatStageChangeAttr, [ Stat.ATK ], -1),
    new StatusMove(MoveId.INSTRUCT, PokemonType.PSYCHIC, -1, 15, -1, 0, 7)
      .ignoresSubstitute()
      .attr(RepeatMoveAttr)
      /*
       * Incorrect interactions with Gigaton Hammer, Blood Moon & Torment due to them _failing on use_, not merely being unselectable.
       * Incorrectly ticks down Encore's fail counter
       * TODO: Verify whether Instruct can repeat Struggle
       * TODO: Verify whether Instruct can fail when using a copied move also in one's own moveset
       */
      .edgeCase(),
    new AttackMove(MoveId.BEAK_BLAST, PokemonType.FLYING, MoveCategory.PHYSICAL, 100, 100, 15, -1, -3, 7)
      .attr(BeakBlastHeaderAttr)
      .ballBombMove()
      .makesContact(false),
    new AttackMove(MoveId.CLANGING_SCALES, PokemonType.DRAGON, MoveCategory.SPECIAL, 110, 100, 5, -1, 0, 7)
      .attr(StatStageChangeAttr, [ Stat.DEF ], -1, true, { firstTargetOnly: true })
      .soundBased()
      .target(MoveTarget.ALL_NEAR_ENEMIES),
    new AttackMove(MoveId.DRAGON_HAMMER, PokemonType.DRAGON, MoveCategory.PHYSICAL, 90, 100, 15, -1, 0, 7),
    new AttackMove(MoveId.BRUTAL_SWING, PokemonType.DARK, MoveCategory.PHYSICAL, 60, 100, 20, -1, 0, 7)
      .target(MoveTarget.ALL_NEAR_OTHERS),
    new StatusMove(MoveId.AURORA_VEIL, PokemonType.ICE, -1, 20, -1, 0, 7)
      .condition((user, target, move) => (globalScene.arena.weather?.weatherType === WeatherType.HAIL || globalScene.arena.weather?.weatherType === WeatherType.SNOW) && !globalScene.arena.weather?.isEffectSuppressed())
      .attr(AddArenaTagAttr, ArenaTagType.AURORA_VEIL, 5, true)
      .target(MoveTarget.USER_SIDE),
    /* Unused */
    new AttackMove(MoveId.SINISTER_ARROW_RAID, PokemonType.GHOST, MoveCategory.PHYSICAL, 180, -1, 1, -1, 0, 7)
      .unimplemented()
      .makesContact(false)
      .edgeCase(), // I assume it's because the user needs spirit shackle and decidueye
    new AttackMove(MoveId.MALICIOUS_MOONSAULT, PokemonType.DARK, MoveCategory.PHYSICAL, 180, -1, 1, -1, 0, 7)
      .unimplemented()
      .attr(AlwaysHitMinimizeAttr)
      .attr(HitsTagAttr, BattlerTagType.MINIMIZED, true)
      .edgeCase(), // I assume it's because it needs darkest lariat and incineroar
    new AttackMove(MoveId.OCEANIC_OPERETTA, PokemonType.WATER, MoveCategory.SPECIAL, 195, -1, 1, -1, 0, 7)
      .unimplemented()
      .edgeCase(), // I assume it's because it needs sparkling aria and primarina
    new AttackMove(MoveId.GUARDIAN_OF_ALOLA, PokemonType.FAIRY, MoveCategory.SPECIAL, -1, -1, 1, -1, 0, 7)
      .unimplemented(),
    new AttackMove(MoveId.SOUL_STEALING_7_STAR_STRIKE, PokemonType.GHOST, MoveCategory.PHYSICAL, 195, -1, 1, -1, 0, 7)
      .unimplemented(),
    new AttackMove(MoveId.STOKED_SPARKSURFER, PokemonType.ELECTRIC, MoveCategory.SPECIAL, 175, -1, 1, 100, 0, 7)
      .unimplemented()
      .edgeCase(), // I assume it's because it needs thunderbolt and Alola Raichu
    new AttackMove(MoveId.PULVERIZING_PANCAKE, PokemonType.NORMAL, MoveCategory.PHYSICAL, 210, -1, 1, -1, 0, 7)
      .unimplemented()
      .edgeCase(), // I assume it's because it needs giga impact and snorlax
    new SelfStatusMove(MoveId.EXTREME_EVOBOOST, PokemonType.NORMAL, -1, 1, -1, 0, 7)
      .unimplemented()
      .attr(StatStageChangeAttr, [ Stat.ATK, Stat.DEF, Stat.SPATK, Stat.SPDEF, Stat.SPD ], 2, true),
    new AttackMove(MoveId.GENESIS_SUPERNOVA, PokemonType.PSYCHIC, MoveCategory.SPECIAL, 185, -1, 1, 100, 0, 7)
      .unimplemented()
      .attr(TerrainChangeAttr, TerrainType.PSYCHIC),
    /* End Unused */
    new AttackMove(MoveId.SHELL_TRAP, PokemonType.FIRE, MoveCategory.SPECIAL, 150, 100, 5, -1, -3, 7)
      .attr(AddBattlerTagHeaderAttr, BattlerTagType.SHELL_TRAP)
      .target(MoveTarget.ALL_NEAR_ENEMIES)
      // Fails if the user was not hit by a physical attack during the turn
      .condition((user, target, move) => user.getTag(ShellTrapTag)?.activated === true),
    new AttackMove(MoveId.FLEUR_CANNON, PokemonType.FAIRY, MoveCategory.SPECIAL, 130, 90, 5, -1, 0, 7)
      .attr(StatStageChangeAttr, [ Stat.SPATK ], -2, true),
    new AttackMove(MoveId.PSYCHIC_FANGS, PokemonType.PSYCHIC, MoveCategory.PHYSICAL, 85, 100, 10, -1, 0, 7)
      .bitingMove()
      .attr(RemoveScreensAttr),
    new AttackMove(MoveId.STOMPING_TANTRUM, PokemonType.GROUND, MoveCategory.PHYSICAL, 75, 100, 10, -1, 0, 7)
      .attr(MovePowerMultiplierAttr, (user) => {
        // Stomping tantrum triggers on most failures (including sleep/freeze)
        const lastNonDancerMove = user.getLastXMoves(2)[1] as TurnMove | undefined;
        return lastNonDancerMove && (lastNonDancerMove.result === MoveResult.MISS || lastNonDancerMove.result === MoveResult.FAIL) ? 2 : 1
      })
      // TODO: Review mainline accuracy and draft tests as needed
      .edgeCase(),
    new AttackMove(MoveId.SHADOW_BONE, PokemonType.GHOST, MoveCategory.PHYSICAL, 85, 100, 10, 20, 0, 7)
      .attr(StatStageChangeAttr, [ Stat.DEF ], -1)
      .makesContact(false),
    new AttackMove(MoveId.ACCELEROCK, PokemonType.ROCK, MoveCategory.PHYSICAL, 40, 100, 20, -1, 1, 7),
    new AttackMove(MoveId.LIQUIDATION, PokemonType.WATER, MoveCategory.PHYSICAL, 85, 100, 10, 20, 0, 7)
      .attr(StatStageChangeAttr, [ Stat.DEF ], -1),
    new AttackMove(MoveId.PRISMATIC_LASER, PokemonType.PSYCHIC, MoveCategory.SPECIAL, 160, 100, 10, -1, 0, 7)
      .attr(RechargeAttr),
    new AttackMove(MoveId.SPECTRAL_THIEF, PokemonType.GHOST, MoveCategory.PHYSICAL, 90, 100, 10, -1, 0, 7)
      .attr(SpectralThiefAttr)
      .ignoresSubstitute(),
    new AttackMove(MoveId.SUNSTEEL_STRIKE, PokemonType.STEEL, MoveCategory.PHYSICAL, 100, 100, 5, -1, 0, 7)
      .ignoresAbilities(),
    new AttackMove(MoveId.MOONGEIST_BEAM, PokemonType.GHOST, MoveCategory.SPECIAL, 100, 100, 5, -1, 0, 7)
      .ignoresAbilities(),
    new StatusMove(MoveId.TEARFUL_LOOK, PokemonType.NORMAL, -1, 20, -1, 0, 7)
      .attr(StatStageChangeAttr, [ Stat.ATK, Stat.SPATK ], -1)
      .reflectable(),
    new AttackMove(MoveId.ZING_ZAP, PokemonType.ELECTRIC, MoveCategory.PHYSICAL, 80, 100, 10, 30, 0, 7)
      .attr(FlinchAttr),
    new AttackMove(MoveId.NATURES_MADNESS, PokemonType.FAIRY, MoveCategory.SPECIAL, -1, 90, 10, -1, 0, 7)
      .attr(TargetHalfHpDamageAttr),
    new AttackMove(MoveId.MULTI_ATTACK, PokemonType.NORMAL, MoveCategory.PHYSICAL, 120, 100, 10, -1, 0, 7)
      .attr(FormChangeItemTypeAttr),
    /* Unused */
    new AttackMove(MoveId.TEN_MILLION_VOLT_THUNDERBOLT, PokemonType.ELECTRIC, MoveCategory.SPECIAL, 195, -1, 1, -1, 0, 7)
      .unimplemented()
      .edgeCase(), // I assume it's because it needs thunderbolt and pikachu in a cap
    /* End Unused */
    new AttackMove(MoveId.MIND_BLOWN, PokemonType.FIRE, MoveCategory.SPECIAL, 150, 100, 5, -1, 0, 7)
      .condition(failIfDampCondition)
      .attr(HalfSacrificialAttr)
      .target(MoveTarget.ALL_NEAR_OTHERS),
    new AttackMove(MoveId.PLASMA_FISTS, PokemonType.ELECTRIC, MoveCategory.PHYSICAL, 100, 100, 15, -1, 0, 7)
      .attr(AddArenaTagAttr, ArenaTagType.ION_DELUGE, 1)
      .punchingMove(),
    new AttackMove(MoveId.PHOTON_GEYSER, PokemonType.PSYCHIC, MoveCategory.SPECIAL, 100, 100, 5, -1, 0, 7)
      .attr(PhotonGeyserCategoryAttr)
      .ignoresAbilities(),
    /* Unused */
    new AttackMove(MoveId.LIGHT_THAT_BURNS_THE_SKY, PokemonType.PSYCHIC, MoveCategory.SPECIAL, 200, -1, 1, -1, 0, 7)
      .unimplemented()
      .attr(PhotonGeyserCategoryAttr)
      .ignoresAbilities(),
    new AttackMove(MoveId.SEARING_SUNRAZE_SMASH, PokemonType.STEEL, MoveCategory.PHYSICAL, 200, -1, 1, -1, 0, 7)
      .unimplemented()
      .ignoresAbilities(),
    new AttackMove(MoveId.MENACING_MOONRAZE_MAELSTROM, PokemonType.GHOST, MoveCategory.SPECIAL, 200, -1, 1, -1, 0, 7)
      .unimplemented()
      .ignoresAbilities(),
    new AttackMove(MoveId.LETS_SNUGGLE_FOREVER, PokemonType.FAIRY, MoveCategory.PHYSICAL, 190, -1, 1, -1, 0, 7)
      .unimplemented()
      .edgeCase(), // I assume it needs play rough and mimikyu
    new AttackMove(MoveId.SPLINTERED_STORMSHARDS, PokemonType.ROCK, MoveCategory.PHYSICAL, 190, -1, 1, -1, 0, 7)
      .unimplemented()
      .attr(ClearTerrainAttr)
      .makesContact(false),
    new AttackMove(MoveId.CLANGOROUS_SOULBLAZE, PokemonType.DRAGON, MoveCategory.SPECIAL, 185, -1, 1, 100, 0, 7)
      .unimplemented()
      .attr(StatStageChangeAttr, [ Stat.ATK, Stat.DEF, Stat.SPATK, Stat.SPDEF, Stat.SPD ], 1, true, { firstTargetOnly: true })
      .soundBased()
      .target(MoveTarget.ALL_NEAR_ENEMIES)
      .edgeCase(), // I assume it needs clanging scales and Kommo-O
    /* End Unused */
    new AttackMove(MoveId.ZIPPY_ZAP, PokemonType.ELECTRIC, MoveCategory.PHYSICAL, 50, 100, 15, -1, 2, 7) // LGPE Implementation
      .attr(CritOnlyAttr),
    new AttackMove(MoveId.SPLISHY_SPLASH, PokemonType.WATER, MoveCategory.SPECIAL, 90, 100, 15, 30, 0, 7)
      .attr(StatusEffectAttr, StatusEffect.PARALYSIS)
      .target(MoveTarget.ALL_NEAR_ENEMIES),
    new AttackMove(MoveId.FLOATY_FALL, PokemonType.FLYING, MoveCategory.PHYSICAL, 90, 95, 15, 30, 0, 7)
      .attr(FlinchAttr),
    new AttackMove(MoveId.PIKA_PAPOW, PokemonType.ELECTRIC, MoveCategory.SPECIAL, -1, -1, 20, -1, 0, 7)
      .attr(FriendshipPowerAttr),
    new AttackMove(MoveId.BOUNCY_BUBBLE, PokemonType.WATER, MoveCategory.SPECIAL, 60, 100, 20, -1, 0, 7)
      .attr(HitHealAttr, 1)
      .triageMove(),
    new AttackMove(MoveId.BUZZY_BUZZ, PokemonType.ELECTRIC, MoveCategory.SPECIAL, 60, 100, 20, 100, 0, 7)
      .attr(StatusEffectAttr, StatusEffect.PARALYSIS),
    new AttackMove(MoveId.SIZZLY_SLIDE, PokemonType.FIRE, MoveCategory.PHYSICAL, 60, 100, 20, 100, 0, 7)
      .attr(StatusEffectAttr, StatusEffect.BURN),
    new AttackMove(MoveId.GLITZY_GLOW, PokemonType.PSYCHIC, MoveCategory.SPECIAL, 80, 95, 15, -1, 0, 7)
      .attr(AddArenaTagAttr, ArenaTagType.LIGHT_SCREEN, 5, false, true),
    new AttackMove(MoveId.BADDY_BAD, PokemonType.DARK, MoveCategory.SPECIAL, 80, 95, 15, -1, 0, 7)
      .attr(AddArenaTagAttr, ArenaTagType.REFLECT, 5, false, true),
    new AttackMove(MoveId.SAPPY_SEED, PokemonType.GRASS, MoveCategory.PHYSICAL, 100, 90, 10, -1, 0, 7)
      .attr(LeechSeedAttr)
      .makesContact(false),
    new AttackMove(MoveId.FREEZY_FROST, PokemonType.ICE, MoveCategory.SPECIAL, 100, 90, 10, -1, 0, 7)
      .attr(ResetStatsAttr, true),
    new AttackMove(MoveId.SPARKLY_SWIRL, PokemonType.FAIRY, MoveCategory.SPECIAL, 120, 85, 5, -1, 0, 7)
      .attr(PartyStatusCureAttr, null, AbilityId.NONE),
    new AttackMove(MoveId.VEEVEE_VOLLEY, PokemonType.NORMAL, MoveCategory.PHYSICAL, -1, -1, 20, -1, 0, 7)
      .attr(FriendshipPowerAttr),
    new AttackMove(MoveId.DOUBLE_IRON_BASH, PokemonType.STEEL, MoveCategory.PHYSICAL, 60, 100, 5, 30, 0, 7)
      .attr(MultiHitAttr, MultiHitType._2)
      .attr(FlinchAttr)
      .punchingMove(),
    /* Unused */
    new SelfStatusMove(MoveId.MAX_GUARD, PokemonType.NORMAL, -1, 10, -1, 4, 8)
      .unimplemented()
      .attr(ProtectAttr)
      .condition(failIfLastCondition),
    /* End Unused */
    new AttackMove(MoveId.DYNAMAX_CANNON, PokemonType.DRAGON, MoveCategory.SPECIAL, 100, 100, 5, -1, 0, 8)
      .attr(MovePowerMultiplierAttr, (user, target, move) => {
      // Move is only stronger against overleveled foes.
        if (target.level > globalScene.getMaxExpLevel()) {
          const dynamaxCannonPercentMarginBeforeFullDamage = 0.05; // How much % above MaxExpLevel of wave will the target need to be to take full damage.
          // The move's power scales as the margin is approached, reaching double power when it does or goes over it.
          return 1 + Math.min(1, (target.level - globalScene.getMaxExpLevel()) / (globalScene.getMaxExpLevel() * dynamaxCannonPercentMarginBeforeFullDamage));
        } else {
          return 1;
        }
      }),

    new AttackMove(MoveId.SNIPE_SHOT, PokemonType.WATER, MoveCategory.SPECIAL, 80, 100, 15, -1, 0, 8)
      .attr(HighCritAttr)
      .attr(BypassRedirectAttr),
    new AttackMove(MoveId.JAW_LOCK, PokemonType.DARK, MoveCategory.PHYSICAL, 80, 100, 10, -1, 0, 8)
      .attr(JawLockAttr)
      .bitingMove(),
    new SelfStatusMove(MoveId.STUFF_CHEEKS, PokemonType.NORMAL, -1, 10, -1, 0, 8)
      .attr(EatBerryAttr, true)
      .attr(StatStageChangeAttr, [ Stat.DEF ], 2, true)
      .condition((user) => {
        const userBerries = globalScene.findModifiers(m => m instanceof BerryModifier, user.isPlayer());
        return userBerries.length > 0;
      })
      .edgeCase(), // Stuff Cheeks should not be selectable when the user does not have a berry, see wiki
    new SelfStatusMove(MoveId.NO_RETREAT, PokemonType.FIGHTING, -1, 5, -1, 0, 8)
      .attr(StatStageChangeAttr, [ Stat.ATK, Stat.DEF, Stat.SPATK, Stat.SPDEF, Stat.SPD ], 1, true)
      .attr(AddBattlerTagAttr, BattlerTagType.NO_RETREAT, true, false)
      .condition((user, target, move) => user.getTag(TrappedTag)?.sourceMove !== MoveId.NO_RETREAT), // fails if the user is currently trapped by No Retreat
    new StatusMove(MoveId.TAR_SHOT, PokemonType.ROCK, 100, 15, -1, 0, 8)
      .attr(StatStageChangeAttr, [ Stat.SPD ], -1)
      .attr(AddBattlerTagAttr, BattlerTagType.TAR_SHOT, false)
      .reflectable(),
    new StatusMove(MoveId.MAGIC_POWDER, PokemonType.PSYCHIC, 100, 20, -1, 0, 8)
      .attr(ChangeTypeAttr, PokemonType.PSYCHIC)
      .powderMove()
      .reflectable(),
    new AttackMove(MoveId.DRAGON_DARTS, PokemonType.DRAGON, MoveCategory.PHYSICAL, 50, 100, 10, -1, 0, 8)
      .attr(MultiHitAttr, MultiHitType._2)
      .makesContact(false)
      .partial(), // smart targetting is unimplemented
    new StatusMove(MoveId.TEATIME, PokemonType.NORMAL, -1, 10, -1, 0, 8)
      .attr(EatBerryAttr, false)
      .target(MoveTarget.ALL),
    new StatusMove(MoveId.OCTOLOCK, PokemonType.FIGHTING, 100, 15, -1, 0, 8)
      .condition(failIfGhostTypeCondition)
      .attr(AddBattlerTagAttr, BattlerTagType.OCTOLOCK, false, true, 1),
    new AttackMove(MoveId.BOLT_BEAK, PokemonType.ELECTRIC, MoveCategory.PHYSICAL, 85, 100, 10, -1, 0, 8)
      .attr(MovePowerMultiplierAttr, (_user, target) => target.turnData.acted ? 1 : 2),
    new AttackMove(MoveId.FISHIOUS_REND, PokemonType.WATER, MoveCategory.PHYSICAL, 85, 100, 10, -1, 0, 8)
      .attr(MovePowerMultiplierAttr, (_user, target) => target.turnData.acted ? 1 : 2)
      .bitingMove(),
    new StatusMove(MoveId.COURT_CHANGE, PokemonType.NORMAL, 100, 10, -1, 0, 8)
      .attr(SwapArenaTagsAttr, [ ArenaTagType.AURORA_VEIL, ArenaTagType.LIGHT_SCREEN, ArenaTagType.MIST, ArenaTagType.REFLECT, ArenaTagType.SPIKES, ArenaTagType.STEALTH_ROCK, ArenaTagType.STICKY_WEB, ArenaTagType.TAILWIND, ArenaTagType.TOXIC_SPIKES ]),
    /* Unused */
    new AttackMove(MoveId.MAX_FLARE, PokemonType.FIRE, MoveCategory.PHYSICAL, 10, -1, 10, -1, 0, 8)
      .target(MoveTarget.NEAR_ENEMY)
      .unimplemented(),
    new AttackMove(MoveId.MAX_FLUTTERBY, PokemonType.BUG, MoveCategory.PHYSICAL, 10, -1, 10, -1, 0, 8)
      .target(MoveTarget.NEAR_ENEMY)
      .unimplemented(),
    new AttackMove(MoveId.MAX_LIGHTNING, PokemonType.ELECTRIC, MoveCategory.PHYSICAL, 10, -1, 10, -1, 0, 8)
      .target(MoveTarget.NEAR_ENEMY)
      .unimplemented(),
    new AttackMove(MoveId.MAX_STRIKE, PokemonType.NORMAL, MoveCategory.PHYSICAL, 10, -1, 10, -1, 0, 8)
      .target(MoveTarget.NEAR_ENEMY)
      .unimplemented(),
    new AttackMove(MoveId.MAX_KNUCKLE, PokemonType.FIGHTING, MoveCategory.PHYSICAL, 10, -1, 10, -1, 0, 8)
      .target(MoveTarget.NEAR_ENEMY)
      .unimplemented(),
    new AttackMove(MoveId.MAX_PHANTASM, PokemonType.GHOST, MoveCategory.PHYSICAL, 10, -1, 10, -1, 0, 8)
      .target(MoveTarget.NEAR_ENEMY)
      .unimplemented(),
    new AttackMove(MoveId.MAX_HAILSTORM, PokemonType.ICE, MoveCategory.PHYSICAL, 10, -1, 10, -1, 0, 8)
      .target(MoveTarget.NEAR_ENEMY)
      .unimplemented(),
    new AttackMove(MoveId.MAX_OOZE, PokemonType.POISON, MoveCategory.PHYSICAL, 10, -1, 10, -1, 0, 8)
      .target(MoveTarget.NEAR_ENEMY)
      .unimplemented(),
    new AttackMove(MoveId.MAX_GEYSER, PokemonType.WATER, MoveCategory.PHYSICAL, 10, -1, 10, -1, 0, 8)
      .target(MoveTarget.NEAR_ENEMY)
      .unimplemented(),
    new AttackMove(MoveId.MAX_AIRSTREAM, PokemonType.FLYING, MoveCategory.PHYSICAL, 10, -1, 10, -1, 0, 8)
      .target(MoveTarget.NEAR_ENEMY)
      .unimplemented(),
    new AttackMove(MoveId.MAX_STARFALL, PokemonType.FAIRY, MoveCategory.PHYSICAL, 10, -1, 10, -1, 0, 8)
      .target(MoveTarget.NEAR_ENEMY)
      .unimplemented(),
    new AttackMove(MoveId.MAX_WYRMWIND, PokemonType.DRAGON, MoveCategory.PHYSICAL, 10, -1, 10, -1, 0, 8)
      .target(MoveTarget.NEAR_ENEMY)
      .unimplemented(),
    new AttackMove(MoveId.MAX_MINDSTORM, PokemonType.PSYCHIC, MoveCategory.PHYSICAL, 10, -1, 10, -1, 0, 8)
      .target(MoveTarget.NEAR_ENEMY)
      .unimplemented(),
    new AttackMove(MoveId.MAX_ROCKFALL, PokemonType.ROCK, MoveCategory.PHYSICAL, 10, -1, 10, -1, 0, 8)
      .target(MoveTarget.NEAR_ENEMY)
      .unimplemented(),
    new AttackMove(MoveId.MAX_QUAKE, PokemonType.GROUND, MoveCategory.PHYSICAL, 10, -1, 10, -1, 0, 8)
      .target(MoveTarget.NEAR_ENEMY)
      .unimplemented(),
    new AttackMove(MoveId.MAX_DARKNESS, PokemonType.DARK, MoveCategory.PHYSICAL, 10, -1, 10, -1, 0, 8)
      .target(MoveTarget.NEAR_ENEMY)
      .unimplemented(),
    new AttackMove(MoveId.MAX_OVERGROWTH, PokemonType.GRASS, MoveCategory.PHYSICAL, 10, -1, 10, -1, 0, 8)
      .target(MoveTarget.NEAR_ENEMY)
      .unimplemented(),
    new AttackMove(MoveId.MAX_STEELSPIKE, PokemonType.STEEL, MoveCategory.PHYSICAL, 10, -1, 10, -1, 0, 8)
      .target(MoveTarget.NEAR_ENEMY)
      .unimplemented(),
    /* End Unused */
    new SelfStatusMove(MoveId.CLANGOROUS_SOUL, PokemonType.DRAGON, 100, 5, -1, 0, 8)
      .attr(CutHpStatStageBoostAttr, [ Stat.ATK, Stat.DEF, Stat.SPATK, Stat.SPDEF, Stat.SPD ], 1, 3)
      .soundBased()
      .danceMove(),
    new AttackMove(MoveId.BODY_PRESS, PokemonType.FIGHTING, MoveCategory.PHYSICAL, 80, 100, 10, -1, 0, 8)
      .attr(DefAtkAttr),
    new StatusMove(MoveId.DECORATE, PokemonType.FAIRY, -1, 15, -1, 0, 8)
      .attr(StatStageChangeAttr, [ Stat.ATK, Stat.SPATK ], 2)
      .ignoresProtect(),
    new AttackMove(MoveId.DRUM_BEATING, PokemonType.GRASS, MoveCategory.PHYSICAL, 80, 100, 10, 100, 0, 8)
      .attr(StatStageChangeAttr, [ Stat.SPD ], -1)
      .makesContact(false),
    new AttackMove(MoveId.SNAP_TRAP, PokemonType.GRASS, MoveCategory.PHYSICAL, 35, 100, 15, -1, 0, 8)
      .attr(TrapAttr, BattlerTagType.SNAP_TRAP),
    new AttackMove(MoveId.PYRO_BALL, PokemonType.FIRE, MoveCategory.PHYSICAL, 120, 90, 5, 10, 0, 8)
      .attr(HealStatusEffectAttr, true, StatusEffect.FREEZE)
      .attr(StatusEffectAttr, StatusEffect.BURN)
      .ballBombMove()
      .makesContact(false),
    new AttackMove(MoveId.BEHEMOTH_BLADE, PokemonType.STEEL, MoveCategory.PHYSICAL, 100, 100, 5, -1, 0, 8)
      .slicingMove(),
    new AttackMove(MoveId.BEHEMOTH_BASH, PokemonType.STEEL, MoveCategory.PHYSICAL, 100, 100, 5, -1, 0, 8),
    new AttackMove(MoveId.AURA_WHEEL, PokemonType.ELECTRIC, MoveCategory.PHYSICAL, 110, 100, 10, 100, 0, 8)
      .attr(StatStageChangeAttr, [ Stat.SPD ], 1, true)
      .makesContact(false)
      .attr(AuraWheelTypeAttr),
    new AttackMove(MoveId.BREAKING_SWIPE, PokemonType.DRAGON, MoveCategory.PHYSICAL, 60, 100, 15, 100, 0, 8)
      .target(MoveTarget.ALL_NEAR_ENEMIES)
      .attr(StatStageChangeAttr, [ Stat.ATK ], -1),
    new AttackMove(MoveId.BRANCH_POKE, PokemonType.GRASS, MoveCategory.PHYSICAL, 40, 100, 40, -1, 0, 8),
    new AttackMove(MoveId.OVERDRIVE, PokemonType.ELECTRIC, MoveCategory.SPECIAL, 80, 100, 10, -1, 0, 8)
      .soundBased()
      .target(MoveTarget.ALL_NEAR_ENEMIES),
    new AttackMove(MoveId.APPLE_ACID, PokemonType.GRASS, MoveCategory.SPECIAL, 80, 100, 10, 100, 0, 8)
      .attr(StatStageChangeAttr, [ Stat.SPDEF ], -1),
    new AttackMove(MoveId.GRAV_APPLE, PokemonType.GRASS, MoveCategory.PHYSICAL, 80, 100, 10, 100, 0, 8)
      .attr(StatStageChangeAttr, [ Stat.DEF ], -1)
      .attr(MovePowerMultiplierAttr, (user, target, move) => globalScene.arena.getTag(ArenaTagType.GRAVITY) ? 1.5 : 1)
      .makesContact(false),
    new AttackMove(MoveId.SPIRIT_BREAK, PokemonType.FAIRY, MoveCategory.PHYSICAL, 75, 100, 15, 100, 0, 8)
      .attr(StatStageChangeAttr, [ Stat.SPATK ], -1),
    new AttackMove(MoveId.STRANGE_STEAM, PokemonType.FAIRY, MoveCategory.SPECIAL, 90, 95, 10, 20, 0, 8)
      .attr(ConfuseAttr),
    new StatusMove(MoveId.LIFE_DEW, PokemonType.WATER, -1, 10, -1, 0, 8)
      .attr(HealAttr, 0.25, true, false)
      .target(MoveTarget.USER_AND_ALLIES)
      .ignoresProtect(),
    new SelfStatusMove(MoveId.OBSTRUCT, PokemonType.DARK, 100, 10, -1, 4, 8)
      .attr(ProtectAttr, BattlerTagType.OBSTRUCT)
      .condition(failIfLastCondition),
    new AttackMove(MoveId.FALSE_SURRENDER, PokemonType.DARK, MoveCategory.PHYSICAL, 80, -1, 10, -1, 0, 8),
    new AttackMove(MoveId.METEOR_ASSAULT, PokemonType.FIGHTING, MoveCategory.PHYSICAL, 150, 100, 5, -1, 0, 8)
      .attr(RechargeAttr)
      .makesContact(false),
    new AttackMove(MoveId.ETERNABEAM, PokemonType.DRAGON, MoveCategory.SPECIAL, 160, 90, 5, -1, 0, 8)
      .attr(RechargeAttr),
    new AttackMove(MoveId.STEEL_BEAM, PokemonType.STEEL, MoveCategory.SPECIAL, 140, 95, 5, -1, 0, 8)
      .attr(HalfSacrificialAttr),
    new AttackMove(MoveId.EXPANDING_FORCE, PokemonType.PSYCHIC, MoveCategory.SPECIAL, 80, 100, 10, -1, 0, 8)
      .attr(MovePowerMultiplierAttr, (user, target, move) => globalScene.arena.getTerrainType() === TerrainType.PSYCHIC && user.isGrounded() ? 1.5 : 1)
      .attr(VariableTargetAttr, (user, target, move) => globalScene.arena.getTerrainType() === TerrainType.PSYCHIC && user.isGrounded() ? MoveTarget.ALL_NEAR_ENEMIES : MoveTarget.NEAR_OTHER),
    new AttackMove(MoveId.STEEL_ROLLER, PokemonType.STEEL, MoveCategory.PHYSICAL, 130, 100, 5, -1, 0, 8)
      .attr(ClearTerrainAttr)
      .condition((user, target, move) => !!globalScene.arena.terrain),
    new AttackMove(MoveId.SCALE_SHOT, PokemonType.DRAGON, MoveCategory.PHYSICAL, 25, 90, 20, -1, 0, 8)
      .attr(StatStageChangeAttr, [ Stat.SPD ], 1, true, { lastHitOnly: true })
      .attr(StatStageChangeAttr, [ Stat.DEF ], -1, true, { lastHitOnly: true })
      .attr(MultiHitAttr)
      .makesContact(false),
    new ChargingAttackMove(MoveId.METEOR_BEAM, PokemonType.ROCK, MoveCategory.SPECIAL, 120, 90, 10, -1, 0, 8)
      .chargeText(i18next.t("moveTriggers:isOverflowingWithSpacePower", { pokemonName: "{USER}" }))
      .chargeAttr(StatStageChangeAttr, [ Stat.SPATK ], 1, true),
    new AttackMove(MoveId.SHELL_SIDE_ARM, PokemonType.POISON, MoveCategory.SPECIAL, 90, 100, 10, 20, 0, 8)
      .attr(ShellSideArmCategoryAttr)
      .attr(StatusEffectAttr, StatusEffect.POISON)
      .partial(), // Physical version of the move does not make contact
    new AttackMove(MoveId.MISTY_EXPLOSION, PokemonType.FAIRY, MoveCategory.SPECIAL, 100, 100, 5, -1, 0, 8)
      .attr(SacrificialAttr)
      .target(MoveTarget.ALL_NEAR_OTHERS)
      .attr(MovePowerMultiplierAttr, (user, target, move) => globalScene.arena.getTerrainType() === TerrainType.MISTY && user.isGrounded() ? 1.5 : 1)
      .condition(failIfDampCondition)
      .makesContact(false),
    new AttackMove(MoveId.GRASSY_GLIDE, PokemonType.GRASS, MoveCategory.PHYSICAL, 55, 100, 20, -1, 0, 8)
      .attr(IncrementMovePriorityAttr, (user, target, move) => globalScene.arena.getTerrainType() === TerrainType.GRASSY && user.isGrounded()),
    new AttackMove(MoveId.RISING_VOLTAGE, PokemonType.ELECTRIC, MoveCategory.SPECIAL, 70, 100, 20, -1, 0, 8)
      .attr(MovePowerMultiplierAttr, (user, target, move) => globalScene.arena.getTerrainType() === TerrainType.ELECTRIC && target.isGrounded() ? 2 : 1),
    new AttackMove(MoveId.TERRAIN_PULSE, PokemonType.NORMAL, MoveCategory.SPECIAL, 50, 100, 10, -1, 0, 8)
      .attr(TerrainPulseTypeAttr)
      .attr(MovePowerMultiplierAttr, (user, target, move) => globalScene.arena.getTerrainType() !== TerrainType.NONE && user.isGrounded() ? 2 : 1)
      .pulseMove(),
    new AttackMove(MoveId.SKITTER_SMACK, PokemonType.BUG, MoveCategory.PHYSICAL, 70, 90, 10, 100, 0, 8)
      .attr(StatStageChangeAttr, [ Stat.SPATK ], -1),
    new AttackMove(MoveId.BURNING_JEALOUSY, PokemonType.FIRE, MoveCategory.SPECIAL, 70, 100, 5, 100, 0, 8)
      .attr(StatusIfBoostedAttr, StatusEffect.BURN)
      .target(MoveTarget.ALL_NEAR_ENEMIES),
    new AttackMove(MoveId.LASH_OUT, PokemonType.DARK, MoveCategory.PHYSICAL, 75, 100, 5, -1, 0, 8)
      .attr(MovePowerMultiplierAttr, (user, _target, _move) => user.turnData.statStagesDecreased ? 2 : 1),
    new AttackMove(MoveId.POLTERGEIST, PokemonType.GHOST, MoveCategory.PHYSICAL, 110, 90, 5, -1, 0, 8)
      .condition(failIfNoTargetHeldItemsCondition)
      .attr(PreMoveMessageAttr, attackedByItemMessageFunc)
      .makesContact(false),
    new StatusMove(MoveId.CORROSIVE_GAS, PokemonType.POISON, 100, 40, -1, 0, 8)
      .target(MoveTarget.ALL_NEAR_OTHERS)
      .reflectable()
      .unimplemented(),
    new StatusMove(MoveId.COACHING, PokemonType.FIGHTING, -1, 10, -1, 0, 8)
      .attr(StatStageChangeAttr, [ Stat.ATK, Stat.DEF ], 1)
      .target(MoveTarget.NEAR_ALLY)
      .condition(failIfSingleBattle),
    new AttackMove(MoveId.FLIP_TURN, PokemonType.WATER, MoveCategory.PHYSICAL, 60, 100, 20, -1, 0, 8)
      .attr(ForceSwitchOutAttr, true),
    new AttackMove(MoveId.TRIPLE_AXEL, PokemonType.ICE, MoveCategory.PHYSICAL, 20, 90, 10, -1, 0, 8)
      .attr(MultiHitAttr, MultiHitType._3)
      .attr(MultiHitPowerIncrementAttr, 3)
      .checkAllHits(),
    new AttackMove(MoveId.DUAL_WINGBEAT, PokemonType.FLYING, MoveCategory.PHYSICAL, 40, 90, 10, -1, 0, 8)
      .attr(MultiHitAttr, MultiHitType._2),
    new AttackMove(MoveId.SCORCHING_SANDS, PokemonType.GROUND, MoveCategory.SPECIAL, 70, 100, 10, 30, 0, 8)
      .attr(HealStatusEffectAttr, true, StatusEffect.FREEZE)
      .attr(HealStatusEffectAttr, false, StatusEffect.FREEZE)
      .attr(StatusEffectAttr, StatusEffect.BURN),
    new StatusMove(MoveId.JUNGLE_HEALING, PokemonType.GRASS, -1, 10, -1, 0, 8)
      .attr(HealAttr, 0.25, true, false)
      .attr(HealStatusEffectAttr, false, getNonVolatileStatusEffects())
      .target(MoveTarget.USER_AND_ALLIES),
    new AttackMove(MoveId.WICKED_BLOW, PokemonType.DARK, MoveCategory.PHYSICAL, 75, 100, 5, -1, 0, 8)
      .attr(CritOnlyAttr)
      .punchingMove(),
    new AttackMove(MoveId.SURGING_STRIKES, PokemonType.WATER, MoveCategory.PHYSICAL, 25, 100, 5, -1, 0, 8)
      .attr(MultiHitAttr, MultiHitType._3)
      .attr(CritOnlyAttr)
      .punchingMove(),
    new AttackMove(MoveId.THUNDER_CAGE, PokemonType.ELECTRIC, MoveCategory.SPECIAL, 80, 90, 15, -1, 0, 8)
      .attr(TrapAttr, BattlerTagType.THUNDER_CAGE),
    new AttackMove(MoveId.DRAGON_ENERGY, PokemonType.DRAGON, MoveCategory.SPECIAL, 150, 100, 5, -1, 0, 8)
      .attr(HpPowerAttr)
      .target(MoveTarget.ALL_NEAR_ENEMIES),
    new AttackMove(MoveId.FREEZING_GLARE, PokemonType.PSYCHIC, MoveCategory.SPECIAL, 90, 100, 10, 10, 0, 8)
      .attr(StatusEffectAttr, StatusEffect.FREEZE),
    new AttackMove(MoveId.FIERY_WRATH, PokemonType.DARK, MoveCategory.SPECIAL, 90, 100, 10, 20, 0, 8)
      .attr(FlinchAttr)
      .target(MoveTarget.ALL_NEAR_ENEMIES),
    new AttackMove(MoveId.THUNDEROUS_KICK, PokemonType.FIGHTING, MoveCategory.PHYSICAL, 90, 100, 10, 100, 0, 8)
      .attr(StatStageChangeAttr, [ Stat.DEF ], -1),
    new AttackMove(MoveId.GLACIAL_LANCE, PokemonType.ICE, MoveCategory.PHYSICAL, 120, 100, 5, -1, 0, 8)
      .target(MoveTarget.ALL_NEAR_ENEMIES)
      .makesContact(false),
    new AttackMove(MoveId.ASTRAL_BARRAGE, PokemonType.GHOST, MoveCategory.SPECIAL, 120, 100, 5, -1, 0, 8)
      .target(MoveTarget.ALL_NEAR_ENEMIES),
    new AttackMove(MoveId.EERIE_SPELL, PokemonType.PSYCHIC, MoveCategory.SPECIAL, 80, 100, 5, 100, 0, 8)
      .attr(AttackReducePpMoveAttr, 3)
      .soundBased(),
    new AttackMove(MoveId.DIRE_CLAW, PokemonType.POISON, MoveCategory.PHYSICAL, 80, 100, 15, 50, 0, 8)
      .attr(MultiStatusEffectAttr, [ StatusEffect.POISON, StatusEffect.PARALYSIS, StatusEffect.SLEEP ]),
    new AttackMove(MoveId.PSYSHIELD_BASH, PokemonType.PSYCHIC, MoveCategory.PHYSICAL, 70, 90, 10, 100, 0, 8)
      .attr(StatStageChangeAttr, [ Stat.DEF ], 1, true),
    new SelfStatusMove(MoveId.POWER_SHIFT, PokemonType.NORMAL, -1, 10, -1, 0, 8)
      .target(MoveTarget.USER)
      .attr(ShiftStatAttr, Stat.ATK, Stat.DEF),
    new AttackMove(MoveId.STONE_AXE, PokemonType.ROCK, MoveCategory.PHYSICAL, 65, 90, 15, 100, 0, 8)
      .attr(AddArenaTrapTagHitAttr, ArenaTagType.STEALTH_ROCK)
      .slicingMove(),
    new AttackMove(MoveId.SPRINGTIDE_STORM, PokemonType.FAIRY, MoveCategory.SPECIAL, 100, 80, 5, 30, 0, 8)
      .attr(StatStageChangeAttr, [ Stat.ATK ], -1)
      .windMove()
      .target(MoveTarget.ALL_NEAR_ENEMIES),
    new AttackMove(MoveId.MYSTICAL_POWER, PokemonType.PSYCHIC, MoveCategory.SPECIAL, 70, 90, 10, 100, 0, 8)
      .attr(StatStageChangeAttr, [ Stat.SPATK ], 1, true),
    new AttackMove(MoveId.RAGING_FURY, PokemonType.FIRE, MoveCategory.PHYSICAL, 120, 100, 10, -1, 0, 8)
      .makesContact(false)
      .attr(FrenzyAttr)
      .attr(MissEffectAttr, frenzyMissFunc)
      .attr(NoEffectAttr, frenzyMissFunc)
      .target(MoveTarget.RANDOM_NEAR_ENEMY),
    new AttackMove(MoveId.WAVE_CRASH, PokemonType.WATER, MoveCategory.PHYSICAL, 120, 100, 10, -1, 0, 8)
      .attr(RecoilAttr, false, 0.33)
      .recklessMove(),
    new AttackMove(MoveId.CHLOROBLAST, PokemonType.GRASS, MoveCategory.SPECIAL, 150, 95, 5, -1, 0, 8)
      .attr(RecoilAttr, true, 0.5),
    new AttackMove(MoveId.MOUNTAIN_GALE, PokemonType.ICE, MoveCategory.PHYSICAL, 100, 85, 10, 30, 0, 8)
      .makesContact(false)
      .attr(FlinchAttr),
    new SelfStatusMove(MoveId.VICTORY_DANCE, PokemonType.FIGHTING, -1, 10, -1, 0, 8)
      .attr(StatStageChangeAttr, [ Stat.ATK, Stat.DEF, Stat.SPD ], 1, true)
      .danceMove(),
    new AttackMove(MoveId.HEADLONG_RUSH, PokemonType.GROUND, MoveCategory.PHYSICAL, 120, 100, 5, -1, 0, 8)
      .attr(StatStageChangeAttr, [ Stat.DEF, Stat.SPDEF ], -1, true)
      .punchingMove(),
    new AttackMove(MoveId.BARB_BARRAGE, PokemonType.POISON, MoveCategory.PHYSICAL, 60, 100, 10, 50, 0, 8)
      .makesContact(false)
      .attr(MovePowerMultiplierAttr, (user, target, move) => target.status && (target.status.effect === StatusEffect.POISON || target.status.effect === StatusEffect.TOXIC) ? 2 : 1)
      .attr(StatusEffectAttr, StatusEffect.POISON),
    new AttackMove(MoveId.ESPER_WING, PokemonType.PSYCHIC, MoveCategory.SPECIAL, 80, 100, 10, 100, 0, 8)
      .attr(HighCritAttr)
      .attr(StatStageChangeAttr, [ Stat.SPD ], 1, true),
    new AttackMove(MoveId.BITTER_MALICE, PokemonType.GHOST, MoveCategory.SPECIAL, 75, 100, 10, 100, 0, 8)
      .attr(StatStageChangeAttr, [ Stat.ATK ], -1),
    new SelfStatusMove(MoveId.SHELTER, PokemonType.STEEL, -1, 10, -1, 0, 8)
      .attr(StatStageChangeAttr, [ Stat.DEF ], 2, true),
    new AttackMove(MoveId.TRIPLE_ARROWS, PokemonType.FIGHTING, MoveCategory.PHYSICAL, 90, 100, 10, 30, 0, 8)
      .makesContact(false)
      .attr(HighCritAttr)
      .attr(StatStageChangeAttr, [ Stat.DEF ], -1, false, { effectChanceOverride: 50 })
      .attr(FlinchAttr),
    new AttackMove(MoveId.INFERNAL_PARADE, PokemonType.GHOST, MoveCategory.SPECIAL, 60, 100, 15, 30, 0, 8)
      .attr(StatusEffectAttr, StatusEffect.BURN)
      .attr(MovePowerMultiplierAttr, (user, target, move) => target.status ? 2 : 1),
    new AttackMove(MoveId.CEASELESS_EDGE, PokemonType.DARK, MoveCategory.PHYSICAL, 65, 90, 15, 100, 0, 8)
      .attr(AddArenaTrapTagHitAttr, ArenaTagType.SPIKES)
      .slicingMove(),
    new AttackMove(MoveId.BLEAKWIND_STORM, PokemonType.FLYING, MoveCategory.SPECIAL, 100, 80, 10, 30, 0, 8)
      .attr(StormAccuracyAttr)
      .attr(StatStageChangeAttr, [ Stat.SPD ], -1)
      .windMove()
      .target(MoveTarget.ALL_NEAR_ENEMIES),
    new AttackMove(MoveId.WILDBOLT_STORM, PokemonType.ELECTRIC, MoveCategory.SPECIAL, 100, 80, 10, 20, 0, 8)
      .attr(StormAccuracyAttr)
      .attr(StatusEffectAttr, StatusEffect.PARALYSIS)
      .windMove()
      .target(MoveTarget.ALL_NEAR_ENEMIES),
    new AttackMove(MoveId.SANDSEAR_STORM, PokemonType.GROUND, MoveCategory.SPECIAL, 100, 80, 10, 20, 0, 8)
      .attr(StormAccuracyAttr)
      .attr(StatusEffectAttr, StatusEffect.BURN)
      .windMove()
      .target(MoveTarget.ALL_NEAR_ENEMIES),
    new StatusMove(MoveId.LUNAR_BLESSING, PokemonType.PSYCHIC, -1, 5, -1, 0, 8)
      .attr(HealAttr, 0.25, true, false)
      .attr(HealStatusEffectAttr, false, getNonVolatileStatusEffects())
      .target(MoveTarget.USER_AND_ALLIES)
      .triageMove(),
    new SelfStatusMove(MoveId.TAKE_HEART, PokemonType.PSYCHIC, -1, 10, -1, 0, 8)
      .attr(StatStageChangeAttr, [ Stat.SPATK, Stat.SPDEF ], 1, true)
      .attr(HealStatusEffectAttr, true, [ StatusEffect.PARALYSIS, StatusEffect.POISON, StatusEffect.TOXIC, StatusEffect.BURN, StatusEffect.SLEEP ]),
    /* Unused
    new AttackMove(MoveId.G_MAX_WILDFIRE, PokemonType.Fire, MoveCategory.PHYSICAL, 10, -1, 10, -1, 0, 8)
      .target(MoveTarget.ALL_NEAR_ENEMIES)
      .unimplemented(),
    new AttackMove(MoveId.G_MAX_BEFUDDLE, Type.BUG, MoveCategory.PHYSICAL, 10, -1, 10, -1, 0, 8)
      .target(MoveTarget.ALL_NEAR_ENEMIES)
      .unimplemented(),
    new AttackMove(MoveId.G_MAX_VOLT_CRASH, Type.ELECTRIC, MoveCategory.PHYSICAL, 10, -1, 10, -1, 0, 8)
      .target(MoveTarget.ALL_NEAR_ENEMIES)
      .unimplemented(),
    new AttackMove(MoveId.G_MAX_GOLD_RUSH, Type.NORMAL, MoveCategory.PHYSICAL, 10, -1, 10, -1, 0, 8)
      .target(MoveTarget.ALL_NEAR_ENEMIES)
      .unimplemented(),
    new AttackMove(MoveId.G_MAX_CHI_STRIKE, Type.FIGHTING, MoveCategory.PHYSICAL, 10, -1, 10, -1, 0, 8)
      .target(MoveTarget.ALL_NEAR_ENEMIES)
      .unimplemented(),
    new AttackMove(MoveId.G_MAX_TERROR, Type.GHOST, MoveCategory.PHYSICAL, 10, -1, 10, -1, 0, 8)
      .target(MoveTarget.ALL_NEAR_ENEMIES)
      .unimplemented(),
    new AttackMove(MoveId.G_MAX_RESONANCE, Type.ICE, MoveCategory.PHYSICAL, 10, -1, 10, -1, 0, 8)
      .target(MoveTarget.ALL_NEAR_ENEMIES)
      .unimplemented(),
    new AttackMove(MoveId.G_MAX_CUDDLE, Type.NORMAL, MoveCategory.PHYSICAL, 10, -1, 10, -1, 0, 8)
      .target(MoveTarget.ALL_NEAR_ENEMIES)
      .unimplemented(),
    new AttackMove(MoveId.G_MAX_REPLENISH, Type.NORMAL, MoveCategory.PHYSICAL, 10, -1, 10, -1, 0, 8)
      .target(MoveTarget.ALL_NEAR_ENEMIES)
      .unimplemented(),
    new AttackMove(MoveId.G_MAX_MALODOR, Type.POISON, MoveCategory.PHYSICAL, 10, -1, 10, -1, 0, 8)
      .target(MoveTarget.ALL_NEAR_ENEMIES)
      .unimplemented(),
    new AttackMove(MoveId.G_MAX_STONESURGE, Type.WATER, MoveCategory.PHYSICAL, 10, -1, 10, -1, 0, 8)
      .target(MoveTarget.ALL_NEAR_ENEMIES)
      .unimplemented(),
    new AttackMove(MoveId.G_MAX_WIND_RAGE, Type.FLYING, MoveCategory.PHYSICAL, 10, -1, 10, -1, 0, 8)
      .target(MoveTarget.ALL_NEAR_ENEMIES)
      .unimplemented(),
    new AttackMove(MoveId.G_MAX_STUN_SHOCK, Type.ELECTRIC, MoveCategory.PHYSICAL, 10, -1, 10, -1, 0, 8)
      .target(MoveTarget.ALL_NEAR_ENEMIES)
      .unimplemented(),
    new AttackMove(MoveId.G_MAX_FINALE, Type.FAIRY, MoveCategory.PHYSICAL, 10, -1, 10, -1, 0, 8)
      .target(MoveTarget.ALL_NEAR_ENEMIES)
      .unimplemented(),
    new AttackMove(MoveId.G_MAX_DEPLETION, Type.DRAGON, MoveCategory.PHYSICAL, 10, -1, 10, -1, 0, 8)
      .target(MoveTarget.ALL_NEAR_ENEMIES)
      .unimplemented(),
    new AttackMove(MoveId.G_MAX_GRAVITAS, Type.PSYCHIC, MoveCategory.PHYSICAL, 10, -1, 10, -1, 0, 8)
      .target(MoveTarget.ALL_NEAR_ENEMIES)
      .unimplemented(),
    new AttackMove(MoveId.G_MAX_VOLCALITH, Type.ROCK, MoveCategory.PHYSICAL, 10, -1, 10, -1, 0, 8)
      .target(MoveTarget.ALL_NEAR_ENEMIES)
      .unimplemented(),
    new AttackMove(MoveId.G_MAX_SANDBLAST, Type.GROUND, MoveCategory.PHYSICAL, 10, -1, 10, -1, 0, 8)
      .target(MoveTarget.ALL_NEAR_ENEMIES)
      .unimplemented(),
    new AttackMove(MoveId.G_MAX_SNOOZE, Type.DARK, MoveCategory.PHYSICAL, 10, -1, 10, -1, 0, 8)
      .target(MoveTarget.ALL_NEAR_ENEMIES)
      .unimplemented(),
    new AttackMove(MoveId.G_MAX_TARTNESS, Type.GRASS, MoveCategory.PHYSICAL, 10, -1, 10, -1, 0, 8)
      .target(MoveTarget.ALL_NEAR_ENEMIES)
      .unimplemented(),
    new AttackMove(MoveId.G_MAX_SWEETNESS, Type.GRASS, MoveCategory.PHYSICAL, 10, -1, 10, -1, 0, 8)
      .target(MoveTarget.ALL_NEAR_ENEMIES)
      .unimplemented(),
    new AttackMove(MoveId.G_MAX_SMITE, Type.FAIRY, MoveCategory.PHYSICAL, 10, -1, 10, -1, 0, 8)
      .target(MoveTarget.ALL_NEAR_ENEMIES)
      .unimplemented(),
    new AttackMove(MoveId.G_MAX_STEELSURGE, Type.STEEL, MoveCategory.PHYSICAL, 10, -1, 10, -1, 0, 8)
      .target(MoveTarget.ALL_NEAR_ENEMIES)
      .unimplemented(),
    new AttackMove(MoveId.G_MAX_MELTDOWN, Type.STEEL, MoveCategory.PHYSICAL, 10, -1, 10, -1, 0, 8)
      .target(MoveTarget.ALL_NEAR_ENEMIES)
      .unimplemented(),
    new AttackMove(MoveId.G_MAX_FOAM_BURST, Type.WATER, MoveCategory.PHYSICAL, 10, -1, 10, -1, 0, 8)
      .target(MoveTarget.ALL_NEAR_ENEMIES)
      .unimplemented(),
    new AttackMove(MoveId.G_MAX_CENTIFERNO, PokemonType.Fire, MoveCategory.PHYSICAL, 10, -1, 10, -1, 0, 8)
      .target(MoveTarget.ALL_NEAR_ENEMIES)
      .unimplemented(),
    new AttackMove(MoveId.G_MAX_VINE_LASH, Type.GRASS, MoveCategory.PHYSICAL, 10, -1, 10, -1, 0, 8)
      .target(MoveTarget.ALL_NEAR_ENEMIES)
      .unimplemented(),
    new AttackMove(MoveId.G_MAX_CANNONADE, Type.WATER, MoveCategory.PHYSICAL, 10, -1, 10, -1, 0, 8)
      .target(MoveTarget.ALL_NEAR_ENEMIES)
      .unimplemented(),
    new AttackMove(MoveId.G_MAX_DRUM_SOLO, Type.GRASS, MoveCategory.PHYSICAL, 10, -1, 10, -1, 0, 8)
      .target(MoveTarget.ALL_NEAR_ENEMIES)
      .unimplemented(),
    new AttackMove(MoveId.G_MAX_FIREBALL, PokemonType.Fire, MoveCategory.PHYSICAL, 10, -1, 10, -1, 0, 8)
      .target(MoveTarget.ALL_NEAR_ENEMIES)
      .unimplemented(),
    new AttackMove(MoveId.G_MAX_HYDROSNIPE, Type.WATER, MoveCategory.PHYSICAL, 10, -1, 10, -1, 0, 8)
      .target(MoveTarget.ALL_NEAR_ENEMIES)
      .unimplemented(),
    new AttackMove(MoveId.G_MAX_ONE_BLOW, Type.DARK, MoveCategory.PHYSICAL, 10, -1, 10, -1, 0, 8)
      .target(MoveTarget.ALL_NEAR_ENEMIES)
      .unimplemented(),
    new AttackMove(MoveId.G_MAX_RAPID_FLOW, Type.WATER, MoveCategory.PHYSICAL, 10, -1, 10, -1, 0, 8)
      .target(MoveTarget.ALL_NEAR_ENEMIES)
      .unimplemented(),
    End Unused */
    new AttackMove(MoveId.TERA_BLAST, PokemonType.NORMAL, MoveCategory.SPECIAL, 80, 100, 10, -1, 0, 9)
      .attr(TeraMoveCategoryAttr)
      .attr(TeraBlastTypeAttr)
      .attr(TeraBlastPowerAttr)
      .attr(StatStageChangeAttr, [ Stat.ATK, Stat.SPATK ], -1, true, { condition: (user, target, move) => user.isTerastallized && user.isOfType(PokemonType.STELLAR) }),
    new SelfStatusMove(MoveId.SILK_TRAP, PokemonType.BUG, -1, 10, -1, 4, 9)
      .attr(ProtectAttr, BattlerTagType.SILK_TRAP)
      .condition(failIfLastCondition),
    new AttackMove(MoveId.AXE_KICK, PokemonType.FIGHTING, MoveCategory.PHYSICAL, 120, 90, 10, 30, 0, 9)
      .attr(MissEffectAttr, crashDamageFunc)
      .attr(NoEffectAttr, crashDamageFunc)
      .attr(ConfuseAttr)
      .recklessMove(),
    new AttackMove(MoveId.LAST_RESPECTS, PokemonType.GHOST, MoveCategory.PHYSICAL, 50, 100, 10, -1, 0, 9)
      .attr(MovePowerMultiplierAttr, (user, target, move) => 1 + Math.min(user.isPlayer() ? globalScene.arena.playerFaints : globalScene.currentBattle.enemyFaints, 100))
      .makesContact(false),
    new AttackMove(MoveId.LUMINA_CRASH, PokemonType.PSYCHIC, MoveCategory.SPECIAL, 80, 100, 10, 100, 0, 9)
      .attr(StatStageChangeAttr, [ Stat.SPDEF ], -2),
    new AttackMove(MoveId.ORDER_UP, PokemonType.DRAGON, MoveCategory.PHYSICAL, 80, 100, 10, 100, 0, 9)
      .attr(OrderUpStatBoostAttr)
      .makesContact(false),
    new AttackMove(MoveId.JET_PUNCH, PokemonType.WATER, MoveCategory.PHYSICAL, 60, 100, 15, -1, 1, 9)
      .punchingMove(),
    new StatusMove(MoveId.SPICY_EXTRACT, PokemonType.GRASS, -1, 15, -1, 0, 9)
      .attr(StatStageChangeAttr, [ Stat.ATK ], 2)
      .attr(StatStageChangeAttr, [ Stat.DEF ], -2),
    new AttackMove(MoveId.SPIN_OUT, PokemonType.STEEL, MoveCategory.PHYSICAL, 100, 100, 5, -1, 0, 9)
      .attr(StatStageChangeAttr, [ Stat.SPD ], -2, true),
    new AttackMove(MoveId.POPULATION_BOMB, PokemonType.NORMAL, MoveCategory.PHYSICAL, 20, 90, 10, -1, 0, 9)
      .attr(MultiHitAttr, MultiHitType._10)
      .slicingMove()
      .checkAllHits(),
    new AttackMove(MoveId.ICE_SPINNER, PokemonType.ICE, MoveCategory.PHYSICAL, 80, 100, 15, -1, 0, 9)
      .attr(ClearTerrainAttr),
    new AttackMove(MoveId.GLAIVE_RUSH, PokemonType.DRAGON, MoveCategory.PHYSICAL, 120, 100, 5, -1, 0, 9)
      .attr(AddBattlerTagAttr, BattlerTagType.ALWAYS_GET_HIT, true, false, 0, 0, true)
      .attr(AddBattlerTagAttr, BattlerTagType.RECEIVE_DOUBLE_DAMAGE, true, false, 0, 0, true)
      .condition((user, target, move) => {
        return !(target.getTag(BattlerTagType.PROTECTED)?.tagType === "PROTECTED" || globalScene.arena.getTag(ArenaTagType.MAT_BLOCK)?.tagType === "MAT_BLOCK");
      }),
    new StatusMove(MoveId.REVIVAL_BLESSING, PokemonType.NORMAL, -1, 1, -1, 0, 9)
      .triageMove()
      .attr(RevivalBlessingAttr)
      .target(MoveTarget.USER),
    new AttackMove(MoveId.SALT_CURE, PokemonType.ROCK, MoveCategory.PHYSICAL, 40, 100, 15, 100, 0, 9)
      .attr(AddBattlerTagAttr, BattlerTagType.SALT_CURED)
      .makesContact(false),
    new AttackMove(MoveId.TRIPLE_DIVE, PokemonType.WATER, MoveCategory.PHYSICAL, 30, 95, 10, -1, 0, 9)
      .attr(MultiHitAttr, MultiHitType._3),
    new AttackMove(MoveId.MORTAL_SPIN, PokemonType.POISON, MoveCategory.PHYSICAL, 30, 100, 15, 100, 0, 9)
      .attr(LapseBattlerTagAttr, [
        BattlerTagType.BIND,
        BattlerTagType.WRAP,
        BattlerTagType.FIRE_SPIN,
        BattlerTagType.WHIRLPOOL,
        BattlerTagType.CLAMP,
        BattlerTagType.SAND_TOMB,
        BattlerTagType.MAGMA_STORM,
        BattlerTagType.SNAP_TRAP,
        BattlerTagType.THUNDER_CAGE,
        BattlerTagType.SEEDED,
        BattlerTagType.INFESTATION
      ], true)
      .attr(StatusEffectAttr, StatusEffect.POISON)
      .attr(RemoveArenaTrapAttr)
      .target(MoveTarget.ALL_NEAR_ENEMIES),
    new StatusMove(MoveId.DOODLE, PokemonType.NORMAL, 100, 10, -1, 0, 9)
      .attr(AbilityCopyAttr, true),
    new SelfStatusMove(MoveId.FILLET_AWAY, PokemonType.NORMAL, -1, 10, -1, 0, 9)
      .attr(CutHpStatStageBoostAttr, [ Stat.ATK, Stat.SPATK, Stat.SPD ], 2, 2),
    new AttackMove(MoveId.KOWTOW_CLEAVE, PokemonType.DARK, MoveCategory.PHYSICAL, 85, -1, 10, -1, 0, 9)
      .slicingMove(),
    new AttackMove(MoveId.FLOWER_TRICK, PokemonType.GRASS, MoveCategory.PHYSICAL, 70, -1, 10, -1, 0, 9)
      .attr(CritOnlyAttr)
      .makesContact(false),
    new AttackMove(MoveId.TORCH_SONG, PokemonType.FIRE, MoveCategory.SPECIAL, 80, 100, 10, 100, 0, 9)
      .attr(StatStageChangeAttr, [ Stat.SPATK ], 1, true)
      .soundBased(),
    new AttackMove(MoveId.AQUA_STEP, PokemonType.WATER, MoveCategory.PHYSICAL, 80, 100, 10, 100, 0, 9)
      .attr(StatStageChangeAttr, [ Stat.SPD ], 1, true)
      .danceMove(),
    new AttackMove(MoveId.RAGING_BULL, PokemonType.NORMAL, MoveCategory.PHYSICAL, 90, 100, 10, -1, 0, 9)
      .attr(RagingBullTypeAttr)
      .attr(RemoveScreensAttr),
    new AttackMove(MoveId.MAKE_IT_RAIN, PokemonType.STEEL, MoveCategory.SPECIAL, 120, 100, 5, -1, 0, 9)
      .attr(MoneyAttr)
      .attr(StatStageChangeAttr, [ Stat.SPATK ], -1, true, { firstTargetOnly: true })
      .target(MoveTarget.ALL_NEAR_ENEMIES),
    new AttackMove(MoveId.PSYBLADE, PokemonType.PSYCHIC, MoveCategory.PHYSICAL, 80, 100, 15, -1, 0, 9)
      .attr(MovePowerMultiplierAttr, (user, target, move) => globalScene.arena.getTerrainType() === TerrainType.ELECTRIC && user.isGrounded() ? 1.5 : 1)
      .slicingMove(),
    new AttackMove(MoveId.HYDRO_STEAM, PokemonType.WATER, MoveCategory.SPECIAL, 80, 100, 15, -1, 0, 9)
      .attr(IgnoreWeatherTypeDebuffAttr, WeatherType.SUNNY)
      .attr(MovePowerMultiplierAttr, (user, target, move) => {
        const weather = globalScene.arena.weather;
        if (!weather) {
          return 1;
        }
        return [ WeatherType.SUNNY, WeatherType.HARSH_SUN ].includes(weather.weatherType) && !weather.isEffectSuppressed() ? 1.5 : 1;
      }),
    new AttackMove(MoveId.RUINATION, PokemonType.DARK, MoveCategory.SPECIAL, -1, 90, 10, -1, 0, 9)
      .attr(TargetHalfHpDamageAttr),
    new AttackMove(MoveId.COLLISION_COURSE, PokemonType.FIGHTING, MoveCategory.PHYSICAL, 100, 100, 5, -1, 0, 9)
      .attr(MovePowerMultiplierAttr, (user, target, move) => target.getAttackTypeEffectiveness(move.type, user) >= 2 ? 5461 / 4096 : 1),
    new AttackMove(MoveId.ELECTRO_DRIFT, PokemonType.ELECTRIC, MoveCategory.SPECIAL, 100, 100, 5, -1, 0, 9)
      .attr(MovePowerMultiplierAttr, (user, target, move) => target.getAttackTypeEffectiveness(move.type, user) >= 2 ? 5461 / 4096 : 1)
      .makesContact(),
    new SelfStatusMove(MoveId.SHED_TAIL, PokemonType.NORMAL, -1, 10, -1, 0, 9)
      .attr(AddSubstituteAttr, 0.5, true)
      .attr(ForceSwitchOutAttr, true, SwitchType.SHED_TAIL)
      .condition(failIfLastInPartyCondition),
    new SelfStatusMove(MoveId.CHILLY_RECEPTION, PokemonType.ICE, -1, 10, -1, 0, 9)
      .attr(PreMoveMessageAttr, (user, _target, _move) =>
        // Don't display text if current move phase is follow up (ie move called indirectly)
        isVirtual((globalScene.phaseManager.getCurrentPhase() as MovePhase).useMode)
          ? ""
          : i18next.t("moveTriggers:chillyReception", { pokemonName: getPokemonNameWithAffix(user) }))
      .attr(ChillyReceptionAttr, true),
    new SelfStatusMove(MoveId.TIDY_UP, PokemonType.NORMAL, -1, 10, -1, 0, 9)
      .attr(StatStageChangeAttr, [ Stat.ATK, Stat.SPD ], 1, true)
      .attr(RemoveArenaTrapAttr, true)
      .attr(RemoveAllSubstitutesAttr),
    new StatusMove(MoveId.SNOWSCAPE, PokemonType.ICE, -1, 10, -1, 0, 9)
      .attr(WeatherChangeAttr, WeatherType.SNOW)
      .target(MoveTarget.BOTH_SIDES),
    new AttackMove(MoveId.POUNCE, PokemonType.BUG, MoveCategory.PHYSICAL, 50, 100, 20, 100, 0, 9)
      .attr(StatStageChangeAttr, [ Stat.SPD ], -1),
    new AttackMove(MoveId.TRAILBLAZE, PokemonType.GRASS, MoveCategory.PHYSICAL, 50, 100, 20, 100, 0, 9)
      .attr(StatStageChangeAttr, [ Stat.SPD ], 1, true),
    new AttackMove(MoveId.CHILLING_WATER, PokemonType.WATER, MoveCategory.SPECIAL, 50, 100, 20, 100, 0, 9)
      .attr(StatStageChangeAttr, [ Stat.ATK ], -1),
    new AttackMove(MoveId.HYPER_DRILL, PokemonType.NORMAL, MoveCategory.PHYSICAL, 100, 100, 5, -1, 0, 9)
      .ignoresProtect(),
    new AttackMove(MoveId.TWIN_BEAM, PokemonType.PSYCHIC, MoveCategory.SPECIAL, 40, 100, 10, -1, 0, 9)
      .attr(MultiHitAttr, MultiHitType._2),
    new AttackMove(MoveId.RAGE_FIST, PokemonType.GHOST, MoveCategory.PHYSICAL, 50, 100, 10, -1, 0, 9)
      .attr(RageFistPowerAttr)
      .punchingMove(),
    new AttackMove(MoveId.ARMOR_CANNON, PokemonType.FIRE, MoveCategory.SPECIAL, 120, 100, 5, -1, 0, 9)
      .attr(StatStageChangeAttr, [ Stat.DEF, Stat.SPDEF ], -1, true),
    new AttackMove(MoveId.BITTER_BLADE, PokemonType.FIRE, MoveCategory.PHYSICAL, 90, 100, 10, -1, 0, 9)
      .attr(HitHealAttr)
      .slicingMove()
      .triageMove(),
    new AttackMove(MoveId.DOUBLE_SHOCK, PokemonType.ELECTRIC, MoveCategory.PHYSICAL, 120, 100, 5, -1, 0, 9)
      .condition((user) => {
        const userTypes = user.getTypes(true);
        return userTypes.includes(PokemonType.ELECTRIC);
      })
      .attr(AddBattlerTagAttr, BattlerTagType.DOUBLE_SHOCKED, true, false)
      .attr(RemoveTypeAttr, PokemonType.ELECTRIC, (user) => {
        globalScene.phaseManager.queueMessage(i18next.t("moveTriggers:usedUpAllElectricity", { pokemonName: getPokemonNameWithAffix(user) }));
      }),
    new AttackMove(MoveId.GIGATON_HAMMER, PokemonType.STEEL, MoveCategory.PHYSICAL, 160, 100, 5, -1, 0, 9)
      .makesContact(false)
      .condition((user, target, move) => {
        const turnMove = user.getLastXMoves(1);
        return !turnMove.length || turnMove[0].move !== move.id || turnMove[0].result !== MoveResult.SUCCESS;
      }), // TODO Add Instruct/Encore interaction
    new AttackMove(MoveId.COMEUPPANCE, PokemonType.DARK, MoveCategory.PHYSICAL, -1, 100, 10, -1, 0, 9)
      .attr(CounterDamageAttr, (move: Move) => (move.category === MoveCategory.PHYSICAL || move.category === MoveCategory.SPECIAL), 1.5)
      .redirectCounter()
      .target(MoveTarget.ATTACKER),
    new AttackMove(MoveId.AQUA_CUTTER, PokemonType.WATER, MoveCategory.PHYSICAL, 70, 100, 20, -1, 0, 9)
      .attr(HighCritAttr)
      .slicingMove()
      .makesContact(false),
    new AttackMove(MoveId.BLAZING_TORQUE, PokemonType.FIRE, MoveCategory.PHYSICAL, 80, 100, 10, 30, 0, 9)
      .attr(StatusEffectAttr, StatusEffect.BURN)
      .makesContact(false),
    new AttackMove(MoveId.WICKED_TORQUE, PokemonType.DARK, MoveCategory.PHYSICAL, 80, 100, 10, 10, 0, 9)
      .attr(StatusEffectAttr, StatusEffect.SLEEP)
      .makesContact(false),
    new AttackMove(MoveId.NOXIOUS_TORQUE, PokemonType.POISON, MoveCategory.PHYSICAL, 100, 100, 10, 30, 0, 9)
      .attr(StatusEffectAttr, StatusEffect.POISON)
      .makesContact(false),
    new AttackMove(MoveId.COMBAT_TORQUE, PokemonType.FIGHTING, MoveCategory.PHYSICAL, 100, 100, 10, 30, 0, 9)
      .attr(StatusEffectAttr, StatusEffect.PARALYSIS)
      .makesContact(false),
    new AttackMove(MoveId.MAGICAL_TORQUE, PokemonType.FAIRY, MoveCategory.PHYSICAL, 100, 100, 10, 30, 0, 9)
      .attr(ConfuseAttr)
      .makesContact(false),
    new AttackMove(MoveId.BLOOD_MOON, PokemonType.NORMAL, MoveCategory.SPECIAL, 140, 100, 5, -1, 0, 9)
      .condition((user, target, move) => {
        const turnMove = user.getLastXMoves(1);
        return !turnMove.length || turnMove[0].move !== move.id || turnMove[0].result !== MoveResult.SUCCESS;
      }), // TODO Add Instruct/Encore interaction
    new AttackMove(MoveId.MATCHA_GOTCHA, PokemonType.GRASS, MoveCategory.SPECIAL, 80, 90, 15, 20, 0, 9)
      .attr(HitHealAttr)
      .attr(HealStatusEffectAttr, true, StatusEffect.FREEZE)
      .attr(HealStatusEffectAttr, false, StatusEffect.FREEZE)
      .attr(StatusEffectAttr, StatusEffect.BURN)
      .target(MoveTarget.ALL_NEAR_ENEMIES)
      .triageMove(),
    new AttackMove(MoveId.SYRUP_BOMB, PokemonType.GRASS, MoveCategory.SPECIAL, 60, 85, 10, 100, 0, 9)
      .attr(AddBattlerTagAttr, BattlerTagType.SYRUP_BOMB, false, false, 3)
      .ballBombMove(),
    new AttackMove(MoveId.IVY_CUDGEL, PokemonType.GRASS, MoveCategory.PHYSICAL, 100, 100, 10, -1, 0, 9)
      .attr(IvyCudgelTypeAttr)
      .attr(HighCritAttr)
      .makesContact(false),
    new ChargingAttackMove(MoveId.ELECTRO_SHOT, PokemonType.ELECTRIC, MoveCategory.SPECIAL, 130, 100, 10, 100, 0, 9)
      .chargeText(i18next.t("moveTriggers:absorbedElectricity", { pokemonName: "{USER}" }))
      .chargeAttr(StatStageChangeAttr, [ Stat.SPATK ], 1, true)
      .chargeAttr(WeatherInstantChargeAttr, [ WeatherType.RAIN, WeatherType.HEAVY_RAIN ]),
    new AttackMove(MoveId.TERA_STARSTORM, PokemonType.NORMAL, MoveCategory.SPECIAL, 120, 100, 5, -1, 0, 9)
      .attr(TeraMoveCategoryAttr)
      .attr(TeraStarstormTypeAttr)
      .attr(VariableTargetAttr, (user, target, move) => user.hasSpecies(SpeciesId.TERAPAGOS) && (user.isTerastallized || globalScene.currentBattle.preTurnCommands[user.getFieldIndex()]?.command === Command.TERA) ? MoveTarget.ALL_NEAR_ENEMIES : MoveTarget.NEAR_OTHER)
      .partial(), /** Does not ignore abilities that affect stats, relevant in determining the move's category {@see TeraMoveCategoryAttr} */
    new AttackMove(MoveId.FICKLE_BEAM, PokemonType.DRAGON, MoveCategory.SPECIAL, 80, 100, 5, 30, 0, 9)
      .attr(PreMoveMessageAttr, doublePowerChanceMessageFunc)
      .attr(DoublePowerChanceAttr)
      .edgeCase(), // Should not interact with Sheer Force
    new SelfStatusMove(MoveId.BURNING_BULWARK, PokemonType.FIRE, -1, 10, -1, 4, 9)
      .attr(ProtectAttr, BattlerTagType.BURNING_BULWARK)
      .condition(failIfLastCondition),
    new AttackMove(MoveId.THUNDERCLAP, PokemonType.ELECTRIC, MoveCategory.SPECIAL, 70, 100, 5, -1, 1, 9)
      .condition((user, target, move) => {
        const turnCommand = globalScene.currentBattle.turnCommands[target.getBattlerIndex()];
        if (!turnCommand || !turnCommand.move) {
          return false;
        }
        return (turnCommand.command === Command.FIGHT && !target.turnData.acted && allMoves[turnCommand.move.move].category !== MoveCategory.STATUS);
      }),
    new AttackMove(MoveId.MIGHTY_CLEAVE, PokemonType.ROCK, MoveCategory.PHYSICAL, 95, 100, 5, -1, 0, 9)
      .slicingMove()
      .ignoresProtect(),
    new AttackMove(MoveId.TACHYON_CUTTER, PokemonType.STEEL, MoveCategory.SPECIAL, 50, -1, 10, -1, 0, 9)
      .attr(MultiHitAttr, MultiHitType._2)
      .slicingMove(),
    new AttackMove(MoveId.HARD_PRESS, PokemonType.STEEL, MoveCategory.PHYSICAL, -1, 100, 10, -1, 0, 9)
      .attr(OpponentHighHpPowerAttr, 100),
    new StatusMove(MoveId.DRAGON_CHEER, PokemonType.DRAGON, -1, 15, -1, 0, 9)
      .attr(AddBattlerTagAttr, BattlerTagType.DRAGON_CHEER, false, true)
      .target(MoveTarget.NEAR_ALLY),
    new AttackMove(MoveId.ALLURING_VOICE, PokemonType.FAIRY, MoveCategory.SPECIAL, 80, 100, 10, 100, 0, 9)
      .attr(AddBattlerTagIfBoostedAttr, BattlerTagType.CONFUSED)
      .soundBased(),
    new AttackMove(MoveId.TEMPER_FLARE, PokemonType.FIRE, MoveCategory.PHYSICAL, 75, 100, 10, -1, 0, 9)
      .attr(MovePowerMultiplierAttr, (user, target, move) => user.getLastXMoves(2)[1]?.result === MoveResult.MISS || user.getLastXMoves(2)[1]?.result === MoveResult.FAIL ? 2 : 1),
    new AttackMove(MoveId.SUPERCELL_SLAM, PokemonType.ELECTRIC, MoveCategory.PHYSICAL, 100, 95, 15, -1, 0, 9)
      .attr(AlwaysHitMinimizeAttr)
      .attr(HitsTagForDoubleDamageAttr, BattlerTagType.MINIMIZED)
      .attr(MissEffectAttr, crashDamageFunc)
      .attr(NoEffectAttr, crashDamageFunc)
      .recklessMove(),
    new AttackMove(MoveId.PSYCHIC_NOISE, PokemonType.PSYCHIC, MoveCategory.SPECIAL, 75, 100, 10, 100, 0, 9)
      .soundBased()
      .attr(AddBattlerTagAttr, BattlerTagType.HEAL_BLOCK, false, false, 2),
    new AttackMove(MoveId.UPPER_HAND, PokemonType.FIGHTING, MoveCategory.PHYSICAL, 65, 100, 15, 100, 3, 9)
      .attr(FlinchAttr)
      .condition(new UpperHandCondition()),
    new AttackMove(MoveId.MALIGNANT_CHAIN, PokemonType.POISON, MoveCategory.SPECIAL, 100, 100, 5, 50, 0, 9)
      .attr(StatusEffectAttr, StatusEffect.TOXIC)
  );
  allMoves.map(m => {
    if (m.getAttrs("StatStageChangeAttr").some(a => a.selfTarget && a.stages < 0)) {
      selfStatLowerMoves.push(m.id);
    }
  });
}<|MERGE_RESOLUTION|>--- conflicted
+++ resolved
@@ -87,12 +87,8 @@
 import type { Localizable } from "#types/locales";
 import type { ChargingMove, MoveAttrMap, MoveAttrString, MoveClassMap, MoveKindString } from "#types/move-types";
 import type { TurnMove } from "#types/turn-move";
-<<<<<<< HEAD
-import { BooleanHolder, coerceArray, type Constructor, getEnumValues, isNullOrUndefined, NumberHolder, randSeedFloat, randSeedInt, randSeedItem, toDmgValue, toReadableString } from "#utils/common";
-=======
-import { BooleanHolder, type Constructor, isNullOrUndefined, NumberHolder, randSeedFloat, randSeedInt, randSeedItem, toDmgValue, toReadableString } from "#utils/common";
+import { BooleanHolder, coerceArray, type Constructor, isNullOrUndefined, NumberHolder, randSeedFloat, randSeedInt, randSeedItem, toDmgValue, toReadableString } from "#utils/common";
 import { getEnumValues } from "#utils/enums";
->>>>>>> a6e4459e
 import i18next from "i18next";
 
 /**
