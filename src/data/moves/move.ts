--- conflicted
+++ resolved
@@ -29,41 +29,9 @@
   getNonVolatileStatusEffects,
   getStatusEffectHealText,
   isNonVolatileStatusEffect,
-<<<<<<< HEAD
-} from "../status-effect";
-import { getTypeDamageMultiplier } from "../type";
-import { PokemonType } from "#enums/pokemon-type";
-import { BooleanHolder, NumberHolder, isNullOrUndefined, toDmgValue, randSeedItem, randSeedInt, toReadableString, type Constructor, randSeedFloat } from "#app/utils/common";
-import { getEnumValues } from "#app/utils/enums";
-import { WeatherType } from "#enums/weather-type";
-import type { ArenaTrapTag } from "../arena-tag";
-import { WeakenMoveTypeTag } from "../arena-tag";
-import { ArenaTagSide } from "#enums/arena-tag-side";
-import {
-  applyAbAttrs
-} from "../abilities/apply-ab-attrs";
-import { allAbilities, allMoves } from "../data-lists";
-import {
-  AttackTypeBoosterModifier,
-  BerryModifier,
-  PokemonHeldItemModifier,
-  PokemonMoveAccuracyBoosterModifier,
-  PokemonMultiHitModifier,
-  PreserveBerryModifier,
-} from "../../modifier/modifier";
-import type { BattlerIndex } from "#enums/battler-index";
-import { BattleType } from "#enums/battle-type";
-import { TerrainType } from "../terrain";
-import { ModifierPoolType } from "#enums/modifier-pool-type";
-import { Command } from "#enums/command";
-import i18next from "i18next";
-import type { Localizable } from "#app/@types/locales";
-import { getBerryEffectFunc } from "../berry";
-=======
 } from "#data/status-effect";
 import { TerrainType } from "#data/terrain";
 import { getTypeDamageMultiplier } from "#data/type";
->>>>>>> 2e06b10f
 import { AbilityId } from "#enums/ability-id";
 import { ArenaTagSide } from "#enums/arena-tag-side";
 import { ArenaTagType } from "#enums/arena-tag-type";
@@ -119,7 +87,8 @@
 import type { Localizable } from "#types/locales";
 import type { ChargingMove, MoveAttrMap, MoveAttrString, MoveClassMap, MoveKindString } from "#types/move-types";
 import type { TurnMove } from "#types/turn-move";
-import { BooleanHolder, type Constructor, getEnumValues, isNullOrUndefined, NumberHolder, randSeedFloat, randSeedInt, randSeedItem, toDmgValue, toReadableString } from "#utils/common";
+import { BooleanHolder, type Constructor, isNullOrUndefined, NumberHolder, randSeedFloat, randSeedInt, randSeedItem, toDmgValue, toReadableString } from "#utils/common";
+import { getEnumValues } from "#utils/enums";
 import i18next from "i18next";
 
 /**
