--- conflicted
+++ resolved
@@ -6063,16 +6063,15 @@
  * Attribute that forces Nihil Light to be neutral effectiveness against Fairy types.
  */
 export class NihilLightAttr extends VariableMoveTypeChartAttr {
-  apply(user: Pokemon, target: Pokemon, move: Move, args: any[]): boolean {
+  apply(_user: Pokemon, _target: Pokemon, _move: Move, args: any[]): boolean {
     const multiplier = args[0] as NumberHolder;
     const defType = args[1] as PokemonType;
 
     if (defType === PokemonType.FAIRY) {
       multiplier.value = 1;
       return true;
-    } else {
-      return false;
-    }
+    }
+    return false;
   }
 }
 
@@ -11161,17 +11160,12 @@
     new AttackMove(MoveId.WATER_SHURIKEN, PokemonType.WATER, MoveCategory.SPECIAL, 15, 100, 20, -1, 1, 6)
       .attr(MultiHitAttr)
       .attr(WaterShurikenPowerAttr)
-<<<<<<< HEAD
       .attr(WaterShurikenMultiHitTypeAttr)
-      .edgeCase(), // This move gained new functionality in ZA when used by Mega Greninja
+      // This move gained new functionality in ZA when used by Mega Greninja
       // It should deal 75 damage and be a regular, single hit attack
-    new AttackMove(MoveId.MYSTICAL_FIRE, PokemonType.FIRE, MoveCategory.SPECIAL, 75, 100, 10, 100, 0, 6)
-      .attr(StatStageChangeAttr, [ Stat.SPATK ], -1),
-=======
-      .attr(WaterShurikenMultiHitTypeAttr),
+      .edgeCase(),
     new AttackMove(MoveId.MYSTICAL_FIRE, PokemonType.FIRE, MoveCategory.SPECIAL, 75, 100, 10, 100, 0, 6) //
       .attr(StatStageChangeAttr, [Stat.SPATK], -1),
->>>>>>> c6986d9c
     new SelfStatusMove(MoveId.SPIKY_SHIELD, PokemonType.GRASS, -1, 10, -1, 4, 6)
       .attr(ProtectAttr, BattlerTagType.SPIKY_SHIELD)
       .condition(failIfLastCondition, 3),
@@ -12433,17 +12427,12 @@
     new AttackMove(MoveId.UPPER_HAND, PokemonType.FIGHTING, MoveCategory.PHYSICAL, 65, 100, 15, 100, 3, 9)
       .attr(FlinchAttr)
       .condition(upperHandCondition, 3),
-<<<<<<< HEAD
-    new AttackMove(MoveId.MALIGNANT_CHAIN, PokemonType.POISON, MoveCategory.SPECIAL, 100, 100, 5, 50, 0, 9)
+    new AttackMove(MoveId.MALIGNANT_CHAIN, PokemonType.POISON, MoveCategory.SPECIAL, 100, 100, 5, 50, 0, 9) //
       .attr(StatusEffectAttr, StatusEffect.TOXIC),
     new AttackMove(MoveId.NIHIL_LIGHT, PokemonType.DRAGON, MoveCategory.SPECIAL, 100, 100, 10, -1, 0, 9)
       .attr(IgnoreOpponentStatStagesAttr)
       .attr(NihilLightAttr)
       .target(MoveTarget.ALL_NEAR_ENEMIES)
-      .edgeCase() // Needs to replace the user's Core Enforcer if mega evolved (Zygarde-Complete to Mega Zygarde)
-=======
-    new AttackMove(MoveId.MALIGNANT_CHAIN, PokemonType.POISON, MoveCategory.SPECIAL, 100, 100, 5, 50, 0, 9) //
-      .attr(StatusEffectAttr, StatusEffect.TOXIC),
->>>>>>> c6986d9c
+      .edgeCase(), // Needs to replace the user's Core Enforcer if mega evolved (Zygarde-Complete to Mega Zygarde)
   );
 }