import { MoveChargeAnim } from "../battle-anims";
import { ChargeAnim } from "#enums/move-anims-common";
import {
  CommandedTag,
  EncoreTag,
  GulpMissileTag,
  HelpingHandTag,
  SemiInvulnerableTag,
  ShellTrapTag,
  StockpilingTag,
  SubstituteTag,
  TrappedTag,
  TypeBoostTag,
} from "../battler-tags";
import { getPokemonNameWithAffix } from "../../messages";
import type { AttackMoveResult, TurnMove } from "../../field/pokemon";
import type Pokemon from "../../field/pokemon";
import type { EnemyPokemon } from "#app/field/pokemon";
import { PokemonMove } from "./pokemon-move";
import { MoveResult } from "#enums/move-result";
import { HitResult } from "#enums/hit-result";
import { FieldPosition } from "#enums/field-position";
import {
  getNonVolatileStatusEffects,
  getStatusEffectHealText,
  isNonVolatileStatusEffect,
} from "../status-effect";
import { getTypeDamageMultiplier } from "../type";
import { PokemonType } from "#enums/pokemon-type";
import { BooleanHolder, NumberHolder, isNullOrUndefined, toDmgValue, randSeedItem, randSeedInt, getEnumValues, toReadableString, type Constructor, randSeedFloat, coerceArray } from "#app/utils/common";
import { WeatherType } from "#enums/weather-type";
import type { ArenaTrapTag } from "../arena-tag";
import { WeakenMoveTypeTag } from "../arena-tag";
import { ArenaTagSide } from "#enums/arena-tag-side";
import {
  applyAbAttrs
} from "../abilities/apply-ab-attrs";
import { allAbilities, allMoves } from "../data-lists";
import {
  AttackTypeBoosterModifier,
  BerryModifier,
  PokemonHeldItemModifier,
  PokemonMoveAccuracyBoosterModifier,
  PokemonMultiHitModifier,
  PreserveBerryModifier,
} from "../../modifier/modifier";
import type { BattlerIndex } from "#enums/battler-index";
import { BattleType } from "#enums/battle-type";
import { TerrainType } from "../terrain";
import { ModifierPoolType } from "#enums/modifier-pool-type";
import { Command } from "#enums/command";
import i18next from "i18next";
import type { Localizable } from "#app/@types/locales";
import { getBerryEffectFunc } from "../berry";
import { AbilityId } from "#enums/ability-id";
import { ArenaTagType } from "#enums/arena-tag-type";
import { BattlerTagType } from "#enums/battler-tag-type";
import { BiomeId } from "#enums/biome-id";
import { MoveId } from "#enums/move-id";
import { SpeciesId } from "#enums/species-id";
import { MoveUsedEvent } from "#app/events/battle-scene";
import {
  BATTLE_STATS,
  type BattleStat,
  type EffectiveStat,
  getStatKey,
  Stat,
} from "#app/enums/stat";
import { MoveEndPhase } from "#app/phases/move-end-phase";
import { MovePhase } from "#app/phases/move-phase";
import { PokemonHealPhase } from "#app/phases/pokemon-heal-phase";
import { SwitchSummonPhase } from "#app/phases/switch-summon-phase";
import { SpeciesFormChangeRevertWeatherFormTrigger } from "../pokemon-forms/form-change-triggers";
import type { GameMode } from "#app/game-mode";
import { applyChallenges } from "../challenge";
import { ChallengeType } from "#enums/challenge-type";
import { SwitchType } from "#enums/switch-type";
import { StatusEffect } from "#enums/status-effect";
import { globalScene } from "#app/global-scene";
import { loggedInUser } from "#app/account";
import { MoveCategory } from "#enums/MoveCategory";
import { MoveTarget } from "#enums/MoveTarget";
import { MoveFlags } from "#enums/MoveFlags";
import { MoveEffectTrigger } from "#enums/MoveEffectTrigger";
import { MultiHitType } from "#enums/MultiHitType";
import { invalidAssistMoves, invalidCopycatMoves, invalidMetronomeMoves, invalidMirrorMoveMoves, invalidSleepTalkMoves, invalidSketchMoves } from "./invalid-moves";
import { isVirtual, MoveUseMode } from "#enums/move-use-mode";
import type { ChargingMove, MoveAttrMap, MoveAttrString, MoveKindString, MoveClassMap } from "#app/@types/move-types";
import { applyMoveAttrs } from "./apply-attrs";
import { frenzyMissFunc, getMoveTargets } from "./move-utils";
import { AbAttrBaseParams, AbAttrParamsWithCancel, PreAttackModifyPowerAbAttrParams } from "../abilities/ability";

/**
 * A function used to conditionally determine execution of a given {@linkcode MoveAttr}.
 * Conventionally returns `true` for success and `false` for failure.
*/
type MoveConditionFunc = (user: Pokemon, target: Pokemon, move: Move) => boolean;
export type UserMoveConditionFunc = (user: Pokemon, move: Move) => boolean;

export default abstract class Move implements Localizable {
  public id: MoveId;
  public name: string;
  private _type: PokemonType;
  private _category: MoveCategory;
  public moveTarget: MoveTarget;
  public power: number;
  public accuracy: number;
  public pp: number;
  public effect: string;
  /** The chance of a move's secondary effects activating */
  public chance: number;
  public priority: number;
  public generation: number;
  public attrs: MoveAttr[] = [];
  private conditions: MoveCondition[] = [];
  /** The move's {@linkcode MoveFlags} */
  private flags: number = 0;
  private nameAppend: string = "";

  /**
   * Check if the move is of the given subclass without requiring `instanceof`.
   *
   * ⚠️ Does _not_ work for {@linkcode ChargingAttackMove} and {@linkcode ChargingSelfStatusMove} subclasses. For those,
   * use {@linkcode isChargingMove} instead.
   *
   * @param moveKind - The string name of the move to check against
   * @returns Whether this move is of the provided type.
   */
  public abstract is<K extends MoveKindString>(moveKind: K): this is MoveClassMap[K];

  constructor(id: MoveId, type: PokemonType, category: MoveCategory, defaultMoveTarget: MoveTarget, power: number, accuracy: number, pp: number, chance: number, priority: number, generation: number) {
    this.id = id;
    this._type = type;
    this._category = category;
    this.moveTarget = defaultMoveTarget;
    this.power = power;
    this.accuracy = accuracy;
    this.pp = pp;
    this.chance = chance;
    this.priority = priority;
    this.generation = generation;

    if (defaultMoveTarget === MoveTarget.USER) {
      this.setFlag(MoveFlags.IGNORE_PROTECT, true);
    }
    if (category === MoveCategory.PHYSICAL) {
      this.setFlag(MoveFlags.MAKES_CONTACT, true);
    }

    this.localize();
  }

  get type() {
    return this._type;
  }
  get category() {
    return this._category;
  }

  localize(): void {
    const i18nKey = MoveId[this.id].split("_").filter(f => f).map((f, i) => i ? `${f[0]}${f.slice(1).toLowerCase()}` : f.toLowerCase()).join("") as unknown as string;

    this.name = this.id ? `${i18next.t(`move:${i18nKey}.name`)}${this.nameAppend}` : "";
    this.effect = this.id ? `${i18next.t(`move:${i18nKey}.effect`)}${this.nameAppend}` : "";
  }

  /**
   * Get all move attributes that match `attrType`
   * @param attrType any attribute that extends {@linkcode MoveAttr}
   * @returns Array of attributes that match `attrType`, Empty Array if none match.
   */
  getAttrs<T extends MoveAttrString>(attrType: T): (MoveAttrMap[T])[] {
    const targetAttr = MoveAttrs[attrType];
    if (!targetAttr) {
      return [];
    }
    return this.attrs.filter((a): a is MoveAttrMap[T] => a instanceof targetAttr);
  }

  /**
   * Check if a move has an attribute that matches `attrType`
   * @param attrType any attribute that extends {@linkcode MoveAttr}
   * @returns true if the move has attribute `attrType`
   */
  hasAttr(attrType: MoveAttrString): boolean {
    const targetAttr = MoveAttrs[attrType];
    // Guard against invalid attrType
    if (!targetAttr) {
      return false;
    }
    return this.attrs.some((attr) => attr instanceof targetAttr);
  }

  /**
   * Takes as input a boolean function and returns the first MoveAttr in attrs that matches true
   * @param attrPredicate
   * @returns the first {@linkcode MoveAttr} element in attrs that makes the input function return true
   */
  findAttr(attrPredicate: (attr: MoveAttr) => boolean): MoveAttr {
    return this.attrs.find(attrPredicate)!; // TODO: is the bang correct?
  }

  /**
   * Adds a new MoveAttr to the move (appends to the attr array)
   * if the MoveAttr also comes with a condition, also adds that to the conditions array: {@linkcode MoveCondition}
   * @param AttrType {@linkcode MoveAttr} the constructor of a MoveAttr class
   * @param args the args needed to instantiate a the given class
   * @returns the called object {@linkcode Move}
   */
  attr<T extends Constructor<MoveAttr>>(AttrType: T, ...args: ConstructorParameters<T>): this {
    const attr = new AttrType(...args);
    this.attrs.push(attr);
    let attrCondition = attr.getCondition();
    if (attrCondition) {
      if (typeof attrCondition === "function") {
        attrCondition = new MoveCondition(attrCondition);
      }
      this.conditions.push(attrCondition);
    }

    return this;
  }

  /**
   * Adds a new MoveAttr to the move (appends to the attr array)
   * if the MoveAttr also comes with a condition, also adds that to the conditions array: {@linkcode MoveCondition}
   * Almost identical to {@link attr}, except you are passing in a MoveAttr object, instead of a constructor and it's arguments
   * @param attrAdd {@linkcode MoveAttr} the attribute to add
   * @returns the called object {@linkcode Move}
   */
  addAttr(attrAdd: MoveAttr): this {
    this.attrs.push(attrAdd);
    let attrCondition = attrAdd.getCondition();
    if (attrCondition) {
      if (typeof attrCondition === "function") {
        attrCondition = new MoveCondition(attrCondition);
      }
      this.conditions.push(attrCondition);
    }

    return this;
  }

  /**
   * Sets the move target of this move
   * @param moveTarget {@linkcode MoveTarget} the move target to set
   * @returns the called object {@linkcode Move}
   */
  target(moveTarget: MoveTarget): this {
    this.moveTarget = moveTarget;
    return this;
  }

  /**
   * Getter function that returns if this Move has a MoveFlag
   * @param flag {@linkcode MoveFlags} to check
   * @returns boolean
   */
  hasFlag(flag: MoveFlags): boolean {
    // internally it is taking the bitwise AND (MoveFlags are represented as bit-shifts) and returning False if result is 0 and true otherwise
    return !!(this.flags & flag);
  }

  /**
   * Getter function that returns if the move hits multiple targets
   * @returns boolean
   */
  isMultiTarget(): boolean {
    switch (this.moveTarget) {
      case MoveTarget.ALL_OTHERS:
      case MoveTarget.ALL_NEAR_OTHERS:
      case MoveTarget.ALL_NEAR_ENEMIES:
      case MoveTarget.ALL_ENEMIES:
      case MoveTarget.USER_AND_ALLIES:
      case MoveTarget.ALL:
      case MoveTarget.USER_SIDE:
      case MoveTarget.ENEMY_SIDE:
      case MoveTarget.BOTH_SIDES:
        return true;
    }
    return false;
  }

  /**
   * Getter function that returns if the move targets the user or its ally
   * @returns boolean
   */
  isAllyTarget(): boolean {
    switch (this.moveTarget) {
      case MoveTarget.USER:
      case MoveTarget.NEAR_ALLY:
      case MoveTarget.ALLY:
      case MoveTarget.USER_OR_NEAR_ALLY:
      case MoveTarget.USER_AND_ALLIES:
      case MoveTarget.USER_SIDE:
        return true;
    }
    return false;
  }

  isChargingMove(): this is ChargingMove {
    return false;
  }

  /**
   * Checks if the move is immune to certain types.
   * Currently looks at cases of Grass types with powder moves and Dark types with moves affected by Prankster.
   * @param {Pokemon} user the source of this move
   * @param {Pokemon} target the target of this move
   * @param {PokemonType} type the type of the move's target
   * @returns boolean
   */
  isTypeImmune(user: Pokemon, target: Pokemon, type: PokemonType): boolean {
    if (this.moveTarget === MoveTarget.USER) {
      return false;
    }

    switch (type) {
      case PokemonType.GRASS:
        if (this.hasFlag(MoveFlags.POWDER_MOVE)) {
          return true;
        }
        break;
      case PokemonType.DARK:
        if (user.hasAbility(AbilityId.PRANKSTER) && this.category === MoveCategory.STATUS && (user.isPlayer() !== target.isPlayer())) {
          return true;
        }
        break;
    }
    return false;
  }

  /**
   * Checks if the move would hit its target's Substitute instead of the target itself.
   * @param user The {@linkcode Pokemon} using this move
   * @param target The {@linkcode Pokemon} targeted by this move
   * @returns `true` if the move can bypass the target's Substitute; `false` otherwise.
   */
  hitsSubstitute(user: Pokemon, target?: Pokemon): boolean {
    if ([ MoveTarget.USER, MoveTarget.USER_SIDE, MoveTarget.ENEMY_SIDE, MoveTarget.BOTH_SIDES ].includes(this.moveTarget)
        || !target?.getTag(BattlerTagType.SUBSTITUTE)) {
      return false;
    }

    const bypassed = new BooleanHolder(false);
    // TODO: Allow this to be simulated
    applyAbAttrs("InfiltratorAbAttr", {pokemon: user, bypassed});

    return !bypassed.value
        && !this.hasFlag(MoveFlags.SOUND_BASED)
        && !this.hasFlag(MoveFlags.IGNORE_SUBSTITUTE);
  }

  /**
   * Adds a move condition to the move
   * @param condition {@linkcode MoveCondition} or {@linkcode MoveConditionFunc}, appends to conditions array a new MoveCondition object
   * @returns the called object {@linkcode Move}
   */
  condition(condition: MoveCondition | MoveConditionFunc): this {
    if (typeof condition === "function") {
      condition = new MoveCondition(condition as MoveConditionFunc);
    }
    this.conditions.push(condition);

    return this;
  }

  /**
   * Internal dev flag for documenting edge cases. When using this, please document the known edge case.
   * @returns the called object {@linkcode Move}
   */
  edgeCase(): this {
    return this;
  }

  /**
   * Marks the move as "partial": appends texts to the move name
   * @returns the called object {@linkcode Move}
   */
  partial(): this {
    this.nameAppend += " (P)";
    return this;
  }

  /**
   * Marks the move as "unimplemented": appends texts to the move name
   * @returns the called object {@linkcode Move}
   */
  unimplemented(): this {
    this.nameAppend += " (N)";
    return this;
  }

  /**
   * Sets the flags of the move
   * @param flag {@linkcode MoveFlags}
   * @param on a boolean, if True, then "ORs" the flag onto existing ones, if False then "XORs" the flag onto existing ones
   */
  private setFlag(flag: MoveFlags, on: boolean): void {
    // bitwise OR and bitwise XOR respectively
    if (on) {
      this.flags |= flag;
    } else {
      this.flags ^= flag;
    }
  }

  /**
   * Sets the {@linkcode MoveFlags.MAKES_CONTACT} flag for the calling Move
   * @param setFlag Default `true`, set to `false` if the move doesn't make contact
   * @see {@linkcode AbilityId.STATIC}
   * @returns The {@linkcode Move} that called this function
   */
  makesContact(setFlag: boolean = true): this {
    this.setFlag(MoveFlags.MAKES_CONTACT, setFlag);
    return this;
  }

  /**
   * Sets the {@linkcode MoveFlags.IGNORE_PROTECT} flag for the calling Move
   * @see {@linkcode MoveId.CURSE}
   * @returns The {@linkcode Move} that called this function
   */
  ignoresProtect(): this {
    this.setFlag(MoveFlags.IGNORE_PROTECT, true);
    return this;
  }

  /**
   * Sets the {@linkcode MoveFlags.SOUND_BASED} flag for the calling Move
   * @see {@linkcode MoveId.UPROAR}
   * @returns The {@linkcode Move} that called this function
   */
  soundBased(): this {
    this.setFlag(MoveFlags.SOUND_BASED, true);
    return this;
  }

  /**
   * Sets the {@linkcode MoveFlags.HIDE_USER} flag for the calling Move
   * @see {@linkcode MoveId.TELEPORT}
   * @returns The {@linkcode Move} that called this function
   */
  hidesUser(): this {
    this.setFlag(MoveFlags.HIDE_USER, true);
    return this;
  }

  /**
   * Sets the {@linkcode MoveFlags.HIDE_TARGET} flag for the calling Move
   * @see {@linkcode MoveId.WHIRLWIND}
   * @returns The {@linkcode Move} that called this function
   */
  hidesTarget(): this {
    this.setFlag(MoveFlags.HIDE_TARGET, true);
    return this;
  }

  /**
   * Sets the {@linkcode MoveFlags.BITING_MOVE} flag for the calling Move
   * @see {@linkcode MoveId.BITE}
   * @returns The {@linkcode Move} that called this function
   */
  bitingMove(): this {
    this.setFlag(MoveFlags.BITING_MOVE, true);
    return this;
  }

  /**
   * Sets the {@linkcode MoveFlags.PULSE_MOVE} flag for the calling Move
   * @see {@linkcode MoveId.WATER_PULSE}
   * @returns The {@linkcode Move} that called this function
   */
  pulseMove(): this {
    this.setFlag(MoveFlags.PULSE_MOVE, true);
    return this;
  }

  /**
   * Sets the {@linkcode MoveFlags.PUNCHING_MOVE} flag for the calling Move
   * @see {@linkcode MoveId.DRAIN_PUNCH}
   * @returns The {@linkcode Move} that called this function
   */
  punchingMove(): this {
    this.setFlag(MoveFlags.PUNCHING_MOVE, true);
    return this;
  }

  /**
   * Sets the {@linkcode MoveFlags.SLICING_MOVE} flag for the calling Move
   * @see {@linkcode MoveId.X_SCISSOR}
   * @returns The {@linkcode Move} that called this function
   */
  slicingMove(): this {
    this.setFlag(MoveFlags.SLICING_MOVE, true);
    return this;
  }

  /**
   * Sets the {@linkcode MoveFlags.RECKLESS_MOVE} flag for the calling Move
   * @see {@linkcode AbilityId.RECKLESS}
   * @returns The {@linkcode Move} that called this function
   */
  recklessMove(): this {
    this.setFlag(MoveFlags.RECKLESS_MOVE, true);
    return this;
  }

  /**
   * Sets the {@linkcode MoveFlags.BALLBOMB_MOVE} flag for the calling Move
   * @see {@linkcode MoveId.ELECTRO_BALL}
   * @returns The {@linkcode Move} that called this function
   */
  ballBombMove(): this {
    this.setFlag(MoveFlags.BALLBOMB_MOVE, true);
    return this;
  }

  /**
   * Sets the {@linkcode MoveFlags.POWDER_MOVE} flag for the calling Move
   * @see {@linkcode MoveId.STUN_SPORE}
   * @returns The {@linkcode Move} that called this function
   */
  powderMove(): this {
    this.setFlag(MoveFlags.POWDER_MOVE, true);
    return this;
  }

  /**
   * Sets the {@linkcode MoveFlags.DANCE_MOVE} flag for the calling Move
   * @see {@linkcode MoveId.PETAL_DANCE}
   * @returns The {@linkcode Move} that called this function
   */
  danceMove(): this {
    this.setFlag(MoveFlags.DANCE_MOVE, true);
    return this;
  }

  /**
   * Sets the {@linkcode MoveFlags.WIND_MOVE} flag for the calling Move
   * @see {@linkcode MoveId.HURRICANE}
   * @returns The {@linkcode Move} that called this function
   */
  windMove(): this {
    this.setFlag(MoveFlags.WIND_MOVE, true);
    return this;
  }

  /**
   * Sets the {@linkcode MoveFlags.TRIAGE_MOVE} flag for the calling Move
   * @see {@linkcode MoveId.ABSORB}
   * @returns The {@linkcode Move} that called this function
   */
  triageMove(): this {
    this.setFlag(MoveFlags.TRIAGE_MOVE, true);
    return this;
  }

  /**
   * Sets the {@linkcode MoveFlags.IGNORE_ABILITIES} flag for the calling Move
   * @see {@linkcode MoveId.SUNSTEEL_STRIKE}
   * @returns The {@linkcode Move} that called this function
   */
  ignoresAbilities(): this {
    this.setFlag(MoveFlags.IGNORE_ABILITIES, true);
    return this;
  }

  /**
   * Sets the {@linkcode MoveFlags.CHECK_ALL_HITS} flag for the calling Move
   * @see {@linkcode MoveId.TRIPLE_AXEL}
   * @returns The {@linkcode Move} that called this function
   */
  checkAllHits(): this {
    this.setFlag(MoveFlags.CHECK_ALL_HITS, true);
    return this;
  }

  /**
   * Sets the {@linkcode MoveFlags.IGNORE_SUBSTITUTE} flag for the calling Move
   * @see {@linkcode MoveId.WHIRLWIND}
   * @returns The {@linkcode Move} that called this function
   */
  ignoresSubstitute(): this {
    this.setFlag(MoveFlags.IGNORE_SUBSTITUTE, true);
    return this;
  }

  /**
   * Sets the {@linkcode MoveFlags.REDIRECT_COUNTER} flag for the calling Move
   * @see {@linkcode MoveId.METAL_BURST}
   * @returns The {@linkcode Move} that called this function
   */
  redirectCounter(): this {
    this.setFlag(MoveFlags.REDIRECT_COUNTER, true);
    return this;
  }

  /**
   * Sets the {@linkcode MoveFlags.REFLECTABLE} flag for the calling Move
   * @see {@linkcode MoveId.ATTRACT}
   * @returns The {@linkcode Move} that called this function
   */
  reflectable(): this {
    this.setFlag(MoveFlags.REFLECTABLE, true);
    return this;
  }

  /**
   * Checks if the move flag applies to the pokemon(s) using/receiving the move
   *
   * This method will take the `user`'s ability into account when reporting flags, e.g.
   * calling this method for {@linkcode MoveFlags.MAKES_CONTACT | MAKES_CONTACT}
   * will return `false` if the user has a {@linkcode AbilityId.LONG_REACH} that is not being suppressed.
   *
   * **Note:** This method only checks if the move should have effectively have the flag applied to its use.
   * It does *not* check whether the flag will trigger related effects.
   * For example using this method to check {@linkcode MoveFlags.WIND_MOVE}
   * will not consider {@linkcode AbilityId.WIND_RIDER | Wind Rider }.
   *
   * To simply check whether the move has a flag, use {@linkcode hasFlag}.
   * @param flag {@linkcode MoveFlags} MoveFlag to check on user and/or target
   * @param user {@linkcode Pokemon} the Pokemon using the move
   * @param target {@linkcode Pokemon} the Pokemon receiving the move
   * @param isFollowUp (defaults to `false`) `true` if the move was used as a follow up
   * @returns boolean
   * @see {@linkcode hasFlag}
   */
  doesFlagEffectApply({ flag, user, target, isFollowUp = false }: {
    flag: MoveFlags;
    user: Pokemon;
    target?: Pokemon;
    isFollowUp?: boolean;
  }): boolean {
    // special cases below, eg: if the move flag is MAKES_CONTACT, and the user pokemon has an ability that ignores contact (like "Long Reach"), then overrides and move does not make contact
    switch (flag) {
      case MoveFlags.MAKES_CONTACT:
        if (user.hasAbilityWithAttr("IgnoreContactAbAttr") || this.hitsSubstitute(user, target)) {
          return false;
        }
        break;
      case MoveFlags.IGNORE_ABILITIES:
        if (user.hasAbilityWithAttr("MoveAbilityBypassAbAttr")) {
          const abilityEffectsIgnored = new BooleanHolder(false);
          applyAbAttrs("MoveAbilityBypassAbAttr", {pokemon: user, cancelled: abilityEffectsIgnored, move: this});
          if (abilityEffectsIgnored.value) {
            return true;
          }
          // Sunsteel strike, Moongeist beam, and photon geyser will not ignore abilities if invoked
          // by another move, such as via metronome.
        }
        return this.hasFlag(MoveFlags.IGNORE_ABILITIES) && !isFollowUp;
      case MoveFlags.IGNORE_PROTECT:
        if (user.hasAbilityWithAttr("IgnoreProtectOnContactAbAttr")
          && this.doesFlagEffectApply({ flag: MoveFlags.MAKES_CONTACT, user })) {
          return true;
        }
        break;
      case MoveFlags.REFLECTABLE:
        // If the target is not semi-invulnerable and either has magic coat active or an unignored magic bounce ability
        if (
          target?.getTag(SemiInvulnerableTag) ||
          !(target?.getTag(BattlerTagType.MAGIC_COAT) ||
            (!this.doesFlagEffectApply({ flag: MoveFlags.IGNORE_ABILITIES, user, target }) &&
              target?.hasAbilityWithAttr("ReflectStatusMoveAbAttr")))
        ) {
          return false;
        }
        break;
    }

    return !!(this.flags & flag);
  }

  /**
   * Applies each {@linkcode MoveCondition} function of this move to the params, determines if the move can be used prior to calling each attribute's apply()
   * @param user {@linkcode Pokemon} to apply conditions to
   * @param target {@linkcode Pokemon} to apply conditions to
   * @param move {@linkcode Move} to apply conditions to
   * @returns boolean: false if any of the apply()'s return false, else true
   */
  applyConditions(user: Pokemon, target: Pokemon, move: Move): boolean {
    for (const condition of this.conditions) {
      if (!condition.apply(user, target, move)) {
        return false;
      }
    }

    return true;
  }

  /**
   * Sees if a move has a custom failure text (by looking at each {@linkcode MoveAttr} of this move)
   * @param user {@linkcode Pokemon} using the move
   * @param target {@linkcode Pokemon} target of the move
   * @param move {@linkcode Move} with this attribute
   * @returns string of the custom failure text, or `null` if it uses the default text ("But it failed!")
   */
  getFailedText(user: Pokemon, target: Pokemon, move: Move): string | undefined {
    for (const attr of this.attrs) {
      const failedText = attr.getFailedText(user, target, move);
      if (failedText) {
        return failedText;
      }
    }
  }

  /**
   * Calculates the userBenefitScore across all the attributes and conditions
   * @param user {@linkcode Pokemon} using the move
   * @param target {@linkcode Pokemon} receiving the move
   * @param move {@linkcode Move} using the move
   * @returns integer representing the total benefitScore
   */
  getUserBenefitScore(user: Pokemon, target: Pokemon, move: Move): number {
    let score = 0;

    for (const attr of this.attrs) {
      score += attr.getUserBenefitScore(user, target, move);
    }

    for (const condition of this.conditions) {
      score += condition.getUserBenefitScore(user, target, move);
    }

    return score;
  }

  /**
   * Calculates the targetBenefitScore across all the attributes
   * @param user {@linkcode Pokemon} using the move
   * @param target {@linkcode Pokemon} receiving the move
   * @param move {@linkcode Move} using the move
   * @returns integer representing the total benefitScore
   */
  getTargetBenefitScore(user: Pokemon, target: Pokemon, move: Move): number {
    let score = 0;

    if (target.getAlly()?.getTag(BattlerTagType.COMMANDED)?.getSourcePokemon() === target) {
      return 20 * (target.isPlayer() === user.isPlayer() ? -1 : 1); // always -20 with how the AI handles this score
    }

    for (const attr of this.attrs) {
      // conditionals to check if the move is self targeting (if so then you are applying the move to yourself, not the target)
      score += attr.getTargetBenefitScore(user, !attr.selfTarget ? target : user, move) * (target !== user && attr.selfTarget ? -1 : 1);
    }

    return score;
  }

  /**
   * Calculates the accuracy of a move in battle based on various conditions and attributes.
   *
   * @param user {@linkcode Pokemon} The Pokémon using the move.
   * @param target {@linkcode Pokemon} The Pokémon being targeted by the move.
   * @returns The calculated accuracy of the move.
   */
  calculateBattleAccuracy(user: Pokemon, target: Pokemon, simulated: boolean = false) {
    const moveAccuracy = new NumberHolder(this.accuracy);

    applyMoveAttrs("VariableAccuracyAttr", user, target, this, moveAccuracy);
    applyAbAttrs("WonderSkinAbAttr", {pokemon: target, opponent: user, move: this, simulated, accuracy: moveAccuracy});

    if (moveAccuracy.value === -1) {
      return moveAccuracy.value;
    }

    const isOhko = this.hasAttr("OneHitKOAccuracyAttr");

    if (!isOhko) {
      globalScene.applyModifiers(PokemonMoveAccuracyBoosterModifier, user.isPlayer(), user, moveAccuracy);
    }

    if (globalScene.arena.weather?.weatherType === WeatherType.FOG) {
      /**
       *  The 0.9 multiplier is PokeRogue-only implementation, Bulbapedia uses 3/5
       *  See Fog {@link https://bulbapedia.bulbagarden.net/wiki/Fog}
       */
      moveAccuracy.value = Math.floor(moveAccuracy.value * 0.9);
    }

    if (!isOhko && globalScene.arena.getTag(ArenaTagType.GRAVITY)) {
      moveAccuracy.value = Math.floor(moveAccuracy.value * 1.67);
    }

    return moveAccuracy.value;
  }

  /**
   * Calculates the power of a move in battle based on various conditions and attributes.
   *
   * @param source {@linkcode Pokemon} The Pokémon using the move.
   * @param target {@linkcode Pokemon} The Pokémon being targeted by the move.
   * @returns The calculated power of the move.
   */
  calculateBattlePower(source: Pokemon, target: Pokemon, simulated: boolean = false): number {
    if (this.category === MoveCategory.STATUS) {
      return -1;
    }

    const power = new NumberHolder(this.power);
    const typeChangeMovePowerMultiplier = new NumberHolder(1);
    const typeChangeHolder = new NumberHolder(this.type);

    applyAbAttrs("MoveTypeChangeAbAttr", {pokemon: source, opponent: target, move: this, simulated: true, moveType: typeChangeHolder, power: typeChangeMovePowerMultiplier});

    const sourceTeraType = source.getTeraType();
    if (source.isTerastallized && sourceTeraType === this.type && power.value < 60 && this.priority <= 0 && !this.hasAttr("MultiHitAttr") && !globalScene.findModifier(m => m instanceof PokemonMultiHitModifier && m.pokemonId === source.id)) {
      power.value = 60;
    }

    const abAttrParams: PreAttackModifyPowerAbAttrParams = {
      pokemon: source,
      opponent: target,
      simulated,
      power,
      move: this,
    }

    applyAbAttrs("VariableMovePowerAbAttr", abAttrParams);
    const ally = source.getAlly();
    if (!isNullOrUndefined(ally)) {
      applyAbAttrs("AllyMoveCategoryPowerBoostAbAttr", {...abAttrParams, pokemon: ally});
    }

    const fieldAuras = new Set(
      globalScene.getField(true)
        .map((p) => p.getAbilityAttrs("FieldMoveTypePowerBoostAbAttr").filter(attr => {
          const condition = attr.getCondition();
          return (!condition || condition(p));
        }))
        .flat(),
    );
    for (const aura of fieldAuras) {
      // TODO: Refactor the fieldAura attribute so that its apply method is not directly called
      aura.apply({pokemon: source, simulated, opponent: target, move: this, power});
    }

    const alliedField: Pokemon[] = source.isPlayer() ? globalScene.getPlayerField() : globalScene.getEnemyField();
    alliedField.forEach(p => applyAbAttrs("UserFieldMoveTypePowerBoostAbAttr", {pokemon: p, opponent: target, move: this, simulated, power}));

    power.value *= typeChangeMovePowerMultiplier.value;

    const typeBoost = source.findTag(t => t instanceof TypeBoostTag && t.boostedType === typeChangeHolder.value) as TypeBoostTag;
    if (typeBoost) {
      power.value *= typeBoost.boostValue;
    }

    applyMoveAttrs("VariablePowerAttr", source, target, this, power);

    if (!this.hasAttr("TypelessAttr")) {
      globalScene.arena.applyTags(WeakenMoveTypeTag, simulated, typeChangeHolder.value, power);
      globalScene.applyModifiers(AttackTypeBoosterModifier, source.isPlayer(), source, typeChangeHolder.value, power);
    }

    if (source.getTag(HelpingHandTag)) {
      power.value *= 1.5;
    }

    return power.value;
  }

  getPriority(user: Pokemon, simulated: boolean = true) {
    const priority = new NumberHolder(this.priority);

    applyMoveAttrs("IncrementMovePriorityAttr", user, null, this, priority);
    applyAbAttrs("ChangeMovePriorityAbAttr", {pokemon: user, simulated, move: this, priority});

    return priority.value;
  }

  /**
   * Calculate the [Expected Power](https://en.wikipedia.org/wiki/Expected_value) per turn
   * of this move, taking into account multi hit moves, accuracy, and the number of turns it
   * takes to execute.
   *
   * Does not (yet) consider the current field effects or the user's abilities.
   */
  calculateEffectivePower(): number {
    let effectivePower: number;
    // Triple axel and triple kick are easier to special case.
    if (this.id === MoveId.TRIPLE_AXEL) {
      effectivePower = 94.14;
    } else if (this.id === MoveId.TRIPLE_KICK) {
      effectivePower = 47.07;
    } else {
      const multiHitAttr = this.getAttrs("MultiHitAttr")[0];
      if (multiHitAttr) {
        effectivePower = multiHitAttr.calculateExpectedHitCount(this) * this.power;
      } else {
        effectivePower = this.power * (this.accuracy === -1 ? 1 : this.accuracy / 100);
      }
    }
    /** The number of turns the user must commit to for this move's damage */
    let numTurns = 1;

    // These are intentionally not else-if statements even though there are no
    // pokemon moves that have more than one of these attributes. This allows
    // the function to future proof new moves / custom move behaviors.
    if (this.hasAttr("DelayedAttackAttr")) {
      numTurns += 2;
    }
    if (this.hasAttr("RechargeAttr")) {
      numTurns += 1;
    }
    if (this.isChargingMove()) {
      numTurns += 1;
    }
    return effectivePower / numTurns;
  }

  /**
   * Returns `true` if this move can be given additional strikes
   * by enhancing effects.
   * Currently used for {@link https://bulbapedia.bulbagarden.net/wiki/Parental_Bond_(Ability) | Parental Bond}
   * and {@linkcode PokemonMultiHitModifier | Multi-Lens}.
   * @param user The {@linkcode Pokemon} using the move
   * @param restrictSpread `true` if the enhancing effect
   * should not affect multi-target moves (default `false`)
   */
  canBeMultiStrikeEnhanced(user: Pokemon, restrictSpread: boolean = false): boolean {
    // Multi-strike enhancers...

    // ...cannot enhance moves that hit multiple targets
    const { targets, multiple } = getMoveTargets(user, this.id);
    const isMultiTarget = multiple && targets.length > 1;

    // ...cannot enhance multi-hit or sacrificial moves
    const exceptAttrs: MoveAttrString[] = [
      "MultiHitAttr",
      "SacrificialAttr",
      "SacrificialAttrOnHit"
    ];

    // ...and cannot enhance these specific moves
    const exceptMoves: MoveId[] = [
      MoveId.FLING,
      MoveId.UPROAR,
      MoveId.ROLLOUT,
      MoveId.ICE_BALL,
      MoveId.ENDEAVOR
    ];

    // ...and cannot enhance Pollen Puff when targeting an ally.
    const ally = user.getAlly();
    const exceptPollenPuffAlly: boolean = this.id === MoveId.POLLEN_PUFF && !isNullOrUndefined(ally) && targets.includes(ally.getBattlerIndex())

    return (!restrictSpread || !isMultiTarget)
      && !this.isChargingMove()
      && !exceptAttrs.some(attr => this.hasAttr(attr))
      && !exceptMoves.some(id => this.id === id)
      && !exceptPollenPuffAlly
      && this.category !== MoveCategory.STATUS;
  }
}

export class AttackMove extends Move {
  /** This field does not exist at runtime and must not be used.
   * Its sole purpose is to ensure that typescript is able to properly narrow when the `is` method is called.
   */
  declare private _: never;
  override is<K extends keyof MoveClassMap>(moveKind: K): this is MoveClassMap[K] {
    return moveKind === "AttackMove";
  }
  constructor(id: MoveId, type: PokemonType, category: MoveCategory, power: number, accuracy: number, pp: number, chance: number, priority: number, generation: number) {
    super(id, type, category, MoveTarget.NEAR_OTHER, power, accuracy, pp, chance, priority, generation);

    /**
     * {@link https://bulbapedia.bulbagarden.net/wiki/Freeze_(status_condition)}
     * > All damaging Fire-type moves can now thaw a frozen target, regardless of whether or not they have a chance to burn;
     */
    if (this.type === PokemonType.FIRE) {
      this.addAttr(new HealStatusEffectAttr(false, StatusEffect.FREEZE));
    }
  }

  /**
   * Compute the benefit score of this move based on the offensive stat used and the move's power.
   * @param user The Pokemon using the move
   * @param target The Pokemon targeted by the move
   * @param move The move being used
   * @returns The benefit score of using this move
   */
  getTargetBenefitScore(user: Pokemon, target: Pokemon, move: Move): number {
    // TODO: Properly handle foul play, body press, and opponent stat stages.
    const ret = super.getTargetBenefitScore(user, target, move);
    let attackScore = 0;

    const effectiveness = target.getAttackTypeEffectiveness(this.type, user, undefined, undefined, this);
    attackScore = Math.pow(effectiveness - 1, 2) * (effectiveness < 1 ? -2 : 2);
    const [ thisStat, offStat ]: EffectiveStat[] = this.category === MoveCategory.PHYSICAL ? [ Stat.ATK, Stat.SPATK ] : [ Stat.SPATK, Stat.ATK ];
    const statHolder = new NumberHolder(user.getEffectiveStat(thisStat, target));
    const offStatValue = user.getEffectiveStat(offStat, target);
    applyMoveAttrs("VariableAtkAttr", user, target, move, statHolder);
    const statRatio = offStatValue / statHolder.value;
    if (statRatio <= 0.75) {
      attackScore *= 2;
    } else if (statRatio <= 0.875) {
      attackScore *= 1.5;
    }

    const power = new NumberHolder(this.calculateEffectivePower());
    applyMoveAttrs("VariablePowerAttr", user, target, move, power);

    attackScore += Math.floor(power.value / 5);

    return ret - attackScore;
  }
}

export class StatusMove extends Move {
  /** This field does not exist at runtime and must not be used.
   * Its sole purpose is to ensure that typescript is able to properly narrow when the `is` method is called.
   */
  declare private _: never;
  constructor(id: MoveId, type: PokemonType, accuracy: number, pp: number, chance: number, priority: number, generation: number) {
    super(id, type, MoveCategory.STATUS, MoveTarget.NEAR_OTHER, -1, accuracy, pp, chance, priority, generation);
  }

  override is<K extends MoveKindString>(moveKind: K): this is MoveClassMap[K] {
    return moveKind === "StatusMove";
  }
}

export class SelfStatusMove extends Move {
  /** This field does not exist at runtime and must not be used.
   * Its sole purpose is to ensure that typescript is able to properly narrow when the `is` method is called.
   */
  declare private _: never;
  constructor(id: MoveId, type: PokemonType, accuracy: number, pp: number, chance: number, priority: number, generation: number) {
    super(id, type, MoveCategory.STATUS, MoveTarget.USER, -1, accuracy, pp, chance, priority, generation);
  }

  override is<K extends MoveKindString>(moveKind: K): this is MoveClassMap[K] {
    return moveKind === "SelfStatusMove";
  }
}

// TODO: Figure out how to improve the signature of this so that
// the `ChargeMove` function knows that the argument `Base` is a specific subclass of move that cannot
// be abstract.
// Right now, I only know how to do this by using the type conjunction (the & operators)
type SubMove = new (...args: any[]) => Move & {
  is<K extends keyof MoveClassMap>(moveKind: K): this is MoveClassMap[K];
};

function ChargeMove<TBase extends SubMove>(Base: TBase, nameAppend: string) {
  return class extends Base {
    /** The animation to play during the move's charging phase */
    public readonly chargeAnim: ChargeAnim = ChargeAnim[`${MoveId[this.id]}_CHARGING`];
    /** The message to show during the move's charging phase */
    private _chargeText: string;

    /** Move attributes that apply during the move's charging phase */
    public chargeAttrs: MoveAttr[] = [];

    override isChargingMove(): this is ChargingMove {
      return true;
    }

    /**
     * Sets the text to be displayed during this move's charging phase.
     * References to the user Pokemon should be written as "{USER}", and
     * references to the target Pokemon should be written as "{TARGET}".
     * @param chargeText the text to set
     * @returns this {@linkcode Move} (for chaining API purposes)
     */
    chargeText(chargeText: string): this {
      this._chargeText = chargeText;
      return this;
    }

    /**
     * Queues the charge text to display to the player
     * @param user the {@linkcode Pokemon} using this move
     * @param target the {@linkcode Pokemon} targeted by this move (optional)
     */
    showChargeText(user: Pokemon, target?: Pokemon): void {
      globalScene.phaseManager.queueMessage(this._chargeText
        .replace("{USER}", getPokemonNameWithAffix(user))
        .replace("{TARGET}", getPokemonNameWithAffix(target))
      );
    }

    /**
     * Gets all charge attributes of the given attribute type.
     * @param attrType any attribute that extends {@linkcode MoveAttr}
     * @returns Array of attributes that match `attrType`, or an empty array if
     * no matches are found.
     */
    getChargeAttrs<T extends MoveAttrString>(attrType: T): (MoveAttrMap[T])[] {
      const targetAttr = MoveAttrs[attrType];
      if (!targetAttr) {
        return [];
      }
      return this.chargeAttrs.filter((attr): attr is MoveAttrMap[T] => attr instanceof targetAttr);
    }

    /**
     * Checks if this move has an attribute of the given type.
     * @param attrType any attribute that extends {@linkcode MoveAttr}
     * @returns `true` if a matching attribute is found; `false` otherwise
     */
    hasChargeAttr<T extends MoveAttrString>(attrType: T): boolean {
      const targetAttr = MoveAttrs[attrType];
      if (!targetAttr) {
        return false;
      }
      return this.chargeAttrs.some((attr) => attr instanceof targetAttr);
    }

    /**
     * Adds an attribute to this move to be applied during the move's charging phase
     * @param ChargeAttrType the type of {@linkcode MoveAttr} being added
     * @param args the parameters to construct the given {@linkcode MoveAttr} with
     * @returns this {@linkcode Move} (for chaining API purposes)
     */
    chargeAttr<T extends Constructor<MoveAttr>>(ChargeAttrType: T, ...args: ConstructorParameters<T>): this {
      const chargeAttr = new ChargeAttrType(...args);
      this.chargeAttrs.push(chargeAttr);

      return this;
    }
  };
}

export class ChargingAttackMove extends ChargeMove(AttackMove, "ChargingAttackMove") {}
export class ChargingSelfStatusMove extends ChargeMove(SelfStatusMove, "ChargingSelfStatusMove") {}

/**
 * Base class defining all {@linkcode Move} Attributes
 * @abstract
 * @see {@linkcode apply}
 */
export abstract class MoveAttr {
  /** Should this {@linkcode Move} target the user? */
  public selfTarget: boolean;

  /**
   * Return whether this attribute is of the given type.
   *
   * @remarks
   * Used to avoid requring the caller to have imported the specific attribute type, avoiding circular dependencies.
   * @param attr - The attribute to check against
   * @returns Whether the attribute is an instance of the given type.
   */
  public is<T extends MoveAttrString>(attr: T): this is MoveAttrMap[T] {
    const targetAttr = MoveAttrs[attr];
    if (!targetAttr) {
      return false;
    }
    return this instanceof targetAttr;
  }

  constructor(selfTarget: boolean = false) {
    this.selfTarget = selfTarget;
  }

  /**
   * Applies move attributes
   * @see {@linkcode applyMoveAttrsInternal}
   * @virtual
   * @param user {@linkcode Pokemon} using the move
   * @param target {@linkcode Pokemon} target of the move
   * @param move {@linkcode Move} with this attribute
   * @param args Set of unique arguments needed by this attribute
   * @returns true if application of the ability succeeds
   */
  apply(user: Pokemon | null, target: Pokemon | null, move: Move, args: any[]): boolean {
    return true;
  }

  /**
   * Return this `MoveAttr`'s associated {@linkcode MoveCondition} or {@linkcode MoveConditionFunc}.
   * The specified condition will be added to all {@linkcode Move}s with this attribute,
   * and moves **will fail upon use** if _at least 1_ of their attached conditions returns `false`.
   */
  getCondition(): MoveCondition | MoveConditionFunc | null {
    return null;
  }

  /**
   * @virtual
   * @param user {@linkcode Pokemon} using the move
   * @param target {@linkcode Pokemon} target of the move
   * @param move {@linkcode Move} with this attribute
   * @returns the string representing failure of this {@linkcode Move}
   */
  getFailedText(user: Pokemon, target: Pokemon, move: Move): string | undefined {
    return;
  }

  /**
   * Used by the Enemy AI to rank an attack based on a given user
   * @see {@linkcode EnemyPokemon.getNextMove}
   * @virtual
   */
  getUserBenefitScore(user: Pokemon, target: Pokemon, move: Move): number {
    return 0;
  }

  /**
   * Used by the Enemy AI to rank an attack based on a given target
   * @see {@linkcode EnemyPokemon.getNextMove}
   * @virtual
   */
  getTargetBenefitScore(user: Pokemon, target: Pokemon, move: Move): number {
    return 0;
  }
}

interface MoveEffectAttrOptions {
  /**
   * Defines when this effect should trigger in the move's effect order
   * @see {@linkcode MoveEffectPhase}
   */
  trigger?: MoveEffectTrigger;
  /** Should this effect only apply on the first hit? */
  firstHitOnly?: boolean;
  /** Should this effect only apply on the last hit? */
  lastHitOnly?: boolean;
  /** Should this effect only apply on the first target hit? */
  firstTargetOnly?: boolean;
  /** Overrides the secondary effect chance for this attr if set. */
  effectChanceOverride?: number;
}

/** Base class defining all Move Effect Attributes
 * @extends MoveAttr
 * @see {@linkcode apply}
 */
export class MoveEffectAttr extends MoveAttr {
  /**
   * A container for this attribute's optional parameters
   * @see {@linkcode MoveEffectAttrOptions} for supported params.
   */
  protected options?: MoveEffectAttrOptions;

  constructor(selfTarget?: boolean, options?: MoveEffectAttrOptions) {
    super(selfTarget);
    this.options = options;
  }

  /**
   * Defines when this effect should trigger in the move's effect order.
   * @default MoveEffectTrigger.POST_APPLY
   * @see {@linkcode MoveEffectTrigger}
   */
  public get trigger () {
    return this.options?.trigger ?? MoveEffectTrigger.POST_APPLY;
  }

  /**
   * `true` if this effect should only trigger on the first hit of
   * multi-hit moves.
   * @default false
   */
  public get firstHitOnly () {
    return this.options?.firstHitOnly ?? false;
  }

  /**
   * `true` if this effect should only trigger on the last hit of
   * multi-hit moves.
   * @default false
   */
  public get lastHitOnly () {
    return this.options?.lastHitOnly ?? false;
  }

  /**
   * `true` if this effect should apply only upon hitting a target
   * for the first time when targeting multiple {@linkcode Pokemon}.
   * @default false
   */
  public get firstTargetOnly () {
    return this.options?.firstTargetOnly ?? false;
  }

  /**
   * If defined, overrides the move's base chance for this
   * secondary effect to trigger.
   */
  public get effectChanceOverride () {
    return this.options?.effectChanceOverride;
  }

  /**
   * Determine whether this {@linkcode MoveAttr}'s effects are able to {@linkcode apply | be applied} to the target.
   *
   * Will **NOT** cause the move to fail upon returning `false` (unlike {@linkcode getCondition};
   * merely that the effect for this attribute will be nullified.
   * @param user - The {@linkcode Pokemon} using the move
   * @param target - The {@linkcode Pokemon} being targeted by the move, or {@linkcode user} if the move is
   * {@linkcode selfTarget | self-targeting}
   * @param move - The {@linkcode Move} being used
   * @param _args - Set of unique arguments needed by this attribute
   * @returns `true` if basic application of this `MoveAttr`s effects should be possible
   */
  // TODO: Decouple this check from the `apply` step
  // TODO: Make non-damaging moves fail by default if none of their attributes can apply
  canApply(user: Pokemon, target: Pokemon, move: Move, _args?: any[]) {
    // TODO: These checks seem redundant
    return !! (this.selfTarget ? user.hp && !user.getTag(BattlerTagType.FRENZY) : target.hp)
           && (this.selfTarget || !target.getTag(BattlerTagType.PROTECTED) ||
                move.doesFlagEffectApply({ flag: MoveFlags.IGNORE_PROTECT, user, target }));
  }

  /** Applies move effects so long as they are able based on {@linkcode canApply} */
  apply(user: Pokemon, target: Pokemon, move: Move, args?: any[]): boolean {
    return this.canApply(user, target, move, args);
  }

  /**
   * Gets the used move's additional effect chance.
   * Chance is modified by {@linkcode MoveEffectChanceMultiplierAbAttr} and {@linkcode IgnoreMoveEffectsAbAttr}.
   * @param user {@linkcode Pokemon} using this move
   * @param target {@linkcode Pokemon | Target} of this move
   * @param move {@linkcode Move} being used
   * @param selfEffect `true` if move targets user.
   * @returns Move effect chance value.
   */
  getMoveChance(user: Pokemon, target: Pokemon, move: Move, selfEffect?: Boolean, showAbility?: Boolean): number {
    const moveChance = new NumberHolder(this.effectChanceOverride ?? move.chance);

    applyAbAttrs("MoveEffectChanceMultiplierAbAttr", {pokemon: user, simulated: !showAbility, chance: moveChance, move});

    if ((!move.hasAttr("FlinchAttr") || moveChance.value <= move.chance) && !move.hasAttr("SecretPowerAttr")) {
      const userSide = user.isPlayer() ? ArenaTagSide.PLAYER : ArenaTagSide.ENEMY;
      globalScene.arena.applyTagsForSide(ArenaTagType.WATER_FIRE_PLEDGE, userSide, false, moveChance);
    }

    if (!selfEffect) {
      applyAbAttrs("IgnoreMoveEffectsAbAttr", {pokemon: target, move, simulated: !showAbility, chance: moveChance});
    }
    return moveChance.value;
  }
}

/**
 * Base class defining all Move Header attributes.
 * Move Header effects apply at the beginning of a turn before any moves are resolved.
 * They can be used to apply effects to the field (e.g. queueing a message) or to the user
 * (e.g. adding a battler tag).
 */
export class MoveHeaderAttr extends MoveAttr {
  constructor() {
    super(true);
  }
}

/**
 * Header attribute to queue a message at the beginning of a turn.
 * @see {@link MoveHeaderAttr}
 */
export class MessageHeaderAttr extends MoveHeaderAttr {
  private message: string | ((user: Pokemon, move: Move) => string);

  constructor(message: string | ((user: Pokemon, move: Move) => string)) {
    super();
    this.message = message;
  }

  apply(user: Pokemon, target: Pokemon, move: Move, args: any[]): boolean {
    const message = typeof this.message === "string"
      ? this.message
      : this.message(user, move);

    if (message) {
      globalScene.phaseManager.queueMessage(message);
      return true;
    }
    return false;
  }
}

/**
 * Header attribute to add a battler tag to the user at the beginning of a turn.
 * @see {@linkcode MoveHeaderAttr}
 */
export class AddBattlerTagHeaderAttr extends MoveHeaderAttr {
  private tagType: BattlerTagType;

  constructor(tagType: BattlerTagType) {
    super();
    this.tagType = tagType;
  }

  apply(user: Pokemon, target: Pokemon, move: Move, args: any[]): boolean {
    user.addTag(this.tagType);
    return true;
  }
}

/**
 * Header attribute to implement the "charge phase" of Beak Blast at the
 * beginning of a turn.
 * @see {@link https://bulbapedia.bulbagarden.net/wiki/Beak_Blast_(move) | Beak Blast}
 * @see {@linkcode BeakBlastChargingTag}
 */
export class BeakBlastHeaderAttr extends AddBattlerTagHeaderAttr {
  /** Required to initialize Beak Blast's charge animation correctly */
  public chargeAnim = ChargeAnim.BEAK_BLAST_CHARGING;

  constructor() {
    super(BattlerTagType.BEAK_BLAST_CHARGING);
  }
}

/**
 * Attribute to display a message before a move is executed.
 */
export class PreMoveMessageAttr extends MoveAttr {
  /** The message to display or a function returning one */
  private message: string | ((user: Pokemon, target: Pokemon, move: Move) => string | undefined);

  /**
   * Create a new {@linkcode PreMoveMessageAttr} to display a message before move execution.
   * @param message - The message to display before move use, either as a string or a function producing one.
   * @remarks
   * If {@linkcode message} evaluates to an empty string (`''`), no message will be displayed
   * (though the move will still succeed).
   */
  constructor(message: string | ((user: Pokemon, target: Pokemon, move: Move) => string)) {
    super();
    this.message = message;
  }

  apply(user: Pokemon, target: Pokemon, move: Move, _args: any[]): boolean {
    const message = typeof this.message === "function"
      ? this.message(user, target, move)
      : this.message;

    // TODO: Consider changing if/when MoveAttr `apply` return values become significant
    if (message) {
      globalScene.phaseManager.queueMessage(message, 500);
      return true;
    }
    return false;
  }
}

/**
 * Attribute for moves that can be conditionally interrupted to be considered to
 * have failed before their "useMove" message is displayed. Currently used by
 * Focus Punch.
 * @extends MoveAttr
 */
export class PreUseInterruptAttr extends MoveAttr {
  protected message?: string | ((user: Pokemon, target: Pokemon, move: Move) => string);
  protected overridesFailedMessage: boolean;
  protected conditionFunc: MoveConditionFunc;

  /**
   * Create a new MoveInterruptedMessageAttr.
   * @param message The message to display when the move is interrupted, or a function that formats the message based on the user, target, and move.
   */
  constructor(message?: string | ((user: Pokemon, target: Pokemon, move: Move) => string), conditionFunc?: MoveConditionFunc) {
    super();
    this.message = message;
    this.conditionFunc = conditionFunc ?? (() => true);
  }

  /**
   * Message to display when a move is interrupted.
   * @param user {@linkcode Pokemon} using the move
   * @param target {@linkcode Pokemon} target of the move
   * @param move {@linkcode Move} with this attribute
   */
  override apply(user: Pokemon, target: Pokemon, move: Move): boolean {
    return this.conditionFunc(user, target, move);
  }

  /**
   * Message to display when a move is interrupted.
   * @param user {@linkcode Pokemon} using the move
   * @param target {@linkcode Pokemon} target of the move
   * @param move {@linkcode Move} with this attribute
   */
  override getFailedText(user: Pokemon, target: Pokemon, move: Move): string | undefined {
    if (this.message && this.conditionFunc(user, target, move)) {
      const message =
        typeof this.message === "string"
          ? (this.message as string)
          : this.message(user, target, move);
      return message;
    }
  }
}

/**
 * Attribute for Status moves that take attack type effectiveness
 * into consideration (i.e. {@linkcode https://bulbapedia.bulbagarden.net/wiki/Thunder_Wave_(move) | Thunder Wave})
 * @extends MoveAttr
 */
export class RespectAttackTypeImmunityAttr extends MoveAttr { }

export class IgnoreOpponentStatStagesAttr extends MoveAttr {
  apply(user: Pokemon, target: Pokemon, move: Move, args: any[]): boolean {
    (args[0] as BooleanHolder).value = true;

    return true;
  }
}

export class HighCritAttr extends MoveAttr {
  apply(user: Pokemon, target: Pokemon, move: Move, args: any[]): boolean {
    (args[0] as NumberHolder).value++;

    return true;
  }

  getUserBenefitScore(user: Pokemon, target: Pokemon, move: Move): number {
    return 3;
  }
}

export class CritOnlyAttr extends MoveAttr {
  apply(user: Pokemon, target: Pokemon, move: Move, args: any[]): boolean {
    (args[0] as BooleanHolder).value = true;

    return true;
  }

  getUserBenefitScore(user: Pokemon, target: Pokemon, move: Move): number {
    return 5;
  }
}

export class FixedDamageAttr extends MoveAttr {
  private damage: number;

  constructor(damage: number) {
    super();

    this.damage = damage;
  }

  apply(user: Pokemon, target: Pokemon, move: Move, args: any[]): boolean {
    (args[0] as NumberHolder).value = this.getDamage(user, target, move);

    return true;
  }

  getDamage(user: Pokemon, target: Pokemon, move: Move): number {
    return this.damage;
  }
}

export class UserHpDamageAttr extends FixedDamageAttr {
  constructor() {
    super(0);
  }

  apply(user: Pokemon, target: Pokemon, move: Move, args: any[]): boolean {
    (args[0] as NumberHolder).value = user.hp;

    return true;
  }
}

export class TargetHalfHpDamageAttr extends FixedDamageAttr {
  /**
   * The initial amount of hp the target had before the first hit.
   * Used for calculating multi lens damage.
   */
  private initialHp: number;
  constructor() {
    super(0);
  }

  apply(user: Pokemon, target: Pokemon, move: Move, args: any[]): boolean {
    // first, determine if the hit is coming from multi lens or not
    const lensCount = user.getHeldItems().find(i => i instanceof PokemonMultiHitModifier)?.getStackCount() ?? 0;
    if (lensCount <= 0) {
      // no multi lenses; we can just halve the target's hp and call it a day
      (args[0] as NumberHolder).value = toDmgValue(target.hp / 2);
      return true;
    }

    // figure out what hit # we're on
    switch (user.turnData.hitCount - user.turnData.hitsLeft) {
      case 0:
        // first hit of move; update initialHp tracker
        this.initialHp = target.hp;
      default:
        // multi lens added hit; use initialHp tracker to ensure correct damage
        (args[0] as NumberHolder).value = toDmgValue(this.initialHp / 2);
        return true;
      case lensCount + 1:
        // parental bond added hit; calc damage as normal
        (args[0] as NumberHolder).value = toDmgValue(target.hp / 2);
        return true;
    }
  }

  getTargetBenefitScore(user: Pokemon, target: Pokemon, move: Move): number {
    return target.getHpRatio() > 0.5 ? Math.floor(((target.getHpRatio() - 0.5) * -24) + 4) : -20;
  }
}

export class MatchHpAttr extends FixedDamageAttr {
  constructor() {
    super(0);
  }

  apply(user: Pokemon, target: Pokemon, move: Move, args: any[]): boolean {
    (args[0] as NumberHolder).value = target.hp - user.hp;

    return true;
  }

  getCondition(): MoveConditionFunc {
    return (user, target, move) => user.hp <= target.hp;
  }

  // TODO
  /*getUserBenefitScore(user: Pokemon, target: Pokemon, move: Move): number {
    return 0;
  }*/
}

type MoveFilter = (move: Move) => boolean;

export class CounterDamageAttr extends FixedDamageAttr {
  private moveFilter: MoveFilter;
  private multiplier: number;

  constructor(moveFilter: MoveFilter, multiplier: number) {
    super(0);

    this.moveFilter = moveFilter;
    this.multiplier = multiplier;
  }

  apply(user: Pokemon, target: Pokemon, move: Move, args: any[]): boolean {
    const damage = user.turnData.attacksReceived.filter(ar => this.moveFilter(allMoves[ar.move])).reduce((total: number, ar: AttackMoveResult) => total + ar.damage, 0);
    (args[0] as NumberHolder).value = toDmgValue(damage * this.multiplier);

    return true;
  }

  getCondition(): MoveConditionFunc {
    return (user, target, move) => !!user.turnData.attacksReceived.filter(ar => this.moveFilter(allMoves[ar.move])).length;
  }
}

export class LevelDamageAttr extends FixedDamageAttr {
  constructor() {
    super(0);
  }

  getDamage(user: Pokemon, target: Pokemon, move: Move): number {
    return user.level;
  }
}

export class RandomLevelDamageAttr extends FixedDamageAttr {
  constructor() {
    super(0);
  }

  getDamage(user: Pokemon, target: Pokemon, move: Move): number {
    return toDmgValue(user.level * (user.randBattleSeedIntRange(50, 150) * 0.01));
  }
}

export class ModifiedDamageAttr extends MoveAttr {
  apply(user: Pokemon, target: Pokemon, move: Move, args: any[]): boolean {
    const initialDamage = args[0] as NumberHolder;
    initialDamage.value = this.getModifiedDamage(user, target, move, initialDamage.value);

    return true;
  }

  getModifiedDamage(user: Pokemon, target: Pokemon, move: Move, damage: number): number {
    return damage;
  }
}

export class SurviveDamageAttr extends ModifiedDamageAttr {
  getModifiedDamage(user: Pokemon, target: Pokemon, move: Move, damage: number): number {
    return Math.min(damage, target.hp - 1);
  }

  getUserBenefitScore(user: Pokemon, target: Pokemon, move: Move): number {
    return target.hp > 1 ? 0 : -20;
  }
}

export class SplashAttr extends MoveEffectAttr {
  apply(user: Pokemon, target: Pokemon, move: Move, args: any[]): boolean {
    globalScene.phaseManager.queueMessage(i18next.t("moveTriggers:splash"));
    return true;
  }
}

export class CelebrateAttr extends MoveEffectAttr {
  apply(user: Pokemon, target: Pokemon, move: Move, args: any[]): boolean {
    globalScene.phaseManager.queueMessage(i18next.t("moveTriggers:celebrate", { playerName: loggedInUser?.username }));
    return true;
  }
}

export class RecoilAttr extends MoveEffectAttr {
  private useHp: boolean;
  private damageRatio: number;
  private unblockable: boolean;

  constructor(useHp: boolean = false, damageRatio: number = 0.25, unblockable: boolean = false) {
    super(true, { lastHitOnly: true });

    this.useHp = useHp;
    this.damageRatio = damageRatio;
    this.unblockable = unblockable;
  }

  apply(user: Pokemon, target: Pokemon, move: Move, args: any[]): boolean {
    if (!super.apply(user, target, move, args)) {
      return false;
    }

    const cancelled = new BooleanHolder(false);
    if (!this.unblockable) {
      const abAttrParams: AbAttrParamsWithCancel = {pokemon: user, cancelled};
      applyAbAttrs("BlockRecoilDamageAttr", abAttrParams);
      applyAbAttrs("BlockNonDirectDamageAbAttr", abAttrParams);
    }

    if (cancelled.value) {
      return false;
    }

    // Chloroblast and Struggle should not deal recoil damage if the move was not successful
    if (this.useHp && [ MoveResult.FAIL, MoveResult.MISS ].includes(user.getLastXMoves(1)[0]?.result ?? MoveResult.FAIL)) {
      return false;
    }

    const damageValue = (!this.useHp ? user.turnData.totalDamageDealt : user.getMaxHp()) * this.damageRatio;
    const minValue = user.turnData.totalDamageDealt ? 1 : 0;
    const recoilDamage = toDmgValue(damageValue, minValue);
    if (!recoilDamage) {
      return false;
    }

    if (cancelled.value) {
      return false;
    }

    user.damageAndUpdate(recoilDamage, { result: HitResult.INDIRECT, ignoreSegments: true });
    globalScene.phaseManager.queueMessage(i18next.t("moveTriggers:hitWithRecoil", { pokemonName: getPokemonNameWithAffix(user) }));
    user.turnData.damageTaken += recoilDamage;

    return true;
  }

  getUserBenefitScore(user: Pokemon, target: Pokemon, move: Move): number {
    return Math.floor((move.power / 5) / -4);
  }
}


/**
 * Attribute used for moves which self KO the user regardless if the move hits a target
 * @extends MoveEffectAttr
 * @see {@linkcode apply}
 **/
export class SacrificialAttr extends MoveEffectAttr {
  constructor() {
    super(true, { trigger: MoveEffectTrigger.POST_TARGET });
  }

  /**
   * Deals damage to the user equal to their current hp
   * @param user {@linkcode Pokemon} that used the move
   * @param target {@linkcode Pokemon} target of the move
   * @param move {@linkcode Move} with this attribute
   * @param args N/A
   * @returns true if the function succeeds
   **/
  apply(user: Pokemon, target: Pokemon, move: Move, args: any[]): boolean {
    user.damageAndUpdate(user.hp, { result: HitResult.INDIRECT, ignoreSegments: true });
	  user.turnData.damageTaken += user.hp;

    return true;
  }

  getUserBenefitScore(user: Pokemon, target: Pokemon, move: Move): number {
    if (user.isBoss()) {
      return -20;
    }
    return Math.ceil(((1 - user.getHpRatio()) * 10 - 10) * (target.getAttackTypeEffectiveness(move.type, user) - 0.5));
  }
}

/**
 * Attribute used for moves which self KO the user but only if the move hits a target
 * @extends MoveEffectAttr
 * @see {@linkcode apply}
 **/
export class SacrificialAttrOnHit extends MoveEffectAttr {
  constructor() {
    super(true);
  }

  /**
   * Deals damage to the user equal to their current hp if the move lands
   * @param user {@linkcode Pokemon} that used the move
   * @param target {@linkcode Pokemon} target of the move
   * @param move {@linkcode Move} with this attribute
   * @param args N/A
   * @returns true if the function succeeds
   **/
  apply(user: Pokemon, target: Pokemon, move: Move, args: any[]): boolean {
    // If the move fails to hit a target, then the user does not faint and the function returns false
    if (!super.apply(user, target, move, args)) {
      return false;
    }

    user.damageAndUpdate(user.hp, { result: HitResult.INDIRECT, ignoreSegments: true });
    user.turnData.damageTaken += user.hp;

    return true;
  }

  getUserBenefitScore(user: Pokemon, target: Pokemon, move: Move): number {
    if (user.isBoss()) {
      return -20;
    }
    return Math.ceil(((1 - user.getHpRatio()) * 10 - 10) * (target.getAttackTypeEffectiveness(move.type, user) - 0.5));
  }
}

/**
 * Attribute used for moves which cut the user's Max HP in half.
 * Triggers using {@linkcode MoveEffectTrigger.POST_TARGET}.
 * @extends MoveEffectAttr
 * @see {@linkcode apply}
 */
export class HalfSacrificialAttr extends MoveEffectAttr {
  constructor() {
    super(true, { trigger: MoveEffectTrigger.POST_TARGET });
  }

  /**
   * Cut's the user's Max HP in half and displays the appropriate recoil message
   * @param user {@linkcode Pokemon} that used the move
   * @param target N/A
   * @param move {@linkcode Move} with this attribute
   * @param args N/A
   * @returns true if the function succeeds
   */
  apply(user: Pokemon, target: Pokemon, move: Move, args: any[]): boolean {
    if (!super.apply(user, target, move, args)) {
      return false;
    }

    const cancelled = new BooleanHolder(false);
    // Check to see if the Pokemon has an ability that blocks non-direct damage
    applyAbAttrs("BlockNonDirectDamageAbAttr", {pokemon: user, cancelled});
    if (!cancelled.value) {
      user.damageAndUpdate(toDmgValue(user.getMaxHp() / 2), { result: HitResult.INDIRECT, ignoreSegments: true });
      globalScene.phaseManager.queueMessage(i18next.t("moveTriggers:cutHpPowerUpMove", { pokemonName: getPokemonNameWithAffix(user) })); // Queue recoil message
    }
    return true;
  }

  getUserBenefitScore(user: Pokemon, target: Pokemon, move: Move): number {
    if (user.isBoss()) {
      return -10;
    }
    return Math.ceil(((1 - user.getHpRatio() / 2) * 10 - 10) * (target.getAttackTypeEffectiveness(move.type, user) - 0.5));
  }
}

/**
 * Attribute to put in a {@link https://bulbapedia.bulbagarden.net/wiki/Substitute_(doll) | Substitute Doll} for the user.
 */
export class AddSubstituteAttr extends MoveEffectAttr {
  /** The ratio of the user's max HP that is required to apply this effect */
  private hpCost: number;
  /** Whether the damage taken should be rounded up (Shed Tail rounds up) */
  private roundUp: boolean;

  constructor(hpCost: number, roundUp: boolean) {
    super(true);

    this.hpCost = hpCost;
    this.roundUp = roundUp;
  }

  /**
   * Removes 1/4 of the user's maximum HP (rounded down) to create a substitute for the user
   * @param user - The {@linkcode Pokemon} that used the move.
   * @param target - n/a
   * @param move - The {@linkcode Move} with this attribute.
   * @param args - n/a
   * @returns `true` if the attribute successfully applies, `false` otherwise
   */
  apply(user: Pokemon, target: Pokemon, move: Move, args: any[]): boolean {
    if (!super.apply(user, target, move, args)) {
      return false;
    }

    const damageTaken = this.roundUp ? Math.ceil(user.getMaxHp() * this.hpCost) : Math.floor(user.getMaxHp() * this.hpCost);
    user.damageAndUpdate(damageTaken, { result: HitResult.INDIRECT, ignoreSegments: true, ignoreFaintPhase: true });
    user.addTag(BattlerTagType.SUBSTITUTE, 0, move.id, user.id);
    return true;
  }

  getUserBenefitScore(user: Pokemon, target: Pokemon, move: Move): number {
    if (user.isBoss()) {
      return -10;
    }
    return 5;
  }

  getCondition(): MoveConditionFunc {
    return (user, _target, _move) => !user.getTag(SubstituteTag) && user.hp > (this.roundUp ? Math.ceil(user.getMaxHp() * this.hpCost) : Math.floor(user.getMaxHp() * this.hpCost)) && user.getMaxHp() > 1;
  }

  /**
   * Get the substitute-specific failure message if one should be displayed.
   * @param user - The pokemon using the move.
   * @returns The substitute-specific failure message if the conditions apply, otherwise `undefined`
   */
  getFailedText(user: Pokemon, _target: Pokemon, _move: Move): string | undefined {
    if (user.getTag(SubstituteTag)) {
      return i18next.t("moveTriggers:substituteOnOverlap", { pokemonName: getPokemonNameWithAffix(user) });
    } else if (user.hp <= Math.floor(user.getMaxHp() / 4) || user.getMaxHp() === 1) {
      return i18next.t("moveTriggers:substituteNotEnoughHp");
    }
  }
}

/**
 * Heals the user or target by {@linkcode healRatio} depending on the value of {@linkcode selfTarget}
 * @extends MoveEffectAttr
 * @see {@linkcode apply}
 */
export class HealAttr extends MoveEffectAttr {
  constructor(
    /** The percentage of {@linkcode Stat.HP} to heal. */
    private healRatio: number,
    /** Whether to display a healing animation when healing the target; default `false` */
    private showAnim = false,
    selfTarget = true
  ) {
    super(selfTarget);
  }

  override apply(user: Pokemon, target: Pokemon, _move: Move, _args: any[]): boolean {
    this.addHealPhase(this.selfTarget ? user : target, this.healRatio);
    return true;
  }

  /**
   * Creates a new {@linkcode PokemonHealPhase}.
   * This heals the target and shows the appropriate message.
   */
  protected addHealPhase(target: Pokemon, healRatio: number) {
    globalScene.phaseManager.unshiftNew("PokemonHealPhase", target.getBattlerIndex(),
      toDmgValue(target.getMaxHp() * healRatio), i18next.t("moveTriggers:healHp", { pokemonName: getPokemonNameWithAffix(target) }), true, !this.showAnim);
  }

  override getTargetBenefitScore(user: Pokemon, target: Pokemon, _move: Move): number {
    const score = ((1 - (this.selfTarget ? user : target).getHpRatio()) * 20) - this.healRatio * 10;
    return Math.round(score / (1 - this.healRatio / 2));
  }

  // TODO: Change post move failure rework
  override canApply(user: Pokemon, target: Pokemon, _move: Move, _args?: any[]): boolean {
    if (!super.canApply(user, target, _move, _args)) {
      return false;
    }

    const healedPokemon = this.selfTarget ? user : target;
    if (healedPokemon.isFullHp()) {
      globalScene.phaseManager.queueMessage(i18next.t("battle:hpIsFull", {
        pokemonName: getPokemonNameWithAffix(healedPokemon),
      }))
      return false;
    }
    return true;
  }
}

/**
 * Attribute to put the user to sleep for a fixed duration, fully heal them and cure their status.
 * Used for {@linkcode MoveId.REST}.
 */
export class RestAttr extends HealAttr {
  private duration: number;

  constructor(duration: number) {
    super(1, true);
    this.duration = duration;
  }

  override apply(user: Pokemon, target: Pokemon, move: Move, args: any[]): boolean {
   const wasSet = user.trySetStatus(StatusEffect.SLEEP, user, this.duration, null, true, true,
    i18next.t("moveTriggers:restBecameHealthy", {
      pokemonName: getPokemonNameWithAffix(user),
    }));
    return wasSet && super.apply(user, target, move, args);
  }

  override addHealPhase(user: Pokemon): void {
    globalScene.phaseManager.unshiftNew("PokemonHealPhase", user.getBattlerIndex(), user.getMaxHp(), null)
  }

  override getCondition(): MoveConditionFunc {
    return (user, target, move) =>
      super.canApply(user, target, move, [])
      // Intentionally suppress messages here as we display generic fail msg
      // TODO: This might have order-of-operation jank
      && user.canSetStatus(StatusEffect.SLEEP, true, true, user)
  }
}

/**
 * Cures the user's party of non-volatile status conditions, ie. Heal Bell, Aromatherapy
 * @extends MoveEffectAttr
 * @see {@linkcode apply}
 */
export class PartyStatusCureAttr extends MoveEffectAttr {
  /** Message to display after using move */
  private message: string | null;
  /** Skips mons with this ability, ie. Soundproof */
  private abilityCondition: AbilityId;

  constructor(message: string | null, abilityCondition: AbilityId) {
    super();

    this.message = message;
    this.abilityCondition = abilityCondition;
  }

  //The same as MoveEffectAttr.canApply, except it doesn't check for the target's HP.
  canApply(user: Pokemon, target: Pokemon, move: Move, args: any[]) {
    const isTargetValid =
      (this.selfTarget && user.hp && !user.getTag(BattlerTagType.FRENZY)) ||
      (!this.selfTarget && (!target.getTag(BattlerTagType.PROTECTED) || move.hasFlag(MoveFlags.IGNORE_PROTECT)));
    return !!isTargetValid;
  }

  apply(user: Pokemon, target: Pokemon, move: Move, args: any[]): boolean {
    if (!this.canApply(user, target, move, args)) {
      return false;
    }
    const partyPokemon = user.isPlayer() ? globalScene.getPlayerParty() : globalScene.getEnemyParty();
    partyPokemon.forEach(p => this.cureStatus(p, user.id));

    if (this.message) {
      globalScene.phaseManager.queueMessage(this.message);
    }

    return true;
  }

  /**
   * Tries to cure the status of the given {@linkcode Pokemon}
   * @param pokemon The {@linkcode Pokemon} to cure.
   * @param userId The ID of the (move) {@linkcode Pokemon | user}.
   */
  public cureStatus(pokemon: Pokemon, userId: number) {
    if (!pokemon.isOnField() || pokemon.id === userId) { // user always cures its own status, regardless of ability
      pokemon.resetStatus(false);
      pokemon.updateInfo();
    } else if (!pokemon.hasAbility(this.abilityCondition)) {
      pokemon.resetStatus();
      pokemon.updateInfo();
    } else {
      // TODO: Ability displays should be handled by the ability
      globalScene.phaseManager.queueAbilityDisplay(pokemon, pokemon.getPassiveAbility()?.id === this.abilityCondition, true);
      globalScene.phaseManager.queueAbilityDisplay(pokemon, pokemon.getPassiveAbility()?.id === this.abilityCondition, false);
    }
  }
}

/**
 * Applies damage to the target's ally equal to 1/16 of that ally's max HP.
 * @extends MoveEffectAttr
 */
export class FlameBurstAttr extends MoveEffectAttr {
  constructor() {
    /**
     * This is self-targeted to bypass immunity to target-facing secondary
     * effects when the target has an active Substitute doll.
     * TODO: Find a more intuitive way to implement Substitute bypassing.
     */
    super(true);
  }
  /**
   * @param user - n/a
   * @param target - The target Pokémon.
   * @param move - n/a
   * @param args - n/a
   * @returns A boolean indicating whether the effect was successfully applied.
   */
  apply(user: Pokemon, target: Pokemon, move: Move, args: any[]): boolean {
    const targetAlly = target.getAlly();
    const cancelled = new BooleanHolder(false);

    if (!isNullOrUndefined(targetAlly)) {
      applyAbAttrs("BlockNonDirectDamageAbAttr", {pokemon: targetAlly, cancelled});
    }

    if (cancelled.value || !targetAlly || targetAlly.switchOutStatus) {
      return false;
    }

    targetAlly.damageAndUpdate(Math.max(1, Math.floor(1 / 16 * targetAlly.getMaxHp())), { result: HitResult.INDIRECT });
    return true;
  }

  getTargetBenefitScore(user: Pokemon, target: Pokemon, move: Move): number {
    return !isNullOrUndefined(target.getAlly()) ? -5 : 0;
  }
}

export class SacrificialFullRestoreAttr extends SacrificialAttr {
  protected restorePP: boolean;
  protected moveMessage: string;

  constructor(restorePP: boolean, moveMessage: string) {
    super();

    this.restorePP = restorePP;
    this.moveMessage = moveMessage;
  }

  apply(user: Pokemon, target: Pokemon, move: Move, args: any[]): boolean {
    if (!super.apply(user, target, move, args)) {
      return false;
    }

    // We don't know which party member will be chosen, so pick the highest max HP in the party
    const party = user.isPlayer() ? globalScene.getPlayerParty() : globalScene.getEnemyParty();
    const maxPartyMemberHp = party.map(p => p.getMaxHp()).reduce((maxHp: number, hp: number) => Math.max(hp, maxHp), 0);

    const pm = globalScene.phaseManager;

    pm.pushPhase(
      pm.create("PokemonHealPhase",
        user.getBattlerIndex(),
        maxPartyMemberHp,
        i18next.t(this.moveMessage, { pokemonName: getPokemonNameWithAffix(user) }),
        true,
        false,
        false,
        true,
        false,
        this.restorePP),
      true);

    return true;
  }

  getUserBenefitScore(user: Pokemon, target: Pokemon, move: Move): number {
    return -20;
  }

  getCondition(): MoveConditionFunc {
    return (user, _target, _move) => globalScene.getPlayerParty().filter(p => p.isActive()).length > globalScene.currentBattle.getBattlerCount();
  }
}

/**
 * Attribute used for moves which ignore type-based debuffs from weather, namely Hydro Steam.
 * Called during damage calculation after getting said debuff from getAttackTypeMultiplier in the Pokemon class.
 * @extends MoveAttr
 * @see {@linkcode apply}
 */
export class IgnoreWeatherTypeDebuffAttr extends MoveAttr {
  /** The {@linkcode WeatherType} this move ignores */
  public weather: WeatherType;

  constructor(weather: WeatherType) {
    super();
    this.weather = weather;
  }
  /**
   * Changes the type-based weather modifier if this move's power would be reduced by it
   * @param user {@linkcode Pokemon} that used the move
   * @param target N/A
   * @param move {@linkcode Move} with this attribute
   * @param args [0] {@linkcode NumberHolder} for arenaAttackTypeMultiplier
   * @returns true if the function succeeds
   */
  apply(user: Pokemon, target: Pokemon, move: Move, args: any[]): boolean {
    const weatherModifier = args[0] as NumberHolder;
    //If the type-based attack power modifier due to weather (e.g. Water moves in Sun) is below 1, set it to 1
    if (globalScene.arena.weather?.weatherType === this.weather) {
      weatherModifier.value = Math.max(weatherModifier.value, 1);
    }
    return true;
  }
}

export abstract class WeatherHealAttr extends HealAttr {
  constructor() {
    super(0.5);
  }

  apply(user: Pokemon, target: Pokemon, move: Move, args: any[]): boolean {
    let healRatio = 0.5;
    if (!globalScene.arena.weather?.isEffectSuppressed()) {
      const weatherType = globalScene.arena.weather?.weatherType || WeatherType.NONE;
      healRatio = this.getWeatherHealRatio(weatherType);
    }
    this.addHealPhase(user, healRatio);
    return true;
  }

  abstract getWeatherHealRatio(weatherType: WeatherType): number;
}

export class PlantHealAttr extends WeatherHealAttr {
  getWeatherHealRatio(weatherType: WeatherType): number {
    switch (weatherType) {
      case WeatherType.SUNNY:
      case WeatherType.HARSH_SUN:
        return 2 / 3;
      case WeatherType.RAIN:
      case WeatherType.SANDSTORM:
      case WeatherType.HAIL:
      case WeatherType.SNOW:
      case WeatherType.FOG:
      case WeatherType.HEAVY_RAIN:
        return 0.25;
      default:
        return 0.5;
    }
  }
}

export class SandHealAttr extends WeatherHealAttr {
  getWeatherHealRatio(weatherType: WeatherType): number {
    switch (weatherType) {
      case WeatherType.SANDSTORM:
        return 2 / 3;
      default:
        return 0.5;
    }
  }
}

/**
 * Heals the target or the user by either {@linkcode normalHealRatio} or {@linkcode boostedHealRatio}
 * depending on the evaluation of {@linkcode condition}
 * @extends HealAttr
 * @see {@linkcode apply}
 */
export class BoostHealAttr extends HealAttr {
  /** Healing received when {@linkcode condition} is false */
  private normalHealRatio: number;
  /** Healing received when {@linkcode condition} is true */
  private boostedHealRatio: number;
  /** The lambda expression to check against when boosting the healing value */
  private condition?: MoveConditionFunc;

  constructor(normalHealRatio: number = 0.5, boostedHealRatio: number = 2 / 3, showAnim?: boolean, selfTarget?: boolean, condition?: MoveConditionFunc) {
    super(normalHealRatio, showAnim, selfTarget);
    this.normalHealRatio = normalHealRatio;
    this.boostedHealRatio = boostedHealRatio;
    this.condition = condition;
  }

  /**
   * @param user {@linkcode Pokemon} using the move
   * @param target {@linkcode Pokemon} target of the move
   * @param move {@linkcode Move} with this attribute
   * @param args N/A
   * @returns true if the move was successful
   */
  apply(user: Pokemon, target: Pokemon, move: Move, args: any[]): boolean {
    const healRatio: number = (this.condition ? this.condition(user, target, move) : false) ? this.boostedHealRatio : this.normalHealRatio;
    this.addHealPhase(target, healRatio);
    return true;
  }
}

/**
 * Heals the target only if it is the ally
 * @extends HealAttr
 * @see {@linkcode apply}
 */
export class HealOnAllyAttr extends HealAttr {
  override canApply(user: Pokemon, target: Pokemon, _move: Move, _args?: any[]): boolean {
    // Don't trigger if not targeting an ally
    return target === user.getAlly() && super.canApply(user, target, _move, _args);
  }
}

/**
 * Heals user as a side effect of a move that hits a target.
 * Healing is based on {@linkcode healRatio} * the amount of damage dealt or a stat of the target.
 * @extends MoveEffectAttr
 * @see {@linkcode apply}
 * @see {@linkcode getUserBenefitScore}
 */
// TODO: Make Strength Sap its own attribute that extends off of this one
export class HitHealAttr extends MoveEffectAttr {
  private healRatio: number;
  private healStat: EffectiveStat | null;

  constructor(healRatio?: number | null, healStat?: EffectiveStat) {
    super(true);

    this.healRatio = healRatio ?? 0.5;
    this.healStat = healStat ?? null;
  }
  /**
   * Heals the user the determined amount and possibly displays a message about regaining health.
   * If the target has the {@linkcode ReverseDrainAbAttr}, all healing is instead converted
   * to damage to the user.
   * @param user {@linkcode Pokemon} using this move
   * @param target {@linkcode Pokemon} target of this move
   * @param move {@linkcode Move} being used
   * @param args N/A
   * @returns true if the function succeeds
   */
  apply(user: Pokemon, target: Pokemon, move: Move, args: any[]): boolean {
    let healAmount = 0;
    let message = "";
    const reverseDrain = target.hasAbilityWithAttr("ReverseDrainAbAttr", false);
    if (this.healStat !== null) {
      // Strength Sap formula
      healAmount = target.getEffectiveStat(this.healStat);
      message = i18next.t("battle:drainMessage", { pokemonName: getPokemonNameWithAffix(target) });
    } else {
      // Default healing formula used by draining moves like Absorb, Draining Kiss, Bitter Blade, etc.
      healAmount = toDmgValue(user.turnData.singleHitDamageDealt * this.healRatio);
      message = i18next.t("battle:regainHealth", { pokemonName: getPokemonNameWithAffix(user) });
    }
    if (reverseDrain) {
      if (user.hasAbilityWithAttr("BlockNonDirectDamageAbAttr")) {
        healAmount = 0;
        message = "";
      } else {
        user.turnData.damageTaken += healAmount;
        healAmount = healAmount * -1;
        message = "";
      }
    }
    globalScene.phaseManager.unshiftNew("PokemonHealPhase", user.getBattlerIndex(), healAmount, message, false, true);
    return true;
  }

  /**
   * Used by the Enemy AI to rank an attack based on a given user
   * @param user {@linkcode Pokemon} using this move
   * @param target {@linkcode Pokemon} target of this move
   * @param move {@linkcode Move} being used
   * @returns an integer. Higher means enemy is more likely to use that move.
   */
  getUserBenefitScore(user: Pokemon, target: Pokemon, move: Move): number {
    if (this.healStat) {
      const healAmount = target.getEffectiveStat(this.healStat);
      return Math.floor(Math.max(0, (Math.min(1, (healAmount + user.hp) / user.getMaxHp() - 0.33))) / user.getHpRatio());
    }
    return Math.floor(Math.max((1 - user.getHpRatio()) - 0.33, 0) * (move.power / 4));
  }
}

/**
 * Attribute used for moves that change priority in a turn given a condition,
 * e.g. Grassy Glide
 * Called when move order is calculated in {@linkcode TurnStartPhase}.
 * @extends MoveAttr
 * @see {@linkcode apply}
 */
export class IncrementMovePriorityAttr extends MoveAttr {
  /** The condition for a move's priority being incremented */
  private moveIncrementFunc: (pokemon: Pokemon, target:Pokemon, move: Move) => boolean;
  /** The amount to increment priority by, if condition passes. */
  private increaseAmount: number;

  constructor(moveIncrementFunc: (pokemon: Pokemon, target:Pokemon, move: Move) => boolean, increaseAmount = 1) {
    super();

    this.moveIncrementFunc = moveIncrementFunc;
    this.increaseAmount = increaseAmount;
  }

  /**
   * Increments move priority by set amount if condition passes
   * @param user {@linkcode Pokemon} using this move
   * @param target {@linkcode Pokemon} target of this move
   * @param move {@linkcode Move} being used
   * @param args [0] {@linkcode NumberHolder} for move priority.
   * @returns true if function succeeds
   */
  apply(user: Pokemon, target: Pokemon, move: Move, args: any[]): boolean {
    if (!this.moveIncrementFunc(user, target, move)) {
      return false;
    }

    (args[0] as NumberHolder).value += this.increaseAmount;
    return true;
  }
}

/**
 * Attribute used for attack moves that hit multiple times per use, e.g. Bullet Seed.
 *
 * Applied at the beginning of {@linkcode MoveEffectPhase}.
 *
 * @extends MoveAttr
 * @see {@linkcode apply}
 */
export class MultiHitAttr extends MoveAttr {
  /** This move's intrinsic multi-hit type. It should never be modified. */
  private readonly intrinsicMultiHitType: MultiHitType;
  /** This move's current multi-hit type. It may be temporarily modified by abilities (e.g., Battle Bond). */
  private multiHitType: MultiHitType;

  constructor(multiHitType?: MultiHitType) {
    super();

    this.intrinsicMultiHitType = multiHitType !== undefined ? multiHitType : MultiHitType._2_TO_5;
    this.multiHitType = this.intrinsicMultiHitType;
  }

  // Currently used by `battle_bond.test.ts`
  getMultiHitType(): MultiHitType {
    return this.multiHitType;
  }

  /**
   * Set the hit count of an attack based on this attribute instance's {@linkcode MultiHitType}.
   * If the target has an immunity to this attack's types, the hit count will always be 1.
   *
   * @param user {@linkcode Pokemon} that used the attack
   * @param target {@linkcode Pokemon} targeted by the attack
   * @param move {@linkcode Move} being used
   * @param args [0] {@linkcode NumberHolder} storing the hit count of the attack
   * @returns True
   */
  apply(user: Pokemon, target: Pokemon, move: Move, args: any[]): boolean {
    const hitType = new NumberHolder(this.intrinsicMultiHitType);
    applyMoveAttrs("ChangeMultiHitTypeAttr", user, target, move, hitType);
    this.multiHitType = hitType.value;

    (args[0] as NumberHolder).value = this.getHitCount(user, target);
    return true;
  }

  getTargetBenefitScore(user: Pokemon, target: Pokemon, move: Move): number {
    return -5;
  }

  /**
   * Calculate the number of hits that an attack should have given this attribute's
   * {@linkcode MultiHitType}.
   *
   * @param user {@linkcode Pokemon} using the attack
   * @param target {@linkcode Pokemon} targeted by the attack
   * @returns The number of hits this attack should deal
   */
  getHitCount(user: Pokemon, target: Pokemon): number {
    switch (this.multiHitType) {
      case MultiHitType._2_TO_5:
      {
        const rand = user.randBattleSeedInt(20);
        const hitValue = new NumberHolder(rand);
        applyAbAttrs("MaxMultiHitAbAttr", {pokemon: user, hits: hitValue});
        if (hitValue.value >= 13) {
          return 2;
        } else if (hitValue.value >= 6) {
          return 3;
        } else if (hitValue.value >= 3) {
          return 4;
        } else {
          return 5;
        }
      }
      case MultiHitType._2:
        return 2;
      case MultiHitType._3:
        return 3;
      case MultiHitType._10:
        return 10;
      case MultiHitType.BEAT_UP:
        const party = user.isPlayer() ? globalScene.getPlayerParty() : globalScene.getEnemyParty();
        // No status means the ally pokemon can contribute to Beat Up
        return party.reduce((total, pokemon) => {
          return total + (pokemon.id === user.id ? 1 : pokemon?.status && pokemon.status.effect !== StatusEffect.NONE ? 0 : 1);
        }, 0);
    }
  }

  /**
   * Calculate the expected number of hits given this attribute's {@linkcode MultiHitType},
   * the move's accuracy, and a number of situational parameters.
   *
   * @param move - The move that this attribtue is applied to
   * @param partySize - The size of the user's party, used for {@linkcode MoveId.BEAT_UP | Beat Up} (default: `1`)
   * @param maxMultiHit - Whether the move should always hit the maximum number of times, e.g. due to {@linkcode AbilityId.SKILL_LINK | Skill Link} (default: `false`)
   * @param ignoreAcc - `true` if the move should ignore accuracy checks, e.g. due to  {@linkcode AbilityId.NO_GUARD | No Guard} (default: `false`)
   */
  calculateExpectedHitCount(move: Move, { ignoreAcc = false, maxMultiHit = false, partySize = 1 }: {ignoreAcc?: boolean, maxMultiHit?: boolean, partySize?: number} = {}): number {
    let expectedHits: number;
    switch (this.multiHitType) {
      case MultiHitType._2_TO_5:
        expectedHits = maxMultiHit ? 5 : 3.1;
        break;
      case MultiHitType._2:
        expectedHits = 2;
        break;
      case MultiHitType._3:
        expectedHits = 3;
        break;
      case MultiHitType._10:
        expectedHits = 10;
        break;
      case MultiHitType.BEAT_UP:
        // Estimate that half of the party can contribute to beat up.
        expectedHits = Math.max(1, partySize / 2);
        break;
    }
    if (ignoreAcc || move.accuracy === -1) {
      return expectedHits;
    }
    const acc = move.accuracy / 100;
    if (move.hasFlag(MoveFlags.CHECK_ALL_HITS) && !maxMultiHit) {
      // N.B. No moves should be the _2_TO_5 variant and have the CHECK_ALL_HITS flag.
      return acc * (1 - Math.pow(acc, expectedHits)) / (1 - acc);
    }
    return expectedHits *= acc;
  }
}

export class ChangeMultiHitTypeAttr extends MoveAttr {
  apply(user: Pokemon, target: Pokemon, move: Move, args: any[]): boolean {
    //const hitType = args[0] as Utils.NumberHolder;
    return false;
  }
}

export class WaterShurikenMultiHitTypeAttr extends ChangeMultiHitTypeAttr {
  apply(user: Pokemon, target: Pokemon, move: Move, args: any[]): boolean {
    if (user.species.speciesId === SpeciesId.GRENINJA && user.hasAbility(AbilityId.BATTLE_BOND) && user.formIndex === 2) {
      (args[0] as NumberHolder).value = MultiHitType._3;
      return true;
    }
    return false;
  }
}

export class StatusEffectAttr extends MoveEffectAttr {
  public effect: StatusEffect;

  constructor(effect: StatusEffect, selfTarget = false) {
    super(selfTarget);

    this.effect = effect;
  }

  apply(user: Pokemon, target: Pokemon, move: Move, args: any[]): boolean {
    const moveChance = this.getMoveChance(user, target, move, this.selfTarget, true);
    const statusCheck = moveChance < 0 || moveChance === 100 || user.randBattleSeedInt(100) < moveChance;
    if (!statusCheck) {
      return false;
    }

    // non-status moves don't play sound effects for failures
    const quiet = move.category !== MoveCategory.STATUS;
<<<<<<< HEAD

    if (
      target.trySetStatus(this.effect, user, undefined, null, false, quiet)
    ) {
      applyPostAttackAbAttrs("ConfusionOnStatusEffectAbAttr", user, target, move, null, false, this.effect);
      return true;
=======
    if (statusCheck) {
      const pokemon = this.selfTarget ? user : target;
      if (user !== target && move.category === MoveCategory.STATUS && !target.canSetStatus(this.effect, quiet, false, user, true)) {
        return false;
      }
      if (((!pokemon.status || this.overrideStatus) || (pokemon.status.effect === this.effect && moveChance < 0))
        && pokemon.trySetStatus(this.effect, true, user, this.turnsRemaining, null, this.overrideStatus, quiet)) {
        applyAbAttrs("ConfusionOnStatusEffectAbAttr", {pokemon: user, opponent: target, move, effect: this.effect});
        return true;
      }
>>>>>>> 6547e1d5
    }
    return false;
  }

  getTargetBenefitScore(user: Pokemon, target: Pokemon, move: Move): number {
    const moveChance = this.getMoveChance(user, target, move, this.selfTarget, false);
    const score = moveChance < 0 ? -10 : Math.floor(moveChance * -0.1);
    const pokemon = this.selfTarget ? user : target;

    return pokemon.canSetStatus(this.effect, true, false, user) ? score : 0;
  }
}

/**
 * Attribute to randomly apply one of several statuses to the target.
 * Used for {@linkcode Moves.TRI_ATTACK} and {@linkcode Moves.DIRE_CLAW}.
 */
export class MultiStatusEffectAttr extends StatusEffectAttr {
  public effects: StatusEffect[];

  constructor(effects: StatusEffect[], selfTarget?: boolean) {
    super(effects[0], selfTarget);
    this.effects = effects;
  }

  apply(user: Pokemon, target: Pokemon, move: Move, args: any[]): boolean {
    this.effect = randSeedItem(this.effects);
    const result = super.apply(user, target, move, args);
    return result;
  }

  getTargetBenefitScore(user: Pokemon, target: Pokemon, move: Move): number {
    const moveChance = this.getMoveChance(user, target, move, this.selfTarget, false);
    const score = (moveChance < 0) ? -10 : Math.floor(moveChance * -0.1);
    const pokemon = this.selfTarget ? user : target;

    return !pokemon.status && pokemon.canSetStatus(this.effect, true, false, user) ? score : 0;
  }
}

export class PsychoShiftEffectAttr extends MoveEffectAttr {
  constructor() {
    super(false);
  }

  /**
   * Applies the effect of Psycho Shift to its target
   * Psycho Shift takes the user's status effect and passes it onto the target. The user is then healed after the move has been successfully executed.
   * @returns `true` if Psycho Shift's effect is able to be applied to the target
   */
  apply(user: Pokemon, target: Pokemon, _move: Move, _args: any[]): boolean {
    const statusToApply = user.status?.effect ??
      (user.hasAbility(AbilityId.COMATOSE) ? StatusEffect.SLEEP : undefined);

<<<<<<< HEAD
    // Bang is justified as condition func returns early if no status is found
    if (!target.trySetStatus(statusToApply!, user)) {
=======
    if (target.status || !statusToApply) {
>>>>>>> 6547e1d5
      return false;
    }

    if (user.status) {
      // Add tag to user to heal its status effect after the move ends (unless we have comatose);
      // occurs after move use to ensure correct Synchronize timing
      user.addTag(BattlerTagType.PSYCHO_SHIFT)
    }

    return true;
  }

  getCondition(): MoveConditionFunc {
    return (user, target) => {
      if (target.status?.effect) {
        return false;
      }

      const statusToApply = user.status?.effect ?? (user.hasAbility(AbilityId.COMATOSE) ? StatusEffect.SLEEP : undefined);
      return !!statusToApply && target.canSetStatus(statusToApply, false, false, user);
    }
  }

  getTargetBenefitScore(user: Pokemon, target: Pokemon, move: Move): number {
<<<<<<< HEAD
    const statusToApply =
      user.status?.effect ??
      (user.hasAbility(AbilityId.COMATOSE) ? StatusEffect.SLEEP : undefined);

      // TODO: Give this a positive user benefit score
    return !target.status?.effect && statusToApply && target.canSetStatus(statusToApply, true, false, user) ? -10 : 0;
=======
    const statusToApply = user.status?.effect ?? (user.hasAbility(AbilityId.COMATOSE) ? StatusEffect.SLEEP : undefined);
    return !target.status && statusToApply && target.canSetStatus(statusToApply, true, false, user) ? -10 : 0;
>>>>>>> 6547e1d5
  }
}

/**
 * Attribute to steal items upon this move's use.
 * Used for {@linkcode MoveId.THIEF} and {@linkcode MoveId.COVET}.
 */
export class StealHeldItemChanceAttr extends MoveEffectAttr {
  private chance: number;

  constructor(chance: number) {
    super(false);
    this.chance = chance;
  }

  apply(user: Pokemon, target: Pokemon, move: Move, args: any[]): boolean {
    const rand = randSeedFloat();
    if (rand > this.chance) {
      return false;
    }

    const heldItems = this.getTargetHeldItems(target).filter((i) => i.isTransferable);
    if (!heldItems.length) {
      return false;
    }

    const poolType = target.isPlayer() ? ModifierPoolType.PLAYER : target.hasTrainer() ? ModifierPoolType.TRAINER : ModifierPoolType.WILD;
    const highestItemTier = heldItems.map((m) => m.type.getOrInferTier(poolType)).reduce((highestTier, tier) => Math.max(tier!, highestTier), 0); // TODO: is the bang after tier correct?
    const tierHeldItems = heldItems.filter((m) => m.type.getOrInferTier(poolType) === highestItemTier);
    const stolenItem = tierHeldItems[user.randBattleSeedInt(tierHeldItems.length)];
    if (!globalScene.tryTransferHeldItemModifier(stolenItem, user, false)) {
      return false;
    }

    globalScene.phaseManager.queueMessage(i18next.t("moveTriggers:stoleItem", { pokemonName: getPokemonNameWithAffix(user), targetName: getPokemonNameWithAffix(target), itemName: stolenItem.type.name }));
    return true;
  }

  getTargetHeldItems(target: Pokemon): PokemonHeldItemModifier[] {
    return globalScene.findModifiers(m => m instanceof PokemonHeldItemModifier
      && m.pokemonId === target.id, target.isPlayer()) as PokemonHeldItemModifier[];
  }

  getUserBenefitScore(user: Pokemon, target: Pokemon, move: Move): number {
    const heldItems = this.getTargetHeldItems(target);
    return heldItems.length ? 5 : 0;
  }

  getTargetBenefitScore(user: Pokemon, target: Pokemon, move: Move): number {
    const heldItems = this.getTargetHeldItems(target);
    return heldItems.length ? -5 : 0;
  }
}

/**
 * Removes a random held item (or berry) from target.
 * Used for Incinerate and Knock Off.
 * Not Implemented Cases: (Same applies for Thief)
 * "If the user faints due to the target's Ability (Rough Skin or Iron Barbs) or held Rocky Helmet, it cannot remove the target's held item."
 * "If the Pokémon is knocked out by the attack, Sticky Hold does not protect the held item."
 */
export class RemoveHeldItemAttr extends MoveEffectAttr {

  /** Optional restriction for item pool to berries only; i.e. Incinerate */
  private berriesOnly: boolean;

  constructor(berriesOnly: boolean = false) {
    super(false);
    this.berriesOnly = berriesOnly;
  }

  /**
   * Attempt to permanently remove a held
   * @param user - The {@linkcode Pokemon} that used the move
   * @param target - The {@linkcode Pokemon} targeted by the move
   * @param move - N/A
   * @param args N/A
   * @returns `true` if an item was able to be removed
   */
  apply(user: Pokemon, target: Pokemon, move: Move, args: any[]): boolean {
    if (!this.berriesOnly && target.isPlayer()) { // "Wild Pokemon cannot knock off Player Pokemon's held items" (See Bulbapedia)
      return false;
    }

    // Check for abilities that block item theft
    // TODO: This should not trigger if the target would faint beforehand
    const cancelled = new BooleanHolder(false);
    applyAbAttrs("BlockItemTheftAbAttr", {pokemon: target, cancelled});

    if (cancelled.value) {
      return false;
    }

    // Considers entire transferrable item pool by default (Knock Off).
    // Otherwise only consider berries (Incinerate).
    let heldItems = this.getTargetHeldItems(target).filter(i => i.isTransferable);

    if (this.berriesOnly) {
      heldItems = heldItems.filter(m => m instanceof BerryModifier && m.pokemonId === target.id, target.isPlayer());
    }

    if (!heldItems.length) {
      return false;
    }

    const removedItem = heldItems[user.randBattleSeedInt(heldItems.length)];

    // Decrease item amount and update icon
    target.loseHeldItem(removedItem);
    globalScene.updateModifiers(target.isPlayer());

    if (this.berriesOnly) {
      globalScene.phaseManager.queueMessage(i18next.t("moveTriggers:incineratedItem", { pokemonName: getPokemonNameWithAffix(user), targetName: getPokemonNameWithAffix(target), itemName: removedItem.type.name }));
    } else {
      globalScene.phaseManager.queueMessage(i18next.t("moveTriggers:knockedOffItem", { pokemonName: getPokemonNameWithAffix(user), targetName: getPokemonNameWithAffix(target), itemName: removedItem.type.name }));
    }

    return true;
  }

  getTargetHeldItems(target: Pokemon): PokemonHeldItemModifier[] {
    return globalScene.findModifiers(m => m instanceof PokemonHeldItemModifier
      && m.pokemonId === target.id, target.isPlayer()) as PokemonHeldItemModifier[];
  }

  getUserBenefitScore(user: Pokemon, target: Pokemon, move: Move): number {
    const heldItems = this.getTargetHeldItems(target);
    return heldItems.length ? 5 : 0;
  }

  getTargetBenefitScore(user: Pokemon, target: Pokemon, move: Move): number {
    const heldItems = this.getTargetHeldItems(target);
    return heldItems.length ? -5 : 0;
  }
}

/**
 * Attribute that causes targets of the move to eat a berry. Used for Teatime, Stuff Cheeks
 */
export class EatBerryAttr extends MoveEffectAttr {
  protected chosenBerry: BerryModifier;
  constructor(selfTarget: boolean) {
    super(selfTarget);
  }

  /**
   * Causes the target to eat a berry.
   * @param user The {@linkcode Pokemon} Pokemon that used the move
   * @param target The {@linkcode Pokemon} Pokemon that will eat the berry
   * @param move The {@linkcode Move} being used
   * @param args Unused
   * @returns `true` if the function succeeds
   */
  apply(user: Pokemon, target: Pokemon, move: Move, args: any[]): boolean {
    if (!super.apply(user, target, move, args)) {
      return false;
    }

    const pokemon = this.selfTarget ? user : target;

    const heldBerries = this.getTargetHeldBerries(pokemon);
    if (heldBerries.length <= 0) {
      return false;
    }

    // pick a random berry to gobble and check if we preserve it
    this.chosenBerry = heldBerries[user.randBattleSeedInt(heldBerries.length)];
    const preserve = new BooleanHolder(false);
    // check for berry pouch preservation
    globalScene.applyModifiers(PreserveBerryModifier, pokemon.isPlayer(), pokemon, preserve);
    if (!preserve.value) {
      this.reduceBerryModifier(pokemon);
    }

    // Don't update harvest for berries preserved via Berry pouch (no item dupes lol)
    this.eatBerry(target, undefined, !preserve.value);

    return true;
  }

  getTargetHeldBerries(target: Pokemon): BerryModifier[] {
    return globalScene.findModifiers(m => m instanceof BerryModifier
      && (m as BerryModifier).pokemonId === target.id, target.isPlayer()) as BerryModifier[];
  }

  reduceBerryModifier(target: Pokemon) {
    if (this.chosenBerry) {
      target.loseHeldItem(this.chosenBerry);
    }
    globalScene.updateModifiers(target.isPlayer());
  }


  /**
   * Internal function to apply berry effects.
   *
   * @param consumer - The {@linkcode Pokemon} eating the berry; assumed to also be owner if `berryOwner` is omitted
   * @param berryOwner - The {@linkcode Pokemon} whose berry is being eaten; defaults to `consumer` if not specified.
   * @param updateHarvest - Whether to prevent harvest from tracking berries;
   * defaults to whether `consumer` equals `berryOwner` (i.e. consuming own berry).
   */
   protected eatBerry(consumer: Pokemon, berryOwner: Pokemon = consumer, updateHarvest = consumer === berryOwner) {
     // consumer eats berry, owner triggers unburden and similar effects
    getBerryEffectFunc(this.chosenBerry.berryType)(consumer);
    applyAbAttrs("PostItemLostAbAttr", {pokemon: berryOwner});
    applyAbAttrs("HealFromBerryUseAbAttr", {pokemon: consumer});
    consumer.recordEatenBerry(this.chosenBerry.berryType, updateHarvest);
  }
}

/**
 * Attribute used for moves that steal and eat a random berry from the target.
 * Used for {@linkcode MoveId.PLUCK} & {@linkcode MoveId.BUG_BITE}.
 */
export class StealEatBerryAttr extends EatBerryAttr {
  constructor() {
    super(false);
  }

  /**
   * User steals a random berry from the target and then eats it.
   * @param user - The {@linkcode Pokemon} using the move; will eat the stolen berry
   * @param target - The {@linkcode Pokemon} having its berry stolen
   * @param move - The {@linkcode Move} being used
   * @param args N/A
   * @returns `true` if the function succeeds
   */
  apply(user: Pokemon, target: Pokemon, move: Move, args: any[]): boolean {
    // check for abilities that block item theft
    const cancelled = new BooleanHolder(false);
    applyAbAttrs("BlockItemTheftAbAttr", {pokemon: target, cancelled});
    if (cancelled.value === true) {
      return false;
    }

    // check if the target even _has_ a berry in the first place
    // TODO: Check on cart if Pluck displays messages when used against sticky hold mons w/o berries
    const heldBerries = this.getTargetHeldBerries(target);
    if (heldBerries.length <= 0) {
      return false;
    }

    // pick a random berry and eat it
    this.chosenBerry = heldBerries[user.randBattleSeedInt(heldBerries.length)];
    applyAbAttrs("PostItemLostAbAttr", {pokemon: target});
    const message = i18next.t("battle:stealEatBerry", { pokemonName: user.name, targetName: target.name, berryName: this.chosenBerry.type.name });
    globalScene.phaseManager.queueMessage(message);
    this.reduceBerryModifier(target);
    this.eatBerry(user, target);

    return true;
  }
}

/**
 * Move attribute that signals that the move should cure a status effect
 * @extends MoveEffectAttr
 * @see {@linkcode apply()}
 */
export class HealStatusEffectAttr extends MoveEffectAttr {
  /** List of Status Effects to cure */
  private effects: StatusEffect[];

  /**
   * @param selfTarget - Whether this move targets the user
   * @param effects - status effect or list of status effects to cure
   */
  constructor(selfTarget: boolean, effects: StatusEffect | StatusEffect[]) {
    super(selfTarget, { lastHitOnly: true });
    this.effects = coerceArray(effects)
  }

  /**
   * @param user {@linkcode Pokemon} source of the move
   * @param target {@linkcode Pokemon} target of the move
   * @param move the {@linkcode Move} being used
   * @returns true if the status is cured
   */
  apply(user: Pokemon, target: Pokemon, move: Move, args: any[]): boolean {
    if (!super.apply(user, target, move, args)) {
      return false;
    }

    // Special edge case for shield dust blocking Sparkling Aria curing burn
    const moveTargets = getMoveTargets(user, move.id);
    if (target.hasAbilityWithAttr("IgnoreMoveEffectsAbAttr") && move.id === MoveId.SPARKLING_ARIA && moveTargets.targets.length === 1) {
      return false;
    }

    const pokemon = this.selfTarget ? user : target;
    if (pokemon.status && this.effects.includes(pokemon.status.effect)) {
      globalScene.phaseManager.queueMessage(getStatusEffectHealText(pokemon.status.effect, getPokemonNameWithAffix(pokemon)));
      pokemon.resetStatus();
      pokemon.updateInfo();

      return true;
    }

    return false;
  }

  isOfEffect(effect: StatusEffect): boolean {
    return this.effects.includes(effect);
  }

  getUserBenefitScore(user: Pokemon, target: Pokemon, move: Move): number {
    return user.status ? 10 : 0;
  }
}

export class BypassSleepAttr extends MoveAttr {
  apply(user: Pokemon, target: Pokemon, move: Move, args: any[]): boolean {
    if (user.status?.effect === StatusEffect.SLEEP) {
      user.addTag(BattlerTagType.BYPASS_SLEEP, 1, move.id, user.id);
      return true;
    }

    return false;
  }

  /**
   * Returns arbitrarily high score when Pokemon is asleep, otherwise shouldn't be used
   * @param user
   * @param target
   * @param move
   */
  getUserBenefitScore(user: Pokemon, target: Pokemon, move: Move): number {
    return user.status && user.status.effect === StatusEffect.SLEEP ? 200 : -10;
  }
}

/**
 * Attribute used for moves that bypass the burn damage reduction of physical moves, currently only facade
 * Called during damage calculation
 * @extends MoveAttr
 * @see {@linkcode apply}
 */
export class BypassBurnDamageReductionAttr extends MoveAttr {
  /** Prevents the move's damage from being reduced by burn
   * @param user N/A
   * @param target N/A
   * @param move {@linkcode Move} with this attribute
   * @param args [0] {@linkcode BooleanHolder} for burnDamageReductionCancelled
   * @returns true if the function succeeds
   */
  apply(user: Pokemon, target: Pokemon, move: Move, args: any[]): boolean {
    (args[0] as BooleanHolder).value = true;

    return true;
  }
}

export class WeatherChangeAttr extends MoveEffectAttr {
  private weatherType: WeatherType;

  constructor(weatherType: WeatherType) {
    super();

    this.weatherType = weatherType;
  }

  apply(user: Pokemon, target: Pokemon, move: Move, args: any[]): boolean {
    return globalScene.arena.trySetWeather(this.weatherType, user);
  }

  getCondition(): MoveConditionFunc {
    return (user, target, move) => !globalScene.arena.weather || (globalScene.arena.weather.weatherType !== this.weatherType && !globalScene.arena.weather.isImmutable());
  }
}

export class ClearWeatherAttr extends MoveEffectAttr {
  private weatherType: WeatherType;

  constructor(weatherType: WeatherType) {
    super();

    this.weatherType = weatherType;
  }

  apply(user: Pokemon, target: Pokemon, move: Move, args: any[]): boolean {
    if (globalScene.arena.weather?.weatherType === this.weatherType) {
      return globalScene.arena.trySetWeather(WeatherType.NONE, user);
    }

    return false;
  }
}

export class TerrainChangeAttr extends MoveEffectAttr {
  private terrainType: TerrainType;

  constructor(terrainType: TerrainType) {
    super();

    this.terrainType = terrainType;
  }

  apply(user: Pokemon, target: Pokemon, move: Move, args: any[]): boolean {
    return globalScene.arena.trySetTerrain(this.terrainType, true, user);
  }

  getCondition(): MoveConditionFunc {
    return (user, target, move) => !globalScene.arena.terrain || (globalScene.arena.terrain.terrainType !== this.terrainType);
  }

  getUserBenefitScore(user: Pokemon, target: Pokemon, move: Move): number {
    // TODO: Expand on this
    return globalScene.arena.terrain ? 0 : 6;
  }
}

export class ClearTerrainAttr extends MoveEffectAttr {
  constructor() {
    super();
  }

  apply(user: Pokemon, target: Pokemon, move: Move, args: any[]): boolean {
    return globalScene.arena.trySetTerrain(TerrainType.NONE, true, user);
  }
}

export class OneHitKOAttr extends MoveAttr {
  apply(user: Pokemon, target: Pokemon, move: Move, args: any[]): boolean {
    if (target.isBossImmune()) {
      return false;
    }

    (args[0] as BooleanHolder).value = true;

    return true;
  }

  getCondition(): MoveConditionFunc {
    return (user, target, move) => {
      const cancelled = new BooleanHolder(false);
      applyAbAttrs("BlockOneHitKOAbAttr", {pokemon: target, cancelled});
      return !cancelled.value && user.level >= target.level;
    };
  }
}

/**
 * Attribute that allows charge moves to resolve in 1 turn under a given condition.
 * Should only be used for {@linkcode ChargingMove | ChargingMoves} as a `chargeAttr`.
 * @extends MoveAttr
 */
export class InstantChargeAttr extends MoveAttr {
  /** The condition in which the move with this attribute instantly charges */
  protected readonly condition: UserMoveConditionFunc;

  constructor(condition: UserMoveConditionFunc) {
    super(true);
    this.condition = condition;
  }

  /**
   * Flags the move with this attribute as instantly charged if this attribute's condition is met.
   * @param user the {@linkcode Pokemon} using the move
   * @param target n/a
   * @param move the {@linkcode Move} associated with this attribute
   * @param args
   *  - `[0]` a {@linkcode BooleanHolder | BooleanHolder} for the "instant charge" flag
   * @returns `true` if the instant charge condition is met; `false` otherwise.
   */
  override apply(user: Pokemon, target: Pokemon | null, move: Move, args: any[]): boolean {
    const instantCharge = args[0];
    if (!(instantCharge instanceof BooleanHolder)) {
      return false;
    }

    if (this.condition(user, move)) {
      instantCharge.value = true;
      return true;
    }
    return false;
  }
}

/**
 * Attribute that allows charge moves to resolve in 1 turn while specific {@linkcode WeatherType | Weather}
 * is active. Should only be used for {@linkcode ChargingMove | ChargingMoves} as a `chargeAttr`.
 * @extends InstantChargeAttr
 */
export class WeatherInstantChargeAttr extends InstantChargeAttr {
  constructor(weatherTypes: WeatherType[]) {
    super((user, move) => {
      const currentWeather = globalScene.arena.weather;

      if (isNullOrUndefined(currentWeather?.weatherType)) {
        return false;
      } else {
        return !currentWeather?.isEffectSuppressed()
          && weatherTypes.includes(currentWeather?.weatherType);
      }
    });
  }
}

export class OverrideMoveEffectAttr extends MoveAttr {
  /** This field does not exist at runtime and must not be used.
   * Its sole purpose is to ensure that typescript is able to properly narrow when the `is` method is called.
   */
  declare private _: never;
  override apply(user: Pokemon, target: Pokemon, move: Move, args: any[]): boolean {
    return true;
  }
}

/**
 * Attack Move that doesn't hit the turn it is played and doesn't allow for multiple
 * uses on the same target. Examples are Future Sight or Doom Desire.
 * @extends OverrideMoveEffectAttr
 * @param tagType The {@linkcode ArenaTagType} that will be placed on the field when the move is used
 * @param chargeAnim The {@linkcode ChargeAnim | Charging Animation} used for the move
 * @param chargeText The text to display when the move is used
 */
export class DelayedAttackAttr extends OverrideMoveEffectAttr {
  public tagType: ArenaTagType;
  public chargeAnim: ChargeAnim;
  private chargeText: string;

  constructor(tagType: ArenaTagType, chargeAnim: ChargeAnim, chargeText: string) {
    super();

    this.tagType = tagType;
    this.chargeAnim = chargeAnim;
    this.chargeText = chargeText;
  }

  apply(user: Pokemon, target: Pokemon, move: Move, args: any[]): boolean {
    // Edge case for the move applied on a pokemon that has fainted
    if (!target) {
      return true;
    }

    const overridden = args[0] as BooleanHolder;
    const virtual = args[1] as boolean;

    if (!virtual) {
      overridden.value = true;
      globalScene.phaseManager.unshiftNew("MoveAnimPhase", new MoveChargeAnim(this.chargeAnim, move.id, user));
      globalScene.phaseManager.queueMessage(this.chargeText.replace("{TARGET}", getPokemonNameWithAffix(target)).replace("{USER}", getPokemonNameWithAffix(user)));
      user.pushMoveHistory({ move: move.id, targets: [ target.getBattlerIndex() ], result: MoveResult.OTHER, useMode: MoveUseMode.NORMAL });
      const side = target.isPlayer() ? ArenaTagSide.PLAYER : ArenaTagSide.ENEMY;
      globalScene.arena.addTag(this.tagType, 3, move.id, user.id, side, false, target.getBattlerIndex());
    } else {
      globalScene.phaseManager.queueMessage(i18next.t("moveTriggers:tookMoveAttack", { pokemonName: getPokemonNameWithAffix(globalScene.getPokemonById(target.id) ?? undefined), moveName: move.name }));
    }

    return true;
  }
}

/**
 * Attribute that cancels the associated move's effects when set to be combined with the user's ally's
 * subsequent move this turn. Used for Grass Pledge, Water Pledge, and Fire Pledge.
 * @extends OverrideMoveEffectAttr
 */
export class AwaitCombinedPledgeAttr extends OverrideMoveEffectAttr {
  constructor() {
    super(true);
  }
  /**
   * If the user's ally is set to use a different move with this attribute,
   * defer this move's effects for a combined move on the ally's turn.
   * @param user the {@linkcode Pokemon} using this move
   * @param target n/a
   * @param move the {@linkcode Move} being used
   * @param args
   * - [0] a {@linkcode BooleanHolder} indicating whether the move's base
   * effects should be overridden this turn.
   * @returns `true` if base move effects were overridden; `false` otherwise
   */
  override apply(user: Pokemon, target: Pokemon, move: Move, args: any[]): boolean {
    if (user.turnData.combiningPledge) {
      // "The two moves have become one!\nIt's a combined move!"
      globalScene.phaseManager.queueMessage(i18next.t("moveTriggers:combiningPledge"));
      return false;
    }

    const overridden = args[0] as BooleanHolder;

    const allyMovePhase = globalScene.phaseManager.findPhase<MovePhase>((phase) => phase.is("MovePhase") && phase.pokemon.isPlayer() === user.isPlayer());
    if (allyMovePhase) {
      const allyMove = allyMovePhase.move.getMove();
      if (allyMove !== move && allyMove.hasAttr("AwaitCombinedPledgeAttr")) {
        [ user, allyMovePhase.pokemon ].forEach((p) => p.turnData.combiningPledge = move.id);

        // "{userPokemonName} is waiting for {allyPokemonName}'s move..."
        globalScene.phaseManager.queueMessage(i18next.t("moveTriggers:awaitingPledge", {
          userPokemonName: getPokemonNameWithAffix(user),
          allyPokemonName: getPokemonNameWithAffix(allyMovePhase.pokemon)
        }));

        // Move the ally's MovePhase (if needed) so that the ally moves next
        const allyMovePhaseIndex = globalScene.phaseManager.phaseQueue.indexOf(allyMovePhase);
        const firstMovePhaseIndex = globalScene.phaseManager.phaseQueue.findIndex((phase) => phase.is("MovePhase"));
        if (allyMovePhaseIndex !== firstMovePhaseIndex) {
          globalScene.phaseManager.prependToPhase(globalScene.phaseManager.phaseQueue.splice(allyMovePhaseIndex, 1)[0], "MovePhase");
        }

        overridden.value = true;
        return true;
      }
    }
    return false;
  }
}

/**
 * Set of optional parameters that may be applied to stat stage changing effects
 * @extends MoveEffectAttrOptions
 * @see {@linkcode StatStageChangeAttr}
 */
interface StatStageChangeAttrOptions extends MoveEffectAttrOptions {
  /** If defined, needs to be met in order for the stat change to apply */
  condition?: MoveConditionFunc,
  /** `true` to display a message */
  showMessage?: boolean
}

/**
 * Attribute used for moves that change stat stages
 *
 * @param stats {@linkcode BattleStat} Array of stat(s) to change
 * @param stages How many stages to change the stat(s) by, [-6, 6]
 * @param selfTarget `true` if the move is self-targetting
 * @param options {@linkcode StatStageChangeAttrOptions} Container for any optional parameters for this attribute.
 *
 * @extends MoveEffectAttr
 * @see {@linkcode apply}
 */
export class StatStageChangeAttr extends MoveEffectAttr {
  public stats: BattleStat[];
  public stages: number;
  /**
   * Container for optional parameters to this attribute.
   * @see {@linkcode StatStageChangeAttrOptions} for available optional params
   */
  protected override options?: StatStageChangeAttrOptions;

  constructor(stats: BattleStat[], stages: number, selfTarget?: boolean, options?: StatStageChangeAttrOptions) {
    super(selfTarget, options);
    this.stats = stats;
    this.stages = stages;
    this.options = options;
  }

  /**
   * The condition required for the stat stage change to apply.
   * Defaults to `null` (i.e. no condition required).
   */
  private get condition () {
    return this.options?.condition ?? null;
  }

  /**
   * `true` to display a message for the stat change.
   * @default true
   */
  private get showMessage () {
    return this.options?.showMessage ?? true;
  }

  /**
   * Attempts to change stats of the user or target (depending on value of selfTarget) if conditions are met
   * @param user {@linkcode Pokemon} the user of the move
   * @param target {@linkcode Pokemon} the target of the move
   * @param move {@linkcode Move} the move
   * @param args unused
   * @returns whether stat stages were changed
   */
  apply(user: Pokemon, target: Pokemon, move: Move, args?: any[]): boolean {
    if (!super.apply(user, target, move, args) || (this.condition && !this.condition(user, target, move))) {
      return false;
    }

    const moveChance = this.getMoveChance(user, target, move, this.selfTarget, true);
    if (moveChance < 0 || moveChance === 100 || user.randBattleSeedInt(100) < moveChance) {
      const stages = this.getLevels(user);
      globalScene.phaseManager.unshiftNew("StatStageChangePhase", (this.selfTarget ? user : target).getBattlerIndex(), this.selfTarget, this.stats, stages, this.showMessage);
      return true;
    }

    return false;
  }

  getLevels(_user: Pokemon): number {
    return this.stages;
  }

  getTargetBenefitScore(user: Pokemon, target: Pokemon, move: Move): number {
    let ret = 0;
    const moveLevels = this.getLevels(user);
    for (const stat of this.stats) {
      let levels = moveLevels;
      const statStage = target.getStatStage(stat);
      if (levels > 0) {
        levels = Math.min(statStage + levels, 6) - statStage;
      } else {
        levels = Math.max(statStage + levels, -6) - statStage;
      }
      let noEffect = false;
      switch (stat) {
        case Stat.ATK:
          if (this.selfTarget) {
            noEffect = !user.getMoveset().find(m => {const mv = m.getMove(); return mv.is("AttackMove") && mv.category === MoveCategory.PHYSICAL;} );
          }
          break;
        case Stat.DEF:
          if (!this.selfTarget) {
            noEffect = !user.getMoveset().find(m => {const mv = m.getMove(); return mv.is("AttackMove") && mv.category === MoveCategory.PHYSICAL;} );
          }
          break;
        case Stat.SPATK:
          if (this.selfTarget) {
            noEffect = !user.getMoveset().find(m => {const mv = m.getMove(); return mv.is("AttackMove") && mv.category === MoveCategory.PHYSICAL;} );
          }
          break;
        case Stat.SPDEF:
          if (!this.selfTarget) {
            noEffect = !user.getMoveset().find(m => {const mv = m.getMove(); return mv.is("AttackMove") && mv.category === MoveCategory.PHYSICAL;} );
          }
          break;
      }
      if (noEffect) {
        continue;
      }
      ret += (levels * 4) + (levels > 0 ? -2 : 2);
    }
    return ret;
  }
}

/**
 * Attribute used to determine the Biome/Terrain-based secondary effect of Secret Power
 */
export class SecretPowerAttr extends MoveEffectAttr {
  constructor() {
    super(false);
  }

  /**
   * Used to apply the secondary effect to the target Pokemon
   * @returns `true` if a secondary effect is successfully applied
   */
  override apply(user: Pokemon, target: Pokemon, move: Move, args?: any[]): boolean {
    if (!super.apply(user, target, move, args)) {
      return false;
    }
    let secondaryEffect: MoveEffectAttr;
    const terrain = globalScene.arena.getTerrainType();
    if (terrain !== TerrainType.NONE) {
      secondaryEffect = this.determineTerrainEffect(terrain);
    } else {
      const biome = globalScene.arena.biomeType;
      secondaryEffect = this.determineBiomeEffect(biome);
    }
    return secondaryEffect.apply(user, target, move, []);
  }

  /**
   * Determines the secondary effect based on terrain.
   * Takes precedence over biome-based effects.
   * ```
   * Electric Terrain | Paralysis
   * Misty Terrain    | SpAtk -1
   * Grassy Terrain   | Sleep
   * Psychic Terrain  | Speed -1
   * ```
   * @param terrain - {@linkcode TerrainType} The current terrain
   * @returns the chosen secondary effect {@linkcode MoveEffectAttr}
   */
  private determineTerrainEffect(terrain: TerrainType): MoveEffectAttr {
    let secondaryEffect: MoveEffectAttr;
    switch (terrain) {
      case TerrainType.ELECTRIC:
      default:
        secondaryEffect = new StatusEffectAttr(StatusEffect.PARALYSIS, false);
        break;
      case TerrainType.MISTY:
        secondaryEffect = new StatStageChangeAttr([ Stat.SPATK ], -1, false);
        break;
      case TerrainType.GRASSY:
        secondaryEffect = new StatusEffectAttr(StatusEffect.SLEEP, false);
        break;
      case TerrainType.PSYCHIC:
        secondaryEffect = new StatStageChangeAttr([ Stat.SPD ], -1, false);
        break;
    }
    return secondaryEffect;
  }

  /**
   * Determines the secondary effect based on biome
   * ```
   * Town, Metropolis, Slum, Dojo, Laboratory, Power Plant + Default | Paralysis
   * Plains, Grass, Tall Grass, Forest, Jungle, Meadow               | Sleep
   * Swamp, Mountain, Temple, Ruins                                  | Speed -1
   * Ice Cave, Snowy Forest                                          | Freeze
   * Volcano                                                         | Burn
   * Fairy Cave                                                      | SpAtk -1
   * Desert, Construction Site, Beach, Island, Badlands              | Accuracy -1
   * Sea, Lake, Seabed                                               | Atk -1
   * Cave, Wasteland, Graveyard, Abyss, Space                        | Flinch
   * End                                                             | Def -1
   * ```
   * @param biome - The current {@linkcode BiomeId} the battle is set in
   * @returns the chosen secondary effect {@linkcode MoveEffectAttr}
   */
  private determineBiomeEffect(biome: BiomeId): MoveEffectAttr {
    let secondaryEffect: MoveEffectAttr;
    switch (biome) {
      case BiomeId.PLAINS:
      case BiomeId.GRASS:
      case BiomeId.TALL_GRASS:
      case BiomeId.FOREST:
      case BiomeId.JUNGLE:
      case BiomeId.MEADOW:
        secondaryEffect = new StatusEffectAttr(StatusEffect.SLEEP, false);
        break;
      case BiomeId.SWAMP:
      case BiomeId.MOUNTAIN:
      case BiomeId.TEMPLE:
      case BiomeId.RUINS:
        secondaryEffect = new StatStageChangeAttr([ Stat.SPD ], -1, false);
        break;
      case BiomeId.ICE_CAVE:
      case BiomeId.SNOWY_FOREST:
        secondaryEffect = new StatusEffectAttr(StatusEffect.FREEZE, false);
        break;
      case BiomeId.VOLCANO:
        secondaryEffect = new StatusEffectAttr(StatusEffect.BURN, false);
        break;
      case BiomeId.FAIRY_CAVE:
        secondaryEffect = new StatStageChangeAttr([ Stat.SPATK ], -1, false);
        break;
      case BiomeId.DESERT:
      case BiomeId.CONSTRUCTION_SITE:
      case BiomeId.BEACH:
      case BiomeId.ISLAND:
      case BiomeId.BADLANDS:
        secondaryEffect = new StatStageChangeAttr([ Stat.ACC ], -1, false);
        break;
      case BiomeId.SEA:
      case BiomeId.LAKE:
      case BiomeId.SEABED:
        secondaryEffect = new StatStageChangeAttr([ Stat.ATK ], -1, false);
        break;
      case BiomeId.CAVE:
      case BiomeId.WASTELAND:
      case BiomeId.GRAVEYARD:
      case BiomeId.ABYSS:
      case BiomeId.SPACE:
        secondaryEffect = new AddBattlerTagAttr(BattlerTagType.FLINCHED, false, true);
        break;
      case BiomeId.END:
        secondaryEffect = new StatStageChangeAttr([ Stat.DEF ], -1, false);
        break;
      case BiomeId.TOWN:
      case BiomeId.METROPOLIS:
      case BiomeId.SLUM:
      case BiomeId.DOJO:
      case BiomeId.FACTORY:
      case BiomeId.LABORATORY:
      case BiomeId.POWER_PLANT:
      default:
        secondaryEffect = new StatusEffectAttr(StatusEffect.PARALYSIS, false);
        break;
    }
    return secondaryEffect;
  }
}

export class PostVictoryStatStageChangeAttr extends MoveAttr {
  private stats: BattleStat[];
  private stages: number;
  private condition?: MoveConditionFunc;
  private showMessage: boolean;

  constructor(stats: BattleStat[], stages: number, selfTarget?: boolean, condition?: MoveConditionFunc, showMessage: boolean = true, firstHitOnly: boolean = false) {
    super();
    this.stats = stats;
    this.stages = stages;
    this.condition = condition;
    this.showMessage = showMessage;
  }
  applyPostVictory(user: Pokemon, target: Pokemon, move: Move): void {
    if (this.condition && !this.condition(user, target, move)) {
      return;
    }
    const statChangeAttr = new StatStageChangeAttr(this.stats, this.stages, this.showMessage);
    statChangeAttr.apply(user, target, move);
  }
}

export class AcupressureStatStageChangeAttr extends MoveEffectAttr {
  constructor() {
    super();
  }

  override apply(user: Pokemon, target: Pokemon, move: Move, args: any[]): boolean {
    const randStats = BATTLE_STATS.filter((s) => target.getStatStage(s) < 6);
    if (randStats.length > 0) {
      const boostStat = [ randStats[user.randBattleSeedInt(randStats.length)] ];
      globalScene.phaseManager.unshiftNew("StatStageChangePhase", target.getBattlerIndex(), this.selfTarget, boostStat, 2);
      return true;
    }
    return false;
  }
}

export class GrowthStatStageChangeAttr extends StatStageChangeAttr {
  constructor() {
    super([ Stat.ATK, Stat.SPATK ], 1, true);
  }

  getLevels(user: Pokemon): number {
    if (!globalScene.arena.weather?.isEffectSuppressed()) {
      const weatherType = globalScene.arena.weather?.weatherType;
      if (weatherType === WeatherType.SUNNY || weatherType === WeatherType.HARSH_SUN) {
        return this.stages + 1;
      }
    }
    return this.stages;
  }
}

export class CutHpStatStageBoostAttr extends StatStageChangeAttr {
  private cutRatio: number;
  private messageCallback: ((user: Pokemon) => void) | undefined;

  constructor(stat: BattleStat[], levels: number, cutRatio: number, messageCallback?: ((user: Pokemon) => void) | undefined) {
    super(stat, levels, true);

    this.cutRatio = cutRatio;
    this.messageCallback = messageCallback;
  }
  override apply(user: Pokemon, target: Pokemon, move: Move, args: any[]): boolean {
    user.damageAndUpdate(toDmgValue(user.getMaxHp() / this.cutRatio), { result: HitResult.INDIRECT });
    user.updateInfo();
    const ret = super.apply(user, target, move, args);
    if (this.messageCallback) {
      this.messageCallback(user);
    }
    return ret;
  }

  getCondition(): MoveConditionFunc {
    return (user, _target, _move) => user.getHpRatio() > 1 / this.cutRatio && this.stats.some(s => user.getStatStage(s) < 6);
  }
}

/**
 * Attribute implementing the stat boosting effect of {@link https://bulbapedia.bulbagarden.net/wiki/Order_Up_(move) | Order Up}.
 * If the user has a Pokemon with {@link https://bulbapedia.bulbagarden.net/wiki/Commander_(Ability) | Commander} in their mouth,
 * one of the user's stats are increased by 1 stage, depending on the "commanding" Pokemon's form. This effect does not respect
 * effect chance, but Order Up itself may be boosted by Sheer Force.
 */
export class OrderUpStatBoostAttr extends MoveEffectAttr {
  constructor() {
    super(true);
  }

  override apply(user: Pokemon, target: Pokemon, move: Move, args?: any[]): boolean {
    const commandedTag = user.getTag(CommandedTag);
    if (!commandedTag) {
      return false;
    }

    let increasedStat: EffectiveStat = Stat.ATK;
    switch (commandedTag.tatsugiriFormKey) {
      case "curly":
        increasedStat = Stat.ATK;
        break;
      case "droopy":
        increasedStat = Stat.DEF;
        break;
      case "stretchy":
        increasedStat = Stat.SPD;
        break;
    }

    globalScene.phaseManager.unshiftNew("StatStageChangePhase", user.getBattlerIndex(), this.selfTarget, [ increasedStat ], 1);
    return true;
  }
}

export class CopyStatsAttr extends MoveEffectAttr {
  apply(user: Pokemon, target: Pokemon, move: Move, args: any[]): boolean {
    if (!super.apply(user, target, move, args)) {
      return false;
    }

    // Copy all stat stages
    for (const s of BATTLE_STATS) {
      user.setStatStage(s, target.getStatStage(s));
    }

    if (target.getTag(BattlerTagType.CRIT_BOOST)) {
      user.addTag(BattlerTagType.CRIT_BOOST, 0, move.id);
    } else {
      user.removeTag(BattlerTagType.CRIT_BOOST);
    }
    target.updateInfo();
    user.updateInfo();
    globalScene.phaseManager.queueMessage(i18next.t("moveTriggers:copiedStatChanges", { pokemonName: getPokemonNameWithAffix(user), targetName: getPokemonNameWithAffix(target) }));

    return true;
  }
}

export class InvertStatsAttr extends MoveEffectAttr {
  apply(user: Pokemon, target: Pokemon, move: Move, args: any[]): boolean {
    if (!super.apply(user, target, move, args)) {
      return false;
    }

    for (const s of BATTLE_STATS) {
      target.setStatStage(s, -target.getStatStage(s));
    }

    target.updateInfo();
    user.updateInfo();

    globalScene.phaseManager.queueMessage(i18next.t("moveTriggers:invertStats", { pokemonName: getPokemonNameWithAffix(target) }));

    return true;
  }
}

export class ResetStatsAttr extends MoveEffectAttr {
  private targetAllPokemon: boolean;
  constructor(targetAllPokemon: boolean) {
    super();
    this.targetAllPokemon = targetAllPokemon;
  }

  override apply(_user: Pokemon, target: Pokemon, _move: Move, _args: any[]): boolean {
    if (this.targetAllPokemon) {
      // Target all pokemon on the field when Freezy Frost or Haze are used
      const activePokemon = globalScene.getField(true);
      activePokemon.forEach((p) => this.resetStats(p));
      globalScene.phaseManager.queueMessage(i18next.t("moveTriggers:statEliminated"));
    } else { // Affects only the single target when Clear Smog is used
      this.resetStats(target);
      globalScene.phaseManager.queueMessage(i18next.t("moveTriggers:resetStats", { pokemonName: getPokemonNameWithAffix(target) }));
    }
    return true;
  }

  private resetStats(pokemon: Pokemon): void {
    for (const s of BATTLE_STATS) {
      pokemon.setStatStage(s, 0);
    }
    pokemon.updateInfo();
  }
}

/**
 * Attribute used for status moves, specifically Heart, Guard, and Power Swap,
 * that swaps the user's and target's corresponding stat stages.
 * @extends MoveEffectAttr
 * @see {@linkcode apply}
 */
export class SwapStatStagesAttr extends MoveEffectAttr {
  /** The stat stages to be swapped between the user and the target */
  private stats: readonly BattleStat[];

  constructor(stats: readonly BattleStat[]) {
    super();

    this.stats = stats;
  }

  /**
   * For all {@linkcode stats}, swaps the user's and target's corresponding stat
   * stage.
   * @param user the {@linkcode Pokemon} that used the move
   * @param target the {@linkcode Pokemon} that the move was used on
   * @param move N/A
   * @param args N/A
   * @returns true if attribute application succeeds
   */
  apply(user: Pokemon, target: Pokemon, move: Move, args: any []): boolean {
    if (super.apply(user, target, move, args)) {
      for (const s of this.stats) {
        const temp = user.getStatStage(s);
        user.setStatStage(s, target.getStatStage(s));
        target.setStatStage(s, temp);
      }

      target.updateInfo();
      user.updateInfo();

      if (this.stats.length === 7) {
        globalScene.phaseManager.queueMessage(i18next.t("moveTriggers:switchedStatChanges", { pokemonName: getPokemonNameWithAffix(user) }));
      } else if (this.stats.length === 2) {
        globalScene.phaseManager.queueMessage(i18next.t("moveTriggers:switchedTwoStatChanges", {
          pokemonName: getPokemonNameWithAffix(user),
          firstStat: i18next.t(getStatKey(this.stats[0])),
          secondStat: i18next.t(getStatKey(this.stats[1]))
        }));
      }
      return true;
    }
    return false;
  }
}

export class HpSplitAttr extends MoveEffectAttr {
  apply(user: Pokemon, target: Pokemon, move: Move, args: any[]): boolean {
    if (!super.apply(user, target, move, args)) {
      return false;
    }

    const hpValue = Math.floor((target.hp + user.hp) / 2);
    [ user, target ].forEach((p) => {
      if (p.hp < hpValue) {
        const healing = p.heal(hpValue - p.hp);
        if (healing) {
          globalScene.damageNumberHandler.add(p, healing, HitResult.HEAL);
        }
      } else if (p.hp > hpValue) {
        const damage = p.damage(p.hp - hpValue, true);
        if (damage) {
          globalScene.damageNumberHandler.add(p, damage);
        }
      }
      p.updateInfo();
    });

    return true;
  }
}

export class VariablePowerAttr extends MoveAttr {
  apply(user: Pokemon, target: Pokemon, move: Move, args: any[]): boolean {
    //const power = args[0] as Utils.NumberHolder;
    return false;
  }
}

export class LessPPMorePowerAttr extends VariablePowerAttr {
  /**
   * Power up moves when less PP user has
   * @param user {@linkcode Pokemon} using this move
   * @param target {@linkcode Pokemon} target of this move
   * @param move {@linkcode Move} being used
   * @param args [0] {@linkcode NumberHolder} of power
   * @returns true if the function succeeds
   */
  apply(user: Pokemon, target: Pokemon, move: Move, args: any[]): boolean {
    const ppMax = move.pp;
    const ppUsed = user.moveset.find((m) => m.moveId === move.id)?.ppUsed ?? 0;

    let ppRemains = ppMax - ppUsed;
    /** Reduce to 0 to avoid negative numbers if user has 1PP before attack and target has Ability.PRESSURE */
    if (ppRemains < 0) {
      ppRemains = 0;
    }

    const power = args[0] as NumberHolder;

    switch (ppRemains) {
      case 0:
        power.value = 200;
        break;
      case 1:
        power.value = 80;
        break;
      case 2:
        power.value = 60;
        break;
      case 3:
        power.value = 50;
        break;
      default:
        power.value = 40;
        break;
    }
    return true;
  }
}

export class MovePowerMultiplierAttr extends VariablePowerAttr {
  private powerMultiplierFunc: (user: Pokemon, target: Pokemon, move: Move) => number;

  constructor(powerMultiplier: (user: Pokemon, target: Pokemon, move: Move) => number) {
    super();

    this.powerMultiplierFunc = powerMultiplier;
  }

  apply(user: Pokemon, target: Pokemon, move: Move, args: any[]): boolean {
    const power = args[0] as NumberHolder;
    power.value *= this.powerMultiplierFunc(user, target, move);

    return true;
  }
}

/**
 * Helper function to calculate the the base power of an ally's hit when using Beat Up.
 * @param user The Pokemon that used Beat Up.
 * @param allyIndex The party position of the ally contributing to Beat Up.
 * @returns The base power of the Beat Up hit.
 */
const beatUpFunc = (user: Pokemon, allyIndex: number): number => {
  const party = user.isPlayer() ? globalScene.getPlayerParty() : globalScene.getEnemyParty();

  for (let i = allyIndex; i < party.length; i++) {
    const pokemon = party[i];

    // The user contributes to Beat Up regardless of status condition.
    // Allies can contribute only if they do not have a non-volatile status condition.
    if (pokemon.id !== user.id && pokemon?.status && pokemon.status.effect !== StatusEffect.NONE) {
      continue;
    }
    return (pokemon.species.getBaseStat(Stat.ATK) / 10) + 5;
  }
  return 0;
};

export class BeatUpAttr extends VariablePowerAttr {

  /**
   * Gets the next party member to contribute to a Beat Up hit, and calculates the base power for it.
   * @param user Pokemon that used the move
   * @param _target N/A
   * @param _move Move with this attribute
   * @param args N/A
   * @returns true if the function succeeds
   */
  apply(user: Pokemon, target: Pokemon, move: Move, args: any[]): boolean {
    const power = args[0] as NumberHolder;

    const party = user.isPlayer() ? globalScene.getPlayerParty() : globalScene.getEnemyParty();
    const allyCount = party.filter(pokemon => {
      return pokemon.id === user.id || !pokemon.status?.effect;
    }).length;
    const allyIndex = (user.turnData.hitCount - user.turnData.hitsLeft) % allyCount;
    power.value = beatUpFunc(user, allyIndex);
    return true;
  }
}

const doublePowerChanceMessageFunc = (user: Pokemon, target: Pokemon, move: Move) => {
  let message: string = "";
  globalScene.executeWithSeedOffset(() => {
    const rand = randSeedInt(100);
    if (rand < move.chance) {
      message = i18next.t("moveTriggers:goingAllOutForAttack", { pokemonName: getPokemonNameWithAffix(user) });
    }
  }, globalScene.currentBattle.turn << 6, globalScene.waveSeed);
  return message;
};

export class DoublePowerChanceAttr extends VariablePowerAttr {
  apply(user: Pokemon, target: Pokemon, move: Move, args: any[]): boolean {
    let rand: number;
    globalScene.executeWithSeedOffset(() => rand = randSeedInt(100), globalScene.currentBattle.turn << 6, globalScene.waveSeed);
    if (rand! < move.chance) {
      const power = args[0] as NumberHolder;
      power.value *= 2;
      return true;
    }

    return false;
  }
}

export abstract class ConsecutiveUsePowerMultiplierAttr extends MovePowerMultiplierAttr {
  constructor(limit: number, resetOnFail: boolean, resetOnLimit?: boolean, ...comboMoves: MoveId[]) {
    super((user: Pokemon, target: Pokemon, move: Move): number => {
      const moveHistory = user.getLastXMoves(limit + 1).slice(1);

      let count = 0;
      let turnMove: TurnMove | undefined;

      while (
        (
          (turnMove = moveHistory.shift())?.move === move.id
          || (comboMoves.length && comboMoves.includes(turnMove?.move ?? MoveId.NONE))
        )
        && (!resetOnFail || turnMove?.result === MoveResult.SUCCESS)
      ) {
        if (count < (limit - 1)) {
          count++;
        } else if (resetOnLimit) {
          count = 0;
        } else {
          break;
        }
      }

      return this.getMultiplier(count);
    });
  }

  abstract getMultiplier(count: number): number;
}

export class ConsecutiveUseDoublePowerAttr extends ConsecutiveUsePowerMultiplierAttr {
  getMultiplier(count: number): number {
    return Math.pow(2, count);
  }
}

export class ConsecutiveUseMultiBasePowerAttr extends ConsecutiveUsePowerMultiplierAttr {
  getMultiplier(count: number): number {
    return (count + 1);
  }
}

export class WeightPowerAttr extends VariablePowerAttr {
  apply(user: Pokemon, target: Pokemon, move: Move, args: any[]): boolean {
    const power = args[0] as NumberHolder;

    const targetWeight = target.getWeight();
    const weightThresholds = [ 10, 25, 50, 100, 200 ];

    let w = 0;
    while (targetWeight >= weightThresholds[w]) {
      if (++w === weightThresholds.length) {
        break;
      }
    }

    power.value = (w + 1) * 20;

    return true;
  }
}

/**
 * Attribute used for Electro Ball move.
 * @extends VariablePowerAttr
 * @see {@linkcode apply}
 **/
export class ElectroBallPowerAttr extends VariablePowerAttr {
  /**
   * Move that deals more damage the faster {@linkcode Stat.SPD}
   * the user is compared to the target.
   * @param user Pokemon that used the move
   * @param target The target of the move
   * @param move Move with this attribute
   * @param args N/A
   * @returns true if the function succeeds
   */
  apply(user: Pokemon, target: Pokemon, move: Move, args: any[]): boolean {
    const power = args[0] as NumberHolder;

    const statRatio = target.getEffectiveStat(Stat.SPD) / user.getEffectiveStat(Stat.SPD);
    const statThresholds = [ 0.25, 1 / 3, 0.5, 1, -1 ];
    const statThresholdPowers = [ 150, 120, 80, 60, 40 ];

    let w = 0;
    while (w < statThresholds.length - 1 && statRatio > statThresholds[w]) {
      if (++w === statThresholds.length) {
        break;
      }
    }

    power.value = statThresholdPowers[w];
    return true;
  }
}


/**
 * Attribute used for Gyro Ball move.
 * @extends VariablePowerAttr
 * @see {@linkcode apply}
 **/
export class GyroBallPowerAttr extends VariablePowerAttr {
  /**
   * Move that deals more damage the slower {@linkcode Stat.SPD}
   * the user is compared to the target.
   * @param user Pokemon that used the move
   * @param target The target of the move
   * @param move Move with this attribute
   * @param args N/A
   * @returns true if the function succeeds
   */
  apply(user: Pokemon, target: Pokemon, move: Move, args: any[]): boolean {
    const power = args[0] as NumberHolder;
    const userSpeed = user.getEffectiveStat(Stat.SPD);
    if (userSpeed < 1) {
      // Gen 6+ always have 1 base power
      power.value = 1;
      return true;
    }

    power.value = Math.floor(Math.min(150, 25 * target.getEffectiveStat(Stat.SPD) / userSpeed + 1));
    return true;
  }
}

export class LowHpPowerAttr extends VariablePowerAttr {
  apply(user: Pokemon, target: Pokemon, move: Move, args: any[]): boolean {
    const power = args[0] as NumberHolder;
    const hpRatio = user.getHpRatio();

    switch (true) {
      case (hpRatio < 0.0417):
        power.value = 200;
        break;
      case (hpRatio < 0.1042):
        power.value = 150;
        break;
      case (hpRatio < 0.2083):
        power.value = 100;
        break;
      case (hpRatio < 0.3542):
        power.value = 80;
        break;
      case (hpRatio < 0.6875):
        power.value = 40;
        break;
      default:
        power.value = 20;
        break;
    }

    return true;
  }
}

export class CompareWeightPowerAttr extends VariablePowerAttr {
  apply(user: Pokemon, target: Pokemon, move: Move, args: any[]): boolean {
    const power = args[0] as NumberHolder;
    const userWeight = user.getWeight();
    const targetWeight = target.getWeight();

    if (!userWeight || userWeight === 0) {
      return false;
    }

    const relativeWeight = (targetWeight / userWeight) * 100;

    switch (true) {
      case (relativeWeight < 20.01):
        power.value = 120;
        break;
      case (relativeWeight < 25.01):
        power.value = 100;
        break;
      case (relativeWeight < 33.35):
        power.value = 80;
        break;
      case (relativeWeight < 50.01):
        power.value = 60;
        break;
      default:
        power.value = 40;
        break;
    }

    return true;
  }
}

export class HpPowerAttr extends VariablePowerAttr {
  apply(user: Pokemon, target: Pokemon, move: Move, args: any[]): boolean {
    (args[0] as NumberHolder).value = toDmgValue(150 * user.getHpRatio());

    return true;
  }
}

/**
 * Attribute used for moves whose base power scales with the opponent's HP
 * Used for Crush Grip, Wring Out, and Hard Press
 * maxBasePower 100 for Hard Press, 120 for others
 */
export class OpponentHighHpPowerAttr extends VariablePowerAttr {
  maxBasePower: number;

  constructor(maxBasePower: number) {
    super();
    this.maxBasePower = maxBasePower;
  }

  /**
   * Changes the base power of the move to be the target's HP ratio times the maxBasePower with a min value of 1
   * @param user n/a
   * @param target the Pokemon being attacked
   * @param move n/a
   * @param args holds the base power of the move at args[0]
   * @returns true
   */
  apply(user: Pokemon, target: Pokemon, move: Move, args: any[]): boolean {
    (args[0] as NumberHolder).value = toDmgValue(this.maxBasePower * target.getHpRatio());

    return true;
  }
}

/**
 * Attribute to double this move's power if the target hasn't acted yet in the current turn.
 * Used by {@linkcode Moves.BOLT_BEAK} and {@linkcode Moves.FISHIOUS_REND}
 */
export class FirstAttackDoublePowerAttr extends VariablePowerAttr {
  /**
   * Double this move's power if the user is acting before the target.
   * @param user - Unused
   * @param target - The {@linkcode Pokemon} being targeted by this move
   * @param move - Unused
   * @param args `[0]` - A {@linkcode NumberHolder} containing move base power
   * @returns Whether the attribute was successfully applied
   */
  apply(_user: Pokemon, target: Pokemon, move: Move, args: [NumberHolder]): boolean {
    if (target.turnData.acted) {
      return false;
    }

    args[0].value *= 2;
    return true;
  }
}


export class TurnDamagedDoublePowerAttr extends VariablePowerAttr {
  apply(user: Pokemon, target: Pokemon, move: Move, args: any[]): boolean {
    if (user.turnData.attacksReceived.find(r => r.damage && r.sourceId === target.id)) {
      (args[0] as NumberHolder).value *= 2;
      return true;
    }

    return false;
  }
}

const magnitudeMessageFunc = (user: Pokemon, target: Pokemon, move: Move) => {
  let message: string;
  globalScene.executeWithSeedOffset(() => {
    const magnitudeThresholds = [ 5, 15, 35, 65, 75, 95 ];

    const rand = randSeedInt(100);

    let m = 0;
    for (; m < magnitudeThresholds.length; m++) {
      if (rand < magnitudeThresholds[m]) {
        break;
      }
    }

    message = i18next.t("moveTriggers:magnitudeMessage", { magnitude: m + 4 });
  }, globalScene.currentBattle.turn << 6, globalScene.waveSeed);
  return message!;
};

export class MagnitudePowerAttr extends VariablePowerAttr {
  apply(user: Pokemon, target: Pokemon, move: Move, args: any[]): boolean {
    const power = args[0] as NumberHolder;

    const magnitudeThresholds = [ 5, 15, 35, 65, 75, 95 ];
    const magnitudePowers = [ 10, 30, 50, 70, 90, 100, 110, 150 ];

    let rand: number;

    globalScene.executeWithSeedOffset(() => rand = randSeedInt(100), globalScene.currentBattle.turn << 6, globalScene.waveSeed);

    let m = 0;
    for (; m < magnitudeThresholds.length; m++) {
      if (rand! < magnitudeThresholds[m]) {
        break;
      }
    }

    power.value = magnitudePowers[m];

    return true;
  }
}

export class AntiSunlightPowerDecreaseAttr extends VariablePowerAttr {
  apply(user: Pokemon, target: Pokemon, move: Move, args: any[]): boolean {
    if (!globalScene.arena.weather?.isEffectSuppressed()) {
      const power = args[0] as NumberHolder;
      const weatherType = globalScene.arena.weather?.weatherType || WeatherType.NONE;
      switch (weatherType) {
        case WeatherType.RAIN:
        case WeatherType.SANDSTORM:
        case WeatherType.HAIL:
        case WeatherType.SNOW:
        case WeatherType.FOG:
        case WeatherType.HEAVY_RAIN:
          power.value *= 0.5;
          return true;
      }
    }

    return false;
  }
}

export class FriendshipPowerAttr extends VariablePowerAttr {
  private invert: boolean;

  constructor(invert?: boolean) {
    super();

    this.invert = !!invert;
  }

  apply(user: Pokemon, target: Pokemon, move: Move, args: any[]): boolean {
    const power = args[0] as NumberHolder;

    const friendshipPower = Math.floor(Math.min(user.isPlayer() ? user.friendship : user.species.baseFriendship, 255) / 2.5);
    power.value = Math.max(!this.invert ? friendshipPower : 102 - friendshipPower, 1);

    return true;
  }
}

/**
 * This Attribute calculates the current power of {@linkcode MoveId.RAGE_FIST}.
 * The counter for power calculation does not reset on every wave but on every new arena encounter.
 * Self-inflicted confusion damage and hits taken by a Subsitute are ignored.
 */
export class RageFistPowerAttr extends VariablePowerAttr {
  apply(user: Pokemon, target: Pokemon, move: Move, args: any[]): boolean {
    /* Reasons this works correctly:
     * Confusion calls user.damageAndUpdate() directly (no counter increment),
     * Substitute hits call user.damageAndUpdate() with a damage value of 0, also causing
      no counter increment
    */
    const hitCount = user.battleData.hitCount;
    const basePower: NumberHolder = args[0];

    basePower.value = 50 * (1 + Math.min(hitCount, 6));
    return true;
  }

}

/**
 * Tallies the number of positive stages for a given {@linkcode Pokemon}.
 * @param pokemon The {@linkcode Pokemon} that is being used to calculate the count of positive stats
 * @returns the amount of positive stats
 */
const countPositiveStatStages = (pokemon: Pokemon): number => {
  return pokemon.getStatStages().reduce((total, stat) => (stat && stat > 0) ? total + stat : total, 0);
};

/**
 * Attribute that increases power based on the amount of positive stat stage increases.
 */
export class PositiveStatStagePowerAttr extends VariablePowerAttr {

  /**
   * @param {Pokemon} user The pokemon that is being used to calculate the amount of positive stats
   * @param {Pokemon} target N/A
   * @param {Move} move N/A
   * @param {any[]} args The argument for VariablePowerAttr, accumulates and sets the amount of power multiplied by stats
   * @returns {boolean} Returns true if attribute is applied
   */
  apply(user: Pokemon, target: Pokemon, move: Move, args: any[]): boolean {
    const positiveStatStages: number = countPositiveStatStages(user);

    (args[0] as NumberHolder).value += positiveStatStages * 20;
    return true;
  }
}

/**
 * Punishment normally has a base power of 60,
 * but gains 20 power for every increased stat stage the target has,
 * up to a maximum of 200 base power in total.
 */
export class PunishmentPowerAttr extends VariablePowerAttr {
  private PUNISHMENT_MIN_BASE_POWER = 60;
  private PUNISHMENT_MAX_BASE_POWER = 200;

  /**
     * @param {Pokemon} user N/A
     * @param {Pokemon} target The pokemon that the move is being used against, as well as calculating the stats for the min/max base power
     * @param {Move} move N/A
     * @param {any[]} args The value that is being changed due to VariablePowerAttr
     * @returns Returns true if attribute is applied
     */
  apply(user: Pokemon, target: Pokemon, move: Move, args: any[]): boolean {
    const positiveStatStages: number = countPositiveStatStages(target);
    (args[0] as NumberHolder).value = Math.min(
      this.PUNISHMENT_MAX_BASE_POWER,
      this.PUNISHMENT_MIN_BASE_POWER + positiveStatStages * 20
    );
    return true;
  }
}

export class PresentPowerAttr extends VariablePowerAttr {
  apply(user: Pokemon, target: Pokemon, move: Move, args: any[]): boolean {
    /**
     * If this move is multi-hit, and this attribute is applied to any hit
     * other than the first, this move cannot result in a heal.
     */
    const firstHit = (user.turnData.hitCount === user.turnData.hitsLeft);

    const powerSeed = randSeedInt(firstHit ? 100 : 80);
    if (powerSeed <= 40) {
      (args[0] as NumberHolder).value = 40;
    } else if (40 < powerSeed && powerSeed <= 70) {
      (args[0] as NumberHolder).value = 80;
    } else if (70 < powerSeed && powerSeed <= 80) {
      (args[0] as NumberHolder).value = 120;
    } else if (80 < powerSeed && powerSeed <= 100) {
      // If this move is multi-hit, disable all other hits
      user.turnData.hitCount = 1;
      user.turnData.hitsLeft = 1;
      globalScene.phaseManager.unshiftNew("PokemonHealPhase", target.getBattlerIndex(),
        toDmgValue(target.getMaxHp() / 4), i18next.t("moveTriggers:regainedHealth", { pokemonName: getPokemonNameWithAffix(target) }), true);
    }

    return true;
  }
}

export class WaterShurikenPowerAttr extends VariablePowerAttr {
  apply(user: Pokemon, target: Pokemon, move: Move, args: any[]): boolean {
    if (user.species.speciesId === SpeciesId.GRENINJA && user.hasAbility(AbilityId.BATTLE_BOND) && user.formIndex === 2) {
      (args[0] as NumberHolder).value = 20;
      return true;
    }
    return false;
  }
}

/**
 * Attribute used to calculate the power of attacks that scale with Stockpile stacks (i.e. Spit Up).
 */
export class SpitUpPowerAttr extends VariablePowerAttr {
  private multiplier: number = 0;

  constructor(multiplier: number) {
    super();
    this.multiplier = multiplier;
  }

  apply(user: Pokemon, target: Pokemon, move: Move, args: any[]): boolean {
    const stockpilingTag = user.getTag(StockpilingTag);

    if (stockpilingTag && stockpilingTag.stockpiledCount > 0) {
      const power = args[0] as NumberHolder;
      power.value = this.multiplier * stockpilingTag.stockpiledCount;
      return true;
    }

    return false;
  }
}

/**
 * Attribute used to apply Swallow's healing, which scales with Stockpile stacks.
 * Does NOT remove stockpiled stacks.
 */
export class SwallowHealAttr extends HealAttr {
  constructor() {
    super(1)
  }

  apply(user: Pokemon, target: Pokemon, move: Move, args: any[]): boolean {
    const stockpilingTag = user.getTag(StockpilingTag);

    if (stockpilingTag && stockpilingTag.stockpiledCount > 0) {
      const stockpiled = stockpilingTag.stockpiledCount;
      let healRatio: number;

      if (stockpiled === 1) {
        healRatio = 0.25;
      } else if (stockpiled === 2) {
        healRatio = 0.50;
      } else { // stockpiled >= 3
        healRatio = 1.00;
      }

      if (healRatio) {
        this.addHealPhase(user, healRatio);
        return true;
      }
    }

    return false;
  }
}

const hasStockpileStacksCondition: MoveConditionFunc = (user) => {
  const hasStockpilingTag = user.getTag(StockpilingTag);
  return !!hasStockpilingTag && hasStockpilingTag.stockpiledCount > 0;
};

/**
 * Attribute used for multi-hit moves that increase power in increments of the
 * move's base power for each hit, namely Triple Kick and Triple Axel.
 * @extends VariablePowerAttr
 * @see {@linkcode apply}
 */
export class MultiHitPowerIncrementAttr extends VariablePowerAttr {
  /** The max number of base power increments allowed for this move */
  private maxHits: number;

  constructor(maxHits: number) {
    super();

    this.maxHits = maxHits;
  }

  /**
   * Increases power of move in increments of the base power for the amount of times
   * the move hit. In the case that the move is extended, it will circle back to the
   * original base power of the move after incrementing past the maximum amount of
   * hits.
   * @param user {@linkcode Pokemon} that used the move
   * @param target {@linkcode Pokemon} that the move was used on
   * @param move {@linkcode Move} with this attribute
   * @param args [0] {@linkcode NumberHolder} for final calculated power of move
   * @returns true if attribute application succeeds
   */
  apply(user: Pokemon, target: Pokemon, move: Move, args: any[]): boolean {
    const hitsTotal = user.turnData.hitCount - Math.max(user.turnData.hitsLeft, 0);
    const power = args[0] as NumberHolder;

    power.value = move.power * (1 + hitsTotal % this.maxHits);

    return true;
  }
}

/**
 * Attribute used for moves that double in power if the given move immediately
 * preceded the move applying the attribute, namely Fusion Flare and
 * Fusion Bolt.
 * @extends VariablePowerAttr
 * @see {@linkcode apply}
 */
export class LastMoveDoublePowerAttr extends VariablePowerAttr {
  /** The move that must precede the current move */
  private move: MoveId;

  constructor(move: MoveId) {
    super();

    this.move = move;
  }

  /**
   * Doubles power of move if the given move is found to precede the current
   * move with no other moves being executed in between, only ignoring failed
   * moves if any.
   * @param user {@linkcode Pokemon} that used the move
   * @param target N/A
   * @param move N/A
   * @param args [0] {@linkcode NumberHolder} that holds the resulting power of the move
   * @returns true if attribute application succeeds, false otherwise
   */
  apply(user: Pokemon, _target: Pokemon, _move: Move, args: any[]): boolean {
    const power = args[0] as NumberHolder;
    const enemy = user.getOpponent(0);
    const pokemonActed: Pokemon[] = [];

    if (enemy?.turnData.acted) {
      pokemonActed.push(enemy);
    }

    if (globalScene.currentBattle.double) {
      const userAlly = user.getAlly();
      const enemyAlly = enemy?.getAlly();

      if (userAlly?.turnData.acted) {
        pokemonActed.push(userAlly);
      }
      if (enemyAlly?.turnData.acted) {
        pokemonActed.push(enemyAlly);
      }
    }

    pokemonActed.sort((a, b) => b.turnData.order - a.turnData.order);

    for (const p of pokemonActed) {
      const [ lastMove ] = p.getLastXMoves(1);
      if (lastMove.result !== MoveResult.FAIL) {
        if ((lastMove.result === MoveResult.SUCCESS) && (lastMove.move === this.move)) {
          power.value *= 2;
          return true;
        } else {
          break;
        }
      }
    }

    return false;
  }
}

/**
 * Changes a Pledge move's power to 150 when combined with another unique Pledge
 * move from an ally.
 */
export class CombinedPledgePowerAttr extends VariablePowerAttr {
  override apply(user: Pokemon, target: Pokemon, move: Move, args: any[]): boolean {
    const power = args[0];
    if (!(power instanceof NumberHolder)) {
      return false;
    }
    const combinedPledgeMove = user.turnData.combiningPledge;

    if (combinedPledgeMove && combinedPledgeMove !== move.id) {
      power.value *= 150 / 80;
      return true;
    }
    return false;
  }
}

/**
 * Applies STAB to the given Pledge move if the move is part of a combined attack.
 */
export class CombinedPledgeStabBoostAttr extends MoveAttr {
  override apply(user: Pokemon, target: Pokemon, move: Move, args: any[]): boolean {
    const stabMultiplier = args[0];
    if (!(stabMultiplier instanceof NumberHolder)) {
      return false;
    }
    const combinedPledgeMove = user.turnData.combiningPledge;

    if (combinedPledgeMove && combinedPledgeMove !== move.id) {
      stabMultiplier.value = 1.5;
      return true;
    }
    return false;
  }
}

/**
 * Variable Power attribute for {@link https://bulbapedia.bulbagarden.net/wiki/Round_(move) | Round}.
 * Doubles power if another Pokemon has previously selected Round this turn.
 * @extends VariablePowerAttr
 */
export class RoundPowerAttr extends VariablePowerAttr {
  override apply(user: Pokemon, target: Pokemon, move: Move, args: [NumberHolder]): boolean {
    const power = args[0];

    if (user.turnData.joinedRound) {
      power.value *= 2;
      return true;
    }
    return false;
  }
}

/**
 * Attribute for the "combo" effect of {@link https://bulbapedia.bulbagarden.net/wiki/Round_(move) | Round}.
 * Preempts the next move in the turn order with the first instance of any Pokemon
 * using Round. Also marks the Pokemon using the cued Round to double the move's power.
 * @extends MoveEffectAttr
 * @see {@linkcode RoundPowerAttr}
 */
export class CueNextRoundAttr extends MoveEffectAttr {
  constructor() {
    super(true, { lastHitOnly: true });
  }

  override apply(user: Pokemon, target: Pokemon, move: Move, args?: any[]): boolean {
    const nextRoundPhase = globalScene.phaseManager.findPhase<MovePhase>(phase =>
      phase.is("MovePhase") && phase.move.moveId === MoveId.ROUND
    );

    if (!nextRoundPhase) {
      return false;
    }

    // Update the phase queue so that the next Pokemon using Round moves next
    const nextRoundIndex = globalScene.phaseManager.phaseQueue.indexOf(nextRoundPhase);
    const nextMoveIndex = globalScene.phaseManager.phaseQueue.findIndex(phase => phase.is("MovePhase"));
    if (nextRoundIndex !== nextMoveIndex) {
      globalScene.phaseManager.prependToPhase(globalScene.phaseManager.phaseQueue.splice(nextRoundIndex, 1)[0], "MovePhase");
    }

    // Mark the corresponding Pokemon as having "joined the Round" (for doubling power later)
    nextRoundPhase.pokemon.turnData.joinedRound = true;
    return true;
  }
}

/**
 * Attribute that changes stat stages before the damage is calculated
 */
export class StatChangeBeforeDmgCalcAttr extends MoveAttr {
  /**
   * Applies Stat Changes before damage is calculated
   *
   * @param user {@linkcode Pokemon} that called {@linkcode move}
   * @param target {@linkcode Pokemon} that is the target of {@linkcode move}
   * @param move {@linkcode Move} called by {@linkcode user}
   * @param args N/A
   *
   * @returns true if stat stages where correctly applied
   */
  apply(user: Pokemon, target: Pokemon, move: Move, args: any[]): boolean {
    return false;
  }
}

/**
 * Steals the postitive Stat stages of the target before damage calculation so stat changes
 * apply to damage calculation (e.g. {@linkcode MoveId.SPECTRAL_THIEF})
 * {@link https://bulbapedia.bulbagarden.net/wiki/Spectral_Thief_(move) | Spectral Thief}
 */
export class SpectralThiefAttr extends StatChangeBeforeDmgCalcAttr {
  /**
   * steals max amount of positive stats of the target while not exceeding the limit of max 6 stat stages
   *
   * @param user {@linkcode Pokemon} that called {@linkcode move}
   * @param target {@linkcode Pokemon} that is the target of {@linkcode move}
   * @param move {@linkcode Move} called by {@linkcode user}
   * @param args N/A
   *
   * @returns true if stat stages where correctly stolen
   */
  apply(user: Pokemon, target: Pokemon, move: Move, args: any[]): boolean {
    /**
     * Copy all positive stat stages to user and reduce copied stat stages on target.
     */
    for (const s of BATTLE_STATS) {
      const statStageValueTarget = target.getStatStage(s);
      const statStageValueUser = user.getStatStage(s);

      if (statStageValueTarget > 0) {
        /**
         * Only value of up to 6 can be stolen (stat stages don't exceed 6)
         */
        const availableToSteal = Math.min(statStageValueTarget, 6 - statStageValueUser);

        globalScene.phaseManager.unshiftNew("StatStageChangePhase", user.getBattlerIndex(), this.selfTarget, [ s ], availableToSteal);
        target.setStatStage(s, statStageValueTarget - availableToSteal);
      }
    }

    target.updateInfo();
    user.updateInfo();
    globalScene.phaseManager.queueMessage(i18next.t("moveTriggers:stealPositiveStats", { pokemonName: getPokemonNameWithAffix(user), targetName: getPokemonNameWithAffix(target) }));

    return true;
  }

}

export class VariableAtkAttr extends MoveAttr {
  constructor() {
    super();
  }

  apply(user: Pokemon, target: Pokemon, move: Move, args: any[]): boolean {
    //const atk = args[0] as Utils.NumberHolder;
    return false;
  }
}

export class TargetAtkUserAtkAttr extends VariableAtkAttr {
  constructor() {
    super();
  }
  apply(user: Pokemon, target: Pokemon, move: Move, args: any[]): boolean {
    (args[0] as NumberHolder).value = target.getEffectiveStat(Stat.ATK, target);
    return true;
  }
}

export class DefAtkAttr extends VariableAtkAttr {
  constructor() {
    super();
  }

  apply(user: Pokemon, target: Pokemon, move: Move, args: any[]): boolean {
    (args[0] as NumberHolder).value = user.getEffectiveStat(Stat.DEF, target);
    return true;
  }
}

export class VariableDefAttr extends MoveAttr {
  constructor() {
    super();
  }

  apply(user: Pokemon, target: Pokemon, move: Move, args: any[]): boolean {
    //const def = args[0] as Utils.NumberHolder;
    return false;
  }
}

export class DefDefAttr extends VariableDefAttr {
  constructor() {
    super();
  }

  apply(user: Pokemon, target: Pokemon, move: Move, args: any[]): boolean {
    (args[0] as NumberHolder).value = target.getEffectiveStat(Stat.DEF, user);
    return true;
  }
}

export class VariableAccuracyAttr extends MoveAttr {
  apply(user: Pokemon, target: Pokemon, move: Move, args: any[]): boolean {
    //const accuracy = args[0] as Utils.NumberHolder;
    return false;
  }
}

/**
 * Attribute used for Thunder and Hurricane that sets accuracy to 50 in sun and never miss in rain
 */
export class ThunderAccuracyAttr extends VariableAccuracyAttr {
  apply(user: Pokemon, target: Pokemon, move: Move, args: any[]): boolean {
    if (!globalScene.arena.weather?.isEffectSuppressed()) {
      const accuracy = args[0] as NumberHolder;
      const weatherType = globalScene.arena.weather?.weatherType || WeatherType.NONE;
      switch (weatherType) {
        case WeatherType.SUNNY:
        case WeatherType.HARSH_SUN:
          accuracy.value = 50;
          return true;
        case WeatherType.RAIN:
        case WeatherType.HEAVY_RAIN:
          accuracy.value = -1;
          return true;
      }
    }

    return false;
  }
}

/**
 * Attribute used for Bleakwind Storm, Wildbolt Storm, and Sandsear Storm that sets accuracy to never
 * miss in rain
 * Springtide Storm does NOT have this property
 */
export class StormAccuracyAttr extends VariableAccuracyAttr {
  apply(user: Pokemon, target: Pokemon, move: Move, args: any[]): boolean {
    if (!globalScene.arena.weather?.isEffectSuppressed()) {
      const accuracy = args[0] as NumberHolder;
      const weatherType = globalScene.arena.weather?.weatherType || WeatherType.NONE;
      switch (weatherType) {
        case WeatherType.RAIN:
        case WeatherType.HEAVY_RAIN:
          accuracy.value = -1;
          return true;
      }
    }

    return false;
  }
}

/**
 * Attribute used for moves which never miss
 * against Pokemon with the {@linkcode BattlerTagType.MINIMIZED}
 * @extends VariableAccuracyAttr
 * @see {@linkcode apply}
 */
export class AlwaysHitMinimizeAttr extends VariableAccuracyAttr {
  /**
   * @see {@linkcode apply}
   * @param user N/A
   * @param target {@linkcode Pokemon} target of the move
   * @param move N/A
   * @param args [0] Accuracy of the move to be modified
   * @returns true if the function succeeds
   */
  apply(user: Pokemon, target: Pokemon, move: Move, args: any[]): boolean {
    if (target.getTag(BattlerTagType.MINIMIZED)) {
      const accuracy = args[0] as NumberHolder;
      accuracy.value = -1;

      return true;
    }

    return false;
  }
}

export class ToxicAccuracyAttr extends VariableAccuracyAttr {
  apply(user: Pokemon, target: Pokemon, move: Move, args: any[]): boolean {
    if (user.isOfType(PokemonType.POISON)) {
      const accuracy = args[0] as NumberHolder;
      accuracy.value = -1;
      return true;
    }

    return false;
  }
}

export class BlizzardAccuracyAttr extends VariableAccuracyAttr {
  apply(user: Pokemon, target: Pokemon, move: Move, args: any[]): boolean {
    if (!globalScene.arena.weather?.isEffectSuppressed()) {
      const accuracy = args[0] as NumberHolder;
      const weatherType = globalScene.arena.weather?.weatherType || WeatherType.NONE;
      if (weatherType === WeatherType.HAIL || weatherType === WeatherType.SNOW) {
        accuracy.value = -1;
        return true;
      }
    }

    return false;
  }
}

export class VariableMoveCategoryAttr extends MoveAttr {
  apply(user: Pokemon, target: Pokemon, move: Move, args: any[]): boolean {
    return false;
  }
}

export class PhotonGeyserCategoryAttr extends VariableMoveCategoryAttr {
  apply(user: Pokemon, target: Pokemon, move: Move, args: any[]): boolean {
    const category = (args[0] as NumberHolder);

    if (user.getEffectiveStat(Stat.ATK, target, move) > user.getEffectiveStat(Stat.SPATK, target, move)) {
      category.value = MoveCategory.PHYSICAL;
      return true;
    }

    return false;
  }
}

/**
 * Attribute used for tera moves that change category based on the user's Atk and SpAtk stats
 * Note: Currently, `getEffectiveStat` does not ignore all abilities that affect stats except those
 * with the attribute of `StatMultiplierAbAttr`
 * TODO: Remove the `.partial()` tag from Tera Blast and Tera Starstorm when the above issue is resolved
 * @extends VariableMoveCategoryAttr
 */
export class TeraMoveCategoryAttr extends VariableMoveCategoryAttr {
  apply(user: Pokemon, target: Pokemon, move: Move, args: any[]): boolean {
    const category = (args[0] as NumberHolder);

    if (user.isTerastallized && user.getEffectiveStat(Stat.ATK, target, move, true, true, false, false, true) >
    user.getEffectiveStat(Stat.SPATK, target, move, true, true, false, false, true)) {
      category.value = MoveCategory.PHYSICAL;
      return true;
    }

    return false;
  }
}

/**
 * Increases the power of Tera Blast if the user is Terastallized into Stellar type
 * @extends VariablePowerAttr
 */
export class TeraBlastPowerAttr extends VariablePowerAttr {
  /**
   * Sets Tera Blast's power to 100 if the user is terastallized with
   * the Stellar tera type.
   * @param user {@linkcode Pokemon} the Pokemon using this move
   * @param target n/a
   * @param move {@linkcode Move} the Move with this attribute (i.e. Tera Blast)
   * @param args
   *   - [0] {@linkcode NumberHolder} the applied move's power, factoring in
   *       previously applied power modifiers.
   * @returns
   */
  apply(user: Pokemon, target: Pokemon, move: Move, args: any[]): boolean {
    const power = args[0] as NumberHolder;
    if (user.isTerastallized && user.getTeraType() === PokemonType.STELLAR) {
      power.value = 100;
      return true;
    }

    return false;
  }
}

/**
 * Change the move category to status when used on the ally
 * @extends VariableMoveCategoryAttr
 * @see {@linkcode apply}
 */
export class StatusCategoryOnAllyAttr extends VariableMoveCategoryAttr {
  /**
   * @param user {@linkcode Pokemon} using the move
   * @param target {@linkcode Pokemon} target of the move
   * @param move {@linkcode Move} with this attribute
   * @param args [0] {@linkcode NumberHolder} The category of the move
   * @returns true if the function succeeds
   */
  apply(user: Pokemon, target: Pokemon, move: Move, args: any[]): boolean {
    const category = (args[0] as NumberHolder);

    if (user.getAlly() === target) {
      category.value = MoveCategory.STATUS;
      return true;
    }

    return false;
  }
}

export class ShellSideArmCategoryAttr extends VariableMoveCategoryAttr {
  apply(user: Pokemon, target: Pokemon, move: Move, args: any[]): boolean {
    const category = (args[0] as NumberHolder);

    const predictedPhysDmg = target.getBaseDamage({source: user, move, moveCategory: MoveCategory.PHYSICAL, ignoreAbility: true, ignoreSourceAbility: true, ignoreAllyAbility: true, ignoreSourceAllyAbility: true, simulated: true});
    const predictedSpecDmg = target.getBaseDamage({source: user, move, moveCategory: MoveCategory.SPECIAL, ignoreAbility: true, ignoreSourceAbility: true, ignoreAllyAbility: true, ignoreSourceAllyAbility: true, simulated: true});

    if (predictedPhysDmg > predictedSpecDmg) {
      category.value = MoveCategory.PHYSICAL;
      return true;
    } else if (predictedPhysDmg === predictedSpecDmg && user.randBattleSeedInt(2) === 0) {
      category.value = MoveCategory.PHYSICAL;
      return true;
    }
    return false;
  }
}

export class VariableMoveTypeAttr extends MoveAttr {
  apply(user: Pokemon, target: Pokemon, move: Move, args: any[]): boolean {
    return false;
  }
}

export class FormChangeItemTypeAttr extends VariableMoveTypeAttr {
  apply(user: Pokemon, target: Pokemon, move: Move, args: any[]): boolean {
    const moveType = args[0];
    if (!(moveType instanceof NumberHolder)) {
      return false;
    }

    if ([ user.species.speciesId, user.fusionSpecies?.speciesId ].includes(SpeciesId.ARCEUS) || [ user.species.speciesId, user.fusionSpecies?.speciesId ].includes(SpeciesId.SILVALLY)) {
      const form = user.species.speciesId === SpeciesId.ARCEUS || user.species.speciesId === SpeciesId.SILVALLY ? user.formIndex : user.fusionSpecies?.formIndex!;

      moveType.value = PokemonType[PokemonType[form]];
      return true;
    }

    // Force move to have its original typing if it changed
    if (moveType.value === move.type) {
      return false;
    }
    moveType.value = move.type
    return true;
  }
}

export class TechnoBlastTypeAttr extends VariableMoveTypeAttr {
  apply(user: Pokemon, target: Pokemon, move: Move, args: any[]): boolean {
    const moveType = args[0];
    if (!(moveType instanceof NumberHolder)) {
      return false;
    }

    if ([ user.species.speciesId, user.fusionSpecies?.speciesId ].includes(SpeciesId.GENESECT)) {
      const form = user.species.speciesId === SpeciesId.GENESECT ? user.formIndex : user.fusionSpecies?.formIndex;

      switch (form) {
        case 1: // Shock Drive
          moveType.value = PokemonType.ELECTRIC;
          break;
        case 2: // Burn Drive
          moveType.value = PokemonType.FIRE;
          break;
        case 3: // Chill Drive
          moveType.value = PokemonType.ICE;
          break;
        case 4: // Douse Drive
          moveType.value = PokemonType.WATER;
          break;
        default:
          moveType.value = PokemonType.NORMAL;
          break;
      }
      return true;
    }

    return false;
  }
}

export class AuraWheelTypeAttr extends VariableMoveTypeAttr {
  apply(user: Pokemon, target: Pokemon, move: Move, args: any[]): boolean {
    const moveType = args[0];
    if (!(moveType instanceof NumberHolder)) {
      return false;
    }

    if ([ user.species.speciesId, user.fusionSpecies?.speciesId ].includes(SpeciesId.MORPEKO)) {
      const form = user.species.speciesId === SpeciesId.MORPEKO ? user.formIndex : user.fusionSpecies?.formIndex;

      switch (form) {
        case 1: // Hangry Mode
          moveType.value = PokemonType.DARK;
          break;
        default: // Full Belly Mode
          moveType.value = PokemonType.ELECTRIC;
          break;
      }
      return true;
    }

    return false;
  }
}

export class RagingBullTypeAttr extends VariableMoveTypeAttr {
  apply(user: Pokemon, target: Pokemon, move: Move, args: any[]): boolean {
    const moveType = args[0];
    if (!(moveType instanceof NumberHolder)) {
      return false;
    }

    if ([ user.species.speciesId, user.fusionSpecies?.speciesId ].includes(SpeciesId.PALDEA_TAUROS)) {
      const form = user.species.speciesId === SpeciesId.PALDEA_TAUROS ? user.formIndex : user.fusionSpecies?.formIndex;

      switch (form) {
        case 1: // Blaze breed
          moveType.value = PokemonType.FIRE;
          break;
        case 2: // Aqua breed
          moveType.value = PokemonType.WATER;
          break;
        default:
          moveType.value = PokemonType.FIGHTING;
          break;
      }
      return true;
    }

    return false;
  }
}

export class IvyCudgelTypeAttr extends VariableMoveTypeAttr {
  apply(user: Pokemon, target: Pokemon, move: Move, args: any[]): boolean {
    const moveType = args[0];
    if (!(moveType instanceof NumberHolder)) {
      return false;
    }

    if ([ user.species.speciesId, user.fusionSpecies?.speciesId ].includes(SpeciesId.OGERPON)) {
      const form = user.species.speciesId === SpeciesId.OGERPON ? user.formIndex : user.fusionSpecies?.formIndex;

      switch (form) {
        case 1: // Wellspring Mask
        case 5: // Wellspring Mask Tera
          moveType.value = PokemonType.WATER;
          break;
        case 2: // Hearthflame Mask
        case 6: // Hearthflame Mask Tera
          moveType.value = PokemonType.FIRE;
          break;
        case 3: // Cornerstone Mask
        case 7: // Cornerstone Mask Tera
          moveType.value = PokemonType.ROCK;
          break;
        case 4: // Teal Mask Tera
        default:
          moveType.value = PokemonType.GRASS;
          break;
      }
      return true;
    }

    return false;
  }
}

export class WeatherBallTypeAttr extends VariableMoveTypeAttr {
  apply(user: Pokemon, target: Pokemon, move: Move, args: any[]): boolean {
    const moveType = args[0];
    if (!(moveType instanceof NumberHolder)) {
      return false;
    }

    if (!globalScene.arena.weather?.isEffectSuppressed()) {
      switch (globalScene.arena.weather?.weatherType) {
        case WeatherType.SUNNY:
        case WeatherType.HARSH_SUN:
          moveType.value = PokemonType.FIRE;
          break;
        case WeatherType.RAIN:
        case WeatherType.HEAVY_RAIN:
          moveType.value = PokemonType.WATER;
          break;
        case WeatherType.SANDSTORM:
          moveType.value = PokemonType.ROCK;
          break;
        case WeatherType.HAIL:
        case WeatherType.SNOW:
          moveType.value = PokemonType.ICE;
          break;
        default:
          if (moveType.value === move.type) {
            return false;
          }
          moveType.value = move.type;
          break;
      }
      return true;
    }

    return false;
  }
}

/**
 * Changes the move's type to match the current terrain.
 * Has no effect if the user is not grounded.
 * @extends VariableMoveTypeAttr
 * @see {@linkcode apply}
 */
export class TerrainPulseTypeAttr extends VariableMoveTypeAttr {
  /**
   * @param user {@linkcode Pokemon} using this move
   * @param target N/A
   * @param move N/A
   * @param args [0] {@linkcode NumberHolder} The move's type to be modified
   * @returns true if the function succeeds
   */
  apply(user: Pokemon, target: Pokemon, move: Move, args: any[]): boolean {
    const moveType = args[0];
    if (!(moveType instanceof NumberHolder)) {
      return false;
    }

    if (!user.isGrounded()) {
      return false;
    }

    const currentTerrain = globalScene.arena.getTerrainType();
    switch (currentTerrain) {
      case TerrainType.MISTY:
        moveType.value = PokemonType.FAIRY;
        break;
      case TerrainType.ELECTRIC:
        moveType.value = PokemonType.ELECTRIC;
        break;
      case TerrainType.GRASSY:
        moveType.value = PokemonType.GRASS;
        break;
      case TerrainType.PSYCHIC:
        moveType.value = PokemonType.PSYCHIC;
        break;
      default:
        if (moveType.value === move.type) {
          return false;
        }
        // force move to have its original typing if it was changed
        moveType.value = move.type;
        break;
    }
    return true;
  }
}

/**
 * Changes type based on the user's IVs
 * @extends VariableMoveTypeAttr
 */
export class HiddenPowerTypeAttr extends VariableMoveTypeAttr {
  apply(user: Pokemon, target: Pokemon, move: Move, args: any[]): boolean {
    const moveType = args[0];
    if (!(moveType instanceof NumberHolder)) {
      return false;
    }

    const iv_val = Math.floor(((user.ivs[Stat.HP] & 1)
      + (user.ivs[Stat.ATK] & 1) * 2
      + (user.ivs[Stat.DEF] & 1) * 4
      + (user.ivs[Stat.SPD] & 1) * 8
      + (user.ivs[Stat.SPATK] & 1) * 16
      + (user.ivs[Stat.SPDEF] & 1) * 32) * 15 / 63);

    moveType.value = [
      PokemonType.FIGHTING, PokemonType.FLYING, PokemonType.POISON, PokemonType.GROUND,
      PokemonType.ROCK, PokemonType.BUG, PokemonType.GHOST, PokemonType.STEEL,
      PokemonType.FIRE, PokemonType.WATER, PokemonType.GRASS, PokemonType.ELECTRIC,
      PokemonType.PSYCHIC, PokemonType.ICE, PokemonType.DRAGON, PokemonType.DARK ][iv_val];

    return true;
  }
}

/**
 * Changes the type of Tera Blast to match the user's tera type
 * @extends VariableMoveTypeAttr
 */
export class TeraBlastTypeAttr extends VariableMoveTypeAttr {
  /**
   * @param user {@linkcode Pokemon} the user of the move
   * @param target {@linkcode Pokemon} N/A
   * @param move {@linkcode Move} the move with this attribute
   * @param args `[0]` the move's type to be modified
   * @returns `true` if the move's type was modified; `false` otherwise
   */
  apply(user: Pokemon, target: Pokemon, move: Move, args: any[]): boolean {
    const moveType = args[0];
    if (!(moveType instanceof NumberHolder)) {
      return false;
    }

    if (user.isTerastallized) {
      moveType.value = user.getTeraType(); // changes move type to tera type
      return true;
    }

    return false;
  }
}

/**
 * Attribute used for Tera Starstorm that changes the move type to Stellar
 * @extends VariableMoveTypeAttr
 */
export class TeraStarstormTypeAttr extends VariableMoveTypeAttr {
  /**
   *
   * @param user the {@linkcode Pokemon} using the move
   * @param target n/a
   * @param move n/a
   * @param args[0] {@linkcode NumberHolder} the move type
   * @returns `true` if the move type is changed to {@linkcode PokemonType.STELLAR}, `false` otherwise
   */
  override apply(user: Pokemon, target: Pokemon, move: Move, args: any[]): boolean {
    if (user.isTerastallized && user.hasSpecies(SpeciesId.TERAPAGOS)) {
      const moveType = args[0] as NumberHolder;

      moveType.value = PokemonType.STELLAR;
      return true;
    }
    return false;
  }
}

export class MatchUserTypeAttr extends VariableMoveTypeAttr {
  apply(user: Pokemon, target: Pokemon, move: Move, args: any[]): boolean {
    const moveType = args[0];
    if (!(moveType instanceof NumberHolder)) {
      return false;
    }
    const userTypes = user.getTypes(true);

    if (userTypes.includes(PokemonType.STELLAR)) { // will not change to stellar type
      const nonTeraTypes = user.getTypes();
      moveType.value = nonTeraTypes[0];
      return true;
    } else if (userTypes.length > 0) {
      moveType.value = userTypes[0];
      return true;
    } else {
      return false;
    }

  }
}

/**
 * Changes the type of a Pledge move based on the Pledge move combined with it.
 * @extends VariableMoveTypeAttr
 */
export class CombinedPledgeTypeAttr extends VariableMoveTypeAttr {
  override apply(user: Pokemon, target: Pokemon, move: Move, args: any[]): boolean {
    const moveType = args[0];
    if (!(moveType instanceof NumberHolder)) {
      return false;
    }

    const combinedPledgeMove = user?.turnData?.combiningPledge;
    if (!combinedPledgeMove) {
      return false;
    }

    switch (move.id) {
      case MoveId.FIRE_PLEDGE:
        if (combinedPledgeMove === MoveId.WATER_PLEDGE) {
          moveType.value = PokemonType.WATER;
          return true;
        }
        return false;
      case MoveId.WATER_PLEDGE:
        if (combinedPledgeMove === MoveId.GRASS_PLEDGE) {
          moveType.value = PokemonType.GRASS;
          return true;
        }
        return false;
      case MoveId.GRASS_PLEDGE:
        if (combinedPledgeMove === MoveId.FIRE_PLEDGE) {
          moveType.value = PokemonType.FIRE;
          return true;
        }
        return false;
      default:
        return false;
    }
  }
}

export class VariableMoveTypeMultiplierAttr extends MoveAttr {
  apply(user: Pokemon, target: Pokemon, move: Move, args: any[]): boolean {
    return false;
  }
}

export class NeutralDamageAgainstFlyingTypeMultiplierAttr extends VariableMoveTypeMultiplierAttr {
  apply(user: Pokemon, target: Pokemon, move: Move, args: any[]): boolean {
    if (!target.getTag(BattlerTagType.IGNORE_FLYING)) {
      const multiplier = args[0] as NumberHolder;
      //When a flying type is hit, the first hit is always 1x multiplier.
      if (target.isOfType(PokemonType.FLYING)) {
        multiplier.value = 1;
      }
      return true;
    }

    return false;
  }
}

export class IceNoEffectTypeAttr extends VariableMoveTypeMultiplierAttr {
  /**
   * Checks to see if the Target is Ice-Type or not. If so, the move will have no effect.
   * @param user n/a
   * @param target The {@linkcode Pokemon} targeted by the move
   * @param move n/a
   * @param args `[0]` a {@linkcode NumberHolder | NumberHolder} containing a type effectiveness multiplier
   * @returns `true` if this Ice-type immunity applies; `false` otherwise
   */
  apply(user: Pokemon, target: Pokemon, move: Move, args: any[]): boolean {
    const multiplier = args[0] as NumberHolder;
    if (target.isOfType(PokemonType.ICE)) {
      multiplier.value = 0;
      return true;
    }
    return false;
  }
}

export class FlyingTypeMultiplierAttr extends VariableMoveTypeMultiplierAttr {
  apply(user: Pokemon, target: Pokemon, move: Move, args: any[]): boolean {
    const multiplier = args[0] as NumberHolder;
    multiplier.value *= target.getAttackTypeEffectiveness(PokemonType.FLYING, user);
    return true;
  }
}

/**
 * Attribute for moves which have a custom type chart interaction.
 */
export class VariableMoveTypeChartAttr extends MoveAttr {
  /**
   * @param user {@linkcode Pokemon} using the move
   * @param target {@linkcode Pokemon} target of the move
   * @param move {@linkcode Move} with this attribute
   * @param args [0] {@linkcode NumberHolder} holding the type effectiveness
   * @param args [1] A single defensive type of the target
   *
   * @returns true if application of the attribute succeeds
   */
  apply(user: Pokemon, target: Pokemon, move: Move, args: any[]): boolean {
    return false;
  }
}

/**
 * This class forces Freeze-Dry to be super effective against Water Type.
 */
export class FreezeDryAttr extends VariableMoveTypeChartAttr {
  apply(user: Pokemon, target: Pokemon, move: Move, args: any[]): boolean {
    const multiplier = args[0] as NumberHolder;
    const defType = args[1] as PokemonType;

    if (defType === PokemonType.WATER) {
      multiplier.value = 2;
      return true;
    } else {
      return false;
    }
  }
}

export class OneHitKOAccuracyAttr extends VariableAccuracyAttr {
  apply(user: Pokemon, target: Pokemon, move: Move, args: any[]): boolean {
    const accuracy = args[0] as NumberHolder;
    if (user.level < target.level) {
      accuracy.value = 0;
    } else {
      accuracy.value = Math.min(Math.max(30 + 100 * (1 - target.level / user.level), 0), 100);
    }
    return true;
  }
}

export class SheerColdAccuracyAttr extends OneHitKOAccuracyAttr {
  /**
   * Changes the normal One Hit KO Accuracy Attr to implement the Gen VII changes,
   * where if the user is Ice-Type, it has more accuracy.
   * @param {Pokemon} user Pokemon that is using the move; checks the Pokemon's level.
   * @param {Pokemon} target Pokemon that is receiving the move; checks the Pokemon's level.
   * @param {Move} move N/A
   * @param {any[]} args Uses the accuracy argument, allowing to change it from either 0 if it doesn't pass
   * the first if/else, or 30/20 depending on the type of the user Pokemon.
   * @returns Returns true if move is successful, false if misses.
   */
  apply(user: Pokemon, target: Pokemon, move: Move, args: any[]): boolean {
    const accuracy = args[0] as NumberHolder;
    if (user.level < target.level) {
      accuracy.value = 0;
    } else {
      const baseAccuracy = user.isOfType(PokemonType.ICE) ? 30 : 20;
      accuracy.value = Math.min(Math.max(baseAccuracy + 100 * (1 - target.level / user.level), 0), 100);
    }
    return true;
  }
}

export class MissEffectAttr extends MoveAttr {
  private missEffectFunc: UserMoveConditionFunc;

  constructor(missEffectFunc: UserMoveConditionFunc) {
    super();

    this.missEffectFunc = missEffectFunc;
  }

  apply(user: Pokemon, target: Pokemon, move: Move, args: any[]): boolean {
    this.missEffectFunc(user, move);
    return true;
  }
}

export class NoEffectAttr extends MoveAttr {
  private noEffectFunc: UserMoveConditionFunc;

  constructor(noEffectFunc: UserMoveConditionFunc) {
    super();

    this.noEffectFunc = noEffectFunc;
  }

  apply(user: Pokemon, target: Pokemon, move: Move, args: any[]): boolean {
    this.noEffectFunc(user, move);
    return true;
  }
}

const crashDamageFunc = (user: Pokemon, move: Move) => {
  const cancelled = new BooleanHolder(false);
  applyAbAttrs("BlockNonDirectDamageAbAttr", {pokemon: user, cancelled});
  if (cancelled.value) {
    return false;
  }

  user.damageAndUpdate(toDmgValue(user.getMaxHp() / 2), { result: HitResult.INDIRECT });
  globalScene.phaseManager.queueMessage(i18next.t("moveTriggers:keptGoingAndCrashed", { pokemonName: getPokemonNameWithAffix(user) }));
  user.turnData.damageTaken += toDmgValue(user.getMaxHp() / 2);

  return true;
};

export class TypelessAttr extends MoveAttr { }
/**
* Attribute used for moves which ignore redirection effects, and always target their original target, i.e. Snipe Shot
* Bypasses Storm Drain, Follow Me, Ally Switch, and the like.
*/
export class BypassRedirectAttr extends MoveAttr {
  /** `true` if this move only bypasses redirection from Abilities */
  public readonly abilitiesOnly: boolean;

  constructor(abilitiesOnly: boolean = false) {
    super();
    this.abilitiesOnly = abilitiesOnly;
  }
}

export class FrenzyAttr extends MoveEffectAttr {
  constructor() {
    super(true, { lastHitOnly: true });
  }

  canApply(user: Pokemon, target: Pokemon, move: Move, args: any[]) {
    return !(this.selfTarget ? user : target).isFainted();
  }

  apply(user: Pokemon, target: Pokemon, move: Move, args: any[]): boolean {
    if (!super.apply(user, target, move, args)) {
      return false;
    }

    // TODO: Disable if used via dancer
    // TODO: Add support for moves that don't add the frenzy tag (Uproar, Rollout, etc.)

    // If frenzy is not active, add a tag and push 1-2 extra turns of attacks to the user's move queue.
    // Otherwise, tick down the existing tag.
    if (!user.getTag(BattlerTagType.FRENZY) && user.getMoveQueue().length === 0) {
      const turnCount = user.randBattleSeedIntRange(1, 2); // excludes initial use
      for (let i = 0; i < turnCount; i++) {
        user.pushMoveQueue({ move: move.id, targets: [ target.getBattlerIndex() ], useMode: MoveUseMode.IGNORE_PP });
      }
      user.addTag(BattlerTagType.FRENZY, turnCount, move.id, user.id);
    } else {
      applyMoveAttrs("AddBattlerTagAttr", user, target, move, args);
      user.lapseTag(BattlerTagType.FRENZY);
    }

    return true;
  }
}

/**
 * Attribute that grants {@link https://bulbapedia.bulbagarden.net/wiki/Semi-invulnerable_turn | semi-invulnerability} to the user during
 * the associated move's charging phase. Should only be used for {@linkcode ChargingMove | ChargingMoves} as a `chargeAttr`.
 * @extends MoveEffectAttr
 */
export class SemiInvulnerableAttr extends MoveEffectAttr {
  /** The type of {@linkcode SemiInvulnerableTag} to grant to the user */
  public tagType: BattlerTagType;

  constructor(tagType: BattlerTagType) {
    super(true);
    this.tagType = tagType;
  }

  /**
   * Grants a {@linkcode SemiInvulnerableTag} to the associated move's user.
   * @param user the {@linkcode Pokemon} using the move
   * @param target n/a
   * @param move the {@linkcode Move} being used
   * @param args n/a
   * @returns `true` if semi-invulnerability was successfully granted; `false` otherwise.
   */
  override apply(user: Pokemon, target: Pokemon, move: Move, args?: any[]): boolean {
    if (!super.apply(user, target, move, args)) {
      return false;
    }

    return user.addTag(this.tagType, 1, move.id, user.id);
  }
}

export class AddBattlerTagAttr extends MoveEffectAttr {
  public tagType: BattlerTagType;
  public turnCountMin: number;
  public turnCountMax: number;
  protected cancelOnFail: boolean;
  private failOnOverlap: boolean;

  constructor(tagType: BattlerTagType, selfTarget: boolean = false, failOnOverlap: boolean = false, turnCountMin: number = 0, turnCountMax?: number, lastHitOnly: boolean = false) {
    super(selfTarget, { lastHitOnly: lastHitOnly });

    this.tagType = tagType;
    this.turnCountMin = turnCountMin;
    this.turnCountMax = turnCountMax !== undefined ? turnCountMax : turnCountMin;
    this.failOnOverlap = !!failOnOverlap;
  }

  apply(user: Pokemon, target: Pokemon, move: Move, args: any[]): boolean {
    if (!super.apply(user, target, move, args)) {
      return false;
    }

    const moveChance = this.getMoveChance(user, target, move, this.selfTarget, true);
    if (moveChance < 0 || moveChance === 100 || user.randBattleSeedInt(100) < moveChance) {
      return (this.selfTarget ? user : target).addTag(this.tagType,  user.randBattleSeedIntRange(this.turnCountMin, this.turnCountMax), move.id, user.id);
    }

    return false;
  }

  getCondition(): MoveConditionFunc | null {
    return this.failOnOverlap
      ? (user, target, move) => !(this.selfTarget ? user : target).getTag(this.tagType)
      : null;
  }

  getTagTargetBenefitScore(): number {
    switch (this.tagType) {
      case BattlerTagType.RECHARGING:
      case BattlerTagType.PERISH_SONG:
        return -16;
      case BattlerTagType.FLINCHED:
      case BattlerTagType.CONFUSED:
      case BattlerTagType.INFATUATED:
      case BattlerTagType.NIGHTMARE:
      case BattlerTagType.DROWSY:
      case BattlerTagType.DISABLED:
      case BattlerTagType.HEAL_BLOCK:
      case BattlerTagType.RECEIVE_DOUBLE_DAMAGE:
        return -5;
      case BattlerTagType.SEEDED:
      case BattlerTagType.SALT_CURED:
      case BattlerTagType.CURSED:
      case BattlerTagType.FRENZY:
      case BattlerTagType.TRAPPED:
      case BattlerTagType.BIND:
      case BattlerTagType.WRAP:
      case BattlerTagType.FIRE_SPIN:
      case BattlerTagType.WHIRLPOOL:
      case BattlerTagType.CLAMP:
      case BattlerTagType.SAND_TOMB:
      case BattlerTagType.MAGMA_STORM:
      case BattlerTagType.SNAP_TRAP:
      case BattlerTagType.THUNDER_CAGE:
      case BattlerTagType.INFESTATION:
        return -3;
      case BattlerTagType.ENCORE:
        return -2;
      case BattlerTagType.MINIMIZED:
      case BattlerTagType.ALWAYS_GET_HIT:
        return 0;
      case BattlerTagType.INGRAIN:
      case BattlerTagType.IGNORE_ACCURACY:
      case BattlerTagType.AQUA_RING:
      case BattlerTagType.MAGIC_COAT:
        return 3;
      case BattlerTagType.PROTECTED:
      case BattlerTagType.FLYING:
      case BattlerTagType.CRIT_BOOST:
      case BattlerTagType.ALWAYS_CRIT:
        return 5;
      default:
        console.warn(`BattlerTag ${BattlerTagType[this.tagType]} is missing a score!`);
        return 0;
    }
  }

  getTargetBenefitScore(user: Pokemon, target: Pokemon, move: Move): number {
    let moveChance = this.getMoveChance(user, target, move, this.selfTarget, false);
    if (moveChance < 0) {
      moveChance = 100;
    }
    return Math.floor(this.getTagTargetBenefitScore() * (moveChance / 100));
  }
}

/**
 * Adds a {@link https://bulbapedia.bulbagarden.net/wiki/Seeding | Seeding} effect to the target
 * as seen with Leech Seed and Sappy Seed.
 * @extends AddBattlerTagAttr
 */
export class LeechSeedAttr extends AddBattlerTagAttr {
  constructor() {
    super(BattlerTagType.SEEDED);
  }
}

/**
 * Adds the appropriate battler tag for Smack Down and Thousand arrows
 * @extends AddBattlerTagAttr
 */
export class FallDownAttr extends AddBattlerTagAttr {
  constructor() {
    super(BattlerTagType.IGNORE_FLYING, false, false, 1, 1, true);
  }

  /**
   * Adds Grounded Tag to the target and checks if fallDown message should be displayed
   * @param user the {@linkcode Pokemon} using the move
   * @param target the {@linkcode Pokemon} targeted by the move
   * @param move the {@linkcode Move} invoking this effect
   * @param args n/a
   * @returns `true` if the effect successfully applies; `false` otherwise
   */
  apply(user: Pokemon, target: Pokemon, move: Move, args: any[]): boolean {
    if (!target.isGrounded()) {
      globalScene.phaseManager.queueMessage(i18next.t("moveTriggers:fallDown", { targetPokemonName: getPokemonNameWithAffix(target) }));
    }
    return super.apply(user, target, move, args);
  }
}

/**
 * Adds the appropriate battler tag for Gulp Missile when Surf or Dive is used.
 * @extends MoveEffectAttr
 */
export class GulpMissileTagAttr extends MoveEffectAttr {
  constructor() {
    super(true);
  }

  /**
   * Adds BattlerTagType from GulpMissileTag based on the Pokemon's HP ratio.
   * @param user The Pokemon using the move.
   * @param _target N/A
   * @param move The move being used.
   * @param _args N/A
   * @returns Whether the BattlerTag is applied.
   */
  apply(user: Pokemon, _target: Pokemon, move: Move, _args: any[]): boolean {
    if (!super.apply(user, _target, move, _args)) {
      return false;
    }

    if (user.hasAbility(AbilityId.GULP_MISSILE) && user.species.speciesId === SpeciesId.CRAMORANT) {
      if (user.getHpRatio() >= .5) {
        user.addTag(BattlerTagType.GULP_MISSILE_ARROKUDA, 0, move.id);
      } else {
        user.addTag(BattlerTagType.GULP_MISSILE_PIKACHU, 0, move.id);
      }
      return true;
    }

    return false;
  }

  getUserBenefitScore(user: Pokemon, target: Pokemon, move: Move): number {
    const isCramorant = user.hasAbility(AbilityId.GULP_MISSILE) && user.species.speciesId === SpeciesId.CRAMORANT;
    return isCramorant && !user.getTag(GulpMissileTag) ? 10 : 0;
  }
}

/**
 * Attribute to implement Jaw Lock's linked trapping effect between the user and target
 * @extends AddBattlerTagAttr
 */
export class JawLockAttr extends AddBattlerTagAttr {
  constructor() {
    super(BattlerTagType.TRAPPED);
  }

  apply(user: Pokemon, target: Pokemon, move: Move, args: any[]): boolean {
    if (!super.canApply(user, target, move, args)) {
      return false;
    }

    // If either the user or the target already has the tag, do not apply
    if (user.getTag(TrappedTag) || target.getTag(TrappedTag)) {
      return false;
    }

    const moveChance = this.getMoveChance(user, target, move, this.selfTarget);
    if (moveChance < 0 || moveChance === 100 || user.randBattleSeedInt(100) < moveChance) {
      /**
       * Add the tag to both the user and the target.
       * The target's tag source is considered to be the user and vice versa
       */
      return target.addTag(BattlerTagType.TRAPPED, 1, move.id, user.id)
          && user.addTag(BattlerTagType.TRAPPED, 1, move.id, target.id);
    }

    return false;
  }
}

export class CurseAttr extends MoveEffectAttr {

  apply(user: Pokemon, target: Pokemon, move:Move, args: any[]): boolean {
    if (user.getTypes(true).includes(PokemonType.GHOST)) {
      if (target.getTag(BattlerTagType.CURSED)) {
        globalScene.phaseManager.queueMessage(i18next.t("battle:attackFailed"));
        return false;
      }
      const curseRecoilDamage = Math.max(1, Math.floor(user.getMaxHp() / 2));
      user.damageAndUpdate(curseRecoilDamage, { result: HitResult.INDIRECT, ignoreSegments: true });
      globalScene.phaseManager.queueMessage(
        i18next.t("battlerTags:cursedOnAdd", {
          pokemonNameWithAffix: getPokemonNameWithAffix(user),
          pokemonName: getPokemonNameWithAffix(target)
        })
      );

      target.addTag(BattlerTagType.CURSED, 0, move.id, user.id);
      return true;
    } else {
      globalScene.phaseManager.unshiftNew("StatStageChangePhase", user.getBattlerIndex(), true, [ Stat.ATK, Stat.DEF ], 1);
      globalScene.phaseManager.unshiftNew("StatStageChangePhase", user.getBattlerIndex(), true, [ Stat.SPD ], -1);
      return true;
    }
  }
}

export class LapseBattlerTagAttr extends MoveEffectAttr {
  public tagTypes: BattlerTagType[];

  constructor(tagTypes: BattlerTagType[], selfTarget: boolean = false) {
    super(selfTarget);

    this.tagTypes = tagTypes;
  }

  apply(user: Pokemon, target: Pokemon, move: Move, args: any[]): boolean {
    if (!super.apply(user, target, move, args)) {
      return false;
    }

    for (const tagType of this.tagTypes) {
      (this.selfTarget ? user : target).lapseTag(tagType);
    }

    return true;
  }
}

export class RemoveBattlerTagAttr extends MoveEffectAttr {
  public tagTypes: BattlerTagType[];

  constructor(tagTypes: BattlerTagType[], selfTarget: boolean = false) {
    super(selfTarget);

    this.tagTypes = tagTypes;
  }

  apply(user: Pokemon, target: Pokemon, move: Move, args: any[]): boolean {
    if (!super.apply(user, target, move, args)) {
      return false;
    }

    for (const tagType of this.tagTypes) {
      (this.selfTarget ? user : target).removeTag(tagType);
    }

    return true;
  }
}

export class FlinchAttr extends AddBattlerTagAttr {
  constructor() {
    super(BattlerTagType.FLINCHED, false);
  }
}

export class ConfuseAttr extends AddBattlerTagAttr {
  constructor(selfTarget?: boolean) {
    super(BattlerTagType.CONFUSED, selfTarget, false, 2, 5);
  }

  apply(user: Pokemon, target: Pokemon, move: Move, args: any[]): boolean {
    if (!this.selfTarget && target.isSafeguarded(user)) {
      if (move.category === MoveCategory.STATUS) {
        globalScene.phaseManager.queueMessage(i18next.t("moveTriggers:safeguard", { targetName: getPokemonNameWithAffix(target) }));
      }
      return false;
    }

    return super.apply(user, target, move, args);
  }
}

export class RechargeAttr extends AddBattlerTagAttr {
  constructor() {
    super(BattlerTagType.RECHARGING, true, false, 1, 1, true);
  }
}

export class TrapAttr extends AddBattlerTagAttr {
  constructor(tagType: BattlerTagType) {
    super(tagType, false, false, 4, 5);
  }
}

export class ProtectAttr extends AddBattlerTagAttr {
  constructor(tagType: BattlerTagType = BattlerTagType.PROTECTED) {
    super(tagType, true);
  }

  getCondition(): MoveConditionFunc {
    return ((user, target, move): boolean => {
      let timesUsed = 0;
      const moveHistory = user.getLastXMoves();
      let turnMove: TurnMove | undefined;

      while (moveHistory.length) {
        turnMove = moveHistory.shift();
        if (!allMoves[turnMove?.move ?? MoveId.NONE].hasAttr("ProtectAttr") || turnMove?.result !== MoveResult.SUCCESS) {
          break;
        }
        timesUsed++;
      }
      if (timesUsed) {
        return !user.randBattleSeedInt(Math.pow(3, timesUsed));
      }
      return true;
    });
  }
}

export class IgnoreAccuracyAttr extends AddBattlerTagAttr {
  constructor() {
    super(BattlerTagType.IGNORE_ACCURACY, true, false, 2);
  }

  apply(user: Pokemon, target: Pokemon, move: Move, args: any[]): boolean {
    if (!super.apply(user, target, move, args)) {
      return false;
    }

    globalScene.phaseManager.queueMessage(i18next.t("moveTriggers:tookAimAtTarget", { pokemonName: getPokemonNameWithAffix(user), targetName: getPokemonNameWithAffix(target) }));

    return true;
  }
}

export class FaintCountdownAttr extends AddBattlerTagAttr {
  constructor() {
    super(BattlerTagType.PERISH_SONG, false, true, 4);
  }

  apply(user: Pokemon, target: Pokemon, move: Move, args: any[]): boolean {
    if (!super.apply(user, target, move, args)) {
      return false;
    }

    globalScene.phaseManager.queueMessage(i18next.t("moveTriggers:faintCountdown", { pokemonName: getPokemonNameWithAffix(target), turnCount: this.turnCountMin - 1 }));

    return true;
  }
}

/**
 * Attribute to remove all Substitutes from the field.
 * @extends MoveEffectAttr
 * @see {@link https://bulbapedia.bulbagarden.net/wiki/Tidy_Up_(move) | Tidy Up}
 * @see {@linkcode SubstituteTag}
 */
export class RemoveAllSubstitutesAttr extends MoveEffectAttr {
  constructor() {
    super(true);
  }

  /**
   * Remove's the Substitute Doll effect from all active Pokemon on the field
   * @param user {@linkcode Pokemon} the Pokemon using this move
   * @param target n/a
   * @param move {@linkcode Move} the move applying this effect
   * @param args n/a
   * @returns `true` if the effect successfully applies
   */
  apply(user: Pokemon, target: Pokemon, move: Move, args: any[]): boolean {
    if (!super.apply(user, target, move, args)) {
      return false;
    }

    globalScene.getField(true).forEach(pokemon =>
      pokemon.findAndRemoveTags(tag => tag.tagType === BattlerTagType.SUBSTITUTE));
    return true;
  }
}

/**
 * Attribute used when a move can deal damage to {@linkcode BattlerTagType}
 * Moves that always hit but do not deal double damage: Thunder, Fissure, Sky Uppercut,
 * Smack Down, Hurricane, Thousand Arrows
 * @extends MoveAttr
*/
export class HitsTagAttr extends MoveAttr {
  /** The {@linkcode BattlerTagType} this move hits */
  public tagType: BattlerTagType;
  /** Should this move deal double damage against {@linkcode HitsTagAttr.tagType}? */
  public doubleDamage: boolean;

  constructor(tagType: BattlerTagType, doubleDamage: boolean = false) {
    super();

    this.tagType = tagType;
    this.doubleDamage = !!doubleDamage;
  }

  getTargetBenefitScore(user: Pokemon, target: Pokemon, move: Move): number {
    return target.getTag(this.tagType) ? this.doubleDamage ? 10 : 5 : 0;
  }
}

/**
 * Used for moves that will always hit for a given tag but also doubles damage.
 * Moves include: Gust, Stomp, Body Slam, Surf, Earthquake, Magnitude, Twister,
 * Whirlpool, Dragon Rush, Heat Crash, Steam Roller, Flying Press
 */
export class HitsTagForDoubleDamageAttr extends HitsTagAttr {
  constructor(tagType: BattlerTagType) {
    super(tagType, true);
  }
}

export class AddArenaTagAttr extends MoveEffectAttr {
  public tagType: ArenaTagType;
  public turnCount: number;
  private failOnOverlap: boolean;
  public selfSideTarget: boolean;

  constructor(tagType: ArenaTagType, turnCount?: number | null, failOnOverlap: boolean = false, selfSideTarget: boolean = false) {
    super(true);

    this.tagType = tagType;
    this.turnCount = turnCount!; // TODO: is the bang correct?
    this.failOnOverlap = failOnOverlap;
    this.selfSideTarget = selfSideTarget;
  }

  apply(user: Pokemon, target: Pokemon, move: Move, args: any[]): boolean {
    if (!super.apply(user, target, move, args)) {
      return false;
    }

    if ((move.chance < 0 || move.chance === 100 || user.randBattleSeedInt(100) < move.chance) && user.getLastXMoves(1)[0]?.result === MoveResult.SUCCESS) {
      const side = ((this.selfSideTarget ? user : target).isPlayer() !== (move.hasAttr("AddArenaTrapTagAttr") && target === user)) ? ArenaTagSide.PLAYER : ArenaTagSide.ENEMY;
      globalScene.arena.addTag(this.tagType, this.turnCount, move.id, user.id, side);
      return true;
    }

    return false;
  }

  getCondition(): MoveConditionFunc | null {
    return this.failOnOverlap
      ? (user, target, move) => !globalScene.arena.getTagOnSide(this.tagType, target.isPlayer() ? ArenaTagSide.PLAYER : ArenaTagSide.ENEMY)
      : null;
  }
}

/**
 * Generic class for removing arena tags
 * @param tagTypes: The types of tags that can be removed
 * @param selfSideTarget: Is the user removing tags from its own side?
 */
export class RemoveArenaTagsAttr extends MoveEffectAttr {
  public tagTypes: ArenaTagType[];
  public selfSideTarget: boolean;

  constructor(tagTypes: ArenaTagType[], selfSideTarget: boolean) {
    super(true);

    this.tagTypes = tagTypes;
    this.selfSideTarget = selfSideTarget;
  }

  apply(user: Pokemon, target: Pokemon, move: Move, args: any[]): boolean {
    if (!super.apply(user, target, move, args)) {
      return false;
    }

    const side = (this.selfSideTarget ? user : target).isPlayer() ? ArenaTagSide.PLAYER : ArenaTagSide.ENEMY;

    for (const tagType of this.tagTypes) {
      globalScene.arena.removeTagOnSide(tagType, side);
    }

    return true;
  }
}

export class AddArenaTrapTagAttr extends AddArenaTagAttr {
  getCondition(): MoveConditionFunc {
    return (user, target, move) => {
      const side = (this.selfSideTarget !== user.isPlayer()) ? ArenaTagSide.ENEMY : ArenaTagSide.PLAYER;
      const tag = globalScene.arena.getTagOnSide(this.tagType, side) as ArenaTrapTag;
      if (!tag) {
        return true;
      }
      return tag.layers < tag.maxLayers;
    };
  }
}

/**
 * Attribute used for Stone Axe and Ceaseless Edge.
 * Applies the given ArenaTrapTag when move is used.
 * @extends AddArenaTagAttr
 * @see {@linkcode apply}
 */
export class AddArenaTrapTagHitAttr extends AddArenaTagAttr {
  /**
   * @param user {@linkcode Pokemon} using this move
   * @param target {@linkcode Pokemon} target of this move
   * @param move {@linkcode Move} being used
   */
  apply(user: Pokemon, target: Pokemon, move: Move, args: any[]): boolean {
    const moveChance = this.getMoveChance(user, target, move, this.selfTarget, true);
    const side = (this.selfSideTarget ? user : target).isPlayer() ? ArenaTagSide.PLAYER : ArenaTagSide.ENEMY;
    const tag = globalScene.arena.getTagOnSide(this.tagType, side) as ArenaTrapTag;
    if ((moveChance < 0 || moveChance === 100 || user.randBattleSeedInt(100) < moveChance) && user.getLastXMoves(1)[0]?.result === MoveResult.SUCCESS) {
      globalScene.arena.addTag(this.tagType, 0, move.id, user.id, side);
      if (!tag) {
        return true;
      }
      return tag.layers < tag.maxLayers;
    }
    return false;
  }
}

export class RemoveArenaTrapAttr extends MoveEffectAttr {

  private targetBothSides: boolean;

  constructor(targetBothSides: boolean = false) {
    super(true, { trigger: MoveEffectTrigger.PRE_APPLY });
    this.targetBothSides = targetBothSides;
  }

  apply(user: Pokemon, target: Pokemon, move: Move, args: any[]): boolean {

    if (!super.apply(user, target, move, args)) {
      return false;
    }

    if (this.targetBothSides) {
      globalScene.arena.removeTagOnSide(ArenaTagType.SPIKES, ArenaTagSide.PLAYER);
      globalScene.arena.removeTagOnSide(ArenaTagType.TOXIC_SPIKES, ArenaTagSide.PLAYER);
      globalScene.arena.removeTagOnSide(ArenaTagType.STEALTH_ROCK, ArenaTagSide.PLAYER);
      globalScene.arena.removeTagOnSide(ArenaTagType.STICKY_WEB, ArenaTagSide.PLAYER);

      globalScene.arena.removeTagOnSide(ArenaTagType.SPIKES, ArenaTagSide.ENEMY);
      globalScene.arena.removeTagOnSide(ArenaTagType.TOXIC_SPIKES, ArenaTagSide.ENEMY);
      globalScene.arena.removeTagOnSide(ArenaTagType.STEALTH_ROCK, ArenaTagSide.ENEMY);
      globalScene.arena.removeTagOnSide(ArenaTagType.STICKY_WEB, ArenaTagSide.ENEMY);
    } else {
      globalScene.arena.removeTagOnSide(ArenaTagType.SPIKES, target.isPlayer() ? ArenaTagSide.ENEMY : ArenaTagSide.PLAYER);
      globalScene.arena.removeTagOnSide(ArenaTagType.TOXIC_SPIKES, target.isPlayer() ? ArenaTagSide.ENEMY : ArenaTagSide.PLAYER);
      globalScene.arena.removeTagOnSide(ArenaTagType.STEALTH_ROCK, target.isPlayer() ? ArenaTagSide.ENEMY : ArenaTagSide.PLAYER);
      globalScene.arena.removeTagOnSide(ArenaTagType.STICKY_WEB, target.isPlayer() ? ArenaTagSide.ENEMY : ArenaTagSide.PLAYER);
    }

    return true;
  }
}

export class RemoveScreensAttr extends MoveEffectAttr {

  private targetBothSides: boolean;

  constructor(targetBothSides: boolean = false) {
    super(true, { trigger: MoveEffectTrigger.PRE_APPLY });
    this.targetBothSides = targetBothSides;
  }

  apply(user: Pokemon, target: Pokemon, move: Move, args: any[]): boolean {

    if (!super.apply(user, target, move, args)) {
      return false;
    }

    if (this.targetBothSides) {
      globalScene.arena.removeTagOnSide(ArenaTagType.REFLECT, ArenaTagSide.PLAYER);
      globalScene.arena.removeTagOnSide(ArenaTagType.LIGHT_SCREEN, ArenaTagSide.PLAYER);
      globalScene.arena.removeTagOnSide(ArenaTagType.AURORA_VEIL, ArenaTagSide.PLAYER);

      globalScene.arena.removeTagOnSide(ArenaTagType.REFLECT, ArenaTagSide.ENEMY);
      globalScene.arena.removeTagOnSide(ArenaTagType.LIGHT_SCREEN, ArenaTagSide.ENEMY);
      globalScene.arena.removeTagOnSide(ArenaTagType.AURORA_VEIL, ArenaTagSide.ENEMY);
    } else {
      globalScene.arena.removeTagOnSide(ArenaTagType.REFLECT, target.isPlayer() ? ArenaTagSide.PLAYER : ArenaTagSide.ENEMY);
      globalScene.arena.removeTagOnSide(ArenaTagType.LIGHT_SCREEN, target.isPlayer() ? ArenaTagSide.PLAYER : ArenaTagSide.ENEMY);
      globalScene.arena.removeTagOnSide(ArenaTagType.AURORA_VEIL, target.isPlayer() ? ArenaTagSide.PLAYER : ArenaTagSide.ENEMY);
    }

    return true;

  }
}

/*Swaps arena effects between the player and enemy side
  * @extends MoveEffectAttr
  * @see {@linkcode apply}
*/
export class SwapArenaTagsAttr extends MoveEffectAttr {
  public SwapTags: ArenaTagType[];


  constructor(SwapTags: ArenaTagType[]) {
    super(true);
    this.SwapTags = SwapTags;
  }

  apply(user:Pokemon, target:Pokemon, move:Move, args: any[]): boolean {
    if (!super.apply(user, target, move, args)) {
      return false;
    }

    const tagPlayerTemp = globalScene.arena.findTagsOnSide((t => this.SwapTags.includes(t.tagType)), ArenaTagSide.PLAYER);
    const tagEnemyTemp = globalScene.arena.findTagsOnSide((t => this.SwapTags.includes(t.tagType)), ArenaTagSide.ENEMY);


    if (tagPlayerTemp) {
      for (const swapTagsType of tagPlayerTemp) {
        globalScene.arena.removeTagOnSide(swapTagsType.tagType, ArenaTagSide.PLAYER, true);
        globalScene.arena.addTag(swapTagsType.tagType, swapTagsType.turnCount, swapTagsType.sourceMove, swapTagsType.sourceId!, ArenaTagSide.ENEMY, true); // TODO: is the bang correct?
      }
    }
    if (tagEnemyTemp) {
      for (const swapTagsType of tagEnemyTemp) {
        globalScene.arena.removeTagOnSide(swapTagsType.tagType, ArenaTagSide.ENEMY, true);
        globalScene.arena.addTag(swapTagsType.tagType, swapTagsType.turnCount, swapTagsType.sourceMove, swapTagsType.sourceId!, ArenaTagSide.PLAYER, true); // TODO: is the bang correct?
      }
    }


    globalScene.phaseManager.queueMessage(i18next.t("moveTriggers:swapArenaTags", { pokemonName: getPokemonNameWithAffix(user) }));
    return true;
  }
}

/**
 * Attribute that adds a secondary effect to the field when two unique Pledge moves
 * are combined. The effect added varies based on the two Pledge moves combined.
 */
export class AddPledgeEffectAttr extends AddArenaTagAttr {
  private readonly requiredPledge: MoveId;

  constructor(tagType: ArenaTagType, requiredPledge: MoveId, selfSideTarget: boolean = false) {
    super(tagType, 4, false, selfSideTarget);

    this.requiredPledge = requiredPledge;
  }

  override apply(user: Pokemon, target: Pokemon, move: Move, args: any[]): boolean {
    // TODO: add support for `HIT` effect triggering in AddArenaTagAttr to remove the need for this check
    if (user.getLastXMoves(1)[0]?.result !== MoveResult.SUCCESS) {
      return false;
    }

    if (user.turnData.combiningPledge === this.requiredPledge) {
      return super.apply(user, target, move, args);
    }
    return false;
  }
}

/**
 * Attribute used for Revival Blessing.
 * @extends MoveEffectAttr
 * @see {@linkcode apply}
 */
export class RevivalBlessingAttr extends MoveEffectAttr {
  constructor() {
    super(true);
  }

  /**
   *
   * @param user {@linkcode Pokemon} using this move
   * @param target {@linkcode Pokemon} target of this move
   * @param move {@linkcode Move} being used
   * @param args N/A
   * @returns `true` if function succeeds.
   */
  override apply(user: Pokemon, target: Pokemon, move: Move, args: any[]): boolean {
    // If user is player, checks if the user has fainted pokemon
    if (user.isPlayer()) {
      globalScene.phaseManager.unshiftNew("RevivalBlessingPhase", user);
      return true;
    } else if (user.isEnemy() && user.hasTrainer() && globalScene.getEnemyParty().findIndex((p) => p.isFainted() && !p.isBoss()) > -1) {
      // If used by an enemy trainer with at least one fainted non-boss Pokemon, this
      // revives one of said Pokemon selected at random.
      const faintedPokemon = globalScene.getEnemyParty().filter((p) => p.isFainted() && !p.isBoss());
      const pokemon = faintedPokemon[user.randBattleSeedInt(faintedPokemon.length)];
      const slotIndex = globalScene.getEnemyParty().findIndex((p) => pokemon.id === p.id);
      pokemon.resetStatus(true, false, false, true);
      pokemon.heal(Math.min(toDmgValue(0.5 * pokemon.getMaxHp()), pokemon.getMaxHp()));
      globalScene.phaseManager.queueMessage(i18next.t("moveTriggers:revivalBlessing", { pokemonName: getPokemonNameWithAffix(pokemon) }), 0, true);
      const allyPokemon = user.getAlly();
      if (globalScene.currentBattle.double && globalScene.getEnemyParty().length > 1 && !isNullOrUndefined(allyPokemon)) {
        // Handle cases where revived pokemon needs to get switched in on same turn
        if (allyPokemon.isFainted() || allyPokemon === pokemon) {
          // Enemy switch phase should be removed and replaced with the revived pkmn switching in
          globalScene.phaseManager.tryRemovePhase((phase: SwitchSummonPhase) => phase.is("SwitchSummonPhase") && phase.getPokemon() === pokemon);
          // If the pokemon being revived was alive earlier in the turn, cancel its move
          // (revived pokemon can't move in the turn they're brought back)
          // TODO: might make sense to move this to `FaintPhase` after checking for Rev Seed (rather than handling it in the move)
          globalScene.phaseManager.findPhase((phase: MovePhase) => phase.pokemon === pokemon)?.cancel();
          if (user.fieldPosition === FieldPosition.CENTER) {
            user.setFieldPosition(FieldPosition.LEFT);
          }
          globalScene.phaseManager.unshiftNew("SwitchSummonPhase", SwitchType.SWITCH, allyPokemon.getFieldIndex(), slotIndex, false, false);
        }
      }
      return true;
    }
    return false;
  }

  getCondition(): MoveConditionFunc {
    return (user, target, move) =>
      user.hasTrainer() &&
      (user.isPlayer() ? globalScene.getPlayerParty() : globalScene.getEnemyParty()).some((p: Pokemon) => p.isFainted() && !p.isBoss());
  }

  override getUserBenefitScore(user: Pokemon, _target: Pokemon, _move: Move): number {
    if (user.hasTrainer() && globalScene.getEnemyParty().some((p) => p.isFainted() && !p.isBoss())) {
      return 20;
    }

    return -20;
  }
}


export class ForceSwitchOutAttr extends MoveEffectAttr {
  constructor(
    private selfSwitch: boolean = false,
    private switchType: SwitchType = SwitchType.SWITCH
  ) {
    super(false, { lastHitOnly: true });
  }

  isBatonPass() {
    return this.switchType === SwitchType.BATON_PASS;
  }

  apply(user: Pokemon, target: Pokemon, move: Move, args: any[]): boolean {
    // Check if the move category is not STATUS or if the switch out condition is not met
    if (!this.getSwitchOutCondition()(user, target, move)) {
      return false;
    }

    /** The {@linkcode Pokemon} to be switched out with this effect */
    const switchOutTarget = this.selfSwitch ? user : target;

    // If the switch-out target is a Dondozo with a Tatsugiri in its mouth
    // (e.g. when it uses Flip Turn), make it spit out the Tatsugiri before switching out.
    switchOutTarget.lapseTag(BattlerTagType.COMMANDED);

    if (switchOutTarget.isPlayer()) {
      /**
      * Check if Wimp Out/Emergency Exit activates due to being hit by U-turn or Volt Switch
      * If it did, the user of U-turn or Volt Switch will not be switched out.
      */
      if (target.getAbility().hasAttr("PostDamageForceSwitchAbAttr")
        && [ MoveId.U_TURN, MoveId.VOLT_SWITCH, MoveId.FLIP_TURN ].includes(move.id)
      ) {
        if (this.hpDroppedBelowHalf(target)) {
          return false;
        }
      }

      // Find indices of off-field Pokemon that are eligible to be switched into
      const eligibleNewIndices: number[] = [];
      globalScene.getPlayerParty().forEach((pokemon, index) => {
        if (pokemon.isAllowedInBattle() && !pokemon.isOnField()) {
          eligibleNewIndices.push(index);
        }
      });

      if (eligibleNewIndices.length < 1) {
        return false;
      }

      if (switchOutTarget.hp > 0) {
        if (this.switchType === SwitchType.FORCE_SWITCH) {
          switchOutTarget.leaveField(true);
          const slotIndex = eligibleNewIndices[user.randBattleSeedInt(eligibleNewIndices.length)];
          globalScene.phaseManager.prependNewToPhase(
            "MoveEndPhase",
            "SwitchSummonPhase",
            this.switchType,
            switchOutTarget.getFieldIndex(),
            slotIndex,
            false,
            true
          );
        } else {
          switchOutTarget.leaveField(this.switchType === SwitchType.SWITCH);
          globalScene.phaseManager.prependNewToPhase("MoveEndPhase",
            "SwitchPhase",
              this.switchType,
              switchOutTarget.getFieldIndex(),
              true,
              true
          );
          return true;
        }
      }
      return false;
    } else if (globalScene.currentBattle.battleType !== BattleType.WILD) { // Switch out logic for enemy trainers
      // Find indices of off-field Pokemon that are eligible to be switched into
      const isPartnerTrainer = globalScene.currentBattle.trainer?.isPartner();
      const eligibleNewIndices: number[] = [];
      globalScene.getEnemyParty().forEach((pokemon, index) => {
        if (pokemon.isAllowedInBattle() && !pokemon.isOnField() && (!isPartnerTrainer || pokemon.trainerSlot === (switchOutTarget as EnemyPokemon).trainerSlot)) {
          eligibleNewIndices.push(index);
        }
      });

      if (eligibleNewIndices.length < 1) {
        return false;
      }

      if (switchOutTarget.hp > 0) {
        if (this.switchType === SwitchType.FORCE_SWITCH) {
          switchOutTarget.leaveField(true);
          const slotIndex = eligibleNewIndices[user.randBattleSeedInt(eligibleNewIndices.length)];
          globalScene.phaseManager.prependNewToPhase("MoveEndPhase",
            "SwitchSummonPhase",
              this.switchType,
              switchOutTarget.getFieldIndex(),
              slotIndex,
              false,
              false
          );
        } else {
          switchOutTarget.leaveField(this.switchType === SwitchType.SWITCH);
          globalScene.phaseManager.prependNewToPhase("MoveEndPhase",
            "SwitchSummonPhase",
            this.switchType,
            switchOutTarget.getFieldIndex(),
            (globalScene.currentBattle.trainer ? globalScene.currentBattle.trainer.getNextSummonIndex((switchOutTarget as EnemyPokemon).trainerSlot) : 0),
            false,
            false
          );
        }
      }
    } else { // Switch out logic for wild pokemon
      /**
      * Check if Wimp Out/Emergency Exit activates due to being hit by U-turn or Volt Switch
      * If it did, the user of U-turn or Volt Switch will not be switched out.
      */
      if (target.getAbility().hasAttr("PostDamageForceSwitchAbAttr")
        && [ MoveId.U_TURN, MoveId.VOLT_SWITCH, MoveId.FLIP_TURN ].includes(move.id)
      ) {
        if (this.hpDroppedBelowHalf(target)) {
          return false;
        }
      }

      const allyPokemon = switchOutTarget.getAlly();

      if (switchOutTarget.hp > 0) {
        switchOutTarget.leaveField(false);
        globalScene.phaseManager.queueMessage(i18next.t("moveTriggers:fled", { pokemonName: getPokemonNameWithAffix(switchOutTarget) }), null, true, 500);

        // in double battles redirect potential moves off fled pokemon
        if (globalScene.currentBattle.double && !isNullOrUndefined(allyPokemon)) {
          globalScene.redirectPokemonMoves(switchOutTarget, allyPokemon);
        }
      }

      // clear out enemy held item modifiers of the switch out target
      globalScene.clearEnemyHeldItemModifiers(switchOutTarget);

      if (!allyPokemon?.isActive(true) && switchOutTarget.hp) {
          globalScene.phaseManager.pushNew("BattleEndPhase", false);

          if (globalScene.gameMode.hasRandomBiomes || globalScene.isNewBiome()) {
            globalScene.phaseManager.pushNew("SelectBiomePhase");
          }

          globalScene.phaseManager.pushNew("NewBattlePhase");
      }
    }

	  return true;
  }

  getCondition(): MoveConditionFunc {
    return (user, target, move) => (move.category !== MoveCategory.STATUS || this.getSwitchOutCondition()(user, target, move));
  }

  getFailedText(_user: Pokemon, target: Pokemon, _move: Move): string | undefined {
    const cancelled = new BooleanHolder(false);
    applyAbAttrs("ForceSwitchOutImmunityAbAttr", {pokemon: target, cancelled});
    if (cancelled.value) {
      return i18next.t("moveTriggers:cannotBeSwitchedOut", { pokemonName: getPokemonNameWithAffix(target) });
    }
  }


  getSwitchOutCondition(): MoveConditionFunc {
    return (user, target, move) => {
      const switchOutTarget = (this.selfSwitch ? user : target);
      const player = switchOutTarget.isPlayer();
      const forceSwitchAttr = move.getAttrs("ForceSwitchOutAttr").find(attr => attr.switchType === SwitchType.FORCE_SWITCH);

      if (!this.selfSwitch) {
        if (move.hitsSubstitute(user, target)) {
          return false;
        }

        // Check if the move is Roar or Whirlwind and if there is a trainer with only Pokémon left.
        if (forceSwitchAttr && globalScene.currentBattle.trainer) {
        const enemyParty = globalScene.getEnemyParty();
        // Filter out any Pokémon that are not allowed in battle (e.g. fainted ones)
        const remainingPokemon = enemyParty.filter(p => p.hp > 0 && p.isAllowedInBattle());
          if (remainingPokemon.length <= 1) {
            return false;
          }
        }

        // Dondozo with an allied Tatsugiri in its mouth cannot be forced out
        const commandedTag = switchOutTarget.getTag(BattlerTagType.COMMANDED);
        if (commandedTag?.getSourcePokemon()?.isActive(true)) {
          return false;
        }

        if (!player && globalScene.currentBattle.isBattleMysteryEncounter() && !globalScene.currentBattle.mysteryEncounter?.fleeAllowed) {
          // Don't allow wild opponents to be force switched during MEs with flee disabled
          return false;
        }

        const blockedByAbility = new BooleanHolder(false);
        applyAbAttrs("ForceSwitchOutImmunityAbAttr", {pokemon: target, cancelled: blockedByAbility});
        if (blockedByAbility.value) {
          return false;
        }
      }


      if (!player && globalScene.currentBattle.battleType === BattleType.WILD) {
        // wild pokemon cannot switch out with baton pass.
        return !this.isBatonPass()
                && globalScene.currentBattle.waveIndex % 10 !== 0
                // Don't allow wild mons to flee with U-turn et al.
                && !(this.selfSwitch && MoveCategory.STATUS !== move.category);
      }

      const party = player ? globalScene.getPlayerParty() : globalScene.getEnemyParty();
      return party.filter(p => p.isAllowedInBattle() && !p.isOnField()
          && (player || (p as EnemyPokemon).trainerSlot === (switchOutTarget as EnemyPokemon).trainerSlot)).length > 0;
    };
  }

  getUserBenefitScore(user: Pokemon, target: Pokemon, move: Move): number {
    if (!globalScene.getEnemyParty().find(p => p.isActive() && !p.isOnField())) {
      return -20;
    }
    let ret = this.selfSwitch ? Math.floor((1 - user.getHpRatio()) * 20) : super.getUserBenefitScore(user, target, move);
    if (this.selfSwitch && this.isBatonPass()) {
      const statStageTotal = user.getStatStages().reduce((s: number, total: number) => total += s, 0);
      ret = ret / 2 + (Phaser.Tweens.Builders.GetEaseFunction("Sine.easeOut")(Math.min(Math.abs(statStageTotal), 10) / 10) * (statStageTotal >= 0 ? 10 : -10));
    }
    return ret;
  }

  /**
  * Helper function to check if the Pokémon's health is below half after taking damage.
  * Used for an edge case interaction with Wimp Out/Emergency Exit.
  * If the Ability activates due to being hit by U-turn or Volt Switch, the user of that move will not be switched out.
  */
  hpDroppedBelowHalf(target: Pokemon): boolean {
    const pokemonHealth = target.hp;
    const maxPokemonHealth = target.getMaxHp();
    const damageTaken = target.turnData.damageTaken;
    const initialHealth = pokemonHealth + damageTaken;

    // Check if the Pokémon's health has dropped below half after the damage
    return initialHealth >= maxPokemonHealth / 2 && pokemonHealth < maxPokemonHealth / 2;
  }
}

export class ChillyReceptionAttr extends ForceSwitchOutAttr {
  apply(user: Pokemon, target: Pokemon, move: Move, args: any[]): boolean {
    globalScene.arena.trySetWeather(WeatherType.SNOW, user);
    return super.apply(user, target, move, args);
  }

  getCondition(): MoveConditionFunc {
    // chilly reception move will go through if the weather is change-able to snow, or the user can switch out, else move will fail
    return (user, target, move) => globalScene.arena.weather?.weatherType !== WeatherType.SNOW || super.getSwitchOutCondition()(user, target, move);
  }
}
export class RemoveTypeAttr extends MoveEffectAttr {

  private removedType: PokemonType;
  private messageCallback: ((user: Pokemon) => void) | undefined;

  constructor(removedType: PokemonType, messageCallback?: (user: Pokemon) => void) {
    super(true, { trigger: MoveEffectTrigger.POST_TARGET });
    this.removedType = removedType;
    this.messageCallback = messageCallback;

  }

  apply(user: Pokemon, target: Pokemon, move: Move, args: any[]): boolean {
    if (!super.apply(user, target, move, args)) {
      return false;
    }

    if (user.isTerastallized && user.getTeraType() === this.removedType) { // active tera types cannot be removed
      return false;
    }

    const userTypes = user.getTypes(true);
    const modifiedTypes = userTypes.filter(type => type !== this.removedType);
    if (modifiedTypes.length === 0) {
      modifiedTypes.push(PokemonType.UNKNOWN);
    }
    user.summonData.types = modifiedTypes;
    user.updateInfo();


    if (this.messageCallback) {
      this.messageCallback(user);
    }

    return true;
  }
}

export class CopyTypeAttr extends MoveEffectAttr {
  constructor() {
    super(false);
  }

  apply(user: Pokemon, target: Pokemon, move: Move, args: any[]): boolean {
    if (!super.apply(user, target, move, args)) {
      return false;
    }

    const targetTypes = target.getTypes(true);
    if (targetTypes.includes(PokemonType.UNKNOWN) && targetTypes.indexOf(PokemonType.UNKNOWN) > -1) {
      targetTypes[targetTypes.indexOf(PokemonType.UNKNOWN)] = PokemonType.NORMAL;
    }
    user.summonData.types = targetTypes;
    user.updateInfo();

    globalScene.phaseManager.queueMessage(i18next.t("moveTriggers:copyType", { pokemonName: getPokemonNameWithAffix(user), targetPokemonName: getPokemonNameWithAffix(target) }));

    return true;
  }

  getCondition(): MoveConditionFunc {
    return (user, target, move) => target.getTypes()[0] !== PokemonType.UNKNOWN || target.summonData.addedType !== null;
  }
}

export class CopyBiomeTypeAttr extends MoveEffectAttr {
  constructor() {
    super(true);
  }

  apply(user: Pokemon, target: Pokemon, move: Move, args: any[]): boolean {
    if (!super.apply(user, target, move, args)) {
      return false;
    }

    const terrainType = globalScene.arena.getTerrainType();
    let typeChange: PokemonType;
    if (terrainType !== TerrainType.NONE) {
      typeChange = this.getTypeForTerrain(globalScene.arena.getTerrainType());
    } else {
      typeChange = this.getTypeForBiome(globalScene.arena.biomeType);
    }

    user.summonData.types = [ typeChange ];
    user.updateInfo();

    globalScene.phaseManager.queueMessage(i18next.t("moveTriggers:transformedIntoType", { pokemonName: getPokemonNameWithAffix(user), typeName: i18next.t(`pokemonInfo:Type.${PokemonType[typeChange]}`) }));

    return true;
  }

  /**
   * Retrieves a type from the current terrain
   * @param terrainType {@linkcode TerrainType}
   * @returns {@linkcode Type}
   */
  private getTypeForTerrain(terrainType: TerrainType): PokemonType {
    switch (terrainType) {
      case TerrainType.ELECTRIC:
        return PokemonType.ELECTRIC;
      case TerrainType.MISTY:
        return PokemonType.FAIRY;
      case TerrainType.GRASSY:
        return PokemonType.GRASS;
      case TerrainType.PSYCHIC:
        return PokemonType.PSYCHIC;
      case TerrainType.NONE:
      default:
        return PokemonType.UNKNOWN;
    }
  }

  /**
   * Retrieves a type from the current biome
   * @param biomeType {@linkcode BiomeId}
   * @returns {@linkcode Type}
   */
  private getTypeForBiome(biomeType: BiomeId): PokemonType {
    switch (biomeType) {
      case BiomeId.TOWN:
      case BiomeId.PLAINS:
      case BiomeId.METROPOLIS:
        return PokemonType.NORMAL;
      case BiomeId.GRASS:
      case BiomeId.TALL_GRASS:
        return PokemonType.GRASS;
      case BiomeId.FOREST:
      case BiomeId.JUNGLE:
        return PokemonType.BUG;
      case BiomeId.SLUM:
      case BiomeId.SWAMP:
        return PokemonType.POISON;
      case BiomeId.SEA:
      case BiomeId.BEACH:
      case BiomeId.LAKE:
      case BiomeId.SEABED:
        return PokemonType.WATER;
      case BiomeId.MOUNTAIN:
        return PokemonType.FLYING;
      case BiomeId.BADLANDS:
        return PokemonType.GROUND;
      case BiomeId.CAVE:
      case BiomeId.DESERT:
        return PokemonType.ROCK;
      case BiomeId.ICE_CAVE:
      case BiomeId.SNOWY_FOREST:
        return PokemonType.ICE;
      case BiomeId.MEADOW:
      case BiomeId.FAIRY_CAVE:
      case BiomeId.ISLAND:
        return PokemonType.FAIRY;
      case BiomeId.POWER_PLANT:
        return PokemonType.ELECTRIC;
      case BiomeId.VOLCANO:
        return PokemonType.FIRE;
      case BiomeId.GRAVEYARD:
      case BiomeId.TEMPLE:
        return PokemonType.GHOST;
      case BiomeId.DOJO:
      case BiomeId.CONSTRUCTION_SITE:
        return PokemonType.FIGHTING;
      case BiomeId.FACTORY:
      case BiomeId.LABORATORY:
        return PokemonType.STEEL;
      case BiomeId.RUINS:
      case BiomeId.SPACE:
        return PokemonType.PSYCHIC;
      case BiomeId.WASTELAND:
      case BiomeId.END:
        return PokemonType.DRAGON;
      case BiomeId.ABYSS:
        return PokemonType.DARK;
      default:
        return PokemonType.UNKNOWN;
    }
  }
}

export class ChangeTypeAttr extends MoveEffectAttr {
  private type: PokemonType;

  constructor(type: PokemonType) {
    super(false);

    this.type = type;
  }

  apply(user: Pokemon, target: Pokemon, move: Move, args: any[]): boolean {
    target.summonData.types = [ this.type ];
    target.updateInfo();

    globalScene.phaseManager.queueMessage(i18next.t("moveTriggers:transformedIntoType", { pokemonName: getPokemonNameWithAffix(target), typeName: i18next.t(`pokemonInfo:Type.${PokemonType[this.type]}`) }));

    return true;
  }

  getCondition(): MoveConditionFunc {
    return (user, target, move) => !target.isTerastallized && !target.hasAbility(AbilityId.MULTITYPE) && !target.hasAbility(AbilityId.RKS_SYSTEM) && !(target.getTypes().length === 1 && target.getTypes()[0] === this.type);
  }
}

export class AddTypeAttr extends MoveEffectAttr {
  private type: PokemonType;

  constructor(type: PokemonType) {
    super(false);

    this.type = type;
  }

  apply(user: Pokemon, target: Pokemon, move: Move, args: any[]): boolean {
    target.summonData.addedType = this.type;
    target.updateInfo();

    globalScene.phaseManager.queueMessage(i18next.t("moveTriggers:addType", { typeName: i18next.t(`pokemonInfo:Type.${PokemonType[this.type]}`), pokemonName: getPokemonNameWithAffix(target) }));

    return true;
  }

  getCondition(): MoveConditionFunc {
    return (user, target, move) => !target.isTerastallized && !target.getTypes().includes(this.type);
  }
}

export class FirstMoveTypeAttr extends MoveEffectAttr {
  constructor() {
    super(true);
  }

  apply(user: Pokemon, target: Pokemon, move: Move, args: any[]): boolean {
    if (!super.apply(user, target, move, args)) {
      return false;
    }

    const firstMoveType = target.getMoveset()[0].getMove().type;
    user.summonData.types = [ firstMoveType ];
    globalScene.phaseManager.queueMessage(i18next.t("battle:transformedIntoType", { pokemonName: getPokemonNameWithAffix(user), type: i18next.t(`pokemonInfo:Type.${PokemonType[firstMoveType]}`) }));

    return true;
  }
}

/**
 * Attribute used to call a move.
 * Used by other move attributes: {@linkcode RandomMoveAttr}, {@linkcode RandomMovesetMoveAttr}, {@linkcode CopyMoveAttr}
 * @see {@linkcode apply} for move call
 * @extends OverrideMoveEffectAttr
 */
class CallMoveAttr extends OverrideMoveEffectAttr {
  protected invalidMoves: ReadonlySet<MoveId>;
  protected hasTarget: boolean;

  apply(user: Pokemon, target: Pokemon, move: Move, args: any[]): boolean {
    // Get eligible targets for move, failing if we can't target anything
    const replaceMoveTarget = move.moveTarget === MoveTarget.NEAR_OTHER ? MoveTarget.NEAR_ENEMY : undefined;
    const moveTargets = getMoveTargets(user, move.id, replaceMoveTarget);
    if (moveTargets.targets.length === 0) {
      globalScene.phaseManager.queueMessage(i18next.t("battle:attackFailed"));
      return false;
    }

    // Spread moves and ones with only 1 valid target will use their normal targeting.
    // If not, target the Mirror Move recipient or else a random enemy in our target list
    const targets = moveTargets.multiple || moveTargets.targets.length === 1
      ? moveTargets.targets
      : [this.hasTarget
        ? target.getBattlerIndex()
        : moveTargets.targets[user.randBattleSeedInt(moveTargets.targets.length)]];

    globalScene.phaseManager.unshiftNew("LoadMoveAnimPhase", move.id);
    globalScene.phaseManager.unshiftNew("MovePhase", user, targets, new PokemonMove(move.id), MoveUseMode.FOLLOW_UP);
    return true;
  }
}

/**
 * Attribute used to call a random move.
 * Used for {@linkcode MoveId.METRONOME}
 * @see {@linkcode apply} for move selection and move call
 * @extends CallMoveAttr to call a selected move
 */
export class RandomMoveAttr extends CallMoveAttr {
  constructor(invalidMoves: ReadonlySet<MoveId>) {
    super();
    this.invalidMoves = invalidMoves;
  }

  /**
   * This function exists solely to allow tests to override the randomly selected move by mocking this function.
   */
  public getMoveOverride(): MoveId | null {
    return null;
  }

  /**
   * User calls a random moveId.
   *
   * Invalid moves are indicated by what is passed in to invalidMoves: {@linkcode invalidMetronomeMoves}
   * @param user Pokemon that used the move and will call a random move
   * @param target Pokemon that will be targeted by the random move (if single target)
   * @param move Move being used
   * @param args Unused
   */
  override apply(user: Pokemon, target: Pokemon, move: Move, args: any[]): boolean {
    const moveIds = getEnumValues(MoveId).map(m => !this.invalidMoves.has(m) && !allMoves[m].name.endsWith(" (N)") ? m : MoveId.NONE);
    let moveId: MoveId = MoveId.NONE;
    do {
      moveId = this.getMoveOverride() ?? moveIds[user.randBattleSeedInt(moveIds.length)];
    }
    while (moveId === MoveId.NONE);
    return super.apply(user, target, allMoves[moveId], args);
  }
}

/**
 * Attribute used to call a random move in the user or party's moveset.
 * Used for {@linkcode MoveId.ASSIST} and {@linkcode MoveId.SLEEP_TALK}
 *
 * Fails if the user has no callable moves.
 *
 * Invalid moves are indicated by what is passed in to invalidMoves: {@linkcode invalidAssistMoves} or {@linkcode invalidSleepTalkMoves}
 * @extends RandomMoveAttr to use the callMove function on a moveId
 * @see {@linkcode getCondition} for move selection
 */
export class RandomMovesetMoveAttr extends CallMoveAttr {
  private includeParty: boolean;
  private moveId: number;
  constructor(invalidMoves: ReadonlySet<MoveId>, includeParty: boolean = false) {
    super();
    this.includeParty = includeParty;
    this.invalidMoves = invalidMoves;
  }

  /**
   * User calls a random moveId selected in {@linkcode getCondition}
   * @param user Pokemon that used the move and will call a random move
   * @param target Pokemon that will be targeted by the random move (if single target)
   * @param move Move being used
   * @param args Unused
   */
  apply(user: Pokemon, target: Pokemon, move: Move, args: any[]): boolean {
    return super.apply(user, target, allMoves[this.moveId], args);
  }

  getCondition(): MoveConditionFunc {
    return (user, target, move) => {
      // includeParty will be true for Assist, false for Sleep Talk
      let allies: Pokemon[];
      if (this.includeParty) {
        allies = (user.isPlayer() ? globalScene.getPlayerParty() : globalScene.getEnemyParty()).filter(p => p !== user);
      } else {
        allies = [ user ];
      }
      const partyMoveset = allies.flatMap(p => p.moveset);
      const moves = partyMoveset.filter(m => !this.invalidMoves.has(m.moveId) && !m.getMove().name.endsWith(" (N)"));
      if (moves.length === 0) {
        return false;
      }

      this.moveId = moves[user.randBattleSeedInt(moves.length)].moveId;
      return true;
    };
  }
}

// TODO: extend CallMoveAttr
export class NaturePowerAttr extends OverrideMoveEffectAttr {
  apply(user: Pokemon, target: Pokemon, move: Move, args: any[]): boolean {
    let moveId = MoveId.NONE;
    switch (globalScene.arena.getTerrainType()) {
    // this allows terrains to 'override' the biome move
      case TerrainType.NONE:
        switch (globalScene.arena.biomeType) {
          case BiomeId.TOWN:
            moveId = MoveId.ROUND;
            break;
          case BiomeId.METROPOLIS:
            moveId = MoveId.TRI_ATTACK;
            break;
          case BiomeId.SLUM:
            moveId = MoveId.SLUDGE_BOMB;
            break;
          case BiomeId.PLAINS:
            moveId = MoveId.SILVER_WIND;
            break;
          case BiomeId.GRASS:
            moveId = MoveId.GRASS_KNOT;
            break;
          case BiomeId.TALL_GRASS:
            moveId = MoveId.POLLEN_PUFF;
            break;
          case BiomeId.MEADOW:
            moveId = MoveId.GIGA_DRAIN;
            break;
          case BiomeId.FOREST:
            moveId = MoveId.BUG_BUZZ;
            break;
          case BiomeId.JUNGLE:
            moveId = MoveId.LEAF_STORM;
            break;
          case BiomeId.SEA:
            moveId = MoveId.HYDRO_PUMP;
            break;
          case BiomeId.SWAMP:
            moveId = MoveId.MUD_BOMB;
            break;
          case BiomeId.BEACH:
            moveId = MoveId.SCALD;
            break;
          case BiomeId.LAKE:
            moveId = MoveId.BUBBLE_BEAM;
            break;
          case BiomeId.SEABED:
            moveId = MoveId.BRINE;
            break;
          case BiomeId.ISLAND:
            moveId = MoveId.LEAF_TORNADO;
            break;
          case BiomeId.MOUNTAIN:
            moveId = MoveId.AIR_SLASH;
            break;
          case BiomeId.BADLANDS:
            moveId = MoveId.EARTH_POWER;
            break;
          case BiomeId.DESERT:
            moveId = MoveId.SCORCHING_SANDS;
            break;
          case BiomeId.WASTELAND:
            moveId = MoveId.DRAGON_PULSE;
            break;
          case BiomeId.CONSTRUCTION_SITE:
            moveId = MoveId.STEEL_BEAM;
            break;
          case BiomeId.CAVE:
            moveId = MoveId.POWER_GEM;
            break;
          case BiomeId.ICE_CAVE:
            moveId = MoveId.ICE_BEAM;
            break;
          case BiomeId.SNOWY_FOREST:
            moveId = MoveId.FROST_BREATH;
            break;
          case BiomeId.VOLCANO:
            moveId = MoveId.LAVA_PLUME;
            break;
          case BiomeId.GRAVEYARD:
            moveId = MoveId.SHADOW_BALL;
            break;
          case BiomeId.RUINS:
            moveId = MoveId.ANCIENT_POWER;
            break;
          case BiomeId.TEMPLE:
            moveId = MoveId.EXTRASENSORY;
            break;
          case BiomeId.DOJO:
            moveId = MoveId.FOCUS_BLAST;
            break;
          case BiomeId.FAIRY_CAVE:
            moveId = MoveId.ALLURING_VOICE;
            break;
          case BiomeId.ABYSS:
            moveId = MoveId.OMINOUS_WIND;
            break;
          case BiomeId.SPACE:
            moveId = MoveId.DRACO_METEOR;
            break;
          case BiomeId.FACTORY:
            moveId = MoveId.FLASH_CANNON;
            break;
          case BiomeId.LABORATORY:
            moveId = MoveId.ZAP_CANNON;
            break;
          case BiomeId.POWER_PLANT:
            moveId = MoveId.CHARGE_BEAM;
            break;
          case BiomeId.END:
            moveId = MoveId.ETERNABEAM;
            break;
        }
        break;
      case TerrainType.MISTY:
        moveId = MoveId.MOONBLAST;
        break;
      case TerrainType.ELECTRIC:
        moveId = MoveId.THUNDERBOLT;
        break;
      case TerrainType.GRASSY:
        moveId = MoveId.ENERGY_BALL;
        break;
      case TerrainType.PSYCHIC:
        moveId = MoveId.PSYCHIC;
        break;
      default:
        // Just in case there's no match
        moveId = MoveId.TRI_ATTACK;
        break;
    }

    // Load the move's animation if we didn't already and unshift a new usage phase
    globalScene.phaseManager.unshiftNew("LoadMoveAnimPhase", moveId);
    globalScene.phaseManager.unshiftNew("MovePhase", user, [ target.getBattlerIndex() ], new PokemonMove(moveId), MoveUseMode.FOLLOW_UP);
    return true;
  }
}

/**
 * Attribute used to copy a previously-used move.
 * Used for {@linkcode MoveId.COPYCAT} and {@linkcode MoveId.MIRROR_MOVE}
 * @see {@linkcode apply} for move selection and move call
 * @extends CallMoveAttr to call a selected move
 */
export class CopyMoveAttr extends CallMoveAttr {
  private mirrorMove: boolean;
  constructor(mirrorMove: boolean, invalidMoves: ReadonlySet<MoveId> = new Set()) {
    super();
    this.mirrorMove = mirrorMove;
    this.invalidMoves = invalidMoves;
  }

  apply(user: Pokemon, target: Pokemon, _move: Move, args: any[]): boolean {
    this.hasTarget = this.mirrorMove;
    // bang is correct as condition func returns `false` and fails move if no last move exists
    const lastMove = this.mirrorMove ? target.getLastNonVirtualMove(false, false)!.move : globalScene.currentBattle.lastMove;
    return super.apply(user, target, allMoves[lastMove], args);
  }

  getCondition(): MoveConditionFunc {
    return (_user, target, _move) => {
      const lastMove = this.mirrorMove ? target.getLastNonVirtualMove(false, false)?.move : globalScene.currentBattle.lastMove;
      return !isNullOrUndefined(lastMove) && !this.invalidMoves.has(lastMove);
    };
  }
}

/**
 * Attribute used for moves that cause the target to repeat their last used move.
 *
 * Used for [Instruct](https://bulbapedia.bulbagarden.net/wiki/Instruct_(move)).
*/
export class RepeatMoveAttr extends MoveEffectAttr {
  private movesetMove: PokemonMove;
  constructor() {
    super(false, { trigger: MoveEffectTrigger.POST_APPLY }); // needed to ensure correct protect interaction
  }

  /**
   * Forces the target to re-use their last used move again.
   * @param user - The {@linkcode Pokemon} using the attack
   * @param target - The {@linkcode Pokemon} being targeted by the attack
   * @returns `true` if the move succeeds
   */
  apply(user: Pokemon, target: Pokemon): boolean {
    // get the last move used (excluding status based failures) as well as the corresponding moveset slot
    // bangs are justified as Instruct fails if no prior move or moveset move exists
    // TODO: How does instruct work when copying a move called via Copycat that the user itself knows?
    const lastMove = target.getLastNonVirtualMove()!;
    const movesetMove = target.getMoveset().find(m => m.moveId === lastMove?.move)!

    // If the last move used can hit more than one target or has variable targets,
    // re-compute the targets for the attack (mainly for alternating double/single battles)
    // Rampaging moves (e.g. Outrage) are not included due to being incompatible with Instruct,
    // nor is Dragon Darts (due to its smart targeting bypassing normal target selection)
    let moveTargets = this.movesetMove.getMove().isMultiTarget() ? getMoveTargets(target, this.movesetMove.moveId).targets : lastMove.targets;

    // In the event the instructed move's only target is a fainted opponent, redirect it to an alive ally if possible.
    // Normally, all yet-unexecuted move phases would swap targets after any foe faints or flees (see `redirectPokemonMoves` in `battle-scene.ts`),
    // but since Instruct adds a new move phase _after_ all that occurs, we need to handle this interaction manually.
    const firstTarget = globalScene.getField()[moveTargets[0]];
    if (
      globalScene.currentBattle.double
      && moveTargets.length === 1
      && firstTarget.isFainted()
      && firstTarget !== target.getAlly()
    ) {
      const ally = firstTarget.getAlly();
      if (!isNullOrUndefined(ally) && ally.isActive()) {
        moveTargets = [ ally.getBattlerIndex() ];
      }
    }

    globalScene.phaseManager.queueMessage(i18next.t("moveTriggers:instructingMove", {
      userPokemonName: getPokemonNameWithAffix(user),
      targetPokemonName: getPokemonNameWithAffix(target)
    }));
    target.turnData.extraTurns++;
    globalScene.phaseManager.appendNewToPhase("MoveEndPhase", "MovePhase", target, moveTargets, movesetMove, MoveUseMode.NORMAL);
    return true;
  }

  getCondition(): MoveConditionFunc {
    return (_user, target, _move) => {
      // TODO: Check instruct behavior with struggle - ignore, fail or success
      const lastMove = target.getLastNonVirtualMove();
      const movesetMove = target.getMoveset().find(m => m.moveId === lastMove?.move);
      const uninstructableMoves = [
        // Locking/Continually Executed moves
        MoveId.OUTRAGE,
        MoveId.RAGING_FURY,
        MoveId.ROLLOUT,
        MoveId.PETAL_DANCE,
        MoveId.THRASH,
        MoveId.ICE_BALL,
        MoveId.UPROAR,
        // Multi-turn Moves
        MoveId.BIDE,
        MoveId.SHELL_TRAP,
        MoveId.BEAK_BLAST,
        MoveId.FOCUS_PUNCH,
        // "First Turn Only" moves
        MoveId.FAKE_OUT,
        MoveId.FIRST_IMPRESSION,
        MoveId.MAT_BLOCK,
        // Moves with a recharge turn
        MoveId.HYPER_BEAM,
        MoveId.ETERNABEAM,
        MoveId.FRENZY_PLANT,
        MoveId.BLAST_BURN,
        MoveId.HYDRO_CANNON,
        MoveId.GIGA_IMPACT,
        MoveId.PRISMATIC_LASER,
        MoveId.ROAR_OF_TIME,
        MoveId.ROCK_WRECKER,
        MoveId.METEOR_ASSAULT,
        // Charging & 2-turn moves
        MoveId.DIG,
        MoveId.FLY,
        MoveId.BOUNCE,
        MoveId.SHADOW_FORCE,
        MoveId.PHANTOM_FORCE,
        MoveId.DIVE,
        MoveId.ELECTRO_SHOT,
        MoveId.ICE_BURN,
        MoveId.GEOMANCY,
        MoveId.FREEZE_SHOCK,
        MoveId.SKY_DROP,
        MoveId.SKY_ATTACK,
        MoveId.SKULL_BASH,
        MoveId.SOLAR_BEAM,
        MoveId.SOLAR_BLADE,
        MoveId.METEOR_BEAM,
        // Copying/Move-Calling moves
        MoveId.ASSIST,
        MoveId.COPYCAT,
        MoveId.ME_FIRST,
        MoveId.METRONOME,
        MoveId.MIRROR_MOVE,
        MoveId.NATURE_POWER,
        MoveId.SLEEP_TALK,
        MoveId.SNATCH,
        MoveId.INSTRUCT,
        // Misc moves
        MoveId.KINGS_SHIELD,
        MoveId.SKETCH,
        MoveId.TRANSFORM,
        MoveId.MIMIC,
        MoveId.STRUGGLE,
        // TODO: Add Max/G-Max/Z-Move blockage if or when they are implemented
      ];

      if (!lastMove?.move // no move to instruct
        || !movesetMove // called move not in target's moveset (forgetting the move, etc.)
        || movesetMove.ppUsed === movesetMove.getMovePp() // move out of pp
        // TODO: This next line is likely redundant as all charging moves are in the above list
        || allMoves[lastMove.move].isChargingMove() // called move is a charging/recharging move
        || uninstructableMoves.includes(lastMove.move)) { // called move is in the banlist
        return false;
      }
      this.movesetMove = movesetMove;
      return true;
    };
  }

  getTargetBenefitScore(user: Pokemon, target: Pokemon, move: Move): number {
    // TODO: Make the AI actually use instruct
    /* Ideally, the AI would score instruct based on the scorings of the on-field pokemons'
    * last used moves at the time of using Instruct (by the time the instructor gets to act)
    * with respect to the user's side.
    * In 99.9% of cases, this would be the pokemon's ally (unless the target had last
    * used a move like Decorate on the user or its ally)
    */
    return 2;
  }
}

/**
 *  Attribute used for moves that reduce PP of the target's last used move.
 *  Used for Spite.
 */
export class ReducePpMoveAttr extends MoveEffectAttr {
  protected reduction: number;
  constructor(reduction: number) {
    super();
    this.reduction = reduction;
  }

  /**
   * Reduces the PP of the target's last-used move by an amount based on this attribute instance's {@linkcode reduction}.
   *
   * @param user - N/A
   * @param target - The {@linkcode Pokemon} targeted by the attack
   * @param move - N/A
   * @param args - N/A
   * @returns always `true`
   */
  apply(user: Pokemon, target: Pokemon, move: Move, args: any[]): boolean {
    /** The last move the target themselves used */
    const lastMove = target.getLastNonVirtualMove();
    const movesetMove = target.getMoveset().find(m => m.moveId === lastMove?.move)!; // bang is correct as condition prevents this from being nullish
    const lastPpUsed = movesetMove.ppUsed;
    movesetMove.ppUsed = Math.min(lastPpUsed + this.reduction, movesetMove.getMovePp());

    globalScene.eventTarget.dispatchEvent(new MoveUsedEvent(target.id, movesetMove.getMove(), movesetMove.ppUsed));
    globalScene.phaseManager.queueMessage(i18next.t("battle:ppReduced", { targetName: getPokemonNameWithAffix(target), moveName: movesetMove.getName(), reduction: (movesetMove.ppUsed) - lastPpUsed }));

    return true;
  }

  getCondition(): MoveConditionFunc {
    return (user, target, move) => {
      const lastMove = target.getLastNonVirtualMove();
      const movesetMove = target.getMoveset().find(m => m.moveId === lastMove?.move)
      return !!movesetMove?.getPpRatio();
    };
  }

  getTargetBenefitScore(user: Pokemon, target: Pokemon, move: Move): number {
    const lastMove = target.getLastNonVirtualMove();
    const movesetMove = target.getMoveset().find(m => m.moveId === lastMove?.move)
    if (!movesetMove) {
      return 0;
    }

    const maxPp = movesetMove.getMovePp();
    const ppLeft = maxPp - movesetMove.ppUsed;
    const value = -(8 - Math.ceil(Math.min(maxPp, 30) / 5));
    if (ppLeft < 4) {
      return (value / 4) * ppLeft;
    }
    return value;

  }
}

/**
 *  Attribute used for moves that damage target, and then reduce PP of the target's last used move.
 *  Used for Eerie Spell.
 */
export class AttackReducePpMoveAttr extends ReducePpMoveAttr {
  constructor(reduction: number) {
    super(reduction);
  }

  /**
   * Checks if the target has used a move prior to the attack. PP-reduction is applied through the super class if so.
   *
   * @param user - The {@linkcode Pokemon} using the move
   * @param target -The {@linkcode Pokemon} targeted by the attack
   * @param move - The {@linkcode Move} being used
   * @param args - N/A
   * @returns - always `true`
   */
  apply(user: Pokemon, target: Pokemon, move: Move, args: any[]): boolean {
    const lastMove = target.getLastNonVirtualMove();
    const movesetMove = target.getMoveset().find(m => m.moveId === lastMove?.move);
    if (movesetMove?.getPpRatio()) {
      super.apply(user, target, move, args);
    }

    return true;
  }

  /**
   * Override condition function to always perform damage.
   * Instead, perform pp-reduction condition check in {@linkcode apply}.
   * (A failed condition will prevent damage which is not what we want here)
   * @returns always `true`
   */
  override getCondition(): MoveConditionFunc {
    return () => true;
  }
}

const targetMoveCopiableCondition: MoveConditionFunc = (user, target, move) => {
  const copiableMove = target.getLastNonVirtualMove();
  if (!copiableMove?.move) {
    return false;
  }

  if (allMoves[copiableMove.move].isChargingMove() && copiableMove.result === MoveResult.OTHER) {
    return false;
  }

  // TODO: Add last turn of Bide

  return true;
};

/**
 * Attribute to temporarily copy the last move in the target's moveset.
 * Used by {@linkcode Moves.MIMIC}.
 */
export class MovesetCopyMoveAttr extends OverrideMoveEffectAttr {
  apply(user: Pokemon, target: Pokemon, move: Move, args: any[]): boolean {
    const lastMove = target.getLastNonVirtualMove()
    if (!lastMove?.move) {
      return false;
    }

    const copiedMove = allMoves[lastMove.move];

    const thisMoveIndex = user.getMoveset().findIndex(m => m.moveId === move.id);

    if (thisMoveIndex === -1) {
      return false;
    }

    // Populate summon data with a copy of the current moveset, replacing the copying move with the copied move
    user.summonData.moveset = user.getMoveset().slice(0);
    user.summonData.moveset[thisMoveIndex] = new PokemonMove(copiedMove.id);

    globalScene.phaseManager.queueMessage(i18next.t("moveTriggers:copiedMove", { pokemonName: getPokemonNameWithAffix(user), moveName: copiedMove.name }));

    return true;
  }

  getCondition(): MoveConditionFunc {
    return targetMoveCopiableCondition;
  }
}

/**
 * Attribute for {@linkcode MoveId.SKETCH} that causes the user to copy the opponent's last used move
 * This move copies the last used non-virtual move
 *  e.g. if Metronome is used, it copies Metronome itself, not the virtual move called by Metronome
 * Fails if the opponent has not yet used a move.
 * Fails if used on an uncopiable move, listed in unsketchableMoves in getCondition
 * Fails if the move is already in the user's moveset
 */
export class SketchAttr extends MoveEffectAttr {
  constructor() {
    super(true);
  }
  /**
   * User copies the opponent's last used move, if possible
   * @param {Pokemon} user Pokemon that used the move and will replace Sketch with the copied move
   * @param {Pokemon} target Pokemon that the user wants to copy a move from
   * @param {Move} move Move being used
   * @param {any[]} args Unused
   * @returns {boolean} true if the function succeeds, otherwise false
   */

  apply(user: Pokemon, target: Pokemon, move: Move, args: any[]): boolean {
    if (!super.apply(user, target, move, args)) {
      return false;
    }

    const targetMove = target.getLastNonVirtualMove()
    if (!targetMove) {
      // failsafe for TS compiler
      return false;
    }

    const sketchedMove = allMoves[targetMove.move];
    const sketchIndex = user.getMoveset().findIndex(m => m.moveId === move.id);
    if (sketchIndex === -1) {
      return false;
    }

    user.setMove(sketchIndex, sketchedMove.id);

    globalScene.phaseManager.queueMessage(i18next.t("moveTriggers:sketchedMove", { pokemonName: getPokemonNameWithAffix(user), moveName: sketchedMove.name }));

    return true;
  }

  getCondition(): MoveConditionFunc {
    return (user, target, move) => {
      if (!targetMoveCopiableCondition(user, target, move)) {
        return false;
      }

      const targetMove = target.getLastNonVirtualMove();
      return !isNullOrUndefined(targetMove)
        && !invalidSketchMoves.has(targetMove.move)
        && user.getMoveset().every(m => m.moveId !== targetMove.move)
    };
  }
}

export class AbilityChangeAttr extends MoveEffectAttr {
  public ability: AbilityId;

  constructor(ability: AbilityId, selfTarget?: boolean) {
    super(selfTarget);

    this.ability = ability;
  }

  apply(user: Pokemon, target: Pokemon, move: Move, args: any[]): boolean {
    if (!super.apply(user, target, move, args)) {
      return false;
    }

    const moveTarget = this.selfTarget ? user : target;

    globalScene.triggerPokemonFormChange(moveTarget, SpeciesFormChangeRevertWeatherFormTrigger);
    if (moveTarget.breakIllusion()) {
      globalScene.phaseManager.queueMessage(i18next.t("abilityTriggers:illusionBreak", { pokemonName: getPokemonNameWithAffix(moveTarget) }));
    }
    globalScene.phaseManager.queueMessage(i18next.t("moveTriggers:acquiredAbility", { pokemonName: getPokemonNameWithAffix(moveTarget), abilityName: allAbilities[this.ability].name }));
    moveTarget.setTempAbility(allAbilities[this.ability]);
    globalScene.triggerPokemonFormChange(moveTarget, SpeciesFormChangeRevertWeatherFormTrigger);
    return true;
  }

  getCondition(): MoveConditionFunc {
    return (user, target, move) => (this.selfTarget ? user : target).getAbility().isReplaceable && (this.selfTarget ? user : target).getAbility().id !== this.ability;
  }
}

export class AbilityCopyAttr extends MoveEffectAttr {
  public copyToPartner: boolean;

  constructor(copyToPartner: boolean = false) {
    super(false);

    this.copyToPartner = copyToPartner;
  }

  apply(user: Pokemon, target: Pokemon, move: Move, args: any[]): boolean {
    if (!super.apply(user, target, move, args)) {
      return false;
    }

    globalScene.phaseManager.queueMessage(i18next.t("moveTriggers:copiedTargetAbility", { pokemonName: getPokemonNameWithAffix(user), targetName: getPokemonNameWithAffix(target), abilityName: allAbilities[target.getAbility().id].name }));

    user.setTempAbility(target.getAbility());
    const ally = user.getAlly();

    if (this.copyToPartner && globalScene.currentBattle?.double && !isNullOrUndefined(ally) && ally.hp) { // TODO is this the best way to check that the ally is active?
      globalScene.phaseManager.queueMessage(i18next.t("moveTriggers:copiedTargetAbility", { pokemonName: getPokemonNameWithAffix(ally), targetName: getPokemonNameWithAffix(target), abilityName: allAbilities[target.getAbility().id].name }));
      ally.setTempAbility(target.getAbility());
    }

    return true;
  }

  getCondition(): MoveConditionFunc {
    return (user, target, move) => {
      const ally = user.getAlly();
      let ret = target.getAbility().isCopiable && user.getAbility().isReplaceable;
      if (this.copyToPartner && globalScene.currentBattle?.double) {
        ret = ret && (!ally?.hp || ally?.getAbility().isReplaceable);
      } else {
        ret = ret && user.getAbility().id !== target.getAbility().id;
      }
      return ret;
    };
  }
}

export class AbilityGiveAttr extends MoveEffectAttr {
  public copyToPartner: boolean;

  constructor() {
    super(false);
  }

  apply(user: Pokemon, target: Pokemon, move: Move, args: any[]): boolean {
    if (!super.apply(user, target, move, args)) {
      return false;
    }

    globalScene.phaseManager.queueMessage(i18next.t("moveTriggers:acquiredAbility", { pokemonName: getPokemonNameWithAffix(target), abilityName: allAbilities[user.getAbility().id].name }));

    target.setTempAbility(user.getAbility());

    return true;
  }

  getCondition(): MoveConditionFunc {
    return (user, target, move) => user.getAbility().isCopiable && target.getAbility().isReplaceable && user.getAbility().id !== target.getAbility().id;
  }
}

export class SwitchAbilitiesAttr extends MoveEffectAttr {
  apply(user: Pokemon, target: Pokemon, move: Move, args: any[]): boolean {
    if (!super.apply(user, target, move, args)) {
      return false;
    }

    const tempAbility = user.getAbility();

    globalScene.phaseManager.queueMessage(i18next.t("moveTriggers:swappedAbilitiesWithTarget", { pokemonName: getPokemonNameWithAffix(user) }));

    user.setTempAbility(target.getAbility());
    target.setTempAbility(tempAbility);
    // Swaps Forecast/Flower Gift from Castform/Cherrim
    globalScene.arena.triggerWeatherBasedFormChangesToNormal();

    return true;
  }

  getCondition(): MoveConditionFunc {
    return (user, target, move) => [user, target].every(pkmn => pkmn.getAbility().isSwappable);
  }
}

/**
 * Attribute used for moves that suppress abilities like {@linkcode MoveId.GASTRO_ACID}.
 * A suppressed ability cannot be activated.
 *
 * @extends MoveEffectAttr
 * @see {@linkcode apply}
 * @see {@linkcode getCondition}
 */
export class SuppressAbilitiesAttr extends MoveEffectAttr {
  /** Sets ability suppression for the target pokemon and displays a message. */
  apply(user: Pokemon, target: Pokemon, move: Move, args: any[]): boolean {
    if (!super.apply(user, target, move, args)) {
      return false;
    }

    globalScene.phaseManager.queueMessage(i18next.t("moveTriggers:suppressAbilities", { pokemonName: getPokemonNameWithAffix(target) }));

    target.suppressAbility();

    globalScene.arena.triggerWeatherBasedFormChangesToNormal();

    return true;
  }

  /** Causes the effect to fail when the target's ability is unsupressable or already suppressed. */
  getCondition(): MoveConditionFunc {
    return (_user, target, _move) => !target.summonData.abilitySuppressed && (target.getAbility().isSuppressable || (target.hasPassive() && target.getPassiveAbility().isSuppressable));
  }
}

/**
 * Applies the effects of {@linkcode SuppressAbilitiesAttr} if the target has already moved this turn.
 * @extends MoveEffectAttr
 * @see {@linkcode MoveId.CORE_ENFORCER} (the move which uses this effect)
 */
export class SuppressAbilitiesIfActedAttr extends MoveEffectAttr {
  /**
   * If the target has already acted this turn, apply a {@linkcode SuppressAbilitiesAttr} effect unless the
   * abillity cannot be suppressed. This is a secondary effect and has no bearing on the success or failure of the move.
   *
   * @returns True if the move occurred, otherwise false. Note that true will be returned even if the target has not
   * yet moved or if the suppression failed to apply.
   */
  apply(user: Pokemon, target: Pokemon, move: Move, args: any[]): boolean {
    if (!super.apply(user, target, move, args)) {
      return false;
    }

    if (target.turnData.acted) {
      const suppressAttr = new SuppressAbilitiesAttr();
      if (suppressAttr.getCondition()(user, target, move)) {
        suppressAttr.apply(user, target, move, args);
      }
    }

    return true;
  }
}

/**
 * Used by Transform
 */
export class TransformAttr extends MoveEffectAttr {
  override apply(user: Pokemon, target: Pokemon, move: Move, args: any[]): boolean {
    if (!super.apply(user, target, move, args)) {
      return false;
    }

    globalScene.phaseManager.unshiftNew("PokemonTransformPhase", user.getBattlerIndex(), target.getBattlerIndex());

    globalScene.phaseManager.queueMessage(i18next.t("moveTriggers:transformedIntoTarget", { pokemonName: getPokemonNameWithAffix(user), targetName: getPokemonNameWithAffix(target) }));

    return true;
  }
}

/**
 * Attribute used for status moves, namely Speed Swap,
 * that swaps the user's and target's corresponding stats.
 * @extends MoveEffectAttr
 * @see {@linkcode apply}
 */
export class SwapStatAttr extends MoveEffectAttr {
  /** The stat to be swapped between the user and the target */
  private stat: EffectiveStat;

  constructor(stat: EffectiveStat) {
    super();

    this.stat = stat;
  }

  /**
   * Swaps the user's and target's corresponding current
   * {@linkcode EffectiveStat | stat} values
   * @param user the {@linkcode Pokemon} that used the move
   * @param target the {@linkcode Pokemon} that the move was used on
   * @param move N/A
   * @param args N/A
   * @returns true if attribute application succeeds
   */
  apply(user: Pokemon, target: Pokemon, move: Move, args: any[]): boolean {
    if (super.apply(user, target, move, args)) {
      const temp = user.getStat(this.stat, false);
      user.setStat(this.stat, target.getStat(this.stat, false), false);
      target.setStat(this.stat, temp, false);

      globalScene.phaseManager.queueMessage(i18next.t("moveTriggers:switchedStat", {
        pokemonName: getPokemonNameWithAffix(user),
        stat: i18next.t(getStatKey(this.stat)),
      }));

      return true;
    }
    return false;
  }
}

/**
 * Attribute used to switch the user's own stats.
 * Used by Power Shift.
 * @extends MoveEffectAttr
 */
export class ShiftStatAttr extends MoveEffectAttr {
  private statToSwitch: EffectiveStat;
  private statToSwitchWith: EffectiveStat;

  constructor(statToSwitch: EffectiveStat, statToSwitchWith: EffectiveStat) {
    super();

    this.statToSwitch = statToSwitch;
    this.statToSwitchWith = statToSwitchWith;
  }

  /**
   * Switches the user's stats based on the {@linkcode statToSwitch} and {@linkcode statToSwitchWith} attributes.
   * @param {Pokemon} user the {@linkcode Pokemon} that used the move
   * @param target n/a
   * @param move n/a
   * @param args n/a
   * @returns whether the effect was applied
   */
  override apply(user: Pokemon, target: Pokemon, move: Move, args: any[]): boolean {
    if (!super.apply(user, target, move, args)) {
      return false;
    }

    const firstStat = user.getStat(this.statToSwitch, false);
    const secondStat = user.getStat(this.statToSwitchWith, false);

    user.setStat(this.statToSwitch, secondStat, false);
    user.setStat(this.statToSwitchWith, firstStat, false);

    globalScene.phaseManager.queueMessage(i18next.t("moveTriggers:shiftedStats", {
      pokemonName: getPokemonNameWithAffix(user),
      statToSwitch: i18next.t(getStatKey(this.statToSwitch)),
      statToSwitchWith: i18next.t(getStatKey(this.statToSwitchWith))
    }));

    return true;
  }

  /**
   * Encourages the user to use the move if the stat to switch with is greater than the stat to switch.
   * @param {Pokemon} user the {@linkcode Pokemon} that used the move
   * @param target n/a
   * @param move n/a
   * @returns number of points to add to the user's benefit score
   */
  override getUserBenefitScore(user: Pokemon, target: Pokemon, move: Move): number {
    return user.getStat(this.statToSwitchWith, false) > user.getStat(this.statToSwitch, false) ? 10 : 0;
  }
}

/**
 * Attribute used for status moves, namely Power Split and Guard Split,
 * that take the average of a user's and target's corresponding
 * stats and assign that average back to each corresponding stat.
 * @extends MoveEffectAttr
 * @see {@linkcode apply}
 */
export class AverageStatsAttr extends MoveEffectAttr {
  /** The stats to be averaged individually between the user and the target */
  private stats: readonly EffectiveStat[];
  private msgKey: string;

  constructor(stats: readonly EffectiveStat[], msgKey: string) {
    super();

    this.stats = stats;
    this.msgKey = msgKey;
  }

  /**
   * Takes the average of the user's and target's corresponding {@linkcode stat}
   * values and sets those stats to the corresponding average for both
   * temporarily.
   * @param user the {@linkcode Pokemon} that used the move
   * @param target the {@linkcode Pokemon} that the move was used on
   * @param move N/A
   * @param args N/A
   * @returns true if attribute application succeeds
   */
  apply(user: Pokemon, target: Pokemon, move: Move, args: any[]): boolean {
    if (super.apply(user, target, move, args)) {
      for (const s of this.stats) {
        const avg = Math.floor((user.getStat(s, false) + target.getStat(s, false)) / 2);

        user.setStat(s, avg, false);
        target.setStat(s, avg, false);
      }

      globalScene.phaseManager.queueMessage(i18next.t(this.msgKey, { pokemonName: getPokemonNameWithAffix(user) }));

      return true;
    }
    return false;
  }
}

export class MoneyAttr extends MoveEffectAttr {
  constructor() {
    super(true, {firstHitOnly: true });
  }

  apply(user: Pokemon, target: Pokemon, move: Move): boolean {
    globalScene.currentBattle.moneyScattered += globalScene.getWaveMoneyAmount(0.2);
    globalScene.phaseManager.queueMessage(i18next.t("moveTriggers:coinsScatteredEverywhere"));
    return true;
  }
}

/**
 * Applies {@linkcode BattlerTagType.DESTINY_BOND} to the user.
 *
 * @extends MoveEffectAttr
 */
export class DestinyBondAttr extends MoveEffectAttr {
  constructor() {
    super(true, { trigger: MoveEffectTrigger.PRE_APPLY });
  }

  /**
   * Applies {@linkcode BattlerTagType.DESTINY_BOND} to the user.
   * @param user {@linkcode Pokemon} that is having the tag applied to.
   * @param target {@linkcode Pokemon} N/A
   * @param move {@linkcode Move} {@linkcode Move.DESTINY_BOND}
   * @param {any[]} args N/A
   * @returns true
   */
  apply(user: Pokemon, target: Pokemon, move: Move, args: any[]): boolean {
    globalScene.phaseManager.queueMessage(`${i18next.t("moveTriggers:tryingToTakeFoeDown", { pokemonName: getPokemonNameWithAffix(user) })}`);
    user.addTag(BattlerTagType.DESTINY_BOND, undefined, move.id, user.id);
    return true;
  }
}

/**
 * Attribute to apply a battler tag to the target if they have had their stats boosted this turn.
 * @extends AddBattlerTagAttr
 */
export class AddBattlerTagIfBoostedAttr extends AddBattlerTagAttr {
  constructor(tag: BattlerTagType) {
    super(tag, false, false, 2, 5);
  }

  /**
   * @param user {@linkcode Pokemon} using this move
   * @param target {@linkcode Pokemon} target of this move
   * @param move {@linkcode Move} being used
   * @param {any[]} args N/A
   * @returns true
   */
  apply(user: Pokemon, target: Pokemon, move: Move, args: any[]): boolean {
    if (target.turnData.statStagesIncreased) {
      super.apply(user, target, move, args);
    }
    return true;
  }
}

/**
 * Attribute to apply a status effect to the target if they have had their stats boosted this turn.
 * @extends MoveEffectAttr
 */
export class StatusIfBoostedAttr extends MoveEffectAttr {
  public effect: StatusEffect;

  constructor(effect: StatusEffect) {
    super(true);
    this.effect = effect;
  }

  /**
   * @param user {@linkcode Pokemon} using this move
   * @param target {@linkcode Pokemon} target of this move
   * @param move {@linkcode Move} N/A
   * @param {any[]} args N/A
   * @returns true
   */
  apply(user: Pokemon, target: Pokemon, move: Move, args: any[]): boolean {
    if (target.turnData.statStagesIncreased) {
      target.trySetStatus(this.effect, user);
    }
    return true;
  }
}

/**
 * Attribute to fail move usage unless all of the user's other moves have been used at least once.
 * Used by {@linkcode MoveId.LAST_RESORT}.
 */
export class LastResortAttr extends MoveAttr {
  // TODO: Verify behavior as Bulbapedia page is _extremely_ poorly documented
  getCondition(): MoveConditionFunc {
    return (user: Pokemon, _target: Pokemon, move: Move) => {
      const otherMovesInMoveset = new Set<MoveId>(user.getMoveset().map(m => m.moveId));
      if (!otherMovesInMoveset.delete(move.id) || !otherMovesInMoveset.size) {
        return false; // Last resort fails if used when not in user's moveset or no other moves exist
      }

      const movesInHistory = new Set<MoveId>(
        user.getMoveHistory()
        .filter(m => !isVirtual(m.useMode)) // Last resort ignores virtual moves
        .map(m => m.move)
      );

      // Since `Set.intersection()` is only present in ESNext, we have to do this to check inclusion
      return [...otherMovesInMoveset].every(m => movesInHistory.has(m))
    };
  }
}

export class VariableTargetAttr extends MoveAttr {
  private targetChangeFunc: (user: Pokemon, target: Pokemon, move: Move) => number;

  constructor(targetChange: (user: Pokemon, target: Pokemon, move: Move) => number) {
    super();

    this.targetChangeFunc = targetChange;
  }

  apply(user: Pokemon, target: Pokemon, move: Move, args: any[]): boolean {
    const targetVal = args[0] as NumberHolder;
    targetVal.value = this.targetChangeFunc(user, target, move);
    return true;
  }
}

/**
 * Attribute to cause the target to move immediately after the user.
 *
 * Used by {@linkcode Moves.AFTER_YOU}.
 */
export class AfterYouAttr extends MoveEffectAttr {
  /**
   * Cause the target of this move to act right after the user.
   * @param user - Unused
   * @param target - The {@linkcode Pokemon} targeted by this move
   * @param _move - Unused
   * @param _args - Unused
   * @returns `true`
   */
  override apply(user: Pokemon, target: Pokemon, _move: Move, _args: any[]): boolean {
    globalScene.phaseManager.queueMessage(i18next.t("moveTriggers:afterYou", { targetName: getPokemonNameWithAffix(target) }));

    // Will find next acting phase of the targeted pokémon, delete it and queue it right after us.
    const targetNextPhase = globalScene.phaseManager.findPhase<MovePhase>(phase => phase.pokemon === target);
    if (targetNextPhase && globalScene.phaseManager.tryRemovePhase((phase: MovePhase) => phase.pokemon === target)) {
      globalScene.phaseManager.prependToPhase(targetNextPhase, "MovePhase");
    }

    return true;
  }
}

/**
 * Move effect to force the target to move last, ignoring priority.
 * If applied to multiple targets, they move in speed order after all other moves.
 * @extends MoveEffectAttr
 */
export class ForceLastAttr extends MoveEffectAttr {
  /**
   * Forces the target of this move to move last.
   *
   * @param user {@linkcode Pokemon} that is using the move.
   * @param target {@linkcode Pokemon} that will be forced to move last.
   * @param move {@linkcode Move} {@linkcode MoveId.QUASH}
   * @param _args N/A
   * @returns true
   */
  override apply(user: Pokemon, target: Pokemon, _move: Move, _args: any[]): boolean {
    globalScene.phaseManager.queueMessage(i18next.t("moveTriggers:forceLast", { targetPokemonName: getPokemonNameWithAffix(target) }));

    // TODO: Refactor this to be more readable and less janky
    const targetMovePhase = globalScene.phaseManager.findPhase<MovePhase>((phase) => phase.pokemon === target);
    if (targetMovePhase && !targetMovePhase.isForcedLast() && globalScene.phaseManager.tryRemovePhase((phase: MovePhase) => phase.pokemon === target)) {
      // Finding the phase to insert the move in front of -
      // Either the end of the turn or in front of another, slower move which has also been forced last
      const prependPhase = globalScene.phaseManager.findPhase((phase) =>
        [ MovePhase, MoveEndPhase ].every(cls => !(phase instanceof cls))
        || (phase.is("MovePhase")) && phaseForcedSlower(phase, target, !!globalScene.arena.getTag(ArenaTagType.TRICK_ROOM))
      );
      if (prependPhase) {
        globalScene.phaseManager.phaseQueue.splice(
          globalScene.phaseManager.phaseQueue.indexOf(prependPhase),
          0,
          globalScene.phaseManager.create("MovePhase", target, [ ...targetMovePhase.targets ], targetMovePhase.move, targetMovePhase.useMode, true)
        );
      }
    }
    return true;
  }
}

/**
 * Returns whether a {@linkcode MovePhase} has been forced last and the corresponding pokemon is slower than {@linkcode target}.

 * TODO:
   - Make this a class method
   - Make this look at speed order from TurnStartPhase
*/
const phaseForcedSlower = (phase: MovePhase, target: Pokemon, trickRoom: boolean): boolean => {
  let slower: boolean;
  // quashed pokemon still have speed ties
  if (phase.pokemon.getEffectiveStat(Stat.SPD) === target.getEffectiveStat(Stat.SPD)) {
    slower = !!target.randBattleSeedInt(2);
  } else {
    slower = !trickRoom ? phase.pokemon.getEffectiveStat(Stat.SPD) < target.getEffectiveStat(Stat.SPD) : phase.pokemon.getEffectiveStat(Stat.SPD) > target.getEffectiveStat(Stat.SPD);
  }
  return phase.isForcedLast() && slower;
};

const failOnGravityCondition: MoveConditionFunc = (user, target, move) => !globalScene.arena.getTag(ArenaTagType.GRAVITY);

const failOnBossCondition: MoveConditionFunc = (user, target, move) => !target.isBossImmune();

const failIfSingleBattle: MoveConditionFunc = (user, target, move) => globalScene.currentBattle.double;

const failIfDampCondition: MoveConditionFunc = (user, target, move) => {
  const cancelled = new BooleanHolder(false);
  globalScene.getField(true).map(p=>applyAbAttrs("FieldPreventExplosiveMovesAbAttr", {pokemon: p, cancelled}));
  // Queue a message if an ability prevented usage of the move
  if (cancelled.value) {
    globalScene.phaseManager.queueMessage(i18next.t("moveTriggers:cannotUseMove", { pokemonName: getPokemonNameWithAffix(user), moveName: move.name }));
  }
  return !cancelled.value;
};

const userSleptOrComatoseCondition: MoveConditionFunc = (user) => user.status?.effect === StatusEffect.SLEEP || user.hasAbility(AbilityId.COMATOSE);

const targetSleptOrComatoseCondition: MoveConditionFunc = (_user: Pokemon, target: Pokemon, _move: Move) => target.status?.effect === StatusEffect.SLEEP || target.hasAbility(AbilityId.COMATOSE);

const failIfLastCondition: MoveConditionFunc = () => globalScene.phaseManager.findPhase(phase => phase.is("MovePhase")) !== undefined;

const failIfLastInPartyCondition: MoveConditionFunc = (user: Pokemon, target: Pokemon, move: Move) => {
  const party: Pokemon[] = user.isPlayer() ? globalScene.getPlayerParty() : globalScene.getEnemyParty();
  return party.some(pokemon => pokemon.isActive() && !pokemon.isOnField());
};

const failIfGhostTypeCondition: MoveConditionFunc = (user: Pokemon, target: Pokemon, move: Move) => !target.isOfType(PokemonType.GHOST);

const failIfNoTargetHeldItemsCondition: MoveConditionFunc = (user: Pokemon, target: Pokemon, move: Move) => target.getHeldItems().filter(i => i.isTransferable)?.length > 0;

const attackedByItemMessageFunc = (user: Pokemon, target: Pokemon, move: Move) => {
  const heldItems = target.getHeldItems().filter(i => i.isTransferable);
  if (heldItems.length === 0) {
    return "";
  }
  const itemName = heldItems[0]?.type?.name ?? "item";
  const message: string = i18next.t("moveTriggers:attackedByItem", { pokemonName: getPokemonNameWithAffix(target), itemName: itemName });
  return message;
};

export class MoveCondition {
  protected func: MoveConditionFunc;

  constructor(func: MoveConditionFunc) {
    this.func = func;
  }

  apply(user: Pokemon, target: Pokemon, move: Move): boolean {
    return this.func(user, target, move);
  }

  getUserBenefitScore(user: Pokemon, target: Pokemon, move: Move): number {
    return 0;
  }
}

/**
 * Condition to allow a move's use only on the first turn this Pokemon is sent into battle
 * (or the start of a new wave, whichever comes first).
 */

export class FirstMoveCondition extends MoveCondition {
  constructor() {
    super((user, _target, _move) => user.tempSummonData.waveTurnCount === 1);
  }

  getUserBenefitScore(user: Pokemon, _target: Pokemon, _move: Move): number {
    return this.apply(user, _target, _move) ? 10 : -20;
  }
}

/**
 * Condition used by the move {@link https://bulbapedia.bulbagarden.net/wiki/Upper_Hand_(move) | Upper Hand}.
 * Moves with this condition are only successful when the target has selected
 * a high-priority attack (after factoring in priority-boosting effects) and
 * hasn't moved yet this turn.
 */
export class UpperHandCondition extends MoveCondition {
  constructor() {
    super((user, target, move) => {
      const targetCommand = globalScene.currentBattle.turnCommands[target.getBattlerIndex()];

      return targetCommand?.command === Command.FIGHT
        && !target.turnData.acted
        && !!targetCommand.move?.move
        && allMoves[targetCommand.move.move].category !== MoveCategory.STATUS
        && allMoves[targetCommand.move.move].getPriority(target) > 0;
    });
  }
}

export class HitsSameTypeAttr extends VariableMoveTypeMultiplierAttr {
  apply(user: Pokemon, target: Pokemon, move: Move, args: any[]): boolean {
    const multiplier = args[0] as NumberHolder;
    if (!user.getTypes(true).some(type => target.getTypes(true).includes(type))) {
      multiplier.value = 0;
      return true;
    }
    return false;
  }
}

/**
 * Attribute used for Conversion 2, to convert the user's type to a random type that resists the target's last used move.
 * Fails if the user already has ALL types that resist the target's last used move.
 * Fails if the opponent has not used a move yet
 * Fails if the type is unknown or stellar
 *
 * TODO:
 * If a move has its type changed (e.g. {@linkcode MoveId.HIDDEN_POWER}), it will check the new type.
 */
export class ResistLastMoveTypeAttr extends MoveEffectAttr {
  constructor() {
    super(true);
  }

  /**
   * User changes its type to a random type that resists the target's last used move
   * @param {Pokemon} user Pokemon that used the move and will change types
   * @param {Pokemon} target Opposing pokemon that recently used a move
   * @param {Move} move Move being used
   * @param {any[]} args Unused
   * @returns {boolean} true if the function succeeds
   */
  apply(user: Pokemon, target: Pokemon, move: Move, args: any[]): boolean {
    if (!super.apply(user, target, move, args)) {
      return false;
    }

    // TODO: Confirm how this interacts with status-induced failures and called moves
    const targetMove = target.getLastXMoves(1)[0]; // target's most recent move
    if (!targetMove) {
      return false;
    }

    const moveData = allMoves[targetMove.move];
    if (moveData.type === PokemonType.STELLAR || moveData.type === PokemonType.UNKNOWN) {
      return false;
    }
    const userTypes = user.getTypes();
    const validTypes = this.getTypeResistances(globalScene.gameMode, moveData.type).filter(t => !userTypes.includes(t)); // valid types are ones that are not already the user's types
    if (!validTypes.length) {
      return false;
    }
    const type = validTypes[user.randBattleSeedInt(validTypes.length)];
    user.summonData.types = [ type ];
    globalScene.phaseManager.queueMessage(i18next.t("battle:transformedIntoType", { pokemonName: getPokemonNameWithAffix(user), type: toReadableString(PokemonType[type]) }));
    user.updateInfo();

    return true;
  }

  /**
   * Retrieve the types resisting a given type. Used by Conversion 2
   * @returns An array populated with Types, or an empty array if no resistances exist (Unknown or Stellar type)
   */
  getTypeResistances(gameMode: GameMode, type: number): PokemonType[] {
    const typeResistances: PokemonType[] = [];

    for (let i = 0; i < Object.keys(PokemonType).length; i++) {
      const multiplier = new NumberHolder(1);
      multiplier.value = getTypeDamageMultiplier(type, i);
      applyChallenges(ChallengeType.TYPE_EFFECTIVENESS, multiplier);
      if (multiplier.value < 1) {
        typeResistances.push(i);
      }
    }

    return typeResistances;
  }

  getCondition(): MoveConditionFunc {
    // TODO: Does this count dancer?
    return (user, target, move) => {
      return target.getLastXMoves(-1).some(tm => tm.move !== MoveId.NONE);
    };
  }
}

/**
 * Drops the target's immunity to types it is immune to
 * and makes its evasiveness be ignored during accuracy
 * checks. Used by: {@linkcode MoveId.ODOR_SLEUTH | Odor Sleuth}, {@linkcode MoveId.MIRACLE_EYE | Miracle Eye} and {@linkcode MoveId.FORESIGHT | Foresight}
 *
 * @extends AddBattlerTagAttr
 * @see {@linkcode apply}
 */
export class ExposedMoveAttr extends AddBattlerTagAttr {
  constructor(tagType: BattlerTagType) {
    super(tagType, false, true);
  }

  /**
   * Applies {@linkcode ExposedTag} to the target.
   * @param user {@linkcode Pokemon} using this move
   * @param target {@linkcode Pokemon} target of this move
   * @param move {@linkcode Move} being used
   * @param args N/A
   * @returns `true` if the function succeeds
   */
  apply(user: Pokemon, target: Pokemon, move: Move, args: any[]): boolean {
    if (!super.apply(user, target, move, args)) {
      return false;
    }

    globalScene.phaseManager.queueMessage(i18next.t("moveTriggers:exposedMove", { pokemonName: getPokemonNameWithAffix(user), targetPokemonName: getPokemonNameWithAffix(target) }));

    return true;
  }
}


const unknownTypeCondition: MoveConditionFunc = (user, target, move) => !user.getTypes().includes(PokemonType.UNKNOWN);

export type MoveTargetSet = {
  targets: BattlerIndex[];
  multiple: boolean;
};

/**
 * Map of Move attributes to their respective classes. Used for instanceof checks.
 */
const MoveAttrs = Object.freeze({
  MoveEffectAttr,
  MoveHeaderAttr,
  MessageHeaderAttr,
  AddBattlerTagAttr,
  AddBattlerTagHeaderAttr,
  BeakBlastHeaderAttr,
  PreMoveMessageAttr,
  PreUseInterruptAttr,
  RespectAttackTypeImmunityAttr,
  IgnoreOpponentStatStagesAttr,
  HighCritAttr,
  CritOnlyAttr,
  FixedDamageAttr,
  UserHpDamageAttr,
  TargetHalfHpDamageAttr,
  MatchHpAttr,
  CounterDamageAttr,
  LevelDamageAttr,
  RandomLevelDamageAttr,
  ModifiedDamageAttr,
  SurviveDamageAttr,
  SplashAttr,
  CelebrateAttr,
  RecoilAttr,
  SacrificialAttr,
  SacrificialAttrOnHit,
  HalfSacrificialAttr,
  AddSubstituteAttr,
  HealAttr,
  PartyStatusCureAttr,
  FlameBurstAttr,
  SacrificialFullRestoreAttr,
  IgnoreWeatherTypeDebuffAttr,
  WeatherHealAttr,
  PlantHealAttr,
  SandHealAttr,
  BoostHealAttr,
  HealOnAllyAttr,
  HitHealAttr,
  IncrementMovePriorityAttr,
  MultiHitAttr,
  ChangeMultiHitTypeAttr,
  WaterShurikenMultiHitTypeAttr,
  StatusEffectAttr,
  MultiStatusEffectAttr,
  PsychoShiftEffectAttr,
  StealHeldItemChanceAttr,
  RemoveHeldItemAttr,
  EatBerryAttr,
  StealEatBerryAttr,
  HealStatusEffectAttr,
  BypassSleepAttr,
  BypassBurnDamageReductionAttr,
  WeatherChangeAttr,
  ClearWeatherAttr,
  TerrainChangeAttr,
  ClearTerrainAttr,
  OneHitKOAttr,
  InstantChargeAttr,
  WeatherInstantChargeAttr,
  OverrideMoveEffectAttr,
  DelayedAttackAttr,
  AwaitCombinedPledgeAttr,
  StatStageChangeAttr,
  SecretPowerAttr,
  PostVictoryStatStageChangeAttr,
  AcupressureStatStageChangeAttr,
  GrowthStatStageChangeAttr,
  CutHpStatStageBoostAttr,
  OrderUpStatBoostAttr,
  CopyStatsAttr,
  InvertStatsAttr,
  ResetStatsAttr,
  SwapStatStagesAttr,
  HpSplitAttr,
  VariablePowerAttr,
  LessPPMorePowerAttr,
  MovePowerMultiplierAttr,
  BeatUpAttr,
  DoublePowerChanceAttr,
  ConsecutiveUsePowerMultiplierAttr,
  ConsecutiveUseDoublePowerAttr,
  ConsecutiveUseMultiBasePowerAttr,
  WeightPowerAttr,
  ElectroBallPowerAttr,
  GyroBallPowerAttr,
  LowHpPowerAttr,
  CompareWeightPowerAttr,
  HpPowerAttr,
  OpponentHighHpPowerAttr,
  FirstAttackDoublePowerAttr,
  TurnDamagedDoublePowerAttr,
  MagnitudePowerAttr,
  AntiSunlightPowerDecreaseAttr,
  FriendshipPowerAttr,
  RageFistPowerAttr,
  PositiveStatStagePowerAttr,
  PunishmentPowerAttr,
  PresentPowerAttr,
  WaterShurikenPowerAttr,
  SpitUpPowerAttr,
  SwallowHealAttr,
  MultiHitPowerIncrementAttr,
  LastMoveDoublePowerAttr,
  CombinedPledgePowerAttr,
  CombinedPledgeStabBoostAttr,
  RoundPowerAttr,
  CueNextRoundAttr,
  StatChangeBeforeDmgCalcAttr,
  SpectralThiefAttr,
  VariableAtkAttr,
  TargetAtkUserAtkAttr,
  DefAtkAttr,
  VariableDefAttr,
  DefDefAttr,
  VariableAccuracyAttr,
  ThunderAccuracyAttr,
  StormAccuracyAttr,
  AlwaysHitMinimizeAttr,
  ToxicAccuracyAttr,
  BlizzardAccuracyAttr,
  VariableMoveCategoryAttr,
  PhotonGeyserCategoryAttr,
  TeraMoveCategoryAttr,
  TeraBlastPowerAttr,
  StatusCategoryOnAllyAttr,
  ShellSideArmCategoryAttr,
  VariableMoveTypeAttr,
  FormChangeItemTypeAttr,
  TechnoBlastTypeAttr,
  AuraWheelTypeAttr,
  RagingBullTypeAttr,
  IvyCudgelTypeAttr,
  WeatherBallTypeAttr,
  TerrainPulseTypeAttr,
  HiddenPowerTypeAttr,
  TeraBlastTypeAttr,
  TeraStarstormTypeAttr,
  MatchUserTypeAttr,
  CombinedPledgeTypeAttr,
  VariableMoveTypeMultiplierAttr,
  NeutralDamageAgainstFlyingTypeMultiplierAttr,
  IceNoEffectTypeAttr,
  FlyingTypeMultiplierAttr,
  VariableMoveTypeChartAttr,
  FreezeDryAttr,
  OneHitKOAccuracyAttr,
  SheerColdAccuracyAttr,
  MissEffectAttr,
  NoEffectAttr,
  TypelessAttr,
  BypassRedirectAttr,
  FrenzyAttr,
  SemiInvulnerableAttr,
  LeechSeedAttr,
  FallDownAttr,
  GulpMissileTagAttr,
  JawLockAttr,
  CurseAttr,
  LapseBattlerTagAttr,
  RemoveBattlerTagAttr,
  FlinchAttr,
  ConfuseAttr,
  RechargeAttr,
  TrapAttr,
  ProtectAttr,
  IgnoreAccuracyAttr,
  FaintCountdownAttr,
  RemoveAllSubstitutesAttr,
  HitsTagAttr,
  HitsTagForDoubleDamageAttr,
  AddArenaTagAttr,
  RemoveArenaTagsAttr,
  AddArenaTrapTagAttr,
  AddArenaTrapTagHitAttr,
  RemoveArenaTrapAttr,
  RemoveScreensAttr,
  SwapArenaTagsAttr,
  AddPledgeEffectAttr,
  RevivalBlessingAttr,
  ForceSwitchOutAttr,
  ChillyReceptionAttr,
  RemoveTypeAttr,
  CopyTypeAttr,
  CopyBiomeTypeAttr,
  ChangeTypeAttr,
  AddTypeAttr,
  FirstMoveTypeAttr,
  CallMoveAttr,
  RandomMoveAttr,
  RandomMovesetMoveAttr,
  NaturePowerAttr,
  CopyMoveAttr,
  RepeatMoveAttr,
  ReducePpMoveAttr,
  AttackReducePpMoveAttr,
  MovesetCopyMoveAttr,
  SketchAttr,
  AbilityChangeAttr,
  AbilityCopyAttr,
  AbilityGiveAttr,
  SwitchAbilitiesAttr,
  SuppressAbilitiesAttr,
  TransformAttr,
  SwapStatAttr,
  ShiftStatAttr,
  AverageStatsAttr,
  MoneyAttr,
  DestinyBondAttr,
  AddBattlerTagIfBoostedAttr,
  StatusIfBoostedAttr,
  LastResortAttr,
  VariableTargetAttr,
  AfterYouAttr,
  ForceLastAttr,
  HitsSameTypeAttr,
  ResistLastMoveTypeAttr,
  ExposedMoveAttr,
});

/** Map of of move attribute names to their constructors */
export type MoveAttrConstructorMap = typeof MoveAttrs;

export const selfStatLowerMoves: MoveId[] = [];

export function initMoves() {
  allMoves.push(
    new SelfStatusMove(MoveId.NONE, PokemonType.NORMAL, MoveCategory.STATUS, -1, -1, 0, 1),
    new AttackMove(MoveId.POUND, PokemonType.NORMAL, MoveCategory.PHYSICAL, 40, 100, 35, -1, 0, 1),
    new AttackMove(MoveId.KARATE_CHOP, PokemonType.FIGHTING, MoveCategory.PHYSICAL, 50, 100, 25, -1, 0, 1)
      .attr(HighCritAttr),
    new AttackMove(MoveId.DOUBLE_SLAP, PokemonType.NORMAL, MoveCategory.PHYSICAL, 15, 85, 10, -1, 0, 1)
      .attr(MultiHitAttr),
    new AttackMove(MoveId.COMET_PUNCH, PokemonType.NORMAL, MoveCategory.PHYSICAL, 18, 85, 15, -1, 0, 1)
      .attr(MultiHitAttr)
      .punchingMove(),
    new AttackMove(MoveId.MEGA_PUNCH, PokemonType.NORMAL, MoveCategory.PHYSICAL, 80, 85, 20, -1, 0, 1)
      .punchingMove(),
    new AttackMove(MoveId.PAY_DAY, PokemonType.NORMAL, MoveCategory.PHYSICAL, 40, 100, 20, -1, 0, 1)
      .attr(MoneyAttr)
      .makesContact(false),
    new AttackMove(MoveId.FIRE_PUNCH, PokemonType.FIRE, MoveCategory.PHYSICAL, 75, 100, 15, 10, 0, 1)
      .attr(StatusEffectAttr, StatusEffect.BURN)
      .punchingMove(),
    new AttackMove(MoveId.ICE_PUNCH, PokemonType.ICE, MoveCategory.PHYSICAL, 75, 100, 15, 10, 0, 1)
      .attr(StatusEffectAttr, StatusEffect.FREEZE)
      .punchingMove(),
    new AttackMove(MoveId.THUNDER_PUNCH, PokemonType.ELECTRIC, MoveCategory.PHYSICAL, 75, 100, 15, 10, 0, 1)
      .attr(StatusEffectAttr, StatusEffect.PARALYSIS)
      .punchingMove(),
    new AttackMove(MoveId.SCRATCH, PokemonType.NORMAL, MoveCategory.PHYSICAL, 40, 100, 35, -1, 0, 1),
    new AttackMove(MoveId.VISE_GRIP, PokemonType.NORMAL, MoveCategory.PHYSICAL, 55, 100, 30, -1, 0, 1),
    new AttackMove(MoveId.GUILLOTINE, PokemonType.NORMAL, MoveCategory.PHYSICAL, 200, 30, 5, -1, 0, 1)
      .attr(OneHitKOAttr)
      .attr(OneHitKOAccuracyAttr),
    new ChargingAttackMove(MoveId.RAZOR_WIND, PokemonType.NORMAL, MoveCategory.SPECIAL, 80, 100, 10, -1, 0, 1)
      .chargeText(i18next.t("moveTriggers:whippedUpAWhirlwind", { pokemonName: "{USER}" }))
      .attr(HighCritAttr)
      .windMove()
      .target(MoveTarget.ALL_NEAR_ENEMIES),
    new SelfStatusMove(MoveId.SWORDS_DANCE, PokemonType.NORMAL, -1, 20, -1, 0, 1)
      .attr(StatStageChangeAttr, [ Stat.ATK ], 2, true)
      .danceMove(),
    new AttackMove(MoveId.CUT, PokemonType.NORMAL, MoveCategory.PHYSICAL, 50, 95, 30, -1, 0, 1)
      .slicingMove(),
    new AttackMove(MoveId.GUST, PokemonType.FLYING, MoveCategory.SPECIAL, 40, 100, 35, -1, 0, 1)
      .attr(HitsTagForDoubleDamageAttr, BattlerTagType.FLYING)
      .windMove(),
    new AttackMove(MoveId.WING_ATTACK, PokemonType.FLYING, MoveCategory.PHYSICAL, 60, 100, 35, -1, 0, 1),
    new StatusMove(MoveId.WHIRLWIND, PokemonType.NORMAL, -1, 20, -1, -6, 1)
      .attr(ForceSwitchOutAttr, false, SwitchType.FORCE_SWITCH)
      .ignoresSubstitute()
      .hidesTarget()
      .windMove()
      .reflectable(),
    new ChargingAttackMove(MoveId.FLY, PokemonType.FLYING, MoveCategory.PHYSICAL, 90, 95, 15, -1, 0, 1)
      .chargeText(i18next.t("moveTriggers:flewUpHigh", { pokemonName: "{USER}" }))
      .chargeAttr(SemiInvulnerableAttr, BattlerTagType.FLYING)
      .condition(failOnGravityCondition),
    new AttackMove(MoveId.BIND, PokemonType.NORMAL, MoveCategory.PHYSICAL, 15, 85, 20, -1, 0, 1)
      .attr(TrapAttr, BattlerTagType.BIND),
    new AttackMove(MoveId.SLAM, PokemonType.NORMAL, MoveCategory.PHYSICAL, 80, 75, 20, -1, 0, 1),
    new AttackMove(MoveId.VINE_WHIP, PokemonType.GRASS, MoveCategory.PHYSICAL, 45, 100, 25, -1, 0, 1),
    new AttackMove(MoveId.STOMP, PokemonType.NORMAL, MoveCategory.PHYSICAL, 65, 100, 20, 30, 0, 1)
      .attr(AlwaysHitMinimizeAttr)
      .attr(HitsTagForDoubleDamageAttr, BattlerTagType.MINIMIZED)
      .attr(FlinchAttr),
    new AttackMove(MoveId.DOUBLE_KICK, PokemonType.FIGHTING, MoveCategory.PHYSICAL, 30, 100, 30, -1, 0, 1)
      .attr(MultiHitAttr, MultiHitType._2),
    new AttackMove(MoveId.MEGA_KICK, PokemonType.NORMAL, MoveCategory.PHYSICAL, 120, 75, 5, -1, 0, 1),
    new AttackMove(MoveId.JUMP_KICK, PokemonType.FIGHTING, MoveCategory.PHYSICAL, 100, 95, 10, -1, 0, 1)
      .attr(MissEffectAttr, crashDamageFunc)
      .attr(NoEffectAttr, crashDamageFunc)
      .condition(failOnGravityCondition)
      .recklessMove(),
    new AttackMove(MoveId.ROLLING_KICK, PokemonType.FIGHTING, MoveCategory.PHYSICAL, 60, 85, 15, 30, 0, 1)
      .attr(FlinchAttr),
    new StatusMove(MoveId.SAND_ATTACK, PokemonType.GROUND, 100, 15, -1, 0, 1)
      .attr(StatStageChangeAttr, [ Stat.ACC ], -1)
      .reflectable(),
    new AttackMove(MoveId.HEADBUTT, PokemonType.NORMAL, MoveCategory.PHYSICAL, 70, 100, 15, 30, 0, 1)
      .attr(FlinchAttr),
    new AttackMove(MoveId.HORN_ATTACK, PokemonType.NORMAL, MoveCategory.PHYSICAL, 65, 100, 25, -1, 0, 1),
    new AttackMove(MoveId.FURY_ATTACK, PokemonType.NORMAL, MoveCategory.PHYSICAL, 15, 85, 20, -1, 0, 1)
      .attr(MultiHitAttr),
    new AttackMove(MoveId.HORN_DRILL, PokemonType.NORMAL, MoveCategory.PHYSICAL, 200, 30, 5, -1, 0, 1)
      .attr(OneHitKOAttr)
      .attr(OneHitKOAccuracyAttr),
    new AttackMove(MoveId.TACKLE, PokemonType.NORMAL, MoveCategory.PHYSICAL, 40, 100, 35, -1, 0, 1),
    new AttackMove(MoveId.BODY_SLAM, PokemonType.NORMAL, MoveCategory.PHYSICAL, 85, 100, 15, 30, 0, 1)
      .attr(AlwaysHitMinimizeAttr)
      .attr(HitsTagForDoubleDamageAttr, BattlerTagType.MINIMIZED)
      .attr(StatusEffectAttr, StatusEffect.PARALYSIS),
    new AttackMove(MoveId.WRAP, PokemonType.NORMAL, MoveCategory.PHYSICAL, 15, 90, 20, -1, 0, 1)
      .attr(TrapAttr, BattlerTagType.WRAP),
    new AttackMove(MoveId.TAKE_DOWN, PokemonType.NORMAL, MoveCategory.PHYSICAL, 90, 85, 20, -1, 0, 1)
      .attr(RecoilAttr)
      .recklessMove(),
    new AttackMove(MoveId.THRASH, PokemonType.NORMAL, MoveCategory.PHYSICAL, 120, 100, 10, -1, 0, 1)
      .attr(FrenzyAttr)
      .attr(MissEffectAttr, frenzyMissFunc)
      .attr(NoEffectAttr, frenzyMissFunc)
      .target(MoveTarget.RANDOM_NEAR_ENEMY),
    new AttackMove(MoveId.DOUBLE_EDGE, PokemonType.NORMAL, MoveCategory.PHYSICAL, 120, 100, 15, -1, 0, 1)
      .attr(RecoilAttr, false, 0.33)
      .recklessMove(),
    new StatusMove(MoveId.TAIL_WHIP, PokemonType.NORMAL, 100, 30, -1, 0, 1)
      .attr(StatStageChangeAttr, [ Stat.DEF ], -1)
      .target(MoveTarget.ALL_NEAR_ENEMIES)
      .reflectable(),
    new AttackMove(MoveId.POISON_STING, PokemonType.POISON, MoveCategory.PHYSICAL, 15, 100, 35, 30, 0, 1)
      .attr(StatusEffectAttr, StatusEffect.POISON)
      .makesContact(false),
    new AttackMove(MoveId.TWINEEDLE, PokemonType.BUG, MoveCategory.PHYSICAL, 25, 100, 20, 20, 0, 1)
      .attr(MultiHitAttr, MultiHitType._2)
      .attr(StatusEffectAttr, StatusEffect.POISON)
      .makesContact(false),
    new AttackMove(MoveId.PIN_MISSILE, PokemonType.BUG, MoveCategory.PHYSICAL, 25, 95, 20, -1, 0, 1)
      .attr(MultiHitAttr)
      .makesContact(false),
    new StatusMove(MoveId.LEER, PokemonType.NORMAL, 100, 30, -1, 0, 1)
      .attr(StatStageChangeAttr, [ Stat.DEF ], -1)
      .target(MoveTarget.ALL_NEAR_ENEMIES)
      .reflectable(),
    new AttackMove(MoveId.BITE, PokemonType.DARK, MoveCategory.PHYSICAL, 60, 100, 25, 30, 0, 1)
      .attr(FlinchAttr)
      .bitingMove(),
    new StatusMove(MoveId.GROWL, PokemonType.NORMAL, 100, 40, -1, 0, 1)
      .attr(StatStageChangeAttr, [ Stat.ATK ], -1)
      .soundBased()
      .target(MoveTarget.ALL_NEAR_ENEMIES)
      .reflectable(),
    new StatusMove(MoveId.ROAR, PokemonType.NORMAL, -1, 20, -1, -6, 1)
      .attr(ForceSwitchOutAttr, false, SwitchType.FORCE_SWITCH)
      .soundBased()
      .hidesTarget()
      .reflectable(),
    new StatusMove(MoveId.SING, PokemonType.NORMAL, 55, 15, -1, 0, 1)
      .attr(StatusEffectAttr, StatusEffect.SLEEP)
      .soundBased()
      .reflectable(),
    new StatusMove(MoveId.SUPERSONIC, PokemonType.NORMAL, 55, 20, -1, 0, 1)
      .attr(ConfuseAttr)
      .soundBased()
      .reflectable(),
    new AttackMove(MoveId.SONIC_BOOM, PokemonType.NORMAL, MoveCategory.SPECIAL, -1, 90, 20, -1, 0, 1)
      .attr(FixedDamageAttr, 20),
    new StatusMove(MoveId.DISABLE, PokemonType.NORMAL, 100, 20, -1, 0, 1)
      .attr(AddBattlerTagAttr, BattlerTagType.DISABLED, false, true)
      .condition((_user, target, _move) => {
        const lastNonVirtualMove = target.getLastNonVirtualMove();
        return !isNullOrUndefined(lastNonVirtualMove) && lastNonVirtualMove.move !== MoveId.STRUGGLE;
      })
      .ignoresSubstitute()
      .reflectable(),
    new AttackMove(MoveId.ACID, PokemonType.POISON, MoveCategory.SPECIAL, 40, 100, 30, 10, 0, 1)
      .attr(StatStageChangeAttr, [ Stat.SPDEF ], -1)
      .target(MoveTarget.ALL_NEAR_ENEMIES),
    new AttackMove(MoveId.EMBER, PokemonType.FIRE, MoveCategory.SPECIAL, 40, 100, 25, 10, 0, 1)
      .attr(StatusEffectAttr, StatusEffect.BURN),
    new AttackMove(MoveId.FLAMETHROWER, PokemonType.FIRE, MoveCategory.SPECIAL, 90, 100, 15, 10, 0, 1)
      .attr(StatusEffectAttr, StatusEffect.BURN),
    new StatusMove(MoveId.MIST, PokemonType.ICE, -1, 30, -1, 0, 1)
      .attr(AddArenaTagAttr, ArenaTagType.MIST, 5, true)
      .target(MoveTarget.USER_SIDE),
    new AttackMove(MoveId.WATER_GUN, PokemonType.WATER, MoveCategory.SPECIAL, 40, 100, 25, -1, 0, 1),
    new AttackMove(MoveId.HYDRO_PUMP, PokemonType.WATER, MoveCategory.SPECIAL, 110, 80, 5, -1, 0, 1),
    new AttackMove(MoveId.SURF, PokemonType.WATER, MoveCategory.SPECIAL, 90, 100, 15, -1, 0, 1)
      .target(MoveTarget.ALL_NEAR_OTHERS)
      .attr(HitsTagForDoubleDamageAttr, BattlerTagType.UNDERWATER)
      .attr(GulpMissileTagAttr),
    new AttackMove(MoveId.ICE_BEAM, PokemonType.ICE, MoveCategory.SPECIAL, 90, 100, 10, 10, 0, 1)
      .attr(StatusEffectAttr, StatusEffect.FREEZE),
    new AttackMove(MoveId.BLIZZARD, PokemonType.ICE, MoveCategory.SPECIAL, 110, 70, 5, 10, 0, 1)
      .attr(BlizzardAccuracyAttr)
      .attr(StatusEffectAttr, StatusEffect.FREEZE)
      .windMove()
      .target(MoveTarget.ALL_NEAR_ENEMIES),
    new AttackMove(MoveId.PSYBEAM, PokemonType.PSYCHIC, MoveCategory.SPECIAL, 65, 100, 20, 10, 0, 1)
      .attr(ConfuseAttr),
    new AttackMove(MoveId.BUBBLE_BEAM, PokemonType.WATER, MoveCategory.SPECIAL, 65, 100, 20, 10, 0, 1)
      .attr(StatStageChangeAttr, [ Stat.SPD ], -1),
    new AttackMove(MoveId.AURORA_BEAM, PokemonType.ICE, MoveCategory.SPECIAL, 65, 100, 20, 10, 0, 1)
      .attr(StatStageChangeAttr, [ Stat.ATK ], -1),
    new AttackMove(MoveId.HYPER_BEAM, PokemonType.NORMAL, MoveCategory.SPECIAL, 150, 90, 5, -1, 0, 1)
      .attr(RechargeAttr),
    new AttackMove(MoveId.PECK, PokemonType.FLYING, MoveCategory.PHYSICAL, 35, 100, 35, -1, 0, 1),
    new AttackMove(MoveId.DRILL_PECK, PokemonType.FLYING, MoveCategory.PHYSICAL, 80, 100, 20, -1, 0, 1),
    new AttackMove(MoveId.SUBMISSION, PokemonType.FIGHTING, MoveCategory.PHYSICAL, 80, 80, 20, -1, 0, 1)
      .attr(RecoilAttr)
      .recklessMove(),
    new AttackMove(MoveId.LOW_KICK, PokemonType.FIGHTING, MoveCategory.PHYSICAL, -1, 100, 20, -1, 0, 1)
      .attr(WeightPowerAttr),
    new AttackMove(MoveId.COUNTER, PokemonType.FIGHTING, MoveCategory.PHYSICAL, -1, 100, 20, -1, -5, 1)
      .attr(CounterDamageAttr, (move: Move) => move.category === MoveCategory.PHYSICAL, 2)
      .target(MoveTarget.ATTACKER),
    new AttackMove(MoveId.SEISMIC_TOSS, PokemonType.FIGHTING, MoveCategory.PHYSICAL, -1, 100, 20, -1, 0, 1)
      .attr(LevelDamageAttr),
    new AttackMove(MoveId.STRENGTH, PokemonType.NORMAL, MoveCategory.PHYSICAL, 80, 100, 15, -1, 0, 1),
    new AttackMove(MoveId.ABSORB, PokemonType.GRASS, MoveCategory.SPECIAL, 20, 100, 25, -1, 0, 1)
      .attr(HitHealAttr)
      .triageMove(),
    new AttackMove(MoveId.MEGA_DRAIN, PokemonType.GRASS, MoveCategory.SPECIAL, 40, 100, 15, -1, 0, 1)
      .attr(HitHealAttr)
      .triageMove(),
    new StatusMove(MoveId.LEECH_SEED, PokemonType.GRASS, 90, 10, -1, 0, 1)
      .attr(LeechSeedAttr)
      .condition((user, target, move) => !target.getTag(BattlerTagType.SEEDED) && !target.isOfType(PokemonType.GRASS))
      .reflectable(),
    new SelfStatusMove(MoveId.GROWTH, PokemonType.NORMAL, -1, 20, -1, 0, 1)
      .attr(GrowthStatStageChangeAttr),
    new AttackMove(MoveId.RAZOR_LEAF, PokemonType.GRASS, MoveCategory.PHYSICAL, 55, 95, 25, -1, 0, 1)
      .attr(HighCritAttr)
      .makesContact(false)
      .slicingMove()
      .target(MoveTarget.ALL_NEAR_ENEMIES),
    new ChargingAttackMove(MoveId.SOLAR_BEAM, PokemonType.GRASS, MoveCategory.SPECIAL, 120, 100, 10, -1, 0, 1)
      .chargeText(i18next.t("moveTriggers:tookInSunlight", { pokemonName: "{USER}" }))
      .chargeAttr(WeatherInstantChargeAttr, [ WeatherType.SUNNY, WeatherType.HARSH_SUN ])
      .attr(AntiSunlightPowerDecreaseAttr),
    new StatusMove(MoveId.POISON_POWDER, PokemonType.POISON, 75, 35, -1, 0, 1)
      .attr(StatusEffectAttr, StatusEffect.POISON)
      .powderMove()
      .reflectable(),
    new StatusMove(MoveId.STUN_SPORE, PokemonType.GRASS, 75, 30, -1, 0, 1)
      .attr(StatusEffectAttr, StatusEffect.PARALYSIS)
      .powderMove()
      .reflectable(),
    new StatusMove(MoveId.SLEEP_POWDER, PokemonType.GRASS, 75, 15, -1, 0, 1)
      .attr(StatusEffectAttr, StatusEffect.SLEEP)
      .powderMove()
      .reflectable(),
    new AttackMove(MoveId.PETAL_DANCE, PokemonType.GRASS, MoveCategory.SPECIAL, 120, 100, 10, -1, 0, 1)
      .attr(FrenzyAttr)
      .attr(MissEffectAttr, frenzyMissFunc)
      .attr(NoEffectAttr, frenzyMissFunc)
      .makesContact()
      .danceMove()
      .target(MoveTarget.RANDOM_NEAR_ENEMY),
    new StatusMove(MoveId.STRING_SHOT, PokemonType.BUG, 95, 40, -1, 0, 1)
      .attr(StatStageChangeAttr, [ Stat.SPD ], -2)
      .target(MoveTarget.ALL_NEAR_ENEMIES)
      .reflectable(),
    new AttackMove(MoveId.DRAGON_RAGE, PokemonType.DRAGON, MoveCategory.SPECIAL, -1, 100, 10, -1, 0, 1)
      .attr(FixedDamageAttr, 40),
    new AttackMove(MoveId.FIRE_SPIN, PokemonType.FIRE, MoveCategory.SPECIAL, 35, 85, 15, -1, 0, 1)
      .attr(TrapAttr, BattlerTagType.FIRE_SPIN),
    new AttackMove(MoveId.THUNDER_SHOCK, PokemonType.ELECTRIC, MoveCategory.SPECIAL, 40, 100, 30, 10, 0, 1)
      .attr(StatusEffectAttr, StatusEffect.PARALYSIS),
    new AttackMove(MoveId.THUNDERBOLT, PokemonType.ELECTRIC, MoveCategory.SPECIAL, 90, 100, 15, 10, 0, 1)
      .attr(StatusEffectAttr, StatusEffect.PARALYSIS),
    new StatusMove(MoveId.THUNDER_WAVE, PokemonType.ELECTRIC, 90, 20, -1, 0, 1)
      .attr(StatusEffectAttr, StatusEffect.PARALYSIS)
      .attr(RespectAttackTypeImmunityAttr)
      .reflectable(),
    new AttackMove(MoveId.THUNDER, PokemonType.ELECTRIC, MoveCategory.SPECIAL, 110, 70, 10, 30, 0, 1)
      .attr(StatusEffectAttr, StatusEffect.PARALYSIS)
      .attr(ThunderAccuracyAttr)
      .attr(HitsTagAttr, BattlerTagType.FLYING),
    new AttackMove(MoveId.ROCK_THROW, PokemonType.ROCK, MoveCategory.PHYSICAL, 50, 90, 15, -1, 0, 1)
      .makesContact(false),
    new AttackMove(MoveId.EARTHQUAKE, PokemonType.GROUND, MoveCategory.PHYSICAL, 100, 100, 10, -1, 0, 1)
      .attr(HitsTagForDoubleDamageAttr, BattlerTagType.UNDERGROUND)
      .attr(MovePowerMultiplierAttr, (user, target, move) => globalScene.arena.getTerrainType() === TerrainType.GRASSY && target.isGrounded() ? 0.5 : 1)
      .makesContact(false)
      .target(MoveTarget.ALL_NEAR_OTHERS),
    new AttackMove(MoveId.FISSURE, PokemonType.GROUND, MoveCategory.PHYSICAL, 200, 30, 5, -1, 0, 1)
      .attr(OneHitKOAttr)
      .attr(OneHitKOAccuracyAttr)
      .attr(HitsTagAttr, BattlerTagType.UNDERGROUND)
      .makesContact(false),
    new ChargingAttackMove(MoveId.DIG, PokemonType.GROUND, MoveCategory.PHYSICAL, 80, 100, 10, -1, 0, 1)
      .chargeText(i18next.t("moveTriggers:dugAHole", { pokemonName: "{USER}" }))
      .chargeAttr(SemiInvulnerableAttr, BattlerTagType.UNDERGROUND),
    new StatusMove(MoveId.TOXIC, PokemonType.POISON, 90, 10, -1, 0, 1)
      .attr(StatusEffectAttr, StatusEffect.TOXIC)
      .attr(ToxicAccuracyAttr)
      .reflectable(),
    new AttackMove(MoveId.CONFUSION, PokemonType.PSYCHIC, MoveCategory.SPECIAL, 50, 100, 25, 10, 0, 1)
      .attr(ConfuseAttr),
    new AttackMove(MoveId.PSYCHIC, PokemonType.PSYCHIC, MoveCategory.SPECIAL, 90, 100, 10, 10, 0, 1)
      .attr(StatStageChangeAttr, [ Stat.SPDEF ], -1),
    new StatusMove(MoveId.HYPNOSIS, PokemonType.PSYCHIC, 60, 20, -1, 0, 1)
      .attr(StatusEffectAttr, StatusEffect.SLEEP)
      .reflectable(),
    new SelfStatusMove(MoveId.MEDITATE, PokemonType.PSYCHIC, -1, 40, -1, 0, 1)
      .attr(StatStageChangeAttr, [ Stat.ATK ], 1, true),
    new SelfStatusMove(MoveId.AGILITY, PokemonType.PSYCHIC, -1, 30, -1, 0, 1)
      .attr(StatStageChangeAttr, [ Stat.SPD ], 2, true),
    new AttackMove(MoveId.QUICK_ATTACK, PokemonType.NORMAL, MoveCategory.PHYSICAL, 40, 100, 30, -1, 1, 1),
    new AttackMove(MoveId.RAGE, PokemonType.NORMAL, MoveCategory.PHYSICAL, 20, 100, 20, -1, 0, 1)
      .partial(), // No effect implemented
    new SelfStatusMove(MoveId.TELEPORT, PokemonType.PSYCHIC, -1, 20, -1, -6, 1)
      .attr(ForceSwitchOutAttr, true)
      .hidesUser(),
    new AttackMove(MoveId.NIGHT_SHADE, PokemonType.GHOST, MoveCategory.SPECIAL, -1, 100, 15, -1, 0, 1)
      .attr(LevelDamageAttr),
    new StatusMove(MoveId.MIMIC, PokemonType.NORMAL, -1, 10, -1, 0, 1)
      .attr(MovesetCopyMoveAttr)
      .ignoresSubstitute(),
    new StatusMove(MoveId.SCREECH, PokemonType.NORMAL, 85, 40, -1, 0, 1)
      .attr(StatStageChangeAttr, [ Stat.DEF ], -2)
      .soundBased()
      .reflectable(),
    new SelfStatusMove(MoveId.DOUBLE_TEAM, PokemonType.NORMAL, -1, 15, -1, 0, 1)
      .attr(StatStageChangeAttr, [ Stat.EVA ], 1, true),
    new SelfStatusMove(MoveId.RECOVER, PokemonType.NORMAL, -1, 5, -1, 0, 1)
      .attr(HealAttr, 0.5)
      .triageMove(),
    new SelfStatusMove(MoveId.HARDEN, PokemonType.NORMAL, -1, 30, -1, 0, 1)
      .attr(StatStageChangeAttr, [ Stat.DEF ], 1, true),
    new SelfStatusMove(MoveId.MINIMIZE, PokemonType.NORMAL, -1, 10, -1, 0, 1)
      .attr(AddBattlerTagAttr, BattlerTagType.MINIMIZED, true, false)
      .attr(StatStageChangeAttr, [ Stat.EVA ], 2, true),
    new StatusMove(MoveId.SMOKESCREEN, PokemonType.NORMAL, 100, 20, -1, 0, 1)
      .attr(StatStageChangeAttr, [ Stat.ACC ], -1)
      .reflectable(),
    new StatusMove(MoveId.CONFUSE_RAY, PokemonType.GHOST, 100, 10, -1, 0, 1)
      .attr(ConfuseAttr)
      .reflectable(),
    new SelfStatusMove(MoveId.WITHDRAW, PokemonType.WATER, -1, 40, -1, 0, 1)
      .attr(StatStageChangeAttr, [ Stat.DEF ], 1, true),
    new SelfStatusMove(MoveId.DEFENSE_CURL, PokemonType.NORMAL, -1, 40, -1, 0, 1)
      .attr(StatStageChangeAttr, [ Stat.DEF ], 1, true),
    new SelfStatusMove(MoveId.BARRIER, PokemonType.PSYCHIC, -1, 20, -1, 0, 1)
      .attr(StatStageChangeAttr, [ Stat.DEF ], 2, true),
    new StatusMove(MoveId.LIGHT_SCREEN, PokemonType.PSYCHIC, -1, 30, -1, 0, 1)
      .attr(AddArenaTagAttr, ArenaTagType.LIGHT_SCREEN, 5, true)
      .target(MoveTarget.USER_SIDE),
    new SelfStatusMove(MoveId.HAZE, PokemonType.ICE, -1, 30, -1, 0, 1)
      .ignoresSubstitute()
      .attr(ResetStatsAttr, true),
    new StatusMove(MoveId.REFLECT, PokemonType.PSYCHIC, -1, 20, -1, 0, 1)
      .attr(AddArenaTagAttr, ArenaTagType.REFLECT, 5, true)
      .target(MoveTarget.USER_SIDE),
    new SelfStatusMove(MoveId.FOCUS_ENERGY, PokemonType.NORMAL, -1, 30, -1, 0, 1)
      .attr(AddBattlerTagAttr, BattlerTagType.CRIT_BOOST, true, true),
    new AttackMove(MoveId.BIDE, PokemonType.NORMAL, MoveCategory.PHYSICAL, -1, -1, 10, -1, 1, 1)
      .target(MoveTarget.USER)
      .unimplemented(),
    new SelfStatusMove(MoveId.METRONOME, PokemonType.NORMAL, -1, 10, -1, 0, 1)
      .attr(RandomMoveAttr, invalidMetronomeMoves),
    new StatusMove(MoveId.MIRROR_MOVE, PokemonType.FLYING, -1, 20, -1, 0, 1)
      .attr(CopyMoveAttr, true, invalidMirrorMoveMoves),
    new AttackMove(MoveId.SELF_DESTRUCT, PokemonType.NORMAL, MoveCategory.PHYSICAL, 200, 100, 5, -1, 0, 1)
      .attr(SacrificialAttr)
      .makesContact(false)
      .condition(failIfDampCondition)
      .target(MoveTarget.ALL_NEAR_OTHERS),
    new AttackMove(MoveId.EGG_BOMB, PokemonType.NORMAL, MoveCategory.PHYSICAL, 100, 75, 10, -1, 0, 1)
      .makesContact(false)
      .ballBombMove(),
    new AttackMove(MoveId.LICK, PokemonType.GHOST, MoveCategory.PHYSICAL, 30, 100, 30, 30, 0, 1)
      .attr(StatusEffectAttr, StatusEffect.PARALYSIS),
    new AttackMove(MoveId.SMOG, PokemonType.POISON, MoveCategory.SPECIAL, 30, 70, 20, 40, 0, 1)
      .attr(StatusEffectAttr, StatusEffect.POISON),
    new AttackMove(MoveId.SLUDGE, PokemonType.POISON, MoveCategory.SPECIAL, 65, 100, 20, 30, 0, 1)
      .attr(StatusEffectAttr, StatusEffect.POISON),
    new AttackMove(MoveId.BONE_CLUB, PokemonType.GROUND, MoveCategory.PHYSICAL, 65, 85, 20, 10, 0, 1)
      .attr(FlinchAttr)
      .makesContact(false),
    new AttackMove(MoveId.FIRE_BLAST, PokemonType.FIRE, MoveCategory.SPECIAL, 110, 85, 5, 10, 0, 1)
      .attr(StatusEffectAttr, StatusEffect.BURN),
    new AttackMove(MoveId.WATERFALL, PokemonType.WATER, MoveCategory.PHYSICAL, 80, 100, 15, 20, 0, 1)
      .attr(FlinchAttr),
    new AttackMove(MoveId.CLAMP, PokemonType.WATER, MoveCategory.PHYSICAL, 35, 85, 15, -1, 0, 1)
      .attr(TrapAttr, BattlerTagType.CLAMP),
    new AttackMove(MoveId.SWIFT, PokemonType.NORMAL, MoveCategory.SPECIAL, 60, -1, 20, -1, 0, 1)
      .target(MoveTarget.ALL_NEAR_ENEMIES),
    new ChargingAttackMove(MoveId.SKULL_BASH, PokemonType.NORMAL, MoveCategory.PHYSICAL, 130, 100, 10, -1, 0, 1)
      .chargeText(i18next.t("moveTriggers:loweredItsHead", { pokemonName: "{USER}" }))
      .chargeAttr(StatStageChangeAttr, [ Stat.DEF ], 1, true),
    new AttackMove(MoveId.SPIKE_CANNON, PokemonType.NORMAL, MoveCategory.PHYSICAL, 20, 100, 15, -1, 0, 1)
      .attr(MultiHitAttr)
      .makesContact(false),
    new AttackMove(MoveId.CONSTRICT, PokemonType.NORMAL, MoveCategory.PHYSICAL, 10, 100, 35, 10, 0, 1)
      .attr(StatStageChangeAttr, [ Stat.SPD ], -1),
    new SelfStatusMove(MoveId.AMNESIA, PokemonType.PSYCHIC, -1, 20, -1, 0, 1)
      .attr(StatStageChangeAttr, [ Stat.SPDEF ], 2, true),
    new StatusMove(MoveId.KINESIS, PokemonType.PSYCHIC, 80, 15, -1, 0, 1)
      .attr(StatStageChangeAttr, [ Stat.ACC ], -1)
      .reflectable(),
    new SelfStatusMove(MoveId.SOFT_BOILED, PokemonType.NORMAL, -1, 5, -1, 0, 1)
      .attr(HealAttr, 0.5)
      .triageMove(),
    new AttackMove(MoveId.HIGH_JUMP_KICK, PokemonType.FIGHTING, MoveCategory.PHYSICAL, 130, 90, 10, -1, 0, 1)
      .attr(MissEffectAttr, crashDamageFunc)
      .attr(NoEffectAttr, crashDamageFunc)
      .condition(failOnGravityCondition)
      .recklessMove(),
    new StatusMove(MoveId.GLARE, PokemonType.NORMAL, 100, 30, -1, 0, 1)
      .attr(StatusEffectAttr, StatusEffect.PARALYSIS)
      .reflectable(),
    new AttackMove(MoveId.DREAM_EATER, PokemonType.PSYCHIC, MoveCategory.SPECIAL, 100, 100, 15, -1, 0, 1)
      .attr(HitHealAttr)
      .condition(targetSleptOrComatoseCondition)
      .triageMove(),
    new StatusMove(MoveId.POISON_GAS, PokemonType.POISON, 90, 40, -1, 0, 1)
      .attr(StatusEffectAttr, StatusEffect.POISON)
      .target(MoveTarget.ALL_NEAR_ENEMIES)
      .reflectable(),
    new AttackMove(MoveId.BARRAGE, PokemonType.NORMAL, MoveCategory.PHYSICAL, 15, 85, 20, -1, 0, 1)
      .attr(MultiHitAttr)
      .makesContact(false)
      .ballBombMove(),
    new AttackMove(MoveId.LEECH_LIFE, PokemonType.BUG, MoveCategory.PHYSICAL, 80, 100, 10, -1, 0, 1)
      .attr(HitHealAttr)
      .triageMove(),
    new StatusMove(MoveId.LOVELY_KISS, PokemonType.NORMAL, 75, 10, -1, 0, 1)
      .attr(StatusEffectAttr, StatusEffect.SLEEP)
      .reflectable(),
    new ChargingAttackMove(MoveId.SKY_ATTACK, PokemonType.FLYING, MoveCategory.PHYSICAL, 140, 90, 5, 30, 0, 1)
      .chargeText(i18next.t("moveTriggers:isGlowing", { pokemonName: "{USER}" }))
      .attr(HighCritAttr)
      .attr(FlinchAttr)
      .makesContact(false),
    new StatusMove(MoveId.TRANSFORM, PokemonType.NORMAL, -1, 10, -1, 0, 1)
      .attr(TransformAttr)
      .condition((user, target, move) => !target.getTag(BattlerTagType.SUBSTITUTE))
      .condition((user, target, move) => !target.summonData.illusion && !user.summonData.illusion)
      // transforming from or into fusion pokemon causes various problems (such as crashes)
      .condition((user, target, move) => !target.getTag(BattlerTagType.SUBSTITUTE) && !user.fusionSpecies && !target.fusionSpecies)
      .ignoresProtect()
      // Transforming should copy the target's rage fist hit count
      .edgeCase(),
    new AttackMove(MoveId.BUBBLE, PokemonType.WATER, MoveCategory.SPECIAL, 40, 100, 30, 10, 0, 1)
      .attr(StatStageChangeAttr, [ Stat.SPD ], -1)
      .target(MoveTarget.ALL_NEAR_ENEMIES),
    new AttackMove(MoveId.DIZZY_PUNCH, PokemonType.NORMAL, MoveCategory.PHYSICAL, 70, 100, 10, 20, 0, 1)
      .attr(ConfuseAttr)
      .punchingMove(),
    new StatusMove(MoveId.SPORE, PokemonType.GRASS, 100, 15, -1, 0, 1)
      .attr(StatusEffectAttr, StatusEffect.SLEEP)
      .powderMove()
      .reflectable(),
    new StatusMove(MoveId.FLASH, PokemonType.NORMAL, 100, 20, -1, 0, 1)
      .attr(StatStageChangeAttr, [ Stat.ACC ], -1)
      .reflectable(),
    new AttackMove(MoveId.PSYWAVE, PokemonType.PSYCHIC, MoveCategory.SPECIAL, -1, 100, 15, -1, 0, 1)
      .attr(RandomLevelDamageAttr),
    new SelfStatusMove(MoveId.SPLASH, PokemonType.NORMAL, -1, 40, -1, 0, 1)
      .attr(SplashAttr)
      .condition(failOnGravityCondition),
    new SelfStatusMove(MoveId.ACID_ARMOR, PokemonType.POISON, -1, 20, -1, 0, 1)
      .attr(StatStageChangeAttr, [ Stat.DEF ], 2, true),
    new AttackMove(MoveId.CRABHAMMER, PokemonType.WATER, MoveCategory.PHYSICAL, 100, 90, 10, -1, 0, 1)
      .attr(HighCritAttr),
    new AttackMove(MoveId.EXPLOSION, PokemonType.NORMAL, MoveCategory.PHYSICAL, 250, 100, 5, -1, 0, 1)
      .condition(failIfDampCondition)
      .attr(SacrificialAttr)
      .makesContact(false)
      .target(MoveTarget.ALL_NEAR_OTHERS),
    new AttackMove(MoveId.FURY_SWIPES, PokemonType.NORMAL, MoveCategory.PHYSICAL, 18, 80, 15, -1, 0, 1)
      .attr(MultiHitAttr),
    new AttackMove(MoveId.BONEMERANG, PokemonType.GROUND, MoveCategory.PHYSICAL, 50, 90, 10, -1, 0, 1)
      .attr(MultiHitAttr, MultiHitType._2)
      .makesContact(false),
    new SelfStatusMove(MoveId.REST, PokemonType.PSYCHIC, -1, 5, -1, 0, 1)
      .attr(RestAttr, 3)
      .triageMove(),
    new AttackMove(MoveId.ROCK_SLIDE, PokemonType.ROCK, MoveCategory.PHYSICAL, 75, 90, 10, 30, 0, 1)
      .attr(FlinchAttr)
      .makesContact(false)
      .target(MoveTarget.ALL_NEAR_ENEMIES),
    new AttackMove(MoveId.HYPER_FANG, PokemonType.NORMAL, MoveCategory.PHYSICAL, 80, 90, 15, 10, 0, 1)
      .attr(FlinchAttr)
      .bitingMove(),
    new SelfStatusMove(MoveId.SHARPEN, PokemonType.NORMAL, -1, 30, -1, 0, 1)
      .attr(StatStageChangeAttr, [ Stat.ATK ], 1, true),
    new SelfStatusMove(MoveId.CONVERSION, PokemonType.NORMAL, -1, 30, -1, 0, 1)
      .attr(FirstMoveTypeAttr),
    new AttackMove(MoveId.TRI_ATTACK, PokemonType.NORMAL, MoveCategory.SPECIAL, 80, 100, 10, 20, 0, 1)
      .attr(MultiStatusEffectAttr, [ StatusEffect.BURN, StatusEffect.FREEZE, StatusEffect.PARALYSIS ]),
    new AttackMove(MoveId.SUPER_FANG, PokemonType.NORMAL, MoveCategory.PHYSICAL, -1, 90, 10, -1, 0, 1)
      .attr(TargetHalfHpDamageAttr),
    new AttackMove(MoveId.SLASH, PokemonType.NORMAL, MoveCategory.PHYSICAL, 70, 100, 20, -1, 0, 1)
      .attr(HighCritAttr)
      .slicingMove(),
    new SelfStatusMove(MoveId.SUBSTITUTE, PokemonType.NORMAL, -1, 10, -1, 0, 1)
      .attr(AddSubstituteAttr, 0.25, false),
    new AttackMove(MoveId.STRUGGLE, PokemonType.NORMAL, MoveCategory.PHYSICAL, 50, -1, 1, -1, 0, 1)
      .attr(RecoilAttr, true, 0.25, true)
      .attr(TypelessAttr)
      .target(MoveTarget.RANDOM_NEAR_ENEMY),
    new StatusMove(MoveId.SKETCH, PokemonType.NORMAL, -1, 1, -1, 0, 2)
      .ignoresSubstitute()
      .attr(SketchAttr),
    new AttackMove(MoveId.TRIPLE_KICK, PokemonType.FIGHTING, MoveCategory.PHYSICAL, 10, 90, 10, -1, 0, 2)
      .attr(MultiHitAttr, MultiHitType._3)
      .attr(MultiHitPowerIncrementAttr, 3)
      .checkAllHits(),
    new AttackMove(MoveId.THIEF, PokemonType.DARK, MoveCategory.PHYSICAL, 60, 100, 25, -1, 0, 2)
      .attr(StealHeldItemChanceAttr, 0.3)
      .edgeCase(),
      // Should not be able to steal held item if user faints due to Rough Skin, Iron Barbs, etc.
      // Should be able to steal items from pokemon with Sticky Hold if the damage causes them to faint
    new StatusMove(MoveId.SPIDER_WEB, PokemonType.BUG, -1, 10, -1, 0, 2)
      .condition(failIfGhostTypeCondition)
      .attr(AddBattlerTagAttr, BattlerTagType.TRAPPED, false, true, 1)
      .reflectable(),
    new StatusMove(MoveId.MIND_READER, PokemonType.NORMAL, -1, 5, -1, 0, 2)
      .attr(IgnoreAccuracyAttr),
    new StatusMove(MoveId.NIGHTMARE, PokemonType.GHOST, 100, 15, -1, 0, 2)
      .attr(AddBattlerTagAttr, BattlerTagType.NIGHTMARE)
      .condition(targetSleptOrComatoseCondition),
    new AttackMove(MoveId.FLAME_WHEEL, PokemonType.FIRE, MoveCategory.PHYSICAL, 60, 100, 25, 10, 0, 2)
      .attr(HealStatusEffectAttr, true, StatusEffect.FREEZE)
      .attr(StatusEffectAttr, StatusEffect.BURN),
    new AttackMove(MoveId.SNORE, PokemonType.NORMAL, MoveCategory.SPECIAL, 50, 100, 15, 30, 0, 2)
      .attr(BypassSleepAttr)
      .attr(FlinchAttr)
      .condition(userSleptOrComatoseCondition)
      .soundBased(),
    new StatusMove(MoveId.CURSE, PokemonType.GHOST, -1, 10, -1, 0, 2)
      .attr(CurseAttr)
      .ignoresSubstitute()
      .ignoresProtect()
      .target(MoveTarget.CURSE),
    new AttackMove(MoveId.FLAIL, PokemonType.NORMAL, MoveCategory.PHYSICAL, -1, 100, 15, -1, 0, 2)
      .attr(LowHpPowerAttr),
    new StatusMove(MoveId.CONVERSION_2, PokemonType.NORMAL, -1, 30, -1, 0, 2)
      .attr(ResistLastMoveTypeAttr)
      .ignoresSubstitute()
      .partial(), // Checks the move's original typing and not if its type is changed through some other means
    new AttackMove(MoveId.AEROBLAST, PokemonType.FLYING, MoveCategory.SPECIAL, 100, 95, 5, -1, 0, 2)
      .windMove()
      .attr(HighCritAttr),
    new StatusMove(MoveId.COTTON_SPORE, PokemonType.GRASS, 100, 40, -1, 0, 2)
      .attr(StatStageChangeAttr, [ Stat.SPD ], -2)
      .powderMove()
      .target(MoveTarget.ALL_NEAR_ENEMIES)
      .reflectable(),
    new AttackMove(MoveId.REVERSAL, PokemonType.FIGHTING, MoveCategory.PHYSICAL, -1, 100, 15, -1, 0, 2)
      .attr(LowHpPowerAttr),
    new StatusMove(MoveId.SPITE, PokemonType.GHOST, 100, 10, -1, 0, 2)
      .ignoresSubstitute()
      .attr(ReducePpMoveAttr, 4)
      .reflectable(),
    new AttackMove(MoveId.POWDER_SNOW, PokemonType.ICE, MoveCategory.SPECIAL, 40, 100, 25, 10, 0, 2)
      .attr(StatusEffectAttr, StatusEffect.FREEZE)
      .target(MoveTarget.ALL_NEAR_ENEMIES),
    new SelfStatusMove(MoveId.PROTECT, PokemonType.NORMAL, -1, 10, -1, 4, 2)
      .attr(ProtectAttr)
      .condition(failIfLastCondition),
    new AttackMove(MoveId.MACH_PUNCH, PokemonType.FIGHTING, MoveCategory.PHYSICAL, 40, 100, 30, -1, 1, 2)
      .punchingMove(),
    new StatusMove(MoveId.SCARY_FACE, PokemonType.NORMAL, 100, 10, -1, 0, 2)
      .attr(StatStageChangeAttr, [ Stat.SPD ], -2)
      .reflectable(),
    new AttackMove(MoveId.FEINT_ATTACK, PokemonType.DARK, MoveCategory.PHYSICAL, 60, -1, 20, -1, 0, 2),
    new StatusMove(MoveId.SWEET_KISS, PokemonType.FAIRY, 75, 10, -1, 0, 2)
      .attr(ConfuseAttr)
      .reflectable(),
    new SelfStatusMove(MoveId.BELLY_DRUM, PokemonType.NORMAL, -1, 10, -1, 0, 2)
      .attr(CutHpStatStageBoostAttr, [ Stat.ATK ], 12, 2, (user) => {
        globalScene.phaseManager.queueMessage(i18next.t("moveTriggers:cutOwnHpAndMaximizedStat", { pokemonName: getPokemonNameWithAffix(user), statName: i18next.t(getStatKey(Stat.ATK)) }));
      }),
    new AttackMove(MoveId.SLUDGE_BOMB, PokemonType.POISON, MoveCategory.SPECIAL, 90, 100, 10, 30, 0, 2)
      .attr(StatusEffectAttr, StatusEffect.POISON)
      .ballBombMove(),
    new AttackMove(MoveId.MUD_SLAP, PokemonType.GROUND, MoveCategory.SPECIAL, 20, 100, 10, 100, 0, 2)
      .attr(StatStageChangeAttr, [ Stat.ACC ], -1),
    new AttackMove(MoveId.OCTAZOOKA, PokemonType.WATER, MoveCategory.SPECIAL, 65, 85, 10, 50, 0, 2)
      .attr(StatStageChangeAttr, [ Stat.ACC ], -1)
      .ballBombMove(),
    new StatusMove(MoveId.SPIKES, PokemonType.GROUND, -1, 20, -1, 0, 2)
      .attr(AddArenaTrapTagAttr, ArenaTagType.SPIKES)
      .target(MoveTarget.ENEMY_SIDE)
      .reflectable(),
    new AttackMove(MoveId.ZAP_CANNON, PokemonType.ELECTRIC, MoveCategory.SPECIAL, 120, 50, 5, 100, 0, 2)
      .attr(StatusEffectAttr, StatusEffect.PARALYSIS)
      .ballBombMove(),
    new StatusMove(MoveId.FORESIGHT, PokemonType.NORMAL, -1, 40, -1, 0, 2)
      .attr(ExposedMoveAttr, BattlerTagType.IGNORE_GHOST)
      .ignoresSubstitute()
      .reflectable(),
    new SelfStatusMove(MoveId.DESTINY_BOND, PokemonType.GHOST, -1, 5, -1, 0, 2)
      .ignoresProtect()
      .attr(DestinyBondAttr)
      .condition((user, target, move) => {
        // Retrieves user's previous move, returns empty array if no moves have been used
        const lastTurnMove = user.getLastXMoves(1);
        // Checks last move and allows destiny bond to be used if:
        // - no previous moves have been made
        // - the previous move used was not destiny bond
        // - the previous move was unsuccessful
        return lastTurnMove.length === 0 || lastTurnMove[0].move !== move.id || lastTurnMove[0].result !== MoveResult.SUCCESS;
      }),
    new StatusMove(MoveId.PERISH_SONG, PokemonType.NORMAL, -1, 5, -1, 0, 2)
      .attr(FaintCountdownAttr)
      .ignoresProtect()
      .soundBased()
      .condition(failOnBossCondition)
      .target(MoveTarget.ALL),
    new AttackMove(MoveId.ICY_WIND, PokemonType.ICE, MoveCategory.SPECIAL, 55, 95, 15, 100, 0, 2)
      .attr(StatStageChangeAttr, [ Stat.SPD ], -1)
      .windMove()
      .target(MoveTarget.ALL_NEAR_ENEMIES),
    new SelfStatusMove(MoveId.DETECT, PokemonType.FIGHTING, -1, 5, -1, 4, 2)
      .attr(ProtectAttr)
      .condition(failIfLastCondition),
    new AttackMove(MoveId.BONE_RUSH, PokemonType.GROUND, MoveCategory.PHYSICAL, 25, 90, 10, -1, 0, 2)
      .attr(MultiHitAttr)
      .makesContact(false),
    new StatusMove(MoveId.LOCK_ON, PokemonType.NORMAL, -1, 5, -1, 0, 2)
      .attr(IgnoreAccuracyAttr),
    new AttackMove(MoveId.OUTRAGE, PokemonType.DRAGON, MoveCategory.PHYSICAL, 120, 100, 10, -1, 0, 2)
      .attr(FrenzyAttr)
      .attr(MissEffectAttr, frenzyMissFunc)
      .attr(NoEffectAttr, frenzyMissFunc)
      .target(MoveTarget.RANDOM_NEAR_ENEMY),
    new StatusMove(MoveId.SANDSTORM, PokemonType.ROCK, -1, 10, -1, 0, 2)
      .attr(WeatherChangeAttr, WeatherType.SANDSTORM)
      .target(MoveTarget.BOTH_SIDES),
    new AttackMove(MoveId.GIGA_DRAIN, PokemonType.GRASS, MoveCategory.SPECIAL, 75, 100, 10, -1, 0, 2)
      .attr(HitHealAttr)
      .triageMove(),
    new SelfStatusMove(MoveId.ENDURE, PokemonType.NORMAL, -1, 10, -1, 4, 2)
      .attr(ProtectAttr, BattlerTagType.ENDURING)
      .condition(failIfLastCondition),
    new StatusMove(MoveId.CHARM, PokemonType.FAIRY, 100, 20, -1, 0, 2)
      .attr(StatStageChangeAttr, [ Stat.ATK ], -2)
      .reflectable(),
    new AttackMove(MoveId.ROLLOUT, PokemonType.ROCK, MoveCategory.PHYSICAL, 30, 90, 20, -1, 0, 2)
      .partial() // Does not lock the user, also does not increase damage properly
      .attr(ConsecutiveUseDoublePowerAttr, 5, true, true, MoveId.DEFENSE_CURL),
    new AttackMove(MoveId.FALSE_SWIPE, PokemonType.NORMAL, MoveCategory.PHYSICAL, 40, 100, 40, -1, 0, 2)
      .attr(SurviveDamageAttr),
    new StatusMove(MoveId.SWAGGER, PokemonType.NORMAL, 85, 15, -1, 0, 2)
      .attr(StatStageChangeAttr, [ Stat.ATK ], 2)
      .attr(ConfuseAttr)
      .reflectable(),
    new SelfStatusMove(MoveId.MILK_DRINK, PokemonType.NORMAL, -1, 5, -1, 0, 2)
      .attr(HealAttr, 0.5)
      .triageMove(),
    new AttackMove(MoveId.SPARK, PokemonType.ELECTRIC, MoveCategory.PHYSICAL, 65, 100, 20, 30, 0, 2)
      .attr(StatusEffectAttr, StatusEffect.PARALYSIS),
    new AttackMove(MoveId.FURY_CUTTER, PokemonType.BUG, MoveCategory.PHYSICAL, 40, 95, 20, -1, 0, 2)
      .attr(ConsecutiveUseDoublePowerAttr, 3, true)
      .slicingMove(),
    new AttackMove(MoveId.STEEL_WING, PokemonType.STEEL, MoveCategory.PHYSICAL, 70, 90, 25, 10, 0, 2)
      .attr(StatStageChangeAttr, [ Stat.DEF ], 1, true),
    new StatusMove(MoveId.MEAN_LOOK, PokemonType.NORMAL, -1, 5, -1, 0, 2)
      .condition(failIfGhostTypeCondition)
      .attr(AddBattlerTagAttr, BattlerTagType.TRAPPED, false, true, 1)
      .reflectable(),
    new StatusMove(MoveId.ATTRACT, PokemonType.NORMAL, 100, 15, -1, 0, 2)
      .attr(AddBattlerTagAttr, BattlerTagType.INFATUATED)
      .ignoresSubstitute()
      .condition((user, target, move) => user.isOppositeGender(target))
      .reflectable(),
    new SelfStatusMove(MoveId.SLEEP_TALK, PokemonType.NORMAL, -1, 10, -1, 0, 2)
      .attr(BypassSleepAttr)
      .attr(RandomMovesetMoveAttr, invalidSleepTalkMoves, false)
      .condition(userSleptOrComatoseCondition)
      .target(MoveTarget.NEAR_ENEMY),
    new StatusMove(MoveId.HEAL_BELL, PokemonType.NORMAL, -1, 5, -1, 0, 2)
      .attr(PartyStatusCureAttr, i18next.t("moveTriggers:bellChimed"), AbilityId.SOUNDPROOF)
      .soundBased()
      .target(MoveTarget.PARTY),
    new AttackMove(MoveId.RETURN, PokemonType.NORMAL, MoveCategory.PHYSICAL, -1, 100, 20, -1, 0, 2)
      .attr(FriendshipPowerAttr),
    new AttackMove(MoveId.PRESENT, PokemonType.NORMAL, MoveCategory.PHYSICAL, -1, 90, 15, -1, 0, 2)
      .attr(PresentPowerAttr)
      .makesContact(false),
    new AttackMove(MoveId.FRUSTRATION, PokemonType.NORMAL, MoveCategory.PHYSICAL, -1, 100, 20, -1, 0, 2)
      .attr(FriendshipPowerAttr, true),
    new StatusMove(MoveId.SAFEGUARD, PokemonType.NORMAL, -1, 25, -1, 0, 2)
      .target(MoveTarget.USER_SIDE)
      .attr(AddArenaTagAttr, ArenaTagType.SAFEGUARD, 5, true, true),
    new StatusMove(MoveId.PAIN_SPLIT, PokemonType.NORMAL, -1, 20, -1, 0, 2)
      .attr(HpSplitAttr)
      .condition(failOnBossCondition),
    new AttackMove(MoveId.SACRED_FIRE, PokemonType.FIRE, MoveCategory.PHYSICAL, 100, 95, 5, 50, 0, 2)
      .attr(HealStatusEffectAttr, true, StatusEffect.FREEZE)
      .attr(StatusEffectAttr, StatusEffect.BURN)
      .makesContact(false),
    new AttackMove(MoveId.MAGNITUDE, PokemonType.GROUND, MoveCategory.PHYSICAL, -1, 100, 30, -1, 0, 2)
      .attr(PreMoveMessageAttr, magnitudeMessageFunc)
      .attr(MagnitudePowerAttr)
      .attr(MovePowerMultiplierAttr, (user, target, move) => globalScene.arena.getTerrainType() === TerrainType.GRASSY && target.isGrounded() ? 0.5 : 1)
      .attr(HitsTagForDoubleDamageAttr, BattlerTagType.UNDERGROUND)
      .makesContact(false)
      .target(MoveTarget.ALL_NEAR_OTHERS),
    new AttackMove(MoveId.DYNAMIC_PUNCH, PokemonType.FIGHTING, MoveCategory.PHYSICAL, 100, 50, 5, 100, 0, 2)
      .attr(ConfuseAttr)
      .punchingMove(),
    new AttackMove(MoveId.MEGAHORN, PokemonType.BUG, MoveCategory.PHYSICAL, 120, 85, 10, -1, 0, 2),
    new AttackMove(MoveId.DRAGON_BREATH, PokemonType.DRAGON, MoveCategory.SPECIAL, 60, 100, 20, 30, 0, 2)
      .attr(StatusEffectAttr, StatusEffect.PARALYSIS),
    new SelfStatusMove(MoveId.BATON_PASS, PokemonType.NORMAL, -1, 40, -1, 0, 2)
      .attr(ForceSwitchOutAttr, true, SwitchType.BATON_PASS)
      .condition(failIfLastInPartyCondition)
      .hidesUser(),
    new StatusMove(MoveId.ENCORE, PokemonType.NORMAL, 100, 5, -1, 0, 2)
      .attr(AddBattlerTagAttr, BattlerTagType.ENCORE, false, true)
      .ignoresSubstitute()
      .condition((user, target, move) => new EncoreTag(user.id).canAdd(target))
      .reflectable()
      // Can lock infinitely into struggle; has incorrect interactions with Blood Moon/Gigaton Hammer
      // Also may or may not incorrectly select targets for replacement move (needs verification)
      .edgeCase(),
    new AttackMove(MoveId.PURSUIT, PokemonType.DARK, MoveCategory.PHYSICAL, 40, 100, 20, -1, 0, 2)
      .partial(), // No effect implemented
    new AttackMove(MoveId.RAPID_SPIN, PokemonType.NORMAL, MoveCategory.PHYSICAL, 50, 100, 40, 100, 0, 2)
      .attr(StatStageChangeAttr, [ Stat.SPD ], 1, true)
      .attr(RemoveBattlerTagAttr, [
        BattlerTagType.BIND,
        BattlerTagType.WRAP,
        BattlerTagType.FIRE_SPIN,
        BattlerTagType.WHIRLPOOL,
        BattlerTagType.CLAMP,
        BattlerTagType.SAND_TOMB,
        BattlerTagType.MAGMA_STORM,
        BattlerTagType.SNAP_TRAP,
        BattlerTagType.THUNDER_CAGE,
        BattlerTagType.SEEDED,
        BattlerTagType.INFESTATION
      ], true)
      .attr(RemoveArenaTrapAttr),
    new StatusMove(MoveId.SWEET_SCENT, PokemonType.NORMAL, 100, 20, -1, 0, 2)
      .attr(StatStageChangeAttr, [ Stat.EVA ], -2)
      .target(MoveTarget.ALL_NEAR_ENEMIES)
      .reflectable(),
    new AttackMove(MoveId.IRON_TAIL, PokemonType.STEEL, MoveCategory.PHYSICAL, 100, 75, 15, 30, 0, 2)
      .attr(StatStageChangeAttr, [ Stat.DEF ], -1),
    new AttackMove(MoveId.METAL_CLAW, PokemonType.STEEL, MoveCategory.PHYSICAL, 50, 95, 35, 10, 0, 2)
      .attr(StatStageChangeAttr, [ Stat.ATK ], 1, true),
    new AttackMove(MoveId.VITAL_THROW, PokemonType.FIGHTING, MoveCategory.PHYSICAL, 70, -1, 10, -1, -1, 2),
    new SelfStatusMove(MoveId.MORNING_SUN, PokemonType.NORMAL, -1, 5, -1, 0, 2)
      .attr(PlantHealAttr)
      .triageMove(),
    new SelfStatusMove(MoveId.SYNTHESIS, PokemonType.GRASS, -1, 5, -1, 0, 2)
      .attr(PlantHealAttr)
      .triageMove(),
    new SelfStatusMove(MoveId.MOONLIGHT, PokemonType.FAIRY, -1, 5, -1, 0, 2)
      .attr(PlantHealAttr)
      .triageMove(),
    new AttackMove(MoveId.HIDDEN_POWER, PokemonType.NORMAL, MoveCategory.SPECIAL, 60, 100, 15, -1, 0, 2)
      .attr(HiddenPowerTypeAttr),
    new AttackMove(MoveId.CROSS_CHOP, PokemonType.FIGHTING, MoveCategory.PHYSICAL, 100, 80, 5, -1, 0, 2)
      .attr(HighCritAttr),
    new AttackMove(MoveId.TWISTER, PokemonType.DRAGON, MoveCategory.SPECIAL, 40, 100, 20, 20, 0, 2)
      .attr(HitsTagForDoubleDamageAttr, BattlerTagType.FLYING)
      .attr(FlinchAttr)
      .windMove()
      .target(MoveTarget.ALL_NEAR_ENEMIES),
    new StatusMove(MoveId.RAIN_DANCE, PokemonType.WATER, -1, 5, -1, 0, 2)
      .attr(WeatherChangeAttr, WeatherType.RAIN)
      .target(MoveTarget.BOTH_SIDES),
    new StatusMove(MoveId.SUNNY_DAY, PokemonType.FIRE, -1, 5, -1, 0, 2)
      .attr(WeatherChangeAttr, WeatherType.SUNNY)
      .target(MoveTarget.BOTH_SIDES),
    new AttackMove(MoveId.CRUNCH, PokemonType.DARK, MoveCategory.PHYSICAL, 80, 100, 15, 20, 0, 2)
      .attr(StatStageChangeAttr, [ Stat.DEF ], -1)
      .bitingMove(),
    new AttackMove(MoveId.MIRROR_COAT, PokemonType.PSYCHIC, MoveCategory.SPECIAL, -1, 100, 20, -1, -5, 2)
      .attr(CounterDamageAttr, (move: Move) => move.category === MoveCategory.SPECIAL, 2)
      .target(MoveTarget.ATTACKER),
    new StatusMove(MoveId.PSYCH_UP, PokemonType.NORMAL, -1, 10, -1, 0, 2)
      .ignoresSubstitute()
      .attr(CopyStatsAttr),
    new AttackMove(MoveId.EXTREME_SPEED, PokemonType.NORMAL, MoveCategory.PHYSICAL, 80, 100, 5, -1, 2, 2),
    new AttackMove(MoveId.ANCIENT_POWER, PokemonType.ROCK, MoveCategory.SPECIAL, 60, 100, 5, 10, 0, 2)
      .attr(StatStageChangeAttr, [ Stat.ATK, Stat.DEF, Stat.SPATK, Stat.SPDEF, Stat.SPD ], 1, true),
    new AttackMove(MoveId.SHADOW_BALL, PokemonType.GHOST, MoveCategory.SPECIAL, 80, 100, 15, 20, 0, 2)
      .attr(StatStageChangeAttr, [ Stat.SPDEF ], -1)
      .ballBombMove(),
    new AttackMove(MoveId.FUTURE_SIGHT, PokemonType.PSYCHIC, MoveCategory.SPECIAL, 120, 100, 10, -1, 0, 2)
      .partial() // cannot be used on multiple Pokemon on the same side in a double battle, hits immediately when called by Metronome/etc, should not apply abilities or held items if user is off the field
      .ignoresProtect()
      .attr(DelayedAttackAttr, ArenaTagType.FUTURE_SIGHT, ChargeAnim.FUTURE_SIGHT_CHARGING, i18next.t("moveTriggers:foresawAnAttack", { pokemonName: "{USER}" })),
    new AttackMove(MoveId.ROCK_SMASH, PokemonType.FIGHTING, MoveCategory.PHYSICAL, 40, 100, 15, 50, 0, 2)
      .attr(StatStageChangeAttr, [ Stat.DEF ], -1),
    new AttackMove(MoveId.WHIRLPOOL, PokemonType.WATER, MoveCategory.SPECIAL, 35, 85, 15, -1, 0, 2)
      .attr(TrapAttr, BattlerTagType.WHIRLPOOL)
      .attr(HitsTagForDoubleDamageAttr, BattlerTagType.UNDERWATER),
    new AttackMove(MoveId.BEAT_UP, PokemonType.DARK, MoveCategory.PHYSICAL, -1, 100, 10, -1, 0, 2)
      .attr(MultiHitAttr, MultiHitType.BEAT_UP)
      .attr(BeatUpAttr)
      .makesContact(false),
    new AttackMove(MoveId.FAKE_OUT, PokemonType.NORMAL, MoveCategory.PHYSICAL, 40, 100, 10, 100, 3, 3)
      .attr(FlinchAttr)
      .condition(new FirstMoveCondition()),
    new AttackMove(MoveId.UPROAR, PokemonType.NORMAL, MoveCategory.SPECIAL, 90, 100, 10, -1, 0, 3)
      .soundBased()
      .target(MoveTarget.RANDOM_NEAR_ENEMY)
      .partial(), // Does not lock the user, does not stop Pokemon from sleeping
      // Likely can make use of FrenzyAttr and an ArenaTag (just without the FrenzyMissFunc)
    new SelfStatusMove(MoveId.STOCKPILE, PokemonType.NORMAL, -1, 20, -1, 0, 3)
      .condition(user => (user.getTag(StockpilingTag)?.stockpiledCount ?? 0) < 3)
      .attr(AddBattlerTagAttr, BattlerTagType.STOCKPILING, true),
    new AttackMove(MoveId.SPIT_UP, PokemonType.NORMAL, MoveCategory.SPECIAL, -1, -1, 10, -1, 0, 3)
      .attr(SpitUpPowerAttr, 100)
      .condition(hasStockpileStacksCondition)
      .attr(RemoveBattlerTagAttr, [ BattlerTagType.STOCKPILING ], true),
    new SelfStatusMove(MoveId.SWALLOW, PokemonType.NORMAL, -1, 10, -1, 0, 3)
      .attr(SwallowHealAttr)
      .condition(hasStockpileStacksCondition)
      .attr(RemoveBattlerTagAttr, [ BattlerTagType.STOCKPILING ], true)
      .triageMove()
      // TODO: Verify if using Swallow at full HP still consumes stacks or not
      .edgeCase(),
    new AttackMove(MoveId.HEAT_WAVE, PokemonType.FIRE, MoveCategory.SPECIAL, 95, 90, 10, 10, 0, 3)
      .attr(HealStatusEffectAttr, true, StatusEffect.FREEZE)
      .attr(StatusEffectAttr, StatusEffect.BURN)
      .windMove()
      .target(MoveTarget.ALL_NEAR_ENEMIES),
    new StatusMove(MoveId.HAIL, PokemonType.ICE, -1, 10, -1, 0, 3)
      .attr(WeatherChangeAttr, WeatherType.HAIL)
      .target(MoveTarget.BOTH_SIDES),
    new StatusMove(MoveId.TORMENT, PokemonType.DARK, 100, 15, -1, 0, 3)
      .ignoresSubstitute()
      .edgeCase() // Incomplete implementation because of Uproar's partial implementation
      .attr(AddBattlerTagAttr, BattlerTagType.TORMENT, false, true, 1)
      .reflectable(),
    new StatusMove(MoveId.FLATTER, PokemonType.DARK, 100, 15, -1, 0, 3)
      .attr(StatStageChangeAttr, [ Stat.SPATK ], 1)
      .attr(ConfuseAttr)
      .reflectable(),
    new StatusMove(MoveId.WILL_O_WISP, PokemonType.FIRE, 85, 15, -1, 0, 3)
      .attr(StatusEffectAttr, StatusEffect.BURN)
      .reflectable(),
    new StatusMove(MoveId.MEMENTO, PokemonType.DARK, 100, 10, -1, 0, 3)
      .attr(SacrificialAttrOnHit)
      .attr(StatStageChangeAttr, [ Stat.ATK, Stat.SPATK ], -2),
    new AttackMove(MoveId.FACADE, PokemonType.NORMAL, MoveCategory.PHYSICAL, 70, 100, 20, -1, 0, 3)
      .attr(MovePowerMultiplierAttr, (user, target, move) => user.status
        && (user.status.effect === StatusEffect.BURN || user.status.effect === StatusEffect.POISON || user.status.effect === StatusEffect.TOXIC || user.status.effect === StatusEffect.PARALYSIS) ? 2 : 1)
      .attr(BypassBurnDamageReductionAttr),
    new AttackMove(MoveId.FOCUS_PUNCH, PokemonType.FIGHTING, MoveCategory.PHYSICAL, 150, 100, 20, -1, -3, 3)
      .attr(MessageHeaderAttr, (user, move) => i18next.t("moveTriggers:isTighteningFocus", { pokemonName: getPokemonNameWithAffix(user) }))
      .attr(PreUseInterruptAttr, (user, target, move) => i18next.t("moveTriggers:lostFocus", { pokemonName: getPokemonNameWithAffix(user) }), user => !!user.turnData.attacksReceived.find(r => r.damage))
      .punchingMove(),
    new AttackMove(MoveId.SMELLING_SALTS, PokemonType.NORMAL, MoveCategory.PHYSICAL, 70, 100, 10, -1, 0, 3)
      .attr(MovePowerMultiplierAttr, (user, target, move) => target.status?.effect === StatusEffect.PARALYSIS ? 2 : 1)
      .attr(HealStatusEffectAttr, true, StatusEffect.PARALYSIS),
    new SelfStatusMove(MoveId.FOLLOW_ME, PokemonType.NORMAL, -1, 20, -1, 2, 3)
      .attr(AddBattlerTagAttr, BattlerTagType.CENTER_OF_ATTENTION, true),
    new StatusMove(MoveId.NATURE_POWER, PokemonType.NORMAL, -1, 20, -1, 0, 3)
      .attr(NaturePowerAttr),
    new SelfStatusMove(MoveId.CHARGE, PokemonType.ELECTRIC, -1, 20, -1, 0, 3)
      .attr(StatStageChangeAttr, [ Stat.SPDEF ], 1, true)
      .attr(AddBattlerTagAttr, BattlerTagType.CHARGED, true, false),
    new StatusMove(MoveId.TAUNT, PokemonType.DARK, 100, 20, -1, 0, 3)
      .ignoresSubstitute()
      .attr(AddBattlerTagAttr, BattlerTagType.TAUNT, false, true, 4)
      .reflectable(),
    new StatusMove(MoveId.HELPING_HAND, PokemonType.NORMAL, -1, 20, -1, 5, 3)
      .attr(AddBattlerTagAttr, BattlerTagType.HELPING_HAND)
      .ignoresSubstitute()
      .target(MoveTarget.NEAR_ALLY)
      .condition(failIfSingleBattle),
    new StatusMove(MoveId.TRICK, PokemonType.PSYCHIC, 100, 10, -1, 0, 3)
      .unimplemented(),
    new StatusMove(MoveId.ROLE_PLAY, PokemonType.PSYCHIC, -1, 10, -1, 0, 3)
      .ignoresSubstitute()
      .attr(AbilityCopyAttr),
    new SelfStatusMove(MoveId.WISH, PokemonType.NORMAL, -1, 10, -1, 0, 3)
      .triageMove()
      .attr(AddArenaTagAttr, ArenaTagType.WISH, 2, true),
    new SelfStatusMove(MoveId.ASSIST, PokemonType.NORMAL, -1, 20, -1, 0, 3)
      .attr(RandomMovesetMoveAttr, invalidAssistMoves, true),
    new SelfStatusMove(MoveId.INGRAIN, PokemonType.GRASS, -1, 20, -1, 0, 3)
      .attr(AddBattlerTagAttr, BattlerTagType.INGRAIN, true, true)
      .attr(AddBattlerTagAttr, BattlerTagType.IGNORE_FLYING, true, true)
      .attr(RemoveBattlerTagAttr, [ BattlerTagType.FLOATING ], true),
    new AttackMove(MoveId.SUPERPOWER, PokemonType.FIGHTING, MoveCategory.PHYSICAL, 120, 100, 5, -1, 0, 3)
      .attr(StatStageChangeAttr, [ Stat.ATK, Stat.DEF ], -1, true),
    new SelfStatusMove(MoveId.MAGIC_COAT, PokemonType.PSYCHIC, -1, 15, -1, 4, 3)
      .attr(AddBattlerTagAttr, BattlerTagType.MAGIC_COAT, true, true, 0)
      .condition(failIfLastCondition)
      // Interactions with stomping tantrum, instruct, and other moves that
      // rely on move history
      // Also will not reflect roar / whirlwind if the target has ForceSwitchOutImmunityAbAttr
      .edgeCase(),
    new SelfStatusMove(MoveId.RECYCLE, PokemonType.NORMAL, -1, 10, -1, 0, 3)
      .unimplemented(),
    new AttackMove(MoveId.REVENGE, PokemonType.FIGHTING, MoveCategory.PHYSICAL, 60, 100, 10, -1, -4, 3)
      .attr(TurnDamagedDoublePowerAttr),
    new AttackMove(MoveId.BRICK_BREAK, PokemonType.FIGHTING, MoveCategory.PHYSICAL, 75, 100, 15, -1, 0, 3)
      .attr(RemoveScreensAttr),
    new StatusMove(MoveId.YAWN, PokemonType.NORMAL, -1, 10, -1, 0, 3)
      .attr(AddBattlerTagAttr, BattlerTagType.DROWSY, false, true)
      .condition((user, target, move) => !target.status && !target.isSafeguarded(user))
      .reflectable(),
    new AttackMove(MoveId.KNOCK_OFF, PokemonType.DARK, MoveCategory.PHYSICAL, 65, 100, 20, -1, 0, 3)
      .attr(MovePowerMultiplierAttr, (user, target, move) => target.getHeldItems().filter(i => i.isTransferable).length > 0 ? 1.5 : 1)
      .attr(RemoveHeldItemAttr, false)
      .edgeCase(),
      // Should not be able to remove held item if user faints due to Rough Skin, Iron Barbs, etc.
      // Should be able to remove items from pokemon with Sticky Hold if the damage causes them to faint
    new AttackMove(MoveId.ENDEAVOR, PokemonType.NORMAL, MoveCategory.PHYSICAL, -1, 100, 5, -1, 0, 3)
      .attr(MatchHpAttr)
      .condition(failOnBossCondition),
    new AttackMove(MoveId.ERUPTION, PokemonType.FIRE, MoveCategory.SPECIAL, 150, 100, 5, -1, 0, 3)
      .attr(HpPowerAttr)
      .target(MoveTarget.ALL_NEAR_ENEMIES),
    new StatusMove(MoveId.SKILL_SWAP, PokemonType.PSYCHIC, -1, 10, -1, 0, 3)
      .ignoresSubstitute()
      .attr(SwitchAbilitiesAttr),
    new StatusMove(MoveId.IMPRISON, PokemonType.PSYCHIC, 100, 10, -1, 0, 3)
      .ignoresSubstitute()
      .attr(AddArenaTagAttr, ArenaTagType.IMPRISON, 1, true, false)
      .target(MoveTarget.ENEMY_SIDE),
    new SelfStatusMove(MoveId.REFRESH, PokemonType.NORMAL, -1, 20, -1, 0, 3)
      .attr(HealStatusEffectAttr, true, [ StatusEffect.PARALYSIS, StatusEffect.POISON, StatusEffect.TOXIC, StatusEffect.BURN ])
      .condition((user, target, move) => !!user.status && (user.status.effect === StatusEffect.PARALYSIS || user.status.effect === StatusEffect.POISON || user.status.effect === StatusEffect.TOXIC || user.status.effect === StatusEffect.BURN)),
    new SelfStatusMove(MoveId.GRUDGE, PokemonType.GHOST, -1, 5, -1, 0, 3)
      .attr(AddBattlerTagAttr, BattlerTagType.GRUDGE, true, undefined, 1),
    new SelfStatusMove(MoveId.SNATCH, PokemonType.DARK, -1, 10, -1, 4, 3)
      .unimplemented(),
    new AttackMove(MoveId.SECRET_POWER, PokemonType.NORMAL, MoveCategory.PHYSICAL, 70, 100, 20, 30, 0, 3)
      .makesContact(false)
      .attr(SecretPowerAttr),
    new ChargingAttackMove(MoveId.DIVE, PokemonType.WATER, MoveCategory.PHYSICAL, 80, 100, 10, -1, 0, 3)
      .chargeText(i18next.t("moveTriggers:hidUnderwater", { pokemonName: "{USER}" }))
      .chargeAttr(SemiInvulnerableAttr, BattlerTagType.UNDERWATER)
      .chargeAttr(GulpMissileTagAttr),
    new AttackMove(MoveId.ARM_THRUST, PokemonType.FIGHTING, MoveCategory.PHYSICAL, 15, 100, 20, -1, 0, 3)
      .attr(MultiHitAttr),
    new SelfStatusMove(MoveId.CAMOUFLAGE, PokemonType.NORMAL, -1, 20, -1, 0, 3)
      .attr(CopyBiomeTypeAttr),
    new SelfStatusMove(MoveId.TAIL_GLOW, PokemonType.BUG, -1, 20, -1, 0, 3)
      .attr(StatStageChangeAttr, [ Stat.SPATK ], 3, true),
    new AttackMove(MoveId.LUSTER_PURGE, PokemonType.PSYCHIC, MoveCategory.SPECIAL, 95, 100, 5, 50, 0, 3)
      .attr(StatStageChangeAttr, [ Stat.SPDEF ], -1),
    new AttackMove(MoveId.MIST_BALL, PokemonType.PSYCHIC, MoveCategory.SPECIAL, 95, 100, 5, 50, 0, 3)
      .attr(StatStageChangeAttr, [ Stat.SPATK ], -1)
      .ballBombMove(),
    new StatusMove(MoveId.FEATHER_DANCE, PokemonType.FLYING, 100, 15, -1, 0, 3)
      .attr(StatStageChangeAttr, [ Stat.ATK ], -2)
      .danceMove()
      .reflectable(),
    new StatusMove(MoveId.TEETER_DANCE, PokemonType.NORMAL, 100, 20, -1, 0, 3)
      .attr(ConfuseAttr)
      .danceMove()
      .target(MoveTarget.ALL_NEAR_OTHERS),
    new AttackMove(MoveId.BLAZE_KICK, PokemonType.FIRE, MoveCategory.PHYSICAL, 85, 90, 10, 10, 0, 3)
      .attr(HighCritAttr)
      .attr(StatusEffectAttr, StatusEffect.BURN),
    new StatusMove(MoveId.MUD_SPORT, PokemonType.GROUND, -1, 15, -1, 0, 3)
      .ignoresProtect()
      .attr(AddArenaTagAttr, ArenaTagType.MUD_SPORT, 5)
      .target(MoveTarget.BOTH_SIDES),
    new AttackMove(MoveId.ICE_BALL, PokemonType.ICE, MoveCategory.PHYSICAL, 30, 90, 20, -1, 0, 3)
      .partial() // Does not lock the user properly, does not increase damage correctly
      .attr(ConsecutiveUseDoublePowerAttr, 5, true, true, MoveId.DEFENSE_CURL)
      .ballBombMove(),
    new AttackMove(MoveId.NEEDLE_ARM, PokemonType.GRASS, MoveCategory.PHYSICAL, 60, 100, 15, 30, 0, 3)
      .attr(FlinchAttr),
    new SelfStatusMove(MoveId.SLACK_OFF, PokemonType.NORMAL, -1, 5, -1, 0, 3)
      .attr(HealAttr, 0.5)
      .triageMove(),
    new AttackMove(MoveId.HYPER_VOICE, PokemonType.NORMAL, MoveCategory.SPECIAL, 90, 100, 10, -1, 0, 3)
      .soundBased()
      .target(MoveTarget.ALL_NEAR_ENEMIES),
    new AttackMove(MoveId.POISON_FANG, PokemonType.POISON, MoveCategory.PHYSICAL, 50, 100, 15, 50, 0, 3)
      .attr(StatusEffectAttr, StatusEffect.TOXIC)
      .bitingMove(),
    new AttackMove(MoveId.CRUSH_CLAW, PokemonType.NORMAL, MoveCategory.PHYSICAL, 75, 95, 10, 50, 0, 3)
      .attr(StatStageChangeAttr, [ Stat.DEF ], -1),
    new AttackMove(MoveId.BLAST_BURN, PokemonType.FIRE, MoveCategory.SPECIAL, 150, 90, 5, -1, 0, 3)
      .attr(RechargeAttr),
    new AttackMove(MoveId.HYDRO_CANNON, PokemonType.WATER, MoveCategory.SPECIAL, 150, 90, 5, -1, 0, 3)
      .attr(RechargeAttr),
    new AttackMove(MoveId.METEOR_MASH, PokemonType.STEEL, MoveCategory.PHYSICAL, 90, 90, 10, 20, 0, 3)
      .attr(StatStageChangeAttr, [ Stat.ATK ], 1, true)
      .punchingMove(),
    new AttackMove(MoveId.ASTONISH, PokemonType.GHOST, MoveCategory.PHYSICAL, 30, 100, 15, 30, 0, 3)
      .attr(FlinchAttr),
    new AttackMove(MoveId.WEATHER_BALL, PokemonType.NORMAL, MoveCategory.SPECIAL, 50, 100, 10, -1, 0, 3)
      .attr(WeatherBallTypeAttr)
      .attr(MovePowerMultiplierAttr, (user, target, move) => {
        const weather = globalScene.arena.weather;
        if (!weather) {
          return 1;
        }
        const weatherTypes = [ WeatherType.SUNNY, WeatherType.RAIN, WeatherType.SANDSTORM, WeatherType.HAIL, WeatherType.SNOW, WeatherType.FOG, WeatherType.HEAVY_RAIN, WeatherType.HARSH_SUN ];
        if (weatherTypes.includes(weather.weatherType) && !weather.isEffectSuppressed()) {
          return 2;
        }
        return 1;
      })
      .ballBombMove(),
    new StatusMove(MoveId.AROMATHERAPY, PokemonType.GRASS, -1, 5, -1, 0, 3)
      .attr(PartyStatusCureAttr, i18next.t("moveTriggers:soothingAromaWaftedThroughArea"), AbilityId.SAP_SIPPER)
      .target(MoveTarget.PARTY),
    new StatusMove(MoveId.FAKE_TEARS, PokemonType.DARK, 100, 20, -1, 0, 3)
      .attr(StatStageChangeAttr, [ Stat.SPDEF ], -2)
      .reflectable(),
    new AttackMove(MoveId.AIR_CUTTER, PokemonType.FLYING, MoveCategory.SPECIAL, 60, 95, 25, -1, 0, 3)
      .attr(HighCritAttr)
      .slicingMove()
      .windMove()
      .target(MoveTarget.ALL_NEAR_ENEMIES),
    new AttackMove(MoveId.OVERHEAT, PokemonType.FIRE, MoveCategory.SPECIAL, 130, 90, 5, -1, 0, 3)
      .attr(StatStageChangeAttr, [ Stat.SPATK ], -2, true)
      .attr(HealStatusEffectAttr, true, StatusEffect.FREEZE),
    new StatusMove(MoveId.ODOR_SLEUTH, PokemonType.NORMAL, -1, 40, -1, 0, 3)
      .attr(ExposedMoveAttr, BattlerTagType.IGNORE_GHOST)
      .ignoresSubstitute()
      .reflectable(),
    new AttackMove(MoveId.ROCK_TOMB, PokemonType.ROCK, MoveCategory.PHYSICAL, 60, 95, 15, 100, 0, 3)
      .attr(StatStageChangeAttr, [ Stat.SPD ], -1)
      .makesContact(false),
    new AttackMove(MoveId.SILVER_WIND, PokemonType.BUG, MoveCategory.SPECIAL, 60, 100, 5, 10, 0, 3)
      .attr(StatStageChangeAttr, [ Stat.ATK, Stat.DEF, Stat.SPATK, Stat.SPDEF, Stat.SPD ], 1, true)
      .windMove(),
    new StatusMove(MoveId.METAL_SOUND, PokemonType.STEEL, 85, 40, -1, 0, 3)
      .attr(StatStageChangeAttr, [ Stat.SPDEF ], -2)
      .soundBased()
      .reflectable(),
    new StatusMove(MoveId.GRASS_WHISTLE, PokemonType.GRASS, 55, 15, -1, 0, 3)
      .attr(StatusEffectAttr, StatusEffect.SLEEP)
      .soundBased()
      .reflectable(),
    new StatusMove(MoveId.TICKLE, PokemonType.NORMAL, 100, 20, -1, 0, 3)
      .attr(StatStageChangeAttr, [ Stat.ATK, Stat.DEF ], -1)
      .reflectable(),
    new SelfStatusMove(MoveId.COSMIC_POWER, PokemonType.PSYCHIC, -1, 20, -1, 0, 3)
      .attr(StatStageChangeAttr, [ Stat.DEF, Stat.SPDEF ], 1, true),
    new AttackMove(MoveId.WATER_SPOUT, PokemonType.WATER, MoveCategory.SPECIAL, 150, 100, 5, -1, 0, 3)
      .attr(HpPowerAttr)
      .target(MoveTarget.ALL_NEAR_ENEMIES),
    new AttackMove(MoveId.SIGNAL_BEAM, PokemonType.BUG, MoveCategory.SPECIAL, 75, 100, 15, 10, 0, 3)
      .attr(ConfuseAttr),
    new AttackMove(MoveId.SHADOW_PUNCH, PokemonType.GHOST, MoveCategory.PHYSICAL, 60, -1, 20, -1, 0, 3)
      .punchingMove(),
    new AttackMove(MoveId.EXTRASENSORY, PokemonType.PSYCHIC, MoveCategory.SPECIAL, 80, 100, 20, 10, 0, 3)
      .attr(FlinchAttr),
    new AttackMove(MoveId.SKY_UPPERCUT, PokemonType.FIGHTING, MoveCategory.PHYSICAL, 85, 90, 15, -1, 0, 3)
      .attr(HitsTagAttr, BattlerTagType.FLYING)
      .punchingMove(),
    new AttackMove(MoveId.SAND_TOMB, PokemonType.GROUND, MoveCategory.PHYSICAL, 35, 85, 15, -1, 0, 3)
      .attr(TrapAttr, BattlerTagType.SAND_TOMB)
      .makesContact(false),
    new AttackMove(MoveId.SHEER_COLD, PokemonType.ICE, MoveCategory.SPECIAL, 200, 20, 5, -1, 0, 3)
      .attr(IceNoEffectTypeAttr)
      .attr(OneHitKOAttr)
      .attr(SheerColdAccuracyAttr),
    new AttackMove(MoveId.MUDDY_WATER, PokemonType.WATER, MoveCategory.SPECIAL, 90, 85, 10, 30, 0, 3)
      .attr(StatStageChangeAttr, [ Stat.ACC ], -1)
      .target(MoveTarget.ALL_NEAR_ENEMIES),
    new AttackMove(MoveId.BULLET_SEED, PokemonType.GRASS, MoveCategory.PHYSICAL, 25, 100, 30, -1, 0, 3)
      .attr(MultiHitAttr)
      .makesContact(false)
      .ballBombMove(),
    new AttackMove(MoveId.AERIAL_ACE, PokemonType.FLYING, MoveCategory.PHYSICAL, 60, -1, 20, -1, 0, 3)
      .slicingMove(),
    new AttackMove(MoveId.ICICLE_SPEAR, PokemonType.ICE, MoveCategory.PHYSICAL, 25, 100, 30, -1, 0, 3)
      .attr(MultiHitAttr)
      .makesContact(false),
    new SelfStatusMove(MoveId.IRON_DEFENSE, PokemonType.STEEL, -1, 15, -1, 0, 3)
      .attr(StatStageChangeAttr, [ Stat.DEF ], 2, true),
    new StatusMove(MoveId.BLOCK, PokemonType.NORMAL, -1, 5, -1, 0, 3)
      .condition(failIfGhostTypeCondition)
      .attr(AddBattlerTagAttr, BattlerTagType.TRAPPED, false, true, 1)
      .reflectable(),
    new StatusMove(MoveId.HOWL, PokemonType.NORMAL, -1, 40, -1, 0, 3)
      .attr(StatStageChangeAttr, [ Stat.ATK ], 1)
      .soundBased()
      .target(MoveTarget.USER_AND_ALLIES),
    new AttackMove(MoveId.DRAGON_CLAW, PokemonType.DRAGON, MoveCategory.PHYSICAL, 80, 100, 15, -1, 0, 3),
    new AttackMove(MoveId.FRENZY_PLANT, PokemonType.GRASS, MoveCategory.SPECIAL, 150, 90, 5, -1, 0, 3)
      .attr(RechargeAttr),
    new SelfStatusMove(MoveId.BULK_UP, PokemonType.FIGHTING, -1, 20, -1, 0, 3)
      .attr(StatStageChangeAttr, [ Stat.ATK, Stat.DEF ], 1, true),
    new ChargingAttackMove(MoveId.BOUNCE, PokemonType.FLYING, MoveCategory.PHYSICAL, 85, 85, 5, 30, 0, 3)
      .chargeText(i18next.t("moveTriggers:sprangUp", { pokemonName: "{USER}" }))
      .chargeAttr(SemiInvulnerableAttr, BattlerTagType.FLYING)
      .attr(StatusEffectAttr, StatusEffect.PARALYSIS)
      .condition(failOnGravityCondition),
    new AttackMove(MoveId.MUD_SHOT, PokemonType.GROUND, MoveCategory.SPECIAL, 55, 95, 15, 100, 0, 3)
      .attr(StatStageChangeAttr, [ Stat.SPD ], -1),
    new AttackMove(MoveId.POISON_TAIL, PokemonType.POISON, MoveCategory.PHYSICAL, 50, 100, 25, 10, 0, 3)
      .attr(HighCritAttr)
      .attr(StatusEffectAttr, StatusEffect.POISON),
    new AttackMove(MoveId.COVET, PokemonType.NORMAL, MoveCategory.PHYSICAL, 60, 100, 25, -1, 0, 3)
      .attr(StealHeldItemChanceAttr, 0.3)
      .edgeCase(),
      // Should not be able to steal held item if user faints due to Rough Skin, Iron Barbs, etc.
      // Should be able to steal items from pokemon with Sticky Hold if the damage causes them to faint
    new AttackMove(MoveId.VOLT_TACKLE, PokemonType.ELECTRIC, MoveCategory.PHYSICAL, 120, 100, 15, 10, 0, 3)
      .attr(RecoilAttr, false, 0.33)
      .attr(StatusEffectAttr, StatusEffect.PARALYSIS)
      .recklessMove(),
    new AttackMove(MoveId.MAGICAL_LEAF, PokemonType.GRASS, MoveCategory.SPECIAL, 60, -1, 20, -1, 0, 3),
    new StatusMove(MoveId.WATER_SPORT, PokemonType.WATER, -1, 15, -1, 0, 3)
      .ignoresProtect()
      .attr(AddArenaTagAttr, ArenaTagType.WATER_SPORT, 5)
      .target(MoveTarget.BOTH_SIDES),
    new SelfStatusMove(MoveId.CALM_MIND, PokemonType.PSYCHIC, -1, 20, -1, 0, 3)
      .attr(StatStageChangeAttr, [ Stat.SPATK, Stat.SPDEF ], 1, true),
    new AttackMove(MoveId.LEAF_BLADE, PokemonType.GRASS, MoveCategory.PHYSICAL, 90, 100, 15, -1, 0, 3)
      .attr(HighCritAttr)
      .slicingMove(),
    new SelfStatusMove(MoveId.DRAGON_DANCE, PokemonType.DRAGON, -1, 20, -1, 0, 3)
      .attr(StatStageChangeAttr, [ Stat.ATK, Stat.SPD ], 1, true)
      .danceMove(),
    new AttackMove(MoveId.ROCK_BLAST, PokemonType.ROCK, MoveCategory.PHYSICAL, 25, 90, 10, -1, 0, 3)
      .attr(MultiHitAttr)
      .makesContact(false)
      .ballBombMove(),
    new AttackMove(MoveId.SHOCK_WAVE, PokemonType.ELECTRIC, MoveCategory.SPECIAL, 60, -1, 20, -1, 0, 3),
    new AttackMove(MoveId.WATER_PULSE, PokemonType.WATER, MoveCategory.SPECIAL, 60, 100, 20, 20, 0, 3)
      .attr(ConfuseAttr)
      .pulseMove(),
    new AttackMove(MoveId.DOOM_DESIRE, PokemonType.STEEL, MoveCategory.SPECIAL, 140, 100, 5, -1, 0, 3)
      .partial() // cannot be used on multiple Pokemon on the same side in a double battle, hits immediately when called by Metronome/etc, should not apply abilities or held items if user is off the field
      .ignoresProtect()
      .attr(DelayedAttackAttr, ArenaTagType.DOOM_DESIRE, ChargeAnim.DOOM_DESIRE_CHARGING, i18next.t("moveTriggers:choseDoomDesireAsDestiny", { pokemonName: "{USER}" })),
    new AttackMove(MoveId.PSYCHO_BOOST, PokemonType.PSYCHIC, MoveCategory.SPECIAL, 140, 90, 5, -1, 0, 3)
      .attr(StatStageChangeAttr, [ Stat.SPATK ], -2, true),
    new SelfStatusMove(MoveId.ROOST, PokemonType.FLYING, -1, 5, -1, 0, 4)
      .attr(HealAttr, 0.5)
      .attr(AddBattlerTagAttr, BattlerTagType.ROOSTED, true, false)
      .triageMove(),
    new StatusMove(MoveId.GRAVITY, PokemonType.PSYCHIC, -1, 5, -1, 0, 4)
      .ignoresProtect()
      .attr(AddArenaTagAttr, ArenaTagType.GRAVITY, 5)
      .target(MoveTarget.BOTH_SIDES),
    new StatusMove(MoveId.MIRACLE_EYE, PokemonType.PSYCHIC, -1, 40, -1, 0, 4)
      .attr(ExposedMoveAttr, BattlerTagType.IGNORE_DARK)
      .ignoresSubstitute()
      .reflectable(),
    new AttackMove(MoveId.WAKE_UP_SLAP, PokemonType.FIGHTING, MoveCategory.PHYSICAL, 70, 100, 10, -1, 0, 4)
      .attr(MovePowerMultiplierAttr, (user, target, move) => targetSleptOrComatoseCondition(user, target, move) ? 2 : 1)
      .attr(HealStatusEffectAttr, false, StatusEffect.SLEEP),
    new AttackMove(MoveId.HAMMER_ARM, PokemonType.FIGHTING, MoveCategory.PHYSICAL, 100, 90, 10, -1, 0, 4)
      .attr(StatStageChangeAttr, [ Stat.SPD ], -1, true)
      .punchingMove(),
    new AttackMove(MoveId.GYRO_BALL, PokemonType.STEEL, MoveCategory.PHYSICAL, -1, 100, 5, -1, 0, 4)
      .attr(GyroBallPowerAttr)
      .ballBombMove(),
    new SelfStatusMove(MoveId.HEALING_WISH, PokemonType.PSYCHIC, -1, 10, -1, 0, 4)
      .attr(SacrificialFullRestoreAttr, false, "moveTriggers:sacrificialFullRestore")
      .triageMove()
      .condition(failIfLastInPartyCondition),
    new AttackMove(MoveId.BRINE, PokemonType.WATER, MoveCategory.SPECIAL, 65, 100, 10, -1, 0, 4)
      .attr(MovePowerMultiplierAttr, (user, target, move) => target.getHpRatio() < 0.5 ? 2 : 1),
    new AttackMove(MoveId.NATURAL_GIFT, PokemonType.NORMAL, MoveCategory.PHYSICAL, -1, 100, 15, -1, 0, 4)
      .makesContact(false)
      .unimplemented(),
      /*
      NOTE: To whoever tries to implement this, reminder to push to battleData.berriesEaten
      and enable the harvest test..
      Do NOT push to berriesEatenLast or else cud chew will puke the berry.
      */
    new AttackMove(MoveId.FEINT, PokemonType.NORMAL, MoveCategory.PHYSICAL, 30, 100, 10, -1, 2, 4)
      .attr(RemoveBattlerTagAttr, [ BattlerTagType.PROTECTED ])
      .attr(RemoveArenaTagsAttr, [ ArenaTagType.QUICK_GUARD, ArenaTagType.WIDE_GUARD, ArenaTagType.MAT_BLOCK, ArenaTagType.CRAFTY_SHIELD ], false)
      .makesContact(false)
      .ignoresProtect(),
    new AttackMove(MoveId.PLUCK, PokemonType.FLYING, MoveCategory.PHYSICAL, 60, 100, 20, -1, 0, 4)
      .attr(StealEatBerryAttr),
    new StatusMove(MoveId.TAILWIND, PokemonType.FLYING, -1, 15, -1, 0, 4)
      .windMove()
      .attr(AddArenaTagAttr, ArenaTagType.TAILWIND, 4, true)
      .target(MoveTarget.USER_SIDE),
    new StatusMove(MoveId.ACUPRESSURE, PokemonType.NORMAL, -1, 30, -1, 0, 4)
      .attr(AcupressureStatStageChangeAttr)
      .target(MoveTarget.USER_OR_NEAR_ALLY),
    new AttackMove(MoveId.METAL_BURST, PokemonType.STEEL, MoveCategory.PHYSICAL, -1, 100, 10, -1, 0, 4)
      .attr(CounterDamageAttr, (move: Move) => (move.category === MoveCategory.PHYSICAL || move.category === MoveCategory.SPECIAL), 1.5)
      .redirectCounter()
      .makesContact(false)
      .target(MoveTarget.ATTACKER),
    new AttackMove(MoveId.U_TURN, PokemonType.BUG, MoveCategory.PHYSICAL, 70, 100, 20, -1, 0, 4)
      .attr(ForceSwitchOutAttr, true),
    new AttackMove(MoveId.CLOSE_COMBAT, PokemonType.FIGHTING, MoveCategory.PHYSICAL, 120, 100, 5, -1, 0, 4)
      .attr(StatStageChangeAttr, [ Stat.DEF, Stat.SPDEF ], -1, true),
    new AttackMove(MoveId.PAYBACK, PokemonType.DARK, MoveCategory.PHYSICAL, 50, 100, 10, -1, 0, 4)
      .attr(MovePowerMultiplierAttr, (user, target, move) => target.getLastXMoves(1).find(m => m.turn === globalScene.currentBattle.turn) || globalScene.currentBattle.turnCommands[target.getBattlerIndex()]?.command === Command.BALL ? 2 : 1),
    new AttackMove(MoveId.ASSURANCE, PokemonType.DARK, MoveCategory.PHYSICAL, 60, 100, 10, -1, 0, 4)
      .attr(MovePowerMultiplierAttr, (user, target, move) => target.turnData.damageTaken > 0 ? 2 : 1),
    new StatusMove(MoveId.EMBARGO, PokemonType.DARK, 100, 15, -1, 0, 4)
      .reflectable()
      .unimplemented(),
    new AttackMove(MoveId.FLING, PokemonType.DARK, MoveCategory.PHYSICAL, -1, 100, 10, -1, 0, 4)
      .makesContact(false)
      .unimplemented(),
    new StatusMove(MoveId.PSYCHO_SHIFT, PokemonType.PSYCHIC, 100, 10, -1, 0, 4)
      .attr(PsychoShiftEffectAttr)
      // TODO: Verify status applied if a statused pokemon obtains Comatose (via Transform) and uses Psycho Shift
      .edgeCase(),
    new AttackMove(MoveId.TRUMP_CARD, PokemonType.NORMAL, MoveCategory.SPECIAL, -1, -1, 5, -1, 0, 4)
      .makesContact()
      .attr(LessPPMorePowerAttr),
    new StatusMove(MoveId.HEAL_BLOCK, PokemonType.PSYCHIC, 100, 15, -1, 0, 4)
      .attr(AddBattlerTagAttr, BattlerTagType.HEAL_BLOCK, false, true, 5)
      .target(MoveTarget.ALL_NEAR_ENEMIES)
      .reflectable(),
    new AttackMove(MoveId.WRING_OUT, PokemonType.NORMAL, MoveCategory.SPECIAL, -1, 100, 5, -1, 0, 4)
      .attr(OpponentHighHpPowerAttr, 120)
      .makesContact(),
    new SelfStatusMove(MoveId.POWER_TRICK, PokemonType.PSYCHIC, -1, 10, -1, 0, 4)
      .attr(AddBattlerTagAttr, BattlerTagType.POWER_TRICK, true),
    new StatusMove(MoveId.GASTRO_ACID, PokemonType.POISON, 100, 10, -1, 0, 4)
      .attr(SuppressAbilitiesAttr)
      .reflectable(),
    new StatusMove(MoveId.LUCKY_CHANT, PokemonType.NORMAL, -1, 30, -1, 0, 4)
      .attr(AddArenaTagAttr, ArenaTagType.NO_CRIT, 5, true, true)
      .target(MoveTarget.USER_SIDE),
    new StatusMove(MoveId.ME_FIRST, PokemonType.NORMAL, -1, 20, -1, 0, 4)
      .ignoresSubstitute()
      .target(MoveTarget.NEAR_ENEMY)
      .unimplemented(),
    new SelfStatusMove(MoveId.COPYCAT, PokemonType.NORMAL, -1, 20, -1, 0, 4)
      .attr(CopyMoveAttr, false, invalidCopycatMoves),
    new StatusMove(MoveId.POWER_SWAP, PokemonType.PSYCHIC, -1, 10, 100, 0, 4)
      .attr(SwapStatStagesAttr, [ Stat.ATK, Stat.SPATK ])
      .ignoresSubstitute(),
    new StatusMove(MoveId.GUARD_SWAP, PokemonType.PSYCHIC, -1, 10, 100, 0, 4)
      .attr(SwapStatStagesAttr, [ Stat.DEF, Stat.SPDEF ])
      .ignoresSubstitute(),
    new AttackMove(MoveId.PUNISHMENT, PokemonType.DARK, MoveCategory.PHYSICAL, -1, 100, 5, -1, 0, 4)
      .makesContact(true)
      .attr(PunishmentPowerAttr),
    new AttackMove(MoveId.LAST_RESORT, PokemonType.NORMAL, MoveCategory.PHYSICAL, 140, 100, 5, -1, 0, 4)
      .attr(LastResortAttr)
      .edgeCase(), // May or may not need to ignore remotely called moves depending on how it works
    new StatusMove(MoveId.WORRY_SEED, PokemonType.GRASS, 100, 10, -1, 0, 4)
      .attr(AbilityChangeAttr, AbilityId.INSOMNIA)
      .reflectable(),
    new AttackMove(MoveId.SUCKER_PUNCH, PokemonType.DARK, MoveCategory.PHYSICAL, 70, 100, 5, -1, 1, 4)
      .condition((user, target, move) => {
        const turnCommand = globalScene.currentBattle.turnCommands[target.getBattlerIndex()];
        if (!turnCommand || !turnCommand.move) {
          return false;
        }
        return (turnCommand.command === Command.FIGHT && !target.turnData.acted && allMoves[turnCommand.move.move].category !== MoveCategory.STATUS);
      }),
    new StatusMove(MoveId.TOXIC_SPIKES, PokemonType.POISON, -1, 20, -1, 0, 4)
      .attr(AddArenaTrapTagAttr, ArenaTagType.TOXIC_SPIKES)
      .target(MoveTarget.ENEMY_SIDE)
      .reflectable(),
    new StatusMove(MoveId.HEART_SWAP, PokemonType.PSYCHIC, -1, 10, -1, 0, 4)
      .attr(SwapStatStagesAttr, BATTLE_STATS)
      .ignoresSubstitute(),
    new SelfStatusMove(MoveId.AQUA_RING, PokemonType.WATER, -1, 20, -1, 0, 4)
      .attr(AddBattlerTagAttr, BattlerTagType.AQUA_RING, true, true),
    new SelfStatusMove(MoveId.MAGNET_RISE, PokemonType.ELECTRIC, -1, 10, -1, 0, 4)
      .attr(AddBattlerTagAttr, BattlerTagType.FLOATING, true, true, 5)
      .condition((user, target, move) => !globalScene.arena.getTag(ArenaTagType.GRAVITY) && [ BattlerTagType.FLOATING, BattlerTagType.IGNORE_FLYING, BattlerTagType.INGRAIN ].every((tag) => !user.getTag(tag))),
    new AttackMove(MoveId.FLARE_BLITZ, PokemonType.FIRE, MoveCategory.PHYSICAL, 120, 100, 15, 10, 0, 4)
      .attr(RecoilAttr, false, 0.33)
      .attr(HealStatusEffectAttr, true, StatusEffect.FREEZE)
      .attr(StatusEffectAttr, StatusEffect.BURN)
      .recklessMove(),
    new AttackMove(MoveId.FORCE_PALM, PokemonType.FIGHTING, MoveCategory.PHYSICAL, 60, 100, 10, 30, 0, 4)
      .attr(StatusEffectAttr, StatusEffect.PARALYSIS),
    new AttackMove(MoveId.AURA_SPHERE, PokemonType.FIGHTING, MoveCategory.SPECIAL, 80, -1, 20, -1, 0, 4)
      .pulseMove()
      .ballBombMove(),
    new SelfStatusMove(MoveId.ROCK_POLISH, PokemonType.ROCK, -1, 20, -1, 0, 4)
      .attr(StatStageChangeAttr, [ Stat.SPD ], 2, true),
    new AttackMove(MoveId.POISON_JAB, PokemonType.POISON, MoveCategory.PHYSICAL, 80, 100, 20, 30, 0, 4)
      .attr(StatusEffectAttr, StatusEffect.POISON),
    new AttackMove(MoveId.DARK_PULSE, PokemonType.DARK, MoveCategory.SPECIAL, 80, 100, 15, 20, 0, 4)
      .attr(FlinchAttr)
      .pulseMove(),
    new AttackMove(MoveId.NIGHT_SLASH, PokemonType.DARK, MoveCategory.PHYSICAL, 70, 100, 15, -1, 0, 4)
      .attr(HighCritAttr)
      .slicingMove(),
    new AttackMove(MoveId.AQUA_TAIL, PokemonType.WATER, MoveCategory.PHYSICAL, 90, 90, 10, -1, 0, 4),
    new AttackMove(MoveId.SEED_BOMB, PokemonType.GRASS, MoveCategory.PHYSICAL, 80, 100, 15, -1, 0, 4)
      .makesContact(false)
      .ballBombMove(),
    new AttackMove(MoveId.AIR_SLASH, PokemonType.FLYING, MoveCategory.SPECIAL, 75, 95, 15, 30, 0, 4)
      .attr(FlinchAttr)
      .slicingMove(),
    new AttackMove(MoveId.X_SCISSOR, PokemonType.BUG, MoveCategory.PHYSICAL, 80, 100, 15, -1, 0, 4)
      .slicingMove(),
    new AttackMove(MoveId.BUG_BUZZ, PokemonType.BUG, MoveCategory.SPECIAL, 90, 100, 10, 10, 0, 4)
      .attr(StatStageChangeAttr, [ Stat.SPDEF ], -1)
      .soundBased(),
    new AttackMove(MoveId.DRAGON_PULSE, PokemonType.DRAGON, MoveCategory.SPECIAL, 85, 100, 10, -1, 0, 4)
      .pulseMove(),
    new AttackMove(MoveId.DRAGON_RUSH, PokemonType.DRAGON, MoveCategory.PHYSICAL, 100, 75, 10, 20, 0, 4)
      .attr(AlwaysHitMinimizeAttr)
      .attr(HitsTagForDoubleDamageAttr, BattlerTagType.MINIMIZED)
      .attr(FlinchAttr),
    new AttackMove(MoveId.POWER_GEM, PokemonType.ROCK, MoveCategory.SPECIAL, 80, 100, 20, -1, 0, 4),
    new AttackMove(MoveId.DRAIN_PUNCH, PokemonType.FIGHTING, MoveCategory.PHYSICAL, 75, 100, 10, -1, 0, 4)
      .attr(HitHealAttr)
      .punchingMove()
      .triageMove(),
    new AttackMove(MoveId.VACUUM_WAVE, PokemonType.FIGHTING, MoveCategory.SPECIAL, 40, 100, 30, -1, 1, 4),
    new AttackMove(MoveId.FOCUS_BLAST, PokemonType.FIGHTING, MoveCategory.SPECIAL, 120, 70, 5, 10, 0, 4)
      .attr(StatStageChangeAttr, [ Stat.SPDEF ], -1)
      .ballBombMove(),
    new AttackMove(MoveId.ENERGY_BALL, PokemonType.GRASS, MoveCategory.SPECIAL, 90, 100, 10, 10, 0, 4)
      .attr(StatStageChangeAttr, [ Stat.SPDEF ], -1)
      .ballBombMove(),
    new AttackMove(MoveId.BRAVE_BIRD, PokemonType.FLYING, MoveCategory.PHYSICAL, 120, 100, 15, -1, 0, 4)
      .attr(RecoilAttr, false, 0.33)
      .recklessMove(),
    new AttackMove(MoveId.EARTH_POWER, PokemonType.GROUND, MoveCategory.SPECIAL, 90, 100, 10, 10, 0, 4)
      .attr(StatStageChangeAttr, [ Stat.SPDEF ], -1),
    new StatusMove(MoveId.SWITCHEROO, PokemonType.DARK, 100, 10, -1, 0, 4)
      .unimplemented(),
    new AttackMove(MoveId.GIGA_IMPACT, PokemonType.NORMAL, MoveCategory.PHYSICAL, 150, 90, 5, -1, 0, 4)
      .attr(RechargeAttr),
    new SelfStatusMove(MoveId.NASTY_PLOT, PokemonType.DARK, -1, 20, -1, 0, 4)
      .attr(StatStageChangeAttr, [ Stat.SPATK ], 2, true),
    new AttackMove(MoveId.BULLET_PUNCH, PokemonType.STEEL, MoveCategory.PHYSICAL, 40, 100, 30, -1, 1, 4)
      .punchingMove(),
    new AttackMove(MoveId.AVALANCHE, PokemonType.ICE, MoveCategory.PHYSICAL, 60, 100, 10, -1, -4, 4)
      .attr(TurnDamagedDoublePowerAttr),
    new AttackMove(MoveId.ICE_SHARD, PokemonType.ICE, MoveCategory.PHYSICAL, 40, 100, 30, -1, 1, 4)
      .makesContact(false),
    new AttackMove(MoveId.SHADOW_CLAW, PokemonType.GHOST, MoveCategory.PHYSICAL, 70, 100, 15, -1, 0, 4)
      .attr(HighCritAttr),
    new AttackMove(MoveId.THUNDER_FANG, PokemonType.ELECTRIC, MoveCategory.PHYSICAL, 65, 95, 15, 10, 0, 4)
      .attr(FlinchAttr)
      .attr(StatusEffectAttr, StatusEffect.PARALYSIS)
      .bitingMove(),
    new AttackMove(MoveId.ICE_FANG, PokemonType.ICE, MoveCategory.PHYSICAL, 65, 95, 15, 10, 0, 4)
      .attr(FlinchAttr)
      .attr(StatusEffectAttr, StatusEffect.FREEZE)
      .bitingMove(),
    new AttackMove(MoveId.FIRE_FANG, PokemonType.FIRE, MoveCategory.PHYSICAL, 65, 95, 15, 10, 0, 4)
      .attr(FlinchAttr)
      .attr(StatusEffectAttr, StatusEffect.BURN)
      .bitingMove(),
    new AttackMove(MoveId.SHADOW_SNEAK, PokemonType.GHOST, MoveCategory.PHYSICAL, 40, 100, 30, -1, 1, 4),
    new AttackMove(MoveId.MUD_BOMB, PokemonType.GROUND, MoveCategory.SPECIAL, 65, 85, 10, 30, 0, 4)
      .attr(StatStageChangeAttr, [ Stat.ACC ], -1)
      .ballBombMove(),
    new AttackMove(MoveId.PSYCHO_CUT, PokemonType.PSYCHIC, MoveCategory.PHYSICAL, 70, 100, 20, -1, 0, 4)
      .attr(HighCritAttr)
      .slicingMove()
      .makesContact(false),
    new AttackMove(MoveId.ZEN_HEADBUTT, PokemonType.PSYCHIC, MoveCategory.PHYSICAL, 80, 90, 15, 20, 0, 4)
      .attr(FlinchAttr),
    new AttackMove(MoveId.MIRROR_SHOT, PokemonType.STEEL, MoveCategory.SPECIAL, 65, 85, 10, 30, 0, 4)
      .attr(StatStageChangeAttr, [ Stat.ACC ], -1),
    new AttackMove(MoveId.FLASH_CANNON, PokemonType.STEEL, MoveCategory.SPECIAL, 80, 100, 10, 10, 0, 4)
      .attr(StatStageChangeAttr, [ Stat.SPDEF ], -1),
    new AttackMove(MoveId.ROCK_CLIMB, PokemonType.NORMAL, MoveCategory.PHYSICAL, 90, 85, 20, 20, 0, 4)
      .attr(ConfuseAttr),
    new StatusMove(MoveId.DEFOG, PokemonType.FLYING, -1, 15, -1, 0, 4)
      .attr(StatStageChangeAttr, [ Stat.EVA ], -1)
      .attr(ClearWeatherAttr, WeatherType.FOG)
      .attr(ClearTerrainAttr)
      .attr(RemoveScreensAttr, false)
      .attr(RemoveArenaTrapAttr, true)
      .attr(RemoveArenaTagsAttr, [ ArenaTagType.MIST, ArenaTagType.SAFEGUARD ], false)
      .reflectable(),
    new StatusMove(MoveId.TRICK_ROOM, PokemonType.PSYCHIC, -1, 5, -1, -7, 4)
      .attr(AddArenaTagAttr, ArenaTagType.TRICK_ROOM, 5)
      .ignoresProtect()
      .target(MoveTarget.BOTH_SIDES),
    new AttackMove(MoveId.DRACO_METEOR, PokemonType.DRAGON, MoveCategory.SPECIAL, 130, 90, 5, -1, 0, 4)
      .attr(StatStageChangeAttr, [ Stat.SPATK ], -2, true),
    new AttackMove(MoveId.DISCHARGE, PokemonType.ELECTRIC, MoveCategory.SPECIAL, 80, 100, 15, 30, 0, 4)
      .attr(StatusEffectAttr, StatusEffect.PARALYSIS)
      .target(MoveTarget.ALL_NEAR_OTHERS),
    new AttackMove(MoveId.LAVA_PLUME, PokemonType.FIRE, MoveCategory.SPECIAL, 80, 100, 15, 30, 0, 4)
      .attr(StatusEffectAttr, StatusEffect.BURN)
      .target(MoveTarget.ALL_NEAR_OTHERS),
    new AttackMove(MoveId.LEAF_STORM, PokemonType.GRASS, MoveCategory.SPECIAL, 130, 90, 5, -1, 0, 4)
      .attr(StatStageChangeAttr, [ Stat.SPATK ], -2, true),
    new AttackMove(MoveId.POWER_WHIP, PokemonType.GRASS, MoveCategory.PHYSICAL, 120, 85, 10, -1, 0, 4),
    new AttackMove(MoveId.ROCK_WRECKER, PokemonType.ROCK, MoveCategory.PHYSICAL, 150, 90, 5, -1, 0, 4)
      .attr(RechargeAttr)
      .makesContact(false)
      .ballBombMove(),
    new AttackMove(MoveId.CROSS_POISON, PokemonType.POISON, MoveCategory.PHYSICAL, 70, 100, 20, 10, 0, 4)
      .attr(HighCritAttr)
      .attr(StatusEffectAttr, StatusEffect.POISON)
      .slicingMove(),
    new AttackMove(MoveId.GUNK_SHOT, PokemonType.POISON, MoveCategory.PHYSICAL, 120, 80, 5, 30, 0, 4)
      .attr(StatusEffectAttr, StatusEffect.POISON)
      .makesContact(false),
    new AttackMove(MoveId.IRON_HEAD, PokemonType.STEEL, MoveCategory.PHYSICAL, 80, 100, 15, 30, 0, 4)
      .attr(FlinchAttr),
    new AttackMove(MoveId.MAGNET_BOMB, PokemonType.STEEL, MoveCategory.PHYSICAL, 60, -1, 20, -1, 0, 4)
      .makesContact(false)
      .ballBombMove(),
    new AttackMove(MoveId.STONE_EDGE, PokemonType.ROCK, MoveCategory.PHYSICAL, 100, 80, 5, -1, 0, 4)
      .attr(HighCritAttr)
      .makesContact(false),
    new StatusMove(MoveId.CAPTIVATE, PokemonType.NORMAL, 100, 20, -1, 0, 4)
      .attr(StatStageChangeAttr, [ Stat.SPATK ], -2)
      .condition((user, target, move) => target.isOppositeGender(user))
      .target(MoveTarget.ALL_NEAR_ENEMIES)
      .reflectable(),
    new StatusMove(MoveId.STEALTH_ROCK, PokemonType.ROCK, -1, 20, -1, 0, 4)
      .attr(AddArenaTrapTagAttr, ArenaTagType.STEALTH_ROCK)
      .target(MoveTarget.ENEMY_SIDE)
      .reflectable(),
    new AttackMove(MoveId.GRASS_KNOT, PokemonType.GRASS, MoveCategory.SPECIAL, -1, 100, 20, -1, 0, 4)
      .attr(WeightPowerAttr)
      .makesContact(),
    new AttackMove(MoveId.CHATTER, PokemonType.FLYING, MoveCategory.SPECIAL, 65, 100, 20, 100, 0, 4)
      .attr(ConfuseAttr)
      .soundBased(),
    new AttackMove(MoveId.JUDGMENT, PokemonType.NORMAL, MoveCategory.SPECIAL, 100, 100, 10, -1, 0, 4)
      .attr(FormChangeItemTypeAttr),
    new AttackMove(MoveId.BUG_BITE, PokemonType.BUG, MoveCategory.PHYSICAL, 60, 100, 20, -1, 0, 4)
      .attr(StealEatBerryAttr),
    new AttackMove(MoveId.CHARGE_BEAM, PokemonType.ELECTRIC, MoveCategory.SPECIAL, 50, 90, 10, 70, 0, 4)
      .attr(StatStageChangeAttr, [ Stat.SPATK ], 1, true),
    new AttackMove(MoveId.WOOD_HAMMER, PokemonType.GRASS, MoveCategory.PHYSICAL, 120, 100, 15, -1, 0, 4)
      .attr(RecoilAttr, false, 0.33)
      .recklessMove(),
    new AttackMove(MoveId.AQUA_JET, PokemonType.WATER, MoveCategory.PHYSICAL, 40, 100, 20, -1, 1, 4),
    new AttackMove(MoveId.ATTACK_ORDER, PokemonType.BUG, MoveCategory.PHYSICAL, 90, 100, 15, -1, 0, 4)
      .attr(HighCritAttr)
      .makesContact(false),
    new SelfStatusMove(MoveId.DEFEND_ORDER, PokemonType.BUG, -1, 10, -1, 0, 4)
      .attr(StatStageChangeAttr, [ Stat.DEF, Stat.SPDEF ], 1, true),
    new SelfStatusMove(MoveId.HEAL_ORDER, PokemonType.BUG, -1, 5, -1, 0, 4)
      .attr(HealAttr, 0.5)
      .triageMove(),
    new AttackMove(MoveId.HEAD_SMASH, PokemonType.ROCK, MoveCategory.PHYSICAL, 150, 80, 5, -1, 0, 4)
      .attr(RecoilAttr, false, 0.5)
      .recklessMove(),
    new AttackMove(MoveId.DOUBLE_HIT, PokemonType.NORMAL, MoveCategory.PHYSICAL, 35, 90, 10, -1, 0, 4)
      .attr(MultiHitAttr, MultiHitType._2),
    new AttackMove(MoveId.ROAR_OF_TIME, PokemonType.DRAGON, MoveCategory.SPECIAL, 150, 90, 5, -1, 0, 4)
      .attr(RechargeAttr),
    new AttackMove(MoveId.SPACIAL_REND, PokemonType.DRAGON, MoveCategory.SPECIAL, 100, 95, 5, -1, 0, 4)
      .attr(HighCritAttr),
    new SelfStatusMove(MoveId.LUNAR_DANCE, PokemonType.PSYCHIC, -1, 10, -1, 0, 4)
      .attr(SacrificialFullRestoreAttr, true, "moveTriggers:lunarDanceRestore")
      .danceMove()
      .triageMove()
      .condition(failIfLastInPartyCondition),
    new AttackMove(MoveId.CRUSH_GRIP, PokemonType.NORMAL, MoveCategory.PHYSICAL, -1, 100, 5, -1, 0, 4)
      .attr(OpponentHighHpPowerAttr, 120),
    new AttackMove(MoveId.MAGMA_STORM, PokemonType.FIRE, MoveCategory.SPECIAL, 100, 75, 5, -1, 0, 4)
      .attr(TrapAttr, BattlerTagType.MAGMA_STORM),
    new StatusMove(MoveId.DARK_VOID, PokemonType.DARK, 80, 10, -1, 0, 4)  //Accuracy from Generations 4-6
      .attr(StatusEffectAttr, StatusEffect.SLEEP)
      .target(MoveTarget.ALL_NEAR_ENEMIES)
      .reflectable(),
    new AttackMove(MoveId.SEED_FLARE, PokemonType.GRASS, MoveCategory.SPECIAL, 120, 85, 5, 40, 0, 4)
      .attr(StatStageChangeAttr, [ Stat.SPDEF ], -2),
    new AttackMove(MoveId.OMINOUS_WIND, PokemonType.GHOST, MoveCategory.SPECIAL, 60, 100, 5, 10, 0, 4)
      .attr(StatStageChangeAttr, [ Stat.ATK, Stat.DEF, Stat.SPATK, Stat.SPDEF, Stat.SPD ], 1, true)
      .windMove(),
    new ChargingAttackMove(MoveId.SHADOW_FORCE, PokemonType.GHOST, MoveCategory.PHYSICAL, 120, 100, 5, -1, 0, 4)
      .chargeText(i18next.t("moveTriggers:vanishedInstantly", { pokemonName: "{USER}" }))
      .chargeAttr(SemiInvulnerableAttr, BattlerTagType.HIDDEN)
      .ignoresProtect(),
    new SelfStatusMove(MoveId.HONE_CLAWS, PokemonType.DARK, -1, 15, -1, 0, 5)
      .attr(StatStageChangeAttr, [ Stat.ATK, Stat.ACC ], 1, true),
    new StatusMove(MoveId.WIDE_GUARD, PokemonType.ROCK, -1, 10, -1, 3, 5)
      .target(MoveTarget.USER_SIDE)
      .attr(AddArenaTagAttr, ArenaTagType.WIDE_GUARD, 1, true, true)
      .condition(failIfLastCondition),
    new StatusMove(MoveId.GUARD_SPLIT, PokemonType.PSYCHIC, -1, 10, -1, 0, 5)
      .attr(AverageStatsAttr, [ Stat.DEF, Stat.SPDEF ], "moveTriggers:sharedGuard"),
    new StatusMove(MoveId.POWER_SPLIT, PokemonType.PSYCHIC, -1, 10, -1, 0, 5)
      .attr(AverageStatsAttr, [ Stat.ATK, Stat.SPATK ], "moveTriggers:sharedPower"),
    new StatusMove(MoveId.WONDER_ROOM, PokemonType.PSYCHIC, -1, 10, -1, 0, 5)
      .ignoresProtect()
      .target(MoveTarget.BOTH_SIDES)
      .unimplemented(),
    new AttackMove(MoveId.PSYSHOCK, PokemonType.PSYCHIC, MoveCategory.SPECIAL, 80, 100, 10, -1, 0, 5)
      .attr(DefDefAttr),
    new AttackMove(MoveId.VENOSHOCK, PokemonType.POISON, MoveCategory.SPECIAL, 65, 100, 10, -1, 0, 5)
      .attr(MovePowerMultiplierAttr, (user, target, move) => target.status && (target.status.effect === StatusEffect.POISON || target.status.effect === StatusEffect.TOXIC) ? 2 : 1),
    new SelfStatusMove(MoveId.AUTOTOMIZE, PokemonType.STEEL, -1, 15, -1, 0, 5)
      .attr(StatStageChangeAttr, [ Stat.SPD ], 2, true)
      .attr(AddBattlerTagAttr, BattlerTagType.AUTOTOMIZED, true),
    new SelfStatusMove(MoveId.RAGE_POWDER, PokemonType.BUG, -1, 20, -1, 2, 5)
      .powderMove()
      .attr(AddBattlerTagAttr, BattlerTagType.CENTER_OF_ATTENTION, true),
    new StatusMove(MoveId.TELEKINESIS, PokemonType.PSYCHIC, -1, 15, -1, 0, 5)
      .condition(failOnGravityCondition)
      .condition((_user, target, _move) => ![ SpeciesId.DIGLETT, SpeciesId.DUGTRIO, SpeciesId.ALOLA_DIGLETT, SpeciesId.ALOLA_DUGTRIO, SpeciesId.SANDYGAST, SpeciesId.PALOSSAND, SpeciesId.WIGLETT, SpeciesId.WUGTRIO ].includes(target.species.speciesId))
      .condition((_user, target, _move) => !(target.species.speciesId === SpeciesId.GENGAR && target.getFormKey() === "mega"))
      .condition((_user, target, _move) => isNullOrUndefined(target.getTag(BattlerTagType.INGRAIN)) && isNullOrUndefined(target.getTag(BattlerTagType.IGNORE_FLYING)))
      .attr(AddBattlerTagAttr, BattlerTagType.TELEKINESIS, false, true, 3)
      .attr(AddBattlerTagAttr, BattlerTagType.FLOATING, false, true, 3)
      .reflectable(),
    new StatusMove(MoveId.MAGIC_ROOM, PokemonType.PSYCHIC, -1, 10, -1, 0, 5)
      .ignoresProtect()
      .target(MoveTarget.BOTH_SIDES)
      .unimplemented(),
    new AttackMove(MoveId.SMACK_DOWN, PokemonType.ROCK, MoveCategory.PHYSICAL, 50, 100, 15, -1, 0, 5)
      .attr(FallDownAttr)
      .attr(AddBattlerTagAttr, BattlerTagType.INTERRUPTED)
      .attr(RemoveBattlerTagAttr, [ BattlerTagType.FLYING, BattlerTagType.FLOATING, BattlerTagType.TELEKINESIS ])
      .attr(HitsTagAttr, BattlerTagType.FLYING)
      .makesContact(false),
    new AttackMove(MoveId.STORM_THROW, PokemonType.FIGHTING, MoveCategory.PHYSICAL, 60, 100, 10, -1, 0, 5)
      .attr(CritOnlyAttr),
    new AttackMove(MoveId.FLAME_BURST, PokemonType.FIRE, MoveCategory.SPECIAL, 70, 100, 15, -1, 0, 5)
      .attr(FlameBurstAttr),
    new AttackMove(MoveId.SLUDGE_WAVE, PokemonType.POISON, MoveCategory.SPECIAL, 95, 100, 10, 10, 0, 5)
      .attr(StatusEffectAttr, StatusEffect.POISON)
      .target(MoveTarget.ALL_NEAR_OTHERS),
    new SelfStatusMove(MoveId.QUIVER_DANCE, PokemonType.BUG, -1, 20, -1, 0, 5)
      .attr(StatStageChangeAttr, [ Stat.SPATK, Stat.SPDEF, Stat.SPD ], 1, true)
      .danceMove(),
    new AttackMove(MoveId.HEAVY_SLAM, PokemonType.STEEL, MoveCategory.PHYSICAL, -1, 100, 10, -1, 0, 5)
      .attr(AlwaysHitMinimizeAttr)
      .attr(CompareWeightPowerAttr)
      .attr(HitsTagForDoubleDamageAttr, BattlerTagType.MINIMIZED),
    new AttackMove(MoveId.SYNCHRONOISE, PokemonType.PSYCHIC, MoveCategory.SPECIAL, 120, 100, 10, -1, 0, 5)
      .target(MoveTarget.ALL_NEAR_OTHERS)
      .condition(unknownTypeCondition)
      .attr(HitsSameTypeAttr),
    new AttackMove(MoveId.ELECTRO_BALL, PokemonType.ELECTRIC, MoveCategory.SPECIAL, -1, 100, 10, -1, 0, 5)
      .attr(ElectroBallPowerAttr)
      .ballBombMove(),
    new StatusMove(MoveId.SOAK, PokemonType.WATER, 100, 20, -1, 0, 5)
      .attr(ChangeTypeAttr, PokemonType.WATER)
      .reflectable(),
    new AttackMove(MoveId.FLAME_CHARGE, PokemonType.FIRE, MoveCategory.PHYSICAL, 50, 100, 20, 100, 0, 5)
      .attr(StatStageChangeAttr, [ Stat.SPD ], 1, true),
    new SelfStatusMove(MoveId.COIL, PokemonType.POISON, -1, 20, -1, 0, 5)
      .attr(StatStageChangeAttr, [ Stat.ATK, Stat.DEF, Stat.ACC ], 1, true),
    new AttackMove(MoveId.LOW_SWEEP, PokemonType.FIGHTING, MoveCategory.PHYSICAL, 65, 100, 20, 100, 0, 5)
      .attr(StatStageChangeAttr, [ Stat.SPD ], -1),
    new AttackMove(MoveId.ACID_SPRAY, PokemonType.POISON, MoveCategory.SPECIAL, 40, 100, 20, 100, 0, 5)
      .attr(StatStageChangeAttr, [ Stat.SPDEF ], -2)
      .ballBombMove(),
    new AttackMove(MoveId.FOUL_PLAY, PokemonType.DARK, MoveCategory.PHYSICAL, 95, 100, 15, -1, 0, 5)
      .attr(TargetAtkUserAtkAttr),
    new StatusMove(MoveId.SIMPLE_BEAM, PokemonType.NORMAL, 100, 15, -1, 0, 5)
      .attr(AbilityChangeAttr, AbilityId.SIMPLE)
      .reflectable(),
    new StatusMove(MoveId.ENTRAINMENT, PokemonType.NORMAL, 100, 15, -1, 0, 5)
      .attr(AbilityGiveAttr)
      .reflectable(),
    new StatusMove(MoveId.AFTER_YOU, PokemonType.NORMAL, -1, 15, -1, 0, 5)
      .ignoresProtect()
      .ignoresSubstitute()
      .target(MoveTarget.NEAR_OTHER)
      .condition(failIfSingleBattle)
      .condition((user, target, move) => !target.turnData.acted)
      .attr(AfterYouAttr),
    new AttackMove(MoveId.ROUND, PokemonType.NORMAL, MoveCategory.SPECIAL, 60, 100, 15, -1, 0, 5)
      .attr(CueNextRoundAttr)
      .attr(RoundPowerAttr)
      .soundBased(),
    new AttackMove(MoveId.ECHOED_VOICE, PokemonType.NORMAL, MoveCategory.SPECIAL, 40, 100, 15, -1, 0, 5)
      .attr(ConsecutiveUseMultiBasePowerAttr, 5, false)
      .soundBased(),
    new AttackMove(MoveId.CHIP_AWAY, PokemonType.NORMAL, MoveCategory.PHYSICAL, 70, 100, 20, -1, 0, 5)
      .attr(IgnoreOpponentStatStagesAttr),
    new AttackMove(MoveId.CLEAR_SMOG, PokemonType.POISON, MoveCategory.SPECIAL, 50, -1, 15, -1, 0, 5)
      .attr(ResetStatsAttr, false),
    new AttackMove(MoveId.STORED_POWER, PokemonType.PSYCHIC, MoveCategory.SPECIAL, 20, 100, 10, -1, 0, 5)
      .attr(PositiveStatStagePowerAttr),
    new StatusMove(MoveId.QUICK_GUARD, PokemonType.FIGHTING, -1, 15, -1, 3, 5)
      .target(MoveTarget.USER_SIDE)
      .attr(AddArenaTagAttr, ArenaTagType.QUICK_GUARD, 1, true, true)
      .condition(failIfLastCondition),
    new SelfStatusMove(MoveId.ALLY_SWITCH, PokemonType.PSYCHIC, -1, 15, -1, 2, 5)
      .ignoresProtect()
      .unimplemented(),
    new AttackMove(MoveId.SCALD, PokemonType.WATER, MoveCategory.SPECIAL, 80, 100, 15, 30, 0, 5)
      .attr(HealStatusEffectAttr, false, StatusEffect.FREEZE)
      .attr(HealStatusEffectAttr, true, StatusEffect.FREEZE)
      .attr(StatusEffectAttr, StatusEffect.BURN),
    new SelfStatusMove(MoveId.SHELL_SMASH, PokemonType.NORMAL, -1, 15, -1, 0, 5)
      .attr(StatStageChangeAttr, [ Stat.ATK, Stat.SPATK, Stat.SPD ], 2, true)
      .attr(StatStageChangeAttr, [ Stat.DEF, Stat.SPDEF ], -1, true),
    new StatusMove(MoveId.HEAL_PULSE, PokemonType.PSYCHIC, -1, 10, -1, 0, 5)
      .attr(HealAttr, 0.5, false, false)
      .pulseMove()
      .triageMove()
      .reflectable(),
    new AttackMove(MoveId.HEX, PokemonType.GHOST, MoveCategory.SPECIAL, 65, 100, 10, -1, 0, 5)
      .attr(
        MovePowerMultiplierAttr,
        (user, target, move) =>  target.status || target.hasAbility(AbilityId.COMATOSE) ? 2 : 1),
    new ChargingAttackMove(MoveId.SKY_DROP, PokemonType.FLYING, MoveCategory.PHYSICAL, 60, 100, 10, -1, 0, 5)
      .chargeText(i18next.t("moveTriggers:tookTargetIntoSky", { pokemonName: "{USER}", targetName: "{TARGET}" }))
      .chargeAttr(SemiInvulnerableAttr, BattlerTagType.FLYING)
      .condition(failOnGravityCondition)
      .condition((user, target, move) => !target.getTag(BattlerTagType.SUBSTITUTE))
      /*
       * Cf https://bulbapedia.bulbagarden.net/wiki/Sky_Drop_(move) and https://www.smogon.com/dex/sv/moves/sky-drop/:
       * Should immobilize and give target semi-invulnerability
       * Flying types should take no damage
       * Should fail on targets above a certain weight threshold
       * Should remove all redirection effects on successful takeoff (Rage Poweder, etc.)
       */
      .partial(),
    new SelfStatusMove(MoveId.SHIFT_GEAR, PokemonType.STEEL, -1, 10, -1, 0, 5)
      .attr(StatStageChangeAttr, [ Stat.ATK ], 1, true)
      .attr(StatStageChangeAttr, [ Stat.SPD ], 2, true),
    new AttackMove(MoveId.CIRCLE_THROW, PokemonType.FIGHTING, MoveCategory.PHYSICAL, 60, 90, 10, -1, -6, 5)
      .attr(ForceSwitchOutAttr, false, SwitchType.FORCE_SWITCH)
      .hidesTarget(),
    new AttackMove(MoveId.INCINERATE, PokemonType.FIRE, MoveCategory.SPECIAL, 60, 100, 15, -1, 0, 5)
      .target(MoveTarget.ALL_NEAR_ENEMIES)
      .attr(RemoveHeldItemAttr, true)
      .edgeCase(),
      // Should be able to remove items from pokemon with Sticky Hold if the damage causes them to faint
    new StatusMove(MoveId.QUASH, PokemonType.DARK, 100, 15, -1, 0, 5)
      .condition(failIfSingleBattle)
      .condition((user, target, move) => !target.turnData.acted)
      .attr(ForceLastAttr),
    new AttackMove(MoveId.ACROBATICS, PokemonType.FLYING, MoveCategory.PHYSICAL, 55, 100, 15, -1, 0, 5)
      .attr(MovePowerMultiplierAttr, (user, target, move) => Math.max(1, 2 - 0.2 * user.getHeldItems().filter(i => i.isTransferable).reduce((v, m) => v + m.stackCount, 0))),
    new StatusMove(MoveId.REFLECT_TYPE, PokemonType.NORMAL, -1, 15, -1, 0, 5)
      .ignoresSubstitute()
      .attr(CopyTypeAttr),
    new AttackMove(MoveId.RETALIATE, PokemonType.NORMAL, MoveCategory.PHYSICAL, 70, 100, 5, -1, 0, 5)
      .attr(MovePowerMultiplierAttr, (user, target, move) => {
        const turn = globalScene.currentBattle.turn;
        const lastPlayerFaint = globalScene.currentBattle.playerFaintsHistory[globalScene.currentBattle.playerFaintsHistory.length - 1];
        const lastEnemyFaint = globalScene.currentBattle.enemyFaintsHistory[globalScene.currentBattle.enemyFaintsHistory.length - 1];
        return (
          (lastPlayerFaint !== undefined && turn - lastPlayerFaint.turn === 1 && user.isPlayer()) ||
          (lastEnemyFaint !== undefined && turn - lastEnemyFaint.turn === 1 && user.isEnemy())
        ) ? 2 : 1;
      }),
    new AttackMove(MoveId.FINAL_GAMBIT, PokemonType.FIGHTING, MoveCategory.SPECIAL, -1, 100, 5, -1, 0, 5)
      .attr(UserHpDamageAttr)
      .attr(SacrificialAttrOnHit),
    new StatusMove(MoveId.BESTOW, PokemonType.NORMAL, -1, 15, -1, 0, 5)
      .ignoresProtect()
      .ignoresSubstitute()
      .unimplemented(),
    new AttackMove(MoveId.INFERNO, PokemonType.FIRE, MoveCategory.SPECIAL, 100, 50, 5, 100, 0, 5)
      .attr(StatusEffectAttr, StatusEffect.BURN),
    new AttackMove(MoveId.WATER_PLEDGE, PokemonType.WATER, MoveCategory.SPECIAL, 80, 100, 10, -1, 0, 5)
      .attr(AwaitCombinedPledgeAttr)
      .attr(CombinedPledgeTypeAttr)
      .attr(CombinedPledgePowerAttr)
      .attr(CombinedPledgeStabBoostAttr)
      .attr(AddPledgeEffectAttr, ArenaTagType.WATER_FIRE_PLEDGE, MoveId.FIRE_PLEDGE, true)
      .attr(AddPledgeEffectAttr, ArenaTagType.GRASS_WATER_PLEDGE, MoveId.GRASS_PLEDGE)
      .attr(BypassRedirectAttr, true),
    new AttackMove(MoveId.FIRE_PLEDGE, PokemonType.FIRE, MoveCategory.SPECIAL, 80, 100, 10, -1, 0, 5)
      .attr(AwaitCombinedPledgeAttr)
      .attr(CombinedPledgeTypeAttr)
      .attr(CombinedPledgePowerAttr)
      .attr(CombinedPledgeStabBoostAttr)
      .attr(AddPledgeEffectAttr, ArenaTagType.FIRE_GRASS_PLEDGE, MoveId.GRASS_PLEDGE)
      .attr(AddPledgeEffectAttr, ArenaTagType.WATER_FIRE_PLEDGE, MoveId.WATER_PLEDGE, true)
      .attr(BypassRedirectAttr, true),
    new AttackMove(MoveId.GRASS_PLEDGE, PokemonType.GRASS, MoveCategory.SPECIAL, 80, 100, 10, -1, 0, 5)
      .attr(AwaitCombinedPledgeAttr)
      .attr(CombinedPledgeTypeAttr)
      .attr(CombinedPledgePowerAttr)
      .attr(CombinedPledgeStabBoostAttr)
      .attr(AddPledgeEffectAttr, ArenaTagType.GRASS_WATER_PLEDGE, MoveId.WATER_PLEDGE)
      .attr(AddPledgeEffectAttr, ArenaTagType.FIRE_GRASS_PLEDGE, MoveId.FIRE_PLEDGE)
      .attr(BypassRedirectAttr, true),
    new AttackMove(MoveId.VOLT_SWITCH, PokemonType.ELECTRIC, MoveCategory.SPECIAL, 70, 100, 20, -1, 0, 5)
      .attr(ForceSwitchOutAttr, true),
    new AttackMove(MoveId.STRUGGLE_BUG, PokemonType.BUG, MoveCategory.SPECIAL, 50, 100, 20, 100, 0, 5)
      .attr(StatStageChangeAttr, [ Stat.SPATK ], -1)
      .target(MoveTarget.ALL_NEAR_ENEMIES),
    new AttackMove(MoveId.BULLDOZE, PokemonType.GROUND, MoveCategory.PHYSICAL, 60, 100, 20, 100, 0, 5)
      .attr(StatStageChangeAttr, [ Stat.SPD ], -1)
      .attr(MovePowerMultiplierAttr, (user, target, move) => globalScene.arena.getTerrainType() === TerrainType.GRASSY && target.isGrounded() ? 0.5 : 1)
      .makesContact(false)
      .target(MoveTarget.ALL_NEAR_OTHERS),
    new AttackMove(MoveId.FROST_BREATH, PokemonType.ICE, MoveCategory.SPECIAL, 60, 90, 10, -1, 0, 5)
      .attr(CritOnlyAttr),
    new AttackMove(MoveId.DRAGON_TAIL, PokemonType.DRAGON, MoveCategory.PHYSICAL, 60, 90, 10, -1, -6, 5)
      .attr(ForceSwitchOutAttr, false, SwitchType.FORCE_SWITCH)
      .hidesTarget(),
    new SelfStatusMove(MoveId.WORK_UP, PokemonType.NORMAL, -1, 30, -1, 0, 5)
      .attr(StatStageChangeAttr, [ Stat.ATK, Stat.SPATK ], 1, true),
    new AttackMove(MoveId.ELECTROWEB, PokemonType.ELECTRIC, MoveCategory.SPECIAL, 55, 95, 15, 100, 0, 5)
      .attr(StatStageChangeAttr, [ Stat.SPD ], -1)
      .target(MoveTarget.ALL_NEAR_ENEMIES),
    new AttackMove(MoveId.WILD_CHARGE, PokemonType.ELECTRIC, MoveCategory.PHYSICAL, 90, 100, 15, -1, 0, 5)
      .attr(RecoilAttr)
      .recklessMove(),
    new AttackMove(MoveId.DRILL_RUN, PokemonType.GROUND, MoveCategory.PHYSICAL, 80, 95, 10, -1, 0, 5)
      .attr(HighCritAttr),
    new AttackMove(MoveId.DUAL_CHOP, PokemonType.DRAGON, MoveCategory.PHYSICAL, 40, 90, 15, -1, 0, 5)
      .attr(MultiHitAttr, MultiHitType._2),
    new AttackMove(MoveId.HEART_STAMP, PokemonType.PSYCHIC, MoveCategory.PHYSICAL, 60, 100, 25, 30, 0, 5)
      .attr(FlinchAttr),
    new AttackMove(MoveId.HORN_LEECH, PokemonType.GRASS, MoveCategory.PHYSICAL, 75, 100, 10, -1, 0, 5)
      .attr(HitHealAttr)
      .triageMove(),
    new AttackMove(MoveId.SACRED_SWORD, PokemonType.FIGHTING, MoveCategory.PHYSICAL, 90, 100, 15, -1, 0, 5)
      .attr(IgnoreOpponentStatStagesAttr)
      .slicingMove(),
    new AttackMove(MoveId.RAZOR_SHELL, PokemonType.WATER, MoveCategory.PHYSICAL, 75, 95, 10, 50, 0, 5)
      .attr(StatStageChangeAttr, [ Stat.DEF ], -1)
      .slicingMove(),
    new AttackMove(MoveId.HEAT_CRASH, PokemonType.FIRE, MoveCategory.PHYSICAL, -1, 100, 10, -1, 0, 5)
      .attr(AlwaysHitMinimizeAttr)
      .attr(CompareWeightPowerAttr)
      .attr(HitsTagForDoubleDamageAttr, BattlerTagType.MINIMIZED),
    new AttackMove(MoveId.LEAF_TORNADO, PokemonType.GRASS, MoveCategory.SPECIAL, 65, 90, 10, 50, 0, 5)
      .attr(StatStageChangeAttr, [ Stat.ACC ], -1),
    new AttackMove(MoveId.STEAMROLLER, PokemonType.BUG, MoveCategory.PHYSICAL, 65, 100, 20, 30, 0, 5)
      .attr(AlwaysHitMinimizeAttr)
      .attr(HitsTagForDoubleDamageAttr, BattlerTagType.MINIMIZED)
      .attr(FlinchAttr),
    new SelfStatusMove(MoveId.COTTON_GUARD, PokemonType.GRASS, -1, 10, -1, 0, 5)
      .attr(StatStageChangeAttr, [ Stat.DEF ], 3, true),
    new AttackMove(MoveId.NIGHT_DAZE, PokemonType.DARK, MoveCategory.SPECIAL, 85, 95, 10, 40, 0, 5)
      .attr(StatStageChangeAttr, [ Stat.ACC ], -1),
    new AttackMove(MoveId.PSYSTRIKE, PokemonType.PSYCHIC, MoveCategory.SPECIAL, 100, 100, 10, -1, 0, 5)
      .attr(DefDefAttr),
    new AttackMove(MoveId.TAIL_SLAP, PokemonType.NORMAL, MoveCategory.PHYSICAL, 25, 85, 10, -1, 0, 5)
      .attr(MultiHitAttr),
    new AttackMove(MoveId.HURRICANE, PokemonType.FLYING, MoveCategory.SPECIAL, 110, 70, 10, 30, 0, 5)
      .attr(ThunderAccuracyAttr)
      .attr(ConfuseAttr)
      .attr(HitsTagAttr, BattlerTagType.FLYING)
      .windMove(),
    new AttackMove(MoveId.HEAD_CHARGE, PokemonType.NORMAL, MoveCategory.PHYSICAL, 120, 100, 15, -1, 0, 5)
      .attr(RecoilAttr)
      .recklessMove(),
    new AttackMove(MoveId.GEAR_GRIND, PokemonType.STEEL, MoveCategory.PHYSICAL, 50, 85, 15, -1, 0, 5)
      .attr(MultiHitAttr, MultiHitType._2),
    new AttackMove(MoveId.SEARING_SHOT, PokemonType.FIRE, MoveCategory.SPECIAL, 100, 100, 5, 30, 0, 5)
      .attr(StatusEffectAttr, StatusEffect.BURN)
      .ballBombMove()
      .target(MoveTarget.ALL_NEAR_OTHERS),
    new AttackMove(MoveId.TECHNO_BLAST, PokemonType.NORMAL, MoveCategory.SPECIAL, 120, 100, 5, -1, 0, 5)
      .attr(TechnoBlastTypeAttr),
    new AttackMove(MoveId.RELIC_SONG, PokemonType.NORMAL, MoveCategory.SPECIAL, 75, 100, 10, 10, 0, 5)
      .attr(StatusEffectAttr, StatusEffect.SLEEP)
      .soundBased()
      .target(MoveTarget.ALL_NEAR_ENEMIES),
    new AttackMove(MoveId.SECRET_SWORD, PokemonType.FIGHTING, MoveCategory.SPECIAL, 85, 100, 10, -1, 0, 5)
      .attr(DefDefAttr)
      .slicingMove(),
    new AttackMove(MoveId.GLACIATE, PokemonType.ICE, MoveCategory.SPECIAL, 65, 95, 10, 100, 0, 5)
      .attr(StatStageChangeAttr, [ Stat.SPD ], -1)
      .target(MoveTarget.ALL_NEAR_ENEMIES),
    new AttackMove(MoveId.BOLT_STRIKE, PokemonType.ELECTRIC, MoveCategory.PHYSICAL, 130, 85, 5, 20, 0, 5)
      .attr(StatusEffectAttr, StatusEffect.PARALYSIS),
    new AttackMove(MoveId.BLUE_FLARE, PokemonType.FIRE, MoveCategory.SPECIAL, 130, 85, 5, 20, 0, 5)
      .attr(StatusEffectAttr, StatusEffect.BURN),
    new AttackMove(MoveId.FIERY_DANCE, PokemonType.FIRE, MoveCategory.SPECIAL, 80, 100, 10, 50, 0, 5)
      .attr(StatStageChangeAttr, [ Stat.SPATK ], 1, true)
      .danceMove(),
    new ChargingAttackMove(MoveId.FREEZE_SHOCK, PokemonType.ICE, MoveCategory.PHYSICAL, 140, 90, 5, 30, 0, 5)
      .chargeText(i18next.t("moveTriggers:becameCloakedInFreezingLight", { pokemonName: "{USER}" }))
      .attr(StatusEffectAttr, StatusEffect.PARALYSIS)
      .makesContact(false),
    new ChargingAttackMove(MoveId.ICE_BURN, PokemonType.ICE, MoveCategory.SPECIAL, 140, 90, 5, 30, 0, 5)
      .chargeText(i18next.t("moveTriggers:becameCloakedInFreezingAir", { pokemonName: "{USER}" }))
      .attr(StatusEffectAttr, StatusEffect.BURN),
    new AttackMove(MoveId.SNARL, PokemonType.DARK, MoveCategory.SPECIAL, 55, 95, 15, 100, 0, 5)
      .attr(StatStageChangeAttr, [ Stat.SPATK ], -1)
      .soundBased()
      .target(MoveTarget.ALL_NEAR_ENEMIES),
    new AttackMove(MoveId.ICICLE_CRASH, PokemonType.ICE, MoveCategory.PHYSICAL, 85, 90, 10, 30, 0, 5)
      .attr(FlinchAttr)
      .makesContact(false),
    new AttackMove(MoveId.V_CREATE, PokemonType.FIRE, MoveCategory.PHYSICAL, 180, 95, 5, -1, 0, 5)
      .attr(StatStageChangeAttr, [ Stat.DEF, Stat.SPDEF, Stat.SPD ], -1, true),
    new AttackMove(MoveId.FUSION_FLARE, PokemonType.FIRE, MoveCategory.SPECIAL, 100, 100, 5, -1, 0, 5)
      .attr(HealStatusEffectAttr, true, StatusEffect.FREEZE)
      .attr(LastMoveDoublePowerAttr, MoveId.FUSION_BOLT),
    new AttackMove(MoveId.FUSION_BOLT, PokemonType.ELECTRIC, MoveCategory.PHYSICAL, 100, 100, 5, -1, 0, 5)
      .attr(LastMoveDoublePowerAttr, MoveId.FUSION_FLARE)
      .makesContact(false),
    new AttackMove(MoveId.FLYING_PRESS, PokemonType.FIGHTING, MoveCategory.PHYSICAL, 100, 95, 10, -1, 0, 6)
      .attr(AlwaysHitMinimizeAttr)
      .attr(FlyingTypeMultiplierAttr)
      .attr(HitsTagForDoubleDamageAttr, BattlerTagType.MINIMIZED)
      .condition(failOnGravityCondition),
    new StatusMove(MoveId.MAT_BLOCK, PokemonType.FIGHTING, -1, 10, -1, 0, 6)
      .target(MoveTarget.USER_SIDE)
      .attr(AddArenaTagAttr, ArenaTagType.MAT_BLOCK, 1, true, true)
      .condition(new FirstMoveCondition())
      .condition(failIfLastCondition),
    new AttackMove(MoveId.BELCH, PokemonType.POISON, MoveCategory.SPECIAL, 120, 90, 10, -1, 0, 6)
      .condition((user, target, move) => user.battleData.hasEatenBerry),
    new StatusMove(MoveId.ROTOTILLER, PokemonType.GROUND, -1, 10, -1, 0, 6)
      .target(MoveTarget.ALL)
      .condition((user, target, move) => {
        // If any fielded pokémon is grass-type and grounded.
        return [ ...globalScene.getEnemyParty(), ...globalScene.getPlayerParty() ].some((poke) => poke.isOfType(PokemonType.GRASS) && poke.isGrounded());
      })
      .attr(StatStageChangeAttr, [ Stat.ATK, Stat.SPATK ], 1, false, { condition: (user, target, move) => target.isOfType(PokemonType.GRASS) && target.isGrounded() }),
    new StatusMove(MoveId.STICKY_WEB, PokemonType.BUG, -1, 20, -1, 0, 6)
      .attr(AddArenaTrapTagAttr, ArenaTagType.STICKY_WEB)
      .target(MoveTarget.ENEMY_SIDE)
      .reflectable(),
    new AttackMove(MoveId.FELL_STINGER, PokemonType.BUG, MoveCategory.PHYSICAL, 50, 100, 25, -1, 0, 6)
      .attr(PostVictoryStatStageChangeAttr, [ Stat.ATK ], 3, true ),
    new ChargingAttackMove(MoveId.PHANTOM_FORCE, PokemonType.GHOST, MoveCategory.PHYSICAL, 90, 100, 10, -1, 0, 6)
      .chargeText(i18next.t("moveTriggers:vanishedInstantly", { pokemonName: "{USER}" }))
      .chargeAttr(SemiInvulnerableAttr, BattlerTagType.HIDDEN)
      .ignoresProtect(),
    new StatusMove(MoveId.TRICK_OR_TREAT, PokemonType.GHOST, 100, 20, -1, 0, 6)
      .attr(AddTypeAttr, PokemonType.GHOST)
      .reflectable(),
    new StatusMove(MoveId.NOBLE_ROAR, PokemonType.NORMAL, 100, 30, -1, 0, 6)
      .attr(StatStageChangeAttr, [ Stat.ATK, Stat.SPATK ], -1)
      .soundBased()
      .reflectable(),
    new StatusMove(MoveId.ION_DELUGE, PokemonType.ELECTRIC, -1, 25, -1, 1, 6)
      .attr(AddArenaTagAttr, ArenaTagType.ION_DELUGE)
      .target(MoveTarget.BOTH_SIDES),
    new AttackMove(MoveId.PARABOLIC_CHARGE, PokemonType.ELECTRIC, MoveCategory.SPECIAL, 65, 100, 20, -1, 0, 6)
      .attr(HitHealAttr)
      .target(MoveTarget.ALL_NEAR_OTHERS)
      .triageMove(),
    new StatusMove(MoveId.FORESTS_CURSE, PokemonType.GRASS, 100, 20, -1, 0, 6)
      .attr(AddTypeAttr, PokemonType.GRASS)
      .reflectable(),
    new AttackMove(MoveId.PETAL_BLIZZARD, PokemonType.GRASS, MoveCategory.PHYSICAL, 90, 100, 15, -1, 0, 6)
      .windMove()
      .makesContact(false)
      .target(MoveTarget.ALL_NEAR_OTHERS),
    new AttackMove(MoveId.FREEZE_DRY, PokemonType.ICE, MoveCategory.SPECIAL, 70, 100, 20, 10, 0, 6)
      .attr(StatusEffectAttr, StatusEffect.FREEZE)
      .attr(FreezeDryAttr),
    new AttackMove(MoveId.DISARMING_VOICE, PokemonType.FAIRY, MoveCategory.SPECIAL, 40, -1, 15, -1, 0, 6)
      .soundBased()
      .target(MoveTarget.ALL_NEAR_ENEMIES),
    new StatusMove(MoveId.PARTING_SHOT, PokemonType.DARK, 100, 20, -1, 0, 6)
      .attr(StatStageChangeAttr, [ Stat.ATK, Stat.SPATK ], -1, false, { trigger: MoveEffectTrigger.PRE_APPLY })
      .attr(ForceSwitchOutAttr, true)
      .soundBased()
      .reflectable(),
    new StatusMove(MoveId.TOPSY_TURVY, PokemonType.DARK, -1, 20, -1, 0, 6)
      .attr(InvertStatsAttr)
      .reflectable(),
    new AttackMove(MoveId.DRAINING_KISS, PokemonType.FAIRY, MoveCategory.SPECIAL, 50, 100, 10, -1, 0, 6)
      .attr(HitHealAttr, 0.75)
      .makesContact()
      .triageMove(),
    new StatusMove(MoveId.CRAFTY_SHIELD, PokemonType.FAIRY, -1, 10, -1, 3, 6)
      .target(MoveTarget.USER_SIDE)
      .attr(AddArenaTagAttr, ArenaTagType.CRAFTY_SHIELD, 1, true, true)
      .condition(failIfLastCondition),
    new StatusMove(MoveId.FLOWER_SHIELD, PokemonType.FAIRY, -1, 10, -1, 0, 6)
      .target(MoveTarget.ALL)
      .attr(StatStageChangeAttr, [ Stat.DEF ], 1, false, { condition: (user, target, move) => target.getTypes().includes(PokemonType.GRASS) && !target.getTag(SemiInvulnerableTag) }),
    new StatusMove(MoveId.GRASSY_TERRAIN, PokemonType.GRASS, -1, 10, -1, 0, 6)
      .attr(TerrainChangeAttr, TerrainType.GRASSY)
      .target(MoveTarget.BOTH_SIDES),
    new StatusMove(MoveId.MISTY_TERRAIN, PokemonType.FAIRY, -1, 10, -1, 0, 6)
      .attr(TerrainChangeAttr, TerrainType.MISTY)
      .target(MoveTarget.BOTH_SIDES),
    new StatusMove(MoveId.ELECTRIFY, PokemonType.ELECTRIC, -1, 20, -1, 0, 6)
      .attr(AddBattlerTagAttr, BattlerTagType.ELECTRIFIED, false, true),
    new AttackMove(MoveId.PLAY_ROUGH, PokemonType.FAIRY, MoveCategory.PHYSICAL, 90, 90, 10, 10, 0, 6)
      .attr(StatStageChangeAttr, [ Stat.ATK ], -1),
    new AttackMove(MoveId.FAIRY_WIND, PokemonType.FAIRY, MoveCategory.SPECIAL, 40, 100, 30, -1, 0, 6)
      .windMove(),
    new AttackMove(MoveId.MOONBLAST, PokemonType.FAIRY, MoveCategory.SPECIAL, 95, 100, 15, 30, 0, 6)
      .attr(StatStageChangeAttr, [ Stat.SPATK ], -1),
    new AttackMove(MoveId.BOOMBURST, PokemonType.NORMAL, MoveCategory.SPECIAL, 140, 100, 10, -1, 0, 6)
      .soundBased()
      .target(MoveTarget.ALL_NEAR_OTHERS),
    new StatusMove(MoveId.FAIRY_LOCK, PokemonType.FAIRY, -1, 10, -1, 0, 6)
      .ignoresSubstitute()
      .ignoresProtect()
      .target(MoveTarget.BOTH_SIDES)
      .attr(AddArenaTagAttr, ArenaTagType.FAIRY_LOCK, 2, true),
    new SelfStatusMove(MoveId.KINGS_SHIELD, PokemonType.STEEL, -1, 10, -1, 4, 6)
      .attr(ProtectAttr, BattlerTagType.KINGS_SHIELD)
      .condition(failIfLastCondition),
    new StatusMove(MoveId.PLAY_NICE, PokemonType.NORMAL, -1, 20, -1, 0, 6)
      .attr(StatStageChangeAttr, [ Stat.ATK ], -1)
      .ignoresSubstitute()
      .reflectable(),
    new StatusMove(MoveId.CONFIDE, PokemonType.NORMAL, -1, 20, -1, 0, 6)
      .attr(StatStageChangeAttr, [ Stat.SPATK ], -1)
      .soundBased()
      .reflectable(),
    new AttackMove(MoveId.DIAMOND_STORM, PokemonType.ROCK, MoveCategory.PHYSICAL, 100, 95, 5, 50, 0, 6)
      .attr(StatStageChangeAttr, [ Stat.DEF ], 2, true, { firstTargetOnly: true })
      .makesContact(false)
      .target(MoveTarget.ALL_NEAR_ENEMIES),
    new AttackMove(MoveId.STEAM_ERUPTION, PokemonType.WATER, MoveCategory.SPECIAL, 110, 95, 5, 30, 0, 6)
      .attr(HealStatusEffectAttr, true, StatusEffect.FREEZE)
      .attr(HealStatusEffectAttr, false, StatusEffect.FREEZE)
      .attr(StatusEffectAttr, StatusEffect.BURN),
    new AttackMove(MoveId.HYPERSPACE_HOLE, PokemonType.PSYCHIC, MoveCategory.SPECIAL, 80, -1, 5, -1, 0, 6)
      .ignoresProtect()
      .ignoresSubstitute(),
    new AttackMove(MoveId.WATER_SHURIKEN, PokemonType.WATER, MoveCategory.SPECIAL, 15, 100, 20, -1, 1, 6)
      .attr(MultiHitAttr)
      .attr(WaterShurikenPowerAttr)
      .attr(WaterShurikenMultiHitTypeAttr),
    new AttackMove(MoveId.MYSTICAL_FIRE, PokemonType.FIRE, MoveCategory.SPECIAL, 75, 100, 10, 100, 0, 6)
      .attr(StatStageChangeAttr, [ Stat.SPATK ], -1),
    new SelfStatusMove(MoveId.SPIKY_SHIELD, PokemonType.GRASS, -1, 10, -1, 4, 6)
      .attr(ProtectAttr, BattlerTagType.SPIKY_SHIELD)
      .condition(failIfLastCondition),
    new StatusMove(MoveId.AROMATIC_MIST, PokemonType.FAIRY, -1, 20, -1, 0, 6)
      .attr(StatStageChangeAttr, [ Stat.SPDEF ], 1)
      .ignoresSubstitute()
      .condition(failIfSingleBattle)
      .target(MoveTarget.NEAR_ALLY),
    new StatusMove(MoveId.EERIE_IMPULSE, PokemonType.ELECTRIC, 100, 15, -1, 0, 6)
      .attr(StatStageChangeAttr, [ Stat.SPATK ], -2)
      .reflectable(),
    new StatusMove(MoveId.VENOM_DRENCH, PokemonType.POISON, 100, 20, -1, 0, 6)
      .attr(StatStageChangeAttr, [ Stat.ATK, Stat.SPATK, Stat.SPD ], -1, false, { condition: (user, target, move) => target.status?.effect === StatusEffect.POISON || target.status?.effect === StatusEffect.TOXIC })
      .target(MoveTarget.ALL_NEAR_ENEMIES)
      .reflectable(),
    new StatusMove(MoveId.POWDER, PokemonType.BUG, 100, 20, -1, 1, 6)
      .attr(AddBattlerTagAttr, BattlerTagType.POWDER, false, true)
      .ignoresSubstitute()
      .powderMove()
      .reflectable(),
    new ChargingSelfStatusMove(MoveId.GEOMANCY, PokemonType.FAIRY, -1, 10, -1, 0, 6)
      .chargeText(i18next.t("moveTriggers:isChargingPower", { pokemonName: "{USER}" }))
      .attr(StatStageChangeAttr, [ Stat.SPATK, Stat.SPDEF, Stat.SPD ], 2, true),
    new StatusMove(MoveId.MAGNETIC_FLUX, PokemonType.ELECTRIC, -1, 20, -1, 0, 6)
      .attr(StatStageChangeAttr, [ Stat.DEF, Stat.SPDEF ], 1, false, { condition: (user, target, move) => !![ AbilityId.PLUS, AbilityId.MINUS ].find(a => target.hasAbility(a, false)) })
      .ignoresSubstitute()
      .target(MoveTarget.USER_AND_ALLIES)
      .condition((user, target, move) => !![ user, user.getAlly() ].filter(p => p?.isActive()).find(p => !![ AbilityId.PLUS, AbilityId.MINUS ].find(a => p?.hasAbility(a, false)))),
    new StatusMove(MoveId.HAPPY_HOUR, PokemonType.NORMAL, -1, 30, -1, 0, 6) // No animation
      .attr(AddArenaTagAttr, ArenaTagType.HAPPY_HOUR, null, true)
      .target(MoveTarget.USER_SIDE),
    new StatusMove(MoveId.ELECTRIC_TERRAIN, PokemonType.ELECTRIC, -1, 10, -1, 0, 6)
      .attr(TerrainChangeAttr, TerrainType.ELECTRIC)
      .target(MoveTarget.BOTH_SIDES),
    new AttackMove(MoveId.DAZZLING_GLEAM, PokemonType.FAIRY, MoveCategory.SPECIAL, 80, 100, 10, -1, 0, 6)
      .target(MoveTarget.ALL_NEAR_ENEMIES),
    new SelfStatusMove(MoveId.CELEBRATE, PokemonType.NORMAL, -1, 40, -1, 0, 6)
      .attr(CelebrateAttr),
    new StatusMove(MoveId.HOLD_HANDS, PokemonType.NORMAL, -1, 40, -1, 0, 6)
      .ignoresSubstitute()
      .target(MoveTarget.NEAR_ALLY),
    new StatusMove(MoveId.BABY_DOLL_EYES, PokemonType.FAIRY, 100, 30, -1, 1, 6)
      .attr(StatStageChangeAttr, [ Stat.ATK ], -1)
      .reflectable(),
    new AttackMove(MoveId.NUZZLE, PokemonType.ELECTRIC, MoveCategory.PHYSICAL, 20, 100, 20, 100, 0, 6)
      .attr(StatusEffectAttr, StatusEffect.PARALYSIS),
    new AttackMove(MoveId.HOLD_BACK, PokemonType.NORMAL, MoveCategory.PHYSICAL, 40, 100, 40, -1, 0, 6)
      .attr(SurviveDamageAttr),
    new AttackMove(MoveId.INFESTATION, PokemonType.BUG, MoveCategory.SPECIAL, 20, 100, 20, -1, 0, 6)
      .makesContact()
      .attr(TrapAttr, BattlerTagType.INFESTATION),
    new AttackMove(MoveId.POWER_UP_PUNCH, PokemonType.FIGHTING, MoveCategory.PHYSICAL, 40, 100, 20, 100, 0, 6)
      .attr(StatStageChangeAttr, [ Stat.ATK ], 1, true)
      .punchingMove(),
    new AttackMove(MoveId.OBLIVION_WING, PokemonType.FLYING, MoveCategory.SPECIAL, 80, 100, 10, -1, 0, 6)
      .attr(HitHealAttr, 0.75)
      .triageMove(),
    new AttackMove(MoveId.THOUSAND_ARROWS, PokemonType.GROUND, MoveCategory.PHYSICAL, 90, 100, 10, -1, 0, 6)
      .attr(NeutralDamageAgainstFlyingTypeMultiplierAttr)
      .attr(FallDownAttr)
      .attr(HitsTagAttr, BattlerTagType.FLYING)
      .attr(HitsTagAttr, BattlerTagType.FLOATING)
      .attr(AddBattlerTagAttr, BattlerTagType.INTERRUPTED)
      .attr(RemoveBattlerTagAttr, [ BattlerTagType.FLYING, BattlerTagType.FLOATING, BattlerTagType.TELEKINESIS ])
      .makesContact(false)
      .target(MoveTarget.ALL_NEAR_ENEMIES),
    new AttackMove(MoveId.THOUSAND_WAVES, PokemonType.GROUND, MoveCategory.PHYSICAL, 90, 100, 10, -1, 0, 6)
      .attr(AddBattlerTagAttr, BattlerTagType.TRAPPED, false, false, 1, 1, true)
      .makesContact(false)
      .target(MoveTarget.ALL_NEAR_ENEMIES),
    new AttackMove(MoveId.LANDS_WRATH, PokemonType.GROUND, MoveCategory.PHYSICAL, 90, 100, 10, -1, 0, 6)
      .makesContact(false)
      .target(MoveTarget.ALL_NEAR_ENEMIES),
    new AttackMove(MoveId.LIGHT_OF_RUIN, PokemonType.FAIRY, MoveCategory.SPECIAL, 140, 90, 5, -1, 0, 6)
      .attr(RecoilAttr, false, 0.5)
      .recklessMove(),
    new AttackMove(MoveId.ORIGIN_PULSE, PokemonType.WATER, MoveCategory.SPECIAL, 110, 85, 10, -1, 0, 6)
      .pulseMove()
      .target(MoveTarget.ALL_NEAR_ENEMIES),
    new AttackMove(MoveId.PRECIPICE_BLADES, PokemonType.GROUND, MoveCategory.PHYSICAL, 120, 85, 10, -1, 0, 6)
      .makesContact(false)
      .target(MoveTarget.ALL_NEAR_ENEMIES),
    new AttackMove(MoveId.DRAGON_ASCENT, PokemonType.FLYING, MoveCategory.PHYSICAL, 120, 100, 5, -1, 0, 6)
      .attr(StatStageChangeAttr, [ Stat.DEF, Stat.SPDEF ], -1, true),
    new AttackMove(MoveId.HYPERSPACE_FURY, PokemonType.DARK, MoveCategory.PHYSICAL, 100, -1, 5, -1, 0, 6)
      .attr(StatStageChangeAttr, [ Stat.DEF ], -1, true)
      .ignoresSubstitute()
      .makesContact(false)
      .ignoresProtect(),
    /* Unused */
    new AttackMove(MoveId.BREAKNECK_BLITZ__PHYSICAL, PokemonType.NORMAL, MoveCategory.PHYSICAL, -1, -1, 1, -1, 0, 7)
      .unimplemented(),
    new AttackMove(MoveId.BREAKNECK_BLITZ__SPECIAL, PokemonType.NORMAL, MoveCategory.SPECIAL, -1, -1, 1, -1, 0, 7)
      .unimplemented(),
    new AttackMove(MoveId.ALL_OUT_PUMMELING__PHYSICAL, PokemonType.FIGHTING, MoveCategory.PHYSICAL, -1, -1, 1, -1, 0, 7)
      .unimplemented(),
    new AttackMove(MoveId.ALL_OUT_PUMMELING__SPECIAL, PokemonType.FIGHTING, MoveCategory.SPECIAL, -1, -1, 1, -1, 0, 7)
      .unimplemented(),
    new AttackMove(MoveId.SUPERSONIC_SKYSTRIKE__PHYSICAL, PokemonType.FLYING, MoveCategory.PHYSICAL, -1, -1, 1, -1, 0, 7)
      .unimplemented(),
    new AttackMove(MoveId.SUPERSONIC_SKYSTRIKE__SPECIAL, PokemonType.FLYING, MoveCategory.SPECIAL, -1, -1, 1, -1, 0, 7)
      .unimplemented(),
    new AttackMove(MoveId.ACID_DOWNPOUR__PHYSICAL, PokemonType.POISON, MoveCategory.PHYSICAL, -1, -1, 1, -1, 0, 7)
      .unimplemented(),
    new AttackMove(MoveId.ACID_DOWNPOUR__SPECIAL, PokemonType.POISON, MoveCategory.SPECIAL, -1, -1, 1, -1, 0, 7)
      .unimplemented(),
    new AttackMove(MoveId.TECTONIC_RAGE__PHYSICAL, PokemonType.GROUND, MoveCategory.PHYSICAL, -1, -1, 1, -1, 0, 7)
      .unimplemented(),
    new AttackMove(MoveId.TECTONIC_RAGE__SPECIAL, PokemonType.GROUND, MoveCategory.SPECIAL, -1, -1, 1, -1, 0, 7)
      .unimplemented(),
    new AttackMove(MoveId.CONTINENTAL_CRUSH__PHYSICAL, PokemonType.ROCK, MoveCategory.PHYSICAL, -1, -1, 1, -1, 0, 7)
      .unimplemented(),
    new AttackMove(MoveId.CONTINENTAL_CRUSH__SPECIAL, PokemonType.ROCK, MoveCategory.SPECIAL, -1, -1, 1, -1, 0, 7)
      .unimplemented(),
    new AttackMove(MoveId.SAVAGE_SPIN_OUT__PHYSICAL, PokemonType.BUG, MoveCategory.PHYSICAL, -1, -1, 1, -1, 0, 7)
      .unimplemented(),
    new AttackMove(MoveId.SAVAGE_SPIN_OUT__SPECIAL, PokemonType.BUG, MoveCategory.SPECIAL, -1, -1, 1, -1, 0, 7)
      .unimplemented(),
    new AttackMove(MoveId.NEVER_ENDING_NIGHTMARE__PHYSICAL, PokemonType.GHOST, MoveCategory.PHYSICAL, -1, -1, 1, -1, 0, 7)
      .unimplemented(),
    new AttackMove(MoveId.NEVER_ENDING_NIGHTMARE__SPECIAL, PokemonType.GHOST, MoveCategory.SPECIAL, -1, -1, 1, -1, 0, 7)
      .unimplemented(),
    new AttackMove(MoveId.CORKSCREW_CRASH__PHYSICAL, PokemonType.STEEL, MoveCategory.PHYSICAL, -1, -1, 1, -1, 0, 7)
      .unimplemented(),
    new AttackMove(MoveId.CORKSCREW_CRASH__SPECIAL, PokemonType.STEEL, MoveCategory.SPECIAL, -1, -1, 1, -1, 0, 7)
      .unimplemented(),
    new AttackMove(MoveId.INFERNO_OVERDRIVE__PHYSICAL, PokemonType.FIRE, MoveCategory.PHYSICAL, -1, -1, 1, -1, 0, 7)
      .unimplemented(),
    new AttackMove(MoveId.INFERNO_OVERDRIVE__SPECIAL, PokemonType.FIRE, MoveCategory.SPECIAL, -1, -1, 1, -1, 0, 7)
      .unimplemented(),
    new AttackMove(MoveId.HYDRO_VORTEX__PHYSICAL, PokemonType.WATER, MoveCategory.PHYSICAL, -1, -1, 1, -1, 0, 7)
      .unimplemented(),
    new AttackMove(MoveId.HYDRO_VORTEX__SPECIAL, PokemonType.WATER, MoveCategory.SPECIAL, -1, -1, 1, -1, 0, 7)
      .unimplemented(),
    new AttackMove(MoveId.BLOOM_DOOM__PHYSICAL, PokemonType.GRASS, MoveCategory.PHYSICAL, -1, -1, 1, -1, 0, 7)
      .unimplemented(),
    new AttackMove(MoveId.BLOOM_DOOM__SPECIAL, PokemonType.GRASS, MoveCategory.SPECIAL, -1, -1, 1, -1, 0, 7)
      .unimplemented(),
    new AttackMove(MoveId.GIGAVOLT_HAVOC__PHYSICAL, PokemonType.ELECTRIC, MoveCategory.PHYSICAL, -1, -1, 1, -1, 0, 7)
      .unimplemented(),
    new AttackMove(MoveId.GIGAVOLT_HAVOC__SPECIAL, PokemonType.ELECTRIC, MoveCategory.SPECIAL, -1, -1, 1, -1, 0, 7)
      .unimplemented(),
    new AttackMove(MoveId.SHATTERED_PSYCHE__PHYSICAL, PokemonType.PSYCHIC, MoveCategory.PHYSICAL, -1, -1, 1, -1, 0, 7)
      .unimplemented(),
    new AttackMove(MoveId.SHATTERED_PSYCHE__SPECIAL, PokemonType.PSYCHIC, MoveCategory.SPECIAL, -1, -1, 1, -1, 0, 7)
      .unimplemented(),
    new AttackMove(MoveId.SUBZERO_SLAMMER__PHYSICAL, PokemonType.ICE, MoveCategory.PHYSICAL, -1, -1, 1, -1, 0, 7)
      .unimplemented(),
    new AttackMove(MoveId.SUBZERO_SLAMMER__SPECIAL, PokemonType.ICE, MoveCategory.SPECIAL, -1, -1, 1, -1, 0, 7)
      .unimplemented(),
    new AttackMove(MoveId.DEVASTATING_DRAKE__PHYSICAL, PokemonType.DRAGON, MoveCategory.PHYSICAL, -1, -1, 1, -1, 0, 7)
      .unimplemented(),
    new AttackMove(MoveId.DEVASTATING_DRAKE__SPECIAL, PokemonType.DRAGON, MoveCategory.SPECIAL, -1, -1, 1, -1, 0, 7)
      .unimplemented(),
    new AttackMove(MoveId.BLACK_HOLE_ECLIPSE__PHYSICAL, PokemonType.DARK, MoveCategory.PHYSICAL, -1, -1, 1, -1, 0, 7)
      .unimplemented(),
    new AttackMove(MoveId.BLACK_HOLE_ECLIPSE__SPECIAL, PokemonType.DARK, MoveCategory.SPECIAL, -1, -1, 1, -1, 0, 7)
      .unimplemented(),
    new AttackMove(MoveId.TWINKLE_TACKLE__PHYSICAL, PokemonType.FAIRY, MoveCategory.PHYSICAL, -1, -1, 1, -1, 0, 7)
      .unimplemented(),
    new AttackMove(MoveId.TWINKLE_TACKLE__SPECIAL, PokemonType.FAIRY, MoveCategory.SPECIAL, -1, -1, 1, -1, 0, 7)
      .unimplemented(),
    new AttackMove(MoveId.CATASTROPIKA, PokemonType.ELECTRIC, MoveCategory.PHYSICAL, 210, -1, 1, -1, 0, 7)
      .unimplemented(),
    /* End Unused */
    new SelfStatusMove(MoveId.SHORE_UP, PokemonType.GROUND, -1, 5, -1, 0, 7)
      .attr(SandHealAttr)
      .triageMove(),
    new AttackMove(MoveId.FIRST_IMPRESSION, PokemonType.BUG, MoveCategory.PHYSICAL, 90, 100, 10, -1, 2, 7)
      .condition(new FirstMoveCondition()),
    new SelfStatusMove(MoveId.BANEFUL_BUNKER, PokemonType.POISON, -1, 10, -1, 4, 7)
      .attr(ProtectAttr, BattlerTagType.BANEFUL_BUNKER)
      .condition(failIfLastCondition),
    new AttackMove(MoveId.SPIRIT_SHACKLE, PokemonType.GHOST, MoveCategory.PHYSICAL, 80, 100, 10, 100, 0, 7)
      .attr(AddBattlerTagAttr, BattlerTagType.TRAPPED, false, false, 1, 1, true)
      .makesContact(false),
    new AttackMove(MoveId.DARKEST_LARIAT, PokemonType.DARK, MoveCategory.PHYSICAL, 85, 100, 10, -1, 0, 7)
      .attr(IgnoreOpponentStatStagesAttr),
    new AttackMove(MoveId.SPARKLING_ARIA, PokemonType.WATER, MoveCategory.SPECIAL, 90, 100, 10, 100, 0, 7)
      .attr(HealStatusEffectAttr, false, StatusEffect.BURN)
      .soundBased()
      .target(MoveTarget.ALL_NEAR_OTHERS),
    new AttackMove(MoveId.ICE_HAMMER, PokemonType.ICE, MoveCategory.PHYSICAL, 100, 90, 10, -1, 0, 7)
      .attr(StatStageChangeAttr, [ Stat.SPD ], -1, true)
      .punchingMove(),
    new StatusMove(MoveId.FLORAL_HEALING, PokemonType.FAIRY, -1, 10, -1, 0, 7)
      .attr(BoostHealAttr, 0.5, 2 / 3, true, false, (user, target, move) => globalScene.arena.terrain?.terrainType === TerrainType.GRASSY)
      .triageMove()
      .reflectable(),
    new AttackMove(MoveId.HIGH_HORSEPOWER, PokemonType.GROUND, MoveCategory.PHYSICAL, 95, 95, 10, -1, 0, 7),
    new StatusMove(MoveId.STRENGTH_SAP, PokemonType.GRASS, 100, 10, -1, 0, 7)
      .attr(HitHealAttr, null, Stat.ATK)
      .attr(StatStageChangeAttr, [ Stat.ATK ], -1)
      .condition((user, target, move) => target.getStatStage(Stat.ATK) > -6)
      .triageMove()
      .reflectable(),
    new ChargingAttackMove(MoveId.SOLAR_BLADE, PokemonType.GRASS, MoveCategory.PHYSICAL, 125, 100, 10, -1, 0, 7)
      .chargeText(i18next.t("moveTriggers:isGlowing", { pokemonName: "{USER}" }))
      .chargeAttr(WeatherInstantChargeAttr, [ WeatherType.SUNNY, WeatherType.HARSH_SUN ])
      .attr(AntiSunlightPowerDecreaseAttr)
      .slicingMove(),
    new AttackMove(MoveId.LEAFAGE, PokemonType.GRASS, MoveCategory.PHYSICAL, 40, 100, 40, -1, 0, 7)
      .makesContact(false),
    new StatusMove(MoveId.SPOTLIGHT, PokemonType.NORMAL, -1, 15, -1, 3, 7)
      .attr(AddBattlerTagAttr, BattlerTagType.CENTER_OF_ATTENTION, false)
      .condition(failIfSingleBattle)
      .reflectable(),
    new StatusMove(MoveId.TOXIC_THREAD, PokemonType.POISON, 100, 20, -1, 0, 7)
      .attr(StatusEffectAttr, StatusEffect.POISON)
      .attr(StatStageChangeAttr, [ Stat.SPD ], -1)
      .reflectable(),
    new SelfStatusMove(MoveId.LASER_FOCUS, PokemonType.NORMAL, -1, 30, -1, 0, 7)
      .attr(AddBattlerTagAttr, BattlerTagType.ALWAYS_CRIT, true, false),
    new StatusMove(MoveId.GEAR_UP, PokemonType.STEEL, -1, 20, -1, 0, 7)
      .attr(StatStageChangeAttr, [ Stat.ATK, Stat.SPATK ], 1, false, { condition: (user, target, move) => !![ AbilityId.PLUS, AbilityId.MINUS ].find(a => target.hasAbility(a, false)) })
      .ignoresSubstitute()
      .target(MoveTarget.USER_AND_ALLIES)
      .condition((user, target, move) => !![ user, user.getAlly() ].filter(p => p?.isActive()).find(p => !![ AbilityId.PLUS, AbilityId.MINUS ].find(a => p?.hasAbility(a, false)))),
    new AttackMove(MoveId.THROAT_CHOP, PokemonType.DARK, MoveCategory.PHYSICAL, 80, 100, 15, 100, 0, 7)
      .attr(AddBattlerTagAttr, BattlerTagType.THROAT_CHOPPED),
    new AttackMove(MoveId.POLLEN_PUFF, PokemonType.BUG, MoveCategory.SPECIAL, 90, 100, 15, -1, 0, 7)
      .attr(StatusCategoryOnAllyAttr)
      .attr(HealOnAllyAttr, 0.5, true, false)
      .ballBombMove(),
    new AttackMove(MoveId.ANCHOR_SHOT, PokemonType.STEEL, MoveCategory.PHYSICAL, 80, 100, 20, 100, 0, 7)
      .attr(AddBattlerTagAttr, BattlerTagType.TRAPPED, false, false, 1, 1, true),
    new StatusMove(MoveId.PSYCHIC_TERRAIN, PokemonType.PSYCHIC, -1, 10, -1, 0, 7)
      .attr(TerrainChangeAttr, TerrainType.PSYCHIC)
      .target(MoveTarget.BOTH_SIDES),
    new AttackMove(MoveId.LUNGE, PokemonType.BUG, MoveCategory.PHYSICAL, 80, 100, 15, 100, 0, 7)
      .attr(StatStageChangeAttr, [ Stat.ATK ], -1),
    new AttackMove(MoveId.FIRE_LASH, PokemonType.FIRE, MoveCategory.PHYSICAL, 80, 100, 15, 100, 0, 7)
      .attr(StatStageChangeAttr, [ Stat.DEF ], -1),
    new AttackMove(MoveId.POWER_TRIP, PokemonType.DARK, MoveCategory.PHYSICAL, 20, 100, 10, -1, 0, 7)
      .attr(PositiveStatStagePowerAttr),
    new AttackMove(MoveId.BURN_UP, PokemonType.FIRE, MoveCategory.SPECIAL, 130, 100, 5, -1, 0, 7)
      .condition((user) => {
        const userTypes = user.getTypes(true);
        return userTypes.includes(PokemonType.FIRE);
      })
      .attr(HealStatusEffectAttr, true, StatusEffect.FREEZE)
      .attr(AddBattlerTagAttr, BattlerTagType.BURNED_UP, true, false)
      .attr(RemoveTypeAttr, PokemonType.FIRE, (user) => {
        globalScene.phaseManager.queueMessage(i18next.t("moveTriggers:burnedItselfOut", { pokemonName: getPokemonNameWithAffix(user) }));
      }),
    new StatusMove(MoveId.SPEED_SWAP, PokemonType.PSYCHIC, -1, 10, -1, 0, 7)
      .attr(SwapStatAttr, Stat.SPD)
      .ignoresSubstitute(),
    new AttackMove(MoveId.SMART_STRIKE, PokemonType.STEEL, MoveCategory.PHYSICAL, 70, -1, 10, -1, 0, 7),
    new StatusMove(MoveId.PURIFY, PokemonType.POISON, -1, 20, -1, 0, 7)
      .condition((user, target, move) => {
        if (!target.status) {
          return false;
        }
        return isNonVolatileStatusEffect(target.status.effect);
      })
      .attr(HealAttr, 0.5)
      .attr(HealStatusEffectAttr, false, getNonVolatileStatusEffects())
      .triageMove()
      .reflectable(),
    new AttackMove(MoveId.REVELATION_DANCE, PokemonType.NORMAL, MoveCategory.SPECIAL, 90, 100, 15, -1, 0, 7)
      .danceMove()
      .attr(MatchUserTypeAttr),
    new AttackMove(MoveId.CORE_ENFORCER, PokemonType.DRAGON, MoveCategory.SPECIAL, 100, 100, 10, -1, 0, 7)
      .target(MoveTarget.ALL_NEAR_ENEMIES)
      .attr(SuppressAbilitiesIfActedAttr),
    new AttackMove(MoveId.TROP_KICK, PokemonType.GRASS, MoveCategory.PHYSICAL, 70, 100, 15, 100, 0, 7)
      .attr(StatStageChangeAttr, [ Stat.ATK ], -1),
    new StatusMove(MoveId.INSTRUCT, PokemonType.PSYCHIC, -1, 15, -1, 0, 7)
      .ignoresSubstitute()
      .attr(RepeatMoveAttr)
      /*
       * Incorrect interactions with Gigaton Hammer, Blood Moon & Torment due to them _failing on use_, not merely being unselectable.
       * Incorrectly ticks down Encore's fail counter
       * TODO: Verify whether Instruct can repeat Struggle
       * TODO: Verify whether Instruct can fail when using a copied move also in one's own moveset
       */
      .edgeCase(),
    new AttackMove(MoveId.BEAK_BLAST, PokemonType.FLYING, MoveCategory.PHYSICAL, 100, 100, 15, -1, -3, 7)
      .attr(BeakBlastHeaderAttr)
      .ballBombMove()
      .makesContact(false),
    new AttackMove(MoveId.CLANGING_SCALES, PokemonType.DRAGON, MoveCategory.SPECIAL, 110, 100, 5, -1, 0, 7)
      .attr(StatStageChangeAttr, [ Stat.DEF ], -1, true, { firstTargetOnly: true })
      .soundBased()
      .target(MoveTarget.ALL_NEAR_ENEMIES),
    new AttackMove(MoveId.DRAGON_HAMMER, PokemonType.DRAGON, MoveCategory.PHYSICAL, 90, 100, 15, -1, 0, 7),
    new AttackMove(MoveId.BRUTAL_SWING, PokemonType.DARK, MoveCategory.PHYSICAL, 60, 100, 20, -1, 0, 7)
      .target(MoveTarget.ALL_NEAR_OTHERS),
    new StatusMove(MoveId.AURORA_VEIL, PokemonType.ICE, -1, 20, -1, 0, 7)
      .condition((user, target, move) => (globalScene.arena.weather?.weatherType === WeatherType.HAIL || globalScene.arena.weather?.weatherType === WeatherType.SNOW) && !globalScene.arena.weather?.isEffectSuppressed())
      .attr(AddArenaTagAttr, ArenaTagType.AURORA_VEIL, 5, true)
      .target(MoveTarget.USER_SIDE),
    /* Unused */
    new AttackMove(MoveId.SINISTER_ARROW_RAID, PokemonType.GHOST, MoveCategory.PHYSICAL, 180, -1, 1, -1, 0, 7)
      .unimplemented()
      .makesContact(false)
      .edgeCase(), // I assume it's because the user needs spirit shackle and decidueye
    new AttackMove(MoveId.MALICIOUS_MOONSAULT, PokemonType.DARK, MoveCategory.PHYSICAL, 180, -1, 1, -1, 0, 7)
      .unimplemented()
      .attr(AlwaysHitMinimizeAttr)
      .attr(HitsTagAttr, BattlerTagType.MINIMIZED, true)
      .edgeCase(), // I assume it's because it needs darkest lariat and incineroar
    new AttackMove(MoveId.OCEANIC_OPERETTA, PokemonType.WATER, MoveCategory.SPECIAL, 195, -1, 1, -1, 0, 7)
      .unimplemented()
      .edgeCase(), // I assume it's because it needs sparkling aria and primarina
    new AttackMove(MoveId.GUARDIAN_OF_ALOLA, PokemonType.FAIRY, MoveCategory.SPECIAL, -1, -1, 1, -1, 0, 7)
      .unimplemented(),
    new AttackMove(MoveId.SOUL_STEALING_7_STAR_STRIKE, PokemonType.GHOST, MoveCategory.PHYSICAL, 195, -1, 1, -1, 0, 7)
      .unimplemented(),
    new AttackMove(MoveId.STOKED_SPARKSURFER, PokemonType.ELECTRIC, MoveCategory.SPECIAL, 175, -1, 1, 100, 0, 7)
      .unimplemented()
      .edgeCase(), // I assume it's because it needs thunderbolt and Alola Raichu
    new AttackMove(MoveId.PULVERIZING_PANCAKE, PokemonType.NORMAL, MoveCategory.PHYSICAL, 210, -1, 1, -1, 0, 7)
      .unimplemented()
      .edgeCase(), // I assume it's because it needs giga impact and snorlax
    new SelfStatusMove(MoveId.EXTREME_EVOBOOST, PokemonType.NORMAL, -1, 1, -1, 0, 7)
      .unimplemented()
      .attr(StatStageChangeAttr, [ Stat.ATK, Stat.DEF, Stat.SPATK, Stat.SPDEF, Stat.SPD ], 2, true),
    new AttackMove(MoveId.GENESIS_SUPERNOVA, PokemonType.PSYCHIC, MoveCategory.SPECIAL, 185, -1, 1, 100, 0, 7)
      .unimplemented()
      .attr(TerrainChangeAttr, TerrainType.PSYCHIC),
    /* End Unused */
    new AttackMove(MoveId.SHELL_TRAP, PokemonType.FIRE, MoveCategory.SPECIAL, 150, 100, 5, -1, -3, 7)
      .attr(AddBattlerTagHeaderAttr, BattlerTagType.SHELL_TRAP)
      .target(MoveTarget.ALL_NEAR_ENEMIES)
      // Fails if the user was not hit by a physical attack during the turn
      .condition((user, target, move) => user.getTag(ShellTrapTag)?.activated === true),
    new AttackMove(MoveId.FLEUR_CANNON, PokemonType.FAIRY, MoveCategory.SPECIAL, 130, 90, 5, -1, 0, 7)
      .attr(StatStageChangeAttr, [ Stat.SPATK ], -2, true),
    new AttackMove(MoveId.PSYCHIC_FANGS, PokemonType.PSYCHIC, MoveCategory.PHYSICAL, 85, 100, 10, -1, 0, 7)
      .bitingMove()
      .attr(RemoveScreensAttr),
    new AttackMove(MoveId.STOMPING_TANTRUM, PokemonType.GROUND, MoveCategory.PHYSICAL, 75, 100, 10, -1, 0, 7)
      .attr(MovePowerMultiplierAttr, (user) => {
        // Stomping tantrum triggers on most failures (including sleep/freeze)
        const lastNonDancerMove = user.getLastXMoves(2)[1] as TurnMove | undefined;
        return lastNonDancerMove && (lastNonDancerMove.result === MoveResult.MISS || lastNonDancerMove.result === MoveResult.FAIL) ? 2 : 1
      })
      // TODO: Review mainline accuracy and draft tests as needed
      .edgeCase(),
    new AttackMove(MoveId.SHADOW_BONE, PokemonType.GHOST, MoveCategory.PHYSICAL, 85, 100, 10, 20, 0, 7)
      .attr(StatStageChangeAttr, [ Stat.DEF ], -1)
      .makesContact(false),
    new AttackMove(MoveId.ACCELEROCK, PokemonType.ROCK, MoveCategory.PHYSICAL, 40, 100, 20, -1, 1, 7),
    new AttackMove(MoveId.LIQUIDATION, PokemonType.WATER, MoveCategory.PHYSICAL, 85, 100, 10, 20, 0, 7)
      .attr(StatStageChangeAttr, [ Stat.DEF ], -1),
    new AttackMove(MoveId.PRISMATIC_LASER, PokemonType.PSYCHIC, MoveCategory.SPECIAL, 160, 100, 10, -1, 0, 7)
      .attr(RechargeAttr),
    new AttackMove(MoveId.SPECTRAL_THIEF, PokemonType.GHOST, MoveCategory.PHYSICAL, 90, 100, 10, -1, 0, 7)
      .attr(SpectralThiefAttr)
      .ignoresSubstitute(),
    new AttackMove(MoveId.SUNSTEEL_STRIKE, PokemonType.STEEL, MoveCategory.PHYSICAL, 100, 100, 5, -1, 0, 7)
      .ignoresAbilities(),
    new AttackMove(MoveId.MOONGEIST_BEAM, PokemonType.GHOST, MoveCategory.SPECIAL, 100, 100, 5, -1, 0, 7)
      .ignoresAbilities(),
    new StatusMove(MoveId.TEARFUL_LOOK, PokemonType.NORMAL, -1, 20, -1, 0, 7)
      .attr(StatStageChangeAttr, [ Stat.ATK, Stat.SPATK ], -1)
      .reflectable(),
    new AttackMove(MoveId.ZING_ZAP, PokemonType.ELECTRIC, MoveCategory.PHYSICAL, 80, 100, 10, 30, 0, 7)
      .attr(FlinchAttr),
    new AttackMove(MoveId.NATURES_MADNESS, PokemonType.FAIRY, MoveCategory.SPECIAL, -1, 90, 10, -1, 0, 7)
      .attr(TargetHalfHpDamageAttr),
    new AttackMove(MoveId.MULTI_ATTACK, PokemonType.NORMAL, MoveCategory.PHYSICAL, 120, 100, 10, -1, 0, 7)
      .attr(FormChangeItemTypeAttr),
    /* Unused */
    new AttackMove(MoveId.TEN_MILLION_VOLT_THUNDERBOLT, PokemonType.ELECTRIC, MoveCategory.SPECIAL, 195, -1, 1, -1, 0, 7)
      .unimplemented()
      .edgeCase(), // I assume it's because it needs thunderbolt and pikachu in a cap
    /* End Unused */
    new AttackMove(MoveId.MIND_BLOWN, PokemonType.FIRE, MoveCategory.SPECIAL, 150, 100, 5, -1, 0, 7)
      .condition(failIfDampCondition)
      .attr(HalfSacrificialAttr)
      .target(MoveTarget.ALL_NEAR_OTHERS),
    new AttackMove(MoveId.PLASMA_FISTS, PokemonType.ELECTRIC, MoveCategory.PHYSICAL, 100, 100, 15, -1, 0, 7)
      .attr(AddArenaTagAttr, ArenaTagType.ION_DELUGE, 1)
      .punchingMove(),
    new AttackMove(MoveId.PHOTON_GEYSER, PokemonType.PSYCHIC, MoveCategory.SPECIAL, 100, 100, 5, -1, 0, 7)
      .attr(PhotonGeyserCategoryAttr)
      .ignoresAbilities(),
    /* Unused */
    new AttackMove(MoveId.LIGHT_THAT_BURNS_THE_SKY, PokemonType.PSYCHIC, MoveCategory.SPECIAL, 200, -1, 1, -1, 0, 7)
      .unimplemented()
      .attr(PhotonGeyserCategoryAttr)
      .ignoresAbilities(),
    new AttackMove(MoveId.SEARING_SUNRAZE_SMASH, PokemonType.STEEL, MoveCategory.PHYSICAL, 200, -1, 1, -1, 0, 7)
      .unimplemented()
      .ignoresAbilities(),
    new AttackMove(MoveId.MENACING_MOONRAZE_MAELSTROM, PokemonType.GHOST, MoveCategory.SPECIAL, 200, -1, 1, -1, 0, 7)
      .unimplemented()
      .ignoresAbilities(),
    new AttackMove(MoveId.LETS_SNUGGLE_FOREVER, PokemonType.FAIRY, MoveCategory.PHYSICAL, 190, -1, 1, -1, 0, 7)
      .unimplemented()
      .edgeCase(), // I assume it needs play rough and mimikyu
    new AttackMove(MoveId.SPLINTERED_STORMSHARDS, PokemonType.ROCK, MoveCategory.PHYSICAL, 190, -1, 1, -1, 0, 7)
      .unimplemented()
      .attr(ClearTerrainAttr)
      .makesContact(false),
    new AttackMove(MoveId.CLANGOROUS_SOULBLAZE, PokemonType.DRAGON, MoveCategory.SPECIAL, 185, -1, 1, 100, 0, 7)
      .unimplemented()
      .attr(StatStageChangeAttr, [ Stat.ATK, Stat.DEF, Stat.SPATK, Stat.SPDEF, Stat.SPD ], 1, true, { firstTargetOnly: true })
      .soundBased()
      .target(MoveTarget.ALL_NEAR_ENEMIES)
      .edgeCase(), // I assume it needs clanging scales and Kommo-O
    /* End Unused */
    new AttackMove(MoveId.ZIPPY_ZAP, PokemonType.ELECTRIC, MoveCategory.PHYSICAL, 50, 100, 15, -1, 2, 7) // LGPE Implementation
      .attr(CritOnlyAttr),
    new AttackMove(MoveId.SPLISHY_SPLASH, PokemonType.WATER, MoveCategory.SPECIAL, 90, 100, 15, 30, 0, 7)
      .attr(StatusEffectAttr, StatusEffect.PARALYSIS)
      .target(MoveTarget.ALL_NEAR_ENEMIES),
    new AttackMove(MoveId.FLOATY_FALL, PokemonType.FLYING, MoveCategory.PHYSICAL, 90, 95, 15, 30, 0, 7)
      .attr(FlinchAttr),
    new AttackMove(MoveId.PIKA_PAPOW, PokemonType.ELECTRIC, MoveCategory.SPECIAL, -1, -1, 20, -1, 0, 7)
      .attr(FriendshipPowerAttr),
    new AttackMove(MoveId.BOUNCY_BUBBLE, PokemonType.WATER, MoveCategory.SPECIAL, 60, 100, 20, -1, 0, 7)
      .attr(HitHealAttr, 1)
      .triageMove(),
    new AttackMove(MoveId.BUZZY_BUZZ, PokemonType.ELECTRIC, MoveCategory.SPECIAL, 60, 100, 20, 100, 0, 7)
      .attr(StatusEffectAttr, StatusEffect.PARALYSIS),
    new AttackMove(MoveId.SIZZLY_SLIDE, PokemonType.FIRE, MoveCategory.PHYSICAL, 60, 100, 20, 100, 0, 7)
      .attr(StatusEffectAttr, StatusEffect.BURN),
    new AttackMove(MoveId.GLITZY_GLOW, PokemonType.PSYCHIC, MoveCategory.SPECIAL, 80, 95, 15, -1, 0, 7)
      .attr(AddArenaTagAttr, ArenaTagType.LIGHT_SCREEN, 5, false, true),
    new AttackMove(MoveId.BADDY_BAD, PokemonType.DARK, MoveCategory.SPECIAL, 80, 95, 15, -1, 0, 7)
      .attr(AddArenaTagAttr, ArenaTagType.REFLECT, 5, false, true),
    new AttackMove(MoveId.SAPPY_SEED, PokemonType.GRASS, MoveCategory.PHYSICAL, 100, 90, 10, -1, 0, 7)
      .attr(LeechSeedAttr)
      .makesContact(false),
    new AttackMove(MoveId.FREEZY_FROST, PokemonType.ICE, MoveCategory.SPECIAL, 100, 90, 10, -1, 0, 7)
      .attr(ResetStatsAttr, true),
    new AttackMove(MoveId.SPARKLY_SWIRL, PokemonType.FAIRY, MoveCategory.SPECIAL, 120, 85, 5, -1, 0, 7)
      .attr(PartyStatusCureAttr, null, AbilityId.NONE),
    new AttackMove(MoveId.VEEVEE_VOLLEY, PokemonType.NORMAL, MoveCategory.PHYSICAL, -1, -1, 20, -1, 0, 7)
      .attr(FriendshipPowerAttr),
    new AttackMove(MoveId.DOUBLE_IRON_BASH, PokemonType.STEEL, MoveCategory.PHYSICAL, 60, 100, 5, 30, 0, 7)
      .attr(MultiHitAttr, MultiHitType._2)
      .attr(FlinchAttr)
      .punchingMove(),
    /* Unused */
    new SelfStatusMove(MoveId.MAX_GUARD, PokemonType.NORMAL, -1, 10, -1, 4, 8)
      .unimplemented()
      .attr(ProtectAttr)
      .condition(failIfLastCondition),
    /* End Unused */
    new AttackMove(MoveId.DYNAMAX_CANNON, PokemonType.DRAGON, MoveCategory.SPECIAL, 100, 100, 5, -1, 0, 8)
      .attr(MovePowerMultiplierAttr, (user, target, move) => {
      // Move is only stronger against overleveled foes.
        if (target.level > globalScene.getMaxExpLevel()) {
          const dynamaxCannonPercentMarginBeforeFullDamage = 0.05; // How much % above MaxExpLevel of wave will the target need to be to take full damage.
          // The move's power scales as the margin is approached, reaching double power when it does or goes over it.
          return 1 + Math.min(1, (target.level - globalScene.getMaxExpLevel()) / (globalScene.getMaxExpLevel() * dynamaxCannonPercentMarginBeforeFullDamage));
        } else {
          return 1;
        }
      }),

    new AttackMove(MoveId.SNIPE_SHOT, PokemonType.WATER, MoveCategory.SPECIAL, 80, 100, 15, -1, 0, 8)
      .attr(HighCritAttr)
      .attr(BypassRedirectAttr),
    new AttackMove(MoveId.JAW_LOCK, PokemonType.DARK, MoveCategory.PHYSICAL, 80, 100, 10, -1, 0, 8)
      .attr(JawLockAttr)
      .bitingMove(),
    new SelfStatusMove(MoveId.STUFF_CHEEKS, PokemonType.NORMAL, -1, 10, -1, 0, 8)
      .attr(EatBerryAttr, true)
      .attr(StatStageChangeAttr, [ Stat.DEF ], 2, true)
      .condition((user) => {
        const userBerries = globalScene.findModifiers(m => m instanceof BerryModifier, user.isPlayer());
        return userBerries.length > 0;
      })
      .edgeCase(), // Stuff Cheeks should not be selectable when the user does not have a berry, see wiki
    new SelfStatusMove(MoveId.NO_RETREAT, PokemonType.FIGHTING, -1, 5, -1, 0, 8)
      .attr(StatStageChangeAttr, [ Stat.ATK, Stat.DEF, Stat.SPATK, Stat.SPDEF, Stat.SPD ], 1, true)
      .attr(AddBattlerTagAttr, BattlerTagType.NO_RETREAT, true, false)
      .condition((user, target, move) => user.getTag(TrappedTag)?.sourceMove !== MoveId.NO_RETREAT), // fails if the user is currently trapped by No Retreat
    new StatusMove(MoveId.TAR_SHOT, PokemonType.ROCK, 100, 15, -1, 0, 8)
      .attr(StatStageChangeAttr, [ Stat.SPD ], -1)
      .attr(AddBattlerTagAttr, BattlerTagType.TAR_SHOT, false)
      .reflectable(),
    new StatusMove(MoveId.MAGIC_POWDER, PokemonType.PSYCHIC, 100, 20, -1, 0, 8)
      .attr(ChangeTypeAttr, PokemonType.PSYCHIC)
      .powderMove()
      .reflectable(),
    new AttackMove(MoveId.DRAGON_DARTS, PokemonType.DRAGON, MoveCategory.PHYSICAL, 50, 100, 10, -1, 0, 8)
      .attr(MultiHitAttr, MultiHitType._2)
      .makesContact(false)
      .partial(), // smart targetting is unimplemented
    new StatusMove(MoveId.TEATIME, PokemonType.NORMAL, -1, 10, -1, 0, 8)
      .attr(EatBerryAttr, false)
      .target(MoveTarget.ALL),
    new StatusMove(MoveId.OCTOLOCK, PokemonType.FIGHTING, 100, 15, -1, 0, 8)
      .condition(failIfGhostTypeCondition)
      .attr(AddBattlerTagAttr, BattlerTagType.OCTOLOCK, false, true, 1),
    new AttackMove(MoveId.BOLT_BEAK, PokemonType.ELECTRIC, MoveCategory.PHYSICAL, 85, 100, 10, -1, 0, 8)
      .attr(FirstAttackDoublePowerAttr),
    new AttackMove(MoveId.FISHIOUS_REND, PokemonType.WATER, MoveCategory.PHYSICAL, 85, 100, 10, -1, 0, 8)
      .attr(FirstAttackDoublePowerAttr)
      .bitingMove(),
    new StatusMove(MoveId.COURT_CHANGE, PokemonType.NORMAL, 100, 10, -1, 0, 8)
      .attr(SwapArenaTagsAttr, [ ArenaTagType.AURORA_VEIL, ArenaTagType.LIGHT_SCREEN, ArenaTagType.MIST, ArenaTagType.REFLECT, ArenaTagType.SPIKES, ArenaTagType.STEALTH_ROCK, ArenaTagType.STICKY_WEB, ArenaTagType.TAILWIND, ArenaTagType.TOXIC_SPIKES ]),
    /* Unused */
    new AttackMove(MoveId.MAX_FLARE, PokemonType.FIRE, MoveCategory.PHYSICAL, 10, -1, 10, -1, 0, 8)
      .target(MoveTarget.NEAR_ENEMY)
      .unimplemented(),
    new AttackMove(MoveId.MAX_FLUTTERBY, PokemonType.BUG, MoveCategory.PHYSICAL, 10, -1, 10, -1, 0, 8)
      .target(MoveTarget.NEAR_ENEMY)
      .unimplemented(),
    new AttackMove(MoveId.MAX_LIGHTNING, PokemonType.ELECTRIC, MoveCategory.PHYSICAL, 10, -1, 10, -1, 0, 8)
      .target(MoveTarget.NEAR_ENEMY)
      .unimplemented(),
    new AttackMove(MoveId.MAX_STRIKE, PokemonType.NORMAL, MoveCategory.PHYSICAL, 10, -1, 10, -1, 0, 8)
      .target(MoveTarget.NEAR_ENEMY)
      .unimplemented(),
    new AttackMove(MoveId.MAX_KNUCKLE, PokemonType.FIGHTING, MoveCategory.PHYSICAL, 10, -1, 10, -1, 0, 8)
      .target(MoveTarget.NEAR_ENEMY)
      .unimplemented(),
    new AttackMove(MoveId.MAX_PHANTASM, PokemonType.GHOST, MoveCategory.PHYSICAL, 10, -1, 10, -1, 0, 8)
      .target(MoveTarget.NEAR_ENEMY)
      .unimplemented(),
    new AttackMove(MoveId.MAX_HAILSTORM, PokemonType.ICE, MoveCategory.PHYSICAL, 10, -1, 10, -1, 0, 8)
      .target(MoveTarget.NEAR_ENEMY)
      .unimplemented(),
    new AttackMove(MoveId.MAX_OOZE, PokemonType.POISON, MoveCategory.PHYSICAL, 10, -1, 10, -1, 0, 8)
      .target(MoveTarget.NEAR_ENEMY)
      .unimplemented(),
    new AttackMove(MoveId.MAX_GEYSER, PokemonType.WATER, MoveCategory.PHYSICAL, 10, -1, 10, -1, 0, 8)
      .target(MoveTarget.NEAR_ENEMY)
      .unimplemented(),
    new AttackMove(MoveId.MAX_AIRSTREAM, PokemonType.FLYING, MoveCategory.PHYSICAL, 10, -1, 10, -1, 0, 8)
      .target(MoveTarget.NEAR_ENEMY)
      .unimplemented(),
    new AttackMove(MoveId.MAX_STARFALL, PokemonType.FAIRY, MoveCategory.PHYSICAL, 10, -1, 10, -1, 0, 8)
      .target(MoveTarget.NEAR_ENEMY)
      .unimplemented(),
    new AttackMove(MoveId.MAX_WYRMWIND, PokemonType.DRAGON, MoveCategory.PHYSICAL, 10, -1, 10, -1, 0, 8)
      .target(MoveTarget.NEAR_ENEMY)
      .unimplemented(),
    new AttackMove(MoveId.MAX_MINDSTORM, PokemonType.PSYCHIC, MoveCategory.PHYSICAL, 10, -1, 10, -1, 0, 8)
      .target(MoveTarget.NEAR_ENEMY)
      .unimplemented(),
    new AttackMove(MoveId.MAX_ROCKFALL, PokemonType.ROCK, MoveCategory.PHYSICAL, 10, -1, 10, -1, 0, 8)
      .target(MoveTarget.NEAR_ENEMY)
      .unimplemented(),
    new AttackMove(MoveId.MAX_QUAKE, PokemonType.GROUND, MoveCategory.PHYSICAL, 10, -1, 10, -1, 0, 8)
      .target(MoveTarget.NEAR_ENEMY)
      .unimplemented(),
    new AttackMove(MoveId.MAX_DARKNESS, PokemonType.DARK, MoveCategory.PHYSICAL, 10, -1, 10, -1, 0, 8)
      .target(MoveTarget.NEAR_ENEMY)
      .unimplemented(),
    new AttackMove(MoveId.MAX_OVERGROWTH, PokemonType.GRASS, MoveCategory.PHYSICAL, 10, -1, 10, -1, 0, 8)
      .target(MoveTarget.NEAR_ENEMY)
      .unimplemented(),
    new AttackMove(MoveId.MAX_STEELSPIKE, PokemonType.STEEL, MoveCategory.PHYSICAL, 10, -1, 10, -1, 0, 8)
      .target(MoveTarget.NEAR_ENEMY)
      .unimplemented(),
    /* End Unused */
    new SelfStatusMove(MoveId.CLANGOROUS_SOUL, PokemonType.DRAGON, 100, 5, -1, 0, 8)
      .attr(CutHpStatStageBoostAttr, [ Stat.ATK, Stat.DEF, Stat.SPATK, Stat.SPDEF, Stat.SPD ], 1, 3)
      .soundBased()
      .danceMove(),
    new AttackMove(MoveId.BODY_PRESS, PokemonType.FIGHTING, MoveCategory.PHYSICAL, 80, 100, 10, -1, 0, 8)
      .attr(DefAtkAttr),
    new StatusMove(MoveId.DECORATE, PokemonType.FAIRY, -1, 15, -1, 0, 8)
      .attr(StatStageChangeAttr, [ Stat.ATK, Stat.SPATK ], 2)
      .ignoresProtect(),
    new AttackMove(MoveId.DRUM_BEATING, PokemonType.GRASS, MoveCategory.PHYSICAL, 80, 100, 10, 100, 0, 8)
      .attr(StatStageChangeAttr, [ Stat.SPD ], -1)
      .makesContact(false),
    new AttackMove(MoveId.SNAP_TRAP, PokemonType.GRASS, MoveCategory.PHYSICAL, 35, 100, 15, -1, 0, 8)
      .attr(TrapAttr, BattlerTagType.SNAP_TRAP),
    new AttackMove(MoveId.PYRO_BALL, PokemonType.FIRE, MoveCategory.PHYSICAL, 120, 90, 5, 10, 0, 8)
      .attr(HealStatusEffectAttr, true, StatusEffect.FREEZE)
      .attr(StatusEffectAttr, StatusEffect.BURN)
      .ballBombMove()
      .makesContact(false),
    new AttackMove(MoveId.BEHEMOTH_BLADE, PokemonType.STEEL, MoveCategory.PHYSICAL, 100, 100, 5, -1, 0, 8)
      .slicingMove(),
    new AttackMove(MoveId.BEHEMOTH_BASH, PokemonType.STEEL, MoveCategory.PHYSICAL, 100, 100, 5, -1, 0, 8),
    new AttackMove(MoveId.AURA_WHEEL, PokemonType.ELECTRIC, MoveCategory.PHYSICAL, 110, 100, 10, 100, 0, 8)
      .attr(StatStageChangeAttr, [ Stat.SPD ], 1, true)
      .makesContact(false)
      .attr(AuraWheelTypeAttr),
    new AttackMove(MoveId.BREAKING_SWIPE, PokemonType.DRAGON, MoveCategory.PHYSICAL, 60, 100, 15, 100, 0, 8)
      .target(MoveTarget.ALL_NEAR_ENEMIES)
      .attr(StatStageChangeAttr, [ Stat.ATK ], -1),
    new AttackMove(MoveId.BRANCH_POKE, PokemonType.GRASS, MoveCategory.PHYSICAL, 40, 100, 40, -1, 0, 8),
    new AttackMove(MoveId.OVERDRIVE, PokemonType.ELECTRIC, MoveCategory.SPECIAL, 80, 100, 10, -1, 0, 8)
      .soundBased()
      .target(MoveTarget.ALL_NEAR_ENEMIES),
    new AttackMove(MoveId.APPLE_ACID, PokemonType.GRASS, MoveCategory.SPECIAL, 80, 100, 10, 100, 0, 8)
      .attr(StatStageChangeAttr, [ Stat.SPDEF ], -1),
    new AttackMove(MoveId.GRAV_APPLE, PokemonType.GRASS, MoveCategory.PHYSICAL, 80, 100, 10, 100, 0, 8)
      .attr(StatStageChangeAttr, [ Stat.DEF ], -1)
      .attr(MovePowerMultiplierAttr, (user, target, move) => globalScene.arena.getTag(ArenaTagType.GRAVITY) ? 1.5 : 1)
      .makesContact(false),
    new AttackMove(MoveId.SPIRIT_BREAK, PokemonType.FAIRY, MoveCategory.PHYSICAL, 75, 100, 15, 100, 0, 8)
      .attr(StatStageChangeAttr, [ Stat.SPATK ], -1),
    new AttackMove(MoveId.STRANGE_STEAM, PokemonType.FAIRY, MoveCategory.SPECIAL, 90, 95, 10, 20, 0, 8)
      .attr(ConfuseAttr),
    new StatusMove(MoveId.LIFE_DEW, PokemonType.WATER, -1, 10, -1, 0, 8)
      .attr(HealAttr, 0.25, true, false)
      .target(MoveTarget.USER_AND_ALLIES)
      .ignoresProtect(),
    new SelfStatusMove(MoveId.OBSTRUCT, PokemonType.DARK, 100, 10, -1, 4, 8)
      .attr(ProtectAttr, BattlerTagType.OBSTRUCT)
      .condition(failIfLastCondition),
    new AttackMove(MoveId.FALSE_SURRENDER, PokemonType.DARK, MoveCategory.PHYSICAL, 80, -1, 10, -1, 0, 8),
    new AttackMove(MoveId.METEOR_ASSAULT, PokemonType.FIGHTING, MoveCategory.PHYSICAL, 150, 100, 5, -1, 0, 8)
      .attr(RechargeAttr)
      .makesContact(false),
    new AttackMove(MoveId.ETERNABEAM, PokemonType.DRAGON, MoveCategory.SPECIAL, 160, 90, 5, -1, 0, 8)
      .attr(RechargeAttr),
    new AttackMove(MoveId.STEEL_BEAM, PokemonType.STEEL, MoveCategory.SPECIAL, 140, 95, 5, -1, 0, 8)
      .attr(HalfSacrificialAttr),
    new AttackMove(MoveId.EXPANDING_FORCE, PokemonType.PSYCHIC, MoveCategory.SPECIAL, 80, 100, 10, -1, 0, 8)
      .attr(MovePowerMultiplierAttr, (user, target, move) => globalScene.arena.getTerrainType() === TerrainType.PSYCHIC && user.isGrounded() ? 1.5 : 1)
      .attr(VariableTargetAttr, (user, target, move) => globalScene.arena.getTerrainType() === TerrainType.PSYCHIC && user.isGrounded() ? MoveTarget.ALL_NEAR_ENEMIES : MoveTarget.NEAR_OTHER),
    new AttackMove(MoveId.STEEL_ROLLER, PokemonType.STEEL, MoveCategory.PHYSICAL, 130, 100, 5, -1, 0, 8)
      .attr(ClearTerrainAttr)
      .condition((user, target, move) => !!globalScene.arena.terrain),
    new AttackMove(MoveId.SCALE_SHOT, PokemonType.DRAGON, MoveCategory.PHYSICAL, 25, 90, 20, -1, 0, 8)
      .attr(StatStageChangeAttr, [ Stat.SPD ], 1, true, { lastHitOnly: true })
      .attr(StatStageChangeAttr, [ Stat.DEF ], -1, true, { lastHitOnly: true })
      .attr(MultiHitAttr)
      .makesContact(false),
    new ChargingAttackMove(MoveId.METEOR_BEAM, PokemonType.ROCK, MoveCategory.SPECIAL, 120, 90, 10, -1, 0, 8)
      .chargeText(i18next.t("moveTriggers:isOverflowingWithSpacePower", { pokemonName: "{USER}" }))
      .chargeAttr(StatStageChangeAttr, [ Stat.SPATK ], 1, true),
    new AttackMove(MoveId.SHELL_SIDE_ARM, PokemonType.POISON, MoveCategory.SPECIAL, 90, 100, 10, 20, 0, 8)
      .attr(ShellSideArmCategoryAttr)
      .attr(StatusEffectAttr, StatusEffect.POISON)
      .partial(), // Physical version of the move does not make contact
    new AttackMove(MoveId.MISTY_EXPLOSION, PokemonType.FAIRY, MoveCategory.SPECIAL, 100, 100, 5, -1, 0, 8)
      .attr(SacrificialAttr)
      .target(MoveTarget.ALL_NEAR_OTHERS)
      .attr(MovePowerMultiplierAttr, (user, target, move) => globalScene.arena.getTerrainType() === TerrainType.MISTY && user.isGrounded() ? 1.5 : 1)
      .condition(failIfDampCondition)
      .makesContact(false),
    new AttackMove(MoveId.GRASSY_GLIDE, PokemonType.GRASS, MoveCategory.PHYSICAL, 55, 100, 20, -1, 0, 8)
      .attr(IncrementMovePriorityAttr, (user, target, move) => globalScene.arena.getTerrainType() === TerrainType.GRASSY && user.isGrounded()),
    new AttackMove(MoveId.RISING_VOLTAGE, PokemonType.ELECTRIC, MoveCategory.SPECIAL, 70, 100, 20, -1, 0, 8)
      .attr(MovePowerMultiplierAttr, (user, target, move) => globalScene.arena.getTerrainType() === TerrainType.ELECTRIC && target.isGrounded() ? 2 : 1),
    new AttackMove(MoveId.TERRAIN_PULSE, PokemonType.NORMAL, MoveCategory.SPECIAL, 50, 100, 10, -1, 0, 8)
      .attr(TerrainPulseTypeAttr)
      .attr(MovePowerMultiplierAttr, (user, target, move) => globalScene.arena.getTerrainType() !== TerrainType.NONE && user.isGrounded() ? 2 : 1)
      .pulseMove(),
    new AttackMove(MoveId.SKITTER_SMACK, PokemonType.BUG, MoveCategory.PHYSICAL, 70, 90, 10, 100, 0, 8)
      .attr(StatStageChangeAttr, [ Stat.SPATK ], -1),
    new AttackMove(MoveId.BURNING_JEALOUSY, PokemonType.FIRE, MoveCategory.SPECIAL, 70, 100, 5, 100, 0, 8)
      .attr(StatusIfBoostedAttr, StatusEffect.BURN)
      .target(MoveTarget.ALL_NEAR_ENEMIES),
    new AttackMove(MoveId.LASH_OUT, PokemonType.DARK, MoveCategory.PHYSICAL, 75, 100, 5, -1, 0, 8)
      .attr(MovePowerMultiplierAttr, (user, _target, _move) => user.turnData.statStagesDecreased ? 2 : 1),
    new AttackMove(MoveId.POLTERGEIST, PokemonType.GHOST, MoveCategory.PHYSICAL, 110, 90, 5, -1, 0, 8)
      .condition(failIfNoTargetHeldItemsCondition)
      .attr(PreMoveMessageAttr, attackedByItemMessageFunc)
      .makesContact(false),
    new StatusMove(MoveId.CORROSIVE_GAS, PokemonType.POISON, 100, 40, -1, 0, 8)
      .target(MoveTarget.ALL_NEAR_OTHERS)
      .reflectable()
      .unimplemented(),
    new StatusMove(MoveId.COACHING, PokemonType.FIGHTING, -1, 10, -1, 0, 8)
      .attr(StatStageChangeAttr, [ Stat.ATK, Stat.DEF ], 1)
      .target(MoveTarget.NEAR_ALLY)
      .condition(failIfSingleBattle),
    new AttackMove(MoveId.FLIP_TURN, PokemonType.WATER, MoveCategory.PHYSICAL, 60, 100, 20, -1, 0, 8)
      .attr(ForceSwitchOutAttr, true),
    new AttackMove(MoveId.TRIPLE_AXEL, PokemonType.ICE, MoveCategory.PHYSICAL, 20, 90, 10, -1, 0, 8)
      .attr(MultiHitAttr, MultiHitType._3)
      .attr(MultiHitPowerIncrementAttr, 3)
      .checkAllHits(),
    new AttackMove(MoveId.DUAL_WINGBEAT, PokemonType.FLYING, MoveCategory.PHYSICAL, 40, 90, 10, -1, 0, 8)
      .attr(MultiHitAttr, MultiHitType._2),
    new AttackMove(MoveId.SCORCHING_SANDS, PokemonType.GROUND, MoveCategory.SPECIAL, 70, 100, 10, 30, 0, 8)
      .attr(HealStatusEffectAttr, true, StatusEffect.FREEZE)
      .attr(HealStatusEffectAttr, false, StatusEffect.FREEZE)
      .attr(StatusEffectAttr, StatusEffect.BURN),
    new StatusMove(MoveId.JUNGLE_HEALING, PokemonType.GRASS, -1, 10, -1, 0, 8)
      .attr(HealAttr, 0.25, true, false)
      .attr(HealStatusEffectAttr, false, getNonVolatileStatusEffects())
      .target(MoveTarget.USER_AND_ALLIES),
    new AttackMove(MoveId.WICKED_BLOW, PokemonType.DARK, MoveCategory.PHYSICAL, 75, 100, 5, -1, 0, 8)
      .attr(CritOnlyAttr)
      .punchingMove(),
    new AttackMove(MoveId.SURGING_STRIKES, PokemonType.WATER, MoveCategory.PHYSICAL, 25, 100, 5, -1, 0, 8)
      .attr(MultiHitAttr, MultiHitType._3)
      .attr(CritOnlyAttr)
      .punchingMove(),
    new AttackMove(MoveId.THUNDER_CAGE, PokemonType.ELECTRIC, MoveCategory.SPECIAL, 80, 90, 15, -1, 0, 8)
      .attr(TrapAttr, BattlerTagType.THUNDER_CAGE),
    new AttackMove(MoveId.DRAGON_ENERGY, PokemonType.DRAGON, MoveCategory.SPECIAL, 150, 100, 5, -1, 0, 8)
      .attr(HpPowerAttr)
      .target(MoveTarget.ALL_NEAR_ENEMIES),
    new AttackMove(MoveId.FREEZING_GLARE, PokemonType.PSYCHIC, MoveCategory.SPECIAL, 90, 100, 10, 10, 0, 8)
      .attr(StatusEffectAttr, StatusEffect.FREEZE),
    new AttackMove(MoveId.FIERY_WRATH, PokemonType.DARK, MoveCategory.SPECIAL, 90, 100, 10, 20, 0, 8)
      .attr(FlinchAttr)
      .target(MoveTarget.ALL_NEAR_ENEMIES),
    new AttackMove(MoveId.THUNDEROUS_KICK, PokemonType.FIGHTING, MoveCategory.PHYSICAL, 90, 100, 10, 100, 0, 8)
      .attr(StatStageChangeAttr, [ Stat.DEF ], -1),
    new AttackMove(MoveId.GLACIAL_LANCE, PokemonType.ICE, MoveCategory.PHYSICAL, 120, 100, 5, -1, 0, 8)
      .target(MoveTarget.ALL_NEAR_ENEMIES)
      .makesContact(false),
    new AttackMove(MoveId.ASTRAL_BARRAGE, PokemonType.GHOST, MoveCategory.SPECIAL, 120, 100, 5, -1, 0, 8)
      .target(MoveTarget.ALL_NEAR_ENEMIES),
    new AttackMove(MoveId.EERIE_SPELL, PokemonType.PSYCHIC, MoveCategory.SPECIAL, 80, 100, 5, 100, 0, 8)
      .attr(AttackReducePpMoveAttr, 3)
      .soundBased(),
    new AttackMove(MoveId.DIRE_CLAW, PokemonType.POISON, MoveCategory.PHYSICAL, 80, 100, 15, 50, 0, 8)
      .attr(MultiStatusEffectAttr, [ StatusEffect.POISON, StatusEffect.PARALYSIS, StatusEffect.SLEEP ]),
    new AttackMove(MoveId.PSYSHIELD_BASH, PokemonType.PSYCHIC, MoveCategory.PHYSICAL, 70, 90, 10, 100, 0, 8)
      .attr(StatStageChangeAttr, [ Stat.DEF ], 1, true),
    new SelfStatusMove(MoveId.POWER_SHIFT, PokemonType.NORMAL, -1, 10, -1, 0, 8)
      .target(MoveTarget.USER)
      .attr(ShiftStatAttr, Stat.ATK, Stat.DEF),
    new AttackMove(MoveId.STONE_AXE, PokemonType.ROCK, MoveCategory.PHYSICAL, 65, 90, 15, 100, 0, 8)
      .attr(AddArenaTrapTagHitAttr, ArenaTagType.STEALTH_ROCK)
      .slicingMove(),
    new AttackMove(MoveId.SPRINGTIDE_STORM, PokemonType.FAIRY, MoveCategory.SPECIAL, 100, 80, 5, 30, 0, 8)
      .attr(StatStageChangeAttr, [ Stat.ATK ], -1)
      .windMove()
      .target(MoveTarget.ALL_NEAR_ENEMIES),
    new AttackMove(MoveId.MYSTICAL_POWER, PokemonType.PSYCHIC, MoveCategory.SPECIAL, 70, 90, 10, 100, 0, 8)
      .attr(StatStageChangeAttr, [ Stat.SPATK ], 1, true),
    new AttackMove(MoveId.RAGING_FURY, PokemonType.FIRE, MoveCategory.PHYSICAL, 120, 100, 10, -1, 0, 8)
      .makesContact(false)
      .attr(FrenzyAttr)
      .attr(MissEffectAttr, frenzyMissFunc)
      .attr(NoEffectAttr, frenzyMissFunc)
      .target(MoveTarget.RANDOM_NEAR_ENEMY),
    new AttackMove(MoveId.WAVE_CRASH, PokemonType.WATER, MoveCategory.PHYSICAL, 120, 100, 10, -1, 0, 8)
      .attr(RecoilAttr, false, 0.33)
      .recklessMove(),
    new AttackMove(MoveId.CHLOROBLAST, PokemonType.GRASS, MoveCategory.SPECIAL, 150, 95, 5, -1, 0, 8)
      .attr(RecoilAttr, true, 0.5),
    new AttackMove(MoveId.MOUNTAIN_GALE, PokemonType.ICE, MoveCategory.PHYSICAL, 100, 85, 10, 30, 0, 8)
      .makesContact(false)
      .attr(FlinchAttr),
    new SelfStatusMove(MoveId.VICTORY_DANCE, PokemonType.FIGHTING, -1, 10, -1, 0, 8)
      .attr(StatStageChangeAttr, [ Stat.ATK, Stat.DEF, Stat.SPD ], 1, true)
      .danceMove(),
    new AttackMove(MoveId.HEADLONG_RUSH, PokemonType.GROUND, MoveCategory.PHYSICAL, 120, 100, 5, -1, 0, 8)
      .attr(StatStageChangeAttr, [ Stat.DEF, Stat.SPDEF ], -1, true)
      .punchingMove(),
    new AttackMove(MoveId.BARB_BARRAGE, PokemonType.POISON, MoveCategory.PHYSICAL, 60, 100, 10, 50, 0, 8)
      .makesContact(false)
      .attr(MovePowerMultiplierAttr, (user, target, move) => target.status && (target.status.effect === StatusEffect.POISON || target.status.effect === StatusEffect.TOXIC) ? 2 : 1)
      .attr(StatusEffectAttr, StatusEffect.POISON),
    new AttackMove(MoveId.ESPER_WING, PokemonType.PSYCHIC, MoveCategory.SPECIAL, 80, 100, 10, 100, 0, 8)
      .attr(HighCritAttr)
      .attr(StatStageChangeAttr, [ Stat.SPD ], 1, true),
    new AttackMove(MoveId.BITTER_MALICE, PokemonType.GHOST, MoveCategory.SPECIAL, 75, 100, 10, 100, 0, 8)
      .attr(StatStageChangeAttr, [ Stat.ATK ], -1),
    new SelfStatusMove(MoveId.SHELTER, PokemonType.STEEL, -1, 10, -1, 0, 8)
      .attr(StatStageChangeAttr, [ Stat.DEF ], 2, true),
    new AttackMove(MoveId.TRIPLE_ARROWS, PokemonType.FIGHTING, MoveCategory.PHYSICAL, 90, 100, 10, 30, 0, 8)
      .makesContact(false)
      .attr(HighCritAttr)
      .attr(StatStageChangeAttr, [ Stat.DEF ], -1, false, { effectChanceOverride: 50 })
      .attr(FlinchAttr),
    new AttackMove(MoveId.INFERNAL_PARADE, PokemonType.GHOST, MoveCategory.SPECIAL, 60, 100, 15, 30, 0, 8)
      .attr(StatusEffectAttr, StatusEffect.BURN)
      .attr(MovePowerMultiplierAttr, (user, target, move) => target.status ? 2 : 1),
    new AttackMove(MoveId.CEASELESS_EDGE, PokemonType.DARK, MoveCategory.PHYSICAL, 65, 90, 15, 100, 0, 8)
      .attr(AddArenaTrapTagHitAttr, ArenaTagType.SPIKES)
      .slicingMove(),
    new AttackMove(MoveId.BLEAKWIND_STORM, PokemonType.FLYING, MoveCategory.SPECIAL, 100, 80, 10, 30, 0, 8)
      .attr(StormAccuracyAttr)
      .attr(StatStageChangeAttr, [ Stat.SPD ], -1)
      .windMove()
      .target(MoveTarget.ALL_NEAR_ENEMIES),
    new AttackMove(MoveId.WILDBOLT_STORM, PokemonType.ELECTRIC, MoveCategory.SPECIAL, 100, 80, 10, 20, 0, 8)
      .attr(StormAccuracyAttr)
      .attr(StatusEffectAttr, StatusEffect.PARALYSIS)
      .windMove()
      .target(MoveTarget.ALL_NEAR_ENEMIES),
    new AttackMove(MoveId.SANDSEAR_STORM, PokemonType.GROUND, MoveCategory.SPECIAL, 100, 80, 10, 20, 0, 8)
      .attr(StormAccuracyAttr)
      .attr(StatusEffectAttr, StatusEffect.BURN)
      .windMove()
      .target(MoveTarget.ALL_NEAR_ENEMIES),
    new StatusMove(MoveId.LUNAR_BLESSING, PokemonType.PSYCHIC, -1, 5, -1, 0, 8)
      .attr(HealAttr, 0.25, true, false)
      .attr(HealStatusEffectAttr, false, getNonVolatileStatusEffects())
      .target(MoveTarget.USER_AND_ALLIES)
      .triageMove(),
    new SelfStatusMove(MoveId.TAKE_HEART, PokemonType.PSYCHIC, -1, 10, -1, 0, 8)
      .attr(StatStageChangeAttr, [ Stat.SPATK, Stat.SPDEF ], 1, true)
      .attr(HealStatusEffectAttr, true, [ StatusEffect.PARALYSIS, StatusEffect.POISON, StatusEffect.TOXIC, StatusEffect.BURN, StatusEffect.SLEEP ]),
    /* Unused
    new AttackMove(MoveId.G_MAX_WILDFIRE, PokemonType.Fire, MoveCategory.PHYSICAL, 10, -1, 10, -1, 0, 8)
      .target(MoveTarget.ALL_NEAR_ENEMIES)
      .unimplemented(),
    new AttackMove(MoveId.G_MAX_BEFUDDLE, Type.BUG, MoveCategory.PHYSICAL, 10, -1, 10, -1, 0, 8)
      .target(MoveTarget.ALL_NEAR_ENEMIES)
      .unimplemented(),
    new AttackMove(MoveId.G_MAX_VOLT_CRASH, Type.ELECTRIC, MoveCategory.PHYSICAL, 10, -1, 10, -1, 0, 8)
      .target(MoveTarget.ALL_NEAR_ENEMIES)
      .unimplemented(),
    new AttackMove(MoveId.G_MAX_GOLD_RUSH, Type.NORMAL, MoveCategory.PHYSICAL, 10, -1, 10, -1, 0, 8)
      .target(MoveTarget.ALL_NEAR_ENEMIES)
      .unimplemented(),
    new AttackMove(MoveId.G_MAX_CHI_STRIKE, Type.FIGHTING, MoveCategory.PHYSICAL, 10, -1, 10, -1, 0, 8)
      .target(MoveTarget.ALL_NEAR_ENEMIES)
      .unimplemented(),
    new AttackMove(MoveId.G_MAX_TERROR, Type.GHOST, MoveCategory.PHYSICAL, 10, -1, 10, -1, 0, 8)
      .target(MoveTarget.ALL_NEAR_ENEMIES)
      .unimplemented(),
    new AttackMove(MoveId.G_MAX_RESONANCE, Type.ICE, MoveCategory.PHYSICAL, 10, -1, 10, -1, 0, 8)
      .target(MoveTarget.ALL_NEAR_ENEMIES)
      .unimplemented(),
    new AttackMove(MoveId.G_MAX_CUDDLE, Type.NORMAL, MoveCategory.PHYSICAL, 10, -1, 10, -1, 0, 8)
      .target(MoveTarget.ALL_NEAR_ENEMIES)
      .unimplemented(),
    new AttackMove(MoveId.G_MAX_REPLENISH, Type.NORMAL, MoveCategory.PHYSICAL, 10, -1, 10, -1, 0, 8)
      .target(MoveTarget.ALL_NEAR_ENEMIES)
      .unimplemented(),
    new AttackMove(MoveId.G_MAX_MALODOR, Type.POISON, MoveCategory.PHYSICAL, 10, -1, 10, -1, 0, 8)
      .target(MoveTarget.ALL_NEAR_ENEMIES)
      .unimplemented(),
    new AttackMove(MoveId.G_MAX_STONESURGE, Type.WATER, MoveCategory.PHYSICAL, 10, -1, 10, -1, 0, 8)
      .target(MoveTarget.ALL_NEAR_ENEMIES)
      .unimplemented(),
    new AttackMove(MoveId.G_MAX_WIND_RAGE, Type.FLYING, MoveCategory.PHYSICAL, 10, -1, 10, -1, 0, 8)
      .target(MoveTarget.ALL_NEAR_ENEMIES)
      .unimplemented(),
    new AttackMove(MoveId.G_MAX_STUN_SHOCK, Type.ELECTRIC, MoveCategory.PHYSICAL, 10, -1, 10, -1, 0, 8)
      .target(MoveTarget.ALL_NEAR_ENEMIES)
      .unimplemented(),
    new AttackMove(MoveId.G_MAX_FINALE, Type.FAIRY, MoveCategory.PHYSICAL, 10, -1, 10, -1, 0, 8)
      .target(MoveTarget.ALL_NEAR_ENEMIES)
      .unimplemented(),
    new AttackMove(MoveId.G_MAX_DEPLETION, Type.DRAGON, MoveCategory.PHYSICAL, 10, -1, 10, -1, 0, 8)
      .target(MoveTarget.ALL_NEAR_ENEMIES)
      .unimplemented(),
    new AttackMove(MoveId.G_MAX_GRAVITAS, Type.PSYCHIC, MoveCategory.PHYSICAL, 10, -1, 10, -1, 0, 8)
      .target(MoveTarget.ALL_NEAR_ENEMIES)
      .unimplemented(),
    new AttackMove(MoveId.G_MAX_VOLCALITH, Type.ROCK, MoveCategory.PHYSICAL, 10, -1, 10, -1, 0, 8)
      .target(MoveTarget.ALL_NEAR_ENEMIES)
      .unimplemented(),
    new AttackMove(MoveId.G_MAX_SANDBLAST, Type.GROUND, MoveCategory.PHYSICAL, 10, -1, 10, -1, 0, 8)
      .target(MoveTarget.ALL_NEAR_ENEMIES)
      .unimplemented(),
    new AttackMove(MoveId.G_MAX_SNOOZE, Type.DARK, MoveCategory.PHYSICAL, 10, -1, 10, -1, 0, 8)
      .target(MoveTarget.ALL_NEAR_ENEMIES)
      .unimplemented(),
    new AttackMove(MoveId.G_MAX_TARTNESS, Type.GRASS, MoveCategory.PHYSICAL, 10, -1, 10, -1, 0, 8)
      .target(MoveTarget.ALL_NEAR_ENEMIES)
      .unimplemented(),
    new AttackMove(MoveId.G_MAX_SWEETNESS, Type.GRASS, MoveCategory.PHYSICAL, 10, -1, 10, -1, 0, 8)
      .target(MoveTarget.ALL_NEAR_ENEMIES)
      .unimplemented(),
    new AttackMove(MoveId.G_MAX_SMITE, Type.FAIRY, MoveCategory.PHYSICAL, 10, -1, 10, -1, 0, 8)
      .target(MoveTarget.ALL_NEAR_ENEMIES)
      .unimplemented(),
    new AttackMove(MoveId.G_MAX_STEELSURGE, Type.STEEL, MoveCategory.PHYSICAL, 10, -1, 10, -1, 0, 8)
      .target(MoveTarget.ALL_NEAR_ENEMIES)
      .unimplemented(),
    new AttackMove(MoveId.G_MAX_MELTDOWN, Type.STEEL, MoveCategory.PHYSICAL, 10, -1, 10, -1, 0, 8)
      .target(MoveTarget.ALL_NEAR_ENEMIES)
      .unimplemented(),
    new AttackMove(MoveId.G_MAX_FOAM_BURST, Type.WATER, MoveCategory.PHYSICAL, 10, -1, 10, -1, 0, 8)
      .target(MoveTarget.ALL_NEAR_ENEMIES)
      .unimplemented(),
    new AttackMove(MoveId.G_MAX_CENTIFERNO, PokemonType.Fire, MoveCategory.PHYSICAL, 10, -1, 10, -1, 0, 8)
      .target(MoveTarget.ALL_NEAR_ENEMIES)
      .unimplemented(),
    new AttackMove(MoveId.G_MAX_VINE_LASH, Type.GRASS, MoveCategory.PHYSICAL, 10, -1, 10, -1, 0, 8)
      .target(MoveTarget.ALL_NEAR_ENEMIES)
      .unimplemented(),
    new AttackMove(MoveId.G_MAX_CANNONADE, Type.WATER, MoveCategory.PHYSICAL, 10, -1, 10, -1, 0, 8)
      .target(MoveTarget.ALL_NEAR_ENEMIES)
      .unimplemented(),
    new AttackMove(MoveId.G_MAX_DRUM_SOLO, Type.GRASS, MoveCategory.PHYSICAL, 10, -1, 10, -1, 0, 8)
      .target(MoveTarget.ALL_NEAR_ENEMIES)
      .unimplemented(),
    new AttackMove(MoveId.G_MAX_FIREBALL, PokemonType.Fire, MoveCategory.PHYSICAL, 10, -1, 10, -1, 0, 8)
      .target(MoveTarget.ALL_NEAR_ENEMIES)
      .unimplemented(),
    new AttackMove(MoveId.G_MAX_HYDROSNIPE, Type.WATER, MoveCategory.PHYSICAL, 10, -1, 10, -1, 0, 8)
      .target(MoveTarget.ALL_NEAR_ENEMIES)
      .unimplemented(),
    new AttackMove(MoveId.G_MAX_ONE_BLOW, Type.DARK, MoveCategory.PHYSICAL, 10, -1, 10, -1, 0, 8)
      .target(MoveTarget.ALL_NEAR_ENEMIES)
      .unimplemented(),
    new AttackMove(MoveId.G_MAX_RAPID_FLOW, Type.WATER, MoveCategory.PHYSICAL, 10, -1, 10, -1, 0, 8)
      .target(MoveTarget.ALL_NEAR_ENEMIES)
      .unimplemented(),
    End Unused */
    new AttackMove(MoveId.TERA_BLAST, PokemonType.NORMAL, MoveCategory.SPECIAL, 80, 100, 10, -1, 0, 9)
      .attr(TeraMoveCategoryAttr)
      .attr(TeraBlastTypeAttr)
      .attr(TeraBlastPowerAttr)
      .attr(StatStageChangeAttr, [ Stat.ATK, Stat.SPATK ], -1, true, { condition: (user, target, move) => user.isTerastallized && user.isOfType(PokemonType.STELLAR) }),
    new SelfStatusMove(MoveId.SILK_TRAP, PokemonType.BUG, -1, 10, -1, 4, 9)
      .attr(ProtectAttr, BattlerTagType.SILK_TRAP)
      .condition(failIfLastCondition),
    new AttackMove(MoveId.AXE_KICK, PokemonType.FIGHTING, MoveCategory.PHYSICAL, 120, 90, 10, 30, 0, 9)
      .attr(MissEffectAttr, crashDamageFunc)
      .attr(NoEffectAttr, crashDamageFunc)
      .attr(ConfuseAttr)
      .recklessMove(),
    new AttackMove(MoveId.LAST_RESPECTS, PokemonType.GHOST, MoveCategory.PHYSICAL, 50, 100, 10, -1, 0, 9)
      .attr(MovePowerMultiplierAttr, (user, target, move) => 1 + Math.min(user.isPlayer() ? globalScene.arena.playerFaints : globalScene.currentBattle.enemyFaints, 100))
      .makesContact(false),
    new AttackMove(MoveId.LUMINA_CRASH, PokemonType.PSYCHIC, MoveCategory.SPECIAL, 80, 100, 10, 100, 0, 9)
      .attr(StatStageChangeAttr, [ Stat.SPDEF ], -2),
    new AttackMove(MoveId.ORDER_UP, PokemonType.DRAGON, MoveCategory.PHYSICAL, 80, 100, 10, 100, 0, 9)
      .attr(OrderUpStatBoostAttr)
      .makesContact(false),
    new AttackMove(MoveId.JET_PUNCH, PokemonType.WATER, MoveCategory.PHYSICAL, 60, 100, 15, -1, 1, 9)
      .punchingMove(),
    new StatusMove(MoveId.SPICY_EXTRACT, PokemonType.GRASS, -1, 15, -1, 0, 9)
      .attr(StatStageChangeAttr, [ Stat.ATK ], 2)
      .attr(StatStageChangeAttr, [ Stat.DEF ], -2),
    new AttackMove(MoveId.SPIN_OUT, PokemonType.STEEL, MoveCategory.PHYSICAL, 100, 100, 5, -1, 0, 9)
      .attr(StatStageChangeAttr, [ Stat.SPD ], -2, true),
    new AttackMove(MoveId.POPULATION_BOMB, PokemonType.NORMAL, MoveCategory.PHYSICAL, 20, 90, 10, -1, 0, 9)
      .attr(MultiHitAttr, MultiHitType._10)
      .slicingMove()
      .checkAllHits(),
    new AttackMove(MoveId.ICE_SPINNER, PokemonType.ICE, MoveCategory.PHYSICAL, 80, 100, 15, -1, 0, 9)
      .attr(ClearTerrainAttr),
    new AttackMove(MoveId.GLAIVE_RUSH, PokemonType.DRAGON, MoveCategory.PHYSICAL, 120, 100, 5, -1, 0, 9)
      .attr(AddBattlerTagAttr, BattlerTagType.ALWAYS_GET_HIT, true, false, 0, 0, true)
      .attr(AddBattlerTagAttr, BattlerTagType.RECEIVE_DOUBLE_DAMAGE, true, false, 0, 0, true)
      .condition((user, target, move) => {
        return !(target.getTag(BattlerTagType.PROTECTED)?.tagType === "PROTECTED" || globalScene.arena.getTag(ArenaTagType.MAT_BLOCK)?.tagType === "MAT_BLOCK");
      }),
    new StatusMove(MoveId.REVIVAL_BLESSING, PokemonType.NORMAL, -1, 1, -1, 0, 9)
      .triageMove()
      .attr(RevivalBlessingAttr)
      .target(MoveTarget.USER),
    new AttackMove(MoveId.SALT_CURE, PokemonType.ROCK, MoveCategory.PHYSICAL, 40, 100, 15, 100, 0, 9)
      .attr(AddBattlerTagAttr, BattlerTagType.SALT_CURED)
      .makesContact(false),
    new AttackMove(MoveId.TRIPLE_DIVE, PokemonType.WATER, MoveCategory.PHYSICAL, 30, 95, 10, -1, 0, 9)
      .attr(MultiHitAttr, MultiHitType._3),
    new AttackMove(MoveId.MORTAL_SPIN, PokemonType.POISON, MoveCategory.PHYSICAL, 30, 100, 15, 100, 0, 9)
      .attr(LapseBattlerTagAttr, [
        BattlerTagType.BIND,
        BattlerTagType.WRAP,
        BattlerTagType.FIRE_SPIN,
        BattlerTagType.WHIRLPOOL,
        BattlerTagType.CLAMP,
        BattlerTagType.SAND_TOMB,
        BattlerTagType.MAGMA_STORM,
        BattlerTagType.SNAP_TRAP,
        BattlerTagType.THUNDER_CAGE,
        BattlerTagType.SEEDED,
        BattlerTagType.INFESTATION
      ], true)
      .attr(StatusEffectAttr, StatusEffect.POISON)
      .attr(RemoveArenaTrapAttr)
      .target(MoveTarget.ALL_NEAR_ENEMIES),
    new StatusMove(MoveId.DOODLE, PokemonType.NORMAL, 100, 10, -1, 0, 9)
      .attr(AbilityCopyAttr, true),
    new SelfStatusMove(MoveId.FILLET_AWAY, PokemonType.NORMAL, -1, 10, -1, 0, 9)
      .attr(CutHpStatStageBoostAttr, [ Stat.ATK, Stat.SPATK, Stat.SPD ], 2, 2),
    new AttackMove(MoveId.KOWTOW_CLEAVE, PokemonType.DARK, MoveCategory.PHYSICAL, 85, -1, 10, -1, 0, 9)
      .slicingMove(),
    new AttackMove(MoveId.FLOWER_TRICK, PokemonType.GRASS, MoveCategory.PHYSICAL, 70, -1, 10, -1, 0, 9)
      .attr(CritOnlyAttr)
      .makesContact(false),
    new AttackMove(MoveId.TORCH_SONG, PokemonType.FIRE, MoveCategory.SPECIAL, 80, 100, 10, 100, 0, 9)
      .attr(StatStageChangeAttr, [ Stat.SPATK ], 1, true)
      .soundBased(),
    new AttackMove(MoveId.AQUA_STEP, PokemonType.WATER, MoveCategory.PHYSICAL, 80, 100, 10, 100, 0, 9)
      .attr(StatStageChangeAttr, [ Stat.SPD ], 1, true)
      .danceMove(),
    new AttackMove(MoveId.RAGING_BULL, PokemonType.NORMAL, MoveCategory.PHYSICAL, 90, 100, 10, -1, 0, 9)
      .attr(RagingBullTypeAttr)
      .attr(RemoveScreensAttr),
    new AttackMove(MoveId.MAKE_IT_RAIN, PokemonType.STEEL, MoveCategory.SPECIAL, 120, 100, 5, -1, 0, 9)
      .attr(MoneyAttr)
      .attr(StatStageChangeAttr, [ Stat.SPATK ], -1, true, { firstTargetOnly: true })
      .target(MoveTarget.ALL_NEAR_ENEMIES),
    new AttackMove(MoveId.PSYBLADE, PokemonType.PSYCHIC, MoveCategory.PHYSICAL, 80, 100, 15, -1, 0, 9)
      .attr(MovePowerMultiplierAttr, (user, target, move) => globalScene.arena.getTerrainType() === TerrainType.ELECTRIC && user.isGrounded() ? 1.5 : 1)
      .slicingMove(),
    new AttackMove(MoveId.HYDRO_STEAM, PokemonType.WATER, MoveCategory.SPECIAL, 80, 100, 15, -1, 0, 9)
      .attr(IgnoreWeatherTypeDebuffAttr, WeatherType.SUNNY)
      .attr(MovePowerMultiplierAttr, (user, target, move) => {
        const weather = globalScene.arena.weather;
        if (!weather) {
          return 1;
        }
        return [ WeatherType.SUNNY, WeatherType.HARSH_SUN ].includes(weather.weatherType) && !weather.isEffectSuppressed() ? 1.5 : 1;
      }),
    new AttackMove(MoveId.RUINATION, PokemonType.DARK, MoveCategory.SPECIAL, -1, 90, 10, -1, 0, 9)
      .attr(TargetHalfHpDamageAttr),
    new AttackMove(MoveId.COLLISION_COURSE, PokemonType.FIGHTING, MoveCategory.PHYSICAL, 100, 100, 5, -1, 0, 9)
      .attr(MovePowerMultiplierAttr, (user, target, move) => target.getAttackTypeEffectiveness(move.type, user) >= 2 ? 5461 / 4096 : 1),
    new AttackMove(MoveId.ELECTRO_DRIFT, PokemonType.ELECTRIC, MoveCategory.SPECIAL, 100, 100, 5, -1, 0, 9)
      .attr(MovePowerMultiplierAttr, (user, target, move) => target.getAttackTypeEffectiveness(move.type, user) >= 2 ? 5461 / 4096 : 1)
      .makesContact(),
    new SelfStatusMove(MoveId.SHED_TAIL, PokemonType.NORMAL, -1, 10, -1, 0, 9)
      .attr(AddSubstituteAttr, 0.5, true)
      .attr(ForceSwitchOutAttr, true, SwitchType.SHED_TAIL)
      .condition(failIfLastInPartyCondition),
    new SelfStatusMove(MoveId.CHILLY_RECEPTION, PokemonType.ICE, -1, 10, -1, 0, 9)
      .attr(PreMoveMessageAttr, (user, _target, _move) =>
        // Don't display text if current move phase is follow up (ie move called indirectly)
        isVirtual((globalScene.phaseManager.getCurrentPhase() as MovePhase).useMode)
          ? ""
          : i18next.t("moveTriggers:chillyReception", { pokemonName: getPokemonNameWithAffix(user) }))
      .attr(ChillyReceptionAttr, true),
    new SelfStatusMove(MoveId.TIDY_UP, PokemonType.NORMAL, -1, 10, -1, 0, 9)
      .attr(StatStageChangeAttr, [ Stat.ATK, Stat.SPD ], 1, true)
      .attr(RemoveArenaTrapAttr, true)
      .attr(RemoveAllSubstitutesAttr),
    new StatusMove(MoveId.SNOWSCAPE, PokemonType.ICE, -1, 10, -1, 0, 9)
      .attr(WeatherChangeAttr, WeatherType.SNOW)
      .target(MoveTarget.BOTH_SIDES),
    new AttackMove(MoveId.POUNCE, PokemonType.BUG, MoveCategory.PHYSICAL, 50, 100, 20, 100, 0, 9)
      .attr(StatStageChangeAttr, [ Stat.SPD ], -1),
    new AttackMove(MoveId.TRAILBLAZE, PokemonType.GRASS, MoveCategory.PHYSICAL, 50, 100, 20, 100, 0, 9)
      .attr(StatStageChangeAttr, [ Stat.SPD ], 1, true),
    new AttackMove(MoveId.CHILLING_WATER, PokemonType.WATER, MoveCategory.SPECIAL, 50, 100, 20, 100, 0, 9)
      .attr(StatStageChangeAttr, [ Stat.ATK ], -1),
    new AttackMove(MoveId.HYPER_DRILL, PokemonType.NORMAL, MoveCategory.PHYSICAL, 100, 100, 5, -1, 0, 9)
      .ignoresProtect(),
    new AttackMove(MoveId.TWIN_BEAM, PokemonType.PSYCHIC, MoveCategory.SPECIAL, 40, 100, 10, -1, 0, 9)
      .attr(MultiHitAttr, MultiHitType._2),
    new AttackMove(MoveId.RAGE_FIST, PokemonType.GHOST, MoveCategory.PHYSICAL, 50, 100, 10, -1, 0, 9)
      .attr(RageFistPowerAttr)
      .punchingMove(),
    new AttackMove(MoveId.ARMOR_CANNON, PokemonType.FIRE, MoveCategory.SPECIAL, 120, 100, 5, -1, 0, 9)
      .attr(StatStageChangeAttr, [ Stat.DEF, Stat.SPDEF ], -1, true),
    new AttackMove(MoveId.BITTER_BLADE, PokemonType.FIRE, MoveCategory.PHYSICAL, 90, 100, 10, -1, 0, 9)
      .attr(HitHealAttr)
      .slicingMove()
      .triageMove(),
    new AttackMove(MoveId.DOUBLE_SHOCK, PokemonType.ELECTRIC, MoveCategory.PHYSICAL, 120, 100, 5, -1, 0, 9)
      .condition((user) => {
        const userTypes = user.getTypes(true);
        return userTypes.includes(PokemonType.ELECTRIC);
      })
      .attr(AddBattlerTagAttr, BattlerTagType.DOUBLE_SHOCKED, true, false)
      .attr(RemoveTypeAttr, PokemonType.ELECTRIC, (user) => {
        globalScene.phaseManager.queueMessage(i18next.t("moveTriggers:usedUpAllElectricity", { pokemonName: getPokemonNameWithAffix(user) }));
      }),
    new AttackMove(MoveId.GIGATON_HAMMER, PokemonType.STEEL, MoveCategory.PHYSICAL, 160, 100, 5, -1, 0, 9)
      .makesContact(false)
      .condition((user, target, move) => {
        const turnMove = user.getLastXMoves(1);
        return !turnMove.length || turnMove[0].move !== move.id || turnMove[0].result !== MoveResult.SUCCESS;
      }), // TODO Add Instruct/Encore interaction
    new AttackMove(MoveId.COMEUPPANCE, PokemonType.DARK, MoveCategory.PHYSICAL, -1, 100, 10, -1, 0, 9)
      .attr(CounterDamageAttr, (move: Move) => (move.category === MoveCategory.PHYSICAL || move.category === MoveCategory.SPECIAL), 1.5)
      .redirectCounter()
      .target(MoveTarget.ATTACKER),
    new AttackMove(MoveId.AQUA_CUTTER, PokemonType.WATER, MoveCategory.PHYSICAL, 70, 100, 20, -1, 0, 9)
      .attr(HighCritAttr)
      .slicingMove()
      .makesContact(false),
    new AttackMove(MoveId.BLAZING_TORQUE, PokemonType.FIRE, MoveCategory.PHYSICAL, 80, 100, 10, 30, 0, 9)
      .attr(StatusEffectAttr, StatusEffect.BURN)
      .makesContact(false),
    new AttackMove(MoveId.WICKED_TORQUE, PokemonType.DARK, MoveCategory.PHYSICAL, 80, 100, 10, 10, 0, 9)
      .attr(StatusEffectAttr, StatusEffect.SLEEP)
      .makesContact(false),
    new AttackMove(MoveId.NOXIOUS_TORQUE, PokemonType.POISON, MoveCategory.PHYSICAL, 100, 100, 10, 30, 0, 9)
      .attr(StatusEffectAttr, StatusEffect.POISON)
      .makesContact(false),
    new AttackMove(MoveId.COMBAT_TORQUE, PokemonType.FIGHTING, MoveCategory.PHYSICAL, 100, 100, 10, 30, 0, 9)
      .attr(StatusEffectAttr, StatusEffect.PARALYSIS)
      .makesContact(false),
    new AttackMove(MoveId.MAGICAL_TORQUE, PokemonType.FAIRY, MoveCategory.PHYSICAL, 100, 100, 10, 30, 0, 9)
      .attr(ConfuseAttr)
      .makesContact(false),
    new AttackMove(MoveId.BLOOD_MOON, PokemonType.NORMAL, MoveCategory.SPECIAL, 140, 100, 5, -1, 0, 9)
      .condition((user, target, move) => {
        const turnMove = user.getLastXMoves(1);
        return !turnMove.length || turnMove[0].move !== move.id || turnMove[0].result !== MoveResult.SUCCESS;
      }), // TODO Add Instruct/Encore interaction
    new AttackMove(MoveId.MATCHA_GOTCHA, PokemonType.GRASS, MoveCategory.SPECIAL, 80, 90, 15, 20, 0, 9)
      .attr(HitHealAttr)
      .attr(HealStatusEffectAttr, true, StatusEffect.FREEZE)
      .attr(HealStatusEffectAttr, false, StatusEffect.FREEZE)
      .attr(StatusEffectAttr, StatusEffect.BURN)
      .target(MoveTarget.ALL_NEAR_ENEMIES)
      .triageMove(),
    new AttackMove(MoveId.SYRUP_BOMB, PokemonType.GRASS, MoveCategory.SPECIAL, 60, 85, 10, 100, 0, 9)
      .attr(AddBattlerTagAttr, BattlerTagType.SYRUP_BOMB, false, false, 3)
      .ballBombMove(),
    new AttackMove(MoveId.IVY_CUDGEL, PokemonType.GRASS, MoveCategory.PHYSICAL, 100, 100, 10, -1, 0, 9)
      .attr(IvyCudgelTypeAttr)
      .attr(HighCritAttr)
      .makesContact(false),
    new ChargingAttackMove(MoveId.ELECTRO_SHOT, PokemonType.ELECTRIC, MoveCategory.SPECIAL, 130, 100, 10, 100, 0, 9)
      .chargeText(i18next.t("moveTriggers:absorbedElectricity", { pokemonName: "{USER}" }))
      .chargeAttr(StatStageChangeAttr, [ Stat.SPATK ], 1, true)
      .chargeAttr(WeatherInstantChargeAttr, [ WeatherType.RAIN, WeatherType.HEAVY_RAIN ]),
    new AttackMove(MoveId.TERA_STARSTORM, PokemonType.NORMAL, MoveCategory.SPECIAL, 120, 100, 5, -1, 0, 9)
      .attr(TeraMoveCategoryAttr)
      .attr(TeraStarstormTypeAttr)
      .attr(VariableTargetAttr, (user, target, move) => user.hasSpecies(SpeciesId.TERAPAGOS) && (user.isTerastallized || globalScene.currentBattle.preTurnCommands[user.getFieldIndex()]?.command === Command.TERA) ? MoveTarget.ALL_NEAR_ENEMIES : MoveTarget.NEAR_OTHER)
      .partial(), /** Does not ignore abilities that affect stats, relevant in determining the move's category {@see TeraMoveCategoryAttr} */
    new AttackMove(MoveId.FICKLE_BEAM, PokemonType.DRAGON, MoveCategory.SPECIAL, 80, 100, 5, 30, 0, 9)
      .attr(PreMoveMessageAttr, doublePowerChanceMessageFunc)
      .attr(DoublePowerChanceAttr)
      .edgeCase(), // Should not interact with Sheer Force
    new SelfStatusMove(MoveId.BURNING_BULWARK, PokemonType.FIRE, -1, 10, -1, 4, 9)
      .attr(ProtectAttr, BattlerTagType.BURNING_BULWARK)
      .condition(failIfLastCondition),
    new AttackMove(MoveId.THUNDERCLAP, PokemonType.ELECTRIC, MoveCategory.SPECIAL, 70, 100, 5, -1, 1, 9)
      .condition((user, target, move) => {
        const turnCommand = globalScene.currentBattle.turnCommands[target.getBattlerIndex()];
        if (!turnCommand || !turnCommand.move) {
          return false;
        }
        return (turnCommand.command === Command.FIGHT && !target.turnData.acted && allMoves[turnCommand.move.move].category !== MoveCategory.STATUS);
      }),
    new AttackMove(MoveId.MIGHTY_CLEAVE, PokemonType.ROCK, MoveCategory.PHYSICAL, 95, 100, 5, -1, 0, 9)
      .slicingMove()
      .ignoresProtect(),
    new AttackMove(MoveId.TACHYON_CUTTER, PokemonType.STEEL, MoveCategory.SPECIAL, 50, -1, 10, -1, 0, 9)
      .attr(MultiHitAttr, MultiHitType._2)
      .slicingMove(),
    new AttackMove(MoveId.HARD_PRESS, PokemonType.STEEL, MoveCategory.PHYSICAL, -1, 100, 10, -1, 0, 9)
      .attr(OpponentHighHpPowerAttr, 100),
    new StatusMove(MoveId.DRAGON_CHEER, PokemonType.DRAGON, -1, 15, -1, 0, 9)
      .attr(AddBattlerTagAttr, BattlerTagType.DRAGON_CHEER, false, true)
      .target(MoveTarget.NEAR_ALLY),
    new AttackMove(MoveId.ALLURING_VOICE, PokemonType.FAIRY, MoveCategory.SPECIAL, 80, 100, 10, 100, 0, 9)
      .attr(AddBattlerTagIfBoostedAttr, BattlerTagType.CONFUSED)
      .soundBased(),
    new AttackMove(MoveId.TEMPER_FLARE, PokemonType.FIRE, MoveCategory.PHYSICAL, 75, 100, 10, -1, 0, 9)
      .attr(MovePowerMultiplierAttr, (user, target, move) => user.getLastXMoves(2)[1]?.result === MoveResult.MISS || user.getLastXMoves(2)[1]?.result === MoveResult.FAIL ? 2 : 1),
    new AttackMove(MoveId.SUPERCELL_SLAM, PokemonType.ELECTRIC, MoveCategory.PHYSICAL, 100, 95, 15, -1, 0, 9)
      .attr(AlwaysHitMinimizeAttr)
      .attr(HitsTagForDoubleDamageAttr, BattlerTagType.MINIMIZED)
      .attr(MissEffectAttr, crashDamageFunc)
      .attr(NoEffectAttr, crashDamageFunc)
      .recklessMove(),
    new AttackMove(MoveId.PSYCHIC_NOISE, PokemonType.PSYCHIC, MoveCategory.SPECIAL, 75, 100, 10, 100, 0, 9)
      .soundBased()
      .attr(AddBattlerTagAttr, BattlerTagType.HEAL_BLOCK, false, false, 2),
    new AttackMove(MoveId.UPPER_HAND, PokemonType.FIGHTING, MoveCategory.PHYSICAL, 65, 100, 15, 100, 3, 9)
      .attr(FlinchAttr)
      .condition(new UpperHandCondition()),
    new AttackMove(MoveId.MALIGNANT_CHAIN, PokemonType.POISON, MoveCategory.SPECIAL, 100, 100, 5, 50, 0, 9)
      .attr(StatusEffectAttr, StatusEffect.TOXIC)
  );
  allMoves.map(m => {
    if (m.getAttrs("StatStageChangeAttr").some(a => a.selfTarget && a.stages < 0)) {
      selfStatLowerMoves.push(m.id);
    }
  });
}<|MERGE_RESOLUTION|>--- conflicted
+++ resolved
@@ -2567,25 +2567,12 @@
 
     // non-status moves don't play sound effects for failures
     const quiet = move.category !== MoveCategory.STATUS;
-<<<<<<< HEAD
 
     if (
       target.trySetStatus(this.effect, user, undefined, null, false, quiet)
     ) {
-      applyPostAttackAbAttrs("ConfusionOnStatusEffectAbAttr", user, target, move, null, false, this.effect);
+      applyAbAttrs("ConfusionOnStatusEffectAbAttr", {pokemon: user, opponent: target, move, effect: this.effect});
       return true;
-=======
-    if (statusCheck) {
-      const pokemon = this.selfTarget ? user : target;
-      if (user !== target && move.category === MoveCategory.STATUS && !target.canSetStatus(this.effect, quiet, false, user, true)) {
-        return false;
-      }
-      if (((!pokemon.status || this.overrideStatus) || (pokemon.status.effect === this.effect && moveChance < 0))
-        && pokemon.trySetStatus(this.effect, true, user, this.turnsRemaining, null, this.overrideStatus, quiet)) {
-        applyAbAttrs("ConfusionOnStatusEffectAbAttr", {pokemon: user, opponent: target, move, effect: this.effect});
-        return true;
-      }
->>>>>>> 6547e1d5
     }
     return false;
   }
@@ -2638,14 +2625,10 @@
    */
   apply(user: Pokemon, target: Pokemon, _move: Move, _args: any[]): boolean {
     const statusToApply = user.status?.effect ??
-      (user.hasAbility(AbilityId.COMATOSE) ? StatusEffect.SLEEP : undefined);
-
-<<<<<<< HEAD
+      (user.hasAbility(AbilityId.COMATOSE) ? StatusEffect.SLEEP : StatusEffect.NONE);
+
     // Bang is justified as condition func returns early if no status is found
-    if (!target.trySetStatus(statusToApply!, user)) {
-=======
-    if (target.status || !statusToApply) {
->>>>>>> 6547e1d5
+    if (!target.trySetStatus(statusToApply, user)) {
       return false;
     }
 
@@ -2664,23 +2647,18 @@
         return false;
       }
 
-      const statusToApply = user.status?.effect ?? (user.hasAbility(AbilityId.COMATOSE) ? StatusEffect.SLEEP : undefined);
+      const statusToApply = user.status?.effect ?? (user.hasAbility(AbilityId.COMATOSE) ? StatusEffect.SLEEP : StatusEffect.NONE);
       return !!statusToApply && target.canSetStatus(statusToApply, false, false, user);
     }
   }
 
   getTargetBenefitScore(user: Pokemon, target: Pokemon, move: Move): number {
-<<<<<<< HEAD
     const statusToApply =
       user.status?.effect ??
-      (user.hasAbility(AbilityId.COMATOSE) ? StatusEffect.SLEEP : undefined);
+      (user.hasAbility(AbilityId.COMATOSE) ? StatusEffect.SLEEP : StatusEffect.NONE);
 
       // TODO: Give this a positive user benefit score
     return !target.status?.effect && statusToApply && target.canSetStatus(statusToApply, true, false, user) ? -10 : 0;
-=======
-    const statusToApply = user.status?.effect ?? (user.hasAbility(AbilityId.COMATOSE) ? StatusEffect.SLEEP : undefined);
-    return !target.status && statusToApply && target.canSetStatus(statusToApply, true, false, user) ? -10 : 0;
->>>>>>> 6547e1d5
   }
 }
 
