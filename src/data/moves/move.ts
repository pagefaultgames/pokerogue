--- conflicted
+++ resolved
@@ -8002,11 +8002,7 @@
     const lastPpUsed = movesetMove.ppUsed;
     movesetMove.ppUsed = Math.min(lastPpUsed + this.reduction, movesetMove.getMovePp());
 
-<<<<<<< HEAD
-    globalScene.phaseManager.queueMessage(i18next.t("battle:ppReduced", { targetName: getPokemonNameWithAffix(target), moveName: movesetMove.getName(), reduction: (movesetMove.ppUsed) - lastPpUsed }));
     globalScene.eventTarget.dispatchEvent(new MovesetChangedEvent(target.id, movesetMove));
-=======
-    globalScene.eventTarget.dispatchEvent(new MoveUsedEvent(target.id, movesetMove.getMove(), movesetMove.ppUsed));
     globalScene.phaseManager.queueMessage(
       i18next.t("battle:ppReduced", {
         targetName: getPokemonNameWithAffix(target),
@@ -8014,7 +8010,6 @@
         reduction: movesetMove.ppUsed - lastPpUsed,
       }),
     );
->>>>>>> 03cc0b1a
 
     return true;
   }
@@ -8118,14 +8113,10 @@
     const newMove = new PokemonMove(copiedMove.id);
     user.summonData.moveset[thisMoveIndex] = newMove;
 
-<<<<<<< HEAD
-    globalScene.phaseManager.queueMessage(i18next.t("moveTriggers:copiedMove", { pokemonName: getPokemonNameWithAffix(user), moveName: copiedMove.name }));
     globalScene.eventTarget.dispatchEvent(new MovesetChangedEvent(user.id, newMove));
-=======
     globalScene.phaseManager.queueMessage(
       i18next.t("moveTriggers:copiedMove", { pokemonName: getPokemonNameWithAffix(user), moveName: copiedMove.name }),
     );
->>>>>>> 03cc0b1a
 
     return true;
   }
