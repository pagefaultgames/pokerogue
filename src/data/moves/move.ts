import { AbAttrParamsWithCancel, PreAttackModifyPowerAbAttrParams } from "#abilities/ability";
import {
  applyAbAttrs
} from "#abilities/apply-ab-attrs";
import { loggedInUser } from "#app/account";
import type { GameMode } from "#app/game-mode";
import { globalScene } from "#app/global-scene";
import { getPokemonNameWithAffix } from "#app/messages";
<<<<<<< HEAD
import type { ArenaTrapTag, PendingHealTag } from "#data/arena-tag";
=======
import type { EntryHazardTag } from "#data/arena-tag";
>>>>>>> 7d83a3a2
import { WeakenMoveTypeTag } from "#data/arena-tag";
import { MoveChargeAnim } from "#data/battle-anims";
import {
  CommandedTag,
  EncoreTag,
  GulpMissileTag,
  HelpingHandTag,
  SemiInvulnerableTag,
  ShellTrapTag,
  StockpilingTag,
  SubstituteTag,
  TrappedTag,
  TypeBoostTag,
} from "#data/battler-tags";
import { getBerryEffectFunc } from "#data/berry";
import { allAbilities, allMoves } from "#data/data-lists";
import { SpeciesFormChangeRevertWeatherFormTrigger } from "#data/form-change-triggers";
import { DelayedAttackTag } from "#data/positional-tags/positional-tag";
import {
  getNonVolatileStatusEffects,
  getStatusEffectHealText,
  isNonVolatileStatusEffect,
} from "#data/status-effect";
import { TerrainType } from "#data/terrain";
import { getTypeDamageMultiplier } from "#data/type";
import { AbilityId } from "#enums/ability-id";
import { ArenaTagSide } from "#enums/arena-tag-side";
import { ArenaTagType } from "#enums/arena-tag-type";
import { BattleType } from "#enums/battle-type";
import type { BattlerIndex } from "#enums/battler-index";
import { BattlerTagType } from "#enums/battler-tag-type";
import { BiomeId } from "#enums/biome-id";
import { ChallengeType } from "#enums/challenge-type";
import { Command } from "#enums/command";
import { FieldPosition } from "#enums/field-position";
import { HitResult } from "#enums/hit-result";
import { ModifierPoolType } from "#enums/modifier-pool-type";
import { ChargeAnim } from "#enums/move-anims-common";
import { MoveId } from "#enums/move-id";
import { MoveResult } from "#enums/move-result";
import { isVirtual, MoveUseMode } from "#enums/move-use-mode";
import { MoveCategory } from "#enums/move-category";
import { MoveEffectTrigger } from "#enums/move-effect-trigger";
import { MoveFlags } from "#enums/move-flags";
import { MoveTarget } from "#enums/move-target";
import { MultiHitType } from "#enums/multi-hit-type";
import { PokemonType } from "#enums/pokemon-type";
import { PositionalTagType } from "#enums/positional-tag-type";
import { SpeciesId } from "#enums/species-id";
import {
  BATTLE_STATS,
  type BattleStat,
  type EffectiveStat,
  getStatKey,
  Stat,
} from "#enums/stat";
import { StatusEffect } from "#enums/status-effect";
import { SwitchType } from "#enums/switch-type";
import { WeatherType } from "#enums/weather-type";
import { MoveUsedEvent } from "#events/battle-scene";
import type { EnemyPokemon, Pokemon } from "#field/pokemon";
import {
  AttackTypeBoosterModifier,
  BerryModifier,
  PokemonHeldItemModifier,
  PokemonMoveAccuracyBoosterModifier,
  PokemonMultiHitModifier,
  PreserveBerryModifier,
} from "#modifiers/modifier";
import { applyMoveAttrs } from "#moves/apply-attrs";
import { invalidAssistMoves, invalidCopycatMoves, invalidMetronomeMoves, invalidMirrorMoveMoves, invalidSketchMoves, invalidSleepTalkMoves } from "#moves/invalid-moves";
import { frenzyMissFunc, getMoveTargets } from "#moves/move-utils";
import { PokemonMove } from "#moves/pokemon-move";
import { MoveEndPhase } from "#phases/move-end-phase";
import { MovePhase } from "#phases/move-phase";
import { PokemonHealPhase } from "#phases/pokemon-heal-phase";
import { SwitchSummonPhase } from "#phases/switch-summon-phase";
import type { AttackMoveResult } from "#types/attack-move-result";
import type { Localizable } from "#types/locales";
import type { ChargingMove, MoveAttrMap, MoveAttrString, MoveClassMap, MoveKindString, MoveMessageFunc } from "#types/move-types";
import type { TurnMove } from "#types/turn-move";
import { BooleanHolder, coerceArray, type Constructor, NumberHolder, randSeedFloat, randSeedInt, randSeedItem, toDmgValue } from "#utils/common";
import { getEnumValues } from "#utils/enums";
import { toCamelCase, toTitleCase } from "#utils/strings";
import i18next from "i18next";
import { applyChallenges } from "#utils/challenge-utils";
import type { AbstractConstructor } from "#types/type-helpers";

/**
 * A function used to conditionally determine execution of a given {@linkcode MoveAttr}.
 * Conventionally returns `true` for success and `false` for failure.
*/
type MoveConditionFunc = (user: Pokemon, target: Pokemon, move: Move) => boolean;
export type UserMoveConditionFunc = (user: Pokemon, move: Move) => boolean;

export abstract class Move implements Localizable {
  public id: MoveId;
  public name: string;
  private _type: PokemonType;
  private _category: MoveCategory;
  public moveTarget: MoveTarget;
  public power: number;
  public accuracy: number;
  public pp: number;
  public effect: string;
  /** The chance of a move's secondary effects activating */
  public chance: number;
  public priority: number;
  public generation: number;
  public attrs: MoveAttr[] = [];
  private conditions: MoveCondition[] = [];
  /** The move's {@linkcode MoveFlags} */
  private flags: number = 0;
  private nameAppend: string = "";

  /**
   * Check if the move is of the given subclass without requiring `instanceof`.
   *
   * ! Does _not_ work for {@linkcode ChargingAttackMove} and {@linkcode ChargingSelfStatusMove} subclasses. For those,
   * use {@linkcode isChargingMove} instead.
   *
   * @param moveKind - The string name of the move to check against
   * @returns Whether this move is of the provided type.
   */
  public abstract is<K extends MoveKindString>(moveKind: K): this is MoveClassMap[K];

  constructor(id: MoveId, type: PokemonType, category: MoveCategory, defaultMoveTarget: MoveTarget, power: number, accuracy: number, pp: number, chance: number, priority: number, generation: number) {
    this.id = id;
    this._type = type;
    this._category = category;
    this.moveTarget = defaultMoveTarget;
    this.power = power;
    this.accuracy = accuracy;
    this.pp = pp;
    this.chance = chance;
    this.priority = priority;
    this.generation = generation;

    if (defaultMoveTarget === MoveTarget.USER) {
      this.setFlag(MoveFlags.IGNORE_PROTECT, true);
    }
    if (category === MoveCategory.PHYSICAL) {
      this.setFlag(MoveFlags.MAKES_CONTACT, true);
    }

    this.localize();
  }

  get type() {
    return this._type;
  }
  get category() {
    return this._category;
  }

  localize(): void {
    const i18nKey = toCamelCase(MoveId[this.id])

    if (this.id === MoveId.NONE) {
      this.name = "";
      this.effect = ""
      return;
    }

    this.name = `${i18next.t(`move:${i18nKey}.name`)}${this.nameAppend}`;
    this.effect = `${i18next.t(`move:${i18nKey}.effect`)}${this.nameAppend}`;
  }

  /**
   * Get all move attributes that match `attrType`.
   * @param attrType - The name of a {@linkcode MoveAttr} to search for
   * @returns An array containing all attributes matching `attrType`, or an empty array if none match.
   */
  getAttrs<T extends MoveAttrString>(attrType: T): (MoveAttrMap[T])[] {
    const targetAttr = MoveAttrs[attrType];
    if (!targetAttr) {
      return [];
    }
    return this.attrs.filter((a): a is MoveAttrMap[T] => a instanceof targetAttr);
  }

  /**
   * Check if a move has an attribute that matches `attrType`.
   * @param attrType - The name of a {@linkcode MoveAttr} to search for
   * @returns Whether this move has at least 1 attribute that matches `attrType`
   */
  hasAttr(attrType: MoveAttrString): boolean {
    const targetAttr = MoveAttrs[attrType];
    // Guard against invalid attrType
    if (!targetAttr) {
      return false;
    }
    return this.attrs.some((attr) => attr instanceof targetAttr);
  }

  /**
   * Find the first attribute that matches a given predicate function.
   * @param attrPredicate - The predicate function to search `MoveAttr`s by
   * @returns The first {@linkcode MoveAttr} for which `attrPredicate` returns `true`
   */
  findAttr(attrPredicate: (attr: MoveAttr) => boolean): MoveAttr {
    // TODO: Remove bang and make return type `MoveAttr | undefined`,
    // as well as add overload for functions of type `x is T`
    return this.attrs.find(attrPredicate)!;
  }

  /**
   * Adds a new MoveAttr to this move (appends to the attr array).
   * If the MoveAttr also comes with a condition, it is added to its {@linkcode MoveCondition} array.
   * @param attrType - The {@linkcode MoveAttr} to add
   * @param args - The arguments needed to instantiate the given class
   * @returns `this`
   */
  attr<T extends Constructor<MoveAttr>>(attrType: T, ...args: ConstructorParameters<T>): this {
    const attr = new attrType(...args);
    this.attrs.push(attr);
    let attrCondition = attr.getCondition();
    if (attrCondition) {
      if (typeof attrCondition === "function") {
        attrCondition = new MoveCondition(attrCondition);
      }
      this.conditions.push(attrCondition);
    }

    return this;
  }

  /**
   * Adds a new MoveAttr to this move (appends to the attr array).
   * If the MoveAttr also comes with a condition, it is added to its {@linkcode MoveCondition} array.
   *
   * Similar to {@linkcode attr}, except this takes an already instantiated {@linkcode MoveAttr} object
   * as opposed to a constructor and its arguments.
   * @param attrAdd - The {@linkcode MoveAttr} to add
   * @returns `this`
   */
  addAttr(attrAdd: MoveAttr): this {
    this.attrs.push(attrAdd);
    let attrCondition = attrAdd.getCondition();
    if (attrCondition) {
      if (typeof attrCondition === "function") {
        attrCondition = new MoveCondition(attrCondition);
      }
      this.conditions.push(attrCondition);
    }

    return this;
  }

  /**
   * Sets the move target of this move
   * @param moveTarget - The {@linkcode MoveTarget} to set
   * @returns `this`
   */
  target(moveTarget: MoveTarget): this {
    this.moveTarget = moveTarget;
    return this;
  }

  /**
   * Getter function that returns if this Move has a given MoveFlag.
   * @param flag - The {@linkcode MoveFlags} to check
   * @returns Whether this Move has the specified flag.
   */
  hasFlag(flag: MoveFlags): boolean {
    // Flags are internally represented as bitmasks, so we check by taking the bitwise AND.
    return (this.flags & flag) !== MoveFlags.NONE;
  }

  /**
   * Getter function that returns if the move hits multiple targets
   * @returns boolean
   */
  isMultiTarget(): boolean {
    switch (this.moveTarget) {
      case MoveTarget.ALL_OTHERS:
      case MoveTarget.ALL_NEAR_OTHERS:
      case MoveTarget.ALL_NEAR_ENEMIES:
      case MoveTarget.ALL_ENEMIES:
      case MoveTarget.USER_AND_ALLIES:
      case MoveTarget.ALL:
      case MoveTarget.USER_SIDE:
      case MoveTarget.ENEMY_SIDE:
      case MoveTarget.BOTH_SIDES:
        return true;
    }
    return false;
  }

  /**
   * Getter function that returns if the move targets the user or its ally
   * @returns boolean
   */
  isAllyTarget(): boolean {
    switch (this.moveTarget) {
      case MoveTarget.USER:
      case MoveTarget.NEAR_ALLY:
      case MoveTarget.ALLY:
      case MoveTarget.USER_OR_NEAR_ALLY:
      case MoveTarget.USER_AND_ALLIES:
      case MoveTarget.USER_SIDE:
        return true;
    }
    return false;
  }

  isChargingMove(): this is ChargingMove {
    return false;
  }

  /**
   * Checks if the target is immune to this Move's type.
   * Currently looks at cases of Grass types with powder moves and Dark types with moves affected by Prankster.
   * @param user - The {@linkcode Pokemon} using this move
   * @param target - The {@linkcode Pokemon} targeted by this move
   * @param type - The {@linkcode PokemonType} of the target
   * @returns Whether the move is blocked by the target's type.
   * Self-targeted moves will return `false` regardless of circumstances.
   */
  isTypeImmune(user: Pokemon, target: Pokemon, type: PokemonType): boolean {
    if (this.moveTarget === MoveTarget.USER) {
      return false;
    }

    switch (type) {
      case PokemonType.GRASS:
        if (this.hasFlag(MoveFlags.POWDER_MOVE)) {
          return true;
        }
        break;
      case PokemonType.DARK:
        if (user.hasAbility(AbilityId.PRANKSTER) && this.category === MoveCategory.STATUS && user.isOpponent(target)) {
          return true;
        }
        break;
    }
    return false;
  }

  /**
   * Checks if the move would hit its target's Substitute instead of the target itself.
   * @param user - The {@linkcode Pokemon} using this move
   * @param target - The {@linkcode Pokemon} targeted by this move
   * @returns Whether this Move will hit the target's Substitute (assuming one exists).
   */
  hitsSubstitute(user: Pokemon, target?: Pokemon): boolean {
    if ([ MoveTarget.USER, MoveTarget.USER_SIDE, MoveTarget.ENEMY_SIDE, MoveTarget.BOTH_SIDES ].includes(this.moveTarget)
        || !target?.getTag(BattlerTagType.SUBSTITUTE)) {
      return false;
    }

    const bypassed = new BooleanHolder(false);
    // TODO: Allow this to be simulated
    applyAbAttrs("InfiltratorAbAttr", {pokemon: user, bypassed});

    return !bypassed.value
        && !this.hasFlag(MoveFlags.SOUND_BASED)
        && !this.hasFlag(MoveFlags.IGNORE_SUBSTITUTE);
  }

  /**
   * Adds a condition to this move (in addition to any provided by its prior {@linkcode MoveAttr}s).
   * The move will fail upon use if at least 1 of its conditions is not met.
   * @param condition - The {@linkcode MoveCondition} or {@linkcode MoveConditionFunc} to add to the conditions array.
   * @returns `this`
   */
  condition(condition: MoveCondition | MoveConditionFunc): this {
    if (typeof condition === "function") {
      condition = new MoveCondition(condition);
    }
    this.conditions.push(condition);

    return this;
  }

  /**
   * Mark a move as having one or more edge cases.
   * The move may lack certain niche interactions with other moves/abilities,
   * but still functions as intended in most cases.
   *
   * When using this, **make sure to document the edge case** (or else this becomes pointless).
   * @returns `this`
   */
  edgeCase(): this {
    return this;
  }

  /**
   * Mark this move as partially implemented.
   * Partial moves are expected to have some core functionality implemented, but may lack
   * certain notable features or interactions with other moves or abilities.
   * @returns `this`
   */
  partial(): this {
    this.nameAppend += " (P)";
    return this;
  }

  /**
   * Mark this move as unimplemented.
   * Unimplemented moves are ones which have _none_ of their basic functionality enabled,
   * and cannot be used.
   * @returns `this`
   */
  unimplemented(): this {
    this.nameAppend += " (N)";
    return this;
  }

  /**
   * Sets the flags of the move
   * @param flag {@linkcode MoveFlags}
   * @param on a boolean, if True, then "ORs" the flag onto existing ones, if False then "XORs" the flag onto existing ones
   */
  private setFlag(flag: MoveFlags, on: boolean): void {
    // bitwise OR and bitwise XOR respectively
    if (on) {
      this.flags |= flag;
    } else {
      this.flags ^= flag;
    }
  }

  /**
   * Sets the {@linkcode MoveFlags.MAKES_CONTACT} flag for the calling Move
   * @param setFlag - Whether the move should make contact; default `true`
   * @returns `this`
   */
  makesContact(setFlag: boolean = true): this {
    this.setFlag(MoveFlags.MAKES_CONTACT, setFlag);
    return this;
  }

  /**
   * Sets the {@linkcode MoveFlags.IGNORE_PROTECT} flag for the calling Move
   * @see {@linkcode MoveId.CURSE}
   * @returns The {@linkcode Move} that called this function
   */
  ignoresProtect(): this {
    this.setFlag(MoveFlags.IGNORE_PROTECT, true);
    return this;
  }

  /**
   * Sets the {@linkcode MoveFlags.SOUND_BASED} flag for the calling Move
   * @see {@linkcode MoveId.UPROAR}
   * @returns The {@linkcode Move} that called this function
   */
  soundBased(): this {
    this.setFlag(MoveFlags.SOUND_BASED, true);
    return this;
  }

  /**
   * Sets the {@linkcode MoveFlags.HIDE_USER} flag for the calling Move
   * @see {@linkcode MoveId.TELEPORT}
   * @returns The {@linkcode Move} that called this function
   */
  hidesUser(): this {
    this.setFlag(MoveFlags.HIDE_USER, true);
    return this;
  }

  /**
   * Sets the {@linkcode MoveFlags.HIDE_TARGET} flag for the calling Move
   * @see {@linkcode MoveId.WHIRLWIND}
   * @returns The {@linkcode Move} that called this function
   */
  hidesTarget(): this {
    this.setFlag(MoveFlags.HIDE_TARGET, true);
    return this;
  }

  /**
   * Sets the {@linkcode MoveFlags.BITING_MOVE} flag for the calling Move
   * @see {@linkcode MoveId.BITE}
   * @returns The {@linkcode Move} that called this function
   */
  bitingMove(): this {
    this.setFlag(MoveFlags.BITING_MOVE, true);
    return this;
  }

  /**
   * Sets the {@linkcode MoveFlags.PULSE_MOVE} flag for the calling Move
   * @see {@linkcode MoveId.WATER_PULSE}
   * @returns The {@linkcode Move} that called this function
   */
  pulseMove(): this {
    this.setFlag(MoveFlags.PULSE_MOVE, true);
    return this;
  }

  /**
   * Sets the {@linkcode MoveFlags.PUNCHING_MOVE} flag for the calling Move
   * @see {@linkcode MoveId.DRAIN_PUNCH}
   * @returns The {@linkcode Move} that called this function
   */
  punchingMove(): this {
    this.setFlag(MoveFlags.PUNCHING_MOVE, true);
    return this;
  }

  /**
   * Sets the {@linkcode MoveFlags.SLICING_MOVE} flag for the calling Move
   * @see {@linkcode MoveId.X_SCISSOR}
   * @returns The {@linkcode Move} that called this function
   */
  slicingMove(): this {
    this.setFlag(MoveFlags.SLICING_MOVE, true);
    return this;
  }

  /**
   * Sets the {@linkcode MoveFlags.RECKLESS_MOVE} flag for the calling Move
   * @see {@linkcode AbilityId.RECKLESS}
   * @returns The {@linkcode Move} that called this function
   */
  recklessMove(): this {
    this.setFlag(MoveFlags.RECKLESS_MOVE, true);
    return this;
  }

  /**
   * Sets the {@linkcode MoveFlags.BALLBOMB_MOVE} flag for the calling Move
   * @see {@linkcode MoveId.ELECTRO_BALL}
   * @returns The {@linkcode Move} that called this function
   */
  ballBombMove(): this {
    this.setFlag(MoveFlags.BALLBOMB_MOVE, true);
    return this;
  }

  /**
   * Sets the {@linkcode MoveFlags.POWDER_MOVE} flag for the calling Move
   * @see {@linkcode MoveId.STUN_SPORE}
   * @returns The {@linkcode Move} that called this function
   */
  powderMove(): this {
    this.setFlag(MoveFlags.POWDER_MOVE, true);
    return this;
  }

  /**
   * Sets the {@linkcode MoveFlags.DANCE_MOVE} flag for the calling Move
   * @see {@linkcode MoveId.PETAL_DANCE}
   * @returns The {@linkcode Move} that called this function
   */
  danceMove(): this {
    this.setFlag(MoveFlags.DANCE_MOVE, true);
    return this;
  }

  /**
   * Sets the {@linkcode MoveFlags.WIND_MOVE} flag for the calling Move
   * @see {@linkcode MoveId.HURRICANE}
   * @returns The {@linkcode Move} that called this function
   */
  windMove(): this {
    this.setFlag(MoveFlags.WIND_MOVE, true);
    return this;
  }

  /**
   * Sets the {@linkcode MoveFlags.TRIAGE_MOVE} flag for the calling Move
   * @see {@linkcode MoveId.ABSORB}
   * @returns The {@linkcode Move} that called this function
   */
  triageMove(): this {
    this.setFlag(MoveFlags.TRIAGE_MOVE, true);
    return this;
  }

  /**
   * Sets the {@linkcode MoveFlags.IGNORE_ABILITIES} flag for the calling Move
   * @see {@linkcode MoveId.SUNSTEEL_STRIKE}
   * @returns The {@linkcode Move} that called this function
   */
  ignoresAbilities(): this {
    this.setFlag(MoveFlags.IGNORE_ABILITIES, true);
    return this;
  }

  /**
   * Sets the {@linkcode MoveFlags.CHECK_ALL_HITS} flag for the calling Move
   * @see {@linkcode MoveId.TRIPLE_AXEL}
   * @returns The {@linkcode Move} that called this function
   */
  checkAllHits(): this {
    this.setFlag(MoveFlags.CHECK_ALL_HITS, true);
    return this;
  }

  /**
   * Sets the {@linkcode MoveFlags.IGNORE_SUBSTITUTE} flag for the calling Move
   * @see {@linkcode MoveId.WHIRLWIND}
   * @returns The {@linkcode Move} that called this function
   */
  ignoresSubstitute(): this {
    this.setFlag(MoveFlags.IGNORE_SUBSTITUTE, true);
    return this;
  }

  /**
   * Sets the {@linkcode MoveFlags.REDIRECT_COUNTER} flag for the calling Move
   * @see {@linkcode MoveId.METAL_BURST}
   * @returns The {@linkcode Move} that called this function
   */
  redirectCounter(): this {
    this.setFlag(MoveFlags.REDIRECT_COUNTER, true);
    return this;
  }

  /**
   * Sets the {@linkcode MoveFlags.REFLECTABLE} flag for the calling Move
   * @see {@linkcode MoveId.ATTRACT}
   * @returns The {@linkcode Move} that called this function
   */
  reflectable(): this {
    this.setFlag(MoveFlags.REFLECTABLE, true);
    return this;
  }

  /**
   * Checks if the move flag applies to the pokemon(s) using/receiving the move
   *
   * This method will take the `user`'s ability into account when reporting flags, e.g.
   * calling this method for {@linkcode MoveFlags.MAKES_CONTACT | MAKES_CONTACT}
   * will return `false` if the user has a {@linkcode AbilityId.LONG_REACH} that is not being suppressed.
   *
   * **Note:** This method only checks if the move should have effectively have the flag applied to its use.
   * It does *not* check whether the flag will trigger related effects.
   * For example using this method to check {@linkcode MoveFlags.WIND_MOVE}
   * will not consider {@linkcode AbilityId.WIND_RIDER | Wind Rider }.
   *
   * To simply check whether the move has a flag, use {@linkcode hasFlag}.
   * @param flag - MoveFlag to check on user and/or target
   * @param user - the Pokemon using the move
   * @param target - the Pokemon receiving the move
   * @param isFollowUp (defaults to `false`) `true` if the move was used as a follow up
   * @returns boolean
   * @see {@linkcode hasFlag}
   */
  doesFlagEffectApply({ flag, user, target, isFollowUp = false }: {
    flag: MoveFlags;
    user: Pokemon;
    target?: Pokemon;
    isFollowUp?: boolean;
  }): boolean {
    // special cases below, eg: if the move flag is MAKES_CONTACT, and the user pokemon has an ability that ignores contact (like "Long Reach"), then overrides and move does not make contact
    switch (flag) {
      case MoveFlags.MAKES_CONTACT:
        if (user.hasAbilityWithAttr("IgnoreContactAbAttr") || this.hitsSubstitute(user, target)) {
          return false;
        }
        break;
      case MoveFlags.IGNORE_ABILITIES:
        if (user.hasAbilityWithAttr("MoveAbilityBypassAbAttr")) {
          const abilityEffectsIgnored = new BooleanHolder(false);
          applyAbAttrs("MoveAbilityBypassAbAttr", {pokemon: user, cancelled: abilityEffectsIgnored, move: this});
          if (abilityEffectsIgnored.value) {
            return true;
          }
          // Sunsteel strike, Moongeist beam, and photon geyser will not ignore abilities if invoked
          // by another move, such as via metronome.
        }
        return this.hasFlag(MoveFlags.IGNORE_ABILITIES) && !isFollowUp;
      case MoveFlags.IGNORE_PROTECT:
        if (user.hasAbilityWithAttr("IgnoreProtectOnContactAbAttr")
          && this.doesFlagEffectApply({ flag: MoveFlags.MAKES_CONTACT, user })) {
          return true;
        }
        break;
      case MoveFlags.REFLECTABLE:
        // If the target is not semi-invulnerable and either has magic coat active or an unignored magic bounce ability
        if (
          target?.getTag(SemiInvulnerableTag) ||
          !(target?.getTag(BattlerTagType.MAGIC_COAT) ||
            (!this.doesFlagEffectApply({ flag: MoveFlags.IGNORE_ABILITIES, user, target }) &&
              target?.hasAbilityWithAttr("ReflectStatusMoveAbAttr")))
        ) {
          return false;
        }
        break;
    }

    return !!(this.flags & flag);
  }

  /**
   * Applies each {@linkcode MoveCondition} function of this move to the params, determines if the move can be used prior to calling each attribute's apply()
   * @param user {@linkcode Pokemon} to apply conditions to
   * @param target {@linkcode Pokemon} to apply conditions to
   * @param move {@linkcode Move} to apply conditions to
   * @returns boolean: false if any of the apply()'s return false, else true
   */
  applyConditions(user: Pokemon, target: Pokemon, move: Move): boolean {
    return this.conditions.every(cond => cond.apply(user, target, move));
  }

  /**
   * Sees if a move has a custom failure text (by looking at each {@linkcode MoveAttr} of this move)
   * @param user {@linkcode Pokemon} using the move
   * @param target {@linkcode Pokemon} target of the move
   * @param move {@linkcode Move} with this attribute
   * @returns string of the custom failure text, or `null` if it uses the default text ("But it failed!")
   */
  getFailedText(user: Pokemon, target: Pokemon, move: Move): string | undefined {
    for (const attr of this.attrs) {
      const failedText = attr.getFailedText(user, target, move);
      if (failedText) {
        return failedText;
      }
    }
  }

  /**
   * Calculates the userBenefitScore across all the attributes and conditions
   * @param user {@linkcode Pokemon} using the move
   * @param target {@linkcode Pokemon} receiving the move
   * @param move {@linkcode Move} using the move
   * @returns integer representing the total benefitScore
   */
  getUserBenefitScore(user: Pokemon, target: Pokemon, move: Move): number {
    let score = 0;

    for (const attr of this.attrs) {
      score += attr.getUserBenefitScore(user, target, move);
    }

    for (const condition of this.conditions) {
      score += condition.getUserBenefitScore(user, target, move);
    }

    return score;
  }

  /**
   * Calculates the targetBenefitScore across all the attributes
   * @param user {@linkcode Pokemon} using the move
   * @param target {@linkcode Pokemon} receiving the move
   * @param move {@linkcode Move} using the move
   * @returns integer representing the total benefitScore
   */
  getTargetBenefitScore(user: Pokemon, target: Pokemon, move: Move): number {
    let score = 0;

    if (target.getAlly()?.getTag(BattlerTagType.COMMANDED)?.getSourcePokemon() === target) {
      return 20 * (target.isPlayer() === user.isPlayer() ? -1 : 1); // always -20 with how the AI handles this score
    }

    for (const attr of this.attrs) {
      // conditionals to check if the move is self targeting (if so then you are applying the move to yourself, not the target)
      score += attr.getTargetBenefitScore(user, !attr.selfTarget ? target : user, move) * (target !== user && attr.selfTarget ? -1 : 1);
    }

    return score;
  }

  /**
   * Calculates the accuracy of a move in battle based on various conditions and attributes.
   *
   * @param user {@linkcode Pokemon} The Pokémon using the move.
   * @param target {@linkcode Pokemon} The Pokémon being targeted by the move.
   * @returns The calculated accuracy of the move.
   */
  calculateBattleAccuracy(user: Pokemon, target: Pokemon, simulated: boolean = false) {
    const moveAccuracy = new NumberHolder(this.accuracy);

    applyMoveAttrs("VariableAccuracyAttr", user, target, this, moveAccuracy);
    applyAbAttrs("WonderSkinAbAttr", {pokemon: target, opponent: user, move: this, simulated, accuracy: moveAccuracy});

    if (moveAccuracy.value === -1) {
      return moveAccuracy.value;
    }

    const isOhko = this.hasAttr("OneHitKOAccuracyAttr");

    if (!isOhko) {
      globalScene.applyModifiers(PokemonMoveAccuracyBoosterModifier, user.isPlayer(), user, moveAccuracy);
    }

    if (globalScene.arena.weather?.weatherType === WeatherType.FOG) {
      /**
       *  The 0.9 multiplier is PokeRogue-only implementation, Bulbapedia uses 3/5
       *  See Fog {@link https://bulbapedia.bulbagarden.net/wiki/Fog}
       */
      moveAccuracy.value = Math.floor(moveAccuracy.value * 0.9);
    }

    if (!isOhko && globalScene.arena.getTag(ArenaTagType.GRAVITY)) {
      moveAccuracy.value = Math.floor(moveAccuracy.value * 1.67);
    }

    return moveAccuracy.value;
  }

  /**
   * Calculates the power of a move in battle based on various conditions and attributes.
   *
   * @param source {@linkcode Pokemon} The Pokémon using the move.
   * @param target {@linkcode Pokemon} The Pokémon being targeted by the move.
   * @returns The calculated power of the move.
   */
  calculateBattlePower(source: Pokemon, target: Pokemon, simulated: boolean = false): number {
    if (this.category === MoveCategory.STATUS) {
      return -1;
    }

    const power = new NumberHolder(this.power);

    applyMoveAttrs("VariablePowerAttr", source, target, this, power);

    const typeChangeMovePowerMultiplier = new NumberHolder(1);
    const typeChangeHolder = new NumberHolder(this.type);

    applyAbAttrs("MoveTypeChangeAbAttr", {pokemon: source, opponent: target, move: this, simulated: true, moveType: typeChangeHolder, power: typeChangeMovePowerMultiplier});

    const abAttrParams: PreAttackModifyPowerAbAttrParams = {
      pokemon: source,
      opponent: target,
      simulated,
      power,
      move: this,
    }

    applyAbAttrs("VariableMovePowerAbAttr", abAttrParams);
    const ally = source.getAlly();
    if (ally != null) {
      applyAbAttrs("AllyMoveCategoryPowerBoostAbAttr", {...abAttrParams, pokemon: ally});
    }

    // Non-priority, single-hit moves of the user's Tera Type are always a bare minimum of 60 power

    const sourceTeraType = source.getTeraType();
    if (source.isTerastallized && sourceTeraType === this.type && power.value < 60 && this.priority <= 0 && !this.hasAttr("MultiHitAttr") && !globalScene.findModifier(m => m instanceof PokemonMultiHitModifier && m.pokemonId === source.id)) {
      power.value = 60;
    }

    const fieldAuras = new Set(
      globalScene.getField(true)
        .map((p) => p.getAbilityAttrs("FieldMoveTypePowerBoostAbAttr").filter(attr => {
          const condition = attr.getCondition();
          return (!condition || condition(p));
        }))
        .flat(),
    );
    for (const aura of fieldAuras) {
      // TODO: Refactor the fieldAura attribute so that its apply method is not directly called
      aura.apply({pokemon: source, simulated, opponent: target, move: this, power});
    }

    const alliedField: Pokemon[] = source.isPlayer() ? globalScene.getPlayerField() : globalScene.getEnemyField();
    alliedField.forEach(p => applyAbAttrs("UserFieldMoveTypePowerBoostAbAttr", {pokemon: p, opponent: target, move: this, simulated, power}));

    power.value *= typeChangeMovePowerMultiplier.value;

    const typeBoost = source.findTag(t => t instanceof TypeBoostTag && t.boostedType === typeChangeHolder.value) as TypeBoostTag;
    if (typeBoost) {
      power.value *= typeBoost.boostValue;
    }


    if (!this.hasAttr("TypelessAttr")) {
      globalScene.arena.applyTags(WeakenMoveTypeTag, simulated, typeChangeHolder.value, power);
      globalScene.applyModifiers(AttackTypeBoosterModifier, source.isPlayer(), source, typeChangeHolder.value, power);
    }

    if (source.getTag(HelpingHandTag)) {
      power.value *= 1.5;
    }

    return power.value;
  }

  getPriority(user: Pokemon, simulated: boolean = true) {
    const priority = new NumberHolder(this.priority);

    applyMoveAttrs("IncrementMovePriorityAttr", user, null, this, priority);
    applyAbAttrs("ChangeMovePriorityAbAttr", {pokemon: user, simulated, move: this, priority});

    return priority.value;
  }

  /**
   * Calculate the [Expected Power](https://en.wikipedia.org/wiki/Expected_value) per turn
   * of this move, taking into account multi hit moves, accuracy, and the number of turns it
   * takes to execute.
   *
   * Does not (yet) consider the current field effects or the user's abilities.
   */
  calculateEffectivePower(): number {
    let effectivePower: number;
    // Triple axel and triple kick are easier to special case.
    if (this.id === MoveId.TRIPLE_AXEL) {
      effectivePower = 94.14;
    } else if (this.id === MoveId.TRIPLE_KICK) {
      effectivePower = 47.07;
    } else {
      const multiHitAttr = this.getAttrs("MultiHitAttr")[0];
      if (multiHitAttr) {
        effectivePower = multiHitAttr.calculateExpectedHitCount(this) * this.power;
      } else {
        effectivePower = this.power * (this.accuracy === -1 ? 1 : this.accuracy / 100);
      }
    }
    /** The number of turns the user must commit to for this move's damage */
    let numTurns = 1;

    // These are intentionally not else-if statements even though there are no
    // pokemon moves that have more than one of these attributes. This allows
    // the function to future proof new moves / custom move behaviors.
    if (this.hasAttr("DelayedAttackAttr")) {
      numTurns += 2;
    }
    if (this.hasAttr("RechargeAttr")) {
      numTurns += 1;
    }
    if (this.isChargingMove()) {
      numTurns += 1;
    }
    return effectivePower / numTurns;
  }

  /**
   * Returns `true` if this move can be given additional strikes
   * by enhancing effects.
   * Currently used for {@link https://bulbapedia.bulbagarden.net/wiki/Parental_Bond_(Ability) | Parental Bond}
   * and {@linkcode PokemonMultiHitModifier | Multi-Lens}.
   * @param user The {@linkcode Pokemon} using the move
   * @param restrictSpread `true` if the enhancing effect
   * should not affect multi-target moves (default `false`)
   */
  canBeMultiStrikeEnhanced(user: Pokemon, restrictSpread: boolean = false): boolean {
    // Multi-strike enhancers...

    // ...cannot enhance moves that hit multiple targets
    const { targets, multiple } = getMoveTargets(user, this.id);
    const isMultiTarget = multiple && targets.length > 1;

    // ...cannot enhance multi-hit or sacrificial moves
    const exceptAttrs: MoveAttrString[] = [
      "MultiHitAttr",
      "SacrificialAttr",
      "SacrificialAttrOnHit"
    ];

    // ...and cannot enhance these specific moves
    const exceptMoves: MoveId[] = [
      MoveId.FLING,
      MoveId.UPROAR,
      MoveId.ROLLOUT,
      MoveId.ICE_BALL,
      MoveId.ENDEAVOR
    ];

    // ...and cannot enhance Pollen Puff when targeting an ally.
    const ally = user.getAlly();
    const exceptPollenPuffAlly: boolean = this.id === MoveId.POLLEN_PUFF && ally != null && targets.includes(ally.getBattlerIndex())

    return (!restrictSpread || !isMultiTarget)
      && !this.isChargingMove()
      && !exceptAttrs.some(attr => this.hasAttr(attr))
      && !exceptMoves.some(id => this.id === id)
      && !exceptPollenPuffAlly
      && this.category !== MoveCategory.STATUS;
  }
}

export class AttackMove extends Move {
  /** This field does not exist at runtime and must not be used.
   * Its sole purpose is to ensure that typescript is able to properly narrow when the `is` method is called.
   */
  declare private _: never;
  override is<K extends keyof MoveClassMap>(moveKind: K): this is MoveClassMap[K] {
    return moveKind === "AttackMove";
  }
  constructor(id: MoveId, type: PokemonType, category: MoveCategory, power: number, accuracy: number, pp: number, chance: number, priority: number, generation: number) {
    super(id, type, category, MoveTarget.NEAR_OTHER, power, accuracy, pp, chance, priority, generation);

    // > All damaging Fire-type moves can... thaw a frozen target, regardless of whether or not they have a chance to burn.
    // - https://bulbapedia.bulbagarden.net/wiki/Freeze_(status_condition)
    if (this.type === PokemonType.FIRE) {
      this.addAttr(new HealStatusEffectAttr(false, StatusEffect.FREEZE));
    }
  }

  /**
   * Compute the benefit score of this move based on the offensive stat used and the move's power.
   * @param user The Pokemon using the move
   * @param target The Pokemon targeted by the move
   * @param move The move being used
   * @returns The benefit score of using this move
   */
  getTargetBenefitScore(user: Pokemon, target: Pokemon, move: Move): number {
    // TODO: Properly handle foul play, body press, and opponent stat stages.
    const ret = super.getTargetBenefitScore(user, target, move);
    let attackScore = 0;

    const effectiveness = target.getAttackTypeEffectiveness(this.type, user, undefined, undefined, this);
    attackScore = Math.pow(effectiveness - 1, 2) * (effectiveness < 1 ? -2 : 2);
    const [ thisStat, offStat ]: EffectiveStat[] = this.category === MoveCategory.PHYSICAL ? [ Stat.ATK, Stat.SPATK ] : [ Stat.SPATK, Stat.ATK ];
    const statHolder = new NumberHolder(user.getEffectiveStat(thisStat, target));
    const offStatValue = user.getEffectiveStat(offStat, target);
    applyMoveAttrs("VariableAtkAttr", user, target, move, statHolder);
    const statRatio = offStatValue / statHolder.value;
    if (statRatio <= 0.75) {
      attackScore *= 2;
    } else if (statRatio <= 0.875) {
      attackScore *= 1.5;
    }

    const power = new NumberHolder(this.calculateEffectivePower());
    applyMoveAttrs("VariablePowerAttr", user, target, move, power);

    attackScore += Math.floor(power.value / 5);

    return ret - attackScore;
  }
}

export class StatusMove extends Move {
  /** This field does not exist at runtime and must not be used.
   * Its sole purpose is to ensure that typescript is able to properly narrow when the `is` method is called.
   */
  declare private _: never;
  constructor(id: MoveId, type: PokemonType, accuracy: number, pp: number, chance: number, priority: number, generation: number) {
    super(id, type, MoveCategory.STATUS, MoveTarget.NEAR_OTHER, -1, accuracy, pp, chance, priority, generation);
  }

  override is<K extends MoveKindString>(moveKind: K): this is MoveClassMap[K] {
    return moveKind === "StatusMove";
  }
}

export class SelfStatusMove extends Move {
  /** This field does not exist at runtime and must not be used.
   * Its sole purpose is to ensure that typescript is able to properly narrow when the `is` method is called.
   */
  declare private _: never;
  constructor(id: MoveId, type: PokemonType, accuracy: number, pp: number, chance: number, priority: number, generation: number) {
    super(id, type, MoveCategory.STATUS, MoveTarget.USER, -1, accuracy, pp, chance, priority, generation);
  }

  override is<K extends MoveKindString>(moveKind: K): this is MoveClassMap[K] {
    return moveKind === "SelfStatusMove";
  }
}

type SubMove = AbstractConstructor<Move>

function ChargeMove<TBase extends SubMove>(Base: TBase, nameAppend: string) {
  // NB: This cannot be made into a oneline return
  abstract class Charging extends Base {
    /** The animation to play during the move's charging phase */
    public readonly chargeAnim: ChargeAnim = ChargeAnim[`${MoveId[this.id]}_CHARGING`];
    /** The message to show during the move's charging phase */
    private _chargeText: string;

    /** Move attributes that apply during the move's charging phase */
    public chargeAttrs: MoveAttr[] = [];

    override isChargingMove(): this is ChargingMove {
      return true;
    }

    /**
     * Sets the text to be displayed during this move's charging phase.
     * References to the user Pokemon should be written as "{USER}", and
     * references to the target Pokemon should be written as "{TARGET}".
     * @param chargeText the text to set
     * @returns this {@linkcode Move} (for chaining API purposes)
     */
    chargeText(chargeText: string): this {
      this._chargeText = chargeText;
      return this;
    }

    /**
     * Queues the charge text to display to the player
     * @param user the {@linkcode Pokemon} using this move
     * @param target the {@linkcode Pokemon} targeted by this move (optional)
     */
    showChargeText(user: Pokemon, target?: Pokemon): void {
      globalScene.phaseManager.queueMessage(this._chargeText
        .replace("{USER}", getPokemonNameWithAffix(user))
        .replace("{TARGET}", getPokemonNameWithAffix(target))
      );
    }

    /**
     * Gets all charge attributes of the given attribute type.
     * @param attrType any attribute that extends {@linkcode MoveAttr}
     * @returns Array of attributes that match `attrType`, or an empty array if
     * no matches are found.
     */
    getChargeAttrs<T extends MoveAttrString>(attrType: T): (MoveAttrMap[T])[] {
      const targetAttr = MoveAttrs[attrType];
      if (!targetAttr) {
        return [];
      }
      return this.chargeAttrs.filter((attr): attr is MoveAttrMap[T] => attr instanceof targetAttr);
    }

    /**
     * Checks if this move has an attribute of the given type.
     * @param attrType any attribute that extends {@linkcode MoveAttr}
     * @returns `true` if a matching attribute is found; `false` otherwise
     */
    hasChargeAttr<T extends MoveAttrString>(attrType: T): boolean {
      const targetAttr = MoveAttrs[attrType];
      if (!targetAttr) {
        return false;
      }
      return this.chargeAttrs.some((attr) => attr instanceof targetAttr);
    }

    /**
     * Adds an attribute to this move to be applied during the move's charging phase
     * @param ChargeAttrType the type of {@linkcode MoveAttr} being added
     * @param args the parameters to construct the given {@linkcode MoveAttr} with
     * @returns this {@linkcode Move} (for chaining API purposes)
     */
    chargeAttr<T extends Constructor<MoveAttr>>(ChargeAttrType: T, ...args: ConstructorParameters<T>): this {
      const chargeAttr = new ChargeAttrType(...args);
      this.chargeAttrs.push(chargeAttr);

      return this;
    }
  };
  return Charging;
}

export class ChargingAttackMove extends ChargeMove(AttackMove, "ChargingAttackMove") {}
export class ChargingSelfStatusMove extends ChargeMove(SelfStatusMove, "ChargingSelfStatusMove") {}

/** Base class defining all {@linkcode Move} Attributes */
export abstract class MoveAttr {
  /** Should this {@linkcode Move} target the user? */
  public selfTarget: boolean;

  /**
   * Return whether this attribute is of the given type.
   *
   * @remarks
   * Used to avoid requring the caller to have imported the specific attribute type, avoiding circular dependencies.
   * @param attr - The attribute to check against
   * @returns Whether the attribute is an instance of the given type.
   */
  public is<T extends MoveAttrString>(attr: T): this is MoveAttrMap[T] {
    const targetAttr = MoveAttrs[attr];
    if (!targetAttr) {
      return false;
    }
    return this instanceof targetAttr;
  }

  constructor(selfTarget: boolean = false) {
    this.selfTarget = selfTarget;
  }

  /**
   * Applies move attributes
   * @see {@linkcode applyMoveAttrsInternal}
   * @virtual
   * @param user {@linkcode Pokemon} using the move
   * @param target {@linkcode Pokemon} target of the move
   * @param move {@linkcode Move} with this attribute
   * @param args Set of unique arguments needed by this attribute
   * @returns true if application of the ability succeeds
   */
  apply(user: Pokemon | null, target: Pokemon | null, move: Move, args: any[]): boolean {
    return true;
  }

  /**
   * Return this `MoveAttr`'s associated {@linkcode MoveCondition} or {@linkcode MoveConditionFunc}.
   * The specified condition will be added to all {@linkcode Move}s with this attribute,
   * and moves **will fail upon use** if _at least 1_ of their attached conditions returns `false`.
   */
  getCondition(): MoveCondition | MoveConditionFunc | null {
    return null;
  }

  /**
   * @virtual
   * @param user {@linkcode Pokemon} using the move
   * @param target {@linkcode Pokemon} target of the move
   * @param move {@linkcode Move} with this attribute
   * @returns the string representing failure of this {@linkcode Move}
   */
  getFailedText(user: Pokemon, target: Pokemon, move: Move): string | undefined {
    return;
  }

  /**
   * Used by the Enemy AI to rank an attack based on a given user
   * @see {@linkcode EnemyPokemon.getNextMove}
   * @virtual
   */
  getUserBenefitScore(user: Pokemon, target: Pokemon, move: Move): number {
    return 0;
  }

  /**
   * Used by the Enemy AI to rank an attack based on a given target
   * @see {@linkcode EnemyPokemon.getNextMove}
   * @virtual
   */
  getTargetBenefitScore(user: Pokemon, target: Pokemon, move: Move): number {
    return 0;
  }
}

interface MoveEffectAttrOptions {
  /**
   * Defines when this effect should trigger in the move's effect order
   * @see {@linkcode MoveEffectPhase}
   */
  trigger?: MoveEffectTrigger;
  /** Should this effect only apply on the first hit? */
  firstHitOnly?: boolean;
  /** Should this effect only apply on the last hit? */
  lastHitOnly?: boolean;
  /** Should this effect only apply on the first target hit? */
  firstTargetOnly?: boolean;
  /** Overrides the secondary effect chance for this attr if set. */
  effectChanceOverride?: number;
}

/**
 * Base class defining all Move Effect Attributes
 */
export class MoveEffectAttr extends MoveAttr {
  /**
   * A container for this attribute's optional parameters
   * @see {@linkcode MoveEffectAttrOptions} for supported params.
   */
  protected options?: MoveEffectAttrOptions;

  constructor(selfTarget?: boolean, options?: MoveEffectAttrOptions) {
    super(selfTarget);
    this.options = options;
  }

  /**
   * Defines when this effect should trigger in the move's effect order.
   * @defaultValue {@linkcode MoveEffectTrigger.POST_APPLY}
   */
  public get trigger () {
    return this.options?.trigger ?? MoveEffectTrigger.POST_APPLY;
  }

  /**
   * `true` if this effect should only trigger on the first hit of
   * multi-hit moves.
   * @defaultValue `false`
   */
  public get firstHitOnly () {
    return this.options?.firstHitOnly ?? false;
  }

  /**
   * `true` if this effect should only trigger on the last hit of
   * multi-hit moves.
   * @defaultValue `false`
   */
  public get lastHitOnly () {
    return this.options?.lastHitOnly ?? false;
  }

  /**
   * `true` if this effect should apply only upon hitting a target
   * for the first time when targeting multiple {@linkcode Pokemon}.
   * @defaultValue `false`
   */
  public get firstTargetOnly () {
    return this.options?.firstTargetOnly ?? false;
  }

  /**
   * If defined, overrides the move's base chance for this
   * secondary effect to trigger.
   */
  public get effectChanceOverride () {
    return this.options?.effectChanceOverride;
  }

  /**
   * Determine whether this {@linkcode MoveAttr}'s effects are able to {@linkcode apply | be applied} to the target.
   *
   * Will **NOT** cause the move to fail upon returning `false` (unlike {@linkcode getCondition};
   * merely that the effect for this attribute will be nullified.
   * @param user - The {@linkcode Pokemon} using the move
   * @param target - The {@linkcode Pokemon} being targeted by the move, or {@linkcode user} if the move is
   * {@linkcode selfTarget | self-targeting}
   * @param move - The {@linkcode Move} being used
   * @param _args - Set of unique arguments needed by this attribute
   * @returns `true` if basic application of this `MoveAttr`s effects should be possible
   */
  // TODO: Decouple this check from the `apply` step
  // TODO: Make non-damaging moves fail by default if none of their attributes can apply
  canApply(user: Pokemon, target: Pokemon, move: Move, _args?: any[]) {
    // TODO: These checks seem redundant
    return !! (this.selfTarget ? user.hp && !user.getTag(BattlerTagType.FRENZY) : target.hp)
           && (this.selfTarget || !target.getTag(BattlerTagType.PROTECTED) ||
                move.doesFlagEffectApply({ flag: MoveFlags.IGNORE_PROTECT, user, target }));
  }

  /** Applies move effects so long as they are able based on {@linkcode canApply} */
  apply(user: Pokemon, target: Pokemon, move: Move, args?: any[]): boolean {
    return this.canApply(user, target, move, args);
  }

  /**
   * Gets the used move's additional effect chance.
   * Chance is modified by {@linkcode MoveEffectChanceMultiplierAbAttr} and {@linkcode IgnoreMoveEffectsAbAttr}.
   * @param user {@linkcode Pokemon} using this move
   * @param target {@linkcode Pokemon | Target} of this move
   * @param move {@linkcode Move} being used
   * @param selfEffect `true` if move targets user.
   * @returns Move effect chance value.
   */
  getMoveChance(user: Pokemon, target: Pokemon, move: Move, selfEffect?: Boolean, showAbility?: Boolean): number {
    const moveChance = new NumberHolder(this.effectChanceOverride ?? move.chance);

    applyAbAttrs("MoveEffectChanceMultiplierAbAttr", {pokemon: user, simulated: !showAbility, chance: moveChance, move});

    if ((!move.hasAttr("FlinchAttr") || moveChance.value <= move.chance) && !move.hasAttr("SecretPowerAttr")) {
      const userSide = user.isPlayer() ? ArenaTagSide.PLAYER : ArenaTagSide.ENEMY;
      globalScene.arena.applyTagsForSide(ArenaTagType.WATER_FIRE_PLEDGE, userSide, false, moveChance);
    }

    if (!selfEffect) {
      applyAbAttrs("IgnoreMoveEffectsAbAttr", {pokemon: target, move, simulated: !showAbility, chance: moveChance});
    }
    return moveChance.value;
  }
}

/**
 * Base class defining all Move Header attributes.
 * Move Header effects apply at the beginning of a turn before any moves are resolved.
 * They can be used to apply effects to the field (e.g. queueing a message) or to the user
 * (e.g. adding a battler tag).
 */
export class MoveHeaderAttr extends MoveAttr {
  constructor() {
    super(true);
  }
}

/**
 * Header attribute to queue a message at the beginning of a turn.
 */
export class MessageHeaderAttr extends MoveHeaderAttr {
  /** The message to display, or a function producing one. */
  private message: string | MoveMessageFunc;

  constructor(message: string | MoveMessageFunc) {
    super();
    this.message = message;
  }

  apply(user: Pokemon, target: Pokemon, move: Move): boolean {
    const message = typeof this.message === "string"
      ? this.message
      : this.message(user, target, move);

    if (message) {
      globalScene.phaseManager.queueMessage(message);
      return true;
    }
    return false;
  }
}

/**
 * Header attribute to add a battler tag to the user at the beginning of a turn.
 * @see {@linkcode MoveHeaderAttr}
 */
export class AddBattlerTagHeaderAttr extends MoveHeaderAttr {
  private tagType: BattlerTagType;

  constructor(tagType: BattlerTagType) {
    super();
    this.tagType = tagType;
  }

  apply(user: Pokemon, target: Pokemon, move: Move, args: any[]): boolean {
    user.addTag(this.tagType);
    return true;
  }
}

/**
 * Header attribute to implement the "charge phase" of Beak Blast at the
 * beginning of a turn.
 * @see {@link https://bulbapedia.bulbagarden.net/wiki/Beak_Blast_(move) | Beak Blast}
 * @see {@linkcode BeakBlastChargingTag}
 */
export class BeakBlastHeaderAttr extends AddBattlerTagHeaderAttr {
  /** Required to initialize Beak Blast's charge animation correctly */
  public chargeAnim = ChargeAnim.BEAK_BLAST_CHARGING;

  constructor() {
    super(BattlerTagType.BEAK_BLAST_CHARGING);
  }
}

/**
 * Attribute to display a message before a move is executed.
 */
export class PreMoveMessageAttr extends MoveAttr {
  /** The message to display or a function returning one */
  private message: string | MoveMessageFunc;

  /**
   * Create a new {@linkcode PreMoveMessageAttr} to display a message before move execution.
   * @param message - The message to display before move use, either` a literal string or a function producing one.
   * @remarks
   * If {@linkcode message} evaluates to an empty string (`""`), no message will be displayed
   * (though the move will still succeed).
   */
  constructor(message: string | MoveMessageFunc) {
    super();
    this.message = message;
  }

  apply(user: Pokemon, target: Pokemon, move: Move): boolean {
    const message = typeof this.message === "function"
      ? this.message(user, target, move)
      : this.message;

    // TODO: Consider changing if/when MoveAttr `apply` return values become significant
    if (message) {
      globalScene.phaseManager.queueMessage(message, 500);
      return true;
    }
    return false;
  }
}

/**
 * Attribute for moves that can be conditionally interrupted to be considered to
 * have failed before their "useMove" message is displayed. Currently used by
 * Focus Punch.
 */
export class PreUseInterruptAttr extends MoveAttr {
  protected message: string | MoveMessageFunc;
  protected conditionFunc: MoveConditionFunc;

  /**
   * Create a new MoveInterruptedMessageAttr.
   * @param message The message to display when the move is interrupted, or a function that formats the message based on the user, target, and move.
   */
  constructor(message: string | MoveMessageFunc, conditionFunc: MoveConditionFunc) {
    super();
    this.message = message;
    this.conditionFunc = conditionFunc;
  }

  /**
   * Message to display when a move is interrupted.
   * @param user {@linkcode Pokemon} using the move
   * @param target {@linkcode Pokemon} target of the move
   * @param move {@linkcode Move} with this attribute
   */
  override apply(user: Pokemon, target: Pokemon, move: Move): boolean {
    return this.conditionFunc(user, target, move);
  }

  /**
   * Message to display when a move is interrupted.
   * @param user {@linkcode Pokemon} using the move
   * @param target {@linkcode Pokemon} target of the move
   * @param move {@linkcode Move} with this attribute
   */
  override getFailedText(user: Pokemon, target: Pokemon, move: Move): string | undefined {
    if (this.message && this.conditionFunc(user, target, move)) {
      return typeof this.message === "string"
          ? this.message
          : this.message(user, target, move);
    }
  }
}

/**
 * Attribute for Status moves that take attack type effectiveness
 * into consideration (i.e. {@linkcode https://bulbapedia.bulbagarden.net/wiki/Thunder_Wave_(move) | Thunder Wave})
 */
export class RespectAttackTypeImmunityAttr extends MoveAttr { }

export class IgnoreOpponentStatStagesAttr extends MoveAttr {
  apply(user: Pokemon, target: Pokemon, move: Move, args: any[]): boolean {
    (args[0] as BooleanHolder).value = true;

    return true;
  }
}

export class HighCritAttr extends MoveAttr {
  apply(user: Pokemon, target: Pokemon, move: Move, args: any[]): boolean {
    (args[0] as NumberHolder).value++;

    return true;
  }

  getUserBenefitScore(user: Pokemon, target: Pokemon, move: Move): number {
    return 3;
  }
}

export class CritOnlyAttr extends MoveAttr {
  apply(user: Pokemon, target: Pokemon, move: Move, args: any[]): boolean {
    (args[0] as BooleanHolder).value = true;

    return true;
  }

  getUserBenefitScore(user: Pokemon, target: Pokemon, move: Move): number {
    return 5;
  }
}

export class FixedDamageAttr extends MoveAttr {
  private damage: number;

  constructor(damage: number) {
    super();

    this.damage = damage;
  }

  apply(user: Pokemon, target: Pokemon, move: Move, args: any[]): boolean {
    (args[0] as NumberHolder).value = this.getDamage(user, target, move);

    return true;
  }

  getDamage(user: Pokemon, target: Pokemon, move: Move): number {
    return this.damage;
  }
}

export class UserHpDamageAttr extends FixedDamageAttr {
  constructor() {
    super(0);
  }

  apply(user: Pokemon, target: Pokemon, move: Move, args: any[]): boolean {
    (args[0] as NumberHolder).value = user.hp;

    return true;
  }
}

export class TargetHalfHpDamageAttr extends FixedDamageAttr {
  /**
   * The initial amount of hp the target had before the first hit.
   * Used for calculating multi lens damage.
   */
  private initialHp: number;
  constructor() {
    super(0);
  }

  apply(user: Pokemon, target: Pokemon, move: Move, args: any[]): boolean {
    // first, determine if the hit is coming from multi lens or not
    const lensCount = user.getHeldItems().find(i => i instanceof PokemonMultiHitModifier)?.getStackCount() ?? 0;
    if (lensCount <= 0) {
      // no multi lenses; we can just halve the target's hp and call it a day
      (args[0] as NumberHolder).value = toDmgValue(target.hp / 2);
      return true;
    }

    // figure out what hit # we're on
    switch (user.turnData.hitCount - user.turnData.hitsLeft) {
      case 0:
        // first hit of move; update initialHp tracker
        this.initialHp = target.hp;
      default:
        // multi lens added hit; use initialHp tracker to ensure correct damage
        (args[0] as NumberHolder).value = toDmgValue(this.initialHp / 2);
        return true;
      case lensCount + 1:
        // parental bond added hit; calc damage as normal
        (args[0] as NumberHolder).value = toDmgValue(target.hp / 2);
        return true;
    }
  }

  getTargetBenefitScore(user: Pokemon, target: Pokemon, move: Move): number {
    return target.getHpRatio() > 0.5 ? Math.floor(((target.getHpRatio() - 0.5) * -24) + 4) : -20;
  }
}

export class MatchHpAttr extends FixedDamageAttr {
  constructor() {
    super(0);
  }

  apply(user: Pokemon, target: Pokemon, move: Move, args: any[]): boolean {
    (args[0] as NumberHolder).value = target.hp - user.hp;

    return true;
  }

  getCondition(): MoveConditionFunc {
    return (user, target, move) => user.hp <= target.hp;
  }

  // TODO
  /*getUserBenefitScore(user: Pokemon, target: Pokemon, move: Move): number {
    return 0;
  }*/
}

type MoveFilter = (move: Move) => boolean;

export class CounterDamageAttr extends FixedDamageAttr {
  private moveFilter: MoveFilter;
  private multiplier: number;

  constructor(moveFilter: MoveFilter, multiplier: number) {
    super(0);

    this.moveFilter = moveFilter;
    this.multiplier = multiplier;
  }

  apply(user: Pokemon, target: Pokemon, move: Move, args: any[]): boolean {
    const damage = user.turnData.attacksReceived.filter(ar => this.moveFilter(allMoves[ar.move])).reduce((total: number, ar: AttackMoveResult) => total + ar.damage, 0);
    (args[0] as NumberHolder).value = toDmgValue(damage * this.multiplier);

    return true;
  }

  getCondition(): MoveConditionFunc {
    return (user, target, move) => !!user.turnData.attacksReceived.filter(ar => this.moveFilter(allMoves[ar.move])).length;
  }
}

export class LevelDamageAttr extends FixedDamageAttr {
  constructor() {
    super(0);
  }

  getDamage(user: Pokemon, target: Pokemon, move: Move): number {
    return user.level;
  }
}

export class RandomLevelDamageAttr extends FixedDamageAttr {
  constructor() {
    super(0);
  }

  getDamage(user: Pokemon, target: Pokemon, move: Move): number {
    return toDmgValue(user.level * (user.randBattleSeedIntRange(50, 150) * 0.01));
  }
}

export class ModifiedDamageAttr extends MoveAttr {
  apply(user: Pokemon, target: Pokemon, move: Move, args: any[]): boolean {
    const initialDamage = args[0] as NumberHolder;
    initialDamage.value = this.getModifiedDamage(user, target, move, initialDamage.value);

    return true;
  }

  getModifiedDamage(user: Pokemon, target: Pokemon, move: Move, damage: number): number {
    return damage;
  }
}

export class SurviveDamageAttr extends ModifiedDamageAttr {
  getModifiedDamage(user: Pokemon, target: Pokemon, move: Move, damage: number): number {
    return Math.min(damage, target.hp - 1);
  }

  getUserBenefitScore(user: Pokemon, target: Pokemon, move: Move): number {
    return target.hp > 1 ? 0 : -20;
  }
}

/**
 * Move attribute to display arbitrary text during a move's execution.
 */
export class MessageAttr extends MoveEffectAttr {
  /** The message to display, either as a string or a function returning one. */
  private message: string | MoveMessageFunc;

  constructor(message: string | MoveMessageFunc, options?: MoveEffectAttrOptions) {
    // TODO: Do we need to respect `selfTarget` if we're just displaying text?
    super(false, options)
    this.message = message;
  }

  override apply(user: Pokemon, target: Pokemon, move: Move): boolean {
    const message = typeof this.message === "function"
      ? this.message(user, target, move)
      : this.message;

    // TODO: Consider changing if/when MoveAttr `apply` return values become significant
    if (message) {
      globalScene.phaseManager.queueMessage(message, 500);
      return true;
    }
    return false;
  }
}

export class RecoilAttr extends MoveEffectAttr {
  private useHp: boolean;
  private damageRatio: number;
  private unblockable: boolean;

  constructor(useHp: boolean = false, damageRatio: number = 0.25, unblockable: boolean = false) {
    super(true, { lastHitOnly: true });

    this.useHp = useHp;
    this.damageRatio = damageRatio;
    this.unblockable = unblockable;
  }

  apply(user: Pokemon, target: Pokemon, move: Move, args: any[]): boolean {
    if (!super.apply(user, target, move, args)) {
      return false;
    }

    const cancelled = new BooleanHolder(false);
    if (!this.unblockable) {
      const abAttrParams: AbAttrParamsWithCancel = {pokemon: user, cancelled};
      applyAbAttrs("BlockRecoilDamageAttr", abAttrParams);
      applyAbAttrs("BlockNonDirectDamageAbAttr", abAttrParams);
    }

    if (cancelled.value) {
      return false;
    }

    // Chloroblast and Struggle should not deal recoil damage if the move was not successful
    if (this.useHp && [ MoveResult.FAIL, MoveResult.MISS ].includes(user.getLastXMoves(1)[0]?.result ?? MoveResult.FAIL)) {
      return false;
    }

    const damageValue = (!this.useHp ? user.turnData.totalDamageDealt : user.getMaxHp()) * this.damageRatio;
    const minValue = user.turnData.totalDamageDealt ? 1 : 0;
    const recoilDamage = toDmgValue(damageValue, minValue);
    if (!recoilDamage) {
      return false;
    }

    if (cancelled.value) {
      return false;
    }

    user.damageAndUpdate(recoilDamage, { result: HitResult.INDIRECT, ignoreSegments: true });
    globalScene.phaseManager.queueMessage(i18next.t("moveTriggers:hitWithRecoil", { pokemonName: getPokemonNameWithAffix(user) }));
    user.turnData.damageTaken += recoilDamage;

    return true;
  }

  getUserBenefitScore(user: Pokemon, target: Pokemon, move: Move): number {
    return Math.floor((move.power / 5) / -4);
  }
}


/**
 * Attribute used for moves which self KO the user regardless if the move hits a target
 */
export class SacrificialAttr extends MoveEffectAttr {
  constructor() {
    super(true, { trigger: MoveEffectTrigger.POST_TARGET });
  }

  /**
   * Deals damage to the user equal to their current hp
   * @param user {@linkcode Pokemon} that used the move
   * @param target {@linkcode Pokemon} target of the move
   * @param move {@linkcode Move} with this attribute
   * @param args N/A
   * @returns true if the function succeeds
   **/
  apply(user: Pokemon, target: Pokemon, move: Move, args: any[]): boolean {
    user.damageAndUpdate(user.hp, { result: HitResult.INDIRECT, ignoreSegments: true });
	  user.turnData.damageTaken += user.hp;

    return true;
  }

  getUserBenefitScore(user: Pokemon, target: Pokemon, move: Move): number {
    if (user.isBoss()) {
      return -20;
    }
    return Math.ceil(((1 - user.getHpRatio()) * 10 - 10) * (target.getAttackTypeEffectiveness(move.type, user) - 0.5));
  }
}

/**
 * Attribute used for moves which self KO the user but only if the move hits a target
 */
export class SacrificialAttrOnHit extends MoveEffectAttr {
  constructor() {
    super(true);
  }

  /**
   * Deals damage to the user equal to their current hp if the move lands
   * @param user {@linkcode Pokemon} that used the move
   * @param target {@linkcode Pokemon} target of the move
   * @param move {@linkcode Move} with this attribute
   * @param args N/A
   * @returns true if the function succeeds
   **/
  apply(user: Pokemon, target: Pokemon, move: Move, args: any[]): boolean {
    // If the move fails to hit a target, then the user does not faint and the function returns false
    if (!super.apply(user, target, move, args)) {
      return false;
    }

    user.damageAndUpdate(user.hp, { result: HitResult.INDIRECT, ignoreSegments: true });
    user.turnData.damageTaken += user.hp;

    return true;
  }

  getUserBenefitScore(user: Pokemon, target: Pokemon, move: Move): number {
    if (user.isBoss()) {
      return -20;
    }
    return Math.ceil(((1 - user.getHpRatio()) * 10 - 10) * (target.getAttackTypeEffectiveness(move.type, user) - 0.5));
  }
}

/**
 * Attribute used for moves which cut the user's Max HP in half.
 * Triggers using {@linkcode MoveEffectTrigger.POST_TARGET}.
 */
export class HalfSacrificialAttr extends MoveEffectAttr {
  constructor() {
    super(true, { trigger: MoveEffectTrigger.POST_TARGET });
  }

  /**
   * Cut's the user's Max HP in half and displays the appropriate recoil message
   * @param user {@linkcode Pokemon} that used the move
   * @param target N/A
   * @param move {@linkcode Move} with this attribute
   * @param args N/A
   * @returns true if the function succeeds
   */
  apply(user: Pokemon, target: Pokemon, move: Move, args: any[]): boolean {
    if (!super.apply(user, target, move, args)) {
      return false;
    }

    const cancelled = new BooleanHolder(false);
    // Check to see if the Pokemon has an ability that blocks non-direct damage
    applyAbAttrs("BlockNonDirectDamageAbAttr", {pokemon: user, cancelled});
    if (!cancelled.value) {
      user.damageAndUpdate(toDmgValue(user.getMaxHp() / 2), { result: HitResult.INDIRECT, ignoreSegments: true });
      globalScene.phaseManager.queueMessage(i18next.t("moveTriggers:cutHpPowerUpMove", { pokemonName: getPokemonNameWithAffix(user) })); // Queue recoil message
    }
    return true;
  }

  getUserBenefitScore(user: Pokemon, target: Pokemon, move: Move): number {
    if (user.isBoss()) {
      return -10;
    }
    return Math.ceil(((1 - user.getHpRatio() / 2) * 10 - 10) * (target.getAttackTypeEffectiveness(move.type, user) - 0.5));
  }
}

/**
 * Attribute to put in a {@link https://bulbapedia.bulbagarden.net/wiki/Substitute_(doll) | Substitute Doll} for the user.
 */
export class AddSubstituteAttr extends MoveEffectAttr {
  /** The ratio of the user's max HP that is required to apply this effect */
  private hpCost: number;
  /** Whether the damage taken should be rounded up (Shed Tail rounds up) */
  private roundUp: boolean;

  constructor(hpCost: number, roundUp: boolean) {
    super(true);

    this.hpCost = hpCost;
    this.roundUp = roundUp;
  }

  /**
   * Removes 1/4 of the user's maximum HP (rounded down) to create a substitute for the user
   * @param user - The {@linkcode Pokemon} that used the move.
   * @param target - n/a
   * @param move - The {@linkcode Move} with this attribute.
   * @param args - n/a
   * @returns `true` if the attribute successfully applies, `false` otherwise
   */
  apply(user: Pokemon, target: Pokemon, move: Move, args: any[]): boolean {
    if (!super.apply(user, target, move, args)) {
      return false;
    }

    const damageTaken = this.roundUp ? Math.ceil(user.getMaxHp() * this.hpCost) : Math.floor(user.getMaxHp() * this.hpCost);
    user.damageAndUpdate(damageTaken, { result: HitResult.INDIRECT, ignoreSegments: true, ignoreFaintPhase: true });
    user.addTag(BattlerTagType.SUBSTITUTE, 0, move.id, user.id);
    return true;
  }

  getUserBenefitScore(user: Pokemon, target: Pokemon, move: Move): number {
    if (user.isBoss()) {
      return -10;
    }
    return 5;
  }

  getCondition(): MoveConditionFunc {
    return (user, _target, _move) => !user.getTag(SubstituteTag) && user.hp > (this.roundUp ? Math.ceil(user.getMaxHp() * this.hpCost) : Math.floor(user.getMaxHp() * this.hpCost)) && user.getMaxHp() > 1;
  }

  /**
   * Get the substitute-specific failure message if one should be displayed.
   * @param user - The pokemon using the move.
   * @returns The substitute-specific failure message if the conditions apply, otherwise `undefined`
   */
  getFailedText(user: Pokemon, _target: Pokemon, _move: Move): string | undefined {
    if (user.getTag(SubstituteTag)) {
      return i18next.t("moveTriggers:substituteOnOverlap", { pokemonName: getPokemonNameWithAffix(user) });
    } else if (user.hp <= Math.floor(user.getMaxHp() / 4) || user.getMaxHp() === 1) {
      return i18next.t("moveTriggers:substituteNotEnoughHp");
    }
  }
}

/**
 * Heals the user or target by {@linkcode healRatio} depending on the value of {@linkcode selfTarget}
 */
export class HealAttr extends MoveEffectAttr {
  constructor(
    /** The percentage of {@linkcode Stat.HP} to heal. */
    private healRatio: number,
    /** Whether to display a healing animation when healing the target; default `false` */
    private showAnim = false,
    selfTarget = true
  ) {
    super(selfTarget);
  }

  override apply(user: Pokemon, target: Pokemon, _move: Move, _args: any[]): boolean {
    this.addHealPhase(this.selfTarget ? user : target, this.healRatio);
    return true;
  }

  /**
   * Creates a new {@linkcode PokemonHealPhase}.
   * This heals the target and shows the appropriate message.
   */
  protected addHealPhase(target: Pokemon, healRatio: number) {
    globalScene.phaseManager.unshiftNew("PokemonHealPhase", target.getBattlerIndex(),
      toDmgValue(target.getMaxHp() * healRatio), i18next.t("moveTriggers:healHp", { pokemonName: getPokemonNameWithAffix(target) }), true, !this.showAnim);
  }

  override getTargetBenefitScore(user: Pokemon, target: Pokemon, _move: Move): number {
    const score = ((1 - (this.selfTarget ? user : target).getHpRatio()) * 20) - this.healRatio * 10;
    return Math.round(score / (1 - this.healRatio / 2));
  }

  // TODO: Change to fail move
  override canApply(user: Pokemon, target: Pokemon, _move: Move, _args?: any[]): boolean {
    if (!super.canApply(user, target, _move, _args)) {
      return false;
    }

    const healedPokemon = this.selfTarget ? user : target;
    if (healedPokemon.isFullHp()) {
      // Ensure the fail message isn't displayed when checking the move conditions outside of the move execution
      // TOOD: Fix this in PR#6276
      if (globalScene.phaseManager.getCurrentPhase()?.is("MovePhase")) {
        globalScene.phaseManager.queueMessage(i18next.t("battle:hpIsFull", {
          pokemonName: getPokemonNameWithAffix(healedPokemon),
        }))
      }
      return false;
    }
    return true;
  }
}

/**
 * Attribute to put the user to sleep for a fixed duration, fully heal them and cure their status.
 * Used for {@linkcode MoveId.REST}.
 */
export class RestAttr extends HealAttr {
  private duration: number;

  constructor(duration: number) {
    super(1, true);
    this.duration = duration;
  }

  override apply(user: Pokemon, target: Pokemon, move: Move, args: any[]): boolean {
   const wasSet = user.trySetStatus(StatusEffect.SLEEP, user, this.duration, null, true, true,
    i18next.t("moveTriggers:restBecameHealthy", {
      pokemonName: getPokemonNameWithAffix(user),
    }));
    return wasSet && super.apply(user, target, move, args);
  }

  override addHealPhase(user: Pokemon): void {
    globalScene.phaseManager.unshiftNew("PokemonHealPhase", user.getBattlerIndex(), user.getMaxHp(), null)
  }

  // TODO: change after HealAttr is changed to fail move
  override getCondition(): MoveConditionFunc {
    return (user, target, move) =>
      super.canApply(user, target, move, [])
      // Intentionally suppress messages here as we display generic fail msg
      // TODO: This might have order-of-operation jank
      && user.canSetStatus(StatusEffect.SLEEP, true, true, user)
  }
}

/**
 * Cures the user's party of non-volatile status conditions, ie. Heal Bell, Aromatherapy
 */
export class PartyStatusCureAttr extends MoveEffectAttr {
  /** Message to display after using move */
  private message: string | null;
  /** Skips mons with this ability, ie. Soundproof */
  private abilityCondition: AbilityId;

  constructor(message: string | null, abilityCondition: AbilityId) {
    super();

    this.message = message;
    this.abilityCondition = abilityCondition;
  }

  //The same as MoveEffectAttr.canApply, except it doesn't check for the target's HP.
  canApply(user: Pokemon, target: Pokemon, move: Move, args: any[]) {
    const isTargetValid =
      (this.selfTarget && user.hp && !user.getTag(BattlerTagType.FRENZY)) ||
      (!this.selfTarget && (!target.getTag(BattlerTagType.PROTECTED) || move.hasFlag(MoveFlags.IGNORE_PROTECT)));
    return !!isTargetValid;
  }

  apply(user: Pokemon, target: Pokemon, move: Move, args: any[]): boolean {
    if (!this.canApply(user, target, move, args)) {
      return false;
    }
    const partyPokemon = user.isPlayer() ? globalScene.getPlayerParty() : globalScene.getEnemyParty();
    partyPokemon.forEach(p => this.cureStatus(p, user.id));

    if (this.message) {
      globalScene.phaseManager.queueMessage(this.message);
    }

    return true;
  }

  /**
   * Tries to cure the status of the given {@linkcode Pokemon}
   * @param pokemon The {@linkcode Pokemon} to cure.
   * @param userId The ID of the (move) {@linkcode Pokemon | user}.
   */
  public cureStatus(pokemon: Pokemon, userId: number) {
    if (!pokemon.isOnField() || pokemon.id === userId) { // user always cures its own status, regardless of ability
      pokemon.resetStatus(false);
      pokemon.updateInfo();
    } else if (!pokemon.hasAbility(this.abilityCondition)) {
      pokemon.resetStatus();
      pokemon.updateInfo();
    } else {
      // TODO: Ability displays should be handled by the ability
      globalScene.phaseManager.queueAbilityDisplay(pokemon, pokemon.getPassiveAbility()?.id === this.abilityCondition, true);
      globalScene.phaseManager.queueAbilityDisplay(pokemon, pokemon.getPassiveAbility()?.id === this.abilityCondition, false);
    }
  }
}

/**
 * Applies damage to the target's ally equal to 1/16 of that ally's max HP.
 */
export class FlameBurstAttr extends MoveEffectAttr {
  constructor() {
    /**
     * This is self-targeted to bypass immunity to target-facing secondary
     * effects when the target has an active Substitute doll.
     * TODO: Find a more intuitive way to implement Substitute bypassing.
     */
    super(true);
  }
  /**
   * @param user - n/a
   * @param target - The target Pokémon.
   * @param move - n/a
   * @param args - n/a
   * @returns A boolean indicating whether the effect was successfully applied.
   */
  apply(user: Pokemon, target: Pokemon, move: Move, args: any[]): boolean {
    const targetAlly = target.getAlly();
    const cancelled = new BooleanHolder(false);

    if (targetAlly != null) {
      applyAbAttrs("BlockNonDirectDamageAbAttr", {pokemon: targetAlly, cancelled});
    }

    if (cancelled.value || !targetAlly || targetAlly.switchOutStatus) {
      return false;
    }

    targetAlly.damageAndUpdate(Math.max(1, Math.floor(1 / 16 * targetAlly.getMaxHp())), { result: HitResult.INDIRECT });
    return true;
  }

  getTargetBenefitScore(user: Pokemon, target: Pokemon, move: Move): number {
    return target.getAlly() != null ? -5 : 0;
  }
}

export class SacrificialFullRestoreAttr extends SacrificialAttr {
  protected restorePP: boolean;
  protected moveMessage: string;

  constructor(restorePP: boolean, moveMessage: string) {
    super();

    this.restorePP = restorePP;
    this.moveMessage = moveMessage;
  }

  apply(user: Pokemon, target: Pokemon, move: Move, args: any[]): boolean {
    if (!super.apply(user, target, move, args)) {
      return false;
    }

    // Add a tag to the field if it doesn't already exist, then queue a delayed healing effect in the user's current slot.
    globalScene.arena.addTag(ArenaTagType.PENDING_HEAL, 0, move.id, user.id); // Arguments after first go completely unused
    const tag = globalScene.arena.getTag(ArenaTagType.PENDING_HEAL) as PendingHealTag;
    tag.queueHeal(user.getBattlerIndex(), {
      sourceId: user.id,
      moveId: move.id,
      restorePP: this.restorePP,
      healMessage: i18next.t(this.moveMessage, { pokemonName: getPokemonNameWithAffix(user) }),
    });

    return true;
  }

  getUserBenefitScore(user: Pokemon, target: Pokemon, move: Move): number {
    return -20;
  }

  getCondition(): MoveConditionFunc {
    return (user, _target, _move) => globalScene.getPlayerParty().filter(p => p.isActive()).length > globalScene.currentBattle.getBattlerCount();
  }
}

/**
 * Attribute used for moves which ignore type-based debuffs from weather, namely Hydro Steam.
 * Called during damage calculation after getting said debuff from getAttackTypeMultiplier in the Pokemon class.
 */
export class IgnoreWeatherTypeDebuffAttr extends MoveAttr {
  /** The {@linkcode WeatherType} this move ignores */
  public weather: WeatherType;

  constructor(weather: WeatherType) {
    super();
    this.weather = weather;
  }
  /**
   * Changes the type-based weather modifier if this move's power would be reduced by it
   * @param user {@linkcode Pokemon} that used the move
   * @param target N/A
   * @param move {@linkcode Move} with this attribute
   * @param args [0] {@linkcode NumberHolder} for arenaAttackTypeMultiplier
   * @returns true if the function succeeds
   */
  apply(user: Pokemon, target: Pokemon, move: Move, args: any[]): boolean {
    const weatherModifier = args[0] as NumberHolder;
    //If the type-based attack power modifier due to weather (e.g. Water moves in Sun) is below 1, set it to 1
    if (globalScene.arena.weather?.weatherType === this.weather) {
      weatherModifier.value = Math.max(weatherModifier.value, 1);
    }
    return true;
  }
}

export abstract class WeatherHealAttr extends HealAttr {
  constructor() {
    super(0.5);
  }

  apply(user: Pokemon, target: Pokemon, move: Move, args: any[]): boolean {
    let healRatio = 0.5;
    if (!globalScene.arena.weather?.isEffectSuppressed()) {
      const weatherType = globalScene.arena.weather?.weatherType || WeatherType.NONE;
      healRatio = this.getWeatherHealRatio(weatherType);
    }
    this.addHealPhase(user, healRatio);
    return true;
  }

  abstract getWeatherHealRatio(weatherType: WeatherType): number;
}

export class PlantHealAttr extends WeatherHealAttr {
  getWeatherHealRatio(weatherType: WeatherType): number {
    switch (weatherType) {
      case WeatherType.SUNNY:
      case WeatherType.HARSH_SUN:
        return 2 / 3;
      case WeatherType.RAIN:
      case WeatherType.SANDSTORM:
      case WeatherType.HAIL:
      case WeatherType.SNOW:
      case WeatherType.FOG:
      case WeatherType.HEAVY_RAIN:
        return 0.25;
      default:
        return 0.5;
    }
  }
}

export class SandHealAttr extends WeatherHealAttr {
  getWeatherHealRatio(weatherType: WeatherType): number {
    switch (weatherType) {
      case WeatherType.SANDSTORM:
        return 2 / 3;
      default:
        return 0.5;
    }
  }
}

/**
 * Heals the target or the user by either {@linkcode normalHealRatio} or {@linkcode boostedHealRatio}
 * depending on the evaluation of {@linkcode condition}
 */
export class BoostHealAttr extends HealAttr {
  /** Healing received when {@linkcode condition} is false */
  private normalHealRatio: number;
  /** Healing received when {@linkcode condition} is true */
  private boostedHealRatio: number;
  /** The lambda expression to check against when boosting the healing value */
  private condition?: MoveConditionFunc;

  constructor(normalHealRatio: number = 0.5, boostedHealRatio: number = 2 / 3, showAnim?: boolean, selfTarget?: boolean, condition?: MoveConditionFunc) {
    super(normalHealRatio, showAnim, selfTarget);
    this.normalHealRatio = normalHealRatio;
    this.boostedHealRatio = boostedHealRatio;
    this.condition = condition;
  }

  /**
   * @param user {@linkcode Pokemon} using the move
   * @param target {@linkcode Pokemon} target of the move
   * @param move {@linkcode Move} with this attribute
   * @param args N/A
   * @returns true if the move was successful
   */
  apply(user: Pokemon, target: Pokemon, move: Move, args: any[]): boolean {
    const healRatio: number = (this.condition ? this.condition(user, target, move) : false) ? this.boostedHealRatio : this.normalHealRatio;
    this.addHealPhase(target, healRatio);
    return true;
  }
}

/**
 * Heals the target only if it is the ally
 */
export class HealOnAllyAttr extends HealAttr {
  override canApply(user: Pokemon, target: Pokemon, _move: Move, _args?: any[]): boolean {
    // Don't trigger if not targeting an ally
    return target === user.getAlly() && super.canApply(user, target, _move, _args);
  }

  override apply(user: Pokemon, target: Pokemon, _move: Move, _args: any[]): boolean {
    if (user.isOpponent(target)) {
      return false;
    }
    return super.apply(user, target, _move, _args);
  }
}

/**
 * Heals user as a side effect of a move that hits a target.
 * Healing is based on {@linkcode healRatio} * the amount of damage dealt or a stat of the target.
 */
// TODO: Make Strength Sap its own attribute that extends off of this one
export class HitHealAttr extends MoveEffectAttr {
  private healRatio: number;
  private healStat: EffectiveStat | null;

  constructor(healRatio?: number | null, healStat?: EffectiveStat) {
    super(true);

    this.healRatio = healRatio ?? 0.5;
    this.healStat = healStat ?? null;
  }
  /**
   * Heals the user the determined amount and possibly displays a message about regaining health.
   * If the target has the {@linkcode ReverseDrainAbAttr}, all healing is instead converted
   * to damage to the user.
   * @param user {@linkcode Pokemon} using this move
   * @param target {@linkcode Pokemon} target of this move
   * @param move {@linkcode Move} being used
   * @param args N/A
   * @returns true if the function succeeds
   */
  apply(user: Pokemon, target: Pokemon, move: Move, args: any[]): boolean {
    let healAmount = 0;
    let message = "";
    const reverseDrain = target.hasAbilityWithAttr("ReverseDrainAbAttr", false);
    if (this.healStat !== null) {
      // Strength Sap formula
      healAmount = target.getEffectiveStat(this.healStat);
      message = i18next.t("battle:drainMessage", { pokemonName: getPokemonNameWithAffix(target) });
    } else {
      // Default healing formula used by draining moves like Absorb, Draining Kiss, Bitter Blade, etc.
      healAmount = toDmgValue(user.turnData.singleHitDamageDealt * this.healRatio);
      message = i18next.t("battle:regainHealth", { pokemonName: getPokemonNameWithAffix(user) });
    }
    if (reverseDrain) {
      if (user.hasAbilityWithAttr("BlockNonDirectDamageAbAttr")) {
        healAmount = 0;
        message = "";
      } else {
        user.turnData.damageTaken += healAmount;
        healAmount = healAmount * -1;
        message = "";
      }
    }
    globalScene.phaseManager.unshiftNew("PokemonHealPhase", user.getBattlerIndex(), healAmount, message, false, true);
    return true;
  }

  /**
   * Used by the Enemy AI to rank an attack based on a given user
   * @param user {@linkcode Pokemon} using this move
   * @param target {@linkcode Pokemon} target of this move
   * @param move {@linkcode Move} being used
   * @returns an integer. Higher means enemy is more likely to use that move.
   */
  getUserBenefitScore(user: Pokemon, target: Pokemon, move: Move): number {
    if (this.healStat) {
      const healAmount = target.getEffectiveStat(this.healStat);
      return Math.floor(Math.max(0, (Math.min(1, (healAmount + user.hp) / user.getMaxHp() - 0.33))) / user.getHpRatio());
    }
    return Math.floor(Math.max((1 - user.getHpRatio()) - 0.33, 0) * (move.power / 4));
  }
}

/**
 * Attribute used for moves that change priority in a turn given a condition,
 * e.g. Grassy Glide
 * Called when move order is calculated in {@linkcode TurnStartPhase}.
 */
export class IncrementMovePriorityAttr extends MoveAttr {
  /** The condition for a move's priority being incremented */
  private moveIncrementFunc: (pokemon: Pokemon, target:Pokemon, move: Move) => boolean;
  /** The amount to increment priority by, if condition passes. */
  private increaseAmount: number;

  constructor(moveIncrementFunc: (pokemon: Pokemon, target:Pokemon, move: Move) => boolean, increaseAmount = 1) {
    super();

    this.moveIncrementFunc = moveIncrementFunc;
    this.increaseAmount = increaseAmount;
  }

  /**
   * Increments move priority by set amount if condition passes
   * @param user {@linkcode Pokemon} using this move
   * @param target {@linkcode Pokemon} target of this move
   * @param move {@linkcode Move} being used
   * @param args [0] {@linkcode NumberHolder} for move priority.
   * @returns true if function succeeds
   */
  apply(user: Pokemon, target: Pokemon, move: Move, args: any[]): boolean {
    if (!this.moveIncrementFunc(user, target, move)) {
      return false;
    }

    (args[0] as NumberHolder).value += this.increaseAmount;
    return true;
  }
}

/**
 * Attribute used for attack moves that hit multiple times per use, e.g. Bullet Seed.
 *
 * @remarks
 * Applied at the beginning of {@linkcode MoveEffectPhase}.
 */
export class MultiHitAttr extends MoveAttr {
  /** This move's intrinsic multi-hit type. It should never be modified. */
  private readonly intrinsicMultiHitType: MultiHitType;
  /** This move's current multi-hit type. It may be temporarily modified by abilities (e.g., Battle Bond). */
  private multiHitType: MultiHitType;

  constructor(multiHitType?: MultiHitType) {
    super();

    this.intrinsicMultiHitType = multiHitType !== undefined ? multiHitType : MultiHitType._2_TO_5;
    this.multiHitType = this.intrinsicMultiHitType;
  }

  // Currently used by `battle_bond.test.ts`
  getMultiHitType(): MultiHitType {
    return this.multiHitType;
  }

  /**
   * Set the hit count of an attack based on this attribute instance's {@linkcode MultiHitType}.
   * If the target has an immunity to this attack's types, the hit count will always be 1.
   *
   * @param user {@linkcode Pokemon} that used the attack
   * @param target {@linkcode Pokemon} targeted by the attack
   * @param move {@linkcode Move} being used
   * @param args [0] {@linkcode NumberHolder} storing the hit count of the attack
   * @returns True
   */
  apply(user: Pokemon, target: Pokemon, move: Move, args: any[]): boolean {
    const hitType = new NumberHolder(this.intrinsicMultiHitType);
    applyMoveAttrs("ChangeMultiHitTypeAttr", user, target, move, hitType);
    this.multiHitType = hitType.value;

    (args[0] as NumberHolder).value = this.getHitCount(user, target);
    return true;
  }

  getTargetBenefitScore(user: Pokemon, target: Pokemon, move: Move): number {
    return -5;
  }

  /**
   * Calculate the number of hits that an attack should have given this attribute's
   * {@linkcode MultiHitType}.
   *
   * @param user {@linkcode Pokemon} using the attack
   * @param target {@linkcode Pokemon} targeted by the attack
   * @returns The number of hits this attack should deal
   */
  getHitCount(user: Pokemon, target: Pokemon): number {
    switch (this.multiHitType) {
      case MultiHitType._2_TO_5:
      {
        const rand = user.randBattleSeedInt(20);
        const hitValue = new NumberHolder(rand);
        applyAbAttrs("MaxMultiHitAbAttr", {pokemon: user, hits: hitValue});
        if (hitValue.value >= 13) {
          return 2;
        } else if (hitValue.value >= 6) {
          return 3;
        } else if (hitValue.value >= 3) {
          return 4;
        } else {
          return 5;
        }
      }
      case MultiHitType._2:
        return 2;
      case MultiHitType._3:
        return 3;
      case MultiHitType._10:
        return 10;
      case MultiHitType.BEAT_UP:
        const party = user.isPlayer() ? globalScene.getPlayerParty() : globalScene.getEnemyParty();
        // No status means the ally pokemon can contribute to Beat Up
        return party.reduce((total, pokemon) => {
          return total + (pokemon.id === user.id ? 1 : pokemon?.status && pokemon.status.effect !== StatusEffect.NONE ? 0 : 1);
        }, 0);
    }
  }

  /**
   * Calculate the expected number of hits given this attribute's {@linkcode MultiHitType},
   * the move's accuracy, and a number of situational parameters.
   *
   * @param move - The move that this attribtue is applied to
   * @param partySize - The size of the user's party, used for {@linkcode MoveId.BEAT_UP | Beat Up} (default: `1`)
   * @param maxMultiHit - Whether the move should always hit the maximum number of times, e.g. due to {@linkcode AbilityId.SKILL_LINK | Skill Link} (default: `false`)
   * @param ignoreAcc - `true` if the move should ignore accuracy checks, e.g. due to  {@linkcode AbilityId.NO_GUARD | No Guard} (default: `false`)
   */
  calculateExpectedHitCount(move: Move, { ignoreAcc = false, maxMultiHit = false, partySize = 1 }: {ignoreAcc?: boolean, maxMultiHit?: boolean, partySize?: number} = {}): number {
    let expectedHits: number;
    switch (this.multiHitType) {
      case MultiHitType._2_TO_5:
        expectedHits = maxMultiHit ? 5 : 3.1;
        break;
      case MultiHitType._2:
        expectedHits = 2;
        break;
      case MultiHitType._3:
        expectedHits = 3;
        break;
      case MultiHitType._10:
        expectedHits = 10;
        break;
      case MultiHitType.BEAT_UP:
        // Estimate that half of the party can contribute to beat up.
        expectedHits = Math.max(1, partySize / 2);
        break;
    }
    if (ignoreAcc || move.accuracy === -1) {
      return expectedHits;
    }
    const acc = move.accuracy / 100;
    if (move.hasFlag(MoveFlags.CHECK_ALL_HITS) && !maxMultiHit) {
      // N.B. No moves should be the _2_TO_5 variant and have the CHECK_ALL_HITS flag.
      return acc * (1 - Math.pow(acc, expectedHits)) / (1 - acc);
    }
    return expectedHits *= acc;
  }
}

export class ChangeMultiHitTypeAttr extends MoveAttr {
  apply(user: Pokemon, target: Pokemon, move: Move, args: any[]): boolean {
    //const hitType = args[0] as Utils.NumberHolder;
    return false;
  }
}

export class WaterShurikenMultiHitTypeAttr extends ChangeMultiHitTypeAttr {
  apply(user: Pokemon, target: Pokemon, move: Move, args: any[]): boolean {
    if (user.species.speciesId === SpeciesId.GRENINJA && user.hasAbility(AbilityId.BATTLE_BOND) && user.formIndex === 2) {
      (args[0] as NumberHolder).value = MultiHitType._3;
      return true;
    }
    return false;
  }
}

export class StatusEffectAttr extends MoveEffectAttr {
  public effect: StatusEffect;

  constructor(effect: StatusEffect, selfTarget = false) {
    super(selfTarget);

    this.effect = effect;
  }

  apply(user: Pokemon, target: Pokemon, move: Move, args: any[]): boolean {
    const moveChance = this.getMoveChance(user, target, move, this.selfTarget, true);
    const statusCheck = moveChance < 0 || moveChance === 100 || user.randBattleSeedInt(100) < moveChance;
    if (!statusCheck) {
      return false;
    }

    // non-status moves don't play sound effects for failures
    const quiet = move.category !== MoveCategory.STATUS;

    if (
      target.trySetStatus(this.effect, user, undefined, null, false, quiet)
    ) {
      applyAbAttrs("ConfusionOnStatusEffectAbAttr", {pokemon: user, opponent: target, move, effect: this.effect});
      return true;
    }
    return false;
  }

  getTargetBenefitScore(user: Pokemon, target: Pokemon, move: Move): number {
    const moveChance = this.getMoveChance(user, target, move, this.selfTarget, false);
    const score = moveChance < 0 ? -10 : Math.floor(moveChance * -0.1);
    const pokemon = this.selfTarget ? user : target;

    return pokemon.canSetStatus(this.effect, true, false, user) ? score : 0;
  }
}

/**
 * Attribute to randomly apply one of several statuses to the target.
 * Used for {@linkcode Moves.TRI_ATTACK} and {@linkcode Moves.DIRE_CLAW}.
 */
export class MultiStatusEffectAttr extends StatusEffectAttr {
  public effects: StatusEffect[];

  constructor(effects: StatusEffect[], selfTarget?: boolean) {
    super(effects[0], selfTarget);
    this.effects = effects;
  }

  apply(user: Pokemon, target: Pokemon, move: Move, args: any[]): boolean {
    this.effect = randSeedItem(this.effects);
    const result = super.apply(user, target, move, args);
    return result;
  }

  getTargetBenefitScore(user: Pokemon, target: Pokemon, move: Move): number {
    const moveChance = this.getMoveChance(user, target, move, this.selfTarget, false);
    const score = (moveChance < 0) ? -10 : Math.floor(moveChance * -0.1);
    const pokemon = this.selfTarget ? user : target;

    return !pokemon.status && pokemon.canSetStatus(this.effect, true, false, user) ? score : 0;
  }
}

export class PsychoShiftEffectAttr extends MoveEffectAttr {
  constructor() {
    super(false);
  }

  /**
   * Applies the effect of {@linkcode MoveId.PSYCHO_SHIFT} to its target.
   * Psycho Shift takes the user's status effect and passes it onto the target.
   * The user is then healed after the move has been successfully executed.
   * @param user - The {@linkcode Pokemon} using the move
   * @param target - The {@linkcode Pokemon} targeted by the move.
   * @returns - Whether the effect was successfully applied to the target.
   */
  apply(user: Pokemon, target: Pokemon, _move: Move, _args: any[]): boolean {
    const statusToApply = user.status?.effect ??
      (user.hasAbility(AbilityId.COMATOSE) ? StatusEffect.SLEEP : StatusEffect.NONE);

    // Bang is justified as condition func returns early if no status is found
    if (!target.trySetStatus(statusToApply, user)) {
      return false;
    }

    if (user.status) {
      // Add tag to user to heal its status effect after the move ends (unless we have comatose);
      // occurs after move use to ensure correct Synchronize timing
      user.addTag(BattlerTagType.PSYCHO_SHIFT)
    }

    return true;
  }

  getCondition(): MoveConditionFunc {
    return (user, target) => {
      if (target.status?.effect) {
        return false;
      }

      const statusToApply = user.status?.effect ?? (user.hasAbility(AbilityId.COMATOSE) ? StatusEffect.SLEEP : StatusEffect.NONE);
      return !!statusToApply && target.canSetStatus(statusToApply, false, false, user);
    }
  }

  getTargetBenefitScore(user: Pokemon, target: Pokemon, move: Move): number {
    const statusToApply =
      user.status?.effect ??
      (user.hasAbility(AbilityId.COMATOSE) ? StatusEffect.SLEEP : StatusEffect.NONE);

      // TODO: Give this a positive user benefit score
    return !target.status?.effect && statusToApply && target.canSetStatus(statusToApply, true, false, user) ? -10 : 0;
  }
}

/**
 * Attribute to steal items upon this move's use.
 * Used for {@linkcode MoveId.THIEF} and {@linkcode MoveId.COVET}.
 */
export class StealHeldItemChanceAttr extends MoveEffectAttr {
  private chance: number;

  constructor(chance: number) {
    super(false);
    this.chance = chance;
  }

  apply(user: Pokemon, target: Pokemon, move: Move, args: any[]): boolean {
    const rand = randSeedFloat();
    if (rand > this.chance) {
      return false;
    }

    const heldItems = this.getTargetHeldItems(target).filter((i) => i.isTransferable);
    if (!heldItems.length) {
      return false;
    }

    const poolType = target.isPlayer() ? ModifierPoolType.PLAYER : target.hasTrainer() ? ModifierPoolType.TRAINER : ModifierPoolType.WILD;
    const highestItemTier = heldItems.map((m) => m.type.getOrInferTier(poolType)).reduce((highestTier, tier) => Math.max(tier!, highestTier), 0); // TODO: is the bang after tier correct?
    const tierHeldItems = heldItems.filter((m) => m.type.getOrInferTier(poolType) === highestItemTier);
    const stolenItem = tierHeldItems[user.randBattleSeedInt(tierHeldItems.length)];
    if (!globalScene.tryTransferHeldItemModifier(stolenItem, user, false)) {
      return false;
    }

    globalScene.phaseManager.queueMessage(i18next.t("moveTriggers:stoleItem", { pokemonName: getPokemonNameWithAffix(user), targetName: getPokemonNameWithAffix(target), itemName: stolenItem.type.name }));
    return true;
  }

  getTargetHeldItems(target: Pokemon): PokemonHeldItemModifier[] {
    return globalScene.findModifiers(m => m instanceof PokemonHeldItemModifier
      && m.pokemonId === target.id, target.isPlayer()) as PokemonHeldItemModifier[];
  }

  getUserBenefitScore(user: Pokemon, target: Pokemon, move: Move): number {
    const heldItems = this.getTargetHeldItems(target);
    return heldItems.length ? 5 : 0;
  }

  getTargetBenefitScore(user: Pokemon, target: Pokemon, move: Move): number {
    const heldItems = this.getTargetHeldItems(target);
    return heldItems.length ? -5 : 0;
  }
}

/**
 * Removes a random held item (or berry) from target.
 * Used for Incinerate and Knock Off.
 * Not Implemented Cases: (Same applies for Thief)
 * "If the user faints due to the target's Ability (Rough Skin or Iron Barbs) or held Rocky Helmet, it cannot remove the target's held item."
 * "If the Pokémon is knocked out by the attack, Sticky Hold does not protect the held item."
 */
export class RemoveHeldItemAttr extends MoveEffectAttr {

  /** Optional restriction for item pool to berries only; i.e. Incinerate */
  private berriesOnly: boolean;

  constructor(berriesOnly: boolean = false) {
    super(false);
    this.berriesOnly = berriesOnly;
  }

  /**
   * Attempt to permanently remove a held
   * @param user - The {@linkcode Pokemon} that used the move
   * @param target - The {@linkcode Pokemon} targeted by the move
   * @param move - N/A
   * @param args N/A
   * @returns `true` if an item was able to be removed
   */
  apply(user: Pokemon, target: Pokemon, move: Move, args: any[]): boolean {
    if (!this.berriesOnly && target.isPlayer()) { // "Wild Pokemon cannot knock off Player Pokemon's held items" (See Bulbapedia)
      return false;
    }

    // Check for abilities that block item theft
    // TODO: This should not trigger if the target would faint beforehand
    const cancelled = new BooleanHolder(false);
    applyAbAttrs("BlockItemTheftAbAttr", {pokemon: target, cancelled});

    if (cancelled.value) {
      return false;
    }

    // Considers entire transferrable item pool by default (Knock Off).
    // Otherwise only consider berries (Incinerate).
    let heldItems = this.getTargetHeldItems(target).filter(i => i.isTransferable);

    if (this.berriesOnly) {
      heldItems = heldItems.filter(m => m instanceof BerryModifier && m.pokemonId === target.id, target.isPlayer());
    }

    if (!heldItems.length) {
      return false;
    }

    const removedItem = heldItems[user.randBattleSeedInt(heldItems.length)];

    // Decrease item amount and update icon
    target.loseHeldItem(removedItem);
    globalScene.updateModifiers(target.isPlayer());

    if (this.berriesOnly) {
      globalScene.phaseManager.queueMessage(i18next.t("moveTriggers:incineratedItem", { pokemonName: getPokemonNameWithAffix(user), targetName: getPokemonNameWithAffix(target), itemName: removedItem.type.name }));
    } else {
      globalScene.phaseManager.queueMessage(i18next.t("moveTriggers:knockedOffItem", { pokemonName: getPokemonNameWithAffix(user), targetName: getPokemonNameWithAffix(target), itemName: removedItem.type.name }));
    }

    return true;
  }

  getTargetHeldItems(target: Pokemon): PokemonHeldItemModifier[] {
    return globalScene.findModifiers(m => m instanceof PokemonHeldItemModifier
      && m.pokemonId === target.id, target.isPlayer()) as PokemonHeldItemModifier[];
  }

  getUserBenefitScore(user: Pokemon, target: Pokemon, move: Move): number {
    const heldItems = this.getTargetHeldItems(target);
    return heldItems.length ? 5 : 0;
  }

  getTargetBenefitScore(user: Pokemon, target: Pokemon, move: Move): number {
    const heldItems = this.getTargetHeldItems(target);
    return heldItems.length ? -5 : 0;
  }
}

/**
 * Attribute that causes targets of the move to eat a berry. Used for Teatime, Stuff Cheeks
 */
export class EatBerryAttr extends MoveEffectAttr {
  protected chosenBerry: BerryModifier;
  constructor(selfTarget: boolean) {
    super(selfTarget);
  }

  /**
   * Causes the target to eat a berry.
   * @param user The {@linkcode Pokemon} Pokemon that used the move
   * @param target The {@linkcode Pokemon} Pokemon that will eat the berry
   * @param move The {@linkcode Move} being used
   * @param args Unused
   * @returns `true` if the function succeeds
   */
  apply(user: Pokemon, target: Pokemon, move: Move, args: any[]): boolean {
    if (!super.apply(user, target, move, args)) {
      return false;
    }

    const pokemon = this.selfTarget ? user : target;

    const heldBerries = this.getTargetHeldBerries(pokemon);
    if (heldBerries.length <= 0) {
      return false;
    }

    // pick a random berry to gobble and check if we preserve it
    this.chosenBerry = heldBerries[user.randBattleSeedInt(heldBerries.length)];
    const preserve = new BooleanHolder(false);
    // check for berry pouch preservation
    globalScene.applyModifiers(PreserveBerryModifier, pokemon.isPlayer(), pokemon, preserve);
    if (!preserve.value) {
      this.reduceBerryModifier(pokemon);
    }

    // Don't update harvest for berries preserved via Berry pouch (no item dupes lol)
    this.eatBerry(target, undefined, !preserve.value);

    return true;
  }

  getTargetHeldBerries(target: Pokemon): BerryModifier[] {
    return globalScene.findModifiers(m => m instanceof BerryModifier
      && (m as BerryModifier).pokemonId === target.id, target.isPlayer()) as BerryModifier[];
  }

  reduceBerryModifier(target: Pokemon) {
    if (this.chosenBerry) {
      target.loseHeldItem(this.chosenBerry);
    }
    globalScene.updateModifiers(target.isPlayer());
  }


  /**
   * Internal function to apply berry effects.
   *
   * @param consumer - The {@linkcode Pokemon} eating the berry; assumed to also be owner if `berryOwner` is omitted
   * @param berryOwner - The {@linkcode Pokemon} whose berry is being eaten; defaults to `consumer` if not specified.
   * @param updateHarvest - Whether to prevent harvest from tracking berries;
   * defaults to whether `consumer` equals `berryOwner` (i.e. consuming own berry).
   */
   protected eatBerry(consumer: Pokemon, berryOwner: Pokemon = consumer, updateHarvest = consumer === berryOwner) {
     // consumer eats berry, owner triggers unburden and similar effects
    getBerryEffectFunc(this.chosenBerry.berryType)(consumer);
    applyAbAttrs("PostItemLostAbAttr", {pokemon: berryOwner});
    applyAbAttrs("HealFromBerryUseAbAttr", {pokemon: consumer});
    consumer.recordEatenBerry(this.chosenBerry.berryType, updateHarvest);
  }
}

/**
 * Attribute used for moves that steal and eat a random berry from the target.
 * Used for {@linkcode MoveId.PLUCK} & {@linkcode MoveId.BUG_BITE}.
 */
export class StealEatBerryAttr extends EatBerryAttr {
  constructor() {
    super(false);
  }

  /**
   * User steals a random berry from the target and then eats it.
   * @param user - The {@linkcode Pokemon} using the move; will eat the stolen berry
   * @param target - The {@linkcode Pokemon} having its berry stolen
   * @param move - The {@linkcode Move} being used
   * @param args N/A
   * @returns `true` if the function succeeds
   */
  apply(user: Pokemon, target: Pokemon, move: Move, args: any[]): boolean {
    // check for abilities that block item theft
    const cancelled = new BooleanHolder(false);
    applyAbAttrs("BlockItemTheftAbAttr", {pokemon: target, cancelled});
    if (cancelled.value === true) {
      return false;
    }

    // check if the target even _has_ a berry in the first place
    // TODO: Check on cart if Pluck displays messages when used against sticky hold mons w/o berries
    const heldBerries = this.getTargetHeldBerries(target);
    if (heldBerries.length <= 0) {
      return false;
    }

    // pick a random berry and eat it
    this.chosenBerry = heldBerries[user.randBattleSeedInt(heldBerries.length)];
    applyAbAttrs("PostItemLostAbAttr", {pokemon: target});
    const message = i18next.t("battle:stealEatBerry", { pokemonName: user.name, targetName: target.name, berryName: this.chosenBerry.type.name });
    globalScene.phaseManager.queueMessage(message);
    this.reduceBerryModifier(target);
    this.eatBerry(user, target);

    return true;
  }
}

/**
 * Move attribute that signals that the move should cure a status effect
 */
export class HealStatusEffectAttr extends MoveEffectAttr {
  /** List of Status Effects to cure */
  private effects: StatusEffect[];

  /**
   * @param selfTarget - Whether this move targets the user
   * @param effects - status effect or list of status effects to cure
   */
  constructor(selfTarget: boolean, effects: StatusEffect | StatusEffect[]) {
    super(selfTarget, { lastHitOnly: true });
    this.effects = coerceArray(effects)
  }

  /**
   * @param user {@linkcode Pokemon} source of the move
   * @param target {@linkcode Pokemon} target of the move
   * @param move the {@linkcode Move} being used
   * @returns true if the status is cured
   */
  apply(user: Pokemon, target: Pokemon, move: Move, args: any[]): boolean {
    if (!super.apply(user, target, move, args)) {
      return false;
    }

    // Special edge case for shield dust blocking Sparkling Aria curing burn
    const moveTargets = getMoveTargets(user, move.id);
    if (target.hasAbilityWithAttr("IgnoreMoveEffectsAbAttr") && move.id === MoveId.SPARKLING_ARIA && moveTargets.targets.length === 1) {
      return false;
    }

    const pokemon = this.selfTarget ? user : target;
    if (pokemon.status && this.effects.includes(pokemon.status.effect)) {
      globalScene.phaseManager.queueMessage(getStatusEffectHealText(pokemon.status.effect, getPokemonNameWithAffix(pokemon)));
      pokemon.resetStatus();
      pokemon.updateInfo();

      return true;
    }

    return false;
  }

  isOfEffect(effect: StatusEffect): boolean {
    return this.effects.includes(effect);
  }

  getUserBenefitScore(user: Pokemon, target: Pokemon, move: Move): number {
    return user.status ? 10 : 0;
  }
}

/**
 * Attribute to add the {@linkcode BattlerTagType.BYPASS_SLEEP | BYPASS_SLEEP Battler Tag} for 1 turn to the user before move use.
 * Used by {@linkcode MoveId.SNORE} and {@linkcode MoveId.SLEEP_TALK}.
 */
// TODO: Should this use a battler tag?
// TODO: Give this `userSleptOrComatoseCondition` by default
export class BypassSleepAttr extends MoveAttr {
  apply(user: Pokemon, target: Pokemon, move: Move, args: any[]): boolean {
    if (user.status?.effect === StatusEffect.SLEEP) {
      user.addTag(BattlerTagType.BYPASS_SLEEP, 1, move.id, user.id);
      return true;
    }

    return false;
  }

  /**
   * Returns arbitrarily high score when Pokemon is asleep, otherwise shouldn't be used
   * @param user
   * @param target
   * @param move
   */
  getUserBenefitScore(user: Pokemon, target: Pokemon, move: Move): number {
    return user.status?.effect === StatusEffect.SLEEP ? 200 : -10;
  }
}

/**
 * Attribute used for moves that bypass the burn damage reduction of physical moves, currently only facade
 * Called during damage calculation
 */
export class BypassBurnDamageReductionAttr extends MoveAttr {
  /** Prevents the move's damage from being reduced by burn
   * @param user N/A
   * @param target N/A
   * @param move {@linkcode Move} with this attribute
   * @param args [0] {@linkcode BooleanHolder} for burnDamageReductionCancelled
   * @returns true if the function succeeds
   */
  apply(user: Pokemon, target: Pokemon, move: Move, args: any[]): boolean {
    (args[0] as BooleanHolder).value = true;

    return true;
  }
}

export class WeatherChangeAttr extends MoveEffectAttr {
  private weatherType: WeatherType;

  constructor(weatherType: WeatherType) {
    super();

    this.weatherType = weatherType;
  }

  apply(user: Pokemon, target: Pokemon, move: Move, args: any[]): boolean {
    return globalScene.arena.trySetWeather(this.weatherType, user);
  }

  getCondition(): MoveConditionFunc {
    return (user, target, move) => !globalScene.arena.weather || (globalScene.arena.weather.weatherType !== this.weatherType && !globalScene.arena.weather.isImmutable());
  }
}

export class ClearWeatherAttr extends MoveEffectAttr {
  private weatherType: WeatherType;

  constructor(weatherType: WeatherType) {
    super();

    this.weatherType = weatherType;
  }

  apply(user: Pokemon, target: Pokemon, move: Move, args: any[]): boolean {
    if (globalScene.arena.weather?.weatherType === this.weatherType) {
      return globalScene.arena.trySetWeather(WeatherType.NONE, user);
    }

    return false;
  }
}

export class TerrainChangeAttr extends MoveEffectAttr {
  private terrainType: TerrainType;

  constructor(terrainType: TerrainType) {
    super();

    this.terrainType = terrainType;
  }

  apply(user: Pokemon, target: Pokemon, move: Move, args: any[]): boolean {
    return globalScene.arena.trySetTerrain(this.terrainType, true, user);
  }

  getCondition(): MoveConditionFunc {
    return (user, target, move) => !globalScene.arena.terrain || (globalScene.arena.terrain.terrainType !== this.terrainType);
  }

  getUserBenefitScore(user: Pokemon, target: Pokemon, move: Move): number {
    // TODO: Expand on this
    return globalScene.arena.terrain ? 0 : 6;
  }
}

export class ClearTerrainAttr extends MoveEffectAttr {
  constructor() {
    super();
  }

  apply(user: Pokemon, target: Pokemon, move: Move, args: any[]): boolean {
    return globalScene.arena.trySetTerrain(TerrainType.NONE, true, user);
  }
}

export class OneHitKOAttr extends MoveAttr {
  apply(user: Pokemon, target: Pokemon, move: Move, args: any[]): boolean {
    if (target.isBossImmune()) {
      return false;
    }

    (args[0] as BooleanHolder).value = true;

    return true;
  }

  getCondition(): MoveConditionFunc {
    return (user, target, move) => {
      const cancelled = new BooleanHolder(false);
      applyAbAttrs("BlockOneHitKOAbAttr", {pokemon: target, cancelled});
      return !cancelled.value && user.level >= target.level;
    };
  }
}

/**
 * Attribute that allows charge moves to resolve in 1 turn under a given condition.
 * Should only be used for {@linkcode ChargingMove | ChargingMoves} as a `chargeAttr`.
 */
export class InstantChargeAttr extends MoveAttr {
  /** The condition in which the move with this attribute instantly charges */
  protected readonly condition: UserMoveConditionFunc;

  constructor(condition: UserMoveConditionFunc) {
    super(true);
    this.condition = condition;
  }

  /**
   * Flags the move with this attribute as instantly charged if this attribute's condition is met.
   * @param user the {@linkcode Pokemon} using the move
   * @param target n/a
   * @param move the {@linkcode Move} associated with this attribute
   * @param args
   *  - `[0]` a {@linkcode BooleanHolder | BooleanHolder} for the "instant charge" flag
   * @returns `true` if the instant charge condition is met; `false` otherwise.
   */
  override apply(user: Pokemon, target: Pokemon | null, move: Move, args: any[]): boolean {
    const instantCharge = args[0];
    if (!(instantCharge instanceof BooleanHolder)) {
      return false;
    }

    if (this.condition(user, move)) {
      instantCharge.value = true;
      return true;
    }
    return false;
  }
}

/**
 * Attribute that allows charge moves to resolve in 1 turn while specific {@linkcode WeatherType | Weather}
 * is active. Should only be used for {@linkcode ChargingMove | ChargingMoves} as a `chargeAttr`.
 */
export class WeatherInstantChargeAttr extends InstantChargeAttr {
  constructor(weatherTypes: WeatherType[]) {
    super((user, move) => {
      const currentWeather = globalScene.arena.weather;

      if (currentWeather?.weatherType == null) {
        return false;
      } else {
        return !currentWeather?.isEffectSuppressed()
          && weatherTypes.includes(currentWeather?.weatherType);
      }
    });
  }
}

export class OverrideMoveEffectAttr extends MoveAttr {
  /** This field does not exist at runtime and must not be used.
   * Its sole purpose is to ensure that typescript is able to properly narrow when the `is` method is called.
   */
  declare private _: never;
  /**
   * Apply the move attribute to override other effects of this move.
   * @param user - The {@linkcode Pokemon} using the move
   * @param target - The {@linkcode Pokemon} targeted by the move
   * @param move - The {@linkcode Move} being used
   * @param args -
   * `[0]`: A {@linkcode BooleanHolder} containing whether move effects were successfully overridden; should be set to `true` on success \
   * `[1]`: The {@linkcode MoveUseMode} dictating how this move was used.
   * @returns `true` if the move effect was successfully overridden.
   */
  public override apply(_user: Pokemon, _target: Pokemon, _move: Move, _args: [overridden: BooleanHolder, useMode: MoveUseMode]): boolean {
    return true;
  }
}

/** Abstract class for moves that add {@linkcode PositionalTag}s to the field. */
abstract class AddPositionalTagAttr extends OverrideMoveEffectAttr {
  protected abstract readonly tagType: PositionalTagType;

  public override getCondition(): MoveConditionFunc {
    // Check the arena if another similar positional tag is active and affecting the same slot
    return (_user, target, move) => globalScene.arena.positionalTagManager.canAddTag(this.tagType, target.getBattlerIndex())
  }
}

/**
 * Attribute to implement delayed attacks, such as {@linkcode MoveId.FUTURE_SIGHT} or {@linkcode MoveId.DOOM_DESIRE}.
 * Delays the attack's effect with a {@linkcode DelayedAttackTag},
 * activating against the given slot after the given turn count has elapsed.
 */
export class DelayedAttackAttr extends OverrideMoveEffectAttr {
  public chargeAnim: ChargeAnim;
  private chargeText: string;

  /**
   * @param chargeAnim - The {@linkcode ChargeAnim | charging animation} used for the move's charging phase.
   * @param chargeKey - The `i18next` locales **key** to show when the delayed attack is used.
   * In the displayed text, `{{pokemonName}}` will be populated with the user's name.
   */
  constructor(chargeAnim: ChargeAnim, chargeKey: string) {
    super();

    this.chargeAnim = chargeAnim;
    this.chargeText = chargeKey;
  }

  public override apply(user: Pokemon, target: Pokemon, move: Move, args: [overridden: BooleanHolder, useMode: MoveUseMode]): boolean {
    const useMode = args[1];
    if (useMode === MoveUseMode.DELAYED_ATTACK) {
      // don't trigger if already queueing an indirect attack
      return false;
    }

    const overridden = args[0];
    overridden.value = true;

    // Display the move animation to foresee an attack
    globalScene.phaseManager.unshiftNew("MoveAnimPhase", new MoveChargeAnim(this.chargeAnim, move.id, user));
    globalScene.phaseManager.queueMessage(
      i18next.t(
        this.chargeText,
        { pokemonName: getPokemonNameWithAffix(user) }
      )
    )

    user.pushMoveHistory({move: move.id, targets: [target.getBattlerIndex()], result: MoveResult.OTHER, useMode, turn: globalScene.currentBattle.turn})
    // Queue up an attack on the given slot.
    globalScene.arena.positionalTagManager.addTag<PositionalTagType.DELAYED_ATTACK>({
      tagType: PositionalTagType.DELAYED_ATTACK,
      sourceId: user.id,
      targetIndex: target.getBattlerIndex(),
      sourceMove: move.id,
      turnCount: 3
    })
    return true;
  }

  public override getCondition(): MoveConditionFunc {
    // Check the arena if another similar attack is active and affecting the same slot
    return (_user, target) => globalScene.arena.positionalTagManager.canAddTag(PositionalTagType.DELAYED_ATTACK, target.getBattlerIndex())
  }
}

/**
 * Attribute to queue a {@linkcode WishTag} to activate in 2 turns.
 * The tag whill heal
 */
export class WishAttr extends MoveEffectAttr {
  public override apply(user: Pokemon, target: Pokemon, _move: Move): boolean {
    globalScene.arena.positionalTagManager.addTag<PositionalTagType.WISH>({
      tagType: PositionalTagType.WISH,
      healHp: toDmgValue(user.getMaxHp() / 2),
      targetIndex: target.getBattlerIndex(),
      turnCount: 2,
      pokemonName: getPokemonNameWithAffix(user),
    });
    return true;
  }

  public override getCondition(): MoveConditionFunc {
    // Check the arena if another wish is active and affecting the same slot
    return (_user, target) => globalScene.arena.positionalTagManager.canAddTag(PositionalTagType.WISH, target.getBattlerIndex())
  }
}

/**
 * Attribute that cancels the associated move's effects when set to be combined with the user's ally's
 * subsequent move this turn. Used for Grass Pledge, Water Pledge, and Fire Pledge.
 */
export class AwaitCombinedPledgeAttr extends OverrideMoveEffectAttr {
  constructor() {
    super(true);
  }
  /**
   * If the user's ally is set to use a different move with this attribute,
   * defer this move's effects for a combined move on the ally's turn.
   * @param user the {@linkcode Pokemon} using this move
   * @param target n/a
   * @param move the {@linkcode Move} being used
   * @param args -
   * `[0]`: A {@linkcode BooleanHolder} indicating whether the move's base
   * effects should be overridden this turn.
   * @returns `true` if base move effects were overridden; `false` otherwise
   */
  override apply(user: Pokemon, target: Pokemon, move: Move, args: any[]): boolean {
    if (user.turnData.combiningPledge) {
      // "The two moves have become one!\nIt's a combined move!"
      globalScene.phaseManager.queueMessage(i18next.t("moveTriggers:combiningPledge"));
      return false;
    }

    const overridden = args[0] as BooleanHolder;

    const allyMovePhase = globalScene.phaseManager.findPhase<MovePhase>((phase) => phase.is("MovePhase") && phase.pokemon.isPlayer() === user.isPlayer());
    if (allyMovePhase) {
      const allyMove = allyMovePhase.move.getMove();
      if (allyMove !== move && allyMove.hasAttr("AwaitCombinedPledgeAttr")) {
        [ user, allyMovePhase.pokemon ].forEach((p) => p.turnData.combiningPledge = move.id);

        // "{userPokemonName} is waiting for {allyPokemonName}'s move..."
        globalScene.phaseManager.queueMessage(i18next.t("moveTriggers:awaitingPledge", {
          userPokemonName: getPokemonNameWithAffix(user),
          allyPokemonName: getPokemonNameWithAffix(allyMovePhase.pokemon)
        }));

        // Move the ally's MovePhase (if needed) so that the ally moves next
        const allyMovePhaseIndex = globalScene.phaseManager.phaseQueue.indexOf(allyMovePhase);
        const firstMovePhaseIndex = globalScene.phaseManager.phaseQueue.findIndex((phase) => phase.is("MovePhase"));
        if (allyMovePhaseIndex !== firstMovePhaseIndex) {
          globalScene.phaseManager.prependToPhase(globalScene.phaseManager.phaseQueue.splice(allyMovePhaseIndex, 1)[0], "MovePhase");
        }

        overridden.value = true;
        return true;
      }
    }
    return false;
  }
}

/**
 * Set of optional parameters that may be applied to stat stage changing effects
 * @see {@linkcode StatStageChangeAttr}
 */
interface StatStageChangeAttrOptions extends MoveEffectAttrOptions {
  /** If defined, needs to be met in order for the stat change to apply */
  condition?: MoveConditionFunc,
  /** `true` to display a message */
  showMessage?: boolean
}

/**
 * Attribute used for moves that change stat stages
 *
 * @param stats {@linkcode BattleStat} Array of stat(s) to change
 * @param stages How many stages to change the stat(s) by, [-6, 6]
 * @param selfTarget `true` if the move is self-targetting
 * @param options {@linkcode StatStageChangeAttrOptions} Container for any optional parameters for this attribute.
 */
export class StatStageChangeAttr extends MoveEffectAttr {
  public stats: BattleStat[];
  public stages: number;
  /**
   * Container for optional parameters to this attribute.
   * @see {@linkcode StatStageChangeAttrOptions} for available optional params
   */
  protected override options?: StatStageChangeAttrOptions;

  constructor(stats: BattleStat[], stages: number, selfTarget?: boolean, options?: StatStageChangeAttrOptions) {
    super(selfTarget, options);
    this.stats = stats;
    this.stages = stages;
    this.options = options;
  }

  /**
   * The condition required for the stat stage change to apply.
   * Defaults to `null` (i.e. no condition required).
   */
  private get condition () {
    return this.options?.condition ?? null;
  }

  /**
   * `true` to display a message for the stat change.
   * @defaultValue `true`
   */
  private get showMessage () {
    return this.options?.showMessage ?? true;
  }

  /**
   * Attempts to change stats of the user or target (depending on value of selfTarget) if conditions are met
   * @param user {@linkcode Pokemon} the user of the move
   * @param target {@linkcode Pokemon} the target of the move
   * @param move {@linkcode Move} the move
   * @param args unused
   * @returns whether stat stages were changed
   */
  apply(user: Pokemon, target: Pokemon, move: Move, args?: any[]): boolean {
    if (!super.apply(user, target, move, args) || (this.condition && !this.condition(user, target, move))) {
      return false;
    }

    const moveChance = this.getMoveChance(user, target, move, this.selfTarget, true);
    if (moveChance < 0 || moveChance === 100 || user.randBattleSeedInt(100) < moveChance) {
      const stages = this.getLevels(user);
      globalScene.phaseManager.unshiftNew("StatStageChangePhase", (this.selfTarget ? user : target).getBattlerIndex(), this.selfTarget, this.stats, stages, this.showMessage);
      return true;
    }

    return false;
  }

  getLevels(_user: Pokemon): number {
    return this.stages;
  }

  getTargetBenefitScore(user: Pokemon, target: Pokemon, move: Move): number {
    let ret = 0;
    const moveLevels = this.getLevels(user);
    for (const stat of this.stats) {
      let levels = moveLevels;
      const statStage = target.getStatStage(stat);
      if (levels > 0) {
        levels = Math.min(statStage + levels, 6) - statStage;
      } else {
        levels = Math.max(statStage + levels, -6) - statStage;
      }
      let noEffect = false;
      switch (stat) {
        case Stat.ATK:
          if (this.selfTarget) {
            noEffect = !user.getMoveset().find(m => {const mv = m.getMove(); return mv.is("AttackMove") && mv.category === MoveCategory.PHYSICAL;} );
          }
          break;
        case Stat.DEF:
          if (!this.selfTarget) {
            noEffect = !user.getMoveset().find(m => {const mv = m.getMove(); return mv.is("AttackMove") && mv.category === MoveCategory.PHYSICAL;} );
          }
          break;
        case Stat.SPATK:
          if (this.selfTarget) {
            noEffect = !user.getMoveset().find(m => {const mv = m.getMove(); return mv.is("AttackMove") && mv.category === MoveCategory.PHYSICAL;} );
          }
          break;
        case Stat.SPDEF:
          if (!this.selfTarget) {
            noEffect = !user.getMoveset().find(m => {const mv = m.getMove(); return mv.is("AttackMove") && mv.category === MoveCategory.PHYSICAL;} );
          }
          break;
      }
      if (noEffect) {
        continue;
      }
      ret += (levels * 4) + (levels > 0 ? -2 : 2);
    }
    return ret;
  }
}

/**
 * Attribute used to determine the Biome/Terrain-based secondary effect of Secret Power
 */
export class SecretPowerAttr extends MoveEffectAttr {
  constructor() {
    super(false);
  }

  /**
   * Used to apply the secondary effect to the target Pokemon
   * @returns `true` if a secondary effect is successfully applied
   */
  override apply(user: Pokemon, target: Pokemon, move: Move, args?: any[]): boolean {
    if (!super.apply(user, target, move, args)) {
      return false;
    }
    let secondaryEffect: MoveEffectAttr;
    const terrain = globalScene.arena.getTerrainType();
    if (terrain !== TerrainType.NONE) {
      secondaryEffect = this.determineTerrainEffect(terrain);
    } else {
      const biome = globalScene.arena.biomeType;
      secondaryEffect = this.determineBiomeEffect(biome);
    }
    return secondaryEffect.apply(user, target, move, []);
  }

  /**
   * Determines the secondary effect based on terrain.
   * Takes precedence over biome-based effects.
   * ```
   * Electric Terrain | Paralysis
   * Misty Terrain    | SpAtk -1
   * Grassy Terrain   | Sleep
   * Psychic Terrain  | Speed -1
   * ```
   * @param terrain - {@linkcode TerrainType} The current terrain
   * @returns the chosen secondary effect {@linkcode MoveEffectAttr}
   */
  private determineTerrainEffect(terrain: TerrainType): MoveEffectAttr {
    let secondaryEffect: MoveEffectAttr;
    switch (terrain) {
      case TerrainType.ELECTRIC:
      default:
        secondaryEffect = new StatusEffectAttr(StatusEffect.PARALYSIS, false);
        break;
      case TerrainType.MISTY:
        secondaryEffect = new StatStageChangeAttr([ Stat.SPATK ], -1, false);
        break;
      case TerrainType.GRASSY:
        secondaryEffect = new StatusEffectAttr(StatusEffect.SLEEP, false);
        break;
      case TerrainType.PSYCHIC:
        secondaryEffect = new StatStageChangeAttr([ Stat.SPD ], -1, false);
        break;
    }
    return secondaryEffect;
  }

  /**
   * Determines the secondary effect based on biome
   * ```
   * Town, Metropolis, Slum, Dojo, Laboratory, Power Plant + Default | Paralysis
   * Plains, Grass, Tall Grass, Forest, Jungle, Meadow               | Sleep
   * Swamp, Mountain, Temple, Ruins                                  | Speed -1
   * Ice Cave, Snowy Forest                                          | Freeze
   * Volcano                                                         | Burn
   * Fairy Cave                                                      | SpAtk -1
   * Desert, Construction Site, Beach, Island, Badlands              | Accuracy -1
   * Sea, Lake, Seabed                                               | Atk -1
   * Cave, Wasteland, Graveyard, Abyss, Space                        | Flinch
   * End                                                             | Def -1
   * ```
   * @param biome - The current {@linkcode BiomeId} the battle is set in
   * @returns the chosen secondary effect {@linkcode MoveEffectAttr}
   */
  private determineBiomeEffect(biome: BiomeId): MoveEffectAttr {
    let secondaryEffect: MoveEffectAttr;
    switch (biome) {
      case BiomeId.PLAINS:
      case BiomeId.GRASS:
      case BiomeId.TALL_GRASS:
      case BiomeId.FOREST:
      case BiomeId.JUNGLE:
      case BiomeId.MEADOW:
        secondaryEffect = new StatusEffectAttr(StatusEffect.SLEEP, false);
        break;
      case BiomeId.SWAMP:
      case BiomeId.MOUNTAIN:
      case BiomeId.TEMPLE:
      case BiomeId.RUINS:
        secondaryEffect = new StatStageChangeAttr([ Stat.SPD ], -1, false);
        break;
      case BiomeId.ICE_CAVE:
      case BiomeId.SNOWY_FOREST:
        secondaryEffect = new StatusEffectAttr(StatusEffect.FREEZE, false);
        break;
      case BiomeId.VOLCANO:
        secondaryEffect = new StatusEffectAttr(StatusEffect.BURN, false);
        break;
      case BiomeId.FAIRY_CAVE:
        secondaryEffect = new StatStageChangeAttr([ Stat.SPATK ], -1, false);
        break;
      case BiomeId.DESERT:
      case BiomeId.CONSTRUCTION_SITE:
      case BiomeId.BEACH:
      case BiomeId.ISLAND:
      case BiomeId.BADLANDS:
        secondaryEffect = new StatStageChangeAttr([ Stat.ACC ], -1, false);
        break;
      case BiomeId.SEA:
      case BiomeId.LAKE:
      case BiomeId.SEABED:
        secondaryEffect = new StatStageChangeAttr([ Stat.ATK ], -1, false);
        break;
      case BiomeId.CAVE:
      case BiomeId.WASTELAND:
      case BiomeId.GRAVEYARD:
      case BiomeId.ABYSS:
      case BiomeId.SPACE:
        secondaryEffect = new AddBattlerTagAttr(BattlerTagType.FLINCHED, false, true);
        break;
      case BiomeId.END:
        secondaryEffect = new StatStageChangeAttr([ Stat.DEF ], -1, false);
        break;
      case BiomeId.TOWN:
      case BiomeId.METROPOLIS:
      case BiomeId.SLUM:
      case BiomeId.DOJO:
      case BiomeId.FACTORY:
      case BiomeId.LABORATORY:
      case BiomeId.POWER_PLANT:
      default:
        secondaryEffect = new StatusEffectAttr(StatusEffect.PARALYSIS, false);
        break;
    }
    return secondaryEffect;
  }
}

export class PostVictoryStatStageChangeAttr extends MoveAttr {
  private stats: BattleStat[];
  private stages: number;
  private condition?: MoveConditionFunc;
  private showMessage: boolean;

  constructor(stats: BattleStat[], stages: number, selfTarget?: boolean, condition?: MoveConditionFunc, showMessage: boolean = true, firstHitOnly: boolean = false) {
    super();
    this.stats = stats;
    this.stages = stages;
    this.condition = condition;
    this.showMessage = showMessage;
  }
  applyPostVictory(user: Pokemon, target: Pokemon, move: Move): void {
    if (this.condition && !this.condition(user, target, move)) {
      return;
    }
    const statChangeAttr = new StatStageChangeAttr(this.stats, this.stages, this.showMessage);
    statChangeAttr.apply(user, target, move);
  }
}

export class AcupressureStatStageChangeAttr extends MoveEffectAttr {
  constructor() {
    super();
  }

  override apply(user: Pokemon, target: Pokemon, move: Move, args: any[]): boolean {
    const randStats = BATTLE_STATS.filter((s) => target.getStatStage(s) < 6);
    if (randStats.length > 0) {
      const boostStat = [ randStats[user.randBattleSeedInt(randStats.length)] ];
      globalScene.phaseManager.unshiftNew("StatStageChangePhase", target.getBattlerIndex(), this.selfTarget, boostStat, 2);
      return true;
    }
    return false;
  }
}

export class GrowthStatStageChangeAttr extends StatStageChangeAttr {
  constructor() {
    super([ Stat.ATK, Stat.SPATK ], 1, true);
  }

  getLevels(user: Pokemon): number {
    if (!globalScene.arena.weather?.isEffectSuppressed()) {
      const weatherType = globalScene.arena.weather?.weatherType;
      if (weatherType === WeatherType.SUNNY || weatherType === WeatherType.HARSH_SUN) {
        return this.stages + 1;
      }
    }
    return this.stages;
  }
}

export class CutHpStatStageBoostAttr extends StatStageChangeAttr {
  private cutRatio: number;
  private messageCallback: ((user: Pokemon) => void) | undefined;

  constructor(stat: BattleStat[], levels: number, cutRatio: number, messageCallback?: ((user: Pokemon) => void) | undefined) {
    super(stat, levels, true);

    this.cutRatio = cutRatio;
    this.messageCallback = messageCallback;
  }
  override apply(user: Pokemon, target: Pokemon, move: Move, args: any[]): boolean {
    user.damageAndUpdate(toDmgValue(user.getMaxHp() / this.cutRatio), { result: HitResult.INDIRECT });
    user.updateInfo();
    const ret = super.apply(user, target, move, args);
    if (this.messageCallback) {
      this.messageCallback(user);
    }
    return ret;
  }

  getCondition(): MoveConditionFunc {
    return (user, _target, _move) => user.getHpRatio() > 1 / this.cutRatio && this.stats.some(s => user.getStatStage(s) < 6);
  }
}

/**
 * Attribute implementing the stat boosting effect of {@link https://bulbapedia.bulbagarden.net/wiki/Order_Up_(move) | Order Up}.
 * If the user has a Pokemon with {@link https://bulbapedia.bulbagarden.net/wiki/Commander_(Ability) | Commander} in their mouth,
 * one of the user's stats are increased by 1 stage, depending on the "commanding" Pokemon's form.
 */
export class OrderUpStatBoostAttr extends MoveEffectAttr {
  constructor() {
    super(true);
  }

  override apply(user: Pokemon, target: Pokemon, move: Move, args?: any[]): boolean {
    const commandedTag = user.getTag(CommandedTag);
    if (!commandedTag) {
      return false;
    }

    let increasedStat: EffectiveStat = Stat.ATK;
    switch (commandedTag.tatsugiriFormKey) {
      case "curly":
        increasedStat = Stat.ATK;
        break;
      case "droopy":
        increasedStat = Stat.DEF;
        break;
      case "stretchy":
        increasedStat = Stat.SPD;
        break;
    }

    globalScene.phaseManager.unshiftNew("StatStageChangePhase", user.getBattlerIndex(), this.selfTarget, [ increasedStat ], 1);
    return true;
  }
}

export class CopyStatsAttr extends MoveEffectAttr {
  apply(user: Pokemon, target: Pokemon, move: Move, args: any[]): boolean {
    if (!super.apply(user, target, move, args)) {
      return false;
    }

    // Copy all stat stages
    for (const s of BATTLE_STATS) {
      user.setStatStage(s, target.getStatStage(s));
    }

    if (target.getTag(BattlerTagType.CRIT_BOOST)) {
      user.addTag(BattlerTagType.CRIT_BOOST, 0, move.id);
    } else {
      user.removeTag(BattlerTagType.CRIT_BOOST);
    }
    target.updateInfo();
    user.updateInfo();
    globalScene.phaseManager.queueMessage(i18next.t("moveTriggers:copiedStatChanges", { pokemonName: getPokemonNameWithAffix(user), targetName: getPokemonNameWithAffix(target) }));

    return true;
  }
}

export class InvertStatsAttr extends MoveEffectAttr {
  apply(user: Pokemon, target: Pokemon, move: Move, args: any[]): boolean {
    if (!super.apply(user, target, move, args)) {
      return false;
    }

    for (const s of BATTLE_STATS) {
      target.setStatStage(s, -target.getStatStage(s));
    }

    target.updateInfo();
    user.updateInfo();

    globalScene.phaseManager.queueMessage(i18next.t("moveTriggers:invertStats", { pokemonName: getPokemonNameWithAffix(target) }));

    return true;
  }
}

export class ResetStatsAttr extends MoveEffectAttr {
  private targetAllPokemon: boolean;
  constructor(targetAllPokemon: boolean) {
    super();
    this.targetAllPokemon = targetAllPokemon;
  }

  override apply(_user: Pokemon, target: Pokemon, _move: Move, _args: any[]): boolean {
    if (this.targetAllPokemon) {
      // Target all pokemon on the field when Freezy Frost or Haze are used
      const activePokemon = globalScene.getField(true);
      activePokemon.forEach((p) => this.resetStats(p));
      globalScene.phaseManager.queueMessage(i18next.t("moveTriggers:statEliminated"));
    } else { // Affects only the single target when Clear Smog is used
      this.resetStats(target);
      globalScene.phaseManager.queueMessage(i18next.t("moveTriggers:resetStats", { pokemonName: getPokemonNameWithAffix(target) }));
    }
    return true;
  }

  private resetStats(pokemon: Pokemon): void {
    for (const s of BATTLE_STATS) {
      pokemon.setStatStage(s, 0);
    }
    pokemon.updateInfo();
  }
}

/**
 * Attribute used for status moves, specifically Heart, Guard, and Power Swap,
 * that swaps the user's and target's corresponding stat stages.
 */
export class SwapStatStagesAttr extends MoveEffectAttr {
  /** The stat stages to be swapped between the user and the target */
  private stats: readonly BattleStat[];

  constructor(stats: readonly BattleStat[]) {
    super();

    this.stats = stats;
  }

  /**
   * For all {@linkcode stats}, swaps the user's and target's corresponding stat
   * stage.
   * @param user the {@linkcode Pokemon} that used the move
   * @param target the {@linkcode Pokemon} that the move was used on
   * @param move N/A
   * @param args N/A
   * @returns true if attribute application succeeds
   */
  apply(user: Pokemon, target: Pokemon, move: Move, args: any []): boolean {
    if (super.apply(user, target, move, args)) {
      for (const s of this.stats) {
        const temp = user.getStatStage(s);
        user.setStatStage(s, target.getStatStage(s));
        target.setStatStage(s, temp);
      }

      target.updateInfo();
      user.updateInfo();

      if (this.stats.length === 7) {
        globalScene.phaseManager.queueMessage(i18next.t("moveTriggers:switchedStatChanges", { pokemonName: getPokemonNameWithAffix(user) }));
      } else if (this.stats.length === 2) {
        globalScene.phaseManager.queueMessage(i18next.t("moveTriggers:switchedTwoStatChanges", {
          pokemonName: getPokemonNameWithAffix(user),
          firstStat: i18next.t(getStatKey(this.stats[0])),
          secondStat: i18next.t(getStatKey(this.stats[1]))
        }));
      }
      return true;
    }
    return false;
  }
}

export class HpSplitAttr extends MoveEffectAttr {
  apply(user: Pokemon, target: Pokemon, move: Move, args: any[]): boolean {
    if (!super.apply(user, target, move, args)) {
      return false;
    }

    const hpValue = Math.floor((target.hp + user.hp) / 2);
    [ user, target ].forEach((p) => {
      if (p.hp < hpValue) {
        const healing = p.heal(hpValue - p.hp);
        if (healing) {
          globalScene.damageNumberHandler.add(p, healing, HitResult.HEAL);
        }
      } else if (p.hp > hpValue) {
        const damage = p.damage(p.hp - hpValue, true);
        if (damage) {
          globalScene.damageNumberHandler.add(p, damage);
        }
      }
      p.updateInfo();
    });

    return true;
  }
}

export class VariablePowerAttr extends MoveAttr {
  apply(user: Pokemon, target: Pokemon, move: Move, args: any[]): boolean {
    //const power = args[0] as Utils.NumberHolder;
    return false;
  }
}

export class LessPPMorePowerAttr extends VariablePowerAttr {
  /**
   * Power up moves when less PP user has
   * @param user {@linkcode Pokemon} using this move
   * @param target {@linkcode Pokemon} target of this move
   * @param move {@linkcode Move} being used
   * @param args [0] {@linkcode NumberHolder} of power
   * @returns true if the function succeeds
   */
  apply(user: Pokemon, target: Pokemon, move: Move, args: any[]): boolean {
    const ppMax = move.pp;
    const ppUsed = user.moveset.find((m) => m.moveId === move.id)?.ppUsed ?? 0;

    let ppRemains = ppMax - ppUsed;
    /** Reduce to 0 to avoid negative numbers if user has 1PP before attack and target has Ability.PRESSURE */
    if (ppRemains < 0) {
      ppRemains = 0;
    }

    const power = args[0] as NumberHolder;

    switch (ppRemains) {
      case 0:
        power.value = 200;
        break;
      case 1:
        power.value = 80;
        break;
      case 2:
        power.value = 60;
        break;
      case 3:
        power.value = 50;
        break;
      default:
        power.value = 40;
        break;
    }
    return true;
  }
}

export class MovePowerMultiplierAttr extends VariablePowerAttr {
  private powerMultiplierFunc: (user: Pokemon, target: Pokemon, move: Move) => number;

  constructor(powerMultiplier: (user: Pokemon, target: Pokemon, move: Move) => number) {
    super();

    this.powerMultiplierFunc = powerMultiplier;
  }

  apply(user: Pokemon, target: Pokemon, move: Move, args: any[]): boolean {
    const power = args[0] as NumberHolder;
    power.value *= this.powerMultiplierFunc(user, target, move);

    return true;
  }
}

/**
 * Helper function to calculate the the base power of an ally's hit when using Beat Up.
 * @param user The Pokemon that used Beat Up.
 * @param allyIndex The party position of the ally contributing to Beat Up.
 * @returns The base power of the Beat Up hit.
 */
const beatUpFunc = (user: Pokemon, allyIndex: number): number => {
  const party = user.isPlayer() ? globalScene.getPlayerParty() : globalScene.getEnemyParty();

  for (let i = allyIndex; i < party.length; i++) {
    const pokemon = party[i];

    // The user contributes to Beat Up regardless of status condition.
    // Allies can contribute only if they do not have a non-volatile status condition.
    if (pokemon.id !== user.id && pokemon?.status && pokemon.status.effect !== StatusEffect.NONE) {
      continue;
    }
    return (pokemon.species.getBaseStat(Stat.ATK) / 10) + 5;
  }
  return 0;
};

export class BeatUpAttr extends VariablePowerAttr {

  /**
   * Gets the next party member to contribute to a Beat Up hit, and calculates the base power for it.
   * @param user Pokemon that used the move
   * @param _target N/A
   * @param _move Move with this attribute
   * @param args N/A
   * @returns true if the function succeeds
   */
  apply(user: Pokemon, target: Pokemon, move: Move, args: any[]): boolean {
    const power = args[0] as NumberHolder;

    const party = user.isPlayer() ? globalScene.getPlayerParty() : globalScene.getEnemyParty();
    const allyCount = party.filter(pokemon => {
      return pokemon.id === user.id || !pokemon.status?.effect;
    }).length;
    const allyIndex = (user.turnData.hitCount - user.turnData.hitsLeft) % allyCount;
    power.value = beatUpFunc(user, allyIndex);
    return true;
  }
}

/**
 * Message function for {@linkcode MoveId.FICKLE_BEAM} that shows a message before move use if
 * the move's power would be boosted.
 * @todo Find another way to synchronize the RNG calls of Fickle Beam with its message
 * than using a seed offset
 */
function doublePowerChanceMessageFunc(chance: number) {
  return (user: Pokemon, target: Pokemon, move: Move) => {
    let message: string = "";
    globalScene.executeWithSeedOffset(() => {
      const rand = randSeedInt(100);
      if (rand < chance) {
        message = i18next.t("moveTriggers:goingAllOutForAttack", { pokemonName: getPokemonNameWithAffix(user) });
      }
    }, globalScene.currentBattle.turn << 6, globalScene.waveSeed);
    return message;
  };
}

export class DoublePowerChanceAttr extends VariablePowerAttr {
  private chance: number;
  constructor(chance: number) {
    super(false)
    this.chance = chance
  }

  apply(user: Pokemon, target: Pokemon, move: Move, args: any[]): boolean {
    let rand = 0;
    globalScene.executeWithSeedOffset(() => rand = randSeedInt(100), globalScene.currentBattle.turn << 6, globalScene.waveSeed);
    if (rand < this.chance) {
      const power = args[0] as NumberHolder;
      power.value *= 2;
      return true;
    }

    return false;
  }
}

export abstract class ConsecutiveUsePowerMultiplierAttr extends MovePowerMultiplierAttr {
  constructor(limit: number, resetOnFail: boolean, resetOnLimit?: boolean, ...comboMoves: MoveId[]) {
    super((user: Pokemon, target: Pokemon, move: Move): number => {
      const moveHistory = user.getLastXMoves(limit + 1).slice(1);

      let count = 0;
      let turnMove: TurnMove | undefined;

      while (
        (
          (turnMove = moveHistory.shift())?.move === move.id
          || (comboMoves.length && comboMoves.includes(turnMove?.move ?? MoveId.NONE))
        )
        && (!resetOnFail || turnMove?.result === MoveResult.SUCCESS)
      ) {
        if (count < (limit - 1)) {
          count++;
        } else if (resetOnLimit) {
          count = 0;
        } else {
          break;
        }
      }

      return this.getMultiplier(count);
    });
  }

  abstract getMultiplier(count: number): number;
}

export class ConsecutiveUseDoublePowerAttr extends ConsecutiveUsePowerMultiplierAttr {
  getMultiplier(count: number): number {
    return Math.pow(2, count);
  }
}

export class ConsecutiveUseMultiBasePowerAttr extends ConsecutiveUsePowerMultiplierAttr {
  getMultiplier(count: number): number {
    return (count + 1);
  }
}

export class WeightPowerAttr extends VariablePowerAttr {
  apply(user: Pokemon, target: Pokemon, move: Move, args: any[]): boolean {
    const power = args[0] as NumberHolder;

    const targetWeight = target.getWeight();
    const weightThresholds = [ 10, 25, 50, 100, 200 ];

    let w = 0;
    while (targetWeight >= weightThresholds[w]) {
      if (++w === weightThresholds.length) {
        break;
      }
    }

    power.value = (w + 1) * 20;

    return true;
  }
}

/**
 * Attribute used for Electro Ball move.
 **/
export class ElectroBallPowerAttr extends VariablePowerAttr {
  /**
   * Move that deals more damage the faster {@linkcode Stat.SPD}
   * the user is compared to the target.
   * @param user Pokemon that used the move
   * @param target The target of the move
   * @param move Move with this attribute
   * @param args N/A
   * @returns true if the function succeeds
   */
  apply(user: Pokemon, target: Pokemon, move: Move, args: any[]): boolean {
    const power = args[0] as NumberHolder;

    const statRatio = target.getEffectiveStat(Stat.SPD) / user.getEffectiveStat(Stat.SPD);
    const statThresholds = [ 0.25, 1 / 3, 0.5, 1, -1 ];
    const statThresholdPowers = [ 150, 120, 80, 60, 40 ];

    let w = 0;
    while (w < statThresholds.length - 1 && statRatio > statThresholds[w]) {
      if (++w === statThresholds.length) {
        break;
      }
    }

    power.value = statThresholdPowers[w];
    return true;
  }
}


/**
 * Attribute used for Gyro Ball move.
 **/
export class GyroBallPowerAttr extends VariablePowerAttr {
  /**
   * Move that deals more damage the slower {@linkcode Stat.SPD}
   * the user is compared to the target.
   * @param user Pokemon that used the move
   * @param target The target of the move
   * @param move Move with this attribute
   * @param args N/A
   * @returns true if the function succeeds
   */
  apply(user: Pokemon, target: Pokemon, move: Move, args: any[]): boolean {
    const power = args[0] as NumberHolder;
    const userSpeed = user.getEffectiveStat(Stat.SPD);
    if (userSpeed < 1) {
      // Gen 6+ always have 1 base power
      power.value = 1;
      return true;
    }

    power.value = Math.floor(Math.min(150, 25 * target.getEffectiveStat(Stat.SPD) / userSpeed + 1));
    return true;
  }
}

export class LowHpPowerAttr extends VariablePowerAttr {
  apply(user: Pokemon, target: Pokemon, move: Move, args: any[]): boolean {
    const power = args[0] as NumberHolder;
    const hpRatio = user.getHpRatio();

    switch (true) {
      case (hpRatio < 0.0417):
        power.value = 200;
        break;
      case (hpRatio < 0.1042):
        power.value = 150;
        break;
      case (hpRatio < 0.2083):
        power.value = 100;
        break;
      case (hpRatio < 0.3542):
        power.value = 80;
        break;
      case (hpRatio < 0.6875):
        power.value = 40;
        break;
      default:
        power.value = 20;
        break;
    }

    return true;
  }
}

export class CompareWeightPowerAttr extends VariablePowerAttr {
  apply(user: Pokemon, target: Pokemon, move: Move, args: any[]): boolean {
    const power = args[0] as NumberHolder;
    const userWeight = user.getWeight();
    const targetWeight = target.getWeight();

    if (!userWeight || userWeight === 0) {
      return false;
    }

    const relativeWeight = (targetWeight / userWeight) * 100;

    switch (true) {
      case (relativeWeight < 20.01):
        power.value = 120;
        break;
      case (relativeWeight < 25.01):
        power.value = 100;
        break;
      case (relativeWeight < 33.35):
        power.value = 80;
        break;
      case (relativeWeight < 50.01):
        power.value = 60;
        break;
      default:
        power.value = 40;
        break;
    }

    return true;
  }
}

export class HpPowerAttr extends VariablePowerAttr {
  apply(user: Pokemon, target: Pokemon, move: Move, args: any[]): boolean {
    (args[0] as NumberHolder).value = toDmgValue(150 * user.getHpRatio());

    return true;
  }
}

/**
 * Attribute used for moves whose base power scales with the opponent's HP
 * Used for Crush Grip, Wring Out, and Hard Press
 * maxBasePower 100 for Hard Press, 120 for others
 */
export class OpponentHighHpPowerAttr extends VariablePowerAttr {
  maxBasePower: number;

  constructor(maxBasePower: number) {
    super();
    this.maxBasePower = maxBasePower;
  }

  /**
   * Changes the base power of the move to be the target's HP ratio times the maxBasePower with a min value of 1
   * @param user n/a
   * @param target the Pokemon being attacked
   * @param move n/a
   * @param args holds the base power of the move at args[0]
   * @returns true
   */
  apply(user: Pokemon, target: Pokemon, move: Move, args: any[]): boolean {
    (args[0] as NumberHolder).value = toDmgValue(this.maxBasePower * target.getHpRatio());

    return true;
  }
}

export class TurnDamagedDoublePowerAttr extends VariablePowerAttr {
  apply(user: Pokemon, target: Pokemon, move: Move, args: any[]): boolean {
    if (user.turnData.attacksReceived.find(r => r.damage && r.sourceId === target.id)) {
      (args[0] as NumberHolder).value *= 2;
      return true;
    }

    return false;
  }
}

const magnitudeMessageFunc = (user: Pokemon, target: Pokemon, move: Move) => {
  let message: string;
  globalScene.executeWithSeedOffset(() => {
    const magnitudeThresholds = [ 5, 15, 35, 65, 75, 95 ];

    const rand = randSeedInt(100);

    let m = 0;
    for (; m < magnitudeThresholds.length; m++) {
      if (rand < magnitudeThresholds[m]) {
        break;
      }
    }

    message = i18next.t("moveTriggers:magnitudeMessage", { magnitude: m + 4 });
  }, globalScene.currentBattle.turn << 6, globalScene.waveSeed);
  return message!;
};

export class MagnitudePowerAttr extends VariablePowerAttr {
  apply(user: Pokemon, target: Pokemon, move: Move, args: any[]): boolean {
    const power = args[0] as NumberHolder;

    const magnitudeThresholds = [ 5, 15, 35, 65, 75, 95 ];
    const magnitudePowers = [ 10, 30, 50, 70, 90, 100, 110, 150 ];

    let rand: number;

    globalScene.executeWithSeedOffset(() => rand = randSeedInt(100), globalScene.currentBattle.turn << 6, globalScene.waveSeed);

    let m = 0;
    for (; m < magnitudeThresholds.length; m++) {
      if (rand! < magnitudeThresholds[m]) {
        break;
      }
    }

    power.value = magnitudePowers[m];

    return true;
  }
}

export class AntiSunlightPowerDecreaseAttr extends VariablePowerAttr {
  apply(user: Pokemon, target: Pokemon, move: Move, args: any[]): boolean {
    if (!globalScene.arena.weather?.isEffectSuppressed()) {
      const power = args[0] as NumberHolder;
      const weatherType = globalScene.arena.weather?.weatherType || WeatherType.NONE;
      switch (weatherType) {
        case WeatherType.RAIN:
        case WeatherType.SANDSTORM:
        case WeatherType.HAIL:
        case WeatherType.SNOW:
        case WeatherType.FOG:
        case WeatherType.HEAVY_RAIN:
          power.value *= 0.5;
          return true;
      }
    }

    return false;
  }
}

export class FriendshipPowerAttr extends VariablePowerAttr {
  private invert: boolean;

  constructor(invert?: boolean) {
    super();

    this.invert = !!invert;
  }

  apply(user: Pokemon, target: Pokemon, move: Move, args: any[]): boolean {
    const power = args[0] as NumberHolder;

    const friendshipPower = Math.floor(Math.min(user.isPlayer() ? user.friendship : user.species.baseFriendship, 255) / 2.5);
    power.value = Math.max(!this.invert ? friendshipPower : 102 - friendshipPower, 1);

    return true;
  }
}

/**
 * This Attribute calculates the current power of {@linkcode MoveId.RAGE_FIST}.
 * The counter for power calculation does not reset on every wave but on every new arena encounter.
 * Self-inflicted confusion damage and hits taken by a Subsitute are ignored.
 */
export class RageFistPowerAttr extends VariablePowerAttr {
  apply(user: Pokemon, target: Pokemon, move: Move, args: any[]): boolean {
    /* Reasons this works correctly:
     * Confusion calls user.damageAndUpdate() directly (no counter increment),
     * Substitute hits call user.damageAndUpdate() with a damage value of 0, also causing
      no counter increment
    */
    const hitCount = user.battleData.hitCount;
    const basePower: NumberHolder = args[0];

    basePower.value = 50 * (1 + Math.min(hitCount, 6));
    return true;
  }

}

/**
 * Tallies the number of positive stages for a given {@linkcode Pokemon}.
 * @param pokemon The {@linkcode Pokemon} that is being used to calculate the count of positive stats
 * @returns the amount of positive stats
 */
const countPositiveStatStages = (pokemon: Pokemon): number => {
  return pokemon.getStatStages().reduce((total, stat) => (stat && stat > 0) ? total + stat : total, 0);
};

/**
 * Attribute that increases power based on the amount of positive stat stage increases.
 */
export class PositiveStatStagePowerAttr extends VariablePowerAttr {

  /**
   * @param user The pokemon that is being used to calculate the amount of positive stats
   * @param target N/A
   * @param move N/A
   * @param args The argument for VariablePowerAttr, accumulates and sets the amount of power multiplied by stats
   * @returns Returns true if attribute is applied
   */
  apply(user: Pokemon, target: Pokemon, move: Move, args: any[]): boolean {
    const positiveStatStages: number = countPositiveStatStages(user);

    (args[0] as NumberHolder).value += positiveStatStages * 20;
    return true;
  }
}

/**
 * Punishment normally has a base power of 60,
 * but gains 20 power for every increased stat stage the target has,
 * up to a maximum of 200 base power in total.
 */
export class PunishmentPowerAttr extends VariablePowerAttr {
  private PUNISHMENT_MIN_BASE_POWER = 60;
  private PUNISHMENT_MAX_BASE_POWER = 200;

  /**
     * @param user N/A
     * @param target The pokemon that the move is being used against, as well as calculating the stats for the min/max base power
     * @param move N/A
     * @param args The value that is being changed due to VariablePowerAttr
     * @returns Returns true if attribute is applied
     */
  apply(user: Pokemon, target: Pokemon, move: Move, args: any[]): boolean {
    const positiveStatStages: number = countPositiveStatStages(target);
    (args[0] as NumberHolder).value = Math.min(
      this.PUNISHMENT_MAX_BASE_POWER,
      this.PUNISHMENT_MIN_BASE_POWER + positiveStatStages * 20
    );
    return true;
  }
}

export class PresentPowerAttr extends VariablePowerAttr {
  apply(user: Pokemon, target: Pokemon, move: Move, args: any[]): boolean {
    /**
     * If this move is multi-hit, and this attribute is applied to any hit
     * other than the first, this move cannot result in a heal.
     */
    const firstHit = (user.turnData.hitCount === user.turnData.hitsLeft);

    const powerSeed = randSeedInt(firstHit ? 100 : 80);
    if (powerSeed <= 40) {
      (args[0] as NumberHolder).value = 40;
    } else if (40 < powerSeed && powerSeed <= 70) {
      (args[0] as NumberHolder).value = 80;
    } else if (70 < powerSeed && powerSeed <= 80) {
      (args[0] as NumberHolder).value = 120;
    } else if (80 < powerSeed && powerSeed <= 100) {
      // If this move is multi-hit, disable all other hits
      user.turnData.hitCount = 1;
      user.turnData.hitsLeft = 1;
      globalScene.phaseManager.unshiftNew("PokemonHealPhase", target.getBattlerIndex(),
        toDmgValue(target.getMaxHp() / 4), i18next.t("moveTriggers:regainedHealth", { pokemonName: getPokemonNameWithAffix(target) }), true);
    }

    return true;
  }
}

export class WaterShurikenPowerAttr extends VariablePowerAttr {
  apply(user: Pokemon, target: Pokemon, move: Move, args: any[]): boolean {
    if (user.species.speciesId === SpeciesId.GRENINJA && user.hasAbility(AbilityId.BATTLE_BOND) && user.formIndex === 2) {
      (args[0] as NumberHolder).value = 20;
      return true;
    }
    return false;
  }
}

/**
 * Attribute used to calculate the power of attacks that scale with Stockpile stacks (i.e. Spit Up).
 */
export class SpitUpPowerAttr extends VariablePowerAttr {
  private multiplier: number = 0;

  constructor(multiplier: number) {
    super();
    this.multiplier = multiplier;
  }

  apply(user: Pokemon, target: Pokemon, move: Move, args: any[]): boolean {
    const stockpilingTag = user.getTag(StockpilingTag);

    if (stockpilingTag && stockpilingTag.stockpiledCount > 0) {
      const power = args[0] as NumberHolder;
      power.value = this.multiplier * stockpilingTag.stockpiledCount;
      return true;
    }

    return false;
  }
}

/**
 * Attribute used to apply Swallow's healing, which scales with Stockpile stacks.
 * Does NOT remove stockpiled stacks.
 */
export class SwallowHealAttr extends HealAttr {
  constructor() {
    super(1)
  }

  apply(user: Pokemon, target: Pokemon, move: Move, args: any[]): boolean {
    const stockpilingTag = user.getTag(StockpilingTag);

    if (stockpilingTag && stockpilingTag.stockpiledCount > 0) {
      const stockpiled = stockpilingTag.stockpiledCount;
      let healRatio: number;

      if (stockpiled === 1) {
        healRatio = 0.25;
      } else if (stockpiled === 2) {
        healRatio = 0.50;
      } else { // stockpiled >= 3
        healRatio = 1.00;
      }

      if (healRatio) {
        this.addHealPhase(user, healRatio);
        return true;
      }
    }

    return false;
  }
}

const hasStockpileStacksCondition: MoveConditionFunc = (user) => {
  const hasStockpilingTag = user.getTag(StockpilingTag);
  return !!hasStockpilingTag && hasStockpilingTag.stockpiledCount > 0;
};

/**
 * Attribute used for multi-hit moves that increase power in increments of the
 * move's base power for each hit, namely Triple Kick and Triple Axel.
 */
export class MultiHitPowerIncrementAttr extends VariablePowerAttr {
  /** The max number of base power increments allowed for this move */
  private maxHits: number;

  constructor(maxHits: number) {
    super();

    this.maxHits = maxHits;
  }

  /**
   * Increases power of move in increments of the base power for the amount of times
   * the move hit. In the case that the move is extended, it will circle back to the
   * original base power of the move after incrementing past the maximum amount of
   * hits.
   * @param user {@linkcode Pokemon} that used the move
   * @param target {@linkcode Pokemon} that the move was used on
   * @param move {@linkcode Move} with this attribute
   * @param args [0] {@linkcode NumberHolder} for final calculated power of move
   * @returns true if attribute application succeeds
   */
  apply(user: Pokemon, target: Pokemon, move: Move, args: any[]): boolean {
    const hitsTotal = user.turnData.hitCount - Math.max(user.turnData.hitsLeft, 0);
    const power = args[0] as NumberHolder;

    power.value = move.power * (1 + hitsTotal % this.maxHits);

    return true;
  }
}

/**
 * Attribute used for moves that double in power if the given move immediately
 * preceded the move applying the attribute, namely Fusion Flare and
 * Fusion Bolt.
 */
export class LastMoveDoublePowerAttr extends VariablePowerAttr {
  /** The move that must precede the current move */
  private move: MoveId;

  constructor(move: MoveId) {
    super();

    this.move = move;
  }

  /**
   * Doubles power of move if the given move is found to precede the current
   * move with no other moves being executed in between, only ignoring failed
   * moves if any.
   * @param user {@linkcode Pokemon} that used the move
   * @param target N/A
   * @param move N/A
   * @param args [0] {@linkcode NumberHolder} that holds the resulting power of the move
   * @returns true if attribute application succeeds, false otherwise
   */
  apply(user: Pokemon, _target: Pokemon, _move: Move, args: any[]): boolean {
    const power = args[0] as NumberHolder;
    const enemy = user.getOpponent(0);
    const pokemonActed: Pokemon[] = [];

    if (enemy?.turnData.acted) {
      pokemonActed.push(enemy);
    }

    if (globalScene.currentBattle.double) {
      const userAlly = user.getAlly();
      const enemyAlly = enemy?.getAlly();

      if (userAlly?.turnData.acted) {
        pokemonActed.push(userAlly);
      }
      if (enemyAlly?.turnData.acted) {
        pokemonActed.push(enemyAlly);
      }
    }

    pokemonActed.sort((a, b) => b.turnData.order - a.turnData.order);

    for (const p of pokemonActed) {
      const [ lastMove ] = p.getLastXMoves(1);
      if (lastMove.result !== MoveResult.FAIL) {
        if ((lastMove.result === MoveResult.SUCCESS) && (lastMove.move === this.move)) {
          power.value *= 2;
          return true;
        } else {
          break;
        }
      }
    }

    return false;
  }
}

/**
 * Changes a Pledge move's power to 150 when combined with another unique Pledge
 * move from an ally.
 */
export class CombinedPledgePowerAttr extends VariablePowerAttr {
  override apply(user: Pokemon, target: Pokemon, move: Move, args: any[]): boolean {
    const power = args[0];
    if (!(power instanceof NumberHolder)) {
      return false;
    }
    const combinedPledgeMove = user.turnData.combiningPledge;

    if (combinedPledgeMove && combinedPledgeMove !== move.id) {
      power.value *= 150 / 80;
      return true;
    }
    return false;
  }
}

/**
 * Applies STAB to the given Pledge move if the move is part of a combined attack.
 */
export class CombinedPledgeStabBoostAttr extends MoveAttr {
  override apply(user: Pokemon, target: Pokemon, move: Move, args: any[]): boolean {
    const stabMultiplier = args[0];
    if (!(stabMultiplier instanceof NumberHolder)) {
      return false;
    }
    const combinedPledgeMove = user.turnData.combiningPledge;

    if (combinedPledgeMove && combinedPledgeMove !== move.id) {
      stabMultiplier.value = 1.5;
      return true;
    }
    return false;
  }
}

/**
 * Variable Power attribute for {@link https://bulbapedia.bulbagarden.net/wiki/Round_(move) | Round}.
 * Doubles power if another Pokemon has previously selected Round this turn.
 */
export class RoundPowerAttr extends VariablePowerAttr {
  override apply(user: Pokemon, target: Pokemon, move: Move, args: [NumberHolder]): boolean {
    const power = args[0];

    if (user.turnData.joinedRound) {
      power.value *= 2;
      return true;
    }
    return false;
  }
}

/**
 * Attribute for the "combo" effect of {@link https://bulbapedia.bulbagarden.net/wiki/Round_(move) | Round}.
 * Preempts the next move in the turn order with the first instance of any Pokemon
 * using Round. Also marks the Pokemon using the cued Round to double the move's power.
 */
export class CueNextRoundAttr extends MoveEffectAttr {
  constructor() {
    super(true, { lastHitOnly: true });
  }

  override apply(user: Pokemon, target: Pokemon, move: Move, args?: any[]): boolean {
    const nextRoundPhase = globalScene.phaseManager.findPhase<MovePhase>(phase =>
      phase.is("MovePhase") && phase.move.moveId === MoveId.ROUND
    );

    if (!nextRoundPhase) {
      return false;
    }

    // Update the phase queue so that the next Pokemon using Round moves next
    const nextRoundIndex = globalScene.phaseManager.phaseQueue.indexOf(nextRoundPhase);
    const nextMoveIndex = globalScene.phaseManager.phaseQueue.findIndex(phase => phase.is("MovePhase"));
    if (nextRoundIndex !== nextMoveIndex) {
      globalScene.phaseManager.prependToPhase(globalScene.phaseManager.phaseQueue.splice(nextRoundIndex, 1)[0], "MovePhase");
    }

    // Mark the corresponding Pokemon as having "joined the Round" (for doubling power later)
    nextRoundPhase.pokemon.turnData.joinedRound = true;
    return true;
  }
}

/**
 * Attribute that changes stat stages before the damage is calculated
 */
export class StatChangeBeforeDmgCalcAttr extends MoveAttr {
  /**
   * Applies Stat Changes before damage is calculated
   *
   * @param user {@linkcode Pokemon} that called {@linkcode move}
   * @param target {@linkcode Pokemon} that is the target of {@linkcode move}
   * @param move {@linkcode Move} called by {@linkcode user}
   * @param args N/A
   *
   * @returns true if stat stages where correctly applied
   */
  apply(user: Pokemon, target: Pokemon, move: Move, args: any[]): boolean {
    return false;
  }
}

/**
 * Steals the postitive Stat stages of the target before damage calculation so stat changes
 * apply to damage calculation (e.g. {@linkcode MoveId.SPECTRAL_THIEF})
 * {@link https://bulbapedia.bulbagarden.net/wiki/Spectral_Thief_(move) | Spectral Thief}
 */
export class SpectralThiefAttr extends StatChangeBeforeDmgCalcAttr {
  /**
   * steals max amount of positive stats of the target while not exceeding the limit of max 6 stat stages
   *
   * @param user {@linkcode Pokemon} that called {@linkcode move}
   * @param target {@linkcode Pokemon} that is the target of {@linkcode move}
   * @param move {@linkcode Move} called by {@linkcode user}
   * @param args N/A
   *
   * @returns true if stat stages where correctly stolen
   */
  apply(user: Pokemon, target: Pokemon, move: Move, args: any[]): boolean {
    /**
     * Copy all positive stat stages to user and reduce copied stat stages on target.
     */
    for (const s of BATTLE_STATS) {
      const statStageValueTarget = target.getStatStage(s);
      const statStageValueUser = user.getStatStage(s);

      if (statStageValueTarget > 0) {
        /**
         * Only value of up to 6 can be stolen (stat stages don't exceed 6)
         */
        const availableToSteal = Math.min(statStageValueTarget, 6 - statStageValueUser);

        globalScene.phaseManager.unshiftNew("StatStageChangePhase", user.getBattlerIndex(), this.selfTarget, [ s ], availableToSteal);
        target.setStatStage(s, statStageValueTarget - availableToSteal);
      }
    }

    target.updateInfo();
    user.updateInfo();
    globalScene.phaseManager.queueMessage(i18next.t("moveTriggers:stealPositiveStats", { pokemonName: getPokemonNameWithAffix(user), targetName: getPokemonNameWithAffix(target) }));

    return true;
  }

}

export class VariableAtkAttr extends MoveAttr {
  constructor() {
    super();
  }

  apply(user: Pokemon, target: Pokemon, move: Move, args: any[]): boolean {
    //const atk = args[0] as Utils.NumberHolder;
    return false;
  }
}

export class TargetAtkUserAtkAttr extends VariableAtkAttr {
  constructor() {
    super();
  }
  apply(user: Pokemon, target: Pokemon, move: Move, args: any[]): boolean {
    (args[0] as NumberHolder).value = target.getEffectiveStat(Stat.ATK, target);
    return true;
  }
}

export class DefAtkAttr extends VariableAtkAttr {
  constructor() {
    super();
  }

  apply(user: Pokemon, target: Pokemon, move: Move, args: any[]): boolean {
    (args[0] as NumberHolder).value = user.getEffectiveStat(Stat.DEF, target);
    return true;
  }
}

export class VariableDefAttr extends MoveAttr {
  constructor() {
    super();
  }

  apply(user: Pokemon, target: Pokemon, move: Move, args: any[]): boolean {
    //const def = args[0] as Utils.NumberHolder;
    return false;
  }
}

export class DefDefAttr extends VariableDefAttr {
  constructor() {
    super();
  }

  apply(user: Pokemon, target: Pokemon, move: Move, args: any[]): boolean {
    (args[0] as NumberHolder).value = target.getEffectiveStat(Stat.DEF, user);
    return true;
  }
}

export class VariableAccuracyAttr extends MoveAttr {
  apply(user: Pokemon, target: Pokemon, move: Move, args: any[]): boolean {
    //const accuracy = args[0] as Utils.NumberHolder;
    return false;
  }
}

/**
 * Attribute used for Thunder and Hurricane that sets accuracy to 50 in sun and never miss in rain
 */
export class ThunderAccuracyAttr extends VariableAccuracyAttr {
  apply(user: Pokemon, target: Pokemon, move: Move, args: any[]): boolean {
    if (!globalScene.arena.weather?.isEffectSuppressed()) {
      const accuracy = args[0] as NumberHolder;
      const weatherType = globalScene.arena.weather?.weatherType || WeatherType.NONE;
      switch (weatherType) {
        case WeatherType.SUNNY:
        case WeatherType.HARSH_SUN:
          accuracy.value = 50;
          return true;
        case WeatherType.RAIN:
        case WeatherType.HEAVY_RAIN:
          accuracy.value = -1;
          return true;
      }
    }

    return false;
  }
}

/**
 * Attribute used for Bleakwind Storm, Wildbolt Storm, and Sandsear Storm that sets accuracy to never
 * miss in rain
 * Springtide Storm does NOT have this property
 */
export class StormAccuracyAttr extends VariableAccuracyAttr {
  apply(user: Pokemon, target: Pokemon, move: Move, args: any[]): boolean {
    if (!globalScene.arena.weather?.isEffectSuppressed()) {
      const accuracy = args[0] as NumberHolder;
      const weatherType = globalScene.arena.weather?.weatherType || WeatherType.NONE;
      switch (weatherType) {
        case WeatherType.RAIN:
        case WeatherType.HEAVY_RAIN:
          accuracy.value = -1;
          return true;
      }
    }

    return false;
  }
}

/**
 * Attribute used for moves which never miss
 * against Pokemon with the {@linkcode BattlerTagType.MINIMIZED}
 */
export class AlwaysHitMinimizeAttr extends VariableAccuracyAttr {
  /**
   * @see {@linkcode apply}
   * @param user N/A
   * @param target {@linkcode Pokemon} target of the move
   * @param move N/A
   * @param args [0] Accuracy of the move to be modified
   * @returns true if the function succeeds
   */
  apply(user: Pokemon, target: Pokemon, move: Move, args: any[]): boolean {
    if (target.getTag(BattlerTagType.MINIMIZED)) {
      const accuracy = args[0] as NumberHolder;
      accuracy.value = -1;

      return true;
    }

    return false;
  }
}

export class ToxicAccuracyAttr extends VariableAccuracyAttr {
  apply(user: Pokemon, target: Pokemon, move: Move, args: any[]): boolean {
    if (user.isOfType(PokemonType.POISON)) {
      const accuracy = args[0] as NumberHolder;
      accuracy.value = -1;
      return true;
    }

    return false;
  }
}

export class BlizzardAccuracyAttr extends VariableAccuracyAttr {
  apply(user: Pokemon, target: Pokemon, move: Move, args: any[]): boolean {
    if (!globalScene.arena.weather?.isEffectSuppressed()) {
      const accuracy = args[0] as NumberHolder;
      const weatherType = globalScene.arena.weather?.weatherType || WeatherType.NONE;
      if (weatherType === WeatherType.HAIL || weatherType === WeatherType.SNOW) {
        accuracy.value = -1;
        return true;
      }
    }

    return false;
  }
}

export class VariableMoveCategoryAttr extends MoveAttr {
  apply(user: Pokemon, target: Pokemon, move: Move, args: any[]): boolean {
    return false;
  }
}

export class PhotonGeyserCategoryAttr extends VariableMoveCategoryAttr {
  apply(user: Pokemon, target: Pokemon, move: Move, args: any[]): boolean {
    const category = (args[0] as NumberHolder);

    if (user.getEffectiveStat(Stat.ATK, target, move) > user.getEffectiveStat(Stat.SPATK, target, move)) {
      category.value = MoveCategory.PHYSICAL;
      return true;
    }

    return false;
  }
}

/**
 * Attribute used for tera moves that change category based on the user's Atk and SpAtk stats
 * Note: Currently, `getEffectiveStat` does not ignore all abilities that affect stats except those
 * with the attribute of `StatMultiplierAbAttr`
 */
// TODO: Remove the `.partial()` tag from Tera Blast and Tera Starstorm when the above issue is resolved
export class TeraMoveCategoryAttr extends VariableMoveCategoryAttr {
  apply(user: Pokemon, target: Pokemon, move: Move, args: any[]): boolean {
    const category = (args[0] as NumberHolder);

    if (user.isTerastallized && user.getEffectiveStat(Stat.ATK, target, move, true, true, false, false, true) >
    user.getEffectiveStat(Stat.SPATK, target, move, true, true, false, false, true)) {
      category.value = MoveCategory.PHYSICAL;
      return true;
    }

    return false;
  }
}

/**
 * Increases the power of Tera Blast if the user is Terastallized into Stellar type
 */
export class TeraBlastPowerAttr extends VariablePowerAttr {
  /**
   * Sets Tera Blast's power to 100 if the user is terastallized with
   * the Stellar tera type.
   * @param user {@linkcode Pokemon} the Pokemon using this move
   * @param target n/a
   * @param move {@linkcode Move} the Move with this attribute (i.e. Tera Blast)
   * @param args
   *   - [0] {@linkcode NumberHolder} the applied move's power, factoring in
   *       previously applied power modifiers.
   * @returns
   */
  apply(user: Pokemon, target: Pokemon, move: Move, args: any[]): boolean {
    const power = args[0] as NumberHolder;
    if (user.isTerastallized && user.getTeraType() === PokemonType.STELLAR) {
      power.value = 100;
      return true;
    }

    return false;
  }
}

/**
 * Change the move category to status when used on the ally
 */
export class StatusCategoryOnAllyAttr extends VariableMoveCategoryAttr {
  /**
   * @param user {@linkcode Pokemon} using the move
   * @param target {@linkcode Pokemon} target of the move
   * @param move {@linkcode Move} with this attribute
   * @param args [0] {@linkcode NumberHolder} The category of the move
   * @returns true if the function succeeds
   */
  apply(user: Pokemon, target: Pokemon, move: Move, args: any[]): boolean {
    const category = (args[0] as NumberHolder);

    if (user.getAlly() === target) {
      category.value = MoveCategory.STATUS;
      return true;
    }

    return false;
  }
}

export class ShellSideArmCategoryAttr extends VariableMoveCategoryAttr {
  apply(user: Pokemon, target: Pokemon, move: Move, args: any[]): boolean {
    const category = (args[0] as NumberHolder);

    const predictedPhysDmg = target.getBaseDamage({source: user, move, moveCategory: MoveCategory.PHYSICAL, ignoreAbility: true, ignoreSourceAbility: true, ignoreAllyAbility: true, ignoreSourceAllyAbility: true, simulated: true});
    const predictedSpecDmg = target.getBaseDamage({source: user, move, moveCategory: MoveCategory.SPECIAL, ignoreAbility: true, ignoreSourceAbility: true, ignoreAllyAbility: true, ignoreSourceAllyAbility: true, simulated: true});

    if (predictedPhysDmg > predictedSpecDmg) {
      category.value = MoveCategory.PHYSICAL;
      return true;
    } else if (predictedPhysDmg === predictedSpecDmg && user.randBattleSeedInt(2) === 0) {
      category.value = MoveCategory.PHYSICAL;
      return true;
    }
    return false;
  }
}

export class VariableMoveTypeAttr extends MoveAttr {
  apply(user: Pokemon, target: Pokemon, move: Move, args: any[]): boolean {
    return false;
  }
}

export class FormChangeItemTypeAttr extends VariableMoveTypeAttr {
  apply(user: Pokemon, target: Pokemon, move: Move, args: any[]): boolean {
    const moveType = args[0];
    if (!(moveType instanceof NumberHolder)) {
      return false;
    }

    if ([ user.species.speciesId, user.fusionSpecies?.speciesId ].includes(SpeciesId.ARCEUS) || [ user.species.speciesId, user.fusionSpecies?.speciesId ].includes(SpeciesId.SILVALLY)) {
      const form = user.species.speciesId === SpeciesId.ARCEUS || user.species.speciesId === SpeciesId.SILVALLY ? user.formIndex : user.fusionSpecies?.formIndex!;

      moveType.value = PokemonType[PokemonType[form]];
      return true;
    }

    // Force move to have its original typing if it changed
    if (moveType.value === move.type) {
      return false;
    }
    moveType.value = move.type
    return true;
  }
}

export class TechnoBlastTypeAttr extends VariableMoveTypeAttr {
  apply(user: Pokemon, target: Pokemon, move: Move, args: any[]): boolean {
    const moveType = args[0];
    if (!(moveType instanceof NumberHolder)) {
      return false;
    }

    if ([ user.species.speciesId, user.fusionSpecies?.speciesId ].includes(SpeciesId.GENESECT)) {
      const form = user.species.speciesId === SpeciesId.GENESECT ? user.formIndex : user.fusionSpecies?.formIndex;

      switch (form) {
        case 1: // Shock Drive
          moveType.value = PokemonType.ELECTRIC;
          break;
        case 2: // Burn Drive
          moveType.value = PokemonType.FIRE;
          break;
        case 3: // Chill Drive
          moveType.value = PokemonType.ICE;
          break;
        case 4: // Douse Drive
          moveType.value = PokemonType.WATER;
          break;
        default:
          moveType.value = PokemonType.NORMAL;
          break;
      }
      return true;
    }

    return false;
  }
}

export class AuraWheelTypeAttr extends VariableMoveTypeAttr {
  apply(user: Pokemon, target: Pokemon, move: Move, args: any[]): boolean {
    const moveType = args[0];
    if (!(moveType instanceof NumberHolder)) {
      return false;
    }

    if ([ user.species.speciesId, user.fusionSpecies?.speciesId ].includes(SpeciesId.MORPEKO)) {
      const form = user.species.speciesId === SpeciesId.MORPEKO ? user.formIndex : user.fusionSpecies?.formIndex;

      switch (form) {
        case 1: // Hangry Mode
          moveType.value = PokemonType.DARK;
          break;
        default: // Full Belly Mode
          moveType.value = PokemonType.ELECTRIC;
          break;
      }
      return true;
    }

    return false;
  }
}

export class RagingBullTypeAttr extends VariableMoveTypeAttr {
  apply(user: Pokemon, target: Pokemon, move: Move, args: any[]): boolean {
    const moveType = args[0];
    if (!(moveType instanceof NumberHolder)) {
      return false;
    }

    if ([ user.species.speciesId, user.fusionSpecies?.speciesId ].includes(SpeciesId.PALDEA_TAUROS)) {
      const form = user.species.speciesId === SpeciesId.PALDEA_TAUROS ? user.formIndex : user.fusionSpecies?.formIndex;

      switch (form) {
        case 1: // Blaze breed
          moveType.value = PokemonType.FIRE;
          break;
        case 2: // Aqua breed
          moveType.value = PokemonType.WATER;
          break;
        default:
          moveType.value = PokemonType.FIGHTING;
          break;
      }
      return true;
    }

    return false;
  }
}

export class IvyCudgelTypeAttr extends VariableMoveTypeAttr {
  apply(user: Pokemon, target: Pokemon, move: Move, args: any[]): boolean {
    const moveType = args[0];
    if (!(moveType instanceof NumberHolder)) {
      return false;
    }

    if ([ user.species.speciesId, user.fusionSpecies?.speciesId ].includes(SpeciesId.OGERPON)) {
      const form = user.species.speciesId === SpeciesId.OGERPON ? user.formIndex : user.fusionSpecies?.formIndex;

      switch (form) {
        case 1: // Wellspring Mask
        case 5: // Wellspring Mask Tera
          moveType.value = PokemonType.WATER;
          break;
        case 2: // Hearthflame Mask
        case 6: // Hearthflame Mask Tera
          moveType.value = PokemonType.FIRE;
          break;
        case 3: // Cornerstone Mask
        case 7: // Cornerstone Mask Tera
          moveType.value = PokemonType.ROCK;
          break;
        case 4: // Teal Mask Tera
        default:
          moveType.value = PokemonType.GRASS;
          break;
      }
      return true;
    }

    return false;
  }
}

export class WeatherBallTypeAttr extends VariableMoveTypeAttr {
  apply(user: Pokemon, target: Pokemon, move: Move, args: any[]): boolean {
    const moveType = args[0];
    if (!(moveType instanceof NumberHolder)) {
      return false;
    }

    if (!globalScene.arena.weather?.isEffectSuppressed()) {
      switch (globalScene.arena.weather?.weatherType) {
        case WeatherType.SUNNY:
        case WeatherType.HARSH_SUN:
          moveType.value = PokemonType.FIRE;
          break;
        case WeatherType.RAIN:
        case WeatherType.HEAVY_RAIN:
          moveType.value = PokemonType.WATER;
          break;
        case WeatherType.SANDSTORM:
          moveType.value = PokemonType.ROCK;
          break;
        case WeatherType.HAIL:
        case WeatherType.SNOW:
          moveType.value = PokemonType.ICE;
          break;
        default:
          if (moveType.value === move.type) {
            return false;
          }
          moveType.value = move.type;
          break;
      }
      return true;
    }

    return false;
  }
}

/**
 * Changes the move's type to match the current terrain.
 * Has no effect if the user is not grounded.
 */
export class TerrainPulseTypeAttr extends VariableMoveTypeAttr {
  /**
   * @param user {@linkcode Pokemon} using this move
   * @param target N/A
   * @param move N/A
   * @param args [0] {@linkcode NumberHolder} The move's type to be modified
   * @returns true if the function succeeds
   */
  apply(user: Pokemon, target: Pokemon, move: Move, args: any[]): boolean {
    const moveType = args[0];
    if (!(moveType instanceof NumberHolder)) {
      return false;
    }

    if (!user.isGrounded()) {
      return false;
    }

    const currentTerrain = globalScene.arena.getTerrainType();
    switch (currentTerrain) {
      case TerrainType.MISTY:
        moveType.value = PokemonType.FAIRY;
        break;
      case TerrainType.ELECTRIC:
        moveType.value = PokemonType.ELECTRIC;
        break;
      case TerrainType.GRASSY:
        moveType.value = PokemonType.GRASS;
        break;
      case TerrainType.PSYCHIC:
        moveType.value = PokemonType.PSYCHIC;
        break;
      default:
        if (moveType.value === move.type) {
          return false;
        }
        // force move to have its original typing if it was changed
        moveType.value = move.type;
        break;
    }
    return true;
  }
}

/**
 * Changes type based on the user's IVs
 */
export class HiddenPowerTypeAttr extends VariableMoveTypeAttr {
  apply(user: Pokemon, target: Pokemon, move: Move, args: any[]): boolean {
    const moveType = args[0];
    if (!(moveType instanceof NumberHolder)) {
      return false;
    }

    const iv_val = Math.floor(((user.ivs[Stat.HP] & 1)
      + (user.ivs[Stat.ATK] & 1) * 2
      + (user.ivs[Stat.DEF] & 1) * 4
      + (user.ivs[Stat.SPD] & 1) * 8
      + (user.ivs[Stat.SPATK] & 1) * 16
      + (user.ivs[Stat.SPDEF] & 1) * 32) * 15 / 63);

    moveType.value = [
      PokemonType.FIGHTING, PokemonType.FLYING, PokemonType.POISON, PokemonType.GROUND,
      PokemonType.ROCK, PokemonType.BUG, PokemonType.GHOST, PokemonType.STEEL,
      PokemonType.FIRE, PokemonType.WATER, PokemonType.GRASS, PokemonType.ELECTRIC,
      PokemonType.PSYCHIC, PokemonType.ICE, PokemonType.DRAGON, PokemonType.DARK ][iv_val];

    return true;
  }
}

/**
 * Changes the type of Tera Blast to match the user's tera type
 */
export class TeraBlastTypeAttr extends VariableMoveTypeAttr {
  /**
   * @param user {@linkcode Pokemon} the user of the move
   * @param target {@linkcode Pokemon} N/A
   * @param move {@linkcode Move} the move with this attribute
   * @param args `[0]` the move's type to be modified
   * @returns `true` if the move's type was modified; `false` otherwise
   */
  apply(user: Pokemon, target: Pokemon, move: Move, args: any[]): boolean {
    const moveType = args[0];
    if (!(moveType instanceof NumberHolder)) {
      return false;
    }

    if (user.isTerastallized) {
      moveType.value = user.getTeraType(); // changes move type to tera type
      return true;
    }

    return false;
  }
}

/**
 * Attribute used for Tera Starstorm that changes the move type to Stellar
 */
export class TeraStarstormTypeAttr extends VariableMoveTypeAttr {
  /**
   *
   * @param user the {@linkcode Pokemon} using the move
   * @param target n/a
   * @param move n/a
   * @param args[0] {@linkcode NumberHolder} the move type
   * @returns `true` if the move type is changed to {@linkcode PokemonType.STELLAR}, `false` otherwise
   */
  override apply(user: Pokemon, target: Pokemon, move: Move, args: any[]): boolean {
    if (user.isTerastallized && user.hasSpecies(SpeciesId.TERAPAGOS)) {
      const moveType = args[0] as NumberHolder;

      moveType.value = PokemonType.STELLAR;
      return true;
    }
    return false;
  }
}

export class MatchUserTypeAttr extends VariableMoveTypeAttr {
  apply(user: Pokemon, target: Pokemon, move: Move, args: any[]): boolean {
    const moveType = args[0];
    if (!(moveType instanceof NumberHolder)) {
      return false;
    }
    const userTypes = user.getTypes(true);

    if (userTypes.includes(PokemonType.STELLAR)) { // will not change to stellar type
      const nonTeraTypes = user.getTypes();
      moveType.value = nonTeraTypes[0];
      return true;
    } else if (userTypes.length > 0) {
      moveType.value = userTypes[0];
      return true;
    } else {
      return false;
    }

  }
}

/**
 * Changes the type of a Pledge move based on the Pledge move combined with it.
 */
export class CombinedPledgeTypeAttr extends VariableMoveTypeAttr {
  override apply(user: Pokemon, target: Pokemon, move: Move, args: any[]): boolean {
    const moveType = args[0];
    if (!(moveType instanceof NumberHolder)) {
      return false;
    }

    const combinedPledgeMove = user?.turnData?.combiningPledge;
    if (!combinedPledgeMove) {
      return false;
    }

    switch (move.id) {
      case MoveId.FIRE_PLEDGE:
        if (combinedPledgeMove === MoveId.WATER_PLEDGE) {
          moveType.value = PokemonType.WATER;
          return true;
        }
        return false;
      case MoveId.WATER_PLEDGE:
        if (combinedPledgeMove === MoveId.GRASS_PLEDGE) {
          moveType.value = PokemonType.GRASS;
          return true;
        }
        return false;
      case MoveId.GRASS_PLEDGE:
        if (combinedPledgeMove === MoveId.FIRE_PLEDGE) {
          moveType.value = PokemonType.FIRE;
          return true;
        }
        return false;
      default:
        return false;
    }
  }
}

export class VariableMoveTypeMultiplierAttr extends MoveAttr {
  apply(user: Pokemon, target: Pokemon, move: Move, args: any[]): boolean {
    return false;
  }
}

export class NeutralDamageAgainstFlyingTypeMultiplierAttr extends VariableMoveTypeMultiplierAttr {
  apply(user: Pokemon, target: Pokemon, move: Move, args: any[]): boolean {
    if (!target.getTag(BattlerTagType.IGNORE_FLYING)) {
      const multiplier = args[0] as NumberHolder;
      //When a flying type is hit, the first hit is always 1x multiplier.
      if (target.isOfType(PokemonType.FLYING)) {
        multiplier.value = 1;
      }
      return true;
    }

    return false;
  }
}

export class IceNoEffectTypeAttr extends VariableMoveTypeMultiplierAttr {
  /**
   * Checks to see if the Target is Ice-Type or not. If so, the move will have no effect.
   * @param user n/a
   * @param target The {@linkcode Pokemon} targeted by the move
   * @param move n/a
   * @param args `[0]` a {@linkcode NumberHolder | NumberHolder} containing a type effectiveness multiplier
   * @returns `true` if this Ice-type immunity applies; `false` otherwise
   */
  apply(user: Pokemon, target: Pokemon, move: Move, args: any[]): boolean {
    const multiplier = args[0] as NumberHolder;
    if (target.isOfType(PokemonType.ICE)) {
      multiplier.value = 0;
      return true;
    }
    return false;
  }
}

export class FlyingTypeMultiplierAttr extends VariableMoveTypeMultiplierAttr {
  apply(user: Pokemon, target: Pokemon, move: Move, args: any[]): boolean {
    const multiplier = args[0] as NumberHolder;
    multiplier.value *= target.getAttackTypeEffectiveness(PokemonType.FLYING, user);
    return true;
  }
}

/**
 * Attribute for moves which have a custom type chart interaction.
 */
export class VariableMoveTypeChartAttr extends MoveAttr {
  /**
   * @param user {@linkcode Pokemon} using the move
   * @param target {@linkcode Pokemon} target of the move
   * @param move {@linkcode Move} with this attribute
   * @param args [0] {@linkcode NumberHolder} holding the type effectiveness
   * @param args [1] A single defensive type of the target
   *
   * @returns true if application of the attribute succeeds
   */
  apply(user: Pokemon, target: Pokemon, move: Move, args: any[]): boolean {
    return false;
  }
}

/**
 * This class forces Freeze-Dry to be super effective against Water Type.
 */
export class FreezeDryAttr extends VariableMoveTypeChartAttr {
  apply(user: Pokemon, target: Pokemon, move: Move, args: any[]): boolean {
    const multiplier = args[0] as NumberHolder;
    const defType = args[1] as PokemonType;

    if (defType === PokemonType.WATER) {
      multiplier.value = 2;
      return true;
    } else {
      return false;
    }
  }
}

export class OneHitKOAccuracyAttr extends VariableAccuracyAttr {
  apply(user: Pokemon, target: Pokemon, move: Move, args: any[]): boolean {
    const accuracy = args[0] as NumberHolder;
    if (user.level < target.level) {
      accuracy.value = 0;
    } else {
      accuracy.value = Math.min(Math.max(30 + 100 * (1 - target.level / user.level), 0), 100);
    }
    return true;
  }
}

export class SheerColdAccuracyAttr extends OneHitKOAccuracyAttr {
  /**
   * Changes the normal One Hit KO Accuracy Attr to implement the Gen VII changes,
   * where if the user is Ice-Type, it has more accuracy.
   * @param user Pokemon that is using the move; checks the Pokemon's level.
   * @param target Pokemon that is receiving the move; checks the Pokemon's level.
   * @param move N/A
   * @param args Uses the accuracy argument, allowing to change it from either 0 if it doesn't pass
   * the first if/else, or 30/20 depending on the type of the user Pokemon.
   * @returns Returns true if move is successful, false if misses.
   */
  apply(user: Pokemon, target: Pokemon, move: Move, args: any[]): boolean {
    const accuracy = args[0] as NumberHolder;
    if (user.level < target.level) {
      accuracy.value = 0;
    } else {
      const baseAccuracy = user.isOfType(PokemonType.ICE) ? 30 : 20;
      accuracy.value = Math.min(Math.max(baseAccuracy + 100 * (1 - target.level / user.level), 0), 100);
    }
    return true;
  }
}

export class MissEffectAttr extends MoveAttr {
  private missEffectFunc: UserMoveConditionFunc;

  constructor(missEffectFunc: UserMoveConditionFunc) {
    super();

    this.missEffectFunc = missEffectFunc;
  }

  apply(user: Pokemon, target: Pokemon, move: Move, args: any[]): boolean {
    this.missEffectFunc(user, move);
    return true;
  }
}

export class NoEffectAttr extends MoveAttr {
  private noEffectFunc: UserMoveConditionFunc;

  constructor(noEffectFunc: UserMoveConditionFunc) {
    super();

    this.noEffectFunc = noEffectFunc;
  }

  apply(user: Pokemon, target: Pokemon, move: Move, args: any[]): boolean {
    this.noEffectFunc(user, move);
    return true;
  }
}

/**
 * Function to deal Crash Damage (1/2 max hp) to the user on apply.
 */
const crashDamageFunc: UserMoveConditionFunc = (user: Pokemon, move: Move) => {
  const cancelled = new BooleanHolder(false);
  applyAbAttrs("BlockNonDirectDamageAbAttr", {pokemon: user, cancelled});
  if (cancelled.value) {
    return false;
  }

  user.damageAndUpdate(toDmgValue(user.getMaxHp() / 2), { result: HitResult.INDIRECT });
  globalScene.phaseManager.queueMessage(i18next.t("moveTriggers:keptGoingAndCrashed", { pokemonName: getPokemonNameWithAffix(user) }));
  user.turnData.damageTaken += toDmgValue(user.getMaxHp() / 2);

  return true;
};

export class TypelessAttr extends MoveAttr { }
/**
* Attribute used for moves which ignore redirection effects, and always target their original target, i.e. Snipe Shot
* Bypasses Storm Drain, Follow Me, Ally Switch, and the like.
*/
export class BypassRedirectAttr extends MoveAttr {
  /** `true` if this move only bypasses redirection from Abilities */
  public readonly abilitiesOnly: boolean;

  constructor(abilitiesOnly: boolean = false) {
    super();
    this.abilitiesOnly = abilitiesOnly;
  }
}

export class FrenzyAttr extends MoveEffectAttr {
  constructor() {
    super(true, { lastHitOnly: true });
  }

  canApply(user: Pokemon, target: Pokemon, move: Move, args: any[]) {
    return !(this.selfTarget ? user : target).isFainted();
  }

  apply(user: Pokemon, target: Pokemon, move: Move, args: any[]): boolean {
    if (!super.apply(user, target, move, args)) {
      return false;
    }

    // TODO: Disable if used via dancer
    // TODO: Add support for moves that don't add the frenzy tag (Uproar, Rollout, etc.)

    // If frenzy is not active, add a tag and push 1-2 extra turns of attacks to the user's move queue.
    // Otherwise, tick down the existing tag.
    if (!user.getTag(BattlerTagType.FRENZY) && user.getMoveQueue().length === 0) {
      const turnCount = user.randBattleSeedIntRange(1, 2); // excludes initial use
      for (let i = 0; i < turnCount; i++) {
        user.pushMoveQueue({ move: move.id, targets: [ target.getBattlerIndex() ], useMode: MoveUseMode.IGNORE_PP });
      }
      user.addTag(BattlerTagType.FRENZY, turnCount, move.id, user.id);
    } else {
      applyMoveAttrs("AddBattlerTagAttr", user, target, move, args);
      user.lapseTag(BattlerTagType.FRENZY);
    }

    return true;
  }
}

/**
 * Attribute that grants {@link https://bulbapedia.bulbagarden.net/wiki/Semi-invulnerable_turn | semi-invulnerability} to the user during
 * the associated move's charging phase. Should only be used for {@linkcode ChargingMove | ChargingMoves} as a `chargeAttr`.
 */
export class SemiInvulnerableAttr extends MoveEffectAttr {
  /** The type of {@linkcode SemiInvulnerableTag} to grant to the user */
  public tagType: BattlerTagType;

  constructor(tagType: BattlerTagType) {
    super(true);
    this.tagType = tagType;
  }

  /**
   * Grants a {@linkcode SemiInvulnerableTag} to the associated move's user.
   * @param user the {@linkcode Pokemon} using the move
   * @param target n/a
   * @param move the {@linkcode Move} being used
   * @param args n/a
   * @returns `true` if semi-invulnerability was successfully granted; `false` otherwise.
   */
  override apply(user: Pokemon, target: Pokemon, move: Move, args?: any[]): boolean {
    if (!super.apply(user, target, move, args)) {
      return false;
    }

    return user.addTag(this.tagType, 1, move.id, user.id);
  }
}

export class AddBattlerTagAttr extends MoveEffectAttr {
  public tagType: BattlerTagType;
  public turnCountMin: number;
  public turnCountMax: number;
  protected cancelOnFail: boolean;
  private failOnOverlap: boolean;

  constructor(tagType: BattlerTagType, selfTarget: boolean = false, failOnOverlap: boolean = false, turnCountMin: number = 0, turnCountMax?: number, lastHitOnly: boolean = false) {
    super(selfTarget, { lastHitOnly: lastHitOnly });

    this.tagType = tagType;
    this.turnCountMin = turnCountMin;
    this.turnCountMax = turnCountMax !== undefined ? turnCountMax : turnCountMin;
    this.failOnOverlap = !!failOnOverlap;
  }

  apply(user: Pokemon, target: Pokemon, move: Move, args: any[]): boolean {
    if (!super.apply(user, target, move, args)) {
      return false;
    }

    const moveChance = this.getMoveChance(user, target, move, this.selfTarget, true);
    if (moveChance < 0 || moveChance === 100 || user.randBattleSeedInt(100) < moveChance) {
      return (this.selfTarget ? user : target).addTag(this.tagType,  user.randBattleSeedIntRange(this.turnCountMin, this.turnCountMax), move.id, user.id);
    }

    return false;
  }

  getCondition(): MoveConditionFunc | null {
    return this.failOnOverlap
      ? (user, target, move) => !(this.selfTarget ? user : target).getTag(this.tagType)
      : null;
  }

  getTagTargetBenefitScore(): number {
    switch (this.tagType) {
      case BattlerTagType.RECHARGING:
      case BattlerTagType.PERISH_SONG:
        return -16;
      case BattlerTagType.FLINCHED:
      case BattlerTagType.CONFUSED:
      case BattlerTagType.INFATUATED:
      case BattlerTagType.NIGHTMARE:
      case BattlerTagType.DROWSY:
      case BattlerTagType.DISABLED:
      case BattlerTagType.HEAL_BLOCK:
      case BattlerTagType.RECEIVE_DOUBLE_DAMAGE:
        return -5;
      case BattlerTagType.SEEDED:
      case BattlerTagType.SALT_CURED:
      case BattlerTagType.CURSED:
      case BattlerTagType.FRENZY:
      case BattlerTagType.TRAPPED:
      case BattlerTagType.BIND:
      case BattlerTagType.WRAP:
      case BattlerTagType.FIRE_SPIN:
      case BattlerTagType.WHIRLPOOL:
      case BattlerTagType.CLAMP:
      case BattlerTagType.SAND_TOMB:
      case BattlerTagType.MAGMA_STORM:
      case BattlerTagType.SNAP_TRAP:
      case BattlerTagType.THUNDER_CAGE:
      case BattlerTagType.INFESTATION:
        return -3;
      case BattlerTagType.ENCORE:
        return -2;
      case BattlerTagType.MINIMIZED:
      case BattlerTagType.ALWAYS_GET_HIT:
        return 0;
      case BattlerTagType.INGRAIN:
      case BattlerTagType.IGNORE_ACCURACY:
      case BattlerTagType.AQUA_RING:
      case BattlerTagType.MAGIC_COAT:
        return 3;
      case BattlerTagType.PROTECTED:
      case BattlerTagType.FLYING:
      case BattlerTagType.CRIT_BOOST:
      case BattlerTagType.ALWAYS_CRIT:
        return 5;
      default:
        console.warn(`BattlerTag ${BattlerTagType[this.tagType]} is missing a score!`);
        return 0;
    }
  }

  getTargetBenefitScore(user: Pokemon, target: Pokemon, move: Move): number {
    let moveChance = this.getMoveChance(user, target, move, this.selfTarget, false);
    if (moveChance < 0) {
      moveChance = 100;
    }
    return Math.floor(this.getTagTargetBenefitScore() * (moveChance / 100));
  }
}

/**
 * Adds a {@link https://bulbapedia.bulbagarden.net/wiki/Seeding | Seeding} effect to the target
 * as seen with Leech Seed and Sappy Seed.
 */
export class LeechSeedAttr extends AddBattlerTagAttr {
  constructor() {
    super(BattlerTagType.SEEDED);
  }
}

/**
 * Adds the appropriate battler tag for Smack Down and Thousand arrows
 */
export class FallDownAttr extends AddBattlerTagAttr {
  constructor() {
    super(BattlerTagType.IGNORE_FLYING, false, false, 1, 1, true);
  }

  /**
   * Adds Grounded Tag to the target and checks if fallDown message should be displayed
   * @param user the {@linkcode Pokemon} using the move
   * @param target the {@linkcode Pokemon} targeted by the move
   * @param move the {@linkcode Move} invoking this effect
   * @param args n/a
   * @returns `true` if the effect successfully applies; `false` otherwise
   */
  apply(user: Pokemon, target: Pokemon, move: Move, args: any[]): boolean {
    if (!target.isGrounded()) {
      globalScene.phaseManager.queueMessage(i18next.t("moveTriggers:fallDown", { targetPokemonName: getPokemonNameWithAffix(target) }));
    }
    return super.apply(user, target, move, args);
  }
}

/**
 * Adds the appropriate battler tag for Gulp Missile when Surf or Dive is used.
 */
export class GulpMissileTagAttr extends MoveEffectAttr {
  constructor() {
    super(true);
  }

  /**
   * Adds BattlerTagType from GulpMissileTag based on the Pokemon's HP ratio.
   * @param user The Pokemon using the move.
   * @param _target N/A
   * @param move The move being used.
   * @param _args N/A
   * @returns Whether the BattlerTag is applied.
   */
  apply(user: Pokemon, _target: Pokemon, move: Move, _args: any[]): boolean {
    if (!super.apply(user, _target, move, _args)) {
      return false;
    }

    if (user.hasAbility(AbilityId.GULP_MISSILE) && user.species.speciesId === SpeciesId.CRAMORANT) {
      if (user.getHpRatio() >= .5) {
        user.addTag(BattlerTagType.GULP_MISSILE_ARROKUDA, 0, move.id);
      } else {
        user.addTag(BattlerTagType.GULP_MISSILE_PIKACHU, 0, move.id);
      }
      return true;
    }

    return false;
  }

  getUserBenefitScore(user: Pokemon, target: Pokemon, move: Move): number {
    const isCramorant = user.hasAbility(AbilityId.GULP_MISSILE) && user.species.speciesId === SpeciesId.CRAMORANT;
    return isCramorant && !user.getTag(GulpMissileTag) ? 10 : 0;
  }
}

/**
 * Attribute to implement Jaw Lock's linked trapping effect between the user and target
 */
export class JawLockAttr extends AddBattlerTagAttr {
  constructor() {
    super(BattlerTagType.TRAPPED);
  }

  apply(user: Pokemon, target: Pokemon, move: Move, args: any[]): boolean {
    if (!super.canApply(user, target, move, args)) {
      return false;
    }

    // If either the user or the target already has the tag, do not apply
    if (user.getTag(TrappedTag) || target.getTag(TrappedTag)) {
      return false;
    }

    const moveChance = this.getMoveChance(user, target, move, this.selfTarget);
    if (moveChance < 0 || moveChance === 100 || user.randBattleSeedInt(100) < moveChance) {
      /**
       * Add the tag to both the user and the target.
       * The target's tag source is considered to be the user and vice versa
       */
      return target.addTag(BattlerTagType.TRAPPED, 1, move.id, user.id)
          && user.addTag(BattlerTagType.TRAPPED, 1, move.id, target.id);
    }

    return false;
  }
}

export class CurseAttr extends MoveEffectAttr {

  apply(user: Pokemon, target: Pokemon, move:Move, args: any[]): boolean {
    if (user.getTypes(true).includes(PokemonType.GHOST)) {
      if (target.getTag(BattlerTagType.CURSED)) {
        globalScene.phaseManager.queueMessage(i18next.t("battle:attackFailed"));
        return false;
      }
      const curseRecoilDamage = Math.max(1, Math.floor(user.getMaxHp() / 2));
      user.damageAndUpdate(curseRecoilDamage, { result: HitResult.INDIRECT, ignoreSegments: true });
      globalScene.phaseManager.queueMessage(
        i18next.t("battlerTags:cursedOnAdd", {
          pokemonNameWithAffix: getPokemonNameWithAffix(user),
          pokemonName: getPokemonNameWithAffix(target)
        })
      );

      target.addTag(BattlerTagType.CURSED, 0, move.id, user.id);
      return true;
    } else {
      globalScene.phaseManager.unshiftNew("StatStageChangePhase", user.getBattlerIndex(), true, [ Stat.ATK, Stat.DEF ], 1);
      globalScene.phaseManager.unshiftNew("StatStageChangePhase", user.getBattlerIndex(), true, [ Stat.SPD ], -1);
      return true;
    }
  }
}

export class LapseBattlerTagAttr extends MoveEffectAttr {
  public tagTypes: BattlerTagType[];

  constructor(tagTypes: BattlerTagType[], selfTarget: boolean = false) {
    super(selfTarget);

    this.tagTypes = tagTypes;
  }

  apply(user: Pokemon, target: Pokemon, move: Move, args: any[]): boolean {
    if (!super.apply(user, target, move, args)) {
      return false;
    }

    for (const tagType of this.tagTypes) {
      (this.selfTarget ? user : target).lapseTag(tagType);
    }

    return true;
  }
}

export class RemoveBattlerTagAttr extends MoveEffectAttr {
  public tagTypes: BattlerTagType[];

  constructor(tagTypes: BattlerTagType[], selfTarget: boolean = false) {
    super(selfTarget);

    this.tagTypes = tagTypes;
  }

  apply(user: Pokemon, target: Pokemon, move: Move, args: any[]): boolean {
    if (!super.apply(user, target, move, args)) {
      return false;
    }

    for (const tagType of this.tagTypes) {
      (this.selfTarget ? user : target).removeTag(tagType);
    }

    return true;
  }
}

export class FlinchAttr extends AddBattlerTagAttr {
  constructor() {
    super(BattlerTagType.FLINCHED, false);
  }
}

export class ConfuseAttr extends AddBattlerTagAttr {
  constructor(selfTarget?: boolean) {
    super(BattlerTagType.CONFUSED, selfTarget, false, 2, 5);
  }

  apply(user: Pokemon, target: Pokemon, move: Move, args: any[]): boolean {
    if (!this.selfTarget && target.isSafeguarded(user)) {
      if (move.category === MoveCategory.STATUS) {
        globalScene.phaseManager.queueMessage(i18next.t("moveTriggers:safeguard", { targetName: getPokemonNameWithAffix(target) }));
      }
      return false;
    }

    return super.apply(user, target, move, args);
  }
}

export class RechargeAttr extends AddBattlerTagAttr {
  constructor() {
    super(BattlerTagType.RECHARGING, true, false, 1, 1, true);
  }
}

export class TrapAttr extends AddBattlerTagAttr {
  constructor(tagType: BattlerTagType) {
    super(tagType, false, false, 4, 5);
  }
}

export class ProtectAttr extends AddBattlerTagAttr {
  constructor(tagType: BattlerTagType = BattlerTagType.PROTECTED) {
    super(tagType, true);
  }

  getCondition(): MoveConditionFunc {
    return ((user, target, move): boolean => {
      let timesUsed = 0;

      for (const turnMove of user.getLastXMoves(-1).slice()) {
        if (
          // Quick & Wide guard increment the Protect counter without using it for fail chance
          !(allMoves[turnMove.move].hasAttr("ProtectAttr") ||
          [MoveId.QUICK_GUARD, MoveId.WIDE_GUARD].includes(turnMove.move)) ||
          turnMove.result !== MoveResult.SUCCESS
        ) {
          break;
        }

        timesUsed++
      }

      return timesUsed === 0 || user.randBattleSeedInt(Math.pow(3, timesUsed)) === 0;
    });
  }
}

/**
 * Attribute to remove all Substitutes from the field.
 * @see {@link https://bulbapedia.bulbagarden.net/wiki/Tidy_Up_(move) | Tidy Up}
 * @see {@linkcode SubstituteTag}
 */
export class RemoveAllSubstitutesAttr extends MoveEffectAttr {
  constructor() {
    super(true);
  }

  /**
   * Remove's the Substitute Doll effect from all active Pokemon on the field
   * @param user {@linkcode Pokemon} the Pokemon using this move
   * @param target n/a
   * @param move {@linkcode Move} the move applying this effect
   * @param args n/a
   * @returns `true` if the effect successfully applies
   */
  apply(user: Pokemon, target: Pokemon, move: Move, args: any[]): boolean {
    if (!super.apply(user, target, move, args)) {
      return false;
    }

    globalScene.getField(true).forEach(pokemon =>
      pokemon.findAndRemoveTags(tag => tag.tagType === BattlerTagType.SUBSTITUTE));
    return true;
  }
}

/**
 * Attribute used when a move can deal damage to {@linkcode BattlerTagType}
 * Moves that always hit but do not deal double damage: Thunder, Fissure, Sky Uppercut,
 * Smack Down, Hurricane, Thousand Arrows
*/
export class HitsTagAttr extends MoveAttr {
  /** The {@linkcode BattlerTagType} this move hits */
  public tagType: BattlerTagType;
  /** Should this move deal double damage against {@linkcode HitsTagAttr.tagType}? */
  public doubleDamage: boolean;

  constructor(tagType: BattlerTagType, doubleDamage: boolean = false) {
    super();

    this.tagType = tagType;
    this.doubleDamage = !!doubleDamage;
  }

  getTargetBenefitScore(user: Pokemon, target: Pokemon, move: Move): number {
    return target.getTag(this.tagType) ? this.doubleDamage ? 10 : 5 : 0;
  }
}

/**
 * Used for moves that will always hit for a given tag but also doubles damage.
 * Moves include: Gust, Stomp, Body Slam, Surf, Earthquake, Magnitude, Twister,
 * Whirlpool, Dragon Rush, Heat Crash, Steam Roller, Flying Press
 */
export class HitsTagForDoubleDamageAttr extends HitsTagAttr {
  constructor(tagType: BattlerTagType) {
    super(tagType, true);
  }
}

export class AddArenaTagAttr extends MoveEffectAttr {
  public tagType: ArenaTagType;
  public turnCount: number;
  private failOnOverlap: boolean;
  public selfSideTarget: boolean;

  constructor(tagType: ArenaTagType, turnCount?: number | null, failOnOverlap: boolean = false, selfSideTarget: boolean = false) {
    super(true);

    this.tagType = tagType;
    this.turnCount = turnCount!; // TODO: is the bang correct?
    this.failOnOverlap = failOnOverlap;
    this.selfSideTarget = selfSideTarget;
  }

  apply(user: Pokemon, target: Pokemon, move: Move, args: any[]): boolean {
    if (!super.apply(user, target, move, args)) {
      return false;
    }

    if ((move.chance < 0 || move.chance === 100 || user.randBattleSeedInt(100) < move.chance) && user.getLastXMoves(1)[0]?.result === MoveResult.SUCCESS) {
      const side = ((this.selfSideTarget ? user : target).isPlayer() !== (move.hasAttr("AddArenaTrapTagAttr") && target === user)) ? ArenaTagSide.PLAYER : ArenaTagSide.ENEMY;
      globalScene.arena.addTag(this.tagType, this.turnCount, move.id, user.id, side);
      return true;
    }

    return false;
  }

  getCondition(): MoveConditionFunc | null {
    return this.failOnOverlap
      ? (user, target, move) => !globalScene.arena.getTagOnSide(this.tagType, target.isPlayer() ? ArenaTagSide.PLAYER : ArenaTagSide.ENEMY)
      : null;
  }
}

/**
 * Generic class for removing arena tags
 * @param tagTypes: The types of tags that can be removed
 * @param selfSideTarget: Is the user removing tags from its own side?
 */
export class RemoveArenaTagsAttr extends MoveEffectAttr {
  public tagTypes: ArenaTagType[];
  public selfSideTarget: boolean;

  constructor(tagTypes: ArenaTagType[], selfSideTarget: boolean) {
    super(true);

    this.tagTypes = tagTypes;
    this.selfSideTarget = selfSideTarget;
  }

  apply(user: Pokemon, target: Pokemon, move: Move, args: any[]): boolean {
    if (!super.apply(user, target, move, args)) {
      return false;
    }

    const side = (this.selfSideTarget ? user : target).isPlayer() ? ArenaTagSide.PLAYER : ArenaTagSide.ENEMY;

    for (const tagType of this.tagTypes) {
      globalScene.arena.removeTagOnSide(tagType, side);
    }

    return true;
  }
}

export class AddArenaTrapTagAttr extends AddArenaTagAttr {
  getCondition(): MoveConditionFunc {
    return (user, target, move) => {
      const side = (this.selfSideTarget !== user.isPlayer()) ? ArenaTagSide.ENEMY : ArenaTagSide.PLAYER;
      const tag = globalScene.arena.getTagOnSide(this.tagType, side) as EntryHazardTag;
      if (!tag) {
        return true;
      }
      return tag.layers < tag.maxLayers;
    };
  }
}

/**
 * Attribute used for Stone Axe and Ceaseless Edge.
 * Applies the given ArenaTrapTag when move is used.
 */
export class AddArenaTrapTagHitAttr extends AddArenaTagAttr {
  /**
   * @param user {@linkcode Pokemon} using this move
   * @param target {@linkcode Pokemon} target of this move
   * @param move {@linkcode Move} being used
   */
  apply(user: Pokemon, target: Pokemon, move: Move, args: any[]): boolean {
    const moveChance = this.getMoveChance(user, target, move, this.selfTarget, true);
    const side = (this.selfSideTarget ? user : target).isPlayer() ? ArenaTagSide.PLAYER : ArenaTagSide.ENEMY;
    const tag = globalScene.arena.getTagOnSide(this.tagType, side) as EntryHazardTag;
    if ((moveChance < 0 || moveChance === 100 || user.randBattleSeedInt(100) < moveChance) && user.getLastXMoves(1)[0]?.result === MoveResult.SUCCESS) {
      globalScene.arena.addTag(this.tagType, 0, move.id, user.id, side);
      if (!tag) {
        return true;
      }
      return tag.layers < tag.maxLayers;
    }
    return false;
  }
}

export class RemoveArenaTrapAttr extends MoveEffectAttr {

  private targetBothSides: boolean;

  constructor(targetBothSides: boolean = false) {
    super(true, { trigger: MoveEffectTrigger.PRE_APPLY });
    this.targetBothSides = targetBothSides;
  }

  apply(user: Pokemon, target: Pokemon, move: Move, args: any[]): boolean {

    if (!super.apply(user, target, move, args)) {
      return false;
    }

    if (this.targetBothSides) {
      globalScene.arena.removeTagOnSide(ArenaTagType.SPIKES, ArenaTagSide.PLAYER);
      globalScene.arena.removeTagOnSide(ArenaTagType.TOXIC_SPIKES, ArenaTagSide.PLAYER);
      globalScene.arena.removeTagOnSide(ArenaTagType.STEALTH_ROCK, ArenaTagSide.PLAYER);
      globalScene.arena.removeTagOnSide(ArenaTagType.STICKY_WEB, ArenaTagSide.PLAYER);

      globalScene.arena.removeTagOnSide(ArenaTagType.SPIKES, ArenaTagSide.ENEMY);
      globalScene.arena.removeTagOnSide(ArenaTagType.TOXIC_SPIKES, ArenaTagSide.ENEMY);
      globalScene.arena.removeTagOnSide(ArenaTagType.STEALTH_ROCK, ArenaTagSide.ENEMY);
      globalScene.arena.removeTagOnSide(ArenaTagType.STICKY_WEB, ArenaTagSide.ENEMY);
    } else {
      globalScene.arena.removeTagOnSide(ArenaTagType.SPIKES, target.isPlayer() ? ArenaTagSide.ENEMY : ArenaTagSide.PLAYER);
      globalScene.arena.removeTagOnSide(ArenaTagType.TOXIC_SPIKES, target.isPlayer() ? ArenaTagSide.ENEMY : ArenaTagSide.PLAYER);
      globalScene.arena.removeTagOnSide(ArenaTagType.STEALTH_ROCK, target.isPlayer() ? ArenaTagSide.ENEMY : ArenaTagSide.PLAYER);
      globalScene.arena.removeTagOnSide(ArenaTagType.STICKY_WEB, target.isPlayer() ? ArenaTagSide.ENEMY : ArenaTagSide.PLAYER);
    }

    return true;
  }
}

export class RemoveScreensAttr extends MoveEffectAttr {

  private targetBothSides: boolean;

  constructor(targetBothSides: boolean = false) {
    super(true, { trigger: MoveEffectTrigger.PRE_APPLY });
    this.targetBothSides = targetBothSides;
  }

  apply(user: Pokemon, target: Pokemon, move: Move, args: any[]): boolean {

    if (!super.apply(user, target, move, args)) {
      return false;
    }

    if (this.targetBothSides) {
      globalScene.arena.removeTagOnSide(ArenaTagType.REFLECT, ArenaTagSide.PLAYER);
      globalScene.arena.removeTagOnSide(ArenaTagType.LIGHT_SCREEN, ArenaTagSide.PLAYER);
      globalScene.arena.removeTagOnSide(ArenaTagType.AURORA_VEIL, ArenaTagSide.PLAYER);

      globalScene.arena.removeTagOnSide(ArenaTagType.REFLECT, ArenaTagSide.ENEMY);
      globalScene.arena.removeTagOnSide(ArenaTagType.LIGHT_SCREEN, ArenaTagSide.ENEMY);
      globalScene.arena.removeTagOnSide(ArenaTagType.AURORA_VEIL, ArenaTagSide.ENEMY);
    } else {
      globalScene.arena.removeTagOnSide(ArenaTagType.REFLECT, target.isPlayer() ? ArenaTagSide.PLAYER : ArenaTagSide.ENEMY);
      globalScene.arena.removeTagOnSide(ArenaTagType.LIGHT_SCREEN, target.isPlayer() ? ArenaTagSide.PLAYER : ArenaTagSide.ENEMY);
      globalScene.arena.removeTagOnSide(ArenaTagType.AURORA_VEIL, target.isPlayer() ? ArenaTagSide.PLAYER : ArenaTagSide.ENEMY);
    }

    return true;

  }
}

/** Swaps arena effects between the player and enemy side */
export class SwapArenaTagsAttr extends MoveEffectAttr {
  public SwapTags: ArenaTagType[];


  constructor(SwapTags: ArenaTagType[]) {
    super(true);
    this.SwapTags = SwapTags;
  }

  apply(user:Pokemon, target:Pokemon, move:Move, args: any[]): boolean {
    if (!super.apply(user, target, move, args)) {
      return false;
    }

    const tagPlayerTemp = globalScene.arena.findTagsOnSide((t => this.SwapTags.includes(t.tagType)), ArenaTagSide.PLAYER);
    const tagEnemyTemp = globalScene.arena.findTagsOnSide((t => this.SwapTags.includes(t.tagType)), ArenaTagSide.ENEMY);


    if (tagPlayerTemp) {
      for (const swapTagsType of tagPlayerTemp) {
        globalScene.arena.removeTagOnSide(swapTagsType.tagType, ArenaTagSide.PLAYER, true);
        globalScene.arena.addTag(swapTagsType.tagType, swapTagsType.turnCount, swapTagsType.sourceMove, swapTagsType.sourceId!, ArenaTagSide.ENEMY, true); // TODO: is the bang correct?
      }
    }
    if (tagEnemyTemp) {
      for (const swapTagsType of tagEnemyTemp) {
        globalScene.arena.removeTagOnSide(swapTagsType.tagType, ArenaTagSide.ENEMY, true);
        globalScene.arena.addTag(swapTagsType.tagType, swapTagsType.turnCount, swapTagsType.sourceMove, swapTagsType.sourceId!, ArenaTagSide.PLAYER, true); // TODO: is the bang correct?
      }
    }


    globalScene.phaseManager.queueMessage(i18next.t("moveTriggers:swapArenaTags", { pokemonName: getPokemonNameWithAffix(user) }));
    return true;
  }
}

/**
 * Attribute that adds a secondary effect to the field when two unique Pledge moves
 * are combined. The effect added varies based on the two Pledge moves combined.
 */
export class AddPledgeEffectAttr extends AddArenaTagAttr {
  private readonly requiredPledge: MoveId;

  constructor(tagType: ArenaTagType, requiredPledge: MoveId, selfSideTarget: boolean = false) {
    super(tagType, 4, false, selfSideTarget);

    this.requiredPledge = requiredPledge;
  }

  override apply(user: Pokemon, target: Pokemon, move: Move, args: any[]): boolean {
    // TODO: add support for `HIT` effect triggering in AddArenaTagAttr to remove the need for this check
    if (user.getLastXMoves(1)[0]?.result !== MoveResult.SUCCESS) {
      return false;
    }

    if (user.turnData.combiningPledge === this.requiredPledge) {
      return super.apply(user, target, move, args);
    }
    return false;
  }
}

/**
 * Attribute used for Revival Blessing.
 */
export class RevivalBlessingAttr extends MoveEffectAttr {
  constructor() {
    super(true);
  }

  /**
   *
   * @param user {@linkcode Pokemon} using this move
   * @param target {@linkcode Pokemon} target of this move
   * @param move {@linkcode Move} being used
   * @param args N/A
   * @returns `true` if function succeeds.
   */
  override apply(user: Pokemon, target: Pokemon, move: Move, args: any[]): boolean {
    // If user is player, checks if the user has fainted pokemon
    if (user.isPlayer()) {
      globalScene.phaseManager.unshiftNew("RevivalBlessingPhase", user);
      return true;
    } else if (user.isEnemy() && user.hasTrainer() && globalScene.getEnemyParty().findIndex((p) => p.isFainted() && !p.isBoss()) > -1) {
      // If used by an enemy trainer with at least one fainted non-boss Pokemon, this
      // revives one of said Pokemon selected at random.
      const faintedPokemon = globalScene.getEnemyParty().filter((p) => p.isFainted() && !p.isBoss());
      const pokemon = faintedPokemon[user.randBattleSeedInt(faintedPokemon.length)];
      const slotIndex = globalScene.getEnemyParty().findIndex((p) => pokemon.id === p.id);
      pokemon.resetStatus(true, false, false, true);
      pokemon.heal(Math.min(toDmgValue(0.5 * pokemon.getMaxHp()), pokemon.getMaxHp()));
      globalScene.phaseManager.queueMessage(i18next.t("moveTriggers:revivalBlessing", { pokemonName: getPokemonNameWithAffix(pokemon) }), 0, true);
      const allyPokemon = user.getAlly();
      if (globalScene.currentBattle.double && globalScene.getEnemyParty().length > 1 && allyPokemon != null) {
        // Handle cases where revived pokemon needs to get switched in on same turn
        if (allyPokemon.isFainted() || allyPokemon === pokemon) {
          // Enemy switch phase should be removed and replaced with the revived pkmn switching in
          globalScene.phaseManager.tryRemovePhase((phase: SwitchSummonPhase) => phase.is("SwitchSummonPhase") && phase.getPokemon() === pokemon);
          // If the pokemon being revived was alive earlier in the turn, cancel its move
          // (revived pokemon can't move in the turn they're brought back)
          // TODO: might make sense to move this to `FaintPhase` after checking for Rev Seed (rather than handling it in the move)
          globalScene.phaseManager.findPhase((phase: MovePhase) => phase.pokemon === pokemon)?.cancel();
          if (user.fieldPosition === FieldPosition.CENTER) {
            user.setFieldPosition(FieldPosition.LEFT);
          }
          globalScene.phaseManager.unshiftNew("SwitchSummonPhase", SwitchType.SWITCH, allyPokemon.getFieldIndex(), slotIndex, false, false);
        }
      }
      return true;
    }
    return false;
  }

  getCondition(): MoveConditionFunc {
    return (user, target, move) =>
      user.hasTrainer() &&
      (user.isPlayer() ? globalScene.getPlayerParty() : globalScene.getEnemyParty()).some((p: Pokemon) => p.isFainted() && !p.isBoss());
  }

  override getUserBenefitScore(user: Pokemon, _target: Pokemon, _move: Move): number {
    if (user.hasTrainer() && globalScene.getEnemyParty().some((p) => p.isFainted() && !p.isBoss())) {
      return 20;
    }

    return -20;
  }
}

export class ForceSwitchOutAttr extends MoveEffectAttr {
  constructor(
    private selfSwitch: boolean = false,
    private switchType: SwitchType = SwitchType.SWITCH
  ) {
    super(false, { lastHitOnly: true });
  }

  isBatonPass() {
    return this.switchType === SwitchType.BATON_PASS;
  }

  apply(user: Pokemon, target: Pokemon, move: Move, args: any[]): boolean {
    // Check if the move category is not STATUS or if the switch out condition is not met
    if (!this.getSwitchOutCondition()(user, target, move)) {
      return false;
    }

    /** The {@linkcode Pokemon} to be switched out with this effect */
    const switchOutTarget = this.selfSwitch ? user : target;

    // If the switch-out target is a Dondozo with a Tatsugiri in its mouth
    // (e.g. when it uses Flip Turn), make it spit out the Tatsugiri before switching out.
    switchOutTarget.lapseTag(BattlerTagType.COMMANDED);

    if (switchOutTarget.isPlayer()) {
      /**
      * Check if Wimp Out/Emergency Exit activates due to being hit by U-turn or Volt Switch
      * If it did, the user of U-turn or Volt Switch will not be switched out.
      */
      if (target.getAbility().hasAttr("PostDamageForceSwitchAbAttr")
        && [ MoveId.U_TURN, MoveId.VOLT_SWITCH, MoveId.FLIP_TURN ].includes(move.id)
      ) {
        if (this.hpDroppedBelowHalf(target)) {
          return false;
        }
      }

      // Find indices of off-field Pokemon that are eligible to be switched into
      const eligibleNewIndices: number[] = [];
      globalScene.getPlayerParty().forEach((pokemon, index) => {
        if (pokemon.isAllowedInBattle() && !pokemon.isOnField()) {
          eligibleNewIndices.push(index);
        }
      });

      if (eligibleNewIndices.length < 1) {
        return false;
      }

      if (switchOutTarget.hp > 0) {
        if (this.switchType === SwitchType.FORCE_SWITCH) {
          switchOutTarget.leaveField(true);
          const slotIndex = eligibleNewIndices[user.randBattleSeedInt(eligibleNewIndices.length)];
          globalScene.phaseManager.prependNewToPhase(
            "MoveEndPhase",
            "SwitchSummonPhase",
            this.switchType,
            switchOutTarget.getFieldIndex(),
            slotIndex,
            false,
            true
          );
        } else {
          switchOutTarget.leaveField(this.switchType === SwitchType.SWITCH);
          globalScene.phaseManager.prependNewToPhase("MoveEndPhase",
            "SwitchPhase",
              this.switchType,
              switchOutTarget.getFieldIndex(),
              true,
              true
          );
          return true;
        }
      }
      return false;
    } else if (globalScene.currentBattle.battleType !== BattleType.WILD) { // Switch out logic for enemy trainers
      // Find indices of off-field Pokemon that are eligible to be switched into
      const isPartnerTrainer = globalScene.currentBattle.trainer?.isPartner();
      const eligibleNewIndices: number[] = [];
      globalScene.getEnemyParty().forEach((pokemon, index) => {
        if (pokemon.isAllowedInBattle() && !pokemon.isOnField() && (!isPartnerTrainer || pokemon.trainerSlot === (switchOutTarget as EnemyPokemon).trainerSlot)) {
          eligibleNewIndices.push(index);
        }
      });

      if (eligibleNewIndices.length < 1) {
        return false;
      }

      if (switchOutTarget.hp > 0) {
        if (this.switchType === SwitchType.FORCE_SWITCH) {
          switchOutTarget.leaveField(true);
          const slotIndex = eligibleNewIndices[user.randBattleSeedInt(eligibleNewIndices.length)];
          globalScene.phaseManager.prependNewToPhase("MoveEndPhase",
            "SwitchSummonPhase",
              this.switchType,
              switchOutTarget.getFieldIndex(),
              slotIndex,
              false,
              false
          );
        } else {
          switchOutTarget.leaveField(this.switchType === SwitchType.SWITCH);
          globalScene.phaseManager.prependNewToPhase("MoveEndPhase",
            "SwitchSummonPhase",
            this.switchType,
            switchOutTarget.getFieldIndex(),
            (globalScene.currentBattle.trainer ? globalScene.currentBattle.trainer.getNextSummonIndex((switchOutTarget as EnemyPokemon).trainerSlot) : 0),
            false,
            false
          );
        }
      }
    } else { // Switch out logic for wild pokemon
      /**
      * Check if Wimp Out/Emergency Exit activates due to being hit by U-turn or Volt Switch
      * If it did, the user of U-turn or Volt Switch will not be switched out.
      */
      if (target.getAbility().hasAttr("PostDamageForceSwitchAbAttr")
        && [ MoveId.U_TURN, MoveId.VOLT_SWITCH, MoveId.FLIP_TURN ].includes(move.id)
      ) {
        if (this.hpDroppedBelowHalf(target)) {
          return false;
        }
      }

      const allyPokemon = switchOutTarget.getAlly();

      if (switchOutTarget.hp > 0) {
        switchOutTarget.leaveField(false);
        globalScene.phaseManager.queueMessage(i18next.t("moveTriggers:fled", { pokemonName: getPokemonNameWithAffix(switchOutTarget) }), null, true, 500);

        // in double battles redirect potential moves off fled pokemon
        if (globalScene.currentBattle.double && allyPokemon != null) {
          globalScene.redirectPokemonMoves(switchOutTarget, allyPokemon);
        }
      }

      // clear out enemy held item modifiers of the switch out target
      globalScene.clearEnemyHeldItemModifiers(switchOutTarget);

      if (!allyPokemon?.isActive(true) && switchOutTarget.hp) {
          globalScene.phaseManager.pushNew("BattleEndPhase", false);

          if (globalScene.gameMode.hasRandomBiomes || globalScene.isNewBiome()) {
            globalScene.phaseManager.pushNew("SelectBiomePhase");
          }

          globalScene.phaseManager.pushNew("NewBattlePhase");
      }
    }

	  return true;
  }

  getCondition(): MoveConditionFunc {
    return (user, target, move) => (move.category !== MoveCategory.STATUS || this.getSwitchOutCondition()(user, target, move));
  }

  getFailedText(_user: Pokemon, target: Pokemon, _move: Move): string | undefined {
    const cancelled = new BooleanHolder(false);
    applyAbAttrs("ForceSwitchOutImmunityAbAttr", {pokemon: target, cancelled});
    if (cancelled.value) {
      return i18next.t("moveTriggers:cannotBeSwitchedOut", { pokemonName: getPokemonNameWithAffix(target) });
    }
  }


  getSwitchOutCondition(): MoveConditionFunc {
    return (user, target, move) => {
      const switchOutTarget = (this.selfSwitch ? user : target);
      const player = switchOutTarget.isPlayer();
      const forceSwitchAttr = move.getAttrs("ForceSwitchOutAttr").find(attr => attr.switchType === SwitchType.FORCE_SWITCH);

      if (!this.selfSwitch) {
        if (move.hitsSubstitute(user, target)) {
          return false;
        }

        // Check if the move is Roar or Whirlwind and if there is a trainer with only Pokémon left.
        if (forceSwitchAttr && globalScene.currentBattle.trainer) {
        const enemyParty = globalScene.getEnemyParty();
        // Filter out any Pokémon that are not allowed in battle (e.g. fainted ones)
        const remainingPokemon = enemyParty.filter(p => p.hp > 0 && p.isAllowedInBattle());
          if (remainingPokemon.length <= 1) {
            return false;
          }
        }

        // Dondozo with an allied Tatsugiri in its mouth cannot be forced out
        const commandedTag = switchOutTarget.getTag(BattlerTagType.COMMANDED);
        if (commandedTag?.getSourcePokemon()?.isActive(true)) {
          return false;
        }

        if (!player && globalScene.currentBattle.isBattleMysteryEncounter() && !globalScene.currentBattle.mysteryEncounter?.fleeAllowed) {
          // Don't allow wild opponents to be force switched during MEs with flee disabled
          return false;
        }

        const blockedByAbility = new BooleanHolder(false);
        applyAbAttrs("ForceSwitchOutImmunityAbAttr", {pokemon: target, cancelled: blockedByAbility});
        if (blockedByAbility.value) {
          return false;
        }
      }


      if (!player && globalScene.currentBattle.battleType === BattleType.WILD) {
        // wild pokemon cannot switch out with baton pass.
        return !this.isBatonPass()
                && globalScene.currentBattle.waveIndex % 10 !== 0
                // Don't allow wild mons to flee with U-turn et al.
                && !(this.selfSwitch && MoveCategory.STATUS !== move.category);
      }

      const party = player ? globalScene.getPlayerParty() : globalScene.getEnemyParty();
      return party.filter(p => p.isAllowedInBattle() && !p.isOnField()
          && (player || (p as EnemyPokemon).trainerSlot === (switchOutTarget as EnemyPokemon).trainerSlot)).length > 0;
    };
  }

  getUserBenefitScore(user: Pokemon, target: Pokemon, move: Move): number {
    if (!globalScene.getEnemyParty().find(p => p.isActive() && !p.isOnField())) {
      return -20;
    }
    let ret = this.selfSwitch ? Math.floor((1 - user.getHpRatio()) * 20) : super.getUserBenefitScore(user, target, move);
    if (this.selfSwitch && this.isBatonPass()) {
      const statStageTotal = user.getStatStages().reduce((s: number, total: number) => total += s, 0);
      ret = ret / 2 + (Phaser.Tweens.Builders.GetEaseFunction("Sine.easeOut")(Math.min(Math.abs(statStageTotal), 10) / 10) * (statStageTotal >= 0 ? 10 : -10));
    }
    return ret;
  }

  /**
  * Helper function to check if the Pokémon's health is below half after taking damage.
  * Used for an edge case interaction with Wimp Out/Emergency Exit.
  * If the Ability activates due to being hit by U-turn or Volt Switch, the user of that move will not be switched out.
  */
  hpDroppedBelowHalf(target: Pokemon): boolean {
    const pokemonHealth = target.hp;
    const maxPokemonHealth = target.getMaxHp();
    const damageTaken = target.turnData.damageTaken;
    const initialHealth = pokemonHealth + damageTaken;

    // Check if the Pokémon's health has dropped below half after the damage
    return initialHealth >= maxPokemonHealth / 2 && pokemonHealth < maxPokemonHealth / 2;
  }
}

export class ChillyReceptionAttr extends ForceSwitchOutAttr {
  apply(user: Pokemon, target: Pokemon, move: Move, args: any[]): boolean {
    globalScene.arena.trySetWeather(WeatherType.SNOW, user);
    return super.apply(user, target, move, args);
  }

  getCondition(): MoveConditionFunc {
    // chilly reception move will go through if the weather is change-able to snow, or the user can switch out, else move will fail
    return (user, target, move) => globalScene.arena.weather?.weatherType !== WeatherType.SNOW || super.getSwitchOutCondition()(user, target, move);
  }
}

export class RemoveTypeAttr extends MoveEffectAttr {

  // TODO: Remove the message callback
  private removedType: PokemonType;
  private messageCallback: ((user: Pokemon) => void) | undefined;

  constructor(removedType: PokemonType, messageCallback?: (user: Pokemon) => void) {
    super(true, { trigger: MoveEffectTrigger.POST_TARGET });
    this.removedType = removedType;
    this.messageCallback = messageCallback;

  }

  apply(user: Pokemon, target: Pokemon, move: Move, args: any[]): boolean {
    if (!super.apply(user, target, move, args)) {
      return false;
    }

    if (user.isTerastallized && user.getTeraType() === this.removedType) { // active tera types cannot be removed
      return false;
    }

    const userTypes = user.getTypes(true);
    const modifiedTypes = userTypes.filter(type => type !== this.removedType);
    if (modifiedTypes.length === 0) {
      modifiedTypes.push(PokemonType.UNKNOWN);
    }
    user.summonData.types = modifiedTypes;
    user.updateInfo();


    if (this.messageCallback) {
      this.messageCallback(user);
    }

    return true;
  }
}

export class CopyTypeAttr extends MoveEffectAttr {
  constructor() {
    super(false);
  }

  apply(user: Pokemon, target: Pokemon, move: Move, args: any[]): boolean {
    if (!super.apply(user, target, move, args)) {
      return false;
    }

    const targetTypes = target.getTypes(true);
    if (targetTypes.includes(PokemonType.UNKNOWN) && targetTypes.indexOf(PokemonType.UNKNOWN) > -1) {
      targetTypes[targetTypes.indexOf(PokemonType.UNKNOWN)] = PokemonType.NORMAL;
    }
    user.summonData.types = targetTypes;
    user.updateInfo();

    globalScene.phaseManager.queueMessage(i18next.t("moveTriggers:copyType", { pokemonName: getPokemonNameWithAffix(user), targetPokemonName: getPokemonNameWithAffix(target) }));

    return true;
  }

  getCondition(): MoveConditionFunc {
    return (user, target, move) => target.getTypes()[0] !== PokemonType.UNKNOWN || target.summonData.addedType !== null;
  }
}

export class CopyBiomeTypeAttr extends MoveEffectAttr {
  constructor() {
    super(true);
  }

  apply(user: Pokemon, target: Pokemon, move: Move, args: any[]): boolean {
    if (!super.apply(user, target, move, args)) {
      return false;
    }

    const terrainType = globalScene.arena.getTerrainType();
    let typeChange: PokemonType;
    if (terrainType !== TerrainType.NONE) {
      typeChange = this.getTypeForTerrain(globalScene.arena.getTerrainType());
    } else {
      typeChange = this.getTypeForBiome(globalScene.arena.biomeType);
    }

    user.summonData.types = [ typeChange ];
    user.updateInfo();

    globalScene.phaseManager.queueMessage(i18next.t("moveTriggers:transformedIntoType", { pokemonName: getPokemonNameWithAffix(user), typeName: i18next.t(`pokemonInfo:type.${toCamelCase(PokemonType[typeChange])}`) }));

    return true;
  }

  /**
   * Retrieves a type from the current terrain
   * @param terrainType {@linkcode TerrainType}
   * @returns
   */
  private getTypeForTerrain(terrainType: TerrainType): PokemonType {
    switch (terrainType) {
      case TerrainType.ELECTRIC:
        return PokemonType.ELECTRIC;
      case TerrainType.MISTY:
        return PokemonType.FAIRY;
      case TerrainType.GRASSY:
        return PokemonType.GRASS;
      case TerrainType.PSYCHIC:
        return PokemonType.PSYCHIC;
      case TerrainType.NONE:
      default:
        return PokemonType.UNKNOWN;
    }
  }

  /**
   * Retrieves a type from the current biome
   * @param biomeType {@linkcode BiomeId}
   * @returns
   */
  private getTypeForBiome(biomeType: BiomeId): PokemonType {
    switch (biomeType) {
      case BiomeId.TOWN:
      case BiomeId.PLAINS:
      case BiomeId.METROPOLIS:
        return PokemonType.NORMAL;
      case BiomeId.GRASS:
      case BiomeId.TALL_GRASS:
        return PokemonType.GRASS;
      case BiomeId.FOREST:
      case BiomeId.JUNGLE:
        return PokemonType.BUG;
      case BiomeId.SLUM:
      case BiomeId.SWAMP:
        return PokemonType.POISON;
      case BiomeId.SEA:
      case BiomeId.BEACH:
      case BiomeId.LAKE:
      case BiomeId.SEABED:
        return PokemonType.WATER;
      case BiomeId.MOUNTAIN:
        return PokemonType.FLYING;
      case BiomeId.BADLANDS:
        return PokemonType.GROUND;
      case BiomeId.CAVE:
      case BiomeId.DESERT:
        return PokemonType.ROCK;
      case BiomeId.ICE_CAVE:
      case BiomeId.SNOWY_FOREST:
        return PokemonType.ICE;
      case BiomeId.MEADOW:
      case BiomeId.FAIRY_CAVE:
      case BiomeId.ISLAND:
        return PokemonType.FAIRY;
      case BiomeId.POWER_PLANT:
        return PokemonType.ELECTRIC;
      case BiomeId.VOLCANO:
        return PokemonType.FIRE;
      case BiomeId.GRAVEYARD:
      case BiomeId.TEMPLE:
        return PokemonType.GHOST;
      case BiomeId.DOJO:
      case BiomeId.CONSTRUCTION_SITE:
        return PokemonType.FIGHTING;
      case BiomeId.FACTORY:
      case BiomeId.LABORATORY:
        return PokemonType.STEEL;
      case BiomeId.RUINS:
      case BiomeId.SPACE:
        return PokemonType.PSYCHIC;
      case BiomeId.WASTELAND:
      case BiomeId.END:
        return PokemonType.DRAGON;
      case BiomeId.ABYSS:
        return PokemonType.DARK;
      default:
        return PokemonType.UNKNOWN;
    }
  }
}

/**
 * Attribute to override the target's current types to the given type.
 * Used by {@linkcode MoveId.SOAK} and {@linkcode MoveId.MAGIC_POWDER}.
 */
export class ChangeTypeAttr extends MoveEffectAttr {
  private type: PokemonType;

  constructor(type: PokemonType) {
    super(false);
    this.type = type;
  }

  apply(user: Pokemon, target: Pokemon, move: Move, args: any[]): boolean {
    target.summonData.types = [ this.type ];
    target.updateInfo();

    globalScene.phaseManager.queueMessage(i18next.t("moveTriggers:transformedIntoType", { pokemonName: getPokemonNameWithAffix(target), typeName: i18next.t(`pokemonInfo:type.${toCamelCase(PokemonType[this.type])}`) }));

    return true;
  }

  getCondition(): MoveConditionFunc {
    return (user, target, move) => !target.isTerastallized && !target.hasAbility(AbilityId.MULTITYPE) && !target.hasAbility(AbilityId.RKS_SYSTEM) && !(target.getTypes().length === 1 && target.getTypes()[0] === this.type);
  }
}

export class AddTypeAttr extends MoveEffectAttr {
  private type: PokemonType;

  constructor(type: PokemonType) {
    super(false);

    this.type = type;
  }

  apply(user: Pokemon, target: Pokemon, move: Move, args: any[]): boolean {
    target.summonData.addedType = this.type;
    target.updateInfo();

    globalScene.phaseManager.queueMessage(i18next.t("moveTriggers:addType", { typeName: i18next.t(`pokemonInfo:type.${toCamelCase(PokemonType[this.type])}`), pokemonName: getPokemonNameWithAffix(target) }));

    return true;
  }

  getCondition(): MoveConditionFunc {
    return (user, target, move) => !target.isTerastallized && !target.getTypes().includes(this.type);
  }
}

export class FirstMoveTypeAttr extends MoveEffectAttr {
  constructor() {
    super(true);
  }

  apply(user: Pokemon, target: Pokemon, move: Move, args: any[]): boolean {
    if (!super.apply(user, target, move, args)) {
      return false;
    }

    const firstMoveType = target.getMoveset()[0].getMove().type;
    user.summonData.types = [ firstMoveType ];
    globalScene.phaseManager.queueMessage(i18next.t("battle:transformedIntoType", { pokemonName: getPokemonNameWithAffix(user), type: i18next.t(`pokemonInfo:type.${toCamelCase(PokemonType[firstMoveType])}`) }));

    return true;
  }
}

/**
 * Attribute used to call a move.
 * Used by other move attributes: {@linkcode RandomMoveAttr}, {@linkcode RandomMovesetMoveAttr}, {@linkcode CopyMoveAttr}
 */
class CallMoveAttr extends OverrideMoveEffectAttr {
  protected invalidMoves: ReadonlySet<MoveId>;
  protected hasTarget: boolean;

  apply(user: Pokemon, target: Pokemon, move: Move, args: any[]): boolean {
    // Get eligible targets for move, failing if we can't target anything
    const replaceMoveTarget = move.moveTarget === MoveTarget.NEAR_OTHER ? MoveTarget.NEAR_ENEMY : undefined;
    const moveTargets = getMoveTargets(user, move.id, replaceMoveTarget);
    if (moveTargets.targets.length === 0) {
      globalScene.phaseManager.queueMessage(i18next.t("battle:attackFailed"));
      return false;
    }

    // Spread moves and ones with only 1 valid target will use their normal targeting.
    // If not, target the Mirror Move recipient or else a random enemy in our target list
    const targets = moveTargets.multiple || moveTargets.targets.length === 1
      ? moveTargets.targets
      : [this.hasTarget
        ? target.getBattlerIndex()
        : moveTargets.targets[user.randBattleSeedInt(moveTargets.targets.length)]];

    globalScene.phaseManager.unshiftNew("LoadMoveAnimPhase", move.id);
    globalScene.phaseManager.unshiftNew("MovePhase", user, targets, new PokemonMove(move.id), MoveUseMode.FOLLOW_UP);
    return true;
  }
}

/**
 * Attribute used to call a random move.
 * Used for {@linkcode MoveId.METRONOME}
 */
export class RandomMoveAttr extends CallMoveAttr {
  constructor(invalidMoves: ReadonlySet<MoveId>) {
    super();
    this.invalidMoves = invalidMoves;
  }

  /**
   * This function exists solely to allow tests to override the randomly selected move by mocking this function.
   */
  public getMoveOverride(): MoveId | null {
    return null;
  }

  /**
   * User calls a random moveId.
   *
   * Invalid moves are indicated by what is passed in to invalidMoves: {@linkcode invalidMetronomeMoves}
   * @param user Pokemon that used the move and will call a random move
   * @param target Pokemon that will be targeted by the random move (if single target)
   * @param move Move being used
   * @param args Unused
   */
  override apply(user: Pokemon, target: Pokemon, _move: Move, args: any[]): boolean {
    // TODO: Move this into the constructor to avoid constructing this every call
    const moveIds = getEnumValues(MoveId).map(m => !this.invalidMoves.has(m) && !allMoves[m].name.endsWith(" (N)") ? m : MoveId.NONE);
    let moveId: MoveId = MoveId.NONE;
    const moveStatus = new BooleanHolder(true);
    do {
      moveId = this.getMoveOverride() ?? moveIds[user.randBattleSeedInt(moveIds.length)];
      moveStatus.value = moveId !== MoveId.NONE;
      if (user.isPlayer()) {
          applyChallenges(ChallengeType.POKEMON_MOVE, moveId, moveStatus);
      }
    }
    while (!moveStatus.value);
    return super.apply(user, target, allMoves[moveId], args);
  }
}

/**
 * Attribute used to call a random move in the user or party's moveset.
 * Used for {@linkcode MoveId.ASSIST} and {@linkcode MoveId.SLEEP_TALK}
 *
 * Fails if the user has no callable moves.
 *
 * Invalid moves are indicated by what is passed in to invalidMoves: {@linkcode invalidAssistMoves} or {@linkcode invalidSleepTalkMoves}
 */
export class RandomMovesetMoveAttr extends CallMoveAttr {
  private includeParty: boolean;
  private moveId: number;
  constructor(invalidMoves: ReadonlySet<MoveId>, includeParty: boolean = false) {
    super();
    this.includeParty = includeParty;
    this.invalidMoves = invalidMoves;
  }

  /**
   * User calls a random moveId selected in {@linkcode getCondition}
   * @param user Pokemon that used the move and will call a random move
   * @param target Pokemon that will be targeted by the random move (if single target)
   * @param move Move being used
   * @param args Unused
   */
  apply(user: Pokemon, target: Pokemon, move: Move, args: any[]): boolean {
    return super.apply(user, target, allMoves[this.moveId], args);
  }

  getCondition(): MoveConditionFunc {
    return (user, target, move) => {
      // includeParty will be true for Assist, false for Sleep Talk
      let allies: Pokemon[];
      if (this.includeParty) {
        allies = (user.isPlayer() ? globalScene.getPlayerParty() : globalScene.getEnemyParty()).filter(p => p !== user);
      } else {
        allies = [ user ];
      }
      const partyMoveset = allies.flatMap(p => p.moveset);
      const moves = partyMoveset.filter(m => !this.invalidMoves.has(m.moveId) && !m.getMove().name.endsWith(" (N)"));
      if (moves.length === 0) {
        return false;
      }

      this.moveId = moves[user.randBattleSeedInt(moves.length)].moveId;
      return true;
    };
  }
}

// TODO: extend CallMoveAttr
export class NaturePowerAttr extends OverrideMoveEffectAttr {
  apply(user: Pokemon, target: Pokemon, move: Move, args: any[]): boolean {
    let moveId = MoveId.NONE;
    switch (globalScene.arena.getTerrainType()) {
    // this allows terrains to 'override' the biome move
      case TerrainType.NONE:
        switch (globalScene.arena.biomeType) {
          case BiomeId.TOWN:
            moveId = MoveId.ROUND;
            break;
          case BiomeId.METROPOLIS:
            moveId = MoveId.TRI_ATTACK;
            break;
          case BiomeId.SLUM:
            moveId = MoveId.SLUDGE_BOMB;
            break;
          case BiomeId.PLAINS:
            moveId = MoveId.SILVER_WIND;
            break;
          case BiomeId.GRASS:
            moveId = MoveId.GRASS_KNOT;
            break;
          case BiomeId.TALL_GRASS:
            moveId = MoveId.POLLEN_PUFF;
            break;
          case BiomeId.MEADOW:
            moveId = MoveId.GIGA_DRAIN;
            break;
          case BiomeId.FOREST:
            moveId = MoveId.BUG_BUZZ;
            break;
          case BiomeId.JUNGLE:
            moveId = MoveId.LEAF_STORM;
            break;
          case BiomeId.SEA:
            moveId = MoveId.HYDRO_PUMP;
            break;
          case BiomeId.SWAMP:
            moveId = MoveId.MUD_BOMB;
            break;
          case BiomeId.BEACH:
            moveId = MoveId.SCALD;
            break;
          case BiomeId.LAKE:
            moveId = MoveId.BUBBLE_BEAM;
            break;
          case BiomeId.SEABED:
            moveId = MoveId.BRINE;
            break;
          case BiomeId.ISLAND:
            moveId = MoveId.LEAF_TORNADO;
            break;
          case BiomeId.MOUNTAIN:
            moveId = MoveId.AIR_SLASH;
            break;
          case BiomeId.BADLANDS:
            moveId = MoveId.EARTH_POWER;
            break;
          case BiomeId.DESERT:
            moveId = MoveId.SCORCHING_SANDS;
            break;
          case BiomeId.WASTELAND:
            moveId = MoveId.DRAGON_PULSE;
            break;
          case BiomeId.CONSTRUCTION_SITE:
            moveId = MoveId.STEEL_BEAM;
            break;
          case BiomeId.CAVE:
            moveId = MoveId.POWER_GEM;
            break;
          case BiomeId.ICE_CAVE:
            moveId = MoveId.ICE_BEAM;
            break;
          case BiomeId.SNOWY_FOREST:
            moveId = MoveId.FROST_BREATH;
            break;
          case BiomeId.VOLCANO:
            moveId = MoveId.LAVA_PLUME;
            break;
          case BiomeId.GRAVEYARD:
            moveId = MoveId.SHADOW_BALL;
            break;
          case BiomeId.RUINS:
            moveId = MoveId.ANCIENT_POWER;
            break;
          case BiomeId.TEMPLE:
            moveId = MoveId.EXTRASENSORY;
            break;
          case BiomeId.DOJO:
            moveId = MoveId.FOCUS_BLAST;
            break;
          case BiomeId.FAIRY_CAVE:
            moveId = MoveId.ALLURING_VOICE;
            break;
          case BiomeId.ABYSS:
            moveId = MoveId.OMINOUS_WIND;
            break;
          case BiomeId.SPACE:
            moveId = MoveId.DRACO_METEOR;
            break;
          case BiomeId.FACTORY:
            moveId = MoveId.FLASH_CANNON;
            break;
          case BiomeId.LABORATORY:
            moveId = MoveId.ZAP_CANNON;
            break;
          case BiomeId.POWER_PLANT:
            moveId = MoveId.CHARGE_BEAM;
            break;
          case BiomeId.END:
            moveId = MoveId.ETERNABEAM;
            break;
        }
        break;
      case TerrainType.MISTY:
        moveId = MoveId.MOONBLAST;
        break;
      case TerrainType.ELECTRIC:
        moveId = MoveId.THUNDERBOLT;
        break;
      case TerrainType.GRASSY:
        moveId = MoveId.ENERGY_BALL;
        break;
      case TerrainType.PSYCHIC:
        moveId = MoveId.PSYCHIC;
        break;
      default:
        // Just in case there's no match
        moveId = MoveId.TRI_ATTACK;
        break;
    }

    // Load the move's animation if we didn't already and unshift a new usage phase
    globalScene.phaseManager.unshiftNew("LoadMoveAnimPhase", moveId);
    globalScene.phaseManager.unshiftNew("MovePhase", user, [ target.getBattlerIndex() ], new PokemonMove(moveId), MoveUseMode.FOLLOW_UP);
    return true;
  }
}

/**
 * Attribute used to copy a previously-used move.
 * Used for {@linkcode MoveId.COPYCAT} and {@linkcode MoveId.MIRROR_MOVE}
 */
export class CopyMoveAttr extends CallMoveAttr {
  private mirrorMove: boolean;
  constructor(mirrorMove: boolean, invalidMoves: ReadonlySet<MoveId> = new Set()) {
    super();
    this.mirrorMove = mirrorMove;
    this.invalidMoves = invalidMoves;
  }

  apply(user: Pokemon, target: Pokemon, _move: Move, args: any[]): boolean {
    this.hasTarget = this.mirrorMove;
    // bang is correct as condition func returns `false` and fails move if no last move exists
    const lastMove = this.mirrorMove ? target.getLastNonVirtualMove(false, false)!.move : globalScene.currentBattle.lastMove;
    return super.apply(user, target, allMoves[lastMove], args);
  }

  getCondition(): MoveConditionFunc {
    return (_user, target, _move) => {
      const lastMove = this.mirrorMove ? target.getLastNonVirtualMove(false, false)?.move : globalScene.currentBattle.lastMove;
      return lastMove != null && !this.invalidMoves.has(lastMove);
    };
  }
}

/**
 * Attribute used for moves that cause the target to repeat their last used move.
 *
 * Used by {@linkcode MoveId.INSTRUCT | Instruct}.
 * @see [Instruct on Bulbapedia](https://bulbapedia.bulbagarden.net/wiki/Instruct_(move))
*/
export class RepeatMoveAttr extends MoveEffectAttr {
  private movesetMove: PokemonMove;
  constructor() {
    super(false, { trigger: MoveEffectTrigger.POST_APPLY }); // needed to ensure correct protect interaction
  }

  /**
   * Forces the target to re-use their last used move again.
   * @param user - The {@linkcode Pokemon} using the attack
   * @param target - The {@linkcode Pokemon} being targeted by the attack
   * @returns `true` if the move succeeds
   */
  apply(user: Pokemon, target: Pokemon): boolean {
    // get the last move used (excluding status based failures) as well as the corresponding moveset slot
    // bangs are justified as Instruct fails if no prior move or moveset move exists
    // TODO: How does instruct work when copying a move called via Copycat that the user itself knows?
    const lastMove = target.getLastNonVirtualMove()!;
    const movesetMove = target.getMoveset().find(m => m.moveId === lastMove?.move)!

    // If the last move used can hit more than one target or has variable targets,
    // re-compute the targets for the attack (mainly for alternating double/single battles)
    // Rampaging moves (e.g. Outrage) are not included due to being incompatible with Instruct,
    // nor is Dragon Darts (due to its smart targeting bypassing normal target selection)
    let moveTargets = this.movesetMove.getMove().isMultiTarget() ? getMoveTargets(target, this.movesetMove.moveId).targets : lastMove.targets;

    // In the event the instructed move's only target is a fainted opponent, redirect it to an alive ally if possible.
    // Normally, all yet-unexecuted move phases would swap targets after any foe faints or flees (see `redirectPokemonMoves` in `battle-scene.ts`),
    // but since Instruct adds a new move phase _after_ all that occurs, we need to handle this interaction manually.
    const firstTarget = globalScene.getField()[moveTargets[0]];
    if (
      globalScene.currentBattle.double
      && moveTargets.length === 1
      && firstTarget.isFainted()
      && firstTarget !== target.getAlly()
    ) {
      const ally = firstTarget.getAlly();
      if (ally != null && ally.isActive()) {
        moveTargets = [ ally.getBattlerIndex() ];
      }
    }

    globalScene.phaseManager.queueMessage(i18next.t("moveTriggers:instructingMove", {
      userPokemonName: getPokemonNameWithAffix(user),
      targetPokemonName: getPokemonNameWithAffix(target)
    }));
    target.turnData.extraTurns++;
    globalScene.phaseManager.appendNewToPhase("MoveEndPhase", "MovePhase", target, moveTargets, movesetMove, MoveUseMode.NORMAL);
    return true;
  }

  getCondition(): MoveConditionFunc {
    return (_user, target, _move) => {
      // TODO: Check instruct behavior with struggle - ignore, fail or success
      const lastMove = target.getLastNonVirtualMove();
      const movesetMove = target.getMoveset().find(m => m.moveId === lastMove?.move);
      const uninstructableMoves = [
        // Locking/Continually Executed moves
        MoveId.OUTRAGE,
        MoveId.RAGING_FURY,
        MoveId.ROLLOUT,
        MoveId.PETAL_DANCE,
        MoveId.THRASH,
        MoveId.ICE_BALL,
        MoveId.UPROAR,
        // Multi-turn Moves
        MoveId.BIDE,
        MoveId.SHELL_TRAP,
        MoveId.BEAK_BLAST,
        MoveId.FOCUS_PUNCH,
        // "First Turn Only" moves
        MoveId.FAKE_OUT,
        MoveId.FIRST_IMPRESSION,
        MoveId.MAT_BLOCK,
        // Moves with a recharge turn
        MoveId.HYPER_BEAM,
        MoveId.ETERNABEAM,
        MoveId.FRENZY_PLANT,
        MoveId.BLAST_BURN,
        MoveId.HYDRO_CANNON,
        MoveId.GIGA_IMPACT,
        MoveId.PRISMATIC_LASER,
        MoveId.ROAR_OF_TIME,
        MoveId.ROCK_WRECKER,
        MoveId.METEOR_ASSAULT,
        // Charging & 2-turn moves
        MoveId.DIG,
        MoveId.FLY,
        MoveId.BOUNCE,
        MoveId.SHADOW_FORCE,
        MoveId.PHANTOM_FORCE,
        MoveId.DIVE,
        MoveId.ELECTRO_SHOT,
        MoveId.ICE_BURN,
        MoveId.GEOMANCY,
        MoveId.FREEZE_SHOCK,
        MoveId.SKY_DROP,
        MoveId.SKY_ATTACK,
        MoveId.SKULL_BASH,
        MoveId.SOLAR_BEAM,
        MoveId.SOLAR_BLADE,
        MoveId.METEOR_BEAM,
        // Copying/Move-Calling moves
        MoveId.ASSIST,
        MoveId.COPYCAT,
        MoveId.ME_FIRST,
        MoveId.METRONOME,
        MoveId.MIRROR_MOVE,
        MoveId.NATURE_POWER,
        MoveId.SLEEP_TALK,
        MoveId.SNATCH,
        MoveId.INSTRUCT,
        // Misc moves
        MoveId.KINGS_SHIELD,
        MoveId.SKETCH,
        MoveId.TRANSFORM,
        MoveId.MIMIC,
        MoveId.STRUGGLE,
        // TODO: Add Max/G-Max/Z-Move blockage if or when they are implemented
      ];

      if (!lastMove?.move // no move to instruct
        || !movesetMove // called move not in target's moveset (forgetting the move, etc.)
        || movesetMove.ppUsed === movesetMove.getMovePp() // move out of pp
        // TODO: This next line is likely redundant as all charging moves are in the above list
        || allMoves[lastMove.move].isChargingMove() // called move is a charging/recharging move
        || uninstructableMoves.includes(lastMove.move)) { // called move is in the banlist
        return false;
      }
      this.movesetMove = movesetMove;
      return true;
    };
  }

  getTargetBenefitScore(user: Pokemon, target: Pokemon, move: Move): number {
    // TODO: Make the AI actually use instruct
    /* Ideally, the AI would score instruct based on the scorings of the on-field pokemons'
    * last used moves at the time of using Instruct (by the time the instructor gets to act)
    * with respect to the user's side.
    * In 99.9% of cases, this would be the pokemon's ally (unless the target had last
    * used a move like Decorate on the user or its ally)
    */
    return 2;
  }
}

/**
 *  Attribute used for moves that reduce PP of the target's last used move.
 *  Used for Spite.
 */
export class ReducePpMoveAttr extends MoveEffectAttr {
  protected reduction: number;
  constructor(reduction: number) {
    super();
    this.reduction = reduction;
  }

  /**
   * Reduces the PP of the target's last-used move by an amount based on this attribute instance's {@linkcode reduction}.
   *
   * @param user - N/A
   * @param target - The {@linkcode Pokemon} targeted by the attack
   * @param move - N/A
   * @param args - N/A
   * @returns always `true`
   */
  apply(user: Pokemon, target: Pokemon, move: Move, args: any[]): boolean {
    /** The last move the target themselves used */
    const lastMove = target.getLastNonVirtualMove();
    const movesetMove = target.getMoveset().find(m => m.moveId === lastMove?.move)!; // bang is correct as condition prevents this from being nullish
    const lastPpUsed = movesetMove.ppUsed;
    movesetMove.ppUsed = Math.min(lastPpUsed + this.reduction, movesetMove.getMovePp());

    globalScene.eventTarget.dispatchEvent(new MoveUsedEvent(target.id, movesetMove.getMove(), movesetMove.ppUsed));
    globalScene.phaseManager.queueMessage(i18next.t("battle:ppReduced", { targetName: getPokemonNameWithAffix(target), moveName: movesetMove.getName(), reduction: (movesetMove.ppUsed) - lastPpUsed }));

    return true;
  }

  getCondition(): MoveConditionFunc {
    return (user, target, move) => {
      const lastMove = target.getLastNonVirtualMove();
      const movesetMove = target.getMoveset().find(m => m.moveId === lastMove?.move)
      return !!movesetMove?.getPpRatio();
    };
  }

  getTargetBenefitScore(user: Pokemon, target: Pokemon, move: Move): number {
    const lastMove = target.getLastNonVirtualMove();
    const movesetMove = target.getMoveset().find(m => m.moveId === lastMove?.move)
    if (!movesetMove) {
      return 0;
    }

    const maxPp = movesetMove.getMovePp();
    const ppLeft = maxPp - movesetMove.ppUsed;
    const value = -(8 - Math.ceil(Math.min(maxPp, 30) / 5));
    if (ppLeft < 4) {
      return (value / 4) * ppLeft;
    }
    return value;

  }
}

/**
 *  Attribute used for moves that damage target, and then reduce PP of the target's last used move.
 *  Used for Eerie Spell.
 */
export class AttackReducePpMoveAttr extends ReducePpMoveAttr {
  constructor(reduction: number) {
    super(reduction);
  }

  /**
   * Checks if the target has used a move prior to the attack. PP-reduction is applied through the super class if so.
   *
   * @param user - The {@linkcode Pokemon} using the move
   * @param target -The {@linkcode Pokemon} targeted by the attack
   * @param move - The {@linkcode Move} being used
   * @param args - N/A
   * @returns - always `true`
   */
  apply(user: Pokemon, target: Pokemon, move: Move, args: any[]): boolean {
    const lastMove = target.getLastNonVirtualMove();
    const movesetMove = target.getMoveset().find(m => m.moveId === lastMove?.move);
    if (movesetMove?.getPpRatio()) {
      super.apply(user, target, move, args);
    }

    return true;
  }

  /**
   * Override condition function to always perform damage.
   * Instead, perform pp-reduction condition check in {@linkcode apply}.
   * (A failed condition will prevent damage which is not what we want here)
   * @returns always `true`
   */
  override getCondition(): MoveConditionFunc {
    return () => true;
  }
}

const targetMoveCopiableCondition: MoveConditionFunc = (user, target, move) => {
  const copiableMove = target.getLastNonVirtualMove();
  if (!copiableMove?.move) {
    return false;
  }

  if (allMoves[copiableMove.move].isChargingMove() && copiableMove.result === MoveResult.OTHER) {
    return false;
  }

  // TODO: Add last turn of Bide

  return true;
};

/**
 * Attribute to temporarily copy the last move in the target's moveset.
 * Used by {@linkcode MoveId.MIMIC}.
 */
export class MovesetCopyMoveAttr extends OverrideMoveEffectAttr {
  apply(user: Pokemon, target: Pokemon, move: Move, args: any[]): boolean {
    const lastMove = target.getLastNonVirtualMove()
    if (!lastMove?.move) {
      return false;
    }

    const copiedMove = allMoves[lastMove.move];

    const thisMoveIndex = user.getMoveset().findIndex(m => m.moveId === move.id);

    if (thisMoveIndex === -1) {
      return false;
    }

    // Populate summon data with a copy of the current moveset, replacing the copying move with the copied move
    user.summonData.moveset = user.getMoveset().slice(0);
    user.summonData.moveset[thisMoveIndex] = new PokemonMove(copiedMove.id);

    globalScene.phaseManager.queueMessage(i18next.t("moveTriggers:copiedMove", { pokemonName: getPokemonNameWithAffix(user), moveName: copiedMove.name }));

    return true;
  }

  getCondition(): MoveConditionFunc {
    return targetMoveCopiableCondition;
  }
}

/**
 * Attribute for {@linkcode MoveId.SKETCH} that causes the user to copy the opponent's last used move
 * This move copies the last used non-virtual move
 *  e.g. if Metronome is used, it copies Metronome itself, not the virtual move called by Metronome
 * Fails if the opponent has not yet used a move.
 * Fails if used on an uncopiable move, listed in unsketchableMoves in getCondition
 * Fails if the move is already in the user's moveset
 */
export class SketchAttr extends MoveEffectAttr {
  constructor() {
    super(true);
  }
  /**
   * User copies the opponent's last used move, if possible
   * @param user Pokemon that used the move and will replace Sketch with the copied move
   * @param target Pokemon that the user wants to copy a move from
   * @param move Move being used
   * @param args Unused
   * @returns true if the function succeeds, otherwise false
   */

  apply(user: Pokemon, target: Pokemon, move: Move, args: any[]): boolean {
    if (!super.apply(user, target, move, args)) {
      return false;
    }

    const targetMove = target.getLastNonVirtualMove()
    if (!targetMove) {
      // failsafe for TS compiler
      return false;
    }

    const sketchedMove = allMoves[targetMove.move];
    const sketchIndex = user.getMoveset().findIndex(m => m.moveId === move.id);
    if (sketchIndex === -1) {
      return false;
    }

    user.setMove(sketchIndex, sketchedMove.id);

    globalScene.phaseManager.queueMessage(i18next.t("moveTriggers:sketchedMove", { pokemonName: getPokemonNameWithAffix(user), moveName: sketchedMove.name }));

    return true;
  }

  getCondition(): MoveConditionFunc {
    return (user, target, move) => {
      if (!targetMoveCopiableCondition(user, target, move)) {
        return false;
      }

      const targetMove = target.getLastNonVirtualMove();
      return targetMove != null
        && !invalidSketchMoves.has(targetMove.move)
        && user.getMoveset().every(m => m.moveId !== targetMove.move)
    };
  }
}

export class AbilityChangeAttr extends MoveEffectAttr {
  public ability: AbilityId;

  constructor(ability: AbilityId, selfTarget?: boolean) {
    super(selfTarget);

    this.ability = ability;
  }

  apply(user: Pokemon, target: Pokemon, move: Move, args: any[]): boolean {
    if (!super.apply(user, target, move, args)) {
      return false;
    }

    const moveTarget = this.selfTarget ? user : target;

    globalScene.triggerPokemonFormChange(moveTarget, SpeciesFormChangeRevertWeatherFormTrigger);
    if (moveTarget.breakIllusion()) {
      globalScene.phaseManager.queueMessage(i18next.t("abilityTriggers:illusionBreak", { pokemonName: getPokemonNameWithAffix(moveTarget) }));
    }
    globalScene.phaseManager.queueMessage(i18next.t("moveTriggers:acquiredAbility", { pokemonName: getPokemonNameWithAffix(moveTarget), abilityName: allAbilities[this.ability].name }));
    moveTarget.setTempAbility(allAbilities[this.ability]);
    globalScene.triggerPokemonFormChange(moveTarget, SpeciesFormChangeRevertWeatherFormTrigger);
    return true;
  }

  getCondition(): MoveConditionFunc {
    return (user, target, move) => (this.selfTarget ? user : target).getAbility().isReplaceable && (this.selfTarget ? user : target).getAbility().id !== this.ability;
  }
}

export class AbilityCopyAttr extends MoveEffectAttr {
  public copyToPartner: boolean;

  constructor(copyToPartner: boolean = false) {
    super(false);

    this.copyToPartner = copyToPartner;
  }

  apply(user: Pokemon, target: Pokemon, move: Move, args: any[]): boolean {
    if (!super.apply(user, target, move, args)) {
      return false;
    }

    globalScene.phaseManager.queueMessage(i18next.t("moveTriggers:copiedTargetAbility", { pokemonName: getPokemonNameWithAffix(user), targetName: getPokemonNameWithAffix(target), abilityName: allAbilities[target.getAbility().id].name }));

    user.setTempAbility(target.getAbility());
    const ally = user.getAlly();

    if (this.copyToPartner && globalScene.currentBattle?.double && ally != null && ally.hp) { // TODO is this the best way to check that the ally is active?
      globalScene.phaseManager.queueMessage(i18next.t("moveTriggers:copiedTargetAbility", { pokemonName: getPokemonNameWithAffix(ally), targetName: getPokemonNameWithAffix(target), abilityName: allAbilities[target.getAbility().id].name }));
      ally.setTempAbility(target.getAbility());
    }

    return true;
  }

  getCondition(): MoveConditionFunc {
    return (user, target, move) => {
      const ally = user.getAlly();
      let ret = target.getAbility().isCopiable && user.getAbility().isReplaceable;
      if (this.copyToPartner && globalScene.currentBattle?.double) {
        ret = ret && (!ally?.hp || ally?.getAbility().isReplaceable);
      } else {
        ret = ret && user.getAbility().id !== target.getAbility().id;
      }
      return ret;
    };
  }
}

export class AbilityGiveAttr extends MoveEffectAttr {
  public copyToPartner: boolean;

  constructor() {
    super(false);
  }

  apply(user: Pokemon, target: Pokemon, move: Move, args: any[]): boolean {
    if (!super.apply(user, target, move, args)) {
      return false;
    }

    globalScene.phaseManager.queueMessage(i18next.t("moveTriggers:acquiredAbility", { pokemonName: getPokemonNameWithAffix(target), abilityName: allAbilities[user.getAbility().id].name }));

    target.setTempAbility(user.getAbility());

    return true;
  }

  getCondition(): MoveConditionFunc {
    return (user, target, move) => user.getAbility().isCopiable && target.getAbility().isReplaceable && user.getAbility().id !== target.getAbility().id;
  }
}

export class SwitchAbilitiesAttr extends MoveEffectAttr {
  apply(user: Pokemon, target: Pokemon, move: Move, args: any[]): boolean {
    if (!super.apply(user, target, move, args)) {
      return false;
    }

    const tempAbility = user.getAbility();

    globalScene.phaseManager.queueMessage(i18next.t("moveTriggers:swappedAbilitiesWithTarget", { pokemonName: getPokemonNameWithAffix(user) }));

    user.setTempAbility(target.getAbility());
    target.setTempAbility(tempAbility);
    // Swaps Forecast/Flower Gift from Castform/Cherrim
    globalScene.arena.triggerWeatherBasedFormChangesToNormal();

    return true;
  }

  getCondition(): MoveConditionFunc {
    return (user, target, move) => [user, target].every(pkmn => pkmn.getAbility().isSwappable);
  }
}

/**
 * Attribute used for moves that suppress abilities like {@linkcode MoveId.GASTRO_ACID}.
 * A suppressed ability cannot be activated.
 */
export class SuppressAbilitiesAttr extends MoveEffectAttr {
  /** Sets ability suppression for the target pokemon and displays a message. */
  apply(user: Pokemon, target: Pokemon, move: Move, args: any[]): boolean {
    if (!super.apply(user, target, move, args)) {
      return false;
    }

    globalScene.phaseManager.queueMessage(i18next.t("moveTriggers:suppressAbilities", { pokemonName: getPokemonNameWithAffix(target) }));

    target.suppressAbility();

    globalScene.arena.triggerWeatherBasedFormChangesToNormal();

    return true;
  }

  /** Causes the effect to fail when the target's ability is unsupressable or already suppressed. */
  getCondition(): MoveConditionFunc {
    return (_user, target, _move) => !target.summonData.abilitySuppressed && (target.getAbility().isSuppressable || (target.hasPassive() && target.getPassiveAbility().isSuppressable));
  }
}

/**
 * Applies the effects of {@linkcode SuppressAbilitiesAttr} if the target has already moved this turn.
 * @see {@linkcode MoveId.CORE_ENFORCER}
 */
export class SuppressAbilitiesIfActedAttr extends MoveEffectAttr {
  /**
   * If the target has already acted this turn, apply a {@linkcode SuppressAbilitiesAttr} effect unless the
   * abillity cannot be suppressed. This is a secondary effect and has no bearing on the success or failure of the move.
   *
   * @returns True if the move occurred, otherwise false. Note that true will be returned even if the target has not
   * yet moved or if the suppression failed to apply.
   */
  apply(user: Pokemon, target: Pokemon, move: Move, args: any[]): boolean {
    if (!super.apply(user, target, move, args)) {
      return false;
    }

    if (target.turnData.acted) {
      const suppressAttr = new SuppressAbilitiesAttr();
      if (suppressAttr.getCondition()(user, target, move)) {
        suppressAttr.apply(user, target, move, args);
      }
    }

    return true;
  }
}

/**
 * Attribute used to transform into the target on move use.
 *
 * Used for {@linkcode MoveId.TRANSFORM}.
 */
export class TransformAttr extends MoveEffectAttr {
  override apply(user: Pokemon, target: Pokemon, move: Move, args: any[]): boolean {
    if (!super.apply(user, target, move, args)) {
      return false;
    }

    globalScene.phaseManager.unshiftNew("PokemonTransformPhase", user.getBattlerIndex(), target.getBattlerIndex());
    return true;
  }

  getCondition(): MoveConditionFunc {
    return (user, target) => user.canTransformInto(target)
  }
}

/**
 * Attribute used for status moves, namely Speed Swap,
 * that swaps the user's and target's corresponding stats.
 */
export class SwapStatAttr extends MoveEffectAttr {
  /** The stat to be swapped between the user and the target */
  private stat: EffectiveStat;

  constructor(stat: EffectiveStat) {
    super();

    this.stat = stat;
  }

  /**
   * Swaps the user's and target's corresponding current
   * {@linkcode EffectiveStat | stat} values
   * @param user the {@linkcode Pokemon} that used the move
   * @param target the {@linkcode Pokemon} that the move was used on
   * @param move N/A
   * @param args N/A
   * @returns true if attribute application succeeds
   */
  apply(user: Pokemon, target: Pokemon, move: Move, args: any[]): boolean {
    if (super.apply(user, target, move, args)) {
      const temp = user.getStat(this.stat, false);
      user.setStat(this.stat, target.getStat(this.stat, false), false);
      target.setStat(this.stat, temp, false);

      globalScene.phaseManager.queueMessage(i18next.t("moveTriggers:switchedStat", {
        pokemonName: getPokemonNameWithAffix(user),
        stat: i18next.t(getStatKey(this.stat)),
      }));

      return true;
    }
    return false;
  }
}

/**
 * Attribute used to switch the user's own stats.
 * Used by Power Shift.
 */
export class ShiftStatAttr extends MoveEffectAttr {
  private statToSwitch: EffectiveStat;
  private statToSwitchWith: EffectiveStat;

  constructor(statToSwitch: EffectiveStat, statToSwitchWith: EffectiveStat) {
    super();

    this.statToSwitch = statToSwitch;
    this.statToSwitchWith = statToSwitchWith;
  }

  /**
   * Switches the user's stats based on the {@linkcode statToSwitch} and {@linkcode statToSwitchWith} attributes.
   * @param user the {@linkcode Pokemon} that used the move
   * @param target n/a
   * @param move n/a
   * @param args n/a
   * @returns whether the effect was applied
   */
  override apply(user: Pokemon, target: Pokemon, move: Move, args: any[]): boolean {
    if (!super.apply(user, target, move, args)) {
      return false;
    }

    const firstStat = user.getStat(this.statToSwitch, false);
    const secondStat = user.getStat(this.statToSwitchWith, false);

    user.setStat(this.statToSwitch, secondStat, false);
    user.setStat(this.statToSwitchWith, firstStat, false);

    globalScene.phaseManager.queueMessage(i18next.t("moveTriggers:shiftedStats", {
      pokemonName: getPokemonNameWithAffix(user),
      statToSwitch: i18next.t(getStatKey(this.statToSwitch)),
      statToSwitchWith: i18next.t(getStatKey(this.statToSwitchWith))
    }));

    return true;
  }

  /**
   * Encourages the user to use the move if the stat to switch with is greater than the stat to switch.
   * @param user the {@linkcode Pokemon} that used the move
   * @param target n/a
   * @param move n/a
   * @returns number of points to add to the user's benefit score
   */
  override getUserBenefitScore(user: Pokemon, target: Pokemon, move: Move): number {
    return user.getStat(this.statToSwitchWith, false) > user.getStat(this.statToSwitch, false) ? 10 : 0;
  }
}

/**
 * Attribute used for status moves, namely Power Split and Guard Split,
 * that take the average of a user's and target's corresponding
 * stats and assign that average back to each corresponding stat.
 */
export class AverageStatsAttr extends MoveEffectAttr {
  /** The stats to be averaged individually between the user and the target */
  private stats: readonly EffectiveStat[];
  private msgKey: string;

  constructor(stats: readonly EffectiveStat[], msgKey: string) {
    super();

    this.stats = stats;
    this.msgKey = msgKey;
  }

  /**
   * Takes the average of the user's and target's corresponding {@linkcode stat}
   * values and sets those stats to the corresponding average for both
   * temporarily.
   * @param user the {@linkcode Pokemon} that used the move
   * @param target the {@linkcode Pokemon} that the move was used on
   * @param move N/A
   * @param args N/A
   * @returns true if attribute application succeeds
   */
  apply(user: Pokemon, target: Pokemon, move: Move, args: any[]): boolean {
    if (super.apply(user, target, move, args)) {
      for (const s of this.stats) {
        const avg = Math.floor((user.getStat(s, false) + target.getStat(s, false)) / 2);

        user.setStat(s, avg, false);
        target.setStat(s, avg, false);
      }

      globalScene.phaseManager.queueMessage(i18next.t(this.msgKey, { pokemonName: getPokemonNameWithAffix(user) }));

      return true;
    }
    return false;
  }
}

export class MoneyAttr extends MoveEffectAttr {
  constructor() {
    super(true, {firstHitOnly: true });
  }

  apply(user: Pokemon, target: Pokemon, move: Move): boolean {
    globalScene.currentBattle.moneyScattered += globalScene.getWaveMoneyAmount(0.2);
    globalScene.phaseManager.queueMessage(i18next.t("moveTriggers:coinsScatteredEverywhere"));
    return true;
  }
}

/** Applies {@linkcode BattlerTagType.DESTINY_BOND} to the user */
export class DestinyBondAttr extends MoveEffectAttr {
  constructor() {
    super(true, { trigger: MoveEffectTrigger.PRE_APPLY });
  }

  /**
   * Applies {@linkcode BattlerTagType.DESTINY_BOND} to the user.
   * @param user {@linkcode Pokemon} that is having the tag applied to.
   * @param target {@linkcode Pokemon} N/A
   * @param move {@linkcode Move} {@linkcode Move.DESTINY_BOND}
   * @param args N/A
   * @returns true
   */
  apply(user: Pokemon, target: Pokemon, move: Move, args: any[]): boolean {
    globalScene.phaseManager.queueMessage(`${i18next.t("moveTriggers:tryingToTakeFoeDown", { pokemonName: getPokemonNameWithAffix(user) })}`);
    user.addTag(BattlerTagType.DESTINY_BOND, undefined, move.id, user.id);
    return true;
  }
}

/** Attribute to apply a battler tag to the target if they have had their stats boosted this turn */
export class AddBattlerTagIfBoostedAttr extends AddBattlerTagAttr {
  constructor(tag: BattlerTagType) {
    super(tag, false, false, 2, 5);
  }

  /**
   * @param user {@linkcode Pokemon} using this move
   * @param target {@linkcode Pokemon} target of this move
   * @param move {@linkcode Move} being used
   * @param args N/A
   * @returns true
   */
  apply(user: Pokemon, target: Pokemon, move: Move, args: any[]): boolean {
    if (target.turnData.statStagesIncreased) {
      super.apply(user, target, move, args);
    }
    return true;
  }
}

/**
 * Attribute to apply a status effect to the target if they have had their stats boosted this turn.
 */
export class StatusIfBoostedAttr extends MoveEffectAttr {
  public effect: StatusEffect;

  constructor(effect: StatusEffect) {
    super(true);
    this.effect = effect;
  }

  /**
   * @param user {@linkcode Pokemon} using this move
   * @param target {@linkcode Pokemon} target of this move
   * @param move {@linkcode Move} N/A
   * @param args N/A
   * @returns true
   */
  apply(user: Pokemon, target: Pokemon, move: Move, args: any[]): boolean {
    if (target.turnData.statStagesIncreased) {
      target.trySetStatus(this.effect, user);
    }
    return true;
  }
}

/**
 * Attribute to fail move usage unless all of the user's other moves have been used at least once.
 * Used by {@linkcode MoveId.LAST_RESORT}.
 */
export class LastResortAttr extends MoveAttr {
  // TODO: Verify behavior as Bulbapedia page is _extremely_ poorly documented
  getCondition(): MoveConditionFunc {
    return (user: Pokemon, _target: Pokemon, move: Move) => {
      const otherMovesInMoveset = new Set<MoveId>(user.getMoveset().map(m => m.moveId));
      if (!otherMovesInMoveset.delete(move.id) || !otherMovesInMoveset.size) {
        return false; // Last resort fails if used when not in user's moveset or no other moves exist
      }

      const movesInHistory = new Set<MoveId>(
        user.getMoveHistory()
        .filter(m => !isVirtual(m.useMode)) // Last resort ignores virtual moves
        .map(m => m.move)
      );

      // Since `Set.intersection()` is only present in ESNext, we have to do this to check inclusion
      return [...otherMovesInMoveset].every(m => movesInHistory.has(m))
    };
  }
}

export class VariableTargetAttr extends MoveAttr {
  private targetChangeFunc: (user: Pokemon, target: Pokemon, move: Move) => number;

  constructor(targetChange: (user: Pokemon, target: Pokemon, move: Move) => number) {
    super();

    this.targetChangeFunc = targetChange;
  }

  apply(user: Pokemon, target: Pokemon, move: Move, args: any[]): boolean {
    const targetVal = args[0] as NumberHolder;
    targetVal.value = this.targetChangeFunc(user, target, move);
    return true;
  }
}

/**
 * Attribute to cause the target to move immediately after the user.
 *
 * Used by {@linkcode MoveId.AFTER_YOU}.
 */
export class AfterYouAttr extends MoveEffectAttr {
  /**
   * Cause the target of this move to act right after the user.
   * @param user - Unused
   * @param target - The {@linkcode Pokemon} targeted by this move
   * @param _move - Unused
   * @param _args - Unused
   * @returns `true`
   */
  override apply(user: Pokemon, target: Pokemon, _move: Move, _args: any[]): boolean {
    globalScene.phaseManager.queueMessage(i18next.t("moveTriggers:afterYou", { targetName: getPokemonNameWithAffix(target) }));

    // Will find next acting phase of the targeted pokémon, delete it and queue it right after us.
    const targetNextPhase = globalScene.phaseManager.findPhase<MovePhase>(phase => phase.pokemon === target);
    if (targetNextPhase && globalScene.phaseManager.tryRemovePhase((phase: MovePhase) => phase.pokemon === target)) {
      globalScene.phaseManager.prependToPhase(targetNextPhase, "MovePhase");
    }

    return true;
  }
}

/**
 * Move effect to force the target to move last, ignoring priority.
 * If applied to multiple targets, they move in speed order after all other moves.
 */
export class ForceLastAttr extends MoveEffectAttr {
  /**
   * Forces the target of this move to move last.
   *
   * @param user {@linkcode Pokemon} that is using the move.
   * @param target {@linkcode Pokemon} that will be forced to move last.
   * @param move {@linkcode Move} {@linkcode MoveId.QUASH}
   * @param _args N/A
   * @returns true
   */
  override apply(user: Pokemon, target: Pokemon, _move: Move, _args: any[]): boolean {
    globalScene.phaseManager.queueMessage(i18next.t("moveTriggers:forceLast", { targetPokemonName: getPokemonNameWithAffix(target) }));

    // TODO: Refactor this to be more readable and less janky
    const targetMovePhase = globalScene.phaseManager.findPhase<MovePhase>((phase) => phase.pokemon === target);
    if (targetMovePhase && !targetMovePhase.isForcedLast() && globalScene.phaseManager.tryRemovePhase((phase: MovePhase) => phase.pokemon === target)) {
      // Finding the phase to insert the move in front of -
      // Either the end of the turn or in front of another, slower move which has also been forced last
      const prependPhase = globalScene.phaseManager.findPhase((phase) =>
        [ MovePhase, MoveEndPhase ].every(cls => !(phase instanceof cls))
        || (phase.is("MovePhase")) && phaseForcedSlower(phase, target, !!globalScene.arena.getTag(ArenaTagType.TRICK_ROOM))
      );
      if (prependPhase) {
        globalScene.phaseManager.phaseQueue.splice(
          globalScene.phaseManager.phaseQueue.indexOf(prependPhase),
          0,
          globalScene.phaseManager.create("MovePhase", target, [ ...targetMovePhase.targets ], targetMovePhase.move, targetMovePhase.useMode, true)
        );
      }
    }
    return true;
  }
}

/**
 * Returns whether a {@linkcode MovePhase} has been forced last and the corresponding pokemon is slower than {@linkcode target}.

 * TODO:
   - Make this a class method
   - Make this look at speed order from TurnStartPhase
*/
const phaseForcedSlower = (phase: MovePhase, target: Pokemon, trickRoom: boolean): boolean => {
  let slower: boolean;
  // quashed pokemon still have speed ties
  if (phase.pokemon.getEffectiveStat(Stat.SPD) === target.getEffectiveStat(Stat.SPD)) {
    slower = !!target.randBattleSeedInt(2);
  } else {
    slower = !trickRoom ? phase.pokemon.getEffectiveStat(Stat.SPD) < target.getEffectiveStat(Stat.SPD) : phase.pokemon.getEffectiveStat(Stat.SPD) > target.getEffectiveStat(Stat.SPD);
  }
  return phase.isForcedLast() && slower;
};

const failOnGravityCondition: MoveConditionFunc = (user, target, move) => !globalScene.arena.getTag(ArenaTagType.GRAVITY);

const failOnBossCondition: MoveConditionFunc = (user, target, move) => !target.isBossImmune();

const failIfSingleBattle: MoveConditionFunc = (user, target, move) => globalScene.currentBattle.double;

const failIfDampCondition: MoveConditionFunc = (user, target, move) => {
  const cancelled = new BooleanHolder(false);
  // temporary workaround to prevent displaying the message during enemy command phase
  // TODO: either move this, or make the move condition func have a `simulated` param
  const simulated = globalScene.phaseManager.getCurrentPhase()?.is('EnemyCommandPhase');
  globalScene.getField(true).map(p=>applyAbAttrs("FieldPreventExplosiveMovesAbAttr", {pokemon: p, cancelled, simulated}));
  // Queue a message if an ability prevented usage of the move
  if (!simulated && cancelled.value) {
    globalScene.phaseManager.queueMessage(i18next.t("moveTriggers:cannotUseMove", { pokemonName: getPokemonNameWithAffix(user), moveName: move.name }));
  }
  return !cancelled.value;
};

const userSleptOrComatoseCondition: MoveConditionFunc = (user) => user.status?.effect === StatusEffect.SLEEP || user.hasAbility(AbilityId.COMATOSE);

const targetSleptOrComatoseCondition: MoveConditionFunc = (_user: Pokemon, target: Pokemon, _move: Move) => target.status?.effect === StatusEffect.SLEEP || target.hasAbility(AbilityId.COMATOSE);

const failIfLastCondition: MoveConditionFunc = () => globalScene.phaseManager.findPhase(phase => phase.is("MovePhase")) !== undefined;

const failIfLastInPartyCondition: MoveConditionFunc = (user: Pokemon, target: Pokemon, move: Move) => {
  const party: Pokemon[] = user.isPlayer() ? globalScene.getPlayerParty() : globalScene.getEnemyParty();
  return party.some(pokemon => pokemon.isActive() && !pokemon.isOnField());
};

const failIfGhostTypeCondition: MoveConditionFunc = (user: Pokemon, target: Pokemon, move: Move) => !target.isOfType(PokemonType.GHOST);

const failIfNoTargetHeldItemsCondition: MoveConditionFunc = (user: Pokemon, target: Pokemon, move: Move) => target.getHeldItems().filter(i => i.isTransferable)?.length > 0;

const attackedByItemMessageFunc = (user: Pokemon, target: Pokemon, move: Move) => {
  if (target == null) { // Fix bug when used against targets that have both fainted
    return "";
  }
  const heldItems = target.getHeldItems().filter(i => i.isTransferable);
  if (heldItems.length === 0) {
    return "";
  }
  const itemName = heldItems[0]?.type?.name ?? "item";
  const message: string = i18next.t("moveTriggers:attackedByItem", { pokemonName: getPokemonNameWithAffix(target), itemName: itemName });
  return message;
};

export class MoveCondition {
  protected func: MoveConditionFunc;

  constructor(func: MoveConditionFunc) {
    this.func = func;
  }

  apply(user: Pokemon, target: Pokemon, move: Move): boolean {
    return this.func(user, target, move);
  }

  getUserBenefitScore(user: Pokemon, target: Pokemon, move: Move): number {
    return 0;
  }
}

/**
 * Condition to allow a move's use only on the first turn this Pokemon is sent into battle
 * (or the start of a new wave, whichever comes first).
 */

export class FirstMoveCondition extends MoveCondition {
  constructor() {
    super((user, _target, _move) => user.tempSummonData.waveTurnCount === 1);
  }

  getUserBenefitScore(user: Pokemon, _target: Pokemon, _move: Move): number {
    return this.apply(user, _target, _move) ? 10 : -20;
  }
}

/**
 * Condition used by the move {@link https://bulbapedia.bulbagarden.net/wiki/Upper_Hand_(move) | Upper Hand}.
 * Moves with this condition are only successful when the target has selected
 * a high-priority attack (after factoring in priority-boosting effects) and
 * hasn't moved yet this turn.
 */
export class UpperHandCondition extends MoveCondition {
  constructor() {
    super((user, target, move) => {
      const targetCommand = globalScene.currentBattle.turnCommands[target.getBattlerIndex()];

      return targetCommand?.command === Command.FIGHT
        && !target.turnData.acted
        && !!targetCommand.move?.move
        && allMoves[targetCommand.move.move].category !== MoveCategory.STATUS
        && allMoves[targetCommand.move.move].getPriority(target) > 0;
    });
  }
}

export class HitsSameTypeAttr extends VariableMoveTypeMultiplierAttr {
  apply(user: Pokemon, target: Pokemon, move: Move, args: any[]): boolean {
    const multiplier = args[0] as NumberHolder;
    if (!user.getTypes(true).some(type => target.getTypes(true).includes(type))) {
      multiplier.value = 0;
      return true;
    }
    return false;
  }
}

/**
 * Attribute used for Conversion 2, to convert the user's type to a random type that resists the target's last used move.
 * Fails if the user already has ALL types that resist the target's last used move.
 * Fails if the opponent has not used a move yet
 * Fails if the type is unknown or stellar
 *
 * TODO:
 * If a move has its type changed (e.g. {@linkcode MoveId.HIDDEN_POWER}), it will check the new type.
 */
export class ResistLastMoveTypeAttr extends MoveEffectAttr {
  constructor() {
    super(true);
  }

  /**
   * User changes its type to a random type that resists the target's last used move
   * @param user Pokemon that used the move and will change types
   * @param target Opposing pokemon that recently used a move
   * @param move Move being used
   * @param args Unused
   * @returns true if the function succeeds
   */
  apply(user: Pokemon, target: Pokemon, move: Move, args: any[]): boolean {
    if (!super.apply(user, target, move, args)) {
      return false;
    }

    // TODO: Confirm how this interacts with status-induced failures and called moves
    const targetMove = target.getLastXMoves(1)[0]; // target's most recent move
    if (!targetMove) {
      return false;
    }

    const moveData = allMoves[targetMove.move];
    if (moveData.type === PokemonType.STELLAR || moveData.type === PokemonType.UNKNOWN) {
      return false;
    }
    const userTypes = user.getTypes();
    const validTypes = this.getTypeResistances(globalScene.gameMode, moveData.type).filter(t => !userTypes.includes(t)); // valid types are ones that are not already the user's types
    if (!validTypes.length) {
      return false;
    }
    const type = validTypes[user.randBattleSeedInt(validTypes.length)];
    user.summonData.types = [ type ];
    globalScene.phaseManager.queueMessage(i18next.t("battle:transformedIntoType", { pokemonName: getPokemonNameWithAffix(user), type: toTitleCase(PokemonType[type]) }));
    user.updateInfo();

    return true;
  }

  /**
   * Retrieve the types resisting a given type. Used by Conversion 2
   * @returns An array populated with Types, or an empty array if no resistances exist (Unknown or Stellar type)
   */
  getTypeResistances(gameMode: GameMode, type: number): PokemonType[] {
    const typeResistances: PokemonType[] = [];

    for (let i = 0; i < Object.keys(PokemonType).length; i++) {
      const multiplier = new NumberHolder(1);
      multiplier.value = getTypeDamageMultiplier(type, i);
      applyChallenges(ChallengeType.TYPE_EFFECTIVENESS, multiplier);
      if (multiplier.value < 1) {
        typeResistances.push(i);
      }
    }

    return typeResistances;
  }

  getCondition(): MoveConditionFunc {
    // TODO: Does this count dancer?
    return (user, target, move) => {
      return target.getLastXMoves(-1).some(tm => tm.move !== MoveId.NONE);
    };
  }
}

/**
 * Drops the target's immunity to types it is immune to
 * and makes its evasiveness be ignored during accuracy
 * checks. Used by: {@linkcode MoveId.ODOR_SLEUTH | Odor Sleuth}, {@linkcode MoveId.MIRACLE_EYE | Miracle Eye} and {@linkcode MoveId.FORESIGHT | Foresight}
 */
export class ExposedMoveAttr extends AddBattlerTagAttr {
  constructor(tagType: BattlerTagType) {
    super(tagType, false, true);
  }

  /**
   * Applies {@linkcode ExposedTag} to the target.
   * @param user {@linkcode Pokemon} using this move
   * @param target {@linkcode Pokemon} target of this move
   * @param move {@linkcode Move} being used
   * @param args N/A
   * @returns `true` if the function succeeds
   */
  apply(user: Pokemon, target: Pokemon, move: Move, args: any[]): boolean {
    if (!super.apply(user, target, move, args)) {
      return false;
    }

    globalScene.phaseManager.queueMessage(i18next.t("moveTriggers:exposedMove", { pokemonName: getPokemonNameWithAffix(user), targetPokemonName: getPokemonNameWithAffix(target) }));

    return true;
  }
}


const unknownTypeCondition: MoveConditionFunc = (user, target, move) => !user.getTypes().includes(PokemonType.UNKNOWN);

export type MoveTargetSet = {
  targets: BattlerIndex[];
  multiple: boolean;
};

/**
 * Map of Move attributes to their respective classes. Used for instanceof checks.
 */
const MoveAttrs = Object.freeze({
  MoveEffectAttr,
  MoveHeaderAttr,
  MessageHeaderAttr,
  AddBattlerTagAttr,
  AddBattlerTagHeaderAttr,
  BeakBlastHeaderAttr,
  PreMoveMessageAttr,
  PreUseInterruptAttr,
  RespectAttackTypeImmunityAttr,
  IgnoreOpponentStatStagesAttr,
  HighCritAttr,
  CritOnlyAttr,
  FixedDamageAttr,
  UserHpDamageAttr,
  TargetHalfHpDamageAttr,
  MatchHpAttr,
  CounterDamageAttr,
  LevelDamageAttr,
  RandomLevelDamageAttr,
  ModifiedDamageAttr,
  SurviveDamageAttr,
  RecoilAttr,
  SacrificialAttr,
  SacrificialAttrOnHit,
  HalfSacrificialAttr,
  AddSubstituteAttr,
  HealAttr,
  PartyStatusCureAttr,
  FlameBurstAttr,
  SacrificialFullRestoreAttr,
  IgnoreWeatherTypeDebuffAttr,
  WeatherHealAttr,
  PlantHealAttr,
  SandHealAttr,
  BoostHealAttr,
  HealOnAllyAttr,
  HitHealAttr,
  IncrementMovePriorityAttr,
  MultiHitAttr,
  ChangeMultiHitTypeAttr,
  WaterShurikenMultiHitTypeAttr,
  StatusEffectAttr,
  MultiStatusEffectAttr,
  PsychoShiftEffectAttr,
  StealHeldItemChanceAttr,
  RemoveHeldItemAttr,
  EatBerryAttr,
  StealEatBerryAttr,
  HealStatusEffectAttr,
  BypassSleepAttr,
  BypassBurnDamageReductionAttr,
  WeatherChangeAttr,
  ClearWeatherAttr,
  TerrainChangeAttr,
  ClearTerrainAttr,
  OneHitKOAttr,
  InstantChargeAttr,
  WeatherInstantChargeAttr,
  OverrideMoveEffectAttr,
  DelayedAttackAttr,
  AwaitCombinedPledgeAttr,
  StatStageChangeAttr,
  SecretPowerAttr,
  PostVictoryStatStageChangeAttr,
  AcupressureStatStageChangeAttr,
  GrowthStatStageChangeAttr,
  CutHpStatStageBoostAttr,
  OrderUpStatBoostAttr,
  CopyStatsAttr,
  InvertStatsAttr,
  ResetStatsAttr,
  SwapStatStagesAttr,
  HpSplitAttr,
  VariablePowerAttr,
  LessPPMorePowerAttr,
  MovePowerMultiplierAttr,
  BeatUpAttr,
  DoublePowerChanceAttr,
  ConsecutiveUsePowerMultiplierAttr,
  ConsecutiveUseDoublePowerAttr,
  ConsecutiveUseMultiBasePowerAttr,
  WeightPowerAttr,
  ElectroBallPowerAttr,
  GyroBallPowerAttr,
  LowHpPowerAttr,
  CompareWeightPowerAttr,
  HpPowerAttr,
  OpponentHighHpPowerAttr,
  TurnDamagedDoublePowerAttr,
  MagnitudePowerAttr,
  AntiSunlightPowerDecreaseAttr,
  FriendshipPowerAttr,
  RageFistPowerAttr,
  PositiveStatStagePowerAttr,
  PunishmentPowerAttr,
  PresentPowerAttr,
  WaterShurikenPowerAttr,
  SpitUpPowerAttr,
  SwallowHealAttr,
  MultiHitPowerIncrementAttr,
  LastMoveDoublePowerAttr,
  CombinedPledgePowerAttr,
  CombinedPledgeStabBoostAttr,
  RoundPowerAttr,
  CueNextRoundAttr,
  StatChangeBeforeDmgCalcAttr,
  SpectralThiefAttr,
  VariableAtkAttr,
  TargetAtkUserAtkAttr,
  DefAtkAttr,
  VariableDefAttr,
  DefDefAttr,
  VariableAccuracyAttr,
  ThunderAccuracyAttr,
  StormAccuracyAttr,
  AlwaysHitMinimizeAttr,
  ToxicAccuracyAttr,
  BlizzardAccuracyAttr,
  VariableMoveCategoryAttr,
  PhotonGeyserCategoryAttr,
  TeraMoveCategoryAttr,
  TeraBlastPowerAttr,
  StatusCategoryOnAllyAttr,
  ShellSideArmCategoryAttr,
  VariableMoveTypeAttr,
  FormChangeItemTypeAttr,
  TechnoBlastTypeAttr,
  AuraWheelTypeAttr,
  RagingBullTypeAttr,
  IvyCudgelTypeAttr,
  WeatherBallTypeAttr,
  TerrainPulseTypeAttr,
  HiddenPowerTypeAttr,
  TeraBlastTypeAttr,
  TeraStarstormTypeAttr,
  MatchUserTypeAttr,
  CombinedPledgeTypeAttr,
  VariableMoveTypeMultiplierAttr,
  NeutralDamageAgainstFlyingTypeMultiplierAttr,
  IceNoEffectTypeAttr,
  FlyingTypeMultiplierAttr,
  VariableMoveTypeChartAttr,
  FreezeDryAttr,
  OneHitKOAccuracyAttr,
  SheerColdAccuracyAttr,
  MissEffectAttr,
  NoEffectAttr,
  TypelessAttr,
  BypassRedirectAttr,
  FrenzyAttr,
  SemiInvulnerableAttr,
  LeechSeedAttr,
  FallDownAttr,
  GulpMissileTagAttr,
  JawLockAttr,
  CurseAttr,
  LapseBattlerTagAttr,
  RemoveBattlerTagAttr,
  FlinchAttr,
  ConfuseAttr,
  RechargeAttr,
  TrapAttr,
  ProtectAttr,
  MessageAttr,
  RemoveAllSubstitutesAttr,
  HitsTagAttr,
  HitsTagForDoubleDamageAttr,
  AddArenaTagAttr,
  RemoveArenaTagsAttr,
  AddArenaTrapTagAttr,
  AddArenaTrapTagHitAttr,
  RemoveArenaTrapAttr,
  RemoveScreensAttr,
  SwapArenaTagsAttr,
  AddPledgeEffectAttr,
  RevivalBlessingAttr,
  ForceSwitchOutAttr,
  ChillyReceptionAttr,
  RemoveTypeAttr,
  CopyTypeAttr,
  CopyBiomeTypeAttr,
  ChangeTypeAttr,
  AddTypeAttr,
  FirstMoveTypeAttr,
  CallMoveAttr,
  RandomMoveAttr,
  RandomMovesetMoveAttr,
  NaturePowerAttr,
  CopyMoveAttr,
  RepeatMoveAttr,
  ReducePpMoveAttr,
  AttackReducePpMoveAttr,
  MovesetCopyMoveAttr,
  SketchAttr,
  AbilityChangeAttr,
  AbilityCopyAttr,
  AbilityGiveAttr,
  SwitchAbilitiesAttr,
  SuppressAbilitiesAttr,
  TransformAttr,
  SwapStatAttr,
  ShiftStatAttr,
  AverageStatsAttr,
  MoneyAttr,
  DestinyBondAttr,
  AddBattlerTagIfBoostedAttr,
  StatusIfBoostedAttr,
  LastResortAttr,
  VariableTargetAttr,
  AfterYouAttr,
  ForceLastAttr,
  HitsSameTypeAttr,
  ResistLastMoveTypeAttr,
  ExposedMoveAttr,
});

/** Map of of move attribute names to their constructors */
export type MoveAttrConstructorMap = typeof MoveAttrs;

export function initMoves() {
  allMoves.push(
    new SelfStatusMove(MoveId.NONE, PokemonType.NORMAL, MoveCategory.STATUS, -1, -1, 0, 1),
    new AttackMove(MoveId.POUND, PokemonType.NORMAL, MoveCategory.PHYSICAL, 40, 100, 35, -1, 0, 1),
    new AttackMove(MoveId.KARATE_CHOP, PokemonType.FIGHTING, MoveCategory.PHYSICAL, 50, 100, 25, -1, 0, 1)
      .attr(HighCritAttr),
    new AttackMove(MoveId.DOUBLE_SLAP, PokemonType.NORMAL, MoveCategory.PHYSICAL, 15, 85, 10, -1, 0, 1)
      .attr(MultiHitAttr),
    new AttackMove(MoveId.COMET_PUNCH, PokemonType.NORMAL, MoveCategory.PHYSICAL, 18, 85, 15, -1, 0, 1)
      .attr(MultiHitAttr)
      .punchingMove(),
    new AttackMove(MoveId.MEGA_PUNCH, PokemonType.NORMAL, MoveCategory.PHYSICAL, 80, 85, 20, -1, 0, 1)
      .punchingMove(),
    new AttackMove(MoveId.PAY_DAY, PokemonType.NORMAL, MoveCategory.PHYSICAL, 40, 100, 20, -1, 0, 1)
      .attr(MoneyAttr)
      .makesContact(false),
    new AttackMove(MoveId.FIRE_PUNCH, PokemonType.FIRE, MoveCategory.PHYSICAL, 75, 100, 15, 10, 0, 1)
      .attr(StatusEffectAttr, StatusEffect.BURN)
      .punchingMove(),
    new AttackMove(MoveId.ICE_PUNCH, PokemonType.ICE, MoveCategory.PHYSICAL, 75, 100, 15, 10, 0, 1)
      .attr(StatusEffectAttr, StatusEffect.FREEZE)
      .punchingMove(),
    new AttackMove(MoveId.THUNDER_PUNCH, PokemonType.ELECTRIC, MoveCategory.PHYSICAL, 75, 100, 15, 10, 0, 1)
      .attr(StatusEffectAttr, StatusEffect.PARALYSIS)
      .punchingMove(),
    new AttackMove(MoveId.SCRATCH, PokemonType.NORMAL, MoveCategory.PHYSICAL, 40, 100, 35, -1, 0, 1),
    new AttackMove(MoveId.VISE_GRIP, PokemonType.NORMAL, MoveCategory.PHYSICAL, 55, 100, 30, -1, 0, 1),
    new AttackMove(MoveId.GUILLOTINE, PokemonType.NORMAL, MoveCategory.PHYSICAL, 250, 30, 5, -1, 0, 1)
      .attr(OneHitKOAttr)
      .attr(OneHitKOAccuracyAttr),
    new ChargingAttackMove(MoveId.RAZOR_WIND, PokemonType.NORMAL, MoveCategory.SPECIAL, 80, 100, 10, -1, 0, 1)
      .chargeText(i18next.t("moveTriggers:whippedUpAWhirlwind", { pokemonName: "{USER}" }))
      .attr(HighCritAttr)
      .windMove()
      .target(MoveTarget.ALL_NEAR_ENEMIES),
    new SelfStatusMove(MoveId.SWORDS_DANCE, PokemonType.NORMAL, -1, 20, -1, 0, 1)
      .attr(StatStageChangeAttr, [ Stat.ATK ], 2, true)
      .danceMove(),
    new AttackMove(MoveId.CUT, PokemonType.NORMAL, MoveCategory.PHYSICAL, 50, 95, 30, -1, 0, 1)
      .slicingMove(),
    new AttackMove(MoveId.GUST, PokemonType.FLYING, MoveCategory.SPECIAL, 40, 100, 35, -1, 0, 1)
      .attr(HitsTagForDoubleDamageAttr, BattlerTagType.FLYING)
      .windMove(),
    new AttackMove(MoveId.WING_ATTACK, PokemonType.FLYING, MoveCategory.PHYSICAL, 60, 100, 35, -1, 0, 1),
    new StatusMove(MoveId.WHIRLWIND, PokemonType.NORMAL, -1, 20, -1, -6, 1)
      .attr(ForceSwitchOutAttr, false, SwitchType.FORCE_SWITCH)
      .ignoresSubstitute()
      .hidesTarget()
      .windMove()
      .reflectable(),
    new ChargingAttackMove(MoveId.FLY, PokemonType.FLYING, MoveCategory.PHYSICAL, 90, 95, 15, -1, 0, 1)
      .chargeText(i18next.t("moveTriggers:flewUpHigh", { pokemonName: "{USER}" }))
      .chargeAttr(SemiInvulnerableAttr, BattlerTagType.FLYING)
      .condition(failOnGravityCondition),
    new AttackMove(MoveId.BIND, PokemonType.NORMAL, MoveCategory.PHYSICAL, 15, 85, 20, -1, 0, 1)
      .attr(TrapAttr, BattlerTagType.BIND),
    new AttackMove(MoveId.SLAM, PokemonType.NORMAL, MoveCategory.PHYSICAL, 80, 75, 20, -1, 0, 1),
    new AttackMove(MoveId.VINE_WHIP, PokemonType.GRASS, MoveCategory.PHYSICAL, 45, 100, 25, -1, 0, 1),
    new AttackMove(MoveId.STOMP, PokemonType.NORMAL, MoveCategory.PHYSICAL, 65, 100, 20, 30, 0, 1)
      .attr(AlwaysHitMinimizeAttr)
      .attr(HitsTagForDoubleDamageAttr, BattlerTagType.MINIMIZED)
      .attr(FlinchAttr),
    new AttackMove(MoveId.DOUBLE_KICK, PokemonType.FIGHTING, MoveCategory.PHYSICAL, 30, 100, 30, -1, 0, 1)
      .attr(MultiHitAttr, MultiHitType._2),
    new AttackMove(MoveId.MEGA_KICK, PokemonType.NORMAL, MoveCategory.PHYSICAL, 120, 75, 5, -1, 0, 1),
    new AttackMove(MoveId.JUMP_KICK, PokemonType.FIGHTING, MoveCategory.PHYSICAL, 100, 95, 10, -1, 0, 1)
      .attr(MissEffectAttr, crashDamageFunc)
      .attr(NoEffectAttr, crashDamageFunc)
      .condition(failOnGravityCondition)
      .recklessMove(),
    new AttackMove(MoveId.ROLLING_KICK, PokemonType.FIGHTING, MoveCategory.PHYSICAL, 60, 85, 15, 30, 0, 1)
      .attr(FlinchAttr),
    new StatusMove(MoveId.SAND_ATTACK, PokemonType.GROUND, 100, 15, -1, 0, 1)
      .attr(StatStageChangeAttr, [ Stat.ACC ], -1)
      .reflectable(),
    new AttackMove(MoveId.HEADBUTT, PokemonType.NORMAL, MoveCategory.PHYSICAL, 70, 100, 15, 30, 0, 1)
      .attr(FlinchAttr),
    new AttackMove(MoveId.HORN_ATTACK, PokemonType.NORMAL, MoveCategory.PHYSICAL, 65, 100, 25, -1, 0, 1),
    new AttackMove(MoveId.FURY_ATTACK, PokemonType.NORMAL, MoveCategory.PHYSICAL, 15, 85, 20, -1, 0, 1)
      .attr(MultiHitAttr),
    new AttackMove(MoveId.HORN_DRILL, PokemonType.NORMAL, MoveCategory.PHYSICAL, 250, 30, 5, -1, 0, 1)
      .attr(OneHitKOAttr)
      .attr(OneHitKOAccuracyAttr),
    new AttackMove(MoveId.TACKLE, PokemonType.NORMAL, MoveCategory.PHYSICAL, 40, 100, 35, -1, 0, 1),
    new AttackMove(MoveId.BODY_SLAM, PokemonType.NORMAL, MoveCategory.PHYSICAL, 85, 100, 15, 30, 0, 1)
      .attr(AlwaysHitMinimizeAttr)
      .attr(HitsTagForDoubleDamageAttr, BattlerTagType.MINIMIZED)
      .attr(StatusEffectAttr, StatusEffect.PARALYSIS),
    new AttackMove(MoveId.WRAP, PokemonType.NORMAL, MoveCategory.PHYSICAL, 15, 90, 20, -1, 0, 1)
      .attr(TrapAttr, BattlerTagType.WRAP),
    new AttackMove(MoveId.TAKE_DOWN, PokemonType.NORMAL, MoveCategory.PHYSICAL, 90, 85, 20, -1, 0, 1)
      .attr(RecoilAttr)
      .recklessMove(),
    new AttackMove(MoveId.THRASH, PokemonType.NORMAL, MoveCategory.PHYSICAL, 120, 100, 10, -1, 0, 1)
      .attr(FrenzyAttr)
      .attr(MissEffectAttr, frenzyMissFunc)
      .attr(NoEffectAttr, frenzyMissFunc)
      .target(MoveTarget.RANDOM_NEAR_ENEMY),
    new AttackMove(MoveId.DOUBLE_EDGE, PokemonType.NORMAL, MoveCategory.PHYSICAL, 120, 100, 15, -1, 0, 1)
      .attr(RecoilAttr, false, 0.33)
      .recklessMove(),
    new StatusMove(MoveId.TAIL_WHIP, PokemonType.NORMAL, 100, 30, -1, 0, 1)
      .attr(StatStageChangeAttr, [ Stat.DEF ], -1)
      .target(MoveTarget.ALL_NEAR_ENEMIES)
      .reflectable(),
    new AttackMove(MoveId.POISON_STING, PokemonType.POISON, MoveCategory.PHYSICAL, 15, 100, 35, 30, 0, 1)
      .attr(StatusEffectAttr, StatusEffect.POISON)
      .makesContact(false),
    new AttackMove(MoveId.TWINEEDLE, PokemonType.BUG, MoveCategory.PHYSICAL, 25, 100, 20, 20, 0, 1)
      .attr(MultiHitAttr, MultiHitType._2)
      .attr(StatusEffectAttr, StatusEffect.POISON)
      .makesContact(false),
    new AttackMove(MoveId.PIN_MISSILE, PokemonType.BUG, MoveCategory.PHYSICAL, 25, 95, 20, -1, 0, 1)
      .attr(MultiHitAttr)
      .makesContact(false),
    new StatusMove(MoveId.LEER, PokemonType.NORMAL, 100, 30, -1, 0, 1)
      .attr(StatStageChangeAttr, [ Stat.DEF ], -1)
      .target(MoveTarget.ALL_NEAR_ENEMIES)
      .reflectable(),
    new AttackMove(MoveId.BITE, PokemonType.DARK, MoveCategory.PHYSICAL, 60, 100, 25, 30, 0, 1)
      .attr(FlinchAttr)
      .bitingMove(),
    new StatusMove(MoveId.GROWL, PokemonType.NORMAL, 100, 40, -1, 0, 1)
      .attr(StatStageChangeAttr, [ Stat.ATK ], -1)
      .soundBased()
      .target(MoveTarget.ALL_NEAR_ENEMIES)
      .reflectable(),
    new StatusMove(MoveId.ROAR, PokemonType.NORMAL, -1, 20, -1, -6, 1)
      .attr(ForceSwitchOutAttr, false, SwitchType.FORCE_SWITCH)
      .soundBased()
      .hidesTarget()
      .reflectable(),
    new StatusMove(MoveId.SING, PokemonType.NORMAL, 55, 15, -1, 0, 1)
      .attr(StatusEffectAttr, StatusEffect.SLEEP)
      .soundBased()
      .reflectable(),
    new StatusMove(MoveId.SUPERSONIC, PokemonType.NORMAL, 55, 20, -1, 0, 1)
      .attr(ConfuseAttr)
      .soundBased()
      .reflectable(),
    new AttackMove(MoveId.SONIC_BOOM, PokemonType.NORMAL, MoveCategory.SPECIAL, -1, 90, 20, -1, 0, 1)
      .attr(FixedDamageAttr, 20),
    new StatusMove(MoveId.DISABLE, PokemonType.NORMAL, 100, 20, -1, 0, 1)
      .attr(AddBattlerTagAttr, BattlerTagType.DISABLED, false, true)
      .condition((_user, target, _move) => {
        const lastNonVirtualMove = target.getLastNonVirtualMove();
        return lastNonVirtualMove != null && lastNonVirtualMove.move !== MoveId.STRUGGLE;
      })
      .ignoresSubstitute()
      .reflectable(),
    new AttackMove(MoveId.ACID, PokemonType.POISON, MoveCategory.SPECIAL, 40, 100, 30, 10, 0, 1)
      .attr(StatStageChangeAttr, [ Stat.SPDEF ], -1)
      .target(MoveTarget.ALL_NEAR_ENEMIES),
    new AttackMove(MoveId.EMBER, PokemonType.FIRE, MoveCategory.SPECIAL, 40, 100, 25, 10, 0, 1)
      .attr(StatusEffectAttr, StatusEffect.BURN),
    new AttackMove(MoveId.FLAMETHROWER, PokemonType.FIRE, MoveCategory.SPECIAL, 90, 100, 15, 10, 0, 1)
      .attr(StatusEffectAttr, StatusEffect.BURN),
    new StatusMove(MoveId.MIST, PokemonType.ICE, -1, 30, -1, 0, 1)
      .attr(AddArenaTagAttr, ArenaTagType.MIST, 5, true)
      .target(MoveTarget.USER_SIDE),
    new AttackMove(MoveId.WATER_GUN, PokemonType.WATER, MoveCategory.SPECIAL, 40, 100, 25, -1, 0, 1),
    new AttackMove(MoveId.HYDRO_PUMP, PokemonType.WATER, MoveCategory.SPECIAL, 110, 80, 5, -1, 0, 1),
    new AttackMove(MoveId.SURF, PokemonType.WATER, MoveCategory.SPECIAL, 90, 100, 15, -1, 0, 1)
      .target(MoveTarget.ALL_NEAR_OTHERS)
      .attr(HitsTagForDoubleDamageAttr, BattlerTagType.UNDERWATER)
      .attr(GulpMissileTagAttr),
    new AttackMove(MoveId.ICE_BEAM, PokemonType.ICE, MoveCategory.SPECIAL, 90, 100, 10, 10, 0, 1)
      .attr(StatusEffectAttr, StatusEffect.FREEZE),
    new AttackMove(MoveId.BLIZZARD, PokemonType.ICE, MoveCategory.SPECIAL, 110, 70, 5, 10, 0, 1)
      .attr(BlizzardAccuracyAttr)
      .attr(StatusEffectAttr, StatusEffect.FREEZE)
      .windMove()
      .target(MoveTarget.ALL_NEAR_ENEMIES),
    new AttackMove(MoveId.PSYBEAM, PokemonType.PSYCHIC, MoveCategory.SPECIAL, 65, 100, 20, 10, 0, 1)
      .attr(ConfuseAttr),
    new AttackMove(MoveId.BUBBLE_BEAM, PokemonType.WATER, MoveCategory.SPECIAL, 65, 100, 20, 10, 0, 1)
      .attr(StatStageChangeAttr, [ Stat.SPD ], -1),
    new AttackMove(MoveId.AURORA_BEAM, PokemonType.ICE, MoveCategory.SPECIAL, 65, 100, 20, 10, 0, 1)
      .attr(StatStageChangeAttr, [ Stat.ATK ], -1),
    new AttackMove(MoveId.HYPER_BEAM, PokemonType.NORMAL, MoveCategory.SPECIAL, 150, 90, 5, -1, 0, 1)
      .attr(RechargeAttr),
    new AttackMove(MoveId.PECK, PokemonType.FLYING, MoveCategory.PHYSICAL, 35, 100, 35, -1, 0, 1),
    new AttackMove(MoveId.DRILL_PECK, PokemonType.FLYING, MoveCategory.PHYSICAL, 80, 100, 20, -1, 0, 1),
    new AttackMove(MoveId.SUBMISSION, PokemonType.FIGHTING, MoveCategory.PHYSICAL, 80, 80, 20, -1, 0, 1)
      .attr(RecoilAttr)
      .recklessMove(),
    new AttackMove(MoveId.LOW_KICK, PokemonType.FIGHTING, MoveCategory.PHYSICAL, -1, 100, 20, -1, 0, 1)
      .attr(WeightPowerAttr),
    new AttackMove(MoveId.COUNTER, PokemonType.FIGHTING, MoveCategory.PHYSICAL, -1, 100, 20, -1, -5, 1)
      .attr(CounterDamageAttr, (move: Move) => move.category === MoveCategory.PHYSICAL, 2)
      .target(MoveTarget.ATTACKER),
    new AttackMove(MoveId.SEISMIC_TOSS, PokemonType.FIGHTING, MoveCategory.PHYSICAL, -1, 100, 20, -1, 0, 1)
      .attr(LevelDamageAttr),
    new AttackMove(MoveId.STRENGTH, PokemonType.NORMAL, MoveCategory.PHYSICAL, 80, 100, 15, -1, 0, 1),
    new AttackMove(MoveId.ABSORB, PokemonType.GRASS, MoveCategory.SPECIAL, 20, 100, 25, -1, 0, 1)
      .attr(HitHealAttr)
      .triageMove(),
    new AttackMove(MoveId.MEGA_DRAIN, PokemonType.GRASS, MoveCategory.SPECIAL, 40, 100, 15, -1, 0, 1)
      .attr(HitHealAttr)
      .triageMove(),
    new StatusMove(MoveId.LEECH_SEED, PokemonType.GRASS, 90, 10, -1, 0, 1)
      .attr(LeechSeedAttr)
      .condition((user, target, move) => !target.getTag(BattlerTagType.SEEDED) && !target.isOfType(PokemonType.GRASS))
      .reflectable(),
    new SelfStatusMove(MoveId.GROWTH, PokemonType.NORMAL, -1, 20, -1, 0, 1)
      .attr(GrowthStatStageChangeAttr),
    new AttackMove(MoveId.RAZOR_LEAF, PokemonType.GRASS, MoveCategory.PHYSICAL, 55, 95, 25, -1, 0, 1)
      .attr(HighCritAttr)
      .makesContact(false)
      .slicingMove()
      .target(MoveTarget.ALL_NEAR_ENEMIES),
    new ChargingAttackMove(MoveId.SOLAR_BEAM, PokemonType.GRASS, MoveCategory.SPECIAL, 120, 100, 10, -1, 0, 1)
      .chargeText(i18next.t("moveTriggers:tookInSunlight", { pokemonName: "{USER}" }))
      .chargeAttr(WeatherInstantChargeAttr, [ WeatherType.SUNNY, WeatherType.HARSH_SUN ])
      .attr(AntiSunlightPowerDecreaseAttr),
    new StatusMove(MoveId.POISON_POWDER, PokemonType.POISON, 75, 35, -1, 0, 1)
      .attr(StatusEffectAttr, StatusEffect.POISON)
      .powderMove()
      .reflectable(),
    new StatusMove(MoveId.STUN_SPORE, PokemonType.GRASS, 75, 30, -1, 0, 1)
      .attr(StatusEffectAttr, StatusEffect.PARALYSIS)
      .powderMove()
      .reflectable(),
    new StatusMove(MoveId.SLEEP_POWDER, PokemonType.GRASS, 75, 15, -1, 0, 1)
      .attr(StatusEffectAttr, StatusEffect.SLEEP)
      .powderMove()
      .reflectable(),
    new AttackMove(MoveId.PETAL_DANCE, PokemonType.GRASS, MoveCategory.SPECIAL, 120, 100, 10, -1, 0, 1)
      .attr(FrenzyAttr)
      .attr(MissEffectAttr, frenzyMissFunc)
      .attr(NoEffectAttr, frenzyMissFunc)
      .makesContact()
      .danceMove()
      .target(MoveTarget.RANDOM_NEAR_ENEMY),
    new StatusMove(MoveId.STRING_SHOT, PokemonType.BUG, 95, 40, -1, 0, 1)
      .attr(StatStageChangeAttr, [ Stat.SPD ], -2)
      .target(MoveTarget.ALL_NEAR_ENEMIES)
      .reflectable(),
    new AttackMove(MoveId.DRAGON_RAGE, PokemonType.DRAGON, MoveCategory.SPECIAL, -1, 100, 10, -1, 0, 1)
      .attr(FixedDamageAttr, 40),
    new AttackMove(MoveId.FIRE_SPIN, PokemonType.FIRE, MoveCategory.SPECIAL, 35, 85, 15, -1, 0, 1)
      .attr(TrapAttr, BattlerTagType.FIRE_SPIN),
    new AttackMove(MoveId.THUNDER_SHOCK, PokemonType.ELECTRIC, MoveCategory.SPECIAL, 40, 100, 30, 10, 0, 1)
      .attr(StatusEffectAttr, StatusEffect.PARALYSIS),
    new AttackMove(MoveId.THUNDERBOLT, PokemonType.ELECTRIC, MoveCategory.SPECIAL, 90, 100, 15, 10, 0, 1)
      .attr(StatusEffectAttr, StatusEffect.PARALYSIS),
    new StatusMove(MoveId.THUNDER_WAVE, PokemonType.ELECTRIC, 90, 20, -1, 0, 1)
      .attr(StatusEffectAttr, StatusEffect.PARALYSIS)
      .attr(RespectAttackTypeImmunityAttr)
      .reflectable(),
    new AttackMove(MoveId.THUNDER, PokemonType.ELECTRIC, MoveCategory.SPECIAL, 110, 70, 10, 30, 0, 1)
      .attr(StatusEffectAttr, StatusEffect.PARALYSIS)
      .attr(ThunderAccuracyAttr)
      .attr(HitsTagAttr, BattlerTagType.FLYING),
    new AttackMove(MoveId.ROCK_THROW, PokemonType.ROCK, MoveCategory.PHYSICAL, 50, 90, 15, -1, 0, 1)
      .makesContact(false),
    new AttackMove(MoveId.EARTHQUAKE, PokemonType.GROUND, MoveCategory.PHYSICAL, 100, 100, 10, -1, 0, 1)
      .attr(HitsTagForDoubleDamageAttr, BattlerTagType.UNDERGROUND)
      .attr(MovePowerMultiplierAttr, (user, target, move) => globalScene.arena.getTerrainType() === TerrainType.GRASSY && target.isGrounded() ? 0.5 : 1)
      .makesContact(false)
      .target(MoveTarget.ALL_NEAR_OTHERS),
    new AttackMove(MoveId.FISSURE, PokemonType.GROUND, MoveCategory.PHYSICAL, 250, 30, 5, -1, 0, 1)
      .attr(OneHitKOAttr)
      .attr(OneHitKOAccuracyAttr)
      .attr(HitsTagAttr, BattlerTagType.UNDERGROUND)
      .makesContact(false),
    new ChargingAttackMove(MoveId.DIG, PokemonType.GROUND, MoveCategory.PHYSICAL, 80, 100, 10, -1, 0, 1)
      .chargeText(i18next.t("moveTriggers:dugAHole", { pokemonName: "{USER}" }))
      .chargeAttr(SemiInvulnerableAttr, BattlerTagType.UNDERGROUND),
    new StatusMove(MoveId.TOXIC, PokemonType.POISON, 90, 10, -1, 0, 1)
      .attr(StatusEffectAttr, StatusEffect.TOXIC)
      .attr(ToxicAccuracyAttr)
      .reflectable(),
    new AttackMove(MoveId.CONFUSION, PokemonType.PSYCHIC, MoveCategory.SPECIAL, 50, 100, 25, 10, 0, 1)
      .attr(ConfuseAttr),
    new AttackMove(MoveId.PSYCHIC, PokemonType.PSYCHIC, MoveCategory.SPECIAL, 90, 100, 10, 10, 0, 1)
      .attr(StatStageChangeAttr, [ Stat.SPDEF ], -1),
    new StatusMove(MoveId.HYPNOSIS, PokemonType.PSYCHIC, 60, 20, -1, 0, 1)
      .attr(StatusEffectAttr, StatusEffect.SLEEP)
      .reflectable(),
    new SelfStatusMove(MoveId.MEDITATE, PokemonType.PSYCHIC, -1, 40, -1, 0, 1)
      .attr(StatStageChangeAttr, [ Stat.ATK ], 1, true),
    new SelfStatusMove(MoveId.AGILITY, PokemonType.PSYCHIC, -1, 30, -1, 0, 1)
      .attr(StatStageChangeAttr, [ Stat.SPD ], 2, true),
    new AttackMove(MoveId.QUICK_ATTACK, PokemonType.NORMAL, MoveCategory.PHYSICAL, 40, 100, 30, -1, 1, 1),
    new AttackMove(MoveId.RAGE, PokemonType.NORMAL, MoveCategory.PHYSICAL, 20, 100, 20, -1, 0, 1)
      .partial(), // No effect implemented
    new SelfStatusMove(MoveId.TELEPORT, PokemonType.PSYCHIC, -1, 20, -1, -6, 1)
      .attr(ForceSwitchOutAttr, true)
      .hidesUser(),
    new AttackMove(MoveId.NIGHT_SHADE, PokemonType.GHOST, MoveCategory.SPECIAL, -1, 100, 15, -1, 0, 1)
      .attr(LevelDamageAttr),
    new StatusMove(MoveId.MIMIC, PokemonType.NORMAL, -1, 10, -1, 0, 1)
      .attr(MovesetCopyMoveAttr)
      .ignoresSubstitute(),
    new StatusMove(MoveId.SCREECH, PokemonType.NORMAL, 85, 40, -1, 0, 1)
      .attr(StatStageChangeAttr, [ Stat.DEF ], -2)
      .soundBased()
      .reflectable(),
    new SelfStatusMove(MoveId.DOUBLE_TEAM, PokemonType.NORMAL, -1, 15, -1, 0, 1)
      .attr(StatStageChangeAttr, [ Stat.EVA ], 1, true),
    new SelfStatusMove(MoveId.RECOVER, PokemonType.NORMAL, -1, 5, -1, 0, 1)
      .attr(HealAttr, 0.5)
      .triageMove(),
    new SelfStatusMove(MoveId.HARDEN, PokemonType.NORMAL, -1, 30, -1, 0, 1)
      .attr(StatStageChangeAttr, [ Stat.DEF ], 1, true),
    new SelfStatusMove(MoveId.MINIMIZE, PokemonType.NORMAL, -1, 10, -1, 0, 1)
      .attr(AddBattlerTagAttr, BattlerTagType.MINIMIZED, true, false)
      .attr(StatStageChangeAttr, [ Stat.EVA ], 2, true),
    new StatusMove(MoveId.SMOKESCREEN, PokemonType.NORMAL, 100, 20, -1, 0, 1)
      .attr(StatStageChangeAttr, [ Stat.ACC ], -1)
      .reflectable(),
    new StatusMove(MoveId.CONFUSE_RAY, PokemonType.GHOST, 100, 10, -1, 0, 1)
      .attr(ConfuseAttr)
      .reflectable(),
    new SelfStatusMove(MoveId.WITHDRAW, PokemonType.WATER, -1, 40, -1, 0, 1)
      .attr(StatStageChangeAttr, [ Stat.DEF ], 1, true),
    new SelfStatusMove(MoveId.DEFENSE_CURL, PokemonType.NORMAL, -1, 40, -1, 0, 1)
      .attr(StatStageChangeAttr, [ Stat.DEF ], 1, true),
    new SelfStatusMove(MoveId.BARRIER, PokemonType.PSYCHIC, -1, 20, -1, 0, 1)
      .attr(StatStageChangeAttr, [ Stat.DEF ], 2, true),
    new StatusMove(MoveId.LIGHT_SCREEN, PokemonType.PSYCHIC, -1, 30, -1, 0, 1)
      .attr(AddArenaTagAttr, ArenaTagType.LIGHT_SCREEN, 5, true)
      .target(MoveTarget.USER_SIDE),
    new SelfStatusMove(MoveId.HAZE, PokemonType.ICE, -1, 30, -1, 0, 1)
      .ignoresSubstitute()
      .attr(ResetStatsAttr, true),
    new StatusMove(MoveId.REFLECT, PokemonType.PSYCHIC, -1, 20, -1, 0, 1)
      .attr(AddArenaTagAttr, ArenaTagType.REFLECT, 5, true)
      .target(MoveTarget.USER_SIDE),
    new SelfStatusMove(MoveId.FOCUS_ENERGY, PokemonType.NORMAL, -1, 30, -1, 0, 1)
      .attr(AddBattlerTagAttr, BattlerTagType.CRIT_BOOST, true, true)
      // TODO: Remove once dragon cheer & focus energy are merged into 1 tag
      .condition((_user, target) => !target.getTag(BattlerTagType.DRAGON_CHEER)),
    new AttackMove(MoveId.BIDE, PokemonType.NORMAL, MoveCategory.PHYSICAL, -1, -1, 10, -1, 1, 1)
      .target(MoveTarget.USER)
      .unimplemented(),
    new SelfStatusMove(MoveId.METRONOME, PokemonType.NORMAL, -1, 10, -1, 0, 1)
      .attr(RandomMoveAttr, invalidMetronomeMoves),
    new StatusMove(MoveId.MIRROR_MOVE, PokemonType.FLYING, -1, 20, -1, 0, 1)
      .attr(CopyMoveAttr, true, invalidMirrorMoveMoves),
    new AttackMove(MoveId.SELF_DESTRUCT, PokemonType.NORMAL, MoveCategory.PHYSICAL, 200, 100, 5, -1, 0, 1)
      .attr(SacrificialAttr)
      .makesContact(false)
      .condition(failIfDampCondition)
      .target(MoveTarget.ALL_NEAR_OTHERS),
    new AttackMove(MoveId.EGG_BOMB, PokemonType.NORMAL, MoveCategory.PHYSICAL, 100, 75, 10, -1, 0, 1)
      .makesContact(false)
      .ballBombMove(),
    new AttackMove(MoveId.LICK, PokemonType.GHOST, MoveCategory.PHYSICAL, 30, 100, 30, 30, 0, 1)
      .attr(StatusEffectAttr, StatusEffect.PARALYSIS),
    new AttackMove(MoveId.SMOG, PokemonType.POISON, MoveCategory.SPECIAL, 30, 70, 20, 40, 0, 1)
      .attr(StatusEffectAttr, StatusEffect.POISON),
    new AttackMove(MoveId.SLUDGE, PokemonType.POISON, MoveCategory.SPECIAL, 65, 100, 20, 30, 0, 1)
      .attr(StatusEffectAttr, StatusEffect.POISON),
    new AttackMove(MoveId.BONE_CLUB, PokemonType.GROUND, MoveCategory.PHYSICAL, 65, 85, 20, 10, 0, 1)
      .attr(FlinchAttr)
      .makesContact(false),
    new AttackMove(MoveId.FIRE_BLAST, PokemonType.FIRE, MoveCategory.SPECIAL, 110, 85, 5, 10, 0, 1)
      .attr(StatusEffectAttr, StatusEffect.BURN),
    new AttackMove(MoveId.WATERFALL, PokemonType.WATER, MoveCategory.PHYSICAL, 80, 100, 15, 20, 0, 1)
      .attr(FlinchAttr),
    new AttackMove(MoveId.CLAMP, PokemonType.WATER, MoveCategory.PHYSICAL, 35, 85, 15, -1, 0, 1)
      .attr(TrapAttr, BattlerTagType.CLAMP),
    new AttackMove(MoveId.SWIFT, PokemonType.NORMAL, MoveCategory.SPECIAL, 60, -1, 20, -1, 0, 1)
      .target(MoveTarget.ALL_NEAR_ENEMIES),
    new ChargingAttackMove(MoveId.SKULL_BASH, PokemonType.NORMAL, MoveCategory.PHYSICAL, 130, 100, 10, -1, 0, 1)
      .chargeText(i18next.t("moveTriggers:loweredItsHead", { pokemonName: "{USER}" }))
      .chargeAttr(StatStageChangeAttr, [ Stat.DEF ], 1, true),
    new AttackMove(MoveId.SPIKE_CANNON, PokemonType.NORMAL, MoveCategory.PHYSICAL, 20, 100, 15, -1, 0, 1)
      .attr(MultiHitAttr)
      .makesContact(false),
    new AttackMove(MoveId.CONSTRICT, PokemonType.NORMAL, MoveCategory.PHYSICAL, 10, 100, 35, 10, 0, 1)
      .attr(StatStageChangeAttr, [ Stat.SPD ], -1),
    new SelfStatusMove(MoveId.AMNESIA, PokemonType.PSYCHIC, -1, 20, -1, 0, 1)
      .attr(StatStageChangeAttr, [ Stat.SPDEF ], 2, true),
    new StatusMove(MoveId.KINESIS, PokemonType.PSYCHIC, 80, 15, -1, 0, 1)
      .attr(StatStageChangeAttr, [ Stat.ACC ], -1)
      .reflectable(),
    new SelfStatusMove(MoveId.SOFT_BOILED, PokemonType.NORMAL, -1, 5, -1, 0, 1)
      .attr(HealAttr, 0.5)
      .triageMove(),
    new AttackMove(MoveId.HIGH_JUMP_KICK, PokemonType.FIGHTING, MoveCategory.PHYSICAL, 130, 90, 10, -1, 0, 1)
      .attr(MissEffectAttr, crashDamageFunc)
      .attr(NoEffectAttr, crashDamageFunc)
      .condition(failOnGravityCondition)
      .recklessMove(),
    new StatusMove(MoveId.GLARE, PokemonType.NORMAL, 100, 30, -1, 0, 1)
      .attr(StatusEffectAttr, StatusEffect.PARALYSIS)
      .reflectable(),
    new AttackMove(MoveId.DREAM_EATER, PokemonType.PSYCHIC, MoveCategory.SPECIAL, 100, 100, 15, -1, 0, 1)
      .attr(HitHealAttr)
      .condition(targetSleptOrComatoseCondition)
      .triageMove(),
    new StatusMove(MoveId.POISON_GAS, PokemonType.POISON, 90, 40, -1, 0, 1)
      .attr(StatusEffectAttr, StatusEffect.POISON)
      .target(MoveTarget.ALL_NEAR_ENEMIES)
      .reflectable(),
    new AttackMove(MoveId.BARRAGE, PokemonType.NORMAL, MoveCategory.PHYSICAL, 15, 85, 20, -1, 0, 1)
      .attr(MultiHitAttr)
      .makesContact(false)
      .ballBombMove(),
    new AttackMove(MoveId.LEECH_LIFE, PokemonType.BUG, MoveCategory.PHYSICAL, 80, 100, 10, -1, 0, 1)
      .attr(HitHealAttr)
      .triageMove(),
    new StatusMove(MoveId.LOVELY_KISS, PokemonType.NORMAL, 75, 10, -1, 0, 1)
      .attr(StatusEffectAttr, StatusEffect.SLEEP)
      .reflectable(),
    new ChargingAttackMove(MoveId.SKY_ATTACK, PokemonType.FLYING, MoveCategory.PHYSICAL, 140, 90, 5, 30, 0, 1)
      .chargeText(i18next.t("moveTriggers:isGlowing", { pokemonName: "{USER}" }))
      .attr(HighCritAttr)
      .attr(FlinchAttr)
      .makesContact(false),
    new StatusMove(MoveId.TRANSFORM, PokemonType.NORMAL, -1, 10, -1, 0, 1)
      .attr(TransformAttr)
      .ignoresProtect()
      /* Transform:
       * Does not copy the target's rage fist hit count
       * Does not copy the target's volatile status conditions (ie BattlerTags)
       * Renders user typeless when copying typeless opponent (should revert to original typing)
      */
      .edgeCase(),
    new AttackMove(MoveId.BUBBLE, PokemonType.WATER, MoveCategory.SPECIAL, 40, 100, 30, 10, 0, 1)
      .attr(StatStageChangeAttr, [ Stat.SPD ], -1)
      .target(MoveTarget.ALL_NEAR_ENEMIES),
    new AttackMove(MoveId.DIZZY_PUNCH, PokemonType.NORMAL, MoveCategory.PHYSICAL, 70, 100, 10, 20, 0, 1)
      .attr(ConfuseAttr)
      .punchingMove(),
    new StatusMove(MoveId.SPORE, PokemonType.GRASS, 100, 15, -1, 0, 1)
      .attr(StatusEffectAttr, StatusEffect.SLEEP)
      .powderMove()
      .reflectable(),
    new StatusMove(MoveId.FLASH, PokemonType.NORMAL, 100, 20, -1, 0, 1)
      .attr(StatStageChangeAttr, [ Stat.ACC ], -1)
      .reflectable(),
    new AttackMove(MoveId.PSYWAVE, PokemonType.PSYCHIC, MoveCategory.SPECIAL, -1, 100, 15, -1, 0, 1)
      .attr(RandomLevelDamageAttr),
    new SelfStatusMove(MoveId.SPLASH, PokemonType.NORMAL, -1, 40, -1, 0, 1)
      .attr(MessageAttr, i18next.t("moveTriggers:splash"))
      .condition(failOnGravityCondition),
    new SelfStatusMove(MoveId.ACID_ARMOR, PokemonType.POISON, -1, 20, -1, 0, 1)
      .attr(StatStageChangeAttr, [ Stat.DEF ], 2, true),
    new AttackMove(MoveId.CRABHAMMER, PokemonType.WATER, MoveCategory.PHYSICAL, 100, 90, 10, -1, 0, 1)
      .attr(HighCritAttr),
    new AttackMove(MoveId.EXPLOSION, PokemonType.NORMAL, MoveCategory.PHYSICAL, 250, 100, 5, -1, 0, 1)
      .condition(failIfDampCondition)
      .attr(SacrificialAttr)
      .makesContact(false)
      .target(MoveTarget.ALL_NEAR_OTHERS),
    new AttackMove(MoveId.FURY_SWIPES, PokemonType.NORMAL, MoveCategory.PHYSICAL, 18, 80, 15, -1, 0, 1)
      .attr(MultiHitAttr),
    new AttackMove(MoveId.BONEMERANG, PokemonType.GROUND, MoveCategory.PHYSICAL, 50, 90, 10, -1, 0, 1)
      .attr(MultiHitAttr, MultiHitType._2)
      .makesContact(false),
    new SelfStatusMove(MoveId.REST, PokemonType.PSYCHIC, -1, 5, -1, 0, 1)
      .attr(RestAttr, 3)
      .triageMove(),
    new AttackMove(MoveId.ROCK_SLIDE, PokemonType.ROCK, MoveCategory.PHYSICAL, 75, 90, 10, 30, 0, 1)
      .attr(FlinchAttr)
      .makesContact(false)
      .target(MoveTarget.ALL_NEAR_ENEMIES),
    new AttackMove(MoveId.HYPER_FANG, PokemonType.NORMAL, MoveCategory.PHYSICAL, 80, 90, 15, 10, 0, 1)
      .attr(FlinchAttr)
      .bitingMove(),
    new SelfStatusMove(MoveId.SHARPEN, PokemonType.NORMAL, -1, 30, -1, 0, 1)
      .attr(StatStageChangeAttr, [ Stat.ATK ], 1, true),
    new SelfStatusMove(MoveId.CONVERSION, PokemonType.NORMAL, -1, 30, -1, 0, 1)
      .attr(FirstMoveTypeAttr),
    new AttackMove(MoveId.TRI_ATTACK, PokemonType.NORMAL, MoveCategory.SPECIAL, 80, 100, 10, 20, 0, 1)
      .attr(MultiStatusEffectAttr, [ StatusEffect.BURN, StatusEffect.FREEZE, StatusEffect.PARALYSIS ]),
    new AttackMove(MoveId.SUPER_FANG, PokemonType.NORMAL, MoveCategory.PHYSICAL, -1, 90, 10, -1, 0, 1)
      .attr(TargetHalfHpDamageAttr),
    new AttackMove(MoveId.SLASH, PokemonType.NORMAL, MoveCategory.PHYSICAL, 70, 100, 20, -1, 0, 1)
      .attr(HighCritAttr)
      .slicingMove(),
    new SelfStatusMove(MoveId.SUBSTITUTE, PokemonType.NORMAL, -1, 10, -1, 0, 1)
      .attr(AddSubstituteAttr, 0.25, false),
    new AttackMove(MoveId.STRUGGLE, PokemonType.NORMAL, MoveCategory.PHYSICAL, 50, -1, 1, -1, 0, 1)
      .attr(RecoilAttr, true, 0.25, true)
      .attr(TypelessAttr)
      .target(MoveTarget.RANDOM_NEAR_ENEMY),
    new StatusMove(MoveId.SKETCH, PokemonType.NORMAL, -1, 1, -1, 0, 2)
      .ignoresSubstitute()
      .attr(SketchAttr),
    new AttackMove(MoveId.TRIPLE_KICK, PokemonType.FIGHTING, MoveCategory.PHYSICAL, 10, 90, 10, -1, 0, 2)
      .attr(MultiHitAttr, MultiHitType._3)
      .attr(MultiHitPowerIncrementAttr, 3)
      .checkAllHits(),
    new AttackMove(MoveId.THIEF, PokemonType.DARK, MoveCategory.PHYSICAL, 60, 100, 25, -1, 0, 2)
      .attr(StealHeldItemChanceAttr, 0.3)
      .edgeCase(),
      // Should not be able to steal held item if user faints due to Rough Skin, Iron Barbs, etc.
      // Should be able to steal items from pokemon with Sticky Hold if the damage causes them to faint
    new StatusMove(MoveId.SPIDER_WEB, PokemonType.BUG, -1, 10, -1, 0, 2)
      .condition(failIfGhostTypeCondition)
      .attr(AddBattlerTagAttr, BattlerTagType.TRAPPED, false, true, 1)
      .reflectable(),
    new StatusMove(MoveId.MIND_READER, PokemonType.NORMAL, -1, 5, -1, 0, 2)
      .attr(AddBattlerTagAttr, BattlerTagType.IGNORE_ACCURACY, true, false, 2)
      .attr(MessageAttr, (user, target) =>
        i18next.t("moveTriggers:tookAimAtTarget", { pokemonName: getPokemonNameWithAffix(user), targetName: getPokemonNameWithAffix(target) })
      ),
    new StatusMove(MoveId.NIGHTMARE, PokemonType.GHOST, 100, 15, -1, 0, 2)
      .attr(AddBattlerTagAttr, BattlerTagType.NIGHTMARE)
      .condition(targetSleptOrComatoseCondition),
    new AttackMove(MoveId.FLAME_WHEEL, PokemonType.FIRE, MoveCategory.PHYSICAL, 60, 100, 25, 10, 0, 2)
      .attr(HealStatusEffectAttr, true, StatusEffect.FREEZE)
      .attr(StatusEffectAttr, StatusEffect.BURN),
    new AttackMove(MoveId.SNORE, PokemonType.NORMAL, MoveCategory.SPECIAL, 50, 100, 15, 30, 0, 2)
      .attr(BypassSleepAttr)
      .attr(FlinchAttr)
      .condition(userSleptOrComatoseCondition)
      .soundBased(),
    new StatusMove(MoveId.CURSE, PokemonType.GHOST, -1, 10, -1, 0, 2)
      .attr(CurseAttr)
      .ignoresSubstitute()
      .ignoresProtect()
      .target(MoveTarget.CURSE),
    new AttackMove(MoveId.FLAIL, PokemonType.NORMAL, MoveCategory.PHYSICAL, -1, 100, 15, -1, 0, 2)
      .attr(LowHpPowerAttr),
    new StatusMove(MoveId.CONVERSION_2, PokemonType.NORMAL, -1, 30, -1, 0, 2)
      .attr(ResistLastMoveTypeAttr)
      .ignoresSubstitute()
      .partial(), // Checks the move's original typing and not if its type is changed through some other means
    new AttackMove(MoveId.AEROBLAST, PokemonType.FLYING, MoveCategory.SPECIAL, 100, 95, 5, -1, 0, 2)
      .windMove()
      .attr(HighCritAttr),
    new StatusMove(MoveId.COTTON_SPORE, PokemonType.GRASS, 100, 40, -1, 0, 2)
      .attr(StatStageChangeAttr, [ Stat.SPD ], -2)
      .powderMove()
      .target(MoveTarget.ALL_NEAR_ENEMIES)
      .reflectable(),
    new AttackMove(MoveId.REVERSAL, PokemonType.FIGHTING, MoveCategory.PHYSICAL, -1, 100, 15, -1, 0, 2)
      .attr(LowHpPowerAttr),
    new StatusMove(MoveId.SPITE, PokemonType.GHOST, 100, 10, -1, 0, 2)
      .ignoresSubstitute()
      .attr(ReducePpMoveAttr, 4)
      .reflectable(),
    new AttackMove(MoveId.POWDER_SNOW, PokemonType.ICE, MoveCategory.SPECIAL, 40, 100, 25, 10, 0, 2)
      .attr(StatusEffectAttr, StatusEffect.FREEZE)
      .target(MoveTarget.ALL_NEAR_ENEMIES),
    new SelfStatusMove(MoveId.PROTECT, PokemonType.NORMAL, -1, 10, -1, 4, 2)
      .attr(ProtectAttr)
      .condition(failIfLastCondition),
    new AttackMove(MoveId.MACH_PUNCH, PokemonType.FIGHTING, MoveCategory.PHYSICAL, 40, 100, 30, -1, 1, 2)
      .punchingMove(),
    new StatusMove(MoveId.SCARY_FACE, PokemonType.NORMAL, 100, 10, -1, 0, 2)
      .attr(StatStageChangeAttr, [ Stat.SPD ], -2)
      .reflectable(),
    new AttackMove(MoveId.FEINT_ATTACK, PokemonType.DARK, MoveCategory.PHYSICAL, 60, -1, 20, -1, 0, 2),
    new StatusMove(MoveId.SWEET_KISS, PokemonType.FAIRY, 75, 10, -1, 0, 2)
      .attr(ConfuseAttr)
      .reflectable(),
    new SelfStatusMove(MoveId.BELLY_DRUM, PokemonType.NORMAL, -1, 10, -1, 0, 2)
      .attr(CutHpStatStageBoostAttr, [ Stat.ATK ], 12, 2, (user) => {
        globalScene.phaseManager.queueMessage(i18next.t("moveTriggers:cutOwnHpAndMaximizedStat", { pokemonName: getPokemonNameWithAffix(user), statName: i18next.t(getStatKey(Stat.ATK)) }));
      }),
    new AttackMove(MoveId.SLUDGE_BOMB, PokemonType.POISON, MoveCategory.SPECIAL, 90, 100, 10, 30, 0, 2)
      .attr(StatusEffectAttr, StatusEffect.POISON)
      .ballBombMove(),
    new AttackMove(MoveId.MUD_SLAP, PokemonType.GROUND, MoveCategory.SPECIAL, 20, 100, 10, 100, 0, 2)
      .attr(StatStageChangeAttr, [ Stat.ACC ], -1),
    new AttackMove(MoveId.OCTAZOOKA, PokemonType.WATER, MoveCategory.SPECIAL, 65, 85, 10, 50, 0, 2)
      .attr(StatStageChangeAttr, [ Stat.ACC ], -1)
      .ballBombMove(),
    new StatusMove(MoveId.SPIKES, PokemonType.GROUND, -1, 20, -1, 0, 2)
      .attr(AddArenaTrapTagAttr, ArenaTagType.SPIKES)
      .target(MoveTarget.ENEMY_SIDE)
      .reflectable(),
    new AttackMove(MoveId.ZAP_CANNON, PokemonType.ELECTRIC, MoveCategory.SPECIAL, 120, 50, 5, 100, 0, 2)
      .attr(StatusEffectAttr, StatusEffect.PARALYSIS)
      .ballBombMove(),
    new StatusMove(MoveId.FORESIGHT, PokemonType.NORMAL, -1, 40, -1, 0, 2)
      .attr(ExposedMoveAttr, BattlerTagType.IGNORE_GHOST)
      .ignoresSubstitute()
      .reflectable(),
    new SelfStatusMove(MoveId.DESTINY_BOND, PokemonType.GHOST, -1, 5, -1, 0, 2)
      .ignoresProtect()
      .attr(DestinyBondAttr)
      .condition((user, target, move) => {
        // Retrieves user's previous move, returns empty array if no moves have been used
        const lastTurnMove = user.getLastXMoves(1);
        // Checks last move and allows destiny bond to be used if:
        // - no previous moves have been made
        // - the previous move used was not destiny bond
        // - the previous move was unsuccessful
        return lastTurnMove.length === 0 || lastTurnMove[0].move !== move.id || lastTurnMove[0].result !== MoveResult.SUCCESS;
      }),
    new StatusMove(MoveId.PERISH_SONG, PokemonType.NORMAL, -1, 5, -1, 0, 2)
      .attr(AddBattlerTagAttr, BattlerTagType.PERISH_SONG, false, true, 4)
      .attr(MessageAttr, (_user, target) =>
         i18next.t("moveTriggers:faintCountdown", { pokemonName: getPokemonNameWithAffix(target), turnCount: 3 }))
      .ignoresProtect()
      .soundBased()
      .condition(failOnBossCondition)
      .target(MoveTarget.ALL),
    new AttackMove(MoveId.ICY_WIND, PokemonType.ICE, MoveCategory.SPECIAL, 55, 95, 15, 100, 0, 2)
      .attr(StatStageChangeAttr, [ Stat.SPD ], -1)
      .windMove()
      .target(MoveTarget.ALL_NEAR_ENEMIES),
    new SelfStatusMove(MoveId.DETECT, PokemonType.FIGHTING, -1, 5, -1, 4, 2)
      .attr(ProtectAttr)
      .condition(failIfLastCondition),
    new AttackMove(MoveId.BONE_RUSH, PokemonType.GROUND, MoveCategory.PHYSICAL, 25, 90, 10, -1, 0, 2)
      .attr(MultiHitAttr)
      .makesContact(false),
    new StatusMove(MoveId.LOCK_ON, PokemonType.NORMAL, -1, 5, -1, 0, 2)
      .attr(AddBattlerTagAttr, BattlerTagType.IGNORE_ACCURACY, true, false, 2)
      .attr(MessageAttr, (user, target) =>
        i18next.t("moveTriggers:tookAimAtTarget", { pokemonName: getPokemonNameWithAffix(user), targetName: getPokemonNameWithAffix(target) })
      ),
    new AttackMove(MoveId.OUTRAGE, PokemonType.DRAGON, MoveCategory.PHYSICAL, 120, 100, 10, -1, 0, 2)
      .attr(FrenzyAttr)
      .attr(MissEffectAttr, frenzyMissFunc)
      .attr(NoEffectAttr, frenzyMissFunc)
      .target(MoveTarget.RANDOM_NEAR_ENEMY),
    new StatusMove(MoveId.SANDSTORM, PokemonType.ROCK, -1, 10, -1, 0, 2)
      .attr(WeatherChangeAttr, WeatherType.SANDSTORM)
      .target(MoveTarget.BOTH_SIDES),
    new AttackMove(MoveId.GIGA_DRAIN, PokemonType.GRASS, MoveCategory.SPECIAL, 75, 100, 10, -1, 0, 2)
      .attr(HitHealAttr)
      .triageMove(),
    new SelfStatusMove(MoveId.ENDURE, PokemonType.NORMAL, -1, 10, -1, 4, 2)
      .attr(ProtectAttr, BattlerTagType.ENDURING)
      .condition(failIfLastCondition),
    new StatusMove(MoveId.CHARM, PokemonType.FAIRY, 100, 20, -1, 0, 2)
      .attr(StatStageChangeAttr, [ Stat.ATK ], -2)
      .reflectable(),
    new AttackMove(MoveId.ROLLOUT, PokemonType.ROCK, MoveCategory.PHYSICAL, 30, 90, 20, -1, 0, 2)
      .partial() // Does not lock the user, also does not increase damage properly
      .attr(ConsecutiveUseDoublePowerAttr, 5, true, true, MoveId.DEFENSE_CURL),
    new AttackMove(MoveId.FALSE_SWIPE, PokemonType.NORMAL, MoveCategory.PHYSICAL, 40, 100, 40, -1, 0, 2)
      .attr(SurviveDamageAttr),
    new StatusMove(MoveId.SWAGGER, PokemonType.NORMAL, 85, 15, -1, 0, 2)
      .attr(StatStageChangeAttr, [ Stat.ATK ], 2)
      .attr(ConfuseAttr)
      .reflectable(),
    new SelfStatusMove(MoveId.MILK_DRINK, PokemonType.NORMAL, -1, 5, -1, 0, 2)
      .attr(HealAttr, 0.5)
      .triageMove(),
    new AttackMove(MoveId.SPARK, PokemonType.ELECTRIC, MoveCategory.PHYSICAL, 65, 100, 20, 30, 0, 2)
      .attr(StatusEffectAttr, StatusEffect.PARALYSIS),
    new AttackMove(MoveId.FURY_CUTTER, PokemonType.BUG, MoveCategory.PHYSICAL, 40, 95, 20, -1, 0, 2)
      .attr(ConsecutiveUseDoublePowerAttr, 3, true)
      .slicingMove(),
    new AttackMove(MoveId.STEEL_WING, PokemonType.STEEL, MoveCategory.PHYSICAL, 70, 90, 25, 10, 0, 2)
      .attr(StatStageChangeAttr, [ Stat.DEF ], 1, true),
    new StatusMove(MoveId.MEAN_LOOK, PokemonType.NORMAL, -1, 5, -1, 0, 2)
      .condition(failIfGhostTypeCondition)
      .attr(AddBattlerTagAttr, BattlerTagType.TRAPPED, false, true, 1)
      .reflectable(),
    new StatusMove(MoveId.ATTRACT, PokemonType.NORMAL, 100, 15, -1, 0, 2)
      .attr(AddBattlerTagAttr, BattlerTagType.INFATUATED)
      .ignoresSubstitute()
      .condition((user, target, move) => user.isOppositeGender(target))
      .reflectable(),
    new SelfStatusMove(MoveId.SLEEP_TALK, PokemonType.NORMAL, -1, 10, -1, 0, 2)
      .attr(BypassSleepAttr)
      .attr(RandomMovesetMoveAttr, invalidSleepTalkMoves, false)
      .condition(userSleptOrComatoseCondition)
      .target(MoveTarget.NEAR_ENEMY),
    new StatusMove(MoveId.HEAL_BELL, PokemonType.NORMAL, -1, 5, -1, 0, 2)
      .attr(PartyStatusCureAttr, i18next.t("moveTriggers:bellChimed"), AbilityId.SOUNDPROOF)
      .soundBased()
      .target(MoveTarget.PARTY),
    new AttackMove(MoveId.RETURN, PokemonType.NORMAL, MoveCategory.PHYSICAL, -1, 100, 20, -1, 0, 2)
      .attr(FriendshipPowerAttr),
    new AttackMove(MoveId.PRESENT, PokemonType.NORMAL, MoveCategory.PHYSICAL, -1, 90, 15, -1, 0, 2)
      .attr(PresentPowerAttr)
      .makesContact(false),
    new AttackMove(MoveId.FRUSTRATION, PokemonType.NORMAL, MoveCategory.PHYSICAL, -1, 100, 20, -1, 0, 2)
      .attr(FriendshipPowerAttr, true),
    new StatusMove(MoveId.SAFEGUARD, PokemonType.NORMAL, -1, 25, -1, 0, 2)
      .target(MoveTarget.USER_SIDE)
      .attr(AddArenaTagAttr, ArenaTagType.SAFEGUARD, 5, true, true),
    new StatusMove(MoveId.PAIN_SPLIT, PokemonType.NORMAL, -1, 20, -1, 0, 2)
      .attr(HpSplitAttr)
      .condition(failOnBossCondition),
    new AttackMove(MoveId.SACRED_FIRE, PokemonType.FIRE, MoveCategory.PHYSICAL, 100, 95, 5, 50, 0, 2)
      .attr(HealStatusEffectAttr, true, StatusEffect.FREEZE)
      .attr(StatusEffectAttr, StatusEffect.BURN)
      .makesContact(false),
    new AttackMove(MoveId.MAGNITUDE, PokemonType.GROUND, MoveCategory.PHYSICAL, -1, 100, 30, -1, 0, 2)
      .attr(PreMoveMessageAttr, magnitudeMessageFunc)
      .attr(MagnitudePowerAttr)
      .attr(MovePowerMultiplierAttr, (user, target, move) => globalScene.arena.getTerrainType() === TerrainType.GRASSY && target.isGrounded() ? 0.5 : 1)
      .attr(HitsTagForDoubleDamageAttr, BattlerTagType.UNDERGROUND)
      .makesContact(false)
      .target(MoveTarget.ALL_NEAR_OTHERS),
    new AttackMove(MoveId.DYNAMIC_PUNCH, PokemonType.FIGHTING, MoveCategory.PHYSICAL, 100, 50, 5, 100, 0, 2)
      .attr(ConfuseAttr)
      .punchingMove(),
    new AttackMove(MoveId.MEGAHORN, PokemonType.BUG, MoveCategory.PHYSICAL, 120, 85, 10, -1, 0, 2),
    new AttackMove(MoveId.DRAGON_BREATH, PokemonType.DRAGON, MoveCategory.SPECIAL, 60, 100, 20, 30, 0, 2)
      .attr(StatusEffectAttr, StatusEffect.PARALYSIS),
    new SelfStatusMove(MoveId.BATON_PASS, PokemonType.NORMAL, -1, 40, -1, 0, 2)
      .attr(ForceSwitchOutAttr, true, SwitchType.BATON_PASS)
      .condition(failIfLastInPartyCondition)
      .hidesUser(),
    new StatusMove(MoveId.ENCORE, PokemonType.NORMAL, 100, 5, -1, 0, 2)
      .attr(AddBattlerTagAttr, BattlerTagType.ENCORE, false, true)
      .ignoresSubstitute()
      .condition((user, target, move) => new EncoreTag(user.id).canAdd(target))
      .reflectable()
      // Can lock infinitely into struggle; has incorrect interactions with Blood Moon/Gigaton Hammer
      // Also may or may not incorrectly select targets for replacement move (needs verification)
      .edgeCase(),
    new AttackMove(MoveId.PURSUIT, PokemonType.DARK, MoveCategory.PHYSICAL, 40, 100, 20, -1, 0, 2)
      .partial(), // No effect implemented
    new AttackMove(MoveId.RAPID_SPIN, PokemonType.NORMAL, MoveCategory.PHYSICAL, 50, 100, 40, 100, 0, 2)
      .attr(StatStageChangeAttr, [ Stat.SPD ], 1, true)
      .attr(RemoveBattlerTagAttr, [
        BattlerTagType.BIND,
        BattlerTagType.WRAP,
        BattlerTagType.FIRE_SPIN,
        BattlerTagType.WHIRLPOOL,
        BattlerTagType.CLAMP,
        BattlerTagType.SAND_TOMB,
        BattlerTagType.MAGMA_STORM,
        BattlerTagType.SNAP_TRAP,
        BattlerTagType.THUNDER_CAGE,
        BattlerTagType.SEEDED,
        BattlerTagType.INFESTATION
      ], true)
      .attr(RemoveArenaTrapAttr),
    new StatusMove(MoveId.SWEET_SCENT, PokemonType.NORMAL, 100, 20, -1, 0, 2)
      .attr(StatStageChangeAttr, [ Stat.EVA ], -2)
      .target(MoveTarget.ALL_NEAR_ENEMIES)
      .reflectable(),
    new AttackMove(MoveId.IRON_TAIL, PokemonType.STEEL, MoveCategory.PHYSICAL, 100, 75, 15, 30, 0, 2)
      .attr(StatStageChangeAttr, [ Stat.DEF ], -1),
    new AttackMove(MoveId.METAL_CLAW, PokemonType.STEEL, MoveCategory.PHYSICAL, 50, 95, 35, 10, 0, 2)
      .attr(StatStageChangeAttr, [ Stat.ATK ], 1, true),
    new AttackMove(MoveId.VITAL_THROW, PokemonType.FIGHTING, MoveCategory.PHYSICAL, 70, -1, 10, -1, -1, 2),
    new SelfStatusMove(MoveId.MORNING_SUN, PokemonType.NORMAL, -1, 5, -1, 0, 2)
      .attr(PlantHealAttr)
      .triageMove(),
    new SelfStatusMove(MoveId.SYNTHESIS, PokemonType.GRASS, -1, 5, -1, 0, 2)
      .attr(PlantHealAttr)
      .triageMove(),
    new SelfStatusMove(MoveId.MOONLIGHT, PokemonType.FAIRY, -1, 5, -1, 0, 2)
      .attr(PlantHealAttr)
      .triageMove(),
    new AttackMove(MoveId.HIDDEN_POWER, PokemonType.NORMAL, MoveCategory.SPECIAL, 60, 100, 15, -1, 0, 2)
      .attr(HiddenPowerTypeAttr),
    new AttackMove(MoveId.CROSS_CHOP, PokemonType.FIGHTING, MoveCategory.PHYSICAL, 100, 80, 5, -1, 0, 2)
      .attr(HighCritAttr),
    new AttackMove(MoveId.TWISTER, PokemonType.DRAGON, MoveCategory.SPECIAL, 40, 100, 20, 20, 0, 2)
      .attr(HitsTagForDoubleDamageAttr, BattlerTagType.FLYING)
      .attr(FlinchAttr)
      .windMove()
      .target(MoveTarget.ALL_NEAR_ENEMIES),
    new StatusMove(MoveId.RAIN_DANCE, PokemonType.WATER, -1, 5, -1, 0, 2)
      .attr(WeatherChangeAttr, WeatherType.RAIN)
      .target(MoveTarget.BOTH_SIDES),
    new StatusMove(MoveId.SUNNY_DAY, PokemonType.FIRE, -1, 5, -1, 0, 2)
      .attr(WeatherChangeAttr, WeatherType.SUNNY)
      .target(MoveTarget.BOTH_SIDES),
    new AttackMove(MoveId.CRUNCH, PokemonType.DARK, MoveCategory.PHYSICAL, 80, 100, 15, 20, 0, 2)
      .attr(StatStageChangeAttr, [ Stat.DEF ], -1)
      .bitingMove(),
    new AttackMove(MoveId.MIRROR_COAT, PokemonType.PSYCHIC, MoveCategory.SPECIAL, -1, 100, 20, -1, -5, 2)
      .attr(CounterDamageAttr, (move: Move) => move.category === MoveCategory.SPECIAL, 2)
      .target(MoveTarget.ATTACKER),
    new StatusMove(MoveId.PSYCH_UP, PokemonType.NORMAL, -1, 10, -1, 0, 2)
      .ignoresSubstitute()
      .attr(CopyStatsAttr),
    new AttackMove(MoveId.EXTREME_SPEED, PokemonType.NORMAL, MoveCategory.PHYSICAL, 80, 100, 5, -1, 2, 2),
    new AttackMove(MoveId.ANCIENT_POWER, PokemonType.ROCK, MoveCategory.SPECIAL, 60, 100, 5, 10, 0, 2)
      .attr(StatStageChangeAttr, [ Stat.ATK, Stat.DEF, Stat.SPATK, Stat.SPDEF, Stat.SPD ], 1, true),
    new AttackMove(MoveId.SHADOW_BALL, PokemonType.GHOST, MoveCategory.SPECIAL, 80, 100, 15, 20, 0, 2)
      .attr(StatStageChangeAttr, [ Stat.SPDEF ], -1)
      .ballBombMove(),
    new AttackMove(MoveId.FUTURE_SIGHT, PokemonType.PSYCHIC, MoveCategory.SPECIAL, 120, 100, 10, -1, 0, 2)
      .attr(DelayedAttackAttr, ChargeAnim.FUTURE_SIGHT_CHARGING, "moveTriggers:foresawAnAttack")
      .ignoresProtect()
      /*
       * Should not apply abilities or held items if user is off the field
       */
      .edgeCase(),
    new AttackMove(MoveId.ROCK_SMASH, PokemonType.FIGHTING, MoveCategory.PHYSICAL, 40, 100, 15, 50, 0, 2)
      .attr(StatStageChangeAttr, [ Stat.DEF ], -1),
    new AttackMove(MoveId.WHIRLPOOL, PokemonType.WATER, MoveCategory.SPECIAL, 35, 85, 15, -1, 0, 2)
      .attr(TrapAttr, BattlerTagType.WHIRLPOOL)
      .attr(HitsTagForDoubleDamageAttr, BattlerTagType.UNDERWATER),
    new AttackMove(MoveId.BEAT_UP, PokemonType.DARK, MoveCategory.PHYSICAL, -1, 100, 10, -1, 0, 2)
      .attr(MultiHitAttr, MultiHitType.BEAT_UP)
      .attr(BeatUpAttr)
      .makesContact(false),
    new AttackMove(MoveId.FAKE_OUT, PokemonType.NORMAL, MoveCategory.PHYSICAL, 40, 100, 10, 100, 3, 3)
      .attr(FlinchAttr)
      .condition(new FirstMoveCondition()),
    new AttackMove(MoveId.UPROAR, PokemonType.NORMAL, MoveCategory.SPECIAL, 90, 100, 10, -1, 0, 3)
      .soundBased()
      .target(MoveTarget.RANDOM_NEAR_ENEMY)
      .partial(), // Does not lock the user, does not stop Pokemon from sleeping
      // Likely can make use of FrenzyAttr and an ArenaTag (just without the FrenzyMissFunc)
    new SelfStatusMove(MoveId.STOCKPILE, PokemonType.NORMAL, -1, 20, -1, 0, 3)
      .condition(user => (user.getTag(StockpilingTag)?.stockpiledCount ?? 0) < 3)
      .attr(AddBattlerTagAttr, BattlerTagType.STOCKPILING, true),
    new AttackMove(MoveId.SPIT_UP, PokemonType.NORMAL, MoveCategory.SPECIAL, -1, 100, 10, -1, 0, 3)
      .attr(SpitUpPowerAttr, 100)
      .condition(hasStockpileStacksCondition)
      .attr(RemoveBattlerTagAttr, [ BattlerTagType.STOCKPILING ], true),
    new SelfStatusMove(MoveId.SWALLOW, PokemonType.NORMAL, -1, 10, -1, 0, 3)
      .attr(SwallowHealAttr)
      .condition(hasStockpileStacksCondition)
      .attr(RemoveBattlerTagAttr, [ BattlerTagType.STOCKPILING ], true)
      .triageMove()
      // TODO: Verify if using Swallow at full HP still consumes stacks or not
      .edgeCase(),
    new AttackMove(MoveId.HEAT_WAVE, PokemonType.FIRE, MoveCategory.SPECIAL, 95, 90, 10, 10, 0, 3)
      .attr(HealStatusEffectAttr, true, StatusEffect.FREEZE)
      .attr(StatusEffectAttr, StatusEffect.BURN)
      .windMove()
      .target(MoveTarget.ALL_NEAR_ENEMIES),
    new StatusMove(MoveId.HAIL, PokemonType.ICE, -1, 10, -1, 0, 3)
      .attr(WeatherChangeAttr, WeatherType.HAIL)
      .target(MoveTarget.BOTH_SIDES),
    new StatusMove(MoveId.TORMENT, PokemonType.DARK, 100, 15, -1, 0, 3)
      .ignoresSubstitute()
      .edgeCase() // Incomplete implementation because of Uproar's partial implementation
      .attr(AddBattlerTagAttr, BattlerTagType.TORMENT, false, true, 1)
      .reflectable(),
    new StatusMove(MoveId.FLATTER, PokemonType.DARK, 100, 15, -1, 0, 3)
      .attr(StatStageChangeAttr, [ Stat.SPATK ], 1)
      .attr(ConfuseAttr)
      .reflectable(),
    new StatusMove(MoveId.WILL_O_WISP, PokemonType.FIRE, 85, 15, -1, 0, 3)
      .attr(StatusEffectAttr, StatusEffect.BURN)
      .reflectable(),
    new StatusMove(MoveId.MEMENTO, PokemonType.DARK, 100, 10, -1, 0, 3)
      .attr(SacrificialAttrOnHit)
      .attr(StatStageChangeAttr, [ Stat.ATK, Stat.SPATK ], -2),
    new AttackMove(MoveId.FACADE, PokemonType.NORMAL, MoveCategory.PHYSICAL, 70, 100, 20, -1, 0, 3)
      .attr(MovePowerMultiplierAttr, (user, target, move) => user.status
        && (user.status.effect === StatusEffect.BURN || user.status.effect === StatusEffect.POISON || user.status.effect === StatusEffect.TOXIC || user.status.effect === StatusEffect.PARALYSIS) ? 2 : 1)
      .attr(BypassBurnDamageReductionAttr),
    new AttackMove(MoveId.FOCUS_PUNCH, PokemonType.FIGHTING, MoveCategory.PHYSICAL, 150, 100, 20, -1, -3, 3)
      .attr(MessageHeaderAttr, (user) => i18next.t("moveTriggers:isTighteningFocus", { pokemonName: getPokemonNameWithAffix(user) }))
      .attr(PreUseInterruptAttr, (user) => i18next.t("moveTriggers:lostFocus", { pokemonName: getPokemonNameWithAffix(user) }), user => user.turnData.attacksReceived.some(r => r.damage > 0))
      .punchingMove(),
    new AttackMove(MoveId.SMELLING_SALTS, PokemonType.NORMAL, MoveCategory.PHYSICAL, 70, 100, 10, -1, 0, 3)
      .attr(MovePowerMultiplierAttr, (user, target, move) => target.status?.effect === StatusEffect.PARALYSIS ? 2 : 1)
      .attr(HealStatusEffectAttr, true, StatusEffect.PARALYSIS),
    new SelfStatusMove(MoveId.FOLLOW_ME, PokemonType.NORMAL, -1, 20, -1, 2, 3)
      .attr(AddBattlerTagAttr, BattlerTagType.CENTER_OF_ATTENTION, true),
    new StatusMove(MoveId.NATURE_POWER, PokemonType.NORMAL, -1, 20, -1, 0, 3)
      .attr(NaturePowerAttr),
    new SelfStatusMove(MoveId.CHARGE, PokemonType.ELECTRIC, -1, 20, -1, 0, 3)
      .attr(StatStageChangeAttr, [ Stat.SPDEF ], 1, true)
      .attr(AddBattlerTagAttr, BattlerTagType.CHARGED, true, false),
    new StatusMove(MoveId.TAUNT, PokemonType.DARK, 100, 20, -1, 0, 3)
      .ignoresSubstitute()
      .attr(AddBattlerTagAttr, BattlerTagType.TAUNT, false, true, 4)
      .reflectable(),
    new StatusMove(MoveId.HELPING_HAND, PokemonType.NORMAL, -1, 20, -1, 5, 3)
      .attr(AddBattlerTagAttr, BattlerTagType.HELPING_HAND)
      .ignoresSubstitute()
      .target(MoveTarget.NEAR_ALLY)
      .condition(failIfSingleBattle)
      // should stack multiplicatively if used multiple times in 1 turn
      .edgeCase(),
    new StatusMove(MoveId.TRICK, PokemonType.PSYCHIC, 100, 10, -1, 0, 3)
      .unimplemented(),
    new StatusMove(MoveId.ROLE_PLAY, PokemonType.PSYCHIC, -1, 10, -1, 0, 3)
      .ignoresSubstitute()
      .attr(AbilityCopyAttr),
    new SelfStatusMove(MoveId.WISH, PokemonType.NORMAL, -1, 10, -1, 0, 3)
      .attr(WishAttr)
      .triageMove(),
    new SelfStatusMove(MoveId.ASSIST, PokemonType.NORMAL, -1, 20, -1, 0, 3)
      .attr(RandomMovesetMoveAttr, invalidAssistMoves, true),
    new SelfStatusMove(MoveId.INGRAIN, PokemonType.GRASS, -1, 20, -1, 0, 3)
      .attr(AddBattlerTagAttr, BattlerTagType.INGRAIN, true, true)
      .attr(AddBattlerTagAttr, BattlerTagType.IGNORE_FLYING, true, true)
      .attr(RemoveBattlerTagAttr, [ BattlerTagType.FLOATING ], true),
    new AttackMove(MoveId.SUPERPOWER, PokemonType.FIGHTING, MoveCategory.PHYSICAL, 120, 100, 5, -1, 0, 3)
      .attr(StatStageChangeAttr, [ Stat.ATK, Stat.DEF ], -1, true),
    new SelfStatusMove(MoveId.MAGIC_COAT, PokemonType.PSYCHIC, -1, 15, -1, 4, 3)
      .attr(AddBattlerTagAttr, BattlerTagType.MAGIC_COAT, true, true, 0)
      .condition(failIfLastCondition)
      // Interactions with stomping tantrum, instruct, and other moves that
      // rely on move history
      // Also will not reflect roar / whirlwind if the target has ForceSwitchOutImmunityAbAttr
      .edgeCase(),
    new SelfStatusMove(MoveId.RECYCLE, PokemonType.NORMAL, -1, 10, -1, 0, 3)
      .unimplemented(),
    new AttackMove(MoveId.REVENGE, PokemonType.FIGHTING, MoveCategory.PHYSICAL, 60, 100, 10, -1, -4, 3)
      .attr(TurnDamagedDoublePowerAttr),
    new AttackMove(MoveId.BRICK_BREAK, PokemonType.FIGHTING, MoveCategory.PHYSICAL, 75, 100, 15, -1, 0, 3)
      .attr(RemoveScreensAttr),
    new StatusMove(MoveId.YAWN, PokemonType.NORMAL, -1, 10, -1, 0, 3)
      .attr(AddBattlerTagAttr, BattlerTagType.DROWSY, false, true)
      .condition((user, target, move) => !target.status && !target.isSafeguarded(user))
      .reflectable(),
    new AttackMove(MoveId.KNOCK_OFF, PokemonType.DARK, MoveCategory.PHYSICAL, 65, 100, 20, -1, 0, 3)
      .attr(MovePowerMultiplierAttr, (user, target, move) => target.getHeldItems().filter(i => i.isTransferable).length > 0 ? 1.5 : 1)
      .attr(RemoveHeldItemAttr, false)
      .edgeCase(),
      // Should not be able to remove held item if user faints due to Rough Skin, Iron Barbs, etc.
      // Should be able to remove items from pokemon with Sticky Hold if the damage causes them to faint
    new AttackMove(MoveId.ENDEAVOR, PokemonType.NORMAL, MoveCategory.PHYSICAL, -1, 100, 5, -1, 0, 3)
      .attr(MatchHpAttr)
      .condition(failOnBossCondition),
    new AttackMove(MoveId.ERUPTION, PokemonType.FIRE, MoveCategory.SPECIAL, 150, 100, 5, -1, 0, 3)
      .attr(HpPowerAttr)
      .target(MoveTarget.ALL_NEAR_ENEMIES),
    new StatusMove(MoveId.SKILL_SWAP, PokemonType.PSYCHIC, -1, 10, -1, 0, 3)
      .ignoresSubstitute()
      .attr(SwitchAbilitiesAttr),
    new StatusMove(MoveId.IMPRISON, PokemonType.PSYCHIC, 100, 10, -1, 0, 3)
      .ignoresSubstitute()
      .attr(AddArenaTagAttr, ArenaTagType.IMPRISON, 1, true, false)
      .target(MoveTarget.ENEMY_SIDE),
    new SelfStatusMove(MoveId.REFRESH, PokemonType.NORMAL, -1, 20, -1, 0, 3)
      .attr(HealStatusEffectAttr, true, [ StatusEffect.PARALYSIS, StatusEffect.POISON, StatusEffect.TOXIC, StatusEffect.BURN ])
      .condition((user, target, move) => !!user.status && (user.status.effect === StatusEffect.PARALYSIS || user.status.effect === StatusEffect.POISON || user.status.effect === StatusEffect.TOXIC || user.status.effect === StatusEffect.BURN)),
    new SelfStatusMove(MoveId.GRUDGE, PokemonType.GHOST, -1, 5, -1, 0, 3)
      .attr(AddBattlerTagAttr, BattlerTagType.GRUDGE, true, undefined, 1),
    new SelfStatusMove(MoveId.SNATCH, PokemonType.DARK, -1, 10, -1, 4, 3)
      .unimplemented(),
    new AttackMove(MoveId.SECRET_POWER, PokemonType.NORMAL, MoveCategory.PHYSICAL, 70, 100, 20, 30, 0, 3)
      .makesContact(false)
      .attr(SecretPowerAttr),
    new ChargingAttackMove(MoveId.DIVE, PokemonType.WATER, MoveCategory.PHYSICAL, 80, 100, 10, -1, 0, 3)
      .chargeText(i18next.t("moveTriggers:hidUnderwater", { pokemonName: "{USER}" }))
      .chargeAttr(SemiInvulnerableAttr, BattlerTagType.UNDERWATER)
      .chargeAttr(GulpMissileTagAttr),
    new AttackMove(MoveId.ARM_THRUST, PokemonType.FIGHTING, MoveCategory.PHYSICAL, 15, 100, 20, -1, 0, 3)
      .attr(MultiHitAttr),
    new SelfStatusMove(MoveId.CAMOUFLAGE, PokemonType.NORMAL, -1, 20, -1, 0, 3)
      .attr(CopyBiomeTypeAttr),
    new SelfStatusMove(MoveId.TAIL_GLOW, PokemonType.BUG, -1, 20, -1, 0, 3)
      .attr(StatStageChangeAttr, [ Stat.SPATK ], 3, true),
    new AttackMove(MoveId.LUSTER_PURGE, PokemonType.PSYCHIC, MoveCategory.SPECIAL, 95, 100, 5, 50, 0, 3)
      .attr(StatStageChangeAttr, [ Stat.SPDEF ], -1),
    new AttackMove(MoveId.MIST_BALL, PokemonType.PSYCHIC, MoveCategory.SPECIAL, 95, 100, 5, 50, 0, 3)
      .attr(StatStageChangeAttr, [ Stat.SPATK ], -1)
      .ballBombMove(),
    new StatusMove(MoveId.FEATHER_DANCE, PokemonType.FLYING, 100, 15, -1, 0, 3)
      .attr(StatStageChangeAttr, [ Stat.ATK ], -2)
      .danceMove()
      .reflectable(),
    new StatusMove(MoveId.TEETER_DANCE, PokemonType.NORMAL, 100, 20, -1, 0, 3)
      .attr(ConfuseAttr)
      .danceMove()
      .target(MoveTarget.ALL_NEAR_OTHERS),
    new AttackMove(MoveId.BLAZE_KICK, PokemonType.FIRE, MoveCategory.PHYSICAL, 85, 90, 10, 10, 0, 3)
      .attr(HighCritAttr)
      .attr(StatusEffectAttr, StatusEffect.BURN),
    new StatusMove(MoveId.MUD_SPORT, PokemonType.GROUND, -1, 15, -1, 0, 3)
      .ignoresProtect()
      .attr(AddArenaTagAttr, ArenaTagType.MUD_SPORT, 5)
      .target(MoveTarget.BOTH_SIDES),
    new AttackMove(MoveId.ICE_BALL, PokemonType.ICE, MoveCategory.PHYSICAL, 30, 90, 20, -1, 0, 3)
      .partial() // Does not lock the user properly, does not increase damage correctly
      .attr(ConsecutiveUseDoublePowerAttr, 5, true, true, MoveId.DEFENSE_CURL)
      .ballBombMove(),
    new AttackMove(MoveId.NEEDLE_ARM, PokemonType.GRASS, MoveCategory.PHYSICAL, 60, 100, 15, 30, 0, 3)
      .attr(FlinchAttr),
    new SelfStatusMove(MoveId.SLACK_OFF, PokemonType.NORMAL, -1, 5, -1, 0, 3)
      .attr(HealAttr, 0.5)
      .triageMove(),
    new AttackMove(MoveId.HYPER_VOICE, PokemonType.NORMAL, MoveCategory.SPECIAL, 90, 100, 10, -1, 0, 3)
      .soundBased()
      .target(MoveTarget.ALL_NEAR_ENEMIES),
    new AttackMove(MoveId.POISON_FANG, PokemonType.POISON, MoveCategory.PHYSICAL, 50, 100, 15, 50, 0, 3)
      .attr(StatusEffectAttr, StatusEffect.TOXIC)
      .bitingMove(),
    new AttackMove(MoveId.CRUSH_CLAW, PokemonType.NORMAL, MoveCategory.PHYSICAL, 75, 95, 10, 50, 0, 3)
      .attr(StatStageChangeAttr, [ Stat.DEF ], -1),
    new AttackMove(MoveId.BLAST_BURN, PokemonType.FIRE, MoveCategory.SPECIAL, 150, 90, 5, -1, 0, 3)
      .attr(RechargeAttr),
    new AttackMove(MoveId.HYDRO_CANNON, PokemonType.WATER, MoveCategory.SPECIAL, 150, 90, 5, -1, 0, 3)
      .attr(RechargeAttr),
    new AttackMove(MoveId.METEOR_MASH, PokemonType.STEEL, MoveCategory.PHYSICAL, 90, 90, 10, 20, 0, 3)
      .attr(StatStageChangeAttr, [ Stat.ATK ], 1, true)
      .punchingMove(),
    new AttackMove(MoveId.ASTONISH, PokemonType.GHOST, MoveCategory.PHYSICAL, 30, 100, 15, 30, 0, 3)
      .attr(FlinchAttr),
    new AttackMove(MoveId.WEATHER_BALL, PokemonType.NORMAL, MoveCategory.SPECIAL, 50, 100, 10, -1, 0, 3)
      .attr(WeatherBallTypeAttr)
      .attr(MovePowerMultiplierAttr, (user, target, move) => {
        const weather = globalScene.arena.weather;
        if (!weather) {
          return 1;
        }
        const weatherTypes = [ WeatherType.SUNNY, WeatherType.RAIN, WeatherType.SANDSTORM, WeatherType.HAIL, WeatherType.SNOW, WeatherType.FOG, WeatherType.HEAVY_RAIN, WeatherType.HARSH_SUN ];
        if (weatherTypes.includes(weather.weatherType) && !weather.isEffectSuppressed()) {
          return 2;
        }
        return 1;
      })
      .ballBombMove(),
    new StatusMove(MoveId.AROMATHERAPY, PokemonType.GRASS, -1, 5, -1, 0, 3)
      .attr(PartyStatusCureAttr, i18next.t("moveTriggers:soothingAromaWaftedThroughArea"), AbilityId.SAP_SIPPER)
      .target(MoveTarget.PARTY),
    new StatusMove(MoveId.FAKE_TEARS, PokemonType.DARK, 100, 20, -1, 0, 3)
      .attr(StatStageChangeAttr, [ Stat.SPDEF ], -2)
      .reflectable(),
    new AttackMove(MoveId.AIR_CUTTER, PokemonType.FLYING, MoveCategory.SPECIAL, 60, 95, 25, -1, 0, 3)
      .attr(HighCritAttr)
      .slicingMove()
      .windMove()
      .target(MoveTarget.ALL_NEAR_ENEMIES),
    new AttackMove(MoveId.OVERHEAT, PokemonType.FIRE, MoveCategory.SPECIAL, 130, 90, 5, -1, 0, 3)
      .attr(StatStageChangeAttr, [ Stat.SPATK ], -2, true)
      .attr(HealStatusEffectAttr, true, StatusEffect.FREEZE),
    new StatusMove(MoveId.ODOR_SLEUTH, PokemonType.NORMAL, -1, 40, -1, 0, 3)
      .attr(ExposedMoveAttr, BattlerTagType.IGNORE_GHOST)
      .ignoresSubstitute()
      .reflectable(),
    new AttackMove(MoveId.ROCK_TOMB, PokemonType.ROCK, MoveCategory.PHYSICAL, 60, 95, 15, 100, 0, 3)
      .attr(StatStageChangeAttr, [ Stat.SPD ], -1)
      .makesContact(false),
    new AttackMove(MoveId.SILVER_WIND, PokemonType.BUG, MoveCategory.SPECIAL, 60, 100, 5, 10, 0, 3)
      .attr(StatStageChangeAttr, [ Stat.ATK, Stat.DEF, Stat.SPATK, Stat.SPDEF, Stat.SPD ], 1, true)
      .windMove(),
    new StatusMove(MoveId.METAL_SOUND, PokemonType.STEEL, 85, 40, -1, 0, 3)
      .attr(StatStageChangeAttr, [ Stat.SPDEF ], -2)
      .soundBased()
      .reflectable(),
    new StatusMove(MoveId.GRASS_WHISTLE, PokemonType.GRASS, 55, 15, -1, 0, 3)
      .attr(StatusEffectAttr, StatusEffect.SLEEP)
      .soundBased()
      .reflectable(),
    new StatusMove(MoveId.TICKLE, PokemonType.NORMAL, 100, 20, -1, 0, 3)
      .attr(StatStageChangeAttr, [ Stat.ATK, Stat.DEF ], -1)
      .reflectable(),
    new SelfStatusMove(MoveId.COSMIC_POWER, PokemonType.PSYCHIC, -1, 20, -1, 0, 3)
      .attr(StatStageChangeAttr, [ Stat.DEF, Stat.SPDEF ], 1, true),
    new AttackMove(MoveId.WATER_SPOUT, PokemonType.WATER, MoveCategory.SPECIAL, 150, 100, 5, -1, 0, 3)
      .attr(HpPowerAttr)
      .target(MoveTarget.ALL_NEAR_ENEMIES),
    new AttackMove(MoveId.SIGNAL_BEAM, PokemonType.BUG, MoveCategory.SPECIAL, 75, 100, 15, 10, 0, 3)
      .attr(ConfuseAttr),
    new AttackMove(MoveId.SHADOW_PUNCH, PokemonType.GHOST, MoveCategory.PHYSICAL, 60, -1, 20, -1, 0, 3)
      .punchingMove(),
    new AttackMove(MoveId.EXTRASENSORY, PokemonType.PSYCHIC, MoveCategory.SPECIAL, 80, 100, 20, 10, 0, 3)
      .attr(FlinchAttr),
    new AttackMove(MoveId.SKY_UPPERCUT, PokemonType.FIGHTING, MoveCategory.PHYSICAL, 85, 90, 15, -1, 0, 3)
      .attr(HitsTagAttr, BattlerTagType.FLYING)
      .punchingMove(),
    new AttackMove(MoveId.SAND_TOMB, PokemonType.GROUND, MoveCategory.PHYSICAL, 35, 85, 15, -1, 0, 3)
      .attr(TrapAttr, BattlerTagType.SAND_TOMB)
      .makesContact(false),
    new AttackMove(MoveId.SHEER_COLD, PokemonType.ICE, MoveCategory.SPECIAL, 250, 30, 5, -1, 0, 3)
      .attr(IceNoEffectTypeAttr)
      .attr(OneHitKOAttr)
      .attr(SheerColdAccuracyAttr),
    new AttackMove(MoveId.MUDDY_WATER, PokemonType.WATER, MoveCategory.SPECIAL, 90, 85, 10, 30, 0, 3)
      .attr(StatStageChangeAttr, [ Stat.ACC ], -1)
      .target(MoveTarget.ALL_NEAR_ENEMIES),
    new AttackMove(MoveId.BULLET_SEED, PokemonType.GRASS, MoveCategory.PHYSICAL, 25, 100, 30, -1, 0, 3)
      .attr(MultiHitAttr)
      .makesContact(false)
      .ballBombMove(),
    new AttackMove(MoveId.AERIAL_ACE, PokemonType.FLYING, MoveCategory.PHYSICAL, 60, -1, 20, -1, 0, 3)
      .slicingMove(),
    new AttackMove(MoveId.ICICLE_SPEAR, PokemonType.ICE, MoveCategory.PHYSICAL, 25, 100, 30, -1, 0, 3)
      .attr(MultiHitAttr)
      .makesContact(false),
    new SelfStatusMove(MoveId.IRON_DEFENSE, PokemonType.STEEL, -1, 15, -1, 0, 3)
      .attr(StatStageChangeAttr, [ Stat.DEF ], 2, true),
    new StatusMove(MoveId.BLOCK, PokemonType.NORMAL, -1, 5, -1, 0, 3)
      .condition(failIfGhostTypeCondition)
      .attr(AddBattlerTagAttr, BattlerTagType.TRAPPED, false, true, 1)
      .reflectable(),
    new StatusMove(MoveId.HOWL, PokemonType.NORMAL, -1, 40, -1, 0, 3)
      .attr(StatStageChangeAttr, [ Stat.ATK ], 1)
      .soundBased()
      .target(MoveTarget.USER_AND_ALLIES),
    new AttackMove(MoveId.DRAGON_CLAW, PokemonType.DRAGON, MoveCategory.PHYSICAL, 80, 100, 15, -1, 0, 3),
    new AttackMove(MoveId.FRENZY_PLANT, PokemonType.GRASS, MoveCategory.SPECIAL, 150, 90, 5, -1, 0, 3)
      .attr(RechargeAttr),
    new SelfStatusMove(MoveId.BULK_UP, PokemonType.FIGHTING, -1, 20, -1, 0, 3)
      .attr(StatStageChangeAttr, [ Stat.ATK, Stat.DEF ], 1, true),
    new ChargingAttackMove(MoveId.BOUNCE, PokemonType.FLYING, MoveCategory.PHYSICAL, 85, 85, 5, 30, 0, 3)
      .chargeText(i18next.t("moveTriggers:sprangUp", { pokemonName: "{USER}" }))
      .chargeAttr(SemiInvulnerableAttr, BattlerTagType.FLYING)
      .attr(StatusEffectAttr, StatusEffect.PARALYSIS)
      .condition(failOnGravityCondition),
    new AttackMove(MoveId.MUD_SHOT, PokemonType.GROUND, MoveCategory.SPECIAL, 55, 95, 15, 100, 0, 3)
      .attr(StatStageChangeAttr, [ Stat.SPD ], -1),
    new AttackMove(MoveId.POISON_TAIL, PokemonType.POISON, MoveCategory.PHYSICAL, 50, 100, 25, 10, 0, 3)
      .attr(HighCritAttr)
      .attr(StatusEffectAttr, StatusEffect.POISON),
    new AttackMove(MoveId.COVET, PokemonType.NORMAL, MoveCategory.PHYSICAL, 60, 100, 25, -1, 0, 3)
      .attr(StealHeldItemChanceAttr, 0.3)
      .edgeCase(),
      // Should not be able to steal held item if user faints due to Rough Skin, Iron Barbs, etc.
      // Should be able to steal items from pokemon with Sticky Hold if the damage causes them to faint
    new AttackMove(MoveId.VOLT_TACKLE, PokemonType.ELECTRIC, MoveCategory.PHYSICAL, 120, 100, 15, 10, 0, 3)
      .attr(RecoilAttr, false, 0.33)
      .attr(StatusEffectAttr, StatusEffect.PARALYSIS)
      .recklessMove(),
    new AttackMove(MoveId.MAGICAL_LEAF, PokemonType.GRASS, MoveCategory.SPECIAL, 60, -1, 20, -1, 0, 3),
    new StatusMove(MoveId.WATER_SPORT, PokemonType.WATER, -1, 15, -1, 0, 3)
      .ignoresProtect()
      .attr(AddArenaTagAttr, ArenaTagType.WATER_SPORT, 5)
      .target(MoveTarget.BOTH_SIDES),
    new SelfStatusMove(MoveId.CALM_MIND, PokemonType.PSYCHIC, -1, 20, -1, 0, 3)
      .attr(StatStageChangeAttr, [ Stat.SPATK, Stat.SPDEF ], 1, true),
    new AttackMove(MoveId.LEAF_BLADE, PokemonType.GRASS, MoveCategory.PHYSICAL, 90, 100, 15, -1, 0, 3)
      .attr(HighCritAttr)
      .slicingMove(),
    new SelfStatusMove(MoveId.DRAGON_DANCE, PokemonType.DRAGON, -1, 20, -1, 0, 3)
      .attr(StatStageChangeAttr, [ Stat.ATK, Stat.SPD ], 1, true)
      .danceMove(),
    new AttackMove(MoveId.ROCK_BLAST, PokemonType.ROCK, MoveCategory.PHYSICAL, 25, 90, 10, -1, 0, 3)
      .attr(MultiHitAttr)
      .makesContact(false)
      .ballBombMove(),
    new AttackMove(MoveId.SHOCK_WAVE, PokemonType.ELECTRIC, MoveCategory.SPECIAL, 60, -1, 20, -1, 0, 3),
    new AttackMove(MoveId.WATER_PULSE, PokemonType.WATER, MoveCategory.SPECIAL, 60, 100, 20, 20, 0, 3)
      .attr(ConfuseAttr)
      .pulseMove(),
    new AttackMove(MoveId.DOOM_DESIRE, PokemonType.STEEL, MoveCategory.SPECIAL, 140, 100, 5, -1, 0, 3)
      .attr(DelayedAttackAttr, ChargeAnim.DOOM_DESIRE_CHARGING, "moveTriggers:choseDoomDesireAsDestiny")
      .ignoresProtect()
      /*
       * Should not apply abilities or held items if user is off the field
      */
      .edgeCase(),
    new AttackMove(MoveId.PSYCHO_BOOST, PokemonType.PSYCHIC, MoveCategory.SPECIAL, 140, 90, 5, -1, 0, 3)
      .attr(StatStageChangeAttr, [ Stat.SPATK ], -2, true),
    new SelfStatusMove(MoveId.ROOST, PokemonType.FLYING, -1, 5, -1, 0, 4)
      .attr(HealAttr, 0.5)
      .attr(AddBattlerTagAttr, BattlerTagType.ROOSTED, true, false)
      .triageMove(),
    new StatusMove(MoveId.GRAVITY, PokemonType.PSYCHIC, -1, 5, -1, 0, 4)
      .ignoresProtect()
      .attr(AddArenaTagAttr, ArenaTagType.GRAVITY, 5)
      .target(MoveTarget.BOTH_SIDES),
    new StatusMove(MoveId.MIRACLE_EYE, PokemonType.PSYCHIC, -1, 40, -1, 0, 4)
      .attr(ExposedMoveAttr, BattlerTagType.IGNORE_DARK)
      .ignoresSubstitute()
      .reflectable(),
    new AttackMove(MoveId.WAKE_UP_SLAP, PokemonType.FIGHTING, MoveCategory.PHYSICAL, 70, 100, 10, -1, 0, 4)
      .attr(MovePowerMultiplierAttr, (user, target, move) => targetSleptOrComatoseCondition(user, target, move) ? 2 : 1)
      .attr(HealStatusEffectAttr, false, StatusEffect.SLEEP),
    new AttackMove(MoveId.HAMMER_ARM, PokemonType.FIGHTING, MoveCategory.PHYSICAL, 100, 90, 10, -1, 0, 4)
      .attr(StatStageChangeAttr, [ Stat.SPD ], -1, true)
      .punchingMove(),
    new AttackMove(MoveId.GYRO_BALL, PokemonType.STEEL, MoveCategory.PHYSICAL, -1, 100, 5, -1, 0, 4)
      .attr(GyroBallPowerAttr)
      .ballBombMove(),
    new SelfStatusMove(MoveId.HEALING_WISH, PokemonType.PSYCHIC, -1, 10, -1, 0, 4)
      .attr(SacrificialFullRestoreAttr, false, "moveTriggers:sacrificialFullRestore")
      .triageMove()
      .condition(failIfLastInPartyCondition),
    new AttackMove(MoveId.BRINE, PokemonType.WATER, MoveCategory.SPECIAL, 65, 100, 10, -1, 0, 4)
      .attr(MovePowerMultiplierAttr, (user, target, move) => target.getHpRatio() < 0.5 ? 2 : 1),
    new AttackMove(MoveId.NATURAL_GIFT, PokemonType.NORMAL, MoveCategory.PHYSICAL, -1, 100, 15, -1, 0, 4)
      .makesContact(false)
      .unimplemented(),
      /*
      NOTE: To whoever tries to implement this, reminder to push to battleData.berriesEaten
      and enable the harvest test..
      Do NOT push to berriesEatenLast or else cud chew will puke the berry.
      */
    new AttackMove(MoveId.FEINT, PokemonType.NORMAL, MoveCategory.PHYSICAL, 30, 100, 10, -1, 2, 4)
      .attr(RemoveBattlerTagAttr, [ BattlerTagType.PROTECTED ])
      .attr(RemoveArenaTagsAttr, [ ArenaTagType.QUICK_GUARD, ArenaTagType.WIDE_GUARD, ArenaTagType.MAT_BLOCK, ArenaTagType.CRAFTY_SHIELD ], false)
      .makesContact(false)
      .ignoresProtect(),
    new AttackMove(MoveId.PLUCK, PokemonType.FLYING, MoveCategory.PHYSICAL, 60, 100, 20, -1, 0, 4)
      .attr(StealEatBerryAttr),
    new StatusMove(MoveId.TAILWIND, PokemonType.FLYING, -1, 15, -1, 0, 4)
      .windMove()
      .attr(AddArenaTagAttr, ArenaTagType.TAILWIND, 4, true)
      .target(MoveTarget.USER_SIDE),
    new StatusMove(MoveId.ACUPRESSURE, PokemonType.NORMAL, -1, 30, -1, 0, 4)
      .attr(AcupressureStatStageChangeAttr)
      .target(MoveTarget.USER_OR_NEAR_ALLY),
    new AttackMove(MoveId.METAL_BURST, PokemonType.STEEL, MoveCategory.PHYSICAL, -1, 100, 10, -1, 0, 4)
      .attr(CounterDamageAttr, (move: Move) => (move.category === MoveCategory.PHYSICAL || move.category === MoveCategory.SPECIAL), 1.5)
      .redirectCounter()
      .makesContact(false)
      .target(MoveTarget.ATTACKER),
    new AttackMove(MoveId.U_TURN, PokemonType.BUG, MoveCategory.PHYSICAL, 70, 100, 20, -1, 0, 4)
      .attr(ForceSwitchOutAttr, true),
    new AttackMove(MoveId.CLOSE_COMBAT, PokemonType.FIGHTING, MoveCategory.PHYSICAL, 120, 100, 5, -1, 0, 4)
      .attr(StatStageChangeAttr, [ Stat.DEF, Stat.SPDEF ], -1, true),
    new AttackMove(MoveId.PAYBACK, PokemonType.DARK, MoveCategory.PHYSICAL, 50, 100, 10, -1, 0, 4)
      // Payback boosts power on item use
      .attr(MovePowerMultiplierAttr, (_user, target) => target.turnData.acted || globalScene.currentBattle.turnCommands[target.getBattlerIndex()]?.command === Command.BALL ? 2 : 1),
    new AttackMove(MoveId.ASSURANCE, PokemonType.DARK, MoveCategory.PHYSICAL, 60, 100, 10, -1, 0, 4)
      .attr(MovePowerMultiplierAttr, (user, target, move) => target.turnData.damageTaken > 0 ? 2 : 1),
    new StatusMove(MoveId.EMBARGO, PokemonType.DARK, 100, 15, -1, 0, 4)
      .reflectable()
      .unimplemented(),
    new AttackMove(MoveId.FLING, PokemonType.DARK, MoveCategory.PHYSICAL, -1, 100, 10, -1, 0, 4)
      .makesContact(false)
      .unimplemented(),
    new StatusMove(MoveId.PSYCHO_SHIFT, PokemonType.PSYCHIC, 100, 10, -1, 0, 4)
      .attr(PsychoShiftEffectAttr)
      // TODO: Verify status applied if a statused pokemon obtains Comatose (via Transform) and uses Psycho Shift
      .edgeCase(),
    new AttackMove(MoveId.TRUMP_CARD, PokemonType.NORMAL, MoveCategory.SPECIAL, -1, -1, 5, -1, 0, 4)
      .makesContact()
      .attr(LessPPMorePowerAttr),
    new StatusMove(MoveId.HEAL_BLOCK, PokemonType.PSYCHIC, 100, 15, -1, 0, 4)
      .attr(AddBattlerTagAttr, BattlerTagType.HEAL_BLOCK, false, true, 5)
      .target(MoveTarget.ALL_NEAR_ENEMIES)
      .reflectable(),
    new AttackMove(MoveId.WRING_OUT, PokemonType.NORMAL, MoveCategory.SPECIAL, -1, 100, 5, -1, 0, 4)
      .attr(OpponentHighHpPowerAttr, 120)
      .makesContact(),
    new SelfStatusMove(MoveId.POWER_TRICK, PokemonType.PSYCHIC, -1, 10, -1, 0, 4)
      .attr(AddBattlerTagAttr, BattlerTagType.POWER_TRICK, true),
    new StatusMove(MoveId.GASTRO_ACID, PokemonType.POISON, 100, 10, -1, 0, 4)
      .attr(SuppressAbilitiesAttr)
      .reflectable(),
    new StatusMove(MoveId.LUCKY_CHANT, PokemonType.NORMAL, -1, 30, -1, 0, 4)
      .attr(AddArenaTagAttr, ArenaTagType.NO_CRIT, 5, true, true)
      .target(MoveTarget.USER_SIDE),
    new StatusMove(MoveId.ME_FIRST, PokemonType.NORMAL, -1, 20, -1, 0, 4)
      .ignoresSubstitute()
      .target(MoveTarget.NEAR_ENEMY)
      .unimplemented(),
    new SelfStatusMove(MoveId.COPYCAT, PokemonType.NORMAL, -1, 20, -1, 0, 4)
      .attr(CopyMoveAttr, false, invalidCopycatMoves),
    new StatusMove(MoveId.POWER_SWAP, PokemonType.PSYCHIC, -1, 10, 100, 0, 4)
      .attr(SwapStatStagesAttr, [ Stat.ATK, Stat.SPATK ])
      .ignoresSubstitute(),
    new StatusMove(MoveId.GUARD_SWAP, PokemonType.PSYCHIC, -1, 10, 100, 0, 4)
      .attr(SwapStatStagesAttr, [ Stat.DEF, Stat.SPDEF ])
      .ignoresSubstitute(),
    new AttackMove(MoveId.PUNISHMENT, PokemonType.DARK, MoveCategory.PHYSICAL, -1, 100, 5, -1, 0, 4)
      .makesContact(true)
      .attr(PunishmentPowerAttr),
    new AttackMove(MoveId.LAST_RESORT, PokemonType.NORMAL, MoveCategory.PHYSICAL, 140, 100, 5, -1, 0, 4)
      .attr(LastResortAttr)
      .edgeCase(), // May or may not need to ignore remotely called moves depending on how it works
    new StatusMove(MoveId.WORRY_SEED, PokemonType.GRASS, 100, 10, -1, 0, 4)
      .attr(AbilityChangeAttr, AbilityId.INSOMNIA)
      .reflectable(),
    new AttackMove(MoveId.SUCKER_PUNCH, PokemonType.DARK, MoveCategory.PHYSICAL, 70, 100, 5, -1, 1, 4)
      .condition((user, target, move) => {
        const turnCommand = globalScene.currentBattle.turnCommands[target.getBattlerIndex()];
        if (!turnCommand || !turnCommand.move) {
          return false;
        }
        return (turnCommand.command === Command.FIGHT && !target.turnData.acted && allMoves[turnCommand.move.move].category !== MoveCategory.STATUS);
      }),
    new StatusMove(MoveId.TOXIC_SPIKES, PokemonType.POISON, -1, 20, -1, 0, 4)
      .attr(AddArenaTrapTagAttr, ArenaTagType.TOXIC_SPIKES)
      .target(MoveTarget.ENEMY_SIDE)
      .reflectable(),
    new StatusMove(MoveId.HEART_SWAP, PokemonType.PSYCHIC, -1, 10, -1, 0, 4)
      .attr(SwapStatStagesAttr, BATTLE_STATS)
      .ignoresSubstitute(),
    new SelfStatusMove(MoveId.AQUA_RING, PokemonType.WATER, -1, 20, -1, 0, 4)
      .attr(AddBattlerTagAttr, BattlerTagType.AQUA_RING, true, true),
    new SelfStatusMove(MoveId.MAGNET_RISE, PokemonType.ELECTRIC, -1, 10, -1, 0, 4)
      .attr(AddBattlerTagAttr, BattlerTagType.FLOATING, true, true, 5)
      .condition((user, target, move) => !globalScene.arena.getTag(ArenaTagType.GRAVITY) && [ BattlerTagType.FLOATING, BattlerTagType.IGNORE_FLYING, BattlerTagType.INGRAIN ].every((tag) => !user.getTag(tag))),
    new AttackMove(MoveId.FLARE_BLITZ, PokemonType.FIRE, MoveCategory.PHYSICAL, 120, 100, 15, 10, 0, 4)
      .attr(RecoilAttr, false, 0.33)
      .attr(HealStatusEffectAttr, true, StatusEffect.FREEZE)
      .attr(StatusEffectAttr, StatusEffect.BURN)
      .recklessMove(),
    new AttackMove(MoveId.FORCE_PALM, PokemonType.FIGHTING, MoveCategory.PHYSICAL, 60, 100, 10, 30, 0, 4)
      .attr(StatusEffectAttr, StatusEffect.PARALYSIS),
    new AttackMove(MoveId.AURA_SPHERE, PokemonType.FIGHTING, MoveCategory.SPECIAL, 80, -1, 20, -1, 0, 4)
      .pulseMove()
      .ballBombMove(),
    new SelfStatusMove(MoveId.ROCK_POLISH, PokemonType.ROCK, -1, 20, -1, 0, 4)
      .attr(StatStageChangeAttr, [ Stat.SPD ], 2, true),
    new AttackMove(MoveId.POISON_JAB, PokemonType.POISON, MoveCategory.PHYSICAL, 80, 100, 20, 30, 0, 4)
      .attr(StatusEffectAttr, StatusEffect.POISON),
    new AttackMove(MoveId.DARK_PULSE, PokemonType.DARK, MoveCategory.SPECIAL, 80, 100, 15, 20, 0, 4)
      .attr(FlinchAttr)
      .pulseMove(),
    new AttackMove(MoveId.NIGHT_SLASH, PokemonType.DARK, MoveCategory.PHYSICAL, 70, 100, 15, -1, 0, 4)
      .attr(HighCritAttr)
      .slicingMove(),
    new AttackMove(MoveId.AQUA_TAIL, PokemonType.WATER, MoveCategory.PHYSICAL, 90, 90, 10, -1, 0, 4),
    new AttackMove(MoveId.SEED_BOMB, PokemonType.GRASS, MoveCategory.PHYSICAL, 80, 100, 15, -1, 0, 4)
      .makesContact(false)
      .ballBombMove(),
    new AttackMove(MoveId.AIR_SLASH, PokemonType.FLYING, MoveCategory.SPECIAL, 75, 95, 15, 30, 0, 4)
      .attr(FlinchAttr)
      .slicingMove(),
    new AttackMove(MoveId.X_SCISSOR, PokemonType.BUG, MoveCategory.PHYSICAL, 80, 100, 15, -1, 0, 4)
      .slicingMove(),
    new AttackMove(MoveId.BUG_BUZZ, PokemonType.BUG, MoveCategory.SPECIAL, 90, 100, 10, 10, 0, 4)
      .attr(StatStageChangeAttr, [ Stat.SPDEF ], -1)
      .soundBased(),
    new AttackMove(MoveId.DRAGON_PULSE, PokemonType.DRAGON, MoveCategory.SPECIAL, 85, 100, 10, -1, 0, 4)
      .pulseMove(),
    new AttackMove(MoveId.DRAGON_RUSH, PokemonType.DRAGON, MoveCategory.PHYSICAL, 100, 75, 10, 20, 0, 4)
      .attr(AlwaysHitMinimizeAttr)
      .attr(HitsTagForDoubleDamageAttr, BattlerTagType.MINIMIZED)
      .attr(FlinchAttr),
    new AttackMove(MoveId.POWER_GEM, PokemonType.ROCK, MoveCategory.SPECIAL, 80, 100, 20, -1, 0, 4),
    new AttackMove(MoveId.DRAIN_PUNCH, PokemonType.FIGHTING, MoveCategory.PHYSICAL, 75, 100, 10, -1, 0, 4)
      .attr(HitHealAttr)
      .punchingMove()
      .triageMove(),
    new AttackMove(MoveId.VACUUM_WAVE, PokemonType.FIGHTING, MoveCategory.SPECIAL, 40, 100, 30, -1, 1, 4),
    new AttackMove(MoveId.FOCUS_BLAST, PokemonType.FIGHTING, MoveCategory.SPECIAL, 120, 70, 5, 10, 0, 4)
      .attr(StatStageChangeAttr, [ Stat.SPDEF ], -1)
      .ballBombMove(),
    new AttackMove(MoveId.ENERGY_BALL, PokemonType.GRASS, MoveCategory.SPECIAL, 90, 100, 10, 10, 0, 4)
      .attr(StatStageChangeAttr, [ Stat.SPDEF ], -1)
      .ballBombMove(),
    new AttackMove(MoveId.BRAVE_BIRD, PokemonType.FLYING, MoveCategory.PHYSICAL, 120, 100, 15, -1, 0, 4)
      .attr(RecoilAttr, false, 0.33)
      .recklessMove(),
    new AttackMove(MoveId.EARTH_POWER, PokemonType.GROUND, MoveCategory.SPECIAL, 90, 100, 10, 10, 0, 4)
      .attr(StatStageChangeAttr, [ Stat.SPDEF ], -1),
    new StatusMove(MoveId.SWITCHEROO, PokemonType.DARK, 100, 10, -1, 0, 4)
      .unimplemented(),
    new AttackMove(MoveId.GIGA_IMPACT, PokemonType.NORMAL, MoveCategory.PHYSICAL, 150, 90, 5, -1, 0, 4)
      .attr(RechargeAttr),
    new SelfStatusMove(MoveId.NASTY_PLOT, PokemonType.DARK, -1, 20, -1, 0, 4)
      .attr(StatStageChangeAttr, [ Stat.SPATK ], 2, true),
    new AttackMove(MoveId.BULLET_PUNCH, PokemonType.STEEL, MoveCategory.PHYSICAL, 40, 100, 30, -1, 1, 4)
      .punchingMove(),
    new AttackMove(MoveId.AVALANCHE, PokemonType.ICE, MoveCategory.PHYSICAL, 60, 100, 10, -1, -4, 4)
      .attr(TurnDamagedDoublePowerAttr),
    new AttackMove(MoveId.ICE_SHARD, PokemonType.ICE, MoveCategory.PHYSICAL, 40, 100, 30, -1, 1, 4)
      .makesContact(false),
    new AttackMove(MoveId.SHADOW_CLAW, PokemonType.GHOST, MoveCategory.PHYSICAL, 70, 100, 15, -1, 0, 4)
      .attr(HighCritAttr),
    new AttackMove(MoveId.THUNDER_FANG, PokemonType.ELECTRIC, MoveCategory.PHYSICAL, 65, 95, 15, 10, 0, 4)
      .attr(FlinchAttr)
      .attr(StatusEffectAttr, StatusEffect.PARALYSIS)
      .bitingMove(),
    new AttackMove(MoveId.ICE_FANG, PokemonType.ICE, MoveCategory.PHYSICAL, 65, 95, 15, 10, 0, 4)
      .attr(FlinchAttr)
      .attr(StatusEffectAttr, StatusEffect.FREEZE)
      .bitingMove(),
    new AttackMove(MoveId.FIRE_FANG, PokemonType.FIRE, MoveCategory.PHYSICAL, 65, 95, 15, 10, 0, 4)
      .attr(FlinchAttr)
      .attr(StatusEffectAttr, StatusEffect.BURN)
      .bitingMove(),
    new AttackMove(MoveId.SHADOW_SNEAK, PokemonType.GHOST, MoveCategory.PHYSICAL, 40, 100, 30, -1, 1, 4),
    new AttackMove(MoveId.MUD_BOMB, PokemonType.GROUND, MoveCategory.SPECIAL, 65, 85, 10, 30, 0, 4)
      .attr(StatStageChangeAttr, [ Stat.ACC ], -1)
      .ballBombMove(),
    new AttackMove(MoveId.PSYCHO_CUT, PokemonType.PSYCHIC, MoveCategory.PHYSICAL, 70, 100, 20, -1, 0, 4)
      .attr(HighCritAttr)
      .slicingMove()
      .makesContact(false),
    new AttackMove(MoveId.ZEN_HEADBUTT, PokemonType.PSYCHIC, MoveCategory.PHYSICAL, 80, 90, 15, 20, 0, 4)
      .attr(FlinchAttr),
    new AttackMove(MoveId.MIRROR_SHOT, PokemonType.STEEL, MoveCategory.SPECIAL, 65, 85, 10, 30, 0, 4)
      .attr(StatStageChangeAttr, [ Stat.ACC ], -1),
    new AttackMove(MoveId.FLASH_CANNON, PokemonType.STEEL, MoveCategory.SPECIAL, 80, 100, 10, 10, 0, 4)
      .attr(StatStageChangeAttr, [ Stat.SPDEF ], -1),
    new AttackMove(MoveId.ROCK_CLIMB, PokemonType.NORMAL, MoveCategory.PHYSICAL, 90, 85, 20, 20, 0, 4)
      .attr(ConfuseAttr),
    new StatusMove(MoveId.DEFOG, PokemonType.FLYING, -1, 15, -1, 0, 4)
      .attr(StatStageChangeAttr, [ Stat.EVA ], -1)
      .attr(ClearWeatherAttr, WeatherType.FOG)
      .attr(ClearTerrainAttr)
      .attr(RemoveScreensAttr, false)
      .attr(RemoveArenaTrapAttr, true)
      .attr(RemoveArenaTagsAttr, [ ArenaTagType.MIST, ArenaTagType.SAFEGUARD ], false)
      .reflectable(),
    new StatusMove(MoveId.TRICK_ROOM, PokemonType.PSYCHIC, -1, 5, -1, -7, 4)
      .attr(AddArenaTagAttr, ArenaTagType.TRICK_ROOM, 5)
      .ignoresProtect()
      .target(MoveTarget.BOTH_SIDES),
    new AttackMove(MoveId.DRACO_METEOR, PokemonType.DRAGON, MoveCategory.SPECIAL, 130, 90, 5, -1, 0, 4)
      .attr(StatStageChangeAttr, [ Stat.SPATK ], -2, true),
    new AttackMove(MoveId.DISCHARGE, PokemonType.ELECTRIC, MoveCategory.SPECIAL, 80, 100, 15, 30, 0, 4)
      .attr(StatusEffectAttr, StatusEffect.PARALYSIS)
      .target(MoveTarget.ALL_NEAR_OTHERS),
    new AttackMove(MoveId.LAVA_PLUME, PokemonType.FIRE, MoveCategory.SPECIAL, 80, 100, 15, 30, 0, 4)
      .attr(StatusEffectAttr, StatusEffect.BURN)
      .target(MoveTarget.ALL_NEAR_OTHERS),
    new AttackMove(MoveId.LEAF_STORM, PokemonType.GRASS, MoveCategory.SPECIAL, 130, 90, 5, -1, 0, 4)
      .attr(StatStageChangeAttr, [ Stat.SPATK ], -2, true),
    new AttackMove(MoveId.POWER_WHIP, PokemonType.GRASS, MoveCategory.PHYSICAL, 120, 85, 10, -1, 0, 4),
    new AttackMove(MoveId.ROCK_WRECKER, PokemonType.ROCK, MoveCategory.PHYSICAL, 150, 90, 5, -1, 0, 4)
      .attr(RechargeAttr)
      .makesContact(false)
      .ballBombMove(),
    new AttackMove(MoveId.CROSS_POISON, PokemonType.POISON, MoveCategory.PHYSICAL, 70, 100, 20, 10, 0, 4)
      .attr(HighCritAttr)
      .attr(StatusEffectAttr, StatusEffect.POISON)
      .slicingMove(),
    new AttackMove(MoveId.GUNK_SHOT, PokemonType.POISON, MoveCategory.PHYSICAL, 120, 80, 5, 30, 0, 4)
      .attr(StatusEffectAttr, StatusEffect.POISON)
      .makesContact(false),
    new AttackMove(MoveId.IRON_HEAD, PokemonType.STEEL, MoveCategory.PHYSICAL, 80, 100, 15, 30, 0, 4)
      .attr(FlinchAttr),
    new AttackMove(MoveId.MAGNET_BOMB, PokemonType.STEEL, MoveCategory.PHYSICAL, 60, -1, 20, -1, 0, 4)
      .makesContact(false)
      .ballBombMove(),
    new AttackMove(MoveId.STONE_EDGE, PokemonType.ROCK, MoveCategory.PHYSICAL, 100, 80, 5, -1, 0, 4)
      .attr(HighCritAttr)
      .makesContact(false),
    new StatusMove(MoveId.CAPTIVATE, PokemonType.NORMAL, 100, 20, -1, 0, 4)
      .attr(StatStageChangeAttr, [ Stat.SPATK ], -2)
      .condition((user, target, move) => target.isOppositeGender(user))
      .target(MoveTarget.ALL_NEAR_ENEMIES)
      .reflectable(),
    new StatusMove(MoveId.STEALTH_ROCK, PokemonType.ROCK, -1, 20, -1, 0, 4)
      .attr(AddArenaTrapTagAttr, ArenaTagType.STEALTH_ROCK)
      .target(MoveTarget.ENEMY_SIDE)
      .reflectable(),
    new AttackMove(MoveId.GRASS_KNOT, PokemonType.GRASS, MoveCategory.SPECIAL, -1, 100, 20, -1, 0, 4)
      .attr(WeightPowerAttr)
      .makesContact(),
    new AttackMove(MoveId.CHATTER, PokemonType.FLYING, MoveCategory.SPECIAL, 65, 100, 20, 100, 0, 4)
      .attr(ConfuseAttr)
      .soundBased(),
    new AttackMove(MoveId.JUDGMENT, PokemonType.NORMAL, MoveCategory.SPECIAL, 100, 100, 10, -1, 0, 4)
      .attr(FormChangeItemTypeAttr),
    new AttackMove(MoveId.BUG_BITE, PokemonType.BUG, MoveCategory.PHYSICAL, 60, 100, 20, -1, 0, 4)
      .attr(StealEatBerryAttr),
    new AttackMove(MoveId.CHARGE_BEAM, PokemonType.ELECTRIC, MoveCategory.SPECIAL, 50, 90, 10, 70, 0, 4)
      .attr(StatStageChangeAttr, [ Stat.SPATK ], 1, true),
    new AttackMove(MoveId.WOOD_HAMMER, PokemonType.GRASS, MoveCategory.PHYSICAL, 120, 100, 15, -1, 0, 4)
      .attr(RecoilAttr, false, 0.33)
      .recklessMove(),
    new AttackMove(MoveId.AQUA_JET, PokemonType.WATER, MoveCategory.PHYSICAL, 40, 100, 20, -1, 1, 4),
    new AttackMove(MoveId.ATTACK_ORDER, PokemonType.BUG, MoveCategory.PHYSICAL, 90, 100, 15, -1, 0, 4)
      .attr(HighCritAttr)
      .makesContact(false),
    new SelfStatusMove(MoveId.DEFEND_ORDER, PokemonType.BUG, -1, 10, -1, 0, 4)
      .attr(StatStageChangeAttr, [ Stat.DEF, Stat.SPDEF ], 1, true),
    new SelfStatusMove(MoveId.HEAL_ORDER, PokemonType.BUG, -1, 5, -1, 0, 4)
      .attr(HealAttr, 0.5)
      .triageMove(),
    new AttackMove(MoveId.HEAD_SMASH, PokemonType.ROCK, MoveCategory.PHYSICAL, 150, 80, 5, -1, 0, 4)
      .attr(RecoilAttr, false, 0.5)
      .recklessMove(),
    new AttackMove(MoveId.DOUBLE_HIT, PokemonType.NORMAL, MoveCategory.PHYSICAL, 35, 90, 10, -1, 0, 4)
      .attr(MultiHitAttr, MultiHitType._2),
    new AttackMove(MoveId.ROAR_OF_TIME, PokemonType.DRAGON, MoveCategory.SPECIAL, 150, 90, 5, -1, 0, 4)
      .attr(RechargeAttr),
    new AttackMove(MoveId.SPACIAL_REND, PokemonType.DRAGON, MoveCategory.SPECIAL, 100, 95, 5, -1, 0, 4)
      .attr(HighCritAttr),
    new SelfStatusMove(MoveId.LUNAR_DANCE, PokemonType.PSYCHIC, -1, 10, -1, 0, 4)
      .attr(SacrificialFullRestoreAttr, true, "moveTriggers:lunarDanceRestore")
      .danceMove()
      .triageMove()
      .condition(failIfLastInPartyCondition),
    new AttackMove(MoveId.CRUSH_GRIP, PokemonType.NORMAL, MoveCategory.PHYSICAL, -1, 100, 5, -1, 0, 4)
      .attr(OpponentHighHpPowerAttr, 120),
    new AttackMove(MoveId.MAGMA_STORM, PokemonType.FIRE, MoveCategory.SPECIAL, 100, 75, 5, -1, 0, 4)
      .attr(TrapAttr, BattlerTagType.MAGMA_STORM),
    new StatusMove(MoveId.DARK_VOID, PokemonType.DARK, 80, 10, -1, 0, 4)  //Accuracy from Generations 4-6
      .attr(StatusEffectAttr, StatusEffect.SLEEP)
      .target(MoveTarget.ALL_NEAR_ENEMIES)
      .reflectable(),
    new AttackMove(MoveId.SEED_FLARE, PokemonType.GRASS, MoveCategory.SPECIAL, 120, 85, 5, 40, 0, 4)
      .attr(StatStageChangeAttr, [ Stat.SPDEF ], -2),
    new AttackMove(MoveId.OMINOUS_WIND, PokemonType.GHOST, MoveCategory.SPECIAL, 60, 100, 5, 10, 0, 4)
      .attr(StatStageChangeAttr, [ Stat.ATK, Stat.DEF, Stat.SPATK, Stat.SPDEF, Stat.SPD ], 1, true)
      .windMove(),
    new ChargingAttackMove(MoveId.SHADOW_FORCE, PokemonType.GHOST, MoveCategory.PHYSICAL, 120, 100, 5, -1, 0, 4)
      .chargeText(i18next.t("moveTriggers:vanishedInstantly", { pokemonName: "{USER}" }))
      .chargeAttr(SemiInvulnerableAttr, BattlerTagType.HIDDEN)
      .ignoresProtect(),
    new SelfStatusMove(MoveId.HONE_CLAWS, PokemonType.DARK, -1, 15, -1, 0, 5)
      .attr(StatStageChangeAttr, [ Stat.ATK, Stat.ACC ], 1, true),
    new StatusMove(MoveId.WIDE_GUARD, PokemonType.ROCK, -1, 10, -1, 3, 5)
      .target(MoveTarget.USER_SIDE)
      .attr(AddArenaTagAttr, ArenaTagType.WIDE_GUARD, 1, true, true)
      .condition(failIfLastCondition),
    new StatusMove(MoveId.GUARD_SPLIT, PokemonType.PSYCHIC, -1, 10, -1, 0, 5)
      .attr(AverageStatsAttr, [ Stat.DEF, Stat.SPDEF ], "moveTriggers:sharedGuard"),
    new StatusMove(MoveId.POWER_SPLIT, PokemonType.PSYCHIC, -1, 10, -1, 0, 5)
      .attr(AverageStatsAttr, [ Stat.ATK, Stat.SPATK ], "moveTriggers:sharedPower"),
    new StatusMove(MoveId.WONDER_ROOM, PokemonType.PSYCHIC, -1, 10, -1, 0, 5)
      .ignoresProtect()
      .target(MoveTarget.BOTH_SIDES)
      .unimplemented(),
    new AttackMove(MoveId.PSYSHOCK, PokemonType.PSYCHIC, MoveCategory.SPECIAL, 80, 100, 10, -1, 0, 5)
      .attr(DefDefAttr),
    new AttackMove(MoveId.VENOSHOCK, PokemonType.POISON, MoveCategory.SPECIAL, 65, 100, 10, -1, 0, 5)
      .attr(MovePowerMultiplierAttr, (user, target, move) => target.status && (target.status.effect === StatusEffect.POISON || target.status.effect === StatusEffect.TOXIC) ? 2 : 1),
    new SelfStatusMove(MoveId.AUTOTOMIZE, PokemonType.STEEL, -1, 15, -1, 0, 5)
      .attr(StatStageChangeAttr, [ Stat.SPD ], 2, true)
      .attr(AddBattlerTagAttr, BattlerTagType.AUTOTOMIZED, true),
    new SelfStatusMove(MoveId.RAGE_POWDER, PokemonType.BUG, -1, 20, -1, 2, 5)
      .powderMove()
      .attr(AddBattlerTagAttr, BattlerTagType.CENTER_OF_ATTENTION, true),
    new StatusMove(MoveId.TELEKINESIS, PokemonType.PSYCHIC, -1, 15, -1, 0, 5)
      .condition(failOnGravityCondition)
      .condition((_user, target, _move) => ![ SpeciesId.DIGLETT, SpeciesId.DUGTRIO, SpeciesId.ALOLA_DIGLETT, SpeciesId.ALOLA_DUGTRIO, SpeciesId.SANDYGAST, SpeciesId.PALOSSAND, SpeciesId.WIGLETT, SpeciesId.WUGTRIO ].includes(target.species.speciesId))
      .condition((_user, target, _move) => !(target.species.speciesId === SpeciesId.GENGAR && target.getFormKey() === "mega"))
      .condition((_user, target, _move) => target.getTag(BattlerTagType.INGRAIN) == null && target.getTag(BattlerTagType.IGNORE_FLYING) == null)
      .attr(AddBattlerTagAttr, BattlerTagType.TELEKINESIS, false, true, 3)
      .attr(AddBattlerTagAttr, BattlerTagType.FLOATING, false, true, 3)
      .reflectable(),
    new StatusMove(MoveId.MAGIC_ROOM, PokemonType.PSYCHIC, -1, 10, -1, 0, 5)
      .ignoresProtect()
      .target(MoveTarget.BOTH_SIDES)
      .unimplemented(),
    new AttackMove(MoveId.SMACK_DOWN, PokemonType.ROCK, MoveCategory.PHYSICAL, 50, 100, 15, -1, 0, 5)
      .attr(FallDownAttr)
      .attr(AddBattlerTagAttr, BattlerTagType.INTERRUPTED)
      .attr(RemoveBattlerTagAttr, [ BattlerTagType.FLYING, BattlerTagType.FLOATING, BattlerTagType.TELEKINESIS ])
      .attr(HitsTagAttr, BattlerTagType.FLYING)
      .makesContact(false),
    new AttackMove(MoveId.STORM_THROW, PokemonType.FIGHTING, MoveCategory.PHYSICAL, 60, 100, 10, -1, 0, 5)
      .attr(CritOnlyAttr),
    new AttackMove(MoveId.FLAME_BURST, PokemonType.FIRE, MoveCategory.SPECIAL, 70, 100, 15, -1, 0, 5)
      .attr(FlameBurstAttr),
    new AttackMove(MoveId.SLUDGE_WAVE, PokemonType.POISON, MoveCategory.SPECIAL, 95, 100, 10, 10, 0, 5)
      .attr(StatusEffectAttr, StatusEffect.POISON)
      .target(MoveTarget.ALL_NEAR_OTHERS),
    new SelfStatusMove(MoveId.QUIVER_DANCE, PokemonType.BUG, -1, 20, -1, 0, 5)
      .attr(StatStageChangeAttr, [ Stat.SPATK, Stat.SPDEF, Stat.SPD ], 1, true)
      .danceMove(),
    new AttackMove(MoveId.HEAVY_SLAM, PokemonType.STEEL, MoveCategory.PHYSICAL, -1, 100, 10, -1, 0, 5)
      .attr(AlwaysHitMinimizeAttr)
      .attr(CompareWeightPowerAttr)
      .attr(HitsTagForDoubleDamageAttr, BattlerTagType.MINIMIZED),
    new AttackMove(MoveId.SYNCHRONOISE, PokemonType.PSYCHIC, MoveCategory.SPECIAL, 120, 100, 10, -1, 0, 5)
      .target(MoveTarget.ALL_NEAR_OTHERS)
      .condition(unknownTypeCondition)
      .attr(HitsSameTypeAttr),
    new AttackMove(MoveId.ELECTRO_BALL, PokemonType.ELECTRIC, MoveCategory.SPECIAL, -1, 100, 10, -1, 0, 5)
      .attr(ElectroBallPowerAttr)
      .ballBombMove(),
    new StatusMove(MoveId.SOAK, PokemonType.WATER, 100, 20, -1, 0, 5)
      .attr(ChangeTypeAttr, PokemonType.WATER)
      .reflectable(),
    new AttackMove(MoveId.FLAME_CHARGE, PokemonType.FIRE, MoveCategory.PHYSICAL, 50, 100, 20, 100, 0, 5)
      .attr(StatStageChangeAttr, [ Stat.SPD ], 1, true),
    new SelfStatusMove(MoveId.COIL, PokemonType.POISON, -1, 20, -1, 0, 5)
      .attr(StatStageChangeAttr, [ Stat.ATK, Stat.DEF, Stat.ACC ], 1, true),
    new AttackMove(MoveId.LOW_SWEEP, PokemonType.FIGHTING, MoveCategory.PHYSICAL, 65, 100, 20, 100, 0, 5)
      .attr(StatStageChangeAttr, [ Stat.SPD ], -1),
    new AttackMove(MoveId.ACID_SPRAY, PokemonType.POISON, MoveCategory.SPECIAL, 40, 100, 20, 100, 0, 5)
      .attr(StatStageChangeAttr, [ Stat.SPDEF ], -2)
      .ballBombMove(),
    new AttackMove(MoveId.FOUL_PLAY, PokemonType.DARK, MoveCategory.PHYSICAL, 95, 100, 15, -1, 0, 5)
      .attr(TargetAtkUserAtkAttr),
    new StatusMove(MoveId.SIMPLE_BEAM, PokemonType.NORMAL, 100, 15, -1, 0, 5)
      .attr(AbilityChangeAttr, AbilityId.SIMPLE)
      .reflectable(),
    new StatusMove(MoveId.ENTRAINMENT, PokemonType.NORMAL, 100, 15, -1, 0, 5)
      .attr(AbilityGiveAttr)
      .reflectable(),
    new StatusMove(MoveId.AFTER_YOU, PokemonType.NORMAL, -1, 15, -1, 0, 5)
      .ignoresProtect()
      .ignoresSubstitute()
      .target(MoveTarget.NEAR_OTHER)
      .condition(failIfSingleBattle)
      .condition((user, target, move) => !target.turnData.acted)
      .attr(AfterYouAttr),
    new AttackMove(MoveId.ROUND, PokemonType.NORMAL, MoveCategory.SPECIAL, 60, 100, 15, -1, 0, 5)
      .attr(CueNextRoundAttr)
      .attr(RoundPowerAttr)
      .soundBased(),
    new AttackMove(MoveId.ECHOED_VOICE, PokemonType.NORMAL, MoveCategory.SPECIAL, 40, 100, 15, -1, 0, 5)
      .attr(ConsecutiveUseMultiBasePowerAttr, 5, false)
      .soundBased(),
    new AttackMove(MoveId.CHIP_AWAY, PokemonType.NORMAL, MoveCategory.PHYSICAL, 70, 100, 20, -1, 0, 5)
      .attr(IgnoreOpponentStatStagesAttr),
    new AttackMove(MoveId.CLEAR_SMOG, PokemonType.POISON, MoveCategory.SPECIAL, 50, -1, 15, -1, 0, 5)
      .attr(ResetStatsAttr, false),
    new AttackMove(MoveId.STORED_POWER, PokemonType.PSYCHIC, MoveCategory.SPECIAL, 20, 100, 10, -1, 0, 5)
      .attr(PositiveStatStagePowerAttr),
    new StatusMove(MoveId.QUICK_GUARD, PokemonType.FIGHTING, -1, 15, -1, 3, 5)
      .target(MoveTarget.USER_SIDE)
      .attr(AddArenaTagAttr, ArenaTagType.QUICK_GUARD, 1, true, true)
      .condition(failIfLastCondition),
    new SelfStatusMove(MoveId.ALLY_SWITCH, PokemonType.PSYCHIC, -1, 15, -1, 2, 5)
      .ignoresProtect()
      .unimplemented(),
    new AttackMove(MoveId.SCALD, PokemonType.WATER, MoveCategory.SPECIAL, 80, 100, 15, 30, 0, 5)
      .attr(HealStatusEffectAttr, false, StatusEffect.FREEZE)
      .attr(HealStatusEffectAttr, true, StatusEffect.FREEZE)
      .attr(StatusEffectAttr, StatusEffect.BURN),
    new SelfStatusMove(MoveId.SHELL_SMASH, PokemonType.NORMAL, -1, 15, -1, 0, 5)
      .attr(StatStageChangeAttr, [ Stat.ATK, Stat.SPATK, Stat.SPD ], 2, true)
      .attr(StatStageChangeAttr, [ Stat.DEF, Stat.SPDEF ], -1, true),
    new StatusMove(MoveId.HEAL_PULSE, PokemonType.PSYCHIC, -1, 10, -1, 0, 5)
      .attr(HealAttr, 0.5, false, false)
      .pulseMove()
      .triageMove()
      .reflectable(),
    new AttackMove(MoveId.HEX, PokemonType.GHOST, MoveCategory.SPECIAL, 65, 100, 10, -1, 0, 5)
      .attr(
        MovePowerMultiplierAttr,
        (user, target, move) =>  target.status || target.hasAbility(AbilityId.COMATOSE) ? 2 : 1),
    new ChargingAttackMove(MoveId.SKY_DROP, PokemonType.FLYING, MoveCategory.PHYSICAL, 60, 100, 10, -1, 0, 5)
      .chargeText(i18next.t("moveTriggers:tookTargetIntoSky", { pokemonName: "{USER}", targetName: "{TARGET}" }))
      .chargeAttr(SemiInvulnerableAttr, BattlerTagType.FLYING)
      .condition(failOnGravityCondition)
      .condition((user, target, move) => !target.getTag(BattlerTagType.SUBSTITUTE))
      /*
       * Cf https://bulbapedia.bulbagarden.net/wiki/Sky_Drop_(move) and https://www.smogon.com/dex/sv/moves/sky-drop/:
       * Should immobilize and give target semi-invulnerability
       * Flying types should take no damage
       * Should fail on targets above a certain weight threshold
       * Should remove all redirection effects on successful takeoff (Rage Poweder, etc.)
       */
      .partial(),
    new SelfStatusMove(MoveId.SHIFT_GEAR, PokemonType.STEEL, -1, 10, -1, 0, 5)
      .attr(StatStageChangeAttr, [ Stat.ATK ], 1, true)
      .attr(StatStageChangeAttr, [ Stat.SPD ], 2, true),
    new AttackMove(MoveId.CIRCLE_THROW, PokemonType.FIGHTING, MoveCategory.PHYSICAL, 60, 90, 10, -1, -6, 5)
      .attr(ForceSwitchOutAttr, false, SwitchType.FORCE_SWITCH)
      .hidesTarget(),
    new AttackMove(MoveId.INCINERATE, PokemonType.FIRE, MoveCategory.SPECIAL, 60, 100, 15, -1, 0, 5)
      .target(MoveTarget.ALL_NEAR_ENEMIES)
      .attr(RemoveHeldItemAttr, true)
      .edgeCase(),
      // Should be able to remove items from pokemon with Sticky Hold if the damage causes them to faint
    new StatusMove(MoveId.QUASH, PokemonType.DARK, 100, 15, -1, 0, 5)
      .condition(failIfSingleBattle)
      .condition((user, target, move) => !target.turnData.acted)
      .attr(ForceLastAttr),
    new AttackMove(MoveId.ACROBATICS, PokemonType.FLYING, MoveCategory.PHYSICAL, 55, 100, 15, -1, 0, 5)
      .attr(MovePowerMultiplierAttr, (user, target, move) => Math.max(1, 2 - 0.2 * user.getHeldItems().filter(i => i.isTransferable).reduce((v, m) => v + m.stackCount, 0))),
    new StatusMove(MoveId.REFLECT_TYPE, PokemonType.NORMAL, -1, 15, -1, 0, 5)
      .ignoresSubstitute()
      .attr(CopyTypeAttr),
    new AttackMove(MoveId.RETALIATE, PokemonType.NORMAL, MoveCategory.PHYSICAL, 70, 100, 5, -1, 0, 5)
      .attr(MovePowerMultiplierAttr, (user, target, move) => {
        const turn = globalScene.currentBattle.turn;
        const lastPlayerFaint = globalScene.currentBattle.playerFaintsHistory[globalScene.currentBattle.playerFaintsHistory.length - 1];
        const lastEnemyFaint = globalScene.currentBattle.enemyFaintsHistory[globalScene.currentBattle.enemyFaintsHistory.length - 1];
        return (
          (lastPlayerFaint !== undefined && turn - lastPlayerFaint.turn === 1 && user.isPlayer()) ||
          (lastEnemyFaint !== undefined && turn - lastEnemyFaint.turn === 1 && user.isEnemy())
        ) ? 2 : 1;
      }),
    new AttackMove(MoveId.FINAL_GAMBIT, PokemonType.FIGHTING, MoveCategory.SPECIAL, -1, 100, 5, -1, 0, 5)
      .attr(UserHpDamageAttr)
      .attr(SacrificialAttrOnHit),
    new StatusMove(MoveId.BESTOW, PokemonType.NORMAL, -1, 15, -1, 0, 5)
      .ignoresProtect()
      .ignoresSubstitute()
      .unimplemented(),
    new AttackMove(MoveId.INFERNO, PokemonType.FIRE, MoveCategory.SPECIAL, 100, 50, 5, 100, 0, 5)
      .attr(StatusEffectAttr, StatusEffect.BURN),
    new AttackMove(MoveId.WATER_PLEDGE, PokemonType.WATER, MoveCategory.SPECIAL, 80, 100, 10, -1, 0, 5)
      .attr(AwaitCombinedPledgeAttr)
      .attr(CombinedPledgeTypeAttr)
      .attr(CombinedPledgePowerAttr)
      .attr(CombinedPledgeStabBoostAttr)
      .attr(AddPledgeEffectAttr, ArenaTagType.WATER_FIRE_PLEDGE, MoveId.FIRE_PLEDGE, true)
      .attr(AddPledgeEffectAttr, ArenaTagType.GRASS_WATER_PLEDGE, MoveId.GRASS_PLEDGE)
      .attr(BypassRedirectAttr, true),
    new AttackMove(MoveId.FIRE_PLEDGE, PokemonType.FIRE, MoveCategory.SPECIAL, 80, 100, 10, -1, 0, 5)
      .attr(AwaitCombinedPledgeAttr)
      .attr(CombinedPledgeTypeAttr)
      .attr(CombinedPledgePowerAttr)
      .attr(CombinedPledgeStabBoostAttr)
      .attr(AddPledgeEffectAttr, ArenaTagType.FIRE_GRASS_PLEDGE, MoveId.GRASS_PLEDGE)
      .attr(AddPledgeEffectAttr, ArenaTagType.WATER_FIRE_PLEDGE, MoveId.WATER_PLEDGE, true)
      .attr(BypassRedirectAttr, true),
    new AttackMove(MoveId.GRASS_PLEDGE, PokemonType.GRASS, MoveCategory.SPECIAL, 80, 100, 10, -1, 0, 5)
      .attr(AwaitCombinedPledgeAttr)
      .attr(CombinedPledgeTypeAttr)
      .attr(CombinedPledgePowerAttr)
      .attr(CombinedPledgeStabBoostAttr)
      .attr(AddPledgeEffectAttr, ArenaTagType.GRASS_WATER_PLEDGE, MoveId.WATER_PLEDGE)
      .attr(AddPledgeEffectAttr, ArenaTagType.FIRE_GRASS_PLEDGE, MoveId.FIRE_PLEDGE)
      .attr(BypassRedirectAttr, true),
    new AttackMove(MoveId.VOLT_SWITCH, PokemonType.ELECTRIC, MoveCategory.SPECIAL, 70, 100, 20, -1, 0, 5)
      .attr(ForceSwitchOutAttr, true),
    new AttackMove(MoveId.STRUGGLE_BUG, PokemonType.BUG, MoveCategory.SPECIAL, 50, 100, 20, 100, 0, 5)
      .attr(StatStageChangeAttr, [ Stat.SPATK ], -1)
      .target(MoveTarget.ALL_NEAR_ENEMIES),
    new AttackMove(MoveId.BULLDOZE, PokemonType.GROUND, MoveCategory.PHYSICAL, 60, 100, 20, 100, 0, 5)
      .attr(StatStageChangeAttr, [ Stat.SPD ], -1)
      .attr(MovePowerMultiplierAttr, (user, target, move) => globalScene.arena.getTerrainType() === TerrainType.GRASSY && target.isGrounded() ? 0.5 : 1)
      .makesContact(false)
      .target(MoveTarget.ALL_NEAR_OTHERS),
    new AttackMove(MoveId.FROST_BREATH, PokemonType.ICE, MoveCategory.SPECIAL, 60, 90, 10, -1, 0, 5)
      .attr(CritOnlyAttr),
    new AttackMove(MoveId.DRAGON_TAIL, PokemonType.DRAGON, MoveCategory.PHYSICAL, 60, 90, 10, -1, -6, 5)
      .attr(ForceSwitchOutAttr, false, SwitchType.FORCE_SWITCH)
      .hidesTarget(),
    new SelfStatusMove(MoveId.WORK_UP, PokemonType.NORMAL, -1, 30, -1, 0, 5)
      .attr(StatStageChangeAttr, [ Stat.ATK, Stat.SPATK ], 1, true),
    new AttackMove(MoveId.ELECTROWEB, PokemonType.ELECTRIC, MoveCategory.SPECIAL, 55, 95, 15, 100, 0, 5)
      .attr(StatStageChangeAttr, [ Stat.SPD ], -1)
      .target(MoveTarget.ALL_NEAR_ENEMIES),
    new AttackMove(MoveId.WILD_CHARGE, PokemonType.ELECTRIC, MoveCategory.PHYSICAL, 90, 100, 15, -1, 0, 5)
      .attr(RecoilAttr)
      .recklessMove(),
    new AttackMove(MoveId.DRILL_RUN, PokemonType.GROUND, MoveCategory.PHYSICAL, 80, 95, 10, -1, 0, 5)
      .attr(HighCritAttr),
    new AttackMove(MoveId.DUAL_CHOP, PokemonType.DRAGON, MoveCategory.PHYSICAL, 40, 90, 15, -1, 0, 5)
      .attr(MultiHitAttr, MultiHitType._2),
    new AttackMove(MoveId.HEART_STAMP, PokemonType.PSYCHIC, MoveCategory.PHYSICAL, 60, 100, 25, 30, 0, 5)
      .attr(FlinchAttr),
    new AttackMove(MoveId.HORN_LEECH, PokemonType.GRASS, MoveCategory.PHYSICAL, 75, 100, 10, -1, 0, 5)
      .attr(HitHealAttr)
      .triageMove(),
    new AttackMove(MoveId.SACRED_SWORD, PokemonType.FIGHTING, MoveCategory.PHYSICAL, 90, 100, 15, -1, 0, 5)
      .attr(IgnoreOpponentStatStagesAttr)
      .slicingMove(),
    new AttackMove(MoveId.RAZOR_SHELL, PokemonType.WATER, MoveCategory.PHYSICAL, 75, 95, 10, 50, 0, 5)
      .attr(StatStageChangeAttr, [ Stat.DEF ], -1)
      .slicingMove(),
    new AttackMove(MoveId.HEAT_CRASH, PokemonType.FIRE, MoveCategory.PHYSICAL, -1, 100, 10, -1, 0, 5)
      .attr(AlwaysHitMinimizeAttr)
      .attr(CompareWeightPowerAttr)
      .attr(HitsTagForDoubleDamageAttr, BattlerTagType.MINIMIZED),
    new AttackMove(MoveId.LEAF_TORNADO, PokemonType.GRASS, MoveCategory.SPECIAL, 65, 90, 10, 50, 0, 5)
      .attr(StatStageChangeAttr, [ Stat.ACC ], -1),
    new AttackMove(MoveId.STEAMROLLER, PokemonType.BUG, MoveCategory.PHYSICAL, 65, 100, 20, 30, 0, 5)
      .attr(AlwaysHitMinimizeAttr)
      .attr(HitsTagForDoubleDamageAttr, BattlerTagType.MINIMIZED)
      .attr(FlinchAttr),
    new SelfStatusMove(MoveId.COTTON_GUARD, PokemonType.GRASS, -1, 10, -1, 0, 5)
      .attr(StatStageChangeAttr, [ Stat.DEF ], 3, true),
    new AttackMove(MoveId.NIGHT_DAZE, PokemonType.DARK, MoveCategory.SPECIAL, 85, 95, 10, 40, 0, 5)
      .attr(StatStageChangeAttr, [ Stat.ACC ], -1),
    new AttackMove(MoveId.PSYSTRIKE, PokemonType.PSYCHIC, MoveCategory.SPECIAL, 100, 100, 10, -1, 0, 5)
      .attr(DefDefAttr),
    new AttackMove(MoveId.TAIL_SLAP, PokemonType.NORMAL, MoveCategory.PHYSICAL, 25, 85, 10, -1, 0, 5)
      .attr(MultiHitAttr),
    new AttackMove(MoveId.HURRICANE, PokemonType.FLYING, MoveCategory.SPECIAL, 110, 70, 10, 30, 0, 5)
      .attr(ThunderAccuracyAttr)
      .attr(ConfuseAttr)
      .attr(HitsTagAttr, BattlerTagType.FLYING)
      .windMove(),
    new AttackMove(MoveId.HEAD_CHARGE, PokemonType.NORMAL, MoveCategory.PHYSICAL, 120, 100, 15, -1, 0, 5)
      .attr(RecoilAttr)
      .recklessMove(),
    new AttackMove(MoveId.GEAR_GRIND, PokemonType.STEEL, MoveCategory.PHYSICAL, 50, 85, 15, -1, 0, 5)
      .attr(MultiHitAttr, MultiHitType._2),
    new AttackMove(MoveId.SEARING_SHOT, PokemonType.FIRE, MoveCategory.SPECIAL, 100, 100, 5, 30, 0, 5)
      .attr(StatusEffectAttr, StatusEffect.BURN)
      .ballBombMove()
      .target(MoveTarget.ALL_NEAR_OTHERS),
    new AttackMove(MoveId.TECHNO_BLAST, PokemonType.NORMAL, MoveCategory.SPECIAL, 120, 100, 5, -1, 0, 5)
      .attr(TechnoBlastTypeAttr),
    new AttackMove(MoveId.RELIC_SONG, PokemonType.NORMAL, MoveCategory.SPECIAL, 75, 100, 10, 10, 0, 5)
      .attr(StatusEffectAttr, StatusEffect.SLEEP)
      .soundBased()
      .target(MoveTarget.ALL_NEAR_ENEMIES),
    new AttackMove(MoveId.SECRET_SWORD, PokemonType.FIGHTING, MoveCategory.SPECIAL, 85, 100, 10, -1, 0, 5)
      .attr(DefDefAttr)
      .slicingMove(),
    new AttackMove(MoveId.GLACIATE, PokemonType.ICE, MoveCategory.SPECIAL, 65, 95, 10, 100, 0, 5)
      .attr(StatStageChangeAttr, [ Stat.SPD ], -1)
      .target(MoveTarget.ALL_NEAR_ENEMIES),
    new AttackMove(MoveId.BOLT_STRIKE, PokemonType.ELECTRIC, MoveCategory.PHYSICAL, 130, 85, 5, 20, 0, 5)
      .attr(StatusEffectAttr, StatusEffect.PARALYSIS),
    new AttackMove(MoveId.BLUE_FLARE, PokemonType.FIRE, MoveCategory.SPECIAL, 130, 85, 5, 20, 0, 5)
      .attr(StatusEffectAttr, StatusEffect.BURN),
    new AttackMove(MoveId.FIERY_DANCE, PokemonType.FIRE, MoveCategory.SPECIAL, 80, 100, 10, 50, 0, 5)
      .attr(StatStageChangeAttr, [ Stat.SPATK ], 1, true)
      .danceMove(),
    new ChargingAttackMove(MoveId.FREEZE_SHOCK, PokemonType.ICE, MoveCategory.PHYSICAL, 140, 90, 5, 30, 0, 5)
      .chargeText(i18next.t("moveTriggers:becameCloakedInFreezingLight", { pokemonName: "{USER}" }))
      .attr(StatusEffectAttr, StatusEffect.PARALYSIS)
      .makesContact(false),
    new ChargingAttackMove(MoveId.ICE_BURN, PokemonType.ICE, MoveCategory.SPECIAL, 140, 90, 5, 30, 0, 5)
      .chargeText(i18next.t("moveTriggers:becameCloakedInFreezingAir", { pokemonName: "{USER}" }))
      .attr(StatusEffectAttr, StatusEffect.BURN),
    new AttackMove(MoveId.SNARL, PokemonType.DARK, MoveCategory.SPECIAL, 55, 95, 15, 100, 0, 5)
      .attr(StatStageChangeAttr, [ Stat.SPATK ], -1)
      .soundBased()
      .target(MoveTarget.ALL_NEAR_ENEMIES),
    new AttackMove(MoveId.ICICLE_CRASH, PokemonType.ICE, MoveCategory.PHYSICAL, 85, 90, 10, 30, 0, 5)
      .attr(FlinchAttr)
      .makesContact(false),
    new AttackMove(MoveId.V_CREATE, PokemonType.FIRE, MoveCategory.PHYSICAL, 180, 95, 5, -1, 0, 5)
      .attr(StatStageChangeAttr, [ Stat.DEF, Stat.SPDEF, Stat.SPD ], -1, true),
    new AttackMove(MoveId.FUSION_FLARE, PokemonType.FIRE, MoveCategory.SPECIAL, 100, 100, 5, -1, 0, 5)
      .attr(HealStatusEffectAttr, true, StatusEffect.FREEZE)
      .attr(LastMoveDoublePowerAttr, MoveId.FUSION_BOLT),
    new AttackMove(MoveId.FUSION_BOLT, PokemonType.ELECTRIC, MoveCategory.PHYSICAL, 100, 100, 5, -1, 0, 5)
      .attr(LastMoveDoublePowerAttr, MoveId.FUSION_FLARE)
      .makesContact(false),
    new AttackMove(MoveId.FLYING_PRESS, PokemonType.FIGHTING, MoveCategory.PHYSICAL, 100, 95, 10, -1, 0, 6)
      .attr(AlwaysHitMinimizeAttr)
      .attr(FlyingTypeMultiplierAttr)
      .attr(HitsTagForDoubleDamageAttr, BattlerTagType.MINIMIZED)
      .condition(failOnGravityCondition),
    new StatusMove(MoveId.MAT_BLOCK, PokemonType.FIGHTING, -1, 10, -1, 0, 6)
      .target(MoveTarget.USER_SIDE)
      .attr(AddArenaTagAttr, ArenaTagType.MAT_BLOCK, 1, true, true)
      .condition(new FirstMoveCondition())
      .condition(failIfLastCondition),
    new AttackMove(MoveId.BELCH, PokemonType.POISON, MoveCategory.SPECIAL, 120, 90, 10, -1, 0, 6)
      .condition((user, target, move) => user.battleData.hasEatenBerry),
    new StatusMove(MoveId.ROTOTILLER, PokemonType.GROUND, -1, 10, -1, 0, 6)
      .target(MoveTarget.ALL)
      .condition((user, target, move) => {
        // If any fielded pokémon is grass-type and grounded.
        return [ ...globalScene.getEnemyParty(), ...globalScene.getPlayerParty() ].some((poke) => poke.isOfType(PokemonType.GRASS) && poke.isGrounded());
      })
      .attr(StatStageChangeAttr, [ Stat.ATK, Stat.SPATK ], 1, false, { condition: (user, target, move) => target.isOfType(PokemonType.GRASS) && target.isGrounded() }),
    new StatusMove(MoveId.STICKY_WEB, PokemonType.BUG, -1, 20, -1, 0, 6)
      .attr(AddArenaTrapTagAttr, ArenaTagType.STICKY_WEB)
      .target(MoveTarget.ENEMY_SIDE)
      .reflectable(),
    new AttackMove(MoveId.FELL_STINGER, PokemonType.BUG, MoveCategory.PHYSICAL, 50, 100, 25, -1, 0, 6)
      .attr(PostVictoryStatStageChangeAttr, [ Stat.ATK ], 3, true ),
    new ChargingAttackMove(MoveId.PHANTOM_FORCE, PokemonType.GHOST, MoveCategory.PHYSICAL, 90, 100, 10, -1, 0, 6)
      .chargeText(i18next.t("moveTriggers:vanishedInstantly", { pokemonName: "{USER}" }))
      .chargeAttr(SemiInvulnerableAttr, BattlerTagType.HIDDEN)
      .ignoresProtect(),
    new StatusMove(MoveId.TRICK_OR_TREAT, PokemonType.GHOST, 100, 20, -1, 0, 6)
      .attr(AddTypeAttr, PokemonType.GHOST)
      .reflectable(),
    new StatusMove(MoveId.NOBLE_ROAR, PokemonType.NORMAL, 100, 30, -1, 0, 6)
      .attr(StatStageChangeAttr, [ Stat.ATK, Stat.SPATK ], -1)
      .soundBased()
      .reflectable(),
    new StatusMove(MoveId.ION_DELUGE, PokemonType.ELECTRIC, -1, 25, -1, 1, 6)
      .attr(AddArenaTagAttr, ArenaTagType.ION_DELUGE)
      .target(MoveTarget.BOTH_SIDES),
    new AttackMove(MoveId.PARABOLIC_CHARGE, PokemonType.ELECTRIC, MoveCategory.SPECIAL, 65, 100, 20, -1, 0, 6)
      .attr(HitHealAttr)
      .target(MoveTarget.ALL_NEAR_OTHERS)
      .triageMove(),
    new StatusMove(MoveId.FORESTS_CURSE, PokemonType.GRASS, 100, 20, -1, 0, 6)
      .attr(AddTypeAttr, PokemonType.GRASS)
      .reflectable(),
    new AttackMove(MoveId.PETAL_BLIZZARD, PokemonType.GRASS, MoveCategory.PHYSICAL, 90, 100, 15, -1, 0, 6)
      .windMove()
      .makesContact(false)
      .target(MoveTarget.ALL_NEAR_OTHERS),
    new AttackMove(MoveId.FREEZE_DRY, PokemonType.ICE, MoveCategory.SPECIAL, 70, 100, 20, 10, 0, 6)
      .attr(StatusEffectAttr, StatusEffect.FREEZE)
      .attr(FreezeDryAttr),
    new AttackMove(MoveId.DISARMING_VOICE, PokemonType.FAIRY, MoveCategory.SPECIAL, 40, -1, 15, -1, 0, 6)
      .soundBased()
      .target(MoveTarget.ALL_NEAR_ENEMIES),
    new StatusMove(MoveId.PARTING_SHOT, PokemonType.DARK, 100, 20, -1, 0, 6)
      .attr(StatStageChangeAttr, [ Stat.ATK, Stat.SPATK ], -1, false, { trigger: MoveEffectTrigger.PRE_APPLY })
      .attr(ForceSwitchOutAttr, true)
      .soundBased()
      .reflectable(),
    new StatusMove(MoveId.TOPSY_TURVY, PokemonType.DARK, -1, 20, -1, 0, 6)
      .attr(InvertStatsAttr)
      .reflectable(),
    new AttackMove(MoveId.DRAINING_KISS, PokemonType.FAIRY, MoveCategory.SPECIAL, 50, 100, 10, -1, 0, 6)
      .attr(HitHealAttr, 0.75)
      .makesContact()
      .triageMove(),
    new StatusMove(MoveId.CRAFTY_SHIELD, PokemonType.FAIRY, -1, 10, -1, 3, 6)
      .target(MoveTarget.USER_SIDE)
      .attr(AddArenaTagAttr, ArenaTagType.CRAFTY_SHIELD, 1, true, true)
      .condition(failIfLastCondition),
    new StatusMove(MoveId.FLOWER_SHIELD, PokemonType.FAIRY, -1, 10, -1, 0, 6)
      .target(MoveTarget.ALL)
      .attr(StatStageChangeAttr, [ Stat.DEF ], 1, false, { condition: (user, target, move) => target.getTypes().includes(PokemonType.GRASS) && !target.getTag(SemiInvulnerableTag) }),
    new StatusMove(MoveId.GRASSY_TERRAIN, PokemonType.GRASS, -1, 10, -1, 0, 6)
      .attr(TerrainChangeAttr, TerrainType.GRASSY)
      .target(MoveTarget.BOTH_SIDES),
    new StatusMove(MoveId.MISTY_TERRAIN, PokemonType.FAIRY, -1, 10, -1, 0, 6)
      .attr(TerrainChangeAttr, TerrainType.MISTY)
      .target(MoveTarget.BOTH_SIDES),
    new StatusMove(MoveId.ELECTRIFY, PokemonType.ELECTRIC, -1, 20, -1, 0, 6)
      .attr(AddBattlerTagAttr, BattlerTagType.ELECTRIFIED, false, true),
    new AttackMove(MoveId.PLAY_ROUGH, PokemonType.FAIRY, MoveCategory.PHYSICAL, 90, 90, 10, 10, 0, 6)
      .attr(StatStageChangeAttr, [ Stat.ATK ], -1),
    new AttackMove(MoveId.FAIRY_WIND, PokemonType.FAIRY, MoveCategory.SPECIAL, 40, 100, 30, -1, 0, 6)
      .windMove(),
    new AttackMove(MoveId.MOONBLAST, PokemonType.FAIRY, MoveCategory.SPECIAL, 95, 100, 15, 30, 0, 6)
      .attr(StatStageChangeAttr, [ Stat.SPATK ], -1),
    new AttackMove(MoveId.BOOMBURST, PokemonType.NORMAL, MoveCategory.SPECIAL, 140, 100, 10, -1, 0, 6)
      .soundBased()
      .target(MoveTarget.ALL_NEAR_OTHERS),
    new StatusMove(MoveId.FAIRY_LOCK, PokemonType.FAIRY, -1, 10, -1, 0, 6)
      .ignoresSubstitute()
      .ignoresProtect()
      .target(MoveTarget.BOTH_SIDES)
      .attr(AddArenaTagAttr, ArenaTagType.FAIRY_LOCK, 2, true),
    new SelfStatusMove(MoveId.KINGS_SHIELD, PokemonType.STEEL, -1, 10, -1, 4, 6)
      .attr(ProtectAttr, BattlerTagType.KINGS_SHIELD)
      .condition(failIfLastCondition),
    new StatusMove(MoveId.PLAY_NICE, PokemonType.NORMAL, -1, 20, -1, 0, 6)
      .attr(StatStageChangeAttr, [ Stat.ATK ], -1)
      .ignoresSubstitute()
      .reflectable(),
    new StatusMove(MoveId.CONFIDE, PokemonType.NORMAL, -1, 20, -1, 0, 6)
      .attr(StatStageChangeAttr, [ Stat.SPATK ], -1)
      .soundBased()
      .reflectable(),
    new AttackMove(MoveId.DIAMOND_STORM, PokemonType.ROCK, MoveCategory.PHYSICAL, 100, 95, 5, 50, 0, 6)
      .attr(StatStageChangeAttr, [ Stat.DEF ], 2, true, { firstTargetOnly: true })
      .makesContact(false)
      .target(MoveTarget.ALL_NEAR_ENEMIES),
    new AttackMove(MoveId.STEAM_ERUPTION, PokemonType.WATER, MoveCategory.SPECIAL, 110, 95, 5, 30, 0, 6)
      .attr(HealStatusEffectAttr, true, StatusEffect.FREEZE)
      .attr(HealStatusEffectAttr, false, StatusEffect.FREEZE)
      .attr(StatusEffectAttr, StatusEffect.BURN),
    new AttackMove(MoveId.HYPERSPACE_HOLE, PokemonType.PSYCHIC, MoveCategory.SPECIAL, 80, -1, 5, -1, 0, 6)
      .ignoresProtect()
      .ignoresSubstitute(),
    new AttackMove(MoveId.WATER_SHURIKEN, PokemonType.WATER, MoveCategory.SPECIAL, 15, 100, 20, -1, 1, 6)
      .attr(MultiHitAttr)
      .attr(WaterShurikenPowerAttr)
      .attr(WaterShurikenMultiHitTypeAttr),
    new AttackMove(MoveId.MYSTICAL_FIRE, PokemonType.FIRE, MoveCategory.SPECIAL, 75, 100, 10, 100, 0, 6)
      .attr(StatStageChangeAttr, [ Stat.SPATK ], -1),
    new SelfStatusMove(MoveId.SPIKY_SHIELD, PokemonType.GRASS, -1, 10, -1, 4, 6)
      .attr(ProtectAttr, BattlerTagType.SPIKY_SHIELD)
      .condition(failIfLastCondition),
    new StatusMove(MoveId.AROMATIC_MIST, PokemonType.FAIRY, -1, 20, -1, 0, 6)
      .attr(StatStageChangeAttr, [ Stat.SPDEF ], 1)
      .ignoresSubstitute()
      .condition(failIfSingleBattle)
      .target(MoveTarget.NEAR_ALLY),
    new StatusMove(MoveId.EERIE_IMPULSE, PokemonType.ELECTRIC, 100, 15, -1, 0, 6)
      .attr(StatStageChangeAttr, [ Stat.SPATK ], -2)
      .reflectable(),
    new StatusMove(MoveId.VENOM_DRENCH, PokemonType.POISON, 100, 20, -1, 0, 6)
      .attr(StatStageChangeAttr, [ Stat.ATK, Stat.SPATK, Stat.SPD ], -1, false, { condition: (user, target, move) => target.status?.effect === StatusEffect.POISON || target.status?.effect === StatusEffect.TOXIC })
      .target(MoveTarget.ALL_NEAR_ENEMIES)
      .reflectable(),
    new StatusMove(MoveId.POWDER, PokemonType.BUG, 100, 20, -1, 1, 6)
      .attr(AddBattlerTagAttr, BattlerTagType.POWDER, false, true)
      .ignoresSubstitute()
      .powderMove()
      .reflectable(),
    new ChargingSelfStatusMove(MoveId.GEOMANCY, PokemonType.FAIRY, -1, 10, -1, 0, 6)
      .chargeText(i18next.t("moveTriggers:isChargingPower", { pokemonName: "{USER}" }))
      .attr(StatStageChangeAttr, [ Stat.SPATK, Stat.SPDEF, Stat.SPD ], 2, true),
    new StatusMove(MoveId.MAGNETIC_FLUX, PokemonType.ELECTRIC, -1, 20, -1, 0, 6)
      .attr(StatStageChangeAttr, [ Stat.DEF, Stat.SPDEF ], 1, false, { condition: (user, target, move) => !![ AbilityId.PLUS, AbilityId.MINUS ].find(a => target.hasAbility(a, false)) })
      .ignoresSubstitute()
      .target(MoveTarget.USER_AND_ALLIES)
      .condition((user, target, move) => !![ user, user.getAlly() ].filter(p => p?.isActive()).find(p => !![ AbilityId.PLUS, AbilityId.MINUS ].find(a => p?.hasAbility(a, false)))),
    new StatusMove(MoveId.HAPPY_HOUR, PokemonType.NORMAL, -1, 30, -1, 0, 6) // No animation
      .attr(AddArenaTagAttr, ArenaTagType.HAPPY_HOUR, null, true)
      .target(MoveTarget.USER_SIDE),
    new StatusMove(MoveId.ELECTRIC_TERRAIN, PokemonType.ELECTRIC, -1, 10, -1, 0, 6)
      .attr(TerrainChangeAttr, TerrainType.ELECTRIC)
      .target(MoveTarget.BOTH_SIDES),
    new AttackMove(MoveId.DAZZLING_GLEAM, PokemonType.FAIRY, MoveCategory.SPECIAL, 80, 100, 10, -1, 0, 6)
      .target(MoveTarget.ALL_NEAR_ENEMIES),
    new SelfStatusMove(MoveId.CELEBRATE, PokemonType.NORMAL, -1, 40, -1, 0, 6)
      // NB: This needs a lambda function as the user will not be logged in by the time the moves are initialized
      .attr(MessageAttr, () => i18next.t("moveTriggers:celebrate", { playerName: loggedInUser?.username })),
    new StatusMove(MoveId.HOLD_HANDS, PokemonType.NORMAL, -1, 40, -1, 0, 6)
      .ignoresSubstitute()
      .target(MoveTarget.NEAR_ALLY),
    new StatusMove(MoveId.BABY_DOLL_EYES, PokemonType.FAIRY, 100, 30, -1, 1, 6)
      .attr(StatStageChangeAttr, [ Stat.ATK ], -1)
      .reflectable(),
    new AttackMove(MoveId.NUZZLE, PokemonType.ELECTRIC, MoveCategory.PHYSICAL, 20, 100, 20, 100, 0, 6)
      .attr(StatusEffectAttr, StatusEffect.PARALYSIS),
    new AttackMove(MoveId.HOLD_BACK, PokemonType.NORMAL, MoveCategory.PHYSICAL, 40, 100, 40, -1, 0, 6)
      .attr(SurviveDamageAttr),
    new AttackMove(MoveId.INFESTATION, PokemonType.BUG, MoveCategory.SPECIAL, 20, 100, 20, -1, 0, 6)
      .makesContact()
      .attr(TrapAttr, BattlerTagType.INFESTATION),
    new AttackMove(MoveId.POWER_UP_PUNCH, PokemonType.FIGHTING, MoveCategory.PHYSICAL, 40, 100, 20, 100, 0, 6)
      .attr(StatStageChangeAttr, [ Stat.ATK ], 1, true)
      .punchingMove(),
    new AttackMove(MoveId.OBLIVION_WING, PokemonType.FLYING, MoveCategory.SPECIAL, 80, 100, 10, -1, 0, 6)
      .attr(HitHealAttr, 0.75)
      .triageMove(),
    new AttackMove(MoveId.THOUSAND_ARROWS, PokemonType.GROUND, MoveCategory.PHYSICAL, 90, 100, 10, -1, 0, 6)
      .attr(NeutralDamageAgainstFlyingTypeMultiplierAttr)
      .attr(FallDownAttr)
      .attr(HitsTagAttr, BattlerTagType.FLYING)
      .attr(HitsTagAttr, BattlerTagType.FLOATING)
      .attr(AddBattlerTagAttr, BattlerTagType.INTERRUPTED)
      .attr(RemoveBattlerTagAttr, [ BattlerTagType.FLYING, BattlerTagType.FLOATING, BattlerTagType.TELEKINESIS ])
      .makesContact(false)
      .target(MoveTarget.ALL_NEAR_ENEMIES),
    new AttackMove(MoveId.THOUSAND_WAVES, PokemonType.GROUND, MoveCategory.PHYSICAL, 90, 100, 10, 100, 0, 6)
      .attr(AddBattlerTagAttr, BattlerTagType.TRAPPED, false, false, 1, 1, true)
      .makesContact(false)
      .target(MoveTarget.ALL_NEAR_ENEMIES),
    new AttackMove(MoveId.LANDS_WRATH, PokemonType.GROUND, MoveCategory.PHYSICAL, 90, 100, 10, -1, 0, 6)
      .makesContact(false)
      .target(MoveTarget.ALL_NEAR_ENEMIES),
    new AttackMove(MoveId.LIGHT_OF_RUIN, PokemonType.FAIRY, MoveCategory.SPECIAL, 140, 90, 5, -1, 0, 6)
      .attr(RecoilAttr, false, 0.5)
      .recklessMove(),
    new AttackMove(MoveId.ORIGIN_PULSE, PokemonType.WATER, MoveCategory.SPECIAL, 110, 85, 10, -1, 0, 6)
      .pulseMove()
      .target(MoveTarget.ALL_NEAR_ENEMIES),
    new AttackMove(MoveId.PRECIPICE_BLADES, PokemonType.GROUND, MoveCategory.PHYSICAL, 120, 85, 10, -1, 0, 6)
      .makesContact(false)
      .target(MoveTarget.ALL_NEAR_ENEMIES),
    new AttackMove(MoveId.DRAGON_ASCENT, PokemonType.FLYING, MoveCategory.PHYSICAL, 120, 100, 5, -1, 0, 6)
      .attr(StatStageChangeAttr, [ Stat.DEF, Stat.SPDEF ], -1, true),
    new AttackMove(MoveId.HYPERSPACE_FURY, PokemonType.DARK, MoveCategory.PHYSICAL, 100, -1, 5, -1, 0, 6)
      .attr(StatStageChangeAttr, [ Stat.DEF ], -1, true)
      .ignoresSubstitute()
      .makesContact(false)
      .ignoresProtect(),
    /* Unused */
    new AttackMove(MoveId.BREAKNECK_BLITZ__PHYSICAL, PokemonType.NORMAL, MoveCategory.PHYSICAL, -1, -1, 1, -1, 0, 7)
      .unimplemented(),
    new AttackMove(MoveId.BREAKNECK_BLITZ__SPECIAL, PokemonType.NORMAL, MoveCategory.SPECIAL, -1, -1, 1, -1, 0, 7)
      .unimplemented(),
    new AttackMove(MoveId.ALL_OUT_PUMMELING__PHYSICAL, PokemonType.FIGHTING, MoveCategory.PHYSICAL, -1, -1, 1, -1, 0, 7)
      .unimplemented(),
    new AttackMove(MoveId.ALL_OUT_PUMMELING__SPECIAL, PokemonType.FIGHTING, MoveCategory.SPECIAL, -1, -1, 1, -1, 0, 7)
      .unimplemented(),
    new AttackMove(MoveId.SUPERSONIC_SKYSTRIKE__PHYSICAL, PokemonType.FLYING, MoveCategory.PHYSICAL, -1, -1, 1, -1, 0, 7)
      .unimplemented(),
    new AttackMove(MoveId.SUPERSONIC_SKYSTRIKE__SPECIAL, PokemonType.FLYING, MoveCategory.SPECIAL, -1, -1, 1, -1, 0, 7)
      .unimplemented(),
    new AttackMove(MoveId.ACID_DOWNPOUR__PHYSICAL, PokemonType.POISON, MoveCategory.PHYSICAL, -1, -1, 1, -1, 0, 7)
      .unimplemented(),
    new AttackMove(MoveId.ACID_DOWNPOUR__SPECIAL, PokemonType.POISON, MoveCategory.SPECIAL, -1, -1, 1, -1, 0, 7)
      .unimplemented(),
    new AttackMove(MoveId.TECTONIC_RAGE__PHYSICAL, PokemonType.GROUND, MoveCategory.PHYSICAL, -1, -1, 1, -1, 0, 7)
      .unimplemented(),
    new AttackMove(MoveId.TECTONIC_RAGE__SPECIAL, PokemonType.GROUND, MoveCategory.SPECIAL, -1, -1, 1, -1, 0, 7)
      .unimplemented(),
    new AttackMove(MoveId.CONTINENTAL_CRUSH__PHYSICAL, PokemonType.ROCK, MoveCategory.PHYSICAL, -1, -1, 1, -1, 0, 7)
      .unimplemented(),
    new AttackMove(MoveId.CONTINENTAL_CRUSH__SPECIAL, PokemonType.ROCK, MoveCategory.SPECIAL, -1, -1, 1, -1, 0, 7)
      .unimplemented(),
    new AttackMove(MoveId.SAVAGE_SPIN_OUT__PHYSICAL, PokemonType.BUG, MoveCategory.PHYSICAL, -1, -1, 1, -1, 0, 7)
      .unimplemented(),
    new AttackMove(MoveId.SAVAGE_SPIN_OUT__SPECIAL, PokemonType.BUG, MoveCategory.SPECIAL, -1, -1, 1, -1, 0, 7)
      .unimplemented(),
    new AttackMove(MoveId.NEVER_ENDING_NIGHTMARE__PHYSICAL, PokemonType.GHOST, MoveCategory.PHYSICAL, -1, -1, 1, -1, 0, 7)
      .unimplemented(),
    new AttackMove(MoveId.NEVER_ENDING_NIGHTMARE__SPECIAL, PokemonType.GHOST, MoveCategory.SPECIAL, -1, -1, 1, -1, 0, 7)
      .unimplemented(),
    new AttackMove(MoveId.CORKSCREW_CRASH__PHYSICAL, PokemonType.STEEL, MoveCategory.PHYSICAL, -1, -1, 1, -1, 0, 7)
      .unimplemented(),
    new AttackMove(MoveId.CORKSCREW_CRASH__SPECIAL, PokemonType.STEEL, MoveCategory.SPECIAL, -1, -1, 1, -1, 0, 7)
      .unimplemented(),
    new AttackMove(MoveId.INFERNO_OVERDRIVE__PHYSICAL, PokemonType.FIRE, MoveCategory.PHYSICAL, -1, -1, 1, -1, 0, 7)
      .unimplemented(),
    new AttackMove(MoveId.INFERNO_OVERDRIVE__SPECIAL, PokemonType.FIRE, MoveCategory.SPECIAL, -1, -1, 1, -1, 0, 7)
      .unimplemented(),
    new AttackMove(MoveId.HYDRO_VORTEX__PHYSICAL, PokemonType.WATER, MoveCategory.PHYSICAL, -1, -1, 1, -1, 0, 7)
      .unimplemented(),
    new AttackMove(MoveId.HYDRO_VORTEX__SPECIAL, PokemonType.WATER, MoveCategory.SPECIAL, -1, -1, 1, -1, 0, 7)
      .unimplemented(),
    new AttackMove(MoveId.BLOOM_DOOM__PHYSICAL, PokemonType.GRASS, MoveCategory.PHYSICAL, -1, -1, 1, -1, 0, 7)
      .unimplemented(),
    new AttackMove(MoveId.BLOOM_DOOM__SPECIAL, PokemonType.GRASS, MoveCategory.SPECIAL, -1, -1, 1, -1, 0, 7)
      .unimplemented(),
    new AttackMove(MoveId.GIGAVOLT_HAVOC__PHYSICAL, PokemonType.ELECTRIC, MoveCategory.PHYSICAL, -1, -1, 1, -1, 0, 7)
      .unimplemented(),
    new AttackMove(MoveId.GIGAVOLT_HAVOC__SPECIAL, PokemonType.ELECTRIC, MoveCategory.SPECIAL, -1, -1, 1, -1, 0, 7)
      .unimplemented(),
    new AttackMove(MoveId.SHATTERED_PSYCHE__PHYSICAL, PokemonType.PSYCHIC, MoveCategory.PHYSICAL, -1, -1, 1, -1, 0, 7)
      .unimplemented(),
    new AttackMove(MoveId.SHATTERED_PSYCHE__SPECIAL, PokemonType.PSYCHIC, MoveCategory.SPECIAL, -1, -1, 1, -1, 0, 7)
      .unimplemented(),
    new AttackMove(MoveId.SUBZERO_SLAMMER__PHYSICAL, PokemonType.ICE, MoveCategory.PHYSICAL, -1, -1, 1, -1, 0, 7)
      .unimplemented(),
    new AttackMove(MoveId.SUBZERO_SLAMMER__SPECIAL, PokemonType.ICE, MoveCategory.SPECIAL, -1, -1, 1, -1, 0, 7)
      .unimplemented(),
    new AttackMove(MoveId.DEVASTATING_DRAKE__PHYSICAL, PokemonType.DRAGON, MoveCategory.PHYSICAL, -1, -1, 1, -1, 0, 7)
      .unimplemented(),
    new AttackMove(MoveId.DEVASTATING_DRAKE__SPECIAL, PokemonType.DRAGON, MoveCategory.SPECIAL, -1, -1, 1, -1, 0, 7)
      .unimplemented(),
    new AttackMove(MoveId.BLACK_HOLE_ECLIPSE__PHYSICAL, PokemonType.DARK, MoveCategory.PHYSICAL, -1, -1, 1, -1, 0, 7)
      .unimplemented(),
    new AttackMove(MoveId.BLACK_HOLE_ECLIPSE__SPECIAL, PokemonType.DARK, MoveCategory.SPECIAL, -1, -1, 1, -1, 0, 7)
      .unimplemented(),
    new AttackMove(MoveId.TWINKLE_TACKLE__PHYSICAL, PokemonType.FAIRY, MoveCategory.PHYSICAL, -1, -1, 1, -1, 0, 7)
      .unimplemented(),
    new AttackMove(MoveId.TWINKLE_TACKLE__SPECIAL, PokemonType.FAIRY, MoveCategory.SPECIAL, -1, -1, 1, -1, 0, 7)
      .unimplemented(),
    new AttackMove(MoveId.CATASTROPIKA, PokemonType.ELECTRIC, MoveCategory.PHYSICAL, 210, -1, 1, -1, 0, 7)
      .unimplemented(),
    /* End Unused */
    new SelfStatusMove(MoveId.SHORE_UP, PokemonType.GROUND, -1, 5, -1, 0, 7)
      .attr(SandHealAttr)
      .triageMove(),
    new AttackMove(MoveId.FIRST_IMPRESSION, PokemonType.BUG, MoveCategory.PHYSICAL, 90, 100, 10, -1, 2, 7)
      .condition(new FirstMoveCondition()),
    new SelfStatusMove(MoveId.BANEFUL_BUNKER, PokemonType.POISON, -1, 10, -1, 4, 7)
      .attr(ProtectAttr, BattlerTagType.BANEFUL_BUNKER)
      .condition(failIfLastCondition),
    new AttackMove(MoveId.SPIRIT_SHACKLE, PokemonType.GHOST, MoveCategory.PHYSICAL, 80, 100, 10, 100, 0, 7)
      .attr(AddBattlerTagAttr, BattlerTagType.TRAPPED, false, false, 1, 1, true)
      .makesContact(false),
    new AttackMove(MoveId.DARKEST_LARIAT, PokemonType.DARK, MoveCategory.PHYSICAL, 85, 100, 10, -1, 0, 7)
      .attr(IgnoreOpponentStatStagesAttr),
    new AttackMove(MoveId.SPARKLING_ARIA, PokemonType.WATER, MoveCategory.SPECIAL, 90, 100, 10, 100, 0, 7)
      .attr(HealStatusEffectAttr, false, StatusEffect.BURN)
      .soundBased()
      .target(MoveTarget.ALL_NEAR_OTHERS),
    new AttackMove(MoveId.ICE_HAMMER, PokemonType.ICE, MoveCategory.PHYSICAL, 100, 90, 10, -1, 0, 7)
      .attr(StatStageChangeAttr, [ Stat.SPD ], -1, true)
      .punchingMove(),
    new StatusMove(MoveId.FLORAL_HEALING, PokemonType.FAIRY, -1, 10, -1, 0, 7)
      .attr(BoostHealAttr, 0.5, 2 / 3, true, false, (user, target, move) => globalScene.arena.terrain?.terrainType === TerrainType.GRASSY)
      .triageMove()
      .reflectable(),
    new AttackMove(MoveId.HIGH_HORSEPOWER, PokemonType.GROUND, MoveCategory.PHYSICAL, 95, 95, 10, -1, 0, 7),
    new StatusMove(MoveId.STRENGTH_SAP, PokemonType.GRASS, 100, 10, -1, 0, 7)
      .attr(HitHealAttr, null, Stat.ATK)
      .attr(StatStageChangeAttr, [ Stat.ATK ], -1)
      .condition((user, target, move) => target.getStatStage(Stat.ATK) > -6)
      .triageMove()
      .reflectable(),
    new ChargingAttackMove(MoveId.SOLAR_BLADE, PokemonType.GRASS, MoveCategory.PHYSICAL, 125, 100, 10, -1, 0, 7)
      .chargeText(i18next.t("moveTriggers:isGlowing", { pokemonName: "{USER}" }))
      .chargeAttr(WeatherInstantChargeAttr, [ WeatherType.SUNNY, WeatherType.HARSH_SUN ])
      .attr(AntiSunlightPowerDecreaseAttr)
      .slicingMove(),
    new AttackMove(MoveId.LEAFAGE, PokemonType.GRASS, MoveCategory.PHYSICAL, 40, 100, 40, -1, 0, 7)
      .makesContact(false),
    new StatusMove(MoveId.SPOTLIGHT, PokemonType.NORMAL, -1, 15, -1, 3, 7)
      .attr(AddBattlerTagAttr, BattlerTagType.CENTER_OF_ATTENTION, false)
      .condition(failIfSingleBattle)
      .reflectable(),
    new StatusMove(MoveId.TOXIC_THREAD, PokemonType.POISON, 100, 20, -1, 0, 7)
      .attr(StatusEffectAttr, StatusEffect.POISON)
      .attr(StatStageChangeAttr, [ Stat.SPD ], -1)
      .reflectable(),
    new SelfStatusMove(MoveId.LASER_FOCUS, PokemonType.NORMAL, -1, 30, -1, 0, 7)
      .attr(AddBattlerTagAttr, BattlerTagType.ALWAYS_CRIT, true, false)
      .attr(MessageAttr, (user) =>
        i18next.t("battlerTags:laserFocusOnAdd", {
          pokemonNameWithAffix: getPokemonNameWithAffix(user),
        }),
      ),
    new StatusMove(MoveId.GEAR_UP, PokemonType.STEEL, -1, 20, -1, 0, 7)
      .attr(StatStageChangeAttr, [ Stat.ATK, Stat.SPATK ], 1, false, { condition: (user, target, move) => !![ AbilityId.PLUS, AbilityId.MINUS ].find(a => target.hasAbility(a, false)) })
      .ignoresSubstitute()
      .target(MoveTarget.USER_AND_ALLIES)
      .condition((user, target, move) => !![ user, user.getAlly() ].filter(p => p?.isActive()).find(p => !![ AbilityId.PLUS, AbilityId.MINUS ].find(a => p?.hasAbility(a, false)))),
    new AttackMove(MoveId.THROAT_CHOP, PokemonType.DARK, MoveCategory.PHYSICAL, 80, 100, 15, 100, 0, 7)
      .attr(AddBattlerTagAttr, BattlerTagType.THROAT_CHOPPED),
    new AttackMove(MoveId.POLLEN_PUFF, PokemonType.BUG, MoveCategory.SPECIAL, 90, 100, 15, -1, 0, 7)
      .attr(StatusCategoryOnAllyAttr)
      .attr(HealOnAllyAttr, 0.5, true, false)
      .ballBombMove(),
    new AttackMove(MoveId.ANCHOR_SHOT, PokemonType.STEEL, MoveCategory.PHYSICAL, 80, 100, 20, 100, 0, 7)
      .attr(AddBattlerTagAttr, BattlerTagType.TRAPPED, false, false, 1, 1, true),
    new StatusMove(MoveId.PSYCHIC_TERRAIN, PokemonType.PSYCHIC, -1, 10, -1, 0, 7)
      .attr(TerrainChangeAttr, TerrainType.PSYCHIC)
      .target(MoveTarget.BOTH_SIDES),
    new AttackMove(MoveId.LUNGE, PokemonType.BUG, MoveCategory.PHYSICAL, 80, 100, 15, 100, 0, 7)
      .attr(StatStageChangeAttr, [ Stat.ATK ], -1),
    new AttackMove(MoveId.FIRE_LASH, PokemonType.FIRE, MoveCategory.PHYSICAL, 80, 100, 15, 100, 0, 7)
      .attr(StatStageChangeAttr, [ Stat.DEF ], -1),
    new AttackMove(MoveId.POWER_TRIP, PokemonType.DARK, MoveCategory.PHYSICAL, 20, 100, 10, -1, 0, 7)
      .attr(PositiveStatStagePowerAttr),
    new AttackMove(MoveId.BURN_UP, PokemonType.FIRE, MoveCategory.SPECIAL, 130, 100, 5, -1, 0, 7)
      .condition((user) => {
        const userTypes = user.getTypes(true);
        return userTypes.includes(PokemonType.FIRE);
      })
      .attr(HealStatusEffectAttr, true, StatusEffect.FREEZE)
      .attr(AddBattlerTagAttr, BattlerTagType.BURNED_UP, true, false)
      .attr(RemoveTypeAttr, PokemonType.FIRE, (user) => {
        globalScene.phaseManager.queueMessage(i18next.t("moveTriggers:burnedItselfOut", { pokemonName: getPokemonNameWithAffix(user) }));
      }),
    new StatusMove(MoveId.SPEED_SWAP, PokemonType.PSYCHIC, -1, 10, -1, 0, 7)
      .attr(SwapStatAttr, Stat.SPD)
      .ignoresSubstitute(),
    new AttackMove(MoveId.SMART_STRIKE, PokemonType.STEEL, MoveCategory.PHYSICAL, 70, -1, 10, -1, 0, 7),
    new StatusMove(MoveId.PURIFY, PokemonType.POISON, -1, 20, -1, 0, 7)
      .condition((user, target, move) => {
        if (!target.status) {
          return false;
        }
        return isNonVolatileStatusEffect(target.status.effect);
      })
      .attr(HealAttr, 0.5)
      .attr(HealStatusEffectAttr, false, getNonVolatileStatusEffects())
      .triageMove()
      .reflectable(),
    new AttackMove(MoveId.REVELATION_DANCE, PokemonType.NORMAL, MoveCategory.SPECIAL, 90, 100, 15, -1, 0, 7)
      .danceMove()
      .attr(MatchUserTypeAttr),
    new AttackMove(MoveId.CORE_ENFORCER, PokemonType.DRAGON, MoveCategory.SPECIAL, 100, 100, 10, -1, 0, 7)
      .target(MoveTarget.ALL_NEAR_ENEMIES)
      .attr(SuppressAbilitiesIfActedAttr),
    new AttackMove(MoveId.TROP_KICK, PokemonType.GRASS, MoveCategory.PHYSICAL, 70, 100, 15, 100, 0, 7)
      .attr(StatStageChangeAttr, [ Stat.ATK ], -1),
    new StatusMove(MoveId.INSTRUCT, PokemonType.PSYCHIC, -1, 15, -1, 0, 7)
      .ignoresSubstitute()
      .attr(RepeatMoveAttr)
      /*
       * Incorrect interactions with Gigaton Hammer, Blood Moon & Torment due to them _failing on use_, not merely being unselectable.
       * Incorrectly ticks down Encore's fail counter
       * TODO: Verify whether Instruct can repeat Struggle
       * TODO: Verify whether Instruct can fail when using a copied move also in one's own moveset
       */
      .edgeCase(),
    new AttackMove(MoveId.BEAK_BLAST, PokemonType.FLYING, MoveCategory.PHYSICAL, 100, 100, 15, -1, -3, 7)
      .attr(BeakBlastHeaderAttr)
      .ballBombMove()
      .makesContact(false),
    new AttackMove(MoveId.CLANGING_SCALES, PokemonType.DRAGON, MoveCategory.SPECIAL, 110, 100, 5, -1, 0, 7)
      .attr(StatStageChangeAttr, [ Stat.DEF ], -1, true, { firstTargetOnly: true })
      .soundBased()
      .target(MoveTarget.ALL_NEAR_ENEMIES),
    new AttackMove(MoveId.DRAGON_HAMMER, PokemonType.DRAGON, MoveCategory.PHYSICAL, 90, 100, 15, -1, 0, 7),
    new AttackMove(MoveId.BRUTAL_SWING, PokemonType.DARK, MoveCategory.PHYSICAL, 60, 100, 20, -1, 0, 7)
      .target(MoveTarget.ALL_NEAR_OTHERS),
    new StatusMove(MoveId.AURORA_VEIL, PokemonType.ICE, -1, 20, -1, 0, 7)
      .condition((user, target, move) => (globalScene.arena.weather?.weatherType === WeatherType.HAIL || globalScene.arena.weather?.weatherType === WeatherType.SNOW) && !globalScene.arena.weather?.isEffectSuppressed())
      .attr(AddArenaTagAttr, ArenaTagType.AURORA_VEIL, 5, true)
      .target(MoveTarget.USER_SIDE),
    /* Unused */
    new AttackMove(MoveId.SINISTER_ARROW_RAID, PokemonType.GHOST, MoveCategory.PHYSICAL, 180, -1, 1, -1, 0, 7)
      .unimplemented()
      .makesContact(false)
      .edgeCase(), // I assume it's because the user needs spirit shackle and decidueye
    new AttackMove(MoveId.MALICIOUS_MOONSAULT, PokemonType.DARK, MoveCategory.PHYSICAL, 180, -1, 1, -1, 0, 7)
      .unimplemented()
      .attr(AlwaysHitMinimizeAttr)
      .attr(HitsTagAttr, BattlerTagType.MINIMIZED, true)
      .edgeCase(), // I assume it's because it needs darkest lariat and incineroar
    new AttackMove(MoveId.OCEANIC_OPERETTA, PokemonType.WATER, MoveCategory.SPECIAL, 195, -1, 1, -1, 0, 7)
      .unimplemented()
      .edgeCase(), // I assume it's because it needs sparkling aria and primarina
    new AttackMove(MoveId.GUARDIAN_OF_ALOLA, PokemonType.FAIRY, MoveCategory.SPECIAL, -1, -1, 1, -1, 0, 7)
      .unimplemented(),
    new AttackMove(MoveId.SOUL_STEALING_7_STAR_STRIKE, PokemonType.GHOST, MoveCategory.PHYSICAL, 195, -1, 1, -1, 0, 7)
      .unimplemented(),
    new AttackMove(MoveId.STOKED_SPARKSURFER, PokemonType.ELECTRIC, MoveCategory.SPECIAL, 175, -1, 1, 100, 0, 7)
      .unimplemented()
      .edgeCase(), // I assume it's because it needs thunderbolt and Alola Raichu
    new AttackMove(MoveId.PULVERIZING_PANCAKE, PokemonType.NORMAL, MoveCategory.PHYSICAL, 210, -1, 1, -1, 0, 7)
      .unimplemented()
      .edgeCase(), // I assume it's because it needs giga impact and snorlax
    new SelfStatusMove(MoveId.EXTREME_EVOBOOST, PokemonType.NORMAL, -1, 1, -1, 0, 7)
      .unimplemented()
      .attr(StatStageChangeAttr, [ Stat.ATK, Stat.DEF, Stat.SPATK, Stat.SPDEF, Stat.SPD ], 2, true),
    new AttackMove(MoveId.GENESIS_SUPERNOVA, PokemonType.PSYCHIC, MoveCategory.SPECIAL, 185, -1, 1, 100, 0, 7)
      .unimplemented()
      .attr(TerrainChangeAttr, TerrainType.PSYCHIC),
    /* End Unused */
    new AttackMove(MoveId.SHELL_TRAP, PokemonType.FIRE, MoveCategory.SPECIAL, 150, 100, 5, -1, -3, 7)
      .attr(AddBattlerTagHeaderAttr, BattlerTagType.SHELL_TRAP)
      .target(MoveTarget.ALL_NEAR_ENEMIES)
      // Fails if the user was not hit by a physical attack during the turn
      .condition((user, target, move) => user.getTag(ShellTrapTag)?.activated === true),
    new AttackMove(MoveId.FLEUR_CANNON, PokemonType.FAIRY, MoveCategory.SPECIAL, 130, 90, 5, -1, 0, 7)
      .attr(StatStageChangeAttr, [ Stat.SPATK ], -2, true),
    new AttackMove(MoveId.PSYCHIC_FANGS, PokemonType.PSYCHIC, MoveCategory.PHYSICAL, 85, 100, 10, -1, 0, 7)
      .bitingMove()
      .attr(RemoveScreensAttr),
    new AttackMove(MoveId.STOMPING_TANTRUM, PokemonType.GROUND, MoveCategory.PHYSICAL, 75, 100, 10, -1, 0, 7)
      .attr(MovePowerMultiplierAttr, (user) => {
        // Stomping tantrum triggers on most failures (including sleep/freeze)
        const lastNonDancerMove = user.getLastXMoves(2)[1] as TurnMove | undefined;
        return lastNonDancerMove && (lastNonDancerMove.result === MoveResult.MISS || lastNonDancerMove.result === MoveResult.FAIL) ? 2 : 1
      })
      // TODO: Review mainline accuracy and draft tests as needed
      .edgeCase(),
    new AttackMove(MoveId.SHADOW_BONE, PokemonType.GHOST, MoveCategory.PHYSICAL, 85, 100, 10, 20, 0, 7)
      .attr(StatStageChangeAttr, [ Stat.DEF ], -1)
      .makesContact(false),
    new AttackMove(MoveId.ACCELEROCK, PokemonType.ROCK, MoveCategory.PHYSICAL, 40, 100, 20, -1, 1, 7),
    new AttackMove(MoveId.LIQUIDATION, PokemonType.WATER, MoveCategory.PHYSICAL, 85, 100, 10, 20, 0, 7)
      .attr(StatStageChangeAttr, [ Stat.DEF ], -1),
    new AttackMove(MoveId.PRISMATIC_LASER, PokemonType.PSYCHIC, MoveCategory.SPECIAL, 160, 100, 10, -1, 0, 7)
      .attr(RechargeAttr),
    new AttackMove(MoveId.SPECTRAL_THIEF, PokemonType.GHOST, MoveCategory.PHYSICAL, 90, 100, 10, -1, 0, 7)
      .attr(SpectralThiefAttr)
      .ignoresSubstitute(),
    new AttackMove(MoveId.SUNSTEEL_STRIKE, PokemonType.STEEL, MoveCategory.PHYSICAL, 100, 100, 5, -1, 0, 7)
      .ignoresAbilities(),
    new AttackMove(MoveId.MOONGEIST_BEAM, PokemonType.GHOST, MoveCategory.SPECIAL, 100, 100, 5, -1, 0, 7)
      .ignoresAbilities(),
    new StatusMove(MoveId.TEARFUL_LOOK, PokemonType.NORMAL, -1, 20, -1, 0, 7)
      .attr(StatStageChangeAttr, [ Stat.ATK, Stat.SPATK ], -1)
      .reflectable(),
    new AttackMove(MoveId.ZING_ZAP, PokemonType.ELECTRIC, MoveCategory.PHYSICAL, 80, 100, 10, 30, 0, 7)
      .attr(FlinchAttr),
    new AttackMove(MoveId.NATURES_MADNESS, PokemonType.FAIRY, MoveCategory.SPECIAL, -1, 90, 10, -1, 0, 7)
      .attr(TargetHalfHpDamageAttr),
    new AttackMove(MoveId.MULTI_ATTACK, PokemonType.NORMAL, MoveCategory.PHYSICAL, 120, 100, 10, -1, 0, 7)
      .attr(FormChangeItemTypeAttr),
    /* Unused */
    new AttackMove(MoveId.TEN_MILLION_VOLT_THUNDERBOLT, PokemonType.ELECTRIC, MoveCategory.SPECIAL, 195, -1, 1, -1, 0, 7)
      .unimplemented()
      .edgeCase(), // I assume it's because it needs thunderbolt and pikachu in a cap
    /* End Unused */
    new AttackMove(MoveId.MIND_BLOWN, PokemonType.FIRE, MoveCategory.SPECIAL, 150, 100, 5, -1, 0, 7)
      .condition(failIfDampCondition)
      .attr(HalfSacrificialAttr)
      .target(MoveTarget.ALL_NEAR_OTHERS),
    new AttackMove(MoveId.PLASMA_FISTS, PokemonType.ELECTRIC, MoveCategory.PHYSICAL, 100, 100, 15, -1, 0, 7)
      .attr(AddArenaTagAttr, ArenaTagType.ION_DELUGE, 1)
      .punchingMove(),
    new AttackMove(MoveId.PHOTON_GEYSER, PokemonType.PSYCHIC, MoveCategory.SPECIAL, 100, 100, 5, -1, 0, 7)
      .attr(PhotonGeyserCategoryAttr)
      .ignoresAbilities(),
    /* Unused */
    new AttackMove(MoveId.LIGHT_THAT_BURNS_THE_SKY, PokemonType.PSYCHIC, MoveCategory.SPECIAL, 200, -1, 1, -1, 0, 7)
      .unimplemented()
      .attr(PhotonGeyserCategoryAttr)
      .ignoresAbilities(),
    new AttackMove(MoveId.SEARING_SUNRAZE_SMASH, PokemonType.STEEL, MoveCategory.PHYSICAL, 200, -1, 1, -1, 0, 7)
      .unimplemented()
      .ignoresAbilities(),
    new AttackMove(MoveId.MENACING_MOONRAZE_MAELSTROM, PokemonType.GHOST, MoveCategory.SPECIAL, 200, -1, 1, -1, 0, 7)
      .unimplemented()
      .ignoresAbilities(),
    new AttackMove(MoveId.LETS_SNUGGLE_FOREVER, PokemonType.FAIRY, MoveCategory.PHYSICAL, 190, -1, 1, -1, 0, 7)
      .unimplemented()
      .edgeCase(), // I assume it needs play rough and mimikyu
    new AttackMove(MoveId.SPLINTERED_STORMSHARDS, PokemonType.ROCK, MoveCategory.PHYSICAL, 190, -1, 1, -1, 0, 7)
      .unimplemented()
      .attr(ClearTerrainAttr)
      .makesContact(false),
    new AttackMove(MoveId.CLANGOROUS_SOULBLAZE, PokemonType.DRAGON, MoveCategory.SPECIAL, 185, -1, 1, 100, 0, 7)
      .unimplemented()
      .attr(StatStageChangeAttr, [ Stat.ATK, Stat.DEF, Stat.SPATK, Stat.SPDEF, Stat.SPD ], 1, true, { firstTargetOnly: true })
      .soundBased()
      .target(MoveTarget.ALL_NEAR_ENEMIES)
      .edgeCase(), // I assume it needs clanging scales and Kommo-O
    /* End Unused */
    new AttackMove(MoveId.ZIPPY_ZAP, PokemonType.ELECTRIC, MoveCategory.PHYSICAL, 50, 100, 15, -1, 2, 7) // LGPE Implementation
      .attr(CritOnlyAttr),
    new AttackMove(MoveId.SPLISHY_SPLASH, PokemonType.WATER, MoveCategory.SPECIAL, 90, 100, 15, 30, 0, 7)
      .attr(StatusEffectAttr, StatusEffect.PARALYSIS)
      .target(MoveTarget.ALL_NEAR_ENEMIES),
    new AttackMove(MoveId.FLOATY_FALL, PokemonType.FLYING, MoveCategory.PHYSICAL, 90, 95, 15, 30, 0, 7)
      .attr(FlinchAttr),
    new AttackMove(MoveId.PIKA_PAPOW, PokemonType.ELECTRIC, MoveCategory.SPECIAL, -1, -1, 20, -1, 0, 7)
      .attr(FriendshipPowerAttr),
    new AttackMove(MoveId.BOUNCY_BUBBLE, PokemonType.WATER, MoveCategory.SPECIAL, 60, 100, 20, -1, 0, 7)
      .attr(HitHealAttr, 1)
      .triageMove(),
    new AttackMove(MoveId.BUZZY_BUZZ, PokemonType.ELECTRIC, MoveCategory.SPECIAL, 60, 100, 20, 100, 0, 7)
      .attr(StatusEffectAttr, StatusEffect.PARALYSIS),
    new AttackMove(MoveId.SIZZLY_SLIDE, PokemonType.FIRE, MoveCategory.PHYSICAL, 60, 100, 20, 100, 0, 7)
      .attr(StatusEffectAttr, StatusEffect.BURN),
    new AttackMove(MoveId.GLITZY_GLOW, PokemonType.PSYCHIC, MoveCategory.SPECIAL, 80, 95, 15, -1, 0, 7)
      .attr(AddArenaTagAttr, ArenaTagType.LIGHT_SCREEN, 5, false, true),
    new AttackMove(MoveId.BADDY_BAD, PokemonType.DARK, MoveCategory.SPECIAL, 80, 95, 15, -1, 0, 7)
      .attr(AddArenaTagAttr, ArenaTagType.REFLECT, 5, false, true),
    new AttackMove(MoveId.SAPPY_SEED, PokemonType.GRASS, MoveCategory.PHYSICAL, 100, 90, 10, -1, 0, 7)
      .attr(LeechSeedAttr)
      .makesContact(false),
    new AttackMove(MoveId.FREEZY_FROST, PokemonType.ICE, MoveCategory.SPECIAL, 100, 90, 10, -1, 0, 7)
      .attr(ResetStatsAttr, true),
    new AttackMove(MoveId.SPARKLY_SWIRL, PokemonType.FAIRY, MoveCategory.SPECIAL, 120, 85, 5, -1, 0, 7)
      .attr(PartyStatusCureAttr, null, AbilityId.NONE),
    new AttackMove(MoveId.VEEVEE_VOLLEY, PokemonType.NORMAL, MoveCategory.PHYSICAL, -1, -1, 20, -1, 0, 7)
      .attr(FriendshipPowerAttr),
    new AttackMove(MoveId.DOUBLE_IRON_BASH, PokemonType.STEEL, MoveCategory.PHYSICAL, 60, 100, 5, 30, 0, 7)
      .attr(MultiHitAttr, MultiHitType._2)
      .attr(FlinchAttr)
      .punchingMove(),
    /* Unused */
    new SelfStatusMove(MoveId.MAX_GUARD, PokemonType.NORMAL, -1, 10, -1, 4, 8)
      .unimplemented()
      .attr(ProtectAttr)
      .condition(failIfLastCondition),
    /* End Unused */
    new AttackMove(MoveId.DYNAMAX_CANNON, PokemonType.DRAGON, MoveCategory.SPECIAL, 100, 100, 5, -1, 0, 8)
      .attr(MovePowerMultiplierAttr, (user, target, move) => {
      // Move is only stronger against overleveled foes.
        if (target.level > globalScene.getMaxExpLevel()) {
          const dynamaxCannonPercentMarginBeforeFullDamage = 0.05; // How much % above MaxExpLevel of wave will the target need to be to take full damage.
          // The move's power scales as the margin is approached, reaching double power when it does or goes over it.
          return 1 + Math.min(1, (target.level - globalScene.getMaxExpLevel()) / (globalScene.getMaxExpLevel() * dynamaxCannonPercentMarginBeforeFullDamage));
        } else {
          return 1;
        }
      }),

    new AttackMove(MoveId.SNIPE_SHOT, PokemonType.WATER, MoveCategory.SPECIAL, 80, 100, 15, -1, 0, 8)
      .attr(HighCritAttr)
      .attr(BypassRedirectAttr),
    new AttackMove(MoveId.JAW_LOCK, PokemonType.DARK, MoveCategory.PHYSICAL, 80, 100, 10, -1, 0, 8)
      .attr(JawLockAttr)
      .bitingMove(),
    new SelfStatusMove(MoveId.STUFF_CHEEKS, PokemonType.NORMAL, -1, 10, -1, 0, 8)
      .attr(EatBerryAttr, true)
      .attr(StatStageChangeAttr, [ Stat.DEF ], 2, true)
      .condition((user) => {
        const userBerries = globalScene.findModifiers(m => m instanceof BerryModifier, user.isPlayer());
        return userBerries.length > 0;
      })
      .edgeCase(), // Stuff Cheeks should not be selectable when the user does not have a berry, see wiki
    new SelfStatusMove(MoveId.NO_RETREAT, PokemonType.FIGHTING, -1, 5, -1, 0, 8)
      .attr(StatStageChangeAttr, [ Stat.ATK, Stat.DEF, Stat.SPATK, Stat.SPDEF, Stat.SPD ], 1, true)
      .attr(AddBattlerTagAttr, BattlerTagType.NO_RETREAT, true, false)
      .condition((user, target, move) => user.getTag(TrappedTag)?.tagType !== BattlerTagType.NO_RETREAT), // fails if the user is currently trapped by No Retreat
    new StatusMove(MoveId.TAR_SHOT, PokemonType.ROCK, 100, 15, -1, 0, 8)
      .attr(StatStageChangeAttr, [ Stat.SPD ], -1)
      .attr(AddBattlerTagAttr, BattlerTagType.TAR_SHOT, false)
      .reflectable(),
    new StatusMove(MoveId.MAGIC_POWDER, PokemonType.PSYCHIC, 100, 20, -1, 0, 8)
      .attr(ChangeTypeAttr, PokemonType.PSYCHIC)
      .powderMove()
      .reflectable(),
    new AttackMove(MoveId.DRAGON_DARTS, PokemonType.DRAGON, MoveCategory.PHYSICAL, 50, 100, 10, -1, 0, 8)
      .attr(MultiHitAttr, MultiHitType._2)
      .makesContact(false)
      .partial(), // smart targetting is unimplemented
    new StatusMove(MoveId.TEATIME, PokemonType.NORMAL, -1, 10, -1, 0, 8)
      .attr(EatBerryAttr, false)
      .target(MoveTarget.ALL),
    new StatusMove(MoveId.OCTOLOCK, PokemonType.FIGHTING, 100, 15, -1, 0, 8)
      .condition(failIfGhostTypeCondition)
      .attr(AddBattlerTagAttr, BattlerTagType.OCTOLOCK, false, true, 1),
    new AttackMove(MoveId.BOLT_BEAK, PokemonType.ELECTRIC, MoveCategory.PHYSICAL, 85, 100, 10, -1, 0, 8)
      .attr(MovePowerMultiplierAttr, (_user, target) => target.turnData.acted ? 1 : 2),
    new AttackMove(MoveId.FISHIOUS_REND, PokemonType.WATER, MoveCategory.PHYSICAL, 85, 100, 10, -1, 0, 8)
      .attr(MovePowerMultiplierAttr, (_user, target) => target.turnData.acted ? 1 : 2)
      .bitingMove(),
    new StatusMove(MoveId.COURT_CHANGE, PokemonType.NORMAL, 100, 10, -1, 0, 8)
      .attr(SwapArenaTagsAttr, [ ArenaTagType.AURORA_VEIL, ArenaTagType.LIGHT_SCREEN, ArenaTagType.MIST, ArenaTagType.REFLECT, ArenaTagType.SPIKES, ArenaTagType.STEALTH_ROCK, ArenaTagType.STICKY_WEB, ArenaTagType.TAILWIND, ArenaTagType.TOXIC_SPIKES, ArenaTagType.SAFEGUARD, ArenaTagType.FIRE_GRASS_PLEDGE, ArenaTagType.WATER_FIRE_PLEDGE, ArenaTagType.GRASS_WATER_PLEDGE ]),
    /* Unused */
    new AttackMove(MoveId.MAX_FLARE, PokemonType.FIRE, MoveCategory.PHYSICAL, 10, -1, 10, -1, 0, 8)
      .target(MoveTarget.NEAR_ENEMY)
      .unimplemented(),
    new AttackMove(MoveId.MAX_FLUTTERBY, PokemonType.BUG, MoveCategory.PHYSICAL, 10, -1, 10, -1, 0, 8)
      .target(MoveTarget.NEAR_ENEMY)
      .unimplemented(),
    new AttackMove(MoveId.MAX_LIGHTNING, PokemonType.ELECTRIC, MoveCategory.PHYSICAL, 10, -1, 10, -1, 0, 8)
      .target(MoveTarget.NEAR_ENEMY)
      .unimplemented(),
    new AttackMove(MoveId.MAX_STRIKE, PokemonType.NORMAL, MoveCategory.PHYSICAL, 10, -1, 10, -1, 0, 8)
      .target(MoveTarget.NEAR_ENEMY)
      .unimplemented(),
    new AttackMove(MoveId.MAX_KNUCKLE, PokemonType.FIGHTING, MoveCategory.PHYSICAL, 10, -1, 10, -1, 0, 8)
      .target(MoveTarget.NEAR_ENEMY)
      .unimplemented(),
    new AttackMove(MoveId.MAX_PHANTASM, PokemonType.GHOST, MoveCategory.PHYSICAL, 10, -1, 10, -1, 0, 8)
      .target(MoveTarget.NEAR_ENEMY)
      .unimplemented(),
    new AttackMove(MoveId.MAX_HAILSTORM, PokemonType.ICE, MoveCategory.PHYSICAL, 10, -1, 10, -1, 0, 8)
      .target(MoveTarget.NEAR_ENEMY)
      .unimplemented(),
    new AttackMove(MoveId.MAX_OOZE, PokemonType.POISON, MoveCategory.PHYSICAL, 10, -1, 10, -1, 0, 8)
      .target(MoveTarget.NEAR_ENEMY)
      .unimplemented(),
    new AttackMove(MoveId.MAX_GEYSER, PokemonType.WATER, MoveCategory.PHYSICAL, 10, -1, 10, -1, 0, 8)
      .target(MoveTarget.NEAR_ENEMY)
      .unimplemented(),
    new AttackMove(MoveId.MAX_AIRSTREAM, PokemonType.FLYING, MoveCategory.PHYSICAL, 10, -1, 10, -1, 0, 8)
      .target(MoveTarget.NEAR_ENEMY)
      .unimplemented(),
    new AttackMove(MoveId.MAX_STARFALL, PokemonType.FAIRY, MoveCategory.PHYSICAL, 10, -1, 10, -1, 0, 8)
      .target(MoveTarget.NEAR_ENEMY)
      .unimplemented(),
    new AttackMove(MoveId.MAX_WYRMWIND, PokemonType.DRAGON, MoveCategory.PHYSICAL, 10, -1, 10, -1, 0, 8)
      .target(MoveTarget.NEAR_ENEMY)
      .unimplemented(),
    new AttackMove(MoveId.MAX_MINDSTORM, PokemonType.PSYCHIC, MoveCategory.PHYSICAL, 10, -1, 10, -1, 0, 8)
      .target(MoveTarget.NEAR_ENEMY)
      .unimplemented(),
    new AttackMove(MoveId.MAX_ROCKFALL, PokemonType.ROCK, MoveCategory.PHYSICAL, 10, -1, 10, -1, 0, 8)
      .target(MoveTarget.NEAR_ENEMY)
      .unimplemented(),
    new AttackMove(MoveId.MAX_QUAKE, PokemonType.GROUND, MoveCategory.PHYSICAL, 10, -1, 10, -1, 0, 8)
      .target(MoveTarget.NEAR_ENEMY)
      .unimplemented(),
    new AttackMove(MoveId.MAX_DARKNESS, PokemonType.DARK, MoveCategory.PHYSICAL, 10, -1, 10, -1, 0, 8)
      .target(MoveTarget.NEAR_ENEMY)
      .unimplemented(),
    new AttackMove(MoveId.MAX_OVERGROWTH, PokemonType.GRASS, MoveCategory.PHYSICAL, 10, -1, 10, -1, 0, 8)
      .target(MoveTarget.NEAR_ENEMY)
      .unimplemented(),
    new AttackMove(MoveId.MAX_STEELSPIKE, PokemonType.STEEL, MoveCategory.PHYSICAL, 10, -1, 10, -1, 0, 8)
      .target(MoveTarget.NEAR_ENEMY)
      .unimplemented(),
    /* End Unused */
    new SelfStatusMove(MoveId.CLANGOROUS_SOUL, PokemonType.DRAGON, 100, 5, -1, 0, 8)
      .attr(CutHpStatStageBoostAttr, [ Stat.ATK, Stat.DEF, Stat.SPATK, Stat.SPDEF, Stat.SPD ], 1, 3)
      .soundBased()
      .danceMove(),
    new AttackMove(MoveId.BODY_PRESS, PokemonType.FIGHTING, MoveCategory.PHYSICAL, 80, 100, 10, -1, 0, 8)
      .attr(DefAtkAttr),
    new StatusMove(MoveId.DECORATE, PokemonType.FAIRY, -1, 15, -1, 0, 8)
      .attr(StatStageChangeAttr, [ Stat.ATK, Stat.SPATK ], 2)
      .ignoresProtect(),
    new AttackMove(MoveId.DRUM_BEATING, PokemonType.GRASS, MoveCategory.PHYSICAL, 80, 100, 10, 100, 0, 8)
      .attr(StatStageChangeAttr, [ Stat.SPD ], -1)
      .makesContact(false),
    new AttackMove(MoveId.SNAP_TRAP, PokemonType.GRASS, MoveCategory.PHYSICAL, 35, 100, 15, -1, 0, 8)
      .attr(TrapAttr, BattlerTagType.SNAP_TRAP),
    new AttackMove(MoveId.PYRO_BALL, PokemonType.FIRE, MoveCategory.PHYSICAL, 120, 90, 5, 10, 0, 8)
      .attr(HealStatusEffectAttr, true, StatusEffect.FREEZE)
      .attr(StatusEffectAttr, StatusEffect.BURN)
      .ballBombMove()
      .makesContact(false),
    new AttackMove(MoveId.BEHEMOTH_BLADE, PokemonType.STEEL, MoveCategory.PHYSICAL, 100, 100, 5, -1, 0, 8)
      .slicingMove(),
    new AttackMove(MoveId.BEHEMOTH_BASH, PokemonType.STEEL, MoveCategory.PHYSICAL, 100, 100, 5, -1, 0, 8),
    new AttackMove(MoveId.AURA_WHEEL, PokemonType.ELECTRIC, MoveCategory.PHYSICAL, 110, 100, 10, 100, 0, 8)
      .attr(StatStageChangeAttr, [ Stat.SPD ], 1, true)
      .makesContact(false)
      .attr(AuraWheelTypeAttr),
    new AttackMove(MoveId.BREAKING_SWIPE, PokemonType.DRAGON, MoveCategory.PHYSICAL, 60, 100, 15, 100, 0, 8)
      .target(MoveTarget.ALL_NEAR_ENEMIES)
      .attr(StatStageChangeAttr, [ Stat.ATK ], -1),
    new AttackMove(MoveId.BRANCH_POKE, PokemonType.GRASS, MoveCategory.PHYSICAL, 40, 100, 40, -1, 0, 8),
    new AttackMove(MoveId.OVERDRIVE, PokemonType.ELECTRIC, MoveCategory.SPECIAL, 80, 100, 10, -1, 0, 8)
      .soundBased()
      .target(MoveTarget.ALL_NEAR_ENEMIES),
    new AttackMove(MoveId.APPLE_ACID, PokemonType.GRASS, MoveCategory.SPECIAL, 80, 100, 10, 100, 0, 8)
      .attr(StatStageChangeAttr, [ Stat.SPDEF ], -1),
    new AttackMove(MoveId.GRAV_APPLE, PokemonType.GRASS, MoveCategory.PHYSICAL, 80, 100, 10, 100, 0, 8)
      .attr(StatStageChangeAttr, [ Stat.DEF ], -1)
      .attr(MovePowerMultiplierAttr, (user, target, move) => globalScene.arena.getTag(ArenaTagType.GRAVITY) ? 1.5 : 1)
      .makesContact(false),
    new AttackMove(MoveId.SPIRIT_BREAK, PokemonType.FAIRY, MoveCategory.PHYSICAL, 75, 100, 15, 100, 0, 8)
      .attr(StatStageChangeAttr, [ Stat.SPATK ], -1),
    new AttackMove(MoveId.STRANGE_STEAM, PokemonType.FAIRY, MoveCategory.SPECIAL, 90, 95, 10, 20, 0, 8)
      .attr(ConfuseAttr),
    new StatusMove(MoveId.LIFE_DEW, PokemonType.WATER, -1, 10, -1, 0, 8)
      .attr(HealAttr, 0.25, true, false)
      .target(MoveTarget.USER_AND_ALLIES)
      .ignoresProtect()
      .triageMove(),
    new SelfStatusMove(MoveId.OBSTRUCT, PokemonType.DARK, 100, 10, -1, 4, 8)
      .attr(ProtectAttr, BattlerTagType.OBSTRUCT)
      .condition(failIfLastCondition),
    new AttackMove(MoveId.FALSE_SURRENDER, PokemonType.DARK, MoveCategory.PHYSICAL, 80, -1, 10, -1, 0, 8),
    new AttackMove(MoveId.METEOR_ASSAULT, PokemonType.FIGHTING, MoveCategory.PHYSICAL, 150, 100, 5, -1, 0, 8)
      .attr(RechargeAttr)
      .makesContact(false),
    new AttackMove(MoveId.ETERNABEAM, PokemonType.DRAGON, MoveCategory.SPECIAL, 160, 90, 5, -1, 0, 8)
      .attr(RechargeAttr),
    new AttackMove(MoveId.STEEL_BEAM, PokemonType.STEEL, MoveCategory.SPECIAL, 140, 95, 5, -1, 0, 8)
      .attr(HalfSacrificialAttr),
    new AttackMove(MoveId.EXPANDING_FORCE, PokemonType.PSYCHIC, MoveCategory.SPECIAL, 80, 100, 10, -1, 0, 8)
      .attr(MovePowerMultiplierAttr, (user, target, move) => globalScene.arena.getTerrainType() === TerrainType.PSYCHIC && user.isGrounded() ? 1.5 : 1)
      .attr(VariableTargetAttr, (user, target, move) => globalScene.arena.getTerrainType() === TerrainType.PSYCHIC && user.isGrounded() ? MoveTarget.ALL_NEAR_ENEMIES : MoveTarget.NEAR_OTHER),
    new AttackMove(MoveId.STEEL_ROLLER, PokemonType.STEEL, MoveCategory.PHYSICAL, 130, 100, 5, -1, 0, 8)
      .attr(ClearTerrainAttr)
      .condition((user, target, move) => !!globalScene.arena.terrain),
    new AttackMove(MoveId.SCALE_SHOT, PokemonType.DRAGON, MoveCategory.PHYSICAL, 25, 90, 20, -1, 0, 8)
      .attr(StatStageChangeAttr, [ Stat.SPD ], 1, true, { lastHitOnly: true })
      .attr(StatStageChangeAttr, [ Stat.DEF ], -1, true, { lastHitOnly: true })
      .attr(MultiHitAttr)
      .makesContact(false),
    new ChargingAttackMove(MoveId.METEOR_BEAM, PokemonType.ROCK, MoveCategory.SPECIAL, 120, 90, 10, -1, 0, 8)
      .chargeText(i18next.t("moveTriggers:isOverflowingWithSpacePower", { pokemonName: "{USER}" }))
      .chargeAttr(StatStageChangeAttr, [ Stat.SPATK ], 1, true),
    new AttackMove(MoveId.SHELL_SIDE_ARM, PokemonType.POISON, MoveCategory.SPECIAL, 90, 100, 10, 20, 0, 8)
      .attr(ShellSideArmCategoryAttr)
      .attr(StatusEffectAttr, StatusEffect.POISON)
      .partial(), // Physical version of the move does not make contact
    new AttackMove(MoveId.MISTY_EXPLOSION, PokemonType.FAIRY, MoveCategory.SPECIAL, 100, 100, 5, -1, 0, 8)
      .attr(SacrificialAttr)
      .target(MoveTarget.ALL_NEAR_OTHERS)
      .attr(MovePowerMultiplierAttr, (user, target, move) => globalScene.arena.getTerrainType() === TerrainType.MISTY && user.isGrounded() ? 1.5 : 1)
      .condition(failIfDampCondition)
      .makesContact(false),
    new AttackMove(MoveId.GRASSY_GLIDE, PokemonType.GRASS, MoveCategory.PHYSICAL, 55, 100, 20, -1, 0, 8)
      .attr(IncrementMovePriorityAttr, (user, target, move) => globalScene.arena.getTerrainType() === TerrainType.GRASSY && user.isGrounded()),
    new AttackMove(MoveId.RISING_VOLTAGE, PokemonType.ELECTRIC, MoveCategory.SPECIAL, 70, 100, 20, -1, 0, 8)
      .attr(MovePowerMultiplierAttr, (user, target, move) => globalScene.arena.getTerrainType() === TerrainType.ELECTRIC && target.isGrounded() ? 2 : 1),
    new AttackMove(MoveId.TERRAIN_PULSE, PokemonType.NORMAL, MoveCategory.SPECIAL, 50, 100, 10, -1, 0, 8)
      .attr(TerrainPulseTypeAttr)
      .attr(MovePowerMultiplierAttr, (user, target, move) => globalScene.arena.getTerrainType() !== TerrainType.NONE && user.isGrounded() ? 2 : 1)
      .pulseMove(),
    new AttackMove(MoveId.SKITTER_SMACK, PokemonType.BUG, MoveCategory.PHYSICAL, 70, 90, 10, 100, 0, 8)
      .attr(StatStageChangeAttr, [ Stat.SPATK ], -1),
    new AttackMove(MoveId.BURNING_JEALOUSY, PokemonType.FIRE, MoveCategory.SPECIAL, 70, 100, 5, 100, 0, 8)
      .attr(StatusIfBoostedAttr, StatusEffect.BURN)
      .target(MoveTarget.ALL_NEAR_ENEMIES),
    new AttackMove(MoveId.LASH_OUT, PokemonType.DARK, MoveCategory.PHYSICAL, 75, 100, 5, -1, 0, 8)
      .attr(MovePowerMultiplierAttr, (user, _target, _move) => user.turnData.statStagesDecreased ? 2 : 1),
    new AttackMove(MoveId.POLTERGEIST, PokemonType.GHOST, MoveCategory.PHYSICAL, 110, 90, 5, -1, 0, 8)
      .condition(failIfNoTargetHeldItemsCondition)
      .attr(PreMoveMessageAttr, attackedByItemMessageFunc)
      .makesContact(false),
    new StatusMove(MoveId.CORROSIVE_GAS, PokemonType.POISON, 100, 40, -1, 0, 8)
      .target(MoveTarget.ALL_NEAR_OTHERS)
      .reflectable()
      .unimplemented(),
    new StatusMove(MoveId.COACHING, PokemonType.FIGHTING, -1, 10, -1, 0, 8)
      .attr(StatStageChangeAttr, [ Stat.ATK, Stat.DEF ], 1)
      .target(MoveTarget.NEAR_ALLY)
      .condition(failIfSingleBattle),
    new AttackMove(MoveId.FLIP_TURN, PokemonType.WATER, MoveCategory.PHYSICAL, 60, 100, 20, -1, 0, 8)
      .attr(ForceSwitchOutAttr, true),
    new AttackMove(MoveId.TRIPLE_AXEL, PokemonType.ICE, MoveCategory.PHYSICAL, 20, 90, 10, -1, 0, 8)
      .attr(MultiHitAttr, MultiHitType._3)
      .attr(MultiHitPowerIncrementAttr, 3)
      .checkAllHits(),
    new AttackMove(MoveId.DUAL_WINGBEAT, PokemonType.FLYING, MoveCategory.PHYSICAL, 40, 90, 10, -1, 0, 8)
      .attr(MultiHitAttr, MultiHitType._2),
    new AttackMove(MoveId.SCORCHING_SANDS, PokemonType.GROUND, MoveCategory.SPECIAL, 70, 100, 10, 30, 0, 8)
      .attr(HealStatusEffectAttr, true, StatusEffect.FREEZE)
      .attr(HealStatusEffectAttr, false, StatusEffect.FREEZE)
      .attr(StatusEffectAttr, StatusEffect.BURN),
    new StatusMove(MoveId.JUNGLE_HEALING, PokemonType.GRASS, -1, 10, -1, 0, 8)
      .attr(HealAttr, 0.25, true, false)
      .attr(HealStatusEffectAttr, false, getNonVolatileStatusEffects())
      .target(MoveTarget.USER_AND_ALLIES)
      .triageMove(),
    new AttackMove(MoveId.WICKED_BLOW, PokemonType.DARK, MoveCategory.PHYSICAL, 75, 100, 5, -1, 0, 8)
      .attr(CritOnlyAttr)
      .punchingMove(),
    new AttackMove(MoveId.SURGING_STRIKES, PokemonType.WATER, MoveCategory.PHYSICAL, 25, 100, 5, -1, 0, 8)
      .attr(MultiHitAttr, MultiHitType._3)
      .attr(CritOnlyAttr)
      .punchingMove(),
    new AttackMove(MoveId.THUNDER_CAGE, PokemonType.ELECTRIC, MoveCategory.SPECIAL, 80, 90, 15, -1, 0, 8)
      .attr(TrapAttr, BattlerTagType.THUNDER_CAGE),
    new AttackMove(MoveId.DRAGON_ENERGY, PokemonType.DRAGON, MoveCategory.SPECIAL, 150, 100, 5, -1, 0, 8)
      .attr(HpPowerAttr)
      .target(MoveTarget.ALL_NEAR_ENEMIES),
    new AttackMove(MoveId.FREEZING_GLARE, PokemonType.PSYCHIC, MoveCategory.SPECIAL, 90, 100, 10, 10, 0, 8)
      .attr(StatusEffectAttr, StatusEffect.FREEZE),
    new AttackMove(MoveId.FIERY_WRATH, PokemonType.DARK, MoveCategory.SPECIAL, 90, 100, 10, 20, 0, 8)
      .attr(FlinchAttr)
      .target(MoveTarget.ALL_NEAR_ENEMIES),
    new AttackMove(MoveId.THUNDEROUS_KICK, PokemonType.FIGHTING, MoveCategory.PHYSICAL, 90, 100, 10, 100, 0, 8)
      .attr(StatStageChangeAttr, [ Stat.DEF ], -1),
    new AttackMove(MoveId.GLACIAL_LANCE, PokemonType.ICE, MoveCategory.PHYSICAL, 120, 100, 5, -1, 0, 8)
      .target(MoveTarget.ALL_NEAR_ENEMIES)
      .makesContact(false),
    new AttackMove(MoveId.ASTRAL_BARRAGE, PokemonType.GHOST, MoveCategory.SPECIAL, 120, 100, 5, -1, 0, 8)
      .target(MoveTarget.ALL_NEAR_ENEMIES),
    new AttackMove(MoveId.EERIE_SPELL, PokemonType.PSYCHIC, MoveCategory.SPECIAL, 80, 100, 5, 100, 0, 8)
      .attr(AttackReducePpMoveAttr, 3)
      .soundBased(),
    new AttackMove(MoveId.DIRE_CLAW, PokemonType.POISON, MoveCategory.PHYSICAL, 80, 100, 15, 50, 0, 8)
      .attr(MultiStatusEffectAttr, [ StatusEffect.POISON, StatusEffect.PARALYSIS, StatusEffect.SLEEP ]),
    new AttackMove(MoveId.PSYSHIELD_BASH, PokemonType.PSYCHIC, MoveCategory.PHYSICAL, 70, 90, 10, 100, 0, 8)
      .attr(StatStageChangeAttr, [ Stat.DEF ], 1, true),
    new SelfStatusMove(MoveId.POWER_SHIFT, PokemonType.NORMAL, -1, 10, -1, 0, 8)
      .target(MoveTarget.USER)
      .attr(ShiftStatAttr, Stat.ATK, Stat.DEF),
    new AttackMove(MoveId.STONE_AXE, PokemonType.ROCK, MoveCategory.PHYSICAL, 65, 90, 15, 100, 0, 8)
      .attr(AddArenaTrapTagHitAttr, ArenaTagType.STEALTH_ROCK)
      .slicingMove(),
    new AttackMove(MoveId.SPRINGTIDE_STORM, PokemonType.FAIRY, MoveCategory.SPECIAL, 100, 80, 5, 30, 0, 8)
      .attr(StatStageChangeAttr, [ Stat.ATK ], -1)
      .windMove()
      .target(MoveTarget.ALL_NEAR_ENEMIES),
    new AttackMove(MoveId.MYSTICAL_POWER, PokemonType.PSYCHIC, MoveCategory.SPECIAL, 70, 90, 10, 100, 0, 8)
      .attr(StatStageChangeAttr, [ Stat.SPATK ], 1, true),
    new AttackMove(MoveId.RAGING_FURY, PokemonType.FIRE, MoveCategory.PHYSICAL, 120, 100, 10, -1, 0, 8)
      .makesContact(false)
      .attr(FrenzyAttr)
      .attr(MissEffectAttr, frenzyMissFunc)
      .attr(NoEffectAttr, frenzyMissFunc)
      .target(MoveTarget.RANDOM_NEAR_ENEMY),
    new AttackMove(MoveId.WAVE_CRASH, PokemonType.WATER, MoveCategory.PHYSICAL, 120, 100, 10, -1, 0, 8)
      .attr(RecoilAttr, false, 0.33)
      .recklessMove(),
    new AttackMove(MoveId.CHLOROBLAST, PokemonType.GRASS, MoveCategory.SPECIAL, 150, 95, 5, -1, 0, 8)
      .attr(RecoilAttr, true, 0.5),
    new AttackMove(MoveId.MOUNTAIN_GALE, PokemonType.ICE, MoveCategory.PHYSICAL, 100, 85, 10, 30, 0, 8)
      .makesContact(false)
      .attr(FlinchAttr),
    new SelfStatusMove(MoveId.VICTORY_DANCE, PokemonType.FIGHTING, -1, 10, -1, 0, 8)
      .attr(StatStageChangeAttr, [ Stat.ATK, Stat.DEF, Stat.SPD ], 1, true)
      .danceMove(),
    new AttackMove(MoveId.HEADLONG_RUSH, PokemonType.GROUND, MoveCategory.PHYSICAL, 120, 100, 5, -1, 0, 8)
      .attr(StatStageChangeAttr, [ Stat.DEF, Stat.SPDEF ], -1, true)
      .punchingMove(),
    new AttackMove(MoveId.BARB_BARRAGE, PokemonType.POISON, MoveCategory.PHYSICAL, 60, 100, 10, 50, 0, 8)
      .makesContact(false)
      .attr(MovePowerMultiplierAttr, (user, target, move) => target.status && (target.status.effect === StatusEffect.POISON || target.status.effect === StatusEffect.TOXIC) ? 2 : 1)
      .attr(StatusEffectAttr, StatusEffect.POISON),
    new AttackMove(MoveId.ESPER_WING, PokemonType.PSYCHIC, MoveCategory.SPECIAL, 80, 100, 10, 100, 0, 8)
      .attr(HighCritAttr)
      .attr(StatStageChangeAttr, [ Stat.SPD ], 1, true),
    new AttackMove(MoveId.BITTER_MALICE, PokemonType.GHOST, MoveCategory.SPECIAL, 75, 100, 10, 100, 0, 8)
      .attr(StatStageChangeAttr, [ Stat.ATK ], -1),
    new SelfStatusMove(MoveId.SHELTER, PokemonType.STEEL, -1, 10, -1, 0, 8)
      .attr(StatStageChangeAttr, [ Stat.DEF ], 2, true),
    new AttackMove(MoveId.TRIPLE_ARROWS, PokemonType.FIGHTING, MoveCategory.PHYSICAL, 90, 100, 10, 30, 0, 8)
      .makesContact(false)
      .attr(HighCritAttr)
      .attr(StatStageChangeAttr, [ Stat.DEF ], -1, false, { effectChanceOverride: 50 })
      .attr(FlinchAttr),
    new AttackMove(MoveId.INFERNAL_PARADE, PokemonType.GHOST, MoveCategory.SPECIAL, 60, 100, 15, 30, 0, 8)
      .attr(StatusEffectAttr, StatusEffect.BURN)
      .attr(MovePowerMultiplierAttr, (user, target, move) => target.status ? 2 : 1),
    new AttackMove(MoveId.CEASELESS_EDGE, PokemonType.DARK, MoveCategory.PHYSICAL, 65, 90, 15, 100, 0, 8)
      .attr(AddArenaTrapTagHitAttr, ArenaTagType.SPIKES)
      .slicingMove(),
    new AttackMove(MoveId.BLEAKWIND_STORM, PokemonType.FLYING, MoveCategory.SPECIAL, 100, 80, 10, 30, 0, 8)
      .attr(StormAccuracyAttr)
      .attr(StatStageChangeAttr, [ Stat.SPD ], -1)
      .windMove()
      .target(MoveTarget.ALL_NEAR_ENEMIES),
    new AttackMove(MoveId.WILDBOLT_STORM, PokemonType.ELECTRIC, MoveCategory.SPECIAL, 100, 80, 10, 20, 0, 8)
      .attr(StormAccuracyAttr)
      .attr(StatusEffectAttr, StatusEffect.PARALYSIS)
      .windMove()
      .target(MoveTarget.ALL_NEAR_ENEMIES),
    new AttackMove(MoveId.SANDSEAR_STORM, PokemonType.GROUND, MoveCategory.SPECIAL, 100, 80, 10, 20, 0, 8)
      .attr(StormAccuracyAttr)
      .attr(StatusEffectAttr, StatusEffect.BURN)
      .windMove()
      .target(MoveTarget.ALL_NEAR_ENEMIES),
    new StatusMove(MoveId.LUNAR_BLESSING, PokemonType.PSYCHIC, -1, 5, -1, 0, 8)
      .attr(HealAttr, 0.25, true, false)
      .attr(HealStatusEffectAttr, false, getNonVolatileStatusEffects())
      .target(MoveTarget.USER_AND_ALLIES)
      .triageMove(),
    new SelfStatusMove(MoveId.TAKE_HEART, PokemonType.PSYCHIC, -1, 10, -1, 0, 8)
      .attr(StatStageChangeAttr, [ Stat.SPATK, Stat.SPDEF ], 1, true)
      .attr(HealStatusEffectAttr, true, [ StatusEffect.PARALYSIS, StatusEffect.POISON, StatusEffect.TOXIC, StatusEffect.BURN, StatusEffect.SLEEP ]),
    /* Unused
    new AttackMove(MoveId.G_MAX_WILDFIRE, PokemonType.Fire, MoveCategory.PHYSICAL, 10, -1, 10, -1, 0, 8)
      .target(MoveTarget.ALL_NEAR_ENEMIES)
      .unimplemented(),
    new AttackMove(MoveId.G_MAX_BEFUDDLE, Type.BUG, MoveCategory.PHYSICAL, 10, -1, 10, -1, 0, 8)
      .target(MoveTarget.ALL_NEAR_ENEMIES)
      .unimplemented(),
    new AttackMove(MoveId.G_MAX_VOLT_CRASH, Type.ELECTRIC, MoveCategory.PHYSICAL, 10, -1, 10, -1, 0, 8)
      .target(MoveTarget.ALL_NEAR_ENEMIES)
      .unimplemented(),
    new AttackMove(MoveId.G_MAX_GOLD_RUSH, Type.NORMAL, MoveCategory.PHYSICAL, 10, -1, 10, -1, 0, 8)
      .target(MoveTarget.ALL_NEAR_ENEMIES)
      .unimplemented(),
    new AttackMove(MoveId.G_MAX_CHI_STRIKE, Type.FIGHTING, MoveCategory.PHYSICAL, 10, -1, 10, -1, 0, 8)
      .target(MoveTarget.ALL_NEAR_ENEMIES)
      .unimplemented(),
    new AttackMove(MoveId.G_MAX_TERROR, Type.GHOST, MoveCategory.PHYSICAL, 10, -1, 10, -1, 0, 8)
      .target(MoveTarget.ALL_NEAR_ENEMIES)
      .unimplemented(),
    new AttackMove(MoveId.G_MAX_RESONANCE, Type.ICE, MoveCategory.PHYSICAL, 10, -1, 10, -1, 0, 8)
      .target(MoveTarget.ALL_NEAR_ENEMIES)
      .unimplemented(),
    new AttackMove(MoveId.G_MAX_CUDDLE, Type.NORMAL, MoveCategory.PHYSICAL, 10, -1, 10, -1, 0, 8)
      .target(MoveTarget.ALL_NEAR_ENEMIES)
      .unimplemented(),
    new AttackMove(MoveId.G_MAX_REPLENISH, Type.NORMAL, MoveCategory.PHYSICAL, 10, -1, 10, -1, 0, 8)
      .target(MoveTarget.ALL_NEAR_ENEMIES)
      .unimplemented(),
    new AttackMove(MoveId.G_MAX_MALODOR, Type.POISON, MoveCategory.PHYSICAL, 10, -1, 10, -1, 0, 8)
      .target(MoveTarget.ALL_NEAR_ENEMIES)
      .unimplemented(),
    new AttackMove(MoveId.G_MAX_STONESURGE, Type.WATER, MoveCategory.PHYSICAL, 10, -1, 10, -1, 0, 8)
      .target(MoveTarget.ALL_NEAR_ENEMIES)
      .unimplemented(),
    new AttackMove(MoveId.G_MAX_WIND_RAGE, Type.FLYING, MoveCategory.PHYSICAL, 10, -1, 10, -1, 0, 8)
      .target(MoveTarget.ALL_NEAR_ENEMIES)
      .unimplemented(),
    new AttackMove(MoveId.G_MAX_STUN_SHOCK, Type.ELECTRIC, MoveCategory.PHYSICAL, 10, -1, 10, -1, 0, 8)
      .target(MoveTarget.ALL_NEAR_ENEMIES)
      .unimplemented(),
    new AttackMove(MoveId.G_MAX_FINALE, Type.FAIRY, MoveCategory.PHYSICAL, 10, -1, 10, -1, 0, 8)
      .target(MoveTarget.ALL_NEAR_ENEMIES)
      .unimplemented(),
    new AttackMove(MoveId.G_MAX_DEPLETION, Type.DRAGON, MoveCategory.PHYSICAL, 10, -1, 10, -1, 0, 8)
      .target(MoveTarget.ALL_NEAR_ENEMIES)
      .unimplemented(),
    new AttackMove(MoveId.G_MAX_GRAVITAS, Type.PSYCHIC, MoveCategory.PHYSICAL, 10, -1, 10, -1, 0, 8)
      .target(MoveTarget.ALL_NEAR_ENEMIES)
      .unimplemented(),
    new AttackMove(MoveId.G_MAX_VOLCALITH, Type.ROCK, MoveCategory.PHYSICAL, 10, -1, 10, -1, 0, 8)
      .target(MoveTarget.ALL_NEAR_ENEMIES)
      .unimplemented(),
    new AttackMove(MoveId.G_MAX_SANDBLAST, Type.GROUND, MoveCategory.PHYSICAL, 10, -1, 10, -1, 0, 8)
      .target(MoveTarget.ALL_NEAR_ENEMIES)
      .unimplemented(),
    new AttackMove(MoveId.G_MAX_SNOOZE, Type.DARK, MoveCategory.PHYSICAL, 10, -1, 10, -1, 0, 8)
      .target(MoveTarget.ALL_NEAR_ENEMIES)
      .unimplemented(),
    new AttackMove(MoveId.G_MAX_TARTNESS, Type.GRASS, MoveCategory.PHYSICAL, 10, -1, 10, -1, 0, 8)
      .target(MoveTarget.ALL_NEAR_ENEMIES)
      .unimplemented(),
    new AttackMove(MoveId.G_MAX_SWEETNESS, Type.GRASS, MoveCategory.PHYSICAL, 10, -1, 10, -1, 0, 8)
      .target(MoveTarget.ALL_NEAR_ENEMIES)
      .unimplemented(),
    new AttackMove(MoveId.G_MAX_SMITE, Type.FAIRY, MoveCategory.PHYSICAL, 10, -1, 10, -1, 0, 8)
      .target(MoveTarget.ALL_NEAR_ENEMIES)
      .unimplemented(),
    new AttackMove(MoveId.G_MAX_STEELSURGE, Type.STEEL, MoveCategory.PHYSICAL, 10, -1, 10, -1, 0, 8)
      .target(MoveTarget.ALL_NEAR_ENEMIES)
      .unimplemented(),
    new AttackMove(MoveId.G_MAX_MELTDOWN, Type.STEEL, MoveCategory.PHYSICAL, 10, -1, 10, -1, 0, 8)
      .target(MoveTarget.ALL_NEAR_ENEMIES)
      .unimplemented(),
    new AttackMove(MoveId.G_MAX_FOAM_BURST, Type.WATER, MoveCategory.PHYSICAL, 10, -1, 10, -1, 0, 8)
      .target(MoveTarget.ALL_NEAR_ENEMIES)
      .unimplemented(),
    new AttackMove(MoveId.G_MAX_CENTIFERNO, PokemonType.Fire, MoveCategory.PHYSICAL, 10, -1, 10, -1, 0, 8)
      .target(MoveTarget.ALL_NEAR_ENEMIES)
      .unimplemented(),
    new AttackMove(MoveId.G_MAX_VINE_LASH, Type.GRASS, MoveCategory.PHYSICAL, 10, -1, 10, -1, 0, 8)
      .target(MoveTarget.ALL_NEAR_ENEMIES)
      .unimplemented(),
    new AttackMove(MoveId.G_MAX_CANNONADE, Type.WATER, MoveCategory.PHYSICAL, 10, -1, 10, -1, 0, 8)
      .target(MoveTarget.ALL_NEAR_ENEMIES)
      .unimplemented(),
    new AttackMove(MoveId.G_MAX_DRUM_SOLO, Type.GRASS, MoveCategory.PHYSICAL, 10, -1, 10, -1, 0, 8)
      .target(MoveTarget.ALL_NEAR_ENEMIES)
      .unimplemented(),
    new AttackMove(MoveId.G_MAX_FIREBALL, PokemonType.Fire, MoveCategory.PHYSICAL, 10, -1, 10, -1, 0, 8)
      .target(MoveTarget.ALL_NEAR_ENEMIES)
      .unimplemented(),
    new AttackMove(MoveId.G_MAX_HYDROSNIPE, Type.WATER, MoveCategory.PHYSICAL, 10, -1, 10, -1, 0, 8)
      .target(MoveTarget.ALL_NEAR_ENEMIES)
      .unimplemented(),
    new AttackMove(MoveId.G_MAX_ONE_BLOW, Type.DARK, MoveCategory.PHYSICAL, 10, -1, 10, -1, 0, 8)
      .target(MoveTarget.ALL_NEAR_ENEMIES)
      .unimplemented(),
    new AttackMove(MoveId.G_MAX_RAPID_FLOW, Type.WATER, MoveCategory.PHYSICAL, 10, -1, 10, -1, 0, 8)
      .target(MoveTarget.ALL_NEAR_ENEMIES)
      .unimplemented(),
    End Unused */
    new AttackMove(MoveId.TERA_BLAST, PokemonType.NORMAL, MoveCategory.SPECIAL, 80, 100, 10, -1, 0, 9)
      .attr(TeraMoveCategoryAttr)
      .attr(TeraBlastTypeAttr)
      .attr(TeraBlastPowerAttr)
      .attr(StatStageChangeAttr, [ Stat.ATK, Stat.SPATK ], -1, true, { condition: (user, target, move) => user.isTerastallized && user.isOfType(PokemonType.STELLAR) }),
    new SelfStatusMove(MoveId.SILK_TRAP, PokemonType.BUG, -1, 10, -1, 4, 9)
      .attr(ProtectAttr, BattlerTagType.SILK_TRAP)
      .condition(failIfLastCondition),
    new AttackMove(MoveId.AXE_KICK, PokemonType.FIGHTING, MoveCategory.PHYSICAL, 120, 90, 10, 30, 0, 9)
      .attr(MissEffectAttr, crashDamageFunc)
      .attr(NoEffectAttr, crashDamageFunc)
      .attr(ConfuseAttr)
      .recklessMove(),
    new AttackMove(MoveId.LAST_RESPECTS, PokemonType.GHOST, MoveCategory.PHYSICAL, 50, 100, 10, -1, 0, 9)
      .attr(MovePowerMultiplierAttr, (user, target, move) => 1 + Math.min(user.isPlayer() ? globalScene.arena.playerFaints : globalScene.currentBattle.enemyFaints, 100))
      .makesContact(false),
    new AttackMove(MoveId.LUMINA_CRASH, PokemonType.PSYCHIC, MoveCategory.SPECIAL, 80, 100, 10, 100, 0, 9)
      .attr(StatStageChangeAttr, [ Stat.SPDEF ], -2),
    new AttackMove(MoveId.ORDER_UP, PokemonType.DRAGON, MoveCategory.PHYSICAL, 80, 100, 10, -1, 0, 9)
      .attr(OrderUpStatBoostAttr)
      .makesContact(false),
    new AttackMove(MoveId.JET_PUNCH, PokemonType.WATER, MoveCategory.PHYSICAL, 60, 100, 15, -1, 1, 9)
      .punchingMove(),
    new StatusMove(MoveId.SPICY_EXTRACT, PokemonType.GRASS, -1, 15, -1, 0, 9)
      .attr(StatStageChangeAttr, [ Stat.ATK ], 2)
      .attr(StatStageChangeAttr, [ Stat.DEF ], -2),
    new AttackMove(MoveId.SPIN_OUT, PokemonType.STEEL, MoveCategory.PHYSICAL, 100, 100, 5, -1, 0, 9)
      .attr(StatStageChangeAttr, [ Stat.SPD ], -2, true),
    new AttackMove(MoveId.POPULATION_BOMB, PokemonType.NORMAL, MoveCategory.PHYSICAL, 20, 90, 10, -1, 0, 9)
      .attr(MultiHitAttr, MultiHitType._10)
      .slicingMove()
      .checkAllHits(),
    new AttackMove(MoveId.ICE_SPINNER, PokemonType.ICE, MoveCategory.PHYSICAL, 80, 100, 15, -1, 0, 9)
      .attr(ClearTerrainAttr),
    new AttackMove(MoveId.GLAIVE_RUSH, PokemonType.DRAGON, MoveCategory.PHYSICAL, 120, 100, 5, -1, 0, 9)
      .attr(AddBattlerTagAttr, BattlerTagType.ALWAYS_GET_HIT, true, false, 0, 0, true)
      .attr(AddBattlerTagAttr, BattlerTagType.RECEIVE_DOUBLE_DAMAGE, true, false, 0, 0, true)
      .condition((user, target, move) => {
        return !(target.getTag(BattlerTagType.PROTECTED)?.tagType === "PROTECTED" || globalScene.arena.getTag(ArenaTagType.MAT_BLOCK)?.tagType === "MAT_BLOCK");
      }),
    new StatusMove(MoveId.REVIVAL_BLESSING, PokemonType.NORMAL, -1, 1, -1, 0, 9)
      .triageMove()
      .attr(RevivalBlessingAttr)
      .target(MoveTarget.USER),
    new AttackMove(MoveId.SALT_CURE, PokemonType.ROCK, MoveCategory.PHYSICAL, 40, 100, 15, 100, 0, 9)
      .attr(AddBattlerTagAttr, BattlerTagType.SALT_CURED)
      .makesContact(false),
    new AttackMove(MoveId.TRIPLE_DIVE, PokemonType.WATER, MoveCategory.PHYSICAL, 30, 95, 10, -1, 0, 9)
      .attr(MultiHitAttr, MultiHitType._3),
    new AttackMove(MoveId.MORTAL_SPIN, PokemonType.POISON, MoveCategory.PHYSICAL, 30, 100, 15, 100, 0, 9)
      .attr(LapseBattlerTagAttr, [
        BattlerTagType.BIND,
        BattlerTagType.WRAP,
        BattlerTagType.FIRE_SPIN,
        BattlerTagType.WHIRLPOOL,
        BattlerTagType.CLAMP,
        BattlerTagType.SAND_TOMB,
        BattlerTagType.MAGMA_STORM,
        BattlerTagType.SNAP_TRAP,
        BattlerTagType.THUNDER_CAGE,
        BattlerTagType.SEEDED,
        BattlerTagType.INFESTATION
      ], true)
      .attr(StatusEffectAttr, StatusEffect.POISON)
      .attr(RemoveArenaTrapAttr)
      .target(MoveTarget.ALL_NEAR_ENEMIES),
    new StatusMove(MoveId.DOODLE, PokemonType.NORMAL, 100, 10, -1, 0, 9)
      .attr(AbilityCopyAttr, true),
    new SelfStatusMove(MoveId.FILLET_AWAY, PokemonType.NORMAL, -1, 10, -1, 0, 9)
      .attr(CutHpStatStageBoostAttr, [ Stat.ATK, Stat.SPATK, Stat.SPD ], 2, 2),
    new AttackMove(MoveId.KOWTOW_CLEAVE, PokemonType.DARK, MoveCategory.PHYSICAL, 85, -1, 10, -1, 0, 9)
      .slicingMove(),
    new AttackMove(MoveId.FLOWER_TRICK, PokemonType.GRASS, MoveCategory.PHYSICAL, 70, -1, 10, -1, 0, 9)
      .attr(CritOnlyAttr)
      .makesContact(false),
    new AttackMove(MoveId.TORCH_SONG, PokemonType.FIRE, MoveCategory.SPECIAL, 80, 100, 10, 100, 0, 9)
      .attr(StatStageChangeAttr, [ Stat.SPATK ], 1, true)
      .soundBased(),
    new AttackMove(MoveId.AQUA_STEP, PokemonType.WATER, MoveCategory.PHYSICAL, 80, 100, 10, 100, 0, 9)
      .attr(StatStageChangeAttr, [ Stat.SPD ], 1, true)
      .danceMove(),
    new AttackMove(MoveId.RAGING_BULL, PokemonType.NORMAL, MoveCategory.PHYSICAL, 90, 100, 10, -1, 0, 9)
      .attr(RagingBullTypeAttr)
      .attr(RemoveScreensAttr),
    new AttackMove(MoveId.MAKE_IT_RAIN, PokemonType.STEEL, MoveCategory.SPECIAL, 120, 100, 5, -1, 0, 9)
      .attr(MoneyAttr)
      .attr(StatStageChangeAttr, [ Stat.SPATK ], -1, true, { firstTargetOnly: true })
      .target(MoveTarget.ALL_NEAR_ENEMIES),
    new AttackMove(MoveId.PSYBLADE, PokemonType.PSYCHIC, MoveCategory.PHYSICAL, 80, 100, 15, -1, 0, 9)
      .attr(MovePowerMultiplierAttr, (user, target, move) => globalScene.arena.getTerrainType() === TerrainType.ELECTRIC && user.isGrounded() ? 1.5 : 1)
      .slicingMove(),
    new AttackMove(MoveId.HYDRO_STEAM, PokemonType.WATER, MoveCategory.SPECIAL, 80, 100, 15, -1, 0, 9)
      .attr(IgnoreWeatherTypeDebuffAttr, WeatherType.SUNNY)
      .attr(MovePowerMultiplierAttr, (user, target, move) => {
        const weather = globalScene.arena.weather;
        if (!weather) {
          return 1;
        }
        return [ WeatherType.SUNNY, WeatherType.HARSH_SUN ].includes(weather.weatherType) && !weather.isEffectSuppressed() ? 1.5 : 1;
      }),
    new AttackMove(MoveId.RUINATION, PokemonType.DARK, MoveCategory.SPECIAL, -1, 90, 10, -1, 0, 9)
      .attr(TargetHalfHpDamageAttr),
    new AttackMove(MoveId.COLLISION_COURSE, PokemonType.FIGHTING, MoveCategory.PHYSICAL, 100, 100, 5, -1, 0, 9)
      .attr(MovePowerMultiplierAttr, (user, target, move) => target.getAttackTypeEffectiveness(move.type, user) >= 2 ? 4 / 3 : 1),
    new AttackMove(MoveId.ELECTRO_DRIFT, PokemonType.ELECTRIC, MoveCategory.SPECIAL, 100, 100, 5, -1, 0, 9)
      .attr(MovePowerMultiplierAttr, (user, target, move) => target.getAttackTypeEffectiveness(move.type, user) >= 2 ? 4 / 3 : 1)
      .makesContact(),
    new SelfStatusMove(MoveId.SHED_TAIL, PokemonType.NORMAL, -1, 10, -1, 0, 9)
      .attr(AddSubstituteAttr, 0.5, true)
      .attr(ForceSwitchOutAttr, true, SwitchType.SHED_TAIL)
      .condition(failIfLastInPartyCondition),
    new SelfStatusMove(MoveId.CHILLY_RECEPTION, PokemonType.ICE, -1, 10, -1, 0, 9)
      .attr(PreMoveMessageAttr, (user, _target, _move) =>
        // Don't display text if current move phase is follow up (ie move called indirectly)
        isVirtual((globalScene.phaseManager.getCurrentPhase() as MovePhase).useMode)
          ? ""
          : i18next.t("moveTriggers:chillyReception", { pokemonName: getPokemonNameWithAffix(user) }))
      .attr(ChillyReceptionAttr, true),
    new SelfStatusMove(MoveId.TIDY_UP, PokemonType.NORMAL, -1, 10, -1, 0, 9)
      .attr(StatStageChangeAttr, [ Stat.ATK, Stat.SPD ], 1, true)
      .attr(RemoveArenaTrapAttr, true)
      .attr(RemoveAllSubstitutesAttr),
    new StatusMove(MoveId.SNOWSCAPE, PokemonType.ICE, -1, 10, -1, 0, 9)
      .attr(WeatherChangeAttr, WeatherType.SNOW)
      .target(MoveTarget.BOTH_SIDES),
    new AttackMove(MoveId.POUNCE, PokemonType.BUG, MoveCategory.PHYSICAL, 50, 100, 20, 100, 0, 9)
      .attr(StatStageChangeAttr, [ Stat.SPD ], -1),
    new AttackMove(MoveId.TRAILBLAZE, PokemonType.GRASS, MoveCategory.PHYSICAL, 50, 100, 20, 100, 0, 9)
      .attr(StatStageChangeAttr, [ Stat.SPD ], 1, true),
    new AttackMove(MoveId.CHILLING_WATER, PokemonType.WATER, MoveCategory.SPECIAL, 50, 100, 20, 100, 0, 9)
      .attr(StatStageChangeAttr, [ Stat.ATK ], -1),
    new AttackMove(MoveId.HYPER_DRILL, PokemonType.NORMAL, MoveCategory.PHYSICAL, 100, 100, 5, -1, 0, 9)
      .ignoresProtect(),
    new AttackMove(MoveId.TWIN_BEAM, PokemonType.PSYCHIC, MoveCategory.SPECIAL, 40, 100, 10, -1, 0, 9)
      .attr(MultiHitAttr, MultiHitType._2),
    new AttackMove(MoveId.RAGE_FIST, PokemonType.GHOST, MoveCategory.PHYSICAL, 50, 100, 10, -1, 0, 9)
      .attr(RageFistPowerAttr)
      .punchingMove(),
    new AttackMove(MoveId.ARMOR_CANNON, PokemonType.FIRE, MoveCategory.SPECIAL, 120, 100, 5, -1, 0, 9)
      .attr(StatStageChangeAttr, [ Stat.DEF, Stat.SPDEF ], -1, true),
    new AttackMove(MoveId.BITTER_BLADE, PokemonType.FIRE, MoveCategory.PHYSICAL, 90, 100, 10, -1, 0, 9)
      .attr(HitHealAttr)
      .slicingMove()
      .triageMove(),
    new AttackMove(MoveId.DOUBLE_SHOCK, PokemonType.ELECTRIC, MoveCategory.PHYSICAL, 120, 100, 5, -1, 0, 9)
      .condition((user) => {
        const userTypes = user.getTypes(true);
        return userTypes.includes(PokemonType.ELECTRIC);
      })
      .attr(AddBattlerTagAttr, BattlerTagType.DOUBLE_SHOCKED, true, false)
      .attr(RemoveTypeAttr, PokemonType.ELECTRIC, (user) => {
        globalScene.phaseManager.queueMessage(i18next.t("moveTriggers:usedUpAllElectricity", { pokemonName: getPokemonNameWithAffix(user) }));
      }),
    new AttackMove(MoveId.GIGATON_HAMMER, PokemonType.STEEL, MoveCategory.PHYSICAL, 160, 100, 5, -1, 0, 9)
      .makesContact(false)
      .condition((user, target, move) => {
        const turnMove = user.getLastXMoves(1);
        return !turnMove.length || turnMove[0].move !== move.id || turnMove[0].result !== MoveResult.SUCCESS;
      }), // TODO Add Instruct/Encore interaction
    new AttackMove(MoveId.COMEUPPANCE, PokemonType.DARK, MoveCategory.PHYSICAL, -1, 100, 10, -1, 0, 9)
      .attr(CounterDamageAttr, (move: Move) => (move.category === MoveCategory.PHYSICAL || move.category === MoveCategory.SPECIAL), 1.5)
      .redirectCounter()
      .target(MoveTarget.ATTACKER),
    new AttackMove(MoveId.AQUA_CUTTER, PokemonType.WATER, MoveCategory.PHYSICAL, 70, 100, 20, -1, 0, 9)
      .attr(HighCritAttr)
      .slicingMove()
      .makesContact(false),
    new AttackMove(MoveId.BLAZING_TORQUE, PokemonType.FIRE, MoveCategory.PHYSICAL, 80, 100, 10, 30, 0, 9)
      .attr(StatusEffectAttr, StatusEffect.BURN)
      .makesContact(false),
    new AttackMove(MoveId.WICKED_TORQUE, PokemonType.DARK, MoveCategory.PHYSICAL, 80, 100, 10, 10, 0, 9)
      .attr(StatusEffectAttr, StatusEffect.SLEEP)
      .makesContact(false),
    new AttackMove(MoveId.NOXIOUS_TORQUE, PokemonType.POISON, MoveCategory.PHYSICAL, 100, 100, 10, 30, 0, 9)
      .attr(StatusEffectAttr, StatusEffect.POISON)
      .makesContact(false),
    new AttackMove(MoveId.COMBAT_TORQUE, PokemonType.FIGHTING, MoveCategory.PHYSICAL, 100, 100, 10, 30, 0, 9)
      .attr(StatusEffectAttr, StatusEffect.PARALYSIS)
      .makesContact(false),
    new AttackMove(MoveId.MAGICAL_TORQUE, PokemonType.FAIRY, MoveCategory.PHYSICAL, 100, 100, 10, 30, 0, 9)
      .attr(ConfuseAttr)
      .makesContact(false),
    new AttackMove(MoveId.BLOOD_MOON, PokemonType.NORMAL, MoveCategory.SPECIAL, 140, 100, 5, -1, 0, 9)
      .condition((user, target, move) => {
        const turnMove = user.getLastXMoves(1);
        return !turnMove.length || turnMove[0].move !== move.id || turnMove[0].result !== MoveResult.SUCCESS;
      }), // TODO Add Instruct/Encore interaction
    new AttackMove(MoveId.MATCHA_GOTCHA, PokemonType.GRASS, MoveCategory.SPECIAL, 80, 90, 15, 20, 0, 9)
      .attr(HitHealAttr)
      .attr(HealStatusEffectAttr, true, StatusEffect.FREEZE)
      .attr(HealStatusEffectAttr, false, StatusEffect.FREEZE)
      .attr(StatusEffectAttr, StatusEffect.BURN)
      .target(MoveTarget.ALL_NEAR_ENEMIES)
      .triageMove(),
    new AttackMove(MoveId.SYRUP_BOMB, PokemonType.GRASS, MoveCategory.SPECIAL, 60, 85, 10, 100, 0, 9)
      .attr(AddBattlerTagAttr, BattlerTagType.SYRUP_BOMB, false, false, 3)
      .ballBombMove(),
    new AttackMove(MoveId.IVY_CUDGEL, PokemonType.GRASS, MoveCategory.PHYSICAL, 100, 100, 10, -1, 0, 9)
      .attr(IvyCudgelTypeAttr)
      .attr(HighCritAttr)
      .makesContact(false),
    new ChargingAttackMove(MoveId.ELECTRO_SHOT, PokemonType.ELECTRIC, MoveCategory.SPECIAL, 130, 100, 10, -1, 0, 9)
      .chargeText(i18next.t("moveTriggers:absorbedElectricity", { pokemonName: "{USER}" }))
      .chargeAttr(StatStageChangeAttr, [ Stat.SPATK ], 1, true)
      .chargeAttr(WeatherInstantChargeAttr, [ WeatherType.RAIN, WeatherType.HEAVY_RAIN ]),
    new AttackMove(MoveId.TERA_STARSTORM, PokemonType.NORMAL, MoveCategory.SPECIAL, 120, 100, 5, -1, 0, 9)
      .attr(TeraMoveCategoryAttr)
      .attr(TeraStarstormTypeAttr)
      .attr(VariableTargetAttr, (user, target, move) => user.hasSpecies(SpeciesId.TERAPAGOS) && (user.isTerastallized || globalScene.currentBattle.preTurnCommands[user.getFieldIndex()]?.command === Command.TERA) ? MoveTarget.ALL_NEAR_ENEMIES : MoveTarget.NEAR_OTHER)
      .partial(), /** Does not ignore abilities that affect stats, relevant in determining the move's category {@see TeraMoveCategoryAttr} */
    new AttackMove(MoveId.FICKLE_BEAM, PokemonType.DRAGON, MoveCategory.SPECIAL, 80, 100, 5, -1, 0, 9)
      .attr(PreMoveMessageAttr, doublePowerChanceMessageFunc(30))
      .attr(DoublePowerChanceAttr, 30),
    new SelfStatusMove(MoveId.BURNING_BULWARK, PokemonType.FIRE, -1, 10, -1, 4, 9)
      .attr(ProtectAttr, BattlerTagType.BURNING_BULWARK)
      .condition(failIfLastCondition),
    new AttackMove(MoveId.THUNDERCLAP, PokemonType.ELECTRIC, MoveCategory.SPECIAL, 70, 100, 5, -1, 1, 9)
      .condition((user, target, move) => {
        const turnCommand = globalScene.currentBattle.turnCommands[target.getBattlerIndex()];
        if (!turnCommand || !turnCommand.move) {
          return false;
        }
        return (turnCommand.command === Command.FIGHT && !target.turnData.acted && allMoves[turnCommand.move.move].category !== MoveCategory.STATUS);
      }),
    new AttackMove(MoveId.MIGHTY_CLEAVE, PokemonType.ROCK, MoveCategory.PHYSICAL, 95, 100, 5, -1, 0, 9)
      .slicingMove()
      .ignoresProtect(),
    new AttackMove(MoveId.TACHYON_CUTTER, PokemonType.STEEL, MoveCategory.SPECIAL, 50, -1, 10, -1, 0, 9)
      .attr(MultiHitAttr, MultiHitType._2)
      .slicingMove(),
    new AttackMove(MoveId.HARD_PRESS, PokemonType.STEEL, MoveCategory.PHYSICAL, -1, 100, 10, -1, 0, 9)
      .attr(OpponentHighHpPowerAttr, 100),
    new StatusMove(MoveId.DRAGON_CHEER, PokemonType.DRAGON, -1, 15, -1, 0, 9)
      .attr(AddBattlerTagAttr, BattlerTagType.DRAGON_CHEER, false, true)
      // TODO: Remove once dragon cheer & focus energy are merged into 1 tag
      .condition((_user, target) => !target.getTag(BattlerTagType.CRIT_BOOST))
      .target(MoveTarget.NEAR_ALLY),
    new AttackMove(MoveId.ALLURING_VOICE, PokemonType.FAIRY, MoveCategory.SPECIAL, 80, 100, 10, 100, 0, 9)
      .attr(AddBattlerTagIfBoostedAttr, BattlerTagType.CONFUSED)
      .soundBased(),
    new AttackMove(MoveId.TEMPER_FLARE, PokemonType.FIRE, MoveCategory.PHYSICAL, 75, 100, 10, -1, 0, 9)
      .attr(MovePowerMultiplierAttr, (user, target, move) => user.getLastXMoves(2)[1]?.result === MoveResult.MISS || user.getLastXMoves(2)[1]?.result === MoveResult.FAIL ? 2 : 1),
    new AttackMove(MoveId.SUPERCELL_SLAM, PokemonType.ELECTRIC, MoveCategory.PHYSICAL, 100, 95, 15, -1, 0, 9)
      .attr(AlwaysHitMinimizeAttr)
      .attr(HitsTagForDoubleDamageAttr, BattlerTagType.MINIMIZED)
      .attr(MissEffectAttr, crashDamageFunc)
      .attr(NoEffectAttr, crashDamageFunc)
      .recklessMove(),
    new AttackMove(MoveId.PSYCHIC_NOISE, PokemonType.PSYCHIC, MoveCategory.SPECIAL, 75, 100, 10, 100, 0, 9)
      .soundBased()
      .attr(AddBattlerTagAttr, BattlerTagType.HEAL_BLOCK, false, false, 2),
    new AttackMove(MoveId.UPPER_HAND, PokemonType.FIGHTING, MoveCategory.PHYSICAL, 65, 100, 15, 100, 3, 9)
      .attr(FlinchAttr)
      .condition(new UpperHandCondition()),
    new AttackMove(MoveId.MALIGNANT_CHAIN, PokemonType.POISON, MoveCategory.SPECIAL, 100, 100, 5, 50, 0, 9)
      .attr(StatusEffectAttr, StatusEffect.TOXIC)
  );
}<|MERGE_RESOLUTION|>--- conflicted
+++ resolved
@@ -6,11 +6,7 @@
 import type { GameMode } from "#app/game-mode";
 import { globalScene } from "#app/global-scene";
 import { getPokemonNameWithAffix } from "#app/messages";
-<<<<<<< HEAD
-import type { ArenaTrapTag, PendingHealTag } from "#data/arena-tag";
-=======
-import type { EntryHazardTag } from "#data/arena-tag";
->>>>>>> 7d83a3a2
+import type { EntryHazardTag, PendingHealTag } from "#data/arena-tag";
 import { WeakenMoveTypeTag } from "#data/arena-tag";
 import { MoveChargeAnim } from "#data/battle-anims";
 import {
