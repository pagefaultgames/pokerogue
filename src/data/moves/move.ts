--- conflicted
+++ resolved
@@ -1964,7 +1964,6 @@
  * Heals the user or target of the move by a fixed amount relative to their maximum HP.
  */
 export class HealAttr extends MoveEffectAttr {
-<<<<<<< HEAD
   /** The percentage of {@linkcode Stat.HP} to heal; default `1` */
   protected healRatio = 1
   /** Whether to display a healing animation upon healing the target; default `false` */
@@ -2006,20 +2005,6 @@
 
 
     this.addHealPhase(this.selfTarget ? user : target);
-=======
-  constructor(
-    /** The percentage of {@linkcode Stat.HP} to heal. */
-    private healRatio: number,
-    /** Whether to display a healing animation when healing the target; default `false` */
-    private showAnim = false,
-    selfTarget = true
-  ) {
-    super(selfTarget);
-  }
-
-  override apply(user: Pokemon, target: Pokemon, _move: Move, _args: any[]): boolean {
-    this.addHealPhase(this.selfTarget ? user : target, this.healRatio);
->>>>>>> acb15221
     return true;
   }
 
@@ -2027,7 +2012,6 @@
    * Creates a new {@linkcode PokemonHealPhase}.
    * This heals the target and shows the appropriate message.
    */
-<<<<<<< HEAD
   protected addHealPhase(healedPokemon: Pokemon) {
     globalScene.phaseManager.unshiftNew("PokemonHealPhase", healedPokemon.getBattlerIndex(),
       // Healing moves round half UP the hp healed
@@ -2039,11 +2023,6 @@
         skipAnim: !this.showAnim,
       }
     );
-=======
-  protected addHealPhase(target: Pokemon, healRatio: number) {
-    globalScene.phaseManager.unshiftNew("PokemonHealPhase", target.getBattlerIndex(),
-      toDmgValue(target.getMaxHp() * healRatio), i18next.t("moveTriggers:healHp", { pokemonName: getPokemonNameWithAffix(target) }), true, !this.showAnim);
->>>>>>> acb15221
   }
 
   override getTargetBenefitScore(user: Pokemon, target: Pokemon, _move: Move): number {
@@ -2051,7 +2030,6 @@
     return Math.round(score / (1 - this.healRatio / 2));
   }
 
-<<<<<<< HEAD
   override getCondition(): MoveConditionFunc {
     return (user, target) => !(this.failOnFullHp && (this.selfTarget ? user : target).isFullHp());
   }
@@ -2062,6 +2040,40 @@
       pokemonName: getPokemonNameWithAffix(healedPokemon),
     })
   }
+}
+
+/**
+ * Attribute to put the user to sleep for a fixed duration, fully heal them and cure their status.
+ * Used for {@linkcode MoveId.REST}.
+ */
+export class RestAttr extends HealAttr {
+  private duration: number;
+
+  constructor(duration: number) {
+    super(1, true);
+    this.duration = duration;
+  }
+
+  override apply(user: Pokemon, target: Pokemon, move: Move, args: any[]): boolean {
+   const wasSet = user.trySetStatus(StatusEffect.SLEEP, user, this.duration, null, true, true,
+    i18next.t("moveTriggers:restBecameHealthy", {
+      pokemonName: getPokemonNameWithAffix(user),
+    }));
+    return wasSet && super.apply(user, target, move, args);
+  }
+
+  override addHealPhase(user: Pokemon): void {
+    globalScene.phaseManager.unshiftNew("PokemonHealPhase", user.getBattlerIndex(), user.getMaxHp(), null)
+  }
+
+  // TODO: change after HealAttr is changed to fail move
+  override getCondition(): MoveConditionFunc {
+    return (user, target, move) =>
+      super.canApply(user, target, move, [])
+      // Intentionally suppress messages here as we display generic fail msg
+      // TODO: This might have order-of-operation jank
+      && user.canSetStatus(StatusEffect.SLEEP, true, true, user)
+ }
 }
 
 /**
@@ -2108,60 +2120,6 @@
 
   override getCondition(): MoveConditionFunc {
     return (user, target, _move) =>  user.getAlly() !== target || super.getCondition()(user, target, _move)
-=======
-  // TODO: Change to fail move
-  override canApply(user: Pokemon, target: Pokemon, _move: Move, _args?: any[]): boolean {
-    if (!super.canApply(user, target, _move, _args)) {
-      return false;
-    }
-
-    const healedPokemon = this.selfTarget ? user : target;
-    if (healedPokemon.isFullHp()) {
-      // Ensure the fail message isn't displayed when checking the move conditions outside of the move execution
-      // TOOD: Fix this in PR#6276
-      if (globalScene.phaseManager.getCurrentPhase()?.is("MovePhase")) {
-        globalScene.phaseManager.queueMessage(i18next.t("battle:hpIsFull", {
-          pokemonName: getPokemonNameWithAffix(healedPokemon),
-        }))
-      }
-      return false;
-    }
-    return true;
-  }
-}
-
-/**
- * Attribute to put the user to sleep for a fixed duration, fully heal them and cure their status.
- * Used for {@linkcode MoveId.REST}.
- */
-export class RestAttr extends HealAttr {
-  private duration: number;
-
-  constructor(duration: number) {
-    super(1, true);
-    this.duration = duration;
-  }
-
-  override apply(user: Pokemon, target: Pokemon, move: Move, args: any[]): boolean {
-   const wasSet = user.trySetStatus(StatusEffect.SLEEP, user, this.duration, null, true, true,
-    i18next.t("moveTriggers:restBecameHealthy", {
-      pokemonName: getPokemonNameWithAffix(user),
-    }));
-    return wasSet && super.apply(user, target, move, args);
-  }
-
-  override addHealPhase(user: Pokemon): void {
-    globalScene.phaseManager.unshiftNew("PokemonHealPhase", user.getBattlerIndex(), user.getMaxHp(), null)
-  }
-
-  // TODO: change after HealAttr is changed to fail move
-  override getCondition(): MoveConditionFunc {
-    return (user, target, move) =>
-      super.canApply(user, target, move, [])
-      // Intentionally suppress messages here as we display generic fail msg
-      // TODO: This might have order-of-operation jank
-      && user.canSetStatus(StatusEffect.SLEEP, true, true, user)
->>>>>>> acb15221
   }
 }
 
@@ -2347,111 +2305,6 @@
   }
 }
 
-<<<<<<< HEAD
-=======
-export abstract class WeatherHealAttr extends HealAttr {
-  constructor() {
-    super(0.5);
-  }
-
-  apply(user: Pokemon, target: Pokemon, move: Move, args: any[]): boolean {
-    let healRatio = 0.5;
-    if (!globalScene.arena.weather?.isEffectSuppressed()) {
-      const weatherType = globalScene.arena.weather?.weatherType || WeatherType.NONE;
-      healRatio = this.getWeatherHealRatio(weatherType);
-    }
-    this.addHealPhase(user, healRatio);
-    return true;
-  }
-
-  abstract getWeatherHealRatio(weatherType: WeatherType): number;
-}
-
-export class PlantHealAttr extends WeatherHealAttr {
-  getWeatherHealRatio(weatherType: WeatherType): number {
-    switch (weatherType) {
-      case WeatherType.SUNNY:
-      case WeatherType.HARSH_SUN:
-        return 2 / 3;
-      case WeatherType.RAIN:
-      case WeatherType.SANDSTORM:
-      case WeatherType.HAIL:
-      case WeatherType.SNOW:
-      case WeatherType.FOG:
-      case WeatherType.HEAVY_RAIN:
-        return 0.25;
-      default:
-        return 0.5;
-    }
-  }
-}
-
-export class SandHealAttr extends WeatherHealAttr {
-  getWeatherHealRatio(weatherType: WeatherType): number {
-    switch (weatherType) {
-      case WeatherType.SANDSTORM:
-        return 2 / 3;
-      default:
-        return 0.5;
-    }
-  }
-}
-
-/**
- * Heals the target or the user by either {@linkcode normalHealRatio} or {@linkcode boostedHealRatio}
- * depending on the evaluation of {@linkcode condition}
- * @extends HealAttr
- * @see {@linkcode apply}
- */
-export class BoostHealAttr extends HealAttr {
-  /** Healing received when {@linkcode condition} is false */
-  private normalHealRatio: number;
-  /** Healing received when {@linkcode condition} is true */
-  private boostedHealRatio: number;
-  /** The lambda expression to check against when boosting the healing value */
-  private condition?: MoveConditionFunc;
-
-  constructor(normalHealRatio: number = 0.5, boostedHealRatio: number = 2 / 3, showAnim?: boolean, selfTarget?: boolean, condition?: MoveConditionFunc) {
-    super(normalHealRatio, showAnim, selfTarget);
-    this.normalHealRatio = normalHealRatio;
-    this.boostedHealRatio = boostedHealRatio;
-    this.condition = condition;
-  }
-
-  /**
-   * @param user {@linkcode Pokemon} using the move
-   * @param target {@linkcode Pokemon} target of the move
-   * @param move {@linkcode Move} with this attribute
-   * @param args N/A
-   * @returns true if the move was successful
-   */
-  apply(user: Pokemon, target: Pokemon, move: Move, args: any[]): boolean {
-    const healRatio: number = (this.condition ? this.condition(user, target, move) : false) ? this.boostedHealRatio : this.normalHealRatio;
-    this.addHealPhase(target, healRatio);
-    return true;
-  }
-}
-
-/**
- * Heals the target only if it is the ally
- * @extends HealAttr
- * @see {@linkcode apply}
- */
-export class HealOnAllyAttr extends HealAttr {
-  override canApply(user: Pokemon, target: Pokemon, _move: Move, _args?: any[]): boolean {
-    // Don't trigger if not targeting an ally
-    return target === user.getAlly() && super.canApply(user, target, _move, _args);
-  }
-
-  override apply(user: Pokemon, target: Pokemon, _move: Move, _args: any[]): boolean {
-    if (user.isOpponent(target)) {
-      return false;
-    }
-    return super.apply(user, target, _move, _args);
-  }
-}
-
->>>>>>> acb15221
 /**
  * Heals user as a side effect of a move that hits a target.
  * Healing is based on {@linkcode healRatio} * the amount of damage dealt or a stat of the target.
@@ -4632,43 +4485,6 @@
   }
 }
 
-<<<<<<< HEAD
-=======
-/**
- * Attribute used to apply Swallow's healing, which scales with Stockpile stacks.
- * Does NOT remove stockpiled stacks.
- */
-export class SwallowHealAttr extends HealAttr {
-  constructor() {
-    super(1)
-  }
-
-  apply(user: Pokemon, target: Pokemon, move: Move, args: any[]): boolean {
-    const stockpilingTag = user.getTag(StockpilingTag);
-
-    if (stockpilingTag && stockpilingTag.stockpiledCount > 0) {
-      const stockpiled = stockpilingTag.stockpiledCount;
-      let healRatio: number;
-
-      if (stockpiled === 1) {
-        healRatio = 0.25;
-      } else if (stockpiled === 2) {
-        healRatio = 0.50;
-      } else { // stockpiled >= 3
-        healRatio = 1.00;
-      }
-
-      if (healRatio) {
-        this.addHealPhase(user, healRatio);
-        return true;
-      }
-    }
-
-    return false;
-  }
-}
-
->>>>>>> acb15221
 const hasStockpileStacksCondition: MoveConditionFunc = (user) => {
   const hasStockpilingTag = user.getTag(StockpilingTag);
   return !!hasStockpilingTag && hasStockpilingTag.stockpiledCount > 0;
@@ -6984,7 +6800,7 @@
   }
 }
 
-/** 
+/**
  * Attribute to override the target's current types to the given type.
  * Used by {@linkcode MoveId.SOAK} and {@linkcode MoveId.MAGIC_POWDER}.
  */
@@ -8571,6 +8387,7 @@
   VariableHealAttr,
   HealOnAllyAttr,
   HitHealAttr,
+  RestAttr,
   IncrementMovePriorityAttr,
   MultiHitAttr,
   ChangeMultiHitTypeAttr,
@@ -9557,11 +9374,7 @@
       .condition(hasStockpileStacksCondition)
       .attr(RemoveBattlerTagAttr, [ BattlerTagType.STOCKPILING ], true),
     new SelfStatusMove(MoveId.SWALLOW, PokemonType.NORMAL, -1, 10, -1, 0, 3)
-<<<<<<< HEAD
       .attr(VariableHealAttr, swallowHealFunc, false, true, false)
-=======
-      .attr(SwallowHealAttr)
->>>>>>> acb15221
       .condition(hasStockpileStacksCondition)
       .attr(RemoveBattlerTagAttr, [ BattlerTagType.STOCKPILING ], true)
       .triageMove()
