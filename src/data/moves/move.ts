import { MoveChargeAnim } from "../battle-anims";
import { ChargeAnim } from "#enums/move-anims-common";
import {
  CommandedTag,
  EncoreTag,
  GulpMissileTag,
  HelpingHandTag,
  SemiInvulnerableTag,
  ShellTrapTag,
  StockpilingTag,
  SubstituteTag,
  TrappedTag,
  TypeBoostTag,
} from "../battler-tags";
import { getPokemonNameWithAffix } from "../../messages";
import type { AttackMoveResult, TurnMove } from "../../field/pokemon";
import type Pokemon from "../../field/pokemon";
import type { EnemyPokemon } from "#app/field/pokemon";
import { PokemonMove } from "./pokemon-move";
import { MoveResult } from "#enums/move-result";
import { HitResult } from "#enums/hit-result";
import { FieldPosition } from "#enums/field-position";
import {
  getNonVolatileStatusEffects,
  getStatusEffectHealText,
  isNonVolatileStatusEffect,
} from "../status-effect";
import { getTypeDamageMultiplier } from "../type";
import { PokemonType } from "#enums/pokemon-type";
import { BooleanHolder, NumberHolder, isNullOrUndefined, toDmgValue, randSeedItem, randSeedInt, getEnumValues, toReadableString, type Constructor, randSeedFloat } from "#app/utils/common";
import { WeatherType } from "#enums/weather-type";
import type { ArenaTrapTag } from "../arena-tag";
import { WeakenMoveTypeTag } from "../arena-tag";
import { ArenaTagSide } from "#enums/arena-tag-side";
import {
  applyAbAttrs
} from "../abilities/apply-ab-attrs";
import { allAbilities, allMoves } from "../data-lists";
import type { BattlerIndex } from "#enums/battler-index";
import { BattleType } from "#enums/battle-type";
import { TerrainType } from "../terrain";
import { ModifierPoolType } from "#enums/modifier-pool-type";
import { Command } from "#enums/command";
import i18next from "i18next";
import type { Localizable } from "#app/@types/locales";
import { getBerryEffectFunc } from "../berry";
import { AbilityId } from "#enums/ability-id";
import { ArenaTagType } from "#enums/arena-tag-type";
import { BattlerTagType } from "#enums/battler-tag-type";
import { BiomeId } from "#enums/biome-id";
import { MoveId } from "#enums/move-id";
import { SpeciesId } from "#enums/species-id";
import { MoveUsedEvent } from "#app/events/battle-scene";
import {
  BATTLE_STATS,
  type BattleStat,
  type EffectiveStat,
  getStatKey,
  Stat,
} from "#app/enums/stat";
import { MoveEndPhase } from "#app/phases/move-end-phase";
import { MovePhase } from "#app/phases/move-phase";
import { PokemonHealPhase } from "#app/phases/pokemon-heal-phase";
import { SwitchSummonPhase } from "#app/phases/switch-summon-phase";
import { SpeciesFormChangeRevertWeatherFormTrigger } from "../pokemon-forms/form-change-triggers";
import type { GameMode } from "#app/game-mode";
import { applyChallenges } from "../challenge";
import { ChallengeType } from "#enums/challenge-type";
import { SwitchType } from "#enums/switch-type";
import { StatusEffect } from "#enums/status-effect";
import { globalScene } from "#app/global-scene";
import { loggedInUser } from "#app/account";
import { MoveCategory } from "#enums/MoveCategory";
import { MoveTarget } from "#enums/MoveTarget";
import { MoveFlags } from "#enums/MoveFlags";
import { MoveEffectTrigger } from "#enums/MoveEffectTrigger";
import { MultiHitType } from "#enums/MultiHitType";
import { invalidAssistMoves, invalidCopycatMoves, invalidMetronomeMoves, invalidMirrorMoveMoves, invalidSleepTalkMoves, invalidSketchMoves } from "./invalid-moves";
import { isVirtual, MoveUseMode } from "#enums/move-use-mode";
<<<<<<< HEAD
import { allHeldItems, applyHeldItems } from "#app/items/all-held-items";
import { HELD_ITEM_EFFECT } from "#app/items/held-item";
import { berryTypeToHeldItem } from "#app/items/held-items/berry";
import { HeldItemCategoryId, HeldItemId, isItemInCategory } from "#enums/held-item-id";
import { ChargingMove, MoveAttrMap, MoveAttrString, MoveKindString, MoveClassMap } from "#app/@types/move-types";
import { applyMoveAttrs } from "./apply-attrs";
import { frenzyMissFunc, getMoveTargets } from "./move-utils";
import { TRAINER_ITEM_EFFECT } from "#app/items/trainer-item";
=======
import type { ChargingMove, MoveAttrMap, MoveAttrString, MoveKindString, MoveClassMap } from "#app/@types/move-types";
import { applyMoveAttrs } from "./apply-attrs";
import { frenzyMissFunc, getMoveTargets } from "./move-utils";
import { AbAttrBaseParams, AbAttrParamsWithCancel, PreAttackModifyPowerAbAttrParams } from "../abilities/ability";
>>>>>>> c389b7ac

/**
 * A function used to conditionally determine execution of a given {@linkcode MoveAttr}.
 * Conventionally returns `true` for success and `false` for failure.
*/
type MoveConditionFunc = (user: Pokemon, target: Pokemon, move: Move) => boolean;
export type UserMoveConditionFunc = (user: Pokemon, move: Move) => boolean;

export default abstract class Move implements Localizable {
  public id: MoveId;
  public name: string;
  private _type: PokemonType;
  private _category: MoveCategory;
  public moveTarget: MoveTarget;
  public power: number;
  public accuracy: number;
  public pp: number;
  public effect: string;
  /** The chance of a move's secondary effects activating */
  public chance: number;
  public priority: number;
  public generation: number;
  public attrs: MoveAttr[] = [];
  private conditions: MoveCondition[] = [];
  /** The move's {@linkcode MoveFlags} */
  private flags: number = 0;
  private nameAppend: string = "";

  /**
   * Check if the move is of the given subclass without requiring `instanceof`.
   *
   * ⚠️ Does _not_ work for {@linkcode ChargingAttackMove} and {@linkcode ChargingSelfStatusMove} subclasses. For those,
   * use {@linkcode isChargingMove} instead.
   *
   * @param moveKind - The string name of the move to check against
   * @returns Whether this move is of the provided type.
   */
  public abstract is<K extends MoveKindString>(moveKind: K): this is MoveClassMap[K];

  constructor(id: MoveId, type: PokemonType, category: MoveCategory, defaultMoveTarget: MoveTarget, power: number, accuracy: number, pp: number, chance: number, priority: number, generation: number) {
    this.id = id;
    this._type = type;
    this._category = category;
    this.moveTarget = defaultMoveTarget;
    this.power = power;
    this.accuracy = accuracy;
    this.pp = pp;
    this.chance = chance;
    this.priority = priority;
    this.generation = generation;

    if (defaultMoveTarget === MoveTarget.USER) {
      this.setFlag(MoveFlags.IGNORE_PROTECT, true);
    }
    if (category === MoveCategory.PHYSICAL) {
      this.setFlag(MoveFlags.MAKES_CONTACT, true);
    }

    this.localize();
  }

  get type() {
    return this._type;
  }
  get category() {
    return this._category;
  }

  localize(): void {
    const i18nKey = MoveId[this.id].split("_").filter(f => f).map((f, i) => i ? `${f[0]}${f.slice(1).toLowerCase()}` : f.toLowerCase()).join("") as unknown as string;

    this.name = this.id ? `${i18next.t(`move:${i18nKey}.name`)}${this.nameAppend}` : "";
    this.effect = this.id ? `${i18next.t(`move:${i18nKey}.effect`)}${this.nameAppend}` : "";
  }

  /**
   * Get all move attributes that match `attrType`
   * @param attrType any attribute that extends {@linkcode MoveAttr}
   * @returns Array of attributes that match `attrType`, Empty Array if none match.
   */
  getAttrs<T extends MoveAttrString>(attrType: T): (MoveAttrMap[T])[] {
    const targetAttr = MoveAttrs[attrType];
    if (!targetAttr) {
      return [];
    }
    return this.attrs.filter((a): a is MoveAttrMap[T] => a instanceof targetAttr);
  }

  /**
   * Check if a move has an attribute that matches `attrType`
   * @param attrType any attribute that extends {@linkcode MoveAttr}
   * @returns true if the move has attribute `attrType`
   */
  hasAttr(attrType: MoveAttrString): boolean {
    const targetAttr = MoveAttrs[attrType];
    // Guard against invalid attrType
    if (!targetAttr) {
      return false;
    }
    return this.attrs.some((attr) => attr instanceof targetAttr);
  }

  /**
   * Takes as input a boolean function and returns the first MoveAttr in attrs that matches true
   * @param attrPredicate
   * @returns the first {@linkcode MoveAttr} element in attrs that makes the input function return true
   */
  findAttr(attrPredicate: (attr: MoveAttr) => boolean): MoveAttr {
    return this.attrs.find(attrPredicate)!; // TODO: is the bang correct?
  }

  /**
   * Adds a new MoveAttr to the move (appends to the attr array)
   * if the MoveAttr also comes with a condition, also adds that to the conditions array: {@linkcode MoveCondition}
   * @param AttrType {@linkcode MoveAttr} the constructor of a MoveAttr class
   * @param args the args needed to instantiate a the given class
   * @returns the called object {@linkcode Move}
   */
  attr<T extends Constructor<MoveAttr>>(AttrType: T, ...args: ConstructorParameters<T>): this {
    const attr = new AttrType(...args);
    this.attrs.push(attr);
    let attrCondition = attr.getCondition();
    if (attrCondition) {
      if (typeof attrCondition === "function") {
        attrCondition = new MoveCondition(attrCondition);
      }
      this.conditions.push(attrCondition);
    }

    return this;
  }

  /**
   * Adds a new MoveAttr to the move (appends to the attr array)
   * if the MoveAttr also comes with a condition, also adds that to the conditions array: {@linkcode MoveCondition}
   * Almost identical to {@link attr}, except you are passing in a MoveAttr object, instead of a constructor and it's arguments
   * @param attrAdd {@linkcode MoveAttr} the attribute to add
   * @returns the called object {@linkcode Move}
   */
  addAttr(attrAdd: MoveAttr): this {
    this.attrs.push(attrAdd);
    let attrCondition = attrAdd.getCondition();
    if (attrCondition) {
      if (typeof attrCondition === "function") {
        attrCondition = new MoveCondition(attrCondition);
      }
      this.conditions.push(attrCondition);
    }

    return this;
  }

  /**
   * Sets the move target of this move
   * @param moveTarget {@linkcode MoveTarget} the move target to set
   * @returns the called object {@linkcode Move}
   */
  target(moveTarget: MoveTarget): this {
    this.moveTarget = moveTarget;
    return this;
  }

  /**
   * Getter function that returns if this Move has a MoveFlag
   * @param flag {@linkcode MoveFlags} to check
   * @returns boolean
   */
  hasFlag(flag: MoveFlags): boolean {
    // internally it is taking the bitwise AND (MoveFlags are represented as bit-shifts) and returning False if result is 0 and true otherwise
    return !!(this.flags & flag);
  }

  /**
   * Getter function that returns if the move hits multiple targets
   * @returns boolean
   */
  isMultiTarget(): boolean {
    switch (this.moveTarget) {
      case MoveTarget.ALL_OTHERS:
      case MoveTarget.ALL_NEAR_OTHERS:
      case MoveTarget.ALL_NEAR_ENEMIES:
      case MoveTarget.ALL_ENEMIES:
      case MoveTarget.USER_AND_ALLIES:
      case MoveTarget.ALL:
      case MoveTarget.USER_SIDE:
      case MoveTarget.ENEMY_SIDE:
      case MoveTarget.BOTH_SIDES:
        return true;
    }
    return false;
  }

  /**
   * Getter function that returns if the move targets the user or its ally
   * @returns boolean
   */
  isAllyTarget(): boolean {
    switch (this.moveTarget) {
      case MoveTarget.USER:
      case MoveTarget.NEAR_ALLY:
      case MoveTarget.ALLY:
      case MoveTarget.USER_OR_NEAR_ALLY:
      case MoveTarget.USER_AND_ALLIES:
      case MoveTarget.USER_SIDE:
        return true;
    }
    return false;
  }

  isChargingMove(): this is ChargingMove {
    return false;
  }

  /**
   * Checks if the move is immune to certain types.
   * Currently looks at cases of Grass types with powder moves and Dark types with moves affected by Prankster.
   * @param {Pokemon} user the source of this move
   * @param {Pokemon} target the target of this move
   * @param {PokemonType} type the type of the move's target
   * @returns boolean
   */
  isTypeImmune(user: Pokemon, target: Pokemon, type: PokemonType): boolean {
    if (this.moveTarget === MoveTarget.USER) {
      return false;
    }

    switch (type) {
      case PokemonType.GRASS:
        if (this.hasFlag(MoveFlags.POWDER_MOVE)) {
          return true;
        }
        break;
      case PokemonType.DARK:
        if (user.hasAbility(AbilityId.PRANKSTER) && this.category === MoveCategory.STATUS && (user.isPlayer() !== target.isPlayer())) {
          return true;
        }
        break;
    }
    return false;
  }

  /**
   * Checks if the move would hit its target's Substitute instead of the target itself.
   * @param user The {@linkcode Pokemon} using this move
   * @param target The {@linkcode Pokemon} targeted by this move
   * @returns `true` if the move can bypass the target's Substitute; `false` otherwise.
   */
  hitsSubstitute(user: Pokemon, target?: Pokemon): boolean {
    if ([ MoveTarget.USER, MoveTarget.USER_SIDE, MoveTarget.ENEMY_SIDE, MoveTarget.BOTH_SIDES ].includes(this.moveTarget)
        || !target?.getTag(BattlerTagType.SUBSTITUTE)) {
      return false;
    }

    const bypassed = new BooleanHolder(false);
    // TODO: Allow this to be simulated
    applyAbAttrs("InfiltratorAbAttr", {pokemon: user, bypassed});

    return !bypassed.value
        && !this.hasFlag(MoveFlags.SOUND_BASED)
        && !this.hasFlag(MoveFlags.IGNORE_SUBSTITUTE);
  }

  /**
   * Adds a move condition to the move
   * @param condition {@linkcode MoveCondition} or {@linkcode MoveConditionFunc}, appends to conditions array a new MoveCondition object
   * @returns the called object {@linkcode Move}
   */
  condition(condition: MoveCondition | MoveConditionFunc): this {
    if (typeof condition === "function") {
      condition = new MoveCondition(condition as MoveConditionFunc);
    }
    this.conditions.push(condition);

    return this;
  }

  /**
   * Internal dev flag for documenting edge cases. When using this, please document the known edge case.
   * @returns the called object {@linkcode Move}
   */
  edgeCase(): this {
    return this;
  }

  /**
   * Marks the move as "partial": appends texts to the move name
   * @returns the called object {@linkcode Move}
   */
  partial(): this {
    this.nameAppend += " (P)";
    return this;
  }

  /**
   * Marks the move as "unimplemented": appends texts to the move name
   * @returns the called object {@linkcode Move}
   */
  unimplemented(): this {
    this.nameAppend += " (N)";
    return this;
  }

  /**
   * Sets the flags of the move
   * @param flag {@linkcode MoveFlags}
   * @param on a boolean, if True, then "ORs" the flag onto existing ones, if False then "XORs" the flag onto existing ones
   */
  private setFlag(flag: MoveFlags, on: boolean): void {
    // bitwise OR and bitwise XOR respectively
    if (on) {
      this.flags |= flag;
    } else {
      this.flags ^= flag;
    }
  }

  /**
   * Sets the {@linkcode MoveFlags.MAKES_CONTACT} flag for the calling Move
   * @param setFlag Default `true`, set to `false` if the move doesn't make contact
   * @see {@linkcode AbilityId.STATIC}
   * @returns The {@linkcode Move} that called this function
   */
  makesContact(setFlag: boolean = true): this {
    this.setFlag(MoveFlags.MAKES_CONTACT, setFlag);
    return this;
  }

  /**
   * Sets the {@linkcode MoveFlags.IGNORE_PROTECT} flag for the calling Move
   * @see {@linkcode MoveId.CURSE}
   * @returns The {@linkcode Move} that called this function
   */
  ignoresProtect(): this {
    this.setFlag(MoveFlags.IGNORE_PROTECT, true);
    return this;
  }

  /**
   * Sets the {@linkcode MoveFlags.SOUND_BASED} flag for the calling Move
   * @see {@linkcode MoveId.UPROAR}
   * @returns The {@linkcode Move} that called this function
   */
  soundBased(): this {
    this.setFlag(MoveFlags.SOUND_BASED, true);
    return this;
  }

  /**
   * Sets the {@linkcode MoveFlags.HIDE_USER} flag for the calling Move
   * @see {@linkcode MoveId.TELEPORT}
   * @returns The {@linkcode Move} that called this function
   */
  hidesUser(): this {
    this.setFlag(MoveFlags.HIDE_USER, true);
    return this;
  }

  /**
   * Sets the {@linkcode MoveFlags.HIDE_TARGET} flag for the calling Move
   * @see {@linkcode MoveId.WHIRLWIND}
   * @returns The {@linkcode Move} that called this function
   */
  hidesTarget(): this {
    this.setFlag(MoveFlags.HIDE_TARGET, true);
    return this;
  }

  /**
   * Sets the {@linkcode MoveFlags.BITING_MOVE} flag for the calling Move
   * @see {@linkcode MoveId.BITE}
   * @returns The {@linkcode Move} that called this function
   */
  bitingMove(): this {
    this.setFlag(MoveFlags.BITING_MOVE, true);
    return this;
  }

  /**
   * Sets the {@linkcode MoveFlags.PULSE_MOVE} flag for the calling Move
   * @see {@linkcode MoveId.WATER_PULSE}
   * @returns The {@linkcode Move} that called this function
   */
  pulseMove(): this {
    this.setFlag(MoveFlags.PULSE_MOVE, true);
    return this;
  }

  /**
   * Sets the {@linkcode MoveFlags.PUNCHING_MOVE} flag for the calling Move
   * @see {@linkcode MoveId.DRAIN_PUNCH}
   * @returns The {@linkcode Move} that called this function
   */
  punchingMove(): this {
    this.setFlag(MoveFlags.PUNCHING_MOVE, true);
    return this;
  }

  /**
   * Sets the {@linkcode MoveFlags.SLICING_MOVE} flag for the calling Move
   * @see {@linkcode MoveId.X_SCISSOR}
   * @returns The {@linkcode Move} that called this function
   */
  slicingMove(): this {
    this.setFlag(MoveFlags.SLICING_MOVE, true);
    return this;
  }

  /**
   * Sets the {@linkcode MoveFlags.RECKLESS_MOVE} flag for the calling Move
   * @see {@linkcode AbilityId.RECKLESS}
   * @returns The {@linkcode Move} that called this function
   */
  recklessMove(): this {
    this.setFlag(MoveFlags.RECKLESS_MOVE, true);
    return this;
  }

  /**
   * Sets the {@linkcode MoveFlags.BALLBOMB_MOVE} flag for the calling Move
   * @see {@linkcode MoveId.ELECTRO_BALL}
   * @returns The {@linkcode Move} that called this function
   */
  ballBombMove(): this {
    this.setFlag(MoveFlags.BALLBOMB_MOVE, true);
    return this;
  }

  /**
   * Sets the {@linkcode MoveFlags.POWDER_MOVE} flag for the calling Move
   * @see {@linkcode MoveId.STUN_SPORE}
   * @returns The {@linkcode Move} that called this function
   */
  powderMove(): this {
    this.setFlag(MoveFlags.POWDER_MOVE, true);
    return this;
  }

  /**
   * Sets the {@linkcode MoveFlags.DANCE_MOVE} flag for the calling Move
   * @see {@linkcode MoveId.PETAL_DANCE}
   * @returns The {@linkcode Move} that called this function
   */
  danceMove(): this {
    this.setFlag(MoveFlags.DANCE_MOVE, true);
    return this;
  }

  /**
   * Sets the {@linkcode MoveFlags.WIND_MOVE} flag for the calling Move
   * @see {@linkcode MoveId.HURRICANE}
   * @returns The {@linkcode Move} that called this function
   */
  windMove(): this {
    this.setFlag(MoveFlags.WIND_MOVE, true);
    return this;
  }

  /**
   * Sets the {@linkcode MoveFlags.TRIAGE_MOVE} flag for the calling Move
   * @see {@linkcode MoveId.ABSORB}
   * @returns The {@linkcode Move} that called this function
   */
  triageMove(): this {
    this.setFlag(MoveFlags.TRIAGE_MOVE, true);
    return this;
  }

  /**
   * Sets the {@linkcode MoveFlags.IGNORE_ABILITIES} flag for the calling Move
   * @see {@linkcode MoveId.SUNSTEEL_STRIKE}
   * @returns The {@linkcode Move} that called this function
   */
  ignoresAbilities(): this {
    this.setFlag(MoveFlags.IGNORE_ABILITIES, true);
    return this;
  }

  /**
   * Sets the {@linkcode MoveFlags.CHECK_ALL_HITS} flag for the calling Move
   * @see {@linkcode MoveId.TRIPLE_AXEL}
   * @returns The {@linkcode Move} that called this function
   */
  checkAllHits(): this {
    this.setFlag(MoveFlags.CHECK_ALL_HITS, true);
    return this;
  }

  /**
   * Sets the {@linkcode MoveFlags.IGNORE_SUBSTITUTE} flag for the calling Move
   * @see {@linkcode MoveId.WHIRLWIND}
   * @returns The {@linkcode Move} that called this function
   */
  ignoresSubstitute(): this {
    this.setFlag(MoveFlags.IGNORE_SUBSTITUTE, true);
    return this;
  }

  /**
   * Sets the {@linkcode MoveFlags.REDIRECT_COUNTER} flag for the calling Move
   * @see {@linkcode MoveId.METAL_BURST}
   * @returns The {@linkcode Move} that called this function
   */
  redirectCounter(): this {
    this.setFlag(MoveFlags.REDIRECT_COUNTER, true);
    return this;
  }

  /**
   * Sets the {@linkcode MoveFlags.REFLECTABLE} flag for the calling Move
   * @see {@linkcode MoveId.ATTRACT}
   * @returns The {@linkcode Move} that called this function
   */
  reflectable(): this {
    this.setFlag(MoveFlags.REFLECTABLE, true);
    return this;
  }

  /**
   * Checks if the move flag applies to the pokemon(s) using/receiving the move
   *
   * This method will take the `user`'s ability into account when reporting flags, e.g.
   * calling this method for {@linkcode MoveFlags.MAKES_CONTACT | MAKES_CONTACT}
   * will return `false` if the user has a {@linkcode AbilityId.LONG_REACH} that is not being suppressed.
   *
   * **Note:** This method only checks if the move should have effectively have the flag applied to its use.
   * It does *not* check whether the flag will trigger related effects.
   * For example using this method to check {@linkcode MoveFlags.WIND_MOVE}
   * will not consider {@linkcode AbilityId.WIND_RIDER | Wind Rider }.
   *
   * To simply check whether the move has a flag, use {@linkcode hasFlag}.
   * @param flag {@linkcode MoveFlags} MoveFlag to check on user and/or target
   * @param user {@linkcode Pokemon} the Pokemon using the move
   * @param target {@linkcode Pokemon} the Pokemon receiving the move
   * @param isFollowUp (defaults to `false`) `true` if the move was used as a follow up
   * @returns boolean
   * @see {@linkcode hasFlag}
   */
  doesFlagEffectApply({ flag, user, target, isFollowUp = false }: {
    flag: MoveFlags;
    user: Pokemon;
    target?: Pokemon;
    isFollowUp?: boolean;
  }): boolean {
    // special cases below, eg: if the move flag is MAKES_CONTACT, and the user pokemon has an ability that ignores contact (like "Long Reach"), then overrides and move does not make contact
    switch (flag) {
      case MoveFlags.MAKES_CONTACT:
        if (user.hasAbilityWithAttr("IgnoreContactAbAttr") || this.hitsSubstitute(user, target)) {
          return false;
        }
        break;
      case MoveFlags.IGNORE_ABILITIES:
        if (user.hasAbilityWithAttr("MoveAbilityBypassAbAttr")) {
          const abilityEffectsIgnored = new BooleanHolder(false);
          applyAbAttrs("MoveAbilityBypassAbAttr", {pokemon: user, cancelled: abilityEffectsIgnored, move: this});
          if (abilityEffectsIgnored.value) {
            return true;
          }
          // Sunsteel strike, Moongeist beam, and photon geyser will not ignore abilities if invoked
          // by another move, such as via metronome.
        }
        return this.hasFlag(MoveFlags.IGNORE_ABILITIES) && !isFollowUp;
      case MoveFlags.IGNORE_PROTECT:
        if (user.hasAbilityWithAttr("IgnoreProtectOnContactAbAttr")
          && this.doesFlagEffectApply({ flag: MoveFlags.MAKES_CONTACT, user })) {
          return true;
        }
        break;
      case MoveFlags.REFLECTABLE:
        // If the target is not semi-invulnerable and either has magic coat active or an unignored magic bounce ability
        if (
          target?.getTag(SemiInvulnerableTag) ||
          !(target?.getTag(BattlerTagType.MAGIC_COAT) ||
            (!this.doesFlagEffectApply({ flag: MoveFlags.IGNORE_ABILITIES, user, target }) &&
              target?.hasAbilityWithAttr("ReflectStatusMoveAbAttr")))
        ) {
          return false;
        }
        break;
    }

    return !!(this.flags & flag);
  }

  /**
   * Applies each {@linkcode MoveCondition} function of this move to the params, determines if the move can be used prior to calling each attribute's apply()
   * @param user {@linkcode Pokemon} to apply conditions to
   * @param target {@linkcode Pokemon} to apply conditions to
   * @param move {@linkcode Move} to apply conditions to
   * @returns boolean: false if any of the apply()'s return false, else true
   */
  applyConditions(user: Pokemon, target: Pokemon, move: Move): boolean {
    for (const condition of this.conditions) {
      if (!condition.apply(user, target, move)) {
        return false;
      }
    }

    return true;
  }

  /**
   * Sees if a move has a custom failure text (by looking at each {@linkcode MoveAttr} of this move)
   * @param user {@linkcode Pokemon} using the move
   * @param target {@linkcode Pokemon} target of the move
   * @param move {@linkcode Move} with this attribute
   * @returns string of the custom failure text, or `null` if it uses the default text ("But it failed!")
   */
  getFailedText(user: Pokemon, target: Pokemon, move: Move): string | undefined {
    for (const attr of this.attrs) {
      const failedText = attr.getFailedText(user, target, move);
      if (failedText) {
        return failedText;
      }
    }
  }

  /**
   * Calculates the userBenefitScore across all the attributes and conditions
   * @param user {@linkcode Pokemon} using the move
   * @param target {@linkcode Pokemon} receiving the move
   * @param move {@linkcode Move} using the move
   * @returns integer representing the total benefitScore
   */
  getUserBenefitScore(user: Pokemon, target: Pokemon, move: Move): number {
    let score = 0;

    for (const attr of this.attrs) {
      score += attr.getUserBenefitScore(user, target, move);
    }

    for (const condition of this.conditions) {
      score += condition.getUserBenefitScore(user, target, move);
    }

    return score;
  }

  /**
   * Calculates the targetBenefitScore across all the attributes
   * @param user {@linkcode Pokemon} using the move
   * @param target {@linkcode Pokemon} receiving the move
   * @param move {@linkcode Move} using the move
   * @returns integer representing the total benefitScore
   */
  getTargetBenefitScore(user: Pokemon, target: Pokemon, move: Move): number {
    let score = 0;

    if (target.getAlly()?.getTag(BattlerTagType.COMMANDED)?.getSourcePokemon() === target) {
      return 20 * (target.isPlayer() === user.isPlayer() ? -1 : 1); // always -20 with how the AI handles this score
    }

    for (const attr of this.attrs) {
      // conditionals to check if the move is self targeting (if so then you are applying the move to yourself, not the target)
      score += attr.getTargetBenefitScore(user, !attr.selfTarget ? target : user, move) * (target !== user && attr.selfTarget ? -1 : 1);
    }

    return score;
  }

  /**
   * Calculates the accuracy of a move in battle based on various conditions and attributes.
   *
   * @param user {@linkcode Pokemon} The Pokémon using the move.
   * @param target {@linkcode Pokemon} The Pokémon being targeted by the move.
   * @returns The calculated accuracy of the move.
   */
  calculateBattleAccuracy(user: Pokemon, target: Pokemon, simulated: boolean = false) {
    const moveAccuracy = new NumberHolder(this.accuracy);

    applyMoveAttrs("VariableAccuracyAttr", user, target, this, moveAccuracy);
    applyAbAttrs("WonderSkinAbAttr", {pokemon: target, opponent: user, move: this, simulated, accuracy: moveAccuracy});

    if (moveAccuracy.value === -1) {
      return moveAccuracy.value;
    }

    const isOhko = this.hasAttr("OneHitKOAccuracyAttr");

    if (!isOhko) {
      applyHeldItems(HELD_ITEM_EFFECT.ACCURACY_BOOSTER, { pokemon: user, moveAccuracy: moveAccuracy });
    }

    if (globalScene.arena.weather?.weatherType === WeatherType.FOG) {
      /**
       *  The 0.9 multiplier is PokeRogue-only implementation, Bulbapedia uses 3/5
       *  See Fog {@link https://bulbapedia.bulbagarden.net/wiki/Fog}
       */
      moveAccuracy.value = Math.floor(moveAccuracy.value * 0.9);
    }

    if (!isOhko && globalScene.arena.getTag(ArenaTagType.GRAVITY)) {
      moveAccuracy.value = Math.floor(moveAccuracy.value * 1.67);
    }

    return moveAccuracy.value;
  }

  /**
   * Calculates the power of a move in battle based on various conditions and attributes.
   *
   * @param source {@linkcode Pokemon} The Pokémon using the move.
   * @param target {@linkcode Pokemon} The Pokémon being targeted by the move.
   * @returns The calculated power of the move.
   */
  calculateBattlePower(source: Pokemon, target: Pokemon, simulated: boolean = false): number {
    if (this.category === MoveCategory.STATUS) {
      return -1;
    }

    const power = new NumberHolder(this.power);
    const typeChangeMovePowerMultiplier = new NumberHolder(1);
    const typeChangeHolder = new NumberHolder(this.type);

    applyAbAttrs("MoveTypeChangeAbAttr", {pokemon: source, opponent: target, move: this, simulated: true, moveType: typeChangeHolder, power: typeChangeMovePowerMultiplier});

    const sourceTeraType = source.getTeraType();
    if (source.isTerastallized && sourceTeraType === this.type && power.value < 60 && this.priority <= 0 && !this.hasAttr("MultiHitAttr") && !source.heldItemManager.hasItem(HeldItemId.MULTI_LENS)) {
      power.value = 60;
    }

    const abAttrParams: PreAttackModifyPowerAbAttrParams = {
      pokemon: source,
      opponent: target,
      simulated,
      power,
      move: this,
    }

    applyAbAttrs("VariableMovePowerAbAttr", abAttrParams);
    const ally = source.getAlly();
    if (!isNullOrUndefined(ally)) {
      applyAbAttrs("AllyMoveCategoryPowerBoostAbAttr", {...abAttrParams, pokemon: ally});
    }

    const fieldAuras = new Set(
      globalScene.getField(true)
        .map((p) => p.getAbilityAttrs("FieldMoveTypePowerBoostAbAttr").filter(attr => {
          const condition = attr.getCondition();
          return (!condition || condition(p));
        }))
        .flat(),
    );
    for (const aura of fieldAuras) {
      // TODO: Refactor the fieldAura attribute so that its apply method is not directly called
      aura.apply({pokemon: source, simulated, opponent: target, move: this, power});
    }

    const alliedField: Pokemon[] = source.isPlayer() ? globalScene.getPlayerField() : globalScene.getEnemyField();
    alliedField.forEach(p => applyAbAttrs("UserFieldMoveTypePowerBoostAbAttr", {pokemon: p, opponent: target, move: this, simulated, power}));

    power.value *= typeChangeMovePowerMultiplier.value;

    const typeBoost = source.findTag(t => t instanceof TypeBoostTag && t.boostedType === typeChangeHolder.value) as TypeBoostTag;
    if (typeBoost) {
      power.value *= typeBoost.boostValue;
    }

    applyMoveAttrs("VariablePowerAttr", source, target, this, power);

    if (!this.hasAttr("TypelessAttr")) {
      globalScene.arena.applyTags(WeakenMoveTypeTag, simulated, typeChangeHolder.value, power);
      applyHeldItems(HELD_ITEM_EFFECT.ATTACK_TYPE_BOOST, {
        pokemon: source, 
        moveType: typeChangeHolder.value,
        movePower: power,
      });
    }

    if (source.getTag(HelpingHandTag)) {
      power.value *= 1.5;
    }

    return power.value;
  }

  getPriority(user: Pokemon, simulated: boolean = true) {
    const priority = new NumberHolder(this.priority);

    applyMoveAttrs("IncrementMovePriorityAttr", user, null, this, priority);
    applyAbAttrs("ChangeMovePriorityAbAttr", {pokemon: user, simulated, move: this, priority});

    return priority.value;
  }

  /**
   * Calculate the [Expected Power](https://en.wikipedia.org/wiki/Expected_value) per turn
   * of this move, taking into account multi hit moves, accuracy, and the number of turns it
   * takes to execute.
   *
   * Does not (yet) consider the current field effects or the user's abilities.
   */
  calculateEffectivePower(): number {
    let effectivePower: number;
    // Triple axel and triple kick are easier to special case.
    if (this.id === MoveId.TRIPLE_AXEL) {
      effectivePower = 94.14;
    } else if (this.id === MoveId.TRIPLE_KICK) {
      effectivePower = 47.07;
    } else {
      const multiHitAttr = this.getAttrs("MultiHitAttr")[0];
      if (multiHitAttr) {
        effectivePower = multiHitAttr.calculateExpectedHitCount(this) * this.power;
      } else {
        effectivePower = this.power * (this.accuracy === -1 ? 1 : this.accuracy / 100);
      }
    }
    /** The number of turns the user must commit to for this move's damage */
    let numTurns = 1;

    // These are intentionally not else-if statements even though there are no
    // pokemon moves that have more than one of these attributes. This allows
    // the function to future proof new moves / custom move behaviors.
    if (this.hasAttr("DelayedAttackAttr")) {
      numTurns += 2;
    }
    if (this.hasAttr("RechargeAttr")) {
      numTurns += 1;
    }
    if (this.isChargingMove()) {
      numTurns += 1;
    }
    return effectivePower / numTurns;
  }

  /**
   * Returns `true` if this move can be given additional strikes
   * by enhancing effects.
   * Currently used for {@link https://bulbapedia.bulbagarden.net/wiki/Parental_Bond_(Ability) | Parental Bond}
   * and {@linkcode MultiHitHeldItem | Multi-Lens}.
   * @param user The {@linkcode Pokemon} using the move
   * @param restrictSpread `true` if the enhancing effect
   * should not affect multi-target moves (default `false`)
   */
  canBeMultiStrikeEnhanced(user: Pokemon, restrictSpread: boolean = false): boolean {
    // Multi-strike enhancers...

    // ...cannot enhance moves that hit multiple targets
    const { targets, multiple } = getMoveTargets(user, this.id);
    const isMultiTarget = multiple && targets.length > 1;

    // ...cannot enhance multi-hit or sacrificial moves
    const exceptAttrs: MoveAttrString[] = [
      "MultiHitAttr",
      "SacrificialAttr",
      "SacrificialAttrOnHit"
    ];

    // ...and cannot enhance these specific moves
    const exceptMoves: MoveId[] = [
      MoveId.FLING,
      MoveId.UPROAR,
      MoveId.ROLLOUT,
      MoveId.ICE_BALL,
      MoveId.ENDEAVOR
    ];

    // ...and cannot enhance Pollen Puff when targeting an ally.
    const ally = user.getAlly();
    const exceptPollenPuffAlly: boolean = this.id === MoveId.POLLEN_PUFF && !isNullOrUndefined(ally) && targets.includes(ally.getBattlerIndex())

    return (!restrictSpread || !isMultiTarget)
      && !this.isChargingMove()
      && !exceptAttrs.some(attr => this.hasAttr(attr))
      && !exceptMoves.some(id => this.id === id)
      && !exceptPollenPuffAlly
      && this.category !== MoveCategory.STATUS;
  }
}

export class AttackMove extends Move {
  /** This field does not exist at runtime and must not be used.
   * Its sole purpose is to ensure that typescript is able to properly narrow when the `is` method is called.
   */
  declare private _: never;
  override is<K extends keyof MoveClassMap>(moveKind: K): this is MoveClassMap[K] {
    return moveKind === "AttackMove";
  }
  constructor(id: MoveId, type: PokemonType, category: MoveCategory, power: number, accuracy: number, pp: number, chance: number, priority: number, generation: number) {
    super(id, type, category, MoveTarget.NEAR_OTHER, power, accuracy, pp, chance, priority, generation);

    /**
     * {@link https://bulbapedia.bulbagarden.net/wiki/Freeze_(status_condition)}
     * > All damaging Fire-type moves can now thaw a frozen target, regardless of whether or not they have a chance to burn;
     */
    if (this.type === PokemonType.FIRE) {
      this.addAttr(new HealStatusEffectAttr(false, StatusEffect.FREEZE));
    }
  }

  /**
   * Compute the benefit score of this move based on the offensive stat used and the move's power.
   * @param user The Pokemon using the move
   * @param target The Pokemon targeted by the move
   * @param move The move being used
   * @returns The benefit score of using this move
   */
  getTargetBenefitScore(user: Pokemon, target: Pokemon, move: Move): number {
    // TODO: Properly handle foul play, body press, and opponent stat stages.
    const ret = super.getTargetBenefitScore(user, target, move);
    let attackScore = 0;

    const effectiveness = target.getAttackTypeEffectiveness(this.type, user, undefined, undefined, this);
    attackScore = Math.pow(effectiveness - 1, 2) * (effectiveness < 1 ? -2 : 2);
    const [ thisStat, offStat ]: EffectiveStat[] = this.category === MoveCategory.PHYSICAL ? [ Stat.ATK, Stat.SPATK ] : [ Stat.SPATK, Stat.ATK ];
    const statHolder = new NumberHolder(user.getEffectiveStat(thisStat, target));
    const offStatValue = user.getEffectiveStat(offStat, target);
    applyMoveAttrs("VariableAtkAttr", user, target, move, statHolder);
    const statRatio = offStatValue / statHolder.value;
    if (statRatio <= 0.75) {
      attackScore *= 2;
    } else if (statRatio <= 0.875) {
      attackScore *= 1.5;
    }

    const power = new NumberHolder(this.calculateEffectivePower());
    applyMoveAttrs("VariablePowerAttr", user, target, move, power);

    attackScore += Math.floor(power.value / 5);

    return ret - attackScore;
  }
}

export class StatusMove extends Move {
  /** This field does not exist at runtime and must not be used.
   * Its sole purpose is to ensure that typescript is able to properly narrow when the `is` method is called.
   */
  declare private _: never;
  constructor(id: MoveId, type: PokemonType, accuracy: number, pp: number, chance: number, priority: number, generation: number) {
    super(id, type, MoveCategory.STATUS, MoveTarget.NEAR_OTHER, -1, accuracy, pp, chance, priority, generation);
  }

  override is<K extends MoveKindString>(moveKind: K): this is MoveClassMap[K] {
    return moveKind === "StatusMove";
  }
}

export class SelfStatusMove extends Move {
  /** This field does not exist at runtime and must not be used.
   * Its sole purpose is to ensure that typescript is able to properly narrow when the `is` method is called.
   */
  declare private _: never;
  constructor(id: MoveId, type: PokemonType, accuracy: number, pp: number, chance: number, priority: number, generation: number) {
    super(id, type, MoveCategory.STATUS, MoveTarget.USER, -1, accuracy, pp, chance, priority, generation);
  }

  override is<K extends MoveKindString>(moveKind: K): this is MoveClassMap[K] {
    return moveKind === "SelfStatusMove";
  }
}

// TODO: Figure out how to improve the signature of this so that
// the `ChargeMove` function knows that the argument `Base` is a specific subclass of move that cannot
// be abstract.
// Right now, I only know how to do this by using the type conjunction (the & operators)
type SubMove = new (...args: any[]) => Move & {
  is<K extends keyof MoveClassMap>(moveKind: K): this is MoveClassMap[K];
};

function ChargeMove<TBase extends SubMove>(Base: TBase, nameAppend: string) {
  return class extends Base {
    /** The animation to play during the move's charging phase */
    public readonly chargeAnim: ChargeAnim = ChargeAnim[`${MoveId[this.id]}_CHARGING`];
    /** The message to show during the move's charging phase */
    private _chargeText: string;

    /** Move attributes that apply during the move's charging phase */
    public chargeAttrs: MoveAttr[] = [];

    override isChargingMove(): this is ChargingMove {
      return true;
    }

    /**
     * Sets the text to be displayed during this move's charging phase.
     * References to the user Pokemon should be written as "{USER}", and
     * references to the target Pokemon should be written as "{TARGET}".
     * @param chargeText the text to set
     * @returns this {@linkcode Move} (for chaining API purposes)
     */
    chargeText(chargeText: string): this {
      this._chargeText = chargeText;
      return this;
    }

    /**
     * Queues the charge text to display to the player
     * @param user the {@linkcode Pokemon} using this move
     * @param target the {@linkcode Pokemon} targeted by this move (optional)
     */
    showChargeText(user: Pokemon, target?: Pokemon): void {
      globalScene.phaseManager.queueMessage(this._chargeText
        .replace("{USER}", getPokemonNameWithAffix(user))
        .replace("{TARGET}", getPokemonNameWithAffix(target))
      );
    }

    /**
     * Gets all charge attributes of the given attribute type.
     * @param attrType any attribute that extends {@linkcode MoveAttr}
     * @returns Array of attributes that match `attrType`, or an empty array if
     * no matches are found.
     */
    getChargeAttrs<T extends MoveAttrString>(attrType: T): (MoveAttrMap[T])[] {
      const targetAttr = MoveAttrs[attrType];
      if (!targetAttr) {
        return [];
      }
      return this.chargeAttrs.filter((attr): attr is MoveAttrMap[T] => attr instanceof targetAttr);
    }

    /**
     * Checks if this move has an attribute of the given type.
     * @param attrType any attribute that extends {@linkcode MoveAttr}
     * @returns `true` if a matching attribute is found; `false` otherwise
     */
    hasChargeAttr<T extends MoveAttrString>(attrType: T): boolean {
      const targetAttr = MoveAttrs[attrType];
      if (!targetAttr) {
        return false;
      }
      return this.chargeAttrs.some((attr) => attr instanceof targetAttr);
    }

    /**
     * Adds an attribute to this move to be applied during the move's charging phase
     * @param ChargeAttrType the type of {@linkcode MoveAttr} being added
     * @param args the parameters to construct the given {@linkcode MoveAttr} with
     * @returns this {@linkcode Move} (for chaining API purposes)
     */
    chargeAttr<T extends Constructor<MoveAttr>>(ChargeAttrType: T, ...args: ConstructorParameters<T>): this {
      const chargeAttr = new ChargeAttrType(...args);
      this.chargeAttrs.push(chargeAttr);

      return this;
    }
  };
}

export class ChargingAttackMove extends ChargeMove(AttackMove, "ChargingAttackMove") {}
export class ChargingSelfStatusMove extends ChargeMove(SelfStatusMove, "ChargingSelfStatusMove") {}

/**
 * Base class defining all {@linkcode Move} Attributes
 * @abstract
 * @see {@linkcode apply}
 */
export abstract class MoveAttr {
  /** Should this {@linkcode Move} target the user? */
  public selfTarget: boolean;

  /**
   * Return whether this attribute is of the given type.
   *
   * @remarks
   * Used to avoid requring the caller to have imported the specific attribute type, avoiding circular dependencies.
   * @param attr - The attribute to check against
   * @returns Whether the attribute is an instance of the given type.
   */
  public is<T extends MoveAttrString>(attr: T): this is MoveAttrMap[T] {
    const targetAttr = MoveAttrs[attr];
    if (!targetAttr) {
      return false;
    }
    return this instanceof targetAttr;
  }

  constructor(selfTarget: boolean = false) {
    this.selfTarget = selfTarget;
  }

  /**
   * Applies move attributes
   * @see {@linkcode applyMoveAttrsInternal}
   * @virtual
   * @param user {@linkcode Pokemon} using the move
   * @param target {@linkcode Pokemon} target of the move
   * @param move {@linkcode Move} with this attribute
   * @param args Set of unique arguments needed by this attribute
   * @returns true if application of the ability succeeds
   */
  apply(user: Pokemon | null, target: Pokemon | null, move: Move, args: any[]): boolean {
    return true;
  }

  /**
   * @virtual
   * @returns the {@linkcode MoveCondition} or {@linkcode MoveConditionFunc} for this {@linkcode Move}
   */
  getCondition(): MoveCondition | MoveConditionFunc | null {
    return null;
  }

  /**
   * @virtual
   * @param user {@linkcode Pokemon} using the move
   * @param target {@linkcode Pokemon} target of the move
   * @param move {@linkcode Move} with this attribute
   * @returns the string representing failure of this {@linkcode Move}
   */
  getFailedText(user: Pokemon, target: Pokemon, move: Move): string | undefined {
    return;
  }

  /**
   * Used by the Enemy AI to rank an attack based on a given user
   * @see {@linkcode EnemyPokemon.getNextMove}
   * @virtual
   */
  getUserBenefitScore(user: Pokemon, target: Pokemon, move: Move): number {
    return 0;
  }

  /**
   * Used by the Enemy AI to rank an attack based on a given target
   * @see {@linkcode EnemyPokemon.getNextMove}
   * @virtual
   */
  getTargetBenefitScore(user: Pokemon, target: Pokemon, move: Move): number {
    return 0;
  }
}

interface MoveEffectAttrOptions {
  /**
   * Defines when this effect should trigger in the move's effect order
   * @see {@linkcode MoveEffectPhase}
   */
  trigger?: MoveEffectTrigger;
  /** Should this effect only apply on the first hit? */
  firstHitOnly?: boolean;
  /** Should this effect only apply on the last hit? */
  lastHitOnly?: boolean;
  /** Should this effect only apply on the first target hit? */
  firstTargetOnly?: boolean;
  /** Overrides the secondary effect chance for this attr if set. */
  effectChanceOverride?: number;
}

/** Base class defining all Move Effect Attributes
 * @extends MoveAttr
 * @see {@linkcode apply}
 */
export class MoveEffectAttr extends MoveAttr {
  /**
   * A container for this attribute's optional parameters
   * @see {@linkcode MoveEffectAttrOptions} for supported params.
   */
  protected options?: MoveEffectAttrOptions;

  constructor(selfTarget?: boolean, options?: MoveEffectAttrOptions) {
    super(selfTarget);
    this.options = options;
  }

  /**
   * Defines when this effect should trigger in the move's effect order.
   * @default MoveEffectTrigger.POST_APPLY
   * @see {@linkcode MoveEffectTrigger}
   */
  public get trigger () {
    return this.options?.trigger ?? MoveEffectTrigger.POST_APPLY;
  }

  /**
   * `true` if this effect should only trigger on the first hit of
   * multi-hit moves.
   * @default false
   */
  public get firstHitOnly () {
    return this.options?.firstHitOnly ?? false;
  }

  /**
   * `true` if this effect should only trigger on the last hit of
   * multi-hit moves.
   * @default false
   */
  public get lastHitOnly () {
    return this.options?.lastHitOnly ?? false;
  }

  /**
   * `true` if this effect should apply only upon hitting a target
   * for the first time when targeting multiple {@linkcode Pokemon}.
   * @default false
   */
  public get firstTargetOnly () {
    return this.options?.firstTargetOnly ?? false;
  }

  /**
   * If defined, overrides the move's base chance for this
   * secondary effect to trigger.
   */
  public get effectChanceOverride () {
    return this.options?.effectChanceOverride;
  }

  /**
   * Determines whether the {@linkcode Move}'s effects are valid to {@linkcode apply}
   * @virtual
   * @param user {@linkcode Pokemon} using the move
   * @param target {@linkcode Pokemon} target of the move
   * @param move {@linkcode Move} with this attribute
   * @param args Set of unique arguments needed by this attribute
   * @returns true if basic application of the ability attribute should be possible
   */
  canApply(user: Pokemon, target: Pokemon, move: Move, args?: any[]) {
    return !! (this.selfTarget ? user.hp && !user.getTag(BattlerTagType.FRENZY) : target.hp)
           && (this.selfTarget || !target.getTag(BattlerTagType.PROTECTED) ||
                move.doesFlagEffectApply({ flag: MoveFlags.IGNORE_PROTECT, user, target }));
  }

  /** Applies move effects so long as they are able based on {@linkcode canApply} */
  apply(user: Pokemon, target: Pokemon, move: Move, args?: any[]): boolean {
    return this.canApply(user, target, move, args);
  }

  /**
   * Gets the used move's additional effect chance.
   * Chance is modified by {@linkcode MoveEffectChanceMultiplierAbAttr} and {@linkcode IgnoreMoveEffectsAbAttr}.
   * @param user {@linkcode Pokemon} using this move
   * @param target {@linkcode Pokemon | Target} of this move
   * @param move {@linkcode Move} being used
   * @param selfEffect `true` if move targets user.
   * @returns Move effect chance value.
   */
  getMoveChance(user: Pokemon, target: Pokemon, move: Move, selfEffect?: Boolean, showAbility?: Boolean): number {
    const moveChance = new NumberHolder(this.effectChanceOverride ?? move.chance);

    applyAbAttrs("MoveEffectChanceMultiplierAbAttr", {pokemon: user, simulated: !showAbility, chance: moveChance, move});

    if ((!move.hasAttr("FlinchAttr") || moveChance.value <= move.chance) && !move.hasAttr("SecretPowerAttr")) {
      const userSide = user.isPlayer() ? ArenaTagSide.PLAYER : ArenaTagSide.ENEMY;
      globalScene.arena.applyTagsForSide(ArenaTagType.WATER_FIRE_PLEDGE, userSide, false, moveChance);
    }

    if (!selfEffect) {
      applyAbAttrs("IgnoreMoveEffectsAbAttr", {pokemon: target, move, simulated: !showAbility, chance: moveChance});
    }
    return moveChance.value;
  }
}

/**
 * Base class defining all Move Header attributes.
 * Move Header effects apply at the beginning of a turn before any moves are resolved.
 * They can be used to apply effects to the field (e.g. queueing a message) or to the user
 * (e.g. adding a battler tag).
 */
export class MoveHeaderAttr extends MoveAttr {
  constructor() {
    super(true);
  }
}

/**
 * Header attribute to queue a message at the beginning of a turn.
 * @see {@link MoveHeaderAttr}
 */
export class MessageHeaderAttr extends MoveHeaderAttr {
  private message: string | ((user: Pokemon, move: Move) => string);

  constructor(message: string | ((user: Pokemon, move: Move) => string)) {
    super();
    this.message = message;
  }

  apply(user: Pokemon, target: Pokemon, move: Move, args: any[]): boolean {
    const message = typeof this.message === "string"
      ? this.message
      : this.message(user, move);

    if (message) {
      globalScene.phaseManager.queueMessage(message);
      return true;
    }
    return false;
  }
}

/**
 * Header attribute to add a battler tag to the user at the beginning of a turn.
 * @see {@linkcode MoveHeaderAttr}
 */
export class AddBattlerTagHeaderAttr extends MoveHeaderAttr {
  private tagType: BattlerTagType;

  constructor(tagType: BattlerTagType) {
    super();
    this.tagType = tagType;
  }

  apply(user: Pokemon, target: Pokemon, move: Move, args: any[]): boolean {
    user.addTag(this.tagType);
    return true;
  }
}

/**
 * Header attribute to implement the "charge phase" of Beak Blast at the
 * beginning of a turn.
 * @see {@link https://bulbapedia.bulbagarden.net/wiki/Beak_Blast_(move) | Beak Blast}
 * @see {@linkcode BeakBlastChargingTag}
 */
export class BeakBlastHeaderAttr extends AddBattlerTagHeaderAttr {
  /** Required to initialize Beak Blast's charge animation correctly */
  public chargeAnim = ChargeAnim.BEAK_BLAST_CHARGING;

  constructor() {
    super(BattlerTagType.BEAK_BLAST_CHARGING);
  }
}

/**
 * Attribute to display a message before a move is executed.
 */
export class PreMoveMessageAttr extends MoveAttr {
  /** The message to display or a function returning one */
  private message: string | ((user: Pokemon, target: Pokemon, move: Move) => string | undefined);

  /**
   * Create a new {@linkcode PreMoveMessageAttr} to display a message before move execution.
   * @param message - The message to display before move use, either as a string or a function producing one.
   * @remarks
   * If {@linkcode message} evaluates to an empty string (`''`), no message will be displayed
   * (though the move will still succeed).
   */
  constructor(message: string | ((user: Pokemon, target: Pokemon, move: Move) => string)) {
    super();
    this.message = message;
  }

  apply(user: Pokemon, target: Pokemon, move: Move, _args: any[]): boolean {
    const message = typeof this.message === "function"
      ? this.message(user, target, move)
      : this.message;

    // TODO: Consider changing if/when MoveAttr `apply` return values become significant
    if (message) {
      globalScene.phaseManager.queueMessage(message, 500);
      return true;
    }
    return false;
  }
}

/**
 * Attribute for moves that can be conditionally interrupted to be considered to
 * have failed before their "useMove" message is displayed. Currently used by
 * Focus Punch.
 * @extends MoveAttr
 */
export class PreUseInterruptAttr extends MoveAttr {
  protected message?: string | ((user: Pokemon, target: Pokemon, move: Move) => string);
  protected overridesFailedMessage: boolean;
  protected conditionFunc: MoveConditionFunc;

  /**
   * Create a new MoveInterruptedMessageAttr.
   * @param message The message to display when the move is interrupted, or a function that formats the message based on the user, target, and move.
   */
  constructor(message?: string | ((user: Pokemon, target: Pokemon, move: Move) => string), conditionFunc?: MoveConditionFunc) {
    super();
    this.message = message;
    this.conditionFunc = conditionFunc ?? (() => true);
  }

  /**
   * Message to display when a move is interrupted.
   * @param user {@linkcode Pokemon} using the move
   * @param target {@linkcode Pokemon} target of the move
   * @param move {@linkcode Move} with this attribute
   */
  override apply(user: Pokemon, target: Pokemon, move: Move): boolean {
    return this.conditionFunc(user, target, move);
  }

  /**
   * Message to display when a move is interrupted.
   * @param user {@linkcode Pokemon} using the move
   * @param target {@linkcode Pokemon} target of the move
   * @param move {@linkcode Move} with this attribute
   */
  override getFailedText(user: Pokemon, target: Pokemon, move: Move): string | undefined {
    if (this.message && this.conditionFunc(user, target, move)) {
      const message =
        typeof this.message === "string"
          ? (this.message as string)
          : this.message(user, target, move);
      return message;
    }
  }
}

/**
 * Attribute for Status moves that take attack type effectiveness
 * into consideration (i.e. {@linkcode https://bulbapedia.bulbagarden.net/wiki/Thunder_Wave_(move) | Thunder Wave})
 * @extends MoveAttr
 */
export class RespectAttackTypeImmunityAttr extends MoveAttr { }

export class IgnoreOpponentStatStagesAttr extends MoveAttr {
  apply(user: Pokemon, target: Pokemon, move: Move, args: any[]): boolean {
    (args[0] as BooleanHolder).value = true;

    return true;
  }
}

export class HighCritAttr extends MoveAttr {
  apply(user: Pokemon, target: Pokemon, move: Move, args: any[]): boolean {
    (args[0] as NumberHolder).value++;

    return true;
  }

  getUserBenefitScore(user: Pokemon, target: Pokemon, move: Move): number {
    return 3;
  }
}

export class CritOnlyAttr extends MoveAttr {
  apply(user: Pokemon, target: Pokemon, move: Move, args: any[]): boolean {
    (args[0] as BooleanHolder).value = true;

    return true;
  }

  getUserBenefitScore(user: Pokemon, target: Pokemon, move: Move): number {
    return 5;
  }
}

export class FixedDamageAttr extends MoveAttr {
  private damage: number;

  constructor(damage: number) {
    super();

    this.damage = damage;
  }

  apply(user: Pokemon, target: Pokemon, move: Move, args: any[]): boolean {
    (args[0] as NumberHolder).value = this.getDamage(user, target, move);

    return true;
  }

  getDamage(user: Pokemon, target: Pokemon, move: Move): number {
    return this.damage;
  }
}

export class UserHpDamageAttr extends FixedDamageAttr {
  constructor() {
    super(0);
  }

  apply(user: Pokemon, target: Pokemon, move: Move, args: any[]): boolean {
    (args[0] as NumberHolder).value = user.hp;

    return true;
  }
}

export class TargetHalfHpDamageAttr extends FixedDamageAttr {
  /**
   * The initial amount of hp the target had before the first hit.
   * Used for calculating multi lens damage.
   */
  private initialHp: number;
  constructor() {
    super(0);
  }

  apply(user: Pokemon, target: Pokemon, move: Move, args: any[]): boolean {
    // first, determine if the hit is coming from multi lens or not
    const lensCount = user.heldItemManager.getStack(HeldItemId.MULTI_LENS);
    if (lensCount <= 0) {
      // no multi lenses; we can just halve the target's hp and call it a day
      (args[0] as NumberHolder).value = toDmgValue(target.hp / 2);
      return true;
    }

    // figure out what hit # we're on
    switch (user.turnData.hitCount - user.turnData.hitsLeft) {
      case 0:
        // first hit of move; update initialHp tracker
        this.initialHp = target.hp;
      default:
        // multi lens added hit; use initialHp tracker to ensure correct damage
        (args[0] as NumberHolder).value = toDmgValue(this.initialHp / 2);
        return true;
      case lensCount + 1:
        // parental bond added hit; calc damage as normal
        (args[0] as NumberHolder).value = toDmgValue(target.hp / 2);
        return true;
    }
  }

  getTargetBenefitScore(user: Pokemon, target: Pokemon, move: Move): number {
    return target.getHpRatio() > 0.5 ? Math.floor(((target.getHpRatio() - 0.5) * -24) + 4) : -20;
  }
}

export class MatchHpAttr extends FixedDamageAttr {
  constructor() {
    super(0);
  }

  apply(user: Pokemon, target: Pokemon, move: Move, args: any[]): boolean {
    (args[0] as NumberHolder).value = target.hp - user.hp;

    return true;
  }

  getCondition(): MoveConditionFunc {
    return (user, target, move) => user.hp <= target.hp;
  }

  // TODO
  /*getUserBenefitScore(user: Pokemon, target: Pokemon, move: Move): number {
    return 0;
  }*/
}

type MoveFilter = (move: Move) => boolean;

export class CounterDamageAttr extends FixedDamageAttr {
  private moveFilter: MoveFilter;
  private multiplier: number;

  constructor(moveFilter: MoveFilter, multiplier: number) {
    super(0);

    this.moveFilter = moveFilter;
    this.multiplier = multiplier;
  }

  apply(user: Pokemon, target: Pokemon, move: Move, args: any[]): boolean {
    const damage = user.turnData.attacksReceived.filter(ar => this.moveFilter(allMoves[ar.move])).reduce((total: number, ar: AttackMoveResult) => total + ar.damage, 0);
    (args[0] as NumberHolder).value = toDmgValue(damage * this.multiplier);

    return true;
  }

  getCondition(): MoveConditionFunc {
    return (user, target, move) => !!user.turnData.attacksReceived.filter(ar => this.moveFilter(allMoves[ar.move])).length;
  }
}

export class LevelDamageAttr extends FixedDamageAttr {
  constructor() {
    super(0);
  }

  getDamage(user: Pokemon, target: Pokemon, move: Move): number {
    return user.level;
  }
}

export class RandomLevelDamageAttr extends FixedDamageAttr {
  constructor() {
    super(0);
  }

  getDamage(user: Pokemon, target: Pokemon, move: Move): number {
    return toDmgValue(user.level * (user.randBattleSeedIntRange(50, 150) * 0.01));
  }
}

export class ModifiedDamageAttr extends MoveAttr {
  apply(user: Pokemon, target: Pokemon, move: Move, args: any[]): boolean {
    const initialDamage = args[0] as NumberHolder;
    initialDamage.value = this.getModifiedDamage(user, target, move, initialDamage.value);

    return true;
  }

  getModifiedDamage(user: Pokemon, target: Pokemon, move: Move, damage: number): number {
    return damage;
  }
}

export class SurviveDamageAttr extends ModifiedDamageAttr {
  getModifiedDamage(user: Pokemon, target: Pokemon, move: Move, damage: number): number {
    return Math.min(damage, target.hp - 1);
  }

  getUserBenefitScore(user: Pokemon, target: Pokemon, move: Move): number {
    return target.hp > 1 ? 0 : -20;
  }
}

export class SplashAttr extends MoveEffectAttr {
  apply(user: Pokemon, target: Pokemon, move: Move, args: any[]): boolean {
    globalScene.phaseManager.queueMessage(i18next.t("moveTriggers:splash"));
    return true;
  }
}

export class CelebrateAttr extends MoveEffectAttr {
  apply(user: Pokemon, target: Pokemon, move: Move, args: any[]): boolean {
    globalScene.phaseManager.queueMessage(i18next.t("moveTriggers:celebrate", { playerName: loggedInUser?.username }));
    return true;
  }
}

export class RecoilAttr extends MoveEffectAttr {
  private useHp: boolean;
  private damageRatio: number;
  private unblockable: boolean;

  constructor(useHp: boolean = false, damageRatio: number = 0.25, unblockable: boolean = false) {
    super(true, { lastHitOnly: true });

    this.useHp = useHp;
    this.damageRatio = damageRatio;
    this.unblockable = unblockable;
  }

  apply(user: Pokemon, target: Pokemon, move: Move, args: any[]): boolean {
    if (!super.apply(user, target, move, args)) {
      return false;
    }

    const cancelled = new BooleanHolder(false);
    if (!this.unblockable) {
      const abAttrParams: AbAttrParamsWithCancel = {pokemon: user, cancelled};
      applyAbAttrs("BlockRecoilDamageAttr", abAttrParams);
      applyAbAttrs("BlockNonDirectDamageAbAttr", abAttrParams);
    }

    if (cancelled.value) {
      return false;
    }

    // Chloroblast and Struggle should not deal recoil damage if the move was not successful
    if (this.useHp && [ MoveResult.FAIL, MoveResult.MISS ].includes(user.getLastXMoves(1)[0]?.result ?? MoveResult.FAIL)) {
      return false;
    }

    const damageValue = (!this.useHp ? user.turnData.totalDamageDealt : user.getMaxHp()) * this.damageRatio;
    const minValue = user.turnData.totalDamageDealt ? 1 : 0;
    const recoilDamage = toDmgValue(damageValue, minValue);
    if (!recoilDamage) {
      return false;
    }

    if (cancelled.value) {
      return false;
    }

    user.damageAndUpdate(recoilDamage, { result: HitResult.INDIRECT, ignoreSegments: true });
    globalScene.phaseManager.queueMessage(i18next.t("moveTriggers:hitWithRecoil", { pokemonName: getPokemonNameWithAffix(user) }));
    user.turnData.damageTaken += recoilDamage;

    return true;
  }

  getUserBenefitScore(user: Pokemon, target: Pokemon, move: Move): number {
    return Math.floor((move.power / 5) / -4);
  }
}


/**
 * Attribute used for moves which self KO the user regardless if the move hits a target
 * @extends MoveEffectAttr
 * @see {@linkcode apply}
 **/
export class SacrificialAttr extends MoveEffectAttr {
  constructor() {
    super(true, { trigger: MoveEffectTrigger.POST_TARGET });
  }

  /**
   * Deals damage to the user equal to their current hp
   * @param user {@linkcode Pokemon} that used the move
   * @param target {@linkcode Pokemon} target of the move
   * @param move {@linkcode Move} with this attribute
   * @param args N/A
   * @returns true if the function succeeds
   **/
  apply(user: Pokemon, target: Pokemon, move: Move, args: any[]): boolean {
    user.damageAndUpdate(user.hp, { result: HitResult.INDIRECT, ignoreSegments: true });
	  user.turnData.damageTaken += user.hp;

    return true;
  }

  getUserBenefitScore(user: Pokemon, target: Pokemon, move: Move): number {
    if (user.isBoss()) {
      return -20;
    }
    return Math.ceil(((1 - user.getHpRatio()) * 10 - 10) * (target.getAttackTypeEffectiveness(move.type, user) - 0.5));
  }
}

/**
 * Attribute used for moves which self KO the user but only if the move hits a target
 * @extends MoveEffectAttr
 * @see {@linkcode apply}
 **/
export class SacrificialAttrOnHit extends MoveEffectAttr {
  constructor() {
    super(true);
  }

  /**
   * Deals damage to the user equal to their current hp if the move lands
   * @param user {@linkcode Pokemon} that used the move
   * @param target {@linkcode Pokemon} target of the move
   * @param move {@linkcode Move} with this attribute
   * @param args N/A
   * @returns true if the function succeeds
   **/
  apply(user: Pokemon, target: Pokemon, move: Move, args: any[]): boolean {
    // If the move fails to hit a target, then the user does not faint and the function returns false
    if (!super.apply(user, target, move, args)) {
      return false;
    }

    user.damageAndUpdate(user.hp, { result: HitResult.INDIRECT, ignoreSegments: true });
    user.turnData.damageTaken += user.hp;

    return true;
  }

  getUserBenefitScore(user: Pokemon, target: Pokemon, move: Move): number {
    if (user.isBoss()) {
      return -20;
    }
    return Math.ceil(((1 - user.getHpRatio()) * 10 - 10) * (target.getAttackTypeEffectiveness(move.type, user) - 0.5));
  }
}

/**
 * Attribute used for moves which cut the user's Max HP in half.
 * Triggers using {@linkcode MoveEffectTrigger.POST_TARGET}.
 * @extends MoveEffectAttr
 * @see {@linkcode apply}
 */
export class HalfSacrificialAttr extends MoveEffectAttr {
  constructor() {
    super(true, { trigger: MoveEffectTrigger.POST_TARGET });
  }

  /**
   * Cut's the user's Max HP in half and displays the appropriate recoil message
   * @param user {@linkcode Pokemon} that used the move
   * @param target N/A
   * @param move {@linkcode Move} with this attribute
   * @param args N/A
   * @returns true if the function succeeds
   */
  apply(user: Pokemon, target: Pokemon, move: Move, args: any[]): boolean {
    if (!super.apply(user, target, move, args)) {
      return false;
    }

    const cancelled = new BooleanHolder(false);
    // Check to see if the Pokemon has an ability that blocks non-direct damage
    applyAbAttrs("BlockNonDirectDamageAbAttr", {pokemon: user, cancelled});
    if (!cancelled.value) {
      user.damageAndUpdate(toDmgValue(user.getMaxHp() / 2), { result: HitResult.INDIRECT, ignoreSegments: true });
      globalScene.phaseManager.queueMessage(i18next.t("moveTriggers:cutHpPowerUpMove", { pokemonName: getPokemonNameWithAffix(user) })); // Queue recoil message
    }
    return true;
  }

  getUserBenefitScore(user: Pokemon, target: Pokemon, move: Move): number {
    if (user.isBoss()) {
      return -10;
    }
    return Math.ceil(((1 - user.getHpRatio() / 2) * 10 - 10) * (target.getAttackTypeEffectiveness(move.type, user) - 0.5));
  }
}

/**
 * Attribute to put in a {@link https://bulbapedia.bulbagarden.net/wiki/Substitute_(doll) | Substitute Doll} for the user.
 */
export class AddSubstituteAttr extends MoveEffectAttr {
  /** The ratio of the user's max HP that is required to apply this effect */
  private hpCost: number;
  /** Whether the damage taken should be rounded up (Shed Tail rounds up) */
  private roundUp: boolean;

  constructor(hpCost: number, roundUp: boolean) {
    super(true);

    this.hpCost = hpCost;
    this.roundUp = roundUp;
  }

  /**
   * Removes 1/4 of the user's maximum HP (rounded down) to create a substitute for the user
   * @param user - The {@linkcode Pokemon} that used the move.
   * @param target - n/a
   * @param move - The {@linkcode Move} with this attribute.
   * @param args - n/a
   * @returns `true` if the attribute successfully applies, `false` otherwise
   */
  apply(user: Pokemon, target: Pokemon, move: Move, args: any[]): boolean {
    if (!super.apply(user, target, move, args)) {
      return false;
    }

    const damageTaken = this.roundUp ? Math.ceil(user.getMaxHp() * this.hpCost) : Math.floor(user.getMaxHp() * this.hpCost);
    user.damageAndUpdate(damageTaken, { result: HitResult.INDIRECT, ignoreSegments: true, ignoreFaintPhase: true });
    user.addTag(BattlerTagType.SUBSTITUTE, 0, move.id, user.id);
    return true;
  }

  getUserBenefitScore(user: Pokemon, target: Pokemon, move: Move): number {
    if (user.isBoss()) {
      return -10;
    }
    return 5;
  }

  getCondition(): MoveConditionFunc {
    return (user, _target, _move) => !user.getTag(SubstituteTag) && user.hp > (this.roundUp ? Math.ceil(user.getMaxHp() * this.hpCost) : Math.floor(user.getMaxHp() * this.hpCost)) && user.getMaxHp() > 1;
  }

  /**
   * Get the substitute-specific failure message if one should be displayed.
   * @param user - The pokemon using the move.
   * @returns The substitute-specific failure message if the conditions apply, otherwise `undefined`
   */
  getFailedText(user: Pokemon, _target: Pokemon, _move: Move): string | undefined {
    if (user.getTag(SubstituteTag)) {
      return i18next.t("moveTriggers:substituteOnOverlap", { pokemonName: getPokemonNameWithAffix(user) });
    } else if (user.hp <= Math.floor(user.getMaxHp() / 4) || user.getMaxHp() === 1) {
      return i18next.t("moveTriggers:substituteNotEnoughHp");
    }
  }
}

/**
 * Heals the user or target by {@linkcode healRatio} depending on the value of {@linkcode selfTarget}
 * @extends MoveEffectAttr
 * @see {@linkcode apply}
 */
export class HealAttr extends MoveEffectAttr {
  /** The percentage of {@linkcode Stat.HP} to heal */
  private healRatio: number;
  /** Should an animation be shown? */
  private showAnim: boolean;

  constructor(healRatio?: number, showAnim?: boolean, selfTarget?: boolean) {
    super(selfTarget === undefined || selfTarget);

    this.healRatio = healRatio || 1;
    this.showAnim = !!showAnim;
  }

  apply(user: Pokemon, target: Pokemon, move: Move, args: any[]): boolean {
    this.addHealPhase(this.selfTarget ? user : target, this.healRatio);
    return true;
  }

  /**
   * Creates a new {@linkcode PokemonHealPhase}.
   * This heals the target and shows the appropriate message.
   */
  addHealPhase(target: Pokemon, healRatio: number) {
    globalScene.phaseManager.unshiftNew("PokemonHealPhase", target.getBattlerIndex(),
      toDmgValue(target.getMaxHp() * healRatio), i18next.t("moveTriggers:healHp", { pokemonName: getPokemonNameWithAffix(target) }), true, !this.showAnim);
  }

  getTargetBenefitScore(user: Pokemon, target: Pokemon, move: Move): number {
    const score = ((1 - (this.selfTarget ? user : target).getHpRatio()) * 20) - this.healRatio * 10;
    return Math.round(score / (1 - this.healRatio / 2));
  }
}

/**
 * Cures the user's party of non-volatile status conditions, ie. Heal Bell, Aromatherapy
 * @extends MoveEffectAttr
 * @see {@linkcode apply}
 */
export class PartyStatusCureAttr extends MoveEffectAttr {
  /** Message to display after using move */
  private message: string | null;
  /** Skips mons with this ability, ie. Soundproof */
  private abilityCondition: AbilityId;

  constructor(message: string | null, abilityCondition: AbilityId) {
    super();

    this.message = message;
    this.abilityCondition = abilityCondition;
  }

  //The same as MoveEffectAttr.canApply, except it doesn't check for the target's HP.
  canApply(user: Pokemon, target: Pokemon, move: Move, args: any[]) {
    const isTargetValid =
      (this.selfTarget && user.hp && !user.getTag(BattlerTagType.FRENZY)) ||
      (!this.selfTarget && (!target.getTag(BattlerTagType.PROTECTED) || move.hasFlag(MoveFlags.IGNORE_PROTECT)));
    return !!isTargetValid;
  }

  apply(user: Pokemon, target: Pokemon, move: Move, args: any[]): boolean {
    if (!this.canApply(user, target, move, args)) {
      return false;
    }
    const partyPokemon = user.isPlayer() ? globalScene.getPlayerParty() : globalScene.getEnemyParty();
    partyPokemon.forEach(p => this.cureStatus(p, user.id));

    if (this.message) {
      globalScene.phaseManager.queueMessage(this.message);
    }

    return true;
  }

  /**
   * Tries to cure the status of the given {@linkcode Pokemon}
   * @param pokemon The {@linkcode Pokemon} to cure.
   * @param userId The ID of the (move) {@linkcode Pokemon | user}.
   */
  public cureStatus(pokemon: Pokemon, userId: number) {
    if (!pokemon.isOnField() || pokemon.id === userId) { // user always cures its own status, regardless of ability
      pokemon.resetStatus(false);
      pokemon.updateInfo();
    } else if (!pokemon.hasAbility(this.abilityCondition)) {
      pokemon.resetStatus();
      pokemon.updateInfo();
    } else {
      // TODO: Ability displays should be handled by the ability
      globalScene.phaseManager.queueAbilityDisplay(pokemon, pokemon.getPassiveAbility()?.id === this.abilityCondition, true);
      globalScene.phaseManager.queueAbilityDisplay(pokemon, pokemon.getPassiveAbility()?.id === this.abilityCondition, false);
    }
  }
}

/**
 * Applies damage to the target's ally equal to 1/16 of that ally's max HP.
 * @extends MoveEffectAttr
 */
export class FlameBurstAttr extends MoveEffectAttr {
  constructor() {
    /**
     * This is self-targeted to bypass immunity to target-facing secondary
     * effects when the target has an active Substitute doll.
     * TODO: Find a more intuitive way to implement Substitute bypassing.
     */
    super(true);
  }
  /**
   * @param user - n/a
   * @param target - The target Pokémon.
   * @param move - n/a
   * @param args - n/a
   * @returns A boolean indicating whether the effect was successfully applied.
   */
  apply(user: Pokemon, target: Pokemon, move: Move, args: any[]): boolean {
    const targetAlly = target.getAlly();
    const cancelled = new BooleanHolder(false);

    if (!isNullOrUndefined(targetAlly)) {
      applyAbAttrs("BlockNonDirectDamageAbAttr", {pokemon: targetAlly, cancelled});
    }

    if (cancelled.value || !targetAlly || targetAlly.switchOutStatus) {
      return false;
    }

    targetAlly.damageAndUpdate(Math.max(1, Math.floor(1 / 16 * targetAlly.getMaxHp())), { result: HitResult.INDIRECT });
    return true;
  }

  getTargetBenefitScore(user: Pokemon, target: Pokemon, move: Move): number {
    return !isNullOrUndefined(target.getAlly()) ? -5 : 0;
  }
}

export class SacrificialFullRestoreAttr extends SacrificialAttr {
  protected restorePP: boolean;
  protected moveMessage: string;

  constructor(restorePP: boolean, moveMessage: string) {
    super();

    this.restorePP = restorePP;
    this.moveMessage = moveMessage;
  }

  apply(user: Pokemon, target: Pokemon, move: Move, args: any[]): boolean {
    if (!super.apply(user, target, move, args)) {
      return false;
    }

    // We don't know which party member will be chosen, so pick the highest max HP in the party
    const party = user.isPlayer() ? globalScene.getPlayerParty() : globalScene.getEnemyParty();
    const maxPartyMemberHp = party.map(p => p.getMaxHp()).reduce((maxHp: number, hp: number) => Math.max(hp, maxHp), 0);

    const pm = globalScene.phaseManager;

    pm.pushPhase(
      pm.create("PokemonHealPhase",
        user.getBattlerIndex(),
        maxPartyMemberHp,
        i18next.t(this.moveMessage, { pokemonName: getPokemonNameWithAffix(user) }),
        true,
        false,
        false,
        true,
        false,
        this.restorePP),
      true);

    return true;
  }

  getUserBenefitScore(user: Pokemon, target: Pokemon, move: Move): number {
    return -20;
  }

  getCondition(): MoveConditionFunc {
    return (user, _target, _move) => globalScene.getPlayerParty().filter(p => p.isActive()).length > globalScene.currentBattle.getBattlerCount();
  }
}

/**
 * Attribute used for moves which ignore type-based debuffs from weather, namely Hydro Steam.
 * Called during damage calculation after getting said debuff from getAttackTypeMultiplier in the Pokemon class.
 * @extends MoveAttr
 * @see {@linkcode apply}
 */
export class IgnoreWeatherTypeDebuffAttr extends MoveAttr {
  /** The {@linkcode WeatherType} this move ignores */
  public weather: WeatherType;

  constructor(weather: WeatherType) {
    super();
    this.weather = weather;
  }
  /**
   * Changes the type-based weather modifier if this move's power would be reduced by it
   * @param user {@linkcode Pokemon} that used the move
   * @param target N/A
   * @param move {@linkcode Move} with this attribute
   * @param args [0] {@linkcode NumberHolder} for arenaAttackTypeMultiplier
   * @returns true if the function succeeds
   */
  apply(user: Pokemon, target: Pokemon, move: Move, args: any[]): boolean {
    const weatherModifier = args[0] as NumberHolder;
    //If the type-based attack power modifier due to weather (e.g. Water moves in Sun) is below 1, set it to 1
    if (globalScene.arena.weather?.weatherType === this.weather) {
      weatherModifier.value = Math.max(weatherModifier.value, 1);
    }
    return true;
  }
}

export abstract class WeatherHealAttr extends HealAttr {
  constructor() {
    super(0.5);
  }

  apply(user: Pokemon, target: Pokemon, move: Move, args: any[]): boolean {
    let healRatio = 0.5;
    if (!globalScene.arena.weather?.isEffectSuppressed()) {
      const weatherType = globalScene.arena.weather?.weatherType || WeatherType.NONE;
      healRatio = this.getWeatherHealRatio(weatherType);
    }
    this.addHealPhase(user, healRatio);
    return true;
  }

  abstract getWeatherHealRatio(weatherType: WeatherType): number;
}

export class PlantHealAttr extends WeatherHealAttr {
  getWeatherHealRatio(weatherType: WeatherType): number {
    switch (weatherType) {
      case WeatherType.SUNNY:
      case WeatherType.HARSH_SUN:
        return 2 / 3;
      case WeatherType.RAIN:
      case WeatherType.SANDSTORM:
      case WeatherType.HAIL:
      case WeatherType.SNOW:
      case WeatherType.FOG:
      case WeatherType.HEAVY_RAIN:
        return 0.25;
      default:
        return 0.5;
    }
  }
}

export class SandHealAttr extends WeatherHealAttr {
  getWeatherHealRatio(weatherType: WeatherType): number {
    switch (weatherType) {
      case WeatherType.SANDSTORM:
        return 2 / 3;
      default:
        return 0.5;
    }
  }
}

/**
 * Heals the target or the user by either {@linkcode normalHealRatio} or {@linkcode boostedHealRatio}
 * depending on the evaluation of {@linkcode condition}
 * @extends HealAttr
 * @see {@linkcode apply}
 */
export class BoostHealAttr extends HealAttr {
  /** Healing received when {@linkcode condition} is false */
  private normalHealRatio: number;
  /** Healing received when {@linkcode condition} is true */
  private boostedHealRatio: number;
  /** The lambda expression to check against when boosting the healing value */
  private condition?: MoveConditionFunc;

  constructor(normalHealRatio: number = 0.5, boostedHealRatio: number = 2 / 3, showAnim?: boolean, selfTarget?: boolean, condition?: MoveConditionFunc) {
    super(normalHealRatio, showAnim, selfTarget);
    this.normalHealRatio = normalHealRatio;
    this.boostedHealRatio = boostedHealRatio;
    this.condition = condition;
  }

  /**
   * @param user {@linkcode Pokemon} using the move
   * @param target {@linkcode Pokemon} target of the move
   * @param move {@linkcode Move} with this attribute
   * @param args N/A
   * @returns true if the move was successful
   */
  apply(user: Pokemon, target: Pokemon, move: Move, args: any[]): boolean {
    const healRatio: number = (this.condition ? this.condition(user, target, move) : false) ? this.boostedHealRatio : this.normalHealRatio;
    this.addHealPhase(target, healRatio);
    return true;
  }
}

/**
 * Heals the target only if it is the ally
 * @extends HealAttr
 * @see {@linkcode apply}
 */
export class HealOnAllyAttr extends HealAttr {
  /**
   * @param user {@linkcode Pokemon} using the move
   * @param target {@linkcode Pokemon} target of the move
   * @param move {@linkcode Move} with this attribute
   * @param args N/A
   * @returns true if the function succeeds
   */
  apply(user: Pokemon, target: Pokemon, move: Move, args: any[]): boolean {
    if (user.getAlly() === target) {
      super.apply(user, target, move, args);
      return true;
    }

    return false;
  }
}

/**
 * Heals user as a side effect of a move that hits a target.
 * Healing is based on {@linkcode healRatio} * the amount of damage dealt or a stat of the target.
 * @extends MoveEffectAttr
 * @see {@linkcode apply}
 * @see {@linkcode getUserBenefitScore}
 */
export class HitHealAttr extends MoveEffectAttr {
  private healRatio: number;
  private healStat: EffectiveStat | null;

  constructor(healRatio?: number | null, healStat?: EffectiveStat) {
    super(true);

    this.healRatio = healRatio ?? 0.5;
    this.healStat = healStat ?? null;
  }
  /**
   * Heals the user the determined amount and possibly displays a message about regaining health.
   * If the target has the {@linkcode ReverseDrainAbAttr}, all healing is instead converted
   * to damage to the user.
   * @param user {@linkcode Pokemon} using this move
   * @param target {@linkcode Pokemon} target of this move
   * @param move {@linkcode Move} being used
   * @param args N/A
   * @returns true if the function succeeds
   */
  apply(user: Pokemon, target: Pokemon, move: Move, args: any[]): boolean {
    let healAmount = 0;
    let message = "";
    const reverseDrain = target.hasAbilityWithAttr("ReverseDrainAbAttr", false);
    if (this.healStat !== null) {
      // Strength Sap formula
      healAmount = target.getEffectiveStat(this.healStat);
      message = i18next.t("battle:drainMessage", { pokemonName: getPokemonNameWithAffix(target) });
    } else {
      // Default healing formula used by draining moves like Absorb, Draining Kiss, Bitter Blade, etc.
      healAmount = toDmgValue(user.turnData.singleHitDamageDealt * this.healRatio);
      message = i18next.t("battle:regainHealth", { pokemonName: getPokemonNameWithAffix(user) });
    }
    if (reverseDrain) {
      if (user.hasAbilityWithAttr("BlockNonDirectDamageAbAttr")) {
        healAmount = 0;
        message = "";
      } else {
        user.turnData.damageTaken += healAmount;
        healAmount = healAmount * -1;
        message = "";
      }
    }
    globalScene.phaseManager.unshiftNew("PokemonHealPhase", user.getBattlerIndex(), healAmount, message, false, true);
    return true;
  }

  /**
   * Used by the Enemy AI to rank an attack based on a given user
   * @param user {@linkcode Pokemon} using this move
   * @param target {@linkcode Pokemon} target of this move
   * @param move {@linkcode Move} being used
   * @returns an integer. Higher means enemy is more likely to use that move.
   */
  getUserBenefitScore(user: Pokemon, target: Pokemon, move: Move): number {
    if (this.healStat) {
      const healAmount = target.getEffectiveStat(this.healStat);
      return Math.floor(Math.max(0, (Math.min(1, (healAmount + user.hp) / user.getMaxHp() - 0.33))) / user.getHpRatio());
    }
    return Math.floor(Math.max((1 - user.getHpRatio()) - 0.33, 0) * (move.power / 4));
  }
}

/**
 * Attribute used for moves that change priority in a turn given a condition,
 * e.g. Grassy Glide
 * Called when move order is calculated in {@linkcode TurnStartPhase}.
 * @extends MoveAttr
 * @see {@linkcode apply}
 */
export class IncrementMovePriorityAttr extends MoveAttr {
  /** The condition for a move's priority being incremented */
  private moveIncrementFunc: (pokemon: Pokemon, target:Pokemon, move: Move) => boolean;
  /** The amount to increment priority by, if condition passes. */
  private increaseAmount: number;

  constructor(moveIncrementFunc: (pokemon: Pokemon, target:Pokemon, move: Move) => boolean, increaseAmount = 1) {
    super();

    this.moveIncrementFunc = moveIncrementFunc;
    this.increaseAmount = increaseAmount;
  }

  /**
   * Increments move priority by set amount if condition passes
   * @param user {@linkcode Pokemon} using this move
   * @param target {@linkcode Pokemon} target of this move
   * @param move {@linkcode Move} being used
   * @param args [0] {@linkcode NumberHolder} for move priority.
   * @returns true if function succeeds
   */
  apply(user: Pokemon, target: Pokemon, move: Move, args: any[]): boolean {
    if (!this.moveIncrementFunc(user, target, move)) {
      return false;
    }

    (args[0] as NumberHolder).value += this.increaseAmount;
    return true;
  }
}

/**
 * Attribute used for attack moves that hit multiple times per use, e.g. Bullet Seed.
 *
 * Applied at the beginning of {@linkcode MoveEffectPhase}.
 *
 * @extends MoveAttr
 * @see {@linkcode apply}
 */
export class MultiHitAttr extends MoveAttr {
  /** This move's intrinsic multi-hit type. It should never be modified. */
  private readonly intrinsicMultiHitType: MultiHitType;
  /** This move's current multi-hit type. It may be temporarily modified by abilities (e.g., Battle Bond). */
  private multiHitType: MultiHitType;

  constructor(multiHitType?: MultiHitType) {
    super();

    this.intrinsicMultiHitType = multiHitType !== undefined ? multiHitType : MultiHitType._2_TO_5;
    this.multiHitType = this.intrinsicMultiHitType;
  }

  // Currently used by `battle_bond.test.ts`
  getMultiHitType(): MultiHitType {
    return this.multiHitType;
  }

  /**
   * Set the hit count of an attack based on this attribute instance's {@linkcode MultiHitType}.
   * If the target has an immunity to this attack's types, the hit count will always be 1.
   *
   * @param user {@linkcode Pokemon} that used the attack
   * @param target {@linkcode Pokemon} targeted by the attack
   * @param move {@linkcode Move} being used
   * @param args [0] {@linkcode NumberHolder} storing the hit count of the attack
   * @returns True
   */
  apply(user: Pokemon, target: Pokemon, move: Move, args: any[]): boolean {
    const hitType = new NumberHolder(this.intrinsicMultiHitType);
    applyMoveAttrs("ChangeMultiHitTypeAttr", user, target, move, hitType);
    this.multiHitType = hitType.value;

    (args[0] as NumberHolder).value = this.getHitCount(user, target);
    return true;
  }

  getTargetBenefitScore(user: Pokemon, target: Pokemon, move: Move): number {
    return -5;
  }

  /**
   * Calculate the number of hits that an attack should have given this attribute's
   * {@linkcode MultiHitType}.
   *
   * @param user {@linkcode Pokemon} using the attack
   * @param target {@linkcode Pokemon} targeted by the attack
   * @returns The number of hits this attack should deal
   */
  getHitCount(user: Pokemon, target: Pokemon): number {
    switch (this.multiHitType) {
      case MultiHitType._2_TO_5:
      {
        const rand = user.randBattleSeedInt(20);
        const hitValue = new NumberHolder(rand);
        applyAbAttrs("MaxMultiHitAbAttr", {pokemon: user, hits: hitValue});
        if (hitValue.value >= 13) {
          return 2;
        } else if (hitValue.value >= 6) {
          return 3;
        } else if (hitValue.value >= 3) {
          return 4;
        } else {
          return 5;
        }
      }
      case MultiHitType._2:
        return 2;
      case MultiHitType._3:
        return 3;
      case MultiHitType._10:
        return 10;
      case MultiHitType.BEAT_UP:
        const party = user.isPlayer() ? globalScene.getPlayerParty() : globalScene.getEnemyParty();
        // No status means the ally pokemon can contribute to Beat Up
        return party.reduce((total, pokemon) => {
          return total + (pokemon.id === user.id ? 1 : pokemon?.status && pokemon.status.effect !== StatusEffect.NONE ? 0 : 1);
        }, 0);
    }
  }

  /**
   * Calculate the expected number of hits given this attribute's {@linkcode MultiHitType},
   * the move's accuracy, and a number of situational parameters.
   *
   * @param move - The move that this attribtue is applied to
   * @param partySize - The size of the user's party, used for {@linkcode MoveId.BEAT_UP | Beat Up} (default: `1`)
   * @param maxMultiHit - Whether the move should always hit the maximum number of times, e.g. due to {@linkcode AbilityId.SKILL_LINK | Skill Link} (default: `false`)
   * @param ignoreAcc - `true` if the move should ignore accuracy checks, e.g. due to  {@linkcode AbilityId.NO_GUARD | No Guard} (default: `false`)
   */
  calculateExpectedHitCount(move: Move, { ignoreAcc = false, maxMultiHit = false, partySize = 1 }: {ignoreAcc?: boolean, maxMultiHit?: boolean, partySize?: number} = {}): number {
    let expectedHits: number;
    switch (this.multiHitType) {
      case MultiHitType._2_TO_5:
        expectedHits = maxMultiHit ? 5 : 3.1;
        break;
      case MultiHitType._2:
        expectedHits = 2;
        break;
      case MultiHitType._3:
        expectedHits = 3;
        break;
      case MultiHitType._10:
        expectedHits = 10;
        break;
      case MultiHitType.BEAT_UP:
        // Estimate that half of the party can contribute to beat up.
        expectedHits = Math.max(1, partySize / 2);
        break;
    }
    if (ignoreAcc || move.accuracy === -1) {
      return expectedHits;
    }
    const acc = move.accuracy / 100;
    if (move.hasFlag(MoveFlags.CHECK_ALL_HITS) && !maxMultiHit) {
      // N.B. No moves should be the _2_TO_5 variant and have the CHECK_ALL_HITS flag.
      return acc * (1 - Math.pow(acc, expectedHits)) / (1 - acc);
    }
    return expectedHits *= acc;
  }
}

export class ChangeMultiHitTypeAttr extends MoveAttr {
  apply(user: Pokemon, target: Pokemon, move: Move, args: any[]): boolean {
    //const hitType = args[0] as Utils.NumberHolder;
    return false;
  }
}

export class WaterShurikenMultiHitTypeAttr extends ChangeMultiHitTypeAttr {
  apply(user: Pokemon, target: Pokemon, move: Move, args: any[]): boolean {
    if (user.species.speciesId === SpeciesId.GRENINJA && user.hasAbility(AbilityId.BATTLE_BOND) && user.formIndex === 2) {
      (args[0] as NumberHolder).value = MultiHitType._3;
      return true;
    }
    return false;
  }
}

export class StatusEffectAttr extends MoveEffectAttr {
  public effect: StatusEffect;
  public turnsRemaining?: number;
  public overrideStatus: boolean = false;

  constructor(effect: StatusEffect, selfTarget?: boolean, turnsRemaining?: number, overrideStatus: boolean = false) {
    super(selfTarget);

    this.effect = effect;
    this.turnsRemaining = turnsRemaining;
    this.overrideStatus = overrideStatus;
  }

  apply(user: Pokemon, target: Pokemon, move: Move, args: any[]): boolean {
    const moveChance = this.getMoveChance(user, target, move, this.selfTarget, true);
    const statusCheck = moveChance < 0 || moveChance === 100 || user.randBattleSeedInt(100) < moveChance;
    const quiet = move.category !== MoveCategory.STATUS;
    if (statusCheck) {
      const pokemon = this.selfTarget ? user : target;
      if (user !== target && move.category === MoveCategory.STATUS && !target.canSetStatus(this.effect, quiet, false, user, true)) {
        return false;
      }
      if (((!pokemon.status || this.overrideStatus) || (pokemon.status.effect === this.effect && moveChance < 0))
        && pokemon.trySetStatus(this.effect, true, user, this.turnsRemaining, null, this.overrideStatus, quiet)) {
        applyAbAttrs("ConfusionOnStatusEffectAbAttr", {pokemon: user, opponent: target, move, effect: this.effect});
        return true;
      }
    }
    return false;
  }

  getTargetBenefitScore(user: Pokemon, target: Pokemon, move: Move): number {
    const moveChance = this.getMoveChance(user, target, move, this.selfTarget, false);
    const score = (moveChance < 0) ? -10 : Math.floor(moveChance * -0.1);
    const pokemon = this.selfTarget ? user : target;

    return !pokemon.status && pokemon.canSetStatus(this.effect, true, false, user) ? score : 0;
  }
}

export class MultiStatusEffectAttr extends StatusEffectAttr {
  public effects: StatusEffect[];

  constructor(effects: StatusEffect[], selfTarget?: boolean, turnsRemaining?: number, overrideStatus?: boolean) {
    super(effects[0], selfTarget, turnsRemaining, overrideStatus);
    this.effects = effects;
  }

  apply(user: Pokemon, target: Pokemon, move: Move, args: any[]): boolean {
    this.effect = randSeedItem(this.effects);
    const result = super.apply(user, target, move, args);
    return result;
  }

  getTargetBenefitScore(user: Pokemon, target: Pokemon, move: Move): number {
    const moveChance = this.getMoveChance(user, target, move, this.selfTarget, false);
    const score = (moveChance < 0) ? -10 : Math.floor(moveChance * -0.1);
    const pokemon = this.selfTarget ? user : target;

    return !pokemon.status && pokemon.canSetStatus(this.effect, true, false, user) ? score : 0;
  }
}

export class PsychoShiftEffectAttr extends MoveEffectAttr {
  constructor() {
    super(false);
  }

  /**
   * Applies the effect of Psycho Shift to its target
   * Psycho Shift takes the user's status effect and passes it onto the target. The user is then healed after the move has been successfully executed.
   * @returns `true` if Psycho Shift's effect is able to be applied to the target
   */
  apply(user: Pokemon, target: Pokemon, _move: Move, _args: any[]): boolean {
    const statusToApply: StatusEffect | undefined = user.status?.effect ?? (user.hasAbility(AbilityId.COMATOSE) ? StatusEffect.SLEEP : undefined);

    if (target.status || !statusToApply) {
      return false;
    } else {
      const canSetStatus = target.canSetStatus(statusToApply, true, false, user);
      const trySetStatus = canSetStatus ? target.trySetStatus(statusToApply, true, user) : false;

      if (trySetStatus && user.status) {
        // PsychoShiftTag is added to the user if move succeeds so that the user is healed of its status effect after its move
        user.addTag(BattlerTagType.PSYCHO_SHIFT);
      }

      return trySetStatus;
    }
  }

  getTargetBenefitScore(user: Pokemon, target: Pokemon, move: Move): number {
    const statusToApply = user.status?.effect ?? (user.hasAbility(AbilityId.COMATOSE) ? StatusEffect.SLEEP : undefined);
    return !target.status && statusToApply && target.canSetStatus(statusToApply, true, false, user) ? -10 : 0;
  }
}

/**
 * Attribute to steal items upon this move's use.
 * Used for {@linkcode MoveId.THIEF} and {@linkcode MoveId.COVET}.
 */
export class StealHeldItemChanceAttr extends MoveEffectAttr {
  private chance: number;

  constructor(chance: number) {
    super(false);
    this.chance = chance;
  }

  apply(user: Pokemon, target: Pokemon, move: Move, args: any[]): boolean {
    const rand = randSeedFloat();
    if (rand > this.chance) {
      return false;
    }

    const heldItems = target.heldItemManager.getTransferableHeldItems();
    if (!heldItems.length) {
      return false;
    }

    const stolenItem = heldItems[user.randBattleSeedInt(heldItems.length)];
  
    if (!globalScene.tryTransferHeldItem(stolenItem, target, user, false)) {
      return false;
    }

    globalScene.phaseManager.queueMessage(i18next.t("moveTriggers:stoleItem", 
      { pokemonName: getPokemonNameWithAffix(user), 
        targetName: getPokemonNameWithAffix(target), 
        itemName: allHeldItems[stolenItem].name
      }
    ));
    return true;
  }

  getUserBenefitScore(user: Pokemon, target: Pokemon, move: Move): number {
    const heldItems = target.heldItemManager.getTransferableHeldItems();
    return heldItems.length ? 5 : 0;
  }

  getTargetBenefitScore(user: Pokemon, target: Pokemon, move: Move): number {
    const heldItems = target.heldItemManager.getTransferableHeldItems();
    return heldItems.length ? -5 : 0;
  }
}

/**
 * Removes a random held item (or berry) from target.
 * Used for Incinerate and Knock Off.
 * Not Implemented Cases: (Same applies for Thief)
 * "If the user faints due to the target's Ability (Rough Skin or Iron Barbs) or held Rocky Helmet, it cannot remove the target's held item."
 * "If the Pokémon is knocked out by the attack, Sticky Hold does not protect the held item.""
 */
export class RemoveHeldItemAttr extends MoveEffectAttr {

  /** Optional restriction for item pool to berries only; i.e. Incinerate */
  private berriesOnly: boolean;

  constructor(berriesOnly: boolean = false) {
    super(false);
    this.berriesOnly = berriesOnly;
  }

  /**
   * Attempt to permanently remove a held
   * @param user - The {@linkcode Pokemon} that used the move
   * @param target - The {@linkcode Pokemon} targeted by the move
   * @param move - N/A
   * @param args N/A
   * @returns `true` if an item was able to be removed
   */
  apply(user: Pokemon, target: Pokemon, move: Move, args: any[]): boolean {
    if (!this.berriesOnly && target.isPlayer()) { // "Wild Pokemon cannot knock off Player Pokemon's held items" (See Bulbapedia)
      return false;
    }

    // Check for abilities that block item theft
    // TODO: This should not trigger if the target would faint beforehand
    const cancelled = new BooleanHolder(false);
    applyAbAttrs("BlockItemTheftAbAttr", {pokemon: target, cancelled});

    if (cancelled.value) {
      return false;
    }

    // Considers entire transferrable item pool by default (Knock Off).
    // Otherwise only consider berries (Incinerate).
    let heldItems = target.heldItemManager.getTransferableHeldItems();

    if (this.berriesOnly) {
      heldItems = heldItems.filter(m => m in Object.values(berryTypeToHeldItem));
    }

    if (!heldItems.length) {
      return false;
    }

    const removedItem = heldItems[user.randBattleSeedInt(heldItems.length)];

    // Decrease item amount and update icon
    target.loseHeldItem(removedItem);
    globalScene.updateItems(target.isPlayer());

    if (this.berriesOnly) {
      globalScene.phaseManager.queueMessage(i18next.t("moveTriggers:incineratedItem", 
        { pokemonName: getPokemonNameWithAffix(user), targetName: getPokemonNameWithAffix(target), itemName: allHeldItems[removedItem].name }));
    } else {
      globalScene.phaseManager.queueMessage(i18next.t("moveTriggers:knockedOffItem", 
        { pokemonName: getPokemonNameWithAffix(user), targetName: getPokemonNameWithAffix(target), itemName: allHeldItems[removedItem].name }));
    }

    return true;
  }
  
  getUserBenefitScore(user: Pokemon, target: Pokemon, move: Move): number {
    const heldItems = target.getHeldItems();
    return heldItems.length ? 5 : 0;
  }

  getTargetBenefitScore(user: Pokemon, target: Pokemon, move: Move): number {
    const heldItems = target.getHeldItems();
    return heldItems.length ? -5 : 0;
  }
}

/**
 * Attribute that causes targets of the move to eat a berry. Used for Teatime, Stuff Cheeks
 */
export class EatBerryAttr extends MoveEffectAttr {
  protected chosenBerry: HeldItemId;
  constructor(selfTarget: boolean) {
    super(selfTarget);
  }

  /**
   * Causes the target to eat a berry.
   * @param user The {@linkcode Pokemon} Pokemon that used the move
   * @param target The {@linkcode Pokemon} Pokemon that will eat the berry
   * @param move The {@linkcode Move} being used
   * @param args Unused
   * @returns `true` if the function succeeds
   */
  apply(user: Pokemon, target: Pokemon, move: Move, args: any[]): boolean {
    if (!super.apply(user, target, move, args)) {
      return false;
    }

    const pokemon = this.selfTarget ? user : target;

    const heldBerries = this.getTargetHeldBerries(pokemon);
    if (heldBerries.length <= 0) {
      return false;
    }

    // pick a random berry to gobble and check if we preserve it
    this.chosenBerry = heldBerries[user.randBattleSeedInt(heldBerries.length)];
    const preserve = new BooleanHolder(false);
    // check for berry pouch preservation
    globalScene.applyPlayerItems(TRAINER_ITEM_EFFECT.PRESERVE_BERRY, {pokemon: pokemon, doPreserve: preserve});
    if (!preserve.value) {
      this.reduceBerryModifier(pokemon);
    }

    // Don't update harvest for berries preserved via Berry pouch (no item dupes lol)
    this.eatBerry(target, undefined, !preserve.value);

    return true;
  }

  getTargetHeldBerries(target: Pokemon): HeldItemId[] {
    return target.getHeldItems().filter(m => isItemInCategory(m, HeldItemCategoryId.BERRY));
  }

  reduceBerryModifier(target: Pokemon) {
    if (this.chosenBerry) {
      target.loseHeldItem(this.chosenBerry);
    }
    globalScene.updateItems(target.isPlayer());
  }


  /**
   * Internal function to apply berry effects.
   *
   * @param consumer - The {@linkcode Pokemon} eating the berry; assumed to also be owner if `berryOwner` is omitted
   * @param berryOwner - The {@linkcode Pokemon} whose berry is being eaten; defaults to `consumer` if not specified.
   * @param updateHarvest - Whether to prevent harvest from tracking berries;
   * defaults to whether `consumer` equals `berryOwner` (i.e. consuming own berry).
   */
   protected eatBerry(consumer: Pokemon, berryOwner: Pokemon = consumer, updateHarvest = consumer === berryOwner) {
     // consumer eats berry, owner triggers unburden and similar effects
<<<<<<< HEAD
    getBerryEffectFunc(allHeldItems[this.chosenBerry].berryType)(consumer);
    applyPostItemLostAbAttrs("PostItemLostAbAttr", berryOwner, false);
    applyAbAttrs("HealFromBerryUseAbAttr", consumer, new BooleanHolder(false));
    consumer.recordEatenBerry(allHeldItems[this.chosenBerry].berryType, updateHarvest);
=======
    getBerryEffectFunc(this.chosenBerry.berryType)(consumer);
    applyAbAttrs("PostItemLostAbAttr", {pokemon: berryOwner});
    applyAbAttrs("HealFromBerryUseAbAttr", {pokemon: consumer});
    consumer.recordEatenBerry(this.chosenBerry.berryType, updateHarvest);
>>>>>>> c389b7ac
  }
}

/**
 * Attribute used for moves that steal and eat a random berry from the target.
 * Used for {@linkcode MoveId.PLUCK} & {@linkcode MoveId.BUG_BITE}.
 */
export class StealEatBerryAttr extends EatBerryAttr {
  constructor() {
    super(false);
  }

  /**
   * User steals a random berry from the target and then eats it.
   * @param user - The {@linkcode Pokemon} using the move; will eat the stolen berry
   * @param target - The {@linkcode Pokemon} having its berry stolen
   * @param move - The {@linkcode Move} being used
   * @param args N/A
   * @returns `true` if the function succeeds
   */
  apply(user: Pokemon, target: Pokemon, move: Move, args: any[]): boolean {
    // check for abilities that block item theft
    const cancelled = new BooleanHolder(false);
    applyAbAttrs("BlockItemTheftAbAttr", {pokemon: target, cancelled});
    if (cancelled.value === true) {
      return false;
    }

    // check if the target even _has_ a berry in the first place
    // TODO: Check on cart if Pluck displays messages when used against sticky hold mons w/o berries
    const heldBerries = this.getTargetHeldBerries(target);
    if (heldBerries.length <= 0) {
      return false;
    }

    // pick a random berry and eat it
    this.chosenBerry = heldBerries[user.randBattleSeedInt(heldBerries.length)];
<<<<<<< HEAD
    applyPostItemLostAbAttrs("PostItemLostAbAttr", target, false);
    const message = i18next.t("battle:stealEatBerry", { pokemonName: user.name, targetName: target.name, berryName: allHeldItems[this.chosenBerry].name });
=======
    applyAbAttrs("PostItemLostAbAttr", {pokemon: target});
    const message = i18next.t("battle:stealEatBerry", { pokemonName: user.name, targetName: target.name, berryName: this.chosenBerry.type.name });
>>>>>>> c389b7ac
    globalScene.phaseManager.queueMessage(message);
    this.reduceBerryModifier(target);
    this.eatBerry(user, target);

    return true;
  }
}

/**
 * Move attribute that signals that the move should cure a status effect
 * @extends MoveEffectAttr
 * @see {@linkcode apply()}
 */
export class HealStatusEffectAttr extends MoveEffectAttr {
  /** List of Status Effects to cure */
  private effects: StatusEffect[];

  /**
   * @param selfTarget - Whether this move targets the user
   * @param effects - status effect or list of status effects to cure
   */
  constructor(selfTarget: boolean, effects: StatusEffect | StatusEffect[]) {
    super(selfTarget, { lastHitOnly: true });
    this.effects = [ effects ].flat(1);
  }

  /**
   * @param user {@linkcode Pokemon} source of the move
   * @param target {@linkcode Pokemon} target of the move
   * @param move the {@linkcode Move} being used
   * @returns true if the status is cured
   */
  apply(user: Pokemon, target: Pokemon, move: Move, args: any[]): boolean {
    if (!super.apply(user, target, move, args)) {
      return false;
    }

    // Special edge case for shield dust blocking Sparkling Aria curing burn
    const moveTargets = getMoveTargets(user, move.id);
    if (target.hasAbilityWithAttr("IgnoreMoveEffectsAbAttr") && move.id === MoveId.SPARKLING_ARIA && moveTargets.targets.length === 1) {
      return false;
    }

    const pokemon = this.selfTarget ? user : target;
    if (pokemon.status && this.effects.includes(pokemon.status.effect)) {
      globalScene.phaseManager.queueMessage(getStatusEffectHealText(pokemon.status.effect, getPokemonNameWithAffix(pokemon)));
      pokemon.resetStatus();
      pokemon.updateInfo();

      return true;
    }

    return false;
  }

  isOfEffect(effect: StatusEffect): boolean {
    return this.effects.includes(effect);
  }

  getUserBenefitScore(user: Pokemon, target: Pokemon, move: Move): number {
    return user.status ? 10 : 0;
  }
}

export class BypassSleepAttr extends MoveAttr {
  apply(user: Pokemon, target: Pokemon, move: Move, args: any[]): boolean {
    if (user.status?.effect === StatusEffect.SLEEP) {
      user.addTag(BattlerTagType.BYPASS_SLEEP, 1, move.id, user.id);
      return true;
    }

    return false;
  }

  /**
   * Returns arbitrarily high score when Pokemon is asleep, otherwise shouldn't be used
   * @param user
   * @param target
   * @param move
   */
  getUserBenefitScore(user: Pokemon, target: Pokemon, move: Move): number {
    return user.status && user.status.effect === StatusEffect.SLEEP ? 200 : -10;
  }
}

/**
 * Attribute used for moves that bypass the burn damage reduction of physical moves, currently only facade
 * Called during damage calculation
 * @extends MoveAttr
 * @see {@linkcode apply}
 */
export class BypassBurnDamageReductionAttr extends MoveAttr {
  /** Prevents the move's damage from being reduced by burn
   * @param user N/A
   * @param target N/A
   * @param move {@linkcode Move} with this attribute
   * @param args [0] {@linkcode BooleanHolder} for burnDamageReductionCancelled
   * @returns true if the function succeeds
   */
  apply(user: Pokemon, target: Pokemon, move: Move, args: any[]): boolean {
    (args[0] as BooleanHolder).value = true;

    return true;
  }
}

export class WeatherChangeAttr extends MoveEffectAttr {
  private weatherType: WeatherType;

  constructor(weatherType: WeatherType) {
    super();

    this.weatherType = weatherType;
  }

  apply(user: Pokemon, target: Pokemon, move: Move, args: any[]): boolean {
    return globalScene.arena.trySetWeather(this.weatherType, user);
  }

  getCondition(): MoveConditionFunc {
    return (user, target, move) => !globalScene.arena.weather || (globalScene.arena.weather.weatherType !== this.weatherType && !globalScene.arena.weather.isImmutable());
  }
}

export class ClearWeatherAttr extends MoveEffectAttr {
  private weatherType: WeatherType;

  constructor(weatherType: WeatherType) {
    super();

    this.weatherType = weatherType;
  }

  apply(user: Pokemon, target: Pokemon, move: Move, args: any[]): boolean {
    if (globalScene.arena.weather?.weatherType === this.weatherType) {
      return globalScene.arena.trySetWeather(WeatherType.NONE, user);
    }

    return false;
  }
}

export class TerrainChangeAttr extends MoveEffectAttr {
  private terrainType: TerrainType;

  constructor(terrainType: TerrainType) {
    super();

    this.terrainType = terrainType;
  }

  apply(user: Pokemon, target: Pokemon, move: Move, args: any[]): boolean {
    return globalScene.arena.trySetTerrain(this.terrainType, true, user);
  }

  getCondition(): MoveConditionFunc {
    return (user, target, move) => !globalScene.arena.terrain || (globalScene.arena.terrain.terrainType !== this.terrainType);
  }

  getUserBenefitScore(user: Pokemon, target: Pokemon, move: Move): number {
    // TODO: Expand on this
    return globalScene.arena.terrain ? 0 : 6;
  }
}

export class ClearTerrainAttr extends MoveEffectAttr {
  constructor() {
    super();
  }

  apply(user: Pokemon, target: Pokemon, move: Move, args: any[]): boolean {
    return globalScene.arena.trySetTerrain(TerrainType.NONE, true, user);
  }
}

export class OneHitKOAttr extends MoveAttr {
  apply(user: Pokemon, target: Pokemon, move: Move, args: any[]): boolean {
    if (target.isBossImmune()) {
      return false;
    }

    (args[0] as BooleanHolder).value = true;

    return true;
  }

  getCondition(): MoveConditionFunc {
    return (user, target, move) => {
      const cancelled = new BooleanHolder(false);
      applyAbAttrs("BlockOneHitKOAbAttr", {pokemon: target, cancelled});
      return !cancelled.value && user.level >= target.level;
    };
  }
}

/**
 * Attribute that allows charge moves to resolve in 1 turn under a given condition.
 * Should only be used for {@linkcode ChargingMove | ChargingMoves} as a `chargeAttr`.
 * @extends MoveAttr
 */
export class InstantChargeAttr extends MoveAttr {
  /** The condition in which the move with this attribute instantly charges */
  protected readonly condition: UserMoveConditionFunc;

  constructor(condition: UserMoveConditionFunc) {
    super(true);
    this.condition = condition;
  }

  /**
   * Flags the move with this attribute as instantly charged if this attribute's condition is met.
   * @param user the {@linkcode Pokemon} using the move
   * @param target n/a
   * @param move the {@linkcode Move} associated with this attribute
   * @param args
   *  - `[0]` a {@linkcode BooleanHolder | BooleanHolder} for the "instant charge" flag
   * @returns `true` if the instant charge condition is met; `false` otherwise.
   */
  override apply(user: Pokemon, target: Pokemon | null, move: Move, args: any[]): boolean {
    const instantCharge = args[0];
    if (!(instantCharge instanceof BooleanHolder)) {
      return false;
    }

    if (this.condition(user, move)) {
      instantCharge.value = true;
      return true;
    }
    return false;
  }
}

/**
 * Attribute that allows charge moves to resolve in 1 turn while specific {@linkcode WeatherType | Weather}
 * is active. Should only be used for {@linkcode ChargingMove | ChargingMoves} as a `chargeAttr`.
 * @extends InstantChargeAttr
 */
export class WeatherInstantChargeAttr extends InstantChargeAttr {
  constructor(weatherTypes: WeatherType[]) {
    super((user, move) => {
      const currentWeather = globalScene.arena.weather;

      if (isNullOrUndefined(currentWeather?.weatherType)) {
        return false;
      } else {
        return !currentWeather?.isEffectSuppressed()
          && weatherTypes.includes(currentWeather?.weatherType);
      }
    });
  }
}

export class OverrideMoveEffectAttr extends MoveAttr {
  /** This field does not exist at runtime and must not be used.
   * Its sole purpose is to ensure that typescript is able to properly narrow when the `is` method is called.
   */
  declare private _: never;
  override apply(user: Pokemon, target: Pokemon, move: Move, args: any[]): boolean {
    return true;
  }
}

/**
 * Attack Move that doesn't hit the turn it is played and doesn't allow for multiple
 * uses on the same target. Examples are Future Sight or Doom Desire.
 * @extends OverrideMoveEffectAttr
 * @param tagType The {@linkcode ArenaTagType} that will be placed on the field when the move is used
 * @param chargeAnim The {@linkcode ChargeAnim | Charging Animation} used for the move
 * @param chargeText The text to display when the move is used
 */
export class DelayedAttackAttr extends OverrideMoveEffectAttr {
  public tagType: ArenaTagType;
  public chargeAnim: ChargeAnim;
  private chargeText: string;

  constructor(tagType: ArenaTagType, chargeAnim: ChargeAnim, chargeText: string) {
    super();

    this.tagType = tagType;
    this.chargeAnim = chargeAnim;
    this.chargeText = chargeText;
  }

  apply(user: Pokemon, target: Pokemon, move: Move, args: any[]): boolean {
    // Edge case for the move applied on a pokemon that has fainted
    if (!target) {
      return true;
    }

    const overridden = args[0] as BooleanHolder;
    const virtual = args[1] as boolean;

    if (!virtual) {
      overridden.value = true;
      globalScene.phaseManager.unshiftNew("MoveAnimPhase", new MoveChargeAnim(this.chargeAnim, move.id, user));
      globalScene.phaseManager.queueMessage(this.chargeText.replace("{TARGET}", getPokemonNameWithAffix(target)).replace("{USER}", getPokemonNameWithAffix(user)));
      user.pushMoveHistory({ move: move.id, targets: [ target.getBattlerIndex() ], result: MoveResult.OTHER, useMode: MoveUseMode.NORMAL });
      const side = target.isPlayer() ? ArenaTagSide.PLAYER : ArenaTagSide.ENEMY;
      globalScene.arena.addTag(this.tagType, 3, move.id, user.id, side, false, target.getBattlerIndex());
    } else {
      globalScene.phaseManager.queueMessage(i18next.t("moveTriggers:tookMoveAttack", { pokemonName: getPokemonNameWithAffix(globalScene.getPokemonById(target.id) ?? undefined), moveName: move.name }));
    }

    return true;
  }
}

/**
 * Attribute that cancels the associated move's effects when set to be combined with the user's ally's
 * subsequent move this turn. Used for Grass Pledge, Water Pledge, and Fire Pledge.
 * @extends OverrideMoveEffectAttr
 */
export class AwaitCombinedPledgeAttr extends OverrideMoveEffectAttr {
  constructor() {
    super(true);
  }
  /**
   * If the user's ally is set to use a different move with this attribute,
   * defer this move's effects for a combined move on the ally's turn.
   * @param user the {@linkcode Pokemon} using this move
   * @param target n/a
   * @param move the {@linkcode Move} being used
   * @param args
   * - [0] a {@linkcode BooleanHolder} indicating whether the move's base
   * effects should be overridden this turn.
   * @returns `true` if base move effects were overridden; `false` otherwise
   */
  override apply(user: Pokemon, target: Pokemon, move: Move, args: any[]): boolean {
    if (user.turnData.combiningPledge) {
      // "The two moves have become one!\nIt's a combined move!"
      globalScene.phaseManager.queueMessage(i18next.t("moveTriggers:combiningPledge"));
      return false;
    }

    const overridden = args[0] as BooleanHolder;

    const allyMovePhase = globalScene.phaseManager.findPhase<MovePhase>((phase) => phase.is("MovePhase") && phase.pokemon.isPlayer() === user.isPlayer());
    if (allyMovePhase) {
      const allyMove = allyMovePhase.move.getMove();
      if (allyMove !== move && allyMove.hasAttr("AwaitCombinedPledgeAttr")) {
        [ user, allyMovePhase.pokemon ].forEach((p) => p.turnData.combiningPledge = move.id);

        // "{userPokemonName} is waiting for {allyPokemonName}'s move..."
        globalScene.phaseManager.queueMessage(i18next.t("moveTriggers:awaitingPledge", {
          userPokemonName: getPokemonNameWithAffix(user),
          allyPokemonName: getPokemonNameWithAffix(allyMovePhase.pokemon)
        }));

        // Move the ally's MovePhase (if needed) so that the ally moves next
        const allyMovePhaseIndex = globalScene.phaseManager.phaseQueue.indexOf(allyMovePhase);
        const firstMovePhaseIndex = globalScene.phaseManager.phaseQueue.findIndex((phase) => phase.is("MovePhase"));
        if (allyMovePhaseIndex !== firstMovePhaseIndex) {
          globalScene.phaseManager.prependToPhase(globalScene.phaseManager.phaseQueue.splice(allyMovePhaseIndex, 1)[0], "MovePhase");
        }

        overridden.value = true;
        return true;
      }
    }
    return false;
  }
}

/**
 * Set of optional parameters that may be applied to stat stage changing effects
 * @extends MoveEffectAttrOptions
 * @see {@linkcode StatStageChangeAttr}
 */
interface StatStageChangeAttrOptions extends MoveEffectAttrOptions {
  /** If defined, needs to be met in order for the stat change to apply */
  condition?: MoveConditionFunc,
  /** `true` to display a message */
  showMessage?: boolean
}

/**
 * Attribute used for moves that change stat stages
 *
 * @param stats {@linkcode BattleStat} Array of stat(s) to change
 * @param stages How many stages to change the stat(s) by, [-6, 6]
 * @param selfTarget `true` if the move is self-targetting
 * @param options {@linkcode StatStageChangeAttrOptions} Container for any optional parameters for this attribute.
 *
 * @extends MoveEffectAttr
 * @see {@linkcode apply}
 */
export class StatStageChangeAttr extends MoveEffectAttr {
  public stats: BattleStat[];
  public stages: number;
  /**
   * Container for optional parameters to this attribute.
   * @see {@linkcode StatStageChangeAttrOptions} for available optional params
   */
  protected override options?: StatStageChangeAttrOptions;

  constructor(stats: BattleStat[], stages: number, selfTarget?: boolean, options?: StatStageChangeAttrOptions) {
    super(selfTarget, options);
    this.stats = stats;
    this.stages = stages;
    this.options = options;
  }

  /**
   * The condition required for the stat stage change to apply.
   * Defaults to `null` (i.e. no condition required).
   */
  private get condition () {
    return this.options?.condition ?? null;
  }

  /**
   * `true` to display a message for the stat change.
   * @default true
   */
  private get showMessage () {
    return this.options?.showMessage ?? true;
  }

  /**
   * Attempts to change stats of the user or target (depending on value of selfTarget) if conditions are met
   * @param user {@linkcode Pokemon} the user of the move
   * @param target {@linkcode Pokemon} the target of the move
   * @param move {@linkcode Move} the move
   * @param args unused
   * @returns whether stat stages were changed
   */
  apply(user: Pokemon, target: Pokemon, move: Move, args?: any[]): boolean {
    if (!super.apply(user, target, move, args) || (this.condition && !this.condition(user, target, move))) {
      return false;
    }

    const moveChance = this.getMoveChance(user, target, move, this.selfTarget, true);
    if (moveChance < 0 || moveChance === 100 || user.randBattleSeedInt(100) < moveChance) {
      const stages = this.getLevels(user);
      globalScene.phaseManager.unshiftNew("StatStageChangePhase", (this.selfTarget ? user : target).getBattlerIndex(), this.selfTarget, this.stats, stages, this.showMessage);
      return true;
    }

    return false;
  }

  getLevels(_user: Pokemon): number {
    return this.stages;
  }

  getTargetBenefitScore(user: Pokemon, target: Pokemon, move: Move): number {
    let ret = 0;
    const moveLevels = this.getLevels(user);
    for (const stat of this.stats) {
      let levels = moveLevels;
      const statStage = target.getStatStage(stat);
      if (levels > 0) {
        levels = Math.min(statStage + levels, 6) - statStage;
      } else {
        levels = Math.max(statStage + levels, -6) - statStage;
      }
      let noEffect = false;
      switch (stat) {
        case Stat.ATK:
          if (this.selfTarget) {
            noEffect = !user.getMoveset().find(m => {const mv = m.getMove(); return mv.is("AttackMove") && mv.category === MoveCategory.PHYSICAL;} );
          }
          break;
        case Stat.DEF:
          if (!this.selfTarget) {
            noEffect = !user.getMoveset().find(m => {const mv = m.getMove(); return mv.is("AttackMove") && mv.category === MoveCategory.PHYSICAL;} );
          }
          break;
        case Stat.SPATK:
          if (this.selfTarget) {
            noEffect = !user.getMoveset().find(m => {const mv = m.getMove(); return mv.is("AttackMove") && mv.category === MoveCategory.PHYSICAL;} );
          }
          break;
        case Stat.SPDEF:
          if (!this.selfTarget) {
            noEffect = !user.getMoveset().find(m => {const mv = m.getMove(); return mv.is("AttackMove") && mv.category === MoveCategory.PHYSICAL;} );
          }
          break;
      }
      if (noEffect) {
        continue;
      }
      ret += (levels * 4) + (levels > 0 ? -2 : 2);
    }
    return ret;
  }
}

/**
 * Attribute used to determine the Biome/Terrain-based secondary effect of Secret Power
 */
export class SecretPowerAttr extends MoveEffectAttr {
  constructor() {
    super(false);
  }

  /**
   * Used to apply the secondary effect to the target Pokemon
   * @returns `true` if a secondary effect is successfully applied
   */
  override apply(user: Pokemon, target: Pokemon, move: Move, args?: any[]): boolean {
    if (!super.apply(user, target, move, args)) {
      return false;
    }
    let secondaryEffect: MoveEffectAttr;
    const terrain = globalScene.arena.getTerrainType();
    if (terrain !== TerrainType.NONE) {
      secondaryEffect = this.determineTerrainEffect(terrain);
    } else {
      const biome = globalScene.arena.biomeType;
      secondaryEffect = this.determineBiomeEffect(biome);
    }
    return secondaryEffect.apply(user, target, move, []);
  }

  /**
   * Determines the secondary effect based on terrain.
   * Takes precedence over biome-based effects.
   * ```
   * Electric Terrain | Paralysis
   * Misty Terrain    | SpAtk -1
   * Grassy Terrain   | Sleep
   * Psychic Terrain  | Speed -1
   * ```
   * @param terrain - {@linkcode TerrainType} The current terrain
   * @returns the chosen secondary effect {@linkcode MoveEffectAttr}
   */
  private determineTerrainEffect(terrain: TerrainType): MoveEffectAttr {
    let secondaryEffect: MoveEffectAttr;
    switch (terrain) {
      case TerrainType.ELECTRIC:
      default:
        secondaryEffect = new StatusEffectAttr(StatusEffect.PARALYSIS, false);
        break;
      case TerrainType.MISTY:
        secondaryEffect = new StatStageChangeAttr([ Stat.SPATK ], -1, false);
        break;
      case TerrainType.GRASSY:
        secondaryEffect = new StatusEffectAttr(StatusEffect.SLEEP, false);
        break;
      case TerrainType.PSYCHIC:
        secondaryEffect = new StatStageChangeAttr([ Stat.SPD ], -1, false);
        break;
    }
    return secondaryEffect;
  }

  /**
   * Determines the secondary effect based on biome
   * ```
   * Town, Metropolis, Slum, Dojo, Laboratory, Power Plant + Default | Paralysis
   * Plains, Grass, Tall Grass, Forest, Jungle, Meadow               | Sleep
   * Swamp, Mountain, Temple, Ruins                                  | Speed -1
   * Ice Cave, Snowy Forest                                          | Freeze
   * Volcano                                                         | Burn
   * Fairy Cave                                                      | SpAtk -1
   * Desert, Construction Site, Beach, Island, Badlands              | Accuracy -1
   * Sea, Lake, Seabed                                               | Atk -1
   * Cave, Wasteland, Graveyard, Abyss, Space                        | Flinch
   * End                                                             | Def -1
   * ```
   * @param biome - The current {@linkcode BiomeId} the battle is set in
   * @returns the chosen secondary effect {@linkcode MoveEffectAttr}
   */
  private determineBiomeEffect(biome: BiomeId): MoveEffectAttr {
    let secondaryEffect: MoveEffectAttr;
    switch (biome) {
      case BiomeId.PLAINS:
      case BiomeId.GRASS:
      case BiomeId.TALL_GRASS:
      case BiomeId.FOREST:
      case BiomeId.JUNGLE:
      case BiomeId.MEADOW:
        secondaryEffect = new StatusEffectAttr(StatusEffect.SLEEP, false);
        break;
      case BiomeId.SWAMP:
      case BiomeId.MOUNTAIN:
      case BiomeId.TEMPLE:
      case BiomeId.RUINS:
        secondaryEffect = new StatStageChangeAttr([ Stat.SPD ], -1, false);
        break;
      case BiomeId.ICE_CAVE:
      case BiomeId.SNOWY_FOREST:
        secondaryEffect = new StatusEffectAttr(StatusEffect.FREEZE, false);
        break;
      case BiomeId.VOLCANO:
        secondaryEffect = new StatusEffectAttr(StatusEffect.BURN, false);
        break;
      case BiomeId.FAIRY_CAVE:
        secondaryEffect = new StatStageChangeAttr([ Stat.SPATK ], -1, false);
        break;
      case BiomeId.DESERT:
      case BiomeId.CONSTRUCTION_SITE:
      case BiomeId.BEACH:
      case BiomeId.ISLAND:
      case BiomeId.BADLANDS:
        secondaryEffect = new StatStageChangeAttr([ Stat.ACC ], -1, false);
        break;
      case BiomeId.SEA:
      case BiomeId.LAKE:
      case BiomeId.SEABED:
        secondaryEffect = new StatStageChangeAttr([ Stat.ATK ], -1, false);
        break;
      case BiomeId.CAVE:
      case BiomeId.WASTELAND:
      case BiomeId.GRAVEYARD:
      case BiomeId.ABYSS:
      case BiomeId.SPACE:
        secondaryEffect = new AddBattlerTagAttr(BattlerTagType.FLINCHED, false, true);
        break;
      case BiomeId.END:
        secondaryEffect = new StatStageChangeAttr([ Stat.DEF ], -1, false);
        break;
      case BiomeId.TOWN:
      case BiomeId.METROPOLIS:
      case BiomeId.SLUM:
      case BiomeId.DOJO:
      case BiomeId.FACTORY:
      case BiomeId.LABORATORY:
      case BiomeId.POWER_PLANT:
      default:
        secondaryEffect = new StatusEffectAttr(StatusEffect.PARALYSIS, false);
        break;
    }
    return secondaryEffect;
  }
}

export class PostVictoryStatStageChangeAttr extends MoveAttr {
  private stats: BattleStat[];
  private stages: number;
  private condition?: MoveConditionFunc;
  private showMessage: boolean;

  constructor(stats: BattleStat[], stages: number, selfTarget?: boolean, condition?: MoveConditionFunc, showMessage: boolean = true, firstHitOnly: boolean = false) {
    super();
    this.stats = stats;
    this.stages = stages;
    this.condition = condition;
    this.showMessage = showMessage;
  }
  applyPostVictory(user: Pokemon, target: Pokemon, move: Move): void {
    if (this.condition && !this.condition(user, target, move)) {
      return;
    }
    const statChangeAttr = new StatStageChangeAttr(this.stats, this.stages, this.showMessage);
    statChangeAttr.apply(user, target, move);
  }
}

export class AcupressureStatStageChangeAttr extends MoveEffectAttr {
  constructor() {
    super();
  }

  override apply(user: Pokemon, target: Pokemon, move: Move, args: any[]): boolean {
    const randStats = BATTLE_STATS.filter((s) => target.getStatStage(s) < 6);
    if (randStats.length > 0) {
      const boostStat = [ randStats[user.randBattleSeedInt(randStats.length)] ];
      globalScene.phaseManager.unshiftNew("StatStageChangePhase", target.getBattlerIndex(), this.selfTarget, boostStat, 2);
      return true;
    }
    return false;
  }
}

export class GrowthStatStageChangeAttr extends StatStageChangeAttr {
  constructor() {
    super([ Stat.ATK, Stat.SPATK ], 1, true);
  }

  getLevels(user: Pokemon): number {
    if (!globalScene.arena.weather?.isEffectSuppressed()) {
      const weatherType = globalScene.arena.weather?.weatherType;
      if (weatherType === WeatherType.SUNNY || weatherType === WeatherType.HARSH_SUN) {
        return this.stages + 1;
      }
    }
    return this.stages;
  }
}

export class CutHpStatStageBoostAttr extends StatStageChangeAttr {
  private cutRatio: number;
  private messageCallback: ((user: Pokemon) => void) | undefined;

  constructor(stat: BattleStat[], levels: number, cutRatio: number, messageCallback?: ((user: Pokemon) => void) | undefined) {
    super(stat, levels, true);

    this.cutRatio = cutRatio;
    this.messageCallback = messageCallback;
  }
  override apply(user: Pokemon, target: Pokemon, move: Move, args: any[]): boolean {
    user.damageAndUpdate(toDmgValue(user.getMaxHp() / this.cutRatio), { result: HitResult.INDIRECT });
    user.updateInfo();
    const ret = super.apply(user, target, move, args);
    if (this.messageCallback) {
      this.messageCallback(user);
    }
    return ret;
  }

  getCondition(): MoveConditionFunc {
    return (user, _target, _move) => user.getHpRatio() > 1 / this.cutRatio && this.stats.some(s => user.getStatStage(s) < 6);
  }
}

/**
 * Attribute implementing the stat boosting effect of {@link https://bulbapedia.bulbagarden.net/wiki/Order_Up_(move) | Order Up}.
 * If the user has a Pokemon with {@link https://bulbapedia.bulbagarden.net/wiki/Commander_(Ability) | Commander} in their mouth,
 * one of the user's stats are increased by 1 stage, depending on the "commanding" Pokemon's form. This effect does not respect
 * effect chance, but Order Up itself may be boosted by Sheer Force.
 */
export class OrderUpStatBoostAttr extends MoveEffectAttr {
  constructor() {
    super(true);
  }

  override apply(user: Pokemon, target: Pokemon, move: Move, args?: any[]): boolean {
    const commandedTag = user.getTag(CommandedTag);
    if (!commandedTag) {
      return false;
    }

    let increasedStat: EffectiveStat = Stat.ATK;
    switch (commandedTag.tatsugiriFormKey) {
      case "curly":
        increasedStat = Stat.ATK;
        break;
      case "droopy":
        increasedStat = Stat.DEF;
        break;
      case "stretchy":
        increasedStat = Stat.SPD;
        break;
    }

    globalScene.phaseManager.unshiftNew("StatStageChangePhase", user.getBattlerIndex(), this.selfTarget, [ increasedStat ], 1);
    return true;
  }
}

export class CopyStatsAttr extends MoveEffectAttr {
  apply(user: Pokemon, target: Pokemon, move: Move, args: any[]): boolean {
    if (!super.apply(user, target, move, args)) {
      return false;
    }

    // Copy all stat stages
    for (const s of BATTLE_STATS) {
      user.setStatStage(s, target.getStatStage(s));
    }

    if (target.getTag(BattlerTagType.CRIT_BOOST)) {
      user.addTag(BattlerTagType.CRIT_BOOST, 0, move.id);
    } else {
      user.removeTag(BattlerTagType.CRIT_BOOST);
    }
    target.updateInfo();
    user.updateInfo();
    globalScene.phaseManager.queueMessage(i18next.t("moveTriggers:copiedStatChanges", { pokemonName: getPokemonNameWithAffix(user), targetName: getPokemonNameWithAffix(target) }));

    return true;
  }
}

export class InvertStatsAttr extends MoveEffectAttr {
  apply(user: Pokemon, target: Pokemon, move: Move, args: any[]): boolean {
    if (!super.apply(user, target, move, args)) {
      return false;
    }

    for (const s of BATTLE_STATS) {
      target.setStatStage(s, -target.getStatStage(s));
    }

    target.updateInfo();
    user.updateInfo();

    globalScene.phaseManager.queueMessage(i18next.t("moveTriggers:invertStats", { pokemonName: getPokemonNameWithAffix(target) }));

    return true;
  }
}

export class ResetStatsAttr extends MoveEffectAttr {
  private targetAllPokemon: boolean;
  constructor(targetAllPokemon: boolean) {
    super();
    this.targetAllPokemon = targetAllPokemon;
  }

  override apply(_user: Pokemon, target: Pokemon, _move: Move, _args: any[]): boolean {
    if (this.targetAllPokemon) {
      // Target all pokemon on the field when Freezy Frost or Haze are used
      const activePokemon = globalScene.getField(true);
      activePokemon.forEach((p) => this.resetStats(p));
      globalScene.phaseManager.queueMessage(i18next.t("moveTriggers:statEliminated"));
    } else { // Affects only the single target when Clear Smog is used
      this.resetStats(target);
      globalScene.phaseManager.queueMessage(i18next.t("moveTriggers:resetStats", { pokemonName: getPokemonNameWithAffix(target) }));
    }
    return true;
  }

  private resetStats(pokemon: Pokemon): void {
    for (const s of BATTLE_STATS) {
      pokemon.setStatStage(s, 0);
    }
    pokemon.updateInfo();
  }
}

/**
 * Attribute used for status moves, specifically Heart, Guard, and Power Swap,
 * that swaps the user's and target's corresponding stat stages.
 * @extends MoveEffectAttr
 * @see {@linkcode apply}
 */
export class SwapStatStagesAttr extends MoveEffectAttr {
  /** The stat stages to be swapped between the user and the target */
  private stats: readonly BattleStat[];

  constructor(stats: readonly BattleStat[]) {
    super();

    this.stats = stats;
  }

  /**
   * For all {@linkcode stats}, swaps the user's and target's corresponding stat
   * stage.
   * @param user the {@linkcode Pokemon} that used the move
   * @param target the {@linkcode Pokemon} that the move was used on
   * @param move N/A
   * @param args N/A
   * @returns true if attribute application succeeds
   */
  apply(user: Pokemon, target: Pokemon, move: Move, args: any []): boolean {
    if (super.apply(user, target, move, args)) {
      for (const s of this.stats) {
        const temp = user.getStatStage(s);
        user.setStatStage(s, target.getStatStage(s));
        target.setStatStage(s, temp);
      }

      target.updateInfo();
      user.updateInfo();

      if (this.stats.length === 7) {
        globalScene.phaseManager.queueMessage(i18next.t("moveTriggers:switchedStatChanges", { pokemonName: getPokemonNameWithAffix(user) }));
      } else if (this.stats.length === 2) {
        globalScene.phaseManager.queueMessage(i18next.t("moveTriggers:switchedTwoStatChanges", {
          pokemonName: getPokemonNameWithAffix(user),
          firstStat: i18next.t(getStatKey(this.stats[0])),
          secondStat: i18next.t(getStatKey(this.stats[1]))
        }));
      }
      return true;
    }
    return false;
  }
}

export class HpSplitAttr extends MoveEffectAttr {
  apply(user: Pokemon, target: Pokemon, move: Move, args: any[]): boolean {
    if (!super.apply(user, target, move, args)) {
      return false;
    }

    const hpValue = Math.floor((target.hp + user.hp) / 2);
    [ user, target ].forEach((p) => {
      if (p.hp < hpValue) {
        const healing = p.heal(hpValue - p.hp);
        if (healing) {
          globalScene.damageNumberHandler.add(p, healing, HitResult.HEAL);
        }
      } else if (p.hp > hpValue) {
        const damage = p.damage(p.hp - hpValue, true);
        if (damage) {
          globalScene.damageNumberHandler.add(p, damage);
        }
      }
      p.updateInfo();
    });

    return true;
  }
}

export class VariablePowerAttr extends MoveAttr {
  apply(user: Pokemon, target: Pokemon, move: Move, args: any[]): boolean {
    //const power = args[0] as Utils.NumberHolder;
    return false;
  }
}

export class LessPPMorePowerAttr extends VariablePowerAttr {
  /**
   * Power up moves when less PP user has
   * @param user {@linkcode Pokemon} using this move
   * @param target {@linkcode Pokemon} target of this move
   * @param move {@linkcode Move} being used
   * @param args [0] {@linkcode NumberHolder} of power
   * @returns true if the function succeeds
   */
  apply(user: Pokemon, target: Pokemon, move: Move, args: any[]): boolean {
    const ppMax = move.pp;
    const ppUsed = user.moveset.find((m) => m.moveId === move.id)?.ppUsed ?? 0;

    let ppRemains = ppMax - ppUsed;
    /** Reduce to 0 to avoid negative numbers if user has 1PP before attack and target has Ability.PRESSURE */
    if (ppRemains < 0) {
      ppRemains = 0;
    }

    const power = args[0] as NumberHolder;

    switch (ppRemains) {
      case 0:
        power.value = 200;
        break;
      case 1:
        power.value = 80;
        break;
      case 2:
        power.value = 60;
        break;
      case 3:
        power.value = 50;
        break;
      default:
        power.value = 40;
        break;
    }
    return true;
  }
}

export class MovePowerMultiplierAttr extends VariablePowerAttr {
  private powerMultiplierFunc: (user: Pokemon, target: Pokemon, move: Move) => number;

  constructor(powerMultiplier: (user: Pokemon, target: Pokemon, move: Move) => number) {
    super();

    this.powerMultiplierFunc = powerMultiplier;
  }

  apply(user: Pokemon, target: Pokemon, move: Move, args: any[]): boolean {
    const power = args[0] as NumberHolder;
    power.value *= this.powerMultiplierFunc(user, target, move);

    return true;
  }
}

/**
 * Helper function to calculate the the base power of an ally's hit when using Beat Up.
 * @param user The Pokemon that used Beat Up.
 * @param allyIndex The party position of the ally contributing to Beat Up.
 * @returns The base power of the Beat Up hit.
 */
const beatUpFunc = (user: Pokemon, allyIndex: number): number => {
  const party = user.isPlayer() ? globalScene.getPlayerParty() : globalScene.getEnemyParty();

  for (let i = allyIndex; i < party.length; i++) {
    const pokemon = party[i];

    // The user contributes to Beat Up regardless of status condition.
    // Allies can contribute only if they do not have a non-volatile status condition.
    if (pokemon.id !== user.id && pokemon?.status && pokemon.status.effect !== StatusEffect.NONE) {
      continue;
    }
    return (pokemon.species.getBaseStat(Stat.ATK) / 10) + 5;
  }
  return 0;
};

export class BeatUpAttr extends VariablePowerAttr {

  /**
   * Gets the next party member to contribute to a Beat Up hit, and calculates the base power for it.
   * @param user Pokemon that used the move
   * @param _target N/A
   * @param _move Move with this attribute
   * @param args N/A
   * @returns true if the function succeeds
   */
  apply(user: Pokemon, target: Pokemon, move: Move, args: any[]): boolean {
    const power = args[0] as NumberHolder;

    const party = user.isPlayer() ? globalScene.getPlayerParty() : globalScene.getEnemyParty();
    const allyCount = party.filter(pokemon => {
      return pokemon.id === user.id || !pokemon.status?.effect;
    }).length;
    const allyIndex = (user.turnData.hitCount - user.turnData.hitsLeft) % allyCount;
    power.value = beatUpFunc(user, allyIndex);
    return true;
  }
}

const doublePowerChanceMessageFunc = (user: Pokemon, target: Pokemon, move: Move) => {
  let message: string = "";
  globalScene.executeWithSeedOffset(() => {
    const rand = randSeedInt(100);
    if (rand < move.chance) {
      message = i18next.t("moveTriggers:goingAllOutForAttack", { pokemonName: getPokemonNameWithAffix(user) });
    }
  }, globalScene.currentBattle.turn << 6, globalScene.waveSeed);
  return message;
};

export class DoublePowerChanceAttr extends VariablePowerAttr {
  apply(user: Pokemon, target: Pokemon, move: Move, args: any[]): boolean {
    let rand: number;
    globalScene.executeWithSeedOffset(() => rand = randSeedInt(100), globalScene.currentBattle.turn << 6, globalScene.waveSeed);
    if (rand! < move.chance) {
      const power = args[0] as NumberHolder;
      power.value *= 2;
      return true;
    }

    return false;
  }
}

export abstract class ConsecutiveUsePowerMultiplierAttr extends MovePowerMultiplierAttr {
  constructor(limit: number, resetOnFail: boolean, resetOnLimit?: boolean, ...comboMoves: MoveId[]) {
    super((user: Pokemon, target: Pokemon, move: Move): number => {
      const moveHistory = user.getLastXMoves(limit + 1).slice(1);

      let count = 0;
      let turnMove: TurnMove | undefined;

      while (
        (
          (turnMove = moveHistory.shift())?.move === move.id
          || (comboMoves.length && comboMoves.includes(turnMove?.move ?? MoveId.NONE))
        )
        && (!resetOnFail || turnMove?.result === MoveResult.SUCCESS)
      ) {
        if (count < (limit - 1)) {
          count++;
        } else if (resetOnLimit) {
          count = 0;
        } else {
          break;
        }
      }

      return this.getMultiplier(count);
    });
  }

  abstract getMultiplier(count: number): number;
}

export class ConsecutiveUseDoublePowerAttr extends ConsecutiveUsePowerMultiplierAttr {
  getMultiplier(count: number): number {
    return Math.pow(2, count);
  }
}

export class ConsecutiveUseMultiBasePowerAttr extends ConsecutiveUsePowerMultiplierAttr {
  getMultiplier(count: number): number {
    return (count + 1);
  }
}

export class WeightPowerAttr extends VariablePowerAttr {
  apply(user: Pokemon, target: Pokemon, move: Move, args: any[]): boolean {
    const power = args[0] as NumberHolder;

    const targetWeight = target.getWeight();
    const weightThresholds = [ 10, 25, 50, 100, 200 ];

    let w = 0;
    while (targetWeight >= weightThresholds[w]) {
      if (++w === weightThresholds.length) {
        break;
      }
    }

    power.value = (w + 1) * 20;

    return true;
  }
}

/**
 * Attribute used for Electro Ball move.
 * @extends VariablePowerAttr
 * @see {@linkcode apply}
 **/
export class ElectroBallPowerAttr extends VariablePowerAttr {
  /**
   * Move that deals more damage the faster {@linkcode Stat.SPD}
   * the user is compared to the target.
   * @param user Pokemon that used the move
   * @param target The target of the move
   * @param move Move with this attribute
   * @param args N/A
   * @returns true if the function succeeds
   */
  apply(user: Pokemon, target: Pokemon, move: Move, args: any[]): boolean {
    const power = args[0] as NumberHolder;

    const statRatio = target.getEffectiveStat(Stat.SPD) / user.getEffectiveStat(Stat.SPD);
    const statThresholds = [ 0.25, 1 / 3, 0.5, 1, -1 ];
    const statThresholdPowers = [ 150, 120, 80, 60, 40 ];

    let w = 0;
    while (w < statThresholds.length - 1 && statRatio > statThresholds[w]) {
      if (++w === statThresholds.length) {
        break;
      }
    }

    power.value = statThresholdPowers[w];
    return true;
  }
}


/**
 * Attribute used for Gyro Ball move.
 * @extends VariablePowerAttr
 * @see {@linkcode apply}
 **/
export class GyroBallPowerAttr extends VariablePowerAttr {
  /**
   * Move that deals more damage the slower {@linkcode Stat.SPD}
   * the user is compared to the target.
   * @param user Pokemon that used the move
   * @param target The target of the move
   * @param move Move with this attribute
   * @param args N/A
   * @returns true if the function succeeds
   */
  apply(user: Pokemon, target: Pokemon, move: Move, args: any[]): boolean {
    const power = args[0] as NumberHolder;
    const userSpeed = user.getEffectiveStat(Stat.SPD);
    if (userSpeed < 1) {
      // Gen 6+ always have 1 base power
      power.value = 1;
      return true;
    }

    power.value = Math.floor(Math.min(150, 25 * target.getEffectiveStat(Stat.SPD) / userSpeed + 1));
    return true;
  }
}

export class LowHpPowerAttr extends VariablePowerAttr {
  apply(user: Pokemon, target: Pokemon, move: Move, args: any[]): boolean {
    const power = args[0] as NumberHolder;
    const hpRatio = user.getHpRatio();

    switch (true) {
      case (hpRatio < 0.0417):
        power.value = 200;
        break;
      case (hpRatio < 0.1042):
        power.value = 150;
        break;
      case (hpRatio < 0.2083):
        power.value = 100;
        break;
      case (hpRatio < 0.3542):
        power.value = 80;
        break;
      case (hpRatio < 0.6875):
        power.value = 40;
        break;
      default:
        power.value = 20;
        break;
    }

    return true;
  }
}

export class CompareWeightPowerAttr extends VariablePowerAttr {
  apply(user: Pokemon, target: Pokemon, move: Move, args: any[]): boolean {
    const power = args[0] as NumberHolder;
    const userWeight = user.getWeight();
    const targetWeight = target.getWeight();

    if (!userWeight || userWeight === 0) {
      return false;
    }

    const relativeWeight = (targetWeight / userWeight) * 100;

    switch (true) {
      case (relativeWeight < 20.01):
        power.value = 120;
        break;
      case (relativeWeight < 25.01):
        power.value = 100;
        break;
      case (relativeWeight < 33.35):
        power.value = 80;
        break;
      case (relativeWeight < 50.01):
        power.value = 60;
        break;
      default:
        power.value = 40;
        break;
    }

    return true;
  }
}

export class HpPowerAttr extends VariablePowerAttr {
  apply(user: Pokemon, target: Pokemon, move: Move, args: any[]): boolean {
    (args[0] as NumberHolder).value = toDmgValue(150 * user.getHpRatio());

    return true;
  }
}

/**
 * Attribute used for moves whose base power scales with the opponent's HP
 * Used for Crush Grip, Wring Out, and Hard Press
 * maxBasePower 100 for Hard Press, 120 for others
 */
export class OpponentHighHpPowerAttr extends VariablePowerAttr {
  maxBasePower: number;

  constructor(maxBasePower: number) {
    super();
    this.maxBasePower = maxBasePower;
  }

  /**
   * Changes the base power of the move to be the target's HP ratio times the maxBasePower with a min value of 1
   * @param user n/a
   * @param target the Pokemon being attacked
   * @param move n/a
   * @param args holds the base power of the move at args[0]
   * @returns true
   */
  apply(user: Pokemon, target: Pokemon, move: Move, args: any[]): boolean {
    (args[0] as NumberHolder).value = toDmgValue(this.maxBasePower * target.getHpRatio());

    return true;
  }
}

/**
 * Attribute to double this move's power if the target hasn't acted yet in the current turn.
 * Used by {@linkcode Moves.BOLT_BEAK} and {@linkcode Moves.FISHIOUS_REND}
 */
export class FirstAttackDoublePowerAttr extends VariablePowerAttr {
  /**
   * Double this move's power if the user is acting before the target.
   * @param user - Unused
   * @param target - The {@linkcode Pokemon} being targeted by this move
   * @param move - Unused
   * @param args `[0]` - A {@linkcode NumberHolder} containing move base power
   * @returns Whether the attribute was successfully applied
   */
  apply(_user: Pokemon, target: Pokemon, move: Move, args: [NumberHolder]): boolean {
    if (target.turnData.acted) {
      return false;
    }

    args[0].value *= 2;
    return true;
  }
}


export class TurnDamagedDoublePowerAttr extends VariablePowerAttr {
  apply(user: Pokemon, target: Pokemon, move: Move, args: any[]): boolean {
    if (user.turnData.attacksReceived.find(r => r.damage && r.sourceId === target.id)) {
      (args[0] as NumberHolder).value *= 2;
      return true;
    }

    return false;
  }
}

const magnitudeMessageFunc = (user: Pokemon, target: Pokemon, move: Move) => {
  let message: string;
  globalScene.executeWithSeedOffset(() => {
    const magnitudeThresholds = [ 5, 15, 35, 65, 75, 95 ];

    const rand = randSeedInt(100);

    let m = 0;
    for (; m < magnitudeThresholds.length; m++) {
      if (rand < magnitudeThresholds[m]) {
        break;
      }
    }

    message = i18next.t("moveTriggers:magnitudeMessage", { magnitude: m + 4 });
  }, globalScene.currentBattle.turn << 6, globalScene.waveSeed);
  return message!;
};

export class MagnitudePowerAttr extends VariablePowerAttr {
  apply(user: Pokemon, target: Pokemon, move: Move, args: any[]): boolean {
    const power = args[0] as NumberHolder;

    const magnitudeThresholds = [ 5, 15, 35, 65, 75, 95 ];
    const magnitudePowers = [ 10, 30, 50, 70, 90, 100, 110, 150 ];

    let rand: number;

    globalScene.executeWithSeedOffset(() => rand = randSeedInt(100), globalScene.currentBattle.turn << 6, globalScene.waveSeed);

    let m = 0;
    for (; m < magnitudeThresholds.length; m++) {
      if (rand! < magnitudeThresholds[m]) {
        break;
      }
    }

    power.value = magnitudePowers[m];

    return true;
  }
}

export class AntiSunlightPowerDecreaseAttr extends VariablePowerAttr {
  apply(user: Pokemon, target: Pokemon, move: Move, args: any[]): boolean {
    if (!globalScene.arena.weather?.isEffectSuppressed()) {
      const power = args[0] as NumberHolder;
      const weatherType = globalScene.arena.weather?.weatherType || WeatherType.NONE;
      switch (weatherType) {
        case WeatherType.RAIN:
        case WeatherType.SANDSTORM:
        case WeatherType.HAIL:
        case WeatherType.SNOW:
        case WeatherType.FOG:
        case WeatherType.HEAVY_RAIN:
          power.value *= 0.5;
          return true;
      }
    }

    return false;
  }
}

export class FriendshipPowerAttr extends VariablePowerAttr {
  private invert: boolean;

  constructor(invert?: boolean) {
    super();

    this.invert = !!invert;
  }

  apply(user: Pokemon, target: Pokemon, move: Move, args: any[]): boolean {
    const power = args[0] as NumberHolder;

    const friendshipPower = Math.floor(Math.min(user.isPlayer() ? user.friendship : user.species.baseFriendship, 255) / 2.5);
    power.value = Math.max(!this.invert ? friendshipPower : 102 - friendshipPower, 1);

    return true;
  }
}

/**
 * This Attribute calculates the current power of {@linkcode MoveId.RAGE_FIST}.
 * The counter for power calculation does not reset on every wave but on every new arena encounter.
 * Self-inflicted confusion damage and hits taken by a Subsitute are ignored.
 */
export class RageFistPowerAttr extends VariablePowerAttr {
  apply(user: Pokemon, target: Pokemon, move: Move, args: any[]): boolean {
    /* Reasons this works correctly:
     * Confusion calls user.damageAndUpdate() directly (no counter increment),
     * Substitute hits call user.damageAndUpdate() with a damage value of 0, also causing
      no counter increment
    */
    const hitCount = user.battleData.hitCount;
    const basePower: NumberHolder = args[0];

    basePower.value = 50 * (1 + Math.min(hitCount, 6));
    return true;
  }

}

/**
 * Tallies the number of positive stages for a given {@linkcode Pokemon}.
 * @param pokemon The {@linkcode Pokemon} that is being used to calculate the count of positive stats
 * @returns the amount of positive stats
 */
const countPositiveStatStages = (pokemon: Pokemon): number => {
  return pokemon.getStatStages().reduce((total, stat) => (stat && stat > 0) ? total + stat : total, 0);
};

/**
 * Attribute that increases power based on the amount of positive stat stage increases.
 */
export class PositiveStatStagePowerAttr extends VariablePowerAttr {

  /**
   * @param {Pokemon} user The pokemon that is being used to calculate the amount of positive stats
   * @param {Pokemon} target N/A
   * @param {Move} move N/A
   * @param {any[]} args The argument for VariablePowerAttr, accumulates and sets the amount of power multiplied by stats
   * @returns {boolean} Returns true if attribute is applied
   */
  apply(user: Pokemon, target: Pokemon, move: Move, args: any[]): boolean {
    const positiveStatStages: number = countPositiveStatStages(user);

    (args[0] as NumberHolder).value += positiveStatStages * 20;
    return true;
  }
}

/**
 * Punishment normally has a base power of 60,
 * but gains 20 power for every increased stat stage the target has,
 * up to a maximum of 200 base power in total.
 */
export class PunishmentPowerAttr extends VariablePowerAttr {
  private PUNISHMENT_MIN_BASE_POWER = 60;
  private PUNISHMENT_MAX_BASE_POWER = 200;

  /**
     * @param {Pokemon} user N/A
     * @param {Pokemon} target The pokemon that the move is being used against, as well as calculating the stats for the min/max base power
     * @param {Move} move N/A
     * @param {any[]} args The value that is being changed due to VariablePowerAttr
     * @returns Returns true if attribute is applied
     */
  apply(user: Pokemon, target: Pokemon, move: Move, args: any[]): boolean {
    const positiveStatStages: number = countPositiveStatStages(target);
    (args[0] as NumberHolder).value = Math.min(
      this.PUNISHMENT_MAX_BASE_POWER,
      this.PUNISHMENT_MIN_BASE_POWER + positiveStatStages * 20
    );
    return true;
  }
}

export class PresentPowerAttr extends VariablePowerAttr {
  apply(user: Pokemon, target: Pokemon, move: Move, args: any[]): boolean {
    /**
     * If this move is multi-hit, and this attribute is applied to any hit
     * other than the first, this move cannot result in a heal.
     */
    const firstHit = (user.turnData.hitCount === user.turnData.hitsLeft);

    const powerSeed = randSeedInt(firstHit ? 100 : 80);
    if (powerSeed <= 40) {
      (args[0] as NumberHolder).value = 40;
    } else if (40 < powerSeed && powerSeed <= 70) {
      (args[0] as NumberHolder).value = 80;
    } else if (70 < powerSeed && powerSeed <= 80) {
      (args[0] as NumberHolder).value = 120;
    } else if (80 < powerSeed && powerSeed <= 100) {
      // If this move is multi-hit, disable all other hits
      user.turnData.hitCount = 1;
      user.turnData.hitsLeft = 1;
      globalScene.phaseManager.unshiftNew("PokemonHealPhase", target.getBattlerIndex(),
        toDmgValue(target.getMaxHp() / 4), i18next.t("moveTriggers:regainedHealth", { pokemonName: getPokemonNameWithAffix(target) }), true);
    }

    return true;
  }
}

export class WaterShurikenPowerAttr extends VariablePowerAttr {
  apply(user: Pokemon, target: Pokemon, move: Move, args: any[]): boolean {
    if (user.species.speciesId === SpeciesId.GRENINJA && user.hasAbility(AbilityId.BATTLE_BOND) && user.formIndex === 2) {
      (args[0] as NumberHolder).value = 20;
      return true;
    }
    return false;
  }
}

/**
 * Attribute used to calculate the power of attacks that scale with Stockpile stacks (i.e. Spit Up).
 */
export class SpitUpPowerAttr extends VariablePowerAttr {
  private multiplier: number = 0;

  constructor(multiplier: number) {
    super();
    this.multiplier = multiplier;
  }

  apply(user: Pokemon, target: Pokemon, move: Move, args: any[]): boolean {
    const stockpilingTag = user.getTag(StockpilingTag);

    if (stockpilingTag && stockpilingTag.stockpiledCount > 0) {
      const power = args[0] as NumberHolder;
      power.value = this.multiplier * stockpilingTag.stockpiledCount;
      return true;
    }

    return false;
  }
}

/**
 * Attribute used to apply Swallow's healing, which scales with Stockpile stacks.
 * Does NOT remove stockpiled stacks.
 */
export class SwallowHealAttr extends HealAttr {
  apply(user: Pokemon, target: Pokemon, move: Move, args: any[]): boolean {
    const stockpilingTag = user.getTag(StockpilingTag);

    if (stockpilingTag && stockpilingTag.stockpiledCount > 0) {
      const stockpiled = stockpilingTag.stockpiledCount;
      let healRatio: number;

      if (stockpiled === 1) {
        healRatio = 0.25;
      } else if (stockpiled === 2) {
        healRatio = 0.50;
      } else { // stockpiled >= 3
        healRatio = 1.00;
      }

      if (healRatio) {
        this.addHealPhase(user, healRatio);
        return true;
      }
    }

    return false;
  }
}

const hasStockpileStacksCondition: MoveConditionFunc = (user) => {
  const hasStockpilingTag = user.getTag(StockpilingTag);
  return !!hasStockpilingTag && hasStockpilingTag.stockpiledCount > 0;
};

/**
 * Attribute used for multi-hit moves that increase power in increments of the
 * move's base power for each hit, namely Triple Kick and Triple Axel.
 * @extends VariablePowerAttr
 * @see {@linkcode apply}
 */
export class MultiHitPowerIncrementAttr extends VariablePowerAttr {
  /** The max number of base power increments allowed for this move */
  private maxHits: number;

  constructor(maxHits: number) {
    super();

    this.maxHits = maxHits;
  }

  /**
   * Increases power of move in increments of the base power for the amount of times
   * the move hit. In the case that the move is extended, it will circle back to the
   * original base power of the move after incrementing past the maximum amount of
   * hits.
   * @param user {@linkcode Pokemon} that used the move
   * @param target {@linkcode Pokemon} that the move was used on
   * @param move {@linkcode Move} with this attribute
   * @param args [0] {@linkcode NumberHolder} for final calculated power of move
   * @returns true if attribute application succeeds
   */
  apply(user: Pokemon, target: Pokemon, move: Move, args: any[]): boolean {
    const hitsTotal = user.turnData.hitCount - Math.max(user.turnData.hitsLeft, 0);
    const power = args[0] as NumberHolder;

    power.value = move.power * (1 + hitsTotal % this.maxHits);

    return true;
  }
}

/**
 * Attribute used for moves that double in power if the given move immediately
 * preceded the move applying the attribute, namely Fusion Flare and
 * Fusion Bolt.
 * @extends VariablePowerAttr
 * @see {@linkcode apply}
 */
export class LastMoveDoublePowerAttr extends VariablePowerAttr {
  /** The move that must precede the current move */
  private move: MoveId;

  constructor(move: MoveId) {
    super();

    this.move = move;
  }

  /**
   * Doubles power of move if the given move is found to precede the current
   * move with no other moves being executed in between, only ignoring failed
   * moves if any.
   * @param user {@linkcode Pokemon} that used the move
   * @param target N/A
   * @param move N/A
   * @param args [0] {@linkcode NumberHolder} that holds the resulting power of the move
   * @returns true if attribute application succeeds, false otherwise
   */
  apply(user: Pokemon, _target: Pokemon, _move: Move, args: any[]): boolean {
    const power = args[0] as NumberHolder;
    const enemy = user.getOpponent(0);
    const pokemonActed: Pokemon[] = [];

    if (enemy?.turnData.acted) {
      pokemonActed.push(enemy);
    }

    if (globalScene.currentBattle.double) {
      const userAlly = user.getAlly();
      const enemyAlly = enemy?.getAlly();

      if (userAlly?.turnData.acted) {
        pokemonActed.push(userAlly);
      }
      if (enemyAlly?.turnData.acted) {
        pokemonActed.push(enemyAlly);
      }
    }

    pokemonActed.sort((a, b) => b.turnData.order - a.turnData.order);

    for (const p of pokemonActed) {
      const [ lastMove ] = p.getLastXMoves(1);
      if (lastMove.result !== MoveResult.FAIL) {
        if ((lastMove.result === MoveResult.SUCCESS) && (lastMove.move === this.move)) {
          power.value *= 2;
          return true;
        } else {
          break;
        }
      }
    }

    return false;
  }
}

/**
 * Changes a Pledge move's power to 150 when combined with another unique Pledge
 * move from an ally.
 */
export class CombinedPledgePowerAttr extends VariablePowerAttr {
  override apply(user: Pokemon, target: Pokemon, move: Move, args: any[]): boolean {
    const power = args[0];
    if (!(power instanceof NumberHolder)) {
      return false;
    }
    const combinedPledgeMove = user.turnData.combiningPledge;

    if (combinedPledgeMove && combinedPledgeMove !== move.id) {
      power.value *= 150 / 80;
      return true;
    }
    return false;
  }
}

/**
 * Applies STAB to the given Pledge move if the move is part of a combined attack.
 */
export class CombinedPledgeStabBoostAttr extends MoveAttr {
  override apply(user: Pokemon, target: Pokemon, move: Move, args: any[]): boolean {
    const stabMultiplier = args[0];
    if (!(stabMultiplier instanceof NumberHolder)) {
      return false;
    }
    const combinedPledgeMove = user.turnData.combiningPledge;

    if (combinedPledgeMove && combinedPledgeMove !== move.id) {
      stabMultiplier.value = 1.5;
      return true;
    }
    return false;
  }
}

/**
 * Variable Power attribute for {@link https://bulbapedia.bulbagarden.net/wiki/Round_(move) | Round}.
 * Doubles power if another Pokemon has previously selected Round this turn.
 * @extends VariablePowerAttr
 */
export class RoundPowerAttr extends VariablePowerAttr {
  override apply(user: Pokemon, target: Pokemon, move: Move, args: [NumberHolder]): boolean {
    const power = args[0];

    if (user.turnData.joinedRound) {
      power.value *= 2;
      return true;
    }
    return false;
  }
}

/**
 * Attribute for the "combo" effect of {@link https://bulbapedia.bulbagarden.net/wiki/Round_(move) | Round}.
 * Preempts the next move in the turn order with the first instance of any Pokemon
 * using Round. Also marks the Pokemon using the cued Round to double the move's power.
 * @extends MoveEffectAttr
 * @see {@linkcode RoundPowerAttr}
 */
export class CueNextRoundAttr extends MoveEffectAttr {
  constructor() {
    super(true, { lastHitOnly: true });
  }

  override apply(user: Pokemon, target: Pokemon, move: Move, args?: any[]): boolean {
    const nextRoundPhase = globalScene.phaseManager.findPhase<MovePhase>(phase =>
      phase.is("MovePhase") && phase.move.moveId === MoveId.ROUND
    );

    if (!nextRoundPhase) {
      return false;
    }

    // Update the phase queue so that the next Pokemon using Round moves next
    const nextRoundIndex = globalScene.phaseManager.phaseQueue.indexOf(nextRoundPhase);
    const nextMoveIndex = globalScene.phaseManager.phaseQueue.findIndex(phase => phase.is("MovePhase"));
    if (nextRoundIndex !== nextMoveIndex) {
      globalScene.phaseManager.prependToPhase(globalScene.phaseManager.phaseQueue.splice(nextRoundIndex, 1)[0], "MovePhase");
    }

    // Mark the corresponding Pokemon as having "joined the Round" (for doubling power later)
    nextRoundPhase.pokemon.turnData.joinedRound = true;
    return true;
  }
}

/**
 * Attribute that changes stat stages before the damage is calculated
 */
export class StatChangeBeforeDmgCalcAttr extends MoveAttr {
  /**
   * Applies Stat Changes before damage is calculated
   *
   * @param user {@linkcode Pokemon} that called {@linkcode move}
   * @param target {@linkcode Pokemon} that is the target of {@linkcode move}
   * @param move {@linkcode Move} called by {@linkcode user}
   * @param args N/A
   *
   * @returns true if stat stages where correctly applied
   */
  apply(user: Pokemon, target: Pokemon, move: Move, args: any[]): boolean {
    return false;
  }
}

/**
 * Steals the postitive Stat stages of the target before damage calculation so stat changes
 * apply to damage calculation (e.g. {@linkcode MoveId.SPECTRAL_THIEF})
 * {@link https://bulbapedia.bulbagarden.net/wiki/Spectral_Thief_(move) | Spectral Thief}
 */
export class SpectralThiefAttr extends StatChangeBeforeDmgCalcAttr {
  /**
   * steals max amount of positive stats of the target while not exceeding the limit of max 6 stat stages
   *
   * @param user {@linkcode Pokemon} that called {@linkcode move}
   * @param target {@linkcode Pokemon} that is the target of {@linkcode move}
   * @param move {@linkcode Move} called by {@linkcode user}
   * @param args N/A
   *
   * @returns true if stat stages where correctly stolen
   */
  apply(user: Pokemon, target: Pokemon, move: Move, args: any[]): boolean {
    /**
     * Copy all positive stat stages to user and reduce copied stat stages on target.
     */
    for (const s of BATTLE_STATS) {
      const statStageValueTarget = target.getStatStage(s);
      const statStageValueUser = user.getStatStage(s);

      if (statStageValueTarget > 0) {
        /**
         * Only value of up to 6 can be stolen (stat stages don't exceed 6)
         */
        const availableToSteal = Math.min(statStageValueTarget, 6 - statStageValueUser);

        globalScene.phaseManager.unshiftNew("StatStageChangePhase", user.getBattlerIndex(), this.selfTarget, [ s ], availableToSteal);
        target.setStatStage(s, statStageValueTarget - availableToSteal);
      }
    }

    target.updateInfo();
    user.updateInfo();
    globalScene.phaseManager.queueMessage(i18next.t("moveTriggers:stealPositiveStats", { pokemonName: getPokemonNameWithAffix(user), targetName: getPokemonNameWithAffix(target) }));

    return true;
  }

}

export class VariableAtkAttr extends MoveAttr {
  constructor() {
    super();
  }

  apply(user: Pokemon, target: Pokemon, move: Move, args: any[]): boolean {
    //const atk = args[0] as Utils.NumberHolder;
    return false;
  }
}

export class TargetAtkUserAtkAttr extends VariableAtkAttr {
  constructor() {
    super();
  }
  apply(user: Pokemon, target: Pokemon, move: Move, args: any[]): boolean {
    (args[0] as NumberHolder).value = target.getEffectiveStat(Stat.ATK, target);
    return true;
  }
}

export class DefAtkAttr extends VariableAtkAttr {
  constructor() {
    super();
  }

  apply(user: Pokemon, target: Pokemon, move: Move, args: any[]): boolean {
    (args[0] as NumberHolder).value = user.getEffectiveStat(Stat.DEF, target);
    return true;
  }
}

export class VariableDefAttr extends MoveAttr {
  constructor() {
    super();
  }

  apply(user: Pokemon, target: Pokemon, move: Move, args: any[]): boolean {
    //const def = args[0] as Utils.NumberHolder;
    return false;
  }
}

export class DefDefAttr extends VariableDefAttr {
  constructor() {
    super();
  }

  apply(user: Pokemon, target: Pokemon, move: Move, args: any[]): boolean {
    (args[0] as NumberHolder).value = target.getEffectiveStat(Stat.DEF, user);
    return true;
  }
}

export class VariableAccuracyAttr extends MoveAttr {
  apply(user: Pokemon, target: Pokemon, move: Move, args: any[]): boolean {
    //const accuracy = args[0] as Utils.NumberHolder;
    return false;
  }
}

/**
 * Attribute used for Thunder and Hurricane that sets accuracy to 50 in sun and never miss in rain
 */
export class ThunderAccuracyAttr extends VariableAccuracyAttr {
  apply(user: Pokemon, target: Pokemon, move: Move, args: any[]): boolean {
    if (!globalScene.arena.weather?.isEffectSuppressed()) {
      const accuracy = args[0] as NumberHolder;
      const weatherType = globalScene.arena.weather?.weatherType || WeatherType.NONE;
      switch (weatherType) {
        case WeatherType.SUNNY:
        case WeatherType.HARSH_SUN:
          accuracy.value = 50;
          return true;
        case WeatherType.RAIN:
        case WeatherType.HEAVY_RAIN:
          accuracy.value = -1;
          return true;
      }
    }

    return false;
  }
}

/**
 * Attribute used for Bleakwind Storm, Wildbolt Storm, and Sandsear Storm that sets accuracy to never
 * miss in rain
 * Springtide Storm does NOT have this property
 */
export class StormAccuracyAttr extends VariableAccuracyAttr {
  apply(user: Pokemon, target: Pokemon, move: Move, args: any[]): boolean {
    if (!globalScene.arena.weather?.isEffectSuppressed()) {
      const accuracy = args[0] as NumberHolder;
      const weatherType = globalScene.arena.weather?.weatherType || WeatherType.NONE;
      switch (weatherType) {
        case WeatherType.RAIN:
        case WeatherType.HEAVY_RAIN:
          accuracy.value = -1;
          return true;
      }
    }

    return false;
  }
}

/**
 * Attribute used for moves which never miss
 * against Pokemon with the {@linkcode BattlerTagType.MINIMIZED}
 * @extends VariableAccuracyAttr
 * @see {@linkcode apply}
 */
export class AlwaysHitMinimizeAttr extends VariableAccuracyAttr {
  /**
   * @see {@linkcode apply}
   * @param user N/A
   * @param target {@linkcode Pokemon} target of the move
   * @param move N/A
   * @param args [0] Accuracy of the move to be modified
   * @returns true if the function succeeds
   */
  apply(user: Pokemon, target: Pokemon, move: Move, args: any[]): boolean {
    if (target.getTag(BattlerTagType.MINIMIZED)) {
      const accuracy = args[0] as NumberHolder;
      accuracy.value = -1;

      return true;
    }

    return false;
  }
}

export class ToxicAccuracyAttr extends VariableAccuracyAttr {
  apply(user: Pokemon, target: Pokemon, move: Move, args: any[]): boolean {
    if (user.isOfType(PokemonType.POISON)) {
      const accuracy = args[0] as NumberHolder;
      accuracy.value = -1;
      return true;
    }

    return false;
  }
}

export class BlizzardAccuracyAttr extends VariableAccuracyAttr {
  apply(user: Pokemon, target: Pokemon, move: Move, args: any[]): boolean {
    if (!globalScene.arena.weather?.isEffectSuppressed()) {
      const accuracy = args[0] as NumberHolder;
      const weatherType = globalScene.arena.weather?.weatherType || WeatherType.NONE;
      if (weatherType === WeatherType.HAIL || weatherType === WeatherType.SNOW) {
        accuracy.value = -1;
        return true;
      }
    }

    return false;
  }
}

export class VariableMoveCategoryAttr extends MoveAttr {
  apply(user: Pokemon, target: Pokemon, move: Move, args: any[]): boolean {
    return false;
  }
}

export class PhotonGeyserCategoryAttr extends VariableMoveCategoryAttr {
  apply(user: Pokemon, target: Pokemon, move: Move, args: any[]): boolean {
    const category = (args[0] as NumberHolder);

    if (user.getEffectiveStat(Stat.ATK, target, move) > user.getEffectiveStat(Stat.SPATK, target, move)) {
      category.value = MoveCategory.PHYSICAL;
      return true;
    }

    return false;
  }
}

/**
 * Attribute used for tera moves that change category based on the user's Atk and SpAtk stats
 * Note: Currently, `getEffectiveStat` does not ignore all abilities that affect stats except those
 * with the attribute of `StatMultiplierAbAttr`
 * TODO: Remove the `.partial()` tag from Tera Blast and Tera Starstorm when the above issue is resolved
 * @extends VariableMoveCategoryAttr
 */
export class TeraMoveCategoryAttr extends VariableMoveCategoryAttr {
  apply(user: Pokemon, target: Pokemon, move: Move, args: any[]): boolean {
    const category = (args[0] as NumberHolder);

    if (user.isTerastallized && user.getEffectiveStat(Stat.ATK, target, move, true, true, false, false, true) >
    user.getEffectiveStat(Stat.SPATK, target, move, true, true, false, false, true)) {
      category.value = MoveCategory.PHYSICAL;
      return true;
    }

    return false;
  }
}

/**
 * Increases the power of Tera Blast if the user is Terastallized into Stellar type
 * @extends VariablePowerAttr
 */
export class TeraBlastPowerAttr extends VariablePowerAttr {
  /**
   * Sets Tera Blast's power to 100 if the user is terastallized with
   * the Stellar tera type.
   * @param user {@linkcode Pokemon} the Pokemon using this move
   * @param target n/a
   * @param move {@linkcode Move} the Move with this attribute (i.e. Tera Blast)
   * @param args
   *   - [0] {@linkcode NumberHolder} the applied move's power, factoring in
   *       previously applied power modifiers.
   * @returns
   */
  apply(user: Pokemon, target: Pokemon, move: Move, args: any[]): boolean {
    const power = args[0] as NumberHolder;
    if (user.isTerastallized && user.getTeraType() === PokemonType.STELLAR) {
      power.value = 100;
      return true;
    }

    return false;
  }
}

/**
 * Change the move category to status when used on the ally
 * @extends VariableMoveCategoryAttr
 * @see {@linkcode apply}
 */
export class StatusCategoryOnAllyAttr extends VariableMoveCategoryAttr {
  /**
   * @param user {@linkcode Pokemon} using the move
   * @param target {@linkcode Pokemon} target of the move
   * @param move {@linkcode Move} with this attribute
   * @param args [0] {@linkcode NumberHolder} The category of the move
   * @returns true if the function succeeds
   */
  apply(user: Pokemon, target: Pokemon, move: Move, args: any[]): boolean {
    const category = (args[0] as NumberHolder);

    if (user.getAlly() === target) {
      category.value = MoveCategory.STATUS;
      return true;
    }

    return false;
  }
}

export class ShellSideArmCategoryAttr extends VariableMoveCategoryAttr {
  apply(user: Pokemon, target: Pokemon, move: Move, args: any[]): boolean {
    const category = (args[0] as NumberHolder);

    const predictedPhysDmg = target.getBaseDamage({source: user, move, moveCategory: MoveCategory.PHYSICAL, ignoreAbility: true, ignoreSourceAbility: true, ignoreAllyAbility: true, ignoreSourceAllyAbility: true, simulated: true});
    const predictedSpecDmg = target.getBaseDamage({source: user, move, moveCategory: MoveCategory.SPECIAL, ignoreAbility: true, ignoreSourceAbility: true, ignoreAllyAbility: true, ignoreSourceAllyAbility: true, simulated: true});

    if (predictedPhysDmg > predictedSpecDmg) {
      category.value = MoveCategory.PHYSICAL;
      return true;
    } else if (predictedPhysDmg === predictedSpecDmg && user.randBattleSeedInt(2) === 0) {
      category.value = MoveCategory.PHYSICAL;
      return true;
    }
    return false;
  }
}

export class VariableMoveTypeAttr extends MoveAttr {
  apply(user: Pokemon, target: Pokemon, move: Move, args: any[]): boolean {
    return false;
  }
}

export class FormChangeItemTypeAttr extends VariableMoveTypeAttr {
  apply(user: Pokemon, target: Pokemon, move: Move, args: any[]): boolean {
    const moveType = args[0];
    if (!(moveType instanceof NumberHolder)) {
      return false;
    }

    if ([ user.species.speciesId, user.fusionSpecies?.speciesId ].includes(SpeciesId.ARCEUS) || [ user.species.speciesId, user.fusionSpecies?.speciesId ].includes(SpeciesId.SILVALLY)) {
      const form = user.species.speciesId === SpeciesId.ARCEUS || user.species.speciesId === SpeciesId.SILVALLY ? user.formIndex : user.fusionSpecies?.formIndex!;

      moveType.value = PokemonType[PokemonType[form]];
      return true;
    }

    // Force move to have its original typing if it changed
    if (moveType.value === move.type) {
      return false;
    }
    moveType.value = move.type
    return true;
  }
}

export class TechnoBlastTypeAttr extends VariableMoveTypeAttr {
  apply(user: Pokemon, target: Pokemon, move: Move, args: any[]): boolean {
    const moveType = args[0];
    if (!(moveType instanceof NumberHolder)) {
      return false;
    }

    if ([ user.species.speciesId, user.fusionSpecies?.speciesId ].includes(SpeciesId.GENESECT)) {
      const form = user.species.speciesId === SpeciesId.GENESECT ? user.formIndex : user.fusionSpecies?.formIndex;

      switch (form) {
        case 1: // Shock Drive
          moveType.value = PokemonType.ELECTRIC;
          break;
        case 2: // Burn Drive
          moveType.value = PokemonType.FIRE;
          break;
        case 3: // Chill Drive
          moveType.value = PokemonType.ICE;
          break;
        case 4: // Douse Drive
          moveType.value = PokemonType.WATER;
          break;
        default:
          moveType.value = PokemonType.NORMAL;
          break;
      }
      return true;
    }

    return false;
  }
}

export class AuraWheelTypeAttr extends VariableMoveTypeAttr {
  apply(user: Pokemon, target: Pokemon, move: Move, args: any[]): boolean {
    const moveType = args[0];
    if (!(moveType instanceof NumberHolder)) {
      return false;
    }

    if ([ user.species.speciesId, user.fusionSpecies?.speciesId ].includes(SpeciesId.MORPEKO)) {
      const form = user.species.speciesId === SpeciesId.MORPEKO ? user.formIndex : user.fusionSpecies?.formIndex;

      switch (form) {
        case 1: // Hangry Mode
          moveType.value = PokemonType.DARK;
          break;
        default: // Full Belly Mode
          moveType.value = PokemonType.ELECTRIC;
          break;
      }
      return true;
    }

    return false;
  }
}

export class RagingBullTypeAttr extends VariableMoveTypeAttr {
  apply(user: Pokemon, target: Pokemon, move: Move, args: any[]): boolean {
    const moveType = args[0];
    if (!(moveType instanceof NumberHolder)) {
      return false;
    }

    if ([ user.species.speciesId, user.fusionSpecies?.speciesId ].includes(SpeciesId.PALDEA_TAUROS)) {
      const form = user.species.speciesId === SpeciesId.PALDEA_TAUROS ? user.formIndex : user.fusionSpecies?.formIndex;

      switch (form) {
        case 1: // Blaze breed
          moveType.value = PokemonType.FIRE;
          break;
        case 2: // Aqua breed
          moveType.value = PokemonType.WATER;
          break;
        default:
          moveType.value = PokemonType.FIGHTING;
          break;
      }
      return true;
    }

    return false;
  }
}

export class IvyCudgelTypeAttr extends VariableMoveTypeAttr {
  apply(user: Pokemon, target: Pokemon, move: Move, args: any[]): boolean {
    const moveType = args[0];
    if (!(moveType instanceof NumberHolder)) {
      return false;
    }

    if ([ user.species.speciesId, user.fusionSpecies?.speciesId ].includes(SpeciesId.OGERPON)) {
      const form = user.species.speciesId === SpeciesId.OGERPON ? user.formIndex : user.fusionSpecies?.formIndex;

      switch (form) {
        case 1: // Wellspring Mask
        case 5: // Wellspring Mask Tera
          moveType.value = PokemonType.WATER;
          break;
        case 2: // Hearthflame Mask
        case 6: // Hearthflame Mask Tera
          moveType.value = PokemonType.FIRE;
          break;
        case 3: // Cornerstone Mask
        case 7: // Cornerstone Mask Tera
          moveType.value = PokemonType.ROCK;
          break;
        case 4: // Teal Mask Tera
        default:
          moveType.value = PokemonType.GRASS;
          break;
      }
      return true;
    }

    return false;
  }
}

export class WeatherBallTypeAttr extends VariableMoveTypeAttr {
  apply(user: Pokemon, target: Pokemon, move: Move, args: any[]): boolean {
    const moveType = args[0];
    if (!(moveType instanceof NumberHolder)) {
      return false;
    }

    if (!globalScene.arena.weather?.isEffectSuppressed()) {
      switch (globalScene.arena.weather?.weatherType) {
        case WeatherType.SUNNY:
        case WeatherType.HARSH_SUN:
          moveType.value = PokemonType.FIRE;
          break;
        case WeatherType.RAIN:
        case WeatherType.HEAVY_RAIN:
          moveType.value = PokemonType.WATER;
          break;
        case WeatherType.SANDSTORM:
          moveType.value = PokemonType.ROCK;
          break;
        case WeatherType.HAIL:
        case WeatherType.SNOW:
          moveType.value = PokemonType.ICE;
          break;
        default:
          if (moveType.value === move.type) {
            return false;
          }
          moveType.value = move.type;
          break;
      }
      return true;
    }

    return false;
  }
}

/**
 * Changes the move's type to match the current terrain.
 * Has no effect if the user is not grounded.
 * @extends VariableMoveTypeAttr
 * @see {@linkcode apply}
 */
export class TerrainPulseTypeAttr extends VariableMoveTypeAttr {
  /**
   * @param user {@linkcode Pokemon} using this move
   * @param target N/A
   * @param move N/A
   * @param args [0] {@linkcode NumberHolder} The move's type to be modified
   * @returns true if the function succeeds
   */
  apply(user: Pokemon, target: Pokemon, move: Move, args: any[]): boolean {
    const moveType = args[0];
    if (!(moveType instanceof NumberHolder)) {
      return false;
    }

    if (!user.isGrounded()) {
      return false;
    }

    const currentTerrain = globalScene.arena.getTerrainType();
    switch (currentTerrain) {
      case TerrainType.MISTY:
        moveType.value = PokemonType.FAIRY;
        break;
      case TerrainType.ELECTRIC:
        moveType.value = PokemonType.ELECTRIC;
        break;
      case TerrainType.GRASSY:
        moveType.value = PokemonType.GRASS;
        break;
      case TerrainType.PSYCHIC:
        moveType.value = PokemonType.PSYCHIC;
        break;
      default:
        if (moveType.value === move.type) {
          return false;
        }
        // force move to have its original typing if it was changed
        moveType.value = move.type;
        break;
    }
    return true;
  }
}

/**
 * Changes type based on the user's IVs
 * @extends VariableMoveTypeAttr
 */
export class HiddenPowerTypeAttr extends VariableMoveTypeAttr {
  apply(user: Pokemon, target: Pokemon, move: Move, args: any[]): boolean {
    const moveType = args[0];
    if (!(moveType instanceof NumberHolder)) {
      return false;
    }

    const iv_val = Math.floor(((user.ivs[Stat.HP] & 1)
      + (user.ivs[Stat.ATK] & 1) * 2
      + (user.ivs[Stat.DEF] & 1) * 4
      + (user.ivs[Stat.SPD] & 1) * 8
      + (user.ivs[Stat.SPATK] & 1) * 16
      + (user.ivs[Stat.SPDEF] & 1) * 32) * 15 / 63);

    moveType.value = [
      PokemonType.FIGHTING, PokemonType.FLYING, PokemonType.POISON, PokemonType.GROUND,
      PokemonType.ROCK, PokemonType.BUG, PokemonType.GHOST, PokemonType.STEEL,
      PokemonType.FIRE, PokemonType.WATER, PokemonType.GRASS, PokemonType.ELECTRIC,
      PokemonType.PSYCHIC, PokemonType.ICE, PokemonType.DRAGON, PokemonType.DARK ][iv_val];

    return true;
  }
}

/**
 * Changes the type of Tera Blast to match the user's tera type
 * @extends VariableMoveTypeAttr
 */
export class TeraBlastTypeAttr extends VariableMoveTypeAttr {
  /**
   * @param user {@linkcode Pokemon} the user of the move
   * @param target {@linkcode Pokemon} N/A
   * @param move {@linkcode Move} the move with this attribute
   * @param args `[0]` the move's type to be modified
   * @returns `true` if the move's type was modified; `false` otherwise
   */
  apply(user: Pokemon, target: Pokemon, move: Move, args: any[]): boolean {
    const moveType = args[0];
    if (!(moveType instanceof NumberHolder)) {
      return false;
    }

    if (user.isTerastallized) {
      moveType.value = user.getTeraType(); // changes move type to tera type
      return true;
    }

    return false;
  }
}

/**
 * Attribute used for Tera Starstorm that changes the move type to Stellar
 * @extends VariableMoveTypeAttr
 */
export class TeraStarstormTypeAttr extends VariableMoveTypeAttr {
  /**
   *
   * @param user the {@linkcode Pokemon} using the move
   * @param target n/a
   * @param move n/a
   * @param args[0] {@linkcode NumberHolder} the move type
   * @returns `true` if the move type is changed to {@linkcode PokemonType.STELLAR}, `false` otherwise
   */
  override apply(user: Pokemon, target: Pokemon, move: Move, args: any[]): boolean {
    if (user.isTerastallized && user.hasSpecies(SpeciesId.TERAPAGOS)) {
      const moveType = args[0] as NumberHolder;

      moveType.value = PokemonType.STELLAR;
      return true;
    }
    return false;
  }
}

export class MatchUserTypeAttr extends VariableMoveTypeAttr {
  apply(user: Pokemon, target: Pokemon, move: Move, args: any[]): boolean {
    const moveType = args[0];
    if (!(moveType instanceof NumberHolder)) {
      return false;
    }
    const userTypes = user.getTypes(true);

    if (userTypes.includes(PokemonType.STELLAR)) { // will not change to stellar type
      const nonTeraTypes = user.getTypes();
      moveType.value = nonTeraTypes[0];
      return true;
    } else if (userTypes.length > 0) {
      moveType.value = userTypes[0];
      return true;
    } else {
      return false;
    }

  }
}

/**
 * Changes the type of a Pledge move based on the Pledge move combined with it.
 * @extends VariableMoveTypeAttr
 */
export class CombinedPledgeTypeAttr extends VariableMoveTypeAttr {
  override apply(user: Pokemon, target: Pokemon, move: Move, args: any[]): boolean {
    const moveType = args[0];
    if (!(moveType instanceof NumberHolder)) {
      return false;
    }

    const combinedPledgeMove = user?.turnData?.combiningPledge;
    if (!combinedPledgeMove) {
      return false;
    }

    switch (move.id) {
      case MoveId.FIRE_PLEDGE:
        if (combinedPledgeMove === MoveId.WATER_PLEDGE) {
          moveType.value = PokemonType.WATER;
          return true;
        }
        return false;
      case MoveId.WATER_PLEDGE:
        if (combinedPledgeMove === MoveId.GRASS_PLEDGE) {
          moveType.value = PokemonType.GRASS;
          return true;
        }
        return false;
      case MoveId.GRASS_PLEDGE:
        if (combinedPledgeMove === MoveId.FIRE_PLEDGE) {
          moveType.value = PokemonType.FIRE;
          return true;
        }
        return false;
      default:
        return false;
    }
  }
}

export class VariableMoveTypeMultiplierAttr extends MoveAttr {
  apply(user: Pokemon, target: Pokemon, move: Move, args: any[]): boolean {
    return false;
  }
}

export class NeutralDamageAgainstFlyingTypeMultiplierAttr extends VariableMoveTypeMultiplierAttr {
  apply(user: Pokemon, target: Pokemon, move: Move, args: any[]): boolean {
    if (!target.getTag(BattlerTagType.IGNORE_FLYING)) {
      const multiplier = args[0] as NumberHolder;
      //When a flying type is hit, the first hit is always 1x multiplier.
      if (target.isOfType(PokemonType.FLYING)) {
        multiplier.value = 1;
      }
      return true;
    }

    return false;
  }
}

export class IceNoEffectTypeAttr extends VariableMoveTypeMultiplierAttr {
  /**
   * Checks to see if the Target is Ice-Type or not. If so, the move will have no effect.
   * @param user n/a
   * @param target The {@linkcode Pokemon} targeted by the move
   * @param move n/a
   * @param args `[0]` a {@linkcode NumberHolder | NumberHolder} containing a type effectiveness multiplier
   * @returns `true` if this Ice-type immunity applies; `false` otherwise
   */
  apply(user: Pokemon, target: Pokemon, move: Move, args: any[]): boolean {
    const multiplier = args[0] as NumberHolder;
    if (target.isOfType(PokemonType.ICE)) {
      multiplier.value = 0;
      return true;
    }
    return false;
  }
}

export class FlyingTypeMultiplierAttr extends VariableMoveTypeMultiplierAttr {
  apply(user: Pokemon, target: Pokemon, move: Move, args: any[]): boolean {
    const multiplier = args[0] as NumberHolder;
    multiplier.value *= target.getAttackTypeEffectiveness(PokemonType.FLYING, user);
    return true;
  }
}

/**
 * Attribute for moves which have a custom type chart interaction.
 */
export class VariableMoveTypeChartAttr extends MoveAttr {
  /**
   * @param user {@linkcode Pokemon} using the move
   * @param target {@linkcode Pokemon} target of the move
   * @param move {@linkcode Move} with this attribute
   * @param args [0] {@linkcode NumberHolder} holding the type effectiveness
   * @param args [1] A single defensive type of the target
   *
   * @returns true if application of the attribute succeeds
   */
  apply(user: Pokemon, target: Pokemon, move: Move, args: any[]): boolean {
    return false;
  }
}

/**
 * This class forces Freeze-Dry to be super effective against Water Type.
 */
export class FreezeDryAttr extends VariableMoveTypeChartAttr {
  apply(user: Pokemon, target: Pokemon, move: Move, args: any[]): boolean {
    const multiplier = args[0] as NumberHolder;
    const defType = args[1] as PokemonType;

    if (defType === PokemonType.WATER) {
      multiplier.value = 2;
      return true;
    } else {
      return false;
    }
  }
}

export class OneHitKOAccuracyAttr extends VariableAccuracyAttr {
  apply(user: Pokemon, target: Pokemon, move: Move, args: any[]): boolean {
    const accuracy = args[0] as NumberHolder;
    if (user.level < target.level) {
      accuracy.value = 0;
    } else {
      accuracy.value = Math.min(Math.max(30 + 100 * (1 - target.level / user.level), 0), 100);
    }
    return true;
  }
}

export class SheerColdAccuracyAttr extends OneHitKOAccuracyAttr {
  /**
   * Changes the normal One Hit KO Accuracy Attr to implement the Gen VII changes,
   * where if the user is Ice-Type, it has more accuracy.
   * @param {Pokemon} user Pokemon that is using the move; checks the Pokemon's level.
   * @param {Pokemon} target Pokemon that is receiving the move; checks the Pokemon's level.
   * @param {Move} move N/A
   * @param {any[]} args Uses the accuracy argument, allowing to change it from either 0 if it doesn't pass
   * the first if/else, or 30/20 depending on the type of the user Pokemon.
   * @returns Returns true if move is successful, false if misses.
   */
  apply(user: Pokemon, target: Pokemon, move: Move, args: any[]): boolean {
    const accuracy = args[0] as NumberHolder;
    if (user.level < target.level) {
      accuracy.value = 0;
    } else {
      const baseAccuracy = user.isOfType(PokemonType.ICE) ? 30 : 20;
      accuracy.value = Math.min(Math.max(baseAccuracy + 100 * (1 - target.level / user.level), 0), 100);
    }
    return true;
  }
}

export class MissEffectAttr extends MoveAttr {
  private missEffectFunc: UserMoveConditionFunc;

  constructor(missEffectFunc: UserMoveConditionFunc) {
    super();

    this.missEffectFunc = missEffectFunc;
  }

  apply(user: Pokemon, target: Pokemon, move: Move, args: any[]): boolean {
    this.missEffectFunc(user, move);
    return true;
  }
}

export class NoEffectAttr extends MoveAttr {
  private noEffectFunc: UserMoveConditionFunc;

  constructor(noEffectFunc: UserMoveConditionFunc) {
    super();

    this.noEffectFunc = noEffectFunc;
  }

  apply(user: Pokemon, target: Pokemon, move: Move, args: any[]): boolean {
    this.noEffectFunc(user, move);
    return true;
  }
}

const crashDamageFunc = (user: Pokemon, move: Move) => {
  const cancelled = new BooleanHolder(false);
  applyAbAttrs("BlockNonDirectDamageAbAttr", {pokemon: user, cancelled});
  if (cancelled.value) {
    return false;
  }

  user.damageAndUpdate(toDmgValue(user.getMaxHp() / 2), { result: HitResult.INDIRECT });
  globalScene.phaseManager.queueMessage(i18next.t("moveTriggers:keptGoingAndCrashed", { pokemonName: getPokemonNameWithAffix(user) }));
  user.turnData.damageTaken += toDmgValue(user.getMaxHp() / 2);

  return true;
};

export class TypelessAttr extends MoveAttr { }
/**
* Attribute used for moves which ignore redirection effects, and always target their original target, i.e. Snipe Shot
* Bypasses Storm Drain, Follow Me, Ally Switch, and the like.
*/
export class BypassRedirectAttr extends MoveAttr {
  /** `true` if this move only bypasses redirection from Abilities */
  public readonly abilitiesOnly: boolean;

  constructor(abilitiesOnly: boolean = false) {
    super();
    this.abilitiesOnly = abilitiesOnly;
  }
}

export class FrenzyAttr extends MoveEffectAttr {
  constructor() {
    super(true, { lastHitOnly: true });
  }

  canApply(user: Pokemon, target: Pokemon, move: Move, args: any[]) {
    return !(this.selfTarget ? user : target).isFainted();
  }

  apply(user: Pokemon, target: Pokemon, move: Move, args: any[]): boolean {
    if (!super.apply(user, target, move, args)) {
      return false;
    }

    // TODO: Disable if used via dancer
    // TODO: Add support for moves that don't add the frenzy tag (Uproar, Rollout, etc.)

    // If frenzy is not active, add a tag and push 1-2 extra turns of attacks to the user's move queue.
    // Otherwise, tick down the existing tag.
    if (!user.getTag(BattlerTagType.FRENZY) && user.getMoveQueue().length === 0) {
      const turnCount = user.randBattleSeedIntRange(1, 2); // excludes initial use
      for (let i = 0; i < turnCount; i++) {
        user.pushMoveQueue({ move: move.id, targets: [ target.getBattlerIndex() ], useMode: MoveUseMode.IGNORE_PP });
      }
      user.addTag(BattlerTagType.FRENZY, turnCount, move.id, user.id);
    } else {
      applyMoveAttrs("AddBattlerTagAttr", user, target, move, args);
      user.lapseTag(BattlerTagType.FRENZY);
    }

    return true;
  }
}

/**
 * Attribute that grants {@link https://bulbapedia.bulbagarden.net/wiki/Semi-invulnerable_turn | semi-invulnerability} to the user during
 * the associated move's charging phase. Should only be used for {@linkcode ChargingMove | ChargingMoves} as a `chargeAttr`.
 * @extends MoveEffectAttr
 */
export class SemiInvulnerableAttr extends MoveEffectAttr {
  /** The type of {@linkcode SemiInvulnerableTag} to grant to the user */
  public tagType: BattlerTagType;

  constructor(tagType: BattlerTagType) {
    super(true);
    this.tagType = tagType;
  }

  /**
   * Grants a {@linkcode SemiInvulnerableTag} to the associated move's user.
   * @param user the {@linkcode Pokemon} using the move
   * @param target n/a
   * @param move the {@linkcode Move} being used
   * @param args n/a
   * @returns `true` if semi-invulnerability was successfully granted; `false` otherwise.
   */
  override apply(user: Pokemon, target: Pokemon, move: Move, args?: any[]): boolean {
    if (!super.apply(user, target, move, args)) {
      return false;
    }

    return user.addTag(this.tagType, 1, move.id, user.id);
  }
}

export class AddBattlerTagAttr extends MoveEffectAttr {
  public tagType: BattlerTagType;
  public turnCountMin: number;
  public turnCountMax: number;
  protected cancelOnFail: boolean;
  private failOnOverlap: boolean;

  constructor(tagType: BattlerTagType, selfTarget: boolean = false, failOnOverlap: boolean = false, turnCountMin: number = 0, turnCountMax?: number, lastHitOnly: boolean = false) {
    super(selfTarget, { lastHitOnly: lastHitOnly });

    this.tagType = tagType;
    this.turnCountMin = turnCountMin;
    this.turnCountMax = turnCountMax !== undefined ? turnCountMax : turnCountMin;
    this.failOnOverlap = !!failOnOverlap;
  }

  apply(user: Pokemon, target: Pokemon, move: Move, args: any[]): boolean {
    if (!super.apply(user, target, move, args)) {
      return false;
    }

    const moveChance = this.getMoveChance(user, target, move, this.selfTarget, true);
    if (moveChance < 0 || moveChance === 100 || user.randBattleSeedInt(100) < moveChance) {
      return (this.selfTarget ? user : target).addTag(this.tagType,  user.randBattleSeedIntRange(this.turnCountMin, this.turnCountMax), move.id, user.id);
    }

    return false;
  }

  getCondition(): MoveConditionFunc | null {
    return this.failOnOverlap
      ? (user, target, move) => !(this.selfTarget ? user : target).getTag(this.tagType)
      : null;
  }

  getTagTargetBenefitScore(): number {
    switch (this.tagType) {
      case BattlerTagType.RECHARGING:
      case BattlerTagType.PERISH_SONG:
        return -16;
      case BattlerTagType.FLINCHED:
      case BattlerTagType.CONFUSED:
      case BattlerTagType.INFATUATED:
      case BattlerTagType.NIGHTMARE:
      case BattlerTagType.DROWSY:
      case BattlerTagType.DISABLED:
      case BattlerTagType.HEAL_BLOCK:
      case BattlerTagType.RECEIVE_DOUBLE_DAMAGE:
        return -5;
      case BattlerTagType.SEEDED:
      case BattlerTagType.SALT_CURED:
      case BattlerTagType.CURSED:
      case BattlerTagType.FRENZY:
      case BattlerTagType.TRAPPED:
      case BattlerTagType.BIND:
      case BattlerTagType.WRAP:
      case BattlerTagType.FIRE_SPIN:
      case BattlerTagType.WHIRLPOOL:
      case BattlerTagType.CLAMP:
      case BattlerTagType.SAND_TOMB:
      case BattlerTagType.MAGMA_STORM:
      case BattlerTagType.SNAP_TRAP:
      case BattlerTagType.THUNDER_CAGE:
      case BattlerTagType.INFESTATION:
        return -3;
      case BattlerTagType.ENCORE:
        return -2;
      case BattlerTagType.MINIMIZED:
      case BattlerTagType.ALWAYS_GET_HIT:
        return 0;
      case BattlerTagType.INGRAIN:
      case BattlerTagType.IGNORE_ACCURACY:
      case BattlerTagType.AQUA_RING:
      case BattlerTagType.MAGIC_COAT:
        return 3;
      case BattlerTagType.PROTECTED:
      case BattlerTagType.FLYING:
      case BattlerTagType.CRIT_BOOST:
      case BattlerTagType.ALWAYS_CRIT:
        return 5;
      default:
        console.warn(`BattlerTag ${BattlerTagType[this.tagType]} is missing a score!`);
        return 0;
    }
  }

  getTargetBenefitScore(user: Pokemon, target: Pokemon, move: Move): number {
    let moveChance = this.getMoveChance(user, target, move, this.selfTarget, false);
    if (moveChance < 0) {
      moveChance = 100;
    }
    return Math.floor(this.getTagTargetBenefitScore() * (moveChance / 100));
  }
}

/**
 * Adds a {@link https://bulbapedia.bulbagarden.net/wiki/Seeding | Seeding} effect to the target
 * as seen with Leech Seed and Sappy Seed.
 * @extends AddBattlerTagAttr
 */
export class LeechSeedAttr extends AddBattlerTagAttr {
  constructor() {
    super(BattlerTagType.SEEDED);
  }
}

/**
 * Adds the appropriate battler tag for Smack Down and Thousand arrows
 * @extends AddBattlerTagAttr
 */
export class FallDownAttr extends AddBattlerTagAttr {
  constructor() {
    super(BattlerTagType.IGNORE_FLYING, false, false, 1, 1, true);
  }

  /**
   * Adds Grounded Tag to the target and checks if fallDown message should be displayed
   * @param user the {@linkcode Pokemon} using the move
   * @param target the {@linkcode Pokemon} targeted by the move
   * @param move the {@linkcode Move} invoking this effect
   * @param args n/a
   * @returns `true` if the effect successfully applies; `false` otherwise
   */
  apply(user: Pokemon, target: Pokemon, move: Move, args: any[]): boolean {
    if (!target.isGrounded()) {
      globalScene.phaseManager.queueMessage(i18next.t("moveTriggers:fallDown", { targetPokemonName: getPokemonNameWithAffix(target) }));
    }
    return super.apply(user, target, move, args);
  }
}

/**
 * Adds the appropriate battler tag for Gulp Missile when Surf or Dive is used.
 * @extends MoveEffectAttr
 */
export class GulpMissileTagAttr extends MoveEffectAttr {
  constructor() {
    super(true);
  }

  /**
   * Adds BattlerTagType from GulpMissileTag based on the Pokemon's HP ratio.
   * @param user The Pokemon using the move.
   * @param _target N/A
   * @param move The move being used.
   * @param _args N/A
   * @returns Whether the BattlerTag is applied.
   */
  apply(user: Pokemon, _target: Pokemon, move: Move, _args: any[]): boolean {
    if (!super.apply(user, _target, move, _args)) {
      return false;
    }

    if (user.hasAbility(AbilityId.GULP_MISSILE) && user.species.speciesId === SpeciesId.CRAMORANT) {
      if (user.getHpRatio() >= .5) {
        user.addTag(BattlerTagType.GULP_MISSILE_ARROKUDA, 0, move.id);
      } else {
        user.addTag(BattlerTagType.GULP_MISSILE_PIKACHU, 0, move.id);
      }
      return true;
    }

    return false;
  }

  getUserBenefitScore(user: Pokemon, target: Pokemon, move: Move): number {
    const isCramorant = user.hasAbility(AbilityId.GULP_MISSILE) && user.species.speciesId === SpeciesId.CRAMORANT;
    return isCramorant && !user.getTag(GulpMissileTag) ? 10 : 0;
  }
}

/**
 * Attribute to implement Jaw Lock's linked trapping effect between the user and target
 * @extends AddBattlerTagAttr
 */
export class JawLockAttr extends AddBattlerTagAttr {
  constructor() {
    super(BattlerTagType.TRAPPED);
  }

  apply(user: Pokemon, target: Pokemon, move: Move, args: any[]): boolean {
    if (!super.canApply(user, target, move, args)) {
      return false;
    }

    // If either the user or the target already has the tag, do not apply
    if (user.getTag(TrappedTag) || target.getTag(TrappedTag)) {
      return false;
    }

    const moveChance = this.getMoveChance(user, target, move, this.selfTarget);
    if (moveChance < 0 || moveChance === 100 || user.randBattleSeedInt(100) < moveChance) {
      /**
       * Add the tag to both the user and the target.
       * The target's tag source is considered to be the user and vice versa
       */
      return target.addTag(BattlerTagType.TRAPPED, 1, move.id, user.id)
          && user.addTag(BattlerTagType.TRAPPED, 1, move.id, target.id);
    }

    return false;
  }
}

export class CurseAttr extends MoveEffectAttr {

  apply(user: Pokemon, target: Pokemon, move:Move, args: any[]): boolean {
    if (user.getTypes(true).includes(PokemonType.GHOST)) {
      if (target.getTag(BattlerTagType.CURSED)) {
        globalScene.phaseManager.queueMessage(i18next.t("battle:attackFailed"));
        return false;
      }
      const curseRecoilDamage = Math.max(1, Math.floor(user.getMaxHp() / 2));
      user.damageAndUpdate(curseRecoilDamage, { result: HitResult.INDIRECT, ignoreSegments: true });
      globalScene.phaseManager.queueMessage(
        i18next.t("battlerTags:cursedOnAdd", {
          pokemonNameWithAffix: getPokemonNameWithAffix(user),
          pokemonName: getPokemonNameWithAffix(target)
        })
      );

      target.addTag(BattlerTagType.CURSED, 0, move.id, user.id);
      return true;
    } else {
      globalScene.phaseManager.unshiftNew("StatStageChangePhase", user.getBattlerIndex(), true, [ Stat.ATK, Stat.DEF ], 1);
      globalScene.phaseManager.unshiftNew("StatStageChangePhase", user.getBattlerIndex(), true, [ Stat.SPD ], -1);
      return true;
    }
  }
}

export class LapseBattlerTagAttr extends MoveEffectAttr {
  public tagTypes: BattlerTagType[];

  constructor(tagTypes: BattlerTagType[], selfTarget: boolean = false) {
    super(selfTarget);

    this.tagTypes = tagTypes;
  }

  apply(user: Pokemon, target: Pokemon, move: Move, args: any[]): boolean {
    if (!super.apply(user, target, move, args)) {
      return false;
    }

    for (const tagType of this.tagTypes) {
      (this.selfTarget ? user : target).lapseTag(tagType);
    }

    return true;
  }
}

export class RemoveBattlerTagAttr extends MoveEffectAttr {
  public tagTypes: BattlerTagType[];

  constructor(tagTypes: BattlerTagType[], selfTarget: boolean = false) {
    super(selfTarget);

    this.tagTypes = tagTypes;
  }

  apply(user: Pokemon, target: Pokemon, move: Move, args: any[]): boolean {
    if (!super.apply(user, target, move, args)) {
      return false;
    }

    for (const tagType of this.tagTypes) {
      (this.selfTarget ? user : target).removeTag(tagType);
    }

    return true;
  }
}

export class FlinchAttr extends AddBattlerTagAttr {
  constructor() {
    super(BattlerTagType.FLINCHED, false);
  }
}

export class ConfuseAttr extends AddBattlerTagAttr {
  constructor(selfTarget?: boolean) {
    super(BattlerTagType.CONFUSED, selfTarget, false, 2, 5);
  }

  apply(user: Pokemon, target: Pokemon, move: Move, args: any[]): boolean {
    if (!this.selfTarget && target.isSafeguarded(user)) {
      if (move.category === MoveCategory.STATUS) {
        globalScene.phaseManager.queueMessage(i18next.t("moveTriggers:safeguard", { targetName: getPokemonNameWithAffix(target) }));
      }
      return false;
    }

    return super.apply(user, target, move, args);
  }
}

export class RechargeAttr extends AddBattlerTagAttr {
  constructor() {
    super(BattlerTagType.RECHARGING, true, false, 1, 1, true);
  }
}

export class TrapAttr extends AddBattlerTagAttr {
  constructor(tagType: BattlerTagType) {
    super(tagType, false, false, 4, 5);
  }
}

export class ProtectAttr extends AddBattlerTagAttr {
  constructor(tagType: BattlerTagType = BattlerTagType.PROTECTED) {
    super(tagType, true);
  }

  getCondition(): MoveConditionFunc {
    return ((user, target, move): boolean => {
      let timesUsed = 0;
      const moveHistory = user.getLastXMoves();
      let turnMove: TurnMove | undefined;

      while (moveHistory.length) {
        turnMove = moveHistory.shift();
        if (!allMoves[turnMove?.move ?? MoveId.NONE].hasAttr("ProtectAttr") || turnMove?.result !== MoveResult.SUCCESS) {
          break;
        }
        timesUsed++;
      }
      if (timesUsed) {
        return !user.randBattleSeedInt(Math.pow(3, timesUsed));
      }
      return true;
    });
  }
}

export class IgnoreAccuracyAttr extends AddBattlerTagAttr {
  constructor() {
    super(BattlerTagType.IGNORE_ACCURACY, true, false, 2);
  }

  apply(user: Pokemon, target: Pokemon, move: Move, args: any[]): boolean {
    if (!super.apply(user, target, move, args)) {
      return false;
    }

    globalScene.phaseManager.queueMessage(i18next.t("moveTriggers:tookAimAtTarget", { pokemonName: getPokemonNameWithAffix(user), targetName: getPokemonNameWithAffix(target) }));

    return true;
  }
}

export class FaintCountdownAttr extends AddBattlerTagAttr {
  constructor() {
    super(BattlerTagType.PERISH_SONG, false, true, 4);
  }

  apply(user: Pokemon, target: Pokemon, move: Move, args: any[]): boolean {
    if (!super.apply(user, target, move, args)) {
      return false;
    }

    globalScene.phaseManager.queueMessage(i18next.t("moveTriggers:faintCountdown", { pokemonName: getPokemonNameWithAffix(target), turnCount: this.turnCountMin - 1 }));

    return true;
  }
}

/**
 * Attribute to remove all Substitutes from the field.
 * @extends MoveEffectAttr
 * @see {@link https://bulbapedia.bulbagarden.net/wiki/Tidy_Up_(move) | Tidy Up}
 * @see {@linkcode SubstituteTag}
 */
export class RemoveAllSubstitutesAttr extends MoveEffectAttr {
  constructor() {
    super(true);
  }

  /**
   * Remove's the Substitute Doll effect from all active Pokemon on the field
   * @param user {@linkcode Pokemon} the Pokemon using this move
   * @param target n/a
   * @param move {@linkcode Move} the move applying this effect
   * @param args n/a
   * @returns `true` if the effect successfully applies
   */
  apply(user: Pokemon, target: Pokemon, move: Move, args: any[]): boolean {
    if (!super.apply(user, target, move, args)) {
      return false;
    }

    globalScene.getField(true).forEach(pokemon =>
      pokemon.findAndRemoveTags(tag => tag.tagType === BattlerTagType.SUBSTITUTE));
    return true;
  }
}

/**
 * Attribute used when a move can deal damage to {@linkcode BattlerTagType}
 * Moves that always hit but do not deal double damage: Thunder, Fissure, Sky Uppercut,
 * Smack Down, Hurricane, Thousand Arrows
 * @extends MoveAttr
*/
export class HitsTagAttr extends MoveAttr {
  /** The {@linkcode BattlerTagType} this move hits */
  public tagType: BattlerTagType;
  /** Should this move deal double damage against {@linkcode HitsTagAttr.tagType}? */
  public doubleDamage: boolean;

  constructor(tagType: BattlerTagType, doubleDamage: boolean = false) {
    super();

    this.tagType = tagType;
    this.doubleDamage = !!doubleDamage;
  }

  getTargetBenefitScore(user: Pokemon, target: Pokemon, move: Move): number {
    return target.getTag(this.tagType) ? this.doubleDamage ? 10 : 5 : 0;
  }
}

/**
 * Used for moves that will always hit for a given tag but also doubles damage.
 * Moves include: Gust, Stomp, Body Slam, Surf, Earthquake, Magnitude, Twister,
 * Whirlpool, Dragon Rush, Heat Crash, Steam Roller, Flying Press
 */
export class HitsTagForDoubleDamageAttr extends HitsTagAttr {
  constructor(tagType: BattlerTagType) {
    super(tagType, true);
  }
}

export class AddArenaTagAttr extends MoveEffectAttr {
  public tagType: ArenaTagType;
  public turnCount: number;
  private failOnOverlap: boolean;
  public selfSideTarget: boolean;

  constructor(tagType: ArenaTagType, turnCount?: number | null, failOnOverlap: boolean = false, selfSideTarget: boolean = false) {
    super(true);

    this.tagType = tagType;
    this.turnCount = turnCount!; // TODO: is the bang correct?
    this.failOnOverlap = failOnOverlap;
    this.selfSideTarget = selfSideTarget;
  }

  apply(user: Pokemon, target: Pokemon, move: Move, args: any[]): boolean {
    if (!super.apply(user, target, move, args)) {
      return false;
    }

    if ((move.chance < 0 || move.chance === 100 || user.randBattleSeedInt(100) < move.chance) && user.getLastXMoves(1)[0]?.result === MoveResult.SUCCESS) {
      const side = ((this.selfSideTarget ? user : target).isPlayer() !== (move.hasAttr("AddArenaTrapTagAttr") && target === user)) ? ArenaTagSide.PLAYER : ArenaTagSide.ENEMY;
      globalScene.arena.addTag(this.tagType, this.turnCount, move.id, user.id, side);
      return true;
    }

    return false;
  }

  getCondition(): MoveConditionFunc | null {
    return this.failOnOverlap
      ? (user, target, move) => !globalScene.arena.getTagOnSide(this.tagType, target.isPlayer() ? ArenaTagSide.PLAYER : ArenaTagSide.ENEMY)
      : null;
  }
}

/**
 * Generic class for removing arena tags
 * @param tagTypes: The types of tags that can be removed
 * @param selfSideTarget: Is the user removing tags from its own side?
 */
export class RemoveArenaTagsAttr extends MoveEffectAttr {
  public tagTypes: ArenaTagType[];
  public selfSideTarget: boolean;

  constructor(tagTypes: ArenaTagType[], selfSideTarget: boolean) {
    super(true);

    this.tagTypes = tagTypes;
    this.selfSideTarget = selfSideTarget;
  }

  apply(user: Pokemon, target: Pokemon, move: Move, args: any[]): boolean {
    if (!super.apply(user, target, move, args)) {
      return false;
    }

    const side = (this.selfSideTarget ? user : target).isPlayer() ? ArenaTagSide.PLAYER : ArenaTagSide.ENEMY;

    for (const tagType of this.tagTypes) {
      globalScene.arena.removeTagOnSide(tagType, side);
    }

    return true;
  }
}

export class AddArenaTrapTagAttr extends AddArenaTagAttr {
  getCondition(): MoveConditionFunc {
    return (user, target, move) => {
      const side = (this.selfSideTarget !== user.isPlayer()) ? ArenaTagSide.ENEMY : ArenaTagSide.PLAYER;
      const tag = globalScene.arena.getTagOnSide(this.tagType, side) as ArenaTrapTag;
      if (!tag) {
        return true;
      }
      return tag.layers < tag.maxLayers;
    };
  }
}

/**
 * Attribute used for Stone Axe and Ceaseless Edge.
 * Applies the given ArenaTrapTag when move is used.
 * @extends AddArenaTagAttr
 * @see {@linkcode apply}
 */
export class AddArenaTrapTagHitAttr extends AddArenaTagAttr {
  /**
   * @param user {@linkcode Pokemon} using this move
   * @param target {@linkcode Pokemon} target of this move
   * @param move {@linkcode Move} being used
   */
  apply(user: Pokemon, target: Pokemon, move: Move, args: any[]): boolean {
    const moveChance = this.getMoveChance(user, target, move, this.selfTarget, true);
    const side = (this.selfSideTarget ? user : target).isPlayer() ? ArenaTagSide.PLAYER : ArenaTagSide.ENEMY;
    const tag = globalScene.arena.getTagOnSide(this.tagType, side) as ArenaTrapTag;
    if ((moveChance < 0 || moveChance === 100 || user.randBattleSeedInt(100) < moveChance) && user.getLastXMoves(1)[0]?.result === MoveResult.SUCCESS) {
      globalScene.arena.addTag(this.tagType, 0, move.id, user.id, side);
      if (!tag) {
        return true;
      }
      return tag.layers < tag.maxLayers;
    }
    return false;
  }
}

export class RemoveArenaTrapAttr extends MoveEffectAttr {

  private targetBothSides: boolean;

  constructor(targetBothSides: boolean = false) {
    super(true, { trigger: MoveEffectTrigger.PRE_APPLY });
    this.targetBothSides = targetBothSides;
  }

  apply(user: Pokemon, target: Pokemon, move: Move, args: any[]): boolean {

    if (!super.apply(user, target, move, args)) {
      return false;
    }

    if (this.targetBothSides) {
      globalScene.arena.removeTagOnSide(ArenaTagType.SPIKES, ArenaTagSide.PLAYER);
      globalScene.arena.removeTagOnSide(ArenaTagType.TOXIC_SPIKES, ArenaTagSide.PLAYER);
      globalScene.arena.removeTagOnSide(ArenaTagType.STEALTH_ROCK, ArenaTagSide.PLAYER);
      globalScene.arena.removeTagOnSide(ArenaTagType.STICKY_WEB, ArenaTagSide.PLAYER);

      globalScene.arena.removeTagOnSide(ArenaTagType.SPIKES, ArenaTagSide.ENEMY);
      globalScene.arena.removeTagOnSide(ArenaTagType.TOXIC_SPIKES, ArenaTagSide.ENEMY);
      globalScene.arena.removeTagOnSide(ArenaTagType.STEALTH_ROCK, ArenaTagSide.ENEMY);
      globalScene.arena.removeTagOnSide(ArenaTagType.STICKY_WEB, ArenaTagSide.ENEMY);
    } else {
      globalScene.arena.removeTagOnSide(ArenaTagType.SPIKES, target.isPlayer() ? ArenaTagSide.ENEMY : ArenaTagSide.PLAYER);
      globalScene.arena.removeTagOnSide(ArenaTagType.TOXIC_SPIKES, target.isPlayer() ? ArenaTagSide.ENEMY : ArenaTagSide.PLAYER);
      globalScene.arena.removeTagOnSide(ArenaTagType.STEALTH_ROCK, target.isPlayer() ? ArenaTagSide.ENEMY : ArenaTagSide.PLAYER);
      globalScene.arena.removeTagOnSide(ArenaTagType.STICKY_WEB, target.isPlayer() ? ArenaTagSide.ENEMY : ArenaTagSide.PLAYER);
    }

    return true;
  }
}

export class RemoveScreensAttr extends MoveEffectAttr {

  private targetBothSides: boolean;

  constructor(targetBothSides: boolean = false) {
    super(true, { trigger: MoveEffectTrigger.PRE_APPLY });
    this.targetBothSides = targetBothSides;
  }

  apply(user: Pokemon, target: Pokemon, move: Move, args: any[]): boolean {

    if (!super.apply(user, target, move, args)) {
      return false;
    }

    if (this.targetBothSides) {
      globalScene.arena.removeTagOnSide(ArenaTagType.REFLECT, ArenaTagSide.PLAYER);
      globalScene.arena.removeTagOnSide(ArenaTagType.LIGHT_SCREEN, ArenaTagSide.PLAYER);
      globalScene.arena.removeTagOnSide(ArenaTagType.AURORA_VEIL, ArenaTagSide.PLAYER);

      globalScene.arena.removeTagOnSide(ArenaTagType.REFLECT, ArenaTagSide.ENEMY);
      globalScene.arena.removeTagOnSide(ArenaTagType.LIGHT_SCREEN, ArenaTagSide.ENEMY);
      globalScene.arena.removeTagOnSide(ArenaTagType.AURORA_VEIL, ArenaTagSide.ENEMY);
    } else {
      globalScene.arena.removeTagOnSide(ArenaTagType.REFLECT, target.isPlayer() ? ArenaTagSide.PLAYER : ArenaTagSide.ENEMY);
      globalScene.arena.removeTagOnSide(ArenaTagType.LIGHT_SCREEN, target.isPlayer() ? ArenaTagSide.PLAYER : ArenaTagSide.ENEMY);
      globalScene.arena.removeTagOnSide(ArenaTagType.AURORA_VEIL, target.isPlayer() ? ArenaTagSide.PLAYER : ArenaTagSide.ENEMY);
    }

    return true;

  }
}

/*Swaps arena effects between the player and enemy side
  * @extends MoveEffectAttr
  * @see {@linkcode apply}
*/
export class SwapArenaTagsAttr extends MoveEffectAttr {
  public SwapTags: ArenaTagType[];


  constructor(SwapTags: ArenaTagType[]) {
    super(true);
    this.SwapTags = SwapTags;
  }

  apply(user:Pokemon, target:Pokemon, move:Move, args: any[]): boolean {
    if (!super.apply(user, target, move, args)) {
      return false;
    }

    const tagPlayerTemp = globalScene.arena.findTagsOnSide((t => this.SwapTags.includes(t.tagType)), ArenaTagSide.PLAYER);
    const tagEnemyTemp = globalScene.arena.findTagsOnSide((t => this.SwapTags.includes(t.tagType)), ArenaTagSide.ENEMY);


    if (tagPlayerTemp) {
      for (const swapTagsType of tagPlayerTemp) {
        globalScene.arena.removeTagOnSide(swapTagsType.tagType, ArenaTagSide.PLAYER, true);
        globalScene.arena.addTag(swapTagsType.tagType, swapTagsType.turnCount, swapTagsType.sourceMove, swapTagsType.sourceId!, ArenaTagSide.ENEMY, true); // TODO: is the bang correct?
      }
    }
    if (tagEnemyTemp) {
      for (const swapTagsType of tagEnemyTemp) {
        globalScene.arena.removeTagOnSide(swapTagsType.tagType, ArenaTagSide.ENEMY, true);
        globalScene.arena.addTag(swapTagsType.tagType, swapTagsType.turnCount, swapTagsType.sourceMove, swapTagsType.sourceId!, ArenaTagSide.PLAYER, true); // TODO: is the bang correct?
      }
    }


    globalScene.phaseManager.queueMessage(i18next.t("moveTriggers:swapArenaTags", { pokemonName: getPokemonNameWithAffix(user) }));
    return true;
  }
}

/**
 * Attribute that adds a secondary effect to the field when two unique Pledge moves
 * are combined. The effect added varies based on the two Pledge moves combined.
 */
export class AddPledgeEffectAttr extends AddArenaTagAttr {
  private readonly requiredPledge: MoveId;

  constructor(tagType: ArenaTagType, requiredPledge: MoveId, selfSideTarget: boolean = false) {
    super(tagType, 4, false, selfSideTarget);

    this.requiredPledge = requiredPledge;
  }

  override apply(user: Pokemon, target: Pokemon, move: Move, args: any[]): boolean {
    // TODO: add support for `HIT` effect triggering in AddArenaTagAttr to remove the need for this check
    if (user.getLastXMoves(1)[0]?.result !== MoveResult.SUCCESS) {
      return false;
    }

    if (user.turnData.combiningPledge === this.requiredPledge) {
      return super.apply(user, target, move, args);
    }
    return false;
  }
}

/**
 * Attribute used for Revival Blessing.
 * @extends MoveEffectAttr
 * @see {@linkcode apply}
 */
export class RevivalBlessingAttr extends MoveEffectAttr {
  constructor() {
    super(true);
  }

  /**
   *
   * @param user {@linkcode Pokemon} using this move
   * @param target {@linkcode Pokemon} target of this move
   * @param move {@linkcode Move} being used
   * @param args N/A
   * @returns `true` if function succeeds.
   */
  override apply(user: Pokemon, target: Pokemon, move: Move, args: any[]): boolean {
    // If user is player, checks if the user has fainted pokemon
    if (user.isPlayer()) {
      globalScene.phaseManager.unshiftNew("RevivalBlessingPhase", user);
      return true;
    } else if (user.isEnemy() && user.hasTrainer() && globalScene.getEnemyParty().findIndex((p) => p.isFainted() && !p.isBoss()) > -1) {
      // If used by an enemy trainer with at least one fainted non-boss Pokemon, this
      // revives one of said Pokemon selected at random.
      const faintedPokemon = globalScene.getEnemyParty().filter((p) => p.isFainted() && !p.isBoss());
      const pokemon = faintedPokemon[user.randBattleSeedInt(faintedPokemon.length)];
      const slotIndex = globalScene.getEnemyParty().findIndex((p) => pokemon.id === p.id);
      pokemon.resetStatus(true, false, false, true);
      pokemon.heal(Math.min(toDmgValue(0.5 * pokemon.getMaxHp()), pokemon.getMaxHp()));
      globalScene.phaseManager.queueMessage(i18next.t("moveTriggers:revivalBlessing", { pokemonName: getPokemonNameWithAffix(pokemon) }), 0, true);
      const allyPokemon = user.getAlly();
      if (globalScene.currentBattle.double && globalScene.getEnemyParty().length > 1 && !isNullOrUndefined(allyPokemon)) {
        // Handle cases where revived pokemon needs to get switched in on same turn
        if (allyPokemon.isFainted() || allyPokemon === pokemon) {
          // Enemy switch phase should be removed and replaced with the revived pkmn switching in
          globalScene.phaseManager.tryRemovePhase((phase: SwitchSummonPhase) => phase.is("SwitchSummonPhase") && phase.getPokemon() === pokemon);
          // If the pokemon being revived was alive earlier in the turn, cancel its move
          // (revived pokemon can't move in the turn they're brought back)
          // TODO: might make sense to move this to `FaintPhase` after checking for Rev Seed (rather than handling it in the move)
          globalScene.phaseManager.findPhase((phase: MovePhase) => phase.pokemon === pokemon)?.cancel();
          if (user.fieldPosition === FieldPosition.CENTER) {
            user.setFieldPosition(FieldPosition.LEFT);
          }
          globalScene.phaseManager.unshiftNew("SwitchSummonPhase", SwitchType.SWITCH, allyPokemon.getFieldIndex(), slotIndex, false, false);
        }
      }
      return true;
    }
    return false;
  }

  getCondition(): MoveConditionFunc {
    return (user, target, move) =>
      user.hasTrainer() &&
      (user.isPlayer() ? globalScene.getPlayerParty() : globalScene.getEnemyParty()).some((p: Pokemon) => p.isFainted() && !p.isBoss());
  }

  override getUserBenefitScore(user: Pokemon, _target: Pokemon, _move: Move): number {
    if (user.hasTrainer() && globalScene.getEnemyParty().some((p) => p.isFainted() && !p.isBoss())) {
      return 20;
    }

    return -20;
  }
}


export class ForceSwitchOutAttr extends MoveEffectAttr {
  constructor(
    private selfSwitch: boolean = false,
    private switchType: SwitchType = SwitchType.SWITCH
  ) {
    super(false, { lastHitOnly: true });
  }

  isBatonPass() {
    return this.switchType === SwitchType.BATON_PASS;
  }

  apply(user: Pokemon, target: Pokemon, move: Move, args: any[]): boolean {
    // Check if the move category is not STATUS or if the switch out condition is not met
    if (!this.getSwitchOutCondition()(user, target, move)) {
      return false;
    }

    /** The {@linkcode Pokemon} to be switched out with this effect */
    const switchOutTarget = this.selfSwitch ? user : target;

    // If the switch-out target is a Dondozo with a Tatsugiri in its mouth
    // (e.g. when it uses Flip Turn), make it spit out the Tatsugiri before switching out.
    switchOutTarget.lapseTag(BattlerTagType.COMMANDED);

    if (switchOutTarget.isPlayer()) {
      /**
      * Check if Wimp Out/Emergency Exit activates due to being hit by U-turn or Volt Switch
      * If it did, the user of U-turn or Volt Switch will not be switched out.
      */
      if (target.getAbility().hasAttr("PostDamageForceSwitchAbAttr")
        && [ MoveId.U_TURN, MoveId.VOLT_SWITCH, MoveId.FLIP_TURN ].includes(move.id)
      ) {
        if (this.hpDroppedBelowHalf(target)) {
          return false;
        }
      }

      // Find indices of off-field Pokemon that are eligible to be switched into
      const eligibleNewIndices: number[] = [];
      globalScene.getPlayerParty().forEach((pokemon, index) => {
        if (pokemon.isAllowedInBattle() && !pokemon.isOnField()) {
          eligibleNewIndices.push(index);
        }
      });

      if (eligibleNewIndices.length < 1) {
        return false;
      }

      if (switchOutTarget.hp > 0) {
        if (this.switchType === SwitchType.FORCE_SWITCH) {
          switchOutTarget.leaveField(true);
          const slotIndex = eligibleNewIndices[user.randBattleSeedInt(eligibleNewIndices.length)];
          globalScene.phaseManager.prependNewToPhase(
            "MoveEndPhase",
            "SwitchSummonPhase",
            this.switchType,
            switchOutTarget.getFieldIndex(),
            slotIndex,
            false,
            true
          );
        } else {
          switchOutTarget.leaveField(this.switchType === SwitchType.SWITCH);
          globalScene.phaseManager.prependNewToPhase("MoveEndPhase",
            "SwitchPhase",
              this.switchType,
              switchOutTarget.getFieldIndex(),
              true,
              true
          );
          return true;
        }
      }
      return false;
    } else if (globalScene.currentBattle.battleType !== BattleType.WILD) { // Switch out logic for enemy trainers
      // Find indices of off-field Pokemon that are eligible to be switched into
      const isPartnerTrainer = globalScene.currentBattle.trainer?.isPartner();
      const eligibleNewIndices: number[] = [];
      globalScene.getEnemyParty().forEach((pokemon, index) => {
        if (pokemon.isAllowedInBattle() && !pokemon.isOnField() && (!isPartnerTrainer || pokemon.trainerSlot === (switchOutTarget as EnemyPokemon).trainerSlot)) {
          eligibleNewIndices.push(index);
        }
      });

      if (eligibleNewIndices.length < 1) {
        return false;
      }

      if (switchOutTarget.hp > 0) {
        if (this.switchType === SwitchType.FORCE_SWITCH) {
          switchOutTarget.leaveField(true);
          const slotIndex = eligibleNewIndices[user.randBattleSeedInt(eligibleNewIndices.length)];
          globalScene.phaseManager.prependNewToPhase("MoveEndPhase",
            "SwitchSummonPhase",
              this.switchType,
              switchOutTarget.getFieldIndex(),
              slotIndex,
              false,
              false
          );
        } else {
          switchOutTarget.leaveField(this.switchType === SwitchType.SWITCH);
          globalScene.phaseManager.prependNewToPhase("MoveEndPhase",
            "SwitchSummonPhase",
            this.switchType,
            switchOutTarget.getFieldIndex(),
            (globalScene.currentBattle.trainer ? globalScene.currentBattle.trainer.getNextSummonIndex((switchOutTarget as EnemyPokemon).trainerSlot) : 0),
            false,
            false
          );
        }
      }
    } else { // Switch out logic for wild pokemon
      /**
      * Check if Wimp Out/Emergency Exit activates due to being hit by U-turn or Volt Switch
      * If it did, the user of U-turn or Volt Switch will not be switched out.
      */
      if (target.getAbility().hasAttr("PostDamageForceSwitchAbAttr")
        && [ MoveId.U_TURN, MoveId.VOLT_SWITCH, MoveId.FLIP_TURN ].includes(move.id)
      ) {
        if (this.hpDroppedBelowHalf(target)) {
          return false;
        }
      }

      const allyPokemon = switchOutTarget.getAlly();

      if (switchOutTarget.hp > 0) {
        switchOutTarget.leaveField(false);
        globalScene.phaseManager.queueMessage(i18next.t("moveTriggers:fled", { pokemonName: getPokemonNameWithAffix(switchOutTarget) }), null, true, 500);

        // in double battles redirect potential moves off fled pokemon
        if (globalScene.currentBattle.double && !isNullOrUndefined(allyPokemon)) {
          globalScene.redirectPokemonMoves(switchOutTarget, allyPokemon);
        }
      }

      if (!allyPokemon?.isActive(true) && switchOutTarget.hp) {
          globalScene.phaseManager.pushNew("BattleEndPhase", false);

          if (globalScene.gameMode.hasRandomBiomes || globalScene.isNewBiome()) {
            globalScene.phaseManager.pushNew("SelectBiomePhase");
          }

          globalScene.phaseManager.pushNew("NewBattlePhase");
      }
    }

	  return true;
  }

  getCondition(): MoveConditionFunc {
    return (user, target, move) => (move.category !== MoveCategory.STATUS || this.getSwitchOutCondition()(user, target, move));
  }

  getFailedText(_user: Pokemon, target: Pokemon, _move: Move): string | undefined {
    const cancelled = new BooleanHolder(false);
    applyAbAttrs("ForceSwitchOutImmunityAbAttr", {pokemon: target, cancelled});
    if (cancelled.value) {
      return i18next.t("moveTriggers:cannotBeSwitchedOut", { pokemonName: getPokemonNameWithAffix(target) });
    }
  }


  getSwitchOutCondition(): MoveConditionFunc {
    return (user, target, move) => {
      const switchOutTarget = (this.selfSwitch ? user : target);
      const player = switchOutTarget.isPlayer();
      const forceSwitchAttr = move.getAttrs("ForceSwitchOutAttr").find(attr => attr.switchType === SwitchType.FORCE_SWITCH);

      if (!this.selfSwitch) {
        if (move.hitsSubstitute(user, target)) {
          return false;
        }

        // Check if the move is Roar or Whirlwind and if there is a trainer with only Pokémon left.
        if (forceSwitchAttr && globalScene.currentBattle.trainer) {
        const enemyParty = globalScene.getEnemyParty();
        // Filter out any Pokémon that are not allowed in battle (e.g. fainted ones)
        const remainingPokemon = enemyParty.filter(p => p.hp > 0 && p.isAllowedInBattle());
          if (remainingPokemon.length <= 1) {
            return false;
          }
        }

        // Dondozo with an allied Tatsugiri in its mouth cannot be forced out
        const commandedTag = switchOutTarget.getTag(BattlerTagType.COMMANDED);
        if (commandedTag?.getSourcePokemon()?.isActive(true)) {
          return false;
        }

        if (!player && globalScene.currentBattle.isBattleMysteryEncounter() && !globalScene.currentBattle.mysteryEncounter?.fleeAllowed) {
          // Don't allow wild opponents to be force switched during MEs with flee disabled
          return false;
        }

        const blockedByAbility = new BooleanHolder(false);
        applyAbAttrs("ForceSwitchOutImmunityAbAttr", {pokemon: target, cancelled: blockedByAbility});
        if (blockedByAbility.value) {
          return false;
        }
      }


      if (!player && globalScene.currentBattle.battleType === BattleType.WILD) {
        // wild pokemon cannot switch out with baton pass.
        return !this.isBatonPass()
                && globalScene.currentBattle.waveIndex % 10 !== 0
                // Don't allow wild mons to flee with U-turn et al.
                && !(this.selfSwitch && MoveCategory.STATUS !== move.category);
      }

      const party = player ? globalScene.getPlayerParty() : globalScene.getEnemyParty();
      return party.filter(p => p.isAllowedInBattle() && !p.isOnField()
          && (player || (p as EnemyPokemon).trainerSlot === (switchOutTarget as EnemyPokemon).trainerSlot)).length > 0;
    };
  }

  getUserBenefitScore(user: Pokemon, target: Pokemon, move: Move): number {
    if (!globalScene.getEnemyParty().find(p => p.isActive() && !p.isOnField())) {
      return -20;
    }
    let ret = this.selfSwitch ? Math.floor((1 - user.getHpRatio()) * 20) : super.getUserBenefitScore(user, target, move);
    if (this.selfSwitch && this.isBatonPass()) {
      const statStageTotal = user.getStatStages().reduce((s: number, total: number) => total += s, 0);
      ret = ret / 2 + (Phaser.Tweens.Builders.GetEaseFunction("Sine.easeOut")(Math.min(Math.abs(statStageTotal), 10) / 10) * (statStageTotal >= 0 ? 10 : -10));
    }
    return ret;
  }

  /**
  * Helper function to check if the Pokémon's health is below half after taking damage.
  * Used for an edge case interaction with Wimp Out/Emergency Exit.
  * If the Ability activates due to being hit by U-turn or Volt Switch, the user of that move will not be switched out.
  */
  hpDroppedBelowHalf(target: Pokemon): boolean {
    const pokemonHealth = target.hp;
    const maxPokemonHealth = target.getMaxHp();
    const damageTaken = target.turnData.damageTaken;
    const initialHealth = pokemonHealth + damageTaken;

    // Check if the Pokémon's health has dropped below half after the damage
    return initialHealth >= maxPokemonHealth / 2 && pokemonHealth < maxPokemonHealth / 2;
  }
}

export class ChillyReceptionAttr extends ForceSwitchOutAttr {
  apply(user: Pokemon, target: Pokemon, move: Move, args: any[]): boolean {
    globalScene.arena.trySetWeather(WeatherType.SNOW, user);
    return super.apply(user, target, move, args);
  }

  getCondition(): MoveConditionFunc {
    // chilly reception move will go through if the weather is change-able to snow, or the user can switch out, else move will fail
    return (user, target, move) => globalScene.arena.weather?.weatherType !== WeatherType.SNOW || super.getSwitchOutCondition()(user, target, move);
  }
}
export class RemoveTypeAttr extends MoveEffectAttr {

  private removedType: PokemonType;
  private messageCallback: ((user: Pokemon) => void) | undefined;

  constructor(removedType: PokemonType, messageCallback?: (user: Pokemon) => void) {
    super(true, { trigger: MoveEffectTrigger.POST_TARGET });
    this.removedType = removedType;
    this.messageCallback = messageCallback;

  }

  apply(user: Pokemon, target: Pokemon, move: Move, args: any[]): boolean {
    if (!super.apply(user, target, move, args)) {
      return false;
    }

    if (user.isTerastallized && user.getTeraType() === this.removedType) { // active tera types cannot be removed
      return false;
    }

    const userTypes = user.getTypes(true);
    const modifiedTypes = userTypes.filter(type => type !== this.removedType);
    if (modifiedTypes.length === 0) {
      modifiedTypes.push(PokemonType.UNKNOWN);
    }
    user.summonData.types = modifiedTypes;
    user.updateInfo();


    if (this.messageCallback) {
      this.messageCallback(user);
    }

    return true;
  }
}

export class CopyTypeAttr extends MoveEffectAttr {
  constructor() {
    super(false);
  }

  apply(user: Pokemon, target: Pokemon, move: Move, args: any[]): boolean {
    if (!super.apply(user, target, move, args)) {
      return false;
    }

    const targetTypes = target.getTypes(true);
    if (targetTypes.includes(PokemonType.UNKNOWN) && targetTypes.indexOf(PokemonType.UNKNOWN) > -1) {
      targetTypes[targetTypes.indexOf(PokemonType.UNKNOWN)] = PokemonType.NORMAL;
    }
    user.summonData.types = targetTypes;
    user.updateInfo();

    globalScene.phaseManager.queueMessage(i18next.t("moveTriggers:copyType", { pokemonName: getPokemonNameWithAffix(user), targetPokemonName: getPokemonNameWithAffix(target) }));

    return true;
  }

  getCondition(): MoveConditionFunc {
    return (user, target, move) => target.getTypes()[0] !== PokemonType.UNKNOWN || target.summonData.addedType !== null;
  }
}

export class CopyBiomeTypeAttr extends MoveEffectAttr {
  constructor() {
    super(true);
  }

  apply(user: Pokemon, target: Pokemon, move: Move, args: any[]): boolean {
    if (!super.apply(user, target, move, args)) {
      return false;
    }

    const terrainType = globalScene.arena.getTerrainType();
    let typeChange: PokemonType;
    if (terrainType !== TerrainType.NONE) {
      typeChange = this.getTypeForTerrain(globalScene.arena.getTerrainType());
    } else {
      typeChange = this.getTypeForBiome(globalScene.arena.biomeType);
    }

    user.summonData.types = [ typeChange ];
    user.updateInfo();

    globalScene.phaseManager.queueMessage(i18next.t("moveTriggers:transformedIntoType", { pokemonName: getPokemonNameWithAffix(user), typeName: i18next.t(`pokemonInfo:Type.${PokemonType[typeChange]}`) }));

    return true;
  }

  /**
   * Retrieves a type from the current terrain
   * @param terrainType {@linkcode TerrainType}
   * @returns {@linkcode Type}
   */
  private getTypeForTerrain(terrainType: TerrainType): PokemonType {
    switch (terrainType) {
      case TerrainType.ELECTRIC:
        return PokemonType.ELECTRIC;
      case TerrainType.MISTY:
        return PokemonType.FAIRY;
      case TerrainType.GRASSY:
        return PokemonType.GRASS;
      case TerrainType.PSYCHIC:
        return PokemonType.PSYCHIC;
      case TerrainType.NONE:
      default:
        return PokemonType.UNKNOWN;
    }
  }

  /**
   * Retrieves a type from the current biome
   * @param biomeType {@linkcode BiomeId}
   * @returns {@linkcode Type}
   */
  private getTypeForBiome(biomeType: BiomeId): PokemonType {
    switch (biomeType) {
      case BiomeId.TOWN:
      case BiomeId.PLAINS:
      case BiomeId.METROPOLIS:
        return PokemonType.NORMAL;
      case BiomeId.GRASS:
      case BiomeId.TALL_GRASS:
        return PokemonType.GRASS;
      case BiomeId.FOREST:
      case BiomeId.JUNGLE:
        return PokemonType.BUG;
      case BiomeId.SLUM:
      case BiomeId.SWAMP:
        return PokemonType.POISON;
      case BiomeId.SEA:
      case BiomeId.BEACH:
      case BiomeId.LAKE:
      case BiomeId.SEABED:
        return PokemonType.WATER;
      case BiomeId.MOUNTAIN:
        return PokemonType.FLYING;
      case BiomeId.BADLANDS:
        return PokemonType.GROUND;
      case BiomeId.CAVE:
      case BiomeId.DESERT:
        return PokemonType.ROCK;
      case BiomeId.ICE_CAVE:
      case BiomeId.SNOWY_FOREST:
        return PokemonType.ICE;
      case BiomeId.MEADOW:
      case BiomeId.FAIRY_CAVE:
      case BiomeId.ISLAND:
        return PokemonType.FAIRY;
      case BiomeId.POWER_PLANT:
        return PokemonType.ELECTRIC;
      case BiomeId.VOLCANO:
        return PokemonType.FIRE;
      case BiomeId.GRAVEYARD:
      case BiomeId.TEMPLE:
        return PokemonType.GHOST;
      case BiomeId.DOJO:
      case BiomeId.CONSTRUCTION_SITE:
        return PokemonType.FIGHTING;
      case BiomeId.FACTORY:
      case BiomeId.LABORATORY:
        return PokemonType.STEEL;
      case BiomeId.RUINS:
      case BiomeId.SPACE:
        return PokemonType.PSYCHIC;
      case BiomeId.WASTELAND:
      case BiomeId.END:
        return PokemonType.DRAGON;
      case BiomeId.ABYSS:
        return PokemonType.DARK;
      default:
        return PokemonType.UNKNOWN;
    }
  }
}

export class ChangeTypeAttr extends MoveEffectAttr {
  private type: PokemonType;

  constructor(type: PokemonType) {
    super(false);

    this.type = type;
  }

  apply(user: Pokemon, target: Pokemon, move: Move, args: any[]): boolean {
    target.summonData.types = [ this.type ];
    target.updateInfo();

    globalScene.phaseManager.queueMessage(i18next.t("moveTriggers:transformedIntoType", { pokemonName: getPokemonNameWithAffix(target), typeName: i18next.t(`pokemonInfo:Type.${PokemonType[this.type]}`) }));

    return true;
  }

  getCondition(): MoveConditionFunc {
    return (user, target, move) => !target.isTerastallized && !target.hasAbility(AbilityId.MULTITYPE) && !target.hasAbility(AbilityId.RKS_SYSTEM) && !(target.getTypes().length === 1 && target.getTypes()[0] === this.type);
  }
}

export class AddTypeAttr extends MoveEffectAttr {
  private type: PokemonType;

  constructor(type: PokemonType) {
    super(false);

    this.type = type;
  }

  apply(user: Pokemon, target: Pokemon, move: Move, args: any[]): boolean {
    target.summonData.addedType = this.type;
    target.updateInfo();

    globalScene.phaseManager.queueMessage(i18next.t("moveTriggers:addType", { typeName: i18next.t(`pokemonInfo:Type.${PokemonType[this.type]}`), pokemonName: getPokemonNameWithAffix(target) }));

    return true;
  }

  getCondition(): MoveConditionFunc {
    return (user, target, move) => !target.isTerastallized && !target.getTypes().includes(this.type);
  }
}

export class FirstMoveTypeAttr extends MoveEffectAttr {
  constructor() {
    super(true);
  }

  apply(user: Pokemon, target: Pokemon, move: Move, args: any[]): boolean {
    if (!super.apply(user, target, move, args)) {
      return false;
    }

    const firstMoveType = target.getMoveset()[0].getMove().type;
    user.summonData.types = [ firstMoveType ];
    globalScene.phaseManager.queueMessage(i18next.t("battle:transformedIntoType", { pokemonName: getPokemonNameWithAffix(user), type: i18next.t(`pokemonInfo:Type.${PokemonType[firstMoveType]}`) }));

    return true;
  }
}

/**
 * Attribute used to call a move.
 * Used by other move attributes: {@linkcode RandomMoveAttr}, {@linkcode RandomMovesetMoveAttr}, {@linkcode CopyMoveAttr}
 * @see {@linkcode apply} for move call
 * @extends OverrideMoveEffectAttr
 */
class CallMoveAttr extends OverrideMoveEffectAttr {
  protected invalidMoves: ReadonlySet<MoveId>;
  protected hasTarget: boolean;

  apply(user: Pokemon, target: Pokemon, move: Move, args: any[]): boolean {
    // Get eligible targets for move, failing if we can't target anything
    const replaceMoveTarget = move.moveTarget === MoveTarget.NEAR_OTHER ? MoveTarget.NEAR_ENEMY : undefined;
    const moveTargets = getMoveTargets(user, move.id, replaceMoveTarget);
    if (moveTargets.targets.length === 0) {
      globalScene.phaseManager.queueMessage(i18next.t("battle:attackFailed"));
      return false;
    }

    // Spread moves and ones with only 1 valid target will use their normal targeting.
    // If not, target the Mirror Move recipient or else a random enemy in our target list
    const targets = moveTargets.multiple || moveTargets.targets.length === 1
      ? moveTargets.targets
      : [this.hasTarget
        ? target.getBattlerIndex()
        : moveTargets.targets[user.randBattleSeedInt(moveTargets.targets.length)]];

    globalScene.phaseManager.unshiftNew("LoadMoveAnimPhase", move.id);
    globalScene.phaseManager.unshiftNew("MovePhase", user, targets, new PokemonMove(move.id), MoveUseMode.FOLLOW_UP);
    return true;
  }
}

/**
 * Attribute used to call a random move.
 * Used for {@linkcode MoveId.METRONOME}
 * @see {@linkcode apply} for move selection and move call
 * @extends CallMoveAttr to call a selected move
 */
export class RandomMoveAttr extends CallMoveAttr {
  constructor(invalidMoves: ReadonlySet<MoveId>) {
    super();
    this.invalidMoves = invalidMoves;
  }

  /**
   * This function exists solely to allow tests to override the randomly selected move by mocking this function.
   */
  public getMoveOverride(): MoveId | null {
    return null;
  }

  /**
   * User calls a random moveId.
   *
   * Invalid moves are indicated by what is passed in to invalidMoves: {@linkcode invalidMetronomeMoves}
   * @param user Pokemon that used the move and will call a random move
   * @param target Pokemon that will be targeted by the random move (if single target)
   * @param move Move being used
   * @param args Unused
   */
  override apply(user: Pokemon, target: Pokemon, move: Move, args: any[]): boolean {
    const moveIds = getEnumValues(MoveId).map(m => !this.invalidMoves.has(m) && !allMoves[m].name.endsWith(" (N)") ? m : MoveId.NONE);
    let moveId: MoveId = MoveId.NONE;
    do {
      moveId = this.getMoveOverride() ?? moveIds[user.randBattleSeedInt(moveIds.length)];
    }
    while (moveId === MoveId.NONE);
    return super.apply(user, target, allMoves[moveId], args);
  }
}

/**
 * Attribute used to call a random move in the user or party's moveset.
 * Used for {@linkcode MoveId.ASSIST} and {@linkcode MoveId.SLEEP_TALK}
 *
 * Fails if the user has no callable moves.
 *
 * Invalid moves are indicated by what is passed in to invalidMoves: {@linkcode invalidAssistMoves} or {@linkcode invalidSleepTalkMoves}
 * @extends RandomMoveAttr to use the callMove function on a moveId
 * @see {@linkcode getCondition} for move selection
 */
export class RandomMovesetMoveAttr extends CallMoveAttr {
  private includeParty: boolean;
  private moveId: number;
  constructor(invalidMoves: ReadonlySet<MoveId>, includeParty: boolean = false) {
    super();
    this.includeParty = includeParty;
    this.invalidMoves = invalidMoves;
  }

  /**
   * User calls a random moveId selected in {@linkcode getCondition}
   * @param user Pokemon that used the move and will call a random move
   * @param target Pokemon that will be targeted by the random move (if single target)
   * @param move Move being used
   * @param args Unused
   */
  apply(user: Pokemon, target: Pokemon, move: Move, args: any[]): boolean {
    return super.apply(user, target, allMoves[this.moveId], args);
  }

  getCondition(): MoveConditionFunc {
    return (user, target, move) => {
      // includeParty will be true for Assist, false for Sleep Talk
      let allies: Pokemon[];
      if (this.includeParty) {
        allies = (user.isPlayer() ? globalScene.getPlayerParty() : globalScene.getEnemyParty()).filter(p => p !== user);
      } else {
        allies = [ user ];
      }
      const partyMoveset = allies.flatMap(p => p.moveset);
      const moves = partyMoveset.filter(m => !this.invalidMoves.has(m.moveId) && !m.getMove().name.endsWith(" (N)"));
      if (moves.length === 0) {
        return false;
      }

      this.moveId = moves[user.randBattleSeedInt(moves.length)].moveId;
      return true;
    };
  }
}

// TODO: extend CallMoveAttr
export class NaturePowerAttr extends OverrideMoveEffectAttr {
  apply(user: Pokemon, target: Pokemon, move: Move, args: any[]): boolean {
    let moveId = MoveId.NONE;
    switch (globalScene.arena.getTerrainType()) {
    // this allows terrains to 'override' the biome move
      case TerrainType.NONE:
        switch (globalScene.arena.biomeType) {
          case BiomeId.TOWN:
            moveId = MoveId.ROUND;
            break;
          case BiomeId.METROPOLIS:
            moveId = MoveId.TRI_ATTACK;
            break;
          case BiomeId.SLUM:
            moveId = MoveId.SLUDGE_BOMB;
            break;
          case BiomeId.PLAINS:
            moveId = MoveId.SILVER_WIND;
            break;
          case BiomeId.GRASS:
            moveId = MoveId.GRASS_KNOT;
            break;
          case BiomeId.TALL_GRASS:
            moveId = MoveId.POLLEN_PUFF;
            break;
          case BiomeId.MEADOW:
            moveId = MoveId.GIGA_DRAIN;
            break;
          case BiomeId.FOREST:
            moveId = MoveId.BUG_BUZZ;
            break;
          case BiomeId.JUNGLE:
            moveId = MoveId.LEAF_STORM;
            break;
          case BiomeId.SEA:
            moveId = MoveId.HYDRO_PUMP;
            break;
          case BiomeId.SWAMP:
            moveId = MoveId.MUD_BOMB;
            break;
          case BiomeId.BEACH:
            moveId = MoveId.SCALD;
            break;
          case BiomeId.LAKE:
            moveId = MoveId.BUBBLE_BEAM;
            break;
          case BiomeId.SEABED:
            moveId = MoveId.BRINE;
            break;
          case BiomeId.ISLAND:
            moveId = MoveId.LEAF_TORNADO;
            break;
          case BiomeId.MOUNTAIN:
            moveId = MoveId.AIR_SLASH;
            break;
          case BiomeId.BADLANDS:
            moveId = MoveId.EARTH_POWER;
            break;
          case BiomeId.DESERT:
            moveId = MoveId.SCORCHING_SANDS;
            break;
          case BiomeId.WASTELAND:
            moveId = MoveId.DRAGON_PULSE;
            break;
          case BiomeId.CONSTRUCTION_SITE:
            moveId = MoveId.STEEL_BEAM;
            break;
          case BiomeId.CAVE:
            moveId = MoveId.POWER_GEM;
            break;
          case BiomeId.ICE_CAVE:
            moveId = MoveId.ICE_BEAM;
            break;
          case BiomeId.SNOWY_FOREST:
            moveId = MoveId.FROST_BREATH;
            break;
          case BiomeId.VOLCANO:
            moveId = MoveId.LAVA_PLUME;
            break;
          case BiomeId.GRAVEYARD:
            moveId = MoveId.SHADOW_BALL;
            break;
          case BiomeId.RUINS:
            moveId = MoveId.ANCIENT_POWER;
            break;
          case BiomeId.TEMPLE:
            moveId = MoveId.EXTRASENSORY;
            break;
          case BiomeId.DOJO:
            moveId = MoveId.FOCUS_BLAST;
            break;
          case BiomeId.FAIRY_CAVE:
            moveId = MoveId.ALLURING_VOICE;
            break;
          case BiomeId.ABYSS:
            moveId = MoveId.OMINOUS_WIND;
            break;
          case BiomeId.SPACE:
            moveId = MoveId.DRACO_METEOR;
            break;
          case BiomeId.FACTORY:
            moveId = MoveId.FLASH_CANNON;
            break;
          case BiomeId.LABORATORY:
            moveId = MoveId.ZAP_CANNON;
            break;
          case BiomeId.POWER_PLANT:
            moveId = MoveId.CHARGE_BEAM;
            break;
          case BiomeId.END:
            moveId = MoveId.ETERNABEAM;
            break;
        }
        break;
      case TerrainType.MISTY:
        moveId = MoveId.MOONBLAST;
        break;
      case TerrainType.ELECTRIC:
        moveId = MoveId.THUNDERBOLT;
        break;
      case TerrainType.GRASSY:
        moveId = MoveId.ENERGY_BALL;
        break;
      case TerrainType.PSYCHIC:
        moveId = MoveId.PSYCHIC;
        break;
      default:
        // Just in case there's no match
        moveId = MoveId.TRI_ATTACK;
        break;
    }

    // Load the move's animation if we didn't already and unshift a new usage phase
    globalScene.phaseManager.unshiftNew("LoadMoveAnimPhase", moveId);
    globalScene.phaseManager.unshiftNew("MovePhase", user, [ target.getBattlerIndex() ], new PokemonMove(moveId), MoveUseMode.FOLLOW_UP);
    return true;
  }
}

/**
 * Attribute used to copy a previously-used move.
 * Used for {@linkcode MoveId.COPYCAT} and {@linkcode MoveId.MIRROR_MOVE}
 * @see {@linkcode apply} for move selection and move call
 * @extends CallMoveAttr to call a selected move
 */
export class CopyMoveAttr extends CallMoveAttr {
  private mirrorMove: boolean;
  constructor(mirrorMove: boolean, invalidMoves: ReadonlySet<MoveId> = new Set()) {
    super();
    this.mirrorMove = mirrorMove;
    this.invalidMoves = invalidMoves;
  }

  apply(user: Pokemon, target: Pokemon, _move: Move, args: any[]): boolean {
    this.hasTarget = this.mirrorMove;
    // bang is correct as condition func returns `false` and fails move if no last move exists
    const lastMove = this.mirrorMove ? target.getLastNonVirtualMove(false, false)!.move : globalScene.currentBattle.lastMove;
    return super.apply(user, target, allMoves[lastMove], args);
  }

  getCondition(): MoveConditionFunc {
    return (_user, target, _move) => {
      const lastMove = this.mirrorMove ? target.getLastNonVirtualMove(false, false)?.move : globalScene.currentBattle.lastMove;
      return !isNullOrUndefined(lastMove) && !this.invalidMoves.has(lastMove);
    };
  }
}

/**
 * Attribute used for moves that cause the target to repeat their last used move.
 *
 * Used for [Instruct](https://bulbapedia.bulbagarden.net/wiki/Instruct_(move)).
*/
export class RepeatMoveAttr extends MoveEffectAttr {
  private movesetMove: PokemonMove;
  constructor() {
    super(false, { trigger: MoveEffectTrigger.POST_APPLY }); // needed to ensure correct protect interaction
  }

  /**
   * Forces the target to re-use their last used move again.
   * @param user - The {@linkcode Pokemon} using the attack
   * @param target - The {@linkcode Pokemon} being targeted by the attack
   * @returns `true` if the move succeeds
   */
  apply(user: Pokemon, target: Pokemon): boolean {
    // get the last move used (excluding status based failures) as well as the corresponding moveset slot
    // bangs are justified as Instruct fails if no prior move or moveset move exists
    // TODO: How does instruct work when copying a move called via Copycat that the user itself knows?
    const lastMove = target.getLastNonVirtualMove()!;
    const movesetMove = target.getMoveset().find(m => m.moveId === lastMove?.move)!

    // If the last move used can hit more than one target or has variable targets,
    // re-compute the targets for the attack (mainly for alternating double/single battles)
    // Rampaging moves (e.g. Outrage) are not included due to being incompatible with Instruct,
    // nor is Dragon Darts (due to its smart targeting bypassing normal target selection)
    let moveTargets = this.movesetMove.getMove().isMultiTarget() ? getMoveTargets(target, this.movesetMove.moveId).targets : lastMove.targets;

    // In the event the instructed move's only target is a fainted opponent, redirect it to an alive ally if possible.
    // Normally, all yet-unexecuted move phases would swap targets after any foe faints or flees (see `redirectPokemonMoves` in `battle-scene.ts`),
    // but since Instruct adds a new move phase _after_ all that occurs, we need to handle this interaction manually.
    const firstTarget = globalScene.getField()[moveTargets[0]];
    if (
      globalScene.currentBattle.double
      && moveTargets.length === 1
      && firstTarget.isFainted()
      && firstTarget !== target.getAlly()
    ) {
      const ally = firstTarget.getAlly();
      if (!isNullOrUndefined(ally) && ally.isActive()) {
        moveTargets = [ ally.getBattlerIndex() ];
      }
    }

    globalScene.phaseManager.queueMessage(i18next.t("moveTriggers:instructingMove", {
      userPokemonName: getPokemonNameWithAffix(user),
      targetPokemonName: getPokemonNameWithAffix(target)
    }));
    target.turnData.extraTurns++;
    globalScene.phaseManager.appendNewToPhase("MoveEndPhase", "MovePhase", target, moveTargets, movesetMove, MoveUseMode.NORMAL);
    return true;
  }

  getCondition(): MoveConditionFunc {
    return (_user, target, _move) => {
      // TODO: Check instruct behavior with struggle - ignore, fail or success
      const lastMove = target.getLastNonVirtualMove();
      const movesetMove = target.getMoveset().find(m => m.moveId === lastMove?.move);
      const uninstructableMoves = [
        // Locking/Continually Executed moves
        MoveId.OUTRAGE,
        MoveId.RAGING_FURY,
        MoveId.ROLLOUT,
        MoveId.PETAL_DANCE,
        MoveId.THRASH,
        MoveId.ICE_BALL,
        MoveId.UPROAR,
        // Multi-turn Moves
        MoveId.BIDE,
        MoveId.SHELL_TRAP,
        MoveId.BEAK_BLAST,
        MoveId.FOCUS_PUNCH,
        // "First Turn Only" moves
        MoveId.FAKE_OUT,
        MoveId.FIRST_IMPRESSION,
        MoveId.MAT_BLOCK,
        // Moves with a recharge turn
        MoveId.HYPER_BEAM,
        MoveId.ETERNABEAM,
        MoveId.FRENZY_PLANT,
        MoveId.BLAST_BURN,
        MoveId.HYDRO_CANNON,
        MoveId.GIGA_IMPACT,
        MoveId.PRISMATIC_LASER,
        MoveId.ROAR_OF_TIME,
        MoveId.ROCK_WRECKER,
        MoveId.METEOR_ASSAULT,
        // Charging & 2-turn moves
        MoveId.DIG,
        MoveId.FLY,
        MoveId.BOUNCE,
        MoveId.SHADOW_FORCE,
        MoveId.PHANTOM_FORCE,
        MoveId.DIVE,
        MoveId.ELECTRO_SHOT,
        MoveId.ICE_BURN,
        MoveId.GEOMANCY,
        MoveId.FREEZE_SHOCK,
        MoveId.SKY_DROP,
        MoveId.SKY_ATTACK,
        MoveId.SKULL_BASH,
        MoveId.SOLAR_BEAM,
        MoveId.SOLAR_BLADE,
        MoveId.METEOR_BEAM,
        // Copying/Move-Calling moves
        MoveId.ASSIST,
        MoveId.COPYCAT,
        MoveId.ME_FIRST,
        MoveId.METRONOME,
        MoveId.MIRROR_MOVE,
        MoveId.NATURE_POWER,
        MoveId.SLEEP_TALK,
        MoveId.SNATCH,
        MoveId.INSTRUCT,
        // Misc moves
        MoveId.KINGS_SHIELD,
        MoveId.SKETCH,
        MoveId.TRANSFORM,
        MoveId.MIMIC,
        MoveId.STRUGGLE,
        // TODO: Add Max/G-Max/Z-Move blockage if or when they are implemented
      ];

      if (!lastMove?.move // no move to instruct
        || !movesetMove // called move not in target's moveset (forgetting the move, etc.)
        || movesetMove.ppUsed === movesetMove.getMovePp() // move out of pp
        // TODO: This next line is likely redundant as all charging moves are in the above list
        || allMoves[lastMove.move].isChargingMove() // called move is a charging/recharging move
        || uninstructableMoves.includes(lastMove.move)) { // called move is in the banlist
        return false;
      }
      this.movesetMove = movesetMove;
      return true;
    };
  }

  getTargetBenefitScore(user: Pokemon, target: Pokemon, move: Move): number {
    // TODO: Make the AI actually use instruct
    /* Ideally, the AI would score instruct based on the scorings of the on-field pokemons'
    * last used moves at the time of using Instruct (by the time the instructor gets to act)
    * with respect to the user's side.
    * In 99.9% of cases, this would be the pokemon's ally (unless the target had last
    * used a move like Decorate on the user or its ally)
    */
    return 2;
  }
}

/**
 *  Attribute used for moves that reduce PP of the target's last used move.
 *  Used for Spite.
 */
export class ReducePpMoveAttr extends MoveEffectAttr {
  protected reduction: number;
  constructor(reduction: number) {
    super();
    this.reduction = reduction;
  }

  /**
   * Reduces the PP of the target's last-used move by an amount based on this attribute instance's {@linkcode reduction}.
   *
   * @param user - N/A
   * @param target - The {@linkcode Pokemon} targeted by the attack
   * @param move - N/A
   * @param args - N/A
   * @returns always `true`
   */
  apply(user: Pokemon, target: Pokemon, move: Move, args: any[]): boolean {
    /** The last move the target themselves used */
    const lastMove = target.getLastNonVirtualMove();
    const movesetMove = target.getMoveset().find(m => m.moveId === lastMove?.move)!; // bang is correct as condition prevents this from being nullish
    const lastPpUsed = movesetMove.ppUsed;
    movesetMove.ppUsed = Math.min(lastPpUsed + this.reduction, movesetMove.getMovePp());

    globalScene.eventTarget.dispatchEvent(new MoveUsedEvent(target.id, movesetMove.getMove(), movesetMove.ppUsed));
    globalScene.phaseManager.queueMessage(i18next.t("battle:ppReduced", { targetName: getPokemonNameWithAffix(target), moveName: movesetMove.getName(), reduction: (movesetMove.ppUsed) - lastPpUsed }));

    return true;
  }

  getCondition(): MoveConditionFunc {
    return (user, target, move) => {
      const lastMove = target.getLastNonVirtualMove();
      const movesetMove = target.getMoveset().find(m => m.moveId === lastMove?.move)
      return !!movesetMove?.getPpRatio();
    };
  }

  getTargetBenefitScore(user: Pokemon, target: Pokemon, move: Move): number {
    const lastMove = target.getLastNonVirtualMove();
    const movesetMove = target.getMoveset().find(m => m.moveId === lastMove?.move)
    if (!movesetMove) {
      return 0;
    }

    const maxPp = movesetMove.getMovePp();
    const ppLeft = maxPp - movesetMove.ppUsed;
    const value = -(8 - Math.ceil(Math.min(maxPp, 30) / 5));
    if (ppLeft < 4) {
      return (value / 4) * ppLeft;
    }
    return value;

  }
}

/**
 *  Attribute used for moves that damage target, and then reduce PP of the target's last used move.
 *  Used for Eerie Spell.
 */
export class AttackReducePpMoveAttr extends ReducePpMoveAttr {
  constructor(reduction: number) {
    super(reduction);
  }

  /**
   * Checks if the target has used a move prior to the attack. PP-reduction is applied through the super class if so.
   *
   * @param user - The {@linkcode Pokemon} using the move
   * @param target -The {@linkcode Pokemon} targeted by the attack
   * @param move - The {@linkcode Move} being used
   * @param args - N/A
   * @returns - always `true`
   */
  apply(user: Pokemon, target: Pokemon, move: Move, args: any[]): boolean {
    const lastMove = target.getLastNonVirtualMove();
    const movesetMove = target.getMoveset().find(m => m.moveId === lastMove?.move);
    if (movesetMove?.getPpRatio()) {
      super.apply(user, target, move, args);
    }

    return true;
  }

  /**
   * Override condition function to always perform damage.
   * Instead, perform pp-reduction condition check in {@linkcode apply}.
   * (A failed condition will prevent damage which is not what we want here)
   * @returns always `true`
   */
  override getCondition(): MoveConditionFunc {
    return () => true;
  }
}

const targetMoveCopiableCondition: MoveConditionFunc = (user, target, move) => {
  const copiableMove = target.getLastNonVirtualMove();
  if (!copiableMove?.move) {
    return false;
  }

  if (allMoves[copiableMove.move].isChargingMove() && copiableMove.result === MoveResult.OTHER) {
    return false;
  }

  // TODO: Add last turn of Bide

  return true;
};

/**
 * Attribute to temporarily copy the last move in the target's moveset.
 * Used by {@linkcode Moves.MIMIC}.
 */
export class MovesetCopyMoveAttr extends OverrideMoveEffectAttr {
  apply(user: Pokemon, target: Pokemon, move: Move, args: any[]): boolean {
    const lastMove = target.getLastNonVirtualMove()
    if (!lastMove?.move) {
      return false;
    }

    const copiedMove = allMoves[lastMove.move];

    const thisMoveIndex = user.getMoveset().findIndex(m => m.moveId === move.id);

    if (thisMoveIndex === -1) {
      return false;
    }

    // Populate summon data with a copy of the current moveset, replacing the copying move with the copied move
    user.summonData.moveset = user.getMoveset().slice(0);
    user.summonData.moveset[thisMoveIndex] = new PokemonMove(copiedMove.id);

    globalScene.phaseManager.queueMessage(i18next.t("moveTriggers:copiedMove", { pokemonName: getPokemonNameWithAffix(user), moveName: copiedMove.name }));

    return true;
  }

  getCondition(): MoveConditionFunc {
    return targetMoveCopiableCondition;
  }
}

/**
 * Attribute for {@linkcode MoveId.SKETCH} that causes the user to copy the opponent's last used move
 * This move copies the last used non-virtual move
 *  e.g. if Metronome is used, it copies Metronome itself, not the virtual move called by Metronome
 * Fails if the opponent has not yet used a move.
 * Fails if used on an uncopiable move, listed in unsketchableMoves in getCondition
 * Fails if the move is already in the user's moveset
 */
export class SketchAttr extends MoveEffectAttr {
  constructor() {
    super(true);
  }
  /**
   * User copies the opponent's last used move, if possible
   * @param {Pokemon} user Pokemon that used the move and will replace Sketch with the copied move
   * @param {Pokemon} target Pokemon that the user wants to copy a move from
   * @param {Move} move Move being used
   * @param {any[]} args Unused
   * @returns {boolean} true if the function succeeds, otherwise false
   */

  apply(user: Pokemon, target: Pokemon, move: Move, args: any[]): boolean {
    if (!super.apply(user, target, move, args)) {
      return false;
    }

    const targetMove = target.getLastNonVirtualMove()
    if (!targetMove) {
      // failsafe for TS compiler
      return false;
    }

    const sketchedMove = allMoves[targetMove.move];
    const sketchIndex = user.getMoveset().findIndex(m => m.moveId === move.id);
    if (sketchIndex === -1) {
      return false;
    }

    user.setMove(sketchIndex, sketchedMove.id);

    globalScene.phaseManager.queueMessage(i18next.t("moveTriggers:sketchedMove", { pokemonName: getPokemonNameWithAffix(user), moveName: sketchedMove.name }));

    return true;
  }

  getCondition(): MoveConditionFunc {
    return (user, target, move) => {
      if (!targetMoveCopiableCondition(user, target, move)) {
        return false;
      }

      const targetMove = target.getLastNonVirtualMove();
      return !isNullOrUndefined(targetMove)
        && !invalidSketchMoves.has(targetMove.move)
        && user.getMoveset().every(m => m.moveId !== targetMove.move)
    };
  }
}

export class AbilityChangeAttr extends MoveEffectAttr {
  public ability: AbilityId;

  constructor(ability: AbilityId, selfTarget?: boolean) {
    super(selfTarget);

    this.ability = ability;
  }

  apply(user: Pokemon, target: Pokemon, move: Move, args: any[]): boolean {
    if (!super.apply(user, target, move, args)) {
      return false;
    }

    const moveTarget = this.selfTarget ? user : target;

    globalScene.triggerPokemonFormChange(moveTarget, SpeciesFormChangeRevertWeatherFormTrigger);
    if (moveTarget.breakIllusion()) {
      globalScene.phaseManager.queueMessage(i18next.t("abilityTriggers:illusionBreak", { pokemonName: getPokemonNameWithAffix(moveTarget) }));
    }
    globalScene.phaseManager.queueMessage(i18next.t("moveTriggers:acquiredAbility", { pokemonName: getPokemonNameWithAffix(moveTarget), abilityName: allAbilities[this.ability].name }));
    moveTarget.setTempAbility(allAbilities[this.ability]);
    globalScene.triggerPokemonFormChange(moveTarget, SpeciesFormChangeRevertWeatherFormTrigger);
    return true;
  }

  getCondition(): MoveConditionFunc {
    return (user, target, move) => (this.selfTarget ? user : target).getAbility().isReplaceable && (this.selfTarget ? user : target).getAbility().id !== this.ability;
  }
}

export class AbilityCopyAttr extends MoveEffectAttr {
  public copyToPartner: boolean;

  constructor(copyToPartner: boolean = false) {
    super(false);

    this.copyToPartner = copyToPartner;
  }

  apply(user: Pokemon, target: Pokemon, move: Move, args: any[]): boolean {
    if (!super.apply(user, target, move, args)) {
      return false;
    }

    globalScene.phaseManager.queueMessage(i18next.t("moveTriggers:copiedTargetAbility", { pokemonName: getPokemonNameWithAffix(user), targetName: getPokemonNameWithAffix(target), abilityName: allAbilities[target.getAbility().id].name }));

    user.setTempAbility(target.getAbility());
    const ally = user.getAlly();

    if (this.copyToPartner && globalScene.currentBattle?.double && !isNullOrUndefined(ally) && ally.hp) { // TODO is this the best way to check that the ally is active?
      globalScene.phaseManager.queueMessage(i18next.t("moveTriggers:copiedTargetAbility", { pokemonName: getPokemonNameWithAffix(ally), targetName: getPokemonNameWithAffix(target), abilityName: allAbilities[target.getAbility().id].name }));
      ally.setTempAbility(target.getAbility());
    }

    return true;
  }

  getCondition(): MoveConditionFunc {
    return (user, target, move) => {
      const ally = user.getAlly();
      let ret = target.getAbility().isCopiable && user.getAbility().isReplaceable;
      if (this.copyToPartner && globalScene.currentBattle?.double) {
        ret = ret && (!ally?.hp || ally?.getAbility().isReplaceable);
      } else {
        ret = ret && user.getAbility().id !== target.getAbility().id;
      }
      return ret;
    };
  }
}

export class AbilityGiveAttr extends MoveEffectAttr {
  public copyToPartner: boolean;

  constructor() {
    super(false);
  }

  apply(user: Pokemon, target: Pokemon, move: Move, args: any[]): boolean {
    if (!super.apply(user, target, move, args)) {
      return false;
    }

    globalScene.phaseManager.queueMessage(i18next.t("moveTriggers:acquiredAbility", { pokemonName: getPokemonNameWithAffix(target), abilityName: allAbilities[user.getAbility().id].name }));

    target.setTempAbility(user.getAbility());

    return true;
  }

  getCondition(): MoveConditionFunc {
    return (user, target, move) => user.getAbility().isCopiable && target.getAbility().isReplaceable && user.getAbility().id !== target.getAbility().id;
  }
}

export class SwitchAbilitiesAttr extends MoveEffectAttr {
  apply(user: Pokemon, target: Pokemon, move: Move, args: any[]): boolean {
    if (!super.apply(user, target, move, args)) {
      return false;
    }

    const tempAbility = user.getAbility();

    globalScene.phaseManager.queueMessage(i18next.t("moveTriggers:swappedAbilitiesWithTarget", { pokemonName: getPokemonNameWithAffix(user) }));

    user.setTempAbility(target.getAbility());
    target.setTempAbility(tempAbility);
    // Swaps Forecast/Flower Gift from Castform/Cherrim
    globalScene.arena.triggerWeatherBasedFormChangesToNormal();

    return true;
  }

  getCondition(): MoveConditionFunc {
    return (user, target, move) => [user, target].every(pkmn => pkmn.getAbility().isSwappable);
  }
}

/**
 * Attribute used for moves that suppress abilities like {@linkcode MoveId.GASTRO_ACID}.
 * A suppressed ability cannot be activated.
 *
 * @extends MoveEffectAttr
 * @see {@linkcode apply}
 * @see {@linkcode getCondition}
 */
export class SuppressAbilitiesAttr extends MoveEffectAttr {
  /** Sets ability suppression for the target pokemon and displays a message. */
  apply(user: Pokemon, target: Pokemon, move: Move, args: any[]): boolean {
    if (!super.apply(user, target, move, args)) {
      return false;
    }

    globalScene.phaseManager.queueMessage(i18next.t("moveTriggers:suppressAbilities", { pokemonName: getPokemonNameWithAffix(target) }));

    target.suppressAbility();

    globalScene.arena.triggerWeatherBasedFormChangesToNormal();

    return true;
  }

  /** Causes the effect to fail when the target's ability is unsupressable or already suppressed. */
  getCondition(): MoveConditionFunc {
    return (_user, target, _move) => !target.summonData.abilitySuppressed && (target.getAbility().isSuppressable || (target.hasPassive() && target.getPassiveAbility().isSuppressable));
  }
}

/**
 * Applies the effects of {@linkcode SuppressAbilitiesAttr} if the target has already moved this turn.
 * @extends MoveEffectAttr
 * @see {@linkcode MoveId.CORE_ENFORCER} (the move which uses this effect)
 */
export class SuppressAbilitiesIfActedAttr extends MoveEffectAttr {
  /**
   * If the target has already acted this turn, apply a {@linkcode SuppressAbilitiesAttr} effect unless the
   * abillity cannot be suppressed. This is a secondary effect and has no bearing on the success or failure of the move.
   *
   * @returns True if the move occurred, otherwise false. Note that true will be returned even if the target has not
   * yet moved or if the suppression failed to apply.
   */
  apply(user: Pokemon, target: Pokemon, move: Move, args: any[]): boolean {
    if (!super.apply(user, target, move, args)) {
      return false;
    }

    if (target.turnData.acted) {
      const suppressAttr = new SuppressAbilitiesAttr();
      if (suppressAttr.getCondition()(user, target, move)) {
        suppressAttr.apply(user, target, move, args);
      }
    }

    return true;
  }
}

/**
 * Used by Transform
 */
export class TransformAttr extends MoveEffectAttr {
  override apply(user: Pokemon, target: Pokemon, move: Move, args: any[]): boolean {
    if (!super.apply(user, target, move, args)) {
      return false;
    }

    globalScene.phaseManager.unshiftNew("PokemonTransformPhase", user.getBattlerIndex(), target.getBattlerIndex());

    globalScene.phaseManager.queueMessage(i18next.t("moveTriggers:transformedIntoTarget", { pokemonName: getPokemonNameWithAffix(user), targetName: getPokemonNameWithAffix(target) }));

    return true;
  }
}

/**
 * Attribute used for status moves, namely Speed Swap,
 * that swaps the user's and target's corresponding stats.
 * @extends MoveEffectAttr
 * @see {@linkcode apply}
 */
export class SwapStatAttr extends MoveEffectAttr {
  /** The stat to be swapped between the user and the target */
  private stat: EffectiveStat;

  constructor(stat: EffectiveStat) {
    super();

    this.stat = stat;
  }

  /**
   * Swaps the user's and target's corresponding current
   * {@linkcode EffectiveStat | stat} values
   * @param user the {@linkcode Pokemon} that used the move
   * @param target the {@linkcode Pokemon} that the move was used on
   * @param move N/A
   * @param args N/A
   * @returns true if attribute application succeeds
   */
  apply(user: Pokemon, target: Pokemon, move: Move, args: any[]): boolean {
    if (super.apply(user, target, move, args)) {
      const temp = user.getStat(this.stat, false);
      user.setStat(this.stat, target.getStat(this.stat, false), false);
      target.setStat(this.stat, temp, false);

      globalScene.phaseManager.queueMessage(i18next.t("moveTriggers:switchedStat", {
        pokemonName: getPokemonNameWithAffix(user),
        stat: i18next.t(getStatKey(this.stat)),
      }));

      return true;
    }
    return false;
  }
}

/**
 * Attribute used to switch the user's own stats.
 * Used by Power Shift.
 * @extends MoveEffectAttr
 */
export class ShiftStatAttr extends MoveEffectAttr {
  private statToSwitch: EffectiveStat;
  private statToSwitchWith: EffectiveStat;

  constructor(statToSwitch: EffectiveStat, statToSwitchWith: EffectiveStat) {
    super();

    this.statToSwitch = statToSwitch;
    this.statToSwitchWith = statToSwitchWith;
  }

  /**
   * Switches the user's stats based on the {@linkcode statToSwitch} and {@linkcode statToSwitchWith} attributes.
   * @param {Pokemon} user the {@linkcode Pokemon} that used the move
   * @param target n/a
   * @param move n/a
   * @param args n/a
   * @returns whether the effect was applied
   */
  override apply(user: Pokemon, target: Pokemon, move: Move, args: any[]): boolean {
    if (!super.apply(user, target, move, args)) {
      return false;
    }

    const firstStat = user.getStat(this.statToSwitch, false);
    const secondStat = user.getStat(this.statToSwitchWith, false);

    user.setStat(this.statToSwitch, secondStat, false);
    user.setStat(this.statToSwitchWith, firstStat, false);

    globalScene.phaseManager.queueMessage(i18next.t("moveTriggers:shiftedStats", {
      pokemonName: getPokemonNameWithAffix(user),
      statToSwitch: i18next.t(getStatKey(this.statToSwitch)),
      statToSwitchWith: i18next.t(getStatKey(this.statToSwitchWith))
    }));

    return true;
  }

  /**
   * Encourages the user to use the move if the stat to switch with is greater than the stat to switch.
   * @param {Pokemon} user the {@linkcode Pokemon} that used the move
   * @param target n/a
   * @param move n/a
   * @returns number of points to add to the user's benefit score
   */
  override getUserBenefitScore(user: Pokemon, target: Pokemon, move: Move): number {
    return user.getStat(this.statToSwitchWith, false) > user.getStat(this.statToSwitch, false) ? 10 : 0;
  }
}

/**
 * Attribute used for status moves, namely Power Split and Guard Split,
 * that take the average of a user's and target's corresponding
 * stats and assign that average back to each corresponding stat.
 * @extends MoveEffectAttr
 * @see {@linkcode apply}
 */
export class AverageStatsAttr extends MoveEffectAttr {
  /** The stats to be averaged individually between the user and the target */
  private stats: readonly EffectiveStat[];
  private msgKey: string;

  constructor(stats: readonly EffectiveStat[], msgKey: string) {
    super();

    this.stats = stats;
    this.msgKey = msgKey;
  }

  /**
   * Takes the average of the user's and target's corresponding {@linkcode stat}
   * values and sets those stats to the corresponding average for both
   * temporarily.
   * @param user the {@linkcode Pokemon} that used the move
   * @param target the {@linkcode Pokemon} that the move was used on
   * @param move N/A
   * @param args N/A
   * @returns true if attribute application succeeds
   */
  apply(user: Pokemon, target: Pokemon, move: Move, args: any[]): boolean {
    if (super.apply(user, target, move, args)) {
      for (const s of this.stats) {
        const avg = Math.floor((user.getStat(s, false) + target.getStat(s, false)) / 2);

        user.setStat(s, avg, false);
        target.setStat(s, avg, false);
      }

      globalScene.phaseManager.queueMessage(i18next.t(this.msgKey, { pokemonName: getPokemonNameWithAffix(user) }));

      return true;
    }
    return false;
  }
}

export class MoneyAttr extends MoveEffectAttr {
  constructor() {
    super(true, {firstHitOnly: true });
  }

  apply(user: Pokemon, target: Pokemon, move: Move): boolean {
    globalScene.currentBattle.moneyScattered += globalScene.getWaveMoneyAmount(0.2);
    globalScene.phaseManager.queueMessage(i18next.t("moveTriggers:coinsScatteredEverywhere"));
    return true;
  }
}

/**
 * Applies {@linkcode BattlerTagType.DESTINY_BOND} to the user.
 *
 * @extends MoveEffectAttr
 */
export class DestinyBondAttr extends MoveEffectAttr {
  constructor() {
    super(true, { trigger: MoveEffectTrigger.PRE_APPLY });
  }

  /**
   * Applies {@linkcode BattlerTagType.DESTINY_BOND} to the user.
   * @param user {@linkcode Pokemon} that is having the tag applied to.
   * @param target {@linkcode Pokemon} N/A
   * @param move {@linkcode Move} {@linkcode Move.DESTINY_BOND}
   * @param {any[]} args N/A
   * @returns true
   */
  apply(user: Pokemon, target: Pokemon, move: Move, args: any[]): boolean {
    globalScene.phaseManager.queueMessage(`${i18next.t("moveTriggers:tryingToTakeFoeDown", { pokemonName: getPokemonNameWithAffix(user) })}`);
    user.addTag(BattlerTagType.DESTINY_BOND, undefined, move.id, user.id);
    return true;
  }
}

/**
 * Attribute to apply a battler tag to the target if they have had their stats boosted this turn.
 * @extends AddBattlerTagAttr
 */
export class AddBattlerTagIfBoostedAttr extends AddBattlerTagAttr {
  constructor(tag: BattlerTagType) {
    super(tag, false, false, 2, 5);
  }

  /**
   * @param user {@linkcode Pokemon} using this move
   * @param target {@linkcode Pokemon} target of this move
   * @param move {@linkcode Move} being used
   * @param {any[]} args N/A
   * @returns true
   */
  apply(user: Pokemon, target: Pokemon, move: Move, args: any[]): boolean {
    if (target.turnData.statStagesIncreased) {
      super.apply(user, target, move, args);
    }
    return true;
  }
}

/**
 * Attribute to apply a status effect to the target if they have had their stats boosted this turn.
 * @extends MoveEffectAttr
 */
export class StatusIfBoostedAttr extends MoveEffectAttr {
  public effect: StatusEffect;

  constructor(effect: StatusEffect) {
    super(true);
    this.effect = effect;
  }

  /**
   * @param user {@linkcode Pokemon} using this move
   * @param target {@linkcode Pokemon} target of this move
   * @param move {@linkcode Move} N/A
   * @param {any[]} args N/A
   * @returns true
   */
  apply(user: Pokemon, target: Pokemon, move: Move, args: any[]): boolean {
    if (target.turnData.statStagesIncreased) {
      target.trySetStatus(this.effect, true, user);
    }
    return true;
  }
}

/**
 * Attribute to fail move usage unless all of the user's other moves have been used at least once.
 * Used by {@linkcode MoveId.LAST_RESORT}.
 */
export class LastResortAttr extends MoveAttr {
  // TODO: Verify behavior as Bulbapedia page is _extremely_ poorly documented
  getCondition(): MoveConditionFunc {
    return (user: Pokemon, _target: Pokemon, move: Move) => {
      const otherMovesInMoveset = new Set<MoveId>(user.getMoveset().map(m => m.moveId));
      if (!otherMovesInMoveset.delete(move.id) || !otherMovesInMoveset.size) {
        return false; // Last resort fails if used when not in user's moveset or no other moves exist
      }

      const movesInHistory = new Set<MoveId>(
        user.getMoveHistory()
        .filter(m => !isVirtual(m.useMode)) // Last resort ignores virtual moves
        .map(m => m.move)
      );

      // Since `Set.intersection()` is only present in ESNext, we have to do this to check inclusion
      return [...otherMovesInMoveset].every(m => movesInHistory.has(m))
    };
  }
}

export class VariableTargetAttr extends MoveAttr {
  private targetChangeFunc: (user: Pokemon, target: Pokemon, move: Move) => number;

  constructor(targetChange: (user: Pokemon, target: Pokemon, move: Move) => number) {
    super();

    this.targetChangeFunc = targetChange;
  }

  apply(user: Pokemon, target: Pokemon, move: Move, args: any[]): boolean {
    const targetVal = args[0] as NumberHolder;
    targetVal.value = this.targetChangeFunc(user, target, move);
    return true;
  }
}

/**
 * Attribute to cause the target to move immediately after the user.
 *
 * Used by {@linkcode Moves.AFTER_YOU}.
 */
export class AfterYouAttr extends MoveEffectAttr {
  /**
   * Cause the target of this move to act right after the user.
   * @param user - Unused
   * @param target - The {@linkcode Pokemon} targeted by this move
   * @param _move - Unused
   * @param _args - Unused
   * @returns `true`
   */
  override apply(user: Pokemon, target: Pokemon, _move: Move, _args: any[]): boolean {
    globalScene.phaseManager.queueMessage(i18next.t("moveTriggers:afterYou", { targetName: getPokemonNameWithAffix(target) }));

    // Will find next acting phase of the targeted pokémon, delete it and queue it right after us.
    const targetNextPhase = globalScene.phaseManager.findPhase<MovePhase>(phase => phase.pokemon === target);
    if (targetNextPhase && globalScene.phaseManager.tryRemovePhase((phase: MovePhase) => phase.pokemon === target)) {
      globalScene.phaseManager.prependToPhase(targetNextPhase, "MovePhase");
    }

    return true;
  }
}

/**
 * Move effect to force the target to move last, ignoring priority.
 * If applied to multiple targets, they move in speed order after all other moves.
 * @extends MoveEffectAttr
 */
export class ForceLastAttr extends MoveEffectAttr {
  /**
   * Forces the target of this move to move last.
   *
   * @param user {@linkcode Pokemon} that is using the move.
   * @param target {@linkcode Pokemon} that will be forced to move last.
   * @param move {@linkcode Move} {@linkcode MoveId.QUASH}
   * @param _args N/A
   * @returns true
   */
  override apply(user: Pokemon, target: Pokemon, _move: Move, _args: any[]): boolean {
    globalScene.phaseManager.queueMessage(i18next.t("moveTriggers:forceLast", { targetPokemonName: getPokemonNameWithAffix(target) }));

    // TODO: Refactor this to be more readable and less janky
    const targetMovePhase = globalScene.phaseManager.findPhase<MovePhase>((phase) => phase.pokemon === target);
    if (targetMovePhase && !targetMovePhase.isForcedLast() && globalScene.phaseManager.tryRemovePhase((phase: MovePhase) => phase.pokemon === target)) {
      // Finding the phase to insert the move in front of -
      // Either the end of the turn or in front of another, slower move which has also been forced last
      const prependPhase = globalScene.phaseManager.findPhase((phase) =>
        [ MovePhase, MoveEndPhase ].every(cls => !(phase instanceof cls))
        || (phase.is("MovePhase")) && phaseForcedSlower(phase, target, !!globalScene.arena.getTag(ArenaTagType.TRICK_ROOM))
      );
      if (prependPhase) {
        globalScene.phaseManager.phaseQueue.splice(
          globalScene.phaseManager.phaseQueue.indexOf(prependPhase),
          0,
          globalScene.phaseManager.create("MovePhase", target, [ ...targetMovePhase.targets ], targetMovePhase.move, targetMovePhase.useMode, true)
        );
      }
    }
    return true;
  }
}

/**
 * Returns whether a {@linkcode MovePhase} has been forced last and the corresponding pokemon is slower than {@linkcode target}.

 * TODO:
   - Make this a class method
   - Make this look at speed order from TurnStartPhase
*/
const phaseForcedSlower = (phase: MovePhase, target: Pokemon, trickRoom: boolean): boolean => {
  let slower: boolean;
  // quashed pokemon still have speed ties
  if (phase.pokemon.getEffectiveStat(Stat.SPD) === target.getEffectiveStat(Stat.SPD)) {
    slower = !!target.randBattleSeedInt(2);
  } else {
    slower = !trickRoom ? phase.pokemon.getEffectiveStat(Stat.SPD) < target.getEffectiveStat(Stat.SPD) : phase.pokemon.getEffectiveStat(Stat.SPD) > target.getEffectiveStat(Stat.SPD);
  }
  return phase.isForcedLast() && slower;
};

const failOnGravityCondition: MoveConditionFunc = (user, target, move) => !globalScene.arena.getTag(ArenaTagType.GRAVITY);

const failOnBossCondition: MoveConditionFunc = (user, target, move) => !target.isBossImmune();

const failIfSingleBattle: MoveConditionFunc = (user, target, move) => globalScene.currentBattle.double;

const failIfDampCondition: MoveConditionFunc = (user, target, move) => {
  const cancelled = new BooleanHolder(false);
  globalScene.getField(true).map(p=>applyAbAttrs("FieldPreventExplosiveMovesAbAttr", {pokemon: p, cancelled}));
  // Queue a message if an ability prevented usage of the move
  if (cancelled.value) {
    globalScene.phaseManager.queueMessage(i18next.t("moveTriggers:cannotUseMove", { pokemonName: getPokemonNameWithAffix(user), moveName: move.name }));
  }
  return !cancelled.value;
};

const userSleptOrComatoseCondition: MoveConditionFunc = (user: Pokemon, target: Pokemon, move: Move) =>  user.status?.effect === StatusEffect.SLEEP || user.hasAbility(AbilityId.COMATOSE);

const targetSleptOrComatoseCondition: MoveConditionFunc = (user: Pokemon, target: Pokemon, move: Move) =>  target.status?.effect === StatusEffect.SLEEP || target.hasAbility(AbilityId.COMATOSE);

const failIfLastCondition: MoveConditionFunc = (user: Pokemon, target: Pokemon, move: Move) => globalScene.phaseManager.phaseQueue.find(phase => phase.is("MovePhase")) !== undefined;

const failIfLastInPartyCondition: MoveConditionFunc = (user: Pokemon, target: Pokemon, move: Move) => {
  const party: Pokemon[] = user.isPlayer() ? globalScene.getPlayerParty() : globalScene.getEnemyParty();
  return party.some(pokemon => pokemon.isActive() && !pokemon.isOnField());
};

const failIfGhostTypeCondition: MoveConditionFunc = (user: Pokemon, target: Pokemon, move: Move) => !target.isOfType(PokemonType.GHOST);

const failIfNoTargetHeldItemsCondition: MoveConditionFunc = (user: Pokemon, target: Pokemon, move: Move) => target.heldItemManager.getTransferableHeldItems().length > 0;

const attackedByItemMessageFunc = (user: Pokemon, target: Pokemon, move: Move) => {
  const heldItems = target.heldItemManager.getTransferableHeldItems();
  if (heldItems.length === 0) {
    return "";
  }
  const itemName = allHeldItems[heldItems[0]].name ?? "item";
  const message: string = i18next.t("moveTriggers:attackedByItem", { pokemonName: getPokemonNameWithAffix(target), itemName: itemName });
  return message;
};

export class MoveCondition {
  protected func: MoveConditionFunc;

  constructor(func: MoveConditionFunc) {
    this.func = func;
  }

  apply(user: Pokemon, target: Pokemon, move: Move): boolean {
    return this.func(user, target, move);
  }

  getUserBenefitScore(user: Pokemon, target: Pokemon, move: Move): number {
    return 0;
  }
}

/**
 * Condition to allow a move's use only on the first turn this Pokemon is sent into battle
 * (or the start of a new wave, whichever comes first).
 */

export class FirstMoveCondition extends MoveCondition {
  constructor() {
    super((user, _target, _move) => user.tempSummonData.waveTurnCount === 1);
  }

  getUserBenefitScore(user: Pokemon, _target: Pokemon, _move: Move): number {
    return this.apply(user, _target, _move) ? 10 : -20;
  }
}

/**
 * Condition used by the move {@link https://bulbapedia.bulbagarden.net/wiki/Upper_Hand_(move) | Upper Hand}.
 * Moves with this condition are only successful when the target has selected
 * a high-priority attack (after factoring in priority-boosting effects) and
 * hasn't moved yet this turn.
 */
export class UpperHandCondition extends MoveCondition {
  constructor() {
    super((user, target, move) => {
      const targetCommand = globalScene.currentBattle.turnCommands[target.getBattlerIndex()];

      return targetCommand?.command === Command.FIGHT
        && !target.turnData.acted
        && !!targetCommand.move?.move
        && allMoves[targetCommand.move.move].category !== MoveCategory.STATUS
        && allMoves[targetCommand.move.move].getPriority(target) > 0;
    });
  }
}

export class HitsSameTypeAttr extends VariableMoveTypeMultiplierAttr {
  apply(user: Pokemon, target: Pokemon, move: Move, args: any[]): boolean {
    const multiplier = args[0] as NumberHolder;
    if (!user.getTypes(true).some(type => target.getTypes(true).includes(type))) {
      multiplier.value = 0;
      return true;
    }
    return false;
  }
}

/**
 * Attribute used for Conversion 2, to convert the user's type to a random type that resists the target's last used move.
 * Fails if the user already has ALL types that resist the target's last used move.
 * Fails if the opponent has not used a move yet
 * Fails if the type is unknown or stellar
 *
 * TODO:
 * If a move has its type changed (e.g. {@linkcode MoveId.HIDDEN_POWER}), it will check the new type.
 */
export class ResistLastMoveTypeAttr extends MoveEffectAttr {
  constructor() {
    super(true);
  }

  /**
   * User changes its type to a random type that resists the target's last used move
   * @param {Pokemon} user Pokemon that used the move and will change types
   * @param {Pokemon} target Opposing pokemon that recently used a move
   * @param {Move} move Move being used
   * @param {any[]} args Unused
   * @returns {boolean} true if the function succeeds
   */
  apply(user: Pokemon, target: Pokemon, move: Move, args: any[]): boolean {
    if (!super.apply(user, target, move, args)) {
      return false;
    }

    // TODO: Confirm how this interacts with status-induced failures and called moves
    const targetMove = target.getLastXMoves(1)[0]; // target's most recent move
    if (!targetMove) {
      return false;
    }

    const moveData = allMoves[targetMove.move];
    if (moveData.type === PokemonType.STELLAR || moveData.type === PokemonType.UNKNOWN) {
      return false;
    }
    const userTypes = user.getTypes();
    const validTypes = this.getTypeResistances(globalScene.gameMode, moveData.type).filter(t => !userTypes.includes(t)); // valid types are ones that are not already the user's types
    if (!validTypes.length) {
      return false;
    }
    const type = validTypes[user.randBattleSeedInt(validTypes.length)];
    user.summonData.types = [ type ];
    globalScene.phaseManager.queueMessage(i18next.t("battle:transformedIntoType", { pokemonName: getPokemonNameWithAffix(user), type: toReadableString(PokemonType[type]) }));
    user.updateInfo();

    return true;
  }

  /**
   * Retrieve the types resisting a given type. Used by Conversion 2
   * @returns An array populated with Types, or an empty array if no resistances exist (Unknown or Stellar type)
   */
  getTypeResistances(gameMode: GameMode, type: number): PokemonType[] {
    const typeResistances: PokemonType[] = [];

    for (let i = 0; i < Object.keys(PokemonType).length; i++) {
      const multiplier = new NumberHolder(1);
      multiplier.value = getTypeDamageMultiplier(type, i);
      applyChallenges(ChallengeType.TYPE_EFFECTIVENESS, multiplier);
      if (multiplier.value < 1) {
        typeResistances.push(i);
      }
    }

    return typeResistances;
  }

  getCondition(): MoveConditionFunc {
    // TODO: Does this count dancer?
    return (user, target, move) => {
      return target.getLastXMoves(-1).some(tm => tm.move !== MoveId.NONE);
    };
  }
}

/**
 * Drops the target's immunity to types it is immune to
 * and makes its evasiveness be ignored during accuracy
 * checks. Used by: {@linkcode MoveId.ODOR_SLEUTH | Odor Sleuth}, {@linkcode MoveId.MIRACLE_EYE | Miracle Eye} and {@linkcode MoveId.FORESIGHT | Foresight}
 *
 * @extends AddBattlerTagAttr
 * @see {@linkcode apply}
 */
export class ExposedMoveAttr extends AddBattlerTagAttr {
  constructor(tagType: BattlerTagType) {
    super(tagType, false, true);
  }

  /**
   * Applies {@linkcode ExposedTag} to the target.
   * @param user {@linkcode Pokemon} using this move
   * @param target {@linkcode Pokemon} target of this move
   * @param move {@linkcode Move} being used
   * @param args N/A
   * @returns `true` if the function succeeds
   */
  apply(user: Pokemon, target: Pokemon, move: Move, args: any[]): boolean {
    if (!super.apply(user, target, move, args)) {
      return false;
    }

    globalScene.phaseManager.queueMessage(i18next.t("moveTriggers:exposedMove", { pokemonName: getPokemonNameWithAffix(user), targetPokemonName: getPokemonNameWithAffix(target) }));

    return true;
  }
}


const unknownTypeCondition: MoveConditionFunc = (user, target, move) => !user.getTypes().includes(PokemonType.UNKNOWN);

export type MoveTargetSet = {
  targets: BattlerIndex[];
  multiple: boolean;
};

/**
 * Map of Move attributes to their respective classes. Used for instanceof checks.
 */
const MoveAttrs = Object.freeze({
  MoveEffectAttr,
  MoveHeaderAttr,
  MessageHeaderAttr,
  AddBattlerTagAttr,
  AddBattlerTagHeaderAttr,
  BeakBlastHeaderAttr,
  PreMoveMessageAttr,
  PreUseInterruptAttr,
  RespectAttackTypeImmunityAttr,
  IgnoreOpponentStatStagesAttr,
  HighCritAttr,
  CritOnlyAttr,
  FixedDamageAttr,
  UserHpDamageAttr,
  TargetHalfHpDamageAttr,
  MatchHpAttr,
  CounterDamageAttr,
  LevelDamageAttr,
  RandomLevelDamageAttr,
  ModifiedDamageAttr,
  SurviveDamageAttr,
  SplashAttr,
  CelebrateAttr,
  RecoilAttr,
  SacrificialAttr,
  SacrificialAttrOnHit,
  HalfSacrificialAttr,
  AddSubstituteAttr,
  HealAttr,
  PartyStatusCureAttr,
  FlameBurstAttr,
  SacrificialFullRestoreAttr,
  IgnoreWeatherTypeDebuffAttr,
  WeatherHealAttr,
  PlantHealAttr,
  SandHealAttr,
  BoostHealAttr,
  HealOnAllyAttr,
  HitHealAttr,
  IncrementMovePriorityAttr,
  MultiHitAttr,
  ChangeMultiHitTypeAttr,
  WaterShurikenMultiHitTypeAttr,
  StatusEffectAttr,
  MultiStatusEffectAttr,
  PsychoShiftEffectAttr,
  StealHeldItemChanceAttr,
  RemoveHeldItemAttr,
  EatBerryAttr,
  StealEatBerryAttr,
  HealStatusEffectAttr,
  BypassSleepAttr,
  BypassBurnDamageReductionAttr,
  WeatherChangeAttr,
  ClearWeatherAttr,
  TerrainChangeAttr,
  ClearTerrainAttr,
  OneHitKOAttr,
  InstantChargeAttr,
  WeatherInstantChargeAttr,
  OverrideMoveEffectAttr,
  DelayedAttackAttr,
  AwaitCombinedPledgeAttr,
  StatStageChangeAttr,
  SecretPowerAttr,
  PostVictoryStatStageChangeAttr,
  AcupressureStatStageChangeAttr,
  GrowthStatStageChangeAttr,
  CutHpStatStageBoostAttr,
  OrderUpStatBoostAttr,
  CopyStatsAttr,
  InvertStatsAttr,
  ResetStatsAttr,
  SwapStatStagesAttr,
  HpSplitAttr,
  VariablePowerAttr,
  LessPPMorePowerAttr,
  MovePowerMultiplierAttr,
  BeatUpAttr,
  DoublePowerChanceAttr,
  ConsecutiveUsePowerMultiplierAttr,
  ConsecutiveUseDoublePowerAttr,
  ConsecutiveUseMultiBasePowerAttr,
  WeightPowerAttr,
  ElectroBallPowerAttr,
  GyroBallPowerAttr,
  LowHpPowerAttr,
  CompareWeightPowerAttr,
  HpPowerAttr,
  OpponentHighHpPowerAttr,
  FirstAttackDoublePowerAttr,
  TurnDamagedDoublePowerAttr,
  MagnitudePowerAttr,
  AntiSunlightPowerDecreaseAttr,
  FriendshipPowerAttr,
  RageFistPowerAttr,
  PositiveStatStagePowerAttr,
  PunishmentPowerAttr,
  PresentPowerAttr,
  WaterShurikenPowerAttr,
  SpitUpPowerAttr,
  SwallowHealAttr,
  MultiHitPowerIncrementAttr,
  LastMoveDoublePowerAttr,
  CombinedPledgePowerAttr,
  CombinedPledgeStabBoostAttr,
  RoundPowerAttr,
  CueNextRoundAttr,
  StatChangeBeforeDmgCalcAttr,
  SpectralThiefAttr,
  VariableAtkAttr,
  TargetAtkUserAtkAttr,
  DefAtkAttr,
  VariableDefAttr,
  DefDefAttr,
  VariableAccuracyAttr,
  ThunderAccuracyAttr,
  StormAccuracyAttr,
  AlwaysHitMinimizeAttr,
  ToxicAccuracyAttr,
  BlizzardAccuracyAttr,
  VariableMoveCategoryAttr,
  PhotonGeyserCategoryAttr,
  TeraMoveCategoryAttr,
  TeraBlastPowerAttr,
  StatusCategoryOnAllyAttr,
  ShellSideArmCategoryAttr,
  VariableMoveTypeAttr,
  FormChangeItemTypeAttr,
  TechnoBlastTypeAttr,
  AuraWheelTypeAttr,
  RagingBullTypeAttr,
  IvyCudgelTypeAttr,
  WeatherBallTypeAttr,
  TerrainPulseTypeAttr,
  HiddenPowerTypeAttr,
  TeraBlastTypeAttr,
  TeraStarstormTypeAttr,
  MatchUserTypeAttr,
  CombinedPledgeTypeAttr,
  VariableMoveTypeMultiplierAttr,
  NeutralDamageAgainstFlyingTypeMultiplierAttr,
  IceNoEffectTypeAttr,
  FlyingTypeMultiplierAttr,
  VariableMoveTypeChartAttr,
  FreezeDryAttr,
  OneHitKOAccuracyAttr,
  SheerColdAccuracyAttr,
  MissEffectAttr,
  NoEffectAttr,
  TypelessAttr,
  BypassRedirectAttr,
  FrenzyAttr,
  SemiInvulnerableAttr,
  LeechSeedAttr,
  FallDownAttr,
  GulpMissileTagAttr,
  JawLockAttr,
  CurseAttr,
  LapseBattlerTagAttr,
  RemoveBattlerTagAttr,
  FlinchAttr,
  ConfuseAttr,
  RechargeAttr,
  TrapAttr,
  ProtectAttr,
  IgnoreAccuracyAttr,
  FaintCountdownAttr,
  RemoveAllSubstitutesAttr,
  HitsTagAttr,
  HitsTagForDoubleDamageAttr,
  AddArenaTagAttr,
  RemoveArenaTagsAttr,
  AddArenaTrapTagAttr,
  AddArenaTrapTagHitAttr,
  RemoveArenaTrapAttr,
  RemoveScreensAttr,
  SwapArenaTagsAttr,
  AddPledgeEffectAttr,
  RevivalBlessingAttr,
  ForceSwitchOutAttr,
  ChillyReceptionAttr,
  RemoveTypeAttr,
  CopyTypeAttr,
  CopyBiomeTypeAttr,
  ChangeTypeAttr,
  AddTypeAttr,
  FirstMoveTypeAttr,
  CallMoveAttr,
  RandomMoveAttr,
  RandomMovesetMoveAttr,
  NaturePowerAttr,
  CopyMoveAttr,
  RepeatMoveAttr,
  ReducePpMoveAttr,
  AttackReducePpMoveAttr,
  MovesetCopyMoveAttr,
  SketchAttr,
  AbilityChangeAttr,
  AbilityCopyAttr,
  AbilityGiveAttr,
  SwitchAbilitiesAttr,
  SuppressAbilitiesAttr,
  TransformAttr,
  SwapStatAttr,
  ShiftStatAttr,
  AverageStatsAttr,
  MoneyAttr,
  DestinyBondAttr,
  AddBattlerTagIfBoostedAttr,
  StatusIfBoostedAttr,
  LastResortAttr,
  VariableTargetAttr,
  AfterYouAttr,
  ForceLastAttr,
  HitsSameTypeAttr,
  ResistLastMoveTypeAttr,
  ExposedMoveAttr,
});

/** Map of of move attribute names to their constructors */
export type MoveAttrConstructorMap = typeof MoveAttrs;

export const selfStatLowerMoves: MoveId[] = [];

export function initMoves() {
  allMoves.push(
    new SelfStatusMove(MoveId.NONE, PokemonType.NORMAL, MoveCategory.STATUS, -1, -1, 0, 1),
    new AttackMove(MoveId.POUND, PokemonType.NORMAL, MoveCategory.PHYSICAL, 40, 100, 35, -1, 0, 1),
    new AttackMove(MoveId.KARATE_CHOP, PokemonType.FIGHTING, MoveCategory.PHYSICAL, 50, 100, 25, -1, 0, 1)
      .attr(HighCritAttr),
    new AttackMove(MoveId.DOUBLE_SLAP, PokemonType.NORMAL, MoveCategory.PHYSICAL, 15, 85, 10, -1, 0, 1)
      .attr(MultiHitAttr),
    new AttackMove(MoveId.COMET_PUNCH, PokemonType.NORMAL, MoveCategory.PHYSICAL, 18, 85, 15, -1, 0, 1)
      .attr(MultiHitAttr)
      .punchingMove(),
    new AttackMove(MoveId.MEGA_PUNCH, PokemonType.NORMAL, MoveCategory.PHYSICAL, 80, 85, 20, -1, 0, 1)
      .punchingMove(),
    new AttackMove(MoveId.PAY_DAY, PokemonType.NORMAL, MoveCategory.PHYSICAL, 40, 100, 20, -1, 0, 1)
      .attr(MoneyAttr)
      .makesContact(false),
    new AttackMove(MoveId.FIRE_PUNCH, PokemonType.FIRE, MoveCategory.PHYSICAL, 75, 100, 15, 10, 0, 1)
      .attr(StatusEffectAttr, StatusEffect.BURN)
      .punchingMove(),
    new AttackMove(MoveId.ICE_PUNCH, PokemonType.ICE, MoveCategory.PHYSICAL, 75, 100, 15, 10, 0, 1)
      .attr(StatusEffectAttr, StatusEffect.FREEZE)
      .punchingMove(),
    new AttackMove(MoveId.THUNDER_PUNCH, PokemonType.ELECTRIC, MoveCategory.PHYSICAL, 75, 100, 15, 10, 0, 1)
      .attr(StatusEffectAttr, StatusEffect.PARALYSIS)
      .punchingMove(),
    new AttackMove(MoveId.SCRATCH, PokemonType.NORMAL, MoveCategory.PHYSICAL, 40, 100, 35, -1, 0, 1),
    new AttackMove(MoveId.VISE_GRIP, PokemonType.NORMAL, MoveCategory.PHYSICAL, 55, 100, 30, -1, 0, 1),
    new AttackMove(MoveId.GUILLOTINE, PokemonType.NORMAL, MoveCategory.PHYSICAL, 200, 30, 5, -1, 0, 1)
      .attr(OneHitKOAttr)
      .attr(OneHitKOAccuracyAttr),
    new ChargingAttackMove(MoveId.RAZOR_WIND, PokemonType.NORMAL, MoveCategory.SPECIAL, 80, 100, 10, -1, 0, 1)
      .chargeText(i18next.t("moveTriggers:whippedUpAWhirlwind", { pokemonName: "{USER}" }))
      .attr(HighCritAttr)
      .windMove()
      .target(MoveTarget.ALL_NEAR_ENEMIES),
    new SelfStatusMove(MoveId.SWORDS_DANCE, PokemonType.NORMAL, -1, 20, -1, 0, 1)
      .attr(StatStageChangeAttr, [ Stat.ATK ], 2, true)
      .danceMove(),
    new AttackMove(MoveId.CUT, PokemonType.NORMAL, MoveCategory.PHYSICAL, 50, 95, 30, -1, 0, 1)
      .slicingMove(),
    new AttackMove(MoveId.GUST, PokemonType.FLYING, MoveCategory.SPECIAL, 40, 100, 35, -1, 0, 1)
      .attr(HitsTagForDoubleDamageAttr, BattlerTagType.FLYING)
      .windMove(),
    new AttackMove(MoveId.WING_ATTACK, PokemonType.FLYING, MoveCategory.PHYSICAL, 60, 100, 35, -1, 0, 1),
    new StatusMove(MoveId.WHIRLWIND, PokemonType.NORMAL, -1, 20, -1, -6, 1)
      .attr(ForceSwitchOutAttr, false, SwitchType.FORCE_SWITCH)
      .ignoresSubstitute()
      .hidesTarget()
      .windMove()
      .reflectable(),
    new ChargingAttackMove(MoveId.FLY, PokemonType.FLYING, MoveCategory.PHYSICAL, 90, 95, 15, -1, 0, 1)
      .chargeText(i18next.t("moveTriggers:flewUpHigh", { pokemonName: "{USER}" }))
      .chargeAttr(SemiInvulnerableAttr, BattlerTagType.FLYING)
      .condition(failOnGravityCondition),
    new AttackMove(MoveId.BIND, PokemonType.NORMAL, MoveCategory.PHYSICAL, 15, 85, 20, -1, 0, 1)
      .attr(TrapAttr, BattlerTagType.BIND),
    new AttackMove(MoveId.SLAM, PokemonType.NORMAL, MoveCategory.PHYSICAL, 80, 75, 20, -1, 0, 1),
    new AttackMove(MoveId.VINE_WHIP, PokemonType.GRASS, MoveCategory.PHYSICAL, 45, 100, 25, -1, 0, 1),
    new AttackMove(MoveId.STOMP, PokemonType.NORMAL, MoveCategory.PHYSICAL, 65, 100, 20, 30, 0, 1)
      .attr(AlwaysHitMinimizeAttr)
      .attr(HitsTagForDoubleDamageAttr, BattlerTagType.MINIMIZED)
      .attr(FlinchAttr),
    new AttackMove(MoveId.DOUBLE_KICK, PokemonType.FIGHTING, MoveCategory.PHYSICAL, 30, 100, 30, -1, 0, 1)
      .attr(MultiHitAttr, MultiHitType._2),
    new AttackMove(MoveId.MEGA_KICK, PokemonType.NORMAL, MoveCategory.PHYSICAL, 120, 75, 5, -1, 0, 1),
    new AttackMove(MoveId.JUMP_KICK, PokemonType.FIGHTING, MoveCategory.PHYSICAL, 100, 95, 10, -1, 0, 1)
      .attr(MissEffectAttr, crashDamageFunc)
      .attr(NoEffectAttr, crashDamageFunc)
      .condition(failOnGravityCondition)
      .recklessMove(),
    new AttackMove(MoveId.ROLLING_KICK, PokemonType.FIGHTING, MoveCategory.PHYSICAL, 60, 85, 15, 30, 0, 1)
      .attr(FlinchAttr),
    new StatusMove(MoveId.SAND_ATTACK, PokemonType.GROUND, 100, 15, -1, 0, 1)
      .attr(StatStageChangeAttr, [ Stat.ACC ], -1)
      .reflectable(),
    new AttackMove(MoveId.HEADBUTT, PokemonType.NORMAL, MoveCategory.PHYSICAL, 70, 100, 15, 30, 0, 1)
      .attr(FlinchAttr),
    new AttackMove(MoveId.HORN_ATTACK, PokemonType.NORMAL, MoveCategory.PHYSICAL, 65, 100, 25, -1, 0, 1),
    new AttackMove(MoveId.FURY_ATTACK, PokemonType.NORMAL, MoveCategory.PHYSICAL, 15, 85, 20, -1, 0, 1)
      .attr(MultiHitAttr),
    new AttackMove(MoveId.HORN_DRILL, PokemonType.NORMAL, MoveCategory.PHYSICAL, 200, 30, 5, -1, 0, 1)
      .attr(OneHitKOAttr)
      .attr(OneHitKOAccuracyAttr),
    new AttackMove(MoveId.TACKLE, PokemonType.NORMAL, MoveCategory.PHYSICAL, 40, 100, 35, -1, 0, 1),
    new AttackMove(MoveId.BODY_SLAM, PokemonType.NORMAL, MoveCategory.PHYSICAL, 85, 100, 15, 30, 0, 1)
      .attr(AlwaysHitMinimizeAttr)
      .attr(HitsTagForDoubleDamageAttr, BattlerTagType.MINIMIZED)
      .attr(StatusEffectAttr, StatusEffect.PARALYSIS),
    new AttackMove(MoveId.WRAP, PokemonType.NORMAL, MoveCategory.PHYSICAL, 15, 90, 20, -1, 0, 1)
      .attr(TrapAttr, BattlerTagType.WRAP),
    new AttackMove(MoveId.TAKE_DOWN, PokemonType.NORMAL, MoveCategory.PHYSICAL, 90, 85, 20, -1, 0, 1)
      .attr(RecoilAttr)
      .recklessMove(),
    new AttackMove(MoveId.THRASH, PokemonType.NORMAL, MoveCategory.PHYSICAL, 120, 100, 10, -1, 0, 1)
      .attr(FrenzyAttr)
      .attr(MissEffectAttr, frenzyMissFunc)
      .attr(NoEffectAttr, frenzyMissFunc)
      .target(MoveTarget.RANDOM_NEAR_ENEMY),
    new AttackMove(MoveId.DOUBLE_EDGE, PokemonType.NORMAL, MoveCategory.PHYSICAL, 120, 100, 15, -1, 0, 1)
      .attr(RecoilAttr, false, 0.33)
      .recklessMove(),
    new StatusMove(MoveId.TAIL_WHIP, PokemonType.NORMAL, 100, 30, -1, 0, 1)
      .attr(StatStageChangeAttr, [ Stat.DEF ], -1)
      .target(MoveTarget.ALL_NEAR_ENEMIES)
      .reflectable(),
    new AttackMove(MoveId.POISON_STING, PokemonType.POISON, MoveCategory.PHYSICAL, 15, 100, 35, 30, 0, 1)
      .attr(StatusEffectAttr, StatusEffect.POISON)
      .makesContact(false),
    new AttackMove(MoveId.TWINEEDLE, PokemonType.BUG, MoveCategory.PHYSICAL, 25, 100, 20, 20, 0, 1)
      .attr(MultiHitAttr, MultiHitType._2)
      .attr(StatusEffectAttr, StatusEffect.POISON)
      .makesContact(false),
    new AttackMove(MoveId.PIN_MISSILE, PokemonType.BUG, MoveCategory.PHYSICAL, 25, 95, 20, -1, 0, 1)
      .attr(MultiHitAttr)
      .makesContact(false),
    new StatusMove(MoveId.LEER, PokemonType.NORMAL, 100, 30, -1, 0, 1)
      .attr(StatStageChangeAttr, [ Stat.DEF ], -1)
      .target(MoveTarget.ALL_NEAR_ENEMIES)
      .reflectable(),
    new AttackMove(MoveId.BITE, PokemonType.DARK, MoveCategory.PHYSICAL, 60, 100, 25, 30, 0, 1)
      .attr(FlinchAttr)
      .bitingMove(),
    new StatusMove(MoveId.GROWL, PokemonType.NORMAL, 100, 40, -1, 0, 1)
      .attr(StatStageChangeAttr, [ Stat.ATK ], -1)
      .soundBased()
      .target(MoveTarget.ALL_NEAR_ENEMIES)
      .reflectable(),
    new StatusMove(MoveId.ROAR, PokemonType.NORMAL, -1, 20, -1, -6, 1)
      .attr(ForceSwitchOutAttr, false, SwitchType.FORCE_SWITCH)
      .soundBased()
      .hidesTarget()
      .reflectable(),
    new StatusMove(MoveId.SING, PokemonType.NORMAL, 55, 15, -1, 0, 1)
      .attr(StatusEffectAttr, StatusEffect.SLEEP)
      .soundBased()
      .reflectable(),
    new StatusMove(MoveId.SUPERSONIC, PokemonType.NORMAL, 55, 20, -1, 0, 1)
      .attr(ConfuseAttr)
      .soundBased()
      .reflectable(),
    new AttackMove(MoveId.SONIC_BOOM, PokemonType.NORMAL, MoveCategory.SPECIAL, -1, 90, 20, -1, 0, 1)
      .attr(FixedDamageAttr, 20),
    new StatusMove(MoveId.DISABLE, PokemonType.NORMAL, 100, 20, -1, 0, 1)
      .attr(AddBattlerTagAttr, BattlerTagType.DISABLED, false, true)
      .condition((_user, target, _move) => {
        const lastNonVirtualMove = target.getLastNonVirtualMove();
        return !isNullOrUndefined(lastNonVirtualMove) && lastNonVirtualMove.move !== MoveId.STRUGGLE;
      })
      .ignoresSubstitute()
      .reflectable(),
    new AttackMove(MoveId.ACID, PokemonType.POISON, MoveCategory.SPECIAL, 40, 100, 30, 10, 0, 1)
      .attr(StatStageChangeAttr, [ Stat.SPDEF ], -1)
      .target(MoveTarget.ALL_NEAR_ENEMIES),
    new AttackMove(MoveId.EMBER, PokemonType.FIRE, MoveCategory.SPECIAL, 40, 100, 25, 10, 0, 1)
      .attr(StatusEffectAttr, StatusEffect.BURN),
    new AttackMove(MoveId.FLAMETHROWER, PokemonType.FIRE, MoveCategory.SPECIAL, 90, 100, 15, 10, 0, 1)
      .attr(StatusEffectAttr, StatusEffect.BURN),
    new StatusMove(MoveId.MIST, PokemonType.ICE, -1, 30, -1, 0, 1)
      .attr(AddArenaTagAttr, ArenaTagType.MIST, 5, true)
      .target(MoveTarget.USER_SIDE),
    new AttackMove(MoveId.WATER_GUN, PokemonType.WATER, MoveCategory.SPECIAL, 40, 100, 25, -1, 0, 1),
    new AttackMove(MoveId.HYDRO_PUMP, PokemonType.WATER, MoveCategory.SPECIAL, 110, 80, 5, -1, 0, 1),
    new AttackMove(MoveId.SURF, PokemonType.WATER, MoveCategory.SPECIAL, 90, 100, 15, -1, 0, 1)
      .target(MoveTarget.ALL_NEAR_OTHERS)
      .attr(HitsTagForDoubleDamageAttr, BattlerTagType.UNDERWATER)
      .attr(GulpMissileTagAttr),
    new AttackMove(MoveId.ICE_BEAM, PokemonType.ICE, MoveCategory.SPECIAL, 90, 100, 10, 10, 0, 1)
      .attr(StatusEffectAttr, StatusEffect.FREEZE),
    new AttackMove(MoveId.BLIZZARD, PokemonType.ICE, MoveCategory.SPECIAL, 110, 70, 5, 10, 0, 1)
      .attr(BlizzardAccuracyAttr)
      .attr(StatusEffectAttr, StatusEffect.FREEZE)
      .windMove()
      .target(MoveTarget.ALL_NEAR_ENEMIES),
    new AttackMove(MoveId.PSYBEAM, PokemonType.PSYCHIC, MoveCategory.SPECIAL, 65, 100, 20, 10, 0, 1)
      .attr(ConfuseAttr),
    new AttackMove(MoveId.BUBBLE_BEAM, PokemonType.WATER, MoveCategory.SPECIAL, 65, 100, 20, 10, 0, 1)
      .attr(StatStageChangeAttr, [ Stat.SPD ], -1),
    new AttackMove(MoveId.AURORA_BEAM, PokemonType.ICE, MoveCategory.SPECIAL, 65, 100, 20, 10, 0, 1)
      .attr(StatStageChangeAttr, [ Stat.ATK ], -1),
    new AttackMove(MoveId.HYPER_BEAM, PokemonType.NORMAL, MoveCategory.SPECIAL, 150, 90, 5, -1, 0, 1)
      .attr(RechargeAttr),
    new AttackMove(MoveId.PECK, PokemonType.FLYING, MoveCategory.PHYSICAL, 35, 100, 35, -1, 0, 1),
    new AttackMove(MoveId.DRILL_PECK, PokemonType.FLYING, MoveCategory.PHYSICAL, 80, 100, 20, -1, 0, 1),
    new AttackMove(MoveId.SUBMISSION, PokemonType.FIGHTING, MoveCategory.PHYSICAL, 80, 80, 20, -1, 0, 1)
      .attr(RecoilAttr)
      .recklessMove(),
    new AttackMove(MoveId.LOW_KICK, PokemonType.FIGHTING, MoveCategory.PHYSICAL, -1, 100, 20, -1, 0, 1)
      .attr(WeightPowerAttr),
    new AttackMove(MoveId.COUNTER, PokemonType.FIGHTING, MoveCategory.PHYSICAL, -1, 100, 20, -1, -5, 1)
      .attr(CounterDamageAttr, (move: Move) => move.category === MoveCategory.PHYSICAL, 2)
      .target(MoveTarget.ATTACKER),
    new AttackMove(MoveId.SEISMIC_TOSS, PokemonType.FIGHTING, MoveCategory.PHYSICAL, -1, 100, 20, -1, 0, 1)
      .attr(LevelDamageAttr),
    new AttackMove(MoveId.STRENGTH, PokemonType.NORMAL, MoveCategory.PHYSICAL, 80, 100, 15, -1, 0, 1),
    new AttackMove(MoveId.ABSORB, PokemonType.GRASS, MoveCategory.SPECIAL, 20, 100, 25, -1, 0, 1)
      .attr(HitHealAttr)
      .triageMove(),
    new AttackMove(MoveId.MEGA_DRAIN, PokemonType.GRASS, MoveCategory.SPECIAL, 40, 100, 15, -1, 0, 1)
      .attr(HitHealAttr)
      .triageMove(),
    new StatusMove(MoveId.LEECH_SEED, PokemonType.GRASS, 90, 10, -1, 0, 1)
      .attr(LeechSeedAttr)
      .condition((user, target, move) => !target.getTag(BattlerTagType.SEEDED) && !target.isOfType(PokemonType.GRASS))
      .reflectable(),
    new SelfStatusMove(MoveId.GROWTH, PokemonType.NORMAL, -1, 20, -1, 0, 1)
      .attr(GrowthStatStageChangeAttr),
    new AttackMove(MoveId.RAZOR_LEAF, PokemonType.GRASS, MoveCategory.PHYSICAL, 55, 95, 25, -1, 0, 1)
      .attr(HighCritAttr)
      .makesContact(false)
      .slicingMove()
      .target(MoveTarget.ALL_NEAR_ENEMIES),
    new ChargingAttackMove(MoveId.SOLAR_BEAM, PokemonType.GRASS, MoveCategory.SPECIAL, 120, 100, 10, -1, 0, 1)
      .chargeText(i18next.t("moveTriggers:tookInSunlight", { pokemonName: "{USER}" }))
      .chargeAttr(WeatherInstantChargeAttr, [ WeatherType.SUNNY, WeatherType.HARSH_SUN ])
      .attr(AntiSunlightPowerDecreaseAttr),
    new StatusMove(MoveId.POISON_POWDER, PokemonType.POISON, 75, 35, -1, 0, 1)
      .attr(StatusEffectAttr, StatusEffect.POISON)
      .powderMove()
      .reflectable(),
    new StatusMove(MoveId.STUN_SPORE, PokemonType.GRASS, 75, 30, -1, 0, 1)
      .attr(StatusEffectAttr, StatusEffect.PARALYSIS)
      .powderMove()
      .reflectable(),
    new StatusMove(MoveId.SLEEP_POWDER, PokemonType.GRASS, 75, 15, -1, 0, 1)
      .attr(StatusEffectAttr, StatusEffect.SLEEP)
      .powderMove()
      .reflectable(),
    new AttackMove(MoveId.PETAL_DANCE, PokemonType.GRASS, MoveCategory.SPECIAL, 120, 100, 10, -1, 0, 1)
      .attr(FrenzyAttr)
      .attr(MissEffectAttr, frenzyMissFunc)
      .attr(NoEffectAttr, frenzyMissFunc)
      .makesContact()
      .danceMove()
      .target(MoveTarget.RANDOM_NEAR_ENEMY),
    new StatusMove(MoveId.STRING_SHOT, PokemonType.BUG, 95, 40, -1, 0, 1)
      .attr(StatStageChangeAttr, [ Stat.SPD ], -2)
      .target(MoveTarget.ALL_NEAR_ENEMIES)
      .reflectable(),
    new AttackMove(MoveId.DRAGON_RAGE, PokemonType.DRAGON, MoveCategory.SPECIAL, -1, 100, 10, -1, 0, 1)
      .attr(FixedDamageAttr, 40),
    new AttackMove(MoveId.FIRE_SPIN, PokemonType.FIRE, MoveCategory.SPECIAL, 35, 85, 15, -1, 0, 1)
      .attr(TrapAttr, BattlerTagType.FIRE_SPIN),
    new AttackMove(MoveId.THUNDER_SHOCK, PokemonType.ELECTRIC, MoveCategory.SPECIAL, 40, 100, 30, 10, 0, 1)
      .attr(StatusEffectAttr, StatusEffect.PARALYSIS),
    new AttackMove(MoveId.THUNDERBOLT, PokemonType.ELECTRIC, MoveCategory.SPECIAL, 90, 100, 15, 10, 0, 1)
      .attr(StatusEffectAttr, StatusEffect.PARALYSIS),
    new StatusMove(MoveId.THUNDER_WAVE, PokemonType.ELECTRIC, 90, 20, -1, 0, 1)
      .attr(StatusEffectAttr, StatusEffect.PARALYSIS)
      .attr(RespectAttackTypeImmunityAttr)
      .reflectable(),
    new AttackMove(MoveId.THUNDER, PokemonType.ELECTRIC, MoveCategory.SPECIAL, 110, 70, 10, 30, 0, 1)
      .attr(StatusEffectAttr, StatusEffect.PARALYSIS)
      .attr(ThunderAccuracyAttr)
      .attr(HitsTagAttr, BattlerTagType.FLYING),
    new AttackMove(MoveId.ROCK_THROW, PokemonType.ROCK, MoveCategory.PHYSICAL, 50, 90, 15, -1, 0, 1)
      .makesContact(false),
    new AttackMove(MoveId.EARTHQUAKE, PokemonType.GROUND, MoveCategory.PHYSICAL, 100, 100, 10, -1, 0, 1)
      .attr(HitsTagForDoubleDamageAttr, BattlerTagType.UNDERGROUND)
      .attr(MovePowerMultiplierAttr, (user, target, move) => globalScene.arena.getTerrainType() === TerrainType.GRASSY && target.isGrounded() ? 0.5 : 1)
      .makesContact(false)
      .target(MoveTarget.ALL_NEAR_OTHERS),
    new AttackMove(MoveId.FISSURE, PokemonType.GROUND, MoveCategory.PHYSICAL, 200, 30, 5, -1, 0, 1)
      .attr(OneHitKOAttr)
      .attr(OneHitKOAccuracyAttr)
      .attr(HitsTagAttr, BattlerTagType.UNDERGROUND)
      .makesContact(false),
    new ChargingAttackMove(MoveId.DIG, PokemonType.GROUND, MoveCategory.PHYSICAL, 80, 100, 10, -1, 0, 1)
      .chargeText(i18next.t("moveTriggers:dugAHole", { pokemonName: "{USER}" }))
      .chargeAttr(SemiInvulnerableAttr, BattlerTagType.UNDERGROUND),
    new StatusMove(MoveId.TOXIC, PokemonType.POISON, 90, 10, -1, 0, 1)
      .attr(StatusEffectAttr, StatusEffect.TOXIC)
      .attr(ToxicAccuracyAttr)
      .reflectable(),
    new AttackMove(MoveId.CONFUSION, PokemonType.PSYCHIC, MoveCategory.SPECIAL, 50, 100, 25, 10, 0, 1)
      .attr(ConfuseAttr),
    new AttackMove(MoveId.PSYCHIC, PokemonType.PSYCHIC, MoveCategory.SPECIAL, 90, 100, 10, 10, 0, 1)
      .attr(StatStageChangeAttr, [ Stat.SPDEF ], -1),
    new StatusMove(MoveId.HYPNOSIS, PokemonType.PSYCHIC, 60, 20, -1, 0, 1)
      .attr(StatusEffectAttr, StatusEffect.SLEEP)
      .reflectable(),
    new SelfStatusMove(MoveId.MEDITATE, PokemonType.PSYCHIC, -1, 40, -1, 0, 1)
      .attr(StatStageChangeAttr, [ Stat.ATK ], 1, true),
    new SelfStatusMove(MoveId.AGILITY, PokemonType.PSYCHIC, -1, 30, -1, 0, 1)
      .attr(StatStageChangeAttr, [ Stat.SPD ], 2, true),
    new AttackMove(MoveId.QUICK_ATTACK, PokemonType.NORMAL, MoveCategory.PHYSICAL, 40, 100, 30, -1, 1, 1),
    new AttackMove(MoveId.RAGE, PokemonType.NORMAL, MoveCategory.PHYSICAL, 20, 100, 20, -1, 0, 1)
      .partial(), // No effect implemented
    new SelfStatusMove(MoveId.TELEPORT, PokemonType.PSYCHIC, -1, 20, -1, -6, 1)
      .attr(ForceSwitchOutAttr, true)
      .hidesUser(),
    new AttackMove(MoveId.NIGHT_SHADE, PokemonType.GHOST, MoveCategory.SPECIAL, -1, 100, 15, -1, 0, 1)
      .attr(LevelDamageAttr),
    new StatusMove(MoveId.MIMIC, PokemonType.NORMAL, -1, 10, -1, 0, 1)
      .attr(MovesetCopyMoveAttr)
      .ignoresSubstitute(),
    new StatusMove(MoveId.SCREECH, PokemonType.NORMAL, 85, 40, -1, 0, 1)
      .attr(StatStageChangeAttr, [ Stat.DEF ], -2)
      .soundBased()
      .reflectable(),
    new SelfStatusMove(MoveId.DOUBLE_TEAM, PokemonType.NORMAL, -1, 15, -1, 0, 1)
      .attr(StatStageChangeAttr, [ Stat.EVA ], 1, true),
    new SelfStatusMove(MoveId.RECOVER, PokemonType.NORMAL, -1, 5, -1, 0, 1)
      .attr(HealAttr, 0.5)
      .triageMove(),
    new SelfStatusMove(MoveId.HARDEN, PokemonType.NORMAL, -1, 30, -1, 0, 1)
      .attr(StatStageChangeAttr, [ Stat.DEF ], 1, true),
    new SelfStatusMove(MoveId.MINIMIZE, PokemonType.NORMAL, -1, 10, -1, 0, 1)
      .attr(AddBattlerTagAttr, BattlerTagType.MINIMIZED, true, false)
      .attr(StatStageChangeAttr, [ Stat.EVA ], 2, true),
    new StatusMove(MoveId.SMOKESCREEN, PokemonType.NORMAL, 100, 20, -1, 0, 1)
      .attr(StatStageChangeAttr, [ Stat.ACC ], -1)
      .reflectable(),
    new StatusMove(MoveId.CONFUSE_RAY, PokemonType.GHOST, 100, 10, -1, 0, 1)
      .attr(ConfuseAttr)
      .reflectable(),
    new SelfStatusMove(MoveId.WITHDRAW, PokemonType.WATER, -1, 40, -1, 0, 1)
      .attr(StatStageChangeAttr, [ Stat.DEF ], 1, true),
    new SelfStatusMove(MoveId.DEFENSE_CURL, PokemonType.NORMAL, -1, 40, -1, 0, 1)
      .attr(StatStageChangeAttr, [ Stat.DEF ], 1, true),
    new SelfStatusMove(MoveId.BARRIER, PokemonType.PSYCHIC, -1, 20, -1, 0, 1)
      .attr(StatStageChangeAttr, [ Stat.DEF ], 2, true),
    new StatusMove(MoveId.LIGHT_SCREEN, PokemonType.PSYCHIC, -1, 30, -1, 0, 1)
      .attr(AddArenaTagAttr, ArenaTagType.LIGHT_SCREEN, 5, true)
      .target(MoveTarget.USER_SIDE),
    new SelfStatusMove(MoveId.HAZE, PokemonType.ICE, -1, 30, -1, 0, 1)
      .ignoresSubstitute()
      .attr(ResetStatsAttr, true),
    new StatusMove(MoveId.REFLECT, PokemonType.PSYCHIC, -1, 20, -1, 0, 1)
      .attr(AddArenaTagAttr, ArenaTagType.REFLECT, 5, true)
      .target(MoveTarget.USER_SIDE),
    new SelfStatusMove(MoveId.FOCUS_ENERGY, PokemonType.NORMAL, -1, 30, -1, 0, 1)
      .attr(AddBattlerTagAttr, BattlerTagType.CRIT_BOOST, true, true),
    new AttackMove(MoveId.BIDE, PokemonType.NORMAL, MoveCategory.PHYSICAL, -1, -1, 10, -1, 1, 1)
      .target(MoveTarget.USER)
      .unimplemented(),
    new SelfStatusMove(MoveId.METRONOME, PokemonType.NORMAL, -1, 10, -1, 0, 1)
      .attr(RandomMoveAttr, invalidMetronomeMoves),
    new StatusMove(MoveId.MIRROR_MOVE, PokemonType.FLYING, -1, 20, -1, 0, 1)
      .attr(CopyMoveAttr, true, invalidMirrorMoveMoves),
    new AttackMove(MoveId.SELF_DESTRUCT, PokemonType.NORMAL, MoveCategory.PHYSICAL, 200, 100, 5, -1, 0, 1)
      .attr(SacrificialAttr)
      .makesContact(false)
      .condition(failIfDampCondition)
      .target(MoveTarget.ALL_NEAR_OTHERS),
    new AttackMove(MoveId.EGG_BOMB, PokemonType.NORMAL, MoveCategory.PHYSICAL, 100, 75, 10, -1, 0, 1)
      .makesContact(false)
      .ballBombMove(),
    new AttackMove(MoveId.LICK, PokemonType.GHOST, MoveCategory.PHYSICAL, 30, 100, 30, 30, 0, 1)
      .attr(StatusEffectAttr, StatusEffect.PARALYSIS),
    new AttackMove(MoveId.SMOG, PokemonType.POISON, MoveCategory.SPECIAL, 30, 70, 20, 40, 0, 1)
      .attr(StatusEffectAttr, StatusEffect.POISON),
    new AttackMove(MoveId.SLUDGE, PokemonType.POISON, MoveCategory.SPECIAL, 65, 100, 20, 30, 0, 1)
      .attr(StatusEffectAttr, StatusEffect.POISON),
    new AttackMove(MoveId.BONE_CLUB, PokemonType.GROUND, MoveCategory.PHYSICAL, 65, 85, 20, 10, 0, 1)
      .attr(FlinchAttr)
      .makesContact(false),
    new AttackMove(MoveId.FIRE_BLAST, PokemonType.FIRE, MoveCategory.SPECIAL, 110, 85, 5, 10, 0, 1)
      .attr(StatusEffectAttr, StatusEffect.BURN),
    new AttackMove(MoveId.WATERFALL, PokemonType.WATER, MoveCategory.PHYSICAL, 80, 100, 15, 20, 0, 1)
      .attr(FlinchAttr),
    new AttackMove(MoveId.CLAMP, PokemonType.WATER, MoveCategory.PHYSICAL, 35, 85, 15, -1, 0, 1)
      .attr(TrapAttr, BattlerTagType.CLAMP),
    new AttackMove(MoveId.SWIFT, PokemonType.NORMAL, MoveCategory.SPECIAL, 60, -1, 20, -1, 0, 1)
      .target(MoveTarget.ALL_NEAR_ENEMIES),
    new ChargingAttackMove(MoveId.SKULL_BASH, PokemonType.NORMAL, MoveCategory.PHYSICAL, 130, 100, 10, -1, 0, 1)
      .chargeText(i18next.t("moveTriggers:loweredItsHead", { pokemonName: "{USER}" }))
      .chargeAttr(StatStageChangeAttr, [ Stat.DEF ], 1, true),
    new AttackMove(MoveId.SPIKE_CANNON, PokemonType.NORMAL, MoveCategory.PHYSICAL, 20, 100, 15, -1, 0, 1)
      .attr(MultiHitAttr)
      .makesContact(false),
    new AttackMove(MoveId.CONSTRICT, PokemonType.NORMAL, MoveCategory.PHYSICAL, 10, 100, 35, 10, 0, 1)
      .attr(StatStageChangeAttr, [ Stat.SPD ], -1),
    new SelfStatusMove(MoveId.AMNESIA, PokemonType.PSYCHIC, -1, 20, -1, 0, 1)
      .attr(StatStageChangeAttr, [ Stat.SPDEF ], 2, true),
    new StatusMove(MoveId.KINESIS, PokemonType.PSYCHIC, 80, 15, -1, 0, 1)
      .attr(StatStageChangeAttr, [ Stat.ACC ], -1)
      .reflectable(),
    new SelfStatusMove(MoveId.SOFT_BOILED, PokemonType.NORMAL, -1, 5, -1, 0, 1)
      .attr(HealAttr, 0.5)
      .triageMove(),
    new AttackMove(MoveId.HIGH_JUMP_KICK, PokemonType.FIGHTING, MoveCategory.PHYSICAL, 130, 90, 10, -1, 0, 1)
      .attr(MissEffectAttr, crashDamageFunc)
      .attr(NoEffectAttr, crashDamageFunc)
      .condition(failOnGravityCondition)
      .recklessMove(),
    new StatusMove(MoveId.GLARE, PokemonType.NORMAL, 100, 30, -1, 0, 1)
      .attr(StatusEffectAttr, StatusEffect.PARALYSIS)
      .reflectable(),
    new AttackMove(MoveId.DREAM_EATER, PokemonType.PSYCHIC, MoveCategory.SPECIAL, 100, 100, 15, -1, 0, 1)
      .attr(HitHealAttr)
      .condition(targetSleptOrComatoseCondition)
      .triageMove(),
    new StatusMove(MoveId.POISON_GAS, PokemonType.POISON, 90, 40, -1, 0, 1)
      .attr(StatusEffectAttr, StatusEffect.POISON)
      .target(MoveTarget.ALL_NEAR_ENEMIES)
      .reflectable(),
    new AttackMove(MoveId.BARRAGE, PokemonType.NORMAL, MoveCategory.PHYSICAL, 15, 85, 20, -1, 0, 1)
      .attr(MultiHitAttr)
      .makesContact(false)
      .ballBombMove(),
    new AttackMove(MoveId.LEECH_LIFE, PokemonType.BUG, MoveCategory.PHYSICAL, 80, 100, 10, -1, 0, 1)
      .attr(HitHealAttr)
      .triageMove(),
    new StatusMove(MoveId.LOVELY_KISS, PokemonType.NORMAL, 75, 10, -1, 0, 1)
      .attr(StatusEffectAttr, StatusEffect.SLEEP)
      .reflectable(),
    new ChargingAttackMove(MoveId.SKY_ATTACK, PokemonType.FLYING, MoveCategory.PHYSICAL, 140, 90, 5, 30, 0, 1)
      .chargeText(i18next.t("moveTriggers:isGlowing", { pokemonName: "{USER}" }))
      .attr(HighCritAttr)
      .attr(FlinchAttr)
      .makesContact(false),
    new StatusMove(MoveId.TRANSFORM, PokemonType.NORMAL, -1, 10, -1, 0, 1)
      .attr(TransformAttr)
      .condition((user, target, move) => !target.getTag(BattlerTagType.SUBSTITUTE))
      .condition((user, target, move) => !target.summonData.illusion && !user.summonData.illusion)
      // transforming from or into fusion pokemon causes various problems (such as crashes)
      .condition((user, target, move) => !target.getTag(BattlerTagType.SUBSTITUTE) && !user.fusionSpecies && !target.fusionSpecies)
      .ignoresProtect()
      // Transforming should copy the target's rage fist hit count
      .edgeCase(),
    new AttackMove(MoveId.BUBBLE, PokemonType.WATER, MoveCategory.SPECIAL, 40, 100, 30, 10, 0, 1)
      .attr(StatStageChangeAttr, [ Stat.SPD ], -1)
      .target(MoveTarget.ALL_NEAR_ENEMIES),
    new AttackMove(MoveId.DIZZY_PUNCH, PokemonType.NORMAL, MoveCategory.PHYSICAL, 70, 100, 10, 20, 0, 1)
      .attr(ConfuseAttr)
      .punchingMove(),
    new StatusMove(MoveId.SPORE, PokemonType.GRASS, 100, 15, -1, 0, 1)
      .attr(StatusEffectAttr, StatusEffect.SLEEP)
      .powderMove()
      .reflectable(),
    new StatusMove(MoveId.FLASH, PokemonType.NORMAL, 100, 20, -1, 0, 1)
      .attr(StatStageChangeAttr, [ Stat.ACC ], -1)
      .reflectable(),
    new AttackMove(MoveId.PSYWAVE, PokemonType.PSYCHIC, MoveCategory.SPECIAL, -1, 100, 15, -1, 0, 1)
      .attr(RandomLevelDamageAttr),
    new SelfStatusMove(MoveId.SPLASH, PokemonType.NORMAL, -1, 40, -1, 0, 1)
      .attr(SplashAttr)
      .condition(failOnGravityCondition),
    new SelfStatusMove(MoveId.ACID_ARMOR, PokemonType.POISON, -1, 20, -1, 0, 1)
      .attr(StatStageChangeAttr, [ Stat.DEF ], 2, true),
    new AttackMove(MoveId.CRABHAMMER, PokemonType.WATER, MoveCategory.PHYSICAL, 100, 90, 10, -1, 0, 1)
      .attr(HighCritAttr),
    new AttackMove(MoveId.EXPLOSION, PokemonType.NORMAL, MoveCategory.PHYSICAL, 250, 100, 5, -1, 0, 1)
      .condition(failIfDampCondition)
      .attr(SacrificialAttr)
      .makesContact(false)
      .target(MoveTarget.ALL_NEAR_OTHERS),
    new AttackMove(MoveId.FURY_SWIPES, PokemonType.NORMAL, MoveCategory.PHYSICAL, 18, 80, 15, -1, 0, 1)
      .attr(MultiHitAttr),
    new AttackMove(MoveId.BONEMERANG, PokemonType.GROUND, MoveCategory.PHYSICAL, 50, 90, 10, -1, 0, 1)
      .attr(MultiHitAttr, MultiHitType._2)
      .makesContact(false),
    new SelfStatusMove(MoveId.REST, PokemonType.PSYCHIC, -1, 5, -1, 0, 1)
      .attr(StatusEffectAttr, StatusEffect.SLEEP, true, 3, true)
      .attr(HealAttr, 1, true)
      .condition((user, target, move) => !user.isFullHp() && user.canSetStatus(StatusEffect.SLEEP, true, true, user))
      .triageMove(),
    new AttackMove(MoveId.ROCK_SLIDE, PokemonType.ROCK, MoveCategory.PHYSICAL, 75, 90, 10, 30, 0, 1)
      .attr(FlinchAttr)
      .makesContact(false)
      .target(MoveTarget.ALL_NEAR_ENEMIES),
    new AttackMove(MoveId.HYPER_FANG, PokemonType.NORMAL, MoveCategory.PHYSICAL, 80, 90, 15, 10, 0, 1)
      .attr(FlinchAttr)
      .bitingMove(),
    new SelfStatusMove(MoveId.SHARPEN, PokemonType.NORMAL, -1, 30, -1, 0, 1)
      .attr(StatStageChangeAttr, [ Stat.ATK ], 1, true),
    new SelfStatusMove(MoveId.CONVERSION, PokemonType.NORMAL, -1, 30, -1, 0, 1)
      .attr(FirstMoveTypeAttr),
    new AttackMove(MoveId.TRI_ATTACK, PokemonType.NORMAL, MoveCategory.SPECIAL, 80, 100, 10, 20, 0, 1)
      .attr(MultiStatusEffectAttr, [ StatusEffect.BURN, StatusEffect.FREEZE, StatusEffect.PARALYSIS ]),
    new AttackMove(MoveId.SUPER_FANG, PokemonType.NORMAL, MoveCategory.PHYSICAL, -1, 90, 10, -1, 0, 1)
      .attr(TargetHalfHpDamageAttr),
    new AttackMove(MoveId.SLASH, PokemonType.NORMAL, MoveCategory.PHYSICAL, 70, 100, 20, -1, 0, 1)
      .attr(HighCritAttr)
      .slicingMove(),
    new SelfStatusMove(MoveId.SUBSTITUTE, PokemonType.NORMAL, -1, 10, -1, 0, 1)
      .attr(AddSubstituteAttr, 0.25, false),
    new AttackMove(MoveId.STRUGGLE, PokemonType.NORMAL, MoveCategory.PHYSICAL, 50, -1, 1, -1, 0, 1)
      .attr(RecoilAttr, true, 0.25, true)
      .attr(TypelessAttr)
      .target(MoveTarget.RANDOM_NEAR_ENEMY),
    new StatusMove(MoveId.SKETCH, PokemonType.NORMAL, -1, 1, -1, 0, 2)
      .ignoresSubstitute()
      .attr(SketchAttr),
    new AttackMove(MoveId.TRIPLE_KICK, PokemonType.FIGHTING, MoveCategory.PHYSICAL, 10, 90, 10, -1, 0, 2)
      .attr(MultiHitAttr, MultiHitType._3)
      .attr(MultiHitPowerIncrementAttr, 3)
      .checkAllHits(),
    new AttackMove(MoveId.THIEF, PokemonType.DARK, MoveCategory.PHYSICAL, 60, 100, 25, -1, 0, 2)
      .attr(StealHeldItemChanceAttr, 0.3)
      .edgeCase(),
      // Should not be able to steal held item if user faints due to Rough Skin, Iron Barbs, etc.
      // Should be able to steal items from pokemon with Sticky Hold if the damage causes them to faint
    new StatusMove(MoveId.SPIDER_WEB, PokemonType.BUG, -1, 10, -1, 0, 2)
      .condition(failIfGhostTypeCondition)
      .attr(AddBattlerTagAttr, BattlerTagType.TRAPPED, false, true, 1)
      .reflectable(),
    new StatusMove(MoveId.MIND_READER, PokemonType.NORMAL, -1, 5, -1, 0, 2)
      .attr(IgnoreAccuracyAttr),
    new StatusMove(MoveId.NIGHTMARE, PokemonType.GHOST, 100, 15, -1, 0, 2)
      .attr(AddBattlerTagAttr, BattlerTagType.NIGHTMARE)
      .condition(targetSleptOrComatoseCondition),
    new AttackMove(MoveId.FLAME_WHEEL, PokemonType.FIRE, MoveCategory.PHYSICAL, 60, 100, 25, 10, 0, 2)
      .attr(HealStatusEffectAttr, true, StatusEffect.FREEZE)
      .attr(StatusEffectAttr, StatusEffect.BURN),
    new AttackMove(MoveId.SNORE, PokemonType.NORMAL, MoveCategory.SPECIAL, 50, 100, 15, 30, 0, 2)
      .attr(BypassSleepAttr)
      .attr(FlinchAttr)
      .condition(userSleptOrComatoseCondition)
      .soundBased(),
    new StatusMove(MoveId.CURSE, PokemonType.GHOST, -1, 10, -1, 0, 2)
      .attr(CurseAttr)
      .ignoresSubstitute()
      .ignoresProtect()
      .target(MoveTarget.CURSE),
    new AttackMove(MoveId.FLAIL, PokemonType.NORMAL, MoveCategory.PHYSICAL, -1, 100, 15, -1, 0, 2)
      .attr(LowHpPowerAttr),
    new StatusMove(MoveId.CONVERSION_2, PokemonType.NORMAL, -1, 30, -1, 0, 2)
      .attr(ResistLastMoveTypeAttr)
      .ignoresSubstitute()
      .partial(), // Checks the move's original typing and not if its type is changed through some other means
    new AttackMove(MoveId.AEROBLAST, PokemonType.FLYING, MoveCategory.SPECIAL, 100, 95, 5, -1, 0, 2)
      .windMove()
      .attr(HighCritAttr),
    new StatusMove(MoveId.COTTON_SPORE, PokemonType.GRASS, 100, 40, -1, 0, 2)
      .attr(StatStageChangeAttr, [ Stat.SPD ], -2)
      .powderMove()
      .target(MoveTarget.ALL_NEAR_ENEMIES)
      .reflectable(),
    new AttackMove(MoveId.REVERSAL, PokemonType.FIGHTING, MoveCategory.PHYSICAL, -1, 100, 15, -1, 0, 2)
      .attr(LowHpPowerAttr),
    new StatusMove(MoveId.SPITE, PokemonType.GHOST, 100, 10, -1, 0, 2)
      .ignoresSubstitute()
      .attr(ReducePpMoveAttr, 4)
      .reflectable(),
    new AttackMove(MoveId.POWDER_SNOW, PokemonType.ICE, MoveCategory.SPECIAL, 40, 100, 25, 10, 0, 2)
      .attr(StatusEffectAttr, StatusEffect.FREEZE)
      .target(MoveTarget.ALL_NEAR_ENEMIES),
    new SelfStatusMove(MoveId.PROTECT, PokemonType.NORMAL, -1, 10, -1, 4, 2)
      .attr(ProtectAttr)
      .condition(failIfLastCondition),
    new AttackMove(MoveId.MACH_PUNCH, PokemonType.FIGHTING, MoveCategory.PHYSICAL, 40, 100, 30, -1, 1, 2)
      .punchingMove(),
    new StatusMove(MoveId.SCARY_FACE, PokemonType.NORMAL, 100, 10, -1, 0, 2)
      .attr(StatStageChangeAttr, [ Stat.SPD ], -2)
      .reflectable(),
    new AttackMove(MoveId.FEINT_ATTACK, PokemonType.DARK, MoveCategory.PHYSICAL, 60, -1, 20, -1, 0, 2),
    new StatusMove(MoveId.SWEET_KISS, PokemonType.FAIRY, 75, 10, -1, 0, 2)
      .attr(ConfuseAttr)
      .reflectable(),
    new SelfStatusMove(MoveId.BELLY_DRUM, PokemonType.NORMAL, -1, 10, -1, 0, 2)
      .attr(CutHpStatStageBoostAttr, [ Stat.ATK ], 12, 2, (user) => {
        globalScene.phaseManager.queueMessage(i18next.t("moveTriggers:cutOwnHpAndMaximizedStat", { pokemonName: getPokemonNameWithAffix(user), statName: i18next.t(getStatKey(Stat.ATK)) }));
      }),
    new AttackMove(MoveId.SLUDGE_BOMB, PokemonType.POISON, MoveCategory.SPECIAL, 90, 100, 10, 30, 0, 2)
      .attr(StatusEffectAttr, StatusEffect.POISON)
      .ballBombMove(),
    new AttackMove(MoveId.MUD_SLAP, PokemonType.GROUND, MoveCategory.SPECIAL, 20, 100, 10, 100, 0, 2)
      .attr(StatStageChangeAttr, [ Stat.ACC ], -1),
    new AttackMove(MoveId.OCTAZOOKA, PokemonType.WATER, MoveCategory.SPECIAL, 65, 85, 10, 50, 0, 2)
      .attr(StatStageChangeAttr, [ Stat.ACC ], -1)
      .ballBombMove(),
    new StatusMove(MoveId.SPIKES, PokemonType.GROUND, -1, 20, -1, 0, 2)
      .attr(AddArenaTrapTagAttr, ArenaTagType.SPIKES)
      .target(MoveTarget.ENEMY_SIDE)
      .reflectable(),
    new AttackMove(MoveId.ZAP_CANNON, PokemonType.ELECTRIC, MoveCategory.SPECIAL, 120, 50, 5, 100, 0, 2)
      .attr(StatusEffectAttr, StatusEffect.PARALYSIS)
      .ballBombMove(),
    new StatusMove(MoveId.FORESIGHT, PokemonType.NORMAL, -1, 40, -1, 0, 2)
      .attr(ExposedMoveAttr, BattlerTagType.IGNORE_GHOST)
      .ignoresSubstitute()
      .reflectable(),
    new SelfStatusMove(MoveId.DESTINY_BOND, PokemonType.GHOST, -1, 5, -1, 0, 2)
      .ignoresProtect()
      .attr(DestinyBondAttr)
      .condition((user, target, move) => {
        // Retrieves user's previous move, returns empty array if no moves have been used
        const lastTurnMove = user.getLastXMoves(1);
        // Checks last move and allows destiny bond to be used if:
        // - no previous moves have been made
        // - the previous move used was not destiny bond
        // - the previous move was unsuccessful
        return lastTurnMove.length === 0 || lastTurnMove[0].move !== move.id || lastTurnMove[0].result !== MoveResult.SUCCESS;
      }),
    new StatusMove(MoveId.PERISH_SONG, PokemonType.NORMAL, -1, 5, -1, 0, 2)
      .attr(FaintCountdownAttr)
      .ignoresProtect()
      .soundBased()
      .condition(failOnBossCondition)
      .target(MoveTarget.ALL),
    new AttackMove(MoveId.ICY_WIND, PokemonType.ICE, MoveCategory.SPECIAL, 55, 95, 15, 100, 0, 2)
      .attr(StatStageChangeAttr, [ Stat.SPD ], -1)
      .windMove()
      .target(MoveTarget.ALL_NEAR_ENEMIES),
    new SelfStatusMove(MoveId.DETECT, PokemonType.FIGHTING, -1, 5, -1, 4, 2)
      .attr(ProtectAttr)
      .condition(failIfLastCondition),
    new AttackMove(MoveId.BONE_RUSH, PokemonType.GROUND, MoveCategory.PHYSICAL, 25, 90, 10, -1, 0, 2)
      .attr(MultiHitAttr)
      .makesContact(false),
    new StatusMove(MoveId.LOCK_ON, PokemonType.NORMAL, -1, 5, -1, 0, 2)
      .attr(IgnoreAccuracyAttr),
    new AttackMove(MoveId.OUTRAGE, PokemonType.DRAGON, MoveCategory.PHYSICAL, 120, 100, 10, -1, 0, 2)
      .attr(FrenzyAttr)
      .attr(MissEffectAttr, frenzyMissFunc)
      .attr(NoEffectAttr, frenzyMissFunc)
      .target(MoveTarget.RANDOM_NEAR_ENEMY),
    new StatusMove(MoveId.SANDSTORM, PokemonType.ROCK, -1, 10, -1, 0, 2)
      .attr(WeatherChangeAttr, WeatherType.SANDSTORM)
      .target(MoveTarget.BOTH_SIDES),
    new AttackMove(MoveId.GIGA_DRAIN, PokemonType.GRASS, MoveCategory.SPECIAL, 75, 100, 10, -1, 0, 2)
      .attr(HitHealAttr)
      .triageMove(),
    new SelfStatusMove(MoveId.ENDURE, PokemonType.NORMAL, -1, 10, -1, 4, 2)
      .attr(ProtectAttr, BattlerTagType.ENDURING)
      .condition(failIfLastCondition),
    new StatusMove(MoveId.CHARM, PokemonType.FAIRY, 100, 20, -1, 0, 2)
      .attr(StatStageChangeAttr, [ Stat.ATK ], -2)
      .reflectable(),
    new AttackMove(MoveId.ROLLOUT, PokemonType.ROCK, MoveCategory.PHYSICAL, 30, 90, 20, -1, 0, 2)
      .partial() // Does not lock the user, also does not increase damage properly
      .attr(ConsecutiveUseDoublePowerAttr, 5, true, true, MoveId.DEFENSE_CURL),
    new AttackMove(MoveId.FALSE_SWIPE, PokemonType.NORMAL, MoveCategory.PHYSICAL, 40, 100, 40, -1, 0, 2)
      .attr(SurviveDamageAttr),
    new StatusMove(MoveId.SWAGGER, PokemonType.NORMAL, 85, 15, -1, 0, 2)
      .attr(StatStageChangeAttr, [ Stat.ATK ], 2)
      .attr(ConfuseAttr)
      .reflectable(),
    new SelfStatusMove(MoveId.MILK_DRINK, PokemonType.NORMAL, -1, 5, -1, 0, 2)
      .attr(HealAttr, 0.5)
      .triageMove(),
    new AttackMove(MoveId.SPARK, PokemonType.ELECTRIC, MoveCategory.PHYSICAL, 65, 100, 20, 30, 0, 2)
      .attr(StatusEffectAttr, StatusEffect.PARALYSIS),
    new AttackMove(MoveId.FURY_CUTTER, PokemonType.BUG, MoveCategory.PHYSICAL, 40, 95, 20, -1, 0, 2)
      .attr(ConsecutiveUseDoublePowerAttr, 3, true)
      .slicingMove(),
    new AttackMove(MoveId.STEEL_WING, PokemonType.STEEL, MoveCategory.PHYSICAL, 70, 90, 25, 10, 0, 2)
      .attr(StatStageChangeAttr, [ Stat.DEF ], 1, true),
    new StatusMove(MoveId.MEAN_LOOK, PokemonType.NORMAL, -1, 5, -1, 0, 2)
      .condition(failIfGhostTypeCondition)
      .attr(AddBattlerTagAttr, BattlerTagType.TRAPPED, false, true, 1)
      .reflectable(),
    new StatusMove(MoveId.ATTRACT, PokemonType.NORMAL, 100, 15, -1, 0, 2)
      .attr(AddBattlerTagAttr, BattlerTagType.INFATUATED)
      .ignoresSubstitute()
      .condition((user, target, move) => user.isOppositeGender(target))
      .reflectable(),
    new SelfStatusMove(MoveId.SLEEP_TALK, PokemonType.NORMAL, -1, 10, -1, 0, 2)
      .attr(BypassSleepAttr)
      .attr(RandomMovesetMoveAttr, invalidSleepTalkMoves, false)
      .condition(userSleptOrComatoseCondition)
      .target(MoveTarget.NEAR_ENEMY),
    new StatusMove(MoveId.HEAL_BELL, PokemonType.NORMAL, -1, 5, -1, 0, 2)
      .attr(PartyStatusCureAttr, i18next.t("moveTriggers:bellChimed"), AbilityId.SOUNDPROOF)
      .soundBased()
      .target(MoveTarget.PARTY),
    new AttackMove(MoveId.RETURN, PokemonType.NORMAL, MoveCategory.PHYSICAL, -1, 100, 20, -1, 0, 2)
      .attr(FriendshipPowerAttr),
    new AttackMove(MoveId.PRESENT, PokemonType.NORMAL, MoveCategory.PHYSICAL, -1, 90, 15, -1, 0, 2)
      .attr(PresentPowerAttr)
      .makesContact(false),
    new AttackMove(MoveId.FRUSTRATION, PokemonType.NORMAL, MoveCategory.PHYSICAL, -1, 100, 20, -1, 0, 2)
      .attr(FriendshipPowerAttr, true),
    new StatusMove(MoveId.SAFEGUARD, PokemonType.NORMAL, -1, 25, -1, 0, 2)
      .target(MoveTarget.USER_SIDE)
      .attr(AddArenaTagAttr, ArenaTagType.SAFEGUARD, 5, true, true),
    new StatusMove(MoveId.PAIN_SPLIT, PokemonType.NORMAL, -1, 20, -1, 0, 2)
      .attr(HpSplitAttr)
      .condition(failOnBossCondition),
    new AttackMove(MoveId.SACRED_FIRE, PokemonType.FIRE, MoveCategory.PHYSICAL, 100, 95, 5, 50, 0, 2)
      .attr(HealStatusEffectAttr, true, StatusEffect.FREEZE)
      .attr(StatusEffectAttr, StatusEffect.BURN)
      .makesContact(false),
    new AttackMove(MoveId.MAGNITUDE, PokemonType.GROUND, MoveCategory.PHYSICAL, -1, 100, 30, -1, 0, 2)
      .attr(PreMoveMessageAttr, magnitudeMessageFunc)
      .attr(MagnitudePowerAttr)
      .attr(MovePowerMultiplierAttr, (user, target, move) => globalScene.arena.getTerrainType() === TerrainType.GRASSY && target.isGrounded() ? 0.5 : 1)
      .attr(HitsTagForDoubleDamageAttr, BattlerTagType.UNDERGROUND)
      .makesContact(false)
      .target(MoveTarget.ALL_NEAR_OTHERS),
    new AttackMove(MoveId.DYNAMIC_PUNCH, PokemonType.FIGHTING, MoveCategory.PHYSICAL, 100, 50, 5, 100, 0, 2)
      .attr(ConfuseAttr)
      .punchingMove(),
    new AttackMove(MoveId.MEGAHORN, PokemonType.BUG, MoveCategory.PHYSICAL, 120, 85, 10, -1, 0, 2),
    new AttackMove(MoveId.DRAGON_BREATH, PokemonType.DRAGON, MoveCategory.SPECIAL, 60, 100, 20, 30, 0, 2)
      .attr(StatusEffectAttr, StatusEffect.PARALYSIS),
    new SelfStatusMove(MoveId.BATON_PASS, PokemonType.NORMAL, -1, 40, -1, 0, 2)
      .attr(ForceSwitchOutAttr, true, SwitchType.BATON_PASS)
      .condition(failIfLastInPartyCondition)
      .hidesUser(),
    new StatusMove(MoveId.ENCORE, PokemonType.NORMAL, 100, 5, -1, 0, 2)
      .attr(AddBattlerTagAttr, BattlerTagType.ENCORE, false, true)
      .ignoresSubstitute()
      .condition((user, target, move) => new EncoreTag(user.id).canAdd(target))
      .reflectable()
      // Can lock infinitely into struggle; has incorrect interactions with Blood Moon/Gigaton Hammer
      // Also may or may not incorrectly select targets for replacement move (needs verification)
      .edgeCase(),
    new AttackMove(MoveId.PURSUIT, PokemonType.DARK, MoveCategory.PHYSICAL, 40, 100, 20, -1, 0, 2)
      .partial(), // No effect implemented
    new AttackMove(MoveId.RAPID_SPIN, PokemonType.NORMAL, MoveCategory.PHYSICAL, 50, 100, 40, 100, 0, 2)
      .attr(StatStageChangeAttr, [ Stat.SPD ], 1, true)
      .attr(RemoveBattlerTagAttr, [
        BattlerTagType.BIND,
        BattlerTagType.WRAP,
        BattlerTagType.FIRE_SPIN,
        BattlerTagType.WHIRLPOOL,
        BattlerTagType.CLAMP,
        BattlerTagType.SAND_TOMB,
        BattlerTagType.MAGMA_STORM,
        BattlerTagType.SNAP_TRAP,
        BattlerTagType.THUNDER_CAGE,
        BattlerTagType.SEEDED,
        BattlerTagType.INFESTATION
      ], true)
      .attr(RemoveArenaTrapAttr),
    new StatusMove(MoveId.SWEET_SCENT, PokemonType.NORMAL, 100, 20, -1, 0, 2)
      .attr(StatStageChangeAttr, [ Stat.EVA ], -2)
      .target(MoveTarget.ALL_NEAR_ENEMIES)
      .reflectable(),
    new AttackMove(MoveId.IRON_TAIL, PokemonType.STEEL, MoveCategory.PHYSICAL, 100, 75, 15, 30, 0, 2)
      .attr(StatStageChangeAttr, [ Stat.DEF ], -1),
    new AttackMove(MoveId.METAL_CLAW, PokemonType.STEEL, MoveCategory.PHYSICAL, 50, 95, 35, 10, 0, 2)
      .attr(StatStageChangeAttr, [ Stat.ATK ], 1, true),
    new AttackMove(MoveId.VITAL_THROW, PokemonType.FIGHTING, MoveCategory.PHYSICAL, 70, -1, 10, -1, -1, 2),
    new SelfStatusMove(MoveId.MORNING_SUN, PokemonType.NORMAL, -1, 5, -1, 0, 2)
      .attr(PlantHealAttr)
      .triageMove(),
    new SelfStatusMove(MoveId.SYNTHESIS, PokemonType.GRASS, -1, 5, -1, 0, 2)
      .attr(PlantHealAttr)
      .triageMove(),
    new SelfStatusMove(MoveId.MOONLIGHT, PokemonType.FAIRY, -1, 5, -1, 0, 2)
      .attr(PlantHealAttr)
      .triageMove(),
    new AttackMove(MoveId.HIDDEN_POWER, PokemonType.NORMAL, MoveCategory.SPECIAL, 60, 100, 15, -1, 0, 2)
      .attr(HiddenPowerTypeAttr),
    new AttackMove(MoveId.CROSS_CHOP, PokemonType.FIGHTING, MoveCategory.PHYSICAL, 100, 80, 5, -1, 0, 2)
      .attr(HighCritAttr),
    new AttackMove(MoveId.TWISTER, PokemonType.DRAGON, MoveCategory.SPECIAL, 40, 100, 20, 20, 0, 2)
      .attr(HitsTagForDoubleDamageAttr, BattlerTagType.FLYING)
      .attr(FlinchAttr)
      .windMove()
      .target(MoveTarget.ALL_NEAR_ENEMIES),
    new StatusMove(MoveId.RAIN_DANCE, PokemonType.WATER, -1, 5, -1, 0, 2)
      .attr(WeatherChangeAttr, WeatherType.RAIN)
      .target(MoveTarget.BOTH_SIDES),
    new StatusMove(MoveId.SUNNY_DAY, PokemonType.FIRE, -1, 5, -1, 0, 2)
      .attr(WeatherChangeAttr, WeatherType.SUNNY)
      .target(MoveTarget.BOTH_SIDES),
    new AttackMove(MoveId.CRUNCH, PokemonType.DARK, MoveCategory.PHYSICAL, 80, 100, 15, 20, 0, 2)
      .attr(StatStageChangeAttr, [ Stat.DEF ], -1)
      .bitingMove(),
    new AttackMove(MoveId.MIRROR_COAT, PokemonType.PSYCHIC, MoveCategory.SPECIAL, -1, 100, 20, -1, -5, 2)
      .attr(CounterDamageAttr, (move: Move) => move.category === MoveCategory.SPECIAL, 2)
      .target(MoveTarget.ATTACKER),
    new StatusMove(MoveId.PSYCH_UP, PokemonType.NORMAL, -1, 10, -1, 0, 2)
      .ignoresSubstitute()
      .attr(CopyStatsAttr),
    new AttackMove(MoveId.EXTREME_SPEED, PokemonType.NORMAL, MoveCategory.PHYSICAL, 80, 100, 5, -1, 2, 2),
    new AttackMove(MoveId.ANCIENT_POWER, PokemonType.ROCK, MoveCategory.SPECIAL, 60, 100, 5, 10, 0, 2)
      .attr(StatStageChangeAttr, [ Stat.ATK, Stat.DEF, Stat.SPATK, Stat.SPDEF, Stat.SPD ], 1, true),
    new AttackMove(MoveId.SHADOW_BALL, PokemonType.GHOST, MoveCategory.SPECIAL, 80, 100, 15, 20, 0, 2)
      .attr(StatStageChangeAttr, [ Stat.SPDEF ], -1)
      .ballBombMove(),
    new AttackMove(MoveId.FUTURE_SIGHT, PokemonType.PSYCHIC, MoveCategory.SPECIAL, 120, 100, 10, -1, 0, 2)
      .partial() // cannot be used on multiple Pokemon on the same side in a double battle, hits immediately when called by Metronome/etc, should not apply abilities or held items if user is off the field
      .ignoresProtect()
      .attr(DelayedAttackAttr, ArenaTagType.FUTURE_SIGHT, ChargeAnim.FUTURE_SIGHT_CHARGING, i18next.t("moveTriggers:foresawAnAttack", { pokemonName: "{USER}" })),
    new AttackMove(MoveId.ROCK_SMASH, PokemonType.FIGHTING, MoveCategory.PHYSICAL, 40, 100, 15, 50, 0, 2)
      .attr(StatStageChangeAttr, [ Stat.DEF ], -1),
    new AttackMove(MoveId.WHIRLPOOL, PokemonType.WATER, MoveCategory.SPECIAL, 35, 85, 15, -1, 0, 2)
      .attr(TrapAttr, BattlerTagType.WHIRLPOOL)
      .attr(HitsTagForDoubleDamageAttr, BattlerTagType.UNDERWATER),
    new AttackMove(MoveId.BEAT_UP, PokemonType.DARK, MoveCategory.PHYSICAL, -1, 100, 10, -1, 0, 2)
      .attr(MultiHitAttr, MultiHitType.BEAT_UP)
      .attr(BeatUpAttr)
      .makesContact(false),
    new AttackMove(MoveId.FAKE_OUT, PokemonType.NORMAL, MoveCategory.PHYSICAL, 40, 100, 10, 100, 3, 3)
      .attr(FlinchAttr)
      .condition(new FirstMoveCondition()),
    new AttackMove(MoveId.UPROAR, PokemonType.NORMAL, MoveCategory.SPECIAL, 90, 100, 10, -1, 0, 3)
      .soundBased()
      .target(MoveTarget.RANDOM_NEAR_ENEMY)
      .partial(), // Does not lock the user, does not stop Pokemon from sleeping
      // Likely can make use of FrenzyAttr and an ArenaTag (just without the FrenzyMissFunc)
    new SelfStatusMove(MoveId.STOCKPILE, PokemonType.NORMAL, -1, 20, -1, 0, 3)
      .condition(user => (user.getTag(StockpilingTag)?.stockpiledCount ?? 0) < 3)
      .attr(AddBattlerTagAttr, BattlerTagType.STOCKPILING, true),
    new AttackMove(MoveId.SPIT_UP, PokemonType.NORMAL, MoveCategory.SPECIAL, -1, -1, 10, -1, 0, 3)
      .condition(hasStockpileStacksCondition)
      .attr(SpitUpPowerAttr, 100)
      .attr(RemoveBattlerTagAttr, [ BattlerTagType.STOCKPILING ], true),
    new SelfStatusMove(MoveId.SWALLOW, PokemonType.NORMAL, -1, 10, -1, 0, 3)
      .condition(hasStockpileStacksCondition)
      .attr(SwallowHealAttr)
      .attr(RemoveBattlerTagAttr, [ BattlerTagType.STOCKPILING ], true)
      .triageMove(),
    new AttackMove(MoveId.HEAT_WAVE, PokemonType.FIRE, MoveCategory.SPECIAL, 95, 90, 10, 10, 0, 3)
      .attr(HealStatusEffectAttr, true, StatusEffect.FREEZE)
      .attr(StatusEffectAttr, StatusEffect.BURN)
      .windMove()
      .target(MoveTarget.ALL_NEAR_ENEMIES),
    new StatusMove(MoveId.HAIL, PokemonType.ICE, -1, 10, -1, 0, 3)
      .attr(WeatherChangeAttr, WeatherType.HAIL)
      .target(MoveTarget.BOTH_SIDES),
    new StatusMove(MoveId.TORMENT, PokemonType.DARK, 100, 15, -1, 0, 3)
      .ignoresSubstitute()
      .edgeCase() // Incomplete implementation because of Uproar's partial implementation
      .attr(AddBattlerTagAttr, BattlerTagType.TORMENT, false, true, 1)
      .reflectable(),
    new StatusMove(MoveId.FLATTER, PokemonType.DARK, 100, 15, -1, 0, 3)
      .attr(StatStageChangeAttr, [ Stat.SPATK ], 1)
      .attr(ConfuseAttr)
      .reflectable(),
    new StatusMove(MoveId.WILL_O_WISP, PokemonType.FIRE, 85, 15, -1, 0, 3)
      .attr(StatusEffectAttr, StatusEffect.BURN)
      .reflectable(),
    new StatusMove(MoveId.MEMENTO, PokemonType.DARK, 100, 10, -1, 0, 3)
      .attr(SacrificialAttrOnHit)
      .attr(StatStageChangeAttr, [ Stat.ATK, Stat.SPATK ], -2),
    new AttackMove(MoveId.FACADE, PokemonType.NORMAL, MoveCategory.PHYSICAL, 70, 100, 20, -1, 0, 3)
      .attr(MovePowerMultiplierAttr, (user, target, move) => user.status
        && (user.status.effect === StatusEffect.BURN || user.status.effect === StatusEffect.POISON || user.status.effect === StatusEffect.TOXIC || user.status.effect === StatusEffect.PARALYSIS) ? 2 : 1)
      .attr(BypassBurnDamageReductionAttr),
    new AttackMove(MoveId.FOCUS_PUNCH, PokemonType.FIGHTING, MoveCategory.PHYSICAL, 150, 100, 20, -1, -3, 3)
      .attr(MessageHeaderAttr, (user, move) => i18next.t("moveTriggers:isTighteningFocus", { pokemonName: getPokemonNameWithAffix(user) }))
      .attr(PreUseInterruptAttr, (user, target, move) => i18next.t("moveTriggers:lostFocus", { pokemonName: getPokemonNameWithAffix(user) }), user => !!user.turnData.attacksReceived.find(r => r.damage))
      .punchingMove(),
    new AttackMove(MoveId.SMELLING_SALTS, PokemonType.NORMAL, MoveCategory.PHYSICAL, 70, 100, 10, -1, 0, 3)
      .attr(MovePowerMultiplierAttr, (user, target, move) => target.status?.effect === StatusEffect.PARALYSIS ? 2 : 1)
      .attr(HealStatusEffectAttr, true, StatusEffect.PARALYSIS),
    new SelfStatusMove(MoveId.FOLLOW_ME, PokemonType.NORMAL, -1, 20, -1, 2, 3)
      .attr(AddBattlerTagAttr, BattlerTagType.CENTER_OF_ATTENTION, true),
    new StatusMove(MoveId.NATURE_POWER, PokemonType.NORMAL, -1, 20, -1, 0, 3)
      .attr(NaturePowerAttr),
    new SelfStatusMove(MoveId.CHARGE, PokemonType.ELECTRIC, -1, 20, -1, 0, 3)
      .attr(StatStageChangeAttr, [ Stat.SPDEF ], 1, true)
      .attr(AddBattlerTagAttr, BattlerTagType.CHARGED, true, false),
    new StatusMove(MoveId.TAUNT, PokemonType.DARK, 100, 20, -1, 0, 3)
      .ignoresSubstitute()
      .attr(AddBattlerTagAttr, BattlerTagType.TAUNT, false, true, 4)
      .reflectable(),
    new StatusMove(MoveId.HELPING_HAND, PokemonType.NORMAL, -1, 20, -1, 5, 3)
      .attr(AddBattlerTagAttr, BattlerTagType.HELPING_HAND)
      .ignoresSubstitute()
      .target(MoveTarget.NEAR_ALLY)
      .condition(failIfSingleBattle),
    new StatusMove(MoveId.TRICK, PokemonType.PSYCHIC, 100, 10, -1, 0, 3)
      .unimplemented(),
    new StatusMove(MoveId.ROLE_PLAY, PokemonType.PSYCHIC, -1, 10, -1, 0, 3)
      .ignoresSubstitute()
      .attr(AbilityCopyAttr),
    new SelfStatusMove(MoveId.WISH, PokemonType.NORMAL, -1, 10, -1, 0, 3)
      .triageMove()
      .attr(AddArenaTagAttr, ArenaTagType.WISH, 2, true),
    new SelfStatusMove(MoveId.ASSIST, PokemonType.NORMAL, -1, 20, -1, 0, 3)
      .attr(RandomMovesetMoveAttr, invalidAssistMoves, true),
    new SelfStatusMove(MoveId.INGRAIN, PokemonType.GRASS, -1, 20, -1, 0, 3)
      .attr(AddBattlerTagAttr, BattlerTagType.INGRAIN, true, true)
      .attr(AddBattlerTagAttr, BattlerTagType.IGNORE_FLYING, true, true)
      .attr(RemoveBattlerTagAttr, [ BattlerTagType.FLOATING ], true),
    new AttackMove(MoveId.SUPERPOWER, PokemonType.FIGHTING, MoveCategory.PHYSICAL, 120, 100, 5, -1, 0, 3)
      .attr(StatStageChangeAttr, [ Stat.ATK, Stat.DEF ], -1, true),
    new SelfStatusMove(MoveId.MAGIC_COAT, PokemonType.PSYCHIC, -1, 15, -1, 4, 3)
      .attr(AddBattlerTagAttr, BattlerTagType.MAGIC_COAT, true, true, 0)
      .condition(failIfLastCondition)
      // Interactions with stomping tantrum, instruct, and other moves that
      // rely on move history
      // Also will not reflect roar / whirlwind if the target has ForceSwitchOutImmunityAbAttr
      .edgeCase(),
    new SelfStatusMove(MoveId.RECYCLE, PokemonType.NORMAL, -1, 10, -1, 0, 3)
      .unimplemented(),
    new AttackMove(MoveId.REVENGE, PokemonType.FIGHTING, MoveCategory.PHYSICAL, 60, 100, 10, -1, -4, 3)
      .attr(TurnDamagedDoublePowerAttr),
    new AttackMove(MoveId.BRICK_BREAK, PokemonType.FIGHTING, MoveCategory.PHYSICAL, 75, 100, 15, -1, 0, 3)
      .attr(RemoveScreensAttr),
    new StatusMove(MoveId.YAWN, PokemonType.NORMAL, -1, 10, -1, 0, 3)
      .attr(AddBattlerTagAttr, BattlerTagType.DROWSY, false, true)
      .condition((user, target, move) => !target.status && !target.isSafeguarded(user))
      .reflectable(),
    new AttackMove(MoveId.KNOCK_OFF, PokemonType.DARK, MoveCategory.PHYSICAL, 65, 100, 20, -1, 0, 3)
      .attr(MovePowerMultiplierAttr, (user, target, move) => target.heldItemManager.getTransferableHeldItems().length > 0 ? 1.5 : 1)
      .attr(RemoveHeldItemAttr, false)
      .edgeCase(),
      // Should not be able to remove held item if user faints due to Rough Skin, Iron Barbs, etc.
      // Should be able to remove items from pokemon with Sticky Hold if the damage causes them to faint
    new AttackMove(MoveId.ENDEAVOR, PokemonType.NORMAL, MoveCategory.PHYSICAL, -1, 100, 5, -1, 0, 3)
      .attr(MatchHpAttr)
      .condition(failOnBossCondition),
    new AttackMove(MoveId.ERUPTION, PokemonType.FIRE, MoveCategory.SPECIAL, 150, 100, 5, -1, 0, 3)
      .attr(HpPowerAttr)
      .target(MoveTarget.ALL_NEAR_ENEMIES),
    new StatusMove(MoveId.SKILL_SWAP, PokemonType.PSYCHIC, -1, 10, -1, 0, 3)
      .ignoresSubstitute()
      .attr(SwitchAbilitiesAttr),
    new StatusMove(MoveId.IMPRISON, PokemonType.PSYCHIC, 100, 10, -1, 0, 3)
      .ignoresSubstitute()
      .attr(AddArenaTagAttr, ArenaTagType.IMPRISON, 1, true, false)
      .target(MoveTarget.ENEMY_SIDE),
    new SelfStatusMove(MoveId.REFRESH, PokemonType.NORMAL, -1, 20, -1, 0, 3)
      .attr(HealStatusEffectAttr, true, [ StatusEffect.PARALYSIS, StatusEffect.POISON, StatusEffect.TOXIC, StatusEffect.BURN ])
      .condition((user, target, move) => !!user.status && (user.status.effect === StatusEffect.PARALYSIS || user.status.effect === StatusEffect.POISON || user.status.effect === StatusEffect.TOXIC || user.status.effect === StatusEffect.BURN)),
    new SelfStatusMove(MoveId.GRUDGE, PokemonType.GHOST, -1, 5, -1, 0, 3)
      .attr(AddBattlerTagAttr, BattlerTagType.GRUDGE, true, undefined, 1),
    new SelfStatusMove(MoveId.SNATCH, PokemonType.DARK, -1, 10, -1, 4, 3)
      .unimplemented(),
    new AttackMove(MoveId.SECRET_POWER, PokemonType.NORMAL, MoveCategory.PHYSICAL, 70, 100, 20, 30, 0, 3)
      .makesContact(false)
      .attr(SecretPowerAttr),
    new ChargingAttackMove(MoveId.DIVE, PokemonType.WATER, MoveCategory.PHYSICAL, 80, 100, 10, -1, 0, 3)
      .chargeText(i18next.t("moveTriggers:hidUnderwater", { pokemonName: "{USER}" }))
      .chargeAttr(SemiInvulnerableAttr, BattlerTagType.UNDERWATER)
      .chargeAttr(GulpMissileTagAttr),
    new AttackMove(MoveId.ARM_THRUST, PokemonType.FIGHTING, MoveCategory.PHYSICAL, 15, 100, 20, -1, 0, 3)
      .attr(MultiHitAttr),
    new SelfStatusMove(MoveId.CAMOUFLAGE, PokemonType.NORMAL, -1, 20, -1, 0, 3)
      .attr(CopyBiomeTypeAttr),
    new SelfStatusMove(MoveId.TAIL_GLOW, PokemonType.BUG, -1, 20, -1, 0, 3)
      .attr(StatStageChangeAttr, [ Stat.SPATK ], 3, true),
    new AttackMove(MoveId.LUSTER_PURGE, PokemonType.PSYCHIC, MoveCategory.SPECIAL, 95, 100, 5, 50, 0, 3)
      .attr(StatStageChangeAttr, [ Stat.SPDEF ], -1),
    new AttackMove(MoveId.MIST_BALL, PokemonType.PSYCHIC, MoveCategory.SPECIAL, 95, 100, 5, 50, 0, 3)
      .attr(StatStageChangeAttr, [ Stat.SPATK ], -1)
      .ballBombMove(),
    new StatusMove(MoveId.FEATHER_DANCE, PokemonType.FLYING, 100, 15, -1, 0, 3)
      .attr(StatStageChangeAttr, [ Stat.ATK ], -2)
      .danceMove()
      .reflectable(),
    new StatusMove(MoveId.TEETER_DANCE, PokemonType.NORMAL, 100, 20, -1, 0, 3)
      .attr(ConfuseAttr)
      .danceMove()
      .target(MoveTarget.ALL_NEAR_OTHERS),
    new AttackMove(MoveId.BLAZE_KICK, PokemonType.FIRE, MoveCategory.PHYSICAL, 85, 90, 10, 10, 0, 3)
      .attr(HighCritAttr)
      .attr(StatusEffectAttr, StatusEffect.BURN),
    new StatusMove(MoveId.MUD_SPORT, PokemonType.GROUND, -1, 15, -1, 0, 3)
      .ignoresProtect()
      .attr(AddArenaTagAttr, ArenaTagType.MUD_SPORT, 5)
      .target(MoveTarget.BOTH_SIDES),
    new AttackMove(MoveId.ICE_BALL, PokemonType.ICE, MoveCategory.PHYSICAL, 30, 90, 20, -1, 0, 3)
      .partial() // Does not lock the user properly, does not increase damage correctly
      .attr(ConsecutiveUseDoublePowerAttr, 5, true, true, MoveId.DEFENSE_CURL)
      .ballBombMove(),
    new AttackMove(MoveId.NEEDLE_ARM, PokemonType.GRASS, MoveCategory.PHYSICAL, 60, 100, 15, 30, 0, 3)
      .attr(FlinchAttr),
    new SelfStatusMove(MoveId.SLACK_OFF, PokemonType.NORMAL, -1, 5, -1, 0, 3)
      .attr(HealAttr, 0.5)
      .triageMove(),
    new AttackMove(MoveId.HYPER_VOICE, PokemonType.NORMAL, MoveCategory.SPECIAL, 90, 100, 10, -1, 0, 3)
      .soundBased()
      .target(MoveTarget.ALL_NEAR_ENEMIES),
    new AttackMove(MoveId.POISON_FANG, PokemonType.POISON, MoveCategory.PHYSICAL, 50, 100, 15, 50, 0, 3)
      .attr(StatusEffectAttr, StatusEffect.TOXIC)
      .bitingMove(),
    new AttackMove(MoveId.CRUSH_CLAW, PokemonType.NORMAL, MoveCategory.PHYSICAL, 75, 95, 10, 50, 0, 3)
      .attr(StatStageChangeAttr, [ Stat.DEF ], -1),
    new AttackMove(MoveId.BLAST_BURN, PokemonType.FIRE, MoveCategory.SPECIAL, 150, 90, 5, -1, 0, 3)
      .attr(RechargeAttr),
    new AttackMove(MoveId.HYDRO_CANNON, PokemonType.WATER, MoveCategory.SPECIAL, 150, 90, 5, -1, 0, 3)
      .attr(RechargeAttr),
    new AttackMove(MoveId.METEOR_MASH, PokemonType.STEEL, MoveCategory.PHYSICAL, 90, 90, 10, 20, 0, 3)
      .attr(StatStageChangeAttr, [ Stat.ATK ], 1, true)
      .punchingMove(),
    new AttackMove(MoveId.ASTONISH, PokemonType.GHOST, MoveCategory.PHYSICAL, 30, 100, 15, 30, 0, 3)
      .attr(FlinchAttr),
    new AttackMove(MoveId.WEATHER_BALL, PokemonType.NORMAL, MoveCategory.SPECIAL, 50, 100, 10, -1, 0, 3)
      .attr(WeatherBallTypeAttr)
      .attr(MovePowerMultiplierAttr, (user, target, move) => {
        const weather = globalScene.arena.weather;
        if (!weather) {
          return 1;
        }
        const weatherTypes = [ WeatherType.SUNNY, WeatherType.RAIN, WeatherType.SANDSTORM, WeatherType.HAIL, WeatherType.SNOW, WeatherType.FOG, WeatherType.HEAVY_RAIN, WeatherType.HARSH_SUN ];
        if (weatherTypes.includes(weather.weatherType) && !weather.isEffectSuppressed()) {
          return 2;
        }
        return 1;
      })
      .ballBombMove(),
    new StatusMove(MoveId.AROMATHERAPY, PokemonType.GRASS, -1, 5, -1, 0, 3)
      .attr(PartyStatusCureAttr, i18next.t("moveTriggers:soothingAromaWaftedThroughArea"), AbilityId.SAP_SIPPER)
      .target(MoveTarget.PARTY),
    new StatusMove(MoveId.FAKE_TEARS, PokemonType.DARK, 100, 20, -1, 0, 3)
      .attr(StatStageChangeAttr, [ Stat.SPDEF ], -2)
      .reflectable(),
    new AttackMove(MoveId.AIR_CUTTER, PokemonType.FLYING, MoveCategory.SPECIAL, 60, 95, 25, -1, 0, 3)
      .attr(HighCritAttr)
      .slicingMove()
      .windMove()
      .target(MoveTarget.ALL_NEAR_ENEMIES),
    new AttackMove(MoveId.OVERHEAT, PokemonType.FIRE, MoveCategory.SPECIAL, 130, 90, 5, -1, 0, 3)
      .attr(StatStageChangeAttr, [ Stat.SPATK ], -2, true)
      .attr(HealStatusEffectAttr, true, StatusEffect.FREEZE),
    new StatusMove(MoveId.ODOR_SLEUTH, PokemonType.NORMAL, -1, 40, -1, 0, 3)
      .attr(ExposedMoveAttr, BattlerTagType.IGNORE_GHOST)
      .ignoresSubstitute()
      .reflectable(),
    new AttackMove(MoveId.ROCK_TOMB, PokemonType.ROCK, MoveCategory.PHYSICAL, 60, 95, 15, 100, 0, 3)
      .attr(StatStageChangeAttr, [ Stat.SPD ], -1)
      .makesContact(false),
    new AttackMove(MoveId.SILVER_WIND, PokemonType.BUG, MoveCategory.SPECIAL, 60, 100, 5, 10, 0, 3)
      .attr(StatStageChangeAttr, [ Stat.ATK, Stat.DEF, Stat.SPATK, Stat.SPDEF, Stat.SPD ], 1, true)
      .windMove(),
    new StatusMove(MoveId.METAL_SOUND, PokemonType.STEEL, 85, 40, -1, 0, 3)
      .attr(StatStageChangeAttr, [ Stat.SPDEF ], -2)
      .soundBased()
      .reflectable(),
    new StatusMove(MoveId.GRASS_WHISTLE, PokemonType.GRASS, 55, 15, -1, 0, 3)
      .attr(StatusEffectAttr, StatusEffect.SLEEP)
      .soundBased()
      .reflectable(),
    new StatusMove(MoveId.TICKLE, PokemonType.NORMAL, 100, 20, -1, 0, 3)
      .attr(StatStageChangeAttr, [ Stat.ATK, Stat.DEF ], -1)
      .reflectable(),
    new SelfStatusMove(MoveId.COSMIC_POWER, PokemonType.PSYCHIC, -1, 20, -1, 0, 3)
      .attr(StatStageChangeAttr, [ Stat.DEF, Stat.SPDEF ], 1, true),
    new AttackMove(MoveId.WATER_SPOUT, PokemonType.WATER, MoveCategory.SPECIAL, 150, 100, 5, -1, 0, 3)
      .attr(HpPowerAttr)
      .target(MoveTarget.ALL_NEAR_ENEMIES),
    new AttackMove(MoveId.SIGNAL_BEAM, PokemonType.BUG, MoveCategory.SPECIAL, 75, 100, 15, 10, 0, 3)
      .attr(ConfuseAttr),
    new AttackMove(MoveId.SHADOW_PUNCH, PokemonType.GHOST, MoveCategory.PHYSICAL, 60, -1, 20, -1, 0, 3)
      .punchingMove(),
    new AttackMove(MoveId.EXTRASENSORY, PokemonType.PSYCHIC, MoveCategory.SPECIAL, 80, 100, 20, 10, 0, 3)
      .attr(FlinchAttr),
    new AttackMove(MoveId.SKY_UPPERCUT, PokemonType.FIGHTING, MoveCategory.PHYSICAL, 85, 90, 15, -1, 0, 3)
      .attr(HitsTagAttr, BattlerTagType.FLYING)
      .punchingMove(),
    new AttackMove(MoveId.SAND_TOMB, PokemonType.GROUND, MoveCategory.PHYSICAL, 35, 85, 15, -1, 0, 3)
      .attr(TrapAttr, BattlerTagType.SAND_TOMB)
      .makesContact(false),
    new AttackMove(MoveId.SHEER_COLD, PokemonType.ICE, MoveCategory.SPECIAL, 200, 20, 5, -1, 0, 3)
      .attr(IceNoEffectTypeAttr)
      .attr(OneHitKOAttr)
      .attr(SheerColdAccuracyAttr),
    new AttackMove(MoveId.MUDDY_WATER, PokemonType.WATER, MoveCategory.SPECIAL, 90, 85, 10, 30, 0, 3)
      .attr(StatStageChangeAttr, [ Stat.ACC ], -1)
      .target(MoveTarget.ALL_NEAR_ENEMIES),
    new AttackMove(MoveId.BULLET_SEED, PokemonType.GRASS, MoveCategory.PHYSICAL, 25, 100, 30, -1, 0, 3)
      .attr(MultiHitAttr)
      .makesContact(false)
      .ballBombMove(),
    new AttackMove(MoveId.AERIAL_ACE, PokemonType.FLYING, MoveCategory.PHYSICAL, 60, -1, 20, -1, 0, 3)
      .slicingMove(),
    new AttackMove(MoveId.ICICLE_SPEAR, PokemonType.ICE, MoveCategory.PHYSICAL, 25, 100, 30, -1, 0, 3)
      .attr(MultiHitAttr)
      .makesContact(false),
    new SelfStatusMove(MoveId.IRON_DEFENSE, PokemonType.STEEL, -1, 15, -1, 0, 3)
      .attr(StatStageChangeAttr, [ Stat.DEF ], 2, true),
    new StatusMove(MoveId.BLOCK, PokemonType.NORMAL, -1, 5, -1, 0, 3)
      .condition(failIfGhostTypeCondition)
      .attr(AddBattlerTagAttr, BattlerTagType.TRAPPED, false, true, 1)
      .reflectable(),
    new StatusMove(MoveId.HOWL, PokemonType.NORMAL, -1, 40, -1, 0, 3)
      .attr(StatStageChangeAttr, [ Stat.ATK ], 1)
      .soundBased()
      .target(MoveTarget.USER_AND_ALLIES),
    new AttackMove(MoveId.DRAGON_CLAW, PokemonType.DRAGON, MoveCategory.PHYSICAL, 80, 100, 15, -1, 0, 3),
    new AttackMove(MoveId.FRENZY_PLANT, PokemonType.GRASS, MoveCategory.SPECIAL, 150, 90, 5, -1, 0, 3)
      .attr(RechargeAttr),
    new SelfStatusMove(MoveId.BULK_UP, PokemonType.FIGHTING, -1, 20, -1, 0, 3)
      .attr(StatStageChangeAttr, [ Stat.ATK, Stat.DEF ], 1, true),
    new ChargingAttackMove(MoveId.BOUNCE, PokemonType.FLYING, MoveCategory.PHYSICAL, 85, 85, 5, 30, 0, 3)
      .chargeText(i18next.t("moveTriggers:sprangUp", { pokemonName: "{USER}" }))
      .chargeAttr(SemiInvulnerableAttr, BattlerTagType.FLYING)
      .attr(StatusEffectAttr, StatusEffect.PARALYSIS)
      .condition(failOnGravityCondition),
    new AttackMove(MoveId.MUD_SHOT, PokemonType.GROUND, MoveCategory.SPECIAL, 55, 95, 15, 100, 0, 3)
      .attr(StatStageChangeAttr, [ Stat.SPD ], -1),
    new AttackMove(MoveId.POISON_TAIL, PokemonType.POISON, MoveCategory.PHYSICAL, 50, 100, 25, 10, 0, 3)
      .attr(HighCritAttr)
      .attr(StatusEffectAttr, StatusEffect.POISON),
    new AttackMove(MoveId.COVET, PokemonType.NORMAL, MoveCategory.PHYSICAL, 60, 100, 25, -1, 0, 3)
      .attr(StealHeldItemChanceAttr, 0.3)
      .edgeCase(),
      // Should not be able to steal held item if user faints due to Rough Skin, Iron Barbs, etc.
      // Should be able to steal items from pokemon with Sticky Hold if the damage causes them to faint
    new AttackMove(MoveId.VOLT_TACKLE, PokemonType.ELECTRIC, MoveCategory.PHYSICAL, 120, 100, 15, 10, 0, 3)
      .attr(RecoilAttr, false, 0.33)
      .attr(StatusEffectAttr, StatusEffect.PARALYSIS)
      .recklessMove(),
    new AttackMove(MoveId.MAGICAL_LEAF, PokemonType.GRASS, MoveCategory.SPECIAL, 60, -1, 20, -1, 0, 3),
    new StatusMove(MoveId.WATER_SPORT, PokemonType.WATER, -1, 15, -1, 0, 3)
      .ignoresProtect()
      .attr(AddArenaTagAttr, ArenaTagType.WATER_SPORT, 5)
      .target(MoveTarget.BOTH_SIDES),
    new SelfStatusMove(MoveId.CALM_MIND, PokemonType.PSYCHIC, -1, 20, -1, 0, 3)
      .attr(StatStageChangeAttr, [ Stat.SPATK, Stat.SPDEF ], 1, true),
    new AttackMove(MoveId.LEAF_BLADE, PokemonType.GRASS, MoveCategory.PHYSICAL, 90, 100, 15, -1, 0, 3)
      .attr(HighCritAttr)
      .slicingMove(),
    new SelfStatusMove(MoveId.DRAGON_DANCE, PokemonType.DRAGON, -1, 20, -1, 0, 3)
      .attr(StatStageChangeAttr, [ Stat.ATK, Stat.SPD ], 1, true)
      .danceMove(),
    new AttackMove(MoveId.ROCK_BLAST, PokemonType.ROCK, MoveCategory.PHYSICAL, 25, 90, 10, -1, 0, 3)
      .attr(MultiHitAttr)
      .makesContact(false)
      .ballBombMove(),
    new AttackMove(MoveId.SHOCK_WAVE, PokemonType.ELECTRIC, MoveCategory.SPECIAL, 60, -1, 20, -1, 0, 3),
    new AttackMove(MoveId.WATER_PULSE, PokemonType.WATER, MoveCategory.SPECIAL, 60, 100, 20, 20, 0, 3)
      .attr(ConfuseAttr)
      .pulseMove(),
    new AttackMove(MoveId.DOOM_DESIRE, PokemonType.STEEL, MoveCategory.SPECIAL, 140, 100, 5, -1, 0, 3)
      .partial() // cannot be used on multiple Pokemon on the same side in a double battle, hits immediately when called by Metronome/etc, should not apply abilities or held items if user is off the field
      .ignoresProtect()
      .attr(DelayedAttackAttr, ArenaTagType.DOOM_DESIRE, ChargeAnim.DOOM_DESIRE_CHARGING, i18next.t("moveTriggers:choseDoomDesireAsDestiny", { pokemonName: "{USER}" })),
    new AttackMove(MoveId.PSYCHO_BOOST, PokemonType.PSYCHIC, MoveCategory.SPECIAL, 140, 90, 5, -1, 0, 3)
      .attr(StatStageChangeAttr, [ Stat.SPATK ], -2, true),
    new SelfStatusMove(MoveId.ROOST, PokemonType.FLYING, -1, 5, -1, 0, 4)
      .attr(HealAttr, 0.5)
      .attr(AddBattlerTagAttr, BattlerTagType.ROOSTED, true, false)
      .triageMove(),
    new StatusMove(MoveId.GRAVITY, PokemonType.PSYCHIC, -1, 5, -1, 0, 4)
      .ignoresProtect()
      .attr(AddArenaTagAttr, ArenaTagType.GRAVITY, 5)
      .target(MoveTarget.BOTH_SIDES),
    new StatusMove(MoveId.MIRACLE_EYE, PokemonType.PSYCHIC, -1, 40, -1, 0, 4)
      .attr(ExposedMoveAttr, BattlerTagType.IGNORE_DARK)
      .ignoresSubstitute()
      .reflectable(),
    new AttackMove(MoveId.WAKE_UP_SLAP, PokemonType.FIGHTING, MoveCategory.PHYSICAL, 70, 100, 10, -1, 0, 4)
      .attr(MovePowerMultiplierAttr, (user, target, move) => targetSleptOrComatoseCondition(user, target, move) ? 2 : 1)
      .attr(HealStatusEffectAttr, false, StatusEffect.SLEEP),
    new AttackMove(MoveId.HAMMER_ARM, PokemonType.FIGHTING, MoveCategory.PHYSICAL, 100, 90, 10, -1, 0, 4)
      .attr(StatStageChangeAttr, [ Stat.SPD ], -1, true)
      .punchingMove(),
    new AttackMove(MoveId.GYRO_BALL, PokemonType.STEEL, MoveCategory.PHYSICAL, -1, 100, 5, -1, 0, 4)
      .attr(GyroBallPowerAttr)
      .ballBombMove(),
    new SelfStatusMove(MoveId.HEALING_WISH, PokemonType.PSYCHIC, -1, 10, -1, 0, 4)
      .attr(SacrificialFullRestoreAttr, false, "moveTriggers:sacrificialFullRestore")
      .triageMove()
      .condition(failIfLastInPartyCondition),
    new AttackMove(MoveId.BRINE, PokemonType.WATER, MoveCategory.SPECIAL, 65, 100, 10, -1, 0, 4)
      .attr(MovePowerMultiplierAttr, (user, target, move) => target.getHpRatio() < 0.5 ? 2 : 1),
    new AttackMove(MoveId.NATURAL_GIFT, PokemonType.NORMAL, MoveCategory.PHYSICAL, -1, 100, 15, -1, 0, 4)
      .makesContact(false)
      .unimplemented(),
      /*
      NOTE: To whoever tries to implement this, reminder to push to battleData.berriesEaten
      and enable the harvest test..
      Do NOT push to berriesEatenLast or else cud chew will puke the berry.
      */
    new AttackMove(MoveId.FEINT, PokemonType.NORMAL, MoveCategory.PHYSICAL, 30, 100, 10, -1, 2, 4)
      .attr(RemoveBattlerTagAttr, [ BattlerTagType.PROTECTED ])
      .attr(RemoveArenaTagsAttr, [ ArenaTagType.QUICK_GUARD, ArenaTagType.WIDE_GUARD, ArenaTagType.MAT_BLOCK, ArenaTagType.CRAFTY_SHIELD ], false)
      .makesContact(false)
      .ignoresProtect(),
    new AttackMove(MoveId.PLUCK, PokemonType.FLYING, MoveCategory.PHYSICAL, 60, 100, 20, -1, 0, 4)
      .attr(StealEatBerryAttr),
    new StatusMove(MoveId.TAILWIND, PokemonType.FLYING, -1, 15, -1, 0, 4)
      .windMove()
      .attr(AddArenaTagAttr, ArenaTagType.TAILWIND, 4, true)
      .target(MoveTarget.USER_SIDE),
    new StatusMove(MoveId.ACUPRESSURE, PokemonType.NORMAL, -1, 30, -1, 0, 4)
      .attr(AcupressureStatStageChangeAttr)
      .target(MoveTarget.USER_OR_NEAR_ALLY),
    new AttackMove(MoveId.METAL_BURST, PokemonType.STEEL, MoveCategory.PHYSICAL, -1, 100, 10, -1, 0, 4)
      .attr(CounterDamageAttr, (move: Move) => (move.category === MoveCategory.PHYSICAL || move.category === MoveCategory.SPECIAL), 1.5)
      .redirectCounter()
      .makesContact(false)
      .target(MoveTarget.ATTACKER),
    new AttackMove(MoveId.U_TURN, PokemonType.BUG, MoveCategory.PHYSICAL, 70, 100, 20, -1, 0, 4)
      .attr(ForceSwitchOutAttr, true),
    new AttackMove(MoveId.CLOSE_COMBAT, PokemonType.FIGHTING, MoveCategory.PHYSICAL, 120, 100, 5, -1, 0, 4)
      .attr(StatStageChangeAttr, [ Stat.DEF, Stat.SPDEF ], -1, true),
    new AttackMove(MoveId.PAYBACK, PokemonType.DARK, MoveCategory.PHYSICAL, 50, 100, 10, -1, 0, 4)
      .attr(MovePowerMultiplierAttr, (user, target, move) => target.getLastXMoves(1).find(m => m.turn === globalScene.currentBattle.turn) || globalScene.currentBattle.turnCommands[target.getBattlerIndex()]?.command === Command.BALL ? 2 : 1),
    new AttackMove(MoveId.ASSURANCE, PokemonType.DARK, MoveCategory.PHYSICAL, 60, 100, 10, -1, 0, 4)
      .attr(MovePowerMultiplierAttr, (user, target, move) => target.turnData.damageTaken > 0 ? 2 : 1),
    new StatusMove(MoveId.EMBARGO, PokemonType.DARK, 100, 15, -1, 0, 4)
      .reflectable()
      .unimplemented(),
    new AttackMove(MoveId.FLING, PokemonType.DARK, MoveCategory.PHYSICAL, -1, 100, 10, -1, 0, 4)
      .makesContact(false)
      .unimplemented(),
    new StatusMove(MoveId.PSYCHO_SHIFT, PokemonType.PSYCHIC, 100, 10, -1, 0, 4)
      .attr(PsychoShiftEffectAttr)
      .condition((user, target, move) => {
        let statusToApply = user.hasAbility(AbilityId.COMATOSE) ? StatusEffect.SLEEP : undefined;
        if (user.status?.effect && isNonVolatileStatusEffect(user.status.effect)) {
          statusToApply = user.status.effect;
        }
        return !!statusToApply && target.canSetStatus(statusToApply, false, false, user);
      }
      ),
    new AttackMove(MoveId.TRUMP_CARD, PokemonType.NORMAL, MoveCategory.SPECIAL, -1, -1, 5, -1, 0, 4)
      .makesContact()
      .attr(LessPPMorePowerAttr),
    new StatusMove(MoveId.HEAL_BLOCK, PokemonType.PSYCHIC, 100, 15, -1, 0, 4)
      .attr(AddBattlerTagAttr, BattlerTagType.HEAL_BLOCK, false, true, 5)
      .target(MoveTarget.ALL_NEAR_ENEMIES)
      .reflectable(),
    new AttackMove(MoveId.WRING_OUT, PokemonType.NORMAL, MoveCategory.SPECIAL, -1, 100, 5, -1, 0, 4)
      .attr(OpponentHighHpPowerAttr, 120)
      .makesContact(),
    new SelfStatusMove(MoveId.POWER_TRICK, PokemonType.PSYCHIC, -1, 10, -1, 0, 4)
      .attr(AddBattlerTagAttr, BattlerTagType.POWER_TRICK, true),
    new StatusMove(MoveId.GASTRO_ACID, PokemonType.POISON, 100, 10, -1, 0, 4)
      .attr(SuppressAbilitiesAttr)
      .reflectable(),
    new StatusMove(MoveId.LUCKY_CHANT, PokemonType.NORMAL, -1, 30, -1, 0, 4)
      .attr(AddArenaTagAttr, ArenaTagType.NO_CRIT, 5, true, true)
      .target(MoveTarget.USER_SIDE),
    new StatusMove(MoveId.ME_FIRST, PokemonType.NORMAL, -1, 20, -1, 0, 4)
      .ignoresSubstitute()
      .target(MoveTarget.NEAR_ENEMY)
      .unimplemented(),
    new SelfStatusMove(MoveId.COPYCAT, PokemonType.NORMAL, -1, 20, -1, 0, 4)
      .attr(CopyMoveAttr, false, invalidCopycatMoves),
    new StatusMove(MoveId.POWER_SWAP, PokemonType.PSYCHIC, -1, 10, 100, 0, 4)
      .attr(SwapStatStagesAttr, [ Stat.ATK, Stat.SPATK ])
      .ignoresSubstitute(),
    new StatusMove(MoveId.GUARD_SWAP, PokemonType.PSYCHIC, -1, 10, 100, 0, 4)
      .attr(SwapStatStagesAttr, [ Stat.DEF, Stat.SPDEF ])
      .ignoresSubstitute(),
    new AttackMove(MoveId.PUNISHMENT, PokemonType.DARK, MoveCategory.PHYSICAL, -1, 100, 5, -1, 0, 4)
      .makesContact(true)
      .attr(PunishmentPowerAttr),
    new AttackMove(MoveId.LAST_RESORT, PokemonType.NORMAL, MoveCategory.PHYSICAL, 140, 100, 5, -1, 0, 4)
      .attr(LastResortAttr)
      .edgeCase(), // May or may not need to ignore remotely called moves depending on how it works
    new StatusMove(MoveId.WORRY_SEED, PokemonType.GRASS, 100, 10, -1, 0, 4)
      .attr(AbilityChangeAttr, AbilityId.INSOMNIA)
      .reflectable(),
    new AttackMove(MoveId.SUCKER_PUNCH, PokemonType.DARK, MoveCategory.PHYSICAL, 70, 100, 5, -1, 1, 4)
      .condition((user, target, move) => {
        const turnCommand = globalScene.currentBattle.turnCommands[target.getBattlerIndex()];
        if (!turnCommand || !turnCommand.move) {
          return false;
        }
        return (turnCommand.command === Command.FIGHT && !target.turnData.acted && allMoves[turnCommand.move.move].category !== MoveCategory.STATUS);
      }),
    new StatusMove(MoveId.TOXIC_SPIKES, PokemonType.POISON, -1, 20, -1, 0, 4)
      .attr(AddArenaTrapTagAttr, ArenaTagType.TOXIC_SPIKES)
      .target(MoveTarget.ENEMY_SIDE)
      .reflectable(),
    new StatusMove(MoveId.HEART_SWAP, PokemonType.PSYCHIC, -1, 10, -1, 0, 4)
      .attr(SwapStatStagesAttr, BATTLE_STATS)
      .ignoresSubstitute(),
    new SelfStatusMove(MoveId.AQUA_RING, PokemonType.WATER, -1, 20, -1, 0, 4)
      .attr(AddBattlerTagAttr, BattlerTagType.AQUA_RING, true, true),
    new SelfStatusMove(MoveId.MAGNET_RISE, PokemonType.ELECTRIC, -1, 10, -1, 0, 4)
      .attr(AddBattlerTagAttr, BattlerTagType.FLOATING, true, true, 5)
      .condition((user, target, move) => !globalScene.arena.getTag(ArenaTagType.GRAVITY) && [ BattlerTagType.FLOATING, BattlerTagType.IGNORE_FLYING, BattlerTagType.INGRAIN ].every((tag) => !user.getTag(tag))),
    new AttackMove(MoveId.FLARE_BLITZ, PokemonType.FIRE, MoveCategory.PHYSICAL, 120, 100, 15, 10, 0, 4)
      .attr(RecoilAttr, false, 0.33)
      .attr(HealStatusEffectAttr, true, StatusEffect.FREEZE)
      .attr(StatusEffectAttr, StatusEffect.BURN)
      .recklessMove(),
    new AttackMove(MoveId.FORCE_PALM, PokemonType.FIGHTING, MoveCategory.PHYSICAL, 60, 100, 10, 30, 0, 4)
      .attr(StatusEffectAttr, StatusEffect.PARALYSIS),
    new AttackMove(MoveId.AURA_SPHERE, PokemonType.FIGHTING, MoveCategory.SPECIAL, 80, -1, 20, -1, 0, 4)
      .pulseMove()
      .ballBombMove(),
    new SelfStatusMove(MoveId.ROCK_POLISH, PokemonType.ROCK, -1, 20, -1, 0, 4)
      .attr(StatStageChangeAttr, [ Stat.SPD ], 2, true),
    new AttackMove(MoveId.POISON_JAB, PokemonType.POISON, MoveCategory.PHYSICAL, 80, 100, 20, 30, 0, 4)
      .attr(StatusEffectAttr, StatusEffect.POISON),
    new AttackMove(MoveId.DARK_PULSE, PokemonType.DARK, MoveCategory.SPECIAL, 80, 100, 15, 20, 0, 4)
      .attr(FlinchAttr)
      .pulseMove(),
    new AttackMove(MoveId.NIGHT_SLASH, PokemonType.DARK, MoveCategory.PHYSICAL, 70, 100, 15, -1, 0, 4)
      .attr(HighCritAttr)
      .slicingMove(),
    new AttackMove(MoveId.AQUA_TAIL, PokemonType.WATER, MoveCategory.PHYSICAL, 90, 90, 10, -1, 0, 4),
    new AttackMove(MoveId.SEED_BOMB, PokemonType.GRASS, MoveCategory.PHYSICAL, 80, 100, 15, -1, 0, 4)
      .makesContact(false)
      .ballBombMove(),
    new AttackMove(MoveId.AIR_SLASH, PokemonType.FLYING, MoveCategory.SPECIAL, 75, 95, 15, 30, 0, 4)
      .attr(FlinchAttr)
      .slicingMove(),
    new AttackMove(MoveId.X_SCISSOR, PokemonType.BUG, MoveCategory.PHYSICAL, 80, 100, 15, -1, 0, 4)
      .slicingMove(),
    new AttackMove(MoveId.BUG_BUZZ, PokemonType.BUG, MoveCategory.SPECIAL, 90, 100, 10, 10, 0, 4)
      .attr(StatStageChangeAttr, [ Stat.SPDEF ], -1)
      .soundBased(),
    new AttackMove(MoveId.DRAGON_PULSE, PokemonType.DRAGON, MoveCategory.SPECIAL, 85, 100, 10, -1, 0, 4)
      .pulseMove(),
    new AttackMove(MoveId.DRAGON_RUSH, PokemonType.DRAGON, MoveCategory.PHYSICAL, 100, 75, 10, 20, 0, 4)
      .attr(AlwaysHitMinimizeAttr)
      .attr(HitsTagForDoubleDamageAttr, BattlerTagType.MINIMIZED)
      .attr(FlinchAttr),
    new AttackMove(MoveId.POWER_GEM, PokemonType.ROCK, MoveCategory.SPECIAL, 80, 100, 20, -1, 0, 4),
    new AttackMove(MoveId.DRAIN_PUNCH, PokemonType.FIGHTING, MoveCategory.PHYSICAL, 75, 100, 10, -1, 0, 4)
      .attr(HitHealAttr)
      .punchingMove()
      .triageMove(),
    new AttackMove(MoveId.VACUUM_WAVE, PokemonType.FIGHTING, MoveCategory.SPECIAL, 40, 100, 30, -1, 1, 4),
    new AttackMove(MoveId.FOCUS_BLAST, PokemonType.FIGHTING, MoveCategory.SPECIAL, 120, 70, 5, 10, 0, 4)
      .attr(StatStageChangeAttr, [ Stat.SPDEF ], -1)
      .ballBombMove(),
    new AttackMove(MoveId.ENERGY_BALL, PokemonType.GRASS, MoveCategory.SPECIAL, 90, 100, 10, 10, 0, 4)
      .attr(StatStageChangeAttr, [ Stat.SPDEF ], -1)
      .ballBombMove(),
    new AttackMove(MoveId.BRAVE_BIRD, PokemonType.FLYING, MoveCategory.PHYSICAL, 120, 100, 15, -1, 0, 4)
      .attr(RecoilAttr, false, 0.33)
      .recklessMove(),
    new AttackMove(MoveId.EARTH_POWER, PokemonType.GROUND, MoveCategory.SPECIAL, 90, 100, 10, 10, 0, 4)
      .attr(StatStageChangeAttr, [ Stat.SPDEF ], -1),
    new StatusMove(MoveId.SWITCHEROO, PokemonType.DARK, 100, 10, -1, 0, 4)
      .unimplemented(),
    new AttackMove(MoveId.GIGA_IMPACT, PokemonType.NORMAL, MoveCategory.PHYSICAL, 150, 90, 5, -1, 0, 4)
      .attr(RechargeAttr),
    new SelfStatusMove(MoveId.NASTY_PLOT, PokemonType.DARK, -1, 20, -1, 0, 4)
      .attr(StatStageChangeAttr, [ Stat.SPATK ], 2, true),
    new AttackMove(MoveId.BULLET_PUNCH, PokemonType.STEEL, MoveCategory.PHYSICAL, 40, 100, 30, -1, 1, 4)
      .punchingMove(),
    new AttackMove(MoveId.AVALANCHE, PokemonType.ICE, MoveCategory.PHYSICAL, 60, 100, 10, -1, -4, 4)
      .attr(TurnDamagedDoublePowerAttr),
    new AttackMove(MoveId.ICE_SHARD, PokemonType.ICE, MoveCategory.PHYSICAL, 40, 100, 30, -1, 1, 4)
      .makesContact(false),
    new AttackMove(MoveId.SHADOW_CLAW, PokemonType.GHOST, MoveCategory.PHYSICAL, 70, 100, 15, -1, 0, 4)
      .attr(HighCritAttr),
    new AttackMove(MoveId.THUNDER_FANG, PokemonType.ELECTRIC, MoveCategory.PHYSICAL, 65, 95, 15, 10, 0, 4)
      .attr(FlinchAttr)
      .attr(StatusEffectAttr, StatusEffect.PARALYSIS)
      .bitingMove(),
    new AttackMove(MoveId.ICE_FANG, PokemonType.ICE, MoveCategory.PHYSICAL, 65, 95, 15, 10, 0, 4)
      .attr(FlinchAttr)
      .attr(StatusEffectAttr, StatusEffect.FREEZE)
      .bitingMove(),
    new AttackMove(MoveId.FIRE_FANG, PokemonType.FIRE, MoveCategory.PHYSICAL, 65, 95, 15, 10, 0, 4)
      .attr(FlinchAttr)
      .attr(StatusEffectAttr, StatusEffect.BURN)
      .bitingMove(),
    new AttackMove(MoveId.SHADOW_SNEAK, PokemonType.GHOST, MoveCategory.PHYSICAL, 40, 100, 30, -1, 1, 4),
    new AttackMove(MoveId.MUD_BOMB, PokemonType.GROUND, MoveCategory.SPECIAL, 65, 85, 10, 30, 0, 4)
      .attr(StatStageChangeAttr, [ Stat.ACC ], -1)
      .ballBombMove(),
    new AttackMove(MoveId.PSYCHO_CUT, PokemonType.PSYCHIC, MoveCategory.PHYSICAL, 70, 100, 20, -1, 0, 4)
      .attr(HighCritAttr)
      .slicingMove()
      .makesContact(false),
    new AttackMove(MoveId.ZEN_HEADBUTT, PokemonType.PSYCHIC, MoveCategory.PHYSICAL, 80, 90, 15, 20, 0, 4)
      .attr(FlinchAttr),
    new AttackMove(MoveId.MIRROR_SHOT, PokemonType.STEEL, MoveCategory.SPECIAL, 65, 85, 10, 30, 0, 4)
      .attr(StatStageChangeAttr, [ Stat.ACC ], -1),
    new AttackMove(MoveId.FLASH_CANNON, PokemonType.STEEL, MoveCategory.SPECIAL, 80, 100, 10, 10, 0, 4)
      .attr(StatStageChangeAttr, [ Stat.SPDEF ], -1),
    new AttackMove(MoveId.ROCK_CLIMB, PokemonType.NORMAL, MoveCategory.PHYSICAL, 90, 85, 20, 20, 0, 4)
      .attr(ConfuseAttr),
    new StatusMove(MoveId.DEFOG, PokemonType.FLYING, -1, 15, -1, 0, 4)
      .attr(StatStageChangeAttr, [ Stat.EVA ], -1)
      .attr(ClearWeatherAttr, WeatherType.FOG)
      .attr(ClearTerrainAttr)
      .attr(RemoveScreensAttr, false)
      .attr(RemoveArenaTrapAttr, true)
      .attr(RemoveArenaTagsAttr, [ ArenaTagType.MIST, ArenaTagType.SAFEGUARD ], false)
      .reflectable(),
    new StatusMove(MoveId.TRICK_ROOM, PokemonType.PSYCHIC, -1, 5, -1, -7, 4)
      .attr(AddArenaTagAttr, ArenaTagType.TRICK_ROOM, 5)
      .ignoresProtect()
      .target(MoveTarget.BOTH_SIDES),
    new AttackMove(MoveId.DRACO_METEOR, PokemonType.DRAGON, MoveCategory.SPECIAL, 130, 90, 5, -1, 0, 4)
      .attr(StatStageChangeAttr, [ Stat.SPATK ], -2, true),
    new AttackMove(MoveId.DISCHARGE, PokemonType.ELECTRIC, MoveCategory.SPECIAL, 80, 100, 15, 30, 0, 4)
      .attr(StatusEffectAttr, StatusEffect.PARALYSIS)
      .target(MoveTarget.ALL_NEAR_OTHERS),
    new AttackMove(MoveId.LAVA_PLUME, PokemonType.FIRE, MoveCategory.SPECIAL, 80, 100, 15, 30, 0, 4)
      .attr(StatusEffectAttr, StatusEffect.BURN)
      .target(MoveTarget.ALL_NEAR_OTHERS),
    new AttackMove(MoveId.LEAF_STORM, PokemonType.GRASS, MoveCategory.SPECIAL, 130, 90, 5, -1, 0, 4)
      .attr(StatStageChangeAttr, [ Stat.SPATK ], -2, true),
    new AttackMove(MoveId.POWER_WHIP, PokemonType.GRASS, MoveCategory.PHYSICAL, 120, 85, 10, -1, 0, 4),
    new AttackMove(MoveId.ROCK_WRECKER, PokemonType.ROCK, MoveCategory.PHYSICAL, 150, 90, 5, -1, 0, 4)
      .attr(RechargeAttr)
      .makesContact(false)
      .ballBombMove(),
    new AttackMove(MoveId.CROSS_POISON, PokemonType.POISON, MoveCategory.PHYSICAL, 70, 100, 20, 10, 0, 4)
      .attr(HighCritAttr)
      .attr(StatusEffectAttr, StatusEffect.POISON)
      .slicingMove(),
    new AttackMove(MoveId.GUNK_SHOT, PokemonType.POISON, MoveCategory.PHYSICAL, 120, 80, 5, 30, 0, 4)
      .attr(StatusEffectAttr, StatusEffect.POISON)
      .makesContact(false),
    new AttackMove(MoveId.IRON_HEAD, PokemonType.STEEL, MoveCategory.PHYSICAL, 80, 100, 15, 30, 0, 4)
      .attr(FlinchAttr),
    new AttackMove(MoveId.MAGNET_BOMB, PokemonType.STEEL, MoveCategory.PHYSICAL, 60, -1, 20, -1, 0, 4)
      .makesContact(false)
      .ballBombMove(),
    new AttackMove(MoveId.STONE_EDGE, PokemonType.ROCK, MoveCategory.PHYSICAL, 100, 80, 5, -1, 0, 4)
      .attr(HighCritAttr)
      .makesContact(false),
    new StatusMove(MoveId.CAPTIVATE, PokemonType.NORMAL, 100, 20, -1, 0, 4)
      .attr(StatStageChangeAttr, [ Stat.SPATK ], -2)
      .condition((user, target, move) => target.isOppositeGender(user))
      .target(MoveTarget.ALL_NEAR_ENEMIES)
      .reflectable(),
    new StatusMove(MoveId.STEALTH_ROCK, PokemonType.ROCK, -1, 20, -1, 0, 4)
      .attr(AddArenaTrapTagAttr, ArenaTagType.STEALTH_ROCK)
      .target(MoveTarget.ENEMY_SIDE)
      .reflectable(),
    new AttackMove(MoveId.GRASS_KNOT, PokemonType.GRASS, MoveCategory.SPECIAL, -1, 100, 20, -1, 0, 4)
      .attr(WeightPowerAttr)
      .makesContact(),
    new AttackMove(MoveId.CHATTER, PokemonType.FLYING, MoveCategory.SPECIAL, 65, 100, 20, 100, 0, 4)
      .attr(ConfuseAttr)
      .soundBased(),
    new AttackMove(MoveId.JUDGMENT, PokemonType.NORMAL, MoveCategory.SPECIAL, 100, 100, 10, -1, 0, 4)
      .attr(FormChangeItemTypeAttr),
    new AttackMove(MoveId.BUG_BITE, PokemonType.BUG, MoveCategory.PHYSICAL, 60, 100, 20, -1, 0, 4)
      .attr(StealEatBerryAttr),
    new AttackMove(MoveId.CHARGE_BEAM, PokemonType.ELECTRIC, MoveCategory.SPECIAL, 50, 90, 10, 70, 0, 4)
      .attr(StatStageChangeAttr, [ Stat.SPATK ], 1, true),
    new AttackMove(MoveId.WOOD_HAMMER, PokemonType.GRASS, MoveCategory.PHYSICAL, 120, 100, 15, -1, 0, 4)
      .attr(RecoilAttr, false, 0.33)
      .recklessMove(),
    new AttackMove(MoveId.AQUA_JET, PokemonType.WATER, MoveCategory.PHYSICAL, 40, 100, 20, -1, 1, 4),
    new AttackMove(MoveId.ATTACK_ORDER, PokemonType.BUG, MoveCategory.PHYSICAL, 90, 100, 15, -1, 0, 4)
      .attr(HighCritAttr)
      .makesContact(false),
    new SelfStatusMove(MoveId.DEFEND_ORDER, PokemonType.BUG, -1, 10, -1, 0, 4)
      .attr(StatStageChangeAttr, [ Stat.DEF, Stat.SPDEF ], 1, true),
    new SelfStatusMove(MoveId.HEAL_ORDER, PokemonType.BUG, -1, 5, -1, 0, 4)
      .attr(HealAttr, 0.5)
      .triageMove(),
    new AttackMove(MoveId.HEAD_SMASH, PokemonType.ROCK, MoveCategory.PHYSICAL, 150, 80, 5, -1, 0, 4)
      .attr(RecoilAttr, false, 0.5)
      .recklessMove(),
    new AttackMove(MoveId.DOUBLE_HIT, PokemonType.NORMAL, MoveCategory.PHYSICAL, 35, 90, 10, -1, 0, 4)
      .attr(MultiHitAttr, MultiHitType._2),
    new AttackMove(MoveId.ROAR_OF_TIME, PokemonType.DRAGON, MoveCategory.SPECIAL, 150, 90, 5, -1, 0, 4)
      .attr(RechargeAttr),
    new AttackMove(MoveId.SPACIAL_REND, PokemonType.DRAGON, MoveCategory.SPECIAL, 100, 95, 5, -1, 0, 4)
      .attr(HighCritAttr),
    new SelfStatusMove(MoveId.LUNAR_DANCE, PokemonType.PSYCHIC, -1, 10, -1, 0, 4)
      .attr(SacrificialFullRestoreAttr, true, "moveTriggers:lunarDanceRestore")
      .danceMove()
      .triageMove()
      .condition(failIfLastInPartyCondition),
    new AttackMove(MoveId.CRUSH_GRIP, PokemonType.NORMAL, MoveCategory.PHYSICAL, -1, 100, 5, -1, 0, 4)
      .attr(OpponentHighHpPowerAttr, 120),
    new AttackMove(MoveId.MAGMA_STORM, PokemonType.FIRE, MoveCategory.SPECIAL, 100, 75, 5, -1, 0, 4)
      .attr(TrapAttr, BattlerTagType.MAGMA_STORM),
    new StatusMove(MoveId.DARK_VOID, PokemonType.DARK, 80, 10, -1, 0, 4)  //Accuracy from Generations 4-6
      .attr(StatusEffectAttr, StatusEffect.SLEEP)
      .target(MoveTarget.ALL_NEAR_ENEMIES)
      .reflectable(),
    new AttackMove(MoveId.SEED_FLARE, PokemonType.GRASS, MoveCategory.SPECIAL, 120, 85, 5, 40, 0, 4)
      .attr(StatStageChangeAttr, [ Stat.SPDEF ], -2),
    new AttackMove(MoveId.OMINOUS_WIND, PokemonType.GHOST, MoveCategory.SPECIAL, 60, 100, 5, 10, 0, 4)
      .attr(StatStageChangeAttr, [ Stat.ATK, Stat.DEF, Stat.SPATK, Stat.SPDEF, Stat.SPD ], 1, true)
      .windMove(),
    new ChargingAttackMove(MoveId.SHADOW_FORCE, PokemonType.GHOST, MoveCategory.PHYSICAL, 120, 100, 5, -1, 0, 4)
      .chargeText(i18next.t("moveTriggers:vanishedInstantly", { pokemonName: "{USER}" }))
      .chargeAttr(SemiInvulnerableAttr, BattlerTagType.HIDDEN)
      .ignoresProtect(),
    new SelfStatusMove(MoveId.HONE_CLAWS, PokemonType.DARK, -1, 15, -1, 0, 5)
      .attr(StatStageChangeAttr, [ Stat.ATK, Stat.ACC ], 1, true),
    new StatusMove(MoveId.WIDE_GUARD, PokemonType.ROCK, -1, 10, -1, 3, 5)
      .target(MoveTarget.USER_SIDE)
      .attr(AddArenaTagAttr, ArenaTagType.WIDE_GUARD, 1, true, true)
      .condition(failIfLastCondition),
    new StatusMove(MoveId.GUARD_SPLIT, PokemonType.PSYCHIC, -1, 10, -1, 0, 5)
      .attr(AverageStatsAttr, [ Stat.DEF, Stat.SPDEF ], "moveTriggers:sharedGuard"),
    new StatusMove(MoveId.POWER_SPLIT, PokemonType.PSYCHIC, -1, 10, -1, 0, 5)
      .attr(AverageStatsAttr, [ Stat.ATK, Stat.SPATK ], "moveTriggers:sharedPower"),
    new StatusMove(MoveId.WONDER_ROOM, PokemonType.PSYCHIC, -1, 10, -1, 0, 5)
      .ignoresProtect()
      .target(MoveTarget.BOTH_SIDES)
      .unimplemented(),
    new AttackMove(MoveId.PSYSHOCK, PokemonType.PSYCHIC, MoveCategory.SPECIAL, 80, 100, 10, -1, 0, 5)
      .attr(DefDefAttr),
    new AttackMove(MoveId.VENOSHOCK, PokemonType.POISON, MoveCategory.SPECIAL, 65, 100, 10, -1, 0, 5)
      .attr(MovePowerMultiplierAttr, (user, target, move) => target.status && (target.status.effect === StatusEffect.POISON || target.status.effect === StatusEffect.TOXIC) ? 2 : 1),
    new SelfStatusMove(MoveId.AUTOTOMIZE, PokemonType.STEEL, -1, 15, -1, 0, 5)
      .attr(StatStageChangeAttr, [ Stat.SPD ], 2, true)
      .attr(AddBattlerTagAttr, BattlerTagType.AUTOTOMIZED, true),
    new SelfStatusMove(MoveId.RAGE_POWDER, PokemonType.BUG, -1, 20, -1, 2, 5)
      .powderMove()
      .attr(AddBattlerTagAttr, BattlerTagType.CENTER_OF_ATTENTION, true),
    new StatusMove(MoveId.TELEKINESIS, PokemonType.PSYCHIC, -1, 15, -1, 0, 5)
      .condition(failOnGravityCondition)
      .condition((_user, target, _move) => ![ SpeciesId.DIGLETT, SpeciesId.DUGTRIO, SpeciesId.ALOLA_DIGLETT, SpeciesId.ALOLA_DUGTRIO, SpeciesId.SANDYGAST, SpeciesId.PALOSSAND, SpeciesId.WIGLETT, SpeciesId.WUGTRIO ].includes(target.species.speciesId))
      .condition((_user, target, _move) => !(target.species.speciesId === SpeciesId.GENGAR && target.getFormKey() === "mega"))
      .condition((_user, target, _move) => isNullOrUndefined(target.getTag(BattlerTagType.INGRAIN)) && isNullOrUndefined(target.getTag(BattlerTagType.IGNORE_FLYING)))
      .attr(AddBattlerTagAttr, BattlerTagType.TELEKINESIS, false, true, 3)
      .attr(AddBattlerTagAttr, BattlerTagType.FLOATING, false, true, 3)
      .reflectable(),
    new StatusMove(MoveId.MAGIC_ROOM, PokemonType.PSYCHIC, -1, 10, -1, 0, 5)
      .ignoresProtect()
      .target(MoveTarget.BOTH_SIDES)
      .unimplemented(),
    new AttackMove(MoveId.SMACK_DOWN, PokemonType.ROCK, MoveCategory.PHYSICAL, 50, 100, 15, -1, 0, 5)
      .attr(FallDownAttr)
      .attr(AddBattlerTagAttr, BattlerTagType.INTERRUPTED)
      .attr(RemoveBattlerTagAttr, [ BattlerTagType.FLYING, BattlerTagType.FLOATING, BattlerTagType.TELEKINESIS ])
      .attr(HitsTagAttr, BattlerTagType.FLYING)
      .makesContact(false),
    new AttackMove(MoveId.STORM_THROW, PokemonType.FIGHTING, MoveCategory.PHYSICAL, 60, 100, 10, -1, 0, 5)
      .attr(CritOnlyAttr),
    new AttackMove(MoveId.FLAME_BURST, PokemonType.FIRE, MoveCategory.SPECIAL, 70, 100, 15, -1, 0, 5)
      .attr(FlameBurstAttr),
    new AttackMove(MoveId.SLUDGE_WAVE, PokemonType.POISON, MoveCategory.SPECIAL, 95, 100, 10, 10, 0, 5)
      .attr(StatusEffectAttr, StatusEffect.POISON)
      .target(MoveTarget.ALL_NEAR_OTHERS),
    new SelfStatusMove(MoveId.QUIVER_DANCE, PokemonType.BUG, -1, 20, -1, 0, 5)
      .attr(StatStageChangeAttr, [ Stat.SPATK, Stat.SPDEF, Stat.SPD ], 1, true)
      .danceMove(),
    new AttackMove(MoveId.HEAVY_SLAM, PokemonType.STEEL, MoveCategory.PHYSICAL, -1, 100, 10, -1, 0, 5)
      .attr(AlwaysHitMinimizeAttr)
      .attr(CompareWeightPowerAttr)
      .attr(HitsTagForDoubleDamageAttr, BattlerTagType.MINIMIZED),
    new AttackMove(MoveId.SYNCHRONOISE, PokemonType.PSYCHIC, MoveCategory.SPECIAL, 120, 100, 10, -1, 0, 5)
      .target(MoveTarget.ALL_NEAR_OTHERS)
      .condition(unknownTypeCondition)
      .attr(HitsSameTypeAttr),
    new AttackMove(MoveId.ELECTRO_BALL, PokemonType.ELECTRIC, MoveCategory.SPECIAL, -1, 100, 10, -1, 0, 5)
      .attr(ElectroBallPowerAttr)
      .ballBombMove(),
    new StatusMove(MoveId.SOAK, PokemonType.WATER, 100, 20, -1, 0, 5)
      .attr(ChangeTypeAttr, PokemonType.WATER)
      .reflectable(),
    new AttackMove(MoveId.FLAME_CHARGE, PokemonType.FIRE, MoveCategory.PHYSICAL, 50, 100, 20, 100, 0, 5)
      .attr(StatStageChangeAttr, [ Stat.SPD ], 1, true),
    new SelfStatusMove(MoveId.COIL, PokemonType.POISON, -1, 20, -1, 0, 5)
      .attr(StatStageChangeAttr, [ Stat.ATK, Stat.DEF, Stat.ACC ], 1, true),
    new AttackMove(MoveId.LOW_SWEEP, PokemonType.FIGHTING, MoveCategory.PHYSICAL, 65, 100, 20, 100, 0, 5)
      .attr(StatStageChangeAttr, [ Stat.SPD ], -1),
    new AttackMove(MoveId.ACID_SPRAY, PokemonType.POISON, MoveCategory.SPECIAL, 40, 100, 20, 100, 0, 5)
      .attr(StatStageChangeAttr, [ Stat.SPDEF ], -2)
      .ballBombMove(),
    new AttackMove(MoveId.FOUL_PLAY, PokemonType.DARK, MoveCategory.PHYSICAL, 95, 100, 15, -1, 0, 5)
      .attr(TargetAtkUserAtkAttr),
    new StatusMove(MoveId.SIMPLE_BEAM, PokemonType.NORMAL, 100, 15, -1, 0, 5)
      .attr(AbilityChangeAttr, AbilityId.SIMPLE)
      .reflectable(),
    new StatusMove(MoveId.ENTRAINMENT, PokemonType.NORMAL, 100, 15, -1, 0, 5)
      .attr(AbilityGiveAttr)
      .reflectable(),
    new StatusMove(MoveId.AFTER_YOU, PokemonType.NORMAL, -1, 15, -1, 0, 5)
      .ignoresProtect()
      .ignoresSubstitute()
      .target(MoveTarget.NEAR_OTHER)
      .condition(failIfSingleBattle)
      .condition((user, target, move) => !target.turnData.acted)
      .attr(AfterYouAttr),
    new AttackMove(MoveId.ROUND, PokemonType.NORMAL, MoveCategory.SPECIAL, 60, 100, 15, -1, 0, 5)
      .attr(CueNextRoundAttr)
      .attr(RoundPowerAttr)
      .soundBased(),
    new AttackMove(MoveId.ECHOED_VOICE, PokemonType.NORMAL, MoveCategory.SPECIAL, 40, 100, 15, -1, 0, 5)
      .attr(ConsecutiveUseMultiBasePowerAttr, 5, false)
      .soundBased(),
    new AttackMove(MoveId.CHIP_AWAY, PokemonType.NORMAL, MoveCategory.PHYSICAL, 70, 100, 20, -1, 0, 5)
      .attr(IgnoreOpponentStatStagesAttr),
    new AttackMove(MoveId.CLEAR_SMOG, PokemonType.POISON, MoveCategory.SPECIAL, 50, -1, 15, -1, 0, 5)
      .attr(ResetStatsAttr, false),
    new AttackMove(MoveId.STORED_POWER, PokemonType.PSYCHIC, MoveCategory.SPECIAL, 20, 100, 10, -1, 0, 5)
      .attr(PositiveStatStagePowerAttr),
    new StatusMove(MoveId.QUICK_GUARD, PokemonType.FIGHTING, -1, 15, -1, 3, 5)
      .target(MoveTarget.USER_SIDE)
      .attr(AddArenaTagAttr, ArenaTagType.QUICK_GUARD, 1, true, true)
      .condition(failIfLastCondition),
    new SelfStatusMove(MoveId.ALLY_SWITCH, PokemonType.PSYCHIC, -1, 15, -1, 2, 5)
      .ignoresProtect()
      .unimplemented(),
    new AttackMove(MoveId.SCALD, PokemonType.WATER, MoveCategory.SPECIAL, 80, 100, 15, 30, 0, 5)
      .attr(HealStatusEffectAttr, false, StatusEffect.FREEZE)
      .attr(HealStatusEffectAttr, true, StatusEffect.FREEZE)
      .attr(StatusEffectAttr, StatusEffect.BURN),
    new SelfStatusMove(MoveId.SHELL_SMASH, PokemonType.NORMAL, -1, 15, -1, 0, 5)
      .attr(StatStageChangeAttr, [ Stat.ATK, Stat.SPATK, Stat.SPD ], 2, true)
      .attr(StatStageChangeAttr, [ Stat.DEF, Stat.SPDEF ], -1, true),
    new StatusMove(MoveId.HEAL_PULSE, PokemonType.PSYCHIC, -1, 10, -1, 0, 5)
      .attr(HealAttr, 0.5, false, false)
      .pulseMove()
      .triageMove()
      .reflectable(),
    new AttackMove(MoveId.HEX, PokemonType.GHOST, MoveCategory.SPECIAL, 65, 100, 10, -1, 0, 5)
      .attr(
        MovePowerMultiplierAttr,
        (user, target, move) =>  target.status || target.hasAbility(AbilityId.COMATOSE) ? 2 : 1),
    new ChargingAttackMove(MoveId.SKY_DROP, PokemonType.FLYING, MoveCategory.PHYSICAL, 60, 100, 10, -1, 0, 5)
      .chargeText(i18next.t("moveTriggers:tookTargetIntoSky", { pokemonName: "{USER}", targetName: "{TARGET}" }))
      .chargeAttr(SemiInvulnerableAttr, BattlerTagType.FLYING)
      .condition(failOnGravityCondition)
      .condition((user, target, move) => !target.getTag(BattlerTagType.SUBSTITUTE))
      /*
       * Cf https://bulbapedia.bulbagarden.net/wiki/Sky_Drop_(move) and https://www.smogon.com/dex/sv/moves/sky-drop/:
       * Should immobilize and give target semi-invulnerability
       * Flying types should take no damage
       * Should fail on targets above a certain weight threshold
       * Should remove all redirection effects on successful takeoff (Rage Poweder, etc.)
       */
      .partial(),
    new SelfStatusMove(MoveId.SHIFT_GEAR, PokemonType.STEEL, -1, 10, -1, 0, 5)
      .attr(StatStageChangeAttr, [ Stat.ATK ], 1, true)
      .attr(StatStageChangeAttr, [ Stat.SPD ], 2, true),
    new AttackMove(MoveId.CIRCLE_THROW, PokemonType.FIGHTING, MoveCategory.PHYSICAL, 60, 90, 10, -1, -6, 5)
      .attr(ForceSwitchOutAttr, false, SwitchType.FORCE_SWITCH)
      .hidesTarget(),
    new AttackMove(MoveId.INCINERATE, PokemonType.FIRE, MoveCategory.SPECIAL, 60, 100, 15, -1, 0, 5)
      .target(MoveTarget.ALL_NEAR_ENEMIES)
      .attr(RemoveHeldItemAttr, true)
      .edgeCase(),
      // Should be able to remove items from pokemon with Sticky Hold if the damage causes them to faint
    new StatusMove(MoveId.QUASH, PokemonType.DARK, 100, 15, -1, 0, 5)
      .condition(failIfSingleBattle)
      .condition((user, target, move) => !target.turnData.acted)
      .attr(ForceLastAttr),
    new AttackMove(MoveId.ACROBATICS, PokemonType.FLYING, MoveCategory.PHYSICAL, 55, 100, 15, -1, 0, 5)
      .attr(MovePowerMultiplierAttr, (user, target, move) => Math.max(1, 2 - 0.2 * user.heldItemManager.getTransferableHeldItems().reduce((v, m) => v + user.heldItemManager.getStack(m), 0))),
    new StatusMove(MoveId.REFLECT_TYPE, PokemonType.NORMAL, -1, 15, -1, 0, 5)
      .ignoresSubstitute()
      .attr(CopyTypeAttr),
    new AttackMove(MoveId.RETALIATE, PokemonType.NORMAL, MoveCategory.PHYSICAL, 70, 100, 5, -1, 0, 5)
      .attr(MovePowerMultiplierAttr, (user, target, move) => {
        const turn = globalScene.currentBattle.turn;
        const lastPlayerFaint = globalScene.currentBattle.playerFaintsHistory[globalScene.currentBattle.playerFaintsHistory.length - 1];
        const lastEnemyFaint = globalScene.currentBattle.enemyFaintsHistory[globalScene.currentBattle.enemyFaintsHistory.length - 1];
        return (
          (lastPlayerFaint !== undefined && turn - lastPlayerFaint.turn === 1 && user.isPlayer()) ||
          (lastEnemyFaint !== undefined && turn - lastEnemyFaint.turn === 1 && user.isEnemy())
        ) ? 2 : 1;
      }),
    new AttackMove(MoveId.FINAL_GAMBIT, PokemonType.FIGHTING, MoveCategory.SPECIAL, -1, 100, 5, -1, 0, 5)
      .attr(UserHpDamageAttr)
      .attr(SacrificialAttrOnHit),
    new StatusMove(MoveId.BESTOW, PokemonType.NORMAL, -1, 15, -1, 0, 5)
      .ignoresProtect()
      .ignoresSubstitute()
      .unimplemented(),
    new AttackMove(MoveId.INFERNO, PokemonType.FIRE, MoveCategory.SPECIAL, 100, 50, 5, 100, 0, 5)
      .attr(StatusEffectAttr, StatusEffect.BURN),
    new AttackMove(MoveId.WATER_PLEDGE, PokemonType.WATER, MoveCategory.SPECIAL, 80, 100, 10, -1, 0, 5)
      .attr(AwaitCombinedPledgeAttr)
      .attr(CombinedPledgeTypeAttr)
      .attr(CombinedPledgePowerAttr)
      .attr(CombinedPledgeStabBoostAttr)
      .attr(AddPledgeEffectAttr, ArenaTagType.WATER_FIRE_PLEDGE, MoveId.FIRE_PLEDGE, true)
      .attr(AddPledgeEffectAttr, ArenaTagType.GRASS_WATER_PLEDGE, MoveId.GRASS_PLEDGE)
      .attr(BypassRedirectAttr, true),
    new AttackMove(MoveId.FIRE_PLEDGE, PokemonType.FIRE, MoveCategory.SPECIAL, 80, 100, 10, -1, 0, 5)
      .attr(AwaitCombinedPledgeAttr)
      .attr(CombinedPledgeTypeAttr)
      .attr(CombinedPledgePowerAttr)
      .attr(CombinedPledgeStabBoostAttr)
      .attr(AddPledgeEffectAttr, ArenaTagType.FIRE_GRASS_PLEDGE, MoveId.GRASS_PLEDGE)
      .attr(AddPledgeEffectAttr, ArenaTagType.WATER_FIRE_PLEDGE, MoveId.WATER_PLEDGE, true)
      .attr(BypassRedirectAttr, true),
    new AttackMove(MoveId.GRASS_PLEDGE, PokemonType.GRASS, MoveCategory.SPECIAL, 80, 100, 10, -1, 0, 5)
      .attr(AwaitCombinedPledgeAttr)
      .attr(CombinedPledgeTypeAttr)
      .attr(CombinedPledgePowerAttr)
      .attr(CombinedPledgeStabBoostAttr)
      .attr(AddPledgeEffectAttr, ArenaTagType.GRASS_WATER_PLEDGE, MoveId.WATER_PLEDGE)
      .attr(AddPledgeEffectAttr, ArenaTagType.FIRE_GRASS_PLEDGE, MoveId.FIRE_PLEDGE)
      .attr(BypassRedirectAttr, true),
    new AttackMove(MoveId.VOLT_SWITCH, PokemonType.ELECTRIC, MoveCategory.SPECIAL, 70, 100, 20, -1, 0, 5)
      .attr(ForceSwitchOutAttr, true),
    new AttackMove(MoveId.STRUGGLE_BUG, PokemonType.BUG, MoveCategory.SPECIAL, 50, 100, 20, 100, 0, 5)
      .attr(StatStageChangeAttr, [ Stat.SPATK ], -1)
      .target(MoveTarget.ALL_NEAR_ENEMIES),
    new AttackMove(MoveId.BULLDOZE, PokemonType.GROUND, MoveCategory.PHYSICAL, 60, 100, 20, 100, 0, 5)
      .attr(StatStageChangeAttr, [ Stat.SPD ], -1)
      .attr(MovePowerMultiplierAttr, (user, target, move) => globalScene.arena.getTerrainType() === TerrainType.GRASSY && target.isGrounded() ? 0.5 : 1)
      .makesContact(false)
      .target(MoveTarget.ALL_NEAR_OTHERS),
    new AttackMove(MoveId.FROST_BREATH, PokemonType.ICE, MoveCategory.SPECIAL, 60, 90, 10, -1, 0, 5)
      .attr(CritOnlyAttr),
    new AttackMove(MoveId.DRAGON_TAIL, PokemonType.DRAGON, MoveCategory.PHYSICAL, 60, 90, 10, -1, -6, 5)
      .attr(ForceSwitchOutAttr, false, SwitchType.FORCE_SWITCH)
      .hidesTarget(),
    new SelfStatusMove(MoveId.WORK_UP, PokemonType.NORMAL, -1, 30, -1, 0, 5)
      .attr(StatStageChangeAttr, [ Stat.ATK, Stat.SPATK ], 1, true),
    new AttackMove(MoveId.ELECTROWEB, PokemonType.ELECTRIC, MoveCategory.SPECIAL, 55, 95, 15, 100, 0, 5)
      .attr(StatStageChangeAttr, [ Stat.SPD ], -1)
      .target(MoveTarget.ALL_NEAR_ENEMIES),
    new AttackMove(MoveId.WILD_CHARGE, PokemonType.ELECTRIC, MoveCategory.PHYSICAL, 90, 100, 15, -1, 0, 5)
      .attr(RecoilAttr)
      .recklessMove(),
    new AttackMove(MoveId.DRILL_RUN, PokemonType.GROUND, MoveCategory.PHYSICAL, 80, 95, 10, -1, 0, 5)
      .attr(HighCritAttr),
    new AttackMove(MoveId.DUAL_CHOP, PokemonType.DRAGON, MoveCategory.PHYSICAL, 40, 90, 15, -1, 0, 5)
      .attr(MultiHitAttr, MultiHitType._2),
    new AttackMove(MoveId.HEART_STAMP, PokemonType.PSYCHIC, MoveCategory.PHYSICAL, 60, 100, 25, 30, 0, 5)
      .attr(FlinchAttr),
    new AttackMove(MoveId.HORN_LEECH, PokemonType.GRASS, MoveCategory.PHYSICAL, 75, 100, 10, -1, 0, 5)
      .attr(HitHealAttr)
      .triageMove(),
    new AttackMove(MoveId.SACRED_SWORD, PokemonType.FIGHTING, MoveCategory.PHYSICAL, 90, 100, 15, -1, 0, 5)
      .attr(IgnoreOpponentStatStagesAttr)
      .slicingMove(),
    new AttackMove(MoveId.RAZOR_SHELL, PokemonType.WATER, MoveCategory.PHYSICAL, 75, 95, 10, 50, 0, 5)
      .attr(StatStageChangeAttr, [ Stat.DEF ], -1)
      .slicingMove(),
    new AttackMove(MoveId.HEAT_CRASH, PokemonType.FIRE, MoveCategory.PHYSICAL, -1, 100, 10, -1, 0, 5)
      .attr(AlwaysHitMinimizeAttr)
      .attr(CompareWeightPowerAttr)
      .attr(HitsTagForDoubleDamageAttr, BattlerTagType.MINIMIZED),
    new AttackMove(MoveId.LEAF_TORNADO, PokemonType.GRASS, MoveCategory.SPECIAL, 65, 90, 10, 50, 0, 5)
      .attr(StatStageChangeAttr, [ Stat.ACC ], -1),
    new AttackMove(MoveId.STEAMROLLER, PokemonType.BUG, MoveCategory.PHYSICAL, 65, 100, 20, 30, 0, 5)
      .attr(AlwaysHitMinimizeAttr)
      .attr(HitsTagForDoubleDamageAttr, BattlerTagType.MINIMIZED)
      .attr(FlinchAttr),
    new SelfStatusMove(MoveId.COTTON_GUARD, PokemonType.GRASS, -1, 10, -1, 0, 5)
      .attr(StatStageChangeAttr, [ Stat.DEF ], 3, true),
    new AttackMove(MoveId.NIGHT_DAZE, PokemonType.DARK, MoveCategory.SPECIAL, 85, 95, 10, 40, 0, 5)
      .attr(StatStageChangeAttr, [ Stat.ACC ], -1),
    new AttackMove(MoveId.PSYSTRIKE, PokemonType.PSYCHIC, MoveCategory.SPECIAL, 100, 100, 10, -1, 0, 5)
      .attr(DefDefAttr),
    new AttackMove(MoveId.TAIL_SLAP, PokemonType.NORMAL, MoveCategory.PHYSICAL, 25, 85, 10, -1, 0, 5)
      .attr(MultiHitAttr),
    new AttackMove(MoveId.HURRICANE, PokemonType.FLYING, MoveCategory.SPECIAL, 110, 70, 10, 30, 0, 5)
      .attr(ThunderAccuracyAttr)
      .attr(ConfuseAttr)
      .attr(HitsTagAttr, BattlerTagType.FLYING)
      .windMove(),
    new AttackMove(MoveId.HEAD_CHARGE, PokemonType.NORMAL, MoveCategory.PHYSICAL, 120, 100, 15, -1, 0, 5)
      .attr(RecoilAttr)
      .recklessMove(),
    new AttackMove(MoveId.GEAR_GRIND, PokemonType.STEEL, MoveCategory.PHYSICAL, 50, 85, 15, -1, 0, 5)
      .attr(MultiHitAttr, MultiHitType._2),
    new AttackMove(MoveId.SEARING_SHOT, PokemonType.FIRE, MoveCategory.SPECIAL, 100, 100, 5, 30, 0, 5)
      .attr(StatusEffectAttr, StatusEffect.BURN)
      .ballBombMove()
      .target(MoveTarget.ALL_NEAR_OTHERS),
    new AttackMove(MoveId.TECHNO_BLAST, PokemonType.NORMAL, MoveCategory.SPECIAL, 120, 100, 5, -1, 0, 5)
      .attr(TechnoBlastTypeAttr),
    new AttackMove(MoveId.RELIC_SONG, PokemonType.NORMAL, MoveCategory.SPECIAL, 75, 100, 10, 10, 0, 5)
      .attr(StatusEffectAttr, StatusEffect.SLEEP)
      .soundBased()
      .target(MoveTarget.ALL_NEAR_ENEMIES),
    new AttackMove(MoveId.SECRET_SWORD, PokemonType.FIGHTING, MoveCategory.SPECIAL, 85, 100, 10, -1, 0, 5)
      .attr(DefDefAttr)
      .slicingMove(),
    new AttackMove(MoveId.GLACIATE, PokemonType.ICE, MoveCategory.SPECIAL, 65, 95, 10, 100, 0, 5)
      .attr(StatStageChangeAttr, [ Stat.SPD ], -1)
      .target(MoveTarget.ALL_NEAR_ENEMIES),
    new AttackMove(MoveId.BOLT_STRIKE, PokemonType.ELECTRIC, MoveCategory.PHYSICAL, 130, 85, 5, 20, 0, 5)
      .attr(StatusEffectAttr, StatusEffect.PARALYSIS),
    new AttackMove(MoveId.BLUE_FLARE, PokemonType.FIRE, MoveCategory.SPECIAL, 130, 85, 5, 20, 0, 5)
      .attr(StatusEffectAttr, StatusEffect.BURN),
    new AttackMove(MoveId.FIERY_DANCE, PokemonType.FIRE, MoveCategory.SPECIAL, 80, 100, 10, 50, 0, 5)
      .attr(StatStageChangeAttr, [ Stat.SPATK ], 1, true)
      .danceMove(),
    new ChargingAttackMove(MoveId.FREEZE_SHOCK, PokemonType.ICE, MoveCategory.PHYSICAL, 140, 90, 5, 30, 0, 5)
      .chargeText(i18next.t("moveTriggers:becameCloakedInFreezingLight", { pokemonName: "{USER}" }))
      .attr(StatusEffectAttr, StatusEffect.PARALYSIS)
      .makesContact(false),
    new ChargingAttackMove(MoveId.ICE_BURN, PokemonType.ICE, MoveCategory.SPECIAL, 140, 90, 5, 30, 0, 5)
      .chargeText(i18next.t("moveTriggers:becameCloakedInFreezingAir", { pokemonName: "{USER}" }))
      .attr(StatusEffectAttr, StatusEffect.BURN),
    new AttackMove(MoveId.SNARL, PokemonType.DARK, MoveCategory.SPECIAL, 55, 95, 15, 100, 0, 5)
      .attr(StatStageChangeAttr, [ Stat.SPATK ], -1)
      .soundBased()
      .target(MoveTarget.ALL_NEAR_ENEMIES),
    new AttackMove(MoveId.ICICLE_CRASH, PokemonType.ICE, MoveCategory.PHYSICAL, 85, 90, 10, 30, 0, 5)
      .attr(FlinchAttr)
      .makesContact(false),
    new AttackMove(MoveId.V_CREATE, PokemonType.FIRE, MoveCategory.PHYSICAL, 180, 95, 5, -1, 0, 5)
      .attr(StatStageChangeAttr, [ Stat.DEF, Stat.SPDEF, Stat.SPD ], -1, true),
    new AttackMove(MoveId.FUSION_FLARE, PokemonType.FIRE, MoveCategory.SPECIAL, 100, 100, 5, -1, 0, 5)
      .attr(HealStatusEffectAttr, true, StatusEffect.FREEZE)
      .attr(LastMoveDoublePowerAttr, MoveId.FUSION_BOLT),
    new AttackMove(MoveId.FUSION_BOLT, PokemonType.ELECTRIC, MoveCategory.PHYSICAL, 100, 100, 5, -1, 0, 5)
      .attr(LastMoveDoublePowerAttr, MoveId.FUSION_FLARE)
      .makesContact(false),
    new AttackMove(MoveId.FLYING_PRESS, PokemonType.FIGHTING, MoveCategory.PHYSICAL, 100, 95, 10, -1, 0, 6)
      .attr(AlwaysHitMinimizeAttr)
      .attr(FlyingTypeMultiplierAttr)
      .attr(HitsTagForDoubleDamageAttr, BattlerTagType.MINIMIZED)
      .condition(failOnGravityCondition),
    new StatusMove(MoveId.MAT_BLOCK, PokemonType.FIGHTING, -1, 10, -1, 0, 6)
      .target(MoveTarget.USER_SIDE)
      .attr(AddArenaTagAttr, ArenaTagType.MAT_BLOCK, 1, true, true)
      .condition(new FirstMoveCondition())
      .condition(failIfLastCondition),
    new AttackMove(MoveId.BELCH, PokemonType.POISON, MoveCategory.SPECIAL, 120, 90, 10, -1, 0, 6)
      .condition((user, target, move) => user.battleData.hasEatenBerry),
    new StatusMove(MoveId.ROTOTILLER, PokemonType.GROUND, -1, 10, -1, 0, 6)
      .target(MoveTarget.ALL)
      .condition((user, target, move) => {
        // If any fielded pokémon is grass-type and grounded.
        return [ ...globalScene.getEnemyParty(), ...globalScene.getPlayerParty() ].some((poke) => poke.isOfType(PokemonType.GRASS) && poke.isGrounded());
      })
      .attr(StatStageChangeAttr, [ Stat.ATK, Stat.SPATK ], 1, false, { condition: (user, target, move) => target.isOfType(PokemonType.GRASS) && target.isGrounded() }),
    new StatusMove(MoveId.STICKY_WEB, PokemonType.BUG, -1, 20, -1, 0, 6)
      .attr(AddArenaTrapTagAttr, ArenaTagType.STICKY_WEB)
      .target(MoveTarget.ENEMY_SIDE)
      .reflectable(),
    new AttackMove(MoveId.FELL_STINGER, PokemonType.BUG, MoveCategory.PHYSICAL, 50, 100, 25, -1, 0, 6)
      .attr(PostVictoryStatStageChangeAttr, [ Stat.ATK ], 3, true ),
    new ChargingAttackMove(MoveId.PHANTOM_FORCE, PokemonType.GHOST, MoveCategory.PHYSICAL, 90, 100, 10, -1, 0, 6)
      .chargeText(i18next.t("moveTriggers:vanishedInstantly", { pokemonName: "{USER}" }))
      .chargeAttr(SemiInvulnerableAttr, BattlerTagType.HIDDEN)
      .ignoresProtect(),
    new StatusMove(MoveId.TRICK_OR_TREAT, PokemonType.GHOST, 100, 20, -1, 0, 6)
      .attr(AddTypeAttr, PokemonType.GHOST)
      .reflectable(),
    new StatusMove(MoveId.NOBLE_ROAR, PokemonType.NORMAL, 100, 30, -1, 0, 6)
      .attr(StatStageChangeAttr, [ Stat.ATK, Stat.SPATK ], -1)
      .soundBased()
      .reflectable(),
    new StatusMove(MoveId.ION_DELUGE, PokemonType.ELECTRIC, -1, 25, -1, 1, 6)
      .attr(AddArenaTagAttr, ArenaTagType.ION_DELUGE)
      .target(MoveTarget.BOTH_SIDES),
    new AttackMove(MoveId.PARABOLIC_CHARGE, PokemonType.ELECTRIC, MoveCategory.SPECIAL, 65, 100, 20, -1, 0, 6)
      .attr(HitHealAttr)
      .target(MoveTarget.ALL_NEAR_OTHERS)
      .triageMove(),
    new StatusMove(MoveId.FORESTS_CURSE, PokemonType.GRASS, 100, 20, -1, 0, 6)
      .attr(AddTypeAttr, PokemonType.GRASS)
      .reflectable(),
    new AttackMove(MoveId.PETAL_BLIZZARD, PokemonType.GRASS, MoveCategory.PHYSICAL, 90, 100, 15, -1, 0, 6)
      .windMove()
      .makesContact(false)
      .target(MoveTarget.ALL_NEAR_OTHERS),
    new AttackMove(MoveId.FREEZE_DRY, PokemonType.ICE, MoveCategory.SPECIAL, 70, 100, 20, 10, 0, 6)
      .attr(StatusEffectAttr, StatusEffect.FREEZE)
      .attr(FreezeDryAttr),
    new AttackMove(MoveId.DISARMING_VOICE, PokemonType.FAIRY, MoveCategory.SPECIAL, 40, -1, 15, -1, 0, 6)
      .soundBased()
      .target(MoveTarget.ALL_NEAR_ENEMIES),
    new StatusMove(MoveId.PARTING_SHOT, PokemonType.DARK, 100, 20, -1, 0, 6)
      .attr(StatStageChangeAttr, [ Stat.ATK, Stat.SPATK ], -1, false, { trigger: MoveEffectTrigger.PRE_APPLY })
      .attr(ForceSwitchOutAttr, true)
      .soundBased()
      .reflectable(),
    new StatusMove(MoveId.TOPSY_TURVY, PokemonType.DARK, -1, 20, -1, 0, 6)
      .attr(InvertStatsAttr)
      .reflectable(),
    new AttackMove(MoveId.DRAINING_KISS, PokemonType.FAIRY, MoveCategory.SPECIAL, 50, 100, 10, -1, 0, 6)
      .attr(HitHealAttr, 0.75)
      .makesContact()
      .triageMove(),
    new StatusMove(MoveId.CRAFTY_SHIELD, PokemonType.FAIRY, -1, 10, -1, 3, 6)
      .target(MoveTarget.USER_SIDE)
      .attr(AddArenaTagAttr, ArenaTagType.CRAFTY_SHIELD, 1, true, true)
      .condition(failIfLastCondition),
    new StatusMove(MoveId.FLOWER_SHIELD, PokemonType.FAIRY, -1, 10, -1, 0, 6)
      .target(MoveTarget.ALL)
      .attr(StatStageChangeAttr, [ Stat.DEF ], 1, false, { condition: (user, target, move) => target.getTypes().includes(PokemonType.GRASS) && !target.getTag(SemiInvulnerableTag) }),
    new StatusMove(MoveId.GRASSY_TERRAIN, PokemonType.GRASS, -1, 10, -1, 0, 6)
      .attr(TerrainChangeAttr, TerrainType.GRASSY)
      .target(MoveTarget.BOTH_SIDES),
    new StatusMove(MoveId.MISTY_TERRAIN, PokemonType.FAIRY, -1, 10, -1, 0, 6)
      .attr(TerrainChangeAttr, TerrainType.MISTY)
      .target(MoveTarget.BOTH_SIDES),
    new StatusMove(MoveId.ELECTRIFY, PokemonType.ELECTRIC, -1, 20, -1, 0, 6)
      .attr(AddBattlerTagAttr, BattlerTagType.ELECTRIFIED, false, true),
    new AttackMove(MoveId.PLAY_ROUGH, PokemonType.FAIRY, MoveCategory.PHYSICAL, 90, 90, 10, 10, 0, 6)
      .attr(StatStageChangeAttr, [ Stat.ATK ], -1),
    new AttackMove(MoveId.FAIRY_WIND, PokemonType.FAIRY, MoveCategory.SPECIAL, 40, 100, 30, -1, 0, 6)
      .windMove(),
    new AttackMove(MoveId.MOONBLAST, PokemonType.FAIRY, MoveCategory.SPECIAL, 95, 100, 15, 30, 0, 6)
      .attr(StatStageChangeAttr, [ Stat.SPATK ], -1),
    new AttackMove(MoveId.BOOMBURST, PokemonType.NORMAL, MoveCategory.SPECIAL, 140, 100, 10, -1, 0, 6)
      .soundBased()
      .target(MoveTarget.ALL_NEAR_OTHERS),
    new StatusMove(MoveId.FAIRY_LOCK, PokemonType.FAIRY, -1, 10, -1, 0, 6)
      .ignoresSubstitute()
      .ignoresProtect()
      .target(MoveTarget.BOTH_SIDES)
      .attr(AddArenaTagAttr, ArenaTagType.FAIRY_LOCK, 2, true),
    new SelfStatusMove(MoveId.KINGS_SHIELD, PokemonType.STEEL, -1, 10, -1, 4, 6)
      .attr(ProtectAttr, BattlerTagType.KINGS_SHIELD)
      .condition(failIfLastCondition),
    new StatusMove(MoveId.PLAY_NICE, PokemonType.NORMAL, -1, 20, -1, 0, 6)
      .attr(StatStageChangeAttr, [ Stat.ATK ], -1)
      .ignoresSubstitute()
      .reflectable(),
    new StatusMove(MoveId.CONFIDE, PokemonType.NORMAL, -1, 20, -1, 0, 6)
      .attr(StatStageChangeAttr, [ Stat.SPATK ], -1)
      .soundBased()
      .reflectable(),
    new AttackMove(MoveId.DIAMOND_STORM, PokemonType.ROCK, MoveCategory.PHYSICAL, 100, 95, 5, 50, 0, 6)
      .attr(StatStageChangeAttr, [ Stat.DEF ], 2, true, { firstTargetOnly: true })
      .makesContact(false)
      .target(MoveTarget.ALL_NEAR_ENEMIES),
    new AttackMove(MoveId.STEAM_ERUPTION, PokemonType.WATER, MoveCategory.SPECIAL, 110, 95, 5, 30, 0, 6)
      .attr(HealStatusEffectAttr, true, StatusEffect.FREEZE)
      .attr(HealStatusEffectAttr, false, StatusEffect.FREEZE)
      .attr(StatusEffectAttr, StatusEffect.BURN),
    new AttackMove(MoveId.HYPERSPACE_HOLE, PokemonType.PSYCHIC, MoveCategory.SPECIAL, 80, -1, 5, -1, 0, 6)
      .ignoresProtect()
      .ignoresSubstitute(),
    new AttackMove(MoveId.WATER_SHURIKEN, PokemonType.WATER, MoveCategory.SPECIAL, 15, 100, 20, -1, 1, 6)
      .attr(MultiHitAttr)
      .attr(WaterShurikenPowerAttr)
      .attr(WaterShurikenMultiHitTypeAttr),
    new AttackMove(MoveId.MYSTICAL_FIRE, PokemonType.FIRE, MoveCategory.SPECIAL, 75, 100, 10, 100, 0, 6)
      .attr(StatStageChangeAttr, [ Stat.SPATK ], -1),
    new SelfStatusMove(MoveId.SPIKY_SHIELD, PokemonType.GRASS, -1, 10, -1, 4, 6)
      .attr(ProtectAttr, BattlerTagType.SPIKY_SHIELD)
      .condition(failIfLastCondition),
    new StatusMove(MoveId.AROMATIC_MIST, PokemonType.FAIRY, -1, 20, -1, 0, 6)
      .attr(StatStageChangeAttr, [ Stat.SPDEF ], 1)
      .ignoresSubstitute()
      .condition(failIfSingleBattle)
      .target(MoveTarget.NEAR_ALLY),
    new StatusMove(MoveId.EERIE_IMPULSE, PokemonType.ELECTRIC, 100, 15, -1, 0, 6)
      .attr(StatStageChangeAttr, [ Stat.SPATK ], -2)
      .reflectable(),
    new StatusMove(MoveId.VENOM_DRENCH, PokemonType.POISON, 100, 20, -1, 0, 6)
      .attr(StatStageChangeAttr, [ Stat.ATK, Stat.SPATK, Stat.SPD ], -1, false, { condition: (user, target, move) => target.status?.effect === StatusEffect.POISON || target.status?.effect === StatusEffect.TOXIC })
      .target(MoveTarget.ALL_NEAR_ENEMIES)
      .reflectable(),
    new StatusMove(MoveId.POWDER, PokemonType.BUG, 100, 20, -1, 1, 6)
      .attr(AddBattlerTagAttr, BattlerTagType.POWDER, false, true)
      .ignoresSubstitute()
      .powderMove()
      .reflectable(),
    new ChargingSelfStatusMove(MoveId.GEOMANCY, PokemonType.FAIRY, -1, 10, -1, 0, 6)
      .chargeText(i18next.t("moveTriggers:isChargingPower", { pokemonName: "{USER}" }))
      .attr(StatStageChangeAttr, [ Stat.SPATK, Stat.SPDEF, Stat.SPD ], 2, true),
    new StatusMove(MoveId.MAGNETIC_FLUX, PokemonType.ELECTRIC, -1, 20, -1, 0, 6)
      .attr(StatStageChangeAttr, [ Stat.DEF, Stat.SPDEF ], 1, false, { condition: (user, target, move) => !![ AbilityId.PLUS, AbilityId.MINUS ].find(a => target.hasAbility(a, false)) })
      .ignoresSubstitute()
      .target(MoveTarget.USER_AND_ALLIES)
      .condition((user, target, move) => !![ user, user.getAlly() ].filter(p => p?.isActive()).find(p => !![ AbilityId.PLUS, AbilityId.MINUS ].find(a => p?.hasAbility(a, false)))),
    new StatusMove(MoveId.HAPPY_HOUR, PokemonType.NORMAL, -1, 30, -1, 0, 6) // No animation
      .attr(AddArenaTagAttr, ArenaTagType.HAPPY_HOUR, null, true)
      .target(MoveTarget.USER_SIDE),
    new StatusMove(MoveId.ELECTRIC_TERRAIN, PokemonType.ELECTRIC, -1, 10, -1, 0, 6)
      .attr(TerrainChangeAttr, TerrainType.ELECTRIC)
      .target(MoveTarget.BOTH_SIDES),
    new AttackMove(MoveId.DAZZLING_GLEAM, PokemonType.FAIRY, MoveCategory.SPECIAL, 80, 100, 10, -1, 0, 6)
      .target(MoveTarget.ALL_NEAR_ENEMIES),
    new SelfStatusMove(MoveId.CELEBRATE, PokemonType.NORMAL, -1, 40, -1, 0, 6)
      .attr(CelebrateAttr),
    new StatusMove(MoveId.HOLD_HANDS, PokemonType.NORMAL, -1, 40, -1, 0, 6)
      .ignoresSubstitute()
      .target(MoveTarget.NEAR_ALLY),
    new StatusMove(MoveId.BABY_DOLL_EYES, PokemonType.FAIRY, 100, 30, -1, 1, 6)
      .attr(StatStageChangeAttr, [ Stat.ATK ], -1)
      .reflectable(),
    new AttackMove(MoveId.NUZZLE, PokemonType.ELECTRIC, MoveCategory.PHYSICAL, 20, 100, 20, 100, 0, 6)
      .attr(StatusEffectAttr, StatusEffect.PARALYSIS),
    new AttackMove(MoveId.HOLD_BACK, PokemonType.NORMAL, MoveCategory.PHYSICAL, 40, 100, 40, -1, 0, 6)
      .attr(SurviveDamageAttr),
    new AttackMove(MoveId.INFESTATION, PokemonType.BUG, MoveCategory.SPECIAL, 20, 100, 20, -1, 0, 6)
      .makesContact()
      .attr(TrapAttr, BattlerTagType.INFESTATION),
    new AttackMove(MoveId.POWER_UP_PUNCH, PokemonType.FIGHTING, MoveCategory.PHYSICAL, 40, 100, 20, 100, 0, 6)
      .attr(StatStageChangeAttr, [ Stat.ATK ], 1, true)
      .punchingMove(),
    new AttackMove(MoveId.OBLIVION_WING, PokemonType.FLYING, MoveCategory.SPECIAL, 80, 100, 10, -1, 0, 6)
      .attr(HitHealAttr, 0.75)
      .triageMove(),
    new AttackMove(MoveId.THOUSAND_ARROWS, PokemonType.GROUND, MoveCategory.PHYSICAL, 90, 100, 10, -1, 0, 6)
      .attr(NeutralDamageAgainstFlyingTypeMultiplierAttr)
      .attr(FallDownAttr)
      .attr(HitsTagAttr, BattlerTagType.FLYING)
      .attr(HitsTagAttr, BattlerTagType.FLOATING)
      .attr(AddBattlerTagAttr, BattlerTagType.INTERRUPTED)
      .attr(RemoveBattlerTagAttr, [ BattlerTagType.FLYING, BattlerTagType.FLOATING, BattlerTagType.TELEKINESIS ])
      .makesContact(false)
      .target(MoveTarget.ALL_NEAR_ENEMIES),
    new AttackMove(MoveId.THOUSAND_WAVES, PokemonType.GROUND, MoveCategory.PHYSICAL, 90, 100, 10, -1, 0, 6)
      .attr(AddBattlerTagAttr, BattlerTagType.TRAPPED, false, false, 1, 1, true)
      .makesContact(false)
      .target(MoveTarget.ALL_NEAR_ENEMIES),
    new AttackMove(MoveId.LANDS_WRATH, PokemonType.GROUND, MoveCategory.PHYSICAL, 90, 100, 10, -1, 0, 6)
      .makesContact(false)
      .target(MoveTarget.ALL_NEAR_ENEMIES),
    new AttackMove(MoveId.LIGHT_OF_RUIN, PokemonType.FAIRY, MoveCategory.SPECIAL, 140, 90, 5, -1, 0, 6)
      .attr(RecoilAttr, false, 0.5)
      .recklessMove(),
    new AttackMove(MoveId.ORIGIN_PULSE, PokemonType.WATER, MoveCategory.SPECIAL, 110, 85, 10, -1, 0, 6)
      .pulseMove()
      .target(MoveTarget.ALL_NEAR_ENEMIES),
    new AttackMove(MoveId.PRECIPICE_BLADES, PokemonType.GROUND, MoveCategory.PHYSICAL, 120, 85, 10, -1, 0, 6)
      .makesContact(false)
      .target(MoveTarget.ALL_NEAR_ENEMIES),
    new AttackMove(MoveId.DRAGON_ASCENT, PokemonType.FLYING, MoveCategory.PHYSICAL, 120, 100, 5, -1, 0, 6)
      .attr(StatStageChangeAttr, [ Stat.DEF, Stat.SPDEF ], -1, true),
    new AttackMove(MoveId.HYPERSPACE_FURY, PokemonType.DARK, MoveCategory.PHYSICAL, 100, -1, 5, -1, 0, 6)
      .attr(StatStageChangeAttr, [ Stat.DEF ], -1, true)
      .ignoresSubstitute()
      .makesContact(false)
      .ignoresProtect(),
    /* Unused */
    new AttackMove(MoveId.BREAKNECK_BLITZ__PHYSICAL, PokemonType.NORMAL, MoveCategory.PHYSICAL, -1, -1, 1, -1, 0, 7)
      .unimplemented(),
    new AttackMove(MoveId.BREAKNECK_BLITZ__SPECIAL, PokemonType.NORMAL, MoveCategory.SPECIAL, -1, -1, 1, -1, 0, 7)
      .unimplemented(),
    new AttackMove(MoveId.ALL_OUT_PUMMELING__PHYSICAL, PokemonType.FIGHTING, MoveCategory.PHYSICAL, -1, -1, 1, -1, 0, 7)
      .unimplemented(),
    new AttackMove(MoveId.ALL_OUT_PUMMELING__SPECIAL, PokemonType.FIGHTING, MoveCategory.SPECIAL, -1, -1, 1, -1, 0, 7)
      .unimplemented(),
    new AttackMove(MoveId.SUPERSONIC_SKYSTRIKE__PHYSICAL, PokemonType.FLYING, MoveCategory.PHYSICAL, -1, -1, 1, -1, 0, 7)
      .unimplemented(),
    new AttackMove(MoveId.SUPERSONIC_SKYSTRIKE__SPECIAL, PokemonType.FLYING, MoveCategory.SPECIAL, -1, -1, 1, -1, 0, 7)
      .unimplemented(),
    new AttackMove(MoveId.ACID_DOWNPOUR__PHYSICAL, PokemonType.POISON, MoveCategory.PHYSICAL, -1, -1, 1, -1, 0, 7)
      .unimplemented(),
    new AttackMove(MoveId.ACID_DOWNPOUR__SPECIAL, PokemonType.POISON, MoveCategory.SPECIAL, -1, -1, 1, -1, 0, 7)
      .unimplemented(),
    new AttackMove(MoveId.TECTONIC_RAGE__PHYSICAL, PokemonType.GROUND, MoveCategory.PHYSICAL, -1, -1, 1, -1, 0, 7)
      .unimplemented(),
    new AttackMove(MoveId.TECTONIC_RAGE__SPECIAL, PokemonType.GROUND, MoveCategory.SPECIAL, -1, -1, 1, -1, 0, 7)
      .unimplemented(),
    new AttackMove(MoveId.CONTINENTAL_CRUSH__PHYSICAL, PokemonType.ROCK, MoveCategory.PHYSICAL, -1, -1, 1, -1, 0, 7)
      .unimplemented(),
    new AttackMove(MoveId.CONTINENTAL_CRUSH__SPECIAL, PokemonType.ROCK, MoveCategory.SPECIAL, -1, -1, 1, -1, 0, 7)
      .unimplemented(),
    new AttackMove(MoveId.SAVAGE_SPIN_OUT__PHYSICAL, PokemonType.BUG, MoveCategory.PHYSICAL, -1, -1, 1, -1, 0, 7)
      .unimplemented(),
    new AttackMove(MoveId.SAVAGE_SPIN_OUT__SPECIAL, PokemonType.BUG, MoveCategory.SPECIAL, -1, -1, 1, -1, 0, 7)
      .unimplemented(),
    new AttackMove(MoveId.NEVER_ENDING_NIGHTMARE__PHYSICAL, PokemonType.GHOST, MoveCategory.PHYSICAL, -1, -1, 1, -1, 0, 7)
      .unimplemented(),
    new AttackMove(MoveId.NEVER_ENDING_NIGHTMARE__SPECIAL, PokemonType.GHOST, MoveCategory.SPECIAL, -1, -1, 1, -1, 0, 7)
      .unimplemented(),
    new AttackMove(MoveId.CORKSCREW_CRASH__PHYSICAL, PokemonType.STEEL, MoveCategory.PHYSICAL, -1, -1, 1, -1, 0, 7)
      .unimplemented(),
    new AttackMove(MoveId.CORKSCREW_CRASH__SPECIAL, PokemonType.STEEL, MoveCategory.SPECIAL, -1, -1, 1, -1, 0, 7)
      .unimplemented(),
    new AttackMove(MoveId.INFERNO_OVERDRIVE__PHYSICAL, PokemonType.FIRE, MoveCategory.PHYSICAL, -1, -1, 1, -1, 0, 7)
      .unimplemented(),
    new AttackMove(MoveId.INFERNO_OVERDRIVE__SPECIAL, PokemonType.FIRE, MoveCategory.SPECIAL, -1, -1, 1, -1, 0, 7)
      .unimplemented(),
    new AttackMove(MoveId.HYDRO_VORTEX__PHYSICAL, PokemonType.WATER, MoveCategory.PHYSICAL, -1, -1, 1, -1, 0, 7)
      .unimplemented(),
    new AttackMove(MoveId.HYDRO_VORTEX__SPECIAL, PokemonType.WATER, MoveCategory.SPECIAL, -1, -1, 1, -1, 0, 7)
      .unimplemented(),
    new AttackMove(MoveId.BLOOM_DOOM__PHYSICAL, PokemonType.GRASS, MoveCategory.PHYSICAL, -1, -1, 1, -1, 0, 7)
      .unimplemented(),
    new AttackMove(MoveId.BLOOM_DOOM__SPECIAL, PokemonType.GRASS, MoveCategory.SPECIAL, -1, -1, 1, -1, 0, 7)
      .unimplemented(),
    new AttackMove(MoveId.GIGAVOLT_HAVOC__PHYSICAL, PokemonType.ELECTRIC, MoveCategory.PHYSICAL, -1, -1, 1, -1, 0, 7)
      .unimplemented(),
    new AttackMove(MoveId.GIGAVOLT_HAVOC__SPECIAL, PokemonType.ELECTRIC, MoveCategory.SPECIAL, -1, -1, 1, -1, 0, 7)
      .unimplemented(),
    new AttackMove(MoveId.SHATTERED_PSYCHE__PHYSICAL, PokemonType.PSYCHIC, MoveCategory.PHYSICAL, -1, -1, 1, -1, 0, 7)
      .unimplemented(),
    new AttackMove(MoveId.SHATTERED_PSYCHE__SPECIAL, PokemonType.PSYCHIC, MoveCategory.SPECIAL, -1, -1, 1, -1, 0, 7)
      .unimplemented(),
    new AttackMove(MoveId.SUBZERO_SLAMMER__PHYSICAL, PokemonType.ICE, MoveCategory.PHYSICAL, -1, -1, 1, -1, 0, 7)
      .unimplemented(),
    new AttackMove(MoveId.SUBZERO_SLAMMER__SPECIAL, PokemonType.ICE, MoveCategory.SPECIAL, -1, -1, 1, -1, 0, 7)
      .unimplemented(),
    new AttackMove(MoveId.DEVASTATING_DRAKE__PHYSICAL, PokemonType.DRAGON, MoveCategory.PHYSICAL, -1, -1, 1, -1, 0, 7)
      .unimplemented(),
    new AttackMove(MoveId.DEVASTATING_DRAKE__SPECIAL, PokemonType.DRAGON, MoveCategory.SPECIAL, -1, -1, 1, -1, 0, 7)
      .unimplemented(),
    new AttackMove(MoveId.BLACK_HOLE_ECLIPSE__PHYSICAL, PokemonType.DARK, MoveCategory.PHYSICAL, -1, -1, 1, -1, 0, 7)
      .unimplemented(),
    new AttackMove(MoveId.BLACK_HOLE_ECLIPSE__SPECIAL, PokemonType.DARK, MoveCategory.SPECIAL, -1, -1, 1, -1, 0, 7)
      .unimplemented(),
    new AttackMove(MoveId.TWINKLE_TACKLE__PHYSICAL, PokemonType.FAIRY, MoveCategory.PHYSICAL, -1, -1, 1, -1, 0, 7)
      .unimplemented(),
    new AttackMove(MoveId.TWINKLE_TACKLE__SPECIAL, PokemonType.FAIRY, MoveCategory.SPECIAL, -1, -1, 1, -1, 0, 7)
      .unimplemented(),
    new AttackMove(MoveId.CATASTROPIKA, PokemonType.ELECTRIC, MoveCategory.PHYSICAL, 210, -1, 1, -1, 0, 7)
      .unimplemented(),
    /* End Unused */
    new SelfStatusMove(MoveId.SHORE_UP, PokemonType.GROUND, -1, 5, -1, 0, 7)
      .attr(SandHealAttr)
      .triageMove(),
    new AttackMove(MoveId.FIRST_IMPRESSION, PokemonType.BUG, MoveCategory.PHYSICAL, 90, 100, 10, -1, 2, 7)
      .condition(new FirstMoveCondition()),
    new SelfStatusMove(MoveId.BANEFUL_BUNKER, PokemonType.POISON, -1, 10, -1, 4, 7)
      .attr(ProtectAttr, BattlerTagType.BANEFUL_BUNKER)
      .condition(failIfLastCondition),
    new AttackMove(MoveId.SPIRIT_SHACKLE, PokemonType.GHOST, MoveCategory.PHYSICAL, 80, 100, 10, 100, 0, 7)
      .attr(AddBattlerTagAttr, BattlerTagType.TRAPPED, false, false, 1, 1, true)
      .makesContact(false),
    new AttackMove(MoveId.DARKEST_LARIAT, PokemonType.DARK, MoveCategory.PHYSICAL, 85, 100, 10, -1, 0, 7)
      .attr(IgnoreOpponentStatStagesAttr),
    new AttackMove(MoveId.SPARKLING_ARIA, PokemonType.WATER, MoveCategory.SPECIAL, 90, 100, 10, 100, 0, 7)
      .attr(HealStatusEffectAttr, false, StatusEffect.BURN)
      .soundBased()
      .target(MoveTarget.ALL_NEAR_OTHERS),
    new AttackMove(MoveId.ICE_HAMMER, PokemonType.ICE, MoveCategory.PHYSICAL, 100, 90, 10, -1, 0, 7)
      .attr(StatStageChangeAttr, [ Stat.SPD ], -1, true)
      .punchingMove(),
    new StatusMove(MoveId.FLORAL_HEALING, PokemonType.FAIRY, -1, 10, -1, 0, 7)
      .attr(BoostHealAttr, 0.5, 2 / 3, true, false, (user, target, move) => globalScene.arena.terrain?.terrainType === TerrainType.GRASSY)
      .triageMove()
      .reflectable(),
    new AttackMove(MoveId.HIGH_HORSEPOWER, PokemonType.GROUND, MoveCategory.PHYSICAL, 95, 95, 10, -1, 0, 7),
    new StatusMove(MoveId.STRENGTH_SAP, PokemonType.GRASS, 100, 10, -1, 0, 7)
      .attr(HitHealAttr, null, Stat.ATK)
      .attr(StatStageChangeAttr, [ Stat.ATK ], -1)
      .condition((user, target, move) => target.getStatStage(Stat.ATK) > -6)
      .triageMove()
      .reflectable(),
    new ChargingAttackMove(MoveId.SOLAR_BLADE, PokemonType.GRASS, MoveCategory.PHYSICAL, 125, 100, 10, -1, 0, 7)
      .chargeText(i18next.t("moveTriggers:isGlowing", { pokemonName: "{USER}" }))
      .chargeAttr(WeatherInstantChargeAttr, [ WeatherType.SUNNY, WeatherType.HARSH_SUN ])
      .attr(AntiSunlightPowerDecreaseAttr)
      .slicingMove(),
    new AttackMove(MoveId.LEAFAGE, PokemonType.GRASS, MoveCategory.PHYSICAL, 40, 100, 40, -1, 0, 7)
      .makesContact(false),
    new StatusMove(MoveId.SPOTLIGHT, PokemonType.NORMAL, -1, 15, -1, 3, 7)
      .attr(AddBattlerTagAttr, BattlerTagType.CENTER_OF_ATTENTION, false)
      .condition(failIfSingleBattle)
      .reflectable(),
    new StatusMove(MoveId.TOXIC_THREAD, PokemonType.POISON, 100, 20, -1, 0, 7)
      .attr(StatusEffectAttr, StatusEffect.POISON)
      .attr(StatStageChangeAttr, [ Stat.SPD ], -1)
      .reflectable(),
    new SelfStatusMove(MoveId.LASER_FOCUS, PokemonType.NORMAL, -1, 30, -1, 0, 7)
      .attr(AddBattlerTagAttr, BattlerTagType.ALWAYS_CRIT, true, false),
    new StatusMove(MoveId.GEAR_UP, PokemonType.STEEL, -1, 20, -1, 0, 7)
      .attr(StatStageChangeAttr, [ Stat.ATK, Stat.SPATK ], 1, false, { condition: (user, target, move) => !![ AbilityId.PLUS, AbilityId.MINUS ].find(a => target.hasAbility(a, false)) })
      .ignoresSubstitute()
      .target(MoveTarget.USER_AND_ALLIES)
      .condition((user, target, move) => !![ user, user.getAlly() ].filter(p => p?.isActive()).find(p => !![ AbilityId.PLUS, AbilityId.MINUS ].find(a => p?.hasAbility(a, false)))),
    new AttackMove(MoveId.THROAT_CHOP, PokemonType.DARK, MoveCategory.PHYSICAL, 80, 100, 15, 100, 0, 7)
      .attr(AddBattlerTagAttr, BattlerTagType.THROAT_CHOPPED),
    new AttackMove(MoveId.POLLEN_PUFF, PokemonType.BUG, MoveCategory.SPECIAL, 90, 100, 15, -1, 0, 7)
      .attr(StatusCategoryOnAllyAttr)
      .attr(HealOnAllyAttr, 0.5, true, false)
      .ballBombMove(),
    new AttackMove(MoveId.ANCHOR_SHOT, PokemonType.STEEL, MoveCategory.PHYSICAL, 80, 100, 20, 100, 0, 7)
      .attr(AddBattlerTagAttr, BattlerTagType.TRAPPED, false, false, 1, 1, true),
    new StatusMove(MoveId.PSYCHIC_TERRAIN, PokemonType.PSYCHIC, -1, 10, -1, 0, 7)
      .attr(TerrainChangeAttr, TerrainType.PSYCHIC)
      .target(MoveTarget.BOTH_SIDES),
    new AttackMove(MoveId.LUNGE, PokemonType.BUG, MoveCategory.PHYSICAL, 80, 100, 15, 100, 0, 7)
      .attr(StatStageChangeAttr, [ Stat.ATK ], -1),
    new AttackMove(MoveId.FIRE_LASH, PokemonType.FIRE, MoveCategory.PHYSICAL, 80, 100, 15, 100, 0, 7)
      .attr(StatStageChangeAttr, [ Stat.DEF ], -1),
    new AttackMove(MoveId.POWER_TRIP, PokemonType.DARK, MoveCategory.PHYSICAL, 20, 100, 10, -1, 0, 7)
      .attr(PositiveStatStagePowerAttr),
    new AttackMove(MoveId.BURN_UP, PokemonType.FIRE, MoveCategory.SPECIAL, 130, 100, 5, -1, 0, 7)
      .condition((user) => {
        const userTypes = user.getTypes(true);
        return userTypes.includes(PokemonType.FIRE);
      })
      .attr(HealStatusEffectAttr, true, StatusEffect.FREEZE)
      .attr(AddBattlerTagAttr, BattlerTagType.BURNED_UP, true, false)
      .attr(RemoveTypeAttr, PokemonType.FIRE, (user) => {
        globalScene.phaseManager.queueMessage(i18next.t("moveTriggers:burnedItselfOut", { pokemonName: getPokemonNameWithAffix(user) }));
      }),
    new StatusMove(MoveId.SPEED_SWAP, PokemonType.PSYCHIC, -1, 10, -1, 0, 7)
      .attr(SwapStatAttr, Stat.SPD)
      .ignoresSubstitute(),
    new AttackMove(MoveId.SMART_STRIKE, PokemonType.STEEL, MoveCategory.PHYSICAL, 70, -1, 10, -1, 0, 7),
    new StatusMove(MoveId.PURIFY, PokemonType.POISON, -1, 20, -1, 0, 7)
      .condition((user, target, move) => {
        if (!target.status) {
          return false;
        }
        return isNonVolatileStatusEffect(target.status.effect);
      })
      .attr(HealAttr, 0.5)
      .attr(HealStatusEffectAttr, false, getNonVolatileStatusEffects())
      .triageMove()
      .reflectable(),
    new AttackMove(MoveId.REVELATION_DANCE, PokemonType.NORMAL, MoveCategory.SPECIAL, 90, 100, 15, -1, 0, 7)
      .danceMove()
      .attr(MatchUserTypeAttr),
    new AttackMove(MoveId.CORE_ENFORCER, PokemonType.DRAGON, MoveCategory.SPECIAL, 100, 100, 10, -1, 0, 7)
      .target(MoveTarget.ALL_NEAR_ENEMIES)
      .attr(SuppressAbilitiesIfActedAttr),
    new AttackMove(MoveId.TROP_KICK, PokemonType.GRASS, MoveCategory.PHYSICAL, 70, 100, 15, 100, 0, 7)
      .attr(StatStageChangeAttr, [ Stat.ATK ], -1),
    new StatusMove(MoveId.INSTRUCT, PokemonType.PSYCHIC, -1, 15, -1, 0, 7)
      .ignoresSubstitute()
      .attr(RepeatMoveAttr)
      /*
       * Incorrect interactions with Gigaton Hammer, Blood Moon & Torment due to them _failing on use_, not merely being unselectable.
       * Incorrectly ticks down Encore's fail counter
       * TODO: Verify whether Instruct can repeat Struggle
       * TODO: Verify whether Instruct can fail when using a copied move also in one's own moveset
       */
      .edgeCase(),
    new AttackMove(MoveId.BEAK_BLAST, PokemonType.FLYING, MoveCategory.PHYSICAL, 100, 100, 15, -1, -3, 7)
      .attr(BeakBlastHeaderAttr)
      .ballBombMove()
      .makesContact(false),
    new AttackMove(MoveId.CLANGING_SCALES, PokemonType.DRAGON, MoveCategory.SPECIAL, 110, 100, 5, -1, 0, 7)
      .attr(StatStageChangeAttr, [ Stat.DEF ], -1, true, { firstTargetOnly: true })
      .soundBased()
      .target(MoveTarget.ALL_NEAR_ENEMIES),
    new AttackMove(MoveId.DRAGON_HAMMER, PokemonType.DRAGON, MoveCategory.PHYSICAL, 90, 100, 15, -1, 0, 7),
    new AttackMove(MoveId.BRUTAL_SWING, PokemonType.DARK, MoveCategory.PHYSICAL, 60, 100, 20, -1, 0, 7)
      .target(MoveTarget.ALL_NEAR_OTHERS),
    new StatusMove(MoveId.AURORA_VEIL, PokemonType.ICE, -1, 20, -1, 0, 7)
      .condition((user, target, move) => (globalScene.arena.weather?.weatherType === WeatherType.HAIL || globalScene.arena.weather?.weatherType === WeatherType.SNOW) && !globalScene.arena.weather?.isEffectSuppressed())
      .attr(AddArenaTagAttr, ArenaTagType.AURORA_VEIL, 5, true)
      .target(MoveTarget.USER_SIDE),
    /* Unused */
    new AttackMove(MoveId.SINISTER_ARROW_RAID, PokemonType.GHOST, MoveCategory.PHYSICAL, 180, -1, 1, -1, 0, 7)
      .unimplemented()
      .makesContact(false)
      .edgeCase(), // I assume it's because the user needs spirit shackle and decidueye
    new AttackMove(MoveId.MALICIOUS_MOONSAULT, PokemonType.DARK, MoveCategory.PHYSICAL, 180, -1, 1, -1, 0, 7)
      .unimplemented()
      .attr(AlwaysHitMinimizeAttr)
      .attr(HitsTagAttr, BattlerTagType.MINIMIZED, true)
      .edgeCase(), // I assume it's because it needs darkest lariat and incineroar
    new AttackMove(MoveId.OCEANIC_OPERETTA, PokemonType.WATER, MoveCategory.SPECIAL, 195, -1, 1, -1, 0, 7)
      .unimplemented()
      .edgeCase(), // I assume it's because it needs sparkling aria and primarina
    new AttackMove(MoveId.GUARDIAN_OF_ALOLA, PokemonType.FAIRY, MoveCategory.SPECIAL, -1, -1, 1, -1, 0, 7)
      .unimplemented(),
    new AttackMove(MoveId.SOUL_STEALING_7_STAR_STRIKE, PokemonType.GHOST, MoveCategory.PHYSICAL, 195, -1, 1, -1, 0, 7)
      .unimplemented(),
    new AttackMove(MoveId.STOKED_SPARKSURFER, PokemonType.ELECTRIC, MoveCategory.SPECIAL, 175, -1, 1, 100, 0, 7)
      .unimplemented()
      .edgeCase(), // I assume it's because it needs thunderbolt and Alola Raichu
    new AttackMove(MoveId.PULVERIZING_PANCAKE, PokemonType.NORMAL, MoveCategory.PHYSICAL, 210, -1, 1, -1, 0, 7)
      .unimplemented()
      .edgeCase(), // I assume it's because it needs giga impact and snorlax
    new SelfStatusMove(MoveId.EXTREME_EVOBOOST, PokemonType.NORMAL, -1, 1, -1, 0, 7)
      .unimplemented()
      .attr(StatStageChangeAttr, [ Stat.ATK, Stat.DEF, Stat.SPATK, Stat.SPDEF, Stat.SPD ], 2, true),
    new AttackMove(MoveId.GENESIS_SUPERNOVA, PokemonType.PSYCHIC, MoveCategory.SPECIAL, 185, -1, 1, 100, 0, 7)
      .unimplemented()
      .attr(TerrainChangeAttr, TerrainType.PSYCHIC),
    /* End Unused */
    new AttackMove(MoveId.SHELL_TRAP, PokemonType.FIRE, MoveCategory.SPECIAL, 150, 100, 5, -1, -3, 7)
      .attr(AddBattlerTagHeaderAttr, BattlerTagType.SHELL_TRAP)
      .target(MoveTarget.ALL_NEAR_ENEMIES)
      // Fails if the user was not hit by a physical attack during the turn
      .condition((user, target, move) => user.getTag(ShellTrapTag)?.activated === true),
    new AttackMove(MoveId.FLEUR_CANNON, PokemonType.FAIRY, MoveCategory.SPECIAL, 130, 90, 5, -1, 0, 7)
      .attr(StatStageChangeAttr, [ Stat.SPATK ], -2, true),
    new AttackMove(MoveId.PSYCHIC_FANGS, PokemonType.PSYCHIC, MoveCategory.PHYSICAL, 85, 100, 10, -1, 0, 7)
      .bitingMove()
      .attr(RemoveScreensAttr),
    new AttackMove(MoveId.STOMPING_TANTRUM, PokemonType.GROUND, MoveCategory.PHYSICAL, 75, 100, 10, -1, 0, 7)
      .attr(MovePowerMultiplierAttr, (user) => {
        // Stomping tantrum triggers on most failures (including sleep/freeze)
        const lastNonDancerMove = user.getLastXMoves(2)[1] as TurnMove | undefined;
        return lastNonDancerMove && (lastNonDancerMove.result === MoveResult.MISS || lastNonDancerMove.result === MoveResult.FAIL) ? 2 : 1
      })
      // TODO: Review mainline accuracy and draft tests as needed
      .edgeCase(),
    new AttackMove(MoveId.SHADOW_BONE, PokemonType.GHOST, MoveCategory.PHYSICAL, 85, 100, 10, 20, 0, 7)
      .attr(StatStageChangeAttr, [ Stat.DEF ], -1)
      .makesContact(false),
    new AttackMove(MoveId.ACCELEROCK, PokemonType.ROCK, MoveCategory.PHYSICAL, 40, 100, 20, -1, 1, 7),
    new AttackMove(MoveId.LIQUIDATION, PokemonType.WATER, MoveCategory.PHYSICAL, 85, 100, 10, 20, 0, 7)
      .attr(StatStageChangeAttr, [ Stat.DEF ], -1),
    new AttackMove(MoveId.PRISMATIC_LASER, PokemonType.PSYCHIC, MoveCategory.SPECIAL, 160, 100, 10, -1, 0, 7)
      .attr(RechargeAttr),
    new AttackMove(MoveId.SPECTRAL_THIEF, PokemonType.GHOST, MoveCategory.PHYSICAL, 90, 100, 10, -1, 0, 7)
      .attr(SpectralThiefAttr)
      .ignoresSubstitute(),
    new AttackMove(MoveId.SUNSTEEL_STRIKE, PokemonType.STEEL, MoveCategory.PHYSICAL, 100, 100, 5, -1, 0, 7)
      .ignoresAbilities(),
    new AttackMove(MoveId.MOONGEIST_BEAM, PokemonType.GHOST, MoveCategory.SPECIAL, 100, 100, 5, -1, 0, 7)
      .ignoresAbilities(),
    new StatusMove(MoveId.TEARFUL_LOOK, PokemonType.NORMAL, -1, 20, -1, 0, 7)
      .attr(StatStageChangeAttr, [ Stat.ATK, Stat.SPATK ], -1)
      .reflectable(),
    new AttackMove(MoveId.ZING_ZAP, PokemonType.ELECTRIC, MoveCategory.PHYSICAL, 80, 100, 10, 30, 0, 7)
      .attr(FlinchAttr),
    new AttackMove(MoveId.NATURES_MADNESS, PokemonType.FAIRY, MoveCategory.SPECIAL, -1, 90, 10, -1, 0, 7)
      .attr(TargetHalfHpDamageAttr),
    new AttackMove(MoveId.MULTI_ATTACK, PokemonType.NORMAL, MoveCategory.PHYSICAL, 120, 100, 10, -1, 0, 7)
      .attr(FormChangeItemTypeAttr),
    /* Unused */
    new AttackMove(MoveId.TEN_MILLION_VOLT_THUNDERBOLT, PokemonType.ELECTRIC, MoveCategory.SPECIAL, 195, -1, 1, -1, 0, 7)
      .unimplemented()
      .edgeCase(), // I assume it's because it needs thunderbolt and pikachu in a cap
    /* End Unused */
    new AttackMove(MoveId.MIND_BLOWN, PokemonType.FIRE, MoveCategory.SPECIAL, 150, 100, 5, -1, 0, 7)
      .condition(failIfDampCondition)
      .attr(HalfSacrificialAttr)
      .target(MoveTarget.ALL_NEAR_OTHERS),
    new AttackMove(MoveId.PLASMA_FISTS, PokemonType.ELECTRIC, MoveCategory.PHYSICAL, 100, 100, 15, -1, 0, 7)
      .attr(AddArenaTagAttr, ArenaTagType.ION_DELUGE, 1)
      .punchingMove(),
    new AttackMove(MoveId.PHOTON_GEYSER, PokemonType.PSYCHIC, MoveCategory.SPECIAL, 100, 100, 5, -1, 0, 7)
      .attr(PhotonGeyserCategoryAttr)
      .ignoresAbilities(),
    /* Unused */
    new AttackMove(MoveId.LIGHT_THAT_BURNS_THE_SKY, PokemonType.PSYCHIC, MoveCategory.SPECIAL, 200, -1, 1, -1, 0, 7)
      .unimplemented()
      .attr(PhotonGeyserCategoryAttr)
      .ignoresAbilities(),
    new AttackMove(MoveId.SEARING_SUNRAZE_SMASH, PokemonType.STEEL, MoveCategory.PHYSICAL, 200, -1, 1, -1, 0, 7)
      .unimplemented()
      .ignoresAbilities(),
    new AttackMove(MoveId.MENACING_MOONRAZE_MAELSTROM, PokemonType.GHOST, MoveCategory.SPECIAL, 200, -1, 1, -1, 0, 7)
      .unimplemented()
      .ignoresAbilities(),
    new AttackMove(MoveId.LETS_SNUGGLE_FOREVER, PokemonType.FAIRY, MoveCategory.PHYSICAL, 190, -1, 1, -1, 0, 7)
      .unimplemented()
      .edgeCase(), // I assume it needs play rough and mimikyu
    new AttackMove(MoveId.SPLINTERED_STORMSHARDS, PokemonType.ROCK, MoveCategory.PHYSICAL, 190, -1, 1, -1, 0, 7)
      .unimplemented()
      .attr(ClearTerrainAttr)
      .makesContact(false),
    new AttackMove(MoveId.CLANGOROUS_SOULBLAZE, PokemonType.DRAGON, MoveCategory.SPECIAL, 185, -1, 1, 100, 0, 7)
      .unimplemented()
      .attr(StatStageChangeAttr, [ Stat.ATK, Stat.DEF, Stat.SPATK, Stat.SPDEF, Stat.SPD ], 1, true, { firstTargetOnly: true })
      .soundBased()
      .target(MoveTarget.ALL_NEAR_ENEMIES)
      .edgeCase(), // I assume it needs clanging scales and Kommo-O
    /* End Unused */
    new AttackMove(MoveId.ZIPPY_ZAP, PokemonType.ELECTRIC, MoveCategory.PHYSICAL, 50, 100, 15, -1, 2, 7) // LGPE Implementation
      .attr(CritOnlyAttr),
    new AttackMove(MoveId.SPLISHY_SPLASH, PokemonType.WATER, MoveCategory.SPECIAL, 90, 100, 15, 30, 0, 7)
      .attr(StatusEffectAttr, StatusEffect.PARALYSIS)
      .target(MoveTarget.ALL_NEAR_ENEMIES),
    new AttackMove(MoveId.FLOATY_FALL, PokemonType.FLYING, MoveCategory.PHYSICAL, 90, 95, 15, 30, 0, 7)
      .attr(FlinchAttr),
    new AttackMove(MoveId.PIKA_PAPOW, PokemonType.ELECTRIC, MoveCategory.SPECIAL, -1, -1, 20, -1, 0, 7)
      .attr(FriendshipPowerAttr),
    new AttackMove(MoveId.BOUNCY_BUBBLE, PokemonType.WATER, MoveCategory.SPECIAL, 60, 100, 20, -1, 0, 7)
      .attr(HitHealAttr, 1)
      .triageMove(),
    new AttackMove(MoveId.BUZZY_BUZZ, PokemonType.ELECTRIC, MoveCategory.SPECIAL, 60, 100, 20, 100, 0, 7)
      .attr(StatusEffectAttr, StatusEffect.PARALYSIS),
    new AttackMove(MoveId.SIZZLY_SLIDE, PokemonType.FIRE, MoveCategory.PHYSICAL, 60, 100, 20, 100, 0, 7)
      .attr(StatusEffectAttr, StatusEffect.BURN),
    new AttackMove(MoveId.GLITZY_GLOW, PokemonType.PSYCHIC, MoveCategory.SPECIAL, 80, 95, 15, -1, 0, 7)
      .attr(AddArenaTagAttr, ArenaTagType.LIGHT_SCREEN, 5, false, true),
    new AttackMove(MoveId.BADDY_BAD, PokemonType.DARK, MoveCategory.SPECIAL, 80, 95, 15, -1, 0, 7)
      .attr(AddArenaTagAttr, ArenaTagType.REFLECT, 5, false, true),
    new AttackMove(MoveId.SAPPY_SEED, PokemonType.GRASS, MoveCategory.PHYSICAL, 100, 90, 10, -1, 0, 7)
      .attr(LeechSeedAttr)
      .makesContact(false),
    new AttackMove(MoveId.FREEZY_FROST, PokemonType.ICE, MoveCategory.SPECIAL, 100, 90, 10, -1, 0, 7)
      .attr(ResetStatsAttr, true),
    new AttackMove(MoveId.SPARKLY_SWIRL, PokemonType.FAIRY, MoveCategory.SPECIAL, 120, 85, 5, -1, 0, 7)
      .attr(PartyStatusCureAttr, null, AbilityId.NONE),
    new AttackMove(MoveId.VEEVEE_VOLLEY, PokemonType.NORMAL, MoveCategory.PHYSICAL, -1, -1, 20, -1, 0, 7)
      .attr(FriendshipPowerAttr),
    new AttackMove(MoveId.DOUBLE_IRON_BASH, PokemonType.STEEL, MoveCategory.PHYSICAL, 60, 100, 5, 30, 0, 7)
      .attr(MultiHitAttr, MultiHitType._2)
      .attr(FlinchAttr)
      .punchingMove(),
    /* Unused */
    new SelfStatusMove(MoveId.MAX_GUARD, PokemonType.NORMAL, -1, 10, -1, 4, 8)
      .unimplemented()
      .attr(ProtectAttr)
      .condition(failIfLastCondition),
    /* End Unused */
    new AttackMove(MoveId.DYNAMAX_CANNON, PokemonType.DRAGON, MoveCategory.SPECIAL, 100, 100, 5, -1, 0, 8)
      .attr(MovePowerMultiplierAttr, (user, target, move) => {
      // Move is only stronger against overleveled foes.
        if (target.level > globalScene.getMaxExpLevel()) {
          const dynamaxCannonPercentMarginBeforeFullDamage = 0.05; // How much % above MaxExpLevel of wave will the target need to be to take full damage.
          // The move's power scales as the margin is approached, reaching double power when it does or goes over it.
          return 1 + Math.min(1, (target.level - globalScene.getMaxExpLevel()) / (globalScene.getMaxExpLevel() * dynamaxCannonPercentMarginBeforeFullDamage));
        } else {
          return 1;
        }
      }),

    new AttackMove(MoveId.SNIPE_SHOT, PokemonType.WATER, MoveCategory.SPECIAL, 80, 100, 15, -1, 0, 8)
      .attr(HighCritAttr)
      .attr(BypassRedirectAttr),
    new AttackMove(MoveId.JAW_LOCK, PokemonType.DARK, MoveCategory.PHYSICAL, 80, 100, 10, -1, 0, 8)
      .attr(JawLockAttr)
      .bitingMove(),
    new SelfStatusMove(MoveId.STUFF_CHEEKS, PokemonType.NORMAL, -1, 10, -1, 0, 8)
      .attr(EatBerryAttr, true)
      .attr(StatStageChangeAttr, [ Stat.DEF ], 2, true)
      .condition((user) => {
        const userBerries = user.getHeldItems().filter(m => isItemInCategory(m, HeldItemCategoryId.BERRY));
        return userBerries.length > 0;
      })
      .edgeCase(), // Stuff Cheeks should not be selectable when the user does not have a berry, see wiki
    new SelfStatusMove(MoveId.NO_RETREAT, PokemonType.FIGHTING, -1, 5, -1, 0, 8)
      .attr(StatStageChangeAttr, [ Stat.ATK, Stat.DEF, Stat.SPATK, Stat.SPDEF, Stat.SPD ], 1, true)
      .attr(AddBattlerTagAttr, BattlerTagType.NO_RETREAT, true, false)
      .condition((user, target, move) => user.getTag(TrappedTag)?.sourceMove !== MoveId.NO_RETREAT), // fails if the user is currently trapped by No Retreat
    new StatusMove(MoveId.TAR_SHOT, PokemonType.ROCK, 100, 15, -1, 0, 8)
      .attr(StatStageChangeAttr, [ Stat.SPD ], -1)
      .attr(AddBattlerTagAttr, BattlerTagType.TAR_SHOT, false)
      .reflectable(),
    new StatusMove(MoveId.MAGIC_POWDER, PokemonType.PSYCHIC, 100, 20, -1, 0, 8)
      .attr(ChangeTypeAttr, PokemonType.PSYCHIC)
      .powderMove()
      .reflectable(),
    new AttackMove(MoveId.DRAGON_DARTS, PokemonType.DRAGON, MoveCategory.PHYSICAL, 50, 100, 10, -1, 0, 8)
      .attr(MultiHitAttr, MultiHitType._2)
      .makesContact(false)
      .partial(), // smart targetting is unimplemented
    new StatusMove(MoveId.TEATIME, PokemonType.NORMAL, -1, 10, -1, 0, 8)
      .attr(EatBerryAttr, false)
      .target(MoveTarget.ALL),
    new StatusMove(MoveId.OCTOLOCK, PokemonType.FIGHTING, 100, 15, -1, 0, 8)
      .condition(failIfGhostTypeCondition)
      .attr(AddBattlerTagAttr, BattlerTagType.OCTOLOCK, false, true, 1),
    new AttackMove(MoveId.BOLT_BEAK, PokemonType.ELECTRIC, MoveCategory.PHYSICAL, 85, 100, 10, -1, 0, 8)
      .attr(FirstAttackDoublePowerAttr),
    new AttackMove(MoveId.FISHIOUS_REND, PokemonType.WATER, MoveCategory.PHYSICAL, 85, 100, 10, -1, 0, 8)
      .attr(FirstAttackDoublePowerAttr)
      .bitingMove(),
    new StatusMove(MoveId.COURT_CHANGE, PokemonType.NORMAL, 100, 10, -1, 0, 8)
      .attr(SwapArenaTagsAttr, [ ArenaTagType.AURORA_VEIL, ArenaTagType.LIGHT_SCREEN, ArenaTagType.MIST, ArenaTagType.REFLECT, ArenaTagType.SPIKES, ArenaTagType.STEALTH_ROCK, ArenaTagType.STICKY_WEB, ArenaTagType.TAILWIND, ArenaTagType.TOXIC_SPIKES ]),
    /* Unused */
    new AttackMove(MoveId.MAX_FLARE, PokemonType.FIRE, MoveCategory.PHYSICAL, 10, -1, 10, -1, 0, 8)
      .target(MoveTarget.NEAR_ENEMY)
      .unimplemented(),
    new AttackMove(MoveId.MAX_FLUTTERBY, PokemonType.BUG, MoveCategory.PHYSICAL, 10, -1, 10, -1, 0, 8)
      .target(MoveTarget.NEAR_ENEMY)
      .unimplemented(),
    new AttackMove(MoveId.MAX_LIGHTNING, PokemonType.ELECTRIC, MoveCategory.PHYSICAL, 10, -1, 10, -1, 0, 8)
      .target(MoveTarget.NEAR_ENEMY)
      .unimplemented(),
    new AttackMove(MoveId.MAX_STRIKE, PokemonType.NORMAL, MoveCategory.PHYSICAL, 10, -1, 10, -1, 0, 8)
      .target(MoveTarget.NEAR_ENEMY)
      .unimplemented(),
    new AttackMove(MoveId.MAX_KNUCKLE, PokemonType.FIGHTING, MoveCategory.PHYSICAL, 10, -1, 10, -1, 0, 8)
      .target(MoveTarget.NEAR_ENEMY)
      .unimplemented(),
    new AttackMove(MoveId.MAX_PHANTASM, PokemonType.GHOST, MoveCategory.PHYSICAL, 10, -1, 10, -1, 0, 8)
      .target(MoveTarget.NEAR_ENEMY)
      .unimplemented(),
    new AttackMove(MoveId.MAX_HAILSTORM, PokemonType.ICE, MoveCategory.PHYSICAL, 10, -1, 10, -1, 0, 8)
      .target(MoveTarget.NEAR_ENEMY)
      .unimplemented(),
    new AttackMove(MoveId.MAX_OOZE, PokemonType.POISON, MoveCategory.PHYSICAL, 10, -1, 10, -1, 0, 8)
      .target(MoveTarget.NEAR_ENEMY)
      .unimplemented(),
    new AttackMove(MoveId.MAX_GEYSER, PokemonType.WATER, MoveCategory.PHYSICAL, 10, -1, 10, -1, 0, 8)
      .target(MoveTarget.NEAR_ENEMY)
      .unimplemented(),
    new AttackMove(MoveId.MAX_AIRSTREAM, PokemonType.FLYING, MoveCategory.PHYSICAL, 10, -1, 10, -1, 0, 8)
      .target(MoveTarget.NEAR_ENEMY)
      .unimplemented(),
    new AttackMove(MoveId.MAX_STARFALL, PokemonType.FAIRY, MoveCategory.PHYSICAL, 10, -1, 10, -1, 0, 8)
      .target(MoveTarget.NEAR_ENEMY)
      .unimplemented(),
    new AttackMove(MoveId.MAX_WYRMWIND, PokemonType.DRAGON, MoveCategory.PHYSICAL, 10, -1, 10, -1, 0, 8)
      .target(MoveTarget.NEAR_ENEMY)
      .unimplemented(),
    new AttackMove(MoveId.MAX_MINDSTORM, PokemonType.PSYCHIC, MoveCategory.PHYSICAL, 10, -1, 10, -1, 0, 8)
      .target(MoveTarget.NEAR_ENEMY)
      .unimplemented(),
    new AttackMove(MoveId.MAX_ROCKFALL, PokemonType.ROCK, MoveCategory.PHYSICAL, 10, -1, 10, -1, 0, 8)
      .target(MoveTarget.NEAR_ENEMY)
      .unimplemented(),
    new AttackMove(MoveId.MAX_QUAKE, PokemonType.GROUND, MoveCategory.PHYSICAL, 10, -1, 10, -1, 0, 8)
      .target(MoveTarget.NEAR_ENEMY)
      .unimplemented(),
    new AttackMove(MoveId.MAX_DARKNESS, PokemonType.DARK, MoveCategory.PHYSICAL, 10, -1, 10, -1, 0, 8)
      .target(MoveTarget.NEAR_ENEMY)
      .unimplemented(),
    new AttackMove(MoveId.MAX_OVERGROWTH, PokemonType.GRASS, MoveCategory.PHYSICAL, 10, -1, 10, -1, 0, 8)
      .target(MoveTarget.NEAR_ENEMY)
      .unimplemented(),
    new AttackMove(MoveId.MAX_STEELSPIKE, PokemonType.STEEL, MoveCategory.PHYSICAL, 10, -1, 10, -1, 0, 8)
      .target(MoveTarget.NEAR_ENEMY)
      .unimplemented(),
    /* End Unused */
    new SelfStatusMove(MoveId.CLANGOROUS_SOUL, PokemonType.DRAGON, 100, 5, -1, 0, 8)
      .attr(CutHpStatStageBoostAttr, [ Stat.ATK, Stat.DEF, Stat.SPATK, Stat.SPDEF, Stat.SPD ], 1, 3)
      .soundBased()
      .danceMove(),
    new AttackMove(MoveId.BODY_PRESS, PokemonType.FIGHTING, MoveCategory.PHYSICAL, 80, 100, 10, -1, 0, 8)
      .attr(DefAtkAttr),
    new StatusMove(MoveId.DECORATE, PokemonType.FAIRY, -1, 15, -1, 0, 8)
      .attr(StatStageChangeAttr, [ Stat.ATK, Stat.SPATK ], 2)
      .ignoresProtect(),
    new AttackMove(MoveId.DRUM_BEATING, PokemonType.GRASS, MoveCategory.PHYSICAL, 80, 100, 10, 100, 0, 8)
      .attr(StatStageChangeAttr, [ Stat.SPD ], -1)
      .makesContact(false),
    new AttackMove(MoveId.SNAP_TRAP, PokemonType.GRASS, MoveCategory.PHYSICAL, 35, 100, 15, -1, 0, 8)
      .attr(TrapAttr, BattlerTagType.SNAP_TRAP),
    new AttackMove(MoveId.PYRO_BALL, PokemonType.FIRE, MoveCategory.PHYSICAL, 120, 90, 5, 10, 0, 8)
      .attr(HealStatusEffectAttr, true, StatusEffect.FREEZE)
      .attr(StatusEffectAttr, StatusEffect.BURN)
      .ballBombMove()
      .makesContact(false),
    new AttackMove(MoveId.BEHEMOTH_BLADE, PokemonType.STEEL, MoveCategory.PHYSICAL, 100, 100, 5, -1, 0, 8)
      .slicingMove(),
    new AttackMove(MoveId.BEHEMOTH_BASH, PokemonType.STEEL, MoveCategory.PHYSICAL, 100, 100, 5, -1, 0, 8),
    new AttackMove(MoveId.AURA_WHEEL, PokemonType.ELECTRIC, MoveCategory.PHYSICAL, 110, 100, 10, 100, 0, 8)
      .attr(StatStageChangeAttr, [ Stat.SPD ], 1, true)
      .makesContact(false)
      .attr(AuraWheelTypeAttr),
    new AttackMove(MoveId.BREAKING_SWIPE, PokemonType.DRAGON, MoveCategory.PHYSICAL, 60, 100, 15, 100, 0, 8)
      .target(MoveTarget.ALL_NEAR_ENEMIES)
      .attr(StatStageChangeAttr, [ Stat.ATK ], -1),
    new AttackMove(MoveId.BRANCH_POKE, PokemonType.GRASS, MoveCategory.PHYSICAL, 40, 100, 40, -1, 0, 8),
    new AttackMove(MoveId.OVERDRIVE, PokemonType.ELECTRIC, MoveCategory.SPECIAL, 80, 100, 10, -1, 0, 8)
      .soundBased()
      .target(MoveTarget.ALL_NEAR_ENEMIES),
    new AttackMove(MoveId.APPLE_ACID, PokemonType.GRASS, MoveCategory.SPECIAL, 80, 100, 10, 100, 0, 8)
      .attr(StatStageChangeAttr, [ Stat.SPDEF ], -1),
    new AttackMove(MoveId.GRAV_APPLE, PokemonType.GRASS, MoveCategory.PHYSICAL, 80, 100, 10, 100, 0, 8)
      .attr(StatStageChangeAttr, [ Stat.DEF ], -1)
      .attr(MovePowerMultiplierAttr, (user, target, move) => globalScene.arena.getTag(ArenaTagType.GRAVITY) ? 1.5 : 1)
      .makesContact(false),
    new AttackMove(MoveId.SPIRIT_BREAK, PokemonType.FAIRY, MoveCategory.PHYSICAL, 75, 100, 15, 100, 0, 8)
      .attr(StatStageChangeAttr, [ Stat.SPATK ], -1),
    new AttackMove(MoveId.STRANGE_STEAM, PokemonType.FAIRY, MoveCategory.SPECIAL, 90, 95, 10, 20, 0, 8)
      .attr(ConfuseAttr),
    new StatusMove(MoveId.LIFE_DEW, PokemonType.WATER, -1, 10, -1, 0, 8)
      .attr(HealAttr, 0.25, true, false)
      .target(MoveTarget.USER_AND_ALLIES)
      .ignoresProtect(),
    new SelfStatusMove(MoveId.OBSTRUCT, PokemonType.DARK, 100, 10, -1, 4, 8)
      .attr(ProtectAttr, BattlerTagType.OBSTRUCT)
      .condition(failIfLastCondition),
    new AttackMove(MoveId.FALSE_SURRENDER, PokemonType.DARK, MoveCategory.PHYSICAL, 80, -1, 10, -1, 0, 8),
    new AttackMove(MoveId.METEOR_ASSAULT, PokemonType.FIGHTING, MoveCategory.PHYSICAL, 150, 100, 5, -1, 0, 8)
      .attr(RechargeAttr)
      .makesContact(false),
    new AttackMove(MoveId.ETERNABEAM, PokemonType.DRAGON, MoveCategory.SPECIAL, 160, 90, 5, -1, 0, 8)
      .attr(RechargeAttr),
    new AttackMove(MoveId.STEEL_BEAM, PokemonType.STEEL, MoveCategory.SPECIAL, 140, 95, 5, -1, 0, 8)
      .attr(HalfSacrificialAttr),
    new AttackMove(MoveId.EXPANDING_FORCE, PokemonType.PSYCHIC, MoveCategory.SPECIAL, 80, 100, 10, -1, 0, 8)
      .attr(MovePowerMultiplierAttr, (user, target, move) => globalScene.arena.getTerrainType() === TerrainType.PSYCHIC && user.isGrounded() ? 1.5 : 1)
      .attr(VariableTargetAttr, (user, target, move) => globalScene.arena.getTerrainType() === TerrainType.PSYCHIC && user.isGrounded() ? MoveTarget.ALL_NEAR_ENEMIES : MoveTarget.NEAR_OTHER),
    new AttackMove(MoveId.STEEL_ROLLER, PokemonType.STEEL, MoveCategory.PHYSICAL, 130, 100, 5, -1, 0, 8)
      .attr(ClearTerrainAttr)
      .condition((user, target, move) => !!globalScene.arena.terrain),
    new AttackMove(MoveId.SCALE_SHOT, PokemonType.DRAGON, MoveCategory.PHYSICAL, 25, 90, 20, -1, 0, 8)
      .attr(StatStageChangeAttr, [ Stat.SPD ], 1, true, { lastHitOnly: true })
      .attr(StatStageChangeAttr, [ Stat.DEF ], -1, true, { lastHitOnly: true })
      .attr(MultiHitAttr)
      .makesContact(false),
    new ChargingAttackMove(MoveId.METEOR_BEAM, PokemonType.ROCK, MoveCategory.SPECIAL, 120, 90, 10, -1, 0, 8)
      .chargeText(i18next.t("moveTriggers:isOverflowingWithSpacePower", { pokemonName: "{USER}" }))
      .chargeAttr(StatStageChangeAttr, [ Stat.SPATK ], 1, true),
    new AttackMove(MoveId.SHELL_SIDE_ARM, PokemonType.POISON, MoveCategory.SPECIAL, 90, 100, 10, 20, 0, 8)
      .attr(ShellSideArmCategoryAttr)
      .attr(StatusEffectAttr, StatusEffect.POISON)
      .partial(), // Physical version of the move does not make contact
    new AttackMove(MoveId.MISTY_EXPLOSION, PokemonType.FAIRY, MoveCategory.SPECIAL, 100, 100, 5, -1, 0, 8)
      .attr(SacrificialAttr)
      .target(MoveTarget.ALL_NEAR_OTHERS)
      .attr(MovePowerMultiplierAttr, (user, target, move) => globalScene.arena.getTerrainType() === TerrainType.MISTY && user.isGrounded() ? 1.5 : 1)
      .condition(failIfDampCondition)
      .makesContact(false),
    new AttackMove(MoveId.GRASSY_GLIDE, PokemonType.GRASS, MoveCategory.PHYSICAL, 55, 100, 20, -1, 0, 8)
      .attr(IncrementMovePriorityAttr, (user, target, move) => globalScene.arena.getTerrainType() === TerrainType.GRASSY && user.isGrounded()),
    new AttackMove(MoveId.RISING_VOLTAGE, PokemonType.ELECTRIC, MoveCategory.SPECIAL, 70, 100, 20, -1, 0, 8)
      .attr(MovePowerMultiplierAttr, (user, target, move) => globalScene.arena.getTerrainType() === TerrainType.ELECTRIC && target.isGrounded() ? 2 : 1),
    new AttackMove(MoveId.TERRAIN_PULSE, PokemonType.NORMAL, MoveCategory.SPECIAL, 50, 100, 10, -1, 0, 8)
      .attr(TerrainPulseTypeAttr)
      .attr(MovePowerMultiplierAttr, (user, target, move) => globalScene.arena.getTerrainType() !== TerrainType.NONE && user.isGrounded() ? 2 : 1)
      .pulseMove(),
    new AttackMove(MoveId.SKITTER_SMACK, PokemonType.BUG, MoveCategory.PHYSICAL, 70, 90, 10, 100, 0, 8)
      .attr(StatStageChangeAttr, [ Stat.SPATK ], -1),
    new AttackMove(MoveId.BURNING_JEALOUSY, PokemonType.FIRE, MoveCategory.SPECIAL, 70, 100, 5, 100, 0, 8)
      .attr(StatusIfBoostedAttr, StatusEffect.BURN)
      .target(MoveTarget.ALL_NEAR_ENEMIES),
    new AttackMove(MoveId.LASH_OUT, PokemonType.DARK, MoveCategory.PHYSICAL, 75, 100, 5, -1, 0, 8)
      .attr(MovePowerMultiplierAttr, (user, _target, _move) => user.turnData.statStagesDecreased ? 2 : 1),
    new AttackMove(MoveId.POLTERGEIST, PokemonType.GHOST, MoveCategory.PHYSICAL, 110, 90, 5, -1, 0, 8)
      .condition(failIfNoTargetHeldItemsCondition)
      .attr(PreMoveMessageAttr, attackedByItemMessageFunc)
      .makesContact(false),
    new StatusMove(MoveId.CORROSIVE_GAS, PokemonType.POISON, 100, 40, -1, 0, 8)
      .target(MoveTarget.ALL_NEAR_OTHERS)
      .reflectable()
      .unimplemented(),
    new StatusMove(MoveId.COACHING, PokemonType.FIGHTING, -1, 10, -1, 0, 8)
      .attr(StatStageChangeAttr, [ Stat.ATK, Stat.DEF ], 1)
      .target(MoveTarget.NEAR_ALLY)
      .condition(failIfSingleBattle),
    new AttackMove(MoveId.FLIP_TURN, PokemonType.WATER, MoveCategory.PHYSICAL, 60, 100, 20, -1, 0, 8)
      .attr(ForceSwitchOutAttr, true),
    new AttackMove(MoveId.TRIPLE_AXEL, PokemonType.ICE, MoveCategory.PHYSICAL, 20, 90, 10, -1, 0, 8)
      .attr(MultiHitAttr, MultiHitType._3)
      .attr(MultiHitPowerIncrementAttr, 3)
      .checkAllHits(),
    new AttackMove(MoveId.DUAL_WINGBEAT, PokemonType.FLYING, MoveCategory.PHYSICAL, 40, 90, 10, -1, 0, 8)
      .attr(MultiHitAttr, MultiHitType._2),
    new AttackMove(MoveId.SCORCHING_SANDS, PokemonType.GROUND, MoveCategory.SPECIAL, 70, 100, 10, 30, 0, 8)
      .attr(HealStatusEffectAttr, true, StatusEffect.FREEZE)
      .attr(HealStatusEffectAttr, false, StatusEffect.FREEZE)
      .attr(StatusEffectAttr, StatusEffect.BURN),
    new StatusMove(MoveId.JUNGLE_HEALING, PokemonType.GRASS, -1, 10, -1, 0, 8)
      .attr(HealAttr, 0.25, true, false)
      .attr(HealStatusEffectAttr, false, getNonVolatileStatusEffects())
      .target(MoveTarget.USER_AND_ALLIES),
    new AttackMove(MoveId.WICKED_BLOW, PokemonType.DARK, MoveCategory.PHYSICAL, 75, 100, 5, -1, 0, 8)
      .attr(CritOnlyAttr)
      .punchingMove(),
    new AttackMove(MoveId.SURGING_STRIKES, PokemonType.WATER, MoveCategory.PHYSICAL, 25, 100, 5, -1, 0, 8)
      .attr(MultiHitAttr, MultiHitType._3)
      .attr(CritOnlyAttr)
      .punchingMove(),
    new AttackMove(MoveId.THUNDER_CAGE, PokemonType.ELECTRIC, MoveCategory.SPECIAL, 80, 90, 15, -1, 0, 8)
      .attr(TrapAttr, BattlerTagType.THUNDER_CAGE),
    new AttackMove(MoveId.DRAGON_ENERGY, PokemonType.DRAGON, MoveCategory.SPECIAL, 150, 100, 5, -1, 0, 8)
      .attr(HpPowerAttr)
      .target(MoveTarget.ALL_NEAR_ENEMIES),
    new AttackMove(MoveId.FREEZING_GLARE, PokemonType.PSYCHIC, MoveCategory.SPECIAL, 90, 100, 10, 10, 0, 8)
      .attr(StatusEffectAttr, StatusEffect.FREEZE),
    new AttackMove(MoveId.FIERY_WRATH, PokemonType.DARK, MoveCategory.SPECIAL, 90, 100, 10, 20, 0, 8)
      .attr(FlinchAttr)
      .target(MoveTarget.ALL_NEAR_ENEMIES),
    new AttackMove(MoveId.THUNDEROUS_KICK, PokemonType.FIGHTING, MoveCategory.PHYSICAL, 90, 100, 10, 100, 0, 8)
      .attr(StatStageChangeAttr, [ Stat.DEF ], -1),
    new AttackMove(MoveId.GLACIAL_LANCE, PokemonType.ICE, MoveCategory.PHYSICAL, 120, 100, 5, -1, 0, 8)
      .target(MoveTarget.ALL_NEAR_ENEMIES)
      .makesContact(false),
    new AttackMove(MoveId.ASTRAL_BARRAGE, PokemonType.GHOST, MoveCategory.SPECIAL, 120, 100, 5, -1, 0, 8)
      .target(MoveTarget.ALL_NEAR_ENEMIES),
    new AttackMove(MoveId.EERIE_SPELL, PokemonType.PSYCHIC, MoveCategory.SPECIAL, 80, 100, 5, 100, 0, 8)
      .attr(AttackReducePpMoveAttr, 3)
      .soundBased(),
    new AttackMove(MoveId.DIRE_CLAW, PokemonType.POISON, MoveCategory.PHYSICAL, 80, 100, 15, 50, 0, 8)
      .attr(MultiStatusEffectAttr, [ StatusEffect.POISON, StatusEffect.PARALYSIS, StatusEffect.SLEEP ]),
    new AttackMove(MoveId.PSYSHIELD_BASH, PokemonType.PSYCHIC, MoveCategory.PHYSICAL, 70, 90, 10, 100, 0, 8)
      .attr(StatStageChangeAttr, [ Stat.DEF ], 1, true),
    new SelfStatusMove(MoveId.POWER_SHIFT, PokemonType.NORMAL, -1, 10, -1, 0, 8)
      .target(MoveTarget.USER)
      .attr(ShiftStatAttr, Stat.ATK, Stat.DEF),
    new AttackMove(MoveId.STONE_AXE, PokemonType.ROCK, MoveCategory.PHYSICAL, 65, 90, 15, 100, 0, 8)
      .attr(AddArenaTrapTagHitAttr, ArenaTagType.STEALTH_ROCK)
      .slicingMove(),
    new AttackMove(MoveId.SPRINGTIDE_STORM, PokemonType.FAIRY, MoveCategory.SPECIAL, 100, 80, 5, 30, 0, 8)
      .attr(StatStageChangeAttr, [ Stat.ATK ], -1)
      .windMove()
      .target(MoveTarget.ALL_NEAR_ENEMIES),
    new AttackMove(MoveId.MYSTICAL_POWER, PokemonType.PSYCHIC, MoveCategory.SPECIAL, 70, 90, 10, 100, 0, 8)
      .attr(StatStageChangeAttr, [ Stat.SPATK ], 1, true),
    new AttackMove(MoveId.RAGING_FURY, PokemonType.FIRE, MoveCategory.PHYSICAL, 120, 100, 10, -1, 0, 8)
      .makesContact(false)
      .attr(FrenzyAttr)
      .attr(MissEffectAttr, frenzyMissFunc)
      .attr(NoEffectAttr, frenzyMissFunc)
      .target(MoveTarget.RANDOM_NEAR_ENEMY),
    new AttackMove(MoveId.WAVE_CRASH, PokemonType.WATER, MoveCategory.PHYSICAL, 120, 100, 10, -1, 0, 8)
      .attr(RecoilAttr, false, 0.33)
      .recklessMove(),
    new AttackMove(MoveId.CHLOROBLAST, PokemonType.GRASS, MoveCategory.SPECIAL, 150, 95, 5, -1, 0, 8)
      .attr(RecoilAttr, true, 0.5),
    new AttackMove(MoveId.MOUNTAIN_GALE, PokemonType.ICE, MoveCategory.PHYSICAL, 100, 85, 10, 30, 0, 8)
      .makesContact(false)
      .attr(FlinchAttr),
    new SelfStatusMove(MoveId.VICTORY_DANCE, PokemonType.FIGHTING, -1, 10, -1, 0, 8)
      .attr(StatStageChangeAttr, [ Stat.ATK, Stat.DEF, Stat.SPD ], 1, true)
      .danceMove(),
    new AttackMove(MoveId.HEADLONG_RUSH, PokemonType.GROUND, MoveCategory.PHYSICAL, 120, 100, 5, -1, 0, 8)
      .attr(StatStageChangeAttr, [ Stat.DEF, Stat.SPDEF ], -1, true)
      .punchingMove(),
    new AttackMove(MoveId.BARB_BARRAGE, PokemonType.POISON, MoveCategory.PHYSICAL, 60, 100, 10, 50, 0, 8)
      .makesContact(false)
      .attr(MovePowerMultiplierAttr, (user, target, move) => target.status && (target.status.effect === StatusEffect.POISON || target.status.effect === StatusEffect.TOXIC) ? 2 : 1)
      .attr(StatusEffectAttr, StatusEffect.POISON),
    new AttackMove(MoveId.ESPER_WING, PokemonType.PSYCHIC, MoveCategory.SPECIAL, 80, 100, 10, 100, 0, 8)
      .attr(HighCritAttr)
      .attr(StatStageChangeAttr, [ Stat.SPD ], 1, true),
    new AttackMove(MoveId.BITTER_MALICE, PokemonType.GHOST, MoveCategory.SPECIAL, 75, 100, 10, 100, 0, 8)
      .attr(StatStageChangeAttr, [ Stat.ATK ], -1),
    new SelfStatusMove(MoveId.SHELTER, PokemonType.STEEL, -1, 10, -1, 0, 8)
      .attr(StatStageChangeAttr, [ Stat.DEF ], 2, true),
    new AttackMove(MoveId.TRIPLE_ARROWS, PokemonType.FIGHTING, MoveCategory.PHYSICAL, 90, 100, 10, 30, 0, 8)
      .makesContact(false)
      .attr(HighCritAttr)
      .attr(StatStageChangeAttr, [ Stat.DEF ], -1, false, { effectChanceOverride: 50 })
      .attr(FlinchAttr),
    new AttackMove(MoveId.INFERNAL_PARADE, PokemonType.GHOST, MoveCategory.SPECIAL, 60, 100, 15, 30, 0, 8)
      .attr(StatusEffectAttr, StatusEffect.BURN)
      .attr(MovePowerMultiplierAttr, (user, target, move) => target.status ? 2 : 1),
    new AttackMove(MoveId.CEASELESS_EDGE, PokemonType.DARK, MoveCategory.PHYSICAL, 65, 90, 15, 100, 0, 8)
      .attr(AddArenaTrapTagHitAttr, ArenaTagType.SPIKES)
      .slicingMove(),
    new AttackMove(MoveId.BLEAKWIND_STORM, PokemonType.FLYING, MoveCategory.SPECIAL, 100, 80, 10, 30, 0, 8)
      .attr(StormAccuracyAttr)
      .attr(StatStageChangeAttr, [ Stat.SPD ], -1)
      .windMove()
      .target(MoveTarget.ALL_NEAR_ENEMIES),
    new AttackMove(MoveId.WILDBOLT_STORM, PokemonType.ELECTRIC, MoveCategory.SPECIAL, 100, 80, 10, 20, 0, 8)
      .attr(StormAccuracyAttr)
      .attr(StatusEffectAttr, StatusEffect.PARALYSIS)
      .windMove()
      .target(MoveTarget.ALL_NEAR_ENEMIES),
    new AttackMove(MoveId.SANDSEAR_STORM, PokemonType.GROUND, MoveCategory.SPECIAL, 100, 80, 10, 20, 0, 8)
      .attr(StormAccuracyAttr)
      .attr(StatusEffectAttr, StatusEffect.BURN)
      .windMove()
      .target(MoveTarget.ALL_NEAR_ENEMIES),
    new StatusMove(MoveId.LUNAR_BLESSING, PokemonType.PSYCHIC, -1, 5, -1, 0, 8)
      .attr(HealAttr, 0.25, true, false)
      .attr(HealStatusEffectAttr, false, getNonVolatileStatusEffects())
      .target(MoveTarget.USER_AND_ALLIES)
      .triageMove(),
    new SelfStatusMove(MoveId.TAKE_HEART, PokemonType.PSYCHIC, -1, 10, -1, 0, 8)
      .attr(StatStageChangeAttr, [ Stat.SPATK, Stat.SPDEF ], 1, true)
      .attr(HealStatusEffectAttr, true, [ StatusEffect.PARALYSIS, StatusEffect.POISON, StatusEffect.TOXIC, StatusEffect.BURN, StatusEffect.SLEEP ]),
    /* Unused
    new AttackMove(MoveId.G_MAX_WILDFIRE, PokemonType.Fire, MoveCategory.PHYSICAL, 10, -1, 10, -1, 0, 8)
      .target(MoveTarget.ALL_NEAR_ENEMIES)
      .unimplemented(),
    new AttackMove(MoveId.G_MAX_BEFUDDLE, Type.BUG, MoveCategory.PHYSICAL, 10, -1, 10, -1, 0, 8)
      .target(MoveTarget.ALL_NEAR_ENEMIES)
      .unimplemented(),
    new AttackMove(MoveId.G_MAX_VOLT_CRASH, Type.ELECTRIC, MoveCategory.PHYSICAL, 10, -1, 10, -1, 0, 8)
      .target(MoveTarget.ALL_NEAR_ENEMIES)
      .unimplemented(),
    new AttackMove(MoveId.G_MAX_GOLD_RUSH, Type.NORMAL, MoveCategory.PHYSICAL, 10, -1, 10, -1, 0, 8)
      .target(MoveTarget.ALL_NEAR_ENEMIES)
      .unimplemented(),
    new AttackMove(MoveId.G_MAX_CHI_STRIKE, Type.FIGHTING, MoveCategory.PHYSICAL, 10, -1, 10, -1, 0, 8)
      .target(MoveTarget.ALL_NEAR_ENEMIES)
      .unimplemented(),
    new AttackMove(MoveId.G_MAX_TERROR, Type.GHOST, MoveCategory.PHYSICAL, 10, -1, 10, -1, 0, 8)
      .target(MoveTarget.ALL_NEAR_ENEMIES)
      .unimplemented(),
    new AttackMove(MoveId.G_MAX_RESONANCE, Type.ICE, MoveCategory.PHYSICAL, 10, -1, 10, -1, 0, 8)
      .target(MoveTarget.ALL_NEAR_ENEMIES)
      .unimplemented(),
    new AttackMove(MoveId.G_MAX_CUDDLE, Type.NORMAL, MoveCategory.PHYSICAL, 10, -1, 10, -1, 0, 8)
      .target(MoveTarget.ALL_NEAR_ENEMIES)
      .unimplemented(),
    new AttackMove(MoveId.G_MAX_REPLENISH, Type.NORMAL, MoveCategory.PHYSICAL, 10, -1, 10, -1, 0, 8)
      .target(MoveTarget.ALL_NEAR_ENEMIES)
      .unimplemented(),
    new AttackMove(MoveId.G_MAX_MALODOR, Type.POISON, MoveCategory.PHYSICAL, 10, -1, 10, -1, 0, 8)
      .target(MoveTarget.ALL_NEAR_ENEMIES)
      .unimplemented(),
    new AttackMove(MoveId.G_MAX_STONESURGE, Type.WATER, MoveCategory.PHYSICAL, 10, -1, 10, -1, 0, 8)
      .target(MoveTarget.ALL_NEAR_ENEMIES)
      .unimplemented(),
    new AttackMove(MoveId.G_MAX_WIND_RAGE, Type.FLYING, MoveCategory.PHYSICAL, 10, -1, 10, -1, 0, 8)
      .target(MoveTarget.ALL_NEAR_ENEMIES)
      .unimplemented(),
    new AttackMove(MoveId.G_MAX_STUN_SHOCK, Type.ELECTRIC, MoveCategory.PHYSICAL, 10, -1, 10, -1, 0, 8)
      .target(MoveTarget.ALL_NEAR_ENEMIES)
      .unimplemented(),
    new AttackMove(MoveId.G_MAX_FINALE, Type.FAIRY, MoveCategory.PHYSICAL, 10, -1, 10, -1, 0, 8)
      .target(MoveTarget.ALL_NEAR_ENEMIES)
      .unimplemented(),
    new AttackMove(MoveId.G_MAX_DEPLETION, Type.DRAGON, MoveCategory.PHYSICAL, 10, -1, 10, -1, 0, 8)
      .target(MoveTarget.ALL_NEAR_ENEMIES)
      .unimplemented(),
    new AttackMove(MoveId.G_MAX_GRAVITAS, Type.PSYCHIC, MoveCategory.PHYSICAL, 10, -1, 10, -1, 0, 8)
      .target(MoveTarget.ALL_NEAR_ENEMIES)
      .unimplemented(),
    new AttackMove(MoveId.G_MAX_VOLCALITH, Type.ROCK, MoveCategory.PHYSICAL, 10, -1, 10, -1, 0, 8)
      .target(MoveTarget.ALL_NEAR_ENEMIES)
      .unimplemented(),
    new AttackMove(MoveId.G_MAX_SANDBLAST, Type.GROUND, MoveCategory.PHYSICAL, 10, -1, 10, -1, 0, 8)
      .target(MoveTarget.ALL_NEAR_ENEMIES)
      .unimplemented(),
    new AttackMove(MoveId.G_MAX_SNOOZE, Type.DARK, MoveCategory.PHYSICAL, 10, -1, 10, -1, 0, 8)
      .target(MoveTarget.ALL_NEAR_ENEMIES)
      .unimplemented(),
    new AttackMove(MoveId.G_MAX_TARTNESS, Type.GRASS, MoveCategory.PHYSICAL, 10, -1, 10, -1, 0, 8)
      .target(MoveTarget.ALL_NEAR_ENEMIES)
      .unimplemented(),
    new AttackMove(MoveId.G_MAX_SWEETNESS, Type.GRASS, MoveCategory.PHYSICAL, 10, -1, 10, -1, 0, 8)
      .target(MoveTarget.ALL_NEAR_ENEMIES)
      .unimplemented(),
    new AttackMove(MoveId.G_MAX_SMITE, Type.FAIRY, MoveCategory.PHYSICAL, 10, -1, 10, -1, 0, 8)
      .target(MoveTarget.ALL_NEAR_ENEMIES)
      .unimplemented(),
    new AttackMove(MoveId.G_MAX_STEELSURGE, Type.STEEL, MoveCategory.PHYSICAL, 10, -1, 10, -1, 0, 8)
      .target(MoveTarget.ALL_NEAR_ENEMIES)
      .unimplemented(),
    new AttackMove(MoveId.G_MAX_MELTDOWN, Type.STEEL, MoveCategory.PHYSICAL, 10, -1, 10, -1, 0, 8)
      .target(MoveTarget.ALL_NEAR_ENEMIES)
      .unimplemented(),
    new AttackMove(MoveId.G_MAX_FOAM_BURST, Type.WATER, MoveCategory.PHYSICAL, 10, -1, 10, -1, 0, 8)
      .target(MoveTarget.ALL_NEAR_ENEMIES)
      .unimplemented(),
    new AttackMove(MoveId.G_MAX_CENTIFERNO, PokemonType.Fire, MoveCategory.PHYSICAL, 10, -1, 10, -1, 0, 8)
      .target(MoveTarget.ALL_NEAR_ENEMIES)
      .unimplemented(),
    new AttackMove(MoveId.G_MAX_VINE_LASH, Type.GRASS, MoveCategory.PHYSICAL, 10, -1, 10, -1, 0, 8)
      .target(MoveTarget.ALL_NEAR_ENEMIES)
      .unimplemented(),
    new AttackMove(MoveId.G_MAX_CANNONADE, Type.WATER, MoveCategory.PHYSICAL, 10, -1, 10, -1, 0, 8)
      .target(MoveTarget.ALL_NEAR_ENEMIES)
      .unimplemented(),
    new AttackMove(MoveId.G_MAX_DRUM_SOLO, Type.GRASS, MoveCategory.PHYSICAL, 10, -1, 10, -1, 0, 8)
      .target(MoveTarget.ALL_NEAR_ENEMIES)
      .unimplemented(),
    new AttackMove(MoveId.G_MAX_FIREBALL, PokemonType.Fire, MoveCategory.PHYSICAL, 10, -1, 10, -1, 0, 8)
      .target(MoveTarget.ALL_NEAR_ENEMIES)
      .unimplemented(),
    new AttackMove(MoveId.G_MAX_HYDROSNIPE, Type.WATER, MoveCategory.PHYSICAL, 10, -1, 10, -1, 0, 8)
      .target(MoveTarget.ALL_NEAR_ENEMIES)
      .unimplemented(),
    new AttackMove(MoveId.G_MAX_ONE_BLOW, Type.DARK, MoveCategory.PHYSICAL, 10, -1, 10, -1, 0, 8)
      .target(MoveTarget.ALL_NEAR_ENEMIES)
      .unimplemented(),
    new AttackMove(MoveId.G_MAX_RAPID_FLOW, Type.WATER, MoveCategory.PHYSICAL, 10, -1, 10, -1, 0, 8)
      .target(MoveTarget.ALL_NEAR_ENEMIES)
      .unimplemented(),
    End Unused */
    new AttackMove(MoveId.TERA_BLAST, PokemonType.NORMAL, MoveCategory.SPECIAL, 80, 100, 10, -1, 0, 9)
      .attr(TeraMoveCategoryAttr)
      .attr(TeraBlastTypeAttr)
      .attr(TeraBlastPowerAttr)
      .attr(StatStageChangeAttr, [ Stat.ATK, Stat.SPATK ], -1, true, { condition: (user, target, move) => user.isTerastallized && user.isOfType(PokemonType.STELLAR) }),
    new SelfStatusMove(MoveId.SILK_TRAP, PokemonType.BUG, -1, 10, -1, 4, 9)
      .attr(ProtectAttr, BattlerTagType.SILK_TRAP)
      .condition(failIfLastCondition),
    new AttackMove(MoveId.AXE_KICK, PokemonType.FIGHTING, MoveCategory.PHYSICAL, 120, 90, 10, 30, 0, 9)
      .attr(MissEffectAttr, crashDamageFunc)
      .attr(NoEffectAttr, crashDamageFunc)
      .attr(ConfuseAttr)
      .recklessMove(),
    new AttackMove(MoveId.LAST_RESPECTS, PokemonType.GHOST, MoveCategory.PHYSICAL, 50, 100, 10, -1, 0, 9)
      .attr(MovePowerMultiplierAttr, (user, target, move) => 1 + Math.min(user.isPlayer() ? globalScene.arena.playerFaints : globalScene.currentBattle.enemyFaints, 100))
      .makesContact(false),
    new AttackMove(MoveId.LUMINA_CRASH, PokemonType.PSYCHIC, MoveCategory.SPECIAL, 80, 100, 10, 100, 0, 9)
      .attr(StatStageChangeAttr, [ Stat.SPDEF ], -2),
    new AttackMove(MoveId.ORDER_UP, PokemonType.DRAGON, MoveCategory.PHYSICAL, 80, 100, 10, 100, 0, 9)
      .attr(OrderUpStatBoostAttr)
      .makesContact(false),
    new AttackMove(MoveId.JET_PUNCH, PokemonType.WATER, MoveCategory.PHYSICAL, 60, 100, 15, -1, 1, 9)
      .punchingMove(),
    new StatusMove(MoveId.SPICY_EXTRACT, PokemonType.GRASS, -1, 15, -1, 0, 9)
      .attr(StatStageChangeAttr, [ Stat.ATK ], 2)
      .attr(StatStageChangeAttr, [ Stat.DEF ], -2),
    new AttackMove(MoveId.SPIN_OUT, PokemonType.STEEL, MoveCategory.PHYSICAL, 100, 100, 5, -1, 0, 9)
      .attr(StatStageChangeAttr, [ Stat.SPD ], -2, true),
    new AttackMove(MoveId.POPULATION_BOMB, PokemonType.NORMAL, MoveCategory.PHYSICAL, 20, 90, 10, -1, 0, 9)
      .attr(MultiHitAttr, MultiHitType._10)
      .slicingMove()
      .checkAllHits(),
    new AttackMove(MoveId.ICE_SPINNER, PokemonType.ICE, MoveCategory.PHYSICAL, 80, 100, 15, -1, 0, 9)
      .attr(ClearTerrainAttr),
    new AttackMove(MoveId.GLAIVE_RUSH, PokemonType.DRAGON, MoveCategory.PHYSICAL, 120, 100, 5, -1, 0, 9)
      .attr(AddBattlerTagAttr, BattlerTagType.ALWAYS_GET_HIT, true, false, 0, 0, true)
      .attr(AddBattlerTagAttr, BattlerTagType.RECEIVE_DOUBLE_DAMAGE, true, false, 0, 0, true)
      .condition((user, target, move) => {
        return !(target.getTag(BattlerTagType.PROTECTED)?.tagType === "PROTECTED" || globalScene.arena.getTag(ArenaTagType.MAT_BLOCK)?.tagType === "MAT_BLOCK");
      }),
    new StatusMove(MoveId.REVIVAL_BLESSING, PokemonType.NORMAL, -1, 1, -1, 0, 9)
      .triageMove()
      .attr(RevivalBlessingAttr)
      .target(MoveTarget.USER),
    new AttackMove(MoveId.SALT_CURE, PokemonType.ROCK, MoveCategory.PHYSICAL, 40, 100, 15, 100, 0, 9)
      .attr(AddBattlerTagAttr, BattlerTagType.SALT_CURED)
      .makesContact(false),
    new AttackMove(MoveId.TRIPLE_DIVE, PokemonType.WATER, MoveCategory.PHYSICAL, 30, 95, 10, -1, 0, 9)
      .attr(MultiHitAttr, MultiHitType._3),
    new AttackMove(MoveId.MORTAL_SPIN, PokemonType.POISON, MoveCategory.PHYSICAL, 30, 100, 15, 100, 0, 9)
      .attr(LapseBattlerTagAttr, [
        BattlerTagType.BIND,
        BattlerTagType.WRAP,
        BattlerTagType.FIRE_SPIN,
        BattlerTagType.WHIRLPOOL,
        BattlerTagType.CLAMP,
        BattlerTagType.SAND_TOMB,
        BattlerTagType.MAGMA_STORM,
        BattlerTagType.SNAP_TRAP,
        BattlerTagType.THUNDER_CAGE,
        BattlerTagType.SEEDED,
        BattlerTagType.INFESTATION
      ], true)
      .attr(StatusEffectAttr, StatusEffect.POISON)
      .attr(RemoveArenaTrapAttr)
      .target(MoveTarget.ALL_NEAR_ENEMIES),
    new StatusMove(MoveId.DOODLE, PokemonType.NORMAL, 100, 10, -1, 0, 9)
      .attr(AbilityCopyAttr, true),
    new SelfStatusMove(MoveId.FILLET_AWAY, PokemonType.NORMAL, -1, 10, -1, 0, 9)
      .attr(CutHpStatStageBoostAttr, [ Stat.ATK, Stat.SPATK, Stat.SPD ], 2, 2),
    new AttackMove(MoveId.KOWTOW_CLEAVE, PokemonType.DARK, MoveCategory.PHYSICAL, 85, -1, 10, -1, 0, 9)
      .slicingMove(),
    new AttackMove(MoveId.FLOWER_TRICK, PokemonType.GRASS, MoveCategory.PHYSICAL, 70, -1, 10, -1, 0, 9)
      .attr(CritOnlyAttr)
      .makesContact(false),
    new AttackMove(MoveId.TORCH_SONG, PokemonType.FIRE, MoveCategory.SPECIAL, 80, 100, 10, 100, 0, 9)
      .attr(StatStageChangeAttr, [ Stat.SPATK ], 1, true)
      .soundBased(),
    new AttackMove(MoveId.AQUA_STEP, PokemonType.WATER, MoveCategory.PHYSICAL, 80, 100, 10, 100, 0, 9)
      .attr(StatStageChangeAttr, [ Stat.SPD ], 1, true)
      .danceMove(),
    new AttackMove(MoveId.RAGING_BULL, PokemonType.NORMAL, MoveCategory.PHYSICAL, 90, 100, 10, -1, 0, 9)
      .attr(RagingBullTypeAttr)
      .attr(RemoveScreensAttr),
    new AttackMove(MoveId.MAKE_IT_RAIN, PokemonType.STEEL, MoveCategory.SPECIAL, 120, 100, 5, -1, 0, 9)
      .attr(MoneyAttr)
      .attr(StatStageChangeAttr, [ Stat.SPATK ], -1, true, { firstTargetOnly: true })
      .target(MoveTarget.ALL_NEAR_ENEMIES),
    new AttackMove(MoveId.PSYBLADE, PokemonType.PSYCHIC, MoveCategory.PHYSICAL, 80, 100, 15, -1, 0, 9)
      .attr(MovePowerMultiplierAttr, (user, target, move) => globalScene.arena.getTerrainType() === TerrainType.ELECTRIC && user.isGrounded() ? 1.5 : 1)
      .slicingMove(),
    new AttackMove(MoveId.HYDRO_STEAM, PokemonType.WATER, MoveCategory.SPECIAL, 80, 100, 15, -1, 0, 9)
      .attr(IgnoreWeatherTypeDebuffAttr, WeatherType.SUNNY)
      .attr(MovePowerMultiplierAttr, (user, target, move) => {
        const weather = globalScene.arena.weather;
        if (!weather) {
          return 1;
        }
        return [ WeatherType.SUNNY, WeatherType.HARSH_SUN ].includes(weather.weatherType) && !weather.isEffectSuppressed() ? 1.5 : 1;
      }),
    new AttackMove(MoveId.RUINATION, PokemonType.DARK, MoveCategory.SPECIAL, -1, 90, 10, -1, 0, 9)
      .attr(TargetHalfHpDamageAttr),
    new AttackMove(MoveId.COLLISION_COURSE, PokemonType.FIGHTING, MoveCategory.PHYSICAL, 100, 100, 5, -1, 0, 9)
      .attr(MovePowerMultiplierAttr, (user, target, move) => target.getAttackTypeEffectiveness(move.type, user) >= 2 ? 5461 / 4096 : 1),
    new AttackMove(MoveId.ELECTRO_DRIFT, PokemonType.ELECTRIC, MoveCategory.SPECIAL, 100, 100, 5, -1, 0, 9)
      .attr(MovePowerMultiplierAttr, (user, target, move) => target.getAttackTypeEffectiveness(move.type, user) >= 2 ? 5461 / 4096 : 1)
      .makesContact(),
    new SelfStatusMove(MoveId.SHED_TAIL, PokemonType.NORMAL, -1, 10, -1, 0, 9)
      .attr(AddSubstituteAttr, 0.5, true)
      .attr(ForceSwitchOutAttr, true, SwitchType.SHED_TAIL)
      .condition(failIfLastInPartyCondition),
    new SelfStatusMove(MoveId.CHILLY_RECEPTION, PokemonType.ICE, -1, 10, -1, 0, 9)
      .attr(PreMoveMessageAttr, (user, _target, _move) =>
        // Don't display text if current move phase is follow up (ie move called indirectly)
        isVirtual((globalScene.phaseManager.getCurrentPhase() as MovePhase).useMode)
          ? ""
          : i18next.t("moveTriggers:chillyReception", { pokemonName: getPokemonNameWithAffix(user) }))
      .attr(ChillyReceptionAttr, true),
    new SelfStatusMove(MoveId.TIDY_UP, PokemonType.NORMAL, -1, 10, -1, 0, 9)
      .attr(StatStageChangeAttr, [ Stat.ATK, Stat.SPD ], 1, true)
      .attr(RemoveArenaTrapAttr, true)
      .attr(RemoveAllSubstitutesAttr),
    new StatusMove(MoveId.SNOWSCAPE, PokemonType.ICE, -1, 10, -1, 0, 9)
      .attr(WeatherChangeAttr, WeatherType.SNOW)
      .target(MoveTarget.BOTH_SIDES),
    new AttackMove(MoveId.POUNCE, PokemonType.BUG, MoveCategory.PHYSICAL, 50, 100, 20, 100, 0, 9)
      .attr(StatStageChangeAttr, [ Stat.SPD ], -1),
    new AttackMove(MoveId.TRAILBLAZE, PokemonType.GRASS, MoveCategory.PHYSICAL, 50, 100, 20, 100, 0, 9)
      .attr(StatStageChangeAttr, [ Stat.SPD ], 1, true),
    new AttackMove(MoveId.CHILLING_WATER, PokemonType.WATER, MoveCategory.SPECIAL, 50, 100, 20, 100, 0, 9)
      .attr(StatStageChangeAttr, [ Stat.ATK ], -1),
    new AttackMove(MoveId.HYPER_DRILL, PokemonType.NORMAL, MoveCategory.PHYSICAL, 100, 100, 5, -1, 0, 9)
      .ignoresProtect(),
    new AttackMove(MoveId.TWIN_BEAM, PokemonType.PSYCHIC, MoveCategory.SPECIAL, 40, 100, 10, -1, 0, 9)
      .attr(MultiHitAttr, MultiHitType._2),
    new AttackMove(MoveId.RAGE_FIST, PokemonType.GHOST, MoveCategory.PHYSICAL, 50, 100, 10, -1, 0, 9)
      .attr(RageFistPowerAttr)
      .punchingMove(),
    new AttackMove(MoveId.ARMOR_CANNON, PokemonType.FIRE, MoveCategory.SPECIAL, 120, 100, 5, -1, 0, 9)
      .attr(StatStageChangeAttr, [ Stat.DEF, Stat.SPDEF ], -1, true),
    new AttackMove(MoveId.BITTER_BLADE, PokemonType.FIRE, MoveCategory.PHYSICAL, 90, 100, 10, -1, 0, 9)
      .attr(HitHealAttr)
      .slicingMove()
      .triageMove(),
    new AttackMove(MoveId.DOUBLE_SHOCK, PokemonType.ELECTRIC, MoveCategory.PHYSICAL, 120, 100, 5, -1, 0, 9)
      .condition((user) => {
        const userTypes = user.getTypes(true);
        return userTypes.includes(PokemonType.ELECTRIC);
      })
      .attr(AddBattlerTagAttr, BattlerTagType.DOUBLE_SHOCKED, true, false)
      .attr(RemoveTypeAttr, PokemonType.ELECTRIC, (user) => {
        globalScene.phaseManager.queueMessage(i18next.t("moveTriggers:usedUpAllElectricity", { pokemonName: getPokemonNameWithAffix(user) }));
      }),
    new AttackMove(MoveId.GIGATON_HAMMER, PokemonType.STEEL, MoveCategory.PHYSICAL, 160, 100, 5, -1, 0, 9)
      .makesContact(false)
      .condition((user, target, move) => {
        const turnMove = user.getLastXMoves(1);
        return !turnMove.length || turnMove[0].move !== move.id || turnMove[0].result !== MoveResult.SUCCESS;
      }), // TODO Add Instruct/Encore interaction
    new AttackMove(MoveId.COMEUPPANCE, PokemonType.DARK, MoveCategory.PHYSICAL, -1, 100, 10, -1, 0, 9)
      .attr(CounterDamageAttr, (move: Move) => (move.category === MoveCategory.PHYSICAL || move.category === MoveCategory.SPECIAL), 1.5)
      .redirectCounter()
      .target(MoveTarget.ATTACKER),
    new AttackMove(MoveId.AQUA_CUTTER, PokemonType.WATER, MoveCategory.PHYSICAL, 70, 100, 20, -1, 0, 9)
      .attr(HighCritAttr)
      .slicingMove()
      .makesContact(false),
    new AttackMove(MoveId.BLAZING_TORQUE, PokemonType.FIRE, MoveCategory.PHYSICAL, 80, 100, 10, 30, 0, 9)
      .attr(StatusEffectAttr, StatusEffect.BURN)
      .makesContact(false),
    new AttackMove(MoveId.WICKED_TORQUE, PokemonType.DARK, MoveCategory.PHYSICAL, 80, 100, 10, 10, 0, 9)
      .attr(StatusEffectAttr, StatusEffect.SLEEP)
      .makesContact(false),
    new AttackMove(MoveId.NOXIOUS_TORQUE, PokemonType.POISON, MoveCategory.PHYSICAL, 100, 100, 10, 30, 0, 9)
      .attr(StatusEffectAttr, StatusEffect.POISON)
      .makesContact(false),
    new AttackMove(MoveId.COMBAT_TORQUE, PokemonType.FIGHTING, MoveCategory.PHYSICAL, 100, 100, 10, 30, 0, 9)
      .attr(StatusEffectAttr, StatusEffect.PARALYSIS)
      .makesContact(false),
    new AttackMove(MoveId.MAGICAL_TORQUE, PokemonType.FAIRY, MoveCategory.PHYSICAL, 100, 100, 10, 30, 0, 9)
      .attr(ConfuseAttr)
      .makesContact(false),
    new AttackMove(MoveId.BLOOD_MOON, PokemonType.NORMAL, MoveCategory.SPECIAL, 140, 100, 5, -1, 0, 9)
      .condition((user, target, move) => {
        const turnMove = user.getLastXMoves(1);
        return !turnMove.length || turnMove[0].move !== move.id || turnMove[0].result !== MoveResult.SUCCESS;
      }), // TODO Add Instruct/Encore interaction
    new AttackMove(MoveId.MATCHA_GOTCHA, PokemonType.GRASS, MoveCategory.SPECIAL, 80, 90, 15, 20, 0, 9)
      .attr(HitHealAttr)
      .attr(HealStatusEffectAttr, true, StatusEffect.FREEZE)
      .attr(HealStatusEffectAttr, false, StatusEffect.FREEZE)
      .attr(StatusEffectAttr, StatusEffect.BURN)
      .target(MoveTarget.ALL_NEAR_ENEMIES)
      .triageMove(),
    new AttackMove(MoveId.SYRUP_BOMB, PokemonType.GRASS, MoveCategory.SPECIAL, 60, 85, 10, 100, 0, 9)
      .attr(AddBattlerTagAttr, BattlerTagType.SYRUP_BOMB, false, false, 3)
      .ballBombMove(),
    new AttackMove(MoveId.IVY_CUDGEL, PokemonType.GRASS, MoveCategory.PHYSICAL, 100, 100, 10, -1, 0, 9)
      .attr(IvyCudgelTypeAttr)
      .attr(HighCritAttr)
      .makesContact(false),
    new ChargingAttackMove(MoveId.ELECTRO_SHOT, PokemonType.ELECTRIC, MoveCategory.SPECIAL, 130, 100, 10, 100, 0, 9)
      .chargeText(i18next.t("moveTriggers:absorbedElectricity", { pokemonName: "{USER}" }))
      .chargeAttr(StatStageChangeAttr, [ Stat.SPATK ], 1, true)
      .chargeAttr(WeatherInstantChargeAttr, [ WeatherType.RAIN, WeatherType.HEAVY_RAIN ]),
    new AttackMove(MoveId.TERA_STARSTORM, PokemonType.NORMAL, MoveCategory.SPECIAL, 120, 100, 5, -1, 0, 9)
      .attr(TeraMoveCategoryAttr)
      .attr(TeraStarstormTypeAttr)
      .attr(VariableTargetAttr, (user, target, move) => user.hasSpecies(SpeciesId.TERAPAGOS) && (user.isTerastallized || globalScene.currentBattle.preTurnCommands[user.getFieldIndex()]?.command === Command.TERA) ? MoveTarget.ALL_NEAR_ENEMIES : MoveTarget.NEAR_OTHER)
      .partial(), /** Does not ignore abilities that affect stats, relevant in determining the move's category {@see TeraMoveCategoryAttr} */
    new AttackMove(MoveId.FICKLE_BEAM, PokemonType.DRAGON, MoveCategory.SPECIAL, 80, 100, 5, 30, 0, 9)
      .attr(PreMoveMessageAttr, doublePowerChanceMessageFunc)
      .attr(DoublePowerChanceAttr)
      .edgeCase(), // Should not interact with Sheer Force
    new SelfStatusMove(MoveId.BURNING_BULWARK, PokemonType.FIRE, -1, 10, -1, 4, 9)
      .attr(ProtectAttr, BattlerTagType.BURNING_BULWARK)
      .condition(failIfLastCondition),
    new AttackMove(MoveId.THUNDERCLAP, PokemonType.ELECTRIC, MoveCategory.SPECIAL, 70, 100, 5, -1, 1, 9)
      .condition((user, target, move) => {
        const turnCommand = globalScene.currentBattle.turnCommands[target.getBattlerIndex()];
        if (!turnCommand || !turnCommand.move) {
          return false;
        }
        return (turnCommand.command === Command.FIGHT && !target.turnData.acted && allMoves[turnCommand.move.move].category !== MoveCategory.STATUS);
      }),
    new AttackMove(MoveId.MIGHTY_CLEAVE, PokemonType.ROCK, MoveCategory.PHYSICAL, 95, 100, 5, -1, 0, 9)
      .slicingMove()
      .ignoresProtect(),
    new AttackMove(MoveId.TACHYON_CUTTER, PokemonType.STEEL, MoveCategory.SPECIAL, 50, -1, 10, -1, 0, 9)
      .attr(MultiHitAttr, MultiHitType._2)
      .slicingMove(),
    new AttackMove(MoveId.HARD_PRESS, PokemonType.STEEL, MoveCategory.PHYSICAL, -1, 100, 10, -1, 0, 9)
      .attr(OpponentHighHpPowerAttr, 100),
    new StatusMove(MoveId.DRAGON_CHEER, PokemonType.DRAGON, -1, 15, -1, 0, 9)
      .attr(AddBattlerTagAttr, BattlerTagType.DRAGON_CHEER, false, true)
      .target(MoveTarget.NEAR_ALLY),
    new AttackMove(MoveId.ALLURING_VOICE, PokemonType.FAIRY, MoveCategory.SPECIAL, 80, 100, 10, 100, 0, 9)
      .attr(AddBattlerTagIfBoostedAttr, BattlerTagType.CONFUSED)
      .soundBased(),
    new AttackMove(MoveId.TEMPER_FLARE, PokemonType.FIRE, MoveCategory.PHYSICAL, 75, 100, 10, -1, 0, 9)
      .attr(MovePowerMultiplierAttr, (user, target, move) => user.getLastXMoves(2)[1]?.result === MoveResult.MISS || user.getLastXMoves(2)[1]?.result === MoveResult.FAIL ? 2 : 1),
    new AttackMove(MoveId.SUPERCELL_SLAM, PokemonType.ELECTRIC, MoveCategory.PHYSICAL, 100, 95, 15, -1, 0, 9)
      .attr(AlwaysHitMinimizeAttr)
      .attr(HitsTagForDoubleDamageAttr, BattlerTagType.MINIMIZED)
      .attr(MissEffectAttr, crashDamageFunc)
      .attr(NoEffectAttr, crashDamageFunc)
      .recklessMove(),
    new AttackMove(MoveId.PSYCHIC_NOISE, PokemonType.PSYCHIC, MoveCategory.SPECIAL, 75, 100, 10, 100, 0, 9)
      .soundBased()
      .attr(AddBattlerTagAttr, BattlerTagType.HEAL_BLOCK, false, false, 2),
    new AttackMove(MoveId.UPPER_HAND, PokemonType.FIGHTING, MoveCategory.PHYSICAL, 65, 100, 15, 100, 3, 9)
      .attr(FlinchAttr)
      .condition(new UpperHandCondition()),
    new AttackMove(MoveId.MALIGNANT_CHAIN, PokemonType.POISON, MoveCategory.SPECIAL, 100, 100, 5, 50, 0, 9)
      .attr(StatusEffectAttr, StatusEffect.TOXIC)
  );
  allMoves.map(m => {
    if (m.getAttrs("StatStageChangeAttr").some(a => a.selfTarget && a.stages < 0)) {
      selfStatLowerMoves.push(m.id);
    }
  });
}<|MERGE_RESOLUTION|>--- conflicted
+++ resolved
@@ -77,21 +77,15 @@
 import { MultiHitType } from "#enums/MultiHitType";
 import { invalidAssistMoves, invalidCopycatMoves, invalidMetronomeMoves, invalidMirrorMoveMoves, invalidSleepTalkMoves, invalidSketchMoves } from "./invalid-moves";
 import { isVirtual, MoveUseMode } from "#enums/move-use-mode";
-<<<<<<< HEAD
 import { allHeldItems, applyHeldItems } from "#app/items/all-held-items";
 import { HELD_ITEM_EFFECT } from "#app/items/held-item";
-import { berryTypeToHeldItem } from "#app/items/held-items/berry";
+import { BerryHeldItem, berryTypeToHeldItem } from "#app/items/held-items/berry";
 import { HeldItemCategoryId, HeldItemId, isItemInCategory } from "#enums/held-item-id";
-import { ChargingMove, MoveAttrMap, MoveAttrString, MoveKindString, MoveClassMap } from "#app/@types/move-types";
+import type { ChargingMove, MoveAttrMap, MoveAttrString, MoveKindString, MoveClassMap } from "#app/@types/move-types";
 import { applyMoveAttrs } from "./apply-attrs";
 import { frenzyMissFunc, getMoveTargets } from "./move-utils";
 import { TRAINER_ITEM_EFFECT } from "#app/items/trainer-item";
-=======
-import type { ChargingMove, MoveAttrMap, MoveAttrString, MoveKindString, MoveClassMap } from "#app/@types/move-types";
-import { applyMoveAttrs } from "./apply-attrs";
-import { frenzyMissFunc, getMoveTargets } from "./move-utils";
 import { AbAttrBaseParams, AbAttrParamsWithCancel, PreAttackModifyPowerAbAttrParams } from "../abilities/ability";
->>>>>>> c389b7ac
 
 /**
  * A function used to conditionally determine execution of a given {@linkcode MoveAttr}.
@@ -2803,17 +2797,10 @@
    */
    protected eatBerry(consumer: Pokemon, berryOwner: Pokemon = consumer, updateHarvest = consumer === berryOwner) {
      // consumer eats berry, owner triggers unburden and similar effects
-<<<<<<< HEAD
-    getBerryEffectFunc(allHeldItems[this.chosenBerry].berryType)(consumer);
-    applyPostItemLostAbAttrs("PostItemLostAbAttr", berryOwner, false);
-    applyAbAttrs("HealFromBerryUseAbAttr", consumer, new BooleanHolder(false));
-    consumer.recordEatenBerry(allHeldItems[this.chosenBerry].berryType, updateHarvest);
-=======
-    getBerryEffectFunc(this.chosenBerry.berryType)(consumer);
+    getBerryEffectFunc((allHeldItems[this.chosenBerry] as BerryHeldItem).berryType)(consumer);
     applyAbAttrs("PostItemLostAbAttr", {pokemon: berryOwner});
     applyAbAttrs("HealFromBerryUseAbAttr", {pokemon: consumer});
-    consumer.recordEatenBerry(this.chosenBerry.berryType, updateHarvest);
->>>>>>> c389b7ac
+    consumer.recordEatenBerry((allHeldItems[this.chosenBerry] as BerryHeldItem).berryType, updateHarvest);
   }
 }
 
@@ -2851,13 +2838,8 @@
 
     // pick a random berry and eat it
     this.chosenBerry = heldBerries[user.randBattleSeedInt(heldBerries.length)];
-<<<<<<< HEAD
-    applyPostItemLostAbAttrs("PostItemLostAbAttr", target, false);
+    applyAbAttrs("PostItemLostAbAttr", {pokemon: target});
     const message = i18next.t("battle:stealEatBerry", { pokemonName: user.name, targetName: target.name, berryName: allHeldItems[this.chosenBerry].name });
-=======
-    applyAbAttrs("PostItemLostAbAttr", {pokemon: target});
-    const message = i18next.t("battle:stealEatBerry", { pokemonName: user.name, targetName: target.name, berryName: this.chosenBerry.type.name });
->>>>>>> c389b7ac
     globalScene.phaseManager.queueMessage(message);
     this.reduceBerryModifier(target);
     this.eatBerry(user, target);
