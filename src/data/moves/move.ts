--- conflicted
+++ resolved
@@ -9669,13 +9669,8 @@
       .ignoresProtect()
       .target(MoveTarget.BOTH_SIDES)
       .unimplemented(),
-<<<<<<< HEAD
     new AttackMove(Moves.SMACK_DOWN, PokemonType.ROCK, MoveCategory.PHYSICAL, 50, 100, 15, -1, 0, 5)
-      .attr(AddBattlerTagAttr, BattlerTagType.IGNORE_FLYING, false, false, 1, 1, true)
-=======
-    new AttackMove(Moves.SMACK_DOWN, PokemonType.ROCK, MoveCategory.PHYSICAL, 50, 100, 15, 100, 0, 5)
       .attr(FallDownAttr)
->>>>>>> c792d5e7
       .attr(AddBattlerTagAttr, BattlerTagType.INTERRUPTED)
       .attr(RemoveBattlerTagAttr, [ BattlerTagType.FLYING, BattlerTagType.FLOATING, BattlerTagType.TELEKINESIS ])
       .attr(HitsTagAttr, BattlerTagType.FLYING)
