--- conflicted
+++ resolved
@@ -126,10 +126,10 @@
 
   /**
    * Check if the move is of the given subclass without requiring `instanceof`.
-   * 
+   *
    * ⚠️ Does _not_ work for {@linkcode ChargingAttackMove} and {@linkcode ChargingSelfStatusMove} subclasses. For those,
    * use {@linkcode isChargingMove} instead.
-   * 
+   *
    * @param moveKind - The string name of the move to check against
    * @returns Whether this move is of the provided type.
    */
@@ -2506,25 +2506,12 @@
 
     // non-status moves don't play sound effects for failures
     const quiet = move.category !== MoveCategory.STATUS;
-<<<<<<< HEAD
 
     if (
       target.trySetStatus(this.effect, true, user, undefined, null, false, quiet)
     ) {
-      applyPostAttackAbAttrs(ConfusionOnStatusEffectAbAttr, user, target, move, null, false, this.effect);
+      applyPostAttackAbAttrs("ConfusionOnStatusEffectAbAttr", user, target, move, null, false, this.effect);
       return true;
-=======
-    if (statusCheck) {
-      const pokemon = this.selfTarget ? user : target;
-      if (user !== target && move.category === MoveCategory.STATUS && !target.canSetStatus(this.effect, quiet, false, user, true)) {
-        return false;
-      }
-      if (((!pokemon.status || this.overrideStatus) || (pokemon.status.effect === this.effect && moveChance < 0))
-        && pokemon.trySetStatus(this.effect, true, user, this.turnsRemaining, null, this.overrideStatus, quiet)) {
-        applyPostAttackAbAttrs("ConfusionOnStatusEffectAbAttr", user, target, move, null, false, this.effect);
-        return true;
-      }
->>>>>>> 7c6189e8
     }
     return false;
   }
