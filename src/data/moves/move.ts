import { ChargeAnim, MoveChargeAnim } from "../battle-anims";
import {
  CommandedTag,
  EncoreTag,
  GulpMissileTag,
  HelpingHandTag,
  SemiInvulnerableTag,
  ShellTrapTag,
  StockpilingTag,
  SubstituteTag,
  TrappedTag,
  TypeBoostTag,
} from "../battler-tags";
import { getPokemonNameWithAffix } from "../../messages";
import type { AttackMoveResult, TurnMove } from "../../field/pokemon";
import type Pokemon from "../../field/pokemon";
import {
  EnemyPokemon,
  FieldPosition,
  HitResult,
  MoveResult,
  PlayerPokemon,
  PokemonMove,
} from "../../field/pokemon";
import {
  getNonVolatileStatusEffects,
  getStatusEffectHealText,
  isNonVolatileStatusEffect,
} from "../status-effect";
import { getTypeDamageMultiplier } from "../type";
import { PokemonType } from "#enums/pokemon-type";
import { BooleanHolder, NumberHolder, isNullOrUndefined, toDmgValue, randSeedItem, randSeedInt, getEnumValues, toReadableString, type Constructor, randSeedFloat } from "#app/utils/common";
import { WeatherType } from "#enums/weather-type";
import type { ArenaTrapTag } from "../arena-tag";
import { ArenaTagSide, WeakenMoveTypeTag } from "../arena-tag";
import {
  AllyMoveCategoryPowerBoostAbAttr,
  applyAbAttrs,
  applyPostAttackAbAttrs,
  applyPostItemLostAbAttrs,
  applyPreAttackAbAttrs,
  applyPreDefendAbAttrs,
  BlockItemTheftAbAttr,
  BlockNonDirectDamageAbAttr,
  BlockOneHitKOAbAttr,
  BlockRecoilDamageAttr,
  ChangeMovePriorityAbAttr,
  ConfusionOnStatusEffectAbAttr,
  FieldMoveTypePowerBoostAbAttr,
  FieldPreventExplosiveMovesAbAttr,
  ForceSwitchOutImmunityAbAttr,
  HealFromBerryUseAbAttr,
  IgnoreContactAbAttr,
  IgnoreMoveEffectsAbAttr,
  IgnoreProtectOnContactAbAttr,
  InfiltratorAbAttr,
  MaxMultiHitAbAttr,
  MoveAbilityBypassAbAttr,
  MoveEffectChanceMultiplierAbAttr,
  MoveTypeChangeAbAttr,
  PostDamageForceSwitchAbAttr,
  PostItemLostAbAttr,
  ReflectStatusMoveAbAttr,
  ReverseDrainAbAttr,
  UserFieldMoveTypePowerBoostAbAttr,
  VariableMovePowerAbAttr,
  WonderSkinAbAttr,
} from "../abilities/ability";
import { allAbilities, allMoves } from "../data-lists";
import {
  AttackTypeBoosterModifier,
  BerryModifier,
  PokemonHeldItemModifier,
  PokemonMoveAccuracyBoosterModifier,
  PokemonMultiHitModifier,
  PreserveBerryModifier,
} from "../../modifier/modifier";
import type { BattlerIndex } from "../../battle";
import { BattleType } from "#enums/battle-type";
import { TerrainType } from "../terrain";
import { ModifierPoolType } from "#app/modifier/modifier-type";
import { Command } from "../../ui/command-ui-handler";
import i18next from "i18next";
import type { Localizable } from "#app/@types/locales";
import { getBerryEffectFunc } from "../berry";
import { AbilityId } from "#enums/ability-id";
import { ArenaTagType } from "#enums/arena-tag-type";
import { BattlerTagType } from "#enums/battler-tag-type";
import { BiomeId } from "#enums/biome-id";
import { MoveId } from "#enums/move-id";
import { SpeciesId } from "#enums/species-id";
import { MoveUsedEvent } from "#app/events/battle-scene";
import {
  BATTLE_STATS,
  type BattleStat,
  type EffectiveStat,
  getStatKey,
  Stat,
} from "#app/enums/stat";
import { BattleEndPhase } from "#app/phases/battle-end-phase";
import { MoveEndPhase } from "#app/phases/move-end-phase";
import { MovePhase } from "#app/phases/move-phase";
import { NewBattlePhase } from "#app/phases/new-battle-phase";
import { PokemonHealPhase } from "#app/phases/pokemon-heal-phase";
import { StatStageChangePhase } from "#app/phases/stat-stage-change-phase";
import { SwitchPhase } from "#app/phases/switch-phase";
import { SwitchSummonPhase } from "#app/phases/switch-summon-phase";
import { SpeciesFormChangeRevertWeatherFormTrigger } from "../pokemon-forms";
import type { GameMode } from "#app/game-mode";
import { applyChallenges, ChallengeType } from "../challenge";
import { SwitchType } from "#enums/switch-type";
import { StatusEffect } from "#enums/status-effect";
import { globalScene } from "#app/global-scene";
import { RevivalBlessingPhase } from "#app/phases/revival-blessing-phase";
import { LoadMoveAnimPhase } from "#app/phases/load-move-anim-phase";
import { PokemonTransformPhase } from "#app/phases/pokemon-transform-phase";
import { MoveAnimPhase } from "#app/phases/move-anim-phase";
import { loggedInUser } from "#app/account";
import { MoveCategory } from "#enums/MoveCategory";
import { MoveTarget } from "#enums/MoveTarget";
import { MoveFlags } from "#enums/MoveFlags";
import { MoveEffectTrigger } from "#enums/MoveEffectTrigger";
import { MultiHitType } from "#enums/MultiHitType";
import { invalidAssistMoves, invalidCopycatMoves, invalidMetronomeMoves, invalidMirrorMoveMoves, invalidSleepTalkMoves, invalidSketchMoves } from "./invalid-moves";
import { SelectBiomePhase } from "#app/phases/select-biome-phase";
import { isVirtual, MoveUseMode } from "#enums/move-use-mode";

type MoveConditionFunc = (user: Pokemon, target: Pokemon, move: Move) => boolean;
type UserMoveConditionFunc = (user: Pokemon, move: Move) => boolean;

export default class Move implements Localizable {
  public id: MoveId;
  public name: string;
  private _type: PokemonType;
  private _category: MoveCategory;
  public moveTarget: MoveTarget;
  public power: number;
  public accuracy: number;
  public pp: number;
  public effect: string;
  /** The chance of a move's secondary effects activating */
  public chance: number;
  public priority: number;
  public generation: number;
  public attrs: MoveAttr[] = [];
  private conditions: MoveCondition[] = [];
  /** The move's {@linkcode MoveFlags} */
  private flags: number = 0;
  private nameAppend: string = "";

  constructor(id: MoveId, type: PokemonType, category: MoveCategory, defaultMoveTarget: MoveTarget, power: number, accuracy: number, pp: number, chance: number, priority: number, generation: number) {
    this.id = id;
    this._type = type;
    this._category = category;
    this.moveTarget = defaultMoveTarget;
    this.power = power;
    this.accuracy = accuracy;
    this.pp = pp;
    this.chance = chance;
    this.priority = priority;
    this.generation = generation;

    if (defaultMoveTarget === MoveTarget.USER) {
      this.setFlag(MoveFlags.IGNORE_PROTECT, true);
    }
    if (category === MoveCategory.PHYSICAL) {
      this.setFlag(MoveFlags.MAKES_CONTACT, true);
    }

    this.localize();
  }

  get type() {
    return this._type;
  }
  get category() {
    return this._category;
  }

  localize(): void {
    const i18nKey = MoveId[this.id].split("_").filter(f => f).map((f, i) => i ? `${f[0]}${f.slice(1).toLowerCase()}` : f.toLowerCase()).join("") as unknown as string;

    this.name = this.id ? `${i18next.t(`move:${i18nKey}.name`)}${this.nameAppend}` : "";
    this.effect = this.id ? `${i18next.t(`move:${i18nKey}.effect`)}${this.nameAppend}` : "";
  }

  /**
   * Get all move attributes that match `attrType`
   * @param attrType any attribute that extends {@linkcode MoveAttr}
   * @returns Array of attributes that match `attrType`, Empty Array if none match.
   */
  getAttrs<T extends MoveAttr>(attrType: Constructor<T>): T[] {
    return this.attrs.filter((a): a is T => a instanceof attrType);
  }

  /**
   * Check if a move has an attribute that matches `attrType`
   * @param attrType any attribute that extends {@linkcode MoveAttr}
   * @returns true if the move has attribute `attrType`
   */
  hasAttr<T extends MoveAttr>(attrType: Constructor<T>): boolean {
    return this.attrs.some((attr) => attr instanceof attrType);
  }

  /**
   * Takes as input a boolean function and returns the first MoveAttr in attrs that matches true
   * @param attrPredicate
   * @returns the first {@linkcode MoveAttr} element in attrs that makes the input function return true
   */
  findAttr(attrPredicate: (attr: MoveAttr) => boolean): MoveAttr {
    return this.attrs.find(attrPredicate)!; // TODO: is the bang correct?
  }

  /**
   * Adds a new MoveAttr to the move (appends to the attr array)
   * if the MoveAttr also comes with a condition, also adds that to the conditions array: {@linkcode MoveCondition}
   * @param AttrType {@linkcode MoveAttr} the constructor of a MoveAttr class
   * @param args the args needed to instantiate a the given class
   * @returns the called object {@linkcode Move}
   */
  attr<T extends Constructor<MoveAttr>>(AttrType: T, ...args: ConstructorParameters<T>): this {
    const attr = new AttrType(...args);
    this.attrs.push(attr);
    let attrCondition = attr.getCondition();
    if (attrCondition) {
      if (typeof attrCondition === "function") {
        attrCondition = new MoveCondition(attrCondition);
      }
      this.conditions.push(attrCondition);
    }

    return this;
  }

  /**
   * Adds a new MoveAttr to the move (appends to the attr array)
   * if the MoveAttr also comes with a condition, also adds that to the conditions array: {@linkcode MoveCondition}
   * Almost identical to {@link attr}, except you are passing in a MoveAttr object, instead of a constructor and it's arguments
   * @param attrAdd {@linkcode MoveAttr} the attribute to add
   * @returns the called object {@linkcode Move}
   */
  addAttr(attrAdd: MoveAttr): this {
    this.attrs.push(attrAdd);
    let attrCondition = attrAdd.getCondition();
    if (attrCondition) {
      if (typeof attrCondition === "function") {
        attrCondition = new MoveCondition(attrCondition);
      }
      this.conditions.push(attrCondition);
    }

    return this;
  }

  /**
   * Sets the move target of this move
   * @param moveTarget {@linkcode MoveTarget} the move target to set
   * @returns the called object {@linkcode Move}
   */
  target(moveTarget: MoveTarget): this {
    this.moveTarget = moveTarget;
    return this;
  }

  /**
   * Getter function that returns if this Move has a MoveFlag
   * @param flag {@linkcode MoveFlags} to check
   * @returns boolean
   */
  hasFlag(flag: MoveFlags): boolean {
    // internally it is taking the bitwise AND (MoveFlags are represented as bit-shifts) and returning False if result is 0 and true otherwise
    return !!(this.flags & flag);
  }

  /**
   * Getter function that returns if the move hits multiple targets
   * @returns boolean
   */
  isMultiTarget(): boolean {
    switch (this.moveTarget) {
      case MoveTarget.ALL_OTHERS:
      case MoveTarget.ALL_NEAR_OTHERS:
      case MoveTarget.ALL_NEAR_ENEMIES:
      case MoveTarget.ALL_ENEMIES:
      case MoveTarget.USER_AND_ALLIES:
      case MoveTarget.ALL:
      case MoveTarget.USER_SIDE:
      case MoveTarget.ENEMY_SIDE:
      case MoveTarget.BOTH_SIDES:
        return true;
    }
    return false;
  }

  /**
   * Getter function that returns if the move targets the user or its ally
   * @returns boolean
   */
  isAllyTarget(): boolean {
    switch (this.moveTarget) {
      case MoveTarget.USER:
      case MoveTarget.NEAR_ALLY:
      case MoveTarget.ALLY:
      case MoveTarget.USER_OR_NEAR_ALLY:
      case MoveTarget.USER_AND_ALLIES:
      case MoveTarget.USER_SIDE:
        return true;
    }
    return false;
  }

  isChargingMove(): this is ChargingMove {
    return false;
  }

  /**
   * Checks if the move is immune to certain types.
   * Currently looks at cases of Grass types with powder moves and Dark types with moves affected by Prankster.
   * @param {Pokemon} user the source of this move
   * @param {Pokemon} target the target of this move
   * @param {PokemonType} type the type of the move's target
   * @returns boolean
   */
  isTypeImmune(user: Pokemon, target: Pokemon, type: PokemonType): boolean {
    if (this.moveTarget === MoveTarget.USER) {
      return false;
    }

    switch (type) {
      case PokemonType.GRASS:
        if (this.hasFlag(MoveFlags.POWDER_MOVE)) {
          return true;
        }
        break;
      case PokemonType.DARK:
        if (user.hasAbility(AbilityId.PRANKSTER) && this.category === MoveCategory.STATUS && (user.isPlayer() !== target.isPlayer())) {
          return true;
        }
        break;
    }
    return false;
  }

  /**
   * Checks if the move would hit its target's Substitute instead of the target itself.
   * @param user The {@linkcode Pokemon} using this move
   * @param target The {@linkcode Pokemon} targeted by this move
   * @returns `true` if the move can bypass the target's Substitute; `false` otherwise.
   */
  hitsSubstitute(user: Pokemon, target?: Pokemon): boolean {
    if ([ MoveTarget.USER, MoveTarget.USER_SIDE, MoveTarget.ENEMY_SIDE, MoveTarget.BOTH_SIDES ].includes(this.moveTarget)
        || !target?.getTag(BattlerTagType.SUBSTITUTE)) {
      return false;
    }

    const bypassed = new BooleanHolder(false);
    // TODO: Allow this to be simulated
    applyAbAttrs(InfiltratorAbAttr, user, null, false, bypassed);

    return !bypassed.value
        && !this.hasFlag(MoveFlags.SOUND_BASED)
        && !this.hasFlag(MoveFlags.IGNORE_SUBSTITUTE);
  }

  /**
   * Adds a move condition to the move
   * @param condition {@linkcode MoveCondition} or {@linkcode MoveConditionFunc}, appends to conditions array a new MoveCondition object
   * @returns the called object {@linkcode Move}
   */
  condition(condition: MoveCondition | MoveConditionFunc): this {
    if (typeof condition === "function") {
      condition = new MoveCondition(condition as MoveConditionFunc);
    }
    this.conditions.push(condition);

    return this;
  }

  /**
   * Internal dev flag for documenting edge cases. When using this, please document the known edge case.
   * @returns the called object {@linkcode Move}
   */
  edgeCase(): this {
    return this;
  }

  /**
   * Marks the move as "partial": appends texts to the move name
   * @returns the called object {@linkcode Move}
   */
  partial(): this {
    this.nameAppend += " (P)";
    return this;
  }

  /**
   * Marks the move as "unimplemented": appends texts to the move name
   * @returns the called object {@linkcode Move}
   */
  unimplemented(): this {
    this.nameAppend += " (N)";
    return this;
  }

  /**
   * Sets the flags of the move
   * @param flag {@linkcode MoveFlags}
   * @param on a boolean, if True, then "ORs" the flag onto existing ones, if False then "XORs" the flag onto existing ones
   */
  private setFlag(flag: MoveFlags, on: boolean): void {
    // bitwise OR and bitwise XOR respectively
    if (on) {
      this.flags |= flag;
    } else {
      this.flags ^= flag;
    }
  }

  /**
   * Sets the {@linkcode MoveFlags.MAKES_CONTACT} flag for the calling Move
   * @param setFlag Default `true`, set to `false` if the move doesn't make contact
   * @see {@linkcode AbilityId.STATIC}
   * @returns The {@linkcode Move} that called this function
   */
  makesContact(setFlag: boolean = true): this {
    this.setFlag(MoveFlags.MAKES_CONTACT, setFlag);
    return this;
  }

  /**
   * Sets the {@linkcode MoveFlags.IGNORE_PROTECT} flag for the calling Move
   * @see {@linkcode MoveId.CURSE}
   * @returns The {@linkcode Move} that called this function
   */
  ignoresProtect(): this {
    this.setFlag(MoveFlags.IGNORE_PROTECT, true);
    return this;
  }

  /**
   * Sets the {@linkcode MoveFlags.SOUND_BASED} flag for the calling Move
   * @see {@linkcode MoveId.UPROAR}
   * @returns The {@linkcode Move} that called this function
   */
  soundBased(): this {
    this.setFlag(MoveFlags.SOUND_BASED, true);
    return this;
  }

  /**
   * Sets the {@linkcode MoveFlags.HIDE_USER} flag for the calling Move
   * @see {@linkcode MoveId.TELEPORT}
   * @returns The {@linkcode Move} that called this function
   */
  hidesUser(): this {
    this.setFlag(MoveFlags.HIDE_USER, true);
    return this;
  }

  /**
   * Sets the {@linkcode MoveFlags.HIDE_TARGET} flag for the calling Move
   * @see {@linkcode MoveId.WHIRLWIND}
   * @returns The {@linkcode Move} that called this function
   */
  hidesTarget(): this {
    this.setFlag(MoveFlags.HIDE_TARGET, true);
    return this;
  }

  /**
   * Sets the {@linkcode MoveFlags.BITING_MOVE} flag for the calling Move
   * @see {@linkcode MoveId.BITE}
   * @returns The {@linkcode Move} that called this function
   */
  bitingMove(): this {
    this.setFlag(MoveFlags.BITING_MOVE, true);
    return this;
  }

  /**
   * Sets the {@linkcode MoveFlags.PULSE_MOVE} flag for the calling Move
   * @see {@linkcode MoveId.WATER_PULSE}
   * @returns The {@linkcode Move} that called this function
   */
  pulseMove(): this {
    this.setFlag(MoveFlags.PULSE_MOVE, true);
    return this;
  }

  /**
   * Sets the {@linkcode MoveFlags.PUNCHING_MOVE} flag for the calling Move
   * @see {@linkcode MoveId.DRAIN_PUNCH}
   * @returns The {@linkcode Move} that called this function
   */
  punchingMove(): this {
    this.setFlag(MoveFlags.PUNCHING_MOVE, true);
    return this;
  }

  /**
   * Sets the {@linkcode MoveFlags.SLICING_MOVE} flag for the calling Move
   * @see {@linkcode MoveId.X_SCISSOR}
   * @returns The {@linkcode Move} that called this function
   */
  slicingMove(): this {
    this.setFlag(MoveFlags.SLICING_MOVE, true);
    return this;
  }

  /**
   * Sets the {@linkcode MoveFlags.RECKLESS_MOVE} flag for the calling Move
   * @see {@linkcode AbilityId.RECKLESS}
   * @returns The {@linkcode Move} that called this function
   */
  recklessMove(): this {
    this.setFlag(MoveFlags.RECKLESS_MOVE, true);
    return this;
  }

  /**
   * Sets the {@linkcode MoveFlags.BALLBOMB_MOVE} flag for the calling Move
   * @see {@linkcode MoveId.ELECTRO_BALL}
   * @returns The {@linkcode Move} that called this function
   */
  ballBombMove(): this {
    this.setFlag(MoveFlags.BALLBOMB_MOVE, true);
    return this;
  }

  /**
   * Sets the {@linkcode MoveFlags.POWDER_MOVE} flag for the calling Move
   * @see {@linkcode MoveId.STUN_SPORE}
   * @returns The {@linkcode Move} that called this function
   */
  powderMove(): this {
    this.setFlag(MoveFlags.POWDER_MOVE, true);
    return this;
  }

  /**
   * Sets the {@linkcode MoveFlags.DANCE_MOVE} flag for the calling Move
   * @see {@linkcode MoveId.PETAL_DANCE}
   * @returns The {@linkcode Move} that called this function
   */
  danceMove(): this {
    this.setFlag(MoveFlags.DANCE_MOVE, true);
    return this;
  }

  /**
   * Sets the {@linkcode MoveFlags.WIND_MOVE} flag for the calling Move
   * @see {@linkcode MoveId.HURRICANE}
   * @returns The {@linkcode Move} that called this function
   */
  windMove(): this {
    this.setFlag(MoveFlags.WIND_MOVE, true);
    return this;
  }

  /**
   * Sets the {@linkcode MoveFlags.TRIAGE_MOVE} flag for the calling Move
   * @see {@linkcode MoveId.ABSORB}
   * @returns The {@linkcode Move} that called this function
   */
  triageMove(): this {
    this.setFlag(MoveFlags.TRIAGE_MOVE, true);
    return this;
  }

  /**
   * Sets the {@linkcode MoveFlags.IGNORE_ABILITIES} flag for the calling Move
   * @see {@linkcode MoveId.SUNSTEEL_STRIKE}
   * @returns The {@linkcode Move} that called this function
   */
  ignoresAbilities(): this {
    this.setFlag(MoveFlags.IGNORE_ABILITIES, true);
    return this;
  }

  /**
   * Sets the {@linkcode MoveFlags.CHECK_ALL_HITS} flag for the calling Move
   * @see {@linkcode MoveId.TRIPLE_AXEL}
   * @returns The {@linkcode Move} that called this function
   */
  checkAllHits(): this {
    this.setFlag(MoveFlags.CHECK_ALL_HITS, true);
    return this;
  }

  /**
   * Sets the {@linkcode MoveFlags.IGNORE_SUBSTITUTE} flag for the calling Move
   * @see {@linkcode MoveId.WHIRLWIND}
   * @returns The {@linkcode Move} that called this function
   */
  ignoresSubstitute(): this {
    this.setFlag(MoveFlags.IGNORE_SUBSTITUTE, true);
    return this;
  }

  /**
   * Sets the {@linkcode MoveFlags.REDIRECT_COUNTER} flag for the calling Move
   * @see {@linkcode MoveId.METAL_BURST}
   * @returns The {@linkcode Move} that called this function
   */
  redirectCounter(): this {
    this.setFlag(MoveFlags.REDIRECT_COUNTER, true);
    return this;
  }

  /**
   * Sets the {@linkcode MoveFlags.REFLECTABLE} flag for the calling Move
   * @see {@linkcode MoveId.ATTRACT}
   * @returns The {@linkcode Move} that called this function
   */
  reflectable(): this {
    this.setFlag(MoveFlags.REFLECTABLE, true);
    return this;
  }

  /**
   * Checks if the move flag applies to the pokemon(s) using/receiving the move
   *
   * This method will take the `user`'s ability into account when reporting flags, e.g.
   * calling this method for {@linkcode MoveFlags.MAKES_CONTACT | MAKES_CONTACT}
   * will return `false` if the user has a {@linkcode AbilityId.LONG_REACH} that is not being suppressed.
   *
   * **Note:** This method only checks if the move should have effectively have the flag applied to its use.
   * It does *not* check whether the flag will trigger related effects.
   * For example using this method to check {@linkcode MoveFlags.WIND_MOVE}
   * will not consider {@linkcode AbilityId.WIND_RIDER | Wind Rider }.
   *
   * To simply check whether the move has a flag, use {@linkcode hasFlag}.
   * @param flag {@linkcode MoveFlags} MoveFlag to check on user and/or target
   * @param user {@linkcode Pokemon} the Pokemon using the move
   * @param target {@linkcode Pokemon} the Pokemon receiving the move
   * @param isFollowUp (defaults to `false`) `true` if the move was used as a follow up
   * @returns boolean
   * @see {@linkcode hasFlag}
   */
  doesFlagEffectApply({ flag, user, target, isFollowUp = false }: {
    flag: MoveFlags;
    user: Pokemon;
    target?: Pokemon;
    isFollowUp?: boolean;
  }): boolean {
    // special cases below, eg: if the move flag is MAKES_CONTACT, and the user pokemon has an ability that ignores contact (like "Long Reach"), then overrides and move does not make contact
    switch (flag) {
      case MoveFlags.MAKES_CONTACT:
        if (user.hasAbilityWithAttr(IgnoreContactAbAttr) || this.hitsSubstitute(user, target)) {
          return false;
        }
        break;
      case MoveFlags.IGNORE_ABILITIES:
        if (user.hasAbilityWithAttr(MoveAbilityBypassAbAttr)) {
          const abilityEffectsIgnored = new BooleanHolder(false);
          applyAbAttrs(MoveAbilityBypassAbAttr, user, abilityEffectsIgnored, false, this);
          if (abilityEffectsIgnored.value) {
            return true;
          }
          // Sunsteel strike, Moongeist beam, and photon geyser will not ignore abilities if invoked
          // by another move, such as via metronome.
        }
        return this.hasFlag(MoveFlags.IGNORE_ABILITIES) && !isFollowUp;
      case MoveFlags.IGNORE_PROTECT:
        if (user.hasAbilityWithAttr(IgnoreProtectOnContactAbAttr)
          && this.doesFlagEffectApply({ flag: MoveFlags.MAKES_CONTACT, user })) {
          return true;
        }
        break;
      case MoveFlags.REFLECTABLE:
        // If the target is not semi-invulnerable and either has magic coat active or an unignored magic bounce ability
        if (
          target?.getTag(SemiInvulnerableTag) ||
          !(target?.getTag(BattlerTagType.MAGIC_COAT) ||
            (!this.doesFlagEffectApply({ flag: MoveFlags.IGNORE_ABILITIES, user, target }) &&
              target?.hasAbilityWithAttr(ReflectStatusMoveAbAttr)))
        ) {
          return false;
        }
        break;
    }

    return !!(this.flags & flag);
  }

  /**
   * Applies each {@linkcode MoveCondition} function of this move to the params, determines if the move can be used prior to calling each attribute's apply()
   * @param user {@linkcode Pokemon} to apply conditions to
   * @param target {@linkcode Pokemon} to apply conditions to
   * @param move {@linkcode Move} to apply conditions to
   * @returns boolean: false if any of the apply()'s return false, else true
   */
  applyConditions(user: Pokemon, target: Pokemon, move: Move): boolean {
    for (const condition of this.conditions) {
      if (!condition.apply(user, target, move)) {
        return false;
      }
    }

    return true;
  }

  /**
   * Sees if a move has a custom failure text (by looking at each {@linkcode MoveAttr} of this move)
   * @param user {@linkcode Pokemon} using the move
   * @param target {@linkcode Pokemon} target of the move
   * @param move {@linkcode Move} with this attribute
   * @returns string of the custom failure text, or `null` if it uses the default text ("But it failed!")
   */
  getFailedText(user: Pokemon, target: Pokemon, move: Move): string | undefined {
    for (const attr of this.attrs) {
      const failedText = attr.getFailedText(user, target, move);
      if (failedText) {
        return failedText;
      }
    }
  }

  /**
   * Calculates the userBenefitScore across all the attributes and conditions
   * @param user {@linkcode Pokemon} using the move
   * @param target {@linkcode Pokemon} receiving the move
   * @param move {@linkcode Move} using the move
   * @returns integer representing the total benefitScore
   */
  getUserBenefitScore(user: Pokemon, target: Pokemon, move: Move): number {
    let score = 0;

    for (const attr of this.attrs) {
      score += attr.getUserBenefitScore(user, target, move);
    }

    for (const condition of this.conditions) {
      score += condition.getUserBenefitScore(user, target, move);
    }

    return score;
  }

  /**
   * Calculates the targetBenefitScore across all the attributes
   * @param user {@linkcode Pokemon} using the move
   * @param target {@linkcode Pokemon} receiving the move
   * @param move {@linkcode Move} using the move
   * @returns integer representing the total benefitScore
   */
  getTargetBenefitScore(user: Pokemon, target: Pokemon, move: Move): number {
    let score = 0;

    if (target.getAlly()?.getTag(BattlerTagType.COMMANDED)?.getSourcePokemon() === target) {
      return 20 * (target.isPlayer() === user.isPlayer() ? -1 : 1); // always -20 with how the AI handles this score
    }

    for (const attr of this.attrs) {
      // conditionals to check if the move is self targeting (if so then you are applying the move to yourself, not the target)
      score += attr.getTargetBenefitScore(user, !attr.selfTarget ? target : user, move) * (target !== user && attr.selfTarget ? -1 : 1);
    }

    return score;
  }

  /**
   * Calculates the accuracy of a move in battle based on various conditions and attributes.
   *
   * @param user {@linkcode Pokemon} The Pokémon using the move.
   * @param target {@linkcode Pokemon} The Pokémon being targeted by the move.
   * @returns The calculated accuracy of the move.
   */
  calculateBattleAccuracy(user: Pokemon, target: Pokemon, simulated: boolean = false) {
    const moveAccuracy = new NumberHolder(this.accuracy);

    applyMoveAttrs(VariableAccuracyAttr, user, target, this, moveAccuracy);
    applyPreDefendAbAttrs(WonderSkinAbAttr, target, user, this, { value: false }, simulated, moveAccuracy);

    if (moveAccuracy.value === -1) {
      return moveAccuracy.value;
    }

    const isOhko = this.hasAttr(OneHitKOAccuracyAttr);

    if (!isOhko) {
      globalScene.applyModifiers(PokemonMoveAccuracyBoosterModifier, user.isPlayer(), user, moveAccuracy);
    }

    if (globalScene.arena.weather?.weatherType === WeatherType.FOG) {
      /**
       *  The 0.9 multiplier is PokeRogue-only implementation, Bulbapedia uses 3/5
       *  See Fog {@link https://bulbapedia.bulbagarden.net/wiki/Fog}
       */
      moveAccuracy.value = Math.floor(moveAccuracy.value * 0.9);
    }

    if (!isOhko && globalScene.arena.getTag(ArenaTagType.GRAVITY)) {
      moveAccuracy.value = Math.floor(moveAccuracy.value * 1.67);
    }

    return moveAccuracy.value;
  }

  /**
   * Calculates the power of a move in battle based on various conditions and attributes.
   *
   * @param source {@linkcode Pokemon} The Pokémon using the move.
   * @param target {@linkcode Pokemon} The Pokémon being targeted by the move.
   * @returns The calculated power of the move.
   */
  calculateBattlePower(source: Pokemon, target: Pokemon, simulated: boolean = false): number {
    if (this.category === MoveCategory.STATUS) {
      return -1;
    }

    const power = new NumberHolder(this.power);
    const typeChangeMovePowerMultiplier = new NumberHolder(1);
    const typeChangeHolder = new NumberHolder(this.type);

    applyPreAttackAbAttrs(MoveTypeChangeAbAttr, source, target, this, true, typeChangeHolder, typeChangeMovePowerMultiplier);

    const sourceTeraType = source.getTeraType();
    if (source.isTerastallized && sourceTeraType === this.type && power.value < 60 && this.priority <= 0 && !this.hasAttr(MultiHitAttr) && !globalScene.findModifier(m => m instanceof PokemonMultiHitModifier && m.pokemonId === source.id)) {
      power.value = 60;
    }

    applyPreAttackAbAttrs(VariableMovePowerAbAttr, source, target, this, simulated, power);
    const ally = source.getAlly();
    if (!isNullOrUndefined(ally)) {
      applyPreAttackAbAttrs(AllyMoveCategoryPowerBoostAbAttr, ally, target, this, simulated, power);
    }

    const fieldAuras = new Set(
      globalScene.getField(true)
        .map((p) => p.getAbilityAttrs(FieldMoveTypePowerBoostAbAttr).filter(attr => {
          const condition = attr.getCondition();
          return (!condition || condition(p));
        }) as FieldMoveTypePowerBoostAbAttr[])
        .flat(),
    );
    for (const aura of fieldAuras) {
      aura.applyPreAttack(source, null, simulated, target, this, [ power ]);
    }

    const alliedField: Pokemon[] = source.isPlayer() ? globalScene.getPlayerField() : globalScene.getEnemyField();
    alliedField.forEach(p => applyPreAttackAbAttrs(UserFieldMoveTypePowerBoostAbAttr, p, target, this, simulated, power));

    power.value *= typeChangeMovePowerMultiplier.value;

    const typeBoost = source.findTag(t => t instanceof TypeBoostTag && t.boostedType === typeChangeHolder.value) as TypeBoostTag;
    if (typeBoost) {
      power.value *= typeBoost.boostValue;
    }

    applyMoveAttrs(VariablePowerAttr, source, target, this, power);

    if (!this.hasAttr(TypelessAttr)) {
      globalScene.arena.applyTags(WeakenMoveTypeTag, simulated, typeChangeHolder.value, power);
      globalScene.applyModifiers(AttackTypeBoosterModifier, source.isPlayer(), source, typeChangeHolder.value, power);
    }

    if (source.getTag(HelpingHandTag)) {
      power.value *= 1.5;
    }

    return power.value;
  }

  getPriority(user: Pokemon, simulated: boolean = true) {
    const priority = new NumberHolder(this.priority);

    applyMoveAttrs(IncrementMovePriorityAttr, user, null, this, priority);
    applyAbAttrs(ChangeMovePriorityAbAttr, user, null, simulated, this, priority);

    return priority.value;
  }

  /**
   * Calculate the [Expected Power](https://en.wikipedia.org/wiki/Expected_value) per turn
   * of this move, taking into account multi hit moves, accuracy, and the number of turns it
   * takes to execute.
   *
   * Does not (yet) consider the current field effects or the user's abilities.
   */
  calculateEffectivePower(): number {
    let effectivePower: number;
    // Triple axel and triple kick are easier to special case.
    if (this.id === MoveId.TRIPLE_AXEL) {
      effectivePower = 94.14;
    } else if (this.id === MoveId.TRIPLE_KICK) {
      effectivePower = 47.07;
    } else {
      const multiHitAttr = this.getAttrs(MultiHitAttr)[0];
      if (multiHitAttr) {
        effectivePower = multiHitAttr.calculateExpectedHitCount(this) * this.power;
      } else {
        effectivePower = this.power * (this.accuracy === -1 ? 1 : this.accuracy / 100);
      }
    }
    /** The number of turns the user must commit to for this move's damage */
    let numTurns = 1;

    // These are intentionally not else-if statements even though there are no
    // pokemon moves that have more than one of these attributes. This allows
    // the function to future proof new moves / custom move behaviors.
    if (this.hasAttr(DelayedAttackAttr)) {
      numTurns += 2;
    }
    if (this.hasAttr(RechargeAttr)) {
      numTurns += 1;
    }
    if (this.isChargingMove()) {
      numTurns += 1;
    }
    return effectivePower / numTurns;
  }

  /**
   * Returns `true` if this move can be given additional strikes
   * by enhancing effects.
   * Currently used for {@link https://bulbapedia.bulbagarden.net/wiki/Parental_Bond_(Ability) | Parental Bond}
   * and {@linkcode PokemonMultiHitModifier | Multi-Lens}.
   * @param user The {@linkcode Pokemon} using the move
   * @param restrictSpread `true` if the enhancing effect
   * should not affect multi-target moves (default `false`)
   */
  canBeMultiStrikeEnhanced(user: Pokemon, restrictSpread: boolean = false): boolean {
    // Multi-strike enhancers...

    // ...cannot enhance moves that hit multiple targets
    const { targets, multiple } = getMoveTargets(user, this.id);
    const isMultiTarget = multiple && targets.length > 1;

    // ...cannot enhance multi-hit or sacrificial moves
    const exceptAttrs: Constructor<MoveAttr>[] = [
      MultiHitAttr,
      SacrificialAttr,
      SacrificialAttrOnHit
    ];

    // ...and cannot enhance these specific moves
    const exceptMoves: MoveId[] = [
      MoveId.FLING,
      MoveId.UPROAR,
      MoveId.ROLLOUT,
      MoveId.ICE_BALL,
      MoveId.ENDEAVOR
    ];

    // ...and cannot enhance Pollen Puff when targeting an ally.
    const ally = user.getAlly();
    const exceptPollenPuffAlly: boolean = this.id === MoveId.POLLEN_PUFF && !isNullOrUndefined(ally) && targets.includes(ally.getBattlerIndex())

    return (!restrictSpread || !isMultiTarget)
      && !this.isChargingMove()
      && !exceptAttrs.some(attr => this.hasAttr(attr))
      && !exceptMoves.some(id => this.id === id)
      && !exceptPollenPuffAlly
      && this.category !== MoveCategory.STATUS;
  }
}

export class AttackMove extends Move {
  constructor(id: MoveId, type: PokemonType, category: MoveCategory, power: number, accuracy: number, pp: number, chance: number, priority: number, generation: number) {
    super(id, type, category, MoveTarget.NEAR_OTHER, power, accuracy, pp, chance, priority, generation);

    /**
     * {@link https://bulbapedia.bulbagarden.net/wiki/Freeze_(status_condition)}
     * > All damaging Fire-type moves can now thaw a frozen target, regardless of whether or not they have a chance to burn;
     */
    if (this.type === PokemonType.FIRE) {
      this.addAttr(new HealStatusEffectAttr(false, StatusEffect.FREEZE));
    }
  }

  /**
   * Compute the benefit score of this move based on the offensive stat used and the move's power.
   * @param user The Pokemon using the move
   * @param target The Pokemon targeted by the move
   * @param move The move being used
   * @returns The benefit score of using this move
   */
  getTargetBenefitScore(user: Pokemon, target: Pokemon, move: Move): number {
    // TODO: Properly handle foul play, body press, and opponent stat stages.
    const ret = super.getTargetBenefitScore(user, target, move);
    let attackScore = 0;

    const effectiveness = target.getAttackTypeEffectiveness(this.type, user, undefined, undefined, this);
    attackScore = Math.pow(effectiveness - 1, 2) * (effectiveness < 1 ? -2 : 2);
    const [ thisStat, offStat ]: EffectiveStat[] = this.category === MoveCategory.PHYSICAL ? [ Stat.ATK, Stat.SPATK ] : [ Stat.SPATK, Stat.ATK ];
    const statHolder = new NumberHolder(user.getEffectiveStat(thisStat, target));
    const offStatValue = user.getEffectiveStat(offStat, target);
    applyMoveAttrs(VariableAtkAttr, user, target, move, statHolder);
    const statRatio = offStatValue / statHolder.value;
    if (statRatio <= 0.75) {
      attackScore *= 2;
    } else if (statRatio <= 0.875) {
      attackScore *= 1.5;
    }

    const power = new NumberHolder(this.calculateEffectivePower());
    applyMoveAttrs(VariablePowerAttr, user, target, move, power);

    attackScore += Math.floor(power.value / 5);

    return ret - attackScore;
  }
}

export class StatusMove extends Move {
  constructor(id: MoveId, type: PokemonType, accuracy: number, pp: number, chance: number, priority: number, generation: number) {
    super(id, type, MoveCategory.STATUS, MoveTarget.NEAR_OTHER, -1, accuracy, pp, chance, priority, generation);
  }
}

export class SelfStatusMove extends Move {
  constructor(id: MoveId, type: PokemonType, accuracy: number, pp: number, chance: number, priority: number, generation: number) {
    super(id, type, MoveCategory.STATUS, MoveTarget.USER, -1, accuracy, pp, chance, priority, generation);
  }
}

type SubMove = new (...args: any[]) => Move;

function ChargeMove<TBase extends SubMove>(Base: TBase) {
  return class extends Base {
    /** The animation to play during the move's charging phase */
    public readonly chargeAnim: ChargeAnim = ChargeAnim[`${MoveId[this.id]}_CHARGING`];
    /** The message to show during the move's charging phase */
    private _chargeText: string;

    /** Move attributes that apply during the move's charging phase */
    public chargeAttrs: MoveAttr[] = [];

    override isChargingMove(): this is ChargingMove {
      return true;
    }

    /**
     * Sets the text to be displayed during this move's charging phase.
     * References to the user Pokemon should be written as "{USER}", and
     * references to the target Pokemon should be written as "{TARGET}".
     * @param chargeText the text to set
     * @returns this {@linkcode Move} (for chaining API purposes)
     */
    chargeText(chargeText: string): this {
      this._chargeText = chargeText;
      return this;
    }

    /**
     * Queues the charge text to display to the player
     * @param user the {@linkcode Pokemon} using this move
     * @param target the {@linkcode Pokemon} targeted by this move (optional)
     */
    showChargeText(user: Pokemon, target?: Pokemon): void {
      globalScene.phaseManager.queueMessage(this._chargeText
        .replace("{USER}", getPokemonNameWithAffix(user))
        .replace("{TARGET}", getPokemonNameWithAffix(target))
      );
    }

    /**
     * Gets all charge attributes of the given attribute type.
     * @param attrType any attribute that extends {@linkcode MoveAttr}
     * @returns Array of attributes that match `attrType`, or an empty array if
     * no matches are found.
     */
    getChargeAttrs<T extends MoveAttr>(attrType: Constructor<T>): T[] {
      return this.chargeAttrs.filter((attr): attr is T => attr instanceof attrType);
    }

    /**
     * Checks if this move has an attribute of the given type.
     * @param attrType any attribute that extends {@linkcode MoveAttr}
     * @returns `true` if a matching attribute is found; `false` otherwise
     */
    hasChargeAttr<T extends MoveAttr>(attrType: Constructor<T>): boolean {
      return this.chargeAttrs.some((attr) => attr instanceof attrType);
    }

    /**
     * Adds an attribute to this move to be applied during the move's charging phase
     * @param ChargeAttrType the type of {@linkcode MoveAttr} being added
     * @param args the parameters to construct the given {@linkcode MoveAttr} with
     * @returns this {@linkcode Move} (for chaining API purposes)
     */
    chargeAttr<T extends Constructor<MoveAttr>>(ChargeAttrType: T, ...args: ConstructorParameters<T>): this {
      const chargeAttr = new ChargeAttrType(...args);
      this.chargeAttrs.push(chargeAttr);

      return this;
    }
  };
}

export class ChargingAttackMove extends ChargeMove(AttackMove) {}
export class ChargingSelfStatusMove extends ChargeMove(SelfStatusMove) {}

export type ChargingMove = ChargingAttackMove | ChargingSelfStatusMove;

/**
 * Base class defining all {@linkcode Move} Attributes
 * @abstract
 * @see {@linkcode apply}
 */
export abstract class MoveAttr {
  /** Should this {@linkcode Move} target the user? */
  public selfTarget: boolean;

  constructor(selfTarget: boolean = false) {
    this.selfTarget = selfTarget;
  }

  /**
   * Applies move attributes
   * @see {@linkcode applyMoveAttrsInternal}
   * @virtual
   * @param user {@linkcode Pokemon} using the move
   * @param target {@linkcode Pokemon} target of the move
   * @param move {@linkcode Move} with this attribute
   * @param args Set of unique arguments needed by this attribute
   * @returns true if application of the ability succeeds
   */
  apply(user: Pokemon | null, target: Pokemon | null, move: Move, args: any[]): boolean {
    return true;
  }

  /**
   * @virtual
   * @returns the {@linkcode MoveCondition} or {@linkcode MoveConditionFunc} for this {@linkcode Move}
   */
  getCondition(): MoveCondition | MoveConditionFunc | null {
    return null;
  }

  /**
   * @virtual
   * @param user {@linkcode Pokemon} using the move
   * @param target {@linkcode Pokemon} target of the move
   * @param move {@linkcode Move} with this attribute
   * @returns the string representing failure of this {@linkcode Move}
   */
  getFailedText(user: Pokemon, target: Pokemon, move: Move): string | undefined {
    return;
  }

  /**
   * Used by the Enemy AI to rank an attack based on a given user
   * @see {@linkcode EnemyPokemon.getNextMove}
   * @virtual
   */
  getUserBenefitScore(user: Pokemon, target: Pokemon, move: Move): number {
    return 0;
  }

  /**
   * Used by the Enemy AI to rank an attack based on a given target
   * @see {@linkcode EnemyPokemon.getNextMove}
   * @virtual
   */
  getTargetBenefitScore(user: Pokemon, target: Pokemon, move: Move): number {
    return 0;
  }
}

interface MoveEffectAttrOptions {
  /**
   * Defines when this effect should trigger in the move's effect order
   * @see {@linkcode MoveEffectPhase}
   */
  trigger?: MoveEffectTrigger;
  /** Should this effect only apply on the first hit? */
  firstHitOnly?: boolean;
  /** Should this effect only apply on the last hit? */
  lastHitOnly?: boolean;
  /** Should this effect only apply on the first target hit? */
  firstTargetOnly?: boolean;
  /** Overrides the secondary effect chance for this attr if set. */
  effectChanceOverride?: number;
}

/** Base class defining all Move Effect Attributes
 * @extends MoveAttr
 * @see {@linkcode apply}
 */
export class MoveEffectAttr extends MoveAttr {
  /**
   * A container for this attribute's optional parameters
   * @see {@linkcode MoveEffectAttrOptions} for supported params.
   */
  protected options?: MoveEffectAttrOptions;

  constructor(selfTarget?: boolean, options?: MoveEffectAttrOptions) {
    super(selfTarget);
    this.options = options;
  }

  /**
   * Defines when this effect should trigger in the move's effect order.
   * @default MoveEffectTrigger.POST_APPLY
   * @see {@linkcode MoveEffectTrigger}
   */
  public get trigger () {
    return this.options?.trigger ?? MoveEffectTrigger.POST_APPLY;
  }

  /**
   * `true` if this effect should only trigger on the first hit of
   * multi-hit moves.
   * @default false
   */
  public get firstHitOnly () {
    return this.options?.firstHitOnly ?? false;
  }

  /**
   * `true` if this effect should only trigger on the last hit of
   * multi-hit moves.
   * @default false
   */
  public get lastHitOnly () {
    return this.options?.lastHitOnly ?? false;
  }

  /**
   * `true` if this effect should apply only upon hitting a target
   * for the first time when targeting multiple {@linkcode Pokemon}.
   * @default false
   */
  public get firstTargetOnly () {
    return this.options?.firstTargetOnly ?? false;
  }

  /**
   * If defined, overrides the move's base chance for this
   * secondary effect to trigger.
   */
  public get effectChanceOverride () {
    return this.options?.effectChanceOverride;
  }

  /**
   * Determines whether the {@linkcode Move}'s effects are valid to {@linkcode apply}
   * @virtual
   * @param user {@linkcode Pokemon} using the move
   * @param target {@linkcode Pokemon} target of the move
   * @param move {@linkcode Move} with this attribute
   * @param args Set of unique arguments needed by this attribute
   * @returns true if basic application of the ability attribute should be possible
   */
  canApply(user: Pokemon, target: Pokemon, move: Move, args?: any[]) {
    return !! (this.selfTarget ? user.hp && !user.getTag(BattlerTagType.FRENZY) : target.hp)
           && (this.selfTarget || !target.getTag(BattlerTagType.PROTECTED) ||
                move.doesFlagEffectApply({ flag: MoveFlags.IGNORE_PROTECT, user, target }));
  }

  /** Applies move effects so long as they are able based on {@linkcode canApply} */
  apply(user: Pokemon, target: Pokemon, move: Move, args?: any[]): boolean {
    return this.canApply(user, target, move, args);
  }

  /**
   * Gets the used move's additional effect chance.
   * Chance is modified by {@linkcode MoveEffectChanceMultiplierAbAttr} and {@linkcode IgnoreMoveEffectsAbAttr}.
   * @param user {@linkcode Pokemon} using this move
   * @param target {@linkcode Pokemon | Target} of this move
   * @param move {@linkcode Move} being used
   * @param selfEffect `true` if move targets user.
   * @returns Move effect chance value.
   */
  getMoveChance(user: Pokemon, target: Pokemon, move: Move, selfEffect?: Boolean, showAbility?: Boolean): number {
    const moveChance = new NumberHolder(this.effectChanceOverride ?? move.chance);

    applyAbAttrs(MoveEffectChanceMultiplierAbAttr, user, null, !showAbility, moveChance, move);

    if ((!move.hasAttr(FlinchAttr) || moveChance.value <= move.chance) && !move.hasAttr(SecretPowerAttr)) {
      const userSide = user.isPlayer() ? ArenaTagSide.PLAYER : ArenaTagSide.ENEMY;
      globalScene.arena.applyTagsForSide(ArenaTagType.WATER_FIRE_PLEDGE, userSide, false, moveChance);
    }

    if (!selfEffect) {
      applyPreDefendAbAttrs(IgnoreMoveEffectsAbAttr, target, user, null, null, !showAbility, moveChance);
    }
    return moveChance.value;
  }
}

/**
 * Base class defining all Move Header attributes.
 * Move Header effects apply at the beginning of a turn before any moves are resolved.
 * They can be used to apply effects to the field (e.g. queueing a message) or to the user
 * (e.g. adding a battler tag).
 */
export class MoveHeaderAttr extends MoveAttr {
  constructor() {
    super(true);
  }
}

/**
 * Header attribute to queue a message at the beginning of a turn.
 * @see {@link MoveHeaderAttr}
 */
export class MessageHeaderAttr extends MoveHeaderAttr {
  private message: string | ((user: Pokemon, move: Move) => string);

  constructor(message: string | ((user: Pokemon, move: Move) => string)) {
    super();
    this.message = message;
  }

  apply(user: Pokemon, target: Pokemon, move: Move, args: any[]): boolean {
    const message = typeof this.message === "string"
      ? this.message
      : this.message(user, move);

    if (message) {
      globalScene.phaseManager.queueMessage(message);
      return true;
    }
    return false;
  }
}

/**
 * Header attribute to add a battler tag to the user at the beginning of a turn.
 * @see {@linkcode MoveHeaderAttr}
 */
export class AddBattlerTagHeaderAttr extends MoveHeaderAttr {
  private tagType: BattlerTagType;

  constructor(tagType: BattlerTagType) {
    super();
    this.tagType = tagType;
  }

  apply(user: Pokemon, target: Pokemon, move: Move, args: any[]): boolean {
    user.addTag(this.tagType);
    return true;
  }
}

/**
 * Header attribute to implement the "charge phase" of Beak Blast at the
 * beginning of a turn.
 * @see {@link https://bulbapedia.bulbagarden.net/wiki/Beak_Blast_(move) | Beak Blast}
 * @see {@linkcode BeakBlastChargingTag}
 */
export class BeakBlastHeaderAttr extends AddBattlerTagHeaderAttr {
  /** Required to initialize Beak Blast's charge animation correctly */
  public chargeAnim = ChargeAnim.BEAK_BLAST_CHARGING;

  constructor() {
    super(BattlerTagType.BEAK_BLAST_CHARGING);
  }
}

export class PreMoveMessageAttr extends MoveAttr {
  private message: string | ((user: Pokemon, target: Pokemon, move: Move) => string);

  constructor(message: string | ((user: Pokemon, target: Pokemon, move: Move) => string)) {
    super();
    this.message = message;
  }

  apply(user: Pokemon, target: Pokemon, move: Move, args: any[]): boolean {
    const message = typeof this.message === "string"
      ? this.message as string
      : this.message(user, target, move);
    if (message) {
      globalScene.phaseManager.queueMessage(message, 500);
      return true;
    }
    return false;
  }
}

/**
 * Attribute for moves that can be conditionally interrupted to be considered to
 * have failed before their "useMove" message is displayed. Currently used by
 * Focus Punch.
 * @extends MoveAttr
 */
export class PreUseInterruptAttr extends MoveAttr {
  protected message?: string | ((user: Pokemon, target: Pokemon, move: Move) => string);
  protected overridesFailedMessage: boolean;
  protected conditionFunc: MoveConditionFunc;

  /**
   * Create a new MoveInterruptedMessageAttr.
   * @param message The message to display when the move is interrupted, or a function that formats the message based on the user, target, and move.
   */
  constructor(message?: string | ((user: Pokemon, target: Pokemon, move: Move) => string), conditionFunc?: MoveConditionFunc) {
    super();
    this.message = message;
    this.conditionFunc = conditionFunc ?? (() => true);
  }

  /**
   * Message to display when a move is interrupted.
   * @param user {@linkcode Pokemon} using the move
   * @param target {@linkcode Pokemon} target of the move
   * @param move {@linkcode Move} with this attribute
   */
  override apply(user: Pokemon, target: Pokemon, move: Move): boolean {
    return this.conditionFunc(user, target, move);
  }

  /**
   * Message to display when a move is interrupted.
   * @param user {@linkcode Pokemon} using the move
   * @param target {@linkcode Pokemon} target of the move
   * @param move {@linkcode Move} with this attribute
   */
  override getFailedText(user: Pokemon, target: Pokemon, move: Move): string | undefined {
    if (this.message && this.conditionFunc(user, target, move)) {
      const message =
        typeof this.message === "string"
          ? (this.message as string)
          : this.message(user, target, move);
      return message;
    }
  }
}

/**
 * Attribute for Status moves that take attack type effectiveness
 * into consideration (i.e. {@linkcode https://bulbapedia.bulbagarden.net/wiki/Thunder_Wave_(move) | Thunder Wave})
 * @extends MoveAttr
 */
export class RespectAttackTypeImmunityAttr extends MoveAttr { }

export class IgnoreOpponentStatStagesAttr extends MoveAttr {
  apply(user: Pokemon, target: Pokemon, move: Move, args: any[]): boolean {
    (args[0] as BooleanHolder).value = true;

    return true;
  }
}

export class HighCritAttr extends MoveAttr {
  apply(user: Pokemon, target: Pokemon, move: Move, args: any[]): boolean {
    (args[0] as NumberHolder).value++;

    return true;
  }

  getUserBenefitScore(user: Pokemon, target: Pokemon, move: Move): number {
    return 3;
  }
}

export class CritOnlyAttr extends MoveAttr {
  apply(user: Pokemon, target: Pokemon, move: Move, args: any[]): boolean {
    (args[0] as BooleanHolder).value = true;

    return true;
  }

  getUserBenefitScore(user: Pokemon, target: Pokemon, move: Move): number {
    return 5;
  }
}

export class FixedDamageAttr extends MoveAttr {
  private damage: number;

  constructor(damage: number) {
    super();

    this.damage = damage;
  }

  apply(user: Pokemon, target: Pokemon, move: Move, args: any[]): boolean {
    (args[0] as NumberHolder).value = this.getDamage(user, target, move);

    return true;
  }

  getDamage(user: Pokemon, target: Pokemon, move: Move): number {
    return this.damage;
  }
}

export class UserHpDamageAttr extends FixedDamageAttr {
  constructor() {
    super(0);
  }

  apply(user: Pokemon, target: Pokemon, move: Move, args: any[]): boolean {
    (args[0] as NumberHolder).value = user.hp;

    return true;
  }
}

export class TargetHalfHpDamageAttr extends FixedDamageAttr {
  /**
   * The initial amount of hp the target had before the first hit.
   * Used for calculating multi lens damage.
   */
  private initialHp: number;
  constructor() {
    super(0);
  }

  apply(user: Pokemon, target: Pokemon, move: Move, args: any[]): boolean {
    // first, determine if the hit is coming from multi lens or not
    const lensCount = user.getHeldItems().find(i => i instanceof PokemonMultiHitModifier)?.getStackCount() ?? 0;
    if (lensCount <= 0) {
      // no multi lenses; we can just halve the target's hp and call it a day
      (args[0] as NumberHolder).value = toDmgValue(target.hp / 2);
      return true;
    }

    // figure out what hit # we're on
    switch (user.turnData.hitCount - user.turnData.hitsLeft) {
      case 0:
        // first hit of move; update initialHp tracker
        this.initialHp = target.hp;
      default:
        // multi lens added hit; use initialHp tracker to ensure correct damage
        (args[0] as NumberHolder).value = toDmgValue(this.initialHp / 2);
        return true;
      case lensCount + 1:
        // parental bond added hit; calc damage as normal
        (args[0] as NumberHolder).value = toDmgValue(target.hp / 2);
        return true;
    }
  }

  getTargetBenefitScore(user: Pokemon, target: Pokemon, move: Move): number {
    return target.getHpRatio() > 0.5 ? Math.floor(((target.getHpRatio() - 0.5) * -24) + 4) : -20;
  }
}

export class MatchHpAttr extends FixedDamageAttr {
  constructor() {
    super(0);
  }

  apply(user: Pokemon, target: Pokemon, move: Move, args: any[]): boolean {
    (args[0] as NumberHolder).value = target.hp - user.hp;

    return true;
  }

  getCondition(): MoveConditionFunc {
    return (user, target, move) => user.hp <= target.hp;
  }

  // TODO
  /*getUserBenefitScore(user: Pokemon, target: Pokemon, move: Move): number {
    return 0;
  }*/
}

type MoveFilter = (move: Move) => boolean;

export class CounterDamageAttr extends FixedDamageAttr {
  private moveFilter: MoveFilter;
  private multiplier: number;

  constructor(moveFilter: MoveFilter, multiplier: number) {
    super(0);

    this.moveFilter = moveFilter;
    this.multiplier = multiplier;
  }

  apply(user: Pokemon, target: Pokemon, move: Move, args: any[]): boolean {
    const damage = user.turnData.attacksReceived.filter(ar => this.moveFilter(allMoves[ar.move])).reduce((total: number, ar: AttackMoveResult) => total + ar.damage, 0);
    (args[0] as NumberHolder).value = toDmgValue(damage * this.multiplier);

    return true;
  }

  getCondition(): MoveConditionFunc {
    return (user, target, move) => !!user.turnData.attacksReceived.filter(ar => this.moveFilter(allMoves[ar.move])).length;
  }
}

export class LevelDamageAttr extends FixedDamageAttr {
  constructor() {
    super(0);
  }

  getDamage(user: Pokemon, target: Pokemon, move: Move): number {
    return user.level;
  }
}

export class RandomLevelDamageAttr extends FixedDamageAttr {
  constructor() {
    super(0);
  }

  getDamage(user: Pokemon, target: Pokemon, move: Move): number {
    return toDmgValue(user.level * (user.randBattleSeedIntRange(50, 150) * 0.01));
  }
}

export class ModifiedDamageAttr extends MoveAttr {
  apply(user: Pokemon, target: Pokemon, move: Move, args: any[]): boolean {
    const initialDamage = args[0] as NumberHolder;
    initialDamage.value = this.getModifiedDamage(user, target, move, initialDamage.value);

    return true;
  }

  getModifiedDamage(user: Pokemon, target: Pokemon, move: Move, damage: number): number {
    return damage;
  }
}

export class SurviveDamageAttr extends ModifiedDamageAttr {
  getModifiedDamage(user: Pokemon, target: Pokemon, move: Move, damage: number): number {
    return Math.min(damage, target.hp - 1);
  }

  getUserBenefitScore(user: Pokemon, target: Pokemon, move: Move): number {
    return target.hp > 1 ? 0 : -20;
  }
}

export class SplashAttr extends MoveEffectAttr {
  apply(user: Pokemon, target: Pokemon, move: Move, args: any[]): boolean {
    globalScene.phaseManager.queueMessage(i18next.t("moveTriggers:splash"));
    return true;
  }
}

export class CelebrateAttr extends MoveEffectAttr {
  apply(user: Pokemon, target: Pokemon, move: Move, args: any[]): boolean {
    globalScene.phaseManager.queueMessage(i18next.t("moveTriggers:celebrate", { playerName: loggedInUser?.username }));
    return true;
  }
}

export class RecoilAttr extends MoveEffectAttr {
  private useHp: boolean;
  private damageRatio: number;
  private unblockable: boolean;

  constructor(useHp: boolean = false, damageRatio: number = 0.25, unblockable: boolean = false) {
    super(true, { lastHitOnly: true });

    this.useHp = useHp;
    this.damageRatio = damageRatio;
    this.unblockable = unblockable;
  }

  apply(user: Pokemon, target: Pokemon, move: Move, args: any[]): boolean {
    if (!super.apply(user, target, move, args)) {
      return false;
    }

    const cancelled = new BooleanHolder(false);
    if (!this.unblockable) {
      applyAbAttrs(BlockRecoilDamageAttr, user, cancelled);
      applyAbAttrs(BlockNonDirectDamageAbAttr, user, cancelled);
    }

    if (cancelled.value) {
      return false;
    }

    // Chloroblast and Struggle should not deal recoil damage if the move was not successful
    if (this.useHp && [ MoveResult.FAIL, MoveResult.MISS ].includes(user.getLastXMoves(1)[0]?.result ?? MoveResult.FAIL)) {
      return false;
    }

    const damageValue = (!this.useHp ? user.turnData.totalDamageDealt : user.getMaxHp()) * this.damageRatio;
    const minValue = user.turnData.totalDamageDealt ? 1 : 0;
    const recoilDamage = toDmgValue(damageValue, minValue);
    if (!recoilDamage) {
      return false;
    }

    if (cancelled.value) {
      return false;
    }

    user.damageAndUpdate(recoilDamage, { result: HitResult.INDIRECT, ignoreSegments: true });
    globalScene.phaseManager.queueMessage(i18next.t("moveTriggers:hitWithRecoil", { pokemonName: getPokemonNameWithAffix(user) }));
    user.turnData.damageTaken += recoilDamage;

    return true;
  }

  getUserBenefitScore(user: Pokemon, target: Pokemon, move: Move): number {
    return Math.floor((move.power / 5) / -4);
  }
}


/**
 * Attribute used for moves which self KO the user regardless if the move hits a target
 * @extends MoveEffectAttr
 * @see {@linkcode apply}
 **/
export class SacrificialAttr extends MoveEffectAttr {
  constructor() {
    super(true, { trigger: MoveEffectTrigger.POST_TARGET });
  }

  /**
   * Deals damage to the user equal to their current hp
   * @param user {@linkcode Pokemon} that used the move
   * @param target {@linkcode Pokemon} target of the move
   * @param move {@linkcode Move} with this attribute
   * @param args N/A
   * @returns true if the function succeeds
   **/
  apply(user: Pokemon, target: Pokemon, move: Move, args: any[]): boolean {
    user.damageAndUpdate(user.hp, { result: HitResult.INDIRECT, ignoreSegments: true });
	  user.turnData.damageTaken += user.hp;

    return true;
  }

  getUserBenefitScore(user: Pokemon, target: Pokemon, move: Move): number {
    if (user.isBoss()) {
      return -20;
    }
    return Math.ceil(((1 - user.getHpRatio()) * 10 - 10) * (target.getAttackTypeEffectiveness(move.type, user) - 0.5));
  }
}

/**
 * Attribute used for moves which self KO the user but only if the move hits a target
 * @extends MoveEffectAttr
 * @see {@linkcode apply}
 **/
export class SacrificialAttrOnHit extends MoveEffectAttr {
  constructor() {
    super(true);
  }

  /**
   * Deals damage to the user equal to their current hp if the move lands
   * @param user {@linkcode Pokemon} that used the move
   * @param target {@linkcode Pokemon} target of the move
   * @param move {@linkcode Move} with this attribute
   * @param args N/A
   * @returns true if the function succeeds
   **/
  apply(user: Pokemon, target: Pokemon, move: Move, args: any[]): boolean {
    // If the move fails to hit a target, then the user does not faint and the function returns false
    if (!super.apply(user, target, move, args)) {
      return false;
    }

    user.damageAndUpdate(user.hp, { result: HitResult.INDIRECT, ignoreSegments: true });
    user.turnData.damageTaken += user.hp;

    return true;
  }

  getUserBenefitScore(user: Pokemon, target: Pokemon, move: Move): number {
    if (user.isBoss()) {
      return -20;
    }
    return Math.ceil(((1 - user.getHpRatio()) * 10 - 10) * (target.getAttackTypeEffectiveness(move.type, user) - 0.5));
  }
}

/**
 * Attribute used for moves which cut the user's Max HP in half.
 * Triggers using {@linkcode MoveEffectTrigger.POST_TARGET}.
 * @extends MoveEffectAttr
 * @see {@linkcode apply}
 */
export class HalfSacrificialAttr extends MoveEffectAttr {
  constructor() {
    super(true, { trigger: MoveEffectTrigger.POST_TARGET });
  }

  /**
   * Cut's the user's Max HP in half and displays the appropriate recoil message
   * @param user {@linkcode Pokemon} that used the move
   * @param target N/A
   * @param move {@linkcode Move} with this attribute
   * @param args N/A
   * @returns true if the function succeeds
   */
  apply(user: Pokemon, target: Pokemon, move: Move, args: any[]): boolean {
    if (!super.apply(user, target, move, args)) {
      return false;
    }

    const cancelled = new BooleanHolder(false);
    // Check to see if the Pokemon has an ability that blocks non-direct damage
    applyAbAttrs(BlockNonDirectDamageAbAttr, user, cancelled);
    if (!cancelled.value) {
      user.damageAndUpdate(toDmgValue(user.getMaxHp() / 2), { result: HitResult.INDIRECT, ignoreSegments: true });
      globalScene.phaseManager.queueMessage(i18next.t("moveTriggers:cutHpPowerUpMove", { pokemonName: getPokemonNameWithAffix(user) })); // Queue recoil message
    }
    return true;
  }

  getUserBenefitScore(user: Pokemon, target: Pokemon, move: Move): number {
    if (user.isBoss()) {
      return -10;
    }
    return Math.ceil(((1 - user.getHpRatio() / 2) * 10 - 10) * (target.getAttackTypeEffectiveness(move.type, user) - 0.5));
  }
}

/**
 * Attribute to put in a {@link https://bulbapedia.bulbagarden.net/wiki/Substitute_(doll) | Substitute Doll} for the user.
 */
export class AddSubstituteAttr extends MoveEffectAttr {
  /** The ratio of the user's max HP that is required to apply this effect */
  private hpCost: number;
  /** Whether the damage taken should be rounded up (Shed Tail rounds up) */
  private roundUp: boolean;

  constructor(hpCost: number, roundUp: boolean) {
    super(true);

    this.hpCost = hpCost;
    this.roundUp = roundUp;
  }

  /**
   * Removes 1/4 of the user's maximum HP (rounded down) to create a substitute for the user
   * @param user - The {@linkcode Pokemon} that used the move.
   * @param target - n/a
   * @param move - The {@linkcode Move} with this attribute.
   * @param args - n/a
   * @returns `true` if the attribute successfully applies, `false` otherwise
   */
  apply(user: Pokemon, target: Pokemon, move: Move, args: any[]): boolean {
    if (!super.apply(user, target, move, args)) {
      return false;
    }

    const damageTaken = this.roundUp ? Math.ceil(user.getMaxHp() * this.hpCost) : Math.floor(user.getMaxHp() * this.hpCost);
    user.damageAndUpdate(damageTaken, { result: HitResult.INDIRECT, ignoreSegments: true, ignoreFaintPhase: true });
    user.addTag(BattlerTagType.SUBSTITUTE, 0, move.id, user.id);
    return true;
  }

  getUserBenefitScore(user: Pokemon, target: Pokemon, move: Move): number {
    if (user.isBoss()) {
      return -10;
    }
    return 5;
  }

  getCondition(): MoveConditionFunc {
    return (user, _target, _move) => !user.getTag(SubstituteTag) && user.hp > (this.roundUp ? Math.ceil(user.getMaxHp() * this.hpCost) : Math.floor(user.getMaxHp() * this.hpCost)) && user.getMaxHp() > 1;
  }

  /**
   * Get the substitute-specific failure message if one should be displayed.
   * @param user - The pokemon using the move.
   * @returns The substitute-specific failure message if the conditions apply, otherwise `undefined`
   */
  getFailedText(user: Pokemon, _target: Pokemon, _move: Move): string | undefined {
    if (user.getTag(SubstituteTag)) {
      return i18next.t("moveTriggers:substituteOnOverlap", { pokemonName: getPokemonNameWithAffix(user) });
    } else if (user.hp <= Math.floor(user.getMaxHp() / 4) || user.getMaxHp() === 1) {
      return i18next.t("moveTriggers:substituteNotEnoughHp");
    }
  }
}

/**
 * Heals the user or target by {@linkcode healRatio} depending on the value of {@linkcode selfTarget}
 * @extends MoveEffectAttr
 * @see {@linkcode apply}
 */
export class HealAttr extends MoveEffectAttr {
  /** The percentage of {@linkcode Stat.HP} to heal */
  private healRatio: number;
  /** Should an animation be shown? */
  private showAnim: boolean;

  constructor(healRatio?: number, showAnim?: boolean, selfTarget?: boolean) {
    super(selfTarget === undefined || selfTarget);

    this.healRatio = healRatio || 1;
    this.showAnim = !!showAnim;
  }

  apply(user: Pokemon, target: Pokemon, move: Move, args: any[]): boolean {
    this.addHealPhase(this.selfTarget ? user : target, this.healRatio);
    return true;
  }

  /**
   * Creates a new {@linkcode PokemonHealPhase}.
   * This heals the target and shows the appropriate message.
   */
  addHealPhase(target: Pokemon, healRatio: number) {
    globalScene.phaseManager.unshiftNew("PokemonHealPhase", target.getBattlerIndex(),
      toDmgValue(target.getMaxHp() * healRatio), i18next.t("moveTriggers:healHp", { pokemonName: getPokemonNameWithAffix(target) }), true, !this.showAnim);
  }

  getTargetBenefitScore(user: Pokemon, target: Pokemon, move: Move): number {
    const score = ((1 - (this.selfTarget ? user : target).getHpRatio()) * 20) - this.healRatio * 10;
    return Math.round(score / (1 - this.healRatio / 2));
  }
}

/**
 * Cures the user's party of non-volatile status conditions, ie. Heal Bell, Aromatherapy
 * @extends MoveEffectAttr
 * @see {@linkcode apply}
 */
export class PartyStatusCureAttr extends MoveEffectAttr {
  /** Message to display after using move */
  private message: string | null;
  /** Skips mons with this ability, ie. Soundproof */
  private abilityCondition: AbilityId;

  constructor(message: string | null, abilityCondition: AbilityId) {
    super();

    this.message = message;
    this.abilityCondition = abilityCondition;
  }

  //The same as MoveEffectAttr.canApply, except it doesn't check for the target's HP.
  canApply(user: Pokemon, target: Pokemon, move: Move, args: any[]) {
    const isTargetValid =
      (this.selfTarget && user.hp && !user.getTag(BattlerTagType.FRENZY)) ||
      (!this.selfTarget && (!target.getTag(BattlerTagType.PROTECTED) || move.hasFlag(MoveFlags.IGNORE_PROTECT)));
    return !!isTargetValid;
  }

  apply(user: Pokemon, target: Pokemon, move: Move, args: any[]): boolean {
    if (!this.canApply(user, target, move, args)) {
      return false;
    }
    const partyPokemon = user.isPlayer() ? globalScene.getPlayerParty() : globalScene.getEnemyParty();
    partyPokemon.forEach(p => this.cureStatus(p, user.id));

    if (this.message) {
      globalScene.phaseManager.queueMessage(this.message);
    }

    return true;
  }

  /**
   * Tries to cure the status of the given {@linkcode Pokemon}
   * @param pokemon The {@linkcode Pokemon} to cure.
   * @param userId The ID of the (move) {@linkcode Pokemon | user}.
   */
  public cureStatus(pokemon: Pokemon, userId: number) {
    if (!pokemon.isOnField() || pokemon.id === userId) { // user always cures its own status, regardless of ability
      pokemon.resetStatus(false);
      pokemon.updateInfo();
    } else if (!pokemon.hasAbility(this.abilityCondition)) {
      pokemon.resetStatus();
      pokemon.updateInfo();
    } else {
      // TODO: Ability displays should be handled by the ability
      globalScene.phaseManager.queueAbilityDisplay(pokemon, pokemon.getPassiveAbility()?.id === this.abilityCondition, true);
      globalScene.phaseManager.queueAbilityDisplay(pokemon, pokemon.getPassiveAbility()?.id === this.abilityCondition, false);
    }
  }
}

/**
 * Applies damage to the target's ally equal to 1/16 of that ally's max HP.
 * @extends MoveEffectAttr
 */
export class FlameBurstAttr extends MoveEffectAttr {
  constructor() {
    /**
     * This is self-targeted to bypass immunity to target-facing secondary
     * effects when the target has an active Substitute doll.
     * TODO: Find a more intuitive way to implement Substitute bypassing.
     */
    super(true);
  }
  /**
   * @param user - n/a
   * @param target - The target Pokémon.
   * @param move - n/a
   * @param args - n/a
   * @returns A boolean indicating whether the effect was successfully applied.
   */
  apply(user: Pokemon, target: Pokemon, move: Move, args: any[]): boolean {
    const targetAlly = target.getAlly();
    const cancelled = new BooleanHolder(false);

    if (!isNullOrUndefined(targetAlly)) {
      applyAbAttrs(BlockNonDirectDamageAbAttr, targetAlly, cancelled);
    }

    if (cancelled.value || !targetAlly || targetAlly.switchOutStatus) {
      return false;
    }

    targetAlly.damageAndUpdate(Math.max(1, Math.floor(1 / 16 * targetAlly.getMaxHp())), { result: HitResult.INDIRECT });
    return true;
  }

  getTargetBenefitScore(user: Pokemon, target: Pokemon, move: Move): number {
    return !isNullOrUndefined(target.getAlly()) ? -5 : 0;
  }
}

export class SacrificialFullRestoreAttr extends SacrificialAttr {
  protected restorePP: boolean;
  protected moveMessage: string;

  constructor(restorePP: boolean, moveMessage: string) {
    super();

    this.restorePP = restorePP;
    this.moveMessage = moveMessage;
  }

  apply(user: Pokemon, target: Pokemon, move: Move, args: any[]): boolean {
    if (!super.apply(user, target, move, args)) {
      return false;
    }

    // We don't know which party member will be chosen, so pick the highest max HP in the party
    const party = user.isPlayer() ? globalScene.getPlayerParty() : globalScene.getEnemyParty();
    const maxPartyMemberHp = party.map(p => p.getMaxHp()).reduce((maxHp: number, hp: number) => Math.max(hp, maxHp), 0);

    const pm = globalScene.phaseManager;

    pm.pushPhase(
      pm.create("PokemonHealPhase",
        user.getBattlerIndex(),
        maxPartyMemberHp,
        i18next.t(this.moveMessage, { pokemonName: getPokemonNameWithAffix(user) }),
        true,
        false,
        false,
        true,
        false,
        this.restorePP),
      true);

    return true;
  }

  getUserBenefitScore(user: Pokemon, target: Pokemon, move: Move): number {
    return -20;
  }

  getCondition(): MoveConditionFunc {
    return (user, _target, _move) => globalScene.getPlayerParty().filter(p => p.isActive()).length > globalScene.currentBattle.getBattlerCount();
  }
}

/**
 * Attribute used for moves which ignore type-based debuffs from weather, namely Hydro Steam.
 * Called during damage calculation after getting said debuff from getAttackTypeMultiplier in the Pokemon class.
 * @extends MoveAttr
 * @see {@linkcode apply}
 */
export class IgnoreWeatherTypeDebuffAttr extends MoveAttr {
  /** The {@linkcode WeatherType} this move ignores */
  public weather: WeatherType;

  constructor(weather: WeatherType) {
    super();
    this.weather = weather;
  }
  /**
   * Changes the type-based weather modifier if this move's power would be reduced by it
   * @param user {@linkcode Pokemon} that used the move
   * @param target N/A
   * @param move {@linkcode Move} with this attribute
   * @param args [0] {@linkcode NumberHolder} for arenaAttackTypeMultiplier
   * @returns true if the function succeeds
   */
  apply(user: Pokemon, target: Pokemon, move: Move, args: any[]): boolean {
    const weatherModifier = args[0] as NumberHolder;
    //If the type-based attack power modifier due to weather (e.g. Water moves in Sun) is below 1, set it to 1
    if (globalScene.arena.weather?.weatherType === this.weather) {
      weatherModifier.value = Math.max(weatherModifier.value, 1);
    }
    return true;
  }
}

export abstract class WeatherHealAttr extends HealAttr {
  constructor() {
    super(0.5);
  }

  apply(user: Pokemon, target: Pokemon, move: Move, args: any[]): boolean {
    let healRatio = 0.5;
    if (!globalScene.arena.weather?.isEffectSuppressed()) {
      const weatherType = globalScene.arena.weather?.weatherType || WeatherType.NONE;
      healRatio = this.getWeatherHealRatio(weatherType);
    }
    this.addHealPhase(user, healRatio);
    return true;
  }

  abstract getWeatherHealRatio(weatherType: WeatherType): number;
}

export class PlantHealAttr extends WeatherHealAttr {
  getWeatherHealRatio(weatherType: WeatherType): number {
    switch (weatherType) {
      case WeatherType.SUNNY:
      case WeatherType.HARSH_SUN:
        return 2 / 3;
      case WeatherType.RAIN:
      case WeatherType.SANDSTORM:
      case WeatherType.HAIL:
      case WeatherType.SNOW:
      case WeatherType.HEAVY_RAIN:
        return 0.25;
      default:
        return 0.5;
    }
  }
}

export class SandHealAttr extends WeatherHealAttr {
  getWeatherHealRatio(weatherType: WeatherType): number {
    switch (weatherType) {
      case WeatherType.SANDSTORM:
        return 2 / 3;
      default:
        return 0.5;
    }
  }
}

/**
 * Heals the target or the user by either {@linkcode normalHealRatio} or {@linkcode boostedHealRatio}
 * depending on the evaluation of {@linkcode condition}
 * @extends HealAttr
 * @see {@linkcode apply}
 */
export class BoostHealAttr extends HealAttr {
  /** Healing received when {@linkcode condition} is false */
  private normalHealRatio: number;
  /** Healing received when {@linkcode condition} is true */
  private boostedHealRatio: number;
  /** The lambda expression to check against when boosting the healing value */
  private condition?: MoveConditionFunc;

  constructor(normalHealRatio: number = 0.5, boostedHealRatio: number = 2 / 3, showAnim?: boolean, selfTarget?: boolean, condition?: MoveConditionFunc) {
    super(normalHealRatio, showAnim, selfTarget);
    this.normalHealRatio = normalHealRatio;
    this.boostedHealRatio = boostedHealRatio;
    this.condition = condition;
  }

  /**
   * @param user {@linkcode Pokemon} using the move
   * @param target {@linkcode Pokemon} target of the move
   * @param move {@linkcode Move} with this attribute
   * @param args N/A
   * @returns true if the move was successful
   */
  apply(user: Pokemon, target: Pokemon, move: Move, args: any[]): boolean {
    const healRatio: number = (this.condition ? this.condition(user, target, move) : false) ? this.boostedHealRatio : this.normalHealRatio;
    this.addHealPhase(target, healRatio);
    return true;
  }
}

/**
 * Heals the target only if it is the ally
 * @extends HealAttr
 * @see {@linkcode apply}
 */
export class HealOnAllyAttr extends HealAttr {
  /**
   * @param user {@linkcode Pokemon} using the move
   * @param target {@linkcode Pokemon} target of the move
   * @param move {@linkcode Move} with this attribute
   * @param args N/A
   * @returns true if the function succeeds
   */
  apply(user: Pokemon, target: Pokemon, move: Move, args: any[]): boolean {
    if (user.getAlly() === target) {
      super.apply(user, target, move, args);
      return true;
    }

    return false;
  }
}

/**
 * Heals user as a side effect of a move that hits a target.
 * Healing is based on {@linkcode healRatio} * the amount of damage dealt or a stat of the target.
 * @extends MoveEffectAttr
 * @see {@linkcode apply}
 * @see {@linkcode getUserBenefitScore}
 */
export class HitHealAttr extends MoveEffectAttr {
  private healRatio: number;
  private healStat: EffectiveStat | null;

  constructor(healRatio?: number | null, healStat?: EffectiveStat) {
    super(true);

    this.healRatio = healRatio ?? 0.5;
    this.healStat = healStat ?? null;
  }
  /**
   * Heals the user the determined amount and possibly displays a message about regaining health.
   * If the target has the {@linkcode ReverseDrainAbAttr}, all healing is instead converted
   * to damage to the user.
   * @param user {@linkcode Pokemon} using this move
   * @param target {@linkcode Pokemon} target of this move
   * @param move {@linkcode Move} being used
   * @param args N/A
   * @returns true if the function succeeds
   */
  apply(user: Pokemon, target: Pokemon, move: Move, args: any[]): boolean {
    let healAmount = 0;
    let message = "";
    const reverseDrain = target.hasAbilityWithAttr(ReverseDrainAbAttr, false);
    if (this.healStat !== null) {
      // Strength Sap formula
      healAmount = target.getEffectiveStat(this.healStat);
      message = i18next.t("battle:drainMessage", { pokemonName: getPokemonNameWithAffix(target) });
    } else {
      // Default healing formula used by draining moves like Absorb, Draining Kiss, Bitter Blade, etc.
      healAmount = toDmgValue(user.turnData.singleHitDamageDealt * this.healRatio);
      message = i18next.t("battle:regainHealth", { pokemonName: getPokemonNameWithAffix(user) });
    }
    if (reverseDrain) {
      if (user.hasAbilityWithAttr(BlockNonDirectDamageAbAttr)) {
        healAmount = 0;
        message = "";
      } else {
        user.turnData.damageTaken += healAmount;
        healAmount = healAmount * -1;
        message = "";
      }
    }
    globalScene.phaseManager.unshiftNew("PokemonHealPhase", user.getBattlerIndex(), healAmount, message, false, true);
    return true;
  }

  /**
   * Used by the Enemy AI to rank an attack based on a given user
   * @param user {@linkcode Pokemon} using this move
   * @param target {@linkcode Pokemon} target of this move
   * @param move {@linkcode Move} being used
   * @returns an integer. Higher means enemy is more likely to use that move.
   */
  getUserBenefitScore(user: Pokemon, target: Pokemon, move: Move): number {
    if (this.healStat) {
      const healAmount = target.getEffectiveStat(this.healStat);
      return Math.floor(Math.max(0, (Math.min(1, (healAmount + user.hp) / user.getMaxHp() - 0.33))) / user.getHpRatio());
    }
    return Math.floor(Math.max((1 - user.getHpRatio()) - 0.33, 0) * (move.power / 4));
  }
}

/**
 * Attribute used for moves that change priority in a turn given a condition,
 * e.g. Grassy Glide
 * Called when move order is calculated in {@linkcode TurnStartPhase}.
 * @extends MoveAttr
 * @see {@linkcode apply}
 */
export class IncrementMovePriorityAttr extends MoveAttr {
  /** The condition for a move's priority being incremented */
  private moveIncrementFunc: (pokemon: Pokemon, target:Pokemon, move: Move) => boolean;
  /** The amount to increment priority by, if condition passes. */
  private increaseAmount: number;

  constructor(moveIncrementFunc: (pokemon: Pokemon, target:Pokemon, move: Move) => boolean, increaseAmount = 1) {
    super();

    this.moveIncrementFunc = moveIncrementFunc;
    this.increaseAmount = increaseAmount;
  }

  /**
   * Increments move priority by set amount if condition passes
   * @param user {@linkcode Pokemon} using this move
   * @param target {@linkcode Pokemon} target of this move
   * @param move {@linkcode Move} being used
   * @param args [0] {@linkcode NumberHolder} for move priority.
   * @returns true if function succeeds
   */
  apply(user: Pokemon, target: Pokemon, move: Move, args: any[]): boolean {
    if (!this.moveIncrementFunc(user, target, move)) {
      return false;
    }

    (args[0] as NumberHolder).value += this.increaseAmount;
    return true;
  }
}

/**
 * Attribute used for attack moves that hit multiple times per use, e.g. Bullet Seed.
 *
 * Applied at the beginning of {@linkcode MoveEffectPhase}.
 *
 * @extends MoveAttr
 * @see {@linkcode apply}
 */
export class MultiHitAttr extends MoveAttr {
  /** This move's intrinsic multi-hit type. It should never be modified. */
  private readonly intrinsicMultiHitType: MultiHitType;
  /** This move's current multi-hit type. It may be temporarily modified by abilities (e.g., Battle Bond). */
  private multiHitType: MultiHitType;

  constructor(multiHitType?: MultiHitType) {
    super();

    this.intrinsicMultiHitType = multiHitType !== undefined ? multiHitType : MultiHitType._2_TO_5;
    this.multiHitType = this.intrinsicMultiHitType;
  }

  // Currently used by `battle_bond.test.ts`
  getMultiHitType(): MultiHitType {
    return this.multiHitType;
  }

  /**
   * Set the hit count of an attack based on this attribute instance's {@linkcode MultiHitType}.
   * If the target has an immunity to this attack's types, the hit count will always be 1.
   *
   * @param user {@linkcode Pokemon} that used the attack
   * @param target {@linkcode Pokemon} targeted by the attack
   * @param move {@linkcode Move} being used
   * @param args [0] {@linkcode NumberHolder} storing the hit count of the attack
   * @returns True
   */
  apply(user: Pokemon, target: Pokemon, move: Move, args: any[]): boolean {
    const hitType = new NumberHolder(this.intrinsicMultiHitType);
    applyMoveAttrs(ChangeMultiHitTypeAttr, user, target, move, hitType);
    this.multiHitType = hitType.value;

    (args[0] as NumberHolder).value = this.getHitCount(user, target);
    return true;
  }

  getTargetBenefitScore(user: Pokemon, target: Pokemon, move: Move): number {
    return -5;
  }

  /**
   * Calculate the number of hits that an attack should have given this attribute's
   * {@linkcode MultiHitType}.
   *
   * @param user {@linkcode Pokemon} using the attack
   * @param target {@linkcode Pokemon} targeted by the attack
   * @returns The number of hits this attack should deal
   */
  getHitCount(user: Pokemon, target: Pokemon): number {
    switch (this.multiHitType) {
      case MultiHitType._2_TO_5:
      {
        const rand = user.randBattleSeedInt(20);
        const hitValue = new NumberHolder(rand);
        applyAbAttrs(MaxMultiHitAbAttr, user, null, false, hitValue);
        if (hitValue.value >= 13) {
          return 2;
        } else if (hitValue.value >= 6) {
          return 3;
        } else if (hitValue.value >= 3) {
          return 4;
        } else {
          return 5;
        }
      }
      case MultiHitType._2:
        return 2;
      case MultiHitType._3:
        return 3;
      case MultiHitType._10:
        return 10;
      case MultiHitType.BEAT_UP:
        const party = user.isPlayer() ? globalScene.getPlayerParty() : globalScene.getEnemyParty();
        // No status means the ally pokemon can contribute to Beat Up
        return party.reduce((total, pokemon) => {
          return total + (pokemon.id === user.id ? 1 : pokemon?.status && pokemon.status.effect !== StatusEffect.NONE ? 0 : 1);
        }, 0);
    }
  }

  /**
   * Calculate the expected number of hits given this attribute's {@linkcode MultiHitType},
   * the move's accuracy, and a number of situational parameters.
   *
   * @param move - The move that this attribtue is applied to
   * @param partySize - The size of the user's party, used for {@linkcode MoveId.BEAT_UP | Beat Up} (default: `1`)
   * @param maxMultiHit - Whether the move should always hit the maximum number of times, e.g. due to {@linkcode AbilityId.SKILL_LINK | Skill Link} (default: `false`)
   * @param ignoreAcc - `true` if the move should ignore accuracy checks, e.g. due to  {@linkcode AbilityId.NO_GUARD | No Guard} (default: `false`)
   */
  calculateExpectedHitCount(move: Move, { ignoreAcc = false, maxMultiHit = false, partySize = 1 }: {ignoreAcc?: boolean, maxMultiHit?: boolean, partySize?: number} = {}): number {
    let expectedHits: number;
    switch (this.multiHitType) {
      case MultiHitType._2_TO_5:
        expectedHits = maxMultiHit ? 5 : 3.1;
        break;
      case MultiHitType._2:
        expectedHits = 2;
        break;
      case MultiHitType._3:
        expectedHits = 3;
        break;
      case MultiHitType._10:
        expectedHits = 10;
        break;
      case MultiHitType.BEAT_UP:
        // Estimate that half of the party can contribute to beat up.
        expectedHits = Math.max(1, partySize / 2);
        break;
    }
    if (ignoreAcc || move.accuracy === -1) {
      return expectedHits;
    }
    const acc = move.accuracy / 100;
    if (move.hasFlag(MoveFlags.CHECK_ALL_HITS) && !maxMultiHit) {
      // N.B. No moves should be the _2_TO_5 variant and have the CHECK_ALL_HITS flag.
      return acc * (1 - Math.pow(acc, expectedHits)) / (1 - acc);
    }
    return expectedHits *= acc;
  }
}

export class ChangeMultiHitTypeAttr extends MoveAttr {
  apply(user: Pokemon, target: Pokemon, move: Move, args: any[]): boolean {
    //const hitType = args[0] as Utils.NumberHolder;
    return false;
  }
}

export class WaterShurikenMultiHitTypeAttr extends ChangeMultiHitTypeAttr {
  apply(user: Pokemon, target: Pokemon, move: Move, args: any[]): boolean {
    if (user.species.speciesId === SpeciesId.GRENINJA && user.hasAbility(AbilityId.BATTLE_BOND) && user.formIndex === 2) {
      (args[0] as NumberHolder).value = MultiHitType._3;
      return true;
    }
    return false;
  }
}

export class StatusEffectAttr extends MoveEffectAttr {
  public effect: StatusEffect;
  public turnsRemaining?: number;
  public overrideStatus: boolean = false;

  constructor(effect: StatusEffect, selfTarget?: boolean, turnsRemaining?: number, overrideStatus: boolean = false) {
    super(selfTarget);

    this.effect = effect;
    this.turnsRemaining = turnsRemaining;
    this.overrideStatus = overrideStatus;
  }

  apply(user: Pokemon, target: Pokemon, move: Move, args: any[]): boolean {
    const moveChance = this.getMoveChance(user, target, move, this.selfTarget, true);
    const statusCheck = moveChance < 0 || moveChance === 100 || user.randBattleSeedInt(100) < moveChance;
    const quiet = move.category !== MoveCategory.STATUS;
    if (statusCheck) {
      const pokemon = this.selfTarget ? user : target;
      if (user !== target && move.category === MoveCategory.STATUS && !target.canSetStatus(this.effect, quiet, false, user, true)) {
        return false;
      }
      if (((!pokemon.status || this.overrideStatus) || (pokemon.status.effect === this.effect && moveChance < 0))
        && pokemon.trySetStatus(this.effect, true, user, this.turnsRemaining, null, this.overrideStatus, quiet)) {
        applyPostAttackAbAttrs(ConfusionOnStatusEffectAbAttr, user, target, move, null, false, this.effect);
        return true;
      }
    }
    return false;
  }

  getTargetBenefitScore(user: Pokemon, target: Pokemon, move: Move): number {
    const moveChance = this.getMoveChance(user, target, move, this.selfTarget, false);
    const score = (moveChance < 0) ? -10 : Math.floor(moveChance * -0.1);
    const pokemon = this.selfTarget ? user : target;

    return !pokemon.status && pokemon.canSetStatus(this.effect, true, false, user) ? score : 0;
  }
}

export class MultiStatusEffectAttr extends StatusEffectAttr {
  public effects: StatusEffect[];

  constructor(effects: StatusEffect[], selfTarget?: boolean, turnsRemaining?: number, overrideStatus?: boolean) {
    super(effects[0], selfTarget, turnsRemaining, overrideStatus);
    this.effects = effects;
  }

  apply(user: Pokemon, target: Pokemon, move: Move, args: any[]): boolean {
    this.effect = randSeedItem(this.effects);
    const result = super.apply(user, target, move, args);
    return result;
  }

  getTargetBenefitScore(user: Pokemon, target: Pokemon, move: Move): number {
    const moveChance = this.getMoveChance(user, target, move, this.selfTarget, false);
    const score = (moveChance < 0) ? -10 : Math.floor(moveChance * -0.1);
    const pokemon = this.selfTarget ? user : target;

    return !pokemon.status && pokemon.canSetStatus(this.effect, true, false, user) ? score : 0;
  }
}

export class PsychoShiftEffectAttr extends MoveEffectAttr {
  constructor() {
    super(false);
  }

  /**
   * Applies the effect of Psycho Shift to its target
   * Psycho Shift takes the user's status effect and passes it onto the target. The user is then healed after the move has been successfully executed.
   * @returns `true` if Psycho Shift's effect is able to be applied to the target
   */
  apply(user: Pokemon, target: Pokemon, _move: Move, _args: any[]): boolean {
    const statusToApply: StatusEffect | undefined = user.status?.effect ?? (user.hasAbility(AbilityId.COMATOSE) ? StatusEffect.SLEEP : undefined);

    if (target.status) {
      return false;
    } else {
      const canSetStatus = target.canSetStatus(statusToApply, true, false, user);
      const trySetStatus = canSetStatus ? target.trySetStatus(statusToApply, true, user) : false;

      if (trySetStatus && user.status) {
        // PsychoShiftTag is added to the user if move succeeds so that the user is healed of its status effect after its move
        user.addTag(BattlerTagType.PSYCHO_SHIFT);
      }

      return trySetStatus;
    }
  }

  getTargetBenefitScore(user: Pokemon, target: Pokemon, move: Move): number {
    return !target.status && target.canSetStatus(user.status?.effect, true, false, user) ? -10 : 0;
  }
}

/**
 * Attribute to steal items upon this move's use.
 * Used for {@linkcode MoveId.THIEF} and {@linkcode MoveId.COVET}.
 */
export class StealHeldItemChanceAttr extends MoveEffectAttr {
  private chance: number;

  constructor(chance: number) {
    super(false);
    this.chance = chance;
  }

  apply(user: Pokemon, target: Pokemon, move: Move, args: any[]): boolean {
    const rand = randSeedFloat();
    if (rand > this.chance) {
      return false;
    }

    const heldItems = this.getTargetHeldItems(target).filter((i) => i.isTransferable);
    if (!heldItems.length) {
      return false;
    }

    const poolType = target.isPlayer() ? ModifierPoolType.PLAYER : target.hasTrainer() ? ModifierPoolType.TRAINER : ModifierPoolType.WILD;
    const highestItemTier = heldItems.map((m) => m.type.getOrInferTier(poolType)).reduce((highestTier, tier) => Math.max(tier!, highestTier), 0); // TODO: is the bang after tier correct?
    const tierHeldItems = heldItems.filter((m) => m.type.getOrInferTier(poolType) === highestItemTier);
    const stolenItem = tierHeldItems[user.randBattleSeedInt(tierHeldItems.length)];
    if (!globalScene.tryTransferHeldItemModifier(stolenItem, user, false)) {
      return false;
    }

    globalScene.phaseManager.queueMessage(i18next.t("moveTriggers:stoleItem", { pokemonName: getPokemonNameWithAffix(user), targetName: getPokemonNameWithAffix(target), itemName: stolenItem.type.name }));
    return true;
  }

  getTargetHeldItems(target: Pokemon): PokemonHeldItemModifier[] {
    return globalScene.findModifiers(m => m instanceof PokemonHeldItemModifier
      && m.pokemonId === target.id, target.isPlayer()) as PokemonHeldItemModifier[];
  }

  getUserBenefitScore(user: Pokemon, target: Pokemon, move: Move): number {
    const heldItems = this.getTargetHeldItems(target);
    return heldItems.length ? 5 : 0;
  }

  getTargetBenefitScore(user: Pokemon, target: Pokemon, move: Move): number {
    const heldItems = this.getTargetHeldItems(target);
    return heldItems.length ? -5 : 0;
  }
}

/**
 * Removes a random held item (or berry) from target.
 * Used for Incinerate and Knock Off.
 * Not Implemented Cases: (Same applies for Thief)
 * "If the user faints due to the target's Ability (Rough Skin or Iron Barbs) or held Rocky Helmet, it cannot remove the target's held item."
 * "If the Pokémon is knocked out by the attack, Sticky Hold does not protect the held item.""
 */
export class RemoveHeldItemAttr extends MoveEffectAttr {

  /** Optional restriction for item pool to berries only; i.e. Incinerate */
  private berriesOnly: boolean;

  constructor(berriesOnly: boolean = false) {
    super(false);
    this.berriesOnly = berriesOnly;
  }

  /**
   * Attempt to permanently remove a held
   * @param user - The {@linkcode Pokemon} that used the move
   * @param target - The {@linkcode Pokemon} targeted by the move
   * @param move - N/A
   * @param args N/A
   * @returns `true` if an item was able to be removed
   */
  apply(user: Pokemon, target: Pokemon, move: Move, args: any[]): boolean {
    if (!this.berriesOnly && target.isPlayer()) { // "Wild Pokemon cannot knock off Player Pokemon's held items" (See Bulbapedia)
      return false;
    }

    // Check for abilities that block item theft
    // TODO: This should not trigger if the target would faint beforehand
    const cancelled = new BooleanHolder(false);
    applyAbAttrs(BlockItemTheftAbAttr, target, cancelled);

    if (cancelled.value) {
      return false;
    }

    // Considers entire transferrable item pool by default (Knock Off).
    // Otherwise only consider berries (Incinerate).
    let heldItems = this.getTargetHeldItems(target).filter(i => i.isTransferable);

    if (this.berriesOnly) {
      heldItems = heldItems.filter(m => m instanceof BerryModifier && m.pokemonId === target.id, target.isPlayer());
    }

    if (!heldItems.length) {
      return false;
    }

    const removedItem = heldItems[user.randBattleSeedInt(heldItems.length)];

    // Decrease item amount and update icon
    target.loseHeldItem(removedItem);
    globalScene.updateModifiers(target.isPlayer());

    if (this.berriesOnly) {
      globalScene.phaseManager.queueMessage(i18next.t("moveTriggers:incineratedItem", { pokemonName: getPokemonNameWithAffix(user), targetName: getPokemonNameWithAffix(target), itemName: removedItem.type.name }));
    } else {
      globalScene.phaseManager.queueMessage(i18next.t("moveTriggers:knockedOffItem", { pokemonName: getPokemonNameWithAffix(user), targetName: getPokemonNameWithAffix(target), itemName: removedItem.type.name }));
    }

    return true;
  }

  getTargetHeldItems(target: Pokemon): PokemonHeldItemModifier[] {
    return globalScene.findModifiers(m => m instanceof PokemonHeldItemModifier
      && m.pokemonId === target.id, target.isPlayer()) as PokemonHeldItemModifier[];
  }

  getUserBenefitScore(user: Pokemon, target: Pokemon, move: Move): number {
    const heldItems = this.getTargetHeldItems(target);
    return heldItems.length ? 5 : 0;
  }

  getTargetBenefitScore(user: Pokemon, target: Pokemon, move: Move): number {
    const heldItems = this.getTargetHeldItems(target);
    return heldItems.length ? -5 : 0;
  }
}

/**
 * Attribute that causes targets of the move to eat a berry. Used for Teatime, Stuff Cheeks
 */
export class EatBerryAttr extends MoveEffectAttr {
  protected chosenBerry: BerryModifier;
  constructor(selfTarget: boolean) {
    super(selfTarget);
  }

  /**
   * Causes the target to eat a berry.
   * @param user The {@linkcode Pokemon} Pokemon that used the move
   * @param target The {@linkcode Pokemon} Pokemon that will eat the berry
   * @param move The {@linkcode Move} being used
   * @param args Unused
   * @returns `true` if the function succeeds
   */
  apply(user: Pokemon, target: Pokemon, move: Move, args: any[]): boolean {
    if (!super.apply(user, target, move, args)) {
      return false;
    }

    const pokemon = this.selfTarget ? user : target;

    const heldBerries = this.getTargetHeldBerries(pokemon);
    if (heldBerries.length <= 0) {
      return false;
    }

    // pick a random berry to gobble and check if we preserve it
    this.chosenBerry = heldBerries[user.randBattleSeedInt(heldBerries.length)];
    const preserve = new BooleanHolder(false);
    // check for berry pouch preservation
    globalScene.applyModifiers(PreserveBerryModifier, pokemon.isPlayer(), pokemon, preserve);
    if (!preserve.value) {
      this.reduceBerryModifier(pokemon);
    }

    // Don't update harvest for berries preserved via Berry pouch (no item dupes lol)
    this.eatBerry(target, undefined, !preserve.value);

    return true;
  }

  getTargetHeldBerries(target: Pokemon): BerryModifier[] {
    return globalScene.findModifiers(m => m instanceof BerryModifier
      && (m as BerryModifier).pokemonId === target.id, target.isPlayer()) as BerryModifier[];
  }

  reduceBerryModifier(target: Pokemon) {
    if (this.chosenBerry) {
      target.loseHeldItem(this.chosenBerry);
    }
    globalScene.updateModifiers(target.isPlayer());
  }


  /**
   * Internal function to apply berry effects.
   *
   * @param consumer - The {@linkcode Pokemon} eating the berry; assumed to also be owner if `berryOwner` is omitted
   * @param berryOwner - The {@linkcode Pokemon} whose berry is being eaten; defaults to `consumer` if not specified.
   * @param updateHarvest - Whether to prevent harvest from tracking berries;
   * defaults to whether `consumer` equals `berryOwner` (i.e. consuming own berry).
   */
   protected eatBerry(consumer: Pokemon, berryOwner: Pokemon = consumer, updateHarvest = consumer === berryOwner) {
     // consumer eats berry, owner triggers unburden and similar effects
    getBerryEffectFunc(this.chosenBerry.berryType)(consumer);
    applyPostItemLostAbAttrs(PostItemLostAbAttr, berryOwner, false);
    applyAbAttrs(HealFromBerryUseAbAttr, consumer, new BooleanHolder(false));
    consumer.recordEatenBerry(this.chosenBerry.berryType, updateHarvest);
  }
}

/**
 * Attribute used for moves that steal and eat a random berry from the target.
 * Used for {@linkcode MoveId.PLUCK} & {@linkcode MoveId.BUG_BITE}.
 */
export class StealEatBerryAttr extends EatBerryAttr {
  constructor() {
    super(false);
  }

  /**
   * User steals a random berry from the target and then eats it.
   * @param user - The {@linkcode Pokemon} using the move; will eat the stolen berry
   * @param target - The {@linkcode Pokemon} having its berry stolen
   * @param move - The {@linkcode Move} being used
   * @param args N/A
   * @returns `true` if the function succeeds
   */
  apply(user: Pokemon, target: Pokemon, move: Move, args: any[]): boolean {
    // check for abilities that block item theft
    const cancelled = new BooleanHolder(false);
    applyAbAttrs(BlockItemTheftAbAttr, target, cancelled);
    if (cancelled.value === true) {
      return false;
    }

    // check if the target even _has_ a berry in the first place
    // TODO: Check on cart if Pluck displays messages when used against sticky hold mons w/o berries
    const heldBerries = this.getTargetHeldBerries(target);
    if (heldBerries.length <= 0) {
      return false;
    }

    // pick a random berry and eat it
    this.chosenBerry = heldBerries[user.randBattleSeedInt(heldBerries.length)];
    applyPostItemLostAbAttrs(PostItemLostAbAttr, target, false);
    const message = i18next.t("battle:stealEatBerry", { pokemonName: user.name, targetName: target.name, berryName: this.chosenBerry.type.name });
    globalScene.phaseManager.queueMessage(message);
    this.reduceBerryModifier(target);
    this.eatBerry(user, target);

    return true;
  }
}

/**
 * Move attribute that signals that the move should cure a status effect
 * @extends MoveEffectAttr
 * @see {@linkcode apply()}
 */
export class HealStatusEffectAttr extends MoveEffectAttr {
  /** List of Status Effects to cure */
  private effects: StatusEffect[];

  /**
   * @param selfTarget - Whether this move targets the user
   * @param effects - status effect or list of status effects to cure
   */
  constructor(selfTarget: boolean, effects: StatusEffect | StatusEffect[]) {
    super(selfTarget, { lastHitOnly: true });
    this.effects = [ effects ].flat(1);
  }

  /**
   * @param user {@linkcode Pokemon} source of the move
   * @param target {@linkcode Pokemon} target of the move
   * @param move the {@linkcode Move} being used
   * @returns true if the status is cured
   */
  apply(user: Pokemon, target: Pokemon, move: Move, args: any[]): boolean {
    if (!super.apply(user, target, move, args)) {
      return false;
    }

    // Special edge case for shield dust blocking Sparkling Aria curing burn
    const moveTargets = getMoveTargets(user, move.id);
    if (target.hasAbilityWithAttr(IgnoreMoveEffectsAbAttr) && move.id === MoveId.SPARKLING_ARIA && moveTargets.targets.length === 1) {
      return false;
    }

    const pokemon = this.selfTarget ? user : target;
    if (pokemon.status && this.effects.includes(pokemon.status.effect)) {
      globalScene.phaseManager.queueMessage(getStatusEffectHealText(pokemon.status.effect, getPokemonNameWithAffix(pokemon)));
      pokemon.resetStatus();
      pokemon.updateInfo();

      return true;
    }

    return false;
  }

  isOfEffect(effect: StatusEffect): boolean {
    return this.effects.includes(effect);
  }

  getUserBenefitScore(user: Pokemon, target: Pokemon, move: Move): number {
    return user.status ? 10 : 0;
  }
}

export class BypassSleepAttr extends MoveAttr {
  apply(user: Pokemon, target: Pokemon, move: Move, args: any[]): boolean {
    if (user.status?.effect === StatusEffect.SLEEP) {
      user.addTag(BattlerTagType.BYPASS_SLEEP, 1, move.id, user.id);
      return true;
    }

    return false;
  }

  /**
   * Returns arbitrarily high score when Pokemon is asleep, otherwise shouldn't be used
   * @param user
   * @param target
   * @param move
   */
  getUserBenefitScore(user: Pokemon, target: Pokemon, move: Move): number {
    return user.status && user.status.effect === StatusEffect.SLEEP ? 200 : -10;
  }
}

/**
 * Attribute used for moves that bypass the burn damage reduction of physical moves, currently only facade
 * Called during damage calculation
 * @extends MoveAttr
 * @see {@linkcode apply}
 */
export class BypassBurnDamageReductionAttr extends MoveAttr {
  /** Prevents the move's damage from being reduced by burn
   * @param user N/A
   * @param target N/A
   * @param move {@linkcode Move} with this attribute
   * @param args [0] {@linkcode BooleanHolder} for burnDamageReductionCancelled
   * @returns true if the function succeeds
   */
  apply(user: Pokemon, target: Pokemon, move: Move, args: any[]): boolean {
    (args[0] as BooleanHolder).value = true;

    return true;
  }
}

export class WeatherChangeAttr extends MoveEffectAttr {
  private weatherType: WeatherType;

  constructor(weatherType: WeatherType) {
    super();

    this.weatherType = weatherType;
  }

  apply(user: Pokemon, target: Pokemon, move: Move, args: any[]): boolean {
    return globalScene.arena.trySetWeather(this.weatherType, user);
  }

  getCondition(): MoveConditionFunc {
    return (user, target, move) => !globalScene.arena.weather || (globalScene.arena.weather.weatherType !== this.weatherType && !globalScene.arena.weather.isImmutable());
  }
}

export class ClearWeatherAttr extends MoveEffectAttr {
  private weatherType: WeatherType;

  constructor(weatherType: WeatherType) {
    super();

    this.weatherType = weatherType;
  }

  apply(user: Pokemon, target: Pokemon, move: Move, args: any[]): boolean {
    if (globalScene.arena.weather?.weatherType === this.weatherType) {
      return globalScene.arena.trySetWeather(WeatherType.NONE, user);
    }

    return false;
  }
}

export class TerrainChangeAttr extends MoveEffectAttr {
  private terrainType: TerrainType;

  constructor(terrainType: TerrainType) {
    super();

    this.terrainType = terrainType;
  }

  apply(user: Pokemon, target: Pokemon, move: Move, args: any[]): boolean {
    return globalScene.arena.trySetTerrain(this.terrainType, true, user);
  }

  getCondition(): MoveConditionFunc {
    return (user, target, move) => !globalScene.arena.terrain || (globalScene.arena.terrain.terrainType !== this.terrainType);
  }

  getUserBenefitScore(user: Pokemon, target: Pokemon, move: Move): number {
    // TODO: Expand on this
    return globalScene.arena.terrain ? 0 : 6;
  }
}

export class ClearTerrainAttr extends MoveEffectAttr {
  constructor() {
    super();
  }

  apply(user: Pokemon, target: Pokemon, move: Move, args: any[]): boolean {
    return globalScene.arena.trySetTerrain(TerrainType.NONE, true, user);
  }
}

export class OneHitKOAttr extends MoveAttr {
  apply(user: Pokemon, target: Pokemon, move: Move, args: any[]): boolean {
    if (target.isBossImmune()) {
      return false;
    }

    (args[0] as BooleanHolder).value = true;

    return true;
  }

  getCondition(): MoveConditionFunc {
    return (user, target, move) => {
      const cancelled = new BooleanHolder(false);
      applyAbAttrs(BlockOneHitKOAbAttr, target, cancelled);
      return !cancelled.value && user.level >= target.level;
    };
  }
}

/**
 * Attribute that allows charge moves to resolve in 1 turn under a given condition.
 * Should only be used for {@linkcode ChargingMove | ChargingMoves} as a `chargeAttr`.
 * @extends MoveAttr
 */
export class InstantChargeAttr extends MoveAttr {
  /** The condition in which the move with this attribute instantly charges */
  protected readonly condition: UserMoveConditionFunc;

  constructor(condition: UserMoveConditionFunc) {
    super(true);
    this.condition = condition;
  }

  /**
   * Flags the move with this attribute as instantly charged if this attribute's condition is met.
   * @param user the {@linkcode Pokemon} using the move
   * @param target n/a
   * @param move the {@linkcode Move} associated with this attribute
   * @param args
   *  - `[0]` a {@linkcode BooleanHolder | BooleanHolder} for the "instant charge" flag
   * @returns `true` if the instant charge condition is met; `false` otherwise.
   */
  override apply(user: Pokemon, target: Pokemon | null, move: Move, args: any[]): boolean {
    const instantCharge = args[0];
    if (!(instantCharge instanceof BooleanHolder)) {
      return false;
    }

    if (this.condition(user, move)) {
      instantCharge.value = true;
      return true;
    }
    return false;
  }
}

/**
 * Attribute that allows charge moves to resolve in 1 turn while specific {@linkcode WeatherType | Weather}
 * is active. Should only be used for {@linkcode ChargingMove | ChargingMoves} as a `chargeAttr`.
 * @extends InstantChargeAttr
 */
export class WeatherInstantChargeAttr extends InstantChargeAttr {
  constructor(weatherTypes: WeatherType[]) {
    super((user, move) => {
      const currentWeather = globalScene.arena.weather;

      if (isNullOrUndefined(currentWeather?.weatherType)) {
        return false;
      } else {
        return !currentWeather?.isEffectSuppressed()
          && weatherTypes.includes(currentWeather?.weatherType);
      }
    });
  }
}

export class OverrideMoveEffectAttr extends MoveAttr {
  apply(user: Pokemon, target: Pokemon, move: Move, args: any[]): boolean {
    return true;
  }
}

/**
 * Attack Move that doesn't hit the turn it is played and doesn't allow for multiple
 * uses on the same target. Examples are Future Sight or Doom Desire.
 * @extends OverrideMoveEffectAttr
 * @param tagType The {@linkcode ArenaTagType} that will be placed on the field when the move is used
 * @param chargeAnim The {@linkcode ChargeAnim | Charging Animation} used for the move
 * @param chargeText The text to display when the move is used
 */
export class DelayedAttackAttr extends OverrideMoveEffectAttr {
  public tagType: ArenaTagType;
  public chargeAnim: ChargeAnim;
  private chargeText: string;

  constructor(tagType: ArenaTagType, chargeAnim: ChargeAnim, chargeText: string) {
    super();

    this.tagType = tagType;
    this.chargeAnim = chargeAnim;
    this.chargeText = chargeText;
  }

  apply(user: Pokemon, target: Pokemon, move: Move, args: any[]): boolean {
    // Edge case for the move applied on a pokemon that has fainted
    if (!target) {
      return true;
    }

    const overridden = args[0] as BooleanHolder;
    const virtual = args[1] as boolean;

    if (!virtual) {
      overridden.value = true;
<<<<<<< HEAD
      globalScene.unshiftPhase(new MoveAnimPhase(new MoveChargeAnim(this.chargeAnim, move.id, user)));
      globalScene.queueMessage(this.chargeText.replace("{TARGET}", getPokemonNameWithAffix(target)).replace("{USER}", getPokemonNameWithAffix(user)));
      user.pushMoveHistory({ move: move.id, targets: [ target.getBattlerIndex() ], result: MoveResult.OTHER, useMode: MoveUseMode.NORMAL });
=======
      globalScene.phaseManager.unshiftNew("MoveAnimPhase", new MoveChargeAnim(this.chargeAnim, move.id, user));
      globalScene.phaseManager.queueMessage(this.chargeText.replace("{TARGET}", getPokemonNameWithAffix(target)).replace("{USER}", getPokemonNameWithAffix(user)));
      user.pushMoveHistory({ move: move.id, targets: [ target.getBattlerIndex() ], result: MoveResult.OTHER });
>>>>>>> 1c4edabd
      const side = target.isPlayer() ? ArenaTagSide.PLAYER : ArenaTagSide.ENEMY;
      globalScene.arena.addTag(this.tagType, 3, move.id, user.id, side, false, target.getBattlerIndex());
    } else {
      globalScene.phaseManager.queueMessage(i18next.t("moveTriggers:tookMoveAttack", { pokemonName: getPokemonNameWithAffix(globalScene.getPokemonById(target.id) ?? undefined), moveName: move.name }));
    }

    return true;
  }
}

/**
 * Attribute that cancels the associated move's effects when set to be combined with the user's ally's
 * subsequent move this turn. Used for Grass Pledge, Water Pledge, and Fire Pledge.
 * @extends OverrideMoveEffectAttr
 */
export class AwaitCombinedPledgeAttr extends OverrideMoveEffectAttr {
  constructor() {
    super(true);
  }
  /**
   * If the user's ally is set to use a different move with this attribute,
   * defer this move's effects for a combined move on the ally's turn.
   * @param user the {@linkcode Pokemon} using this move
   * @param target n/a
   * @param move the {@linkcode Move} being used
   * @param args
   * - [0] a {@linkcode BooleanHolder} indicating whether the move's base
   * effects should be overridden this turn.
   * @returns `true` if base move effects were overridden; `false` otherwise
   */
  override apply(user: Pokemon, target: Pokemon, move: Move, args: any[]): boolean {
    if (user.turnData.combiningPledge) {
      // "The two moves have become one!\nIt's a combined move!"
      globalScene.phaseManager.queueMessage(i18next.t("moveTriggers:combiningPledge"));
      return false;
    }

    const overridden = args[0] as BooleanHolder;

    const allyMovePhase = globalScene.phaseManager.findPhase<MovePhase>((phase) => phase.is("MovePhase") && phase.pokemon.isPlayer() === user.isPlayer());
    if (allyMovePhase) {
      const allyMove = allyMovePhase.move.getMove();
      if (allyMove !== move && allyMove.hasAttr(AwaitCombinedPledgeAttr)) {
        [ user, allyMovePhase.pokemon ].forEach((p) => p.turnData.combiningPledge = move.id);

        // "{userPokemonName} is waiting for {allyPokemonName}'s move..."
        globalScene.phaseManager.queueMessage(i18next.t("moveTriggers:awaitingPledge", {
          userPokemonName: getPokemonNameWithAffix(user),
          allyPokemonName: getPokemonNameWithAffix(allyMovePhase.pokemon)
        }));

        // Move the ally's MovePhase (if needed) so that the ally moves next
        const allyMovePhaseIndex = globalScene.phaseManager.phaseQueue.indexOf(allyMovePhase);
        const firstMovePhaseIndex = globalScene.phaseManager.phaseQueue.findIndex((phase) => phase.is("MovePhase"));
        if (allyMovePhaseIndex !== firstMovePhaseIndex) {
          globalScene.phaseManager.prependToPhase(globalScene.phaseManager.phaseQueue.splice(allyMovePhaseIndex, 1)[0], "MovePhase");
        }

        overridden.value = true;
        return true;
      }
    }
    return false;
  }
}

/**
 * Set of optional parameters that may be applied to stat stage changing effects
 * @extends MoveEffectAttrOptions
 * @see {@linkcode StatStageChangeAttr}
 */
interface StatStageChangeAttrOptions extends MoveEffectAttrOptions {
  /** If defined, needs to be met in order for the stat change to apply */
  condition?: MoveConditionFunc,
  /** `true` to display a message */
  showMessage?: boolean
}

/**
 * Attribute used for moves that change stat stages
 *
 * @param stats {@linkcode BattleStat} Array of stat(s) to change
 * @param stages How many stages to change the stat(s) by, [-6, 6]
 * @param selfTarget `true` if the move is self-targetting
 * @param options {@linkcode StatStageChangeAttrOptions} Container for any optional parameters for this attribute.
 *
 * @extends MoveEffectAttr
 * @see {@linkcode apply}
 */
export class StatStageChangeAttr extends MoveEffectAttr {
  public stats: BattleStat[];
  public stages: number;
  /**
   * Container for optional parameters to this attribute.
   * @see {@linkcode StatStageChangeAttrOptions} for available optional params
   */
  protected override options?: StatStageChangeAttrOptions;

  constructor(stats: BattleStat[], stages: number, selfTarget?: boolean, options?: StatStageChangeAttrOptions) {
    super(selfTarget, options);
    this.stats = stats;
    this.stages = stages;
    this.options = options;
  }

  /**
   * The condition required for the stat stage change to apply.
   * Defaults to `null` (i.e. no condition required).
   */
  private get condition () {
    return this.options?.condition ?? null;
  }

  /**
   * `true` to display a message for the stat change.
   * @default true
   */
  private get showMessage () {
    return this.options?.showMessage ?? true;
  }

  /**
   * Attempts to change stats of the user or target (depending on value of selfTarget) if conditions are met
   * @param user {@linkcode Pokemon} the user of the move
   * @param target {@linkcode Pokemon} the target of the move
   * @param move {@linkcode Move} the move
   * @param args unused
   * @returns whether stat stages were changed
   */
  apply(user: Pokemon, target: Pokemon, move: Move, args?: any[]): boolean {
    if (!super.apply(user, target, move, args) || (this.condition && !this.condition(user, target, move))) {
      return false;
    }

    const moveChance = this.getMoveChance(user, target, move, this.selfTarget, true);
    if (moveChance < 0 || moveChance === 100 || user.randBattleSeedInt(100) < moveChance) {
      const stages = this.getLevels(user);
      globalScene.phaseManager.unshiftNew("StatStageChangePhase", (this.selfTarget ? user : target).getBattlerIndex(), this.selfTarget, this.stats, stages, this.showMessage);
      return true;
    }

    return false;
  }

  getLevels(_user: Pokemon): number {
    return this.stages;
  }

  getTargetBenefitScore(user: Pokemon, target: Pokemon, move: Move): number {
    let ret = 0;
    const moveLevels = this.getLevels(user);
    for (const stat of this.stats) {
      let levels = moveLevels;
      const statStage = target.getStatStage(stat);
      if (levels > 0) {
        levels = Math.min(statStage + levels, 6) - statStage;
      } else {
        levels = Math.max(statStage + levels, -6) - statStage;
      }
      let noEffect = false;
      switch (stat) {
        case Stat.ATK:
          if (this.selfTarget) {
            noEffect = !user.getMoveset().find(m => m instanceof AttackMove && m.category === MoveCategory.PHYSICAL);
          }
          break;
        case Stat.DEF:
          if (!this.selfTarget) {
            noEffect = !user.getMoveset().find(m => m instanceof AttackMove && m.category === MoveCategory.PHYSICAL);
          }
          break;
        case Stat.SPATK:
          if (this.selfTarget) {
            noEffect = !user.getMoveset().find(m => m instanceof AttackMove && m.category === MoveCategory.SPECIAL);
          }
          break;
        case Stat.SPDEF:
          if (!this.selfTarget) {
            noEffect = !user.getMoveset().find(m => m instanceof AttackMove && m.category === MoveCategory.SPECIAL);
          }
          break;
      }
      if (noEffect) {
        continue;
      }
      ret += (levels * 4) + (levels > 0 ? -2 : 2);
    }
    return ret;
  }
}

/**
 * Attribute used to determine the Biome/Terrain-based secondary effect of Secret Power
 */
export class SecretPowerAttr extends MoveEffectAttr {
  constructor() {
    super(false);
  }

  /**
   * Used to apply the secondary effect to the target Pokemon
   * @returns `true` if a secondary effect is successfully applied
   */
  override apply(user: Pokemon, target: Pokemon, move: Move, args?: any[]): boolean {
    if (!super.apply(user, target, move, args)) {
      return false;
    }
    let secondaryEffect: MoveEffectAttr;
    const terrain = globalScene.arena.getTerrainType();
    if (terrain !== TerrainType.NONE) {
      secondaryEffect = this.determineTerrainEffect(terrain);
    } else {
      const biome = globalScene.arena.biomeType;
      secondaryEffect = this.determineBiomeEffect(biome);
    }
    return secondaryEffect.apply(user, target, move, []);
  }

  /**
   * Determines the secondary effect based on terrain.
   * Takes precedence over biome-based effects.
   * ```
   * Electric Terrain | Paralysis
   * Misty Terrain    | SpAtk -1
   * Grassy Terrain   | Sleep
   * Psychic Terrain  | Speed -1
   * ```
   * @param terrain - {@linkcode TerrainType} The current terrain
   * @returns the chosen secondary effect {@linkcode MoveEffectAttr}
   */
  private determineTerrainEffect(terrain: TerrainType): MoveEffectAttr {
    let secondaryEffect: MoveEffectAttr;
    switch (terrain) {
      case TerrainType.ELECTRIC:
      default:
        secondaryEffect = new StatusEffectAttr(StatusEffect.PARALYSIS, false);
        break;
      case TerrainType.MISTY:
        secondaryEffect = new StatStageChangeAttr([ Stat.SPATK ], -1, false);
        break;
      case TerrainType.GRASSY:
        secondaryEffect = new StatusEffectAttr(StatusEffect.SLEEP, false);
        break;
      case TerrainType.PSYCHIC:
        secondaryEffect = new StatStageChangeAttr([ Stat.SPD ], -1, false);
        break;
    }
    return secondaryEffect;
  }

  /**
   * Determines the secondary effect based on biome
   * ```
   * Town, Metropolis, Slum, Dojo, Laboratory, Power Plant + Default | Paralysis
   * Plains, Grass, Tall Grass, Forest, Jungle, Meadow               | Sleep
   * Swamp, Mountain, Temple, Ruins                                  | Speed -1
   * Ice Cave, Snowy Forest                                          | Freeze
   * Volcano                                                         | Burn
   * Fairy Cave                                                      | SpAtk -1
   * Desert, Construction Site, Beach, Island, Badlands              | Accuracy -1
   * Sea, Lake, Seabed                                               | Atk -1
   * Cave, Wasteland, Graveyard, Abyss, Space                        | Flinch
   * End                                                             | Def -1
   * ```
   * @param biome - The current {@linkcode BiomeId} the battle is set in
   * @returns the chosen secondary effect {@linkcode MoveEffectAttr}
   */
  private determineBiomeEffect(biome: BiomeId): MoveEffectAttr {
    let secondaryEffect: MoveEffectAttr;
    switch (biome) {
      case BiomeId.PLAINS:
      case BiomeId.GRASS:
      case BiomeId.TALL_GRASS:
      case BiomeId.FOREST:
      case BiomeId.JUNGLE:
      case BiomeId.MEADOW:
        secondaryEffect = new StatusEffectAttr(StatusEffect.SLEEP, false);
        break;
      case BiomeId.SWAMP:
      case BiomeId.MOUNTAIN:
      case BiomeId.TEMPLE:
      case BiomeId.RUINS:
        secondaryEffect = new StatStageChangeAttr([ Stat.SPD ], -1, false);
        break;
      case BiomeId.ICE_CAVE:
      case BiomeId.SNOWY_FOREST:
        secondaryEffect = new StatusEffectAttr(StatusEffect.FREEZE, false);
        break;
      case BiomeId.VOLCANO:
        secondaryEffect = new StatusEffectAttr(StatusEffect.BURN, false);
        break;
      case BiomeId.FAIRY_CAVE:
        secondaryEffect = new StatStageChangeAttr([ Stat.SPATK ], -1, false);
        break;
      case BiomeId.DESERT:
      case BiomeId.CONSTRUCTION_SITE:
      case BiomeId.BEACH:
      case BiomeId.ISLAND:
      case BiomeId.BADLANDS:
        secondaryEffect = new StatStageChangeAttr([ Stat.ACC ], -1, false);
        break;
      case BiomeId.SEA:
      case BiomeId.LAKE:
      case BiomeId.SEABED:
        secondaryEffect = new StatStageChangeAttr([ Stat.ATK ], -1, false);
        break;
      case BiomeId.CAVE:
      case BiomeId.WASTELAND:
      case BiomeId.GRAVEYARD:
      case BiomeId.ABYSS:
      case BiomeId.SPACE:
        secondaryEffect = new AddBattlerTagAttr(BattlerTagType.FLINCHED, false, true);
        break;
      case BiomeId.END:
        secondaryEffect = new StatStageChangeAttr([ Stat.DEF ], -1, false);
        break;
      case BiomeId.TOWN:
      case BiomeId.METROPOLIS:
      case BiomeId.SLUM:
      case BiomeId.DOJO:
      case BiomeId.FACTORY:
      case BiomeId.LABORATORY:
      case BiomeId.POWER_PLANT:
      default:
        secondaryEffect = new StatusEffectAttr(StatusEffect.PARALYSIS, false);
        break;
    }
    return secondaryEffect;
  }
}

export class PostVictoryStatStageChangeAttr extends MoveAttr {
  private stats: BattleStat[];
  private stages: number;
  private condition?: MoveConditionFunc;
  private showMessage: boolean;

  constructor(stats: BattleStat[], stages: number, selfTarget?: boolean, condition?: MoveConditionFunc, showMessage: boolean = true, firstHitOnly: boolean = false) {
    super();
    this.stats = stats;
    this.stages = stages;
    this.condition = condition;
    this.showMessage = showMessage;
  }
  applyPostVictory(user: Pokemon, target: Pokemon, move: Move): void {
    if (this.condition && !this.condition(user, target, move)) {
      return;
    }
    const statChangeAttr = new StatStageChangeAttr(this.stats, this.stages, this.showMessage);
    statChangeAttr.apply(user, target, move);
  }
}

export class AcupressureStatStageChangeAttr extends MoveEffectAttr {
  constructor() {
    super();
  }

  override apply(user: Pokemon, target: Pokemon, move: Move, args: any[]): boolean {
    const randStats = BATTLE_STATS.filter((s) => target.getStatStage(s) < 6);
    if (randStats.length > 0) {
      const boostStat = [ randStats[user.randBattleSeedInt(randStats.length)] ];
      globalScene.phaseManager.unshiftNew("StatStageChangePhase", target.getBattlerIndex(), this.selfTarget, boostStat, 2);
      return true;
    }
    return false;
  }
}

export class GrowthStatStageChangeAttr extends StatStageChangeAttr {
  constructor() {
    super([ Stat.ATK, Stat.SPATK ], 1, true);
  }

  getLevels(user: Pokemon): number {
    if (!globalScene.arena.weather?.isEffectSuppressed()) {
      const weatherType = globalScene.arena.weather?.weatherType;
      if (weatherType === WeatherType.SUNNY || weatherType === WeatherType.HARSH_SUN) {
        return this.stages + 1;
      }
    }
    return this.stages;
  }
}

export class CutHpStatStageBoostAttr extends StatStageChangeAttr {
  private cutRatio: number;
  private messageCallback: ((user: Pokemon) => void) | undefined;

  constructor(stat: BattleStat[], levels: number, cutRatio: number, messageCallback?: ((user: Pokemon) => void) | undefined) {
    super(stat, levels, true);

    this.cutRatio = cutRatio;
    this.messageCallback = messageCallback;
  }
  override apply(user: Pokemon, target: Pokemon, move: Move, args: any[]): boolean {
    user.damageAndUpdate(toDmgValue(user.getMaxHp() / this.cutRatio), { result: HitResult.INDIRECT });
    user.updateInfo();
    const ret = super.apply(user, target, move, args);
    if (this.messageCallback) {
      this.messageCallback(user);
    }
    return ret;
  }

  getCondition(): MoveConditionFunc {
    return (user, _target, _move) => user.getHpRatio() > 1 / this.cutRatio && this.stats.some(s => user.getStatStage(s) < 6);
  }
}

/**
 * Attribute implementing the stat boosting effect of {@link https://bulbapedia.bulbagarden.net/wiki/Order_Up_(move) | Order Up}.
 * If the user has a Pokemon with {@link https://bulbapedia.bulbagarden.net/wiki/Commander_(Ability) | Commander} in their mouth,
 * one of the user's stats are increased by 1 stage, depending on the "commanding" Pokemon's form. This effect does not respect
 * effect chance, but Order Up itself may be boosted by Sheer Force.
 */
export class OrderUpStatBoostAttr extends MoveEffectAttr {
  constructor() {
    super(true);
  }

  override apply(user: Pokemon, target: Pokemon, move: Move, args?: any[]): boolean {
    const commandedTag = user.getTag(CommandedTag);
    if (!commandedTag) {
      return false;
    }

    let increasedStat: EffectiveStat = Stat.ATK;
    switch (commandedTag.tatsugiriFormKey) {
      case "curly":
        increasedStat = Stat.ATK;
        break;
      case "droopy":
        increasedStat = Stat.DEF;
        break;
      case "stretchy":
        increasedStat = Stat.SPD;
        break;
    }

    globalScene.phaseManager.unshiftNew("StatStageChangePhase", user.getBattlerIndex(), this.selfTarget, [ increasedStat ], 1);
    return true;
  }
}

export class CopyStatsAttr extends MoveEffectAttr {
  apply(user: Pokemon, target: Pokemon, move: Move, args: any[]): boolean {
    if (!super.apply(user, target, move, args)) {
      return false;
    }

    // Copy all stat stages
    for (const s of BATTLE_STATS) {
      user.setStatStage(s, target.getStatStage(s));
    }

    if (target.getTag(BattlerTagType.CRIT_BOOST)) {
      user.addTag(BattlerTagType.CRIT_BOOST, 0, move.id);
    } else {
      user.removeTag(BattlerTagType.CRIT_BOOST);
    }
    target.updateInfo();
    user.updateInfo();
    globalScene.phaseManager.queueMessage(i18next.t("moveTriggers:copiedStatChanges", { pokemonName: getPokemonNameWithAffix(user), targetName: getPokemonNameWithAffix(target) }));

    return true;
  }
}

export class InvertStatsAttr extends MoveEffectAttr {
  apply(user: Pokemon, target: Pokemon, move: Move, args: any[]): boolean {
    if (!super.apply(user, target, move, args)) {
      return false;
    }

    for (const s of BATTLE_STATS) {
      target.setStatStage(s, -target.getStatStage(s));
    }

    target.updateInfo();
    user.updateInfo();

    globalScene.phaseManager.queueMessage(i18next.t("moveTriggers:invertStats", { pokemonName: getPokemonNameWithAffix(target) }));

    return true;
  }
}

export class ResetStatsAttr extends MoveEffectAttr {
  private targetAllPokemon: boolean;
  constructor(targetAllPokemon: boolean) {
    super();
    this.targetAllPokemon = targetAllPokemon;
  }

  override apply(_user: Pokemon, target: Pokemon, _move: Move, _args: any[]): boolean {
    if (this.targetAllPokemon) {
      // Target all pokemon on the field when Freezy Frost or Haze are used
      const activePokemon = globalScene.getField(true);
      activePokemon.forEach((p) => this.resetStats(p));
      globalScene.phaseManager.queueMessage(i18next.t("moveTriggers:statEliminated"));
    } else { // Affects only the single target when Clear Smog is used
      this.resetStats(target);
      globalScene.phaseManager.queueMessage(i18next.t("moveTriggers:resetStats", { pokemonName: getPokemonNameWithAffix(target) }));
    }
    return true;
  }

  private resetStats(pokemon: Pokemon): void {
    for (const s of BATTLE_STATS) {
      pokemon.setStatStage(s, 0);
    }
    pokemon.updateInfo();
  }
}

/**
 * Attribute used for status moves, specifically Heart, Guard, and Power Swap,
 * that swaps the user's and target's corresponding stat stages.
 * @extends MoveEffectAttr
 * @see {@linkcode apply}
 */
export class SwapStatStagesAttr extends MoveEffectAttr {
  /** The stat stages to be swapped between the user and the target */
  private stats: readonly BattleStat[];

  constructor(stats: readonly BattleStat[]) {
    super();

    this.stats = stats;
  }

  /**
   * For all {@linkcode stats}, swaps the user's and target's corresponding stat
   * stage.
   * @param user the {@linkcode Pokemon} that used the move
   * @param target the {@linkcode Pokemon} that the move was used on
   * @param move N/A
   * @param args N/A
   * @returns true if attribute application succeeds
   */
  apply(user: Pokemon, target: Pokemon, move: Move, args: any []): boolean {
    if (super.apply(user, target, move, args)) {
      for (const s of this.stats) {
        const temp = user.getStatStage(s);
        user.setStatStage(s, target.getStatStage(s));
        target.setStatStage(s, temp);
      }

      target.updateInfo();
      user.updateInfo();

      if (this.stats.length === 7) {
        globalScene.phaseManager.queueMessage(i18next.t("moveTriggers:switchedStatChanges", { pokemonName: getPokemonNameWithAffix(user) }));
      } else if (this.stats.length === 2) {
        globalScene.phaseManager.queueMessage(i18next.t("moveTriggers:switchedTwoStatChanges", {
          pokemonName: getPokemonNameWithAffix(user),
          firstStat: i18next.t(getStatKey(this.stats[0])),
          secondStat: i18next.t(getStatKey(this.stats[1]))
        }));
      }
      return true;
    }
    return false;
  }
}

export class HpSplitAttr extends MoveEffectAttr {
  apply(user: Pokemon, target: Pokemon, move: Move, args: any[]): boolean {
    if (!super.apply(user, target, move, args)) {
      return false;
    }

    const hpValue = Math.floor((target.hp + user.hp) / 2);
    [ user, target ].forEach((p) => {
      if (p.hp < hpValue) {
        const healing = p.heal(hpValue - p.hp);
        if (healing) {
          globalScene.damageNumberHandler.add(p, healing, HitResult.HEAL);
        }
      } else if (p.hp > hpValue) {
        const damage = p.damage(p.hp - hpValue, true);
        if (damage) {
          globalScene.damageNumberHandler.add(p, damage);
        }
      }
      p.updateInfo();
    });

    return true;
  }
}

export class VariablePowerAttr extends MoveAttr {
  apply(user: Pokemon, target: Pokemon, move: Move, args: any[]): boolean {
    //const power = args[0] as Utils.NumberHolder;
    return false;
  }
}

export class LessPPMorePowerAttr extends VariablePowerAttr {
  /**
   * Power up moves when less PP user has
   * @param user {@linkcode Pokemon} using this move
   * @param target {@linkcode Pokemon} target of this move
   * @param move {@linkcode Move} being used
   * @param args [0] {@linkcode NumberHolder} of power
   * @returns true if the function succeeds
   */
  apply(user: Pokemon, target: Pokemon, move: Move, args: any[]): boolean {
    const ppMax = move.pp;
    const ppUsed = user.moveset.find((m) => m.moveId === move.id)?.ppUsed ?? 0;

    let ppRemains = ppMax - ppUsed;
    /** Reduce to 0 to avoid negative numbers if user has 1PP before attack and target has Ability.PRESSURE */
    if (ppRemains < 0) {
      ppRemains = 0;
    }

    const power = args[0] as NumberHolder;

    switch (ppRemains) {
      case 0:
        power.value = 200;
        break;
      case 1:
        power.value = 80;
        break;
      case 2:
        power.value = 60;
        break;
      case 3:
        power.value = 50;
        break;
      default:
        power.value = 40;
        break;
    }
    return true;
  }
}

export class MovePowerMultiplierAttr extends VariablePowerAttr {
  private powerMultiplierFunc: (user: Pokemon, target: Pokemon, move: Move) => number;

  constructor(powerMultiplier: (user: Pokemon, target: Pokemon, move: Move) => number) {
    super();

    this.powerMultiplierFunc = powerMultiplier;
  }

  apply(user: Pokemon, target: Pokemon, move: Move, args: any[]): boolean {
    const power = args[0] as NumberHolder;
    power.value *= this.powerMultiplierFunc(user, target, move);

    return true;
  }
}

/**
 * Helper function to calculate the the base power of an ally's hit when using Beat Up.
 * @param user The Pokemon that used Beat Up.
 * @param allyIndex The party position of the ally contributing to Beat Up.
 * @returns The base power of the Beat Up hit.
 */
const beatUpFunc = (user: Pokemon, allyIndex: number): number => {
  const party = user.isPlayer() ? globalScene.getPlayerParty() : globalScene.getEnemyParty();

  for (let i = allyIndex; i < party.length; i++) {
    const pokemon = party[i];

    // The user contributes to Beat Up regardless of status condition.
    // Allies can contribute only if they do not have a non-volatile status condition.
    if (pokemon.id !== user.id && pokemon?.status && pokemon.status.effect !== StatusEffect.NONE) {
      continue;
    }
    return (pokemon.species.getBaseStat(Stat.ATK) / 10) + 5;
  }
  return 0;
};

export class BeatUpAttr extends VariablePowerAttr {

  /**
   * Gets the next party member to contribute to a Beat Up hit, and calculates the base power for it.
   * @param user Pokemon that used the move
   * @param _target N/A
   * @param _move Move with this attribute
   * @param args N/A
   * @returns true if the function succeeds
   */
  apply(user: Pokemon, target: Pokemon, move: Move, args: any[]): boolean {
    const power = args[0] as NumberHolder;

    const party = user.isPlayer() ? globalScene.getPlayerParty() : globalScene.getEnemyParty();
    const allyCount = party.filter(pokemon => {
      return pokemon.id === user.id || !pokemon.status?.effect;
    }).length;
    const allyIndex = (user.turnData.hitCount - user.turnData.hitsLeft) % allyCount;
    power.value = beatUpFunc(user, allyIndex);
    return true;
  }
}

const doublePowerChanceMessageFunc = (user: Pokemon, target: Pokemon, move: Move) => {
  let message: string = "";
  globalScene.executeWithSeedOffset(() => {
    const rand = randSeedInt(100);
    if (rand < move.chance) {
      message = i18next.t("moveTriggers:goingAllOutForAttack", { pokemonName: getPokemonNameWithAffix(user) });
    }
  }, globalScene.currentBattle.turn << 6, globalScene.waveSeed);
  return message;
};

export class DoublePowerChanceAttr extends VariablePowerAttr {
  apply(user: Pokemon, target: Pokemon, move: Move, args: any[]): boolean {
    let rand: number;
    globalScene.executeWithSeedOffset(() => rand = randSeedInt(100), globalScene.currentBattle.turn << 6, globalScene.waveSeed);
    if (rand! < move.chance) {
      const power = args[0] as NumberHolder;
      power.value *= 2;
      return true;
    }

    return false;
  }
}

export abstract class ConsecutiveUsePowerMultiplierAttr extends MovePowerMultiplierAttr {
  constructor(limit: number, resetOnFail: boolean, resetOnLimit?: boolean, ...comboMoves: MoveId[]) {
    super((user: Pokemon, target: Pokemon, move: Move): number => {
      const moveHistory = user.getLastXMoves(limit + 1).slice(1);

      let count = 0;
      let turnMove: TurnMove | undefined;

      while (
        (
          (turnMove = moveHistory.shift())?.move === move.id
          || (comboMoves.length && comboMoves.includes(turnMove?.move ?? MoveId.NONE))
        )
        && (!resetOnFail || turnMove?.result === MoveResult.SUCCESS)
      ) {
        if (count < (limit - 1)) {
          count++;
        } else if (resetOnLimit) {
          count = 0;
        } else {
          break;
        }
      }

      return this.getMultiplier(count);
    });
  }

  abstract getMultiplier(count: number): number;
}

export class ConsecutiveUseDoublePowerAttr extends ConsecutiveUsePowerMultiplierAttr {
  getMultiplier(count: number): number {
    return Math.pow(2, count);
  }
}

export class ConsecutiveUseMultiBasePowerAttr extends ConsecutiveUsePowerMultiplierAttr {
  getMultiplier(count: number): number {
    return (count + 1);
  }
}

export class WeightPowerAttr extends VariablePowerAttr {
  apply(user: Pokemon, target: Pokemon, move: Move, args: any[]): boolean {
    const power = args[0] as NumberHolder;

    const targetWeight = target.getWeight();
    const weightThresholds = [ 10, 25, 50, 100, 200 ];

    let w = 0;
    while (targetWeight >= weightThresholds[w]) {
      if (++w === weightThresholds.length) {
        break;
      }
    }

    power.value = (w + 1) * 20;

    return true;
  }
}

/**
 * Attribute used for Electro Ball move.
 * @extends VariablePowerAttr
 * @see {@linkcode apply}
 **/
export class ElectroBallPowerAttr extends VariablePowerAttr {
  /**
   * Move that deals more damage the faster {@linkcode Stat.SPD}
   * the user is compared to the target.
   * @param user Pokemon that used the move
   * @param target The target of the move
   * @param move Move with this attribute
   * @param args N/A
   * @returns true if the function succeeds
   */
  apply(user: Pokemon, target: Pokemon, move: Move, args: any[]): boolean {
    const power = args[0] as NumberHolder;

    const statRatio = target.getEffectiveStat(Stat.SPD) / user.getEffectiveStat(Stat.SPD);
    const statThresholds = [ 0.25, 1 / 3, 0.5, 1, -1 ];
    const statThresholdPowers = [ 150, 120, 80, 60, 40 ];

    let w = 0;
    while (w < statThresholds.length - 1 && statRatio > statThresholds[w]) {
      if (++w === statThresholds.length) {
        break;
      }
    }

    power.value = statThresholdPowers[w];
    return true;
  }
}


/**
 * Attribute used for Gyro Ball move.
 * @extends VariablePowerAttr
 * @see {@linkcode apply}
 **/
export class GyroBallPowerAttr extends VariablePowerAttr {
  /**
   * Move that deals more damage the slower {@linkcode Stat.SPD}
   * the user is compared to the target.
   * @param user Pokemon that used the move
   * @param target The target of the move
   * @param move Move with this attribute
   * @param args N/A
   * @returns true if the function succeeds
   */
  apply(user: Pokemon, target: Pokemon, move: Move, args: any[]): boolean {
    const power = args[0] as NumberHolder;
    const userSpeed = user.getEffectiveStat(Stat.SPD);
    if (userSpeed < 1) {
      // Gen 6+ always have 1 base power
      power.value = 1;
      return true;
    }

    power.value = Math.floor(Math.min(150, 25 * target.getEffectiveStat(Stat.SPD) / userSpeed + 1));
    return true;
  }
}

export class LowHpPowerAttr extends VariablePowerAttr {
  apply(user: Pokemon, target: Pokemon, move: Move, args: any[]): boolean {
    const power = args[0] as NumberHolder;
    const hpRatio = user.getHpRatio();

    switch (true) {
      case (hpRatio < 0.0417):
        power.value = 200;
        break;
      case (hpRatio < 0.1042):
        power.value = 150;
        break;
      case (hpRatio < 0.2083):
        power.value = 100;
        break;
      case (hpRatio < 0.3542):
        power.value = 80;
        break;
      case (hpRatio < 0.6875):
        power.value = 40;
        break;
      default:
        power.value = 20;
        break;
    }

    return true;
  }
}

export class CompareWeightPowerAttr extends VariablePowerAttr {
  apply(user: Pokemon, target: Pokemon, move: Move, args: any[]): boolean {
    const power = args[0] as NumberHolder;
    const userWeight = user.getWeight();
    const targetWeight = target.getWeight();

    if (!userWeight || userWeight === 0) {
      return false;
    }

    const relativeWeight = (targetWeight / userWeight) * 100;

    switch (true) {
      case (relativeWeight < 20.01):
        power.value = 120;
        break;
      case (relativeWeight < 25.01):
        power.value = 100;
        break;
      case (relativeWeight < 33.35):
        power.value = 80;
        break;
      case (relativeWeight < 50.01):
        power.value = 60;
        break;
      default:
        power.value = 40;
        break;
    }

    return true;
  }
}

export class HpPowerAttr extends VariablePowerAttr {
  apply(user: Pokemon, target: Pokemon, move: Move, args: any[]): boolean {
    (args[0] as NumberHolder).value = toDmgValue(150 * user.getHpRatio());

    return true;
  }
}

/**
 * Attribute used for moves whose base power scales with the opponent's HP
 * Used for Crush Grip, Wring Out, and Hard Press
 * maxBasePower 100 for Hard Press, 120 for others
 */
export class OpponentHighHpPowerAttr extends VariablePowerAttr {
  maxBasePower: number;

  constructor(maxBasePower: number) {
    super();
    this.maxBasePower = maxBasePower;
  }

  /**
   * Changes the base power of the move to be the target's HP ratio times the maxBasePower with a min value of 1
   * @param user n/a
   * @param target the Pokemon being attacked
   * @param move n/a
   * @param args holds the base power of the move at args[0]
   * @returns true
   */
  apply(user: Pokemon, target: Pokemon, move: Move, args: any[]): boolean {
    (args[0] as NumberHolder).value = toDmgValue(this.maxBasePower * target.getHpRatio());

    return true;
  }
}

/**
 * Attribute to double this move's power if the target hasn't acted yet in the current turn.
 * Used by {@linkcode Moves.BOLT_BEAK} and {@linkcode Moves.FISHIOUS_REND}
 */
export class FirstAttackDoublePowerAttr extends VariablePowerAttr {
  /**
   * Double this move's power if the user is acting before the target.
   * @param user - Unused
   * @param target - The {@linkcode Pokemon} being targeted by this move
   * @param move - Unused
   * @param args `[0]` - A {@linkcode NumberHolder} containing move base power
   * @returns Whether the attribute was successfully applied
   */
  apply(_user: Pokemon, target: Pokemon, move: Move, args: [NumberHolder]): boolean {
    if (target.turnData.acted) {
      return false;
    }

    args[0].value *= 2;
    return true;
  }
}


export class TurnDamagedDoublePowerAttr extends VariablePowerAttr {
  apply(user: Pokemon, target: Pokemon, move: Move, args: any[]): boolean {
    if (user.turnData.attacksReceived.find(r => r.damage && r.sourceId === target.id)) {
      (args[0] as NumberHolder).value *= 2;
      return true;
    }

    return false;
  }
}

const magnitudeMessageFunc = (user: Pokemon, target: Pokemon, move: Move) => {
  let message: string;
  globalScene.executeWithSeedOffset(() => {
    const magnitudeThresholds = [ 5, 15, 35, 65, 75, 95 ];

    const rand = randSeedInt(100);

    let m = 0;
    for (; m < magnitudeThresholds.length; m++) {
      if (rand < magnitudeThresholds[m]) {
        break;
      }
    }

    message = i18next.t("moveTriggers:magnitudeMessage", { magnitude: m + 4 });
  }, globalScene.currentBattle.turn << 6, globalScene.waveSeed);
  return message!;
};

export class MagnitudePowerAttr extends VariablePowerAttr {
  apply(user: Pokemon, target: Pokemon, move: Move, args: any[]): boolean {
    const power = args[0] as NumberHolder;

    const magnitudeThresholds = [ 5, 15, 35, 65, 75, 95 ];
    const magnitudePowers = [ 10, 30, 50, 70, 90, 100, 110, 150 ];

    let rand: number;

    globalScene.executeWithSeedOffset(() => rand = randSeedInt(100), globalScene.currentBattle.turn << 6, globalScene.waveSeed);

    let m = 0;
    for (; m < magnitudeThresholds.length; m++) {
      if (rand! < magnitudeThresholds[m]) {
        break;
      }
    }

    power.value = magnitudePowers[m];

    return true;
  }
}

export class AntiSunlightPowerDecreaseAttr extends VariablePowerAttr {
  apply(user: Pokemon, target: Pokemon, move: Move, args: any[]): boolean {
    if (!globalScene.arena.weather?.isEffectSuppressed()) {
      const power = args[0] as NumberHolder;
      const weatherType = globalScene.arena.weather?.weatherType || WeatherType.NONE;
      switch (weatherType) {
        case WeatherType.RAIN:
        case WeatherType.SANDSTORM:
        case WeatherType.HAIL:
        case WeatherType.SNOW:
        case WeatherType.HEAVY_RAIN:
          power.value *= 0.5;
          return true;
      }
    }

    return false;
  }
}

export class FriendshipPowerAttr extends VariablePowerAttr {
  private invert: boolean;

  constructor(invert?: boolean) {
    super();

    this.invert = !!invert;
  }

  apply(user: Pokemon, target: Pokemon, move: Move, args: any[]): boolean {
    const power = args[0] as NumberHolder;

    const friendshipPower = Math.floor(Math.min(user.isPlayer() ? user.friendship : user.species.baseFriendship, 255) / 2.5);
    power.value = Math.max(!this.invert ? friendshipPower : 102 - friendshipPower, 1);

    return true;
  }
}

/**
 * This Attribute calculates the current power of {@linkcode MoveId.RAGE_FIST}.
 * The counter for power calculation does not reset on every wave but on every new arena encounter.
 * Self-inflicted confusion damage and hits taken by a Subsitute are ignored.
 */
export class RageFistPowerAttr extends VariablePowerAttr {
  apply(user: Pokemon, target: Pokemon, move: Move, args: any[]): boolean {
    /* Reasons this works correctly:
     * Confusion calls user.damageAndUpdate() directly (no counter increment),
     * Substitute hits call user.damageAndUpdate() with a damage value of 0, also causing
      no counter increment
    */
    const hitCount = user.battleData.hitCount;
    const basePower: NumberHolder = args[0];

    basePower.value = 50 * (1 + Math.min(hitCount, 6));
    return true;
  }

}

/**
 * Tallies the number of positive stages for a given {@linkcode Pokemon}.
 * @param pokemon The {@linkcode Pokemon} that is being used to calculate the count of positive stats
 * @returns the amount of positive stats
 */
const countPositiveStatStages = (pokemon: Pokemon): number => {
  return pokemon.getStatStages().reduce((total, stat) => (stat && stat > 0) ? total + stat : total, 0);
};

/**
 * Attribute that increases power based on the amount of positive stat stage increases.
 */
export class PositiveStatStagePowerAttr extends VariablePowerAttr {

  /**
   * @param {Pokemon} user The pokemon that is being used to calculate the amount of positive stats
   * @param {Pokemon} target N/A
   * @param {Move} move N/A
   * @param {any[]} args The argument for VariablePowerAttr, accumulates and sets the amount of power multiplied by stats
   * @returns {boolean} Returns true if attribute is applied
   */
  apply(user: Pokemon, target: Pokemon, move: Move, args: any[]): boolean {
    const positiveStatStages: number = countPositiveStatStages(user);

    (args[0] as NumberHolder).value += positiveStatStages * 20;
    return true;
  }
}

/**
 * Punishment normally has a base power of 60,
 * but gains 20 power for every increased stat stage the target has,
 * up to a maximum of 200 base power in total.
 */
export class PunishmentPowerAttr extends VariablePowerAttr {
  private PUNISHMENT_MIN_BASE_POWER = 60;
  private PUNISHMENT_MAX_BASE_POWER = 200;

  /**
     * @param {Pokemon} user N/A
     * @param {Pokemon} target The pokemon that the move is being used against, as well as calculating the stats for the min/max base power
     * @param {Move} move N/A
     * @param {any[]} args The value that is being changed due to VariablePowerAttr
     * @returns Returns true if attribute is applied
     */
  apply(user: Pokemon, target: Pokemon, move: Move, args: any[]): boolean {
    const positiveStatStages: number = countPositiveStatStages(target);
    (args[0] as NumberHolder).value = Math.min(
      this.PUNISHMENT_MAX_BASE_POWER,
      this.PUNISHMENT_MIN_BASE_POWER + positiveStatStages * 20
    );
    return true;
  }
}

export class PresentPowerAttr extends VariablePowerAttr {
  apply(user: Pokemon, target: Pokemon, move: Move, args: any[]): boolean {
    /**
     * If this move is multi-hit, and this attribute is applied to any hit
     * other than the first, this move cannot result in a heal.
     */
    const firstHit = (user.turnData.hitCount === user.turnData.hitsLeft);

    const powerSeed = randSeedInt(firstHit ? 100 : 80);
    if (powerSeed <= 40) {
      (args[0] as NumberHolder).value = 40;
    } else if (40 < powerSeed && powerSeed <= 70) {
      (args[0] as NumberHolder).value = 80;
    } else if (70 < powerSeed && powerSeed <= 80) {
      (args[0] as NumberHolder).value = 120;
    } else if (80 < powerSeed && powerSeed <= 100) {
      // If this move is multi-hit, disable all other hits
      user.turnData.hitCount = 1;
      user.turnData.hitsLeft = 1;
      globalScene.phaseManager.unshiftNew("PokemonHealPhase", target.getBattlerIndex(),
        toDmgValue(target.getMaxHp() / 4), i18next.t("moveTriggers:regainedHealth", { pokemonName: getPokemonNameWithAffix(target) }), true);
    }

    return true;
  }
}

export class WaterShurikenPowerAttr extends VariablePowerAttr {
  apply(user: Pokemon, target: Pokemon, move: Move, args: any[]): boolean {
    if (user.species.speciesId === SpeciesId.GRENINJA && user.hasAbility(AbilityId.BATTLE_BOND) && user.formIndex === 2) {
      (args[0] as NumberHolder).value = 20;
      return true;
    }
    return false;
  }
}

/**
 * Attribute used to calculate the power of attacks that scale with Stockpile stacks (i.e. Spit Up).
 */
export class SpitUpPowerAttr extends VariablePowerAttr {
  private multiplier: number = 0;

  constructor(multiplier: number) {
    super();
    this.multiplier = multiplier;
  }

  apply(user: Pokemon, target: Pokemon, move: Move, args: any[]): boolean {
    const stockpilingTag = user.getTag(StockpilingTag);

    if (stockpilingTag && stockpilingTag.stockpiledCount > 0) {
      const power = args[0] as NumberHolder;
      power.value = this.multiplier * stockpilingTag.stockpiledCount;
      return true;
    }

    return false;
  }
}

/**
 * Attribute used to apply Swallow's healing, which scales with Stockpile stacks.
 * Does NOT remove stockpiled stacks.
 */
export class SwallowHealAttr extends HealAttr {
  apply(user: Pokemon, target: Pokemon, move: Move, args: any[]): boolean {
    const stockpilingTag = user.getTag(StockpilingTag);

    if (stockpilingTag && stockpilingTag.stockpiledCount > 0) {
      const stockpiled = stockpilingTag.stockpiledCount;
      let healRatio: number;

      if (stockpiled === 1) {
        healRatio = 0.25;
      } else if (stockpiled === 2) {
        healRatio = 0.50;
      } else { // stockpiled >= 3
        healRatio = 1.00;
      }

      if (healRatio) {
        this.addHealPhase(user, healRatio);
        return true;
      }
    }

    return false;
  }
}

const hasStockpileStacksCondition: MoveConditionFunc = (user) => {
  const hasStockpilingTag = user.getTag(StockpilingTag);
  return !!hasStockpilingTag && hasStockpilingTag.stockpiledCount > 0;
};

/**
 * Attribute used for multi-hit moves that increase power in increments of the
 * move's base power for each hit, namely Triple Kick and Triple Axel.
 * @extends VariablePowerAttr
 * @see {@linkcode apply}
 */
export class MultiHitPowerIncrementAttr extends VariablePowerAttr {
  /** The max number of base power increments allowed for this move */
  private maxHits: number;

  constructor(maxHits: number) {
    super();

    this.maxHits = maxHits;
  }

  /**
   * Increases power of move in increments of the base power for the amount of times
   * the move hit. In the case that the move is extended, it will circle back to the
   * original base power of the move after incrementing past the maximum amount of
   * hits.
   * @param user {@linkcode Pokemon} that used the move
   * @param target {@linkcode Pokemon} that the move was used on
   * @param move {@linkcode Move} with this attribute
   * @param args [0] {@linkcode NumberHolder} for final calculated power of move
   * @returns true if attribute application succeeds
   */
  apply(user: Pokemon, target: Pokemon, move: Move, args: any[]): boolean {
    const hitsTotal = user.turnData.hitCount - Math.max(user.turnData.hitsLeft, 0);
    const power = args[0] as NumberHolder;

    power.value = move.power * (1 + hitsTotal % this.maxHits);

    return true;
  }
}

/**
 * Attribute used for moves that double in power if the given move immediately
 * preceded the move applying the attribute, namely Fusion Flare and
 * Fusion Bolt.
 * @extends VariablePowerAttr
 * @see {@linkcode apply}
 */
export class LastMoveDoublePowerAttr extends VariablePowerAttr {
  /** The move that must precede the current move */
  private move: MoveId;

  constructor(move: MoveId) {
    super();

    this.move = move;
  }

  /**
   * Doubles power of move if the given move is found to precede the current
   * move with no other moves being executed in between, only ignoring failed
   * moves if any.
   * @param user {@linkcode Pokemon} that used the move
   * @param target N/A
   * @param move N/A
   * @param args [0] {@linkcode NumberHolder} that holds the resulting power of the move
   * @returns true if attribute application succeeds, false otherwise
   */
  apply(user: Pokemon, _target: Pokemon, _move: Move, args: any[]): boolean {
    const power = args[0] as NumberHolder;
    const enemy = user.getOpponent(0);
    const pokemonActed: Pokemon[] = [];

    if (enemy?.turnData.acted) {
      pokemonActed.push(enemy);
    }

    if (globalScene.currentBattle.double) {
      const userAlly = user.getAlly();
      const enemyAlly = enemy?.getAlly();

      if (userAlly?.turnData.acted) {
        pokemonActed.push(userAlly);
      }
      if (enemyAlly?.turnData.acted) {
        pokemonActed.push(enemyAlly);
      }
    }

    pokemonActed.sort((a, b) => b.turnData.order - a.turnData.order);

    for (const p of pokemonActed) {
      const [ lastMove ] = p.getLastXMoves(1);
      if (lastMove.result !== MoveResult.FAIL) {
        if ((lastMove.result === MoveResult.SUCCESS) && (lastMove.move === this.move)) {
          power.value *= 2;
          return true;
        } else {
          break;
        }
      }
    }

    return false;
  }
}

/**
 * Changes a Pledge move's power to 150 when combined with another unique Pledge
 * move from an ally.
 */
export class CombinedPledgePowerAttr extends VariablePowerAttr {
  override apply(user: Pokemon, target: Pokemon, move: Move, args: any[]): boolean {
    const power = args[0];
    if (!(power instanceof NumberHolder)) {
      return false;
    }
    const combinedPledgeMove = user.turnData.combiningPledge;

    if (combinedPledgeMove && combinedPledgeMove !== move.id) {
      power.value *= 150 / 80;
      return true;
    }
    return false;
  }
}

/**
 * Applies STAB to the given Pledge move if the move is part of a combined attack.
 */
export class CombinedPledgeStabBoostAttr extends MoveAttr {
  override apply(user: Pokemon, target: Pokemon, move: Move, args: any[]): boolean {
    const stabMultiplier = args[0];
    if (!(stabMultiplier instanceof NumberHolder)) {
      return false;
    }
    const combinedPledgeMove = user.turnData.combiningPledge;

    if (combinedPledgeMove && combinedPledgeMove !== move.id) {
      stabMultiplier.value = 1.5;
      return true;
    }
    return false;
  }
}

/**
 * Variable Power attribute for {@link https://bulbapedia.bulbagarden.net/wiki/Round_(move) | Round}.
 * Doubles power if another Pokemon has previously selected Round this turn.
 * @extends VariablePowerAttr
 */
export class RoundPowerAttr extends VariablePowerAttr {
  override apply(user: Pokemon, target: Pokemon, move: Move, args: [NumberHolder]): boolean {
    const power = args[0];

    if (user.turnData.joinedRound) {
      power.value *= 2;
      return true;
    }
    return false;
  }
}

/**
 * Attribute for the "combo" effect of {@link https://bulbapedia.bulbagarden.net/wiki/Round_(move) | Round}.
 * Preempts the next move in the turn order with the first instance of any Pokemon
 * using Round. Also marks the Pokemon using the cued Round to double the move's power.
 * @extends MoveEffectAttr
 * @see {@linkcode RoundPowerAttr}
 */
export class CueNextRoundAttr extends MoveEffectAttr {
  constructor() {
    super(true, { lastHitOnly: true });
  }

  override apply(user: Pokemon, target: Pokemon, move: Move, args?: any[]): boolean {
    const nextRoundPhase = globalScene.phaseManager.findPhase<MovePhase>(phase =>
      phase.is("MovePhase") && phase.move.moveId === MoveId.ROUND
    );

    if (!nextRoundPhase) {
      return false;
    }

    // Update the phase queue so that the next Pokemon using Round moves next
    const nextRoundIndex = globalScene.phaseManager.phaseQueue.indexOf(nextRoundPhase);
    const nextMoveIndex = globalScene.phaseManager.phaseQueue.findIndex(phase => phase.is("MovePhase"));
    if (nextRoundIndex !== nextMoveIndex) {
      globalScene.phaseManager.prependToPhase(globalScene.phaseManager.phaseQueue.splice(nextRoundIndex, 1)[0], "MovePhase");
    }

    // Mark the corresponding Pokemon as having "joined the Round" (for doubling power later)
    nextRoundPhase.pokemon.turnData.joinedRound = true;
    return true;
  }
}

/**
 * Attribute that changes stat stages before the damage is calculated
 */
export class StatChangeBeforeDmgCalcAttr extends MoveAttr {
  /**
   * Applies Stat Changes before damage is calculated
   *
   * @param user {@linkcode Pokemon} that called {@linkcode move}
   * @param target {@linkcode Pokemon} that is the target of {@linkcode move}
   * @param move {@linkcode Move} called by {@linkcode user}
   * @param args N/A
   *
   * @returns true if stat stages where correctly applied
   */
  apply(user: Pokemon, target: Pokemon, move: Move, args: any[]): boolean {
    return false;
  }
}

/**
 * Steals the postitive Stat stages of the target before damage calculation so stat changes
 * apply to damage calculation (e.g. {@linkcode MoveId.SPECTRAL_THIEF})
 * {@link https://bulbapedia.bulbagarden.net/wiki/Spectral_Thief_(move) | Spectral Thief}
 */
export class SpectralThiefAttr extends StatChangeBeforeDmgCalcAttr {
  /**
   * steals max amount of positive stats of the target while not exceeding the limit of max 6 stat stages
   *
   * @param user {@linkcode Pokemon} that called {@linkcode move}
   * @param target {@linkcode Pokemon} that is the target of {@linkcode move}
   * @param move {@linkcode Move} called by {@linkcode user}
   * @param args N/A
   *
   * @returns true if stat stages where correctly stolen
   */
  apply(user: Pokemon, target: Pokemon, move: Move, args: any[]): boolean {
    /**
     * Copy all positive stat stages to user and reduce copied stat stages on target.
     */
    for (const s of BATTLE_STATS) {
      const statStageValueTarget = target.getStatStage(s);
      const statStageValueUser = user.getStatStage(s);

      if (statStageValueTarget > 0) {
        /**
         * Only value of up to 6 can be stolen (stat stages don't exceed 6)
         */
        const availableToSteal = Math.min(statStageValueTarget, 6 - statStageValueUser);

        globalScene.phaseManager.unshiftNew("StatStageChangePhase", user.getBattlerIndex(), this.selfTarget, [ s ], availableToSteal);
        target.setStatStage(s, statStageValueTarget - availableToSteal);
      }
    }

    target.updateInfo();
    user.updateInfo();
    globalScene.phaseManager.queueMessage(i18next.t("moveTriggers:stealPositiveStats", { pokemonName: getPokemonNameWithAffix(user), targetName: getPokemonNameWithAffix(target) }));

    return true;
  }

}

export class VariableAtkAttr extends MoveAttr {
  constructor() {
    super();
  }

  apply(user: Pokemon, target: Pokemon, move: Move, args: any[]): boolean {
    //const atk = args[0] as Utils.NumberHolder;
    return false;
  }
}

export class TargetAtkUserAtkAttr extends VariableAtkAttr {
  constructor() {
    super();
  }
  apply(user: Pokemon, target: Pokemon, move: Move, args: any[]): boolean {
    (args[0] as NumberHolder).value = target.getEffectiveStat(Stat.ATK, target);
    return true;
  }
}

export class DefAtkAttr extends VariableAtkAttr {
  constructor() {
    super();
  }

  apply(user: Pokemon, target: Pokemon, move: Move, args: any[]): boolean {
    (args[0] as NumberHolder).value = user.getEffectiveStat(Stat.DEF, target);
    return true;
  }
}

export class VariableDefAttr extends MoveAttr {
  constructor() {
    super();
  }

  apply(user: Pokemon, target: Pokemon, move: Move, args: any[]): boolean {
    //const def = args[0] as Utils.NumberHolder;
    return false;
  }
}

export class DefDefAttr extends VariableDefAttr {
  constructor() {
    super();
  }

  apply(user: Pokemon, target: Pokemon, move: Move, args: any[]): boolean {
    (args[0] as NumberHolder).value = target.getEffectiveStat(Stat.DEF, user);
    return true;
  }
}

export class VariableAccuracyAttr extends MoveAttr {
  apply(user: Pokemon, target: Pokemon, move: Move, args: any[]): boolean {
    //const accuracy = args[0] as Utils.NumberHolder;
    return false;
  }
}

/**
 * Attribute used for Thunder and Hurricane that sets accuracy to 50 in sun and never miss in rain
 */
export class ThunderAccuracyAttr extends VariableAccuracyAttr {
  apply(user: Pokemon, target: Pokemon, move: Move, args: any[]): boolean {
    if (!globalScene.arena.weather?.isEffectSuppressed()) {
      const accuracy = args[0] as NumberHolder;
      const weatherType = globalScene.arena.weather?.weatherType || WeatherType.NONE;
      switch (weatherType) {
        case WeatherType.SUNNY:
        case WeatherType.HARSH_SUN:
          accuracy.value = 50;
          return true;
        case WeatherType.RAIN:
        case WeatherType.HEAVY_RAIN:
          accuracy.value = -1;
          return true;
      }
    }

    return false;
  }
}

/**
 * Attribute used for Bleakwind Storm, Wildbolt Storm, and Sandsear Storm that sets accuracy to never
 * miss in rain
 * Springtide Storm does NOT have this property
 */
export class StormAccuracyAttr extends VariableAccuracyAttr {
  apply(user: Pokemon, target: Pokemon, move: Move, args: any[]): boolean {
    if (!globalScene.arena.weather?.isEffectSuppressed()) {
      const accuracy = args[0] as NumberHolder;
      const weatherType = globalScene.arena.weather?.weatherType || WeatherType.NONE;
      switch (weatherType) {
        case WeatherType.RAIN:
        case WeatherType.HEAVY_RAIN:
          accuracy.value = -1;
          return true;
      }
    }

    return false;
  }
}

/**
 * Attribute used for moves which never miss
 * against Pokemon with the {@linkcode BattlerTagType.MINIMIZED}
 * @extends VariableAccuracyAttr
 * @see {@linkcode apply}
 */
export class AlwaysHitMinimizeAttr extends VariableAccuracyAttr {
  /**
   * @see {@linkcode apply}
   * @param user N/A
   * @param target {@linkcode Pokemon} target of the move
   * @param move N/A
   * @param args [0] Accuracy of the move to be modified
   * @returns true if the function succeeds
   */
  apply(user: Pokemon, target: Pokemon, move: Move, args: any[]): boolean {
    if (target.getTag(BattlerTagType.MINIMIZED)) {
      const accuracy = args[0] as NumberHolder;
      accuracy.value = -1;

      return true;
    }

    return false;
  }
}

export class ToxicAccuracyAttr extends VariableAccuracyAttr {
  apply(user: Pokemon, target: Pokemon, move: Move, args: any[]): boolean {
    if (user.isOfType(PokemonType.POISON)) {
      const accuracy = args[0] as NumberHolder;
      accuracy.value = -1;
      return true;
    }

    return false;
  }
}

export class BlizzardAccuracyAttr extends VariableAccuracyAttr {
  apply(user: Pokemon, target: Pokemon, move: Move, args: any[]): boolean {
    if (!globalScene.arena.weather?.isEffectSuppressed()) {
      const accuracy = args[0] as NumberHolder;
      const weatherType = globalScene.arena.weather?.weatherType || WeatherType.NONE;
      if (weatherType === WeatherType.HAIL || weatherType === WeatherType.SNOW) {
        accuracy.value = -1;
        return true;
      }
    }

    return false;
  }
}

export class VariableMoveCategoryAttr extends MoveAttr {
  apply(user: Pokemon, target: Pokemon, move: Move, args: any[]): boolean {
    return false;
  }
}

export class PhotonGeyserCategoryAttr extends VariableMoveCategoryAttr {
  apply(user: Pokemon, target: Pokemon, move: Move, args: any[]): boolean {
    const category = (args[0] as NumberHolder);

    if (user.getEffectiveStat(Stat.ATK, target, move) > user.getEffectiveStat(Stat.SPATK, target, move)) {
      category.value = MoveCategory.PHYSICAL;
      return true;
    }

    return false;
  }
}

/**
 * Attribute used for tera moves that change category based on the user's Atk and SpAtk stats
 * Note: Currently, `getEffectiveStat` does not ignore all abilities that affect stats except those
 * with the attribute of `StatMultiplierAbAttr`
 * TODO: Remove the `.partial()` tag from Tera Blast and Tera Starstorm when the above issue is resolved
 * @extends VariableMoveCategoryAttr
 */
export class TeraMoveCategoryAttr extends VariableMoveCategoryAttr {
  apply(user: Pokemon, target: Pokemon, move: Move, args: any[]): boolean {
    const category = (args[0] as NumberHolder);

    if (user.isTerastallized && user.getEffectiveStat(Stat.ATK, target, move, true, true, false, false, true) >
    user.getEffectiveStat(Stat.SPATK, target, move, true, true, false, false, true)) {
      category.value = MoveCategory.PHYSICAL;
      return true;
    }

    return false;
  }
}

/**
 * Increases the power of Tera Blast if the user is Terastallized into Stellar type
 * @extends VariablePowerAttr
 */
export class TeraBlastPowerAttr extends VariablePowerAttr {
  /**
   * Sets Tera Blast's power to 100 if the user is terastallized with
   * the Stellar tera type.
   * @param user {@linkcode Pokemon} the Pokemon using this move
   * @param target n/a
   * @param move {@linkcode Move} the Move with this attribute (i.e. Tera Blast)
   * @param args
   *   - [0] {@linkcode NumberHolder} the applied move's power, factoring in
   *       previously applied power modifiers.
   * @returns
   */
  apply(user: Pokemon, target: Pokemon, move: Move, args: any[]): boolean {
    const power = args[0] as NumberHolder;
    if (user.isTerastallized && user.getTeraType() === PokemonType.STELLAR) {
      power.value = 100;
      return true;
    }

    return false;
  }
}

/**
 * Change the move category to status when used on the ally
 * @extends VariableMoveCategoryAttr
 * @see {@linkcode apply}
 */
export class StatusCategoryOnAllyAttr extends VariableMoveCategoryAttr {
  /**
   * @param user {@linkcode Pokemon} using the move
   * @param target {@linkcode Pokemon} target of the move
   * @param move {@linkcode Move} with this attribute
   * @param args [0] {@linkcode NumberHolder} The category of the move
   * @returns true if the function succeeds
   */
  apply(user: Pokemon, target: Pokemon, move: Move, args: any[]): boolean {
    const category = (args[0] as NumberHolder);

    if (user.getAlly() === target) {
      category.value = MoveCategory.STATUS;
      return true;
    }

    return false;
  }
}

export class ShellSideArmCategoryAttr extends VariableMoveCategoryAttr {
  apply(user: Pokemon, target: Pokemon, move: Move, args: any[]): boolean {
    const category = (args[0] as NumberHolder);

    const predictedPhysDmg = target.getBaseDamage({source: user, move, moveCategory: MoveCategory.PHYSICAL, ignoreAbility: true, ignoreSourceAbility: true, ignoreAllyAbility: true, ignoreSourceAllyAbility: true, simulated: true});
    const predictedSpecDmg = target.getBaseDamage({source: user, move, moveCategory: MoveCategory.SPECIAL, ignoreAbility: true, ignoreSourceAbility: true, ignoreAllyAbility: true, ignoreSourceAllyAbility: true, simulated: true});

    if (predictedPhysDmg > predictedSpecDmg) {
      category.value = MoveCategory.PHYSICAL;
      return true;
    } else if (predictedPhysDmg === predictedSpecDmg && user.randBattleSeedInt(2) === 0) {
      category.value = MoveCategory.PHYSICAL;
      return true;
    }
    return false;
  }
}

export class VariableMoveTypeAttr extends MoveAttr {
  apply(user: Pokemon, target: Pokemon, move: Move, args: any[]): boolean {
    return false;
  }
}

export class FormChangeItemTypeAttr extends VariableMoveTypeAttr {
  apply(user: Pokemon, target: Pokemon, move: Move, args: any[]): boolean {
    const moveType = args[0];
    if (!(moveType instanceof NumberHolder)) {
      return false;
    }

    if ([ user.species.speciesId, user.fusionSpecies?.speciesId ].includes(SpeciesId.ARCEUS) || [ user.species.speciesId, user.fusionSpecies?.speciesId ].includes(SpeciesId.SILVALLY)) {
      const form = user.species.speciesId === SpeciesId.ARCEUS || user.species.speciesId === SpeciesId.SILVALLY ? user.formIndex : user.fusionSpecies?.formIndex!;

      moveType.value = PokemonType[PokemonType[form]];
      return true;
    }

    // Force move to have its original typing if it changed
    if (moveType.value === move.type) {
      return false;
    }
    moveType.value = move.type
    return true;
  }
}

export class TechnoBlastTypeAttr extends VariableMoveTypeAttr {
  apply(user: Pokemon, target: Pokemon, move: Move, args: any[]): boolean {
    const moveType = args[0];
    if (!(moveType instanceof NumberHolder)) {
      return false;
    }

    if ([ user.species.speciesId, user.fusionSpecies?.speciesId ].includes(SpeciesId.GENESECT)) {
      const form = user.species.speciesId === SpeciesId.GENESECT ? user.formIndex : user.fusionSpecies?.formIndex;

      switch (form) {
        case 1: // Shock Drive
          moveType.value = PokemonType.ELECTRIC;
          break;
        case 2: // Burn Drive
          moveType.value = PokemonType.FIRE;
          break;
        case 3: // Chill Drive
          moveType.value = PokemonType.ICE;
          break;
        case 4: // Douse Drive
          moveType.value = PokemonType.WATER;
          break;
        default:
          moveType.value = PokemonType.NORMAL;
          break;
      }
      return true;
    }

    return false;
  }
}

export class AuraWheelTypeAttr extends VariableMoveTypeAttr {
  apply(user: Pokemon, target: Pokemon, move: Move, args: any[]): boolean {
    const moveType = args[0];
    if (!(moveType instanceof NumberHolder)) {
      return false;
    }

    if ([ user.species.speciesId, user.fusionSpecies?.speciesId ].includes(SpeciesId.MORPEKO)) {
      const form = user.species.speciesId === SpeciesId.MORPEKO ? user.formIndex : user.fusionSpecies?.formIndex;

      switch (form) {
        case 1: // Hangry Mode
          moveType.value = PokemonType.DARK;
          break;
        default: // Full Belly Mode
          moveType.value = PokemonType.ELECTRIC;
          break;
      }
      return true;
    }

    return false;
  }
}

export class RagingBullTypeAttr extends VariableMoveTypeAttr {
  apply(user: Pokemon, target: Pokemon, move: Move, args: any[]): boolean {
    const moveType = args[0];
    if (!(moveType instanceof NumberHolder)) {
      return false;
    }

    if ([ user.species.speciesId, user.fusionSpecies?.speciesId ].includes(SpeciesId.PALDEA_TAUROS)) {
      const form = user.species.speciesId === SpeciesId.PALDEA_TAUROS ? user.formIndex : user.fusionSpecies?.formIndex;

      switch (form) {
        case 1: // Blaze breed
          moveType.value = PokemonType.FIRE;
          break;
        case 2: // Aqua breed
          moveType.value = PokemonType.WATER;
          break;
        default:
          moveType.value = PokemonType.FIGHTING;
          break;
      }
      return true;
    }

    return false;
  }
}

export class IvyCudgelTypeAttr extends VariableMoveTypeAttr {
  apply(user: Pokemon, target: Pokemon, move: Move, args: any[]): boolean {
    const moveType = args[0];
    if (!(moveType instanceof NumberHolder)) {
      return false;
    }

    if ([ user.species.speciesId, user.fusionSpecies?.speciesId ].includes(SpeciesId.OGERPON)) {
      const form = user.species.speciesId === SpeciesId.OGERPON ? user.formIndex : user.fusionSpecies?.formIndex;

      switch (form) {
        case 1: // Wellspring Mask
        case 5: // Wellspring Mask Tera
          moveType.value = PokemonType.WATER;
          break;
        case 2: // Hearthflame Mask
        case 6: // Hearthflame Mask Tera
          moveType.value = PokemonType.FIRE;
          break;
        case 3: // Cornerstone Mask
        case 7: // Cornerstone Mask Tera
          moveType.value = PokemonType.ROCK;
          break;
        case 4: // Teal Mask Tera
        default:
          moveType.value = PokemonType.GRASS;
          break;
      }
      return true;
    }

    return false;
  }
}

export class WeatherBallTypeAttr extends VariableMoveTypeAttr {
  apply(user: Pokemon, target: Pokemon, move: Move, args: any[]): boolean {
    const moveType = args[0];
    if (!(moveType instanceof NumberHolder)) {
      return false;
    }

    if (!globalScene.arena.weather?.isEffectSuppressed()) {
      switch (globalScene.arena.weather?.weatherType) {
        case WeatherType.SUNNY:
        case WeatherType.HARSH_SUN:
          moveType.value = PokemonType.FIRE;
          break;
        case WeatherType.RAIN:
        case WeatherType.HEAVY_RAIN:
          moveType.value = PokemonType.WATER;
          break;
        case WeatherType.SANDSTORM:
          moveType.value = PokemonType.ROCK;
          break;
        case WeatherType.HAIL:
        case WeatherType.SNOW:
          moveType.value = PokemonType.ICE;
          break;
        default:
          if (moveType.value === move.type) {
            return false;
          }
          moveType.value = move.type;
          break;
      }
      return true;
    }

    return false;
  }
}

/**
 * Changes the move's type to match the current terrain.
 * Has no effect if the user is not grounded.
 * @extends VariableMoveTypeAttr
 * @see {@linkcode apply}
 */
export class TerrainPulseTypeAttr extends VariableMoveTypeAttr {
  /**
   * @param user {@linkcode Pokemon} using this move
   * @param target N/A
   * @param move N/A
   * @param args [0] {@linkcode NumberHolder} The move's type to be modified
   * @returns true if the function succeeds
   */
  apply(user: Pokemon, target: Pokemon, move: Move, args: any[]): boolean {
    const moveType = args[0];
    if (!(moveType instanceof NumberHolder)) {
      return false;
    }

    if (!user.isGrounded()) {
      return false;
    }

    const currentTerrain = globalScene.arena.getTerrainType();
    switch (currentTerrain) {
      case TerrainType.MISTY:
        moveType.value = PokemonType.FAIRY;
        break;
      case TerrainType.ELECTRIC:
        moveType.value = PokemonType.ELECTRIC;
        break;
      case TerrainType.GRASSY:
        moveType.value = PokemonType.GRASS;
        break;
      case TerrainType.PSYCHIC:
        moveType.value = PokemonType.PSYCHIC;
        break;
      default:
        if (moveType.value === move.type) {
          return false;
        }
        // force move to have its original typing if it was changed
        moveType.value = move.type;
        break;
    }
    return true;
  }
}

/**
 * Changes type based on the user's IVs
 * @extends VariableMoveTypeAttr
 */
export class HiddenPowerTypeAttr extends VariableMoveTypeAttr {
  apply(user: Pokemon, target: Pokemon, move: Move, args: any[]): boolean {
    const moveType = args[0];
    if (!(moveType instanceof NumberHolder)) {
      return false;
    }

    const iv_val = Math.floor(((user.ivs[Stat.HP] & 1)
      + (user.ivs[Stat.ATK] & 1) * 2
      + (user.ivs[Stat.DEF] & 1) * 4
      + (user.ivs[Stat.SPD] & 1) * 8
      + (user.ivs[Stat.SPATK] & 1) * 16
      + (user.ivs[Stat.SPDEF] & 1) * 32) * 15 / 63);

    moveType.value = [
      PokemonType.FIGHTING, PokemonType.FLYING, PokemonType.POISON, PokemonType.GROUND,
      PokemonType.ROCK, PokemonType.BUG, PokemonType.GHOST, PokemonType.STEEL,
      PokemonType.FIRE, PokemonType.WATER, PokemonType.GRASS, PokemonType.ELECTRIC,
      PokemonType.PSYCHIC, PokemonType.ICE, PokemonType.DRAGON, PokemonType.DARK ][iv_val];

    return true;
  }
}

/**
 * Changes the type of Tera Blast to match the user's tera type
 * @extends VariableMoveTypeAttr
 */
export class TeraBlastTypeAttr extends VariableMoveTypeAttr {
  /**
   * @param user {@linkcode Pokemon} the user of the move
   * @param target {@linkcode Pokemon} N/A
   * @param move {@linkcode Move} the move with this attribute
   * @param args `[0]` the move's type to be modified
   * @returns `true` if the move's type was modified; `false` otherwise
   */
  apply(user: Pokemon, target: Pokemon, move: Move, args: any[]): boolean {
    const moveType = args[0];
    if (!(moveType instanceof NumberHolder)) {
      return false;
    }

    if (user.isTerastallized) {
      moveType.value = user.getTeraType(); // changes move type to tera type
      return true;
    }

    return false;
  }
}

/**
 * Attribute used for Tera Starstorm that changes the move type to Stellar
 * @extends VariableMoveTypeAttr
 */
export class TeraStarstormTypeAttr extends VariableMoveTypeAttr {
  /**
   *
   * @param user the {@linkcode Pokemon} using the move
   * @param target n/a
   * @param move n/a
   * @param args[0] {@linkcode NumberHolder} the move type
   * @returns `true` if the move type is changed to {@linkcode PokemonType.STELLAR}, `false` otherwise
   */
  override apply(user: Pokemon, target: Pokemon, move: Move, args: any[]): boolean {
    if (user.isTerastallized && user.hasSpecies(SpeciesId.TERAPAGOS)) {
      const moveType = args[0] as NumberHolder;

      moveType.value = PokemonType.STELLAR;
      return true;
    }
    return false;
  }
}

export class MatchUserTypeAttr extends VariableMoveTypeAttr {
  apply(user: Pokemon, target: Pokemon, move: Move, args: any[]): boolean {
    const moveType = args[0];
    if (!(moveType instanceof NumberHolder)) {
      return false;
    }
    const userTypes = user.getTypes(true);

    if (userTypes.includes(PokemonType.STELLAR)) { // will not change to stellar type
      const nonTeraTypes = user.getTypes();
      moveType.value = nonTeraTypes[0];
      return true;
    } else if (userTypes.length > 0) {
      moveType.value = userTypes[0];
      return true;
    } else {
      return false;
    }

  }
}

/**
 * Changes the type of a Pledge move based on the Pledge move combined with it.
 * @extends VariableMoveTypeAttr
 */
export class CombinedPledgeTypeAttr extends VariableMoveTypeAttr {
  override apply(user: Pokemon, target: Pokemon, move: Move, args: any[]): boolean {
    const moveType = args[0];
    if (!(moveType instanceof NumberHolder)) {
      return false;
    }

    const combinedPledgeMove = user?.turnData?.combiningPledge;
    if (!combinedPledgeMove) {
      return false;
    }

    switch (move.id) {
      case MoveId.FIRE_PLEDGE:
        if (combinedPledgeMove === MoveId.WATER_PLEDGE) {
          moveType.value = PokemonType.WATER;
          return true;
        }
        return false;
      case MoveId.WATER_PLEDGE:
        if (combinedPledgeMove === MoveId.GRASS_PLEDGE) {
          moveType.value = PokemonType.GRASS;
          return true;
        }
        return false;
      case MoveId.GRASS_PLEDGE:
        if (combinedPledgeMove === MoveId.FIRE_PLEDGE) {
          moveType.value = PokemonType.FIRE;
          return true;
        }
        return false;
      default:
        return false;
    }
  }
}

export class VariableMoveTypeMultiplierAttr extends MoveAttr {
  apply(user: Pokemon, target: Pokemon, move: Move, args: any[]): boolean {
    return false;
  }
}

export class NeutralDamageAgainstFlyingTypeMultiplierAttr extends VariableMoveTypeMultiplierAttr {
  apply(user: Pokemon, target: Pokemon, move: Move, args: any[]): boolean {
    if (!target.getTag(BattlerTagType.IGNORE_FLYING)) {
      const multiplier = args[0] as NumberHolder;
      //When a flying type is hit, the first hit is always 1x multiplier.
      if (target.isOfType(PokemonType.FLYING)) {
        multiplier.value = 1;
      }
      return true;
    }

    return false;
  }
}

export class IceNoEffectTypeAttr extends VariableMoveTypeMultiplierAttr {
  /**
   * Checks to see if the Target is Ice-Type or not. If so, the move will have no effect.
   * @param user n/a
   * @param target The {@linkcode Pokemon} targeted by the move
   * @param move n/a
   * @param args `[0]` a {@linkcode NumberHolder | NumberHolder} containing a type effectiveness multiplier
   * @returns `true` if this Ice-type immunity applies; `false` otherwise
   */
  apply(user: Pokemon, target: Pokemon, move: Move, args: any[]): boolean {
    const multiplier = args[0] as NumberHolder;
    if (target.isOfType(PokemonType.ICE)) {
      multiplier.value = 0;
      return true;
    }
    return false;
  }
}

export class FlyingTypeMultiplierAttr extends VariableMoveTypeMultiplierAttr {
  apply(user: Pokemon, target: Pokemon, move: Move, args: any[]): boolean {
    const multiplier = args[0] as NumberHolder;
    multiplier.value *= target.getAttackTypeEffectiveness(PokemonType.FLYING, user);
    return true;
  }
}

/**
 * Attribute for moves which have a custom type chart interaction.
 */
export class VariableMoveTypeChartAttr extends MoveAttr {
  /**
   * @param user {@linkcode Pokemon} using the move
   * @param target {@linkcode Pokemon} target of the move
   * @param move {@linkcode Move} with this attribute
   * @param args [0] {@linkcode NumberHolder} holding the type effectiveness
   * @param args [1] A single defensive type of the target
   *
   * @returns true if application of the attribute succeeds
   */
  apply(user: Pokemon, target: Pokemon, move: Move, args: any[]): boolean {
    return false;
  }
}

/**
 * This class forces Freeze-Dry to be super effective against Water Type.
 */
export class FreezeDryAttr extends VariableMoveTypeChartAttr {
  apply(user: Pokemon, target: Pokemon, move: Move, args: any[]): boolean {
    const multiplier = args[0] as NumberHolder;
    const defType = args[1] as PokemonType;

    if (defType === PokemonType.WATER) {
      multiplier.value = 2;
      return true;
    } else {
      return false;
    }
  }
}

export class OneHitKOAccuracyAttr extends VariableAccuracyAttr {
  apply(user: Pokemon, target: Pokemon, move: Move, args: any[]): boolean {
    const accuracy = args[0] as NumberHolder;
    if (user.level < target.level) {
      accuracy.value = 0;
    } else {
      accuracy.value = Math.min(Math.max(30 + 100 * (1 - target.level / user.level), 0), 100);
    }
    return true;
  }
}

export class SheerColdAccuracyAttr extends OneHitKOAccuracyAttr {
  /**
   * Changes the normal One Hit KO Accuracy Attr to implement the Gen VII changes,
   * where if the user is Ice-Type, it has more accuracy.
   * @param {Pokemon} user Pokemon that is using the move; checks the Pokemon's level.
   * @param {Pokemon} target Pokemon that is receiving the move; checks the Pokemon's level.
   * @param {Move} move N/A
   * @param {any[]} args Uses the accuracy argument, allowing to change it from either 0 if it doesn't pass
   * the first if/else, or 30/20 depending on the type of the user Pokemon.
   * @returns Returns true if move is successful, false if misses.
   */
  apply(user: Pokemon, target: Pokemon, move: Move, args: any[]): boolean {
    const accuracy = args[0] as NumberHolder;
    if (user.level < target.level) {
      accuracy.value = 0;
    } else {
      const baseAccuracy = user.isOfType(PokemonType.ICE) ? 30 : 20;
      accuracy.value = Math.min(Math.max(baseAccuracy + 100 * (1 - target.level / user.level), 0), 100);
    }
    return true;
  }
}

export class MissEffectAttr extends MoveAttr {
  private missEffectFunc: UserMoveConditionFunc;

  constructor(missEffectFunc: UserMoveConditionFunc) {
    super();

    this.missEffectFunc = missEffectFunc;
  }

  apply(user: Pokemon, target: Pokemon, move: Move, args: any[]): boolean {
    this.missEffectFunc(user, move);
    return true;
  }
}

export class NoEffectAttr extends MoveAttr {
  private noEffectFunc: UserMoveConditionFunc;

  constructor(noEffectFunc: UserMoveConditionFunc) {
    super();

    this.noEffectFunc = noEffectFunc;
  }

  apply(user: Pokemon, target: Pokemon, move: Move, args: any[]): boolean {
    this.noEffectFunc(user, move);
    return true;
  }
}

const crashDamageFunc = (user: Pokemon, move: Move) => {
  const cancelled = new BooleanHolder(false);
  applyAbAttrs(BlockNonDirectDamageAbAttr, user, cancelled);
  if (cancelled.value) {
    return false;
  }

  user.damageAndUpdate(toDmgValue(user.getMaxHp() / 2), { result: HitResult.INDIRECT });
  globalScene.phaseManager.queueMessage(i18next.t("moveTriggers:keptGoingAndCrashed", { pokemonName: getPokemonNameWithAffix(user) }));
  user.turnData.damageTaken += toDmgValue(user.getMaxHp() / 2);

  return true;
};

export class TypelessAttr extends MoveAttr { }
/**
* Attribute used for moves which ignore redirection effects, and always target their original target, i.e. Snipe Shot
* Bypasses Storm Drain, Follow Me, Ally Switch, and the like.
*/
export class BypassRedirectAttr extends MoveAttr {
  /** `true` if this move only bypasses redirection from Abilities */
  public readonly abilitiesOnly: boolean;

  constructor(abilitiesOnly: boolean = false) {
    super();
    this.abilitiesOnly = abilitiesOnly;
  }
}

export class FrenzyAttr extends MoveEffectAttr {
  constructor() {
    super(true, { lastHitOnly: true });
  }

  canApply(user: Pokemon, target: Pokemon, move: Move, args: any[]) {
    return !(this.selfTarget ? user : target).isFainted();
  }

  apply(user: Pokemon, target: Pokemon, move: Move, args: any[]): boolean {
    if (!super.apply(user, target, move, args)) {
      return false;
    }

    // TODO: Disable if used via dancer
    // TODO: Add support for moves that don't add the frenzy tag (Uproar, Rollout, etc.)

    // If frenzy is not active, add a tag and push 1-2 extra turns of attacks to the user's move queue.
    // Otherwise, tick down the existing tag.
    if (!user.getTag(BattlerTagType.FRENZY) && user.getMoveQueue().length === 0) {
      const turnCount = user.randBattleSeedIntRange(1, 2); // excludes initial use
      for (let i = 0; i < turnCount; i++) {
        user.pushMoveQueue({ move: move.id, targets: [ target.getBattlerIndex() ], useMode: MoveUseMode.IGNORE_PP });
      }
      user.addTag(BattlerTagType.FRENZY, turnCount, move.id, user.id);
    } else {
      applyMoveAttrs(AddBattlerTagAttr, user, target, move, args);
      user.lapseTag(BattlerTagType.FRENZY);
    }

    return true;
  }
}

export const frenzyMissFunc: UserMoveConditionFunc = (user: Pokemon, move: Move) => {
  while (user.getMoveQueue().length && user.getMoveQueue()[0].move === move.id) {
    user.getMoveQueue().shift();
  }
  user.removeTag(BattlerTagType.FRENZY); // FRENZY tag should be disrupted on miss/no effect

  return true;
};

/**
 * Attribute that grants {@link https://bulbapedia.bulbagarden.net/wiki/Semi-invulnerable_turn | semi-invulnerability} to the user during
 * the associated move's charging phase. Should only be used for {@linkcode ChargingMove | ChargingMoves} as a `chargeAttr`.
 * @extends MoveEffectAttr
 */
export class SemiInvulnerableAttr extends MoveEffectAttr {
  /** The type of {@linkcode SemiInvulnerableTag} to grant to the user */
  public tagType: BattlerTagType;

  constructor(tagType: BattlerTagType) {
    super(true);
    this.tagType = tagType;
  }

  /**
   * Grants a {@linkcode SemiInvulnerableTag} to the associated move's user.
   * @param user the {@linkcode Pokemon} using the move
   * @param target n/a
   * @param move the {@linkcode Move} being used
   * @param args n/a
   * @returns `true` if semi-invulnerability was successfully granted; `false` otherwise.
   */
  override apply(user: Pokemon, target: Pokemon, move: Move, args?: any[]): boolean {
    if (!super.apply(user, target, move, args)) {
      return false;
    }

    return user.addTag(this.tagType, 1, move.id, user.id);
  }
}

export class AddBattlerTagAttr extends MoveEffectAttr {
  public tagType: BattlerTagType;
  public turnCountMin: number;
  public turnCountMax: number;
  protected cancelOnFail: boolean;
  private failOnOverlap: boolean;

  constructor(tagType: BattlerTagType, selfTarget: boolean = false, failOnOverlap: boolean = false, turnCountMin: number = 0, turnCountMax?: number, lastHitOnly: boolean = false) {
    super(selfTarget, { lastHitOnly: lastHitOnly });

    this.tagType = tagType;
    this.turnCountMin = turnCountMin;
    this.turnCountMax = turnCountMax !== undefined ? turnCountMax : turnCountMin;
    this.failOnOverlap = !!failOnOverlap;
  }

  apply(user: Pokemon, target: Pokemon, move: Move, args: any[]): boolean {
    if (!super.apply(user, target, move, args)) {
      return false;
    }

    const moveChance = this.getMoveChance(user, target, move, this.selfTarget, true);
    if (moveChance < 0 || moveChance === 100 || user.randBattleSeedInt(100) < moveChance) {
      return (this.selfTarget ? user : target).addTag(this.tagType,  user.randBattleSeedIntRange(this.turnCountMin, this.turnCountMax), move.id, user.id);
    }

    return false;
  }

  getCondition(): MoveConditionFunc | null {
    return this.failOnOverlap
      ? (user, target, move) => !(this.selfTarget ? user : target).getTag(this.tagType)
      : null;
  }

  getTagTargetBenefitScore(): number {
    switch (this.tagType) {
      case BattlerTagType.RECHARGING:
      case BattlerTagType.PERISH_SONG:
        return -16;
      case BattlerTagType.FLINCHED:
      case BattlerTagType.CONFUSED:
      case BattlerTagType.INFATUATED:
      case BattlerTagType.NIGHTMARE:
      case BattlerTagType.DROWSY:
      case BattlerTagType.DISABLED:
      case BattlerTagType.HEAL_BLOCK:
      case BattlerTagType.RECEIVE_DOUBLE_DAMAGE:
        return -5;
      case BattlerTagType.SEEDED:
      case BattlerTagType.SALT_CURED:
      case BattlerTagType.CURSED:
      case BattlerTagType.FRENZY:
      case BattlerTagType.TRAPPED:
      case BattlerTagType.BIND:
      case BattlerTagType.WRAP:
      case BattlerTagType.FIRE_SPIN:
      case BattlerTagType.WHIRLPOOL:
      case BattlerTagType.CLAMP:
      case BattlerTagType.SAND_TOMB:
      case BattlerTagType.MAGMA_STORM:
      case BattlerTagType.SNAP_TRAP:
      case BattlerTagType.THUNDER_CAGE:
      case BattlerTagType.INFESTATION:
        return -3;
      case BattlerTagType.ENCORE:
        return -2;
      case BattlerTagType.MINIMIZED:
      case BattlerTagType.ALWAYS_GET_HIT:
        return 0;
      case BattlerTagType.INGRAIN:
      case BattlerTagType.IGNORE_ACCURACY:
      case BattlerTagType.AQUA_RING:
      case BattlerTagType.MAGIC_COAT:
        return 3;
      case BattlerTagType.PROTECTED:
      case BattlerTagType.FLYING:
      case BattlerTagType.CRIT_BOOST:
      case BattlerTagType.ALWAYS_CRIT:
        return 5;
      default:
        console.warn(`BattlerTag ${BattlerTagType[this.tagType]} is missing a score!`);
        return 0;
    }
  }

  getTargetBenefitScore(user: Pokemon, target: Pokemon, move: Move): number {
    let moveChance = this.getMoveChance(user, target, move, this.selfTarget, false);
    if (moveChance < 0) {
      moveChance = 100;
    }
    return Math.floor(this.getTagTargetBenefitScore() * (moveChance / 100));
  }
}

/**
 * Adds a {@link https://bulbapedia.bulbagarden.net/wiki/Seeding | Seeding} effect to the target
 * as seen with Leech Seed and Sappy Seed.
 * @extends AddBattlerTagAttr
 */
export class LeechSeedAttr extends AddBattlerTagAttr {
  constructor() {
    super(BattlerTagType.SEEDED);
  }
}

/**
 * Adds the appropriate battler tag for Smack Down and Thousand arrows
 * @extends AddBattlerTagAttr
 */
export class FallDownAttr extends AddBattlerTagAttr {
  constructor() {
    super(BattlerTagType.IGNORE_FLYING, false, false, 1, 1, true);
  }

  /**
   * Adds Grounded Tag to the target and checks if fallDown message should be displayed
   * @param user the {@linkcode Pokemon} using the move
   * @param target the {@linkcode Pokemon} targeted by the move
   * @param move the {@linkcode Move} invoking this effect
   * @param args n/a
   * @returns `true` if the effect successfully applies; `false` otherwise
   */
  apply(user: Pokemon, target: Pokemon, move: Move, args: any[]): boolean {
    if (!target.isGrounded()) {
      globalScene.phaseManager.queueMessage(i18next.t("moveTriggers:fallDown", { targetPokemonName: getPokemonNameWithAffix(target) }));
    }
    return super.apply(user, target, move, args);
  }
}

/**
 * Adds the appropriate battler tag for Gulp Missile when Surf or Dive is used.
 * @extends MoveEffectAttr
 */
export class GulpMissileTagAttr extends MoveEffectAttr {
  constructor() {
    super(true);
  }

  /**
   * Adds BattlerTagType from GulpMissileTag based on the Pokemon's HP ratio.
   * @param user The Pokemon using the move.
   * @param _target N/A
   * @param move The move being used.
   * @param _args N/A
   * @returns Whether the BattlerTag is applied.
   */
  apply(user: Pokemon, _target: Pokemon, move: Move, _args: any[]): boolean {
    if (!super.apply(user, _target, move, _args)) {
      return false;
    }

    if (user.hasAbility(AbilityId.GULP_MISSILE) && user.species.speciesId === SpeciesId.CRAMORANT) {
      if (user.getHpRatio() >= .5) {
        user.addTag(BattlerTagType.GULP_MISSILE_ARROKUDA, 0, move.id);
      } else {
        user.addTag(BattlerTagType.GULP_MISSILE_PIKACHU, 0, move.id);
      }
      return true;
    }

    return false;
  }

  getUserBenefitScore(user: Pokemon, target: Pokemon, move: Move): number {
    const isCramorant = user.hasAbility(AbilityId.GULP_MISSILE) && user.species.speciesId === SpeciesId.CRAMORANT;
    return isCramorant && !user.getTag(GulpMissileTag) ? 10 : 0;
  }
}

/**
 * Attribute to implement Jaw Lock's linked trapping effect between the user and target
 * @extends AddBattlerTagAttr
 */
export class JawLockAttr extends AddBattlerTagAttr {
  constructor() {
    super(BattlerTagType.TRAPPED);
  }

  apply(user: Pokemon, target: Pokemon, move: Move, args: any[]): boolean {
    if (!super.canApply(user, target, move, args)) {
      return false;
    }

    // If either the user or the target already has the tag, do not apply
    if (user.getTag(TrappedTag) || target.getTag(TrappedTag)) {
      return false;
    }

    const moveChance = this.getMoveChance(user, target, move, this.selfTarget);
    if (moveChance < 0 || moveChance === 100 || user.randBattleSeedInt(100) < moveChance) {
      /**
       * Add the tag to both the user and the target.
       * The target's tag source is considered to be the user and vice versa
       */
      return target.addTag(BattlerTagType.TRAPPED, 1, move.id, user.id)
          && user.addTag(BattlerTagType.TRAPPED, 1, move.id, target.id);
    }

    return false;
  }
}

export class CurseAttr extends MoveEffectAttr {

  apply(user: Pokemon, target: Pokemon, move:Move, args: any[]): boolean {
    if (user.getTypes(true).includes(PokemonType.GHOST)) {
      if (target.getTag(BattlerTagType.CURSED)) {
        globalScene.phaseManager.queueMessage(i18next.t("battle:attackFailed"));
        return false;
      }
      const curseRecoilDamage = Math.max(1, Math.floor(user.getMaxHp() / 2));
      user.damageAndUpdate(curseRecoilDamage, { result: HitResult.INDIRECT, ignoreSegments: true });
      globalScene.phaseManager.queueMessage(
        i18next.t("battlerTags:cursedOnAdd", {
          pokemonNameWithAffix: getPokemonNameWithAffix(user),
          pokemonName: getPokemonNameWithAffix(target)
        })
      );

      target.addTag(BattlerTagType.CURSED, 0, move.id, user.id);
      return true;
    } else {
      globalScene.phaseManager.unshiftNew("StatStageChangePhase", user.getBattlerIndex(), true, [ Stat.ATK, Stat.DEF ], 1);
      globalScene.phaseManager.unshiftNew("StatStageChangePhase", user.getBattlerIndex(), true, [ Stat.SPD ], -1);
      return true;
    }
  }
}

export class LapseBattlerTagAttr extends MoveEffectAttr {
  public tagTypes: BattlerTagType[];

  constructor(tagTypes: BattlerTagType[], selfTarget: boolean = false) {
    super(selfTarget);

    this.tagTypes = tagTypes;
  }

  apply(user: Pokemon, target: Pokemon, move: Move, args: any[]): boolean {
    if (!super.apply(user, target, move, args)) {
      return false;
    }

    for (const tagType of this.tagTypes) {
      (this.selfTarget ? user : target).lapseTag(tagType);
    }

    return true;
  }
}

export class RemoveBattlerTagAttr extends MoveEffectAttr {
  public tagTypes: BattlerTagType[];

  constructor(tagTypes: BattlerTagType[], selfTarget: boolean = false) {
    super(selfTarget);

    this.tagTypes = tagTypes;
  }

  apply(user: Pokemon, target: Pokemon, move: Move, args: any[]): boolean {
    if (!super.apply(user, target, move, args)) {
      return false;
    }

    for (const tagType of this.tagTypes) {
      (this.selfTarget ? user : target).removeTag(tagType);
    }

    return true;
  }
}

export class FlinchAttr extends AddBattlerTagAttr {
  constructor() {
    super(BattlerTagType.FLINCHED, false);
  }
}

export class ConfuseAttr extends AddBattlerTagAttr {
  constructor(selfTarget?: boolean) {
    super(BattlerTagType.CONFUSED, selfTarget, false, 2, 5);
  }

  apply(user: Pokemon, target: Pokemon, move: Move, args: any[]): boolean {
    if (!this.selfTarget && target.isSafeguarded(user)) {
      if (move.category === MoveCategory.STATUS) {
        globalScene.phaseManager.queueMessage(i18next.t("moveTriggers:safeguard", { targetName: getPokemonNameWithAffix(target) }));
      }
      return false;
    }

    return super.apply(user, target, move, args);
  }
}

export class RechargeAttr extends AddBattlerTagAttr {
  constructor() {
    super(BattlerTagType.RECHARGING, true, false, 1, 1, true);
  }
}

export class TrapAttr extends AddBattlerTagAttr {
  constructor(tagType: BattlerTagType) {
    super(tagType, false, false, 4, 5);
  }
}

export class ProtectAttr extends AddBattlerTagAttr {
  constructor(tagType: BattlerTagType = BattlerTagType.PROTECTED) {
    super(tagType, true);
  }

  getCondition(): MoveConditionFunc {
    return ((user, target, move): boolean => {
      let timesUsed = 0;
      const moveHistory = user.getLastXMoves();
      let turnMove: TurnMove | undefined;

      while (moveHistory.length) {
        turnMove = moveHistory.shift();
        if (!allMoves[turnMove?.move ?? MoveId.NONE].hasAttr(ProtectAttr) || turnMove?.result !== MoveResult.SUCCESS) {
          break;
        }
        timesUsed++;
      }
      if (timesUsed) {
        return !user.randBattleSeedInt(Math.pow(3, timesUsed));
      }
      return true;
    });
  }
}

export class IgnoreAccuracyAttr extends AddBattlerTagAttr {
  constructor() {
    super(BattlerTagType.IGNORE_ACCURACY, true, false, 2);
  }

  apply(user: Pokemon, target: Pokemon, move: Move, args: any[]): boolean {
    if (!super.apply(user, target, move, args)) {
      return false;
    }

    globalScene.phaseManager.queueMessage(i18next.t("moveTriggers:tookAimAtTarget", { pokemonName: getPokemonNameWithAffix(user), targetName: getPokemonNameWithAffix(target) }));

    return true;
  }
}

export class FaintCountdownAttr extends AddBattlerTagAttr {
  constructor() {
    super(BattlerTagType.PERISH_SONG, false, true, 4);
  }

  apply(user: Pokemon, target: Pokemon, move: Move, args: any[]): boolean {
    if (!super.apply(user, target, move, args)) {
      return false;
    }

    globalScene.phaseManager.queueMessage(i18next.t("moveTriggers:faintCountdown", { pokemonName: getPokemonNameWithAffix(target), turnCount: this.turnCountMin - 1 }));

    return true;
  }
}

/**
 * Attribute to remove all Substitutes from the field.
 * @extends MoveEffectAttr
 * @see {@link https://bulbapedia.bulbagarden.net/wiki/Tidy_Up_(move) | Tidy Up}
 * @see {@linkcode SubstituteTag}
 */
export class RemoveAllSubstitutesAttr extends MoveEffectAttr {
  constructor() {
    super(true);
  }

  /**
   * Remove's the Substitute Doll effect from all active Pokemon on the field
   * @param user {@linkcode Pokemon} the Pokemon using this move
   * @param target n/a
   * @param move {@linkcode Move} the move applying this effect
   * @param args n/a
   * @returns `true` if the effect successfully applies
   */
  apply(user: Pokemon, target: Pokemon, move: Move, args: any[]): boolean {
    if (!super.apply(user, target, move, args)) {
      return false;
    }

    globalScene.getField(true).forEach(pokemon =>
      pokemon.findAndRemoveTags(tag => tag.tagType === BattlerTagType.SUBSTITUTE));
    return true;
  }
}

/**
 * Attribute used when a move can deal damage to {@linkcode BattlerTagType}
 * Moves that always hit but do not deal double damage: Thunder, Fissure, Sky Uppercut,
 * Smack Down, Hurricane, Thousand Arrows
 * @extends MoveAttr
*/
export class HitsTagAttr extends MoveAttr {
  /** The {@linkcode BattlerTagType} this move hits */
  public tagType: BattlerTagType;
  /** Should this move deal double damage against {@linkcode HitsTagAttr.tagType}? */
  public doubleDamage: boolean;

  constructor(tagType: BattlerTagType, doubleDamage: boolean = false) {
    super();

    this.tagType = tagType;
    this.doubleDamage = !!doubleDamage;
  }

  getTargetBenefitScore(user: Pokemon, target: Pokemon, move: Move): number {
    return target.getTag(this.tagType) ? this.doubleDamage ? 10 : 5 : 0;
  }
}

/**
 * Used for moves that will always hit for a given tag but also doubles damage.
 * Moves include: Gust, Stomp, Body Slam, Surf, Earthquake, Magnitude, Twister,
 * Whirlpool, Dragon Rush, Heat Crash, Steam Roller, Flying Press
 */
export class HitsTagForDoubleDamageAttr extends HitsTagAttr {
  constructor(tagType: BattlerTagType) {
    super(tagType, true);
  }
}

export class AddArenaTagAttr extends MoveEffectAttr {
  public tagType: ArenaTagType;
  public turnCount: number;
  private failOnOverlap: boolean;
  public selfSideTarget: boolean;

  constructor(tagType: ArenaTagType, turnCount?: number | null, failOnOverlap: boolean = false, selfSideTarget: boolean = false) {
    super(true);

    this.tagType = tagType;
    this.turnCount = turnCount!; // TODO: is the bang correct?
    this.failOnOverlap = failOnOverlap;
    this.selfSideTarget = selfSideTarget;
  }

  apply(user: Pokemon, target: Pokemon, move: Move, args: any[]): boolean {
    if (!super.apply(user, target, move, args)) {
      return false;
    }

    if ((move.chance < 0 || move.chance === 100 || user.randBattleSeedInt(100) < move.chance) && user.getLastXMoves(1)[0]?.result === MoveResult.SUCCESS) {
      const side = ((this.selfSideTarget ? user : target).isPlayer() !== (move.hasAttr(AddArenaTrapTagAttr) && target === user)) ? ArenaTagSide.PLAYER : ArenaTagSide.ENEMY;
      globalScene.arena.addTag(this.tagType, this.turnCount, move.id, user.id, side);
      return true;
    }

    return false;
  }

  getCondition(): MoveConditionFunc | null {
    return this.failOnOverlap
      ? (user, target, move) => !globalScene.arena.getTagOnSide(this.tagType, target.isPlayer() ? ArenaTagSide.PLAYER : ArenaTagSide.ENEMY)
      : null;
  }
}

/**
 * Generic class for removing arena tags
 * @param tagTypes: The types of tags that can be removed
 * @param selfSideTarget: Is the user removing tags from its own side?
 */
export class RemoveArenaTagsAttr extends MoveEffectAttr {
  public tagTypes: ArenaTagType[];
  public selfSideTarget: boolean;

  constructor(tagTypes: ArenaTagType[], selfSideTarget: boolean) {
    super(true);

    this.tagTypes = tagTypes;
    this.selfSideTarget = selfSideTarget;
  }

  apply(user: Pokemon, target: Pokemon, move: Move, args: any[]): boolean {
    if (!super.apply(user, target, move, args)) {
      return false;
    }

    const side = (this.selfSideTarget ? user : target).isPlayer() ? ArenaTagSide.PLAYER : ArenaTagSide.ENEMY;

    for (const tagType of this.tagTypes) {
      globalScene.arena.removeTagOnSide(tagType, side);
    }

    return true;
  }
}

export class AddArenaTrapTagAttr extends AddArenaTagAttr {
  getCondition(): MoveConditionFunc {
    return (user, target, move) => {
      const side = (this.selfSideTarget !== user.isPlayer()) ? ArenaTagSide.ENEMY : ArenaTagSide.PLAYER;
      const tag = globalScene.arena.getTagOnSide(this.tagType, side) as ArenaTrapTag;
      if (!tag) {
        return true;
      }
      return tag.layers < tag.maxLayers;
    };
  }
}

/**
 * Attribute used for Stone Axe and Ceaseless Edge.
 * Applies the given ArenaTrapTag when move is used.
 * @extends AddArenaTagAttr
 * @see {@linkcode apply}
 */
export class AddArenaTrapTagHitAttr extends AddArenaTagAttr {
  /**
   * @param user {@linkcode Pokemon} using this move
   * @param target {@linkcode Pokemon} target of this move
   * @param move {@linkcode Move} being used
   */
  apply(user: Pokemon, target: Pokemon, move: Move, args: any[]): boolean {
    const moveChance = this.getMoveChance(user, target, move, this.selfTarget, true);
    const side = (this.selfSideTarget ? user : target).isPlayer() ? ArenaTagSide.PLAYER : ArenaTagSide.ENEMY;
    const tag = globalScene.arena.getTagOnSide(this.tagType, side) as ArenaTrapTag;
    if ((moveChance < 0 || moveChance === 100 || user.randBattleSeedInt(100) < moveChance) && user.getLastXMoves(1)[0]?.result === MoveResult.SUCCESS) {
      globalScene.arena.addTag(this.tagType, 0, move.id, user.id, side);
      if (!tag) {
        return true;
      }
      return tag.layers < tag.maxLayers;
    }
    return false;
  }
}

export class RemoveArenaTrapAttr extends MoveEffectAttr {

  private targetBothSides: boolean;

  constructor(targetBothSides: boolean = false) {
    super(true, { trigger: MoveEffectTrigger.PRE_APPLY });
    this.targetBothSides = targetBothSides;
  }

  apply(user: Pokemon, target: Pokemon, move: Move, args: any[]): boolean {

    if (!super.apply(user, target, move, args)) {
      return false;
    }

    if (this.targetBothSides) {
      globalScene.arena.removeTagOnSide(ArenaTagType.SPIKES, ArenaTagSide.PLAYER);
      globalScene.arena.removeTagOnSide(ArenaTagType.TOXIC_SPIKES, ArenaTagSide.PLAYER);
      globalScene.arena.removeTagOnSide(ArenaTagType.STEALTH_ROCK, ArenaTagSide.PLAYER);
      globalScene.arena.removeTagOnSide(ArenaTagType.STICKY_WEB, ArenaTagSide.PLAYER);

      globalScene.arena.removeTagOnSide(ArenaTagType.SPIKES, ArenaTagSide.ENEMY);
      globalScene.arena.removeTagOnSide(ArenaTagType.TOXIC_SPIKES, ArenaTagSide.ENEMY);
      globalScene.arena.removeTagOnSide(ArenaTagType.STEALTH_ROCK, ArenaTagSide.ENEMY);
      globalScene.arena.removeTagOnSide(ArenaTagType.STICKY_WEB, ArenaTagSide.ENEMY);
    } else {
      globalScene.arena.removeTagOnSide(ArenaTagType.SPIKES, target.isPlayer() ? ArenaTagSide.ENEMY : ArenaTagSide.PLAYER);
      globalScene.arena.removeTagOnSide(ArenaTagType.TOXIC_SPIKES, target.isPlayer() ? ArenaTagSide.ENEMY : ArenaTagSide.PLAYER);
      globalScene.arena.removeTagOnSide(ArenaTagType.STEALTH_ROCK, target.isPlayer() ? ArenaTagSide.ENEMY : ArenaTagSide.PLAYER);
      globalScene.arena.removeTagOnSide(ArenaTagType.STICKY_WEB, target.isPlayer() ? ArenaTagSide.ENEMY : ArenaTagSide.PLAYER);
    }

    return true;
  }
}

export class RemoveScreensAttr extends MoveEffectAttr {

  private targetBothSides: boolean;

  constructor(targetBothSides: boolean = false) {
    super(true, { trigger: MoveEffectTrigger.PRE_APPLY });
    this.targetBothSides = targetBothSides;
  }

  apply(user: Pokemon, target: Pokemon, move: Move, args: any[]): boolean {

    if (!super.apply(user, target, move, args)) {
      return false;
    }

    if (this.targetBothSides) {
      globalScene.arena.removeTagOnSide(ArenaTagType.REFLECT, ArenaTagSide.PLAYER);
      globalScene.arena.removeTagOnSide(ArenaTagType.LIGHT_SCREEN, ArenaTagSide.PLAYER);
      globalScene.arena.removeTagOnSide(ArenaTagType.AURORA_VEIL, ArenaTagSide.PLAYER);

      globalScene.arena.removeTagOnSide(ArenaTagType.REFLECT, ArenaTagSide.ENEMY);
      globalScene.arena.removeTagOnSide(ArenaTagType.LIGHT_SCREEN, ArenaTagSide.ENEMY);
      globalScene.arena.removeTagOnSide(ArenaTagType.AURORA_VEIL, ArenaTagSide.ENEMY);
    } else {
      globalScene.arena.removeTagOnSide(ArenaTagType.REFLECT, target.isPlayer() ? ArenaTagSide.PLAYER : ArenaTagSide.ENEMY);
      globalScene.arena.removeTagOnSide(ArenaTagType.LIGHT_SCREEN, target.isPlayer() ? ArenaTagSide.PLAYER : ArenaTagSide.ENEMY);
      globalScene.arena.removeTagOnSide(ArenaTagType.AURORA_VEIL, target.isPlayer() ? ArenaTagSide.PLAYER : ArenaTagSide.ENEMY);
    }

    return true;

  }
}

/*Swaps arena effects between the player and enemy side
  * @extends MoveEffectAttr
  * @see {@linkcode apply}
*/
export class SwapArenaTagsAttr extends MoveEffectAttr {
  public SwapTags: ArenaTagType[];


  constructor(SwapTags: ArenaTagType[]) {
    super(true);
    this.SwapTags = SwapTags;
  }

  apply(user:Pokemon, target:Pokemon, move:Move, args: any[]): boolean {
    if (!super.apply(user, target, move, args)) {
      return false;
    }

    const tagPlayerTemp = globalScene.arena.findTagsOnSide((t => this.SwapTags.includes(t.tagType)), ArenaTagSide.PLAYER);
    const tagEnemyTemp = globalScene.arena.findTagsOnSide((t => this.SwapTags.includes(t.tagType)), ArenaTagSide.ENEMY);


    if (tagPlayerTemp) {
      for (const swapTagsType of tagPlayerTemp) {
        globalScene.arena.removeTagOnSide(swapTagsType.tagType, ArenaTagSide.PLAYER, true);
        globalScene.arena.addTag(swapTagsType.tagType, swapTagsType.turnCount, swapTagsType.sourceMove, swapTagsType.sourceId!, ArenaTagSide.ENEMY, true); // TODO: is the bang correct?
      }
    }
    if (tagEnemyTemp) {
      for (const swapTagsType of tagEnemyTemp) {
        globalScene.arena.removeTagOnSide(swapTagsType.tagType, ArenaTagSide.ENEMY, true);
        globalScene.arena.addTag(swapTagsType.tagType, swapTagsType.turnCount, swapTagsType.sourceMove, swapTagsType.sourceId!, ArenaTagSide.PLAYER, true); // TODO: is the bang correct?
      }
    }


    globalScene.phaseManager.queueMessage(i18next.t("moveTriggers:swapArenaTags", { pokemonName: getPokemonNameWithAffix(user) }));
    return true;
  }
}

/**
 * Attribute that adds a secondary effect to the field when two unique Pledge moves
 * are combined. The effect added varies based on the two Pledge moves combined.
 */
export class AddPledgeEffectAttr extends AddArenaTagAttr {
  private readonly requiredPledge: MoveId;

  constructor(tagType: ArenaTagType, requiredPledge: MoveId, selfSideTarget: boolean = false) {
    super(tagType, 4, false, selfSideTarget);

    this.requiredPledge = requiredPledge;
  }

  override apply(user: Pokemon, target: Pokemon, move: Move, args: any[]): boolean {
    // TODO: add support for `HIT` effect triggering in AddArenaTagAttr to remove the need for this check
    if (user.getLastXMoves(1)[0]?.result !== MoveResult.SUCCESS) {
      return false;
    }

    if (user.turnData.combiningPledge === this.requiredPledge) {
      return super.apply(user, target, move, args);
    }
    return false;
  }
}

/**
 * Attribute used for Revival Blessing.
 * @extends MoveEffectAttr
 * @see {@linkcode apply}
 */
export class RevivalBlessingAttr extends MoveEffectAttr {
  constructor() {
    super(true);
  }

  /**
   *
   * @param user {@linkcode Pokemon} using this move
   * @param target {@linkcode Pokemon} target of this move
   * @param move {@linkcode Move} being used
   * @param args N/A
   * @returns `true` if function succeeds.
   */
  override apply(user: Pokemon, target: Pokemon, move: Move, args: any[]): boolean {
    // If user is player, checks if the user has fainted pokemon
    if (user.isPlayer()) {
      globalScene.phaseManager.unshiftNew("RevivalBlessingPhase", user);
      return true;
    } else if (user.isEnemy() && user.hasTrainer() && globalScene.getEnemyParty().findIndex((p) => p.isFainted() && !p.isBoss()) > -1) {
      // If used by an enemy trainer with at least one fainted non-boss Pokemon, this
      // revives one of said Pokemon selected at random.
      const faintedPokemon = globalScene.getEnemyParty().filter((p) => p.isFainted() && !p.isBoss());
      const pokemon = faintedPokemon[user.randBattleSeedInt(faintedPokemon.length)];
      const slotIndex = globalScene.getEnemyParty().findIndex((p) => pokemon.id === p.id);
      pokemon.resetStatus(true, false, false, true);
      pokemon.heal(Math.min(toDmgValue(0.5 * pokemon.getMaxHp()), pokemon.getMaxHp()));
      globalScene.phaseManager.queueMessage(i18next.t("moveTriggers:revivalBlessing", { pokemonName: getPokemonNameWithAffix(pokemon) }), 0, true);
      const allyPokemon = user.getAlly();
      if (globalScene.currentBattle.double && globalScene.getEnemyParty().length > 1 && !isNullOrUndefined(allyPokemon)) {
        // Handle cases where revived pokemon needs to get switched in on same turn
        if (allyPokemon.isFainted() || allyPokemon === pokemon) {
          // Enemy switch phase should be removed and replaced with the revived pkmn switching in
          globalScene.phaseManager.tryRemovePhase((phase: SwitchSummonPhase) => phase.is("SwitchSummonPhase") && phase.getPokemon() === pokemon);
          // If the pokemon being revived was alive earlier in the turn, cancel its move
          // (revived pokemon can't move in the turn they're brought back)
<<<<<<< HEAD
          // TODO: might make sense to move this to `FaintPhase` rather than handling it in the move
          globalScene.findPhase((phase: MovePhase) => phase.pokemon === pokemon)?.cancel();
=======
          globalScene.phaseManager.findPhase((phase: MovePhase) => phase.pokemon === pokemon)?.cancel();
>>>>>>> 1c4edabd
          if (user.fieldPosition === FieldPosition.CENTER) {
            user.setFieldPosition(FieldPosition.LEFT);
          }
          globalScene.phaseManager.unshiftNew("SwitchSummonPhase", SwitchType.SWITCH, allyPokemon.getFieldIndex(), slotIndex, false, false);
        }
      }
      return true;
    }
    return false;
  }

  getCondition(): MoveConditionFunc {
    return (user, target, move) =>
      user.hasTrainer() &&
      (user.isPlayer() ? globalScene.getPlayerParty() : globalScene.getEnemyParty()).some((p: Pokemon) => p.isFainted() && !p.isBoss());
  }

  override getUserBenefitScore(user: Pokemon, _target: Pokemon, _move: Move): number {
    if (user.hasTrainer() && globalScene.getEnemyParty().some((p) => p.isFainted() && !p.isBoss())) {
      return 20;
    }

    return -20;
  }
}


export class ForceSwitchOutAttr extends MoveEffectAttr {
  constructor(
    private selfSwitch: boolean = false,
    private switchType: SwitchType = SwitchType.SWITCH
  ) {
    super(false, { lastHitOnly: true });
  }

  isBatonPass() {
    return this.switchType === SwitchType.BATON_PASS;
  }

  apply(user: Pokemon, target: Pokemon, move: Move, args: any[]): boolean {
    // Check if the move category is not STATUS or if the switch out condition is not met
    if (!this.getSwitchOutCondition()(user, target, move)) {
      return false;
    }

    /** The {@linkcode Pokemon} to be switched out with this effect */
    const switchOutTarget = this.selfSwitch ? user : target;

    // If the switch-out target is a Dondozo with a Tatsugiri in its mouth
    // (e.g. when it uses Flip Turn), make it spit out the Tatsugiri before switching out.
    switchOutTarget.lapseTag(BattlerTagType.COMMANDED);

    if (switchOutTarget.isPlayer()) {
      /**
      * Check if Wimp Out/Emergency Exit activates due to being hit by U-turn or Volt Switch
      * If it did, the user of U-turn or Volt Switch will not be switched out.
      */
      if (target.getAbility().hasAttr(PostDamageForceSwitchAbAttr)
        && [ MoveId.U_TURN, MoveId.VOLT_SWITCH, MoveId.FLIP_TURN ].includes(move.id)
      ) {
        if (this.hpDroppedBelowHalf(target)) {
          return false;
        }
      }

      // Find indices of off-field Pokemon that are eligible to be switched into
      const eligibleNewIndices: number[] = [];
      globalScene.getPlayerParty().forEach((pokemon, index) => {
        if (pokemon.isAllowedInBattle() && !pokemon.isOnField()) {
          eligibleNewIndices.push(index);
        }
      });

      if (eligibleNewIndices.length < 1) {
        return false;
      }

      if (switchOutTarget.hp > 0) {
        if (this.switchType === SwitchType.FORCE_SWITCH) {
          switchOutTarget.leaveField(true);
          const slotIndex = eligibleNewIndices[user.randBattleSeedInt(eligibleNewIndices.length)];
          globalScene.phaseManager.prependNewToPhase(
            "MoveEndPhase",
            "SwitchSummonPhase",
            this.switchType,
            switchOutTarget.getFieldIndex(),
            slotIndex,
            false,
            true
          );
        } else {
          switchOutTarget.leaveField(this.switchType === SwitchType.SWITCH);
          globalScene.phaseManager.prependNewToPhase("MoveEndPhase",
            "SwitchPhase",
              this.switchType,
              switchOutTarget.getFieldIndex(),
              true,
              true
          );
          return true;
        }
      }
      return false;
    } else if (globalScene.currentBattle.battleType !== BattleType.WILD) { // Switch out logic for enemy trainers
      // Find indices of off-field Pokemon that are eligible to be switched into
      const isPartnerTrainer = globalScene.currentBattle.trainer?.isPartner();
      const eligibleNewIndices: number[] = [];
      globalScene.getEnemyParty().forEach((pokemon, index) => {
        if (pokemon.isAllowedInBattle() && !pokemon.isOnField() && (!isPartnerTrainer || pokemon.trainerSlot === (switchOutTarget as EnemyPokemon).trainerSlot)) {
          eligibleNewIndices.push(index);
        }
      });

      if (eligibleNewIndices.length < 1) {
        return false;
      }

      if (switchOutTarget.hp > 0) {
        if (this.switchType === SwitchType.FORCE_SWITCH) {
          switchOutTarget.leaveField(true);
          const slotIndex = eligibleNewIndices[user.randBattleSeedInt(eligibleNewIndices.length)];
          globalScene.phaseManager.prependNewToPhase("MoveEndPhase",
            "SwitchSummonPhase",
              this.switchType,
              switchOutTarget.getFieldIndex(),
              slotIndex,
              false,
              false
          );
        } else {
          switchOutTarget.leaveField(this.switchType === SwitchType.SWITCH);
          globalScene.phaseManager.prependNewToPhase("MoveEndPhase",
            "SwitchSummonPhase",
            this.switchType,
            switchOutTarget.getFieldIndex(),
            (globalScene.currentBattle.trainer ? globalScene.currentBattle.trainer.getNextSummonIndex((switchOutTarget as EnemyPokemon).trainerSlot) : 0),
            false,
            false
          );
        }
      }
    } else { // Switch out logic for wild pokemon
      /**
      * Check if Wimp Out/Emergency Exit activates due to being hit by U-turn or Volt Switch
      * If it did, the user of U-turn or Volt Switch will not be switched out.
      */
      if (target.getAbility().hasAttr(PostDamageForceSwitchAbAttr)
        && [ MoveId.U_TURN, MoveId.VOLT_SWITCH, MoveId.FLIP_TURN ].includes(move.id)
      ) {
        if (this.hpDroppedBelowHalf(target)) {
          return false;
        }
      }

      const allyPokemon = switchOutTarget.getAlly();

      if (switchOutTarget.hp > 0) {
        switchOutTarget.leaveField(false);
        globalScene.phaseManager.queueMessage(i18next.t("moveTriggers:fled", { pokemonName: getPokemonNameWithAffix(switchOutTarget) }), null, true, 500);

        // in double battles redirect potential moves off fled pokemon
        if (globalScene.currentBattle.double && !isNullOrUndefined(allyPokemon)) {
          globalScene.redirectPokemonMoves(switchOutTarget, allyPokemon);
        }
      }

      // clear out enemy held item modifiers of the switch out target
      globalScene.clearEnemyHeldItemModifiers(switchOutTarget);

      if (!allyPokemon?.isActive(true) && switchOutTarget.hp) {
          globalScene.phaseManager.pushNew("BattleEndPhase", false);

          if (globalScene.gameMode.hasRandomBiomes || globalScene.isNewBiome()) {
            globalScene.phaseManager.pushNew("SelectBiomePhase");
          }

          globalScene.phaseManager.pushNew("NewBattlePhase");
      }
    }

	  return true;
  }

  getCondition(): MoveConditionFunc {
    return (user, target, move) => (move.category !== MoveCategory.STATUS || this.getSwitchOutCondition()(user, target, move));
  }

  getFailedText(_user: Pokemon, target: Pokemon, _move: Move): string | undefined {
    const blockedByAbility = new BooleanHolder(false);
    applyAbAttrs(ForceSwitchOutImmunityAbAttr, target, blockedByAbility);
    if (blockedByAbility.value) {
      return i18next.t("moveTriggers:cannotBeSwitchedOut", { pokemonName: getPokemonNameWithAffix(target) });
    }
  }


  getSwitchOutCondition(): MoveConditionFunc {
    return (user, target, move) => {
      const switchOutTarget = (this.selfSwitch ? user : target);
      const player = switchOutTarget.isPlayer();
      const forceSwitchAttr = move.getAttrs(ForceSwitchOutAttr).find(attr => attr.switchType === SwitchType.FORCE_SWITCH);

      if (!this.selfSwitch) {
        if (move.hitsSubstitute(user, target)) {
          return false;
        }

        // Check if the move is Roar or Whirlwind and if there is a trainer with only Pokémon left.
        if (forceSwitchAttr && globalScene.currentBattle.trainer) {
        const enemyParty = globalScene.getEnemyParty();
        // Filter out any Pokémon that are not allowed in battle (e.g. fainted ones)
        const remainingPokemon = enemyParty.filter(p => p.hp > 0 && p.isAllowedInBattle());
          if (remainingPokemon.length <= 1) {
            return false;
          }
        }

        // Dondozo with an allied Tatsugiri in its mouth cannot be forced out
        const commandedTag = switchOutTarget.getTag(BattlerTagType.COMMANDED);
        if (commandedTag?.getSourcePokemon()?.isActive(true)) {
          return false;
        }

        if (!player && globalScene.currentBattle.isBattleMysteryEncounter() && !globalScene.currentBattle.mysteryEncounter?.fleeAllowed) {
          // Don't allow wild opponents to be force switched during MEs with flee disabled
          return false;
        }

        const blockedByAbility = new BooleanHolder(false);
        applyAbAttrs(ForceSwitchOutImmunityAbAttr, target, blockedByAbility);
        if (blockedByAbility.value) {
          return false;
        }
      }


      if (!player && globalScene.currentBattle.battleType === BattleType.WILD) {
        // wild pokemon cannot switch out with baton pass.
        return !this.isBatonPass()
                && globalScene.currentBattle.waveIndex % 10 !== 0
                // Don't allow wild mons to flee with U-turn et al.
                && !(this.selfSwitch && MoveCategory.STATUS !== move.category);
      }

      const party = player ? globalScene.getPlayerParty() : globalScene.getEnemyParty();
      return party.filter(p => p.isAllowedInBattle() && !p.isOnField()
          && (player || (p as EnemyPokemon).trainerSlot === (switchOutTarget as EnemyPokemon).trainerSlot)).length > 0;
    };
  }

  getUserBenefitScore(user: Pokemon, target: Pokemon, move: Move): number {
    if (!globalScene.getEnemyParty().find(p => p.isActive() && !p.isOnField())) {
      return -20;
    }
    let ret = this.selfSwitch ? Math.floor((1 - user.getHpRatio()) * 20) : super.getUserBenefitScore(user, target, move);
    if (this.selfSwitch && this.isBatonPass()) {
      const statStageTotal = user.getStatStages().reduce((s: number, total: number) => total += s, 0);
      ret = ret / 2 + (Phaser.Tweens.Builders.GetEaseFunction("Sine.easeOut")(Math.min(Math.abs(statStageTotal), 10) / 10) * (statStageTotal >= 0 ? 10 : -10));
    }
    return ret;
  }

  /**
  * Helper function to check if the Pokémon's health is below half after taking damage.
  * Used for an edge case interaction with Wimp Out/Emergency Exit.
  * If the Ability activates due to being hit by U-turn or Volt Switch, the user of that move will not be switched out.
  */
  hpDroppedBelowHalf(target: Pokemon): boolean {
    const pokemonHealth = target.hp;
    const maxPokemonHealth = target.getMaxHp();
    const damageTaken = target.turnData.damageTaken;
    const initialHealth = pokemonHealth + damageTaken;

    // Check if the Pokémon's health has dropped below half after the damage
    return initialHealth >= maxPokemonHealth / 2 && pokemonHealth < maxPokemonHealth / 2;
  }
}

export class ChillyReceptionAttr extends ForceSwitchOutAttr {
  apply(user: Pokemon, target: Pokemon, move: Move, args: any[]): boolean {
    globalScene.arena.trySetWeather(WeatherType.SNOW, user);
    return super.apply(user, target, move, args);
  }

  getCondition(): MoveConditionFunc {
    // chilly reception move will go through if the weather is change-able to snow, or the user can switch out, else move will fail
    return (user, target, move) => globalScene.arena.weather?.weatherType !== WeatherType.SNOW || super.getSwitchOutCondition()(user, target, move);
  }
}
export class RemoveTypeAttr extends MoveEffectAttr {

  private removedType: PokemonType;
  private messageCallback: ((user: Pokemon) => void) | undefined;

  constructor(removedType: PokemonType, messageCallback?: (user: Pokemon) => void) {
    super(true, { trigger: MoveEffectTrigger.POST_TARGET });
    this.removedType = removedType;
    this.messageCallback = messageCallback;

  }

  apply(user: Pokemon, target: Pokemon, move: Move, args: any[]): boolean {
    if (!super.apply(user, target, move, args)) {
      return false;
    }

    if (user.isTerastallized && user.getTeraType() === this.removedType) { // active tera types cannot be removed
      return false;
    }

    const userTypes = user.getTypes(true);
    const modifiedTypes = userTypes.filter(type => type !== this.removedType);
    if (modifiedTypes.length === 0) {
      modifiedTypes.push(PokemonType.UNKNOWN);
    }
    user.summonData.types = modifiedTypes;
    user.updateInfo();


    if (this.messageCallback) {
      this.messageCallback(user);
    }

    return true;
  }
}

export class CopyTypeAttr extends MoveEffectAttr {
  constructor() {
    super(false);
  }

  apply(user: Pokemon, target: Pokemon, move: Move, args: any[]): boolean {
    if (!super.apply(user, target, move, args)) {
      return false;
    }

    const targetTypes = target.getTypes(true);
    if (targetTypes.includes(PokemonType.UNKNOWN) && targetTypes.indexOf(PokemonType.UNKNOWN) > -1) {
      targetTypes[targetTypes.indexOf(PokemonType.UNKNOWN)] = PokemonType.NORMAL;
    }
    user.summonData.types = targetTypes;
    user.updateInfo();

    globalScene.phaseManager.queueMessage(i18next.t("moveTriggers:copyType", { pokemonName: getPokemonNameWithAffix(user), targetPokemonName: getPokemonNameWithAffix(target) }));

    return true;
  }

  getCondition(): MoveConditionFunc {
    return (user, target, move) => target.getTypes()[0] !== PokemonType.UNKNOWN || target.summonData.addedType !== null;
  }
}

export class CopyBiomeTypeAttr extends MoveEffectAttr {
  constructor() {
    super(true);
  }

  apply(user: Pokemon, target: Pokemon, move: Move, args: any[]): boolean {
    if (!super.apply(user, target, move, args)) {
      return false;
    }

    const terrainType = globalScene.arena.getTerrainType();
    let typeChange: PokemonType;
    if (terrainType !== TerrainType.NONE) {
      typeChange = this.getTypeForTerrain(globalScene.arena.getTerrainType());
    } else {
      typeChange = this.getTypeForBiome(globalScene.arena.biomeType);
    }

    user.summonData.types = [ typeChange ];
    user.updateInfo();

    globalScene.phaseManager.queueMessage(i18next.t("moveTriggers:transformedIntoType", { pokemonName: getPokemonNameWithAffix(user), typeName: i18next.t(`pokemonInfo:Type.${PokemonType[typeChange]}`) }));

    return true;
  }

  /**
   * Retrieves a type from the current terrain
   * @param terrainType {@linkcode TerrainType}
   * @returns {@linkcode Type}
   */
  private getTypeForTerrain(terrainType: TerrainType): PokemonType {
    switch (terrainType) {
      case TerrainType.ELECTRIC:
        return PokemonType.ELECTRIC;
      case TerrainType.MISTY:
        return PokemonType.FAIRY;
      case TerrainType.GRASSY:
        return PokemonType.GRASS;
      case TerrainType.PSYCHIC:
        return PokemonType.PSYCHIC;
      case TerrainType.NONE:
      default:
        return PokemonType.UNKNOWN;
    }
  }

  /**
   * Retrieves a type from the current biome
   * @param biomeType {@linkcode BiomeId}
   * @returns {@linkcode Type}
   */
  private getTypeForBiome(biomeType: BiomeId): PokemonType {
    switch (biomeType) {
      case BiomeId.TOWN:
      case BiomeId.PLAINS:
      case BiomeId.METROPOLIS:
        return PokemonType.NORMAL;
      case BiomeId.GRASS:
      case BiomeId.TALL_GRASS:
        return PokemonType.GRASS;
      case BiomeId.FOREST:
      case BiomeId.JUNGLE:
        return PokemonType.BUG;
      case BiomeId.SLUM:
      case BiomeId.SWAMP:
        return PokemonType.POISON;
      case BiomeId.SEA:
      case BiomeId.BEACH:
      case BiomeId.LAKE:
      case BiomeId.SEABED:
        return PokemonType.WATER;
      case BiomeId.MOUNTAIN:
        return PokemonType.FLYING;
      case BiomeId.BADLANDS:
        return PokemonType.GROUND;
      case BiomeId.CAVE:
      case BiomeId.DESERT:
        return PokemonType.ROCK;
      case BiomeId.ICE_CAVE:
      case BiomeId.SNOWY_FOREST:
        return PokemonType.ICE;
      case BiomeId.MEADOW:
      case BiomeId.FAIRY_CAVE:
      case BiomeId.ISLAND:
        return PokemonType.FAIRY;
      case BiomeId.POWER_PLANT:
        return PokemonType.ELECTRIC;
      case BiomeId.VOLCANO:
        return PokemonType.FIRE;
      case BiomeId.GRAVEYARD:
      case BiomeId.TEMPLE:
        return PokemonType.GHOST;
      case BiomeId.DOJO:
      case BiomeId.CONSTRUCTION_SITE:
        return PokemonType.FIGHTING;
      case BiomeId.FACTORY:
      case BiomeId.LABORATORY:
        return PokemonType.STEEL;
      case BiomeId.RUINS:
      case BiomeId.SPACE:
        return PokemonType.PSYCHIC;
      case BiomeId.WASTELAND:
      case BiomeId.END:
        return PokemonType.DRAGON;
      case BiomeId.ABYSS:
        return PokemonType.DARK;
      default:
        return PokemonType.UNKNOWN;
    }
  }
}

export class ChangeTypeAttr extends MoveEffectAttr {
  private type: PokemonType;

  constructor(type: PokemonType) {
    super(false);

    this.type = type;
  }

  apply(user: Pokemon, target: Pokemon, move: Move, args: any[]): boolean {
    target.summonData.types = [ this.type ];
    target.updateInfo();

    globalScene.phaseManager.queueMessage(i18next.t("moveTriggers:transformedIntoType", { pokemonName: getPokemonNameWithAffix(target), typeName: i18next.t(`pokemonInfo:Type.${PokemonType[this.type]}`) }));

    return true;
  }

  getCondition(): MoveConditionFunc {
    return (user, target, move) => !target.isTerastallized && !target.hasAbility(AbilityId.MULTITYPE) && !target.hasAbility(AbilityId.RKS_SYSTEM) && !(target.getTypes().length === 1 && target.getTypes()[0] === this.type);
  }
}

export class AddTypeAttr extends MoveEffectAttr {
  private type: PokemonType;

  constructor(type: PokemonType) {
    super(false);

    this.type = type;
  }

  apply(user: Pokemon, target: Pokemon, move: Move, args: any[]): boolean {
    target.summonData.addedType = this.type;
    target.updateInfo();

    globalScene.phaseManager.queueMessage(i18next.t("moveTriggers:addType", { typeName: i18next.t(`pokemonInfo:Type.${PokemonType[this.type]}`), pokemonName: getPokemonNameWithAffix(target) }));

    return true;
  }

  getCondition(): MoveConditionFunc {
    return (user, target, move) => !target.isTerastallized && !target.getTypes().includes(this.type);
  }
}

export class FirstMoveTypeAttr extends MoveEffectAttr {
  constructor() {
    super(true);
  }

  apply(user: Pokemon, target: Pokemon, move: Move, args: any[]): boolean {
    if (!super.apply(user, target, move, args)) {
      return false;
    }

    const firstMoveType = target.getMoveset()[0].getMove().type;
    user.summonData.types = [ firstMoveType ];
    globalScene.phaseManager.queueMessage(i18next.t("battle:transformedIntoType", { pokemonName: getPokemonNameWithAffix(user), type: i18next.t(`pokemonInfo:Type.${PokemonType[firstMoveType]}`) }));

    return true;
  }
}

/**
 * Attribute used to call a move.
 * Used by other move attributes: {@linkcode RandomMoveAttr}, {@linkcode RandomMovesetMoveAttr}, {@linkcode CopyMoveAttr}
 * @see {@linkcode apply} for move call
 * @extends OverrideMoveEffectAttr
 */
class CallMoveAttr extends OverrideMoveEffectAttr {
  protected invalidMoves: ReadonlySet<MoveId>;
  protected hasTarget: boolean;

  apply(user: Pokemon, target: Pokemon, move: Move, args: any[]): boolean {
    // Get eligible targets for move, failing if we can't target anything
    const replaceMoveTarget = move.moveTarget === MoveTarget.NEAR_OTHER ? MoveTarget.NEAR_ENEMY : undefined;
    const moveTargets = getMoveTargets(user, move.id, replaceMoveTarget);
    if (moveTargets.targets.length === 0) {
<<<<<<< HEAD
      globalScene.queueMessage(i18next.t("battle:attackFailed"));
=======
      globalScene.phaseManager.queueMessage(i18next.t("battle:attackFailed"));
      console.log("CallMoveAttr failed due to no targets.");
>>>>>>> 1c4edabd
      return false;
    }

    // Spread moves and ones with only 1 valid target will use their normal targeting.
    // If not, target the Mirror Move recipient or else a random enemy in our target list
    const targets = moveTargets.multiple || moveTargets.targets.length === 1
      ? moveTargets.targets
<<<<<<< HEAD
      : [this.hasTarget
        ? target.getBattlerIndex()
        : moveTargets.targets[user.randBattleSeedInt(moveTargets.targets.length)]];
    globalScene.unshiftPhase(new LoadMoveAnimPhase(move.id));
    globalScene.unshiftPhase(new MovePhase(user, targets, new PokemonMove(move.id), MoveUseMode.FOLLOW_UP));
=======
      : [ this.hasTarget ? target.getBattlerIndex() : moveTargets.targets[user.randBattleSeedInt(moveTargets.targets.length)] ]; // account for Mirror Move having a target already
    user.getMoveQueue().push({ move: move.id, targets: targets, virtual: true, ignorePP: true });
    globalScene.phaseManager.unshiftNew("LoadMoveAnimPhase", move.id);
    globalScene.phaseManager.unshiftNew("MovePhase", user, targets, new PokemonMove(move.id, 0, 0, true), true, true);
>>>>>>> 1c4edabd
    return true;
  }
}

/**
 * Attribute used to call a random move.
 * Used for {@linkcode MoveId.METRONOME}
 * @see {@linkcode apply} for move selection and move call
 * @extends CallMoveAttr to call a selected move
 */
export class RandomMoveAttr extends CallMoveAttr {
  constructor(invalidMoves: ReadonlySet<MoveId>) {
    super();
    this.invalidMoves = invalidMoves;
  }

  /**
   * This function exists solely to allow tests to override the randomly selected move by mocking this function.
   */
  public getMoveOverride(): MoveId | null {
    return null;
  }

  /**
   * User calls a random moveId.
   *
   * Invalid moves are indicated by what is passed in to invalidMoves: {@linkcode invalidMetronomeMoves}
   * @param user Pokemon that used the move and will call a random move
   * @param target Pokemon that will be targeted by the random move (if single target)
   * @param move Move being used
   * @param args Unused
   */
  override apply(user: Pokemon, target: Pokemon, move: Move, args: any[]): boolean {
    const moveIds = getEnumValues(MoveId).map(m => !this.invalidMoves.has(m) && !allMoves[m].name.endsWith(" (N)") ? m : MoveId.NONE);
    let moveId: MoveId = MoveId.NONE;
    do {
      moveId = this.getMoveOverride() ?? moveIds[user.randBattleSeedInt(moveIds.length)];
    }
    while (moveId === MoveId.NONE);
    return super.apply(user, target, allMoves[moveId], args);
  }
}

/**
 * Attribute used to call a random move in the user or party's moveset.
 * Used for {@linkcode MoveId.ASSIST} and {@linkcode MoveId.SLEEP_TALK}
 *
 * Fails if the user has no callable moves.
 *
 * Invalid moves are indicated by what is passed in to invalidMoves: {@linkcode invalidAssistMoves} or {@linkcode invalidSleepTalkMoves}
 * @extends RandomMoveAttr to use the callMove function on a moveId
 * @see {@linkcode getCondition} for move selection
 */
export class RandomMovesetMoveAttr extends CallMoveAttr {
  private includeParty: boolean;
  private moveId: number;
  constructor(invalidMoves: ReadonlySet<MoveId>, includeParty: boolean = false) {
    super();
    this.includeParty = includeParty;
    this.invalidMoves = invalidMoves;
  }

  /**
   * User calls a random moveId selected in {@linkcode getCondition}
   * @param user Pokemon that used the move and will call a random move
   * @param target Pokemon that will be targeted by the random move (if single target)
   * @param move Move being used
   * @param args Unused
   */
  apply(user: Pokemon, target: Pokemon, move: Move, args: any[]): boolean {
    return super.apply(user, target, allMoves[this.moveId], args);
  }

  getCondition(): MoveConditionFunc {
    return (user, target, move) => {
      // includeParty will be true for Assist, false for Sleep Talk
      let allies: Pokemon[];
      if (this.includeParty) {
        allies = user.isPlayer() ? globalScene.getPlayerParty().filter(p => p !== user) : globalScene.getEnemyParty().filter(p => p !== user);
      } else {
        allies = [ user ];
      }
      const partyMoveset = allies.map(p => p.moveset).flat();
      const moves = partyMoveset.filter(m => !this.invalidMoves.has(m!.moveId) && !m!.getMove().name.endsWith(" (N)"));
      if (moves.length === 0) {
        return false;
      }

      this.moveId = moves[user.randBattleSeedInt(moves.length)].moveId;
      return true;
    };
  }
}

export class NaturePowerAttr extends OverrideMoveEffectAttr {
  apply(user: Pokemon, target: Pokemon, move: Move, args: any[]): boolean {
    let moveId = MoveId.NONE;
    switch (globalScene.arena.getTerrainType()) {
    // this allows terrains to 'override' the biome move
      case TerrainType.NONE:
        switch (globalScene.arena.biomeType) {
          case BiomeId.TOWN:
            moveId = MoveId.ROUND;
            break;
          case BiomeId.METROPOLIS:
            moveId = MoveId.TRI_ATTACK;
            break;
          case BiomeId.SLUM:
            moveId = MoveId.SLUDGE_BOMB;
            break;
          case BiomeId.PLAINS:
            moveId = MoveId.SILVER_WIND;
            break;
          case BiomeId.GRASS:
            moveId = MoveId.GRASS_KNOT;
            break;
          case BiomeId.TALL_GRASS:
            moveId = MoveId.POLLEN_PUFF;
            break;
          case BiomeId.MEADOW:
            moveId = MoveId.GIGA_DRAIN;
            break;
          case BiomeId.FOREST:
            moveId = MoveId.BUG_BUZZ;
            break;
          case BiomeId.JUNGLE:
            moveId = MoveId.LEAF_STORM;
            break;
          case BiomeId.SEA:
            moveId = MoveId.HYDRO_PUMP;
            break;
          case BiomeId.SWAMP:
            moveId = MoveId.MUD_BOMB;
            break;
          case BiomeId.BEACH:
            moveId = MoveId.SCALD;
            break;
          case BiomeId.LAKE:
            moveId = MoveId.BUBBLE_BEAM;
            break;
          case BiomeId.SEABED:
            moveId = MoveId.BRINE;
            break;
          case BiomeId.ISLAND:
            moveId = MoveId.LEAF_TORNADO;
            break;
          case BiomeId.MOUNTAIN:
            moveId = MoveId.AIR_SLASH;
            break;
          case BiomeId.BADLANDS:
            moveId = MoveId.EARTH_POWER;
            break;
          case BiomeId.DESERT:
            moveId = MoveId.SCORCHING_SANDS;
            break;
          case BiomeId.WASTELAND:
            moveId = MoveId.DRAGON_PULSE;
            break;
          case BiomeId.CONSTRUCTION_SITE:
            moveId = MoveId.STEEL_BEAM;
            break;
          case BiomeId.CAVE:
            moveId = MoveId.POWER_GEM;
            break;
          case BiomeId.ICE_CAVE:
            moveId = MoveId.ICE_BEAM;
            break;
          case BiomeId.SNOWY_FOREST:
            moveId = MoveId.FROST_BREATH;
            break;
          case BiomeId.VOLCANO:
            moveId = MoveId.LAVA_PLUME;
            break;
          case BiomeId.GRAVEYARD:
            moveId = MoveId.SHADOW_BALL;
            break;
          case BiomeId.RUINS:
            moveId = MoveId.ANCIENT_POWER;
            break;
          case BiomeId.TEMPLE:
            moveId = MoveId.EXTRASENSORY;
            break;
          case BiomeId.DOJO:
            moveId = MoveId.FOCUS_BLAST;
            break;
          case BiomeId.FAIRY_CAVE:
            moveId = MoveId.ALLURING_VOICE;
            break;
          case BiomeId.ABYSS:
            moveId = MoveId.OMINOUS_WIND;
            break;
          case BiomeId.SPACE:
            moveId = MoveId.DRACO_METEOR;
            break;
          case BiomeId.FACTORY:
            moveId = MoveId.FLASH_CANNON;
            break;
          case BiomeId.LABORATORY:
            moveId = MoveId.ZAP_CANNON;
            break;
          case BiomeId.POWER_PLANT:
            moveId = MoveId.CHARGE_BEAM;
            break;
          case BiomeId.END:
            moveId = MoveId.ETERNABEAM;
            break;
        }
        break;
      case TerrainType.MISTY:
        moveId = MoveId.MOONBLAST;
        break;
      case TerrainType.ELECTRIC:
        moveId = MoveId.THUNDERBOLT;
        break;
      case TerrainType.GRASSY:
        moveId = MoveId.ENERGY_BALL;
        break;
      case TerrainType.PSYCHIC:
        moveId = MoveId.PSYCHIC;
        break;
      default:
        // Just in case there's no match
        moveId = MoveId.TRI_ATTACK;
        break;
    }

<<<<<<< HEAD
    // Load the move's animation if we didn't already and unshift a new usage phase
    globalScene.unshiftPhase(new LoadMoveAnimPhase(moveId));
    globalScene.unshiftPhase(new MovePhase(user, [ target.getBattlerIndex() ], new PokemonMove(moveId), MoveUseMode.FOLLOW_UP));
=======
    user.getMoveQueue().push({ move: moveId, targets: [ target.getBattlerIndex() ], ignorePP: true });
    globalScene.phaseManager.unshiftNew("LoadMoveAnimPhase", moveId);
    globalScene.phaseManager.unshiftNew("MovePhase", user, [ target.getBattlerIndex() ], new PokemonMove(moveId, 0, 0, true), true);
>>>>>>> 1c4edabd
    return true;
  }
}

/**
 * Attribute used to copy a previously-used move.
 * Used for {@linkcode MoveId.COPYCAT} and {@linkcode MoveId.MIRROR_MOVE}
 * @see {@linkcode apply} for move selection and move call
 * @extends CallMoveAttr to call a selected move
 */
export class CopyMoveAttr extends CallMoveAttr {
  private mirrorMove: boolean;
  constructor(mirrorMove: boolean, invalidMoves: ReadonlySet<MoveId> = new Set()) {
    super();
    this.mirrorMove = mirrorMove;
    this.invalidMoves = invalidMoves;
  }

  apply(user: Pokemon, target: Pokemon, _move: Move, args: any[]): boolean {
    this.hasTarget = this.mirrorMove;
    // bang is correct as condition func returns `false` and fails move if no last move exists
    const lastMove = this.mirrorMove ? target.getLastNonVirtualMove(false, false)!.move : globalScene.currentBattle.lastMove;
    return super.apply(user, target, allMoves[lastMove], args);
  }

  getCondition(): MoveConditionFunc {
    return (_user, target, _move) => {
      const lastMove = this.mirrorMove ? target.getLastNonVirtualMove(false, false)?.move : globalScene.currentBattle.lastMove;
      return !isNullOrUndefined(lastMove) && !this.invalidMoves.has(lastMove);
    };
  }
}

/**
 * Attribute used for moves that cause the target to repeat their last used move.
 *
 * Used for [Instruct](https://bulbapedia.bulbagarden.net/wiki/Instruct_(move)).
*/
export class RepeatMoveAttr extends MoveEffectAttr {
  private movesetMove: PokemonMove;
  constructor() {
    super(false, { trigger: MoveEffectTrigger.POST_APPLY }); // needed to ensure correct protect interaction
  }

  /**
   * Forces the target to re-use their last used move again.
   * @param user - The {@linkcode Pokemon} using the attack
   * @param target - The {@linkcode Pokemon} being targeted by the attack
   * @returns `true` if the move succeeds
   */
  apply(user: Pokemon, target: Pokemon): boolean {
    // get the last move used (excluding status based failures) as well as the corresponding moveset slot
    // bangs are justified as Instruct fails if no prior move or moveset move exists
    // TODO: How does instruct work when copying a move called via Copycat that the user itself knows?
    const lastMove = target.getLastNonVirtualMove()!;
    const movesetMove = target.getMoveset().find(m => m.moveId === lastMove?.move)!

    // If the last move used can hit more than one target or has variable targets,
    // re-compute the targets for the attack (mainly for alternating double/single battles)
    // Rampaging moves (e.g. Outrage) are not included due to being incompatible with Instruct,
    // nor is Dragon Darts (due to its smart targeting bypassing normal target selection)
    let moveTargets = this.movesetMove.getMove().isMultiTarget() ? getMoveTargets(target, this.movesetMove.moveId).targets : lastMove.targets;

    // In the event the instructed move's only target is a fainted opponent, redirect it to an alive ally if possible.
    // Normally, all yet-unexecuted move phases would swap targets after any foe faints or flees (see `redirectPokemonMoves` in `battle-scene.ts`),
    // but since Instruct adds a new move phase _after_ all that occurs, we need to handle this interaction manually.
    const firstTarget = globalScene.getField()[moveTargets[0]];
    if (
      globalScene.currentBattle.double // double battle
      && moveTargets.length === 1
      && firstTarget.isFainted()
      && firstTarget !== target.getAlly()
    ) {
      const ally = firstTarget.getAlly();
      if (!isNullOrUndefined(ally) && ally.isActive()) {
        // ally exists, is not dead and can sponge the blast
        moveTargets = [ ally.getBattlerIndex() ];
      }
    }

    globalScene.phaseManager.queueMessage(i18next.t("moveTriggers:instructingMove", {
      userPokemonName: getPokemonNameWithAffix(user),
      targetPokemonName: getPokemonNameWithAffix(target)
    }));
    target.turnData.extraTurns++;
<<<<<<< HEAD
    globalScene.appendToPhase(new MovePhase(target, moveTargets, movesetMove, MoveUseMode.NORMAL), MoveEndPhase);
=======
    globalScene.phaseManager.appendNewToPhase("MoveEndPhase", "MovePhase", target, moveTargets, movesetMove);
>>>>>>> 1c4edabd
    return true;
  }

  getCondition(): MoveConditionFunc {
    return (_user, target, _move) => {
      // TODO: Check instruct behavior with struggle - ignore, fail or success
      const lastMove = target.getLastNonVirtualMove();
      const movesetMove = target.getMoveset().find(m => m.moveId === lastMove?.move);
      const uninstructableMoves = [
        // Locking/Continually Executed moves
        MoveId.OUTRAGE,
        MoveId.RAGING_FURY,
        MoveId.ROLLOUT,
        MoveId.PETAL_DANCE,
        MoveId.THRASH,
        MoveId.ICE_BALL,
        MoveId.UPROAR,
        // Multi-turn Moves
        MoveId.BIDE,
        MoveId.SHELL_TRAP,
        MoveId.BEAK_BLAST,
        MoveId.FOCUS_PUNCH,
        // "First Turn Only" moves
        MoveId.FAKE_OUT,
        MoveId.FIRST_IMPRESSION,
        MoveId.MAT_BLOCK,
        // Moves with a recharge turn
        MoveId.HYPER_BEAM,
        MoveId.ETERNABEAM,
        MoveId.FRENZY_PLANT,
        MoveId.BLAST_BURN,
        MoveId.HYDRO_CANNON,
        MoveId.GIGA_IMPACT,
        MoveId.PRISMATIC_LASER,
        MoveId.ROAR_OF_TIME,
        MoveId.ROCK_WRECKER,
        MoveId.METEOR_ASSAULT,
        // Charging & 2-turn moves
        MoveId.DIG,
        MoveId.FLY,
        MoveId.BOUNCE,
        MoveId.SHADOW_FORCE,
        MoveId.PHANTOM_FORCE,
        MoveId.DIVE,
        MoveId.ELECTRO_SHOT,
        MoveId.ICE_BURN,
        MoveId.GEOMANCY,
        MoveId.FREEZE_SHOCK,
        MoveId.SKY_DROP,
        MoveId.SKY_ATTACK,
        MoveId.SKULL_BASH,
        MoveId.SOLAR_BEAM,
        MoveId.SOLAR_BLADE,
        MoveId.METEOR_BEAM,
        // Copying/Move-Calling moves
        MoveId.ASSIST,
        MoveId.COPYCAT,
        MoveId.ME_FIRST,
        MoveId.METRONOME,
        MoveId.MIRROR_MOVE,
        MoveId.NATURE_POWER,
        MoveId.SLEEP_TALK,
        MoveId.SNATCH,
        MoveId.INSTRUCT,
        // Misc moves
        MoveId.KINGS_SHIELD,
        MoveId.SKETCH,
        MoveId.TRANSFORM,
        MoveId.MIMIC,
        MoveId.STRUGGLE,
        // TODO: Add Max/G-Max/Z-Move blockage if or when they are implemented
      ];

      if (!lastMove?.move // no move to instruct
        || !movesetMove // called move not in target's moveset (forgetting the move, etc.)
        || movesetMove.ppUsed === movesetMove.getMovePp() // move out of pp
        // TODO: This next line is likely redundant as all charging moves are in the above list
        || allMoves[lastMove.move].isChargingMove() // called move is a charging/recharging move
        || uninstructableMoves.includes(lastMove.move)) { // called move is in the banlist
        return false;
      }
      this.movesetMove = movesetMove;
      return true;
    };
  }

  getTargetBenefitScore(user: Pokemon, target: Pokemon, move: Move): number {
    // TODO: Make the AI actually use instruct
    /* Ideally, the AI would score instruct based on the scorings of the on-field pokemons'
    * last used moves at the time of using Instruct (by the time the instructor gets to act)
    * with respect to the user's side.
    * In 99.9% of cases, this would be the pokemon's ally (unless the target had last
    * used a move like Decorate on the user or its ally)
    */
    return 2;
  }
}

/**
 *  Attribute used for moves that reduce PP of the target's last used move.
 *  Used for Spite.
 */
export class ReducePpMoveAttr extends MoveEffectAttr {
  protected reduction: number;
  constructor(reduction: number) {
    super();
    this.reduction = reduction;
  }

  /**
   * Reduces the PP of the target's last-used move by an amount based on this attribute instance's {@linkcode reduction}.
   *
   * @param user - N/A
   * @param target - The {@linkcode Pokemon} targeted by the attack
   * @param move - N/A
   * @param args - N/A
   * @returns always `true`
   */
  apply(user: Pokemon, target: Pokemon, move: Move, args: any[]): boolean {
    /** The last move the target themselves used */
    const lastMove = target.getLastNonVirtualMove();
    const movesetMove = target.getMoveset().find(m => m.moveId === lastMove?.move)!; // bang is correct as condition prevents this from being nullish
    const lastPpUsed = movesetMove.ppUsed;
    movesetMove.ppUsed = Math.min(lastPpUsed + this.reduction, movesetMove.getMovePp());

    globalScene.eventTarget.dispatchEvent(new MoveUsedEvent(target.id, movesetMove.getMove(), movesetMove.ppUsed));
<<<<<<< HEAD
    globalScene.queueMessage(i18next.t("battle:ppReduced", { targetName: getPokemonNameWithAffix(target), moveName: movesetMove.getName(), reduction: (movesetMove.ppUsed) - lastPpUsed }));
=======
    globalScene.phaseManager.queueMessage(message);
>>>>>>> 1c4edabd

    return true;
  }

  getCondition(): MoveConditionFunc {
    return (user, target, move) => {
      const lastMove = target.getLastNonVirtualMove();
      const movesetMove = target.getMoveset().find(m => m.moveId === lastMove?.move)
      return !!movesetMove?.getPpRatio();
    };
  }

  getTargetBenefitScore(user: Pokemon, target: Pokemon, move: Move): number {
    const lastMove = target.getLastNonVirtualMove();
    const movesetMove = target.getMoveset().find(m => m.moveId === lastMove?.move)
    if (!movesetMove) {
      return 0;
    }

    const maxPp = movesetMove.getMovePp();
    const ppLeft = maxPp - movesetMove.ppUsed;
    const value = -(8 - Math.ceil(Math.min(maxPp, 30) / 5));
    if (ppLeft < 4) {
      return (value / 4) * ppLeft;
    }
    return value;

  }
}

/**
 *  Attribute used for moves that damage target, and then reduce PP of the target's last used move.
 *  Used for Eerie Spell.
 */
export class AttackReducePpMoveAttr extends ReducePpMoveAttr {
  constructor(reduction: number) {
    super(reduction);
  }

  /**
   * Checks if the target has used a move prior to the attack. PP-reduction is applied through the super class if so.
   *
   * @param user - The {@linkcode Pokemon} using the move
   * @param target -The {@linkcode Pokemon} targeted by the attack
   * @param move - The {@linkcode Move} being used
   * @param args - N/A
   * @returns - always `true`
   */
  apply(user: Pokemon, target: Pokemon, move: Move, args: any[]): boolean {
    const lastMove = target.getLastNonVirtualMove();
    const movesetMove = target.getMoveset().find(m => m.moveId === lastMove?.move);
    if (movesetMove?.getPpRatio()) {
      super.apply(user, target, move, args);
    }

    return true;
  }

  /**
   * Override condition function to always perform damage.
   * Instead, perform pp-reduction condition check in {@linkcode apply}.
   * (A failed condition will prevent damage which is not what we want here)
   * @returns always `true`
   */
  override getCondition(): MoveConditionFunc {
    return () => true;
  }
}

const targetMoveCopiableCondition: MoveConditionFunc = (user, target, move) => {
  const copiableMove = target.getLastNonVirtualMove();
  if (!copiableMove?.move) {
    return false;
  }

  if (allMoves[copiableMove.move].isChargingMove() && copiableMove.result === MoveResult.OTHER) {
    return false;
  }

  // TODO: Add last turn of Bide

  return true;
};

/**
 * Attribute to temporarily copy the last move in the target's moveset.
 * Used by {@linkcode Moves.MIMIC}.
 */
export class MovesetCopyMoveAttr extends OverrideMoveEffectAttr {
  apply(user: Pokemon, target: Pokemon, move: Move, args: any[]): boolean {
    const lastMove = target.getLastNonVirtualMove()
    if (!lastMove?.move) {
      return false;
    }

    const copiedMove = allMoves[lastMove.move];

    const thisMoveIndex = user.getMoveset().findIndex(m => m.moveId === move.id);

    if (thisMoveIndex === -1) {
      return false;
    }

    // Populate summon data with a copy of the current moveset, replacing the copying move with the copied move
    user.summonData.moveset = user.getMoveset().slice(0);
    user.summonData.moveset[thisMoveIndex] = new PokemonMove(copiedMove.id);

    globalScene.phaseManager.queueMessage(i18next.t("moveTriggers:copiedMove", { pokemonName: getPokemonNameWithAffix(user), moveName: copiedMove.name }));

    return true;
  }

  getCondition(): MoveConditionFunc {
    return targetMoveCopiableCondition;
  }
}

/**
 * Attribute for {@linkcode MoveId.SKETCH} that causes the user to copy the opponent's last used move
 * This move copies the last used non-virtual move
 *  e.g. if Metronome is used, it copies Metronome itself, not the virtual move called by Metronome
 * Fails if the opponent has not yet used a move.
 * Fails if used on an uncopiable move, listed in unsketchableMoves in getCondition
 * Fails if the move is already in the user's moveset
 */
export class SketchAttr extends MoveEffectAttr {
  constructor() {
    super(true);
  }
  /**
   * User copies the opponent's last used move, if possible
   * @param {Pokemon} user Pokemon that used the move and will replace Sketch with the copied move
   * @param {Pokemon} target Pokemon that the user wants to copy a move from
   * @param {Move} move Move being used
   * @param {any[]} args Unused
   * @returns {boolean} true if the function succeeds, otherwise false
   */

  apply(user: Pokemon, target: Pokemon, move: Move, args: any[]): boolean {
    if (!super.apply(user, target, move, args)) {
      return false;
    }

    const targetMove = target.getLastNonVirtualMove()
    if (!targetMove) {
      // failsafe for TS compiler
      return false;
    }

    const sketchedMove = allMoves[targetMove.move];
    const sketchIndex = user.getMoveset().findIndex(m => m.moveId === move.id);
    if (sketchIndex === -1) {
      return false;
    }

    user.setMove(sketchIndex, sketchedMove.id);

    globalScene.phaseManager.queueMessage(i18next.t("moveTriggers:sketchedMove", { pokemonName: getPokemonNameWithAffix(user), moveName: sketchedMove.name }));

    return true;
  }

  getCondition(): MoveConditionFunc {
    return (user, target, move) => {
      if (!targetMoveCopiableCondition(user, target, move)) {
        return false;
      }

      const targetMove = target.getLastNonVirtualMove();
      return !isNullOrUndefined(targetMove)
        && !invalidSketchMoves.has(targetMove.move)
        && user.getMoveset().every(m => m.moveId !== targetMove.move)
    };
  }
}

export class AbilityChangeAttr extends MoveEffectAttr {
  public ability: AbilityId;

  constructor(ability: AbilityId, selfTarget?: boolean) {
    super(selfTarget);

    this.ability = ability;
  }

  apply(user: Pokemon, target: Pokemon, move: Move, args: any[]): boolean {
    if (!super.apply(user, target, move, args)) {
      return false;
    }

    const moveTarget = this.selfTarget ? user : target;

    globalScene.triggerPokemonFormChange(moveTarget, SpeciesFormChangeRevertWeatherFormTrigger);
    if (moveTarget.breakIllusion()) {
      globalScene.phaseManager.queueMessage(i18next.t("abilityTriggers:illusionBreak", { pokemonName: getPokemonNameWithAffix(moveTarget) }));
    }
    globalScene.phaseManager.queueMessage(i18next.t("moveTriggers:acquiredAbility", { pokemonName: getPokemonNameWithAffix(moveTarget), abilityName: allAbilities[this.ability].name }));
    moveTarget.setTempAbility(allAbilities[this.ability]);
    globalScene.triggerPokemonFormChange(moveTarget, SpeciesFormChangeRevertWeatherFormTrigger);
    return true;
  }

  getCondition(): MoveConditionFunc {
    return (user, target, move) => (this.selfTarget ? user : target).getAbility().isReplaceable && (this.selfTarget ? user : target).getAbility().id !== this.ability;
  }
}

export class AbilityCopyAttr extends MoveEffectAttr {
  public copyToPartner: boolean;

  constructor(copyToPartner: boolean = false) {
    super(false);

    this.copyToPartner = copyToPartner;
  }

  apply(user: Pokemon, target: Pokemon, move: Move, args: any[]): boolean {
    if (!super.apply(user, target, move, args)) {
      return false;
    }

    globalScene.phaseManager.queueMessage(i18next.t("moveTriggers:copiedTargetAbility", { pokemonName: getPokemonNameWithAffix(user), targetName: getPokemonNameWithAffix(target), abilityName: allAbilities[target.getAbility().id].name }));

    user.setTempAbility(target.getAbility());
    const ally = user.getAlly();

    if (this.copyToPartner && globalScene.currentBattle?.double && !isNullOrUndefined(ally) && ally.hp) { // TODO is this the best way to check that the ally is active?
      globalScene.phaseManager.queueMessage(i18next.t("moveTriggers:copiedTargetAbility", { pokemonName: getPokemonNameWithAffix(ally), targetName: getPokemonNameWithAffix(target), abilityName: allAbilities[target.getAbility().id].name }));
      ally.setTempAbility(target.getAbility());
    }

    return true;
  }

  getCondition(): MoveConditionFunc {
    return (user, target, move) => {
      const ally = user.getAlly();
      let ret = target.getAbility().isCopiable && user.getAbility().isReplaceable;
      if (this.copyToPartner && globalScene.currentBattle?.double) {
        ret = ret && (!ally?.hp || ally?.getAbility().isReplaceable);
      } else {
        ret = ret && user.getAbility().id !== target.getAbility().id;
      }
      return ret;
    };
  }
}

export class AbilityGiveAttr extends MoveEffectAttr {
  public copyToPartner: boolean;

  constructor() {
    super(false);
  }

  apply(user: Pokemon, target: Pokemon, move: Move, args: any[]): boolean {
    if (!super.apply(user, target, move, args)) {
      return false;
    }

    globalScene.phaseManager.queueMessage(i18next.t("moveTriggers:acquiredAbility", { pokemonName: getPokemonNameWithAffix(target), abilityName: allAbilities[user.getAbility().id].name }));

    target.setTempAbility(user.getAbility());

    return true;
  }

  getCondition(): MoveConditionFunc {
    return (user, target, move) => user.getAbility().isCopiable && target.getAbility().isReplaceable && user.getAbility().id !== target.getAbility().id;
  }
}

export class SwitchAbilitiesAttr extends MoveEffectAttr {
  apply(user: Pokemon, target: Pokemon, move: Move, args: any[]): boolean {
    if (!super.apply(user, target, move, args)) {
      return false;
    }

    const tempAbility = user.getAbility();

    globalScene.phaseManager.queueMessage(i18next.t("moveTriggers:swappedAbilitiesWithTarget", { pokemonName: getPokemonNameWithAffix(user) }));

    user.setTempAbility(target.getAbility());
    target.setTempAbility(tempAbility);
    // Swaps Forecast/Flower Gift from Castform/Cherrim
    globalScene.arena.triggerWeatherBasedFormChangesToNormal();

    return true;
  }

  getCondition(): MoveConditionFunc {
    return (user, target, move) => [user, target].every(pkmn => pkmn.getAbility().isSwappable);
  }
}

/**
 * Attribute used for moves that suppress abilities like {@linkcode MoveId.GASTRO_ACID}.
 * A suppressed ability cannot be activated.
 *
 * @extends MoveEffectAttr
 * @see {@linkcode apply}
 * @see {@linkcode getCondition}
 */
export class SuppressAbilitiesAttr extends MoveEffectAttr {
  /** Sets ability suppression for the target pokemon and displays a message. */
  apply(user: Pokemon, target: Pokemon, move: Move, args: any[]): boolean {
    if (!super.apply(user, target, move, args)) {
      return false;
    }

    globalScene.phaseManager.queueMessage(i18next.t("moveTriggers:suppressAbilities", { pokemonName: getPokemonNameWithAffix(target) }));

    target.suppressAbility();

    globalScene.arena.triggerWeatherBasedFormChangesToNormal();

    return true;
  }

  /** Causes the effect to fail when the target's ability is unsupressable or already suppressed. */
  getCondition(): MoveConditionFunc {
    return (_user, target, _move) => !target.summonData.abilitySuppressed && (target.getAbility().isSuppressable || (target.hasPassive() && target.getPassiveAbility().isSuppressable));
  }
}

/**
 * Applies the effects of {@linkcode SuppressAbilitiesAttr} if the target has already moved this turn.
 * @extends MoveEffectAttr
 * @see {@linkcode MoveId.CORE_ENFORCER} (the move which uses this effect)
 */
export class SuppressAbilitiesIfActedAttr extends MoveEffectAttr {
  /**
   * If the target has already acted this turn, apply a {@linkcode SuppressAbilitiesAttr} effect unless the
   * abillity cannot be suppressed. This is a secondary effect and has no bearing on the success or failure of the move.
   *
   * @returns True if the move occurred, otherwise false. Note that true will be returned even if the target has not
   * yet moved or if the suppression failed to apply.
   */
  apply(user: Pokemon, target: Pokemon, move: Move, args: any[]): boolean {
    if (!super.apply(user, target, move, args)) {
      return false;
    }

    if (target.turnData.acted) {
      const suppressAttr = new SuppressAbilitiesAttr();
      if (suppressAttr.getCondition()(user, target, move)) {
        suppressAttr.apply(user, target, move, args);
      }
    }

    return true;
  }
}

/**
 * Used by Transform
 */
export class TransformAttr extends MoveEffectAttr {
  override apply(user: Pokemon, target: Pokemon, move: Move, args: any[]): boolean {
    if (!super.apply(user, target, move, args)) {
      return false;
    }

    globalScene.phaseManager.unshiftNew("PokemonTransformPhase", user.getBattlerIndex(), target.getBattlerIndex());

    globalScene.phaseManager.queueMessage(i18next.t("moveTriggers:transformedIntoTarget", { pokemonName: getPokemonNameWithAffix(user), targetName: getPokemonNameWithAffix(target) }));

    return true;
  }
}

/**
 * Attribute used for status moves, namely Speed Swap,
 * that swaps the user's and target's corresponding stats.
 * @extends MoveEffectAttr
 * @see {@linkcode apply}
 */
export class SwapStatAttr extends MoveEffectAttr {
  /** The stat to be swapped between the user and the target */
  private stat: EffectiveStat;

  constructor(stat: EffectiveStat) {
    super();

    this.stat = stat;
  }

  /**
   * Swaps the user's and target's corresponding current
   * {@linkcode EffectiveStat | stat} values
   * @param user the {@linkcode Pokemon} that used the move
   * @param target the {@linkcode Pokemon} that the move was used on
   * @param move N/A
   * @param args N/A
   * @returns true if attribute application succeeds
   */
  apply(user: Pokemon, target: Pokemon, move: Move, args: any[]): boolean {
    if (super.apply(user, target, move, args)) {
      const temp = user.getStat(this.stat, false);
      user.setStat(this.stat, target.getStat(this.stat, false), false);
      target.setStat(this.stat, temp, false);

      globalScene.phaseManager.queueMessage(i18next.t("moveTriggers:switchedStat", {
        pokemonName: getPokemonNameWithAffix(user),
        stat: i18next.t(getStatKey(this.stat)),
      }));

      return true;
    }
    return false;
  }
}

/**
 * Attribute used to switch the user's own stats.
 * Used by Power Shift.
 * @extends MoveEffectAttr
 */
export class ShiftStatAttr extends MoveEffectAttr {
  private statToSwitch: EffectiveStat;
  private statToSwitchWith: EffectiveStat;

  constructor(statToSwitch: EffectiveStat, statToSwitchWith: EffectiveStat) {
    super();

    this.statToSwitch = statToSwitch;
    this.statToSwitchWith = statToSwitchWith;
  }

  /**
   * Switches the user's stats based on the {@linkcode statToSwitch} and {@linkcode statToSwitchWith} attributes.
   * @param {Pokemon} user the {@linkcode Pokemon} that used the move
   * @param target n/a
   * @param move n/a
   * @param args n/a
   * @returns whether the effect was applied
   */
  override apply(user: Pokemon, target: Pokemon, move: Move, args: any[]): boolean {
    if (!super.apply(user, target, move, args)) {
      return false;
    }

    const firstStat = user.getStat(this.statToSwitch, false);
    const secondStat = user.getStat(this.statToSwitchWith, false);

    user.setStat(this.statToSwitch, secondStat, false);
    user.setStat(this.statToSwitchWith, firstStat, false);

    globalScene.phaseManager.queueMessage(i18next.t("moveTriggers:shiftedStats", {
      pokemonName: getPokemonNameWithAffix(user),
      statToSwitch: i18next.t(getStatKey(this.statToSwitch)),
      statToSwitchWith: i18next.t(getStatKey(this.statToSwitchWith))
    }));

    return true;
  }

  /**
   * Encourages the user to use the move if the stat to switch with is greater than the stat to switch.
   * @param {Pokemon} user the {@linkcode Pokemon} that used the move
   * @param target n/a
   * @param move n/a
   * @returns number of points to add to the user's benefit score
   */
  override getUserBenefitScore(user: Pokemon, target: Pokemon, move: Move): number {
    return user.getStat(this.statToSwitchWith, false) > user.getStat(this.statToSwitch, false) ? 10 : 0;
  }
}

/**
 * Attribute used for status moves, namely Power Split and Guard Split,
 * that take the average of a user's and target's corresponding
 * stats and assign that average back to each corresponding stat.
 * @extends MoveEffectAttr
 * @see {@linkcode apply}
 */
export class AverageStatsAttr extends MoveEffectAttr {
  /** The stats to be averaged individually between the user and the target */
  private stats: readonly EffectiveStat[];
  private msgKey: string;

  constructor(stats: readonly EffectiveStat[], msgKey: string) {
    super();

    this.stats = stats;
    this.msgKey = msgKey;
  }

  /**
   * Takes the average of the user's and target's corresponding {@linkcode stat}
   * values and sets those stats to the corresponding average for both
   * temporarily.
   * @param user the {@linkcode Pokemon} that used the move
   * @param target the {@linkcode Pokemon} that the move was used on
   * @param move N/A
   * @param args N/A
   * @returns true if attribute application succeeds
   */
  apply(user: Pokemon, target: Pokemon, move: Move, args: any[]): boolean {
    if (super.apply(user, target, move, args)) {
      for (const s of this.stats) {
        const avg = Math.floor((user.getStat(s, false) + target.getStat(s, false)) / 2);

        user.setStat(s, avg, false);
        target.setStat(s, avg, false);
      }

      globalScene.phaseManager.queueMessage(i18next.t(this.msgKey, { pokemonName: getPokemonNameWithAffix(user) }));

      return true;
    }
    return false;
  }
}

export class MoneyAttr extends MoveEffectAttr {
  constructor() {
    super(true, {firstHitOnly: true });
  }

  apply(user: Pokemon, target: Pokemon, move: Move): boolean {
    globalScene.currentBattle.moneyScattered += globalScene.getWaveMoneyAmount(0.2);
    globalScene.phaseManager.queueMessage(i18next.t("moveTriggers:coinsScatteredEverywhere"));
    return true;
  }
}

/**
 * Applies {@linkcode BattlerTagType.DESTINY_BOND} to the user.
 *
 * @extends MoveEffectAttr
 */
export class DestinyBondAttr extends MoveEffectAttr {
  constructor() {
    super(true, { trigger: MoveEffectTrigger.PRE_APPLY });
  }

  /**
   * Applies {@linkcode BattlerTagType.DESTINY_BOND} to the user.
   * @param user {@linkcode Pokemon} that is having the tag applied to.
   * @param target {@linkcode Pokemon} N/A
   * @param move {@linkcode Move} {@linkcode Move.DESTINY_BOND}
   * @param {any[]} args N/A
   * @returns true
   */
  apply(user: Pokemon, target: Pokemon, move: Move, args: any[]): boolean {
    globalScene.phaseManager.queueMessage(`${i18next.t("moveTriggers:tryingToTakeFoeDown", { pokemonName: getPokemonNameWithAffix(user) })}`);
    user.addTag(BattlerTagType.DESTINY_BOND, undefined, move.id, user.id);
    return true;
  }
}

/**
 * Attribute to apply a battler tag to the target if they have had their stats boosted this turn.
 * @extends AddBattlerTagAttr
 */
export class AddBattlerTagIfBoostedAttr extends AddBattlerTagAttr {
  constructor(tag: BattlerTagType) {
    super(tag, false, false, 2, 5);
  }

  /**
   * @param user {@linkcode Pokemon} using this move
   * @param target {@linkcode Pokemon} target of this move
   * @param move {@linkcode Move} being used
   * @param {any[]} args N/A
   * @returns true
   */
  apply(user: Pokemon, target: Pokemon, move: Move, args: any[]): boolean {
    if (target.turnData.statStagesIncreased) {
      super.apply(user, target, move, args);
    }
    return true;
  }
}

/**
 * Attribute to apply a status effect to the target if they have had their stats boosted this turn.
 * @extends MoveEffectAttr
 */
export class StatusIfBoostedAttr extends MoveEffectAttr {
  public effect: StatusEffect;

  constructor(effect: StatusEffect) {
    super(true);
    this.effect = effect;
  }

  /**
   * @param user {@linkcode Pokemon} using this move
   * @param target {@linkcode Pokemon} target of this move
   * @param move {@linkcode Move} N/A
   * @param {any[]} args N/A
   * @returns true
   */
  apply(user: Pokemon, target: Pokemon, move: Move, args: any[]): boolean {
    if (target.turnData.statStagesIncreased) {
      target.trySetStatus(this.effect, true, user);
    }
    return true;
  }
}

/**
 * Attribute to fail move usage unless all of the user's other moves have been used at least once.
 * Used by {@linkcode MoveId.LAST_RESORT}.
 */
export class LastResortAttr extends MoveAttr {
  // TODO: Verify behavior as Bulbapedia page is _extremely_ poorly documented
  getCondition(): MoveConditionFunc {
    return (user: Pokemon, _target: Pokemon, move: Move) => {
      const otherMovesInMoveset = new Set<MoveId>(user.getMoveset().map(m => m.moveId));
      if (!otherMovesInMoveset.delete(move.id) || !otherMovesInMoveset.size) {
        return false; // Last resort fails if used when not in user's moveset or no other moves exist
      }

      const movesInHistory = new Set<MoveId>(
        user.getMoveHistory()
        .filter(m => !isVirtual(m.useMode)) // Last resort ignores virtual moves
        .map(m => m.move)
      );

      // Since `Set.intersection()` is only present in ESNext, we have to do this to check inclusion
      return [...otherMovesInMoveset].every(m => movesInHistory.has(m))
    };
  }
}

export class VariableTargetAttr extends MoveAttr {
  private targetChangeFunc: (user: Pokemon, target: Pokemon, move: Move) => number;

  constructor(targetChange: (user: Pokemon, target: Pokemon, move: Move) => number) {
    super();

    this.targetChangeFunc = targetChange;
  }

  apply(user: Pokemon, target: Pokemon, move: Move, args: any[]): boolean {
    const targetVal = args[0] as NumberHolder;
    targetVal.value = this.targetChangeFunc(user, target, move);
    return true;
  }
}

/**
 * Attribute to cause the target to move immediately after the user.
 *
 * Used by {@linkcode Moves.AFTER_YOU}.
 */
export class AfterYouAttr extends MoveEffectAttr {
  /**
   * Cause the target of this move to act right after the user.
   * @param user - Unused
   * @param target - The {@linkcode Pokemon} targeted by this move
   * @param _move - Unused
   * @param _args - Unused
   * @returns `true`
   */
  override apply(user: Pokemon, target: Pokemon, _move: Move, _args: any[]): boolean {
    globalScene.phaseManager.queueMessage(i18next.t("moveTriggers:afterYou", { targetName: getPokemonNameWithAffix(target) }));

<<<<<<< HEAD
    // Will find next acting phase of the targeted pokémon, delete it and queue it right after us.
    const targetNextPhase = globalScene.findPhase<MovePhase>(phase => phase.pokemon === target);
    if (targetNextPhase && globalScene.tryRemovePhase((phase: MovePhase) => phase.pokemon === target)) {
      globalScene.prependToPhase(targetNextPhase, MovePhase);
=======
    //Will find next acting phase of the targeted pokémon, delete it and queue it next on successful delete.
    const nextAttackPhase = globalScene.phaseManager.findPhase<MovePhase>((phase) => phase.pokemon === target);
    if (nextAttackPhase && globalScene.phaseManager.tryRemovePhase((phase: MovePhase) => phase.pokemon === target)) {
      globalScene.phaseManager.prependNewToPhase("MovePhase", "MovePhase", target, [ ...nextAttackPhase.targets ], nextAttackPhase.move);
>>>>>>> 1c4edabd
    }

    return true;
  }
}

/**
 * Move effect to force the target to move last, ignoring priority.
 * If applied to multiple targets, they move in speed order after all other moves.
 * @extends MoveEffectAttr
 */
export class ForceLastAttr extends MoveEffectAttr {
  /**
   * Forces the target of this move to move last.
   *
   * @param user {@linkcode Pokemon} that is using the move.
   * @param target {@linkcode Pokemon} that will be forced to move last.
   * @param move {@linkcode Move} {@linkcode MoveId.QUASH}
   * @param _args N/A
   * @returns true
   */
  override apply(user: Pokemon, target: Pokemon, _move: Move, _args: any[]): boolean {
    globalScene.phaseManager.queueMessage(i18next.t("moveTriggers:forceLast", { targetPokemonName: getPokemonNameWithAffix(target) }));

<<<<<<< HEAD
    // TODO: Refactor this to be more readable and less janky
    const targetMovePhase = globalScene.findPhase<MovePhase>((phase) => phase.pokemon === target);
    if (targetMovePhase && !targetMovePhase.isForcedLast() && globalScene.tryRemovePhase((phase: MovePhase) => phase.pokemon === target)) {
=======
    const targetMovePhase = globalScene.phaseManager.findPhase<MovePhase>((phase) => phase.pokemon === target);
    if (targetMovePhase && !targetMovePhase.isForcedLast() && globalScene.phaseManager.tryRemovePhase((phase: MovePhase) => phase.pokemon === target)) {
>>>>>>> 1c4edabd
      // Finding the phase to insert the move in front of -
      // Either the end of the turn or in front of another, slower move which has also been forced last
      const prependPhase = globalScene.phaseManager.findPhase((phase) =>
        [ MovePhase, MoveEndPhase ].every(cls => !(phase instanceof cls))
        || (phase.is("MovePhase")) && phaseForcedSlower(phase, target, !!globalScene.arena.getTag(ArenaTagType.TRICK_ROOM))
      );
      if (prependPhase) {
        globalScene.phaseManager.phaseQueue.splice(
          globalScene.phaseManager.phaseQueue.indexOf(prependPhase),
          0,
<<<<<<< HEAD
          new MovePhase(target, [ ...targetMovePhase.targets ], targetMovePhase.move, targetMovePhase.useMode, true)
=======
          globalScene.phaseManager.create("MovePhase", target, [ ...targetMovePhase.targets ], targetMovePhase.move, false, false, false, true)
>>>>>>> 1c4edabd
        );
      }
    }
    return true;
  }
}

/**
 * Returns whether a {@linkcode MovePhase} has been forced last and the corresponding pokemon is slower than {@linkcode target}.

 * TODO:
   - Make this a class method
   - Make this look at speed order from TurnStartPhase
*/
const phaseForcedSlower = (phase: MovePhase, target: Pokemon, trickRoom: boolean): boolean => {
  let slower: boolean;
  // quashed pokemon still have speed ties
  if (phase.pokemon.getEffectiveStat(Stat.SPD) === target.getEffectiveStat(Stat.SPD)) {
    slower = !!target.randBattleSeedInt(2);
  } else {
    slower = !trickRoom ? phase.pokemon.getEffectiveStat(Stat.SPD) < target.getEffectiveStat(Stat.SPD) : phase.pokemon.getEffectiveStat(Stat.SPD) > target.getEffectiveStat(Stat.SPD);
  }
  return phase.isForcedLast() && slower;
};

const failOnGravityCondition: MoveConditionFunc = (user, target, move) => !globalScene.arena.getTag(ArenaTagType.GRAVITY);

const failOnBossCondition: MoveConditionFunc = (user, target, move) => !target.isBossImmune();

const failIfSingleBattle: MoveConditionFunc = (user, target, move) => globalScene.currentBattle.double;

const failIfDampCondition: MoveConditionFunc = (user, target, move) => {
  const cancelled = new BooleanHolder(false);
  globalScene.getField(true).map(p=>applyAbAttrs(FieldPreventExplosiveMovesAbAttr, p, cancelled));
  // Queue a message if an ability prevented usage of the move
  if (cancelled.value) {
    globalScene.phaseManager.queueMessage(i18next.t("moveTriggers:cannotUseMove", { pokemonName: getPokemonNameWithAffix(user), moveName: move.name }));
  }
  return !cancelled.value;
};

const userSleptOrComatoseCondition: MoveConditionFunc = (user: Pokemon, target: Pokemon, move: Move) =>  user.status?.effect === StatusEffect.SLEEP || user.hasAbility(AbilityId.COMATOSE);

const targetSleptOrComatoseCondition: MoveConditionFunc = (user: Pokemon, target: Pokemon, move: Move) =>  target.status?.effect === StatusEffect.SLEEP || target.hasAbility(AbilityId.COMATOSE);

const failIfLastCondition: MoveConditionFunc = (user: Pokemon, target: Pokemon, move: Move) => globalScene.phaseManager.phaseQueue.find(phase => phase.is("MovePhase")) !== undefined;

const failIfLastInPartyCondition: MoveConditionFunc = (user: Pokemon, target: Pokemon, move: Move) => {
  const party: Pokemon[] = user.isPlayer() ? globalScene.getPlayerParty() : globalScene.getEnemyParty();
  return party.some(pokemon => pokemon.isActive() && !pokemon.isOnField());
};

const failIfGhostTypeCondition: MoveConditionFunc = (user: Pokemon, target: Pokemon, move: Move) => !target.isOfType(PokemonType.GHOST);

const failIfNoTargetHeldItemsCondition: MoveConditionFunc = (user: Pokemon, target: Pokemon, move: Move) => target.getHeldItems().filter(i => i.isTransferable)?.length > 0;

const attackedByItemMessageFunc = (user: Pokemon, target: Pokemon, move: Move) => {
  const heldItems = target.getHeldItems().filter(i => i.isTransferable);
  if (heldItems.length === 0) {
    return "";
  }
  const itemName = heldItems[0]?.type?.name ?? "item";
  const message: string = i18next.t("moveTriggers:attackedByItem", { pokemonName: getPokemonNameWithAffix(target), itemName: itemName });
  return message;
};

export type MoveAttrFilter = (attr: MoveAttr) => boolean;

function applyMoveAttrsInternal(
  attrFilter: MoveAttrFilter,
  user: Pokemon | null,
  target: Pokemon | null,
  move: Move,
  args: any[],
): void {
  move.attrs.filter((attr) => attrFilter(attr)).forEach((attr) => attr.apply(user, target, move, args));
}

function applyMoveChargeAttrsInternal(
  attrFilter: MoveAttrFilter,
  user: Pokemon | null,
  target: Pokemon | null,
  move: ChargingMove,
  args: any[],
): void {
  move.chargeAttrs.filter((attr) => attrFilter(attr)).forEach((attr) => attr.apply(user, target, move, args));
}

export function applyMoveAttrs(
  attrType: Constructor<MoveAttr>,
  user: Pokemon | null,
  target: Pokemon | null,
  move: Move,
  ...args: any[]
): void {
  applyMoveAttrsInternal((attr: MoveAttr) => attr instanceof attrType, user, target, move, args);
}

export function applyFilteredMoveAttrs(
  attrFilter: MoveAttrFilter,
  user: Pokemon,
  target: Pokemon | null,
  move: Move,
  ...args: any[]
): void {
  applyMoveAttrsInternal(attrFilter, user, target, move, args);
}

export function applyMoveChargeAttrs(
  attrType: Constructor<MoveAttr>,
  user: Pokemon | null,
  target: Pokemon | null,
  move: ChargingMove,
  ...args: any[]
): void {
  applyMoveChargeAttrsInternal((attr: MoveAttr) => attr instanceof attrType, user, target, move, args);
}

export class MoveCondition {
  protected func: MoveConditionFunc;

  constructor(func: MoveConditionFunc) {
    this.func = func;
  }

  apply(user: Pokemon, target: Pokemon, move: Move): boolean {
    return this.func(user, target, move);
  }

  getUserBenefitScore(user: Pokemon, target: Pokemon, move: Move): number {
    return 0;
  }
}

/**
 * Condition to allow a move's use only on the first turn this Pokemon is sent into battle
 * (or the start of a new wave, whichever comes first).
 */

export class FirstMoveCondition extends MoveCondition {
  constructor() {
    super((user, _target, _move) => user.tempSummonData.waveTurnCount === 1);
  }

  getUserBenefitScore(user: Pokemon, _target: Pokemon, _move: Move): number {
    return this.apply(user, _target, _move) ? 10 : -20;
  }
}

/**
 * Condition used by the move {@link https://bulbapedia.bulbagarden.net/wiki/Upper_Hand_(move) | Upper Hand}.
 * Moves with this condition are only successful when the target has selected
 * a high-priority attack (after factoring in priority-boosting effects) and
 * hasn't moved yet this turn.
 */
export class UpperHandCondition extends MoveCondition {
  constructor() {
    super((user, target, move) => {
      const targetCommand = globalScene.currentBattle.turnCommands[target.getBattlerIndex()];

      return targetCommand?.command === Command.FIGHT
        && !target.turnData.acted
        && !!targetCommand.move?.move
        && allMoves[targetCommand.move.move].category !== MoveCategory.STATUS
        && allMoves[targetCommand.move.move].getPriority(target) > 0;
    });
  }
}

export class HitsSameTypeAttr extends VariableMoveTypeMultiplierAttr {
  apply(user: Pokemon, target: Pokemon, move: Move, args: any[]): boolean {
    const multiplier = args[0] as NumberHolder;
    if (!user.getTypes(true).some(type => target.getTypes(true).includes(type))) {
      multiplier.value = 0;
      return true;
    }
    return false;
  }
}

/**
 * Attribute used for Conversion 2, to convert the user's type to a random type that resists the target's last used move.
 * Fails if the user already has ALL types that resist the target's last used move.
 * Fails if the opponent has not used a move yet
 * Fails if the type is unknown or stellar
 *
 * TODO:
 * If a move has its type changed (e.g. {@linkcode MoveId.HIDDEN_POWER}), it will check the new type.
 */
export class ResistLastMoveTypeAttr extends MoveEffectAttr {
  constructor() {
    super(true);
  }

  /**
   * User changes its type to a random type that resists the target's last used move
   * @param {Pokemon} user Pokemon that used the move and will change types
   * @param {Pokemon} target Opposing pokemon that recently used a move
   * @param {Move} move Move being used
   * @param {any[]} args Unused
   * @returns {boolean} true if the function succeeds
   */
  apply(user: Pokemon, target: Pokemon, move: Move, args: any[]): boolean {
    if (!super.apply(user, target, move, args)) {
      return false;
    }

    // TODO: Confirm how this interacts with status-induced failures and called moves
    const targetMove = target.getLastXMoves(1)[0]; // target's most recent move
    if (!targetMove) {
      return false;
    }

    const moveData = allMoves[targetMove.move];
    if (moveData.type === PokemonType.STELLAR || moveData.type === PokemonType.UNKNOWN) {
      return false;
    }
    const userTypes = user.getTypes();
    const validTypes = this.getTypeResistances(globalScene.gameMode, moveData.type).filter(t => !userTypes.includes(t)); // valid types are ones that are not already the user's types
    if (!validTypes.length) {
      return false;
    }
    const type = validTypes[user.randBattleSeedInt(validTypes.length)];
    user.summonData.types = [ type ];
    globalScene.phaseManager.queueMessage(i18next.t("battle:transformedIntoType", { pokemonName: getPokemonNameWithAffix(user), type: toReadableString(PokemonType[type]) }));
    user.updateInfo();

    return true;
  }

  /**
   * Retrieve the types resisting a given type. Used by Conversion 2
   * @returns An array populated with Types, or an empty array if no resistances exist (Unknown or Stellar type)
   */
  getTypeResistances(gameMode: GameMode, type: number): PokemonType[] {
    const typeResistances: PokemonType[] = [];

    for (let i = 0; i < Object.keys(PokemonType).length; i++) {
      const multiplier = new NumberHolder(1);
      multiplier.value = getTypeDamageMultiplier(type, i);
      applyChallenges(ChallengeType.TYPE_EFFECTIVENESS, multiplier);
      if (multiplier.value < 1) {
        typeResistances.push(i);
      }
    }

    return typeResistances;
  }

  getCondition(): MoveConditionFunc {
    // TODO: Does this count dancer?
    return (user, target, move) => {
      return target.getLastXMoves(-1).some(tm => tm.move !== MoveId.NONE);
    };
  }
}

/**
 * Drops the target's immunity to types it is immune to
 * and makes its evasiveness be ignored during accuracy
 * checks. Used by: {@linkcode MoveId.ODOR_SLEUTH | Odor Sleuth}, {@linkcode MoveId.MIRACLE_EYE | Miracle Eye} and {@linkcode MoveId.FORESIGHT | Foresight}
 *
 * @extends AddBattlerTagAttr
 * @see {@linkcode apply}
 */
export class ExposedMoveAttr extends AddBattlerTagAttr {
  constructor(tagType: BattlerTagType) {
    super(tagType, false, true);
  }

  /**
   * Applies {@linkcode ExposedTag} to the target.
   * @param user {@linkcode Pokemon} using this move
   * @param target {@linkcode Pokemon} target of this move
   * @param move {@linkcode Move} being used
   * @param args N/A
   * @returns `true` if the function succeeds
   */
  apply(user: Pokemon, target: Pokemon, move: Move, args: any[]): boolean {
    if (!super.apply(user, target, move, args)) {
      return false;
    }

    globalScene.phaseManager.queueMessage(i18next.t("moveTriggers:exposedMove", { pokemonName: getPokemonNameWithAffix(user), targetPokemonName: getPokemonNameWithAffix(target) }));

    return true;
  }
}


const unknownTypeCondition: MoveConditionFunc = (user, target, move) => !user.getTypes().includes(PokemonType.UNKNOWN);

export type MoveTargetSet = {
  targets: BattlerIndex[];
  multiple: boolean;
};

export function getMoveTargets(user: Pokemon, move: MoveId, replaceTarget?: MoveTarget): MoveTargetSet {
  const variableTarget = new NumberHolder(0);
  user.getOpponents(false).forEach(p => applyMoveAttrs(VariableTargetAttr, user, p, allMoves[move], variableTarget));

  let moveTarget: MoveTarget | undefined;
  if (allMoves[move].hasAttr(VariableTargetAttr)) {
    moveTarget = variableTarget.value;
  } else if (replaceTarget !== undefined) {
    moveTarget = replaceTarget;
  } else if (move) {
    moveTarget = allMoves[move].moveTarget;
  } else if (move === undefined) {
    moveTarget = MoveTarget.NEAR_ENEMY;
  }
  const opponents = user.getOpponents(false);

  let set: Pokemon[] = [];
  let multiple = false;
  const ally: Pokemon | undefined = user.getAlly();

  switch (moveTarget) {
    case MoveTarget.USER:
    case MoveTarget.PARTY:
      set = [ user ];
      break;
    case MoveTarget.NEAR_OTHER:
    case MoveTarget.OTHER:
    case MoveTarget.ALL_NEAR_OTHERS:
    case MoveTarget.ALL_OTHERS:
      set = !isNullOrUndefined(ally) ? (opponents.concat([ ally ])) : opponents;
      multiple = moveTarget === MoveTarget.ALL_NEAR_OTHERS || moveTarget === MoveTarget.ALL_OTHERS;
      break;
    case MoveTarget.NEAR_ENEMY:
    case MoveTarget.ALL_NEAR_ENEMIES:
    case MoveTarget.ALL_ENEMIES:
    case MoveTarget.ENEMY_SIDE:
      set = opponents;
      multiple = moveTarget !== MoveTarget.NEAR_ENEMY;
      break;
    case MoveTarget.RANDOM_NEAR_ENEMY:
      set = [ opponents[user.randBattleSeedInt(opponents.length)] ];
      break;
    case MoveTarget.ATTACKER:
      return { targets: [ -1 as BattlerIndex ], multiple: false };
    case MoveTarget.NEAR_ALLY:
    case MoveTarget.ALLY:
      set = !isNullOrUndefined(ally) ? [ ally ] : [];
      break;
    case MoveTarget.USER_OR_NEAR_ALLY:
    case MoveTarget.USER_AND_ALLIES:
    case MoveTarget.USER_SIDE:
      set = !isNullOrUndefined(ally) ? [ user, ally ] : [ user ];
      multiple = moveTarget !== MoveTarget.USER_OR_NEAR_ALLY;
      break;
    case MoveTarget.ALL:
    case MoveTarget.BOTH_SIDES:
      set = (!isNullOrUndefined(ally) ? [ user, ally ] : [ user ]).concat(opponents);
      multiple = true;
      break;
    case MoveTarget.CURSE:
      const extraTargets = !isNullOrUndefined(ally) ? [ ally ] : [];
      set = user.getTypes(true).includes(PokemonType.GHOST) ? (opponents.concat(extraTargets)) : [ user ];
      break;
  }

  return { targets: set.filter(p => p?.isActive(true)).map(p => p.getBattlerIndex()).filter(t => t !== undefined), multiple };
}

export const selfStatLowerMoves: MoveId[] = [];

export function initMoves() {
  allMoves.push(
    new SelfStatusMove(MoveId.NONE, PokemonType.NORMAL, MoveCategory.STATUS, -1, -1, 0, 1),
    new AttackMove(MoveId.POUND, PokemonType.NORMAL, MoveCategory.PHYSICAL, 40, 100, 35, -1, 0, 1),
    new AttackMove(MoveId.KARATE_CHOP, PokemonType.FIGHTING, MoveCategory.PHYSICAL, 50, 100, 25, -1, 0, 1)
      .attr(HighCritAttr),
    new AttackMove(MoveId.DOUBLE_SLAP, PokemonType.NORMAL, MoveCategory.PHYSICAL, 15, 85, 10, -1, 0, 1)
      .attr(MultiHitAttr),
    new AttackMove(MoveId.COMET_PUNCH, PokemonType.NORMAL, MoveCategory.PHYSICAL, 18, 85, 15, -1, 0, 1)
      .attr(MultiHitAttr)
      .punchingMove(),
    new AttackMove(MoveId.MEGA_PUNCH, PokemonType.NORMAL, MoveCategory.PHYSICAL, 80, 85, 20, -1, 0, 1)
      .punchingMove(),
    new AttackMove(MoveId.PAY_DAY, PokemonType.NORMAL, MoveCategory.PHYSICAL, 40, 100, 20, -1, 0, 1)
      .attr(MoneyAttr)
      .makesContact(false),
    new AttackMove(MoveId.FIRE_PUNCH, PokemonType.FIRE, MoveCategory.PHYSICAL, 75, 100, 15, 10, 0, 1)
      .attr(StatusEffectAttr, StatusEffect.BURN)
      .punchingMove(),
    new AttackMove(MoveId.ICE_PUNCH, PokemonType.ICE, MoveCategory.PHYSICAL, 75, 100, 15, 10, 0, 1)
      .attr(StatusEffectAttr, StatusEffect.FREEZE)
      .punchingMove(),
    new AttackMove(MoveId.THUNDER_PUNCH, PokemonType.ELECTRIC, MoveCategory.PHYSICAL, 75, 100, 15, 10, 0, 1)
      .attr(StatusEffectAttr, StatusEffect.PARALYSIS)
      .punchingMove(),
    new AttackMove(MoveId.SCRATCH, PokemonType.NORMAL, MoveCategory.PHYSICAL, 40, 100, 35, -1, 0, 1),
    new AttackMove(MoveId.VISE_GRIP, PokemonType.NORMAL, MoveCategory.PHYSICAL, 55, 100, 30, -1, 0, 1),
    new AttackMove(MoveId.GUILLOTINE, PokemonType.NORMAL, MoveCategory.PHYSICAL, 200, 30, 5, -1, 0, 1)
      .attr(OneHitKOAttr)
      .attr(OneHitKOAccuracyAttr),
    new ChargingAttackMove(MoveId.RAZOR_WIND, PokemonType.NORMAL, MoveCategory.SPECIAL, 80, 100, 10, -1, 0, 1)
      .chargeText(i18next.t("moveTriggers:whippedUpAWhirlwind", { pokemonName: "{USER}" }))
      .attr(HighCritAttr)
      .windMove()
      .target(MoveTarget.ALL_NEAR_ENEMIES),
    new SelfStatusMove(MoveId.SWORDS_DANCE, PokemonType.NORMAL, -1, 20, -1, 0, 1)
      .attr(StatStageChangeAttr, [ Stat.ATK ], 2, true)
      .danceMove(),
    new AttackMove(MoveId.CUT, PokemonType.NORMAL, MoveCategory.PHYSICAL, 50, 95, 30, -1, 0, 1)
      .slicingMove(),
    new AttackMove(MoveId.GUST, PokemonType.FLYING, MoveCategory.SPECIAL, 40, 100, 35, -1, 0, 1)
      .attr(HitsTagForDoubleDamageAttr, BattlerTagType.FLYING)
      .windMove(),
    new AttackMove(MoveId.WING_ATTACK, PokemonType.FLYING, MoveCategory.PHYSICAL, 60, 100, 35, -1, 0, 1),
    new StatusMove(MoveId.WHIRLWIND, PokemonType.NORMAL, -1, 20, -1, -6, 1)
      .attr(ForceSwitchOutAttr, false, SwitchType.FORCE_SWITCH)
      .ignoresSubstitute()
      .hidesTarget()
      .windMove()
      .reflectable(),
    new ChargingAttackMove(MoveId.FLY, PokemonType.FLYING, MoveCategory.PHYSICAL, 90, 95, 15, -1, 0, 1)
      .chargeText(i18next.t("moveTriggers:flewUpHigh", { pokemonName: "{USER}" }))
      .chargeAttr(SemiInvulnerableAttr, BattlerTagType.FLYING)
      .condition(failOnGravityCondition),
    new AttackMove(MoveId.BIND, PokemonType.NORMAL, MoveCategory.PHYSICAL, 15, 85, 20, -1, 0, 1)
      .attr(TrapAttr, BattlerTagType.BIND),
    new AttackMove(MoveId.SLAM, PokemonType.NORMAL, MoveCategory.PHYSICAL, 80, 75, 20, -1, 0, 1),
    new AttackMove(MoveId.VINE_WHIP, PokemonType.GRASS, MoveCategory.PHYSICAL, 45, 100, 25, -1, 0, 1),
    new AttackMove(MoveId.STOMP, PokemonType.NORMAL, MoveCategory.PHYSICAL, 65, 100, 20, 30, 0, 1)
      .attr(AlwaysHitMinimizeAttr)
      .attr(HitsTagForDoubleDamageAttr, BattlerTagType.MINIMIZED)
      .attr(FlinchAttr),
    new AttackMove(MoveId.DOUBLE_KICK, PokemonType.FIGHTING, MoveCategory.PHYSICAL, 30, 100, 30, -1, 0, 1)
      .attr(MultiHitAttr, MultiHitType._2),
    new AttackMove(MoveId.MEGA_KICK, PokemonType.NORMAL, MoveCategory.PHYSICAL, 120, 75, 5, -1, 0, 1),
    new AttackMove(MoveId.JUMP_KICK, PokemonType.FIGHTING, MoveCategory.PHYSICAL, 100, 95, 10, -1, 0, 1)
      .attr(MissEffectAttr, crashDamageFunc)
      .attr(NoEffectAttr, crashDamageFunc)
      .condition(failOnGravityCondition)
      .recklessMove(),
    new AttackMove(MoveId.ROLLING_KICK, PokemonType.FIGHTING, MoveCategory.PHYSICAL, 60, 85, 15, 30, 0, 1)
      .attr(FlinchAttr),
    new StatusMove(MoveId.SAND_ATTACK, PokemonType.GROUND, 100, 15, -1, 0, 1)
      .attr(StatStageChangeAttr, [ Stat.ACC ], -1)
      .reflectable(),
    new AttackMove(MoveId.HEADBUTT, PokemonType.NORMAL, MoveCategory.PHYSICAL, 70, 100, 15, 30, 0, 1)
      .attr(FlinchAttr),
    new AttackMove(MoveId.HORN_ATTACK, PokemonType.NORMAL, MoveCategory.PHYSICAL, 65, 100, 25, -1, 0, 1),
    new AttackMove(MoveId.FURY_ATTACK, PokemonType.NORMAL, MoveCategory.PHYSICAL, 15, 85, 20, -1, 0, 1)
      .attr(MultiHitAttr),
    new AttackMove(MoveId.HORN_DRILL, PokemonType.NORMAL, MoveCategory.PHYSICAL, 200, 30, 5, -1, 0, 1)
      .attr(OneHitKOAttr)
      .attr(OneHitKOAccuracyAttr),
    new AttackMove(MoveId.TACKLE, PokemonType.NORMAL, MoveCategory.PHYSICAL, 40, 100, 35, -1, 0, 1),
    new AttackMove(MoveId.BODY_SLAM, PokemonType.NORMAL, MoveCategory.PHYSICAL, 85, 100, 15, 30, 0, 1)
      .attr(AlwaysHitMinimizeAttr)
      .attr(HitsTagForDoubleDamageAttr, BattlerTagType.MINIMIZED)
      .attr(StatusEffectAttr, StatusEffect.PARALYSIS),
    new AttackMove(MoveId.WRAP, PokemonType.NORMAL, MoveCategory.PHYSICAL, 15, 90, 20, -1, 0, 1)
      .attr(TrapAttr, BattlerTagType.WRAP),
    new AttackMove(MoveId.TAKE_DOWN, PokemonType.NORMAL, MoveCategory.PHYSICAL, 90, 85, 20, -1, 0, 1)
      .attr(RecoilAttr)
      .recklessMove(),
    new AttackMove(MoveId.THRASH, PokemonType.NORMAL, MoveCategory.PHYSICAL, 120, 100, 10, -1, 0, 1)
      .attr(FrenzyAttr)
      .attr(MissEffectAttr, frenzyMissFunc)
      .attr(NoEffectAttr, frenzyMissFunc)
      .target(MoveTarget.RANDOM_NEAR_ENEMY),
    new AttackMove(MoveId.DOUBLE_EDGE, PokemonType.NORMAL, MoveCategory.PHYSICAL, 120, 100, 15, -1, 0, 1)
      .attr(RecoilAttr, false, 0.33)
      .recklessMove(),
    new StatusMove(MoveId.TAIL_WHIP, PokemonType.NORMAL, 100, 30, -1, 0, 1)
      .attr(StatStageChangeAttr, [ Stat.DEF ], -1)
      .target(MoveTarget.ALL_NEAR_ENEMIES)
      .reflectable(),
    new AttackMove(MoveId.POISON_STING, PokemonType.POISON, MoveCategory.PHYSICAL, 15, 100, 35, 30, 0, 1)
      .attr(StatusEffectAttr, StatusEffect.POISON)
      .makesContact(false),
    new AttackMove(MoveId.TWINEEDLE, PokemonType.BUG, MoveCategory.PHYSICAL, 25, 100, 20, 20, 0, 1)
      .attr(MultiHitAttr, MultiHitType._2)
      .attr(StatusEffectAttr, StatusEffect.POISON)
      .makesContact(false),
    new AttackMove(MoveId.PIN_MISSILE, PokemonType.BUG, MoveCategory.PHYSICAL, 25, 95, 20, -1, 0, 1)
      .attr(MultiHitAttr)
      .makesContact(false),
    new StatusMove(MoveId.LEER, PokemonType.NORMAL, 100, 30, -1, 0, 1)
      .attr(StatStageChangeAttr, [ Stat.DEF ], -1)
      .target(MoveTarget.ALL_NEAR_ENEMIES)
      .reflectable(),
    new AttackMove(MoveId.BITE, PokemonType.DARK, MoveCategory.PHYSICAL, 60, 100, 25, 30, 0, 1)
      .attr(FlinchAttr)
      .bitingMove(),
    new StatusMove(MoveId.GROWL, PokemonType.NORMAL, 100, 40, -1, 0, 1)
      .attr(StatStageChangeAttr, [ Stat.ATK ], -1)
      .soundBased()
      .target(MoveTarget.ALL_NEAR_ENEMIES)
      .reflectable(),
    new StatusMove(MoveId.ROAR, PokemonType.NORMAL, -1, 20, -1, -6, 1)
      .attr(ForceSwitchOutAttr, false, SwitchType.FORCE_SWITCH)
      .soundBased()
      .hidesTarget()
      .reflectable(),
    new StatusMove(MoveId.SING, PokemonType.NORMAL, 55, 15, -1, 0, 1)
      .attr(StatusEffectAttr, StatusEffect.SLEEP)
      .soundBased()
      .reflectable(),
    new StatusMove(MoveId.SUPERSONIC, PokemonType.NORMAL, 55, 20, -1, 0, 1)
      .attr(ConfuseAttr)
      .soundBased()
      .reflectable(),
    new AttackMove(MoveId.SONIC_BOOM, PokemonType.NORMAL, MoveCategory.SPECIAL, -1, 90, 20, -1, 0, 1)
      .attr(FixedDamageAttr, 20),
    new StatusMove(MoveId.DISABLE, PokemonType.NORMAL, 100, 20, -1, 0, 1)
      .attr(AddBattlerTagAttr, BattlerTagType.DISABLED, false, true)
      .condition((_user, target, _move) => {
        const lastNonVirtualMove = target.getLastNonVirtualMove();
        return !isNullOrUndefined(lastNonVirtualMove) && lastNonVirtualMove.move !== MoveId.STRUGGLE;
      })
      .ignoresSubstitute()
      .reflectable(),
    new AttackMove(MoveId.ACID, PokemonType.POISON, MoveCategory.SPECIAL, 40, 100, 30, 10, 0, 1)
      .attr(StatStageChangeAttr, [ Stat.SPDEF ], -1)
      .target(MoveTarget.ALL_NEAR_ENEMIES),
    new AttackMove(MoveId.EMBER, PokemonType.FIRE, MoveCategory.SPECIAL, 40, 100, 25, 10, 0, 1)
      .attr(StatusEffectAttr, StatusEffect.BURN),
    new AttackMove(MoveId.FLAMETHROWER, PokemonType.FIRE, MoveCategory.SPECIAL, 90, 100, 15, 10, 0, 1)
      .attr(StatusEffectAttr, StatusEffect.BURN),
    new StatusMove(MoveId.MIST, PokemonType.ICE, -1, 30, -1, 0, 1)
      .attr(AddArenaTagAttr, ArenaTagType.MIST, 5, true)
      .target(MoveTarget.USER_SIDE),
    new AttackMove(MoveId.WATER_GUN, PokemonType.WATER, MoveCategory.SPECIAL, 40, 100, 25, -1, 0, 1),
    new AttackMove(MoveId.HYDRO_PUMP, PokemonType.WATER, MoveCategory.SPECIAL, 110, 80, 5, -1, 0, 1),
    new AttackMove(MoveId.SURF, PokemonType.WATER, MoveCategory.SPECIAL, 90, 100, 15, -1, 0, 1)
      .target(MoveTarget.ALL_NEAR_OTHERS)
      .attr(HitsTagForDoubleDamageAttr, BattlerTagType.UNDERWATER)
      .attr(GulpMissileTagAttr),
    new AttackMove(MoveId.ICE_BEAM, PokemonType.ICE, MoveCategory.SPECIAL, 90, 100, 10, 10, 0, 1)
      .attr(StatusEffectAttr, StatusEffect.FREEZE),
    new AttackMove(MoveId.BLIZZARD, PokemonType.ICE, MoveCategory.SPECIAL, 110, 70, 5, 10, 0, 1)
      .attr(BlizzardAccuracyAttr)
      .attr(StatusEffectAttr, StatusEffect.FREEZE)
      .windMove()
      .target(MoveTarget.ALL_NEAR_ENEMIES),
    new AttackMove(MoveId.PSYBEAM, PokemonType.PSYCHIC, MoveCategory.SPECIAL, 65, 100, 20, 10, 0, 1)
      .attr(ConfuseAttr),
    new AttackMove(MoveId.BUBBLE_BEAM, PokemonType.WATER, MoveCategory.SPECIAL, 65, 100, 20, 10, 0, 1)
      .attr(StatStageChangeAttr, [ Stat.SPD ], -1),
    new AttackMove(MoveId.AURORA_BEAM, PokemonType.ICE, MoveCategory.SPECIAL, 65, 100, 20, 10, 0, 1)
      .attr(StatStageChangeAttr, [ Stat.ATK ], -1),
    new AttackMove(MoveId.HYPER_BEAM, PokemonType.NORMAL, MoveCategory.SPECIAL, 150, 90, 5, -1, 0, 1)
      .attr(RechargeAttr),
    new AttackMove(MoveId.PECK, PokemonType.FLYING, MoveCategory.PHYSICAL, 35, 100, 35, -1, 0, 1),
    new AttackMove(MoveId.DRILL_PECK, PokemonType.FLYING, MoveCategory.PHYSICAL, 80, 100, 20, -1, 0, 1),
    new AttackMove(MoveId.SUBMISSION, PokemonType.FIGHTING, MoveCategory.PHYSICAL, 80, 80, 20, -1, 0, 1)
      .attr(RecoilAttr)
      .recklessMove(),
    new AttackMove(MoveId.LOW_KICK, PokemonType.FIGHTING, MoveCategory.PHYSICAL, -1, 100, 20, -1, 0, 1)
      .attr(WeightPowerAttr),
    new AttackMove(MoveId.COUNTER, PokemonType.FIGHTING, MoveCategory.PHYSICAL, -1, 100, 20, -1, -5, 1)
      .attr(CounterDamageAttr, (move: Move) => move.category === MoveCategory.PHYSICAL, 2)
      .target(MoveTarget.ATTACKER),
    new AttackMove(MoveId.SEISMIC_TOSS, PokemonType.FIGHTING, MoveCategory.PHYSICAL, -1, 100, 20, -1, 0, 1)
      .attr(LevelDamageAttr),
    new AttackMove(MoveId.STRENGTH, PokemonType.NORMAL, MoveCategory.PHYSICAL, 80, 100, 15, -1, 0, 1),
    new AttackMove(MoveId.ABSORB, PokemonType.GRASS, MoveCategory.SPECIAL, 20, 100, 25, -1, 0, 1)
      .attr(HitHealAttr)
      .triageMove(),
    new AttackMove(MoveId.MEGA_DRAIN, PokemonType.GRASS, MoveCategory.SPECIAL, 40, 100, 15, -1, 0, 1)
      .attr(HitHealAttr)
      .triageMove(),
    new StatusMove(MoveId.LEECH_SEED, PokemonType.GRASS, 90, 10, -1, 0, 1)
      .attr(LeechSeedAttr)
      .condition((user, target, move) => !target.getTag(BattlerTagType.SEEDED) && !target.isOfType(PokemonType.GRASS))
      .reflectable(),
    new SelfStatusMove(MoveId.GROWTH, PokemonType.NORMAL, -1, 20, -1, 0, 1)
      .attr(GrowthStatStageChangeAttr),
    new AttackMove(MoveId.RAZOR_LEAF, PokemonType.GRASS, MoveCategory.PHYSICAL, 55, 95, 25, -1, 0, 1)
      .attr(HighCritAttr)
      .makesContact(false)
      .slicingMove()
      .target(MoveTarget.ALL_NEAR_ENEMIES),
    new ChargingAttackMove(MoveId.SOLAR_BEAM, PokemonType.GRASS, MoveCategory.SPECIAL, 120, 100, 10, -1, 0, 1)
      .chargeText(i18next.t("moveTriggers:tookInSunlight", { pokemonName: "{USER}" }))
      .chargeAttr(WeatherInstantChargeAttr, [ WeatherType.SUNNY, WeatherType.HARSH_SUN ])
      .attr(AntiSunlightPowerDecreaseAttr),
    new StatusMove(MoveId.POISON_POWDER, PokemonType.POISON, 75, 35, -1, 0, 1)
      .attr(StatusEffectAttr, StatusEffect.POISON)
      .powderMove()
      .reflectable(),
    new StatusMove(MoveId.STUN_SPORE, PokemonType.GRASS, 75, 30, -1, 0, 1)
      .attr(StatusEffectAttr, StatusEffect.PARALYSIS)
      .powderMove()
      .reflectable(),
    new StatusMove(MoveId.SLEEP_POWDER, PokemonType.GRASS, 75, 15, -1, 0, 1)
      .attr(StatusEffectAttr, StatusEffect.SLEEP)
      .powderMove()
      .reflectable(),
    new AttackMove(MoveId.PETAL_DANCE, PokemonType.GRASS, MoveCategory.SPECIAL, 120, 100, 10, -1, 0, 1)
      .attr(FrenzyAttr)
      .attr(MissEffectAttr, frenzyMissFunc)
      .attr(NoEffectAttr, frenzyMissFunc)
      .makesContact()
      .danceMove()
      .target(MoveTarget.RANDOM_NEAR_ENEMY),
    new StatusMove(MoveId.STRING_SHOT, PokemonType.BUG, 95, 40, -1, 0, 1)
      .attr(StatStageChangeAttr, [ Stat.SPD ], -2)
      .target(MoveTarget.ALL_NEAR_ENEMIES)
      .reflectable(),
    new AttackMove(MoveId.DRAGON_RAGE, PokemonType.DRAGON, MoveCategory.SPECIAL, -1, 100, 10, -1, 0, 1)
      .attr(FixedDamageAttr, 40),
    new AttackMove(MoveId.FIRE_SPIN, PokemonType.FIRE, MoveCategory.SPECIAL, 35, 85, 15, -1, 0, 1)
      .attr(TrapAttr, BattlerTagType.FIRE_SPIN),
    new AttackMove(MoveId.THUNDER_SHOCK, PokemonType.ELECTRIC, MoveCategory.SPECIAL, 40, 100, 30, 10, 0, 1)
      .attr(StatusEffectAttr, StatusEffect.PARALYSIS),
    new AttackMove(MoveId.THUNDERBOLT, PokemonType.ELECTRIC, MoveCategory.SPECIAL, 90, 100, 15, 10, 0, 1)
      .attr(StatusEffectAttr, StatusEffect.PARALYSIS),
    new StatusMove(MoveId.THUNDER_WAVE, PokemonType.ELECTRIC, 90, 20, -1, 0, 1)
      .attr(StatusEffectAttr, StatusEffect.PARALYSIS)
      .attr(RespectAttackTypeImmunityAttr)
      .reflectable(),
    new AttackMove(MoveId.THUNDER, PokemonType.ELECTRIC, MoveCategory.SPECIAL, 110, 70, 10, 30, 0, 1)
      .attr(StatusEffectAttr, StatusEffect.PARALYSIS)
      .attr(ThunderAccuracyAttr)
      .attr(HitsTagAttr, BattlerTagType.FLYING),
    new AttackMove(MoveId.ROCK_THROW, PokemonType.ROCK, MoveCategory.PHYSICAL, 50, 90, 15, -1, 0, 1)
      .makesContact(false),
    new AttackMove(MoveId.EARTHQUAKE, PokemonType.GROUND, MoveCategory.PHYSICAL, 100, 100, 10, -1, 0, 1)
      .attr(HitsTagForDoubleDamageAttr, BattlerTagType.UNDERGROUND)
      .attr(MovePowerMultiplierAttr, (user, target, move) => globalScene.arena.getTerrainType() === TerrainType.GRASSY && target.isGrounded() ? 0.5 : 1)
      .makesContact(false)
      .target(MoveTarget.ALL_NEAR_OTHERS),
    new AttackMove(MoveId.FISSURE, PokemonType.GROUND, MoveCategory.PHYSICAL, 200, 30, 5, -1, 0, 1)
      .attr(OneHitKOAttr)
      .attr(OneHitKOAccuracyAttr)
      .attr(HitsTagAttr, BattlerTagType.UNDERGROUND)
      .makesContact(false),
    new ChargingAttackMove(MoveId.DIG, PokemonType.GROUND, MoveCategory.PHYSICAL, 80, 100, 10, -1, 0, 1)
      .chargeText(i18next.t("moveTriggers:dugAHole", { pokemonName: "{USER}" }))
      .chargeAttr(SemiInvulnerableAttr, BattlerTagType.UNDERGROUND),
    new StatusMove(MoveId.TOXIC, PokemonType.POISON, 90, 10, -1, 0, 1)
      .attr(StatusEffectAttr, StatusEffect.TOXIC)
      .attr(ToxicAccuracyAttr)
      .reflectable(),
    new AttackMove(MoveId.CONFUSION, PokemonType.PSYCHIC, MoveCategory.SPECIAL, 50, 100, 25, 10, 0, 1)
      .attr(ConfuseAttr),
    new AttackMove(MoveId.PSYCHIC, PokemonType.PSYCHIC, MoveCategory.SPECIAL, 90, 100, 10, 10, 0, 1)
      .attr(StatStageChangeAttr, [ Stat.SPDEF ], -1),
    new StatusMove(MoveId.HYPNOSIS, PokemonType.PSYCHIC, 60, 20, -1, 0, 1)
      .attr(StatusEffectAttr, StatusEffect.SLEEP)
      .reflectable(),
    new SelfStatusMove(MoveId.MEDITATE, PokemonType.PSYCHIC, -1, 40, -1, 0, 1)
      .attr(StatStageChangeAttr, [ Stat.ATK ], 1, true),
    new SelfStatusMove(MoveId.AGILITY, PokemonType.PSYCHIC, -1, 30, -1, 0, 1)
      .attr(StatStageChangeAttr, [ Stat.SPD ], 2, true),
    new AttackMove(MoveId.QUICK_ATTACK, PokemonType.NORMAL, MoveCategory.PHYSICAL, 40, 100, 30, -1, 1, 1),
    new AttackMove(MoveId.RAGE, PokemonType.NORMAL, MoveCategory.PHYSICAL, 20, 100, 20, -1, 0, 1)
      .partial(), // No effect implemented
    new SelfStatusMove(MoveId.TELEPORT, PokemonType.PSYCHIC, -1, 20, -1, -6, 1)
      .attr(ForceSwitchOutAttr, true)
      .hidesUser(),
    new AttackMove(MoveId.NIGHT_SHADE, PokemonType.GHOST, MoveCategory.SPECIAL, -1, 100, 15, -1, 0, 1)
      .attr(LevelDamageAttr),
    new StatusMove(MoveId.MIMIC, PokemonType.NORMAL, -1, 10, -1, 0, 1)
      .attr(MovesetCopyMoveAttr)
      .ignoresSubstitute(),
    new StatusMove(MoveId.SCREECH, PokemonType.NORMAL, 85, 40, -1, 0, 1)
      .attr(StatStageChangeAttr, [ Stat.DEF ], -2)
      .soundBased()
      .reflectable(),
    new SelfStatusMove(MoveId.DOUBLE_TEAM, PokemonType.NORMAL, -1, 15, -1, 0, 1)
      .attr(StatStageChangeAttr, [ Stat.EVA ], 1, true),
    new SelfStatusMove(MoveId.RECOVER, PokemonType.NORMAL, -1, 5, -1, 0, 1)
      .attr(HealAttr, 0.5)
      .triageMove(),
    new SelfStatusMove(MoveId.HARDEN, PokemonType.NORMAL, -1, 30, -1, 0, 1)
      .attr(StatStageChangeAttr, [ Stat.DEF ], 1, true),
    new SelfStatusMove(MoveId.MINIMIZE, PokemonType.NORMAL, -1, 10, -1, 0, 1)
      .attr(AddBattlerTagAttr, BattlerTagType.MINIMIZED, true, false)
      .attr(StatStageChangeAttr, [ Stat.EVA ], 2, true),
    new StatusMove(MoveId.SMOKESCREEN, PokemonType.NORMAL, 100, 20, -1, 0, 1)
      .attr(StatStageChangeAttr, [ Stat.ACC ], -1)
      .reflectable(),
    new StatusMove(MoveId.CONFUSE_RAY, PokemonType.GHOST, 100, 10, -1, 0, 1)
      .attr(ConfuseAttr)
      .reflectable(),
    new SelfStatusMove(MoveId.WITHDRAW, PokemonType.WATER, -1, 40, -1, 0, 1)
      .attr(StatStageChangeAttr, [ Stat.DEF ], 1, true),
    new SelfStatusMove(MoveId.DEFENSE_CURL, PokemonType.NORMAL, -1, 40, -1, 0, 1)
      .attr(StatStageChangeAttr, [ Stat.DEF ], 1, true),
    new SelfStatusMove(MoveId.BARRIER, PokemonType.PSYCHIC, -1, 20, -1, 0, 1)
      .attr(StatStageChangeAttr, [ Stat.DEF ], 2, true),
    new StatusMove(MoveId.LIGHT_SCREEN, PokemonType.PSYCHIC, -1, 30, -1, 0, 1)
      .attr(AddArenaTagAttr, ArenaTagType.LIGHT_SCREEN, 5, true)
      .target(MoveTarget.USER_SIDE),
    new SelfStatusMove(MoveId.HAZE, PokemonType.ICE, -1, 30, -1, 0, 1)
      .ignoresSubstitute()
      .attr(ResetStatsAttr, true),
    new StatusMove(MoveId.REFLECT, PokemonType.PSYCHIC, -1, 20, -1, 0, 1)
      .attr(AddArenaTagAttr, ArenaTagType.REFLECT, 5, true)
      .target(MoveTarget.USER_SIDE),
    new SelfStatusMove(MoveId.FOCUS_ENERGY, PokemonType.NORMAL, -1, 30, -1, 0, 1)
      .attr(AddBattlerTagAttr, BattlerTagType.CRIT_BOOST, true, true),
    new AttackMove(MoveId.BIDE, PokemonType.NORMAL, MoveCategory.PHYSICAL, -1, -1, 10, -1, 1, 1)
      .target(MoveTarget.USER)
      .unimplemented(),
    new SelfStatusMove(MoveId.METRONOME, PokemonType.NORMAL, -1, 10, -1, 0, 1)
      .attr(RandomMoveAttr, invalidMetronomeMoves),
    new StatusMove(MoveId.MIRROR_MOVE, PokemonType.FLYING, -1, 20, -1, 0, 1)
      .attr(CopyMoveAttr, true, invalidMirrorMoveMoves),
    new AttackMove(MoveId.SELF_DESTRUCT, PokemonType.NORMAL, MoveCategory.PHYSICAL, 200, 100, 5, -1, 0, 1)
      .attr(SacrificialAttr)
      .makesContact(false)
      .condition(failIfDampCondition)
      .target(MoveTarget.ALL_NEAR_OTHERS),
    new AttackMove(MoveId.EGG_BOMB, PokemonType.NORMAL, MoveCategory.PHYSICAL, 100, 75, 10, -1, 0, 1)
      .makesContact(false)
      .ballBombMove(),
    new AttackMove(MoveId.LICK, PokemonType.GHOST, MoveCategory.PHYSICAL, 30, 100, 30, 30, 0, 1)
      .attr(StatusEffectAttr, StatusEffect.PARALYSIS),
    new AttackMove(MoveId.SMOG, PokemonType.POISON, MoveCategory.SPECIAL, 30, 70, 20, 40, 0, 1)
      .attr(StatusEffectAttr, StatusEffect.POISON),
    new AttackMove(MoveId.SLUDGE, PokemonType.POISON, MoveCategory.SPECIAL, 65, 100, 20, 30, 0, 1)
      .attr(StatusEffectAttr, StatusEffect.POISON),
    new AttackMove(MoveId.BONE_CLUB, PokemonType.GROUND, MoveCategory.PHYSICAL, 65, 85, 20, 10, 0, 1)
      .attr(FlinchAttr)
      .makesContact(false),
    new AttackMove(MoveId.FIRE_BLAST, PokemonType.FIRE, MoveCategory.SPECIAL, 110, 85, 5, 10, 0, 1)
      .attr(StatusEffectAttr, StatusEffect.BURN),
    new AttackMove(MoveId.WATERFALL, PokemonType.WATER, MoveCategory.PHYSICAL, 80, 100, 15, 20, 0, 1)
      .attr(FlinchAttr),
    new AttackMove(MoveId.CLAMP, PokemonType.WATER, MoveCategory.PHYSICAL, 35, 85, 15, -1, 0, 1)
      .attr(TrapAttr, BattlerTagType.CLAMP),
    new AttackMove(MoveId.SWIFT, PokemonType.NORMAL, MoveCategory.SPECIAL, 60, -1, 20, -1, 0, 1)
      .target(MoveTarget.ALL_NEAR_ENEMIES),
    new ChargingAttackMove(MoveId.SKULL_BASH, PokemonType.NORMAL, MoveCategory.PHYSICAL, 130, 100, 10, -1, 0, 1)
      .chargeText(i18next.t("moveTriggers:loweredItsHead", { pokemonName: "{USER}" }))
      .chargeAttr(StatStageChangeAttr, [ Stat.DEF ], 1, true),
    new AttackMove(MoveId.SPIKE_CANNON, PokemonType.NORMAL, MoveCategory.PHYSICAL, 20, 100, 15, -1, 0, 1)
      .attr(MultiHitAttr)
      .makesContact(false),
    new AttackMove(MoveId.CONSTRICT, PokemonType.NORMAL, MoveCategory.PHYSICAL, 10, 100, 35, 10, 0, 1)
      .attr(StatStageChangeAttr, [ Stat.SPD ], -1),
    new SelfStatusMove(MoveId.AMNESIA, PokemonType.PSYCHIC, -1, 20, -1, 0, 1)
      .attr(StatStageChangeAttr, [ Stat.SPDEF ], 2, true),
    new StatusMove(MoveId.KINESIS, PokemonType.PSYCHIC, 80, 15, -1, 0, 1)
      .attr(StatStageChangeAttr, [ Stat.ACC ], -1)
      .reflectable(),
    new SelfStatusMove(MoveId.SOFT_BOILED, PokemonType.NORMAL, -1, 5, -1, 0, 1)
      .attr(HealAttr, 0.5)
      .triageMove(),
    new AttackMove(MoveId.HIGH_JUMP_KICK, PokemonType.FIGHTING, MoveCategory.PHYSICAL, 130, 90, 10, -1, 0, 1)
      .attr(MissEffectAttr, crashDamageFunc)
      .attr(NoEffectAttr, crashDamageFunc)
      .condition(failOnGravityCondition)
      .recklessMove(),
    new StatusMove(MoveId.GLARE, PokemonType.NORMAL, 100, 30, -1, 0, 1)
      .attr(StatusEffectAttr, StatusEffect.PARALYSIS)
      .reflectable(),
    new AttackMove(MoveId.DREAM_EATER, PokemonType.PSYCHIC, MoveCategory.SPECIAL, 100, 100, 15, -1, 0, 1)
      .attr(HitHealAttr)
      .condition(targetSleptOrComatoseCondition)
      .triageMove(),
    new StatusMove(MoveId.POISON_GAS, PokemonType.POISON, 90, 40, -1, 0, 1)
      .attr(StatusEffectAttr, StatusEffect.POISON)
      .target(MoveTarget.ALL_NEAR_ENEMIES)
      .reflectable(),
    new AttackMove(MoveId.BARRAGE, PokemonType.NORMAL, MoveCategory.PHYSICAL, 15, 85, 20, -1, 0, 1)
      .attr(MultiHitAttr)
      .makesContact(false)
      .ballBombMove(),
    new AttackMove(MoveId.LEECH_LIFE, PokemonType.BUG, MoveCategory.PHYSICAL, 80, 100, 10, -1, 0, 1)
      .attr(HitHealAttr)
      .triageMove(),
    new StatusMove(MoveId.LOVELY_KISS, PokemonType.NORMAL, 75, 10, -1, 0, 1)
      .attr(StatusEffectAttr, StatusEffect.SLEEP)
      .reflectable(),
    new ChargingAttackMove(MoveId.SKY_ATTACK, PokemonType.FLYING, MoveCategory.PHYSICAL, 140, 90, 5, 30, 0, 1)
      .chargeText(i18next.t("moveTriggers:isGlowing", { pokemonName: "{USER}" }))
      .attr(HighCritAttr)
      .attr(FlinchAttr)
      .makesContact(false),
    new StatusMove(MoveId.TRANSFORM, PokemonType.NORMAL, -1, 10, -1, 0, 1)
      .attr(TransformAttr)
      .condition((user, target, move) => !target.getTag(BattlerTagType.SUBSTITUTE))
      .condition((user, target, move) => !target.summonData.illusion && !user.summonData.illusion)
      // transforming from or into fusion pokemon causes various problems (such as crashes)
      .condition((user, target, move) => !target.getTag(BattlerTagType.SUBSTITUTE) && !user.fusionSpecies && !target.fusionSpecies)
      .ignoresProtect()
      // Transforming should copy the target's rage fist hit count
      .edgeCase(),
    new AttackMove(MoveId.BUBBLE, PokemonType.WATER, MoveCategory.SPECIAL, 40, 100, 30, 10, 0, 1)
      .attr(StatStageChangeAttr, [ Stat.SPD ], -1)
      .target(MoveTarget.ALL_NEAR_ENEMIES),
    new AttackMove(MoveId.DIZZY_PUNCH, PokemonType.NORMAL, MoveCategory.PHYSICAL, 70, 100, 10, 20, 0, 1)
      .attr(ConfuseAttr)
      .punchingMove(),
    new StatusMove(MoveId.SPORE, PokemonType.GRASS, 100, 15, -1, 0, 1)
      .attr(StatusEffectAttr, StatusEffect.SLEEP)
      .powderMove()
      .reflectable(),
    new StatusMove(MoveId.FLASH, PokemonType.NORMAL, 100, 20, -1, 0, 1)
      .attr(StatStageChangeAttr, [ Stat.ACC ], -1)
      .reflectable(),
    new AttackMove(MoveId.PSYWAVE, PokemonType.PSYCHIC, MoveCategory.SPECIAL, -1, 100, 15, -1, 0, 1)
      .attr(RandomLevelDamageAttr),
    new SelfStatusMove(MoveId.SPLASH, PokemonType.NORMAL, -1, 40, -1, 0, 1)
      .attr(SplashAttr)
      .condition(failOnGravityCondition),
    new SelfStatusMove(MoveId.ACID_ARMOR, PokemonType.POISON, -1, 20, -1, 0, 1)
      .attr(StatStageChangeAttr, [ Stat.DEF ], 2, true),
    new AttackMove(MoveId.CRABHAMMER, PokemonType.WATER, MoveCategory.PHYSICAL, 100, 90, 10, -1, 0, 1)
      .attr(HighCritAttr),
    new AttackMove(MoveId.EXPLOSION, PokemonType.NORMAL, MoveCategory.PHYSICAL, 250, 100, 5, -1, 0, 1)
      .condition(failIfDampCondition)
      .attr(SacrificialAttr)
      .makesContact(false)
      .target(MoveTarget.ALL_NEAR_OTHERS),
    new AttackMove(MoveId.FURY_SWIPES, PokemonType.NORMAL, MoveCategory.PHYSICAL, 18, 80, 15, -1, 0, 1)
      .attr(MultiHitAttr),
    new AttackMove(MoveId.BONEMERANG, PokemonType.GROUND, MoveCategory.PHYSICAL, 50, 90, 10, -1, 0, 1)
      .attr(MultiHitAttr, MultiHitType._2)
      .makesContact(false),
    new SelfStatusMove(MoveId.REST, PokemonType.PSYCHIC, -1, 5, -1, 0, 1)
      .attr(StatusEffectAttr, StatusEffect.SLEEP, true, 3, true)
      .attr(HealAttr, 1, true)
      .condition((user, target, move) => !user.isFullHp() && user.canSetStatus(StatusEffect.SLEEP, true, true, user))
      .triageMove(),
    new AttackMove(MoveId.ROCK_SLIDE, PokemonType.ROCK, MoveCategory.PHYSICAL, 75, 90, 10, 30, 0, 1)
      .attr(FlinchAttr)
      .makesContact(false)
      .target(MoveTarget.ALL_NEAR_ENEMIES),
    new AttackMove(MoveId.HYPER_FANG, PokemonType.NORMAL, MoveCategory.PHYSICAL, 80, 90, 15, 10, 0, 1)
      .attr(FlinchAttr)
      .bitingMove(),
    new SelfStatusMove(MoveId.SHARPEN, PokemonType.NORMAL, -1, 30, -1, 0, 1)
      .attr(StatStageChangeAttr, [ Stat.ATK ], 1, true),
    new SelfStatusMove(MoveId.CONVERSION, PokemonType.NORMAL, -1, 30, -1, 0, 1)
      .attr(FirstMoveTypeAttr),
    new AttackMove(MoveId.TRI_ATTACK, PokemonType.NORMAL, MoveCategory.SPECIAL, 80, 100, 10, 20, 0, 1)
      .attr(MultiStatusEffectAttr, [ StatusEffect.BURN, StatusEffect.FREEZE, StatusEffect.PARALYSIS ]),
    new AttackMove(MoveId.SUPER_FANG, PokemonType.NORMAL, MoveCategory.PHYSICAL, -1, 90, 10, -1, 0, 1)
      .attr(TargetHalfHpDamageAttr),
    new AttackMove(MoveId.SLASH, PokemonType.NORMAL, MoveCategory.PHYSICAL, 70, 100, 20, -1, 0, 1)
      .attr(HighCritAttr)
      .slicingMove(),
    new SelfStatusMove(MoveId.SUBSTITUTE, PokemonType.NORMAL, -1, 10, -1, 0, 1)
      .attr(AddSubstituteAttr, 0.25, false),
    new AttackMove(MoveId.STRUGGLE, PokemonType.NORMAL, MoveCategory.PHYSICAL, 50, -1, 1, -1, 0, 1)
      .attr(RecoilAttr, true, 0.25, true)
      .attr(TypelessAttr)
      .target(MoveTarget.RANDOM_NEAR_ENEMY),
    new StatusMove(MoveId.SKETCH, PokemonType.NORMAL, -1, 1, -1, 0, 2)
      .ignoresSubstitute()
      .attr(SketchAttr),
    new AttackMove(MoveId.TRIPLE_KICK, PokemonType.FIGHTING, MoveCategory.PHYSICAL, 10, 90, 10, -1, 0, 2)
      .attr(MultiHitAttr, MultiHitType._3)
      .attr(MultiHitPowerIncrementAttr, 3)
      .checkAllHits(),
    new AttackMove(MoveId.THIEF, PokemonType.DARK, MoveCategory.PHYSICAL, 60, 100, 25, -1, 0, 2)
      .attr(StealHeldItemChanceAttr, 0.3)
      .edgeCase(),
      // Should not be able to steal held item if user faints due to Rough Skin, Iron Barbs, etc.
      // Should be able to steal items from pokemon with Sticky Hold if the damage causes them to faint
    new StatusMove(MoveId.SPIDER_WEB, PokemonType.BUG, -1, 10, -1, 0, 2)
      .condition(failIfGhostTypeCondition)
      .attr(AddBattlerTagAttr, BattlerTagType.TRAPPED, false, true, 1)
      .reflectable(),
    new StatusMove(MoveId.MIND_READER, PokemonType.NORMAL, -1, 5, -1, 0, 2)
      .attr(IgnoreAccuracyAttr),
    new StatusMove(MoveId.NIGHTMARE, PokemonType.GHOST, 100, 15, -1, 0, 2)
      .attr(AddBattlerTagAttr, BattlerTagType.NIGHTMARE)
      .condition(targetSleptOrComatoseCondition),
    new AttackMove(MoveId.FLAME_WHEEL, PokemonType.FIRE, MoveCategory.PHYSICAL, 60, 100, 25, 10, 0, 2)
      .attr(HealStatusEffectAttr, true, StatusEffect.FREEZE)
      .attr(StatusEffectAttr, StatusEffect.BURN),
    new AttackMove(MoveId.SNORE, PokemonType.NORMAL, MoveCategory.SPECIAL, 50, 100, 15, 30, 0, 2)
      .attr(BypassSleepAttr)
      .attr(FlinchAttr)
      .condition(userSleptOrComatoseCondition)
      .soundBased(),
    new StatusMove(MoveId.CURSE, PokemonType.GHOST, -1, 10, -1, 0, 2)
      .attr(CurseAttr)
      .ignoresSubstitute()
      .ignoresProtect()
      .target(MoveTarget.CURSE),
    new AttackMove(MoveId.FLAIL, PokemonType.NORMAL, MoveCategory.PHYSICAL, -1, 100, 15, -1, 0, 2)
      .attr(LowHpPowerAttr),
    new StatusMove(MoveId.CONVERSION_2, PokemonType.NORMAL, -1, 30, -1, 0, 2)
      .attr(ResistLastMoveTypeAttr)
      .ignoresSubstitute()
      .partial(), // Checks the move's original typing and not if its type is changed through some other means
    new AttackMove(MoveId.AEROBLAST, PokemonType.FLYING, MoveCategory.SPECIAL, 100, 95, 5, -1, 0, 2)
      .windMove()
      .attr(HighCritAttr),
    new StatusMove(MoveId.COTTON_SPORE, PokemonType.GRASS, 100, 40, -1, 0, 2)
      .attr(StatStageChangeAttr, [ Stat.SPD ], -2)
      .powderMove()
      .target(MoveTarget.ALL_NEAR_ENEMIES)
      .reflectable(),
    new AttackMove(MoveId.REVERSAL, PokemonType.FIGHTING, MoveCategory.PHYSICAL, -1, 100, 15, -1, 0, 2)
      .attr(LowHpPowerAttr),
    new StatusMove(MoveId.SPITE, PokemonType.GHOST, 100, 10, -1, 0, 2)
      .ignoresSubstitute()
      .attr(ReducePpMoveAttr, 4)
      .reflectable(),
    new AttackMove(MoveId.POWDER_SNOW, PokemonType.ICE, MoveCategory.SPECIAL, 40, 100, 25, 10, 0, 2)
      .attr(StatusEffectAttr, StatusEffect.FREEZE)
      .target(MoveTarget.ALL_NEAR_ENEMIES),
    new SelfStatusMove(MoveId.PROTECT, PokemonType.NORMAL, -1, 10, -1, 4, 2)
      .attr(ProtectAttr)
      .condition(failIfLastCondition),
    new AttackMove(MoveId.MACH_PUNCH, PokemonType.FIGHTING, MoveCategory.PHYSICAL, 40, 100, 30, -1, 1, 2)
      .punchingMove(),
    new StatusMove(MoveId.SCARY_FACE, PokemonType.NORMAL, 100, 10, -1, 0, 2)
      .attr(StatStageChangeAttr, [ Stat.SPD ], -2)
      .reflectable(),
    new AttackMove(MoveId.FEINT_ATTACK, PokemonType.DARK, MoveCategory.PHYSICAL, 60, -1, 20, -1, 0, 2),
    new StatusMove(MoveId.SWEET_KISS, PokemonType.FAIRY, 75, 10, -1, 0, 2)
      .attr(ConfuseAttr)
      .reflectable(),
    new SelfStatusMove(MoveId.BELLY_DRUM, PokemonType.NORMAL, -1, 10, -1, 0, 2)
      .attr(CutHpStatStageBoostAttr, [ Stat.ATK ], 12, 2, (user) => {
        globalScene.phaseManager.queueMessage(i18next.t("moveTriggers:cutOwnHpAndMaximizedStat", { pokemonName: getPokemonNameWithAffix(user), statName: i18next.t(getStatKey(Stat.ATK)) }));
      }),
    new AttackMove(MoveId.SLUDGE_BOMB, PokemonType.POISON, MoveCategory.SPECIAL, 90, 100, 10, 30, 0, 2)
      .attr(StatusEffectAttr, StatusEffect.POISON)
      .ballBombMove(),
    new AttackMove(MoveId.MUD_SLAP, PokemonType.GROUND, MoveCategory.SPECIAL, 20, 100, 10, 100, 0, 2)
      .attr(StatStageChangeAttr, [ Stat.ACC ], -1),
    new AttackMove(MoveId.OCTAZOOKA, PokemonType.WATER, MoveCategory.SPECIAL, 65, 85, 10, 50, 0, 2)
      .attr(StatStageChangeAttr, [ Stat.ACC ], -1)
      .ballBombMove(),
    new StatusMove(MoveId.SPIKES, PokemonType.GROUND, -1, 20, -1, 0, 2)
      .attr(AddArenaTrapTagAttr, ArenaTagType.SPIKES)
      .target(MoveTarget.ENEMY_SIDE)
      .reflectable(),
    new AttackMove(MoveId.ZAP_CANNON, PokemonType.ELECTRIC, MoveCategory.SPECIAL, 120, 50, 5, 100, 0, 2)
      .attr(StatusEffectAttr, StatusEffect.PARALYSIS)
      .ballBombMove(),
    new StatusMove(MoveId.FORESIGHT, PokemonType.NORMAL, -1, 40, -1, 0, 2)
      .attr(ExposedMoveAttr, BattlerTagType.IGNORE_GHOST)
      .ignoresSubstitute()
      .reflectable(),
    new SelfStatusMove(MoveId.DESTINY_BOND, PokemonType.GHOST, -1, 5, -1, 0, 2)
      .ignoresProtect()
      .attr(DestinyBondAttr)
      .condition((user, target, move) => {
        // Retrieves user's previous move, returns empty array if no moves have been used
        const lastTurnMove = user.getLastXMoves(1);
        // Checks last move and allows destiny bond to be used if:
        // - no previous moves have been made
        // - the previous move used was not destiny bond
        // - the previous move was unsuccessful
        return lastTurnMove.length === 0 || lastTurnMove[0].move !== move.id || lastTurnMove[0].result !== MoveResult.SUCCESS;
      }),
    new StatusMove(MoveId.PERISH_SONG, PokemonType.NORMAL, -1, 5, -1, 0, 2)
      .attr(FaintCountdownAttr)
      .ignoresProtect()
      .soundBased()
      .condition(failOnBossCondition)
      .target(MoveTarget.ALL),
    new AttackMove(MoveId.ICY_WIND, PokemonType.ICE, MoveCategory.SPECIAL, 55, 95, 15, 100, 0, 2)
      .attr(StatStageChangeAttr, [ Stat.SPD ], -1)
      .windMove()
      .target(MoveTarget.ALL_NEAR_ENEMIES),
    new SelfStatusMove(MoveId.DETECT, PokemonType.FIGHTING, -1, 5, -1, 4, 2)
      .attr(ProtectAttr)
      .condition(failIfLastCondition),
    new AttackMove(MoveId.BONE_RUSH, PokemonType.GROUND, MoveCategory.PHYSICAL, 25, 90, 10, -1, 0, 2)
      .attr(MultiHitAttr)
      .makesContact(false),
    new StatusMove(MoveId.LOCK_ON, PokemonType.NORMAL, -1, 5, -1, 0, 2)
      .attr(IgnoreAccuracyAttr),
    new AttackMove(MoveId.OUTRAGE, PokemonType.DRAGON, MoveCategory.PHYSICAL, 120, 100, 10, -1, 0, 2)
      .attr(FrenzyAttr)
      .attr(MissEffectAttr, frenzyMissFunc)
      .attr(NoEffectAttr, frenzyMissFunc)
      .target(MoveTarget.RANDOM_NEAR_ENEMY),
    new StatusMove(MoveId.SANDSTORM, PokemonType.ROCK, -1, 10, -1, 0, 2)
      .attr(WeatherChangeAttr, WeatherType.SANDSTORM)
      .target(MoveTarget.BOTH_SIDES),
    new AttackMove(MoveId.GIGA_DRAIN, PokemonType.GRASS, MoveCategory.SPECIAL, 75, 100, 10, -1, 0, 2)
      .attr(HitHealAttr)
      .triageMove(),
    new SelfStatusMove(MoveId.ENDURE, PokemonType.NORMAL, -1, 10, -1, 4, 2)
      .attr(ProtectAttr, BattlerTagType.ENDURING)
      .condition(failIfLastCondition),
    new StatusMove(MoveId.CHARM, PokemonType.FAIRY, 100, 20, -1, 0, 2)
      .attr(StatStageChangeAttr, [ Stat.ATK ], -2)
      .reflectable(),
    new AttackMove(MoveId.ROLLOUT, PokemonType.ROCK, MoveCategory.PHYSICAL, 30, 90, 20, -1, 0, 2)
      .partial() // Does not lock the user, also does not increase damage properly
      .attr(ConsecutiveUseDoublePowerAttr, 5, true, true, MoveId.DEFENSE_CURL),
    new AttackMove(MoveId.FALSE_SWIPE, PokemonType.NORMAL, MoveCategory.PHYSICAL, 40, 100, 40, -1, 0, 2)
      .attr(SurviveDamageAttr),
    new StatusMove(MoveId.SWAGGER, PokemonType.NORMAL, 85, 15, -1, 0, 2)
      .attr(StatStageChangeAttr, [ Stat.ATK ], 2)
      .attr(ConfuseAttr)
      .reflectable(),
    new SelfStatusMove(MoveId.MILK_DRINK, PokemonType.NORMAL, -1, 5, -1, 0, 2)
      .attr(HealAttr, 0.5)
      .triageMove(),
    new AttackMove(MoveId.SPARK, PokemonType.ELECTRIC, MoveCategory.PHYSICAL, 65, 100, 20, 30, 0, 2)
      .attr(StatusEffectAttr, StatusEffect.PARALYSIS),
    new AttackMove(MoveId.FURY_CUTTER, PokemonType.BUG, MoveCategory.PHYSICAL, 40, 95, 20, -1, 0, 2)
      .attr(ConsecutiveUseDoublePowerAttr, 3, true)
      .slicingMove(),
    new AttackMove(MoveId.STEEL_WING, PokemonType.STEEL, MoveCategory.PHYSICAL, 70, 90, 25, 10, 0, 2)
      .attr(StatStageChangeAttr, [ Stat.DEF ], 1, true),
    new StatusMove(MoveId.MEAN_LOOK, PokemonType.NORMAL, -1, 5, -1, 0, 2)
      .condition(failIfGhostTypeCondition)
      .attr(AddBattlerTagAttr, BattlerTagType.TRAPPED, false, true, 1)
      .reflectable(),
    new StatusMove(MoveId.ATTRACT, PokemonType.NORMAL, 100, 15, -1, 0, 2)
      .attr(AddBattlerTagAttr, BattlerTagType.INFATUATED)
      .ignoresSubstitute()
      .condition((user, target, move) => user.isOppositeGender(target))
      .reflectable(),
    new SelfStatusMove(MoveId.SLEEP_TALK, PokemonType.NORMAL, -1, 10, -1, 0, 2)
      .attr(BypassSleepAttr)
      .attr(RandomMovesetMoveAttr, invalidSleepTalkMoves, false)
      .condition(userSleptOrComatoseCondition)
      .target(MoveTarget.NEAR_ENEMY),
    new StatusMove(MoveId.HEAL_BELL, PokemonType.NORMAL, -1, 5, -1, 0, 2)
      .attr(PartyStatusCureAttr, i18next.t("moveTriggers:bellChimed"), AbilityId.SOUNDPROOF)
      .soundBased()
      .target(MoveTarget.PARTY),
    new AttackMove(MoveId.RETURN, PokemonType.NORMAL, MoveCategory.PHYSICAL, -1, 100, 20, -1, 0, 2)
      .attr(FriendshipPowerAttr),
    new AttackMove(MoveId.PRESENT, PokemonType.NORMAL, MoveCategory.PHYSICAL, -1, 90, 15, -1, 0, 2)
      .attr(PresentPowerAttr)
      .makesContact(false),
    new AttackMove(MoveId.FRUSTRATION, PokemonType.NORMAL, MoveCategory.PHYSICAL, -1, 100, 20, -1, 0, 2)
      .attr(FriendshipPowerAttr, true),
    new StatusMove(MoveId.SAFEGUARD, PokemonType.NORMAL, -1, 25, -1, 0, 2)
      .target(MoveTarget.USER_SIDE)
      .attr(AddArenaTagAttr, ArenaTagType.SAFEGUARD, 5, true, true),
    new StatusMove(MoveId.PAIN_SPLIT, PokemonType.NORMAL, -1, 20, -1, 0, 2)
      .attr(HpSplitAttr)
      .condition(failOnBossCondition),
    new AttackMove(MoveId.SACRED_FIRE, PokemonType.FIRE, MoveCategory.PHYSICAL, 100, 95, 5, 50, 0, 2)
      .attr(HealStatusEffectAttr, true, StatusEffect.FREEZE)
      .attr(StatusEffectAttr, StatusEffect.BURN)
      .makesContact(false),
    new AttackMove(MoveId.MAGNITUDE, PokemonType.GROUND, MoveCategory.PHYSICAL, -1, 100, 30, -1, 0, 2)
      .attr(PreMoveMessageAttr, magnitudeMessageFunc)
      .attr(MagnitudePowerAttr)
      .attr(MovePowerMultiplierAttr, (user, target, move) => globalScene.arena.getTerrainType() === TerrainType.GRASSY && target.isGrounded() ? 0.5 : 1)
      .attr(HitsTagForDoubleDamageAttr, BattlerTagType.UNDERGROUND)
      .makesContact(false)
      .target(MoveTarget.ALL_NEAR_OTHERS),
    new AttackMove(MoveId.DYNAMIC_PUNCH, PokemonType.FIGHTING, MoveCategory.PHYSICAL, 100, 50, 5, 100, 0, 2)
      .attr(ConfuseAttr)
      .punchingMove(),
    new AttackMove(MoveId.MEGAHORN, PokemonType.BUG, MoveCategory.PHYSICAL, 120, 85, 10, -1, 0, 2),
    new AttackMove(MoveId.DRAGON_BREATH, PokemonType.DRAGON, MoveCategory.SPECIAL, 60, 100, 20, 30, 0, 2)
      .attr(StatusEffectAttr, StatusEffect.PARALYSIS),
    new SelfStatusMove(MoveId.BATON_PASS, PokemonType.NORMAL, -1, 40, -1, 0, 2)
      .attr(ForceSwitchOutAttr, true, SwitchType.BATON_PASS)
      .condition(failIfLastInPartyCondition)
      .hidesUser(),
    new StatusMove(MoveId.ENCORE, PokemonType.NORMAL, 100, 5, -1, 0, 2)
      .attr(AddBattlerTagAttr, BattlerTagType.ENCORE, false, true)
      .ignoresSubstitute()
      .condition((user, target, move) => new EncoreTag(user.id).canAdd(target))
      .reflectable()
      .edgeCase(),
      // Can lock infinitely into struggle; has incorrect interactions with Blood Moon/Gigaton Hammer
      // Also may or may not incorrectly select targets for replacement move (needs verification)
    new AttackMove(MoveId.PURSUIT, PokemonType.DARK, MoveCategory.PHYSICAL, 40, 100, 20, -1, 0, 2)
      .partial(), // No effect implemented
    new AttackMove(MoveId.RAPID_SPIN, PokemonType.NORMAL, MoveCategory.PHYSICAL, 50, 100, 40, 100, 0, 2)
      .attr(StatStageChangeAttr, [ Stat.SPD ], 1, true)
      .attr(RemoveBattlerTagAttr, [
        BattlerTagType.BIND,
        BattlerTagType.WRAP,
        BattlerTagType.FIRE_SPIN,
        BattlerTagType.WHIRLPOOL,
        BattlerTagType.CLAMP,
        BattlerTagType.SAND_TOMB,
        BattlerTagType.MAGMA_STORM,
        BattlerTagType.SNAP_TRAP,
        BattlerTagType.THUNDER_CAGE,
        BattlerTagType.SEEDED,
        BattlerTagType.INFESTATION
      ], true)
      .attr(RemoveArenaTrapAttr),
    new StatusMove(MoveId.SWEET_SCENT, PokemonType.NORMAL, 100, 20, -1, 0, 2)
      .attr(StatStageChangeAttr, [ Stat.EVA ], -2)
      .target(MoveTarget.ALL_NEAR_ENEMIES)
      .reflectable(),
    new AttackMove(MoveId.IRON_TAIL, PokemonType.STEEL, MoveCategory.PHYSICAL, 100, 75, 15, 30, 0, 2)
      .attr(StatStageChangeAttr, [ Stat.DEF ], -1),
    new AttackMove(MoveId.METAL_CLAW, PokemonType.STEEL, MoveCategory.PHYSICAL, 50, 95, 35, 10, 0, 2)
      .attr(StatStageChangeAttr, [ Stat.ATK ], 1, true),
    new AttackMove(MoveId.VITAL_THROW, PokemonType.FIGHTING, MoveCategory.PHYSICAL, 70, -1, 10, -1, -1, 2),
    new SelfStatusMove(MoveId.MORNING_SUN, PokemonType.NORMAL, -1, 5, -1, 0, 2)
      .attr(PlantHealAttr)
      .triageMove(),
    new SelfStatusMove(MoveId.SYNTHESIS, PokemonType.GRASS, -1, 5, -1, 0, 2)
      .attr(PlantHealAttr)
      .triageMove(),
    new SelfStatusMove(MoveId.MOONLIGHT, PokemonType.FAIRY, -1, 5, -1, 0, 2)
      .attr(PlantHealAttr)
      .triageMove(),
    new AttackMove(MoveId.HIDDEN_POWER, PokemonType.NORMAL, MoveCategory.SPECIAL, 60, 100, 15, -1, 0, 2)
      .attr(HiddenPowerTypeAttr),
    new AttackMove(MoveId.CROSS_CHOP, PokemonType.FIGHTING, MoveCategory.PHYSICAL, 100, 80, 5, -1, 0, 2)
      .attr(HighCritAttr),
    new AttackMove(MoveId.TWISTER, PokemonType.DRAGON, MoveCategory.SPECIAL, 40, 100, 20, 20, 0, 2)
      .attr(HitsTagForDoubleDamageAttr, BattlerTagType.FLYING)
      .attr(FlinchAttr)
      .windMove()
      .target(MoveTarget.ALL_NEAR_ENEMIES),
    new StatusMove(MoveId.RAIN_DANCE, PokemonType.WATER, -1, 5, -1, 0, 2)
      .attr(WeatherChangeAttr, WeatherType.RAIN)
      .target(MoveTarget.BOTH_SIDES),
    new StatusMove(MoveId.SUNNY_DAY, PokemonType.FIRE, -1, 5, -1, 0, 2)
      .attr(WeatherChangeAttr, WeatherType.SUNNY)
      .target(MoveTarget.BOTH_SIDES),
    new AttackMove(MoveId.CRUNCH, PokemonType.DARK, MoveCategory.PHYSICAL, 80, 100, 15, 20, 0, 2)
      .attr(StatStageChangeAttr, [ Stat.DEF ], -1)
      .bitingMove(),
    new AttackMove(MoveId.MIRROR_COAT, PokemonType.PSYCHIC, MoveCategory.SPECIAL, -1, 100, 20, -1, -5, 2)
      .attr(CounterDamageAttr, (move: Move) => move.category === MoveCategory.SPECIAL, 2)
      .target(MoveTarget.ATTACKER),
    new StatusMove(MoveId.PSYCH_UP, PokemonType.NORMAL, -1, 10, -1, 0, 2)
      .ignoresSubstitute()
      .attr(CopyStatsAttr),
    new AttackMove(MoveId.EXTREME_SPEED, PokemonType.NORMAL, MoveCategory.PHYSICAL, 80, 100, 5, -1, 2, 2),
    new AttackMove(MoveId.ANCIENT_POWER, PokemonType.ROCK, MoveCategory.SPECIAL, 60, 100, 5, 10, 0, 2)
      .attr(StatStageChangeAttr, [ Stat.ATK, Stat.DEF, Stat.SPATK, Stat.SPDEF, Stat.SPD ], 1, true),
    new AttackMove(MoveId.SHADOW_BALL, PokemonType.GHOST, MoveCategory.SPECIAL, 80, 100, 15, 20, 0, 2)
      .attr(StatStageChangeAttr, [ Stat.SPDEF ], -1)
      .ballBombMove(),
    new AttackMove(MoveId.FUTURE_SIGHT, PokemonType.PSYCHIC, MoveCategory.SPECIAL, 120, 100, 10, -1, 0, 2)
      .partial() // cannot be used on multiple Pokemon on the same side in a double battle, hits immediately when called by Metronome/etc, should not apply abilities or held items if user is off the field
      .ignoresProtect()
      .attr(DelayedAttackAttr, ArenaTagType.FUTURE_SIGHT, ChargeAnim.FUTURE_SIGHT_CHARGING, i18next.t("moveTriggers:foresawAnAttack", { pokemonName: "{USER}" })),
    new AttackMove(MoveId.ROCK_SMASH, PokemonType.FIGHTING, MoveCategory.PHYSICAL, 40, 100, 15, 50, 0, 2)
      .attr(StatStageChangeAttr, [ Stat.DEF ], -1),
    new AttackMove(MoveId.WHIRLPOOL, PokemonType.WATER, MoveCategory.SPECIAL, 35, 85, 15, -1, 0, 2)
      .attr(TrapAttr, BattlerTagType.WHIRLPOOL)
      .attr(HitsTagForDoubleDamageAttr, BattlerTagType.UNDERWATER),
    new AttackMove(MoveId.BEAT_UP, PokemonType.DARK, MoveCategory.PHYSICAL, -1, 100, 10, -1, 0, 2)
      .attr(MultiHitAttr, MultiHitType.BEAT_UP)
      .attr(BeatUpAttr)
      .makesContact(false),
    new AttackMove(MoveId.FAKE_OUT, PokemonType.NORMAL, MoveCategory.PHYSICAL, 40, 100, 10, 100, 3, 3)
      .attr(FlinchAttr)
      .condition(new FirstMoveCondition()),
    new AttackMove(MoveId.UPROAR, PokemonType.NORMAL, MoveCategory.SPECIAL, 90, 100, 10, -1, 0, 3)
      .soundBased()
      .target(MoveTarget.RANDOM_NEAR_ENEMY)
      .partial(), // Does not lock the user, does not stop Pokemon from sleeping
      // Likely can make use of FrenzyAttr and an ArenaTag (just without the FrenzyMissFunc)
    new SelfStatusMove(MoveId.STOCKPILE, PokemonType.NORMAL, -1, 20, -1, 0, 3)
      .condition(user => (user.getTag(StockpilingTag)?.stockpiledCount ?? 0) < 3)
      .attr(AddBattlerTagAttr, BattlerTagType.STOCKPILING, true),
    new AttackMove(MoveId.SPIT_UP, PokemonType.NORMAL, MoveCategory.SPECIAL, -1, -1, 10, -1, 0, 3)
      .condition(hasStockpileStacksCondition)
      .attr(SpitUpPowerAttr, 100)
      .attr(RemoveBattlerTagAttr, [ BattlerTagType.STOCKPILING ], true),
    new SelfStatusMove(MoveId.SWALLOW, PokemonType.NORMAL, -1, 10, -1, 0, 3)
      .condition(hasStockpileStacksCondition)
      .attr(SwallowHealAttr)
      .attr(RemoveBattlerTagAttr, [ BattlerTagType.STOCKPILING ], true)
      .triageMove(),
    new AttackMove(MoveId.HEAT_WAVE, PokemonType.FIRE, MoveCategory.SPECIAL, 95, 90, 10, 10, 0, 3)
      .attr(HealStatusEffectAttr, true, StatusEffect.FREEZE)
      .attr(StatusEffectAttr, StatusEffect.BURN)
      .windMove()
      .target(MoveTarget.ALL_NEAR_ENEMIES),
    new StatusMove(MoveId.HAIL, PokemonType.ICE, -1, 10, -1, 0, 3)
      .attr(WeatherChangeAttr, WeatherType.HAIL)
      .target(MoveTarget.BOTH_SIDES),
    new StatusMove(MoveId.TORMENT, PokemonType.DARK, 100, 15, -1, 0, 3)
      .ignoresSubstitute()
      .edgeCase() // Incomplete implementation because of Uproar's partial implementation
      .attr(AddBattlerTagAttr, BattlerTagType.TORMENT, false, true, 1)
      .reflectable(),
    new StatusMove(MoveId.FLATTER, PokemonType.DARK, 100, 15, -1, 0, 3)
      .attr(StatStageChangeAttr, [ Stat.SPATK ], 1)
      .attr(ConfuseAttr)
      .reflectable(),
    new StatusMove(MoveId.WILL_O_WISP, PokemonType.FIRE, 85, 15, -1, 0, 3)
      .attr(StatusEffectAttr, StatusEffect.BURN)
      .reflectable(),
    new StatusMove(MoveId.MEMENTO, PokemonType.DARK, 100, 10, -1, 0, 3)
      .attr(SacrificialAttrOnHit)
      .attr(StatStageChangeAttr, [ Stat.ATK, Stat.SPATK ], -2),
    new AttackMove(MoveId.FACADE, PokemonType.NORMAL, MoveCategory.PHYSICAL, 70, 100, 20, -1, 0, 3)
      .attr(MovePowerMultiplierAttr, (user, target, move) => user.status
        && (user.status.effect === StatusEffect.BURN || user.status.effect === StatusEffect.POISON || user.status.effect === StatusEffect.TOXIC || user.status.effect === StatusEffect.PARALYSIS) ? 2 : 1)
      .attr(BypassBurnDamageReductionAttr),
    new AttackMove(MoveId.FOCUS_PUNCH, PokemonType.FIGHTING, MoveCategory.PHYSICAL, 150, 100, 20, -1, -3, 3)
      .attr(MessageHeaderAttr, (user, move) => i18next.t("moveTriggers:isTighteningFocus", { pokemonName: getPokemonNameWithAffix(user) }))
      .attr(PreUseInterruptAttr, (user, target, move) => i18next.t("moveTriggers:lostFocus", { pokemonName: getPokemonNameWithAffix(user) }), user => !!user.turnData.attacksReceived.find(r => r.damage))
      .punchingMove(),
    new AttackMove(MoveId.SMELLING_SALTS, PokemonType.NORMAL, MoveCategory.PHYSICAL, 70, 100, 10, -1, 0, 3)
      .attr(MovePowerMultiplierAttr, (user, target, move) => target.status?.effect === StatusEffect.PARALYSIS ? 2 : 1)
      .attr(HealStatusEffectAttr, true, StatusEffect.PARALYSIS),
    new SelfStatusMove(MoveId.FOLLOW_ME, PokemonType.NORMAL, -1, 20, -1, 2, 3)
      .attr(AddBattlerTagAttr, BattlerTagType.CENTER_OF_ATTENTION, true),
    new StatusMove(MoveId.NATURE_POWER, PokemonType.NORMAL, -1, 20, -1, 0, 3)
      .attr(NaturePowerAttr),
    new SelfStatusMove(MoveId.CHARGE, PokemonType.ELECTRIC, -1, 20, -1, 0, 3)
      .attr(StatStageChangeAttr, [ Stat.SPDEF ], 1, true)
      .attr(AddBattlerTagAttr, BattlerTagType.CHARGED, true, false),
    new StatusMove(MoveId.TAUNT, PokemonType.DARK, 100, 20, -1, 0, 3)
      .ignoresSubstitute()
      .attr(AddBattlerTagAttr, BattlerTagType.TAUNT, false, true, 4)
      .reflectable(),
    new StatusMove(MoveId.HELPING_HAND, PokemonType.NORMAL, -1, 20, -1, 5, 3)
      .attr(AddBattlerTagAttr, BattlerTagType.HELPING_HAND)
      .ignoresSubstitute()
      .target(MoveTarget.NEAR_ALLY)
      .condition(failIfSingleBattle),
    new StatusMove(MoveId.TRICK, PokemonType.PSYCHIC, 100, 10, -1, 0, 3)
      .unimplemented(),
    new StatusMove(MoveId.ROLE_PLAY, PokemonType.PSYCHIC, -1, 10, -1, 0, 3)
      .ignoresSubstitute()
      .attr(AbilityCopyAttr),
    new SelfStatusMove(MoveId.WISH, PokemonType.NORMAL, -1, 10, -1, 0, 3)
      .triageMove()
      .attr(AddArenaTagAttr, ArenaTagType.WISH, 2, true),
    new SelfStatusMove(MoveId.ASSIST, PokemonType.NORMAL, -1, 20, -1, 0, 3)
      .attr(RandomMovesetMoveAttr, invalidAssistMoves, true),
    new SelfStatusMove(MoveId.INGRAIN, PokemonType.GRASS, -1, 20, -1, 0, 3)
      .attr(AddBattlerTagAttr, BattlerTagType.INGRAIN, true, true)
      .attr(AddBattlerTagAttr, BattlerTagType.IGNORE_FLYING, true, true)
      .attr(RemoveBattlerTagAttr, [ BattlerTagType.FLOATING ], true),
    new AttackMove(MoveId.SUPERPOWER, PokemonType.FIGHTING, MoveCategory.PHYSICAL, 120, 100, 5, -1, 0, 3)
      .attr(StatStageChangeAttr, [ Stat.ATK, Stat.DEF ], -1, true),
    new SelfStatusMove(MoveId.MAGIC_COAT, PokemonType.PSYCHIC, -1, 15, -1, 4, 3)
      .attr(AddBattlerTagAttr, BattlerTagType.MAGIC_COAT, true, true, 0)
      .condition(failIfLastCondition)
      // Interactions with stomping tantrum, instruct, and other moves that
      // rely on move history
      // Also will not reflect roar / whirlwind if the target has ForceSwitchOutImmunityAbAttr
      .edgeCase(),
    new SelfStatusMove(MoveId.RECYCLE, PokemonType.NORMAL, -1, 10, -1, 0, 3)
      .unimplemented(),
    new AttackMove(MoveId.REVENGE, PokemonType.FIGHTING, MoveCategory.PHYSICAL, 60, 100, 10, -1, -4, 3)
      .attr(TurnDamagedDoublePowerAttr),
    new AttackMove(MoveId.BRICK_BREAK, PokemonType.FIGHTING, MoveCategory.PHYSICAL, 75, 100, 15, -1, 0, 3)
      .attr(RemoveScreensAttr),
    new StatusMove(MoveId.YAWN, PokemonType.NORMAL, -1, 10, -1, 0, 3)
      .attr(AddBattlerTagAttr, BattlerTagType.DROWSY, false, true)
      .condition((user, target, move) => !target.status && !target.isSafeguarded(user))
      .reflectable(),
    new AttackMove(MoveId.KNOCK_OFF, PokemonType.DARK, MoveCategory.PHYSICAL, 65, 100, 20, -1, 0, 3)
      .attr(MovePowerMultiplierAttr, (user, target, move) => target.getHeldItems().filter(i => i.isTransferable).length > 0 ? 1.5 : 1)
      .attr(RemoveHeldItemAttr, false)
      .edgeCase(),
      // Should not be able to remove held item if user faints due to Rough Skin, Iron Barbs, etc.
      // Should be able to remove items from pokemon with Sticky Hold if the damage causes them to faint
    new AttackMove(MoveId.ENDEAVOR, PokemonType.NORMAL, MoveCategory.PHYSICAL, -1, 100, 5, -1, 0, 3)
      .attr(MatchHpAttr)
      .condition(failOnBossCondition),
    new AttackMove(MoveId.ERUPTION, PokemonType.FIRE, MoveCategory.SPECIAL, 150, 100, 5, -1, 0, 3)
      .attr(HpPowerAttr)
      .target(MoveTarget.ALL_NEAR_ENEMIES),
    new StatusMove(MoveId.SKILL_SWAP, PokemonType.PSYCHIC, -1, 10, -1, 0, 3)
      .ignoresSubstitute()
      .attr(SwitchAbilitiesAttr),
    new StatusMove(MoveId.IMPRISON, PokemonType.PSYCHIC, 100, 10, -1, 0, 3)
      .ignoresSubstitute()
      .attr(AddArenaTagAttr, ArenaTagType.IMPRISON, 1, true, false)
      .target(MoveTarget.ENEMY_SIDE),
    new SelfStatusMove(MoveId.REFRESH, PokemonType.NORMAL, -1, 20, -1, 0, 3)
      .attr(HealStatusEffectAttr, true, [ StatusEffect.PARALYSIS, StatusEffect.POISON, StatusEffect.TOXIC, StatusEffect.BURN ])
      .condition((user, target, move) => !!user.status && (user.status.effect === StatusEffect.PARALYSIS || user.status.effect === StatusEffect.POISON || user.status.effect === StatusEffect.TOXIC || user.status.effect === StatusEffect.BURN)),
    new SelfStatusMove(MoveId.GRUDGE, PokemonType.GHOST, -1, 5, -1, 0, 3)
      .attr(AddBattlerTagAttr, BattlerTagType.GRUDGE, true, undefined, 1),
    new SelfStatusMove(MoveId.SNATCH, PokemonType.DARK, -1, 10, -1, 4, 3)
      .unimplemented(),
    new AttackMove(MoveId.SECRET_POWER, PokemonType.NORMAL, MoveCategory.PHYSICAL, 70, 100, 20, 30, 0, 3)
      .makesContact(false)
      .attr(SecretPowerAttr),
    new ChargingAttackMove(MoveId.DIVE, PokemonType.WATER, MoveCategory.PHYSICAL, 80, 100, 10, -1, 0, 3)
      .chargeText(i18next.t("moveTriggers:hidUnderwater", { pokemonName: "{USER}" }))
      .chargeAttr(SemiInvulnerableAttr, BattlerTagType.UNDERWATER)
      .chargeAttr(GulpMissileTagAttr),
    new AttackMove(MoveId.ARM_THRUST, PokemonType.FIGHTING, MoveCategory.PHYSICAL, 15, 100, 20, -1, 0, 3)
      .attr(MultiHitAttr),
    new SelfStatusMove(MoveId.CAMOUFLAGE, PokemonType.NORMAL, -1, 20, -1, 0, 3)
      .attr(CopyBiomeTypeAttr),
    new SelfStatusMove(MoveId.TAIL_GLOW, PokemonType.BUG, -1, 20, -1, 0, 3)
      .attr(StatStageChangeAttr, [ Stat.SPATK ], 3, true),
    new AttackMove(MoveId.LUSTER_PURGE, PokemonType.PSYCHIC, MoveCategory.SPECIAL, 95, 100, 5, 50, 0, 3)
      .attr(StatStageChangeAttr, [ Stat.SPDEF ], -1),
    new AttackMove(MoveId.MIST_BALL, PokemonType.PSYCHIC, MoveCategory.SPECIAL, 95, 100, 5, 50, 0, 3)
      .attr(StatStageChangeAttr, [ Stat.SPATK ], -1)
      .ballBombMove(),
    new StatusMove(MoveId.FEATHER_DANCE, PokemonType.FLYING, 100, 15, -1, 0, 3)
      .attr(StatStageChangeAttr, [ Stat.ATK ], -2)
      .danceMove()
      .reflectable(),
    new StatusMove(MoveId.TEETER_DANCE, PokemonType.NORMAL, 100, 20, -1, 0, 3)
      .attr(ConfuseAttr)
      .danceMove()
      .target(MoveTarget.ALL_NEAR_OTHERS),
    new AttackMove(MoveId.BLAZE_KICK, PokemonType.FIRE, MoveCategory.PHYSICAL, 85, 90, 10, 10, 0, 3)
      .attr(HighCritAttr)
      .attr(StatusEffectAttr, StatusEffect.BURN),
    new StatusMove(MoveId.MUD_SPORT, PokemonType.GROUND, -1, 15, -1, 0, 3)
      .ignoresProtect()
      .attr(AddArenaTagAttr, ArenaTagType.MUD_SPORT, 5)
      .target(MoveTarget.BOTH_SIDES),
    new AttackMove(MoveId.ICE_BALL, PokemonType.ICE, MoveCategory.PHYSICAL, 30, 90, 20, -1, 0, 3)
      .partial() // Does not lock the user properly, does not increase damage correctly
      .attr(ConsecutiveUseDoublePowerAttr, 5, true, true, MoveId.DEFENSE_CURL)
      .ballBombMove(),
    new AttackMove(MoveId.NEEDLE_ARM, PokemonType.GRASS, MoveCategory.PHYSICAL, 60, 100, 15, 30, 0, 3)
      .attr(FlinchAttr),
    new SelfStatusMove(MoveId.SLACK_OFF, PokemonType.NORMAL, -1, 5, -1, 0, 3)
      .attr(HealAttr, 0.5)
      .triageMove(),
    new AttackMove(MoveId.HYPER_VOICE, PokemonType.NORMAL, MoveCategory.SPECIAL, 90, 100, 10, -1, 0, 3)
      .soundBased()
      .target(MoveTarget.ALL_NEAR_ENEMIES),
    new AttackMove(MoveId.POISON_FANG, PokemonType.POISON, MoveCategory.PHYSICAL, 50, 100, 15, 50, 0, 3)
      .attr(StatusEffectAttr, StatusEffect.TOXIC)
      .bitingMove(),
    new AttackMove(MoveId.CRUSH_CLAW, PokemonType.NORMAL, MoveCategory.PHYSICAL, 75, 95, 10, 50, 0, 3)
      .attr(StatStageChangeAttr, [ Stat.DEF ], -1),
    new AttackMove(MoveId.BLAST_BURN, PokemonType.FIRE, MoveCategory.SPECIAL, 150, 90, 5, -1, 0, 3)
      .attr(RechargeAttr),
    new AttackMove(MoveId.HYDRO_CANNON, PokemonType.WATER, MoveCategory.SPECIAL, 150, 90, 5, -1, 0, 3)
      .attr(RechargeAttr),
    new AttackMove(MoveId.METEOR_MASH, PokemonType.STEEL, MoveCategory.PHYSICAL, 90, 90, 10, 20, 0, 3)
      .attr(StatStageChangeAttr, [ Stat.ATK ], 1, true)
      .punchingMove(),
    new AttackMove(MoveId.ASTONISH, PokemonType.GHOST, MoveCategory.PHYSICAL, 30, 100, 15, 30, 0, 3)
      .attr(FlinchAttr),
    new AttackMove(MoveId.WEATHER_BALL, PokemonType.NORMAL, MoveCategory.SPECIAL, 50, 100, 10, -1, 0, 3)
      .attr(WeatherBallTypeAttr)
      .attr(MovePowerMultiplierAttr, (user, target, move) => {
        const weather = globalScene.arena.weather;
        if (!weather) {
          return 1;
        }
        const weatherTypes = [ WeatherType.SUNNY, WeatherType.RAIN, WeatherType.SANDSTORM, WeatherType.HAIL, WeatherType.SNOW, WeatherType.FOG, WeatherType.HEAVY_RAIN, WeatherType.HARSH_SUN ];
        if (weatherTypes.includes(weather.weatherType) && !weather.isEffectSuppressed()) {
          return 2;
        }
        return 1;
      })
      .ballBombMove(),
    new StatusMove(MoveId.AROMATHERAPY, PokemonType.GRASS, -1, 5, -1, 0, 3)
      .attr(PartyStatusCureAttr, i18next.t("moveTriggers:soothingAromaWaftedThroughArea"), AbilityId.SAP_SIPPER)
      .target(MoveTarget.PARTY),
    new StatusMove(MoveId.FAKE_TEARS, PokemonType.DARK, 100, 20, -1, 0, 3)
      .attr(StatStageChangeAttr, [ Stat.SPDEF ], -2)
      .reflectable(),
    new AttackMove(MoveId.AIR_CUTTER, PokemonType.FLYING, MoveCategory.SPECIAL, 60, 95, 25, -1, 0, 3)
      .attr(HighCritAttr)
      .slicingMove()
      .windMove()
      .target(MoveTarget.ALL_NEAR_ENEMIES),
    new AttackMove(MoveId.OVERHEAT, PokemonType.FIRE, MoveCategory.SPECIAL, 130, 90, 5, -1, 0, 3)
      .attr(StatStageChangeAttr, [ Stat.SPATK ], -2, true)
      .attr(HealStatusEffectAttr, true, StatusEffect.FREEZE),
    new StatusMove(MoveId.ODOR_SLEUTH, PokemonType.NORMAL, -1, 40, -1, 0, 3)
      .attr(ExposedMoveAttr, BattlerTagType.IGNORE_GHOST)
      .ignoresSubstitute()
      .reflectable(),
    new AttackMove(MoveId.ROCK_TOMB, PokemonType.ROCK, MoveCategory.PHYSICAL, 60, 95, 15, 100, 0, 3)
      .attr(StatStageChangeAttr, [ Stat.SPD ], -1)
      .makesContact(false),
    new AttackMove(MoveId.SILVER_WIND, PokemonType.BUG, MoveCategory.SPECIAL, 60, 100, 5, 10, 0, 3)
      .attr(StatStageChangeAttr, [ Stat.ATK, Stat.DEF, Stat.SPATK, Stat.SPDEF, Stat.SPD ], 1, true)
      .windMove(),
    new StatusMove(MoveId.METAL_SOUND, PokemonType.STEEL, 85, 40, -1, 0, 3)
      .attr(StatStageChangeAttr, [ Stat.SPDEF ], -2)
      .soundBased()
      .reflectable(),
    new StatusMove(MoveId.GRASS_WHISTLE, PokemonType.GRASS, 55, 15, -1, 0, 3)
      .attr(StatusEffectAttr, StatusEffect.SLEEP)
      .soundBased()
      .reflectable(),
    new StatusMove(MoveId.TICKLE, PokemonType.NORMAL, 100, 20, -1, 0, 3)
      .attr(StatStageChangeAttr, [ Stat.ATK, Stat.DEF ], -1)
      .reflectable(),
    new SelfStatusMove(MoveId.COSMIC_POWER, PokemonType.PSYCHIC, -1, 20, -1, 0, 3)
      .attr(StatStageChangeAttr, [ Stat.DEF, Stat.SPDEF ], 1, true),
    new AttackMove(MoveId.WATER_SPOUT, PokemonType.WATER, MoveCategory.SPECIAL, 150, 100, 5, -1, 0, 3)
      .attr(HpPowerAttr)
      .target(MoveTarget.ALL_NEAR_ENEMIES),
    new AttackMove(MoveId.SIGNAL_BEAM, PokemonType.BUG, MoveCategory.SPECIAL, 75, 100, 15, 10, 0, 3)
      .attr(ConfuseAttr),
    new AttackMove(MoveId.SHADOW_PUNCH, PokemonType.GHOST, MoveCategory.PHYSICAL, 60, -1, 20, -1, 0, 3)
      .punchingMove(),
    new AttackMove(MoveId.EXTRASENSORY, PokemonType.PSYCHIC, MoveCategory.SPECIAL, 80, 100, 20, 10, 0, 3)
      .attr(FlinchAttr),
    new AttackMove(MoveId.SKY_UPPERCUT, PokemonType.FIGHTING, MoveCategory.PHYSICAL, 85, 90, 15, -1, 0, 3)
      .attr(HitsTagAttr, BattlerTagType.FLYING)
      .punchingMove(),
    new AttackMove(MoveId.SAND_TOMB, PokemonType.GROUND, MoveCategory.PHYSICAL, 35, 85, 15, -1, 0, 3)
      .attr(TrapAttr, BattlerTagType.SAND_TOMB)
      .makesContact(false),
    new AttackMove(MoveId.SHEER_COLD, PokemonType.ICE, MoveCategory.SPECIAL, 200, 20, 5, -1, 0, 3)
      .attr(IceNoEffectTypeAttr)
      .attr(OneHitKOAttr)
      .attr(SheerColdAccuracyAttr),
    new AttackMove(MoveId.MUDDY_WATER, PokemonType.WATER, MoveCategory.SPECIAL, 90, 85, 10, 30, 0, 3)
      .attr(StatStageChangeAttr, [ Stat.ACC ], -1)
      .target(MoveTarget.ALL_NEAR_ENEMIES),
    new AttackMove(MoveId.BULLET_SEED, PokemonType.GRASS, MoveCategory.PHYSICAL, 25, 100, 30, -1, 0, 3)
      .attr(MultiHitAttr)
      .makesContact(false)
      .ballBombMove(),
    new AttackMove(MoveId.AERIAL_ACE, PokemonType.FLYING, MoveCategory.PHYSICAL, 60, -1, 20, -1, 0, 3)
      .slicingMove(),
    new AttackMove(MoveId.ICICLE_SPEAR, PokemonType.ICE, MoveCategory.PHYSICAL, 25, 100, 30, -1, 0, 3)
      .attr(MultiHitAttr)
      .makesContact(false),
    new SelfStatusMove(MoveId.IRON_DEFENSE, PokemonType.STEEL, -1, 15, -1, 0, 3)
      .attr(StatStageChangeAttr, [ Stat.DEF ], 2, true),
    new StatusMove(MoveId.BLOCK, PokemonType.NORMAL, -1, 5, -1, 0, 3)
      .condition(failIfGhostTypeCondition)
      .attr(AddBattlerTagAttr, BattlerTagType.TRAPPED, false, true, 1)
      .reflectable(),
    new StatusMove(MoveId.HOWL, PokemonType.NORMAL, -1, 40, -1, 0, 3)
      .attr(StatStageChangeAttr, [ Stat.ATK ], 1)
      .soundBased()
      .target(MoveTarget.USER_AND_ALLIES),
    new AttackMove(MoveId.DRAGON_CLAW, PokemonType.DRAGON, MoveCategory.PHYSICAL, 80, 100, 15, -1, 0, 3),
    new AttackMove(MoveId.FRENZY_PLANT, PokemonType.GRASS, MoveCategory.SPECIAL, 150, 90, 5, -1, 0, 3)
      .attr(RechargeAttr),
    new SelfStatusMove(MoveId.BULK_UP, PokemonType.FIGHTING, -1, 20, -1, 0, 3)
      .attr(StatStageChangeAttr, [ Stat.ATK, Stat.DEF ], 1, true),
    new ChargingAttackMove(MoveId.BOUNCE, PokemonType.FLYING, MoveCategory.PHYSICAL, 85, 85, 5, 30, 0, 3)
      .chargeText(i18next.t("moveTriggers:sprangUp", { pokemonName: "{USER}" }))
      .chargeAttr(SemiInvulnerableAttr, BattlerTagType.FLYING)
      .attr(StatusEffectAttr, StatusEffect.PARALYSIS)
      .condition(failOnGravityCondition),
    new AttackMove(MoveId.MUD_SHOT, PokemonType.GROUND, MoveCategory.SPECIAL, 55, 95, 15, 100, 0, 3)
      .attr(StatStageChangeAttr, [ Stat.SPD ], -1),
    new AttackMove(MoveId.POISON_TAIL, PokemonType.POISON, MoveCategory.PHYSICAL, 50, 100, 25, 10, 0, 3)
      .attr(HighCritAttr)
      .attr(StatusEffectAttr, StatusEffect.POISON),
    new AttackMove(MoveId.COVET, PokemonType.NORMAL, MoveCategory.PHYSICAL, 60, 100, 25, -1, 0, 3)
      .attr(StealHeldItemChanceAttr, 0.3)
      .edgeCase(),
      // Should not be able to steal held item if user faints due to Rough Skin, Iron Barbs, etc.
      // Should be able to steal items from pokemon with Sticky Hold if the damage causes them to faint
    new AttackMove(MoveId.VOLT_TACKLE, PokemonType.ELECTRIC, MoveCategory.PHYSICAL, 120, 100, 15, 10, 0, 3)
      .attr(RecoilAttr, false, 0.33)
      .attr(StatusEffectAttr, StatusEffect.PARALYSIS)
      .recklessMove(),
    new AttackMove(MoveId.MAGICAL_LEAF, PokemonType.GRASS, MoveCategory.SPECIAL, 60, -1, 20, -1, 0, 3),
    new StatusMove(MoveId.WATER_SPORT, PokemonType.WATER, -1, 15, -1, 0, 3)
      .ignoresProtect()
      .attr(AddArenaTagAttr, ArenaTagType.WATER_SPORT, 5)
      .target(MoveTarget.BOTH_SIDES),
    new SelfStatusMove(MoveId.CALM_MIND, PokemonType.PSYCHIC, -1, 20, -1, 0, 3)
      .attr(StatStageChangeAttr, [ Stat.SPATK, Stat.SPDEF ], 1, true),
    new AttackMove(MoveId.LEAF_BLADE, PokemonType.GRASS, MoveCategory.PHYSICAL, 90, 100, 15, -1, 0, 3)
      .attr(HighCritAttr)
      .slicingMove(),
    new SelfStatusMove(MoveId.DRAGON_DANCE, PokemonType.DRAGON, -1, 20, -1, 0, 3)
      .attr(StatStageChangeAttr, [ Stat.ATK, Stat.SPD ], 1, true)
      .danceMove(),
    new AttackMove(MoveId.ROCK_BLAST, PokemonType.ROCK, MoveCategory.PHYSICAL, 25, 90, 10, -1, 0, 3)
      .attr(MultiHitAttr)
      .makesContact(false)
      .ballBombMove(),
    new AttackMove(MoveId.SHOCK_WAVE, PokemonType.ELECTRIC, MoveCategory.SPECIAL, 60, -1, 20, -1, 0, 3),
    new AttackMove(MoveId.WATER_PULSE, PokemonType.WATER, MoveCategory.SPECIAL, 60, 100, 20, 20, 0, 3)
      .attr(ConfuseAttr)
      .pulseMove(),
    new AttackMove(MoveId.DOOM_DESIRE, PokemonType.STEEL, MoveCategory.SPECIAL, 140, 100, 5, -1, 0, 3)
      .partial() // cannot be used on multiple Pokemon on the same side in a double battle, hits immediately when called by Metronome/etc, should not apply abilities or held items if user is off the field
      .ignoresProtect()
      .attr(DelayedAttackAttr, ArenaTagType.DOOM_DESIRE, ChargeAnim.DOOM_DESIRE_CHARGING, i18next.t("moveTriggers:choseDoomDesireAsDestiny", { pokemonName: "{USER}" })),
    new AttackMove(MoveId.PSYCHO_BOOST, PokemonType.PSYCHIC, MoveCategory.SPECIAL, 140, 90, 5, -1, 0, 3)
      .attr(StatStageChangeAttr, [ Stat.SPATK ], -2, true),
    new SelfStatusMove(MoveId.ROOST, PokemonType.FLYING, -1, 5, -1, 0, 4)
      .attr(HealAttr, 0.5)
      .attr(AddBattlerTagAttr, BattlerTagType.ROOSTED, true, false)
      .triageMove(),
    new StatusMove(MoveId.GRAVITY, PokemonType.PSYCHIC, -1, 5, -1, 0, 4)
      .ignoresProtect()
      .attr(AddArenaTagAttr, ArenaTagType.GRAVITY, 5)
      .target(MoveTarget.BOTH_SIDES),
    new StatusMove(MoveId.MIRACLE_EYE, PokemonType.PSYCHIC, -1, 40, -1, 0, 4)
      .attr(ExposedMoveAttr, BattlerTagType.IGNORE_DARK)
      .ignoresSubstitute()
      .reflectable(),
    new AttackMove(MoveId.WAKE_UP_SLAP, PokemonType.FIGHTING, MoveCategory.PHYSICAL, 70, 100, 10, -1, 0, 4)
      .attr(MovePowerMultiplierAttr, (user, target, move) => targetSleptOrComatoseCondition(user, target, move) ? 2 : 1)
      .attr(HealStatusEffectAttr, false, StatusEffect.SLEEP),
    new AttackMove(MoveId.HAMMER_ARM, PokemonType.FIGHTING, MoveCategory.PHYSICAL, 100, 90, 10, -1, 0, 4)
      .attr(StatStageChangeAttr, [ Stat.SPD ], -1, true)
      .punchingMove(),
    new AttackMove(MoveId.GYRO_BALL, PokemonType.STEEL, MoveCategory.PHYSICAL, -1, 100, 5, -1, 0, 4)
      .attr(GyroBallPowerAttr)
      .ballBombMove(),
    new SelfStatusMove(MoveId.HEALING_WISH, PokemonType.PSYCHIC, -1, 10, -1, 0, 4)
      .attr(SacrificialFullRestoreAttr, false, "moveTriggers:sacrificialFullRestore")
      .triageMove()
      .condition(failIfLastInPartyCondition),
    new AttackMove(MoveId.BRINE, PokemonType.WATER, MoveCategory.SPECIAL, 65, 100, 10, -1, 0, 4)
      .attr(MovePowerMultiplierAttr, (user, target, move) => target.getHpRatio() < 0.5 ? 2 : 1),
    new AttackMove(MoveId.NATURAL_GIFT, PokemonType.NORMAL, MoveCategory.PHYSICAL, -1, 100, 15, -1, 0, 4)
      .makesContact(false)
      .unimplemented(),
      /*
      NOTE: To whoever tries to implement this, reminder to push to battleData.berriesEaten
      and enable the harvest test..
      Do NOT push to berriesEatenLast or else cud chew will puke the berry.
      */
    new AttackMove(MoveId.FEINT, PokemonType.NORMAL, MoveCategory.PHYSICAL, 30, 100, 10, -1, 2, 4)
      .attr(RemoveBattlerTagAttr, [ BattlerTagType.PROTECTED ])
      .attr(RemoveArenaTagsAttr, [ ArenaTagType.QUICK_GUARD, ArenaTagType.WIDE_GUARD, ArenaTagType.MAT_BLOCK, ArenaTagType.CRAFTY_SHIELD ], false)
      .makesContact(false)
      .ignoresProtect(),
    new AttackMove(MoveId.PLUCK, PokemonType.FLYING, MoveCategory.PHYSICAL, 60, 100, 20, -1, 0, 4)
      .attr(StealEatBerryAttr),
    new StatusMove(MoveId.TAILWIND, PokemonType.FLYING, -1, 15, -1, 0, 4)
      .windMove()
      .attr(AddArenaTagAttr, ArenaTagType.TAILWIND, 4, true)
      .target(MoveTarget.USER_SIDE),
    new StatusMove(MoveId.ACUPRESSURE, PokemonType.NORMAL, -1, 30, -1, 0, 4)
      .attr(AcupressureStatStageChangeAttr)
      .target(MoveTarget.USER_OR_NEAR_ALLY),
    new AttackMove(MoveId.METAL_BURST, PokemonType.STEEL, MoveCategory.PHYSICAL, -1, 100, 10, -1, 0, 4)
      .attr(CounterDamageAttr, (move: Move) => (move.category === MoveCategory.PHYSICAL || move.category === MoveCategory.SPECIAL), 1.5)
      .redirectCounter()
      .makesContact(false)
      .target(MoveTarget.ATTACKER),
    new AttackMove(MoveId.U_TURN, PokemonType.BUG, MoveCategory.PHYSICAL, 70, 100, 20, -1, 0, 4)
      .attr(ForceSwitchOutAttr, true),
    new AttackMove(MoveId.CLOSE_COMBAT, PokemonType.FIGHTING, MoveCategory.PHYSICAL, 120, 100, 5, -1, 0, 4)
      .attr(StatStageChangeAttr, [ Stat.DEF, Stat.SPDEF ], -1, true),
    new AttackMove(MoveId.PAYBACK, PokemonType.DARK, MoveCategory.PHYSICAL, 50, 100, 10, -1, 0, 4)
      .attr(MovePowerMultiplierAttr, (user, target, move) => target.getLastXMoves(1).find(m => m.turn === globalScene.currentBattle.turn) || globalScene.currentBattle.turnCommands[target.getBattlerIndex()]?.command === Command.BALL ? 2 : 1),
    new AttackMove(MoveId.ASSURANCE, PokemonType.DARK, MoveCategory.PHYSICAL, 60, 100, 10, -1, 0, 4)
      .attr(MovePowerMultiplierAttr, (user, target, move) => target.turnData.damageTaken > 0 ? 2 : 1),
    new StatusMove(MoveId.EMBARGO, PokemonType.DARK, 100, 15, -1, 0, 4)
      .reflectable()
      .unimplemented(),
    new AttackMove(MoveId.FLING, PokemonType.DARK, MoveCategory.PHYSICAL, -1, 100, 10, -1, 0, 4)
      .makesContact(false)
      .unimplemented(),
    new StatusMove(MoveId.PSYCHO_SHIFT, PokemonType.PSYCHIC, 100, 10, -1, 0, 4)
      .attr(PsychoShiftEffectAttr)
      .condition((user, target, move) => {
        let statusToApply = user.hasAbility(AbilityId.COMATOSE) ? StatusEffect.SLEEP : undefined;
        if (user.status?.effect && isNonVolatileStatusEffect(user.status.effect)) {
          statusToApply = user.status.effect;
        }
        return !!statusToApply && target.canSetStatus(statusToApply, false, false, user);
      }
      ),
    new AttackMove(MoveId.TRUMP_CARD, PokemonType.NORMAL, MoveCategory.SPECIAL, -1, -1, 5, -1, 0, 4)
      .makesContact()
      .attr(LessPPMorePowerAttr),
    new StatusMove(MoveId.HEAL_BLOCK, PokemonType.PSYCHIC, 100, 15, -1, 0, 4)
      .attr(AddBattlerTagAttr, BattlerTagType.HEAL_BLOCK, false, true, 5)
      .target(MoveTarget.ALL_NEAR_ENEMIES)
      .reflectable(),
    new AttackMove(MoveId.WRING_OUT, PokemonType.NORMAL, MoveCategory.SPECIAL, -1, 100, 5, -1, 0, 4)
      .attr(OpponentHighHpPowerAttr, 120)
      .makesContact(),
    new SelfStatusMove(MoveId.POWER_TRICK, PokemonType.PSYCHIC, -1, 10, -1, 0, 4)
      .attr(AddBattlerTagAttr, BattlerTagType.POWER_TRICK, true),
    new StatusMove(MoveId.GASTRO_ACID, PokemonType.POISON, 100, 10, -1, 0, 4)
      .attr(SuppressAbilitiesAttr)
      .reflectable(),
    new StatusMove(MoveId.LUCKY_CHANT, PokemonType.NORMAL, -1, 30, -1, 0, 4)
      .attr(AddArenaTagAttr, ArenaTagType.NO_CRIT, 5, true, true)
      .target(MoveTarget.USER_SIDE),
    new StatusMove(MoveId.ME_FIRST, PokemonType.NORMAL, -1, 20, -1, 0, 4)
      .ignoresSubstitute()
      .target(MoveTarget.NEAR_ENEMY)
      .unimplemented(),
    new SelfStatusMove(MoveId.COPYCAT, PokemonType.NORMAL, -1, 20, -1, 0, 4)
      .attr(CopyMoveAttr, false, invalidCopycatMoves),
    new StatusMove(MoveId.POWER_SWAP, PokemonType.PSYCHIC, -1, 10, 100, 0, 4)
      .attr(SwapStatStagesAttr, [ Stat.ATK, Stat.SPATK ])
      .ignoresSubstitute(),
    new StatusMove(MoveId.GUARD_SWAP, PokemonType.PSYCHIC, -1, 10, 100, 0, 4)
      .attr(SwapStatStagesAttr, [ Stat.DEF, Stat.SPDEF ])
      .ignoresSubstitute(),
    new AttackMove(MoveId.PUNISHMENT, PokemonType.DARK, MoveCategory.PHYSICAL, -1, 100, 5, -1, 0, 4)
      .makesContact(true)
      .attr(PunishmentPowerAttr),
    new AttackMove(MoveId.LAST_RESORT, PokemonType.NORMAL, MoveCategory.PHYSICAL, 140, 100, 5, -1, 0, 4)
      .attr(LastResortAttr)
      .edgeCase(), // May or may not need to ignore remotely called moves depending on how it works
    new StatusMove(MoveId.WORRY_SEED, PokemonType.GRASS, 100, 10, -1, 0, 4)
      .attr(AbilityChangeAttr, AbilityId.INSOMNIA)
      .reflectable(),
    new AttackMove(MoveId.SUCKER_PUNCH, PokemonType.DARK, MoveCategory.PHYSICAL, 70, 100, 5, -1, 1, 4)
      .condition((user, target, move) => {
        const turnCommand = globalScene.currentBattle.turnCommands[target.getBattlerIndex()];
        if (!turnCommand || !turnCommand.move) {
          return false;
        }
        return (turnCommand.command === Command.FIGHT && !target.turnData.acted && allMoves[turnCommand.move.move].category !== MoveCategory.STATUS);
      }),
    new StatusMove(MoveId.TOXIC_SPIKES, PokemonType.POISON, -1, 20, -1, 0, 4)
      .attr(AddArenaTrapTagAttr, ArenaTagType.TOXIC_SPIKES)
      .target(MoveTarget.ENEMY_SIDE)
      .reflectable(),
    new StatusMove(MoveId.HEART_SWAP, PokemonType.PSYCHIC, -1, 10, -1, 0, 4)
      .attr(SwapStatStagesAttr, BATTLE_STATS)
      .ignoresSubstitute(),
    new SelfStatusMove(MoveId.AQUA_RING, PokemonType.WATER, -1, 20, -1, 0, 4)
      .attr(AddBattlerTagAttr, BattlerTagType.AQUA_RING, true, true),
    new SelfStatusMove(MoveId.MAGNET_RISE, PokemonType.ELECTRIC, -1, 10, -1, 0, 4)
      .attr(AddBattlerTagAttr, BattlerTagType.FLOATING, true, true, 5)
      .condition((user, target, move) => !globalScene.arena.getTag(ArenaTagType.GRAVITY) && [ BattlerTagType.FLOATING, BattlerTagType.IGNORE_FLYING, BattlerTagType.INGRAIN ].every((tag) => !user.getTag(tag))),
    new AttackMove(MoveId.FLARE_BLITZ, PokemonType.FIRE, MoveCategory.PHYSICAL, 120, 100, 15, 10, 0, 4)
      .attr(RecoilAttr, false, 0.33)
      .attr(HealStatusEffectAttr, true, StatusEffect.FREEZE)
      .attr(StatusEffectAttr, StatusEffect.BURN)
      .recklessMove(),
    new AttackMove(MoveId.FORCE_PALM, PokemonType.FIGHTING, MoveCategory.PHYSICAL, 60, 100, 10, 30, 0, 4)
      .attr(StatusEffectAttr, StatusEffect.PARALYSIS),
    new AttackMove(MoveId.AURA_SPHERE, PokemonType.FIGHTING, MoveCategory.SPECIAL, 80, -1, 20, -1, 0, 4)
      .pulseMove()
      .ballBombMove(),
    new SelfStatusMove(MoveId.ROCK_POLISH, PokemonType.ROCK, -1, 20, -1, 0, 4)
      .attr(StatStageChangeAttr, [ Stat.SPD ], 2, true),
    new AttackMove(MoveId.POISON_JAB, PokemonType.POISON, MoveCategory.PHYSICAL, 80, 100, 20, 30, 0, 4)
      .attr(StatusEffectAttr, StatusEffect.POISON),
    new AttackMove(MoveId.DARK_PULSE, PokemonType.DARK, MoveCategory.SPECIAL, 80, 100, 15, 20, 0, 4)
      .attr(FlinchAttr)
      .pulseMove(),
    new AttackMove(MoveId.NIGHT_SLASH, PokemonType.DARK, MoveCategory.PHYSICAL, 70, 100, 15, -1, 0, 4)
      .attr(HighCritAttr)
      .slicingMove(),
    new AttackMove(MoveId.AQUA_TAIL, PokemonType.WATER, MoveCategory.PHYSICAL, 90, 90, 10, -1, 0, 4),
    new AttackMove(MoveId.SEED_BOMB, PokemonType.GRASS, MoveCategory.PHYSICAL, 80, 100, 15, -1, 0, 4)
      .makesContact(false)
      .ballBombMove(),
    new AttackMove(MoveId.AIR_SLASH, PokemonType.FLYING, MoveCategory.SPECIAL, 75, 95, 15, 30, 0, 4)
      .attr(FlinchAttr)
      .slicingMove(),
    new AttackMove(MoveId.X_SCISSOR, PokemonType.BUG, MoveCategory.PHYSICAL, 80, 100, 15, -1, 0, 4)
      .slicingMove(),
    new AttackMove(MoveId.BUG_BUZZ, PokemonType.BUG, MoveCategory.SPECIAL, 90, 100, 10, 10, 0, 4)
      .attr(StatStageChangeAttr, [ Stat.SPDEF ], -1)
      .soundBased(),
    new AttackMove(MoveId.DRAGON_PULSE, PokemonType.DRAGON, MoveCategory.SPECIAL, 85, 100, 10, -1, 0, 4)
      .pulseMove(),
    new AttackMove(MoveId.DRAGON_RUSH, PokemonType.DRAGON, MoveCategory.PHYSICAL, 100, 75, 10, 20, 0, 4)
      .attr(AlwaysHitMinimizeAttr)
      .attr(HitsTagForDoubleDamageAttr, BattlerTagType.MINIMIZED)
      .attr(FlinchAttr),
    new AttackMove(MoveId.POWER_GEM, PokemonType.ROCK, MoveCategory.SPECIAL, 80, 100, 20, -1, 0, 4),
    new AttackMove(MoveId.DRAIN_PUNCH, PokemonType.FIGHTING, MoveCategory.PHYSICAL, 75, 100, 10, -1, 0, 4)
      .attr(HitHealAttr)
      .punchingMove()
      .triageMove(),
    new AttackMove(MoveId.VACUUM_WAVE, PokemonType.FIGHTING, MoveCategory.SPECIAL, 40, 100, 30, -1, 1, 4),
    new AttackMove(MoveId.FOCUS_BLAST, PokemonType.FIGHTING, MoveCategory.SPECIAL, 120, 70, 5, 10, 0, 4)
      .attr(StatStageChangeAttr, [ Stat.SPDEF ], -1)
      .ballBombMove(),
    new AttackMove(MoveId.ENERGY_BALL, PokemonType.GRASS, MoveCategory.SPECIAL, 90, 100, 10, 10, 0, 4)
      .attr(StatStageChangeAttr, [ Stat.SPDEF ], -1)
      .ballBombMove(),
    new AttackMove(MoveId.BRAVE_BIRD, PokemonType.FLYING, MoveCategory.PHYSICAL, 120, 100, 15, -1, 0, 4)
      .attr(RecoilAttr, false, 0.33)
      .recklessMove(),
    new AttackMove(MoveId.EARTH_POWER, PokemonType.GROUND, MoveCategory.SPECIAL, 90, 100, 10, 10, 0, 4)
      .attr(StatStageChangeAttr, [ Stat.SPDEF ], -1),
    new StatusMove(MoveId.SWITCHEROO, PokemonType.DARK, 100, 10, -1, 0, 4)
      .unimplemented(),
    new AttackMove(MoveId.GIGA_IMPACT, PokemonType.NORMAL, MoveCategory.PHYSICAL, 150, 90, 5, -1, 0, 4)
      .attr(RechargeAttr),
    new SelfStatusMove(MoveId.NASTY_PLOT, PokemonType.DARK, -1, 20, -1, 0, 4)
      .attr(StatStageChangeAttr, [ Stat.SPATK ], 2, true),
    new AttackMove(MoveId.BULLET_PUNCH, PokemonType.STEEL, MoveCategory.PHYSICAL, 40, 100, 30, -1, 1, 4)
      .punchingMove(),
    new AttackMove(MoveId.AVALANCHE, PokemonType.ICE, MoveCategory.PHYSICAL, 60, 100, 10, -1, -4, 4)
      .attr(TurnDamagedDoublePowerAttr),
    new AttackMove(MoveId.ICE_SHARD, PokemonType.ICE, MoveCategory.PHYSICAL, 40, 100, 30, -1, 1, 4)
      .makesContact(false),
    new AttackMove(MoveId.SHADOW_CLAW, PokemonType.GHOST, MoveCategory.PHYSICAL, 70, 100, 15, -1, 0, 4)
      .attr(HighCritAttr),
    new AttackMove(MoveId.THUNDER_FANG, PokemonType.ELECTRIC, MoveCategory.PHYSICAL, 65, 95, 15, 10, 0, 4)
      .attr(FlinchAttr)
      .attr(StatusEffectAttr, StatusEffect.PARALYSIS)
      .bitingMove(),
    new AttackMove(MoveId.ICE_FANG, PokemonType.ICE, MoveCategory.PHYSICAL, 65, 95, 15, 10, 0, 4)
      .attr(FlinchAttr)
      .attr(StatusEffectAttr, StatusEffect.FREEZE)
      .bitingMove(),
    new AttackMove(MoveId.FIRE_FANG, PokemonType.FIRE, MoveCategory.PHYSICAL, 65, 95, 15, 10, 0, 4)
      .attr(FlinchAttr)
      .attr(StatusEffectAttr, StatusEffect.BURN)
      .bitingMove(),
    new AttackMove(MoveId.SHADOW_SNEAK, PokemonType.GHOST, MoveCategory.PHYSICAL, 40, 100, 30, -1, 1, 4),
    new AttackMove(MoveId.MUD_BOMB, PokemonType.GROUND, MoveCategory.SPECIAL, 65, 85, 10, 30, 0, 4)
      .attr(StatStageChangeAttr, [ Stat.ACC ], -1)
      .ballBombMove(),
    new AttackMove(MoveId.PSYCHO_CUT, PokemonType.PSYCHIC, MoveCategory.PHYSICAL, 70, 100, 20, -1, 0, 4)
      .attr(HighCritAttr)
      .slicingMove()
      .makesContact(false),
    new AttackMove(MoveId.ZEN_HEADBUTT, PokemonType.PSYCHIC, MoveCategory.PHYSICAL, 80, 90, 15, 20, 0, 4)
      .attr(FlinchAttr),
    new AttackMove(MoveId.MIRROR_SHOT, PokemonType.STEEL, MoveCategory.SPECIAL, 65, 85, 10, 30, 0, 4)
      .attr(StatStageChangeAttr, [ Stat.ACC ], -1),
    new AttackMove(MoveId.FLASH_CANNON, PokemonType.STEEL, MoveCategory.SPECIAL, 80, 100, 10, 10, 0, 4)
      .attr(StatStageChangeAttr, [ Stat.SPDEF ], -1),
    new AttackMove(MoveId.ROCK_CLIMB, PokemonType.NORMAL, MoveCategory.PHYSICAL, 90, 85, 20, 20, 0, 4)
      .attr(ConfuseAttr),
    new StatusMove(MoveId.DEFOG, PokemonType.FLYING, -1, 15, -1, 0, 4)
      .attr(StatStageChangeAttr, [ Stat.EVA ], -1)
      .attr(ClearWeatherAttr, WeatherType.FOG)
      .attr(ClearTerrainAttr)
      .attr(RemoveScreensAttr, false)
      .attr(RemoveArenaTrapAttr, true)
      .attr(RemoveArenaTagsAttr, [ ArenaTagType.MIST, ArenaTagType.SAFEGUARD ], false)
      .reflectable(),
    new StatusMove(MoveId.TRICK_ROOM, PokemonType.PSYCHIC, -1, 5, -1, -7, 4)
      .attr(AddArenaTagAttr, ArenaTagType.TRICK_ROOM, 5)
      .ignoresProtect()
      .target(MoveTarget.BOTH_SIDES),
    new AttackMove(MoveId.DRACO_METEOR, PokemonType.DRAGON, MoveCategory.SPECIAL, 130, 90, 5, -1, 0, 4)
      .attr(StatStageChangeAttr, [ Stat.SPATK ], -2, true),
    new AttackMove(MoveId.DISCHARGE, PokemonType.ELECTRIC, MoveCategory.SPECIAL, 80, 100, 15, 30, 0, 4)
      .attr(StatusEffectAttr, StatusEffect.PARALYSIS)
      .target(MoveTarget.ALL_NEAR_OTHERS),
    new AttackMove(MoveId.LAVA_PLUME, PokemonType.FIRE, MoveCategory.SPECIAL, 80, 100, 15, 30, 0, 4)
      .attr(StatusEffectAttr, StatusEffect.BURN)
      .target(MoveTarget.ALL_NEAR_OTHERS),
    new AttackMove(MoveId.LEAF_STORM, PokemonType.GRASS, MoveCategory.SPECIAL, 130, 90, 5, -1, 0, 4)
      .attr(StatStageChangeAttr, [ Stat.SPATK ], -2, true),
    new AttackMove(MoveId.POWER_WHIP, PokemonType.GRASS, MoveCategory.PHYSICAL, 120, 85, 10, -1, 0, 4),
    new AttackMove(MoveId.ROCK_WRECKER, PokemonType.ROCK, MoveCategory.PHYSICAL, 150, 90, 5, -1, 0, 4)
      .attr(RechargeAttr)
      .makesContact(false)
      .ballBombMove(),
    new AttackMove(MoveId.CROSS_POISON, PokemonType.POISON, MoveCategory.PHYSICAL, 70, 100, 20, 10, 0, 4)
      .attr(HighCritAttr)
      .attr(StatusEffectAttr, StatusEffect.POISON)
      .slicingMove(),
    new AttackMove(MoveId.GUNK_SHOT, PokemonType.POISON, MoveCategory.PHYSICAL, 120, 80, 5, 30, 0, 4)
      .attr(StatusEffectAttr, StatusEffect.POISON)
      .makesContact(false),
    new AttackMove(MoveId.IRON_HEAD, PokemonType.STEEL, MoveCategory.PHYSICAL, 80, 100, 15, 30, 0, 4)
      .attr(FlinchAttr),
    new AttackMove(MoveId.MAGNET_BOMB, PokemonType.STEEL, MoveCategory.PHYSICAL, 60, -1, 20, -1, 0, 4)
      .makesContact(false)
      .ballBombMove(),
    new AttackMove(MoveId.STONE_EDGE, PokemonType.ROCK, MoveCategory.PHYSICAL, 100, 80, 5, -1, 0, 4)
      .attr(HighCritAttr)
      .makesContact(false),
    new StatusMove(MoveId.CAPTIVATE, PokemonType.NORMAL, 100, 20, -1, 0, 4)
      .attr(StatStageChangeAttr, [ Stat.SPATK ], -2)
      .condition((user, target, move) => target.isOppositeGender(user))
      .target(MoveTarget.ALL_NEAR_ENEMIES)
      .reflectable(),
    new StatusMove(MoveId.STEALTH_ROCK, PokemonType.ROCK, -1, 20, -1, 0, 4)
      .attr(AddArenaTrapTagAttr, ArenaTagType.STEALTH_ROCK)
      .target(MoveTarget.ENEMY_SIDE)
      .reflectable(),
    new AttackMove(MoveId.GRASS_KNOT, PokemonType.GRASS, MoveCategory.SPECIAL, -1, 100, 20, -1, 0, 4)
      .attr(WeightPowerAttr)
      .makesContact(),
    new AttackMove(MoveId.CHATTER, PokemonType.FLYING, MoveCategory.SPECIAL, 65, 100, 20, 100, 0, 4)
      .attr(ConfuseAttr)
      .soundBased(),
    new AttackMove(MoveId.JUDGMENT, PokemonType.NORMAL, MoveCategory.SPECIAL, 100, 100, 10, -1, 0, 4)
      .attr(FormChangeItemTypeAttr),
    new AttackMove(MoveId.BUG_BITE, PokemonType.BUG, MoveCategory.PHYSICAL, 60, 100, 20, -1, 0, 4)
      .attr(StealEatBerryAttr),
    new AttackMove(MoveId.CHARGE_BEAM, PokemonType.ELECTRIC, MoveCategory.SPECIAL, 50, 90, 10, 70, 0, 4)
      .attr(StatStageChangeAttr, [ Stat.SPATK ], 1, true),
    new AttackMove(MoveId.WOOD_HAMMER, PokemonType.GRASS, MoveCategory.PHYSICAL, 120, 100, 15, -1, 0, 4)
      .attr(RecoilAttr, false, 0.33)
      .recklessMove(),
    new AttackMove(MoveId.AQUA_JET, PokemonType.WATER, MoveCategory.PHYSICAL, 40, 100, 20, -1, 1, 4),
    new AttackMove(MoveId.ATTACK_ORDER, PokemonType.BUG, MoveCategory.PHYSICAL, 90, 100, 15, -1, 0, 4)
      .attr(HighCritAttr)
      .makesContact(false),
    new SelfStatusMove(MoveId.DEFEND_ORDER, PokemonType.BUG, -1, 10, -1, 0, 4)
      .attr(StatStageChangeAttr, [ Stat.DEF, Stat.SPDEF ], 1, true),
    new SelfStatusMove(MoveId.HEAL_ORDER, PokemonType.BUG, -1, 5, -1, 0, 4)
      .attr(HealAttr, 0.5)
      .triageMove(),
    new AttackMove(MoveId.HEAD_SMASH, PokemonType.ROCK, MoveCategory.PHYSICAL, 150, 80, 5, -1, 0, 4)
      .attr(RecoilAttr, false, 0.5)
      .recklessMove(),
    new AttackMove(MoveId.DOUBLE_HIT, PokemonType.NORMAL, MoveCategory.PHYSICAL, 35, 90, 10, -1, 0, 4)
      .attr(MultiHitAttr, MultiHitType._2),
    new AttackMove(MoveId.ROAR_OF_TIME, PokemonType.DRAGON, MoveCategory.SPECIAL, 150, 90, 5, -1, 0, 4)
      .attr(RechargeAttr),
    new AttackMove(MoveId.SPACIAL_REND, PokemonType.DRAGON, MoveCategory.SPECIAL, 100, 95, 5, -1, 0, 4)
      .attr(HighCritAttr),
    new SelfStatusMove(MoveId.LUNAR_DANCE, PokemonType.PSYCHIC, -1, 10, -1, 0, 4)
      .attr(SacrificialFullRestoreAttr, true, "moveTriggers:lunarDanceRestore")
      .danceMove()
      .triageMove()
      .condition(failIfLastInPartyCondition),
    new AttackMove(MoveId.CRUSH_GRIP, PokemonType.NORMAL, MoveCategory.PHYSICAL, -1, 100, 5, -1, 0, 4)
      .attr(OpponentHighHpPowerAttr, 120),
    new AttackMove(MoveId.MAGMA_STORM, PokemonType.FIRE, MoveCategory.SPECIAL, 100, 75, 5, -1, 0, 4)
      .attr(TrapAttr, BattlerTagType.MAGMA_STORM),
    new StatusMove(MoveId.DARK_VOID, PokemonType.DARK, 80, 10, -1, 0, 4)  //Accuracy from Generations 4-6
      .attr(StatusEffectAttr, StatusEffect.SLEEP)
      .target(MoveTarget.ALL_NEAR_ENEMIES)
      .reflectable(),
    new AttackMove(MoveId.SEED_FLARE, PokemonType.GRASS, MoveCategory.SPECIAL, 120, 85, 5, 40, 0, 4)
      .attr(StatStageChangeAttr, [ Stat.SPDEF ], -2),
    new AttackMove(MoveId.OMINOUS_WIND, PokemonType.GHOST, MoveCategory.SPECIAL, 60, 100, 5, 10, 0, 4)
      .attr(StatStageChangeAttr, [ Stat.ATK, Stat.DEF, Stat.SPATK, Stat.SPDEF, Stat.SPD ], 1, true)
      .windMove(),
    new ChargingAttackMove(MoveId.SHADOW_FORCE, PokemonType.GHOST, MoveCategory.PHYSICAL, 120, 100, 5, -1, 0, 4)
      .chargeText(i18next.t("moveTriggers:vanishedInstantly", { pokemonName: "{USER}" }))
      .chargeAttr(SemiInvulnerableAttr, BattlerTagType.HIDDEN)
      .ignoresProtect(),
    new SelfStatusMove(MoveId.HONE_CLAWS, PokemonType.DARK, -1, 15, -1, 0, 5)
      .attr(StatStageChangeAttr, [ Stat.ATK, Stat.ACC ], 1, true),
    new StatusMove(MoveId.WIDE_GUARD, PokemonType.ROCK, -1, 10, -1, 3, 5)
      .target(MoveTarget.USER_SIDE)
      .attr(AddArenaTagAttr, ArenaTagType.WIDE_GUARD, 1, true, true)
      .condition(failIfLastCondition),
    new StatusMove(MoveId.GUARD_SPLIT, PokemonType.PSYCHIC, -1, 10, -1, 0, 5)
      .attr(AverageStatsAttr, [ Stat.DEF, Stat.SPDEF ], "moveTriggers:sharedGuard"),
    new StatusMove(MoveId.POWER_SPLIT, PokemonType.PSYCHIC, -1, 10, -1, 0, 5)
      .attr(AverageStatsAttr, [ Stat.ATK, Stat.SPATK ], "moveTriggers:sharedPower"),
    new StatusMove(MoveId.WONDER_ROOM, PokemonType.PSYCHIC, -1, 10, -1, 0, 5)
      .ignoresProtect()
      .target(MoveTarget.BOTH_SIDES)
      .unimplemented(),
    new AttackMove(MoveId.PSYSHOCK, PokemonType.PSYCHIC, MoveCategory.SPECIAL, 80, 100, 10, -1, 0, 5)
      .attr(DefDefAttr),
    new AttackMove(MoveId.VENOSHOCK, PokemonType.POISON, MoveCategory.SPECIAL, 65, 100, 10, -1, 0, 5)
      .attr(MovePowerMultiplierAttr, (user, target, move) => target.status && (target.status.effect === StatusEffect.POISON || target.status.effect === StatusEffect.TOXIC) ? 2 : 1),
    new SelfStatusMove(MoveId.AUTOTOMIZE, PokemonType.STEEL, -1, 15, -1, 0, 5)
      .attr(StatStageChangeAttr, [ Stat.SPD ], 2, true)
      .attr(AddBattlerTagAttr, BattlerTagType.AUTOTOMIZED, true),
    new SelfStatusMove(MoveId.RAGE_POWDER, PokemonType.BUG, -1, 20, -1, 2, 5)
      .powderMove()
      .attr(AddBattlerTagAttr, BattlerTagType.CENTER_OF_ATTENTION, true),
    new StatusMove(MoveId.TELEKINESIS, PokemonType.PSYCHIC, -1, 15, -1, 0, 5)
      .condition(failOnGravityCondition)
      .condition((_user, target, _move) => ![ SpeciesId.DIGLETT, SpeciesId.DUGTRIO, SpeciesId.ALOLA_DIGLETT, SpeciesId.ALOLA_DUGTRIO, SpeciesId.SANDYGAST, SpeciesId.PALOSSAND, SpeciesId.WIGLETT, SpeciesId.WUGTRIO ].includes(target.species.speciesId))
      .condition((_user, target, _move) => !(target.species.speciesId === SpeciesId.GENGAR && target.getFormKey() === "mega"))
      .condition((_user, target, _move) => isNullOrUndefined(target.getTag(BattlerTagType.INGRAIN)) && isNullOrUndefined(target.getTag(BattlerTagType.IGNORE_FLYING)))
      .attr(AddBattlerTagAttr, BattlerTagType.TELEKINESIS, false, true, 3)
      .attr(AddBattlerTagAttr, BattlerTagType.FLOATING, false, true, 3)
      .reflectable(),
    new StatusMove(MoveId.MAGIC_ROOM, PokemonType.PSYCHIC, -1, 10, -1, 0, 5)
      .ignoresProtect()
      .target(MoveTarget.BOTH_SIDES)
      .unimplemented(),
    new AttackMove(MoveId.SMACK_DOWN, PokemonType.ROCK, MoveCategory.PHYSICAL, 50, 100, 15, -1, 0, 5)
      .attr(FallDownAttr)
      .attr(AddBattlerTagAttr, BattlerTagType.INTERRUPTED)
      .attr(RemoveBattlerTagAttr, [ BattlerTagType.FLYING, BattlerTagType.FLOATING, BattlerTagType.TELEKINESIS ])
      .attr(HitsTagAttr, BattlerTagType.FLYING)
      .makesContact(false),
    new AttackMove(MoveId.STORM_THROW, PokemonType.FIGHTING, MoveCategory.PHYSICAL, 60, 100, 10, -1, 0, 5)
      .attr(CritOnlyAttr),
    new AttackMove(MoveId.FLAME_BURST, PokemonType.FIRE, MoveCategory.SPECIAL, 70, 100, 15, -1, 0, 5)
      .attr(FlameBurstAttr),
    new AttackMove(MoveId.SLUDGE_WAVE, PokemonType.POISON, MoveCategory.SPECIAL, 95, 100, 10, 10, 0, 5)
      .attr(StatusEffectAttr, StatusEffect.POISON)
      .target(MoveTarget.ALL_NEAR_OTHERS),
    new SelfStatusMove(MoveId.QUIVER_DANCE, PokemonType.BUG, -1, 20, -1, 0, 5)
      .attr(StatStageChangeAttr, [ Stat.SPATK, Stat.SPDEF, Stat.SPD ], 1, true)
      .danceMove(),
    new AttackMove(MoveId.HEAVY_SLAM, PokemonType.STEEL, MoveCategory.PHYSICAL, -1, 100, 10, -1, 0, 5)
      .attr(AlwaysHitMinimizeAttr)
      .attr(CompareWeightPowerAttr)
      .attr(HitsTagForDoubleDamageAttr, BattlerTagType.MINIMIZED),
    new AttackMove(MoveId.SYNCHRONOISE, PokemonType.PSYCHIC, MoveCategory.SPECIAL, 120, 100, 10, -1, 0, 5)
      .target(MoveTarget.ALL_NEAR_OTHERS)
      .condition(unknownTypeCondition)
      .attr(HitsSameTypeAttr),
    new AttackMove(MoveId.ELECTRO_BALL, PokemonType.ELECTRIC, MoveCategory.SPECIAL, -1, 100, 10, -1, 0, 5)
      .attr(ElectroBallPowerAttr)
      .ballBombMove(),
    new StatusMove(MoveId.SOAK, PokemonType.WATER, 100, 20, -1, 0, 5)
      .attr(ChangeTypeAttr, PokemonType.WATER)
      .reflectable(),
    new AttackMove(MoveId.FLAME_CHARGE, PokemonType.FIRE, MoveCategory.PHYSICAL, 50, 100, 20, 100, 0, 5)
      .attr(StatStageChangeAttr, [ Stat.SPD ], 1, true),
    new SelfStatusMove(MoveId.COIL, PokemonType.POISON, -1, 20, -1, 0, 5)
      .attr(StatStageChangeAttr, [ Stat.ATK, Stat.DEF, Stat.ACC ], 1, true),
    new AttackMove(MoveId.LOW_SWEEP, PokemonType.FIGHTING, MoveCategory.PHYSICAL, 65, 100, 20, 100, 0, 5)
      .attr(StatStageChangeAttr, [ Stat.SPD ], -1),
    new AttackMove(MoveId.ACID_SPRAY, PokemonType.POISON, MoveCategory.SPECIAL, 40, 100, 20, 100, 0, 5)
      .attr(StatStageChangeAttr, [ Stat.SPDEF ], -2)
      .ballBombMove(),
    new AttackMove(MoveId.FOUL_PLAY, PokemonType.DARK, MoveCategory.PHYSICAL, 95, 100, 15, -1, 0, 5)
      .attr(TargetAtkUserAtkAttr),
    new StatusMove(MoveId.SIMPLE_BEAM, PokemonType.NORMAL, 100, 15, -1, 0, 5)
      .attr(AbilityChangeAttr, AbilityId.SIMPLE)
      .reflectable(),
    new StatusMove(MoveId.ENTRAINMENT, PokemonType.NORMAL, 100, 15, -1, 0, 5)
      .attr(AbilityGiveAttr)
      .reflectable(),
    new StatusMove(MoveId.AFTER_YOU, PokemonType.NORMAL, -1, 15, -1, 0, 5)
      .ignoresProtect()
      .ignoresSubstitute()
      .target(MoveTarget.NEAR_OTHER)
      .condition(failIfSingleBattle)
      .condition((user, target, move) => !target.turnData.acted)
      .attr(AfterYouAttr),
    new AttackMove(MoveId.ROUND, PokemonType.NORMAL, MoveCategory.SPECIAL, 60, 100, 15, -1, 0, 5)
      .attr(CueNextRoundAttr)
      .attr(RoundPowerAttr)
      .soundBased(),
    new AttackMove(MoveId.ECHOED_VOICE, PokemonType.NORMAL, MoveCategory.SPECIAL, 40, 100, 15, -1, 0, 5)
      .attr(ConsecutiveUseMultiBasePowerAttr, 5, false)
      .soundBased(),
    new AttackMove(MoveId.CHIP_AWAY, PokemonType.NORMAL, MoveCategory.PHYSICAL, 70, 100, 20, -1, 0, 5)
      .attr(IgnoreOpponentStatStagesAttr),
    new AttackMove(MoveId.CLEAR_SMOG, PokemonType.POISON, MoveCategory.SPECIAL, 50, -1, 15, -1, 0, 5)
      .attr(ResetStatsAttr, false),
    new AttackMove(MoveId.STORED_POWER, PokemonType.PSYCHIC, MoveCategory.SPECIAL, 20, 100, 10, -1, 0, 5)
      .attr(PositiveStatStagePowerAttr),
    new StatusMove(MoveId.QUICK_GUARD, PokemonType.FIGHTING, -1, 15, -1, 3, 5)
      .target(MoveTarget.USER_SIDE)
      .attr(AddArenaTagAttr, ArenaTagType.QUICK_GUARD, 1, true, true)
      .condition(failIfLastCondition),
    new SelfStatusMove(MoveId.ALLY_SWITCH, PokemonType.PSYCHIC, -1, 15, -1, 2, 5)
      .ignoresProtect()
      .unimplemented(),
    new AttackMove(MoveId.SCALD, PokemonType.WATER, MoveCategory.SPECIAL, 80, 100, 15, 30, 0, 5)
      .attr(HealStatusEffectAttr, false, StatusEffect.FREEZE)
      .attr(HealStatusEffectAttr, true, StatusEffect.FREEZE)
      .attr(StatusEffectAttr, StatusEffect.BURN),
    new SelfStatusMove(MoveId.SHELL_SMASH, PokemonType.NORMAL, -1, 15, -1, 0, 5)
      .attr(StatStageChangeAttr, [ Stat.ATK, Stat.SPATK, Stat.SPD ], 2, true)
      .attr(StatStageChangeAttr, [ Stat.DEF, Stat.SPDEF ], -1, true),
    new StatusMove(MoveId.HEAL_PULSE, PokemonType.PSYCHIC, -1, 10, -1, 0, 5)
      .attr(HealAttr, 0.5, false, false)
      .pulseMove()
      .triageMove()
      .reflectable(),
    new AttackMove(MoveId.HEX, PokemonType.GHOST, MoveCategory.SPECIAL, 65, 100, 10, -1, 0, 5)
      .attr(
        MovePowerMultiplierAttr,
        (user, target, move) =>  target.status || target.hasAbility(AbilityId.COMATOSE) ? 2 : 1),
    new ChargingAttackMove(MoveId.SKY_DROP, PokemonType.FLYING, MoveCategory.PHYSICAL, 60, 100, 10, -1, 0, 5)
      .chargeText(i18next.t("moveTriggers:tookTargetIntoSky", { pokemonName: "{USER}", targetName: "{TARGET}" }))
      .chargeAttr(SemiInvulnerableAttr, BattlerTagType.FLYING)
      .condition(failOnGravityCondition)
      .condition((user, target, move) => !target.getTag(BattlerTagType.SUBSTITUTE))
      .partial(),
      /* Cf https://bulbapedia.bulbagarden.net/wiki/Sky_Drop_(move) and https://www.smogon.com/dex/sv/moves/sky-drop/:
       * Should immobilize and give target semi-invulnerability
       * Flying types should take no damage
       * Should fail on targets above a certain weight threshold
       * Should remove all redirection effects on successful takeoff (Rage Poweder, etc.)
      */
    new SelfStatusMove(MoveId.SHIFT_GEAR, PokemonType.STEEL, -1, 10, -1, 0, 5)
      .attr(StatStageChangeAttr, [ Stat.ATK ], 1, true)
      .attr(StatStageChangeAttr, [ Stat.SPD ], 2, true),
    new AttackMove(MoveId.CIRCLE_THROW, PokemonType.FIGHTING, MoveCategory.PHYSICAL, 60, 90, 10, -1, -6, 5)
      .attr(ForceSwitchOutAttr, false, SwitchType.FORCE_SWITCH)
      .hidesTarget(),
    new AttackMove(MoveId.INCINERATE, PokemonType.FIRE, MoveCategory.SPECIAL, 60, 100, 15, -1, 0, 5)
      .target(MoveTarget.ALL_NEAR_ENEMIES)
      .attr(RemoveHeldItemAttr, true)
      .edgeCase(),
      // Should be able to remove items from pokemon with Sticky Hold if the damage causes them to faint
    new StatusMove(MoveId.QUASH, PokemonType.DARK, 100, 15, -1, 0, 5)
      .condition(failIfSingleBattle)
      .condition((user, target, move) => !target.turnData.acted)
      .attr(ForceLastAttr),
    new AttackMove(MoveId.ACROBATICS, PokemonType.FLYING, MoveCategory.PHYSICAL, 55, 100, 15, -1, 0, 5)
      .attr(MovePowerMultiplierAttr, (user, target, move) => Math.max(1, 2 - 0.2 * user.getHeldItems().filter(i => i.isTransferable).reduce((v, m) => v + m.stackCount, 0))),
    new StatusMove(MoveId.REFLECT_TYPE, PokemonType.NORMAL, -1, 15, -1, 0, 5)
      .ignoresSubstitute()
      .attr(CopyTypeAttr),
    new AttackMove(MoveId.RETALIATE, PokemonType.NORMAL, MoveCategory.PHYSICAL, 70, 100, 5, -1, 0, 5)
      .attr(MovePowerMultiplierAttr, (user, target, move) => {
        const turn = globalScene.currentBattle.turn;
        const lastPlayerFaint = globalScene.currentBattle.playerFaintsHistory[globalScene.currentBattle.playerFaintsHistory.length - 1];
        const lastEnemyFaint = globalScene.currentBattle.enemyFaintsHistory[globalScene.currentBattle.enemyFaintsHistory.length - 1];
        return (
          (lastPlayerFaint !== undefined && turn - lastPlayerFaint.turn === 1 && user.isPlayer()) ||
          (lastEnemyFaint !== undefined && turn - lastEnemyFaint.turn === 1 && user.isEnemy())
        ) ? 2 : 1;
      }),
    new AttackMove(MoveId.FINAL_GAMBIT, PokemonType.FIGHTING, MoveCategory.SPECIAL, -1, 100, 5, -1, 0, 5)
      .attr(UserHpDamageAttr)
      .attr(SacrificialAttrOnHit),
    new StatusMove(MoveId.BESTOW, PokemonType.NORMAL, -1, 15, -1, 0, 5)
      .ignoresProtect()
      .ignoresSubstitute()
      .unimplemented(),
    new AttackMove(MoveId.INFERNO, PokemonType.FIRE, MoveCategory.SPECIAL, 100, 50, 5, 100, 0, 5)
      .attr(StatusEffectAttr, StatusEffect.BURN),
    new AttackMove(MoveId.WATER_PLEDGE, PokemonType.WATER, MoveCategory.SPECIAL, 80, 100, 10, -1, 0, 5)
      .attr(AwaitCombinedPledgeAttr)
      .attr(CombinedPledgeTypeAttr)
      .attr(CombinedPledgePowerAttr)
      .attr(CombinedPledgeStabBoostAttr)
      .attr(AddPledgeEffectAttr, ArenaTagType.WATER_FIRE_PLEDGE, MoveId.FIRE_PLEDGE, true)
      .attr(AddPledgeEffectAttr, ArenaTagType.GRASS_WATER_PLEDGE, MoveId.GRASS_PLEDGE)
      .attr(BypassRedirectAttr, true),
    new AttackMove(MoveId.FIRE_PLEDGE, PokemonType.FIRE, MoveCategory.SPECIAL, 80, 100, 10, -1, 0, 5)
      .attr(AwaitCombinedPledgeAttr)
      .attr(CombinedPledgeTypeAttr)
      .attr(CombinedPledgePowerAttr)
      .attr(CombinedPledgeStabBoostAttr)
      .attr(AddPledgeEffectAttr, ArenaTagType.FIRE_GRASS_PLEDGE, MoveId.GRASS_PLEDGE)
      .attr(AddPledgeEffectAttr, ArenaTagType.WATER_FIRE_PLEDGE, MoveId.WATER_PLEDGE, true)
      .attr(BypassRedirectAttr, true),
    new AttackMove(MoveId.GRASS_PLEDGE, PokemonType.GRASS, MoveCategory.SPECIAL, 80, 100, 10, -1, 0, 5)
      .attr(AwaitCombinedPledgeAttr)
      .attr(CombinedPledgeTypeAttr)
      .attr(CombinedPledgePowerAttr)
      .attr(CombinedPledgeStabBoostAttr)
      .attr(AddPledgeEffectAttr, ArenaTagType.GRASS_WATER_PLEDGE, MoveId.WATER_PLEDGE)
      .attr(AddPledgeEffectAttr, ArenaTagType.FIRE_GRASS_PLEDGE, MoveId.FIRE_PLEDGE)
      .attr(BypassRedirectAttr, true),
    new AttackMove(MoveId.VOLT_SWITCH, PokemonType.ELECTRIC, MoveCategory.SPECIAL, 70, 100, 20, -1, 0, 5)
      .attr(ForceSwitchOutAttr, true),
    new AttackMove(MoveId.STRUGGLE_BUG, PokemonType.BUG, MoveCategory.SPECIAL, 50, 100, 20, 100, 0, 5)
      .attr(StatStageChangeAttr, [ Stat.SPATK ], -1)
      .target(MoveTarget.ALL_NEAR_ENEMIES),
    new AttackMove(MoveId.BULLDOZE, PokemonType.GROUND, MoveCategory.PHYSICAL, 60, 100, 20, 100, 0, 5)
      .attr(StatStageChangeAttr, [ Stat.SPD ], -1)
      .attr(MovePowerMultiplierAttr, (user, target, move) => globalScene.arena.getTerrainType() === TerrainType.GRASSY && target.isGrounded() ? 0.5 : 1)
      .makesContact(false)
      .target(MoveTarget.ALL_NEAR_OTHERS),
    new AttackMove(MoveId.FROST_BREATH, PokemonType.ICE, MoveCategory.SPECIAL, 60, 90, 10, -1, 0, 5)
      .attr(CritOnlyAttr),
    new AttackMove(MoveId.DRAGON_TAIL, PokemonType.DRAGON, MoveCategory.PHYSICAL, 60, 90, 10, -1, -6, 5)
      .attr(ForceSwitchOutAttr, false, SwitchType.FORCE_SWITCH)
      .hidesTarget(),
    new SelfStatusMove(MoveId.WORK_UP, PokemonType.NORMAL, -1, 30, -1, 0, 5)
      .attr(StatStageChangeAttr, [ Stat.ATK, Stat.SPATK ], 1, true),
    new AttackMove(MoveId.ELECTROWEB, PokemonType.ELECTRIC, MoveCategory.SPECIAL, 55, 95, 15, 100, 0, 5)
      .attr(StatStageChangeAttr, [ Stat.SPD ], -1)
      .target(MoveTarget.ALL_NEAR_ENEMIES),
    new AttackMove(MoveId.WILD_CHARGE, PokemonType.ELECTRIC, MoveCategory.PHYSICAL, 90, 100, 15, -1, 0, 5)
      .attr(RecoilAttr)
      .recklessMove(),
    new AttackMove(MoveId.DRILL_RUN, PokemonType.GROUND, MoveCategory.PHYSICAL, 80, 95, 10, -1, 0, 5)
      .attr(HighCritAttr),
    new AttackMove(MoveId.DUAL_CHOP, PokemonType.DRAGON, MoveCategory.PHYSICAL, 40, 90, 15, -1, 0, 5)
      .attr(MultiHitAttr, MultiHitType._2),
    new AttackMove(MoveId.HEART_STAMP, PokemonType.PSYCHIC, MoveCategory.PHYSICAL, 60, 100, 25, 30, 0, 5)
      .attr(FlinchAttr),
    new AttackMove(MoveId.HORN_LEECH, PokemonType.GRASS, MoveCategory.PHYSICAL, 75, 100, 10, -1, 0, 5)
      .attr(HitHealAttr)
      .triageMove(),
    new AttackMove(MoveId.SACRED_SWORD, PokemonType.FIGHTING, MoveCategory.PHYSICAL, 90, 100, 15, -1, 0, 5)
      .attr(IgnoreOpponentStatStagesAttr)
      .slicingMove(),
    new AttackMove(MoveId.RAZOR_SHELL, PokemonType.WATER, MoveCategory.PHYSICAL, 75, 95, 10, 50, 0, 5)
      .attr(StatStageChangeAttr, [ Stat.DEF ], -1)
      .slicingMove(),
    new AttackMove(MoveId.HEAT_CRASH, PokemonType.FIRE, MoveCategory.PHYSICAL, -1, 100, 10, -1, 0, 5)
      .attr(AlwaysHitMinimizeAttr)
      .attr(CompareWeightPowerAttr)
      .attr(HitsTagForDoubleDamageAttr, BattlerTagType.MINIMIZED),
    new AttackMove(MoveId.LEAF_TORNADO, PokemonType.GRASS, MoveCategory.SPECIAL, 65, 90, 10, 50, 0, 5)
      .attr(StatStageChangeAttr, [ Stat.ACC ], -1),
    new AttackMove(MoveId.STEAMROLLER, PokemonType.BUG, MoveCategory.PHYSICAL, 65, 100, 20, 30, 0, 5)
      .attr(AlwaysHitMinimizeAttr)
      .attr(HitsTagForDoubleDamageAttr, BattlerTagType.MINIMIZED)
      .attr(FlinchAttr),
    new SelfStatusMove(MoveId.COTTON_GUARD, PokemonType.GRASS, -1, 10, -1, 0, 5)
      .attr(StatStageChangeAttr, [ Stat.DEF ], 3, true),
    new AttackMove(MoveId.NIGHT_DAZE, PokemonType.DARK, MoveCategory.SPECIAL, 85, 95, 10, 40, 0, 5)
      .attr(StatStageChangeAttr, [ Stat.ACC ], -1),
    new AttackMove(MoveId.PSYSTRIKE, PokemonType.PSYCHIC, MoveCategory.SPECIAL, 100, 100, 10, -1, 0, 5)
      .attr(DefDefAttr),
    new AttackMove(MoveId.TAIL_SLAP, PokemonType.NORMAL, MoveCategory.PHYSICAL, 25, 85, 10, -1, 0, 5)
      .attr(MultiHitAttr),
    new AttackMove(MoveId.HURRICANE, PokemonType.FLYING, MoveCategory.SPECIAL, 110, 70, 10, 30, 0, 5)
      .attr(ThunderAccuracyAttr)
      .attr(ConfuseAttr)
      .attr(HitsTagAttr, BattlerTagType.FLYING)
      .windMove(),
    new AttackMove(MoveId.HEAD_CHARGE, PokemonType.NORMAL, MoveCategory.PHYSICAL, 120, 100, 15, -1, 0, 5)
      .attr(RecoilAttr)
      .recklessMove(),
    new AttackMove(MoveId.GEAR_GRIND, PokemonType.STEEL, MoveCategory.PHYSICAL, 50, 85, 15, -1, 0, 5)
      .attr(MultiHitAttr, MultiHitType._2),
    new AttackMove(MoveId.SEARING_SHOT, PokemonType.FIRE, MoveCategory.SPECIAL, 100, 100, 5, 30, 0, 5)
      .attr(StatusEffectAttr, StatusEffect.BURN)
      .ballBombMove()
      .target(MoveTarget.ALL_NEAR_OTHERS),
    new AttackMove(MoveId.TECHNO_BLAST, PokemonType.NORMAL, MoveCategory.SPECIAL, 120, 100, 5, -1, 0, 5)
      .attr(TechnoBlastTypeAttr),
    new AttackMove(MoveId.RELIC_SONG, PokemonType.NORMAL, MoveCategory.SPECIAL, 75, 100, 10, 10, 0, 5)
      .attr(StatusEffectAttr, StatusEffect.SLEEP)
      .soundBased()
      .target(MoveTarget.ALL_NEAR_ENEMIES),
    new AttackMove(MoveId.SECRET_SWORD, PokemonType.FIGHTING, MoveCategory.SPECIAL, 85, 100, 10, -1, 0, 5)
      .attr(DefDefAttr)
      .slicingMove(),
    new AttackMove(MoveId.GLACIATE, PokemonType.ICE, MoveCategory.SPECIAL, 65, 95, 10, 100, 0, 5)
      .attr(StatStageChangeAttr, [ Stat.SPD ], -1)
      .target(MoveTarget.ALL_NEAR_ENEMIES),
    new AttackMove(MoveId.BOLT_STRIKE, PokemonType.ELECTRIC, MoveCategory.PHYSICAL, 130, 85, 5, 20, 0, 5)
      .attr(StatusEffectAttr, StatusEffect.PARALYSIS),
    new AttackMove(MoveId.BLUE_FLARE, PokemonType.FIRE, MoveCategory.SPECIAL, 130, 85, 5, 20, 0, 5)
      .attr(StatusEffectAttr, StatusEffect.BURN),
    new AttackMove(MoveId.FIERY_DANCE, PokemonType.FIRE, MoveCategory.SPECIAL, 80, 100, 10, 50, 0, 5)
      .attr(StatStageChangeAttr, [ Stat.SPATK ], 1, true)
      .danceMove(),
    new ChargingAttackMove(MoveId.FREEZE_SHOCK, PokemonType.ICE, MoveCategory.PHYSICAL, 140, 90, 5, 30, 0, 5)
      .chargeText(i18next.t("moveTriggers:becameCloakedInFreezingLight", { pokemonName: "{USER}" }))
      .attr(StatusEffectAttr, StatusEffect.PARALYSIS)
      .makesContact(false),
    new ChargingAttackMove(MoveId.ICE_BURN, PokemonType.ICE, MoveCategory.SPECIAL, 140, 90, 5, 30, 0, 5)
      .chargeText(i18next.t("moveTriggers:becameCloakedInFreezingAir", { pokemonName: "{USER}" }))
      .attr(StatusEffectAttr, StatusEffect.BURN),
    new AttackMove(MoveId.SNARL, PokemonType.DARK, MoveCategory.SPECIAL, 55, 95, 15, 100, 0, 5)
      .attr(StatStageChangeAttr, [ Stat.SPATK ], -1)
      .soundBased()
      .target(MoveTarget.ALL_NEAR_ENEMIES),
    new AttackMove(MoveId.ICICLE_CRASH, PokemonType.ICE, MoveCategory.PHYSICAL, 85, 90, 10, 30, 0, 5)
      .attr(FlinchAttr)
      .makesContact(false),
    new AttackMove(MoveId.V_CREATE, PokemonType.FIRE, MoveCategory.PHYSICAL, 180, 95, 5, -1, 0, 5)
      .attr(StatStageChangeAttr, [ Stat.DEF, Stat.SPDEF, Stat.SPD ], -1, true),
    new AttackMove(MoveId.FUSION_FLARE, PokemonType.FIRE, MoveCategory.SPECIAL, 100, 100, 5, -1, 0, 5)
      .attr(HealStatusEffectAttr, true, StatusEffect.FREEZE)
      .attr(LastMoveDoublePowerAttr, MoveId.FUSION_BOLT),
    new AttackMove(MoveId.FUSION_BOLT, PokemonType.ELECTRIC, MoveCategory.PHYSICAL, 100, 100, 5, -1, 0, 5)
      .attr(LastMoveDoublePowerAttr, MoveId.FUSION_FLARE)
      .makesContact(false),
    new AttackMove(MoveId.FLYING_PRESS, PokemonType.FIGHTING, MoveCategory.PHYSICAL, 100, 95, 10, -1, 0, 6)
      .attr(AlwaysHitMinimizeAttr)
      .attr(FlyingTypeMultiplierAttr)
      .attr(HitsTagForDoubleDamageAttr, BattlerTagType.MINIMIZED)
      .condition(failOnGravityCondition),
    new StatusMove(MoveId.MAT_BLOCK, PokemonType.FIGHTING, -1, 10, -1, 0, 6)
      .target(MoveTarget.USER_SIDE)
      .attr(AddArenaTagAttr, ArenaTagType.MAT_BLOCK, 1, true, true)
      .condition(new FirstMoveCondition())
      .condition(failIfLastCondition),
    new AttackMove(MoveId.BELCH, PokemonType.POISON, MoveCategory.SPECIAL, 120, 90, 10, -1, 0, 6)
      .condition((user, target, move) => user.battleData.hasEatenBerry),
    new StatusMove(MoveId.ROTOTILLER, PokemonType.GROUND, -1, 10, -1, 0, 6)
      .target(MoveTarget.ALL)
      .condition((user, target, move) => {
        // If any fielded pokémon is grass-type and grounded.
        return [ ...globalScene.getEnemyParty(), ...globalScene.getPlayerParty() ].some((poke) => poke.isOfType(PokemonType.GRASS) && poke.isGrounded());
      })
      .attr(StatStageChangeAttr, [ Stat.ATK, Stat.SPATK ], 1, false, { condition: (user, target, move) => target.isOfType(PokemonType.GRASS) && target.isGrounded() }),
    new StatusMove(MoveId.STICKY_WEB, PokemonType.BUG, -1, 20, -1, 0, 6)
      .attr(AddArenaTrapTagAttr, ArenaTagType.STICKY_WEB)
      .target(MoveTarget.ENEMY_SIDE)
      .reflectable(),
    new AttackMove(MoveId.FELL_STINGER, PokemonType.BUG, MoveCategory.PHYSICAL, 50, 100, 25, -1, 0, 6)
      .attr(PostVictoryStatStageChangeAttr, [ Stat.ATK ], 3, true ),
    new ChargingAttackMove(MoveId.PHANTOM_FORCE, PokemonType.GHOST, MoveCategory.PHYSICAL, 90, 100, 10, -1, 0, 6)
      .chargeText(i18next.t("moveTriggers:vanishedInstantly", { pokemonName: "{USER}" }))
      .chargeAttr(SemiInvulnerableAttr, BattlerTagType.HIDDEN)
      .ignoresProtect(),
    new StatusMove(MoveId.TRICK_OR_TREAT, PokemonType.GHOST, 100, 20, -1, 0, 6)
      .attr(AddTypeAttr, PokemonType.GHOST)
      .reflectable(),
    new StatusMove(MoveId.NOBLE_ROAR, PokemonType.NORMAL, 100, 30, -1, 0, 6)
      .attr(StatStageChangeAttr, [ Stat.ATK, Stat.SPATK ], -1)
      .soundBased()
      .reflectable(),
    new StatusMove(MoveId.ION_DELUGE, PokemonType.ELECTRIC, -1, 25, -1, 1, 6)
      .attr(AddArenaTagAttr, ArenaTagType.ION_DELUGE)
      .target(MoveTarget.BOTH_SIDES),
    new AttackMove(MoveId.PARABOLIC_CHARGE, PokemonType.ELECTRIC, MoveCategory.SPECIAL, 65, 100, 20, -1, 0, 6)
      .attr(HitHealAttr)
      .target(MoveTarget.ALL_NEAR_OTHERS)
      .triageMove(),
    new StatusMove(MoveId.FORESTS_CURSE, PokemonType.GRASS, 100, 20, -1, 0, 6)
      .attr(AddTypeAttr, PokemonType.GRASS)
      .reflectable(),
    new AttackMove(MoveId.PETAL_BLIZZARD, PokemonType.GRASS, MoveCategory.PHYSICAL, 90, 100, 15, -1, 0, 6)
      .windMove()
      .makesContact(false)
      .target(MoveTarget.ALL_NEAR_OTHERS),
    new AttackMove(MoveId.FREEZE_DRY, PokemonType.ICE, MoveCategory.SPECIAL, 70, 100, 20, 10, 0, 6)
      .attr(StatusEffectAttr, StatusEffect.FREEZE)
      .attr(FreezeDryAttr),
    new AttackMove(MoveId.DISARMING_VOICE, PokemonType.FAIRY, MoveCategory.SPECIAL, 40, -1, 15, -1, 0, 6)
      .soundBased()
      .target(MoveTarget.ALL_NEAR_ENEMIES),
    new StatusMove(MoveId.PARTING_SHOT, PokemonType.DARK, 100, 20, -1, 0, 6)
      .attr(StatStageChangeAttr, [ Stat.ATK, Stat.SPATK ], -1, false, { trigger: MoveEffectTrigger.PRE_APPLY })
      .attr(ForceSwitchOutAttr, true)
      .soundBased()
      .reflectable(),
    new StatusMove(MoveId.TOPSY_TURVY, PokemonType.DARK, -1, 20, -1, 0, 6)
      .attr(InvertStatsAttr)
      .reflectable(),
    new AttackMove(MoveId.DRAINING_KISS, PokemonType.FAIRY, MoveCategory.SPECIAL, 50, 100, 10, -1, 0, 6)
      .attr(HitHealAttr, 0.75)
      .makesContact()
      .triageMove(),
    new StatusMove(MoveId.CRAFTY_SHIELD, PokemonType.FAIRY, -1, 10, -1, 3, 6)
      .target(MoveTarget.USER_SIDE)
      .attr(AddArenaTagAttr, ArenaTagType.CRAFTY_SHIELD, 1, true, true)
      .condition(failIfLastCondition),
    new StatusMove(MoveId.FLOWER_SHIELD, PokemonType.FAIRY, -1, 10, -1, 0, 6)
      .target(MoveTarget.ALL)
      .attr(StatStageChangeAttr, [ Stat.DEF ], 1, false, { condition: (user, target, move) => target.getTypes().includes(PokemonType.GRASS) && !target.getTag(SemiInvulnerableTag) }),
    new StatusMove(MoveId.GRASSY_TERRAIN, PokemonType.GRASS, -1, 10, -1, 0, 6)
      .attr(TerrainChangeAttr, TerrainType.GRASSY)
      .target(MoveTarget.BOTH_SIDES),
    new StatusMove(MoveId.MISTY_TERRAIN, PokemonType.FAIRY, -1, 10, -1, 0, 6)
      .attr(TerrainChangeAttr, TerrainType.MISTY)
      .target(MoveTarget.BOTH_SIDES),
    new StatusMove(MoveId.ELECTRIFY, PokemonType.ELECTRIC, -1, 20, -1, 0, 6)
      .attr(AddBattlerTagAttr, BattlerTagType.ELECTRIFIED, false, true),
    new AttackMove(MoveId.PLAY_ROUGH, PokemonType.FAIRY, MoveCategory.PHYSICAL, 90, 90, 10, 10, 0, 6)
      .attr(StatStageChangeAttr, [ Stat.ATK ], -1),
    new AttackMove(MoveId.FAIRY_WIND, PokemonType.FAIRY, MoveCategory.SPECIAL, 40, 100, 30, -1, 0, 6)
      .windMove(),
    new AttackMove(MoveId.MOONBLAST, PokemonType.FAIRY, MoveCategory.SPECIAL, 95, 100, 15, 30, 0, 6)
      .attr(StatStageChangeAttr, [ Stat.SPATK ], -1),
    new AttackMove(MoveId.BOOMBURST, PokemonType.NORMAL, MoveCategory.SPECIAL, 140, 100, 10, -1, 0, 6)
      .soundBased()
      .target(MoveTarget.ALL_NEAR_OTHERS),
    new StatusMove(MoveId.FAIRY_LOCK, PokemonType.FAIRY, -1, 10, -1, 0, 6)
      .ignoresSubstitute()
      .ignoresProtect()
      .target(MoveTarget.BOTH_SIDES)
      .attr(AddArenaTagAttr, ArenaTagType.FAIRY_LOCK, 2, true),
    new SelfStatusMove(MoveId.KINGS_SHIELD, PokemonType.STEEL, -1, 10, -1, 4, 6)
      .attr(ProtectAttr, BattlerTagType.KINGS_SHIELD)
      .condition(failIfLastCondition),
    new StatusMove(MoveId.PLAY_NICE, PokemonType.NORMAL, -1, 20, -1, 0, 6)
      .attr(StatStageChangeAttr, [ Stat.ATK ], -1)
      .ignoresSubstitute()
      .reflectable(),
    new StatusMove(MoveId.CONFIDE, PokemonType.NORMAL, -1, 20, -1, 0, 6)
      .attr(StatStageChangeAttr, [ Stat.SPATK ], -1)
      .soundBased()
      .reflectable(),
    new AttackMove(MoveId.DIAMOND_STORM, PokemonType.ROCK, MoveCategory.PHYSICAL, 100, 95, 5, 50, 0, 6)
      .attr(StatStageChangeAttr, [ Stat.DEF ], 2, true, { firstTargetOnly: true })
      .makesContact(false)
      .target(MoveTarget.ALL_NEAR_ENEMIES),
    new AttackMove(MoveId.STEAM_ERUPTION, PokemonType.WATER, MoveCategory.SPECIAL, 110, 95, 5, 30, 0, 6)
      .attr(HealStatusEffectAttr, true, StatusEffect.FREEZE)
      .attr(HealStatusEffectAttr, false, StatusEffect.FREEZE)
      .attr(StatusEffectAttr, StatusEffect.BURN),
    new AttackMove(MoveId.HYPERSPACE_HOLE, PokemonType.PSYCHIC, MoveCategory.SPECIAL, 80, -1, 5, -1, 0, 6)
      .ignoresProtect()
      .ignoresSubstitute(),
    new AttackMove(MoveId.WATER_SHURIKEN, PokemonType.WATER, MoveCategory.SPECIAL, 15, 100, 20, -1, 1, 6)
      .attr(MultiHitAttr)
      .attr(WaterShurikenPowerAttr)
      .attr(WaterShurikenMultiHitTypeAttr),
    new AttackMove(MoveId.MYSTICAL_FIRE, PokemonType.FIRE, MoveCategory.SPECIAL, 75, 100, 10, 100, 0, 6)
      .attr(StatStageChangeAttr, [ Stat.SPATK ], -1),
    new SelfStatusMove(MoveId.SPIKY_SHIELD, PokemonType.GRASS, -1, 10, -1, 4, 6)
      .attr(ProtectAttr, BattlerTagType.SPIKY_SHIELD)
      .condition(failIfLastCondition),
    new StatusMove(MoveId.AROMATIC_MIST, PokemonType.FAIRY, -1, 20, -1, 0, 6)
      .attr(StatStageChangeAttr, [ Stat.SPDEF ], 1)
      .ignoresSubstitute()
      .condition(failIfSingleBattle)
      .target(MoveTarget.NEAR_ALLY),
    new StatusMove(MoveId.EERIE_IMPULSE, PokemonType.ELECTRIC, 100, 15, -1, 0, 6)
      .attr(StatStageChangeAttr, [ Stat.SPATK ], -2)
      .reflectable(),
    new StatusMove(MoveId.VENOM_DRENCH, PokemonType.POISON, 100, 20, -1, 0, 6)
      .attr(StatStageChangeAttr, [ Stat.ATK, Stat.SPATK, Stat.SPD ], -1, false, { condition: (user, target, move) => target.status?.effect === StatusEffect.POISON || target.status?.effect === StatusEffect.TOXIC })
      .target(MoveTarget.ALL_NEAR_ENEMIES)
      .reflectable(),
    new StatusMove(MoveId.POWDER, PokemonType.BUG, 100, 20, -1, 1, 6)
      .attr(AddBattlerTagAttr, BattlerTagType.POWDER, false, true)
      .ignoresSubstitute()
      .powderMove()
      .reflectable(),
    new ChargingSelfStatusMove(MoveId.GEOMANCY, PokemonType.FAIRY, -1, 10, -1, 0, 6)
      .chargeText(i18next.t("moveTriggers:isChargingPower", { pokemonName: "{USER}" }))
      .attr(StatStageChangeAttr, [ Stat.SPATK, Stat.SPDEF, Stat.SPD ], 2, true),
    new StatusMove(MoveId.MAGNETIC_FLUX, PokemonType.ELECTRIC, -1, 20, -1, 0, 6)
      .attr(StatStageChangeAttr, [ Stat.DEF, Stat.SPDEF ], 1, false, { condition: (user, target, move) => !![ AbilityId.PLUS, AbilityId.MINUS ].find(a => target.hasAbility(a, false)) })
      .ignoresSubstitute()
      .target(MoveTarget.USER_AND_ALLIES)
      .condition((user, target, move) => !![ user, user.getAlly() ].filter(p => p?.isActive()).find(p => !![ AbilityId.PLUS, AbilityId.MINUS ].find(a => p?.hasAbility(a, false)))),
    new StatusMove(MoveId.HAPPY_HOUR, PokemonType.NORMAL, -1, 30, -1, 0, 6) // No animation
      .attr(AddArenaTagAttr, ArenaTagType.HAPPY_HOUR, null, true)
      .target(MoveTarget.USER_SIDE),
    new StatusMove(MoveId.ELECTRIC_TERRAIN, PokemonType.ELECTRIC, -1, 10, -1, 0, 6)
      .attr(TerrainChangeAttr, TerrainType.ELECTRIC)
      .target(MoveTarget.BOTH_SIDES),
    new AttackMove(MoveId.DAZZLING_GLEAM, PokemonType.FAIRY, MoveCategory.SPECIAL, 80, 100, 10, -1, 0, 6)
      .target(MoveTarget.ALL_NEAR_ENEMIES),
    new SelfStatusMove(MoveId.CELEBRATE, PokemonType.NORMAL, -1, 40, -1, 0, 6)
      .attr(CelebrateAttr),
    new StatusMove(MoveId.HOLD_HANDS, PokemonType.NORMAL, -1, 40, -1, 0, 6)
      .ignoresSubstitute()
      .target(MoveTarget.NEAR_ALLY),
    new StatusMove(MoveId.BABY_DOLL_EYES, PokemonType.FAIRY, 100, 30, -1, 1, 6)
      .attr(StatStageChangeAttr, [ Stat.ATK ], -1)
      .reflectable(),
    new AttackMove(MoveId.NUZZLE, PokemonType.ELECTRIC, MoveCategory.PHYSICAL, 20, 100, 20, 100, 0, 6)
      .attr(StatusEffectAttr, StatusEffect.PARALYSIS),
    new AttackMove(MoveId.HOLD_BACK, PokemonType.NORMAL, MoveCategory.PHYSICAL, 40, 100, 40, -1, 0, 6)
      .attr(SurviveDamageAttr),
    new AttackMove(MoveId.INFESTATION, PokemonType.BUG, MoveCategory.SPECIAL, 20, 100, 20, -1, 0, 6)
      .makesContact()
      .attr(TrapAttr, BattlerTagType.INFESTATION),
    new AttackMove(MoveId.POWER_UP_PUNCH, PokemonType.FIGHTING, MoveCategory.PHYSICAL, 40, 100, 20, 100, 0, 6)
      .attr(StatStageChangeAttr, [ Stat.ATK ], 1, true)
      .punchingMove(),
    new AttackMove(MoveId.OBLIVION_WING, PokemonType.FLYING, MoveCategory.SPECIAL, 80, 100, 10, -1, 0, 6)
      .attr(HitHealAttr, 0.75)
      .triageMove(),
    new AttackMove(MoveId.THOUSAND_ARROWS, PokemonType.GROUND, MoveCategory.PHYSICAL, 90, 100, 10, -1, 0, 6)
      .attr(NeutralDamageAgainstFlyingTypeMultiplierAttr)
      .attr(FallDownAttr)
      .attr(HitsTagAttr, BattlerTagType.FLYING)
      .attr(HitsTagAttr, BattlerTagType.FLOATING)
      .attr(AddBattlerTagAttr, BattlerTagType.INTERRUPTED)
      .attr(RemoveBattlerTagAttr, [ BattlerTagType.FLYING, BattlerTagType.FLOATING, BattlerTagType.TELEKINESIS ])
      .makesContact(false)
      .target(MoveTarget.ALL_NEAR_ENEMIES),
    new AttackMove(MoveId.THOUSAND_WAVES, PokemonType.GROUND, MoveCategory.PHYSICAL, 90, 100, 10, -1, 0, 6)
      .attr(AddBattlerTagAttr, BattlerTagType.TRAPPED, false, false, 1, 1, true)
      .makesContact(false)
      .target(MoveTarget.ALL_NEAR_ENEMIES),
    new AttackMove(MoveId.LANDS_WRATH, PokemonType.GROUND, MoveCategory.PHYSICAL, 90, 100, 10, -1, 0, 6)
      .makesContact(false)
      .target(MoveTarget.ALL_NEAR_ENEMIES),
    new AttackMove(MoveId.LIGHT_OF_RUIN, PokemonType.FAIRY, MoveCategory.SPECIAL, 140, 90, 5, -1, 0, 6)
      .attr(RecoilAttr, false, 0.5)
      .recklessMove(),
    new AttackMove(MoveId.ORIGIN_PULSE, PokemonType.WATER, MoveCategory.SPECIAL, 110, 85, 10, -1, 0, 6)
      .pulseMove()
      .target(MoveTarget.ALL_NEAR_ENEMIES),
    new AttackMove(MoveId.PRECIPICE_BLADES, PokemonType.GROUND, MoveCategory.PHYSICAL, 120, 85, 10, -1, 0, 6)
      .makesContact(false)
      .target(MoveTarget.ALL_NEAR_ENEMIES),
    new AttackMove(MoveId.DRAGON_ASCENT, PokemonType.FLYING, MoveCategory.PHYSICAL, 120, 100, 5, -1, 0, 6)
      .attr(StatStageChangeAttr, [ Stat.DEF, Stat.SPDEF ], -1, true),
    new AttackMove(MoveId.HYPERSPACE_FURY, PokemonType.DARK, MoveCategory.PHYSICAL, 100, -1, 5, -1, 0, 6)
      .attr(StatStageChangeAttr, [ Stat.DEF ], -1, true)
      .ignoresSubstitute()
      .makesContact(false)
      .ignoresProtect(),
    /* Unused */
    new AttackMove(MoveId.BREAKNECK_BLITZ__PHYSICAL, PokemonType.NORMAL, MoveCategory.PHYSICAL, -1, -1, 1, -1, 0, 7)
      .unimplemented(),
    new AttackMove(MoveId.BREAKNECK_BLITZ__SPECIAL, PokemonType.NORMAL, MoveCategory.SPECIAL, -1, -1, 1, -1, 0, 7)
      .unimplemented(),
    new AttackMove(MoveId.ALL_OUT_PUMMELING__PHYSICAL, PokemonType.FIGHTING, MoveCategory.PHYSICAL, -1, -1, 1, -1, 0, 7)
      .unimplemented(),
    new AttackMove(MoveId.ALL_OUT_PUMMELING__SPECIAL, PokemonType.FIGHTING, MoveCategory.SPECIAL, -1, -1, 1, -1, 0, 7)
      .unimplemented(),
    new AttackMove(MoveId.SUPERSONIC_SKYSTRIKE__PHYSICAL, PokemonType.FLYING, MoveCategory.PHYSICAL, -1, -1, 1, -1, 0, 7)
      .unimplemented(),
    new AttackMove(MoveId.SUPERSONIC_SKYSTRIKE__SPECIAL, PokemonType.FLYING, MoveCategory.SPECIAL, -1, -1, 1, -1, 0, 7)
      .unimplemented(),
    new AttackMove(MoveId.ACID_DOWNPOUR__PHYSICAL, PokemonType.POISON, MoveCategory.PHYSICAL, -1, -1, 1, -1, 0, 7)
      .unimplemented(),
    new AttackMove(MoveId.ACID_DOWNPOUR__SPECIAL, PokemonType.POISON, MoveCategory.SPECIAL, -1, -1, 1, -1, 0, 7)
      .unimplemented(),
    new AttackMove(MoveId.TECTONIC_RAGE__PHYSICAL, PokemonType.GROUND, MoveCategory.PHYSICAL, -1, -1, 1, -1, 0, 7)
      .unimplemented(),
    new AttackMove(MoveId.TECTONIC_RAGE__SPECIAL, PokemonType.GROUND, MoveCategory.SPECIAL, -1, -1, 1, -1, 0, 7)
      .unimplemented(),
    new AttackMove(MoveId.CONTINENTAL_CRUSH__PHYSICAL, PokemonType.ROCK, MoveCategory.PHYSICAL, -1, -1, 1, -1, 0, 7)
      .unimplemented(),
    new AttackMove(MoveId.CONTINENTAL_CRUSH__SPECIAL, PokemonType.ROCK, MoveCategory.SPECIAL, -1, -1, 1, -1, 0, 7)
      .unimplemented(),
    new AttackMove(MoveId.SAVAGE_SPIN_OUT__PHYSICAL, PokemonType.BUG, MoveCategory.PHYSICAL, -1, -1, 1, -1, 0, 7)
      .unimplemented(),
    new AttackMove(MoveId.SAVAGE_SPIN_OUT__SPECIAL, PokemonType.BUG, MoveCategory.SPECIAL, -1, -1, 1, -1, 0, 7)
      .unimplemented(),
    new AttackMove(MoveId.NEVER_ENDING_NIGHTMARE__PHYSICAL, PokemonType.GHOST, MoveCategory.PHYSICAL, -1, -1, 1, -1, 0, 7)
      .unimplemented(),
    new AttackMove(MoveId.NEVER_ENDING_NIGHTMARE__SPECIAL, PokemonType.GHOST, MoveCategory.SPECIAL, -1, -1, 1, -1, 0, 7)
      .unimplemented(),
    new AttackMove(MoveId.CORKSCREW_CRASH__PHYSICAL, PokemonType.STEEL, MoveCategory.PHYSICAL, -1, -1, 1, -1, 0, 7)
      .unimplemented(),
    new AttackMove(MoveId.CORKSCREW_CRASH__SPECIAL, PokemonType.STEEL, MoveCategory.SPECIAL, -1, -1, 1, -1, 0, 7)
      .unimplemented(),
    new AttackMove(MoveId.INFERNO_OVERDRIVE__PHYSICAL, PokemonType.FIRE, MoveCategory.PHYSICAL, -1, -1, 1, -1, 0, 7)
      .unimplemented(),
    new AttackMove(MoveId.INFERNO_OVERDRIVE__SPECIAL, PokemonType.FIRE, MoveCategory.SPECIAL, -1, -1, 1, -1, 0, 7)
      .unimplemented(),
    new AttackMove(MoveId.HYDRO_VORTEX__PHYSICAL, PokemonType.WATER, MoveCategory.PHYSICAL, -1, -1, 1, -1, 0, 7)
      .unimplemented(),
    new AttackMove(MoveId.HYDRO_VORTEX__SPECIAL, PokemonType.WATER, MoveCategory.SPECIAL, -1, -1, 1, -1, 0, 7)
      .unimplemented(),
    new AttackMove(MoveId.BLOOM_DOOM__PHYSICAL, PokemonType.GRASS, MoveCategory.PHYSICAL, -1, -1, 1, -1, 0, 7)
      .unimplemented(),
    new AttackMove(MoveId.BLOOM_DOOM__SPECIAL, PokemonType.GRASS, MoveCategory.SPECIAL, -1, -1, 1, -1, 0, 7)
      .unimplemented(),
    new AttackMove(MoveId.GIGAVOLT_HAVOC__PHYSICAL, PokemonType.ELECTRIC, MoveCategory.PHYSICAL, -1, -1, 1, -1, 0, 7)
      .unimplemented(),
    new AttackMove(MoveId.GIGAVOLT_HAVOC__SPECIAL, PokemonType.ELECTRIC, MoveCategory.SPECIAL, -1, -1, 1, -1, 0, 7)
      .unimplemented(),
    new AttackMove(MoveId.SHATTERED_PSYCHE__PHYSICAL, PokemonType.PSYCHIC, MoveCategory.PHYSICAL, -1, -1, 1, -1, 0, 7)
      .unimplemented(),
    new AttackMove(MoveId.SHATTERED_PSYCHE__SPECIAL, PokemonType.PSYCHIC, MoveCategory.SPECIAL, -1, -1, 1, -1, 0, 7)
      .unimplemented(),
    new AttackMove(MoveId.SUBZERO_SLAMMER__PHYSICAL, PokemonType.ICE, MoveCategory.PHYSICAL, -1, -1, 1, -1, 0, 7)
      .unimplemented(),
    new AttackMove(MoveId.SUBZERO_SLAMMER__SPECIAL, PokemonType.ICE, MoveCategory.SPECIAL, -1, -1, 1, -1, 0, 7)
      .unimplemented(),
    new AttackMove(MoveId.DEVASTATING_DRAKE__PHYSICAL, PokemonType.DRAGON, MoveCategory.PHYSICAL, -1, -1, 1, -1, 0, 7)
      .unimplemented(),
    new AttackMove(MoveId.DEVASTATING_DRAKE__SPECIAL, PokemonType.DRAGON, MoveCategory.SPECIAL, -1, -1, 1, -1, 0, 7)
      .unimplemented(),
    new AttackMove(MoveId.BLACK_HOLE_ECLIPSE__PHYSICAL, PokemonType.DARK, MoveCategory.PHYSICAL, -1, -1, 1, -1, 0, 7)
      .unimplemented(),
    new AttackMove(MoveId.BLACK_HOLE_ECLIPSE__SPECIAL, PokemonType.DARK, MoveCategory.SPECIAL, -1, -1, 1, -1, 0, 7)
      .unimplemented(),
    new AttackMove(MoveId.TWINKLE_TACKLE__PHYSICAL, PokemonType.FAIRY, MoveCategory.PHYSICAL, -1, -1, 1, -1, 0, 7)
      .unimplemented(),
    new AttackMove(MoveId.TWINKLE_TACKLE__SPECIAL, PokemonType.FAIRY, MoveCategory.SPECIAL, -1, -1, 1, -1, 0, 7)
      .unimplemented(),
    new AttackMove(MoveId.CATASTROPIKA, PokemonType.ELECTRIC, MoveCategory.PHYSICAL, 210, -1, 1, -1, 0, 7)
      .unimplemented(),
    /* End Unused */
    new SelfStatusMove(MoveId.SHORE_UP, PokemonType.GROUND, -1, 5, -1, 0, 7)
      .attr(SandHealAttr)
      .triageMove(),
    new AttackMove(MoveId.FIRST_IMPRESSION, PokemonType.BUG, MoveCategory.PHYSICAL, 90, 100, 10, -1, 2, 7)
      .condition(new FirstMoveCondition()),
    new SelfStatusMove(MoveId.BANEFUL_BUNKER, PokemonType.POISON, -1, 10, -1, 4, 7)
      .attr(ProtectAttr, BattlerTagType.BANEFUL_BUNKER)
      .condition(failIfLastCondition),
    new AttackMove(MoveId.SPIRIT_SHACKLE, PokemonType.GHOST, MoveCategory.PHYSICAL, 80, 100, 10, 100, 0, 7)
      .attr(AddBattlerTagAttr, BattlerTagType.TRAPPED, false, false, 1, 1, true)
      .makesContact(false),
    new AttackMove(MoveId.DARKEST_LARIAT, PokemonType.DARK, MoveCategory.PHYSICAL, 85, 100, 10, -1, 0, 7)
      .attr(IgnoreOpponentStatStagesAttr),
    new AttackMove(MoveId.SPARKLING_ARIA, PokemonType.WATER, MoveCategory.SPECIAL, 90, 100, 10, 100, 0, 7)
      .attr(HealStatusEffectAttr, false, StatusEffect.BURN)
      .soundBased()
      .target(MoveTarget.ALL_NEAR_OTHERS),
    new AttackMove(MoveId.ICE_HAMMER, PokemonType.ICE, MoveCategory.PHYSICAL, 100, 90, 10, -1, 0, 7)
      .attr(StatStageChangeAttr, [ Stat.SPD ], -1, true)
      .punchingMove(),
    new StatusMove(MoveId.FLORAL_HEALING, PokemonType.FAIRY, -1, 10, -1, 0, 7)
      .attr(BoostHealAttr, 0.5, 2 / 3, true, false, (user, target, move) => globalScene.arena.terrain?.terrainType === TerrainType.GRASSY)
      .triageMove()
      .reflectable(),
    new AttackMove(MoveId.HIGH_HORSEPOWER, PokemonType.GROUND, MoveCategory.PHYSICAL, 95, 95, 10, -1, 0, 7),
    new StatusMove(MoveId.STRENGTH_SAP, PokemonType.GRASS, 100, 10, -1, 0, 7)
      .attr(HitHealAttr, null, Stat.ATK)
      .attr(StatStageChangeAttr, [ Stat.ATK ], -1)
      .condition((user, target, move) => target.getStatStage(Stat.ATK) > -6)
      .triageMove()
      .reflectable(),
    new ChargingAttackMove(MoveId.SOLAR_BLADE, PokemonType.GRASS, MoveCategory.PHYSICAL, 125, 100, 10, -1, 0, 7)
      .chargeText(i18next.t("moveTriggers:isGlowing", { pokemonName: "{USER}" }))
      .chargeAttr(WeatherInstantChargeAttr, [ WeatherType.SUNNY, WeatherType.HARSH_SUN ])
      .attr(AntiSunlightPowerDecreaseAttr)
      .slicingMove(),
    new AttackMove(MoveId.LEAFAGE, PokemonType.GRASS, MoveCategory.PHYSICAL, 40, 100, 40, -1, 0, 7)
      .makesContact(false),
    new StatusMove(MoveId.SPOTLIGHT, PokemonType.NORMAL, -1, 15, -1, 3, 7)
      .attr(AddBattlerTagAttr, BattlerTagType.CENTER_OF_ATTENTION, false)
      .condition(failIfSingleBattle)
      .reflectable(),
    new StatusMove(MoveId.TOXIC_THREAD, PokemonType.POISON, 100, 20, -1, 0, 7)
      .attr(StatusEffectAttr, StatusEffect.POISON)
      .attr(StatStageChangeAttr, [ Stat.SPD ], -1)
      .reflectable(),
    new SelfStatusMove(MoveId.LASER_FOCUS, PokemonType.NORMAL, -1, 30, -1, 0, 7)
      .attr(AddBattlerTagAttr, BattlerTagType.ALWAYS_CRIT, true, false),
    new StatusMove(MoveId.GEAR_UP, PokemonType.STEEL, -1, 20, -1, 0, 7)
      .attr(StatStageChangeAttr, [ Stat.ATK, Stat.SPATK ], 1, false, { condition: (user, target, move) => !![ AbilityId.PLUS, AbilityId.MINUS ].find(a => target.hasAbility(a, false)) })
      .ignoresSubstitute()
      .target(MoveTarget.USER_AND_ALLIES)
      .condition((user, target, move) => !![ user, user.getAlly() ].filter(p => p?.isActive()).find(p => !![ AbilityId.PLUS, AbilityId.MINUS ].find(a => p?.hasAbility(a, false)))),
    new AttackMove(MoveId.THROAT_CHOP, PokemonType.DARK, MoveCategory.PHYSICAL, 80, 100, 15, 100, 0, 7)
      .attr(AddBattlerTagAttr, BattlerTagType.THROAT_CHOPPED),
    new AttackMove(MoveId.POLLEN_PUFF, PokemonType.BUG, MoveCategory.SPECIAL, 90, 100, 15, -1, 0, 7)
      .attr(StatusCategoryOnAllyAttr)
      .attr(HealOnAllyAttr, 0.5, true, false)
      .ballBombMove(),
    new AttackMove(MoveId.ANCHOR_SHOT, PokemonType.STEEL, MoveCategory.PHYSICAL, 80, 100, 20, 100, 0, 7)
      .attr(AddBattlerTagAttr, BattlerTagType.TRAPPED, false, false, 1, 1, true),
    new StatusMove(MoveId.PSYCHIC_TERRAIN, PokemonType.PSYCHIC, -1, 10, -1, 0, 7)
      .attr(TerrainChangeAttr, TerrainType.PSYCHIC)
      .target(MoveTarget.BOTH_SIDES),
    new AttackMove(MoveId.LUNGE, PokemonType.BUG, MoveCategory.PHYSICAL, 80, 100, 15, 100, 0, 7)
      .attr(StatStageChangeAttr, [ Stat.ATK ], -1),
    new AttackMove(MoveId.FIRE_LASH, PokemonType.FIRE, MoveCategory.PHYSICAL, 80, 100, 15, 100, 0, 7)
      .attr(StatStageChangeAttr, [ Stat.DEF ], -1),
    new AttackMove(MoveId.POWER_TRIP, PokemonType.DARK, MoveCategory.PHYSICAL, 20, 100, 10, -1, 0, 7)
      .attr(PositiveStatStagePowerAttr),
    new AttackMove(MoveId.BURN_UP, PokemonType.FIRE, MoveCategory.SPECIAL, 130, 100, 5, -1, 0, 7)
      .condition((user) => {
        const userTypes = user.getTypes(true);
        return userTypes.includes(PokemonType.FIRE);
      })
      .attr(HealStatusEffectAttr, true, StatusEffect.FREEZE)
      .attr(AddBattlerTagAttr, BattlerTagType.BURNED_UP, true, false)
      .attr(RemoveTypeAttr, PokemonType.FIRE, (user) => {
        globalScene.phaseManager.queueMessage(i18next.t("moveTriggers:burnedItselfOut", { pokemonName: getPokemonNameWithAffix(user) }));
      }),
    new StatusMove(MoveId.SPEED_SWAP, PokemonType.PSYCHIC, -1, 10, -1, 0, 7)
      .attr(SwapStatAttr, Stat.SPD)
      .ignoresSubstitute(),
    new AttackMove(MoveId.SMART_STRIKE, PokemonType.STEEL, MoveCategory.PHYSICAL, 70, -1, 10, -1, 0, 7),
    new StatusMove(MoveId.PURIFY, PokemonType.POISON, -1, 20, -1, 0, 7)
      .condition((user, target, move) => {
        if (!target.status) {
          return false;
        }
        return isNonVolatileStatusEffect(target.status.effect);
      })
      .attr(HealAttr, 0.5)
      .attr(HealStatusEffectAttr, false, getNonVolatileStatusEffects())
      .triageMove()
      .reflectable(),
    new AttackMove(MoveId.REVELATION_DANCE, PokemonType.NORMAL, MoveCategory.SPECIAL, 90, 100, 15, -1, 0, 7)
      .danceMove()
      .attr(MatchUserTypeAttr),
    new AttackMove(MoveId.CORE_ENFORCER, PokemonType.DRAGON, MoveCategory.SPECIAL, 100, 100, 10, -1, 0, 7)
      .target(MoveTarget.ALL_NEAR_ENEMIES)
      .attr(SuppressAbilitiesIfActedAttr),
    new AttackMove(MoveId.TROP_KICK, PokemonType.GRASS, MoveCategory.PHYSICAL, 70, 100, 15, 100, 0, 7)
      .attr(StatStageChangeAttr, [ Stat.ATK ], -1),
    new StatusMove(MoveId.INSTRUCT, PokemonType.PSYCHIC, -1, 15, -1, 0, 7)
      .ignoresSubstitute()
      .attr(RepeatMoveAttr)
      .edgeCase(),
      /*
      * Incorrect interactions with Gigaton Hammer, Blood Moon & Torment due to them _failing on use_, not merely being unselectable.
      * Incorrectly ticks down Encore's fail counter
      TODO: Verify whether Instruct can repeat Struggle
      TODO: Verify whether Instruct can fail when using a copied move also in one's own moveset
      */
    new AttackMove(MoveId.BEAK_BLAST, PokemonType.FLYING, MoveCategory.PHYSICAL, 100, 100, 15, -1, -3, 7)
      .attr(BeakBlastHeaderAttr)
      .ballBombMove()
      .makesContact(false),
    new AttackMove(MoveId.CLANGING_SCALES, PokemonType.DRAGON, MoveCategory.SPECIAL, 110, 100, 5, -1, 0, 7)
      .attr(StatStageChangeAttr, [ Stat.DEF ], -1, true, { firstTargetOnly: true })
      .soundBased()
      .target(MoveTarget.ALL_NEAR_ENEMIES),
    new AttackMove(MoveId.DRAGON_HAMMER, PokemonType.DRAGON, MoveCategory.PHYSICAL, 90, 100, 15, -1, 0, 7),
    new AttackMove(MoveId.BRUTAL_SWING, PokemonType.DARK, MoveCategory.PHYSICAL, 60, 100, 20, -1, 0, 7)
      .target(MoveTarget.ALL_NEAR_OTHERS),
    new StatusMove(MoveId.AURORA_VEIL, PokemonType.ICE, -1, 20, -1, 0, 7)
      .condition((user, target, move) => (globalScene.arena.weather?.weatherType === WeatherType.HAIL || globalScene.arena.weather?.weatherType === WeatherType.SNOW) && !globalScene.arena.weather?.isEffectSuppressed())
      .attr(AddArenaTagAttr, ArenaTagType.AURORA_VEIL, 5, true)
      .target(MoveTarget.USER_SIDE),
    /* Unused */
    new AttackMove(MoveId.SINISTER_ARROW_RAID, PokemonType.GHOST, MoveCategory.PHYSICAL, 180, -1, 1, -1, 0, 7)
      .unimplemented()
      .makesContact(false)
      .edgeCase(), // I assume it's because the user needs spirit shackle and decidueye
    new AttackMove(MoveId.MALICIOUS_MOONSAULT, PokemonType.DARK, MoveCategory.PHYSICAL, 180, -1, 1, -1, 0, 7)
      .unimplemented()
      .attr(AlwaysHitMinimizeAttr)
      .attr(HitsTagAttr, BattlerTagType.MINIMIZED, true)
      .edgeCase(), // I assume it's because it needs darkest lariat and incineroar
    new AttackMove(MoveId.OCEANIC_OPERETTA, PokemonType.WATER, MoveCategory.SPECIAL, 195, -1, 1, -1, 0, 7)
      .unimplemented()
      .edgeCase(), // I assume it's because it needs sparkling aria and primarina
    new AttackMove(MoveId.GUARDIAN_OF_ALOLA, PokemonType.FAIRY, MoveCategory.SPECIAL, -1, -1, 1, -1, 0, 7)
      .unimplemented(),
    new AttackMove(MoveId.SOUL_STEALING_7_STAR_STRIKE, PokemonType.GHOST, MoveCategory.PHYSICAL, 195, -1, 1, -1, 0, 7)
      .unimplemented(),
    new AttackMove(MoveId.STOKED_SPARKSURFER, PokemonType.ELECTRIC, MoveCategory.SPECIAL, 175, -1, 1, 100, 0, 7)
      .unimplemented()
      .edgeCase(), // I assume it's because it needs thunderbolt and Alola Raichu
    new AttackMove(MoveId.PULVERIZING_PANCAKE, PokemonType.NORMAL, MoveCategory.PHYSICAL, 210, -1, 1, -1, 0, 7)
      .unimplemented()
      .edgeCase(), // I assume it's because it needs giga impact and snorlax
    new SelfStatusMove(MoveId.EXTREME_EVOBOOST, PokemonType.NORMAL, -1, 1, -1, 0, 7)
      .unimplemented()
      .attr(StatStageChangeAttr, [ Stat.ATK, Stat.DEF, Stat.SPATK, Stat.SPDEF, Stat.SPD ], 2, true),
    new AttackMove(MoveId.GENESIS_SUPERNOVA, PokemonType.PSYCHIC, MoveCategory.SPECIAL, 185, -1, 1, 100, 0, 7)
      .unimplemented()
      .attr(TerrainChangeAttr, TerrainType.PSYCHIC),
    /* End Unused */
    new AttackMove(MoveId.SHELL_TRAP, PokemonType.FIRE, MoveCategory.SPECIAL, 150, 100, 5, -1, -3, 7)
      .attr(AddBattlerTagHeaderAttr, BattlerTagType.SHELL_TRAP)
      .target(MoveTarget.ALL_NEAR_ENEMIES)
      // Fails if the user was not hit by a physical attack during the turn
      .condition((user, target, move) => user.getTag(ShellTrapTag)?.activated === true),
    new AttackMove(MoveId.FLEUR_CANNON, PokemonType.FAIRY, MoveCategory.SPECIAL, 130, 90, 5, -1, 0, 7)
      .attr(StatStageChangeAttr, [ Stat.SPATK ], -2, true),
    new AttackMove(MoveId.PSYCHIC_FANGS, PokemonType.PSYCHIC, MoveCategory.PHYSICAL, 85, 100, 10, -1, 0, 7)
      .bitingMove()
      .attr(RemoveScreensAttr),
    new AttackMove(MoveId.STOMPING_TANTRUM, PokemonType.GROUND, MoveCategory.PHYSICAL, 75, 100, 10, -1, 0, 7)
      .attr(MovePowerMultiplierAttr, (user) => {
        // Stomping tantrum triggers on most failures (including sleep/freeze)
        const lastNonDancerMove = user.getLastXMoves(2)[1] as TurnMove | undefined;
        return lastNonDancerMove && (lastNonDancerMove.result === MoveResult.MISS || lastNonDancerMove.result === MoveResult.FAIL) ? 2 : 1
      })
      .edgeCase(),
      // TODO: Review mainline accuracy and draft tests as needed
    new AttackMove(MoveId.SHADOW_BONE, PokemonType.GHOST, MoveCategory.PHYSICAL, 85, 100, 10, 20, 0, 7)
      .attr(StatStageChangeAttr, [ Stat.DEF ], -1)
      .makesContact(false),
    new AttackMove(MoveId.ACCELEROCK, PokemonType.ROCK, MoveCategory.PHYSICAL, 40, 100, 20, -1, 1, 7),
    new AttackMove(MoveId.LIQUIDATION, PokemonType.WATER, MoveCategory.PHYSICAL, 85, 100, 10, 20, 0, 7)
      .attr(StatStageChangeAttr, [ Stat.DEF ], -1),
    new AttackMove(MoveId.PRISMATIC_LASER, PokemonType.PSYCHIC, MoveCategory.SPECIAL, 160, 100, 10, -1, 0, 7)
      .attr(RechargeAttr),
    new AttackMove(MoveId.SPECTRAL_THIEF, PokemonType.GHOST, MoveCategory.PHYSICAL, 90, 100, 10, -1, 0, 7)
      .attr(SpectralThiefAttr)
      .ignoresSubstitute(),
    new AttackMove(MoveId.SUNSTEEL_STRIKE, PokemonType.STEEL, MoveCategory.PHYSICAL, 100, 100, 5, -1, 0, 7)
      .ignoresAbilities(),
    new AttackMove(MoveId.MOONGEIST_BEAM, PokemonType.GHOST, MoveCategory.SPECIAL, 100, 100, 5, -1, 0, 7)
      .ignoresAbilities(),
    new StatusMove(MoveId.TEARFUL_LOOK, PokemonType.NORMAL, -1, 20, -1, 0, 7)
      .attr(StatStageChangeAttr, [ Stat.ATK, Stat.SPATK ], -1)
      .reflectable(),
    new AttackMove(MoveId.ZING_ZAP, PokemonType.ELECTRIC, MoveCategory.PHYSICAL, 80, 100, 10, 30, 0, 7)
      .attr(FlinchAttr),
    new AttackMove(MoveId.NATURES_MADNESS, PokemonType.FAIRY, MoveCategory.SPECIAL, -1, 90, 10, -1, 0, 7)
      .attr(TargetHalfHpDamageAttr),
    new AttackMove(MoveId.MULTI_ATTACK, PokemonType.NORMAL, MoveCategory.PHYSICAL, 120, 100, 10, -1, 0, 7)
      .attr(FormChangeItemTypeAttr),
    /* Unused */
    new AttackMove(MoveId.TEN_MILLION_VOLT_THUNDERBOLT, PokemonType.ELECTRIC, MoveCategory.SPECIAL, 195, -1, 1, -1, 0, 7)
      .unimplemented()
      .edgeCase(), // I assume it's because it needs thunderbolt and pikachu in a cap
    /* End Unused */
    new AttackMove(MoveId.MIND_BLOWN, PokemonType.FIRE, MoveCategory.SPECIAL, 150, 100, 5, -1, 0, 7)
      .condition(failIfDampCondition)
      .attr(HalfSacrificialAttr)
      .target(MoveTarget.ALL_NEAR_OTHERS),
    new AttackMove(MoveId.PLASMA_FISTS, PokemonType.ELECTRIC, MoveCategory.PHYSICAL, 100, 100, 15, -1, 0, 7)
      .attr(AddArenaTagAttr, ArenaTagType.ION_DELUGE, 1)
      .punchingMove(),
    new AttackMove(MoveId.PHOTON_GEYSER, PokemonType.PSYCHIC, MoveCategory.SPECIAL, 100, 100, 5, -1, 0, 7)
      .attr(PhotonGeyserCategoryAttr)
      .ignoresAbilities(),
    /* Unused */
    new AttackMove(MoveId.LIGHT_THAT_BURNS_THE_SKY, PokemonType.PSYCHIC, MoveCategory.SPECIAL, 200, -1, 1, -1, 0, 7)
      .unimplemented()
      .attr(PhotonGeyserCategoryAttr)
      .ignoresAbilities(),
    new AttackMove(MoveId.SEARING_SUNRAZE_SMASH, PokemonType.STEEL, MoveCategory.PHYSICAL, 200, -1, 1, -1, 0, 7)
      .unimplemented()
      .ignoresAbilities(),
    new AttackMove(MoveId.MENACING_MOONRAZE_MAELSTROM, PokemonType.GHOST, MoveCategory.SPECIAL, 200, -1, 1, -1, 0, 7)
      .unimplemented()
      .ignoresAbilities(),
    new AttackMove(MoveId.LETS_SNUGGLE_FOREVER, PokemonType.FAIRY, MoveCategory.PHYSICAL, 190, -1, 1, -1, 0, 7)
      .unimplemented()
      .edgeCase(), // I assume it needs play rough and mimikyu
    new AttackMove(MoveId.SPLINTERED_STORMSHARDS, PokemonType.ROCK, MoveCategory.PHYSICAL, 190, -1, 1, -1, 0, 7)
      .unimplemented()
      .attr(ClearTerrainAttr)
      .makesContact(false),
    new AttackMove(MoveId.CLANGOROUS_SOULBLAZE, PokemonType.DRAGON, MoveCategory.SPECIAL, 185, -1, 1, 100, 0, 7)
      .unimplemented()
      .attr(StatStageChangeAttr, [ Stat.ATK, Stat.DEF, Stat.SPATK, Stat.SPDEF, Stat.SPD ], 1, true, { firstTargetOnly: true })
      .soundBased()
      .target(MoveTarget.ALL_NEAR_ENEMIES)
      .edgeCase(), // I assume it needs clanging scales and Kommo-O
    /* End Unused */
    new AttackMove(MoveId.ZIPPY_ZAP, PokemonType.ELECTRIC, MoveCategory.PHYSICAL, 50, 100, 15, -1, 2, 7) // LGPE Implementation
      .attr(CritOnlyAttr),
    new AttackMove(MoveId.SPLISHY_SPLASH, PokemonType.WATER, MoveCategory.SPECIAL, 90, 100, 15, 30, 0, 7)
      .attr(StatusEffectAttr, StatusEffect.PARALYSIS)
      .target(MoveTarget.ALL_NEAR_ENEMIES),
    new AttackMove(MoveId.FLOATY_FALL, PokemonType.FLYING, MoveCategory.PHYSICAL, 90, 95, 15, 30, 0, 7)
      .attr(FlinchAttr),
    new AttackMove(MoveId.PIKA_PAPOW, PokemonType.ELECTRIC, MoveCategory.SPECIAL, -1, -1, 20, -1, 0, 7)
      .attr(FriendshipPowerAttr),
    new AttackMove(MoveId.BOUNCY_BUBBLE, PokemonType.WATER, MoveCategory.SPECIAL, 60, 100, 20, -1, 0, 7)
      .attr(HitHealAttr, 1)
      .triageMove(),
    new AttackMove(MoveId.BUZZY_BUZZ, PokemonType.ELECTRIC, MoveCategory.SPECIAL, 60, 100, 20, 100, 0, 7)
      .attr(StatusEffectAttr, StatusEffect.PARALYSIS),
    new AttackMove(MoveId.SIZZLY_SLIDE, PokemonType.FIRE, MoveCategory.PHYSICAL, 60, 100, 20, 100, 0, 7)
      .attr(StatusEffectAttr, StatusEffect.BURN),
    new AttackMove(MoveId.GLITZY_GLOW, PokemonType.PSYCHIC, MoveCategory.SPECIAL, 80, 95, 15, -1, 0, 7)
      .attr(AddArenaTagAttr, ArenaTagType.LIGHT_SCREEN, 5, false, true),
    new AttackMove(MoveId.BADDY_BAD, PokemonType.DARK, MoveCategory.SPECIAL, 80, 95, 15, -1, 0, 7)
      .attr(AddArenaTagAttr, ArenaTagType.REFLECT, 5, false, true),
    new AttackMove(MoveId.SAPPY_SEED, PokemonType.GRASS, MoveCategory.PHYSICAL, 100, 90, 10, -1, 0, 7)
      .attr(LeechSeedAttr)
      .makesContact(false),
    new AttackMove(MoveId.FREEZY_FROST, PokemonType.ICE, MoveCategory.SPECIAL, 100, 90, 10, -1, 0, 7)
      .attr(ResetStatsAttr, true),
    new AttackMove(MoveId.SPARKLY_SWIRL, PokemonType.FAIRY, MoveCategory.SPECIAL, 120, 85, 5, -1, 0, 7)
      .attr(PartyStatusCureAttr, null, AbilityId.NONE),
    new AttackMove(MoveId.VEEVEE_VOLLEY, PokemonType.NORMAL, MoveCategory.PHYSICAL, -1, -1, 20, -1, 0, 7)
      .attr(FriendshipPowerAttr),
    new AttackMove(MoveId.DOUBLE_IRON_BASH, PokemonType.STEEL, MoveCategory.PHYSICAL, 60, 100, 5, 30, 0, 7)
      .attr(MultiHitAttr, MultiHitType._2)
      .attr(FlinchAttr)
      .punchingMove(),
    /* Unused */
    new SelfStatusMove(MoveId.MAX_GUARD, PokemonType.NORMAL, -1, 10, -1, 4, 8)
      .unimplemented()
      .attr(ProtectAttr)
      .condition(failIfLastCondition),
    /* End Unused */
    new AttackMove(MoveId.DYNAMAX_CANNON, PokemonType.DRAGON, MoveCategory.SPECIAL, 100, 100, 5, -1, 0, 8)
      .attr(MovePowerMultiplierAttr, (user, target, move) => {
      // Move is only stronger against overleveled foes.
        if (target.level > globalScene.getMaxExpLevel()) {
          const dynamaxCannonPercentMarginBeforeFullDamage = 0.05; // How much % above MaxExpLevel of wave will the target need to be to take full damage.
          // The move's power scales as the margin is approached, reaching double power when it does or goes over it.
          return 1 + Math.min(1, (target.level - globalScene.getMaxExpLevel()) / (globalScene.getMaxExpLevel() * dynamaxCannonPercentMarginBeforeFullDamage));
        } else {
          return 1;
        }
      }),

    new AttackMove(MoveId.SNIPE_SHOT, PokemonType.WATER, MoveCategory.SPECIAL, 80, 100, 15, -1, 0, 8)
      .attr(HighCritAttr)
      .attr(BypassRedirectAttr),
    new AttackMove(MoveId.JAW_LOCK, PokemonType.DARK, MoveCategory.PHYSICAL, 80, 100, 10, -1, 0, 8)
      .attr(JawLockAttr)
      .bitingMove(),
    new SelfStatusMove(MoveId.STUFF_CHEEKS, PokemonType.NORMAL, -1, 10, -1, 0, 8)
      .attr(EatBerryAttr, true)
      .attr(StatStageChangeAttr, [ Stat.DEF ], 2, true)
      .condition((user) => {
        const userBerries = globalScene.findModifiers(m => m instanceof BerryModifier, user.isPlayer());
        return userBerries.length > 0;
      })
      .edgeCase(), // Stuff Cheeks should not be selectable when the user does not have a berry, see wiki
    new SelfStatusMove(MoveId.NO_RETREAT, PokemonType.FIGHTING, -1, 5, -1, 0, 8)
      .attr(StatStageChangeAttr, [ Stat.ATK, Stat.DEF, Stat.SPATK, Stat.SPDEF, Stat.SPD ], 1, true)
      .attr(AddBattlerTagAttr, BattlerTagType.NO_RETREAT, true, false)
      .condition((user, target, move) => user.getTag(TrappedTag)?.sourceMove !== MoveId.NO_RETREAT), // fails if the user is currently trapped by No Retreat
    new StatusMove(MoveId.TAR_SHOT, PokemonType.ROCK, 100, 15, -1, 0, 8)
      .attr(StatStageChangeAttr, [ Stat.SPD ], -1)
      .attr(AddBattlerTagAttr, BattlerTagType.TAR_SHOT, false)
      .reflectable(),
    new StatusMove(MoveId.MAGIC_POWDER, PokemonType.PSYCHIC, 100, 20, -1, 0, 8)
      .attr(ChangeTypeAttr, PokemonType.PSYCHIC)
      .powderMove()
      .reflectable(),
    new AttackMove(MoveId.DRAGON_DARTS, PokemonType.DRAGON, MoveCategory.PHYSICAL, 50, 100, 10, -1, 0, 8)
      .attr(MultiHitAttr, MultiHitType._2)
      .makesContact(false)
      .partial(), // smart targetting is unimplemented
    new StatusMove(MoveId.TEATIME, PokemonType.NORMAL, -1, 10, -1, 0, 8)
      .attr(EatBerryAttr, false)
      .target(MoveTarget.ALL),
    new StatusMove(MoveId.OCTOLOCK, PokemonType.FIGHTING, 100, 15, -1, 0, 8)
      .condition(failIfGhostTypeCondition)
      .attr(AddBattlerTagAttr, BattlerTagType.OCTOLOCK, false, true, 1),
    new AttackMove(MoveId.BOLT_BEAK, PokemonType.ELECTRIC, MoveCategory.PHYSICAL, 85, 100, 10, -1, 0, 8)
      .attr(FirstAttackDoublePowerAttr),
    new AttackMove(MoveId.FISHIOUS_REND, PokemonType.WATER, MoveCategory.PHYSICAL, 85, 100, 10, -1, 0, 8)
      .attr(FirstAttackDoublePowerAttr)
      .bitingMove(),
    new StatusMove(MoveId.COURT_CHANGE, PokemonType.NORMAL, 100, 10, -1, 0, 8)
      .attr(SwapArenaTagsAttr, [ ArenaTagType.AURORA_VEIL, ArenaTagType.LIGHT_SCREEN, ArenaTagType.MIST, ArenaTagType.REFLECT, ArenaTagType.SPIKES, ArenaTagType.STEALTH_ROCK, ArenaTagType.STICKY_WEB, ArenaTagType.TAILWIND, ArenaTagType.TOXIC_SPIKES ]),
    /* Unused */
    new AttackMove(MoveId.MAX_FLARE, PokemonType.FIRE, MoveCategory.PHYSICAL, 10, -1, 10, -1, 0, 8)
      .target(MoveTarget.NEAR_ENEMY)
      .unimplemented(),
    new AttackMove(MoveId.MAX_FLUTTERBY, PokemonType.BUG, MoveCategory.PHYSICAL, 10, -1, 10, -1, 0, 8)
      .target(MoveTarget.NEAR_ENEMY)
      .unimplemented(),
    new AttackMove(MoveId.MAX_LIGHTNING, PokemonType.ELECTRIC, MoveCategory.PHYSICAL, 10, -1, 10, -1, 0, 8)
      .target(MoveTarget.NEAR_ENEMY)
      .unimplemented(),
    new AttackMove(MoveId.MAX_STRIKE, PokemonType.NORMAL, MoveCategory.PHYSICAL, 10, -1, 10, -1, 0, 8)
      .target(MoveTarget.NEAR_ENEMY)
      .unimplemented(),
    new AttackMove(MoveId.MAX_KNUCKLE, PokemonType.FIGHTING, MoveCategory.PHYSICAL, 10, -1, 10, -1, 0, 8)
      .target(MoveTarget.NEAR_ENEMY)
      .unimplemented(),
    new AttackMove(MoveId.MAX_PHANTASM, PokemonType.GHOST, MoveCategory.PHYSICAL, 10, -1, 10, -1, 0, 8)
      .target(MoveTarget.NEAR_ENEMY)
      .unimplemented(),
    new AttackMove(MoveId.MAX_HAILSTORM, PokemonType.ICE, MoveCategory.PHYSICAL, 10, -1, 10, -1, 0, 8)
      .target(MoveTarget.NEAR_ENEMY)
      .unimplemented(),
    new AttackMove(MoveId.MAX_OOZE, PokemonType.POISON, MoveCategory.PHYSICAL, 10, -1, 10, -1, 0, 8)
      .target(MoveTarget.NEAR_ENEMY)
      .unimplemented(),
    new AttackMove(MoveId.MAX_GEYSER, PokemonType.WATER, MoveCategory.PHYSICAL, 10, -1, 10, -1, 0, 8)
      .target(MoveTarget.NEAR_ENEMY)
      .unimplemented(),
    new AttackMove(MoveId.MAX_AIRSTREAM, PokemonType.FLYING, MoveCategory.PHYSICAL, 10, -1, 10, -1, 0, 8)
      .target(MoveTarget.NEAR_ENEMY)
      .unimplemented(),
    new AttackMove(MoveId.MAX_STARFALL, PokemonType.FAIRY, MoveCategory.PHYSICAL, 10, -1, 10, -1, 0, 8)
      .target(MoveTarget.NEAR_ENEMY)
      .unimplemented(),
    new AttackMove(MoveId.MAX_WYRMWIND, PokemonType.DRAGON, MoveCategory.PHYSICAL, 10, -1, 10, -1, 0, 8)
      .target(MoveTarget.NEAR_ENEMY)
      .unimplemented(),
    new AttackMove(MoveId.MAX_MINDSTORM, PokemonType.PSYCHIC, MoveCategory.PHYSICAL, 10, -1, 10, -1, 0, 8)
      .target(MoveTarget.NEAR_ENEMY)
      .unimplemented(),
    new AttackMove(MoveId.MAX_ROCKFALL, PokemonType.ROCK, MoveCategory.PHYSICAL, 10, -1, 10, -1, 0, 8)
      .target(MoveTarget.NEAR_ENEMY)
      .unimplemented(),
    new AttackMove(MoveId.MAX_QUAKE, PokemonType.GROUND, MoveCategory.PHYSICAL, 10, -1, 10, -1, 0, 8)
      .target(MoveTarget.NEAR_ENEMY)
      .unimplemented(),
    new AttackMove(MoveId.MAX_DARKNESS, PokemonType.DARK, MoveCategory.PHYSICAL, 10, -1, 10, -1, 0, 8)
      .target(MoveTarget.NEAR_ENEMY)
      .unimplemented(),
    new AttackMove(MoveId.MAX_OVERGROWTH, PokemonType.GRASS, MoveCategory.PHYSICAL, 10, -1, 10, -1, 0, 8)
      .target(MoveTarget.NEAR_ENEMY)
      .unimplemented(),
    new AttackMove(MoveId.MAX_STEELSPIKE, PokemonType.STEEL, MoveCategory.PHYSICAL, 10, -1, 10, -1, 0, 8)
      .target(MoveTarget.NEAR_ENEMY)
      .unimplemented(),
    /* End Unused */
    new SelfStatusMove(MoveId.CLANGOROUS_SOUL, PokemonType.DRAGON, 100, 5, -1, 0, 8)
      .attr(CutHpStatStageBoostAttr, [ Stat.ATK, Stat.DEF, Stat.SPATK, Stat.SPDEF, Stat.SPD ], 1, 3)
      .soundBased()
      .danceMove(),
    new AttackMove(MoveId.BODY_PRESS, PokemonType.FIGHTING, MoveCategory.PHYSICAL, 80, 100, 10, -1, 0, 8)
      .attr(DefAtkAttr),
    new StatusMove(MoveId.DECORATE, PokemonType.FAIRY, -1, 15, -1, 0, 8)
      .attr(StatStageChangeAttr, [ Stat.ATK, Stat.SPATK ], 2)
      .ignoresProtect(),
    new AttackMove(MoveId.DRUM_BEATING, PokemonType.GRASS, MoveCategory.PHYSICAL, 80, 100, 10, 100, 0, 8)
      .attr(StatStageChangeAttr, [ Stat.SPD ], -1)
      .makesContact(false),
    new AttackMove(MoveId.SNAP_TRAP, PokemonType.GRASS, MoveCategory.PHYSICAL, 35, 100, 15, -1, 0, 8)
      .attr(TrapAttr, BattlerTagType.SNAP_TRAP),
    new AttackMove(MoveId.PYRO_BALL, PokemonType.FIRE, MoveCategory.PHYSICAL, 120, 90, 5, 10, 0, 8)
      .attr(HealStatusEffectAttr, true, StatusEffect.FREEZE)
      .attr(StatusEffectAttr, StatusEffect.BURN)
      .ballBombMove()
      .makesContact(false),
    new AttackMove(MoveId.BEHEMOTH_BLADE, PokemonType.STEEL, MoveCategory.PHYSICAL, 100, 100, 5, -1, 0, 8)
      .slicingMove(),
    new AttackMove(MoveId.BEHEMOTH_BASH, PokemonType.STEEL, MoveCategory.PHYSICAL, 100, 100, 5, -1, 0, 8),
    new AttackMove(MoveId.AURA_WHEEL, PokemonType.ELECTRIC, MoveCategory.PHYSICAL, 110, 100, 10, 100, 0, 8)
      .attr(StatStageChangeAttr, [ Stat.SPD ], 1, true)
      .makesContact(false)
      .attr(AuraWheelTypeAttr),
    new AttackMove(MoveId.BREAKING_SWIPE, PokemonType.DRAGON, MoveCategory.PHYSICAL, 60, 100, 15, 100, 0, 8)
      .target(MoveTarget.ALL_NEAR_ENEMIES)
      .attr(StatStageChangeAttr, [ Stat.ATK ], -1),
    new AttackMove(MoveId.BRANCH_POKE, PokemonType.GRASS, MoveCategory.PHYSICAL, 40, 100, 40, -1, 0, 8),
    new AttackMove(MoveId.OVERDRIVE, PokemonType.ELECTRIC, MoveCategory.SPECIAL, 80, 100, 10, -1, 0, 8)
      .soundBased()
      .target(MoveTarget.ALL_NEAR_ENEMIES),
    new AttackMove(MoveId.APPLE_ACID, PokemonType.GRASS, MoveCategory.SPECIAL, 80, 100, 10, 100, 0, 8)
      .attr(StatStageChangeAttr, [ Stat.SPDEF ], -1),
    new AttackMove(MoveId.GRAV_APPLE, PokemonType.GRASS, MoveCategory.PHYSICAL, 80, 100, 10, 100, 0, 8)
      .attr(StatStageChangeAttr, [ Stat.DEF ], -1)
      .attr(MovePowerMultiplierAttr, (user, target, move) => globalScene.arena.getTag(ArenaTagType.GRAVITY) ? 1.5 : 1)
      .makesContact(false),
    new AttackMove(MoveId.SPIRIT_BREAK, PokemonType.FAIRY, MoveCategory.PHYSICAL, 75, 100, 15, 100, 0, 8)
      .attr(StatStageChangeAttr, [ Stat.SPATK ], -1),
    new AttackMove(MoveId.STRANGE_STEAM, PokemonType.FAIRY, MoveCategory.SPECIAL, 90, 95, 10, 20, 0, 8)
      .attr(ConfuseAttr),
    new StatusMove(MoveId.LIFE_DEW, PokemonType.WATER, -1, 10, -1, 0, 8)
      .attr(HealAttr, 0.25, true, false)
      .target(MoveTarget.USER_AND_ALLIES)
      .ignoresProtect(),
    new SelfStatusMove(MoveId.OBSTRUCT, PokemonType.DARK, 100, 10, -1, 4, 8)
      .attr(ProtectAttr, BattlerTagType.OBSTRUCT)
      .condition(failIfLastCondition),
    new AttackMove(MoveId.FALSE_SURRENDER, PokemonType.DARK, MoveCategory.PHYSICAL, 80, -1, 10, -1, 0, 8),
    new AttackMove(MoveId.METEOR_ASSAULT, PokemonType.FIGHTING, MoveCategory.PHYSICAL, 150, 100, 5, -1, 0, 8)
      .attr(RechargeAttr)
      .makesContact(false),
    new AttackMove(MoveId.ETERNABEAM, PokemonType.DRAGON, MoveCategory.SPECIAL, 160, 90, 5, -1, 0, 8)
      .attr(RechargeAttr),
    new AttackMove(MoveId.STEEL_BEAM, PokemonType.STEEL, MoveCategory.SPECIAL, 140, 95, 5, -1, 0, 8)
      .attr(HalfSacrificialAttr),
    new AttackMove(MoveId.EXPANDING_FORCE, PokemonType.PSYCHIC, MoveCategory.SPECIAL, 80, 100, 10, -1, 0, 8)
      .attr(MovePowerMultiplierAttr, (user, target, move) => globalScene.arena.getTerrainType() === TerrainType.PSYCHIC && user.isGrounded() ? 1.5 : 1)
      .attr(VariableTargetAttr, (user, target, move) => globalScene.arena.getTerrainType() === TerrainType.PSYCHIC && user.isGrounded() ? MoveTarget.ALL_NEAR_ENEMIES : MoveTarget.NEAR_OTHER),
    new AttackMove(MoveId.STEEL_ROLLER, PokemonType.STEEL, MoveCategory.PHYSICAL, 130, 100, 5, -1, 0, 8)
      .attr(ClearTerrainAttr)
      .condition((user, target, move) => !!globalScene.arena.terrain),
    new AttackMove(MoveId.SCALE_SHOT, PokemonType.DRAGON, MoveCategory.PHYSICAL, 25, 90, 20, -1, 0, 8)
      .attr(StatStageChangeAttr, [ Stat.SPD ], 1, true, { lastHitOnly: true })
      .attr(StatStageChangeAttr, [ Stat.DEF ], -1, true, { lastHitOnly: true })
      .attr(MultiHitAttr)
      .makesContact(false),
    new ChargingAttackMove(MoveId.METEOR_BEAM, PokemonType.ROCK, MoveCategory.SPECIAL, 120, 90, 10, -1, 0, 8)
      .chargeText(i18next.t("moveTriggers:isOverflowingWithSpacePower", { pokemonName: "{USER}" }))
      .chargeAttr(StatStageChangeAttr, [ Stat.SPATK ], 1, true),
    new AttackMove(MoveId.SHELL_SIDE_ARM, PokemonType.POISON, MoveCategory.SPECIAL, 90, 100, 10, 20, 0, 8)
      .attr(ShellSideArmCategoryAttr)
      .attr(StatusEffectAttr, StatusEffect.POISON)
      .partial(), // Physical version of the move does not make contact
    new AttackMove(MoveId.MISTY_EXPLOSION, PokemonType.FAIRY, MoveCategory.SPECIAL, 100, 100, 5, -1, 0, 8)
      .attr(SacrificialAttr)
      .target(MoveTarget.ALL_NEAR_OTHERS)
      .attr(MovePowerMultiplierAttr, (user, target, move) => globalScene.arena.getTerrainType() === TerrainType.MISTY && user.isGrounded() ? 1.5 : 1)
      .condition(failIfDampCondition)
      .makesContact(false),
    new AttackMove(MoveId.GRASSY_GLIDE, PokemonType.GRASS, MoveCategory.PHYSICAL, 55, 100, 20, -1, 0, 8)
      .attr(IncrementMovePriorityAttr, (user, target, move) => globalScene.arena.getTerrainType() === TerrainType.GRASSY && user.isGrounded()),
    new AttackMove(MoveId.RISING_VOLTAGE, PokemonType.ELECTRIC, MoveCategory.SPECIAL, 70, 100, 20, -1, 0, 8)
      .attr(MovePowerMultiplierAttr, (user, target, move) => globalScene.arena.getTerrainType() === TerrainType.ELECTRIC && target.isGrounded() ? 2 : 1),
    new AttackMove(MoveId.TERRAIN_PULSE, PokemonType.NORMAL, MoveCategory.SPECIAL, 50, 100, 10, -1, 0, 8)
      .attr(TerrainPulseTypeAttr)
      .attr(MovePowerMultiplierAttr, (user, target, move) => globalScene.arena.getTerrainType() !== TerrainType.NONE && user.isGrounded() ? 2 : 1)
      .pulseMove(),
    new AttackMove(MoveId.SKITTER_SMACK, PokemonType.BUG, MoveCategory.PHYSICAL, 70, 90, 10, 100, 0, 8)
      .attr(StatStageChangeAttr, [ Stat.SPATK ], -1),
    new AttackMove(MoveId.BURNING_JEALOUSY, PokemonType.FIRE, MoveCategory.SPECIAL, 70, 100, 5, 100, 0, 8)
      .attr(StatusIfBoostedAttr, StatusEffect.BURN)
      .target(MoveTarget.ALL_NEAR_ENEMIES),
    new AttackMove(MoveId.LASH_OUT, PokemonType.DARK, MoveCategory.PHYSICAL, 75, 100, 5, -1, 0, 8)
      .attr(MovePowerMultiplierAttr, (user, _target, _move) => user.turnData.statStagesDecreased ? 2 : 1),
    new AttackMove(MoveId.POLTERGEIST, PokemonType.GHOST, MoveCategory.PHYSICAL, 110, 90, 5, -1, 0, 8)
      .condition(failIfNoTargetHeldItemsCondition)
      .attr(PreMoveMessageAttr, attackedByItemMessageFunc)
      .makesContact(false),
    new StatusMove(MoveId.CORROSIVE_GAS, PokemonType.POISON, 100, 40, -1, 0, 8)
      .target(MoveTarget.ALL_NEAR_OTHERS)
      .reflectable()
      .unimplemented(),
    new StatusMove(MoveId.COACHING, PokemonType.FIGHTING, -1, 10, -1, 0, 8)
      .attr(StatStageChangeAttr, [ Stat.ATK, Stat.DEF ], 1)
      .target(MoveTarget.NEAR_ALLY)
      .condition(failIfSingleBattle),
    new AttackMove(MoveId.FLIP_TURN, PokemonType.WATER, MoveCategory.PHYSICAL, 60, 100, 20, -1, 0, 8)
      .attr(ForceSwitchOutAttr, true),
    new AttackMove(MoveId.TRIPLE_AXEL, PokemonType.ICE, MoveCategory.PHYSICAL, 20, 90, 10, -1, 0, 8)
      .attr(MultiHitAttr, MultiHitType._3)
      .attr(MultiHitPowerIncrementAttr, 3)
      .checkAllHits(),
    new AttackMove(MoveId.DUAL_WINGBEAT, PokemonType.FLYING, MoveCategory.PHYSICAL, 40, 90, 10, -1, 0, 8)
      .attr(MultiHitAttr, MultiHitType._2),
    new AttackMove(MoveId.SCORCHING_SANDS, PokemonType.GROUND, MoveCategory.SPECIAL, 70, 100, 10, 30, 0, 8)
      .attr(HealStatusEffectAttr, true, StatusEffect.FREEZE)
      .attr(HealStatusEffectAttr, false, StatusEffect.FREEZE)
      .attr(StatusEffectAttr, StatusEffect.BURN),
    new StatusMove(MoveId.JUNGLE_HEALING, PokemonType.GRASS, -1, 10, -1, 0, 8)
      .attr(HealAttr, 0.25, true, false)
      .attr(HealStatusEffectAttr, false, getNonVolatileStatusEffects())
      .target(MoveTarget.USER_AND_ALLIES),
    new AttackMove(MoveId.WICKED_BLOW, PokemonType.DARK, MoveCategory.PHYSICAL, 75, 100, 5, -1, 0, 8)
      .attr(CritOnlyAttr)
      .punchingMove(),
    new AttackMove(MoveId.SURGING_STRIKES, PokemonType.WATER, MoveCategory.PHYSICAL, 25, 100, 5, -1, 0, 8)
      .attr(MultiHitAttr, MultiHitType._3)
      .attr(CritOnlyAttr)
      .punchingMove(),
    new AttackMove(MoveId.THUNDER_CAGE, PokemonType.ELECTRIC, MoveCategory.SPECIAL, 80, 90, 15, -1, 0, 8)
      .attr(TrapAttr, BattlerTagType.THUNDER_CAGE),
    new AttackMove(MoveId.DRAGON_ENERGY, PokemonType.DRAGON, MoveCategory.SPECIAL, 150, 100, 5, -1, 0, 8)
      .attr(HpPowerAttr)
      .target(MoveTarget.ALL_NEAR_ENEMIES),
    new AttackMove(MoveId.FREEZING_GLARE, PokemonType.PSYCHIC, MoveCategory.SPECIAL, 90, 100, 10, 10, 0, 8)
      .attr(StatusEffectAttr, StatusEffect.FREEZE),
    new AttackMove(MoveId.FIERY_WRATH, PokemonType.DARK, MoveCategory.SPECIAL, 90, 100, 10, 20, 0, 8)
      .attr(FlinchAttr)
      .target(MoveTarget.ALL_NEAR_ENEMIES),
    new AttackMove(MoveId.THUNDEROUS_KICK, PokemonType.FIGHTING, MoveCategory.PHYSICAL, 90, 100, 10, 100, 0, 8)
      .attr(StatStageChangeAttr, [ Stat.DEF ], -1),
    new AttackMove(MoveId.GLACIAL_LANCE, PokemonType.ICE, MoveCategory.PHYSICAL, 120, 100, 5, -1, 0, 8)
      .target(MoveTarget.ALL_NEAR_ENEMIES)
      .makesContact(false),
    new AttackMove(MoveId.ASTRAL_BARRAGE, PokemonType.GHOST, MoveCategory.SPECIAL, 120, 100, 5, -1, 0, 8)
      .target(MoveTarget.ALL_NEAR_ENEMIES),
    new AttackMove(MoveId.EERIE_SPELL, PokemonType.PSYCHIC, MoveCategory.SPECIAL, 80, 100, 5, 100, 0, 8)
      .attr(AttackReducePpMoveAttr, 3)
      .soundBased(),
    new AttackMove(MoveId.DIRE_CLAW, PokemonType.POISON, MoveCategory.PHYSICAL, 80, 100, 15, 50, 0, 8)
      .attr(MultiStatusEffectAttr, [ StatusEffect.POISON, StatusEffect.PARALYSIS, StatusEffect.SLEEP ]),
    new AttackMove(MoveId.PSYSHIELD_BASH, PokemonType.PSYCHIC, MoveCategory.PHYSICAL, 70, 90, 10, 100, 0, 8)
      .attr(StatStageChangeAttr, [ Stat.DEF ], 1, true),
    new SelfStatusMove(MoveId.POWER_SHIFT, PokemonType.NORMAL, -1, 10, -1, 0, 8)
      .target(MoveTarget.USER)
      .attr(ShiftStatAttr, Stat.ATK, Stat.DEF),
    new AttackMove(MoveId.STONE_AXE, PokemonType.ROCK, MoveCategory.PHYSICAL, 65, 90, 15, 100, 0, 8)
      .attr(AddArenaTrapTagHitAttr, ArenaTagType.STEALTH_ROCK)
      .slicingMove(),
    new AttackMove(MoveId.SPRINGTIDE_STORM, PokemonType.FAIRY, MoveCategory.SPECIAL, 100, 80, 5, 30, 0, 8)
      .attr(StatStageChangeAttr, [ Stat.ATK ], -1)
      .windMove()
      .target(MoveTarget.ALL_NEAR_ENEMIES),
    new AttackMove(MoveId.MYSTICAL_POWER, PokemonType.PSYCHIC, MoveCategory.SPECIAL, 70, 90, 10, 100, 0, 8)
      .attr(StatStageChangeAttr, [ Stat.SPATK ], 1, true),
    new AttackMove(MoveId.RAGING_FURY, PokemonType.FIRE, MoveCategory.PHYSICAL, 120, 100, 10, -1, 0, 8)
      .makesContact(false)
      .attr(FrenzyAttr)
      .attr(MissEffectAttr, frenzyMissFunc)
      .attr(NoEffectAttr, frenzyMissFunc)
      .target(MoveTarget.RANDOM_NEAR_ENEMY),
    new AttackMove(MoveId.WAVE_CRASH, PokemonType.WATER, MoveCategory.PHYSICAL, 120, 100, 10, -1, 0, 8)
      .attr(RecoilAttr, false, 0.33)
      .recklessMove(),
    new AttackMove(MoveId.CHLOROBLAST, PokemonType.GRASS, MoveCategory.SPECIAL, 150, 95, 5, -1, 0, 8)
      .attr(RecoilAttr, true, 0.5),
    new AttackMove(MoveId.MOUNTAIN_GALE, PokemonType.ICE, MoveCategory.PHYSICAL, 100, 85, 10, 30, 0, 8)
      .makesContact(false)
      .attr(FlinchAttr),
    new SelfStatusMove(MoveId.VICTORY_DANCE, PokemonType.FIGHTING, -1, 10, -1, 0, 8)
      .attr(StatStageChangeAttr, [ Stat.ATK, Stat.DEF, Stat.SPD ], 1, true)
      .danceMove(),
    new AttackMove(MoveId.HEADLONG_RUSH, PokemonType.GROUND, MoveCategory.PHYSICAL, 120, 100, 5, -1, 0, 8)
      .attr(StatStageChangeAttr, [ Stat.DEF, Stat.SPDEF ], -1, true)
      .punchingMove(),
    new AttackMove(MoveId.BARB_BARRAGE, PokemonType.POISON, MoveCategory.PHYSICAL, 60, 100, 10, 50, 0, 8)
      .makesContact(false)
      .attr(MovePowerMultiplierAttr, (user, target, move) => target.status && (target.status.effect === StatusEffect.POISON || target.status.effect === StatusEffect.TOXIC) ? 2 : 1)
      .attr(StatusEffectAttr, StatusEffect.POISON),
    new AttackMove(MoveId.ESPER_WING, PokemonType.PSYCHIC, MoveCategory.SPECIAL, 80, 100, 10, 100, 0, 8)
      .attr(HighCritAttr)
      .attr(StatStageChangeAttr, [ Stat.SPD ], 1, true),
    new AttackMove(MoveId.BITTER_MALICE, PokemonType.GHOST, MoveCategory.SPECIAL, 75, 100, 10, 100, 0, 8)
      .attr(StatStageChangeAttr, [ Stat.ATK ], -1),
    new SelfStatusMove(MoveId.SHELTER, PokemonType.STEEL, -1, 10, -1, 0, 8)
      .attr(StatStageChangeAttr, [ Stat.DEF ], 2, true),
    new AttackMove(MoveId.TRIPLE_ARROWS, PokemonType.FIGHTING, MoveCategory.PHYSICAL, 90, 100, 10, 30, 0, 8)
      .makesContact(false)
      .attr(HighCritAttr)
      .attr(StatStageChangeAttr, [ Stat.DEF ], -1, false, { effectChanceOverride: 50 })
      .attr(FlinchAttr),
    new AttackMove(MoveId.INFERNAL_PARADE, PokemonType.GHOST, MoveCategory.SPECIAL, 60, 100, 15, 30, 0, 8)
      .attr(StatusEffectAttr, StatusEffect.BURN)
      .attr(MovePowerMultiplierAttr, (user, target, move) => target.status ? 2 : 1),
    new AttackMove(MoveId.CEASELESS_EDGE, PokemonType.DARK, MoveCategory.PHYSICAL, 65, 90, 15, 100, 0, 8)
      .attr(AddArenaTrapTagHitAttr, ArenaTagType.SPIKES)
      .slicingMove(),
    new AttackMove(MoveId.BLEAKWIND_STORM, PokemonType.FLYING, MoveCategory.SPECIAL, 100, 80, 10, 30, 0, 8)
      .attr(StormAccuracyAttr)
      .attr(StatStageChangeAttr, [ Stat.SPD ], -1)
      .windMove()
      .target(MoveTarget.ALL_NEAR_ENEMIES),
    new AttackMove(MoveId.WILDBOLT_STORM, PokemonType.ELECTRIC, MoveCategory.SPECIAL, 100, 80, 10, 20, 0, 8)
      .attr(StormAccuracyAttr)
      .attr(StatusEffectAttr, StatusEffect.PARALYSIS)
      .windMove()
      .target(MoveTarget.ALL_NEAR_ENEMIES),
    new AttackMove(MoveId.SANDSEAR_STORM, PokemonType.GROUND, MoveCategory.SPECIAL, 100, 80, 10, 20, 0, 8)
      .attr(StormAccuracyAttr)
      .attr(StatusEffectAttr, StatusEffect.BURN)
      .windMove()
      .target(MoveTarget.ALL_NEAR_ENEMIES),
    new StatusMove(MoveId.LUNAR_BLESSING, PokemonType.PSYCHIC, -1, 5, -1, 0, 8)
      .attr(HealAttr, 0.25, true, false)
      .attr(HealStatusEffectAttr, false, getNonVolatileStatusEffects())
      .target(MoveTarget.USER_AND_ALLIES)
      .triageMove(),
    new SelfStatusMove(MoveId.TAKE_HEART, PokemonType.PSYCHIC, -1, 10, -1, 0, 8)
      .attr(StatStageChangeAttr, [ Stat.SPATK, Stat.SPDEF ], 1, true)
      .attr(HealStatusEffectAttr, true, [ StatusEffect.PARALYSIS, StatusEffect.POISON, StatusEffect.TOXIC, StatusEffect.BURN, StatusEffect.SLEEP ]),
    /* Unused
    new AttackMove(MoveId.G_MAX_WILDFIRE, PokemonType.Fire, MoveCategory.PHYSICAL, 10, -1, 10, -1, 0, 8)
      .target(MoveTarget.ALL_NEAR_ENEMIES)
      .unimplemented(),
    new AttackMove(MoveId.G_MAX_BEFUDDLE, Type.BUG, MoveCategory.PHYSICAL, 10, -1, 10, -1, 0, 8)
      .target(MoveTarget.ALL_NEAR_ENEMIES)
      .unimplemented(),
    new AttackMove(MoveId.G_MAX_VOLT_CRASH, Type.ELECTRIC, MoveCategory.PHYSICAL, 10, -1, 10, -1, 0, 8)
      .target(MoveTarget.ALL_NEAR_ENEMIES)
      .unimplemented(),
    new AttackMove(MoveId.G_MAX_GOLD_RUSH, Type.NORMAL, MoveCategory.PHYSICAL, 10, -1, 10, -1, 0, 8)
      .target(MoveTarget.ALL_NEAR_ENEMIES)
      .unimplemented(),
    new AttackMove(MoveId.G_MAX_CHI_STRIKE, Type.FIGHTING, MoveCategory.PHYSICAL, 10, -1, 10, -1, 0, 8)
      .target(MoveTarget.ALL_NEAR_ENEMIES)
      .unimplemented(),
    new AttackMove(MoveId.G_MAX_TERROR, Type.GHOST, MoveCategory.PHYSICAL, 10, -1, 10, -1, 0, 8)
      .target(MoveTarget.ALL_NEAR_ENEMIES)
      .unimplemented(),
    new AttackMove(MoveId.G_MAX_RESONANCE, Type.ICE, MoveCategory.PHYSICAL, 10, -1, 10, -1, 0, 8)
      .target(MoveTarget.ALL_NEAR_ENEMIES)
      .unimplemented(),
    new AttackMove(MoveId.G_MAX_CUDDLE, Type.NORMAL, MoveCategory.PHYSICAL, 10, -1, 10, -1, 0, 8)
      .target(MoveTarget.ALL_NEAR_ENEMIES)
      .unimplemented(),
    new AttackMove(MoveId.G_MAX_REPLENISH, Type.NORMAL, MoveCategory.PHYSICAL, 10, -1, 10, -1, 0, 8)
      .target(MoveTarget.ALL_NEAR_ENEMIES)
      .unimplemented(),
    new AttackMove(MoveId.G_MAX_MALODOR, Type.POISON, MoveCategory.PHYSICAL, 10, -1, 10, -1, 0, 8)
      .target(MoveTarget.ALL_NEAR_ENEMIES)
      .unimplemented(),
    new AttackMove(MoveId.G_MAX_STONESURGE, Type.WATER, MoveCategory.PHYSICAL, 10, -1, 10, -1, 0, 8)
      .target(MoveTarget.ALL_NEAR_ENEMIES)
      .unimplemented(),
    new AttackMove(MoveId.G_MAX_WIND_RAGE, Type.FLYING, MoveCategory.PHYSICAL, 10, -1, 10, -1, 0, 8)
      .target(MoveTarget.ALL_NEAR_ENEMIES)
      .unimplemented(),
    new AttackMove(MoveId.G_MAX_STUN_SHOCK, Type.ELECTRIC, MoveCategory.PHYSICAL, 10, -1, 10, -1, 0, 8)
      .target(MoveTarget.ALL_NEAR_ENEMIES)
      .unimplemented(),
    new AttackMove(MoveId.G_MAX_FINALE, Type.FAIRY, MoveCategory.PHYSICAL, 10, -1, 10, -1, 0, 8)
      .target(MoveTarget.ALL_NEAR_ENEMIES)
      .unimplemented(),
    new AttackMove(MoveId.G_MAX_DEPLETION, Type.DRAGON, MoveCategory.PHYSICAL, 10, -1, 10, -1, 0, 8)
      .target(MoveTarget.ALL_NEAR_ENEMIES)
      .unimplemented(),
    new AttackMove(MoveId.G_MAX_GRAVITAS, Type.PSYCHIC, MoveCategory.PHYSICAL, 10, -1, 10, -1, 0, 8)
      .target(MoveTarget.ALL_NEAR_ENEMIES)
      .unimplemented(),
    new AttackMove(MoveId.G_MAX_VOLCALITH, Type.ROCK, MoveCategory.PHYSICAL, 10, -1, 10, -1, 0, 8)
      .target(MoveTarget.ALL_NEAR_ENEMIES)
      .unimplemented(),
    new AttackMove(MoveId.G_MAX_SANDBLAST, Type.GROUND, MoveCategory.PHYSICAL, 10, -1, 10, -1, 0, 8)
      .target(MoveTarget.ALL_NEAR_ENEMIES)
      .unimplemented(),
    new AttackMove(MoveId.G_MAX_SNOOZE, Type.DARK, MoveCategory.PHYSICAL, 10, -1, 10, -1, 0, 8)
      .target(MoveTarget.ALL_NEAR_ENEMIES)
      .unimplemented(),
    new AttackMove(MoveId.G_MAX_TARTNESS, Type.GRASS, MoveCategory.PHYSICAL, 10, -1, 10, -1, 0, 8)
      .target(MoveTarget.ALL_NEAR_ENEMIES)
      .unimplemented(),
    new AttackMove(MoveId.G_MAX_SWEETNESS, Type.GRASS, MoveCategory.PHYSICAL, 10, -1, 10, -1, 0, 8)
      .target(MoveTarget.ALL_NEAR_ENEMIES)
      .unimplemented(),
    new AttackMove(MoveId.G_MAX_SMITE, Type.FAIRY, MoveCategory.PHYSICAL, 10, -1, 10, -1, 0, 8)
      .target(MoveTarget.ALL_NEAR_ENEMIES)
      .unimplemented(),
    new AttackMove(MoveId.G_MAX_STEELSURGE, Type.STEEL, MoveCategory.PHYSICAL, 10, -1, 10, -1, 0, 8)
      .target(MoveTarget.ALL_NEAR_ENEMIES)
      .unimplemented(),
    new AttackMove(MoveId.G_MAX_MELTDOWN, Type.STEEL, MoveCategory.PHYSICAL, 10, -1, 10, -1, 0, 8)
      .target(MoveTarget.ALL_NEAR_ENEMIES)
      .unimplemented(),
    new AttackMove(MoveId.G_MAX_FOAM_BURST, Type.WATER, MoveCategory.PHYSICAL, 10, -1, 10, -1, 0, 8)
      .target(MoveTarget.ALL_NEAR_ENEMIES)
      .unimplemented(),
    new AttackMove(MoveId.G_MAX_CENTIFERNO, PokemonType.Fire, MoveCategory.PHYSICAL, 10, -1, 10, -1, 0, 8)
      .target(MoveTarget.ALL_NEAR_ENEMIES)
      .unimplemented(),
    new AttackMove(MoveId.G_MAX_VINE_LASH, Type.GRASS, MoveCategory.PHYSICAL, 10, -1, 10, -1, 0, 8)
      .target(MoveTarget.ALL_NEAR_ENEMIES)
      .unimplemented(),
    new AttackMove(MoveId.G_MAX_CANNONADE, Type.WATER, MoveCategory.PHYSICAL, 10, -1, 10, -1, 0, 8)
      .target(MoveTarget.ALL_NEAR_ENEMIES)
      .unimplemented(),
    new AttackMove(MoveId.G_MAX_DRUM_SOLO, Type.GRASS, MoveCategory.PHYSICAL, 10, -1, 10, -1, 0, 8)
      .target(MoveTarget.ALL_NEAR_ENEMIES)
      .unimplemented(),
    new AttackMove(MoveId.G_MAX_FIREBALL, PokemonType.Fire, MoveCategory.PHYSICAL, 10, -1, 10, -1, 0, 8)
      .target(MoveTarget.ALL_NEAR_ENEMIES)
      .unimplemented(),
    new AttackMove(MoveId.G_MAX_HYDROSNIPE, Type.WATER, MoveCategory.PHYSICAL, 10, -1, 10, -1, 0, 8)
      .target(MoveTarget.ALL_NEAR_ENEMIES)
      .unimplemented(),
    new AttackMove(MoveId.G_MAX_ONE_BLOW, Type.DARK, MoveCategory.PHYSICAL, 10, -1, 10, -1, 0, 8)
      .target(MoveTarget.ALL_NEAR_ENEMIES)
      .unimplemented(),
    new AttackMove(MoveId.G_MAX_RAPID_FLOW, Type.WATER, MoveCategory.PHYSICAL, 10, -1, 10, -1, 0, 8)
      .target(MoveTarget.ALL_NEAR_ENEMIES)
      .unimplemented(),
    End Unused */
    new AttackMove(MoveId.TERA_BLAST, PokemonType.NORMAL, MoveCategory.SPECIAL, 80, 100, 10, -1, 0, 9)
      .attr(TeraMoveCategoryAttr)
      .attr(TeraBlastTypeAttr)
      .attr(TeraBlastPowerAttr)
      .attr(StatStageChangeAttr, [ Stat.ATK, Stat.SPATK ], -1, true, { condition: (user, target, move) => user.isTerastallized && user.isOfType(PokemonType.STELLAR) }),
    new SelfStatusMove(MoveId.SILK_TRAP, PokemonType.BUG, -1, 10, -1, 4, 9)
      .attr(ProtectAttr, BattlerTagType.SILK_TRAP)
      .condition(failIfLastCondition),
    new AttackMove(MoveId.AXE_KICK, PokemonType.FIGHTING, MoveCategory.PHYSICAL, 120, 90, 10, 30, 0, 9)
      .attr(MissEffectAttr, crashDamageFunc)
      .attr(NoEffectAttr, crashDamageFunc)
      .attr(ConfuseAttr)
      .recklessMove(),
    new AttackMove(MoveId.LAST_RESPECTS, PokemonType.GHOST, MoveCategory.PHYSICAL, 50, 100, 10, -1, 0, 9)
      .attr(MovePowerMultiplierAttr, (user, target, move) => 1 + Math.min(user.isPlayer() ? globalScene.arena.playerFaints : globalScene.currentBattle.enemyFaints, 100))
      .makesContact(false),
    new AttackMove(MoveId.LUMINA_CRASH, PokemonType.PSYCHIC, MoveCategory.SPECIAL, 80, 100, 10, 100, 0, 9)
      .attr(StatStageChangeAttr, [ Stat.SPDEF ], -2),
    new AttackMove(MoveId.ORDER_UP, PokemonType.DRAGON, MoveCategory.PHYSICAL, 80, 100, 10, 100, 0, 9)
      .attr(OrderUpStatBoostAttr)
      .makesContact(false),
    new AttackMove(MoveId.JET_PUNCH, PokemonType.WATER, MoveCategory.PHYSICAL, 60, 100, 15, -1, 1, 9)
      .punchingMove(),
    new StatusMove(MoveId.SPICY_EXTRACT, PokemonType.GRASS, -1, 15, -1, 0, 9)
      .attr(StatStageChangeAttr, [ Stat.ATK ], 2)
      .attr(StatStageChangeAttr, [ Stat.DEF ], -2),
    new AttackMove(MoveId.SPIN_OUT, PokemonType.STEEL, MoveCategory.PHYSICAL, 100, 100, 5, -1, 0, 9)
      .attr(StatStageChangeAttr, [ Stat.SPD ], -2, true),
    new AttackMove(MoveId.POPULATION_BOMB, PokemonType.NORMAL, MoveCategory.PHYSICAL, 20, 90, 10, -1, 0, 9)
      .attr(MultiHitAttr, MultiHitType._10)
      .slicingMove()
      .checkAllHits(),
    new AttackMove(MoveId.ICE_SPINNER, PokemonType.ICE, MoveCategory.PHYSICAL, 80, 100, 15, -1, 0, 9)
      .attr(ClearTerrainAttr),
    new AttackMove(MoveId.GLAIVE_RUSH, PokemonType.DRAGON, MoveCategory.PHYSICAL, 120, 100, 5, -1, 0, 9)
      .attr(AddBattlerTagAttr, BattlerTagType.ALWAYS_GET_HIT, true, false, 0, 0, true)
      .attr(AddBattlerTagAttr, BattlerTagType.RECEIVE_DOUBLE_DAMAGE, true, false, 0, 0, true)
      .condition((user, target, move) => {
        return !(target.getTag(BattlerTagType.PROTECTED)?.tagType === "PROTECTED" || globalScene.arena.getTag(ArenaTagType.MAT_BLOCK)?.tagType === "MAT_BLOCK");
      }),
    new StatusMove(MoveId.REVIVAL_BLESSING, PokemonType.NORMAL, -1, 1, -1, 0, 9)
      .triageMove()
      .attr(RevivalBlessingAttr)
      .target(MoveTarget.USER),
    new AttackMove(MoveId.SALT_CURE, PokemonType.ROCK, MoveCategory.PHYSICAL, 40, 100, 15, 100, 0, 9)
      .attr(AddBattlerTagAttr, BattlerTagType.SALT_CURED)
      .makesContact(false),
    new AttackMove(MoveId.TRIPLE_DIVE, PokemonType.WATER, MoveCategory.PHYSICAL, 30, 95, 10, -1, 0, 9)
      .attr(MultiHitAttr, MultiHitType._3),
    new AttackMove(MoveId.MORTAL_SPIN, PokemonType.POISON, MoveCategory.PHYSICAL, 30, 100, 15, 100, 0, 9)
      .attr(LapseBattlerTagAttr, [
        BattlerTagType.BIND,
        BattlerTagType.WRAP,
        BattlerTagType.FIRE_SPIN,
        BattlerTagType.WHIRLPOOL,
        BattlerTagType.CLAMP,
        BattlerTagType.SAND_TOMB,
        BattlerTagType.MAGMA_STORM,
        BattlerTagType.SNAP_TRAP,
        BattlerTagType.THUNDER_CAGE,
        BattlerTagType.SEEDED,
        BattlerTagType.INFESTATION
      ], true)
      .attr(StatusEffectAttr, StatusEffect.POISON)
      .attr(RemoveArenaTrapAttr)
      .target(MoveTarget.ALL_NEAR_ENEMIES),
    new StatusMove(MoveId.DOODLE, PokemonType.NORMAL, 100, 10, -1, 0, 9)
      .attr(AbilityCopyAttr, true),
    new SelfStatusMove(MoveId.FILLET_AWAY, PokemonType.NORMAL, -1, 10, -1, 0, 9)
      .attr(CutHpStatStageBoostAttr, [ Stat.ATK, Stat.SPATK, Stat.SPD ], 2, 2),
    new AttackMove(MoveId.KOWTOW_CLEAVE, PokemonType.DARK, MoveCategory.PHYSICAL, 85, -1, 10, -1, 0, 9)
      .slicingMove(),
    new AttackMove(MoveId.FLOWER_TRICK, PokemonType.GRASS, MoveCategory.PHYSICAL, 70, -1, 10, -1, 0, 9)
      .attr(CritOnlyAttr)
      .makesContact(false),
    new AttackMove(MoveId.TORCH_SONG, PokemonType.FIRE, MoveCategory.SPECIAL, 80, 100, 10, 100, 0, 9)
      .attr(StatStageChangeAttr, [ Stat.SPATK ], 1, true)
      .soundBased(),
    new AttackMove(MoveId.AQUA_STEP, PokemonType.WATER, MoveCategory.PHYSICAL, 80, 100, 10, 100, 0, 9)
      .attr(StatStageChangeAttr, [ Stat.SPD ], 1, true)
      .danceMove(),
    new AttackMove(MoveId.RAGING_BULL, PokemonType.NORMAL, MoveCategory.PHYSICAL, 90, 100, 10, -1, 0, 9)
      .attr(RagingBullTypeAttr)
      .attr(RemoveScreensAttr),
    new AttackMove(MoveId.MAKE_IT_RAIN, PokemonType.STEEL, MoveCategory.SPECIAL, 120, 100, 5, -1, 0, 9)
      .attr(MoneyAttr)
      .attr(StatStageChangeAttr, [ Stat.SPATK ], -1, true, { firstTargetOnly: true })
      .target(MoveTarget.ALL_NEAR_ENEMIES),
    new AttackMove(MoveId.PSYBLADE, PokemonType.PSYCHIC, MoveCategory.PHYSICAL, 80, 100, 15, -1, 0, 9)
      .attr(MovePowerMultiplierAttr, (user, target, move) => globalScene.arena.getTerrainType() === TerrainType.ELECTRIC && user.isGrounded() ? 1.5 : 1)
      .slicingMove(),
    new AttackMove(MoveId.HYDRO_STEAM, PokemonType.WATER, MoveCategory.SPECIAL, 80, 100, 15, -1, 0, 9)
      .attr(IgnoreWeatherTypeDebuffAttr, WeatherType.SUNNY)
      .attr(MovePowerMultiplierAttr, (user, target, move) => {
        const weather = globalScene.arena.weather;
        if (!weather) {
          return 1;
        }
        return [ WeatherType.SUNNY, WeatherType.HARSH_SUN ].includes(weather.weatherType) && !weather.isEffectSuppressed() ? 1.5 : 1;
      }),
    new AttackMove(MoveId.RUINATION, PokemonType.DARK, MoveCategory.SPECIAL, -1, 90, 10, -1, 0, 9)
      .attr(TargetHalfHpDamageAttr),
    new AttackMove(MoveId.COLLISION_COURSE, PokemonType.FIGHTING, MoveCategory.PHYSICAL, 100, 100, 5, -1, 0, 9)
      .attr(MovePowerMultiplierAttr, (user, target, move) => target.getAttackTypeEffectiveness(move.type, user) >= 2 ? 5461 / 4096 : 1),
    new AttackMove(MoveId.ELECTRO_DRIFT, PokemonType.ELECTRIC, MoveCategory.SPECIAL, 100, 100, 5, -1, 0, 9)
      .attr(MovePowerMultiplierAttr, (user, target, move) => target.getAttackTypeEffectiveness(move.type, user) >= 2 ? 5461 / 4096 : 1)
      .makesContact(),
    new SelfStatusMove(MoveId.SHED_TAIL, PokemonType.NORMAL, -1, 10, -1, 0, 9)
      .attr(AddSubstituteAttr, 0.5, true)
      .attr(ForceSwitchOutAttr, true, SwitchType.SHED_TAIL)
      .condition(failIfLastInPartyCondition),
    new SelfStatusMove(MoveId.CHILLY_RECEPTION, PokemonType.ICE, -1, 10, -1, 0, 9)
      .attr(PreMoveMessageAttr, (user, move) => i18next.t("moveTriggers:chillyReception", { pokemonName: getPokemonNameWithAffix(user) }))
      .attr(ChillyReceptionAttr, true),
    new SelfStatusMove(MoveId.TIDY_UP, PokemonType.NORMAL, -1, 10, -1, 0, 9)
      .attr(StatStageChangeAttr, [ Stat.ATK, Stat.SPD ], 1, true)
      .attr(RemoveArenaTrapAttr, true)
      .attr(RemoveAllSubstitutesAttr),
    new StatusMove(MoveId.SNOWSCAPE, PokemonType.ICE, -1, 10, -1, 0, 9)
      .attr(WeatherChangeAttr, WeatherType.SNOW)
      .target(MoveTarget.BOTH_SIDES),
    new AttackMove(MoveId.POUNCE, PokemonType.BUG, MoveCategory.PHYSICAL, 50, 100, 20, 100, 0, 9)
      .attr(StatStageChangeAttr, [ Stat.SPD ], -1),
    new AttackMove(MoveId.TRAILBLAZE, PokemonType.GRASS, MoveCategory.PHYSICAL, 50, 100, 20, 100, 0, 9)
      .attr(StatStageChangeAttr, [ Stat.SPD ], 1, true),
    new AttackMove(MoveId.CHILLING_WATER, PokemonType.WATER, MoveCategory.SPECIAL, 50, 100, 20, 100, 0, 9)
      .attr(StatStageChangeAttr, [ Stat.ATK ], -1),
    new AttackMove(MoveId.HYPER_DRILL, PokemonType.NORMAL, MoveCategory.PHYSICAL, 100, 100, 5, -1, 0, 9)
      .ignoresProtect(),
    new AttackMove(MoveId.TWIN_BEAM, PokemonType.PSYCHIC, MoveCategory.SPECIAL, 40, 100, 10, -1, 0, 9)
      .attr(MultiHitAttr, MultiHitType._2),
    new AttackMove(MoveId.RAGE_FIST, PokemonType.GHOST, MoveCategory.PHYSICAL, 50, 100, 10, -1, 0, 9)
      .attr(RageFistPowerAttr)
      .punchingMove(),
    new AttackMove(MoveId.ARMOR_CANNON, PokemonType.FIRE, MoveCategory.SPECIAL, 120, 100, 5, -1, 0, 9)
      .attr(StatStageChangeAttr, [ Stat.DEF, Stat.SPDEF ], -1, true),
    new AttackMove(MoveId.BITTER_BLADE, PokemonType.FIRE, MoveCategory.PHYSICAL, 90, 100, 10, -1, 0, 9)
      .attr(HitHealAttr)
      .slicingMove()
      .triageMove(),
    new AttackMove(MoveId.DOUBLE_SHOCK, PokemonType.ELECTRIC, MoveCategory.PHYSICAL, 120, 100, 5, -1, 0, 9)
      .condition((user) => {
        const userTypes = user.getTypes(true);
        return userTypes.includes(PokemonType.ELECTRIC);
      })
      .attr(AddBattlerTagAttr, BattlerTagType.DOUBLE_SHOCKED, true, false)
      .attr(RemoveTypeAttr, PokemonType.ELECTRIC, (user) => {
        globalScene.phaseManager.queueMessage(i18next.t("moveTriggers:usedUpAllElectricity", { pokemonName: getPokemonNameWithAffix(user) }));
      }),
    new AttackMove(MoveId.GIGATON_HAMMER, PokemonType.STEEL, MoveCategory.PHYSICAL, 160, 100, 5, -1, 0, 9)
      .makesContact(false)
      .condition((user, target, move) => {
        const turnMove = user.getLastXMoves(1);
        return !turnMove.length || turnMove[0].move !== move.id || turnMove[0].result !== MoveResult.SUCCESS;
      }), // TODO Add Instruct/Encore interaction
    new AttackMove(MoveId.COMEUPPANCE, PokemonType.DARK, MoveCategory.PHYSICAL, -1, 100, 10, -1, 0, 9)
      .attr(CounterDamageAttr, (move: Move) => (move.category === MoveCategory.PHYSICAL || move.category === MoveCategory.SPECIAL), 1.5)
      .redirectCounter()
      .target(MoveTarget.ATTACKER),
    new AttackMove(MoveId.AQUA_CUTTER, PokemonType.WATER, MoveCategory.PHYSICAL, 70, 100, 20, -1, 0, 9)
      .attr(HighCritAttr)
      .slicingMove()
      .makesContact(false),
    new AttackMove(MoveId.BLAZING_TORQUE, PokemonType.FIRE, MoveCategory.PHYSICAL, 80, 100, 10, 30, 0, 9)
      .attr(StatusEffectAttr, StatusEffect.BURN)
      .makesContact(false),
    new AttackMove(MoveId.WICKED_TORQUE, PokemonType.DARK, MoveCategory.PHYSICAL, 80, 100, 10, 10, 0, 9)
      .attr(StatusEffectAttr, StatusEffect.SLEEP)
      .makesContact(false),
    new AttackMove(MoveId.NOXIOUS_TORQUE, PokemonType.POISON, MoveCategory.PHYSICAL, 100, 100, 10, 30, 0, 9)
      .attr(StatusEffectAttr, StatusEffect.POISON)
      .makesContact(false),
    new AttackMove(MoveId.COMBAT_TORQUE, PokemonType.FIGHTING, MoveCategory.PHYSICAL, 100, 100, 10, 30, 0, 9)
      .attr(StatusEffectAttr, StatusEffect.PARALYSIS)
      .makesContact(false),
    new AttackMove(MoveId.MAGICAL_TORQUE, PokemonType.FAIRY, MoveCategory.PHYSICAL, 100, 100, 10, 30, 0, 9)
      .attr(ConfuseAttr)
      .makesContact(false),
    new AttackMove(MoveId.BLOOD_MOON, PokemonType.NORMAL, MoveCategory.SPECIAL, 140, 100, 5, -1, 0, 9)
      .condition((user, target, move) => {
        const turnMove = user.getLastXMoves(1);
        return !turnMove.length || turnMove[0].move !== move.id || turnMove[0].result !== MoveResult.SUCCESS;
      }), // TODO Add Instruct/Encore interaction
    new AttackMove(MoveId.MATCHA_GOTCHA, PokemonType.GRASS, MoveCategory.SPECIAL, 80, 90, 15, 20, 0, 9)
      .attr(HitHealAttr)
      .attr(HealStatusEffectAttr, true, StatusEffect.FREEZE)
      .attr(HealStatusEffectAttr, false, StatusEffect.FREEZE)
      .attr(StatusEffectAttr, StatusEffect.BURN)
      .target(MoveTarget.ALL_NEAR_ENEMIES)
      .triageMove(),
    new AttackMove(MoveId.SYRUP_BOMB, PokemonType.GRASS, MoveCategory.SPECIAL, 60, 85, 10, 100, 0, 9)
      .attr(AddBattlerTagAttr, BattlerTagType.SYRUP_BOMB, false, false, 3)
      .ballBombMove(),
    new AttackMove(MoveId.IVY_CUDGEL, PokemonType.GRASS, MoveCategory.PHYSICAL, 100, 100, 10, -1, 0, 9)
      .attr(IvyCudgelTypeAttr)
      .attr(HighCritAttr)
      .makesContact(false),
    new ChargingAttackMove(MoveId.ELECTRO_SHOT, PokemonType.ELECTRIC, MoveCategory.SPECIAL, 130, 100, 10, 100, 0, 9)
      .chargeText(i18next.t("moveTriggers:absorbedElectricity", { pokemonName: "{USER}" }))
      .chargeAttr(StatStageChangeAttr, [ Stat.SPATK ], 1, true)
      .chargeAttr(WeatherInstantChargeAttr, [ WeatherType.RAIN, WeatherType.HEAVY_RAIN ]),
    new AttackMove(MoveId.TERA_STARSTORM, PokemonType.NORMAL, MoveCategory.SPECIAL, 120, 100, 5, -1, 0, 9)
      .attr(TeraMoveCategoryAttr)
      .attr(TeraStarstormTypeAttr)
      .attr(VariableTargetAttr, (user, target, move) => user.hasSpecies(SpeciesId.TERAPAGOS) && (user.isTerastallized || globalScene.currentBattle.preTurnCommands[user.getFieldIndex()]?.command === Command.TERA) ? MoveTarget.ALL_NEAR_ENEMIES : MoveTarget.NEAR_OTHER)
      .partial(), /** Does not ignore abilities that affect stats, relevant in determining the move's category {@see TeraMoveCategoryAttr} */
    new AttackMove(MoveId.FICKLE_BEAM, PokemonType.DRAGON, MoveCategory.SPECIAL, 80, 100, 5, 30, 0, 9)
      .attr(PreMoveMessageAttr, doublePowerChanceMessageFunc)
      .attr(DoublePowerChanceAttr)
      .edgeCase(), // Should not interact with Sheer Force
    new SelfStatusMove(MoveId.BURNING_BULWARK, PokemonType.FIRE, -1, 10, -1, 4, 9)
      .attr(ProtectAttr, BattlerTagType.BURNING_BULWARK)
      .condition(failIfLastCondition),
    new AttackMove(MoveId.THUNDERCLAP, PokemonType.ELECTRIC, MoveCategory.SPECIAL, 70, 100, 5, -1, 1, 9)
      .condition((user, target, move) => {
        const turnCommand = globalScene.currentBattle.turnCommands[target.getBattlerIndex()];
        if (!turnCommand || !turnCommand.move) {
          return false;
        }
        return (turnCommand.command === Command.FIGHT && !target.turnData.acted && allMoves[turnCommand.move.move].category !== MoveCategory.STATUS);
      }),
    new AttackMove(MoveId.MIGHTY_CLEAVE, PokemonType.ROCK, MoveCategory.PHYSICAL, 95, 100, 5, -1, 0, 9)
      .slicingMove()
      .ignoresProtect(),
    new AttackMove(MoveId.TACHYON_CUTTER, PokemonType.STEEL, MoveCategory.SPECIAL, 50, -1, 10, -1, 0, 9)
      .attr(MultiHitAttr, MultiHitType._2)
      .slicingMove(),
    new AttackMove(MoveId.HARD_PRESS, PokemonType.STEEL, MoveCategory.PHYSICAL, -1, 100, 10, -1, 0, 9)
      .attr(OpponentHighHpPowerAttr, 100),
    new StatusMove(MoveId.DRAGON_CHEER, PokemonType.DRAGON, -1, 15, -1, 0, 9)
      .attr(AddBattlerTagAttr, BattlerTagType.DRAGON_CHEER, false, true)
      .target(MoveTarget.NEAR_ALLY),
    new AttackMove(MoveId.ALLURING_VOICE, PokemonType.FAIRY, MoveCategory.SPECIAL, 80, 100, 10, 100, 0, 9)
      .attr(AddBattlerTagIfBoostedAttr, BattlerTagType.CONFUSED)
      .soundBased(),
    new AttackMove(MoveId.TEMPER_FLARE, PokemonType.FIRE, MoveCategory.PHYSICAL, 75, 100, 10, -1, 0, 9)
      .attr(MovePowerMultiplierAttr, (user, target, move) => user.getLastXMoves(2)[1]?.result === MoveResult.MISS || user.getLastXMoves(2)[1]?.result === MoveResult.FAIL ? 2 : 1),
    new AttackMove(MoveId.SUPERCELL_SLAM, PokemonType.ELECTRIC, MoveCategory.PHYSICAL, 100, 95, 15, -1, 0, 9)
      .attr(AlwaysHitMinimizeAttr)
      .attr(HitsTagForDoubleDamageAttr, BattlerTagType.MINIMIZED)
      .attr(MissEffectAttr, crashDamageFunc)
      .attr(NoEffectAttr, crashDamageFunc)
      .recklessMove(),
    new AttackMove(MoveId.PSYCHIC_NOISE, PokemonType.PSYCHIC, MoveCategory.SPECIAL, 75, 100, 10, 100, 0, 9)
      .soundBased()
      .attr(AddBattlerTagAttr, BattlerTagType.HEAL_BLOCK, false, false, 2),
    new AttackMove(MoveId.UPPER_HAND, PokemonType.FIGHTING, MoveCategory.PHYSICAL, 65, 100, 15, 100, 3, 9)
      .attr(FlinchAttr)
      .condition(new UpperHandCondition()),
    new AttackMove(MoveId.MALIGNANT_CHAIN, PokemonType.POISON, MoveCategory.SPECIAL, 100, 100, 5, 50, 0, 9)
      .attr(StatusEffectAttr, StatusEffect.TOXIC)
  );
  allMoves.map(m => {
    if (m.getAttrs(StatStageChangeAttr).some(a => a.selfTarget && a.stages < 0)) {
      selfStatLowerMoves.push(m.id);
    }
  });
}<|MERGE_RESOLUTION|>--- conflicted
+++ resolved
@@ -3070,15 +3070,9 @@
 
     if (!virtual) {
       overridden.value = true;
-<<<<<<< HEAD
-      globalScene.unshiftPhase(new MoveAnimPhase(new MoveChargeAnim(this.chargeAnim, move.id, user)));
-      globalScene.queueMessage(this.chargeText.replace("{TARGET}", getPokemonNameWithAffix(target)).replace("{USER}", getPokemonNameWithAffix(user)));
-      user.pushMoveHistory({ move: move.id, targets: [ target.getBattlerIndex() ], result: MoveResult.OTHER, useMode: MoveUseMode.NORMAL });
-=======
       globalScene.phaseManager.unshiftNew("MoveAnimPhase", new MoveChargeAnim(this.chargeAnim, move.id, user));
       globalScene.phaseManager.queueMessage(this.chargeText.replace("{TARGET}", getPokemonNameWithAffix(target)).replace("{USER}", getPokemonNameWithAffix(user)));
-      user.pushMoveHistory({ move: move.id, targets: [ target.getBattlerIndex() ], result: MoveResult.OTHER });
->>>>>>> 1c4edabd
+      user.pushMoveHistory({ move: move.id, targets: [ target.getBattlerIndex() ], result: MoveResult.OTHER, useMode: MoveUseMode.NORMAL });
       const side = target.isPlayer() ? ArenaTagSide.PLAYER : ArenaTagSide.ENEMY;
       globalScene.arena.addTag(this.tagType, 3, move.id, user.id, side, false, target.getBattlerIndex());
     } else {
@@ -6200,12 +6194,8 @@
           globalScene.phaseManager.tryRemovePhase((phase: SwitchSummonPhase) => phase.is("SwitchSummonPhase") && phase.getPokemon() === pokemon);
           // If the pokemon being revived was alive earlier in the turn, cancel its move
           // (revived pokemon can't move in the turn they're brought back)
-<<<<<<< HEAD
-          // TODO: might make sense to move this to `FaintPhase` rather than handling it in the move
-          globalScene.findPhase((phase: MovePhase) => phase.pokemon === pokemon)?.cancel();
-=======
+          // TODO: might make sense to move this to `FaintPhase` after checking for Rev Seed (rather than handling it in the move_
           globalScene.phaseManager.findPhase((phase: MovePhase) => phase.pokemon === pokemon)?.cancel();
->>>>>>> 1c4edabd
           if (user.fieldPosition === FieldPosition.CENTER) {
             user.setFieldPosition(FieldPosition.LEFT);
           }
@@ -6752,12 +6742,7 @@
     const replaceMoveTarget = move.moveTarget === MoveTarget.NEAR_OTHER ? MoveTarget.NEAR_ENEMY : undefined;
     const moveTargets = getMoveTargets(user, move.id, replaceMoveTarget);
     if (moveTargets.targets.length === 0) {
-<<<<<<< HEAD
-      globalScene.queueMessage(i18next.t("battle:attackFailed"));
-=======
       globalScene.phaseManager.queueMessage(i18next.t("battle:attackFailed"));
-      console.log("CallMoveAttr failed due to no targets.");
->>>>>>> 1c4edabd
       return false;
     }
 
@@ -6765,18 +6750,12 @@
     // If not, target the Mirror Move recipient or else a random enemy in our target list
     const targets = moveTargets.multiple || moveTargets.targets.length === 1
       ? moveTargets.targets
-<<<<<<< HEAD
       : [this.hasTarget
         ? target.getBattlerIndex()
         : moveTargets.targets[user.randBattleSeedInt(moveTargets.targets.length)]];
-    globalScene.unshiftPhase(new LoadMoveAnimPhase(move.id));
-    globalScene.unshiftPhase(new MovePhase(user, targets, new PokemonMove(move.id), MoveUseMode.FOLLOW_UP));
-=======
-      : [ this.hasTarget ? target.getBattlerIndex() : moveTargets.targets[user.randBattleSeedInt(moveTargets.targets.length)] ]; // account for Mirror Move having a target already
-    user.getMoveQueue().push({ move: move.id, targets: targets, virtual: true, ignorePP: true });
+
     globalScene.phaseManager.unshiftNew("LoadMoveAnimPhase", move.id);
-    globalScene.phaseManager.unshiftNew("MovePhase", user, targets, new PokemonMove(move.id, 0, 0, true), true, true);
->>>>>>> 1c4edabd
+    globalScene.phaseManager.unshiftNew("MovePhase", user, targets, new PokemonMove(move.id), MoveUseMode.FOLLOW_UP);
     return true;
   }
 }
@@ -7003,15 +6982,9 @@
         break;
     }
 
-<<<<<<< HEAD
     // Load the move's animation if we didn't already and unshift a new usage phase
-    globalScene.unshiftPhase(new LoadMoveAnimPhase(moveId));
-    globalScene.unshiftPhase(new MovePhase(user, [ target.getBattlerIndex() ], new PokemonMove(moveId), MoveUseMode.FOLLOW_UP));
-=======
-    user.getMoveQueue().push({ move: moveId, targets: [ target.getBattlerIndex() ], ignorePP: true });
     globalScene.phaseManager.unshiftNew("LoadMoveAnimPhase", moveId);
-    globalScene.phaseManager.unshiftNew("MovePhase", user, [ target.getBattlerIndex() ], new PokemonMove(moveId, 0, 0, true), true);
->>>>>>> 1c4edabd
+    globalScene.phaseManager.unshiftNew("MovePhase", user, [ target.getBattlerIndex() ], new PokemonMove(moveId), MoveUseMode.FOLLOW_UP);
     return true;
   }
 }
@@ -7097,11 +7070,7 @@
       targetPokemonName: getPokemonNameWithAffix(target)
     }));
     target.turnData.extraTurns++;
-<<<<<<< HEAD
-    globalScene.appendToPhase(new MovePhase(target, moveTargets, movesetMove, MoveUseMode.NORMAL), MoveEndPhase);
-=======
-    globalScene.phaseManager.appendNewToPhase("MoveEndPhase", "MovePhase", target, moveTargets, movesetMove);
->>>>>>> 1c4edabd
+    globalScene.phaseManager.appendNewToPhase("MoveEndPhase", "MovePhase", target, moveTargets, movesetMove, MoveUseMode.NORMAL);
     return true;
   }
 
@@ -7228,11 +7197,7 @@
     movesetMove.ppUsed = Math.min(lastPpUsed + this.reduction, movesetMove.getMovePp());
 
     globalScene.eventTarget.dispatchEvent(new MoveUsedEvent(target.id, movesetMove.getMove(), movesetMove.ppUsed));
-<<<<<<< HEAD
-    globalScene.queueMessage(i18next.t("battle:ppReduced", { targetName: getPokemonNameWithAffix(target), moveName: movesetMove.getName(), reduction: (movesetMove.ppUsed) - lastPpUsed }));
-=======
-    globalScene.phaseManager.queueMessage(message);
->>>>>>> 1c4edabd
+    globalScene.phaseManager.queueMessage(i18next.t("battle:ppReduced", { targetName: getPokemonNameWithAffix(target), moveName: movesetMove.getName(), reduction: (movesetMove.ppUsed) - lastPpUsed }));
 
     return true;
   }
@@ -7894,17 +7859,10 @@
   override apply(user: Pokemon, target: Pokemon, _move: Move, _args: any[]): boolean {
     globalScene.phaseManager.queueMessage(i18next.t("moveTriggers:afterYou", { targetName: getPokemonNameWithAffix(target) }));
 
-<<<<<<< HEAD
     // Will find next acting phase of the targeted pokémon, delete it and queue it right after us.
-    const targetNextPhase = globalScene.findPhase<MovePhase>(phase => phase.pokemon === target);
-    if (targetNextPhase && globalScene.tryRemovePhase((phase: MovePhase) => phase.pokemon === target)) {
-      globalScene.prependToPhase(targetNextPhase, MovePhase);
-=======
-    //Will find next acting phase of the targeted pokémon, delete it and queue it next on successful delete.
-    const nextAttackPhase = globalScene.phaseManager.findPhase<MovePhase>((phase) => phase.pokemon === target);
-    if (nextAttackPhase && globalScene.phaseManager.tryRemovePhase((phase: MovePhase) => phase.pokemon === target)) {
-      globalScene.phaseManager.prependNewToPhase("MovePhase", "MovePhase", target, [ ...nextAttackPhase.targets ], nextAttackPhase.move);
->>>>>>> 1c4edabd
+    const targetNextPhase = globalScene.phaseManager.findPhase<MovePhase>(phase => phase.pokemon === target);
+    if (targetNextPhase && globalScene.phaseManager.tryRemovePhase((phase: MovePhase) => phase.pokemon === target)) {
+      globalScene.phaseManager.prependToPhase(targetNextPhase, "MovePhase");
     }
 
     return true;
@@ -7929,14 +7887,9 @@
   override apply(user: Pokemon, target: Pokemon, _move: Move, _args: any[]): boolean {
     globalScene.phaseManager.queueMessage(i18next.t("moveTriggers:forceLast", { targetPokemonName: getPokemonNameWithAffix(target) }));
 
-<<<<<<< HEAD
     // TODO: Refactor this to be more readable and less janky
-    const targetMovePhase = globalScene.findPhase<MovePhase>((phase) => phase.pokemon === target);
-    if (targetMovePhase && !targetMovePhase.isForcedLast() && globalScene.tryRemovePhase((phase: MovePhase) => phase.pokemon === target)) {
-=======
     const targetMovePhase = globalScene.phaseManager.findPhase<MovePhase>((phase) => phase.pokemon === target);
     if (targetMovePhase && !targetMovePhase.isForcedLast() && globalScene.phaseManager.tryRemovePhase((phase: MovePhase) => phase.pokemon === target)) {
->>>>>>> 1c4edabd
       // Finding the phase to insert the move in front of -
       // Either the end of the turn or in front of another, slower move which has also been forced last
       const prependPhase = globalScene.phaseManager.findPhase((phase) =>
@@ -7947,11 +7900,7 @@
         globalScene.phaseManager.phaseQueue.splice(
           globalScene.phaseManager.phaseQueue.indexOf(prependPhase),
           0,
-<<<<<<< HEAD
-          new MovePhase(target, [ ...targetMovePhase.targets ], targetMovePhase.move, targetMovePhase.useMode, true)
-=======
-          globalScene.phaseManager.create("MovePhase", target, [ ...targetMovePhase.targets ], targetMovePhase.move, false, false, false, true)
->>>>>>> 1c4edabd
+          globalScene.phaseManager.create("MovePhase", target, [ ...targetMovePhase.targets ], targetMovePhase.move, targetMovePhase.useMode, true)
         );
       }
     }
