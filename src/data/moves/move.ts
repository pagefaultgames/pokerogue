--- conflicted
+++ resolved
@@ -10853,24 +10853,12 @@
     new StatusMove(MoveId.REFLECT_TYPE, PokemonType.NORMAL, -1, 15, -1, 0, 5) //
       .ignoresSubstitute()
       .attr(CopyTypeAttr),
-<<<<<<< HEAD
-    new AttackMove(MoveId.RETALIATE, PokemonType.NORMAL, MoveCategory.PHYSICAL, 70, 100, 5, -1, 0, 5)
+    new AttackMove(MoveId.RETALIATE, PokemonType.NORMAL, MoveCategory.PHYSICAL, 70, 100, 5, -1, 0, 5) //
       .attr(MovePowerMultiplierAttr, (user) => {
         const { playerFaintedLastTurn } = globalScene.arena;
         const { enemyFaintedLastTurn } = globalScene.currentBattle;
         const allyFaintedLastTurn = user.isPlayer() ? playerFaintedLastTurn : enemyFaintedLastTurn;
         return allyFaintedLastTurn ? 2 : 1;
-=======
-    new AttackMove(MoveId.RETALIATE, PokemonType.NORMAL, MoveCategory.PHYSICAL, 70, 100, 5, -1, 0, 5) //
-      .attr(MovePowerMultiplierAttr, (user, _target, _move) => {
-        const turn = globalScene.currentBattle.turn;
-        const lastPlayerFaint = globalScene.currentBattle.playerFaintsHistory.at(-1);
-        const lastEnemyFaint = globalScene.currentBattle.enemyFaintsHistory.at(-1);
-        return (lastPlayerFaint !== undefined && turn - lastPlayerFaint.turn === 1 && user.isPlayer())
-          || (lastEnemyFaint !== undefined && turn - lastEnemyFaint.turn === 1 && user.isEnemy())
-          ? 2
-          : 1;
->>>>>>> 86c1c5f6
       }),
     new AttackMove(MoveId.FINAL_GAMBIT, PokemonType.FIGHTING, MoveCategory.SPECIAL, -1, 100, 5, -1, 0, 5)
       .attr(UserHpDamageAttr)
