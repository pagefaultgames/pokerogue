--- conflicted
+++ resolved
@@ -10601,12 +10601,7 @@
       .attr(HighCritAttr)
       .makesContact(false),
     new StatusMove(MoveId.CAPTIVATE, PokemonType.NORMAL, 100, 20, -1, 0, 4)
-<<<<<<< HEAD
-      .attr(StatStageChangeAttr, [ Stat.SPATK ], -2, false, { condition: (user, target) => target.isOppositeGender(user) })
-=======
-      .attr(StatStageChangeAttr, [Stat.SPATK], -2)
-      .condition((user, target, _move) => target.isOppositeGender(user))
->>>>>>> 4f526271
+      .attr(StatStageChangeAttr, [Stat.SPATK], -2, false, { condition: (user, target) => target.isOppositeGender(user) })
       .target(MoveTarget.ALL_NEAR_ENEMIES)
       .reflectable(),
     new StatusMove(MoveId.STEALTH_ROCK, PokemonType.ROCK, -1, 20, -1, 0, 4)
