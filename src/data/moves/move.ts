--- conflicted
+++ resolved
@@ -2545,15 +2545,11 @@
    * @returns `true` if Psycho Shift's effect is able to be applied to the target
    */
   apply(user: Pokemon, target: Pokemon, _move: Move, _args: any[]): boolean {
-<<<<<<< HEAD
+    const statusToApply = user.status?.effect ??
+      (user.hasAbility(AbilityId.COMATOSE) ? StatusEffect.SLEEP : undefined);
+
     // Bang is justified as condition func returns early if no status is found
-    const statusToApply = user.hasAbility(Abilities.COMATOSE) ? StatusEffect.SLEEP : user.status?.effect!
-    if (!target.trySetStatus(statusToApply, true, user)) {
-=======
-    const statusToApply: StatusEffect | undefined = user.status?.effect ?? (user.hasAbility(AbilityId.COMATOSE) ? StatusEffect.SLEEP : undefined);
-
-    if (target.status) {
->>>>>>> fb6d6f5b
+    if (!target.trySetStatus(statusToApply!, true, user)) {
       return false;
     }
 
@@ -2567,12 +2563,12 @@
   }
 
   getCondition(): MoveConditionFunc {
-    return (user, target, _move) => {
-      if (target.status) {
+    return (user, target) => {
+      if (target.status?.effect) {
         return false;
       }
 
-      const statusToApply = user.status?.effect ?? (user.hasAbility(Abilities.COMATOSE) ? StatusEffect.SLEEP : undefined);
+      const statusToApply = user.status?.effect ?? (user.hasAbility(AbilityId.COMATOSE) ? StatusEffect.SLEEP : undefined);
       return !!statusToApply && target.canSetStatus(statusToApply, false, false, user);
     }
   }
@@ -2580,10 +2576,10 @@
   getTargetBenefitScore(user: Pokemon, target: Pokemon, move: Move): number {
     const statusToApply =
       user.status?.effect ??
-      (user.hasAbility(Abilities.COMATOSE) ? StatusEffect.SLEEP : undefined);
-
-      // TODO: Give this an actual positive benefit score
-    return !target.status && statusToApply && target.canSetStatus(statusToApply, true, false, user) ? -10 : 0;
+      (user.hasAbility(AbilityId.COMATOSE) ? StatusEffect.SLEEP : undefined);
+
+      // TODO: Give this a positive user benefit score
+    return !target.status?.effect && statusToApply && target.canSetStatus(statusToApply, true, false, user) ? -10 : 0;
   }
 }
 
@@ -8771,12 +8767,7 @@
     new AttackMove(MoveId.BONEMERANG, PokemonType.GROUND, MoveCategory.PHYSICAL, 50, 90, 10, -1, 0, 1)
       .attr(MultiHitAttr, MultiHitType._2)
       .makesContact(false),
-<<<<<<< HEAD
-    new SelfStatusMove(Moves.REST, PokemonType.PSYCHIC, -1, 5, -1, 0, 1)
-=======
     new SelfStatusMove(MoveId.REST, PokemonType.PSYCHIC, -1, 5, -1, 0, 1)
-      .attr(StatusEffectAttr, StatusEffect.SLEEP, true, 3, true)
->>>>>>> fb6d6f5b
       .attr(HealAttr, 1, true)
       .attr(RestAttr, 3)
       .condition((user, target, move) => !user.isFullHp() && user.canSetStatus(StatusEffect.SLEEP, true, true, user))
@@ -9498,23 +9489,11 @@
     new AttackMove(MoveId.FLING, PokemonType.DARK, MoveCategory.PHYSICAL, -1, 100, 10, -1, 0, 4)
       .makesContact(false)
       .unimplemented(),
-<<<<<<< HEAD
-    new StatusMove(Moves.PSYCHO_SHIFT, PokemonType.PSYCHIC, 100, 10, -1, 0, 4)
-      .attr(PsychoShiftEffectAttr),
-    new AttackMove(Moves.TRUMP_CARD, PokemonType.NORMAL, MoveCategory.SPECIAL, -1, -1, 5, -1, 0, 4)
-=======
     new StatusMove(MoveId.PSYCHO_SHIFT, PokemonType.PSYCHIC, 100, 10, -1, 0, 4)
       .attr(PsychoShiftEffectAttr)
-      .condition((user, target, move) => {
-        let statusToApply = user.hasAbility(AbilityId.COMATOSE) ? StatusEffect.SLEEP : undefined;
-        if (user.status?.effect && isNonVolatileStatusEffect(user.status.effect)) {
-          statusToApply = user.status.effect;
-        }
-        return !!statusToApply && target.canSetStatus(statusToApply, false, false, user);
-      }
-      ),
+      .edgeCase(),
+      // TODO: Verify status applied if a statused pokemon obtains Comatose (via Transform) and uses Psycho Shift
     new AttackMove(MoveId.TRUMP_CARD, PokemonType.NORMAL, MoveCategory.SPECIAL, -1, -1, 5, -1, 0, 4)
->>>>>>> fb6d6f5b
       .makesContact()
       .attr(LessPPMorePowerAttr),
     new StatusMove(MoveId.HEAL_BLOCK, PokemonType.PSYCHIC, 100, 15, -1, 0, 4)
