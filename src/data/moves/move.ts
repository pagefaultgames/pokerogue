--- conflicted
+++ resolved
@@ -1118,11 +1118,7 @@
     return power.value;
   }
 
-<<<<<<< HEAD
   getPriority(user: Pokemon, simulated = true): number {
-=======
-  getPriority(user: Pokemon, simulated = true) {
->>>>>>> 03cc0b1a
     const priority = new NumberHolder(this.priority);
     applyMoveAttrs("IncrementMovePriorityAttr", user, null, this, priority);
     applyAbAttrs("ChangeMovePriorityAbAttr", { pokemon: user, simulated, move: this, priority });
@@ -1135,18 +1131,13 @@
       return MovePriorityInBracket.FIRST;
     }
     const modifierHolder = new NumberHolder(MovePriorityInBracket.NORMAL);
-<<<<<<< HEAD
-    applyAbAttrs("ChangeMovePriorityInBracketAbAttr", { pokemon: user, simulated, move: this, priority: modifierHolder });
-    return modifierHolder.value as MovePriorityInBracket;
-=======
     applyAbAttrs("ChangeMovePriorityInBracketAbAttr", {
       pokemon: user,
       simulated,
       move: this,
       priority: modifierHolder,
     });
-    return modifierHolder.value;
->>>>>>> 03cc0b1a
+    return modifierHolder.value as MovePriorityInBracket;
   }
 
   /**
