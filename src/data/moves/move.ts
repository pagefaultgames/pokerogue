import type { BattlerTag } from "#data/battler-tags";
import { AbAttrParamsWithCancel, PreAttackModifyPowerAbAttrParams } from "#abilities/ability";
import {
    applyAbAttrs
} from "#abilities/apply-ab-attrs";
import { loggedInUser } from "#app/account";
import type { GameMode } from "#app/game-mode";
import { globalScene } from "#app/global-scene";
import { getPokemonNameWithAffix } from "#app/messages";
import type { EntryHazardTag, PendingHealTag } from "#data/arena-tag";
import { WeakenMoveTypeTag } from "#data/arena-tag";
import { MoveChargeAnim } from "#data/battle-anims";
import {
    CommandedTag,
    EncoreTag,
    GulpMissileTag,
    HelpingHandTag,
    SemiInvulnerableTag,
    ShellTrapTag,
    StockpilingTag,
    SubstituteTag,
    SupremeOverlordTag,
    TrappedTag,
    TypeBoostTag,
} from "#data/battler-tags";
import { getBerryEffectFunc } from "#data/berry";
import { allAbilities, allMoves } from "#data/data-lists";
import { allHeldItems } from "#items/all-held-items";
import { SpeciesFormChangeRevertWeatherFormTrigger } from "#data/form-change-triggers";
import { DelayedAttackTag } from "#data/positional-tags/positional-tag";
import {
    getNonVolatileStatusEffects,
    getStatusEffectHealText,
    isNonVolatileStatusEffect,
} from "#data/status-effect";
import { TerrainType } from "#data/terrain";
import { getTypeDamageMultiplier } from "#data/type";
import { AbilityId } from "#enums/ability-id";
import { ArenaTagSide } from "#enums/arena-tag-side";
import { ArenaTagType } from "#enums/arena-tag-type";
import { BattleType } from "#enums/battle-type";
import { BattlerIndex } from "#enums/battler-index";
import { BattlerTagType } from "#enums/battler-tag-type";
import { BiomeId } from "#enums/biome-id";
import { ChallengeType } from "#enums/challenge-type";
import { Command } from "#enums/command";
import { FieldPosition } from "#enums/field-position";
import { HeldItemCategoryId, HeldItemId, isItemInCategory } from "#enums/held-item-id";
import { HitResult } from "#enums/hit-result";
import { ChargeAnim } from "#enums/move-anims-common";
import { MoveCategory, MoveDamageCategory } from "#enums/move-category";
import { MoveEffectTrigger } from "#enums/move-effect-trigger";
import { MoveFlags } from "#enums/move-flags";
import { MoveId } from "#enums/move-id";
import { MoveResult } from "#enums/move-result";
import { MoveTarget } from "#enums/move-target";
import { isVirtual, MoveUseMode } from "#enums/move-use-mode";
import { MultiHitType } from "#enums/multi-hit-type";
import { MAX_POKEMON_TYPE, PokemonType } from "#enums/pokemon-type";
import { PositionalTagType } from "#enums/positional-tag-type";
import { SpeciesId } from "#enums/species-id";
import {
    BATTLE_STATS,
    type BattleStat,
    type EffectiveStat,
    getStatKey,
    Stat,
} from "#enums/stat";
import { StatusEffect } from "#enums/status-effect";
import { SwitchType } from "#enums/switch-type";
import { WeatherType } from "#enums/weather-type";
import { MoveUsedEvent } from "#events/battle-scene";
import type { EnemyPokemon, Pokemon } from "#field/pokemon";
import { applyHeldItems } from "#items/all-held-items";
import { BerryHeldItem, berryTypeToHeldItem } from "#items/berry";
import { HeldItemEffect } from "#enums/held-item-effect";
import { applyMoveAttrs } from "#moves/apply-attrs";
import { invalidAssistMoves, invalidCopycatMoves, invalidMetronomeMoves, invalidMirrorMoveMoves, invalidSketchMoves, invalidSleepTalkMoves } from "#moves/invalid-moves";
import { consecutiveUseRestriction, counterAttackConditionBoth, counterAttackConditionPhysical, counterAttackConditionSpecial, failAgainstFinalBossCondition, FailIfInsufficientHpCondition, failIfTargetNotAttackingCondition, failTeleportCondition, FirstMoveCondition, gravityUseRestriction, lastResortCondition, MoveCondition, MoveRestriction, upperHandCondition } from "#moves/move-condition";
import { frenzyMissFunc, getCounterAttackTarget, getMoveTargets } from "#moves/move-utils";
import { PokemonMove } from "#moves/pokemon-move";
import { MovePhase } from "#phases/move-phase";
import { PokemonHealPhase } from "#phases/pokemon-heal-phase";
import type { Localizable } from "#types/locales";
import type { ChargingMove, MoveAttrMap, MoveAttrString, MoveClassMap, MoveKindString, MoveMessageFunc } from "#types/move-types";
import type { TurnMove } from "#types/turn-move";
import type { AbstractConstructor } from "#types/type-helpers";
import { applyChallenges } from "#utils/challenge-utils";
import { BooleanHolder, NumberHolder, randSeedFloat, randSeedInt, randSeedItem, toDmgValue } from "#utils/common";
import type { Constructor } from "#types/common";
import { coerceArray } from "#utils/array";
import { getEnumValues } from "#utils/enums";
import { areAllies } from "#utils/pokemon-utils";
import { toCamelCase, toTitleCase } from "#utils/strings";
import i18next from "i18next";
import { MovePhaseTimingModifier } from "#enums/move-phase-timing-modifier";
<<<<<<< HEAD
import type { AbstractConstructor } from "#types/type-helpers";
import { TrainerItemEffect } from "#enums/trainer-item-effect";
=======
import { canSpeciesTera, willTerastallize } from "#utils/pokemon-utils";
import type { ReadonlyGenericUint8Array } from "#types/typed-arrays";
>>>>>>> 73e8c6c1

/**
 * A function used to conditionally determine execution of a given {@linkcode MoveAttr}.
 * Conventionally returns `true` for success and `false` for failure.
*/
export type MoveConditionFunc = (user: Pokemon, target: Pokemon, move: Move) => boolean;
export type UserMoveConditionFunc = (user: Pokemon, move: Move) => boolean;

export abstract class Move implements Localizable {
  public id: MoveId;
  public name: string;
  private _type: PokemonType;
  private _category: MoveCategory;
  public moveTarget: MoveTarget;
  public power: number;
  public accuracy: number;
  public pp: number;
  public effect: string;
  /** The chance of a move's secondary effects activating */
  public chance: number;
  public priority: number;
  public generation: number;
  public attrs: MoveAttr[] = [];
  /**
   * Conditions that must be met for the move to succeed when it is used.
   *
   * @remarks
   * These are the default conditions checked during the move effect phase (aka sequence 4).
   * When adding a new condition, if unsure of where it occurs in the failure checks, it should go here.
   *
   * Different from {@linkcode restrictions}, which are checked when the move is selected
   */
  private conditions: MoveCondition[] = [];
  /**
   * Move failure conditions that occur during the second sequence (after move message but before the move is recorded as the last move used)
   */
  private conditionsSeq2: MoveCondition[] = [];
  /**
   * Move failure conditions that occur during the third sequence (after accuracy and before move effects).
   *
   * @remarks
   * List of *move-based* conditions that occur in this sequence:
   *   - Battle mechanics research conducted by Smogon and manual checks from SirzBenjie
   *   - Steel Roller with no terrain
   *   - Follow Me / Rage Powder failing due to being used in single battle
   *   - Stockpile with >= 3 stacks already
   *   - Spit up / swallow with 0 stockpiles
   *   - Counter / Mirror Coat / Metal Burst with no damage taken from enemies this turn
   *   - Last resort's bespoke failure conditions
   *   - Snore while not asleep
   *   - Sucker punch failling due to the target having already used their selected move or not having selected a damaging move
   *   - Magic Coat failing due to being used as the last move in the turn
   *   - Protect-like moves failing due to consecutive use or being the last move in the turn
   *   - First turn moves (e.g. mat block, fake out) failing due to not being used on first turn
   *   - Rest failing due, in this order, to already being asleep (including from comatose), under the effect of heal block, being full hp, having insomnia / vital spirit
   *   - Teleport failing when used by a wild pokemon that can't use it to flee (because it is trapped, in a double battle, etc) or used by a trainer pokemon with no pokemon to switch to
   *   - Fling with no usable item (not done as Pokerogue does not yet implement fling)
   *   - Magnet rise failing while under the effect of ingrain, smack down, or gravity (gravity check not done as redundant with sequence 1)
   *   - Splash failing when gravity is in effect (Not done in Pokerogue as this is redundant with the check that occurs during sequence 1)
   *   - Stuff cheeks with no berry
   *   - Destiny bond failing on consecutive use
   *   - Quick Guard / Wide Guard failing due to being used as the last move in the turn
   *   - Ally switch's chance to fail on consecutive use
   *   - Species specific moves (like hyperspace fury, aura wheel, dark void) being used by a pokemon that is not hoopa (Not applicable to Pokerogue, which permits this)
   *   - Poltergeist against a target with no item
   *   - Shell Trap failing due to not being hit by a physical move
   *   - Aurora veil failing due to no hail
   *   - Clangorous soul and Fillet Awayfailing due to insufficient HP
   *   - Upper hand failing due to the target not selecting a priority move
   *   - (Various moves that fail when used against titans / raid bosses, not listed as pokerogue does not yet implement each)
   *
   * @see {@link https://www.smogon.com/forums/threads/sword-shield-battle-mechanics-research.3655528/page-54#post-8548957}
   */
  private conditionsSeq3: MoveCondition[] = [];
  /**
   * Conditions that must be false for a move to be able to be selected.
   *
   * @remarks Different from {@linkcode conditions}, which is checked when the move is invoked
   */
  private restrictions: MoveRestriction[] = [];
  /** The move's {@linkcode MoveFlags} */
  private flags: number = 0;
  private nameAppend: string = "";

  /**
   * Check if the move is of the given subclass without requiring `instanceof`.
   *
   * ! Does _not_ work for {@linkcode ChargingAttackMove} and {@linkcode ChargingSelfStatusMove} subclasses. For those,
   * use {@linkcode isChargingMove} instead.
   *
   * @param moveKind - The string name of the move to check against
   * @returns Whether this move is of the provided type.
   */
  public abstract is<K extends MoveKindString>(moveKind: K): this is MoveClassMap[K];

  constructor(id: MoveId, type: PokemonType, category: MoveCategory, defaultMoveTarget: MoveTarget, power: number, accuracy: number, pp: number, chance: number, priority: number, generation: number) {
    this.id = id;
    this._type = type;
    this._category = category;
    this.moveTarget = defaultMoveTarget;
    this.power = power;
    this.accuracy = accuracy;
    this.pp = pp;
    this.chance = chance;
    this.priority = priority;
    this.generation = generation;

    if (defaultMoveTarget === MoveTarget.USER) {
      this.setFlag(MoveFlags.IGNORE_PROTECT, true);
    }
    if (category === MoveCategory.PHYSICAL) {
      this.setFlag(MoveFlags.MAKES_CONTACT, true);
    }

    this.localize();
  }

  get type() {
    return this._type;
  }
  get category() {
    return this._category;
  }

  localize(): void {
    const i18nKey = toCamelCase(MoveId[this.id])

    if (this.id === MoveId.NONE) {
      this.name = "";
      this.effect = ""
      return;
    }

    this.name = `${i18next.t(`move:${i18nKey}.name`)}${this.nameAppend}`;
    this.effect = `${i18next.t(`move:${i18nKey}.effect`)}${this.nameAppend}`;
  }

  /**
   * Get all move attributes that match `attrType`.
   * @param attrType - The name of a {@linkcode MoveAttr} to search for
   * @returns An array containing all attributes matching `attrType`, or an empty array if none match.
   */
  getAttrs<T extends MoveAttrString>(attrType: T): (MoveAttrMap[T])[] {
    const targetAttr = MoveAttrs[attrType];
    if (!targetAttr) {
      return [];
    }
    return this.attrs.filter((a): a is MoveAttrMap[T] => a instanceof targetAttr);
  }

  /**
   * Check if a move has an attribute that matches `attrType`.
   * @param attrType - The name of a {@linkcode MoveAttr} to search for
   * @returns Whether this move has at least 1 attribute that matches `attrType`
   */
  hasAttr(attrType: MoveAttrString): boolean {
    const targetAttr = MoveAttrs[attrType];
    // Guard against invalid attrType
    if (!targetAttr) {
      return false;
    }
    return this.attrs.some((attr) => attr instanceof targetAttr);
  }

  /**
   * Find the first attribute that matches a given predicate function.
   * @param attrPredicate - The predicate function to search `MoveAttr`s by
   * @returns The first {@linkcode MoveAttr} for which `attrPredicate` returns `true`
   */
  findAttr(attrPredicate: (attr: MoveAttr) => boolean): MoveAttr {
    // TODO: Remove bang and make return type `MoveAttr | undefined`,
    // as well as add overload for functions of type `x is T`
    return this.attrs.find(attrPredicate)!;
  }

  /**
   * Adds a new MoveAttr to this move (appends to the attr array).
   * If the MoveAttr also comes with a condition, it is added to its {@linkcode MoveCondition} array.
   * @param attrType - The {@linkcode MoveAttr} to add
   * @param args - The arguments needed to instantiate the given class
   * @returns `this`
   */
  attr<T extends Constructor<MoveAttr>>(attrType: T, ...args: ConstructorParameters<T>): this {
    const attr = new attrType(...args);
    this.attrs.push(attr);
    let attrCondition = attr.getCondition();
    if (attrCondition) {
      if (typeof attrCondition === "function") {
        attrCondition = new MoveCondition(attrCondition);
      }
      this.conditions.push(attrCondition);
    }

    return this;
  }

  /**
   * Adds a new MoveAttr to this move (appends to the attr array).
   * If the MoveAttr also comes with a condition, it is added to its {@linkcode MoveCondition} array.
   *
   * Similar to {@linkcode attr}, except this takes an already instantiated {@linkcode MoveAttr} object
   * as opposed to a constructor and its arguments.
   * @param attrAdd - The {@linkcode MoveAttr} to add
   * @returns `this`
   */
  addAttr(attrAdd: MoveAttr): this {
    this.attrs.push(attrAdd);
    let attrCondition = attrAdd.getCondition();
    if (attrCondition) {
      if (typeof attrCondition === "function") {
        attrCondition = new MoveCondition(attrCondition);
      }
      this.conditions.push(attrCondition);
    }

    return this;
  }

  /**
   * Sets the move target of this move
   * @param moveTarget - The {@linkcode MoveTarget} to set
   * @returns `this`
   */
  target(moveTarget: MoveTarget): this {
    this.moveTarget = moveTarget;
    return this;
  }

  /**
   * Getter function that returns if this Move has a given MoveFlag.
   * @param flag - The {@linkcode MoveFlags} to check
   * @returns Whether this Move has the specified flag.
   */
  hasFlag(flag: MoveFlags): boolean {
    // Flags are internally represented as bitmasks, so we check by taking the bitwise AND.
    return (this.flags & flag) !== MoveFlags.NONE;
  }

  /**
   * Getter function that returns if the move hits multiple targets
   * @returns boolean
   */
  isMultiTarget(): boolean {
    switch (this.moveTarget) {
      case MoveTarget.ALL_OTHERS:
      case MoveTarget.ALL_NEAR_OTHERS:
      case MoveTarget.ALL_NEAR_ENEMIES:
      case MoveTarget.ALL_ENEMIES:
      case MoveTarget.USER_AND_ALLIES:
      case MoveTarget.ALL:
      case MoveTarget.USER_SIDE:
      case MoveTarget.ENEMY_SIDE:
      case MoveTarget.BOTH_SIDES:
        return true;
    }
    return false;
  }

  /**
   * Getter function that returns if the move targets the user or its ally
   * @returns boolean
   */
  isAllyTarget(): boolean {
    switch (this.moveTarget) {
      case MoveTarget.USER:
      case MoveTarget.NEAR_ALLY:
      case MoveTarget.ALLY:
      case MoveTarget.USER_OR_NEAR_ALLY:
      case MoveTarget.USER_AND_ALLIES:
      case MoveTarget.USER_SIDE:
        return true;
    }
    return false;
  }

  isChargingMove(): this is ChargingMove {
    return false;
  }

  /**
   * Checks if the target is immune to this Move's type.
   * Currently looks at cases of Grass types with powder moves and Dark types with moves affected by Prankster.
   * @param user - The {@linkcode Pokemon} using this move
   * @param target - The {@linkcode Pokemon} targeted by this move
   * @param type - The {@linkcode PokemonType} of the target
   * @returns Whether the move is blocked by the target's type.
   * Self-targeted moves will return `false` regardless of circumstances.
   */
  isTypeImmune(user: Pokemon, target: Pokemon, type: PokemonType): boolean {
    if (this.moveTarget === MoveTarget.USER) {
      return false;
    }

    switch (type) {
      case PokemonType.GRASS:
        if (this.hasFlag(MoveFlags.POWDER_MOVE)) {
          return true;
        }
        break;
      case PokemonType.DARK:
        if (user.hasAbility(AbilityId.PRANKSTER) && this.category === MoveCategory.STATUS && user.isOpponent(target)) {
          return true;
        }
        break;
    }
    return false;
  }

  /**
   * Checks if the move would hit its target's Substitute instead of the target itself.
   * @param user - The {@linkcode Pokemon} using this move
   * @param target - The {@linkcode Pokemon} targeted by this move
   * @returns Whether this Move will hit the target's Substitute (assuming one exists).
   */
  hitsSubstitute(user: Pokemon, target?: Pokemon): boolean {
    if ([ MoveTarget.USER, MoveTarget.USER_SIDE, MoveTarget.ENEMY_SIDE, MoveTarget.BOTH_SIDES ].includes(this.moveTarget)
        || !target?.getTag(BattlerTagType.SUBSTITUTE)) {
      return false;
    }

    const bypassed = new BooleanHolder(false);
    // TODO: Allow this to be simulated
    applyAbAttrs("InfiltratorAbAttr", {pokemon: user, bypassed});

    return !bypassed.value
        && !this.hasFlag(MoveFlags.SOUND_BASED)
        && !this.hasFlag(MoveFlags.IGNORE_SUBSTITUTE);
  }

  /**
   * Adds a condition to this move (in addition to any provided by its prior {@linkcode MoveAttr}s).
   * The move will fail upon use if at least 1 of its conditions is not met.
   * @param condition - The {@linkcode MoveCondition} or {@linkcode MoveConditionFunc} to add to the conditions array.
   * @param checkSequence - The sequence number where the failure check occurs
   * @returns `this` for method chaining
   * @param checkSequence - The sequence number where the failure check occurs
   * @returns `this` for method chaining
   */
  condition(condition: MoveCondition | MoveConditionFunc, checkSequence: 2 | 3 | 4 = 4): this {
    const conditionsArray = checkSequence === 2 ? this.conditionsSeq2 : this.conditions;
    if (typeof condition === "function") {
      condition = new MoveCondition(condition);
    }
    conditionsArray.push(condition);

    return this;
  }

  /**
   * Adds a restriction condition to this move.
   * The move will not be selectable if at least 1 of its restrictions is met.
   * @param restriction - A function that evaluates to `true` if the move is restricted from being selected
   * @returns `this` for method chaining
   */
  public restriction(restriction: MoveRestriction): this;
  /**
   * Adds a restriction condition to this move.
   * The move will not be selectable if at least 1 of its restrictions is met.
   * @param restriction - The function or `MoveRestriction` that evaluates to `true` if the move is restricted from
   *    being selected
   * @param i18nkey - The i18n key for the restriction text
   * @param alsoCondition - If `true`, also adds an equivalent {@linkcode MoveCondition} that checks the same condition when the
   *    move is used (while taking care to invert the return value); default `false`
   * @param conditionSeq - The sequence number where the failure check occurs; default `4`
   * @returns `this` for method chaining
   */
  public restriction(restriction: UserMoveConditionFunc, i18nkey: string, alsoCondition?: boolean, conditionSeq?: number): this;
  /**
   * Adds a restriction condition to this move.
   * The move will not be selectable if at least 1 of its restrictions is met.
   * @param restriction - The function or `MoveRestriction` that evaluates to `true` if the move is restricted from
   *    being selected
   * @param i18nkey - The i18n key for the restriction text, ignored if `restriction` is a `MoveRestriction`
   * @param alsoCondition - If `true`, also adds a {@linkcode MoveCondition} that checks the same condition when the
   *    move is used; default `false`. Ignored if `restriction` is a `MoveRestriction`.
   * @param conditionSeq - The sequence number where the failure check occurs; default `4`. Ignored if `alsoCondition`
   *    is false
   * @returns `this` for method chaining
   */
  public restriction<T extends UserMoveConditionFunc | MoveRestriction>(
    restriction: T,
    i18nkey?: string,
    alsoCondition: typeof restriction extends MoveRestriction ? false : boolean = false,
    conditionSeq = 4,
  ): this {
    if (typeof restriction === "function") {
      this.restrictions.push(new MoveRestriction(restriction, i18nkey));
      if (alsoCondition) {
        let conditionArray: MoveCondition[];
        switch (conditionSeq) {
          case 2:
            conditionArray = this.conditionsSeq2;
            break;
          case 3:
            conditionArray = this.conditionsSeq3;
            break;
          default:
            conditionArray = this.conditions;
      }

        conditionArray.push(new MoveCondition((user, _, move) => !restriction(user, move)));
      }
    } else {
      this.restrictions.push(restriction);
    }

    return this;
  }

  /**
   * Mark a move as having one or more edge cases.
   * The move may lack certain niche interactions with other moves/abilities,
   * but still functions as intended in most cases.
   *
   * When using this, **make sure to document the edge case** (or else this becomes pointless).
   * @returns `this`
   */
  edgeCase(): this {
    return this;
  }

  /**
   * Mark this move as partially implemented.
   * Partial moves are expected to have some core functionality implemented, but may lack
   * certain notable features or interactions with other moves or abilities.
   * @returns `this`
   */
  partial(): this {
    this.nameAppend += " (P)";
    return this;
  }

  /**
   * Mark this move as unimplemented.
   * Unimplemented moves are ones which have _none_ of their basic functionality enabled,
   * and cannot be used.
   * @returns `this`
   */
  unimplemented(): this {
    this.nameAppend += " (N)";
    return this;
  }

  /**
   * Sets the flags of the move
   * @param flag {@linkcode MoveFlags}
   * @param on a boolean, if True, then "ORs" the flag onto existing ones, if False then "XORs" the flag onto existing ones
   */
  private setFlag(flag: MoveFlags, on: boolean): void {
    // bitwise OR and bitwise XOR respectively
    if (on) {
      this.flags |= flag;
    } else {
      this.flags ^= flag;
    }
  }

  /**
   * Sets the {@linkcode MoveFlags.MAKES_CONTACT} flag for the calling Move
   * @param setFlag - Whether the move should make contact; default `true`
   * @returns `this`
   */
  makesContact(setFlag: boolean = true): this {
    this.setFlag(MoveFlags.MAKES_CONTACT, setFlag);
    return this;
  }

  /**
   * Sets the {@linkcode MoveFlags.IGNORE_PROTECT} flag for the calling Move
   * @see {@linkcode MoveId.CURSE}
   * @returns The {@linkcode Move} that called this function
   */
  ignoresProtect(): this {
    this.setFlag(MoveFlags.IGNORE_PROTECT, true);
    return this;
  }

  /**
   * Sets the {@linkcode MoveFlags.SOUND_BASED} flag for the calling Move
   * @see {@linkcode MoveId.UPROAR}
   * @returns The {@linkcode Move} that called this function
   */
  soundBased(): this {
    this.setFlag(MoveFlags.SOUND_BASED, true);
    return this;
  }

  /**
   * Sets the {@linkcode MoveFlags.HIDE_USER} flag for the calling Move
   * @see {@linkcode MoveId.TELEPORT}
   * @returns The {@linkcode Move} that called this function
   */
  hidesUser(): this {
    this.setFlag(MoveFlags.HIDE_USER, true);
    return this;
  }

  /**
   * Sets the {@linkcode MoveFlags.HIDE_TARGET} flag for the calling Move
   * @see {@linkcode MoveId.WHIRLWIND}
   * @returns The {@linkcode Move} that called this function
   */
  hidesTarget(): this {
    this.setFlag(MoveFlags.HIDE_TARGET, true);
    return this;
  }

  /**
   * Sets the {@linkcode MoveFlags.BITING_MOVE} flag for the calling Move
   * @see {@linkcode MoveId.BITE}
   * @returns The {@linkcode Move} that called this function
   */
  bitingMove(): this {
    this.setFlag(MoveFlags.BITING_MOVE, true);
    return this;
  }

  /**
   * Sets the {@linkcode MoveFlags.PULSE_MOVE} flag for the calling Move
   * @see {@linkcode MoveId.WATER_PULSE}
   * @returns The {@linkcode Move} that called this function
   */
  pulseMove(): this {
    this.setFlag(MoveFlags.PULSE_MOVE, true);
    return this;
  }

  /**
   * Sets the {@linkcode MoveFlags.PUNCHING_MOVE} flag for the calling Move
   * @see {@linkcode MoveId.DRAIN_PUNCH}
   * @returns The {@linkcode Move} that called this function
   */
  punchingMove(): this {
    this.setFlag(MoveFlags.PUNCHING_MOVE, true);
    return this;
  }

  /**
   * Sets the {@linkcode MoveFlags.SLICING_MOVE} flag for the calling Move
   * @see {@linkcode MoveId.X_SCISSOR}
   * @returns The {@linkcode Move} that called this function
   */
  slicingMove(): this {
    this.setFlag(MoveFlags.SLICING_MOVE, true);
    return this;
  }

  /**
   * Sets the {@linkcode MoveFlags.RECKLESS_MOVE} flag for the calling Move
   * @see {@linkcode AbilityId.RECKLESS}
   * @returns The {@linkcode Move} that called this function
   */
  recklessMove(): this {
    this.setFlag(MoveFlags.RECKLESS_MOVE, true);
    return this;
  }

  /**
   * Sets the {@linkcode MoveFlags.BALLBOMB_MOVE} flag for the calling Move
   * @see {@linkcode MoveId.ELECTRO_BALL}
   * @returns The {@linkcode Move} that called this function
   */
  ballBombMove(): this {
    this.setFlag(MoveFlags.BALLBOMB_MOVE, true);
    return this;
  }

  /**
   * Sets the {@linkcode MoveFlags.POWDER_MOVE} flag for the calling Move
   * @see {@linkcode MoveId.STUN_SPORE}
   * @returns The {@linkcode Move} that called this function
   */
  powderMove(): this {
    this.setFlag(MoveFlags.POWDER_MOVE, true);
    return this;
  }

  /**
   * Sets the {@linkcode MoveFlags.DANCE_MOVE} flag for the calling Move
   * @see {@linkcode MoveId.PETAL_DANCE}
   * @returns The {@linkcode Move} that called this function
   */
  danceMove(): this {
    this.setFlag(MoveFlags.DANCE_MOVE, true);
    return this;
  }

  /**
   * Sets the {@linkcode MoveFlags.WIND_MOVE} flag for the calling Move
   * @see {@linkcode MoveId.HURRICANE}
   * @returns The {@linkcode Move} that called this function
   */
  windMove(): this {
    this.setFlag(MoveFlags.WIND_MOVE, true);
    return this;
  }

  /**
   * Sets the {@linkcode MoveFlags.TRIAGE_MOVE} flag for the calling Move
   * @see {@linkcode MoveId.ABSORB}
   * @returns The {@linkcode Move} that called this function
   */
  triageMove(): this {
    this.setFlag(MoveFlags.TRIAGE_MOVE, true);
    return this;
  }

  /**
   * Sets the {@linkcode MoveFlags.GRAVITY} flag for the calling Move and adds {@linkcode gravityUseRestriction} to the
   * move's restrictions.
   *
   * @returns `this`
   *
   * @remarks
   * No {@linkcode condition} is added, as gravity's condition is already checked
   * during the first sequence of a move's failure check, and this would be redundant.
   *
   * @see {@linkcode MoveId.GRAVITY}
   */
  affectedByGravity(): this {
    this.setFlag(MoveFlags.GRAVITY, true);
    this.restrictions.push(gravityUseRestriction);
    return this;
  }

  /**
   * Sets the {@linkcode MoveFlags.IGNORE_ABILITIES} flag for the calling Move
   * @see {@linkcode MoveId.SUNSTEEL_STRIKE}
   * @returns The {@linkcode Move} that called this function
   */
  ignoresAbilities(): this {
    this.setFlag(MoveFlags.IGNORE_ABILITIES, true);
    return this;
  }

  /**
   * Sets the {@linkcode MoveFlags.CHECK_ALL_HITS} flag for the calling Move
   * @see {@linkcode MoveId.TRIPLE_AXEL}
   * @returns The {@linkcode Move} that called this function
   */
  checkAllHits(): this {
    this.setFlag(MoveFlags.CHECK_ALL_HITS, true);
    return this;
  }

  /**
   * Sets the {@linkcode MoveFlags.IGNORE_SUBSTITUTE} flag for the calling Move
   * @see {@linkcode MoveId.WHIRLWIND}
   * @returns The {@linkcode Move} that called this function
   */
  ignoresSubstitute(): this {
    this.setFlag(MoveFlags.IGNORE_SUBSTITUTE, true);
    return this;
  }

  /**
   * Sets the {@linkcode MoveFlags.REFLECTABLE} flag for the calling Move
   * @see {@linkcode MoveId.ATTRACT}
   * @returns The {@linkcode Move} that called this function
   */
  reflectable(): this {
    this.setFlag(MoveFlags.REFLECTABLE, true);
    return this;
  }

  /**
   * Checks if the move flag applies to the pokemon(s) using/receiving the move
   *
   * This method will take the `user`'s ability into account when reporting flags, e.g.
   * calling this method for {@linkcode MoveFlags.MAKES_CONTACT | MAKES_CONTACT}
   * will return `false` if the user has a {@linkcode AbilityId.LONG_REACH} that is not being suppressed.
   *
   * **Note:** This method only checks if the move should have effectively have the flag applied to its use.
   * It does *not* check whether the flag will trigger related effects.
   * For example using this method to check {@linkcode MoveFlags.WIND_MOVE}
   * will not consider {@linkcode AbilityId.WIND_RIDER | Wind Rider }.
   *
   * To simply check whether the move has a flag, use {@linkcode hasFlag}.
   * @param flag - MoveFlag to check on user and/or target
   * @param user - the Pokemon using the move
   * @param target - the Pokemon receiving the move
   * @param isFollowUp (defaults to `false`) `true` if the move was used as a follow up
   * @returns boolean
   * @see {@linkcode hasFlag}
   */
  doesFlagEffectApply({ flag, user, target, isFollowUp = false }: {
    flag: MoveFlags;
    user: Pokemon;
    target?: Pokemon;
    isFollowUp?: boolean;
  }): boolean {
    // special cases below, eg: if the move flag is MAKES_CONTACT, and the user pokemon has an ability that ignores contact (like "Long Reach"), then overrides and move does not make contact
    switch (flag) {
      case MoveFlags.MAKES_CONTACT:
        if (user.hasAbilityWithAttr("IgnoreContactAbAttr") || this.hitsSubstitute(user, target)) {
          return false;
        }
        break;
      case MoveFlags.IGNORE_ABILITIES:
        if (user.hasAbilityWithAttr("MoveAbilityBypassAbAttr")) {
          const abilityEffectsIgnored = new BooleanHolder(false);
          applyAbAttrs("MoveAbilityBypassAbAttr", {pokemon: user, cancelled: abilityEffectsIgnored, move: this});
          if (abilityEffectsIgnored.value) {
            return true;
          }
          // Sunsteel strike, Moongeist beam, and photon geyser will not ignore abilities if invoked
          // by another move, such as via metronome.
        }
        return this.hasFlag(MoveFlags.IGNORE_ABILITIES) && !isFollowUp;
      case MoveFlags.IGNORE_PROTECT:
        if (user.hasAbilityWithAttr("IgnoreProtectOnContactAbAttr")
          && this.doesFlagEffectApply({ flag: MoveFlags.MAKES_CONTACT, user })) {
          return true;
        }
        break;
      case MoveFlags.REFLECTABLE:
        // If the target is not semi-invulnerable and either has magic coat active or an unignored magic bounce ability
        if (
          target?.getTag(SemiInvulnerableTag) ||
          !(target?.getTag(BattlerTagType.MAGIC_COAT) ||
            (!this.doesFlagEffectApply({ flag: MoveFlags.IGNORE_ABILITIES, user, target }) &&
              target?.hasAbilityWithAttr("ReflectStatusMoveAbAttr")))
        ) {
          return false;
        }
        break;
    }

    return !!(this.flags & flag);
  }

  /**
   * Applies each {@linkcode MoveCondition} function of this move to the params, determines if the move can be used prior to calling each attribute's apply()
   * @param user - {@linkcode Pokemon} to apply conditions to
   * @param target - {@linkcode Pokemon} to apply conditions to
   * @param move - {@linkcode Move} to apply conditions to
   * @param sequence - The sequence number where the condition check occurs, or `-1` to check all; defaults to 4. Pass -1 to check all
   * @returns boolean: false if any of the apply()'s return false, else true
   */
  applyConditions(user: Pokemon, target: Pokemon, sequence: -1 | 2 | 3 | 4  = 4): boolean {
    let conditionsArray: MoveCondition[];
    switch (sequence) {
      case -1:
        conditionsArray = [...this.conditionsSeq2, ...this.conditionsSeq3, ...this.conditions];
        break;
      case 2:
        conditionsArray = this.conditionsSeq2;
        break;
      case 3:
        conditionsArray = this.conditionsSeq3;
        break;
      case 4:
      default:
        conditionsArray = this.conditions;
    }
    return conditionsArray.every(cond => cond.apply(user, target, this));
  }


  /**
   * Determine whether the move is restricted from being selected due to its own requirements.
   *
   * @remarks
   * Does not check for external factors that prohibit move selection, such as disable
   *
   * @param user - The Pokemon using the move
   * @returns - An array whose first element is `false` if the move is restricted, and the second element is a string
   *    with the reason for the restriction, otherwise, `true` and the empty string.
   */
  public checkRestrictions(user: Pokemon): [isUsable: boolean, restrictionMessage: string] {
    for (const restriction of this.restrictions) {
      if (restriction.apply(user, this)) {
        return [false, restriction.getSelectionDeniedText(user, this)];
      }
    }

    return [true, ""];
  }

  /**
   * Sees if a move has a custom failure text (by looking at each {@linkcode MoveAttr} of this move)
   * @param user {@linkcode Pokemon} using the move
   * @param target {@linkcode Pokemon} target of the move
   * @param move {@linkcode Move} with this attribute
   * @returns string of the custom failure text, or `null` if it uses the default text ("But it failed!")
   */
  getFailedText(user: Pokemon, target: Pokemon, move: Move): string | undefined {
    for (const attr of this.attrs) {
      const failedText = attr.getFailedText(user, target, move);
      if (failedText) {
        return failedText;
      }
    }
  }

  /**
   * Calculates the userBenefitScore across all the attributes and conditions
   * @param user {@linkcode Pokemon} using the move
   * @param target {@linkcode Pokemon} receiving the move
   * @param move {@linkcode Move} using the move
   * @returns integer representing the total benefitScore
   */
  getUserBenefitScore(user: Pokemon, target: Pokemon, move: Move): number {
    let score = 0;

    for (const attr of this.attrs) {
      score += attr.getUserBenefitScore(user, target, move);
    }

    for (const condition of this.conditions) {
      score += condition.getUserBenefitScore(user, target, move);
    }

    return score;
  }

  /**
   * Calculates the targetBenefitScore across all the attributes
   * @param user {@linkcode Pokemon} using the move
   * @param target {@linkcode Pokemon} receiving the move
   * @param move {@linkcode Move} using the move
   * @returns integer representing the total benefitScore
   */
  getTargetBenefitScore(user: Pokemon, target: Pokemon, move: Move): number {
    let score = 0;

    if (target.getAlly()?.getTag(BattlerTagType.COMMANDED)?.getSourcePokemon() === target) {
      return 20 * (target.isPlayer() === user.isPlayer() ? -1 : 1); // always -20 with how the AI handles this score
    }

    for (const attr of this.attrs) {
      // conditionals to check if the move is self targeting (if so then you are applying the move to yourself, not the target)
      score += attr.getTargetBenefitScore(user, !attr.selfTarget ? target : user, move) * (target !== user && attr.selfTarget ? -1 : 1);
    }

    return score;
  }

  /**
   * Calculates the accuracy of a move in battle based on various conditions and attributes.
   *
   * @param user {@linkcode Pokemon} The Pokémon using the move.
   * @param target {@linkcode Pokemon} The Pokémon being targeted by the move.
   * @returns The calculated accuracy of the move.
   */
  calculateBattleAccuracy(user: Pokemon, target: Pokemon, simulated: boolean = false) {
    const moveAccuracy = new NumberHolder(this.accuracy);

    applyMoveAttrs("VariableAccuracyAttr", user, target, this, moveAccuracy);
    applyAbAttrs("WonderSkinAbAttr", {pokemon: target, opponent: user, move: this, simulated, accuracy: moveAccuracy});

    if (moveAccuracy.value === -1) {
      return moveAccuracy.value;
    }

    const isOhko = this.hasAttr("OneHitKOAccuracyAttr");

    if (!isOhko) {
      applyHeldItems(HeldItemEffect.ACCURACY_BOOSTER, { pokemon: user, moveAccuracy: moveAccuracy });
    }

    if (globalScene.arena.weather?.weatherType === WeatherType.FOG) {
      /**
       *  The 0.9 multiplier is PokeRogue-only implementation, Bulbapedia uses 3/5
       *  See Fog {@link https://bulbapedia.bulbagarden.net/wiki/Fog}
       */
      moveAccuracy.value = Math.floor(moveAccuracy.value * 0.9);
    }

    if (!isOhko && globalScene.arena.getTag(ArenaTagType.GRAVITY)) {
      moveAccuracy.value = Math.floor(moveAccuracy.value * 1.67);
    }

    return moveAccuracy.value;
  }

  /**
   * Calculates the power of a move in battle based on various conditions and attributes.
   *
   * @param source {@linkcode Pokemon} The Pokémon using the move.
   * @param target {@linkcode Pokemon} The Pokémon being targeted by the move.
   * @returns The calculated power of the move.
   */
  calculateBattlePower(source: Pokemon, target: Pokemon, simulated: boolean = false): number {
    if (this.category === MoveCategory.STATUS) {
      return -1;
    }

    const power = new NumberHolder(this.power);

    applyMoveAttrs("VariablePowerAttr", source, target, this, power);

    const typeChangeMovePowerMultiplier = new NumberHolder(1);
    const typeChangeHolder = new NumberHolder(this.type);

    applyAbAttrs("MoveTypeChangeAbAttr", {pokemon: source, opponent: target, move: this, simulated: true, moveType: typeChangeHolder, power: typeChangeMovePowerMultiplier});

    const abAttrParams: PreAttackModifyPowerAbAttrParams = {
      pokemon: source,
      opponent: target,
      simulated,
      power,
      move: this,
    }

    applyAbAttrs("VariableMovePowerAbAttr", abAttrParams);
    const ally = source.getAlly();
    if (ally != null) {
      applyAbAttrs("AllyMoveCategoryPowerBoostAbAttr", {...abAttrParams, pokemon: ally});
    }

    // Non-priority, single-hit moves of the user's Tera Type are always a bare minimum of 60 power
    const sourceTeraType = source.getTeraType();
    if (
      source.isTerastallized
      && sourceTeraType === this.type
      && power.value < 60
      && this.priority <= 0
      && !this.hasAttr("MultiHitAttr")
      && !source.heldItemManager.hasItem(HeldItemId.MULTI_LENS)
    ) {
      power.value = 60;
    }

    const fieldAuras = new Set(
      globalScene.getField(true)
        .map((p) => p.getAbilityAttrs("FieldMoveTypePowerBoostAbAttr").filter(attr => {
          const condition = attr.getCondition();
          return (!condition || condition(p));
        }))
        .flat(),
    );
    for (const aura of fieldAuras) {
      // TODO: Refactor the fieldAura attribute so that its apply method is not directly called
      aura.apply({pokemon: source, simulated, opponent: target, move: this, power});
    }

    const alliedField: Pokemon[] = source.isPlayer() ? globalScene.getPlayerField() : globalScene.getEnemyField();
    alliedField.forEach(p => applyAbAttrs("UserFieldMoveTypePowerBoostAbAttr", {pokemon: p, opponent: target, move: this, simulated, power}));

    power.value *= typeChangeMovePowerMultiplier.value;

    const typeBoost = source.findTag(t => t instanceof TypeBoostTag && t.boostedType === typeChangeHolder.value) as TypeBoostTag;
    if (typeBoost) {
      power.value *= typeBoost.boostValue;
    }


    if (!this.hasAttr("TypelessAttr")) {
<<<<<<< HEAD
      globalScene.arena.applyTags(WeakenMoveTypeTag, simulated, typeChangeHolder.value, power);
      applyHeldItems(HeldItemEffect.ATTACK_TYPE_BOOST, {
        pokemon: source,
        moveType: typeChangeHolder.value,
        movePower: power,
      });
=======
      globalScene.arena.applyTags(WeakenMoveTypeTag, typeChangeHolder.value, power);
      globalScene.applyModifiers(AttackTypeBoosterModifier, source.isPlayer(), source, typeChangeHolder.value, power);
>>>>>>> 73e8c6c1
    }

    if (source.getTag(HelpingHandTag)) {
      power.value *= 1.5;
    }

    power.value *= (source.getTag(BattlerTagType.SUPREME_OVERLORD) as SupremeOverlordTag | undefined)?.getBoost() ?? 1;

    return power.value;
  }

  getPriority(user: Pokemon, simulated: boolean = true) {
    const priority = new NumberHolder(this.priority);

    applyMoveAttrs("IncrementMovePriorityAttr", user, null, this, priority);
    applyAbAttrs("ChangeMovePriorityAbAttr", {pokemon: user, simulated, move: this, priority});

    if (user.getTag(BattlerTagType.BYPASS_SPEED)) {
      priority.value += 0.2;
    }

    return priority.value;
  }

  /**
   * Calculate the [Expected Power](https://en.wikipedia.org/wiki/Expected_value) per turn
   * of this move, taking into account multi hit moves, accuracy, and the number of turns it
   * takes to execute.
   *
   * Does not (yet) consider the current field effects or the user's abilities.
   */
  calculateEffectivePower(): number {
    let effectivePower: number;
    // Triple axel and triple kick are easier to special case.
    if (this.id === MoveId.TRIPLE_AXEL) {
      effectivePower = 94.14;
    } else if (this.id === MoveId.TRIPLE_KICK) {
      effectivePower = 47.07;
    } else {
      const multiHitAttr = this.getAttrs("MultiHitAttr")[0];
      if (multiHitAttr) {
        effectivePower = multiHitAttr.calculateExpectedHitCount(this) * this.power;
      } else {
        effectivePower = this.power * (this.accuracy === -1 ? 1 : this.accuracy / 100);
      }
    }
    /** The number of turns the user must commit to for this move's damage */
    let numTurns = 1;

    // These are intentionally not else-if statements even though there are no
    // pokemon moves that have more than one of these attributes. This allows
    // the function to future proof new moves / custom move behaviors.
    if (this.hasAttr("DelayedAttackAttr")) {
      numTurns += 2;
    }
    if (this.hasAttr("RechargeAttr")) {
      numTurns += 1;
    }
    if (this.isChargingMove()) {
      numTurns += 1;
    }
    return effectivePower / numTurns;
  }

  /**
   * Returns `true` if this move can be given additional strikes
   * by enhancing effects.
   * Currently used for {@link https://bulbapedia.bulbagarden.net/wiki/Parental_Bond_(Ability) | Parental Bond}
   * and {@linkcode MultiHitHeldItem | Multi-Lens}.
   * @param user The {@linkcode Pokemon} using the move
   * @param restrictSpread `true` if the enhancing effect
   * should not affect multi-target moves (default `false`)
   */
  canBeMultiStrikeEnhanced(user: Pokemon, restrictSpread: boolean = false): boolean {
    // Multi-strike enhancers...

    // ...cannot enhance moves that hit multiple targets
    const { targets, multiple } = getMoveTargets(user, this.id);
    const isMultiTarget = multiple && targets.length > 1;

    // ...cannot enhance multi-hit or sacrificial moves
    const exceptAttrs: MoveAttrString[] = [
      "MultiHitAttr",
      "SacrificialAttr",
      "SacrificialAttrOnHit"
    ];

    // ...and cannot enhance these specific moves
    const exceptMoves: MoveId[] = [
      MoveId.FLING,
      MoveId.UPROAR,
      MoveId.ROLLOUT,
      MoveId.ICE_BALL,
      MoveId.ENDEAVOR
    ];

    // ...and cannot enhance Pollen Puff when targeting an ally.
    const ally = user.getAlly();
    const exceptPollenPuffAlly: boolean = this.id === MoveId.POLLEN_PUFF && ally != null && targets.includes(ally.getBattlerIndex())

    return (!restrictSpread || !isMultiTarget)
      && !this.isChargingMove()
      && !exceptAttrs.some(attr => this.hasAttr(attr))
      && !exceptMoves.some(id => this.id === id)
      && !exceptPollenPuffAlly
      && this.category !== MoveCategory.STATUS;
  }
}

export class AttackMove extends Move {
  /** This field does not exist at runtime and must not be used.
   * Its sole purpose is to ensure that typescript is able to properly narrow when the `is` method is called.
   */
  declare private _: never;
  override is<K extends keyof MoveClassMap>(moveKind: K): this is MoveClassMap[K] {
    return moveKind === "AttackMove";
  }
  constructor(id: MoveId, type: PokemonType, category: MoveCategory, power: number, accuracy: number, pp: number, chance: number, priority: number, generation: number) {
    super(id, type, category, MoveTarget.NEAR_OTHER, power, accuracy, pp, chance, priority, generation);

    // > All damaging Fire-type moves can... thaw a frozen target, regardless of whether or not they have a chance to burn.
    // - https://bulbapedia.bulbagarden.net/wiki/Freeze_(status_condition)
    if (this.type === PokemonType.FIRE) {
      this.addAttr(new HealStatusEffectAttr(false, StatusEffect.FREEZE));
    }
  }

  /**
   * Compute the benefit score of this move based on the offensive stat used and the move's power.
   * @param user The Pokemon using the move
   * @param target The Pokemon targeted by the move
   * @param move The move being used
   * @returns The benefit score of using this move
   */
  getTargetBenefitScore(user: Pokemon, target: Pokemon, move: Move): number {
    // TODO: Properly handle foul play, body press, and opponent stat stages.
    const ret = super.getTargetBenefitScore(user, target, move);
    let attackScore = 0;

    const effectiveness = target.getAttackTypeEffectiveness(this.type, user, undefined, undefined, this);
    attackScore = Math.pow(effectiveness - 1, 2) * (effectiveness < 1 ? -2 : 2);
    const [ thisStat, offStat ]: EffectiveStat[] = this.category === MoveCategory.PHYSICAL ? [ Stat.ATK, Stat.SPATK ] : [ Stat.SPATK, Stat.ATK ];
    const statHolder = new NumberHolder(user.getEffectiveStat(thisStat, target));
    const offStatValue = user.getEffectiveStat(offStat, target);
    applyMoveAttrs("VariableAtkAttr", user, target, move, statHolder);
    const statRatio = offStatValue / statHolder.value;
    if (statRatio <= 0.75) {
      attackScore *= 2;
    } else if (statRatio <= 0.875) {
      attackScore *= 1.5;
    }

    const power = new NumberHolder(this.calculateEffectivePower());
    applyMoveAttrs("VariablePowerAttr", user, target, move, power);

    attackScore += Math.floor(power.value / 5);

    return ret - attackScore;
  }
}

export class StatusMove extends Move {
  /** This field does not exist at runtime and must not be used.
   * Its sole purpose is to ensure that typescript is able to properly narrow when the `is` method is called.
   */
  declare private _: never;
  constructor(id: MoveId, type: PokemonType, accuracy: number, pp: number, chance: number, priority: number, generation: number) {
    super(id, type, MoveCategory.STATUS, MoveTarget.NEAR_OTHER, -1, accuracy, pp, chance, priority, generation);
  }

  override is<K extends MoveKindString>(moveKind: K): this is MoveClassMap[K] {
    return moveKind === "StatusMove";
  }
}

export class SelfStatusMove extends Move {
  /** This field does not exist at runtime and must not be used.
   * Its sole purpose is to ensure that typescript is able to properly narrow when the `is` method is called.
   */
  declare private _: never;
  constructor(id: MoveId, type: PokemonType, accuracy: number, pp: number, chance: number, priority: number, generation: number) {
    super(id, type, MoveCategory.STATUS, MoveTarget.USER, -1, accuracy, pp, chance, priority, generation);
  }

  override is<K extends MoveKindString>(moveKind: K): this is MoveClassMap[K] {
    return moveKind === "SelfStatusMove";
  }
}

type SubMove = AbstractConstructor<Move>

function ChargeMove<TBase extends SubMove>(Base: TBase, nameAppend: string) {
  // NB: This cannot be made into a oneline return
  abstract class Charging extends Base {
    /** The animation to play during the move's charging phase */
    public readonly chargeAnim: ChargeAnim = ChargeAnim[`${MoveId[this.id]}_CHARGING`];
    /** The message to show during the move's charging phase */
    private _chargeText: string;

    /** Move attributes that apply during the move's charging phase */
    public chargeAttrs: MoveAttr[] = [];

    override isChargingMove(): this is ChargingMove {
      return true;
    }

    /**
     * Sets the text to be displayed during this move's charging phase.
     * References to the user Pokemon should be written as "{USER}", and
     * references to the target Pokemon should be written as "{TARGET}".
     * @param chargeText the text to set
     * @returns this {@linkcode Move} (for chaining API purposes)
     */
    chargeText(chargeText: string): this {
      this._chargeText = chargeText;
      return this;
    }

    /**
     * Queues the charge text to display to the player
     * @param user the {@linkcode Pokemon} using this move
     * @param target the {@linkcode Pokemon} targeted by this move (optional)
     */
    showChargeText(user: Pokemon, target?: Pokemon): void {
      globalScene.phaseManager.queueMessage(this._chargeText
        .replace("{USER}", getPokemonNameWithAffix(user))
        .replace("{TARGET}", getPokemonNameWithAffix(target))
      );
    }

    /**
     * Gets all charge attributes of the given attribute type.
     * @param attrType any attribute that extends {@linkcode MoveAttr}
     * @returns Array of attributes that match `attrType`, or an empty array if
     * no matches are found.
     */
    getChargeAttrs<T extends MoveAttrString>(attrType: T): (MoveAttrMap[T])[] {
      const targetAttr = MoveAttrs[attrType];
      if (!targetAttr) {
        return [];
      }
      return this.chargeAttrs.filter((attr): attr is MoveAttrMap[T] => attr instanceof targetAttr);
    }

    /**
     * Checks if this move has an attribute of the given type.
     * @param attrType any attribute that extends {@linkcode MoveAttr}
     * @returns `true` if a matching attribute is found; `false` otherwise
     */
    hasChargeAttr<T extends MoveAttrString>(attrType: T): boolean {
      const targetAttr = MoveAttrs[attrType];
      if (!targetAttr) {
        return false;
      }
      return this.chargeAttrs.some((attr) => attr instanceof targetAttr);
    }

    /**
     * Adds an attribute to this move to be applied during the move's charging phase
     * @param ChargeAttrType the type of {@linkcode MoveAttr} being added
     * @param args the parameters to construct the given {@linkcode MoveAttr} with
     * @returns this {@linkcode Move} (for chaining API purposes)
     */
    chargeAttr<T extends Constructor<MoveAttr>>(ChargeAttrType: T, ...args: ConstructorParameters<T>): this {
      const chargeAttr = new ChargeAttrType(...args);
      this.chargeAttrs.push(chargeAttr);

      return this;
    }
  };
  return Charging;
}

export class ChargingAttackMove extends ChargeMove(AttackMove, "ChargingAttackMove") {}
export class ChargingSelfStatusMove extends ChargeMove(SelfStatusMove, "ChargingSelfStatusMove") {}

/** Base class defining all {@linkcode Move} Attributes */
export abstract class MoveAttr {
  /** Should this {@linkcode Move} target the user? */
  public selfTarget: boolean;

  /**
   * Return whether this attribute is of the given type.
   *
   * @remarks
   * Used to avoid requring the caller to have imported the specific attribute type, avoiding circular dependencies.
   * @param attr - The attribute to check against
   * @returns Whether the attribute is an instance of the given type.
   */
  public is<T extends MoveAttrString>(attr: T): this is MoveAttrMap[T] {
    const targetAttr = MoveAttrs[attr];
    if (!targetAttr) {
      return false;
    }
    return this instanceof targetAttr;
  }

  constructor(selfTarget: boolean = false) {
    this.selfTarget = selfTarget;
  }

  /**
   * Applies move attributes
   * @see {@linkcode applyMoveAttrsInternal}
   * @virtual
   * @param user {@linkcode Pokemon} using the move
   * @param target {@linkcode Pokemon} target of the move
   * @param move {@linkcode Move} with this attribute
   * @param args Set of unique arguments needed by this attribute
   * @returns true if application of the ability succeeds
   */
  apply(user: Pokemon | null, target: Pokemon | null, move: Move, args: any[]): boolean {
    return true;
  }

  /**
   * Return this `MoveAttr`'s associated {@linkcode MoveCondition} or {@linkcode MoveConditionFunc}.
   * The specified condition will be added to all {@linkcode Move}s with this attribute,
   * and moves **will fail upon use** if _at least 1_ of their attached conditions returns `false`.
   */
  getCondition(): MoveCondition | MoveConditionFunc | null {
    return null;
  }

  /**
   * @virtual
   * @param user {@linkcode Pokemon} using the move
   * @param target {@linkcode Pokemon} target of the move
   * @param move {@linkcode Move} with this attribute
   * @returns the string representing failure of this {@linkcode Move}
   */
  getFailedText(user: Pokemon, target: Pokemon, move: Move): string | undefined {
    return;
  }

  /**
   * Used by the Enemy AI to rank an attack based on a given user
   * @see {@linkcode EnemyPokemon.getNextMove}
   * @virtual
   */
  getUserBenefitScore(user: Pokemon, target: Pokemon, move: Move): number {
    return 0;
  }

  /**
   * Used by the Enemy AI to rank an attack based on a given target
   * @see {@linkcode EnemyPokemon.getNextMove}
   * @virtual
   */
  getTargetBenefitScore(user: Pokemon, target: Pokemon, move: Move): number {
    return 0;
  }
}

interface MoveEffectAttrOptions {
  /**
   * Defines when this effect should trigger in the move's effect order
   * @see {@linkcode MoveEffectPhase}
   */
  trigger?: MoveEffectTrigger;
  /** Should this effect only apply on the first hit? */
  firstHitOnly?: boolean;
  /** Should this effect only apply on the last hit? */
  lastHitOnly?: boolean;
  /** Should this effect only apply on the first target hit? */
  firstTargetOnly?: boolean;
  /** Overrides the secondary effect chance for this attr if set. */
  effectChanceOverride?: number;
}

/**
 * Base class defining all Move Effect Attributes
 */
export class MoveEffectAttr extends MoveAttr {
  /**
   * A container for this attribute's optional parameters
   * @see {@linkcode MoveEffectAttrOptions} for supported params.
   */
  protected options?: MoveEffectAttrOptions;

  constructor(selfTarget?: boolean, options?: MoveEffectAttrOptions) {
    super(selfTarget);
    this.options = options;
  }

  /**
   * Defines when this effect should trigger in the move's effect order.
   * @defaultValue {@linkcode MoveEffectTrigger.POST_APPLY}
   */
  public get trigger () {
    return this.options?.trigger ?? MoveEffectTrigger.POST_APPLY;
  }

  /**
   * `true` if this effect should only trigger on the first hit of
   * multi-hit moves.
   * @defaultValue `false`
   */
  public get firstHitOnly () {
    return this.options?.firstHitOnly ?? false;
  }

  /**
   * `true` if this effect should only trigger on the last hit of
   * multi-hit moves.
   * @defaultValue `false`
   */
  public get lastHitOnly () {
    return this.options?.lastHitOnly ?? false;
  }

  /**
   * `true` if this effect should apply only upon hitting a target
   * for the first time when targeting multiple {@linkcode Pokemon}.
   * @defaultValue `false`
   */
  public get firstTargetOnly () {
    return this.options?.firstTargetOnly ?? false;
  }

  /**
   * If defined, overrides the move's base chance for this
   * secondary effect to trigger.
   */
  public get effectChanceOverride () {
    return this.options?.effectChanceOverride;
  }

  /**
   * Determine whether this {@linkcode MoveAttr}'s effects are able to {@linkcode apply | be applied} to the target.
   *
   * Will **NOT** cause the move to fail upon returning `false` (unlike {@linkcode getCondition};
   * merely that the effect for this attribute will be nullified.
   * @param user - The {@linkcode Pokemon} using the move
   * @param target - The {@linkcode Pokemon} being targeted by the move, or {@linkcode user} if the move is
   * {@linkcode selfTarget | self-targeting}
   * @param move - The {@linkcode Move} being used
   * @param _args - Set of unique arguments needed by this attribute
   * @returns `true` if basic application of this `MoveAttr`s effects should be possible
   */
  // TODO: Decouple this check from the `apply` step
  // TODO: Make non-damaging moves fail by default if none of their attributes can apply
  canApply(user: Pokemon, target: Pokemon, move: Move, _args?: any[]) {
    return !(this.selfTarget ? user : target).isFainted();
  }

  /** Applies move effects so long as they are able based on {@linkcode canApply} */
  apply(user: Pokemon, target: Pokemon, move: Move, args?: any[]): boolean {
    return this.canApply(user, target, move, args);
  }

  /**
   * Gets the used move's additional effect chance.
   * Chance is modified by {@linkcode MoveEffectChanceMultiplierAbAttr} and {@linkcode IgnoreMoveEffectsAbAttr}.
   * @param user {@linkcode Pokemon} using this move
   * @param target {@linkcode Pokemon | Target} of this move
   * @param move {@linkcode Move} being used
   * @param selfEffect `true` if move targets user.
   * @returns Move effect chance value.
   */
  getMoveChance(user: Pokemon, target: Pokemon, move: Move, selfEffect?: Boolean, showAbility?: Boolean): number {
    const moveChance = new NumberHolder(this.effectChanceOverride ?? move.chance);

    applyAbAttrs("MoveEffectChanceMultiplierAbAttr", {pokemon: user, simulated: !showAbility, chance: moveChance, move});

    if ((!move.hasAttr("FlinchAttr") || moveChance.value <= move.chance) && !move.hasAttr("SecretPowerAttr")) {
      const userSide = user.isPlayer() ? ArenaTagSide.PLAYER : ArenaTagSide.ENEMY;
      globalScene.arena.applyTagsForSide(ArenaTagType.WATER_FIRE_PLEDGE, userSide, moveChance);
    }

    if (!selfEffect) {
      applyAbAttrs("IgnoreMoveEffectsAbAttr", {pokemon: target, move, simulated: !showAbility, chance: moveChance});
    }
    return moveChance.value;
  }
}

/**
 * Base class defining all Move Header attributes.
 * Move Header effects apply at the beginning of a turn before any moves are resolved.
 * They can be used to apply effects to the field (e.g. queueing a message) or to the user
 * (e.g. adding a battler tag).
 */
export class MoveHeaderAttr extends MoveAttr {
  constructor() {
    super(true);
  }
}

/**
 * Header attribute to queue a message at the beginning of a turn.
 */
export class MessageHeaderAttr extends MoveHeaderAttr {
  /** The message to display, or a function producing one. */
  private message: string | MoveMessageFunc;

  constructor(message: string | MoveMessageFunc) {
    super();
    this.message = message;
  }

  apply(user: Pokemon, target: Pokemon, move: Move): boolean {
    const message = typeof this.message === "string"
      ? this.message
      : this.message(user, target, move);

    if (message) {
      globalScene.phaseManager.queueMessage(message);
      return true;
    }
    return false;
  }
}

/**
 * Header attribute to add a battler tag to the user at the beginning of a turn.
 * @see {@linkcode MoveHeaderAttr}
 */
export class AddBattlerTagHeaderAttr extends MoveHeaderAttr {
  private tagType: BattlerTagType;

  constructor(tagType: BattlerTagType) {
    super();
    this.tagType = tagType;
  }

  apply(user: Pokemon, target: Pokemon, move: Move, args: any[]): boolean {
    user.addTag(this.tagType);
    return true;
  }
}

/**
 * Header attribute to implement the "charge phase" of Beak Blast at the
 * beginning of a turn.
 * @see {@link https://bulbapedia.bulbagarden.net/wiki/Beak_Blast_(move) | Beak Blast}
 * @see {@linkcode BeakBlastChargingTag}
 */
export class BeakBlastHeaderAttr extends AddBattlerTagHeaderAttr {
  /** Required to initialize Beak Blast's charge animation correctly */
  public chargeAnim = ChargeAnim.BEAK_BLAST_CHARGING;

  constructor() {
    super(BattlerTagType.BEAK_BLAST_CHARGING);
  }
}

/**
 * Attribute to display a message before a move is executed.
 */
export class PreMoveMessageAttr extends MoveAttr {
  /** The message to display or a function returning one */
  private message: string | MoveMessageFunc;

  /**
   * Create a new {@linkcode PreMoveMessageAttr} to display a message before move execution.
   * @param message - The message to display before move use, either` a literal string or a function producing one.
   * @remarks
   * If {@linkcode message} evaluates to an empty string (`""`), no message will be displayed
   * (though the move will still succeed).
   */
  constructor(message: string | MoveMessageFunc) {
    super();
    this.message = message;
  }

  apply(user: Pokemon, target: Pokemon, move: Move): boolean {
    const message = typeof this.message === "function"
      ? this.message(user, target, move)
      : this.message;

    // TODO: Consider changing if/when MoveAttr `apply` return values become significant
    if (message) {
      globalScene.phaseManager.queueMessage(message, 500);
      return true;
    }
    return false;
  }
}

/**
 * Attribute for moves that can be conditionally interrupted to be considered to
 * have failed before their "useMove" message is displayed. Currently used by
 * Focus Punch.
 */
export class PreUseInterruptAttr extends MoveAttr {
  protected message: string | MoveMessageFunc;
  protected conditionFunc: MoveConditionFunc;

  /**
   * Create a new MoveInterruptedMessageAttr.
   * @param message The message to display when the move is interrupted, or a function that formats the message based on the user, target, and move.
   */
  constructor(message: string | MoveMessageFunc, conditionFunc: MoveConditionFunc) {
    super();
    this.message = message;
    this.conditionFunc = conditionFunc;
  }

  /**
   * Cancel the current MovePhase and queue the interrupt message if the condition is met
   * @param user - {@linkcode Pokemon} using the move
   * @param target - {@linkcode Pokemon} target of the move
   * @param move - {@linkcode Move} with this attribute
   */
  override apply(user: Pokemon, target: Pokemon, move: Move): boolean {
    const currentPhase = globalScene.phaseManager.getCurrentPhase();
    if (!currentPhase.is("MovePhase") || !this.conditionFunc(user, target, move)) {
      return false;
    }
    currentPhase.cancel();
    globalScene.phaseManager.queueMessage(
      typeof this.message === "string" ? this.message : this.message(user, target, move)
    )
    return true;
  }

  /**
   * Message to display when a move is interrupted.
   * @param user {@linkcode Pokemon} using the move
   * @param target {@linkcode Pokemon} target of the move
   * @param move {@linkcode Move} with this attribute
   */
  override getFailedText(user: Pokemon, target: Pokemon, move: Move): string | undefined {
    if (this.message && this.conditionFunc(user, target, move)) {
      return typeof this.message === "string"
          ? this.message
          : this.message(user, target, move);
    }
  }
}

/**
 * Attribute for Status moves that take attack type effectiveness
 * into consideration (i.e. {@linkcode https://bulbapedia.bulbagarden.net/wiki/Thunder_Wave_(move) | Thunder Wave})
 */
export class RespectAttackTypeImmunityAttr extends MoveAttr { }

export class IgnoreOpponentStatStagesAttr extends MoveAttr {
  apply(user: Pokemon, target: Pokemon, move: Move, args: any[]): boolean {
    (args[0] as BooleanHolder).value = true;

    return true;
  }
}

export class HighCritAttr extends MoveAttr {
  apply(user: Pokemon, target: Pokemon, move: Move, args: any[]): boolean {
    (args[0] as NumberHolder).value++;

    return true;
  }

  getUserBenefitScore(user: Pokemon, target: Pokemon, move: Move): number {
    return 3;
  }
}

export class CritOnlyAttr extends MoveAttr {
  apply(user: Pokemon, target: Pokemon, move: Move, args: any[]): boolean {
    (args[0] as BooleanHolder).value = true;

    return true;
  }

  getUserBenefitScore(user: Pokemon, target: Pokemon, move: Move): number {
    return 5;
  }
}

export class FixedDamageAttr extends MoveAttr {
  private damage: number;

  constructor(damage: number) {
    super();

    this.damage = damage;
  }

  apply(user: Pokemon, target: Pokemon, move: Move, args: any[]): boolean {
    (args[0] as NumberHolder).value = this.getDamage(user, target, move);

    return true;
  }

  getDamage(user: Pokemon, target: Pokemon, move: Move): number {
    return this.damage;
  }
}

export class UserHpDamageAttr extends FixedDamageAttr {
  constructor() {
    super(0);
  }

  apply(user: Pokemon, target: Pokemon, move: Move, args: any[]): boolean {
    (args[0] as NumberHolder).value = user.hp;

    return true;
  }
}

export class TargetHalfHpDamageAttr extends FixedDamageAttr {
  /**
   * The initial amount of hp the target had before the first hit.
   * Used for calculating multi lens damage.
   */
  private initialHp: number;
  constructor() {
    super(0);
  }

  apply(user: Pokemon, target: Pokemon, move: Move, args: any[]): boolean {
    // first, determine if the hit is coming from multi lens or not
    const lensCount = user.heldItemManager.getStack(HeldItemId.MULTI_LENS);
    if (lensCount <= 0) {
      // no multi lenses; we can just halve the target's hp and call it a day
      (args[0] as NumberHolder).value = toDmgValue(target.hp / 2);
      return true;
    }

    // figure out what hit # we're on
    switch (user.turnData.hitCount - user.turnData.hitsLeft) {
      case 0:
        // first hit of move; update initialHp tracker
        this.initialHp = target.hp;
      default:
        // multi lens added hit; use initialHp tracker to ensure correct damage
        (args[0] as NumberHolder).value = toDmgValue(this.initialHp / 2);
        return true;
      case lensCount + 1:
        // parental bond added hit; calc damage as normal
        (args[0] as NumberHolder).value = toDmgValue(target.hp / 2);
        return true;
    }
  }

  getTargetBenefitScore(user: Pokemon, target: Pokemon, move: Move): number {
    return target.getHpRatio() > 0.5 ? Math.floor(((target.getHpRatio() - 0.5) * -24) + 4) : -20;
  }
}

export class MatchHpAttr extends FixedDamageAttr {
  constructor() {
    super(0);
  }

  apply(user: Pokemon, target: Pokemon, move: Move, args: any[]): boolean {
    (args[0] as NumberHolder).value = target.hp - user.hp;

    return true;
  }

  getCondition(): MoveConditionFunc {
    return (user, target, move) => user.hp <= target.hp;
  }

  // TODO
  /*getUserBenefitScore(user: Pokemon, target: Pokemon, move: Move): number {
    return 0;
  }*/
}

export class CounterDamageAttr extends FixedDamageAttr {
  /** The damage category of counter attacks to process, or `undefined` for either */
  private moveFilter?: MoveDamageCategory;
  private multiplier: number;

  /**
   * @param multiplier - The damage multiplier to apply to the total damage received
   * @param moveFilter - If set, only damage from moves of this category will be counted, otherwise all damage is counted
   */
  constructor(multiplier: number, moveFilter?: MoveDamageCategory) {
    super(0);
    this.moveFilter = moveFilter;
    this.multiplier = multiplier;
  }

  apply(user: Pokemon, target: Pokemon, move: Move, args: any[]): boolean {
    const damage = user.turnData.attacksReceived.find(ar => {
      const category = allMoves[ar.move].category;
      return (
        category !== MoveCategory.STATUS
        && !areAllies(user.getBattlerIndex(), ar.sourceBattlerIndex)
        && (this.moveFilter === undefined || category === this.moveFilter)
    )
    })?.damage ?? 0;
    (args[0] as NumberHolder).value = toDmgValue(damage * this.multiplier);
    return true;
  }
}

/**
 * Attribute for counter-like moves to redirect the move to a different target
 */
export class CounterRedirectAttr extends MoveAttr {
  declare private moveFilter?: MoveDamageCategory;
  constructor(moveFilter? : MoveDamageCategory) {
    super();
    if (moveFilter !== undefined) {
      this.moveFilter = moveFilter;
    }
  }

  /**
   * Applies the counter redirect attribute to the move
   * @param user - The user of the counter move
   * @param target - The target of the move (unused)
   * @param move - The move being used
   * @param args - args[0] holds the battler index of the target that the move will be redirected to
   */
  override apply(user: Pokemon, target: Pokemon | null, move: Move, args: [NumberHolder, ...any[]]): boolean {
    const desiredTarget = getCounterAttackTarget(user, this.moveFilter);
    if (desiredTarget !== null && desiredTarget !== BattlerIndex.ATTACKER) {
      // check if the target is still alive
      if (
        globalScene.currentBattle.double &&
        !globalScene.getField()[desiredTarget]?.isActive(true)
      ) {
        const targetField = desiredTarget >= BattlerIndex.ENEMY ? globalScene.getEnemyField() : globalScene.getPlayerField();
        args[0].value = targetField.find(p => p.hp > 0)?.getBattlerIndex() ?? BattlerIndex.ATTACKER;
      } else {
        args[0].value = desiredTarget;
      }
      return true;
    }
    return false;
  }
}

export class LevelDamageAttr extends FixedDamageAttr {
  constructor() {
    super(0);
  }

  getDamage(user: Pokemon, target: Pokemon, move: Move): number {
    return user.level;
  }
}

export class RandomLevelDamageAttr extends FixedDamageAttr {
  constructor() {
    super(0);
  }

  getDamage(user: Pokemon, target: Pokemon, move: Move): number {
    return toDmgValue(user.level * (user.randBattleSeedIntRange(50, 150) * 0.01));
  }
}

export class ModifiedDamageAttr extends MoveAttr {
  apply(user: Pokemon, target: Pokemon, move: Move, args: any[]): boolean {
    const initialDamage = args[0] as NumberHolder;
    initialDamage.value = this.getModifiedDamage(user, target, move, initialDamage.value);

    return true;
  }

  getModifiedDamage(user: Pokemon, target: Pokemon, move: Move, damage: number): number {
    return damage;
  }
}

export class SurviveDamageAttr extends ModifiedDamageAttr {
  getModifiedDamage(user: Pokemon, target: Pokemon, move: Move, damage: number): number {
    return Math.min(damage, target.hp - 1);
  }

  getUserBenefitScore(user: Pokemon, target: Pokemon, move: Move): number {
    return target.hp > 1 ? 0 : -20;
  }
}

/**
 * Move attribute to display arbitrary text during a move's execution.
 */
export class MessageAttr extends MoveEffectAttr {
  /** The message to display, either as a string or a function returning one. */
  private message: string | MoveMessageFunc;

  constructor(message: string | MoveMessageFunc, options?: MoveEffectAttrOptions) {
    // TODO: Do we need to respect `selfTarget` if we're just displaying text?
    super(false, options)
    this.message = message;
  }

  override apply(user: Pokemon, target: Pokemon, move: Move): boolean {
    const message = typeof this.message === "function"
      ? this.message(user, target, move)
      : this.message;

    // TODO: Consider changing if/when MoveAttr `apply` return values become significant
    if (message) {
      globalScene.phaseManager.queueMessage(message, 500);
      return true;
    }
    return false;
  }
}

export class RecoilAttr extends MoveEffectAttr {
  private useHp: boolean;
  private damageRatio: number;
  private unblockable: boolean;

  constructor(useHp: boolean = false, damageRatio: number = 0.25, unblockable: boolean = false) {
    super(true, { lastHitOnly: true });

    this.useHp = useHp;
    this.damageRatio = damageRatio;
    this.unblockable = unblockable;
  }

  apply(user: Pokemon, target: Pokemon, move: Move, args: any[]): boolean {
    if (!super.apply(user, target, move, args)) {
      return false;
    }

    const cancelled = new BooleanHolder(false);
    if (!this.unblockable) {
      const abAttrParams: AbAttrParamsWithCancel = {pokemon: user, cancelled};
      applyAbAttrs("BlockRecoilDamageAttr", abAttrParams);
      applyAbAttrs("BlockNonDirectDamageAbAttr", abAttrParams);
    }

    if (cancelled.value) {
      return false;
    }

    // Chloroblast and Struggle should not deal recoil damage if the move was not successful
    if (this.useHp && [ MoveResult.FAIL, MoveResult.MISS ].includes(user.getLastXMoves(1)[0]?.result ?? MoveResult.FAIL)) {
      return false;
    }

    const damageValue = (!this.useHp ? user.turnData.totalDamageDealt : user.getMaxHp()) * this.damageRatio;
    const minValue = user.turnData.totalDamageDealt ? 1 : 0;
    const recoilDamage = toDmgValue(damageValue, minValue);
    if (!recoilDamage) {
      return false;
    }

    if (cancelled.value) {
      return false;
    }

    user.damageAndUpdate(recoilDamage, { result: HitResult.INDIRECT, ignoreSegments: true });
    globalScene.phaseManager.queueMessage(i18next.t("moveTriggers:hitWithRecoil", { pokemonName: getPokemonNameWithAffix(user) }));
    user.turnData.damageTaken += recoilDamage;

    return true;
  }

  getUserBenefitScore(user: Pokemon, target: Pokemon, move: Move): number {
    return Math.floor((move.power / 5) / -4);
  }
}


/**
 * Attribute used for moves which self KO the user regardless if the move hits a target
 */
export class SacrificialAttr extends MoveEffectAttr {
  constructor() {
    super(true, { trigger: MoveEffectTrigger.POST_TARGET });
  }

  /**
   * Deals damage to the user equal to their current hp
   * @param user {@linkcode Pokemon} that used the move
   * @param target {@linkcode Pokemon} target of the move
   * @param move {@linkcode Move} with this attribute
   * @param args N/A
   * @returns true if the function succeeds
   **/
  apply(user: Pokemon, target: Pokemon, move: Move, args: any[]): boolean {
    user.damageAndUpdate(user.hp, { result: HitResult.INDIRECT, ignoreSegments: true });
	  user.turnData.damageTaken += user.hp;

    return true;
  }

  getUserBenefitScore(user: Pokemon, target: Pokemon, move: Move): number {
    if (user.isBoss()) {
      return -20;
    }
    return Math.ceil(((1 - user.getHpRatio()) * 10 - 10) * (target.getAttackTypeEffectiveness(move.type, user) - 0.5));
  }
}

/**
 * Attribute used for moves which self KO the user but only if the move hits a target
 */
export class SacrificialAttrOnHit extends MoveEffectAttr {
  constructor() {
    super(true);
  }

  /**
   * Deals damage to the user equal to their current hp if the move lands
   * @param user {@linkcode Pokemon} that used the move
   * @param target {@linkcode Pokemon} target of the move
   * @param move {@linkcode Move} with this attribute
   * @param args N/A
   * @returns true if the function succeeds
   **/
  apply(user: Pokemon, target: Pokemon, move: Move, args: any[]): boolean {
    // If the move fails to hit a target, then the user does not faint and the function returns false
    if (!super.apply(user, target, move, args)) {
      return false;
    }

    user.damageAndUpdate(user.hp, { result: HitResult.INDIRECT, ignoreSegments: true });
    user.turnData.damageTaken += user.hp;

    return true;
  }

  getUserBenefitScore(user: Pokemon, target: Pokemon, move: Move): number {
    if (user.isBoss()) {
      return -20;
    }
    return Math.ceil(((1 - user.getHpRatio()) * 10 - 10) * (target.getAttackTypeEffectiveness(move.type, user) - 0.5));
  }
}

/**
 * Attribute used for moves which cut the user's Max HP in half.
 * Triggers using {@linkcode MoveEffectTrigger.POST_TARGET}.
 */
export class HalfSacrificialAttr extends MoveEffectAttr {
  constructor() {
    super(true, { trigger: MoveEffectTrigger.POST_TARGET });
  }

  /**
   * Cut's the user's Max HP in half and displays the appropriate recoil message
   * @param user {@linkcode Pokemon} that used the move
   * @param target N/A
   * @param move {@linkcode Move} with this attribute
   * @param args N/A
   * @returns true if the function succeeds
   */
  apply(user: Pokemon, target: Pokemon, move: Move, args: any[]): boolean {
    if (!super.apply(user, target, move, args)) {
      return false;
    }

    const cancelled = new BooleanHolder(false);
    // Check to see if the Pokemon has an ability that blocks non-direct damage
    applyAbAttrs("BlockNonDirectDamageAbAttr", {pokemon: user, cancelled});
    if (!cancelled.value) {
      user.damageAndUpdate(toDmgValue(user.getMaxHp() / 2), { result: HitResult.INDIRECT, ignoreSegments: true });
      globalScene.phaseManager.queueMessage(i18next.t("moveTriggers:cutHpPowerUpMove", { pokemonName: getPokemonNameWithAffix(user) })); // Queue recoil message
    }
    return true;
  }

  getUserBenefitScore(user: Pokemon, target: Pokemon, move: Move): number {
    if (user.isBoss()) {
      return -10;
    }
    return Math.ceil(((1 - user.getHpRatio() / 2) * 10 - 10) * (target.getAttackTypeEffectiveness(move.type, user) - 0.5));
  }
}

/**
 * Attribute to put in a {@link https://bulbapedia.bulbagarden.net/wiki/Substitute_(doll) | Substitute Doll} for the user.
 */
export class AddSubstituteAttr extends MoveEffectAttr {
  /** The ratio of the user's max HP that is required to apply this effect */
  private hpCost: number;
  /** Whether the damage taken should be rounded up (Shed Tail rounds up) */
  private roundUp: boolean;

  constructor(hpCost: number, roundUp: boolean) {
    super(true);

    this.hpCost = hpCost;
    this.roundUp = roundUp;
  }

  /**
   * Removes 1/4 of the user's maximum HP (rounded down) to create a substitute for the user
   * @param user - The {@linkcode Pokemon} that used the move.
   * @param target - n/a
   * @param move - The {@linkcode Move} with this attribute.
   * @param args - n/a
   * @returns `true` if the attribute successfully applies, `false` otherwise
   */
  apply(user: Pokemon, target: Pokemon, move: Move, args: any[]): boolean {
    if (!super.apply(user, target, move, args)) {
      return false;
    }

    const damageTaken = this.roundUp ? Math.ceil(user.getMaxHp() * this.hpCost) : Math.floor(user.getMaxHp() * this.hpCost);
    user.damageAndUpdate(damageTaken, { result: HitResult.INDIRECT, ignoreSegments: true, ignoreFaintPhase: true });
    user.addTag(BattlerTagType.SUBSTITUTE, 0, move.id, user.id);
    return true;
  }

  getUserBenefitScore(user: Pokemon, target: Pokemon, move: Move): number {
    if (user.isBoss()) {
      return -10;
    }
    return 5;
  }

  getCondition(): MoveConditionFunc {
    return (user, _target, _move) => !user.getTag(SubstituteTag) && user.hp > (this.roundUp ? Math.ceil(user.getMaxHp() * this.hpCost) : Math.floor(user.getMaxHp() * this.hpCost)) && user.getMaxHp() > 1;
  }

  /**
   * Get the substitute-specific failure message if one should be displayed.
   * @param user - The pokemon using the move.
   * @returns The substitute-specific failure message if the conditions apply, otherwise `undefined`
   */
  getFailedText(user: Pokemon, _target: Pokemon, _move: Move): string | undefined {
    if (user.getTag(SubstituteTag)) {
      return i18next.t("moveTriggers:substituteOnOverlap", { pokemonName: getPokemonNameWithAffix(user) });
    } else if (user.hp <= Math.floor(user.getMaxHp() / 4) || user.getMaxHp() === 1) {
      return i18next.t("moveTriggers:substituteNotEnoughHp");
    }
  }
}

/**
 * Heals the user or target by {@linkcode healRatio} depending on the value of {@linkcode selfTarget}
 */
export class HealAttr extends MoveEffectAttr {
  constructor(
    /** The percentage of {@linkcode Stat.HP} to heal. */
    private healRatio: number,
    /** Whether to display a healing animation when healing the target; default `false` */
    private showAnim = false,
    selfTarget = true
  ) {
    super(selfTarget);
  }

  override apply(user: Pokemon, target: Pokemon, _move: Move, _args: any[]): boolean {
    this.addHealPhase(this.selfTarget ? user : target, this.healRatio);
    return true;
  }

  /**
   * Creates a new {@linkcode PokemonHealPhase}.
   * This heals the target and shows the appropriate message.
   */
  protected addHealPhase(target: Pokemon, healRatio: number) {
    globalScene.phaseManager.unshiftNew("PokemonHealPhase", target.getBattlerIndex(),
      toDmgValue(target.getMaxHp() * healRatio), i18next.t("moveTriggers:healHp", { pokemonName: getPokemonNameWithAffix(target) }), true, !this.showAnim);
  }

  override getTargetBenefitScore(user: Pokemon, target: Pokemon, _move: Move): number {
    const score = ((1 - (this.selfTarget ? user : target).getHpRatio()) * 20) - this.healRatio * 10;
    return Math.round(score / (1 - this.healRatio / 2));
  }

  // TODO: Change to fail move
  override canApply(user: Pokemon, target: Pokemon, _move: Move, _args?: any[]): boolean {
    if (!super.canApply(user, target, _move, _args)) {
      return false;
    }

    const healedPokemon = this.selfTarget ? user : target;
    if (healedPokemon.isFullHp()) {
      // Ensure the fail message isn't displayed when checking the move conditions outside of the move execution
      // TOOD: Fix this in PR#6276
      const phaseManager = globalScene.phaseManager;
      if (phaseManager.getCurrentPhase().is("MovePhase")) {
        phaseManager.queueMessage(i18next.t("battle:hpIsFull", {
          pokemonName: getPokemonNameWithAffix(healedPokemon),
        }))
      }
      return false;
    }
    return true;
  }
}

/**
 * Attribute to put the user to sleep for a fixed duration, fully heal them and cure their status.
 * Used for {@linkcode MoveId.REST}.
 */
export class RestAttr extends HealAttr {
  private duration: number;

  constructor(duration: number) {
    super(1, true);
    this.duration = duration;
  }

  override apply(user: Pokemon, target: Pokemon, move: Move, args: any[]): boolean {
   const wasSet = user.trySetStatus(StatusEffect.SLEEP, user, this.duration, null, true, true,
    i18next.t("moveTriggers:restBecameHealthy", {
      pokemonName: getPokemonNameWithAffix(user),
    }));
    return wasSet && super.apply(user, target, move, args);
  }

  override addHealPhase(user: Pokemon): void {
    globalScene.phaseManager.unshiftNew("PokemonHealPhase", user.getBattlerIndex(), user.getMaxHp(), null)
  }

  // TODO: change after HealAttr is changed to fail move
  override getCondition(): MoveConditionFunc {
    return (user, target, move) =>
      super.canApply(user, target, move, [])
      // Intentionally suppress messages here as we display generic fail msg
      // TODO: This might have order-of-operation jank
      && user.canSetStatus(StatusEffect.SLEEP, true, true, user)
  }
}

/**
 * Cures the user's party of non-volatile status conditions, ie. Heal Bell, Aromatherapy
 */
export class PartyStatusCureAttr extends MoveEffectAttr {
  /** Message to display after using move */
  private message: string | null;
  /** Skips mons with this ability, ie. Soundproof */
  private abilityCondition: AbilityId;

  constructor(message: string | null, abilityCondition: AbilityId) {
    super();

    this.message = message;
    this.abilityCondition = abilityCondition;
  }

  //The same as MoveEffectAttr.canApply, except it doesn't check for the target's HP.
  canApply(user: Pokemon, target: Pokemon, move: Move, args: any[]) {
    const isTargetValid =
      (this.selfTarget && user.hp && !user.getTag(BattlerTagType.FRENZY)) ||
      (!this.selfTarget && (!target.getTag(BattlerTagType.PROTECTED) || move.hasFlag(MoveFlags.IGNORE_PROTECT)));
    return !!isTargetValid;
  }

  apply(user: Pokemon, target: Pokemon, move: Move, args: any[]): boolean {
    if (!this.canApply(user, target, move, args)) {
      return false;
    }
    const partyPokemon = user.isPlayer() ? globalScene.getPlayerParty() : globalScene.getEnemyParty();
    partyPokemon.forEach(p => this.cureStatus(p, user.id));

    if (this.message) {
      globalScene.phaseManager.queueMessage(this.message);
    }

    return true;
  }

  /**
   * Tries to cure the status of the given {@linkcode Pokemon}
   * @param pokemon The {@linkcode Pokemon} to cure.
   * @param userId The ID of the (move) {@linkcode Pokemon | user}.
   */
  public cureStatus(pokemon: Pokemon, userId: number) {
    if (!pokemon.isOnField() || pokemon.id === userId) { // user always cures its own status, regardless of ability
      pokemon.resetStatus(false);
      pokemon.updateInfo();
    } else if (!pokemon.hasAbility(this.abilityCondition)) {
      pokemon.resetStatus();
      pokemon.updateInfo();
    } else {
      // TODO: Ability displays should be handled by the ability
      globalScene.phaseManager.queueAbilityDisplay(pokemon, pokemon.getPassiveAbility()?.id === this.abilityCondition, true);
      globalScene.phaseManager.queueAbilityDisplay(pokemon, pokemon.getPassiveAbility()?.id === this.abilityCondition, false);
    }
  }
}

/**
 * Applies damage to the target's ally equal to 1/16 of that ally's max HP.
 */
export class FlameBurstAttr extends MoveEffectAttr {
  constructor() {
    /**
     * This is self-targeted to bypass immunity to target-facing secondary
     * effects when the target has an active Substitute doll.
     * TODO: Find a more intuitive way to implement Substitute bypassing.
     */
    super(true);
  }
  /**
   * @param user - n/a
   * @param target - The target Pokémon.
   * @param move - n/a
   * @param args - n/a
   * @returns A boolean indicating whether the effect was successfully applied.
   */
  apply(user: Pokemon, target: Pokemon, move: Move, args: any[]): boolean {
    const targetAlly = target.getAlly();
    const cancelled = new BooleanHolder(false);

    if (targetAlly != null) {
      applyAbAttrs("BlockNonDirectDamageAbAttr", {pokemon: targetAlly, cancelled});
    }

    if (cancelled.value || !targetAlly || targetAlly.switchOutStatus) {
      return false;
    }

    targetAlly.damageAndUpdate(Math.max(1, Math.floor(1 / 16 * targetAlly.getMaxHp())), { result: HitResult.INDIRECT });
    return true;
  }

  getTargetBenefitScore(user: Pokemon, target: Pokemon, move: Move): number {
    return target.getAlly() != null ? -5 : 0;
  }
}

export class SacrificialFullRestoreAttr extends SacrificialAttr {
  protected restorePP: boolean;
  protected moveMessage: string;

  constructor(restorePP: boolean, moveMessage: string) {
    super();

    this.restorePP = restorePP;
    this.moveMessage = moveMessage;
  }

  apply(user: Pokemon, target: Pokemon, move: Move, args: any[]): boolean {
    if (!super.apply(user, target, move, args)) {
      return false;
    }

    // Add a tag to the field if it doesn't already exist, then queue a delayed healing effect in the user's current slot.
    globalScene.arena.addTag(ArenaTagType.PENDING_HEAL, 0, move.id, user.id); // Arguments after first go completely unused
    const tag = globalScene.arena.getTag(ArenaTagType.PENDING_HEAL) as PendingHealTag;
    tag.queueHeal(user.getBattlerIndex(), {
      sourceId: user.id,
      moveId: move.id,
      restorePP: this.restorePP,
      healMessage: i18next.t(this.moveMessage, { pokemonName: getPokemonNameWithAffix(user) }),
    });

    return true;
  }

  getUserBenefitScore(user: Pokemon, target: Pokemon, move: Move): number {
    return -20;
  }

  getCondition(): MoveConditionFunc {
    return (user, _target, _move) => globalScene.getPlayerParty().filter(p => p.isActive()).length > globalScene.currentBattle.getBattlerCount();
  }
}

/**
 * Attribute used for moves which ignore type-based debuffs from weather, namely Hydro Steam.
 * Called during damage calculation after getting said debuff from getAttackTypeMultiplier in the Pokemon class.
 */
export class IgnoreWeatherTypeDebuffAttr extends MoveAttr {
  /** The {@linkcode WeatherType} this move ignores */
  public weather: WeatherType;

  constructor(weather: WeatherType) {
    super();
    this.weather = weather;
  }
  /**
   * Changes the type-based weather modifier if this move's power would be reduced by it
   * @param user {@linkcode Pokemon} that used the move
   * @param target N/A
   * @param move {@linkcode Move} with this attribute
   * @param args [0] {@linkcode NumberHolder} for arenaAttackTypeMultiplier
   * @returns true if the function succeeds
   */
  apply(user: Pokemon, target: Pokemon, move: Move, args: any[]): boolean {
    const weatherModifier = args[0] as NumberHolder;
    //If the type-based attack power modifier due to weather (e.g. Water moves in Sun) is below 1, set it to 1
    if (globalScene.arena.weather?.weatherType === this.weather) {
      weatherModifier.value = Math.max(weatherModifier.value, 1);
    }
    return true;
  }
}

export abstract class WeatherHealAttr extends HealAttr {
  constructor() {
    super(0.5);
  }

  apply(user: Pokemon, target: Pokemon, move: Move, args: any[]): boolean {
    let healRatio = 0.5;
    if (!globalScene.arena.weather?.isEffectSuppressed()) {
      const weatherType = globalScene.arena.weather?.weatherType || WeatherType.NONE;
      healRatio = this.getWeatherHealRatio(weatherType);
    }
    this.addHealPhase(user, healRatio);
    return true;
  }

  abstract getWeatherHealRatio(weatherType: WeatherType): number;
}

export class PlantHealAttr extends WeatherHealAttr {
  getWeatherHealRatio(weatherType: WeatherType): number {
    switch (weatherType) {
      case WeatherType.SUNNY:
      case WeatherType.HARSH_SUN:
        return 2 / 3;
      case WeatherType.RAIN:
      case WeatherType.SANDSTORM:
      case WeatherType.HAIL:
      case WeatherType.SNOW:
      case WeatherType.FOG:
      case WeatherType.HEAVY_RAIN:
        return 0.25;
      default:
        return 0.5;
    }
  }
}

export class SandHealAttr extends WeatherHealAttr {
  getWeatherHealRatio(weatherType: WeatherType): number {
    switch (weatherType) {
      case WeatherType.SANDSTORM:
        return 2 / 3;
      default:
        return 0.5;
    }
  }
}

/**
 * Heals the target or the user by either {@linkcode normalHealRatio} or {@linkcode boostedHealRatio}
 * depending on the evaluation of {@linkcode condition}
 */
export class BoostHealAttr extends HealAttr {
  /** Healing received when {@linkcode condition} is false */
  private normalHealRatio: number;
  /** Healing received when {@linkcode condition} is true */
  private boostedHealRatio: number;
  /** The lambda expression to check against when boosting the healing value */
  private condition?: MoveConditionFunc;

  constructor(normalHealRatio: number = 0.5, boostedHealRatio: number = 2 / 3, showAnim?: boolean, selfTarget?: boolean, condition?: MoveConditionFunc) {
    super(normalHealRatio, showAnim, selfTarget);
    this.normalHealRatio = normalHealRatio;
    this.boostedHealRatio = boostedHealRatio;
    this.condition = condition;
  }

  /**
   * @param user {@linkcode Pokemon} using the move
   * @param target {@linkcode Pokemon} target of the move
   * @param move {@linkcode Move} with this attribute
   * @param args N/A
   * @returns true if the move was successful
   */
  apply(user: Pokemon, target: Pokemon, move: Move, args: any[]): boolean {
    const healRatio: number = (this.condition ? this.condition(user, target, move) : false) ? this.boostedHealRatio : this.normalHealRatio;
    this.addHealPhase(target, healRatio);
    return true;
  }
}

/**
 * Heals the target only if it is the ally
 */
export class HealOnAllyAttr extends HealAttr {
  override canApply(user: Pokemon, target: Pokemon, _move: Move, _args?: any[]): boolean {
    // Don't trigger if not targeting an ally
    return target === user.getAlly() && super.canApply(user, target, _move, _args);
  }

  override apply(user: Pokemon, target: Pokemon, _move: Move, _args: any[]): boolean {
    if (user.isOpponent(target)) {
      return false;
    }
    return super.apply(user, target, _move, _args);
  }
}

/**
 * Heals user as a side effect of a move that hits a target.
 * Healing is based on {@linkcode healRatio} * the amount of damage dealt or a stat of the target.
 */
// TODO: Make Strength Sap its own attribute that extends off of this one
export class HitHealAttr extends MoveEffectAttr {
  private healRatio: number;
  private healStat: EffectiveStat | null;

  constructor(healRatio?: number | null, healStat?: EffectiveStat) {
    super(true);

    this.healRatio = healRatio ?? 0.5;
    this.healStat = healStat ?? null;
  }
  /**
   * Heals the user the determined amount and possibly displays a message about regaining health.
   * If the target has the {@linkcode ReverseDrainAbAttr}, all healing is instead converted
   * to damage to the user.
   * @param user {@linkcode Pokemon} using this move
   * @param target {@linkcode Pokemon} target of this move
   * @param move {@linkcode Move} being used
   * @param args N/A
   * @returns true if the function succeeds
   */
  apply(user: Pokemon, target: Pokemon, move: Move, args: any[]): boolean {
    if (target.hasAbilityWithAttr("ReverseDrainAbAttr")) {
      return false;
    }

    const healAmount = this.getHealAmount(user, target);
    let message = "";
    if (this.healStat !== null) {
      message = i18next.t("battle:drainMessage", { pokemonName: getPokemonNameWithAffix(target) });
    } else {
      message = i18next.t("battle:regainHealth", { pokemonName: getPokemonNameWithAffix(user) });
    }

    globalScene.phaseManager.unshiftNew("PokemonHealPhase", user.getBattlerIndex(), healAmount, message, false, true);
    return true;
  }

  /**
   * Used by the Enemy AI to rank an attack based on a given user
   * @param user {@linkcode Pokemon} using this move
   * @param target {@linkcode Pokemon} target of this move
   * @param move {@linkcode Move} being used
   * @returns an integer. Higher means enemy is more likely to use that move.
   */
  getUserBenefitScore(user: Pokemon, target: Pokemon, move: Move): number {
    if (this.healStat) {
      const healAmount = target.getEffectiveStat(this.healStat);
      return Math.floor(Math.max(0, (Math.min(1, (healAmount + user.hp) / user.getMaxHp() - 0.33))) / user.getHpRatio());
    }
    return Math.floor(Math.max((1 - user.getHpRatio()) - 0.33, 0) * (move.power / 4));
  }

  public getHealAmount(user: Pokemon, target: Pokemon): number {
    return (this.healStat) ? target.getEffectiveStat(this.healStat) : toDmgValue(user.turnData.singleHitDamageDealt * this.healRatio);
  }
}

/**
 * Attribute used for moves that change priority in a turn given a condition,
 * e.g. Grassy Glide
 * Called when move order is calculated in {@linkcode TurnStartPhase}.
 */
export class IncrementMovePriorityAttr extends MoveAttr {
  /** The condition for a move's priority being incremented */
  private moveIncrementFunc: (pokemon: Pokemon, target:Pokemon, move: Move) => boolean;
  /** The amount to increment priority by, if condition passes. */
  private increaseAmount: number;

  constructor(moveIncrementFunc: (pokemon: Pokemon, target:Pokemon, move: Move) => boolean, increaseAmount = 1) {
    super();

    this.moveIncrementFunc = moveIncrementFunc;
    this.increaseAmount = increaseAmount;
  }

  /**
   * Increments move priority by set amount if condition passes
   * @param user {@linkcode Pokemon} using this move
   * @param target {@linkcode Pokemon} target of this move
   * @param move {@linkcode Move} being used
   * @param args [0] {@linkcode NumberHolder} for move priority.
   * @returns true if function succeeds
   */
  apply(user: Pokemon, target: Pokemon, move: Move, args: any[]): boolean {
    if (!this.moveIncrementFunc(user, target, move)) {
      return false;
    }

    (args[0] as NumberHolder).value += this.increaseAmount;
    return true;
  }
}

/**
 * Attribute used for attack moves that hit multiple times per use, e.g. Bullet Seed.
 *
 * @remarks
 * Applied at the beginning of {@linkcode MoveEffectPhase}.
 */
export class MultiHitAttr extends MoveAttr {
  /** This move's intrinsic multi-hit type. It should never be modified. */
  private readonly intrinsicMultiHitType: MultiHitType;
  /** This move's current multi-hit type. It may be temporarily modified by abilities (e.g., Battle Bond). */
  private multiHitType: MultiHitType;

  constructor(multiHitType?: MultiHitType) {
    super();

    this.intrinsicMultiHitType = multiHitType !== undefined ? multiHitType : MultiHitType._2_TO_5;
    this.multiHitType = this.intrinsicMultiHitType;
  }

  // Currently used by `battle_bond.test.ts`
  getMultiHitType(): MultiHitType {
    return this.multiHitType;
  }

  /**
   * Set the hit count of an attack based on this attribute instance's {@linkcode MultiHitType}.
   * If the target has an immunity to this attack's types, the hit count will always be 1.
   *
   * @param user {@linkcode Pokemon} that used the attack
   * @param target {@linkcode Pokemon} targeted by the attack
   * @param move {@linkcode Move} being used
   * @param args [0] {@linkcode NumberHolder} storing the hit count of the attack
   * @returns True
   */
  apply(user: Pokemon, target: Pokemon, move: Move, args: any[]): boolean {
    const hitType = new NumberHolder(this.intrinsicMultiHitType);
    applyMoveAttrs("ChangeMultiHitTypeAttr", user, target, move, hitType);
    this.multiHitType = hitType.value;

    (args[0] as NumberHolder).value = this.getHitCount(user, target);
    return true;
  }

  getTargetBenefitScore(user: Pokemon, target: Pokemon, move: Move): number {
    return -5;
  }

  /**
   * Calculate the number of hits that an attack should have given this attribute's
   * {@linkcode MultiHitType}.
   *
   * @param user {@linkcode Pokemon} using the attack
   * @param target {@linkcode Pokemon} targeted by the attack
   * @returns The number of hits this attack should deal
   */
  getHitCount(user: Pokemon, target: Pokemon): number {
    switch (this.multiHitType) {
      case MultiHitType._2_TO_5:
      {
        const rand = user.randBattleSeedInt(20);
        const hitValue = new NumberHolder(rand);
        applyAbAttrs("MaxMultiHitAbAttr", {pokemon: user, hits: hitValue});
        if (hitValue.value >= 13) {
          return 2;
        } else if (hitValue.value >= 6) {
          return 3;
        } else if (hitValue.value >= 3) {
          return 4;
        } else {
          return 5;
        }
      }
      case MultiHitType._2:
        return 2;
      case MultiHitType._3:
        return 3;
      case MultiHitType._10:
        return 10;
      case MultiHitType.BEAT_UP:
        const party = user.isPlayer() ? globalScene.getPlayerParty() : globalScene.getEnemyParty();
        // No status means the ally pokemon can contribute to Beat Up
        return party.reduce((total, pokemon) => {
          return total + (pokemon.id === user.id ? 1 : pokemon?.status && pokemon.status.effect !== StatusEffect.NONE ? 0 : 1);
        }, 0);
    }
  }

  /**
   * Calculate the expected number of hits given this attribute's {@linkcode MultiHitType},
   * the move's accuracy, and a number of situational parameters.
   *
   * @param move - The move that this attribtue is applied to
   * @param partySize - The size of the user's party, used for {@linkcode MoveId.BEAT_UP | Beat Up} (default: `1`)
   * @param maxMultiHit - Whether the move should always hit the maximum number of times, e.g. due to {@linkcode AbilityId.SKILL_LINK | Skill Link} (default: `false`)
   * @param ignoreAcc - `true` if the move should ignore accuracy checks, e.g. due to  {@linkcode AbilityId.NO_GUARD | No Guard} (default: `false`)
   */
  calculateExpectedHitCount(move: Move, { ignoreAcc = false, maxMultiHit = false, partySize = 1 }: {ignoreAcc?: boolean, maxMultiHit?: boolean, partySize?: number} = {}): number {
    let expectedHits: number;
    switch (this.multiHitType) {
      case MultiHitType._2_TO_5:
        expectedHits = maxMultiHit ? 5 : 3.1;
        break;
      case MultiHitType._2:
        expectedHits = 2;
        break;
      case MultiHitType._3:
        expectedHits = 3;
        break;
      case MultiHitType._10:
        expectedHits = 10;
        break;
      case MultiHitType.BEAT_UP:
        // Estimate that half of the party can contribute to beat up.
        expectedHits = Math.max(1, partySize / 2);
        break;
    }
    if (ignoreAcc || move.accuracy === -1) {
      return expectedHits;
    }
    const acc = move.accuracy / 100;
    if (move.hasFlag(MoveFlags.CHECK_ALL_HITS) && !maxMultiHit) {
      // N.B. No moves should be the _2_TO_5 variant and have the CHECK_ALL_HITS flag.
      return acc * (1 - Math.pow(acc, expectedHits)) / (1 - acc);
    }
    return expectedHits *= acc;
  }
}

export class ChangeMultiHitTypeAttr extends MoveAttr {
  apply(user: Pokemon, target: Pokemon, move: Move, args: any[]): boolean {
    //const hitType = args[0] as Utils.NumberHolder;
    return false;
  }
}

export class WaterShurikenMultiHitTypeAttr extends ChangeMultiHitTypeAttr {
  apply(user: Pokemon, target: Pokemon, move: Move, args: any[]): boolean {
    if (user.species.speciesId === SpeciesId.GRENINJA && user.hasAbility(AbilityId.BATTLE_BOND) && user.formIndex === 2) {
      (args[0] as NumberHolder).value = MultiHitType._3;
      return true;
    }
    return false;
  }
}

export class StatusEffectAttr extends MoveEffectAttr {
  public effect: StatusEffect;

  constructor(effect: StatusEffect, selfTarget = false) {
    super(selfTarget);

    this.effect = effect;
  }

  apply(user: Pokemon, target: Pokemon, move: Move, args: any[]): boolean {
    const moveChance = this.getMoveChance(user, target, move, this.selfTarget, true);
    const statusCheck = moveChance < 0 || moveChance === 100 || user.randBattleSeedInt(100) < moveChance;
    if (!statusCheck) {
      return false;
    }

    // non-status moves don't play sound effects for failures
    const quiet = move.category !== MoveCategory.STATUS;

    if (
      target.trySetStatus(this.effect, user, undefined, null, false, quiet)
    ) {
      applyAbAttrs("ConfusionOnStatusEffectAbAttr", {pokemon: user, opponent: target, move, effect: this.effect});
      return true;
    }
    return false;
  }

  getTargetBenefitScore(user: Pokemon, target: Pokemon, move: Move): number {
    const moveChance = this.getMoveChance(user, target, move, this.selfTarget, false);
    const score = moveChance < 0 ? -10 : Math.floor(moveChance * -0.1);
    const pokemon = this.selfTarget ? user : target;

    return pokemon.canSetStatus(this.effect, true, false, user) ? score : 0;
  }
}

/**
 * Attribute to randomly apply one of several statuses to the target.
 * Used for {@linkcode Moves.TRI_ATTACK} and {@linkcode Moves.DIRE_CLAW}.
 */
export class MultiStatusEffectAttr extends StatusEffectAttr {
  public readonly effects: readonly StatusEffect[];

  constructor(effects: StatusEffect[], selfTarget?: boolean) {
    super(effects[0], selfTarget);
    this.effects = effects;
  }

  apply(user: Pokemon, target: Pokemon, move: Move, args: any[]): boolean {
    this.effect = randSeedItem(this.effects);
    const result = super.apply(user, target, move, args);
    return result;
  }

  getTargetBenefitScore(user: Pokemon, target: Pokemon, move: Move): number {
    const moveChance = this.getMoveChance(user, target, move, this.selfTarget, false);
    const score = (moveChance < 0) ? -10 : Math.floor(moveChance * -0.1);
    const pokemon = this.selfTarget ? user : target;

    return !pokemon.status && pokemon.canSetStatus(this.effect, true, false, user) ? score : 0;
  }
}

export class PsychoShiftEffectAttr extends MoveEffectAttr {
  constructor() {
    super(false);
  }

  /**
   * Applies the effect of {@linkcode MoveId.PSYCHO_SHIFT} to its target.
   * Psycho Shift takes the user's status effect and passes it onto the target.
   * The user is then healed after the move has been successfully executed.
   * @param user - The {@linkcode Pokemon} using the move
   * @param target - The {@linkcode Pokemon} targeted by the move.
   * @returns - Whether the effect was successfully applied to the target.
   */
  apply(user: Pokemon, target: Pokemon, _move: Move, _args: any[]): boolean {
    const statusToApply = user.status?.effect ??
      (user.hasAbility(AbilityId.COMATOSE) ? StatusEffect.SLEEP : StatusEffect.NONE);

    // Bang is justified as condition func returns early if no status is found
    if (!target.trySetStatus(statusToApply, user)) {
      return false;
    }

    if (user.status) {
      // Add tag to user to heal its status effect after the move ends (unless we have comatose);
      // occurs after move use to ensure correct Synchronize timing
      user.addTag(BattlerTagType.PSYCHO_SHIFT)
    }

    return true;
  }

  getCondition(): MoveConditionFunc {
    return (user, target) => {
      if (target.status?.effect) {
        return false;
      }

      const statusToApply = user.status?.effect ?? (user.hasAbility(AbilityId.COMATOSE) ? StatusEffect.SLEEP : StatusEffect.NONE);
      return !!statusToApply && target.canSetStatus(statusToApply, false, false, user);
    }
  }

  getTargetBenefitScore(user: Pokemon, target: Pokemon, move: Move): number {
    const statusToApply =
      user.status?.effect ??
      (user.hasAbility(AbilityId.COMATOSE) ? StatusEffect.SLEEP : StatusEffect.NONE);

      // TODO: Give this a positive user benefit score
    return !target.status?.effect && statusToApply && target.canSetStatus(statusToApply, true, false, user) ? -10 : 0;
  }
}

/**
 * Attribute to steal items upon this move's use.
 * Used for {@linkcode MoveId.THIEF} and {@linkcode MoveId.COVET}.
 */
export class StealHeldItemChanceAttr extends MoveEffectAttr {
  private chance: number;

  constructor(chance: number) {
    super(false);
    this.chance = chance;
  }

  apply(user: Pokemon, target: Pokemon, move: Move, args: any[]): boolean {
    const rand = randSeedFloat();
    if (rand > this.chance) {
      return false;
    }

    const heldItems = target.heldItemManager.getTransferableHeldItems();
    if (!heldItems.length) {
      return false;
    }

    const stolenItem = heldItems[user.randBattleSeedInt(heldItems.length)];

    if (!globalScene.tryTransferHeldItem(stolenItem, target, user, false)) {
      return false;
    }

    globalScene.phaseManager.queueMessage(i18next.t("moveTriggers:stoleItem",
      { pokemonName: getPokemonNameWithAffix(user),
        targetName: getPokemonNameWithAffix(target),
        itemName: allHeldItems[stolenItem].name
      }
    ));
    return true;
  }

  getUserBenefitScore(user: Pokemon, target: Pokemon, move: Move): number {
    const heldItems = target.heldItemManager.getTransferableHeldItems();
    return heldItems.length ? 5 : 0;
  }

  getTargetBenefitScore(user: Pokemon, target: Pokemon, move: Move): number {
    const heldItems = target.heldItemManager.getTransferableHeldItems();
    return heldItems.length ? -5 : 0;
  }
}

/**
 * Removes a random held item (or berry) from target.
 * Used for Incinerate and Knock Off.
 * Not Implemented Cases: (Same applies for Thief)
 * "If the user faints due to the target's Ability (Rough Skin or Iron Barbs) or held Rocky Helmet, it cannot remove the target's held item."
 * "If the Pokémon is knocked out by the attack, Sticky Hold does not protect the held item."
 */
export class RemoveHeldItemAttr extends MoveEffectAttr {

  /** Optional restriction for item pool to berries only; i.e. Incinerate */
  private berriesOnly: boolean;

  constructor(berriesOnly: boolean = false) {
    super(false);
    this.berriesOnly = berriesOnly;
  }

  /**
   * Attempt to permanently remove a held
   * @param user - The {@linkcode Pokemon} that used the move
   * @param target - The {@linkcode Pokemon} targeted by the move
   * @param move - N/A
   * @param args N/A
   * @returns `true` if an item was able to be removed
   */
  apply(user: Pokemon, target: Pokemon, move: Move, args: any[]): boolean {
    if (!this.berriesOnly && target.isPlayer()) { // "Wild Pokemon cannot knock off Player Pokemon's held items" (See Bulbapedia)
      return false;
    }

    // Check for abilities that block item theft
    // TODO: This should not trigger if the target would faint beforehand
    const cancelled = new BooleanHolder(false);
    applyAbAttrs("BlockItemTheftAbAttr", {pokemon: target, cancelled});

    if (cancelled.value) {
      return false;
    }

    // Considers entire transferrable item pool by default (Knock Off).
    // Otherwise only consider berries (Incinerate).
    let heldItems = target.heldItemManager.getTransferableHeldItems();

    if (this.berriesOnly) {
      heldItems = heldItems.filter(m => m in Object.values(berryTypeToHeldItem));
    }

    if (!heldItems.length) {
      return false;
    }

    const removedItem = heldItems[user.randBattleSeedInt(heldItems.length)];

    // Decrease item amount and update icon
    target.loseHeldItem(removedItem);
    globalScene.updateItems(target.isPlayer());

    if (this.berriesOnly) {
      globalScene.phaseManager.queueMessage(i18next.t("moveTriggers:incineratedItem",
        { pokemonName: getPokemonNameWithAffix(user), targetName: getPokemonNameWithAffix(target), itemName: allHeldItems[removedItem].name }));
    } else {
      globalScene.phaseManager.queueMessage(i18next.t("moveTriggers:knockedOffItem",
        { pokemonName: getPokemonNameWithAffix(user), targetName: getPokemonNameWithAffix(target), itemName: allHeldItems[removedItem].name }));
    }

    return true;
  }

  getUserBenefitScore(user: Pokemon, target: Pokemon, move: Move): number {
    const heldItems = target.getHeldItems();
    return heldItems.length ? 5 : 0;
  }

  getTargetBenefitScore(user: Pokemon, target: Pokemon, move: Move): number {
    const heldItems = target.getHeldItems();
    return heldItems.length ? -5 : 0;
  }
}

/**
 * Attribute that causes targets of the move to eat a berry. Used for Teatime, Stuff Cheeks
 */
export class EatBerryAttr extends MoveEffectAttr {
  protected chosenBerry: HeldItemId;
  constructor(selfTarget: boolean) {
    super(selfTarget);
  }

  /**
   * Causes the target to eat a berry.
   * @param user The {@linkcode Pokemon} Pokemon that used the move
   * @param target The {@linkcode Pokemon} Pokemon that will eat the berry
   * @param move The {@linkcode Move} being used
   * @param args Unused
   * @returns `true` if the function succeeds
   */
  apply(user: Pokemon, target: Pokemon, move: Move, args: any[]): boolean {
    if (!super.apply(user, target, move, args)) {
      return false;
    }

    const pokemon = this.selfTarget ? user : target;

    const heldBerries = this.getTargetHeldBerries(pokemon);
    if (heldBerries.length <= 0) {
      return false;
    }

    // pick a random berry to gobble and check if we preserve it
    this.chosenBerry = heldBerries[user.randBattleSeedInt(heldBerries.length)];
    const preserve = new BooleanHolder(false);
    // check for berry pouch preservation
    globalScene.applyPlayerItems(TrainerItemEffect.PRESERVE_BERRY, {pokemon: pokemon, doPreserve: preserve});
    if (!preserve.value) {
      this.reduceBerryItem(pokemon);
    }

    // Don't update harvest for berries preserved via Berry pouch (no item dupes lol)
    this.eatBerry(target, undefined, !preserve.value);

    return true;
  }

  getTargetHeldBerries(target: Pokemon): HeldItemId[] {
    return target.getHeldItems().filter(m => isItemInCategory(m, HeldItemCategoryId.BERRY));
  }

  reduceBerryItem(target: Pokemon) {
    if (this.chosenBerry) {
      target.loseHeldItem(this.chosenBerry);
    }
    globalScene.updateItems(target.isPlayer());
  }


  /**
   * Internal function to apply berry effects.
   *
   * @param consumer - The {@linkcode Pokemon} eating the berry; assumed to also be owner if `berryOwner` is omitted
   * @param berryOwner - The {@linkcode Pokemon} whose berry is being eaten; defaults to `consumer` if not specified.
   * @param updateHarvest - Whether to prevent harvest from tracking berries;
   * defaults to whether `consumer` equals `berryOwner` (i.e. consuming own berry).
   */
   protected eatBerry(consumer: Pokemon, berryOwner: Pokemon = consumer, updateHarvest = consumer === berryOwner) {
     // consumer eats berry, owner triggers unburden and similar effects
    getBerryEffectFunc((allHeldItems[this.chosenBerry] as BerryHeldItem).berryType)(consumer);
    applyAbAttrs("PostItemLostAbAttr", {pokemon: berryOwner});
    applyAbAttrs("HealFromBerryUseAbAttr", {pokemon: consumer});
    consumer.recordEatenBerry((allHeldItems[this.chosenBerry] as BerryHeldItem).berryType, updateHarvest);
  }
}

/**
 * Attribute used for moves that steal and eat a random berry from the target.
 * Used for {@linkcode MoveId.PLUCK} & {@linkcode MoveId.BUG_BITE}.
 */
export class StealEatBerryAttr extends EatBerryAttr {
  constructor() {
    super(false);
  }

  /**
   * User steals a random berry from the target and then eats it.
   * @param user - The {@linkcode Pokemon} using the move; will eat the stolen berry
   * @param target - The {@linkcode Pokemon} having its berry stolen
   * @param move - The {@linkcode Move} being used
   * @param args N/A
   * @returns `true` if the function succeeds
   */
  apply(user: Pokemon, target: Pokemon, move: Move, args: any[]): boolean {
    // check for abilities that block item theft
    const cancelled = new BooleanHolder(false);
    applyAbAttrs("BlockItemTheftAbAttr", {pokemon: target, cancelled});
    if (cancelled.value === true) {
      return false;
    }

    // check if the target even _has_ a berry in the first place
    // TODO: Check on cart if Pluck displays messages when used against sticky hold mons w/o berries
    const heldBerries = this.getTargetHeldBerries(target);
    if (heldBerries.length <= 0) {
      return false;
    }

    // pick a random berry and eat it
    this.chosenBerry = heldBerries[user.randBattleSeedInt(heldBerries.length)];
    applyAbAttrs("PostItemLostAbAttr", {pokemon: target});
    const message = i18next.t("battle:stealEatBerry", { pokemonName: user.name, targetName: target.name, berryName: allHeldItems[this.chosenBerry].name });
    globalScene.phaseManager.queueMessage(message);
    this.reduceBerryItem(target);
    this.eatBerry(user, target);

    return true;
  }
}

/**
 * Move attribute that signals that the move should cure a status effect
 */
export class HealStatusEffectAttr extends MoveEffectAttr {
  /** List of Status Effects to cure */
  private readonly effects: readonly StatusEffect[];

  /**
   * @param selfTarget - Whether this move targets the user
   * @param effects - status effect or list of status effects to cure
   */
  constructor(selfTarget: boolean, effects: StatusEffect | StatusEffect[]) {
    super(selfTarget, { lastHitOnly: true });
    this.effects = coerceArray(effects);
  }

  /**
   * @param user {@linkcode Pokemon} source of the move
   * @param target {@linkcode Pokemon} target of the move
   * @param move the {@linkcode Move} being used
   * @returns true if the status is cured
   */
  apply(user: Pokemon, target: Pokemon, move: Move, args: any[]): boolean {
    if (!super.apply(user, target, move, args)) {
      return false;
    }

    // Special edge case for shield dust blocking Sparkling Aria curing burn
    const moveTargets = getMoveTargets(user, move.id);
    if (target.hasAbilityWithAttr("IgnoreMoveEffectsAbAttr") && move.id === MoveId.SPARKLING_ARIA && moveTargets.targets.length === 1) {
      return false;
    }

    const pokemon = this.selfTarget ? user : target;
    if (pokemon.status && this.effects.includes(pokemon.status.effect)) {
      globalScene.phaseManager.queueMessage(getStatusEffectHealText(pokemon.status.effect, getPokemonNameWithAffix(pokemon)));
      pokemon.resetStatus();
      pokemon.updateInfo();

      return true;
    }

    return false;
  }

  isOfEffect(effect: StatusEffect): boolean {
    return this.effects.includes(effect);
  }

  getUserBenefitScore(user: Pokemon, target: Pokemon, move: Move): number {
    return user.status ? 10 : 0;
  }
}

/**
 * Attribute checked during the `MovePhase`'s {@linkcode MovePhase.checkSleep | checkSleep} failure sequence to allow
 * the move to bypass the sleep condition
 * Used by {@linkcode MoveId.SNORE} and {@linkcode MoveId.SLEEP_TALK}.
 */
// TODO: Give this `userSleptOrComatoseCondition` by default
export class BypassSleepAttr extends MoveAttr {
  apply(user: Pokemon, target: Pokemon, move: Move, args: [BooleanHolder, ...any[]]): boolean {
    const bypassSleep = args[0];
    if (bypassSleep.value) {
      return false;
    }
    bypassSleep.value = true;
    return true
  }

  /**
   * Returns arbitrarily high score when Pokemon is asleep, otherwise shouldn't be used
   * @param user
   * @param target
   * @param move
   */
  getUserBenefitScore(user: Pokemon, target: Pokemon, move: Move): number {
    return user.status?.effect === StatusEffect.SLEEP ? 200 : -10;
  }
}

/**
 * Attribute used for moves that bypass the burn damage reduction of physical moves, currently only facade
 * Called during damage calculation
 */
export class BypassBurnDamageReductionAttr extends MoveAttr {
  /** Prevents the move's damage from being reduced by burn
   * @param user N/A
   * @param target N/A
   * @param move {@linkcode Move} with this attribute
   * @param args [0] {@linkcode BooleanHolder} for burnDamageReductionCancelled
   * @returns true if the function succeeds
   */
  apply(user: Pokemon, target: Pokemon, move: Move, args: any[]): boolean {
    (args[0] as BooleanHolder).value = true;

    return true;
  }
}

export class WeatherChangeAttr extends MoveEffectAttr {
  private weatherType: WeatherType;

  constructor(weatherType: WeatherType) {
    super();

    this.weatherType = weatherType;
  }

  apply(user: Pokemon, target: Pokemon, move: Move, args: any[]): boolean {
    return globalScene.arena.trySetWeather(this.weatherType, user);
  }

  getCondition(): MoveConditionFunc {
    return (user, target, move) => !globalScene.arena.weather || (globalScene.arena.weather.weatherType !== this.weatherType && !globalScene.arena.weather.isImmutable());
  }
}

export class ClearWeatherAttr extends MoveEffectAttr {
  private weatherType: WeatherType;

  constructor(weatherType: WeatherType) {
    super();

    this.weatherType = weatherType;
  }

  apply(user: Pokemon, target: Pokemon, move: Move, args: any[]): boolean {
    if (globalScene.arena.weather?.weatherType === this.weatherType) {
      return globalScene.arena.trySetWeather(WeatherType.NONE, user);
    }

    return false;
  }
}

export class TerrainChangeAttr extends MoveEffectAttr {
  private terrainType: TerrainType;

  constructor(terrainType: TerrainType) {
    super();

    this.terrainType = terrainType;
  }

  apply(user: Pokemon, target: Pokemon, move: Move, args: any[]): boolean {
    return globalScene.arena.trySetTerrain(this.terrainType, true, user);
  }

  getCondition(): MoveConditionFunc {
    return (user, target, move) => !globalScene.arena.terrain || (globalScene.arena.terrain.terrainType !== this.terrainType);
  }

  getUserBenefitScore(user: Pokemon, target: Pokemon, move: Move): number {
    // TODO: Expand on this
    return globalScene.arena.terrain ? 0 : 6;
  }
}

export class ClearTerrainAttr extends MoveEffectAttr {
  constructor() {
    super();
  }

  apply(user: Pokemon, target: Pokemon, move: Move, args: any[]): boolean {
    return globalScene.arena.trySetTerrain(TerrainType.NONE, true, user);
  }
}

export class OneHitKOAttr extends MoveAttr {
  apply(user: Pokemon, target: Pokemon, move: Move, args: any[]): boolean {
    if (target.isBossImmune()) {
      return false;
    }

    (args[0] as BooleanHolder).value = true;

    return true;
  }

  getCondition(): MoveConditionFunc {
    return (user, target, move) => {
      const cancelled = new BooleanHolder(false);
      applyAbAttrs("BlockOneHitKOAbAttr", {pokemon: target, cancelled});
      return !cancelled.value && user.level >= target.level;
    };
  }
}

/**
 * Attribute that allows charge moves to resolve in 1 turn under a given condition.
 * Should only be used for {@linkcode ChargingMove | ChargingMoves} as a `chargeAttr`.
 */
export class InstantChargeAttr extends MoveAttr {
  /** The condition in which the move with this attribute instantly charges */
  protected readonly condition: UserMoveConditionFunc;

  constructor(condition: UserMoveConditionFunc) {
    super(true);
    this.condition = condition;
  }

  /**
   * Flags the move with this attribute as instantly charged if this attribute's condition is met.
   * @param user the {@linkcode Pokemon} using the move
   * @param target n/a
   * @param move the {@linkcode Move} associated with this attribute
   * @param args
   *  - `[0]` a {@linkcode BooleanHolder | BooleanHolder} for the "instant charge" flag
   * @returns `true` if the instant charge condition is met; `false` otherwise.
   */
  override apply(user: Pokemon, target: Pokemon | null, move: Move, args: any[]): boolean {
    const instantCharge = args[0];
    if (!(instantCharge instanceof BooleanHolder)) {
      return false;
    }

    if (this.condition(user, move)) {
      instantCharge.value = true;
      return true;
    }
    return false;
  }
}

/**
 * Attribute that allows charge moves to resolve in 1 turn while specific {@linkcode WeatherType | Weather}
 * is active. Should only be used for {@linkcode ChargingMove | ChargingMoves} as a `chargeAttr`.
 */
export class WeatherInstantChargeAttr extends InstantChargeAttr {
  constructor(weatherTypes: WeatherType[]) {
    super((user, move) => {
      const currentWeather = globalScene.arena.weather;

      if (currentWeather?.weatherType == null) {
        return false;
      } else {
        return !currentWeather?.isEffectSuppressed()
          && weatherTypes.includes(currentWeather?.weatherType);
      }
    });
  }
}

export class OverrideMoveEffectAttr extends MoveAttr {
  /** This field does not exist at runtime and must not be used.
   * Its sole purpose is to ensure that typescript is able to properly narrow when the `is` method is called.
   */
  declare private _: never;
  /**
   * Apply the move attribute to override other effects of this move.
   * @param user - The {@linkcode Pokemon} using the move
   * @param target - The {@linkcode Pokemon} targeted by the move
   * @param move - The {@linkcode Move} being used
   * @param args -
   * `[0]`: A {@linkcode BooleanHolder} containing whether move effects were successfully overridden; should be set to `true` on success \
   * `[1]`: The {@linkcode MoveUseMode} dictating how this move was used.
   * @returns `true` if the move effect was successfully overridden.
   */
  public override apply(_user: Pokemon, _target: Pokemon, _move: Move, _args: [overridden: BooleanHolder, useMode: MoveUseMode]): boolean {
    return true;
  }
}

/** Abstract class for moves that add {@linkcode PositionalTag}s to the field. */
abstract class AddPositionalTagAttr extends OverrideMoveEffectAttr {
  protected abstract readonly tagType: PositionalTagType;

  public override getCondition(): MoveConditionFunc {
    // Check the arena if another similar positional tag is active and affecting the same slot
    return (_user, target, move) => globalScene.arena.positionalTagManager.canAddTag(this.tagType, target.getBattlerIndex())
  }
}

/**
 * Attribute to implement delayed attacks, such as {@linkcode MoveId.FUTURE_SIGHT} or {@linkcode MoveId.DOOM_DESIRE}.
 * Delays the attack's effect with a {@linkcode DelayedAttackTag},
 * activating against the given slot after the given turn count has elapsed.
 */
export class DelayedAttackAttr extends OverrideMoveEffectAttr {
  public chargeAnim: ChargeAnim;
  private chargeText: string;

  /**
   * @param chargeAnim - The {@linkcode ChargeAnim | charging animation} used for the move's charging phase.
   * @param chargeKey - The `i18next` locales **key** to show when the delayed attack is used.
   * In the displayed text, `{{pokemonName}}` will be populated with the user's name.
   */
  constructor(chargeAnim: ChargeAnim, chargeKey: string) {
    super();

    this.chargeAnim = chargeAnim;
    this.chargeText = chargeKey;
  }

  public override apply(user: Pokemon, target: Pokemon, move: Move, args: [overridden: BooleanHolder, useMode: MoveUseMode]): boolean {
    const useMode = args[1];
    if (useMode === MoveUseMode.DELAYED_ATTACK) {
      // don't trigger if already queueing an indirect attack
      return false;
    }

    const overridden = args[0];
    overridden.value = true;

    // Display the move animation to foresee an attack
    globalScene.phaseManager.unshiftNew("MoveAnimPhase", new MoveChargeAnim(this.chargeAnim, move.id, user));
    globalScene.phaseManager.queueMessage(
      i18next.t(
        this.chargeText,
        { pokemonName: getPokemonNameWithAffix(user) }
      )
    )

    user.pushMoveHistory({move: move.id, targets: [target.getBattlerIndex()], result: MoveResult.OTHER, useMode, turn: globalScene.currentBattle.turn})
    // Queue up an attack on the given slot.
    globalScene.arena.positionalTagManager.addTag<PositionalTagType.DELAYED_ATTACK>({
      tagType: PositionalTagType.DELAYED_ATTACK,
      sourceId: user.id,
      targetIndex: target.getBattlerIndex(),
      sourceMove: move.id,
      turnCount: 3
    })
    return true;
  }

  public override getCondition(): MoveConditionFunc {
    // Check the arena if another similar attack is active and affecting the same slot
    return (_user, target) => globalScene.arena.positionalTagManager.canAddTag(PositionalTagType.DELAYED_ATTACK, target.getBattlerIndex())
  }
}

/**
 * Attribute to queue a {@linkcode WishTag} to activate in 2 turns.
 * The tag whill heal
 */
export class WishAttr extends MoveEffectAttr {
  public override apply(user: Pokemon, target: Pokemon, _move: Move): boolean {
    globalScene.arena.positionalTagManager.addTag<PositionalTagType.WISH>({
      tagType: PositionalTagType.WISH,
      healHp: toDmgValue(user.getMaxHp() / 2),
      targetIndex: target.getBattlerIndex(),
      turnCount: 2,
      pokemonName: getPokemonNameWithAffix(user),
    });
    return true;
  }

  public override getCondition(): MoveConditionFunc {
    // Check the arena if another wish is active and affecting the same slot
    return (_user, target) => globalScene.arena.positionalTagManager.canAddTag(PositionalTagType.WISH, target.getBattlerIndex())
  }
}

/**
 * Attribute that cancels the associated move's effects when set to be combined with the user's ally's
 * subsequent move this turn. Used for Grass Pledge, Water Pledge, and Fire Pledge.
 */
export class AwaitCombinedPledgeAttr extends OverrideMoveEffectAttr {
  constructor() {
    super(true);
  }
  /**
   * If the user's ally is set to use a different move with this attribute,
   * defer this move's effects for a combined move on the ally's turn.
   * @param user the {@linkcode Pokemon} using this move
   * @param target n/a
   * @param move the {@linkcode Move} being used
   * @param args -
   * `[0]`: A {@linkcode BooleanHolder} indicating whether the move's base
   * effects should be overridden this turn.
   * @returns `true` if base move effects were overridden; `false` otherwise
   */
  override apply(user: Pokemon, target: Pokemon, move: Move, args: any[]): boolean {
    if (user.turnData.combiningPledge) {
      // "The two moves have become one!\nIt's a combined move!"
      globalScene.phaseManager.queueMessage(i18next.t("moveTriggers:combiningPledge"));
      return false;
    }

    const overridden = args[0] as BooleanHolder;

    const allyMovePhase = globalScene.phaseManager.getMovePhase((phase) => phase.pokemon.isPlayer() === user.isPlayer());
    if (allyMovePhase) {
      const allyMove = allyMovePhase.move.getMove();
      if (allyMove !== move && allyMove.hasAttr("AwaitCombinedPledgeAttr")) {
        [ user, allyMovePhase.pokemon ].forEach((p) => p.turnData.combiningPledge = move.id);

        // "{userPokemonName} is waiting for {allyPokemonName}'s move..."
        globalScene.phaseManager.queueMessage(i18next.t("moveTriggers:awaitingPledge", {
          userPokemonName: getPokemonNameWithAffix(user),
          allyPokemonName: getPokemonNameWithAffix(allyMovePhase.pokemon)
        }));

        // Move the ally's MovePhase (if needed) so that the ally moves next
        globalScene.phaseManager.forceMoveNext((phase: MovePhase) => phase.pokemon === user.getAlly());

        overridden.value = true;
        return true;
      }
    }
    return false;
  }
}

/**
 * Set of optional parameters that may be applied to stat stage changing effects
 * @see {@linkcode StatStageChangeAttr}
 */
interface StatStageChangeAttrOptions extends MoveEffectAttrOptions {
  /** If defined, needs to be met in order for the stat change to apply */
  condition?: MoveConditionFunc,
  /** `true` to display a message */
  showMessage?: boolean
}

/**
 * Attribute used for moves that change stat stages
 *
 * @param stats {@linkcode BattleStat} Array of stat(s) to change
 * @param stages How many stages to change the stat(s) by, [-6, 6]
 * @param selfTarget `true` if the move is self-targetting
 * @param options {@linkcode StatStageChangeAttrOptions} Container for any optional parameters for this attribute.
 */
export class StatStageChangeAttr extends MoveEffectAttr {
  public stats: BattleStat[];
  public stages: number;
  /**
   * Container for optional parameters to this attribute.
   * @see {@linkcode StatStageChangeAttrOptions} for available optional params
   */
  protected override options?: StatStageChangeAttrOptions;

  constructor(stats: BattleStat[], stages: number, selfTarget?: boolean, options?: StatStageChangeAttrOptions) {
    super(selfTarget, options);
    this.stats = stats;
    this.stages = stages;
    this.options = options;
  }

  /**
   * The condition required for the stat stage change to apply.
   * Defaults to `null` (i.e. no condition required).
   */
  private get condition () {
    return this.options?.condition ?? null;
  }

  /**
   * `true` to display a message for the stat change.
   * @defaultValue `true`
   */
  private get showMessage () {
    return this.options?.showMessage ?? true;
  }

  /**
   * Attempts to change stats of the user or target (depending on value of selfTarget) if conditions are met
   * @param user {@linkcode Pokemon} the user of the move
   * @param target {@linkcode Pokemon} the target of the move
   * @param move {@linkcode Move} the move
   * @param args unused
   * @returns whether stat stages were changed
   */
  apply(user: Pokemon, target: Pokemon, move: Move, args?: any[]): boolean {
    if (!super.apply(user, target, move, args) || (this.condition && !this.condition(user, target, move))) {
      return false;
    }

    const moveChance = this.getMoveChance(user, target, move, this.selfTarget, true);
    if (moveChance < 0 || moveChance === 100 || user.randBattleSeedInt(100) < moveChance) {
      const stages = this.getLevels(user);
      globalScene.phaseManager.unshiftNew("StatStageChangePhase", (this.selfTarget ? user : target).getBattlerIndex(), this.selfTarget, this.stats, stages, this.showMessage);
      return true;
    }

    return false;
  }

  getLevels(_user: Pokemon): number {
    return this.stages;
  }

  getTargetBenefitScore(user: Pokemon, target: Pokemon, move: Move): number {
    let ret = 0;
    const moveLevels = this.getLevels(user);
    for (const stat of this.stats) {
      let levels = moveLevels;
      const statStage = target.getStatStage(stat);
      if (levels > 0) {
        levels = Math.min(statStage + levels, 6) - statStage;
      } else {
        levels = Math.max(statStage + levels, -6) - statStage;
      }
      let noEffect = false;
      switch (stat) {
        case Stat.ATK:
          if (this.selfTarget) {
            noEffect = !user.getMoveset().find(m => {const mv = m.getMove(); return mv.is("AttackMove") && mv.category === MoveCategory.PHYSICAL;} );
          }
          break;
        case Stat.DEF:
          if (!this.selfTarget) {
            noEffect = !user.getMoveset().find(m => {const mv = m.getMove(); return mv.is("AttackMove") && mv.category === MoveCategory.PHYSICAL;} );
          }
          break;
        case Stat.SPATK:
          if (this.selfTarget) {
            noEffect = !user.getMoveset().find(m => {const mv = m.getMove(); return mv.is("AttackMove") && mv.category === MoveCategory.PHYSICAL;} );
          }
          break;
        case Stat.SPDEF:
          if (!this.selfTarget) {
            noEffect = !user.getMoveset().find(m => {const mv = m.getMove(); return mv.is("AttackMove") && mv.category === MoveCategory.PHYSICAL;} );
          }
          break;
      }
      if (noEffect) {
        continue;
      }
      ret += (levels * 4) + (levels > 0 ? -2 : 2);
    }
    return ret;
  }
}

/**
 * Attribute used to determine the Biome/Terrain-based secondary effect of Secret Power
 */
export class SecretPowerAttr extends MoveEffectAttr {
  constructor() {
    super(false);
  }

  /**
   * Used to apply the secondary effect to the target Pokemon
   * @returns `true` if a secondary effect is successfully applied
   */
  override apply(user: Pokemon, target: Pokemon, move: Move, args?: any[]): boolean {
    if (!super.apply(user, target, move, args)) {
      return false;
    }
    let secondaryEffect: MoveEffectAttr;
    const terrain = globalScene.arena.getTerrainType();
    if (terrain !== TerrainType.NONE) {
      secondaryEffect = this.determineTerrainEffect(terrain);
    } else {
      const biome = globalScene.arena.biomeType;
      secondaryEffect = this.determineBiomeEffect(biome);
    }
    return secondaryEffect.apply(user, target, move, []);
  }

  /**
   * Determines the secondary effect based on terrain.
   * Takes precedence over biome-based effects.
   * ```
   * Electric Terrain | Paralysis
   * Misty Terrain    | SpAtk -1
   * Grassy Terrain   | Sleep
   * Psychic Terrain  | Speed -1
   * ```
   * @param terrain - {@linkcode TerrainType} The current terrain
   * @returns the chosen secondary effect {@linkcode MoveEffectAttr}
   */
  private determineTerrainEffect(terrain: TerrainType): MoveEffectAttr {
    let secondaryEffect: MoveEffectAttr;
    switch (terrain) {
      case TerrainType.ELECTRIC:
      default:
        secondaryEffect = new StatusEffectAttr(StatusEffect.PARALYSIS, false);
        break;
      case TerrainType.MISTY:
        secondaryEffect = new StatStageChangeAttr([ Stat.SPATK ], -1, false);
        break;
      case TerrainType.GRASSY:
        secondaryEffect = new StatusEffectAttr(StatusEffect.SLEEP, false);
        break;
      case TerrainType.PSYCHIC:
        secondaryEffect = new StatStageChangeAttr([ Stat.SPD ], -1, false);
        break;
    }
    return secondaryEffect;
  }

  /**
   * Determines the secondary effect based on biome
   * ```
   * Town, Metropolis, Slum, Dojo, Laboratory, Power Plant + Default | Paralysis
   * Plains, Grass, Tall Grass, Forest, Jungle, Meadow               | Sleep
   * Swamp, Mountain, Temple, Ruins                                  | Speed -1
   * Ice Cave, Snowy Forest                                          | Freeze
   * Volcano                                                         | Burn
   * Fairy Cave                                                      | SpAtk -1
   * Desert, Construction Site, Beach, Island, Badlands              | Accuracy -1
   * Sea, Lake, Seabed                                               | Atk -1
   * Cave, Wasteland, Graveyard, Abyss, Space                        | Flinch
   * End                                                             | Def -1
   * ```
   * @param biome - The current {@linkcode BiomeId} the battle is set in
   * @returns the chosen secondary effect {@linkcode MoveEffectAttr}
   */
  private determineBiomeEffect(biome: BiomeId): MoveEffectAttr {
    let secondaryEffect: MoveEffectAttr;
    switch (biome) {
      case BiomeId.PLAINS:
      case BiomeId.GRASS:
      case BiomeId.TALL_GRASS:
      case BiomeId.FOREST:
      case BiomeId.JUNGLE:
      case BiomeId.MEADOW:
        secondaryEffect = new StatusEffectAttr(StatusEffect.SLEEP, false);
        break;
      case BiomeId.SWAMP:
      case BiomeId.MOUNTAIN:
      case BiomeId.TEMPLE:
      case BiomeId.RUINS:
        secondaryEffect = new StatStageChangeAttr([ Stat.SPD ], -1, false);
        break;
      case BiomeId.ICE_CAVE:
      case BiomeId.SNOWY_FOREST:
        secondaryEffect = new StatusEffectAttr(StatusEffect.FREEZE, false);
        break;
      case BiomeId.VOLCANO:
        secondaryEffect = new StatusEffectAttr(StatusEffect.BURN, false);
        break;
      case BiomeId.FAIRY_CAVE:
        secondaryEffect = new StatStageChangeAttr([ Stat.SPATK ], -1, false);
        break;
      case BiomeId.DESERT:
      case BiomeId.CONSTRUCTION_SITE:
      case BiomeId.BEACH:
      case BiomeId.ISLAND:
      case BiomeId.BADLANDS:
        secondaryEffect = new StatStageChangeAttr([ Stat.ACC ], -1, false);
        break;
      case BiomeId.SEA:
      case BiomeId.LAKE:
      case BiomeId.SEABED:
        secondaryEffect = new StatStageChangeAttr([ Stat.ATK ], -1, false);
        break;
      case BiomeId.CAVE:
      case BiomeId.WASTELAND:
      case BiomeId.GRAVEYARD:
      case BiomeId.ABYSS:
      case BiomeId.SPACE:
        secondaryEffect = new AddBattlerTagAttr(BattlerTagType.FLINCHED, false, true);
        break;
      case BiomeId.END:
        secondaryEffect = new StatStageChangeAttr([ Stat.DEF ], -1, false);
        break;
      case BiomeId.TOWN:
      case BiomeId.METROPOLIS:
      case BiomeId.SLUM:
      case BiomeId.DOJO:
      case BiomeId.FACTORY:
      case BiomeId.LABORATORY:
      case BiomeId.POWER_PLANT:
      default:
        secondaryEffect = new StatusEffectAttr(StatusEffect.PARALYSIS, false);
        break;
    }
    return secondaryEffect;
  }
}

export class PostVictoryStatStageChangeAttr extends MoveAttr {
  private stats: BattleStat[];
  private stages: number;
  private condition?: MoveConditionFunc;
  private showMessage: boolean;

  constructor(stats: BattleStat[], stages: number, selfTarget?: boolean, condition?: MoveConditionFunc, showMessage: boolean = true, firstHitOnly: boolean = false) {
    super();
    this.stats = stats;
    this.stages = stages;
    this.condition = condition;
    this.showMessage = showMessage;
  }
  applyPostVictory(user: Pokemon, target: Pokemon, move: Move): void {
    if (this.condition && !this.condition(user, target, move)) {
      return;
    }
    const statChangeAttr = new StatStageChangeAttr(this.stats, this.stages, this.showMessage);
    statChangeAttr.apply(user, target, move);
  }
}

export class AcupressureStatStageChangeAttr extends MoveEffectAttr {
  constructor() {
    super();
  }

  override apply(user: Pokemon, target: Pokemon, move: Move, args: any[]): boolean {
    const randStats = BATTLE_STATS.filter((s) => target.getStatStage(s) < 6);
    if (randStats.length > 0) {
      const boostStat = [ randStats[user.randBattleSeedInt(randStats.length)] ];
      globalScene.phaseManager.unshiftNew("StatStageChangePhase", target.getBattlerIndex(), this.selfTarget, boostStat, 2);
      return true;
    }
    return false;
  }
}

export class GrowthStatStageChangeAttr extends StatStageChangeAttr {
  constructor() {
    super([ Stat.ATK, Stat.SPATK ], 1, true);
  }

  getLevels(user: Pokemon): number {
    if (!globalScene.arena.weather?.isEffectSuppressed()) {
      const weatherType = globalScene.arena.weather?.weatherType;
      if (weatherType === WeatherType.SUNNY || weatherType === WeatherType.HARSH_SUN) {
        return this.stages + 1;
      }
    }
    return this.stages;
  }
}

export class CutHpStatStageBoostAttr extends StatStageChangeAttr {
  private cutRatio: number;
  private messageCallback: ((user: Pokemon) => void) | undefined;

  constructor(stat: BattleStat[], levels: number, cutRatio: number, messageCallback?: ((user: Pokemon) => void) | undefined) {
    super(stat, levels, true);

    this.cutRatio = cutRatio;
    this.messageCallback = messageCallback;
  }
  override apply(user: Pokemon, target: Pokemon, move: Move, args: any[]): boolean {
    user.damageAndUpdate(toDmgValue(user.getMaxHp() / this.cutRatio), { result: HitResult.INDIRECT });
    user.updateInfo();
    const ret = super.apply(user, target, move, args);
    if (this.messageCallback) {
      this.messageCallback(user);
    }
    return ret;
  }

  getCondition(): MoveConditionFunc {
    return user => user.getHpRatio() > 1 / this.cutRatio && this.stats.some(s => user.getStatStage(s) < 6);
  }
}

/**
 * Attribute implementing the stat boosting effect of {@link https://bulbapedia.bulbagarden.net/wiki/Order_Up_(move) | Order Up}.
 * If the user has a Pokemon with {@link https://bulbapedia.bulbagarden.net/wiki/Commander_(Ability) | Commander} in their mouth,
 * one of the user's stats are increased by 1 stage, depending on the "commanding" Pokemon's form.
 */
export class OrderUpStatBoostAttr extends MoveEffectAttr {
  constructor() {
    super(true);
  }

  override apply(user: Pokemon, target: Pokemon, move: Move, args?: any[]): boolean {
    const commandedTag = user.getTag(CommandedTag);
    if (!commandedTag) {
      return false;
    }

    let increasedStat: EffectiveStat = Stat.ATK;
    switch (commandedTag.tatsugiriFormKey) {
      case "curly":
        increasedStat = Stat.ATK;
        break;
      case "droopy":
        increasedStat = Stat.DEF;
        break;
      case "stretchy":
        increasedStat = Stat.SPD;
        break;
    }

    globalScene.phaseManager.unshiftNew("StatStageChangePhase", user.getBattlerIndex(), this.selfTarget, [ increasedStat ], 1);
    return true;
  }
}

export class CopyStatsAttr extends MoveEffectAttr {
  apply(user: Pokemon, target: Pokemon, move: Move, args: any[]): boolean {
    if (!super.apply(user, target, move, args)) {
      return false;
    }

    // Copy all stat stages
    for (const s of BATTLE_STATS) {
      user.setStatStage(s, target.getStatStage(s));
    }

    if (target.getTag(BattlerTagType.CRIT_BOOST)) {
      user.addTag(BattlerTagType.CRIT_BOOST, 0, move.id);
    } else {
      user.removeTag(BattlerTagType.CRIT_BOOST);
    }
    target.updateInfo();
    user.updateInfo();
    globalScene.phaseManager.queueMessage(i18next.t("moveTriggers:copiedStatChanges", { pokemonName: getPokemonNameWithAffix(user), targetName: getPokemonNameWithAffix(target) }));

    return true;
  }
}

export class InvertStatsAttr extends MoveEffectAttr {
  apply(user: Pokemon, target: Pokemon, move: Move, args: any[]): boolean {
    if (!super.apply(user, target, move, args)) {
      return false;
    }

    for (const s of BATTLE_STATS) {
      target.setStatStage(s, -target.getStatStage(s));
    }

    target.updateInfo();
    user.updateInfo();

    globalScene.phaseManager.queueMessage(i18next.t("moveTriggers:invertStats", { pokemonName: getPokemonNameWithAffix(target) }));

    return true;
  }
}

export class ResetStatsAttr extends MoveEffectAttr {
  private targetAllPokemon: boolean;
  constructor(targetAllPokemon: boolean) {
    super();
    this.targetAllPokemon = targetAllPokemon;
  }

  override apply(_user: Pokemon, target: Pokemon, _move: Move, _args: any[]): boolean {
    if (this.targetAllPokemon) {
      // Target all pokemon on the field when Freezy Frost or Haze are used
      const activePokemon = globalScene.getField(true);
      activePokemon.forEach((p) => this.resetStats(p));
      globalScene.phaseManager.queueMessage(i18next.t("moveTriggers:statEliminated"));
    } else { // Affects only the single target when Clear Smog is used
      this.resetStats(target);
      globalScene.phaseManager.queueMessage(i18next.t("moveTriggers:resetStats", { pokemonName: getPokemonNameWithAffix(target) }));
    }
    return true;
  }

  private resetStats(pokemon: Pokemon): void {
    for (const s of BATTLE_STATS) {
      pokemon.setStatStage(s, 0);
    }
    pokemon.updateInfo();
  }
}

/**
 * Attribute used for status moves, specifically Heart, Guard, and Power Swap,
 * that swaps the user's and target's corresponding stat stages.
 */
export class SwapStatStagesAttr extends MoveEffectAttr {
  /** The stat stages to be swapped between the user and the target */
  private stats: readonly BattleStat[];

  constructor(stats: readonly BattleStat[]) {
    super();

    this.stats = stats;
  }

  /**
   * For all {@linkcode stats}, swaps the user's and target's corresponding stat
   * stage.
   * @param user the {@linkcode Pokemon} that used the move
   * @param target the {@linkcode Pokemon} that the move was used on
   * @param move N/A
   * @param args N/A
   * @returns true if attribute application succeeds
   */
  apply(user: Pokemon, target: Pokemon, move: Move, args: any []): boolean {
    if (super.apply(user, target, move, args)) {
      for (const s of this.stats) {
        const temp = user.getStatStage(s);
        user.setStatStage(s, target.getStatStage(s));
        target.setStatStage(s, temp);
      }

      target.updateInfo();
      user.updateInfo();

      if (this.stats.length === 7) {
        globalScene.phaseManager.queueMessage(i18next.t("moveTriggers:switchedStatChanges", { pokemonName: getPokemonNameWithAffix(user) }));
      } else if (this.stats.length === 2) {
        globalScene.phaseManager.queueMessage(i18next.t("moveTriggers:switchedTwoStatChanges", {
          pokemonName: getPokemonNameWithAffix(user),
          firstStat: i18next.t(getStatKey(this.stats[0])),
          secondStat: i18next.t(getStatKey(this.stats[1]))
        }));
      }
      return true;
    }
    return false;
  }
}

export class HpSplitAttr extends MoveEffectAttr {
  apply(user: Pokemon, target: Pokemon, move: Move, args: any[]): boolean {
    if (!super.apply(user, target, move, args)) {
      return false;
    }

    const hpValue = Math.floor((target.hp + user.hp) / 2);
    [ user, target ].forEach((p) => {
      if (p.hp < hpValue) {
        const healing = p.heal(hpValue - p.hp);
        if (healing) {
          globalScene.damageNumberHandler.add(p, healing, HitResult.HEAL);
        }
      } else if (p.hp > hpValue) {
        const damage = p.damage(p.hp - hpValue, true);
        if (damage) {
          globalScene.damageNumberHandler.add(p, damage);
        }
      }
      p.updateInfo();
    });

    return true;
  }
}

export class VariablePowerAttr extends MoveAttr {
  apply(user: Pokemon, target: Pokemon, move: Move, args: any[]): boolean {
    //const power = args[0] as Utils.NumberHolder;
    return false;
  }
}

export class LessPPMorePowerAttr extends VariablePowerAttr {
  /**
   * Power up moves when less PP user has
   * @param user {@linkcode Pokemon} using this move
   * @param target {@linkcode Pokemon} target of this move
   * @param move {@linkcode Move} being used
   * @param args [0] {@linkcode NumberHolder} of power
   * @returns true if the function succeeds
   */
  apply(user: Pokemon, target: Pokemon, move: Move, args: any[]): boolean {
    const ppMax = move.pp;
    const ppUsed = user.moveset.find((m) => m.moveId === move.id)?.ppUsed ?? 0;

    let ppRemains = ppMax - ppUsed;
    /** Reduce to 0 to avoid negative numbers if user has 1PP before attack and target has Ability.PRESSURE */
    if (ppRemains < 0) {
      ppRemains = 0;
    }

    const power = args[0] as NumberHolder;

    switch (ppRemains) {
      case 0:
        power.value = 200;
        break;
      case 1:
        power.value = 80;
        break;
      case 2:
        power.value = 60;
        break;
      case 3:
        power.value = 50;
        break;
      default:
        power.value = 40;
        break;
    }
    return true;
  }
}

export class MovePowerMultiplierAttr extends VariablePowerAttr {
  private powerMultiplierFunc: (user: Pokemon, target: Pokemon, move: Move) => number;

  constructor(powerMultiplier: (user: Pokemon, target: Pokemon, move: Move) => number) {
    super();

    this.powerMultiplierFunc = powerMultiplier;
  }

  apply(user: Pokemon, target: Pokemon, move: Move, args: any[]): boolean {
    const power = args[0] as NumberHolder;
    power.value *= this.powerMultiplierFunc(user, target, move);

    return true;
  }
}

/**
 * Helper function to calculate the the base power of an ally's hit when using Beat Up.
 * @param user The Pokemon that used Beat Up.
 * @param allyIndex The party position of the ally contributing to Beat Up.
 * @returns The base power of the Beat Up hit.
 */
const beatUpFunc = (user: Pokemon, allyIndex: number): number => {
  const party = user.isPlayer() ? globalScene.getPlayerParty() : globalScene.getEnemyParty();

  for (let i = allyIndex; i < party.length; i++) {
    const pokemon = party[i];

    // The user contributes to Beat Up regardless of status condition.
    // Allies can contribute only if they do not have a non-volatile status condition.
    if (pokemon.id !== user.id && pokemon?.status && pokemon.status.effect !== StatusEffect.NONE) {
      continue;
    }
    return (pokemon.species.getBaseStat(Stat.ATK) / 10) + 5;
  }
  return 0;
};

export class BeatUpAttr extends VariablePowerAttr {

  /**
   * Gets the next party member to contribute to a Beat Up hit, and calculates the base power for it.
   * @param user Pokemon that used the move
   * @param _target N/A
   * @param _move Move with this attribute
   * @param args N/A
   * @returns true if the function succeeds
   */
  apply(user: Pokemon, target: Pokemon, move: Move, args: any[]): boolean {
    const power = args[0] as NumberHolder;

    const party = user.isPlayer() ? globalScene.getPlayerParty() : globalScene.getEnemyParty();
    const allyCount = party.filter(pokemon => {
      return pokemon.id === user.id || !pokemon.status?.effect;
    }).length;
    const allyIndex = (user.turnData.hitCount - user.turnData.hitsLeft) % allyCount;
    power.value = beatUpFunc(user, allyIndex);
    return true;
  }
}

/**
 * Message function for {@linkcode MoveId.FICKLE_BEAM} that shows a message before move use if
 * the move's power would be boosted.
 * @todo Find another way to synchronize the RNG calls of Fickle Beam with its message
 * than using a seed offset
 */
function doublePowerChanceMessageFunc(chance: number) {
  return (user: Pokemon, target: Pokemon, move: Move) => {
    let message: string = "";
    globalScene.executeWithSeedOffset(() => {
      const rand = randSeedInt(100);
      if (rand < chance) {
        message = i18next.t("moveTriggers:goingAllOutForAttack", { pokemonName: getPokemonNameWithAffix(user) });
      }
    }, globalScene.currentBattle.turn << 6, globalScene.waveSeed);
    return message;
  };
}

export class DoublePowerChanceAttr extends VariablePowerAttr {
  private chance: number;
  constructor(chance: number) {
    super(false)
    this.chance = chance
  }

  apply(user: Pokemon, target: Pokemon, move: Move, args: any[]): boolean {
    let rand = 0;
    globalScene.executeWithSeedOffset(() => rand = randSeedInt(100), globalScene.currentBattle.turn << 6, globalScene.waveSeed);
    if (rand < this.chance) {
      const power = args[0] as NumberHolder;
      power.value *= 2;
      return true;
    }

    return false;
  }
}

export abstract class ConsecutiveUsePowerMultiplierAttr extends MovePowerMultiplierAttr {
  constructor(limit: number, resetOnFail: boolean, resetOnLimit?: boolean, ...comboMoves: MoveId[]) {
    super((user: Pokemon, target: Pokemon, move: Move): number => {
      const moveHistory = user.getLastXMoves(limit + 1).slice(1);

      let count = 0;
      let turnMove: TurnMove | undefined;

      while (
        (
          (turnMove = moveHistory.shift())?.move === move.id
          || (comboMoves.length && comboMoves.includes(turnMove?.move ?? MoveId.NONE))
        )
        && (!resetOnFail || turnMove?.result === MoveResult.SUCCESS)
      ) {
        if (count < (limit - 1)) {
          count++;
        } else if (resetOnLimit) {
          count = 0;
        } else {
          break;
        }
      }

      return this.getMultiplier(count);
    });
  }

  abstract getMultiplier(count: number): number;
}

export class ConsecutiveUseDoublePowerAttr extends ConsecutiveUsePowerMultiplierAttr {
  getMultiplier(count: number): number {
    return Math.pow(2, count);
  }
}

export class ConsecutiveUseMultiBasePowerAttr extends ConsecutiveUsePowerMultiplierAttr {
  getMultiplier(count: number): number {
    return (count + 1);
  }
}

export class WeightPowerAttr extends VariablePowerAttr {
  apply(user: Pokemon, target: Pokemon, move: Move, args: any[]): boolean {
    const power = args[0] as NumberHolder;

    const targetWeight = target.getWeight();
    const weightThresholds = [ 10, 25, 50, 100, 200 ];

    let w = 0;
    while (targetWeight >= weightThresholds[w]) {
      if (++w === weightThresholds.length) {
        break;
      }
    }

    power.value = (w + 1) * 20;

    return true;
  }
}

/**
 * Attribute used for Electro Ball move.
 **/
export class ElectroBallPowerAttr extends VariablePowerAttr {
  /**
   * Move that deals more damage the faster {@linkcode Stat.SPD}
   * the user is compared to the target.
   * @param user Pokemon that used the move
   * @param target The target of the move
   * @param move Move with this attribute
   * @param args N/A
   * @returns true if the function succeeds
   */
  apply(user: Pokemon, target: Pokemon, move: Move, args: any[]): boolean {
    const power = args[0] as NumberHolder;

    const statRatio = target.getEffectiveStat(Stat.SPD) / user.getEffectiveStat(Stat.SPD);
    const statThresholds = [ 0.25, 1 / 3, 0.5, 1, -1 ];
    const statThresholdPowers = [ 150, 120, 80, 60, 40 ];

    let w = 0;
    while (w < statThresholds.length - 1 && statRatio > statThresholds[w]) {
      if (++w === statThresholds.length) {
        break;
      }
    }

    power.value = statThresholdPowers[w];
    return true;
  }
}


/**
 * Attribute used for Gyro Ball move.
 **/
export class GyroBallPowerAttr extends VariablePowerAttr {
  /**
   * Move that deals more damage the slower {@linkcode Stat.SPD}
   * the user is compared to the target.
   * @param user Pokemon that used the move
   * @param target The target of the move
   * @param move Move with this attribute
   * @param args N/A
   * @returns true if the function succeeds
   */
  apply(user: Pokemon, target: Pokemon, move: Move, args: any[]): boolean {
    const power = args[0] as NumberHolder;
    const userSpeed = user.getEffectiveStat(Stat.SPD);
    if (userSpeed < 1) {
      // Gen 6+ always have 1 base power
      power.value = 1;
      return true;
    }

    power.value = Math.floor(Math.min(150, 25 * target.getEffectiveStat(Stat.SPD) / userSpeed + 1));
    return true;
  }
}

export class LowHpPowerAttr extends VariablePowerAttr {
  apply(user: Pokemon, target: Pokemon, move: Move, args: any[]): boolean {
    const power = args[0] as NumberHolder;
    const hpRatio = user.getHpRatio();

    switch (true) {
      case (hpRatio < 0.0417):
        power.value = 200;
        break;
      case (hpRatio < 0.1042):
        power.value = 150;
        break;
      case (hpRatio < 0.2083):
        power.value = 100;
        break;
      case (hpRatio < 0.3542):
        power.value = 80;
        break;
      case (hpRatio < 0.6875):
        power.value = 40;
        break;
      default:
        power.value = 20;
        break;
    }

    return true;
  }
}

export class CompareWeightPowerAttr extends VariablePowerAttr {
  apply(user: Pokemon, target: Pokemon, move: Move, args: any[]): boolean {
    const power = args[0] as NumberHolder;
    const userWeight = user.getWeight();
    const targetWeight = target.getWeight();

    if (!userWeight || userWeight === 0) {
      return false;
    }

    const relativeWeight = (targetWeight / userWeight) * 100;

    switch (true) {
      case (relativeWeight < 20.01):
        power.value = 120;
        break;
      case (relativeWeight < 25.01):
        power.value = 100;
        break;
      case (relativeWeight < 33.35):
        power.value = 80;
        break;
      case (relativeWeight < 50.01):
        power.value = 60;
        break;
      default:
        power.value = 40;
        break;
    }

    return true;
  }
}

export class HpPowerAttr extends VariablePowerAttr {
  apply(user: Pokemon, target: Pokemon, move: Move, args: any[]): boolean {
    (args[0] as NumberHolder).value = toDmgValue(150 * user.getHpRatio());

    return true;
  }
}

/**
 * Attribute used for moves whose base power scales with the opponent's HP
 * Used for Crush Grip, Wring Out, and Hard Press
 * maxBasePower 100 for Hard Press, 120 for others
 */
export class OpponentHighHpPowerAttr extends VariablePowerAttr {
  maxBasePower: number;

  constructor(maxBasePower: number) {
    super();
    this.maxBasePower = maxBasePower;
  }

  /**
   * Changes the base power of the move to be the target's HP ratio times the maxBasePower with a min value of 1
   * @param user n/a
   * @param target the Pokemon being attacked
   * @param move n/a
   * @param args holds the base power of the move at args[0]
   * @returns true
   */
  apply(user: Pokemon, target: Pokemon, move: Move, args: any[]): boolean {
    (args[0] as NumberHolder).value = toDmgValue(this.maxBasePower * target.getHpRatio());

    return true;
  }
}

export class TurnDamagedDoublePowerAttr extends VariablePowerAttr {
  apply(user: Pokemon, target: Pokemon, move: Move, args: any[]): boolean {
    if (user.turnData.attacksReceived.find(r => r.damage && r.sourceId === target.id)) {
      (args[0] as NumberHolder).value *= 2;
      return true;
    }

    return false;
  }
}

const magnitudeMessageFunc = (user: Pokemon, target: Pokemon, move: Move) => {
  let message: string;
  globalScene.executeWithSeedOffset(() => {
    const magnitudeThresholds = [ 5, 15, 35, 65, 75, 95 ];

    const rand = randSeedInt(100);

    let m = 0;
    for (; m < magnitudeThresholds.length; m++) {
      if (rand < magnitudeThresholds[m]) {
        break;
      }
    }

    message = i18next.t("moveTriggers:magnitudeMessage", { magnitude: m + 4 });
  }, globalScene.currentBattle.turn << 6, globalScene.waveSeed);
  return message!;
};

export class MagnitudePowerAttr extends VariablePowerAttr {
  apply(user: Pokemon, target: Pokemon, move: Move, args: any[]): boolean {
    const power = args[0] as NumberHolder;

    const magnitudeThresholds = [ 5, 15, 35, 65, 75, 95 ];
    const magnitudePowers = [ 10, 30, 50, 70, 90, 100, 110, 150 ];

    let rand: number;

    globalScene.executeWithSeedOffset(() => rand = randSeedInt(100), globalScene.currentBattle.turn << 6, globalScene.waveSeed);

    let m = 0;
    for (; m < magnitudeThresholds.length; m++) {
      if (rand! < magnitudeThresholds[m]) {
        break;
      }
    }

    power.value = magnitudePowers[m];

    return true;
  }
}

export class AntiSunlightPowerDecreaseAttr extends VariablePowerAttr {
  apply(user: Pokemon, target: Pokemon, move: Move, args: any[]): boolean {
    if (!globalScene.arena.weather?.isEffectSuppressed()) {
      const power = args[0] as NumberHolder;
      const weatherType = globalScene.arena.weather?.weatherType || WeatherType.NONE;
      switch (weatherType) {
        case WeatherType.RAIN:
        case WeatherType.SANDSTORM:
        case WeatherType.HAIL:
        case WeatherType.SNOW:
        case WeatherType.FOG:
        case WeatherType.HEAVY_RAIN:
          power.value *= 0.5;
          return true;
      }
    }

    return false;
  }
}

export class FriendshipPowerAttr extends VariablePowerAttr {
  private invert: boolean;

  constructor(invert?: boolean) {
    super();

    this.invert = !!invert;
  }

  apply(user: Pokemon, target: Pokemon, move: Move, args: any[]): boolean {
    const power = args[0] as NumberHolder;

    const friendshipPower = Math.floor(Math.min(user.isPlayer() ? user.friendship : user.species.baseFriendship, 255) / 2.5);
    power.value = Math.max(!this.invert ? friendshipPower : 102 - friendshipPower, 1);

    return true;
  }
}

/**
 * This Attribute calculates the current power of {@linkcode MoveId.RAGE_FIST}.
 * The counter for power calculation does not reset on every wave but on every new arena encounter.
 * Self-inflicted confusion damage and hits taken by a Subsitute are ignored.
 */
export class RageFistPowerAttr extends VariablePowerAttr {
  apply(user: Pokemon, target: Pokemon, move: Move, args: any[]): boolean {
    /* Reasons this works correctly:
     * Confusion calls user.damageAndUpdate() directly (no counter increment),
     * Substitute hits call user.damageAndUpdate() with a damage value of 0, also causing
      no counter increment
    */
    const hitCount = user.battleData.hitCount;
    const basePower: NumberHolder = args[0];

    basePower.value = 50 * (1 + Math.min(hitCount, 6));
    return true;
  }

}

/**
 * Tallies the number of positive stages for a given {@linkcode Pokemon}.
 * @param pokemon The {@linkcode Pokemon} that is being used to calculate the count of positive stats
 * @returns the amount of positive stats
 */
const countPositiveStatStages = (pokemon: Pokemon): number => {
  return pokemon.getStatStages().reduce((total, stat) => (stat && stat > 0) ? total + stat : total, 0);
};

/**
 * Attribute that increases power based on the amount of positive stat stage increases.
 */
export class PositiveStatStagePowerAttr extends VariablePowerAttr {

  /**
   * @param user The pokemon that is being used to calculate the amount of positive stats
   * @param target N/A
   * @param move N/A
   * @param args The argument for VariablePowerAttr, accumulates and sets the amount of power multiplied by stats
   * @returns Returns true if attribute is applied
   */
  apply(user: Pokemon, target: Pokemon, move: Move, args: any[]): boolean {
    const positiveStatStages: number = countPositiveStatStages(user);

    (args[0] as NumberHolder).value += positiveStatStages * 20;
    return true;
  }
}

/**
 * Punishment normally has a base power of 60,
 * but gains 20 power for every increased stat stage the target has,
 * up to a maximum of 200 base power in total.
 */
export class PunishmentPowerAttr extends VariablePowerAttr {
  private PUNISHMENT_MIN_BASE_POWER = 60;
  private PUNISHMENT_MAX_BASE_POWER = 200;

  /**
     * @param user N/A
     * @param target The pokemon that the move is being used against, as well as calculating the stats for the min/max base power
     * @param move N/A
     * @param args The value that is being changed due to VariablePowerAttr
     * @returns Returns true if attribute is applied
     */
  apply(user: Pokemon, target: Pokemon, move: Move, args: any[]): boolean {
    const positiveStatStages: number = countPositiveStatStages(target);
    (args[0] as NumberHolder).value = Math.min(
      this.PUNISHMENT_MAX_BASE_POWER,
      this.PUNISHMENT_MIN_BASE_POWER + positiveStatStages * 20
    );
    return true;
  }
}

export class PresentPowerAttr extends VariablePowerAttr {
  apply(user: Pokemon, target: Pokemon, move: Move, args: any[]): boolean {
    /**
     * If this move is multi-hit, and this attribute is applied to any hit
     * other than the first, this move cannot result in a heal.
     */
    const firstHit = (user.turnData.hitCount === user.turnData.hitsLeft);

    const powerSeed = randSeedInt(firstHit ? 100 : 80);
    if (powerSeed <= 40) {
      (args[0] as NumberHolder).value = 40;
    } else if (40 < powerSeed && powerSeed <= 70) {
      (args[0] as NumberHolder).value = 80;
    } else if (70 < powerSeed && powerSeed <= 80) {
      (args[0] as NumberHolder).value = 120;
    } else if (80 < powerSeed && powerSeed <= 100) {
      // If this move is multi-hit, disable all other hits
      user.turnData.hitCount = 1;
      user.turnData.hitsLeft = 1;
      globalScene.phaseManager.unshiftNew("PokemonHealPhase", target.getBattlerIndex(),
        toDmgValue(target.getMaxHp() / 4), i18next.t("moveTriggers:regainedHealth", { pokemonName: getPokemonNameWithAffix(target) }), true);
    }

    return true;
  }
}

export class WaterShurikenPowerAttr extends VariablePowerAttr {
  apply(user: Pokemon, target: Pokemon, move: Move, args: any[]): boolean {
    if (user.species.speciesId === SpeciesId.GRENINJA && user.hasAbility(AbilityId.BATTLE_BOND) && user.formIndex === 2) {
      (args[0] as NumberHolder).value = 20;
      return true;
    }
    return false;
  }
}

/**
 * Attribute used to calculate the power of attacks that scale with Stockpile stacks (i.e. Spit Up).
 */
export class SpitUpPowerAttr extends VariablePowerAttr {
  private multiplier: number = 0;

  constructor(multiplier: number) {
    super();
    this.multiplier = multiplier;
  }

  apply(user: Pokemon, target: Pokemon, move: Move, args: any[]): boolean {
    const stockpilingTag = user.getTag(StockpilingTag);

    if (stockpilingTag && stockpilingTag.stockpiledCount > 0) {
      const power = args[0] as NumberHolder;
      power.value = this.multiplier * stockpilingTag.stockpiledCount;
      return true;
    }

    return false;
  }
}

/**
 * Attribute used to apply Swallow's healing, which scales with Stockpile stacks.
 * Does NOT remove stockpiled stacks.
 */
export class SwallowHealAttr extends HealAttr {
  constructor() {
    super(1)
  }

  apply(user: Pokemon, target: Pokemon, move: Move, args: any[]): boolean {
    const stockpilingTag = user.getTag(StockpilingTag);

    if (stockpilingTag && stockpilingTag.stockpiledCount > 0) {
      const stockpiled = stockpilingTag.stockpiledCount;
      let healRatio: number;

      if (stockpiled === 1) {
        healRatio = 0.25;
      } else if (stockpiled === 2) {
        healRatio = 0.50;
      } else { // stockpiled >= 3
        healRatio = 1.00;
      }

      if (healRatio) {
        this.addHealPhase(user, healRatio);
        return true;
      }
    }

    return false;
  }
}

const hasStockpileStacksCondition: MoveConditionFunc = (user) => {
  const hasStockpilingTag = user.getTag(StockpilingTag);
  return !!hasStockpilingTag && hasStockpilingTag.stockpiledCount > 0;
};

/**
 * Attribute used for multi-hit moves that increase power in increments of the
 * move's base power for each hit, namely Triple Kick and Triple Axel.
 */
export class MultiHitPowerIncrementAttr extends VariablePowerAttr {
  /** The max number of base power increments allowed for this move */
  private maxHits: number;

  constructor(maxHits: number) {
    super();

    this.maxHits = maxHits;
  }

  /**
   * Increases power of move in increments of the base power for the amount of times
   * the move hit. In the case that the move is extended, it will circle back to the
   * original base power of the move after incrementing past the maximum amount of
   * hits.
   * @param user {@linkcode Pokemon} that used the move
   * @param target {@linkcode Pokemon} that the move was used on
   * @param move {@linkcode Move} with this attribute
   * @param args [0] {@linkcode NumberHolder} for final calculated power of move
   * @returns true if attribute application succeeds
   */
  apply(user: Pokemon, target: Pokemon, move: Move, args: any[]): boolean {
    const hitsTotal = user.turnData.hitCount - Math.max(user.turnData.hitsLeft, 0);
    const power = args[0] as NumberHolder;

    power.value = move.power * (1 + hitsTotal % this.maxHits);

    return true;
  }
}

/**
 * Attribute used for moves that double in power if the given move immediately
 * preceded the move applying the attribute, namely Fusion Flare and
 * Fusion Bolt.
 */
export class LastMoveDoublePowerAttr extends VariablePowerAttr {
  /** The move that must precede the current move */
  private move: MoveId;

  constructor(move: MoveId) {
    super();

    this.move = move;
  }

  /**
   * Doubles power of move if the given move is found to precede the current
   * move with no other moves being executed in between, only ignoring failed
   * moves if any.
   * @param user {@linkcode Pokemon} that used the move
   * @param target N/A
   * @param move N/A
   * @param args [0] {@linkcode NumberHolder} that holds the resulting power of the move
   * @returns true if attribute application succeeds, false otherwise
   */
  apply(user: Pokemon, _target: Pokemon, _move: Move, args: any[]): boolean {
    const power = args[0] as NumberHolder;
    for (const p of globalScene.phaseManager.dynamicQueueManager.getLastTurnOrder().slice(0, -1).reverse()) {
      const [ lastMove ] = p.getLastXMoves(1);
      if (lastMove.result !== MoveResult.FAIL) {
        if ((lastMove.result === MoveResult.SUCCESS) && (lastMove.move === this.move)) {
          power.value *= 2;
          return true;
        } else {
          break;
        }
      }
    }

    return false;
  }
}

/**
 * Changes a Pledge move's power to 150 when combined with another unique Pledge
 * move from an ally.
 */
export class CombinedPledgePowerAttr extends VariablePowerAttr {
  override apply(user: Pokemon, target: Pokemon, move: Move, args: any[]): boolean {
    const power = args[0];
    if (!(power instanceof NumberHolder)) {
      return false;
    }
    const combinedPledgeMove = user.turnData.combiningPledge;

    if (combinedPledgeMove && combinedPledgeMove !== move.id) {
      power.value *= 150 / 80;
      return true;
    }
    return false;
  }
}

/**
 * Applies STAB to the given Pledge move if the move is part of a combined attack.
 */
export class CombinedPledgeStabBoostAttr extends MoveAttr {
  override apply(user: Pokemon, target: Pokemon, move: Move, args: any[]): boolean {
    const stabMultiplier = args[0];
    if (!(stabMultiplier instanceof NumberHolder)) {
      return false;
    }
    const combinedPledgeMove = user.turnData.combiningPledge;

    if (combinedPledgeMove && combinedPledgeMove !== move.id) {
      stabMultiplier.value = 1.5;
      return true;
    }
    return false;
  }
}

/**
 * Variable Power attribute for {@link https://bulbapedia.bulbagarden.net/wiki/Round_(move) | Round}.
 * Doubles power if another Pokemon has previously selected Round this turn.
 */
export class RoundPowerAttr extends VariablePowerAttr {
  override apply(user: Pokemon, target: Pokemon, move: Move, args: [NumberHolder]): boolean {
    const power = args[0];

    if (user.turnData.joinedRound) {
      power.value *= 2;
      return true;
    }
    return false;
  }
}

/**
 * Attribute for the "combo" effect of {@link https://bulbapedia.bulbagarden.net/wiki/Round_(move) | Round}.
 * Preempts the next move in the turn order with the first instance of any Pokemon
 * using Round. Also marks the Pokemon using the cued Round to double the move's power.
 */
export class CueNextRoundAttr extends MoveEffectAttr {
  constructor() {
    super(true, { lastHitOnly: true });
  }

  override apply(user: Pokemon, target: Pokemon, move: Move, args?: any[]): boolean {
    const nextRoundPhase = globalScene.phaseManager.getMovePhase(phase => phase.move.moveId === MoveId.ROUND);

    if (!nextRoundPhase) {
      return false;
    }

    globalScene.phaseManager.forceMoveNext(phase => phase.move.moveId === MoveId.ROUND);

    // Mark the corresponding Pokemon as having "joined the Round" (for doubling power later)
    nextRoundPhase.pokemon.turnData.joinedRound = true;
    return true;
  }
}

/**
 * Attribute that changes stat stages before the damage is calculated
 */
export class StatChangeBeforeDmgCalcAttr extends MoveAttr {
  /**
   * Applies Stat Changes before damage is calculated
   *
   * @param user {@linkcode Pokemon} that called {@linkcode move}
   * @param target {@linkcode Pokemon} that is the target of {@linkcode move}
   * @param move {@linkcode Move} called by {@linkcode user}
   * @param args N/A
   *
   * @returns true if stat stages where correctly applied
   */
  apply(user: Pokemon, target: Pokemon, move: Move, args: any[]): boolean {
    return false;
  }
}

/**
 * Steals the postitive Stat stages of the target before damage calculation so stat changes
 * apply to damage calculation (e.g. {@linkcode MoveId.SPECTRAL_THIEF})
 * {@link https://bulbapedia.bulbagarden.net/wiki/Spectral_Thief_(move) | Spectral Thief}
 */
export class SpectralThiefAttr extends StatChangeBeforeDmgCalcAttr {
  /**
   * steals max amount of positive stats of the target while not exceeding the limit of max 6 stat stages
   *
   * @param user {@linkcode Pokemon} that called {@linkcode move}
   * @param target {@linkcode Pokemon} that is the target of {@linkcode move}
   * @param move {@linkcode Move} called by {@linkcode user}
   * @param args N/A
   *
   * @returns true if stat stages where correctly stolen
   */
  apply(user: Pokemon, target: Pokemon, move: Move, args: any[]): boolean {
    /**
     * Copy all positive stat stages to user and reduce copied stat stages on target.
     */
    for (const s of BATTLE_STATS) {
      const statStageValueTarget = target.getStatStage(s);
      const statStageValueUser = user.getStatStage(s);

      if (statStageValueTarget > 0) {
        /**
         * Only value of up to 6 can be stolen (stat stages don't exceed 6)
         */
        const availableToSteal = Math.min(statStageValueTarget, 6 - statStageValueUser);

        globalScene.phaseManager.unshiftNew("StatStageChangePhase", user.getBattlerIndex(), this.selfTarget, [ s ], availableToSteal);
        target.setStatStage(s, statStageValueTarget - availableToSteal);
      }
    }

    target.updateInfo();
    user.updateInfo();
    globalScene.phaseManager.queueMessage(i18next.t("moveTriggers:stealPositiveStats", { pokemonName: getPokemonNameWithAffix(user), targetName: getPokemonNameWithAffix(target) }));

    return true;
  }

}

export class VariableAtkAttr extends MoveAttr {
  constructor() {
    super();
  }

  apply(user: Pokemon, target: Pokemon, move: Move, args: any[]): boolean {
    //const atk = args[0] as Utils.NumberHolder;
    return false;
  }
}

export class TargetAtkUserAtkAttr extends VariableAtkAttr {
  constructor() {
    super();
  }
  apply(user: Pokemon, target: Pokemon, move: Move, args: any[]): boolean {
    (args[0] as NumberHolder).value = target.getEffectiveStat(Stat.ATK, target);
    return true;
  }
}

export class DefAtkAttr extends VariableAtkAttr {
  constructor() {
    super();
  }

  apply(user: Pokemon, target: Pokemon, move: Move, args: any[]): boolean {
    (args[0] as NumberHolder).value = user.getEffectiveStat(Stat.DEF, target);
    return true;
  }
}

export class VariableDefAttr extends MoveAttr {
  constructor() {
    super();
  }

  apply(user: Pokemon, target: Pokemon, move: Move, args: any[]): boolean {
    //const def = args[0] as Utils.NumberHolder;
    return false;
  }
}

export class DefDefAttr extends VariableDefAttr {
  constructor() {
    super();
  }

  apply(user: Pokemon, target: Pokemon, move: Move, args: any[]): boolean {
    (args[0] as NumberHolder).value = target.getEffectiveStat(Stat.DEF, user);
    return true;
  }
}

export class VariableAccuracyAttr extends MoveAttr {
  apply(user: Pokemon, target: Pokemon, move: Move, args: any[]): boolean {
    //const accuracy = args[0] as Utils.NumberHolder;
    return false;
  }
}

/**
 * Attribute used for Thunder and Hurricane that sets accuracy to 50 in sun and never miss in rain
 */
export class ThunderAccuracyAttr extends VariableAccuracyAttr {
  apply(user: Pokemon, target: Pokemon, move: Move, args: any[]): boolean {
    if (!globalScene.arena.weather?.isEffectSuppressed()) {
      const accuracy = args[0] as NumberHolder;
      const weatherType = globalScene.arena.weather?.weatherType || WeatherType.NONE;
      switch (weatherType) {
        case WeatherType.SUNNY:
        case WeatherType.HARSH_SUN:
          accuracy.value = 50;
          return true;
        case WeatherType.RAIN:
        case WeatherType.HEAVY_RAIN:
          accuracy.value = -1;
          return true;
      }
    }

    return false;
  }
}

/**
 * Attribute used for Bleakwind Storm, Wildbolt Storm, and Sandsear Storm that sets accuracy to never
 * miss in rain
 * Springtide Storm does NOT have this property
 */
export class StormAccuracyAttr extends VariableAccuracyAttr {
  apply(user: Pokemon, target: Pokemon, move: Move, args: any[]): boolean {
    if (!globalScene.arena.weather?.isEffectSuppressed()) {
      const accuracy = args[0] as NumberHolder;
      const weatherType = globalScene.arena.weather?.weatherType || WeatherType.NONE;
      switch (weatherType) {
        case WeatherType.RAIN:
        case WeatherType.HEAVY_RAIN:
          accuracy.value = -1;
          return true;
      }
    }

    return false;
  }
}

/**
 * Attribute used for moves which never miss
 * against Pokemon with the {@linkcode BattlerTagType.MINIMIZED}
 */
export class AlwaysHitMinimizeAttr extends VariableAccuracyAttr {
  /**
   * @see {@linkcode apply}
   * @param user N/A
   * @param target {@linkcode Pokemon} target of the move
   * @param move N/A
   * @param args [0] Accuracy of the move to be modified
   * @returns true if the function succeeds
   */
  apply(user: Pokemon, target: Pokemon, move: Move, args: any[]): boolean {
    if (target.getTag(BattlerTagType.MINIMIZED)) {
      const accuracy = args[0] as NumberHolder;
      accuracy.value = -1;

      return true;
    }

    return false;
  }
}

export class ToxicAccuracyAttr extends VariableAccuracyAttr {
  apply(user: Pokemon, target: Pokemon, move: Move, args: any[]): boolean {
    if (user.isOfType(PokemonType.POISON)) {
      const accuracy = args[0] as NumberHolder;
      accuracy.value = -1;
      return true;
    }

    return false;
  }
}

export class BlizzardAccuracyAttr extends VariableAccuracyAttr {
  apply(user: Pokemon, target: Pokemon, move: Move, args: any[]): boolean {
    if (!globalScene.arena.weather?.isEffectSuppressed()) {
      const accuracy = args[0] as NumberHolder;
      const weatherType = globalScene.arena.weather?.weatherType || WeatherType.NONE;
      if (weatherType === WeatherType.HAIL || weatherType === WeatherType.SNOW) {
        accuracy.value = -1;
        return true;
      }
    }

    return false;
  }
}

export class VariableMoveCategoryAttr extends MoveAttr {
  apply(user: Pokemon, target: Pokemon, move: Move, args: any[]): boolean {
    return false;
  }
}

export class PhotonGeyserCategoryAttr extends VariableMoveCategoryAttr {
  apply(user: Pokemon, target: Pokemon, move: Move, args: any[]): boolean {
    const category = (args[0] as NumberHolder);

    if (user.getEffectiveStat(Stat.ATK, target, move) > user.getEffectiveStat(Stat.SPATK, target, move)) {
      category.value = MoveCategory.PHYSICAL;
      return true;
    }

    return false;
  }
}

/**
 * Attribute used for tera moves that change category based on the user's Atk and SpAtk stats
 * Note: Currently, `getEffectiveStat` does not ignore all abilities that affect stats except those
 * with the attribute of `StatMultiplierAbAttr`
 */
// TODO: Remove the `.partial()` tag from Tera Blast and Tera Starstorm when the above issue is resolved
export class TeraMoveCategoryAttr extends VariableMoveCategoryAttr {
  apply(user: Pokemon, target: Pokemon, move: Move, args: any[]): boolean {
    const category = (args[0] as NumberHolder);

    if (user.isTerastallized && user.getEffectiveStat(Stat.ATK, target, move, true, true, false, false, true) >
    user.getEffectiveStat(Stat.SPATK, target, move, true, true, false, false, true)) {
      category.value = MoveCategory.PHYSICAL;
      return true;
    }

    return false;
  }
}

/**
 * Increases the power of Tera Blast if the user is Terastallized into Stellar type
 */
export class TeraBlastPowerAttr extends VariablePowerAttr {
  /**
   * Sets Tera Blast's power to 100 if the user is terastallized with
   * the Stellar tera type.
   * @param user {@linkcode Pokemon} the Pokemon using this move
   * @param target n/a
   * @param move {@linkcode Move} the Move with this attribute (i.e. Tera Blast)
   * @param args
   *   - [0] {@linkcode NumberHolder} the applied move's power, factoring in
   *       previously applied power modifiers.
   * @returns
   */
  apply(user: Pokemon, target: Pokemon, move: Move, args: any[]): boolean {
    const power = args[0] as NumberHolder;
    if (user.isTerastallized && user.getTeraType() === PokemonType.STELLAR) {
      power.value = 100;
      return true;
    }

    return false;
  }
}

/**
 * Change the move category to status when used on the ally
 */
export class StatusCategoryOnAllyAttr extends VariableMoveCategoryAttr {
  /**
   * @param user {@linkcode Pokemon} using the move
   * @param target {@linkcode Pokemon} target of the move
   * @param move {@linkcode Move} with this attribute
   * @param args [0] {@linkcode NumberHolder} The category of the move
   * @returns true if the function succeeds
   */
  apply(user: Pokemon, target: Pokemon, move: Move, args: any[]): boolean {
    const category = (args[0] as NumberHolder);

    if (user.getAlly() === target) {
      category.value = MoveCategory.STATUS;
      return true;
    }

    return false;
  }
}

export class ShellSideArmCategoryAttr extends VariableMoveCategoryAttr {
  apply(user: Pokemon, target: Pokemon, move: Move, args: any[]): boolean {
    const category = (args[0] as NumberHolder);

    const predictedPhysDmg = target.getBaseDamage({source: user, move, moveCategory: MoveCategory.PHYSICAL, ignoreAbility: true, ignoreSourceAbility: true, ignoreAllyAbility: true, ignoreSourceAllyAbility: true, simulated: true});
    const predictedSpecDmg = target.getBaseDamage({source: user, move, moveCategory: MoveCategory.SPECIAL, ignoreAbility: true, ignoreSourceAbility: true, ignoreAllyAbility: true, ignoreSourceAllyAbility: true, simulated: true});

    if (predictedPhysDmg > predictedSpecDmg) {
      category.value = MoveCategory.PHYSICAL;
      return true;
    } else if (predictedPhysDmg === predictedSpecDmg && user.randBattleSeedInt(2) === 0) {
      category.value = MoveCategory.PHYSICAL;
      return true;
    }
    return false;
  }
}

export class VariableMoveTypeAttr extends MoveAttr {
  apply(user: Pokemon, target: Pokemon, move: Move, args: any[]): boolean {
    return false;
  }

  /**
   * Determine the type of the move for the purpose of determining the type-boosting item to spawn
   * @param user - The Pokémon using the move
   * @param move - The move being used
   * @returns An array of types to add to the pool of type-boosting items
   */
  getTypesForItemSpawn(user: Pokemon, move: Move): PokemonType[] {
    return [move.type];
  }
}

export class FormChangeItemTypeAttr extends VariableMoveTypeAttr {
  apply(user: Pokemon, target: Pokemon, move: Move, args: any[]): boolean {
    const moveType = args[0];
    if (!(moveType instanceof NumberHolder)) {
      return false;
    }

    if ([ user.species.speciesId, user.fusionSpecies?.speciesId ].includes(SpeciesId.ARCEUS) || [ user.species.speciesId, user.fusionSpecies?.speciesId ].includes(SpeciesId.SILVALLY)) {
      const form = user.species.speciesId === SpeciesId.ARCEUS || user.species.speciesId === SpeciesId.SILVALLY ? user.formIndex : user.fusionSpecies?.formIndex!;
      if (form >= 0 && form <= MAX_POKEMON_TYPE && form !== PokemonType.STELLAR) {
        moveType.value = form as PokemonType;
        return true;
      }
      return true;
    }

    // Force move to have its original typing if it changed
    if (moveType.value === move.type) {
      return false;
    }
    moveType.value = move.type
    return true;
  }

  override getTypesForItemSpawn(user: Pokemon, move: Move): PokemonType[] {
    // Get the type
    const typeHolder = new NumberHolder(move.type);
    // Passing user in for target is fine; the parameter is unused anyway
    this.apply(user, user, move, [ typeHolder ]);
    return [typeHolder.value];
  }
}

export class TechnoBlastTypeAttr extends VariableMoveTypeAttr {
  apply(user: Pokemon, target: Pokemon, move: Move, args: any[]): boolean {
    const moveType = args[0];
    if (!(moveType instanceof NumberHolder)) {
      return false;
    }

    if ([ user.species.speciesId, user.fusionSpecies?.speciesId ].includes(SpeciesId.GENESECT)) {
      const form = user.species.speciesId === SpeciesId.GENESECT ? user.formIndex : user.fusionSpecies?.formIndex;

      switch (form) {
        case 1: // Shock Drive
          moveType.value = PokemonType.ELECTRIC;
          break;
        case 2: // Burn Drive
          moveType.value = PokemonType.FIRE;
          break;
        case 3: // Chill Drive
          moveType.value = PokemonType.ICE;
          break;
        case 4: // Douse Drive
          moveType.value = PokemonType.WATER;
          break;
        default:
          moveType.value = PokemonType.NORMAL;
          break;
      }
      return true;
    }

    return false;
  }

  override getTypesForItemSpawn(user: Pokemon, move: Move): PokemonType[] {
    const typeHolder = new NumberHolder(move.type);
    this.apply(user, user, move, [ typeHolder ]);
    return [typeHolder.value];
  }
}

export class AuraWheelTypeAttr extends VariableMoveTypeAttr {
  apply(user: Pokemon, target: Pokemon, move: Move, args: any[]): boolean {
    const moveType = args[0];
    if (!(moveType instanceof NumberHolder)) {
      return false;
    }

    if ([ user.species.speciesId, user.fusionSpecies?.speciesId ].includes(SpeciesId.MORPEKO)) {
      const form = user.species.speciesId === SpeciesId.MORPEKO ? user.formIndex : user.fusionSpecies?.formIndex;

      switch (form) {
        case 1: // Hangry Mode
          moveType.value = PokemonType.DARK;
          break;
        default: // Full Belly Mode
          moveType.value = PokemonType.ELECTRIC;
          break;
      }
      return true;
    }

    return false;
  }

  override getTypesForItemSpawn(user: Pokemon, move: Move): PokemonType[] {
    // On Morpeko only, allow this to count for both blackglasses and magnet
    if (this.apply(user, user, move, [new NumberHolder(move.type)])) {
      return [PokemonType.DARK, PokemonType.ELECTRIC];
    }

    return [move.type];
  }
}

export class RagingBullTypeAttr extends VariableMoveTypeAttr {
  apply(user: Pokemon, target: Pokemon, move: Move, args: any[]): boolean {
    const moveType = args[0];
    if (!(moveType instanceof NumberHolder)) {
      return false;
    }

    if ([ user.species.speciesId, user.fusionSpecies?.speciesId ].includes(SpeciesId.PALDEA_TAUROS)) {
      const form = user.species.speciesId === SpeciesId.PALDEA_TAUROS ? user.formIndex : user.fusionSpecies?.formIndex;

      switch (form) {
        case 1: // Blaze breed
          moveType.value = PokemonType.FIRE;
          break;
        case 2: // Aqua breed
          moveType.value = PokemonType.WATER;
          break;
        default:
          moveType.value = PokemonType.FIGHTING;
          break;
      }
      return true;
    }

    return false;
  }

  override getTypesForItemSpawn(user: Pokemon, move: Move): PokemonType[] {
    const typeHolder = new NumberHolder(move.type);
    this.apply(user, user, move, [ typeHolder ]);
    return [ typeHolder.value ];
  }
}

export class IvyCudgelTypeAttr extends VariableMoveTypeAttr {
  apply(user: Pokemon, target: Pokemon, move: Move, args: any[]): boolean {
    const moveType = args[0];
    if (!(moveType instanceof NumberHolder)) {
      return false;
    }

    if ([ user.species.speciesId, user.fusionSpecies?.speciesId ].includes(SpeciesId.OGERPON)) {
      const form = user.species.speciesId === SpeciesId.OGERPON ? user.formIndex : user.fusionSpecies?.formIndex;

      switch (form) {
        case 1: // Wellspring Mask
        case 5: // Wellspring Mask Tera
          moveType.value = PokemonType.WATER;
          break;
        case 2: // Hearthflame Mask
        case 6: // Hearthflame Mask Tera
          moveType.value = PokemonType.FIRE;
          break;
        case 3: // Cornerstone Mask
        case 7: // Cornerstone Mask Tera
          moveType.value = PokemonType.ROCK;
          break;
        case 4: // Teal Mask Tera
        default:
          moveType.value = PokemonType.GRASS;
          break;
      }
      return true;
    }

    return false;
  }

  override getTypesForItemSpawn(user: Pokemon, move: Move): PokemonType[] {
    const typeHolder = new NumberHolder(move.type);
    this.apply(user, user, move, [ typeHolder ]);
    return [ typeHolder.value ];
  }
}

export class WeatherBallTypeAttr extends VariableMoveTypeAttr {
  apply(user: Pokemon, target: Pokemon, move: Move, args: any[]): boolean {
    const moveType = args[0];
    if (!(moveType instanceof NumberHolder)) {
      return false;
    }

    if (!globalScene.arena.weather?.isEffectSuppressed()) {
      switch (globalScene.arena.weather?.weatherType) {
        case WeatherType.SUNNY:
        case WeatherType.HARSH_SUN:
          moveType.value = PokemonType.FIRE;
          break;
        case WeatherType.RAIN:
        case WeatherType.HEAVY_RAIN:
          moveType.value = PokemonType.WATER;
          break;
        case WeatherType.SANDSTORM:
          moveType.value = PokemonType.ROCK;
          break;
        case WeatherType.HAIL:
        case WeatherType.SNOW:
          moveType.value = PokemonType.ICE;
          break;
        default:
          if (moveType.value === move.type) {
            return false;
          }
          moveType.value = move.type;
          break;
      }
      return true;
    }

    return false;
  }
}

/**
 * Changes the move's type to match the current terrain.
 * Has no effect if the user is not grounded.
 */
export class TerrainPulseTypeAttr extends VariableMoveTypeAttr {
  /**
   * @param user {@linkcode Pokemon} using this move
   * @param target N/A
   * @param move N/A
   * @param args [0] {@linkcode NumberHolder} The move's type to be modified
   * @returns true if the function succeeds
   */
  apply(user: Pokemon, target: Pokemon, move: Move, args: any[]): boolean {
    const moveType = args[0];
    if (!(moveType instanceof NumberHolder)) {
      return false;
    }

    if (!user.isGrounded()) {
      return false;
    }

    const currentTerrain = globalScene.arena.getTerrainType();
    switch (currentTerrain) {
      case TerrainType.MISTY:
        moveType.value = PokemonType.FAIRY;
        break;
      case TerrainType.ELECTRIC:
        moveType.value = PokemonType.ELECTRIC;
        break;
      case TerrainType.GRASSY:
        moveType.value = PokemonType.GRASS;
        break;
      case TerrainType.PSYCHIC:
        moveType.value = PokemonType.PSYCHIC;
        break;
      default:
        if (moveType.value === move.type) {
          return false;
        }
        // force move to have its original typing if it was changed
        moveType.value = move.type;
        break;
    }
    return true;
  }
}

/**
 * Changes type based on the user's IVs
 */
export class HiddenPowerTypeAttr extends VariableMoveTypeAttr {
  apply(user: Pokemon, target: Pokemon, move: Move, args: any[]): boolean {
    const moveType = args[0];
    if (!(moveType instanceof NumberHolder)) {
      return false;
    }

    const iv_val = Math.floor(((user.ivs[Stat.HP] & 1)
      + (user.ivs[Stat.ATK] & 1) * 2
      + (user.ivs[Stat.DEF] & 1) * 4
      + (user.ivs[Stat.SPD] & 1) * 8
      + (user.ivs[Stat.SPATK] & 1) * 16
      + (user.ivs[Stat.SPDEF] & 1) * 32) * 15 / 63);

    moveType.value = [
      PokemonType.FIGHTING, PokemonType.FLYING, PokemonType.POISON, PokemonType.GROUND,
      PokemonType.ROCK, PokemonType.BUG, PokemonType.GHOST, PokemonType.STEEL,
      PokemonType.FIRE, PokemonType.WATER, PokemonType.GRASS, PokemonType.ELECTRIC,
      PokemonType.PSYCHIC, PokemonType.ICE, PokemonType.DRAGON, PokemonType.DARK ][iv_val];

    return true;
  }

  override getTypesForItemSpawn(user: Pokemon, move: Move): PokemonType[] {
    const typeHolder = new NumberHolder(move.type);
    this.apply(user, user, move, [ typeHolder ]);
    return [typeHolder.value];
  }
}

/**
 * Changes the type of Tera Blast to match the user's tera type
 */
export class TeraBlastTypeAttr extends VariableMoveTypeAttr {
  /**
   * @param user {@linkcode Pokemon} the user of the move
   * @param target {@linkcode Pokemon} N/A
   * @param move {@linkcode Move} the move with this attribute
   * @param args `[0]` the move's type to be modified
   * @returns `true` if the move's type was modified; `false` otherwise
   */
  apply(user: Pokemon, target: Pokemon, move: Move, args: any[]): boolean {
    const moveType = args[0];
    if (!(moveType instanceof NumberHolder)) {
      return false;
    }

    if (user.isTerastallized) {
      moveType.value = user.getTeraType(); // changes move type to tera type
      return true;
    }

    return false;
  }

  override getTypesForItemSpawn(user: Pokemon, move: Move): PokemonType[] {
    const coreType = move.type;
    const teraType = user.getTeraType();
    /** Whether the user is allowed to tera. In the case of an enemy Pokémon, whether it *will* tera. */
    const hasTeraAccess = user.isPlayer() ? canSpeciesTera(user) : willTerastallize(user);
    if (
      // tera type matches the move's type; no change
      !hasTeraAccess
      || teraType === coreType
      || teraType === PokemonType.STELLAR
      || teraType === PokemonType.UNKNOWN
    ) {
      return [coreType];
    }
    return [coreType, teraType];
  }
}

/**
 * Attribute used for Tera Starstorm that changes the move type to Stellar
 */
export class TeraStarstormTypeAttr extends VariableMoveTypeAttr {
  /**
   *
   * @param user the {@linkcode Pokemon} using the move
   * @param target n/a
   * @param move n/a
   * @param args[0] {@linkcode NumberHolder} the move type
   * @returns `true` if the move type is changed to {@linkcode PokemonType.STELLAR}, `false` otherwise
   */
  override apply(user: Pokemon, target: Pokemon, move: Move, args: any[]): boolean {
    if (user.isTerastallized && user.hasSpecies(SpeciesId.TERAPAGOS)) {
      const moveType = args[0] as NumberHolder;

      moveType.value = PokemonType.STELLAR;
      return true;
    }
    return false;
  }
}

export class MatchUserTypeAttr extends VariableMoveTypeAttr {
  apply(user: Pokemon, target: Pokemon, move: Move, args: any[]): boolean {
    const moveType = args[0];
    if (!(moveType instanceof NumberHolder)) {
      return false;
    }
    const userTypes = user.getTypes(true);

    if (userTypes.includes(PokemonType.STELLAR)) { // will not change to stellar type
      const nonTeraTypes = user.getTypes();
      moveType.value = nonTeraTypes[0];
      return true;
    } else if (userTypes.length > 0) {
      moveType.value = userTypes[0];
      return true;
    } else {
      return false;
    }
  }

  override getTypesForItemSpawn(user: Pokemon, move: Move): PokemonType[] {
    // Instead of calling apply, just return the user's primary type
    // this avoids inconsistencies when the user's type is temporarily changed
    // from tera
    return [user.getTypes(false, true, true, false)[0] ?? move.type];
  }
}

/**
 * Changes the type of a Pledge move based on the Pledge move combined with it.
 */
export class CombinedPledgeTypeAttr extends VariableMoveTypeAttr {
  override apply(user: Pokemon, target: Pokemon, move: Move, args: any[]): boolean {
    const moveType = args[0];
    if (!(moveType instanceof NumberHolder)) {
      return false;
    }

    const combinedPledgeMove = user?.turnData?.combiningPledge;
    if (!combinedPledgeMove) {
      return false;
    }

    switch (move.id) {
      case MoveId.FIRE_PLEDGE:
        if (combinedPledgeMove === MoveId.WATER_PLEDGE) {
          moveType.value = PokemonType.WATER;
          return true;
        }
        return false;
      case MoveId.WATER_PLEDGE:
        if (combinedPledgeMove === MoveId.GRASS_PLEDGE) {
          moveType.value = PokemonType.GRASS;
          return true;
        }
        return false;
      case MoveId.GRASS_PLEDGE:
        if (combinedPledgeMove === MoveId.FIRE_PLEDGE) {
          moveType.value = PokemonType.FIRE;
          return true;
        }
        return false;
      default:
        return false;
    }
  }
}

export class VariableMoveTypeMultiplierAttr extends MoveAttr {
  apply(user: Pokemon, target: Pokemon, move: Move, args: any[]): boolean {
    return false;
  }
}

export class NeutralDamageAgainstFlyingTypeMultiplierAttr extends VariableMoveTypeMultiplierAttr {
  apply(user: Pokemon, target: Pokemon, move: Move, args: any[]): boolean {
    if (!target.getTag(BattlerTagType.IGNORE_FLYING)) {
      const multiplier = args[0] as NumberHolder;
      //When a flying type is hit, the first hit is always 1x multiplier.
      if (target.isOfType(PokemonType.FLYING)) {
        multiplier.value = 1;
      }
      return true;
    }

    return false;
  }
}

export class IceNoEffectTypeAttr extends VariableMoveTypeMultiplierAttr {
  /**
   * Checks to see if the Target is Ice-Type or not. If so, the move will have no effect.
   * @param user n/a
   * @param target The {@linkcode Pokemon} targeted by the move
   * @param move n/a
   * @param args `[0]` a {@linkcode NumberHolder | NumberHolder} containing a type effectiveness multiplier
   * @returns `true` if this Ice-type immunity applies; `false` otherwise
   */
  apply(user: Pokemon, target: Pokemon, move: Move, args: any[]): boolean {
    const multiplier = args[0] as NumberHolder;
    if (target.isOfType(PokemonType.ICE)) {
      multiplier.value = 0;
      return true;
    }
    return false;
  }
}

export class FlyingTypeMultiplierAttr extends VariableMoveTypeMultiplierAttr {
  apply(user: Pokemon, target: Pokemon, move: Move, args: any[]): boolean {
    const multiplier = args[0] as NumberHolder;
    multiplier.value *= target.getAttackTypeEffectiveness(PokemonType.FLYING, user);
    return true;
  }
}

/**
 * Attribute for moves which have a custom type chart interaction.
 */
export class VariableMoveTypeChartAttr extends MoveAttr {
  /**
   * @param user {@linkcode Pokemon} using the move
   * @param target {@linkcode Pokemon} target of the move
   * @param move {@linkcode Move} with this attribute
   * @param args [0] {@linkcode NumberHolder} holding the type effectiveness
   * @param args [1] A single defensive type of the target
   *
   * @returns true if application of the attribute succeeds
   */
  apply(user: Pokemon, target: Pokemon, move: Move, args: any[]): boolean {
    return false;
  }
}

/**
 * This class forces Freeze-Dry to be super effective against Water Type.
 */
export class FreezeDryAttr extends VariableMoveTypeChartAttr {
  apply(user: Pokemon, target: Pokemon, move: Move, args: any[]): boolean {
    const multiplier = args[0] as NumberHolder;
    const defType = args[1] as PokemonType;

    if (defType === PokemonType.WATER) {
      multiplier.value = 2;
      return true;
    } else {
      return false;
    }
  }
}

export class OneHitKOAccuracyAttr extends VariableAccuracyAttr {
  apply(user: Pokemon, target: Pokemon, move: Move, args: any[]): boolean {
    const accuracy = args[0] as NumberHolder;
    if (user.level < target.level) {
      accuracy.value = 0;
    } else {
      accuracy.value = Math.min(Math.max(30 + 100 * (1 - target.level / user.level), 0), 100);
    }
    return true;
  }
}

export class SheerColdAccuracyAttr extends OneHitKOAccuracyAttr {
  /**
   * Changes the normal One Hit KO Accuracy Attr to implement the Gen VII changes,
   * where if the user is Ice-Type, it has more accuracy.
   * @param user Pokemon that is using the move; checks the Pokemon's level.
   * @param target Pokemon that is receiving the move; checks the Pokemon's level.
   * @param move N/A
   * @param args Uses the accuracy argument, allowing to change it from either 0 if it doesn't pass
   * the first if/else, or 30/20 depending on the type of the user Pokemon.
   * @returns Returns true if move is successful, false if misses.
   */
  apply(user: Pokemon, target: Pokemon, move: Move, args: any[]): boolean {
    const accuracy = args[0] as NumberHolder;
    if (user.level < target.level) {
      accuracy.value = 0;
    } else {
      const baseAccuracy = user.isOfType(PokemonType.ICE) ? 30 : 20;
      accuracy.value = Math.min(Math.max(baseAccuracy + 100 * (1 - target.level / user.level), 0), 100);
    }
    return true;
  }
}

export class MissEffectAttr extends MoveAttr {
  private missEffectFunc: UserMoveConditionFunc;

  constructor(missEffectFunc: UserMoveConditionFunc) {
    super();

    this.missEffectFunc = missEffectFunc;
  }

  apply(user: Pokemon, target: Pokemon, move: Move, args: any[]): boolean {
    this.missEffectFunc(user, move);
    return true;
  }
}

export class NoEffectAttr extends MoveAttr {
  private noEffectFunc: UserMoveConditionFunc;

  constructor(noEffectFunc: UserMoveConditionFunc) {
    super();

    this.noEffectFunc = noEffectFunc;
  }

  apply(user: Pokemon, target: Pokemon, move: Move, args: any[]): boolean {
    this.noEffectFunc(user, move);
    return true;
  }
}

/**
 * Function to deal Crash Damage (1/2 max hp) to the user on apply.
 */
const crashDamageFunc: UserMoveConditionFunc = (user: Pokemon, move: Move) => {
  const cancelled = new BooleanHolder(false);
  applyAbAttrs("BlockNonDirectDamageAbAttr", {pokemon: user, cancelled});
  if (cancelled.value) {
    return false;
  }

  user.damageAndUpdate(toDmgValue(user.getMaxHp() / 2), { result: HitResult.INDIRECT });
  globalScene.phaseManager.queueMessage(i18next.t("moveTriggers:keptGoingAndCrashed", { pokemonName: getPokemonNameWithAffix(user) }));
  user.turnData.damageTaken += toDmgValue(user.getMaxHp() / 2);

  return true;
};

export class TypelessAttr extends MoveAttr { }
/**
* Attribute used for moves which ignore redirection effects, and always target their original target, i.e. Snipe Shot
* Bypasses Storm Drain, Follow Me, Ally Switch, and the like.
*/
export class BypassRedirectAttr extends MoveAttr {
  /** `true` if this move only bypasses redirection from Abilities */
  public readonly abilitiesOnly: boolean;

  constructor(abilitiesOnly: boolean = false) {
    super();
    this.abilitiesOnly = abilitiesOnly;
  }
}

export class FrenzyAttr extends MoveEffectAttr {
  constructor() {
    super(true, { lastHitOnly: true });
  }

  canApply(user: Pokemon, target: Pokemon, move: Move, args: any[]) {
    return !(this.selfTarget ? user : target).isFainted();
  }

  apply(user: Pokemon, target: Pokemon, move: Move, args: any[]): boolean {
    if (!super.apply(user, target, move, args)) {
      return false;
    }

    // TODO: Disable if used via dancer
    // TODO: Add support for moves that don't add the frenzy tag (Uproar, Rollout, etc.)

    // If frenzy is not active, add a tag and push 1-2 extra turns of attacks to the user's move queue.
    // Otherwise, tick down the existing tag.
    if (!user.getTag(BattlerTagType.FRENZY) && user.getMoveQueue().length === 0) {
      const turnCount = user.randBattleSeedIntRange(1, 2); // excludes initial use
      for (let i = 0; i < turnCount; i++) {
        user.pushMoveQueue({ move: move.id, targets: [ target.getBattlerIndex() ], useMode: MoveUseMode.IGNORE_PP });
      }
      user.addTag(BattlerTagType.FRENZY, turnCount, move.id, user.id);
    } else {
      applyMoveAttrs("AddBattlerTagAttr", user, target, move, args);
      user.lapseTag(BattlerTagType.FRENZY);
    }

    return true;
  }
}

/**
 * Attribute that grants {@link https://bulbapedia.bulbagarden.net/wiki/Semi-invulnerable_turn | semi-invulnerability} to the user during
 * the associated move's charging phase. Should only be used for {@linkcode ChargingMove | ChargingMoves} as a `chargeAttr`.
 */
export class SemiInvulnerableAttr extends MoveEffectAttr {
  /** The type of {@linkcode SemiInvulnerableTag} to grant to the user */
  public tagType: BattlerTagType;

  constructor(tagType: BattlerTagType) {
    super(true);
    this.tagType = tagType;
  }

  /**
   * Grants a {@linkcode SemiInvulnerableTag} to the associated move's user.
   * @param user the {@linkcode Pokemon} using the move
   * @param target n/a
   * @param move the {@linkcode Move} being used
   * @param args n/a
   * @returns `true` if semi-invulnerability was successfully granted; `false` otherwise.
   */
  override apply(user: Pokemon, target: Pokemon, move: Move, args?: any[]): boolean {
    if (!super.apply(user, target, move, args)) {
      return false;
    }

    return user.addTag(this.tagType, 1, move.id, user.id);
  }
}

export class AddBattlerTagAttr extends MoveEffectAttr {
  public tagType: BattlerTagType;
  public turnCountMin: number;
  public turnCountMax: number;
  private failOnOverlap: boolean;

  constructor(tagType: BattlerTagType, selfTarget: boolean = false, failOnOverlap = false, turnCountMin = 0, turnCountMax = turnCountMin, lastHitOnly = false) {
    super(selfTarget, { lastHitOnly });

    this.tagType = tagType;
    this.turnCountMin = turnCountMin;
    this.turnCountMax = turnCountMax;
    this.failOnOverlap = failOnOverlap;
  }

  apply(user: Pokemon, target: Pokemon, move: Move, args: any[]): boolean {
    if (!super.apply(user, target, move, args)) {
      return false;
    }

    // TODO: Do any moves actually use chance-based battler tag adding?
    const moveChance = this.getMoveChance(user, target, move, this.selfTarget, true);
    if (moveChance < 0 || moveChance === 100 || user.randBattleSeedInt(100) < moveChance) {
      return (this.selfTarget ? user : target).addTag(this.tagType, user.randBattleSeedIntRange(this.turnCountMin, this.turnCountMax), move.id, user.id);
    }

    return false;
  }

  getCondition(): MoveConditionFunc | null {
    return this.failOnOverlap
      ? (user, target, move) => !(this.selfTarget ? user : target).getTag(this.tagType)
      : null;
  }

  getTagTargetBenefitScore(): number {
    switch (this.tagType) {
      case BattlerTagType.RECHARGING:
      case BattlerTagType.PERISH_SONG:
        return -16;
      case BattlerTagType.FLINCHED:
      case BattlerTagType.CONFUSED:
      case BattlerTagType.INFATUATED:
      case BattlerTagType.NIGHTMARE:
      case BattlerTagType.DROWSY:
      case BattlerTagType.DISABLED:
      case BattlerTagType.HEAL_BLOCK:
      case BattlerTagType.RECEIVE_DOUBLE_DAMAGE:
        return -5;
      case BattlerTagType.SEEDED:
      case BattlerTagType.SALT_CURED:
      case BattlerTagType.CURSED:
      case BattlerTagType.FRENZY:
      case BattlerTagType.TRAPPED:
      case BattlerTagType.BIND:
      case BattlerTagType.WRAP:
      case BattlerTagType.FIRE_SPIN:
      case BattlerTagType.WHIRLPOOL:
      case BattlerTagType.CLAMP:
      case BattlerTagType.SAND_TOMB:
      case BattlerTagType.MAGMA_STORM:
      case BattlerTagType.SNAP_TRAP:
      case BattlerTagType.THUNDER_CAGE:
      case BattlerTagType.INFESTATION:
        return -3;
      case BattlerTagType.ENCORE:
        return -2;
      case BattlerTagType.MINIMIZED:
      case BattlerTagType.ALWAYS_GET_HIT:
        return 0;
      case BattlerTagType.INGRAIN:
      case BattlerTagType.IGNORE_ACCURACY:
      case BattlerTagType.AQUA_RING:
      case BattlerTagType.MAGIC_COAT:
        return 3;
      case BattlerTagType.PROTECTED:
      case BattlerTagType.FLYING:
      case BattlerTagType.CRIT_BOOST:
      case BattlerTagType.ALWAYS_CRIT:
        return 5;
      default:
        console.warn(`BattlerTag ${BattlerTagType[this.tagType]} is missing a score!`);
        return 0;
    }
  }

  getTargetBenefitScore(user: Pokemon, target: Pokemon, move: Move): number {
    let moveChance = this.getMoveChance(user, target, move, this.selfTarget, false);
    if (moveChance < 0) {
      moveChance = 100;
    }
    return Math.floor(this.getTagTargetBenefitScore() * (moveChance / 100));
  }
}

/**
 * Adds a {@link https://bulbapedia.bulbagarden.net/wiki/Seeding | Seeding} effect to the target
 * as seen with Leech Seed and Sappy Seed.
 */
export class LeechSeedAttr extends AddBattlerTagAttr {
  constructor() {
    super(BattlerTagType.SEEDED);
  }
}

/**
 * Adds the appropriate battler tag for Smack Down and Thousand arrows
 */
export class FallDownAttr extends AddBattlerTagAttr {
  constructor() {
    super(BattlerTagType.IGNORE_FLYING, false, false, 1, 1, true);
  }

  /**
   * Adds Grounded Tag to the target and checks if fallDown message should be displayed
   * @param user the {@linkcode Pokemon} using the move
   * @param target the {@linkcode Pokemon} targeted by the move
   * @param move the {@linkcode Move} invoking this effect
   * @param args n/a
   * @returns `true` if the effect successfully applies; `false` otherwise
   */
  apply(user: Pokemon, target: Pokemon, move: Move, args: any[]): boolean {
    if (!target.isGrounded()) {
      globalScene.phaseManager.queueMessage(i18next.t("moveTriggers:fallDown", { targetPokemonName: getPokemonNameWithAffix(target) }));
    }
    return super.apply(user, target, move, args);
  }
}

/**
 * Adds the appropriate battler tag for Gulp Missile when Surf or Dive is used.
 */
export class GulpMissileTagAttr extends MoveEffectAttr {
  constructor() {
    super(true);
  }

  /**
   * Adds BattlerTagType from GulpMissileTag based on the Pokemon's HP ratio.
   * @param user The Pokemon using the move.
   * @param _target N/A
   * @param move The move being used.
   * @param _args N/A
   * @returns Whether the BattlerTag is applied.
   */
  apply(user: Pokemon, _target: Pokemon, move: Move, _args: any[]): boolean {
    if (!super.apply(user, _target, move, _args)) {
      return false;
    }

    if (user.hasAbility(AbilityId.GULP_MISSILE) && user.species.speciesId === SpeciesId.CRAMORANT) {
      if (user.getHpRatio() >= .5) {
        user.addTag(BattlerTagType.GULP_MISSILE_ARROKUDA, 0, move.id);
      } else {
        user.addTag(BattlerTagType.GULP_MISSILE_PIKACHU, 0, move.id);
      }
      return true;
    }

    return false;
  }

  getUserBenefitScore(user: Pokemon, target: Pokemon, move: Move): number {
    const isCramorant = user.hasAbility(AbilityId.GULP_MISSILE) && user.species.speciesId === SpeciesId.CRAMORANT;
    return isCramorant && !user.getTag(GulpMissileTag) ? 10 : 0;
  }
}

/**
 * Attribute to implement Jaw Lock's linked trapping effect between the user and target
 */
export class JawLockAttr extends AddBattlerTagAttr {
  constructor() {
    super(BattlerTagType.TRAPPED);
  }

  apply(user: Pokemon, target: Pokemon, move: Move, args: any[]): boolean {
    if (!super.canApply(user, target, move, args)) {
      return false;
    }

    // If either the user or the target already has the tag, do not apply
    if (user.getTag(TrappedTag) || target.getTag(TrappedTag)) {
      return false;
    }

    const moveChance = this.getMoveChance(user, target, move, this.selfTarget);
    if (moveChance < 0 || moveChance === 100 || user.randBattleSeedInt(100) < moveChance) {
      /**
       * Add the tag to both the user and the target.
       * The target's tag source is considered to be the user and vice versa
       */
      return target.addTag(BattlerTagType.TRAPPED, 1, move.id, user.id)
          && user.addTag(BattlerTagType.TRAPPED, 1, move.id, target.id);
    }

    return false;
  }
}

export class CurseAttr extends MoveEffectAttr {

  apply(user: Pokemon, target: Pokemon, move:Move, args: any[]): boolean {
    if (user.getTypes(true).includes(PokemonType.GHOST)) {
      if (target.getTag(BattlerTagType.CURSED)) {
        globalScene.phaseManager.queueMessage(i18next.t("battle:attackFailed"));
        return false;
      }
      const curseRecoilDamage = Math.max(1, Math.floor(user.getMaxHp() / 2));
      user.damageAndUpdate(curseRecoilDamage, { result: HitResult.INDIRECT, ignoreSegments: true });
      globalScene.phaseManager.queueMessage(
        i18next.t("battlerTags:cursedOnAdd", {
          pokemonNameWithAffix: getPokemonNameWithAffix(user),
          pokemonName: getPokemonNameWithAffix(target)
        })
      );

      target.addTag(BattlerTagType.CURSED, 0, move.id, user.id);
      return true;
    } else {
      globalScene.phaseManager.unshiftNew("StatStageChangePhase", user.getBattlerIndex(), true, [ Stat.ATK, Stat.DEF ], 1);
      globalScene.phaseManager.unshiftNew("StatStageChangePhase", user.getBattlerIndex(), true, [ Stat.SPD ], -1);
      return true;
    }
  }
}

/**
 * Attribute to remove all {@linkcode BattlerTag}s matching one or more tag types.
 */
export class RemoveBattlerTagAttr extends MoveEffectAttr {
  /** An array of {@linkcode BattlerTagType}s to clear. */
  public tagTypes: [BattlerTagType, ...BattlerTagType[]];

  constructor(tagTypes: [BattlerTagType, ...BattlerTagType[]], selfTarget = false) {
    super(selfTarget);

    this.tagTypes = tagTypes;
  }

  apply(user: Pokemon, target: Pokemon, move: Move, args: any[]): boolean {
    if (!super.apply(user, target, move, args)) {
      return false;
    }

    (this.selfTarget ? user : target).findAndRemoveTags(t => this.tagTypes.includes(t.tagType));

    return true;
  }
}

export class FlinchAttr extends AddBattlerTagAttr {
  constructor() {
    super(BattlerTagType.FLINCHED, false);
  }
}

export class ConfuseAttr extends AddBattlerTagAttr {
  constructor(selfTarget?: boolean) {
    super(BattlerTagType.CONFUSED, selfTarget, false, 2, 5);
  }

  apply(user: Pokemon, target: Pokemon, move: Move, args: any[]): boolean {
    if (!this.selfTarget && target.isSafeguarded(user)) {
      if (move.category === MoveCategory.STATUS) {
        globalScene.phaseManager.queueMessage(i18next.t("moveTriggers:safeguard", { targetName: getPokemonNameWithAffix(target) }));
      }
      return false;
    }

    return super.apply(user, target, move, args);
  }
}

export class RechargeAttr extends AddBattlerTagAttr {
  constructor() {
    super(BattlerTagType.RECHARGING, true, false, 1, 1, true);
  }
}

export class TrapAttr extends AddBattlerTagAttr {
  constructor(tagType: BattlerTagType) {
    super(tagType, false, false, 4, 5);
  }
}

export class ProtectAttr extends AddBattlerTagAttr {
  constructor(tagType: BattlerTagType = BattlerTagType.PROTECTED) {
    super(tagType, true);
  }

  getCondition(): MoveConditionFunc {
    return ((user, target, move): boolean => {
      let timesUsed = 0;

      for (const turnMove of user.getLastXMoves(-1).slice()) {
        if (
          // Quick & Wide guard increment the Protect counter without using it for fail chance
          !(allMoves[turnMove.move].hasAttr("ProtectAttr") ||
          [MoveId.QUICK_GUARD, MoveId.WIDE_GUARD].includes(turnMove.move)) ||
          turnMove.result !== MoveResult.SUCCESS
        ) {
          break;
        }

        timesUsed++
      }

      return timesUsed === 0 || user.randBattleSeedInt(Math.pow(3, timesUsed)) === 0;
    });
  }
}

/**
 * Attribute to remove all Substitutes from the field.
 * @see {@link https://bulbapedia.bulbagarden.net/wiki/Tidy_Up_(move) | Tidy Up}
 * @see {@linkcode SubstituteTag}
 */
export class RemoveAllSubstitutesAttr extends MoveEffectAttr {
  constructor() {
    super(true);
  }

  /**
   * Remove's the Substitute Doll effect from all active Pokemon on the field
   * @param user {@linkcode Pokemon} the Pokemon using this move
   * @param target n/a
   * @param move {@linkcode Move} the move applying this effect
   * @param args n/a
   * @returns `true` if the effect successfully applies
   */
  apply(user: Pokemon, target: Pokemon, move: Move, args: any[]): boolean {
    if (!super.apply(user, target, move, args)) {
      return false;
    }

    globalScene.getField(true).forEach(pokemon =>
      pokemon.findAndRemoveTags(tag => tag.tagType === BattlerTagType.SUBSTITUTE));
    return true;
  }
}

/**
 * Attribute used when a move can deal damage to {@linkcode BattlerTagType}
 * Moves that always hit but do not deal double damage: Thunder, Fissure, Sky Uppercut,
 * Smack Down, Hurricane, Thousand Arrows
*/
export class HitsTagAttr extends MoveAttr {
  /** The {@linkcode BattlerTagType} this move hits */
  public tagType: BattlerTagType;
  /** Should this move deal double damage against {@linkcode tagType}? */
  public doubleDamage = false;

  constructor(tagType: BattlerTagType) {
    super();

    this.tagType = tagType;
  }

  getTargetBenefitScore(user: Pokemon, target: Pokemon, move: Move): number {
    return target.getTag(this.tagType) ? this.doubleDamage ? 10 : 5 : 0;
  }
}

/**
 * Used for moves that will always hit for a given tag but also doubles damage.
 * Moves include: Gust, Stomp, Body Slam, Surf, Earthquake, Magnitude, Twister,
 * Whirlpool, Dragon Rush, Heat Crash, Steam Roller, Flying Press
 */
export class HitsTagForDoubleDamageAttr extends HitsTagAttr {
  constructor(tagType: BattlerTagType) {
    super(tagType);
    this.doubleDamage = true;
  }
}

export class AddArenaTagAttr extends MoveEffectAttr {
  public tagType: ArenaTagType;
  public turnCount: number;
  private failOnOverlap: boolean;
  public selfSideTarget: boolean;

  constructor(tagType: ArenaTagType, turnCount = 0, failOnOverlap = false, selfSideTarget: boolean = false) {
    super(true);

    this.tagType = tagType;
    this.turnCount = turnCount;
    this.failOnOverlap = failOnOverlap;
    this.selfSideTarget = selfSideTarget;
  }

  apply(user: Pokemon, target: Pokemon, move: Move, args: any[]): boolean {
    if (!super.apply(user, target, move, args)) {
      return false;
    }

    // TODO: Why does this check effect chance if nothing uses it?
    if ((move.chance < 0 || move.chance === 100 || user.randBattleSeedInt(100) < move.chance) && user.getLastXMoves(1)[0]?.result === MoveResult.SUCCESS) {
      const side = ((this.selfSideTarget ? user : target).isPlayer() !== (move.hasAttr("AddArenaTrapTagAttr") && target === user)) ? ArenaTagSide.PLAYER : ArenaTagSide.ENEMY;
      globalScene.arena.addTag(this.tagType, this.turnCount, move.id, user.id, side);
      return true;
    }

    return false;
  }

  getCondition(): MoveConditionFunc | null {
    return this.failOnOverlap
      ? (_user, target, _move) => !globalScene.arena.getTagOnSide(this.tagType, target.isPlayer() ? ArenaTagSide.PLAYER : ArenaTagSide.ENEMY)
      : null;
  }
}

/**
 * Attribute to remove one or more arena tags from the field.
 */
export class RemoveArenaTagsAttr extends MoveEffectAttr {
  /** An array containing the tags to be removed. */
  private readonly tagTypes: readonly [ArenaTagType, ...ArenaTagType[]];
  /**
   * Whether to remove tags from both sides of the field (`true`) or
   * the target's side of the field (`false`)
   * @defaultValue `false`
   */
  private removeAllTags: boolean

  constructor(tagTypes: readonly [ArenaTagType, ...ArenaTagType[]], removeAllTags = false, options?: MoveEffectAttrOptions) {
    super(true, options);

    this.tagTypes = tagTypes;
    this.removeAllTags = removeAllTags;
  }

  apply(user: Pokemon, target: Pokemon, move: Move, args: any[]): boolean {
    if (!super.apply(user, target, move, args)) {
      return false;
    }

    const side = this.removeAllTags ? ArenaTagSide.BOTH : target.isPlayer() ? ArenaTagSide.PLAYER : ArenaTagSide.ENEMY;

    globalScene.arena.removeTagsOnSide(this.tagTypes, side);

    return true;
  }
}

export class AddArenaTrapTagAttr extends AddArenaTagAttr {
  getCondition(): MoveConditionFunc {
    return (user, target, move) => {
      const side = (this.selfSideTarget !== user.isPlayer()) ? ArenaTagSide.ENEMY : ArenaTagSide.PLAYER;
      const tag = globalScene.arena.getTagOnSide(this.tagType, side) as EntryHazardTag;
      if (!tag) {
        return true;
      }
      return tag.canAdd();
    };
  }
}

/**
 * Attribute used for Stone Axe and Ceaseless Edge.
 * Applies the given ArenaTrapTag when move is used.
 */
// TODO: This has exactly 1 line of code difference from the base attribute wrt. effect chances...
export class AddArenaTrapTagHitAttr extends AddArenaTagAttr {
  /**
   * @param user {@linkcode Pokemon} using this move
   * @param target {@linkcode Pokemon} target of this move
   * @param move {@linkcode Move} being used
   */
  apply(user: Pokemon, target: Pokemon, move: Move, args: any[]): boolean {
    const moveChance = this.getMoveChance(user, target, move, this.selfTarget, true);
    const side = (this.selfSideTarget ? user : target).isPlayer() ? ArenaTagSide.PLAYER : ArenaTagSide.ENEMY;
    const tag = globalScene.arena.getTagOnSide(this.tagType, side) as EntryHazardTag;
    if ((moveChance < 0 || moveChance === 100 || user.randBattleSeedInt(100) < moveChance) && user.getLastXMoves(1)[0]?.result === MoveResult.SUCCESS) {
      globalScene.arena.addTag(this.tagType, 0, move.id, user.id, side);
      if (!tag) {
        return true;
      }
      return tag.canAdd();
    }
    return false;
  }
}

// TODO: Review if we can remove these attributes
const arenaTrapTags = [
  ArenaTagType.SPIKES,
  ArenaTagType.TOXIC_SPIKES,
  ArenaTagType.STEALTH_ROCK,
  ArenaTagType.STICKY_WEB,
] as const;

export class RemoveArenaTrapAttr extends RemoveArenaTagsAttr {
  constructor(targetBothSides = false) {
    // TODO: This triggers at a different time than `RemoveArenaTagsAbAttr`...
    super(arenaTrapTags, targetBothSides, { trigger: MoveEffectTrigger.PRE_APPLY });
  }
}

const screenTags = [
  ArenaTagType.REFLECT,
  ArenaTagType.LIGHT_SCREEN,
  ArenaTagType.AURORA_VEIL
] as const;

export class RemoveScreensAttr extends RemoveArenaTagsAttr {
  constructor(targetBothSides = false) {
    // TODO: This triggers at a different time than {@linkcode RemoveArenaTagsAbAttr}...
    super(screenTags, targetBothSides, { trigger: MoveEffectTrigger.PRE_APPLY });
  }
}

/**
 * Attribute to swap all valid {@linkcode ArenaTag}s between the player and enemy side of the field.
 * Ones affecting both sides are unaffected.
 */
export class SwapArenaTagsAttr extends MoveEffectAttr {
  private readonly validTags: ArenaTagType[];

  constructor(validTags: ArenaTagType[]) {
    super(true);
    this.validTags = validTags;
  }

  apply(user:Pokemon, target:Pokemon, move:Move, args: any[]): boolean {
    if (!super.apply(user, target, move, args)) {
      return false;
    }

    const tagPlayerTemp = globalScene.arena.findTagsOnSide((t => this.validTags.includes(t.tagType)), ArenaTagSide.PLAYER);
    const tagEnemyTemp = globalScene.arena.findTagsOnSide((t => this.validTags.includes(t.tagType)), ArenaTagSide.ENEMY);

    for (const playerTag of tagPlayerTemp) {
      globalScene.arena.removeTagOnSide(playerTag.tagType, ArenaTagSide.PLAYER, true);
      globalScene.arena.addTag(playerTag.tagType, playerTag.turnCount, playerTag.sourceMove, playerTag.sourceId!, ArenaTagSide.ENEMY, true); // TODO: is the bang correct?
    }
    for (const enemyTag of tagEnemyTemp) {
      globalScene.arena.removeTagOnSide(enemyTag.tagType, ArenaTagSide.ENEMY, true);
      globalScene.arena.addTag(enemyTag.tagType, enemyTag.turnCount, enemyTag.sourceMove, enemyTag.sourceId!, ArenaTagSide.PLAYER, true); // TODO: is the bang correct?
    }

    globalScene.phaseManager.queueMessage(i18next.t("moveTriggers:swapArenaTags", { pokemonName: getPokemonNameWithAffix(user) }));
    return true;
  }
}

/**
 * Attribute that adds a secondary effect to the field when two unique Pledge moves
 * are combined. The effect added varies based on the two Pledge moves combined.
 */
export class AddPledgeEffectAttr extends AddArenaTagAttr {
  private readonly requiredPledge: MoveId;

  constructor(tagType: ArenaTagType, requiredPledge: MoveId, selfSideTarget: boolean = false) {
    super(tagType, 4, false, selfSideTarget);

    this.requiredPledge = requiredPledge;
  }

  override apply(user: Pokemon, target: Pokemon, move: Move, args: any[]): boolean {
    // TODO: add support for `HIT` effect triggering in AddArenaTagAttr to remove the need for this check
    if (user.getLastXMoves(1)[0]?.result !== MoveResult.SUCCESS) {
      return false;
    }

    if (user.turnData.combiningPledge === this.requiredPledge) {
      return super.apply(user, target, move, args);
    }
    return false;
  }
}

/**
 * Attribute used for Revival Blessing.
 */
export class RevivalBlessingAttr extends MoveEffectAttr {
  constructor() {
    super(true);
  }

  /**
   *
   * @param user {@linkcode Pokemon} using this move
   * @param target {@linkcode Pokemon} target of this move
   * @param move {@linkcode Move} being used
   * @param args N/A
   * @returns `true` if function succeeds.
   */
  override apply(user: Pokemon, target: Pokemon, move: Move, args: any[]): boolean {
    // If user is player, checks if the user has fainted pokemon
    if (user.isPlayer()) {
      globalScene.phaseManager.unshiftNew("RevivalBlessingPhase", user);
      return true;
    } else if (user.isEnemy() && user.hasTrainer() && globalScene.getEnemyParty().findIndex((p) => p.isFainted() && !p.isBoss()) > -1) {
      // If used by an enemy trainer with at least one fainted non-boss Pokemon, this
      // revives one of said Pokemon selected at random.
      const faintedPokemon = globalScene.getEnemyParty().filter((p) => p.isFainted() && !p.isBoss());
      const pokemon = faintedPokemon[user.randBattleSeedInt(faintedPokemon.length)];
      const slotIndex = globalScene.getEnemyParty().findIndex((p) => pokemon.id === p.id);
      pokemon.resetStatus(true, false, false, true);
      pokemon.heal(Math.min(toDmgValue(0.5 * pokemon.getMaxHp()), pokemon.getMaxHp()));
      globalScene.phaseManager.queueMessage(i18next.t("moveTriggers:revivalBlessing", { pokemonName: getPokemonNameWithAffix(pokemon) }), 0, true);
      const allyPokemon = user.getAlly();
      if (globalScene.currentBattle.double && globalScene.getEnemyParty().length > 1 && allyPokemon != null) {
        // Handle cases where revived pokemon needs to get switched in on same turn
        if (allyPokemon.isFainted() || allyPokemon === pokemon) {
          // Enemy switch phase should be removed and replaced with the revived pkmn switching in
          globalScene.phaseManager.tryRemovePhase("SwitchSummonPhase", phase => phase.getFieldIndex() === slotIndex);
          // If the pokemon being revived was alive earlier in the turn, cancel its move
          // (revived pokemon can't move in the turn they're brought back)
          // TODO: might make sense to move this to `FaintPhase` after checking for Rev Seed (rather than handling it in the move)
          globalScene.phaseManager.getMovePhase((phase: MovePhase) => phase.pokemon === pokemon)?.cancel();
          if (user.fieldPosition === FieldPosition.CENTER) {
            user.setFieldPosition(FieldPosition.LEFT);
          }
          globalScene.phaseManager.unshiftNew("SwitchSummonPhase", SwitchType.SWITCH, allyPokemon.getFieldIndex(), slotIndex, false, false);
        }
      }
      return true;
    }
    return false;
  }

  getCondition(): MoveConditionFunc {
    return (user, target, move) =>
      user.hasTrainer() &&
      (user.isPlayer() ? globalScene.getPlayerParty() : globalScene.getEnemyParty()).some((p: Pokemon) => p.isFainted() && !p.isBoss());
  }

  override getUserBenefitScore(user: Pokemon, _target: Pokemon, _move: Move): number {
    if (user.hasTrainer() && globalScene.getEnemyParty().some((p) => p.isFainted() && !p.isBoss())) {
      return 20;
    }

    return -20;
  }
}

export class ForceSwitchOutAttr extends MoveEffectAttr {
  constructor(
    private selfSwitch: boolean = false,
    private switchType: SwitchType = SwitchType.SWITCH
  ) {
    super(false, { lastHitOnly: true });
  }

  isBatonPass() {
    return this.switchType === SwitchType.BATON_PASS;
  }

  apply(user: Pokemon, target: Pokemon, move: Move, args: any[]): boolean {
    // Check if the move category is not STATUS or if the switch out condition is not met
    if (!this.getSwitchOutCondition()(user, target, move)) {
      return false;
    }

    /** The {@linkcode Pokemon} to be switched out with this effect */
    const switchOutTarget = this.selfSwitch ? user : target;

    // If the switch-out target is a Dondozo with a Tatsugiri in its mouth
    // (e.g. when it uses Flip Turn), make it spit out the Tatsugiri before switching out.
    switchOutTarget.lapseTag(BattlerTagType.COMMANDED);

    if (switchOutTarget.isPlayer()) {
      /**
      * Check if Wimp Out/Emergency Exit activates due to being hit by U-turn or Volt Switch
      * If it did, the user of U-turn or Volt Switch will not be switched out.
      */
      if (target.getAbility().hasAttr("PostDamageForceSwitchAbAttr")
        && [ MoveId.U_TURN, MoveId.VOLT_SWITCH, MoveId.FLIP_TURN ].includes(move.id)
      ) {
        if (this.hpDroppedBelowHalf(target)) {
          return false;
        }
      }

      // Find indices of off-field Pokemon that are eligible to be switched into
      const eligibleNewIndices: number[] = [];
      globalScene.getPlayerParty().forEach((pokemon, index) => {
        if (pokemon.isAllowedInBattle() && !pokemon.isOnField()) {
          eligibleNewIndices.push(index);
        }
      });

      if (eligibleNewIndices.length < 1) {
        return false;
      }

      if (switchOutTarget.hp > 0) {
        if (this.switchType === SwitchType.FORCE_SWITCH) {
          switchOutTarget.leaveField(true);
          const slotIndex = eligibleNewIndices[user.randBattleSeedInt(eligibleNewIndices.length)];
          globalScene.phaseManager.queueDeferred(
            "SwitchSummonPhase",
            this.switchType,
            switchOutTarget.getFieldIndex(),
            slotIndex,
            false,
            true
          );
        } else {
          switchOutTarget.leaveField(this.switchType === SwitchType.SWITCH);
          globalScene.phaseManager.queueDeferred(
            "SwitchPhase",
              this.switchType,
              switchOutTarget.getFieldIndex(),
              true,
              true
          );
          return true;
        }
      }
      return false;
    } else if (globalScene.currentBattle.battleType !== BattleType.WILD) { // Switch out logic for enemy trainers
      // Find indices of off-field Pokemon that are eligible to be switched into
      const isPartnerTrainer = globalScene.currentBattle.trainer?.isPartner();
      const eligibleNewIndices: number[] = [];
      globalScene.getEnemyParty().forEach((pokemon, index) => {
        if (pokemon.isAllowedInBattle() && !pokemon.isOnField() && (!isPartnerTrainer || pokemon.trainerSlot === (switchOutTarget as EnemyPokemon).trainerSlot)) {
          eligibleNewIndices.push(index);
        }
      });

      if (eligibleNewIndices.length < 1) {
        return false;
      }

      if (switchOutTarget.hp > 0) {
        if (this.switchType === SwitchType.FORCE_SWITCH) {
          switchOutTarget.leaveField(true);
          const slotIndex = eligibleNewIndices[user.randBattleSeedInt(eligibleNewIndices.length)];
          globalScene.phaseManager.queueDeferred(
            "SwitchSummonPhase",
              this.switchType,
              switchOutTarget.getFieldIndex(),
              slotIndex,
              false,
              false
          );
        } else {
          switchOutTarget.leaveField(this.switchType === SwitchType.SWITCH);
          globalScene.phaseManager.queueDeferred(
            "SwitchSummonPhase",
            this.switchType,
            switchOutTarget.getFieldIndex(),
            (globalScene.currentBattle.trainer ? globalScene.currentBattle.trainer.getNextSummonIndex((switchOutTarget as EnemyPokemon).trainerSlot) : 0),
            false,
            false
          );
        }
      }
    } else { // Switch out logic for wild pokemon
      /**
      * Check if Wimp Out/Emergency Exit activates due to being hit by U-turn or Volt Switch
      * If it did, the user of U-turn or Volt Switch will not be switched out.
      */
      if (target.getAbility().hasAttr("PostDamageForceSwitchAbAttr")
        && [ MoveId.U_TURN, MoveId.VOLT_SWITCH, MoveId.FLIP_TURN ].includes(move.id)
      ) {
        if (this.hpDroppedBelowHalf(target)) {
          return false;
        }
      }

      const allyPokemon = switchOutTarget.getAlly();

      if (switchOutTarget.hp > 0) {
        switchOutTarget.leaveField(false);
        globalScene.phaseManager.queueMessage(i18next.t("moveTriggers:fled", { pokemonName: getPokemonNameWithAffix(switchOutTarget) }), null, true, 500);

        // in double battles redirect potential moves off fled pokemon
        if (globalScene.currentBattle.double && allyPokemon != null) {
          globalScene.redirectPokemonMoves(switchOutTarget, allyPokemon);
        }
      }

      if (!allyPokemon?.isActive(true) && switchOutTarget.hp) {
          globalScene.phaseManager.pushNew("BattleEndPhase", false);

          if (globalScene.gameMode.hasRandomBiomes || globalScene.isNewBiome()) {
            globalScene.phaseManager.pushNew("SelectBiomePhase");
          }

          globalScene.phaseManager.pushNew("NewBattlePhase");
      }
    }

	  return true;
  }

  getCondition(): MoveConditionFunc {
    return (user, target, move) => (move.category !== MoveCategory.STATUS || this.getSwitchOutCondition()(user, target, move));
  }

  getFailedText(_user: Pokemon, target: Pokemon, _move: Move): string | undefined {
    const cancelled = new BooleanHolder(false);
    applyAbAttrs("ForceSwitchOutImmunityAbAttr", {pokemon: target, cancelled});
    if (cancelled.value) {
      return i18next.t("moveTriggers:cannotBeSwitchedOut", { pokemonName: getPokemonNameWithAffix(target) });
    }
  }


  getSwitchOutCondition(): MoveConditionFunc {
    return (user, target, move) => {
      const switchOutTarget = (this.selfSwitch ? user : target);
      const player = switchOutTarget.isPlayer();
      const forceSwitchAttr = move.getAttrs("ForceSwitchOutAttr").find(attr => attr.switchType === SwitchType.FORCE_SWITCH);

      if (!this.selfSwitch) {
        if (move.hitsSubstitute(user, target)) {
          return false;
        }

        // Check if the move is Roar or Whirlwind and if there is a trainer with only Pokémon left.
        if (forceSwitchAttr && globalScene.currentBattle.trainer) {
        const enemyParty = globalScene.getEnemyParty();
        // Filter out any Pokémon that are not allowed in battle (e.g. fainted ones)
        const remainingPokemon = enemyParty.filter(p => p.hp > 0 && p.isAllowedInBattle());
          if (remainingPokemon.length <= 1) {
            return false;
          }
        }

        // Dondozo with an allied Tatsugiri in its mouth cannot be forced out
        const commandedTag = switchOutTarget.getTag(BattlerTagType.COMMANDED);
        if (commandedTag?.getSourcePokemon()?.isActive(true)) {
          return false;
        }

        if (!player && globalScene.currentBattle.isBattleMysteryEncounter() && !globalScene.currentBattle.mysteryEncounter?.fleeAllowed) {
          // Don't allow wild opponents to be force switched during MEs with flee disabled
          return false;
        }

        const blockedByAbility = new BooleanHolder(false);
        applyAbAttrs("ForceSwitchOutImmunityAbAttr", {pokemon: target, cancelled: blockedByAbility});
        if (blockedByAbility.value) {
          return false;
        }
      }


      if (!player && globalScene.currentBattle.battleType === BattleType.WILD) {
        // wild pokemon cannot switch out with baton pass.
        return !this.isBatonPass()
                && globalScene.currentBattle.waveIndex % 10 !== 0
                // Don't allow wild mons to flee with U-turn et al.
                && !(this.selfSwitch && MoveCategory.STATUS !== move.category);
      }

      const party = player ? globalScene.getPlayerParty() : globalScene.getEnemyParty();
      return party.filter(p => p.isAllowedInBattle() && !p.isOnField()
          && (player || (p as EnemyPokemon).trainerSlot === (switchOutTarget as EnemyPokemon).trainerSlot)).length > 0;
    };
  }

  getUserBenefitScore(user: Pokemon, target: Pokemon, move: Move): number {
    if (!globalScene.getEnemyParty().find(p => p.isActive() && !p.isOnField())) {
      return -20;
    }
    let ret = this.selfSwitch ? Math.floor((1 - user.getHpRatio()) * 20) : super.getUserBenefitScore(user, target, move);
    if (this.selfSwitch && this.isBatonPass()) {
      const statStageTotal = user.getStatStages().reduce((s: number, total: number) => total += s, 0);
      ret = ret / 2 + (Phaser.Tweens.Builders.GetEaseFunction("Sine.easeOut")(Math.min(Math.abs(statStageTotal), 10) / 10) * (statStageTotal >= 0 ? 10 : -10));
    }
    return ret;
  }

  /**
  * Helper function to check if the Pokémon's health is below half after taking damage.
  * Used for an edge case interaction with Wimp Out/Emergency Exit.
  * If the Ability activates due to being hit by U-turn or Volt Switch, the user of that move will not be switched out.
  */
  hpDroppedBelowHalf(target: Pokemon): boolean {
    const pokemonHealth = target.hp;
    const maxPokemonHealth = target.getMaxHp();
    const damageTaken = target.turnData.damageTaken;
    const initialHealth = pokemonHealth + damageTaken;

    // Check if the Pokémon's health has dropped below half after the damage
    return initialHealth >= maxPokemonHealth / 2 && pokemonHealth < maxPokemonHealth / 2;
  }
}

export class ChillyReceptionAttr extends ForceSwitchOutAttr {
  apply(user: Pokemon, target: Pokemon, move: Move, args: any[]): boolean {
    globalScene.arena.trySetWeather(WeatherType.SNOW, user);
    return super.apply(user, target, move, args);
  }

  getCondition(): MoveConditionFunc {
    // chilly reception move will go through if the weather is change-able to snow, or the user can switch out, else move will fail
    return (user, target, move) => globalScene.arena.weather?.weatherType !== WeatherType.SNOW || super.getSwitchOutCondition()(user, target, move);
  }
}

export class RemoveTypeAttr extends MoveEffectAttr {

  // TODO: Remove the message callback
  private removedType: PokemonType;
  private messageCallback: ((user: Pokemon) => void) | undefined;

  constructor(removedType: PokemonType, messageCallback?: (user: Pokemon) => void) {
    super(true, { trigger: MoveEffectTrigger.POST_TARGET });
    this.removedType = removedType;
    this.messageCallback = messageCallback;

  }

  apply(user: Pokemon, target: Pokemon, move: Move, args: any[]): boolean {
    if (!super.apply(user, target, move, args)) {
      return false;
    }

    if (user.isTerastallized && user.getTeraType() === this.removedType) { // active tera types cannot be removed
      return false;
    }

    const userTypes = user.getTypes(true);
    const modifiedTypes = userTypes.filter(type => type !== this.removedType);
    if (modifiedTypes.length === 0) {
      modifiedTypes.push(PokemonType.UNKNOWN);
    }
    user.summonData.types = modifiedTypes;
    user.updateInfo();


    if (this.messageCallback) {
      this.messageCallback(user);
    }

    return true;
  }
}

export class CopyTypeAttr extends MoveEffectAttr {
  constructor() {
    super(false);
  }

  apply(user: Pokemon, target: Pokemon, move: Move, args: any[]): boolean {
    if (!super.apply(user, target, move, args)) {
      return false;
    }

    const targetTypes = target.getTypes(true);
    if (targetTypes.includes(PokemonType.UNKNOWN) && targetTypes.indexOf(PokemonType.UNKNOWN) > -1) {
      targetTypes[targetTypes.indexOf(PokemonType.UNKNOWN)] = PokemonType.NORMAL;
    }
    user.summonData.types = targetTypes;
    user.updateInfo();

    globalScene.phaseManager.queueMessage(i18next.t("moveTriggers:copyType", { pokemonName: getPokemonNameWithAffix(user), targetPokemonName: getPokemonNameWithAffix(target) }));

    return true;
  }

  getCondition(): MoveConditionFunc {
    return (user, target, move) => target.getTypes()[0] !== PokemonType.UNKNOWN || target.summonData.addedType !== null;
  }
}

export class CopyBiomeTypeAttr extends MoveEffectAttr {
  constructor() {
    super(true);
  }

  apply(user: Pokemon, target: Pokemon, move: Move, args: any[]): boolean {
    if (!super.apply(user, target, move, args)) {
      return false;
    }

    const terrainType = globalScene.arena.getTerrainType();
    let typeChange: PokemonType;
    if (terrainType !== TerrainType.NONE) {
      typeChange = this.getTypeForTerrain(globalScene.arena.getTerrainType());
    } else {
      typeChange = this.getTypeForBiome(globalScene.arena.biomeType);
    }

    user.summonData.types = [ typeChange ];
    user.updateInfo();

    globalScene.phaseManager.queueMessage(i18next.t("moveTriggers:transformedIntoType", { pokemonName: getPokemonNameWithAffix(user), typeName: i18next.t(`pokemonInfo:type.${toCamelCase(PokemonType[typeChange])}`) }));

    return true;
  }

  /**
   * Retrieves a type from the current terrain
   * @param terrainType {@linkcode TerrainType}
   * @returns
   */
  private getTypeForTerrain(terrainType: TerrainType): PokemonType {
    switch (terrainType) {
      case TerrainType.ELECTRIC:
        return PokemonType.ELECTRIC;
      case TerrainType.MISTY:
        return PokemonType.FAIRY;
      case TerrainType.GRASSY:
        return PokemonType.GRASS;
      case TerrainType.PSYCHIC:
        return PokemonType.PSYCHIC;
      case TerrainType.NONE:
      default:
        return PokemonType.UNKNOWN;
    }
  }

  /**
   * Retrieves a type from the current biome
   * @param biomeType {@linkcode BiomeId}
   * @returns
   */
  private getTypeForBiome(biomeType: BiomeId): PokemonType {
    switch (biomeType) {
      case BiomeId.TOWN:
      case BiomeId.PLAINS:
      case BiomeId.METROPOLIS:
        return PokemonType.NORMAL;
      case BiomeId.GRASS:
      case BiomeId.TALL_GRASS:
        return PokemonType.GRASS;
      case BiomeId.FOREST:
      case BiomeId.JUNGLE:
        return PokemonType.BUG;
      case BiomeId.SLUM:
      case BiomeId.SWAMP:
        return PokemonType.POISON;
      case BiomeId.SEA:
      case BiomeId.BEACH:
      case BiomeId.LAKE:
      case BiomeId.SEABED:
        return PokemonType.WATER;
      case BiomeId.MOUNTAIN:
        return PokemonType.FLYING;
      case BiomeId.BADLANDS:
        return PokemonType.GROUND;
      case BiomeId.CAVE:
      case BiomeId.DESERT:
        return PokemonType.ROCK;
      case BiomeId.ICE_CAVE:
      case BiomeId.SNOWY_FOREST:
        return PokemonType.ICE;
      case BiomeId.MEADOW:
      case BiomeId.FAIRY_CAVE:
      case BiomeId.ISLAND:
        return PokemonType.FAIRY;
      case BiomeId.POWER_PLANT:
        return PokemonType.ELECTRIC;
      case BiomeId.VOLCANO:
        return PokemonType.FIRE;
      case BiomeId.GRAVEYARD:
      case BiomeId.TEMPLE:
        return PokemonType.GHOST;
      case BiomeId.DOJO:
      case BiomeId.CONSTRUCTION_SITE:
        return PokemonType.FIGHTING;
      case BiomeId.FACTORY:
      case BiomeId.LABORATORY:
        return PokemonType.STEEL;
      case BiomeId.RUINS:
      case BiomeId.SPACE:
        return PokemonType.PSYCHIC;
      case BiomeId.WASTELAND:
      case BiomeId.END:
        return PokemonType.DRAGON;
      case BiomeId.ABYSS:
        return PokemonType.DARK;
      default:
        return PokemonType.UNKNOWN;
    }
  }
}

/**
 * Attribute to override the target's current types to the given type.
 * Used by {@linkcode MoveId.SOAK} and {@linkcode MoveId.MAGIC_POWDER}.
 */
export class ChangeTypeAttr extends MoveEffectAttr {
  private type: PokemonType;

  constructor(type: PokemonType) {
    super(false);
    this.type = type;
  }

  apply(user: Pokemon, target: Pokemon, move: Move, args: any[]): boolean {
    target.summonData.types = [ this.type ];
    target.updateInfo();

    globalScene.phaseManager.queueMessage(i18next.t("moveTriggers:transformedIntoType", { pokemonName: getPokemonNameWithAffix(target), typeName: i18next.t(`pokemonInfo:type.${toCamelCase(PokemonType[this.type])}`) }));

    return true;
  }

  getCondition(): MoveConditionFunc {
    return (user, target, move) => !target.isTerastallized && !target.hasAbility(AbilityId.MULTITYPE) && !target.hasAbility(AbilityId.RKS_SYSTEM) && !(target.getTypes().length === 1 && target.getTypes()[0] === this.type);
  }
}

export class AddTypeAttr extends MoveEffectAttr {
  private type: PokemonType;

  constructor(type: PokemonType) {
    super(false);

    this.type = type;
  }

  apply(user: Pokemon, target: Pokemon, move: Move, args: any[]): boolean {
    target.summonData.addedType = this.type;
    target.updateInfo();

    globalScene.phaseManager.queueMessage(i18next.t("moveTriggers:addType", { typeName: i18next.t(`pokemonInfo:type.${toCamelCase(PokemonType[this.type])}`), pokemonName: getPokemonNameWithAffix(target) }));

    return true;
  }

  getCondition(): MoveConditionFunc {
    return (user, target, move) => !target.isTerastallized && !target.getTypes().includes(this.type);
  }
}

export class FirstMoveTypeAttr extends MoveEffectAttr {
  constructor() {
    super(true);
  }

  apply(user: Pokemon, target: Pokemon, move: Move, args: any[]): boolean {
    if (!super.apply(user, target, move, args)) {
      return false;
    }

    const firstMoveType = target.getMoveset()[0].getMove().type;
    user.summonData.types = [ firstMoveType ];
    globalScene.phaseManager.queueMessage(i18next.t("battle:transformedIntoType", { pokemonName: getPokemonNameWithAffix(user), type: i18next.t(`pokemonInfo:type.${toCamelCase(PokemonType[firstMoveType])}`) }));

    return true;
  }
}

/**
 * Attribute used to call a move.
 * Used by other move attributes: {@linkcode RandomMoveAttr}, {@linkcode RandomMovesetMoveAttr}, {@linkcode CopyMoveAttr}
 */
class CallMoveAttr extends OverrideMoveEffectAttr {
  protected invalidMoves: ReadonlySet<MoveId>;
  protected hasTarget: boolean;

  apply(user: Pokemon, target: Pokemon, move: Move, args: any[]): boolean {
    // Get eligible targets for move, failing if we can't target anything
    const replaceMoveTarget = move.moveTarget === MoveTarget.NEAR_OTHER ? MoveTarget.NEAR_ENEMY : undefined;
    const moveTargets = getMoveTargets(user, move.id, replaceMoveTarget);
    if (moveTargets.targets.length === 0) {
      globalScene.phaseManager.queueMessage(i18next.t("battle:attackFailed"));
      return false;
    }

    // Spread moves and ones with only 1 valid target will use their normal targeting.
    // If not, target the Mirror Move recipient or else a random enemy in our target list
    const targets = moveTargets.multiple || moveTargets.targets.length === 1
      ? moveTargets.targets
      : [this.hasTarget
        ? target.getBattlerIndex()
        : moveTargets.targets[user.randBattleSeedInt(moveTargets.targets.length)]];

    globalScene.phaseManager.unshiftNew("LoadMoveAnimPhase", move.id);
    globalScene.phaseManager.unshiftNew("MovePhase", user, targets, new PokemonMove(move.id), MoveUseMode.FOLLOW_UP, MovePhaseTimingModifier.FIRST);
    return true;
  }
}

/**
 * Attribute used to call a random move.
 * Used for {@linkcode MoveId.METRONOME}
 */
export class RandomMoveAttr extends CallMoveAttr {
  constructor(invalidMoves: ReadonlySet<MoveId>) {
    super();
    this.invalidMoves = invalidMoves;
  }

  /**
   * This function exists solely to allow tests to override the randomly selected move by mocking this function.
   */
  public getMoveOverride(): MoveId | null {
    return null;
  }

  /**
   * User calls a random moveId.
   *
   * Invalid moves are indicated by what is passed in to invalidMoves: {@linkcode invalidMetronomeMoves}
   * @param user Pokemon that used the move and will call a random move
   * @param target Pokemon that will be targeted by the random move (if single target)
   * @param move Move being used
   * @param args Unused
   */
  override apply(user: Pokemon, target: Pokemon, _move: Move, args: any[]): boolean {
    // TODO: Move this into the constructor to avoid constructing this every call
    const moveIds = getEnumValues(MoveId).map(m => !this.invalidMoves.has(m) && !allMoves[m].name.endsWith(" (N)") ? m : MoveId.NONE);
    let moveId: MoveId = MoveId.NONE;
    const moveStatus = new BooleanHolder(true);
    do {
      moveId = this.getMoveOverride() ?? moveIds[user.randBattleSeedInt(moveIds.length)];
      moveStatus.value = moveId !== MoveId.NONE;
      if (user.isPlayer()) {
          applyChallenges(ChallengeType.POKEMON_MOVE, moveId, moveStatus);
      }
    }
    while (!moveStatus.value);
    return super.apply(user, target, allMoves[moveId], args);
  }
}

/**
 * Attribute used to call a random move in the user or party's moveset.
 * Used for {@linkcode MoveId.ASSIST} and {@linkcode MoveId.SLEEP_TALK}
 *
 * Fails if the user has no callable moves.
 *
 * Invalid moves are indicated by what is passed in to invalidMoves: {@linkcode invalidAssistMoves} or {@linkcode invalidSleepTalkMoves}
 */
export class RandomMovesetMoveAttr extends CallMoveAttr {
  private includeParty: boolean;
  private moveId: number;
  constructor(invalidMoves: ReadonlySet<MoveId>, includeParty: boolean = false) {
    super();
    this.includeParty = includeParty;
    this.invalidMoves = invalidMoves;
  }

  /**
   * User calls a random moveId selected in {@linkcode getCondition}
   * @param user Pokemon that used the move and will call a random move
   * @param target Pokemon that will be targeted by the random move (if single target)
   * @param move Move being used
   * @param args Unused
   */
  apply(user: Pokemon, target: Pokemon, move: Move, args: any[]): boolean {
    return super.apply(user, target, allMoves[this.moveId], args);
  }

  getCondition(): MoveConditionFunc {
    return (user, target, move) => {
      // includeParty will be true for Assist, false for Sleep Talk
      let allies: Pokemon[];
      if (this.includeParty) {
        allies = (user.isPlayer() ? globalScene.getPlayerParty() : globalScene.getEnemyParty()).filter(p => p !== user);
      } else {
        allies = [ user ];
      }
      const partyMoveset = allies.flatMap(p => p.moveset);
      const moves = partyMoveset.filter(m => !this.invalidMoves.has(m.moveId) && !m.getMove().name.endsWith(" (N)"));
      if (moves.length === 0) {
        return false;
      }

      this.moveId = moves[user.randBattleSeedInt(moves.length)].moveId;
      return true;
    };
  }
}

// TODO: extend CallMoveAttr
export class NaturePowerAttr extends OverrideMoveEffectAttr {
  apply(user: Pokemon, target: Pokemon, move: Move, args: any[]): boolean {
    let moveId = MoveId.NONE;
    switch (globalScene.arena.getTerrainType()) {
    // this allows terrains to 'override' the biome move
      case TerrainType.NONE:
        switch (globalScene.arena.biomeType) {
          case BiomeId.TOWN:
            moveId = MoveId.ROUND;
            break;
          case BiomeId.METROPOLIS:
            moveId = MoveId.TRI_ATTACK;
            break;
          case BiomeId.SLUM:
            moveId = MoveId.SLUDGE_BOMB;
            break;
          case BiomeId.PLAINS:
            moveId = MoveId.SILVER_WIND;
            break;
          case BiomeId.GRASS:
            moveId = MoveId.GRASS_KNOT;
            break;
          case BiomeId.TALL_GRASS:
            moveId = MoveId.POLLEN_PUFF;
            break;
          case BiomeId.MEADOW:
            moveId = MoveId.GIGA_DRAIN;
            break;
          case BiomeId.FOREST:
            moveId = MoveId.BUG_BUZZ;
            break;
          case BiomeId.JUNGLE:
            moveId = MoveId.LEAF_STORM;
            break;
          case BiomeId.SEA:
            moveId = MoveId.HYDRO_PUMP;
            break;
          case BiomeId.SWAMP:
            moveId = MoveId.MUD_BOMB;
            break;
          case BiomeId.BEACH:
            moveId = MoveId.SCALD;
            break;
          case BiomeId.LAKE:
            moveId = MoveId.BUBBLE_BEAM;
            break;
          case BiomeId.SEABED:
            moveId = MoveId.BRINE;
            break;
          case BiomeId.ISLAND:
            moveId = MoveId.LEAF_TORNADO;
            break;
          case BiomeId.MOUNTAIN:
            moveId = MoveId.AIR_SLASH;
            break;
          case BiomeId.BADLANDS:
            moveId = MoveId.EARTH_POWER;
            break;
          case BiomeId.DESERT:
            moveId = MoveId.SCORCHING_SANDS;
            break;
          case BiomeId.WASTELAND:
            moveId = MoveId.DRAGON_PULSE;
            break;
          case BiomeId.CONSTRUCTION_SITE:
            moveId = MoveId.STEEL_BEAM;
            break;
          case BiomeId.CAVE:
            moveId = MoveId.POWER_GEM;
            break;
          case BiomeId.ICE_CAVE:
            moveId = MoveId.ICE_BEAM;
            break;
          case BiomeId.SNOWY_FOREST:
            moveId = MoveId.FROST_BREATH;
            break;
          case BiomeId.VOLCANO:
            moveId = MoveId.LAVA_PLUME;
            break;
          case BiomeId.GRAVEYARD:
            moveId = MoveId.SHADOW_BALL;
            break;
          case BiomeId.RUINS:
            moveId = MoveId.ANCIENT_POWER;
            break;
          case BiomeId.TEMPLE:
            moveId = MoveId.EXTRASENSORY;
            break;
          case BiomeId.DOJO:
            moveId = MoveId.FOCUS_BLAST;
            break;
          case BiomeId.FAIRY_CAVE:
            moveId = MoveId.ALLURING_VOICE;
            break;
          case BiomeId.ABYSS:
            moveId = MoveId.OMINOUS_WIND;
            break;
          case BiomeId.SPACE:
            moveId = MoveId.DRACO_METEOR;
            break;
          case BiomeId.FACTORY:
            moveId = MoveId.FLASH_CANNON;
            break;
          case BiomeId.LABORATORY:
            moveId = MoveId.ZAP_CANNON;
            break;
          case BiomeId.POWER_PLANT:
            moveId = MoveId.CHARGE_BEAM;
            break;
          case BiomeId.END:
            moveId = MoveId.ETERNABEAM;
            break;
        }
        break;
      case TerrainType.MISTY:
        moveId = MoveId.MOONBLAST;
        break;
      case TerrainType.ELECTRIC:
        moveId = MoveId.THUNDERBOLT;
        break;
      case TerrainType.GRASSY:
        moveId = MoveId.ENERGY_BALL;
        break;
      case TerrainType.PSYCHIC:
        moveId = MoveId.PSYCHIC;
        break;
      default:
        // Just in case there's no match
        moveId = MoveId.TRI_ATTACK;
        break;
    }

    // Load the move's animation if we didn't already and unshift a new usage phase
    globalScene.phaseManager.unshiftNew("LoadMoveAnimPhase", moveId);
    globalScene.phaseManager.unshiftNew("MovePhase", user, [ target.getBattlerIndex() ], new PokemonMove(moveId), MoveUseMode.FOLLOW_UP, MovePhaseTimingModifier.FIRST);
    return true;
  }
}

/**
 * Attribute used to copy a previously-used move.
 * Used for {@linkcode MoveId.COPYCAT} and {@linkcode MoveId.MIRROR_MOVE}
 */
export class CopyMoveAttr extends CallMoveAttr {
  private mirrorMove: boolean;
  constructor(mirrorMove: boolean, invalidMoves: ReadonlySet<MoveId> = new Set()) {
    super();
    this.mirrorMove = mirrorMove;
    this.invalidMoves = invalidMoves;
  }

  apply(user: Pokemon, target: Pokemon, _move: Move, args: any[]): boolean {
    this.hasTarget = this.mirrorMove;
    // bang is correct as condition func returns `false` and fails move if no last move exists
    const lastMove = this.mirrorMove ? target.getLastNonVirtualMove(false, false)!.move : globalScene.currentBattle.lastMove;
    return super.apply(user, target, allMoves[lastMove], args);
  }

  getCondition(): MoveConditionFunc {
    return (_user, target, _move) => {
      const lastMove = this.mirrorMove ? target.getLastNonVirtualMove(false, false)?.move : globalScene.currentBattle.lastMove;
      return lastMove != null && !this.invalidMoves.has(lastMove);
    };
  }
}

/**
 * Attribute used for moves that cause the target to repeat their last used move.
 *
 * Used by {@linkcode MoveId.INSTRUCT | Instruct}.
 * @see [Instruct on Bulbapedia](https://bulbapedia.bulbagarden.net/wiki/Instruct_(move))
*/
export class RepeatMoveAttr extends MoveEffectAttr {
  private movesetMove: PokemonMove;
  constructor() {
    super(false, { trigger: MoveEffectTrigger.POST_APPLY }); // needed to ensure correct protect interaction
  }

  /**
   * Forces the target to re-use their last used move again.
   * @param user - The {@linkcode Pokemon} using the attack
   * @param target - The {@linkcode Pokemon} being targeted by the attack
   * @returns `true` if the move succeeds
   */
  apply(user: Pokemon, target: Pokemon): boolean {
    // get the last move used (excluding status based failures) as well as the corresponding moveset slot
    // bangs are justified as Instruct fails if no prior move or moveset move exists
    // TODO: How does instruct work when copying a move called via Copycat that the user itself knows?
    const lastMove = target.getLastNonVirtualMove()!;
    const movesetMove = target.getMoveset().find(m => m.moveId === lastMove?.move)!

    // If the last move used can hit more than one target or has variable targets,
    // re-compute the targets for the attack (mainly for alternating double/single battles)
    // Rampaging moves (e.g. Outrage) are not included due to being incompatible with Instruct,
    // nor is Dragon Darts (due to its smart targeting bypassing normal target selection)
    let moveTargets = this.movesetMove.getMove().isMultiTarget() ? getMoveTargets(target, this.movesetMove.moveId).targets : lastMove.targets;

    // In the event the instructed move's only target is a fainted opponent, redirect it to an alive ally if possible.
    // Normally, all yet-unexecuted move phases would swap targets after any foe faints or flees (see `redirectPokemonMoves` in `battle-scene.ts`),
    // but since Instruct adds a new move phase _after_ all that occurs, we need to handle this interaction manually.
    const firstTarget = globalScene.getField()[moveTargets[0]];
    if (
      globalScene.currentBattle.double
      && moveTargets.length === 1
      && firstTarget.isFainted()
      && firstTarget !== target.getAlly()
    ) {
      const ally = firstTarget.getAlly();
      if (ally != null && ally.isActive()) {
        moveTargets = [ ally.getBattlerIndex() ];
      }
    }

    globalScene.phaseManager.queueMessage(i18next.t("moveTriggers:instructingMove", {
      userPokemonName: getPokemonNameWithAffix(user),
      targetPokemonName: getPokemonNameWithAffix(target)
    }));
    target.turnData.extraTurns++;
    globalScene.phaseManager.unshiftNew("MovePhase", target, moveTargets, movesetMove, MoveUseMode.NORMAL, MovePhaseTimingModifier.FIRST);
    return true;
  }

  getCondition(): MoveConditionFunc {
    return (_user, target, _move) => {
      // TODO: Check instruct behavior with struggle - ignore, fail or success
      const lastMove = target.getLastNonVirtualMove();
      const movesetMove = target.getMoveset().find(m => m.moveId === lastMove?.move);
      const uninstructableMoves = [
        // Locking/Continually Executed moves
        MoveId.OUTRAGE,
        MoveId.RAGING_FURY,
        MoveId.ROLLOUT,
        MoveId.PETAL_DANCE,
        MoveId.THRASH,
        MoveId.ICE_BALL,
        MoveId.UPROAR,
        // Multi-turn Moves
        MoveId.BIDE,
        MoveId.SHELL_TRAP,
        MoveId.BEAK_BLAST,
        MoveId.FOCUS_PUNCH,
        // "First Turn Only" moves
        MoveId.FAKE_OUT,
        MoveId.FIRST_IMPRESSION,
        MoveId.MAT_BLOCK,
        // Moves with a recharge turn
        MoveId.HYPER_BEAM,
        MoveId.ETERNABEAM,
        MoveId.FRENZY_PLANT,
        MoveId.BLAST_BURN,
        MoveId.HYDRO_CANNON,
        MoveId.GIGA_IMPACT,
        MoveId.PRISMATIC_LASER,
        MoveId.ROAR_OF_TIME,
        MoveId.ROCK_WRECKER,
        MoveId.METEOR_ASSAULT,
        // Charging & 2-turn moves
        MoveId.DIG,
        MoveId.FLY,
        MoveId.BOUNCE,
        MoveId.SHADOW_FORCE,
        MoveId.PHANTOM_FORCE,
        MoveId.DIVE,
        MoveId.ELECTRO_SHOT,
        MoveId.ICE_BURN,
        MoveId.GEOMANCY,
        MoveId.FREEZE_SHOCK,
        MoveId.SKY_DROP,
        MoveId.SKY_ATTACK,
        MoveId.SKULL_BASH,
        MoveId.SOLAR_BEAM,
        MoveId.SOLAR_BLADE,
        MoveId.METEOR_BEAM,
        // Copying/Move-Calling moves
        MoveId.ASSIST,
        MoveId.COPYCAT,
        MoveId.ME_FIRST,
        MoveId.METRONOME,
        MoveId.MIRROR_MOVE,
        MoveId.NATURE_POWER,
        MoveId.SLEEP_TALK,
        MoveId.SNATCH,
        MoveId.INSTRUCT,
        // Misc moves
        MoveId.KINGS_SHIELD,
        MoveId.SKETCH,
        MoveId.TRANSFORM,
        MoveId.MIMIC,
        MoveId.STRUGGLE,
        // TODO: Add Max/G-Max/Z-Move blockage if or when they are implemented
      ];

      if (!lastMove?.move // no move to instruct
        || !movesetMove // called move not in target's moveset (forgetting the move, etc.)
        || movesetMove.ppUsed === movesetMove.getMovePp() // move out of pp
        // TODO: This next line is likely redundant as all charging moves are in the above list
        || allMoves[lastMove.move].isChargingMove() // called move is a charging/recharging move
        || uninstructableMoves.includes(lastMove.move)) { // called move is in the banlist
        return false;
      }
      this.movesetMove = movesetMove;
      return true;
    };
  }

  getTargetBenefitScore(user: Pokemon, target: Pokemon, move: Move): number {
    // TODO: Make the AI actually use instruct
    /* Ideally, the AI would score instruct based on the scorings of the on-field pokemons'
    * last used moves at the time of using Instruct (by the time the instructor gets to act)
    * with respect to the user's side.
    * In 99.9% of cases, this would be the pokemon's ally (unless the target had last
    * used a move like Decorate on the user or its ally)
    */
    return 2;
  }
}

/**
 *  Attribute used for moves that reduce PP of the target's last used move.
 *  Used for Spite.
 */
export class ReducePpMoveAttr extends MoveEffectAttr {
  protected reduction: number;
  constructor(reduction: number) {
    super();
    this.reduction = reduction;
  }

  /**
   * Reduces the PP of the target's last-used move by an amount based on this attribute instance's {@linkcode reduction}.
   *
   * @param user - N/A
   * @param target - The {@linkcode Pokemon} targeted by the attack
   * @param move - N/A
   * @param args - N/A
   * @returns always `true`
   */
  apply(user: Pokemon, target: Pokemon, move: Move, args: any[]): boolean {
    /** The last move the target themselves used */
    const lastMove = target.getLastNonVirtualMove();
    const movesetMove = target.getMoveset().find(m => m.moveId === lastMove?.move)!; // bang is correct as condition prevents this from being nullish
    const lastPpUsed = movesetMove.ppUsed;
    movesetMove.ppUsed = Math.min(lastPpUsed + this.reduction, movesetMove.getMovePp());

    globalScene.eventTarget.dispatchEvent(new MoveUsedEvent(target.id, movesetMove.getMove(), movesetMove.ppUsed));
    globalScene.phaseManager.queueMessage(i18next.t("battle:ppReduced", { targetName: getPokemonNameWithAffix(target), moveName: movesetMove.getName(), reduction: (movesetMove.ppUsed) - lastPpUsed }));

    return true;
  }

  getCondition(): MoveConditionFunc {
    return (user, target, move) => {
      const lastMove = target.getLastNonVirtualMove();
      const movesetMove = target.getMoveset().find(m => m.moveId === lastMove?.move)
      return !!movesetMove?.getPpRatio();
    };
  }

  getTargetBenefitScore(user: Pokemon, target: Pokemon, move: Move): number {
    const lastMove = target.getLastNonVirtualMove();
    const movesetMove = target.getMoveset().find(m => m.moveId === lastMove?.move)
    if (!movesetMove) {
      return 0;
    }

    const maxPp = movesetMove.getMovePp();
    const ppLeft = maxPp - movesetMove.ppUsed;
    const value = -(8 - Math.ceil(Math.min(maxPp, 30) / 5));
    if (ppLeft < 4) {
      return (value / 4) * ppLeft;
    }
    return value;

  }
}

/**
 *  Attribute used for moves that damage target, and then reduce PP of the target's last used move.
 *  Used for Eerie Spell.
 */
export class AttackReducePpMoveAttr extends ReducePpMoveAttr {
  constructor(reduction: number) {
    super(reduction);
  }

  /**
   * Checks if the target has used a move prior to the attack. PP-reduction is applied through the super class if so.
   *
   * @param user - The {@linkcode Pokemon} using the move
   * @param target -The {@linkcode Pokemon} targeted by the attack
   * @param move - The {@linkcode Move} being used
   * @param args - N/A
   * @returns - always `true`
   */
  apply(user: Pokemon, target: Pokemon, move: Move, args: any[]): boolean {
    const lastMove = target.getLastNonVirtualMove();
    const movesetMove = target.getMoveset().find(m => m.moveId === lastMove?.move);
    if (movesetMove?.getPpRatio()) {
      super.apply(user, target, move, args);
    }

    return true;
  }

  /**
   * Override condition function to always perform damage.
   * Instead, perform pp-reduction condition check in {@linkcode apply}.
   * (A failed condition will prevent damage which is not what we want here)
   * @returns always `true`
   */
  override getCondition(): MoveConditionFunc {
    return () => true;
  }
}

const targetMoveCopiableCondition: MoveConditionFunc = (user, target, move) => {
  const copiableMove = target.getLastNonVirtualMove();
  if (!copiableMove?.move) {
    return false;
  }

  if (allMoves[copiableMove.move].isChargingMove() && copiableMove.result === MoveResult.OTHER) {
    return false;
  }

  // TODO: Add last turn of Bide

  return true;
};

/**
 * Attribute to temporarily copy the last move in the target's moveset.
 * Used by {@linkcode MoveId.MIMIC}.
 */
export class MovesetCopyMoveAttr extends OverrideMoveEffectAttr {
  apply(user: Pokemon, target: Pokemon, move: Move, args: any[]): boolean {
    const lastMove = target.getLastNonVirtualMove()
    if (!lastMove?.move) {
      return false;
    }

    const copiedMove = allMoves[lastMove.move];

    const thisMoveIndex = user.getMoveset().findIndex(m => m.moveId === move.id);

    if (thisMoveIndex === -1) {
      return false;
    }

    // Populate summon data with a copy of the current moveset, replacing the copying move with the copied move
    user.summonData.moveset = user.getMoveset().slice(0);
    user.summonData.moveset[thisMoveIndex] = new PokemonMove(copiedMove.id);

    globalScene.phaseManager.queueMessage(i18next.t("moveTriggers:copiedMove", { pokemonName: getPokemonNameWithAffix(user), moveName: copiedMove.name }));

    return true;
  }

  getCondition(): MoveConditionFunc {
    return targetMoveCopiableCondition;
  }
}

/**
 * Attribute for {@linkcode MoveId.SKETCH} that causes the user to copy the opponent's last used move
 * This move copies the last used non-virtual move
 *  e.g. if Metronome is used, it copies Metronome itself, not the virtual move called by Metronome
 * Fails if the opponent has not yet used a move.
 * Fails if used on an uncopiable move, listed in unsketchableMoves in getCondition
 * Fails if the move is already in the user's moveset
 */
export class SketchAttr extends MoveEffectAttr {
  constructor() {
    super(true);
  }
  /**
   * User copies the opponent's last used move, if possible
   * @param user Pokemon that used the move and will replace Sketch with the copied move
   * @param target Pokemon that the user wants to copy a move from
   * @param move Move being used
   * @param args Unused
   * @returns true if the function succeeds, otherwise false
   */

  apply(user: Pokemon, target: Pokemon, move: Move, args: any[]): boolean {
    if (!super.apply(user, target, move, args)) {
      return false;
    }

    const targetMove = target.getLastNonVirtualMove()
    if (!targetMove) {
      // failsafe for TS compiler
      return false;
    }

    const sketchedMove = allMoves[targetMove.move];
    const sketchIndex = user.getMoveset().findIndex(m => m.moveId === move.id);
    if (sketchIndex === -1) {
      return false;
    }

    user.setMove(sketchIndex, sketchedMove.id);

    globalScene.phaseManager.queueMessage(i18next.t("moveTriggers:sketchedMove", { pokemonName: getPokemonNameWithAffix(user), moveName: sketchedMove.name }));

    return true;
  }

  getCondition(): MoveConditionFunc {
    return (user, target, move) => {
      if (!targetMoveCopiableCondition(user, target, move)) {
        return false;
      }

      const targetMove = target.getLastNonVirtualMove();
      return targetMove != null
        && !invalidSketchMoves.has(targetMove.move)
        && user.getMoveset().every(m => m.moveId !== targetMove.move)
    };
  }
}

export class AbilityChangeAttr extends MoveEffectAttr {
  public ability: AbilityId;

  constructor(ability: AbilityId, selfTarget?: boolean) {
    super(selfTarget);

    this.ability = ability;
  }

  apply(user: Pokemon, target: Pokemon, move: Move, args: any[]): boolean {
    if (!super.apply(user, target, move, args)) {
      return false;
    }

    const moveTarget = this.selfTarget ? user : target;

    globalScene.triggerPokemonFormChange(moveTarget, SpeciesFormChangeRevertWeatherFormTrigger);
    if (moveTarget.breakIllusion()) {
      globalScene.phaseManager.queueMessage(i18next.t("abilityTriggers:illusionBreak", { pokemonName: getPokemonNameWithAffix(moveTarget) }));
    }
    globalScene.phaseManager.queueMessage(i18next.t("moveTriggers:acquiredAbility", { pokemonName: getPokemonNameWithAffix(moveTarget), abilityName: allAbilities[this.ability].name }));
    moveTarget.setTempAbility(allAbilities[this.ability]);
    globalScene.triggerPokemonFormChange(moveTarget, SpeciesFormChangeRevertWeatherFormTrigger);
    return true;
  }

  getCondition(): MoveConditionFunc {
    return (user, target, move) => (this.selfTarget ? user : target).getAbility().replaceable && (this.selfTarget ? user : target).getAbility().id !== this.ability;
  }
}

export class AbilityCopyAttr extends MoveEffectAttr {
  public copyToPartner: boolean;

  constructor(copyToPartner: boolean = false) {
    super(false);

    this.copyToPartner = copyToPartner;
  }

  apply(user: Pokemon, target: Pokemon, move: Move, args: any[]): boolean {
    if (!super.apply(user, target, move, args)) {
      return false;
    }

    globalScene.phaseManager.queueMessage(i18next.t("moveTriggers:copiedTargetAbility", { pokemonName: getPokemonNameWithAffix(user), targetName: getPokemonNameWithAffix(target), abilityName: allAbilities[target.getAbility().id].name }));

    user.setTempAbility(target.getAbility());
    const ally = user.getAlly();

    if (this.copyToPartner && globalScene.currentBattle?.double && ally != null && ally.hp) { // TODO is this the best way to check that the ally is active?
      globalScene.phaseManager.queueMessage(i18next.t("moveTriggers:copiedTargetAbility", { pokemonName: getPokemonNameWithAffix(ally), targetName: getPokemonNameWithAffix(target), abilityName: allAbilities[target.getAbility().id].name }));
      ally.setTempAbility(target.getAbility());
    }

    return true;
  }

  getCondition(): MoveConditionFunc {
    return (user, target, move) => {
      const ally = user.getAlly();
      let ret = target.getAbility().copiable && user.getAbility().replaceable;
      if (this.copyToPartner && globalScene.currentBattle?.double) {
        ret = ret && (!ally?.hp || ally?.getAbility().replaceable);
      } else {
        ret = ret && user.getAbility().id !== target.getAbility().id;
      }
      return ret;
    };
  }
}

export class AbilityGiveAttr extends MoveEffectAttr {
  public copyToPartner: boolean;

  constructor() {
    super(false);
  }

  apply(user: Pokemon, target: Pokemon, move: Move, args: any[]): boolean {
    if (!super.apply(user, target, move, args)) {
      return false;
    }

    globalScene.phaseManager.queueMessage(i18next.t("moveTriggers:acquiredAbility", { pokemonName: getPokemonNameWithAffix(target), abilityName: allAbilities[user.getAbility().id].name }));

    target.setTempAbility(user.getAbility());

    return true;
  }

  getCondition(): MoveConditionFunc {
    return (user, target, move) => user.getAbility().copiable && target.getAbility().replaceable && user.getAbility().id !== target.getAbility().id;
  }
}

export class SwitchAbilitiesAttr extends MoveEffectAttr {
  apply(user: Pokemon, target: Pokemon, move: Move, args: any[]): boolean {
    if (!super.apply(user, target, move, args)) {
      return false;
    }

    const tempAbility = user.getAbility();

    globalScene.phaseManager.queueMessage(i18next.t("moveTriggers:swappedAbilitiesWithTarget", { pokemonName: getPokemonNameWithAffix(user) }));

    user.setTempAbility(target.getAbility());
    target.setTempAbility(tempAbility);
    // Swaps Forecast/Flower Gift from Castform/Cherrim
    globalScene.arena.triggerWeatherBasedFormChangesToNormal();

    return true;
  }

  getCondition(): MoveConditionFunc {
    return (user, target, move) => [user, target].every(pkmn => pkmn.getAbility().swappable);
  }
}

/**
 * Attribute used for moves that suppress abilities like {@linkcode MoveId.GASTRO_ACID}.
 * A suppressed ability cannot be activated.
 */
export class SuppressAbilitiesAttr extends MoveEffectAttr {
  /** Sets ability suppression for the target pokemon and displays a message. */
  apply(user: Pokemon, target: Pokemon, move: Move, args: any[]): boolean {
    if (!super.apply(user, target, move, args)) {
      return false;
    }

    globalScene.phaseManager.queueMessage(i18next.t("moveTriggers:suppressAbilities", { pokemonName: getPokemonNameWithAffix(target) }));

    target.suppressAbility();

    globalScene.arena.triggerWeatherBasedFormChangesToNormal();

    return true;
  }

  /** Causes the effect to fail when the target's ability is unsupressable or already suppressed. */
  getCondition(): MoveConditionFunc {
    return (_user, target, _move) => !target.summonData.abilitySuppressed && (target.getAbility().suppressable || (target.hasPassive() && target.getPassiveAbility().suppressable));
  }
}

/**
 * Applies the effects of {@linkcode SuppressAbilitiesAttr} if the target has already moved this turn.
 * @see {@linkcode MoveId.CORE_ENFORCER}
 */
export class SuppressAbilitiesIfActedAttr extends MoveEffectAttr {
  /**
   * If the target has already acted this turn, apply a {@linkcode SuppressAbilitiesAttr} effect unless the
   * abillity cannot be suppressed. This is a secondary effect and has no bearing on the success or failure of the move.
   *
   * @returns True if the move occurred, otherwise false. Note that true will be returned even if the target has not
   * yet moved or if the suppression failed to apply.
   */
  apply(user: Pokemon, target: Pokemon, move: Move, args: any[]): boolean {
    if (!super.apply(user, target, move, args)) {
      return false;
    }

    if (target.turnData.acted) {
      const suppressAttr = new SuppressAbilitiesAttr();
      if (suppressAttr.getCondition()(user, target, move)) {
        suppressAttr.apply(user, target, move, args);
      }
    }

    return true;
  }
}

/**
 * Attribute used to transform into the target on move use.
 *
 * Used for {@linkcode MoveId.TRANSFORM}.
 */
export class TransformAttr extends MoveEffectAttr {
  override apply(user: Pokemon, target: Pokemon, move: Move, args: any[]): boolean {
    if (!super.apply(user, target, move, args)) {
      return false;
    }

    globalScene.phaseManager.unshiftNew("PokemonTransformPhase", user.getBattlerIndex(), target.getBattlerIndex());
    return true;
  }

  getCondition(): MoveConditionFunc {
    return (user, target) => user.canTransformInto(target)
  }
}

/**
 * Attribute used for status moves, namely Speed Swap,
 * that swaps the user's and target's corresponding stats.
 */
export class SwapStatAttr extends MoveEffectAttr {
  /** The stat to be swapped between the user and the target */
  private stat: EffectiveStat;

  constructor(stat: EffectiveStat) {
    super();

    this.stat = stat;
  }

  /**
   * Swaps the user's and target's corresponding current
   * {@linkcode EffectiveStat | stat} values
   * @param user the {@linkcode Pokemon} that used the move
   * @param target the {@linkcode Pokemon} that the move was used on
   * @param move N/A
   * @param args N/A
   * @returns true if attribute application succeeds
   */
  apply(user: Pokemon, target: Pokemon, move: Move, args: any[]): boolean {
    if (super.apply(user, target, move, args)) {
      const temp = user.getStat(this.stat, false);
      user.setStat(this.stat, target.getStat(this.stat, false), false);
      target.setStat(this.stat, temp, false);

      globalScene.phaseManager.queueMessage(i18next.t("moveTriggers:switchedStat", {
        pokemonName: getPokemonNameWithAffix(user),
        stat: i18next.t(getStatKey(this.stat)),
      }));

      return true;
    }
    return false;
  }
}

/**
 * Attribute used to switch the user's own stats.
 * Used by Power Shift.
 */
export class ShiftStatAttr extends MoveEffectAttr {
  private statToSwitch: EffectiveStat;
  private statToSwitchWith: EffectiveStat;

  constructor(statToSwitch: EffectiveStat, statToSwitchWith: EffectiveStat) {
    super();

    this.statToSwitch = statToSwitch;
    this.statToSwitchWith = statToSwitchWith;
  }

  /**
   * Switches the user's stats based on the {@linkcode statToSwitch} and {@linkcode statToSwitchWith} attributes.
   * @param user the {@linkcode Pokemon} that used the move
   * @param target n/a
   * @param move n/a
   * @param args n/a
   * @returns whether the effect was applied
   */
  override apply(user: Pokemon, target: Pokemon, move: Move, args: any[]): boolean {
    if (!super.apply(user, target, move, args)) {
      return false;
    }

    const firstStat = user.getStat(this.statToSwitch, false);
    const secondStat = user.getStat(this.statToSwitchWith, false);

    user.setStat(this.statToSwitch, secondStat, false);
    user.setStat(this.statToSwitchWith, firstStat, false);

    globalScene.phaseManager.queueMessage(i18next.t("moveTriggers:shiftedStats", {
      pokemonName: getPokemonNameWithAffix(user),
      statToSwitch: i18next.t(getStatKey(this.statToSwitch)),
      statToSwitchWith: i18next.t(getStatKey(this.statToSwitchWith))
    }));

    return true;
  }

  /**
   * Encourages the user to use the move if the stat to switch with is greater than the stat to switch.
   * @param user the {@linkcode Pokemon} that used the move
   * @param target n/a
   * @param move n/a
   * @returns number of points to add to the user's benefit score
   */
  override getUserBenefitScore(user: Pokemon, target: Pokemon, move: Move): number {
    return user.getStat(this.statToSwitchWith, false) > user.getStat(this.statToSwitch, false) ? 10 : 0;
  }
}

/**
 * Attribute used for status moves, namely Power Split and Guard Split,
 * that take the average of a user's and target's corresponding
 * stats and assign that average back to each corresponding stat.
 */
export class AverageStatsAttr extends MoveEffectAttr {
  /** The stats to be averaged individually between the user and the target */
  private stats: readonly EffectiveStat[];
  private msgKey: string;

  constructor(stats: readonly EffectiveStat[], msgKey: string) {
    super();

    this.stats = stats;
    this.msgKey = msgKey;
  }

  /**
   * Takes the average of the user's and target's corresponding {@linkcode stat}
   * values and sets those stats to the corresponding average for both
   * temporarily.
   * @param user the {@linkcode Pokemon} that used the move
   * @param target the {@linkcode Pokemon} that the move was used on
   * @param move N/A
   * @param args N/A
   * @returns true if attribute application succeeds
   */
  apply(user: Pokemon, target: Pokemon, move: Move, args: any[]): boolean {
    if (super.apply(user, target, move, args)) {
      for (const s of this.stats) {
        const avg = Math.floor((user.getStat(s, false) + target.getStat(s, false)) / 2);

        user.setStat(s, avg, false);
        target.setStat(s, avg, false);
      }

      globalScene.phaseManager.queueMessage(i18next.t(this.msgKey, { pokemonName: getPokemonNameWithAffix(user) }));

      return true;
    }
    return false;
  }
}

export class MoneyAttr extends MoveEffectAttr {
  constructor() {
    super(true, {firstHitOnly: true });
  }

  apply(user: Pokemon, target: Pokemon, move: Move): boolean {
    globalScene.currentBattle.moneyScattered += globalScene.getWaveMoneyAmount(0.2);
    globalScene.phaseManager.queueMessage(i18next.t("moveTriggers:coinsScatteredEverywhere"));
    return true;
  }
}

/** Applies {@linkcode BattlerTagType.DESTINY_BOND} to the user */
export class DestinyBondAttr extends MoveEffectAttr {
  constructor() {
    super(true, { trigger: MoveEffectTrigger.PRE_APPLY });
  }

  /**
   * Applies {@linkcode BattlerTagType.DESTINY_BOND} to the user.
   * @param user {@linkcode Pokemon} that is having the tag applied to.
   * @param target {@linkcode Pokemon} N/A
   * @param move {@linkcode Move} {@linkcode Move.DESTINY_BOND}
   * @param args N/A
   * @returns true
   */
  apply(user: Pokemon, target: Pokemon, move: Move, args: any[]): boolean {
    globalScene.phaseManager.queueMessage(`${i18next.t("moveTriggers:tryingToTakeFoeDown", { pokemonName: getPokemonNameWithAffix(user) })}`);
    user.addTag(BattlerTagType.DESTINY_BOND, undefined, move.id, user.id);
    return true;
  }
}

/** Attribute to apply a battler tag to the target if they have had their stats boosted this turn */
export class AddBattlerTagIfBoostedAttr extends AddBattlerTagAttr {
  constructor(tag: BattlerTagType) {
    super(tag, false, false, 2, 5);
  }

  /**
   * @param user {@linkcode Pokemon} using this move
   * @param target {@linkcode Pokemon} target of this move
   * @param move {@linkcode Move} being used
   * @param args N/A
   * @returns true
   */
  apply(user: Pokemon, target: Pokemon, move: Move, args: any[]): boolean {
    if (target.turnData.statStagesIncreased) {
      super.apply(user, target, move, args);
    }
    return true;
  }
}

/**
 * Attribute to apply a status effect to the target if they have had their stats boosted this turn.
 */
export class StatusIfBoostedAttr extends MoveEffectAttr {
  public effect: StatusEffect;

  constructor(effect: StatusEffect) {
    super(true);
    this.effect = effect;
  }

  /**
   * @param user {@linkcode Pokemon} using this move
   * @param target {@linkcode Pokemon} target of this move
   * @param move {@linkcode Move} N/A
   * @param args N/A
   * @returns true
   */
  apply(user: Pokemon, target: Pokemon, move: Move, args: any[]): boolean {
    if (target.turnData.statStagesIncreased) {
      target.trySetStatus(this.effect, user);
    }
    return true;
  }
}

export class VariableTargetAttr extends MoveAttr {
  private targetChangeFunc: (user: Pokemon, target: Pokemon, move: Move) => number;

  constructor(targetChange: (user: Pokemon, target: Pokemon, move: Move) => number) {
    super();

    this.targetChangeFunc = targetChange;
  }

  apply(user: Pokemon, target: Pokemon, move: Move, args: any[]): boolean {
    const targetVal = args[0] as NumberHolder;
    targetVal.value = this.targetChangeFunc(user, target, move);
    return true;
  }
}

/**
 * Attribute to cause the target to move immediately after the user.
 *
 * Used by {@linkcode MoveId.AFTER_YOU}.
 */
export class AfterYouAttr extends MoveEffectAttr {
  /**
   * Cause the target of this move to act right after the user.
   * @param user - Unused
   * @param target - The {@linkcode Pokemon} targeted by this move
   * @param _move - Unused
   * @param _args - Unused
   * @returns `true`
   */
  override apply(user: Pokemon, target: Pokemon, _move: Move, _args: any[]): boolean {
    globalScene.phaseManager.queueMessage(i18next.t("moveTriggers:afterYou", { targetName: getPokemonNameWithAffix(target) }));
    globalScene.phaseManager.forceMoveNext((phase: MovePhase) => phase.pokemon === target);

    return true;
  }
}

/**
 * Move effect to force the target to move last, ignoring priority.
 * If applied to multiple targets, they move in speed order after all other moves.
 */
export class ForceLastAttr extends MoveEffectAttr {
  /**
   * Forces the target of this move to move last.
   *
   * @param user {@linkcode Pokemon} that is using the move.
   * @param target {@linkcode Pokemon} that will be forced to move last.
   * @param move {@linkcode Move} {@linkcode MoveId.QUASH}
   * @param _args N/A
   * @returns true
   */
  override apply(user: Pokemon, target: Pokemon, _move: Move, _args: any[]): boolean {
    globalScene.phaseManager.queueMessage(i18next.t("moveTriggers:forceLast", { targetPokemonName: getPokemonNameWithAffix(target) }));

    globalScene.phaseManager.forceMoveLast((phase: MovePhase) => phase.pokemon === target);
    return true;
  }
}

const failOnBossCondition: MoveConditionFunc = (user, target, move) => !target.isBossImmune();

const failIfSingleBattle: MoveConditionFunc = (user, target, move) => globalScene.currentBattle.double;

const failIfDampCondition: MoveConditionFunc = (user, target, move) => {
  const cancelled = new BooleanHolder(false);
  // temporary workaround to prevent displaying the message during enemy command phase
  // TODO: either move this, or make the move condition func have a `simulated` param
  const simulated = globalScene.phaseManager.getCurrentPhase()?.is('EnemyCommandPhase');
  globalScene.getField(true).map(p=>applyAbAttrs("FieldPreventExplosiveMovesAbAttr", {pokemon: p, cancelled, simulated}));
  // Queue a message if an ability prevented usage of the move
  if (!simulated && cancelled.value) {
    globalScene.phaseManager.queueMessage(i18next.t("moveTriggers:cannotUseMove", { pokemonName: getPokemonNameWithAffix(user), moveName: move.name }));
  }
  return !cancelled.value;
};

const userSleptOrComatoseCondition: MoveConditionFunc = (user) => user.status?.effect === StatusEffect.SLEEP || user.hasAbility(AbilityId.COMATOSE);

const targetSleptOrComatoseCondition: MoveConditionFunc = (_user: Pokemon, target: Pokemon, _move: Move) => target.status?.effect === StatusEffect.SLEEP || target.hasAbility(AbilityId.COMATOSE);

const failIfLastCondition: MoveConditionFunc = () => globalScene.phaseManager.hasPhaseOfType("MovePhase");

const failIfLastInPartyCondition: MoveConditionFunc = (user: Pokemon, target: Pokemon, move: Move) => {
  const party: Pokemon[] = user.isPlayer() ? globalScene.getPlayerParty() : globalScene.getEnemyParty();
  return party.some(pokemon => pokemon.isActive() && !pokemon.isOnField());
};

const failIfGhostTypeCondition: MoveConditionFunc = (user: Pokemon, target: Pokemon, move: Move) => !target.isOfType(PokemonType.GHOST);

const failIfNoTargetHeldItemsCondition: MoveConditionFunc = (user: Pokemon, target: Pokemon, move: Move) => target.heldItemManager.getTransferableHeldItems().length > 0;

const attackedByItemMessageFunc = (user: Pokemon, target: Pokemon, move: Move) => {
  if (target == null) { // Fix bug when used against targets that have both fainted
    return "";
  }
  const heldItems = target.heldItemManager.getTransferableHeldItems();
  if (heldItems.length === 0) {
    return "";
  }
  const itemName = allHeldItems[heldItems[0]].name ?? "item";
  const message: string = i18next.t("moveTriggers:attackedByItem", { pokemonName: getPokemonNameWithAffix(target), itemName: itemName });
  return message;
};

export class HitsSameTypeAttr extends VariableMoveTypeMultiplierAttr {
  apply(user: Pokemon, target: Pokemon, move: Move, args: any[]): boolean {
    const multiplier = args[0] as NumberHolder;
    if (!user.getTypes(true).some(type => target.getTypes(true).includes(type))) {
      multiplier.value = 0;
      return true;
    }
    return false;
  }
}

/**
 * Attribute used for Conversion 2, to convert the user's type to a random type that resists the target's last used move.
 * Fails if the user already has ALL types that resist the target's last used move.
 * Fails if the opponent has not used a move yet
 * Fails if the type is unknown or stellar
 *
 * TODO:
 * If a move has its type changed (e.g. {@linkcode MoveId.HIDDEN_POWER}), it will check the new type.
 */
export class ResistLastMoveTypeAttr extends MoveEffectAttr {
  constructor() {
    super(true);
  }

  /**
   * User changes its type to a random type that resists the target's last used move
   * @param user Pokemon that used the move and will change types
   * @param target Opposing pokemon that recently used a move
   * @param move Move being used
   * @param args Unused
   * @returns true if the function succeeds
   */
  apply(user: Pokemon, target: Pokemon, move: Move, args: any[]): boolean {
    if (!super.apply(user, target, move, args)) {
      return false;
    }

    // TODO: Confirm how this interacts with status-induced failures and called moves
    const targetMove = target.getLastXMoves(1)[0]; // target's most recent move
    if (!targetMove) {
      return false;
    }

    const moveData = allMoves[targetMove.move];
    if (moveData.type === PokemonType.STELLAR || moveData.type === PokemonType.UNKNOWN) {
      return false;
    }
    const userTypes = user.getTypes();
    const validTypes = this.getTypeResistances(globalScene.gameMode, moveData.type).filter(t => !userTypes.includes(t)); // valid types are ones that are not already the user's types
    if (!validTypes.length) {
      return false;
    }
    const type = validTypes[user.randBattleSeedInt(validTypes.length)];
    user.summonData.types = [ type ];
    globalScene.phaseManager.queueMessage(i18next.t("battle:transformedIntoType", { pokemonName: getPokemonNameWithAffix(user), type: toTitleCase(PokemonType[type]) }));
    user.updateInfo();

    return true;
  }

  /**
   * Retrieve the types resisting a given type. Used by Conversion 2
   * @returns An array populated with Types, or an empty array if no resistances exist (Unknown or Stellar type)
   */
  getTypeResistances(gameMode: GameMode, type: number): PokemonType[] {
    const typeResistances: PokemonType[] = [];

    for (let i = 0; i < Object.keys(PokemonType).length; i++) {
      const multiplier = new NumberHolder(1);
      multiplier.value = getTypeDamageMultiplier(type, i);
      applyChallenges(ChallengeType.TYPE_EFFECTIVENESS, multiplier);
      if (multiplier.value < 1) {
        typeResistances.push(i);
      }
    }

    return typeResistances;
  }

  getCondition(): MoveConditionFunc {
    // TODO: Does this count dancer?
    return (user, target, move) => {
      return target.getLastXMoves(-1).some(tm => tm.move !== MoveId.NONE);
    };
  }
}

/**
 * Drops the target's immunity to types it is immune to
 * and makes its evasiveness be ignored during accuracy
 * checks. Used by: {@linkcode MoveId.ODOR_SLEUTH | Odor Sleuth}, {@linkcode MoveId.MIRACLE_EYE | Miracle Eye} and {@linkcode MoveId.FORESIGHT | Foresight}
 */
export class ExposedMoveAttr extends AddBattlerTagAttr {
  constructor(tagType: BattlerTagType) {
    super(tagType, false, true);
  }

  /**
   * Applies {@linkcode ExposedTag} to the target.
   * @param user {@linkcode Pokemon} using this move
   * @param target {@linkcode Pokemon} target of this move
   * @param move {@linkcode Move} being used
   * @param args N/A
   * @returns `true` if the function succeeds
   */
  apply(user: Pokemon, target: Pokemon, move: Move, args: any[]): boolean {
    if (!super.apply(user, target, move, args)) {
      return false;
    }

    globalScene.phaseManager.queueMessage(i18next.t("moveTriggers:exposedMove", { pokemonName: getPokemonNameWithAffix(user), targetPokemonName: getPokemonNameWithAffix(target) }));

    return true;
  }
}


const unknownTypeCondition: MoveConditionFunc = (user, target, move) => !user.getTypes().includes(PokemonType.UNKNOWN);

export type MoveTargetSet = {
  targets: BattlerIndex[];
  multiple: boolean;
};

/**
 * Map of Move attributes to their respective classes. Used for instanceof checks.
 */
const MoveAttrs = Object.freeze({
  MoveEffectAttr,
  MoveHeaderAttr,
  MessageHeaderAttr,
  AddBattlerTagAttr,
  AddBattlerTagHeaderAttr,
  BeakBlastHeaderAttr,
  PreMoveMessageAttr,
  PreUseInterruptAttr,
  RespectAttackTypeImmunityAttr,
  IgnoreOpponentStatStagesAttr,
  HighCritAttr,
  CritOnlyAttr,
  FixedDamageAttr,
  UserHpDamageAttr,
  TargetHalfHpDamageAttr,
  MatchHpAttr,
  CounterDamageAttr,
  CounterRedirectAttr,
  LevelDamageAttr,
  RandomLevelDamageAttr,
  ModifiedDamageAttr,
  SurviveDamageAttr,
  RecoilAttr,
  SacrificialAttr,
  SacrificialAttrOnHit,
  HalfSacrificialAttr,
  AddSubstituteAttr,
  HealAttr,
  PartyStatusCureAttr,
  FlameBurstAttr,
  SacrificialFullRestoreAttr,
  IgnoreWeatherTypeDebuffAttr,
  WeatherHealAttr,
  PlantHealAttr,
  SandHealAttr,
  BoostHealAttr,
  HealOnAllyAttr,
  HitHealAttr,
  IncrementMovePriorityAttr,
  MultiHitAttr,
  ChangeMultiHitTypeAttr,
  WaterShurikenMultiHitTypeAttr,
  StatusEffectAttr,
  MultiStatusEffectAttr,
  PsychoShiftEffectAttr,
  StealHeldItemChanceAttr,
  RemoveHeldItemAttr,
  EatBerryAttr,
  StealEatBerryAttr,
  HealStatusEffectAttr,
  BypassSleepAttr,
  BypassBurnDamageReductionAttr,
  WeatherChangeAttr,
  ClearWeatherAttr,
  TerrainChangeAttr,
  ClearTerrainAttr,
  OneHitKOAttr,
  InstantChargeAttr,
  WeatherInstantChargeAttr,
  OverrideMoveEffectAttr,
  DelayedAttackAttr,
  AwaitCombinedPledgeAttr,
  StatStageChangeAttr,
  SecretPowerAttr,
  PostVictoryStatStageChangeAttr,
  AcupressureStatStageChangeAttr,
  GrowthStatStageChangeAttr,
  CutHpStatStageBoostAttr,
  OrderUpStatBoostAttr,
  CopyStatsAttr,
  InvertStatsAttr,
  ResetStatsAttr,
  SwapStatStagesAttr,
  HpSplitAttr,
  VariablePowerAttr,
  LessPPMorePowerAttr,
  MovePowerMultiplierAttr,
  BeatUpAttr,
  DoublePowerChanceAttr,
  ConsecutiveUsePowerMultiplierAttr,
  ConsecutiveUseDoublePowerAttr,
  ConsecutiveUseMultiBasePowerAttr,
  WeightPowerAttr,
  ElectroBallPowerAttr,
  GyroBallPowerAttr,
  LowHpPowerAttr,
  CompareWeightPowerAttr,
  HpPowerAttr,
  OpponentHighHpPowerAttr,
  TurnDamagedDoublePowerAttr,
  MagnitudePowerAttr,
  AntiSunlightPowerDecreaseAttr,
  FriendshipPowerAttr,
  RageFistPowerAttr,
  PositiveStatStagePowerAttr,
  PunishmentPowerAttr,
  PresentPowerAttr,
  WaterShurikenPowerAttr,
  SpitUpPowerAttr,
  SwallowHealAttr,
  MultiHitPowerIncrementAttr,
  LastMoveDoublePowerAttr,
  CombinedPledgePowerAttr,
  CombinedPledgeStabBoostAttr,
  RoundPowerAttr,
  CueNextRoundAttr,
  StatChangeBeforeDmgCalcAttr,
  SpectralThiefAttr,
  VariableAtkAttr,
  TargetAtkUserAtkAttr,
  DefAtkAttr,
  VariableDefAttr,
  DefDefAttr,
  VariableAccuracyAttr,
  ThunderAccuracyAttr,
  StormAccuracyAttr,
  AlwaysHitMinimizeAttr,
  ToxicAccuracyAttr,
  BlizzardAccuracyAttr,
  VariableMoveCategoryAttr,
  PhotonGeyserCategoryAttr,
  TeraMoveCategoryAttr,
  TeraBlastPowerAttr,
  StatusCategoryOnAllyAttr,
  ShellSideArmCategoryAttr,
  VariableMoveTypeAttr,
  FormChangeItemTypeAttr,
  TechnoBlastTypeAttr,
  AuraWheelTypeAttr,
  RagingBullTypeAttr,
  IvyCudgelTypeAttr,
  WeatherBallTypeAttr,
  TerrainPulseTypeAttr,
  HiddenPowerTypeAttr,
  TeraBlastTypeAttr,
  TeraStarstormTypeAttr,
  MatchUserTypeAttr,
  CombinedPledgeTypeAttr,
  VariableMoveTypeMultiplierAttr,
  NeutralDamageAgainstFlyingTypeMultiplierAttr,
  IceNoEffectTypeAttr,
  FlyingTypeMultiplierAttr,
  VariableMoveTypeChartAttr,
  FreezeDryAttr,
  OneHitKOAccuracyAttr,
  SheerColdAccuracyAttr,
  MissEffectAttr,
  NoEffectAttr,
  TypelessAttr,
  BypassRedirectAttr,
  FrenzyAttr,
  SemiInvulnerableAttr,
  LeechSeedAttr,
  FallDownAttr,
  GulpMissileTagAttr,
  JawLockAttr,
  CurseAttr,
  RemoveBattlerTagAttr,
  FlinchAttr,
  ConfuseAttr,
  RechargeAttr,
  TrapAttr,
  ProtectAttr,
  MessageAttr,
  RemoveAllSubstitutesAttr,
  HitsTagAttr,
  HitsTagForDoubleDamageAttr,
  AddArenaTagAttr,
  RemoveArenaTagsAttr,
  AddArenaTrapTagAttr,
  AddArenaTrapTagHitAttr,
  RemoveArenaTrapAttr,
  RemoveScreensAttr,
  SwapArenaTagsAttr,
  AddPledgeEffectAttr,
  RevivalBlessingAttr,
  ForceSwitchOutAttr,
  ChillyReceptionAttr,
  RemoveTypeAttr,
  CopyTypeAttr,
  CopyBiomeTypeAttr,
  ChangeTypeAttr,
  AddTypeAttr,
  FirstMoveTypeAttr,
  CallMoveAttr,
  RandomMoveAttr,
  RandomMovesetMoveAttr,
  NaturePowerAttr,
  CopyMoveAttr,
  RepeatMoveAttr,
  ReducePpMoveAttr,
  AttackReducePpMoveAttr,
  MovesetCopyMoveAttr,
  SketchAttr,
  AbilityChangeAttr,
  AbilityCopyAttr,
  AbilityGiveAttr,
  SwitchAbilitiesAttr,
  SuppressAbilitiesAttr,
  TransformAttr,
  SwapStatAttr,
  ShiftStatAttr,
  AverageStatsAttr,
  MoneyAttr,
  DestinyBondAttr,
  AddBattlerTagIfBoostedAttr,
  StatusIfBoostedAttr,
  VariableTargetAttr,
  AfterYouAttr,
  ForceLastAttr,
  HitsSameTypeAttr,
  ResistLastMoveTypeAttr,
  ExposedMoveAttr,
});

/** Map of of move attribute names to their constructors */
export type MoveAttrConstructorMap = typeof MoveAttrs;

export function initMoves() {
  (allMoves as Move[]).push(
    new SelfStatusMove(MoveId.NONE, PokemonType.NORMAL, MoveCategory.STATUS, -1, -1, 0, 1),
    new AttackMove(MoveId.POUND, PokemonType.NORMAL, MoveCategory.PHYSICAL, 40, 100, 35, -1, 0, 1),
    new AttackMove(MoveId.KARATE_CHOP, PokemonType.FIGHTING, MoveCategory.PHYSICAL, 50, 100, 25, -1, 0, 1)
      .attr(HighCritAttr),
    new AttackMove(MoveId.DOUBLE_SLAP, PokemonType.NORMAL, MoveCategory.PHYSICAL, 15, 85, 10, -1, 0, 1)
      .attr(MultiHitAttr),
    new AttackMove(MoveId.COMET_PUNCH, PokemonType.NORMAL, MoveCategory.PHYSICAL, 18, 85, 15, -1, 0, 1)
      .attr(MultiHitAttr)
      .punchingMove(),
    new AttackMove(MoveId.MEGA_PUNCH, PokemonType.NORMAL, MoveCategory.PHYSICAL, 80, 85, 20, -1, 0, 1)
      .punchingMove(),
    new AttackMove(MoveId.PAY_DAY, PokemonType.NORMAL, MoveCategory.PHYSICAL, 40, 100, 20, -1, 0, 1)
      .attr(MoneyAttr)
      .makesContact(false),
    new AttackMove(MoveId.FIRE_PUNCH, PokemonType.FIRE, MoveCategory.PHYSICAL, 75, 100, 15, 10, 0, 1)
      .attr(StatusEffectAttr, StatusEffect.BURN)
      .punchingMove(),
    new AttackMove(MoveId.ICE_PUNCH, PokemonType.ICE, MoveCategory.PHYSICAL, 75, 100, 15, 10, 0, 1)
      .attr(StatusEffectAttr, StatusEffect.FREEZE)
      .punchingMove(),
    new AttackMove(MoveId.THUNDER_PUNCH, PokemonType.ELECTRIC, MoveCategory.PHYSICAL, 75, 100, 15, 10, 0, 1)
      .attr(StatusEffectAttr, StatusEffect.PARALYSIS)
      .punchingMove(),
    new AttackMove(MoveId.SCRATCH, PokemonType.NORMAL, MoveCategory.PHYSICAL, 40, 100, 35, -1, 0, 1),
    new AttackMove(MoveId.VISE_GRIP, PokemonType.NORMAL, MoveCategory.PHYSICAL, 55, 100, 30, -1, 0, 1),
    new AttackMove(MoveId.GUILLOTINE, PokemonType.NORMAL, MoveCategory.PHYSICAL, 250, 30, 5, -1, 0, 1)
      .attr(OneHitKOAttr)
      .attr(OneHitKOAccuracyAttr),
    new ChargingAttackMove(MoveId.RAZOR_WIND, PokemonType.NORMAL, MoveCategory.SPECIAL, 80, 100, 10, -1, 0, 1)
      .chargeText(i18next.t("moveTriggers:whippedUpAWhirlwind", { pokemonName: "{USER}" }))
      .attr(HighCritAttr)
      .windMove()
      .target(MoveTarget.ALL_NEAR_ENEMIES),
    new SelfStatusMove(MoveId.SWORDS_DANCE, PokemonType.NORMAL, -1, 20, -1, 0, 1)
      .attr(StatStageChangeAttr, [ Stat.ATK ], 2, true)
      .danceMove(),
    new AttackMove(MoveId.CUT, PokemonType.NORMAL, MoveCategory.PHYSICAL, 50, 95, 30, -1, 0, 1)
      .slicingMove(),
    new AttackMove(MoveId.GUST, PokemonType.FLYING, MoveCategory.SPECIAL, 40, 100, 35, -1, 0, 1)
      .attr(HitsTagForDoubleDamageAttr, BattlerTagType.FLYING)
      .windMove(),
    new AttackMove(MoveId.WING_ATTACK, PokemonType.FLYING, MoveCategory.PHYSICAL, 60, 100, 35, -1, 0, 1),
    new StatusMove(MoveId.WHIRLWIND, PokemonType.NORMAL, -1, 20, -1, -6, 1)
      .attr(ForceSwitchOutAttr, false, SwitchType.FORCE_SWITCH)
      .ignoresSubstitute()
      .hidesTarget()
      .windMove()
      .reflectable(),
    new ChargingAttackMove(MoveId.FLY, PokemonType.FLYING, MoveCategory.PHYSICAL, 90, 95, 15, -1, 0, 1)
      .chargeText(i18next.t("moveTriggers:flewUpHigh", { pokemonName: "{USER}" }))
      .chargeAttr(SemiInvulnerableAttr, BattlerTagType.FLYING)
      .affectedByGravity(),
    new AttackMove(MoveId.BIND, PokemonType.NORMAL, MoveCategory.PHYSICAL, 15, 85, 20, -1, 0, 1)
      .attr(TrapAttr, BattlerTagType.BIND),
    new AttackMove(MoveId.SLAM, PokemonType.NORMAL, MoveCategory.PHYSICAL, 80, 75, 20, -1, 0, 1),
    new AttackMove(MoveId.VINE_WHIP, PokemonType.GRASS, MoveCategory.PHYSICAL, 45, 100, 25, -1, 0, 1),
    new AttackMove(MoveId.STOMP, PokemonType.NORMAL, MoveCategory.PHYSICAL, 65, 100, 20, 30, 0, 1)
      .attr(AlwaysHitMinimizeAttr)
      .attr(HitsTagForDoubleDamageAttr, BattlerTagType.MINIMIZED)
      .attr(FlinchAttr),
    new AttackMove(MoveId.DOUBLE_KICK, PokemonType.FIGHTING, MoveCategory.PHYSICAL, 30, 100, 30, -1, 0, 1)
      .attr(MultiHitAttr, MultiHitType._2),
    new AttackMove(MoveId.MEGA_KICK, PokemonType.NORMAL, MoveCategory.PHYSICAL, 120, 75, 5, -1, 0, 1),
    new AttackMove(MoveId.JUMP_KICK, PokemonType.FIGHTING, MoveCategory.PHYSICAL, 100, 95, 10, -1, 0, 1)
      .attr(MissEffectAttr, crashDamageFunc)
      .attr(NoEffectAttr, crashDamageFunc)
      .affectedByGravity()
      .recklessMove(),
    new AttackMove(MoveId.ROLLING_KICK, PokemonType.FIGHTING, MoveCategory.PHYSICAL, 60, 85, 15, 30, 0, 1)
      .attr(FlinchAttr),
    new StatusMove(MoveId.SAND_ATTACK, PokemonType.GROUND, 100, 15, -1, 0, 1)
      .attr(StatStageChangeAttr, [ Stat.ACC ], -1)
      .reflectable(),
    new AttackMove(MoveId.HEADBUTT, PokemonType.NORMAL, MoveCategory.PHYSICAL, 70, 100, 15, 30, 0, 1)
      .attr(FlinchAttr),
    new AttackMove(MoveId.HORN_ATTACK, PokemonType.NORMAL, MoveCategory.PHYSICAL, 65, 100, 25, -1, 0, 1),
    new AttackMove(MoveId.FURY_ATTACK, PokemonType.NORMAL, MoveCategory.PHYSICAL, 15, 85, 20, -1, 0, 1)
      .attr(MultiHitAttr),
    new AttackMove(MoveId.HORN_DRILL, PokemonType.NORMAL, MoveCategory.PHYSICAL, 250, 30, 5, -1, 0, 1)
      .attr(OneHitKOAttr)
      .attr(OneHitKOAccuracyAttr),
    new AttackMove(MoveId.TACKLE, PokemonType.NORMAL, MoveCategory.PHYSICAL, 40, 100, 35, -1, 0, 1),
    new AttackMove(MoveId.BODY_SLAM, PokemonType.NORMAL, MoveCategory.PHYSICAL, 85, 100, 15, 30, 0, 1)
      .attr(AlwaysHitMinimizeAttr)
      .attr(HitsTagForDoubleDamageAttr, BattlerTagType.MINIMIZED)
      .attr(StatusEffectAttr, StatusEffect.PARALYSIS),
    new AttackMove(MoveId.WRAP, PokemonType.NORMAL, MoveCategory.PHYSICAL, 15, 90, 20, -1, 0, 1)
      .attr(TrapAttr, BattlerTagType.WRAP),
    new AttackMove(MoveId.TAKE_DOWN, PokemonType.NORMAL, MoveCategory.PHYSICAL, 90, 85, 20, -1, 0, 1)
      .attr(RecoilAttr)
      .recklessMove(),
    new AttackMove(MoveId.THRASH, PokemonType.NORMAL, MoveCategory.PHYSICAL, 120, 100, 10, -1, 0, 1)
      .attr(FrenzyAttr)
      .attr(MissEffectAttr, frenzyMissFunc)
      .attr(NoEffectAttr, frenzyMissFunc)
      .target(MoveTarget.RANDOM_NEAR_ENEMY),
    new AttackMove(MoveId.DOUBLE_EDGE, PokemonType.NORMAL, MoveCategory.PHYSICAL, 120, 100, 15, -1, 0, 1)
      .attr(RecoilAttr, false, 0.33)
      .recklessMove(),
    new StatusMove(MoveId.TAIL_WHIP, PokemonType.NORMAL, 100, 30, -1, 0, 1)
      .attr(StatStageChangeAttr, [ Stat.DEF ], -1)
      .target(MoveTarget.ALL_NEAR_ENEMIES)
      .reflectable(),
    new AttackMove(MoveId.POISON_STING, PokemonType.POISON, MoveCategory.PHYSICAL, 15, 100, 35, 30, 0, 1)
      .attr(StatusEffectAttr, StatusEffect.POISON)
      .makesContact(false),
    new AttackMove(MoveId.TWINEEDLE, PokemonType.BUG, MoveCategory.PHYSICAL, 25, 100, 20, 20, 0, 1)
      .attr(MultiHitAttr, MultiHitType._2)
      .attr(StatusEffectAttr, StatusEffect.POISON)
      .makesContact(false),
    new AttackMove(MoveId.PIN_MISSILE, PokemonType.BUG, MoveCategory.PHYSICAL, 25, 95, 20, -1, 0, 1)
      .attr(MultiHitAttr)
      .makesContact(false),
    new StatusMove(MoveId.LEER, PokemonType.NORMAL, 100, 30, -1, 0, 1)
      .attr(StatStageChangeAttr, [ Stat.DEF ], -1)
      .target(MoveTarget.ALL_NEAR_ENEMIES)
      .reflectable(),
    new AttackMove(MoveId.BITE, PokemonType.DARK, MoveCategory.PHYSICAL, 60, 100, 25, 30, 0, 1)
      .attr(FlinchAttr)
      .bitingMove(),
    new StatusMove(MoveId.GROWL, PokemonType.NORMAL, 100, 40, -1, 0, 1)
      .attr(StatStageChangeAttr, [ Stat.ATK ], -1)
      .soundBased()
      .target(MoveTarget.ALL_NEAR_ENEMIES)
      .reflectable(),
    new StatusMove(MoveId.ROAR, PokemonType.NORMAL, -1, 20, -1, -6, 1)
      .attr(ForceSwitchOutAttr, false, SwitchType.FORCE_SWITCH)
      .soundBased()
      .hidesTarget()
      .reflectable(),
    new StatusMove(MoveId.SING, PokemonType.NORMAL, 55, 15, -1, 0, 1)
      .attr(StatusEffectAttr, StatusEffect.SLEEP)
      .soundBased()
      .reflectable(),
    new StatusMove(MoveId.SUPERSONIC, PokemonType.NORMAL, 55, 20, -1, 0, 1)
      .attr(ConfuseAttr)
      .soundBased()
      .reflectable(),
    new AttackMove(MoveId.SONIC_BOOM, PokemonType.NORMAL, MoveCategory.SPECIAL, -1, 90, 20, -1, 0, 1)
      .attr(FixedDamageAttr, 20),
    new StatusMove(MoveId.DISABLE, PokemonType.NORMAL, 100, 20, -1, 0, 1)
      .attr(AddBattlerTagAttr, BattlerTagType.DISABLED, false, true)
      .condition((_user, target, _move) => {
        const lastNonVirtualMove = target.getLastNonVirtualMove();
        return lastNonVirtualMove != null && lastNonVirtualMove.move !== MoveId.STRUGGLE;
      })
      .ignoresSubstitute()
      .reflectable(),
    new AttackMove(MoveId.ACID, PokemonType.POISON, MoveCategory.SPECIAL, 40, 100, 30, 10, 0, 1)
      .attr(StatStageChangeAttr, [ Stat.SPDEF ], -1)
      .target(MoveTarget.ALL_NEAR_ENEMIES),
    new AttackMove(MoveId.EMBER, PokemonType.FIRE, MoveCategory.SPECIAL, 40, 100, 25, 10, 0, 1)
      .attr(StatusEffectAttr, StatusEffect.BURN),
    new AttackMove(MoveId.FLAMETHROWER, PokemonType.FIRE, MoveCategory.SPECIAL, 90, 100, 15, 10, 0, 1)
      .attr(StatusEffectAttr, StatusEffect.BURN),
    new StatusMove(MoveId.MIST, PokemonType.ICE, -1, 30, -1, 0, 1)
      .attr(AddArenaTagAttr, ArenaTagType.MIST, 5, true)
      .target(MoveTarget.USER_SIDE),
    new AttackMove(MoveId.WATER_GUN, PokemonType.WATER, MoveCategory.SPECIAL, 40, 100, 25, -1, 0, 1),
    new AttackMove(MoveId.HYDRO_PUMP, PokemonType.WATER, MoveCategory.SPECIAL, 110, 80, 5, -1, 0, 1),
    new AttackMove(MoveId.SURF, PokemonType.WATER, MoveCategory.SPECIAL, 90, 100, 15, -1, 0, 1)
      .target(MoveTarget.ALL_NEAR_OTHERS)
      .attr(HitsTagForDoubleDamageAttr, BattlerTagType.UNDERWATER)
      .attr(GulpMissileTagAttr),
    new AttackMove(MoveId.ICE_BEAM, PokemonType.ICE, MoveCategory.SPECIAL, 90, 100, 10, 10, 0, 1)
      .attr(StatusEffectAttr, StatusEffect.FREEZE),
    new AttackMove(MoveId.BLIZZARD, PokemonType.ICE, MoveCategory.SPECIAL, 110, 70, 5, 10, 0, 1)
      .attr(BlizzardAccuracyAttr)
      .attr(StatusEffectAttr, StatusEffect.FREEZE)
      .windMove()
      .target(MoveTarget.ALL_NEAR_ENEMIES),
    new AttackMove(MoveId.PSYBEAM, PokemonType.PSYCHIC, MoveCategory.SPECIAL, 65, 100, 20, 10, 0, 1)
      .attr(ConfuseAttr),
    new AttackMove(MoveId.BUBBLE_BEAM, PokemonType.WATER, MoveCategory.SPECIAL, 65, 100, 20, 10, 0, 1)
      .attr(StatStageChangeAttr, [ Stat.SPD ], -1),
    new AttackMove(MoveId.AURORA_BEAM, PokemonType.ICE, MoveCategory.SPECIAL, 65, 100, 20, 10, 0, 1)
      .attr(StatStageChangeAttr, [ Stat.ATK ], -1),
    new AttackMove(MoveId.HYPER_BEAM, PokemonType.NORMAL, MoveCategory.SPECIAL, 150, 90, 5, -1, 0, 1)
      .attr(RechargeAttr),
    new AttackMove(MoveId.PECK, PokemonType.FLYING, MoveCategory.PHYSICAL, 35, 100, 35, -1, 0, 1),
    new AttackMove(MoveId.DRILL_PECK, PokemonType.FLYING, MoveCategory.PHYSICAL, 80, 100, 20, -1, 0, 1),
    new AttackMove(MoveId.SUBMISSION, PokemonType.FIGHTING, MoveCategory.PHYSICAL, 80, 80, 20, -1, 0, 1)
      .attr(RecoilAttr)
      .recklessMove(),
    new AttackMove(MoveId.LOW_KICK, PokemonType.FIGHTING, MoveCategory.PHYSICAL, -1, 100, 20, -1, 0, 1)
      .attr(WeightPowerAttr),
    new AttackMove(MoveId.COUNTER, PokemonType.FIGHTING, MoveCategory.PHYSICAL, -1, 100, 20, -1, -5, 1)
      .attr(CounterDamageAttr, 2, MoveCategory.PHYSICAL)
      .attr(CounterRedirectAttr, MoveCategory.PHYSICAL)
      .condition(counterAttackConditionPhysical, 3)
      .target(MoveTarget.ATTACKER),
    new AttackMove(MoveId.SEISMIC_TOSS, PokemonType.FIGHTING, MoveCategory.PHYSICAL, -1, 100, 20, -1, 0, 1)
      .attr(LevelDamageAttr),
    new AttackMove(MoveId.STRENGTH, PokemonType.NORMAL, MoveCategory.PHYSICAL, 80, 100, 15, -1, 0, 1),
    new AttackMove(MoveId.ABSORB, PokemonType.GRASS, MoveCategory.SPECIAL, 20, 100, 25, -1, 0, 1)
      .attr(HitHealAttr)
      .triageMove(),
    new AttackMove(MoveId.MEGA_DRAIN, PokemonType.GRASS, MoveCategory.SPECIAL, 40, 100, 15, -1, 0, 1)
      .attr(HitHealAttr)
      .triageMove(),
    new StatusMove(MoveId.LEECH_SEED, PokemonType.GRASS, 90, 10, -1, 0, 1)
      .attr(LeechSeedAttr)
      .condition((user, target, move) => !target.getTag(BattlerTagType.SEEDED) && !target.isOfType(PokemonType.GRASS))
      .reflectable(),
    new SelfStatusMove(MoveId.GROWTH, PokemonType.NORMAL, -1, 20, -1, 0, 1)
      .attr(GrowthStatStageChangeAttr),
    new AttackMove(MoveId.RAZOR_LEAF, PokemonType.GRASS, MoveCategory.PHYSICAL, 55, 95, 25, -1, 0, 1)
      .attr(HighCritAttr)
      .makesContact(false)
      .slicingMove()
      .target(MoveTarget.ALL_NEAR_ENEMIES),
    new ChargingAttackMove(MoveId.SOLAR_BEAM, PokemonType.GRASS, MoveCategory.SPECIAL, 120, 100, 10, -1, 0, 1)
      .chargeText(i18next.t("moveTriggers:tookInSunlight", { pokemonName: "{USER}" }))
      .chargeAttr(WeatherInstantChargeAttr, [ WeatherType.SUNNY, WeatherType.HARSH_SUN ])
      .attr(AntiSunlightPowerDecreaseAttr),
    new StatusMove(MoveId.POISON_POWDER, PokemonType.POISON, 75, 35, -1, 0, 1)
      .attr(StatusEffectAttr, StatusEffect.POISON)
      .powderMove()
      .reflectable(),
    new StatusMove(MoveId.STUN_SPORE, PokemonType.GRASS, 75, 30, -1, 0, 1)
      .attr(StatusEffectAttr, StatusEffect.PARALYSIS)
      .powderMove()
      .reflectable(),
    new StatusMove(MoveId.SLEEP_POWDER, PokemonType.GRASS, 75, 15, -1, 0, 1)
      .attr(StatusEffectAttr, StatusEffect.SLEEP)
      .powderMove()
      .reflectable(),
    new AttackMove(MoveId.PETAL_DANCE, PokemonType.GRASS, MoveCategory.SPECIAL, 120, 100, 10, -1, 0, 1)
      .attr(FrenzyAttr)
      .attr(MissEffectAttr, frenzyMissFunc)
      .attr(NoEffectAttr, frenzyMissFunc)
      .makesContact()
      .danceMove()
      .target(MoveTarget.RANDOM_NEAR_ENEMY),
    new StatusMove(MoveId.STRING_SHOT, PokemonType.BUG, 95, 40, -1, 0, 1)
      .attr(StatStageChangeAttr, [ Stat.SPD ], -2)
      .target(MoveTarget.ALL_NEAR_ENEMIES)
      .reflectable(),
    new AttackMove(MoveId.DRAGON_RAGE, PokemonType.DRAGON, MoveCategory.SPECIAL, -1, 100, 10, -1, 0, 1)
      .attr(FixedDamageAttr, 40),
    new AttackMove(MoveId.FIRE_SPIN, PokemonType.FIRE, MoveCategory.SPECIAL, 35, 85, 15, -1, 0, 1)
      .attr(TrapAttr, BattlerTagType.FIRE_SPIN),
    new AttackMove(MoveId.THUNDER_SHOCK, PokemonType.ELECTRIC, MoveCategory.SPECIAL, 40, 100, 30, 10, 0, 1)
      .attr(StatusEffectAttr, StatusEffect.PARALYSIS),
    new AttackMove(MoveId.THUNDERBOLT, PokemonType.ELECTRIC, MoveCategory.SPECIAL, 90, 100, 15, 10, 0, 1)
      .attr(StatusEffectAttr, StatusEffect.PARALYSIS),
    new StatusMove(MoveId.THUNDER_WAVE, PokemonType.ELECTRIC, 90, 20, -1, 0, 1)
      .attr(StatusEffectAttr, StatusEffect.PARALYSIS)
      .attr(RespectAttackTypeImmunityAttr)
      .reflectable(),
    new AttackMove(MoveId.THUNDER, PokemonType.ELECTRIC, MoveCategory.SPECIAL, 110, 70, 10, 30, 0, 1)
      .attr(StatusEffectAttr, StatusEffect.PARALYSIS)
      .attr(ThunderAccuracyAttr)
      .attr(HitsTagAttr, BattlerTagType.FLYING),
    new AttackMove(MoveId.ROCK_THROW, PokemonType.ROCK, MoveCategory.PHYSICAL, 50, 90, 15, -1, 0, 1)
      .makesContact(false),
    new AttackMove(MoveId.EARTHQUAKE, PokemonType.GROUND, MoveCategory.PHYSICAL, 100, 100, 10, -1, 0, 1)
      .attr(HitsTagForDoubleDamageAttr, BattlerTagType.UNDERGROUND)
      .attr(MovePowerMultiplierAttr, (user, target, move) => globalScene.arena.getTerrainType() === TerrainType.GRASSY && target.isGrounded() ? 0.5 : 1)
      .makesContact(false)
      .target(MoveTarget.ALL_NEAR_OTHERS),
    new AttackMove(MoveId.FISSURE, PokemonType.GROUND, MoveCategory.PHYSICAL, 250, 30, 5, -1, 0, 1)
      .attr(OneHitKOAttr)
      .attr(OneHitKOAccuracyAttr)
      .attr(HitsTagAttr, BattlerTagType.UNDERGROUND)
      .makesContact(false),
    new ChargingAttackMove(MoveId.DIG, PokemonType.GROUND, MoveCategory.PHYSICAL, 80, 100, 10, -1, 0, 1)
      .chargeText(i18next.t("moveTriggers:dugAHole", { pokemonName: "{USER}" }))
      .chargeAttr(SemiInvulnerableAttr, BattlerTagType.UNDERGROUND),
    new StatusMove(MoveId.TOXIC, PokemonType.POISON, 90, 10, -1, 0, 1)
      .attr(StatusEffectAttr, StatusEffect.TOXIC)
      .attr(ToxicAccuracyAttr)
      .reflectable(),
    new AttackMove(MoveId.CONFUSION, PokemonType.PSYCHIC, MoveCategory.SPECIAL, 50, 100, 25, 10, 0, 1)
      .attr(ConfuseAttr),
    new AttackMove(MoveId.PSYCHIC, PokemonType.PSYCHIC, MoveCategory.SPECIAL, 90, 100, 10, 10, 0, 1)
      .attr(StatStageChangeAttr, [ Stat.SPDEF ], -1),
    new StatusMove(MoveId.HYPNOSIS, PokemonType.PSYCHIC, 60, 20, -1, 0, 1)
      .attr(StatusEffectAttr, StatusEffect.SLEEP)
      .reflectable(),
    new SelfStatusMove(MoveId.MEDITATE, PokemonType.PSYCHIC, -1, 40, -1, 0, 1)
      .attr(StatStageChangeAttr, [ Stat.ATK ], 1, true),
    new SelfStatusMove(MoveId.AGILITY, PokemonType.PSYCHIC, -1, 30, -1, 0, 1)
      .attr(StatStageChangeAttr, [ Stat.SPD ], 2, true),
    new AttackMove(MoveId.QUICK_ATTACK, PokemonType.NORMAL, MoveCategory.PHYSICAL, 40, 100, 30, -1, 1, 1),
    new AttackMove(MoveId.RAGE, PokemonType.NORMAL, MoveCategory.PHYSICAL, 20, 100, 20, -1, 0, 1)
      .partial(), // No effect implemented
    new SelfStatusMove(MoveId.TELEPORT, PokemonType.PSYCHIC, -1, 20, -1, -6, 1)
      .attr(ForceSwitchOutAttr, true)
      .hidesUser()
      .condition(failTeleportCondition, 3),
    new AttackMove(MoveId.NIGHT_SHADE, PokemonType.GHOST, MoveCategory.SPECIAL, -1, 100, 15, -1, 0, 1)
      .attr(LevelDamageAttr),
    new StatusMove(MoveId.MIMIC, PokemonType.NORMAL, -1, 10, -1, 0, 1)
      .attr(MovesetCopyMoveAttr)
      .ignoresSubstitute(),
    new StatusMove(MoveId.SCREECH, PokemonType.NORMAL, 85, 40, -1, 0, 1)
      .attr(StatStageChangeAttr, [ Stat.DEF ], -2)
      .soundBased()
      .reflectable(),
    new SelfStatusMove(MoveId.DOUBLE_TEAM, PokemonType.NORMAL, -1, 15, -1, 0, 1)
      .attr(StatStageChangeAttr, [ Stat.EVA ], 1, true),
    new SelfStatusMove(MoveId.RECOVER, PokemonType.NORMAL, -1, 5, -1, 0, 1)
      .attr(HealAttr, 0.5)
      .triageMove(),
    new SelfStatusMove(MoveId.HARDEN, PokemonType.NORMAL, -1, 30, -1, 0, 1)
      .attr(StatStageChangeAttr, [ Stat.DEF ], 1, true),
    new SelfStatusMove(MoveId.MINIMIZE, PokemonType.NORMAL, -1, 10, -1, 0, 1)
      .attr(AddBattlerTagAttr, BattlerTagType.MINIMIZED, true, false)
      .attr(StatStageChangeAttr, [ Stat.EVA ], 2, true),
    new StatusMove(MoveId.SMOKESCREEN, PokemonType.NORMAL, 100, 20, -1, 0, 1)
      .attr(StatStageChangeAttr, [ Stat.ACC ], -1)
      .reflectable(),
    new StatusMove(MoveId.CONFUSE_RAY, PokemonType.GHOST, 100, 10, -1, 0, 1)
      .attr(ConfuseAttr)
      .reflectable(),
    new SelfStatusMove(MoveId.WITHDRAW, PokemonType.WATER, -1, 40, -1, 0, 1)
      .attr(StatStageChangeAttr, [ Stat.DEF ], 1, true),
    new SelfStatusMove(MoveId.DEFENSE_CURL, PokemonType.NORMAL, -1, 40, -1, 0, 1)
      .attr(StatStageChangeAttr, [ Stat.DEF ], 1, true),
    new SelfStatusMove(MoveId.BARRIER, PokemonType.PSYCHIC, -1, 20, -1, 0, 1)
      .attr(StatStageChangeAttr, [ Stat.DEF ], 2, true),
    new StatusMove(MoveId.LIGHT_SCREEN, PokemonType.PSYCHIC, -1, 30, -1, 0, 1)
      .attr(AddArenaTagAttr, ArenaTagType.LIGHT_SCREEN, 5, true)
      .target(MoveTarget.USER_SIDE),
    new SelfStatusMove(MoveId.HAZE, PokemonType.ICE, -1, 30, -1, 0, 1)
      .ignoresSubstitute()
      .attr(ResetStatsAttr, true),
    new StatusMove(MoveId.REFLECT, PokemonType.PSYCHIC, -1, 20, -1, 0, 1)
      .attr(AddArenaTagAttr, ArenaTagType.REFLECT, 5, true)
      .target(MoveTarget.USER_SIDE),
    new SelfStatusMove(MoveId.FOCUS_ENERGY, PokemonType.NORMAL, -1, 30, -1, 0, 1)
      .attr(AddBattlerTagAttr, BattlerTagType.CRIT_BOOST, true, true)
      // TODO: Remove once dragon cheer & focus energy are merged into 1 tag
      .condition((_user, target) => !target.getTag(BattlerTagType.DRAGON_CHEER)),
    new AttackMove(MoveId.BIDE, PokemonType.NORMAL, MoveCategory.PHYSICAL, -1, -1, 10, -1, 1, 1)
      .target(MoveTarget.USER)
      .unimplemented(),
    new SelfStatusMove(MoveId.METRONOME, PokemonType.NORMAL, -1, 10, -1, 0, 1)
      .attr(RandomMoveAttr, invalidMetronomeMoves),
    new StatusMove(MoveId.MIRROR_MOVE, PokemonType.FLYING, -1, 20, -1, 0, 1)
      .attr(CopyMoveAttr, true, invalidMirrorMoveMoves),
    new AttackMove(MoveId.SELF_DESTRUCT, PokemonType.NORMAL, MoveCategory.PHYSICAL, 200, 100, 5, -1, 0, 1)
      .attr(SacrificialAttr)
      .makesContact(false)
      .condition(failIfDampCondition, 3)
      .target(MoveTarget.ALL_NEAR_OTHERS),
    new AttackMove(MoveId.EGG_BOMB, PokemonType.NORMAL, MoveCategory.PHYSICAL, 100, 75, 10, -1, 0, 1)
      .makesContact(false)
      .ballBombMove(),
    new AttackMove(MoveId.LICK, PokemonType.GHOST, MoveCategory.PHYSICAL, 30, 100, 30, 30, 0, 1)
      .attr(StatusEffectAttr, StatusEffect.PARALYSIS),
    new AttackMove(MoveId.SMOG, PokemonType.POISON, MoveCategory.SPECIAL, 30, 70, 20, 40, 0, 1)
      .attr(StatusEffectAttr, StatusEffect.POISON),
    new AttackMove(MoveId.SLUDGE, PokemonType.POISON, MoveCategory.SPECIAL, 65, 100, 20, 30, 0, 1)
      .attr(StatusEffectAttr, StatusEffect.POISON),
    new AttackMove(MoveId.BONE_CLUB, PokemonType.GROUND, MoveCategory.PHYSICAL, 65, 85, 20, 10, 0, 1)
      .attr(FlinchAttr)
      .makesContact(false),
    new AttackMove(MoveId.FIRE_BLAST, PokemonType.FIRE, MoveCategory.SPECIAL, 110, 85, 5, 10, 0, 1)
      .attr(StatusEffectAttr, StatusEffect.BURN),
    new AttackMove(MoveId.WATERFALL, PokemonType.WATER, MoveCategory.PHYSICAL, 80, 100, 15, 20, 0, 1)
      .attr(FlinchAttr),
    new AttackMove(MoveId.CLAMP, PokemonType.WATER, MoveCategory.PHYSICAL, 35, 85, 15, -1, 0, 1)
      .attr(TrapAttr, BattlerTagType.CLAMP),
    new AttackMove(MoveId.SWIFT, PokemonType.NORMAL, MoveCategory.SPECIAL, 60, -1, 20, -1, 0, 1)
      .target(MoveTarget.ALL_NEAR_ENEMIES),
    new ChargingAttackMove(MoveId.SKULL_BASH, PokemonType.NORMAL, MoveCategory.PHYSICAL, 130, 100, 10, -1, 0, 1)
      .chargeText(i18next.t("moveTriggers:loweredItsHead", { pokemonName: "{USER}" }))
      .chargeAttr(StatStageChangeAttr, [ Stat.DEF ], 1, true),
    new AttackMove(MoveId.SPIKE_CANNON, PokemonType.NORMAL, MoveCategory.PHYSICAL, 20, 100, 15, -1, 0, 1)
      .attr(MultiHitAttr)
      .makesContact(false),
    new AttackMove(MoveId.CONSTRICT, PokemonType.NORMAL, MoveCategory.PHYSICAL, 10, 100, 35, 10, 0, 1)
      .attr(StatStageChangeAttr, [ Stat.SPD ], -1),
    new SelfStatusMove(MoveId.AMNESIA, PokemonType.PSYCHIC, -1, 20, -1, 0, 1)
      .attr(StatStageChangeAttr, [ Stat.SPDEF ], 2, true),
    new StatusMove(MoveId.KINESIS, PokemonType.PSYCHIC, 80, 15, -1, 0, 1)
      .attr(StatStageChangeAttr, [ Stat.ACC ], -1)
      .reflectable(),
    new SelfStatusMove(MoveId.SOFT_BOILED, PokemonType.NORMAL, -1, 5, -1, 0, 1)
      .attr(HealAttr, 0.5)
      .triageMove(),
    new AttackMove(MoveId.HIGH_JUMP_KICK, PokemonType.FIGHTING, MoveCategory.PHYSICAL, 130, 90, 10, -1, 0, 1)
      .attr(MissEffectAttr, crashDamageFunc)
      .attr(NoEffectAttr, crashDamageFunc)
      .affectedByGravity()
      .recklessMove(),
    new StatusMove(MoveId.GLARE, PokemonType.NORMAL, 100, 30, -1, 0, 1)
      .attr(StatusEffectAttr, StatusEffect.PARALYSIS)
      .reflectable(),
    new AttackMove(MoveId.DREAM_EATER, PokemonType.PSYCHIC, MoveCategory.SPECIAL, 100, 100, 15, -1, 0, 1)
      .attr(HitHealAttr)
      .condition(targetSleptOrComatoseCondition)
      .triageMove(),
    new StatusMove(MoveId.POISON_GAS, PokemonType.POISON, 90, 40, -1, 0, 1)
      .attr(StatusEffectAttr, StatusEffect.POISON)
      .target(MoveTarget.ALL_NEAR_ENEMIES)
      .reflectable(),
    new AttackMove(MoveId.BARRAGE, PokemonType.NORMAL, MoveCategory.PHYSICAL, 15, 85, 20, -1, 0, 1)
      .attr(MultiHitAttr)
      .makesContact(false)
      .ballBombMove(),
    new AttackMove(MoveId.LEECH_LIFE, PokemonType.BUG, MoveCategory.PHYSICAL, 80, 100, 10, -1, 0, 1)
      .attr(HitHealAttr)
      .triageMove(),
    new StatusMove(MoveId.LOVELY_KISS, PokemonType.NORMAL, 75, 10, -1, 0, 1)
      .attr(StatusEffectAttr, StatusEffect.SLEEP)
      .reflectable(),
    new ChargingAttackMove(MoveId.SKY_ATTACK, PokemonType.FLYING, MoveCategory.PHYSICAL, 140, 90, 5, 30, 0, 1)
      .chargeText(i18next.t("moveTriggers:isGlowing", { pokemonName: "{USER}" }))
      .attr(HighCritAttr)
      .attr(FlinchAttr)
      .makesContact(false),
    new StatusMove(MoveId.TRANSFORM, PokemonType.NORMAL, -1, 10, -1, 0, 1)
      .attr(TransformAttr)
      .ignoresProtect()
      /* Transform:
       * Does not copy the target's rage fist hit count
       * Does not copy the target's volatile status conditions (ie BattlerTags)
       * Renders user typeless when copying typeless opponent (should revert to original typing)
      */
      .edgeCase(),
    new AttackMove(MoveId.BUBBLE, PokemonType.WATER, MoveCategory.SPECIAL, 40, 100, 30, 10, 0, 1)
      .attr(StatStageChangeAttr, [ Stat.SPD ], -1)
      .target(MoveTarget.ALL_NEAR_ENEMIES),
    new AttackMove(MoveId.DIZZY_PUNCH, PokemonType.NORMAL, MoveCategory.PHYSICAL, 70, 100, 10, 20, 0, 1)
      .attr(ConfuseAttr)
      .punchingMove(),
    new StatusMove(MoveId.SPORE, PokemonType.GRASS, 100, 15, -1, 0, 1)
      .attr(StatusEffectAttr, StatusEffect.SLEEP)
      .powderMove()
      .reflectable(),
    new StatusMove(MoveId.FLASH, PokemonType.NORMAL, 100, 20, -1, 0, 1)
      .attr(StatStageChangeAttr, [ Stat.ACC ], -1)
      .reflectable(),
    new AttackMove(MoveId.PSYWAVE, PokemonType.PSYCHIC, MoveCategory.SPECIAL, -1, 100, 15, -1, 0, 1)
      .attr(RandomLevelDamageAttr),
    new SelfStatusMove(MoveId.SPLASH, PokemonType.NORMAL, -1, 40, -1, 0, 1)
      .attr(MessageAttr, i18next.t("moveTriggers:splash"))
      .affectedByGravity(),
    new SelfStatusMove(MoveId.ACID_ARMOR, PokemonType.POISON, -1, 20, -1, 0, 1)
      .attr(StatStageChangeAttr, [ Stat.DEF ], 2, true),
    new AttackMove(MoveId.CRABHAMMER, PokemonType.WATER, MoveCategory.PHYSICAL, 100, 90, 10, -1, 0, 1)
      .attr(HighCritAttr),
    new AttackMove(MoveId.EXPLOSION, PokemonType.NORMAL, MoveCategory.PHYSICAL, 250, 100, 5, -1, 0, 1)
      .condition(failIfDampCondition, 3)
      .attr(SacrificialAttr)
      .makesContact(false)
      .target(MoveTarget.ALL_NEAR_OTHERS),
    new AttackMove(MoveId.FURY_SWIPES, PokemonType.NORMAL, MoveCategory.PHYSICAL, 18, 80, 15, -1, 0, 1)
      .attr(MultiHitAttr),
    new AttackMove(MoveId.BONEMERANG, PokemonType.GROUND, MoveCategory.PHYSICAL, 50, 90, 10, -1, 0, 1)
      .attr(MultiHitAttr, MultiHitType._2)
      .makesContact(false),
    new SelfStatusMove(MoveId.REST, PokemonType.PSYCHIC, -1, 5, -1, 0, 1)
      .attr(RestAttr, 3)
      .triageMove(),
    new AttackMove(MoveId.ROCK_SLIDE, PokemonType.ROCK, MoveCategory.PHYSICAL, 75, 90, 10, 30, 0, 1)
      .attr(FlinchAttr)
      .makesContact(false)
      .target(MoveTarget.ALL_NEAR_ENEMIES),
    new AttackMove(MoveId.HYPER_FANG, PokemonType.NORMAL, MoveCategory.PHYSICAL, 80, 90, 15, 10, 0, 1)
      .attr(FlinchAttr)
      .bitingMove(),
    new SelfStatusMove(MoveId.SHARPEN, PokemonType.NORMAL, -1, 30, -1, 0, 1)
      .attr(StatStageChangeAttr, [ Stat.ATK ], 1, true),
    new SelfStatusMove(MoveId.CONVERSION, PokemonType.NORMAL, -1, 30, -1, 0, 1)
      .attr(FirstMoveTypeAttr),
    new AttackMove(MoveId.TRI_ATTACK, PokemonType.NORMAL, MoveCategory.SPECIAL, 80, 100, 10, 20, 0, 1)
      .attr(MultiStatusEffectAttr, [ StatusEffect.BURN, StatusEffect.FREEZE, StatusEffect.PARALYSIS ]),
    new AttackMove(MoveId.SUPER_FANG, PokemonType.NORMAL, MoveCategory.PHYSICAL, -1, 90, 10, -1, 0, 1)
      .attr(TargetHalfHpDamageAttr),
    new AttackMove(MoveId.SLASH, PokemonType.NORMAL, MoveCategory.PHYSICAL, 70, 100, 20, -1, 0, 1)
      .attr(HighCritAttr)
      .slicingMove(),
    new SelfStatusMove(MoveId.SUBSTITUTE, PokemonType.NORMAL, -1, 10, -1, 0, 1)
      .attr(AddSubstituteAttr, 0.25, false),
    new AttackMove(MoveId.STRUGGLE, PokemonType.NORMAL, MoveCategory.PHYSICAL, 50, -1, 1, -1, 0, 1)
      .attr(RecoilAttr, true, 0.25, true)
      .attr(TypelessAttr)
      .attr(PreMoveMessageAttr, (user: Pokemon) => i18next.t("moveTriggers:struggleMessage", { pokemonName: getPokemonNameWithAffix(user) }))
      .target(MoveTarget.RANDOM_NEAR_ENEMY),
    new StatusMove(MoveId.SKETCH, PokemonType.NORMAL, -1, 1, -1, 0, 2)
      .ignoresSubstitute()
      .attr(SketchAttr),
    new AttackMove(MoveId.TRIPLE_KICK, PokemonType.FIGHTING, MoveCategory.PHYSICAL, 10, 90, 10, -1, 0, 2)
      .attr(MultiHitAttr, MultiHitType._3)
      .attr(MultiHitPowerIncrementAttr, 3)
      .checkAllHits(),
    new AttackMove(MoveId.THIEF, PokemonType.DARK, MoveCategory.PHYSICAL, 60, 100, 25, -1, 0, 2)
      .attr(StealHeldItemChanceAttr, 0.3)
      .edgeCase(),
      // Should not be able to steal held item if user faints due to Rough Skin, Iron Barbs, etc.
      // Should be able to steal items from pokemon with Sticky Hold if the damage causes them to faint
    new StatusMove(MoveId.SPIDER_WEB, PokemonType.BUG, -1, 10, -1, 0, 2)
      .condition(failIfGhostTypeCondition)
      .attr(AddBattlerTagAttr, BattlerTagType.TRAPPED, false, true, 1)
      .reflectable(),
    new StatusMove(MoveId.MIND_READER, PokemonType.NORMAL, -1, 5, -1, 0, 2)
      .attr(AddBattlerTagAttr, BattlerTagType.IGNORE_ACCURACY, true, false, 2)
      .attr(MessageAttr, (user, target) =>
        i18next.t("moveTriggers:tookAimAtTarget", { pokemonName: getPokemonNameWithAffix(user), targetName: getPokemonNameWithAffix(target) })
      ),
    new StatusMove(MoveId.NIGHTMARE, PokemonType.GHOST, 100, 15, -1, 0, 2)
      .attr(AddBattlerTagAttr, BattlerTagType.NIGHTMARE)
      .condition(targetSleptOrComatoseCondition),
    new AttackMove(MoveId.FLAME_WHEEL, PokemonType.FIRE, MoveCategory.PHYSICAL, 60, 100, 25, 10, 0, 2)
      .attr(HealStatusEffectAttr, true, StatusEffect.FREEZE)
      .attr(StatusEffectAttr, StatusEffect.BURN),
    new AttackMove(MoveId.SNORE, PokemonType.NORMAL, MoveCategory.SPECIAL, 50, 100, 15, 30, 0, 2)
      .attr(BypassSleepAttr)
      .attr(FlinchAttr)
      .condition(userSleptOrComatoseCondition, 3)
      .soundBased(),
    new StatusMove(MoveId.CURSE, PokemonType.GHOST, -1, 10, -1, 0, 2)
      .attr(CurseAttr)
      .ignoresSubstitute()
      .ignoresProtect()
      .target(MoveTarget.CURSE),
    new AttackMove(MoveId.FLAIL, PokemonType.NORMAL, MoveCategory.PHYSICAL, -1, 100, 15, -1, 0, 2)
      .attr(LowHpPowerAttr),
    new StatusMove(MoveId.CONVERSION_2, PokemonType.NORMAL, -1, 30, -1, 0, 2)
      .attr(ResistLastMoveTypeAttr)
      .ignoresSubstitute()
      .partial(), // Checks the move's original typing and not if its type is changed through some other means
    new AttackMove(MoveId.AEROBLAST, PokemonType.FLYING, MoveCategory.SPECIAL, 100, 95, 5, -1, 0, 2)
      .windMove()
      .attr(HighCritAttr),
    new StatusMove(MoveId.COTTON_SPORE, PokemonType.GRASS, 100, 40, -1, 0, 2)
      .attr(StatStageChangeAttr, [ Stat.SPD ], -2)
      .powderMove()
      .target(MoveTarget.ALL_NEAR_ENEMIES)
      .reflectable(),
    new AttackMove(MoveId.REVERSAL, PokemonType.FIGHTING, MoveCategory.PHYSICAL, -1, 100, 15, -1, 0, 2)
      .attr(LowHpPowerAttr),
    new StatusMove(MoveId.SPITE, PokemonType.GHOST, 100, 10, -1, 0, 2)
      .ignoresSubstitute()
      .attr(ReducePpMoveAttr, 4)
      .reflectable(),
    new AttackMove(MoveId.POWDER_SNOW, PokemonType.ICE, MoveCategory.SPECIAL, 40, 100, 25, 10, 0, 2)
      .attr(StatusEffectAttr, StatusEffect.FREEZE)
      .target(MoveTarget.ALL_NEAR_ENEMIES),
    new SelfStatusMove(MoveId.PROTECT, PokemonType.NORMAL, -1, 10, -1, 4, 2)
      .attr(ProtectAttr)
      .condition(failIfLastCondition, 3),
    new AttackMove(MoveId.MACH_PUNCH, PokemonType.FIGHTING, MoveCategory.PHYSICAL, 40, 100, 30, -1, 1, 2)
      .punchingMove(),
    new StatusMove(MoveId.SCARY_FACE, PokemonType.NORMAL, 100, 10, -1, 0, 2)
      .attr(StatStageChangeAttr, [ Stat.SPD ], -2)
      .reflectable(),
    new AttackMove(MoveId.FEINT_ATTACK, PokemonType.DARK, MoveCategory.PHYSICAL, 60, -1, 20, -1, 0, 2),
    new StatusMove(MoveId.SWEET_KISS, PokemonType.FAIRY, 75, 10, -1, 0, 2)
      .attr(ConfuseAttr)
      .reflectable(),
    new SelfStatusMove(MoveId.BELLY_DRUM, PokemonType.NORMAL, -1, 10, -1, 0, 2)
      .attr(CutHpStatStageBoostAttr, [ Stat.ATK ], 12, 2, (user) => {
        globalScene.phaseManager.queueMessage(i18next.t("moveTriggers:cutOwnHpAndMaximizedStat", { pokemonName: getPokemonNameWithAffix(user), statName: i18next.t(getStatKey(Stat.ATK)) }));
      }),
    new AttackMove(MoveId.SLUDGE_BOMB, PokemonType.POISON, MoveCategory.SPECIAL, 90, 100, 10, 30, 0, 2)
      .attr(StatusEffectAttr, StatusEffect.POISON)
      .ballBombMove(),
    new AttackMove(MoveId.MUD_SLAP, PokemonType.GROUND, MoveCategory.SPECIAL, 20, 100, 10, 100, 0, 2)
      .attr(StatStageChangeAttr, [ Stat.ACC ], -1),
    new AttackMove(MoveId.OCTAZOOKA, PokemonType.WATER, MoveCategory.SPECIAL, 65, 85, 10, 50, 0, 2)
      .attr(StatStageChangeAttr, [ Stat.ACC ], -1)
      .ballBombMove(),
    new StatusMove(MoveId.SPIKES, PokemonType.GROUND, -1, 20, -1, 0, 2)
      .attr(AddArenaTrapTagAttr, ArenaTagType.SPIKES)
      .target(MoveTarget.ENEMY_SIDE)
      .reflectable(),
    new AttackMove(MoveId.ZAP_CANNON, PokemonType.ELECTRIC, MoveCategory.SPECIAL, 120, 50, 5, 100, 0, 2)
      .attr(StatusEffectAttr, StatusEffect.PARALYSIS)
      .ballBombMove(),
    new StatusMove(MoveId.FORESIGHT, PokemonType.NORMAL, -1, 40, -1, 0, 2)
      .attr(ExposedMoveAttr, BattlerTagType.IGNORE_GHOST)
      .ignoresSubstitute()
      .reflectable(),
    new SelfStatusMove(MoveId.DESTINY_BOND, PokemonType.GHOST, -1, 5, -1, 0, 2)
      .ignoresProtect()
      .attr(DestinyBondAttr)
      .condition(failAgainstFinalBossCondition, 2)
      .condition((user, target, move) => {
        // Retrieves user's previous move, returns empty array if no moves have been used
        const lastTurnMove = user.getLastXMoves(1);
        // Checks last move and allows destiny bond to be used if:
        // - no previous moves have been made
        // - the previous move used was not destiny bond
        // - the previous move was unsuccessful
        return lastTurnMove.length === 0 || lastTurnMove[0].move !== move.id || lastTurnMove[0].result !== MoveResult.SUCCESS;
      }),
    new StatusMove(MoveId.PERISH_SONG, PokemonType.NORMAL, -1, 5, -1, 0, 2)
      .attr(AddBattlerTagAttr, BattlerTagType.PERISH_SONG, false, true, 4)
      .attr(MessageAttr, (_user, target) =>
         i18next.t("moveTriggers:faintCountdown", { pokemonName: getPokemonNameWithAffix(target), turnCount: 3 }))
      .ignoresProtect()
      .soundBased()
      .condition(failOnBossCondition)
      .target(MoveTarget.ALL),
    new AttackMove(MoveId.ICY_WIND, PokemonType.ICE, MoveCategory.SPECIAL, 55, 95, 15, 100, 0, 2)
      .attr(StatStageChangeAttr, [ Stat.SPD ], -1)
      .windMove()
      .target(MoveTarget.ALL_NEAR_ENEMIES),
    new SelfStatusMove(MoveId.DETECT, PokemonType.FIGHTING, -1, 5, -1, 4, 2)
      .attr(ProtectAttr)
      .condition(failIfLastCondition, 3),
    new AttackMove(MoveId.BONE_RUSH, PokemonType.GROUND, MoveCategory.PHYSICAL, 25, 90, 10, -1, 0, 2)
      .attr(MultiHitAttr)
      .makesContact(false),
    new StatusMove(MoveId.LOCK_ON, PokemonType.NORMAL, -1, 5, -1, 0, 2)
      .attr(AddBattlerTagAttr, BattlerTagType.IGNORE_ACCURACY, true, false, 2)
      .attr(MessageAttr, (user, target) =>
        i18next.t("moveTriggers:tookAimAtTarget", { pokemonName: getPokemonNameWithAffix(user), targetName: getPokemonNameWithAffix(target) })
      ),
    new AttackMove(MoveId.OUTRAGE, PokemonType.DRAGON, MoveCategory.PHYSICAL, 120, 100, 10, -1, 0, 2)
      .attr(FrenzyAttr)
      .attr(MissEffectAttr, frenzyMissFunc)
      .attr(NoEffectAttr, frenzyMissFunc)
      .target(MoveTarget.RANDOM_NEAR_ENEMY),
    new StatusMove(MoveId.SANDSTORM, PokemonType.ROCK, -1, 10, -1, 0, 2)
      .attr(WeatherChangeAttr, WeatherType.SANDSTORM)
      .target(MoveTarget.BOTH_SIDES),
    new AttackMove(MoveId.GIGA_DRAIN, PokemonType.GRASS, MoveCategory.SPECIAL, 75, 100, 10, -1, 0, 2)
      .attr(HitHealAttr)
      .triageMove(),
    new SelfStatusMove(MoveId.ENDURE, PokemonType.NORMAL, -1, 10, -1, 4, 2)
      .attr(ProtectAttr, BattlerTagType.ENDURING)
      .condition(failIfLastCondition, 3),
    new StatusMove(MoveId.CHARM, PokemonType.FAIRY, 100, 20, -1, 0, 2)
      .attr(StatStageChangeAttr, [ Stat.ATK ], -2)
      .reflectable(),
    new AttackMove(MoveId.ROLLOUT, PokemonType.ROCK, MoveCategory.PHYSICAL, 30, 90, 20, -1, 0, 2)
      .partial() // Does not lock the user, also does not increase damage properly
      .attr(ConsecutiveUseDoublePowerAttr, 5, true, true, MoveId.DEFENSE_CURL),
    new AttackMove(MoveId.FALSE_SWIPE, PokemonType.NORMAL, MoveCategory.PHYSICAL, 40, 100, 40, -1, 0, 2)
      .attr(SurviveDamageAttr),
    new StatusMove(MoveId.SWAGGER, PokemonType.NORMAL, 85, 15, -1, 0, 2)
      .attr(StatStageChangeAttr, [ Stat.ATK ], 2)
      .attr(ConfuseAttr)
      .reflectable(),
    new SelfStatusMove(MoveId.MILK_DRINK, PokemonType.NORMAL, -1, 5, -1, 0, 2)
      .attr(HealAttr, 0.5)
      .triageMove(),
    new AttackMove(MoveId.SPARK, PokemonType.ELECTRIC, MoveCategory.PHYSICAL, 65, 100, 20, 30, 0, 2)
      .attr(StatusEffectAttr, StatusEffect.PARALYSIS),
    new AttackMove(MoveId.FURY_CUTTER, PokemonType.BUG, MoveCategory.PHYSICAL, 40, 95, 20, -1, 0, 2)
      .attr(ConsecutiveUseDoublePowerAttr, 3, true)
      .slicingMove(),
    new AttackMove(MoveId.STEEL_WING, PokemonType.STEEL, MoveCategory.PHYSICAL, 70, 90, 25, 10, 0, 2)
      .attr(StatStageChangeAttr, [ Stat.DEF ], 1, true),
    new StatusMove(MoveId.MEAN_LOOK, PokemonType.NORMAL, -1, 5, -1, 0, 2)
      .condition(failIfGhostTypeCondition)
      .attr(AddBattlerTagAttr, BattlerTagType.TRAPPED, false, true, 1)
      .reflectable(),
    new StatusMove(MoveId.ATTRACT, PokemonType.NORMAL, 100, 15, -1, 0, 2)
      .attr(AddBattlerTagAttr, BattlerTagType.INFATUATED)
      .ignoresSubstitute()
      .condition((user, target, move) => user.isOppositeGender(target))
      .reflectable(),
    new SelfStatusMove(MoveId.SLEEP_TALK, PokemonType.NORMAL, -1, 10, -1, 0, 2)
      .attr(BypassSleepAttr)
      .attr(RandomMovesetMoveAttr, invalidSleepTalkMoves, false)
      .condition(userSleptOrComatoseCondition, 3)
      .target(MoveTarget.NEAR_ENEMY),
    new StatusMove(MoveId.HEAL_BELL, PokemonType.NORMAL, -1, 5, -1, 0, 2)
      .attr(PartyStatusCureAttr, i18next.t("moveTriggers:bellChimed"), AbilityId.SOUNDPROOF)
      .soundBased()
      .target(MoveTarget.PARTY),
    new AttackMove(MoveId.RETURN, PokemonType.NORMAL, MoveCategory.PHYSICAL, -1, 100, 20, -1, 0, 2)
      .attr(FriendshipPowerAttr),
    new AttackMove(MoveId.PRESENT, PokemonType.NORMAL, MoveCategory.PHYSICAL, -1, 90, 15, -1, 0, 2)
      .attr(PresentPowerAttr)
      .makesContact(false),
    new AttackMove(MoveId.FRUSTRATION, PokemonType.NORMAL, MoveCategory.PHYSICAL, -1, 100, 20, -1, 0, 2)
      .attr(FriendshipPowerAttr, true),
    new StatusMove(MoveId.SAFEGUARD, PokemonType.NORMAL, -1, 25, -1, 0, 2)
      .target(MoveTarget.USER_SIDE)
      .attr(AddArenaTagAttr, ArenaTagType.SAFEGUARD, 5, true, true),
    new StatusMove(MoveId.PAIN_SPLIT, PokemonType.NORMAL, -1, 20, -1, 0, 2)
      .attr(HpSplitAttr)
      .condition(failOnBossCondition),
    new AttackMove(MoveId.SACRED_FIRE, PokemonType.FIRE, MoveCategory.PHYSICAL, 100, 95, 5, 50, 0, 2)
      .attr(HealStatusEffectAttr, true, StatusEffect.FREEZE)
      .attr(StatusEffectAttr, StatusEffect.BURN)
      .makesContact(false),
    new AttackMove(MoveId.MAGNITUDE, PokemonType.GROUND, MoveCategory.PHYSICAL, -1, 100, 30, -1, 0, 2)
      .attr(PreMoveMessageAttr, magnitudeMessageFunc)
      .attr(MagnitudePowerAttr)
      .attr(MovePowerMultiplierAttr, (user, target, move) => globalScene.arena.getTerrainType() === TerrainType.GRASSY && target.isGrounded() ? 0.5 : 1)
      .attr(HitsTagForDoubleDamageAttr, BattlerTagType.UNDERGROUND)
      .makesContact(false)
      .target(MoveTarget.ALL_NEAR_OTHERS),
    new AttackMove(MoveId.DYNAMIC_PUNCH, PokemonType.FIGHTING, MoveCategory.PHYSICAL, 100, 50, 5, 100, 0, 2)
      .attr(ConfuseAttr)
      .punchingMove(),
    new AttackMove(MoveId.MEGAHORN, PokemonType.BUG, MoveCategory.PHYSICAL, 120, 85, 10, -1, 0, 2),
    new AttackMove(MoveId.DRAGON_BREATH, PokemonType.DRAGON, MoveCategory.SPECIAL, 60, 100, 20, 30, 0, 2)
      .attr(StatusEffectAttr, StatusEffect.PARALYSIS),
    new SelfStatusMove(MoveId.BATON_PASS, PokemonType.NORMAL, -1, 40, -1, 0, 2)
      .attr(ForceSwitchOutAttr, true, SwitchType.BATON_PASS)
      .condition(failIfLastInPartyCondition)
      .hidesUser(),
    new StatusMove(MoveId.ENCORE, PokemonType.NORMAL, 100, 5, -1, 0, 2)
      .attr(AddBattlerTagAttr, BattlerTagType.ENCORE, false, true)
      .ignoresSubstitute()
      .condition((user, target, move) => new EncoreTag(user.id).canAdd(target))
      .reflectable()
      // Can lock infinitely into struggle; has incorrect interactions with Blood Moon/Gigaton Hammer
      // Also may or may not incorrectly select targets for replacement move (needs verification)
      .edgeCase(),
    new AttackMove(MoveId.PURSUIT, PokemonType.DARK, MoveCategory.PHYSICAL, 40, 100, 20, -1, 0, 2)
      .partial(), // No effect implemented
    new AttackMove(MoveId.RAPID_SPIN, PokemonType.NORMAL, MoveCategory.PHYSICAL, 50, 100, 40, 100, 0, 2)
      .attr(StatStageChangeAttr, [ Stat.SPD ], 1, true)
      .attr(RemoveBattlerTagAttr, [
        BattlerTagType.BIND,
        BattlerTagType.WRAP,
        BattlerTagType.FIRE_SPIN,
        BattlerTagType.WHIRLPOOL,
        BattlerTagType.CLAMP,
        BattlerTagType.SAND_TOMB,
        BattlerTagType.MAGMA_STORM,
        BattlerTagType.SNAP_TRAP,
        BattlerTagType.THUNDER_CAGE,
        BattlerTagType.SEEDED,
        BattlerTagType.INFESTATION
      ], true)
      .attr(RemoveArenaTrapAttr),
    new StatusMove(MoveId.SWEET_SCENT, PokemonType.NORMAL, 100, 20, -1, 0, 2)
      .attr(StatStageChangeAttr, [ Stat.EVA ], -2)
      .target(MoveTarget.ALL_NEAR_ENEMIES)
      .reflectable(),
    new AttackMove(MoveId.IRON_TAIL, PokemonType.STEEL, MoveCategory.PHYSICAL, 100, 75, 15, 30, 0, 2)
      .attr(StatStageChangeAttr, [ Stat.DEF ], -1),
    new AttackMove(MoveId.METAL_CLAW, PokemonType.STEEL, MoveCategory.PHYSICAL, 50, 95, 35, 10, 0, 2)
      .attr(StatStageChangeAttr, [ Stat.ATK ], 1, true),
    new AttackMove(MoveId.VITAL_THROW, PokemonType.FIGHTING, MoveCategory.PHYSICAL, 70, -1, 10, -1, -1, 2),
    new SelfStatusMove(MoveId.MORNING_SUN, PokemonType.NORMAL, -1, 5, -1, 0, 2)
      .attr(PlantHealAttr)
      .triageMove(),
    new SelfStatusMove(MoveId.SYNTHESIS, PokemonType.GRASS, -1, 5, -1, 0, 2)
      .attr(PlantHealAttr)
      .triageMove(),
    new SelfStatusMove(MoveId.MOONLIGHT, PokemonType.FAIRY, -1, 5, -1, 0, 2)
      .attr(PlantHealAttr)
      .triageMove(),
    new AttackMove(MoveId.HIDDEN_POWER, PokemonType.NORMAL, MoveCategory.SPECIAL, 60, 100, 15, -1, 0, 2)
      .attr(HiddenPowerTypeAttr),
    new AttackMove(MoveId.CROSS_CHOP, PokemonType.FIGHTING, MoveCategory.PHYSICAL, 100, 80, 5, -1, 0, 2)
      .attr(HighCritAttr),
    new AttackMove(MoveId.TWISTER, PokemonType.DRAGON, MoveCategory.SPECIAL, 40, 100, 20, 20, 0, 2)
      .attr(HitsTagForDoubleDamageAttr, BattlerTagType.FLYING)
      .attr(FlinchAttr)
      .windMove()
      .target(MoveTarget.ALL_NEAR_ENEMIES),
    new StatusMove(MoveId.RAIN_DANCE, PokemonType.WATER, -1, 5, -1, 0, 2)
      .attr(WeatherChangeAttr, WeatherType.RAIN)
      .target(MoveTarget.BOTH_SIDES),
    new StatusMove(MoveId.SUNNY_DAY, PokemonType.FIRE, -1, 5, -1, 0, 2)
      .attr(WeatherChangeAttr, WeatherType.SUNNY)
      .target(MoveTarget.BOTH_SIDES),
    new AttackMove(MoveId.CRUNCH, PokemonType.DARK, MoveCategory.PHYSICAL, 80, 100, 15, 20, 0, 2)
      .attr(StatStageChangeAttr, [ Stat.DEF ], -1)
      .bitingMove(),
    new AttackMove(MoveId.MIRROR_COAT, PokemonType.PSYCHIC, MoveCategory.SPECIAL, -1, 100, 20, -1, -5, 2)
      .attr(CounterDamageAttr, 2, MoveCategory.SPECIAL)
      .attr(CounterRedirectAttr, MoveCategory.SPECIAL)
      .condition(counterAttackConditionSpecial, 3)
      .target(MoveTarget.ATTACKER),
    new StatusMove(MoveId.PSYCH_UP, PokemonType.NORMAL, -1, 10, -1, 0, 2)
      .ignoresSubstitute()
      .attr(CopyStatsAttr),
    new AttackMove(MoveId.EXTREME_SPEED, PokemonType.NORMAL, MoveCategory.PHYSICAL, 80, 100, 5, -1, 2, 2),
    new AttackMove(MoveId.ANCIENT_POWER, PokemonType.ROCK, MoveCategory.SPECIAL, 60, 100, 5, 10, 0, 2)
      .attr(StatStageChangeAttr, [ Stat.ATK, Stat.DEF, Stat.SPATK, Stat.SPDEF, Stat.SPD ], 1, true),
    new AttackMove(MoveId.SHADOW_BALL, PokemonType.GHOST, MoveCategory.SPECIAL, 80, 100, 15, 20, 0, 2)
      .attr(StatStageChangeAttr, [ Stat.SPDEF ], -1)
      .ballBombMove(),
    new AttackMove(MoveId.FUTURE_SIGHT, PokemonType.PSYCHIC, MoveCategory.SPECIAL, 120, 100, 10, -1, 0, 2)
      .attr(DelayedAttackAttr, ChargeAnim.FUTURE_SIGHT_CHARGING, "moveTriggers:foresawAnAttack")
      .ignoresProtect()
      /*
       * Should not apply abilities or held items if user is off the field
       */
      .edgeCase(),
    new AttackMove(MoveId.ROCK_SMASH, PokemonType.FIGHTING, MoveCategory.PHYSICAL, 40, 100, 15, 50, 0, 2)
      .attr(StatStageChangeAttr, [ Stat.DEF ], -1),
    new AttackMove(MoveId.WHIRLPOOL, PokemonType.WATER, MoveCategory.SPECIAL, 35, 85, 15, -1, 0, 2)
      .attr(TrapAttr, BattlerTagType.WHIRLPOOL)
      .attr(HitsTagForDoubleDamageAttr, BattlerTagType.UNDERWATER),
    new AttackMove(MoveId.BEAT_UP, PokemonType.DARK, MoveCategory.PHYSICAL, -1, 100, 10, -1, 0, 2)
      .attr(MultiHitAttr, MultiHitType.BEAT_UP)
      .attr(BeatUpAttr)
      .makesContact(false),
    new AttackMove(MoveId.FAKE_OUT, PokemonType.NORMAL, MoveCategory.PHYSICAL, 40, 100, 10, 100, 3, 3)
      .attr(FlinchAttr)
      .condition(new FirstMoveCondition(), 3),
    new AttackMove(MoveId.UPROAR, PokemonType.NORMAL, MoveCategory.SPECIAL, 90, 100, 10, -1, 0, 3)
      .soundBased()
      .target(MoveTarget.RANDOM_NEAR_ENEMY)
      .partial(), // Does not lock the user, does not stop Pokemon from sleeping
      // Likely can make use of FrenzyAttr and an ArenaTag (just without the FrenzyMissFunc)
    new SelfStatusMove(MoveId.STOCKPILE, PokemonType.NORMAL, -1, 20, -1, 0, 3)
      .condition(user => (user.getTag(StockpilingTag)?.stockpiledCount ?? 0) < 3, 3)
      .attr(AddBattlerTagAttr, BattlerTagType.STOCKPILING, true),
    new AttackMove(MoveId.SPIT_UP, PokemonType.NORMAL, MoveCategory.SPECIAL, -1, 100, 10, -1, 0, 3)
      .condition(hasStockpileStacksCondition, 3)
      .attr(SpitUpPowerAttr, 100)
      .attr(RemoveBattlerTagAttr, [ BattlerTagType.STOCKPILING ], true),
    new SelfStatusMove(MoveId.SWALLOW, PokemonType.NORMAL, -1, 10, -1, 0, 3)
      .condition(hasStockpileStacksCondition, 3)
      .attr(SwallowHealAttr)
      .attr(RemoveBattlerTagAttr, [ BattlerTagType.STOCKPILING ], true)
      .triageMove()
      // TODO: Verify if using Swallow at full HP still consumes stacks or not
      .edgeCase(),
    new AttackMove(MoveId.HEAT_WAVE, PokemonType.FIRE, MoveCategory.SPECIAL, 95, 90, 10, 10, 0, 3)
      .attr(HealStatusEffectAttr, true, StatusEffect.FREEZE)
      .attr(StatusEffectAttr, StatusEffect.BURN)
      .windMove()
      .target(MoveTarget.ALL_NEAR_ENEMIES),
    new StatusMove(MoveId.HAIL, PokemonType.ICE, -1, 10, -1, 0, 3)
      .attr(WeatherChangeAttr, WeatherType.HAIL)
      .target(MoveTarget.BOTH_SIDES),
    new StatusMove(MoveId.TORMENT, PokemonType.DARK, 100, 15, -1, 0, 3)
      .ignoresSubstitute()
      .edgeCase() // Incomplete implementation because of Uproar's partial implementation
      .attr(AddBattlerTagAttr, BattlerTagType.TORMENT, false, true, 1)
      .reflectable(),
    new StatusMove(MoveId.FLATTER, PokemonType.DARK, 100, 15, -1, 0, 3)
      .attr(StatStageChangeAttr, [ Stat.SPATK ], 1)
      .attr(ConfuseAttr)
      .reflectable(),
    new StatusMove(MoveId.WILL_O_WISP, PokemonType.FIRE, 85, 15, -1, 0, 3)
      .attr(StatusEffectAttr, StatusEffect.BURN)
      .reflectable(),
    new StatusMove(MoveId.MEMENTO, PokemonType.DARK, 100, 10, -1, 0, 3)
      .attr(SacrificialAttrOnHit)
      .attr(StatStageChangeAttr, [ Stat.ATK, Stat.SPATK ], -2),
    new AttackMove(MoveId.FACADE, PokemonType.NORMAL, MoveCategory.PHYSICAL, 70, 100, 20, -1, 0, 3)
      .attr(MovePowerMultiplierAttr, (user, target, move) => user.status
        && (user.status.effect === StatusEffect.BURN || user.status.effect === StatusEffect.POISON || user.status.effect === StatusEffect.TOXIC || user.status.effect === StatusEffect.PARALYSIS) ? 2 : 1)
      .attr(BypassBurnDamageReductionAttr),
    new AttackMove(MoveId.FOCUS_PUNCH, PokemonType.FIGHTING, MoveCategory.PHYSICAL, 150, 100, 20, -1, -3, 3)
      .attr(MessageHeaderAttr, (user) => i18next.t("moveTriggers:isTighteningFocus", { pokemonName: getPokemonNameWithAffix(user) }))
      .attr(PreUseInterruptAttr, (user) => i18next.t("moveTriggers:lostFocus", { pokemonName: getPokemonNameWithAffix(user) }), user => user.turnData.attacksReceived.some(r => r.damage > 0))
      .punchingMove(),
    new AttackMove(MoveId.SMELLING_SALTS, PokemonType.NORMAL, MoveCategory.PHYSICAL, 70, 100, 10, -1, 0, 3)
      .attr(MovePowerMultiplierAttr, (user, target, move) => target.status?.effect === StatusEffect.PARALYSIS ? 2 : 1)
      .attr(HealStatusEffectAttr, true, StatusEffect.PARALYSIS),
    new SelfStatusMove(MoveId.FOLLOW_ME, PokemonType.NORMAL, -1, 20, -1, 2, 3)
      .attr(AddBattlerTagAttr, BattlerTagType.CENTER_OF_ATTENTION, true)
      .condition(failIfSingleBattle, 3),
    new StatusMove(MoveId.NATURE_POWER, PokemonType.NORMAL, -1, 20, -1, 0, 3)
      .attr(NaturePowerAttr),
    new SelfStatusMove(MoveId.CHARGE, PokemonType.ELECTRIC, -1, 20, -1, 0, 3)
      .attr(StatStageChangeAttr, [ Stat.SPDEF ], 1, true)
      .attr(AddBattlerTagAttr, BattlerTagType.CHARGED, true, false),
    new StatusMove(MoveId.TAUNT, PokemonType.DARK, 100, 20, -1, 0, 3)
      .ignoresSubstitute()
      .attr(AddBattlerTagAttr, BattlerTagType.TAUNT, false, true, 4)
      .reflectable(),
    new StatusMove(MoveId.HELPING_HAND, PokemonType.NORMAL, -1, 20, -1, 5, 3)
      .attr(AddBattlerTagAttr, BattlerTagType.HELPING_HAND)
      .ignoresSubstitute()
      .target(MoveTarget.NEAR_ALLY)
      .condition(failIfSingleBattle)
      // should stack multiplicatively if used multiple times in 1 turn
      .edgeCase(),
    new StatusMove(MoveId.TRICK, PokemonType.PSYCHIC, 100, 10, -1, 0, 3)
      .unimplemented(),
    new StatusMove(MoveId.ROLE_PLAY, PokemonType.PSYCHIC, -1, 10, -1, 0, 3)
      .ignoresSubstitute()
      // TODO: Enable / remove once balance reaches a consensus on ability overrides during boss fights
      // .condition(failAgainstFinalBossCondition, 3)
      .attr(AbilityCopyAttr),
    new SelfStatusMove(MoveId.WISH, PokemonType.NORMAL, -1, 10, -1, 0, 3)
      .attr(WishAttr)
      .triageMove(),
    new SelfStatusMove(MoveId.ASSIST, PokemonType.NORMAL, -1, 20, -1, 0, 3)
      .attr(RandomMovesetMoveAttr, invalidAssistMoves, true),
    new SelfStatusMove(MoveId.INGRAIN, PokemonType.GRASS, -1, 20, -1, 0, 3)
      .attr(AddBattlerTagAttr, BattlerTagType.INGRAIN, true, true)
      .attr(AddBattlerTagAttr, BattlerTagType.IGNORE_FLYING, true, true)
      .attr(RemoveBattlerTagAttr, [ BattlerTagType.FLOATING ], true),
    new AttackMove(MoveId.SUPERPOWER, PokemonType.FIGHTING, MoveCategory.PHYSICAL, 120, 100, 5, -1, 0, 3)
      .attr(StatStageChangeAttr, [ Stat.ATK, Stat.DEF ], -1, true),
    new SelfStatusMove(MoveId.MAGIC_COAT, PokemonType.PSYCHIC, -1, 15, -1, 4, 3)
      .attr(AddBattlerTagAttr, BattlerTagType.MAGIC_COAT, true, true, 0)
      .condition(failIfLastCondition, 3)
      // Interactions with stomping tantrum, instruct, and other moves that
      // rely on move history
      // Also will not reflect roar / whirlwind if the target has ForceSwitchOutImmunityAbAttr
      .edgeCase(),
    new SelfStatusMove(MoveId.RECYCLE, PokemonType.NORMAL, -1, 10, -1, 0, 3)
      .unimplemented(),
    new AttackMove(MoveId.REVENGE, PokemonType.FIGHTING, MoveCategory.PHYSICAL, 60, 100, 10, -1, -4, 3)
      .attr(TurnDamagedDoublePowerAttr),
    new AttackMove(MoveId.BRICK_BREAK, PokemonType.FIGHTING, MoveCategory.PHYSICAL, 75, 100, 15, -1, 0, 3)
      .attr(RemoveScreensAttr),
    new StatusMove(MoveId.YAWN, PokemonType.NORMAL, -1, 10, -1, 0, 3)
      .attr(AddBattlerTagAttr, BattlerTagType.DROWSY, false, true)
      .condition((user, target, move) => !target.status && !target.isSafeguarded(user))
      .reflectable(),
    new AttackMove(MoveId.KNOCK_OFF, PokemonType.DARK, MoveCategory.PHYSICAL, 65, 100, 20, -1, 0, 3)
      .attr(MovePowerMultiplierAttr, (user, target, move) => target.heldItemManager.getTransferableHeldItems().length > 0 ? 1.5 : 1)
      .attr(RemoveHeldItemAttr, false)
      .edgeCase(),
      // Should not be able to remove held item if user faints due to Rough Skin, Iron Barbs, etc.
      // Should be able to remove items from pokemon with Sticky Hold if the damage causes them to faint
    new AttackMove(MoveId.ENDEAVOR, PokemonType.NORMAL, MoveCategory.PHYSICAL, -1, 100, 5, -1, 0, 3)
      .attr(MatchHpAttr)
      .condition(failOnBossCondition),
    new AttackMove(MoveId.ERUPTION, PokemonType.FIRE, MoveCategory.SPECIAL, 150, 100, 5, -1, 0, 3)
      .attr(HpPowerAttr)
      .target(MoveTarget.ALL_NEAR_ENEMIES),
    new StatusMove(MoveId.SKILL_SWAP, PokemonType.PSYCHIC, -1, 10, -1, 0, 3)
      .ignoresSubstitute()
      .attr(SwitchAbilitiesAttr),
    new StatusMove(MoveId.IMPRISON, PokemonType.PSYCHIC, 100, 10, -1, 0, 3)
      .ignoresSubstitute()
      .attr(AddArenaTagAttr, ArenaTagType.IMPRISON, 1, true, false)
      // TODO: Enable / remove once balance reaches a consensus on imprison interaction during the final boss fight
      // .condition(failAgainstFinalBossCondition, 2)
      .target(MoveTarget.ENEMY_SIDE),
    new SelfStatusMove(MoveId.REFRESH, PokemonType.NORMAL, -1, 20, -1, 0, 3)
      .attr(HealStatusEffectAttr, true, [ StatusEffect.PARALYSIS, StatusEffect.POISON, StatusEffect.TOXIC, StatusEffect.BURN ])
      .condition((user, target, move) => !!user.status && (user.status.effect === StatusEffect.PARALYSIS || user.status.effect === StatusEffect.POISON || user.status.effect === StatusEffect.TOXIC || user.status.effect === StatusEffect.BURN)),
    new SelfStatusMove(MoveId.GRUDGE, PokemonType.GHOST, -1, 5, -1, 0, 3)
      .attr(AddBattlerTagAttr, BattlerTagType.GRUDGE, true, undefined, 1),
    new SelfStatusMove(MoveId.SNATCH, PokemonType.DARK, -1, 10, -1, 4, 3)
      .unimplemented(),
    new AttackMove(MoveId.SECRET_POWER, PokemonType.NORMAL, MoveCategory.PHYSICAL, 70, 100, 20, 30, 0, 3)
      .makesContact(false)
      .attr(SecretPowerAttr),
    new ChargingAttackMove(MoveId.DIVE, PokemonType.WATER, MoveCategory.PHYSICAL, 80, 100, 10, -1, 0, 3)
      .chargeText(i18next.t("moveTriggers:hidUnderwater", { pokemonName: "{USER}" }))
      .chargeAttr(SemiInvulnerableAttr, BattlerTagType.UNDERWATER)
      .chargeAttr(GulpMissileTagAttr),
    new AttackMove(MoveId.ARM_THRUST, PokemonType.FIGHTING, MoveCategory.PHYSICAL, 15, 100, 20, -1, 0, 3)
      .attr(MultiHitAttr),
    new SelfStatusMove(MoveId.CAMOUFLAGE, PokemonType.NORMAL, -1, 20, -1, 0, 3)
      .attr(CopyBiomeTypeAttr),
    new SelfStatusMove(MoveId.TAIL_GLOW, PokemonType.BUG, -1, 20, -1, 0, 3)
      .attr(StatStageChangeAttr, [ Stat.SPATK ], 3, true),
    new AttackMove(MoveId.LUSTER_PURGE, PokemonType.PSYCHIC, MoveCategory.SPECIAL, 95, 100, 5, 50, 0, 3)
      .attr(StatStageChangeAttr, [ Stat.SPDEF ], -1),
    new AttackMove(MoveId.MIST_BALL, PokemonType.PSYCHIC, MoveCategory.SPECIAL, 95, 100, 5, 50, 0, 3)
      .attr(StatStageChangeAttr, [ Stat.SPATK ], -1)
      .ballBombMove(),
    new StatusMove(MoveId.FEATHER_DANCE, PokemonType.FLYING, 100, 15, -1, 0, 3)
      .attr(StatStageChangeAttr, [ Stat.ATK ], -2)
      .danceMove()
      .reflectable(),
    new StatusMove(MoveId.TEETER_DANCE, PokemonType.NORMAL, 100, 20, -1, 0, 3)
      .attr(ConfuseAttr)
      .danceMove()
      .target(MoveTarget.ALL_NEAR_OTHERS),
    new AttackMove(MoveId.BLAZE_KICK, PokemonType.FIRE, MoveCategory.PHYSICAL, 85, 90, 10, 10, 0, 3)
      .attr(HighCritAttr)
      .attr(StatusEffectAttr, StatusEffect.BURN),
    new StatusMove(MoveId.MUD_SPORT, PokemonType.GROUND, -1, 15, -1, 0, 3)
      .ignoresProtect()
      .attr(AddArenaTagAttr, ArenaTagType.MUD_SPORT, 5)
      .target(MoveTarget.BOTH_SIDES),
    new AttackMove(MoveId.ICE_BALL, PokemonType.ICE, MoveCategory.PHYSICAL, 30, 90, 20, -1, 0, 3)
      .partial() // Does not lock the user properly, does not increase damage correctly
      .attr(ConsecutiveUseDoublePowerAttr, 5, true, true, MoveId.DEFENSE_CURL)
      .ballBombMove(),
    new AttackMove(MoveId.NEEDLE_ARM, PokemonType.GRASS, MoveCategory.PHYSICAL, 60, 100, 15, 30, 0, 3)
      .attr(FlinchAttr),
    new SelfStatusMove(MoveId.SLACK_OFF, PokemonType.NORMAL, -1, 5, -1, 0, 3)
      .attr(HealAttr, 0.5)
      .triageMove(),
    new AttackMove(MoveId.HYPER_VOICE, PokemonType.NORMAL, MoveCategory.SPECIAL, 90, 100, 10, -1, 0, 3)
      .soundBased()
      .target(MoveTarget.ALL_NEAR_ENEMIES),
    new AttackMove(MoveId.POISON_FANG, PokemonType.POISON, MoveCategory.PHYSICAL, 50, 100, 15, 50, 0, 3)
      .attr(StatusEffectAttr, StatusEffect.TOXIC)
      .bitingMove(),
    new AttackMove(MoveId.CRUSH_CLAW, PokemonType.NORMAL, MoveCategory.PHYSICAL, 75, 95, 10, 50, 0, 3)
      .attr(StatStageChangeAttr, [ Stat.DEF ], -1),
    new AttackMove(MoveId.BLAST_BURN, PokemonType.FIRE, MoveCategory.SPECIAL, 150, 90, 5, -1, 0, 3)
      .attr(RechargeAttr),
    new AttackMove(MoveId.HYDRO_CANNON, PokemonType.WATER, MoveCategory.SPECIAL, 150, 90, 5, -1, 0, 3)
      .attr(RechargeAttr),
    new AttackMove(MoveId.METEOR_MASH, PokemonType.STEEL, MoveCategory.PHYSICAL, 90, 90, 10, 20, 0, 3)
      .attr(StatStageChangeAttr, [ Stat.ATK ], 1, true)
      .punchingMove(),
    new AttackMove(MoveId.ASTONISH, PokemonType.GHOST, MoveCategory.PHYSICAL, 30, 100, 15, 30, 0, 3)
      .attr(FlinchAttr),
    new AttackMove(MoveId.WEATHER_BALL, PokemonType.NORMAL, MoveCategory.SPECIAL, 50, 100, 10, -1, 0, 3)
      .attr(WeatherBallTypeAttr)
      .attr(MovePowerMultiplierAttr, (user, target, move) => {
        const weather = globalScene.arena.weather;
        if (!weather) {
          return 1;
        }
        const weatherTypes = [ WeatherType.SUNNY, WeatherType.RAIN, WeatherType.SANDSTORM, WeatherType.HAIL, WeatherType.SNOW, WeatherType.FOG, WeatherType.HEAVY_RAIN, WeatherType.HARSH_SUN ];
        if (weatherTypes.includes(weather.weatherType) && !weather.isEffectSuppressed()) {
          return 2;
        }
        return 1;
      })
      .ballBombMove(),
    new StatusMove(MoveId.AROMATHERAPY, PokemonType.GRASS, -1, 5, -1, 0, 3)
      .attr(PartyStatusCureAttr, i18next.t("moveTriggers:soothingAromaWaftedThroughArea"), AbilityId.SAP_SIPPER)
      .target(MoveTarget.PARTY),
    new StatusMove(MoveId.FAKE_TEARS, PokemonType.DARK, 100, 20, -1, 0, 3)
      .attr(StatStageChangeAttr, [ Stat.SPDEF ], -2)
      .reflectable(),
    new AttackMove(MoveId.AIR_CUTTER, PokemonType.FLYING, MoveCategory.SPECIAL, 60, 95, 25, -1, 0, 3)
      .attr(HighCritAttr)
      .slicingMove()
      .windMove()
      .target(MoveTarget.ALL_NEAR_ENEMIES),
    new AttackMove(MoveId.OVERHEAT, PokemonType.FIRE, MoveCategory.SPECIAL, 130, 90, 5, -1, 0, 3)
      .attr(StatStageChangeAttr, [ Stat.SPATK ], -2, true)
      .attr(HealStatusEffectAttr, true, StatusEffect.FREEZE),
    new StatusMove(MoveId.ODOR_SLEUTH, PokemonType.NORMAL, -1, 40, -1, 0, 3)
      .attr(ExposedMoveAttr, BattlerTagType.IGNORE_GHOST)
      .ignoresSubstitute()
      .reflectable(),
    new AttackMove(MoveId.ROCK_TOMB, PokemonType.ROCK, MoveCategory.PHYSICAL, 60, 95, 15, 100, 0, 3)
      .attr(StatStageChangeAttr, [ Stat.SPD ], -1)
      .makesContact(false),
    new AttackMove(MoveId.SILVER_WIND, PokemonType.BUG, MoveCategory.SPECIAL, 60, 100, 5, 10, 0, 3)
      .attr(StatStageChangeAttr, [ Stat.ATK, Stat.DEF, Stat.SPATK, Stat.SPDEF, Stat.SPD ], 1, true)
      .windMove(),
    new StatusMove(MoveId.METAL_SOUND, PokemonType.STEEL, 85, 40, -1, 0, 3)
      .attr(StatStageChangeAttr, [ Stat.SPDEF ], -2)
      .soundBased()
      .reflectable(),
    new StatusMove(MoveId.GRASS_WHISTLE, PokemonType.GRASS, 55, 15, -1, 0, 3)
      .attr(StatusEffectAttr, StatusEffect.SLEEP)
      .soundBased()
      .reflectable(),
    new StatusMove(MoveId.TICKLE, PokemonType.NORMAL, 100, 20, -1, 0, 3)
      .attr(StatStageChangeAttr, [ Stat.ATK, Stat.DEF ], -1)
      .reflectable(),
    new SelfStatusMove(MoveId.COSMIC_POWER, PokemonType.PSYCHIC, -1, 20, -1, 0, 3)
      .attr(StatStageChangeAttr, [ Stat.DEF, Stat.SPDEF ], 1, true),
    new AttackMove(MoveId.WATER_SPOUT, PokemonType.WATER, MoveCategory.SPECIAL, 150, 100, 5, -1, 0, 3)
      .attr(HpPowerAttr)
      .target(MoveTarget.ALL_NEAR_ENEMIES),
    new AttackMove(MoveId.SIGNAL_BEAM, PokemonType.BUG, MoveCategory.SPECIAL, 75, 100, 15, 10, 0, 3)
      .attr(ConfuseAttr),
    new AttackMove(MoveId.SHADOW_PUNCH, PokemonType.GHOST, MoveCategory.PHYSICAL, 60, -1, 20, -1, 0, 3)
      .punchingMove(),
    new AttackMove(MoveId.EXTRASENSORY, PokemonType.PSYCHIC, MoveCategory.SPECIAL, 80, 100, 20, 10, 0, 3)
      .attr(FlinchAttr),
    new AttackMove(MoveId.SKY_UPPERCUT, PokemonType.FIGHTING, MoveCategory.PHYSICAL, 85, 90, 15, -1, 0, 3)
      .attr(HitsTagAttr, BattlerTagType.FLYING)
      .punchingMove(),
    new AttackMove(MoveId.SAND_TOMB, PokemonType.GROUND, MoveCategory.PHYSICAL, 35, 85, 15, -1, 0, 3)
      .attr(TrapAttr, BattlerTagType.SAND_TOMB)
      .makesContact(false),
    new AttackMove(MoveId.SHEER_COLD, PokemonType.ICE, MoveCategory.SPECIAL, 250, 30, 5, -1, 0, 3)
      .attr(IceNoEffectTypeAttr)
      .attr(OneHitKOAttr)
      .attr(SheerColdAccuracyAttr),
    new AttackMove(MoveId.MUDDY_WATER, PokemonType.WATER, MoveCategory.SPECIAL, 90, 85, 10, 30, 0, 3)
      .attr(StatStageChangeAttr, [ Stat.ACC ], -1)
      .target(MoveTarget.ALL_NEAR_ENEMIES),
    new AttackMove(MoveId.BULLET_SEED, PokemonType.GRASS, MoveCategory.PHYSICAL, 25, 100, 30, -1, 0, 3)
      .attr(MultiHitAttr)
      .makesContact(false)
      .ballBombMove(),
    new AttackMove(MoveId.AERIAL_ACE, PokemonType.FLYING, MoveCategory.PHYSICAL, 60, -1, 20, -1, 0, 3)
      .slicingMove(),
    new AttackMove(MoveId.ICICLE_SPEAR, PokemonType.ICE, MoveCategory.PHYSICAL, 25, 100, 30, -1, 0, 3)
      .attr(MultiHitAttr)
      .makesContact(false),
    new SelfStatusMove(MoveId.IRON_DEFENSE, PokemonType.STEEL, -1, 15, -1, 0, 3)
      .attr(StatStageChangeAttr, [ Stat.DEF ], 2, true),
    new StatusMove(MoveId.BLOCK, PokemonType.NORMAL, -1, 5, -1, 0, 3)
      .condition(failIfGhostTypeCondition)
      .attr(AddBattlerTagAttr, BattlerTagType.TRAPPED, false, true, 1)
      .reflectable(),
    new StatusMove(MoveId.HOWL, PokemonType.NORMAL, -1, 40, -1, 0, 3)
      .attr(StatStageChangeAttr, [ Stat.ATK ], 1)
      .soundBased()
      .target(MoveTarget.USER_AND_ALLIES),
    new AttackMove(MoveId.DRAGON_CLAW, PokemonType.DRAGON, MoveCategory.PHYSICAL, 80, 100, 15, -1, 0, 3),
    new AttackMove(MoveId.FRENZY_PLANT, PokemonType.GRASS, MoveCategory.SPECIAL, 150, 90, 5, -1, 0, 3)
      .attr(RechargeAttr),
    new SelfStatusMove(MoveId.BULK_UP, PokemonType.FIGHTING, -1, 20, -1, 0, 3)
      .attr(StatStageChangeAttr, [ Stat.ATK, Stat.DEF ], 1, true),
    new ChargingAttackMove(MoveId.BOUNCE, PokemonType.FLYING, MoveCategory.PHYSICAL, 85, 85, 5, 30, 0, 3)
      .chargeText(i18next.t("moveTriggers:sprangUp", { pokemonName: "{USER}" }))
      .chargeAttr(SemiInvulnerableAttr, BattlerTagType.FLYING)
      .attr(StatusEffectAttr, StatusEffect.PARALYSIS)
      .affectedByGravity(),
    new AttackMove(MoveId.MUD_SHOT, PokemonType.GROUND, MoveCategory.SPECIAL, 55, 95, 15, 100, 0, 3)
      .attr(StatStageChangeAttr, [ Stat.SPD ], -1),
    new AttackMove(MoveId.POISON_TAIL, PokemonType.POISON, MoveCategory.PHYSICAL, 50, 100, 25, 10, 0, 3)
      .attr(HighCritAttr)
      .attr(StatusEffectAttr, StatusEffect.POISON),
    new AttackMove(MoveId.COVET, PokemonType.NORMAL, MoveCategory.PHYSICAL, 60, 100, 25, -1, 0, 3)
      .attr(StealHeldItemChanceAttr, 0.3)
      .edgeCase(),
      // Should not be able to steal held item if user faints due to Rough Skin, Iron Barbs, etc.
      // Should be able to steal items from pokemon with Sticky Hold if the damage causes them to faint
    new AttackMove(MoveId.VOLT_TACKLE, PokemonType.ELECTRIC, MoveCategory.PHYSICAL, 120, 100, 15, 10, 0, 3)
      .attr(RecoilAttr, false, 0.33)
      .attr(StatusEffectAttr, StatusEffect.PARALYSIS)
      .recklessMove(),
    new AttackMove(MoveId.MAGICAL_LEAF, PokemonType.GRASS, MoveCategory.SPECIAL, 60, -1, 20, -1, 0, 3),
    new StatusMove(MoveId.WATER_SPORT, PokemonType.WATER, -1, 15, -1, 0, 3)
      .ignoresProtect()
      .attr(AddArenaTagAttr, ArenaTagType.WATER_SPORT, 5)
      .target(MoveTarget.BOTH_SIDES),
    new SelfStatusMove(MoveId.CALM_MIND, PokemonType.PSYCHIC, -1, 20, -1, 0, 3)
      .attr(StatStageChangeAttr, [ Stat.SPATK, Stat.SPDEF ], 1, true),
    new AttackMove(MoveId.LEAF_BLADE, PokemonType.GRASS, MoveCategory.PHYSICAL, 90, 100, 15, -1, 0, 3)
      .attr(HighCritAttr)
      .slicingMove(),
    new SelfStatusMove(MoveId.DRAGON_DANCE, PokemonType.DRAGON, -1, 20, -1, 0, 3)
      .attr(StatStageChangeAttr, [ Stat.ATK, Stat.SPD ], 1, true)
      .danceMove(),
    new AttackMove(MoveId.ROCK_BLAST, PokemonType.ROCK, MoveCategory.PHYSICAL, 25, 90, 10, -1, 0, 3)
      .attr(MultiHitAttr)
      .makesContact(false)
      .ballBombMove(),
    new AttackMove(MoveId.SHOCK_WAVE, PokemonType.ELECTRIC, MoveCategory.SPECIAL, 60, -1, 20, -1, 0, 3),
    new AttackMove(MoveId.WATER_PULSE, PokemonType.WATER, MoveCategory.SPECIAL, 60, 100, 20, 20, 0, 3)
      .attr(ConfuseAttr)
      .pulseMove(),
    new AttackMove(MoveId.DOOM_DESIRE, PokemonType.STEEL, MoveCategory.SPECIAL, 140, 100, 5, -1, 0, 3)
      .attr(DelayedAttackAttr, ChargeAnim.DOOM_DESIRE_CHARGING, "moveTriggers:choseDoomDesireAsDestiny")
      .ignoresProtect()
      /*
       * Should not apply abilities or held items if user is off the field
      */
      .edgeCase(),
    new AttackMove(MoveId.PSYCHO_BOOST, PokemonType.PSYCHIC, MoveCategory.SPECIAL, 140, 90, 5, -1, 0, 3)
      .attr(StatStageChangeAttr, [ Stat.SPATK ], -2, true),
    new SelfStatusMove(MoveId.ROOST, PokemonType.FLYING, -1, 5, -1, 0, 4)
      .attr(HealAttr, 0.5)
      .attr(AddBattlerTagAttr, BattlerTagType.ROOSTED, true, false)
      .triageMove(),
    new StatusMove(MoveId.GRAVITY, PokemonType.PSYCHIC, -1, 5, -1, 0, 4)
      .ignoresProtect()
      .attr(AddArenaTagAttr, ArenaTagType.GRAVITY, 5)
      .condition(() => !globalScene.arena.hasTag(ArenaTagType.GRAVITY))
      .target(MoveTarget.BOTH_SIDES),
    new StatusMove(MoveId.MIRACLE_EYE, PokemonType.PSYCHIC, -1, 40, -1, 0, 4)
      .attr(ExposedMoveAttr, BattlerTagType.IGNORE_DARK)
      .ignoresSubstitute()
      .reflectable(),
    new AttackMove(MoveId.WAKE_UP_SLAP, PokemonType.FIGHTING, MoveCategory.PHYSICAL, 70, 100, 10, -1, 0, 4)
      .attr(MovePowerMultiplierAttr, (user, target, move) => targetSleptOrComatoseCondition(user, target, move) ? 2 : 1)
      .attr(HealStatusEffectAttr, false, StatusEffect.SLEEP),
    new AttackMove(MoveId.HAMMER_ARM, PokemonType.FIGHTING, MoveCategory.PHYSICAL, 100, 90, 10, -1, 0, 4)
      .attr(StatStageChangeAttr, [ Stat.SPD ], -1, true)
      .punchingMove(),
    new AttackMove(MoveId.GYRO_BALL, PokemonType.STEEL, MoveCategory.PHYSICAL, -1, 100, 5, -1, 0, 4)
      .attr(GyroBallPowerAttr)
      .ballBombMove(),
    new SelfStatusMove(MoveId.HEALING_WISH, PokemonType.PSYCHIC, -1, 10, -1, 0, 4)
      .attr(SacrificialFullRestoreAttr, false, "moveTriggers:sacrificialFullRestore")
      .triageMove()
      .condition(failIfLastInPartyCondition),
    new AttackMove(MoveId.BRINE, PokemonType.WATER, MoveCategory.SPECIAL, 65, 100, 10, -1, 0, 4)
      .attr(MovePowerMultiplierAttr, (user, target, move) => target.getHpRatio() < 0.5 ? 2 : 1),
    new AttackMove(MoveId.NATURAL_GIFT, PokemonType.NORMAL, MoveCategory.PHYSICAL, -1, 100, 15, -1, 0, 4)
      .makesContact(false)
      .unimplemented(),
      /*
      NOTE: To whoever tries to implement this, reminder to push to battleData.berriesEaten
      and enable the harvest test..
      Do NOT push to berriesEatenLast or else cud chew will puke the berry.
      */
    new AttackMove(MoveId.FEINT, PokemonType.NORMAL, MoveCategory.PHYSICAL, 30, 100, 10, -1, 2, 4)
      .attr(RemoveBattlerTagAttr, [ BattlerTagType.PROTECTED ])
      .attr(RemoveArenaTagsAttr, [ ArenaTagType.QUICK_GUARD, ArenaTagType.WIDE_GUARD, ArenaTagType.MAT_BLOCK, ArenaTagType.CRAFTY_SHIELD ], false)
      .makesContact(false)
      .ignoresProtect(),
    new AttackMove(MoveId.PLUCK, PokemonType.FLYING, MoveCategory.PHYSICAL, 60, 100, 20, -1, 0, 4)
      .attr(StealEatBerryAttr),
    new StatusMove(MoveId.TAILWIND, PokemonType.FLYING, -1, 15, -1, 0, 4)
      .windMove()
      .attr(AddArenaTagAttr, ArenaTagType.TAILWIND, 4, true)
      .target(MoveTarget.USER_SIDE),
    new StatusMove(MoveId.ACUPRESSURE, PokemonType.NORMAL, -1, 30, -1, 0, 4)
      .attr(AcupressureStatStageChangeAttr)
      .target(MoveTarget.USER_OR_NEAR_ALLY),
    new AttackMove(MoveId.METAL_BURST, PokemonType.STEEL, MoveCategory.PHYSICAL, -1, 100, 10, -1, 0, 4)
      .attr(CounterDamageAttr, 1.5)
      .attr(CounterRedirectAttr)
      .condition(counterAttackConditionBoth, 3)
      .makesContact(false)
      .target(MoveTarget.ATTACKER),
    new AttackMove(MoveId.U_TURN, PokemonType.BUG, MoveCategory.PHYSICAL, 70, 100, 20, -1, 0, 4)
      .attr(ForceSwitchOutAttr, true),
    new AttackMove(MoveId.CLOSE_COMBAT, PokemonType.FIGHTING, MoveCategory.PHYSICAL, 120, 100, 5, -1, 0, 4)
      .attr(StatStageChangeAttr, [ Stat.DEF, Stat.SPDEF ], -1, true),
    new AttackMove(MoveId.PAYBACK, PokemonType.DARK, MoveCategory.PHYSICAL, 50, 100, 10, -1, 0, 4)
      // Payback boosts power on item use
      .attr(MovePowerMultiplierAttr, (_user, target) => target.turnData.acted || globalScene.currentBattle.turnCommands[target.getBattlerIndex()]?.command === Command.BALL ? 2 : 1),
    new AttackMove(MoveId.ASSURANCE, PokemonType.DARK, MoveCategory.PHYSICAL, 60, 100, 10, -1, 0, 4)
      .attr(MovePowerMultiplierAttr, (user, target, move) => target.turnData.damageTaken > 0 ? 2 : 1),
    new StatusMove(MoveId.EMBARGO, PokemonType.DARK, 100, 15, -1, 0, 4)
      .reflectable()
      .unimplemented(),
    new AttackMove(MoveId.FLING, PokemonType.DARK, MoveCategory.PHYSICAL, -1, 100, 10, -1, 0, 4)
      .makesContact(false)
      .unimplemented(),
    new StatusMove(MoveId.PSYCHO_SHIFT, PokemonType.PSYCHIC, 100, 10, -1, 0, 4)
      .attr(PsychoShiftEffectAttr)
      // TODO: Verify status applied if a statused pokemon obtains Comatose (via Transform) and uses Psycho Shift
      .edgeCase(),
    new AttackMove(MoveId.TRUMP_CARD, PokemonType.NORMAL, MoveCategory.SPECIAL, -1, -1, 5, -1, 0, 4)
      .makesContact()
      .attr(LessPPMorePowerAttr),
    new StatusMove(MoveId.HEAL_BLOCK, PokemonType.PSYCHIC, 100, 15, -1, 0, 4)
      .attr(AddBattlerTagAttr, BattlerTagType.HEAL_BLOCK, false, true, 5)
      .target(MoveTarget.ALL_NEAR_ENEMIES)
      .reflectable(),
    new AttackMove(MoveId.WRING_OUT, PokemonType.NORMAL, MoveCategory.SPECIAL, -1, 100, 5, -1, 0, 4)
      .attr(OpponentHighHpPowerAttr, 120)
      .makesContact(),
    new SelfStatusMove(MoveId.POWER_TRICK, PokemonType.PSYCHIC, -1, 10, -1, 0, 4)
      .attr(AddBattlerTagAttr, BattlerTagType.POWER_TRICK, true),
    new StatusMove(MoveId.GASTRO_ACID, PokemonType.POISON, 100, 10, -1, 0, 4)
      .attr(SuppressAbilitiesAttr)
      .reflectable(),
    new StatusMove(MoveId.LUCKY_CHANT, PokemonType.NORMAL, -1, 30, -1, 0, 4)
      .attr(AddArenaTagAttr, ArenaTagType.NO_CRIT, 5, true, true)
      .target(MoveTarget.USER_SIDE),
    new StatusMove(MoveId.ME_FIRST, PokemonType.NORMAL, -1, 20, -1, 0, 4)
      .ignoresSubstitute()
      .target(MoveTarget.NEAR_ENEMY)
      .unimplemented(),
    new SelfStatusMove(MoveId.COPYCAT, PokemonType.NORMAL, -1, 20, -1, 0, 4)
      .attr(CopyMoveAttr, false, invalidCopycatMoves),
    new StatusMove(MoveId.POWER_SWAP, PokemonType.PSYCHIC, -1, 10, 100, 0, 4)
      .attr(SwapStatStagesAttr, [ Stat.ATK, Stat.SPATK ])
      .ignoresSubstitute(),
    new StatusMove(MoveId.GUARD_SWAP, PokemonType.PSYCHIC, -1, 10, 100, 0, 4)
      .attr(SwapStatStagesAttr, [ Stat.DEF, Stat.SPDEF ])
      .ignoresSubstitute(),
    new AttackMove(MoveId.PUNISHMENT, PokemonType.DARK, MoveCategory.PHYSICAL, -1, 100, 5, -1, 0, 4)
      .makesContact(true)
      .attr(PunishmentPowerAttr),
    new AttackMove(MoveId.LAST_RESORT, PokemonType.NORMAL, MoveCategory.PHYSICAL, 140, 100, 5, -1, 0, 4)
      .condition(lastResortCondition, 3)
      .edgeCase(), // When a move is overwritten and later relearned, Last Resort's tracking of it should be reset
    new StatusMove(MoveId.WORRY_SEED, PokemonType.GRASS, 100, 10, -1, 0, 4)
      .attr(AbilityChangeAttr, AbilityId.INSOMNIA)
      // TODO: Enable / remove once balance reaches a consensus on ability overrides during boss fights
      // .condition(failAgainstFinalBossCondition, 3)
      .reflectable(),
    new AttackMove(MoveId.SUCKER_PUNCH, PokemonType.DARK, MoveCategory.PHYSICAL, 70, 100, 5, -1, 1, 4)
      .condition(failIfTargetNotAttackingCondition, 3),
    new StatusMove(MoveId.TOXIC_SPIKES, PokemonType.POISON, -1, 20, -1, 0, 4)
      .attr(AddArenaTrapTagAttr, ArenaTagType.TOXIC_SPIKES)
      .target(MoveTarget.ENEMY_SIDE)
      .reflectable(),
    new StatusMove(MoveId.HEART_SWAP, PokemonType.PSYCHIC, -1, 10, -1, 0, 4)
      .attr(SwapStatStagesAttr, BATTLE_STATS)
      .ignoresSubstitute(),
    new SelfStatusMove(MoveId.AQUA_RING, PokemonType.WATER, -1, 20, -1, 0, 4)
      .attr(AddBattlerTagAttr, BattlerTagType.AQUA_RING, true, true),
    new SelfStatusMove(MoveId.MAGNET_RISE, PokemonType.ELECTRIC, -1, 10, -1, 0, 4)
      .attr(AddBattlerTagAttr, BattlerTagType.FLOATING, true, true, 5)
      .condition(user => [ BattlerTagType.FLOATING, BattlerTagType.IGNORE_FLYING, BattlerTagType.INGRAIN ].every((tag) => !user.getTag(tag)), 3)
      .affectedByGravity(),
    new AttackMove(MoveId.FLARE_BLITZ, PokemonType.FIRE, MoveCategory.PHYSICAL, 120, 100, 15, 10, 0, 4)
      .attr(RecoilAttr, false, 0.33)
      .attr(HealStatusEffectAttr, true, StatusEffect.FREEZE)
      .attr(StatusEffectAttr, StatusEffect.BURN)
      .recklessMove(),
    new AttackMove(MoveId.FORCE_PALM, PokemonType.FIGHTING, MoveCategory.PHYSICAL, 60, 100, 10, 30, 0, 4)
      .attr(StatusEffectAttr, StatusEffect.PARALYSIS),
    new AttackMove(MoveId.AURA_SPHERE, PokemonType.FIGHTING, MoveCategory.SPECIAL, 80, -1, 20, -1, 0, 4)
      .pulseMove()
      .ballBombMove(),
    new SelfStatusMove(MoveId.ROCK_POLISH, PokemonType.ROCK, -1, 20, -1, 0, 4)
      .attr(StatStageChangeAttr, [ Stat.SPD ], 2, true),
    new AttackMove(MoveId.POISON_JAB, PokemonType.POISON, MoveCategory.PHYSICAL, 80, 100, 20, 30, 0, 4)
      .attr(StatusEffectAttr, StatusEffect.POISON),
    new AttackMove(MoveId.DARK_PULSE, PokemonType.DARK, MoveCategory.SPECIAL, 80, 100, 15, 20, 0, 4)
      .attr(FlinchAttr)
      .pulseMove(),
    new AttackMove(MoveId.NIGHT_SLASH, PokemonType.DARK, MoveCategory.PHYSICAL, 70, 100, 15, -1, 0, 4)
      .attr(HighCritAttr)
      .slicingMove(),
    new AttackMove(MoveId.AQUA_TAIL, PokemonType.WATER, MoveCategory.PHYSICAL, 90, 90, 10, -1, 0, 4),
    new AttackMove(MoveId.SEED_BOMB, PokemonType.GRASS, MoveCategory.PHYSICAL, 80, 100, 15, -1, 0, 4)
      .makesContact(false)
      .ballBombMove(),
    new AttackMove(MoveId.AIR_SLASH, PokemonType.FLYING, MoveCategory.SPECIAL, 75, 95, 15, 30, 0, 4)
      .attr(FlinchAttr)
      .slicingMove(),
    new AttackMove(MoveId.X_SCISSOR, PokemonType.BUG, MoveCategory.PHYSICAL, 80, 100, 15, -1, 0, 4)
      .slicingMove(),
    new AttackMove(MoveId.BUG_BUZZ, PokemonType.BUG, MoveCategory.SPECIAL, 90, 100, 10, 10, 0, 4)
      .attr(StatStageChangeAttr, [ Stat.SPDEF ], -1)
      .soundBased(),
    new AttackMove(MoveId.DRAGON_PULSE, PokemonType.DRAGON, MoveCategory.SPECIAL, 85, 100, 10, -1, 0, 4)
      .pulseMove(),
    new AttackMove(MoveId.DRAGON_RUSH, PokemonType.DRAGON, MoveCategory.PHYSICAL, 100, 75, 10, 20, 0, 4)
      .attr(AlwaysHitMinimizeAttr)
      .attr(HitsTagForDoubleDamageAttr, BattlerTagType.MINIMIZED)
      .attr(FlinchAttr),
    new AttackMove(MoveId.POWER_GEM, PokemonType.ROCK, MoveCategory.SPECIAL, 80, 100, 20, -1, 0, 4),
    new AttackMove(MoveId.DRAIN_PUNCH, PokemonType.FIGHTING, MoveCategory.PHYSICAL, 75, 100, 10, -1, 0, 4)
      .attr(HitHealAttr)
      .punchingMove()
      .triageMove(),
    new AttackMove(MoveId.VACUUM_WAVE, PokemonType.FIGHTING, MoveCategory.SPECIAL, 40, 100, 30, -1, 1, 4),
    new AttackMove(MoveId.FOCUS_BLAST, PokemonType.FIGHTING, MoveCategory.SPECIAL, 120, 70, 5, 10, 0, 4)
      .attr(StatStageChangeAttr, [ Stat.SPDEF ], -1)
      .ballBombMove(),
    new AttackMove(MoveId.ENERGY_BALL, PokemonType.GRASS, MoveCategory.SPECIAL, 90, 100, 10, 10, 0, 4)
      .attr(StatStageChangeAttr, [ Stat.SPDEF ], -1)
      .ballBombMove(),
    new AttackMove(MoveId.BRAVE_BIRD, PokemonType.FLYING, MoveCategory.PHYSICAL, 120, 100, 15, -1, 0, 4)
      .attr(RecoilAttr, false, 0.33)
      .recklessMove(),
    new AttackMove(MoveId.EARTH_POWER, PokemonType.GROUND, MoveCategory.SPECIAL, 90, 100, 10, 10, 0, 4)
      .attr(StatStageChangeAttr, [ Stat.SPDEF ], -1),
    new StatusMove(MoveId.SWITCHEROO, PokemonType.DARK, 100, 10, -1, 0, 4)
      .unimplemented(),
    new AttackMove(MoveId.GIGA_IMPACT, PokemonType.NORMAL, MoveCategory.PHYSICAL, 150, 90, 5, -1, 0, 4)
      .attr(RechargeAttr),
    new SelfStatusMove(MoveId.NASTY_PLOT, PokemonType.DARK, -1, 20, -1, 0, 4)
      .attr(StatStageChangeAttr, [ Stat.SPATK ], 2, true),
    new AttackMove(MoveId.BULLET_PUNCH, PokemonType.STEEL, MoveCategory.PHYSICAL, 40, 100, 30, -1, 1, 4)
      .punchingMove(),
    new AttackMove(MoveId.AVALANCHE, PokemonType.ICE, MoveCategory.PHYSICAL, 60, 100, 10, -1, -4, 4)
      .attr(TurnDamagedDoublePowerAttr),
    new AttackMove(MoveId.ICE_SHARD, PokemonType.ICE, MoveCategory.PHYSICAL, 40, 100, 30, -1, 1, 4)
      .makesContact(false),
    new AttackMove(MoveId.SHADOW_CLAW, PokemonType.GHOST, MoveCategory.PHYSICAL, 70, 100, 15, -1, 0, 4)
      .attr(HighCritAttr),
    new AttackMove(MoveId.THUNDER_FANG, PokemonType.ELECTRIC, MoveCategory.PHYSICAL, 65, 95, 15, 10, 0, 4)
      .attr(FlinchAttr)
      .attr(StatusEffectAttr, StatusEffect.PARALYSIS)
      .bitingMove(),
    new AttackMove(MoveId.ICE_FANG, PokemonType.ICE, MoveCategory.PHYSICAL, 65, 95, 15, 10, 0, 4)
      .attr(FlinchAttr)
      .attr(StatusEffectAttr, StatusEffect.FREEZE)
      .bitingMove(),
    new AttackMove(MoveId.FIRE_FANG, PokemonType.FIRE, MoveCategory.PHYSICAL, 65, 95, 15, 10, 0, 4)
      .attr(FlinchAttr)
      .attr(StatusEffectAttr, StatusEffect.BURN)
      .bitingMove(),
    new AttackMove(MoveId.SHADOW_SNEAK, PokemonType.GHOST, MoveCategory.PHYSICAL, 40, 100, 30, -1, 1, 4),
    new AttackMove(MoveId.MUD_BOMB, PokemonType.GROUND, MoveCategory.SPECIAL, 65, 85, 10, 30, 0, 4)
      .attr(StatStageChangeAttr, [ Stat.ACC ], -1)
      .ballBombMove(),
    new AttackMove(MoveId.PSYCHO_CUT, PokemonType.PSYCHIC, MoveCategory.PHYSICAL, 70, 100, 20, -1, 0, 4)
      .attr(HighCritAttr)
      .slicingMove()
      .makesContact(false),
    new AttackMove(MoveId.ZEN_HEADBUTT, PokemonType.PSYCHIC, MoveCategory.PHYSICAL, 80, 90, 15, 20, 0, 4)
      .attr(FlinchAttr),
    new AttackMove(MoveId.MIRROR_SHOT, PokemonType.STEEL, MoveCategory.SPECIAL, 65, 85, 10, 30, 0, 4)
      .attr(StatStageChangeAttr, [ Stat.ACC ], -1),
    new AttackMove(MoveId.FLASH_CANNON, PokemonType.STEEL, MoveCategory.SPECIAL, 80, 100, 10, 10, 0, 4)
      .attr(StatStageChangeAttr, [ Stat.SPDEF ], -1),
    new AttackMove(MoveId.ROCK_CLIMB, PokemonType.NORMAL, MoveCategory.PHYSICAL, 90, 85, 20, 20, 0, 4)
      .attr(ConfuseAttr),
    new StatusMove(MoveId.DEFOG, PokemonType.FLYING, -1, 15, -1, 0, 4)
      .attr(StatStageChangeAttr, [ Stat.EVA ], -1)
      .attr(ClearWeatherAttr, WeatherType.FOG)
      .attr(ClearTerrainAttr)
      .attr(RemoveScreensAttr, false)
      .attr(RemoveArenaTrapAttr, true)
      .attr(RemoveArenaTagsAttr, [ ArenaTagType.MIST, ArenaTagType.SAFEGUARD ], false)
      .reflectable(),
    new StatusMove(MoveId.TRICK_ROOM, PokemonType.PSYCHIC, -1, 5, -1, -7, 4)
      .attr(AddArenaTagAttr, ArenaTagType.TRICK_ROOM, 5)
      .ignoresProtect()
      .target(MoveTarget.BOTH_SIDES),
    new AttackMove(MoveId.DRACO_METEOR, PokemonType.DRAGON, MoveCategory.SPECIAL, 130, 90, 5, -1, 0, 4)
      .attr(StatStageChangeAttr, [ Stat.SPATK ], -2, true),
    new AttackMove(MoveId.DISCHARGE, PokemonType.ELECTRIC, MoveCategory.SPECIAL, 80, 100, 15, 30, 0, 4)
      .attr(StatusEffectAttr, StatusEffect.PARALYSIS)
      .target(MoveTarget.ALL_NEAR_OTHERS),
    new AttackMove(MoveId.LAVA_PLUME, PokemonType.FIRE, MoveCategory.SPECIAL, 80, 100, 15, 30, 0, 4)
      .attr(StatusEffectAttr, StatusEffect.BURN)
      .target(MoveTarget.ALL_NEAR_OTHERS),
    new AttackMove(MoveId.LEAF_STORM, PokemonType.GRASS, MoveCategory.SPECIAL, 130, 90, 5, -1, 0, 4)
      .attr(StatStageChangeAttr, [ Stat.SPATK ], -2, true),
    new AttackMove(MoveId.POWER_WHIP, PokemonType.GRASS, MoveCategory.PHYSICAL, 120, 85, 10, -1, 0, 4),
    new AttackMove(MoveId.ROCK_WRECKER, PokemonType.ROCK, MoveCategory.PHYSICAL, 150, 90, 5, -1, 0, 4)
      .attr(RechargeAttr)
      .makesContact(false)
      .ballBombMove(),
    new AttackMove(MoveId.CROSS_POISON, PokemonType.POISON, MoveCategory.PHYSICAL, 70, 100, 20, 10, 0, 4)
      .attr(HighCritAttr)
      .attr(StatusEffectAttr, StatusEffect.POISON)
      .slicingMove(),
    new AttackMove(MoveId.GUNK_SHOT, PokemonType.POISON, MoveCategory.PHYSICAL, 120, 80, 5, 30, 0, 4)
      .attr(StatusEffectAttr, StatusEffect.POISON)
      .makesContact(false),
    new AttackMove(MoveId.IRON_HEAD, PokemonType.STEEL, MoveCategory.PHYSICAL, 80, 100, 15, 30, 0, 4)
      .attr(FlinchAttr),
    new AttackMove(MoveId.MAGNET_BOMB, PokemonType.STEEL, MoveCategory.PHYSICAL, 60, -1, 20, -1, 0, 4)
      .makesContact(false)
      .ballBombMove(),
    new AttackMove(MoveId.STONE_EDGE, PokemonType.ROCK, MoveCategory.PHYSICAL, 100, 80, 5, -1, 0, 4)
      .attr(HighCritAttr)
      .makesContact(false),
    new StatusMove(MoveId.CAPTIVATE, PokemonType.NORMAL, 100, 20, -1, 0, 4)
      .attr(StatStageChangeAttr, [ Stat.SPATK ], -2)
      .condition((user, target, move) => target.isOppositeGender(user))
      .target(MoveTarget.ALL_NEAR_ENEMIES)
      .reflectable(),
    new StatusMove(MoveId.STEALTH_ROCK, PokemonType.ROCK, -1, 20, -1, 0, 4)
      .attr(AddArenaTrapTagAttr, ArenaTagType.STEALTH_ROCK)
      .target(MoveTarget.ENEMY_SIDE)
      .reflectable(),
    new AttackMove(MoveId.GRASS_KNOT, PokemonType.GRASS, MoveCategory.SPECIAL, -1, 100, 20, -1, 0, 4)
      .attr(WeightPowerAttr)
      .makesContact(),
    new AttackMove(MoveId.CHATTER, PokemonType.FLYING, MoveCategory.SPECIAL, 65, 100, 20, 100, 0, 4)
      .attr(ConfuseAttr)
      .soundBased(),
    new AttackMove(MoveId.JUDGMENT, PokemonType.NORMAL, MoveCategory.SPECIAL, 100, 100, 10, -1, 0, 4)
      .attr(FormChangeItemTypeAttr),
    new AttackMove(MoveId.BUG_BITE, PokemonType.BUG, MoveCategory.PHYSICAL, 60, 100, 20, -1, 0, 4)
      .attr(StealEatBerryAttr),
    new AttackMove(MoveId.CHARGE_BEAM, PokemonType.ELECTRIC, MoveCategory.SPECIAL, 50, 90, 10, 70, 0, 4)
      .attr(StatStageChangeAttr, [ Stat.SPATK ], 1, true),
    new AttackMove(MoveId.WOOD_HAMMER, PokemonType.GRASS, MoveCategory.PHYSICAL, 120, 100, 15, -1, 0, 4)
      .attr(RecoilAttr, false, 0.33)
      .recklessMove(),
    new AttackMove(MoveId.AQUA_JET, PokemonType.WATER, MoveCategory.PHYSICAL, 40, 100, 20, -1, 1, 4),
    new AttackMove(MoveId.ATTACK_ORDER, PokemonType.BUG, MoveCategory.PHYSICAL, 90, 100, 15, -1, 0, 4)
      .attr(HighCritAttr)
      .makesContact(false),
    new SelfStatusMove(MoveId.DEFEND_ORDER, PokemonType.BUG, -1, 10, -1, 0, 4)
      .attr(StatStageChangeAttr, [ Stat.DEF, Stat.SPDEF ], 1, true),
    new SelfStatusMove(MoveId.HEAL_ORDER, PokemonType.BUG, -1, 5, -1, 0, 4)
      .attr(HealAttr, 0.5)
      .triageMove(),
    new AttackMove(MoveId.HEAD_SMASH, PokemonType.ROCK, MoveCategory.PHYSICAL, 150, 80, 5, -1, 0, 4)
      .attr(RecoilAttr, false, 0.5)
      .recklessMove(),
    new AttackMove(MoveId.DOUBLE_HIT, PokemonType.NORMAL, MoveCategory.PHYSICAL, 35, 90, 10, -1, 0, 4)
      .attr(MultiHitAttr, MultiHitType._2),
    new AttackMove(MoveId.ROAR_OF_TIME, PokemonType.DRAGON, MoveCategory.SPECIAL, 150, 90, 5, -1, 0, 4)
      .attr(RechargeAttr),
    new AttackMove(MoveId.SPACIAL_REND, PokemonType.DRAGON, MoveCategory.SPECIAL, 100, 95, 5, -1, 0, 4)
      .attr(HighCritAttr),
    new SelfStatusMove(MoveId.LUNAR_DANCE, PokemonType.PSYCHIC, -1, 10, -1, 0, 4)
      .attr(SacrificialFullRestoreAttr, true, "moveTriggers:lunarDanceRestore")
      .danceMove()
      .triageMove()
      .condition(failIfLastInPartyCondition),
    new AttackMove(MoveId.CRUSH_GRIP, PokemonType.NORMAL, MoveCategory.PHYSICAL, -1, 100, 5, -1, 0, 4)
      .attr(OpponentHighHpPowerAttr, 120),
    new AttackMove(MoveId.MAGMA_STORM, PokemonType.FIRE, MoveCategory.SPECIAL, 100, 75, 5, -1, 0, 4)
      .attr(TrapAttr, BattlerTagType.MAGMA_STORM),
    new StatusMove(MoveId.DARK_VOID, PokemonType.DARK, 80, 10, -1, 0, 4)  //Accuracy from Generations 4-6
      .attr(StatusEffectAttr, StatusEffect.SLEEP)
      .target(MoveTarget.ALL_NEAR_ENEMIES)
      .reflectable(),
    new AttackMove(MoveId.SEED_FLARE, PokemonType.GRASS, MoveCategory.SPECIAL, 120, 85, 5, 40, 0, 4)
      .attr(StatStageChangeAttr, [ Stat.SPDEF ], -2),
    new AttackMove(MoveId.OMINOUS_WIND, PokemonType.GHOST, MoveCategory.SPECIAL, 60, 100, 5, 10, 0, 4)
      .attr(StatStageChangeAttr, [ Stat.ATK, Stat.DEF, Stat.SPATK, Stat.SPDEF, Stat.SPD ], 1, true)
      .windMove(),
    new ChargingAttackMove(MoveId.SHADOW_FORCE, PokemonType.GHOST, MoveCategory.PHYSICAL, 120, 100, 5, -1, 0, 4)
      .chargeText(i18next.t("moveTriggers:vanishedInstantly", { pokemonName: "{USER}" }))
      .chargeAttr(SemiInvulnerableAttr, BattlerTagType.HIDDEN)
      .ignoresProtect(),
    new SelfStatusMove(MoveId.HONE_CLAWS, PokemonType.DARK, -1, 15, -1, 0, 5)
      .attr(StatStageChangeAttr, [ Stat.ATK, Stat.ACC ], 1, true),
    new StatusMove(MoveId.WIDE_GUARD, PokemonType.ROCK, -1, 10, -1, 3, 5)
      .target(MoveTarget.USER_SIDE)
      .attr(AddArenaTagAttr, ArenaTagType.WIDE_GUARD, 1, true, true)
      .condition(failIfLastCondition, 3),
    new StatusMove(MoveId.GUARD_SPLIT, PokemonType.PSYCHIC, -1, 10, -1, 0, 5)
      // TODO: Enable / remove once balance reaches a consensus on imprison interaction during the final boss fight
      // .condition(failAgainstFinalBossCondition, 2)
      .attr(AverageStatsAttr, [ Stat.DEF, Stat.SPDEF ], "moveTriggers:sharedGuard"),
    new StatusMove(MoveId.POWER_SPLIT, PokemonType.PSYCHIC, -1, 10, -1, 0, 5)
      .attr(AverageStatsAttr, [ Stat.ATK, Stat.SPATK ], "moveTriggers:sharedPower"),
      // TODO: Enable / remove once balance reaches a consensus on imprison interaction during the final boss fight
      // .condition(failAgainstFinalBossCondition, 2)
    new StatusMove(MoveId.WONDER_ROOM, PokemonType.PSYCHIC, -1, 10, -1, 0, 5)
      .ignoresProtect()
      .target(MoveTarget.BOTH_SIDES)
      .unimplemented(),
    new AttackMove(MoveId.PSYSHOCK, PokemonType.PSYCHIC, MoveCategory.SPECIAL, 80, 100, 10, -1, 0, 5)
      .attr(DefDefAttr),
    new AttackMove(MoveId.VENOSHOCK, PokemonType.POISON, MoveCategory.SPECIAL, 65, 100, 10, -1, 0, 5)
      .attr(MovePowerMultiplierAttr, (user, target, move) => target.status && (target.status.effect === StatusEffect.POISON || target.status.effect === StatusEffect.TOXIC) ? 2 : 1),
    new SelfStatusMove(MoveId.AUTOTOMIZE, PokemonType.STEEL, -1, 15, -1, 0, 5)
      .attr(StatStageChangeAttr, [ Stat.SPD ], 2, true)
      .attr(AddBattlerTagAttr, BattlerTagType.AUTOTOMIZED, true),
    new SelfStatusMove(MoveId.RAGE_POWDER, PokemonType.BUG, -1, 20, -1, 2, 5)
      .powderMove()
      .attr(AddBattlerTagAttr, BattlerTagType.CENTER_OF_ATTENTION, true),
    new StatusMove(MoveId.TELEKINESIS, PokemonType.PSYCHIC, -1, 15, -1, 0, 5)
      .affectedByGravity()
      .condition((_user, target, _move) => ![ SpeciesId.DIGLETT, SpeciesId.DUGTRIO, SpeciesId.ALOLA_DIGLETT, SpeciesId.ALOLA_DUGTRIO, SpeciesId.SANDYGAST, SpeciesId.PALOSSAND, SpeciesId.WIGLETT, SpeciesId.WUGTRIO ].includes(target.species.speciesId))
      .condition((_user, target, _move) => !(target.species.speciesId === SpeciesId.GENGAR && target.getFormKey() === "mega"))
      .condition((_user, target, _move) => target.getTag(BattlerTagType.INGRAIN) == null && target.getTag(BattlerTagType.IGNORE_FLYING) == null)
      .attr(AddBattlerTagAttr, BattlerTagType.TELEKINESIS, false, true, 3)
      .attr(AddBattlerTagAttr, BattlerTagType.FLOATING, false, true, 3)
      .reflectable(),
    new StatusMove(MoveId.MAGIC_ROOM, PokemonType.PSYCHIC, -1, 10, -1, 0, 5)
      .ignoresProtect()
      .target(MoveTarget.BOTH_SIDES)
      .unimplemented(),
    new AttackMove(MoveId.SMACK_DOWN, PokemonType.ROCK, MoveCategory.PHYSICAL, 50, 100, 15, -1, 0, 5)
      .attr(FallDownAttr)
      .attr(AddBattlerTagAttr, BattlerTagType.INTERRUPTED)
      .attr(RemoveBattlerTagAttr, [ BattlerTagType.FLYING, BattlerTagType.FLOATING, BattlerTagType.TELEKINESIS ])
      .attr(HitsTagAttr, BattlerTagType.FLYING)
      .makesContact(false),
    new AttackMove(MoveId.STORM_THROW, PokemonType.FIGHTING, MoveCategory.PHYSICAL, 60, 100, 10, -1, 0, 5)
      .attr(CritOnlyAttr),
    new AttackMove(MoveId.FLAME_BURST, PokemonType.FIRE, MoveCategory.SPECIAL, 70, 100, 15, -1, 0, 5)
      .attr(FlameBurstAttr),
    new AttackMove(MoveId.SLUDGE_WAVE, PokemonType.POISON, MoveCategory.SPECIAL, 95, 100, 10, 10, 0, 5)
      .attr(StatusEffectAttr, StatusEffect.POISON)
      .target(MoveTarget.ALL_NEAR_OTHERS),
    new SelfStatusMove(MoveId.QUIVER_DANCE, PokemonType.BUG, -1, 20, -1, 0, 5)
      .attr(StatStageChangeAttr, [ Stat.SPATK, Stat.SPDEF, Stat.SPD ], 1, true)
      .danceMove(),
    new AttackMove(MoveId.HEAVY_SLAM, PokemonType.STEEL, MoveCategory.PHYSICAL, -1, 100, 10, -1, 0, 5)
      .attr(AlwaysHitMinimizeAttr)
      .attr(CompareWeightPowerAttr)
      .attr(HitsTagForDoubleDamageAttr, BattlerTagType.MINIMIZED),
    new AttackMove(MoveId.SYNCHRONOISE, PokemonType.PSYCHIC, MoveCategory.SPECIAL, 120, 100, 10, -1, 0, 5)
      .target(MoveTarget.ALL_NEAR_OTHERS)
      .condition(unknownTypeCondition)
      .attr(HitsSameTypeAttr),
    new AttackMove(MoveId.ELECTRO_BALL, PokemonType.ELECTRIC, MoveCategory.SPECIAL, -1, 100, 10, -1, 0, 5)
      .attr(ElectroBallPowerAttr)
      .ballBombMove(),
    new StatusMove(MoveId.SOAK, PokemonType.WATER, 100, 20, -1, 0, 5)
      .attr(ChangeTypeAttr, PokemonType.WATER)
      .reflectable(),
    new AttackMove(MoveId.FLAME_CHARGE, PokemonType.FIRE, MoveCategory.PHYSICAL, 50, 100, 20, 100, 0, 5)
      .attr(StatStageChangeAttr, [ Stat.SPD ], 1, true),
    new SelfStatusMove(MoveId.COIL, PokemonType.POISON, -1, 20, -1, 0, 5)
      .attr(StatStageChangeAttr, [ Stat.ATK, Stat.DEF, Stat.ACC ], 1, true),
    new AttackMove(MoveId.LOW_SWEEP, PokemonType.FIGHTING, MoveCategory.PHYSICAL, 65, 100, 20, 100, 0, 5)
      .attr(StatStageChangeAttr, [ Stat.SPD ], -1),
    new AttackMove(MoveId.ACID_SPRAY, PokemonType.POISON, MoveCategory.SPECIAL, 40, 100, 20, 100, 0, 5)
      .attr(StatStageChangeAttr, [ Stat.SPDEF ], -2)
      .ballBombMove(),
    new AttackMove(MoveId.FOUL_PLAY, PokemonType.DARK, MoveCategory.PHYSICAL, 95, 100, 15, -1, 0, 5)
      .attr(TargetAtkUserAtkAttr),
    new StatusMove(MoveId.SIMPLE_BEAM, PokemonType.NORMAL, 100, 15, -1, 0, 5)
      .attr(AbilityChangeAttr, AbilityId.SIMPLE)
      // TODO: Enable / remove once balance reaches a consensus on ability overrides during boss fights
      // .condition(failAgainstFinalBossCondition, 3)
      .reflectable(),
    new StatusMove(MoveId.ENTRAINMENT, PokemonType.NORMAL, 100, 15, -1, 0, 5)
      .attr(AbilityGiveAttr)
      // TODO: Enable / remove once balance reaches a consensus on ability overrides during boss fights
      // .condition(failAgainstFinalBossCondition, 3)
      .reflectable(),
    new StatusMove(MoveId.AFTER_YOU, PokemonType.NORMAL, -1, 15, -1, 0, 5)
      .ignoresProtect()
      .ignoresSubstitute()
      .target(MoveTarget.NEAR_OTHER)
      .condition(failIfSingleBattle)
      .condition((user, target, move) => !target.turnData.acted)
      .attr(AfterYouAttr),
    new AttackMove(MoveId.ROUND, PokemonType.NORMAL, MoveCategory.SPECIAL, 60, 100, 15, -1, 0, 5)
      .attr(CueNextRoundAttr)
      .attr(RoundPowerAttr)
      .soundBased(),
    new AttackMove(MoveId.ECHOED_VOICE, PokemonType.NORMAL, MoveCategory.SPECIAL, 40, 100, 15, -1, 0, 5)
      .attr(ConsecutiveUseMultiBasePowerAttr, 5, false)
      .soundBased(),
    new AttackMove(MoveId.CHIP_AWAY, PokemonType.NORMAL, MoveCategory.PHYSICAL, 70, 100, 20, -1, 0, 5)
      .attr(IgnoreOpponentStatStagesAttr),
    new AttackMove(MoveId.CLEAR_SMOG, PokemonType.POISON, MoveCategory.SPECIAL, 50, -1, 15, -1, 0, 5)
      .attr(ResetStatsAttr, false),
    new AttackMove(MoveId.STORED_POWER, PokemonType.PSYCHIC, MoveCategory.SPECIAL, 20, 100, 10, -1, 0, 5)
      .attr(PositiveStatStagePowerAttr),
    new StatusMove(MoveId.QUICK_GUARD, PokemonType.FIGHTING, -1, 15, -1, 3, 5)
      .target(MoveTarget.USER_SIDE)
      .attr(AddArenaTagAttr, ArenaTagType.QUICK_GUARD, 1, true, true)
      .condition(failIfLastCondition, 3),
    new SelfStatusMove(MoveId.ALLY_SWITCH, PokemonType.PSYCHIC, -1, 15, -1, 2, 5)
      .ignoresProtect()
      .unimplemented(),
    new AttackMove(MoveId.SCALD, PokemonType.WATER, MoveCategory.SPECIAL, 80, 100, 15, 30, 0, 5)
      .attr(HealStatusEffectAttr, false, StatusEffect.FREEZE)
      .attr(HealStatusEffectAttr, true, StatusEffect.FREEZE)
      .attr(StatusEffectAttr, StatusEffect.BURN),
    new SelfStatusMove(MoveId.SHELL_SMASH, PokemonType.NORMAL, -1, 15, -1, 0, 5)
      .attr(StatStageChangeAttr, [ Stat.ATK, Stat.SPATK, Stat.SPD ], 2, true)
      .attr(StatStageChangeAttr, [ Stat.DEF, Stat.SPDEF ], -1, true),
    new StatusMove(MoveId.HEAL_PULSE, PokemonType.PSYCHIC, -1, 10, -1, 0, 5)
      .attr(HealAttr, 0.5, false, false)
      .pulseMove()
      .triageMove()
      .reflectable(),
    new AttackMove(MoveId.HEX, PokemonType.GHOST, MoveCategory.SPECIAL, 65, 100, 10, -1, 0, 5)
      .attr(
        MovePowerMultiplierAttr,
        (user, target, move) =>  target.status || target.hasAbility(AbilityId.COMATOSE) ? 2 : 1),
    new ChargingAttackMove(MoveId.SKY_DROP, PokemonType.FLYING, MoveCategory.PHYSICAL, 60, 100, 10, -1, 0, 5)
      .chargeText(i18next.t("moveTriggers:tookTargetIntoSky", { pokemonName: "{USER}", targetName: "{TARGET}" }))
      .chargeAttr(SemiInvulnerableAttr, BattlerTagType.FLYING)
      .affectedByGravity()
      .condition((user, target, move) => !target.getTag(BattlerTagType.SUBSTITUTE))
      /*
       * Cf https://bulbapedia.bulbagarden.net/wiki/Sky_Drop_(move) and https://www.smogon.com/dex/sv/moves/sky-drop/:
       * Should immobilize and give target semi-invulnerability
       * Flying types should take no damage
       * Should fail on targets above a certain weight threshold
       * Should remove all redirection effects on successful takeoff (Rage Poweder, etc.)
       */
      .partial(),
    new SelfStatusMove(MoveId.SHIFT_GEAR, PokemonType.STEEL, -1, 10, -1, 0, 5)
      .attr(StatStageChangeAttr, [ Stat.ATK ], 1, true)
      .attr(StatStageChangeAttr, [ Stat.SPD ], 2, true),
    new AttackMove(MoveId.CIRCLE_THROW, PokemonType.FIGHTING, MoveCategory.PHYSICAL, 60, 90, 10, -1, -6, 5)
      .attr(ForceSwitchOutAttr, false, SwitchType.FORCE_SWITCH)
      .hidesTarget(),
    new AttackMove(MoveId.INCINERATE, PokemonType.FIRE, MoveCategory.SPECIAL, 60, 100, 15, -1, 0, 5)
      .target(MoveTarget.ALL_NEAR_ENEMIES)
      .attr(RemoveHeldItemAttr, true)
      .edgeCase(),
      // Should be able to remove items from pokemon with Sticky Hold if the damage causes them to faint
    new StatusMove(MoveId.QUASH, PokemonType.DARK, 100, 15, -1, 0, 5)
      .condition(failIfSingleBattle)
      .condition((user, target, move) => !target.turnData.acted)
      .attr(ForceLastAttr),
    new AttackMove(MoveId.ACROBATICS, PokemonType.FLYING, MoveCategory.PHYSICAL, 55, 100, 15, -1, 0, 5)
      .attr(MovePowerMultiplierAttr, (user, target, move) => Math.max(1, 2 - 0.2 * user.heldItemManager.getTransferableHeldItems().reduce((v, m) => v + user.heldItemManager.getStack(m), 0))),
    new StatusMove(MoveId.REFLECT_TYPE, PokemonType.NORMAL, -1, 15, -1, 0, 5)
      .ignoresSubstitute()
      .attr(CopyTypeAttr),
    new AttackMove(MoveId.RETALIATE, PokemonType.NORMAL, MoveCategory.PHYSICAL, 70, 100, 5, -1, 0, 5)
      .attr(MovePowerMultiplierAttr, (user, target, move) => {
        const turn = globalScene.currentBattle.turn;
        const lastPlayerFaint = globalScene.currentBattle.playerFaintsHistory[globalScene.currentBattle.playerFaintsHistory.length - 1];
        const lastEnemyFaint = globalScene.currentBattle.enemyFaintsHistory[globalScene.currentBattle.enemyFaintsHistory.length - 1];
        return (
          (lastPlayerFaint !== undefined && turn - lastPlayerFaint.turn === 1 && user.isPlayer()) ||
          (lastEnemyFaint !== undefined && turn - lastEnemyFaint.turn === 1 && user.isEnemy())
        ) ? 2 : 1;
      }),
    new AttackMove(MoveId.FINAL_GAMBIT, PokemonType.FIGHTING, MoveCategory.SPECIAL, -1, 100, 5, -1, 0, 5)
      .attr(UserHpDamageAttr)
      .attr(SacrificialAttrOnHit),
    new StatusMove(MoveId.BESTOW, PokemonType.NORMAL, -1, 15, -1, 0, 5)
      .ignoresProtect()
      .ignoresSubstitute()
      .unimplemented(),
    new AttackMove(MoveId.INFERNO, PokemonType.FIRE, MoveCategory.SPECIAL, 100, 50, 5, 100, 0, 5)
      .attr(StatusEffectAttr, StatusEffect.BURN),
    new AttackMove(MoveId.WATER_PLEDGE, PokemonType.WATER, MoveCategory.SPECIAL, 80, 100, 10, -1, 0, 5)
      .attr(AwaitCombinedPledgeAttr)
      .attr(CombinedPledgeTypeAttr)
      .attr(CombinedPledgePowerAttr)
      .attr(CombinedPledgeStabBoostAttr)
      .attr(AddPledgeEffectAttr, ArenaTagType.WATER_FIRE_PLEDGE, MoveId.FIRE_PLEDGE, true)
      .attr(AddPledgeEffectAttr, ArenaTagType.GRASS_WATER_PLEDGE, MoveId.GRASS_PLEDGE)
      .attr(BypassRedirectAttr, true),
    new AttackMove(MoveId.FIRE_PLEDGE, PokemonType.FIRE, MoveCategory.SPECIAL, 80, 100, 10, -1, 0, 5)
      .attr(AwaitCombinedPledgeAttr)
      .attr(CombinedPledgeTypeAttr)
      .attr(CombinedPledgePowerAttr)
      .attr(CombinedPledgeStabBoostAttr)
      .attr(AddPledgeEffectAttr, ArenaTagType.FIRE_GRASS_PLEDGE, MoveId.GRASS_PLEDGE)
      .attr(AddPledgeEffectAttr, ArenaTagType.WATER_FIRE_PLEDGE, MoveId.WATER_PLEDGE, true)
      .attr(BypassRedirectAttr, true),
    new AttackMove(MoveId.GRASS_PLEDGE, PokemonType.GRASS, MoveCategory.SPECIAL, 80, 100, 10, -1, 0, 5)
      .attr(AwaitCombinedPledgeAttr)
      .attr(CombinedPledgeTypeAttr)
      .attr(CombinedPledgePowerAttr)
      .attr(CombinedPledgeStabBoostAttr)
      .attr(AddPledgeEffectAttr, ArenaTagType.GRASS_WATER_PLEDGE, MoveId.WATER_PLEDGE)
      .attr(AddPledgeEffectAttr, ArenaTagType.FIRE_GRASS_PLEDGE, MoveId.FIRE_PLEDGE)
      .attr(BypassRedirectAttr, true),
    new AttackMove(MoveId.VOLT_SWITCH, PokemonType.ELECTRIC, MoveCategory.SPECIAL, 70, 100, 20, -1, 0, 5)
      .attr(ForceSwitchOutAttr, true),
    new AttackMove(MoveId.STRUGGLE_BUG, PokemonType.BUG, MoveCategory.SPECIAL, 50, 100, 20, 100, 0, 5)
      .attr(StatStageChangeAttr, [ Stat.SPATK ], -1)
      .target(MoveTarget.ALL_NEAR_ENEMIES),
    new AttackMove(MoveId.BULLDOZE, PokemonType.GROUND, MoveCategory.PHYSICAL, 60, 100, 20, 100, 0, 5)
      .attr(StatStageChangeAttr, [ Stat.SPD ], -1)
      .attr(MovePowerMultiplierAttr, (user, target, move) => globalScene.arena.getTerrainType() === TerrainType.GRASSY && target.isGrounded() ? 0.5 : 1)
      .makesContact(false)
      .target(MoveTarget.ALL_NEAR_OTHERS),
    new AttackMove(MoveId.FROST_BREATH, PokemonType.ICE, MoveCategory.SPECIAL, 60, 90, 10, -1, 0, 5)
      .attr(CritOnlyAttr),
    new AttackMove(MoveId.DRAGON_TAIL, PokemonType.DRAGON, MoveCategory.PHYSICAL, 60, 90, 10, -1, -6, 5)
      .attr(ForceSwitchOutAttr, false, SwitchType.FORCE_SWITCH)
      .hidesTarget(),
    new SelfStatusMove(MoveId.WORK_UP, PokemonType.NORMAL, -1, 30, -1, 0, 5)
      .attr(StatStageChangeAttr, [ Stat.ATK, Stat.SPATK ], 1, true),
    new AttackMove(MoveId.ELECTROWEB, PokemonType.ELECTRIC, MoveCategory.SPECIAL, 55, 95, 15, 100, 0, 5)
      .attr(StatStageChangeAttr, [ Stat.SPD ], -1)
      .target(MoveTarget.ALL_NEAR_ENEMIES),
    new AttackMove(MoveId.WILD_CHARGE, PokemonType.ELECTRIC, MoveCategory.PHYSICAL, 90, 100, 15, -1, 0, 5)
      .attr(RecoilAttr)
      .recklessMove(),
    new AttackMove(MoveId.DRILL_RUN, PokemonType.GROUND, MoveCategory.PHYSICAL, 80, 95, 10, -1, 0, 5)
      .attr(HighCritAttr),
    new AttackMove(MoveId.DUAL_CHOP, PokemonType.DRAGON, MoveCategory.PHYSICAL, 40, 90, 15, -1, 0, 5)
      .attr(MultiHitAttr, MultiHitType._2),
    new AttackMove(MoveId.HEART_STAMP, PokemonType.PSYCHIC, MoveCategory.PHYSICAL, 60, 100, 25, 30, 0, 5)
      .attr(FlinchAttr),
    new AttackMove(MoveId.HORN_LEECH, PokemonType.GRASS, MoveCategory.PHYSICAL, 75, 100, 10, -1, 0, 5)
      .attr(HitHealAttr)
      .triageMove(),
    new AttackMove(MoveId.SACRED_SWORD, PokemonType.FIGHTING, MoveCategory.PHYSICAL, 90, 100, 15, -1, 0, 5)
      .attr(IgnoreOpponentStatStagesAttr)
      .slicingMove(),
    new AttackMove(MoveId.RAZOR_SHELL, PokemonType.WATER, MoveCategory.PHYSICAL, 75, 95, 10, 50, 0, 5)
      .attr(StatStageChangeAttr, [ Stat.DEF ], -1)
      .slicingMove(),
    new AttackMove(MoveId.HEAT_CRASH, PokemonType.FIRE, MoveCategory.PHYSICAL, -1, 100, 10, -1, 0, 5)
      .attr(AlwaysHitMinimizeAttr)
      .attr(CompareWeightPowerAttr)
      .attr(HitsTagForDoubleDamageAttr, BattlerTagType.MINIMIZED),
    new AttackMove(MoveId.LEAF_TORNADO, PokemonType.GRASS, MoveCategory.SPECIAL, 65, 90, 10, 50, 0, 5)
      .attr(StatStageChangeAttr, [ Stat.ACC ], -1),
    new AttackMove(MoveId.STEAMROLLER, PokemonType.BUG, MoveCategory.PHYSICAL, 65, 100, 20, 30, 0, 5)
      .attr(AlwaysHitMinimizeAttr)
      .attr(HitsTagForDoubleDamageAttr, BattlerTagType.MINIMIZED)
      .attr(FlinchAttr),
    new SelfStatusMove(MoveId.COTTON_GUARD, PokemonType.GRASS, -1, 10, -1, 0, 5)
      .attr(StatStageChangeAttr, [ Stat.DEF ], 3, true),
    new AttackMove(MoveId.NIGHT_DAZE, PokemonType.DARK, MoveCategory.SPECIAL, 85, 95, 10, 40, 0, 5)
      .attr(StatStageChangeAttr, [ Stat.ACC ], -1),
    new AttackMove(MoveId.PSYSTRIKE, PokemonType.PSYCHIC, MoveCategory.SPECIAL, 100, 100, 10, -1, 0, 5)
      .attr(DefDefAttr),
    new AttackMove(MoveId.TAIL_SLAP, PokemonType.NORMAL, MoveCategory.PHYSICAL, 25, 85, 10, -1, 0, 5)
      .attr(MultiHitAttr),
    new AttackMove(MoveId.HURRICANE, PokemonType.FLYING, MoveCategory.SPECIAL, 110, 70, 10, 30, 0, 5)
      .attr(ThunderAccuracyAttr)
      .attr(ConfuseAttr)
      .attr(HitsTagAttr, BattlerTagType.FLYING)
      .windMove(),
    new AttackMove(MoveId.HEAD_CHARGE, PokemonType.NORMAL, MoveCategory.PHYSICAL, 120, 100, 15, -1, 0, 5)
      .attr(RecoilAttr)
      .recklessMove(),
    new AttackMove(MoveId.GEAR_GRIND, PokemonType.STEEL, MoveCategory.PHYSICAL, 50, 85, 15, -1, 0, 5)
      .attr(MultiHitAttr, MultiHitType._2),
    new AttackMove(MoveId.SEARING_SHOT, PokemonType.FIRE, MoveCategory.SPECIAL, 100, 100, 5, 30, 0, 5)
      .attr(StatusEffectAttr, StatusEffect.BURN)
      .ballBombMove()
      .target(MoveTarget.ALL_NEAR_OTHERS),
    new AttackMove(MoveId.TECHNO_BLAST, PokemonType.NORMAL, MoveCategory.SPECIAL, 120, 100, 5, -1, 0, 5)
      .attr(TechnoBlastTypeAttr),
    new AttackMove(MoveId.RELIC_SONG, PokemonType.NORMAL, MoveCategory.SPECIAL, 75, 100, 10, 10, 0, 5)
      .attr(StatusEffectAttr, StatusEffect.SLEEP)
      .soundBased()
      .target(MoveTarget.ALL_NEAR_ENEMIES),
    new AttackMove(MoveId.SECRET_SWORD, PokemonType.FIGHTING, MoveCategory.SPECIAL, 85, 100, 10, -1, 0, 5)
      .attr(DefDefAttr)
      .slicingMove(),
    new AttackMove(MoveId.GLACIATE, PokemonType.ICE, MoveCategory.SPECIAL, 65, 95, 10, 100, 0, 5)
      .attr(StatStageChangeAttr, [ Stat.SPD ], -1)
      .target(MoveTarget.ALL_NEAR_ENEMIES),
    new AttackMove(MoveId.BOLT_STRIKE, PokemonType.ELECTRIC, MoveCategory.PHYSICAL, 130, 85, 5, 20, 0, 5)
      .attr(StatusEffectAttr, StatusEffect.PARALYSIS),
    new AttackMove(MoveId.BLUE_FLARE, PokemonType.FIRE, MoveCategory.SPECIAL, 130, 85, 5, 20, 0, 5)
      .attr(StatusEffectAttr, StatusEffect.BURN),
    new AttackMove(MoveId.FIERY_DANCE, PokemonType.FIRE, MoveCategory.SPECIAL, 80, 100, 10, 50, 0, 5)
      .attr(StatStageChangeAttr, [ Stat.SPATK ], 1, true)
      .danceMove(),
    new ChargingAttackMove(MoveId.FREEZE_SHOCK, PokemonType.ICE, MoveCategory.PHYSICAL, 140, 90, 5, 30, 0, 5)
      .chargeText(i18next.t("moveTriggers:becameCloakedInFreezingLight", { pokemonName: "{USER}" }))
      .attr(StatusEffectAttr, StatusEffect.PARALYSIS)
      .makesContact(false),
    new ChargingAttackMove(MoveId.ICE_BURN, PokemonType.ICE, MoveCategory.SPECIAL, 140, 90, 5, 30, 0, 5)
      .chargeText(i18next.t("moveTriggers:becameCloakedInFreezingAir", { pokemonName: "{USER}" }))
      .attr(StatusEffectAttr, StatusEffect.BURN),
    new AttackMove(MoveId.SNARL, PokemonType.DARK, MoveCategory.SPECIAL, 55, 95, 15, 100, 0, 5)
      .attr(StatStageChangeAttr, [ Stat.SPATK ], -1)
      .soundBased()
      .target(MoveTarget.ALL_NEAR_ENEMIES),
    new AttackMove(MoveId.ICICLE_CRASH, PokemonType.ICE, MoveCategory.PHYSICAL, 85, 90, 10, 30, 0, 5)
      .attr(FlinchAttr)
      .makesContact(false),
    new AttackMove(MoveId.V_CREATE, PokemonType.FIRE, MoveCategory.PHYSICAL, 180, 95, 5, -1, 0, 5)
      .attr(StatStageChangeAttr, [ Stat.DEF, Stat.SPDEF, Stat.SPD ], -1, true),
    new AttackMove(MoveId.FUSION_FLARE, PokemonType.FIRE, MoveCategory.SPECIAL, 100, 100, 5, -1, 0, 5)
      .attr(HealStatusEffectAttr, true, StatusEffect.FREEZE)
      .attr(LastMoveDoublePowerAttr, MoveId.FUSION_BOLT),
    new AttackMove(MoveId.FUSION_BOLT, PokemonType.ELECTRIC, MoveCategory.PHYSICAL, 100, 100, 5, -1, 0, 5)
      .attr(LastMoveDoublePowerAttr, MoveId.FUSION_FLARE)
      .makesContact(false),
    new AttackMove(MoveId.FLYING_PRESS, PokemonType.FIGHTING, MoveCategory.PHYSICAL, 100, 95, 10, -1, 0, 6)
      .attr(AlwaysHitMinimizeAttr)
      .attr(FlyingTypeMultiplierAttr)
      .attr(HitsTagForDoubleDamageAttr, BattlerTagType.MINIMIZED)
      .affectedByGravity(),
    new StatusMove(MoveId.MAT_BLOCK, PokemonType.FIGHTING, -1, 10, -1, 0, 6)
      .target(MoveTarget.USER_SIDE)
      .attr(AddArenaTagAttr, ArenaTagType.MAT_BLOCK, 1, true, true)
      .condition(new FirstMoveCondition(), 3)
      .condition(failIfLastCondition, 3),
    new AttackMove(MoveId.BELCH, PokemonType.POISON, MoveCategory.SPECIAL, 120, 90, 10, -1, 0, 6)
      .restriction(user => !user.battleData.hasEatenBerry, "battle:moveDisabledBelch", true),
    new StatusMove(MoveId.ROTOTILLER, PokemonType.GROUND, -1, 10, -1, 0, 6)
      .target(MoveTarget.ALL)
      .condition((user, target, move) => {
        // If any fielded pokémon is grass-type and grounded.
        return [ ...globalScene.getEnemyParty(), ...globalScene.getPlayerParty() ].some((poke) => poke.isOfType(PokemonType.GRASS) && poke.isGrounded());
      })
      .attr(StatStageChangeAttr, [ Stat.ATK, Stat.SPATK ], 1, false, { condition: (user, target, move) => target.isOfType(PokemonType.GRASS) && target.isGrounded() }),
    new StatusMove(MoveId.STICKY_WEB, PokemonType.BUG, -1, 20, -1, 0, 6)
      .attr(AddArenaTrapTagAttr, ArenaTagType.STICKY_WEB)
      .target(MoveTarget.ENEMY_SIDE)
      .reflectable(),
    new AttackMove(MoveId.FELL_STINGER, PokemonType.BUG, MoveCategory.PHYSICAL, 50, 100, 25, -1, 0, 6)
      .attr(PostVictoryStatStageChangeAttr, [ Stat.ATK ], 3, true ),
    new ChargingAttackMove(MoveId.PHANTOM_FORCE, PokemonType.GHOST, MoveCategory.PHYSICAL, 90, 100, 10, -1, 0, 6)
      .chargeText(i18next.t("moveTriggers:vanishedInstantly", { pokemonName: "{USER}" }))
      .chargeAttr(SemiInvulnerableAttr, BattlerTagType.HIDDEN)
      .ignoresProtect(),
    new StatusMove(MoveId.TRICK_OR_TREAT, PokemonType.GHOST, 100, 20, -1, 0, 6)
      .attr(AddTypeAttr, PokemonType.GHOST)
      .reflectable(),
    new StatusMove(MoveId.NOBLE_ROAR, PokemonType.NORMAL, 100, 30, -1, 0, 6)
      .attr(StatStageChangeAttr, [ Stat.ATK, Stat.SPATK ], -1)
      .soundBased()
      .reflectable(),
    new StatusMove(MoveId.ION_DELUGE, PokemonType.ELECTRIC, -1, 25, -1, 1, 6)
      .attr(AddArenaTagAttr, ArenaTagType.ION_DELUGE)
      .target(MoveTarget.BOTH_SIDES),
    new AttackMove(MoveId.PARABOLIC_CHARGE, PokemonType.ELECTRIC, MoveCategory.SPECIAL, 65, 100, 20, -1, 0, 6)
      .attr(HitHealAttr)
      .target(MoveTarget.ALL_NEAR_OTHERS)
      .triageMove(),
    new StatusMove(MoveId.FORESTS_CURSE, PokemonType.GRASS, 100, 20, -1, 0, 6)
      .attr(AddTypeAttr, PokemonType.GRASS)
      .reflectable(),
    new AttackMove(MoveId.PETAL_BLIZZARD, PokemonType.GRASS, MoveCategory.PHYSICAL, 90, 100, 15, -1, 0, 6)
      .windMove()
      .makesContact(false)
      .target(MoveTarget.ALL_NEAR_OTHERS),
    new AttackMove(MoveId.FREEZE_DRY, PokemonType.ICE, MoveCategory.SPECIAL, 70, 100, 20, 10, 0, 6)
      .attr(StatusEffectAttr, StatusEffect.FREEZE)
      .attr(FreezeDryAttr),
    new AttackMove(MoveId.DISARMING_VOICE, PokemonType.FAIRY, MoveCategory.SPECIAL, 40, -1, 15, -1, 0, 6)
      .soundBased()
      .target(MoveTarget.ALL_NEAR_ENEMIES),
    new StatusMove(MoveId.PARTING_SHOT, PokemonType.DARK, 100, 20, -1, 0, 6)
      .attr(StatStageChangeAttr, [ Stat.ATK, Stat.SPATK ], -1, false, { trigger: MoveEffectTrigger.PRE_APPLY })
      .attr(ForceSwitchOutAttr, true)
      .soundBased()
      .reflectable(),
    new StatusMove(MoveId.TOPSY_TURVY, PokemonType.DARK, -1, 20, -1, 0, 6)
      .attr(InvertStatsAttr)
      .reflectable(),
    new AttackMove(MoveId.DRAINING_KISS, PokemonType.FAIRY, MoveCategory.SPECIAL, 50, 100, 10, -1, 0, 6)
      .attr(HitHealAttr, 0.75)
      .makesContact()
      .triageMove(),
    new StatusMove(MoveId.CRAFTY_SHIELD, PokemonType.FAIRY, -1, 10, -1, 3, 6)
      .target(MoveTarget.USER_SIDE)
      .attr(AddArenaTagAttr, ArenaTagType.CRAFTY_SHIELD, 1, true, true)
      .condition(failIfLastCondition, 3),
    new StatusMove(MoveId.FLOWER_SHIELD, PokemonType.FAIRY, -1, 10, -1, 0, 6)
      .target(MoveTarget.ALL)
      .attr(StatStageChangeAttr, [ Stat.DEF ], 1, false, { condition: (user, target, move) => target.getTypes().includes(PokemonType.GRASS) && !target.getTag(SemiInvulnerableTag) }),
    new StatusMove(MoveId.GRASSY_TERRAIN, PokemonType.GRASS, -1, 10, -1, 0, 6)
      .attr(TerrainChangeAttr, TerrainType.GRASSY)
      .target(MoveTarget.BOTH_SIDES),
    new StatusMove(MoveId.MISTY_TERRAIN, PokemonType.FAIRY, -1, 10, -1, 0, 6)
      .attr(TerrainChangeAttr, TerrainType.MISTY)
      .target(MoveTarget.BOTH_SIDES),
    new StatusMove(MoveId.ELECTRIFY, PokemonType.ELECTRIC, -1, 20, -1, 0, 6)
      .attr(AddBattlerTagAttr, BattlerTagType.ELECTRIFIED, false, true),
    new AttackMove(MoveId.PLAY_ROUGH, PokemonType.FAIRY, MoveCategory.PHYSICAL, 90, 90, 10, 10, 0, 6)
      .attr(StatStageChangeAttr, [ Stat.ATK ], -1),
    new AttackMove(MoveId.FAIRY_WIND, PokemonType.FAIRY, MoveCategory.SPECIAL, 40, 100, 30, -1, 0, 6)
      .windMove(),
    new AttackMove(MoveId.MOONBLAST, PokemonType.FAIRY, MoveCategory.SPECIAL, 95, 100, 15, 30, 0, 6)
      .attr(StatStageChangeAttr, [ Stat.SPATK ], -1),
    new AttackMove(MoveId.BOOMBURST, PokemonType.NORMAL, MoveCategory.SPECIAL, 140, 100, 10, -1, 0, 6)
      .soundBased()
      .target(MoveTarget.ALL_NEAR_OTHERS),
    new StatusMove(MoveId.FAIRY_LOCK, PokemonType.FAIRY, -1, 10, -1, 0, 6)
      .ignoresSubstitute()
      .ignoresProtect()
      .target(MoveTarget.BOTH_SIDES)
      .attr(AddArenaTagAttr, ArenaTagType.FAIRY_LOCK, 2, true),
    new SelfStatusMove(MoveId.KINGS_SHIELD, PokemonType.STEEL, -1, 10, -1, 4, 6)
      .attr(ProtectAttr, BattlerTagType.KINGS_SHIELD)
      .condition(failIfLastCondition, 3),
    new StatusMove(MoveId.PLAY_NICE, PokemonType.NORMAL, -1, 20, -1, 0, 6)
      .attr(StatStageChangeAttr, [ Stat.ATK ], -1)
      .ignoresSubstitute()
      .reflectable(),
    new StatusMove(MoveId.CONFIDE, PokemonType.NORMAL, -1, 20, -1, 0, 6)
      .attr(StatStageChangeAttr, [ Stat.SPATK ], -1)
      .soundBased()
      .reflectable(),
    new AttackMove(MoveId.DIAMOND_STORM, PokemonType.ROCK, MoveCategory.PHYSICAL, 100, 95, 5, 50, 0, 6)
      .attr(StatStageChangeAttr, [ Stat.DEF ], 2, true, { firstTargetOnly: true })
      .makesContact(false)
      .target(MoveTarget.ALL_NEAR_ENEMIES),
    new AttackMove(MoveId.STEAM_ERUPTION, PokemonType.WATER, MoveCategory.SPECIAL, 110, 95, 5, 30, 0, 6)
      .attr(HealStatusEffectAttr, true, StatusEffect.FREEZE)
      .attr(HealStatusEffectAttr, false, StatusEffect.FREEZE)
      .attr(StatusEffectAttr, StatusEffect.BURN),
    new AttackMove(MoveId.HYPERSPACE_HOLE, PokemonType.PSYCHIC, MoveCategory.SPECIAL, 80, -1, 5, -1, 0, 6)
      .ignoresProtect()
      .ignoresSubstitute(),
    new AttackMove(MoveId.WATER_SHURIKEN, PokemonType.WATER, MoveCategory.SPECIAL, 15, 100, 20, -1, 1, 6)
      .attr(MultiHitAttr)
      .attr(WaterShurikenPowerAttr)
      .attr(WaterShurikenMultiHitTypeAttr),
    new AttackMove(MoveId.MYSTICAL_FIRE, PokemonType.FIRE, MoveCategory.SPECIAL, 75, 100, 10, 100, 0, 6)
      .attr(StatStageChangeAttr, [ Stat.SPATK ], -1),
    new SelfStatusMove(MoveId.SPIKY_SHIELD, PokemonType.GRASS, -1, 10, -1, 4, 6)
      .attr(ProtectAttr, BattlerTagType.SPIKY_SHIELD)
      .condition(failIfLastCondition, 3),
    new StatusMove(MoveId.AROMATIC_MIST, PokemonType.FAIRY, -1, 20, -1, 0, 6)
      .attr(StatStageChangeAttr, [ Stat.SPDEF ], 1)
      .ignoresSubstitute()
      .condition(failIfSingleBattle)
      .target(MoveTarget.NEAR_ALLY),
    new StatusMove(MoveId.EERIE_IMPULSE, PokemonType.ELECTRIC, 100, 15, -1, 0, 6)
      .attr(StatStageChangeAttr, [ Stat.SPATK ], -2)
      .reflectable(),
    new StatusMove(MoveId.VENOM_DRENCH, PokemonType.POISON, 100, 20, -1, 0, 6)
      .attr(StatStageChangeAttr, [ Stat.ATK, Stat.SPATK, Stat.SPD ], -1, false, { condition: (user, target, move) => target.status?.effect === StatusEffect.POISON || target.status?.effect === StatusEffect.TOXIC })
      .target(MoveTarget.ALL_NEAR_ENEMIES)
      .reflectable(),
    new StatusMove(MoveId.POWDER, PokemonType.BUG, 100, 20, -1, 1, 6)
      .attr(AddBattlerTagAttr, BattlerTagType.POWDER, false, true)
      .ignoresSubstitute()
      .powderMove()
      .reflectable(),
    new ChargingSelfStatusMove(MoveId.GEOMANCY, PokemonType.FAIRY, -1, 10, -1, 0, 6)
      .chargeText(i18next.t("moveTriggers:isChargingPower", { pokemonName: "{USER}" }))
      .attr(StatStageChangeAttr, [ Stat.SPATK, Stat.SPDEF, Stat.SPD ], 2, true),
    new StatusMove(MoveId.MAGNETIC_FLUX, PokemonType.ELECTRIC, -1, 20, -1, 0, 6)
      .attr(StatStageChangeAttr, [ Stat.DEF, Stat.SPDEF ], 1, false, { condition: (user, target, move) => !![ AbilityId.PLUS, AbilityId.MINUS ].find(a => target.hasAbility(a, false)) })
      .ignoresSubstitute()
      .target(MoveTarget.USER_AND_ALLIES)
      .condition((user, target, move) => !![ user, user.getAlly() ].filter(p => p?.isActive()).find(p => !![ AbilityId.PLUS, AbilityId.MINUS ].find(a => p?.hasAbility(a, false)))),
    new StatusMove(MoveId.HAPPY_HOUR, PokemonType.NORMAL, -1, 30, -1, 0, 6) // No animation
      .attr(AddArenaTagAttr, ArenaTagType.HAPPY_HOUR, 0, true)
      .target(MoveTarget.USER_SIDE),
    new StatusMove(MoveId.ELECTRIC_TERRAIN, PokemonType.ELECTRIC, -1, 10, -1, 0, 6)
      .attr(TerrainChangeAttr, TerrainType.ELECTRIC)
      .target(MoveTarget.BOTH_SIDES),
    new AttackMove(MoveId.DAZZLING_GLEAM, PokemonType.FAIRY, MoveCategory.SPECIAL, 80, 100, 10, -1, 0, 6)
      .target(MoveTarget.ALL_NEAR_ENEMIES),
    new SelfStatusMove(MoveId.CELEBRATE, PokemonType.NORMAL, -1, 40, -1, 0, 6)
      // NB: This needs a lambda function as the user will not be logged in by the time the moves are initialized
      .attr(MessageAttr, () => i18next.t("moveTriggers:celebrate", { playerName: loggedInUser?.username })),
    new StatusMove(MoveId.HOLD_HANDS, PokemonType.NORMAL, -1, 40, -1, 0, 6)
      .ignoresSubstitute()
      .target(MoveTarget.NEAR_ALLY),
    new StatusMove(MoveId.BABY_DOLL_EYES, PokemonType.FAIRY, 100, 30, -1, 1, 6)
      .attr(StatStageChangeAttr, [ Stat.ATK ], -1)
      .reflectable(),
    new AttackMove(MoveId.NUZZLE, PokemonType.ELECTRIC, MoveCategory.PHYSICAL, 20, 100, 20, 100, 0, 6)
      .attr(StatusEffectAttr, StatusEffect.PARALYSIS),
    new AttackMove(MoveId.HOLD_BACK, PokemonType.NORMAL, MoveCategory.PHYSICAL, 40, 100, 40, -1, 0, 6)
      .attr(SurviveDamageAttr),
    new AttackMove(MoveId.INFESTATION, PokemonType.BUG, MoveCategory.SPECIAL, 20, 100, 20, -1, 0, 6)
      .makesContact()
      .attr(TrapAttr, BattlerTagType.INFESTATION),
    new AttackMove(MoveId.POWER_UP_PUNCH, PokemonType.FIGHTING, MoveCategory.PHYSICAL, 40, 100, 20, 100, 0, 6)
      .attr(StatStageChangeAttr, [ Stat.ATK ], 1, true)
      .punchingMove(),
    new AttackMove(MoveId.OBLIVION_WING, PokemonType.FLYING, MoveCategory.SPECIAL, 80, 100, 10, -1, 0, 6)
      .attr(HitHealAttr, 0.75)
      .triageMove(),
    new AttackMove(MoveId.THOUSAND_ARROWS, PokemonType.GROUND, MoveCategory.PHYSICAL, 90, 100, 10, -1, 0, 6)
      .attr(NeutralDamageAgainstFlyingTypeMultiplierAttr)
      .attr(FallDownAttr)
      .attr(HitsTagAttr, BattlerTagType.FLYING)
      .attr(HitsTagAttr, BattlerTagType.FLOATING)
      .attr(AddBattlerTagAttr, BattlerTagType.INTERRUPTED)
      .attr(RemoveBattlerTagAttr, [ BattlerTagType.FLYING, BattlerTagType.FLOATING, BattlerTagType.TELEKINESIS ])
      .makesContact(false)
      .target(MoveTarget.ALL_NEAR_ENEMIES),
    new AttackMove(MoveId.THOUSAND_WAVES, PokemonType.GROUND, MoveCategory.PHYSICAL, 90, 100, 10, 100, 0, 6)
      .attr(AddBattlerTagAttr, BattlerTagType.TRAPPED, false, false, 1, 1, true)
      .makesContact(false)
      .target(MoveTarget.ALL_NEAR_ENEMIES),
    new AttackMove(MoveId.LANDS_WRATH, PokemonType.GROUND, MoveCategory.PHYSICAL, 90, 100, 10, -1, 0, 6)
      .makesContact(false)
      .target(MoveTarget.ALL_NEAR_ENEMIES),
    new AttackMove(MoveId.LIGHT_OF_RUIN, PokemonType.FAIRY, MoveCategory.SPECIAL, 140, 90, 5, -1, 0, 6)
      .attr(RecoilAttr, false, 0.5)
      .recklessMove(),
    new AttackMove(MoveId.ORIGIN_PULSE, PokemonType.WATER, MoveCategory.SPECIAL, 110, 85, 10, -1, 0, 6)
      .pulseMove()
      .target(MoveTarget.ALL_NEAR_ENEMIES),
    new AttackMove(MoveId.PRECIPICE_BLADES, PokemonType.GROUND, MoveCategory.PHYSICAL, 120, 85, 10, -1, 0, 6)
      .makesContact(false)
      .target(MoveTarget.ALL_NEAR_ENEMIES),
    new AttackMove(MoveId.DRAGON_ASCENT, PokemonType.FLYING, MoveCategory.PHYSICAL, 120, 100, 5, -1, 0, 6)
      .attr(StatStageChangeAttr, [ Stat.DEF, Stat.SPDEF ], -1, true),
    new AttackMove(MoveId.HYPERSPACE_FURY, PokemonType.DARK, MoveCategory.PHYSICAL, 100, -1, 5, -1, 0, 6)
      .attr(StatStageChangeAttr, [ Stat.DEF ], -1, true)
      .ignoresSubstitute()
      .makesContact(false)
      .ignoresProtect(),
    /* Unused */
    new AttackMove(MoveId.BREAKNECK_BLITZ__PHYSICAL, PokemonType.NORMAL, MoveCategory.PHYSICAL, -1, -1, 1, -1, 0, 7)
      .unimplemented(),
    new AttackMove(MoveId.BREAKNECK_BLITZ__SPECIAL, PokemonType.NORMAL, MoveCategory.SPECIAL, -1, -1, 1, -1, 0, 7)
      .unimplemented(),
    new AttackMove(MoveId.ALL_OUT_PUMMELING__PHYSICAL, PokemonType.FIGHTING, MoveCategory.PHYSICAL, -1, -1, 1, -1, 0, 7)
      .unimplemented(),
    new AttackMove(MoveId.ALL_OUT_PUMMELING__SPECIAL, PokemonType.FIGHTING, MoveCategory.SPECIAL, -1, -1, 1, -1, 0, 7)
      .unimplemented(),
    new AttackMove(MoveId.SUPERSONIC_SKYSTRIKE__PHYSICAL, PokemonType.FLYING, MoveCategory.PHYSICAL, -1, -1, 1, -1, 0, 7)
      .unimplemented(),
    new AttackMove(MoveId.SUPERSONIC_SKYSTRIKE__SPECIAL, PokemonType.FLYING, MoveCategory.SPECIAL, -1, -1, 1, -1, 0, 7)
      .unimplemented(),
    new AttackMove(MoveId.ACID_DOWNPOUR__PHYSICAL, PokemonType.POISON, MoveCategory.PHYSICAL, -1, -1, 1, -1, 0, 7)
      .unimplemented(),
    new AttackMove(MoveId.ACID_DOWNPOUR__SPECIAL, PokemonType.POISON, MoveCategory.SPECIAL, -1, -1, 1, -1, 0, 7)
      .unimplemented(),
    new AttackMove(MoveId.TECTONIC_RAGE__PHYSICAL, PokemonType.GROUND, MoveCategory.PHYSICAL, -1, -1, 1, -1, 0, 7)
      .unimplemented(),
    new AttackMove(MoveId.TECTONIC_RAGE__SPECIAL, PokemonType.GROUND, MoveCategory.SPECIAL, -1, -1, 1, -1, 0, 7)
      .unimplemented(),
    new AttackMove(MoveId.CONTINENTAL_CRUSH__PHYSICAL, PokemonType.ROCK, MoveCategory.PHYSICAL, -1, -1, 1, -1, 0, 7)
      .unimplemented(),
    new AttackMove(MoveId.CONTINENTAL_CRUSH__SPECIAL, PokemonType.ROCK, MoveCategory.SPECIAL, -1, -1, 1, -1, 0, 7)
      .unimplemented(),
    new AttackMove(MoveId.SAVAGE_SPIN_OUT__PHYSICAL, PokemonType.BUG, MoveCategory.PHYSICAL, -1, -1, 1, -1, 0, 7)
      .unimplemented(),
    new AttackMove(MoveId.SAVAGE_SPIN_OUT__SPECIAL, PokemonType.BUG, MoveCategory.SPECIAL, -1, -1, 1, -1, 0, 7)
      .unimplemented(),
    new AttackMove(MoveId.NEVER_ENDING_NIGHTMARE__PHYSICAL, PokemonType.GHOST, MoveCategory.PHYSICAL, -1, -1, 1, -1, 0, 7)
      .unimplemented(),
    new AttackMove(MoveId.NEVER_ENDING_NIGHTMARE__SPECIAL, PokemonType.GHOST, MoveCategory.SPECIAL, -1, -1, 1, -1, 0, 7)
      .unimplemented(),
    new AttackMove(MoveId.CORKSCREW_CRASH__PHYSICAL, PokemonType.STEEL, MoveCategory.PHYSICAL, -1, -1, 1, -1, 0, 7)
      .unimplemented(),
    new AttackMove(MoveId.CORKSCREW_CRASH__SPECIAL, PokemonType.STEEL, MoveCategory.SPECIAL, -1, -1, 1, -1, 0, 7)
      .unimplemented(),
    new AttackMove(MoveId.INFERNO_OVERDRIVE__PHYSICAL, PokemonType.FIRE, MoveCategory.PHYSICAL, -1, -1, 1, -1, 0, 7)
      .unimplemented(),
    new AttackMove(MoveId.INFERNO_OVERDRIVE__SPECIAL, PokemonType.FIRE, MoveCategory.SPECIAL, -1, -1, 1, -1, 0, 7)
      .unimplemented(),
    new AttackMove(MoveId.HYDRO_VORTEX__PHYSICAL, PokemonType.WATER, MoveCategory.PHYSICAL, -1, -1, 1, -1, 0, 7)
      .unimplemented(),
    new AttackMove(MoveId.HYDRO_VORTEX__SPECIAL, PokemonType.WATER, MoveCategory.SPECIAL, -1, -1, 1, -1, 0, 7)
      .unimplemented(),
    new AttackMove(MoveId.BLOOM_DOOM__PHYSICAL, PokemonType.GRASS, MoveCategory.PHYSICAL, -1, -1, 1, -1, 0, 7)
      .unimplemented(),
    new AttackMove(MoveId.BLOOM_DOOM__SPECIAL, PokemonType.GRASS, MoveCategory.SPECIAL, -1, -1, 1, -1, 0, 7)
      .unimplemented(),
    new AttackMove(MoveId.GIGAVOLT_HAVOC__PHYSICAL, PokemonType.ELECTRIC, MoveCategory.PHYSICAL, -1, -1, 1, -1, 0, 7)
      .unimplemented(),
    new AttackMove(MoveId.GIGAVOLT_HAVOC__SPECIAL, PokemonType.ELECTRIC, MoveCategory.SPECIAL, -1, -1, 1, -1, 0, 7)
      .unimplemented(),
    new AttackMove(MoveId.SHATTERED_PSYCHE__PHYSICAL, PokemonType.PSYCHIC, MoveCategory.PHYSICAL, -1, -1, 1, -1, 0, 7)
      .unimplemented(),
    new AttackMove(MoveId.SHATTERED_PSYCHE__SPECIAL, PokemonType.PSYCHIC, MoveCategory.SPECIAL, -1, -1, 1, -1, 0, 7)
      .unimplemented(),
    new AttackMove(MoveId.SUBZERO_SLAMMER__PHYSICAL, PokemonType.ICE, MoveCategory.PHYSICAL, -1, -1, 1, -1, 0, 7)
      .unimplemented(),
    new AttackMove(MoveId.SUBZERO_SLAMMER__SPECIAL, PokemonType.ICE, MoveCategory.SPECIAL, -1, -1, 1, -1, 0, 7)
      .unimplemented(),
    new AttackMove(MoveId.DEVASTATING_DRAKE__PHYSICAL, PokemonType.DRAGON, MoveCategory.PHYSICAL, -1, -1, 1, -1, 0, 7)
      .unimplemented(),
    new AttackMove(MoveId.DEVASTATING_DRAKE__SPECIAL, PokemonType.DRAGON, MoveCategory.SPECIAL, -1, -1, 1, -1, 0, 7)
      .unimplemented(),
    new AttackMove(MoveId.BLACK_HOLE_ECLIPSE__PHYSICAL, PokemonType.DARK, MoveCategory.PHYSICAL, -1, -1, 1, -1, 0, 7)
      .unimplemented(),
    new AttackMove(MoveId.BLACK_HOLE_ECLIPSE__SPECIAL, PokemonType.DARK, MoveCategory.SPECIAL, -1, -1, 1, -1, 0, 7)
      .unimplemented(),
    new AttackMove(MoveId.TWINKLE_TACKLE__PHYSICAL, PokemonType.FAIRY, MoveCategory.PHYSICAL, -1, -1, 1, -1, 0, 7)
      .unimplemented(),
    new AttackMove(MoveId.TWINKLE_TACKLE__SPECIAL, PokemonType.FAIRY, MoveCategory.SPECIAL, -1, -1, 1, -1, 0, 7)
      .unimplemented(),
    new AttackMove(MoveId.CATASTROPIKA, PokemonType.ELECTRIC, MoveCategory.PHYSICAL, 210, -1, 1, -1, 0, 7)
      .unimplemented(),
    /* End Unused */
    new SelfStatusMove(MoveId.SHORE_UP, PokemonType.GROUND, -1, 5, -1, 0, 7)
      .attr(SandHealAttr)
      .triageMove(),
    new AttackMove(MoveId.FIRST_IMPRESSION, PokemonType.BUG, MoveCategory.PHYSICAL, 90, 100, 10, -1, 2, 7)
      .condition(new FirstMoveCondition(), 3),
    new SelfStatusMove(MoveId.BANEFUL_BUNKER, PokemonType.POISON, -1, 10, -1, 4, 7)
      .attr(ProtectAttr, BattlerTagType.BANEFUL_BUNKER)
      .condition(failIfLastCondition, 3),
    new AttackMove(MoveId.SPIRIT_SHACKLE, PokemonType.GHOST, MoveCategory.PHYSICAL, 80, 100, 10, 100, 0, 7)
      .attr(AddBattlerTagAttr, BattlerTagType.TRAPPED, false, false, 1, 1, true)
      .makesContact(false),
    new AttackMove(MoveId.DARKEST_LARIAT, PokemonType.DARK, MoveCategory.PHYSICAL, 85, 100, 10, -1, 0, 7)
      .attr(IgnoreOpponentStatStagesAttr),
    new AttackMove(MoveId.SPARKLING_ARIA, PokemonType.WATER, MoveCategory.SPECIAL, 90, 100, 10, 100, 0, 7)
      .attr(HealStatusEffectAttr, false, StatusEffect.BURN)
      .soundBased()
      .target(MoveTarget.ALL_NEAR_OTHERS),
    new AttackMove(MoveId.ICE_HAMMER, PokemonType.ICE, MoveCategory.PHYSICAL, 100, 90, 10, -1, 0, 7)
      .attr(StatStageChangeAttr, [ Stat.SPD ], -1, true)
      .punchingMove(),
    new StatusMove(MoveId.FLORAL_HEALING, PokemonType.FAIRY, -1, 10, -1, 0, 7)
      .attr(BoostHealAttr, 0.5, 2 / 3, true, false, (user, target, move) => globalScene.arena.terrain?.terrainType === TerrainType.GRASSY)
      .triageMove()
      .reflectable(),
    new AttackMove(MoveId.HIGH_HORSEPOWER, PokemonType.GROUND, MoveCategory.PHYSICAL, 95, 95, 10, -1, 0, 7),
    new StatusMove(MoveId.STRENGTH_SAP, PokemonType.GRASS, 100, 10, -1, 0, 7)
      .attr(HitHealAttr, null, Stat.ATK)
      .attr(StatStageChangeAttr, [ Stat.ATK ], -1)
      .condition((user, target, move) => target.getStatStage(Stat.ATK) > -6)
      .triageMove()
      .reflectable(),
    new ChargingAttackMove(MoveId.SOLAR_BLADE, PokemonType.GRASS, MoveCategory.PHYSICAL, 125, 100, 10, -1, 0, 7)
      .chargeText(i18next.t("moveTriggers:isGlowing", { pokemonName: "{USER}" }))
      .chargeAttr(WeatherInstantChargeAttr, [ WeatherType.SUNNY, WeatherType.HARSH_SUN ])
      .attr(AntiSunlightPowerDecreaseAttr)
      .slicingMove(),
    new AttackMove(MoveId.LEAFAGE, PokemonType.GRASS, MoveCategory.PHYSICAL, 40, 100, 40, -1, 0, 7)
      .makesContact(false),
    new StatusMove(MoveId.SPOTLIGHT, PokemonType.NORMAL, -1, 15, -1, 3, 7)
      .attr(AddBattlerTagAttr, BattlerTagType.CENTER_OF_ATTENTION, false)
      .condition(failIfSingleBattle)
      .reflectable(),
    new StatusMove(MoveId.TOXIC_THREAD, PokemonType.POISON, 100, 20, -1, 0, 7)
      .attr(StatusEffectAttr, StatusEffect.POISON)
      .attr(StatStageChangeAttr, [ Stat.SPD ], -1)
      .reflectable(),
    new SelfStatusMove(MoveId.LASER_FOCUS, PokemonType.NORMAL, -1, 30, -1, 0, 7)
      .attr(AddBattlerTagAttr, BattlerTagType.ALWAYS_CRIT, true, false)
      .attr(MessageAttr, (user) =>
        i18next.t("battlerTags:laserFocusOnAdd", {
          pokemonNameWithAffix: getPokemonNameWithAffix(user),
        }),
      ),
    new StatusMove(MoveId.GEAR_UP, PokemonType.STEEL, -1, 20, -1, 0, 7)
      .attr(StatStageChangeAttr, [ Stat.ATK, Stat.SPATK ], 1, false, { condition: (user, target, move) => !![ AbilityId.PLUS, AbilityId.MINUS ].find(a => target.hasAbility(a, false)) })
      .ignoresSubstitute()
      .target(MoveTarget.USER_AND_ALLIES)
      .condition((user, target, move) => !![ user, user.getAlly() ].filter(p => p?.isActive()).find(p => !![ AbilityId.PLUS, AbilityId.MINUS ].find(a => p?.hasAbility(a, false)))),
    new AttackMove(MoveId.THROAT_CHOP, PokemonType.DARK, MoveCategory.PHYSICAL, 80, 100, 15, 100, 0, 7)
      .attr(AddBattlerTagAttr, BattlerTagType.THROAT_CHOPPED),
    new AttackMove(MoveId.POLLEN_PUFF, PokemonType.BUG, MoveCategory.SPECIAL, 90, 100, 15, -1, 0, 7)
      .attr(StatusCategoryOnAllyAttr)
      .attr(HealOnAllyAttr, 0.5, true, false)
      .ballBombMove()
      // Fail if used against an ally that is affected by heal block, during the second failure check
      .condition((user, target) => target.isOpponent(user) || !!target.getTag(BattlerTagType.HEAL_BLOCK), 2),
    new AttackMove(MoveId.ANCHOR_SHOT, PokemonType.STEEL, MoveCategory.PHYSICAL, 80, 100, 20, 100, 0, 7)
      .attr(AddBattlerTagAttr, BattlerTagType.TRAPPED, false, false, 1, 1, true),
    new StatusMove(MoveId.PSYCHIC_TERRAIN, PokemonType.PSYCHIC, -1, 10, -1, 0, 7)
      .attr(TerrainChangeAttr, TerrainType.PSYCHIC)
      .target(MoveTarget.BOTH_SIDES),
    new AttackMove(MoveId.LUNGE, PokemonType.BUG, MoveCategory.PHYSICAL, 80, 100, 15, 100, 0, 7)
      .attr(StatStageChangeAttr, [ Stat.ATK ], -1),
    new AttackMove(MoveId.FIRE_LASH, PokemonType.FIRE, MoveCategory.PHYSICAL, 80, 100, 15, 100, 0, 7)
      .attr(StatStageChangeAttr, [ Stat.DEF ], -1),
    new AttackMove(MoveId.POWER_TRIP, PokemonType.DARK, MoveCategory.PHYSICAL, 20, 100, 10, -1, 0, 7)
      .attr(PositiveStatStagePowerAttr),
    new AttackMove(MoveId.BURN_UP, PokemonType.FIRE, MoveCategory.SPECIAL, 130, 100, 5, -1, 0, 7)
      // Pass `true` to `ForDefend` as it should fail if the user is terastallized to a type that is not FIRE
      .condition(user => user.isOfType(PokemonType.FIRE, true, true), 2)
      .attr(HealStatusEffectAttr, true, StatusEffect.FREEZE)
      .attr(AddBattlerTagAttr, BattlerTagType.BURNED_UP, true, false)
      .attr(RemoveTypeAttr, PokemonType.FIRE, (user) => {
        globalScene.phaseManager.queueMessage(i18next.t("moveTriggers:burnedItselfOut", { pokemonName: getPokemonNameWithAffix(user) }));
      }),
    new StatusMove(MoveId.SPEED_SWAP, PokemonType.PSYCHIC, -1, 10, -1, 0, 7)
      // Note: the 3 is NOT a typo; unlike power split / guard split which happen in the second failure sequence, speed
      // swap's check happens in the third
      // TODO: Enable / remove once balance reaches a consensus on imprison interaction during the final boss fight
      // .condition(failAgainstFinalBossCondition, 3)
      .attr(SwapStatAttr, Stat.SPD)
      .ignoresSubstitute(),
    new AttackMove(MoveId.SMART_STRIKE, PokemonType.STEEL, MoveCategory.PHYSICAL, 70, -1, 10, -1, 0, 7),
    new StatusMove(MoveId.PURIFY, PokemonType.POISON, -1, 20, -1, 0, 7)
      .condition((user, target, move) => {
        if (!target.status) {
          return false;
        }
        return isNonVolatileStatusEffect(target.status.effect);
      })
      .attr(HealAttr, 0.5)
      .attr(HealStatusEffectAttr, false, getNonVolatileStatusEffects())
      .triageMove()
      .reflectable(),
    new AttackMove(MoveId.REVELATION_DANCE, PokemonType.NORMAL, MoveCategory.SPECIAL, 90, 100, 15, -1, 0, 7)
      .danceMove()
      .attr(MatchUserTypeAttr),
    new AttackMove(MoveId.CORE_ENFORCER, PokemonType.DRAGON, MoveCategory.SPECIAL, 100, 100, 10, -1, 0, 7)
      .target(MoveTarget.ALL_NEAR_ENEMIES)
      .attr(SuppressAbilitiesIfActedAttr),
    new AttackMove(MoveId.TROP_KICK, PokemonType.GRASS, MoveCategory.PHYSICAL, 70, 100, 15, 100, 0, 7)
      .attr(StatStageChangeAttr, [ Stat.ATK ], -1),
    new StatusMove(MoveId.INSTRUCT, PokemonType.PSYCHIC, -1, 15, -1, 0, 7)
      .ignoresSubstitute()
      .attr(RepeatMoveAttr)
      /*
       * Incorrect interactions with Gigaton Hammer, Blood Moon & Torment due to them _failing on use_, not merely being unselectable.
       * Incorrectly ticks down Encore's fail counter
       * TODO: Verify whether Instruct can repeat Struggle
       * TODO: Verify whether Instruct can fail when using a copied move also in one's own moveset
       */
      .edgeCase(),
    new AttackMove(MoveId.BEAK_BLAST, PokemonType.FLYING, MoveCategory.PHYSICAL, 100, 100, 15, -1, -3, 7)
      .attr(BeakBlastHeaderAttr)
      .ballBombMove()
      .makesContact(false),
    new AttackMove(MoveId.CLANGING_SCALES, PokemonType.DRAGON, MoveCategory.SPECIAL, 110, 100, 5, -1, 0, 7)
      .attr(StatStageChangeAttr, [ Stat.DEF ], -1, true, { firstTargetOnly: true })
      .soundBased()
      .target(MoveTarget.ALL_NEAR_ENEMIES),
    new AttackMove(MoveId.DRAGON_HAMMER, PokemonType.DRAGON, MoveCategory.PHYSICAL, 90, 100, 15, -1, 0, 7),
    new AttackMove(MoveId.BRUTAL_SWING, PokemonType.DARK, MoveCategory.PHYSICAL, 60, 100, 20, -1, 0, 7)
      .target(MoveTarget.ALL_NEAR_OTHERS),
    new StatusMove(MoveId.AURORA_VEIL, PokemonType.ICE, -1, 20, -1, 0, 7)
      .condition(
        () => {
          const weather = globalScene.arena.weather;
          if (weather == null || weather.isEffectSuppressed()) {
            return false;
          }
          return weather.weatherType === WeatherType.HAIL || weather.weatherType === WeatherType.SNOW;
        },
        3
      )
      .attr(AddArenaTagAttr, ArenaTagType.AURORA_VEIL, 5, true)
      .target(MoveTarget.USER_SIDE),
    /* Unused */
    new AttackMove(MoveId.SINISTER_ARROW_RAID, PokemonType.GHOST, MoveCategory.PHYSICAL, 180, -1, 1, -1, 0, 7)
      .unimplemented()
      .makesContact(false)
      .edgeCase(), // I assume it's because the user needs spirit shackle and decidueye
    new AttackMove(MoveId.MALICIOUS_MOONSAULT, PokemonType.DARK, MoveCategory.PHYSICAL, 180, -1, 1, -1, 0, 7)
      .unimplemented()
      .attr(AlwaysHitMinimizeAttr)
      .attr(HitsTagForDoubleDamageAttr, BattlerTagType.MINIMIZED)
      .edgeCase(), // I assume it's because it needs darkest lariat and incineroar
    new AttackMove(MoveId.OCEANIC_OPERETTA, PokemonType.WATER, MoveCategory.SPECIAL, 195, -1, 1, -1, 0, 7)
      .unimplemented()
      .edgeCase(), // I assume it's because it needs sparkling aria and primarina
    new AttackMove(MoveId.GUARDIAN_OF_ALOLA, PokemonType.FAIRY, MoveCategory.SPECIAL, -1, -1, 1, -1, 0, 7)
      .unimplemented(),
    new AttackMove(MoveId.SOUL_STEALING_7_STAR_STRIKE, PokemonType.GHOST, MoveCategory.PHYSICAL, 195, -1, 1, -1, 0, 7)
      .unimplemented(),
    new AttackMove(MoveId.STOKED_SPARKSURFER, PokemonType.ELECTRIC, MoveCategory.SPECIAL, 175, -1, 1, 100, 0, 7)
      .unimplemented()
      .edgeCase(), // I assume it's because it needs thunderbolt and Alola Raichu
    new AttackMove(MoveId.PULVERIZING_PANCAKE, PokemonType.NORMAL, MoveCategory.PHYSICAL, 210, -1, 1, -1, 0, 7)
      .unimplemented()
      .edgeCase(), // I assume it's because it needs giga impact and snorlax
    new SelfStatusMove(MoveId.EXTREME_EVOBOOST, PokemonType.NORMAL, -1, 1, -1, 0, 7)
      .unimplemented()
      .attr(StatStageChangeAttr, [ Stat.ATK, Stat.DEF, Stat.SPATK, Stat.SPDEF, Stat.SPD ], 2, true),
    new AttackMove(MoveId.GENESIS_SUPERNOVA, PokemonType.PSYCHIC, MoveCategory.SPECIAL, 185, -1, 1, 100, 0, 7)
      .unimplemented()
      .attr(TerrainChangeAttr, TerrainType.PSYCHIC),
    /* End Unused */
    new AttackMove(MoveId.SHELL_TRAP, PokemonType.FIRE, MoveCategory.SPECIAL, 150, 100, 5, -1, -3, 7)
      .attr(AddBattlerTagHeaderAttr, BattlerTagType.SHELL_TRAP)
      .target(MoveTarget.ALL_NEAR_ENEMIES)
      // Fails if the user was not hit by a physical attack during the turn
      .condition(user => user.getTag(ShellTrapTag)?.activated === true, 3),
    new AttackMove(MoveId.FLEUR_CANNON, PokemonType.FAIRY, MoveCategory.SPECIAL, 130, 90, 5, -1, 0, 7)
      .attr(StatStageChangeAttr, [ Stat.SPATK ], -2, true),
    new AttackMove(MoveId.PSYCHIC_FANGS, PokemonType.PSYCHIC, MoveCategory.PHYSICAL, 85, 100, 10, -1, 0, 7)
      .bitingMove()
      .attr(RemoveScreensAttr),
    new AttackMove(MoveId.STOMPING_TANTRUM, PokemonType.GROUND, MoveCategory.PHYSICAL, 75, 100, 10, -1, 0, 7)
      .attr(MovePowerMultiplierAttr, (user) => {
        // Stomping tantrum triggers on most failures (including sleep/freeze)
        const lastNonDancerMove = user.getLastXMoves(2)[1] as TurnMove | undefined;
        return lastNonDancerMove && (lastNonDancerMove.result === MoveResult.MISS || lastNonDancerMove.result === MoveResult.FAIL) ? 2 : 1
      })
      // TODO: Review mainline accuracy and draft tests as needed
      .edgeCase(),
    new AttackMove(MoveId.SHADOW_BONE, PokemonType.GHOST, MoveCategory.PHYSICAL, 85, 100, 10, 20, 0, 7)
      .attr(StatStageChangeAttr, [ Stat.DEF ], -1)
      .makesContact(false),
    new AttackMove(MoveId.ACCELEROCK, PokemonType.ROCK, MoveCategory.PHYSICAL, 40, 100, 20, -1, 1, 7),
    new AttackMove(MoveId.LIQUIDATION, PokemonType.WATER, MoveCategory.PHYSICAL, 85, 100, 10, 20, 0, 7)
      .attr(StatStageChangeAttr, [ Stat.DEF ], -1),
    new AttackMove(MoveId.PRISMATIC_LASER, PokemonType.PSYCHIC, MoveCategory.SPECIAL, 160, 100, 10, -1, 0, 7)
      .attr(RechargeAttr),
    new AttackMove(MoveId.SPECTRAL_THIEF, PokemonType.GHOST, MoveCategory.PHYSICAL, 90, 100, 10, -1, 0, 7)
      .attr(SpectralThiefAttr)
      .ignoresSubstitute(),
    new AttackMove(MoveId.SUNSTEEL_STRIKE, PokemonType.STEEL, MoveCategory.PHYSICAL, 100, 100, 5, -1, 0, 7)
      .ignoresAbilities(),
    new AttackMove(MoveId.MOONGEIST_BEAM, PokemonType.GHOST, MoveCategory.SPECIAL, 100, 100, 5, -1, 0, 7)
      .ignoresAbilities(),
    new StatusMove(MoveId.TEARFUL_LOOK, PokemonType.NORMAL, -1, 20, -1, 0, 7)
      .attr(StatStageChangeAttr, [ Stat.ATK, Stat.SPATK ], -1)
      .reflectable(),
    new AttackMove(MoveId.ZING_ZAP, PokemonType.ELECTRIC, MoveCategory.PHYSICAL, 80, 100, 10, 30, 0, 7)
      .attr(FlinchAttr),
    new AttackMove(MoveId.NATURES_MADNESS, PokemonType.FAIRY, MoveCategory.SPECIAL, -1, 90, 10, -1, 0, 7)
      .attr(TargetHalfHpDamageAttr),
    new AttackMove(MoveId.MULTI_ATTACK, PokemonType.NORMAL, MoveCategory.PHYSICAL, 120, 100, 10, -1, 0, 7)
      .attr(FormChangeItemTypeAttr),
    /* Unused */
    new AttackMove(MoveId.TEN_MILLION_VOLT_THUNDERBOLT, PokemonType.ELECTRIC, MoveCategory.SPECIAL, 195, -1, 1, -1, 0, 7)
      .unimplemented()
      .edgeCase(), // I assume it's because it needs thunderbolt and pikachu in a cap
    /* End Unused */
    new AttackMove(MoveId.MIND_BLOWN, PokemonType.FIRE, MoveCategory.SPECIAL, 150, 100, 5, -1, 0, 7)
      .condition(failIfDampCondition, 3)
      .attr(HalfSacrificialAttr)
      .target(MoveTarget.ALL_NEAR_OTHERS),
    new AttackMove(MoveId.PLASMA_FISTS, PokemonType.ELECTRIC, MoveCategory.PHYSICAL, 100, 100, 15, -1, 0, 7)
      .attr(AddArenaTagAttr, ArenaTagType.ION_DELUGE, 1)
      .punchingMove(),
    new AttackMove(MoveId.PHOTON_GEYSER, PokemonType.PSYCHIC, MoveCategory.SPECIAL, 100, 100, 5, -1, 0, 7)
      .attr(PhotonGeyserCategoryAttr)
      .ignoresAbilities(),
    /* Unused */
    new AttackMove(MoveId.LIGHT_THAT_BURNS_THE_SKY, PokemonType.PSYCHIC, MoveCategory.SPECIAL, 200, -1, 1, -1, 0, 7)
      .unimplemented()
      .attr(PhotonGeyserCategoryAttr)
      .ignoresAbilities(),
    new AttackMove(MoveId.SEARING_SUNRAZE_SMASH, PokemonType.STEEL, MoveCategory.PHYSICAL, 200, -1, 1, -1, 0, 7)
      .unimplemented()
      .ignoresAbilities(),
    new AttackMove(MoveId.MENACING_MOONRAZE_MAELSTROM, PokemonType.GHOST, MoveCategory.SPECIAL, 200, -1, 1, -1, 0, 7)
      .unimplemented()
      .ignoresAbilities(),
    new AttackMove(MoveId.LETS_SNUGGLE_FOREVER, PokemonType.FAIRY, MoveCategory.PHYSICAL, 190, -1, 1, -1, 0, 7)
      .unimplemented()
      .edgeCase(), // I assume it needs play rough and mimikyu
    new AttackMove(MoveId.SPLINTERED_STORMSHARDS, PokemonType.ROCK, MoveCategory.PHYSICAL, 190, -1, 1, -1, 0, 7)
      .unimplemented()
      .attr(ClearTerrainAttr)
      .makesContact(false),
    new AttackMove(MoveId.CLANGOROUS_SOULBLAZE, PokemonType.DRAGON, MoveCategory.SPECIAL, 185, -1, 1, 100, 0, 7)
      .unimplemented()
      .attr(StatStageChangeAttr, [ Stat.ATK, Stat.DEF, Stat.SPATK, Stat.SPDEF, Stat.SPD ], 1, true, { firstTargetOnly: true })
      .soundBased()
      .target(MoveTarget.ALL_NEAR_ENEMIES)
      .edgeCase(), // I assume it needs clanging scales and Kommo-O
    /* End Unused */
    new AttackMove(MoveId.ZIPPY_ZAP, PokemonType.ELECTRIC, MoveCategory.PHYSICAL, 50, 100, 15, -1, 2, 7) // LGPE Implementation
      .attr(CritOnlyAttr),
    new AttackMove(MoveId.SPLISHY_SPLASH, PokemonType.WATER, MoveCategory.SPECIAL, 90, 100, 15, 30, 0, 7)
      .attr(StatusEffectAttr, StatusEffect.PARALYSIS)
      .target(MoveTarget.ALL_NEAR_ENEMIES),
    new AttackMove(MoveId.FLOATY_FALL, PokemonType.FLYING, MoveCategory.PHYSICAL, 90, 95, 15, 30, 0, 7)
      .attr(FlinchAttr)
      .affectedByGravity(),
    new AttackMove(MoveId.PIKA_PAPOW, PokemonType.ELECTRIC, MoveCategory.SPECIAL, -1, -1, 20, -1, 0, 7)
      .attr(FriendshipPowerAttr),
    new AttackMove(MoveId.BOUNCY_BUBBLE, PokemonType.WATER, MoveCategory.SPECIAL, 60, 100, 20, -1, 0, 7)
      .attr(HitHealAttr, 1)
      .triageMove(),
    new AttackMove(MoveId.BUZZY_BUZZ, PokemonType.ELECTRIC, MoveCategory.SPECIAL, 60, 100, 20, 100, 0, 7)
      .attr(StatusEffectAttr, StatusEffect.PARALYSIS),
    new AttackMove(MoveId.SIZZLY_SLIDE, PokemonType.FIRE, MoveCategory.PHYSICAL, 60, 100, 20, 100, 0, 7)
      .attr(StatusEffectAttr, StatusEffect.BURN),
    new AttackMove(MoveId.GLITZY_GLOW, PokemonType.PSYCHIC, MoveCategory.SPECIAL, 80, 95, 15, -1, 0, 7)
      .attr(AddArenaTagAttr, ArenaTagType.LIGHT_SCREEN, 5, false, true),
    new AttackMove(MoveId.BADDY_BAD, PokemonType.DARK, MoveCategory.SPECIAL, 80, 95, 15, -1, 0, 7)
      .attr(AddArenaTagAttr, ArenaTagType.REFLECT, 5, false, true),
    new AttackMove(MoveId.SAPPY_SEED, PokemonType.GRASS, MoveCategory.PHYSICAL, 100, 90, 10, -1, 0, 7)
      .attr(LeechSeedAttr)
      .makesContact(false),
    new AttackMove(MoveId.FREEZY_FROST, PokemonType.ICE, MoveCategory.SPECIAL, 100, 90, 10, -1, 0, 7)
      .attr(ResetStatsAttr, true),
    new AttackMove(MoveId.SPARKLY_SWIRL, PokemonType.FAIRY, MoveCategory.SPECIAL, 120, 85, 5, -1, 0, 7)
      .attr(PartyStatusCureAttr, null, AbilityId.NONE),
    new AttackMove(MoveId.VEEVEE_VOLLEY, PokemonType.NORMAL, MoveCategory.PHYSICAL, -1, -1, 20, -1, 0, 7)
      .attr(FriendshipPowerAttr),
    new AttackMove(MoveId.DOUBLE_IRON_BASH, PokemonType.STEEL, MoveCategory.PHYSICAL, 60, 100, 5, 30, 0, 7)
      .attr(MultiHitAttr, MultiHitType._2)
      .attr(FlinchAttr)
      .punchingMove(),
    /* Unused */
    new SelfStatusMove(MoveId.MAX_GUARD, PokemonType.NORMAL, -1, 10, -1, 4, 8)
      .unimplemented()
      .attr(ProtectAttr)
      .condition(failIfLastCondition),
    /* End Unused */
    new AttackMove(MoveId.DYNAMAX_CANNON, PokemonType.DRAGON, MoveCategory.SPECIAL, 100, 100, 5, -1, 0, 8)
      .attr(MovePowerMultiplierAttr, (user, target, move) => {
      // Move is only stronger against overleveled foes.
        if (target.level > globalScene.getMaxExpLevel()) {
          const dynamaxCannonPercentMarginBeforeFullDamage = 0.05; // How much % above MaxExpLevel of wave will the target need to be to take full damage.
          // The move's power scales as the margin is approached, reaching double power when it does or goes over it.
          return 1 + Math.min(1, (target.level - globalScene.getMaxExpLevel()) / (globalScene.getMaxExpLevel() * dynamaxCannonPercentMarginBeforeFullDamage));
        } else {
          return 1;
        }
      }),

    new AttackMove(MoveId.SNIPE_SHOT, PokemonType.WATER, MoveCategory.SPECIAL, 80, 100, 15, -1, 0, 8)
      .attr(HighCritAttr)
      .attr(BypassRedirectAttr),
    new AttackMove(MoveId.JAW_LOCK, PokemonType.DARK, MoveCategory.PHYSICAL, 80, 100, 10, -1, 0, 8)
      .attr(JawLockAttr)
      .bitingMove(),
    new SelfStatusMove(MoveId.STUFF_CHEEKS, PokemonType.NORMAL, -1, 10, -1, 0, 8)
      .attr(EatBerryAttr, true)
      .attr(StatStageChangeAttr, [ Stat.DEF ], 2, true)
<<<<<<< HEAD
      .condition((user) => {
        const userBerries = user.getHeldItems().filter(m => isItemInCategory(m, HeldItemCategoryId.BERRY));
        return userBerries.length > 0;
      })
      .edgeCase(), // Stuff Cheeks should not be selectable when the user does not have a berry, see wiki
=======
      .restriction(
        user => globalScene.findModifiers(m => m instanceof BerryModifier, user.isPlayer()).length === 0,
        "battle:moveDisabledNoBerry",
        true,
        3
      ),
>>>>>>> 73e8c6c1
    new SelfStatusMove(MoveId.NO_RETREAT, PokemonType.FIGHTING, -1, 5, -1, 0, 8)
      .attr(StatStageChangeAttr, [ Stat.ATK, Stat.DEF, Stat.SPATK, Stat.SPDEF, Stat.SPD ], 1, true)
      .attr(AddBattlerTagAttr, BattlerTagType.NO_RETREAT, true, true /* NOT ADDED if already trapped */)
      // fails if the user is currently trapped specifically from no retreat
      .condition(user => user.getTag(TrappedTag)?.tagType !== BattlerTagType.NO_RETREAT, 2),
    new StatusMove(MoveId.TAR_SHOT, PokemonType.ROCK, 100, 15, -1, 0, 8)
      .attr(StatStageChangeAttr, [ Stat.SPD ], -1)
      .attr(AddBattlerTagAttr, BattlerTagType.TAR_SHOT, false)
      .reflectable(),
    new StatusMove(MoveId.MAGIC_POWDER, PokemonType.PSYCHIC, 100, 20, -1, 0, 8)
      .attr(ChangeTypeAttr, PokemonType.PSYCHIC)
      .powderMove()
      .reflectable(),
    new AttackMove(MoveId.DRAGON_DARTS, PokemonType.DRAGON, MoveCategory.PHYSICAL, 50, 100, 10, -1, 0, 8)
      .attr(MultiHitAttr, MultiHitType._2)
      .makesContact(false)
      .partial(), // smart targetting is unimplemented
    new StatusMove(MoveId.TEATIME, PokemonType.NORMAL, -1, 10, -1, 0, 8)
      .attr(EatBerryAttr, false)
      .target(MoveTarget.ALL),
    new StatusMove(MoveId.OCTOLOCK, PokemonType.FIGHTING, 100, 15, -1, 0, 8)
      .condition(failIfGhostTypeCondition)
      .attr(AddBattlerTagAttr, BattlerTagType.OCTOLOCK, false, true, 1),
    new AttackMove(MoveId.BOLT_BEAK, PokemonType.ELECTRIC, MoveCategory.PHYSICAL, 85, 100, 10, -1, 0, 8)
      .attr(MovePowerMultiplierAttr, (_user, target) => target.turnData.acted ? 1 : 2),
    new AttackMove(MoveId.FISHIOUS_REND, PokemonType.WATER, MoveCategory.PHYSICAL, 85, 100, 10, -1, 0, 8)
      .attr(MovePowerMultiplierAttr, (_user, target) => target.turnData.acted ? 1 : 2)
      .bitingMove(),
    new StatusMove(MoveId.COURT_CHANGE, PokemonType.NORMAL, 100, 10, -1, 0, 8)
      .attr(SwapArenaTagsAttr, [ ArenaTagType.AURORA_VEIL, ArenaTagType.LIGHT_SCREEN, ArenaTagType.MIST, ArenaTagType.REFLECT, ArenaTagType.SPIKES, ArenaTagType.STEALTH_ROCK, ArenaTagType.STICKY_WEB, ArenaTagType.TAILWIND, ArenaTagType.TOXIC_SPIKES, ArenaTagType.SAFEGUARD, ArenaTagType.FIRE_GRASS_PLEDGE, ArenaTagType.WATER_FIRE_PLEDGE, ArenaTagType.GRASS_WATER_PLEDGE ]),
    /* Unused */
    new AttackMove(MoveId.MAX_FLARE, PokemonType.FIRE, MoveCategory.PHYSICAL, 10, -1, 10, -1, 0, 8)
      .target(MoveTarget.NEAR_ENEMY)
      .unimplemented(),
    new AttackMove(MoveId.MAX_FLUTTERBY, PokemonType.BUG, MoveCategory.PHYSICAL, 10, -1, 10, -1, 0, 8)
      .target(MoveTarget.NEAR_ENEMY)
      .unimplemented(),
    new AttackMove(MoveId.MAX_LIGHTNING, PokemonType.ELECTRIC, MoveCategory.PHYSICAL, 10, -1, 10, -1, 0, 8)
      .target(MoveTarget.NEAR_ENEMY)
      .unimplemented(),
    new AttackMove(MoveId.MAX_STRIKE, PokemonType.NORMAL, MoveCategory.PHYSICAL, 10, -1, 10, -1, 0, 8)
      .target(MoveTarget.NEAR_ENEMY)
      .unimplemented(),
    new AttackMove(MoveId.MAX_KNUCKLE, PokemonType.FIGHTING, MoveCategory.PHYSICAL, 10, -1, 10, -1, 0, 8)
      .target(MoveTarget.NEAR_ENEMY)
      .unimplemented(),
    new AttackMove(MoveId.MAX_PHANTASM, PokemonType.GHOST, MoveCategory.PHYSICAL, 10, -1, 10, -1, 0, 8)
      .target(MoveTarget.NEAR_ENEMY)
      .unimplemented(),
    new AttackMove(MoveId.MAX_HAILSTORM, PokemonType.ICE, MoveCategory.PHYSICAL, 10, -1, 10, -1, 0, 8)
      .target(MoveTarget.NEAR_ENEMY)
      .unimplemented(),
    new AttackMove(MoveId.MAX_OOZE, PokemonType.POISON, MoveCategory.PHYSICAL, 10, -1, 10, -1, 0, 8)
      .target(MoveTarget.NEAR_ENEMY)
      .unimplemented(),
    new AttackMove(MoveId.MAX_GEYSER, PokemonType.WATER, MoveCategory.PHYSICAL, 10, -1, 10, -1, 0, 8)
      .target(MoveTarget.NEAR_ENEMY)
      .unimplemented(),
    new AttackMove(MoveId.MAX_AIRSTREAM, PokemonType.FLYING, MoveCategory.PHYSICAL, 10, -1, 10, -1, 0, 8)
      .target(MoveTarget.NEAR_ENEMY)
      .unimplemented(),
    new AttackMove(MoveId.MAX_STARFALL, PokemonType.FAIRY, MoveCategory.PHYSICAL, 10, -1, 10, -1, 0, 8)
      .target(MoveTarget.NEAR_ENEMY)
      .unimplemented(),
    new AttackMove(MoveId.MAX_WYRMWIND, PokemonType.DRAGON, MoveCategory.PHYSICAL, 10, -1, 10, -1, 0, 8)
      .target(MoveTarget.NEAR_ENEMY)
      .unimplemented(),
    new AttackMove(MoveId.MAX_MINDSTORM, PokemonType.PSYCHIC, MoveCategory.PHYSICAL, 10, -1, 10, -1, 0, 8)
      .target(MoveTarget.NEAR_ENEMY)
      .unimplemented(),
    new AttackMove(MoveId.MAX_ROCKFALL, PokemonType.ROCK, MoveCategory.PHYSICAL, 10, -1, 10, -1, 0, 8)
      .target(MoveTarget.NEAR_ENEMY)
      .unimplemented(),
    new AttackMove(MoveId.MAX_QUAKE, PokemonType.GROUND, MoveCategory.PHYSICAL, 10, -1, 10, -1, 0, 8)
      .target(MoveTarget.NEAR_ENEMY)
      .unimplemented(),
    new AttackMove(MoveId.MAX_DARKNESS, PokemonType.DARK, MoveCategory.PHYSICAL, 10, -1, 10, -1, 0, 8)
      .target(MoveTarget.NEAR_ENEMY)
      .unimplemented(),
    new AttackMove(MoveId.MAX_OVERGROWTH, PokemonType.GRASS, MoveCategory.PHYSICAL, 10, -1, 10, -1, 0, 8)
      .target(MoveTarget.NEAR_ENEMY)
      .unimplemented(),
    new AttackMove(MoveId.MAX_STEELSPIKE, PokemonType.STEEL, MoveCategory.PHYSICAL, 10, -1, 10, -1, 0, 8)
      .target(MoveTarget.NEAR_ENEMY)
      .unimplemented(),
    /* End Unused */
    new SelfStatusMove(MoveId.CLANGOROUS_SOUL, PokemonType.DRAGON, 100, 5, -1, 0, 8)
      .attr(CutHpStatStageBoostAttr, [ Stat.ATK, Stat.DEF, Stat.SPATK, Stat.SPDEF, Stat.SPD ], 1, 3)
      .soundBased()
      .danceMove()
      .condition(new FailIfInsufficientHpCondition(3), 3),
    new AttackMove(MoveId.BODY_PRESS, PokemonType.FIGHTING, MoveCategory.PHYSICAL, 80, 100, 10, -1, 0, 8)
      .attr(DefAtkAttr),
    new StatusMove(MoveId.DECORATE, PokemonType.FAIRY, -1, 15, -1, 0, 8)
      .attr(StatStageChangeAttr, [ Stat.ATK, Stat.SPATK ], 2)
      .ignoresProtect(),
    new AttackMove(MoveId.DRUM_BEATING, PokemonType.GRASS, MoveCategory.PHYSICAL, 80, 100, 10, 100, 0, 8)
      .attr(StatStageChangeAttr, [ Stat.SPD ], -1)
      .makesContact(false),
    new AttackMove(MoveId.SNAP_TRAP, PokemonType.GRASS, MoveCategory.PHYSICAL, 35, 100, 15, -1, 0, 8)
      .attr(TrapAttr, BattlerTagType.SNAP_TRAP),
    new AttackMove(MoveId.PYRO_BALL, PokemonType.FIRE, MoveCategory.PHYSICAL, 120, 90, 5, 10, 0, 8)
      .attr(HealStatusEffectAttr, true, StatusEffect.FREEZE)
      .attr(StatusEffectAttr, StatusEffect.BURN)
      .ballBombMove()
      .makesContact(false),
    new AttackMove(MoveId.BEHEMOTH_BLADE, PokemonType.STEEL, MoveCategory.PHYSICAL, 100, 100, 5, -1, 0, 8)
      .slicingMove(),
    new AttackMove(MoveId.BEHEMOTH_BASH, PokemonType.STEEL, MoveCategory.PHYSICAL, 100, 100, 5, -1, 0, 8),
    new AttackMove(MoveId.AURA_WHEEL, PokemonType.ELECTRIC, MoveCategory.PHYSICAL, 110, 100, 10, 100, 0, 8)
      .attr(StatStageChangeAttr, [ Stat.SPD ], 1, true)
      .makesContact(false)
      .attr(AuraWheelTypeAttr),
    new AttackMove(MoveId.BREAKING_SWIPE, PokemonType.DRAGON, MoveCategory.PHYSICAL, 60, 100, 15, 100, 0, 8)
      .target(MoveTarget.ALL_NEAR_ENEMIES)
      .attr(StatStageChangeAttr, [ Stat.ATK ], -1),
    new AttackMove(MoveId.BRANCH_POKE, PokemonType.GRASS, MoveCategory.PHYSICAL, 40, 100, 40, -1, 0, 8),
    new AttackMove(MoveId.OVERDRIVE, PokemonType.ELECTRIC, MoveCategory.SPECIAL, 80, 100, 10, -1, 0, 8)
      .soundBased()
      .target(MoveTarget.ALL_NEAR_ENEMIES),
    new AttackMove(MoveId.APPLE_ACID, PokemonType.GRASS, MoveCategory.SPECIAL, 80, 100, 10, 100, 0, 8)
      .attr(StatStageChangeAttr, [ Stat.SPDEF ], -1),
    new AttackMove(MoveId.GRAV_APPLE, PokemonType.GRASS, MoveCategory.PHYSICAL, 80, 100, 10, 100, 0, 8)
      .attr(StatStageChangeAttr, [ Stat.DEF ], -1)
      .attr(MovePowerMultiplierAttr, (user, target, move) => globalScene.arena.getTag(ArenaTagType.GRAVITY) ? 1.5 : 1)
      .makesContact(false),
    new AttackMove(MoveId.SPIRIT_BREAK, PokemonType.FAIRY, MoveCategory.PHYSICAL, 75, 100, 15, 100, 0, 8)
      .attr(StatStageChangeAttr, [ Stat.SPATK ], -1),
    new AttackMove(MoveId.STRANGE_STEAM, PokemonType.FAIRY, MoveCategory.SPECIAL, 90, 95, 10, 20, 0, 8)
      .attr(ConfuseAttr),
    new StatusMove(MoveId.LIFE_DEW, PokemonType.WATER, -1, 10, -1, 0, 8)
      .attr(HealAttr, 0.25, true, false)
      .target(MoveTarget.USER_AND_ALLIES)
      .ignoresProtect()
      .triageMove(),
    new SelfStatusMove(MoveId.OBSTRUCT, PokemonType.DARK, 100, 10, -1, 4, 8)
      .attr(ProtectAttr, BattlerTagType.OBSTRUCT)
      .condition(failIfLastCondition, 3),
    new AttackMove(MoveId.FALSE_SURRENDER, PokemonType.DARK, MoveCategory.PHYSICAL, 80, -1, 10, -1, 0, 8),
    new AttackMove(MoveId.METEOR_ASSAULT, PokemonType.FIGHTING, MoveCategory.PHYSICAL, 150, 100, 5, -1, 0, 8)
      .attr(RechargeAttr)
      .makesContact(false),
    new AttackMove(MoveId.ETERNABEAM, PokemonType.DRAGON, MoveCategory.SPECIAL, 160, 90, 5, -1, 0, 8)
      .attr(RechargeAttr),
    new AttackMove(MoveId.STEEL_BEAM, PokemonType.STEEL, MoveCategory.SPECIAL, 140, 95, 5, -1, 0, 8)
      .attr(HalfSacrificialAttr),
    new AttackMove(MoveId.EXPANDING_FORCE, PokemonType.PSYCHIC, MoveCategory.SPECIAL, 80, 100, 10, -1, 0, 8)
      .attr(MovePowerMultiplierAttr, (user, target, move) => globalScene.arena.getTerrainType() === TerrainType.PSYCHIC && user.isGrounded() ? 1.5 : 1)
      .attr(VariableTargetAttr, (user, target, move) => globalScene.arena.getTerrainType() === TerrainType.PSYCHIC && user.isGrounded() ? MoveTarget.ALL_NEAR_ENEMIES : MoveTarget.NEAR_OTHER),
    new AttackMove(MoveId.STEEL_ROLLER, PokemonType.STEEL, MoveCategory.PHYSICAL, 130, 100, 5, -1, 0, 8)
      .attr(ClearTerrainAttr)
      .condition(() => !!globalScene.arena.terrain, 3),
    new AttackMove(MoveId.SCALE_SHOT, PokemonType.DRAGON, MoveCategory.PHYSICAL, 25, 90, 20, -1, 0, 8)
      .attr(StatStageChangeAttr, [ Stat.SPD ], 1, true, { lastHitOnly: true })
      .attr(StatStageChangeAttr, [ Stat.DEF ], -1, true, { lastHitOnly: true })
      .attr(MultiHitAttr)
      .makesContact(false),
    new ChargingAttackMove(MoveId.METEOR_BEAM, PokemonType.ROCK, MoveCategory.SPECIAL, 120, 90, 10, -1, 0, 8)
      .chargeText(i18next.t("moveTriggers:isOverflowingWithSpacePower", { pokemonName: "{USER}" }))
      .chargeAttr(StatStageChangeAttr, [ Stat.SPATK ], 1, true),
    new AttackMove(MoveId.SHELL_SIDE_ARM, PokemonType.POISON, MoveCategory.SPECIAL, 90, 100, 10, 20, 0, 8)
      .attr(ShellSideArmCategoryAttr)
      .attr(StatusEffectAttr, StatusEffect.POISON)
      .partial(), // Physical version of the move does not make contact
    new AttackMove(MoveId.MISTY_EXPLOSION, PokemonType.FAIRY, MoveCategory.SPECIAL, 100, 100, 5, -1, 0, 8)
      .attr(SacrificialAttr)
      .target(MoveTarget.ALL_NEAR_OTHERS)
      .attr(MovePowerMultiplierAttr, (user, target, move) => globalScene.arena.getTerrainType() === TerrainType.MISTY && user.isGrounded() ? 1.5 : 1)
      .condition(failIfDampCondition, 3)
      .makesContact(false),
    new AttackMove(MoveId.GRASSY_GLIDE, PokemonType.GRASS, MoveCategory.PHYSICAL, 55, 100, 20, -1, 0, 8)
      .attr(IncrementMovePriorityAttr, (user, target, move) => globalScene.arena.getTerrainType() === TerrainType.GRASSY && user.isGrounded()),
    new AttackMove(MoveId.RISING_VOLTAGE, PokemonType.ELECTRIC, MoveCategory.SPECIAL, 70, 100, 20, -1, 0, 8)
      .attr(MovePowerMultiplierAttr, (user, target, move) => globalScene.arena.getTerrainType() === TerrainType.ELECTRIC && target.isGrounded() ? 2 : 1),
    new AttackMove(MoveId.TERRAIN_PULSE, PokemonType.NORMAL, MoveCategory.SPECIAL, 50, 100, 10, -1, 0, 8)
      .attr(TerrainPulseTypeAttr)
      .attr(MovePowerMultiplierAttr, (user, target, move) => globalScene.arena.getTerrainType() !== TerrainType.NONE && user.isGrounded() ? 2 : 1)
      .pulseMove(),
    new AttackMove(MoveId.SKITTER_SMACK, PokemonType.BUG, MoveCategory.PHYSICAL, 70, 90, 10, 100, 0, 8)
      .attr(StatStageChangeAttr, [ Stat.SPATK ], -1),
    new AttackMove(MoveId.BURNING_JEALOUSY, PokemonType.FIRE, MoveCategory.SPECIAL, 70, 100, 5, 100, 0, 8)
      .attr(StatusIfBoostedAttr, StatusEffect.BURN)
      .target(MoveTarget.ALL_NEAR_ENEMIES),
    new AttackMove(MoveId.LASH_OUT, PokemonType.DARK, MoveCategory.PHYSICAL, 75, 100, 5, -1, 0, 8)
      .attr(MovePowerMultiplierAttr, (user, _target, _move) => user.turnData.statStagesDecreased ? 2 : 1),
    new AttackMove(MoveId.POLTERGEIST, PokemonType.GHOST, MoveCategory.PHYSICAL, 110, 90, 5, -1, 0, 8)
      .condition(failIfNoTargetHeldItemsCondition, 3)
      .attr(PreMoveMessageAttr, attackedByItemMessageFunc)
      .makesContact(false),
    new StatusMove(MoveId.CORROSIVE_GAS, PokemonType.POISON, 100, 40, -1, 0, 8)
      .target(MoveTarget.ALL_NEAR_OTHERS)
      .reflectable()
      .unimplemented(),
    new StatusMove(MoveId.COACHING, PokemonType.FIGHTING, -1, 10, -1, 0, 8)
      .attr(StatStageChangeAttr, [ Stat.ATK, Stat.DEF ], 1)
      .target(MoveTarget.NEAR_ALLY)
      .condition(failIfSingleBattle),
    new AttackMove(MoveId.FLIP_TURN, PokemonType.WATER, MoveCategory.PHYSICAL, 60, 100, 20, -1, 0, 8)
      .attr(ForceSwitchOutAttr, true),
    new AttackMove(MoveId.TRIPLE_AXEL, PokemonType.ICE, MoveCategory.PHYSICAL, 20, 90, 10, -1, 0, 8)
      .attr(MultiHitAttr, MultiHitType._3)
      .attr(MultiHitPowerIncrementAttr, 3)
      .checkAllHits(),
    new AttackMove(MoveId.DUAL_WINGBEAT, PokemonType.FLYING, MoveCategory.PHYSICAL, 40, 90, 10, -1, 0, 8)
      .attr(MultiHitAttr, MultiHitType._2),
    new AttackMove(MoveId.SCORCHING_SANDS, PokemonType.GROUND, MoveCategory.SPECIAL, 70, 100, 10, 30, 0, 8)
      .attr(HealStatusEffectAttr, true, StatusEffect.FREEZE)
      .attr(HealStatusEffectAttr, false, StatusEffect.FREEZE)
      .attr(StatusEffectAttr, StatusEffect.BURN),
    new StatusMove(MoveId.JUNGLE_HEALING, PokemonType.GRASS, -1, 10, -1, 0, 8)
      .attr(HealAttr, 0.25, true, false)
      .attr(HealStatusEffectAttr, false, getNonVolatileStatusEffects())
      .target(MoveTarget.USER_AND_ALLIES)
      .triageMove(),
    new AttackMove(MoveId.WICKED_BLOW, PokemonType.DARK, MoveCategory.PHYSICAL, 75, 100, 5, -1, 0, 8)
      .attr(CritOnlyAttr)
      .punchingMove(),
    new AttackMove(MoveId.SURGING_STRIKES, PokemonType.WATER, MoveCategory.PHYSICAL, 25, 100, 5, -1, 0, 8)
      .attr(MultiHitAttr, MultiHitType._3)
      .attr(CritOnlyAttr)
      .punchingMove(),
    new AttackMove(MoveId.THUNDER_CAGE, PokemonType.ELECTRIC, MoveCategory.SPECIAL, 80, 90, 15, -1, 0, 8)
      .attr(TrapAttr, BattlerTagType.THUNDER_CAGE),
    new AttackMove(MoveId.DRAGON_ENERGY, PokemonType.DRAGON, MoveCategory.SPECIAL, 150, 100, 5, -1, 0, 8)
      .attr(HpPowerAttr)
      .target(MoveTarget.ALL_NEAR_ENEMIES),
    new AttackMove(MoveId.FREEZING_GLARE, PokemonType.PSYCHIC, MoveCategory.SPECIAL, 90, 100, 10, 10, 0, 8)
      .attr(StatusEffectAttr, StatusEffect.FREEZE),
    new AttackMove(MoveId.FIERY_WRATH, PokemonType.DARK, MoveCategory.SPECIAL, 90, 100, 10, 20, 0, 8)
      .attr(FlinchAttr)
      .target(MoveTarget.ALL_NEAR_ENEMIES),
    new AttackMove(MoveId.THUNDEROUS_KICK, PokemonType.FIGHTING, MoveCategory.PHYSICAL, 90, 100, 10, 100, 0, 8)
      .attr(StatStageChangeAttr, [ Stat.DEF ], -1),
    new AttackMove(MoveId.GLACIAL_LANCE, PokemonType.ICE, MoveCategory.PHYSICAL, 120, 100, 5, -1, 0, 8)
      .target(MoveTarget.ALL_NEAR_ENEMIES)
      .makesContact(false),
    new AttackMove(MoveId.ASTRAL_BARRAGE, PokemonType.GHOST, MoveCategory.SPECIAL, 120, 100, 5, -1, 0, 8)
      .target(MoveTarget.ALL_NEAR_ENEMIES),
    new AttackMove(MoveId.EERIE_SPELL, PokemonType.PSYCHIC, MoveCategory.SPECIAL, 80, 100, 5, 100, 0, 8)
      .attr(AttackReducePpMoveAttr, 3)
      .soundBased(),
    new AttackMove(MoveId.DIRE_CLAW, PokemonType.POISON, MoveCategory.PHYSICAL, 80, 100, 15, 50, 0, 8)
      .attr(MultiStatusEffectAttr, [ StatusEffect.POISON, StatusEffect.PARALYSIS, StatusEffect.SLEEP ]),
    new AttackMove(MoveId.PSYSHIELD_BASH, PokemonType.PSYCHIC, MoveCategory.PHYSICAL, 70, 90, 10, 100, 0, 8)
      .attr(StatStageChangeAttr, [ Stat.DEF ], 1, true),
    new SelfStatusMove(MoveId.POWER_SHIFT, PokemonType.NORMAL, -1, 10, -1, 0, 8)
      .target(MoveTarget.USER)
      .attr(ShiftStatAttr, Stat.ATK, Stat.DEF),
    new AttackMove(MoveId.STONE_AXE, PokemonType.ROCK, MoveCategory.PHYSICAL, 65, 90, 15, 100, 0, 8)
      .attr(AddArenaTrapTagHitAttr, ArenaTagType.STEALTH_ROCK)
      .slicingMove(),
    new AttackMove(MoveId.SPRINGTIDE_STORM, PokemonType.FAIRY, MoveCategory.SPECIAL, 100, 80, 5, 30, 0, 8)
      .attr(StatStageChangeAttr, [ Stat.ATK ], -1)
      .windMove()
      .target(MoveTarget.ALL_NEAR_ENEMIES),
    new AttackMove(MoveId.MYSTICAL_POWER, PokemonType.PSYCHIC, MoveCategory.SPECIAL, 70, 90, 10, 100, 0, 8)
      .attr(StatStageChangeAttr, [ Stat.SPATK ], 1, true),
    new AttackMove(MoveId.RAGING_FURY, PokemonType.FIRE, MoveCategory.PHYSICAL, 120, 100, 10, -1, 0, 8)
      .makesContact(false)
      .attr(FrenzyAttr)
      .attr(MissEffectAttr, frenzyMissFunc)
      .attr(NoEffectAttr, frenzyMissFunc)
      .target(MoveTarget.RANDOM_NEAR_ENEMY),
    new AttackMove(MoveId.WAVE_CRASH, PokemonType.WATER, MoveCategory.PHYSICAL, 120, 100, 10, -1, 0, 8)
      .attr(RecoilAttr, false, 0.33)
      .recklessMove(),
    new AttackMove(MoveId.CHLOROBLAST, PokemonType.GRASS, MoveCategory.SPECIAL, 150, 95, 5, -1, 0, 8)
      .attr(RecoilAttr, true, 0.5),
    new AttackMove(MoveId.MOUNTAIN_GALE, PokemonType.ICE, MoveCategory.PHYSICAL, 100, 85, 10, 30, 0, 8)
      .makesContact(false)
      .attr(FlinchAttr),
    new SelfStatusMove(MoveId.VICTORY_DANCE, PokemonType.FIGHTING, -1, 10, -1, 0, 8)
      .attr(StatStageChangeAttr, [ Stat.ATK, Stat.DEF, Stat.SPD ], 1, true)
      .danceMove(),
    new AttackMove(MoveId.HEADLONG_RUSH, PokemonType.GROUND, MoveCategory.PHYSICAL, 120, 100, 5, -1, 0, 8)
      .attr(StatStageChangeAttr, [ Stat.DEF, Stat.SPDEF ], -1, true)
      .punchingMove(),
    new AttackMove(MoveId.BARB_BARRAGE, PokemonType.POISON, MoveCategory.PHYSICAL, 60, 100, 10, 50, 0, 8)
      .makesContact(false)
      .attr(MovePowerMultiplierAttr, (user, target, move) => target.status && (target.status.effect === StatusEffect.POISON || target.status.effect === StatusEffect.TOXIC) ? 2 : 1)
      .attr(StatusEffectAttr, StatusEffect.POISON),
    new AttackMove(MoveId.ESPER_WING, PokemonType.PSYCHIC, MoveCategory.SPECIAL, 80, 100, 10, 100, 0, 8)
      .attr(HighCritAttr)
      .attr(StatStageChangeAttr, [ Stat.SPD ], 1, true),
    new AttackMove(MoveId.BITTER_MALICE, PokemonType.GHOST, MoveCategory.SPECIAL, 75, 100, 10, 100, 0, 8)
      .attr(StatStageChangeAttr, [ Stat.ATK ], -1),
    new SelfStatusMove(MoveId.SHELTER, PokemonType.STEEL, -1, 10, -1, 0, 8)
      .attr(StatStageChangeAttr, [ Stat.DEF ], 2, true),
    new AttackMove(MoveId.TRIPLE_ARROWS, PokemonType.FIGHTING, MoveCategory.PHYSICAL, 90, 100, 10, 30, 0, 8)
      .makesContact(false)
      .attr(HighCritAttr)
      .attr(StatStageChangeAttr, [ Stat.DEF ], -1, false, { effectChanceOverride: 50 })
      .attr(FlinchAttr),
    new AttackMove(MoveId.INFERNAL_PARADE, PokemonType.GHOST, MoveCategory.SPECIAL, 60, 100, 15, 30, 0, 8)
      .attr(StatusEffectAttr, StatusEffect.BURN)
      .attr(MovePowerMultiplierAttr, (user, target, move) => target.status ? 2 : 1),
    new AttackMove(MoveId.CEASELESS_EDGE, PokemonType.DARK, MoveCategory.PHYSICAL, 65, 90, 15, 100, 0, 8)
      .attr(AddArenaTrapTagHitAttr, ArenaTagType.SPIKES)
      .slicingMove(),
    new AttackMove(MoveId.BLEAKWIND_STORM, PokemonType.FLYING, MoveCategory.SPECIAL, 100, 80, 10, 30, 0, 8)
      .attr(StormAccuracyAttr)
      .attr(StatStageChangeAttr, [ Stat.SPD ], -1)
      .windMove()
      .target(MoveTarget.ALL_NEAR_ENEMIES),
    new AttackMove(MoveId.WILDBOLT_STORM, PokemonType.ELECTRIC, MoveCategory.SPECIAL, 100, 80, 10, 20, 0, 8)
      .attr(StormAccuracyAttr)
      .attr(StatusEffectAttr, StatusEffect.PARALYSIS)
      .windMove()
      .target(MoveTarget.ALL_NEAR_ENEMIES),
    new AttackMove(MoveId.SANDSEAR_STORM, PokemonType.GROUND, MoveCategory.SPECIAL, 100, 80, 10, 20, 0, 8)
      .attr(StormAccuracyAttr)
      .attr(StatusEffectAttr, StatusEffect.BURN)
      .windMove()
      .target(MoveTarget.ALL_NEAR_ENEMIES),
    new StatusMove(MoveId.LUNAR_BLESSING, PokemonType.PSYCHIC, -1, 5, -1, 0, 8)
      .attr(HealAttr, 0.25, true, false)
      .attr(HealStatusEffectAttr, false, getNonVolatileStatusEffects())
      .target(MoveTarget.USER_AND_ALLIES)
      .triageMove(),
    new SelfStatusMove(MoveId.TAKE_HEART, PokemonType.PSYCHIC, -1, 10, -1, 0, 8)
      .attr(StatStageChangeAttr, [ Stat.SPATK, Stat.SPDEF ], 1, true)
      .attr(HealStatusEffectAttr, true, [ StatusEffect.PARALYSIS, StatusEffect.POISON, StatusEffect.TOXIC, StatusEffect.BURN, StatusEffect.SLEEP ]),
    /* Unused
    new AttackMove(MoveId.G_MAX_WILDFIRE, PokemonType.Fire, MoveCategory.PHYSICAL, 10, -1, 10, -1, 0, 8)
      .target(MoveTarget.ALL_NEAR_ENEMIES)
      .unimplemented(),
    new AttackMove(MoveId.G_MAX_BEFUDDLE, Type.BUG, MoveCategory.PHYSICAL, 10, -1, 10, -1, 0, 8)
      .target(MoveTarget.ALL_NEAR_ENEMIES)
      .unimplemented(),
    new AttackMove(MoveId.G_MAX_VOLT_CRASH, Type.ELECTRIC, MoveCategory.PHYSICAL, 10, -1, 10, -1, 0, 8)
      .target(MoveTarget.ALL_NEAR_ENEMIES)
      .unimplemented(),
    new AttackMove(MoveId.G_MAX_GOLD_RUSH, Type.NORMAL, MoveCategory.PHYSICAL, 10, -1, 10, -1, 0, 8)
      .target(MoveTarget.ALL_NEAR_ENEMIES)
      .unimplemented(),
    new AttackMove(MoveId.G_MAX_CHI_STRIKE, Type.FIGHTING, MoveCategory.PHYSICAL, 10, -1, 10, -1, 0, 8)
      .target(MoveTarget.ALL_NEAR_ENEMIES)
      .unimplemented(),
    new AttackMove(MoveId.G_MAX_TERROR, Type.GHOST, MoveCategory.PHYSICAL, 10, -1, 10, -1, 0, 8)
      .target(MoveTarget.ALL_NEAR_ENEMIES)
      .unimplemented(),
    new AttackMove(MoveId.G_MAX_RESONANCE, Type.ICE, MoveCategory.PHYSICAL, 10, -1, 10, -1, 0, 8)
      .target(MoveTarget.ALL_NEAR_ENEMIES)
      .unimplemented(),
    new AttackMove(MoveId.G_MAX_CUDDLE, Type.NORMAL, MoveCategory.PHYSICAL, 10, -1, 10, -1, 0, 8)
      .target(MoveTarget.ALL_NEAR_ENEMIES)
      .unimplemented(),
    new AttackMove(MoveId.G_MAX_REPLENISH, Type.NORMAL, MoveCategory.PHYSICAL, 10, -1, 10, -1, 0, 8)
      .target(MoveTarget.ALL_NEAR_ENEMIES)
      .unimplemented(),
    new AttackMove(MoveId.G_MAX_MALODOR, Type.POISON, MoveCategory.PHYSICAL, 10, -1, 10, -1, 0, 8)
      .target(MoveTarget.ALL_NEAR_ENEMIES)
      .unimplemented(),
    new AttackMove(MoveId.G_MAX_STONESURGE, Type.WATER, MoveCategory.PHYSICAL, 10, -1, 10, -1, 0, 8)
      .target(MoveTarget.ALL_NEAR_ENEMIES)
      .unimplemented(),
    new AttackMove(MoveId.G_MAX_WIND_RAGE, Type.FLYING, MoveCategory.PHYSICAL, 10, -1, 10, -1, 0, 8)
      .target(MoveTarget.ALL_NEAR_ENEMIES)
      .unimplemented(),
    new AttackMove(MoveId.G_MAX_STUN_SHOCK, Type.ELECTRIC, MoveCategory.PHYSICAL, 10, -1, 10, -1, 0, 8)
      .target(MoveTarget.ALL_NEAR_ENEMIES)
      .unimplemented(),
    new AttackMove(MoveId.G_MAX_FINALE, Type.FAIRY, MoveCategory.PHYSICAL, 10, -1, 10, -1, 0, 8)
      .target(MoveTarget.ALL_NEAR_ENEMIES)
      .unimplemented(),
    new AttackMove(MoveId.G_MAX_DEPLETION, Type.DRAGON, MoveCategory.PHYSICAL, 10, -1, 10, -1, 0, 8)
      .target(MoveTarget.ALL_NEAR_ENEMIES)
      .unimplemented(),
    new AttackMove(MoveId.G_MAX_GRAVITAS, Type.PSYCHIC, MoveCategory.PHYSICAL, 10, -1, 10, -1, 0, 8)
      .target(MoveTarget.ALL_NEAR_ENEMIES)
      .unimplemented(),
    new AttackMove(MoveId.G_MAX_VOLCALITH, Type.ROCK, MoveCategory.PHYSICAL, 10, -1, 10, -1, 0, 8)
      .target(MoveTarget.ALL_NEAR_ENEMIES)
      .unimplemented(),
    new AttackMove(MoveId.G_MAX_SANDBLAST, Type.GROUND, MoveCategory.PHYSICAL, 10, -1, 10, -1, 0, 8)
      .target(MoveTarget.ALL_NEAR_ENEMIES)
      .unimplemented(),
    new AttackMove(MoveId.G_MAX_SNOOZE, Type.DARK, MoveCategory.PHYSICAL, 10, -1, 10, -1, 0, 8)
      .target(MoveTarget.ALL_NEAR_ENEMIES)
      .unimplemented(),
    new AttackMove(MoveId.G_MAX_TARTNESS, Type.GRASS, MoveCategory.PHYSICAL, 10, -1, 10, -1, 0, 8)
      .target(MoveTarget.ALL_NEAR_ENEMIES)
      .unimplemented(),
    new AttackMove(MoveId.G_MAX_SWEETNESS, Type.GRASS, MoveCategory.PHYSICAL, 10, -1, 10, -1, 0, 8)
      .target(MoveTarget.ALL_NEAR_ENEMIES)
      .unimplemented(),
    new AttackMove(MoveId.G_MAX_SMITE, Type.FAIRY, MoveCategory.PHYSICAL, 10, -1, 10, -1, 0, 8)
      .target(MoveTarget.ALL_NEAR_ENEMIES)
      .unimplemented(),
    new AttackMove(MoveId.G_MAX_STEELSURGE, Type.STEEL, MoveCategory.PHYSICAL, 10, -1, 10, -1, 0, 8)
      .target(MoveTarget.ALL_NEAR_ENEMIES)
      .unimplemented(),
    new AttackMove(MoveId.G_MAX_MELTDOWN, Type.STEEL, MoveCategory.PHYSICAL, 10, -1, 10, -1, 0, 8)
      .target(MoveTarget.ALL_NEAR_ENEMIES)
      .unimplemented(),
    new AttackMove(MoveId.G_MAX_FOAM_BURST, Type.WATER, MoveCategory.PHYSICAL, 10, -1, 10, -1, 0, 8)
      .target(MoveTarget.ALL_NEAR_ENEMIES)
      .unimplemented(),
    new AttackMove(MoveId.G_MAX_CENTIFERNO, PokemonType.Fire, MoveCategory.PHYSICAL, 10, -1, 10, -1, 0, 8)
      .target(MoveTarget.ALL_NEAR_ENEMIES)
      .unimplemented(),
    new AttackMove(MoveId.G_MAX_VINE_LASH, Type.GRASS, MoveCategory.PHYSICAL, 10, -1, 10, -1, 0, 8)
      .target(MoveTarget.ALL_NEAR_ENEMIES)
      .unimplemented(),
    new AttackMove(MoveId.G_MAX_CANNONADE, Type.WATER, MoveCategory.PHYSICAL, 10, -1, 10, -1, 0, 8)
      .target(MoveTarget.ALL_NEAR_ENEMIES)
      .unimplemented(),
    new AttackMove(MoveId.G_MAX_DRUM_SOLO, Type.GRASS, MoveCategory.PHYSICAL, 10, -1, 10, -1, 0, 8)
      .target(MoveTarget.ALL_NEAR_ENEMIES)
      .unimplemented(),
    new AttackMove(MoveId.G_MAX_FIREBALL, PokemonType.Fire, MoveCategory.PHYSICAL, 10, -1, 10, -1, 0, 8)
      .target(MoveTarget.ALL_NEAR_ENEMIES)
      .unimplemented(),
    new AttackMove(MoveId.G_MAX_HYDROSNIPE, Type.WATER, MoveCategory.PHYSICAL, 10, -1, 10, -1, 0, 8)
      .target(MoveTarget.ALL_NEAR_ENEMIES)
      .unimplemented(),
    new AttackMove(MoveId.G_MAX_ONE_BLOW, Type.DARK, MoveCategory.PHYSICAL, 10, -1, 10, -1, 0, 8)
      .target(MoveTarget.ALL_NEAR_ENEMIES)
      .unimplemented(),
    new AttackMove(MoveId.G_MAX_RAPID_FLOW, Type.WATER, MoveCategory.PHYSICAL, 10, -1, 10, -1, 0, 8)
      .target(MoveTarget.ALL_NEAR_ENEMIES)
      .unimplemented(),
    End Unused */
    new AttackMove(MoveId.TERA_BLAST, PokemonType.NORMAL, MoveCategory.SPECIAL, 80, 100, 10, -1, 0, 9)
      .attr(TeraMoveCategoryAttr)
      .attr(TeraBlastTypeAttr)
      .attr(TeraBlastPowerAttr)
      .attr(StatStageChangeAttr, [ Stat.ATK, Stat.SPATK ], -1, true, { condition: (user, target, move) => user.isTerastallized && user.isOfType(PokemonType.STELLAR) }),
    new SelfStatusMove(MoveId.SILK_TRAP, PokemonType.BUG, -1, 10, -1, 4, 9)
      .attr(ProtectAttr, BattlerTagType.SILK_TRAP)
      .condition(failIfLastCondition, 3),
    new AttackMove(MoveId.AXE_KICK, PokemonType.FIGHTING, MoveCategory.PHYSICAL, 120, 90, 10, 30, 0, 9)
      .attr(MissEffectAttr, crashDamageFunc)
      .attr(NoEffectAttr, crashDamageFunc)
      .attr(ConfuseAttr)
      .recklessMove(),
    new AttackMove(MoveId.LAST_RESPECTS, PokemonType.GHOST, MoveCategory.PHYSICAL, 50, 100, 10, -1, 0, 9)
      .attr(MovePowerMultiplierAttr, (user, target, move) => 1 + Math.min(user.isPlayer() ? globalScene.arena.playerFaints : globalScene.currentBattle.enemyFaints, 100))
      .makesContact(false),
    new AttackMove(MoveId.LUMINA_CRASH, PokemonType.PSYCHIC, MoveCategory.SPECIAL, 80, 100, 10, 100, 0, 9)
      .attr(StatStageChangeAttr, [ Stat.SPDEF ], -2),
    new AttackMove(MoveId.ORDER_UP, PokemonType.DRAGON, MoveCategory.PHYSICAL, 80, 100, 10, -1, 0, 9)
      .attr(OrderUpStatBoostAttr)
      .makesContact(false),
    new AttackMove(MoveId.JET_PUNCH, PokemonType.WATER, MoveCategory.PHYSICAL, 60, 100, 15, -1, 1, 9)
      .punchingMove(),
    new StatusMove(MoveId.SPICY_EXTRACT, PokemonType.GRASS, -1, 15, -1, 0, 9)
      .attr(StatStageChangeAttr, [ Stat.ATK ], 2)
      .attr(StatStageChangeAttr, [ Stat.DEF ], -2),
    new AttackMove(MoveId.SPIN_OUT, PokemonType.STEEL, MoveCategory.PHYSICAL, 100, 100, 5, -1, 0, 9)
      .attr(StatStageChangeAttr, [ Stat.SPD ], -2, true),
    new AttackMove(MoveId.POPULATION_BOMB, PokemonType.NORMAL, MoveCategory.PHYSICAL, 20, 90, 10, -1, 0, 9)
      .attr(MultiHitAttr, MultiHitType._10)
      .slicingMove()
      .checkAllHits(),
    new AttackMove(MoveId.ICE_SPINNER, PokemonType.ICE, MoveCategory.PHYSICAL, 80, 100, 15, -1, 0, 9)
      .attr(ClearTerrainAttr),
    new AttackMove(MoveId.GLAIVE_RUSH, PokemonType.DRAGON, MoveCategory.PHYSICAL, 120, 100, 5, -1, 0, 9)
      .attr(AddBattlerTagAttr, BattlerTagType.ALWAYS_GET_HIT, true, false, 0, 0, true)
      .attr(AddBattlerTagAttr, BattlerTagType.RECEIVE_DOUBLE_DAMAGE, true, false, 0, 0, true),
    new StatusMove(MoveId.REVIVAL_BLESSING, PokemonType.NORMAL, -1, 1, -1, 0, 9)
      .triageMove()
      .attr(RevivalBlessingAttr)
      .target(MoveTarget.USER),
    new AttackMove(MoveId.SALT_CURE, PokemonType.ROCK, MoveCategory.PHYSICAL, 40, 100, 15, 100, 0, 9)
      .attr(AddBattlerTagAttr, BattlerTagType.SALT_CURED)
      .makesContact(false),
    new AttackMove(MoveId.TRIPLE_DIVE, PokemonType.WATER, MoveCategory.PHYSICAL, 30, 95, 10, -1, 0, 9)
      .attr(MultiHitAttr, MultiHitType._3),
    new AttackMove(MoveId.MORTAL_SPIN, PokemonType.POISON, MoveCategory.PHYSICAL, 30, 100, 15, 100, 0, 9)
      .attr(RemoveBattlerTagAttr, [
        BattlerTagType.BIND,
        BattlerTagType.WRAP,
        BattlerTagType.FIRE_SPIN,
        BattlerTagType.WHIRLPOOL,
        BattlerTagType.CLAMP,
        BattlerTagType.SAND_TOMB,
        BattlerTagType.MAGMA_STORM,
        BattlerTagType.SNAP_TRAP,
        BattlerTagType.THUNDER_CAGE,
        BattlerTagType.SEEDED,
        BattlerTagType.INFESTATION
      ], true)
      .attr(StatusEffectAttr, StatusEffect.POISON)
      .attr(RemoveArenaTrapAttr)
      .target(MoveTarget.ALL_NEAR_ENEMIES),
    new StatusMove(MoveId.DOODLE, PokemonType.NORMAL, 100, 10, -1, 0, 9)
      .attr(AbilityCopyAttr, true),
    new SelfStatusMove(MoveId.FILLET_AWAY, PokemonType.NORMAL, -1, 10, -1, 0, 9)
      .attr(CutHpStatStageBoostAttr, [ Stat.ATK, Stat.SPATK, Stat.SPD ], 2, 2)
      .condition(new FailIfInsufficientHpCondition(2), 3),
    new AttackMove(MoveId.KOWTOW_CLEAVE, PokemonType.DARK, MoveCategory.PHYSICAL, 85, -1, 10, -1, 0, 9)
      .slicingMove(),
    new AttackMove(MoveId.FLOWER_TRICK, PokemonType.GRASS, MoveCategory.PHYSICAL, 70, -1, 10, -1, 0, 9)
      .attr(CritOnlyAttr)
      .makesContact(false),
    new AttackMove(MoveId.TORCH_SONG, PokemonType.FIRE, MoveCategory.SPECIAL, 80, 100, 10, 100, 0, 9)
      .attr(StatStageChangeAttr, [ Stat.SPATK ], 1, true)
      .soundBased(),
    new AttackMove(MoveId.AQUA_STEP, PokemonType.WATER, MoveCategory.PHYSICAL, 80, 100, 10, 100, 0, 9)
      .attr(StatStageChangeAttr, [ Stat.SPD ], 1, true)
      .danceMove(),
    new AttackMove(MoveId.RAGING_BULL, PokemonType.NORMAL, MoveCategory.PHYSICAL, 90, 100, 10, -1, 0, 9)
      .attr(RagingBullTypeAttr)
      .attr(RemoveScreensAttr),
    new AttackMove(MoveId.MAKE_IT_RAIN, PokemonType.STEEL, MoveCategory.SPECIAL, 120, 100, 5, -1, 0, 9)
      .attr(MoneyAttr)
      .attr(StatStageChangeAttr, [ Stat.SPATK ], -1, true, { firstTargetOnly: true })
      .target(MoveTarget.ALL_NEAR_ENEMIES),
    new AttackMove(MoveId.PSYBLADE, PokemonType.PSYCHIC, MoveCategory.PHYSICAL, 80, 100, 15, -1, 0, 9)
      .attr(MovePowerMultiplierAttr, (user, target, move) => globalScene.arena.getTerrainType() === TerrainType.ELECTRIC && user.isGrounded() ? 1.5 : 1)
      .slicingMove(),
    new AttackMove(MoveId.HYDRO_STEAM, PokemonType.WATER, MoveCategory.SPECIAL, 80, 100, 15, -1, 0, 9)
      .attr(IgnoreWeatherTypeDebuffAttr, WeatherType.SUNNY)
      .attr(MovePowerMultiplierAttr, (user, target, move) => {
        const weather = globalScene.arena.weather;
        if (!weather) {
          return 1;
        }
        return [ WeatherType.SUNNY, WeatherType.HARSH_SUN ].includes(weather.weatherType) && !weather.isEffectSuppressed() ? 1.5 : 1;
      }),
    new AttackMove(MoveId.RUINATION, PokemonType.DARK, MoveCategory.SPECIAL, -1, 90, 10, -1, 0, 9)
      .attr(TargetHalfHpDamageAttr),
    new AttackMove(MoveId.COLLISION_COURSE, PokemonType.FIGHTING, MoveCategory.PHYSICAL, 100, 100, 5, -1, 0, 9)
      .attr(MovePowerMultiplierAttr, (user, target, move) => target.getAttackTypeEffectiveness(move.type, user) >= 2 ? 4 / 3 : 1),
    new AttackMove(MoveId.ELECTRO_DRIFT, PokemonType.ELECTRIC, MoveCategory.SPECIAL, 100, 100, 5, -1, 0, 9)
      .attr(MovePowerMultiplierAttr, (user, target, move) => target.getAttackTypeEffectiveness(move.type, user) >= 2 ? 4 / 3 : 1)
      .makesContact(),
    new SelfStatusMove(MoveId.SHED_TAIL, PokemonType.NORMAL, -1, 10, -1, 0, 9)
      .attr(AddSubstituteAttr, 0.5, true)
      .attr(ForceSwitchOutAttr, true, SwitchType.SHED_TAIL)
      .condition(failIfLastInPartyCondition),
    new SelfStatusMove(MoveId.CHILLY_RECEPTION, PokemonType.ICE, -1, 10, -1, 0, 9)
      .attr(PreMoveMessageAttr, (user, _target, _move) =>
        // Don't display text if current move phase is follow up (ie move called indirectly)
        isVirtual((globalScene.phaseManager.getCurrentPhase() as MovePhase).useMode)
          ? ""
          : i18next.t("moveTriggers:chillyReception", { pokemonName: getPokemonNameWithAffix(user) }))
      .attr(ChillyReceptionAttr, true),
    new SelfStatusMove(MoveId.TIDY_UP, PokemonType.NORMAL, -1, 10, -1, 0, 9)
      .attr(StatStageChangeAttr, [ Stat.ATK, Stat.SPD ], 1, true)
      .attr(RemoveArenaTrapAttr, true)
      .attr(RemoveAllSubstitutesAttr),
    new StatusMove(MoveId.SNOWSCAPE, PokemonType.ICE, -1, 10, -1, 0, 9)
      .attr(WeatherChangeAttr, WeatherType.SNOW)
      .target(MoveTarget.BOTH_SIDES),
    new AttackMove(MoveId.POUNCE, PokemonType.BUG, MoveCategory.PHYSICAL, 50, 100, 20, 100, 0, 9)
      .attr(StatStageChangeAttr, [ Stat.SPD ], -1),
    new AttackMove(MoveId.TRAILBLAZE, PokemonType.GRASS, MoveCategory.PHYSICAL, 50, 100, 20, 100, 0, 9)
      .attr(StatStageChangeAttr, [ Stat.SPD ], 1, true),
    new AttackMove(MoveId.CHILLING_WATER, PokemonType.WATER, MoveCategory.SPECIAL, 50, 100, 20, 100, 0, 9)
      .attr(StatStageChangeAttr, [ Stat.ATK ], -1),
    new AttackMove(MoveId.HYPER_DRILL, PokemonType.NORMAL, MoveCategory.PHYSICAL, 100, 100, 5, -1, 0, 9)
      .ignoresProtect(),
    new AttackMove(MoveId.TWIN_BEAM, PokemonType.PSYCHIC, MoveCategory.SPECIAL, 40, 100, 10, -1, 0, 9)
      .attr(MultiHitAttr, MultiHitType._2),
    new AttackMove(MoveId.RAGE_FIST, PokemonType.GHOST, MoveCategory.PHYSICAL, 50, 100, 10, -1, 0, 9)
      .attr(RageFistPowerAttr)
      .punchingMove(),
    new AttackMove(MoveId.ARMOR_CANNON, PokemonType.FIRE, MoveCategory.SPECIAL, 120, 100, 5, -1, 0, 9)
      .attr(StatStageChangeAttr, [ Stat.DEF, Stat.SPDEF ], -1, true),
    new AttackMove(MoveId.BITTER_BLADE, PokemonType.FIRE, MoveCategory.PHYSICAL, 90, 100, 10, -1, 0, 9)
      .attr(HitHealAttr)
      .slicingMove()
      .triageMove(),
    new AttackMove(MoveId.DOUBLE_SHOCK, PokemonType.ELECTRIC, MoveCategory.PHYSICAL, 120, 100, 5, -1, 0, 9)
      // Pass `true` to `isOfType` to fail if the user is terastallized to a type other than ELECTRIC
      .condition(user => user.isOfType(PokemonType.ELECTRIC, true, true), 2)
      .attr(AddBattlerTagAttr, BattlerTagType.DOUBLE_SHOCKED, true, false)
      .attr(RemoveTypeAttr, PokemonType.ELECTRIC, (user) => {
        globalScene.phaseManager.queueMessage(i18next.t("moveTriggers:usedUpAllElectricity", { pokemonName: getPokemonNameWithAffix(user) }));
      }),
    new AttackMove(MoveId.GIGATON_HAMMER, PokemonType.STEEL, MoveCategory.PHYSICAL, 160, 100, 5, -1, 0, 9)
      .makesContact(false)
      .restriction(consecutiveUseRestriction),
    new AttackMove(MoveId.COMEUPPANCE, PokemonType.DARK, MoveCategory.PHYSICAL, -1, 100, 10, -1, 0, 9)
      .attr(CounterDamageAttr, 1.5)
      .attr(CounterRedirectAttr)
      .condition(counterAttackConditionBoth, 3)
      .target(MoveTarget.ATTACKER),
    new AttackMove(MoveId.AQUA_CUTTER, PokemonType.WATER, MoveCategory.PHYSICAL, 70, 100, 20, -1, 0, 9)
      .attr(HighCritAttr)
      .slicingMove()
      .makesContact(false),
    new AttackMove(MoveId.BLAZING_TORQUE, PokemonType.FIRE, MoveCategory.PHYSICAL, 80, 100, 10, 30, 0, 9)
      .attr(StatusEffectAttr, StatusEffect.BURN)
      .makesContact(false),
    new AttackMove(MoveId.WICKED_TORQUE, PokemonType.DARK, MoveCategory.PHYSICAL, 80, 100, 10, 10, 0, 9)
      .attr(StatusEffectAttr, StatusEffect.SLEEP)
      .makesContact(false),
    new AttackMove(MoveId.NOXIOUS_TORQUE, PokemonType.POISON, MoveCategory.PHYSICAL, 100, 100, 10, 30, 0, 9)
      .attr(StatusEffectAttr, StatusEffect.POISON)
      .makesContact(false),
    new AttackMove(MoveId.COMBAT_TORQUE, PokemonType.FIGHTING, MoveCategory.PHYSICAL, 100, 100, 10, 30, 0, 9)
      .attr(StatusEffectAttr, StatusEffect.PARALYSIS)
      .makesContact(false),
    new AttackMove(MoveId.MAGICAL_TORQUE, PokemonType.FAIRY, MoveCategory.PHYSICAL, 100, 100, 10, 30, 0, 9)
      .attr(ConfuseAttr)
      .makesContact(false),
    new AttackMove(MoveId.BLOOD_MOON, PokemonType.NORMAL, MoveCategory.SPECIAL, 140, 100, 5, -1, 0, 9)
      .restriction(consecutiveUseRestriction),
    new AttackMove(MoveId.MATCHA_GOTCHA, PokemonType.GRASS, MoveCategory.SPECIAL, 80, 90, 15, 20, 0, 9)
      .attr(HitHealAttr)
      .attr(HealStatusEffectAttr, true, StatusEffect.FREEZE)
      .attr(HealStatusEffectAttr, false, StatusEffect.FREEZE)
      .attr(StatusEffectAttr, StatusEffect.BURN)
      .target(MoveTarget.ALL_NEAR_ENEMIES)
      .triageMove(),
    new AttackMove(MoveId.SYRUP_BOMB, PokemonType.GRASS, MoveCategory.SPECIAL, 60, 85, 10, 100, 0, 9)
      .attr(AddBattlerTagAttr, BattlerTagType.SYRUP_BOMB, false, false, 3)
      .ballBombMove(),
    new AttackMove(MoveId.IVY_CUDGEL, PokemonType.GRASS, MoveCategory.PHYSICAL, 100, 100, 10, -1, 0, 9)
      .attr(IvyCudgelTypeAttr)
      .attr(HighCritAttr)
      .makesContact(false),
    new ChargingAttackMove(MoveId.ELECTRO_SHOT, PokemonType.ELECTRIC, MoveCategory.SPECIAL, 130, 100, 10, -1, 0, 9)
      .chargeText(i18next.t("moveTriggers:absorbedElectricity", { pokemonName: "{USER}" }))
      .chargeAttr(StatStageChangeAttr, [ Stat.SPATK ], 1, true)
      .chargeAttr(WeatherInstantChargeAttr, [ WeatherType.RAIN, WeatherType.HEAVY_RAIN ]),
    new AttackMove(MoveId.TERA_STARSTORM, PokemonType.NORMAL, MoveCategory.SPECIAL, 120, 100, 5, -1, 0, 9)
      .attr(TeraMoveCategoryAttr)
      .attr(TeraStarstormTypeAttr)
      .attr(VariableTargetAttr, (user, target, move) => user.hasSpecies(SpeciesId.TERAPAGOS) && (user.isTerastallized || globalScene.currentBattle.preTurnCommands[user.getFieldIndex()]?.command === Command.TERA) ? MoveTarget.ALL_NEAR_ENEMIES : MoveTarget.NEAR_OTHER)
      .partial(), /** Does not ignore abilities that affect stats, relevant in determining the move's category {@see TeraMoveCategoryAttr} */
    new AttackMove(MoveId.FICKLE_BEAM, PokemonType.DRAGON, MoveCategory.SPECIAL, 80, 100, 5, -1, 0, 9)
      .attr(PreMoveMessageAttr, doublePowerChanceMessageFunc(30))
      .attr(DoublePowerChanceAttr, 30),
    new SelfStatusMove(MoveId.BURNING_BULWARK, PokemonType.FIRE, -1, 10, -1, 4, 9)
      .attr(ProtectAttr, BattlerTagType.BURNING_BULWARK)
      .condition(failIfLastCondition, 3),
    new AttackMove(MoveId.THUNDERCLAP, PokemonType.ELECTRIC, MoveCategory.SPECIAL, 70, 100, 5, -1, 1, 9)
      .condition(failIfTargetNotAttackingCondition, 3),
    new AttackMove(MoveId.MIGHTY_CLEAVE, PokemonType.ROCK, MoveCategory.PHYSICAL, 95, 100, 5, -1, 0, 9)
      .slicingMove()
      .ignoresProtect(),
    new AttackMove(MoveId.TACHYON_CUTTER, PokemonType.STEEL, MoveCategory.SPECIAL, 50, -1, 10, -1, 0, 9)
      .attr(MultiHitAttr, MultiHitType._2)
      .slicingMove(),
    new AttackMove(MoveId.HARD_PRESS, PokemonType.STEEL, MoveCategory.PHYSICAL, -1, 100, 10, -1, 0, 9)
      .attr(OpponentHighHpPowerAttr, 100),
    new StatusMove(MoveId.DRAGON_CHEER, PokemonType.DRAGON, -1, 15, -1, 0, 9)
      .attr(AddBattlerTagAttr, BattlerTagType.DRAGON_CHEER, false, true)
      // TODO: Remove once dragon cheer & focus energy are merged into 1 tag
      .condition((_user, target) => !target.getTag(BattlerTagType.CRIT_BOOST))
      .target(MoveTarget.NEAR_ALLY),
    new AttackMove(MoveId.ALLURING_VOICE, PokemonType.FAIRY, MoveCategory.SPECIAL, 80, 100, 10, 100, 0, 9)
      .attr(AddBattlerTagIfBoostedAttr, BattlerTagType.CONFUSED)
      .soundBased(),
    new AttackMove(MoveId.TEMPER_FLARE, PokemonType.FIRE, MoveCategory.PHYSICAL, 75, 100, 10, -1, 0, 9)
      .attr(MovePowerMultiplierAttr, (user, target, move) => user.getLastXMoves(2)[1]?.result === MoveResult.MISS || user.getLastXMoves(2)[1]?.result === MoveResult.FAIL ? 2 : 1),
    new AttackMove(MoveId.SUPERCELL_SLAM, PokemonType.ELECTRIC, MoveCategory.PHYSICAL, 100, 95, 15, -1, 0, 9)
      .attr(AlwaysHitMinimizeAttr)
      .attr(HitsTagForDoubleDamageAttr, BattlerTagType.MINIMIZED)
      .attr(MissEffectAttr, crashDamageFunc)
      .attr(NoEffectAttr, crashDamageFunc)
      .recklessMove(),
    new AttackMove(MoveId.PSYCHIC_NOISE, PokemonType.PSYCHIC, MoveCategory.SPECIAL, 75, 100, 10, 100, 0, 9)
      .soundBased()
      .attr(AddBattlerTagAttr, BattlerTagType.HEAL_BLOCK, false, false, 2),
    new AttackMove(MoveId.UPPER_HAND, PokemonType.FIGHTING, MoveCategory.PHYSICAL, 65, 100, 15, 100, 3, 9)
      .attr(FlinchAttr)
      .condition(upperHandCondition, 3),
    new AttackMove(MoveId.MALIGNANT_CHAIN, PokemonType.POISON, MoveCategory.SPECIAL, 100, 100, 5, 50, 0, 9)
      .attr(StatusEffectAttr, StatusEffect.TOXIC)
  );
}<|MERGE_RESOLUTION|>--- conflicted
+++ resolved
@@ -94,13 +94,9 @@
 import { toCamelCase, toTitleCase } from "#utils/strings";
 import i18next from "i18next";
 import { MovePhaseTimingModifier } from "#enums/move-phase-timing-modifier";
-<<<<<<< HEAD
-import type { AbstractConstructor } from "#types/type-helpers";
-import { TrainerItemEffect } from "#enums/trainer-item-effect";
-=======
 import { canSpeciesTera, willTerastallize } from "#utils/pokemon-utils";
 import type { ReadonlyGenericUint8Array } from "#types/typed-arrays";
->>>>>>> 73e8c6c1
+import { TrainerItemEffect } from "#enums/trainer-item-effect";
 
 /**
  * A function used to conditionally determine execution of a given {@linkcode MoveAttr}.
@@ -1050,17 +1046,12 @@
 
 
     if (!this.hasAttr("TypelessAttr")) {
-<<<<<<< HEAD
-      globalScene.arena.applyTags(WeakenMoveTypeTag, simulated, typeChangeHolder.value, power);
+      globalScene.arena.applyTags(WeakenMoveTypeTag, typeChangeHolder.value, power);
       applyHeldItems(HeldItemEffect.ATTACK_TYPE_BOOST, {
         pokemon: source,
         moveType: typeChangeHolder.value,
         movePower: power,
       });
-=======
-      globalScene.arena.applyTags(WeakenMoveTypeTag, typeChangeHolder.value, power);
-      globalScene.applyModifiers(AttackTypeBoosterModifier, source.isPlayer(), source, typeChangeHolder.value, power);
->>>>>>> 73e8c6c1
     }
 
     if (source.getTag(HelpingHandTag)) {
@@ -10950,20 +10941,12 @@
     new SelfStatusMove(MoveId.STUFF_CHEEKS, PokemonType.NORMAL, -1, 10, -1, 0, 8)
       .attr(EatBerryAttr, true)
       .attr(StatStageChangeAttr, [ Stat.DEF ], 2, true)
-<<<<<<< HEAD
-      .condition((user) => {
-        const userBerries = user.getHeldItems().filter(m => isItemInCategory(m, HeldItemCategoryId.BERRY));
-        return userBerries.length > 0;
-      })
-      .edgeCase(), // Stuff Cheeks should not be selectable when the user does not have a berry, see wiki
-=======
       .restriction(
-        user => globalScene.findModifiers(m => m instanceof BerryModifier, user.isPlayer()).length === 0,
+        user => user.getHeldItems().filter(m => isItemInCategory(m, HeldItemCategoryId.BERRY)).length === 0,
         "battle:moveDisabledNoBerry",
         true,
         3
       ),
->>>>>>> 73e8c6c1
     new SelfStatusMove(MoveId.NO_RETREAT, PokemonType.FIGHTING, -1, 5, -1, 0, 8)
       .attr(StatStageChangeAttr, [ Stat.ATK, Stat.DEF, Stat.SPATK, Stat.SPDEF, Stat.SPD ], 1, true)
       .attr(AddBattlerTagAttr, BattlerTagType.NO_RETREAT, true, true /* NOT ADDED if already trapped */)
