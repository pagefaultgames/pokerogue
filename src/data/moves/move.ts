--- conflicted
+++ resolved
@@ -11406,17 +11406,12 @@
       .attr(HealOnAllyAttr, 0.5, true, false)
       .ballBombMove()
       // Fail if used against an ally that is affected by heal block, during the second failure check
-<<<<<<< HEAD
       // TODO: Make into a target-based move restriction
-      .condition((user, target) => target == null || target.isOpponent(user) || !target.getTag(BattlerTagType.HEAL_BLOCK), 2),
-    new AttackMove(MoveId.ANCHOR_SHOT, PokemonType.STEEL, MoveCategory.PHYSICAL, 80, 100, 20, 100, 0, 7)
-=======
       .condition(
         (user, target) => target == null || target.isOpponent(user) || !target.getTag(BattlerTagType.HEAL_BLOCK),
         2,
       ),
     new AttackMove(MoveId.ANCHOR_SHOT, PokemonType.STEEL, MoveCategory.PHYSICAL, 80, 100, 20, 100, 0, 7) //
->>>>>>> 03cc0b1a
       .attr(AddBattlerTagAttr, BattlerTagType.TRAPPED, false, false, 1, 1, true),
     new StatusMove(MoveId.PSYCHIC_TERRAIN, PokemonType.PSYCHIC, -1, 10, -1, 0, 7)
       .attr(TerrainChangeAttr, TerrainType.PSYCHIC)
