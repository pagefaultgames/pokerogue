--- conflicted
+++ resolved
@@ -5909,33 +5909,15 @@
 }
 
 export class MatchUserTypeAttr extends VariableMoveTypeAttr {
-<<<<<<< HEAD
   apply(user: Pokemon, target: Pokemon, move: Move, args: [NumberHolder, ...any[]]): boolean {
-=======
-  apply(user: Pokemon, _target: Pokemon, _move: Move, args: any[]): boolean {
->>>>>>> 03cc0b1a
     const moveType = args[0];
     const userTypes = user.getTypes(true, true);
 
-<<<<<<< HEAD
     if (userTypes.length === 0) {
       return false;
     }
     moveType.value = userTypes[0];
     return true;
-=======
-    if (userTypes.includes(PokemonType.STELLAR)) {
-      // will not change to stellar type
-      const nonTeraTypes = user.getTypes();
-      moveType.value = nonTeraTypes[0];
-      return true;
-    }
-    if (userTypes.length > 0) {
-      moveType.value = userTypes[0];
-      return true;
-    }
-    return false;
->>>>>>> 03cc0b1a
   }
 
   override getTypesForItemSpawn(user: Pokemon, move: Move): PokemonType[] {
@@ -7303,15 +7285,10 @@
   }
 
   getCondition(): MoveConditionFunc {
-<<<<<<< HEAD
     return (user, target) => (
       !user.isTerastallized
       && (!target.isOfType(PokemonType.UNKNOWN, true, true) || target.summonData.addedType !== null)
     )
-=======
-    return (_user, target, _move) =>
-      target.getTypes()[0] !== PokemonType.UNKNOWN || target.summonData.addedType !== null;
->>>>>>> 03cc0b1a
   }
 }
 
@@ -7460,7 +7437,6 @@
   }
 
   getCondition(): MoveConditionFunc {
-<<<<<<< HEAD
     return (user, target, move) => (
       !target.isTerastallized
       && !target.hasAbility(AbilityId.MULTITYPE)
@@ -7468,14 +7444,6 @@
       && !(target.getTypes().length === 1 && target.getTypes()[0] === this.type)
     )
     };
-=======
-    return (_user, target, _move) =>
-      !target.isTerastallized
-      && !target.hasAbility(AbilityId.MULTITYPE)
-      && !target.hasAbility(AbilityId.RKS_SYSTEM)
-      && !(target.getTypes().length === 1 && target.getTypes()[0] === this.type);
-  }
->>>>>>> 03cc0b1a
 }
 
 export class AddTypeAttr extends MoveEffectAttr {
@@ -7502,11 +7470,7 @@
   }
 
   getCondition(): MoveConditionFunc {
-<<<<<<< HEAD
     return (user, target, move) => !target.isTerastallized && !target.isOfType(this.type);
-=======
-    return (_user, target, _move) => !target.isTerastallized && !target.getTypes().includes(this.type);
->>>>>>> 03cc0b1a
   }
 }
 
@@ -7520,20 +7484,9 @@
       return false;
     }
 
-<<<<<<< HEAD
     const firstMoveType = user.getMoveset()[0].getMove().type;
     user.summonData.types = [ firstMoveType ];
     globalScene.phaseManager.queueMessage(i18next.t("battle:transformedIntoType", { pokemonName: getPokemonNameWithAffix(user), type: i18next.t(`pokemonInfo:type.${toCamelCase(PokemonType[firstMoveType])}`) }));
-=======
-    const firstMoveType = target.getMoveset()[0].getMove().type;
-    user.summonData.types = [firstMoveType];
-    globalScene.phaseManager.queueMessage(
-      i18next.t("battle:transformedIntoType", {
-        pokemonName: getPokemonNameWithAffix(user),
-        type: i18next.t(`pokemonInfo:type.${toCamelCase(PokemonType[firstMoveType])}`),
-      }),
-    );
->>>>>>> 03cc0b1a
 
     return true;
   }
@@ -8894,13 +8847,8 @@
 
   getCondition(): MoveConditionFunc {
     // TODO: Does this count dancer?
-<<<<<<< HEAD
     return (user, target, move) => {
       return !user.isTerastallized && target.getLastXMoves(-1).some(tm => tm.move !== MoveId.NONE);
-=======
-    return (_user, target, _move) => {
-      return target.getLastXMoves(-1).some(tm => tm.move !== MoveId.NONE);
->>>>>>> 03cc0b1a
     };
   }
 }
@@ -8939,13 +8887,8 @@
   }
 }
 
-<<<<<<< HEAD
 
 const unknownTypeCondition: MoveConditionFunc = (user) => !user.isOfType(PokemonType.UNKNOWN, true, true);
-=======
-const unknownTypeCondition: MoveConditionFunc = (user, _target, _move) =>
-  !user.getTypes().includes(PokemonType.UNKNOWN);
->>>>>>> 03cc0b1a
 
 export type MoveTargetSet = {
   targets: BattlerIndex[];
@@ -11147,15 +11090,8 @@
     new StatusMove(MoveId.FLOWER_SHIELD, PokemonType.FAIRY, -1, 10, -1, 0, 6)
       .attr(StatStageChangeAttr, [ Stat.DEF ], 1, false, { condition: (user, target, move) => target.isOfType(PokemonType.GRASS, true, true) && !target.getTag(SemiInvulnerableTag) })
       .target(MoveTarget.ALL)
-<<<<<<< HEAD
       // fails if no non-invulnerable pokemon on field are grass-type
       .condition(() => globalScene.getField(true).some(p => p.isOfType(PokemonType.GRASS, true, true) && !p.getTag(SemiInvulnerableTag))),
-=======
-      .attr(StatStageChangeAttr, [Stat.DEF], 1, false, {
-        condition: (_user, target, _move) =>
-          target.getTypes().includes(PokemonType.GRASS) && !target.getTag(SemiInvulnerableTag),
-      }),
->>>>>>> 03cc0b1a
     new StatusMove(MoveId.GRASSY_TERRAIN, PokemonType.GRASS, -1, 10, -1, 0, 6)
       .attr(TerrainChangeAttr, TerrainType.GRASSY)
       .target(MoveTarget.BOTH_SIDES),
@@ -12201,13 +12137,7 @@
       .attr(TeraMoveCategoryAttr)
       .attr(TeraBlastTypeAttr)
       .attr(TeraBlastPowerAttr)
-<<<<<<< HEAD
       .attr(StatStageChangeAttr, [ Stat.ATK, Stat.SPATK ], -1, true, { condition: (user) => user.isTerastallized && user.isOfType(PokemonType.STELLAR, true, false) }),
-=======
-      .attr(StatStageChangeAttr, [Stat.ATK, Stat.SPATK], -1, true, {
-        condition: (user, _target, _move) => user.isTerastallized && user.isOfType(PokemonType.STELLAR),
-      }),
->>>>>>> 03cc0b1a
     new SelfStatusMove(MoveId.SILK_TRAP, PokemonType.BUG, -1, 10, -1, 4, 9)
       .attr(ProtectAttr, BattlerTagType.SILK_TRAP)
       .condition(failIfLastCondition, 3),
