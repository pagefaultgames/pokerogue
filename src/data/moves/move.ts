--- conflicted
+++ resolved
@@ -2233,28 +2233,6 @@
       return false;
     }
 
-<<<<<<< HEAD
-    // We don't know which party member will be chosen, so pick the highest max HP in the party
-    const party = user.isPlayer() ? globalScene.getPlayerParty() : globalScene.getEnemyParty();
-    const maxPartyMemberHp = party.map(p => p.getMaxHp()).reduce((maxHp: number, hp: number) => Math.max(hp, maxHp), 0);
-
-    const pm = globalScene.phaseManager;
-
-    pm.pushPhase(
-      pm.create(
-        "PokemonHealPhase",
-        user.getBattlerIndex(),
-        maxPartyMemberHp,
-        {
-          message: i18next.t(this.moveMessage, { pokemonName: getPokemonNameWithAffix(user) }),
-        showFullHpMessage: false,
-        skipAnim: true,
-        healStatus: true,
-        fullRestorePP: this.restorePP,
-      }
-    ),
-    true);
-=======
     // Add a tag to the field if it doesn't already exist, then queue a delayed healing effect in the user's current slot.
     globalScene.arena.addTag(ArenaTagType.PENDING_HEAL, 0, move.id, user.id); // Arguments after first go completely unused
     const tag = globalScene.arena.getTag(ArenaTagType.PENDING_HEAL) as PendingHealTag;
@@ -2264,7 +2242,6 @@
       restorePP: this.restorePP,
       healMessage: i18next.t(this.moveMessage, { pokemonName: getPokemonNameWithAffix(user) }),
     });
->>>>>>> 1c984361
 
     return true;
   }
