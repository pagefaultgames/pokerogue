--- conflicted
+++ resolved
@@ -7372,35 +7372,10 @@
         return false;
       }
 
-<<<<<<< HEAD
       const targetMove = target.getLastNonVirtualMove();
       return !isNullOrUndefined(targetMove)
         && !invalidSketchMoves.has(targetMove.move)
         && user.getMoveset().every(m => m.moveId !== targetMove.move)
-=======
-      const targetMove = target.getMoveHistory().filter(m => !m.virtual).at(-1);
-      if (!targetMove) {
-        return false;
-      }
-
-      const unsketchableMoves = [
-        MoveId.CHATTER,
-        MoveId.MIRROR_MOVE,
-        MoveId.SLEEP_TALK,
-        MoveId.STRUGGLE,
-        MoveId.SKETCH,
-        MoveId.REVIVAL_BLESSING,
-        MoveId.TERA_STARSTORM,
-        MoveId.BREAKNECK_BLITZ__PHYSICAL,
-        MoveId.BREAKNECK_BLITZ__SPECIAL
-      ];
-
-      if (unsketchableMoves.includes(targetMove.move)) {
-        return false;
-      }
-
-      return !user.getMoveset().some(m => m.moveId === targetMove.move);
->>>>>>> 88e4ab97
     };
   }
 }
