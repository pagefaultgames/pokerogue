--- conflicted
+++ resolved
@@ -814,14 +814,6 @@
 
     applyAbAttrs("MoveTypeChangeAbAttr", {pokemon: source, opponent: target, move: this, simulated: true, moveType: typeChangeHolder, power: typeChangeMovePowerMultiplier});
 
-<<<<<<< HEAD
-    const sourceTeraType = source.getTeraType();
-    if (source.isTerastallized && sourceTeraType === this.type && power.value < 60 && this.priority <= 0 && !this.hasAttr("MultiHitAttr") && !source.heldItemManager.hasItem(HeldItemId.MULTI_LENS)) {
-      power.value = 60;
-    }
-
-=======
->>>>>>> 8a2b8889
     const abAttrParams: PreAttackModifyPowerAbAttrParams = {
       pokemon: source,
       opponent: target,
@@ -837,9 +829,15 @@
     }
 
     // Non-priority, single-hit moves of the user's Tera Type are always a bare minimum of 60 power
-
     const sourceTeraType = source.getTeraType();
-    if (source.isTerastallized && sourceTeraType === this.type && power.value < 60 && this.priority <= 0 && !this.hasAttr("MultiHitAttr") && !globalScene.findModifier(m => m instanceof PokemonMultiHitModifier && m.pokemonId === source.id)) {
+    if (
+      source.isTerastallized
+      && sourceTeraType === this.type
+      && power.value < 60
+      && this.priority <= 0
+      && !this.hasAttr("MultiHitAttr")
+      && !source.heldItemManager.hasItem(HeldItemId.MULTI_LENS)
+    ) {
       power.value = 60;
     }
 
