--- conflicted
+++ resolved
@@ -308,22 +308,13 @@
   }
 
   /**
-<<<<<<< HEAD
    * Checks if the target is immune to this Move's type.
    * Currently looks at cases of Grass types with powder moves and Dark types with moves affected by Prankster.
-   * @param user - The {@linkcode Pokemon} using the move
-   * @param target - The {@linkcode Pokemon} targeted by the move
-   * @param type - The {@linkcode PokemonType} of the move
-   * @returns Whether the move is blocked by the target's type
-=======
-   * Checks if the move is immune to certain types.
-   * 
-   * Currently looks at cases of Grass types with powder moves and Dark types with moves affected by Prankster.
-   * @param user - The source of this move
-   * @param target - The target of this move
-   * @param type - The type of the move's target
-   * @returns boolean
->>>>>>> 8dd6608e
+   * @param user - The {@linkcode Pokemon} using this move
+   * @param target - The {@linkcode Pokemon} targeted by this move
+   * @param type - The {@linkcode PokemonType} of the target
+   * @returns Whether the move is blocked by the target's type.
+   * Self-targeted moves will return `false` regardless of circumstances.
    */
   isTypeImmune(user: Pokemon, target: Pokemon, type: PokemonType): boolean {
     if (this.moveTarget === MoveTarget.USER) {
@@ -337,7 +328,7 @@
         }
         break;
       case PokemonType.DARK:
-        if (user.hasAbility(AbilityId.PRANKSTER) && this.category === MoveCategory.STATUS && (user.isPlayer() !== target.isPlayer())) {
+        if (user.hasAbility(AbilityId.PRANKSTER) && this.category === MoveCategory.STATUS && user.isOpponent(target)) {
           return true;
         }
         break;
@@ -349,7 +340,7 @@
    * Checks if the move would hit its target's Substitute instead of the target itself.
    * @param user - The {@linkcode Pokemon} using this move
    * @param target - The {@linkcode Pokemon} targeted by this move
-   * @returns `true` if the move can bypass the target's Substitute; `false` otherwise.
+   * @returns Whether this Move will hit the target's Substitute (assuming one exists).
    */
   hitsSubstitute(user: Pokemon, target?: Pokemon): boolean {
     if ([ MoveTarget.USER, MoveTarget.USER_SIDE, MoveTarget.ENEMY_SIDE, MoveTarget.BOTH_SIDES ].includes(this.moveTarget)
