import type { BattlerTag } from "#data/battler-tags";
import { AbAttrParamsWithCancel, PreAttackModifyPowerAbAttrParams } from "#abilities/ability";
import {
  applyAbAttrs
} from "#abilities/apply-ab-attrs";
import { loggedInUser } from "#app/account";
import type { GameMode } from "#app/game-mode";
import { globalScene } from "#app/global-scene";
import { getPokemonNameWithAffix } from "#app/messages";
import type { EntryHazardTag, PendingHealTag } from "#data/arena-tag";
import { WeakenMoveTypeTag } from "#data/arena-tag";
import { MoveChargeAnim } from "#data/battle-anims";
import {
  CommandedTag,
  EncoreTag,
  GulpMissileTag,
  HelpingHandTag,
  SemiInvulnerableTag,
  ShellTrapTag,
  StockpilingTag,
  SubstituteTag,
  SupremeOverlordTag,
  TrappedTag,
  TypeBoostTag,
} from "#data/battler-tags";
import { getBerryEffectFunc } from "#data/berry";
import { allAbilities, allMoves } from "#data/data-lists";
import { SpeciesFormChangeRevertWeatherFormTrigger } from "#data/form-change-triggers";
import { DelayedAttackTag } from "#data/positional-tags/positional-tag";
import {
  getNonVolatileStatusEffects,
  getStatusEffectHealText,
  isNonVolatileStatusEffect,
} from "#data/status-effect";
import { TerrainType } from "#data/terrain";
import { getTypeDamageMultiplier } from "#data/type";
import { AbilityId } from "#enums/ability-id";
import { ArenaTagSide } from "#enums/arena-tag-side";
import { ArenaTagType } from "#enums/arena-tag-type";
import { BattleType } from "#enums/battle-type";
import { BattlerIndex } from "#enums/battler-index";
import { BattlerTagType } from "#enums/battler-tag-type";
import { BiomeId } from "#enums/biome-id";
import { ChallengeType } from "#enums/challenge-type";
import { Command } from "#enums/command";
import { FieldPosition } from "#enums/field-position";
import { HitResult } from "#enums/hit-result";
import { ModifierPoolType } from "#enums/modifier-pool-type";
import { ChargeAnim } from "#enums/move-anims-common";
import { MoveCategory, MoveDamageCategory } from "#enums/move-category";
import { MoveEffectTrigger } from "#enums/move-effect-trigger";
import { MoveFlags } from "#enums/move-flags";
import { MoveId } from "#enums/move-id";
import { MoveResult } from "#enums/move-result";
import { MoveTarget } from "#enums/move-target";
import { isVirtual, MoveUseMode } from "#enums/move-use-mode";
import { MultiHitType } from "#enums/multi-hit-type";
import { MAX_POKEMON_TYPE, PokemonType } from "#enums/pokemon-type";
import { PositionalTagType } from "#enums/positional-tag-type";
import { SpeciesId } from "#enums/species-id";
import {
  BATTLE_STATS,
  type BattleStat,
  type EffectiveStat,
  getStatKey,
  Stat,
} from "#enums/stat";
import { StatusEffect } from "#enums/status-effect";
import { SwitchType } from "#enums/switch-type";
import { WeatherType } from "#enums/weather-type";
import { MoveUsedEvent } from "#events/battle-scene";
import type { EnemyPokemon, Pokemon } from "#field/pokemon";
import {
  AttackTypeBoosterModifier,
  BerryModifier,
  PokemonHeldItemModifier,
  PokemonMoveAccuracyBoosterModifier,
  PokemonMultiHitModifier,
  PreserveBerryModifier,
} from "#modifiers/modifier";
import { applyMoveAttrs } from "#moves/apply-attrs";
import { invalidAssistMoves, invalidCopycatMoves, invalidMetronomeMoves, invalidMirrorMoveMoves, invalidSketchMoves, invalidSleepTalkMoves } from "#moves/invalid-moves";
import { consecutiveUseRestriction, counterAttackConditionBoth, counterAttackConditionPhysical, counterAttackConditionSpecial, failAgainstFinalBossCondition, FailIfInsufficientHpCondition, failIfTargetNotAttackingCondition, failTeleportCondition, FirstMoveCondition, gravityUseRestriction, lastResortCondition, MoveCondition, MoveRestriction, upperHandCondition } from "#moves/move-condition";
import { frenzyMissFunc, getCounterAttackTarget, getMoveTargets } from "#moves/move-utils";
import { PokemonMove } from "#moves/pokemon-move";
import { MovePhase } from "#phases/move-phase";
import { PokemonHealPhase } from "#phases/pokemon-heal-phase";
import type { Localizable } from "#types/locales";
import type { ChargingMove, MoveAttrMap, MoveAttrString, MoveClassMap, MoveKindString, MoveMessageFunc } from "#types/move-types";
import type { TurnMove } from "#types/turn-move";
import type { AbstractConstructor } from "#types/type-helpers";
import { applyChallenges } from "#utils/challenge-utils";
import { BooleanHolder, NumberHolder, randSeedFloat, randSeedInt, randSeedItem, toDmgValue } from "#utils/common";
import type { Constructor } from "#types/common";
import { coerceArray } from "#utils/array";
import { getEnumValues } from "#utils/enums";
import { areAllies } from "#utils/pokemon-utils";
import { toCamelCase, toTitleCase } from "#utils/strings";
import i18next from "i18next";
import { MovePhaseTimingModifier } from "#enums/move-phase-timing-modifier";
import { canSpeciesTera, willTerastallize } from "#utils/pokemon-utils";
import type { ReadonlyGenericUint8Array } from "#types/typed-arrays";

/**
 * A function used to conditionally determine execution of a given {@linkcode MoveAttr}.
 * Conventionally returns `true` for success and `false` for failure.
*/
export type MoveConditionFunc = (user: Pokemon, target: Pokemon, move: Move) => boolean;
export type UserMoveConditionFunc = (user: Pokemon, move: Move) => boolean;

export abstract class Move implements Localizable {
  public id: MoveId;
  public name: string;
  private _type: PokemonType;
  private _category: MoveCategory;
  public moveTarget: MoveTarget;
  public power: number;
  public accuracy: number;
  public pp: number;
  public effect: string;
  /** The chance of a move's secondary effects activating */
  public chance: number;
  public priority: number;
  public generation: number;
  public attrs: MoveAttr[] = [];
  /**
   * Conditions that must be met for the move to succeed when it is used.
   *
   * @remarks
   * These are the default conditions checked during the move effect phase (aka sequence 4).
   * When adding a new condition, if unsure of where it occurs in the failure checks, it should go here.
   *
   * Different from {@linkcode restrictions}, which are checked when the move is selected
   */
  private conditions: MoveCondition[] = [];
  /**
   * Move failure conditions that occur during the second sequence (after move message but before the move is recorded as the last move used)
   */
  private conditionsSeq2: MoveCondition[] = [];
  /**
   * Move failure conditions that occur during the third sequence (after accuracy and before move effects).
   *
   * @remarks
   * List of *move-based* conditions that occur in this sequence:
   *   - Battle mechanics research conducted by Smogon and manual checks from SirzBenjie
   *   - Steel Roller with no terrain
   *   - Follow Me / Rage Powder failing due to being used in single battle
   *   - Stockpile with >= 3 stacks already
   *   - Spit up / swallow with 0 stockpiles
   *   - Counter / Mirror Coat / Metal Burst with no damage taken from enemies this turn
   *   - Last resort's bespoke failure conditions
   *   - Snore while not asleep
   *   - Sucker punch failling due to the target having already used their selected move or not having selected a damaging move
   *   - Magic Coat failing due to being used as the last move in the turn
   *   - Protect-like moves failing due to consecutive use or being the last move in the turn
   *   - First turn moves (e.g. mat block, fake out) failing due to not being used on first turn
   *   - Rest failing due, in this order, to already being asleep (including from comatose), under the effect of heal block, being full hp, having insomnia / vital spirit
   *   - Teleport failing when used by a wild pokemon that can't use it to flee (because it is trapped, in a double battle, etc) or used by a trainer pokemon with no pokemon to switch to
   *   - Fling with no usable item (not done as Pokerogue does not yet implement fling)
   *   - Magnet rise failing while under the effect of ingrain, smack down, or gravity (gravity check not done as redundant with sequence 1)
   *   - Splash failing when gravity is in effect (Not done in Pokerogue as this is redundant with the check that occurs during sequence 1)
   *   - Stuff cheeks with no berry
   *   - Destiny bond failing on consecutive use
   *   - Quick Guard / Wide Guard failing due to being used as the last move in the turn
   *   - Ally switch's chance to fail on consecutive use
   *   - Species specific moves (like hyperspace fury, aura wheel, dark void) being used by a pokemon that is not hoopa (Not applicable to Pokerogue, which permits this)
   *   - Poltergeist against a target with no item
   *   - Shell Trap failing due to not being hit by a physical move
   *   - Aurora veil failing due to no hail
   *   - Clangorous soul and Fillet Awayfailing due to insufficient HP
   *   - Upper hand failing due to the target not selecting a priority move
   *   - (Various moves that fail when used against titans / raid bosses, not listed as pokerogue does not yet implement each)
   *
   * @see {@link https://www.smogon.com/forums/threads/sword-shield-battle-mechanics-research.3655528/page-54#post-8548957}
   */
  private conditionsSeq3: MoveCondition[] = [];
  /**
   * Conditions that must be false for a move to be able to be selected.
   *
   * @remarks Different from {@linkcode conditions}, which is checked when the move is invoked
   */
  private restrictions: MoveRestriction[] = [];
  /** The move's {@linkcode MoveFlags} */
  private flags: number = 0;
  private nameAppend: string = "";

  /**
   * Check if the move is of the given subclass without requiring `instanceof`.
   *
   * ! Does _not_ work for {@linkcode ChargingAttackMove} and {@linkcode ChargingSelfStatusMove} subclasses. For those,
   * use {@linkcode isChargingMove} instead.
   *
   * @param moveKind - The string name of the move to check against
   * @returns Whether this move is of the provided type.
   */
  public abstract is<K extends MoveKindString>(moveKind: K): this is MoveClassMap[K];

  constructor(id: MoveId, type: PokemonType, category: MoveCategory, defaultMoveTarget: MoveTarget, power: number, accuracy: number, pp: number, chance: number, priority: number, generation: number) {
    this.id = id;
    this._type = type;
    this._category = category;
    this.moveTarget = defaultMoveTarget;
    this.power = power;
    this.accuracy = accuracy;
    this.pp = pp;
    this.chance = chance;
    this.priority = priority;
    this.generation = generation;

    if (defaultMoveTarget === MoveTarget.USER) {
      this.setFlag(MoveFlags.IGNORE_PROTECT, true);
    }
    if (category === MoveCategory.PHYSICAL) {
      this.setFlag(MoveFlags.MAKES_CONTACT, true);
    }

    this.localize();
  }

  get type() {
    return this._type;
  }
  get category() {
    return this._category;
  }

  localize(): void {
    const i18nKey = toCamelCase(MoveId[this.id])

    if (this.id === MoveId.NONE) {
      this.name = "";
      this.effect = ""
      return;
    }

    this.name = `${i18next.t(`move:${i18nKey}.name`)}${this.nameAppend}`;
    this.effect = `${i18next.t(`move:${i18nKey}.effect`)}${this.nameAppend}`;
  }

  /**
   * Get all move attributes that match `attrType`.
   * @param attrType - The name of a {@linkcode MoveAttr} to search for
   * @returns An array containing all attributes matching `attrType`, or an empty array if none match.
   */
  getAttrs<T extends MoveAttrString>(attrType: T): (MoveAttrMap[T])[] {
    const targetAttr = MoveAttrs[attrType];
    if (!targetAttr) {
      return [];
    }
    return this.attrs.filter((a): a is MoveAttrMap[T] => a instanceof targetAttr);
  }

  /**
   * Check if a move has an attribute that matches `attrType`.
   * @param attrType - The name of a {@linkcode MoveAttr} to search for
   * @returns Whether this move has at least 1 attribute that matches `attrType`
   */
  hasAttr(attrType: MoveAttrString): boolean {
    const targetAttr = MoveAttrs[attrType];
    // Guard against invalid attrType
    if (!targetAttr) {
      return false;
    }
    return this.attrs.some((attr) => attr instanceof targetAttr);
  }

  /**
   * Find the first attribute that matches a given predicate function.
   * @param attrPredicate - The predicate function to search `MoveAttr`s by
   * @returns The first {@linkcode MoveAttr} for which `attrPredicate` returns `true`
   */
  findAttr(attrPredicate: (attr: MoveAttr) => boolean): MoveAttr {
    // TODO: Remove bang and make return type `MoveAttr | undefined`,
    // as well as add overload for functions of type `x is T`
    return this.attrs.find(attrPredicate)!;
  }

  /**
   * Adds a new MoveAttr to this move (appends to the attr array).
   * If the MoveAttr also comes with a condition, it is added to its {@linkcode MoveCondition} array.
   * @param attrType - The {@linkcode MoveAttr} to add
   * @param args - The arguments needed to instantiate the given class
   * @returns `this`
   */
  attr<T extends Constructor<MoveAttr>>(attrType: T, ...args: ConstructorParameters<T>): this {
    const attr = new attrType(...args);
    this.attrs.push(attr);
    let attrCondition = attr.getCondition();
    if (attrCondition) {
      if (typeof attrCondition === "function") {
        attrCondition = new MoveCondition(attrCondition);
      }
      this.conditions.push(attrCondition);
    }

    return this;
  }

  /**
   * Adds a new MoveAttr to this move (appends to the attr array).
   * If the MoveAttr also comes with a condition, it is added to its {@linkcode MoveCondition} array.
   *
   * Similar to {@linkcode attr}, except this takes an already instantiated {@linkcode MoveAttr} object
   * as opposed to a constructor and its arguments.
   * @param attrAdd - The {@linkcode MoveAttr} to add
   * @returns `this`
   */
  addAttr(attrAdd: MoveAttr): this {
    this.attrs.push(attrAdd);
    let attrCondition = attrAdd.getCondition();
    if (attrCondition) {
      if (typeof attrCondition === "function") {
        attrCondition = new MoveCondition(attrCondition);
      }
      this.conditions.push(attrCondition);
    }

    return this;
  }

  /**
   * Sets the move target of this move
   * @param moveTarget - The {@linkcode MoveTarget} to set
   * @returns `this`
   */
  target(moveTarget: MoveTarget): this {
    this.moveTarget = moveTarget;
    return this;
  }

  /**
   * Getter function that returns if this Move has a given MoveFlag.
   * @param flag - The {@linkcode MoveFlags} to check
   * @returns Whether this Move has the specified flag.
   */
  hasFlag(flag: MoveFlags): boolean {
    // Flags are internally represented as bitmasks, so we check by taking the bitwise AND.
    return (this.flags & flag) !== MoveFlags.NONE;
  }

  /**
   * Getter function that returns if the move hits multiple targets
   * @returns boolean
   */
  isMultiTarget(): boolean {
    switch (this.moveTarget) {
      case MoveTarget.ALL_OTHERS:
      case MoveTarget.ALL_NEAR_OTHERS:
      case MoveTarget.ALL_NEAR_ENEMIES:
      case MoveTarget.ALL_ENEMIES:
      case MoveTarget.USER_AND_ALLIES:
      case MoveTarget.ALL:
      case MoveTarget.USER_SIDE:
      case MoveTarget.ENEMY_SIDE:
      case MoveTarget.BOTH_SIDES:
        return true;
    }
    return false;
  }

  /**
   * Getter function that returns if the move targets the user or its ally
   * @returns boolean
   */
  isAllyTarget(): boolean {
    switch (this.moveTarget) {
      case MoveTarget.USER:
      case MoveTarget.NEAR_ALLY:
      case MoveTarget.ALLY:
      case MoveTarget.USER_OR_NEAR_ALLY:
      case MoveTarget.USER_AND_ALLIES:
      case MoveTarget.USER_SIDE:
        return true;
    }
    return false;
  }

  isChargingMove(): this is ChargingMove {
    return false;
  }

  /**
   * Checks if the target is immune to this Move's type.
   * Currently looks at cases of Grass types with powder moves and Dark types with moves affected by Prankster.
   * @param user - The {@linkcode Pokemon} using this move
   * @param target - The {@linkcode Pokemon} targeted by this move
   * @param type - The {@linkcode PokemonType} of the target
   * @returns Whether the move is blocked by the target's type.
   * Self-targeted moves will return `false` regardless of circumstances.
   */
  isTypeImmune(user: Pokemon, target: Pokemon, type: PokemonType): boolean {
    if (this.moveTarget === MoveTarget.USER) {
      return false;
    }

    switch (type) {
      case PokemonType.GRASS:
        if (this.hasFlag(MoveFlags.POWDER_MOVE)) {
          return true;
        }
        break;
      case PokemonType.DARK:
        if (user.hasAbility(AbilityId.PRANKSTER) && this.category === MoveCategory.STATUS && user.isOpponent(target)) {
          return true;
        }
        break;
    }
    return false;
  }

  /**
   * Checks if the move would hit its target's Substitute instead of the target itself.
   * @param user - The {@linkcode Pokemon} using this move
   * @param target - The {@linkcode Pokemon} targeted by this move
   * @returns Whether this Move will hit the target's Substitute (assuming one exists).
   */
  hitsSubstitute(user: Pokemon, target?: Pokemon): boolean {
    if ([ MoveTarget.USER, MoveTarget.USER_SIDE, MoveTarget.ENEMY_SIDE, MoveTarget.BOTH_SIDES ].includes(this.moveTarget)
        || !target?.getTag(BattlerTagType.SUBSTITUTE)) {
      return false;
    }

    const bypassed = new BooleanHolder(false);
    // TODO: Allow this to be simulated
    applyAbAttrs("InfiltratorAbAttr", {pokemon: user, bypassed});

    return !bypassed.value
        && !this.hasFlag(MoveFlags.SOUND_BASED)
        && !this.hasFlag(MoveFlags.IGNORE_SUBSTITUTE);
  }

  /**
   * Adds a condition to this move (in addition to any provided by its prior {@linkcode MoveAttr}s).
   * The move will fail upon use if at least 1 of its conditions is not met.
   * @param condition - The {@linkcode MoveCondition} or {@linkcode MoveConditionFunc} to add to the conditions array.
   * @param checkSequence - The sequence number where the failure check occurs
   * @returns `this` for method chaining
   * @param checkSequence - The sequence number where the failure check occurs
   * @returns `this` for method chaining
   */
  condition(condition: MoveCondition | MoveConditionFunc, checkSequence: 2 | 3 | 4 = 4): this {
    const conditionsArray = checkSequence === 2 ? this.conditionsSeq2 : this.conditions;
    if (typeof condition === "function") {
      condition = new MoveCondition(condition);
    }
    conditionsArray.push(condition);

    return this;
  }

  /**
   * Adds a restriction condition to this move.
   * The move will not be selectable if at least 1 of its restrictions is met.
   * @param restriction - A function that evaluates to `true` if the move is restricted from being selected
   * @returns `this` for method chaining
   */
  public restriction(restriction: MoveRestriction): this;
  /**
   * Adds a restriction condition to this move.
   * The move will not be selectable if at least 1 of its restrictions is met.
   * @param restriction - The function or `MoveRestriction` that evaluates to `true` if the move is restricted from
   *    being selected
   * @param i18nkey - The i18n key for the restriction text
   * @param alsoCondition - If `true`, also adds an equivalent {@linkcode MoveCondition} that checks the same condition when the
   *    move is used (while taking care to invert the return value); default `false`
   * @param conditionSeq - The sequence number where the failure check occurs; default `4`
   * @returns `this` for method chaining
   */
  public restriction(restriction: UserMoveConditionFunc, i18nkey: string, alsoCondition?: boolean, conditionSeq?: number): this;
  /**
   * Adds a restriction condition to this move.
   * The move will not be selectable if at least 1 of its restrictions is met.
   * @param restriction - The function or `MoveRestriction` that evaluates to `true` if the move is restricted from
   *    being selected
   * @param i18nkey - The i18n key for the restriction text, ignored if `restriction` is a `MoveRestriction`
   * @param alsoCondition - If `true`, also adds a {@linkcode MoveCondition} that checks the same condition when the
   *    move is used; default `false`. Ignored if `restriction` is a `MoveRestriction`.
   * @param conditionSeq - The sequence number where the failure check occurs; default `4`. Ignored if `alsoCondition`
   *    is false
   * @returns `this` for method chaining
   */
  public restriction<T extends UserMoveConditionFunc | MoveRestriction>(
    restriction: T,
    i18nkey?: string,
    alsoCondition: T extends MoveRestriction ? false : boolean = false,
    conditionSeq = 4,
  ): this {
    if (typeof restriction === "function") {
      this.restrictions.push(new MoveRestriction(restriction, i18nkey));
      if (alsoCondition) {
        let conditionArray: MoveCondition[];
        switch (conditionSeq) {
          case 2:
            conditionArray = this.conditionsSeq2;
            break;
          case 3:
            conditionArray = this.conditionsSeq3;
            break;
          default:
            conditionArray = this.conditions;
      }

        conditionArray.push(new MoveCondition((user, _, move) => !restriction(user, move)));
      }
    } else {
      this.restrictions.push(restriction);
    }

    return this;
  }

  /**
   * Mark a move as having one or more edge cases.
   * The move may lack certain niche interactions with other moves/abilities,
   * but still functions as intended in most cases.
   *
   * When using this, **make sure to document the edge case** (or else this becomes pointless).
   * @returns `this`
   */
  edgeCase(): this {
    return this;
  }

  /**
   * Mark this move as partially implemented.
   * Partial moves are expected to have some core functionality implemented, but may lack
   * certain notable features or interactions with other moves or abilities.
   * @returns `this`
   */
  partial(): this {
    this.nameAppend += " (P)";
    return this;
  }

  /**
   * Mark this move as unimplemented.
   * Unimplemented moves are ones which have _none_ of their basic functionality enabled,
   * and cannot be used.
   * @returns `this`
   */
  unimplemented(): this {
    this.nameAppend += " (N)";
    return this;
  }

  /**
   * Sets the flags of the move
   * @param flag {@linkcode MoveFlags}
   * @param on a boolean, if True, then "ORs" the flag onto existing ones, if False then "XORs" the flag onto existing ones
   */
  private setFlag(flag: MoveFlags, on: boolean): void {
    // bitwise OR and bitwise XOR respectively
    if (on) {
      this.flags |= flag;
    } else {
      this.flags ^= flag;
    }
  }

  /**
   * Sets the {@linkcode MoveFlags.MAKES_CONTACT} flag for the calling Move
   * @param setFlag - Whether the move should make contact; default `true`
   * @returns `this`
   */
  makesContact(setFlag: boolean = true): this {
    this.setFlag(MoveFlags.MAKES_CONTACT, setFlag);
    return this;
  }

  /**
   * Sets the {@linkcode MoveFlags.IGNORE_PROTECT} flag for the calling Move
   * @see {@linkcode MoveId.CURSE}
   * @returns The {@linkcode Move} that called this function
   */
  ignoresProtect(): this {
    this.setFlag(MoveFlags.IGNORE_PROTECT, true);
    return this;
  }

  /**
   * Sets the {@linkcode MoveFlags.SOUND_BASED} flag for the calling Move
   * @see {@linkcode MoveId.UPROAR}
   * @returns The {@linkcode Move} that called this function
   */
  soundBased(): this {
    this.setFlag(MoveFlags.SOUND_BASED, true);
    return this;
  }

  /**
   * Sets the {@linkcode MoveFlags.HIDE_USER} flag for the calling Move
   * @see {@linkcode MoveId.TELEPORT}
   * @returns The {@linkcode Move} that called this function
   */
  hidesUser(): this {
    this.setFlag(MoveFlags.HIDE_USER, true);
    return this;
  }

  /**
   * Sets the {@linkcode MoveFlags.HIDE_TARGET} flag for the calling Move
   * @see {@linkcode MoveId.WHIRLWIND}
   * @returns The {@linkcode Move} that called this function
   */
  hidesTarget(): this {
    this.setFlag(MoveFlags.HIDE_TARGET, true);
    return this;
  }

  /**
   * Sets the {@linkcode MoveFlags.BITING_MOVE} flag for the calling Move
   * @see {@linkcode MoveId.BITE}
   * @returns The {@linkcode Move} that called this function
   */
  bitingMove(): this {
    this.setFlag(MoveFlags.BITING_MOVE, true);
    return this;
  }

  /**
   * Sets the {@linkcode MoveFlags.PULSE_MOVE} flag for the calling Move
   * @see {@linkcode MoveId.WATER_PULSE}
   * @returns The {@linkcode Move} that called this function
   */
  pulseMove(): this {
    this.setFlag(MoveFlags.PULSE_MOVE, true);
    return this;
  }

  /**
   * Sets the {@linkcode MoveFlags.PUNCHING_MOVE} flag for the calling Move
   * @see {@linkcode MoveId.DRAIN_PUNCH}
   * @returns The {@linkcode Move} that called this function
   */
  punchingMove(): this {
    this.setFlag(MoveFlags.PUNCHING_MOVE, true);
    return this;
  }

  /**
   * Sets the {@linkcode MoveFlags.SLICING_MOVE} flag for the calling Move
   * @see {@linkcode MoveId.X_SCISSOR}
   * @returns The {@linkcode Move} that called this function
   */
  slicingMove(): this {
    this.setFlag(MoveFlags.SLICING_MOVE, true);
    return this;
  }

  /**
   * Sets the {@linkcode MoveFlags.RECKLESS_MOVE} flag for the calling Move
   * @see {@linkcode AbilityId.RECKLESS}
   * @returns The {@linkcode Move} that called this function
   */
  recklessMove(): this {
    this.setFlag(MoveFlags.RECKLESS_MOVE, true);
    return this;
  }

  /**
   * Sets the {@linkcode MoveFlags.BALLBOMB_MOVE} flag for the calling Move
   * @see {@linkcode MoveId.ELECTRO_BALL}
   * @returns The {@linkcode Move} that called this function
   */
  ballBombMove(): this {
    this.setFlag(MoveFlags.BALLBOMB_MOVE, true);
    return this;
  }

  /**
   * Sets the {@linkcode MoveFlags.POWDER_MOVE} flag for the calling Move
   * @see {@linkcode MoveId.STUN_SPORE}
   * @returns The {@linkcode Move} that called this function
   */
  powderMove(): this {
    this.setFlag(MoveFlags.POWDER_MOVE, true);
    return this;
  }

  /**
   * Sets the {@linkcode MoveFlags.DANCE_MOVE} flag for the calling Move
   * @see {@linkcode MoveId.PETAL_DANCE}
   * @returns The {@linkcode Move} that called this function
   */
  danceMove(): this {
    this.setFlag(MoveFlags.DANCE_MOVE, true);
    return this;
  }

  /**
   * Sets the {@linkcode MoveFlags.WIND_MOVE} flag for the calling Move
   * @see {@linkcode MoveId.HURRICANE}
   * @returns The {@linkcode Move} that called this function
   */
  windMove(): this {
    this.setFlag(MoveFlags.WIND_MOVE, true);
    return this;
  }

  /**
   * Sets the {@linkcode MoveFlags.TRIAGE_MOVE} flag for the calling Move
   * @see {@linkcode MoveId.ABSORB}
   * @returns The {@linkcode Move} that called this function
   */
  triageMove(): this {
    this.setFlag(MoveFlags.TRIAGE_MOVE, true);
    return this;
  }

  /**
   * Sets the {@linkcode MoveFlags.GRAVITY} flag for the calling Move and adds {@linkcode gravityUseRestriction} to the
   * move's restrictions.
   *
   * @returns `this`
   *
   * @remarks
   * No {@linkcode condition} is added, as gravity's condition is already checked
   * during the first sequence of a move's failure check, and this would be redundant.
   *
   * @see {@linkcode MoveId.GRAVITY}
   */
  affectedByGravity(): this {
    this.setFlag(MoveFlags.GRAVITY, true);
    this.restrictions.push(gravityUseRestriction);
    return this;
  }

  /**
   * Sets the {@linkcode MoveFlags.IGNORE_ABILITIES} flag for the calling Move
   * @see {@linkcode MoveId.SUNSTEEL_STRIKE}
   * @returns The {@linkcode Move} that called this function
   */
  ignoresAbilities(): this {
    this.setFlag(MoveFlags.IGNORE_ABILITIES, true);
    return this;
  }

  /**
   * Sets the {@linkcode MoveFlags.CHECK_ALL_HITS} flag for the calling Move
   * @see {@linkcode MoveId.TRIPLE_AXEL}
   * @returns The {@linkcode Move} that called this function
   */
  checkAllHits(): this {
    this.setFlag(MoveFlags.CHECK_ALL_HITS, true);
    return this;
  }

  /**
   * Sets the {@linkcode MoveFlags.IGNORE_SUBSTITUTE} flag for the calling Move
   * @see {@linkcode MoveId.WHIRLWIND}
   * @returns The {@linkcode Move} that called this function
   */
  ignoresSubstitute(): this {
    this.setFlag(MoveFlags.IGNORE_SUBSTITUTE, true);
    return this;
  }

  /**
   * Sets the {@linkcode MoveFlags.REFLECTABLE} flag for the calling Move
   * @see {@linkcode MoveId.ATTRACT}
   * @returns The {@linkcode Move} that called this function
   */
  reflectable(): this {
    this.setFlag(MoveFlags.REFLECTABLE, true);
    return this;
  }

  /**
   * Checks if the move flag applies to the pokemon(s) using/receiving the move
   *
   * This method will take the `user`'s ability into account when reporting flags, e.g.
   * calling this method for {@linkcode MoveFlags.MAKES_CONTACT | MAKES_CONTACT}
   * will return `false` if the user has a {@linkcode AbilityId.LONG_REACH} that is not being suppressed.
   *
   * **Note:** This method only checks if the move should have effectively have the flag applied to its use.
   * It does *not* check whether the flag will trigger related effects.
   * For example using this method to check {@linkcode MoveFlags.WIND_MOVE}
   * will not consider {@linkcode AbilityId.WIND_RIDER | Wind Rider }.
   *
   * To simply check whether the move has a flag, use {@linkcode hasFlag}.
   * @param flag - MoveFlag to check on user and/or target
   * @param user - the Pokemon using the move
   * @param target - the Pokemon receiving the move
   * @param isFollowUp (defaults to `false`) `true` if the move was used as a follow up
   * @returns boolean
   * @see {@linkcode hasFlag}
   */
  doesFlagEffectApply({ flag, user, target, isFollowUp = false }: {
    flag: MoveFlags;
    user: Pokemon;
    target?: Pokemon;
    isFollowUp?: boolean;
  }): boolean {
    // special cases below, eg: if the move flag is MAKES_CONTACT, and the user pokemon has an ability that ignores contact (like "Long Reach"), then overrides and move does not make contact
    switch (flag) {
      case MoveFlags.MAKES_CONTACT:
        if (user.hasAbilityWithAttr("IgnoreContactAbAttr") || this.hitsSubstitute(user, target)) {
          return false;
        }
        break;
      case MoveFlags.IGNORE_ABILITIES:
        if (user.hasAbilityWithAttr("MoveAbilityBypassAbAttr")) {
          const abilityEffectsIgnored = new BooleanHolder(false);
          applyAbAttrs("MoveAbilityBypassAbAttr", {pokemon: user, cancelled: abilityEffectsIgnored, move: this});
          if (abilityEffectsIgnored.value) {
            return true;
          }
          // Sunsteel strike, Moongeist beam, and photon geyser will not ignore abilities if invoked
          // by another move, such as via metronome.
        }
        return this.hasFlag(MoveFlags.IGNORE_ABILITIES) && !isFollowUp;
      case MoveFlags.IGNORE_PROTECT:
        if (user.hasAbilityWithAttr("IgnoreProtectOnContactAbAttr")
          && this.doesFlagEffectApply({ flag: MoveFlags.MAKES_CONTACT, user })) {
          return true;
        }
        break;
      case MoveFlags.REFLECTABLE:
        // If the target is not semi-invulnerable and either has magic coat active or an unignored magic bounce ability
        if (
          target?.getTag(SemiInvulnerableTag) ||
          !(target?.getTag(BattlerTagType.MAGIC_COAT) ||
            (!this.doesFlagEffectApply({ flag: MoveFlags.IGNORE_ABILITIES, user, target }) &&
              target?.hasAbilityWithAttr("ReflectStatusMoveAbAttr")))
        ) {
          return false;
        }
        break;
    }

    return !!(this.flags & flag);
  }

  /**
   * Applies each {@linkcode MoveCondition} function of this move to the params, determines if the move can be used prior to calling each attribute's apply()
   * @param user - {@linkcode Pokemon} to apply conditions to
   * @param target - {@linkcode Pokemon} to apply conditions to
   * @param move - {@linkcode Move} to apply conditions to
   * @param sequence - The sequence number where the condition check occurs, or `-1` to check all; defaults to 4. Pass -1 to check all
   * @returns boolean: false if any of the apply()'s return false, else true
   */
  applyConditions(user: Pokemon, target: Pokemon, sequence: -1 | 2 | 3 | 4  = 4): boolean {
    let conditionsArray: MoveCondition[];
    switch (sequence) {
      case -1:
        conditionsArray = [...this.conditionsSeq2, ...this.conditionsSeq3, ...this.conditions];
        break;
      case 2:
        conditionsArray = this.conditionsSeq2;
        break;
      case 3:
        conditionsArray = this.conditionsSeq3;
        break;
      case 4:
      default:
        conditionsArray = this.conditions;
    }
    return conditionsArray.every(cond => cond.apply(user, target, this));
  }


  /**
   * Determine whether the move is restricted from being selected due to its own requirements.
   *
   * @remarks
   * Does not check for external factors that prohibit move selection, such as disable
   *
   * @param user - The Pokemon using the move
   * @returns - An array whose first element is `false` if the move is restricted, and the second element is a string
   *    with the reason for the restriction, otherwise, `true` and the empty string.
   */
  public checkRestrictions(user: Pokemon): [isUsable: boolean, restrictionMessage: string] {
    for (const restriction of this.restrictions) {
      if (restriction.apply(user, this)) {
        return [false, restriction.getSelectionDeniedText(user, this)];
      }
    }

    return [true, ""];
  }

  /**
   * Sees if a move has a custom failure text (by looking at each {@linkcode MoveAttr} of this move)
   * @param user {@linkcode Pokemon} using the move
   * @param target {@linkcode Pokemon} target of the move
   * @param move {@linkcode Move} with this attribute
   * @returns string of the custom failure text, or `null` if it uses the default text ("But it failed!")
   */
  getFailedText(user: Pokemon, target: Pokemon, move: Move): string | undefined {
    for (const attr of this.attrs) {
      const failedText = attr.getFailedText(user, target, move);
      if (failedText) {
        return failedText;
      }
    }
  }

  /**
   * Calculates the userBenefitScore across all the attributes and conditions
   * @param user {@linkcode Pokemon} using the move
   * @param target {@linkcode Pokemon} receiving the move
   * @param move {@linkcode Move} using the move
   * @returns integer representing the total benefitScore
   */
  getUserBenefitScore(user: Pokemon, target: Pokemon, move: Move): number {
    let score = 0;

    for (const attr of this.attrs) {
      score += attr.getUserBenefitScore(user, target, move);
    }

    for (const condition of this.conditions) {
      score += condition.getUserBenefitScore(user, target, move);
    }

    return score;
  }

  /**
   * Calculates the targetBenefitScore across all the attributes
   * @param user {@linkcode Pokemon} using the move
   * @param target {@linkcode Pokemon} receiving the move
   * @param move {@linkcode Move} using the move
   * @returns integer representing the total benefitScore
   */
  getTargetBenefitScore(user: Pokemon, target: Pokemon, move: Move): number {
    let score = 0;

    if (target.getAlly()?.getTag(BattlerTagType.COMMANDED)?.getSourcePokemon() === target) {
      return 20 * (target.isPlayer() === user.isPlayer() ? -1 : 1); // always -20 with how the AI handles this score
    }

    for (const attr of this.attrs) {
      // conditionals to check if the move is self targeting (if so then you are applying the move to yourself, not the target)
      score += attr.getTargetBenefitScore(user, !attr.selfTarget ? target : user, move) * (target !== user && attr.selfTarget ? -1 : 1);
    }

    return score;
  }

  /**
   * Calculates the accuracy of a move in battle based on various conditions and attributes.
   *
   * @param user {@linkcode Pokemon} The Pokémon using the move.
   * @param target {@linkcode Pokemon} The Pokémon being targeted by the move.
   * @returns The calculated accuracy of the move.
   */
  calculateBattleAccuracy(user: Pokemon, target: Pokemon, simulated: boolean = false) {
    const moveAccuracy = new NumberHolder(this.accuracy);

    applyMoveAttrs("VariableAccuracyAttr", user, target, this, moveAccuracy);
    applyAbAttrs("WonderSkinAbAttr", {pokemon: target, opponent: user, move: this, simulated, accuracy: moveAccuracy});

    if (moveAccuracy.value === -1) {
      return moveAccuracy.value;
    }

    const isOhko = this.hasAttr("OneHitKOAccuracyAttr");

    if (!isOhko) {
      globalScene.applyModifiers(PokemonMoveAccuracyBoosterModifier, user.isPlayer(), user, moveAccuracy);
    }

    if (globalScene.arena.weather?.weatherType === WeatherType.FOG) {
      /**
       *  The 0.9 multiplier is PokeRogue-only implementation, Bulbapedia uses 3/5
       *  See Fog {@link https://bulbapedia.bulbagarden.net/wiki/Fog}
       */
      moveAccuracy.value = Math.floor(moveAccuracy.value * 0.9);
    }

    if (!isOhko && globalScene.arena.getTag(ArenaTagType.GRAVITY)) {
      moveAccuracy.value = Math.floor(moveAccuracy.value * 1.67);
    }

    return moveAccuracy.value;
  }

  /**
   * Calculates the power of a move in battle based on various conditions and attributes.
   *
   * @param source {@linkcode Pokemon} The Pokémon using the move.
   * @param target {@linkcode Pokemon} The Pokémon being targeted by the move.
   * @returns The calculated power of the move.
   */
  calculateBattlePower(source: Pokemon, target: Pokemon, simulated: boolean = false): number {
    if (this.category === MoveCategory.STATUS) {
      return -1;
    }

    const power = new NumberHolder(this.power);

    applyMoveAttrs("VariablePowerAttr", source, target, this, power);

    const typeChangeMovePowerMultiplier = new NumberHolder(1);
    const typeChangeHolder = new NumberHolder(this.type);

    applyAbAttrs("MoveTypeChangeAbAttr", {pokemon: source, opponent: target, move: this, simulated: true, moveType: typeChangeHolder, power: typeChangeMovePowerMultiplier});

    const abAttrParams: PreAttackModifyPowerAbAttrParams = {
      pokemon: source,
      opponent: target,
      simulated,
      power,
      move: this,
    }

    applyAbAttrs("VariableMovePowerAbAttr", abAttrParams);
    const ally = source.getAlly();
    if (ally != null) {
      applyAbAttrs("AllyMoveCategoryPowerBoostAbAttr", {...abAttrParams, pokemon: ally});
    }

    // Non-priority, single-hit moves of the user's Tera Type are always a bare minimum of 60 power

    const sourceTeraType = source.getTeraType();
    if (source.isTerastallized && sourceTeraType === this.type && power.value < 60 && this.priority <= 0 && !this.hasAttr("MultiHitAttr") && !globalScene.findModifier(m => m instanceof PokemonMultiHitModifier && m.pokemonId === source.id)) {
      power.value = 60;
    }

    const fieldAuras = new Set(
      globalScene.getField(true)
        .map((p) => p.getAbilityAttrs("FieldMoveTypePowerBoostAbAttr").filter(attr => {
          const condition = attr.getCondition();
          return (!condition || condition(p));
        }))
        .flat(),
    );
    for (const aura of fieldAuras) {
      // TODO: Refactor the fieldAura attribute so that its apply method is not directly called
      aura.apply({pokemon: source, simulated, opponent: target, move: this, power});
    }

    const alliedField: Pokemon[] = source.isPlayer() ? globalScene.getPlayerField() : globalScene.getEnemyField();
    alliedField.forEach(p => applyAbAttrs("UserFieldMoveTypePowerBoostAbAttr", {pokemon: p, opponent: target, move: this, simulated, power}));

    power.value *= typeChangeMovePowerMultiplier.value;

    const typeBoost = source.findTag(t => t instanceof TypeBoostTag && t.boostedType === typeChangeHolder.value) as TypeBoostTag;
    if (typeBoost) {
      power.value *= typeBoost.boostValue;
    }


    if (!this.hasAttr("TypelessAttr")) {
      globalScene.arena.applyTags(WeakenMoveTypeTag, typeChangeHolder.value, power);
      globalScene.applyModifiers(AttackTypeBoosterModifier, source.isPlayer(), source, typeChangeHolder.value, power);
    }

    if (source.getTag(HelpingHandTag)) {
      power.value *= 1.5;
    }

    power.value *= (source.getTag(BattlerTagType.SUPREME_OVERLORD) as SupremeOverlordTag | undefined)?.getBoost() ?? 1;

    return power.value;
  }

  getPriority(user: Pokemon, simulated: boolean = true) {
    const priority = new NumberHolder(this.priority);

    applyMoveAttrs("IncrementMovePriorityAttr", user, null, this, priority);
    applyAbAttrs("ChangeMovePriorityAbAttr", {pokemon: user, simulated, move: this, priority});

    if (user.getTag(BattlerTagType.BYPASS_SPEED)) {
      priority.value += 0.2;
    }

    return priority.value;
  }

  /**
   * Calculate the [Expected Power](https://en.wikipedia.org/wiki/Expected_value) per turn
   * of this move, taking into account multi hit moves, accuracy, and the number of turns it
   * takes to execute.
   *
   * Does not (yet) consider the current field effects or the user's abilities.
   */
  calculateEffectivePower(): number {
    let effectivePower: number;
    // Triple axel and triple kick are easier to special case.
    if (this.id === MoveId.TRIPLE_AXEL) {
      effectivePower = 94.14;
    } else if (this.id === MoveId.TRIPLE_KICK) {
      effectivePower = 47.07;
    } else {
      const multiHitAttr = this.getAttrs("MultiHitAttr")[0];
      if (multiHitAttr) {
        effectivePower = multiHitAttr.calculateExpectedHitCount(this) * this.power;
      } else {
        effectivePower = this.power * (this.accuracy === -1 ? 1 : this.accuracy / 100);
      }
    }
    /** The number of turns the user must commit to for this move's damage */
    let numTurns = 1;

    // These are intentionally not else-if statements even though there are no
    // pokemon moves that have more than one of these attributes. This allows
    // the function to future proof new moves / custom move behaviors.
    if (this.hasAttr("DelayedAttackAttr")) {
      numTurns += 2;
    }
    if (this.hasAttr("RechargeAttr")) {
      numTurns += 1;
    }
    if (this.isChargingMove()) {
      numTurns += 1;
    }
    return effectivePower / numTurns;
  }

  /**
   * Returns `true` if this move can be given additional strikes
   * by enhancing effects.
   * Currently used for {@link https://bulbapedia.bulbagarden.net/wiki/Parental_Bond_(Ability) | Parental Bond}
   * and {@linkcode PokemonMultiHitModifier | Multi-Lens}.
   * @param user The {@linkcode Pokemon} using the move
   * @param restrictSpread `true` if the enhancing effect
   * should not affect multi-target moves (default `false`)
   */
  canBeMultiStrikeEnhanced(user: Pokemon, restrictSpread: boolean = false): boolean {
    // Multi-strike enhancers...

    // ...cannot enhance moves that hit multiple targets
    const { targets, multiple } = getMoveTargets(user, this.id);
    const isMultiTarget = multiple && targets.length > 1;

    // ...cannot enhance multi-hit or sacrificial moves
    const exceptAttrs: MoveAttrString[] = [
      "MultiHitAttr",
      "SacrificialAttr",
      "SacrificialAttrOnHit"
    ];

    // ...and cannot enhance these specific moves
    const exceptMoves: MoveId[] = [
      MoveId.FLING,
      MoveId.UPROAR,
      MoveId.ROLLOUT,
      MoveId.ICE_BALL,
      MoveId.ENDEAVOR
    ];

    // ...and cannot enhance Pollen Puff when targeting an ally.
    const ally = user.getAlly();
    const exceptPollenPuffAlly: boolean = this.id === MoveId.POLLEN_PUFF && ally != null && targets.includes(ally.getBattlerIndex())

    return (!restrictSpread || !isMultiTarget)
      && !this.isChargingMove()
      && !exceptAttrs.some(attr => this.hasAttr(attr))
      && !exceptMoves.some(id => this.id === id)
      && !exceptPollenPuffAlly
      && this.category !== MoveCategory.STATUS;
  }
}

export class AttackMove extends Move {
  /** This field does not exist at runtime and must not be used.
   * Its sole purpose is to ensure that typescript is able to properly narrow when the `is` method is called.
   */
  declare private _: never;
  override is<K extends keyof MoveClassMap>(moveKind: K): this is MoveClassMap[K] {
    return moveKind === "AttackMove";
  }
  constructor(id: MoveId, type: PokemonType, category: MoveCategory, power: number, accuracy: number, pp: number, chance: number, priority: number, generation: number) {
    super(id, type, category, MoveTarget.NEAR_OTHER, power, accuracy, pp, chance, priority, generation);

    // > All damaging Fire-type moves can... thaw a frozen target, regardless of whether or not they have a chance to burn.
    // - https://bulbapedia.bulbagarden.net/wiki/Freeze_(status_condition)
    if (this.type === PokemonType.FIRE) {
      this.addAttr(new HealStatusEffectAttr(false, StatusEffect.FREEZE));
    }
  }

  /**
   * Compute the benefit score of this move based on the offensive stat used and the move's power.
   * @param user The Pokemon using the move
   * @param target The Pokemon targeted by the move
   * @param move The move being used
   * @returns The benefit score of using this move
   */
  getTargetBenefitScore(user: Pokemon, target: Pokemon, move: Move): number {
    // TODO: Properly handle foul play, body press, and opponent stat stages.
    const ret = super.getTargetBenefitScore(user, target, move);
    let attackScore = 0;

    const effectiveness = target.getAttackTypeEffectiveness(this.type, user, undefined, undefined, this);
    attackScore = Math.pow(effectiveness - 1, 2) * (effectiveness < 1 ? -2 : 2);
    const [ thisStat, offStat ]: EffectiveStat[] = this.category === MoveCategory.PHYSICAL ? [ Stat.ATK, Stat.SPATK ] : [ Stat.SPATK, Stat.ATK ];
    const statHolder = new NumberHolder(user.getEffectiveStat(thisStat, target));
    const offStatValue = user.getEffectiveStat(offStat, target);
    applyMoveAttrs("VariableAtkAttr", user, target, move, statHolder);
    const statRatio = offStatValue / statHolder.value;
    if (statRatio <= 0.75) {
      attackScore *= 2;
    } else if (statRatio <= 0.875) {
      attackScore *= 1.5;
    }

    const power = new NumberHolder(this.calculateEffectivePower());
    applyMoveAttrs("VariablePowerAttr", user, target, move, power);

    attackScore += Math.floor(power.value / 5);

    return ret - attackScore;
  }
}

export class StatusMove extends Move {
  /** This field does not exist at runtime and must not be used.
   * Its sole purpose is to ensure that typescript is able to properly narrow when the `is` method is called.
   */
  declare private _: never;
  constructor(id: MoveId, type: PokemonType, accuracy: number, pp: number, chance: number, priority: number, generation: number) {
    super(id, type, MoveCategory.STATUS, MoveTarget.NEAR_OTHER, -1, accuracy, pp, chance, priority, generation);
  }

  override is<K extends MoveKindString>(moveKind: K): this is MoveClassMap[K] {
    return moveKind === "StatusMove";
  }
}

export class SelfStatusMove extends Move {
  /** This field does not exist at runtime and must not be used.
   * Its sole purpose is to ensure that typescript is able to properly narrow when the `is` method is called.
   */
  declare private _: never;
  constructor(id: MoveId, type: PokemonType, accuracy: number, pp: number, chance: number, priority: number, generation: number) {
    super(id, type, MoveCategory.STATUS, MoveTarget.USER, -1, accuracy, pp, chance, priority, generation);
  }

  override is<K extends MoveKindString>(moveKind: K): this is MoveClassMap[K] {
    return moveKind === "SelfStatusMove";
  }
}

type SubMove = AbstractConstructor<Move>

function ChargeMove<TBase extends SubMove>(Base: TBase, nameAppend: string) {
  // NB: This cannot be made into a oneline return
  abstract class Charging extends Base {
    /** The animation to play during the move's charging phase */
    public readonly chargeAnim: ChargeAnim = ChargeAnim[`${MoveId[this.id]}_CHARGING`];
    /** The message to show during the move's charging phase */
    private _chargeText: string;

    /** Move attributes that apply during the move's charging phase */
    public chargeAttrs: MoveAttr[] = [];

    override isChargingMove(): this is ChargingMove {
      return true;
    }

    /**
     * Sets the text to be displayed during this move's charging phase.
     * References to the user Pokemon should be written as "{USER}", and
     * references to the target Pokemon should be written as "{TARGET}".
     * @param chargeText the text to set
     * @returns this {@linkcode Move} (for chaining API purposes)
     */
    chargeText(chargeText: string): this {
      this._chargeText = chargeText;
      return this;
    }

    /**
     * Queues the charge text to display to the player
     * @param user the {@linkcode Pokemon} using this move
     * @param target the {@linkcode Pokemon} targeted by this move (optional)
     */
    showChargeText(user: Pokemon, target?: Pokemon): void {
      globalScene.phaseManager.queueMessage(this._chargeText
        .replace("{USER}", getPokemonNameWithAffix(user))
        .replace("{TARGET}", getPokemonNameWithAffix(target))
      );
    }

    /**
     * Gets all charge attributes of the given attribute type.
     * @param attrType any attribute that extends {@linkcode MoveAttr}
     * @returns Array of attributes that match `attrType`, or an empty array if
     * no matches are found.
     */
    getChargeAttrs<T extends MoveAttrString>(attrType: T): (MoveAttrMap[T])[] {
      const targetAttr = MoveAttrs[attrType];
      if (!targetAttr) {
        return [];
      }
      return this.chargeAttrs.filter((attr): attr is MoveAttrMap[T] => attr instanceof targetAttr);
    }

    /**
     * Checks if this move has an attribute of the given type.
     * @param attrType any attribute that extends {@linkcode MoveAttr}
     * @returns `true` if a matching attribute is found; `false` otherwise
     */
    hasChargeAttr<T extends MoveAttrString>(attrType: T): boolean {
      const targetAttr = MoveAttrs[attrType];
      if (!targetAttr) {
        return false;
      }
      return this.chargeAttrs.some((attr) => attr instanceof targetAttr);
    }

    /**
     * Adds an attribute to this move to be applied during the move's charging phase
     * @param ChargeAttrType the type of {@linkcode MoveAttr} being added
     * @param args the parameters to construct the given {@linkcode MoveAttr} with
     * @returns this {@linkcode Move} (for chaining API purposes)
     */
    chargeAttr<T extends Constructor<MoveAttr>>(ChargeAttrType: T, ...args: ConstructorParameters<T>): this {
      const chargeAttr = new ChargeAttrType(...args);
      this.chargeAttrs.push(chargeAttr);

      return this;
    }
  };
  return Charging;
}

export class ChargingAttackMove extends ChargeMove(AttackMove, "ChargingAttackMove") {}
export class ChargingSelfStatusMove extends ChargeMove(SelfStatusMove, "ChargingSelfStatusMove") {}

/** Base class defining all {@linkcode Move} Attributes */
export abstract class MoveAttr {
  /** Should this {@linkcode Move} target the user? */
  public selfTarget: boolean;

  /**
   * Return whether this attribute is of the given type.
   *
   * @remarks
   * Used to avoid requring the caller to have imported the specific attribute type, avoiding circular dependencies.
   * @param attr - The attribute to check against
   * @returns Whether the attribute is an instance of the given type.
   */
  public is<T extends MoveAttrString>(attr: T): this is MoveAttrMap[T] {
    const targetAttr = MoveAttrs[attr];
    if (!targetAttr) {
      return false;
    }
    return this instanceof targetAttr;
  }

  constructor(selfTarget: boolean = false) {
    this.selfTarget = selfTarget;
  }

  /**
   * Applies move attributes
   * @see {@linkcode applyMoveAttrsInternal}
   * @virtual
   * @param user {@linkcode Pokemon} using the move
   * @param target {@linkcode Pokemon} target of the move
   * @param move {@linkcode Move} with this attribute
   * @param args Set of unique arguments needed by this attribute
   * @returns true if application of the ability succeeds
   */
  apply(user: Pokemon | null, target: Pokemon | null, move: Move, args: any[]): boolean {
    return true;
  }

  /**
   * Return this `MoveAttr`'s associated {@linkcode MoveCondition} or {@linkcode MoveConditionFunc}.
   * The specified condition will be added to all {@linkcode Move}s with this attribute,
   * and moves **will fail upon use** if _at least 1_ of their attached conditions returns `false`.
   */
  getCondition(): MoveCondition | MoveConditionFunc | null {
    return null;
  }

  /**
   * @virtual
   * @param user {@linkcode Pokemon} using the move
   * @param target {@linkcode Pokemon} target of the move
   * @param move {@linkcode Move} with this attribute
   * @returns the string representing failure of this {@linkcode Move}
   */
  getFailedText(user: Pokemon, target: Pokemon, move: Move): string | undefined {
    return;
  }

  /**
   * Used by the Enemy AI to rank an attack based on a given user
   * @see {@linkcode EnemyPokemon.getNextMove}
   * @virtual
   */
  getUserBenefitScore(user: Pokemon, target: Pokemon, move: Move): number {
    return 0;
  }

  /**
   * Used by the Enemy AI to rank an attack based on a given target
   * @see {@linkcode EnemyPokemon.getNextMove}
   * @virtual
   */
  getTargetBenefitScore(user: Pokemon, target: Pokemon, move: Move): number {
    return 0;
  }
}

interface MoveEffectAttrOptions {
  /**
   * Defines when this effect should trigger in the move's effect order
   * @see {@linkcode MoveEffectPhase}
   */
  trigger?: MoveEffectTrigger;
  /** Should this effect only apply on the first hit? */
  firstHitOnly?: boolean;
  /** Should this effect only apply on the last hit? */
  lastHitOnly?: boolean;
  /** Should this effect only apply on the first target hit? */
  firstTargetOnly?: boolean;
  /** Overrides the secondary effect chance for this attr if set. */
  effectChanceOverride?: number;
}

/**
 * Base class defining all Move Effect Attributes
 */
export class MoveEffectAttr extends MoveAttr {
  /**
   * A container for this attribute's optional parameters
   * @see {@linkcode MoveEffectAttrOptions} for supported params.
   */
  protected options?: MoveEffectAttrOptions;

  constructor(selfTarget?: boolean, options?: MoveEffectAttrOptions) {
    super(selfTarget);
    this.options = options;
  }

  /**
   * Defines when this effect should trigger in the move's effect order.
   * @defaultValue {@linkcode MoveEffectTrigger.POST_APPLY}
   */
  public get trigger () {
    return this.options?.trigger ?? MoveEffectTrigger.POST_APPLY;
  }

  /**
   * `true` if this effect should only trigger on the first hit of
   * multi-hit moves.
   * @defaultValue `false`
   */
  public get firstHitOnly () {
    return this.options?.firstHitOnly ?? false;
  }

  /**
   * `true` if this effect should only trigger on the last hit of
   * multi-hit moves.
   * @defaultValue `false`
   */
  public get lastHitOnly () {
    return this.options?.lastHitOnly ?? false;
  }

  /**
   * `true` if this effect should apply only upon hitting a target
   * for the first time when targeting multiple {@linkcode Pokemon}.
   * @defaultValue `false`
   */
  public get firstTargetOnly () {
    return this.options?.firstTargetOnly ?? false;
  }

  /**
   * If defined, overrides the move's base chance for this
   * secondary effect to trigger.
   */
  public get effectChanceOverride () {
    return this.options?.effectChanceOverride;
  }

  /**
   * Determine whether this {@linkcode MoveAttr}'s effects are able to {@linkcode apply | be applied} to the target.
   *
   * Will **NOT** cause the move to fail upon returning `false` (unlike {@linkcode getCondition};
   * merely that the effect for this attribute will be nullified.
   * @param user - The {@linkcode Pokemon} using the move
   * @param target - The {@linkcode Pokemon} being targeted by the move, or {@linkcode user} if the move is
   * {@linkcode selfTarget | self-targeting}
   * @param move - The {@linkcode Move} being used
   * @param _args - Set of unique arguments needed by this attribute
   * @returns `true` if basic application of this `MoveAttr`s effects should be possible
   */
  // TODO: Decouple this check from the `apply` step
  // TODO: Make non-damaging moves fail by default if none of their attributes can apply
  canApply(user: Pokemon, target: Pokemon, move: Move, _args?: any[]) {
    return !(this.selfTarget ? user : target).isFainted();
  }

  /** Applies move effects so long as they are able based on {@linkcode canApply} */
  apply(user: Pokemon, target: Pokemon, move: Move, args?: any[]): boolean {
    return this.canApply(user, target, move, args);
  }

  /**
   * Gets the used move's additional effect chance.
   * Chance is modified by {@linkcode MoveEffectChanceMultiplierAbAttr} and {@linkcode IgnoreMoveEffectsAbAttr}.
   * @param user {@linkcode Pokemon} using this move
   * @param target {@linkcode Pokemon | Target} of this move
   * @param move {@linkcode Move} being used
   * @param selfEffect `true` if move targets user.
   * @returns Move effect chance value.
   */
  getMoveChance(user: Pokemon, target: Pokemon, move: Move, selfEffect?: Boolean, showAbility?: Boolean): number {
    const moveChance = new NumberHolder(this.effectChanceOverride ?? move.chance);

    applyAbAttrs("MoveEffectChanceMultiplierAbAttr", {pokemon: user, simulated: !showAbility, chance: moveChance, move});

    if ((!move.hasAttr("FlinchAttr") || moveChance.value <= move.chance) && !move.hasAttr("SecretPowerAttr")) {
      const userSide = user.isPlayer() ? ArenaTagSide.PLAYER : ArenaTagSide.ENEMY;
      globalScene.arena.applyTagsForSide(ArenaTagType.WATER_FIRE_PLEDGE, userSide, moveChance);
    }

    if (!selfEffect) {
      applyAbAttrs("IgnoreMoveEffectsAbAttr", {pokemon: target, move, simulated: !showAbility, chance: moveChance});
    }
    return moveChance.value;
  }
}

/**
 * Base class defining all Move Header attributes.
 * Move Header effects apply at the beginning of a turn before any moves are resolved.
 * They can be used to apply effects to the field (e.g. queueing a message) or to the user
 * (e.g. adding a battler tag).
 */
export class MoveHeaderAttr extends MoveAttr {
  constructor() {
    super(true);
  }
}

/**
 * Header attribute to queue a message at the beginning of a turn.
 */
export class MessageHeaderAttr extends MoveHeaderAttr {
  /** The message to display, or a function producing one. */
  private message: string | MoveMessageFunc;

  constructor(message: string | MoveMessageFunc) {
    super();
    this.message = message;
  }

  apply(user: Pokemon, target: Pokemon, move: Move): boolean {
    const message = typeof this.message === "string"
      ? this.message
      : this.message(user, target, move);

    if (message) {
      globalScene.phaseManager.queueMessage(message);
      return true;
    }
    return false;
  }
}

/**
 * Header attribute to add a battler tag to the user at the beginning of a turn.
 * @see {@linkcode MoveHeaderAttr}
 */
export class AddBattlerTagHeaderAttr extends MoveHeaderAttr {
  private tagType: BattlerTagType;

  constructor(tagType: BattlerTagType) {
    super();
    this.tagType = tagType;
  }

  apply(user: Pokemon, target: Pokemon, move: Move, args: any[]): boolean {
    user.addTag(this.tagType);
    return true;
  }
}

/**
 * Header attribute to implement the "charge phase" of Beak Blast at the
 * beginning of a turn.
 * @see {@link https://bulbapedia.bulbagarden.net/wiki/Beak_Blast_(move) | Beak Blast}
 * @see {@linkcode BeakBlastChargingTag}
 */
export class BeakBlastHeaderAttr extends AddBattlerTagHeaderAttr {
  /** Required to initialize Beak Blast's charge animation correctly */
  public chargeAnim = ChargeAnim.BEAK_BLAST_CHARGING;

  constructor() {
    super(BattlerTagType.BEAK_BLAST_CHARGING);
  }
}

/**
 * Attribute to display a message before a move is executed.
 */
export class PreMoveMessageAttr extends MoveAttr {
  /** The message to display or a function returning one */
  private message: string | MoveMessageFunc;

  /**
   * Create a new {@linkcode PreMoveMessageAttr} to display a message before move execution.
   * @param message - The message to display before move use, either` a literal string or a function producing one.
   * @remarks
   * If {@linkcode message} evaluates to an empty string (`""`), no message will be displayed
   * (though the move will still succeed).
   */
  constructor(message: string | MoveMessageFunc) {
    super();
    this.message = message;
  }

  apply(user: Pokemon, target: Pokemon, move: Move): boolean {
    const message = typeof this.message === "function"
      ? this.message(user, target, move)
      : this.message;

    // TODO: Consider changing if/when MoveAttr `apply` return values become significant
    if (message) {
      globalScene.phaseManager.queueMessage(message, 500);
      return true;
    }
    return false;
  }
}

/**
 * Attribute for moves that can be conditionally interrupted to be considered to
 * have failed before their "useMove" message is displayed. Currently used by
 * Focus Punch.
 */
export class PreUseInterruptAttr extends MoveAttr {
  protected message: string | MoveMessageFunc;
  protected conditionFunc: MoveConditionFunc;

  /**
   * Create a new MoveInterruptedMessageAttr.
   * @param message The message to display when the move is interrupted, or a function that formats the message based on the user, target, and move.
   */
  constructor(message: string | MoveMessageFunc, conditionFunc: MoveConditionFunc) {
    super();
    this.message = message;
    this.conditionFunc = conditionFunc;
  }

  /**
   * Cancel the current MovePhase and queue the interrupt message if the condition is met
   * @param user - {@linkcode Pokemon} using the move
   * @param target - {@linkcode Pokemon} target of the move
   * @param move - {@linkcode Move} with this attribute
   */
  override apply(user: Pokemon, target: Pokemon, move: Move): boolean {
    const currentPhase = globalScene.phaseManager.getCurrentPhase();
    if (!currentPhase.is("MovePhase") || !this.conditionFunc(user, target, move)) {
      return false;
    }
    currentPhase.cancel();
    globalScene.phaseManager.queueMessage(
      typeof this.message === "string" ? this.message : this.message(user, target, move)
    )
    return true;
  }

  /**
   * Message to display when a move is interrupted.
   * @param user {@linkcode Pokemon} using the move
   * @param target {@linkcode Pokemon} target of the move
   * @param move {@linkcode Move} with this attribute
   */
  override getFailedText(user: Pokemon, target: Pokemon, move: Move): string | undefined {
    if (this.message && this.conditionFunc(user, target, move)) {
      return typeof this.message === "string"
          ? this.message
          : this.message(user, target, move);
    }
  }
}

/**
 * Attribute for Status moves that take attack type effectiveness
 * into consideration (i.e. {@linkcode https://bulbapedia.bulbagarden.net/wiki/Thunder_Wave_(move) | Thunder Wave})
 */
export class RespectAttackTypeImmunityAttr extends MoveAttr { }

export class IgnoreOpponentStatStagesAttr extends MoveAttr {
  apply(user: Pokemon, target: Pokemon, move: Move, args: any[]): boolean {
    (args[0] as BooleanHolder).value = true;

    return true;
  }
}

export class HighCritAttr extends MoveAttr {
  apply(user: Pokemon, target: Pokemon, move: Move, args: any[]): boolean {
    (args[0] as NumberHolder).value++;

    return true;
  }

  getUserBenefitScore(user: Pokemon, target: Pokemon, move: Move): number {
    return 3;
  }
}

export class CritOnlyAttr extends MoveAttr {
  apply(user: Pokemon, target: Pokemon, move: Move, args: any[]): boolean {
    (args[0] as BooleanHolder).value = true;

    return true;
  }

  getUserBenefitScore(user: Pokemon, target: Pokemon, move: Move): number {
    return 5;
  }
}

export class FixedDamageAttr extends MoveAttr {
  private damage: number;

  constructor(damage: number) {
    super();

    this.damage = damage;
  }

  apply(user: Pokemon, target: Pokemon, move: Move, args: any[]): boolean {
    (args[0] as NumberHolder).value = this.getDamage(user, target, move);

    return true;
  }

  getDamage(user: Pokemon, target: Pokemon, move: Move): number {
    return this.damage;
  }
}

export class UserHpDamageAttr extends FixedDamageAttr {
  constructor() {
    super(0);
  }

  apply(user: Pokemon, target: Pokemon, move: Move, args: any[]): boolean {
    (args[0] as NumberHolder).value = user.hp;

    return true;
  }
}

export class TargetHalfHpDamageAttr extends FixedDamageAttr {
  /**
   * The initial amount of hp the target had before the first hit.
   * Used for calculating multi lens damage.
   */
  private initialHp: number;
  constructor() {
    super(0);
  }

  apply(user: Pokemon, target: Pokemon, move: Move, args: any[]): boolean {
    // first, determine if the hit is coming from multi lens or not
    const lensCount = user.getHeldItems().find(i => i instanceof PokemonMultiHitModifier)?.getStackCount() ?? 0;
    if (lensCount <= 0) {
      // no multi lenses; we can just halve the target's hp and call it a day
      (args[0] as NumberHolder).value = toDmgValue(target.hp / 2);
      return true;
    }

    // figure out what hit # we're on
    switch (user.turnData.hitCount - user.turnData.hitsLeft) {
      case 0:
        // first hit of move; update initialHp tracker
        this.initialHp = target.hp;
      default:
        // multi lens added hit; use initialHp tracker to ensure correct damage
        (args[0] as NumberHolder).value = toDmgValue(this.initialHp / 2);
        return true;
      case lensCount + 1:
        // parental bond added hit; calc damage as normal
        (args[0] as NumberHolder).value = toDmgValue(target.hp / 2);
        return true;
    }
  }

  getTargetBenefitScore(user: Pokemon, target: Pokemon, move: Move): number {
    return target.getHpRatio() > 0.5 ? Math.floor(((target.getHpRatio() - 0.5) * -24) + 4) : -20;
  }
}

export class MatchHpAttr extends FixedDamageAttr {
  constructor() {
    super(0);
  }

  apply(user: Pokemon, target: Pokemon, move: Move, args: any[]): boolean {
    (args[0] as NumberHolder).value = target.hp - user.hp;

    return true;
  }

  getCondition(): MoveConditionFunc {
    return (user, target, move) => user.hp <= target.hp;
  }

  // TODO
  /*getUserBenefitScore(user: Pokemon, target: Pokemon, move: Move): number {
    return 0;
  }*/
}

export class CounterDamageAttr extends FixedDamageAttr {
  /** The damage category of counter attacks to process, or `undefined` for either */
  private moveFilter?: MoveDamageCategory;
  private multiplier: number;

  /**
   * @param multiplier - The damage multiplier to apply to the total damage received
   * @param moveFilter - If set, only damage from moves of this category will be counted, otherwise all damage is counted
   */
  constructor(multiplier: number, moveFilter?: MoveDamageCategory) {
    super(0);
    this.moveFilter = moveFilter;
    this.multiplier = multiplier;
  }

  apply(user: Pokemon, target: Pokemon, move: Move, args: any[]): boolean {
    const damage = user.turnData.attacksReceived.find(ar => {
      const category = allMoves[ar.move].category;
      return (
        category !== MoveCategory.STATUS
        && !areAllies(user.getBattlerIndex(), ar.sourceBattlerIndex)
        && (this.moveFilter === undefined || category === this.moveFilter)
    )
    })?.damage ?? 0;
    (args[0] as NumberHolder).value = toDmgValue(damage * this.multiplier);
    return true;
  }
}

/**
 * Attribute for counter-like moves to redirect the move to a different target
 */
export class CounterRedirectAttr extends MoveAttr {
  declare private moveFilter?: MoveDamageCategory;
  constructor(moveFilter? : MoveDamageCategory) {
    super();
    if (moveFilter !== undefined) {
      this.moveFilter = moveFilter;
    }
  }

  /**
   * Applies the counter redirect attribute to the move
   * @param user - The user of the counter move
   * @param target - The target of the move (unused)
   * @param move - The move being used
   * @param args - args[0] holds the battler index of the target that the move will be redirected to
   */
  override apply(user: Pokemon, target: Pokemon | null, move: Move, args: [NumberHolder, ...any[]]): boolean {
    const desiredTarget = getCounterAttackTarget(user, this.moveFilter);
    if (desiredTarget !== null && desiredTarget !== BattlerIndex.ATTACKER) {
      // check if the target is still alive
      if (
        globalScene.currentBattle.double &&
        !globalScene.getField()[desiredTarget]?.isActive(true)
      ) {
        const targetField = desiredTarget >= BattlerIndex.ENEMY ? globalScene.getEnemyField() : globalScene.getPlayerField();
        args[0].value = targetField.find(p => p.hp > 0)?.getBattlerIndex() ?? BattlerIndex.ATTACKER;
      } else {
        args[0].value = desiredTarget;
      }
      return true;
    }
    return false;
  }
}

export class LevelDamageAttr extends FixedDamageAttr {
  constructor() {
    super(0);
  }

  getDamage(user: Pokemon, target: Pokemon, move: Move): number {
    return user.level;
  }
}

export class RandomLevelDamageAttr extends FixedDamageAttr {
  constructor() {
    super(0);
  }

  getDamage(user: Pokemon, target: Pokemon, move: Move): number {
    return toDmgValue(user.level * (user.randBattleSeedIntRange(50, 150) * 0.01));
  }
}

export class ModifiedDamageAttr extends MoveAttr {
  apply(user: Pokemon, target: Pokemon, move: Move, args: any[]): boolean {
    const initialDamage = args[0] as NumberHolder;
    initialDamage.value = this.getModifiedDamage(user, target, move, initialDamage.value);

    return true;
  }

  getModifiedDamage(user: Pokemon, target: Pokemon, move: Move, damage: number): number {
    return damage;
  }
}

export class SurviveDamageAttr extends ModifiedDamageAttr {
  getModifiedDamage(user: Pokemon, target: Pokemon, move: Move, damage: number): number {
    return Math.min(damage, target.hp - 1);
  }

  getUserBenefitScore(user: Pokemon, target: Pokemon, move: Move): number {
    return target.hp > 1 ? 0 : -20;
  }
}

/**
 * Move attribute to display arbitrary text during a move's execution.
 */
export class MessageAttr extends MoveEffectAttr {
  /** The message to display, either as a string or a function returning one. */
  private message: string | MoveMessageFunc;

  constructor(message: string | MoveMessageFunc, options?: MoveEffectAttrOptions) {
    // TODO: Do we need to respect `selfTarget` if we're just displaying text?
    super(false, options)
    this.message = message;
  }

  override apply(user: Pokemon, target: Pokemon, move: Move): boolean {
    const message = typeof this.message === "function"
      ? this.message(user, target, move)
      : this.message;

    // TODO: Consider changing if/when MoveAttr `apply` return values become significant
    if (message) {
      globalScene.phaseManager.queueMessage(message, 500);
      return true;
    }
    return false;
  }
}

export class RecoilAttr extends MoveEffectAttr {
  private useHp: boolean;
  private damageRatio: number;
  private unblockable: boolean;

  constructor(useHp: boolean = false, damageRatio: number = 0.25, unblockable: boolean = false) {
    super(true, { lastHitOnly: true });

    this.useHp = useHp;
    this.damageRatio = damageRatio;
    this.unblockable = unblockable;
  }

  apply(user: Pokemon, target: Pokemon, move: Move, args: any[]): boolean {
    if (!super.apply(user, target, move, args)) {
      return false;
    }

    const cancelled = new BooleanHolder(false);
    if (!this.unblockable) {
      const abAttrParams: AbAttrParamsWithCancel = {pokemon: user, cancelled};
      applyAbAttrs("BlockRecoilDamageAttr", abAttrParams);
      applyAbAttrs("BlockNonDirectDamageAbAttr", abAttrParams);
    }

    if (cancelled.value) {
      return false;
    }

    // Chloroblast and Struggle should not deal recoil damage if the move was not successful
    if (this.useHp && [ MoveResult.FAIL, MoveResult.MISS ].includes(user.getLastXMoves(1)[0]?.result ?? MoveResult.FAIL)) {
      return false;
    }

    const damageValue = (!this.useHp ? user.turnData.totalDamageDealt : user.getMaxHp()) * this.damageRatio;
    const minValue = user.turnData.totalDamageDealt ? 1 : 0;
    const recoilDamage = toDmgValue(damageValue, minValue);
    if (!recoilDamage) {
      return false;
    }

    if (cancelled.value) {
      return false;
    }

    user.damageAndUpdate(recoilDamage, { result: HitResult.INDIRECT, ignoreSegments: true });
    globalScene.phaseManager.queueMessage(i18next.t("moveTriggers:hitWithRecoil", { pokemonName: getPokemonNameWithAffix(user) }));
    user.turnData.damageTaken += recoilDamage;

    return true;
  }

  getUserBenefitScore(user: Pokemon, target: Pokemon, move: Move): number {
    return Math.floor((move.power / 5) / -4);
  }
}


/**
 * Attribute used for moves which self KO the user regardless if the move hits a target
 */
export class SacrificialAttr extends MoveEffectAttr {
  constructor() {
    super(true, { trigger: MoveEffectTrigger.POST_TARGET });
  }

  /**
   * Deals damage to the user equal to their current hp
   * @param user {@linkcode Pokemon} that used the move
   * @param target {@linkcode Pokemon} target of the move
   * @param move {@linkcode Move} with this attribute
   * @param args N/A
   * @returns true if the function succeeds
   **/
  apply(user: Pokemon, target: Pokemon, move: Move, args: any[]): boolean {
    user.damageAndUpdate(user.hp, { result: HitResult.INDIRECT, ignoreSegments: true });
	  user.turnData.damageTaken += user.hp;

    return true;
  }

  getUserBenefitScore(user: Pokemon, target: Pokemon, move: Move): number {
    if (user.isBoss()) {
      return -20;
    }
    return Math.ceil(((1 - user.getHpRatio()) * 10 - 10) * (target.getAttackTypeEffectiveness(move.type, user) - 0.5));
  }
}

/**
 * Attribute used for moves which self KO the user but only if the move hits a target
 */
export class SacrificialAttrOnHit extends MoveEffectAttr {
  constructor() {
    super(true);
  }

  /**
   * Deals damage to the user equal to their current hp if the move lands
   * @param user {@linkcode Pokemon} that used the move
   * @param target {@linkcode Pokemon} target of the move
   * @param move {@linkcode Move} with this attribute
   * @param args N/A
   * @returns true if the function succeeds
   **/
  apply(user: Pokemon, target: Pokemon, move: Move, args: any[]): boolean {
    // If the move fails to hit a target, then the user does not faint and the function returns false
    if (!super.apply(user, target, move, args)) {
      return false;
    }

    user.damageAndUpdate(user.hp, { result: HitResult.INDIRECT, ignoreSegments: true });
    user.turnData.damageTaken += user.hp;

    return true;
  }

  getUserBenefitScore(user: Pokemon, target: Pokemon, move: Move): number {
    if (user.isBoss()) {
      return -20;
    }
    return Math.ceil(((1 - user.getHpRatio()) * 10 - 10) * (target.getAttackTypeEffectiveness(move.type, user) - 0.5));
  }
}

/**
 * Attribute used for moves which cut the user's Max HP in half.
 * Triggers using {@linkcode MoveEffectTrigger.POST_TARGET}.
 */
export class HalfSacrificialAttr extends MoveEffectAttr {
  constructor() {
    super(true, { trigger: MoveEffectTrigger.POST_TARGET });
  }

  /**
   * Cut's the user's Max HP in half and displays the appropriate recoil message
   * @param user {@linkcode Pokemon} that used the move
   * @param target N/A
   * @param move {@linkcode Move} with this attribute
   * @param args N/A
   * @returns true if the function succeeds
   */
  apply(user: Pokemon, target: Pokemon, move: Move, args: any[]): boolean {
    if (!super.apply(user, target, move, args)) {
      return false;
    }

    const cancelled = new BooleanHolder(false);
    // Check to see if the Pokemon has an ability that blocks non-direct damage
    applyAbAttrs("BlockNonDirectDamageAbAttr", {pokemon: user, cancelled});
    if (!cancelled.value) {
      user.damageAndUpdate(toDmgValue(user.getMaxHp() / 2), { result: HitResult.INDIRECT, ignoreSegments: true });
      globalScene.phaseManager.queueMessage(i18next.t("moveTriggers:cutHpPowerUpMove", { pokemonName: getPokemonNameWithAffix(user) })); // Queue recoil message
    }
    return true;
  }

  getUserBenefitScore(user: Pokemon, target: Pokemon, move: Move): number {
    if (user.isBoss()) {
      return -10;
    }
    return Math.ceil(((1 - user.getHpRatio() / 2) * 10 - 10) * (target.getAttackTypeEffectiveness(move.type, user) - 0.5));
  }
}

/**
 * Attribute to put in a {@link https://bulbapedia.bulbagarden.net/wiki/Substitute_(doll) | Substitute Doll} for the user.
 */
export class AddSubstituteAttr extends MoveEffectAttr {
  /** The ratio of the user's max HP that is required to apply this effect */
  private hpCost: number;
  /** Whether the damage taken should be rounded up (Shed Tail rounds up) */
  private roundUp: boolean;

  constructor(hpCost: number, roundUp: boolean) {
    super(true);

    this.hpCost = hpCost;
    this.roundUp = roundUp;
  }

  /**
   * Removes 1/4 of the user's maximum HP (rounded down) to create a substitute for the user
   * @param user - The {@linkcode Pokemon} that used the move.
   * @param target - n/a
   * @param move - The {@linkcode Move} with this attribute.
   * @param args - n/a
   * @returns `true` if the attribute successfully applies, `false` otherwise
   */
  apply(user: Pokemon, target: Pokemon, move: Move, args: any[]): boolean {
    if (!super.apply(user, target, move, args)) {
      return false;
    }

    const damageTaken = this.roundUp ? Math.ceil(user.getMaxHp() * this.hpCost) : Math.floor(user.getMaxHp() * this.hpCost);
    user.damageAndUpdate(damageTaken, { result: HitResult.INDIRECT, ignoreSegments: true, ignoreFaintPhase: true });
    user.addTag(BattlerTagType.SUBSTITUTE, 0, move.id, user.id);
    return true;
  }

  getUserBenefitScore(user: Pokemon, target: Pokemon, move: Move): number {
    if (user.isBoss()) {
      return -10;
    }
    return 5;
  }

  getCondition(): MoveConditionFunc {
    return (user, _target, _move) => !user.getTag(SubstituteTag) && user.hp > (this.roundUp ? Math.ceil(user.getMaxHp() * this.hpCost) : Math.floor(user.getMaxHp() * this.hpCost)) && user.getMaxHp() > 1;
  }

  /**
   * Get the substitute-specific failure message if one should be displayed.
   * @param user - The pokemon using the move.
   * @returns The substitute-specific failure message if the conditions apply, otherwise `undefined`
   */
  getFailedText(user: Pokemon, _target: Pokemon, _move: Move): string | undefined {
    if (user.getTag(SubstituteTag)) {
      return i18next.t("moveTriggers:substituteOnOverlap", { pokemonName: getPokemonNameWithAffix(user) });
    } else if (user.hp <= Math.floor(user.getMaxHp() / 4) || user.getMaxHp() === 1) {
      return i18next.t("moveTriggers:substituteNotEnoughHp");
    }
  }
}

/**
 * Attribute to implement healing moves, such as {@linkcode MoveId.RECOVER} or {@linkcode MoveId.SOFT_BOILED}.
 * Heals the user or target of the move by a fixed amount relative to their maximum HP.
 */
export class HealAttr extends MoveEffectAttr {
  /**
   * The percentage of {@linkcode Stat.HP} to heal, relative to the user/target's maximum.
   * @defaultValue `1`
   */
  protected healRatio: number;
  /**
   * Whether to display a healing animation upon healing the target.
   * @defaultValue `false`
   */
  private showAnim: boolean;
  /**
   * Whether the move should fail if the target is at full HP.
   * @defaultValue `true`
   */
  // TODO: Remove post move failure rework -
  // this solely exists to prevent Lunar Blessing and co. from failing
  private failOnFullHp: boolean;

  constructor(
    healRatio = 1,
    showAnim = false,
    selfTarget = true,
    failOnFullHp = true
  ) {
    super(selfTarget);
    this.healRatio = healRatio;
    this.showAnim = showAnim;
    this.failOnFullHp = failOnFullHp;
  }

  override apply(user: Pokemon, target: Pokemon, move: Move, args: any[]): boolean {
    if (!super.apply(user, target, move, args)) {
      return false;
    }

    // Apply any boosts to healing amounts (e.g. Heal Pulse + Mega Launcher).
    const hp = new NumberHolder(this.healRatio)
    applyAbAttrs("MoveHealBoostAbAttr", {
      pokemon: user,
      opponent: target,
      move,
      healRatio: hp
    })
    this.healRatio = hp.value;

    this.addHealPhase(this.selfTarget ? user : target);
    return true;
  }

  /**
   * Creates a new {@linkcode PokemonHealPhase}.
   * This heals the target and shows the appropriate message.
   */
  protected addHealPhase(healedPokemon: Pokemon) {
    globalScene.phaseManager.unshiftNew("PokemonHealPhase", healedPokemon.getBattlerIndex(),
      // Healing moves always round UP
      // (unlike most other sources which round down)
      Math.round(healedPokemon.getMaxHp() * this.healRatio),
      {
        message: i18next.t("moveTriggers:healHp", { pokemonName: getPokemonNameWithAffix(healedPokemon) }),
        showFullHpMessage: true,
        skipAnim: !this.showAnim,
      }
    );
  }

  override getTargetBenefitScore(user: Pokemon, target: Pokemon, _move: Move): number {
    const score = ((1 - (this.selfTarget ? user : target).getHpRatio()) * 20) - this.healRatio * 10;
    return Math.round(score / (1 - this.healRatio / 2));
  }

  override getCondition(): MoveConditionFunc {
    return (user, target) => !(this.failOnFullHp && (this.selfTarget ? user : target).isFullHp());
  }

  override getFailedText(user: Pokemon, target: Pokemon): string | undefined {
    const healedPokemon = this.selfTarget ? user : target;
    if (healedPokemon.isFullHp()) {
      return i18next.t("battle:hpIsFull", {
        pokemonName: getPokemonNameWithAffix(healedPokemon),
      })
    }
  }
}

/**
 * Attribute to put the user to sleep for a fixed duration, fully heal them and cure their status.
 * Used for {@linkcode MoveId.REST}.
 */
// TODO: Move the status-based stuff to `addHealPhase` and remove `overrideStatus` parameters from status-related functions
export class RestAttr extends HealAttr {
  private duration: number;

  constructor(duration: number) {
    super(1, true);
    this.duration = duration;
  }

  override apply(user: Pokemon, target: Pokemon, move: Move, args: any[]): boolean {
   const wasSet = user.trySetStatus(StatusEffect.SLEEP, user, this.duration, null, true, true,
    i18next.t("moveTriggers:restBecameHealthy", {
      pokemonName: getPokemonNameWithAffix(user),
    }));
    return wasSet && super.apply(user, target, move, args);
  }

  override addHealPhase(user: Pokemon): void {
    globalScene.phaseManager.unshiftNew(
      "PokemonHealPhase",
      user.getBattlerIndex(),
      user.getMaxHp()
    )
  }

  override getCondition(): MoveConditionFunc {
    return (user, target, move) =>
      super.getCondition()(user, target, move)
      // Intentionally suppress messages here as we display generic fail msg
      // TODO: This might have order-of-operation jank
      && user.canSetStatus(StatusEffect.SLEEP, true, true, user)
 }
}

/**
 * Attribute for moves with variable healing amounts.
 * Heals the user/target by an amount depending on the return value of {@linkcode healFunc}.
 *
 * Used for:
 *  - {@linkcode MoveId.MOONLIGHT} and variants
 *  - {@linkcode MoveId.SHORE_UP}
 *  - {@linkcode MoveId.FLORAL_HEALING}
 *  - {@linkcode MoveId.SWALLOW}
 */
export class VariableHealAttr extends HealAttr {
  /** A lambda function yielding the amount of HP to heal. */
  private healFunc: (user: Pokemon, target: Pokemon, move: Move) => number;

  constructor(
    healFunc: (user: Pokemon, target: Pokemon, move: Move) => number,
    showAnim = false,
    selfTarget = true,
    failOnFullHp = true,
  ) {
    super(1, showAnim, selfTarget, failOnFullHp);
    this.healFunc = healFunc;
  }

  apply(user: Pokemon, target: Pokemon, move: Move, _args: any[]): boolean {
    this.healRatio = this.healFunc(user, target, move)
    return super.apply(user, target, move, _args);
  }
}

/**
 * Heals the target only if it is an ally.
 * Used for {@linkcode MoveId.POLLEN_PUFF}.
 */
export class HealOnAllyAttr extends HealAttr {
  apply(user: Pokemon, target: Pokemon, move: Move, args: any[]): boolean {
    if (user.isOpponent(target)) {
      return false;
    }
    return super.apply(user, target, move, args);
  }

  override getCondition(): MoveConditionFunc {
    // Avoid checking healing condition if not used on an enemy
    return (user, target, _move) =>  user.isOpponent(target) || super.getCondition()(user, target, _move)
  }
}

/**
 * Cures the user's party of non-volatile status conditions, ie. Heal Bell, Aromatherapy
 */
export class PartyStatusCureAttr extends MoveEffectAttr {
  /** Message to display after using move */
  private message: string | null;
  /** Skips mons with this ability, ie. Soundproof */
  private abilityCondition: AbilityId;

  constructor(message: string | null, abilityCondition: AbilityId) {
    super();

    this.message = message;
    this.abilityCondition = abilityCondition;
  }

  //The same as MoveEffectAttr.canApply, except it doesn't check for the target's HP.
  canApply(user: Pokemon, target: Pokemon, move: Move, args: any[]) {
    const isTargetValid =
      (this.selfTarget && user.hp && !user.getTag(BattlerTagType.FRENZY)) ||
      (!this.selfTarget && (!target.getTag(BattlerTagType.PROTECTED) || move.hasFlag(MoveFlags.IGNORE_PROTECT)));
    return !!isTargetValid;
  }

  apply(user: Pokemon, target: Pokemon, move: Move, args: any[]): boolean {
    if (!this.canApply(user, target, move, args)) {
      return false;
    }
    const partyPokemon = user.isPlayer() ? globalScene.getPlayerParty() : globalScene.getEnemyParty();
    partyPokemon.forEach(p => this.cureStatus(p, user.id));

    if (this.message) {
      globalScene.phaseManager.queueMessage(this.message);
    }

    return true;
  }

  /**
   * Tries to cure the status of the given {@linkcode Pokemon}
   * @param pokemon The {@linkcode Pokemon} to cure.
   * @param userId The ID of the (move) {@linkcode Pokemon | user}.
   */
  public cureStatus(pokemon: Pokemon, userId: number) {
    if (!pokemon.isOnField() || pokemon.id === userId) { // user always cures its own status, regardless of ability
      pokemon.resetStatus(false);
      pokemon.updateInfo();
    } else if (!pokemon.hasAbility(this.abilityCondition)) {
      pokemon.resetStatus();
      pokemon.updateInfo();
    } else {
      // TODO: Ability displays should be handled by the ability
      globalScene.phaseManager.queueAbilityDisplay(pokemon, pokemon.getPassiveAbility()?.id === this.abilityCondition, true);
      globalScene.phaseManager.queueAbilityDisplay(pokemon, pokemon.getPassiveAbility()?.id === this.abilityCondition, false);
    }
  }
}

/**
 * Applies damage to the target's ally equal to 1/16 of that ally's max HP.
 */
export class FlameBurstAttr extends MoveEffectAttr {
  constructor() {
    /**
     * This is self-targeted to bypass immunity to target-facing secondary
     * effects when the target has an active Substitute doll.
     * TODO: Find a more intuitive way to implement Substitute bypassing.
     */
    super(true);
  }
  /**
   * @param user - n/a
   * @param target - The target Pokémon.
   * @param move - n/a
   * @param args - n/a
   * @returns A boolean indicating whether the effect was successfully applied.
   */
  apply(user: Pokemon, target: Pokemon, move: Move, args: any[]): boolean {
    const targetAlly = target.getAlly();
    const cancelled = new BooleanHolder(false);

    if (targetAlly != null) {
      applyAbAttrs("BlockNonDirectDamageAbAttr", {pokemon: targetAlly, cancelled});
    }

    if (cancelled.value || !targetAlly || targetAlly.switchOutStatus) {
      return false;
    }

    targetAlly.damageAndUpdate(Math.max(1, Math.floor(1 / 16 * targetAlly.getMaxHp())), { result: HitResult.INDIRECT });
    return true;
  }

  getTargetBenefitScore(user: Pokemon, target: Pokemon, move: Move): number {
    return target.getAlly() != null ? -5 : 0;
  }
}

export class SacrificialFullRestoreAttr extends SacrificialAttr {
  protected restorePP: boolean;
  protected moveMessage: string;

  constructor(restorePP: boolean, moveMessage: string) {
    super();

    this.restorePP = restorePP;
    this.moveMessage = moveMessage;
  }

  apply(user: Pokemon, target: Pokemon, move: Move, args: any[]): boolean {
    if (!super.apply(user, target, move, args)) {
      return false;
    }

    // Add a tag to the field if it doesn't already exist, then queue a delayed healing effect in the user's current slot.
    globalScene.arena.addTag(ArenaTagType.PENDING_HEAL, 0, move.id, user.id); // Arguments after first go completely unused
    const tag = globalScene.arena.getTag(ArenaTagType.PENDING_HEAL) as PendingHealTag;
    tag.queueHeal(user.getBattlerIndex(), {
      sourceId: user.id,
      moveId: move.id,
      restorePP: this.restorePP,
      healMessage: i18next.t(this.moveMessage, { pokemonName: getPokemonNameWithAffix(user) }),
    });

    return true;
  }

  getUserBenefitScore(user: Pokemon, target: Pokemon, move: Move): number {
    return -20;
  }

  getCondition(): MoveConditionFunc {
    return (user, _target, _move) => globalScene.getPlayerParty().filter(p => p.isActive()).length > globalScene.currentBattle.getBattlerCount();
  }
}

/**
 * Attribute used for moves which ignore type-based debuffs from weather, namely Hydro Steam.
 * Called during damage calculation after getting said debuff from getAttackTypeMultiplier in the Pokemon class.
 */
export class IgnoreWeatherTypeDebuffAttr extends MoveAttr {
  /** The {@linkcode WeatherType} this move ignores */
  public weather: WeatherType;

  constructor(weather: WeatherType) {
    super();
    this.weather = weather;
  }
  /**
   * Changes the type-based weather modifier if this move's power would be reduced by it
   * @param user {@linkcode Pokemon} that used the move
   * @param target N/A
   * @param move {@linkcode Move} with this attribute
   * @param args [0] {@linkcode NumberHolder} for arenaAttackTypeMultiplier
   * @returns true if the function succeeds
   */
  apply(user: Pokemon, target: Pokemon, move: Move, args: any[]): boolean {
    const weatherModifier = args[0] as NumberHolder;
    //If the type-based attack power modifier due to weather (e.g. Water moves in Sun) is below 1, set it to 1
    if (globalScene.arena.weather?.weatherType === this.weather) {
      weatherModifier.value = Math.max(weatherModifier.value, 1);
    }
    return true;
  }
}

/**
 * Heals user as a side effect of a move that hits a target.
 * Healing is based on {@linkcode healRatio} * the amount of damage dealt or a stat of the target.
 */
// TODO: Make Strength Sap its own attribute that extends off of this one
export class HitHealAttr extends MoveEffectAttr {
  private healRatio: number;
  private healStat: EffectiveStat | null;

  constructor(healRatio?: number | null, healStat?: EffectiveStat) {
    super(true);

    this.healRatio = healRatio ?? 0.5;
    this.healStat = healStat ?? null;
  }
  /**
   * Heals the user the determined amount and possibly displays a message about regaining health.
   * If the target has the {@linkcode ReverseDrainAbAttr}, all healing is instead converted
   * to damage to the user.
   * @param user {@linkcode Pokemon} using this move
   * @param target {@linkcode Pokemon} target of this move
   * @param move {@linkcode Move} being used
   * @param args N/A
   * @returns true if the function succeeds
   */
  apply(user: Pokemon, target: Pokemon, move: Move, args: any[]): boolean {
    if (target.hasAbilityWithAttr("ReverseDrainAbAttr")) {
      return false;
    }

    const healAmount = this.getHealAmount(user, target);
    let message = "";
    if (this.healStat !== null) {
      message = i18next.t("battle:drainMessage", { pokemonName: getPokemonNameWithAffix(target) });
    } else {
      message = i18next.t("battle:regainHealth", { pokemonName: getPokemonNameWithAffix(user) });
    }
<<<<<<< HEAD
    if (reverseDrain) {
      if (user.hasAbilityWithAttr("BlockNonDirectDamageAbAttr")) {
        healAmount = 0;
        message = "";
      } else {
        user.turnData.damageTaken += healAmount;
        healAmount = healAmount * -1;
        message = "";
      }
    }
    globalScene.phaseManager.unshiftNew("PokemonHealPhase", user.getBattlerIndex(), healAmount,
      {message, showFullHpMessage: false, skipAnim: true}
    );
=======

    globalScene.phaseManager.unshiftNew("PokemonHealPhase", user.getBattlerIndex(), healAmount, message, false, true);
>>>>>>> b6f64aac
    return true;
  }

  /**
   * Used by the Enemy AI to rank an attack based on a given user
   * @param user {@linkcode Pokemon} using this move
   * @param target {@linkcode Pokemon} target of this move
   * @param move {@linkcode Move} being used
   * @returns an integer. Higher means enemy is more likely to use that move.
   */
  getUserBenefitScore(user: Pokemon, target: Pokemon, move: Move): number {
    if (this.healStat) {
      const healAmount = target.getEffectiveStat(this.healStat);
      return Math.floor(Math.max(0, (Math.min(1, (healAmount + user.hp) / user.getMaxHp() - 0.33))) / user.getHpRatio());
    }
    return Math.floor(Math.max((1 - user.getHpRatio()) - 0.33, 0) * (move.power / 4));
  }

  public getHealAmount(user: Pokemon, target: Pokemon): number {
    return (this.healStat) ? target.getEffectiveStat(this.healStat) : toDmgValue(user.turnData.singleHitDamageDealt * this.healRatio);
  }
}

/**
 * Attribute used for moves that change priority in a turn given a condition,
 * e.g. Grassy Glide
 * Called when move order is calculated in {@linkcode TurnStartPhase}.
 */
export class IncrementMovePriorityAttr extends MoveAttr {
  /** The condition for a move's priority being incremented */
  private moveIncrementFunc: (pokemon: Pokemon, target:Pokemon, move: Move) => boolean;
  /** The amount to increment priority by, if condition passes. */
  private increaseAmount: number;

  constructor(moveIncrementFunc: (pokemon: Pokemon, target:Pokemon, move: Move) => boolean, increaseAmount = 1) {
    super();

    this.moveIncrementFunc = moveIncrementFunc;
    this.increaseAmount = increaseAmount;
  }

  /**
   * Increments move priority by set amount if condition passes
   * @param user {@linkcode Pokemon} using this move
   * @param target {@linkcode Pokemon} target of this move
   * @param move {@linkcode Move} being used
   * @param args [0] {@linkcode NumberHolder} for move priority.
   * @returns true if function succeeds
   */
  apply(user: Pokemon, target: Pokemon, move: Move, args: any[]): boolean {
    if (!this.moveIncrementFunc(user, target, move)) {
      return false;
    }

    (args[0] as NumberHolder).value += this.increaseAmount;
    return true;
  }
}

/**
 * Attribute used for attack moves that hit multiple times per use, e.g. Bullet Seed.
 *
 * @remarks
 * Applied at the beginning of {@linkcode MoveEffectPhase}.
 */
export class MultiHitAttr extends MoveAttr {
  /** This move's intrinsic multi-hit type. It should never be modified. */
  private readonly intrinsicMultiHitType: MultiHitType;
  /** This move's current multi-hit type. It may be temporarily modified by abilities (e.g., Battle Bond). */
  private multiHitType: MultiHitType;

  constructor(multiHitType?: MultiHitType) {
    super();

    this.intrinsicMultiHitType = multiHitType !== undefined ? multiHitType : MultiHitType._2_TO_5;
    this.multiHitType = this.intrinsicMultiHitType;
  }

  // Currently used by `battle_bond.test.ts`
  getMultiHitType(): MultiHitType {
    return this.multiHitType;
  }

  /**
   * Set the hit count of an attack based on this attribute instance's {@linkcode MultiHitType}.
   * If the target has an immunity to this attack's types, the hit count will always be 1.
   *
   * @param user {@linkcode Pokemon} that used the attack
   * @param target {@linkcode Pokemon} targeted by the attack
   * @param move {@linkcode Move} being used
   * @param args [0] {@linkcode NumberHolder} storing the hit count of the attack
   * @returns True
   */
  apply(user: Pokemon, target: Pokemon, move: Move, args: any[]): boolean {
    const hitType = new NumberHolder(this.intrinsicMultiHitType);
    applyMoveAttrs("ChangeMultiHitTypeAttr", user, target, move, hitType);
    this.multiHitType = hitType.value;

    (args[0] as NumberHolder).value = this.getHitCount(user, target);
    return true;
  }

  getTargetBenefitScore(user: Pokemon, target: Pokemon, move: Move): number {
    return -5;
  }

  /**
   * Calculate the number of hits that an attack should have given this attribute's
   * {@linkcode MultiHitType}.
   *
   * @param user {@linkcode Pokemon} using the attack
   * @param target {@linkcode Pokemon} targeted by the attack
   * @returns The number of hits this attack should deal
   */
  getHitCount(user: Pokemon, target: Pokemon): number {
    switch (this.multiHitType) {
      case MultiHitType._2_TO_5:
      {
        const rand = user.randBattleSeedInt(20);
        const hitValue = new NumberHolder(rand);
        applyAbAttrs("MaxMultiHitAbAttr", {pokemon: user, hits: hitValue});
        if (hitValue.value >= 13) {
          return 2;
        } else if (hitValue.value >= 6) {
          return 3;
        } else if (hitValue.value >= 3) {
          return 4;
        } else {
          return 5;
        }
      }
      case MultiHitType._2:
        return 2;
      case MultiHitType._3:
        return 3;
      case MultiHitType._10:
        return 10;
      case MultiHitType.BEAT_UP:
        const party = user.isPlayer() ? globalScene.getPlayerParty() : globalScene.getEnemyParty();
        // No status means the ally pokemon can contribute to Beat Up
        return party.reduce((total, pokemon) => {
          return total + (pokemon.id === user.id ? 1 : pokemon?.status && pokemon.status.effect !== StatusEffect.NONE ? 0 : 1);
        }, 0);
    }
  }

  /**
   * Calculate the expected number of hits given this attribute's {@linkcode MultiHitType},
   * the move's accuracy, and a number of situational parameters.
   *
   * @param move - The move that this attribtue is applied to
   * @param partySize - The size of the user's party, used for {@linkcode MoveId.BEAT_UP | Beat Up} (default: `1`)
   * @param maxMultiHit - Whether the move should always hit the maximum number of times, e.g. due to {@linkcode AbilityId.SKILL_LINK | Skill Link} (default: `false`)
   * @param ignoreAcc - `true` if the move should ignore accuracy checks, e.g. due to  {@linkcode AbilityId.NO_GUARD | No Guard} (default: `false`)
   */
  calculateExpectedHitCount(move: Move, { ignoreAcc = false, maxMultiHit = false, partySize = 1 }: {ignoreAcc?: boolean, maxMultiHit?: boolean, partySize?: number} = {}): number {
    let expectedHits: number;
    switch (this.multiHitType) {
      case MultiHitType._2_TO_5:
        expectedHits = maxMultiHit ? 5 : 3.1;
        break;
      case MultiHitType._2:
        expectedHits = 2;
        break;
      case MultiHitType._3:
        expectedHits = 3;
        break;
      case MultiHitType._10:
        expectedHits = 10;
        break;
      case MultiHitType.BEAT_UP:
        // Estimate that half of the party can contribute to beat up.
        expectedHits = Math.max(1, partySize / 2);
        break;
    }
    if (ignoreAcc || move.accuracy === -1) {
      return expectedHits;
    }
    const acc = move.accuracy / 100;
    if (move.hasFlag(MoveFlags.CHECK_ALL_HITS) && !maxMultiHit) {
      // N.B. No moves should be the _2_TO_5 variant and have the CHECK_ALL_HITS flag.
      return acc * (1 - Math.pow(acc, expectedHits)) / (1 - acc);
    }
    return expectedHits *= acc;
  }
}

export class ChangeMultiHitTypeAttr extends MoveAttr {
  apply(user: Pokemon, target: Pokemon, move: Move, args: any[]): boolean {
    //const hitType = args[0] as Utils.NumberHolder;
    return false;
  }
}

export class WaterShurikenMultiHitTypeAttr extends ChangeMultiHitTypeAttr {
  apply(user: Pokemon, target: Pokemon, move: Move, args: any[]): boolean {
    if (user.species.speciesId === SpeciesId.GRENINJA && user.hasAbility(AbilityId.BATTLE_BOND) && user.formIndex === 2) {
      (args[0] as NumberHolder).value = MultiHitType._3;
      return true;
    }
    return false;
  }
}

export class StatusEffectAttr extends MoveEffectAttr {
  public effect: StatusEffect;

  constructor(effect: StatusEffect, selfTarget = false) {
    super(selfTarget);

    this.effect = effect;
  }

  apply(user: Pokemon, target: Pokemon, move: Move, args: any[]): boolean {
    const moveChance = this.getMoveChance(user, target, move, this.selfTarget, true);
    const statusCheck = moveChance < 0 || moveChance === 100 || user.randBattleSeedInt(100) < moveChance;
    if (!statusCheck) {
      return false;
    }

    // non-status moves don't play sound effects for failures
    const quiet = move.category !== MoveCategory.STATUS;

    if (
      target.trySetStatus(this.effect, user, undefined, null, false, quiet)
    ) {
      applyAbAttrs("ConfusionOnStatusEffectAbAttr", {pokemon: user, opponent: target, move, effect: this.effect});
      return true;
    }
    return false;
  }

  getTargetBenefitScore(user: Pokemon, target: Pokemon, move: Move): number {
    const moveChance = this.getMoveChance(user, target, move, this.selfTarget, false);
    const score = moveChance < 0 ? -10 : Math.floor(moveChance * -0.1);
    const pokemon = this.selfTarget ? user : target;

    return pokemon.canSetStatus(this.effect, true, false, user) ? score : 0;
  }
}

/**
 * Attribute to randomly apply one of several statuses to the target.
 * Used for {@linkcode Moves.TRI_ATTACK} and {@linkcode Moves.DIRE_CLAW}.
 */
export class MultiStatusEffectAttr extends StatusEffectAttr {
  public readonly effects: readonly StatusEffect[];

  constructor(effects: StatusEffect[], selfTarget?: boolean) {
    super(effects[0], selfTarget);
    this.effects = effects;
  }

  apply(user: Pokemon, target: Pokemon, move: Move, args: any[]): boolean {
    this.effect = randSeedItem(this.effects);
    const result = super.apply(user, target, move, args);
    return result;
  }

  getTargetBenefitScore(user: Pokemon, target: Pokemon, move: Move): number {
    const moveChance = this.getMoveChance(user, target, move, this.selfTarget, false);
    const score = (moveChance < 0) ? -10 : Math.floor(moveChance * -0.1);
    const pokemon = this.selfTarget ? user : target;

    return !pokemon.status && pokemon.canSetStatus(this.effect, true, false, user) ? score : 0;
  }
}

export class PsychoShiftEffectAttr extends MoveEffectAttr {
  constructor() {
    super(false);
  }

  /**
   * Applies the effect of {@linkcode MoveId.PSYCHO_SHIFT} to its target.
   * Psycho Shift takes the user's status effect and passes it onto the target.
   * The user is then healed after the move has been successfully executed.
   * @param user - The {@linkcode Pokemon} using the move
   * @param target - The {@linkcode Pokemon} targeted by the move.
   * @returns - Whether the effect was successfully applied to the target.
   */
  apply(user: Pokemon, target: Pokemon, _move: Move, _args: any[]): boolean {
    const statusToApply = user.status?.effect ??
      (user.hasAbility(AbilityId.COMATOSE) ? StatusEffect.SLEEP : StatusEffect.NONE);

    // Bang is justified as condition func returns early if no status is found
    if (!target.trySetStatus(statusToApply, user)) {
      return false;
    }

    if (user.status) {
      // Add tag to user to heal its status effect after the move ends (unless we have comatose);
      // occurs after move use to ensure correct Synchronize timing
      user.addTag(BattlerTagType.PSYCHO_SHIFT)
    }

    return true;
  }

  getCondition(): MoveConditionFunc {
    return (user, target) => {
      if (target.status?.effect) {
        return false;
      }

      const statusToApply = user.status?.effect ?? (user.hasAbility(AbilityId.COMATOSE) ? StatusEffect.SLEEP : StatusEffect.NONE);
      return !!statusToApply && target.canSetStatus(statusToApply, false, false, user);
    }
  }

  getTargetBenefitScore(user: Pokemon, target: Pokemon, move: Move): number {
    const statusToApply =
      user.status?.effect ??
      (user.hasAbility(AbilityId.COMATOSE) ? StatusEffect.SLEEP : StatusEffect.NONE);

      // TODO: Give this a positive user benefit score
    return !target.status?.effect && statusToApply && target.canSetStatus(statusToApply, true, false, user) ? -10 : 0;
  }
}

/**
 * Attribute to steal items upon this move's use.
 * Used for {@linkcode MoveId.THIEF} and {@linkcode MoveId.COVET}.
 */
export class StealHeldItemChanceAttr extends MoveEffectAttr {
  private chance: number;

  constructor(chance: number) {
    super(false);
    this.chance = chance;
  }

  apply(user: Pokemon, target: Pokemon, move: Move, args: any[]): boolean {
    const rand = randSeedFloat();
    if (rand > this.chance) {
      return false;
    }

    const heldItems = this.getTargetHeldItems(target).filter((i) => i.isTransferable);
    if (!heldItems.length) {
      return false;
    }

    const poolType = target.isPlayer() ? ModifierPoolType.PLAYER : target.hasTrainer() ? ModifierPoolType.TRAINER : ModifierPoolType.WILD;
    const highestItemTier = heldItems.map((m) => m.type.getOrInferTier(poolType)).reduce((highestTier, tier) => Math.max(tier!, highestTier), 0); // TODO: is the bang after tier correct?
    const tierHeldItems = heldItems.filter((m) => m.type.getOrInferTier(poolType) === highestItemTier);
    const stolenItem = tierHeldItems[user.randBattleSeedInt(tierHeldItems.length)];
    if (!globalScene.tryTransferHeldItemModifier(stolenItem, user, false)) {
      return false;
    }

    globalScene.phaseManager.queueMessage(i18next.t("moveTriggers:stoleItem", { pokemonName: getPokemonNameWithAffix(user), targetName: getPokemonNameWithAffix(target), itemName: stolenItem.type.name }));
    return true;
  }

  getTargetHeldItems(target: Pokemon): PokemonHeldItemModifier[] {
    return globalScene.findModifiers(m => m instanceof PokemonHeldItemModifier
      && m.pokemonId === target.id, target.isPlayer()) as PokemonHeldItemModifier[];
  }

  getUserBenefitScore(user: Pokemon, target: Pokemon, move: Move): number {
    const heldItems = this.getTargetHeldItems(target);
    return heldItems.length ? 5 : 0;
  }

  getTargetBenefitScore(user: Pokemon, target: Pokemon, move: Move): number {
    const heldItems = this.getTargetHeldItems(target);
    return heldItems.length ? -5 : 0;
  }
}

/**
 * Removes a random held item (or berry) from target.
 * Used for Incinerate and Knock Off.
 * Not Implemented Cases: (Same applies for Thief)
 * "If the user faints due to the target's Ability (Rough Skin or Iron Barbs) or held Rocky Helmet, it cannot remove the target's held item."
 * "If the Pokémon is knocked out by the attack, Sticky Hold does not protect the held item."
 */
export class RemoveHeldItemAttr extends MoveEffectAttr {

  /** Optional restriction for item pool to berries only; i.e. Incinerate */
  private berriesOnly: boolean;

  constructor(berriesOnly: boolean = false) {
    super(false);
    this.berriesOnly = berriesOnly;
  }

  /**
   * Attempt to permanently remove a held
   * @param user - The {@linkcode Pokemon} that used the move
   * @param target - The {@linkcode Pokemon} targeted by the move
   * @param move - N/A
   * @param args N/A
   * @returns `true` if an item was able to be removed
   */
  apply(user: Pokemon, target: Pokemon, move: Move, args: any[]): boolean {
    if (!this.berriesOnly && target.isPlayer()) { // "Wild Pokemon cannot knock off Player Pokemon's held items" (See Bulbapedia)
      return false;
    }

    // Check for abilities that block item theft
    // TODO: This should not trigger if the target would faint beforehand
    const cancelled = new BooleanHolder(false);
    applyAbAttrs("BlockItemTheftAbAttr", {pokemon: target, cancelled});

    if (cancelled.value) {
      return false;
    }

    // Considers entire transferrable item pool by default (Knock Off).
    // Otherwise only consider berries (Incinerate).
    let heldItems = this.getTargetHeldItems(target).filter(i => i.isTransferable);

    if (this.berriesOnly) {
      heldItems = heldItems.filter(m => m instanceof BerryModifier && m.pokemonId === target.id, target.isPlayer());
    }

    if (!heldItems.length) {
      return false;
    }

    const removedItem = heldItems[user.randBattleSeedInt(heldItems.length)];

    // Decrease item amount and update icon
    target.loseHeldItem(removedItem);
    globalScene.updateModifiers(target.isPlayer());

    if (this.berriesOnly) {
      globalScene.phaseManager.queueMessage(i18next.t("moveTriggers:incineratedItem", { pokemonName: getPokemonNameWithAffix(user), targetName: getPokemonNameWithAffix(target), itemName: removedItem.type.name }));
    } else {
      globalScene.phaseManager.queueMessage(i18next.t("moveTriggers:knockedOffItem", { pokemonName: getPokemonNameWithAffix(user), targetName: getPokemonNameWithAffix(target), itemName: removedItem.type.name }));
    }

    return true;
  }

  getTargetHeldItems(target: Pokemon): PokemonHeldItemModifier[] {
    return globalScene.findModifiers(m => m instanceof PokemonHeldItemModifier
      && m.pokemonId === target.id, target.isPlayer()) as PokemonHeldItemModifier[];
  }

  getUserBenefitScore(user: Pokemon, target: Pokemon, move: Move): number {
    const heldItems = this.getTargetHeldItems(target);
    return heldItems.length ? 5 : 0;
  }

  getTargetBenefitScore(user: Pokemon, target: Pokemon, move: Move): number {
    const heldItems = this.getTargetHeldItems(target);
    return heldItems.length ? -5 : 0;
  }
}

/**
 * Attribute that causes targets of the move to eat a berry. Used for Teatime, Stuff Cheeks
 */
export class EatBerryAttr extends MoveEffectAttr {
  protected chosenBerry: BerryModifier;
  constructor(selfTarget: boolean) {
    super(selfTarget);
  }

  /**
   * Causes the target to eat a berry.
   * @param user The {@linkcode Pokemon} Pokemon that used the move
   * @param target The {@linkcode Pokemon} Pokemon that will eat the berry
   * @param move The {@linkcode Move} being used
   * @param args Unused
   * @returns `true` if the function succeeds
   */
  apply(user: Pokemon, target: Pokemon, move: Move, args: any[]): boolean {
    if (!super.apply(user, target, move, args)) {
      return false;
    }

    const pokemon = this.selfTarget ? user : target;

    const heldBerries = this.getTargetHeldBerries(pokemon);
    if (heldBerries.length <= 0) {
      return false;
    }

    // pick a random berry to gobble and check if we preserve it
    this.chosenBerry = heldBerries[user.randBattleSeedInt(heldBerries.length)];
    const preserve = new BooleanHolder(false);
    // check for berry pouch preservation
    globalScene.applyModifiers(PreserveBerryModifier, pokemon.isPlayer(), pokemon, preserve);
    if (!preserve.value) {
      this.reduceBerryModifier(pokemon);
    }

    // Don't update harvest for berries preserved via Berry pouch (no item dupes lol)
    this.eatBerry(target, undefined, !preserve.value);

    return true;
  }

  getTargetHeldBerries(target: Pokemon): BerryModifier[] {
    return globalScene.findModifiers(m => m instanceof BerryModifier
      && (m as BerryModifier).pokemonId === target.id, target.isPlayer()) as BerryModifier[];
  }

  reduceBerryModifier(target: Pokemon) {
    if (this.chosenBerry) {
      target.loseHeldItem(this.chosenBerry);
    }
    globalScene.updateModifiers(target.isPlayer());
  }


  /**
   * Internal function to apply berry effects.
   *
   * @param consumer - The {@linkcode Pokemon} eating the berry; assumed to also be owner if `berryOwner` is omitted
   * @param berryOwner - The {@linkcode Pokemon} whose berry is being eaten; defaults to `consumer` if not specified.
   * @param updateHarvest - Whether to prevent harvest from tracking berries;
   * defaults to whether `consumer` equals `berryOwner` (i.e. consuming own berry).
   */
   protected eatBerry(consumer: Pokemon, berryOwner: Pokemon = consumer, updateHarvest = consumer === berryOwner) {
     // consumer eats berry, owner triggers unburden and similar effects
    getBerryEffectFunc(this.chosenBerry.berryType)(consumer);
    applyAbAttrs("PostItemLostAbAttr", {pokemon: berryOwner});
    applyAbAttrs("HealFromBerryUseAbAttr", {pokemon: consumer});
    consumer.recordEatenBerry(this.chosenBerry.berryType, updateHarvest);
  }
}

/**
 * Attribute used for moves that steal and eat a random berry from the target.
 * Used for {@linkcode MoveId.PLUCK} & {@linkcode MoveId.BUG_BITE}.
 */
export class StealEatBerryAttr extends EatBerryAttr {
  constructor() {
    super(false);
  }

  /**
   * User steals a random berry from the target and then eats it.
   * @param user - The {@linkcode Pokemon} using the move; will eat the stolen berry
   * @param target - The {@linkcode Pokemon} having its berry stolen
   * @param move - The {@linkcode Move} being used
   * @param args N/A
   * @returns `true` if the function succeeds
   */
  apply(user: Pokemon, target: Pokemon, move: Move, args: any[]): boolean {
    // check for abilities that block item theft
    const cancelled = new BooleanHolder(false);
    applyAbAttrs("BlockItemTheftAbAttr", {pokemon: target, cancelled});
    if (cancelled.value === true) {
      return false;
    }

    // check if the target even _has_ a berry in the first place
    // TODO: Check on cart if Pluck displays messages when used against sticky hold mons w/o berries
    const heldBerries = this.getTargetHeldBerries(target);
    if (heldBerries.length <= 0) {
      return false;
    }

    // pick a random berry and eat it
    this.chosenBerry = heldBerries[user.randBattleSeedInt(heldBerries.length)];
    applyAbAttrs("PostItemLostAbAttr", {pokemon: target});
    const message = i18next.t("battle:stealEatBerry", { pokemonName: user.name, targetName: target.name, berryName: this.chosenBerry.type.name });
    globalScene.phaseManager.queueMessage(message);
    this.reduceBerryModifier(target);
    this.eatBerry(user, target);

    return true;
  }
}

/**
 * Move attribute that signals that the move should cure a status effect
 */
export class HealStatusEffectAttr extends MoveEffectAttr {
  /** List of Status Effects to cure */
  private readonly effects: readonly StatusEffect[];

  /**
   * @param selfTarget - Whether this move targets the user
   * @param effects - status effect or list of status effects to cure
   */
  constructor(selfTarget: boolean, effects: StatusEffect | StatusEffect[]) {
    super(selfTarget, { lastHitOnly: true });
    this.effects = coerceArray(effects);
  }

  /**
   * @param user {@linkcode Pokemon} source of the move
   * @param target {@linkcode Pokemon} target of the move
   * @param move the {@linkcode Move} being used
   * @returns true if the status is cured
   */
  apply(user: Pokemon, target: Pokemon, move: Move, args: any[]): boolean {
    if (!super.apply(user, target, move, args)) {
      return false;
    }

    // Special edge case for shield dust blocking Sparkling Aria curing burn
    const moveTargets = getMoveTargets(user, move.id);
    if (target.hasAbilityWithAttr("IgnoreMoveEffectsAbAttr") && move.id === MoveId.SPARKLING_ARIA && moveTargets.targets.length === 1) {
      return false;
    }

    const pokemon = this.selfTarget ? user : target;
    if (pokemon.status && this.effects.includes(pokemon.status.effect)) {
      globalScene.phaseManager.queueMessage(getStatusEffectHealText(pokemon.status.effect, getPokemonNameWithAffix(pokemon)));
      pokemon.resetStatus();
      pokemon.updateInfo();

      return true;
    }

    return false;
  }

  isOfEffect(effect: StatusEffect): boolean {
    return this.effects.includes(effect);
  }

  getUserBenefitScore(user: Pokemon, target: Pokemon, move: Move): number {
    return user.status ? 10 : 0;
  }
}

/**
 * Attribute checked during the `MovePhase`'s {@linkcode MovePhase.checkSleep | checkSleep} failure sequence to allow
 * the move to bypass the sleep condition
 * Used by {@linkcode MoveId.SNORE} and {@linkcode MoveId.SLEEP_TALK}.
 */
// TODO: Give this `userSleptOrComatoseCondition` by default
export class BypassSleepAttr extends MoveAttr {
  apply(user: Pokemon, target: Pokemon, move: Move, args: [BooleanHolder, ...any[]]): boolean {
    const bypassSleep = args[0];
    if (bypassSleep.value) {
      return false;
    }
    bypassSleep.value = true;
    return true
  }

  /**
   * Returns arbitrarily high score when Pokemon is asleep, otherwise shouldn't be used
   * @param user
   * @param target
   * @param move
   */
  getUserBenefitScore(user: Pokemon, target: Pokemon, move: Move): number {
    return user.status?.effect === StatusEffect.SLEEP ? 200 : -10;
  }
}

/**
 * Attribute used for moves that bypass the burn damage reduction of physical moves, currently only facade
 * Called during damage calculation
 */
export class BypassBurnDamageReductionAttr extends MoveAttr {
  /** Prevents the move's damage from being reduced by burn
   * @param user N/A
   * @param target N/A
   * @param move {@linkcode Move} with this attribute
   * @param args [0] {@linkcode BooleanHolder} for burnDamageReductionCancelled
   * @returns true if the function succeeds
   */
  apply(user: Pokemon, target: Pokemon, move: Move, args: any[]): boolean {
    (args[0] as BooleanHolder).value = true;

    return true;
  }
}

export class WeatherChangeAttr extends MoveEffectAttr {
  private weatherType: WeatherType;

  constructor(weatherType: WeatherType) {
    super();

    this.weatherType = weatherType;
  }

  apply(user: Pokemon, target: Pokemon, move: Move, args: any[]): boolean {
    return globalScene.arena.trySetWeather(this.weatherType, user);
  }

  getCondition(): MoveConditionFunc {
    return (user, target, move) => !globalScene.arena.weather || (globalScene.arena.weather.weatherType !== this.weatherType && !globalScene.arena.weather.isImmutable());
  }
}

export class ClearWeatherAttr extends MoveEffectAttr {
  private weatherType: WeatherType;

  constructor(weatherType: WeatherType) {
    super();

    this.weatherType = weatherType;
  }

  apply(user: Pokemon, target: Pokemon, move: Move, args: any[]): boolean {
    if (globalScene.arena.weather?.weatherType === this.weatherType) {
      return globalScene.arena.trySetWeather(WeatherType.NONE, user);
    }

    return false;
  }
}

export class TerrainChangeAttr extends MoveEffectAttr {
  private terrainType: TerrainType;

  constructor(terrainType: TerrainType) {
    super();

    this.terrainType = terrainType;
  }

  apply(user: Pokemon, target: Pokemon, move: Move, args: any[]): boolean {
    return globalScene.arena.trySetTerrain(this.terrainType, true, user);
  }

  getCondition(): MoveConditionFunc {
    return (user, target, move) => !globalScene.arena.terrain || (globalScene.arena.terrain.terrainType !== this.terrainType);
  }

  getUserBenefitScore(user: Pokemon, target: Pokemon, move: Move): number {
    // TODO: Expand on this
    return globalScene.arena.terrain ? 0 : 6;
  }
}

export class ClearTerrainAttr extends MoveEffectAttr {
  constructor() {
    super();
  }

  apply(user: Pokemon, target: Pokemon, move: Move, args: any[]): boolean {
    return globalScene.arena.trySetTerrain(TerrainType.NONE, true, user);
  }
}

export class OneHitKOAttr extends MoveAttr {
  apply(user: Pokemon, target: Pokemon, move: Move, args: any[]): boolean {
    if (target.isBossImmune()) {
      return false;
    }

    (args[0] as BooleanHolder).value = true;

    return true;
  }

  getCondition(): MoveConditionFunc {
    return (user, target, move) => {
      const cancelled = new BooleanHolder(false);
      applyAbAttrs("BlockOneHitKOAbAttr", {pokemon: target, cancelled});
      return !cancelled.value && user.level >= target.level;
    };
  }
}

/**
 * Attribute that allows charge moves to resolve in 1 turn under a given condition.
 * Should only be used for {@linkcode ChargingMove | ChargingMoves} as a `chargeAttr`.
 */
export class InstantChargeAttr extends MoveAttr {
  /** The condition in which the move with this attribute instantly charges */
  protected readonly condition: UserMoveConditionFunc;

  constructor(condition: UserMoveConditionFunc) {
    super(true);
    this.condition = condition;
  }

  /**
   * Flags the move with this attribute as instantly charged if this attribute's condition is met.
   * @param user the {@linkcode Pokemon} using the move
   * @param target n/a
   * @param move the {@linkcode Move} associated with this attribute
   * @param args
   *  - `[0]` a {@linkcode BooleanHolder | BooleanHolder} for the "instant charge" flag
   * @returns `true` if the instant charge condition is met; `false` otherwise.
   */
  override apply(user: Pokemon, target: Pokemon | null, move: Move, args: any[]): boolean {
    const instantCharge = args[0];
    if (!(instantCharge instanceof BooleanHolder)) {
      return false;
    }

    if (this.condition(user, move)) {
      instantCharge.value = true;
      return true;
    }
    return false;
  }
}

/**
 * Attribute that allows charge moves to resolve in 1 turn while specific {@linkcode WeatherType | Weather}
 * is active. Should only be used for {@linkcode ChargingMove | ChargingMoves} as a `chargeAttr`.
 */
export class WeatherInstantChargeAttr extends InstantChargeAttr {
  constructor(weatherTypes: WeatherType[]) {
    super((user, move) => {
      const currentWeather = globalScene.arena.weather;

      if (currentWeather?.weatherType == null) {
        return false;
      } else {
        return !currentWeather?.isEffectSuppressed()
          && weatherTypes.includes(currentWeather?.weatherType);
      }
    });
  }
}

export class OverrideMoveEffectAttr extends MoveAttr {
  /** This field does not exist at runtime and must not be used.
   * Its sole purpose is to ensure that typescript is able to properly narrow when the `is` method is called.
   */
  declare private _: never;
  /**
   * Apply the move attribute to override other effects of this move.
   * @param user - The {@linkcode Pokemon} using the move
   * @param target - The {@linkcode Pokemon} targeted by the move
   * @param move - The {@linkcode Move} being used
   * @param args -
   * `[0]`: A {@linkcode BooleanHolder} containing whether move effects were successfully overridden; should be set to `true` on success \
   * `[1]`: The {@linkcode MoveUseMode} dictating how this move was used.
   * @returns `true` if the move effect was successfully overridden.
   */
  public override apply(_user: Pokemon, _target: Pokemon, _move: Move, _args: [overridden: BooleanHolder, useMode: MoveUseMode]): boolean {
    return true;
  }
}

/** Abstract class for moves that add {@linkcode PositionalTag}s to the field. */
abstract class AddPositionalTagAttr extends OverrideMoveEffectAttr {
  protected abstract readonly tagType: PositionalTagType;

  public override getCondition(): MoveConditionFunc {
    // Check the arena if another similar positional tag is active and affecting the same slot
    return (_user, target, move) => globalScene.arena.positionalTagManager.canAddTag(this.tagType, target.getBattlerIndex())
  }
}

/**
 * Attribute to implement delayed attacks, such as {@linkcode MoveId.FUTURE_SIGHT} or {@linkcode MoveId.DOOM_DESIRE}.
 * Delays the attack's effect with a {@linkcode DelayedAttackTag},
 * activating against the given slot after the given turn count has elapsed.
 */
export class DelayedAttackAttr extends OverrideMoveEffectAttr {
  public chargeAnim: ChargeAnim;
  private chargeText: string;

  /**
   * @param chargeAnim - The {@linkcode ChargeAnim | charging animation} used for the move's charging phase.
   * @param chargeKey - The `i18next` locales **key** to show when the delayed attack is used.
   * In the displayed text, `{{pokemonName}}` will be populated with the user's name.
   */
  constructor(chargeAnim: ChargeAnim, chargeKey: string) {
    super();

    this.chargeAnim = chargeAnim;
    this.chargeText = chargeKey;
  }

  public override apply(user: Pokemon, target: Pokemon, move: Move, args: [overridden: BooleanHolder, useMode: MoveUseMode]): boolean {
    const useMode = args[1];
    if (useMode === MoveUseMode.DELAYED_ATTACK) {
      // don't trigger if already queueing an indirect attack
      return false;
    }

    const overridden = args[0];
    overridden.value = true;

    // Display the move animation to foresee an attack
    globalScene.phaseManager.unshiftNew("MoveAnimPhase", new MoveChargeAnim(this.chargeAnim, move.id, user));
    globalScene.phaseManager.queueMessage(
      i18next.t(
        this.chargeText,
        { pokemonName: getPokemonNameWithAffix(user) }
      )
    )

    user.pushMoveHistory({move: move.id, targets: [target.getBattlerIndex()], result: MoveResult.OTHER, useMode, turn: globalScene.currentBattle.turn})
    // Queue up an attack on the given slot.
    globalScene.arena.positionalTagManager.addTag<PositionalTagType.DELAYED_ATTACK>({
      tagType: PositionalTagType.DELAYED_ATTACK,
      sourceId: user.id,
      targetIndex: target.getBattlerIndex(),
      sourceMove: move.id,
      turnCount: 3
    })
    return true;
  }

  public override getCondition(): MoveConditionFunc {
    // Check the arena if another similar attack is active and affecting the same slot
    return (_user, target) => globalScene.arena.positionalTagManager.canAddTag(PositionalTagType.DELAYED_ATTACK, target.getBattlerIndex())
  }
}

/**
 * Attribute to queue a {@linkcode WishTag} to activate in 2 turns.
 * The tag whill heal
 */
export class WishAttr extends MoveEffectAttr {
  public override apply(user: Pokemon, target: Pokemon, _move: Move): boolean {
    globalScene.arena.positionalTagManager.addTag<PositionalTagType.WISH>({
      tagType: PositionalTagType.WISH,
      healHp: toDmgValue(user.getMaxHp() / 2),
      targetIndex: target.getBattlerIndex(),
      turnCount: 2,
      pokemonName: getPokemonNameWithAffix(user),
    });
    return true;
  }

  public override getCondition(): MoveConditionFunc {
    // Check the arena if another wish is active and affecting the same slot
    return (_user, target) => globalScene.arena.positionalTagManager.canAddTag(PositionalTagType.WISH, target.getBattlerIndex())
  }
}

/**
 * Attribute that cancels the associated move's effects when set to be combined with the user's ally's
 * subsequent move this turn. Used for Grass Pledge, Water Pledge, and Fire Pledge.
 */
export class AwaitCombinedPledgeAttr extends OverrideMoveEffectAttr {
  constructor() {
    super(true);
  }
  /**
   * If the user's ally is set to use a different move with this attribute,
   * defer this move's effects for a combined move on the ally's turn.
   * @param user the {@linkcode Pokemon} using this move
   * @param target n/a
   * @param move the {@linkcode Move} being used
   * @param args -
   * `[0]`: A {@linkcode BooleanHolder} indicating whether the move's base
   * effects should be overridden this turn.
   * @returns `true` if base move effects were overridden; `false` otherwise
   */
  override apply(user: Pokemon, target: Pokemon, move: Move, args: any[]): boolean {
    if (user.turnData.combiningPledge) {
      // "The two moves have become one!\nIt's a combined move!"
      globalScene.phaseManager.queueMessage(i18next.t("moveTriggers:combiningPledge"));
      return false;
    }

    const overridden = args[0] as BooleanHolder;

    const allyMovePhase = globalScene.phaseManager.getMovePhase((phase) => phase.pokemon.isPlayer() === user.isPlayer());
    if (allyMovePhase) {
      const allyMove = allyMovePhase.move.getMove();
      if (allyMove !== move && allyMove.hasAttr("AwaitCombinedPledgeAttr")) {
        [ user, allyMovePhase.pokemon ].forEach((p) => p.turnData.combiningPledge = move.id);

        // "{userPokemonName} is waiting for {allyPokemonName}'s move..."
        globalScene.phaseManager.queueMessage(i18next.t("moveTriggers:awaitingPledge", {
          userPokemonName: getPokemonNameWithAffix(user),
          allyPokemonName: getPokemonNameWithAffix(allyMovePhase.pokemon)
        }));

        // Move the ally's MovePhase (if needed) so that the ally moves next
        globalScene.phaseManager.forceMoveNext((phase: MovePhase) => phase.pokemon === user.getAlly());

        overridden.value = true;
        return true;
      }
    }
    return false;
  }
}

/**
 * Set of optional parameters that may be applied to stat stage changing effects
 * @see {@linkcode StatStageChangeAttr}
 */
interface StatStageChangeAttrOptions extends MoveEffectAttrOptions {
  /** If defined, needs to be met in order for the stat change to apply */
  condition?: MoveConditionFunc,
  /** `true` to display a message */
  showMessage?: boolean
}

/**
 * Attribute used for moves that change stat stages
 *
 * @param stats {@linkcode BattleStat} Array of stat(s) to change
 * @param stages How many stages to change the stat(s) by, [-6, 6]
 * @param selfTarget `true` if the move is self-targetting
 * @param options {@linkcode StatStageChangeAttrOptions} Container for any optional parameters for this attribute.
 */
export class StatStageChangeAttr extends MoveEffectAttr {
  public stats: BattleStat[];
  public stages: number;
  /**
   * Container for optional parameters to this attribute.
   * @see {@linkcode StatStageChangeAttrOptions} for available optional params
   */
  protected override options?: StatStageChangeAttrOptions;

  constructor(stats: BattleStat[], stages: number, selfTarget?: boolean, options?: StatStageChangeAttrOptions) {
    super(selfTarget, options);
    this.stats = stats;
    this.stages = stages;
    this.options = options;
  }

  /**
   * The condition required for the stat stage change to apply.
   * Defaults to `null` (i.e. no condition required).
   */
  private get condition () {
    return this.options?.condition ?? null;
  }

  /**
   * `true` to display a message for the stat change.
   * @defaultValue `true`
   */
  private get showMessage () {
    return this.options?.showMessage ?? true;
  }

  /**
   * Attempts to change stats of the user or target (depending on value of selfTarget) if conditions are met
   * @param user {@linkcode Pokemon} the user of the move
   * @param target {@linkcode Pokemon} the target of the move
   * @param move {@linkcode Move} the move
   * @param args unused
   * @returns whether stat stages were changed
   */
  apply(user: Pokemon, target: Pokemon, move: Move, args?: any[]): boolean {
    if (!super.apply(user, target, move, args) || (this.condition && !this.condition(user, target, move))) {
      return false;
    }

    const moveChance = this.getMoveChance(user, target, move, this.selfTarget, true);
    if (moveChance < 0 || moveChance === 100 || user.randBattleSeedInt(100) < moveChance) {
      const stages = this.getLevels(user);
      globalScene.phaseManager.unshiftNew("StatStageChangePhase", (this.selfTarget ? user : target).getBattlerIndex(), this.selfTarget, this.stats, stages, this.showMessage);
      return true;
    }

    return false;
  }

  getLevels(_user: Pokemon): number {
    return this.stages;
  }

  getTargetBenefitScore(user: Pokemon, target: Pokemon, move: Move): number {
    let ret = 0;
    const moveLevels = this.getLevels(user);
    for (const stat of this.stats) {
      let levels = moveLevels;
      const statStage = target.getStatStage(stat);
      if (levels > 0) {
        levels = Math.min(statStage + levels, 6) - statStage;
      } else {
        levels = Math.max(statStage + levels, -6) - statStage;
      }
      let noEffect = false;
      switch (stat) {
        case Stat.ATK:
          if (this.selfTarget) {
            noEffect = !user.getMoveset().find(m => {const mv = m.getMove(); return mv.is("AttackMove") && mv.category === MoveCategory.PHYSICAL;} );
          }
          break;
        case Stat.DEF:
          if (!this.selfTarget) {
            noEffect = !user.getMoveset().find(m => {const mv = m.getMove(); return mv.is("AttackMove") && mv.category === MoveCategory.PHYSICAL;} );
          }
          break;
        case Stat.SPATK:
          if (this.selfTarget) {
            noEffect = !user.getMoveset().find(m => {const mv = m.getMove(); return mv.is("AttackMove") && mv.category === MoveCategory.PHYSICAL;} );
          }
          break;
        case Stat.SPDEF:
          if (!this.selfTarget) {
            noEffect = !user.getMoveset().find(m => {const mv = m.getMove(); return mv.is("AttackMove") && mv.category === MoveCategory.PHYSICAL;} );
          }
          break;
      }
      if (noEffect) {
        continue;
      }
      ret += (levels * 4) + (levels > 0 ? -2 : 2);
    }
    return ret;
  }
}

/**
 * Attribute used to determine the Biome/Terrain-based secondary effect of Secret Power
 */
export class SecretPowerAttr extends MoveEffectAttr {
  constructor() {
    super(false);
  }

  /**
   * Used to apply the secondary effect to the target Pokemon
   * @returns `true` if a secondary effect is successfully applied
   */
  override apply(user: Pokemon, target: Pokemon, move: Move, args?: any[]): boolean {
    if (!super.apply(user, target, move, args)) {
      return false;
    }
    let secondaryEffect: MoveEffectAttr;
    const terrain = globalScene.arena.getTerrainType();
    if (terrain !== TerrainType.NONE) {
      secondaryEffect = this.determineTerrainEffect(terrain);
    } else {
      const biome = globalScene.arena.biomeType;
      secondaryEffect = this.determineBiomeEffect(biome);
    }
    return secondaryEffect.apply(user, target, move, []);
  }

  /**
   * Determines the secondary effect based on terrain.
   * Takes precedence over biome-based effects.
   * ```
   * Electric Terrain | Paralysis
   * Misty Terrain    | SpAtk -1
   * Grassy Terrain   | Sleep
   * Psychic Terrain  | Speed -1
   * ```
   * @param terrain - {@linkcode TerrainType} The current terrain
   * @returns the chosen secondary effect {@linkcode MoveEffectAttr}
   */
  private determineTerrainEffect(terrain: TerrainType): MoveEffectAttr {
    let secondaryEffect: MoveEffectAttr;
    switch (terrain) {
      case TerrainType.ELECTRIC:
      default:
        secondaryEffect = new StatusEffectAttr(StatusEffect.PARALYSIS, false);
        break;
      case TerrainType.MISTY:
        secondaryEffect = new StatStageChangeAttr([ Stat.SPATK ], -1, false);
        break;
      case TerrainType.GRASSY:
        secondaryEffect = new StatusEffectAttr(StatusEffect.SLEEP, false);
        break;
      case TerrainType.PSYCHIC:
        secondaryEffect = new StatStageChangeAttr([ Stat.SPD ], -1, false);
        break;
    }
    return secondaryEffect;
  }

  /**
   * Determines the secondary effect based on biome
   * ```
   * Town, Metropolis, Slum, Dojo, Laboratory, Power Plant + Default | Paralysis
   * Plains, Grass, Tall Grass, Forest, Jungle, Meadow               | Sleep
   * Swamp, Mountain, Temple, Ruins                                  | Speed -1
   * Ice Cave, Snowy Forest                                          | Freeze
   * Volcano                                                         | Burn
   * Fairy Cave                                                      | SpAtk -1
   * Desert, Construction Site, Beach, Island, Badlands              | Accuracy -1
   * Sea, Lake, Seabed                                               | Atk -1
   * Cave, Wasteland, Graveyard, Abyss, Space                        | Flinch
   * End                                                             | Def -1
   * ```
   * @param biome - The current {@linkcode BiomeId} the battle is set in
   * @returns the chosen secondary effect {@linkcode MoveEffectAttr}
   */
  private determineBiomeEffect(biome: BiomeId): MoveEffectAttr {
    let secondaryEffect: MoveEffectAttr;
    switch (biome) {
      case BiomeId.PLAINS:
      case BiomeId.GRASS:
      case BiomeId.TALL_GRASS:
      case BiomeId.FOREST:
      case BiomeId.JUNGLE:
      case BiomeId.MEADOW:
        secondaryEffect = new StatusEffectAttr(StatusEffect.SLEEP, false);
        break;
      case BiomeId.SWAMP:
      case BiomeId.MOUNTAIN:
      case BiomeId.TEMPLE:
      case BiomeId.RUINS:
        secondaryEffect = new StatStageChangeAttr([ Stat.SPD ], -1, false);
        break;
      case BiomeId.ICE_CAVE:
      case BiomeId.SNOWY_FOREST:
        secondaryEffect = new StatusEffectAttr(StatusEffect.FREEZE, false);
        break;
      case BiomeId.VOLCANO:
        secondaryEffect = new StatusEffectAttr(StatusEffect.BURN, false);
        break;
      case BiomeId.FAIRY_CAVE:
        secondaryEffect = new StatStageChangeAttr([ Stat.SPATK ], -1, false);
        break;
      case BiomeId.DESERT:
      case BiomeId.CONSTRUCTION_SITE:
      case BiomeId.BEACH:
      case BiomeId.ISLAND:
      case BiomeId.BADLANDS:
        secondaryEffect = new StatStageChangeAttr([ Stat.ACC ], -1, false);
        break;
      case BiomeId.SEA:
      case BiomeId.LAKE:
      case BiomeId.SEABED:
        secondaryEffect = new StatStageChangeAttr([ Stat.ATK ], -1, false);
        break;
      case BiomeId.CAVE:
      case BiomeId.WASTELAND:
      case BiomeId.GRAVEYARD:
      case BiomeId.ABYSS:
      case BiomeId.SPACE:
        secondaryEffect = new AddBattlerTagAttr(BattlerTagType.FLINCHED, false, true);
        break;
      case BiomeId.END:
        secondaryEffect = new StatStageChangeAttr([ Stat.DEF ], -1, false);
        break;
      case BiomeId.TOWN:
      case BiomeId.METROPOLIS:
      case BiomeId.SLUM:
      case BiomeId.DOJO:
      case BiomeId.FACTORY:
      case BiomeId.LABORATORY:
      case BiomeId.POWER_PLANT:
      default:
        secondaryEffect = new StatusEffectAttr(StatusEffect.PARALYSIS, false);
        break;
    }
    return secondaryEffect;
  }
}

export class PostVictoryStatStageChangeAttr extends MoveAttr {
  private stats: BattleStat[];
  private stages: number;
  private condition?: MoveConditionFunc;
  private showMessage: boolean;

  constructor(stats: BattleStat[], stages: number, selfTarget?: boolean, condition?: MoveConditionFunc, showMessage: boolean = true, firstHitOnly: boolean = false) {
    super();
    this.stats = stats;
    this.stages = stages;
    this.condition = condition;
    this.showMessage = showMessage;
  }
  applyPostVictory(user: Pokemon, target: Pokemon, move: Move): void {
    if (this.condition && !this.condition(user, target, move)) {
      return;
    }
    const statChangeAttr = new StatStageChangeAttr(this.stats, this.stages, this.showMessage);
    statChangeAttr.apply(user, target, move);
  }
}

export class AcupressureStatStageChangeAttr extends MoveEffectAttr {
  constructor() {
    super();
  }

  override apply(user: Pokemon, target: Pokemon, move: Move, args: any[]): boolean {
    const randStats = BATTLE_STATS.filter((s) => target.getStatStage(s) < 6);
    if (randStats.length > 0) {
      const boostStat = [ randStats[user.randBattleSeedInt(randStats.length)] ];
      globalScene.phaseManager.unshiftNew("StatStageChangePhase", target.getBattlerIndex(), this.selfTarget, boostStat, 2);
      return true;
    }
    return false;
  }
}

export class GrowthStatStageChangeAttr extends StatStageChangeAttr {
  constructor() {
    super([ Stat.ATK, Stat.SPATK ], 1, true);
  }

  getLevels(user: Pokemon): number {
    if (!globalScene.arena.weather?.isEffectSuppressed()) {
      const weatherType = globalScene.arena.weather?.weatherType;
      if (weatherType === WeatherType.SUNNY || weatherType === WeatherType.HARSH_SUN) {
        return this.stages + 1;
      }
    }
    return this.stages;
  }
}

export class CutHpStatStageBoostAttr extends StatStageChangeAttr {
  private cutRatio: number;
  private messageCallback: ((user: Pokemon) => void) | undefined;

  constructor(stat: BattleStat[], levels: number, cutRatio: number, messageCallback?: ((user: Pokemon) => void) | undefined) {
    super(stat, levels, true);

    this.cutRatio = cutRatio;
    this.messageCallback = messageCallback;
  }
  override apply(user: Pokemon, target: Pokemon, move: Move, args: any[]): boolean {
    user.damageAndUpdate(toDmgValue(user.getMaxHp() / this.cutRatio), { result: HitResult.INDIRECT });
    user.updateInfo();
    const ret = super.apply(user, target, move, args);
    if (this.messageCallback) {
      this.messageCallback(user);
    }
    return ret;
  }

  getCondition(): MoveConditionFunc {
    return user => user.getHpRatio() > 1 / this.cutRatio && this.stats.some(s => user.getStatStage(s) < 6);
  }
}

/**
 * Attribute implementing the stat boosting effect of {@link https://bulbapedia.bulbagarden.net/wiki/Order_Up_(move) | Order Up}.
 * If the user has a Pokemon with {@link https://bulbapedia.bulbagarden.net/wiki/Commander_(Ability) | Commander} in their mouth,
 * one of the user's stats are increased by 1 stage, depending on the "commanding" Pokemon's form.
 */
export class OrderUpStatBoostAttr extends MoveEffectAttr {
  constructor() {
    super(true);
  }

  override apply(user: Pokemon, target: Pokemon, move: Move, args?: any[]): boolean {
    const commandedTag = user.getTag(CommandedTag);
    if (!commandedTag) {
      return false;
    }

    let increasedStat: EffectiveStat = Stat.ATK;
    switch (commandedTag.tatsugiriFormKey) {
      case "curly":
        increasedStat = Stat.ATK;
        break;
      case "droopy":
        increasedStat = Stat.DEF;
        break;
      case "stretchy":
        increasedStat = Stat.SPD;
        break;
    }

    globalScene.phaseManager.unshiftNew("StatStageChangePhase", user.getBattlerIndex(), this.selfTarget, [ increasedStat ], 1);
    return true;
  }
}

export class CopyStatsAttr extends MoveEffectAttr {
  apply(user: Pokemon, target: Pokemon, move: Move, args: any[]): boolean {
    if (!super.apply(user, target, move, args)) {
      return false;
    }

    // Copy all stat stages
    for (const s of BATTLE_STATS) {
      user.setStatStage(s, target.getStatStage(s));
    }

    if (target.getTag(BattlerTagType.CRIT_BOOST)) {
      user.addTag(BattlerTagType.CRIT_BOOST, 0, move.id);
    } else {
      user.removeTag(BattlerTagType.CRIT_BOOST);
    }
    target.updateInfo();
    user.updateInfo();
    globalScene.phaseManager.queueMessage(i18next.t("moveTriggers:copiedStatChanges", { pokemonName: getPokemonNameWithAffix(user), targetName: getPokemonNameWithAffix(target) }));

    return true;
  }
}

export class InvertStatsAttr extends MoveEffectAttr {
  apply(user: Pokemon, target: Pokemon, move: Move, args: any[]): boolean {
    if (!super.apply(user, target, move, args)) {
      return false;
    }

    for (const s of BATTLE_STATS) {
      target.setStatStage(s, -target.getStatStage(s));
    }

    target.updateInfo();
    user.updateInfo();

    globalScene.phaseManager.queueMessage(i18next.t("moveTriggers:invertStats", { pokemonName: getPokemonNameWithAffix(target) }));

    return true;
  }
}

export class ResetStatsAttr extends MoveEffectAttr {
  private targetAllPokemon: boolean;
  constructor(targetAllPokemon: boolean) {
    super();
    this.targetAllPokemon = targetAllPokemon;
  }

  override apply(_user: Pokemon, target: Pokemon, _move: Move, _args: any[]): boolean {
    if (this.targetAllPokemon) {
      // Target all pokemon on the field when Freezy Frost or Haze are used
      const activePokemon = globalScene.getField(true);
      activePokemon.forEach((p) => this.resetStats(p));
      globalScene.phaseManager.queueMessage(i18next.t("moveTriggers:statEliminated"));
    } else { // Affects only the single target when Clear Smog is used
      this.resetStats(target);
      globalScene.phaseManager.queueMessage(i18next.t("moveTriggers:resetStats", { pokemonName: getPokemonNameWithAffix(target) }));
    }
    return true;
  }

  private resetStats(pokemon: Pokemon): void {
    for (const s of BATTLE_STATS) {
      pokemon.setStatStage(s, 0);
    }
    pokemon.updateInfo();
  }
}

/**
 * Attribute used for status moves, specifically Heart, Guard, and Power Swap,
 * that swaps the user's and target's corresponding stat stages.
 */
export class SwapStatStagesAttr extends MoveEffectAttr {
  /** The stat stages to be swapped between the user and the target */
  private stats: readonly BattleStat[];

  constructor(stats: readonly BattleStat[]) {
    super();

    this.stats = stats;
  }

  /**
   * For all {@linkcode stats}, swaps the user's and target's corresponding stat
   * stage.
   * @param user the {@linkcode Pokemon} that used the move
   * @param target the {@linkcode Pokemon} that the move was used on
   * @param move N/A
   * @param args N/A
   * @returns true if attribute application succeeds
   */
  apply(user: Pokemon, target: Pokemon, move: Move, args: any []): boolean {
    if (super.apply(user, target, move, args)) {
      for (const s of this.stats) {
        const temp = user.getStatStage(s);
        user.setStatStage(s, target.getStatStage(s));
        target.setStatStage(s, temp);
      }

      target.updateInfo();
      user.updateInfo();

      if (this.stats.length === 7) {
        globalScene.phaseManager.queueMessage(i18next.t("moveTriggers:switchedStatChanges", { pokemonName: getPokemonNameWithAffix(user) }));
      } else if (this.stats.length === 2) {
        globalScene.phaseManager.queueMessage(i18next.t("moveTriggers:switchedTwoStatChanges", {
          pokemonName: getPokemonNameWithAffix(user),
          firstStat: i18next.t(getStatKey(this.stats[0])),
          secondStat: i18next.t(getStatKey(this.stats[1]))
        }));
      }
      return true;
    }
    return false;
  }
}

export class HpSplitAttr extends MoveEffectAttr {
  apply(user: Pokemon, target: Pokemon, move: Move, args: any[]): boolean {
    if (!super.apply(user, target, move, args)) {
      return false;
    }

    const hpValue = Math.floor((target.hp + user.hp) / 2);
    [ user, target ].forEach((p) => {
      if (p.hp < hpValue) {
        const healing = p.heal(hpValue - p.hp);
        if (healing) {
          globalScene.damageNumberHandler.add(p, healing, HitResult.HEAL);
        }
      } else if (p.hp > hpValue) {
        const damage = p.damage(p.hp - hpValue, true);
        if (damage) {
          globalScene.damageNumberHandler.add(p, damage);
        }
      }
      p.updateInfo();
    });

    return true;
  }
}

export class VariablePowerAttr extends MoveAttr {
  apply(user: Pokemon, target: Pokemon, move: Move, args: any[]): boolean {
    //const power = args[0] as Utils.NumberHolder;
    return false;
  }
}

export class LessPPMorePowerAttr extends VariablePowerAttr {
  /**
   * Power up moves when less PP user has
   * @param user {@linkcode Pokemon} using this move
   * @param target {@linkcode Pokemon} target of this move
   * @param move {@linkcode Move} being used
   * @param args [0] {@linkcode NumberHolder} of power
   * @returns true if the function succeeds
   */
  apply(user: Pokemon, target: Pokemon, move: Move, args: any[]): boolean {
    const ppMax = move.pp;
    const ppUsed = user.moveset.find((m) => m.moveId === move.id)?.ppUsed ?? 0;

    let ppRemains = ppMax - ppUsed;
    /** Reduce to 0 to avoid negative numbers if user has 1PP before attack and target has Ability.PRESSURE */
    if (ppRemains < 0) {
      ppRemains = 0;
    }

    const power = args[0] as NumberHolder;

    switch (ppRemains) {
      case 0:
        power.value = 200;
        break;
      case 1:
        power.value = 80;
        break;
      case 2:
        power.value = 60;
        break;
      case 3:
        power.value = 50;
        break;
      default:
        power.value = 40;
        break;
    }
    return true;
  }
}

export class MovePowerMultiplierAttr extends VariablePowerAttr {
  private powerMultiplierFunc: (user: Pokemon, target: Pokemon, move: Move) => number;

  constructor(powerMultiplier: (user: Pokemon, target: Pokemon, move: Move) => number) {
    super();

    this.powerMultiplierFunc = powerMultiplier;
  }

  apply(user: Pokemon, target: Pokemon, move: Move, args: any[]): boolean {
    const power = args[0] as NumberHolder;
    power.value *= this.powerMultiplierFunc(user, target, move);

    return true;
  }
}

/**
 * Helper function to calculate the the base power of an ally's hit when using Beat Up.
 * @param user The Pokemon that used Beat Up.
 * @param allyIndex The party position of the ally contributing to Beat Up.
 * @returns The base power of the Beat Up hit.
 */
const beatUpFunc = (user: Pokemon, allyIndex: number): number => {
  const party = user.isPlayer() ? globalScene.getPlayerParty() : globalScene.getEnemyParty();

  for (let i = allyIndex; i < party.length; i++) {
    const pokemon = party[i];

    // The user contributes to Beat Up regardless of status condition.
    // Allies can contribute only if they do not have a non-volatile status condition.
    if (pokemon.id !== user.id && pokemon?.status && pokemon.status.effect !== StatusEffect.NONE) {
      continue;
    }
    return (pokemon.species.getBaseStat(Stat.ATK) / 10) + 5;
  }
  return 0;
};

export class BeatUpAttr extends VariablePowerAttr {

  /**
   * Gets the next party member to contribute to a Beat Up hit, and calculates the base power for it.
   * @param user Pokemon that used the move
   * @param _target N/A
   * @param _move Move with this attribute
   * @param args N/A
   * @returns true if the function succeeds
   */
  apply(user: Pokemon, target: Pokemon, move: Move, args: any[]): boolean {
    const power = args[0] as NumberHolder;

    const party = user.isPlayer() ? globalScene.getPlayerParty() : globalScene.getEnemyParty();
    const allyCount = party.filter(pokemon => {
      return pokemon.id === user.id || !pokemon.status?.effect;
    }).length;
    const allyIndex = (user.turnData.hitCount - user.turnData.hitsLeft) % allyCount;
    power.value = beatUpFunc(user, allyIndex);
    return true;
  }
}

/**
 * Message function for {@linkcode MoveId.FICKLE_BEAM} that shows a message before move use if
 * the move's power would be boosted.
 * @todo Find another way to synchronize the RNG calls of Fickle Beam with its message
 * than using a seed offset
 */
function doublePowerChanceMessageFunc(chance: number) {
  return (user: Pokemon, target: Pokemon, move: Move) => {
    let message: string = "";
    globalScene.executeWithSeedOffset(() => {
      const rand = randSeedInt(100);
      if (rand < chance) {
        message = i18next.t("moveTriggers:goingAllOutForAttack", { pokemonName: getPokemonNameWithAffix(user) });
      }
    }, globalScene.currentBattle.turn << 6, globalScene.waveSeed);
    return message;
  };
}

export class DoublePowerChanceAttr extends VariablePowerAttr {
  private chance: number;
  constructor(chance: number) {
    super(false)
    this.chance = chance
  }

  apply(user: Pokemon, target: Pokemon, move: Move, args: any[]): boolean {
    let rand = 0;
    globalScene.executeWithSeedOffset(() => rand = randSeedInt(100), globalScene.currentBattle.turn << 6, globalScene.waveSeed);
    if (rand < this.chance) {
      const power = args[0] as NumberHolder;
      power.value *= 2;
      return true;
    }

    return false;
  }
}

export abstract class ConsecutiveUsePowerMultiplierAttr extends MovePowerMultiplierAttr {
  constructor(limit: number, resetOnFail: boolean, resetOnLimit?: boolean, ...comboMoves: MoveId[]) {
    super((user: Pokemon, target: Pokemon, move: Move): number => {
      const moveHistory = user.getLastXMoves(limit + 1).slice(1);

      let count = 0;
      let turnMove: TurnMove | undefined;

      while (
        (
          (turnMove = moveHistory.shift())?.move === move.id
          || (comboMoves.length && comboMoves.includes(turnMove?.move ?? MoveId.NONE))
        )
        && (!resetOnFail || turnMove?.result === MoveResult.SUCCESS)
      ) {
        if (count < (limit - 1)) {
          count++;
        } else if (resetOnLimit) {
          count = 0;
        } else {
          break;
        }
      }

      return this.getMultiplier(count);
    });
  }

  abstract getMultiplier(count: number): number;
}

export class ConsecutiveUseDoublePowerAttr extends ConsecutiveUsePowerMultiplierAttr {
  getMultiplier(count: number): number {
    return Math.pow(2, count);
  }
}

export class ConsecutiveUseMultiBasePowerAttr extends ConsecutiveUsePowerMultiplierAttr {
  getMultiplier(count: number): number {
    return (count + 1);
  }
}

export class WeightPowerAttr extends VariablePowerAttr {
  apply(user: Pokemon, target: Pokemon, move: Move, args: any[]): boolean {
    const power = args[0] as NumberHolder;

    const targetWeight = target.getWeight();
    const weightThresholds = [ 10, 25, 50, 100, 200 ];

    let w = 0;
    while (targetWeight >= weightThresholds[w]) {
      if (++w === weightThresholds.length) {
        break;
      }
    }

    power.value = (w + 1) * 20;

    return true;
  }
}

/**
 * Attribute used for Electro Ball move.
 **/
export class ElectroBallPowerAttr extends VariablePowerAttr {
  /**
   * Move that deals more damage the faster {@linkcode Stat.SPD}
   * the user is compared to the target.
   * @param user Pokemon that used the move
   * @param target The target of the move
   * @param move Move with this attribute
   * @param args N/A
   * @returns true if the function succeeds
   */
  apply(user: Pokemon, target: Pokemon, move: Move, args: any[]): boolean {
    const power = args[0] as NumberHolder;

    const statRatio = target.getEffectiveStat(Stat.SPD) / user.getEffectiveStat(Stat.SPD);
    const statThresholds = [ 0.25, 1 / 3, 0.5, 1, -1 ];
    const statThresholdPowers = [ 150, 120, 80, 60, 40 ];

    let w = 0;
    while (w < statThresholds.length - 1 && statRatio > statThresholds[w]) {
      if (++w === statThresholds.length) {
        break;
      }
    }

    power.value = statThresholdPowers[w];
    return true;
  }
}


/**
 * Attribute used for Gyro Ball move.
 **/
export class GyroBallPowerAttr extends VariablePowerAttr {
  /**
   * Move that deals more damage the slower {@linkcode Stat.SPD}
   * the user is compared to the target.
   * @param user Pokemon that used the move
   * @param target The target of the move
   * @param move Move with this attribute
   * @param args N/A
   * @returns true if the function succeeds
   */
  apply(user: Pokemon, target: Pokemon, move: Move, args: any[]): boolean {
    const power = args[0] as NumberHolder;
    const userSpeed = user.getEffectiveStat(Stat.SPD);
    if (userSpeed < 1) {
      // Gen 6+ always have 1 base power
      power.value = 1;
      return true;
    }

    power.value = Math.floor(Math.min(150, 25 * target.getEffectiveStat(Stat.SPD) / userSpeed + 1));
    return true;
  }
}

export class LowHpPowerAttr extends VariablePowerAttr {
  apply(user: Pokemon, target: Pokemon, move: Move, args: any[]): boolean {
    const power = args[0] as NumberHolder;
    const hpRatio = user.getHpRatio();

    switch (true) {
      case (hpRatio < 0.0417):
        power.value = 200;
        break;
      case (hpRatio < 0.1042):
        power.value = 150;
        break;
      case (hpRatio < 0.2083):
        power.value = 100;
        break;
      case (hpRatio < 0.3542):
        power.value = 80;
        break;
      case (hpRatio < 0.6875):
        power.value = 40;
        break;
      default:
        power.value = 20;
        break;
    }

    return true;
  }
}

export class CompareWeightPowerAttr extends VariablePowerAttr {
  apply(user: Pokemon, target: Pokemon, move: Move, args: any[]): boolean {
    const power = args[0] as NumberHolder;
    const userWeight = user.getWeight();
    const targetWeight = target.getWeight();

    if (!userWeight || userWeight === 0) {
      return false;
    }

    const relativeWeight = (targetWeight / userWeight) * 100;

    switch (true) {
      case (relativeWeight < 20.01):
        power.value = 120;
        break;
      case (relativeWeight < 25.01):
        power.value = 100;
        break;
      case (relativeWeight < 33.35):
        power.value = 80;
        break;
      case (relativeWeight < 50.01):
        power.value = 60;
        break;
      default:
        power.value = 40;
        break;
    }

    return true;
  }
}

export class HpPowerAttr extends VariablePowerAttr {
  apply(user: Pokemon, target: Pokemon, move: Move, args: any[]): boolean {
    (args[0] as NumberHolder).value = toDmgValue(150 * user.getHpRatio());

    return true;
  }
}

/**
 * Attribute used for moves whose base power scales with the opponent's HP
 * Used for Crush Grip, Wring Out, and Hard Press
 * maxBasePower 100 for Hard Press, 120 for others
 */
export class OpponentHighHpPowerAttr extends VariablePowerAttr {
  maxBasePower: number;

  constructor(maxBasePower: number) {
    super();
    this.maxBasePower = maxBasePower;
  }

  /**
   * Changes the base power of the move to be the target's HP ratio times the maxBasePower with a min value of 1
   * @param user n/a
   * @param target the Pokemon being attacked
   * @param move n/a
   * @param args holds the base power of the move at args[0]
   * @returns true
   */
  apply(user: Pokemon, target: Pokemon, move: Move, args: any[]): boolean {
    (args[0] as NumberHolder).value = toDmgValue(this.maxBasePower * target.getHpRatio());

    return true;
  }
}

export class TurnDamagedDoublePowerAttr extends VariablePowerAttr {
  apply(user: Pokemon, target: Pokemon, move: Move, args: any[]): boolean {
    if (user.turnData.attacksReceived.find(r => r.damage && r.sourceId === target.id)) {
      (args[0] as NumberHolder).value *= 2;
      return true;
    }

    return false;
  }
}

const magnitudeMessageFunc = (user: Pokemon, target: Pokemon, move: Move) => {
  let message: string;
  globalScene.executeWithSeedOffset(() => {
    const magnitudeThresholds = [ 5, 15, 35, 65, 75, 95 ];

    const rand = randSeedInt(100);

    let m = 0;
    for (; m < magnitudeThresholds.length; m++) {
      if (rand < magnitudeThresholds[m]) {
        break;
      }
    }

    message = i18next.t("moveTriggers:magnitudeMessage", { magnitude: m + 4 });
  }, globalScene.currentBattle.turn << 6, globalScene.waveSeed);
  return message!;
};

export class MagnitudePowerAttr extends VariablePowerAttr {
  apply(user: Pokemon, target: Pokemon, move: Move, args: any[]): boolean {
    const power = args[0] as NumberHolder;

    const magnitudeThresholds = [ 5, 15, 35, 65, 75, 95 ];
    const magnitudePowers = [ 10, 30, 50, 70, 90, 100, 110, 150 ];

    let rand: number;

    globalScene.executeWithSeedOffset(() => rand = randSeedInt(100), globalScene.currentBattle.turn << 6, globalScene.waveSeed);

    let m = 0;
    for (; m < magnitudeThresholds.length; m++) {
      if (rand! < magnitudeThresholds[m]) {
        break;
      }
    }

    power.value = magnitudePowers[m];

    return true;
  }
}

export class AntiSunlightPowerDecreaseAttr extends VariablePowerAttr {
  apply(user: Pokemon, target: Pokemon, move: Move, args: any[]): boolean {
    if (!globalScene.arena.weather?.isEffectSuppressed()) {
      const power = args[0] as NumberHolder;
      const weatherType = globalScene.arena.weather?.weatherType || WeatherType.NONE;
      switch (weatherType) {
        case WeatherType.RAIN:
        case WeatherType.SANDSTORM:
        case WeatherType.HAIL:
        case WeatherType.SNOW:
        case WeatherType.FOG:
        case WeatherType.HEAVY_RAIN:
          power.value *= 0.5;
          return true;
      }
    }

    return false;
  }
}

export class FriendshipPowerAttr extends VariablePowerAttr {
  private invert: boolean;

  constructor(invert?: boolean) {
    super();

    this.invert = !!invert;
  }

  apply(user: Pokemon, target: Pokemon, move: Move, args: any[]): boolean {
    const power = args[0] as NumberHolder;

    const friendshipPower = Math.floor(Math.min(user.isPlayer() ? user.friendship : user.species.baseFriendship, 255) / 2.5);
    power.value = Math.max(!this.invert ? friendshipPower : 102 - friendshipPower, 1);

    return true;
  }
}

/**
 * This Attribute calculates the current power of {@linkcode MoveId.RAGE_FIST}.
 * The counter for power calculation does not reset on every wave but on every new arena encounter.
 * Self-inflicted confusion damage and hits taken by a Subsitute are ignored.
 */
export class RageFistPowerAttr extends VariablePowerAttr {
  apply(user: Pokemon, target: Pokemon, move: Move, args: any[]): boolean {
    /* Reasons this works correctly:
     * Confusion calls user.damageAndUpdate() directly (no counter increment),
     * Substitute hits call user.damageAndUpdate() with a damage value of 0, also causing
      no counter increment
    */
    const hitCount = user.battleData.hitCount;
    const basePower: NumberHolder = args[0];

    basePower.value = 50 * (1 + Math.min(hitCount, 6));
    return true;
  }

}

/**
 * Tallies the number of positive stages for a given {@linkcode Pokemon}.
 * @param pokemon The {@linkcode Pokemon} that is being used to calculate the count of positive stats
 * @returns the amount of positive stats
 */
const countPositiveStatStages = (pokemon: Pokemon): number => {
  return pokemon.getStatStages().reduce((total, stat) => (stat && stat > 0) ? total + stat : total, 0);
};

/**
 * Attribute that increases power based on the amount of positive stat stage increases.
 */
export class PositiveStatStagePowerAttr extends VariablePowerAttr {

  /**
   * @param user The pokemon that is being used to calculate the amount of positive stats
   * @param target N/A
   * @param move N/A
   * @param args The argument for VariablePowerAttr, accumulates and sets the amount of power multiplied by stats
   * @returns Returns true if attribute is applied
   */
  apply(user: Pokemon, target: Pokemon, move: Move, args: any[]): boolean {
    const positiveStatStages: number = countPositiveStatStages(user);

    (args[0] as NumberHolder).value += positiveStatStages * 20;
    return true;
  }
}

/**
 * Punishment normally has a base power of 60,
 * but gains 20 power for every increased stat stage the target has,
 * up to a maximum of 200 base power in total.
 */
export class PunishmentPowerAttr extends VariablePowerAttr {
  private PUNISHMENT_MIN_BASE_POWER = 60;
  private PUNISHMENT_MAX_BASE_POWER = 200;

  /**
     * @param user N/A
     * @param target The pokemon that the move is being used against, as well as calculating the stats for the min/max base power
     * @param move N/A
     * @param args The value that is being changed due to VariablePowerAttr
     * @returns Returns true if attribute is applied
     */
  apply(user: Pokemon, target: Pokemon, move: Move, args: any[]): boolean {
    const positiveStatStages: number = countPositiveStatStages(target);
    (args[0] as NumberHolder).value = Math.min(
      this.PUNISHMENT_MAX_BASE_POWER,
      this.PUNISHMENT_MIN_BASE_POWER + positiveStatStages * 20
    );
    return true;
  }
}

export class PresentPowerAttr extends VariablePowerAttr {
  apply(user: Pokemon, target: Pokemon, move: Move, args: [NumberHolder]): boolean {
    const power = args[0]
    /**
     * If this move is multi-hit, and this attribute is applied to any hit
     * other than the first, this move cannot result in a heal.
     */
    const firstHit = (user.turnData.hitCount === user.turnData.hitsLeft);

    const powerSeed = randSeedInt(firstHit ? 100 : 80);
    if (powerSeed <= 40) {
      power.value = 40;
    } else if (powerSeed <= 70) {
      power.value = 80;
    } else if (powerSeed <= 80) {
      power.value = 120;
    } else if (powerSeed <= 100) {
      // Disable all other hits and heal the target for 25% max HP
      user.turnData.hitCount = 1;
      user.turnData.hitsLeft = 1;
      globalScene.phaseManager.unshiftNew(
        "PokemonHealPhase",
        target.getBattlerIndex(),
        toDmgValue(target.getMaxHp() / 4),
        {message: i18next.t("moveTriggers:regainedHealth", { pokemonName: getPokemonNameWithAffix(target) })}
      )
    }

    return true;
  }
}

export class WaterShurikenPowerAttr extends VariablePowerAttr {
  apply(user: Pokemon, target: Pokemon, move: Move, args: any[]): boolean {
    if (user.species.speciesId === SpeciesId.GRENINJA && user.hasAbility(AbilityId.BATTLE_BOND) && user.formIndex === 2) {
      (args[0] as NumberHolder).value = 20;
      return true;
    }
    return false;
  }
}

/**
 * Attribute used to calculate the power of attacks that scale with Stockpile stacks (i.e. Spit Up).
 */
export class SpitUpPowerAttr extends VariablePowerAttr {
  private multiplier: number = 0;

  constructor(multiplier: number) {
    super();
    this.multiplier = multiplier;
  }

  apply(user: Pokemon, target: Pokemon, move: Move, args: any[]): boolean {
    const stockpilingTag = user.getTag(StockpilingTag);

    if (stockpilingTag && stockpilingTag.stockpiledCount > 0) {
      const power = args[0] as NumberHolder;
      power.value = this.multiplier * stockpilingTag.stockpiledCount;
      return true;
    }

    return false;
  }
}

const hasStockpileStacksCondition: MoveConditionFunc = (user) => {
  const hasStockpilingTag = user.getTag(StockpilingTag);
  return !!hasStockpilingTag && hasStockpilingTag.stockpiledCount > 0;
};

/**
 * Attribute used for multi-hit moves that increase power in increments of the
 * move's base power for each hit, namely Triple Kick and Triple Axel.
 */
export class MultiHitPowerIncrementAttr extends VariablePowerAttr {
  /** The max number of base power increments allowed for this move */
  private maxHits: number;

  constructor(maxHits: number) {
    super();

    this.maxHits = maxHits;
  }

  /**
   * Increases power of move in increments of the base power for the amount of times
   * the move hit. In the case that the move is extended, it will circle back to the
   * original base power of the move after incrementing past the maximum amount of
   * hits.
   * @param user {@linkcode Pokemon} that used the move
   * @param target {@linkcode Pokemon} that the move was used on
   * @param move {@linkcode Move} with this attribute
   * @param args [0] {@linkcode NumberHolder} for final calculated power of move
   * @returns true if attribute application succeeds
   */
  apply(user: Pokemon, target: Pokemon, move: Move, args: any[]): boolean {
    const hitsTotal = user.turnData.hitCount - Math.max(user.turnData.hitsLeft, 0);
    const power = args[0] as NumberHolder;

    power.value = move.power * (1 + hitsTotal % this.maxHits);

    return true;
  }
}

/**
 * Attribute used for moves that double in power if the given move immediately
 * preceded the move applying the attribute, namely Fusion Flare and
 * Fusion Bolt.
 */
export class LastMoveDoublePowerAttr extends VariablePowerAttr {
  /** The move that must precede the current move */
  private move: MoveId;

  constructor(move: MoveId) {
    super();

    this.move = move;
  }

  /**
   * Doubles power of move if the given move is found to precede the current
   * move with no other moves being executed in between, only ignoring failed
   * moves if any.
   * @param user {@linkcode Pokemon} that used the move
   * @param target N/A
   * @param move N/A
   * @param args [0] {@linkcode NumberHolder} that holds the resulting power of the move
   * @returns true if attribute application succeeds, false otherwise
   */
  apply(user: Pokemon, _target: Pokemon, _move: Move, args: any[]): boolean {
    const power = args[0] as NumberHolder;
    for (const p of globalScene.phaseManager.dynamicQueueManager.getLastTurnOrder().slice(0, -1).reverse()) {
      const [ lastMove ] = p.getLastXMoves(1);
      if (lastMove.result !== MoveResult.FAIL) {
        if ((lastMove.result === MoveResult.SUCCESS) && (lastMove.move === this.move)) {
          power.value *= 2;
          return true;
        } else {
          break;
        }
      }
    }

    return false;
  }
}

/**
 * Changes a Pledge move's power to 150 when combined with another unique Pledge
 * move from an ally.
 */
export class CombinedPledgePowerAttr extends VariablePowerAttr {
  override apply(user: Pokemon, target: Pokemon, move: Move, args: any[]): boolean {
    const power = args[0];
    if (!(power instanceof NumberHolder)) {
      return false;
    }
    const combinedPledgeMove = user.turnData.combiningPledge;

    if (combinedPledgeMove && combinedPledgeMove !== move.id) {
      power.value *= 150 / 80;
      return true;
    }
    return false;
  }
}

/**
 * Applies STAB to the given Pledge move if the move is part of a combined attack.
 */
export class CombinedPledgeStabBoostAttr extends MoveAttr {
  override apply(user: Pokemon, target: Pokemon, move: Move, args: any[]): boolean {
    const stabMultiplier = args[0];
    if (!(stabMultiplier instanceof NumberHolder)) {
      return false;
    }
    const combinedPledgeMove = user.turnData.combiningPledge;

    if (combinedPledgeMove && combinedPledgeMove !== move.id) {
      stabMultiplier.value = 1.5;
      return true;
    }
    return false;
  }
}

/**
 * Variable Power attribute for {@link https://bulbapedia.bulbagarden.net/wiki/Round_(move) | Round}.
 * Doubles power if another Pokemon has previously selected Round this turn.
 */
export class RoundPowerAttr extends VariablePowerAttr {
  override apply(user: Pokemon, target: Pokemon, move: Move, args: [NumberHolder]): boolean {
    const power = args[0];

    if (user.turnData.joinedRound) {
      power.value *= 2;
      return true;
    }
    return false;
  }
}

/**
 * Attribute for the "combo" effect of {@link https://bulbapedia.bulbagarden.net/wiki/Round_(move) | Round}.
 * Preempts the next move in the turn order with the first instance of any Pokemon
 * using Round. Also marks the Pokemon using the cued Round to double the move's power.
 */
export class CueNextRoundAttr extends MoveEffectAttr {
  constructor() {
    super(true, { lastHitOnly: true });
  }

  override apply(user: Pokemon, target: Pokemon, move: Move, args?: any[]): boolean {
    const nextRoundPhase = globalScene.phaseManager.getMovePhase(phase => phase.move.moveId === MoveId.ROUND);

    if (!nextRoundPhase) {
      return false;
    }

    globalScene.phaseManager.forceMoveNext(phase => phase.move.moveId === MoveId.ROUND);

    // Mark the corresponding Pokemon as having "joined the Round" (for doubling power later)
    nextRoundPhase.pokemon.turnData.joinedRound = true;
    return true;
  }
}

/**
 * Attribute that changes stat stages before the damage is calculated
 */
export class StatChangeBeforeDmgCalcAttr extends MoveAttr {
  /**
   * Applies Stat Changes before damage is calculated
   *
   * @param user {@linkcode Pokemon} that called {@linkcode move}
   * @param target {@linkcode Pokemon} that is the target of {@linkcode move}
   * @param move {@linkcode Move} called by {@linkcode user}
   * @param args N/A
   *
   * @returns true if stat stages where correctly applied
   */
  apply(user: Pokemon, target: Pokemon, move: Move, args: any[]): boolean {
    return false;
  }
}

/**
 * Steals the postitive Stat stages of the target before damage calculation so stat changes
 * apply to damage calculation (e.g. {@linkcode MoveId.SPECTRAL_THIEF})
 * {@link https://bulbapedia.bulbagarden.net/wiki/Spectral_Thief_(move) | Spectral Thief}
 */
export class SpectralThiefAttr extends StatChangeBeforeDmgCalcAttr {
  /**
   * steals max amount of positive stats of the target while not exceeding the limit of max 6 stat stages
   *
   * @param user {@linkcode Pokemon} that called {@linkcode move}
   * @param target {@linkcode Pokemon} that is the target of {@linkcode move}
   * @param move {@linkcode Move} called by {@linkcode user}
   * @param args N/A
   *
   * @returns true if stat stages where correctly stolen
   */
  apply(user: Pokemon, target: Pokemon, move: Move, args: any[]): boolean {
    /**
     * Copy all positive stat stages to user and reduce copied stat stages on target.
     */
    for (const s of BATTLE_STATS) {
      const statStageValueTarget = target.getStatStage(s);
      const statStageValueUser = user.getStatStage(s);

      if (statStageValueTarget > 0) {
        /**
         * Only value of up to 6 can be stolen (stat stages don't exceed 6)
         */
        const availableToSteal = Math.min(statStageValueTarget, 6 - statStageValueUser);

        globalScene.phaseManager.unshiftNew("StatStageChangePhase", user.getBattlerIndex(), this.selfTarget, [ s ], availableToSteal);
        target.setStatStage(s, statStageValueTarget - availableToSteal);
      }
    }

    target.updateInfo();
    user.updateInfo();
    globalScene.phaseManager.queueMessage(i18next.t("moveTriggers:stealPositiveStats", { pokemonName: getPokemonNameWithAffix(user), targetName: getPokemonNameWithAffix(target) }));

    return true;
  }

}

export class VariableAtkAttr extends MoveAttr {
  constructor() {
    super();
  }

  apply(user: Pokemon, target: Pokemon, move: Move, args: any[]): boolean {
    //const atk = args[0] as Utils.NumberHolder;
    return false;
  }
}

export class TargetAtkUserAtkAttr extends VariableAtkAttr {
  constructor() {
    super();
  }
  apply(user: Pokemon, target: Pokemon, move: Move, args: any[]): boolean {
    (args[0] as NumberHolder).value = target.getEffectiveStat(Stat.ATK, target);
    return true;
  }
}

export class DefAtkAttr extends VariableAtkAttr {
  constructor() {
    super();
  }

  apply(user: Pokemon, target: Pokemon, move: Move, args: any[]): boolean {
    (args[0] as NumberHolder).value = user.getEffectiveStat(Stat.DEF, target);
    return true;
  }
}

export class VariableDefAttr extends MoveAttr {
  constructor() {
    super();
  }

  apply(user: Pokemon, target: Pokemon, move: Move, args: any[]): boolean {
    //const def = args[0] as Utils.NumberHolder;
    return false;
  }
}

export class DefDefAttr extends VariableDefAttr {
  constructor() {
    super();
  }

  apply(user: Pokemon, target: Pokemon, move: Move, args: any[]): boolean {
    (args[0] as NumberHolder).value = target.getEffectiveStat(Stat.DEF, user);
    return true;
  }
}

export class VariableAccuracyAttr extends MoveAttr {
  apply(user: Pokemon, target: Pokemon, move: Move, args: any[]): boolean {
    //const accuracy = args[0] as Utils.NumberHolder;
    return false;
  }
}

/**
 * Attribute used for Thunder and Hurricane that sets accuracy to 50 in sun and never miss in rain
 */
export class ThunderAccuracyAttr extends VariableAccuracyAttr {
  apply(user: Pokemon, target: Pokemon, move: Move, args: any[]): boolean {
    if (!globalScene.arena.weather?.isEffectSuppressed()) {
      const accuracy = args[0] as NumberHolder;
      const weatherType = globalScene.arena.weather?.weatherType || WeatherType.NONE;
      switch (weatherType) {
        case WeatherType.SUNNY:
        case WeatherType.HARSH_SUN:
          accuracy.value = 50;
          return true;
        case WeatherType.RAIN:
        case WeatherType.HEAVY_RAIN:
          accuracy.value = -1;
          return true;
      }
    }

    return false;
  }
}

/**
 * Attribute used for Bleakwind Storm, Wildbolt Storm, and Sandsear Storm that sets accuracy to never
 * miss in rain
 * Springtide Storm does NOT have this property
 */
export class StormAccuracyAttr extends VariableAccuracyAttr {
  apply(user: Pokemon, target: Pokemon, move: Move, args: any[]): boolean {
    if (!globalScene.arena.weather?.isEffectSuppressed()) {
      const accuracy = args[0] as NumberHolder;
      const weatherType = globalScene.arena.weather?.weatherType || WeatherType.NONE;
      switch (weatherType) {
        case WeatherType.RAIN:
        case WeatherType.HEAVY_RAIN:
          accuracy.value = -1;
          return true;
      }
    }

    return false;
  }
}

/**
 * Attribute used for moves which never miss
 * against Pokemon with the {@linkcode BattlerTagType.MINIMIZED}
 */
export class AlwaysHitMinimizeAttr extends VariableAccuracyAttr {
  /**
   * @see {@linkcode apply}
   * @param user N/A
   * @param target {@linkcode Pokemon} target of the move
   * @param move N/A
   * @param args [0] Accuracy of the move to be modified
   * @returns true if the function succeeds
   */
  apply(user: Pokemon, target: Pokemon, move: Move, args: any[]): boolean {
    if (target.getTag(BattlerTagType.MINIMIZED)) {
      const accuracy = args[0] as NumberHolder;
      accuracy.value = -1;

      return true;
    }

    return false;
  }
}

export class ToxicAccuracyAttr extends VariableAccuracyAttr {
  apply(user: Pokemon, target: Pokemon, move: Move, args: any[]): boolean {
    if (user.isOfType(PokemonType.POISON)) {
      const accuracy = args[0] as NumberHolder;
      accuracy.value = -1;
      return true;
    }

    return false;
  }
}

export class BlizzardAccuracyAttr extends VariableAccuracyAttr {
  apply(user: Pokemon, target: Pokemon, move: Move, args: any[]): boolean {
    if (!globalScene.arena.weather?.isEffectSuppressed()) {
      const accuracy = args[0] as NumberHolder;
      const weatherType = globalScene.arena.weather?.weatherType || WeatherType.NONE;
      if (weatherType === WeatherType.HAIL || weatherType === WeatherType.SNOW) {
        accuracy.value = -1;
        return true;
      }
    }

    return false;
  }
}

export class VariableMoveCategoryAttr extends MoveAttr {
  apply(user: Pokemon, target: Pokemon, move: Move, args: any[]): boolean {
    return false;
  }
}

export class PhotonGeyserCategoryAttr extends VariableMoveCategoryAttr {
  apply(user: Pokemon, target: Pokemon, move: Move, args: any[]): boolean {
    const category = (args[0] as NumberHolder);

    if (user.getEffectiveStat(Stat.ATK, target, move) > user.getEffectiveStat(Stat.SPATK, target, move)) {
      category.value = MoveCategory.PHYSICAL;
      return true;
    }

    return false;
  }
}

/**
 * Attribute used for tera moves that change category based on the user's Atk and SpAtk stats
 * Note: Currently, `getEffectiveStat` does not ignore all abilities that affect stats except those
 * with the attribute of `StatMultiplierAbAttr`
 */
// TODO: Remove the `.partial()` tag from Tera Blast and Tera Starstorm when the above issue is resolved
export class TeraMoveCategoryAttr extends VariableMoveCategoryAttr {
  apply(user: Pokemon, target: Pokemon, move: Move, args: any[]): boolean {
    const category = (args[0] as NumberHolder);

    if (user.isTerastallized && user.getEffectiveStat(Stat.ATK, target, move, true, true, false, false, true) >
    user.getEffectiveStat(Stat.SPATK, target, move, true, true, false, false, true)) {
      category.value = MoveCategory.PHYSICAL;
      return true;
    }

    return false;
  }
}

/**
 * Increases the power of Tera Blast if the user is Terastallized into Stellar type
 */
export class TeraBlastPowerAttr extends VariablePowerAttr {
  /**
   * Sets Tera Blast's power to 100 if the user is terastallized with
   * the Stellar tera type.
   * @param user {@linkcode Pokemon} the Pokemon using this move
   * @param target n/a
   * @param move {@linkcode Move} the Move with this attribute (i.e. Tera Blast)
   * @param args
   *   - [0] {@linkcode NumberHolder} the applied move's power, factoring in
   *       previously applied power modifiers.
   * @returns
   */
  apply(user: Pokemon, target: Pokemon, move: Move, args: any[]): boolean {
    const power = args[0] as NumberHolder;
    if (user.isTerastallized && user.getTeraType() === PokemonType.STELLAR) {
      power.value = 100;
      return true;
    }

    return false;
  }
}

/**
 * Change the move category to status when used on the ally
 */
export class StatusCategoryOnAllyAttr extends VariableMoveCategoryAttr {
  /**
   * @param user {@linkcode Pokemon} using the move
   * @param target {@linkcode Pokemon} target of the move
   * @param move {@linkcode Move} with this attribute
   * @param args [0] {@linkcode NumberHolder} The category of the move
   * @returns true if the function succeeds
   */
  apply(user: Pokemon, target: Pokemon, move: Move, args: any[]): boolean {
    const category = (args[0] as NumberHolder);

    if (user.getAlly() === target) {
      category.value = MoveCategory.STATUS;
      return true;
    }

    return false;
  }
}

export class ShellSideArmCategoryAttr extends VariableMoveCategoryAttr {
  apply(user: Pokemon, target: Pokemon, move: Move, args: any[]): boolean {
    const category = (args[0] as NumberHolder);

    const predictedPhysDmg = target.getBaseDamage({source: user, move, moveCategory: MoveCategory.PHYSICAL, ignoreAbility: true, ignoreSourceAbility: true, ignoreAllyAbility: true, ignoreSourceAllyAbility: true, simulated: true});
    const predictedSpecDmg = target.getBaseDamage({source: user, move, moveCategory: MoveCategory.SPECIAL, ignoreAbility: true, ignoreSourceAbility: true, ignoreAllyAbility: true, ignoreSourceAllyAbility: true, simulated: true});

    if (predictedPhysDmg > predictedSpecDmg) {
      category.value = MoveCategory.PHYSICAL;
      return true;
    } else if (predictedPhysDmg === predictedSpecDmg && user.randBattleSeedInt(2) === 0) {
      category.value = MoveCategory.PHYSICAL;
      return true;
    }
    return false;
  }
}

export class VariableMoveTypeAttr extends MoveAttr {
  apply(user: Pokemon, target: Pokemon, move: Move, args: any[]): boolean {
    return false;
  }

  /**
   * Determine the type of the move for the purpose of determining the type-boosting item to spawn
   * @param user - The Pokémon using the move
   * @param move - The move being used
   * @returns An array of types to add to the pool of type-boosting items
   */
  getTypesForItemSpawn(user: Pokemon, move: Move): PokemonType[] {
    return [move.type];
  }
}

export class FormChangeItemTypeAttr extends VariableMoveTypeAttr {
  apply(user: Pokemon, target: Pokemon, move: Move, args: any[]): boolean {
    const moveType = args[0];
    if (!(moveType instanceof NumberHolder)) {
      return false;
    }

    if ([ user.species.speciesId, user.fusionSpecies?.speciesId ].includes(SpeciesId.ARCEUS) || [ user.species.speciesId, user.fusionSpecies?.speciesId ].includes(SpeciesId.SILVALLY)) {
      const form = user.species.speciesId === SpeciesId.ARCEUS || user.species.speciesId === SpeciesId.SILVALLY ? user.formIndex : user.fusionSpecies?.formIndex!;
      if (form >= 0 && form <= MAX_POKEMON_TYPE && form !== PokemonType.STELLAR) {
        moveType.value = form as PokemonType;
        return true;
      }
      return true;
    }

    // Force move to have its original typing if it changed
    if (moveType.value === move.type) {
      return false;
    }
    moveType.value = move.type
    return true;
  }

  override getTypesForItemSpawn(user: Pokemon, move: Move): PokemonType[] {
    // Get the type
    const typeHolder = new NumberHolder(move.type);
    // Passing user in for target is fine; the parameter is unused anyway
    this.apply(user, user, move, [ typeHolder ]);
    return [typeHolder.value];
  }
}

export class TechnoBlastTypeAttr extends VariableMoveTypeAttr {
  apply(user: Pokemon, target: Pokemon, move: Move, args: any[]): boolean {
    const moveType = args[0];
    if (!(moveType instanceof NumberHolder)) {
      return false;
    }

    if ([ user.species.speciesId, user.fusionSpecies?.speciesId ].includes(SpeciesId.GENESECT)) {
      const form = user.species.speciesId === SpeciesId.GENESECT ? user.formIndex : user.fusionSpecies?.formIndex;

      switch (form) {
        case 1: // Shock Drive
          moveType.value = PokemonType.ELECTRIC;
          break;
        case 2: // Burn Drive
          moveType.value = PokemonType.FIRE;
          break;
        case 3: // Chill Drive
          moveType.value = PokemonType.ICE;
          break;
        case 4: // Douse Drive
          moveType.value = PokemonType.WATER;
          break;
        default:
          moveType.value = PokemonType.NORMAL;
          break;
      }
      return true;
    }

    return false;
  }

  override getTypesForItemSpawn(user: Pokemon, move: Move): PokemonType[] {
    const typeHolder = new NumberHolder(move.type);
    this.apply(user, user, move, [ typeHolder ]);
    return [typeHolder.value];
  }
}

export class AuraWheelTypeAttr extends VariableMoveTypeAttr {
  apply(user: Pokemon, target: Pokemon, move: Move, args: any[]): boolean {
    const moveType = args[0];
    if (!(moveType instanceof NumberHolder)) {
      return false;
    }

    if ([ user.species.speciesId, user.fusionSpecies?.speciesId ].includes(SpeciesId.MORPEKO)) {
      const form = user.species.speciesId === SpeciesId.MORPEKO ? user.formIndex : user.fusionSpecies?.formIndex;

      switch (form) {
        case 1: // Hangry Mode
          moveType.value = PokemonType.DARK;
          break;
        default: // Full Belly Mode
          moveType.value = PokemonType.ELECTRIC;
          break;
      }
      return true;
    }

    return false;
  }

  override getTypesForItemSpawn(user: Pokemon, move: Move): PokemonType[] {
    // On Morpeko only, allow this to count for both blackglasses and magnet
    if (this.apply(user, user, move, [new NumberHolder(move.type)])) {
      return [PokemonType.DARK, PokemonType.ELECTRIC];
    }

    return [move.type];
  }
}

export class RagingBullTypeAttr extends VariableMoveTypeAttr {
  apply(user: Pokemon, target: Pokemon, move: Move, args: any[]): boolean {
    const moveType = args[0];
    if (!(moveType instanceof NumberHolder)) {
      return false;
    }

    if ([ user.species.speciesId, user.fusionSpecies?.speciesId ].includes(SpeciesId.PALDEA_TAUROS)) {
      const form = user.species.speciesId === SpeciesId.PALDEA_TAUROS ? user.formIndex : user.fusionSpecies?.formIndex;

      switch (form) {
        case 1: // Blaze breed
          moveType.value = PokemonType.FIRE;
          break;
        case 2: // Aqua breed
          moveType.value = PokemonType.WATER;
          break;
        default:
          moveType.value = PokemonType.FIGHTING;
          break;
      }
      return true;
    }

    return false;
  }

  override getTypesForItemSpawn(user: Pokemon, move: Move): PokemonType[] {
    const typeHolder = new NumberHolder(move.type);
    this.apply(user, user, move, [ typeHolder ]);
    return [ typeHolder.value ];
  }
}

export class IvyCudgelTypeAttr extends VariableMoveTypeAttr {
  apply(user: Pokemon, target: Pokemon, move: Move, args: any[]): boolean {
    const moveType = args[0];
    if (!(moveType instanceof NumberHolder)) {
      return false;
    }

    if ([ user.species.speciesId, user.fusionSpecies?.speciesId ].includes(SpeciesId.OGERPON)) {
      const form = user.species.speciesId === SpeciesId.OGERPON ? user.formIndex : user.fusionSpecies?.formIndex;

      switch (form) {
        case 1: // Wellspring Mask
        case 5: // Wellspring Mask Tera
          moveType.value = PokemonType.WATER;
          break;
        case 2: // Hearthflame Mask
        case 6: // Hearthflame Mask Tera
          moveType.value = PokemonType.FIRE;
          break;
        case 3: // Cornerstone Mask
        case 7: // Cornerstone Mask Tera
          moveType.value = PokemonType.ROCK;
          break;
        case 4: // Teal Mask Tera
        default:
          moveType.value = PokemonType.GRASS;
          break;
      }
      return true;
    }

    return false;
  }

  override getTypesForItemSpawn(user: Pokemon, move: Move): PokemonType[] {
    const typeHolder = new NumberHolder(move.type);
    this.apply(user, user, move, [ typeHolder ]);
    return [ typeHolder.value ];
  }
}

export class WeatherBallTypeAttr extends VariableMoveTypeAttr {
  apply(user: Pokemon, target: Pokemon, move: Move, args: any[]): boolean {
    const moveType = args[0];
    if (!(moveType instanceof NumberHolder)) {
      return false;
    }

    if (!globalScene.arena.weather?.isEffectSuppressed()) {
      switch (globalScene.arena.weather?.weatherType) {
        case WeatherType.SUNNY:
        case WeatherType.HARSH_SUN:
          moveType.value = PokemonType.FIRE;
          break;
        case WeatherType.RAIN:
        case WeatherType.HEAVY_RAIN:
          moveType.value = PokemonType.WATER;
          break;
        case WeatherType.SANDSTORM:
          moveType.value = PokemonType.ROCK;
          break;
        case WeatherType.HAIL:
        case WeatherType.SNOW:
          moveType.value = PokemonType.ICE;
          break;
        default:
          if (moveType.value === move.type) {
            return false;
          }
          moveType.value = move.type;
          break;
      }
      return true;
    }

    return false;
  }
}

/**
 * Changes the move's type to match the current terrain.
 * Has no effect if the user is not grounded.
 */
export class TerrainPulseTypeAttr extends VariableMoveTypeAttr {
  /**
   * @param user {@linkcode Pokemon} using this move
   * @param target N/A
   * @param move N/A
   * @param args [0] {@linkcode NumberHolder} The move's type to be modified
   * @returns true if the function succeeds
   */
  apply(user: Pokemon, target: Pokemon, move: Move, args: any[]): boolean {
    const moveType = args[0];
    if (!(moveType instanceof NumberHolder)) {
      return false;
    }

    if (!user.isGrounded()) {
      return false;
    }

    const currentTerrain = globalScene.arena.getTerrainType();
    switch (currentTerrain) {
      case TerrainType.MISTY:
        moveType.value = PokemonType.FAIRY;
        break;
      case TerrainType.ELECTRIC:
        moveType.value = PokemonType.ELECTRIC;
        break;
      case TerrainType.GRASSY:
        moveType.value = PokemonType.GRASS;
        break;
      case TerrainType.PSYCHIC:
        moveType.value = PokemonType.PSYCHIC;
        break;
      default:
        if (moveType.value === move.type) {
          return false;
        }
        // force move to have its original typing if it was changed
        moveType.value = move.type;
        break;
    }
    return true;
  }
}

/**
 * Changes type based on the user's IVs
 */
export class HiddenPowerTypeAttr extends VariableMoveTypeAttr {
  apply(user: Pokemon, target: Pokemon, move: Move, args: any[]): boolean {
    const moveType = args[0];
    if (!(moveType instanceof NumberHolder)) {
      return false;
    }

    const iv_val = Math.floor(((user.ivs[Stat.HP] & 1)
      + (user.ivs[Stat.ATK] & 1) * 2
      + (user.ivs[Stat.DEF] & 1) * 4
      + (user.ivs[Stat.SPD] & 1) * 8
      + (user.ivs[Stat.SPATK] & 1) * 16
      + (user.ivs[Stat.SPDEF] & 1) * 32) * 15 / 63);

    moveType.value = [
      PokemonType.FIGHTING, PokemonType.FLYING, PokemonType.POISON, PokemonType.GROUND,
      PokemonType.ROCK, PokemonType.BUG, PokemonType.GHOST, PokemonType.STEEL,
      PokemonType.FIRE, PokemonType.WATER, PokemonType.GRASS, PokemonType.ELECTRIC,
      PokemonType.PSYCHIC, PokemonType.ICE, PokemonType.DRAGON, PokemonType.DARK ][iv_val];

    return true;
  }

  override getTypesForItemSpawn(user: Pokemon, move: Move): PokemonType[] {
    const typeHolder = new NumberHolder(move.type);
    this.apply(user, user, move, [ typeHolder ]);
    return [typeHolder.value];
  }
}

/**
 * Changes the type of Tera Blast to match the user's tera type
 */
export class TeraBlastTypeAttr extends VariableMoveTypeAttr {
  /**
   * @param user {@linkcode Pokemon} the user of the move
   * @param target {@linkcode Pokemon} N/A
   * @param move {@linkcode Move} the move with this attribute
   * @param args `[0]` the move's type to be modified
   * @returns `true` if the move's type was modified; `false` otherwise
   */
  apply(user: Pokemon, target: Pokemon, move: Move, args: any[]): boolean {
    const moveType = args[0];
    if (!(moveType instanceof NumberHolder)) {
      return false;
    }

    if (user.isTerastallized) {
      moveType.value = user.getTeraType(); // changes move type to tera type
      return true;
    }

    return false;
  }

  override getTypesForItemSpawn(user: Pokemon, move: Move): PokemonType[] {
    const coreType = move.type;
    const teraType = user.getTeraType();
    /** Whether the user is allowed to tera. In the case of an enemy Pokémon, whether it *will* tera. */
    const hasTeraAccess = user.isPlayer() ? canSpeciesTera(user) : willTerastallize(user);
    if (
      // tera type matches the move's type; no change
      !hasTeraAccess
      || teraType === coreType
      || teraType === PokemonType.STELLAR
      || teraType === PokemonType.UNKNOWN
    ) {
      return [coreType];
    }
    return [coreType, teraType];
  }
}

/**
 * Attribute used for Tera Starstorm that changes the move type to Stellar
 */
export class TeraStarstormTypeAttr extends VariableMoveTypeAttr {
  /**
   *
   * @param user the {@linkcode Pokemon} using the move
   * @param target n/a
   * @param move n/a
   * @param args[0] {@linkcode NumberHolder} the move type
   * @returns `true` if the move type is changed to {@linkcode PokemonType.STELLAR}, `false` otherwise
   */
  override apply(user: Pokemon, target: Pokemon, move: Move, args: any[]): boolean {
    if (user.isTerastallized && user.hasSpecies(SpeciesId.TERAPAGOS)) {
      const moveType = args[0] as NumberHolder;

      moveType.value = PokemonType.STELLAR;
      return true;
    }
    return false;
  }
}

export class MatchUserTypeAttr extends VariableMoveTypeAttr {
  apply(user: Pokemon, target: Pokemon, move: Move, args: any[]): boolean {
    const moveType = args[0];
    if (!(moveType instanceof NumberHolder)) {
      return false;
    }
    const userTypes = user.getTypes(true);

    if (userTypes.includes(PokemonType.STELLAR)) { // will not change to stellar type
      const nonTeraTypes = user.getTypes();
      moveType.value = nonTeraTypes[0];
      return true;
    } else if (userTypes.length > 0) {
      moveType.value = userTypes[0];
      return true;
    } else {
      return false;
    }
  }

  override getTypesForItemSpawn(user: Pokemon, move: Move): PokemonType[] {
    // Instead of calling apply, just return the user's primary type
    // this avoids inconsistencies when the user's type is temporarily changed
    // from tera
    return [user.getTypes(false, true, true, false)[0] ?? move.type];
  }
}

/**
 * Changes the type of a Pledge move based on the Pledge move combined with it.
 */
export class CombinedPledgeTypeAttr extends VariableMoveTypeAttr {
  override apply(user: Pokemon, target: Pokemon, move: Move, args: any[]): boolean {
    const moveType = args[0];
    if (!(moveType instanceof NumberHolder)) {
      return false;
    }

    const combinedPledgeMove = user?.turnData?.combiningPledge;
    if (!combinedPledgeMove) {
      return false;
    }

    switch (move.id) {
      case MoveId.FIRE_PLEDGE:
        if (combinedPledgeMove === MoveId.WATER_PLEDGE) {
          moveType.value = PokemonType.WATER;
          return true;
        }
        return false;
      case MoveId.WATER_PLEDGE:
        if (combinedPledgeMove === MoveId.GRASS_PLEDGE) {
          moveType.value = PokemonType.GRASS;
          return true;
        }
        return false;
      case MoveId.GRASS_PLEDGE:
        if (combinedPledgeMove === MoveId.FIRE_PLEDGE) {
          moveType.value = PokemonType.FIRE;
          return true;
        }
        return false;
      default:
        return false;
    }
  }
}

export class VariableMoveTypeMultiplierAttr extends MoveAttr {
  apply(user: Pokemon, target: Pokemon, move: Move, args: any[]): boolean {
    return false;
  }
}

export class NeutralDamageAgainstFlyingTypeMultiplierAttr extends VariableMoveTypeMultiplierAttr {
  apply(user: Pokemon, target: Pokemon, move: Move, args: any[]): boolean {
    if (!target.getTag(BattlerTagType.IGNORE_FLYING)) {
      const multiplier = args[0] as NumberHolder;
      //When a flying type is hit, the first hit is always 1x multiplier.
      if (target.isOfType(PokemonType.FLYING)) {
        multiplier.value = 1;
      }
      return true;
    }

    return false;
  }
}

export class IceNoEffectTypeAttr extends VariableMoveTypeMultiplierAttr {
  /**
   * Checks to see if the Target is Ice-Type or not. If so, the move will have no effect.
   * @param user n/a
   * @param target The {@linkcode Pokemon} targeted by the move
   * @param move n/a
   * @param args `[0]` a {@linkcode NumberHolder | NumberHolder} containing a type effectiveness multiplier
   * @returns `true` if this Ice-type immunity applies; `false` otherwise
   */
  apply(user: Pokemon, target: Pokemon, move: Move, args: any[]): boolean {
    const multiplier = args[0] as NumberHolder;
    if (target.isOfType(PokemonType.ICE)) {
      multiplier.value = 0;
      return true;
    }
    return false;
  }
}

export class FlyingTypeMultiplierAttr extends VariableMoveTypeMultiplierAttr {
  apply(user: Pokemon, target: Pokemon, move: Move, args: any[]): boolean {
    const multiplier = args[0] as NumberHolder;
    multiplier.value *= target.getAttackTypeEffectiveness(PokemonType.FLYING, user);
    return true;
  }
}

/**
 * Attribute for moves which have a custom type chart interaction.
 */
export class VariableMoveTypeChartAttr extends MoveAttr {
  /**
   * @param user {@linkcode Pokemon} using the move
   * @param target {@linkcode Pokemon} target of the move
   * @param move {@linkcode Move} with this attribute
   * @param args [0] {@linkcode NumberHolder} holding the type effectiveness
   * @param args [1] A single defensive type of the target
   *
   * @returns true if application of the attribute succeeds
   */
  apply(user: Pokemon, target: Pokemon, move: Move, args: any[]): boolean {
    return false;
  }
}

/**
 * This class forces Freeze-Dry to be super effective against Water Type.
 */
export class FreezeDryAttr extends VariableMoveTypeChartAttr {
  apply(user: Pokemon, target: Pokemon, move: Move, args: any[]): boolean {
    const multiplier = args[0] as NumberHolder;
    const defType = args[1] as PokemonType;

    if (defType === PokemonType.WATER) {
      multiplier.value = 2;
      return true;
    } else {
      return false;
    }
  }
}

export class OneHitKOAccuracyAttr extends VariableAccuracyAttr {
  apply(user: Pokemon, target: Pokemon, move: Move, args: any[]): boolean {
    const accuracy = args[0] as NumberHolder;
    if (user.level < target.level) {
      accuracy.value = 0;
    } else {
      accuracy.value = Math.min(Math.max(30 + 100 * (1 - target.level / user.level), 0), 100);
    }
    return true;
  }
}

export class SheerColdAccuracyAttr extends OneHitKOAccuracyAttr {
  /**
   * Changes the normal One Hit KO Accuracy Attr to implement the Gen VII changes,
   * where if the user is Ice-Type, it has more accuracy.
   * @param user Pokemon that is using the move; checks the Pokemon's level.
   * @param target Pokemon that is receiving the move; checks the Pokemon's level.
   * @param move N/A
   * @param args Uses the accuracy argument, allowing to change it from either 0 if it doesn't pass
   * the first if/else, or 30/20 depending on the type of the user Pokemon.
   * @returns Returns true if move is successful, false if misses.
   */
  apply(user: Pokemon, target: Pokemon, move: Move, args: any[]): boolean {
    const accuracy = args[0] as NumberHolder;
    if (user.level < target.level) {
      accuracy.value = 0;
    } else {
      const baseAccuracy = user.isOfType(PokemonType.ICE) ? 30 : 20;
      accuracy.value = Math.min(Math.max(baseAccuracy + 100 * (1 - target.level / user.level), 0), 100);
    }
    return true;
  }
}

export class MissEffectAttr extends MoveAttr {
  private missEffectFunc: UserMoveConditionFunc;

  constructor(missEffectFunc: UserMoveConditionFunc) {
    super();

    this.missEffectFunc = missEffectFunc;
  }

  apply(user: Pokemon, target: Pokemon, move: Move, args: any[]): boolean {
    this.missEffectFunc(user, move);
    return true;
  }
}

export class NoEffectAttr extends MoveAttr {
  private noEffectFunc: UserMoveConditionFunc;

  constructor(noEffectFunc: UserMoveConditionFunc) {
    super();

    this.noEffectFunc = noEffectFunc;
  }

  apply(user: Pokemon, target: Pokemon, move: Move, args: any[]): boolean {
    this.noEffectFunc(user, move);
    return true;
  }
}

/**
 * Function to deal Crash Damage (1/2 max hp) to the user on apply.
 */
const crashDamageFunc: UserMoveConditionFunc = (user: Pokemon, move: Move) => {
  const cancelled = new BooleanHolder(false);
  applyAbAttrs("BlockNonDirectDamageAbAttr", {pokemon: user, cancelled});
  if (cancelled.value) {
    return false;
  }

  user.damageAndUpdate(toDmgValue(user.getMaxHp() / 2), { result: HitResult.INDIRECT });
  globalScene.phaseManager.queueMessage(i18next.t("moveTriggers:keptGoingAndCrashed", { pokemonName: getPokemonNameWithAffix(user) }));
  user.turnData.damageTaken += toDmgValue(user.getMaxHp() / 2);

  return true;
};

export class TypelessAttr extends MoveAttr { }
/**
* Attribute used for moves which ignore redirection effects, and always target their original target, i.e. Snipe Shot
* Bypasses Storm Drain, Follow Me, Ally Switch, and the like.
*/
export class BypassRedirectAttr extends MoveAttr {
  /** `true` if this move only bypasses redirection from Abilities */
  public readonly abilitiesOnly: boolean;

  constructor(abilitiesOnly: boolean = false) {
    super();
    this.abilitiesOnly = abilitiesOnly;
  }
}

export class FrenzyAttr extends MoveEffectAttr {
  constructor() {
    super(true, { lastHitOnly: true });
  }

  canApply(user: Pokemon, target: Pokemon, move: Move, args: any[]) {
    return !(this.selfTarget ? user : target).isFainted();
  }

  apply(user: Pokemon, target: Pokemon, move: Move, args: any[]): boolean {
    if (!super.apply(user, target, move, args)) {
      return false;
    }

    // TODO: Disable if used via dancer
    // TODO: Add support for moves that don't add the frenzy tag (Uproar, Rollout, etc.)

    // If frenzy is not active, add a tag and push 1-2 extra turns of attacks to the user's move queue.
    // Otherwise, tick down the existing tag.
    if (!user.getTag(BattlerTagType.FRENZY) && user.getMoveQueue().length === 0) {
      const turnCount = user.randBattleSeedIntRange(1, 2); // excludes initial use
      for (let i = 0; i < turnCount; i++) {
        user.pushMoveQueue({ move: move.id, targets: [ target.getBattlerIndex() ], useMode: MoveUseMode.IGNORE_PP });
      }
      user.addTag(BattlerTagType.FRENZY, turnCount, move.id, user.id);
    } else {
      applyMoveAttrs("AddBattlerTagAttr", user, target, move, args);
      user.lapseTag(BattlerTagType.FRENZY);
    }

    return true;
  }
}

/**
 * Attribute that grants {@link https://bulbapedia.bulbagarden.net/wiki/Semi-invulnerable_turn | semi-invulnerability} to the user during
 * the associated move's charging phase. Should only be used for {@linkcode ChargingMove | ChargingMoves} as a `chargeAttr`.
 */
export class SemiInvulnerableAttr extends MoveEffectAttr {
  /** The type of {@linkcode SemiInvulnerableTag} to grant to the user */
  public tagType: BattlerTagType;

  constructor(tagType: BattlerTagType) {
    super(true);
    this.tagType = tagType;
  }

  /**
   * Grants a {@linkcode SemiInvulnerableTag} to the associated move's user.
   * @param user the {@linkcode Pokemon} using the move
   * @param target n/a
   * @param move the {@linkcode Move} being used
   * @param args n/a
   * @returns `true` if semi-invulnerability was successfully granted; `false` otherwise.
   */
  override apply(user: Pokemon, target: Pokemon, move: Move, args?: any[]): boolean {
    if (!super.apply(user, target, move, args)) {
      return false;
    }

    return user.addTag(this.tagType, 1, move.id, user.id);
  }
}

export class AddBattlerTagAttr extends MoveEffectAttr {
  public tagType: BattlerTagType;
  public turnCountMin: number;
  public turnCountMax: number;
  private failOnOverlap: boolean;

  constructor(tagType: BattlerTagType, selfTarget: boolean = false, failOnOverlap = false, turnCountMin = 0, turnCountMax = turnCountMin, lastHitOnly = false) {
    super(selfTarget, { lastHitOnly });

    this.tagType = tagType;
    this.turnCountMin = turnCountMin;
    this.turnCountMax = turnCountMax;
    this.failOnOverlap = failOnOverlap;
  }

  apply(user: Pokemon, target: Pokemon, move: Move, args: any[]): boolean {
    if (!super.apply(user, target, move, args)) {
      return false;
    }

    // TODO: Do any moves actually use chance-based battler tag adding?
    const moveChance = this.getMoveChance(user, target, move, this.selfTarget, true);
    if (moveChance < 0 || moveChance === 100 || user.randBattleSeedInt(100) < moveChance) {
      return (this.selfTarget ? user : target).addTag(this.tagType, user.randBattleSeedIntRange(this.turnCountMin, this.turnCountMax), move.id, user.id);
    }

    return false;
  }

  getCondition(): MoveConditionFunc | null {
    return this.failOnOverlap
      ? (user, target, move) => !(this.selfTarget ? user : target).getTag(this.tagType)
      : null;
  }

  getTagTargetBenefitScore(): number {
    switch (this.tagType) {
      case BattlerTagType.RECHARGING:
      case BattlerTagType.PERISH_SONG:
        return -16;
      case BattlerTagType.FLINCHED:
      case BattlerTagType.CONFUSED:
      case BattlerTagType.INFATUATED:
      case BattlerTagType.NIGHTMARE:
      case BattlerTagType.DROWSY:
      case BattlerTagType.DISABLED:
      case BattlerTagType.HEAL_BLOCK:
      case BattlerTagType.RECEIVE_DOUBLE_DAMAGE:
        return -5;
      case BattlerTagType.SEEDED:
      case BattlerTagType.SALT_CURED:
      case BattlerTagType.CURSED:
      case BattlerTagType.FRENZY:
      case BattlerTagType.TRAPPED:
      case BattlerTagType.BIND:
      case BattlerTagType.WRAP:
      case BattlerTagType.FIRE_SPIN:
      case BattlerTagType.WHIRLPOOL:
      case BattlerTagType.CLAMP:
      case BattlerTagType.SAND_TOMB:
      case BattlerTagType.MAGMA_STORM:
      case BattlerTagType.SNAP_TRAP:
      case BattlerTagType.THUNDER_CAGE:
      case BattlerTagType.INFESTATION:
        return -3;
      case BattlerTagType.ENCORE:
        return -2;
      case BattlerTagType.MINIMIZED:
      case BattlerTagType.ALWAYS_GET_HIT:
        return 0;
      case BattlerTagType.INGRAIN:
      case BattlerTagType.IGNORE_ACCURACY:
      case BattlerTagType.AQUA_RING:
      case BattlerTagType.MAGIC_COAT:
        return 3;
      case BattlerTagType.PROTECTED:
      case BattlerTagType.FLYING:
      case BattlerTagType.CRIT_BOOST:
      case BattlerTagType.ALWAYS_CRIT:
        return 5;
      default:
        console.warn(`BattlerTag ${BattlerTagType[this.tagType]} is missing a score!`);
        return 0;
    }
  }

  getTargetBenefitScore(user: Pokemon, target: Pokemon, move: Move): number {
    let moveChance = this.getMoveChance(user, target, move, this.selfTarget, false);
    if (moveChance < 0) {
      moveChance = 100;
    }
    return Math.floor(this.getTagTargetBenefitScore() * (moveChance / 100));
  }
}

/**
 * Adds a {@link https://bulbapedia.bulbagarden.net/wiki/Seeding | Seeding} effect to the target
 * as seen with Leech Seed and Sappy Seed.
 */
export class LeechSeedAttr extends AddBattlerTagAttr {
  constructor() {
    super(BattlerTagType.SEEDED);
  }
}

/**
 * Adds the appropriate battler tag for Smack Down and Thousand arrows
 */
export class FallDownAttr extends AddBattlerTagAttr {
  constructor() {
    super(BattlerTagType.IGNORE_FLYING, false, false, 1, 1, true);
  }

  /**
   * Adds Grounded Tag to the target and checks if fallDown message should be displayed
   * @param user the {@linkcode Pokemon} using the move
   * @param target the {@linkcode Pokemon} targeted by the move
   * @param move the {@linkcode Move} invoking this effect
   * @param args n/a
   * @returns `true` if the effect successfully applies; `false` otherwise
   */
  apply(user: Pokemon, target: Pokemon, move: Move, args: any[]): boolean {
    if (!target.isGrounded()) {
      globalScene.phaseManager.queueMessage(i18next.t("moveTriggers:fallDown", { targetPokemonName: getPokemonNameWithAffix(target) }));
    }
    return super.apply(user, target, move, args);
  }
}

/**
 * Adds the appropriate battler tag for Gulp Missile when Surf or Dive is used.
 */
export class GulpMissileTagAttr extends MoveEffectAttr {
  constructor() {
    super(true);
  }

  /**
   * Adds BattlerTagType from GulpMissileTag based on the Pokemon's HP ratio.
   * @param user The Pokemon using the move.
   * @param _target N/A
   * @param move The move being used.
   * @param _args N/A
   * @returns Whether the BattlerTag is applied.
   */
  apply(user: Pokemon, _target: Pokemon, move: Move, _args: any[]): boolean {
    if (!super.apply(user, _target, move, _args)) {
      return false;
    }

    if (user.hasAbility(AbilityId.GULP_MISSILE) && user.species.speciesId === SpeciesId.CRAMORANT) {
      if (user.getHpRatio() >= .5) {
        user.addTag(BattlerTagType.GULP_MISSILE_ARROKUDA, 0, move.id);
      } else {
        user.addTag(BattlerTagType.GULP_MISSILE_PIKACHU, 0, move.id);
      }
      return true;
    }

    return false;
  }

  getUserBenefitScore(user: Pokemon, target: Pokemon, move: Move): number {
    const isCramorant = user.hasAbility(AbilityId.GULP_MISSILE) && user.species.speciesId === SpeciesId.CRAMORANT;
    return isCramorant && !user.getTag(GulpMissileTag) ? 10 : 0;
  }
}

/**
 * Attribute to implement Jaw Lock's linked trapping effect between the user and target
 */
export class JawLockAttr extends AddBattlerTagAttr {
  constructor() {
    super(BattlerTagType.TRAPPED);
  }

  apply(user: Pokemon, target: Pokemon, move: Move, args: any[]): boolean {
    if (!super.canApply(user, target, move, args)) {
      return false;
    }

    // If either the user or the target already has the tag, do not apply
    if (user.getTag(TrappedTag) || target.getTag(TrappedTag)) {
      return false;
    }

    const moveChance = this.getMoveChance(user, target, move, this.selfTarget);
    if (moveChance < 0 || moveChance === 100 || user.randBattleSeedInt(100) < moveChance) {
      /**
       * Add the tag to both the user and the target.
       * The target's tag source is considered to be the user and vice versa
       */
      return target.addTag(BattlerTagType.TRAPPED, 1, move.id, user.id)
          && user.addTag(BattlerTagType.TRAPPED, 1, move.id, target.id);
    }

    return false;
  }
}

export class CurseAttr extends MoveEffectAttr {

  apply(user: Pokemon, target: Pokemon, move:Move, args: any[]): boolean {
    if (user.getTypes(true).includes(PokemonType.GHOST)) {
      if (target.getTag(BattlerTagType.CURSED)) {
        globalScene.phaseManager.queueMessage(i18next.t("battle:attackFailed"));
        return false;
      }
      const curseRecoilDamage = Math.max(1, Math.floor(user.getMaxHp() / 2));
      user.damageAndUpdate(curseRecoilDamage, { result: HitResult.INDIRECT, ignoreSegments: true });
      globalScene.phaseManager.queueMessage(
        i18next.t("battlerTags:cursedOnAdd", {
          pokemonNameWithAffix: getPokemonNameWithAffix(user),
          pokemonName: getPokemonNameWithAffix(target)
        })
      );

      target.addTag(BattlerTagType.CURSED, 0, move.id, user.id);
      return true;
    } else {
      globalScene.phaseManager.unshiftNew("StatStageChangePhase", user.getBattlerIndex(), true, [ Stat.ATK, Stat.DEF ], 1);
      globalScene.phaseManager.unshiftNew("StatStageChangePhase", user.getBattlerIndex(), true, [ Stat.SPD ], -1);
      return true;
    }
  }
}

/**
 * Attribute to remove all {@linkcode BattlerTag}s matching one or more tag types.
 */
export class RemoveBattlerTagAttr extends MoveEffectAttr {
  /** An array of {@linkcode BattlerTagType}s to clear. */
  public tagTypes: [BattlerTagType, ...BattlerTagType[]];

  constructor(tagTypes: [BattlerTagType, ...BattlerTagType[]], selfTarget = false) {
    super(selfTarget);

    this.tagTypes = tagTypes;
  }

  apply(user: Pokemon, target: Pokemon, move: Move, args: any[]): boolean {
    if (!super.apply(user, target, move, args)) {
      return false;
    }

    (this.selfTarget ? user : target).findAndRemoveTags(t => this.tagTypes.includes(t.tagType));

    return true;
  }
}

export class FlinchAttr extends AddBattlerTagAttr {
  constructor() {
    super(BattlerTagType.FLINCHED, false);
  }
}

export class ConfuseAttr extends AddBattlerTagAttr {
  constructor(selfTarget?: boolean) {
    super(BattlerTagType.CONFUSED, selfTarget, false, 2, 5);
  }

  apply(user: Pokemon, target: Pokemon, move: Move, args: any[]): boolean {
    if (!this.selfTarget && target.isSafeguarded(user)) {
      if (move.category === MoveCategory.STATUS) {
        globalScene.phaseManager.queueMessage(i18next.t("moveTriggers:safeguard", { targetName: getPokemonNameWithAffix(target) }));
      }
      return false;
    }

    return super.apply(user, target, move, args);
  }
}

export class RechargeAttr extends AddBattlerTagAttr {
  constructor() {
    super(BattlerTagType.RECHARGING, true, false, 1, 1, true);
  }
}

export class TrapAttr extends AddBattlerTagAttr {
  constructor(tagType: BattlerTagType) {
    super(tagType, false, false, 4, 5);
  }
}

export class ProtectAttr extends AddBattlerTagAttr {
  constructor(tagType: BattlerTagType = BattlerTagType.PROTECTED) {
    super(tagType, true);
  }

  getCondition(): MoveConditionFunc {
    return ((user, target, move): boolean => {
      let timesUsed = 0;

      for (const turnMove of user.getLastXMoves(-1).slice()) {
        if (
          // Quick & Wide guard increment the Protect counter without using it for fail chance
          !(allMoves[turnMove.move].hasAttr("ProtectAttr") ||
          [MoveId.QUICK_GUARD, MoveId.WIDE_GUARD].includes(turnMove.move)) ||
          turnMove.result !== MoveResult.SUCCESS
        ) {
          break;
        }

        timesUsed++
      }

      return timesUsed === 0 || user.randBattleSeedInt(Math.pow(3, timesUsed)) === 0;
    });
  }
}

/**
 * Attribute to remove all Substitutes from the field.
 * @see {@link https://bulbapedia.bulbagarden.net/wiki/Tidy_Up_(move) | Tidy Up}
 * @see {@linkcode SubstituteTag}
 */
export class RemoveAllSubstitutesAttr extends MoveEffectAttr {
  constructor() {
    super(true);
  }

  /**
   * Remove's the Substitute Doll effect from all active Pokemon on the field
   * @param user {@linkcode Pokemon} the Pokemon using this move
   * @param target n/a
   * @param move {@linkcode Move} the move applying this effect
   * @param args n/a
   * @returns `true` if the effect successfully applies
   */
  apply(user: Pokemon, target: Pokemon, move: Move, args: any[]): boolean {
    if (!super.apply(user, target, move, args)) {
      return false;
    }

    globalScene.getField(true).forEach(pokemon =>
      pokemon.findAndRemoveTags(tag => tag.tagType === BattlerTagType.SUBSTITUTE));
    return true;
  }
}

/**
 * Attribute used when a move can deal damage to {@linkcode BattlerTagType}
 * Moves that always hit but do not deal double damage: Thunder, Fissure, Sky Uppercut,
 * Smack Down, Hurricane, Thousand Arrows
*/
export class HitsTagAttr extends MoveAttr {
  /** The {@linkcode BattlerTagType} this move hits */
  public tagType: BattlerTagType;
  /** Should this move deal double damage against {@linkcode tagType}? */
  public doubleDamage = false;

  constructor(tagType: BattlerTagType) {
    super();

    this.tagType = tagType;
  }

  getTargetBenefitScore(user: Pokemon, target: Pokemon, move: Move): number {
    return target.getTag(this.tagType) ? this.doubleDamage ? 10 : 5 : 0;
  }
}

/**
 * Used for moves that will always hit for a given tag but also doubles damage.
 * Moves include: Gust, Stomp, Body Slam, Surf, Earthquake, Magnitude, Twister,
 * Whirlpool, Dragon Rush, Heat Crash, Steam Roller, Flying Press
 */
export class HitsTagForDoubleDamageAttr extends HitsTagAttr {
  constructor(tagType: BattlerTagType) {
    super(tagType);
    this.doubleDamage = true;
  }
}

export class AddArenaTagAttr extends MoveEffectAttr {
  public tagType: ArenaTagType;
  public turnCount: number;
  private failOnOverlap: boolean;
  public selfSideTarget: boolean;

  constructor(tagType: ArenaTagType, turnCount = 0, failOnOverlap = false, selfSideTarget: boolean = false) {
    super(true);

    this.tagType = tagType;
    this.turnCount = turnCount;
    this.failOnOverlap = failOnOverlap;
    this.selfSideTarget = selfSideTarget;
  }

  apply(user: Pokemon, target: Pokemon, move: Move, args: any[]): boolean {
    if (!super.apply(user, target, move, args)) {
      return false;
    }

    // TODO: Why does this check effect chance if nothing uses it?
    if ((move.chance < 0 || move.chance === 100 || user.randBattleSeedInt(100) < move.chance) && user.getLastXMoves(1)[0]?.result === MoveResult.SUCCESS) {
      const side = ((this.selfSideTarget ? user : target).isPlayer() !== (move.hasAttr("AddArenaTrapTagAttr") && target === user)) ? ArenaTagSide.PLAYER : ArenaTagSide.ENEMY;
      globalScene.arena.addTag(this.tagType, this.turnCount, move.id, user.id, side);
      return true;
    }

    return false;
  }

  getCondition(): MoveConditionFunc | null {
    return this.failOnOverlap
      ? (_user, target, _move) => !globalScene.arena.getTagOnSide(this.tagType, target.isPlayer() ? ArenaTagSide.PLAYER : ArenaTagSide.ENEMY)
      : null;
  }
}

/**
 * Attribute to remove one or more arena tags from the field.
 */
export class RemoveArenaTagsAttr extends MoveEffectAttr {
  /** An array containing the tags to be removed. */
  private readonly tagTypes: readonly [ArenaTagType, ...ArenaTagType[]];
  /**
   * Whether to remove tags from both sides of the field (`true`) or
   * the target's side of the field (`false`)
   * @defaultValue `false`
   */
  private removeAllTags: boolean

  constructor(tagTypes: readonly [ArenaTagType, ...ArenaTagType[]], removeAllTags = false, options?: MoveEffectAttrOptions) {
    super(true, options);

    this.tagTypes = tagTypes;
    this.removeAllTags = removeAllTags;
  }

  apply(user: Pokemon, target: Pokemon, move: Move, args: any[]): boolean {
    if (!super.apply(user, target, move, args)) {
      return false;
    }

    const side = this.removeAllTags ? ArenaTagSide.BOTH : target.isPlayer() ? ArenaTagSide.PLAYER : ArenaTagSide.ENEMY;

    globalScene.arena.removeTagsOnSide(this.tagTypes, side);

    return true;
  }
}

export class AddArenaTrapTagAttr extends AddArenaTagAttr {
  getCondition(): MoveConditionFunc {
    return (user, target, move) => {
      const side = (this.selfSideTarget !== user.isPlayer()) ? ArenaTagSide.ENEMY : ArenaTagSide.PLAYER;
      const tag = globalScene.arena.getTagOnSide(this.tagType, side) as EntryHazardTag;
      if (!tag) {
        return true;
      }
      return tag.canAdd();
    };
  }
}

/**
 * Attribute used for Stone Axe and Ceaseless Edge.
 * Applies the given ArenaTrapTag when move is used.
 */
// TODO: This has exactly 1 line of code difference from the base attribute wrt. effect chances...
export class AddArenaTrapTagHitAttr extends AddArenaTagAttr {
  /**
   * @param user {@linkcode Pokemon} using this move
   * @param target {@linkcode Pokemon} target of this move
   * @param move {@linkcode Move} being used
   */
  apply(user: Pokemon, target: Pokemon, move: Move, args: any[]): boolean {
    const moveChance = this.getMoveChance(user, target, move, this.selfTarget, true);
    const side = (this.selfSideTarget ? user : target).isPlayer() ? ArenaTagSide.PLAYER : ArenaTagSide.ENEMY;
    const tag = globalScene.arena.getTagOnSide(this.tagType, side) as EntryHazardTag;
    if ((moveChance < 0 || moveChance === 100 || user.randBattleSeedInt(100) < moveChance) && user.getLastXMoves(1)[0]?.result === MoveResult.SUCCESS) {
      globalScene.arena.addTag(this.tagType, 0, move.id, user.id, side);
      if (!tag) {
        return true;
      }
      return tag.canAdd();
    }
    return false;
  }
}

// TODO: Review if we can remove these attributes
const arenaTrapTags = [
  ArenaTagType.SPIKES,
  ArenaTagType.TOXIC_SPIKES,
  ArenaTagType.STEALTH_ROCK,
  ArenaTagType.STICKY_WEB,
] as const;

export class RemoveArenaTrapAttr extends RemoveArenaTagsAttr {
  constructor(targetBothSides = false) {
    // TODO: This triggers at a different time than `RemoveArenaTagsAbAttr`...
    super(arenaTrapTags, targetBothSides, { trigger: MoveEffectTrigger.PRE_APPLY });
  }
}

const screenTags = [
  ArenaTagType.REFLECT,
  ArenaTagType.LIGHT_SCREEN,
  ArenaTagType.AURORA_VEIL
] as const;

export class RemoveScreensAttr extends RemoveArenaTagsAttr {
  constructor(targetBothSides = false) {
    // TODO: This triggers at a different time than {@linkcode RemoveArenaTagsAbAttr}...
    super(screenTags, targetBothSides, { trigger: MoveEffectTrigger.PRE_APPLY });
  }
}

/**
 * Attribute to swap all valid {@linkcode ArenaTag}s between the player and enemy side of the field.
 * Ones affecting both sides are unaffected.
 */
export class SwapArenaTagsAttr extends MoveEffectAttr {
  private readonly validTags: ArenaTagType[];

  constructor(validTags: ArenaTagType[]) {
    super(true);
    this.validTags = validTags;
  }

  apply(user:Pokemon, target:Pokemon, move:Move, args: any[]): boolean {
    if (!super.apply(user, target, move, args)) {
      return false;
    }

    const tagPlayerTemp = globalScene.arena.findTagsOnSide((t => this.validTags.includes(t.tagType)), ArenaTagSide.PLAYER);
    const tagEnemyTemp = globalScene.arena.findTagsOnSide((t => this.validTags.includes(t.tagType)), ArenaTagSide.ENEMY);

    for (const playerTag of tagPlayerTemp) {
      globalScene.arena.removeTagOnSide(playerTag.tagType, ArenaTagSide.PLAYER, true);
      globalScene.arena.addTag(playerTag.tagType, playerTag.turnCount, playerTag.sourceMove, playerTag.sourceId!, ArenaTagSide.ENEMY, true); // TODO: is the bang correct?
    }
    for (const enemyTag of tagEnemyTemp) {
      globalScene.arena.removeTagOnSide(enemyTag.tagType, ArenaTagSide.ENEMY, true);
      globalScene.arena.addTag(enemyTag.tagType, enemyTag.turnCount, enemyTag.sourceMove, enemyTag.sourceId!, ArenaTagSide.PLAYER, true); // TODO: is the bang correct?
    }

    globalScene.phaseManager.queueMessage(i18next.t("moveTriggers:swapArenaTags", { pokemonName: getPokemonNameWithAffix(user) }));
    return true;
  }
}

/**
 * Attribute that adds a secondary effect to the field when two unique Pledge moves
 * are combined. The effect added varies based on the two Pledge moves combined.
 */
export class AddPledgeEffectAttr extends AddArenaTagAttr {
  private readonly requiredPledge: MoveId;

  constructor(tagType: ArenaTagType, requiredPledge: MoveId, selfSideTarget: boolean = false) {
    super(tagType, 4, false, selfSideTarget);

    this.requiredPledge = requiredPledge;
  }

  override apply(user: Pokemon, target: Pokemon, move: Move, args: any[]): boolean {
    // TODO: add support for `HIT` effect triggering in AddArenaTagAttr to remove the need for this check
    if (user.getLastXMoves(1)[0]?.result !== MoveResult.SUCCESS) {
      return false;
    }

    if (user.turnData.combiningPledge === this.requiredPledge) {
      return super.apply(user, target, move, args);
    }
    return false;
  }
}

/**
 * Attribute used for Revival Blessing.
 */
export class RevivalBlessingAttr extends MoveEffectAttr {
  constructor() {
    super(true);
  }

  /**
   *
   * @param user {@linkcode Pokemon} using this move
   * @param target {@linkcode Pokemon} target of this move
   * @param move {@linkcode Move} being used
   * @param args N/A
   * @returns `true` if function succeeds.
   */
  override apply(user: Pokemon, target: Pokemon, move: Move, args: any[]): boolean {
    // If user is player, checks if the user has fainted pokemon
    if (user.isPlayer()) {
      globalScene.phaseManager.unshiftNew("RevivalBlessingPhase", user);
      return true;
    } else if (user.isEnemy() && user.hasTrainer() && globalScene.getEnemyParty().findIndex((p) => p.isFainted() && !p.isBoss()) > -1) {
      // If used by an enemy trainer with at least one fainted non-boss Pokemon, this
      // revives one of said Pokemon selected at random.
      const faintedPokemon = globalScene.getEnemyParty().filter((p) => p.isFainted() && !p.isBoss());
      const pokemon = faintedPokemon[user.randBattleSeedInt(faintedPokemon.length)];
      const slotIndex = globalScene.getEnemyParty().findIndex((p) => pokemon.id === p.id);
      pokemon.resetStatus(true, false, false, true);
      pokemon.heal(Math.min(toDmgValue(0.5 * pokemon.getMaxHp()), pokemon.getMaxHp()));
      globalScene.phaseManager.queueMessage(i18next.t("moveTriggers:revivalBlessing", { pokemonName: getPokemonNameWithAffix(pokemon) }), 0, true);
      const allyPokemon = user.getAlly();
      if (globalScene.currentBattle.double && globalScene.getEnemyParty().length > 1 && allyPokemon != null) {
        // Handle cases where revived pokemon needs to get switched in on same turn
        if (allyPokemon.isFainted() || allyPokemon === pokemon) {
          // Enemy switch phase should be removed and replaced with the revived pkmn switching in
          globalScene.phaseManager.tryRemovePhase("SwitchSummonPhase", phase => phase.getFieldIndex() === slotIndex);
          // If the pokemon being revived was alive earlier in the turn, cancel its move
          // (revived pokemon can't move in the turn they're brought back)
          // TODO: might make sense to move this to `FaintPhase` after checking for Rev Seed (rather than handling it in the move)
          globalScene.phaseManager.getMovePhase((phase: MovePhase) => phase.pokemon === pokemon)?.cancel();
          if (user.fieldPosition === FieldPosition.CENTER) {
            user.setFieldPosition(FieldPosition.LEFT);
          }
          globalScene.phaseManager.unshiftNew("SwitchSummonPhase", SwitchType.SWITCH, allyPokemon.getFieldIndex(), slotIndex, false, false);
        }
      }
      return true;
    }
    return false;
  }

  getCondition(): MoveConditionFunc {
    return (user, target, move) =>
      user.hasTrainer() &&
      (user.isPlayer() ? globalScene.getPlayerParty() : globalScene.getEnemyParty()).some((p: Pokemon) => p.isFainted() && !p.isBoss());
  }

  override getUserBenefitScore(user: Pokemon, _target: Pokemon, _move: Move): number {
    if (user.hasTrainer() && globalScene.getEnemyParty().some((p) => p.isFainted() && !p.isBoss())) {
      return 20;
    }

    return -20;
  }
}

export class ForceSwitchOutAttr extends MoveEffectAttr {
  constructor(
    private selfSwitch: boolean = false,
    private switchType: SwitchType = SwitchType.SWITCH
  ) {
    super(false, { lastHitOnly: true });
  }

  isBatonPass() {
    return this.switchType === SwitchType.BATON_PASS;
  }

  apply(user: Pokemon, target: Pokemon, move: Move, args: any[]): boolean {
    // Check if the move category is not STATUS or if the switch out condition is not met
    if (!this.getSwitchOutCondition()(user, target, move)) {
      return false;
    }

    /** The {@linkcode Pokemon} to be switched out with this effect */
    const switchOutTarget = this.selfSwitch ? user : target;

    // If the switch-out target is a Dondozo with a Tatsugiri in its mouth
    // (e.g. when it uses Flip Turn), make it spit out the Tatsugiri before switching out.
    switchOutTarget.lapseTag(BattlerTagType.COMMANDED);

    if (switchOutTarget.isPlayer()) {
      /**
      * Check if Wimp Out/Emergency Exit activates due to being hit by U-turn or Volt Switch
      * If it did, the user of U-turn or Volt Switch will not be switched out.
      */
      if (target.getAbility().hasAttr("PostDamageForceSwitchAbAttr")
        && [ MoveId.U_TURN, MoveId.VOLT_SWITCH, MoveId.FLIP_TURN ].includes(move.id)
      ) {
        if (this.hpDroppedBelowHalf(target)) {
          return false;
        }
      }

      // Find indices of off-field Pokemon that are eligible to be switched into
      const eligibleNewIndices: number[] = [];
      globalScene.getPlayerParty().forEach((pokemon, index) => {
        if (pokemon.isAllowedInBattle() && !pokemon.isOnField()) {
          eligibleNewIndices.push(index);
        }
      });

      if (eligibleNewIndices.length < 1) {
        return false;
      }

      if (switchOutTarget.hp > 0) {
        if (this.switchType === SwitchType.FORCE_SWITCH) {
          switchOutTarget.leaveField(true);
          const slotIndex = eligibleNewIndices[user.randBattleSeedInt(eligibleNewIndices.length)];
          globalScene.phaseManager.queueDeferred(
            "SwitchSummonPhase",
            this.switchType,
            switchOutTarget.getFieldIndex(),
            slotIndex,
            false,
            true
          );
        } else {
          switchOutTarget.leaveField(this.switchType === SwitchType.SWITCH);
          globalScene.phaseManager.queueDeferred(
            "SwitchPhase",
              this.switchType,
              switchOutTarget.getFieldIndex(),
              true,
              true
          );
          return true;
        }
      }
      return false;
    } else if (globalScene.currentBattle.battleType !== BattleType.WILD) { // Switch out logic for enemy trainers
      // Find indices of off-field Pokemon that are eligible to be switched into
      const isPartnerTrainer = globalScene.currentBattle.trainer?.isPartner();
      const eligibleNewIndices: number[] = [];
      globalScene.getEnemyParty().forEach((pokemon, index) => {
        if (pokemon.isAllowedInBattle() && !pokemon.isOnField() && (!isPartnerTrainer || pokemon.trainerSlot === (switchOutTarget as EnemyPokemon).trainerSlot)) {
          eligibleNewIndices.push(index);
        }
      });

      if (eligibleNewIndices.length < 1) {
        return false;
      }

      if (switchOutTarget.hp > 0) {
        if (this.switchType === SwitchType.FORCE_SWITCH) {
          switchOutTarget.leaveField(true);
          const slotIndex = eligibleNewIndices[user.randBattleSeedInt(eligibleNewIndices.length)];
          globalScene.phaseManager.queueDeferred(
            "SwitchSummonPhase",
              this.switchType,
              switchOutTarget.getFieldIndex(),
              slotIndex,
              false,
              false
          );
        } else {
          switchOutTarget.leaveField(this.switchType === SwitchType.SWITCH);
          globalScene.phaseManager.queueDeferred(
            "SwitchSummonPhase",
            this.switchType,
            switchOutTarget.getFieldIndex(),
            (globalScene.currentBattle.trainer ? globalScene.currentBattle.trainer.getNextSummonIndex((switchOutTarget as EnemyPokemon).trainerSlot) : 0),
            false,
            false
          );
        }
      }
    } else { // Switch out logic for wild pokemon
      /**
      * Check if Wimp Out/Emergency Exit activates due to being hit by U-turn or Volt Switch
      * If it did, the user of U-turn or Volt Switch will not be switched out.
      */
      if (target.getAbility().hasAttr("PostDamageForceSwitchAbAttr")
        && [ MoveId.U_TURN, MoveId.VOLT_SWITCH, MoveId.FLIP_TURN ].includes(move.id)
      ) {
        if (this.hpDroppedBelowHalf(target)) {
          return false;
        }
      }

      const allyPokemon = switchOutTarget.getAlly();

      if (switchOutTarget.hp > 0) {
        switchOutTarget.leaveField(false);
        globalScene.phaseManager.queueMessage(i18next.t("moveTriggers:fled", { pokemonName: getPokemonNameWithAffix(switchOutTarget) }), null, true, 500);

        // in double battles redirect potential moves off fled pokemon
        if (globalScene.currentBattle.double && allyPokemon != null) {
          globalScene.redirectPokemonMoves(switchOutTarget, allyPokemon);
        }
      }

      // clear out enemy held item modifiers of the switch out target
      globalScene.clearEnemyHeldItemModifiers(switchOutTarget);

      if (!allyPokemon?.isActive(true) && switchOutTarget.hp) {
          globalScene.phaseManager.pushNew("BattleEndPhase", false);

          if (globalScene.gameMode.hasRandomBiomes || globalScene.isNewBiome()) {
            globalScene.phaseManager.pushNew("SelectBiomePhase");
          }

          globalScene.phaseManager.pushNew("NewBattlePhase");
      }
    }

	  return true;
  }

  getCondition(): MoveConditionFunc {
    return (user, target, move) => (move.category !== MoveCategory.STATUS || this.getSwitchOutCondition()(user, target, move));
  }

  getFailedText(_user: Pokemon, target: Pokemon, _move: Move): string | undefined {
    const cancelled = new BooleanHolder(false);
    applyAbAttrs("ForceSwitchOutImmunityAbAttr", {pokemon: target, cancelled});
    if (cancelled.value) {
      return i18next.t("moveTriggers:cannotBeSwitchedOut", { pokemonName: getPokemonNameWithAffix(target) });
    }
  }


  getSwitchOutCondition(): MoveConditionFunc {
    return (user, target, move) => {
      const switchOutTarget = (this.selfSwitch ? user : target);
      const player = switchOutTarget.isPlayer();
      const forceSwitchAttr = move.getAttrs("ForceSwitchOutAttr").find(attr => attr.switchType === SwitchType.FORCE_SWITCH);

      if (!this.selfSwitch) {
        if (move.hitsSubstitute(user, target)) {
          return false;
        }

        // Check if the move is Roar or Whirlwind and if there is a trainer with only Pokémon left.
        if (forceSwitchAttr && globalScene.currentBattle.trainer) {
        const enemyParty = globalScene.getEnemyParty();
        // Filter out any Pokémon that are not allowed in battle (e.g. fainted ones)
        const remainingPokemon = enemyParty.filter(p => p.hp > 0 && p.isAllowedInBattle());
          if (remainingPokemon.length <= 1) {
            return false;
          }
        }

        // Dondozo with an allied Tatsugiri in its mouth cannot be forced out
        const commandedTag = switchOutTarget.getTag(BattlerTagType.COMMANDED);
        if (commandedTag?.getSourcePokemon()?.isActive(true)) {
          return false;
        }

        if (!player && globalScene.currentBattle.isBattleMysteryEncounter() && !globalScene.currentBattle.mysteryEncounter?.fleeAllowed) {
          // Don't allow wild opponents to be force switched during MEs with flee disabled
          return false;
        }

        const blockedByAbility = new BooleanHolder(false);
        applyAbAttrs("ForceSwitchOutImmunityAbAttr", {pokemon: target, cancelled: blockedByAbility});
        if (blockedByAbility.value) {
          return false;
        }
      }


      if (!player && globalScene.currentBattle.battleType === BattleType.WILD) {
        // wild pokemon cannot switch out with baton pass.
        return !this.isBatonPass()
                && globalScene.currentBattle.waveIndex % 10 !== 0
                // Don't allow wild mons to flee with U-turn et al.
                && !(this.selfSwitch && MoveCategory.STATUS !== move.category);
      }

      const party = player ? globalScene.getPlayerParty() : globalScene.getEnemyParty();
      return party.filter(p => p.isAllowedInBattle() && !p.isOnField()
          && (player || (p as EnemyPokemon).trainerSlot === (switchOutTarget as EnemyPokemon).trainerSlot)).length > 0;
    };
  }

  getUserBenefitScore(user: Pokemon, target: Pokemon, move: Move): number {
    if (!globalScene.getEnemyParty().find(p => p.isActive() && !p.isOnField())) {
      return -20;
    }
    let ret = this.selfSwitch ? Math.floor((1 - user.getHpRatio()) * 20) : super.getUserBenefitScore(user, target, move);
    if (this.selfSwitch && this.isBatonPass()) {
      const statStageTotal = user.getStatStages().reduce((s: number, total: number) => total += s, 0);
      ret = ret / 2 + (Phaser.Tweens.Builders.GetEaseFunction("Sine.easeOut")(Math.min(Math.abs(statStageTotal), 10) / 10) * (statStageTotal >= 0 ? 10 : -10));
    }
    return ret;
  }

  /**
  * Helper function to check if the Pokémon's health is below half after taking damage.
  * Used for an edge case interaction with Wimp Out/Emergency Exit.
  * If the Ability activates due to being hit by U-turn or Volt Switch, the user of that move will not be switched out.
  */
  hpDroppedBelowHalf(target: Pokemon): boolean {
    const pokemonHealth = target.hp;
    const maxPokemonHealth = target.getMaxHp();
    const damageTaken = target.turnData.damageTaken;
    const initialHealth = pokemonHealth + damageTaken;

    // Check if the Pokémon's health has dropped below half after the damage
    return initialHealth >= maxPokemonHealth / 2 && pokemonHealth < maxPokemonHealth / 2;
  }
}

export class ChillyReceptionAttr extends ForceSwitchOutAttr {
  apply(user: Pokemon, target: Pokemon, move: Move, args: any[]): boolean {
    globalScene.arena.trySetWeather(WeatherType.SNOW, user);
    return super.apply(user, target, move, args);
  }

  getCondition(): MoveConditionFunc {
    // chilly reception move will go through if the weather is change-able to snow, or the user can switch out, else move will fail
    return (user, target, move) => globalScene.arena.weather?.weatherType !== WeatherType.SNOW || super.getSwitchOutCondition()(user, target, move);
  }
}

export class RemoveTypeAttr extends MoveEffectAttr {

  // TODO: Remove the message callback
  private removedType: PokemonType;
  private messageCallback: ((user: Pokemon) => void) | undefined;

  constructor(removedType: PokemonType, messageCallback?: (user: Pokemon) => void) {
    super(true, { trigger: MoveEffectTrigger.POST_TARGET });
    this.removedType = removedType;
    this.messageCallback = messageCallback;

  }

  apply(user: Pokemon, target: Pokemon, move: Move, args: any[]): boolean {
    if (!super.apply(user, target, move, args)) {
      return false;
    }

    if (user.isTerastallized && user.getTeraType() === this.removedType) { // active tera types cannot be removed
      return false;
    }

    const userTypes = user.getTypes(true);
    const modifiedTypes = userTypes.filter(type => type !== this.removedType);
    if (modifiedTypes.length === 0) {
      modifiedTypes.push(PokemonType.UNKNOWN);
    }
    user.summonData.types = modifiedTypes;
    user.updateInfo();


    if (this.messageCallback) {
      this.messageCallback(user);
    }

    return true;
  }
}

export class CopyTypeAttr extends MoveEffectAttr {
  constructor() {
    super(false);
  }

  apply(user: Pokemon, target: Pokemon, move: Move, args: any[]): boolean {
    if (!super.apply(user, target, move, args)) {
      return false;
    }

    const targetTypes = target.getTypes(true);
    if (targetTypes.includes(PokemonType.UNKNOWN) && targetTypes.indexOf(PokemonType.UNKNOWN) > -1) {
      targetTypes[targetTypes.indexOf(PokemonType.UNKNOWN)] = PokemonType.NORMAL;
    }
    user.summonData.types = targetTypes;
    user.updateInfo();

    globalScene.phaseManager.queueMessage(i18next.t("moveTriggers:copyType", { pokemonName: getPokemonNameWithAffix(user), targetPokemonName: getPokemonNameWithAffix(target) }));

    return true;
  }

  getCondition(): MoveConditionFunc {
    return (user, target, move) => target.getTypes()[0] !== PokemonType.UNKNOWN || target.summonData.addedType !== null;
  }
}

export class CopyBiomeTypeAttr extends MoveEffectAttr {
  constructor() {
    super(true);
  }

  apply(user: Pokemon, target: Pokemon, move: Move, args: any[]): boolean {
    if (!super.apply(user, target, move, args)) {
      return false;
    }

    const terrainType = globalScene.arena.getTerrainType();
    let typeChange: PokemonType;
    if (terrainType !== TerrainType.NONE) {
      typeChange = this.getTypeForTerrain(globalScene.arena.getTerrainType());
    } else {
      typeChange = this.getTypeForBiome(globalScene.arena.biomeType);
    }

    user.summonData.types = [ typeChange ];
    user.updateInfo();

    globalScene.phaseManager.queueMessage(i18next.t("moveTriggers:transformedIntoType", { pokemonName: getPokemonNameWithAffix(user), typeName: i18next.t(`pokemonInfo:type.${toCamelCase(PokemonType[typeChange])}`) }));

    return true;
  }

  /**
   * Retrieves a type from the current terrain
   * @param terrainType {@linkcode TerrainType}
   * @returns
   */
  private getTypeForTerrain(terrainType: TerrainType): PokemonType {
    switch (terrainType) {
      case TerrainType.ELECTRIC:
        return PokemonType.ELECTRIC;
      case TerrainType.MISTY:
        return PokemonType.FAIRY;
      case TerrainType.GRASSY:
        return PokemonType.GRASS;
      case TerrainType.PSYCHIC:
        return PokemonType.PSYCHIC;
      case TerrainType.NONE:
      default:
        return PokemonType.UNKNOWN;
    }
  }

  /**
   * Retrieves a type from the current biome
   * @param biomeType {@linkcode BiomeId}
   * @returns
   */
  private getTypeForBiome(biomeType: BiomeId): PokemonType {
    switch (biomeType) {
      case BiomeId.TOWN:
      case BiomeId.PLAINS:
      case BiomeId.METROPOLIS:
        return PokemonType.NORMAL;
      case BiomeId.GRASS:
      case BiomeId.TALL_GRASS:
        return PokemonType.GRASS;
      case BiomeId.FOREST:
      case BiomeId.JUNGLE:
        return PokemonType.BUG;
      case BiomeId.SLUM:
      case BiomeId.SWAMP:
        return PokemonType.POISON;
      case BiomeId.SEA:
      case BiomeId.BEACH:
      case BiomeId.LAKE:
      case BiomeId.SEABED:
        return PokemonType.WATER;
      case BiomeId.MOUNTAIN:
        return PokemonType.FLYING;
      case BiomeId.BADLANDS:
        return PokemonType.GROUND;
      case BiomeId.CAVE:
      case BiomeId.DESERT:
        return PokemonType.ROCK;
      case BiomeId.ICE_CAVE:
      case BiomeId.SNOWY_FOREST:
        return PokemonType.ICE;
      case BiomeId.MEADOW:
      case BiomeId.FAIRY_CAVE:
      case BiomeId.ISLAND:
        return PokemonType.FAIRY;
      case BiomeId.POWER_PLANT:
        return PokemonType.ELECTRIC;
      case BiomeId.VOLCANO:
        return PokemonType.FIRE;
      case BiomeId.GRAVEYARD:
      case BiomeId.TEMPLE:
        return PokemonType.GHOST;
      case BiomeId.DOJO:
      case BiomeId.CONSTRUCTION_SITE:
        return PokemonType.FIGHTING;
      case BiomeId.FACTORY:
      case BiomeId.LABORATORY:
        return PokemonType.STEEL;
      case BiomeId.RUINS:
      case BiomeId.SPACE:
        return PokemonType.PSYCHIC;
      case BiomeId.WASTELAND:
      case BiomeId.END:
        return PokemonType.DRAGON;
      case BiomeId.ABYSS:
        return PokemonType.DARK;
      default:
        return PokemonType.UNKNOWN;
    }
  }
}

/**
 * Attribute to override the target's current types to the given type.
 * Used by {@linkcode MoveId.SOAK} and {@linkcode MoveId.MAGIC_POWDER}.
 */
export class ChangeTypeAttr extends MoveEffectAttr {
  private type: PokemonType;

  constructor(type: PokemonType) {
    super(false);
    this.type = type;
  }

  apply(user: Pokemon, target: Pokemon, move: Move, args: any[]): boolean {
    target.summonData.types = [ this.type ];
    target.updateInfo();

    globalScene.phaseManager.queueMessage(i18next.t("moveTriggers:transformedIntoType", { pokemonName: getPokemonNameWithAffix(target), typeName: i18next.t(`pokemonInfo:type.${toCamelCase(PokemonType[this.type])}`) }));

    return true;
  }

  getCondition(): MoveConditionFunc {
    return (user, target, move) => !target.isTerastallized && !target.hasAbility(AbilityId.MULTITYPE) && !target.hasAbility(AbilityId.RKS_SYSTEM) && !(target.getTypes().length === 1 && target.getTypes()[0] === this.type);
  }
}

export class AddTypeAttr extends MoveEffectAttr {
  private type: PokemonType;

  constructor(type: PokemonType) {
    super(false);

    this.type = type;
  }

  apply(user: Pokemon, target: Pokemon, move: Move, args: any[]): boolean {
    target.summonData.addedType = this.type;
    target.updateInfo();

    globalScene.phaseManager.queueMessage(i18next.t("moveTriggers:addType", { typeName: i18next.t(`pokemonInfo:type.${toCamelCase(PokemonType[this.type])}`), pokemonName: getPokemonNameWithAffix(target) }));

    return true;
  }

  getCondition(): MoveConditionFunc {
    return (user, target, move) => !target.isTerastallized && !target.getTypes().includes(this.type);
  }
}

export class FirstMoveTypeAttr extends MoveEffectAttr {
  constructor() {
    super(true);
  }

  apply(user: Pokemon, target: Pokemon, move: Move, args: any[]): boolean {
    if (!super.apply(user, target, move, args)) {
      return false;
    }

    const firstMoveType = target.getMoveset()[0].getMove().type;
    user.summonData.types = [ firstMoveType ];
    globalScene.phaseManager.queueMessage(i18next.t("battle:transformedIntoType", { pokemonName: getPokemonNameWithAffix(user), type: i18next.t(`pokemonInfo:type.${toCamelCase(PokemonType[firstMoveType])}`) }));

    return true;
  }
}

/**
 * Attribute used to call a move.
 * Used by other move attributes: {@linkcode RandomMoveAttr}, {@linkcode RandomMovesetMoveAttr}, {@linkcode CopyMoveAttr}
 */
class CallMoveAttr extends OverrideMoveEffectAttr {
  protected invalidMoves: ReadonlySet<MoveId>;
  protected hasTarget: boolean;

  apply(user: Pokemon, target: Pokemon, move: Move, args: any[]): boolean {
    // Get eligible targets for move, failing if we can't target anything
    const replaceMoveTarget = move.moveTarget === MoveTarget.NEAR_OTHER ? MoveTarget.NEAR_ENEMY : undefined;
    const moveTargets = getMoveTargets(user, move.id, replaceMoveTarget);
    if (moveTargets.targets.length === 0) {
      globalScene.phaseManager.queueMessage(i18next.t("battle:attackFailed"));
      return false;
    }

    // Spread moves and ones with only 1 valid target will use their normal targeting.
    // If not, target the Mirror Move recipient or else a random enemy in our target list
    const targets = moveTargets.multiple || moveTargets.targets.length === 1
      ? moveTargets.targets
      : [this.hasTarget
        ? target.getBattlerIndex()
        : moveTargets.targets[user.randBattleSeedInt(moveTargets.targets.length)]];

    globalScene.phaseManager.unshiftNew("LoadMoveAnimPhase", move.id);
    globalScene.phaseManager.unshiftNew("MovePhase", user, targets, new PokemonMove(move.id), MoveUseMode.FOLLOW_UP, MovePhaseTimingModifier.FIRST);
    return true;
  }
}

/**
 * Attribute used to call a random move.
 * Used for {@linkcode MoveId.METRONOME}
 */
export class RandomMoveAttr extends CallMoveAttr {
  constructor(invalidMoves: ReadonlySet<MoveId>) {
    super();
    this.invalidMoves = invalidMoves;
  }

  /**
   * This function exists solely to allow tests to override the randomly selected move by mocking this function.
   */
  public getMoveOverride(): MoveId | null {
    return null;
  }

  /**
   * User calls a random moveId.
   *
   * Invalid moves are indicated by what is passed in to invalidMoves: {@linkcode invalidMetronomeMoves}
   * @param user Pokemon that used the move and will call a random move
   * @param target Pokemon that will be targeted by the random move (if single target)
   * @param move Move being used
   * @param args Unused
   */
  override apply(user: Pokemon, target: Pokemon, _move: Move, args: any[]): boolean {
    // TODO: Move this into the constructor to avoid constructing this every call
    const moveIds = getEnumValues(MoveId).map(m => !this.invalidMoves.has(m) && !allMoves[m].name.endsWith(" (N)") ? m : MoveId.NONE);
    let moveId: MoveId = MoveId.NONE;
    const moveStatus = new BooleanHolder(true);
    do {
      moveId = this.getMoveOverride() ?? moveIds[user.randBattleSeedInt(moveIds.length)];
      moveStatus.value = moveId !== MoveId.NONE;
      if (user.isPlayer()) {
          applyChallenges(ChallengeType.POKEMON_MOVE, moveId, moveStatus);
      }
    }
    while (!moveStatus.value);
    return super.apply(user, target, allMoves[moveId], args);
  }
}

/**
 * Attribute used to call a random move in the user or party's moveset.
 * Used for {@linkcode MoveId.ASSIST} and {@linkcode MoveId.SLEEP_TALK}
 *
 * Fails if the user has no callable moves.
 *
 * Invalid moves are indicated by what is passed in to invalidMoves: {@linkcode invalidAssistMoves} or {@linkcode invalidSleepTalkMoves}
 */
export class RandomMovesetMoveAttr extends CallMoveAttr {
  private includeParty: boolean;
  private moveId: number;
  constructor(invalidMoves: ReadonlySet<MoveId>, includeParty: boolean = false) {
    super();
    this.includeParty = includeParty;
    this.invalidMoves = invalidMoves;
  }

  /**
   * User calls a random moveId selected in {@linkcode getCondition}
   * @param user Pokemon that used the move and will call a random move
   * @param target Pokemon that will be targeted by the random move (if single target)
   * @param move Move being used
   * @param args Unused
   */
  apply(user: Pokemon, target: Pokemon, move: Move, args: any[]): boolean {
    return super.apply(user, target, allMoves[this.moveId], args);
  }

  getCondition(): MoveConditionFunc {
    return (user, target, move) => {
      // includeParty will be true for Assist, false for Sleep Talk
      let allies: Pokemon[];
      if (this.includeParty) {
        allies = (user.isPlayer() ? globalScene.getPlayerParty() : globalScene.getEnemyParty()).filter(p => p !== user);
      } else {
        allies = [ user ];
      }
      const partyMoveset = allies.flatMap(p => p.moveset);
      const moves = partyMoveset.filter(m => !this.invalidMoves.has(m.moveId) && !m.getMove().name.endsWith(" (N)"));
      if (moves.length === 0) {
        return false;
      }

      this.moveId = moves[user.randBattleSeedInt(moves.length)].moveId;
      return true;
    };
  }
}

// TODO: extend CallMoveAttr
export class NaturePowerAttr extends OverrideMoveEffectAttr {
  apply(user: Pokemon, target: Pokemon, move: Move, args: any[]): boolean {
    let moveId = MoveId.NONE;
    switch (globalScene.arena.getTerrainType()) {
    // this allows terrains to 'override' the biome move
      case TerrainType.NONE:
        switch (globalScene.arena.biomeType) {
          case BiomeId.TOWN:
            moveId = MoveId.ROUND;
            break;
          case BiomeId.METROPOLIS:
            moveId = MoveId.TRI_ATTACK;
            break;
          case BiomeId.SLUM:
            moveId = MoveId.SLUDGE_BOMB;
            break;
          case BiomeId.PLAINS:
            moveId = MoveId.SILVER_WIND;
            break;
          case BiomeId.GRASS:
            moveId = MoveId.GRASS_KNOT;
            break;
          case BiomeId.TALL_GRASS:
            moveId = MoveId.POLLEN_PUFF;
            break;
          case BiomeId.MEADOW:
            moveId = MoveId.GIGA_DRAIN;
            break;
          case BiomeId.FOREST:
            moveId = MoveId.BUG_BUZZ;
            break;
          case BiomeId.JUNGLE:
            moveId = MoveId.LEAF_STORM;
            break;
          case BiomeId.SEA:
            moveId = MoveId.HYDRO_PUMP;
            break;
          case BiomeId.SWAMP:
            moveId = MoveId.MUD_BOMB;
            break;
          case BiomeId.BEACH:
            moveId = MoveId.SCALD;
            break;
          case BiomeId.LAKE:
            moveId = MoveId.BUBBLE_BEAM;
            break;
          case BiomeId.SEABED:
            moveId = MoveId.BRINE;
            break;
          case BiomeId.ISLAND:
            moveId = MoveId.LEAF_TORNADO;
            break;
          case BiomeId.MOUNTAIN:
            moveId = MoveId.AIR_SLASH;
            break;
          case BiomeId.BADLANDS:
            moveId = MoveId.EARTH_POWER;
            break;
          case BiomeId.DESERT:
            moveId = MoveId.SCORCHING_SANDS;
            break;
          case BiomeId.WASTELAND:
            moveId = MoveId.DRAGON_PULSE;
            break;
          case BiomeId.CONSTRUCTION_SITE:
            moveId = MoveId.STEEL_BEAM;
            break;
          case BiomeId.CAVE:
            moveId = MoveId.POWER_GEM;
            break;
          case BiomeId.ICE_CAVE:
            moveId = MoveId.ICE_BEAM;
            break;
          case BiomeId.SNOWY_FOREST:
            moveId = MoveId.FROST_BREATH;
            break;
          case BiomeId.VOLCANO:
            moveId = MoveId.LAVA_PLUME;
            break;
          case BiomeId.GRAVEYARD:
            moveId = MoveId.SHADOW_BALL;
            break;
          case BiomeId.RUINS:
            moveId = MoveId.ANCIENT_POWER;
            break;
          case BiomeId.TEMPLE:
            moveId = MoveId.EXTRASENSORY;
            break;
          case BiomeId.DOJO:
            moveId = MoveId.FOCUS_BLAST;
            break;
          case BiomeId.FAIRY_CAVE:
            moveId = MoveId.ALLURING_VOICE;
            break;
          case BiomeId.ABYSS:
            moveId = MoveId.OMINOUS_WIND;
            break;
          case BiomeId.SPACE:
            moveId = MoveId.DRACO_METEOR;
            break;
          case BiomeId.FACTORY:
            moveId = MoveId.FLASH_CANNON;
            break;
          case BiomeId.LABORATORY:
            moveId = MoveId.ZAP_CANNON;
            break;
          case BiomeId.POWER_PLANT:
            moveId = MoveId.CHARGE_BEAM;
            break;
          case BiomeId.END:
            moveId = MoveId.ETERNABEAM;
            break;
        }
        break;
      case TerrainType.MISTY:
        moveId = MoveId.MOONBLAST;
        break;
      case TerrainType.ELECTRIC:
        moveId = MoveId.THUNDERBOLT;
        break;
      case TerrainType.GRASSY:
        moveId = MoveId.ENERGY_BALL;
        break;
      case TerrainType.PSYCHIC:
        moveId = MoveId.PSYCHIC;
        break;
      default:
        // Just in case there's no match
        moveId = MoveId.TRI_ATTACK;
        break;
    }

    // Load the move's animation if we didn't already and unshift a new usage phase
    globalScene.phaseManager.unshiftNew("LoadMoveAnimPhase", moveId);
    globalScene.phaseManager.unshiftNew("MovePhase", user, [ target.getBattlerIndex() ], new PokemonMove(moveId), MoveUseMode.FOLLOW_UP, MovePhaseTimingModifier.FIRST);
    return true;
  }
}

/**
 * Attribute used to copy a previously-used move.
 * Used for {@linkcode MoveId.COPYCAT} and {@linkcode MoveId.MIRROR_MOVE}
 */
export class CopyMoveAttr extends CallMoveAttr {
  private mirrorMove: boolean;
  constructor(mirrorMove: boolean, invalidMoves: ReadonlySet<MoveId> = new Set()) {
    super();
    this.mirrorMove = mirrorMove;
    this.invalidMoves = invalidMoves;
  }

  apply(user: Pokemon, target: Pokemon, _move: Move, args: any[]): boolean {
    this.hasTarget = this.mirrorMove;
    // bang is correct as condition func returns `false` and fails move if no last move exists
    const lastMove = this.mirrorMove ? target.getLastNonVirtualMove(false, false)!.move : globalScene.currentBattle.lastMove;
    return super.apply(user, target, allMoves[lastMove], args);
  }

  getCondition(): MoveConditionFunc {
    return (_user, target, _move) => {
      const lastMove = this.mirrorMove ? target.getLastNonVirtualMove(false, false)?.move : globalScene.currentBattle.lastMove;
      return lastMove != null && !this.invalidMoves.has(lastMove);
    };
  }
}

/**
 * Attribute used for moves that cause the target to repeat their last used move.
 *
 * Used by {@linkcode MoveId.INSTRUCT | Instruct}.
 * @see [Instruct on Bulbapedia](https://bulbapedia.bulbagarden.net/wiki/Instruct_(move))
*/
export class RepeatMoveAttr extends MoveEffectAttr {
  private movesetMove: PokemonMove;
  constructor() {
    super(false, { trigger: MoveEffectTrigger.POST_APPLY }); // needed to ensure correct protect interaction
  }

  /**
   * Forces the target to re-use their last used move again.
   * @param user - The {@linkcode Pokemon} using the attack
   * @param target - The {@linkcode Pokemon} being targeted by the attack
   * @returns `true` if the move succeeds
   */
  apply(user: Pokemon, target: Pokemon): boolean {
    // get the last move used (excluding status based failures) as well as the corresponding moveset slot
    // bangs are justified as Instruct fails if no prior move or moveset move exists
    // TODO: How does instruct work when copying a move called via Copycat that the user itself knows?
    const lastMove = target.getLastNonVirtualMove()!;
    const movesetMove = target.getMoveset().find(m => m.moveId === lastMove?.move)!

    // If the last move used can hit more than one target or has variable targets,
    // re-compute the targets for the attack (mainly for alternating double/single battles)
    // Rampaging moves (e.g. Outrage) are not included due to being incompatible with Instruct,
    // nor is Dragon Darts (due to its smart targeting bypassing normal target selection)
    let moveTargets = this.movesetMove.getMove().isMultiTarget() ? getMoveTargets(target, this.movesetMove.moveId).targets : lastMove.targets;

    // In the event the instructed move's only target is a fainted opponent, redirect it to an alive ally if possible.
    // Normally, all yet-unexecuted move phases would swap targets after any foe faints or flees (see `redirectPokemonMoves` in `battle-scene.ts`),
    // but since Instruct adds a new move phase _after_ all that occurs, we need to handle this interaction manually.
    const firstTarget = globalScene.getField()[moveTargets[0]];
    if (
      globalScene.currentBattle.double
      && moveTargets.length === 1
      && firstTarget.isFainted()
      && firstTarget !== target.getAlly()
    ) {
      const ally = firstTarget.getAlly();
      if (ally != null && ally.isActive()) {
        moveTargets = [ ally.getBattlerIndex() ];
      }
    }

    globalScene.phaseManager.queueMessage(i18next.t("moveTriggers:instructingMove", {
      userPokemonName: getPokemonNameWithAffix(user),
      targetPokemonName: getPokemonNameWithAffix(target)
    }));
    target.turnData.extraTurns++;
    globalScene.phaseManager.unshiftNew("MovePhase", target, moveTargets, movesetMove, MoveUseMode.NORMAL, MovePhaseTimingModifier.FIRST);
    return true;
  }

  getCondition(): MoveConditionFunc {
    return (_user, target, _move) => {
      // TODO: Check instruct behavior with struggle - ignore, fail or success
      const lastMove = target.getLastNonVirtualMove();
      const movesetMove = target.getMoveset().find(m => m.moveId === lastMove?.move);
      const uninstructableMoves = [
        // Locking/Continually Executed moves
        MoveId.OUTRAGE,
        MoveId.RAGING_FURY,
        MoveId.ROLLOUT,
        MoveId.PETAL_DANCE,
        MoveId.THRASH,
        MoveId.ICE_BALL,
        MoveId.UPROAR,
        // Multi-turn Moves
        MoveId.BIDE,
        MoveId.SHELL_TRAP,
        MoveId.BEAK_BLAST,
        MoveId.FOCUS_PUNCH,
        // "First Turn Only" moves
        MoveId.FAKE_OUT,
        MoveId.FIRST_IMPRESSION,
        MoveId.MAT_BLOCK,
        // Moves with a recharge turn
        MoveId.HYPER_BEAM,
        MoveId.ETERNABEAM,
        MoveId.FRENZY_PLANT,
        MoveId.BLAST_BURN,
        MoveId.HYDRO_CANNON,
        MoveId.GIGA_IMPACT,
        MoveId.PRISMATIC_LASER,
        MoveId.ROAR_OF_TIME,
        MoveId.ROCK_WRECKER,
        MoveId.METEOR_ASSAULT,
        // Charging & 2-turn moves
        MoveId.DIG,
        MoveId.FLY,
        MoveId.BOUNCE,
        MoveId.SHADOW_FORCE,
        MoveId.PHANTOM_FORCE,
        MoveId.DIVE,
        MoveId.ELECTRO_SHOT,
        MoveId.ICE_BURN,
        MoveId.GEOMANCY,
        MoveId.FREEZE_SHOCK,
        MoveId.SKY_DROP,
        MoveId.SKY_ATTACK,
        MoveId.SKULL_BASH,
        MoveId.SOLAR_BEAM,
        MoveId.SOLAR_BLADE,
        MoveId.METEOR_BEAM,
        // Copying/Move-Calling moves
        MoveId.ASSIST,
        MoveId.COPYCAT,
        MoveId.ME_FIRST,
        MoveId.METRONOME,
        MoveId.MIRROR_MOVE,
        MoveId.NATURE_POWER,
        MoveId.SLEEP_TALK,
        MoveId.SNATCH,
        MoveId.INSTRUCT,
        // Misc moves
        MoveId.KINGS_SHIELD,
        MoveId.SKETCH,
        MoveId.TRANSFORM,
        MoveId.MIMIC,
        MoveId.STRUGGLE,
        // TODO: Add Max/G-Max/Z-Move blockage if or when they are implemented
      ];

      if (!lastMove?.move // no move to instruct
        || !movesetMove // called move not in target's moveset (forgetting the move, etc.)
        || movesetMove.ppUsed === movesetMove.getMovePp() // move out of pp
        // TODO: This next line is likely redundant as all charging moves are in the above list
        || allMoves[lastMove.move].isChargingMove() // called move is a charging/recharging move
        || uninstructableMoves.includes(lastMove.move)) { // called move is in the banlist
        return false;
      }
      this.movesetMove = movesetMove;
      return true;
    };
  }

  getTargetBenefitScore(user: Pokemon, target: Pokemon, move: Move): number {
    // TODO: Make the AI actually use instruct
    /* Ideally, the AI would score instruct based on the scorings of the on-field pokemons'
    * last used moves at the time of using Instruct (by the time the instructor gets to act)
    * with respect to the user's side.
    * In 99.9% of cases, this would be the pokemon's ally (unless the target had last
    * used a move like Decorate on the user or its ally)
    */
    return 2;
  }
}

/**
 *  Attribute used for moves that reduce PP of the target's last used move.
 *  Used for Spite.
 */
export class ReducePpMoveAttr extends MoveEffectAttr {
  protected reduction: number;
  constructor(reduction: number) {
    super();
    this.reduction = reduction;
  }

  /**
   * Reduces the PP of the target's last-used move by an amount based on this attribute instance's {@linkcode reduction}.
   *
   * @param user - N/A
   * @param target - The {@linkcode Pokemon} targeted by the attack
   * @param move - N/A
   * @param args - N/A
   * @returns always `true`
   */
  apply(user: Pokemon, target: Pokemon, move: Move, args: any[]): boolean {
    /** The last move the target themselves used */
    const lastMove = target.getLastNonVirtualMove();
    const movesetMove = target.getMoveset().find(m => m.moveId === lastMove?.move)!; // bang is correct as condition prevents this from being nullish
    const lastPpUsed = movesetMove.ppUsed;
    movesetMove.ppUsed = Math.min(lastPpUsed + this.reduction, movesetMove.getMovePp());

    globalScene.eventTarget.dispatchEvent(new MoveUsedEvent(target.id, movesetMove.getMove(), movesetMove.ppUsed));
    globalScene.phaseManager.queueMessage(i18next.t("battle:ppReduced", { targetName: getPokemonNameWithAffix(target), moveName: movesetMove.getName(), reduction: (movesetMove.ppUsed) - lastPpUsed }));

    return true;
  }

  getCondition(): MoveConditionFunc {
    return (user, target, move) => {
      const lastMove = target.getLastNonVirtualMove();
      const movesetMove = target.getMoveset().find(m => m.moveId === lastMove?.move)
      return !!movesetMove?.getPpRatio();
    };
  }

  getTargetBenefitScore(user: Pokemon, target: Pokemon, move: Move): number {
    const lastMove = target.getLastNonVirtualMove();
    const movesetMove = target.getMoveset().find(m => m.moveId === lastMove?.move)
    if (!movesetMove) {
      return 0;
    }

    const maxPp = movesetMove.getMovePp();
    const ppLeft = maxPp - movesetMove.ppUsed;
    const value = -(8 - Math.ceil(Math.min(maxPp, 30) / 5));
    if (ppLeft < 4) {
      return (value / 4) * ppLeft;
    }
    return value;

  }
}

/**
 *  Attribute used for moves that damage target, and then reduce PP of the target's last used move.
 *  Used for Eerie Spell.
 */
export class AttackReducePpMoveAttr extends ReducePpMoveAttr {
  constructor(reduction: number) {
    super(reduction);
  }

  /**
   * Checks if the target has used a move prior to the attack. PP-reduction is applied through the super class if so.
   *
   * @param user - The {@linkcode Pokemon} using the move
   * @param target -The {@linkcode Pokemon} targeted by the attack
   * @param move - The {@linkcode Move} being used
   * @param args - N/A
   * @returns - always `true`
   */
  apply(user: Pokemon, target: Pokemon, move: Move, args: any[]): boolean {
    const lastMove = target.getLastNonVirtualMove();
    const movesetMove = target.getMoveset().find(m => m.moveId === lastMove?.move);
    if (movesetMove?.getPpRatio()) {
      super.apply(user, target, move, args);
    }

    return true;
  }

  /**
   * Override condition function to always perform damage.
   * Instead, perform pp-reduction condition check in {@linkcode apply}.
   * (A failed condition will prevent damage which is not what we want here)
   * @returns always `true`
   */
  override getCondition(): MoveConditionFunc {
    return () => true;
  }
}

const targetMoveCopiableCondition: MoveConditionFunc = (user, target, move) => {
  const copiableMove = target.getLastNonVirtualMove();
  if (!copiableMove?.move) {
    return false;
  }

  if (allMoves[copiableMove.move].isChargingMove() && copiableMove.result === MoveResult.OTHER) {
    return false;
  }

  // TODO: Add last turn of Bide

  return true;
};

/**
 * Attribute to temporarily copy the last move in the target's moveset.
 * Used by {@linkcode MoveId.MIMIC}.
 */
export class MovesetCopyMoveAttr extends OverrideMoveEffectAttr {
  apply(user: Pokemon, target: Pokemon, move: Move, args: any[]): boolean {
    const lastMove = target.getLastNonVirtualMove()
    if (!lastMove?.move) {
      return false;
    }

    const copiedMove = allMoves[lastMove.move];

    const thisMoveIndex = user.getMoveset().findIndex(m => m.moveId === move.id);

    if (thisMoveIndex === -1) {
      return false;
    }

    // Populate summon data with a copy of the current moveset, replacing the copying move with the copied move
    user.summonData.moveset = user.getMoveset().slice(0);
    user.summonData.moveset[thisMoveIndex] = new PokemonMove(copiedMove.id);

    globalScene.phaseManager.queueMessage(i18next.t("moveTriggers:copiedMove", { pokemonName: getPokemonNameWithAffix(user), moveName: copiedMove.name }));

    return true;
  }

  getCondition(): MoveConditionFunc {
    return targetMoveCopiableCondition;
  }
}

/**
 * Attribute for {@linkcode MoveId.SKETCH} that causes the user to copy the opponent's last used move
 * This move copies the last used non-virtual move
 *  e.g. if Metronome is used, it copies Metronome itself, not the virtual move called by Metronome
 * Fails if the opponent has not yet used a move.
 * Fails if used on an uncopiable move, listed in unsketchableMoves in getCondition
 * Fails if the move is already in the user's moveset
 */
export class SketchAttr extends MoveEffectAttr {
  constructor() {
    super(true);
  }
  /**
   * User copies the opponent's last used move, if possible
   * @param user Pokemon that used the move and will replace Sketch with the copied move
   * @param target Pokemon that the user wants to copy a move from
   * @param move Move being used
   * @param args Unused
   * @returns true if the function succeeds, otherwise false
   */

  apply(user: Pokemon, target: Pokemon, move: Move, args: any[]): boolean {
    if (!super.apply(user, target, move, args)) {
      return false;
    }

    const targetMove = target.getLastNonVirtualMove()
    if (!targetMove) {
      // failsafe for TS compiler
      return false;
    }

    const sketchedMove = allMoves[targetMove.move];
    const sketchIndex = user.getMoveset().findIndex(m => m.moveId === move.id);
    if (sketchIndex === -1) {
      return false;
    }

    user.setMove(sketchIndex, sketchedMove.id);

    globalScene.phaseManager.queueMessage(i18next.t("moveTriggers:sketchedMove", { pokemonName: getPokemonNameWithAffix(user), moveName: sketchedMove.name }));

    return true;
  }

  getCondition(): MoveConditionFunc {
    return (user, target, move) => {
      if (!targetMoveCopiableCondition(user, target, move)) {
        return false;
      }

      const targetMove = target.getLastNonVirtualMove();
      return targetMove != null
        && !invalidSketchMoves.has(targetMove.move)
        && user.getMoveset().every(m => m.moveId !== targetMove.move)
    };
  }
}

export class AbilityChangeAttr extends MoveEffectAttr {
  public ability: AbilityId;

  constructor(ability: AbilityId, selfTarget?: boolean) {
    super(selfTarget);

    this.ability = ability;
  }

  apply(user: Pokemon, target: Pokemon, move: Move, args: any[]): boolean {
    if (!super.apply(user, target, move, args)) {
      return false;
    }

    const moveTarget = this.selfTarget ? user : target;

    globalScene.triggerPokemonFormChange(moveTarget, SpeciesFormChangeRevertWeatherFormTrigger);
    if (moveTarget.breakIllusion()) {
      globalScene.phaseManager.queueMessage(i18next.t("abilityTriggers:illusionBreak", { pokemonName: getPokemonNameWithAffix(moveTarget) }));
    }
    globalScene.phaseManager.queueMessage(i18next.t("moveTriggers:acquiredAbility", { pokemonName: getPokemonNameWithAffix(moveTarget), abilityName: allAbilities[this.ability].name }));
    moveTarget.setTempAbility(allAbilities[this.ability]);
    globalScene.triggerPokemonFormChange(moveTarget, SpeciesFormChangeRevertWeatherFormTrigger);
    return true;
  }

  getCondition(): MoveConditionFunc {
    return (user, target, move) => (this.selfTarget ? user : target).getAbility().replaceable && (this.selfTarget ? user : target).getAbility().id !== this.ability;
  }
}

export class AbilityCopyAttr extends MoveEffectAttr {
  public copyToPartner: boolean;

  constructor(copyToPartner: boolean = false) {
    super(false);

    this.copyToPartner = copyToPartner;
  }

  apply(user: Pokemon, target: Pokemon, move: Move, args: any[]): boolean {
    if (!super.apply(user, target, move, args)) {
      return false;
    }

    globalScene.phaseManager.queueMessage(i18next.t("moveTriggers:copiedTargetAbility", { pokemonName: getPokemonNameWithAffix(user), targetName: getPokemonNameWithAffix(target), abilityName: allAbilities[target.getAbility().id].name }));

    user.setTempAbility(target.getAbility());
    const ally = user.getAlly();

    if (this.copyToPartner && globalScene.currentBattle?.double && ally != null && ally.hp) { // TODO is this the best way to check that the ally is active?
      globalScene.phaseManager.queueMessage(i18next.t("moveTriggers:copiedTargetAbility", { pokemonName: getPokemonNameWithAffix(ally), targetName: getPokemonNameWithAffix(target), abilityName: allAbilities[target.getAbility().id].name }));
      ally.setTempAbility(target.getAbility());
    }

    return true;
  }

  getCondition(): MoveConditionFunc {
    return (user, target, move) => {
      const ally = user.getAlly();
      let ret = target.getAbility().copiable && user.getAbility().replaceable;
      if (this.copyToPartner && globalScene.currentBattle?.double) {
        ret = ret && (!ally?.hp || ally?.getAbility().replaceable);
      } else {
        ret = ret && user.getAbility().id !== target.getAbility().id;
      }
      return ret;
    };
  }
}

export class AbilityGiveAttr extends MoveEffectAttr {
  public copyToPartner: boolean;

  constructor() {
    super(false);
  }

  apply(user: Pokemon, target: Pokemon, move: Move, args: any[]): boolean {
    if (!super.apply(user, target, move, args)) {
      return false;
    }

    globalScene.phaseManager.queueMessage(i18next.t("moveTriggers:acquiredAbility", { pokemonName: getPokemonNameWithAffix(target), abilityName: allAbilities[user.getAbility().id].name }));

    target.setTempAbility(user.getAbility());

    return true;
  }

  getCondition(): MoveConditionFunc {
    return (user, target, move) => user.getAbility().copiable && target.getAbility().replaceable && user.getAbility().id !== target.getAbility().id;
  }
}

export class SwitchAbilitiesAttr extends MoveEffectAttr {
  apply(user: Pokemon, target: Pokemon, move: Move, args: any[]): boolean {
    if (!super.apply(user, target, move, args)) {
      return false;
    }

    const tempAbility = user.getAbility();

    globalScene.phaseManager.queueMessage(i18next.t("moveTriggers:swappedAbilitiesWithTarget", { pokemonName: getPokemonNameWithAffix(user) }));

    user.setTempAbility(target.getAbility());
    target.setTempAbility(tempAbility);
    // Swaps Forecast/Flower Gift from Castform/Cherrim
    globalScene.arena.triggerWeatherBasedFormChangesToNormal();

    return true;
  }

  getCondition(): MoveConditionFunc {
    return (user, target, move) => [user, target].every(pkmn => pkmn.getAbility().swappable);
  }
}

/**
 * Attribute used for moves that suppress abilities like {@linkcode MoveId.GASTRO_ACID}.
 * A suppressed ability cannot be activated.
 */
export class SuppressAbilitiesAttr extends MoveEffectAttr {
  /** Sets ability suppression for the target pokemon and displays a message. */
  apply(user: Pokemon, target: Pokemon, move: Move, args: any[]): boolean {
    if (!super.apply(user, target, move, args)) {
      return false;
    }

    globalScene.phaseManager.queueMessage(i18next.t("moveTriggers:suppressAbilities", { pokemonName: getPokemonNameWithAffix(target) }));

    target.suppressAbility();

    globalScene.arena.triggerWeatherBasedFormChangesToNormal();

    return true;
  }

  /** Causes the effect to fail when the target's ability is unsupressable or already suppressed. */
  getCondition(): MoveConditionFunc {
    return (_user, target, _move) => !target.summonData.abilitySuppressed && (target.getAbility().suppressable || (target.hasPassive() && target.getPassiveAbility().suppressable));
  }
}

/**
 * Applies the effects of {@linkcode SuppressAbilitiesAttr} if the target has already moved this turn.
 * @see {@linkcode MoveId.CORE_ENFORCER}
 */
export class SuppressAbilitiesIfActedAttr extends MoveEffectAttr {
  /**
   * If the target has already acted this turn, apply a {@linkcode SuppressAbilitiesAttr} effect unless the
   * abillity cannot be suppressed. This is a secondary effect and has no bearing on the success or failure of the move.
   *
   * @returns True if the move occurred, otherwise false. Note that true will be returned even if the target has not
   * yet moved or if the suppression failed to apply.
   */
  apply(user: Pokemon, target: Pokemon, move: Move, args: any[]): boolean {
    if (!super.apply(user, target, move, args)) {
      return false;
    }

    if (target.turnData.acted) {
      const suppressAttr = new SuppressAbilitiesAttr();
      if (suppressAttr.getCondition()(user, target, move)) {
        suppressAttr.apply(user, target, move, args);
      }
    }

    return true;
  }
}

/**
 * Attribute used to transform into the target on move use.
 *
 * Used for {@linkcode MoveId.TRANSFORM}.
 */
export class TransformAttr extends MoveEffectAttr {
  override apply(user: Pokemon, target: Pokemon, move: Move, args: any[]): boolean {
    if (!super.apply(user, target, move, args)) {
      return false;
    }

    globalScene.phaseManager.unshiftNew("PokemonTransformPhase", user.getBattlerIndex(), target.getBattlerIndex());
    return true;
  }

  getCondition(): MoveConditionFunc {
    return (user, target) => user.canTransformInto(target)
  }
}

/**
 * Attribute used for status moves, namely Speed Swap,
 * that swaps the user's and target's corresponding stats.
 */
export class SwapStatAttr extends MoveEffectAttr {
  /** The stat to be swapped between the user and the target */
  private stat: EffectiveStat;

  constructor(stat: EffectiveStat) {
    super();

    this.stat = stat;
  }

  /**
   * Swaps the user's and target's corresponding current
   * {@linkcode EffectiveStat | stat} values
   * @param user the {@linkcode Pokemon} that used the move
   * @param target the {@linkcode Pokemon} that the move was used on
   * @param move N/A
   * @param args N/A
   * @returns true if attribute application succeeds
   */
  apply(user: Pokemon, target: Pokemon, move: Move, args: any[]): boolean {
    if (super.apply(user, target, move, args)) {
      const temp = user.getStat(this.stat, false);
      user.setStat(this.stat, target.getStat(this.stat, false), false);
      target.setStat(this.stat, temp, false);

      globalScene.phaseManager.queueMessage(i18next.t("moveTriggers:switchedStat", {
        pokemonName: getPokemonNameWithAffix(user),
        stat: i18next.t(getStatKey(this.stat)),
      }));

      return true;
    }
    return false;
  }
}

/**
 * Attribute used to switch the user's own stats.
 * Used by Power Shift.
 */
export class ShiftStatAttr extends MoveEffectAttr {
  private statToSwitch: EffectiveStat;
  private statToSwitchWith: EffectiveStat;

  constructor(statToSwitch: EffectiveStat, statToSwitchWith: EffectiveStat) {
    super();

    this.statToSwitch = statToSwitch;
    this.statToSwitchWith = statToSwitchWith;
  }

  /**
   * Switches the user's stats based on the {@linkcode statToSwitch} and {@linkcode statToSwitchWith} attributes.
   * @param user the {@linkcode Pokemon} that used the move
   * @param target n/a
   * @param move n/a
   * @param args n/a
   * @returns whether the effect was applied
   */
  override apply(user: Pokemon, target: Pokemon, move: Move, args: any[]): boolean {
    if (!super.apply(user, target, move, args)) {
      return false;
    }

    const firstStat = user.getStat(this.statToSwitch, false);
    const secondStat = user.getStat(this.statToSwitchWith, false);

    user.setStat(this.statToSwitch, secondStat, false);
    user.setStat(this.statToSwitchWith, firstStat, false);

    globalScene.phaseManager.queueMessage(i18next.t("moveTriggers:shiftedStats", {
      pokemonName: getPokemonNameWithAffix(user),
      statToSwitch: i18next.t(getStatKey(this.statToSwitch)),
      statToSwitchWith: i18next.t(getStatKey(this.statToSwitchWith))
    }));

    return true;
  }

  /**
   * Encourages the user to use the move if the stat to switch with is greater than the stat to switch.
   * @param user the {@linkcode Pokemon} that used the move
   * @param target n/a
   * @param move n/a
   * @returns number of points to add to the user's benefit score
   */
  override getUserBenefitScore(user: Pokemon, target: Pokemon, move: Move): number {
    return user.getStat(this.statToSwitchWith, false) > user.getStat(this.statToSwitch, false) ? 10 : 0;
  }
}

/**
 * Attribute used for status moves, namely Power Split and Guard Split,
 * that take the average of a user's and target's corresponding
 * stats and assign that average back to each corresponding stat.
 */
export class AverageStatsAttr extends MoveEffectAttr {
  /** The stats to be averaged individually between the user and the target */
  private stats: readonly EffectiveStat[];
  private msgKey: string;

  constructor(stats: readonly EffectiveStat[], msgKey: string) {
    super();

    this.stats = stats;
    this.msgKey = msgKey;
  }

  /**
   * Takes the average of the user's and target's corresponding {@linkcode stat}
   * values and sets those stats to the corresponding average for both
   * temporarily.
   * @param user the {@linkcode Pokemon} that used the move
   * @param target the {@linkcode Pokemon} that the move was used on
   * @param move N/A
   * @param args N/A
   * @returns true if attribute application succeeds
   */
  apply(user: Pokemon, target: Pokemon, move: Move, args: any[]): boolean {
    if (super.apply(user, target, move, args)) {
      for (const s of this.stats) {
        const avg = Math.floor((user.getStat(s, false) + target.getStat(s, false)) / 2);

        user.setStat(s, avg, false);
        target.setStat(s, avg, false);
      }

      globalScene.phaseManager.queueMessage(i18next.t(this.msgKey, { pokemonName: getPokemonNameWithAffix(user) }));

      return true;
    }
    return false;
  }
}

export class MoneyAttr extends MoveEffectAttr {
  constructor() {
    super(true, {firstHitOnly: true });
  }

  apply(user: Pokemon, target: Pokemon, move: Move): boolean {
    globalScene.currentBattle.moneyScattered += globalScene.getWaveMoneyAmount(0.2);
    globalScene.phaseManager.queueMessage(i18next.t("moveTriggers:coinsScatteredEverywhere"));
    return true;
  }
}

/** Applies {@linkcode BattlerTagType.DESTINY_BOND} to the user */
export class DestinyBondAttr extends MoveEffectAttr {
  constructor() {
    super(true, { trigger: MoveEffectTrigger.PRE_APPLY });
  }

  /**
   * Applies {@linkcode BattlerTagType.DESTINY_BOND} to the user.
   * @param user {@linkcode Pokemon} that is having the tag applied to.
   * @param target {@linkcode Pokemon} N/A
   * @param move {@linkcode Move} {@linkcode Move.DESTINY_BOND}
   * @param args N/A
   * @returns true
   */
  apply(user: Pokemon, target: Pokemon, move: Move, args: any[]): boolean {
    globalScene.phaseManager.queueMessage(`${i18next.t("moveTriggers:tryingToTakeFoeDown", { pokemonName: getPokemonNameWithAffix(user) })}`);
    user.addTag(BattlerTagType.DESTINY_BOND, undefined, move.id, user.id);
    return true;
  }
}

/** Attribute to apply a battler tag to the target if they have had their stats boosted this turn */
export class AddBattlerTagIfBoostedAttr extends AddBattlerTagAttr {
  constructor(tag: BattlerTagType) {
    super(tag, false, false, 2, 5);
  }

  /**
   * @param user {@linkcode Pokemon} using this move
   * @param target {@linkcode Pokemon} target of this move
   * @param move {@linkcode Move} being used
   * @param args N/A
   * @returns true
   */
  apply(user: Pokemon, target: Pokemon, move: Move, args: any[]): boolean {
    if (target.turnData.statStagesIncreased) {
      super.apply(user, target, move, args);
    }
    return true;
  }
}

/**
 * Attribute to apply a status effect to the target if they have had their stats boosted this turn.
 */
export class StatusIfBoostedAttr extends MoveEffectAttr {
  public effect: StatusEffect;

  constructor(effect: StatusEffect) {
    super(true);
    this.effect = effect;
  }

  /**
   * @param user {@linkcode Pokemon} using this move
   * @param target {@linkcode Pokemon} target of this move
   * @param move {@linkcode Move} N/A
   * @param args N/A
   * @returns true
   */
  apply(user: Pokemon, target: Pokemon, move: Move, args: any[]): boolean {
    if (target.turnData.statStagesIncreased) {
      target.trySetStatus(this.effect, user);
    }
    return true;
  }
}

export class VariableTargetAttr extends MoveAttr {
  private targetChangeFunc: (user: Pokemon, target: Pokemon, move: Move) => number;

  constructor(targetChange: (user: Pokemon, target: Pokemon, move: Move) => number) {
    super();

    this.targetChangeFunc = targetChange;
  }

  apply(user: Pokemon, target: Pokemon, move: Move, args: any[]): boolean {
    const targetVal = args[0] as NumberHolder;
    targetVal.value = this.targetChangeFunc(user, target, move);
    return true;
  }
}

/**
 * Attribute to cause the target to move immediately after the user.
 *
 * Used by {@linkcode MoveId.AFTER_YOU}.
 */
export class AfterYouAttr extends MoveEffectAttr {
  /**
   * Cause the target of this move to act right after the user.
   * @param user - Unused
   * @param target - The {@linkcode Pokemon} targeted by this move
   * @param _move - Unused
   * @param _args - Unused
   * @returns `true`
   */
  override apply(user: Pokemon, target: Pokemon, _move: Move, _args: any[]): boolean {
    globalScene.phaseManager.queueMessage(i18next.t("moveTriggers:afterYou", { targetName: getPokemonNameWithAffix(target) }));
    globalScene.phaseManager.forceMoveNext((phase: MovePhase) => phase.pokemon === target);

    return true;
  }
}

/**
 * Move effect to force the target to move last, ignoring priority.
 * If applied to multiple targets, they move in speed order after all other moves.
 */
export class ForceLastAttr extends MoveEffectAttr {
  /**
   * Forces the target of this move to move last.
   *
   * @param user {@linkcode Pokemon} that is using the move.
   * @param target {@linkcode Pokemon} that will be forced to move last.
   * @param move {@linkcode Move} {@linkcode MoveId.QUASH}
   * @param _args N/A
   * @returns true
   */
  override apply(user: Pokemon, target: Pokemon, _move: Move, _args: any[]): boolean {
    globalScene.phaseManager.queueMessage(i18next.t("moveTriggers:forceLast", { targetPokemonName: getPokemonNameWithAffix(target) }));

    globalScene.phaseManager.forceMoveLast((phase: MovePhase) => phase.pokemon === target);
    return true;
  }
}

const failOnBossCondition: MoveConditionFunc = (user, target, move) => !target.isBossImmune();

const failIfSingleBattle: MoveConditionFunc = (user, target, move) => globalScene.currentBattle.double;

const failIfDampCondition: MoveConditionFunc = (user, target, move) => {
  const cancelled = new BooleanHolder(false);
  // temporary workaround to prevent displaying the message during enemy command phase
  // TODO: either move this, or make the move condition func have a `simulated` param
  const simulated = globalScene.phaseManager.getCurrentPhase()?.is('EnemyCommandPhase');
  globalScene.getField(true).map(p=>applyAbAttrs("FieldPreventExplosiveMovesAbAttr", {pokemon: p, cancelled, simulated}));
  // Queue a message if an ability prevented usage of the move
  if (!simulated && cancelled.value) {
    globalScene.phaseManager.queueMessage(i18next.t("moveTriggers:cannotUseMove", { pokemonName: getPokemonNameWithAffix(user), moveName: move.name }));
  }
  return !cancelled.value;
};

const userSleptOrComatoseCondition: MoveConditionFunc = (user) => user.status?.effect === StatusEffect.SLEEP || user.hasAbility(AbilityId.COMATOSE);

const targetSleptOrComatoseCondition: MoveConditionFunc = (_user: Pokemon, target: Pokemon, _move: Move) => target.status?.effect === StatusEffect.SLEEP || target.hasAbility(AbilityId.COMATOSE);

const failIfLastCondition: MoveConditionFunc = () => globalScene.phaseManager.hasPhaseOfType("MovePhase");

const failIfLastInPartyCondition: MoveConditionFunc = (user: Pokemon, target: Pokemon, move: Move) => {
  const party: Pokemon[] = user.isPlayer() ? globalScene.getPlayerParty() : globalScene.getEnemyParty();
  return party.some(pokemon => pokemon.isActive() && !pokemon.isOnField());
};

const failIfGhostTypeCondition: MoveConditionFunc = (user: Pokemon, target: Pokemon, move: Move) => !target.isOfType(PokemonType.GHOST);

const failIfNoTargetHeldItemsCondition: MoveConditionFunc = (user: Pokemon, target: Pokemon, move: Move) => target.getHeldItems().filter(i => i.isTransferable)?.length > 0;

const attackedByItemMessageFunc = (user: Pokemon, target: Pokemon, move: Move) => {
  if (target == null) { // Fix bug when used against targets that have both fainted
    return "";
  }
  const heldItems = target.getHeldItems().filter(i => i.isTransferable);
  if (heldItems.length === 0) {
    return "";
  }
  const itemName = heldItems[0]?.type?.name ?? "item";
  const message: string = i18next.t("moveTriggers:attackedByItem", { pokemonName: getPokemonNameWithAffix(target), itemName: itemName });
  return message;
};

const sunnyHealRatioFunc = (): number => {
  if (globalScene.arena.weather?.isEffectSuppressed()) {
    return 1 / 2;
  }

  switch (globalScene.arena.getWeatherType()) {
    case WeatherType.SUNNY:
    case WeatherType.HARSH_SUN:
      return 2 / 3;
    case WeatherType.RAIN:
    case WeatherType.SANDSTORM:
    case WeatherType.HAIL:
    case WeatherType.SNOW:
    case WeatherType.HEAVY_RAIN:
    case WeatherType.FOG:
      return 1 / 4;
    case WeatherType.STRONG_WINDS:
    default:
      return 1 / 2;
  }
}

const shoreUpHealRatioFunc = (): number => {
  if (globalScene.arena.weather?.isEffectSuppressed()) {
    return 1 / 2;
  }

  return globalScene.arena.getWeatherType() === WeatherType.SANDSTORM ? 2 / 3 : 1 / 2;
}

const swallowHealFunc = (user: Pokemon): number => {
  const tag = user.getTag(BattlerTagType.STOCKPILING);
  if (!tag || tag.stockpiledCount <= 0) {
    return 0;
  }

  switch (tag.stockpiledCount) {
    case 1:
      return 0.25;
    case 2:
      return 0.5;
    case 3:
    default: // in case we ever get more stacks
      return 1;
  }
}

export class HitsSameTypeAttr extends VariableMoveTypeMultiplierAttr {
  apply(user: Pokemon, target: Pokemon, move: Move, args: any[]): boolean {
    const multiplier = args[0] as NumberHolder;
    if (!user.getTypes(true).some(type => target.getTypes(true).includes(type))) {
      multiplier.value = 0;
      return true;
    }
    return false;
  }
}

/**
 * Attribute used for Conversion 2, to convert the user's type to a random type that resists the target's last used move.
 * Fails if the user already has ALL types that resist the target's last used move.
 * Fails if the opponent has not used a move yet
 * Fails if the type is unknown or stellar
 *
 * TODO:
 * If a move has its type changed (e.g. {@linkcode MoveId.HIDDEN_POWER}), it will check the new type.
 */
export class ResistLastMoveTypeAttr extends MoveEffectAttr {
  constructor() {
    super(true);
  }

  /**
   * User changes its type to a random type that resists the target's last used move
   * @param user Pokemon that used the move and will change types
   * @param target Opposing pokemon that recently used a move
   * @param move Move being used
   * @param args Unused
   * @returns true if the function succeeds
   */
  apply(user: Pokemon, target: Pokemon, move: Move, args: any[]): boolean {
    if (!super.apply(user, target, move, args)) {
      return false;
    }

    // TODO: Confirm how this interacts with status-induced failures and called moves
    const targetMove = target.getLastXMoves(1)[0]; // target's most recent move
    if (!targetMove) {
      return false;
    }

    const moveData = allMoves[targetMove.move];
    if (moveData.type === PokemonType.STELLAR || moveData.type === PokemonType.UNKNOWN) {
      return false;
    }
    const userTypes = user.getTypes();
    const validTypes = this.getTypeResistances(globalScene.gameMode, moveData.type).filter(t => !userTypes.includes(t)); // valid types are ones that are not already the user's types
    if (!validTypes.length) {
      return false;
    }
    const type = validTypes[user.randBattleSeedInt(validTypes.length)];
    user.summonData.types = [ type ];
    globalScene.phaseManager.queueMessage(i18next.t("battle:transformedIntoType", { pokemonName: getPokemonNameWithAffix(user), type: toTitleCase(PokemonType[type]) }));
    user.updateInfo();

    return true;
  }

  /**
   * Retrieve the types resisting a given type. Used by Conversion 2
   * @returns An array populated with Types, or an empty array if no resistances exist (Unknown or Stellar type)
   */
  getTypeResistances(gameMode: GameMode, type: number): PokemonType[] {
    const typeResistances: PokemonType[] = [];

    for (let i = 0; i < Object.keys(PokemonType).length; i++) {
      const multiplier = new NumberHolder(1);
      multiplier.value = getTypeDamageMultiplier(type, i);
      applyChallenges(ChallengeType.TYPE_EFFECTIVENESS, multiplier);
      if (multiplier.value < 1) {
        typeResistances.push(i);
      }
    }

    return typeResistances;
  }

  getCondition(): MoveConditionFunc {
    // TODO: Does this count dancer?
    return (user, target, move) => {
      return target.getLastXMoves(-1).some(tm => tm.move !== MoveId.NONE);
    };
  }
}

/**
 * Drops the target's immunity to types it is immune to
 * and makes its evasiveness be ignored during accuracy
 * checks. Used by: {@linkcode MoveId.ODOR_SLEUTH | Odor Sleuth}, {@linkcode MoveId.MIRACLE_EYE | Miracle Eye} and {@linkcode MoveId.FORESIGHT | Foresight}
 */
export class ExposedMoveAttr extends AddBattlerTagAttr {
  constructor(tagType: BattlerTagType) {
    super(tagType, false, true);
  }

  /**
   * Applies {@linkcode ExposedTag} to the target.
   * @param user {@linkcode Pokemon} using this move
   * @param target {@linkcode Pokemon} target of this move
   * @param move {@linkcode Move} being used
   * @param args N/A
   * @returns `true` if the function succeeds
   */
  apply(user: Pokemon, target: Pokemon, move: Move, args: any[]): boolean {
    if (!super.apply(user, target, move, args)) {
      return false;
    }

    globalScene.phaseManager.queueMessage(i18next.t("moveTriggers:exposedMove", { pokemonName: getPokemonNameWithAffix(user), targetPokemonName: getPokemonNameWithAffix(target) }));

    return true;
  }
}


const unknownTypeCondition: MoveConditionFunc = (user, target, move) => !user.getTypes().includes(PokemonType.UNKNOWN);

export type MoveTargetSet = {
  targets: BattlerIndex[];
  multiple: boolean;
};

/**
 * Map of Move attributes to their respective classes. Used for instanceof checks.
 */
const MoveAttrs = Object.freeze({
  MoveEffectAttr,
  MoveHeaderAttr,
  MessageHeaderAttr,
  AddBattlerTagAttr,
  AddBattlerTagHeaderAttr,
  BeakBlastHeaderAttr,
  PreMoveMessageAttr,
  PreUseInterruptAttr,
  RespectAttackTypeImmunityAttr,
  IgnoreOpponentStatStagesAttr,
  HighCritAttr,
  CritOnlyAttr,
  FixedDamageAttr,
  UserHpDamageAttr,
  TargetHalfHpDamageAttr,
  MatchHpAttr,
  CounterDamageAttr,
  CounterRedirectAttr,
  LevelDamageAttr,
  RandomLevelDamageAttr,
  ModifiedDamageAttr,
  SurviveDamageAttr,
  RecoilAttr,
  SacrificialAttr,
  SacrificialAttrOnHit,
  HalfSacrificialAttr,
  AddSubstituteAttr,
  PartyStatusCureAttr,
  FlameBurstAttr,
  SacrificialFullRestoreAttr,
  IgnoreWeatherTypeDebuffAttr,
  HealAttr,
  VariableHealAttr,
  HealOnAllyAttr,
  HitHealAttr,
  RestAttr,
  IncrementMovePriorityAttr,
  MultiHitAttr,
  ChangeMultiHitTypeAttr,
  WaterShurikenMultiHitTypeAttr,
  StatusEffectAttr,
  MultiStatusEffectAttr,
  PsychoShiftEffectAttr,
  StealHeldItemChanceAttr,
  RemoveHeldItemAttr,
  EatBerryAttr,
  StealEatBerryAttr,
  HealStatusEffectAttr,
  BypassSleepAttr,
  BypassBurnDamageReductionAttr,
  WeatherChangeAttr,
  ClearWeatherAttr,
  TerrainChangeAttr,
  ClearTerrainAttr,
  OneHitKOAttr,
  InstantChargeAttr,
  WeatherInstantChargeAttr,
  OverrideMoveEffectAttr,
  DelayedAttackAttr,
  AwaitCombinedPledgeAttr,
  StatStageChangeAttr,
  SecretPowerAttr,
  PostVictoryStatStageChangeAttr,
  AcupressureStatStageChangeAttr,
  GrowthStatStageChangeAttr,
  CutHpStatStageBoostAttr,
  OrderUpStatBoostAttr,
  CopyStatsAttr,
  InvertStatsAttr,
  ResetStatsAttr,
  SwapStatStagesAttr,
  HpSplitAttr,
  VariablePowerAttr,
  LessPPMorePowerAttr,
  MovePowerMultiplierAttr,
  BeatUpAttr,
  DoublePowerChanceAttr,
  ConsecutiveUsePowerMultiplierAttr,
  ConsecutiveUseDoublePowerAttr,
  ConsecutiveUseMultiBasePowerAttr,
  WeightPowerAttr,
  ElectroBallPowerAttr,
  GyroBallPowerAttr,
  LowHpPowerAttr,
  CompareWeightPowerAttr,
  HpPowerAttr,
  OpponentHighHpPowerAttr,
  TurnDamagedDoublePowerAttr,
  MagnitudePowerAttr,
  AntiSunlightPowerDecreaseAttr,
  FriendshipPowerAttr,
  RageFistPowerAttr,
  PositiveStatStagePowerAttr,
  PunishmentPowerAttr,
  PresentPowerAttr,
  WaterShurikenPowerAttr,
  SpitUpPowerAttr,
  MultiHitPowerIncrementAttr,
  LastMoveDoublePowerAttr,
  CombinedPledgePowerAttr,
  CombinedPledgeStabBoostAttr,
  RoundPowerAttr,
  CueNextRoundAttr,
  StatChangeBeforeDmgCalcAttr,
  SpectralThiefAttr,
  VariableAtkAttr,
  TargetAtkUserAtkAttr,
  DefAtkAttr,
  VariableDefAttr,
  DefDefAttr,
  VariableAccuracyAttr,
  ThunderAccuracyAttr,
  StormAccuracyAttr,
  AlwaysHitMinimizeAttr,
  ToxicAccuracyAttr,
  BlizzardAccuracyAttr,
  VariableMoveCategoryAttr,
  PhotonGeyserCategoryAttr,
  TeraMoveCategoryAttr,
  TeraBlastPowerAttr,
  StatusCategoryOnAllyAttr,
  ShellSideArmCategoryAttr,
  VariableMoveTypeAttr,
  FormChangeItemTypeAttr,
  TechnoBlastTypeAttr,
  AuraWheelTypeAttr,
  RagingBullTypeAttr,
  IvyCudgelTypeAttr,
  WeatherBallTypeAttr,
  TerrainPulseTypeAttr,
  HiddenPowerTypeAttr,
  TeraBlastTypeAttr,
  TeraStarstormTypeAttr,
  MatchUserTypeAttr,
  CombinedPledgeTypeAttr,
  VariableMoveTypeMultiplierAttr,
  NeutralDamageAgainstFlyingTypeMultiplierAttr,
  IceNoEffectTypeAttr,
  FlyingTypeMultiplierAttr,
  VariableMoveTypeChartAttr,
  FreezeDryAttr,
  OneHitKOAccuracyAttr,
  SheerColdAccuracyAttr,
  MissEffectAttr,
  NoEffectAttr,
  TypelessAttr,
  BypassRedirectAttr,
  FrenzyAttr,
  SemiInvulnerableAttr,
  LeechSeedAttr,
  FallDownAttr,
  GulpMissileTagAttr,
  JawLockAttr,
  CurseAttr,
  RemoveBattlerTagAttr,
  FlinchAttr,
  ConfuseAttr,
  RechargeAttr,
  TrapAttr,
  ProtectAttr,
  MessageAttr,
  RemoveAllSubstitutesAttr,
  HitsTagAttr,
  HitsTagForDoubleDamageAttr,
  AddArenaTagAttr,
  RemoveArenaTagsAttr,
  AddArenaTrapTagAttr,
  AddArenaTrapTagHitAttr,
  RemoveArenaTrapAttr,
  RemoveScreensAttr,
  SwapArenaTagsAttr,
  AddPledgeEffectAttr,
  RevivalBlessingAttr,
  ForceSwitchOutAttr,
  ChillyReceptionAttr,
  RemoveTypeAttr,
  CopyTypeAttr,
  CopyBiomeTypeAttr,
  ChangeTypeAttr,
  AddTypeAttr,
  FirstMoveTypeAttr,
  CallMoveAttr,
  RandomMoveAttr,
  RandomMovesetMoveAttr,
  NaturePowerAttr,
  CopyMoveAttr,
  RepeatMoveAttr,
  ReducePpMoveAttr,
  AttackReducePpMoveAttr,
  MovesetCopyMoveAttr,
  SketchAttr,
  AbilityChangeAttr,
  AbilityCopyAttr,
  AbilityGiveAttr,
  SwitchAbilitiesAttr,
  SuppressAbilitiesAttr,
  TransformAttr,
  SwapStatAttr,
  ShiftStatAttr,
  AverageStatsAttr,
  MoneyAttr,
  DestinyBondAttr,
  AddBattlerTagIfBoostedAttr,
  StatusIfBoostedAttr,
  VariableTargetAttr,
  AfterYouAttr,
  ForceLastAttr,
  HitsSameTypeAttr,
  ResistLastMoveTypeAttr,
  ExposedMoveAttr,
});

/** Map of of move attribute names to their constructors */
export type MoveAttrConstructorMap = typeof MoveAttrs;

export function initMoves() {
  (allMoves as Move[]).push(
    new SelfStatusMove(MoveId.NONE, PokemonType.NORMAL, MoveCategory.STATUS, -1, -1, 0, 1),
    new AttackMove(MoveId.POUND, PokemonType.NORMAL, MoveCategory.PHYSICAL, 40, 100, 35, -1, 0, 1),
    new AttackMove(MoveId.KARATE_CHOP, PokemonType.FIGHTING, MoveCategory.PHYSICAL, 50, 100, 25, -1, 0, 1)
      .attr(HighCritAttr),
    new AttackMove(MoveId.DOUBLE_SLAP, PokemonType.NORMAL, MoveCategory.PHYSICAL, 15, 85, 10, -1, 0, 1)
      .attr(MultiHitAttr),
    new AttackMove(MoveId.COMET_PUNCH, PokemonType.NORMAL, MoveCategory.PHYSICAL, 18, 85, 15, -1, 0, 1)
      .attr(MultiHitAttr)
      .punchingMove(),
    new AttackMove(MoveId.MEGA_PUNCH, PokemonType.NORMAL, MoveCategory.PHYSICAL, 80, 85, 20, -1, 0, 1)
      .punchingMove(),
    new AttackMove(MoveId.PAY_DAY, PokemonType.NORMAL, MoveCategory.PHYSICAL, 40, 100, 20, -1, 0, 1)
      .attr(MoneyAttr)
      .makesContact(false),
    new AttackMove(MoveId.FIRE_PUNCH, PokemonType.FIRE, MoveCategory.PHYSICAL, 75, 100, 15, 10, 0, 1)
      .attr(StatusEffectAttr, StatusEffect.BURN)
      .punchingMove(),
    new AttackMove(MoveId.ICE_PUNCH, PokemonType.ICE, MoveCategory.PHYSICAL, 75, 100, 15, 10, 0, 1)
      .attr(StatusEffectAttr, StatusEffect.FREEZE)
      .punchingMove(),
    new AttackMove(MoveId.THUNDER_PUNCH, PokemonType.ELECTRIC, MoveCategory.PHYSICAL, 75, 100, 15, 10, 0, 1)
      .attr(StatusEffectAttr, StatusEffect.PARALYSIS)
      .punchingMove(),
    new AttackMove(MoveId.SCRATCH, PokemonType.NORMAL, MoveCategory.PHYSICAL, 40, 100, 35, -1, 0, 1),
    new AttackMove(MoveId.VISE_GRIP, PokemonType.NORMAL, MoveCategory.PHYSICAL, 55, 100, 30, -1, 0, 1),
    new AttackMove(MoveId.GUILLOTINE, PokemonType.NORMAL, MoveCategory.PHYSICAL, 250, 30, 5, -1, 0, 1)
      .attr(OneHitKOAttr)
      .attr(OneHitKOAccuracyAttr),
    new ChargingAttackMove(MoveId.RAZOR_WIND, PokemonType.NORMAL, MoveCategory.SPECIAL, 80, 100, 10, -1, 0, 1)
      .chargeText(i18next.t("moveTriggers:whippedUpAWhirlwind", { pokemonName: "{USER}" }))
      .attr(HighCritAttr)
      .windMove()
      .target(MoveTarget.ALL_NEAR_ENEMIES),
    new SelfStatusMove(MoveId.SWORDS_DANCE, PokemonType.NORMAL, -1, 20, -1, 0, 1)
      .attr(StatStageChangeAttr, [ Stat.ATK ], 2, true)
      .danceMove(),
    new AttackMove(MoveId.CUT, PokemonType.NORMAL, MoveCategory.PHYSICAL, 50, 95, 30, -1, 0, 1)
      .slicingMove(),
    new AttackMove(MoveId.GUST, PokemonType.FLYING, MoveCategory.SPECIAL, 40, 100, 35, -1, 0, 1)
      .attr(HitsTagForDoubleDamageAttr, BattlerTagType.FLYING)
      .windMove(),
    new AttackMove(MoveId.WING_ATTACK, PokemonType.FLYING, MoveCategory.PHYSICAL, 60, 100, 35, -1, 0, 1),
    new StatusMove(MoveId.WHIRLWIND, PokemonType.NORMAL, -1, 20, -1, -6, 1)
      .attr(ForceSwitchOutAttr, false, SwitchType.FORCE_SWITCH)
      .ignoresSubstitute()
      .hidesTarget()
      .windMove()
      .reflectable(),
    new ChargingAttackMove(MoveId.FLY, PokemonType.FLYING, MoveCategory.PHYSICAL, 90, 95, 15, -1, 0, 1)
      .chargeText(i18next.t("moveTriggers:flewUpHigh", { pokemonName: "{USER}" }))
      .chargeAttr(SemiInvulnerableAttr, BattlerTagType.FLYING)
      .affectedByGravity(),
    new AttackMove(MoveId.BIND, PokemonType.NORMAL, MoveCategory.PHYSICAL, 15, 85, 20, -1, 0, 1)
      .attr(TrapAttr, BattlerTagType.BIND),
    new AttackMove(MoveId.SLAM, PokemonType.NORMAL, MoveCategory.PHYSICAL, 80, 75, 20, -1, 0, 1),
    new AttackMove(MoveId.VINE_WHIP, PokemonType.GRASS, MoveCategory.PHYSICAL, 45, 100, 25, -1, 0, 1),
    new AttackMove(MoveId.STOMP, PokemonType.NORMAL, MoveCategory.PHYSICAL, 65, 100, 20, 30, 0, 1)
      .attr(AlwaysHitMinimizeAttr)
      .attr(HitsTagForDoubleDamageAttr, BattlerTagType.MINIMIZED)
      .attr(FlinchAttr),
    new AttackMove(MoveId.DOUBLE_KICK, PokemonType.FIGHTING, MoveCategory.PHYSICAL, 30, 100, 30, -1, 0, 1)
      .attr(MultiHitAttr, MultiHitType._2),
    new AttackMove(MoveId.MEGA_KICK, PokemonType.NORMAL, MoveCategory.PHYSICAL, 120, 75, 5, -1, 0, 1),
    new AttackMove(MoveId.JUMP_KICK, PokemonType.FIGHTING, MoveCategory.PHYSICAL, 100, 95, 10, -1, 0, 1)
      .attr(MissEffectAttr, crashDamageFunc)
      .attr(NoEffectAttr, crashDamageFunc)
      .affectedByGravity()
      .recklessMove(),
    new AttackMove(MoveId.ROLLING_KICK, PokemonType.FIGHTING, MoveCategory.PHYSICAL, 60, 85, 15, 30, 0, 1)
      .attr(FlinchAttr),
    new StatusMove(MoveId.SAND_ATTACK, PokemonType.GROUND, 100, 15, -1, 0, 1)
      .attr(StatStageChangeAttr, [ Stat.ACC ], -1)
      .reflectable(),
    new AttackMove(MoveId.HEADBUTT, PokemonType.NORMAL, MoveCategory.PHYSICAL, 70, 100, 15, 30, 0, 1)
      .attr(FlinchAttr),
    new AttackMove(MoveId.HORN_ATTACK, PokemonType.NORMAL, MoveCategory.PHYSICAL, 65, 100, 25, -1, 0, 1),
    new AttackMove(MoveId.FURY_ATTACK, PokemonType.NORMAL, MoveCategory.PHYSICAL, 15, 85, 20, -1, 0, 1)
      .attr(MultiHitAttr),
    new AttackMove(MoveId.HORN_DRILL, PokemonType.NORMAL, MoveCategory.PHYSICAL, 250, 30, 5, -1, 0, 1)
      .attr(OneHitKOAttr)
      .attr(OneHitKOAccuracyAttr),
    new AttackMove(MoveId.TACKLE, PokemonType.NORMAL, MoveCategory.PHYSICAL, 40, 100, 35, -1, 0, 1),
    new AttackMove(MoveId.BODY_SLAM, PokemonType.NORMAL, MoveCategory.PHYSICAL, 85, 100, 15, 30, 0, 1)
      .attr(AlwaysHitMinimizeAttr)
      .attr(HitsTagForDoubleDamageAttr, BattlerTagType.MINIMIZED)
      .attr(StatusEffectAttr, StatusEffect.PARALYSIS),
    new AttackMove(MoveId.WRAP, PokemonType.NORMAL, MoveCategory.PHYSICAL, 15, 90, 20, -1, 0, 1)
      .attr(TrapAttr, BattlerTagType.WRAP),
    new AttackMove(MoveId.TAKE_DOWN, PokemonType.NORMAL, MoveCategory.PHYSICAL, 90, 85, 20, -1, 0, 1)
      .attr(RecoilAttr)
      .recklessMove(),
    new AttackMove(MoveId.THRASH, PokemonType.NORMAL, MoveCategory.PHYSICAL, 120, 100, 10, -1, 0, 1)
      .attr(FrenzyAttr)
      .attr(MissEffectAttr, frenzyMissFunc)
      .attr(NoEffectAttr, frenzyMissFunc)
      .target(MoveTarget.RANDOM_NEAR_ENEMY),
    new AttackMove(MoveId.DOUBLE_EDGE, PokemonType.NORMAL, MoveCategory.PHYSICAL, 120, 100, 15, -1, 0, 1)
      .attr(RecoilAttr, false, 0.33)
      .recklessMove(),
    new StatusMove(MoveId.TAIL_WHIP, PokemonType.NORMAL, 100, 30, -1, 0, 1)
      .attr(StatStageChangeAttr, [ Stat.DEF ], -1)
      .target(MoveTarget.ALL_NEAR_ENEMIES)
      .reflectable(),
    new AttackMove(MoveId.POISON_STING, PokemonType.POISON, MoveCategory.PHYSICAL, 15, 100, 35, 30, 0, 1)
      .attr(StatusEffectAttr, StatusEffect.POISON)
      .makesContact(false),
    new AttackMove(MoveId.TWINEEDLE, PokemonType.BUG, MoveCategory.PHYSICAL, 25, 100, 20, 20, 0, 1)
      .attr(MultiHitAttr, MultiHitType._2)
      .attr(StatusEffectAttr, StatusEffect.POISON)
      .makesContact(false),
    new AttackMove(MoveId.PIN_MISSILE, PokemonType.BUG, MoveCategory.PHYSICAL, 25, 95, 20, -1, 0, 1)
      .attr(MultiHitAttr)
      .makesContact(false),
    new StatusMove(MoveId.LEER, PokemonType.NORMAL, 100, 30, -1, 0, 1)
      .attr(StatStageChangeAttr, [ Stat.DEF ], -1)
      .target(MoveTarget.ALL_NEAR_ENEMIES)
      .reflectable(),
    new AttackMove(MoveId.BITE, PokemonType.DARK, MoveCategory.PHYSICAL, 60, 100, 25, 30, 0, 1)
      .attr(FlinchAttr)
      .bitingMove(),
    new StatusMove(MoveId.GROWL, PokemonType.NORMAL, 100, 40, -1, 0, 1)
      .attr(StatStageChangeAttr, [ Stat.ATK ], -1)
      .soundBased()
      .target(MoveTarget.ALL_NEAR_ENEMIES)
      .reflectable(),
    new StatusMove(MoveId.ROAR, PokemonType.NORMAL, -1, 20, -1, -6, 1)
      .attr(ForceSwitchOutAttr, false, SwitchType.FORCE_SWITCH)
      .soundBased()
      .hidesTarget()
      .reflectable(),
    new StatusMove(MoveId.SING, PokemonType.NORMAL, 55, 15, -1, 0, 1)
      .attr(StatusEffectAttr, StatusEffect.SLEEP)
      .soundBased()
      .reflectable(),
    new StatusMove(MoveId.SUPERSONIC, PokemonType.NORMAL, 55, 20, -1, 0, 1)
      .attr(ConfuseAttr)
      .soundBased()
      .reflectable(),
    new AttackMove(MoveId.SONIC_BOOM, PokemonType.NORMAL, MoveCategory.SPECIAL, -1, 90, 20, -1, 0, 1)
      .attr(FixedDamageAttr, 20),
    new StatusMove(MoveId.DISABLE, PokemonType.NORMAL, 100, 20, -1, 0, 1)
      .attr(AddBattlerTagAttr, BattlerTagType.DISABLED, false, true)
      .condition((_user, target, _move) => {
        const lastNonVirtualMove = target.getLastNonVirtualMove();
        return lastNonVirtualMove != null && lastNonVirtualMove.move !== MoveId.STRUGGLE;
      })
      .ignoresSubstitute()
      .reflectable(),
    new AttackMove(MoveId.ACID, PokemonType.POISON, MoveCategory.SPECIAL, 40, 100, 30, 10, 0, 1)
      .attr(StatStageChangeAttr, [ Stat.SPDEF ], -1)
      .target(MoveTarget.ALL_NEAR_ENEMIES),
    new AttackMove(MoveId.EMBER, PokemonType.FIRE, MoveCategory.SPECIAL, 40, 100, 25, 10, 0, 1)
      .attr(StatusEffectAttr, StatusEffect.BURN),
    new AttackMove(MoveId.FLAMETHROWER, PokemonType.FIRE, MoveCategory.SPECIAL, 90, 100, 15, 10, 0, 1)
      .attr(StatusEffectAttr, StatusEffect.BURN),
    new StatusMove(MoveId.MIST, PokemonType.ICE, -1, 30, -1, 0, 1)
      .attr(AddArenaTagAttr, ArenaTagType.MIST, 5, true)
      .target(MoveTarget.USER_SIDE),
    new AttackMove(MoveId.WATER_GUN, PokemonType.WATER, MoveCategory.SPECIAL, 40, 100, 25, -1, 0, 1),
    new AttackMove(MoveId.HYDRO_PUMP, PokemonType.WATER, MoveCategory.SPECIAL, 110, 80, 5, -1, 0, 1),
    new AttackMove(MoveId.SURF, PokemonType.WATER, MoveCategory.SPECIAL, 90, 100, 15, -1, 0, 1)
      .target(MoveTarget.ALL_NEAR_OTHERS)
      .attr(HitsTagForDoubleDamageAttr, BattlerTagType.UNDERWATER)
      .attr(GulpMissileTagAttr),
    new AttackMove(MoveId.ICE_BEAM, PokemonType.ICE, MoveCategory.SPECIAL, 90, 100, 10, 10, 0, 1)
      .attr(StatusEffectAttr, StatusEffect.FREEZE),
    new AttackMove(MoveId.BLIZZARD, PokemonType.ICE, MoveCategory.SPECIAL, 110, 70, 5, 10, 0, 1)
      .attr(BlizzardAccuracyAttr)
      .attr(StatusEffectAttr, StatusEffect.FREEZE)
      .windMove()
      .target(MoveTarget.ALL_NEAR_ENEMIES),
    new AttackMove(MoveId.PSYBEAM, PokemonType.PSYCHIC, MoveCategory.SPECIAL, 65, 100, 20, 10, 0, 1)
      .attr(ConfuseAttr),
    new AttackMove(MoveId.BUBBLE_BEAM, PokemonType.WATER, MoveCategory.SPECIAL, 65, 100, 20, 10, 0, 1)
      .attr(StatStageChangeAttr, [ Stat.SPD ], -1),
    new AttackMove(MoveId.AURORA_BEAM, PokemonType.ICE, MoveCategory.SPECIAL, 65, 100, 20, 10, 0, 1)
      .attr(StatStageChangeAttr, [ Stat.ATK ], -1),
    new AttackMove(MoveId.HYPER_BEAM, PokemonType.NORMAL, MoveCategory.SPECIAL, 150, 90, 5, -1, 0, 1)
      .attr(RechargeAttr),
    new AttackMove(MoveId.PECK, PokemonType.FLYING, MoveCategory.PHYSICAL, 35, 100, 35, -1, 0, 1),
    new AttackMove(MoveId.DRILL_PECK, PokemonType.FLYING, MoveCategory.PHYSICAL, 80, 100, 20, -1, 0, 1),
    new AttackMove(MoveId.SUBMISSION, PokemonType.FIGHTING, MoveCategory.PHYSICAL, 80, 80, 20, -1, 0, 1)
      .attr(RecoilAttr)
      .recklessMove(),
    new AttackMove(MoveId.LOW_KICK, PokemonType.FIGHTING, MoveCategory.PHYSICAL, -1, 100, 20, -1, 0, 1)
      .attr(WeightPowerAttr),
    new AttackMove(MoveId.COUNTER, PokemonType.FIGHTING, MoveCategory.PHYSICAL, -1, 100, 20, -1, -5, 1)
      .attr(CounterDamageAttr, 2, MoveCategory.PHYSICAL)
      .attr(CounterRedirectAttr, MoveCategory.PHYSICAL)
      .condition(counterAttackConditionPhysical, 3)
      .target(MoveTarget.ATTACKER),
    new AttackMove(MoveId.SEISMIC_TOSS, PokemonType.FIGHTING, MoveCategory.PHYSICAL, -1, 100, 20, -1, 0, 1)
      .attr(LevelDamageAttr),
    new AttackMove(MoveId.STRENGTH, PokemonType.NORMAL, MoveCategory.PHYSICAL, 80, 100, 15, -1, 0, 1),
    new AttackMove(MoveId.ABSORB, PokemonType.GRASS, MoveCategory.SPECIAL, 20, 100, 25, -1, 0, 1)
      .attr(HitHealAttr)
      .triageMove(),
    new AttackMove(MoveId.MEGA_DRAIN, PokemonType.GRASS, MoveCategory.SPECIAL, 40, 100, 15, -1, 0, 1)
      .attr(HitHealAttr)
      .triageMove(),
    new StatusMove(MoveId.LEECH_SEED, PokemonType.GRASS, 90, 10, -1, 0, 1)
      .attr(LeechSeedAttr)
      .condition((user, target, move) => !target.getTag(BattlerTagType.SEEDED) && !target.isOfType(PokemonType.GRASS))
      .reflectable(),
    new SelfStatusMove(MoveId.GROWTH, PokemonType.NORMAL, -1, 20, -1, 0, 1)
      .attr(GrowthStatStageChangeAttr),
    new AttackMove(MoveId.RAZOR_LEAF, PokemonType.GRASS, MoveCategory.PHYSICAL, 55, 95, 25, -1, 0, 1)
      .attr(HighCritAttr)
      .makesContact(false)
      .slicingMove()
      .target(MoveTarget.ALL_NEAR_ENEMIES),
    new ChargingAttackMove(MoveId.SOLAR_BEAM, PokemonType.GRASS, MoveCategory.SPECIAL, 120, 100, 10, -1, 0, 1)
      .chargeText(i18next.t("moveTriggers:tookInSunlight", { pokemonName: "{USER}" }))
      .chargeAttr(WeatherInstantChargeAttr, [ WeatherType.SUNNY, WeatherType.HARSH_SUN ])
      .attr(AntiSunlightPowerDecreaseAttr),
    new StatusMove(MoveId.POISON_POWDER, PokemonType.POISON, 75, 35, -1, 0, 1)
      .attr(StatusEffectAttr, StatusEffect.POISON)
      .powderMove()
      .reflectable(),
    new StatusMove(MoveId.STUN_SPORE, PokemonType.GRASS, 75, 30, -1, 0, 1)
      .attr(StatusEffectAttr, StatusEffect.PARALYSIS)
      .powderMove()
      .reflectable(),
    new StatusMove(MoveId.SLEEP_POWDER, PokemonType.GRASS, 75, 15, -1, 0, 1)
      .attr(StatusEffectAttr, StatusEffect.SLEEP)
      .powderMove()
      .reflectable(),
    new AttackMove(MoveId.PETAL_DANCE, PokemonType.GRASS, MoveCategory.SPECIAL, 120, 100, 10, -1, 0, 1)
      .attr(FrenzyAttr)
      .attr(MissEffectAttr, frenzyMissFunc)
      .attr(NoEffectAttr, frenzyMissFunc)
      .makesContact()
      .danceMove()
      .target(MoveTarget.RANDOM_NEAR_ENEMY),
    new StatusMove(MoveId.STRING_SHOT, PokemonType.BUG, 95, 40, -1, 0, 1)
      .attr(StatStageChangeAttr, [ Stat.SPD ], -2)
      .target(MoveTarget.ALL_NEAR_ENEMIES)
      .reflectable(),
    new AttackMove(MoveId.DRAGON_RAGE, PokemonType.DRAGON, MoveCategory.SPECIAL, -1, 100, 10, -1, 0, 1)
      .attr(FixedDamageAttr, 40),
    new AttackMove(MoveId.FIRE_SPIN, PokemonType.FIRE, MoveCategory.SPECIAL, 35, 85, 15, -1, 0, 1)
      .attr(TrapAttr, BattlerTagType.FIRE_SPIN),
    new AttackMove(MoveId.THUNDER_SHOCK, PokemonType.ELECTRIC, MoveCategory.SPECIAL, 40, 100, 30, 10, 0, 1)
      .attr(StatusEffectAttr, StatusEffect.PARALYSIS),
    new AttackMove(MoveId.THUNDERBOLT, PokemonType.ELECTRIC, MoveCategory.SPECIAL, 90, 100, 15, 10, 0, 1)
      .attr(StatusEffectAttr, StatusEffect.PARALYSIS),
    new StatusMove(MoveId.THUNDER_WAVE, PokemonType.ELECTRIC, 90, 20, -1, 0, 1)
      .attr(StatusEffectAttr, StatusEffect.PARALYSIS)
      .attr(RespectAttackTypeImmunityAttr)
      .reflectable(),
    new AttackMove(MoveId.THUNDER, PokemonType.ELECTRIC, MoveCategory.SPECIAL, 110, 70, 10, 30, 0, 1)
      .attr(StatusEffectAttr, StatusEffect.PARALYSIS)
      .attr(ThunderAccuracyAttr)
      .attr(HitsTagAttr, BattlerTagType.FLYING),
    new AttackMove(MoveId.ROCK_THROW, PokemonType.ROCK, MoveCategory.PHYSICAL, 50, 90, 15, -1, 0, 1)
      .makesContact(false),
    new AttackMove(MoveId.EARTHQUAKE, PokemonType.GROUND, MoveCategory.PHYSICAL, 100, 100, 10, -1, 0, 1)
      .attr(HitsTagForDoubleDamageAttr, BattlerTagType.UNDERGROUND)
      .attr(MovePowerMultiplierAttr, (user, target, move) => globalScene.arena.getTerrainType() === TerrainType.GRASSY && target.isGrounded() ? 0.5 : 1)
      .makesContact(false)
      .target(MoveTarget.ALL_NEAR_OTHERS),
    new AttackMove(MoveId.FISSURE, PokemonType.GROUND, MoveCategory.PHYSICAL, 250, 30, 5, -1, 0, 1)
      .attr(OneHitKOAttr)
      .attr(OneHitKOAccuracyAttr)
      .attr(HitsTagAttr, BattlerTagType.UNDERGROUND)
      .makesContact(false),
    new ChargingAttackMove(MoveId.DIG, PokemonType.GROUND, MoveCategory.PHYSICAL, 80, 100, 10, -1, 0, 1)
      .chargeText(i18next.t("moveTriggers:dugAHole", { pokemonName: "{USER}" }))
      .chargeAttr(SemiInvulnerableAttr, BattlerTagType.UNDERGROUND),
    new StatusMove(MoveId.TOXIC, PokemonType.POISON, 90, 10, -1, 0, 1)
      .attr(StatusEffectAttr, StatusEffect.TOXIC)
      .attr(ToxicAccuracyAttr)
      .reflectable(),
    new AttackMove(MoveId.CONFUSION, PokemonType.PSYCHIC, MoveCategory.SPECIAL, 50, 100, 25, 10, 0, 1)
      .attr(ConfuseAttr),
    new AttackMove(MoveId.PSYCHIC, PokemonType.PSYCHIC, MoveCategory.SPECIAL, 90, 100, 10, 10, 0, 1)
      .attr(StatStageChangeAttr, [ Stat.SPDEF ], -1),
    new StatusMove(MoveId.HYPNOSIS, PokemonType.PSYCHIC, 60, 20, -1, 0, 1)
      .attr(StatusEffectAttr, StatusEffect.SLEEP)
      .reflectable(),
    new SelfStatusMove(MoveId.MEDITATE, PokemonType.PSYCHIC, -1, 40, -1, 0, 1)
      .attr(StatStageChangeAttr, [ Stat.ATK ], 1, true),
    new SelfStatusMove(MoveId.AGILITY, PokemonType.PSYCHIC, -1, 30, -1, 0, 1)
      .attr(StatStageChangeAttr, [ Stat.SPD ], 2, true),
    new AttackMove(MoveId.QUICK_ATTACK, PokemonType.NORMAL, MoveCategory.PHYSICAL, 40, 100, 30, -1, 1, 1),
    new AttackMove(MoveId.RAGE, PokemonType.NORMAL, MoveCategory.PHYSICAL, 20, 100, 20, -1, 0, 1)
      .partial(), // No effect implemented
    new SelfStatusMove(MoveId.TELEPORT, PokemonType.PSYCHIC, -1, 20, -1, -6, 1)
      .attr(ForceSwitchOutAttr, true)
      .hidesUser()
      .condition(failTeleportCondition, 3),
    new AttackMove(MoveId.NIGHT_SHADE, PokemonType.GHOST, MoveCategory.SPECIAL, -1, 100, 15, -1, 0, 1)
      .attr(LevelDamageAttr),
    new StatusMove(MoveId.MIMIC, PokemonType.NORMAL, -1, 10, -1, 0, 1)
      .attr(MovesetCopyMoveAttr)
      .ignoresSubstitute(),
    new StatusMove(MoveId.SCREECH, PokemonType.NORMAL, 85, 40, -1, 0, 1)
      .attr(StatStageChangeAttr, [ Stat.DEF ], -2)
      .soundBased()
      .reflectable(),
    new SelfStatusMove(MoveId.DOUBLE_TEAM, PokemonType.NORMAL, -1, 15, -1, 0, 1)
      .attr(StatStageChangeAttr, [ Stat.EVA ], 1, true),
    new SelfStatusMove(MoveId.RECOVER, PokemonType.NORMAL, -1, 5, -1, 0, 1)
      .attr(HealAttr, 0.5)
      .triageMove(),
    new SelfStatusMove(MoveId.HARDEN, PokemonType.NORMAL, -1, 30, -1, 0, 1)
      .attr(StatStageChangeAttr, [ Stat.DEF ], 1, true),
    new SelfStatusMove(MoveId.MINIMIZE, PokemonType.NORMAL, -1, 10, -1, 0, 1)
      .attr(AddBattlerTagAttr, BattlerTagType.MINIMIZED, true, false)
      .attr(StatStageChangeAttr, [ Stat.EVA ], 2, true),
    new StatusMove(MoveId.SMOKESCREEN, PokemonType.NORMAL, 100, 20, -1, 0, 1)
      .attr(StatStageChangeAttr, [ Stat.ACC ], -1)
      .reflectable(),
    new StatusMove(MoveId.CONFUSE_RAY, PokemonType.GHOST, 100, 10, -1, 0, 1)
      .attr(ConfuseAttr)
      .reflectable(),
    new SelfStatusMove(MoveId.WITHDRAW, PokemonType.WATER, -1, 40, -1, 0, 1)
      .attr(StatStageChangeAttr, [ Stat.DEF ], 1, true),
    new SelfStatusMove(MoveId.DEFENSE_CURL, PokemonType.NORMAL, -1, 40, -1, 0, 1)
      .attr(StatStageChangeAttr, [ Stat.DEF ], 1, true),
    new SelfStatusMove(MoveId.BARRIER, PokemonType.PSYCHIC, -1, 20, -1, 0, 1)
      .attr(StatStageChangeAttr, [ Stat.DEF ], 2, true),
    new StatusMove(MoveId.LIGHT_SCREEN, PokemonType.PSYCHIC, -1, 30, -1, 0, 1)
      .attr(AddArenaTagAttr, ArenaTagType.LIGHT_SCREEN, 5, true)
      .target(MoveTarget.USER_SIDE),
    new SelfStatusMove(MoveId.HAZE, PokemonType.ICE, -1, 30, -1, 0, 1)
      .ignoresSubstitute()
      .attr(ResetStatsAttr, true),
    new StatusMove(MoveId.REFLECT, PokemonType.PSYCHIC, -1, 20, -1, 0, 1)
      .attr(AddArenaTagAttr, ArenaTagType.REFLECT, 5, true)
      .target(MoveTarget.USER_SIDE),
    new SelfStatusMove(MoveId.FOCUS_ENERGY, PokemonType.NORMAL, -1, 30, -1, 0, 1)
      .attr(AddBattlerTagAttr, BattlerTagType.CRIT_BOOST, true, true)
      // TODO: Remove once dragon cheer & focus energy are merged into 1 tag
      .condition((_user, target) => !target.getTag(BattlerTagType.DRAGON_CHEER)),
    new AttackMove(MoveId.BIDE, PokemonType.NORMAL, MoveCategory.PHYSICAL, -1, -1, 10, -1, 1, 1)
      .target(MoveTarget.USER)
      .unimplemented(),
    new SelfStatusMove(MoveId.METRONOME, PokemonType.NORMAL, -1, 10, -1, 0, 1)
      .attr(RandomMoveAttr, invalidMetronomeMoves),
    new StatusMove(MoveId.MIRROR_MOVE, PokemonType.FLYING, -1, 20, -1, 0, 1)
      .attr(CopyMoveAttr, true, invalidMirrorMoveMoves),
    new AttackMove(MoveId.SELF_DESTRUCT, PokemonType.NORMAL, MoveCategory.PHYSICAL, 200, 100, 5, -1, 0, 1)
      .attr(SacrificialAttr)
      .makesContact(false)
      .condition(failIfDampCondition, 3)
      .target(MoveTarget.ALL_NEAR_OTHERS),
    new AttackMove(MoveId.EGG_BOMB, PokemonType.NORMAL, MoveCategory.PHYSICAL, 100, 75, 10, -1, 0, 1)
      .makesContact(false)
      .ballBombMove(),
    new AttackMove(MoveId.LICK, PokemonType.GHOST, MoveCategory.PHYSICAL, 30, 100, 30, 30, 0, 1)
      .attr(StatusEffectAttr, StatusEffect.PARALYSIS),
    new AttackMove(MoveId.SMOG, PokemonType.POISON, MoveCategory.SPECIAL, 30, 70, 20, 40, 0, 1)
      .attr(StatusEffectAttr, StatusEffect.POISON),
    new AttackMove(MoveId.SLUDGE, PokemonType.POISON, MoveCategory.SPECIAL, 65, 100, 20, 30, 0, 1)
      .attr(StatusEffectAttr, StatusEffect.POISON),
    new AttackMove(MoveId.BONE_CLUB, PokemonType.GROUND, MoveCategory.PHYSICAL, 65, 85, 20, 10, 0, 1)
      .attr(FlinchAttr)
      .makesContact(false),
    new AttackMove(MoveId.FIRE_BLAST, PokemonType.FIRE, MoveCategory.SPECIAL, 110, 85, 5, 10, 0, 1)
      .attr(StatusEffectAttr, StatusEffect.BURN),
    new AttackMove(MoveId.WATERFALL, PokemonType.WATER, MoveCategory.PHYSICAL, 80, 100, 15, 20, 0, 1)
      .attr(FlinchAttr),
    new AttackMove(MoveId.CLAMP, PokemonType.WATER, MoveCategory.PHYSICAL, 35, 85, 15, -1, 0, 1)
      .attr(TrapAttr, BattlerTagType.CLAMP),
    new AttackMove(MoveId.SWIFT, PokemonType.NORMAL, MoveCategory.SPECIAL, 60, -1, 20, -1, 0, 1)
      .target(MoveTarget.ALL_NEAR_ENEMIES),
    new ChargingAttackMove(MoveId.SKULL_BASH, PokemonType.NORMAL, MoveCategory.PHYSICAL, 130, 100, 10, -1, 0, 1)
      .chargeText(i18next.t("moveTriggers:loweredItsHead", { pokemonName: "{USER}" }))
      .chargeAttr(StatStageChangeAttr, [ Stat.DEF ], 1, true),
    new AttackMove(MoveId.SPIKE_CANNON, PokemonType.NORMAL, MoveCategory.PHYSICAL, 20, 100, 15, -1, 0, 1)
      .attr(MultiHitAttr)
      .makesContact(false),
    new AttackMove(MoveId.CONSTRICT, PokemonType.NORMAL, MoveCategory.PHYSICAL, 10, 100, 35, 10, 0, 1)
      .attr(StatStageChangeAttr, [ Stat.SPD ], -1),
    new SelfStatusMove(MoveId.AMNESIA, PokemonType.PSYCHIC, -1, 20, -1, 0, 1)
      .attr(StatStageChangeAttr, [ Stat.SPDEF ], 2, true),
    new StatusMove(MoveId.KINESIS, PokemonType.PSYCHIC, 80, 15, -1, 0, 1)
      .attr(StatStageChangeAttr, [ Stat.ACC ], -1)
      .reflectable(),
    new SelfStatusMove(MoveId.SOFT_BOILED, PokemonType.NORMAL, -1, 5, -1, 0, 1)
      .attr(HealAttr, 0.5)
      .triageMove(),
    new AttackMove(MoveId.HIGH_JUMP_KICK, PokemonType.FIGHTING, MoveCategory.PHYSICAL, 130, 90, 10, -1, 0, 1)
      .attr(MissEffectAttr, crashDamageFunc)
      .attr(NoEffectAttr, crashDamageFunc)
      .affectedByGravity()
      .recklessMove(),
    new StatusMove(MoveId.GLARE, PokemonType.NORMAL, 100, 30, -1, 0, 1)
      .attr(StatusEffectAttr, StatusEffect.PARALYSIS)
      .reflectable(),
    new AttackMove(MoveId.DREAM_EATER, PokemonType.PSYCHIC, MoveCategory.SPECIAL, 100, 100, 15, -1, 0, 1)
      .attr(HitHealAttr)
      .condition(targetSleptOrComatoseCondition)
      .triageMove(),
    new StatusMove(MoveId.POISON_GAS, PokemonType.POISON, 90, 40, -1, 0, 1)
      .attr(StatusEffectAttr, StatusEffect.POISON)
      .target(MoveTarget.ALL_NEAR_ENEMIES)
      .reflectable(),
    new AttackMove(MoveId.BARRAGE, PokemonType.NORMAL, MoveCategory.PHYSICAL, 15, 85, 20, -1, 0, 1)
      .attr(MultiHitAttr)
      .makesContact(false)
      .ballBombMove(),
    new AttackMove(MoveId.LEECH_LIFE, PokemonType.BUG, MoveCategory.PHYSICAL, 80, 100, 10, -1, 0, 1)
      .attr(HitHealAttr)
      .triageMove(),
    new StatusMove(MoveId.LOVELY_KISS, PokemonType.NORMAL, 75, 10, -1, 0, 1)
      .attr(StatusEffectAttr, StatusEffect.SLEEP)
      .reflectable(),
    new ChargingAttackMove(MoveId.SKY_ATTACK, PokemonType.FLYING, MoveCategory.PHYSICAL, 140, 90, 5, 30, 0, 1)
      .chargeText(i18next.t("moveTriggers:isGlowing", { pokemonName: "{USER}" }))
      .attr(HighCritAttr)
      .attr(FlinchAttr)
      .makesContact(false),
    new StatusMove(MoveId.TRANSFORM, PokemonType.NORMAL, -1, 10, -1, 0, 1)
      .attr(TransformAttr)
      .ignoresProtect()
      /* Transform:
       * Does not copy the target's rage fist hit count
       * Does not copy the target's volatile status conditions (ie BattlerTags)
       * Renders user typeless when copying typeless opponent (should revert to original typing)
      */
      .edgeCase(),
    new AttackMove(MoveId.BUBBLE, PokemonType.WATER, MoveCategory.SPECIAL, 40, 100, 30, 10, 0, 1)
      .attr(StatStageChangeAttr, [ Stat.SPD ], -1)
      .target(MoveTarget.ALL_NEAR_ENEMIES),
    new AttackMove(MoveId.DIZZY_PUNCH, PokemonType.NORMAL, MoveCategory.PHYSICAL, 70, 100, 10, 20, 0, 1)
      .attr(ConfuseAttr)
      .punchingMove(),
    new StatusMove(MoveId.SPORE, PokemonType.GRASS, 100, 15, -1, 0, 1)
      .attr(StatusEffectAttr, StatusEffect.SLEEP)
      .powderMove()
      .reflectable(),
    new StatusMove(MoveId.FLASH, PokemonType.NORMAL, 100, 20, -1, 0, 1)
      .attr(StatStageChangeAttr, [ Stat.ACC ], -1)
      .reflectable(),
    new AttackMove(MoveId.PSYWAVE, PokemonType.PSYCHIC, MoveCategory.SPECIAL, -1, 100, 15, -1, 0, 1)
      .attr(RandomLevelDamageAttr),
    new SelfStatusMove(MoveId.SPLASH, PokemonType.NORMAL, -1, 40, -1, 0, 1)
      .attr(MessageAttr, i18next.t("moveTriggers:splash"))
      .affectedByGravity(),
    new SelfStatusMove(MoveId.ACID_ARMOR, PokemonType.POISON, -1, 20, -1, 0, 1)
      .attr(StatStageChangeAttr, [ Stat.DEF ], 2, true),
    new AttackMove(MoveId.CRABHAMMER, PokemonType.WATER, MoveCategory.PHYSICAL, 100, 90, 10, -1, 0, 1)
      .attr(HighCritAttr),
    new AttackMove(MoveId.EXPLOSION, PokemonType.NORMAL, MoveCategory.PHYSICAL, 250, 100, 5, -1, 0, 1)
      .condition(failIfDampCondition, 3)
      .attr(SacrificialAttr)
      .makesContact(false)
      .target(MoveTarget.ALL_NEAR_OTHERS),
    new AttackMove(MoveId.FURY_SWIPES, PokemonType.NORMAL, MoveCategory.PHYSICAL, 18, 80, 15, -1, 0, 1)
      .attr(MultiHitAttr),
    new AttackMove(MoveId.BONEMERANG, PokemonType.GROUND, MoveCategory.PHYSICAL, 50, 90, 10, -1, 0, 1)
      .attr(MultiHitAttr, MultiHitType._2)
      .makesContact(false),
    new SelfStatusMove(MoveId.REST, PokemonType.PSYCHIC, -1, 5, -1, 0, 1)
      .attr(RestAttr, 3)
      .triageMove(),
    new AttackMove(MoveId.ROCK_SLIDE, PokemonType.ROCK, MoveCategory.PHYSICAL, 75, 90, 10, 30, 0, 1)
      .attr(FlinchAttr)
      .makesContact(false)
      .target(MoveTarget.ALL_NEAR_ENEMIES),
    new AttackMove(MoveId.HYPER_FANG, PokemonType.NORMAL, MoveCategory.PHYSICAL, 80, 90, 15, 10, 0, 1)
      .attr(FlinchAttr)
      .bitingMove(),
    new SelfStatusMove(MoveId.SHARPEN, PokemonType.NORMAL, -1, 30, -1, 0, 1)
      .attr(StatStageChangeAttr, [ Stat.ATK ], 1, true),
    new SelfStatusMove(MoveId.CONVERSION, PokemonType.NORMAL, -1, 30, -1, 0, 1)
      .attr(FirstMoveTypeAttr),
    new AttackMove(MoveId.TRI_ATTACK, PokemonType.NORMAL, MoveCategory.SPECIAL, 80, 100, 10, 20, 0, 1)
      .attr(MultiStatusEffectAttr, [ StatusEffect.BURN, StatusEffect.FREEZE, StatusEffect.PARALYSIS ]),
    new AttackMove(MoveId.SUPER_FANG, PokemonType.NORMAL, MoveCategory.PHYSICAL, -1, 90, 10, -1, 0, 1)
      .attr(TargetHalfHpDamageAttr),
    new AttackMove(MoveId.SLASH, PokemonType.NORMAL, MoveCategory.PHYSICAL, 70, 100, 20, -1, 0, 1)
      .attr(HighCritAttr)
      .slicingMove(),
    new SelfStatusMove(MoveId.SUBSTITUTE, PokemonType.NORMAL, -1, 10, -1, 0, 1)
      .attr(AddSubstituteAttr, 0.25, false),
    new AttackMove(MoveId.STRUGGLE, PokemonType.NORMAL, MoveCategory.PHYSICAL, 50, -1, 1, -1, 0, 1)
      .attr(RecoilAttr, true, 0.25, true)
      .attr(TypelessAttr)
      .attr(PreMoveMessageAttr, (user: Pokemon) => i18next.t("moveTriggers:struggleMessage", { pokemonName: getPokemonNameWithAffix(user) }))
      .target(MoveTarget.RANDOM_NEAR_ENEMY),
    new StatusMove(MoveId.SKETCH, PokemonType.NORMAL, -1, 1, -1, 0, 2)
      .ignoresSubstitute()
      .attr(SketchAttr),
    new AttackMove(MoveId.TRIPLE_KICK, PokemonType.FIGHTING, MoveCategory.PHYSICAL, 10, 90, 10, -1, 0, 2)
      .attr(MultiHitAttr, MultiHitType._3)
      .attr(MultiHitPowerIncrementAttr, 3)
      .checkAllHits(),
    new AttackMove(MoveId.THIEF, PokemonType.DARK, MoveCategory.PHYSICAL, 60, 100, 25, -1, 0, 2)
      .attr(StealHeldItemChanceAttr, 0.3)
      .edgeCase(),
      // Should not be able to steal held item if user faints due to Rough Skin, Iron Barbs, etc.
      // Should be able to steal items from pokemon with Sticky Hold if the damage causes them to faint
    new StatusMove(MoveId.SPIDER_WEB, PokemonType.BUG, -1, 10, -1, 0, 2)
      .condition(failIfGhostTypeCondition)
      .attr(AddBattlerTagAttr, BattlerTagType.TRAPPED, false, true, 1)
      .reflectable(),
    new StatusMove(MoveId.MIND_READER, PokemonType.NORMAL, -1, 5, -1, 0, 2)
      .attr(AddBattlerTagAttr, BattlerTagType.IGNORE_ACCURACY, true, false, 2)
      .attr(MessageAttr, (user, target) =>
        i18next.t("moveTriggers:tookAimAtTarget", { pokemonName: getPokemonNameWithAffix(user), targetName: getPokemonNameWithAffix(target) })
      ),
    new StatusMove(MoveId.NIGHTMARE, PokemonType.GHOST, 100, 15, -1, 0, 2)
      .attr(AddBattlerTagAttr, BattlerTagType.NIGHTMARE)
      .condition(targetSleptOrComatoseCondition),
    new AttackMove(MoveId.FLAME_WHEEL, PokemonType.FIRE, MoveCategory.PHYSICAL, 60, 100, 25, 10, 0, 2)
      .attr(HealStatusEffectAttr, true, StatusEffect.FREEZE)
      .attr(StatusEffectAttr, StatusEffect.BURN),
    new AttackMove(MoveId.SNORE, PokemonType.NORMAL, MoveCategory.SPECIAL, 50, 100, 15, 30, 0, 2)
      .attr(BypassSleepAttr)
      .attr(FlinchAttr)
      .condition(userSleptOrComatoseCondition, 3)
      .soundBased(),
    new StatusMove(MoveId.CURSE, PokemonType.GHOST, -1, 10, -1, 0, 2)
      .attr(CurseAttr)
      .ignoresSubstitute()
      .ignoresProtect()
      .target(MoveTarget.CURSE),
    new AttackMove(MoveId.FLAIL, PokemonType.NORMAL, MoveCategory.PHYSICAL, -1, 100, 15, -1, 0, 2)
      .attr(LowHpPowerAttr),
    new StatusMove(MoveId.CONVERSION_2, PokemonType.NORMAL, -1, 30, -1, 0, 2)
      .attr(ResistLastMoveTypeAttr)
      .ignoresSubstitute()
      .partial(), // Checks the move's original typing and not if its type is changed through some other means
    new AttackMove(MoveId.AEROBLAST, PokemonType.FLYING, MoveCategory.SPECIAL, 100, 95, 5, -1, 0, 2)
      .windMove()
      .attr(HighCritAttr),
    new StatusMove(MoveId.COTTON_SPORE, PokemonType.GRASS, 100, 40, -1, 0, 2)
      .attr(StatStageChangeAttr, [ Stat.SPD ], -2)
      .powderMove()
      .target(MoveTarget.ALL_NEAR_ENEMIES)
      .reflectable(),
    new AttackMove(MoveId.REVERSAL, PokemonType.FIGHTING, MoveCategory.PHYSICAL, -1, 100, 15, -1, 0, 2)
      .attr(LowHpPowerAttr),
    new StatusMove(MoveId.SPITE, PokemonType.GHOST, 100, 10, -1, 0, 2)
      .ignoresSubstitute()
      .attr(ReducePpMoveAttr, 4)
      .reflectable(),
    new AttackMove(MoveId.POWDER_SNOW, PokemonType.ICE, MoveCategory.SPECIAL, 40, 100, 25, 10, 0, 2)
      .attr(StatusEffectAttr, StatusEffect.FREEZE)
      .target(MoveTarget.ALL_NEAR_ENEMIES),
    new SelfStatusMove(MoveId.PROTECT, PokemonType.NORMAL, -1, 10, -1, 4, 2)
      .attr(ProtectAttr)
      .condition(failIfLastCondition, 3),
    new AttackMove(MoveId.MACH_PUNCH, PokemonType.FIGHTING, MoveCategory.PHYSICAL, 40, 100, 30, -1, 1, 2)
      .punchingMove(),
    new StatusMove(MoveId.SCARY_FACE, PokemonType.NORMAL, 100, 10, -1, 0, 2)
      .attr(StatStageChangeAttr, [ Stat.SPD ], -2)
      .reflectable(),
    new AttackMove(MoveId.FEINT_ATTACK, PokemonType.DARK, MoveCategory.PHYSICAL, 60, -1, 20, -1, 0, 2),
    new StatusMove(MoveId.SWEET_KISS, PokemonType.FAIRY, 75, 10, -1, 0, 2)
      .attr(ConfuseAttr)
      .reflectable(),
    new SelfStatusMove(MoveId.BELLY_DRUM, PokemonType.NORMAL, -1, 10, -1, 0, 2)
      .attr(CutHpStatStageBoostAttr, [ Stat.ATK ], 12, 2, (user) => {
        globalScene.phaseManager.queueMessage(i18next.t("moveTriggers:cutOwnHpAndMaximizedStat", { pokemonName: getPokemonNameWithAffix(user), statName: i18next.t(getStatKey(Stat.ATK)) }));
      }),
    new AttackMove(MoveId.SLUDGE_BOMB, PokemonType.POISON, MoveCategory.SPECIAL, 90, 100, 10, 30, 0, 2)
      .attr(StatusEffectAttr, StatusEffect.POISON)
      .ballBombMove(),
    new AttackMove(MoveId.MUD_SLAP, PokemonType.GROUND, MoveCategory.SPECIAL, 20, 100, 10, 100, 0, 2)
      .attr(StatStageChangeAttr, [ Stat.ACC ], -1),
    new AttackMove(MoveId.OCTAZOOKA, PokemonType.WATER, MoveCategory.SPECIAL, 65, 85, 10, 50, 0, 2)
      .attr(StatStageChangeAttr, [ Stat.ACC ], -1)
      .ballBombMove(),
    new StatusMove(MoveId.SPIKES, PokemonType.GROUND, -1, 20, -1, 0, 2)
      .attr(AddArenaTrapTagAttr, ArenaTagType.SPIKES)
      .target(MoveTarget.ENEMY_SIDE)
      .reflectable(),
    new AttackMove(MoveId.ZAP_CANNON, PokemonType.ELECTRIC, MoveCategory.SPECIAL, 120, 50, 5, 100, 0, 2)
      .attr(StatusEffectAttr, StatusEffect.PARALYSIS)
      .ballBombMove(),
    new StatusMove(MoveId.FORESIGHT, PokemonType.NORMAL, -1, 40, -1, 0, 2)
      .attr(ExposedMoveAttr, BattlerTagType.IGNORE_GHOST)
      .ignoresSubstitute()
      .reflectable(),
    new SelfStatusMove(MoveId.DESTINY_BOND, PokemonType.GHOST, -1, 5, -1, 0, 2)
      .ignoresProtect()
      .attr(DestinyBondAttr)
      .condition(failAgainstFinalBossCondition, 2)
      .condition((user, target, move) => {
        // Retrieves user's previous move, returns empty array if no moves have been used
        const lastTurnMove = user.getLastXMoves(1);
        // Checks last move and allows destiny bond to be used if:
        // - no previous moves have been made
        // - the previous move used was not destiny bond
        // - the previous move was unsuccessful
        return lastTurnMove.length === 0 || lastTurnMove[0].move !== move.id || lastTurnMove[0].result !== MoveResult.SUCCESS;
      }),
    new StatusMove(MoveId.PERISH_SONG, PokemonType.NORMAL, -1, 5, -1, 0, 2)
      .attr(AddBattlerTagAttr, BattlerTagType.PERISH_SONG, false, true, 4)
      .attr(MessageAttr, (_user, target) =>
         i18next.t("moveTriggers:faintCountdown", { pokemonName: getPokemonNameWithAffix(target), turnCount: 3 }))
      .ignoresProtect()
      .soundBased()
      .condition(failOnBossCondition)
      .target(MoveTarget.ALL),
    new AttackMove(MoveId.ICY_WIND, PokemonType.ICE, MoveCategory.SPECIAL, 55, 95, 15, 100, 0, 2)
      .attr(StatStageChangeAttr, [ Stat.SPD ], -1)
      .windMove()
      .target(MoveTarget.ALL_NEAR_ENEMIES),
    new SelfStatusMove(MoveId.DETECT, PokemonType.FIGHTING, -1, 5, -1, 4, 2)
      .attr(ProtectAttr)
      .condition(failIfLastCondition, 3),
    new AttackMove(MoveId.BONE_RUSH, PokemonType.GROUND, MoveCategory.PHYSICAL, 25, 90, 10, -1, 0, 2)
      .attr(MultiHitAttr)
      .makesContact(false),
    new StatusMove(MoveId.LOCK_ON, PokemonType.NORMAL, -1, 5, -1, 0, 2)
      .attr(AddBattlerTagAttr, BattlerTagType.IGNORE_ACCURACY, true, false, 2)
      .attr(MessageAttr, (user, target) =>
        i18next.t("moveTriggers:tookAimAtTarget", { pokemonName: getPokemonNameWithAffix(user), targetName: getPokemonNameWithAffix(target) })
      ),
    new AttackMove(MoveId.OUTRAGE, PokemonType.DRAGON, MoveCategory.PHYSICAL, 120, 100, 10, -1, 0, 2)
      .attr(FrenzyAttr)
      .attr(MissEffectAttr, frenzyMissFunc)
      .attr(NoEffectAttr, frenzyMissFunc)
      .target(MoveTarget.RANDOM_NEAR_ENEMY),
    new StatusMove(MoveId.SANDSTORM, PokemonType.ROCK, -1, 10, -1, 0, 2)
      .attr(WeatherChangeAttr, WeatherType.SANDSTORM)
      .target(MoveTarget.BOTH_SIDES),
    new AttackMove(MoveId.GIGA_DRAIN, PokemonType.GRASS, MoveCategory.SPECIAL, 75, 100, 10, -1, 0, 2)
      .attr(HitHealAttr)
      .triageMove(),
    new SelfStatusMove(MoveId.ENDURE, PokemonType.NORMAL, -1, 10, -1, 4, 2)
      .attr(ProtectAttr, BattlerTagType.ENDURING)
      .condition(failIfLastCondition, 3),
    new StatusMove(MoveId.CHARM, PokemonType.FAIRY, 100, 20, -1, 0, 2)
      .attr(StatStageChangeAttr, [ Stat.ATK ], -2)
      .reflectable(),
    new AttackMove(MoveId.ROLLOUT, PokemonType.ROCK, MoveCategory.PHYSICAL, 30, 90, 20, -1, 0, 2)
      .partial() // Does not lock the user, also does not increase damage properly
      .attr(ConsecutiveUseDoublePowerAttr, 5, true, true, MoveId.DEFENSE_CURL),
    new AttackMove(MoveId.FALSE_SWIPE, PokemonType.NORMAL, MoveCategory.PHYSICAL, 40, 100, 40, -1, 0, 2)
      .attr(SurviveDamageAttr),
    new StatusMove(MoveId.SWAGGER, PokemonType.NORMAL, 85, 15, -1, 0, 2)
      .attr(StatStageChangeAttr, [ Stat.ATK ], 2)
      .attr(ConfuseAttr)
      .reflectable(),
    new SelfStatusMove(MoveId.MILK_DRINK, PokemonType.NORMAL, -1, 5, -1, 0, 2)
      .attr(HealAttr, 0.5)
      .triageMove(),
    new AttackMove(MoveId.SPARK, PokemonType.ELECTRIC, MoveCategory.PHYSICAL, 65, 100, 20, 30, 0, 2)
      .attr(StatusEffectAttr, StatusEffect.PARALYSIS),
    new AttackMove(MoveId.FURY_CUTTER, PokemonType.BUG, MoveCategory.PHYSICAL, 40, 95, 20, -1, 0, 2)
      .attr(ConsecutiveUseDoublePowerAttr, 3, true)
      .slicingMove(),
    new AttackMove(MoveId.STEEL_WING, PokemonType.STEEL, MoveCategory.PHYSICAL, 70, 90, 25, 10, 0, 2)
      .attr(StatStageChangeAttr, [ Stat.DEF ], 1, true),
    new StatusMove(MoveId.MEAN_LOOK, PokemonType.NORMAL, -1, 5, -1, 0, 2)
      .condition(failIfGhostTypeCondition)
      .attr(AddBattlerTagAttr, BattlerTagType.TRAPPED, false, true, 1)
      .reflectable(),
    new StatusMove(MoveId.ATTRACT, PokemonType.NORMAL, 100, 15, -1, 0, 2)
      .attr(AddBattlerTagAttr, BattlerTagType.INFATUATED)
      .ignoresSubstitute()
      .condition((user, target, move) => user.isOppositeGender(target))
      .reflectable(),
    new SelfStatusMove(MoveId.SLEEP_TALK, PokemonType.NORMAL, -1, 10, -1, 0, 2)
      .attr(BypassSleepAttr)
      .attr(RandomMovesetMoveAttr, invalidSleepTalkMoves, false)
      .condition(userSleptOrComatoseCondition, 3)
      .target(MoveTarget.NEAR_ENEMY),
    new StatusMove(MoveId.HEAL_BELL, PokemonType.NORMAL, -1, 5, -1, 0, 2)
      .attr(PartyStatusCureAttr, i18next.t("moveTriggers:bellChimed"), AbilityId.SOUNDPROOF)
      .soundBased()
      .target(MoveTarget.PARTY),
    new AttackMove(MoveId.RETURN, PokemonType.NORMAL, MoveCategory.PHYSICAL, -1, 100, 20, -1, 0, 2)
      .attr(FriendshipPowerAttr),
    new AttackMove(MoveId.PRESENT, PokemonType.NORMAL, MoveCategory.PHYSICAL, -1, 90, 15, -1, 0, 2)
      .attr(PresentPowerAttr)
      .makesContact(false),
    new AttackMove(MoveId.FRUSTRATION, PokemonType.NORMAL, MoveCategory.PHYSICAL, -1, 100, 20, -1, 0, 2)
      .attr(FriendshipPowerAttr, true),
    new StatusMove(MoveId.SAFEGUARD, PokemonType.NORMAL, -1, 25, -1, 0, 2)
      .target(MoveTarget.USER_SIDE)
      .attr(AddArenaTagAttr, ArenaTagType.SAFEGUARD, 5, true, true),
    new StatusMove(MoveId.PAIN_SPLIT, PokemonType.NORMAL, -1, 20, -1, 0, 2)
      .attr(HpSplitAttr)
      .condition(failOnBossCondition),
    new AttackMove(MoveId.SACRED_FIRE, PokemonType.FIRE, MoveCategory.PHYSICAL, 100, 95, 5, 50, 0, 2)
      .attr(HealStatusEffectAttr, true, StatusEffect.FREEZE)
      .attr(StatusEffectAttr, StatusEffect.BURN)
      .makesContact(false),
    new AttackMove(MoveId.MAGNITUDE, PokemonType.GROUND, MoveCategory.PHYSICAL, -1, 100, 30, -1, 0, 2)
      .attr(PreMoveMessageAttr, magnitudeMessageFunc)
      .attr(MagnitudePowerAttr)
      .attr(MovePowerMultiplierAttr, (user, target, move) => globalScene.arena.getTerrainType() === TerrainType.GRASSY && target.isGrounded() ? 0.5 : 1)
      .attr(HitsTagForDoubleDamageAttr, BattlerTagType.UNDERGROUND)
      .makesContact(false)
      .target(MoveTarget.ALL_NEAR_OTHERS),
    new AttackMove(MoveId.DYNAMIC_PUNCH, PokemonType.FIGHTING, MoveCategory.PHYSICAL, 100, 50, 5, 100, 0, 2)
      .attr(ConfuseAttr)
      .punchingMove(),
    new AttackMove(MoveId.MEGAHORN, PokemonType.BUG, MoveCategory.PHYSICAL, 120, 85, 10, -1, 0, 2),
    new AttackMove(MoveId.DRAGON_BREATH, PokemonType.DRAGON, MoveCategory.SPECIAL, 60, 100, 20, 30, 0, 2)
      .attr(StatusEffectAttr, StatusEffect.PARALYSIS),
    new SelfStatusMove(MoveId.BATON_PASS, PokemonType.NORMAL, -1, 40, -1, 0, 2)
      .attr(ForceSwitchOutAttr, true, SwitchType.BATON_PASS)
      .condition(failIfLastInPartyCondition)
      .hidesUser(),
    new StatusMove(MoveId.ENCORE, PokemonType.NORMAL, 100, 5, -1, 0, 2)
      .attr(AddBattlerTagAttr, BattlerTagType.ENCORE, false, true)
      .ignoresSubstitute()
      .condition((user, target, move) => new EncoreTag(user.id).canAdd(target))
      .reflectable()
      // Can lock infinitely into struggle; has incorrect interactions with Blood Moon/Gigaton Hammer
      // Also may or may not incorrectly select targets for replacement move (needs verification)
      .edgeCase(),
    new AttackMove(MoveId.PURSUIT, PokemonType.DARK, MoveCategory.PHYSICAL, 40, 100, 20, -1, 0, 2)
      .partial(), // No effect implemented
    new AttackMove(MoveId.RAPID_SPIN, PokemonType.NORMAL, MoveCategory.PHYSICAL, 50, 100, 40, 100, 0, 2)
      .attr(StatStageChangeAttr, [ Stat.SPD ], 1, true)
      .attr(RemoveBattlerTagAttr, [
        BattlerTagType.BIND,
        BattlerTagType.WRAP,
        BattlerTagType.FIRE_SPIN,
        BattlerTagType.WHIRLPOOL,
        BattlerTagType.CLAMP,
        BattlerTagType.SAND_TOMB,
        BattlerTagType.MAGMA_STORM,
        BattlerTagType.SNAP_TRAP,
        BattlerTagType.THUNDER_CAGE,
        BattlerTagType.SEEDED,
        BattlerTagType.INFESTATION
      ], true)
      .attr(RemoveArenaTrapAttr),
    new StatusMove(MoveId.SWEET_SCENT, PokemonType.NORMAL, 100, 20, -1, 0, 2)
      .attr(StatStageChangeAttr, [ Stat.EVA ], -2)
      .target(MoveTarget.ALL_NEAR_ENEMIES)
      .reflectable(),
    new AttackMove(MoveId.IRON_TAIL, PokemonType.STEEL, MoveCategory.PHYSICAL, 100, 75, 15, 30, 0, 2)
      .attr(StatStageChangeAttr, [ Stat.DEF ], -1),
    new AttackMove(MoveId.METAL_CLAW, PokemonType.STEEL, MoveCategory.PHYSICAL, 50, 95, 35, 10, 0, 2)
      .attr(StatStageChangeAttr, [ Stat.ATK ], 1, true),
    new AttackMove(MoveId.VITAL_THROW, PokemonType.FIGHTING, MoveCategory.PHYSICAL, 70, -1, 10, -1, -1, 2),
    new SelfStatusMove(MoveId.MORNING_SUN, PokemonType.NORMAL, -1, 5, -1, 0, 2)
      .attr(VariableHealAttr, sunnyHealRatioFunc)
      .triageMove(),
    new SelfStatusMove(MoveId.SYNTHESIS, PokemonType.GRASS, -1, 5, -1, 0, 2)
    .attr(VariableHealAttr, sunnyHealRatioFunc)
      .triageMove(),
    new SelfStatusMove(MoveId.MOONLIGHT, PokemonType.FAIRY, -1, 5, -1, 0, 2)
    .attr(VariableHealAttr, sunnyHealRatioFunc)
      .triageMove(),
    new AttackMove(MoveId.HIDDEN_POWER, PokemonType.NORMAL, MoveCategory.SPECIAL, 60, 100, 15, -1, 0, 2)
      .attr(HiddenPowerTypeAttr),
    new AttackMove(MoveId.CROSS_CHOP, PokemonType.FIGHTING, MoveCategory.PHYSICAL, 100, 80, 5, -1, 0, 2)
      .attr(HighCritAttr),
    new AttackMove(MoveId.TWISTER, PokemonType.DRAGON, MoveCategory.SPECIAL, 40, 100, 20, 20, 0, 2)
      .attr(HitsTagForDoubleDamageAttr, BattlerTagType.FLYING)
      .attr(FlinchAttr)
      .windMove()
      .target(MoveTarget.ALL_NEAR_ENEMIES),
    new StatusMove(MoveId.RAIN_DANCE, PokemonType.WATER, -1, 5, -1, 0, 2)
      .attr(WeatherChangeAttr, WeatherType.RAIN)
      .target(MoveTarget.BOTH_SIDES),
    new StatusMove(MoveId.SUNNY_DAY, PokemonType.FIRE, -1, 5, -1, 0, 2)
      .attr(WeatherChangeAttr, WeatherType.SUNNY)
      .target(MoveTarget.BOTH_SIDES),
    new AttackMove(MoveId.CRUNCH, PokemonType.DARK, MoveCategory.PHYSICAL, 80, 100, 15, 20, 0, 2)
      .attr(StatStageChangeAttr, [ Stat.DEF ], -1)
      .bitingMove(),
    new AttackMove(MoveId.MIRROR_COAT, PokemonType.PSYCHIC, MoveCategory.SPECIAL, -1, 100, 20, -1, -5, 2)
      .attr(CounterDamageAttr, 2, MoveCategory.SPECIAL)
      .attr(CounterRedirectAttr, MoveCategory.SPECIAL)
      .condition(counterAttackConditionSpecial, 3)
      .target(MoveTarget.ATTACKER),
    new StatusMove(MoveId.PSYCH_UP, PokemonType.NORMAL, -1, 10, -1, 0, 2)
      .ignoresSubstitute()
      .attr(CopyStatsAttr),
    new AttackMove(MoveId.EXTREME_SPEED, PokemonType.NORMAL, MoveCategory.PHYSICAL, 80, 100, 5, -1, 2, 2),
    new AttackMove(MoveId.ANCIENT_POWER, PokemonType.ROCK, MoveCategory.SPECIAL, 60, 100, 5, 10, 0, 2)
      .attr(StatStageChangeAttr, [ Stat.ATK, Stat.DEF, Stat.SPATK, Stat.SPDEF, Stat.SPD ], 1, true),
    new AttackMove(MoveId.SHADOW_BALL, PokemonType.GHOST, MoveCategory.SPECIAL, 80, 100, 15, 20, 0, 2)
      .attr(StatStageChangeAttr, [ Stat.SPDEF ], -1)
      .ballBombMove(),
    new AttackMove(MoveId.FUTURE_SIGHT, PokemonType.PSYCHIC, MoveCategory.SPECIAL, 120, 100, 10, -1, 0, 2)
      .attr(DelayedAttackAttr, ChargeAnim.FUTURE_SIGHT_CHARGING, "moveTriggers:foresawAnAttack")
      .ignoresProtect()
      /*
       * Should not apply abilities or held items if user is off the field
       */
      .edgeCase(),
    new AttackMove(MoveId.ROCK_SMASH, PokemonType.FIGHTING, MoveCategory.PHYSICAL, 40, 100, 15, 50, 0, 2)
      .attr(StatStageChangeAttr, [ Stat.DEF ], -1),
    new AttackMove(MoveId.WHIRLPOOL, PokemonType.WATER, MoveCategory.SPECIAL, 35, 85, 15, -1, 0, 2)
      .attr(TrapAttr, BattlerTagType.WHIRLPOOL)
      .attr(HitsTagForDoubleDamageAttr, BattlerTagType.UNDERWATER),
    new AttackMove(MoveId.BEAT_UP, PokemonType.DARK, MoveCategory.PHYSICAL, -1, 100, 10, -1, 0, 2)
      .attr(MultiHitAttr, MultiHitType.BEAT_UP)
      .attr(BeatUpAttr)
      .makesContact(false),
    new AttackMove(MoveId.FAKE_OUT, PokemonType.NORMAL, MoveCategory.PHYSICAL, 40, 100, 10, 100, 3, 3)
      .attr(FlinchAttr)
      .condition(new FirstMoveCondition(), 3),
    new AttackMove(MoveId.UPROAR, PokemonType.NORMAL, MoveCategory.SPECIAL, 90, 100, 10, -1, 0, 3)
      .soundBased()
      .target(MoveTarget.RANDOM_NEAR_ENEMY)
      .partial(), // Does not lock the user, does not stop Pokemon from sleeping
      // Likely can make use of FrenzyAttr and an ArenaTag (just without the FrenzyMissFunc)
    new SelfStatusMove(MoveId.STOCKPILE, PokemonType.NORMAL, -1, 20, -1, 0, 3)
      .attr(AddBattlerTagAttr, BattlerTagType.STOCKPILING, true)
      .condition(user => (user.getTag(BattlerTagType.STOCKPILING)?.stockpiledCount ?? 0) < 3, 3),
    new AttackMove(MoveId.SPIT_UP, PokemonType.NORMAL, MoveCategory.SPECIAL, -1, 100, 10, -1, 0, 3)
      .attr(SpitUpPowerAttr, 100)
      .attr(RemoveBattlerTagAttr, [ BattlerTagType.STOCKPILING ], true)
      .condition(hasStockpileStacksCondition, 3),
    new SelfStatusMove(MoveId.SWALLOW, PokemonType.NORMAL, -1, 10, -1, 0, 3)
      .attr(VariableHealAttr, swallowHealFunc, false, true, false)
      .condition(hasStockpileStacksCondition, 3)
      .attr(RemoveBattlerTagAttr, [ BattlerTagType.STOCKPILING ], true)
      .triageMove()
      // TODO: Verify if using Swallow at full HP still consumes stacks or not
      .edgeCase(),
    new AttackMove(MoveId.HEAT_WAVE, PokemonType.FIRE, MoveCategory.SPECIAL, 95, 90, 10, 10, 0, 3)
      .attr(HealStatusEffectAttr, true, StatusEffect.FREEZE)
      .attr(StatusEffectAttr, StatusEffect.BURN)
      .windMove()
      .target(MoveTarget.ALL_NEAR_ENEMIES),
    new StatusMove(MoveId.HAIL, PokemonType.ICE, -1, 10, -1, 0, 3)
      .attr(WeatherChangeAttr, WeatherType.HAIL)
      .target(MoveTarget.BOTH_SIDES),
    new StatusMove(MoveId.TORMENT, PokemonType.DARK, 100, 15, -1, 0, 3)
      .ignoresSubstitute()
      .edgeCase() // Incomplete implementation because of Uproar's partial implementation
      .attr(AddBattlerTagAttr, BattlerTagType.TORMENT, false, true, 1)
      .reflectable(),
    new StatusMove(MoveId.FLATTER, PokemonType.DARK, 100, 15, -1, 0, 3)
      .attr(StatStageChangeAttr, [ Stat.SPATK ], 1)
      .attr(ConfuseAttr)
      .reflectable(),
    new StatusMove(MoveId.WILL_O_WISP, PokemonType.FIRE, 85, 15, -1, 0, 3)
      .attr(StatusEffectAttr, StatusEffect.BURN)
      .reflectable(),
    new StatusMove(MoveId.MEMENTO, PokemonType.DARK, 100, 10, -1, 0, 3)
      .attr(SacrificialAttrOnHit)
      .attr(StatStageChangeAttr, [ Stat.ATK, Stat.SPATK ], -2),
    new AttackMove(MoveId.FACADE, PokemonType.NORMAL, MoveCategory.PHYSICAL, 70, 100, 20, -1, 0, 3)
      .attr(MovePowerMultiplierAttr, (user, target, move) => user.status
        && (user.status.effect === StatusEffect.BURN || user.status.effect === StatusEffect.POISON || user.status.effect === StatusEffect.TOXIC || user.status.effect === StatusEffect.PARALYSIS) ? 2 : 1)
      .attr(BypassBurnDamageReductionAttr),
    new AttackMove(MoveId.FOCUS_PUNCH, PokemonType.FIGHTING, MoveCategory.PHYSICAL, 150, 100, 20, -1, -3, 3)
      .attr(MessageHeaderAttr, (user) => i18next.t("moveTriggers:isTighteningFocus", { pokemonName: getPokemonNameWithAffix(user) }))
      .attr(PreUseInterruptAttr, (user) => i18next.t("moveTriggers:lostFocus", { pokemonName: getPokemonNameWithAffix(user) }), user => user.turnData.attacksReceived.some(r => r.damage > 0))
      .punchingMove(),
    new AttackMove(MoveId.SMELLING_SALTS, PokemonType.NORMAL, MoveCategory.PHYSICAL, 70, 100, 10, -1, 0, 3)
      .attr(MovePowerMultiplierAttr, (user, target, move) => target.status?.effect === StatusEffect.PARALYSIS ? 2 : 1)
      .attr(HealStatusEffectAttr, true, StatusEffect.PARALYSIS),
    new SelfStatusMove(MoveId.FOLLOW_ME, PokemonType.NORMAL, -1, 20, -1, 2, 3)
      .attr(AddBattlerTagAttr, BattlerTagType.CENTER_OF_ATTENTION, true)
      .condition(failIfSingleBattle, 3),
    new StatusMove(MoveId.NATURE_POWER, PokemonType.NORMAL, -1, 20, -1, 0, 3)
      .attr(NaturePowerAttr),
    new SelfStatusMove(MoveId.CHARGE, PokemonType.ELECTRIC, -1, 20, -1, 0, 3)
      .attr(StatStageChangeAttr, [ Stat.SPDEF ], 1, true)
      .attr(AddBattlerTagAttr, BattlerTagType.CHARGED, true, false),
    new StatusMove(MoveId.TAUNT, PokemonType.DARK, 100, 20, -1, 0, 3)
      .ignoresSubstitute()
      .attr(AddBattlerTagAttr, BattlerTagType.TAUNT, false, true, 4)
      .reflectable(),
    new StatusMove(MoveId.HELPING_HAND, PokemonType.NORMAL, -1, 20, -1, 5, 3)
      .attr(AddBattlerTagAttr, BattlerTagType.HELPING_HAND)
      .ignoresSubstitute()
      .target(MoveTarget.NEAR_ALLY)
      .condition(failIfSingleBattle)
      // should stack multiplicatively if used multiple times in 1 turn
      .edgeCase(),
    new StatusMove(MoveId.TRICK, PokemonType.PSYCHIC, 100, 10, -1, 0, 3)
      .unimplemented(),
    new StatusMove(MoveId.ROLE_PLAY, PokemonType.PSYCHIC, -1, 10, -1, 0, 3)
      .ignoresSubstitute()
      // TODO: Enable / remove once balance reaches a consensus on ability overrides during boss fights
      // .condition(failAgainstFinalBossCondition, 3)
      .attr(AbilityCopyAttr),
    new SelfStatusMove(MoveId.WISH, PokemonType.NORMAL, -1, 10, -1, 0, 3)
      .attr(WishAttr)
      .triageMove(),
    new SelfStatusMove(MoveId.ASSIST, PokemonType.NORMAL, -1, 20, -1, 0, 3)
      .attr(RandomMovesetMoveAttr, invalidAssistMoves, true),
    new SelfStatusMove(MoveId.INGRAIN, PokemonType.GRASS, -1, 20, -1, 0, 3)
      .attr(AddBattlerTagAttr, BattlerTagType.INGRAIN, true, true)
      .attr(AddBattlerTagAttr, BattlerTagType.IGNORE_FLYING, true, true)
      .attr(RemoveBattlerTagAttr, [ BattlerTagType.FLOATING ], true),
    new AttackMove(MoveId.SUPERPOWER, PokemonType.FIGHTING, MoveCategory.PHYSICAL, 120, 100, 5, -1, 0, 3)
      .attr(StatStageChangeAttr, [ Stat.ATK, Stat.DEF ], -1, true),
    new SelfStatusMove(MoveId.MAGIC_COAT, PokemonType.PSYCHIC, -1, 15, -1, 4, 3)
      .attr(AddBattlerTagAttr, BattlerTagType.MAGIC_COAT, true, true, 0)
      .condition(failIfLastCondition, 3)
      // Interactions with stomping tantrum, instruct, and other moves that
      // rely on move history
      // Also will not reflect roar / whirlwind if the target has ForceSwitchOutImmunityAbAttr
      .edgeCase(),
    new SelfStatusMove(MoveId.RECYCLE, PokemonType.NORMAL, -1, 10, -1, 0, 3)
      .unimplemented(),
    new AttackMove(MoveId.REVENGE, PokemonType.FIGHTING, MoveCategory.PHYSICAL, 60, 100, 10, -1, -4, 3)
      .attr(TurnDamagedDoublePowerAttr),
    new AttackMove(MoveId.BRICK_BREAK, PokemonType.FIGHTING, MoveCategory.PHYSICAL, 75, 100, 15, -1, 0, 3)
      .attr(RemoveScreensAttr),
    new StatusMove(MoveId.YAWN, PokemonType.NORMAL, -1, 10, -1, 0, 3)
      .attr(AddBattlerTagAttr, BattlerTagType.DROWSY, false, true)
      .condition((user, target, move) => !target.status && !target.isSafeguarded(user))
      .reflectable(),
    new AttackMove(MoveId.KNOCK_OFF, PokemonType.DARK, MoveCategory.PHYSICAL, 65, 100, 20, -1, 0, 3)
      .attr(MovePowerMultiplierAttr, (user, target, move) => target.getHeldItems().filter(i => i.isTransferable).length > 0 ? 1.5 : 1)
      .attr(RemoveHeldItemAttr, false)
      .edgeCase(),
      // Should not be able to remove held item if user faints due to Rough Skin, Iron Barbs, etc.
      // Should be able to remove items from pokemon with Sticky Hold if the damage causes them to faint
    new AttackMove(MoveId.ENDEAVOR, PokemonType.NORMAL, MoveCategory.PHYSICAL, -1, 100, 5, -1, 0, 3)
      .attr(MatchHpAttr)
      .condition(failOnBossCondition),
    new AttackMove(MoveId.ERUPTION, PokemonType.FIRE, MoveCategory.SPECIAL, 150, 100, 5, -1, 0, 3)
      .attr(HpPowerAttr)
      .target(MoveTarget.ALL_NEAR_ENEMIES),
    new StatusMove(MoveId.SKILL_SWAP, PokemonType.PSYCHIC, -1, 10, -1, 0, 3)
      .ignoresSubstitute()
      .attr(SwitchAbilitiesAttr),
    new StatusMove(MoveId.IMPRISON, PokemonType.PSYCHIC, 100, 10, -1, 0, 3)
      .ignoresSubstitute()
      .attr(AddArenaTagAttr, ArenaTagType.IMPRISON, 1, true, false)
      // TODO: Enable / remove once balance reaches a consensus on imprison interaction during the final boss fight
      // .condition(failAgainstFinalBossCondition, 2)
      .target(MoveTarget.ENEMY_SIDE),
    new SelfStatusMove(MoveId.REFRESH, PokemonType.NORMAL, -1, 20, -1, 0, 3)
      .attr(HealStatusEffectAttr, true, [ StatusEffect.PARALYSIS, StatusEffect.POISON, StatusEffect.TOXIC, StatusEffect.BURN ])
      .condition((user, target, move) => !!user.status && (user.status.effect === StatusEffect.PARALYSIS || user.status.effect === StatusEffect.POISON || user.status.effect === StatusEffect.TOXIC || user.status.effect === StatusEffect.BURN)),
    new SelfStatusMove(MoveId.GRUDGE, PokemonType.GHOST, -1, 5, -1, 0, 3)
      .attr(AddBattlerTagAttr, BattlerTagType.GRUDGE, true, undefined, 1),
    new SelfStatusMove(MoveId.SNATCH, PokemonType.DARK, -1, 10, -1, 4, 3)
      .unimplemented(),
    new AttackMove(MoveId.SECRET_POWER, PokemonType.NORMAL, MoveCategory.PHYSICAL, 70, 100, 20, 30, 0, 3)
      .makesContact(false)
      .attr(SecretPowerAttr),
    new ChargingAttackMove(MoveId.DIVE, PokemonType.WATER, MoveCategory.PHYSICAL, 80, 100, 10, -1, 0, 3)
      .chargeText(i18next.t("moveTriggers:hidUnderwater", { pokemonName: "{USER}" }))
      .chargeAttr(SemiInvulnerableAttr, BattlerTagType.UNDERWATER)
      .chargeAttr(GulpMissileTagAttr),
    new AttackMove(MoveId.ARM_THRUST, PokemonType.FIGHTING, MoveCategory.PHYSICAL, 15, 100, 20, -1, 0, 3)
      .attr(MultiHitAttr),
    new SelfStatusMove(MoveId.CAMOUFLAGE, PokemonType.NORMAL, -1, 20, -1, 0, 3)
      .attr(CopyBiomeTypeAttr),
    new SelfStatusMove(MoveId.TAIL_GLOW, PokemonType.BUG, -1, 20, -1, 0, 3)
      .attr(StatStageChangeAttr, [ Stat.SPATK ], 3, true),
    new AttackMove(MoveId.LUSTER_PURGE, PokemonType.PSYCHIC, MoveCategory.SPECIAL, 95, 100, 5, 50, 0, 3)
      .attr(StatStageChangeAttr, [ Stat.SPDEF ], -1),
    new AttackMove(MoveId.MIST_BALL, PokemonType.PSYCHIC, MoveCategory.SPECIAL, 95, 100, 5, 50, 0, 3)
      .attr(StatStageChangeAttr, [ Stat.SPATK ], -1)
      .ballBombMove(),
    new StatusMove(MoveId.FEATHER_DANCE, PokemonType.FLYING, 100, 15, -1, 0, 3)
      .attr(StatStageChangeAttr, [ Stat.ATK ], -2)
      .danceMove()
      .reflectable(),
    new StatusMove(MoveId.TEETER_DANCE, PokemonType.NORMAL, 100, 20, -1, 0, 3)
      .attr(ConfuseAttr)
      .danceMove()
      .target(MoveTarget.ALL_NEAR_OTHERS),
    new AttackMove(MoveId.BLAZE_KICK, PokemonType.FIRE, MoveCategory.PHYSICAL, 85, 90, 10, 10, 0, 3)
      .attr(HighCritAttr)
      .attr(StatusEffectAttr, StatusEffect.BURN),
    new StatusMove(MoveId.MUD_SPORT, PokemonType.GROUND, -1, 15, -1, 0, 3)
      .ignoresProtect()
      .attr(AddArenaTagAttr, ArenaTagType.MUD_SPORT, 5)
      .target(MoveTarget.BOTH_SIDES),
    new AttackMove(MoveId.ICE_BALL, PokemonType.ICE, MoveCategory.PHYSICAL, 30, 90, 20, -1, 0, 3)
      .partial() // Does not lock the user properly, does not increase damage correctly
      .attr(ConsecutiveUseDoublePowerAttr, 5, true, true, MoveId.DEFENSE_CURL)
      .ballBombMove(),
    new AttackMove(MoveId.NEEDLE_ARM, PokemonType.GRASS, MoveCategory.PHYSICAL, 60, 100, 15, 30, 0, 3)
      .attr(FlinchAttr),
    new SelfStatusMove(MoveId.SLACK_OFF, PokemonType.NORMAL, -1, 5, -1, 0, 3)
      .attr(HealAttr, 0.5)
      .triageMove(),
    new AttackMove(MoveId.HYPER_VOICE, PokemonType.NORMAL, MoveCategory.SPECIAL, 90, 100, 10, -1, 0, 3)
      .soundBased()
      .target(MoveTarget.ALL_NEAR_ENEMIES),
    new AttackMove(MoveId.POISON_FANG, PokemonType.POISON, MoveCategory.PHYSICAL, 50, 100, 15, 50, 0, 3)
      .attr(StatusEffectAttr, StatusEffect.TOXIC)
      .bitingMove(),
    new AttackMove(MoveId.CRUSH_CLAW, PokemonType.NORMAL, MoveCategory.PHYSICAL, 75, 95, 10, 50, 0, 3)
      .attr(StatStageChangeAttr, [ Stat.DEF ], -1),
    new AttackMove(MoveId.BLAST_BURN, PokemonType.FIRE, MoveCategory.SPECIAL, 150, 90, 5, -1, 0, 3)
      .attr(RechargeAttr),
    new AttackMove(MoveId.HYDRO_CANNON, PokemonType.WATER, MoveCategory.SPECIAL, 150, 90, 5, -1, 0, 3)
      .attr(RechargeAttr),
    new AttackMove(MoveId.METEOR_MASH, PokemonType.STEEL, MoveCategory.PHYSICAL, 90, 90, 10, 20, 0, 3)
      .attr(StatStageChangeAttr, [ Stat.ATK ], 1, true)
      .punchingMove(),
    new AttackMove(MoveId.ASTONISH, PokemonType.GHOST, MoveCategory.PHYSICAL, 30, 100, 15, 30, 0, 3)
      .attr(FlinchAttr),
    new AttackMove(MoveId.WEATHER_BALL, PokemonType.NORMAL, MoveCategory.SPECIAL, 50, 100, 10, -1, 0, 3)
      .attr(WeatherBallTypeAttr)
      .attr(MovePowerMultiplierAttr, (user, target, move) => {
        const weather = globalScene.arena.weather;
        if (!weather) {
          return 1;
        }
        const weatherTypes = [ WeatherType.SUNNY, WeatherType.RAIN, WeatherType.SANDSTORM, WeatherType.HAIL, WeatherType.SNOW, WeatherType.FOG, WeatherType.HEAVY_RAIN, WeatherType.HARSH_SUN ];
        if (weatherTypes.includes(weather.weatherType) && !weather.isEffectSuppressed()) {
          return 2;
        }
        return 1;
      })
      .ballBombMove(),
    new StatusMove(MoveId.AROMATHERAPY, PokemonType.GRASS, -1, 5, -1, 0, 3)
      .attr(PartyStatusCureAttr, i18next.t("moveTriggers:soothingAromaWaftedThroughArea"), AbilityId.SAP_SIPPER)
      .target(MoveTarget.PARTY),
    new StatusMove(MoveId.FAKE_TEARS, PokemonType.DARK, 100, 20, -1, 0, 3)
      .attr(StatStageChangeAttr, [ Stat.SPDEF ], -2)
      .reflectable(),
    new AttackMove(MoveId.AIR_CUTTER, PokemonType.FLYING, MoveCategory.SPECIAL, 60, 95, 25, -1, 0, 3)
      .attr(HighCritAttr)
      .slicingMove()
      .windMove()
      .target(MoveTarget.ALL_NEAR_ENEMIES),
    new AttackMove(MoveId.OVERHEAT, PokemonType.FIRE, MoveCategory.SPECIAL, 130, 90, 5, -1, 0, 3)
      .attr(StatStageChangeAttr, [ Stat.SPATK ], -2, true)
      .attr(HealStatusEffectAttr, true, StatusEffect.FREEZE),
    new StatusMove(MoveId.ODOR_SLEUTH, PokemonType.NORMAL, -1, 40, -1, 0, 3)
      .attr(ExposedMoveAttr, BattlerTagType.IGNORE_GHOST)
      .ignoresSubstitute()
      .reflectable(),
    new AttackMove(MoveId.ROCK_TOMB, PokemonType.ROCK, MoveCategory.PHYSICAL, 60, 95, 15, 100, 0, 3)
      .attr(StatStageChangeAttr, [ Stat.SPD ], -1)
      .makesContact(false),
    new AttackMove(MoveId.SILVER_WIND, PokemonType.BUG, MoveCategory.SPECIAL, 60, 100, 5, 10, 0, 3)
      .attr(StatStageChangeAttr, [ Stat.ATK, Stat.DEF, Stat.SPATK, Stat.SPDEF, Stat.SPD ], 1, true)
      .windMove(),
    new StatusMove(MoveId.METAL_SOUND, PokemonType.STEEL, 85, 40, -1, 0, 3)
      .attr(StatStageChangeAttr, [ Stat.SPDEF ], -2)
      .soundBased()
      .reflectable(),
    new StatusMove(MoveId.GRASS_WHISTLE, PokemonType.GRASS, 55, 15, -1, 0, 3)
      .attr(StatusEffectAttr, StatusEffect.SLEEP)
      .soundBased()
      .reflectable(),
    new StatusMove(MoveId.TICKLE, PokemonType.NORMAL, 100, 20, -1, 0, 3)
      .attr(StatStageChangeAttr, [ Stat.ATK, Stat.DEF ], -1)
      .reflectable(),
    new SelfStatusMove(MoveId.COSMIC_POWER, PokemonType.PSYCHIC, -1, 20, -1, 0, 3)
      .attr(StatStageChangeAttr, [ Stat.DEF, Stat.SPDEF ], 1, true),
    new AttackMove(MoveId.WATER_SPOUT, PokemonType.WATER, MoveCategory.SPECIAL, 150, 100, 5, -1, 0, 3)
      .attr(HpPowerAttr)
      .target(MoveTarget.ALL_NEAR_ENEMIES),
    new AttackMove(MoveId.SIGNAL_BEAM, PokemonType.BUG, MoveCategory.SPECIAL, 75, 100, 15, 10, 0, 3)
      .attr(ConfuseAttr),
    new AttackMove(MoveId.SHADOW_PUNCH, PokemonType.GHOST, MoveCategory.PHYSICAL, 60, -1, 20, -1, 0, 3)
      .punchingMove(),
    new AttackMove(MoveId.EXTRASENSORY, PokemonType.PSYCHIC, MoveCategory.SPECIAL, 80, 100, 20, 10, 0, 3)
      .attr(FlinchAttr),
    new AttackMove(MoveId.SKY_UPPERCUT, PokemonType.FIGHTING, MoveCategory.PHYSICAL, 85, 90, 15, -1, 0, 3)
      .attr(HitsTagAttr, BattlerTagType.FLYING)
      .punchingMove(),
    new AttackMove(MoveId.SAND_TOMB, PokemonType.GROUND, MoveCategory.PHYSICAL, 35, 85, 15, -1, 0, 3)
      .attr(TrapAttr, BattlerTagType.SAND_TOMB)
      .makesContact(false),
    new AttackMove(MoveId.SHEER_COLD, PokemonType.ICE, MoveCategory.SPECIAL, 250, 30, 5, -1, 0, 3)
      .attr(IceNoEffectTypeAttr)
      .attr(OneHitKOAttr)
      .attr(SheerColdAccuracyAttr),
    new AttackMove(MoveId.MUDDY_WATER, PokemonType.WATER, MoveCategory.SPECIAL, 90, 85, 10, 30, 0, 3)
      .attr(StatStageChangeAttr, [ Stat.ACC ], -1)
      .target(MoveTarget.ALL_NEAR_ENEMIES),
    new AttackMove(MoveId.BULLET_SEED, PokemonType.GRASS, MoveCategory.PHYSICAL, 25, 100, 30, -1, 0, 3)
      .attr(MultiHitAttr)
      .makesContact(false)
      .ballBombMove(),
    new AttackMove(MoveId.AERIAL_ACE, PokemonType.FLYING, MoveCategory.PHYSICAL, 60, -1, 20, -1, 0, 3)
      .slicingMove(),
    new AttackMove(MoveId.ICICLE_SPEAR, PokemonType.ICE, MoveCategory.PHYSICAL, 25, 100, 30, -1, 0, 3)
      .attr(MultiHitAttr)
      .makesContact(false),
    new SelfStatusMove(MoveId.IRON_DEFENSE, PokemonType.STEEL, -1, 15, -1, 0, 3)
      .attr(StatStageChangeAttr, [ Stat.DEF ], 2, true),
    new StatusMove(MoveId.BLOCK, PokemonType.NORMAL, -1, 5, -1, 0, 3)
      .condition(failIfGhostTypeCondition)
      .attr(AddBattlerTagAttr, BattlerTagType.TRAPPED, false, true, 1)
      .reflectable(),
    new StatusMove(MoveId.HOWL, PokemonType.NORMAL, -1, 40, -1, 0, 3)
      .attr(StatStageChangeAttr, [ Stat.ATK ], 1)
      .soundBased()
      .target(MoveTarget.USER_AND_ALLIES),
    new AttackMove(MoveId.DRAGON_CLAW, PokemonType.DRAGON, MoveCategory.PHYSICAL, 80, 100, 15, -1, 0, 3),
    new AttackMove(MoveId.FRENZY_PLANT, PokemonType.GRASS, MoveCategory.SPECIAL, 150, 90, 5, -1, 0, 3)
      .attr(RechargeAttr),
    new SelfStatusMove(MoveId.BULK_UP, PokemonType.FIGHTING, -1, 20, -1, 0, 3)
      .attr(StatStageChangeAttr, [ Stat.ATK, Stat.DEF ], 1, true),
    new ChargingAttackMove(MoveId.BOUNCE, PokemonType.FLYING, MoveCategory.PHYSICAL, 85, 85, 5, 30, 0, 3)
      .chargeText(i18next.t("moveTriggers:sprangUp", { pokemonName: "{USER}" }))
      .chargeAttr(SemiInvulnerableAttr, BattlerTagType.FLYING)
      .attr(StatusEffectAttr, StatusEffect.PARALYSIS)
      .affectedByGravity(),
    new AttackMove(MoveId.MUD_SHOT, PokemonType.GROUND, MoveCategory.SPECIAL, 55, 95, 15, 100, 0, 3)
      .attr(StatStageChangeAttr, [ Stat.SPD ], -1),
    new AttackMove(MoveId.POISON_TAIL, PokemonType.POISON, MoveCategory.PHYSICAL, 50, 100, 25, 10, 0, 3)
      .attr(HighCritAttr)
      .attr(StatusEffectAttr, StatusEffect.POISON),
    new AttackMove(MoveId.COVET, PokemonType.NORMAL, MoveCategory.PHYSICAL, 60, 100, 25, -1, 0, 3)
      .attr(StealHeldItemChanceAttr, 0.3)
      .edgeCase(),
      // Should not be able to steal held item if user faints due to Rough Skin, Iron Barbs, etc.
      // Should be able to steal items from pokemon with Sticky Hold if the damage causes them to faint
    new AttackMove(MoveId.VOLT_TACKLE, PokemonType.ELECTRIC, MoveCategory.PHYSICAL, 120, 100, 15, 10, 0, 3)
      .attr(RecoilAttr, false, 0.33)
      .attr(StatusEffectAttr, StatusEffect.PARALYSIS)
      .recklessMove(),
    new AttackMove(MoveId.MAGICAL_LEAF, PokemonType.GRASS, MoveCategory.SPECIAL, 60, -1, 20, -1, 0, 3),
    new StatusMove(MoveId.WATER_SPORT, PokemonType.WATER, -1, 15, -1, 0, 3)
      .ignoresProtect()
      .attr(AddArenaTagAttr, ArenaTagType.WATER_SPORT, 5)
      .target(MoveTarget.BOTH_SIDES),
    new SelfStatusMove(MoveId.CALM_MIND, PokemonType.PSYCHIC, -1, 20, -1, 0, 3)
      .attr(StatStageChangeAttr, [ Stat.SPATK, Stat.SPDEF ], 1, true),
    new AttackMove(MoveId.LEAF_BLADE, PokemonType.GRASS, MoveCategory.PHYSICAL, 90, 100, 15, -1, 0, 3)
      .attr(HighCritAttr)
      .slicingMove(),
    new SelfStatusMove(MoveId.DRAGON_DANCE, PokemonType.DRAGON, -1, 20, -1, 0, 3)
      .attr(StatStageChangeAttr, [ Stat.ATK, Stat.SPD ], 1, true)
      .danceMove(),
    new AttackMove(MoveId.ROCK_BLAST, PokemonType.ROCK, MoveCategory.PHYSICAL, 25, 90, 10, -1, 0, 3)
      .attr(MultiHitAttr)
      .makesContact(false)
      .ballBombMove(),
    new AttackMove(MoveId.SHOCK_WAVE, PokemonType.ELECTRIC, MoveCategory.SPECIAL, 60, -1, 20, -1, 0, 3),
    new AttackMove(MoveId.WATER_PULSE, PokemonType.WATER, MoveCategory.SPECIAL, 60, 100, 20, 20, 0, 3)
      .attr(ConfuseAttr)
      .pulseMove(),
    new AttackMove(MoveId.DOOM_DESIRE, PokemonType.STEEL, MoveCategory.SPECIAL, 140, 100, 5, -1, 0, 3)
      .attr(DelayedAttackAttr, ChargeAnim.DOOM_DESIRE_CHARGING, "moveTriggers:choseDoomDesireAsDestiny")
      .ignoresProtect()
      /*
       * Should not apply abilities or held items if user is off the field
      */
      .edgeCase(),
    new AttackMove(MoveId.PSYCHO_BOOST, PokemonType.PSYCHIC, MoveCategory.SPECIAL, 140, 90, 5, -1, 0, 3)
      .attr(StatStageChangeAttr, [ Stat.SPATK ], -2, true),
    new SelfStatusMove(MoveId.ROOST, PokemonType.FLYING, -1, 5, -1, 0, 4)
      .attr(HealAttr, 0.5)
      .attr(AddBattlerTagAttr, BattlerTagType.ROOSTED, true, false)
      .triageMove(),
    new StatusMove(MoveId.GRAVITY, PokemonType.PSYCHIC, -1, 5, -1, 0, 4)
      .ignoresProtect()
      .attr(AddArenaTagAttr, ArenaTagType.GRAVITY, 5)
      .condition(() => !globalScene.arena.hasTag(ArenaTagType.GRAVITY))
      .target(MoveTarget.BOTH_SIDES),
    new StatusMove(MoveId.MIRACLE_EYE, PokemonType.PSYCHIC, -1, 40, -1, 0, 4)
      .attr(ExposedMoveAttr, BattlerTagType.IGNORE_DARK)
      .ignoresSubstitute()
      .reflectable(),
    new AttackMove(MoveId.WAKE_UP_SLAP, PokemonType.FIGHTING, MoveCategory.PHYSICAL, 70, 100, 10, -1, 0, 4)
      .attr(MovePowerMultiplierAttr, (user, target, move) => targetSleptOrComatoseCondition(user, target, move) ? 2 : 1)
      .attr(HealStatusEffectAttr, false, StatusEffect.SLEEP),
    new AttackMove(MoveId.HAMMER_ARM, PokemonType.FIGHTING, MoveCategory.PHYSICAL, 100, 90, 10, -1, 0, 4)
      .attr(StatStageChangeAttr, [ Stat.SPD ], -1, true)
      .punchingMove(),
    new AttackMove(MoveId.GYRO_BALL, PokemonType.STEEL, MoveCategory.PHYSICAL, -1, 100, 5, -1, 0, 4)
      .attr(GyroBallPowerAttr)
      .ballBombMove(),
    new SelfStatusMove(MoveId.HEALING_WISH, PokemonType.PSYCHIC, -1, 10, -1, 0, 4)
      .attr(SacrificialFullRestoreAttr, false, "moveTriggers:sacrificialFullRestore")
      .triageMove()
      .condition(failIfLastInPartyCondition),
    new AttackMove(MoveId.BRINE, PokemonType.WATER, MoveCategory.SPECIAL, 65, 100, 10, -1, 0, 4)
      .attr(MovePowerMultiplierAttr, (user, target, move) => target.getHpRatio() < 0.5 ? 2 : 1),
    new AttackMove(MoveId.NATURAL_GIFT, PokemonType.NORMAL, MoveCategory.PHYSICAL, -1, 100, 15, -1, 0, 4)
      .makesContact(false)
      .unimplemented(),
      /*
      NOTE: To whoever tries to implement this, reminder to push to battleData.berriesEaten
      and enable the harvest test..
      Do NOT push to berriesEatenLast or else cud chew will puke the berry.
      */
    new AttackMove(MoveId.FEINT, PokemonType.NORMAL, MoveCategory.PHYSICAL, 30, 100, 10, -1, 2, 4)
      .attr(RemoveBattlerTagAttr, [ BattlerTagType.PROTECTED ])
      .attr(RemoveArenaTagsAttr, [ ArenaTagType.QUICK_GUARD, ArenaTagType.WIDE_GUARD, ArenaTagType.MAT_BLOCK, ArenaTagType.CRAFTY_SHIELD ], false)
      .makesContact(false)
      .ignoresProtect(),
    new AttackMove(MoveId.PLUCK, PokemonType.FLYING, MoveCategory.PHYSICAL, 60, 100, 20, -1, 0, 4)
      .attr(StealEatBerryAttr),
    new StatusMove(MoveId.TAILWIND, PokemonType.FLYING, -1, 15, -1, 0, 4)
      .windMove()
      .attr(AddArenaTagAttr, ArenaTagType.TAILWIND, 4, true)
      .target(MoveTarget.USER_SIDE),
    new StatusMove(MoveId.ACUPRESSURE, PokemonType.NORMAL, -1, 30, -1, 0, 4)
      .attr(AcupressureStatStageChangeAttr)
      .target(MoveTarget.USER_OR_NEAR_ALLY),
    new AttackMove(MoveId.METAL_BURST, PokemonType.STEEL, MoveCategory.PHYSICAL, -1, 100, 10, -1, 0, 4)
      .attr(CounterDamageAttr, 1.5)
      .attr(CounterRedirectAttr)
      .condition(counterAttackConditionBoth, 3)
      .makesContact(false)
      .target(MoveTarget.ATTACKER),
    new AttackMove(MoveId.U_TURN, PokemonType.BUG, MoveCategory.PHYSICAL, 70, 100, 20, -1, 0, 4)
      .attr(ForceSwitchOutAttr, true),
    new AttackMove(MoveId.CLOSE_COMBAT, PokemonType.FIGHTING, MoveCategory.PHYSICAL, 120, 100, 5, -1, 0, 4)
      .attr(StatStageChangeAttr, [ Stat.DEF, Stat.SPDEF ], -1, true),
    new AttackMove(MoveId.PAYBACK, PokemonType.DARK, MoveCategory.PHYSICAL, 50, 100, 10, -1, 0, 4)
      // Payback boosts power on item use
      .attr(MovePowerMultiplierAttr, (_user, target) => target.turnData.acted || globalScene.currentBattle.turnCommands[target.getBattlerIndex()]?.command === Command.BALL ? 2 : 1),
    new AttackMove(MoveId.ASSURANCE, PokemonType.DARK, MoveCategory.PHYSICAL, 60, 100, 10, -1, 0, 4)
      .attr(MovePowerMultiplierAttr, (user, target, move) => target.turnData.damageTaken > 0 ? 2 : 1),
    new StatusMove(MoveId.EMBARGO, PokemonType.DARK, 100, 15, -1, 0, 4)
      .reflectable()
      .unimplemented(),
    new AttackMove(MoveId.FLING, PokemonType.DARK, MoveCategory.PHYSICAL, -1, 100, 10, -1, 0, 4)
      .makesContact(false)
      .unimplemented(),
    new StatusMove(MoveId.PSYCHO_SHIFT, PokemonType.PSYCHIC, 100, 10, -1, 0, 4)
      .attr(PsychoShiftEffectAttr)
      // TODO: Verify status applied if a statused pokemon obtains Comatose (via Transform) and uses Psycho Shift
      .edgeCase(),
    new AttackMove(MoveId.TRUMP_CARD, PokemonType.NORMAL, MoveCategory.SPECIAL, -1, -1, 5, -1, 0, 4)
      .makesContact()
      .attr(LessPPMorePowerAttr),
    new StatusMove(MoveId.HEAL_BLOCK, PokemonType.PSYCHIC, 100, 15, -1, 0, 4)
      .attr(AddBattlerTagAttr, BattlerTagType.HEAL_BLOCK, false, true, 5)
      .target(MoveTarget.ALL_NEAR_ENEMIES)
      .reflectable(),
    new AttackMove(MoveId.WRING_OUT, PokemonType.NORMAL, MoveCategory.SPECIAL, -1, 100, 5, -1, 0, 4)
      .attr(OpponentHighHpPowerAttr, 120)
      .makesContact(),
    new SelfStatusMove(MoveId.POWER_TRICK, PokemonType.PSYCHIC, -1, 10, -1, 0, 4)
      .attr(AddBattlerTagAttr, BattlerTagType.POWER_TRICK, true),
    new StatusMove(MoveId.GASTRO_ACID, PokemonType.POISON, 100, 10, -1, 0, 4)
      .attr(SuppressAbilitiesAttr)
      .reflectable(),
    new StatusMove(MoveId.LUCKY_CHANT, PokemonType.NORMAL, -1, 30, -1, 0, 4)
      .attr(AddArenaTagAttr, ArenaTagType.NO_CRIT, 5, true, true)
      .target(MoveTarget.USER_SIDE),
    new StatusMove(MoveId.ME_FIRST, PokemonType.NORMAL, -1, 20, -1, 0, 4)
      .ignoresSubstitute()
      .target(MoveTarget.NEAR_ENEMY)
      .unimplemented(),
    new SelfStatusMove(MoveId.COPYCAT, PokemonType.NORMAL, -1, 20, -1, 0, 4)
      .attr(CopyMoveAttr, false, invalidCopycatMoves),
    new StatusMove(MoveId.POWER_SWAP, PokemonType.PSYCHIC, -1, 10, 100, 0, 4)
      .attr(SwapStatStagesAttr, [ Stat.ATK, Stat.SPATK ])
      .ignoresSubstitute(),
    new StatusMove(MoveId.GUARD_SWAP, PokemonType.PSYCHIC, -1, 10, 100, 0, 4)
      .attr(SwapStatStagesAttr, [ Stat.DEF, Stat.SPDEF ])
      .ignoresSubstitute(),
    new AttackMove(MoveId.PUNISHMENT, PokemonType.DARK, MoveCategory.PHYSICAL, -1, 100, 5, -1, 0, 4)
      .makesContact(true)
      .attr(PunishmentPowerAttr),
    new AttackMove(MoveId.LAST_RESORT, PokemonType.NORMAL, MoveCategory.PHYSICAL, 140, 100, 5, -1, 0, 4)
      .condition(lastResortCondition, 3)
      .edgeCase(), // When a move is overwritten and later relearned, Last Resort's tracking of it should be reset
    new StatusMove(MoveId.WORRY_SEED, PokemonType.GRASS, 100, 10, -1, 0, 4)
      .attr(AbilityChangeAttr, AbilityId.INSOMNIA)
      // TODO: Enable / remove once balance reaches a consensus on ability overrides during boss fights
      // .condition(failAgainstFinalBossCondition, 3)
      .reflectable(),
    new AttackMove(MoveId.SUCKER_PUNCH, PokemonType.DARK, MoveCategory.PHYSICAL, 70, 100, 5, -1, 1, 4)
      .condition(failIfTargetNotAttackingCondition, 3),
    new StatusMove(MoveId.TOXIC_SPIKES, PokemonType.POISON, -1, 20, -1, 0, 4)
      .attr(AddArenaTrapTagAttr, ArenaTagType.TOXIC_SPIKES)
      .target(MoveTarget.ENEMY_SIDE)
      .reflectable(),
    new StatusMove(MoveId.HEART_SWAP, PokemonType.PSYCHIC, -1, 10, -1, 0, 4)
      .attr(SwapStatStagesAttr, BATTLE_STATS)
      .ignoresSubstitute(),
    new SelfStatusMove(MoveId.AQUA_RING, PokemonType.WATER, -1, 20, -1, 0, 4)
      .attr(AddBattlerTagAttr, BattlerTagType.AQUA_RING, true, true),
    new SelfStatusMove(MoveId.MAGNET_RISE, PokemonType.ELECTRIC, -1, 10, -1, 0, 4)
      .attr(AddBattlerTagAttr, BattlerTagType.FLOATING, true, true, 5)
      .condition(user => [ BattlerTagType.FLOATING, BattlerTagType.IGNORE_FLYING, BattlerTagType.INGRAIN ].every((tag) => !user.getTag(tag)), 3)
      .affectedByGravity(),
    new AttackMove(MoveId.FLARE_BLITZ, PokemonType.FIRE, MoveCategory.PHYSICAL, 120, 100, 15, 10, 0, 4)
      .attr(RecoilAttr, false, 0.33)
      .attr(HealStatusEffectAttr, true, StatusEffect.FREEZE)
      .attr(StatusEffectAttr, StatusEffect.BURN)
      .recklessMove(),
    new AttackMove(MoveId.FORCE_PALM, PokemonType.FIGHTING, MoveCategory.PHYSICAL, 60, 100, 10, 30, 0, 4)
      .attr(StatusEffectAttr, StatusEffect.PARALYSIS),
    new AttackMove(MoveId.AURA_SPHERE, PokemonType.FIGHTING, MoveCategory.SPECIAL, 80, -1, 20, -1, 0, 4)
      .pulseMove()
      .ballBombMove(),
    new SelfStatusMove(MoveId.ROCK_POLISH, PokemonType.ROCK, -1, 20, -1, 0, 4)
      .attr(StatStageChangeAttr, [ Stat.SPD ], 2, true),
    new AttackMove(MoveId.POISON_JAB, PokemonType.POISON, MoveCategory.PHYSICAL, 80, 100, 20, 30, 0, 4)
      .attr(StatusEffectAttr, StatusEffect.POISON),
    new AttackMove(MoveId.DARK_PULSE, PokemonType.DARK, MoveCategory.SPECIAL, 80, 100, 15, 20, 0, 4)
      .attr(FlinchAttr)
      .pulseMove(),
    new AttackMove(MoveId.NIGHT_SLASH, PokemonType.DARK, MoveCategory.PHYSICAL, 70, 100, 15, -1, 0, 4)
      .attr(HighCritAttr)
      .slicingMove(),
    new AttackMove(MoveId.AQUA_TAIL, PokemonType.WATER, MoveCategory.PHYSICAL, 90, 90, 10, -1, 0, 4),
    new AttackMove(MoveId.SEED_BOMB, PokemonType.GRASS, MoveCategory.PHYSICAL, 80, 100, 15, -1, 0, 4)
      .makesContact(false)
      .ballBombMove(),
    new AttackMove(MoveId.AIR_SLASH, PokemonType.FLYING, MoveCategory.SPECIAL, 75, 95, 15, 30, 0, 4)
      .attr(FlinchAttr)
      .slicingMove(),
    new AttackMove(MoveId.X_SCISSOR, PokemonType.BUG, MoveCategory.PHYSICAL, 80, 100, 15, -1, 0, 4)
      .slicingMove(),
    new AttackMove(MoveId.BUG_BUZZ, PokemonType.BUG, MoveCategory.SPECIAL, 90, 100, 10, 10, 0, 4)
      .attr(StatStageChangeAttr, [ Stat.SPDEF ], -1)
      .soundBased(),
    new AttackMove(MoveId.DRAGON_PULSE, PokemonType.DRAGON, MoveCategory.SPECIAL, 85, 100, 10, -1, 0, 4)
      .pulseMove(),
    new AttackMove(MoveId.DRAGON_RUSH, PokemonType.DRAGON, MoveCategory.PHYSICAL, 100, 75, 10, 20, 0, 4)
      .attr(AlwaysHitMinimizeAttr)
      .attr(HitsTagForDoubleDamageAttr, BattlerTagType.MINIMIZED)
      .attr(FlinchAttr),
    new AttackMove(MoveId.POWER_GEM, PokemonType.ROCK, MoveCategory.SPECIAL, 80, 100, 20, -1, 0, 4),
    new AttackMove(MoveId.DRAIN_PUNCH, PokemonType.FIGHTING, MoveCategory.PHYSICAL, 75, 100, 10, -1, 0, 4)
      .attr(HitHealAttr)
      .punchingMove()
      .triageMove(),
    new AttackMove(MoveId.VACUUM_WAVE, PokemonType.FIGHTING, MoveCategory.SPECIAL, 40, 100, 30, -1, 1, 4),
    new AttackMove(MoveId.FOCUS_BLAST, PokemonType.FIGHTING, MoveCategory.SPECIAL, 120, 70, 5, 10, 0, 4)
      .attr(StatStageChangeAttr, [ Stat.SPDEF ], -1)
      .ballBombMove(),
    new AttackMove(MoveId.ENERGY_BALL, PokemonType.GRASS, MoveCategory.SPECIAL, 90, 100, 10, 10, 0, 4)
      .attr(StatStageChangeAttr, [ Stat.SPDEF ], -1)
      .ballBombMove(),
    new AttackMove(MoveId.BRAVE_BIRD, PokemonType.FLYING, MoveCategory.PHYSICAL, 120, 100, 15, -1, 0, 4)
      .attr(RecoilAttr, false, 0.33)
      .recklessMove(),
    new AttackMove(MoveId.EARTH_POWER, PokemonType.GROUND, MoveCategory.SPECIAL, 90, 100, 10, 10, 0, 4)
      .attr(StatStageChangeAttr, [ Stat.SPDEF ], -1),
    new StatusMove(MoveId.SWITCHEROO, PokemonType.DARK, 100, 10, -1, 0, 4)
      .unimplemented(),
    new AttackMove(MoveId.GIGA_IMPACT, PokemonType.NORMAL, MoveCategory.PHYSICAL, 150, 90, 5, -1, 0, 4)
      .attr(RechargeAttr),
    new SelfStatusMove(MoveId.NASTY_PLOT, PokemonType.DARK, -1, 20, -1, 0, 4)
      .attr(StatStageChangeAttr, [ Stat.SPATK ], 2, true),
    new AttackMove(MoveId.BULLET_PUNCH, PokemonType.STEEL, MoveCategory.PHYSICAL, 40, 100, 30, -1, 1, 4)
      .punchingMove(),
    new AttackMove(MoveId.AVALANCHE, PokemonType.ICE, MoveCategory.PHYSICAL, 60, 100, 10, -1, -4, 4)
      .attr(TurnDamagedDoublePowerAttr),
    new AttackMove(MoveId.ICE_SHARD, PokemonType.ICE, MoveCategory.PHYSICAL, 40, 100, 30, -1, 1, 4)
      .makesContact(false),
    new AttackMove(MoveId.SHADOW_CLAW, PokemonType.GHOST, MoveCategory.PHYSICAL, 70, 100, 15, -1, 0, 4)
      .attr(HighCritAttr),
    new AttackMove(MoveId.THUNDER_FANG, PokemonType.ELECTRIC, MoveCategory.PHYSICAL, 65, 95, 15, 10, 0, 4)
      .attr(FlinchAttr)
      .attr(StatusEffectAttr, StatusEffect.PARALYSIS)
      .bitingMove(),
    new AttackMove(MoveId.ICE_FANG, PokemonType.ICE, MoveCategory.PHYSICAL, 65, 95, 15, 10, 0, 4)
      .attr(FlinchAttr)
      .attr(StatusEffectAttr, StatusEffect.FREEZE)
      .bitingMove(),
    new AttackMove(MoveId.FIRE_FANG, PokemonType.FIRE, MoveCategory.PHYSICAL, 65, 95, 15, 10, 0, 4)
      .attr(FlinchAttr)
      .attr(StatusEffectAttr, StatusEffect.BURN)
      .bitingMove(),
    new AttackMove(MoveId.SHADOW_SNEAK, PokemonType.GHOST, MoveCategory.PHYSICAL, 40, 100, 30, -1, 1, 4),
    new AttackMove(MoveId.MUD_BOMB, PokemonType.GROUND, MoveCategory.SPECIAL, 65, 85, 10, 30, 0, 4)
      .attr(StatStageChangeAttr, [ Stat.ACC ], -1)
      .ballBombMove(),
    new AttackMove(MoveId.PSYCHO_CUT, PokemonType.PSYCHIC, MoveCategory.PHYSICAL, 70, 100, 20, -1, 0, 4)
      .attr(HighCritAttr)
      .slicingMove()
      .makesContact(false),
    new AttackMove(MoveId.ZEN_HEADBUTT, PokemonType.PSYCHIC, MoveCategory.PHYSICAL, 80, 90, 15, 20, 0, 4)
      .attr(FlinchAttr),
    new AttackMove(MoveId.MIRROR_SHOT, PokemonType.STEEL, MoveCategory.SPECIAL, 65, 85, 10, 30, 0, 4)
      .attr(StatStageChangeAttr, [ Stat.ACC ], -1),
    new AttackMove(MoveId.FLASH_CANNON, PokemonType.STEEL, MoveCategory.SPECIAL, 80, 100, 10, 10, 0, 4)
      .attr(StatStageChangeAttr, [ Stat.SPDEF ], -1),
    new AttackMove(MoveId.ROCK_CLIMB, PokemonType.NORMAL, MoveCategory.PHYSICAL, 90, 85, 20, 20, 0, 4)
      .attr(ConfuseAttr),
    new StatusMove(MoveId.DEFOG, PokemonType.FLYING, -1, 15, -1, 0, 4)
      .attr(StatStageChangeAttr, [ Stat.EVA ], -1)
      .attr(ClearWeatherAttr, WeatherType.FOG)
      .attr(ClearTerrainAttr)
      .attr(RemoveScreensAttr, false)
      .attr(RemoveArenaTrapAttr, true)
      .attr(RemoveArenaTagsAttr, [ ArenaTagType.MIST, ArenaTagType.SAFEGUARD ], false)
      .reflectable(),
    new StatusMove(MoveId.TRICK_ROOM, PokemonType.PSYCHIC, -1, 5, -1, -7, 4)
      .attr(AddArenaTagAttr, ArenaTagType.TRICK_ROOM, 5)
      .ignoresProtect()
      .target(MoveTarget.BOTH_SIDES),
    new AttackMove(MoveId.DRACO_METEOR, PokemonType.DRAGON, MoveCategory.SPECIAL, 130, 90, 5, -1, 0, 4)
      .attr(StatStageChangeAttr, [ Stat.SPATK ], -2, true),
    new AttackMove(MoveId.DISCHARGE, PokemonType.ELECTRIC, MoveCategory.SPECIAL, 80, 100, 15, 30, 0, 4)
      .attr(StatusEffectAttr, StatusEffect.PARALYSIS)
      .target(MoveTarget.ALL_NEAR_OTHERS),
    new AttackMove(MoveId.LAVA_PLUME, PokemonType.FIRE, MoveCategory.SPECIAL, 80, 100, 15, 30, 0, 4)
      .attr(StatusEffectAttr, StatusEffect.BURN)
      .target(MoveTarget.ALL_NEAR_OTHERS),
    new AttackMove(MoveId.LEAF_STORM, PokemonType.GRASS, MoveCategory.SPECIAL, 130, 90, 5, -1, 0, 4)
      .attr(StatStageChangeAttr, [ Stat.SPATK ], -2, true),
    new AttackMove(MoveId.POWER_WHIP, PokemonType.GRASS, MoveCategory.PHYSICAL, 120, 85, 10, -1, 0, 4),
    new AttackMove(MoveId.ROCK_WRECKER, PokemonType.ROCK, MoveCategory.PHYSICAL, 150, 90, 5, -1, 0, 4)
      .attr(RechargeAttr)
      .makesContact(false)
      .ballBombMove(),
    new AttackMove(MoveId.CROSS_POISON, PokemonType.POISON, MoveCategory.PHYSICAL, 70, 100, 20, 10, 0, 4)
      .attr(HighCritAttr)
      .attr(StatusEffectAttr, StatusEffect.POISON)
      .slicingMove(),
    new AttackMove(MoveId.GUNK_SHOT, PokemonType.POISON, MoveCategory.PHYSICAL, 120, 80, 5, 30, 0, 4)
      .attr(StatusEffectAttr, StatusEffect.POISON)
      .makesContact(false),
    new AttackMove(MoveId.IRON_HEAD, PokemonType.STEEL, MoveCategory.PHYSICAL, 80, 100, 15, 30, 0, 4)
      .attr(FlinchAttr),
    new AttackMove(MoveId.MAGNET_BOMB, PokemonType.STEEL, MoveCategory.PHYSICAL, 60, -1, 20, -1, 0, 4)
      .makesContact(false)
      .ballBombMove(),
    new AttackMove(MoveId.STONE_EDGE, PokemonType.ROCK, MoveCategory.PHYSICAL, 100, 80, 5, -1, 0, 4)
      .attr(HighCritAttr)
      .makesContact(false),
    new StatusMove(MoveId.CAPTIVATE, PokemonType.NORMAL, 100, 20, -1, 0, 4)
      .attr(StatStageChangeAttr, [ Stat.SPATK ], -2)
      .condition((user, target, move) => target.isOppositeGender(user))
      .target(MoveTarget.ALL_NEAR_ENEMIES)
      .reflectable(),
    new StatusMove(MoveId.STEALTH_ROCK, PokemonType.ROCK, -1, 20, -1, 0, 4)
      .attr(AddArenaTrapTagAttr, ArenaTagType.STEALTH_ROCK)
      .target(MoveTarget.ENEMY_SIDE)
      .reflectable(),
    new AttackMove(MoveId.GRASS_KNOT, PokemonType.GRASS, MoveCategory.SPECIAL, -1, 100, 20, -1, 0, 4)
      .attr(WeightPowerAttr)
      .makesContact(),
    new AttackMove(MoveId.CHATTER, PokemonType.FLYING, MoveCategory.SPECIAL, 65, 100, 20, 100, 0, 4)
      .attr(ConfuseAttr)
      .soundBased(),
    new AttackMove(MoveId.JUDGMENT, PokemonType.NORMAL, MoveCategory.SPECIAL, 100, 100, 10, -1, 0, 4)
      .attr(FormChangeItemTypeAttr),
    new AttackMove(MoveId.BUG_BITE, PokemonType.BUG, MoveCategory.PHYSICAL, 60, 100, 20, -1, 0, 4)
      .attr(StealEatBerryAttr),
    new AttackMove(MoveId.CHARGE_BEAM, PokemonType.ELECTRIC, MoveCategory.SPECIAL, 50, 90, 10, 70, 0, 4)
      .attr(StatStageChangeAttr, [ Stat.SPATK ], 1, true),
    new AttackMove(MoveId.WOOD_HAMMER, PokemonType.GRASS, MoveCategory.PHYSICAL, 120, 100, 15, -1, 0, 4)
      .attr(RecoilAttr, false, 0.33)
      .recklessMove(),
    new AttackMove(MoveId.AQUA_JET, PokemonType.WATER, MoveCategory.PHYSICAL, 40, 100, 20, -1, 1, 4),
    new AttackMove(MoveId.ATTACK_ORDER, PokemonType.BUG, MoveCategory.PHYSICAL, 90, 100, 15, -1, 0, 4)
      .attr(HighCritAttr)
      .makesContact(false),
    new SelfStatusMove(MoveId.DEFEND_ORDER, PokemonType.BUG, -1, 10, -1, 0, 4)
      .attr(StatStageChangeAttr, [ Stat.DEF, Stat.SPDEF ], 1, true),
    new SelfStatusMove(MoveId.HEAL_ORDER, PokemonType.BUG, -1, 5, -1, 0, 4)
      .attr(HealAttr, 0.5)
      .triageMove(),
    new AttackMove(MoveId.HEAD_SMASH, PokemonType.ROCK, MoveCategory.PHYSICAL, 150, 80, 5, -1, 0, 4)
      .attr(RecoilAttr, false, 0.5)
      .recklessMove(),
    new AttackMove(MoveId.DOUBLE_HIT, PokemonType.NORMAL, MoveCategory.PHYSICAL, 35, 90, 10, -1, 0, 4)
      .attr(MultiHitAttr, MultiHitType._2),
    new AttackMove(MoveId.ROAR_OF_TIME, PokemonType.DRAGON, MoveCategory.SPECIAL, 150, 90, 5, -1, 0, 4)
      .attr(RechargeAttr),
    new AttackMove(MoveId.SPACIAL_REND, PokemonType.DRAGON, MoveCategory.SPECIAL, 100, 95, 5, -1, 0, 4)
      .attr(HighCritAttr),
    new SelfStatusMove(MoveId.LUNAR_DANCE, PokemonType.PSYCHIC, -1, 10, -1, 0, 4)
      .attr(SacrificialFullRestoreAttr, true, "moveTriggers:lunarDanceRestore")
      .danceMove()
      .triageMove()
      .condition(failIfLastInPartyCondition),
    new AttackMove(MoveId.CRUSH_GRIP, PokemonType.NORMAL, MoveCategory.PHYSICAL, -1, 100, 5, -1, 0, 4)
      .attr(OpponentHighHpPowerAttr, 120),
    new AttackMove(MoveId.MAGMA_STORM, PokemonType.FIRE, MoveCategory.SPECIAL, 100, 75, 5, -1, 0, 4)
      .attr(TrapAttr, BattlerTagType.MAGMA_STORM),
    new StatusMove(MoveId.DARK_VOID, PokemonType.DARK, 80, 10, -1, 0, 4)  //Accuracy from Generations 4-6
      .attr(StatusEffectAttr, StatusEffect.SLEEP)
      .target(MoveTarget.ALL_NEAR_ENEMIES)
      .reflectable(),
    new AttackMove(MoveId.SEED_FLARE, PokemonType.GRASS, MoveCategory.SPECIAL, 120, 85, 5, 40, 0, 4)
      .attr(StatStageChangeAttr, [ Stat.SPDEF ], -2),
    new AttackMove(MoveId.OMINOUS_WIND, PokemonType.GHOST, MoveCategory.SPECIAL, 60, 100, 5, 10, 0, 4)
      .attr(StatStageChangeAttr, [ Stat.ATK, Stat.DEF, Stat.SPATK, Stat.SPDEF, Stat.SPD ], 1, true)
      .windMove(),
    new ChargingAttackMove(MoveId.SHADOW_FORCE, PokemonType.GHOST, MoveCategory.PHYSICAL, 120, 100, 5, -1, 0, 4)
      .chargeText(i18next.t("moveTriggers:vanishedInstantly", { pokemonName: "{USER}" }))
      .chargeAttr(SemiInvulnerableAttr, BattlerTagType.HIDDEN)
      .ignoresProtect(),
    new SelfStatusMove(MoveId.HONE_CLAWS, PokemonType.DARK, -1, 15, -1, 0, 5)
      .attr(StatStageChangeAttr, [ Stat.ATK, Stat.ACC ], 1, true),
    new StatusMove(MoveId.WIDE_GUARD, PokemonType.ROCK, -1, 10, -1, 3, 5)
      .target(MoveTarget.USER_SIDE)
      .attr(AddArenaTagAttr, ArenaTagType.WIDE_GUARD, 1, true, true)
      .condition(failIfLastCondition, 3),
    new StatusMove(MoveId.GUARD_SPLIT, PokemonType.PSYCHIC, -1, 10, -1, 0, 5)
      // TODO: Enable / remove once balance reaches a consensus on imprison interaction during the final boss fight
      // .condition(failAgainstFinalBossCondition, 2)
      .attr(AverageStatsAttr, [ Stat.DEF, Stat.SPDEF ], "moveTriggers:sharedGuard"),
    new StatusMove(MoveId.POWER_SPLIT, PokemonType.PSYCHIC, -1, 10, -1, 0, 5)
      .attr(AverageStatsAttr, [ Stat.ATK, Stat.SPATK ], "moveTriggers:sharedPower"),
      // TODO: Enable / remove once balance reaches a consensus on imprison interaction during the final boss fight
      // .condition(failAgainstFinalBossCondition, 2)
    new StatusMove(MoveId.WONDER_ROOM, PokemonType.PSYCHIC, -1, 10, -1, 0, 5)
      .ignoresProtect()
      .target(MoveTarget.BOTH_SIDES)
      .unimplemented(),
    new AttackMove(MoveId.PSYSHOCK, PokemonType.PSYCHIC, MoveCategory.SPECIAL, 80, 100, 10, -1, 0, 5)
      .attr(DefDefAttr),
    new AttackMove(MoveId.VENOSHOCK, PokemonType.POISON, MoveCategory.SPECIAL, 65, 100, 10, -1, 0, 5)
      .attr(MovePowerMultiplierAttr, (user, target, move) => target.status && (target.status.effect === StatusEffect.POISON || target.status.effect === StatusEffect.TOXIC) ? 2 : 1),
    new SelfStatusMove(MoveId.AUTOTOMIZE, PokemonType.STEEL, -1, 15, -1, 0, 5)
      .attr(StatStageChangeAttr, [ Stat.SPD ], 2, true)
      .attr(AddBattlerTagAttr, BattlerTagType.AUTOTOMIZED, true),
    new SelfStatusMove(MoveId.RAGE_POWDER, PokemonType.BUG, -1, 20, -1, 2, 5)
      .powderMove()
      .attr(AddBattlerTagAttr, BattlerTagType.CENTER_OF_ATTENTION, true),
    new StatusMove(MoveId.TELEKINESIS, PokemonType.PSYCHIC, -1, 15, -1, 0, 5)
      .affectedByGravity()
      .condition((_user, target, _move) => ![ SpeciesId.DIGLETT, SpeciesId.DUGTRIO, SpeciesId.ALOLA_DIGLETT, SpeciesId.ALOLA_DUGTRIO, SpeciesId.SANDYGAST, SpeciesId.PALOSSAND, SpeciesId.WIGLETT, SpeciesId.WUGTRIO ].includes(target.species.speciesId))
      .condition((_user, target, _move) => !(target.species.speciesId === SpeciesId.GENGAR && target.getFormKey() === "mega"))
      .condition((_user, target, _move) => target.getTag(BattlerTagType.INGRAIN) == null && target.getTag(BattlerTagType.IGNORE_FLYING) == null)
      .attr(AddBattlerTagAttr, BattlerTagType.TELEKINESIS, false, true, 3)
      .attr(AddBattlerTagAttr, BattlerTagType.FLOATING, false, true, 3)
      .reflectable(),
    new StatusMove(MoveId.MAGIC_ROOM, PokemonType.PSYCHIC, -1, 10, -1, 0, 5)
      .ignoresProtect()
      .target(MoveTarget.BOTH_SIDES)
      .unimplemented(),
    new AttackMove(MoveId.SMACK_DOWN, PokemonType.ROCK, MoveCategory.PHYSICAL, 50, 100, 15, -1, 0, 5)
      .attr(FallDownAttr)
      .attr(AddBattlerTagAttr, BattlerTagType.INTERRUPTED)
      .attr(RemoveBattlerTagAttr, [ BattlerTagType.FLYING, BattlerTagType.FLOATING, BattlerTagType.TELEKINESIS ])
      .attr(HitsTagAttr, BattlerTagType.FLYING)
      .makesContact(false),
    new AttackMove(MoveId.STORM_THROW, PokemonType.FIGHTING, MoveCategory.PHYSICAL, 60, 100, 10, -1, 0, 5)
      .attr(CritOnlyAttr),
    new AttackMove(MoveId.FLAME_BURST, PokemonType.FIRE, MoveCategory.SPECIAL, 70, 100, 15, -1, 0, 5)
      .attr(FlameBurstAttr),
    new AttackMove(MoveId.SLUDGE_WAVE, PokemonType.POISON, MoveCategory.SPECIAL, 95, 100, 10, 10, 0, 5)
      .attr(StatusEffectAttr, StatusEffect.POISON)
      .target(MoveTarget.ALL_NEAR_OTHERS),
    new SelfStatusMove(MoveId.QUIVER_DANCE, PokemonType.BUG, -1, 20, -1, 0, 5)
      .attr(StatStageChangeAttr, [ Stat.SPATK, Stat.SPDEF, Stat.SPD ], 1, true)
      .danceMove(),
    new AttackMove(MoveId.HEAVY_SLAM, PokemonType.STEEL, MoveCategory.PHYSICAL, -1, 100, 10, -1, 0, 5)
      .attr(AlwaysHitMinimizeAttr)
      .attr(CompareWeightPowerAttr)
      .attr(HitsTagForDoubleDamageAttr, BattlerTagType.MINIMIZED),
    new AttackMove(MoveId.SYNCHRONOISE, PokemonType.PSYCHIC, MoveCategory.SPECIAL, 120, 100, 10, -1, 0, 5)
      .target(MoveTarget.ALL_NEAR_OTHERS)
      .condition(unknownTypeCondition)
      .attr(HitsSameTypeAttr),
    new AttackMove(MoveId.ELECTRO_BALL, PokemonType.ELECTRIC, MoveCategory.SPECIAL, -1, 100, 10, -1, 0, 5)
      .attr(ElectroBallPowerAttr)
      .ballBombMove(),
    new StatusMove(MoveId.SOAK, PokemonType.WATER, 100, 20, -1, 0, 5)
      .attr(ChangeTypeAttr, PokemonType.WATER)
      .reflectable(),
    new AttackMove(MoveId.FLAME_CHARGE, PokemonType.FIRE, MoveCategory.PHYSICAL, 50, 100, 20, 100, 0, 5)
      .attr(StatStageChangeAttr, [ Stat.SPD ], 1, true),
    new SelfStatusMove(MoveId.COIL, PokemonType.POISON, -1, 20, -1, 0, 5)
      .attr(StatStageChangeAttr, [ Stat.ATK, Stat.DEF, Stat.ACC ], 1, true),
    new AttackMove(MoveId.LOW_SWEEP, PokemonType.FIGHTING, MoveCategory.PHYSICAL, 65, 100, 20, 100, 0, 5)
      .attr(StatStageChangeAttr, [ Stat.SPD ], -1),
    new AttackMove(MoveId.ACID_SPRAY, PokemonType.POISON, MoveCategory.SPECIAL, 40, 100, 20, 100, 0, 5)
      .attr(StatStageChangeAttr, [ Stat.SPDEF ], -2)
      .ballBombMove(),
    new AttackMove(MoveId.FOUL_PLAY, PokemonType.DARK, MoveCategory.PHYSICAL, 95, 100, 15, -1, 0, 5)
      .attr(TargetAtkUserAtkAttr),
    new StatusMove(MoveId.SIMPLE_BEAM, PokemonType.NORMAL, 100, 15, -1, 0, 5)
      .attr(AbilityChangeAttr, AbilityId.SIMPLE)
      // TODO: Enable / remove once balance reaches a consensus on ability overrides during boss fights
      // .condition(failAgainstFinalBossCondition, 3)
      .reflectable(),
    new StatusMove(MoveId.ENTRAINMENT, PokemonType.NORMAL, 100, 15, -1, 0, 5)
      .attr(AbilityGiveAttr)
      // TODO: Enable / remove once balance reaches a consensus on ability overrides during boss fights
      // .condition(failAgainstFinalBossCondition, 3)
      .reflectable(),
    new StatusMove(MoveId.AFTER_YOU, PokemonType.NORMAL, -1, 15, -1, 0, 5)
      .ignoresProtect()
      .ignoresSubstitute()
      .target(MoveTarget.NEAR_OTHER)
      .condition(failIfSingleBattle)
      .condition((user, target, move) => !target.turnData.acted)
      .attr(AfterYouAttr),
    new AttackMove(MoveId.ROUND, PokemonType.NORMAL, MoveCategory.SPECIAL, 60, 100, 15, -1, 0, 5)
      .attr(CueNextRoundAttr)
      .attr(RoundPowerAttr)
      .soundBased(),
    new AttackMove(MoveId.ECHOED_VOICE, PokemonType.NORMAL, MoveCategory.SPECIAL, 40, 100, 15, -1, 0, 5)
      .attr(ConsecutiveUseMultiBasePowerAttr, 5, false)
      .soundBased(),
    new AttackMove(MoveId.CHIP_AWAY, PokemonType.NORMAL, MoveCategory.PHYSICAL, 70, 100, 20, -1, 0, 5)
      .attr(IgnoreOpponentStatStagesAttr),
    new AttackMove(MoveId.CLEAR_SMOG, PokemonType.POISON, MoveCategory.SPECIAL, 50, -1, 15, -1, 0, 5)
      .attr(ResetStatsAttr, false),
    new AttackMove(MoveId.STORED_POWER, PokemonType.PSYCHIC, MoveCategory.SPECIAL, 20, 100, 10, -1, 0, 5)
      .attr(PositiveStatStagePowerAttr),
    new StatusMove(MoveId.QUICK_GUARD, PokemonType.FIGHTING, -1, 15, -1, 3, 5)
      .target(MoveTarget.USER_SIDE)
      .attr(AddArenaTagAttr, ArenaTagType.QUICK_GUARD, 1, true, true)
      .condition(failIfLastCondition, 3),
    new SelfStatusMove(MoveId.ALLY_SWITCH, PokemonType.PSYCHIC, -1, 15, -1, 2, 5)
      .ignoresProtect()
      .unimplemented(),
    new AttackMove(MoveId.SCALD, PokemonType.WATER, MoveCategory.SPECIAL, 80, 100, 15, 30, 0, 5)
      .attr(HealStatusEffectAttr, false, StatusEffect.FREEZE)
      .attr(HealStatusEffectAttr, true, StatusEffect.FREEZE)
      .attr(StatusEffectAttr, StatusEffect.BURN),
    new SelfStatusMove(MoveId.SHELL_SMASH, PokemonType.NORMAL, -1, 15, -1, 0, 5)
      .attr(StatStageChangeAttr, [ Stat.ATK, Stat.SPATK, Stat.SPD ], 2, true)
      .attr(StatStageChangeAttr, [ Stat.DEF, Stat.SPDEF ], -1, true),
    new StatusMove(MoveId.HEAL_PULSE, PokemonType.PSYCHIC, -1, 10, -1, 0, 5)
      .attr(HealAttr, 0.5, false, false)
      .pulseMove()
      .triageMove()
      .reflectable(),
    new AttackMove(MoveId.HEX, PokemonType.GHOST, MoveCategory.SPECIAL, 65, 100, 10, -1, 0, 5)
      .attr(
        MovePowerMultiplierAttr,
        (user, target, move) =>  target.status || target.hasAbility(AbilityId.COMATOSE) ? 2 : 1),
    new ChargingAttackMove(MoveId.SKY_DROP, PokemonType.FLYING, MoveCategory.PHYSICAL, 60, 100, 10, -1, 0, 5)
      .chargeText(i18next.t("moveTriggers:tookTargetIntoSky", { pokemonName: "{USER}", targetName: "{TARGET}" }))
      .chargeAttr(SemiInvulnerableAttr, BattlerTagType.FLYING)
      .affectedByGravity()
      .condition((user, target, move) => !target.getTag(BattlerTagType.SUBSTITUTE))
      /*
       * Cf https://bulbapedia.bulbagarden.net/wiki/Sky_Drop_(move) and https://www.smogon.com/dex/sv/moves/sky-drop/:
       * Should immobilize and give target semi-invulnerability
       * Flying types should take no damage
       * Should fail on targets above a certain weight threshold
       * Should remove all redirection effects on successful takeoff (Rage Poweder, etc.)
       */
      .partial(),
    new SelfStatusMove(MoveId.SHIFT_GEAR, PokemonType.STEEL, -1, 10, -1, 0, 5)
      .attr(StatStageChangeAttr, [ Stat.ATK ], 1, true)
      .attr(StatStageChangeAttr, [ Stat.SPD ], 2, true),
    new AttackMove(MoveId.CIRCLE_THROW, PokemonType.FIGHTING, MoveCategory.PHYSICAL, 60, 90, 10, -1, -6, 5)
      .attr(ForceSwitchOutAttr, false, SwitchType.FORCE_SWITCH)
      .hidesTarget(),
    new AttackMove(MoveId.INCINERATE, PokemonType.FIRE, MoveCategory.SPECIAL, 60, 100, 15, -1, 0, 5)
      .target(MoveTarget.ALL_NEAR_ENEMIES)
      .attr(RemoveHeldItemAttr, true)
      .edgeCase(),
      // Should be able to remove items from pokemon with Sticky Hold if the damage causes them to faint
    new StatusMove(MoveId.QUASH, PokemonType.DARK, 100, 15, -1, 0, 5)
      .condition(failIfSingleBattle)
      .condition((user, target, move) => !target.turnData.acted)
      .attr(ForceLastAttr),
    new AttackMove(MoveId.ACROBATICS, PokemonType.FLYING, MoveCategory.PHYSICAL, 55, 100, 15, -1, 0, 5)
      .attr(MovePowerMultiplierAttr, (user, target, move) => Math.max(1, 2 - 0.2 * user.getHeldItems().filter(i => i.isTransferable).reduce((v, m) => v + m.stackCount, 0))),
    new StatusMove(MoveId.REFLECT_TYPE, PokemonType.NORMAL, -1, 15, -1, 0, 5)
      .ignoresSubstitute()
      .attr(CopyTypeAttr),
    new AttackMove(MoveId.RETALIATE, PokemonType.NORMAL, MoveCategory.PHYSICAL, 70, 100, 5, -1, 0, 5)
      .attr(MovePowerMultiplierAttr, (user, target, move) => {
        const turn = globalScene.currentBattle.turn;
        const lastPlayerFaint = globalScene.currentBattle.playerFaintsHistory[globalScene.currentBattle.playerFaintsHistory.length - 1];
        const lastEnemyFaint = globalScene.currentBattle.enemyFaintsHistory[globalScene.currentBattle.enemyFaintsHistory.length - 1];
        return (
          (lastPlayerFaint !== undefined && turn - lastPlayerFaint.turn === 1 && user.isPlayer()) ||
          (lastEnemyFaint !== undefined && turn - lastEnemyFaint.turn === 1 && user.isEnemy())
        ) ? 2 : 1;
      }),
    new AttackMove(MoveId.FINAL_GAMBIT, PokemonType.FIGHTING, MoveCategory.SPECIAL, -1, 100, 5, -1, 0, 5)
      .attr(UserHpDamageAttr)
      .attr(SacrificialAttrOnHit),
    new StatusMove(MoveId.BESTOW, PokemonType.NORMAL, -1, 15, -1, 0, 5)
      .ignoresProtect()
      .ignoresSubstitute()
      .unimplemented(),
    new AttackMove(MoveId.INFERNO, PokemonType.FIRE, MoveCategory.SPECIAL, 100, 50, 5, 100, 0, 5)
      .attr(StatusEffectAttr, StatusEffect.BURN),
    new AttackMove(MoveId.WATER_PLEDGE, PokemonType.WATER, MoveCategory.SPECIAL, 80, 100, 10, -1, 0, 5)
      .attr(AwaitCombinedPledgeAttr)
      .attr(CombinedPledgeTypeAttr)
      .attr(CombinedPledgePowerAttr)
      .attr(CombinedPledgeStabBoostAttr)
      .attr(AddPledgeEffectAttr, ArenaTagType.WATER_FIRE_PLEDGE, MoveId.FIRE_PLEDGE, true)
      .attr(AddPledgeEffectAttr, ArenaTagType.GRASS_WATER_PLEDGE, MoveId.GRASS_PLEDGE)
      .attr(BypassRedirectAttr, true),
    new AttackMove(MoveId.FIRE_PLEDGE, PokemonType.FIRE, MoveCategory.SPECIAL, 80, 100, 10, -1, 0, 5)
      .attr(AwaitCombinedPledgeAttr)
      .attr(CombinedPledgeTypeAttr)
      .attr(CombinedPledgePowerAttr)
      .attr(CombinedPledgeStabBoostAttr)
      .attr(AddPledgeEffectAttr, ArenaTagType.FIRE_GRASS_PLEDGE, MoveId.GRASS_PLEDGE)
      .attr(AddPledgeEffectAttr, ArenaTagType.WATER_FIRE_PLEDGE, MoveId.WATER_PLEDGE, true)
      .attr(BypassRedirectAttr, true),
    new AttackMove(MoveId.GRASS_PLEDGE, PokemonType.GRASS, MoveCategory.SPECIAL, 80, 100, 10, -1, 0, 5)
      .attr(AwaitCombinedPledgeAttr)
      .attr(CombinedPledgeTypeAttr)
      .attr(CombinedPledgePowerAttr)
      .attr(CombinedPledgeStabBoostAttr)
      .attr(AddPledgeEffectAttr, ArenaTagType.GRASS_WATER_PLEDGE, MoveId.WATER_PLEDGE)
      .attr(AddPledgeEffectAttr, ArenaTagType.FIRE_GRASS_PLEDGE, MoveId.FIRE_PLEDGE)
      .attr(BypassRedirectAttr, true),
    new AttackMove(MoveId.VOLT_SWITCH, PokemonType.ELECTRIC, MoveCategory.SPECIAL, 70, 100, 20, -1, 0, 5)
      .attr(ForceSwitchOutAttr, true),
    new AttackMove(MoveId.STRUGGLE_BUG, PokemonType.BUG, MoveCategory.SPECIAL, 50, 100, 20, 100, 0, 5)
      .attr(StatStageChangeAttr, [ Stat.SPATK ], -1)
      .target(MoveTarget.ALL_NEAR_ENEMIES),
    new AttackMove(MoveId.BULLDOZE, PokemonType.GROUND, MoveCategory.PHYSICAL, 60, 100, 20, 100, 0, 5)
      .attr(StatStageChangeAttr, [ Stat.SPD ], -1)
      .attr(MovePowerMultiplierAttr, (user, target, move) => globalScene.arena.getTerrainType() === TerrainType.GRASSY && target.isGrounded() ? 0.5 : 1)
      .makesContact(false)
      .target(MoveTarget.ALL_NEAR_OTHERS),
    new AttackMove(MoveId.FROST_BREATH, PokemonType.ICE, MoveCategory.SPECIAL, 60, 90, 10, -1, 0, 5)
      .attr(CritOnlyAttr),
    new AttackMove(MoveId.DRAGON_TAIL, PokemonType.DRAGON, MoveCategory.PHYSICAL, 60, 90, 10, -1, -6, 5)
      .attr(ForceSwitchOutAttr, false, SwitchType.FORCE_SWITCH)
      .hidesTarget(),
    new SelfStatusMove(MoveId.WORK_UP, PokemonType.NORMAL, -1, 30, -1, 0, 5)
      .attr(StatStageChangeAttr, [ Stat.ATK, Stat.SPATK ], 1, true),
    new AttackMove(MoveId.ELECTROWEB, PokemonType.ELECTRIC, MoveCategory.SPECIAL, 55, 95, 15, 100, 0, 5)
      .attr(StatStageChangeAttr, [ Stat.SPD ], -1)
      .target(MoveTarget.ALL_NEAR_ENEMIES),
    new AttackMove(MoveId.WILD_CHARGE, PokemonType.ELECTRIC, MoveCategory.PHYSICAL, 90, 100, 15, -1, 0, 5)
      .attr(RecoilAttr)
      .recklessMove(),
    new AttackMove(MoveId.DRILL_RUN, PokemonType.GROUND, MoveCategory.PHYSICAL, 80, 95, 10, -1, 0, 5)
      .attr(HighCritAttr),
    new AttackMove(MoveId.DUAL_CHOP, PokemonType.DRAGON, MoveCategory.PHYSICAL, 40, 90, 15, -1, 0, 5)
      .attr(MultiHitAttr, MultiHitType._2),
    new AttackMove(MoveId.HEART_STAMP, PokemonType.PSYCHIC, MoveCategory.PHYSICAL, 60, 100, 25, 30, 0, 5)
      .attr(FlinchAttr),
    new AttackMove(MoveId.HORN_LEECH, PokemonType.GRASS, MoveCategory.PHYSICAL, 75, 100, 10, -1, 0, 5)
      .attr(HitHealAttr)
      .triageMove(),
    new AttackMove(MoveId.SACRED_SWORD, PokemonType.FIGHTING, MoveCategory.PHYSICAL, 90, 100, 15, -1, 0, 5)
      .attr(IgnoreOpponentStatStagesAttr)
      .slicingMove(),
    new AttackMove(MoveId.RAZOR_SHELL, PokemonType.WATER, MoveCategory.PHYSICAL, 75, 95, 10, 50, 0, 5)
      .attr(StatStageChangeAttr, [ Stat.DEF ], -1)
      .slicingMove(),
    new AttackMove(MoveId.HEAT_CRASH, PokemonType.FIRE, MoveCategory.PHYSICAL, -1, 100, 10, -1, 0, 5)
      .attr(AlwaysHitMinimizeAttr)
      .attr(CompareWeightPowerAttr)
      .attr(HitsTagForDoubleDamageAttr, BattlerTagType.MINIMIZED),
    new AttackMove(MoveId.LEAF_TORNADO, PokemonType.GRASS, MoveCategory.SPECIAL, 65, 90, 10, 50, 0, 5)
      .attr(StatStageChangeAttr, [ Stat.ACC ], -1),
    new AttackMove(MoveId.STEAMROLLER, PokemonType.BUG, MoveCategory.PHYSICAL, 65, 100, 20, 30, 0, 5)
      .attr(AlwaysHitMinimizeAttr)
      .attr(HitsTagForDoubleDamageAttr, BattlerTagType.MINIMIZED)
      .attr(FlinchAttr),
    new SelfStatusMove(MoveId.COTTON_GUARD, PokemonType.GRASS, -1, 10, -1, 0, 5)
      .attr(StatStageChangeAttr, [ Stat.DEF ], 3, true),
    new AttackMove(MoveId.NIGHT_DAZE, PokemonType.DARK, MoveCategory.SPECIAL, 85, 95, 10, 40, 0, 5)
      .attr(StatStageChangeAttr, [ Stat.ACC ], -1),
    new AttackMove(MoveId.PSYSTRIKE, PokemonType.PSYCHIC, MoveCategory.SPECIAL, 100, 100, 10, -1, 0, 5)
      .attr(DefDefAttr),
    new AttackMove(MoveId.TAIL_SLAP, PokemonType.NORMAL, MoveCategory.PHYSICAL, 25, 85, 10, -1, 0, 5)
      .attr(MultiHitAttr),
    new AttackMove(MoveId.HURRICANE, PokemonType.FLYING, MoveCategory.SPECIAL, 110, 70, 10, 30, 0, 5)
      .attr(ThunderAccuracyAttr)
      .attr(ConfuseAttr)
      .attr(HitsTagAttr, BattlerTagType.FLYING)
      .windMove(),
    new AttackMove(MoveId.HEAD_CHARGE, PokemonType.NORMAL, MoveCategory.PHYSICAL, 120, 100, 15, -1, 0, 5)
      .attr(RecoilAttr)
      .recklessMove(),
    new AttackMove(MoveId.GEAR_GRIND, PokemonType.STEEL, MoveCategory.PHYSICAL, 50, 85, 15, -1, 0, 5)
      .attr(MultiHitAttr, MultiHitType._2),
    new AttackMove(MoveId.SEARING_SHOT, PokemonType.FIRE, MoveCategory.SPECIAL, 100, 100, 5, 30, 0, 5)
      .attr(StatusEffectAttr, StatusEffect.BURN)
      .ballBombMove()
      .target(MoveTarget.ALL_NEAR_OTHERS),
    new AttackMove(MoveId.TECHNO_BLAST, PokemonType.NORMAL, MoveCategory.SPECIAL, 120, 100, 5, -1, 0, 5)
      .attr(TechnoBlastTypeAttr),
    new AttackMove(MoveId.RELIC_SONG, PokemonType.NORMAL, MoveCategory.SPECIAL, 75, 100, 10, 10, 0, 5)
      .attr(StatusEffectAttr, StatusEffect.SLEEP)
      .soundBased()
      .target(MoveTarget.ALL_NEAR_ENEMIES),
    new AttackMove(MoveId.SECRET_SWORD, PokemonType.FIGHTING, MoveCategory.SPECIAL, 85, 100, 10, -1, 0, 5)
      .attr(DefDefAttr)
      .slicingMove(),
    new AttackMove(MoveId.GLACIATE, PokemonType.ICE, MoveCategory.SPECIAL, 65, 95, 10, 100, 0, 5)
      .attr(StatStageChangeAttr, [ Stat.SPD ], -1)
      .target(MoveTarget.ALL_NEAR_ENEMIES),
    new AttackMove(MoveId.BOLT_STRIKE, PokemonType.ELECTRIC, MoveCategory.PHYSICAL, 130, 85, 5, 20, 0, 5)
      .attr(StatusEffectAttr, StatusEffect.PARALYSIS),
    new AttackMove(MoveId.BLUE_FLARE, PokemonType.FIRE, MoveCategory.SPECIAL, 130, 85, 5, 20, 0, 5)
      .attr(StatusEffectAttr, StatusEffect.BURN),
    new AttackMove(MoveId.FIERY_DANCE, PokemonType.FIRE, MoveCategory.SPECIAL, 80, 100, 10, 50, 0, 5)
      .attr(StatStageChangeAttr, [ Stat.SPATK ], 1, true)
      .danceMove(),
    new ChargingAttackMove(MoveId.FREEZE_SHOCK, PokemonType.ICE, MoveCategory.PHYSICAL, 140, 90, 5, 30, 0, 5)
      .chargeText(i18next.t("moveTriggers:becameCloakedInFreezingLight", { pokemonName: "{USER}" }))
      .attr(StatusEffectAttr, StatusEffect.PARALYSIS)
      .makesContact(false),
    new ChargingAttackMove(MoveId.ICE_BURN, PokemonType.ICE, MoveCategory.SPECIAL, 140, 90, 5, 30, 0, 5)
      .chargeText(i18next.t("moveTriggers:becameCloakedInFreezingAir", { pokemonName: "{USER}" }))
      .attr(StatusEffectAttr, StatusEffect.BURN),
    new AttackMove(MoveId.SNARL, PokemonType.DARK, MoveCategory.SPECIAL, 55, 95, 15, 100, 0, 5)
      .attr(StatStageChangeAttr, [ Stat.SPATK ], -1)
      .soundBased()
      .target(MoveTarget.ALL_NEAR_ENEMIES),
    new AttackMove(MoveId.ICICLE_CRASH, PokemonType.ICE, MoveCategory.PHYSICAL, 85, 90, 10, 30, 0, 5)
      .attr(FlinchAttr)
      .makesContact(false),
    new AttackMove(MoveId.V_CREATE, PokemonType.FIRE, MoveCategory.PHYSICAL, 180, 95, 5, -1, 0, 5)
      .attr(StatStageChangeAttr, [ Stat.DEF, Stat.SPDEF, Stat.SPD ], -1, true),
    new AttackMove(MoveId.FUSION_FLARE, PokemonType.FIRE, MoveCategory.SPECIAL, 100, 100, 5, -1, 0, 5)
      .attr(HealStatusEffectAttr, true, StatusEffect.FREEZE)
      .attr(LastMoveDoublePowerAttr, MoveId.FUSION_BOLT),
    new AttackMove(MoveId.FUSION_BOLT, PokemonType.ELECTRIC, MoveCategory.PHYSICAL, 100, 100, 5, -1, 0, 5)
      .attr(LastMoveDoublePowerAttr, MoveId.FUSION_FLARE)
      .makesContact(false),
    new AttackMove(MoveId.FLYING_PRESS, PokemonType.FIGHTING, MoveCategory.PHYSICAL, 100, 95, 10, -1, 0, 6)
      .attr(AlwaysHitMinimizeAttr)
      .attr(FlyingTypeMultiplierAttr)
      .attr(HitsTagForDoubleDamageAttr, BattlerTagType.MINIMIZED)
      .affectedByGravity(),
    new StatusMove(MoveId.MAT_BLOCK, PokemonType.FIGHTING, -1, 10, -1, 0, 6)
      .target(MoveTarget.USER_SIDE)
      .attr(AddArenaTagAttr, ArenaTagType.MAT_BLOCK, 1, true, true)
      .condition(new FirstMoveCondition(), 3)
      .condition(failIfLastCondition, 3),
    new AttackMove(MoveId.BELCH, PokemonType.POISON, MoveCategory.SPECIAL, 120, 90, 10, -1, 0, 6)
      .restriction(user => !user.battleData.hasEatenBerry, "battle:moveDisabledBelch", true),
    new StatusMove(MoveId.ROTOTILLER, PokemonType.GROUND, -1, 10, -1, 0, 6)
      .target(MoveTarget.ALL)
      .condition((user, target, move) => {
        // If any fielded pokémon is grass-type and grounded.
        return [ ...globalScene.getEnemyParty(), ...globalScene.getPlayerParty() ].some((poke) => poke.isOfType(PokemonType.GRASS) && poke.isGrounded());
      })
      .attr(StatStageChangeAttr, [ Stat.ATK, Stat.SPATK ], 1, false, { condition: (user, target, move) => target.isOfType(PokemonType.GRASS) && target.isGrounded() }),
    new StatusMove(MoveId.STICKY_WEB, PokemonType.BUG, -1, 20, -1, 0, 6)
      .attr(AddArenaTrapTagAttr, ArenaTagType.STICKY_WEB)
      .target(MoveTarget.ENEMY_SIDE)
      .reflectable(),
    new AttackMove(MoveId.FELL_STINGER, PokemonType.BUG, MoveCategory.PHYSICAL, 50, 100, 25, -1, 0, 6)
      .attr(PostVictoryStatStageChangeAttr, [ Stat.ATK ], 3, true ),
    new ChargingAttackMove(MoveId.PHANTOM_FORCE, PokemonType.GHOST, MoveCategory.PHYSICAL, 90, 100, 10, -1, 0, 6)
      .chargeText(i18next.t("moveTriggers:vanishedInstantly", { pokemonName: "{USER}" }))
      .chargeAttr(SemiInvulnerableAttr, BattlerTagType.HIDDEN)
      .ignoresProtect(),
    new StatusMove(MoveId.TRICK_OR_TREAT, PokemonType.GHOST, 100, 20, -1, 0, 6)
      .attr(AddTypeAttr, PokemonType.GHOST)
      .reflectable(),
    new StatusMove(MoveId.NOBLE_ROAR, PokemonType.NORMAL, 100, 30, -1, 0, 6)
      .attr(StatStageChangeAttr, [ Stat.ATK, Stat.SPATK ], -1)
      .soundBased()
      .reflectable(),
    new StatusMove(MoveId.ION_DELUGE, PokemonType.ELECTRIC, -1, 25, -1, 1, 6)
      .attr(AddArenaTagAttr, ArenaTagType.ION_DELUGE)
      .target(MoveTarget.BOTH_SIDES),
    new AttackMove(MoveId.PARABOLIC_CHARGE, PokemonType.ELECTRIC, MoveCategory.SPECIAL, 65, 100, 20, -1, 0, 6)
      .attr(HitHealAttr)
      .target(MoveTarget.ALL_NEAR_OTHERS)
      .triageMove(),
    new StatusMove(MoveId.FORESTS_CURSE, PokemonType.GRASS, 100, 20, -1, 0, 6)
      .attr(AddTypeAttr, PokemonType.GRASS)
      .reflectable(),
    new AttackMove(MoveId.PETAL_BLIZZARD, PokemonType.GRASS, MoveCategory.PHYSICAL, 90, 100, 15, -1, 0, 6)
      .windMove()
      .makesContact(false)
      .target(MoveTarget.ALL_NEAR_OTHERS),
    new AttackMove(MoveId.FREEZE_DRY, PokemonType.ICE, MoveCategory.SPECIAL, 70, 100, 20, 10, 0, 6)
      .attr(StatusEffectAttr, StatusEffect.FREEZE)
      .attr(FreezeDryAttr),
    new AttackMove(MoveId.DISARMING_VOICE, PokemonType.FAIRY, MoveCategory.SPECIAL, 40, -1, 15, -1, 0, 6)
      .soundBased()
      .target(MoveTarget.ALL_NEAR_ENEMIES),
    new StatusMove(MoveId.PARTING_SHOT, PokemonType.DARK, 100, 20, -1, 0, 6)
      .attr(StatStageChangeAttr, [ Stat.ATK, Stat.SPATK ], -1, false, { trigger: MoveEffectTrigger.PRE_APPLY })
      .attr(ForceSwitchOutAttr, true)
      .soundBased()
      .reflectable(),
    new StatusMove(MoveId.TOPSY_TURVY, PokemonType.DARK, -1, 20, -1, 0, 6)
      .attr(InvertStatsAttr)
      .reflectable(),
    new AttackMove(MoveId.DRAINING_KISS, PokemonType.FAIRY, MoveCategory.SPECIAL, 50, 100, 10, -1, 0, 6)
      .attr(HitHealAttr, 0.75)
      .makesContact()
      .triageMove(),
    new StatusMove(MoveId.CRAFTY_SHIELD, PokemonType.FAIRY, -1, 10, -1, 3, 6)
      .target(MoveTarget.USER_SIDE)
      .attr(AddArenaTagAttr, ArenaTagType.CRAFTY_SHIELD, 1, true, true)
      .condition(failIfLastCondition, 3),
    new StatusMove(MoveId.FLOWER_SHIELD, PokemonType.FAIRY, -1, 10, -1, 0, 6)
      .target(MoveTarget.ALL)
      .attr(StatStageChangeAttr, [ Stat.DEF ], 1, false, { condition: (user, target, move) => target.getTypes().includes(PokemonType.GRASS) && !target.getTag(SemiInvulnerableTag) }),
    new StatusMove(MoveId.GRASSY_TERRAIN, PokemonType.GRASS, -1, 10, -1, 0, 6)
      .attr(TerrainChangeAttr, TerrainType.GRASSY)
      .target(MoveTarget.BOTH_SIDES),
    new StatusMove(MoveId.MISTY_TERRAIN, PokemonType.FAIRY, -1, 10, -1, 0, 6)
      .attr(TerrainChangeAttr, TerrainType.MISTY)
      .target(MoveTarget.BOTH_SIDES),
    new StatusMove(MoveId.ELECTRIFY, PokemonType.ELECTRIC, -1, 20, -1, 0, 6)
      .attr(AddBattlerTagAttr, BattlerTagType.ELECTRIFIED, false, true),
    new AttackMove(MoveId.PLAY_ROUGH, PokemonType.FAIRY, MoveCategory.PHYSICAL, 90, 90, 10, 10, 0, 6)
      .attr(StatStageChangeAttr, [ Stat.ATK ], -1),
    new AttackMove(MoveId.FAIRY_WIND, PokemonType.FAIRY, MoveCategory.SPECIAL, 40, 100, 30, -1, 0, 6)
      .windMove(),
    new AttackMove(MoveId.MOONBLAST, PokemonType.FAIRY, MoveCategory.SPECIAL, 95, 100, 15, 30, 0, 6)
      .attr(StatStageChangeAttr, [ Stat.SPATK ], -1),
    new AttackMove(MoveId.BOOMBURST, PokemonType.NORMAL, MoveCategory.SPECIAL, 140, 100, 10, -1, 0, 6)
      .soundBased()
      .target(MoveTarget.ALL_NEAR_OTHERS),
    new StatusMove(MoveId.FAIRY_LOCK, PokemonType.FAIRY, -1, 10, -1, 0, 6)
      .ignoresSubstitute()
      .ignoresProtect()
      .target(MoveTarget.BOTH_SIDES)
      .attr(AddArenaTagAttr, ArenaTagType.FAIRY_LOCK, 2, true),
    new SelfStatusMove(MoveId.KINGS_SHIELD, PokemonType.STEEL, -1, 10, -1, 4, 6)
      .attr(ProtectAttr, BattlerTagType.KINGS_SHIELD)
      .condition(failIfLastCondition, 3),
    new StatusMove(MoveId.PLAY_NICE, PokemonType.NORMAL, -1, 20, -1, 0, 6)
      .attr(StatStageChangeAttr, [ Stat.ATK ], -1)
      .ignoresSubstitute()
      .reflectable(),
    new StatusMove(MoveId.CONFIDE, PokemonType.NORMAL, -1, 20, -1, 0, 6)
      .attr(StatStageChangeAttr, [ Stat.SPATK ], -1)
      .soundBased()
      .reflectable(),
    new AttackMove(MoveId.DIAMOND_STORM, PokemonType.ROCK, MoveCategory.PHYSICAL, 100, 95, 5, 50, 0, 6)
      .attr(StatStageChangeAttr, [ Stat.DEF ], 2, true, { firstTargetOnly: true })
      .makesContact(false)
      .target(MoveTarget.ALL_NEAR_ENEMIES),
    new AttackMove(MoveId.STEAM_ERUPTION, PokemonType.WATER, MoveCategory.SPECIAL, 110, 95, 5, 30, 0, 6)
      .attr(HealStatusEffectAttr, true, StatusEffect.FREEZE)
      .attr(HealStatusEffectAttr, false, StatusEffect.FREEZE)
      .attr(StatusEffectAttr, StatusEffect.BURN),
    new AttackMove(MoveId.HYPERSPACE_HOLE, PokemonType.PSYCHIC, MoveCategory.SPECIAL, 80, -1, 5, -1, 0, 6)
      .ignoresProtect()
      .ignoresSubstitute(),
    new AttackMove(MoveId.WATER_SHURIKEN, PokemonType.WATER, MoveCategory.SPECIAL, 15, 100, 20, -1, 1, 6)
      .attr(MultiHitAttr)
      .attr(WaterShurikenPowerAttr)
      .attr(WaterShurikenMultiHitTypeAttr),
    new AttackMove(MoveId.MYSTICAL_FIRE, PokemonType.FIRE, MoveCategory.SPECIAL, 75, 100, 10, 100, 0, 6)
      .attr(StatStageChangeAttr, [ Stat.SPATK ], -1),
    new SelfStatusMove(MoveId.SPIKY_SHIELD, PokemonType.GRASS, -1, 10, -1, 4, 6)
      .attr(ProtectAttr, BattlerTagType.SPIKY_SHIELD)
      .condition(failIfLastCondition, 3),
    new StatusMove(MoveId.AROMATIC_MIST, PokemonType.FAIRY, -1, 20, -1, 0, 6)
      .attr(StatStageChangeAttr, [ Stat.SPDEF ], 1)
      .ignoresSubstitute()
      .condition(failIfSingleBattle)
      .target(MoveTarget.NEAR_ALLY),
    new StatusMove(MoveId.EERIE_IMPULSE, PokemonType.ELECTRIC, 100, 15, -1, 0, 6)
      .attr(StatStageChangeAttr, [ Stat.SPATK ], -2)
      .reflectable(),
    new StatusMove(MoveId.VENOM_DRENCH, PokemonType.POISON, 100, 20, -1, 0, 6)
      .attr(StatStageChangeAttr, [ Stat.ATK, Stat.SPATK, Stat.SPD ], -1, false, { condition: (user, target, move) => target.status?.effect === StatusEffect.POISON || target.status?.effect === StatusEffect.TOXIC })
      .target(MoveTarget.ALL_NEAR_ENEMIES)
      .reflectable(),
    new StatusMove(MoveId.POWDER, PokemonType.BUG, 100, 20, -1, 1, 6)
      .attr(AddBattlerTagAttr, BattlerTagType.POWDER, false, true)
      .ignoresSubstitute()
      .powderMove()
      .reflectable(),
    new ChargingSelfStatusMove(MoveId.GEOMANCY, PokemonType.FAIRY, -1, 10, -1, 0, 6)
      .chargeText(i18next.t("moveTriggers:isChargingPower", { pokemonName: "{USER}" }))
      .attr(StatStageChangeAttr, [ Stat.SPATK, Stat.SPDEF, Stat.SPD ], 2, true),
    new StatusMove(MoveId.MAGNETIC_FLUX, PokemonType.ELECTRIC, -1, 20, -1, 0, 6)
      .attr(StatStageChangeAttr, [ Stat.DEF, Stat.SPDEF ], 1, false, { condition: (user, target, move) => !![ AbilityId.PLUS, AbilityId.MINUS ].find(a => target.hasAbility(a, false)) })
      .ignoresSubstitute()
      .target(MoveTarget.USER_AND_ALLIES)
      .condition((user, target, move) => !![ user, user.getAlly() ].filter(p => p?.isActive()).find(p => !![ AbilityId.PLUS, AbilityId.MINUS ].find(a => p?.hasAbility(a, false)))),
    new StatusMove(MoveId.HAPPY_HOUR, PokemonType.NORMAL, -1, 30, -1, 0, 6) // No animation
      .attr(AddArenaTagAttr, ArenaTagType.HAPPY_HOUR, 0, true)
      .target(MoveTarget.USER_SIDE),
    new StatusMove(MoveId.ELECTRIC_TERRAIN, PokemonType.ELECTRIC, -1, 10, -1, 0, 6)
      .attr(TerrainChangeAttr, TerrainType.ELECTRIC)
      .target(MoveTarget.BOTH_SIDES),
    new AttackMove(MoveId.DAZZLING_GLEAM, PokemonType.FAIRY, MoveCategory.SPECIAL, 80, 100, 10, -1, 0, 6)
      .target(MoveTarget.ALL_NEAR_ENEMIES),
    new SelfStatusMove(MoveId.CELEBRATE, PokemonType.NORMAL, -1, 40, -1, 0, 6)
      // NB: This needs a lambda function as the user will not be logged in by the time the moves are initialized
      .attr(MessageAttr, () => i18next.t("moveTriggers:celebrate", { playerName: loggedInUser?.username })),
    new StatusMove(MoveId.HOLD_HANDS, PokemonType.NORMAL, -1, 40, -1, 0, 6)
      .ignoresSubstitute()
      .target(MoveTarget.NEAR_ALLY),
    new StatusMove(MoveId.BABY_DOLL_EYES, PokemonType.FAIRY, 100, 30, -1, 1, 6)
      .attr(StatStageChangeAttr, [ Stat.ATK ], -1)
      .reflectable(),
    new AttackMove(MoveId.NUZZLE, PokemonType.ELECTRIC, MoveCategory.PHYSICAL, 20, 100, 20, 100, 0, 6)
      .attr(StatusEffectAttr, StatusEffect.PARALYSIS),
    new AttackMove(MoveId.HOLD_BACK, PokemonType.NORMAL, MoveCategory.PHYSICAL, 40, 100, 40, -1, 0, 6)
      .attr(SurviveDamageAttr),
    new AttackMove(MoveId.INFESTATION, PokemonType.BUG, MoveCategory.SPECIAL, 20, 100, 20, -1, 0, 6)
      .makesContact()
      .attr(TrapAttr, BattlerTagType.INFESTATION),
    new AttackMove(MoveId.POWER_UP_PUNCH, PokemonType.FIGHTING, MoveCategory.PHYSICAL, 40, 100, 20, 100, 0, 6)
      .attr(StatStageChangeAttr, [ Stat.ATK ], 1, true)
      .punchingMove(),
    new AttackMove(MoveId.OBLIVION_WING, PokemonType.FLYING, MoveCategory.SPECIAL, 80, 100, 10, -1, 0, 6)
      .attr(HitHealAttr, 0.75)
      .triageMove(),
    new AttackMove(MoveId.THOUSAND_ARROWS, PokemonType.GROUND, MoveCategory.PHYSICAL, 90, 100, 10, -1, 0, 6)
      .attr(NeutralDamageAgainstFlyingTypeMultiplierAttr)
      .attr(FallDownAttr)
      .attr(HitsTagAttr, BattlerTagType.FLYING)
      .attr(HitsTagAttr, BattlerTagType.FLOATING)
      .attr(AddBattlerTagAttr, BattlerTagType.INTERRUPTED)
      .attr(RemoveBattlerTagAttr, [ BattlerTagType.FLYING, BattlerTagType.FLOATING, BattlerTagType.TELEKINESIS ])
      .makesContact(false)
      .target(MoveTarget.ALL_NEAR_ENEMIES),
    new AttackMove(MoveId.THOUSAND_WAVES, PokemonType.GROUND, MoveCategory.PHYSICAL, 90, 100, 10, 100, 0, 6)
      .attr(AddBattlerTagAttr, BattlerTagType.TRAPPED, false, false, 1, 1, true)
      .makesContact(false)
      .target(MoveTarget.ALL_NEAR_ENEMIES),
    new AttackMove(MoveId.LANDS_WRATH, PokemonType.GROUND, MoveCategory.PHYSICAL, 90, 100, 10, -1, 0, 6)
      .makesContact(false)
      .target(MoveTarget.ALL_NEAR_ENEMIES),
    new AttackMove(MoveId.LIGHT_OF_RUIN, PokemonType.FAIRY, MoveCategory.SPECIAL, 140, 90, 5, -1, 0, 6)
      .attr(RecoilAttr, false, 0.5)
      .recklessMove(),
    new AttackMove(MoveId.ORIGIN_PULSE, PokemonType.WATER, MoveCategory.SPECIAL, 110, 85, 10, -1, 0, 6)
      .pulseMove()
      .target(MoveTarget.ALL_NEAR_ENEMIES),
    new AttackMove(MoveId.PRECIPICE_BLADES, PokemonType.GROUND, MoveCategory.PHYSICAL, 120, 85, 10, -1, 0, 6)
      .makesContact(false)
      .target(MoveTarget.ALL_NEAR_ENEMIES),
    new AttackMove(MoveId.DRAGON_ASCENT, PokemonType.FLYING, MoveCategory.PHYSICAL, 120, 100, 5, -1, 0, 6)
      .attr(StatStageChangeAttr, [ Stat.DEF, Stat.SPDEF ], -1, true),
    new AttackMove(MoveId.HYPERSPACE_FURY, PokemonType.DARK, MoveCategory.PHYSICAL, 100, -1, 5, -1, 0, 6)
      .attr(StatStageChangeAttr, [ Stat.DEF ], -1, true)
      .ignoresSubstitute()
      .makesContact(false)
      .ignoresProtect(),
    /* Unused */
    new AttackMove(MoveId.BREAKNECK_BLITZ__PHYSICAL, PokemonType.NORMAL, MoveCategory.PHYSICAL, -1, -1, 1, -1, 0, 7)
      .unimplemented(),
    new AttackMove(MoveId.BREAKNECK_BLITZ__SPECIAL, PokemonType.NORMAL, MoveCategory.SPECIAL, -1, -1, 1, -1, 0, 7)
      .unimplemented(),
    new AttackMove(MoveId.ALL_OUT_PUMMELING__PHYSICAL, PokemonType.FIGHTING, MoveCategory.PHYSICAL, -1, -1, 1, -1, 0, 7)
      .unimplemented(),
    new AttackMove(MoveId.ALL_OUT_PUMMELING__SPECIAL, PokemonType.FIGHTING, MoveCategory.SPECIAL, -1, -1, 1, -1, 0, 7)
      .unimplemented(),
    new AttackMove(MoveId.SUPERSONIC_SKYSTRIKE__PHYSICAL, PokemonType.FLYING, MoveCategory.PHYSICAL, -1, -1, 1, -1, 0, 7)
      .unimplemented(),
    new AttackMove(MoveId.SUPERSONIC_SKYSTRIKE__SPECIAL, PokemonType.FLYING, MoveCategory.SPECIAL, -1, -1, 1, -1, 0, 7)
      .unimplemented(),
    new AttackMove(MoveId.ACID_DOWNPOUR__PHYSICAL, PokemonType.POISON, MoveCategory.PHYSICAL, -1, -1, 1, -1, 0, 7)
      .unimplemented(),
    new AttackMove(MoveId.ACID_DOWNPOUR__SPECIAL, PokemonType.POISON, MoveCategory.SPECIAL, -1, -1, 1, -1, 0, 7)
      .unimplemented(),
    new AttackMove(MoveId.TECTONIC_RAGE__PHYSICAL, PokemonType.GROUND, MoveCategory.PHYSICAL, -1, -1, 1, -1, 0, 7)
      .unimplemented(),
    new AttackMove(MoveId.TECTONIC_RAGE__SPECIAL, PokemonType.GROUND, MoveCategory.SPECIAL, -1, -1, 1, -1, 0, 7)
      .unimplemented(),
    new AttackMove(MoveId.CONTINENTAL_CRUSH__PHYSICAL, PokemonType.ROCK, MoveCategory.PHYSICAL, -1, -1, 1, -1, 0, 7)
      .unimplemented(),
    new AttackMove(MoveId.CONTINENTAL_CRUSH__SPECIAL, PokemonType.ROCK, MoveCategory.SPECIAL, -1, -1, 1, -1, 0, 7)
      .unimplemented(),
    new AttackMove(MoveId.SAVAGE_SPIN_OUT__PHYSICAL, PokemonType.BUG, MoveCategory.PHYSICAL, -1, -1, 1, -1, 0, 7)
      .unimplemented(),
    new AttackMove(MoveId.SAVAGE_SPIN_OUT__SPECIAL, PokemonType.BUG, MoveCategory.SPECIAL, -1, -1, 1, -1, 0, 7)
      .unimplemented(),
    new AttackMove(MoveId.NEVER_ENDING_NIGHTMARE__PHYSICAL, PokemonType.GHOST, MoveCategory.PHYSICAL, -1, -1, 1, -1, 0, 7)
      .unimplemented(),
    new AttackMove(MoveId.NEVER_ENDING_NIGHTMARE__SPECIAL, PokemonType.GHOST, MoveCategory.SPECIAL, -1, -1, 1, -1, 0, 7)
      .unimplemented(),
    new AttackMove(MoveId.CORKSCREW_CRASH__PHYSICAL, PokemonType.STEEL, MoveCategory.PHYSICAL, -1, -1, 1, -1, 0, 7)
      .unimplemented(),
    new AttackMove(MoveId.CORKSCREW_CRASH__SPECIAL, PokemonType.STEEL, MoveCategory.SPECIAL, -1, -1, 1, -1, 0, 7)
      .unimplemented(),
    new AttackMove(MoveId.INFERNO_OVERDRIVE__PHYSICAL, PokemonType.FIRE, MoveCategory.PHYSICAL, -1, -1, 1, -1, 0, 7)
      .unimplemented(),
    new AttackMove(MoveId.INFERNO_OVERDRIVE__SPECIAL, PokemonType.FIRE, MoveCategory.SPECIAL, -1, -1, 1, -1, 0, 7)
      .unimplemented(),
    new AttackMove(MoveId.HYDRO_VORTEX__PHYSICAL, PokemonType.WATER, MoveCategory.PHYSICAL, -1, -1, 1, -1, 0, 7)
      .unimplemented(),
    new AttackMove(MoveId.HYDRO_VORTEX__SPECIAL, PokemonType.WATER, MoveCategory.SPECIAL, -1, -1, 1, -1, 0, 7)
      .unimplemented(),
    new AttackMove(MoveId.BLOOM_DOOM__PHYSICAL, PokemonType.GRASS, MoveCategory.PHYSICAL, -1, -1, 1, -1, 0, 7)
      .unimplemented(),
    new AttackMove(MoveId.BLOOM_DOOM__SPECIAL, PokemonType.GRASS, MoveCategory.SPECIAL, -1, -1, 1, -1, 0, 7)
      .unimplemented(),
    new AttackMove(MoveId.GIGAVOLT_HAVOC__PHYSICAL, PokemonType.ELECTRIC, MoveCategory.PHYSICAL, -1, -1, 1, -1, 0, 7)
      .unimplemented(),
    new AttackMove(MoveId.GIGAVOLT_HAVOC__SPECIAL, PokemonType.ELECTRIC, MoveCategory.SPECIAL, -1, -1, 1, -1, 0, 7)
      .unimplemented(),
    new AttackMove(MoveId.SHATTERED_PSYCHE__PHYSICAL, PokemonType.PSYCHIC, MoveCategory.PHYSICAL, -1, -1, 1, -1, 0, 7)
      .unimplemented(),
    new AttackMove(MoveId.SHATTERED_PSYCHE__SPECIAL, PokemonType.PSYCHIC, MoveCategory.SPECIAL, -1, -1, 1, -1, 0, 7)
      .unimplemented(),
    new AttackMove(MoveId.SUBZERO_SLAMMER__PHYSICAL, PokemonType.ICE, MoveCategory.PHYSICAL, -1, -1, 1, -1, 0, 7)
      .unimplemented(),
    new AttackMove(MoveId.SUBZERO_SLAMMER__SPECIAL, PokemonType.ICE, MoveCategory.SPECIAL, -1, -1, 1, -1, 0, 7)
      .unimplemented(),
    new AttackMove(MoveId.DEVASTATING_DRAKE__PHYSICAL, PokemonType.DRAGON, MoveCategory.PHYSICAL, -1, -1, 1, -1, 0, 7)
      .unimplemented(),
    new AttackMove(MoveId.DEVASTATING_DRAKE__SPECIAL, PokemonType.DRAGON, MoveCategory.SPECIAL, -1, -1, 1, -1, 0, 7)
      .unimplemented(),
    new AttackMove(MoveId.BLACK_HOLE_ECLIPSE__PHYSICAL, PokemonType.DARK, MoveCategory.PHYSICAL, -1, -1, 1, -1, 0, 7)
      .unimplemented(),
    new AttackMove(MoveId.BLACK_HOLE_ECLIPSE__SPECIAL, PokemonType.DARK, MoveCategory.SPECIAL, -1, -1, 1, -1, 0, 7)
      .unimplemented(),
    new AttackMove(MoveId.TWINKLE_TACKLE__PHYSICAL, PokemonType.FAIRY, MoveCategory.PHYSICAL, -1, -1, 1, -1, 0, 7)
      .unimplemented(),
    new AttackMove(MoveId.TWINKLE_TACKLE__SPECIAL, PokemonType.FAIRY, MoveCategory.SPECIAL, -1, -1, 1, -1, 0, 7)
      .unimplemented(),
    new AttackMove(MoveId.CATASTROPIKA, PokemonType.ELECTRIC, MoveCategory.PHYSICAL, 210, -1, 1, -1, 0, 7)
      .unimplemented(),
    /* End Unused */
    new SelfStatusMove(MoveId.SHORE_UP, PokemonType.GROUND, -1, 5, -1, 0, 7)
      .attr(VariableHealAttr, shoreUpHealRatioFunc)
      .triageMove(),
    new AttackMove(MoveId.FIRST_IMPRESSION, PokemonType.BUG, MoveCategory.PHYSICAL, 90, 100, 10, -1, 2, 7)
      .condition(new FirstMoveCondition(), 3),
    new SelfStatusMove(MoveId.BANEFUL_BUNKER, PokemonType.POISON, -1, 10, -1, 4, 7)
      .attr(ProtectAttr, BattlerTagType.BANEFUL_BUNKER)
      .condition(failIfLastCondition, 3),
    new AttackMove(MoveId.SPIRIT_SHACKLE, PokemonType.GHOST, MoveCategory.PHYSICAL, 80, 100, 10, 100, 0, 7)
      .attr(AddBattlerTagAttr, BattlerTagType.TRAPPED, false, false, 1, 1, true)
      .makesContact(false),
    new AttackMove(MoveId.DARKEST_LARIAT, PokemonType.DARK, MoveCategory.PHYSICAL, 85, 100, 10, -1, 0, 7)
      .attr(IgnoreOpponentStatStagesAttr),
    new AttackMove(MoveId.SPARKLING_ARIA, PokemonType.WATER, MoveCategory.SPECIAL, 90, 100, 10, 100, 0, 7)
      .attr(HealStatusEffectAttr, false, StatusEffect.BURN)
      .soundBased()
      .target(MoveTarget.ALL_NEAR_OTHERS),
    new AttackMove(MoveId.ICE_HAMMER, PokemonType.ICE, MoveCategory.PHYSICAL, 100, 90, 10, -1, 0, 7)
      .attr(StatStageChangeAttr, [ Stat.SPD ], -1, true)
      .punchingMove(),
    new StatusMove(MoveId.FLORAL_HEALING, PokemonType.FAIRY, -1, 10, -1, 0, 7)
      .attr(VariableHealAttr, () => globalScene.arena.getTerrainType() === TerrainType.GRASSY ? 2 / 3 : 1 / 2, true, false)
      .triageMove()
      .reflectable(),
    new AttackMove(MoveId.HIGH_HORSEPOWER, PokemonType.GROUND, MoveCategory.PHYSICAL, 95, 95, 10, -1, 0, 7),
    new StatusMove(MoveId.STRENGTH_SAP, PokemonType.GRASS, 100, 10, -1, 0, 7)
      .attr(HitHealAttr, null, Stat.ATK)
      .attr(StatStageChangeAttr, [ Stat.ATK ], -1)
      .condition((user, target, move) => target.getStatStage(Stat.ATK) > -6)
      .triageMove()
      .reflectable(),
    new ChargingAttackMove(MoveId.SOLAR_BLADE, PokemonType.GRASS, MoveCategory.PHYSICAL, 125, 100, 10, -1, 0, 7)
      .chargeText(i18next.t("moveTriggers:isGlowing", { pokemonName: "{USER}" }))
      .chargeAttr(WeatherInstantChargeAttr, [ WeatherType.SUNNY, WeatherType.HARSH_SUN ])
      .attr(AntiSunlightPowerDecreaseAttr)
      .slicingMove(),
    new AttackMove(MoveId.LEAFAGE, PokemonType.GRASS, MoveCategory.PHYSICAL, 40, 100, 40, -1, 0, 7)
      .makesContact(false),
    new StatusMove(MoveId.SPOTLIGHT, PokemonType.NORMAL, -1, 15, -1, 3, 7)
      .attr(AddBattlerTagAttr, BattlerTagType.CENTER_OF_ATTENTION, false)
      .condition(failIfSingleBattle)
      .reflectable(),
    new StatusMove(MoveId.TOXIC_THREAD, PokemonType.POISON, 100, 20, -1, 0, 7)
      .attr(StatusEffectAttr, StatusEffect.POISON)
      .attr(StatStageChangeAttr, [ Stat.SPD ], -1)
      .reflectable(),
    new SelfStatusMove(MoveId.LASER_FOCUS, PokemonType.NORMAL, -1, 30, -1, 0, 7)
      .attr(AddBattlerTagAttr, BattlerTagType.ALWAYS_CRIT, true, false)
      .attr(MessageAttr, (user) =>
        i18next.t("battlerTags:laserFocusOnAdd", {
          pokemonNameWithAffix: getPokemonNameWithAffix(user),
        }),
      ),
    new StatusMove(MoveId.GEAR_UP, PokemonType.STEEL, -1, 20, -1, 0, 7)
      .attr(StatStageChangeAttr, [ Stat.ATK, Stat.SPATK ], 1, false, { condition: (user, target, move) => !![ AbilityId.PLUS, AbilityId.MINUS ].find(a => target.hasAbility(a, false)) })
      .ignoresSubstitute()
      .target(MoveTarget.USER_AND_ALLIES)
      .condition((user, target, move) => !![ user, user.getAlly() ].filter(p => p?.isActive()).find(p => !![ AbilityId.PLUS, AbilityId.MINUS ].find(a => p?.hasAbility(a, false)))),
    new AttackMove(MoveId.THROAT_CHOP, PokemonType.DARK, MoveCategory.PHYSICAL, 80, 100, 15, 100, 0, 7)
      .attr(AddBattlerTagAttr, BattlerTagType.THROAT_CHOPPED),
    new AttackMove(MoveId.POLLEN_PUFF, PokemonType.BUG, MoveCategory.SPECIAL, 90, 100, 15, -1, 0, 7)
      .attr(StatusCategoryOnAllyAttr)
      .attr(HealOnAllyAttr, 0.5, true, false)
      .ballBombMove()
      // Fail if used against an ally that is affected by heal block, during the second failure check
      .condition((user, target) => target.isOpponent(user) || !target.getTag(BattlerTagType.HEAL_BLOCK), 2),
    new AttackMove(MoveId.ANCHOR_SHOT, PokemonType.STEEL, MoveCategory.PHYSICAL, 80, 100, 20, 100, 0, 7)
      .attr(AddBattlerTagAttr, BattlerTagType.TRAPPED, false, false, 1, 1, true),
    new StatusMove(MoveId.PSYCHIC_TERRAIN, PokemonType.PSYCHIC, -1, 10, -1, 0, 7)
      .attr(TerrainChangeAttr, TerrainType.PSYCHIC)
      .target(MoveTarget.BOTH_SIDES),
    new AttackMove(MoveId.LUNGE, PokemonType.BUG, MoveCategory.PHYSICAL, 80, 100, 15, 100, 0, 7)
      .attr(StatStageChangeAttr, [ Stat.ATK ], -1),
    new AttackMove(MoveId.FIRE_LASH, PokemonType.FIRE, MoveCategory.PHYSICAL, 80, 100, 15, 100, 0, 7)
      .attr(StatStageChangeAttr, [ Stat.DEF ], -1),
    new AttackMove(MoveId.POWER_TRIP, PokemonType.DARK, MoveCategory.PHYSICAL, 20, 100, 10, -1, 0, 7)
      .attr(PositiveStatStagePowerAttr),
    new AttackMove(MoveId.BURN_UP, PokemonType.FIRE, MoveCategory.SPECIAL, 130, 100, 5, -1, 0, 7)
      // Pass `true` to `ForDefend` as it should fail if the user is terastallized to a type that is not FIRE
      .condition(user => user.isOfType(PokemonType.FIRE, true, true), 2)
      .attr(HealStatusEffectAttr, true, StatusEffect.FREEZE)
      .attr(AddBattlerTagAttr, BattlerTagType.BURNED_UP, true, false)
      .attr(RemoveTypeAttr, PokemonType.FIRE, (user) => {
        globalScene.phaseManager.queueMessage(i18next.t("moveTriggers:burnedItselfOut", { pokemonName: getPokemonNameWithAffix(user) }));
      }),
    new StatusMove(MoveId.SPEED_SWAP, PokemonType.PSYCHIC, -1, 10, -1, 0, 7)
      // Note: the 3 is NOT a typo; unlike power split / guard split which happen in the second failure sequence, speed
      // swap's check happens in the third
      // TODO: Enable / remove once balance reaches a consensus on imprison interaction during the final boss fight
      // .condition(failAgainstFinalBossCondition, 3)
      .attr(SwapStatAttr, Stat.SPD)
      .ignoresSubstitute(),
    new AttackMove(MoveId.SMART_STRIKE, PokemonType.STEEL, MoveCategory.PHYSICAL, 70, -1, 10, -1, 0, 7),
    new StatusMove(MoveId.PURIFY, PokemonType.POISON, -1, 20, -1, 0, 7)
      .condition((user, target, move) => {
        if (!target.status) {
          return false;
        }
        return isNonVolatileStatusEffect(target.status.effect);
      })
      .attr(HealAttr, 0.5)
      .attr(HealStatusEffectAttr, false, getNonVolatileStatusEffects())
      .triageMove()
      .reflectable(),
    new AttackMove(MoveId.REVELATION_DANCE, PokemonType.NORMAL, MoveCategory.SPECIAL, 90, 100, 15, -1, 0, 7)
      .danceMove()
      .attr(MatchUserTypeAttr),
    new AttackMove(MoveId.CORE_ENFORCER, PokemonType.DRAGON, MoveCategory.SPECIAL, 100, 100, 10, -1, 0, 7)
      .target(MoveTarget.ALL_NEAR_ENEMIES)
      .attr(SuppressAbilitiesIfActedAttr),
    new AttackMove(MoveId.TROP_KICK, PokemonType.GRASS, MoveCategory.PHYSICAL, 70, 100, 15, 100, 0, 7)
      .attr(StatStageChangeAttr, [ Stat.ATK ], -1),
    new StatusMove(MoveId.INSTRUCT, PokemonType.PSYCHIC, -1, 15, -1, 0, 7)
      .ignoresSubstitute()
      .attr(RepeatMoveAttr)
      /*
       * Incorrect interactions with Gigaton Hammer, Blood Moon & Torment due to them _failing on use_, not merely being unselectable.
       * Incorrectly ticks down Encore's fail counter
       * TODO: Verify whether Instruct can repeat Struggle
       * TODO: Verify whether Instruct can fail when using a copied move also in one's own moveset
       */
      .edgeCase(),
    new AttackMove(MoveId.BEAK_BLAST, PokemonType.FLYING, MoveCategory.PHYSICAL, 100, 100, 15, -1, -3, 7)
      .attr(BeakBlastHeaderAttr)
      .ballBombMove()
      .makesContact(false),
    new AttackMove(MoveId.CLANGING_SCALES, PokemonType.DRAGON, MoveCategory.SPECIAL, 110, 100, 5, -1, 0, 7)
      .attr(StatStageChangeAttr, [ Stat.DEF ], -1, true, { firstTargetOnly: true })
      .soundBased()
      .target(MoveTarget.ALL_NEAR_ENEMIES),
    new AttackMove(MoveId.DRAGON_HAMMER, PokemonType.DRAGON, MoveCategory.PHYSICAL, 90, 100, 15, -1, 0, 7),
    new AttackMove(MoveId.BRUTAL_SWING, PokemonType.DARK, MoveCategory.PHYSICAL, 60, 100, 20, -1, 0, 7)
      .target(MoveTarget.ALL_NEAR_OTHERS),
    new StatusMove(MoveId.AURORA_VEIL, PokemonType.ICE, -1, 20, -1, 0, 7)
      .condition(
        () => {
          const weather = globalScene.arena.weather;
          if (weather == null || weather.isEffectSuppressed()) {
            return false;
          }
          return weather.weatherType === WeatherType.HAIL || weather.weatherType === WeatherType.SNOW;
        },
        3
      )
      .attr(AddArenaTagAttr, ArenaTagType.AURORA_VEIL, 5, true)
      .target(MoveTarget.USER_SIDE),
    /* Unused */
    new AttackMove(MoveId.SINISTER_ARROW_RAID, PokemonType.GHOST, MoveCategory.PHYSICAL, 180, -1, 1, -1, 0, 7)
      .unimplemented()
      .makesContact(false)
      .edgeCase(), // I assume it's because the user needs spirit shackle and decidueye
    new AttackMove(MoveId.MALICIOUS_MOONSAULT, PokemonType.DARK, MoveCategory.PHYSICAL, 180, -1, 1, -1, 0, 7)
      .unimplemented()
      .attr(AlwaysHitMinimizeAttr)
      .attr(HitsTagForDoubleDamageAttr, BattlerTagType.MINIMIZED)
      .edgeCase(), // I assume it's because it needs darkest lariat and incineroar
    new AttackMove(MoveId.OCEANIC_OPERETTA, PokemonType.WATER, MoveCategory.SPECIAL, 195, -1, 1, -1, 0, 7)
      .unimplemented()
      .edgeCase(), // I assume it's because it needs sparkling aria and primarina
    new AttackMove(MoveId.GUARDIAN_OF_ALOLA, PokemonType.FAIRY, MoveCategory.SPECIAL, -1, -1, 1, -1, 0, 7)
      .unimplemented(),
    new AttackMove(MoveId.SOUL_STEALING_7_STAR_STRIKE, PokemonType.GHOST, MoveCategory.PHYSICAL, 195, -1, 1, -1, 0, 7)
      .unimplemented(),
    new AttackMove(MoveId.STOKED_SPARKSURFER, PokemonType.ELECTRIC, MoveCategory.SPECIAL, 175, -1, 1, 100, 0, 7)
      .unimplemented()
      .edgeCase(), // I assume it's because it needs thunderbolt and Alola Raichu
    new AttackMove(MoveId.PULVERIZING_PANCAKE, PokemonType.NORMAL, MoveCategory.PHYSICAL, 210, -1, 1, -1, 0, 7)
      .unimplemented()
      .edgeCase(), // I assume it's because it needs giga impact and snorlax
    new SelfStatusMove(MoveId.EXTREME_EVOBOOST, PokemonType.NORMAL, -1, 1, -1, 0, 7)
      .unimplemented()
      .attr(StatStageChangeAttr, [ Stat.ATK, Stat.DEF, Stat.SPATK, Stat.SPDEF, Stat.SPD ], 2, true),
    new AttackMove(MoveId.GENESIS_SUPERNOVA, PokemonType.PSYCHIC, MoveCategory.SPECIAL, 185, -1, 1, 100, 0, 7)
      .unimplemented()
      .attr(TerrainChangeAttr, TerrainType.PSYCHIC),
    /* End Unused */
    new AttackMove(MoveId.SHELL_TRAP, PokemonType.FIRE, MoveCategory.SPECIAL, 150, 100, 5, -1, -3, 7)
      .attr(AddBattlerTagHeaderAttr, BattlerTagType.SHELL_TRAP)
      .target(MoveTarget.ALL_NEAR_ENEMIES)
      // Fails if the user was not hit by a physical attack during the turn
      .condition(user => user.getTag(ShellTrapTag)?.activated === true, 3),
    new AttackMove(MoveId.FLEUR_CANNON, PokemonType.FAIRY, MoveCategory.SPECIAL, 130, 90, 5, -1, 0, 7)
      .attr(StatStageChangeAttr, [ Stat.SPATK ], -2, true),
    new AttackMove(MoveId.PSYCHIC_FANGS, PokemonType.PSYCHIC, MoveCategory.PHYSICAL, 85, 100, 10, -1, 0, 7)
      .bitingMove()
      .attr(RemoveScreensAttr),
    new AttackMove(MoveId.STOMPING_TANTRUM, PokemonType.GROUND, MoveCategory.PHYSICAL, 75, 100, 10, -1, 0, 7)
      .attr(MovePowerMultiplierAttr, (user) => {
        // Stomping tantrum triggers on most failures (including sleep/freeze)
        const lastNonDancerMove = user.getLastXMoves(2)[1] as TurnMove | undefined;
        return lastNonDancerMove && (lastNonDancerMove.result === MoveResult.MISS || lastNonDancerMove.result === MoveResult.FAIL) ? 2 : 1
      })
      // TODO: Review mainline accuracy and draft tests as needed
      .edgeCase(),
    new AttackMove(MoveId.SHADOW_BONE, PokemonType.GHOST, MoveCategory.PHYSICAL, 85, 100, 10, 20, 0, 7)
      .attr(StatStageChangeAttr, [ Stat.DEF ], -1)
      .makesContact(false),
    new AttackMove(MoveId.ACCELEROCK, PokemonType.ROCK, MoveCategory.PHYSICAL, 40, 100, 20, -1, 1, 7),
    new AttackMove(MoveId.LIQUIDATION, PokemonType.WATER, MoveCategory.PHYSICAL, 85, 100, 10, 20, 0, 7)
      .attr(StatStageChangeAttr, [ Stat.DEF ], -1),
    new AttackMove(MoveId.PRISMATIC_LASER, PokemonType.PSYCHIC, MoveCategory.SPECIAL, 160, 100, 10, -1, 0, 7)
      .attr(RechargeAttr),
    new AttackMove(MoveId.SPECTRAL_THIEF, PokemonType.GHOST, MoveCategory.PHYSICAL, 90, 100, 10, -1, 0, 7)
      .attr(SpectralThiefAttr)
      .ignoresSubstitute(),
    new AttackMove(MoveId.SUNSTEEL_STRIKE, PokemonType.STEEL, MoveCategory.PHYSICAL, 100, 100, 5, -1, 0, 7)
      .ignoresAbilities(),
    new AttackMove(MoveId.MOONGEIST_BEAM, PokemonType.GHOST, MoveCategory.SPECIAL, 100, 100, 5, -1, 0, 7)
      .ignoresAbilities(),
    new StatusMove(MoveId.TEARFUL_LOOK, PokemonType.NORMAL, -1, 20, -1, 0, 7)
      .attr(StatStageChangeAttr, [ Stat.ATK, Stat.SPATK ], -1)
      .reflectable(),
    new AttackMove(MoveId.ZING_ZAP, PokemonType.ELECTRIC, MoveCategory.PHYSICAL, 80, 100, 10, 30, 0, 7)
      .attr(FlinchAttr),
    new AttackMove(MoveId.NATURES_MADNESS, PokemonType.FAIRY, MoveCategory.SPECIAL, -1, 90, 10, -1, 0, 7)
      .attr(TargetHalfHpDamageAttr),
    new AttackMove(MoveId.MULTI_ATTACK, PokemonType.NORMAL, MoveCategory.PHYSICAL, 120, 100, 10, -1, 0, 7)
      .attr(FormChangeItemTypeAttr),
    /* Unused */
    new AttackMove(MoveId.TEN_MILLION_VOLT_THUNDERBOLT, PokemonType.ELECTRIC, MoveCategory.SPECIAL, 195, -1, 1, -1, 0, 7)
      .unimplemented()
      .edgeCase(), // I assume it's because it needs thunderbolt and pikachu in a cap
    /* End Unused */
    new AttackMove(MoveId.MIND_BLOWN, PokemonType.FIRE, MoveCategory.SPECIAL, 150, 100, 5, -1, 0, 7)
      .condition(failIfDampCondition, 3)
      .attr(HalfSacrificialAttr)
      .target(MoveTarget.ALL_NEAR_OTHERS),
    new AttackMove(MoveId.PLASMA_FISTS, PokemonType.ELECTRIC, MoveCategory.PHYSICAL, 100, 100, 15, -1, 0, 7)
      .attr(AddArenaTagAttr, ArenaTagType.ION_DELUGE, 1)
      .punchingMove(),
    new AttackMove(MoveId.PHOTON_GEYSER, PokemonType.PSYCHIC, MoveCategory.SPECIAL, 100, 100, 5, -1, 0, 7)
      .attr(PhotonGeyserCategoryAttr)
      .ignoresAbilities(),
    /* Unused */
    new AttackMove(MoveId.LIGHT_THAT_BURNS_THE_SKY, PokemonType.PSYCHIC, MoveCategory.SPECIAL, 200, -1, 1, -1, 0, 7)
      .unimplemented()
      .attr(PhotonGeyserCategoryAttr)
      .ignoresAbilities(),
    new AttackMove(MoveId.SEARING_SUNRAZE_SMASH, PokemonType.STEEL, MoveCategory.PHYSICAL, 200, -1, 1, -1, 0, 7)
      .unimplemented()
      .ignoresAbilities(),
    new AttackMove(MoveId.MENACING_MOONRAZE_MAELSTROM, PokemonType.GHOST, MoveCategory.SPECIAL, 200, -1, 1, -1, 0, 7)
      .unimplemented()
      .ignoresAbilities(),
    new AttackMove(MoveId.LETS_SNUGGLE_FOREVER, PokemonType.FAIRY, MoveCategory.PHYSICAL, 190, -1, 1, -1, 0, 7)
      .unimplemented()
      .edgeCase(), // I assume it needs play rough and mimikyu
    new AttackMove(MoveId.SPLINTERED_STORMSHARDS, PokemonType.ROCK, MoveCategory.PHYSICAL, 190, -1, 1, -1, 0, 7)
      .unimplemented()
      .attr(ClearTerrainAttr)
      .makesContact(false),
    new AttackMove(MoveId.CLANGOROUS_SOULBLAZE, PokemonType.DRAGON, MoveCategory.SPECIAL, 185, -1, 1, 100, 0, 7)
      .unimplemented()
      .attr(StatStageChangeAttr, [ Stat.ATK, Stat.DEF, Stat.SPATK, Stat.SPDEF, Stat.SPD ], 1, true, { firstTargetOnly: true })
      .soundBased()
      .target(MoveTarget.ALL_NEAR_ENEMIES)
      .edgeCase(), // I assume it needs clanging scales and Kommo-O
    /* End Unused */
    new AttackMove(MoveId.ZIPPY_ZAP, PokemonType.ELECTRIC, MoveCategory.PHYSICAL, 50, 100, 15, -1, 2, 7) // LGPE Implementation
      .attr(CritOnlyAttr),
    new AttackMove(MoveId.SPLISHY_SPLASH, PokemonType.WATER, MoveCategory.SPECIAL, 90, 100, 15, 30, 0, 7)
      .attr(StatusEffectAttr, StatusEffect.PARALYSIS)
      .target(MoveTarget.ALL_NEAR_ENEMIES),
    new AttackMove(MoveId.FLOATY_FALL, PokemonType.FLYING, MoveCategory.PHYSICAL, 90, 95, 15, 30, 0, 7)
      .attr(FlinchAttr)
      .affectedByGravity(),
    new AttackMove(MoveId.PIKA_PAPOW, PokemonType.ELECTRIC, MoveCategory.SPECIAL, -1, -1, 20, -1, 0, 7)
      .attr(FriendshipPowerAttr),
    new AttackMove(MoveId.BOUNCY_BUBBLE, PokemonType.WATER, MoveCategory.SPECIAL, 60, 100, 20, -1, 0, 7)
      .attr(HitHealAttr, 1)
      .triageMove(),
    new AttackMove(MoveId.BUZZY_BUZZ, PokemonType.ELECTRIC, MoveCategory.SPECIAL, 60, 100, 20, 100, 0, 7)
      .attr(StatusEffectAttr, StatusEffect.PARALYSIS),
    new AttackMove(MoveId.SIZZLY_SLIDE, PokemonType.FIRE, MoveCategory.PHYSICAL, 60, 100, 20, 100, 0, 7)
      .attr(StatusEffectAttr, StatusEffect.BURN),
    new AttackMove(MoveId.GLITZY_GLOW, PokemonType.PSYCHIC, MoveCategory.SPECIAL, 80, 95, 15, -1, 0, 7)
      .attr(AddArenaTagAttr, ArenaTagType.LIGHT_SCREEN, 5, false, true),
    new AttackMove(MoveId.BADDY_BAD, PokemonType.DARK, MoveCategory.SPECIAL, 80, 95, 15, -1, 0, 7)
      .attr(AddArenaTagAttr, ArenaTagType.REFLECT, 5, false, true),
    new AttackMove(MoveId.SAPPY_SEED, PokemonType.GRASS, MoveCategory.PHYSICAL, 100, 90, 10, -1, 0, 7)
      .attr(LeechSeedAttr)
      .makesContact(false),
    new AttackMove(MoveId.FREEZY_FROST, PokemonType.ICE, MoveCategory.SPECIAL, 100, 90, 10, -1, 0, 7)
      .attr(ResetStatsAttr, true),
    new AttackMove(MoveId.SPARKLY_SWIRL, PokemonType.FAIRY, MoveCategory.SPECIAL, 120, 85, 5, -1, 0, 7)
      .attr(PartyStatusCureAttr, null, AbilityId.NONE),
    new AttackMove(MoveId.VEEVEE_VOLLEY, PokemonType.NORMAL, MoveCategory.PHYSICAL, -1, -1, 20, -1, 0, 7)
      .attr(FriendshipPowerAttr),
    new AttackMove(MoveId.DOUBLE_IRON_BASH, PokemonType.STEEL, MoveCategory.PHYSICAL, 60, 100, 5, 30, 0, 7)
      .attr(MultiHitAttr, MultiHitType._2)
      .attr(FlinchAttr)
      .punchingMove(),
    /* Unused */
    new SelfStatusMove(MoveId.MAX_GUARD, PokemonType.NORMAL, -1, 10, -1, 4, 8)
      .unimplemented()
      .attr(ProtectAttr)
      .condition(failIfLastCondition),
    /* End Unused */
    new AttackMove(MoveId.DYNAMAX_CANNON, PokemonType.DRAGON, MoveCategory.SPECIAL, 100, 100, 5, -1, 0, 8)
      .attr(MovePowerMultiplierAttr, (user, target, move) => {
      // Move is only stronger against overleveled foes.
        if (target.level > globalScene.getMaxExpLevel()) {
          const dynamaxCannonPercentMarginBeforeFullDamage = 0.05; // How much % above MaxExpLevel of wave will the target need to be to take full damage.
          // The move's power scales as the margin is approached, reaching double power when it does or goes over it.
          return 1 + Math.min(1, (target.level - globalScene.getMaxExpLevel()) / (globalScene.getMaxExpLevel() * dynamaxCannonPercentMarginBeforeFullDamage));
        } else {
          return 1;
        }
      }),

    new AttackMove(MoveId.SNIPE_SHOT, PokemonType.WATER, MoveCategory.SPECIAL, 80, 100, 15, -1, 0, 8)
      .attr(HighCritAttr)
      .attr(BypassRedirectAttr),
    new AttackMove(MoveId.JAW_LOCK, PokemonType.DARK, MoveCategory.PHYSICAL, 80, 100, 10, -1, 0, 8)
      .attr(JawLockAttr)
      .bitingMove(),
    new SelfStatusMove(MoveId.STUFF_CHEEKS, PokemonType.NORMAL, -1, 10, -1, 0, 8)
      .attr(EatBerryAttr, true)
      .attr(StatStageChangeAttr, [ Stat.DEF ], 2, true)
      .restriction(
        user => globalScene.findModifiers(m => m instanceof BerryModifier, user.isPlayer()).length === 0,
        "battle:moveDisabledNoBerry",
        true,
        3
      ),
    new SelfStatusMove(MoveId.NO_RETREAT, PokemonType.FIGHTING, -1, 5, -1, 0, 8)
      .attr(StatStageChangeAttr, [ Stat.ATK, Stat.DEF, Stat.SPATK, Stat.SPDEF, Stat.SPD ], 1, true)
      .attr(AddBattlerTagAttr, BattlerTagType.NO_RETREAT, true, true /* NOT ADDED if already trapped */)
      // fails if the user is currently trapped specifically from no retreat
      .condition(user => user.getTag(TrappedTag)?.tagType !== BattlerTagType.NO_RETREAT, 2),
    new StatusMove(MoveId.TAR_SHOT, PokemonType.ROCK, 100, 15, -1, 0, 8)
      .attr(StatStageChangeAttr, [ Stat.SPD ], -1)
      .attr(AddBattlerTagAttr, BattlerTagType.TAR_SHOT, false)
      .reflectable(),
    new StatusMove(MoveId.MAGIC_POWDER, PokemonType.PSYCHIC, 100, 20, -1, 0, 8)
      .attr(ChangeTypeAttr, PokemonType.PSYCHIC)
      .powderMove()
      .reflectable(),
    new AttackMove(MoveId.DRAGON_DARTS, PokemonType.DRAGON, MoveCategory.PHYSICAL, 50, 100, 10, -1, 0, 8)
      .attr(MultiHitAttr, MultiHitType._2)
      .makesContact(false)
      .partial(), // smart targetting is unimplemented
    new StatusMove(MoveId.TEATIME, PokemonType.NORMAL, -1, 10, -1, 0, 8)
      .attr(EatBerryAttr, false)
      .target(MoveTarget.ALL),
    new StatusMove(MoveId.OCTOLOCK, PokemonType.FIGHTING, 100, 15, -1, 0, 8)
      .condition(failIfGhostTypeCondition)
      .attr(AddBattlerTagAttr, BattlerTagType.OCTOLOCK, false, true, 1),
    new AttackMove(MoveId.BOLT_BEAK, PokemonType.ELECTRIC, MoveCategory.PHYSICAL, 85, 100, 10, -1, 0, 8)
      .attr(MovePowerMultiplierAttr, (_user, target) => target.turnData.acted ? 1 : 2),
    new AttackMove(MoveId.FISHIOUS_REND, PokemonType.WATER, MoveCategory.PHYSICAL, 85, 100, 10, -1, 0, 8)
      .attr(MovePowerMultiplierAttr, (_user, target) => target.turnData.acted ? 1 : 2)
      .bitingMove(),
    new StatusMove(MoveId.COURT_CHANGE, PokemonType.NORMAL, 100, 10, -1, 0, 8)
      .attr(SwapArenaTagsAttr, [ ArenaTagType.AURORA_VEIL, ArenaTagType.LIGHT_SCREEN, ArenaTagType.MIST, ArenaTagType.REFLECT, ArenaTagType.SPIKES, ArenaTagType.STEALTH_ROCK, ArenaTagType.STICKY_WEB, ArenaTagType.TAILWIND, ArenaTagType.TOXIC_SPIKES, ArenaTagType.SAFEGUARD, ArenaTagType.FIRE_GRASS_PLEDGE, ArenaTagType.WATER_FIRE_PLEDGE, ArenaTagType.GRASS_WATER_PLEDGE ]),
    /* Unused */
    new AttackMove(MoveId.MAX_FLARE, PokemonType.FIRE, MoveCategory.PHYSICAL, 10, -1, 10, -1, 0, 8)
      .target(MoveTarget.NEAR_ENEMY)
      .unimplemented(),
    new AttackMove(MoveId.MAX_FLUTTERBY, PokemonType.BUG, MoveCategory.PHYSICAL, 10, -1, 10, -1, 0, 8)
      .target(MoveTarget.NEAR_ENEMY)
      .unimplemented(),
    new AttackMove(MoveId.MAX_LIGHTNING, PokemonType.ELECTRIC, MoveCategory.PHYSICAL, 10, -1, 10, -1, 0, 8)
      .target(MoveTarget.NEAR_ENEMY)
      .unimplemented(),
    new AttackMove(MoveId.MAX_STRIKE, PokemonType.NORMAL, MoveCategory.PHYSICAL, 10, -1, 10, -1, 0, 8)
      .target(MoveTarget.NEAR_ENEMY)
      .unimplemented(),
    new AttackMove(MoveId.MAX_KNUCKLE, PokemonType.FIGHTING, MoveCategory.PHYSICAL, 10, -1, 10, -1, 0, 8)
      .target(MoveTarget.NEAR_ENEMY)
      .unimplemented(),
    new AttackMove(MoveId.MAX_PHANTASM, PokemonType.GHOST, MoveCategory.PHYSICAL, 10, -1, 10, -1, 0, 8)
      .target(MoveTarget.NEAR_ENEMY)
      .unimplemented(),
    new AttackMove(MoveId.MAX_HAILSTORM, PokemonType.ICE, MoveCategory.PHYSICAL, 10, -1, 10, -1, 0, 8)
      .target(MoveTarget.NEAR_ENEMY)
      .unimplemented(),
    new AttackMove(MoveId.MAX_OOZE, PokemonType.POISON, MoveCategory.PHYSICAL, 10, -1, 10, -1, 0, 8)
      .target(MoveTarget.NEAR_ENEMY)
      .unimplemented(),
    new AttackMove(MoveId.MAX_GEYSER, PokemonType.WATER, MoveCategory.PHYSICAL, 10, -1, 10, -1, 0, 8)
      .target(MoveTarget.NEAR_ENEMY)
      .unimplemented(),
    new AttackMove(MoveId.MAX_AIRSTREAM, PokemonType.FLYING, MoveCategory.PHYSICAL, 10, -1, 10, -1, 0, 8)
      .target(MoveTarget.NEAR_ENEMY)
      .unimplemented(),
    new AttackMove(MoveId.MAX_STARFALL, PokemonType.FAIRY, MoveCategory.PHYSICAL, 10, -1, 10, -1, 0, 8)
      .target(MoveTarget.NEAR_ENEMY)
      .unimplemented(),
    new AttackMove(MoveId.MAX_WYRMWIND, PokemonType.DRAGON, MoveCategory.PHYSICAL, 10, -1, 10, -1, 0, 8)
      .target(MoveTarget.NEAR_ENEMY)
      .unimplemented(),
    new AttackMove(MoveId.MAX_MINDSTORM, PokemonType.PSYCHIC, MoveCategory.PHYSICAL, 10, -1, 10, -1, 0, 8)
      .target(MoveTarget.NEAR_ENEMY)
      .unimplemented(),
    new AttackMove(MoveId.MAX_ROCKFALL, PokemonType.ROCK, MoveCategory.PHYSICAL, 10, -1, 10, -1, 0, 8)
      .target(MoveTarget.NEAR_ENEMY)
      .unimplemented(),
    new AttackMove(MoveId.MAX_QUAKE, PokemonType.GROUND, MoveCategory.PHYSICAL, 10, -1, 10, -1, 0, 8)
      .target(MoveTarget.NEAR_ENEMY)
      .unimplemented(),
    new AttackMove(MoveId.MAX_DARKNESS, PokemonType.DARK, MoveCategory.PHYSICAL, 10, -1, 10, -1, 0, 8)
      .target(MoveTarget.NEAR_ENEMY)
      .unimplemented(),
    new AttackMove(MoveId.MAX_OVERGROWTH, PokemonType.GRASS, MoveCategory.PHYSICAL, 10, -1, 10, -1, 0, 8)
      .target(MoveTarget.NEAR_ENEMY)
      .unimplemented(),
    new AttackMove(MoveId.MAX_STEELSPIKE, PokemonType.STEEL, MoveCategory.PHYSICAL, 10, -1, 10, -1, 0, 8)
      .target(MoveTarget.NEAR_ENEMY)
      .unimplemented(),
    /* End Unused */
    new SelfStatusMove(MoveId.CLANGOROUS_SOUL, PokemonType.DRAGON, 100, 5, -1, 0, 8)
      .attr(CutHpStatStageBoostAttr, [ Stat.ATK, Stat.DEF, Stat.SPATK, Stat.SPDEF, Stat.SPD ], 1, 3)
      .soundBased()
      .danceMove()
      .condition(new FailIfInsufficientHpCondition(3), 3),
    new AttackMove(MoveId.BODY_PRESS, PokemonType.FIGHTING, MoveCategory.PHYSICAL, 80, 100, 10, -1, 0, 8)
      .attr(DefAtkAttr),
    new StatusMove(MoveId.DECORATE, PokemonType.FAIRY, -1, 15, -1, 0, 8)
      .attr(StatStageChangeAttr, [ Stat.ATK, Stat.SPATK ], 2)
      .ignoresProtect(),
    new AttackMove(MoveId.DRUM_BEATING, PokemonType.GRASS, MoveCategory.PHYSICAL, 80, 100, 10, 100, 0, 8)
      .attr(StatStageChangeAttr, [ Stat.SPD ], -1)
      .makesContact(false),
    new AttackMove(MoveId.SNAP_TRAP, PokemonType.GRASS, MoveCategory.PHYSICAL, 35, 100, 15, -1, 0, 8)
      .attr(TrapAttr, BattlerTagType.SNAP_TRAP),
    new AttackMove(MoveId.PYRO_BALL, PokemonType.FIRE, MoveCategory.PHYSICAL, 120, 90, 5, 10, 0, 8)
      .attr(HealStatusEffectAttr, true, StatusEffect.FREEZE)
      .attr(StatusEffectAttr, StatusEffect.BURN)
      .ballBombMove()
      .makesContact(false),
    new AttackMove(MoveId.BEHEMOTH_BLADE, PokemonType.STEEL, MoveCategory.PHYSICAL, 100, 100, 5, -1, 0, 8)
      .slicingMove(),
    new AttackMove(MoveId.BEHEMOTH_BASH, PokemonType.STEEL, MoveCategory.PHYSICAL, 100, 100, 5, -1, 0, 8),
    new AttackMove(MoveId.AURA_WHEEL, PokemonType.ELECTRIC, MoveCategory.PHYSICAL, 110, 100, 10, 100, 0, 8)
      .attr(StatStageChangeAttr, [ Stat.SPD ], 1, true)
      .makesContact(false)
      .attr(AuraWheelTypeAttr),
    new AttackMove(MoveId.BREAKING_SWIPE, PokemonType.DRAGON, MoveCategory.PHYSICAL, 60, 100, 15, 100, 0, 8)
      .target(MoveTarget.ALL_NEAR_ENEMIES)
      .attr(StatStageChangeAttr, [ Stat.ATK ], -1),
    new AttackMove(MoveId.BRANCH_POKE, PokemonType.GRASS, MoveCategory.PHYSICAL, 40, 100, 40, -1, 0, 8),
    new AttackMove(MoveId.OVERDRIVE, PokemonType.ELECTRIC, MoveCategory.SPECIAL, 80, 100, 10, -1, 0, 8)
      .soundBased()
      .target(MoveTarget.ALL_NEAR_ENEMIES),
    new AttackMove(MoveId.APPLE_ACID, PokemonType.GRASS, MoveCategory.SPECIAL, 80, 100, 10, 100, 0, 8)
      .attr(StatStageChangeAttr, [ Stat.SPDEF ], -1),
    new AttackMove(MoveId.GRAV_APPLE, PokemonType.GRASS, MoveCategory.PHYSICAL, 80, 100, 10, 100, 0, 8)
      .attr(StatStageChangeAttr, [ Stat.DEF ], -1)
      .attr(MovePowerMultiplierAttr, (user, target, move) => globalScene.arena.getTag(ArenaTagType.GRAVITY) ? 1.5 : 1)
      .makesContact(false),
    new AttackMove(MoveId.SPIRIT_BREAK, PokemonType.FAIRY, MoveCategory.PHYSICAL, 75, 100, 15, 100, 0, 8)
      .attr(StatStageChangeAttr, [ Stat.SPATK ], -1),
    new AttackMove(MoveId.STRANGE_STEAM, PokemonType.FAIRY, MoveCategory.SPECIAL, 90, 95, 10, 20, 0, 8)
      .attr(ConfuseAttr),
    new StatusMove(MoveId.LIFE_DEW, PokemonType.WATER, -1, 10, -1, 0, 8)
      .attr(HealAttr, 0.25, true, false)
      .target(MoveTarget.USER_AND_ALLIES)
      .ignoresProtect()
      .triageMove(),
    new SelfStatusMove(MoveId.OBSTRUCT, PokemonType.DARK, 100, 10, -1, 4, 8)
      .attr(ProtectAttr, BattlerTagType.OBSTRUCT)
      .condition(failIfLastCondition, 3),
    new AttackMove(MoveId.FALSE_SURRENDER, PokemonType.DARK, MoveCategory.PHYSICAL, 80, -1, 10, -1, 0, 8),
    new AttackMove(MoveId.METEOR_ASSAULT, PokemonType.FIGHTING, MoveCategory.PHYSICAL, 150, 100, 5, -1, 0, 8)
      .attr(RechargeAttr)
      .makesContact(false),
    new AttackMove(MoveId.ETERNABEAM, PokemonType.DRAGON, MoveCategory.SPECIAL, 160, 90, 5, -1, 0, 8)
      .attr(RechargeAttr),
    new AttackMove(MoveId.STEEL_BEAM, PokemonType.STEEL, MoveCategory.SPECIAL, 140, 95, 5, -1, 0, 8)
      .attr(HalfSacrificialAttr),
    new AttackMove(MoveId.EXPANDING_FORCE, PokemonType.PSYCHIC, MoveCategory.SPECIAL, 80, 100, 10, -1, 0, 8)
      .attr(MovePowerMultiplierAttr, (user, target, move) => globalScene.arena.getTerrainType() === TerrainType.PSYCHIC && user.isGrounded() ? 1.5 : 1)
      .attr(VariableTargetAttr, (user, target, move) => globalScene.arena.getTerrainType() === TerrainType.PSYCHIC && user.isGrounded() ? MoveTarget.ALL_NEAR_ENEMIES : MoveTarget.NEAR_OTHER),
    new AttackMove(MoveId.STEEL_ROLLER, PokemonType.STEEL, MoveCategory.PHYSICAL, 130, 100, 5, -1, 0, 8)
      .attr(ClearTerrainAttr)
      .condition(() => !!globalScene.arena.terrain, 3),
    new AttackMove(MoveId.SCALE_SHOT, PokemonType.DRAGON, MoveCategory.PHYSICAL, 25, 90, 20, -1, 0, 8)
      .attr(StatStageChangeAttr, [ Stat.SPD ], 1, true, { lastHitOnly: true })
      .attr(StatStageChangeAttr, [ Stat.DEF ], -1, true, { lastHitOnly: true })
      .attr(MultiHitAttr)
      .makesContact(false),
    new ChargingAttackMove(MoveId.METEOR_BEAM, PokemonType.ROCK, MoveCategory.SPECIAL, 120, 90, 10, -1, 0, 8)
      .chargeText(i18next.t("moveTriggers:isOverflowingWithSpacePower", { pokemonName: "{USER}" }))
      .chargeAttr(StatStageChangeAttr, [ Stat.SPATK ], 1, true),
    new AttackMove(MoveId.SHELL_SIDE_ARM, PokemonType.POISON, MoveCategory.SPECIAL, 90, 100, 10, 20, 0, 8)
      .attr(ShellSideArmCategoryAttr)
      .attr(StatusEffectAttr, StatusEffect.POISON)
      .partial(), // Physical version of the move does not make contact
    new AttackMove(MoveId.MISTY_EXPLOSION, PokemonType.FAIRY, MoveCategory.SPECIAL, 100, 100, 5, -1, 0, 8)
      .attr(SacrificialAttr)
      .target(MoveTarget.ALL_NEAR_OTHERS)
      .attr(MovePowerMultiplierAttr, (user, target, move) => globalScene.arena.getTerrainType() === TerrainType.MISTY && user.isGrounded() ? 1.5 : 1)
      .condition(failIfDampCondition, 3)
      .makesContact(false),
    new AttackMove(MoveId.GRASSY_GLIDE, PokemonType.GRASS, MoveCategory.PHYSICAL, 55, 100, 20, -1, 0, 8)
      .attr(IncrementMovePriorityAttr, (user, target, move) => globalScene.arena.getTerrainType() === TerrainType.GRASSY && user.isGrounded()),
    new AttackMove(MoveId.RISING_VOLTAGE, PokemonType.ELECTRIC, MoveCategory.SPECIAL, 70, 100, 20, -1, 0, 8)
      .attr(MovePowerMultiplierAttr, (user, target, move) => globalScene.arena.getTerrainType() === TerrainType.ELECTRIC && target.isGrounded() ? 2 : 1),
    new AttackMove(MoveId.TERRAIN_PULSE, PokemonType.NORMAL, MoveCategory.SPECIAL, 50, 100, 10, -1, 0, 8)
      .attr(TerrainPulseTypeAttr)
      .attr(MovePowerMultiplierAttr, (user, target, move) => globalScene.arena.getTerrainType() !== TerrainType.NONE && user.isGrounded() ? 2 : 1)
      .pulseMove(),
    new AttackMove(MoveId.SKITTER_SMACK, PokemonType.BUG, MoveCategory.PHYSICAL, 70, 90, 10, 100, 0, 8)
      .attr(StatStageChangeAttr, [ Stat.SPATK ], -1),
    new AttackMove(MoveId.BURNING_JEALOUSY, PokemonType.FIRE, MoveCategory.SPECIAL, 70, 100, 5, 100, 0, 8)
      .attr(StatusIfBoostedAttr, StatusEffect.BURN)
      .target(MoveTarget.ALL_NEAR_ENEMIES),
    new AttackMove(MoveId.LASH_OUT, PokemonType.DARK, MoveCategory.PHYSICAL, 75, 100, 5, -1, 0, 8)
      .attr(MovePowerMultiplierAttr, (user, _target, _move) => user.turnData.statStagesDecreased ? 2 : 1),
    new AttackMove(MoveId.POLTERGEIST, PokemonType.GHOST, MoveCategory.PHYSICAL, 110, 90, 5, -1, 0, 8)
      .condition(failIfNoTargetHeldItemsCondition, 3)
      .attr(PreMoveMessageAttr, attackedByItemMessageFunc)
      .makesContact(false),
    new StatusMove(MoveId.CORROSIVE_GAS, PokemonType.POISON, 100, 40, -1, 0, 8)
      .target(MoveTarget.ALL_NEAR_OTHERS)
      .reflectable()
      .unimplemented(),
    new StatusMove(MoveId.COACHING, PokemonType.FIGHTING, -1, 10, -1, 0, 8)
      .attr(StatStageChangeAttr, [ Stat.ATK, Stat.DEF ], 1)
      .target(MoveTarget.NEAR_ALLY)
      .condition(failIfSingleBattle),
    new AttackMove(MoveId.FLIP_TURN, PokemonType.WATER, MoveCategory.PHYSICAL, 60, 100, 20, -1, 0, 8)
      .attr(ForceSwitchOutAttr, true),
    new AttackMove(MoveId.TRIPLE_AXEL, PokemonType.ICE, MoveCategory.PHYSICAL, 20, 90, 10, -1, 0, 8)
      .attr(MultiHitAttr, MultiHitType._3)
      .attr(MultiHitPowerIncrementAttr, 3)
      .checkAllHits(),
    new AttackMove(MoveId.DUAL_WINGBEAT, PokemonType.FLYING, MoveCategory.PHYSICAL, 40, 90, 10, -1, 0, 8)
      .attr(MultiHitAttr, MultiHitType._2),
    new AttackMove(MoveId.SCORCHING_SANDS, PokemonType.GROUND, MoveCategory.SPECIAL, 70, 100, 10, 30, 0, 8)
      .attr(HealStatusEffectAttr, true, StatusEffect.FREEZE)
      .attr(HealStatusEffectAttr, false, StatusEffect.FREEZE)
      .attr(StatusEffectAttr, StatusEffect.BURN),
    new StatusMove(MoveId.JUNGLE_HEALING, PokemonType.GRASS, -1, 10, -1, 0, 8)
      .attr(HealAttr, 0.25, true, false, false)
      .attr(HealStatusEffectAttr, false, getNonVolatileStatusEffects())
      .target(MoveTarget.USER_AND_ALLIES)
      .triageMove()
      .edgeCase(), // TODO: Review if jungle healing fails if HP cannot be restored and status cannot be cured
    new AttackMove(MoveId.WICKED_BLOW, PokemonType.DARK, MoveCategory.PHYSICAL, 75, 100, 5, -1, 0, 8)
      .attr(CritOnlyAttr)
      .punchingMove(),
    new AttackMove(MoveId.SURGING_STRIKES, PokemonType.WATER, MoveCategory.PHYSICAL, 25, 100, 5, -1, 0, 8)
      .attr(MultiHitAttr, MultiHitType._3)
      .attr(CritOnlyAttr)
      .punchingMove(),
    new AttackMove(MoveId.THUNDER_CAGE, PokemonType.ELECTRIC, MoveCategory.SPECIAL, 80, 90, 15, -1, 0, 8)
      .attr(TrapAttr, BattlerTagType.THUNDER_CAGE),
    new AttackMove(MoveId.DRAGON_ENERGY, PokemonType.DRAGON, MoveCategory.SPECIAL, 150, 100, 5, -1, 0, 8)
      .attr(HpPowerAttr)
      .target(MoveTarget.ALL_NEAR_ENEMIES),
    new AttackMove(MoveId.FREEZING_GLARE, PokemonType.PSYCHIC, MoveCategory.SPECIAL, 90, 100, 10, 10, 0, 8)
      .attr(StatusEffectAttr, StatusEffect.FREEZE),
    new AttackMove(MoveId.FIERY_WRATH, PokemonType.DARK, MoveCategory.SPECIAL, 90, 100, 10, 20, 0, 8)
      .attr(FlinchAttr)
      .target(MoveTarget.ALL_NEAR_ENEMIES),
    new AttackMove(MoveId.THUNDEROUS_KICK, PokemonType.FIGHTING, MoveCategory.PHYSICAL, 90, 100, 10, 100, 0, 8)
      .attr(StatStageChangeAttr, [ Stat.DEF ], -1),
    new AttackMove(MoveId.GLACIAL_LANCE, PokemonType.ICE, MoveCategory.PHYSICAL, 120, 100, 5, -1, 0, 8)
      .target(MoveTarget.ALL_NEAR_ENEMIES)
      .makesContact(false),
    new AttackMove(MoveId.ASTRAL_BARRAGE, PokemonType.GHOST, MoveCategory.SPECIAL, 120, 100, 5, -1, 0, 8)
      .target(MoveTarget.ALL_NEAR_ENEMIES),
    new AttackMove(MoveId.EERIE_SPELL, PokemonType.PSYCHIC, MoveCategory.SPECIAL, 80, 100, 5, 100, 0, 8)
      .attr(AttackReducePpMoveAttr, 3)
      .soundBased(),
    new AttackMove(MoveId.DIRE_CLAW, PokemonType.POISON, MoveCategory.PHYSICAL, 80, 100, 15, 50, 0, 8)
      .attr(MultiStatusEffectAttr, [ StatusEffect.POISON, StatusEffect.PARALYSIS, StatusEffect.SLEEP ]),
    new AttackMove(MoveId.PSYSHIELD_BASH, PokemonType.PSYCHIC, MoveCategory.PHYSICAL, 70, 90, 10, 100, 0, 8)
      .attr(StatStageChangeAttr, [ Stat.DEF ], 1, true),
    new SelfStatusMove(MoveId.POWER_SHIFT, PokemonType.NORMAL, -1, 10, -1, 0, 8)
      .target(MoveTarget.USER)
      .attr(ShiftStatAttr, Stat.ATK, Stat.DEF),
    new AttackMove(MoveId.STONE_AXE, PokemonType.ROCK, MoveCategory.PHYSICAL, 65, 90, 15, 100, 0, 8)
      .attr(AddArenaTrapTagHitAttr, ArenaTagType.STEALTH_ROCK)
      .slicingMove(),
    new AttackMove(MoveId.SPRINGTIDE_STORM, PokemonType.FAIRY, MoveCategory.SPECIAL, 100, 80, 5, 30, 0, 8)
      .attr(StatStageChangeAttr, [ Stat.ATK ], -1)
      .windMove()
      .target(MoveTarget.ALL_NEAR_ENEMIES),
    new AttackMove(MoveId.MYSTICAL_POWER, PokemonType.PSYCHIC, MoveCategory.SPECIAL, 70, 90, 10, 100, 0, 8)
      .attr(StatStageChangeAttr, [ Stat.SPATK ], 1, true),
    new AttackMove(MoveId.RAGING_FURY, PokemonType.FIRE, MoveCategory.PHYSICAL, 120, 100, 10, -1, 0, 8)
      .makesContact(false)
      .attr(FrenzyAttr)
      .attr(MissEffectAttr, frenzyMissFunc)
      .attr(NoEffectAttr, frenzyMissFunc)
      .target(MoveTarget.RANDOM_NEAR_ENEMY),
    new AttackMove(MoveId.WAVE_CRASH, PokemonType.WATER, MoveCategory.PHYSICAL, 120, 100, 10, -1, 0, 8)
      .attr(RecoilAttr, false, 0.33)
      .recklessMove(),
    new AttackMove(MoveId.CHLOROBLAST, PokemonType.GRASS, MoveCategory.SPECIAL, 150, 95, 5, -1, 0, 8)
      .attr(RecoilAttr, true, 0.5),
    new AttackMove(MoveId.MOUNTAIN_GALE, PokemonType.ICE, MoveCategory.PHYSICAL, 100, 85, 10, 30, 0, 8)
      .makesContact(false)
      .attr(FlinchAttr),
    new SelfStatusMove(MoveId.VICTORY_DANCE, PokemonType.FIGHTING, -1, 10, -1, 0, 8)
      .attr(StatStageChangeAttr, [ Stat.ATK, Stat.DEF, Stat.SPD ], 1, true)
      .danceMove(),
    new AttackMove(MoveId.HEADLONG_RUSH, PokemonType.GROUND, MoveCategory.PHYSICAL, 120, 100, 5, -1, 0, 8)
      .attr(StatStageChangeAttr, [ Stat.DEF, Stat.SPDEF ], -1, true)
      .punchingMove(),
    new AttackMove(MoveId.BARB_BARRAGE, PokemonType.POISON, MoveCategory.PHYSICAL, 60, 100, 10, 50, 0, 8)
      .makesContact(false)
      .attr(MovePowerMultiplierAttr, (user, target, move) => target.status && (target.status.effect === StatusEffect.POISON || target.status.effect === StatusEffect.TOXIC) ? 2 : 1)
      .attr(StatusEffectAttr, StatusEffect.POISON),
    new AttackMove(MoveId.ESPER_WING, PokemonType.PSYCHIC, MoveCategory.SPECIAL, 80, 100, 10, 100, 0, 8)
      .attr(HighCritAttr)
      .attr(StatStageChangeAttr, [ Stat.SPD ], 1, true),
    new AttackMove(MoveId.BITTER_MALICE, PokemonType.GHOST, MoveCategory.SPECIAL, 75, 100, 10, 100, 0, 8)
      .attr(StatStageChangeAttr, [ Stat.ATK ], -1),
    new SelfStatusMove(MoveId.SHELTER, PokemonType.STEEL, -1, 10, -1, 0, 8)
      .attr(StatStageChangeAttr, [ Stat.DEF ], 2, true),
    new AttackMove(MoveId.TRIPLE_ARROWS, PokemonType.FIGHTING, MoveCategory.PHYSICAL, 90, 100, 10, 30, 0, 8)
      .makesContact(false)
      .attr(HighCritAttr)
      .attr(StatStageChangeAttr, [ Stat.DEF ], -1, false, { effectChanceOverride: 50 })
      .attr(FlinchAttr),
    new AttackMove(MoveId.INFERNAL_PARADE, PokemonType.GHOST, MoveCategory.SPECIAL, 60, 100, 15, 30, 0, 8)
      .attr(StatusEffectAttr, StatusEffect.BURN)
      .attr(MovePowerMultiplierAttr, (user, target, move) => target.status ? 2 : 1),
    new AttackMove(MoveId.CEASELESS_EDGE, PokemonType.DARK, MoveCategory.PHYSICAL, 65, 90, 15, 100, 0, 8)
      .attr(AddArenaTrapTagHitAttr, ArenaTagType.SPIKES)
      .slicingMove(),
    new AttackMove(MoveId.BLEAKWIND_STORM, PokemonType.FLYING, MoveCategory.SPECIAL, 100, 80, 10, 30, 0, 8)
      .attr(StormAccuracyAttr)
      .attr(StatStageChangeAttr, [ Stat.SPD ], -1)
      .windMove()
      .target(MoveTarget.ALL_NEAR_ENEMIES),
    new AttackMove(MoveId.WILDBOLT_STORM, PokemonType.ELECTRIC, MoveCategory.SPECIAL, 100, 80, 10, 20, 0, 8)
      .attr(StormAccuracyAttr)
      .attr(StatusEffectAttr, StatusEffect.PARALYSIS)
      .windMove()
      .target(MoveTarget.ALL_NEAR_ENEMIES),
    new AttackMove(MoveId.SANDSEAR_STORM, PokemonType.GROUND, MoveCategory.SPECIAL, 100, 80, 10, 20, 0, 8)
      .attr(StormAccuracyAttr)
      .attr(StatusEffectAttr, StatusEffect.BURN)
      .windMove()
      .target(MoveTarget.ALL_NEAR_ENEMIES),
    new StatusMove(MoveId.LUNAR_BLESSING, PokemonType.PSYCHIC, -1, 5, -1, 0, 8)
      .attr(HealAttr, 0.25, true, false, false)
      .attr(HealStatusEffectAttr, false, getNonVolatileStatusEffects())
      .target(MoveTarget.USER_AND_ALLIES)
      .triageMove()
      .edgeCase(), // TODO: Review if lunar blessing fails if HP cannot be restored and status cannot be cured
    new SelfStatusMove(MoveId.TAKE_HEART, PokemonType.PSYCHIC, -1, 10, -1, 0, 8)
      .attr(StatStageChangeAttr, [ Stat.SPATK, Stat.SPDEF ], 1, true)
      .attr(HealStatusEffectAttr, true, [ StatusEffect.PARALYSIS, StatusEffect.POISON, StatusEffect.TOXIC, StatusEffect.BURN, StatusEffect.SLEEP ]),
    /* Unused
    new AttackMove(MoveId.G_MAX_WILDFIRE, PokemonType.Fire, MoveCategory.PHYSICAL, 10, -1, 10, -1, 0, 8)
      .target(MoveTarget.ALL_NEAR_ENEMIES)
      .unimplemented(),
    new AttackMove(MoveId.G_MAX_BEFUDDLE, Type.BUG, MoveCategory.PHYSICAL, 10, -1, 10, -1, 0, 8)
      .target(MoveTarget.ALL_NEAR_ENEMIES)
      .unimplemented(),
    new AttackMove(MoveId.G_MAX_VOLT_CRASH, Type.ELECTRIC, MoveCategory.PHYSICAL, 10, -1, 10, -1, 0, 8)
      .target(MoveTarget.ALL_NEAR_ENEMIES)
      .unimplemented(),
    new AttackMove(MoveId.G_MAX_GOLD_RUSH, Type.NORMAL, MoveCategory.PHYSICAL, 10, -1, 10, -1, 0, 8)
      .target(MoveTarget.ALL_NEAR_ENEMIES)
      .unimplemented(),
    new AttackMove(MoveId.G_MAX_CHI_STRIKE, Type.FIGHTING, MoveCategory.PHYSICAL, 10, -1, 10, -1, 0, 8)
      .target(MoveTarget.ALL_NEAR_ENEMIES)
      .unimplemented(),
    new AttackMove(MoveId.G_MAX_TERROR, Type.GHOST, MoveCategory.PHYSICAL, 10, -1, 10, -1, 0, 8)
      .target(MoveTarget.ALL_NEAR_ENEMIES)
      .unimplemented(),
    new AttackMove(MoveId.G_MAX_RESONANCE, Type.ICE, MoveCategory.PHYSICAL, 10, -1, 10, -1, 0, 8)
      .target(MoveTarget.ALL_NEAR_ENEMIES)
      .unimplemented(),
    new AttackMove(MoveId.G_MAX_CUDDLE, Type.NORMAL, MoveCategory.PHYSICAL, 10, -1, 10, -1, 0, 8)
      .target(MoveTarget.ALL_NEAR_ENEMIES)
      .unimplemented(),
    new AttackMove(MoveId.G_MAX_REPLENISH, Type.NORMAL, MoveCategory.PHYSICAL, 10, -1, 10, -1, 0, 8)
      .target(MoveTarget.ALL_NEAR_ENEMIES)
      .unimplemented(),
    new AttackMove(MoveId.G_MAX_MALODOR, Type.POISON, MoveCategory.PHYSICAL, 10, -1, 10, -1, 0, 8)
      .target(MoveTarget.ALL_NEAR_ENEMIES)
      .unimplemented(),
    new AttackMove(MoveId.G_MAX_STONESURGE, Type.WATER, MoveCategory.PHYSICAL, 10, -1, 10, -1, 0, 8)
      .target(MoveTarget.ALL_NEAR_ENEMIES)
      .unimplemented(),
    new AttackMove(MoveId.G_MAX_WIND_RAGE, Type.FLYING, MoveCategory.PHYSICAL, 10, -1, 10, -1, 0, 8)
      .target(MoveTarget.ALL_NEAR_ENEMIES)
      .unimplemented(),
    new AttackMove(MoveId.G_MAX_STUN_SHOCK, Type.ELECTRIC, MoveCategory.PHYSICAL, 10, -1, 10, -1, 0, 8)
      .target(MoveTarget.ALL_NEAR_ENEMIES)
      .unimplemented(),
    new AttackMove(MoveId.G_MAX_FINALE, Type.FAIRY, MoveCategory.PHYSICAL, 10, -1, 10, -1, 0, 8)
      .target(MoveTarget.ALL_NEAR_ENEMIES)
      .unimplemented(),
    new AttackMove(MoveId.G_MAX_DEPLETION, Type.DRAGON, MoveCategory.PHYSICAL, 10, -1, 10, -1, 0, 8)
      .target(MoveTarget.ALL_NEAR_ENEMIES)
      .unimplemented(),
    new AttackMove(MoveId.G_MAX_GRAVITAS, Type.PSYCHIC, MoveCategory.PHYSICAL, 10, -1, 10, -1, 0, 8)
      .target(MoveTarget.ALL_NEAR_ENEMIES)
      .unimplemented(),
    new AttackMove(MoveId.G_MAX_VOLCALITH, Type.ROCK, MoveCategory.PHYSICAL, 10, -1, 10, -1, 0, 8)
      .target(MoveTarget.ALL_NEAR_ENEMIES)
      .unimplemented(),
    new AttackMove(MoveId.G_MAX_SANDBLAST, Type.GROUND, MoveCategory.PHYSICAL, 10, -1, 10, -1, 0, 8)
      .target(MoveTarget.ALL_NEAR_ENEMIES)
      .unimplemented(),
    new AttackMove(MoveId.G_MAX_SNOOZE, Type.DARK, MoveCategory.PHYSICAL, 10, -1, 10, -1, 0, 8)
      .target(MoveTarget.ALL_NEAR_ENEMIES)
      .unimplemented(),
    new AttackMove(MoveId.G_MAX_TARTNESS, Type.GRASS, MoveCategory.PHYSICAL, 10, -1, 10, -1, 0, 8)
      .target(MoveTarget.ALL_NEAR_ENEMIES)
      .unimplemented(),
    new AttackMove(MoveId.G_MAX_SWEETNESS, Type.GRASS, MoveCategory.PHYSICAL, 10, -1, 10, -1, 0, 8)
      .target(MoveTarget.ALL_NEAR_ENEMIES)
      .unimplemented(),
    new AttackMove(MoveId.G_MAX_SMITE, Type.FAIRY, MoveCategory.PHYSICAL, 10, -1, 10, -1, 0, 8)
      .target(MoveTarget.ALL_NEAR_ENEMIES)
      .unimplemented(),
    new AttackMove(MoveId.G_MAX_STEELSURGE, Type.STEEL, MoveCategory.PHYSICAL, 10, -1, 10, -1, 0, 8)
      .target(MoveTarget.ALL_NEAR_ENEMIES)
      .unimplemented(),
    new AttackMove(MoveId.G_MAX_MELTDOWN, Type.STEEL, MoveCategory.PHYSICAL, 10, -1, 10, -1, 0, 8)
      .target(MoveTarget.ALL_NEAR_ENEMIES)
      .unimplemented(),
    new AttackMove(MoveId.G_MAX_FOAM_BURST, Type.WATER, MoveCategory.PHYSICAL, 10, -1, 10, -1, 0, 8)
      .target(MoveTarget.ALL_NEAR_ENEMIES)
      .unimplemented(),
    new AttackMove(MoveId.G_MAX_CENTIFERNO, PokemonType.Fire, MoveCategory.PHYSICAL, 10, -1, 10, -1, 0, 8)
      .target(MoveTarget.ALL_NEAR_ENEMIES)
      .unimplemented(),
    new AttackMove(MoveId.G_MAX_VINE_LASH, Type.GRASS, MoveCategory.PHYSICAL, 10, -1, 10, -1, 0, 8)
      .target(MoveTarget.ALL_NEAR_ENEMIES)
      .unimplemented(),
    new AttackMove(MoveId.G_MAX_CANNONADE, Type.WATER, MoveCategory.PHYSICAL, 10, -1, 10, -1, 0, 8)
      .target(MoveTarget.ALL_NEAR_ENEMIES)
      .unimplemented(),
    new AttackMove(MoveId.G_MAX_DRUM_SOLO, Type.GRASS, MoveCategory.PHYSICAL, 10, -1, 10, -1, 0, 8)
      .target(MoveTarget.ALL_NEAR_ENEMIES)
      .unimplemented(),
    new AttackMove(MoveId.G_MAX_FIREBALL, PokemonType.Fire, MoveCategory.PHYSICAL, 10, -1, 10, -1, 0, 8)
      .target(MoveTarget.ALL_NEAR_ENEMIES)
      .unimplemented(),
    new AttackMove(MoveId.G_MAX_HYDROSNIPE, Type.WATER, MoveCategory.PHYSICAL, 10, -1, 10, -1, 0, 8)
      .target(MoveTarget.ALL_NEAR_ENEMIES)
      .unimplemented(),
    new AttackMove(MoveId.G_MAX_ONE_BLOW, Type.DARK, MoveCategory.PHYSICAL, 10, -1, 10, -1, 0, 8)
      .target(MoveTarget.ALL_NEAR_ENEMIES)
      .unimplemented(),
    new AttackMove(MoveId.G_MAX_RAPID_FLOW, Type.WATER, MoveCategory.PHYSICAL, 10, -1, 10, -1, 0, 8)
      .target(MoveTarget.ALL_NEAR_ENEMIES)
      .unimplemented(),
    End Unused */
    new AttackMove(MoveId.TERA_BLAST, PokemonType.NORMAL, MoveCategory.SPECIAL, 80, 100, 10, -1, 0, 9)
      .attr(TeraMoveCategoryAttr)
      .attr(TeraBlastTypeAttr)
      .attr(TeraBlastPowerAttr)
      .attr(StatStageChangeAttr, [ Stat.ATK, Stat.SPATK ], -1, true, { condition: (user, target, move) => user.isTerastallized && user.isOfType(PokemonType.STELLAR) }),
    new SelfStatusMove(MoveId.SILK_TRAP, PokemonType.BUG, -1, 10, -1, 4, 9)
      .attr(ProtectAttr, BattlerTagType.SILK_TRAP)
      .condition(failIfLastCondition, 3),
    new AttackMove(MoveId.AXE_KICK, PokemonType.FIGHTING, MoveCategory.PHYSICAL, 120, 90, 10, 30, 0, 9)
      .attr(MissEffectAttr, crashDamageFunc)
      .attr(NoEffectAttr, crashDamageFunc)
      .attr(ConfuseAttr)
      .recklessMove(),
    new AttackMove(MoveId.LAST_RESPECTS, PokemonType.GHOST, MoveCategory.PHYSICAL, 50, 100, 10, -1, 0, 9)
      .attr(MovePowerMultiplierAttr, (user, target, move) => 1 + Math.min(user.isPlayer() ? globalScene.arena.playerFaints : globalScene.currentBattle.enemyFaints, 100))
      .makesContact(false),
    new AttackMove(MoveId.LUMINA_CRASH, PokemonType.PSYCHIC, MoveCategory.SPECIAL, 80, 100, 10, 100, 0, 9)
      .attr(StatStageChangeAttr, [ Stat.SPDEF ], -2),
    new AttackMove(MoveId.ORDER_UP, PokemonType.DRAGON, MoveCategory.PHYSICAL, 80, 100, 10, -1, 0, 9)
      .attr(OrderUpStatBoostAttr)
      .makesContact(false),
    new AttackMove(MoveId.JET_PUNCH, PokemonType.WATER, MoveCategory.PHYSICAL, 60, 100, 15, -1, 1, 9)
      .punchingMove(),
    new StatusMove(MoveId.SPICY_EXTRACT, PokemonType.GRASS, -1, 15, -1, 0, 9)
      .attr(StatStageChangeAttr, [ Stat.ATK ], 2)
      .attr(StatStageChangeAttr, [ Stat.DEF ], -2),
    new AttackMove(MoveId.SPIN_OUT, PokemonType.STEEL, MoveCategory.PHYSICAL, 100, 100, 5, -1, 0, 9)
      .attr(StatStageChangeAttr, [ Stat.SPD ], -2, true),
    new AttackMove(MoveId.POPULATION_BOMB, PokemonType.NORMAL, MoveCategory.PHYSICAL, 20, 90, 10, -1, 0, 9)
      .attr(MultiHitAttr, MultiHitType._10)
      .slicingMove()
      .checkAllHits(),
    new AttackMove(MoveId.ICE_SPINNER, PokemonType.ICE, MoveCategory.PHYSICAL, 80, 100, 15, -1, 0, 9)
      .attr(ClearTerrainAttr),
    new AttackMove(MoveId.GLAIVE_RUSH, PokemonType.DRAGON, MoveCategory.PHYSICAL, 120, 100, 5, -1, 0, 9)
      .attr(AddBattlerTagAttr, BattlerTagType.ALWAYS_GET_HIT, true, false, 0, 0, true)
      .attr(AddBattlerTagAttr, BattlerTagType.RECEIVE_DOUBLE_DAMAGE, true, false, 0, 0, true),
    new StatusMove(MoveId.REVIVAL_BLESSING, PokemonType.NORMAL, -1, 1, -1, 0, 9)
      .triageMove()
      .attr(RevivalBlessingAttr)
      .target(MoveTarget.USER),
    new AttackMove(MoveId.SALT_CURE, PokemonType.ROCK, MoveCategory.PHYSICAL, 40, 100, 15, 100, 0, 9)
      .attr(AddBattlerTagAttr, BattlerTagType.SALT_CURED)
      .makesContact(false),
    new AttackMove(MoveId.TRIPLE_DIVE, PokemonType.WATER, MoveCategory.PHYSICAL, 30, 95, 10, -1, 0, 9)
      .attr(MultiHitAttr, MultiHitType._3),
    new AttackMove(MoveId.MORTAL_SPIN, PokemonType.POISON, MoveCategory.PHYSICAL, 30, 100, 15, 100, 0, 9)
      .attr(RemoveBattlerTagAttr, [
        BattlerTagType.BIND,
        BattlerTagType.WRAP,
        BattlerTagType.FIRE_SPIN,
        BattlerTagType.WHIRLPOOL,
        BattlerTagType.CLAMP,
        BattlerTagType.SAND_TOMB,
        BattlerTagType.MAGMA_STORM,
        BattlerTagType.SNAP_TRAP,
        BattlerTagType.THUNDER_CAGE,
        BattlerTagType.SEEDED,
        BattlerTagType.INFESTATION
      ], true)
      .attr(StatusEffectAttr, StatusEffect.POISON)
      .attr(RemoveArenaTrapAttr)
      .target(MoveTarget.ALL_NEAR_ENEMIES),
    new StatusMove(MoveId.DOODLE, PokemonType.NORMAL, 100, 10, -1, 0, 9)
      .attr(AbilityCopyAttr, true),
    new SelfStatusMove(MoveId.FILLET_AWAY, PokemonType.NORMAL, -1, 10, -1, 0, 9)
      .attr(CutHpStatStageBoostAttr, [ Stat.ATK, Stat.SPATK, Stat.SPD ], 2, 2)
      .condition(new FailIfInsufficientHpCondition(2), 3),
    new AttackMove(MoveId.KOWTOW_CLEAVE, PokemonType.DARK, MoveCategory.PHYSICAL, 85, -1, 10, -1, 0, 9)
      .slicingMove(),
    new AttackMove(MoveId.FLOWER_TRICK, PokemonType.GRASS, MoveCategory.PHYSICAL, 70, -1, 10, -1, 0, 9)
      .attr(CritOnlyAttr)
      .makesContact(false),
    new AttackMove(MoveId.TORCH_SONG, PokemonType.FIRE, MoveCategory.SPECIAL, 80, 100, 10, 100, 0, 9)
      .attr(StatStageChangeAttr, [ Stat.SPATK ], 1, true)
      .soundBased(),
    new AttackMove(MoveId.AQUA_STEP, PokemonType.WATER, MoveCategory.PHYSICAL, 80, 100, 10, 100, 0, 9)
      .attr(StatStageChangeAttr, [ Stat.SPD ], 1, true)
      .danceMove(),
    new AttackMove(MoveId.RAGING_BULL, PokemonType.NORMAL, MoveCategory.PHYSICAL, 90, 100, 10, -1, 0, 9)
      .attr(RagingBullTypeAttr)
      .attr(RemoveScreensAttr),
    new AttackMove(MoveId.MAKE_IT_RAIN, PokemonType.STEEL, MoveCategory.SPECIAL, 120, 100, 5, -1, 0, 9)
      .attr(MoneyAttr)
      .attr(StatStageChangeAttr, [ Stat.SPATK ], -1, true, { firstTargetOnly: true })
      .target(MoveTarget.ALL_NEAR_ENEMIES),
    new AttackMove(MoveId.PSYBLADE, PokemonType.PSYCHIC, MoveCategory.PHYSICAL, 80, 100, 15, -1, 0, 9)
      .attr(MovePowerMultiplierAttr, (user, target, move) => globalScene.arena.getTerrainType() === TerrainType.ELECTRIC && user.isGrounded() ? 1.5 : 1)
      .slicingMove(),
    new AttackMove(MoveId.HYDRO_STEAM, PokemonType.WATER, MoveCategory.SPECIAL, 80, 100, 15, -1, 0, 9)
      .attr(IgnoreWeatherTypeDebuffAttr, WeatherType.SUNNY)
      .attr(MovePowerMultiplierAttr, (user, target, move) => {
        const weather = globalScene.arena.weather;
        if (!weather) {
          return 1;
        }
        return [ WeatherType.SUNNY, WeatherType.HARSH_SUN ].includes(weather.weatherType) && !weather.isEffectSuppressed() ? 1.5 : 1;
      }),
    new AttackMove(MoveId.RUINATION, PokemonType.DARK, MoveCategory.SPECIAL, -1, 90, 10, -1, 0, 9)
      .attr(TargetHalfHpDamageAttr),
    new AttackMove(MoveId.COLLISION_COURSE, PokemonType.FIGHTING, MoveCategory.PHYSICAL, 100, 100, 5, -1, 0, 9)
      .attr(MovePowerMultiplierAttr, (user, target, move) => target.getAttackTypeEffectiveness(move.type, user) >= 2 ? 4 / 3 : 1),
    new AttackMove(MoveId.ELECTRO_DRIFT, PokemonType.ELECTRIC, MoveCategory.SPECIAL, 100, 100, 5, -1, 0, 9)
      .attr(MovePowerMultiplierAttr, (user, target, move) => target.getAttackTypeEffectiveness(move.type, user) >= 2 ? 4 / 3 : 1)
      .makesContact(),
    new SelfStatusMove(MoveId.SHED_TAIL, PokemonType.NORMAL, -1, 10, -1, 0, 9)
      .attr(AddSubstituteAttr, 0.5, true)
      .attr(ForceSwitchOutAttr, true, SwitchType.SHED_TAIL)
      .condition(failIfLastInPartyCondition),
    new SelfStatusMove(MoveId.CHILLY_RECEPTION, PokemonType.ICE, -1, 10, -1, 0, 9)
      .attr(PreMoveMessageAttr, (user, _target, _move) =>
        // Don't display text if current move phase is follow up (ie move called indirectly)
        isVirtual((globalScene.phaseManager.getCurrentPhase() as MovePhase).useMode)
          ? ""
          : i18next.t("moveTriggers:chillyReception", { pokemonName: getPokemonNameWithAffix(user) }))
      .attr(ChillyReceptionAttr, true),
    new SelfStatusMove(MoveId.TIDY_UP, PokemonType.NORMAL, -1, 10, -1, 0, 9)
      .attr(StatStageChangeAttr, [ Stat.ATK, Stat.SPD ], 1, true)
      .attr(RemoveArenaTrapAttr, true)
      .attr(RemoveAllSubstitutesAttr),
    new StatusMove(MoveId.SNOWSCAPE, PokemonType.ICE, -1, 10, -1, 0, 9)
      .attr(WeatherChangeAttr, WeatherType.SNOW)
      .target(MoveTarget.BOTH_SIDES),
    new AttackMove(MoveId.POUNCE, PokemonType.BUG, MoveCategory.PHYSICAL, 50, 100, 20, 100, 0, 9)
      .attr(StatStageChangeAttr, [ Stat.SPD ], -1),
    new AttackMove(MoveId.TRAILBLAZE, PokemonType.GRASS, MoveCategory.PHYSICAL, 50, 100, 20, 100, 0, 9)
      .attr(StatStageChangeAttr, [ Stat.SPD ], 1, true),
    new AttackMove(MoveId.CHILLING_WATER, PokemonType.WATER, MoveCategory.SPECIAL, 50, 100, 20, 100, 0, 9)
      .attr(StatStageChangeAttr, [ Stat.ATK ], -1),
    new AttackMove(MoveId.HYPER_DRILL, PokemonType.NORMAL, MoveCategory.PHYSICAL, 100, 100, 5, -1, 0, 9)
      .ignoresProtect(),
    new AttackMove(MoveId.TWIN_BEAM, PokemonType.PSYCHIC, MoveCategory.SPECIAL, 40, 100, 10, -1, 0, 9)
      .attr(MultiHitAttr, MultiHitType._2),
    new AttackMove(MoveId.RAGE_FIST, PokemonType.GHOST, MoveCategory.PHYSICAL, 50, 100, 10, -1, 0, 9)
      .attr(RageFistPowerAttr)
      .punchingMove(),
    new AttackMove(MoveId.ARMOR_CANNON, PokemonType.FIRE, MoveCategory.SPECIAL, 120, 100, 5, -1, 0, 9)
      .attr(StatStageChangeAttr, [ Stat.DEF, Stat.SPDEF ], -1, true),
    new AttackMove(MoveId.BITTER_BLADE, PokemonType.FIRE, MoveCategory.PHYSICAL, 90, 100, 10, -1, 0, 9)
      .attr(HitHealAttr)
      .slicingMove()
      .triageMove(),
    new AttackMove(MoveId.DOUBLE_SHOCK, PokemonType.ELECTRIC, MoveCategory.PHYSICAL, 120, 100, 5, -1, 0, 9)
      // Pass `true` to `isOfType` to fail if the user is terastallized to a type other than ELECTRIC
      .condition(user => user.isOfType(PokemonType.ELECTRIC, true, true), 2)
      .attr(AddBattlerTagAttr, BattlerTagType.DOUBLE_SHOCKED, true, false)
      .attr(RemoveTypeAttr, PokemonType.ELECTRIC, (user) => {
        globalScene.phaseManager.queueMessage(i18next.t("moveTriggers:usedUpAllElectricity", { pokemonName: getPokemonNameWithAffix(user) }));
      }),
    new AttackMove(MoveId.GIGATON_HAMMER, PokemonType.STEEL, MoveCategory.PHYSICAL, 160, 100, 5, -1, 0, 9)
      .makesContact(false)
      .restriction(consecutiveUseRestriction),
    new AttackMove(MoveId.COMEUPPANCE, PokemonType.DARK, MoveCategory.PHYSICAL, -1, 100, 10, -1, 0, 9)
      .attr(CounterDamageAttr, 1.5)
      .attr(CounterRedirectAttr)
      .condition(counterAttackConditionBoth, 3)
      .target(MoveTarget.ATTACKER),
    new AttackMove(MoveId.AQUA_CUTTER, PokemonType.WATER, MoveCategory.PHYSICAL, 70, 100, 20, -1, 0, 9)
      .attr(HighCritAttr)
      .slicingMove()
      .makesContact(false),
    new AttackMove(MoveId.BLAZING_TORQUE, PokemonType.FIRE, MoveCategory.PHYSICAL, 80, 100, 10, 30, 0, 9)
      .attr(StatusEffectAttr, StatusEffect.BURN)
      .makesContact(false),
    new AttackMove(MoveId.WICKED_TORQUE, PokemonType.DARK, MoveCategory.PHYSICAL, 80, 100, 10, 10, 0, 9)
      .attr(StatusEffectAttr, StatusEffect.SLEEP)
      .makesContact(false),
    new AttackMove(MoveId.NOXIOUS_TORQUE, PokemonType.POISON, MoveCategory.PHYSICAL, 100, 100, 10, 30, 0, 9)
      .attr(StatusEffectAttr, StatusEffect.POISON)
      .makesContact(false),
    new AttackMove(MoveId.COMBAT_TORQUE, PokemonType.FIGHTING, MoveCategory.PHYSICAL, 100, 100, 10, 30, 0, 9)
      .attr(StatusEffectAttr, StatusEffect.PARALYSIS)
      .makesContact(false),
    new AttackMove(MoveId.MAGICAL_TORQUE, PokemonType.FAIRY, MoveCategory.PHYSICAL, 100, 100, 10, 30, 0, 9)
      .attr(ConfuseAttr)
      .makesContact(false),
    new AttackMove(MoveId.BLOOD_MOON, PokemonType.NORMAL, MoveCategory.SPECIAL, 140, 100, 5, -1, 0, 9)
      .restriction(consecutiveUseRestriction),
    new AttackMove(MoveId.MATCHA_GOTCHA, PokemonType.GRASS, MoveCategory.SPECIAL, 80, 90, 15, 20, 0, 9)
      .attr(HitHealAttr)
      .attr(HealStatusEffectAttr, true, StatusEffect.FREEZE)
      .attr(HealStatusEffectAttr, false, StatusEffect.FREEZE)
      .attr(StatusEffectAttr, StatusEffect.BURN)
      .target(MoveTarget.ALL_NEAR_ENEMIES)
      .triageMove(),
    new AttackMove(MoveId.SYRUP_BOMB, PokemonType.GRASS, MoveCategory.SPECIAL, 60, 85, 10, 100, 0, 9)
      .attr(AddBattlerTagAttr, BattlerTagType.SYRUP_BOMB, false, false, 3)
      .ballBombMove(),
    new AttackMove(MoveId.IVY_CUDGEL, PokemonType.GRASS, MoveCategory.PHYSICAL, 100, 100, 10, -1, 0, 9)
      .attr(IvyCudgelTypeAttr)
      .attr(HighCritAttr)
      .makesContact(false),
    new ChargingAttackMove(MoveId.ELECTRO_SHOT, PokemonType.ELECTRIC, MoveCategory.SPECIAL, 130, 100, 10, -1, 0, 9)
      .chargeText(i18next.t("moveTriggers:absorbedElectricity", { pokemonName: "{USER}" }))
      .chargeAttr(StatStageChangeAttr, [ Stat.SPATK ], 1, true)
      .chargeAttr(WeatherInstantChargeAttr, [ WeatherType.RAIN, WeatherType.HEAVY_RAIN ]),
    new AttackMove(MoveId.TERA_STARSTORM, PokemonType.NORMAL, MoveCategory.SPECIAL, 120, 100, 5, -1, 0, 9)
      .attr(TeraMoveCategoryAttr)
      .attr(TeraStarstormTypeAttr)
      .attr(VariableTargetAttr, (user, target, move) => user.hasSpecies(SpeciesId.TERAPAGOS) && (user.isTerastallized || globalScene.currentBattle.preTurnCommands[user.getFieldIndex()]?.command === Command.TERA) ? MoveTarget.ALL_NEAR_ENEMIES : MoveTarget.NEAR_OTHER)
      .partial(), /** Does not ignore abilities that affect stats, relevant in determining the move's category {@see TeraMoveCategoryAttr} */
    new AttackMove(MoveId.FICKLE_BEAM, PokemonType.DRAGON, MoveCategory.SPECIAL, 80, 100, 5, -1, 0, 9)
      .attr(PreMoveMessageAttr, doublePowerChanceMessageFunc(30))
      .attr(DoublePowerChanceAttr, 30),
    new SelfStatusMove(MoveId.BURNING_BULWARK, PokemonType.FIRE, -1, 10, -1, 4, 9)
      .attr(ProtectAttr, BattlerTagType.BURNING_BULWARK)
      .condition(failIfLastCondition, 3),
    new AttackMove(MoveId.THUNDERCLAP, PokemonType.ELECTRIC, MoveCategory.SPECIAL, 70, 100, 5, -1, 1, 9)
      .condition(failIfTargetNotAttackingCondition, 3),
    new AttackMove(MoveId.MIGHTY_CLEAVE, PokemonType.ROCK, MoveCategory.PHYSICAL, 95, 100, 5, -1, 0, 9)
      .slicingMove()
      .ignoresProtect(),
    new AttackMove(MoveId.TACHYON_CUTTER, PokemonType.STEEL, MoveCategory.SPECIAL, 50, -1, 10, -1, 0, 9)
      .attr(MultiHitAttr, MultiHitType._2)
      .slicingMove(),
    new AttackMove(MoveId.HARD_PRESS, PokemonType.STEEL, MoveCategory.PHYSICAL, -1, 100, 10, -1, 0, 9)
      .attr(OpponentHighHpPowerAttr, 100),
    new StatusMove(MoveId.DRAGON_CHEER, PokemonType.DRAGON, -1, 15, -1, 0, 9)
      .attr(AddBattlerTagAttr, BattlerTagType.DRAGON_CHEER, false, true)
      // TODO: Remove once dragon cheer & focus energy are merged into 1 tag
      .condition((_user, target) => !target.getTag(BattlerTagType.CRIT_BOOST))
      .target(MoveTarget.NEAR_ALLY),
    new AttackMove(MoveId.ALLURING_VOICE, PokemonType.FAIRY, MoveCategory.SPECIAL, 80, 100, 10, 100, 0, 9)
      .attr(AddBattlerTagIfBoostedAttr, BattlerTagType.CONFUSED)
      .soundBased(),
    new AttackMove(MoveId.TEMPER_FLARE, PokemonType.FIRE, MoveCategory.PHYSICAL, 75, 100, 10, -1, 0, 9)
      .attr(MovePowerMultiplierAttr, (user, target, move) => user.getLastXMoves(2)[1]?.result === MoveResult.MISS || user.getLastXMoves(2)[1]?.result === MoveResult.FAIL ? 2 : 1),
    new AttackMove(MoveId.SUPERCELL_SLAM, PokemonType.ELECTRIC, MoveCategory.PHYSICAL, 100, 95, 15, -1, 0, 9)
      .attr(AlwaysHitMinimizeAttr)
      .attr(HitsTagForDoubleDamageAttr, BattlerTagType.MINIMIZED)
      .attr(MissEffectAttr, crashDamageFunc)
      .attr(NoEffectAttr, crashDamageFunc)
      .recklessMove(),
    new AttackMove(MoveId.PSYCHIC_NOISE, PokemonType.PSYCHIC, MoveCategory.SPECIAL, 75, 100, 10, 100, 0, 9)
      .soundBased()
      .attr(AddBattlerTagAttr, BattlerTagType.HEAL_BLOCK, false, false, 2),
    new AttackMove(MoveId.UPPER_HAND, PokemonType.FIGHTING, MoveCategory.PHYSICAL, 65, 100, 15, 100, 3, 9)
      .attr(FlinchAttr)
      .condition(upperHandCondition, 3),
    new AttackMove(MoveId.MALIGNANT_CHAIN, PokemonType.POISON, MoveCategory.SPECIAL, 100, 100, 5, 50, 0, 9)
      .attr(StatusEffectAttr, StatusEffect.TOXIC)
  );
}<|MERGE_RESOLUTION|>--- conflicted
+++ resolved
@@ -2527,6 +2527,7 @@
     this.healRatio = healRatio ?? 0.5;
     this.healStat = healStat ?? null;
   }
+
   /**
    * Heals the user the determined amount and possibly displays a message about regaining health.
    * If the target has the {@linkcode ReverseDrainAbAttr}, all healing is instead converted
@@ -2543,30 +2544,16 @@
     }
 
     const healAmount = this.getHealAmount(user, target);
-    let message = "";
+    let message: string;
     if (this.healStat !== null) {
       message = i18next.t("battle:drainMessage", { pokemonName: getPokemonNameWithAffix(target) });
     } else {
       message = i18next.t("battle:regainHealth", { pokemonName: getPokemonNameWithAffix(user) });
     }
-<<<<<<< HEAD
-    if (reverseDrain) {
-      if (user.hasAbilityWithAttr("BlockNonDirectDamageAbAttr")) {
-        healAmount = 0;
-        message = "";
-      } else {
-        user.turnData.damageTaken += healAmount;
-        healAmount = healAmount * -1;
-        message = "";
-      }
-    }
+
     globalScene.phaseManager.unshiftNew("PokemonHealPhase", user.getBattlerIndex(), healAmount,
       {message, showFullHpMessage: false, skipAnim: true}
     );
-=======
-
-    globalScene.phaseManager.unshiftNew("PokemonHealPhase", user.getBattlerIndex(), healAmount, message, false, true);
->>>>>>> b6f64aac
     return true;
   }
 
