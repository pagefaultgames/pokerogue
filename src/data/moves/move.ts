--- conflicted
+++ resolved
@@ -1378,6 +1378,7 @@
       ? this.message(user, target, move)
       : this.message;
 
+    // TODO: Consider changing if/when MoveAttr `apply` return values become significant
     if (message) {
       globalScene.phaseManager.queueMessage(message, 500);
       return true;
@@ -11129,18 +11130,13 @@
       .attr(AddSubstituteAttr, 0.5, true)
       .attr(ForceSwitchOutAttr, true, SwitchType.SHED_TAIL)
       .condition(failIfLastInPartyCondition),
-<<<<<<< HEAD
-    new SelfStatusMove(Moves.CHILLY_RECEPTION, PokemonType.ICE, -1, 10, -1, 0, 9)
+    new SelfStatusMove(MoveId.CHILLY_RECEPTION, PokemonType.ICE, -1, 10, -1, 0, 9)
       .attr(PreMoveMessageAttr, (user, _target, _move) =>
         // Don't display text if current move phase is follow up (ie move called indirectly)
-        // TODO: Change in move-use-type PR to use the move phase's current use type
-        (globalScene.getCurrentPhase() as MovePhase)["followUp"]
+        // TODO: Change in move-use-type PR to use the move phase's current use type (thankfully public)
+        (globalScene.phaseManager.getCurrentPhase() as MovePhase)['followUp']
           ? ""
           : i18next.t("moveTriggers:chillyReception", { pokemonName: getPokemonNameWithAffix(user) }))
-=======
-    new SelfStatusMove(MoveId.CHILLY_RECEPTION, PokemonType.ICE, -1, 10, -1, 0, 9)
-      .attr(PreMoveMessageAttr, (user, move) => i18next.t("moveTriggers:chillyReception", { pokemonName: getPokemonNameWithAffix(user) }))
->>>>>>> 1c4edabd
       .attr(ChillyReceptionAttr, true),
     new SelfStatusMove(MoveId.TIDY_UP, PokemonType.NORMAL, -1, 10, -1, 0, 9)
       .attr(StatStageChangeAttr, [ Stat.ATK, Stat.SPD ], 1, true)
