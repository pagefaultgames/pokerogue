import { ChargeAnim, MoveChargeAnim } from "../battle-anims";
import {
  CommandedTag,
  EncoreTag,
  GulpMissileTag,
  HelpingHandTag,
  SemiInvulnerableTag,
  ShellTrapTag,
  StockpilingTag,
  SubstituteTag,
  TrappedTag,
  TypeBoostTag,
} from "../battler-tags";
import { getPokemonNameWithAffix } from "../../messages";
import type { AttackMoveResult, TurnMove } from "../../field/pokemon";
import type Pokemon from "../../field/pokemon";
import {
  EnemyPokemon,
  FieldPosition,
  HitResult,
  MoveResult,
  PlayerPokemon,
  PokemonMove,
} from "../../field/pokemon";
import {
  getNonVolatileStatusEffects,
  getStatusEffectHealText,
  isNonVolatileStatusEffect,
} from "../status-effect";
import { getTypeDamageMultiplier } from "../type";
import { PokemonType } from "#enums/pokemon-type";
import { BooleanHolder, NumberHolder, isNullOrUndefined, toDmgValue, randSeedItem, randSeedInt, getEnumValues, toReadableString, type Constructor } from "#app/utils/common";
import { WeatherType } from "#enums/weather-type";
import type { ArenaTrapTag } from "../arena-tag";
import { ArenaTagSide, WeakenMoveTypeTag } from "../arena-tag";
import {
  AllyMoveCategoryPowerBoostAbAttr,
  applyAbAttrs,
  applyPostAttackAbAttrs,
  applyPostItemLostAbAttrs,
  applyPreAttackAbAttrs,
  applyPreDefendAbAttrs,
  BlockItemTheftAbAttr,
  BlockNonDirectDamageAbAttr,
  BlockOneHitKOAbAttr,
  BlockRecoilDamageAttr,
  ChangeMovePriorityAbAttr,
  ConfusionOnStatusEffectAbAttr,
  FieldMoveTypePowerBoostAbAttr,
  FieldPreventExplosiveMovesAbAttr,
  ForceSwitchOutImmunityAbAttr,
  HealFromBerryUseAbAttr,
  IgnoreContactAbAttr,
  IgnoreMoveEffectsAbAttr,
  IgnoreProtectOnContactAbAttr,
  InfiltratorAbAttr,
  MaxMultiHitAbAttr,
  MoveAbilityBypassAbAttr,
  MoveEffectChanceMultiplierAbAttr,
  MoveTypeChangeAbAttr,
  PostDamageForceSwitchAbAttr,
  PostItemLostAbAttr,
  ReflectStatusMoveAbAttr,
  ReverseDrainAbAttr,
  UserFieldMoveTypePowerBoostAbAttr,
  VariableMovePowerAbAttr,
  WonderSkinAbAttr,
} from "../abilities/ability";
import { allAbilities } from "../data-lists";
import {
  AttackTypeBoosterModifier,
  BerryModifier,
  PokemonHeldItemModifier,
  PokemonMoveAccuracyBoosterModifier,
  PokemonMultiHitModifier,
  PreserveBerryModifier,
} from "../../modifier/modifier";
import type { BattlerIndex } from "../../battle";
import { BattleType } from "#enums/battle-type";
import { TerrainType } from "../terrain";
import { ModifierPoolType } from "#app/modifier/modifier-type";
import { Command } from "../../ui/command-ui-handler";
import i18next from "i18next";
import type { Localizable } from "#app/interfaces/locales";
import { getBerryEffectFunc } from "../berry";
import { Abilities } from "#enums/abilities";
import { ArenaTagType } from "#enums/arena-tag-type";
import { BattlerTagType } from "#enums/battler-tag-type";
import { Biome } from "#enums/biome";
import { Moves } from "#enums/moves";
import { Species } from "#enums/species";
import { MoveUsedEvent } from "#app/events/battle-scene";
import {
  BATTLE_STATS,
  type BattleStat,
  type EffectiveStat,
  getStatKey,
  Stat,
} from "#app/enums/stat";
import { BattleEndPhase } from "#app/phases/battle-end-phase";
import { MoveEndPhase } from "#app/phases/move-end-phase";
import { MovePhase } from "#app/phases/move-phase";
import { NewBattlePhase } from "#app/phases/new-battle-phase";
import { PokemonHealPhase } from "#app/phases/pokemon-heal-phase";
import { StatStageChangePhase } from "#app/phases/stat-stage-change-phase";
import { SwitchPhase } from "#app/phases/switch-phase";
import { SwitchSummonPhase } from "#app/phases/switch-summon-phase";
import { SpeciesFormChangeRevertWeatherFormTrigger } from "../pokemon-forms";
import type { GameMode } from "#app/game-mode";
import { applyChallenges, ChallengeType } from "../challenge";
import { SwitchType } from "#enums/switch-type";
import { StatusEffect } from "#enums/status-effect";
import { globalScene } from "#app/global-scene";
import { RevivalBlessingPhase } from "#app/phases/revival-blessing-phase";
import { LoadMoveAnimPhase } from "#app/phases/load-move-anim-phase";
import { PokemonTransformPhase } from "#app/phases/pokemon-transform-phase";
import { MoveAnimPhase } from "#app/phases/move-anim-phase";
import { loggedInUser } from "#app/account";
import { MoveCategory } from "#enums/MoveCategory";
import { MoveTarget } from "#enums/MoveTarget";
import { MoveFlags } from "#enums/MoveFlags";
import { MoveEffectTrigger } from "#enums/MoveEffectTrigger";
import { MultiHitType } from "#enums/MultiHitType";
import { invalidAssistMoves, invalidCopycatMoves, invalidMetronomeMoves, invalidMirrorMoveMoves, invalidSleepTalkMoves } from "./invalid-moves";
import { TrainerVariant } from "#app/field/trainer";
import { SelectBiomePhase } from "#app/phases/select-biome-phase";

type MoveConditionFunc = (user: Pokemon, target: Pokemon, move: Move) => boolean;
type UserMoveConditionFunc = (user: Pokemon, move: Move) => boolean;

export default class Move implements Localizable {
  public id: Moves;
  public name: string;
  private _type: PokemonType;
  private _category: MoveCategory;
  public moveTarget: MoveTarget;
  public power: number;
  public accuracy: number;
  public pp: number;
  public effect: string;
  /** The chance of a move's secondary effects activating */
  public chance: number;
  public priority: number;
  public generation: number;
  public attrs: MoveAttr[] = [];
  private conditions: MoveCondition[] = [];
  /** The move's {@linkcode MoveFlags} */
  private flags: number = 0;
  private nameAppend: string = "";

  constructor(id: Moves, type: PokemonType, category: MoveCategory, defaultMoveTarget: MoveTarget, power: number, accuracy: number, pp: number, chance: number, priority: number, generation: number) {
    this.id = id;
    this._type = type;
    this._category = category;
    this.moveTarget = defaultMoveTarget;
    this.power = power;
    this.accuracy = accuracy;
    this.pp = pp;
    this.chance = chance;
    this.priority = priority;
    this.generation = generation;

    if (defaultMoveTarget === MoveTarget.USER) {
      this.setFlag(MoveFlags.IGNORE_PROTECT, true);
    }
    if (category === MoveCategory.PHYSICAL) {
      this.setFlag(MoveFlags.MAKES_CONTACT, true);
    }

    this.localize();
  }

  get type() {
    return this._type;
  }
  get category() {
    return this._category;
  }

  localize(): void {
    const i18nKey = Moves[this.id].split("_").filter(f => f).map((f, i) => i ? `${f[0]}${f.slice(1).toLowerCase()}` : f.toLowerCase()).join("") as unknown as string;

    this.name = this.id ? `${i18next.t(`move:${i18nKey}.name`)}${this.nameAppend}` : "";
    this.effect = this.id ? `${i18next.t(`move:${i18nKey}.effect`)}${this.nameAppend}` : "";
  }

  /**
   * Get all move attributes that match `attrType`
   * @param attrType any attribute that extends {@linkcode MoveAttr}
   * @returns Array of attributes that match `attrType`, Empty Array if none match.
   */
  getAttrs<T extends MoveAttr>(attrType: Constructor<T>): T[] {
    return this.attrs.filter((a): a is T => a instanceof attrType);
  }

  /**
   * Check if a move has an attribute that matches `attrType`
   * @param attrType any attribute that extends {@linkcode MoveAttr}
   * @returns true if the move has attribute `attrType`
   */
  hasAttr<T extends MoveAttr>(attrType: Constructor<T>): boolean {
    return this.attrs.some((attr) => attr instanceof attrType);
  }

  /**
   * Takes as input a boolean function and returns the first MoveAttr in attrs that matches true
   * @param attrPredicate
   * @returns the first {@linkcode MoveAttr} element in attrs that makes the input function return true
   */
  findAttr(attrPredicate: (attr: MoveAttr) => boolean): MoveAttr {
    return this.attrs.find(attrPredicate)!; // TODO: is the bang correct?
  }

  /**
   * Adds a new MoveAttr to the move (appends to the attr array)
   * if the MoveAttr also comes with a condition, also adds that to the conditions array: {@linkcode MoveCondition}
   * @param AttrType {@linkcode MoveAttr} the constructor of a MoveAttr class
   * @param args the args needed to instantiate a the given class
   * @returns the called object {@linkcode Move}
   */
  attr<T extends Constructor<MoveAttr>>(AttrType: T, ...args: ConstructorParameters<T>): this {
    const attr = new AttrType(...args);
    this.attrs.push(attr);
    let attrCondition = attr.getCondition();
    if (attrCondition) {
      if (typeof attrCondition === "function") {
        attrCondition = new MoveCondition(attrCondition);
      }
      this.conditions.push(attrCondition);
    }

    return this;
  }

  /**
   * Adds a new MoveAttr to the move (appends to the attr array)
   * if the MoveAttr also comes with a condition, also adds that to the conditions array: {@linkcode MoveCondition}
   * Almost identical to {@link attr}, except you are passing in a MoveAttr object, instead of a constructor and it's arguments
   * @param attrAdd {@linkcode MoveAttr} the attribute to add
   * @returns the called object {@linkcode Move}
   */
  addAttr(attrAdd: MoveAttr): this {
    this.attrs.push(attrAdd);
    let attrCondition = attrAdd.getCondition();
    if (attrCondition) {
      if (typeof attrCondition === "function") {
        attrCondition = new MoveCondition(attrCondition);
      }
      this.conditions.push(attrCondition);
    }

    return this;
  }

  /**
   * Sets the move target of this move
   * @param moveTarget {@linkcode MoveTarget} the move target to set
   * @returns the called object {@linkcode Move}
   */
  target(moveTarget: MoveTarget): this {
    this.moveTarget = moveTarget;
    return this;
  }

  /**
   * Getter function that returns if this Move has a MoveFlag
   * @param flag {@linkcode MoveFlags} to check
   * @returns boolean
   */
  hasFlag(flag: MoveFlags): boolean {
    // internally it is taking the bitwise AND (MoveFlags are represented as bit-shifts) and returning False if result is 0 and true otherwise
    return !!(this.flags & flag);
  }

  /**
   * Getter function that returns if the move hits multiple targets
   * @returns boolean
   */
  isMultiTarget(): boolean {
    switch (this.moveTarget) {
      case MoveTarget.ALL_OTHERS:
      case MoveTarget.ALL_NEAR_OTHERS:
      case MoveTarget.ALL_NEAR_ENEMIES:
      case MoveTarget.ALL_ENEMIES:
      case MoveTarget.USER_AND_ALLIES:
      case MoveTarget.ALL:
      case MoveTarget.USER_SIDE:
      case MoveTarget.ENEMY_SIDE:
      case MoveTarget.BOTH_SIDES:
        return true;
    }
    return false;
  }

  /**
   * Getter function that returns if the move targets the user or its ally
   * @returns boolean
   */
  isAllyTarget(): boolean {
    switch (this.moveTarget) {
      case MoveTarget.USER:
      case MoveTarget.NEAR_ALLY:
      case MoveTarget.ALLY:
      case MoveTarget.USER_OR_NEAR_ALLY:
      case MoveTarget.USER_AND_ALLIES:
      case MoveTarget.USER_SIDE:
        return true;
    }
    return false;
  }

  isChargingMove(): this is ChargingMove {
    return false;
  }

  /**
   * Checks if the move is immune to certain types.
   * Currently looks at cases of Grass types with powder moves and Dark types with moves affected by Prankster.
   * @param {Pokemon} user the source of this move
   * @param {Pokemon} target the target of this move
   * @param {PokemonType} type the type of the move's target
   * @returns boolean
   */
  isTypeImmune(user: Pokemon, target: Pokemon, type: PokemonType): boolean {
    if (this.moveTarget === MoveTarget.USER) {
      return false;
    }

    switch (type) {
      case PokemonType.GRASS:
        if (this.hasFlag(MoveFlags.POWDER_MOVE)) {
          return true;
        }
        break;
      case PokemonType.DARK:
        if (user.hasAbility(Abilities.PRANKSTER) && this.category === MoveCategory.STATUS && (user.isPlayer() !== target.isPlayer())) {
          return true;
        }
        break;
    }
    return false;
  }

  /**
   * Checks if the move would hit its target's Substitute instead of the target itself.
   * @param user The {@linkcode Pokemon} using this move
   * @param target The {@linkcode Pokemon} targeted by this move
   * @returns `true` if the move can bypass the target's Substitute; `false` otherwise.
   */
  hitsSubstitute(user: Pokemon, target?: Pokemon): boolean {
    if ([ MoveTarget.USER, MoveTarget.USER_SIDE, MoveTarget.ENEMY_SIDE, MoveTarget.BOTH_SIDES ].includes(this.moveTarget)
        || !target?.getTag(BattlerTagType.SUBSTITUTE)) {
      return false;
    }

    const bypassed = new BooleanHolder(false);
    // TODO: Allow this to be simulated
    applyAbAttrs(InfiltratorAbAttr, user, null, false, bypassed);

    return !bypassed.value
        && !this.hasFlag(MoveFlags.SOUND_BASED)
        && !this.hasFlag(MoveFlags.IGNORE_SUBSTITUTE);
  }

  /**
   * Adds a move condition to the move
   * @param condition {@linkcode MoveCondition} or {@linkcode MoveConditionFunc}, appends to conditions array a new MoveCondition object
   * @returns the called object {@linkcode Move}
   */
  condition(condition: MoveCondition | MoveConditionFunc): this {
    if (typeof condition === "function") {
      condition = new MoveCondition(condition as MoveConditionFunc);
    }
    this.conditions.push(condition);

    return this;
  }

  /**
   * Internal dev flag for documenting edge cases. When using this, please document the known edge case.
   * @returns the called object {@linkcode Move}
   */
  edgeCase(): this {
    return this;
  }

  /**
   * Marks the move as "partial": appends texts to the move name
   * @returns the called object {@linkcode Move}
   */
  partial(): this {
    this.nameAppend += " (P)";
    return this;
  }

  /**
   * Marks the move as "unimplemented": appends texts to the move name
   * @returns the called object {@linkcode Move}
   */
  unimplemented(): this {
    this.nameAppend += " (N)";
    return this;
  }

  /**
   * Sets the flags of the move
   * @param flag {@linkcode MoveFlags}
   * @param on a boolean, if True, then "ORs" the flag onto existing ones, if False then "XORs" the flag onto existing ones
   */
  private setFlag(flag: MoveFlags, on: boolean): void {
    // bitwise OR and bitwise XOR respectively
    if (on) {
      this.flags |= flag;
    } else {
      this.flags ^= flag;
    }
  }

  /**
   * Sets the {@linkcode MoveFlags.MAKES_CONTACT} flag for the calling Move
   * @param setFlag Default `true`, set to `false` if the move doesn't make contact
   * @see {@linkcode Abilities.STATIC}
   * @returns The {@linkcode Move} that called this function
   */
  makesContact(setFlag: boolean = true): this {
    this.setFlag(MoveFlags.MAKES_CONTACT, setFlag);
    return this;
  }

  /**
   * Sets the {@linkcode MoveFlags.IGNORE_PROTECT} flag for the calling Move
   * @see {@linkcode Moves.CURSE}
   * @returns The {@linkcode Move} that called this function
   */
  ignoresProtect(): this {
    this.setFlag(MoveFlags.IGNORE_PROTECT, true);
    return this;
  }

  /**
   * Sets the {@linkcode MoveFlags.SOUND_BASED} flag for the calling Move
   * @see {@linkcode Moves.UPROAR}
   * @returns The {@linkcode Move} that called this function
   */
  soundBased(): this {
    this.setFlag(MoveFlags.SOUND_BASED, true);
    return this;
  }

  /**
   * Sets the {@linkcode MoveFlags.HIDE_USER} flag for the calling Move
   * @see {@linkcode Moves.TELEPORT}
   * @returns The {@linkcode Move} that called this function
   */
  hidesUser(): this {
    this.setFlag(MoveFlags.HIDE_USER, true);
    return this;
  }

  /**
   * Sets the {@linkcode MoveFlags.HIDE_TARGET} flag for the calling Move
   * @see {@linkcode Moves.WHIRLWIND}
   * @returns The {@linkcode Move} that called this function
   */
  hidesTarget(): this {
    this.setFlag(MoveFlags.HIDE_TARGET, true);
    return this;
  }

  /**
   * Sets the {@linkcode MoveFlags.BITING_MOVE} flag for the calling Move
   * @see {@linkcode Moves.BITE}
   * @returns The {@linkcode Move} that called this function
   */
  bitingMove(): this {
    this.setFlag(MoveFlags.BITING_MOVE, true);
    return this;
  }

  /**
   * Sets the {@linkcode MoveFlags.PULSE_MOVE} flag for the calling Move
   * @see {@linkcode Moves.WATER_PULSE}
   * @returns The {@linkcode Move} that called this function
   */
  pulseMove(): this {
    this.setFlag(MoveFlags.PULSE_MOVE, true);
    return this;
  }

  /**
   * Sets the {@linkcode MoveFlags.PUNCHING_MOVE} flag for the calling Move
   * @see {@linkcode Moves.DRAIN_PUNCH}
   * @returns The {@linkcode Move} that called this function
   */
  punchingMove(): this {
    this.setFlag(MoveFlags.PUNCHING_MOVE, true);
    return this;
  }

  /**
   * Sets the {@linkcode MoveFlags.SLICING_MOVE} flag for the calling Move
   * @see {@linkcode Moves.X_SCISSOR}
   * @returns The {@linkcode Move} that called this function
   */
  slicingMove(): this {
    this.setFlag(MoveFlags.SLICING_MOVE, true);
    return this;
  }

  /**
   * Sets the {@linkcode MoveFlags.RECKLESS_MOVE} flag for the calling Move
   * @see {@linkcode Abilities.RECKLESS}
   * @returns The {@linkcode Move} that called this function
   */
  recklessMove(): this {
    this.setFlag(MoveFlags.RECKLESS_MOVE, true);
    return this;
  }

  /**
   * Sets the {@linkcode MoveFlags.BALLBOMB_MOVE} flag for the calling Move
   * @see {@linkcode Moves.ELECTRO_BALL}
   * @returns The {@linkcode Move} that called this function
   */
  ballBombMove(): this {
    this.setFlag(MoveFlags.BALLBOMB_MOVE, true);
    return this;
  }

  /**
   * Sets the {@linkcode MoveFlags.POWDER_MOVE} flag for the calling Move
   * @see {@linkcode Moves.STUN_SPORE}
   * @returns The {@linkcode Move} that called this function
   */
  powderMove(): this {
    this.setFlag(MoveFlags.POWDER_MOVE, true);
    return this;
  }

  /**
   * Sets the {@linkcode MoveFlags.DANCE_MOVE} flag for the calling Move
   * @see {@linkcode Moves.PETAL_DANCE}
   * @returns The {@linkcode Move} that called this function
   */
  danceMove(): this {
    this.setFlag(MoveFlags.DANCE_MOVE, true);
    return this;
  }

  /**
   * Sets the {@linkcode MoveFlags.WIND_MOVE} flag for the calling Move
   * @see {@linkcode Moves.HURRICANE}
   * @returns The {@linkcode Move} that called this function
   */
  windMove(): this {
    this.setFlag(MoveFlags.WIND_MOVE, true);
    return this;
  }

  /**
   * Sets the {@linkcode MoveFlags.TRIAGE_MOVE} flag for the calling Move
   * @see {@linkcode Moves.ABSORB}
   * @returns The {@linkcode Move} that called this function
   */
  triageMove(): this {
    this.setFlag(MoveFlags.TRIAGE_MOVE, true);
    return this;
  }

  /**
   * Sets the {@linkcode MoveFlags.IGNORE_ABILITIES} flag for the calling Move
   * @see {@linkcode Moves.SUNSTEEL_STRIKE}
   * @returns The {@linkcode Move} that called this function
   */
  ignoresAbilities(): this {
    this.setFlag(MoveFlags.IGNORE_ABILITIES, true);
    return this;
  }

  /**
   * Sets the {@linkcode MoveFlags.CHECK_ALL_HITS} flag for the calling Move
   * @see {@linkcode Moves.TRIPLE_AXEL}
   * @returns The {@linkcode Move} that called this function
   */
  checkAllHits(): this {
    this.setFlag(MoveFlags.CHECK_ALL_HITS, true);
    return this;
  }

  /**
   * Sets the {@linkcode MoveFlags.IGNORE_SUBSTITUTE} flag for the calling Move
   * @see {@linkcode Moves.WHIRLWIND}
   * @returns The {@linkcode Move} that called this function
   */
  ignoresSubstitute(): this {
    this.setFlag(MoveFlags.IGNORE_SUBSTITUTE, true);
    return this;
  }

  /**
   * Sets the {@linkcode MoveFlags.REDIRECT_COUNTER} flag for the calling Move
   * @see {@linkcode Moves.METAL_BURST}
   * @returns The {@linkcode Move} that called this function
   */
  redirectCounter(): this {
    this.setFlag(MoveFlags.REDIRECT_COUNTER, true);
    return this;
  }

  /**
   * Sets the {@linkcode MoveFlags.REFLECTABLE} flag for the calling Move
   * @see {@linkcode Moves.ATTRACT}
   * @returns The {@linkcode Move} that called this function
   */
  reflectable(): this {
    this.setFlag(MoveFlags.REFLECTABLE, true);
    return this;
  }

  /**
   * Checks if the move flag applies to the pokemon(s) using/receiving the move
   *
   * This method will take the `user`'s ability into account when reporting flags, e.g.
   * calling this method for {@linkcode MoveFlags.MAKES_CONTACT | MAKES_CONTACT}
   * will return `false` if the user has a {@linkcode Abilities.LONG_REACH} that is not being suppressed.
   *
   * **Note:** This method only checks if the move should have effectively have the flag applied to its use.
   * It does *not* check whether the flag will trigger related effects.
   * For example using this method to check {@linkcode MoveFlags.WIND_MOVE}
   * will not consider {@linkcode Abilities.WIND_RIDER | Wind Rider }.
   *
   * To simply check whether the move has a flag, use {@linkcode hasFlag}.
   * @param flag {@linkcode MoveFlags} MoveFlag to check on user and/or target
   * @param user {@linkcode Pokemon} the Pokemon using the move
   * @param target {@linkcode Pokemon} the Pokemon receiving the move
   * @param isFollowUp (defaults to `false`) `true` if the move was used as a follow up
   * @returns boolean
   * @see {@linkcode hasFlag}
   */
  doesFlagEffectApply({ flag, user, target, isFollowUp = false }: {
    flag: MoveFlags;
    user: Pokemon;
    target?: Pokemon;
    isFollowUp?: boolean;
  }): boolean {
    // special cases below, eg: if the move flag is MAKES_CONTACT, and the user pokemon has an ability that ignores contact (like "Long Reach"), then overrides and move does not make contact
    switch (flag) {
      case MoveFlags.MAKES_CONTACT:
        if (user.hasAbilityWithAttr(IgnoreContactAbAttr) || this.hitsSubstitute(user, target)) {
          return false;
        }
        break;
      case MoveFlags.IGNORE_ABILITIES:
        if (user.hasAbilityWithAttr(MoveAbilityBypassAbAttr)) {
          const abilityEffectsIgnored = new BooleanHolder(false); 
          applyAbAttrs(MoveAbilityBypassAbAttr, user, abilityEffectsIgnored, false, this);
          if (abilityEffectsIgnored.value) {
            return true;
          }
          // Sunsteel strike, Moongeist beam, and photon geyser will not ignore abilities if invoked
          // by another move, such as via metronome.
        }
        return this.hasFlag(MoveFlags.IGNORE_ABILITIES) && !isFollowUp;
      case MoveFlags.IGNORE_PROTECT:
        if (user.hasAbilityWithAttr(IgnoreProtectOnContactAbAttr)
          && this.doesFlagEffectApply({ flag: MoveFlags.MAKES_CONTACT, user })) {
          return true;
        }
        break;
      case MoveFlags.REFLECTABLE:
        // If the target is not semi-invulnerable and either has magic coat active or an unignored magic bounce ability
        if (
          target?.getTag(SemiInvulnerableTag) ||
          !(target?.getTag(BattlerTagType.MAGIC_COAT) ||
            (!this.doesFlagEffectApply({ flag: MoveFlags.IGNORE_ABILITIES, user, target }) &&
              target?.hasAbilityWithAttr(ReflectStatusMoveAbAttr)))
        ) {
          return false;
        }
        break;
    }

    return !!(this.flags & flag);
  }

  /**
   * Applies each {@linkcode MoveCondition} function of this move to the params, determines if the move can be used prior to calling each attribute's apply()
   * @param user {@linkcode Pokemon} to apply conditions to
   * @param target {@linkcode Pokemon} to apply conditions to
   * @param move {@linkcode Move} to apply conditions to
   * @returns boolean: false if any of the apply()'s return false, else true
   */
  applyConditions(user: Pokemon, target: Pokemon, move: Move): boolean {
    for (const condition of this.conditions) {
      if (!condition.apply(user, target, move)) {
        return false;
      }
    }

    return true;
  }

  /**
   * Sees if a move has a custom failure text (by looking at each {@linkcode MoveAttr} of this move)
   * @param user {@linkcode Pokemon} using the move
   * @param target {@linkcode Pokemon} target of the move
   * @param move {@linkcode Move} with this attribute
   * @returns string of the custom failure text, or `null` if it uses the default text ("But it failed!")
   */
  getFailedText(user: Pokemon, target: Pokemon, move: Move): string | undefined {
    for (const attr of this.attrs) {
      const failedText = attr.getFailedText(user, target, move);
      if (failedText) {
        return failedText;
      }
    }
  }

  /**
   * Calculates the userBenefitScore across all the attributes and conditions
   * @param user {@linkcode Pokemon} using the move
   * @param target {@linkcode Pokemon} receiving the move
   * @param move {@linkcode Move} using the move
   * @returns integer representing the total benefitScore
   */
  getUserBenefitScore(user: Pokemon, target: Pokemon, move: Move): number {
    let score = 0;

    for (const attr of this.attrs) {
      score += attr.getUserBenefitScore(user, target, move);
    }

    for (const condition of this.conditions) {
      score += condition.getUserBenefitScore(user, target, move);
    }

    return score;
  }

  /**
   * Calculates the targetBenefitScore across all the attributes
   * @param user {@linkcode Pokemon} using the move
   * @param target {@linkcode Pokemon} receiving the move
   * @param move {@linkcode Move} using the move
   * @returns integer representing the total benefitScore
   */
  getTargetBenefitScore(user: Pokemon, target: Pokemon, move: Move): number {
    let score = 0;

    if (target.getAlly()?.getTag(BattlerTagType.COMMANDED)?.getSourcePokemon() === target) {
      return 20 * (target.isPlayer() === user.isPlayer() ? -1 : 1); // always -20 with how the AI handles this score
    }

    for (const attr of this.attrs) {
      // conditionals to check if the move is self targeting (if so then you are applying the move to yourself, not the target)
      score += attr.getTargetBenefitScore(user, !attr.selfTarget ? target : user, move) * (target !== user && attr.selfTarget ? -1 : 1);
    }

    return score;
  }

  /**
   * Calculates the accuracy of a move in battle based on various conditions and attributes.
   *
   * @param user {@linkcode Pokemon} The Pokémon using the move.
   * @param target {@linkcode Pokemon} The Pokémon being targeted by the move.
   * @returns The calculated accuracy of the move.
   */
  calculateBattleAccuracy(user: Pokemon, target: Pokemon, simulated: boolean = false) {
    const moveAccuracy = new NumberHolder(this.accuracy);

    applyMoveAttrs(VariableAccuracyAttr, user, target, this, moveAccuracy);
    applyPreDefendAbAttrs(WonderSkinAbAttr, target, user, this, { value: false }, simulated, moveAccuracy);

    if (moveAccuracy.value === -1) {
      return moveAccuracy.value;
    }

    const isOhko = this.hasAttr(OneHitKOAccuracyAttr);

    if (!isOhko) {
      globalScene.applyModifiers(PokemonMoveAccuracyBoosterModifier, user.isPlayer(), user, moveAccuracy);
    }

    if (globalScene.arena.weather?.weatherType === WeatherType.FOG) {
      /**
       *  The 0.9 multiplier is PokeRogue-only implementation, Bulbapedia uses 3/5
       *  See Fog {@link https://bulbapedia.bulbagarden.net/wiki/Fog}
       */
      moveAccuracy.value = Math.floor(moveAccuracy.value * 0.9);
    }

    if (!isOhko && globalScene.arena.getTag(ArenaTagType.GRAVITY)) {
      moveAccuracy.value = Math.floor(moveAccuracy.value * 1.67);
    }

    return moveAccuracy.value;
  }

  /**
   * Calculates the power of a move in battle based on various conditions and attributes.
   *
   * @param source {@linkcode Pokemon} The Pokémon using the move.
   * @param target {@linkcode Pokemon} The Pokémon being targeted by the move.
   * @returns The calculated power of the move.
   */
  calculateBattlePower(source: Pokemon, target: Pokemon, simulated: boolean = false): number {
    if (this.category === MoveCategory.STATUS) {
      return -1;
    }

    const power = new NumberHolder(this.power);
    const typeChangeMovePowerMultiplier = new NumberHolder(1);

    applyPreAttackAbAttrs(MoveTypeChangeAbAttr, source, target, this, true, null, typeChangeMovePowerMultiplier);

    const sourceTeraType = source.getTeraType();
    if (source.isTerastallized && sourceTeraType === this.type && power.value < 60 && this.priority <= 0 && !this.hasAttr(MultiHitAttr) && !globalScene.findModifier(m => m instanceof PokemonMultiHitModifier && m.pokemonId === source.id)) {
      power.value = 60;
    }

    applyPreAttackAbAttrs(VariableMovePowerAbAttr, source, target, this, simulated, power);
    const ally = source.getAlly();
    if (!isNullOrUndefined(ally)) {
      applyPreAttackAbAttrs(AllyMoveCategoryPowerBoostAbAttr, ally, target, this, simulated, power);
    }

    const fieldAuras = new Set(
      globalScene.getField(true)
        .map((p) => p.getAbilityAttrs(FieldMoveTypePowerBoostAbAttr).filter(attr => {
          const condition = attr.getCondition();
          return (!condition || condition(p));
        }) as FieldMoveTypePowerBoostAbAttr[])
        .flat(),
    );
    for (const aura of fieldAuras) {
      aura.applyPreAttack(source, null, simulated, target, this, [ power ]);
    }

    const alliedField: Pokemon[] = source instanceof PlayerPokemon ? globalScene.getPlayerField() : globalScene.getEnemyField();
    alliedField.forEach(p => applyPreAttackAbAttrs(UserFieldMoveTypePowerBoostAbAttr, p, target, this, simulated, power));

    power.value *= typeChangeMovePowerMultiplier.value;

    const typeBoost = source.findTag(t => t instanceof TypeBoostTag && t.boostedType === this.type) as TypeBoostTag;
    if (typeBoost) {
      power.value *= typeBoost.boostValue;
    }

    applyMoveAttrs(VariablePowerAttr, source, target, this, power);

    if (!this.hasAttr(TypelessAttr)) {
      globalScene.arena.applyTags(WeakenMoveTypeTag, simulated, this.type, power);
      globalScene.applyModifiers(AttackTypeBoosterModifier, source.isPlayer(), source, this.type, power);
    }

    if (source.getTag(HelpingHandTag)) {
      power.value *= 1.5;
    }

    return power.value;
  }

  getPriority(user: Pokemon, simulated: boolean = true) {
    const priority = new NumberHolder(this.priority);

    applyMoveAttrs(IncrementMovePriorityAttr, user, null, this, priority);
    applyAbAttrs(ChangeMovePriorityAbAttr, user, null, simulated, this, priority);

    return priority.value;
  }

  /**
   * Calculate the [Expected Power](https://en.wikipedia.org/wiki/Expected_value) per turn
   * of this move, taking into account multi hit moves, accuracy, and the number of turns it
   * takes to execute.
   *
   * Does not (yet) consider the current field effects or the user's abilities.
   */
  calculateEffectivePower(): number {
    let effectivePower: number;
    // Triple axel and triple kick are easier to special case.
    if (this.id === Moves.TRIPLE_AXEL) {
      effectivePower = 94.14;
    } else if (this.id === Moves.TRIPLE_KICK) {
      effectivePower = 47.07;
    } else {
      const multiHitAttr = this.getAttrs(MultiHitAttr)[0];
      if (multiHitAttr) {
        effectivePower = multiHitAttr.calculateExpectedHitCount(this) * this.power;
      } else {
        effectivePower = this.power * (this.accuracy === -1 ? 1 : this.accuracy / 100);
      }
    }
    /** The number of turns the user must commit to for this move's damage */
    let numTurns = 1;

    // These are intentionally not else-if statements even though there are no
    // pokemon moves that have more than one of these attributes. This allows
    // the function to future proof new moves / custom move behaviors.
    if (this.hasAttr(DelayedAttackAttr)) {
      numTurns += 2;
    }
    if (this.hasAttr(RechargeAttr)) {
      numTurns += 1;
    }
    if (this.isChargingMove()) {
      numTurns += 1;
    }
    return effectivePower / numTurns;
  }

  /**
   * Returns `true` if this move can be given additional strikes
   * by enhancing effects.
   * Currently used for {@link https://bulbapedia.bulbagarden.net/wiki/Parental_Bond_(Ability) | Parental Bond}
   * and {@linkcode PokemonMultiHitModifier | Multi-Lens}.
   * @param user The {@linkcode Pokemon} using the move
   * @param restrictSpread `true` if the enhancing effect
   * should not affect multi-target moves (default `false`)
   */
  canBeMultiStrikeEnhanced(user: Pokemon, restrictSpread: boolean = false): boolean {
    // Multi-strike enhancers...

    // ...cannot enhance moves that hit multiple targets
    const { targets, multiple } = getMoveTargets(user, this.id);
    const isMultiTarget = multiple && targets.length > 1;

    // ...cannot enhance multi-hit or sacrificial moves
    const exceptAttrs: Constructor<MoveAttr>[] = [
      MultiHitAttr,
      SacrificialAttr,
      SacrificialAttrOnHit
    ];

    // ...and cannot enhance these specific moves
    const exceptMoves: Moves[] = [
      Moves.FLING,
      Moves.UPROAR,
      Moves.ROLLOUT,
      Moves.ICE_BALL,
      Moves.ENDEAVOR
    ];

    // ...and cannot enhance Pollen Puff when targeting an ally.
    const ally = user.getAlly();
    const exceptPollenPuffAlly: boolean = this.id === Moves.POLLEN_PUFF && !isNullOrUndefined(ally) && targets.includes(ally.getBattlerIndex())

    return (!restrictSpread || !isMultiTarget)
      && !this.isChargingMove()
      && !exceptAttrs.some(attr => this.hasAttr(attr))
      && !exceptMoves.some(id => this.id === id)
      && !exceptPollenPuffAlly
      && this.category !== MoveCategory.STATUS;
  }
}

export class AttackMove extends Move {
  constructor(id: Moves, type: PokemonType, category: MoveCategory, power: number, accuracy: number, pp: number, chance: number, priority: number, generation: number) {
    super(id, type, category, MoveTarget.NEAR_OTHER, power, accuracy, pp, chance, priority, generation);

    /**
     * {@link https://bulbapedia.bulbagarden.net/wiki/Freeze_(status_condition)}
     * > All damaging Fire-type moves can now thaw a frozen target, regardless of whether or not they have a chance to burn;
     */
    if (this.type === PokemonType.FIRE) {
      this.addAttr(new HealStatusEffectAttr(false, StatusEffect.FREEZE));
    }
  }

  /**
   * Compute the benefit score of this move based on the offensive stat used and the move's power.
   * @param user The Pokemon using the move
   * @param target The Pokemon targeted by the move
   * @param move The move being used
   * @returns The benefit score of using this move
   */
  getTargetBenefitScore(user: Pokemon, target: Pokemon, move: Move): number {
    // TODO: Properly handle foul play, body press, and opponent stat stages.
    const ret = super.getTargetBenefitScore(user, target, move);
    let attackScore = 0;

    const effectiveness = target.getAttackTypeEffectiveness(this.type, user, undefined, undefined, this);
    attackScore = Math.pow(effectiveness - 1, 2) * (effectiveness < 1 ? -2 : 2);
    const [ thisStat, offStat ]: EffectiveStat[] = this.category === MoveCategory.PHYSICAL ? [ Stat.ATK, Stat.SPATK ] : [ Stat.SPATK, Stat.ATK ];
    const statHolder = new NumberHolder(user.getEffectiveStat(thisStat, target));
    const offStatValue = user.getEffectiveStat(offStat, target);
    applyMoveAttrs(VariableAtkAttr, user, target, move, statHolder);
    const statRatio = offStatValue / statHolder.value;
    if (statRatio <= 0.75) {
      attackScore *= 2;
    } else if (statRatio <= 0.875) {
      attackScore *= 1.5;
    }

    const power = new NumberHolder(this.calculateEffectivePower());
    applyMoveAttrs(VariablePowerAttr, user, target, move, power);

    attackScore += Math.floor(power.value / 5);

    return ret - attackScore;
  }
}

export class StatusMove extends Move {
  constructor(id: Moves, type: PokemonType, accuracy: number, pp: number, chance: number, priority: number, generation: number) {
    super(id, type, MoveCategory.STATUS, MoveTarget.NEAR_OTHER, -1, accuracy, pp, chance, priority, generation);
  }
}

export class SelfStatusMove extends Move {
  constructor(id: Moves, type: PokemonType, accuracy: number, pp: number, chance: number, priority: number, generation: number) {
    super(id, type, MoveCategory.STATUS, MoveTarget.USER, -1, accuracy, pp, chance, priority, generation);
  }
}

type SubMove = new (...args: any[]) => Move;

function ChargeMove<TBase extends SubMove>(Base: TBase) {
  return class extends Base {
    /** The animation to play during the move's charging phase */
    public readonly chargeAnim: ChargeAnim = ChargeAnim[`${Moves[this.id]}_CHARGING`];
    /** The message to show during the move's charging phase */
    private _chargeText: string;

    /** Move attributes that apply during the move's charging phase */
    public chargeAttrs: MoveAttr[] = [];

    override isChargingMove(): this is ChargingMove {
      return true;
    }

    /**
     * Sets the text to be displayed during this move's charging phase.
     * References to the user Pokemon should be written as "{USER}", and
     * references to the target Pokemon should be written as "{TARGET}".
     * @param chargeText the text to set
     * @returns this {@linkcode Move} (for chaining API purposes)
     */
    chargeText(chargeText: string): this {
      this._chargeText = chargeText;
      return this;
    }

    /**
     * Queues the charge text to display to the player
     * @param user the {@linkcode Pokemon} using this move
     * @param target the {@linkcode Pokemon} targeted by this move (optional)
     */
    showChargeText(user: Pokemon, target?: Pokemon): void {
      globalScene.queueMessage(this._chargeText
        .replace("{USER}", getPokemonNameWithAffix(user))
        .replace("{TARGET}", getPokemonNameWithAffix(target))
      );
    }

    /**
     * Gets all charge attributes of the given attribute type.
     * @param attrType any attribute that extends {@linkcode MoveAttr}
     * @returns Array of attributes that match `attrType`, or an empty array if
     * no matches are found.
     */
    getChargeAttrs<T extends MoveAttr>(attrType: Constructor<T>): T[] {
      return this.chargeAttrs.filter((attr): attr is T => attr instanceof attrType);
    }

    /**
     * Checks if this move has an attribute of the given type.
     * @param attrType any attribute that extends {@linkcode MoveAttr}
     * @returns `true` if a matching attribute is found; `false` otherwise
     */
    hasChargeAttr<T extends MoveAttr>(attrType: Constructor<T>): boolean {
      return this.chargeAttrs.some((attr) => attr instanceof attrType);
    }

    /**
     * Adds an attribute to this move to be applied during the move's charging phase
     * @param ChargeAttrType the type of {@linkcode MoveAttr} being added
     * @param args the parameters to construct the given {@linkcode MoveAttr} with
     * @returns this {@linkcode Move} (for chaining API purposes)
     */
    chargeAttr<T extends Constructor<MoveAttr>>(ChargeAttrType: T, ...args: ConstructorParameters<T>): this {
      const chargeAttr = new ChargeAttrType(...args);
      this.chargeAttrs.push(chargeAttr);

      return this;
    }
  };
}

export class ChargingAttackMove extends ChargeMove(AttackMove) {}
export class ChargingSelfStatusMove extends ChargeMove(SelfStatusMove) {}

export type ChargingMove = ChargingAttackMove | ChargingSelfStatusMove;

/**
 * Base class defining all {@linkcode Move} Attributes
 * @abstract
 * @see {@linkcode apply}
 */
export abstract class MoveAttr {
  /** Should this {@linkcode Move} target the user? */
  public selfTarget: boolean;

  constructor(selfTarget: boolean = false) {
    this.selfTarget = selfTarget;
  }

  /**
   * Applies move attributes
   * @see {@linkcode applyMoveAttrsInternal}
   * @virtual
   * @param user {@linkcode Pokemon} using the move
   * @param target {@linkcode Pokemon} target of the move
   * @param move {@linkcode Move} with this attribute
   * @param args Set of unique arguments needed by this attribute
   * @returns true if application of the ability succeeds
   */
  apply(user: Pokemon | null, target: Pokemon | null, move: Move, args: any[]): boolean {
    return true;
  }

  /**
   * @virtual
   * @returns the {@linkcode MoveCondition} or {@linkcode MoveConditionFunc} for this {@linkcode Move}
   */
  getCondition(): MoveCondition | MoveConditionFunc | null {
    return null;
  }

  /**
   * @virtual
   * @param user {@linkcode Pokemon} using the move
   * @param target {@linkcode Pokemon} target of the move
   * @param move {@linkcode Move} with this attribute
   * @returns the string representing failure of this {@linkcode Move}
   */
  getFailedText(user: Pokemon, target: Pokemon, move: Move): string | undefined {
    return;
  }

  /**
   * Used by the Enemy AI to rank an attack based on a given user
   * @see {@linkcode EnemyPokemon.getNextMove}
   * @virtual
   */
  getUserBenefitScore(user: Pokemon, target: Pokemon, move: Move): number {
    return 0;
  }

  /**
   * Used by the Enemy AI to rank an attack based on a given target
   * @see {@linkcode EnemyPokemon.getNextMove}
   * @virtual
   */
  getTargetBenefitScore(user: Pokemon, target: Pokemon, move: Move): number {
    return 0;
  }
}

interface MoveEffectAttrOptions {
  /**
   * Defines when this effect should trigger in the move's effect order
   * @see {@linkcode MoveEffectPhase}
   */
  trigger?: MoveEffectTrigger;
  /** Should this effect only apply on the first hit? */
  firstHitOnly?: boolean;
  /** Should this effect only apply on the last hit? */
  lastHitOnly?: boolean;
  /** Should this effect only apply on the first target hit? */
  firstTargetOnly?: boolean;
  /** Overrides the secondary effect chance for this attr if set. */
  effectChanceOverride?: number;
}

/** Base class defining all Move Effect Attributes
 * @extends MoveAttr
 * @see {@linkcode apply}
 */
export class MoveEffectAttr extends MoveAttr {
  /**
   * A container for this attribute's optional parameters
   * @see {@linkcode MoveEffectAttrOptions} for supported params.
   */
  protected options?: MoveEffectAttrOptions;

  constructor(selfTarget?: boolean, options?: MoveEffectAttrOptions) {
    super(selfTarget);
    this.options = options;
  }

  /**
   * Defines when this effect should trigger in the move's effect order.
   * @default MoveEffectTrigger.POST_APPLY
   * @see {@linkcode MoveEffectTrigger}
   */
  public get trigger () {
    return this.options?.trigger ?? MoveEffectTrigger.POST_APPLY;
  }

  /**
   * `true` if this effect should only trigger on the first hit of
   * multi-hit moves.
   * @default false
   */
  public get firstHitOnly () {
    return this.options?.firstHitOnly ?? false;
  }

  /**
   * `true` if this effect should only trigger on the last hit of
   * multi-hit moves.
   * @default false
   */
  public get lastHitOnly () {
    return this.options?.lastHitOnly ?? false;
  }

  /**
   * `true` if this effect should apply only upon hitting a target
   * for the first time when targeting multiple {@linkcode Pokemon}.
   * @default false
   */
  public get firstTargetOnly () {
    return this.options?.firstTargetOnly ?? false;
  }

  /**
   * If defined, overrides the move's base chance for this
   * secondary effect to trigger.
   */
  public get effectChanceOverride () {
    return this.options?.effectChanceOverride;
  }

  /**
   * Determines whether the {@linkcode Move}'s effects are valid to {@linkcode apply}
   * @virtual
   * @param user {@linkcode Pokemon} using the move
   * @param target {@linkcode Pokemon} target of the move
   * @param move {@linkcode Move} with this attribute
   * @param args Set of unique arguments needed by this attribute
   * @returns true if basic application of the ability attribute should be possible
   */
  canApply(user: Pokemon, target: Pokemon, move: Move, args?: any[]) {
    return !! (this.selfTarget ? user.hp && !user.getTag(BattlerTagType.FRENZY) : target.hp)
           && (this.selfTarget || !target.getTag(BattlerTagType.PROTECTED) ||
                move.doesFlagEffectApply({ flag: MoveFlags.IGNORE_PROTECT, user, target }));
  }

  /** Applies move effects so long as they are able based on {@linkcode canApply} */
  apply(user: Pokemon, target: Pokemon, move: Move, args?: any[]): boolean {
    return this.canApply(user, target, move, args);
  }

  /**
   * Gets the used move's additional effect chance.
   * Chance is modified by {@linkcode MoveEffectChanceMultiplierAbAttr} and {@linkcode IgnoreMoveEffectsAbAttr}.
   * @param user {@linkcode Pokemon} using this move
   * @param target {@linkcode Pokemon | Target} of this move
   * @param move {@linkcode Move} being used
   * @param selfEffect `true` if move targets user.
   * @returns Move effect chance value.
   */
  getMoveChance(user: Pokemon, target: Pokemon, move: Move, selfEffect?: Boolean, showAbility?: Boolean): number {
    const moveChance = new NumberHolder(this.effectChanceOverride ?? move.chance);

    applyAbAttrs(MoveEffectChanceMultiplierAbAttr, user, null, !showAbility, moveChance, move);

    if ((!move.hasAttr(FlinchAttr) || moveChance.value <= move.chance) && !move.hasAttr(SecretPowerAttr)) {
      const userSide = user.isPlayer() ? ArenaTagSide.PLAYER : ArenaTagSide.ENEMY;
      globalScene.arena.applyTagsForSide(ArenaTagType.WATER_FIRE_PLEDGE, userSide, false, moveChance);
    }

    if (!selfEffect) {
      applyPreDefendAbAttrs(IgnoreMoveEffectsAbAttr, target, user, null, null, !showAbility, moveChance);
    }
    return moveChance.value;
  }
}

/**
 * Base class defining all Move Header attributes.
 * Move Header effects apply at the beginning of a turn before any moves are resolved.
 * They can be used to apply effects to the field (e.g. queueing a message) or to the user
 * (e.g. adding a battler tag).
 */
export class MoveHeaderAttr extends MoveAttr {
  constructor() {
    super(true);
  }
}

/**
 * Header attribute to queue a message at the beginning of a turn.
 * @see {@link MoveHeaderAttr}
 */
export class MessageHeaderAttr extends MoveHeaderAttr {
  private message: string | ((user: Pokemon, move: Move) => string);

  constructor(message: string | ((user: Pokemon, move: Move) => string)) {
    super();
    this.message = message;
  }

  apply(user: Pokemon, target: Pokemon, move: Move, args: any[]): boolean {
    const message = typeof this.message === "string"
      ? this.message
      : this.message(user, move);

    if (message) {
      globalScene.queueMessage(message);
      return true;
    }
    return false;
  }
}

/**
 * Header attribute to add a battler tag to the user at the beginning of a turn.
 * @see {@linkcode MoveHeaderAttr}
 */
export class AddBattlerTagHeaderAttr extends MoveHeaderAttr {
  private tagType: BattlerTagType;

  constructor(tagType: BattlerTagType) {
    super();
    this.tagType = tagType;
  }

  apply(user: Pokemon, target: Pokemon, move: Move, args: any[]): boolean {
    user.addTag(this.tagType);
    return true;
  }
}

/**
 * Header attribute to implement the "charge phase" of Beak Blast at the
 * beginning of a turn.
 * @see {@link https://bulbapedia.bulbagarden.net/wiki/Beak_Blast_(move) | Beak Blast}
 * @see {@linkcode BeakBlastChargingTag}
 */
export class BeakBlastHeaderAttr extends AddBattlerTagHeaderAttr {
  /** Required to initialize Beak Blast's charge animation correctly */
  public chargeAnim = ChargeAnim.BEAK_BLAST_CHARGING;

  constructor() {
    super(BattlerTagType.BEAK_BLAST_CHARGING);
  }
}

export class PreMoveMessageAttr extends MoveAttr {
  private message: string | ((user: Pokemon, target: Pokemon, move: Move) => string);

  constructor(message: string | ((user: Pokemon, target: Pokemon, move: Move) => string)) {
    super();
    this.message = message;
  }

  apply(user: Pokemon, target: Pokemon, move: Move, args: any[]): boolean {
    const message = typeof this.message === "string"
      ? this.message as string
      : this.message(user, target, move);
    if (message) {
      globalScene.queueMessage(message, 500);
      return true;
    }
    return false;
  }
}

/**
 * Attribute for moves that can be conditionally interrupted to be considered to
 * have failed before their "useMove" message is displayed. Currently used by
 * Focus Punch.
 * @extends MoveAttr
 */
export class PreUseInterruptAttr extends MoveAttr {
  protected message?: string | ((user: Pokemon, target: Pokemon, move: Move) => string);
  protected overridesFailedMessage: boolean;
  protected conditionFunc: MoveConditionFunc;

  /**
   * Create a new MoveInterruptedMessageAttr.
   * @param message The message to display when the move is interrupted, or a function that formats the message based on the user, target, and move.
   */
  constructor(message?: string | ((user: Pokemon, target: Pokemon, move: Move) => string), conditionFunc?: MoveConditionFunc) {
    super();
    this.message = message;
    this.conditionFunc = conditionFunc ?? (() => true);
  }

  /**
   * Message to display when a move is interrupted.
   * @param user {@linkcode Pokemon} using the move
   * @param target {@linkcode Pokemon} target of the move
   * @param move {@linkcode Move} with this attribute
   */
  override apply(user: Pokemon, target: Pokemon, move: Move): boolean {
    return this.conditionFunc(user, target, move);
  }

  /**
   * Message to display when a move is interrupted.
   * @param user {@linkcode Pokemon} using the move
   * @param target {@linkcode Pokemon} target of the move
   * @param move {@linkcode Move} with this attribute
   */
  override getFailedText(user: Pokemon, target: Pokemon, move: Move): string | undefined {
    if (this.message && this.conditionFunc(user, target, move)) {
      const message =
        typeof this.message === "string"
          ? (this.message as string)
          : this.message(user, target, move);
      return message;
    }
  }
}

/**
 * Attribute for Status moves that take attack type effectiveness
 * into consideration (i.e. {@linkcode https://bulbapedia.bulbagarden.net/wiki/Thunder_Wave_(move) | Thunder Wave})
 * @extends MoveAttr
 */
export class RespectAttackTypeImmunityAttr extends MoveAttr { }

export class IgnoreOpponentStatStagesAttr extends MoveAttr {
  apply(user: Pokemon, target: Pokemon, move: Move, args: any[]): boolean {
    (args[0] as BooleanHolder).value = true;

    return true;
  }
}

export class HighCritAttr extends MoveAttr {
  apply(user: Pokemon, target: Pokemon, move: Move, args: any[]): boolean {
    (args[0] as NumberHolder).value++;

    return true;
  }

  getUserBenefitScore(user: Pokemon, target: Pokemon, move: Move): number {
    return 3;
  }
}

export class CritOnlyAttr extends MoveAttr {
  apply(user: Pokemon, target: Pokemon, move: Move, args: any[]): boolean {
    (args[0] as BooleanHolder).value = true;

    return true;
  }

  getUserBenefitScore(user: Pokemon, target: Pokemon, move: Move): number {
    return 5;
  }
}

export class FixedDamageAttr extends MoveAttr {
  private damage: number;

  constructor(damage: number) {
    super();

    this.damage = damage;
  }

  apply(user: Pokemon, target: Pokemon, move: Move, args: any[]): boolean {
    (args[0] as NumberHolder).value = this.getDamage(user, target, move);

    return true;
  }

  getDamage(user: Pokemon, target: Pokemon, move: Move): number {
    return this.damage;
  }
}

export class UserHpDamageAttr extends FixedDamageAttr {
  constructor() {
    super(0);
  }

  apply(user: Pokemon, target: Pokemon, move: Move, args: any[]): boolean {
    (args[0] as NumberHolder).value = user.hp;

    return true;
  }
}

export class TargetHalfHpDamageAttr extends FixedDamageAttr {
  /**
   * The initial amount of hp the target had before the first hit.
   * Used for calculating multi lens damage.
   */
  private initialHp: number;
  constructor() {
    super(0);
  }

  apply(user: Pokemon, target: Pokemon, move: Move, args: any[]): boolean {
    // first, determine if the hit is coming from multi lens or not
    const lensCount = user.getHeldItems().find(i => i instanceof PokemonMultiHitModifier)?.getStackCount() ?? 0;
    if (lensCount <= 0) {
      // no multi lenses; we can just halve the target's hp and call it a day
      (args[0] as NumberHolder).value = toDmgValue(target.hp / 2);
      return true;
    }

    // figure out what hit # we're on
    switch (user.turnData.hitCount - user.turnData.hitsLeft) {
      case 0:
        // first hit of move; update initialHp tracker
        this.initialHp = target.hp;
      default:
        // multi lens added hit; use initialHp tracker to ensure correct damage
        (args[0] as NumberHolder).value = toDmgValue(this.initialHp / 2);
        return true;
      case lensCount + 1:
        // parental bond added hit; calc damage as normal
        (args[0] as NumberHolder).value = toDmgValue(target.hp / 2);
        return true;
    }
  }

  getTargetBenefitScore(user: Pokemon, target: Pokemon, move: Move): number {
    return target.getHpRatio() > 0.5 ? Math.floor(((target.getHpRatio() - 0.5) * -24) + 4) : -20;
  }
}

export class MatchHpAttr extends FixedDamageAttr {
  constructor() {
    super(0);
  }

  apply(user: Pokemon, target: Pokemon, move: Move, args: any[]): boolean {
    (args[0] as NumberHolder).value = target.hp - user.hp;

    return true;
  }

  getCondition(): MoveConditionFunc {
    return (user, target, move) => user.hp <= target.hp;
  }

  // TODO
  /*getUserBenefitScore(user: Pokemon, target: Pokemon, move: Move): number {
    return 0;
  }*/
}

type MoveFilter = (move: Move) => boolean;

export class CounterDamageAttr extends FixedDamageAttr {
  private moveFilter: MoveFilter;
  private multiplier: number;

  constructor(moveFilter: MoveFilter, multiplier: number) {
    super(0);

    this.moveFilter = moveFilter;
    this.multiplier = multiplier;
  }

  apply(user: Pokemon, target: Pokemon, move: Move, args: any[]): boolean {
    const damage = user.turnData.attacksReceived.filter(ar => this.moveFilter(allMoves[ar.move])).reduce((total: number, ar: AttackMoveResult) => total + ar.damage, 0);
    (args[0] as NumberHolder).value = toDmgValue(damage * this.multiplier);

    return true;
  }

  getCondition(): MoveConditionFunc {
    return (user, target, move) => !!user.turnData.attacksReceived.filter(ar => this.moveFilter(allMoves[ar.move])).length;
  }
}

export class LevelDamageAttr extends FixedDamageAttr {
  constructor() {
    super(0);
  }

  getDamage(user: Pokemon, target: Pokemon, move: Move): number {
    return user.level;
  }
}

export class RandomLevelDamageAttr extends FixedDamageAttr {
  constructor() {
    super(0);
  }

  getDamage(user: Pokemon, target: Pokemon, move: Move): number {
    return toDmgValue(user.level * (user.randSeedIntRange(50, 150) * 0.01));
  }
}

export class ModifiedDamageAttr extends MoveAttr {
  apply(user: Pokemon, target: Pokemon, move: Move, args: any[]): boolean {
    const initialDamage = args[0] as NumberHolder;
    initialDamage.value = this.getModifiedDamage(user, target, move, initialDamage.value);

    return true;
  }

  getModifiedDamage(user: Pokemon, target: Pokemon, move: Move, damage: number): number {
    return damage;
  }
}

export class SurviveDamageAttr extends ModifiedDamageAttr {
  getModifiedDamage(user: Pokemon, target: Pokemon, move: Move, damage: number): number {
    return Math.min(damage, target.hp - 1);
  }

  getUserBenefitScore(user: Pokemon, target: Pokemon, move: Move): number {
    return target.hp > 1 ? 0 : -20;
  }
}

export class SplashAttr extends MoveEffectAttr {
  apply(user: Pokemon, target: Pokemon, move: Move, args: any[]): boolean {
    globalScene.queueMessage(i18next.t("moveTriggers:splash"));
    return true;
  }
}

export class CelebrateAttr extends MoveEffectAttr {
  apply(user: Pokemon, target: Pokemon, move: Move, args: any[]): boolean {
    globalScene.queueMessage(i18next.t("moveTriggers:celebrate", { playerName: loggedInUser?.username }));
    return true;
  }
}

export class RecoilAttr extends MoveEffectAttr {
  private useHp: boolean;
  private damageRatio: number;
  private unblockable: boolean;

  constructor(useHp: boolean = false, damageRatio: number = 0.25, unblockable: boolean = false) {
    super(true, { lastHitOnly: true });

    this.useHp = useHp;
    this.damageRatio = damageRatio;
    this.unblockable = unblockable;
  }

  apply(user: Pokemon, target: Pokemon, move: Move, args: any[]): boolean {
    if (!super.apply(user, target, move, args)) {
      return false;
    }

    const cancelled = new BooleanHolder(false);
    if (!this.unblockable) {
      applyAbAttrs(BlockRecoilDamageAttr, user, cancelled);
      applyAbAttrs(BlockNonDirectDamageAbAttr, user, cancelled);
    }

    if (cancelled.value) {
      return false;
    }

    // Chloroblast and Struggle should not deal recoil damage if the move was not successful
    if (this.useHp && [ MoveResult.FAIL, MoveResult.MISS ].includes(user.getLastXMoves(1)[0]?.result ?? MoveResult.FAIL)) {
      return false;
    }

    const damageValue = (!this.useHp ? user.turnData.totalDamageDealt : user.getMaxHp()) * this.damageRatio;
    const minValue = user.turnData.totalDamageDealt ? 1 : 0;
    const recoilDamage = toDmgValue(damageValue, minValue);
    if (!recoilDamage) {
      return false;
    }

    if (cancelled.value) {
      return false;
    }

    user.damageAndUpdate(recoilDamage, { result: HitResult.INDIRECT, ignoreSegments: true });
    globalScene.queueMessage(i18next.t("moveTriggers:hitWithRecoil", { pokemonName: getPokemonNameWithAffix(user) }));
    user.turnData.damageTaken += recoilDamage;

    return true;
  }

  getUserBenefitScore(user: Pokemon, target: Pokemon, move: Move): number {
    return Math.floor((move.power / 5) / -4);
  }
}


/**
 * Attribute used for moves which self KO the user regardless if the move hits a target
 * @extends MoveEffectAttr
 * @see {@linkcode apply}
 **/
export class SacrificialAttr extends MoveEffectAttr {
  constructor() {
    super(true, { trigger: MoveEffectTrigger.POST_TARGET });
  }

  /**
   * Deals damage to the user equal to their current hp
   * @param user {@linkcode Pokemon} that used the move
   * @param target {@linkcode Pokemon} target of the move
   * @param move {@linkcode Move} with this attribute
   * @param args N/A
   * @returns true if the function succeeds
   **/
  apply(user: Pokemon, target: Pokemon, move: Move, args: any[]): boolean {
    user.damageAndUpdate(user.hp, { result: HitResult.INDIRECT, ignoreSegments: true });
	  user.turnData.damageTaken += user.hp;

    return true;
  }

  getUserBenefitScore(user: Pokemon, target: Pokemon, move: Move): number {
    if (user.isBoss()) {
      return -20;
    }
    return Math.ceil(((1 - user.getHpRatio()) * 10 - 10) * (target.getAttackTypeEffectiveness(move.type, user) - 0.5));
  }
}

/**
 * Attribute used for moves which self KO the user but only if the move hits a target
 * @extends MoveEffectAttr
 * @see {@linkcode apply}
 **/
export class SacrificialAttrOnHit extends MoveEffectAttr {
  constructor() {
    super(true);
  }

  /**
   * Deals damage to the user equal to their current hp if the move lands
   * @param user {@linkcode Pokemon} that used the move
   * @param target {@linkcode Pokemon} target of the move
   * @param move {@linkcode Move} with this attribute
   * @param args N/A
   * @returns true if the function succeeds
   **/
  apply(user: Pokemon, target: Pokemon, move: Move, args: any[]): boolean {
    // If the move fails to hit a target, then the user does not faint and the function returns false
    if (!super.apply(user, target, move, args)) {
      return false;
    }

    user.damageAndUpdate(user.hp, { result: HitResult.INDIRECT, ignoreSegments: true });
    user.turnData.damageTaken += user.hp;

    return true;
  }

  getUserBenefitScore(user: Pokemon, target: Pokemon, move: Move): number {
    if (user.isBoss()) {
      return -20;
    }
    return Math.ceil(((1 - user.getHpRatio()) * 10 - 10) * (target.getAttackTypeEffectiveness(move.type, user) - 0.5));
  }
}

/**
 * Attribute used for moves which cut the user's Max HP in half.
 * Triggers using {@linkcode MoveEffectTrigger.POST_TARGET}.
 * @extends MoveEffectAttr
 * @see {@linkcode apply}
 */
export class HalfSacrificialAttr extends MoveEffectAttr {
  constructor() {
    super(true, { trigger: MoveEffectTrigger.POST_TARGET });
  }

  /**
   * Cut's the user's Max HP in half and displays the appropriate recoil message
   * @param user {@linkcode Pokemon} that used the move
   * @param target N/A
   * @param move {@linkcode Move} with this attribute
   * @param args N/A
   * @returns true if the function succeeds
   */
  apply(user: Pokemon, target: Pokemon, move: Move, args: any[]): boolean {
    if (!super.apply(user, target, move, args)) {
      return false;
    }

    const cancelled = new BooleanHolder(false);
    // Check to see if the Pokemon has an ability that blocks non-direct damage
    applyAbAttrs(BlockNonDirectDamageAbAttr, user, cancelled);
    if (!cancelled.value) {
      user.damageAndUpdate(toDmgValue(user.getMaxHp() / 2), { result: HitResult.INDIRECT, ignoreSegments: true });
      globalScene.queueMessage(i18next.t("moveTriggers:cutHpPowerUpMove", { pokemonName: getPokemonNameWithAffix(user) })); // Queue recoil message
    }
    return true;
  }

  getUserBenefitScore(user: Pokemon, target: Pokemon, move: Move): number {
    if (user.isBoss()) {
      return -10;
    }
    return Math.ceil(((1 - user.getHpRatio() / 2) * 10 - 10) * (target.getAttackTypeEffectiveness(move.type, user) - 0.5));
  }
}

/**
 * Attribute to put in a {@link https://bulbapedia.bulbagarden.net/wiki/Substitute_(doll) | Substitute Doll}
 * for the user.
 * @extends MoveEffectAttr
 * @see {@linkcode apply}
 */
export class AddSubstituteAttr extends MoveEffectAttr {
  /** The ratio of the user's max HP that is required to apply this effect */
  private hpCost: number;
  /** Whether the damage taken should be rounded up (Shed Tail rounds up) */
  private roundUp: boolean;

  constructor(hpCost: number, roundUp: boolean) {
    super(true);

    this.hpCost = hpCost;
    this.roundUp = roundUp;
  }

  /**
   * Removes 1/4 of the user's maximum HP (rounded down) to create a substitute for the user
   * @param user the {@linkcode Pokemon} that used the move.
   * @param target n/a
   * @param move the {@linkcode Move} with this attribute.
   * @param args n/a
   * @returns true if the attribute successfully applies, false otherwise
   */
  apply(user: Pokemon, target: Pokemon, move: Move, args: any[]): boolean {
    if (!super.apply(user, target, move, args)) {
      return false;
    }

    const damageTaken = this.roundUp ? Math.ceil(user.getMaxHp() * this.hpCost) : Math.floor(user.getMaxHp() * this.hpCost);
    user.damageAndUpdate(damageTaken, { result: HitResult.INDIRECT, ignoreSegments: true, ignoreFaintPhase: true });
    user.addTag(BattlerTagType.SUBSTITUTE, 0, move.id, user.id);
    return true;
  }

  getUserBenefitScore(user: Pokemon, target: Pokemon, move: Move): number {
    if (user.isBoss()) {
      return -10;
    }
    return 5;
  }

  getCondition(): MoveConditionFunc {
    return (user, target, move) => !user.getTag(SubstituteTag) && user.hp > (this.roundUp ? Math.ceil(user.getMaxHp() * this.hpCost) : Math.floor(user.getMaxHp() * this.hpCost)) && user.getMaxHp() > 1;
  }

  /**
   * Get the substitute-specific failure message if one should be displayed.
   * @param user The pokemon using the move.
   * @returns The substitute-specific failure message if the conditions apply, otherwise `undefined`
   */
  getFailedText(user: Pokemon, _target: Pokemon, _move: Move): string | undefined {
    if (user.getTag(SubstituteTag)) {
      return i18next.t("moveTriggers:substituteOnOverlap", { pokemonName: getPokemonNameWithAffix(user) });
    } else if (user.hp <= Math.floor(user.getMaxHp() / 4) || user.getMaxHp() === 1) {
      return i18next.t("moveTriggers:substituteNotEnoughHp");
    }
  }
}

/**
 * Heals the user or target by {@linkcode healRatio} depending on the value of {@linkcode selfTarget}
 * @extends MoveEffectAttr
 * @see {@linkcode apply}
 */
export class HealAttr extends MoveEffectAttr {
  /** The percentage of {@linkcode Stat.HP} to heal */
  private healRatio: number;
  /** Should an animation be shown? */
  private showAnim: boolean;

  constructor(healRatio?: number, showAnim?: boolean, selfTarget?: boolean) {
    super(selfTarget === undefined || selfTarget);

    this.healRatio = healRatio || 1;
    this.showAnim = !!showAnim;
  }

  apply(user: Pokemon, target: Pokemon, move: Move, args: any[]): boolean {
    this.addHealPhase(this.selfTarget ? user : target, this.healRatio);
    return true;
  }

  /**
   * Creates a new {@linkcode PokemonHealPhase}.
   * This heals the target and shows the appropriate message.
   */
  addHealPhase(target: Pokemon, healRatio: number) {
    globalScene.unshiftPhase(new PokemonHealPhase(target.getBattlerIndex(),
      toDmgValue(target.getMaxHp() * healRatio), i18next.t("moveTriggers:healHp", { pokemonName: getPokemonNameWithAffix(target) }), true, !this.showAnim));
  }

  getTargetBenefitScore(user: Pokemon, target: Pokemon, move: Move): number {
    const score = ((1 - (this.selfTarget ? user : target).getHpRatio()) * 20) - this.healRatio * 10;
    return Math.round(score / (1 - this.healRatio / 2));
  }
}

/**
 * Cures the user's party of non-volatile status conditions, ie. Heal Bell, Aromatherapy
 * @extends MoveEffectAttr
 * @see {@linkcode apply}
 */
export class PartyStatusCureAttr extends MoveEffectAttr {
  /** Message to display after using move */
  private message: string | null;
  /** Skips mons with this ability, ie. Soundproof */
  private abilityCondition: Abilities;

  constructor(message: string | null, abilityCondition: Abilities) {
    super();

    this.message = message;
    this.abilityCondition = abilityCondition;
  }

  //The same as MoveEffectAttr.canApply, except it doesn't check for the target's HP.
  canApply(user: Pokemon, target: Pokemon, move: Move, args: any[]) {
    const isTargetValid =
      (this.selfTarget && user.hp && !user.getTag(BattlerTagType.FRENZY)) ||
      (!this.selfTarget && (!target.getTag(BattlerTagType.PROTECTED) || move.hasFlag(MoveFlags.IGNORE_PROTECT)));
    return !!isTargetValid;
  }

  apply(user: Pokemon, target: Pokemon, move: Move, args: any[]): boolean {
    if (!this.canApply(user, target, move, args)) {
      return false;
    }
    const partyPokemon = user.isPlayer() ? globalScene.getPlayerParty() : globalScene.getEnemyParty();
    partyPokemon.forEach(p => this.cureStatus(p, user.id));

    if (this.message) {
      globalScene.queueMessage(this.message);
    }

    return true;
  }

  /**
   * Tries to cure the status of the given {@linkcode Pokemon}
   * @param pokemon The {@linkcode Pokemon} to cure.
   * @param userId The ID of the (move) {@linkcode Pokemon | user}.
   */
  public cureStatus(pokemon: Pokemon, userId: number) {
    if (!pokemon.isOnField() || pokemon.id === userId) { // user always cures its own status, regardless of ability
      pokemon.resetStatus(false);
      pokemon.updateInfo();
    } else if (!pokemon.hasAbility(this.abilityCondition)) {
      pokemon.resetStatus();
      pokemon.updateInfo();
    } else {
      // TODO: Ability displays should be handled by the ability
      globalScene.queueAbilityDisplay(pokemon, pokemon.getPassiveAbility()?.id === this.abilityCondition, true);
      globalScene.queueAbilityDisplay(pokemon, pokemon.getPassiveAbility()?.id === this.abilityCondition, false);
    }
  }
}

/**
 * Applies damage to the target's ally equal to 1/16 of that ally's max HP.
 * @extends MoveEffectAttr
 */
export class FlameBurstAttr extends MoveEffectAttr {
  constructor() {
    /**
     * This is self-targeted to bypass immunity to target-facing secondary
     * effects when the target has an active Substitute doll.
     * TODO: Find a more intuitive way to implement Substitute bypassing.
     */
    super(true);
  }
  /**
   * @param user - n/a
   * @param target - The target Pokémon.
   * @param move - n/a
   * @param args - n/a
   * @returns A boolean indicating whether the effect was successfully applied.
   */
  apply(user: Pokemon, target: Pokemon, move: Move, args: any[]): boolean {
    const targetAlly = target.getAlly();
    const cancelled = new BooleanHolder(false);

    if (!isNullOrUndefined(targetAlly)) {
      applyAbAttrs(BlockNonDirectDamageAbAttr, targetAlly, cancelled);
    }

    if (cancelled.value || !targetAlly || targetAlly.switchOutStatus) {
      return false;
    }

    targetAlly.damageAndUpdate(Math.max(1, Math.floor(1 / 16 * targetAlly.getMaxHp())), { result: HitResult.INDIRECT });
    return true;
  }

  getTargetBenefitScore(user: Pokemon, target: Pokemon, move: Move): number {
    return !isNullOrUndefined(target.getAlly()) ? -5 : 0;
  }
}

export class SacrificialFullRestoreAttr extends SacrificialAttr {
  protected restorePP: boolean;
  protected moveMessage: string;

  constructor(restorePP: boolean, moveMessage: string) {
    super();

    this.restorePP = restorePP;
    this.moveMessage = moveMessage;
  }

  apply(user: Pokemon, target: Pokemon, move: Move, args: any[]): boolean {
    if (!super.apply(user, target, move, args)) {
      return false;
    }

    // We don't know which party member will be chosen, so pick the highest max HP in the party
    const party = user.isPlayer() ? globalScene.getPlayerParty() : globalScene.getEnemyParty();
    const maxPartyMemberHp = party.map(p => p.getMaxHp()).reduce((maxHp: number, hp: number) => Math.max(hp, maxHp), 0);

    globalScene.pushPhase(
      new PokemonHealPhase(
        user.getBattlerIndex(),
        maxPartyMemberHp,
        i18next.t(this.moveMessage, { pokemonName: getPokemonNameWithAffix(user) }),
        true,
        false,
        false,
        true,
        false,
        this.restorePP),
      true);

    return true;
  }

  getUserBenefitScore(user: Pokemon, target: Pokemon, move: Move): number {
    return -20;
  }

  getCondition(): MoveConditionFunc {
    return (user, _target, _move) => globalScene.getPlayerParty().filter(p => p.isActive()).length > globalScene.currentBattle.getBattlerCount();
  }
}

/**
 * Attribute used for moves which ignore type-based debuffs from weather, namely Hydro Steam.
 * Called during damage calculation after getting said debuff from getAttackTypeMultiplier in the Pokemon class.
 * @extends MoveAttr
 * @see {@linkcode apply}
 */
export class IgnoreWeatherTypeDebuffAttr extends MoveAttr {
  /** The {@linkcode WeatherType} this move ignores */
  public weather: WeatherType;

  constructor(weather: WeatherType) {
    super();
    this.weather = weather;
  }
  /**
   * Changes the type-based weather modifier if this move's power would be reduced by it
   * @param user {@linkcode Pokemon} that used the move
   * @param target N/A
   * @param move {@linkcode Move} with this attribute
   * @param args [0] {@linkcode NumberHolder} for arenaAttackTypeMultiplier
   * @returns true if the function succeeds
   */
  apply(user: Pokemon, target: Pokemon, move: Move, args: any[]): boolean {
    const weatherModifier = args[0] as NumberHolder;
    //If the type-based attack power modifier due to weather (e.g. Water moves in Sun) is below 1, set it to 1
    if (globalScene.arena.weather?.weatherType === this.weather) {
      weatherModifier.value = Math.max(weatherModifier.value, 1);
    }
    return true;
  }
}

export abstract class WeatherHealAttr extends HealAttr {
  constructor() {
    super(0.5);
  }

  apply(user: Pokemon, target: Pokemon, move: Move, args: any[]): boolean {
    let healRatio = 0.5;
    if (!globalScene.arena.weather?.isEffectSuppressed()) {
      const weatherType = globalScene.arena.weather?.weatherType || WeatherType.NONE;
      healRatio = this.getWeatherHealRatio(weatherType);
    }
    this.addHealPhase(user, healRatio);
    return true;
  }

  abstract getWeatherHealRatio(weatherType: WeatherType): number;
}

export class PlantHealAttr extends WeatherHealAttr {
  getWeatherHealRatio(weatherType: WeatherType): number {
    switch (weatherType) {
      case WeatherType.SUNNY:
      case WeatherType.HARSH_SUN:
        return 2 / 3;
      case WeatherType.RAIN:
      case WeatherType.SANDSTORM:
      case WeatherType.HAIL:
      case WeatherType.SNOW:
      case WeatherType.HEAVY_RAIN:
        return 0.25;
      default:
        return 0.5;
    }
  }
}

export class SandHealAttr extends WeatherHealAttr {
  getWeatherHealRatio(weatherType: WeatherType): number {
    switch (weatherType) {
      case WeatherType.SANDSTORM:
        return 2 / 3;
      default:
        return 0.5;
    }
  }
}

/**
 * Heals the target or the user by either {@linkcode normalHealRatio} or {@linkcode boostedHealRatio}
 * depending on the evaluation of {@linkcode condition}
 * @extends HealAttr
 * @see {@linkcode apply}
 */
export class BoostHealAttr extends HealAttr {
  /** Healing received when {@linkcode condition} is false */
  private normalHealRatio: number;
  /** Healing received when {@linkcode condition} is true */
  private boostedHealRatio: number;
  /** The lambda expression to check against when boosting the healing value */
  private condition?: MoveConditionFunc;

  constructor(normalHealRatio: number = 0.5, boostedHealRatio: number = 2 / 3, showAnim?: boolean, selfTarget?: boolean, condition?: MoveConditionFunc) {
    super(normalHealRatio, showAnim, selfTarget);
    this.normalHealRatio = normalHealRatio;
    this.boostedHealRatio = boostedHealRatio;
    this.condition = condition;
  }

  /**
   * @param user {@linkcode Pokemon} using the move
   * @param target {@linkcode Pokemon} target of the move
   * @param move {@linkcode Move} with this attribute
   * @param args N/A
   * @returns true if the move was successful
   */
  apply(user: Pokemon, target: Pokemon, move: Move, args: any[]): boolean {
    const healRatio: number = (this.condition ? this.condition(user, target, move) : false) ? this.boostedHealRatio : this.normalHealRatio;
    this.addHealPhase(target, healRatio);
    return true;
  }
}

/**
 * Heals the target only if it is the ally
 * @extends HealAttr
 * @see {@linkcode apply}
 */
export class HealOnAllyAttr extends HealAttr {
  /**
   * @param user {@linkcode Pokemon} using the move
   * @param target {@linkcode Pokemon} target of the move
   * @param move {@linkcode Move} with this attribute
   * @param args N/A
   * @returns true if the function succeeds
   */
  apply(user: Pokemon, target: Pokemon, move: Move, args: any[]): boolean {
    if (user.getAlly() === target) {
      super.apply(user, target, move, args);
      return true;
    }

    return false;
  }
}

/**
 * Heals user as a side effect of a move that hits a target.
 * Healing is based on {@linkcode healRatio} * the amount of damage dealt or a stat of the target.
 * @extends MoveEffectAttr
 * @see {@linkcode apply}
 * @see {@linkcode getUserBenefitScore}
 */
export class HitHealAttr extends MoveEffectAttr {
  private healRatio: number;
  private healStat: EffectiveStat | null;

  constructor(healRatio?: number | null, healStat?: EffectiveStat) {
    super(true);

    this.healRatio = healRatio ?? 0.5;
    this.healStat = healStat ?? null;
  }
  /**
   * Heals the user the determined amount and possibly displays a message about regaining health.
   * If the target has the {@linkcode ReverseDrainAbAttr}, all healing is instead converted
   * to damage to the user.
   * @param user {@linkcode Pokemon} using this move
   * @param target {@linkcode Pokemon} target of this move
   * @param move {@linkcode Move} being used
   * @param args N/A
   * @returns true if the function succeeds
   */
  apply(user: Pokemon, target: Pokemon, move: Move, args: any[]): boolean {
    let healAmount = 0;
    let message = "";
    const reverseDrain = target.hasAbilityWithAttr(ReverseDrainAbAttr, false);
    if (this.healStat !== null) {
      // Strength Sap formula
      healAmount = target.getEffectiveStat(this.healStat);
      message = i18next.t("battle:drainMessage", { pokemonName: getPokemonNameWithAffix(target) });
    } else {
      // Default healing formula used by draining moves like Absorb, Draining Kiss, Bitter Blade, etc.
      healAmount = toDmgValue(user.turnData.singleHitDamageDealt * this.healRatio);
      message = i18next.t("battle:regainHealth", { pokemonName: getPokemonNameWithAffix(user) });
    }
    if (reverseDrain) {
      if (user.hasAbilityWithAttr(BlockNonDirectDamageAbAttr)) {
        healAmount = 0;
        message = "";
      } else {
        user.turnData.damageTaken += healAmount;
        healAmount = healAmount * -1;
        message = "";
      }
    }
    globalScene.unshiftPhase(new PokemonHealPhase(user.getBattlerIndex(), healAmount, message, false, true));
    return true;
  }

  /**
   * Used by the Enemy AI to rank an attack based on a given user
   * @param user {@linkcode Pokemon} using this move
   * @param target {@linkcode Pokemon} target of this move
   * @param move {@linkcode Move} being used
   * @returns an integer. Higher means enemy is more likely to use that move.
   */
  getUserBenefitScore(user: Pokemon, target: Pokemon, move: Move): number {
    if (this.healStat) {
      const healAmount = target.getEffectiveStat(this.healStat);
      return Math.floor(Math.max(0, (Math.min(1, (healAmount + user.hp) / user.getMaxHp() - 0.33))) / user.getHpRatio());
    }
    return Math.floor(Math.max((1 - user.getHpRatio()) - 0.33, 0) * (move.power / 4));
  }
}

/**
 * Attribute used for moves that change priority in a turn given a condition,
 * e.g. Grassy Glide
 * Called when move order is calculated in {@linkcode TurnStartPhase}.
 * @extends MoveAttr
 * @see {@linkcode apply}
 */
export class IncrementMovePriorityAttr extends MoveAttr {
  /** The condition for a move's priority being incremented */
  private moveIncrementFunc: (pokemon: Pokemon, target:Pokemon, move: Move) => boolean;
  /** The amount to increment priority by, if condition passes. */
  private increaseAmount: number;

  constructor(moveIncrementFunc: (pokemon: Pokemon, target:Pokemon, move: Move) => boolean, increaseAmount = 1) {
    super();

    this.moveIncrementFunc = moveIncrementFunc;
    this.increaseAmount = increaseAmount;
  }

  /**
   * Increments move priority by set amount if condition passes
   * @param user {@linkcode Pokemon} using this move
   * @param target {@linkcode Pokemon} target of this move
   * @param move {@linkcode Move} being used
   * @param args [0] {@linkcode NumberHolder} for move priority.
   * @returns true if function succeeds
   */
  apply(user: Pokemon, target: Pokemon, move: Move, args: any[]): boolean {
    if (!this.moveIncrementFunc(user, target, move)) {
      return false;
    }

    (args[0] as NumberHolder).value += this.increaseAmount;
    return true;
  }
}

/**
 * Attribute used for attack moves that hit multiple times per use, e.g. Bullet Seed.
 *
 * Applied at the beginning of {@linkcode MoveEffectPhase}.
 *
 * @extends MoveAttr
 * @see {@linkcode apply}
 */
export class MultiHitAttr extends MoveAttr {
  /** This move's intrinsic multi-hit type. It should never be modified. */
  private readonly intrinsicMultiHitType: MultiHitType;
  /** This move's current multi-hit type. It may be temporarily modified by abilities (e.g., Battle Bond). */
  private multiHitType: MultiHitType;

  constructor(multiHitType?: MultiHitType) {
    super();

    this.intrinsicMultiHitType = multiHitType !== undefined ? multiHitType : MultiHitType._2_TO_5;
    this.multiHitType = this.intrinsicMultiHitType;
  }

  // Currently used by `battle_bond.test.ts`
  getMultiHitType(): MultiHitType {
    return this.multiHitType;
  }

  /**
   * Set the hit count of an attack based on this attribute instance's {@linkcode MultiHitType}.
   * If the target has an immunity to this attack's types, the hit count will always be 1.
   *
   * @param user {@linkcode Pokemon} that used the attack
   * @param target {@linkcode Pokemon} targeted by the attack
   * @param move {@linkcode Move} being used
   * @param args [0] {@linkcode NumberHolder} storing the hit count of the attack
   * @returns True
   */
  apply(user: Pokemon, target: Pokemon, move: Move, args: any[]): boolean {
    const hitType = new NumberHolder(this.intrinsicMultiHitType);
    applyMoveAttrs(ChangeMultiHitTypeAttr, user, target, move, hitType);
    this.multiHitType = hitType.value;

    (args[0] as NumberHolder).value = this.getHitCount(user, target);
    return true;
  }

  getTargetBenefitScore(user: Pokemon, target: Pokemon, move: Move): number {
    return -5;
  }

  /**
   * Calculate the number of hits that an attack should have given this attribute's
   * {@linkcode MultiHitType}.
   *
   * @param user {@linkcode Pokemon} using the attack
   * @param target {@linkcode Pokemon} targeted by the attack
   * @returns The number of hits this attack should deal
   */
  getHitCount(user: Pokemon, target: Pokemon): number {
    switch (this.multiHitType) {
      case MultiHitType._2_TO_5:
      {
        const rand = user.randSeedInt(20);
        const hitValue = new NumberHolder(rand);
        applyAbAttrs(MaxMultiHitAbAttr, user, null, false, hitValue);
        if (hitValue.value >= 13) {
          return 2;
        } else if (hitValue.value >= 6) {
          return 3;
        } else if (hitValue.value >= 3) {
          return 4;
        } else {
          return 5;
        }
      }
      case MultiHitType._2:
        return 2;
      case MultiHitType._3:
        return 3;
      case MultiHitType._10:
        return 10;
      case MultiHitType.BEAT_UP:
        const party = user.isPlayer() ? globalScene.getPlayerParty() : globalScene.getEnemyParty();
        // No status means the ally pokemon can contribute to Beat Up
        return party.reduce((total, pokemon) => {
          return total + (pokemon.id === user.id ? 1 : pokemon?.status && pokemon.status.effect !== StatusEffect.NONE ? 0 : 1);
        }, 0);
    }
  }

  /**
   * Calculate the expected number of hits given this attribute's {@linkcode MultiHitType},
   * the move's accuracy, and a number of situational parameters.
   *
   * @param move - The move that this attribtue is applied to
   * @param partySize - The size of the user's party, used for {@linkcode Moves.BEAT_UP | Beat Up} (default: `1`)
   * @param maxMultiHit - Whether the move should always hit the maximum number of times, e.g. due to {@linkcode Abilities.SKILL_LINK | Skill Link} (default: `false`)
   * @param ignoreAcc - `true` if the move should ignore accuracy checks, e.g. due to  {@linkcode Abilities.NO_GUARD | No Guard} (default: `false`)
   */
  calculateExpectedHitCount(move: Move, { ignoreAcc = false, maxMultiHit = false, partySize = 1 }: {ignoreAcc?: boolean, maxMultiHit?: boolean, partySize?: number} = {}): number {
    let expectedHits: number;
    switch (this.multiHitType) {
      case MultiHitType._2_TO_5:
        expectedHits = maxMultiHit ? 5 : 3.1;
        break;
      case MultiHitType._2:
        expectedHits = 2;
        break;
      case MultiHitType._3:
        expectedHits = 3;
        break;
      case MultiHitType._10:
        expectedHits = 10;
        break;
      case MultiHitType.BEAT_UP:
        // Estimate that half of the party can contribute to beat up.
        expectedHits = Math.max(1, partySize / 2);
        break;
    }
    if (ignoreAcc || move.accuracy === -1) {
      return expectedHits;
    }
    const acc = move.accuracy / 100;
    if (move.hasFlag(MoveFlags.CHECK_ALL_HITS) && !maxMultiHit) {
      // N.B. No moves should be the _2_TO_5 variant and have the CHECK_ALL_HITS flag.
      return acc * (1 - Math.pow(acc, expectedHits)) / (1 - acc);
    }
    return expectedHits *= acc;
  }
}

export class ChangeMultiHitTypeAttr extends MoveAttr {
  apply(user: Pokemon, target: Pokemon, move: Move, args: any[]): boolean {
    //const hitType = args[0] as Utils.NumberHolder;
    return false;
  }
}

export class WaterShurikenMultiHitTypeAttr extends ChangeMultiHitTypeAttr {
  apply(user: Pokemon, target: Pokemon, move: Move, args: any[]): boolean {
    if (user.species.speciesId === Species.GRENINJA && user.hasAbility(Abilities.BATTLE_BOND) && user.formIndex === 2) {
      (args[0] as NumberHolder).value = MultiHitType._3;
      return true;
    }
    return false;
  }
}

export class StatusEffectAttr extends MoveEffectAttr {
  public effect: StatusEffect;
  public turnsRemaining?: number;
  public overrideStatus: boolean = false;

  constructor(effect: StatusEffect, selfTarget?: boolean, turnsRemaining?: number, overrideStatus: boolean = false) {
    super(selfTarget);

    this.effect = effect;
    this.turnsRemaining = turnsRemaining;
    this.overrideStatus = overrideStatus;
  }

  apply(user: Pokemon, target: Pokemon, move: Move, args: any[]): boolean {
    const moveChance = this.getMoveChance(user, target, move, this.selfTarget, true);
    const statusCheck = moveChance < 0 || moveChance === 100 || user.randSeedInt(100) < moveChance;
    if (statusCheck) {
      const pokemon = this.selfTarget ? user : target;
      if (user !== target && move.category === MoveCategory.STATUS && !target.canSetStatus(this.effect, false, false, user, true)) {
        return false;
      }
      if (((!pokemon.status || this.overrideStatus) || (pokemon.status.effect === this.effect && moveChance < 0))
        && pokemon.trySetStatus(this.effect, true, user, this.turnsRemaining, null, this.overrideStatus)) {
        applyPostAttackAbAttrs(ConfusionOnStatusEffectAbAttr, user, target, move, null, false, this.effect);
        return true;
      }
    }
    return false;
  }

  getTargetBenefitScore(user: Pokemon, target: Pokemon, move: Move): number {
    const moveChance = this.getMoveChance(user, target, move, this.selfTarget, false);
    const score = (moveChance < 0) ? -10 : Math.floor(moveChance * -0.1);
    const pokemon = this.selfTarget ? user : target;

    return !pokemon.status && pokemon.canSetStatus(this.effect, true, false, user) ? score : 0;
  }
}

export class MultiStatusEffectAttr extends StatusEffectAttr {
  public effects: StatusEffect[];

  constructor(effects: StatusEffect[], selfTarget?: boolean, turnsRemaining?: number, overrideStatus?: boolean) {
    super(effects[0], selfTarget, turnsRemaining, overrideStatus);
    this.effects = effects;
  }

  apply(user: Pokemon, target: Pokemon, move: Move, args: any[]): boolean {
    this.effect = randSeedItem(this.effects);
    const result = super.apply(user, target, move, args);
    return result;
  }

  getTargetBenefitScore(user: Pokemon, target: Pokemon, move: Move): number {
    const moveChance = this.getMoveChance(user, target, move, this.selfTarget, false);
    const score = (moveChance < 0) ? -10 : Math.floor(moveChance * -0.1);
    const pokemon = this.selfTarget ? user : target;

    return !pokemon.status && pokemon.canSetStatus(this.effect, true, false, user) ? score : 0;
  }
}

export class PsychoShiftEffectAttr extends MoveEffectAttr {
  constructor() {
    super(false);
  }

  /**
   * Applies the effect of Psycho Shift to its target
   * Psycho Shift takes the user's status effect and passes it onto the target. The user is then healed after the move has been successfully executed.
   * @returns `true` if Psycho Shift's effect is able to be applied to the target
   */
  apply(user: Pokemon, target: Pokemon, _move: Move, _args: any[]): boolean {
    const statusToApply: StatusEffect | undefined = user.status?.effect ?? (user.hasAbility(Abilities.COMATOSE) ? StatusEffect.SLEEP : undefined);

    if (target.status) {
      return false;
    } else {
      const canSetStatus = target.canSetStatus(statusToApply, true, false, user);
      const trySetStatus = canSetStatus ? target.trySetStatus(statusToApply, true, user) : false;

      if (trySetStatus && user.status) {
        // PsychoShiftTag is added to the user if move succeeds so that the user is healed of its status effect after its move
        user.addTag(BattlerTagType.PSYCHO_SHIFT);
      }

      return trySetStatus;
    }
  }

  getTargetBenefitScore(user: Pokemon, target: Pokemon, move: Move): number {
    return !target.status && target.canSetStatus(user.status?.effect, true, false, user) ? -10 : 0;
  }
}
/**
 * The following needs to be implemented for Thief
 * "If the user faints due to the target's Ability (Rough Skin or Iron Barbs) or held Rocky Helmet, it cannot remove the target's held item."
 * "If Knock Off causes a Pokémon with the Sticky Hold Ability to faint, it can now remove that Pokémon's held item."
 */
export class StealHeldItemChanceAttr extends MoveEffectAttr {
  private chance: number;

  constructor(chance: number) {
    super(false);
    this.chance = chance;
  }

  apply(user: Pokemon, target: Pokemon, move: Move, args: any[]): boolean {
    const rand = Phaser.Math.RND.realInRange(0, 1);
    if (rand >= this.chance) {
      return false;
    }
    const heldItems = this.getTargetHeldItems(target).filter((i) => i.isTransferable);
    if (heldItems.length) {
      const poolType = target.isPlayer() ? ModifierPoolType.PLAYER : target.hasTrainer() ? ModifierPoolType.TRAINER : ModifierPoolType.WILD;
      const highestItemTier = heldItems.map((m) => m.type.getOrInferTier(poolType)).reduce((highestTier, tier) => Math.max(tier!, highestTier), 0); // TODO: is the bang after tier correct?
      const tierHeldItems = heldItems.filter((m) => m.type.getOrInferTier(poolType) === highestItemTier);
      const stolenItem = tierHeldItems[user.randSeedInt(tierHeldItems.length)];
      if (globalScene.tryTransferHeldItemModifier(stolenItem, user, false)) {
        globalScene.queueMessage(i18next.t("moveTriggers:stoleItem", { pokemonName: getPokemonNameWithAffix(user), targetName: getPokemonNameWithAffix(target), itemName: stolenItem.type.name }));
        return true;
      }
    }
    return false;
  }

  getTargetHeldItems(target: Pokemon): PokemonHeldItemModifier[] {
    return globalScene.findModifiers(m => m instanceof PokemonHeldItemModifier
      && m.pokemonId === target.id, target.isPlayer()) as PokemonHeldItemModifier[];
  }

  getUserBenefitScore(user: Pokemon, target: Pokemon, move: Move): number {
    const heldItems = this.getTargetHeldItems(target);
    return heldItems.length ? 5 : 0;
  }

  getTargetBenefitScore(user: Pokemon, target: Pokemon, move: Move): number {
    const heldItems = this.getTargetHeldItems(target);
    return heldItems.length ? -5 : 0;
  }
}

/**
 * Removes a random held item (or berry) from target.
 * Used for Incinerate and Knock Off.
 * Not Implemented Cases: (Same applies for Thief)
 * "If the user faints due to the target's Ability (Rough Skin or Iron Barbs) or held Rocky Helmet, it cannot remove the target's held item."
 * "If Knock Off causes a Pokémon with the Sticky Hold Ability to faint, it can now remove that Pokémon's held item."
 */
export class RemoveHeldItemAttr extends MoveEffectAttr {

  /** Optional restriction for item pool to berries only i.e. Differentiating Incinerate and Knock Off */
  private berriesOnly: boolean;

  constructor(berriesOnly: boolean) {
    super(false);
    this.berriesOnly = berriesOnly;
  }

  /**
   *
   * @param user {@linkcode Pokemon} that used the move
   * @param target Target {@linkcode Pokemon} that the moves applies to
   * @param move {@linkcode Move} that is used
   * @param args N/A
   * @returns True if an item was removed
   */
  apply(user: Pokemon, target: Pokemon, move: Move, args: any[]): boolean {
    if (!this.berriesOnly && target.isPlayer()) { // "Wild Pokemon cannot knock off Player Pokemon's held items" (See Bulbapedia)
      return false;
    }

    const cancelled = new BooleanHolder(false);
    applyAbAttrs(BlockItemTheftAbAttr, target, cancelled); // Check for abilities that block item theft

    if (cancelled.value === true) {
      return false;
    }

    // Considers entire transferrable item pool by default (Knock Off). Otherwise berries only if specified (Incinerate).
    let heldItems = this.getTargetHeldItems(target).filter(i => i.isTransferable);

    if (this.berriesOnly) {
      heldItems = heldItems.filter(m => m instanceof BerryModifier && m.pokemonId === target.id, target.isPlayer());
    }

    if (heldItems.length) {
      const removedItem = heldItems[user.randSeedInt(heldItems.length)];

      // Decrease item amount and update icon
      target.loseHeldItem(removedItem);
      globalScene.updateModifiers(target.isPlayer());


      if (this.berriesOnly) {
        globalScene.queueMessage(i18next.t("moveTriggers:incineratedItem", { pokemonName: getPokemonNameWithAffix(user), targetName: getPokemonNameWithAffix(target), itemName: removedItem.type.name }));
      } else {
        globalScene.queueMessage(i18next.t("moveTriggers:knockedOffItem", { pokemonName: getPokemonNameWithAffix(user), targetName: getPokemonNameWithAffix(target), itemName: removedItem.type.name }));
      }
    }

    return true;
  }

  getTargetHeldItems(target: Pokemon): PokemonHeldItemModifier[] {
    return globalScene.findModifiers(m => m instanceof PokemonHeldItemModifier
      && m.pokemonId === target.id, target.isPlayer()) as PokemonHeldItemModifier[];
  }

  getUserBenefitScore(user: Pokemon, target: Pokemon, move: Move): number {
    const heldItems = this.getTargetHeldItems(target);
    return heldItems.length ? 5 : 0;
  }

  getTargetBenefitScore(user: Pokemon, target: Pokemon, move: Move): number {
    const heldItems = this.getTargetHeldItems(target);
    return heldItems.length ? -5 : 0;
  }
}

/**
 * Attribute that causes targets of the move to eat a berry. Used for Teatime, Stuff Cheeks
 */
export class EatBerryAttr extends MoveEffectAttr {
  protected chosenBerry: BerryModifier | undefined;
  constructor(selfTarget: boolean) {
    super(selfTarget);
  }
  /**
   * Causes the target to eat a berry.
   * @param user {@linkcode Pokemon} Pokemon that used the move
   * @param target {@linkcode Pokemon} Pokemon that will eat a berry
   * @param move {@linkcode Move} The move being used
   * @param args Unused
   * @returns {boolean} true if the function succeeds
   */
  apply(user: Pokemon, target: Pokemon, move: Move, args: any[]): boolean {
    if (!super.apply(user, target, move, args)) {
      return false;
    }

    const pokemon = this.selfTarget ? user : target;

    const heldBerries = this.getTargetHeldBerries(pokemon);
    if (heldBerries.length <= 0) {
      return false;
    }
    this.chosenBerry = heldBerries[user.randSeedInt(heldBerries.length)];
    const preserve = new BooleanHolder(false);
    // check for berry pouch preservation
    globalScene.applyModifiers(PreserveBerryModifier, pokemon.isPlayer(), pokemon, preserve);
    if (!preserve.value) {
      this.reduceBerryModifier(pokemon);
    }
    this.eatBerry(pokemon);
    return true;
  }

  getTargetHeldBerries(target: Pokemon): BerryModifier[] {
    return globalScene.findModifiers(m => m instanceof BerryModifier
      && (m as BerryModifier).pokemonId === target.id, target.isPlayer()) as BerryModifier[];
  }

  reduceBerryModifier(target: Pokemon) {
    if (this.chosenBerry) {
      target.loseHeldItem(this.chosenBerry);
    }
    globalScene.updateModifiers(target.isPlayer());
  }

  eatBerry(consumer: Pokemon, berryOwner?: Pokemon) {
    getBerryEffectFunc(this.chosenBerry!.berryType)(consumer, berryOwner); // consumer eats the berry
    applyAbAttrs(HealFromBerryUseAbAttr, consumer, new BooleanHolder(false));
  }
}

/**
 *  Attribute used for moves that steal a random berry from the target. The user then eats the stolen berry.
 *  Used for Pluck & Bug Bite.
 */
export class StealEatBerryAttr extends EatBerryAttr {
  constructor() {
    super(false);
  }
  /**
   * User steals a random berry from the target and then eats it.
   * @param user - Pokemon that used the move and will eat the stolen berry
   * @param target - Pokemon that will have its berry stolen
   * @param move - Move being used
   * @param args Unused
   * @returns  true if the function succeeds
   */
  apply(user: Pokemon, target: Pokemon, move: Move, args: any[]): boolean {
    const cancelled = new BooleanHolder(false);
    applyAbAttrs(BlockItemTheftAbAttr, target, cancelled); // check for abilities that block item theft
    if (cancelled.value === true) {
      return false;
    }

    const heldBerries = this.getTargetHeldBerries(target);
    if (heldBerries.length <= 0) {
      return false;
    }
    // if the target has berries, pick a random berry and steal it
    this.chosenBerry = heldBerries[user.randSeedInt(heldBerries.length)];
    applyPostItemLostAbAttrs(PostItemLostAbAttr, target, false);
    const message = i18next.t("battle:stealEatBerry", { pokemonName: user.name, targetName: target.name, berryName: this.chosenBerry.type.name });
    globalScene.queueMessage(message);
    this.reduceBerryModifier(target);
    this.eatBerry(user, target);
    return true;
  }
}

/**
 * Move attribute that signals that the move should cure a status effect
 * @extends MoveEffectAttr
 * @see {@linkcode apply()}
 */
export class HealStatusEffectAttr extends MoveEffectAttr {
  /** List of Status Effects to cure */
  private effects: StatusEffect[];

  /**
   * @param selfTarget - Whether this move targets the user
   * @param effects - status effect or list of status effects to cure
   */
  constructor(selfTarget: boolean, effects: StatusEffect | StatusEffect[]) {
    super(selfTarget, { lastHitOnly: true });
    this.effects = [ effects ].flat(1);
  }

  /**
   * @param user {@linkcode Pokemon} source of the move
   * @param target {@linkcode Pokemon} target of the move
   * @param move the {@linkcode Move} being used
   * @returns true if the status is cured
   */
  apply(user: Pokemon, target: Pokemon, move: Move, args: any[]): boolean {
    if (!super.apply(user, target, move, args)) {
      return false;
    }

    // Special edge case for shield dust blocking Sparkling Aria curing burn
    const moveTargets = getMoveTargets(user, move.id);
    if (target.hasAbilityWithAttr(IgnoreMoveEffectsAbAttr) && move.id === Moves.SPARKLING_ARIA && moveTargets.targets.length === 1) {
      return false;
    }

    const pokemon = this.selfTarget ? user : target;
    if (pokemon.status && this.effects.includes(pokemon.status.effect)) {
      globalScene.queueMessage(getStatusEffectHealText(pokemon.status.effect, getPokemonNameWithAffix(pokemon)));
      pokemon.resetStatus();
      pokemon.updateInfo();

      return true;
    }

    return false;
  }

  isOfEffect(effect: StatusEffect): boolean {
    return this.effects.includes(effect);
  }

  getUserBenefitScore(user: Pokemon, target: Pokemon, move: Move): number {
    return user.status ? 10 : 0;
  }
}

export class BypassSleepAttr extends MoveAttr {
  apply(user: Pokemon, target: Pokemon, move: Move, args: any[]): boolean {
    if (user.status?.effect === StatusEffect.SLEEP) {
      user.addTag(BattlerTagType.BYPASS_SLEEP, 1, move.id, user.id);
      return true;
    }

    return false;
  }

  /**
   * Returns arbitrarily high score when Pokemon is asleep, otherwise shouldn't be used
   * @param user
   * @param target
   * @param move
   */
  getUserBenefitScore(user: Pokemon, target: Pokemon, move: Move): number {
    return user.status && user.status.effect === StatusEffect.SLEEP ? 200 : -10;
  }
}

/**
 * Attribute used for moves that bypass the burn damage reduction of physical moves, currently only facade
 * Called during damage calculation
 * @extends MoveAttr
 * @see {@linkcode apply}
 */
export class BypassBurnDamageReductionAttr extends MoveAttr {
  /** Prevents the move's damage from being reduced by burn
   * @param user N/A
   * @param target N/A
   * @param move {@linkcode Move} with this attribute
   * @param args [0] {@linkcode BooleanHolder} for burnDamageReductionCancelled
   * @returns true if the function succeeds
   */
  apply(user: Pokemon, target: Pokemon, move: Move, args: any[]): boolean {
    (args[0] as BooleanHolder).value = true;

    return true;
  }
}

export class WeatherChangeAttr extends MoveEffectAttr {
  private weatherType: WeatherType;

  constructor(weatherType: WeatherType) {
    super();

    this.weatherType = weatherType;
  }

  apply(user: Pokemon, target: Pokemon, move: Move, args: any[]): boolean {
    return globalScene.arena.trySetWeather(this.weatherType, user);
  }

  getCondition(): MoveConditionFunc {
    return (user, target, move) => !globalScene.arena.weather || (globalScene.arena.weather.weatherType !== this.weatherType && !globalScene.arena.weather.isImmutable());
  }
}

export class ClearWeatherAttr extends MoveEffectAttr {
  private weatherType: WeatherType;

  constructor(weatherType: WeatherType) {
    super();

    this.weatherType = weatherType;
  }

  apply(user: Pokemon, target: Pokemon, move: Move, args: any[]): boolean {
    if (globalScene.arena.weather?.weatherType === this.weatherType) {
      return globalScene.arena.trySetWeather(WeatherType.NONE, user);
    }

    return false;
  }
}

export class TerrainChangeAttr extends MoveEffectAttr {
  private terrainType: TerrainType;

  constructor(terrainType: TerrainType) {
    super();

    this.terrainType = terrainType;
  }

  apply(user: Pokemon, target: Pokemon, move: Move, args: any[]): boolean {
    return globalScene.arena.trySetTerrain(this.terrainType, true, user);
  }

  getCondition(): MoveConditionFunc {
    return (user, target, move) => !globalScene.arena.terrain || (globalScene.arena.terrain.terrainType !== this.terrainType);
  }

  getUserBenefitScore(user: Pokemon, target: Pokemon, move: Move): number {
    // TODO: Expand on this
    return globalScene.arena.terrain ? 0 : 6;
  }
}

export class ClearTerrainAttr extends MoveEffectAttr {
  constructor() {
    super();
  }

  apply(user: Pokemon, target: Pokemon, move: Move, args: any[]): boolean {
    return globalScene.arena.trySetTerrain(TerrainType.NONE, true, user);
  }
}

export class OneHitKOAttr extends MoveAttr {
  apply(user: Pokemon, target: Pokemon, move: Move, args: any[]): boolean {
    if (target.isBossImmune()) {
      return false;
    }

    (args[0] as BooleanHolder).value = true;

    return true;
  }

  getCondition(): MoveConditionFunc {
    return (user, target, move) => {
      const cancelled = new BooleanHolder(false);
      applyAbAttrs(BlockOneHitKOAbAttr, target, cancelled);
      return !cancelled.value && user.level >= target.level;
    };
  }
}

/**
 * Attribute that allows charge moves to resolve in 1 turn under a given condition.
 * Should only be used for {@linkcode ChargingMove | ChargingMoves} as a `chargeAttr`.
 * @extends MoveAttr
 */
export class InstantChargeAttr extends MoveAttr {
  /** The condition in which the move with this attribute instantly charges */
  protected readonly condition: UserMoveConditionFunc;

  constructor(condition: UserMoveConditionFunc) {
    super(true);
    this.condition = condition;
  }

  /**
   * Flags the move with this attribute as instantly charged if this attribute's condition is met.
   * @param user the {@linkcode Pokemon} using the move
   * @param target n/a
   * @param move the {@linkcode Move} associated with this attribute
   * @param args
   *  - `[0]` a {@linkcode BooleanHolder | BooleanHolder} for the "instant charge" flag
   * @returns `true` if the instant charge condition is met; `false` otherwise.
   */
  override apply(user: Pokemon, target: Pokemon | null, move: Move, args: any[]): boolean {
    const instantCharge = args[0];
    if (!(instantCharge instanceof BooleanHolder)) {
      return false;
    }

    if (this.condition(user, move)) {
      instantCharge.value = true;
      return true;
    }
    return false;
  }
}

/**
 * Attribute that allows charge moves to resolve in 1 turn while specific {@linkcode WeatherType | Weather}
 * is active. Should only be used for {@linkcode ChargingMove | ChargingMoves} as a `chargeAttr`.
 * @extends InstantChargeAttr
 */
export class WeatherInstantChargeAttr extends InstantChargeAttr {
  constructor(weatherTypes: WeatherType[]) {
    super((user, move) => {
      const currentWeather = globalScene.arena.weather;

      if (isNullOrUndefined(currentWeather?.weatherType)) {
        return false;
      } else {
        return !currentWeather?.isEffectSuppressed()
          && weatherTypes.includes(currentWeather?.weatherType);
      }
    });
  }
}

export class OverrideMoveEffectAttr extends MoveAttr {
  apply(user: Pokemon, target: Pokemon, move: Move, args: any[]): boolean {
    return true;
  }
}

/**
 * Attack Move that doesn't hit the turn it is played and doesn't allow for multiple
 * uses on the same target. Examples are Future Sight or Doom Desire.
 * @extends OverrideMoveEffectAttr
 * @param tagType The {@linkcode ArenaTagType} that will be placed on the field when the move is used
 * @param chargeAnim The {@linkcode ChargeAnim | Charging Animation} used for the move
 * @param chargeText The text to display when the move is used
 */
export class DelayedAttackAttr extends OverrideMoveEffectAttr {
  public tagType: ArenaTagType;
  public chargeAnim: ChargeAnim;
  private chargeText: string;

  constructor(tagType: ArenaTagType, chargeAnim: ChargeAnim, chargeText: string) {
    super();

    this.tagType = tagType;
    this.chargeAnim = chargeAnim;
    this.chargeText = chargeText;
  }

  apply(user: Pokemon, target: Pokemon, move: Move, args: any[]): boolean {
    // Edge case for the move applied on a pokemon that has fainted
    if (!target) {
      return true;
    }

    const overridden = args[0] as BooleanHolder;
    const virtual = args[1] as boolean;

    if (!virtual) {
      overridden.value = true;
      globalScene.unshiftPhase(new MoveAnimPhase(new MoveChargeAnim(this.chargeAnim, move.id, user)));
      globalScene.queueMessage(this.chargeText.replace("{TARGET}", getPokemonNameWithAffix(target)).replace("{USER}", getPokemonNameWithAffix(user)));
      user.pushMoveHistory({ move: move.id, targets: [ target.getBattlerIndex() ], result: MoveResult.OTHER });
      const side = target.isPlayer() ? ArenaTagSide.PLAYER : ArenaTagSide.ENEMY;
      globalScene.arena.addTag(this.tagType, 3, move.id, user.id, side, false, target.getBattlerIndex());
    } else {
      globalScene.queueMessage(i18next.t("moveTriggers:tookMoveAttack", { pokemonName: getPokemonNameWithAffix(globalScene.getPokemonById(target.id) ?? undefined), moveName: move.name }));
    }

    return true;
  }
}

/**
 * Attribute that cancels the associated move's effects when set to be combined with the user's ally's
 * subsequent move this turn. Used for Grass Pledge, Water Pledge, and Fire Pledge.
 * @extends OverrideMoveEffectAttr
 */
export class AwaitCombinedPledgeAttr extends OverrideMoveEffectAttr {
  constructor() {
    super(true);
  }
  /**
   * If the user's ally is set to use a different move with this attribute,
   * defer this move's effects for a combined move on the ally's turn.
   * @param user the {@linkcode Pokemon} using this move
   * @param target n/a
   * @param move the {@linkcode Move} being used
   * @param args
   * - [0] a {@linkcode BooleanHolder} indicating whether the move's base
   * effects should be overridden this turn.
   * @returns `true` if base move effects were overridden; `false` otherwise
   */
  override apply(user: Pokemon, target: Pokemon, move: Move, args: any[]): boolean {
    if (user.turnData.combiningPledge) {
      // "The two moves have become one!\nIt's a combined move!"
      globalScene.queueMessage(i18next.t("moveTriggers:combiningPledge"));
      return false;
    }

    const overridden = args[0] as BooleanHolder;

    const allyMovePhase = globalScene.findPhase<MovePhase>((phase) => phase instanceof MovePhase && phase.pokemon.isPlayer() === user.isPlayer());
    if (allyMovePhase) {
      const allyMove = allyMovePhase.move.getMove();
      if (allyMove !== move && allyMove.hasAttr(AwaitCombinedPledgeAttr)) {
        [ user, allyMovePhase.pokemon ].forEach((p) => p.turnData.combiningPledge = move.id);

        // "{userPokemonName} is waiting for {allyPokemonName}'s move..."
        globalScene.queueMessage(i18next.t("moveTriggers:awaitingPledge", {
          userPokemonName: getPokemonNameWithAffix(user),
          allyPokemonName: getPokemonNameWithAffix(allyMovePhase.pokemon)
        }));

        // Move the ally's MovePhase (if needed) so that the ally moves next
        const allyMovePhaseIndex = globalScene.phaseQueue.indexOf(allyMovePhase);
        const firstMovePhaseIndex = globalScene.phaseQueue.findIndex((phase) => phase instanceof MovePhase);
        if (allyMovePhaseIndex !== firstMovePhaseIndex) {
          globalScene.prependToPhase(globalScene.phaseQueue.splice(allyMovePhaseIndex, 1)[0], MovePhase);
        }

        overridden.value = true;
        return true;
      }
    }
    return false;
  }
}

/**
 * Set of optional parameters that may be applied to stat stage changing effects
 * @extends MoveEffectAttrOptions
 * @see {@linkcode StatStageChangeAttr}
 */
interface StatStageChangeAttrOptions extends MoveEffectAttrOptions {
  /** If defined, needs to be met in order for the stat change to apply */
  condition?: MoveConditionFunc,
  /** `true` to display a message */
  showMessage?: boolean
}

/**
 * Attribute used for moves that change stat stages
 *
 * @param stats {@linkcode BattleStat} Array of stat(s) to change
 * @param stages How many stages to change the stat(s) by, [-6, 6]
 * @param selfTarget `true` if the move is self-targetting
 * @param options {@linkcode StatStageChangeAttrOptions} Container for any optional parameters for this attribute.
 *
 * @extends MoveEffectAttr
 * @see {@linkcode apply}
 */
export class StatStageChangeAttr extends MoveEffectAttr {
  public stats: BattleStat[];
  public stages: number;
  /**
   * Container for optional parameters to this attribute.
   * @see {@linkcode StatStageChangeAttrOptions} for available optional params
   */
  protected override options?: StatStageChangeAttrOptions;

  constructor(stats: BattleStat[], stages: number, selfTarget?: boolean, options?: StatStageChangeAttrOptions) {
    super(selfTarget, options);
    this.stats = stats;
    this.stages = stages;
    this.options = options;
  }

  /**
   * The condition required for the stat stage change to apply.
   * Defaults to `null` (i.e. no condition required).
   */
  private get condition () {
    return this.options?.condition ?? null;
  }

  /**
   * `true` to display a message for the stat change.
   * @default true
   */
  private get showMessage () {
    return this.options?.showMessage ?? true;
  }
  
  /**
   * Attempts to change stats of the user or target (depending on value of selfTarget) if conditions are met
   * @param user {@linkcode Pokemon} the user of the move
   * @param target {@linkcode Pokemon} the target of the move
   * @param move {@linkcode Move} the move
   * @param args unused
   * @returns whether stat stages were changed
   */
  apply(user: Pokemon, target: Pokemon, move: Move, args?: any[]): boolean {
    if (!super.apply(user, target, move, args) || (this.condition && !this.condition(user, target, move))) {
      return false;
    }

    const moveChance = this.getMoveChance(user, target, move, this.selfTarget, true);
    if (moveChance < 0 || moveChance === 100 || user.randSeedInt(100) < moveChance) {
      const stages = this.getLevels(user);
      globalScene.unshiftPhase(new StatStageChangePhase((this.selfTarget ? user : target).getBattlerIndex(), this.selfTarget, this.stats, stages, this.showMessage));
      return true;
    }

    return false;
  }

  getLevels(_user: Pokemon): number {
    return this.stages;
  }

  getTargetBenefitScore(user: Pokemon, target: Pokemon, move: Move): number {
    let ret = 0;
    const moveLevels = this.getLevels(user);
    for (const stat of this.stats) {
      let levels = moveLevels;
      const statStage = target.getStatStage(stat);
      if (levels > 0) {
        levels = Math.min(statStage + levels, 6) - statStage;
      } else {
        levels = Math.max(statStage + levels, -6) - statStage;
      }
      let noEffect = false;
      switch (stat) {
        case Stat.ATK:
          if (this.selfTarget) {
            noEffect = !user.getMoveset().find(m => m instanceof AttackMove && m.category === MoveCategory.PHYSICAL);
          }
          break;
        case Stat.DEF:
          if (!this.selfTarget) {
            noEffect = !user.getMoveset().find(m => m instanceof AttackMove && m.category === MoveCategory.PHYSICAL);
          }
          break;
        case Stat.SPATK:
          if (this.selfTarget) {
            noEffect = !user.getMoveset().find(m => m instanceof AttackMove && m.category === MoveCategory.SPECIAL);
          }
          break;
        case Stat.SPDEF:
          if (!this.selfTarget) {
            noEffect = !user.getMoveset().find(m => m instanceof AttackMove && m.category === MoveCategory.SPECIAL);
          }
          break;
      }
      if (noEffect) {
        continue;
      }
      ret += (levels * 4) + (levels > 0 ? -2 : 2);
    }
    return ret;
  }
}

/**
 * Attribute used to determine the Biome/Terrain-based secondary effect of Secret Power
 */
export class SecretPowerAttr extends MoveEffectAttr {
  constructor() {
    super(false);
  }

  /**
   * Used to apply the secondary effect to the target Pokemon
   * @returns `true` if a secondary effect is successfully applied
   */
  override apply(user: Pokemon, target: Pokemon, move: Move, args?: any[]): boolean {
    if (!super.apply(user, target, move, args)) {
      return false;
    }
    let secondaryEffect: MoveEffectAttr;
    const terrain = globalScene.arena.getTerrainType();
    if (terrain !== TerrainType.NONE) {
      secondaryEffect = this.determineTerrainEffect(terrain);
    } else {
      const biome = globalScene.arena.biomeType;
      secondaryEffect = this.determineBiomeEffect(biome);
    }
    return secondaryEffect.apply(user, target, move, []);
  }

  /**
   * Determines the secondary effect based on terrain.
   * Takes precedence over biome-based effects.
   * ```
   * Electric Terrain | Paralysis
   * Misty Terrain    | SpAtk -1
   * Grassy Terrain   | Sleep
   * Psychic Terrain  | Speed -1
   * ```
   * @param terrain - {@linkcode TerrainType} The current terrain
   * @returns the chosen secondary effect {@linkcode MoveEffectAttr}
   */
  private determineTerrainEffect(terrain: TerrainType): MoveEffectAttr {
    let secondaryEffect: MoveEffectAttr;
    switch (terrain) {
      case TerrainType.ELECTRIC:
      default:
        secondaryEffect = new StatusEffectAttr(StatusEffect.PARALYSIS, false);
        break;
      case TerrainType.MISTY:
        secondaryEffect = new StatStageChangeAttr([ Stat.SPATK ], -1, false);
        break;
      case TerrainType.GRASSY:
        secondaryEffect = new StatusEffectAttr(StatusEffect.SLEEP, false);
        break;
      case TerrainType.PSYCHIC:
        secondaryEffect = new StatStageChangeAttr([ Stat.SPD ], -1, false);
        break;
    }
    return secondaryEffect;
  }

  /**
   * Determines the secondary effect based on biome
   * ```
   * Town, Metropolis, Slum, Dojo, Laboratory, Power Plant + Default | Paralysis
   * Plains, Grass, Tall Grass, Forest, Jungle, Meadow               | Sleep
   * Swamp, Mountain, Temple, Ruins                                  | Speed -1
   * Ice Cave, Snowy Forest                                          | Freeze
   * Volcano                                                         | Burn
   * Fairy Cave                                                      | SpAtk -1
   * Desert, Construction Site, Beach, Island, Badlands              | Accuracy -1
   * Sea, Lake, Seabed                                               | Atk -1
   * Cave, Wasteland, Graveyard, Abyss, Space                        | Flinch
   * End                                                             | Def -1
   * ```
   * @param biome - The current {@linkcode Biome} the battle is set in
   * @returns the chosen secondary effect {@linkcode MoveEffectAttr}
   */
  private determineBiomeEffect(biome: Biome): MoveEffectAttr {
    let secondaryEffect: MoveEffectAttr;
    switch (biome) {
      case Biome.PLAINS:
      case Biome.GRASS:
      case Biome.TALL_GRASS:
      case Biome.FOREST:
      case Biome.JUNGLE:
      case Biome.MEADOW:
        secondaryEffect = new StatusEffectAttr(StatusEffect.SLEEP, false);
        break;
      case Biome.SWAMP:
      case Biome.MOUNTAIN:
      case Biome.TEMPLE:
      case Biome.RUINS:
        secondaryEffect = new StatStageChangeAttr([ Stat.SPD ], -1, false);
        break;
      case Biome.ICE_CAVE:
      case Biome.SNOWY_FOREST:
        secondaryEffect = new StatusEffectAttr(StatusEffect.FREEZE, false);
        break;
      case Biome.VOLCANO:
        secondaryEffect = new StatusEffectAttr(StatusEffect.BURN, false);
        break;
      case Biome.FAIRY_CAVE:
        secondaryEffect = new StatStageChangeAttr([ Stat.SPATK ], -1, false);
        break;
      case Biome.DESERT:
      case Biome.CONSTRUCTION_SITE:
      case Biome.BEACH:
      case Biome.ISLAND:
      case Biome.BADLANDS:
        secondaryEffect = new StatStageChangeAttr([ Stat.ACC ], -1, false);
        break;
      case Biome.SEA:
      case Biome.LAKE:
      case Biome.SEABED:
        secondaryEffect = new StatStageChangeAttr([ Stat.ATK ], -1, false);
        break;
      case Biome.CAVE:
      case Biome.WASTELAND:
      case Biome.GRAVEYARD:
      case Biome.ABYSS:
      case Biome.SPACE:
        secondaryEffect = new AddBattlerTagAttr(BattlerTagType.FLINCHED, false, true);
        break;
      case Biome.END:
        secondaryEffect = new StatStageChangeAttr([ Stat.DEF ], -1, false);
        break;
      case Biome.TOWN:
      case Biome.METROPOLIS:
      case Biome.SLUM:
      case Biome.DOJO:
      case Biome.FACTORY:
      case Biome.LABORATORY:
      case Biome.POWER_PLANT:
      default:
        secondaryEffect = new StatusEffectAttr(StatusEffect.PARALYSIS, false);
        break;
    }
    return secondaryEffect;
  }
}

export class PostVictoryStatStageChangeAttr extends MoveAttr {
  private stats: BattleStat[];
  private stages: number;
  private condition?: MoveConditionFunc;
  private showMessage: boolean;

  constructor(stats: BattleStat[], stages: number, selfTarget?: boolean, condition?: MoveConditionFunc, showMessage: boolean = true, firstHitOnly: boolean = false) {
    super();
    this.stats = stats;
    this.stages = stages;
    this.condition = condition;
    this.showMessage = showMessage;
  }
  applyPostVictory(user: Pokemon, target: Pokemon, move: Move): void {
    if (this.condition && !this.condition(user, target, move)) {
      return;
    }
    const statChangeAttr = new StatStageChangeAttr(this.stats, this.stages, this.showMessage);
    statChangeAttr.apply(user, target, move);
  }
}

export class AcupressureStatStageChangeAttr extends MoveEffectAttr {
  constructor() {
    super();
  }

  override apply(user: Pokemon, target: Pokemon, move: Move, args: any[]): boolean {
    const randStats = BATTLE_STATS.filter((s) => target.getStatStage(s) < 6);
    if (randStats.length > 0) {
      const boostStat = [ randStats[user.randSeedInt(randStats.length)] ];
      globalScene.unshiftPhase(new StatStageChangePhase(target.getBattlerIndex(), this.selfTarget, boostStat, 2));
      return true;
    }
    return false;
  }
}

export class GrowthStatStageChangeAttr extends StatStageChangeAttr {
  constructor() {
    super([ Stat.ATK, Stat.SPATK ], 1, true);
  }

  getLevels(user: Pokemon): number {
    if (!globalScene.arena.weather?.isEffectSuppressed()) {
      const weatherType = globalScene.arena.weather?.weatherType;
      if (weatherType === WeatherType.SUNNY || weatherType === WeatherType.HARSH_SUN) {
        return this.stages + 1;
      }
    }
    return this.stages;
  }
}

export class CutHpStatStageBoostAttr extends StatStageChangeAttr {
  private cutRatio: number;
  private messageCallback: ((user: Pokemon) => void) | undefined;

  constructor(stat: BattleStat[], levels: number, cutRatio: number, messageCallback?: ((user: Pokemon) => void) | undefined) {
    super(stat, levels, true);

    this.cutRatio = cutRatio;
    this.messageCallback = messageCallback;
  }
  override apply(user: Pokemon, target: Pokemon, move: Move, args: any[]): boolean {
    user.damageAndUpdate(toDmgValue(user.getMaxHp() / this.cutRatio), { result: HitResult.INDIRECT });
    user.updateInfo();
    const ret = super.apply(user, target, move, args);
    if (this.messageCallback) {
      this.messageCallback(user);
    }
    return ret;
  }

  getCondition(): MoveConditionFunc {
    return (user, _target, _move) => user.getHpRatio() > 1 / this.cutRatio && this.stats.some(s => user.getStatStage(s) < 6);
  }
}

/**
 * Attribute implementing the stat boosting effect of {@link https://bulbapedia.bulbagarden.net/wiki/Order_Up_(move) | Order Up}.
 * If the user has a Pokemon with {@link https://bulbapedia.bulbagarden.net/wiki/Commander_(Ability) | Commander} in their mouth,
 * one of the user's stats are increased by 1 stage, depending on the "commanding" Pokemon's form.
 */
export class OrderUpStatBoostAttr extends MoveEffectAttr {
  constructor() {
    super(true);
  }

  override apply(user: Pokemon, target: Pokemon, move: Move, args?: any[]): boolean {
    const commandedTag = user.getTag(CommandedTag);
    if (!commandedTag) {
      return false;
    }

    let increasedStat: EffectiveStat = Stat.ATK;
    switch (commandedTag.tatsugiriFormKey) {
      case "curly":
        increasedStat = Stat.ATK;
        break;
      case "droopy":
        increasedStat = Stat.DEF;
        break;
      case "stretchy":
        increasedStat = Stat.SPD;
        break;
    }

    globalScene.unshiftPhase(new StatStageChangePhase(user.getBattlerIndex(), this.selfTarget, [ increasedStat ], 1));
    return true;
  }
}

export class CopyStatsAttr extends MoveEffectAttr {
  apply(user: Pokemon, target: Pokemon, move: Move, args: any[]): boolean {
    if (!super.apply(user, target, move, args)) {
      return false;
    }

    // Copy all stat stages
    for (const s of BATTLE_STATS) {
      user.setStatStage(s, target.getStatStage(s));
    }

    if (target.getTag(BattlerTagType.CRIT_BOOST)) {
      user.addTag(BattlerTagType.CRIT_BOOST, 0, move.id);
    } else {
      user.removeTag(BattlerTagType.CRIT_BOOST);
    }
    target.updateInfo();
    user.updateInfo();
    globalScene.queueMessage(i18next.t("moveTriggers:copiedStatChanges", { pokemonName: getPokemonNameWithAffix(user), targetName: getPokemonNameWithAffix(target) }));

    return true;
  }
}

export class InvertStatsAttr extends MoveEffectAttr {
  apply(user: Pokemon, target: Pokemon, move: Move, args: any[]): boolean {
    if (!super.apply(user, target, move, args)) {
      return false;
    }

    for (const s of BATTLE_STATS) {
      target.setStatStage(s, -target.getStatStage(s));
    }

    target.updateInfo();
    user.updateInfo();

    globalScene.queueMessage(i18next.t("moveTriggers:invertStats", { pokemonName: getPokemonNameWithAffix(target) }));

    return true;
  }
}

export class ResetStatsAttr extends MoveEffectAttr {
  private targetAllPokemon: boolean;
  constructor(targetAllPokemon: boolean) {
    super();
    this.targetAllPokemon = targetAllPokemon;
  }

  override apply(_user: Pokemon, target: Pokemon, _move: Move, _args: any[]): boolean {
    if (this.targetAllPokemon) {
      // Target all pokemon on the field when Freezy Frost or Haze are used
      const activePokemon = globalScene.getField(true);
      activePokemon.forEach((p) => this.resetStats(p));
      globalScene.queueMessage(i18next.t("moveTriggers:statEliminated"));
    } else { // Affects only the single target when Clear Smog is used
      this.resetStats(target);
      globalScene.queueMessage(i18next.t("moveTriggers:resetStats", { pokemonName: getPokemonNameWithAffix(target) }));
    }
    return true;
  }

  private resetStats(pokemon: Pokemon): void {
    for (const s of BATTLE_STATS) {
      pokemon.setStatStage(s, 0);
    }
    pokemon.updateInfo();
  }
}

/**
 * Attribute used for status moves, specifically Heart, Guard, and Power Swap,
 * that swaps the user's and target's corresponding stat stages.
 * @extends MoveEffectAttr
 * @see {@linkcode apply}
 */
export class SwapStatStagesAttr extends MoveEffectAttr {
  /** The stat stages to be swapped between the user and the target */
  private stats: readonly BattleStat[];

  constructor(stats: readonly BattleStat[]) {
    super();

    this.stats = stats;
  }

  /**
   * For all {@linkcode stats}, swaps the user's and target's corresponding stat
   * stage.
   * @param user the {@linkcode Pokemon} that used the move
   * @param target the {@linkcode Pokemon} that the move was used on
   * @param move N/A
   * @param args N/A
   * @returns true if attribute application succeeds
   */
  apply(user: Pokemon, target: Pokemon, move: Move, args: any []): boolean {
    if (super.apply(user, target, move, args)) {
      for (const s of this.stats) {
        const temp = user.getStatStage(s);
        user.setStatStage(s, target.getStatStage(s));
        target.setStatStage(s, temp);
      }

      target.updateInfo();
      user.updateInfo();

      if (this.stats.length === 7) {
        globalScene.queueMessage(i18next.t("moveTriggers:switchedStatChanges", { pokemonName: getPokemonNameWithAffix(user) }));
      } else if (this.stats.length === 2) {
        globalScene.queueMessage(i18next.t("moveTriggers:switchedTwoStatChanges", {
          pokemonName: getPokemonNameWithAffix(user),
          firstStat: i18next.t(getStatKey(this.stats[0])),
          secondStat: i18next.t(getStatKey(this.stats[1]))
        }));
      }
      return true;
    }
    return false;
  }
}

export class HpSplitAttr extends MoveEffectAttr {
  apply(user: Pokemon, target: Pokemon, move: Move, args: any[]): boolean {
    if (!super.apply(user, target, move, args)) {
      return false;
    }

    const hpValue = Math.floor((target.hp + user.hp) / 2);
    [ user, target ].forEach((p) => {
      if (p.hp < hpValue) {
        const healing = p.heal(hpValue - p.hp);
        if (healing) {
          globalScene.damageNumberHandler.add(p, healing, HitResult.HEAL);
        }
      } else if (p.hp > hpValue) {
        const damage = p.damage(p.hp - hpValue, true);
        if (damage) {
          globalScene.damageNumberHandler.add(p, damage);
        }
      }
      p.updateInfo();
    });

    return true;
  }
}

export class VariablePowerAttr extends MoveAttr {
  apply(user: Pokemon, target: Pokemon, move: Move, args: any[]): boolean {
    //const power = args[0] as Utils.NumberHolder;
    return false;
  }
}

export class LessPPMorePowerAttr extends VariablePowerAttr {
  /**
   * Power up moves when less PP user has
   * @param user {@linkcode Pokemon} using this move
   * @param target {@linkcode Pokemon} target of this move
   * @param move {@linkcode Move} being used
   * @param args [0] {@linkcode NumberHolder} of power
   * @returns true if the function succeeds
   */
  apply(user: Pokemon, target: Pokemon, move: Move, args: any[]): boolean {
    const ppMax = move.pp;
    const ppUsed = user.moveset.find((m) => m.moveId === move.id)?.ppUsed ?? 0;

    let ppRemains = ppMax - ppUsed;
    /** Reduce to 0 to avoid negative numbers if user has 1PP before attack and target has Ability.PRESSURE */
    if (ppRemains < 0) {
      ppRemains = 0;
    }

    const power = args[0] as NumberHolder;

    switch (ppRemains) {
      case 0:
        power.value = 200;
        break;
      case 1:
        power.value = 80;
        break;
      case 2:
        power.value = 60;
        break;
      case 3:
        power.value = 50;
        break;
      default:
        power.value = 40;
        break;
    }
    return true;
  }
}

export class MovePowerMultiplierAttr extends VariablePowerAttr {
  private powerMultiplierFunc: (user: Pokemon, target: Pokemon, move: Move) => number;

  constructor(powerMultiplier: (user: Pokemon, target: Pokemon, move: Move) => number) {
    super();

    this.powerMultiplierFunc = powerMultiplier;
  }

  apply(user: Pokemon, target: Pokemon, move: Move, args: any[]): boolean {
    const power = args[0] as NumberHolder;
    power.value *= this.powerMultiplierFunc(user, target, move);

    return true;
  }
}

/**
 * Helper function to calculate the the base power of an ally's hit when using Beat Up.
 * @param user The Pokemon that used Beat Up.
 * @param allyIndex The party position of the ally contributing to Beat Up.
 * @returns The base power of the Beat Up hit.
 */
const beatUpFunc = (user: Pokemon, allyIndex: number): number => {
  const party = user.isPlayer() ? globalScene.getPlayerParty() : globalScene.getEnemyParty();

  for (let i = allyIndex; i < party.length; i++) {
    const pokemon = party[i];

    // The user contributes to Beat Up regardless of status condition.
    // Allies can contribute only if they do not have a non-volatile status condition.
    if (pokemon.id !== user.id && pokemon?.status && pokemon.status.effect !== StatusEffect.NONE) {
      continue;
    }
    return (pokemon.species.getBaseStat(Stat.ATK) / 10) + 5;
  }
  return 0;
};

export class BeatUpAttr extends VariablePowerAttr {

  /**
   * Gets the next party member to contribute to a Beat Up hit, and calculates the base power for it.
   * @param user Pokemon that used the move
   * @param _target N/A
   * @param _move Move with this attribute
   * @param args N/A
   * @returns true if the function succeeds
   */
  apply(user: Pokemon, target: Pokemon, move: Move, args: any[]): boolean {
    const power = args[0] as NumberHolder;

    const party = user.isPlayer() ? globalScene.getPlayerParty() : globalScene.getEnemyParty();
    const allyCount = party.filter(pokemon => {
      return pokemon.id === user.id || !pokemon.status?.effect;
    }).length;
    const allyIndex = (user.turnData.hitCount - user.turnData.hitsLeft) % allyCount;
    power.value = beatUpFunc(user, allyIndex);
    return true;
  }
}

const doublePowerChanceMessageFunc = (user: Pokemon, target: Pokemon, move: Move) => {
  let message: string = "";
  globalScene.executeWithSeedOffset(() => {
    const rand = randSeedInt(100);
    if (rand < move.chance) {
      message = i18next.t("moveTriggers:goingAllOutForAttack", { pokemonName: getPokemonNameWithAffix(user) });
    }
  }, globalScene.currentBattle.turn << 6, globalScene.waveSeed);
  return message;
};

export class DoublePowerChanceAttr extends VariablePowerAttr {
  apply(user: Pokemon, target: Pokemon, move: Move, args: any[]): boolean {
    let rand: number;
    globalScene.executeWithSeedOffset(() => rand = randSeedInt(100), globalScene.currentBattle.turn << 6, globalScene.waveSeed);
    if (rand! < move.chance) {
      const power = args[0] as NumberHolder;
      power.value *= 2;
      return true;
    }

    return false;
  }
}

export abstract class ConsecutiveUsePowerMultiplierAttr extends MovePowerMultiplierAttr {
  constructor(limit: number, resetOnFail: boolean, resetOnLimit?: boolean, ...comboMoves: Moves[]) {
    super((user: Pokemon, target: Pokemon, move: Move): number => {
      const moveHistory = user.getLastXMoves(limit + 1).slice(1);

      let count = 0;
      let turnMove: TurnMove | undefined;

      while (
        (
          (turnMove = moveHistory.shift())?.move === move.id
          || (comboMoves.length && comboMoves.includes(turnMove?.move ?? Moves.NONE))
        )
        && (!resetOnFail || turnMove?.result === MoveResult.SUCCESS)
      ) {
        if (count < (limit - 1)) {
          count++;
        } else if (resetOnLimit) {
          count = 0;
        } else {
          break;
        }
      }

      return this.getMultiplier(count);
    });
  }

  abstract getMultiplier(count: number): number;
}

export class ConsecutiveUseDoublePowerAttr extends ConsecutiveUsePowerMultiplierAttr {
  getMultiplier(count: number): number {
    return Math.pow(2, count);
  }
}

export class ConsecutiveUseMultiBasePowerAttr extends ConsecutiveUsePowerMultiplierAttr {
  getMultiplier(count: number): number {
    return (count + 1);
  }
}

export class WeightPowerAttr extends VariablePowerAttr {
  apply(user: Pokemon, target: Pokemon, move: Move, args: any[]): boolean {
    const power = args[0] as NumberHolder;

    const targetWeight = target.getWeight();
    const weightThresholds = [ 10, 25, 50, 100, 200 ];

    let w = 0;
    while (targetWeight >= weightThresholds[w]) {
      if (++w === weightThresholds.length) {
        break;
      }
    }

    power.value = (w + 1) * 20;

    return true;
  }
}

/**
 * Attribute used for Electro Ball move.
 * @extends VariablePowerAttr
 * @see {@linkcode apply}
 **/
export class ElectroBallPowerAttr extends VariablePowerAttr {
  /**
   * Move that deals more damage the faster {@linkcode Stat.SPD}
   * the user is compared to the target.
   * @param user Pokemon that used the move
   * @param target The target of the move
   * @param move Move with this attribute
   * @param args N/A
   * @returns true if the function succeeds
   */
  apply(user: Pokemon, target: Pokemon, move: Move, args: any[]): boolean {
    const power = args[0] as NumberHolder;

    const statRatio = target.getEffectiveStat(Stat.SPD) / user.getEffectiveStat(Stat.SPD);
    const statThresholds = [ 0.25, 1 / 3, 0.5, 1, -1 ];
    const statThresholdPowers = [ 150, 120, 80, 60, 40 ];

    let w = 0;
    while (w < statThresholds.length - 1 && statRatio > statThresholds[w]) {
      if (++w === statThresholds.length) {
        break;
      }
    }

    power.value = statThresholdPowers[w];
    return true;
  }
}


/**
 * Attribute used for Gyro Ball move.
 * @extends VariablePowerAttr
 * @see {@linkcode apply}
 **/
export class GyroBallPowerAttr extends VariablePowerAttr {
  /**
   * Move that deals more damage the slower {@linkcode Stat.SPD}
   * the user is compared to the target.
   * @param user Pokemon that used the move
   * @param target The target of the move
   * @param move Move with this attribute
   * @param args N/A
   * @returns true if the function succeeds
   */
  apply(user: Pokemon, target: Pokemon, move: Move, args: any[]): boolean {
    const power = args[0] as NumberHolder;
    const userSpeed = user.getEffectiveStat(Stat.SPD);
    if (userSpeed < 1) {
      // Gen 6+ always have 1 base power
      power.value = 1;
      return true;
    }

    power.value = Math.floor(Math.min(150, 25 * target.getEffectiveStat(Stat.SPD) / userSpeed + 1));
    return true;
  }
}

export class LowHpPowerAttr extends VariablePowerAttr {
  apply(user: Pokemon, target: Pokemon, move: Move, args: any[]): boolean {
    const power = args[0] as NumberHolder;
    const hpRatio = user.getHpRatio();

    switch (true) {
      case (hpRatio < 0.0417):
        power.value = 200;
        break;
      case (hpRatio < 0.1042):
        power.value = 150;
        break;
      case (hpRatio < 0.2083):
        power.value = 100;
        break;
      case (hpRatio < 0.3542):
        power.value = 80;
        break;
      case (hpRatio < 0.6875):
        power.value = 40;
        break;
      default:
        power.value = 20;
        break;
    }

    return true;
  }
}

export class CompareWeightPowerAttr extends VariablePowerAttr {
  apply(user: Pokemon, target: Pokemon, move: Move, args: any[]): boolean {
    const power = args[0] as NumberHolder;
    const userWeight = user.getWeight();
    const targetWeight = target.getWeight();

    if (!userWeight || userWeight === 0) {
      return false;
    }

    const relativeWeight = (targetWeight / userWeight) * 100;

    switch (true) {
      case (relativeWeight < 20.01):
        power.value = 120;
        break;
      case (relativeWeight < 25.01):
        power.value = 100;
        break;
      case (relativeWeight < 33.35):
        power.value = 80;
        break;
      case (relativeWeight < 50.01):
        power.value = 60;
        break;
      default:
        power.value = 40;
        break;
    }

    return true;
  }
}

export class HpPowerAttr extends VariablePowerAttr {
  apply(user: Pokemon, target: Pokemon, move: Move, args: any[]): boolean {
    (args[0] as NumberHolder).value = toDmgValue(150 * user.getHpRatio());

    return true;
  }
}

/**
 * Attribute used for moves whose base power scales with the opponent's HP
 * Used for Crush Grip, Wring Out, and Hard Press
 * maxBasePower 100 for Hard Press, 120 for others
 */
export class OpponentHighHpPowerAttr extends VariablePowerAttr {
  maxBasePower: number;

  constructor(maxBasePower: number) {
    super();
    this.maxBasePower = maxBasePower;
  }

  /**
   * Changes the base power of the move to be the target's HP ratio times the maxBasePower with a min value of 1
   * @param user n/a
   * @param target the Pokemon being attacked
   * @param move n/a
   * @param args holds the base power of the move at args[0]
   * @returns true
   */
  apply(user: Pokemon, target: Pokemon, move: Move, args: any[]): boolean {
    (args[0] as NumberHolder).value = toDmgValue(this.maxBasePower * target.getHpRatio());

    return true;
  }
}

export class FirstAttackDoublePowerAttr extends VariablePowerAttr {
  apply(user: Pokemon, target: Pokemon, move: Move, args: any[]): boolean {
    console.log(target.getLastXMoves(1), globalScene.currentBattle.turn);
    if (!target.getLastXMoves(1).find(m => m.turn === globalScene.currentBattle.turn)) {
      (args[0] as NumberHolder).value *= 2;
      return true;
    }

    return false;
  }
}


export class TurnDamagedDoublePowerAttr extends VariablePowerAttr {
  apply(user: Pokemon, target: Pokemon, move: Move, args: any[]): boolean {
    if (user.turnData.attacksReceived.find(r => r.damage && r.sourceId === target.id)) {
      (args[0] as NumberHolder).value *= 2;
      return true;
    }

    return false;
  }
}

const magnitudeMessageFunc = (user: Pokemon, target: Pokemon, move: Move) => {
  let message: string;
  globalScene.executeWithSeedOffset(() => {
    const magnitudeThresholds = [ 5, 15, 35, 65, 75, 95 ];

    const rand = randSeedInt(100);

    let m = 0;
    for (; m < magnitudeThresholds.length; m++) {
      if (rand < magnitudeThresholds[m]) {
        break;
      }
    }

    message = i18next.t("moveTriggers:magnitudeMessage", { magnitude: m + 4 });
  }, globalScene.currentBattle.turn << 6, globalScene.waveSeed);
  return message!;
};

export class MagnitudePowerAttr extends VariablePowerAttr {
  apply(user: Pokemon, target: Pokemon, move: Move, args: any[]): boolean {
    const power = args[0] as NumberHolder;

    const magnitudeThresholds = [ 5, 15, 35, 65, 75, 95 ];
    const magnitudePowers = [ 10, 30, 50, 70, 90, 100, 110, 150 ];

    let rand: number;

    globalScene.executeWithSeedOffset(() => rand = randSeedInt(100), globalScene.currentBattle.turn << 6, globalScene.waveSeed);

    let m = 0;
    for (; m < magnitudeThresholds.length; m++) {
      if (rand! < magnitudeThresholds[m]) {
        break;
      }
    }

    power.value = magnitudePowers[m];

    return true;
  }
}

export class AntiSunlightPowerDecreaseAttr extends VariablePowerAttr {
  apply(user: Pokemon, target: Pokemon, move: Move, args: any[]): boolean {
    if (!globalScene.arena.weather?.isEffectSuppressed()) {
      const power = args[0] as NumberHolder;
      const weatherType = globalScene.arena.weather?.weatherType || WeatherType.NONE;
      switch (weatherType) {
        case WeatherType.RAIN:
        case WeatherType.SANDSTORM:
        case WeatherType.HAIL:
        case WeatherType.SNOW:
        case WeatherType.HEAVY_RAIN:
          power.value *= 0.5;
          return true;
      }
    }

    return false;
  }
}

export class FriendshipPowerAttr extends VariablePowerAttr {
  private invert: boolean;

  constructor(invert?: boolean) {
    super();

    this.invert = !!invert;
  }

  apply(user: Pokemon, target: Pokemon, move: Move, args: any[]): boolean {
    const power = args[0] as NumberHolder;

    const friendshipPower = Math.floor(Math.min(user instanceof PlayerPokemon ? user.friendship : user.species.baseFriendship, 255) / 2.5);
    power.value = Math.max(!this.invert ? friendshipPower : 102 - friendshipPower, 1);

    return true;
  }
}

/**
 * This Attribute calculates the current power of {@linkcode Moves.RAGE_FIST}.
 * The counter for power calculation does not reset on every wave but on every new arena encounter
 */
export class RageFistPowerAttr extends VariablePowerAttr {
  apply(user: Pokemon, target: Pokemon, move: Move, args: any[]): boolean {
    const { hitCount, prevHitCount } = user.battleData;
    const basePower: NumberHolder = args[0];

    this.updateHitReceivedCount(user, hitCount, prevHitCount);

    basePower.value = 50 + (Math.min(user.customPokemonData.hitsRecCount, 6) * 50);

    return true;
  }

  /**
   * Updates the number of hits the Pokemon has taken in battle
   * @param user Pokemon calling Rage Fist
   * @param hitCount The number of received hits this battle
   * @param previousHitCount The number of received hits this battle since last time Rage Fist was used
   */
  protected updateHitReceivedCount(user: Pokemon, hitCount: number, previousHitCount: number): void {
    user.customPokemonData.hitsRecCount += (hitCount - previousHitCount);
    user.battleData.prevHitCount = hitCount;
  }
}

/**
 * Tallies the number of positive stages for a given {@linkcode Pokemon}.
 * @param pokemon The {@linkcode Pokemon} that is being used to calculate the count of positive stats
 * @returns the amount of positive stats
 */
const countPositiveStatStages = (pokemon: Pokemon): number => {
  return pokemon.getStatStages().reduce((total, stat) => (stat && stat > 0) ? total + stat : total, 0);
};

/**
 * Attribute that increases power based on the amount of positive stat stage increases.
 */
export class PositiveStatStagePowerAttr extends VariablePowerAttr {

  /**
   * @param {Pokemon} user The pokemon that is being used to calculate the amount of positive stats
   * @param {Pokemon} target N/A
   * @param {Move} move N/A
   * @param {any[]} args The argument for VariablePowerAttr, accumulates and sets the amount of power multiplied by stats
   * @returns {boolean} Returns true if attribute is applied
   */
  apply(user: Pokemon, target: Pokemon, move: Move, args: any[]): boolean {
    const positiveStatStages: number = countPositiveStatStages(user);

    (args[0] as NumberHolder).value += positiveStatStages * 20;
    return true;
  }
}

/**
 * Punishment normally has a base power of 60,
 * but gains 20 power for every increased stat stage the target has,
 * up to a maximum of 200 base power in total.
 */
export class PunishmentPowerAttr extends VariablePowerAttr {
  private PUNISHMENT_MIN_BASE_POWER = 60;
  private PUNISHMENT_MAX_BASE_POWER = 200;

  /**
     * @param {Pokemon} user N/A
     * @param {Pokemon} target The pokemon that the move is being used against, as well as calculating the stats for the min/max base power
     * @param {Move} move N/A
     * @param {any[]} args The value that is being changed due to VariablePowerAttr
     * @returns Returns true if attribute is applied
     */
  apply(user: Pokemon, target: Pokemon, move: Move, args: any[]): boolean {
    const positiveStatStages: number = countPositiveStatStages(target);
    (args[0] as NumberHolder).value = Math.min(
      this.PUNISHMENT_MAX_BASE_POWER,
      this.PUNISHMENT_MIN_BASE_POWER + positiveStatStages * 20
    );
    return true;
  }
}

export class PresentPowerAttr extends VariablePowerAttr {
  apply(user: Pokemon, target: Pokemon, move: Move, args: any[]): boolean {
    /**
     * If this move is multi-hit, and this attribute is applied to any hit
     * other than the first, this move cannot result in a heal.
     */
    const firstHit = (user.turnData.hitCount === user.turnData.hitsLeft);

    const powerSeed = randSeedInt(firstHit ? 100 : 80);
    if (powerSeed <= 40) {
      (args[0] as NumberHolder).value = 40;
    } else if (40 < powerSeed && powerSeed <= 70) {
      (args[0] as NumberHolder).value = 80;
    } else if (70 < powerSeed && powerSeed <= 80) {
      (args[0] as NumberHolder).value = 120;
    } else if (80 < powerSeed && powerSeed <= 100) {
      // If this move is multi-hit, disable all other hits
      user.turnData.hitCount = 1;
      user.turnData.hitsLeft = 1;
      globalScene.unshiftPhase(new PokemonHealPhase(target.getBattlerIndex(),
        toDmgValue(target.getMaxHp() / 4), i18next.t("moveTriggers:regainedHealth", { pokemonName: getPokemonNameWithAffix(target) }), true));
    }

    return true;
  }
}

export class WaterShurikenPowerAttr extends VariablePowerAttr {
  apply(user: Pokemon, target: Pokemon, move: Move, args: any[]): boolean {
    if (user.species.speciesId === Species.GRENINJA && user.hasAbility(Abilities.BATTLE_BOND) && user.formIndex === 2) {
      (args[0] as NumberHolder).value = 20;
      return true;
    }
    return false;
  }
}

/**
 * Attribute used to calculate the power of attacks that scale with Stockpile stacks (i.e. Spit Up).
 */
export class SpitUpPowerAttr extends VariablePowerAttr {
  private multiplier: number = 0;

  constructor(multiplier: number) {
    super();
    this.multiplier = multiplier;
  }

  apply(user: Pokemon, target: Pokemon, move: Move, args: any[]): boolean {
    const stockpilingTag = user.getTag(StockpilingTag);

    if (stockpilingTag && stockpilingTag.stockpiledCount > 0) {
      const power = args[0] as NumberHolder;
      power.value = this.multiplier * stockpilingTag.stockpiledCount;
      return true;
    }

    return false;
  }
}

/**
 * Attribute used to apply Swallow's healing, which scales with Stockpile stacks.
 * Does NOT remove stockpiled stacks.
 */
export class SwallowHealAttr extends HealAttr {
  apply(user: Pokemon, target: Pokemon, move: Move, args: any[]): boolean {
    const stockpilingTag = user.getTag(StockpilingTag);

    if (stockpilingTag && stockpilingTag.stockpiledCount > 0) {
      const stockpiled = stockpilingTag.stockpiledCount;
      let healRatio: number;

      if (stockpiled === 1) {
        healRatio = 0.25;
      } else if (stockpiled === 2) {
        healRatio = 0.50;
      } else { // stockpiled >= 3
        healRatio = 1.00;
      }

      if (healRatio) {
        this.addHealPhase(user, healRatio);
        return true;
      }
    }

    return false;
  }
}

const hasStockpileStacksCondition: MoveConditionFunc = (user) => {
  const hasStockpilingTag = user.getTag(StockpilingTag);
  return !!hasStockpilingTag && hasStockpilingTag.stockpiledCount > 0;
};

/**
 * Attribute used for multi-hit moves that increase power in increments of the
 * move's base power for each hit, namely Triple Kick and Triple Axel.
 * @extends VariablePowerAttr
 * @see {@linkcode apply}
 */
export class MultiHitPowerIncrementAttr extends VariablePowerAttr {
  /** The max number of base power increments allowed for this move */
  private maxHits: number;

  constructor(maxHits: number) {
    super();

    this.maxHits = maxHits;
  }

  /**
   * Increases power of move in increments of the base power for the amount of times
   * the move hit. In the case that the move is extended, it will circle back to the
   * original base power of the move after incrementing past the maximum amount of
   * hits.
   * @param user {@linkcode Pokemon} that used the move
   * @param target {@linkcode Pokemon} that the move was used on
   * @param move {@linkcode Move} with this attribute
   * @param args [0] {@linkcode NumberHolder} for final calculated power of move
   * @returns true if attribute application succeeds
   */
  apply(user: Pokemon, target: Pokemon, move: Move, args: any[]): boolean {
    const hitsTotal = user.turnData.hitCount - Math.max(user.turnData.hitsLeft, 0);
    const power = args[0] as NumberHolder;

    power.value = move.power * (1 + hitsTotal % this.maxHits);

    return true;
  }
}

/**
 * Attribute used for moves that double in power if the given move immediately
 * preceded the move applying the attribute, namely Fusion Flare and
 * Fusion Bolt.
 * @extends VariablePowerAttr
 * @see {@linkcode apply}
 */
export class LastMoveDoublePowerAttr extends VariablePowerAttr {
  /** The move that must precede the current move */
  private move: Moves;

  constructor(move: Moves) {
    super();

    this.move = move;
  }

  /**
   * Doubles power of move if the given move is found to precede the current
   * move with no other moves being executed in between, only ignoring failed
   * moves if any.
   * @param user {@linkcode Pokemon} that used the move
   * @param target N/A
   * @param move N/A
   * @param args [0] {@linkcode NumberHolder} that holds the resulting power of the move
   * @returns true if attribute application succeeds, false otherwise
   */
  apply(user: Pokemon, _target: Pokemon, _move: Move, args: any[]): boolean {
    const power = args[0] as NumberHolder;
    const enemy = user.getOpponent(0);
    const pokemonActed: Pokemon[] = [];

    if (enemy?.turnData.acted) {
      pokemonActed.push(enemy);
    }

    if (globalScene.currentBattle.double) {
      const userAlly = user.getAlly();
      const enemyAlly = enemy?.getAlly();

      if (!isNullOrUndefined(userAlly) && userAlly.turnData.acted) {
        pokemonActed.push(userAlly);
      }
      if (!isNullOrUndefined(enemyAlly) && enemyAlly.turnData.acted) {
        pokemonActed.push(enemyAlly);
      }
    }

    pokemonActed.sort((a, b) => b.turnData.order - a.turnData.order);

    for (const p of pokemonActed) {
      const [ lastMove ] = p.getLastXMoves(1);
      if (lastMove.result !== MoveResult.FAIL) {
        if ((lastMove.result === MoveResult.SUCCESS) && (lastMove.move === this.move)) {
          power.value *= 2;
          return true;
        } else {
          break;
        }
      }
    }

    return false;
  }
}

/**
 * Changes a Pledge move's power to 150 when combined with another unique Pledge
 * move from an ally.
 */
export class CombinedPledgePowerAttr extends VariablePowerAttr {
  override apply(user: Pokemon, target: Pokemon, move: Move, args: any[]): boolean {
    const power = args[0];
    if (!(power instanceof NumberHolder)) {
      return false;
    }
    const combinedPledgeMove = user.turnData.combiningPledge;

    if (combinedPledgeMove && combinedPledgeMove !== move.id) {
      power.value *= 150 / 80;
      return true;
    }
    return false;
  }
}

/**
 * Applies STAB to the given Pledge move if the move is part of a combined attack.
 */
export class CombinedPledgeStabBoostAttr extends MoveAttr {
  override apply(user: Pokemon, target: Pokemon, move: Move, args: any[]): boolean {
    const stabMultiplier = args[0];
    if (!(stabMultiplier instanceof NumberHolder)) {
      return false;
    }
    const combinedPledgeMove = user.turnData.combiningPledge;

    if (combinedPledgeMove && combinedPledgeMove !== move.id) {
      stabMultiplier.value = 1.5;
      return true;
    }
    return false;
  }
}

/**
 * Variable Power attribute for {@link https://bulbapedia.bulbagarden.net/wiki/Round_(move) | Round}.
 * Doubles power if another Pokemon has previously selected Round this turn.
 * @extends VariablePowerAttr
 */
export class RoundPowerAttr extends VariablePowerAttr {
  override apply(user: Pokemon, target: Pokemon, move: Move, args: any[]): boolean {
    const power = args[0];
    if (!(power instanceof NumberHolder)) {
      return false;
    }

    if (user.turnData?.joinedRound) {
      power.value *= 2;
      return true;
    }
    return false;
  }
}

/**
 * Attribute for the "combo" effect of {@link https://bulbapedia.bulbagarden.net/wiki/Round_(move) | Round}.
 * Preempts the next move in the turn order with the first instance of any Pokemon
 * using Round. Also marks the Pokemon using the cued Round to double the move's power.
 * @extends MoveEffectAttr
 * @see {@linkcode RoundPowerAttr}
 */
export class CueNextRoundAttr extends MoveEffectAttr {
  constructor() {
    super(true, { lastHitOnly: true });
  }

  override apply(user: Pokemon, target: Pokemon, move: Move, args?: any[]): boolean {
    const nextRoundPhase = globalScene.findPhase<MovePhase>(phase =>
      phase instanceof MovePhase && phase.move.moveId === Moves.ROUND
    );

    if (!nextRoundPhase) {
      return false;
    }

    // Update the phase queue so that the next Pokemon using Round moves next
    const nextRoundIndex = globalScene.phaseQueue.indexOf(nextRoundPhase);
    const nextMoveIndex = globalScene.phaseQueue.findIndex(phase => phase instanceof MovePhase);
    if (nextRoundIndex !== nextMoveIndex) {
      globalScene.prependToPhase(globalScene.phaseQueue.splice(nextRoundIndex, 1)[0], MovePhase);
    }

    // Mark the corresponding Pokemon as having "joined the Round" (for doubling power later)
    nextRoundPhase.pokemon.turnData.joinedRound = true;
    return true;
  }
}

/**
 * Attribute that changes stat stages before the damage is calculated
 */
export class StatChangeBeforeDmgCalcAttr extends MoveAttr {
  /**
   * Applies Stat Changes before damage is calculated
   *
   * @param user {@linkcode Pokemon} that called {@linkcode move}
   * @param target {@linkcode Pokemon} that is the target of {@linkcode move}
   * @param move {@linkcode Move} called by {@linkcode user}
   * @param args N/A
   *
   * @returns true if stat stages where correctly applied
   */
  apply(user: Pokemon, target: Pokemon, move: Move, args: any[]): boolean {
    return false;
  }
}

/**
 * Steals the postitive Stat stages of the target before damage calculation so stat changes
 * apply to damage calculation (e.g. {@linkcode Moves.SPECTRAL_THIEF})
 * {@link https://bulbapedia.bulbagarden.net/wiki/Spectral_Thief_(move) | Spectral Thief}
 */
export class SpectralThiefAttr extends StatChangeBeforeDmgCalcAttr {
  /**
   * steals max amount of positive stats of the target while not exceeding the limit of max 6 stat stages
   *
   * @param user {@linkcode Pokemon} that called {@linkcode move}
   * @param target {@linkcode Pokemon} that is the target of {@linkcode move}
   * @param move {@linkcode Move} called by {@linkcode user}
   * @param args N/A
   *
   * @returns true if stat stages where correctly stolen
   */
  apply(user: Pokemon, target: Pokemon, move: Move, args: any[]): boolean {
    /**
     * Copy all positive stat stages to user and reduce copied stat stages on target.
     */
    for (const s of BATTLE_STATS) {
      const statStageValueTarget = target.getStatStage(s);
      const statStageValueUser = user.getStatStage(s);

      if (statStageValueTarget > 0) {
        /**
         * Only value of up to 6 can be stolen (stat stages don't exceed 6)
         */
        const availableToSteal = Math.min(statStageValueTarget, 6 - statStageValueUser);

        globalScene.unshiftPhase(new StatStageChangePhase(user.getBattlerIndex(), this.selfTarget, [ s ], availableToSteal));
        target.setStatStage(s, statStageValueTarget - availableToSteal);
      }
    }

    target.updateInfo();
    user.updateInfo();
    globalScene.queueMessage(i18next.t("moveTriggers:stealPositiveStats", { pokemonName: getPokemonNameWithAffix(user), targetName: getPokemonNameWithAffix(target) }));

    return true;
  }

}

export class VariableAtkAttr extends MoveAttr {
  constructor() {
    super();
  }

  apply(user: Pokemon, target: Pokemon, move: Move, args: any[]): boolean {
    //const atk = args[0] as Utils.NumberHolder;
    return false;
  }
}

export class TargetAtkUserAtkAttr extends VariableAtkAttr {
  constructor() {
    super();
  }
  apply(user: Pokemon, target: Pokemon, move: Move, args: any[]): boolean {
    (args[0] as NumberHolder).value = target.getEffectiveStat(Stat.ATK, target);
    return true;
  }
}

export class DefAtkAttr extends VariableAtkAttr {
  constructor() {
    super();
  }

  apply(user: Pokemon, target: Pokemon, move: Move, args: any[]): boolean {
    (args[0] as NumberHolder).value = user.getEffectiveStat(Stat.DEF, target);
    return true;
  }
}

export class VariableDefAttr extends MoveAttr {
  constructor() {
    super();
  }

  apply(user: Pokemon, target: Pokemon, move: Move, args: any[]): boolean {
    //const def = args[0] as Utils.NumberHolder;
    return false;
  }
}

export class DefDefAttr extends VariableDefAttr {
  constructor() {
    super();
  }

  apply(user: Pokemon, target: Pokemon, move: Move, args: any[]): boolean {
    (args[0] as NumberHolder).value = target.getEffectiveStat(Stat.DEF, user);
    return true;
  }
}

export class VariableAccuracyAttr extends MoveAttr {
  apply(user: Pokemon, target: Pokemon, move: Move, args: any[]): boolean {
    //const accuracy = args[0] as Utils.NumberHolder;
    return false;
  }
}

/**
 * Attribute used for Thunder and Hurricane that sets accuracy to 50 in sun and never miss in rain
 */
export class ThunderAccuracyAttr extends VariableAccuracyAttr {
  apply(user: Pokemon, target: Pokemon, move: Move, args: any[]): boolean {
    if (!globalScene.arena.weather?.isEffectSuppressed()) {
      const accuracy = args[0] as NumberHolder;
      const weatherType = globalScene.arena.weather?.weatherType || WeatherType.NONE;
      switch (weatherType) {
        case WeatherType.SUNNY:
        case WeatherType.HARSH_SUN:
          accuracy.value = 50;
          return true;
        case WeatherType.RAIN:
        case WeatherType.HEAVY_RAIN:
          accuracy.value = -1;
          return true;
      }
    }

    return false;
  }
}

/**
 * Attribute used for Bleakwind Storm, Wildbolt Storm, and Sandsear Storm that sets accuracy to never
 * miss in rain
 * Springtide Storm does NOT have this property
 */
export class StormAccuracyAttr extends VariableAccuracyAttr {
  apply(user: Pokemon, target: Pokemon, move: Move, args: any[]): boolean {
    if (!globalScene.arena.weather?.isEffectSuppressed()) {
      const accuracy = args[0] as NumberHolder;
      const weatherType = globalScene.arena.weather?.weatherType || WeatherType.NONE;
      switch (weatherType) {
        case WeatherType.RAIN:
        case WeatherType.HEAVY_RAIN:
          accuracy.value = -1;
          return true;
      }
    }

    return false;
  }
}

/**
 * Attribute used for moves which never miss
 * against Pokemon with the {@linkcode BattlerTagType.MINIMIZED}
 * @extends VariableAccuracyAttr
 * @see {@linkcode apply}
 */
export class AlwaysHitMinimizeAttr extends VariableAccuracyAttr {
  /**
   * @see {@linkcode apply}
   * @param user N/A
   * @param target {@linkcode Pokemon} target of the move
   * @param move N/A
   * @param args [0] Accuracy of the move to be modified
   * @returns true if the function succeeds
   */
  apply(user: Pokemon, target: Pokemon, move: Move, args: any[]): boolean {
    if (target.getTag(BattlerTagType.MINIMIZED)) {
      const accuracy = args[0] as NumberHolder;
      accuracy.value = -1;

      return true;
    }

    return false;
  }
}

export class ToxicAccuracyAttr extends VariableAccuracyAttr {
  apply(user: Pokemon, target: Pokemon, move: Move, args: any[]): boolean {
    if (user.isOfType(PokemonType.POISON)) {
      const accuracy = args[0] as NumberHolder;
      accuracy.value = -1;
      return true;
    }

    return false;
  }
}

export class BlizzardAccuracyAttr extends VariableAccuracyAttr {
  apply(user: Pokemon, target: Pokemon, move: Move, args: any[]): boolean {
    if (!globalScene.arena.weather?.isEffectSuppressed()) {
      const accuracy = args[0] as NumberHolder;
      const weatherType = globalScene.arena.weather?.weatherType || WeatherType.NONE;
      if (weatherType === WeatherType.HAIL || weatherType === WeatherType.SNOW) {
        accuracy.value = -1;
        return true;
      }
    }

    return false;
  }
}

export class VariableMoveCategoryAttr extends MoveAttr {
  apply(user: Pokemon, target: Pokemon, move: Move, args: any[]): boolean {
    return false;
  }
}

export class PhotonGeyserCategoryAttr extends VariableMoveCategoryAttr {
  apply(user: Pokemon, target: Pokemon, move: Move, args: any[]): boolean {
    const category = (args[0] as NumberHolder);

    if (user.getEffectiveStat(Stat.ATK, target, move) > user.getEffectiveStat(Stat.SPATK, target, move)) {
      category.value = MoveCategory.PHYSICAL;
      return true;
    }

    return false;
  }
}

/**
 * Attribute used for tera moves that change category based on the user's Atk and SpAtk stats
 * Note: Currently, `getEffectiveStat` does not ignore all abilities that affect stats except those
 * with the attribute of `StatMultiplierAbAttr`
 * TODO: Remove the `.partial()` tag from Tera Blast and Tera Starstorm when the above issue is resolved
 * @extends VariableMoveCategoryAttr
 */
export class TeraMoveCategoryAttr extends VariableMoveCategoryAttr {
  apply(user: Pokemon, target: Pokemon, move: Move, args: any[]): boolean {
    const category = (args[0] as NumberHolder);

    if (user.isTerastallized && user.getEffectiveStat(Stat.ATK, target, move, true, true, false, false, true) >
    user.getEffectiveStat(Stat.SPATK, target, move, true, true, false, false, true)) {
      category.value = MoveCategory.PHYSICAL;
      return true;
    }

    return false;
  }
}

/**
 * Increases the power of Tera Blast if the user is Terastallized into Stellar type
 * @extends VariablePowerAttr
 */
export class TeraBlastPowerAttr extends VariablePowerAttr {
  /**
   * Sets Tera Blast's power to 100 if the user is terastallized with
   * the Stellar tera type.
   * @param user {@linkcode Pokemon} the Pokemon using this move
   * @param target n/a
   * @param move {@linkcode Move} the Move with this attribute (i.e. Tera Blast)
   * @param args
   *   - [0] {@linkcode NumberHolder} the applied move's power, factoring in
   *       previously applied power modifiers.
   * @returns
   */
  apply(user: Pokemon, target: Pokemon, move: Move, args: any[]): boolean {
    const power = args[0] as NumberHolder;
    if (user.isTerastallized && user.getTeraType() === PokemonType.STELLAR) {
      power.value = 100;
      return true;
    }

    return false;
  }
}

/**
 * Change the move category to status when used on the ally
 * @extends VariableMoveCategoryAttr
 * @see {@linkcode apply}
 */
export class StatusCategoryOnAllyAttr extends VariableMoveCategoryAttr {
  /**
   * @param user {@linkcode Pokemon} using the move
   * @param target {@linkcode Pokemon} target of the move
   * @param move {@linkcode Move} with this attribute
   * @param args [0] {@linkcode NumberHolder} The category of the move
   * @returns true if the function succeeds
   */
  apply(user: Pokemon, target: Pokemon, move: Move, args: any[]): boolean {
    const category = (args[0] as NumberHolder);

    if (user.getAlly() === target) {
      category.value = MoveCategory.STATUS;
      return true;
    }

    return false;
  }
}

export class ShellSideArmCategoryAttr extends VariableMoveCategoryAttr {
  apply(user: Pokemon, target: Pokemon, move: Move, args: any[]): boolean {
    const category = (args[0] as NumberHolder);

    const predictedPhysDmg = target.getBaseDamage({source: user, move, moveCategory: MoveCategory.PHYSICAL, ignoreAbility: true, ignoreSourceAbility: true, ignoreAllyAbility: true, ignoreSourceAllyAbility: true, simulated: true});
    const predictedSpecDmg = target.getBaseDamage({source: user, move, moveCategory: MoveCategory.SPECIAL, ignoreAbility: true, ignoreSourceAbility: true, ignoreAllyAbility: true, ignoreSourceAllyAbility: true, simulated: true});

    if (predictedPhysDmg > predictedSpecDmg) {
      category.value = MoveCategory.PHYSICAL;
      return true;
    } else if (predictedPhysDmg === predictedSpecDmg && user.randSeedInt(2) === 0) {
      category.value = MoveCategory.PHYSICAL;
      return true;
    }
    return false;
  }
}

export class VariableMoveTypeAttr extends MoveAttr {
  apply(user: Pokemon, target: Pokemon, move: Move, args: any[]): boolean {
    return false;
  }
}

export class FormChangeItemTypeAttr extends VariableMoveTypeAttr {
  apply(user: Pokemon, target: Pokemon, move: Move, args: any[]): boolean {
    const moveType = args[0];
    if (!(moveType instanceof NumberHolder)) {
      return false;
    }

    if ([ user.species.speciesId, user.fusionSpecies?.speciesId ].includes(Species.ARCEUS) || [ user.species.speciesId, user.fusionSpecies?.speciesId ].includes(Species.SILVALLY)) {
      const form = user.species.speciesId === Species.ARCEUS || user.species.speciesId === Species.SILVALLY ? user.formIndex : user.fusionSpecies?.formIndex!;

      moveType.value = PokemonType[PokemonType[form]];
      return true;
    }

    return false;
  }
}

export class TechnoBlastTypeAttr extends VariableMoveTypeAttr {
  apply(user: Pokemon, target: Pokemon, move: Move, args: any[]): boolean {
    const moveType = args[0];
    if (!(moveType instanceof NumberHolder)) {
      return false;
    }

    if ([ user.species.speciesId, user.fusionSpecies?.speciesId ].includes(Species.GENESECT)) {
      const form = user.species.speciesId === Species.GENESECT ? user.formIndex : user.fusionSpecies?.formIndex;

      switch (form) {
        case 1: // Shock Drive
          moveType.value = PokemonType.ELECTRIC;
          break;
        case 2: // Burn Drive
          moveType.value = PokemonType.FIRE;
          break;
        case 3: // Chill Drive
          moveType.value = PokemonType.ICE;
          break;
        case 4: // Douse Drive
          moveType.value = PokemonType.WATER;
          break;
        default:
          moveType.value = PokemonType.NORMAL;
          break;
      }
      return true;
    }

    return false;
  }
}

export class AuraWheelTypeAttr extends VariableMoveTypeAttr {
  apply(user: Pokemon, target: Pokemon, move: Move, args: any[]): boolean {
    const moveType = args[0];
    if (!(moveType instanceof NumberHolder)) {
      return false;
    }

    if ([ user.species.speciesId, user.fusionSpecies?.speciesId ].includes(Species.MORPEKO)) {
      const form = user.species.speciesId === Species.MORPEKO ? user.formIndex : user.fusionSpecies?.formIndex;

      switch (form) {
        case 1: // Hangry Mode
          moveType.value = PokemonType.DARK;
          break;
        default: // Full Belly Mode
          moveType.value = PokemonType.ELECTRIC;
          break;
      }
      return true;
    }

    return false;
  }
}

export class RagingBullTypeAttr extends VariableMoveTypeAttr {
  apply(user: Pokemon, target: Pokemon, move: Move, args: any[]): boolean {
    const moveType = args[0];
    if (!(moveType instanceof NumberHolder)) {
      return false;
    }

    if ([ user.species.speciesId, user.fusionSpecies?.speciesId ].includes(Species.PALDEA_TAUROS)) {
      const form = user.species.speciesId === Species.PALDEA_TAUROS ? user.formIndex : user.fusionSpecies?.formIndex;

      switch (form) {
        case 1: // Blaze breed
          moveType.value = PokemonType.FIRE;
          break;
        case 2: // Aqua breed
          moveType.value = PokemonType.WATER;
          break;
        default:
          moveType.value = PokemonType.FIGHTING;
          break;
      }
      return true;
    }

    return false;
  }
}

export class IvyCudgelTypeAttr extends VariableMoveTypeAttr {
  apply(user: Pokemon, target: Pokemon, move: Move, args: any[]): boolean {
    const moveType = args[0];
    if (!(moveType instanceof NumberHolder)) {
      return false;
    }

    if ([ user.species.speciesId, user.fusionSpecies?.speciesId ].includes(Species.OGERPON)) {
      const form = user.species.speciesId === Species.OGERPON ? user.formIndex : user.fusionSpecies?.formIndex;

      switch (form) {
        case 1: // Wellspring Mask
        case 5: // Wellspring Mask Tera
          moveType.value = PokemonType.WATER;
          break;
        case 2: // Hearthflame Mask
        case 6: // Hearthflame Mask Tera
          moveType.value = PokemonType.FIRE;
          break;
        case 3: // Cornerstone Mask
        case 7: // Cornerstone Mask Tera
          moveType.value = PokemonType.ROCK;
          break;
        case 4: // Teal Mask Tera
        default:
          moveType.value = PokemonType.GRASS;
          break;
      }
      return true;
    }

    return false;
  }
}

export class WeatherBallTypeAttr extends VariableMoveTypeAttr {
  apply(user: Pokemon, target: Pokemon, move: Move, args: any[]): boolean {
    const moveType = args[0];
    if (!(moveType instanceof NumberHolder)) {
      return false;
    }

    if (!globalScene.arena.weather?.isEffectSuppressed()) {
      switch (globalScene.arena.weather?.weatherType) {
        case WeatherType.SUNNY:
        case WeatherType.HARSH_SUN:
          moveType.value = PokemonType.FIRE;
          break;
        case WeatherType.RAIN:
        case WeatherType.HEAVY_RAIN:
          moveType.value = PokemonType.WATER;
          break;
        case WeatherType.SANDSTORM:
          moveType.value = PokemonType.ROCK;
          break;
        case WeatherType.HAIL:
        case WeatherType.SNOW:
          moveType.value = PokemonType.ICE;
          break;
        default:
          return false;
      }
      return true;
    }

    return false;
  }
}

/**
 * Changes the move's type to match the current terrain.
 * Has no effect if the user is not grounded.
 * @extends VariableMoveTypeAttr
 * @see {@linkcode apply}
 */
export class TerrainPulseTypeAttr extends VariableMoveTypeAttr {
  /**
   * @param user {@linkcode Pokemon} using this move
   * @param target N/A
   * @param move N/A
   * @param args [0] {@linkcode NumberHolder} The move's type to be modified
   * @returns true if the function succeeds
   */
  apply(user: Pokemon, target: Pokemon, move: Move, args: any[]): boolean {
    const moveType = args[0];
    if (!(moveType instanceof NumberHolder)) {
      return false;
    }

    if (!user.isGrounded()) {
      return false;
    }

    const currentTerrain = globalScene.arena.getTerrainType();
    switch (currentTerrain) {
      case TerrainType.MISTY:
        moveType.value = PokemonType.FAIRY;
        break;
      case TerrainType.ELECTRIC:
        moveType.value = PokemonType.ELECTRIC;
        break;
      case TerrainType.GRASSY:
        moveType.value = PokemonType.GRASS;
        break;
      case TerrainType.PSYCHIC:
        moveType.value = PokemonType.PSYCHIC;
        break;
      default:
        return false;
    }
    return true;
  }
}

/**
 * Changes type based on the user's IVs
 * @extends VariableMoveTypeAttr
 */
export class HiddenPowerTypeAttr extends VariableMoveTypeAttr {
  apply(user: Pokemon, target: Pokemon, move: Move, args: any[]): boolean {
    const moveType = args[0];
    if (!(moveType instanceof NumberHolder)) {
      return false;
    }

    const iv_val = Math.floor(((user.ivs[Stat.HP] & 1)
      + (user.ivs[Stat.ATK] & 1) * 2
      + (user.ivs[Stat.DEF] & 1) * 4
      + (user.ivs[Stat.SPD] & 1) * 8
      + (user.ivs[Stat.SPATK] & 1) * 16
      + (user.ivs[Stat.SPDEF] & 1) * 32) * 15 / 63);

    moveType.value = [
      PokemonType.FIGHTING, PokemonType.FLYING, PokemonType.POISON, PokemonType.GROUND,
      PokemonType.ROCK, PokemonType.BUG, PokemonType.GHOST, PokemonType.STEEL,
      PokemonType.FIRE, PokemonType.WATER, PokemonType.GRASS, PokemonType.ELECTRIC,
      PokemonType.PSYCHIC, PokemonType.ICE, PokemonType.DRAGON, PokemonType.DARK ][iv_val];

    return true;
  }
}

/**
 * Changes the type of Tera Blast to match the user's tera type
 * @extends VariableMoveTypeAttr
 */
export class TeraBlastTypeAttr extends VariableMoveTypeAttr {
  /**
   * @param user {@linkcode Pokemon} the user of the move
   * @param target {@linkcode Pokemon} N/A
   * @param move {@linkcode Move} the move with this attribute
   * @param args `[0]` the move's type to be modified
   * @returns `true` if the move's type was modified; `false` otherwise
   */
  apply(user: Pokemon, target: Pokemon, move: Move, args: any[]): boolean {
    const moveType = args[0];
    if (!(moveType instanceof NumberHolder)) {
      return false;
    }

    if (user.isTerastallized) {
      moveType.value = user.getTeraType(); // changes move type to tera type
      return true;
    }

    return false;
  }
}

/**
 * Attribute used for Tera Starstorm that changes the move type to Stellar
 * @extends VariableMoveTypeAttr
 */
export class TeraStarstormTypeAttr extends VariableMoveTypeAttr {
  /**
   *
   * @param user the {@linkcode Pokemon} using the move
   * @param target n/a
   * @param move n/a
   * @param args[0] {@linkcode NumberHolder} the move type
   * @returns `true` if the move type is changed to {@linkcode PokemonType.STELLAR}, `false` otherwise
   */
  override apply(user: Pokemon, target: Pokemon, move: Move, args: any[]): boolean {
    if (user.isTerastallized && user.hasSpecies(Species.TERAPAGOS)) {
      const moveType = args[0] as NumberHolder;

      moveType.value = PokemonType.STELLAR;
      return true;
    }
    return false;
  }
}

export class MatchUserTypeAttr extends VariableMoveTypeAttr {
  apply(user: Pokemon, target: Pokemon, move: Move, args: any[]): boolean {
    const moveType = args[0];
    if (!(moveType instanceof NumberHolder)) {
      return false;
    }
    const userTypes = user.getTypes(true);

    if (userTypes.includes(PokemonType.STELLAR)) { // will not change to stellar type
      const nonTeraTypes = user.getTypes();
      moveType.value = nonTeraTypes[0];
      return true;
    } else if (userTypes.length > 0) {
      moveType.value = userTypes[0];
      return true;
    } else {
      return false;
    }

  }
}

/**
 * Changes the type of a Pledge move based on the Pledge move combined with it.
 * @extends VariableMoveTypeAttr
 */
export class CombinedPledgeTypeAttr extends VariableMoveTypeAttr {
  override apply(user: Pokemon, target: Pokemon, move: Move, args: any[]): boolean {
    const moveType = args[0];
    if (!(moveType instanceof NumberHolder)) {
      return false;
    }

    const combinedPledgeMove = user?.turnData?.combiningPledge;
    if (!combinedPledgeMove) {
      return false;
    }

    switch (move.id) {
      case Moves.FIRE_PLEDGE:
        if (combinedPledgeMove === Moves.WATER_PLEDGE) {
          moveType.value = PokemonType.WATER;
          return true;
        }
        return false;
      case Moves.WATER_PLEDGE:
        if (combinedPledgeMove === Moves.GRASS_PLEDGE) {
          moveType.value = PokemonType.GRASS;
          return true;
        }
        return false;
      case Moves.GRASS_PLEDGE:
        if (combinedPledgeMove === Moves.FIRE_PLEDGE) {
          moveType.value = PokemonType.FIRE;
          return true;
        }
        return false;
      default:
        return false;
    }
  }
}

export class VariableMoveTypeMultiplierAttr extends MoveAttr {
  apply(user: Pokemon, target: Pokemon, move: Move, args: any[]): boolean {
    return false;
  }
}

export class NeutralDamageAgainstFlyingTypeMultiplierAttr extends VariableMoveTypeMultiplierAttr {
  apply(user: Pokemon, target: Pokemon, move: Move, args: any[]): boolean {
    if (!target.getTag(BattlerTagType.IGNORE_FLYING)) {
      const multiplier = args[0] as NumberHolder;
      //When a flying type is hit, the first hit is always 1x multiplier.
      if (target.isOfType(PokemonType.FLYING)) {
        multiplier.value = 1;
      }
      return true;
    }

    return false;
  }
}

export class IceNoEffectTypeAttr extends VariableMoveTypeMultiplierAttr {
  /**
   * Checks to see if the Target is Ice-Type or not. If so, the move will have no effect.
   * @param user n/a
   * @param target The {@linkcode Pokemon} targeted by the move
   * @param move n/a
   * @param args `[0]` a {@linkcode NumberHolder | NumberHolder} containing a type effectiveness multiplier
   * @returns `true` if this Ice-type immunity applies; `false` otherwise
   */
  apply(user: Pokemon, target: Pokemon, move: Move, args: any[]): boolean {
    const multiplier = args[0] as NumberHolder;
    if (target.isOfType(PokemonType.ICE)) {
      multiplier.value = 0;
      return true;
    }
    return false;
  }
}

export class FlyingTypeMultiplierAttr extends VariableMoveTypeMultiplierAttr {
  apply(user: Pokemon, target: Pokemon, move: Move, args: any[]): boolean {
    const multiplier = args[0] as NumberHolder;
    multiplier.value *= target.getAttackTypeEffectiveness(PokemonType.FLYING, user);
    return true;
  }
}

/**
 * Attribute for moves which have a custom type chart interaction.
 */
export class VariableMoveTypeChartAttr extends MoveAttr {
  /**
   * @param user {@linkcode Pokemon} using the move
   * @param target {@linkcode Pokemon} target of the move
   * @param move {@linkcode Move} with this attribute
   * @param args [0] {@linkcode NumberHolder} holding the type effectiveness
   * @param args [1] A single defensive type of the target
   *
   * @returns true if application of the attribute succeeds
   */
  apply(user: Pokemon, target: Pokemon, move: Move, args: any[]): boolean {
    return false;
  }
}

/**
 * This class forces Freeze-Dry to be super effective against Water Type.
 */
export class FreezeDryAttr extends VariableMoveTypeChartAttr {
  apply(user: Pokemon, target: Pokemon, move: Move, args: any[]): boolean {
    const multiplier = args[0] as NumberHolder;
    const defType = args[1] as PokemonType;

    if (defType === PokemonType.WATER) {
      multiplier.value = 2;
      return true;
    } else {
      return false;
    }
  }
}

export class OneHitKOAccuracyAttr extends VariableAccuracyAttr {
  apply(user: Pokemon, target: Pokemon, move: Move, args: any[]): boolean {
    const accuracy = args[0] as NumberHolder;
    if (user.level < target.level) {
      accuracy.value = 0;
    } else {
      accuracy.value = Math.min(Math.max(30 + 100 * (1 - target.level / user.level), 0), 100);
    }
    return true;
  }
}

export class SheerColdAccuracyAttr extends OneHitKOAccuracyAttr {
  /**
   * Changes the normal One Hit KO Accuracy Attr to implement the Gen VII changes,
   * where if the user is Ice-Type, it has more accuracy.
   * @param {Pokemon} user Pokemon that is using the move; checks the Pokemon's level.
   * @param {Pokemon} target Pokemon that is receiving the move; checks the Pokemon's level.
   * @param {Move} move N/A
   * @param {any[]} args Uses the accuracy argument, allowing to change it from either 0 if it doesn't pass
   * the first if/else, or 30/20 depending on the type of the user Pokemon.
   * @returns Returns true if move is successful, false if misses.
   */
  apply(user: Pokemon, target: Pokemon, move: Move, args: any[]): boolean {
    const accuracy = args[0] as NumberHolder;
    if (user.level < target.level) {
      accuracy.value = 0;
    } else {
      const baseAccuracy = user.isOfType(PokemonType.ICE) ? 30 : 20;
      accuracy.value = Math.min(Math.max(baseAccuracy + 100 * (1 - target.level / user.level), 0), 100);
    }
    return true;
  }
}

export class MissEffectAttr extends MoveAttr {
  private missEffectFunc: UserMoveConditionFunc;

  constructor(missEffectFunc: UserMoveConditionFunc) {
    super();

    this.missEffectFunc = missEffectFunc;
  }

  apply(user: Pokemon, target: Pokemon, move: Move, args: any[]): boolean {
    this.missEffectFunc(user, move);
    return true;
  }
}

export class NoEffectAttr extends MoveAttr {
  private noEffectFunc: UserMoveConditionFunc;

  constructor(noEffectFunc: UserMoveConditionFunc) {
    super();

    this.noEffectFunc = noEffectFunc;
  }

  apply(user: Pokemon, target: Pokemon, move: Move, args: any[]): boolean {
    this.noEffectFunc(user, move);
    return true;
  }
}

const crashDamageFunc = (user: Pokemon, move: Move) => {
  const cancelled = new BooleanHolder(false);
  applyAbAttrs(BlockNonDirectDamageAbAttr, user, cancelled);
  if (cancelled.value) {
    return false;
  }

  user.damageAndUpdate(toDmgValue(user.getMaxHp() / 2), { result: HitResult.INDIRECT });
  globalScene.queueMessage(i18next.t("moveTriggers:keptGoingAndCrashed", { pokemonName: getPokemonNameWithAffix(user) }));
  user.turnData.damageTaken += toDmgValue(user.getMaxHp() / 2);

  return true;
};

export class TypelessAttr extends MoveAttr { }
/**
* Attribute used for moves which ignore redirection effects, and always target their original target, i.e. Snipe Shot
* Bypasses Storm Drain, Follow Me, Ally Switch, and the like.
*/
export class BypassRedirectAttr extends MoveAttr {
  /** `true` if this move only bypasses redirection from Abilities */
  public readonly abilitiesOnly: boolean;

  constructor(abilitiesOnly: boolean = false) {
    super();
    this.abilitiesOnly = abilitiesOnly;
  }
}

export class FrenzyAttr extends MoveEffectAttr {
  constructor() {
    super(true, { lastHitOnly: true });
  }

  canApply(user: Pokemon, target: Pokemon, move: Move, args: any[]) {
    return !(this.selfTarget ? user : target).isFainted();
  }

  apply(user: Pokemon, target: Pokemon, move: Move, args: any[]): boolean {
    if (!super.apply(user, target, move, args)) {
      return false;
    }

    if (!user.getTag(BattlerTagType.FRENZY) && !user.getMoveQueue().length) {
      const turnCount = user.randSeedIntRange(1, 2);
      new Array(turnCount).fill(null).map(() => user.getMoveQueue().push({ move: move.id, targets: [ target.getBattlerIndex() ], ignorePP: true }));
      user.addTag(BattlerTagType.FRENZY, turnCount, move.id, user.id);
    } else {
      applyMoveAttrs(AddBattlerTagAttr, user, target, move, args);
      user.lapseTag(BattlerTagType.FRENZY); // if FRENZY is already in effect (moveQueue.length > 0), lapse the tag
    }

    return true;
  }
}

export const frenzyMissFunc: UserMoveConditionFunc = (user: Pokemon, move: Move) => {
  while (user.getMoveQueue().length && user.getMoveQueue()[0].move === move.id) {
    user.getMoveQueue().shift();
  }
  user.removeTag(BattlerTagType.FRENZY); // FRENZY tag should be disrupted on miss/no effect

  return true;
};

/**
 * Attribute that grants {@link https://bulbapedia.bulbagarden.net/wiki/Semi-invulnerable_turn | semi-invulnerability} to the user during
 * the associated move's charging phase. Should only be used for {@linkcode ChargingMove | ChargingMoves} as a `chargeAttr`.
 * @extends MoveEffectAttr
 */
export class SemiInvulnerableAttr extends MoveEffectAttr {
  /** The type of {@linkcode SemiInvulnerableTag} to grant to the user */
  public tagType: BattlerTagType;

  constructor(tagType: BattlerTagType) {
    super(true);
    this.tagType = tagType;
  }

  /**
   * Grants a {@linkcode SemiInvulnerableTag} to the associated move's user.
   * @param user the {@linkcode Pokemon} using the move
   * @param target n/a
   * @param move the {@linkcode Move} being used
   * @param args n/a
   * @returns `true` if semi-invulnerability was successfully granted; `false` otherwise.
   */
  override apply(user: Pokemon, target: Pokemon, move: Move, args?: any[]): boolean {
    if (!super.apply(user, target, move, args)) {
      return false;
    }

    return user.addTag(this.tagType, 1, move.id, user.id);
  }
}

export class AddBattlerTagAttr extends MoveEffectAttr {
  public tagType: BattlerTagType;
  public turnCountMin: number;
  public turnCountMax: number;
  protected cancelOnFail: boolean;
  private failOnOverlap: boolean;

  constructor(tagType: BattlerTagType, selfTarget: boolean = false, failOnOverlap: boolean = false, turnCountMin: number = 0, turnCountMax?: number, lastHitOnly: boolean = false) {
    super(selfTarget, { lastHitOnly: lastHitOnly });

    this.tagType = tagType;
    this.turnCountMin = turnCountMin;
    this.turnCountMax = turnCountMax !== undefined ? turnCountMax : turnCountMin;
    this.failOnOverlap = !!failOnOverlap;
  }

  canApply(user: Pokemon, target: Pokemon, move: Move, args: any[]): boolean {
    if (!super.canApply(user, target, move, args)) {
      return false;
    }
    return true;
  }

  apply(user: Pokemon, target: Pokemon, move: Move, args: any[]): boolean {
    if (!super.apply(user, target, move, args)) {
      return false;
    }

    const moveChance = this.getMoveChance(user, target, move, this.selfTarget, true);
    if (moveChance < 0 || moveChance === 100 || user.randSeedInt(100) < moveChance) {
      return (this.selfTarget ? user : target).addTag(this.tagType,  user.randSeedIntRange(this.turnCountMin, this.turnCountMax), move.id, user.id);
    }

    return false;
  }

  getCondition(): MoveConditionFunc | null {
    return this.failOnOverlap
      ? (user, target, move) => !(this.selfTarget ? user : target).getTag(this.tagType)
      : null;
  }

  getTagTargetBenefitScore(): number {
    switch (this.tagType) {
      case BattlerTagType.RECHARGING:
      case BattlerTagType.PERISH_SONG:
        return -16;
      case BattlerTagType.FLINCHED:
      case BattlerTagType.CONFUSED:
      case BattlerTagType.INFATUATED:
      case BattlerTagType.NIGHTMARE:
      case BattlerTagType.DROWSY:
      case BattlerTagType.DISABLED:
      case BattlerTagType.HEAL_BLOCK:
      case BattlerTagType.RECEIVE_DOUBLE_DAMAGE:
        return -5;
      case BattlerTagType.SEEDED:
      case BattlerTagType.SALT_CURED:
      case BattlerTagType.CURSED:
      case BattlerTagType.FRENZY:
      case BattlerTagType.TRAPPED:
      case BattlerTagType.BIND:
      case BattlerTagType.WRAP:
      case BattlerTagType.FIRE_SPIN:
      case BattlerTagType.WHIRLPOOL:
      case BattlerTagType.CLAMP:
      case BattlerTagType.SAND_TOMB:
      case BattlerTagType.MAGMA_STORM:
      case BattlerTagType.SNAP_TRAP:
      case BattlerTagType.THUNDER_CAGE:
      case BattlerTagType.INFESTATION:
        return -3;
      case BattlerTagType.ENCORE:
        return -2;
      case BattlerTagType.MINIMIZED:
      case BattlerTagType.ALWAYS_GET_HIT:
        return 0;
      case BattlerTagType.INGRAIN:
      case BattlerTagType.IGNORE_ACCURACY:
      case BattlerTagType.AQUA_RING:
      case BattlerTagType.MAGIC_COAT:
        return 3;
      case BattlerTagType.PROTECTED:
      case BattlerTagType.FLYING:
      case BattlerTagType.CRIT_BOOST:
      case BattlerTagType.ALWAYS_CRIT:
        return 5;
      default:
        console.warn(`BattlerTag ${BattlerTagType[this.tagType]} is missing a score!`);
        return 0;
    }
  }

  getTargetBenefitScore(user: Pokemon, target: Pokemon, move: Move): number {
    let moveChance = this.getMoveChance(user, target, move, this.selfTarget, false);
    if (moveChance < 0) {
      moveChance = 100;
    }
    return Math.floor(this.getTagTargetBenefitScore() * (moveChance / 100));
  }
}

/**
 * Adds a {@link https://bulbapedia.bulbagarden.net/wiki/Seeding | Seeding} effect to the target
 * as seen with Leech Seed and Sappy Seed.
 * @extends AddBattlerTagAttr
 */
export class LeechSeedAttr extends AddBattlerTagAttr {
  constructor() {
    super(BattlerTagType.SEEDED);
  }
}

/**
 * Adds the appropriate battler tag for Smack Down and Thousand arrows
 * @extends AddBattlerTagAttr
 */
export class FallDownAttr extends AddBattlerTagAttr {
  constructor() {
    super(BattlerTagType.IGNORE_FLYING, false, false, 1, 1, true);
  }

  /**
   * Adds Grounded Tag to the target and checks if fallDown message should be displayed
   * @param user the {@linkcode Pokemon} using the move
   * @param target the {@linkcode Pokemon} targeted by the move
   * @param move the {@linkcode Move} invoking this effect
   * @param args n/a
   * @returns `true` if the effect successfully applies; `false` otherwise
   */
  apply(user: Pokemon, target: Pokemon, move: Move, args: any[]): boolean {
    if (!target.isGrounded()) {
      globalScene.queueMessage(i18next.t("moveTriggers:fallDown", { targetPokemonName: getPokemonNameWithAffix(target) }));
    }
    return super.apply(user, target, move, args);
  }
}

/**
 * Adds the appropriate battler tag for Gulp Missile when Surf or Dive is used.
 * @extends MoveEffectAttr
 */
export class GulpMissileTagAttr extends MoveEffectAttr {
  constructor() {
    super(true);
  }

  /**
   * Adds BattlerTagType from GulpMissileTag based on the Pokemon's HP ratio.
   * @param user The Pokemon using the move.
   * @param _target N/A
   * @param move The move being used.
   * @param _args N/A
   * @returns Whether the BattlerTag is applied.
   */
  apply(user: Pokemon, _target: Pokemon, move: Move, _args: any[]): boolean {
    if (!super.apply(user, _target, move, _args)) {
      return false;
    }

    if (user.hasAbility(Abilities.GULP_MISSILE) && user.species.speciesId === Species.CRAMORANT) {
      if (user.getHpRatio() >= .5) {
        user.addTag(BattlerTagType.GULP_MISSILE_ARROKUDA, 0, move.id);
      } else {
        user.addTag(BattlerTagType.GULP_MISSILE_PIKACHU, 0, move.id);
      }
      return true;
    }

    return false;
  }

  getUserBenefitScore(user: Pokemon, target: Pokemon, move: Move): number {
    const isCramorant = user.hasAbility(Abilities.GULP_MISSILE) && user.species.speciesId === Species.CRAMORANT;
    return isCramorant && !user.getTag(GulpMissileTag) ? 10 : 0;
  }
}

/**
 * Attribute to implement Jaw Lock's linked trapping effect between the user and target
 * @extends AddBattlerTagAttr
 */
export class JawLockAttr extends AddBattlerTagAttr {
  constructor() {
    super(BattlerTagType.TRAPPED);
  }

  apply(user: Pokemon, target: Pokemon, move: Move, args: any[]): boolean {
    if (!super.canApply(user, target, move, args)) {
      return false;
    }

    // If either the user or the target already has the tag, do not apply
    if (user.getTag(TrappedTag) || target.getTag(TrappedTag)) {
      return false;
    }

    const moveChance = this.getMoveChance(user, target, move, this.selfTarget);
    if (moveChance < 0 || moveChance === 100 || user.randSeedInt(100) < moveChance) {
      /**
       * Add the tag to both the user and the target.
       * The target's tag source is considered to be the user and vice versa
       */
      return target.addTag(BattlerTagType.TRAPPED, 1, move.id, user.id)
          && user.addTag(BattlerTagType.TRAPPED, 1, move.id, target.id);
    }

    return false;
  }
}

export class CurseAttr extends MoveEffectAttr {

  apply(user: Pokemon, target: Pokemon, move:Move, args: any[]): boolean {
    if (user.getTypes(true).includes(PokemonType.GHOST)) {
      if (target.getTag(BattlerTagType.CURSED)) {
        globalScene.queueMessage(i18next.t("battle:attackFailed"));
        return false;
      }
      const curseRecoilDamage = Math.max(1, Math.floor(user.getMaxHp() / 2));
      user.damageAndUpdate(curseRecoilDamage, { result: HitResult.INDIRECT, ignoreSegments: true });
      globalScene.queueMessage(
        i18next.t("battlerTags:cursedOnAdd", {
          pokemonNameWithAffix: getPokemonNameWithAffix(user),
          pokemonName: getPokemonNameWithAffix(target)
        })
      );

      target.addTag(BattlerTagType.CURSED, 0, move.id, user.id);
      return true;
    } else {
      globalScene.unshiftPhase(new StatStageChangePhase(user.getBattlerIndex(), true, [ Stat.ATK, Stat.DEF ], 1));
      globalScene.unshiftPhase(new StatStageChangePhase(user.getBattlerIndex(), true, [ Stat.SPD ], -1));
      return true;
    }
  }
}

export class LapseBattlerTagAttr extends MoveEffectAttr {
  public tagTypes: BattlerTagType[];

  constructor(tagTypes: BattlerTagType[], selfTarget: boolean = false) {
    super(selfTarget);

    this.tagTypes = tagTypes;
  }

  apply(user: Pokemon, target: Pokemon, move: Move, args: any[]): boolean {
    if (!super.apply(user, target, move, args)) {
      return false;
    }

    for (const tagType of this.tagTypes) {
      (this.selfTarget ? user : target).lapseTag(tagType);
    }

    return true;
  }
}

export class RemoveBattlerTagAttr extends MoveEffectAttr {
  public tagTypes: BattlerTagType[];

  constructor(tagTypes: BattlerTagType[], selfTarget: boolean = false) {
    super(selfTarget);

    this.tagTypes = tagTypes;
  }

  apply(user: Pokemon, target: Pokemon, move: Move, args: any[]): boolean {
    if (!super.apply(user, target, move, args)) {
      return false;
    }

    for (const tagType of this.tagTypes) {
      (this.selfTarget ? user : target).removeTag(tagType);
    }

    return true;
  }
}

export class FlinchAttr extends AddBattlerTagAttr {
  constructor() {
    super(BattlerTagType.FLINCHED, false);
  }
}

export class ConfuseAttr extends AddBattlerTagAttr {
  constructor(selfTarget?: boolean) {
    super(BattlerTagType.CONFUSED, selfTarget, false, 2, 5);
  }

  apply(user: Pokemon, target: Pokemon, move: Move, args: any[]): boolean {
    if (!this.selfTarget && target.isSafeguarded(user)) {
      if (move.category === MoveCategory.STATUS) {
        globalScene.queueMessage(i18next.t("moveTriggers:safeguard", { targetName: getPokemonNameWithAffix(target) }));
      }
      return false;
    }

    return super.apply(user, target, move, args);
  }
}

export class RechargeAttr extends AddBattlerTagAttr {
  constructor() {
    super(BattlerTagType.RECHARGING, true, false, 1, 1, true);
  }
}

export class TrapAttr extends AddBattlerTagAttr {
  constructor(tagType: BattlerTagType) {
    super(tagType, false, false, 4, 5);
  }
}

export class ProtectAttr extends AddBattlerTagAttr {
  constructor(tagType: BattlerTagType = BattlerTagType.PROTECTED) {
    super(tagType, true);
  }

  getCondition(): MoveConditionFunc {
    return ((user, target, move): boolean => {
      let timesUsed = 0;
      const moveHistory = user.getLastXMoves();
      let turnMove: TurnMove | undefined;

      while (moveHistory.length) {
        turnMove = moveHistory.shift();
        if (!allMoves[turnMove?.move ?? Moves.NONE].hasAttr(ProtectAttr) || turnMove?.result !== MoveResult.SUCCESS) {
          break;
        }
        timesUsed++;
      }
      if (timesUsed) {
        return !user.randSeedInt(Math.pow(3, timesUsed));
      }
      return true;
    });
  }
}

export class IgnoreAccuracyAttr extends AddBattlerTagAttr {
  constructor() {
    super(BattlerTagType.IGNORE_ACCURACY, true, false, 2);
  }

  apply(user: Pokemon, target: Pokemon, move: Move, args: any[]): boolean {
    if (!super.apply(user, target, move, args)) {
      return false;
    }

    globalScene.queueMessage(i18next.t("moveTriggers:tookAimAtTarget", { pokemonName: getPokemonNameWithAffix(user), targetName: getPokemonNameWithAffix(target) }));

    return true;
  }
}

export class FaintCountdownAttr extends AddBattlerTagAttr {
  constructor() {
    super(BattlerTagType.PERISH_SONG, false, true, 4);
  }

  apply(user: Pokemon, target: Pokemon, move: Move, args: any[]): boolean {
    if (!super.apply(user, target, move, args)) {
      return false;
    }

    globalScene.queueMessage(i18next.t("moveTriggers:faintCountdown", { pokemonName: getPokemonNameWithAffix(target), turnCount: this.turnCountMin - 1 }));

    return true;
  }
}

/**
 * Attribute to remove all Substitutes from the field.
 * @extends MoveEffectAttr
 * @see {@link https://bulbapedia.bulbagarden.net/wiki/Tidy_Up_(move) | Tidy Up}
 * @see {@linkcode SubstituteTag}
 */
export class RemoveAllSubstitutesAttr extends MoveEffectAttr {
  constructor() {
    super(true);
  }

  /**
   * Remove's the Substitute Doll effect from all active Pokemon on the field
   * @param user {@linkcode Pokemon} the Pokemon using this move
   * @param target n/a
   * @param move {@linkcode Move} the move applying this effect
   * @param args n/a
   * @returns `true` if the effect successfully applies
   */
  apply(user: Pokemon, target: Pokemon, move: Move, args: any[]): boolean {
    if (!super.apply(user, target, move, args)) {
      return false;
    }

    globalScene.getField(true).forEach(pokemon =>
      pokemon.findAndRemoveTags(tag => tag.tagType === BattlerTagType.SUBSTITUTE));
    return true;
  }
}

/**
 * Attribute used when a move can deal damage to {@linkcode BattlerTagType}
 * Moves that always hit but do not deal double damage: Thunder, Fissure, Sky Uppercut,
 * Smack Down, Hurricane, Thousand Arrows
 * @extends MoveAttr
*/
export class HitsTagAttr extends MoveAttr {
  /** The {@linkcode BattlerTagType} this move hits */
  public tagType: BattlerTagType;
  /** Should this move deal double damage against {@linkcode HitsTagAttr.tagType}? */
  public doubleDamage: boolean;

  constructor(tagType: BattlerTagType, doubleDamage: boolean = false) {
    super();

    this.tagType = tagType;
    this.doubleDamage = !!doubleDamage;
  }

  getTargetBenefitScore(user: Pokemon, target: Pokemon, move: Move): number {
    return target.getTag(this.tagType) ? this.doubleDamage ? 10 : 5 : 0;
  }
}

/**
 * Used for moves that will always hit for a given tag but also doubles damage.
 * Moves include: Gust, Stomp, Body Slam, Surf, Earthquake, Magnitude, Twister,
 * Whirlpool, Dragon Rush, Heat Crash, Steam Roller, Flying Press
 */
export class HitsTagForDoubleDamageAttr extends HitsTagAttr {
  constructor(tagType: BattlerTagType) {
    super(tagType, true);
  }
}

export class AddArenaTagAttr extends MoveEffectAttr {
  public tagType: ArenaTagType;
  public turnCount: number;
  private failOnOverlap: boolean;
  public selfSideTarget: boolean;

  constructor(tagType: ArenaTagType, turnCount?: number | null, failOnOverlap: boolean = false, selfSideTarget: boolean = false) {
    super(true);

    this.tagType = tagType;
    this.turnCount = turnCount!; // TODO: is the bang correct?
    this.failOnOverlap = failOnOverlap;
    this.selfSideTarget = selfSideTarget;
  }

  apply(user: Pokemon, target: Pokemon, move: Move, args: any[]): boolean {
    if (!super.apply(user, target, move, args)) {
      return false;
    }

    if ((move.chance < 0 || move.chance === 100 || user.randSeedInt(100) < move.chance) && user.getLastXMoves(1)[0]?.result === MoveResult.SUCCESS) {
      const side = ((this.selfSideTarget ? user : target).isPlayer() !== (move.hasAttr(AddArenaTrapTagAttr) && target === user)) ? ArenaTagSide.PLAYER : ArenaTagSide.ENEMY;
      globalScene.arena.addTag(this.tagType, this.turnCount, move.id, user.id, side);
      return true;
    }

    return false;
  }

  getCondition(): MoveConditionFunc | null {
    return this.failOnOverlap
      ? (user, target, move) => !globalScene.arena.getTagOnSide(this.tagType, target.isPlayer() ? ArenaTagSide.PLAYER : ArenaTagSide.ENEMY)
      : null;
  }
}

/**
 * Generic class for removing arena tags
 * @param tagTypes: The types of tags that can be removed
 * @param selfSideTarget: Is the user removing tags from its own side?
 */
export class RemoveArenaTagsAttr extends MoveEffectAttr {
  public tagTypes: ArenaTagType[];
  public selfSideTarget: boolean;

  constructor(tagTypes: ArenaTagType[], selfSideTarget: boolean) {
    super(true);

    this.tagTypes = tagTypes;
    this.selfSideTarget = selfSideTarget;
  }

  apply(user: Pokemon, target: Pokemon, move: Move, args: any[]): boolean {
    if (!super.apply(user, target, move, args)) {
      return false;
    }

    const side = (this.selfSideTarget ? user : target).isPlayer() ? ArenaTagSide.PLAYER : ArenaTagSide.ENEMY;

    for (const tagType of this.tagTypes) {
      globalScene.arena.removeTagOnSide(tagType, side);
    }

    return true;
  }
}

export class AddArenaTrapTagAttr extends AddArenaTagAttr {
  getCondition(): MoveConditionFunc {
    return (user, target, move) => {
      const side = (this.selfSideTarget !== user.isPlayer()) ? ArenaTagSide.ENEMY : ArenaTagSide.PLAYER;
      const tag = globalScene.arena.getTagOnSide(this.tagType, side) as ArenaTrapTag;
      if (!tag) {
        return true;
      }
      return tag.layers < tag.maxLayers;
    };
  }
}

/**
 * Attribute used for Stone Axe and Ceaseless Edge.
 * Applies the given ArenaTrapTag when move is used.
 * @extends AddArenaTagAttr
 * @see {@linkcode apply}
 */
export class AddArenaTrapTagHitAttr extends AddArenaTagAttr {
  /**
   * @param user {@linkcode Pokemon} using this move
   * @param target {@linkcode Pokemon} target of this move
   * @param move {@linkcode Move} being used
   */
  apply(user: Pokemon, target: Pokemon, move: Move, args: any[]): boolean {
    const moveChance = this.getMoveChance(user, target, move, this.selfTarget, true);
    const side = (this.selfSideTarget ? user : target).isPlayer() ? ArenaTagSide.PLAYER : ArenaTagSide.ENEMY;
    const tag = globalScene.arena.getTagOnSide(this.tagType, side) as ArenaTrapTag;
    if ((moveChance < 0 || moveChance === 100 || user.randSeedInt(100) < moveChance) && user.getLastXMoves(1)[0]?.result === MoveResult.SUCCESS) {
      globalScene.arena.addTag(this.tagType, 0, move.id, user.id, side);
      if (!tag) {
        return true;
      }
      return tag.layers < tag.maxLayers;
    }
    return false;
  }
}

export class RemoveArenaTrapAttr extends MoveEffectAttr {

  private targetBothSides: boolean;

  constructor(targetBothSides: boolean = false) {
    super(true, { trigger: MoveEffectTrigger.PRE_APPLY });
    this.targetBothSides = targetBothSides;
  }

  apply(user: Pokemon, target: Pokemon, move: Move, args: any[]): boolean {

    if (!super.apply(user, target, move, args)) {
      return false;
    }

    if (this.targetBothSides) {
      globalScene.arena.removeTagOnSide(ArenaTagType.SPIKES, ArenaTagSide.PLAYER);
      globalScene.arena.removeTagOnSide(ArenaTagType.TOXIC_SPIKES, ArenaTagSide.PLAYER);
      globalScene.arena.removeTagOnSide(ArenaTagType.STEALTH_ROCK, ArenaTagSide.PLAYER);
      globalScene.arena.removeTagOnSide(ArenaTagType.STICKY_WEB, ArenaTagSide.PLAYER);

      globalScene.arena.removeTagOnSide(ArenaTagType.SPIKES, ArenaTagSide.ENEMY);
      globalScene.arena.removeTagOnSide(ArenaTagType.TOXIC_SPIKES, ArenaTagSide.ENEMY);
      globalScene.arena.removeTagOnSide(ArenaTagType.STEALTH_ROCK, ArenaTagSide.ENEMY);
      globalScene.arena.removeTagOnSide(ArenaTagType.STICKY_WEB, ArenaTagSide.ENEMY);
    } else {
      globalScene.arena.removeTagOnSide(ArenaTagType.SPIKES, target.isPlayer() ? ArenaTagSide.ENEMY : ArenaTagSide.PLAYER);
      globalScene.arena.removeTagOnSide(ArenaTagType.TOXIC_SPIKES, target.isPlayer() ? ArenaTagSide.ENEMY : ArenaTagSide.PLAYER);
      globalScene.arena.removeTagOnSide(ArenaTagType.STEALTH_ROCK, target.isPlayer() ? ArenaTagSide.ENEMY : ArenaTagSide.PLAYER);
      globalScene.arena.removeTagOnSide(ArenaTagType.STICKY_WEB, target.isPlayer() ? ArenaTagSide.ENEMY : ArenaTagSide.PLAYER);
    }

    return true;
  }
}

export class RemoveScreensAttr extends MoveEffectAttr {

  private targetBothSides: boolean;

  constructor(targetBothSides: boolean = false) {
    super(true, { trigger: MoveEffectTrigger.PRE_APPLY });
    this.targetBothSides = targetBothSides;
  }

  apply(user: Pokemon, target: Pokemon, move: Move, args: any[]): boolean {

    if (!super.apply(user, target, move, args)) {
      return false;
    }

    if (this.targetBothSides) {
      globalScene.arena.removeTagOnSide(ArenaTagType.REFLECT, ArenaTagSide.PLAYER);
      globalScene.arena.removeTagOnSide(ArenaTagType.LIGHT_SCREEN, ArenaTagSide.PLAYER);
      globalScene.arena.removeTagOnSide(ArenaTagType.AURORA_VEIL, ArenaTagSide.PLAYER);

      globalScene.arena.removeTagOnSide(ArenaTagType.REFLECT, ArenaTagSide.ENEMY);
      globalScene.arena.removeTagOnSide(ArenaTagType.LIGHT_SCREEN, ArenaTagSide.ENEMY);
      globalScene.arena.removeTagOnSide(ArenaTagType.AURORA_VEIL, ArenaTagSide.ENEMY);
    } else {
      globalScene.arena.removeTagOnSide(ArenaTagType.REFLECT, target.isPlayer() ? ArenaTagSide.PLAYER : ArenaTagSide.ENEMY);
      globalScene.arena.removeTagOnSide(ArenaTagType.LIGHT_SCREEN, target.isPlayer() ? ArenaTagSide.PLAYER : ArenaTagSide.ENEMY);
      globalScene.arena.removeTagOnSide(ArenaTagType.AURORA_VEIL, target.isPlayer() ? ArenaTagSide.PLAYER : ArenaTagSide.ENEMY);
    }

    return true;

  }
}

/*Swaps arena effects between the player and enemy side
  * @extends MoveEffectAttr
  * @see {@linkcode apply}
*/
export class SwapArenaTagsAttr extends MoveEffectAttr {
  public SwapTags: ArenaTagType[];


  constructor(SwapTags: ArenaTagType[]) {
    super(true);
    this.SwapTags = SwapTags;
  }

  apply(user:Pokemon, target:Pokemon, move:Move, args: any[]): boolean {
    if (!super.apply(user, target, move, args)) {
      return false;
    }

    const tagPlayerTemp = globalScene.arena.findTagsOnSide((t => this.SwapTags.includes(t.tagType)), ArenaTagSide.PLAYER);
    const tagEnemyTemp = globalScene.arena.findTagsOnSide((t => this.SwapTags.includes(t.tagType)), ArenaTagSide.ENEMY);


    if (tagPlayerTemp) {
      for (const swapTagsType of tagPlayerTemp) {
        globalScene.arena.removeTagOnSide(swapTagsType.tagType, ArenaTagSide.PLAYER, true);
        globalScene.arena.addTag(swapTagsType.tagType, swapTagsType.turnCount, swapTagsType.sourceMove, swapTagsType.sourceId!, ArenaTagSide.ENEMY, true); // TODO: is the bang correct?
      }
    }
    if (tagEnemyTemp) {
      for (const swapTagsType of tagEnemyTemp) {
        globalScene.arena.removeTagOnSide(swapTagsType.tagType, ArenaTagSide.ENEMY, true);
        globalScene.arena.addTag(swapTagsType.tagType, swapTagsType.turnCount, swapTagsType.sourceMove, swapTagsType.sourceId!, ArenaTagSide.PLAYER, true); // TODO: is the bang correct?
      }
    }


    globalScene.queueMessage(i18next.t("moveTriggers:swapArenaTags", { pokemonName: getPokemonNameWithAffix(user) }));
    return true;
  }
}

/**
 * Attribute that adds a secondary effect to the field when two unique Pledge moves
 * are combined. The effect added varies based on the two Pledge moves combined.
 */
export class AddPledgeEffectAttr extends AddArenaTagAttr {
  private readonly requiredPledge: Moves;

  constructor(tagType: ArenaTagType, requiredPledge: Moves, selfSideTarget: boolean = false) {
    super(tagType, 4, false, selfSideTarget);

    this.requiredPledge = requiredPledge;
  }

  override apply(user: Pokemon, target: Pokemon, move: Move, args: any[]): boolean {
    // TODO: add support for `HIT` effect triggering in AddArenaTagAttr to remove the need for this check
    if (user.getLastXMoves(1)[0]?.result !== MoveResult.SUCCESS) {
      return false;
    }

    if (user.turnData.combiningPledge === this.requiredPledge) {
      return super.apply(user, target, move, args);
    }
    return false;
  }
}

/**
 * Attribute used for Revival Blessing.
 * @extends MoveEffectAttr
 * @see {@linkcode apply}
 */
export class RevivalBlessingAttr extends MoveEffectAttr {
  constructor() {
    super(true);
  }

  /**
   *
   * @param user {@linkcode Pokemon} using this move
   * @param target {@linkcode Pokemon} target of this move
   * @param move {@linkcode Move} being used
   * @param args N/A
   * @returns Promise, true if function succeeds.
   */
  override apply(user: Pokemon, target: Pokemon, move: Move, args: any[]): boolean {
    // If user is player, checks if the user has fainted pokemon
    if (user instanceof PlayerPokemon) {
      globalScene.unshiftPhase(new RevivalBlessingPhase(user));
      return true;
    } else if (user instanceof EnemyPokemon && user.hasTrainer() && globalScene.getEnemyParty().findIndex((p) => p.isFainted() && !p.isBoss()) > -1) {
      // If used by an enemy trainer with at least one fainted non-boss Pokemon, this
      // revives one of said Pokemon selected at random.
      const faintedPokemon = globalScene.getEnemyParty().filter((p) => p.isFainted() && !p.isBoss());
      const pokemon = faintedPokemon[user.randSeedInt(faintedPokemon.length)];
      const slotIndex = globalScene.getEnemyParty().findIndex((p) => pokemon.id === p.id);
      pokemon.resetStatus();
      pokemon.heal(Math.min(toDmgValue(0.5 * pokemon.getMaxHp()), pokemon.getMaxHp()));
      globalScene.queueMessage(i18next.t("moveTriggers:revivalBlessing", { pokemonName: getPokemonNameWithAffix(pokemon) }), 0, true);
      const allyPokemon = user.getAlly();
      if (globalScene.currentBattle.double && globalScene.getEnemyParty().length > 1 && !isNullOrUndefined(allyPokemon)) {
        // Handle cases where revived pokemon needs to get switched in on same turn
        if (allyPokemon.isFainted() || allyPokemon === pokemon) {
          // Enemy switch phase should be removed and replaced with the revived pkmn switching in
          globalScene.tryRemovePhase((phase: SwitchSummonPhase) => phase instanceof SwitchSummonPhase && phase.getPokemon() === pokemon);
          // If the pokemon being revived was alive earlier in the turn, cancel its move
          // (revived pokemon can't move in the turn they're brought back)
          globalScene.findPhase((phase: MovePhase) => phase.pokemon === pokemon)?.cancel();
          if (user.fieldPosition === FieldPosition.CENTER) {
            user.setFieldPosition(FieldPosition.LEFT);
          }
          globalScene.unshiftPhase(new SwitchSummonPhase(SwitchType.SWITCH, allyPokemon.getFieldIndex(), slotIndex, false, false));
        }
      }
      return true;
    }
    return false;
  }

  getCondition(): MoveConditionFunc {
    return (user, target, move) =>
      (user instanceof PlayerPokemon && globalScene.getPlayerParty().some((p) => p.isFainted())) ||
      (user instanceof EnemyPokemon &&
        user.hasTrainer() &&
        globalScene.getEnemyParty().some((p) => p.isFainted() && !p.isBoss()));
  }

  override getUserBenefitScore(user: Pokemon, _target: Pokemon, _move: Move): number {
    if (user.hasTrainer() && globalScene.getEnemyParty().some((p) => p.isFainted() && !p.isBoss())) {
      return 20;
    }

    return -20;
  }
}


export class ForceSwitchOutAttr extends MoveEffectAttr {
  constructor(
    private selfSwitch: boolean = false,
    private switchType: SwitchType = SwitchType.SWITCH
  ) {
    super(false, { lastHitOnly: true });
  }

  isBatonPass() {
    return this.switchType === SwitchType.BATON_PASS;
  }

  apply(user: Pokemon, target: Pokemon, move: Move, args: any[]): boolean {
    // Check if the move category is not STATUS or if the switch out condition is not met
    if (!this.getSwitchOutCondition()(user, target, move)) {
      return false;
    }

    /** The {@linkcode Pokemon} to be switched out with this effect */
    const switchOutTarget = this.selfSwitch ? user : target;

    // If the switch-out target is a Dondozo with a Tatsugiri in its mouth
    // (e.g. when it uses Flip Turn), make it spit out the Tatsugiri before switching out.
    switchOutTarget.lapseTag(BattlerTagType.COMMANDED);

    if (switchOutTarget instanceof PlayerPokemon) {
      /**
      * Check if Wimp Out/Emergency Exit activates due to being hit by U-turn or Volt Switch
      * If it did, the user of U-turn or Volt Switch will not be switched out.
      */
      if (target.getAbility().hasAttr(PostDamageForceSwitchAbAttr)
        && [ Moves.U_TURN, Moves.VOLT_SWITCH, Moves.FLIP_TURN ].includes(move.id)
      ) {
        if (this.hpDroppedBelowHalf(target)) {
          return false;
        }
      }

      // Find indices of off-field Pokemon that are eligible to be switched into
      const eligibleNewIndices: number[] = [];
      globalScene.getPlayerParty().forEach((pokemon, index) => {
        if (pokemon.isAllowedInBattle() && !pokemon.isOnField()) {
          eligibleNewIndices.push(index);
        }
      });

      if (eligibleNewIndices.length < 1) {
        return false;
      }

      if (switchOutTarget.hp > 0) {
        if (this.switchType === SwitchType.FORCE_SWITCH) {
          switchOutTarget.leaveField(true);
          const slotIndex = eligibleNewIndices[user.randSeedInt(eligibleNewIndices.length)];
          globalScene.prependToPhase(
            new SwitchSummonPhase(
              this.switchType,
              switchOutTarget.getFieldIndex(),
              slotIndex,
              false,
              true
            ),
            MoveEndPhase
          );
        } else {
          switchOutTarget.leaveField(this.switchType === SwitchType.SWITCH);
          globalScene.prependToPhase(
            new SwitchPhase(
              this.switchType,
              switchOutTarget.getFieldIndex(),
              true,
              true
            ),
            MoveEndPhase
          );
          return true;
        }
      }
      return false;
    } else if (globalScene.currentBattle.battleType !== BattleType.WILD) { // Switch out logic for enemy trainers
      // Find indices of off-field Pokemon that are eligible to be switched into
      const isPartnerTrainer = globalScene.currentBattle.trainer?.isPartner();
      const eligibleNewIndices: number[] = [];
      globalScene.getEnemyParty().forEach((pokemon, index) => {
        if (pokemon.isAllowedInBattle() && !pokemon.isOnField() && (!isPartnerTrainer || pokemon.trainerSlot === (switchOutTarget as EnemyPokemon).trainerSlot)) {
          eligibleNewIndices.push(index);
        }
      });

      if (eligibleNewIndices.length < 1) {
        return false;
      }

      if (switchOutTarget.hp > 0) {
        if (this.switchType === SwitchType.FORCE_SWITCH) {
          switchOutTarget.leaveField(true);
          const slotIndex = eligibleNewIndices[user.randSeedInt(eligibleNewIndices.length)];
          globalScene.prependToPhase(
            new SwitchSummonPhase(
              this.switchType,
              switchOutTarget.getFieldIndex(),
              slotIndex,
              false,
              false
            ),
            MoveEndPhase
          );
        } else {
          switchOutTarget.leaveField(this.switchType === SwitchType.SWITCH);
          globalScene.prependToPhase(
            new SwitchSummonPhase(
              this.switchType,
              switchOutTarget.getFieldIndex(),
              (globalScene.currentBattle.trainer ? globalScene.currentBattle.trainer.getNextSummonIndex((switchOutTarget as EnemyPokemon).trainerSlot) : 0),
              false,
              false
            ),
            MoveEndPhase
          );
        }
      }
    } else { // Switch out logic for wild pokemon
      /**
      * Check if Wimp Out/Emergency Exit activates due to being hit by U-turn or Volt Switch
      * If it did, the user of U-turn or Volt Switch will not be switched out.
      */
      if (target.getAbility().hasAttr(PostDamageForceSwitchAbAttr)
        && [ Moves.U_TURN, Moves.VOLT_SWITCH, Moves.FLIP_TURN ].includes(move.id)
      ) {
        if (this.hpDroppedBelowHalf(target)) {
          return false;
        }
      }

      const allyPokemon = switchOutTarget.getAlly();

      if (switchOutTarget.hp > 0) {
        switchOutTarget.leaveField(false);
        globalScene.queueMessage(i18next.t("moveTriggers:fled", { pokemonName: getPokemonNameWithAffix(switchOutTarget) }), null, true, 500);

        // in double battles redirect potential moves off fled pokemon
        if (globalScene.currentBattle.double && !isNullOrUndefined(allyPokemon)) {
          globalScene.redirectPokemonMoves(switchOutTarget, allyPokemon);
        }
      }

      // clear out enemy held item modifiers of the switch out target
      globalScene.clearEnemyHeldItemModifiers(switchOutTarget);

      if (!allyPokemon?.isActive(true) && switchOutTarget.hp) {
          globalScene.pushPhase(new BattleEndPhase(false));
                    
          if (globalScene.gameMode.hasRandomBiomes || globalScene.isNewBiome()) {
            globalScene.pushPhase(new SelectBiomePhase());
          }
          
          globalScene.pushPhase(new NewBattlePhase());
      }
    }

	  return true;
  }

  getCondition(): MoveConditionFunc {
    return (user, target, move) => (move.category !== MoveCategory.STATUS || this.getSwitchOutCondition()(user, target, move));
  }

  getFailedText(_user: Pokemon, target: Pokemon, _move: Move): string | undefined {
    const blockedByAbility = new BooleanHolder(false);
    applyAbAttrs(ForceSwitchOutImmunityAbAttr, target, blockedByAbility);
    if (blockedByAbility.value) {
      return i18next.t("moveTriggers:cannotBeSwitchedOut", { pokemonName: getPokemonNameWithAffix(target) });
    }
  }


  getSwitchOutCondition(): MoveConditionFunc {
    return (user, target, move) => {
      const switchOutTarget = (this.selfSwitch ? user : target);
      const player = switchOutTarget instanceof PlayerPokemon;
      const forceSwitchAttr = move.getAttrs(ForceSwitchOutAttr).find(attr => attr.switchType === SwitchType.FORCE_SWITCH);

      if (!this.selfSwitch) {
<<<<<<< HEAD
        if (move.hitsSubstitute(user, target)) {
          return false;
        }

        // Check if the move is Roar or Whirlwind and if there is a trainer with only Pokémon left.
        if (forceSwitchAttr && globalScene.currentBattle.trainer) {
        const enemyParty = globalScene.getEnemyParty();
        // Filter out any Pokémon that are not allowed in battle (e.g. fainted ones)
        const remainingPokemon = enemyParty.filter(p => p.hp > 0 && p.isAllowedInBattle());
          if (remainingPokemon.length <= 1) {
            return false;
          }
        }

=======
>>>>>>> 75400a39
        // Dondozo with an allied Tatsugiri in its mouth cannot be forced out
        const commandedTag = switchOutTarget.getTag(BattlerTagType.COMMANDED);
        if (commandedTag?.getSourcePokemon()?.isActive(true)) {
          return false;
        }

        if (!player && globalScene.currentBattle.isBattleMysteryEncounter() && !globalScene.currentBattle.mysteryEncounter?.fleeAllowed) {
          // Don't allow wild opponents to be force switched during MEs with flee disabled
          return false;
        }

        const blockedByAbility = new BooleanHolder(false);
        applyAbAttrs(ForceSwitchOutImmunityAbAttr, target, blockedByAbility);
        if (blockedByAbility.value) {
          return false;
        }
      }


      if (!player && globalScene.currentBattle.battleType === BattleType.WILD) {
        // wild pokemon cannot switch out with baton pass.
        return !this.isBatonPass()
                && globalScene.currentBattle.waveIndex % 10 !== 0
                // Don't allow wild mons to flee with U-turn et al.
                && !(this.selfSwitch && MoveCategory.STATUS !== move.category);
      }

      const party = player ? globalScene.getPlayerParty() : globalScene.getEnemyParty();
      return party.filter(p => p.isAllowedInBattle() && !p.isOnField()
          && (player || (p as EnemyPokemon).trainerSlot === (switchOutTarget as EnemyPokemon).trainerSlot)).length > 0;
    };
  }

  getUserBenefitScore(user: Pokemon, target: Pokemon, move: Move): number {
    if (!globalScene.getEnemyParty().find(p => p.isActive() && !p.isOnField())) {
      return -20;
    }
    let ret = this.selfSwitch ? Math.floor((1 - user.getHpRatio()) * 20) : super.getUserBenefitScore(user, target, move);
    if (this.selfSwitch && this.isBatonPass()) {
      const statStageTotal = user.getStatStages().reduce((s: number, total: number) => total += s, 0);
      ret = ret / 2 + (Phaser.Tweens.Builders.GetEaseFunction("Sine.easeOut")(Math.min(Math.abs(statStageTotal), 10) / 10) * (statStageTotal >= 0 ? 10 : -10));
    }
    return ret;
  }

  /**
  * Helper function to check if the Pokémon's health is below half after taking damage.
  * Used for an edge case interaction with Wimp Out/Emergency Exit.
  * If the Ability activates due to being hit by U-turn or Volt Switch, the user of that move will not be switched out.
  */
  hpDroppedBelowHalf(target: Pokemon): boolean {
    const pokemonHealth = target.hp;
    const maxPokemonHealth = target.getMaxHp();
    const damageTaken = target.turnData.damageTaken;
    const initialHealth = pokemonHealth + damageTaken;

    // Check if the Pokémon's health has dropped below half after the damage
    return initialHealth >= maxPokemonHealth / 2 && pokemonHealth < maxPokemonHealth / 2;
  }
}

export class ChillyReceptionAttr extends ForceSwitchOutAttr {
  apply(user: Pokemon, target: Pokemon, move: Move, args: any[]): boolean {
    globalScene.arena.trySetWeather(WeatherType.SNOW, user);
    return super.apply(user, target, move, args);
  }

  getCondition(): MoveConditionFunc {
    // chilly reception move will go through if the weather is change-able to snow, or the user can switch out, else move will fail
    return (user, target, move) => globalScene.arena.weather?.weatherType !== WeatherType.SNOW || super.getSwitchOutCondition()(user, target, move);
  }
}
export class RemoveTypeAttr extends MoveEffectAttr {

  private removedType: PokemonType;
  private messageCallback: ((user: Pokemon) => void) | undefined;

  constructor(removedType: PokemonType, messageCallback?: (user: Pokemon) => void) {
    super(true, { trigger: MoveEffectTrigger.POST_TARGET });
    this.removedType = removedType;
    this.messageCallback = messageCallback;

  }

  apply(user: Pokemon, target: Pokemon, move: Move, args: any[]): boolean {
    if (!super.apply(user, target, move, args)) {
      return false;
    }

    if (user.isTerastallized && user.getTeraType() === this.removedType) { // active tera types cannot be removed
      return false;
    }

    const userTypes = user.getTypes(true);
    const modifiedTypes = userTypes.filter(type => type !== this.removedType);
    if (modifiedTypes.length === 0) {
      modifiedTypes.push(PokemonType.UNKNOWN);
    }
    user.summonData.types = modifiedTypes;
    user.updateInfo();


    if (this.messageCallback) {
      this.messageCallback(user);
    }

    return true;
  }
}

export class CopyTypeAttr extends MoveEffectAttr {
  constructor() {
    super(false);
  }

  apply(user: Pokemon, target: Pokemon, move: Move, args: any[]): boolean {
    if (!super.apply(user, target, move, args)) {
      return false;
    }

    const targetTypes = target.getTypes(true);
    if (targetTypes.includes(PokemonType.UNKNOWN) && targetTypes.indexOf(PokemonType.UNKNOWN) > -1) {
      targetTypes[targetTypes.indexOf(PokemonType.UNKNOWN)] = PokemonType.NORMAL;
    }
    user.summonData.types = targetTypes;
    user.updateInfo();

    globalScene.queueMessage(i18next.t("moveTriggers:copyType", { pokemonName: getPokemonNameWithAffix(user), targetPokemonName: getPokemonNameWithAffix(target) }));

    return true;
  }

  getCondition(): MoveConditionFunc {
    return (user, target, move) => target.getTypes()[0] !== PokemonType.UNKNOWN || target.summonData.addedType !== null;
  }
}

export class CopyBiomeTypeAttr extends MoveEffectAttr {
  constructor() {
    super(true);
  }

  apply(user: Pokemon, target: Pokemon, move: Move, args: any[]): boolean {
    if (!super.apply(user, target, move, args)) {
      return false;
    }

    const terrainType = globalScene.arena.getTerrainType();
    let typeChange: PokemonType;
    if (terrainType !== TerrainType.NONE) {
      typeChange = this.getTypeForTerrain(globalScene.arena.getTerrainType());
    } else {
      typeChange = this.getTypeForBiome(globalScene.arena.biomeType);
    }

    user.summonData.types = [ typeChange ];
    user.updateInfo();

    globalScene.queueMessage(i18next.t("moveTriggers:transformedIntoType", { pokemonName: getPokemonNameWithAffix(user), typeName: i18next.t(`pokemonInfo:Type.${PokemonType[typeChange]}`) }));

    return true;
  }

  /**
   * Retrieves a type from the current terrain
   * @param terrainType {@linkcode TerrainType}
   * @returns {@linkcode Type}
   */
  private getTypeForTerrain(terrainType: TerrainType): PokemonType {
    switch (terrainType) {
      case TerrainType.ELECTRIC:
        return PokemonType.ELECTRIC;
      case TerrainType.MISTY:
        return PokemonType.FAIRY;
      case TerrainType.GRASSY:
        return PokemonType.GRASS;
      case TerrainType.PSYCHIC:
        return PokemonType.PSYCHIC;
      case TerrainType.NONE:
      default:
        return PokemonType.UNKNOWN;
    }
  }

  /**
   * Retrieves a type from the current biome
   * @param biomeType {@linkcode Biome}
   * @returns {@linkcode Type}
   */
  private getTypeForBiome(biomeType: Biome): PokemonType {
    switch (biomeType) {
      case Biome.TOWN:
      case Biome.PLAINS:
      case Biome.METROPOLIS:
        return PokemonType.NORMAL;
      case Biome.GRASS:
      case Biome.TALL_GRASS:
        return PokemonType.GRASS;
      case Biome.FOREST:
      case Biome.JUNGLE:
        return PokemonType.BUG;
      case Biome.SLUM:
      case Biome.SWAMP:
        return PokemonType.POISON;
      case Biome.SEA:
      case Biome.BEACH:
      case Biome.LAKE:
      case Biome.SEABED:
        return PokemonType.WATER;
      case Biome.MOUNTAIN:
        return PokemonType.FLYING;
      case Biome.BADLANDS:
        return PokemonType.GROUND;
      case Biome.CAVE:
      case Biome.DESERT:
        return PokemonType.ROCK;
      case Biome.ICE_CAVE:
      case Biome.SNOWY_FOREST:
        return PokemonType.ICE;
      case Biome.MEADOW:
      case Biome.FAIRY_CAVE:
      case Biome.ISLAND:
        return PokemonType.FAIRY;
      case Biome.POWER_PLANT:
        return PokemonType.ELECTRIC;
      case Biome.VOLCANO:
        return PokemonType.FIRE;
      case Biome.GRAVEYARD:
      case Biome.TEMPLE:
        return PokemonType.GHOST;
      case Biome.DOJO:
      case Biome.CONSTRUCTION_SITE:
        return PokemonType.FIGHTING;
      case Biome.FACTORY:
      case Biome.LABORATORY:
        return PokemonType.STEEL;
      case Biome.RUINS:
      case Biome.SPACE:
        return PokemonType.PSYCHIC;
      case Biome.WASTELAND:
      case Biome.END:
        return PokemonType.DRAGON;
      case Biome.ABYSS:
        return PokemonType.DARK;
      default:
        return PokemonType.UNKNOWN;
    }
  }
}

export class ChangeTypeAttr extends MoveEffectAttr {
  private type: PokemonType;

  constructor(type: PokemonType) {
    super(false);

    this.type = type;
  }

  apply(user: Pokemon, target: Pokemon, move: Move, args: any[]): boolean {
    target.summonData.types = [ this.type ];
    target.updateInfo();

    globalScene.queueMessage(i18next.t("moveTriggers:transformedIntoType", { pokemonName: getPokemonNameWithAffix(target), typeName: i18next.t(`pokemonInfo:Type.${PokemonType[this.type]}`) }));

    return true;
  }

  getCondition(): MoveConditionFunc {
    return (user, target, move) => !target.isTerastallized && !target.hasAbility(Abilities.MULTITYPE) && !target.hasAbility(Abilities.RKS_SYSTEM) && !(target.getTypes().length === 1 && target.getTypes()[0] === this.type);
  }
}

export class AddTypeAttr extends MoveEffectAttr {
  private type: PokemonType;

  constructor(type: PokemonType) {
    super(false);

    this.type = type;
  }

  apply(user: Pokemon, target: Pokemon, move: Move, args: any[]): boolean {
    target.summonData.addedType = this.type;
    target.updateInfo();

    globalScene.queueMessage(i18next.t("moveTriggers:addType", { typeName: i18next.t(`pokemonInfo:Type.${PokemonType[this.type]}`), pokemonName: getPokemonNameWithAffix(target) }));

    return true;
  }

  getCondition(): MoveConditionFunc {
    return (user, target, move) => !target.isTerastallized && !target.getTypes().includes(this.type);
  }
}

export class FirstMoveTypeAttr extends MoveEffectAttr {
  constructor() {
    super(true);
  }

  apply(user: Pokemon, target: Pokemon, move: Move, args: any[]): boolean {
    if (!super.apply(user, target, move, args)) {
      return false;
    }

    const firstMoveType = target.getMoveset()[0].getMove().type;
    user.summonData.types = [ firstMoveType ];
    globalScene.queueMessage(i18next.t("battle:transformedIntoType", { pokemonName: getPokemonNameWithAffix(user), type: i18next.t(`pokemonInfo:Type.${PokemonType[firstMoveType]}`) }));

    return true;
  }
}

/**
 * Attribute used to call a move.
 * Used by other move attributes: {@linkcode RandomMoveAttr}, {@linkcode RandomMovesetMoveAttr}, {@linkcode CopyMoveAttr}
 * @see {@linkcode apply} for move call
 * @extends OverrideMoveEffectAttr
 */
class CallMoveAttr extends OverrideMoveEffectAttr {
  protected invalidMoves: ReadonlySet<Moves>;
  protected hasTarget: boolean;
  apply(user: Pokemon, target: Pokemon, move: Move, args: any[]): boolean {
    const replaceMoveTarget = move.moveTarget === MoveTarget.NEAR_OTHER ? MoveTarget.NEAR_ENEMY : undefined;
    const moveTargets = getMoveTargets(user, move.id, replaceMoveTarget);
    if (moveTargets.targets.length === 0) {
      globalScene.queueMessage(i18next.t("battle:attackFailed"));
      console.log("CallMoveAttr failed due to no targets.");
      return false;
    }
    const targets = moveTargets.multiple || moveTargets.targets.length === 1
      ? moveTargets.targets
      : [ this.hasTarget ? target.getBattlerIndex() : moveTargets.targets[user.randSeedInt(moveTargets.targets.length)] ]; // account for Mirror Move having a target already
    user.getMoveQueue().push({ move: move.id, targets: targets, virtual: true, ignorePP: true });
    globalScene.unshiftPhase(new LoadMoveAnimPhase(move.id));
    globalScene.unshiftPhase(new MovePhase(user, targets, new PokemonMove(move.id, 0, 0, true), true, true));
    return true;
  }
}

/**
 * Attribute used to call a random move.
 * Used for {@linkcode Moves.METRONOME}
 * @see {@linkcode apply} for move selection and move call
 * @extends CallMoveAttr to call a selected move
 */
export class RandomMoveAttr extends CallMoveAttr {
  constructor(invalidMoves: ReadonlySet<Moves>) {
    super();
    this.invalidMoves = invalidMoves;
  }

  /**
   * This function exists solely to allow tests to override the randomly selected move by mocking this function.
   */
  public getMoveOverride(): Moves | null {
    return null;
  }

  /**
   * User calls a random moveId.
   *
   * Invalid moves are indicated by what is passed in to invalidMoves: {@linkcode invalidMetronomeMoves}
   * @param user Pokemon that used the move and will call a random move
   * @param target Pokemon that will be targeted by the random move (if single target)
   * @param move Move being used
   * @param args Unused
   */
  override apply(user: Pokemon, target: Pokemon, move: Move, args: any[]): boolean {
    const moveIds = getEnumValues(Moves).map(m => !this.invalidMoves.has(m) && !allMoves[m].name.endsWith(" (N)") ? m : Moves.NONE);
    let moveId: Moves = Moves.NONE;
    do {
      moveId = this.getMoveOverride() ?? moveIds[user.randSeedInt(moveIds.length)];
    }
    while (moveId === Moves.NONE);
    return super.apply(user, target, allMoves[moveId], args);
  }
}

/**
 * Attribute used to call a random move in the user or party's moveset.
 * Used for {@linkcode Moves.ASSIST} and {@linkcode Moves.SLEEP_TALK}
 *
 * Fails if the user has no callable moves.
 *
 * Invalid moves are indicated by what is passed in to invalidMoves: {@linkcode invalidAssistMoves} or {@linkcode invalidSleepTalkMoves}
 * @extends RandomMoveAttr to use the callMove function on a moveId
 * @see {@linkcode getCondition} for move selection
 */
export class RandomMovesetMoveAttr extends CallMoveAttr {
  private includeParty: boolean;
  private moveId: number;
  constructor(invalidMoves: ReadonlySet<Moves>, includeParty: boolean = false) {
    super();
    this.includeParty = includeParty;
    this.invalidMoves = invalidMoves;
  }

  /**
   * User calls a random moveId selected in {@linkcode getCondition}
   * @param user Pokemon that used the move and will call a random move
   * @param target Pokemon that will be targeted by the random move (if single target)
   * @param move Move being used
   * @param args Unused
   */
  apply(user: Pokemon, target: Pokemon, move: Move, args: any[]): boolean {
    return super.apply(user, target, allMoves[this.moveId], args);
  }

  getCondition(): MoveConditionFunc {
    return (user, target, move) => {
      // includeParty will be true for Assist, false for Sleep Talk
      let allies: Pokemon[];
      if (this.includeParty) {
        allies = user.isPlayer() ? globalScene.getPlayerParty().filter(p => p !== user) : globalScene.getEnemyParty().filter(p => p !== user);
      } else {
        allies = [ user ];
      }
      const partyMoveset = allies.map(p => p.moveset).flat();
      const moves = partyMoveset.filter(m => !this.invalidMoves.has(m!.moveId) && !m!.getMove().name.endsWith(" (N)"));
      if (moves.length === 0) {
        return false;
      }

      this.moveId = moves[user.randSeedInt(moves.length)]!.moveId;
      return true;
    };
  }
}

export class NaturePowerAttr extends OverrideMoveEffectAttr {
  apply(user: Pokemon, target: Pokemon, move: Move, args: any[]): boolean {
    let moveId;
    switch (globalScene.arena.getTerrainType()) {
    // this allows terrains to 'override' the biome move
      case TerrainType.NONE:
        switch (globalScene.arena.biomeType) {
          case Biome.TOWN:
            moveId = Moves.ROUND;
            break;
          case Biome.METROPOLIS:
            moveId = Moves.TRI_ATTACK;
            break;
          case Biome.SLUM:
            moveId = Moves.SLUDGE_BOMB;
            break;
          case Biome.PLAINS:
            moveId = Moves.SILVER_WIND;
            break;
          case Biome.GRASS:
            moveId = Moves.GRASS_KNOT;
            break;
          case Biome.TALL_GRASS:
            moveId = Moves.POLLEN_PUFF;
            break;
          case Biome.MEADOW:
            moveId = Moves.GIGA_DRAIN;
            break;
          case Biome.FOREST:
            moveId = Moves.BUG_BUZZ;
            break;
          case Biome.JUNGLE:
            moveId = Moves.LEAF_STORM;
            break;
          case Biome.SEA:
            moveId = Moves.HYDRO_PUMP;
            break;
          case Biome.SWAMP:
            moveId = Moves.MUD_BOMB;
            break;
          case Biome.BEACH:
            moveId = Moves.SCALD;
            break;
          case Biome.LAKE:
            moveId = Moves.BUBBLE_BEAM;
            break;
          case Biome.SEABED:
            moveId = Moves.BRINE;
            break;
          case Biome.ISLAND:
            moveId = Moves.LEAF_TORNADO;
            break;
          case Biome.MOUNTAIN:
            moveId = Moves.AIR_SLASH;
            break;
          case Biome.BADLANDS:
            moveId = Moves.EARTH_POWER;
            break;
          case Biome.DESERT:
            moveId = Moves.SCORCHING_SANDS;
            break;
          case Biome.WASTELAND:
            moveId = Moves.DRAGON_PULSE;
            break;
          case Biome.CONSTRUCTION_SITE:
            moveId = Moves.STEEL_BEAM;
            break;
          case Biome.CAVE:
            moveId = Moves.POWER_GEM;
            break;
          case Biome.ICE_CAVE:
            moveId = Moves.ICE_BEAM;
            break;
          case Biome.SNOWY_FOREST:
            moveId = Moves.FROST_BREATH;
            break;
          case Biome.VOLCANO:
            moveId = Moves.LAVA_PLUME;
            break;
          case Biome.GRAVEYARD:
            moveId = Moves.SHADOW_BALL;
            break;
          case Biome.RUINS:
            moveId = Moves.ANCIENT_POWER;
            break;
          case Biome.TEMPLE:
            moveId = Moves.EXTRASENSORY;
            break;
          case Biome.DOJO:
            moveId = Moves.FOCUS_BLAST;
            break;
          case Biome.FAIRY_CAVE:
            moveId = Moves.ALLURING_VOICE;
            break;
          case Biome.ABYSS:
            moveId = Moves.OMINOUS_WIND;
            break;
          case Biome.SPACE:
            moveId = Moves.DRACO_METEOR;
            break;
          case Biome.FACTORY:
            moveId = Moves.FLASH_CANNON;
            break;
          case Biome.LABORATORY:
            moveId = Moves.ZAP_CANNON;
            break;
          case Biome.POWER_PLANT:
            moveId = Moves.CHARGE_BEAM;
            break;
          case Biome.END:
            moveId = Moves.ETERNABEAM;
            break;
        }
        break;
      case TerrainType.MISTY:
        moveId = Moves.MOONBLAST;
        break;
      case TerrainType.ELECTRIC:
        moveId = Moves.THUNDERBOLT;
        break;
      case TerrainType.GRASSY:
        moveId = Moves.ENERGY_BALL;
        break;
      case TerrainType.PSYCHIC:
        moveId = Moves.PSYCHIC;
        break;
      default:
      // Just in case there's no match
        moveId = Moves.TRI_ATTACK;
        break;
    }

    user.getMoveQueue().push({ move: moveId, targets: [ target.getBattlerIndex() ], ignorePP: true });
    globalScene.unshiftPhase(new LoadMoveAnimPhase(moveId));
    globalScene.unshiftPhase(new MovePhase(user, [ target.getBattlerIndex() ], new PokemonMove(moveId, 0, 0, true), true));
    return true;
  }
}

/**
 * Attribute used to copy a previously-used move.
 * Used for {@linkcode Moves.COPYCAT} and {@linkcode Moves.MIRROR_MOVE}
 * @see {@linkcode apply} for move selection and move call
 * @extends CallMoveAttr to call a selected move
 */
export class CopyMoveAttr extends CallMoveAttr {
  private mirrorMove: boolean;
  constructor(mirrorMove: boolean, invalidMoves: ReadonlySet<Moves> = new Set()) {
    super();
    this.mirrorMove = mirrorMove;
    this.invalidMoves = invalidMoves;
  }

  apply(user: Pokemon, target: Pokemon, move: Move, args: any[]): boolean {
    this.hasTarget = this.mirrorMove;
    const lastMove = this.mirrorMove ? target.getLastXMoves()[0].move : globalScene.currentBattle.lastMove;
    return super.apply(user, target, allMoves[lastMove], args);
  }

  getCondition(): MoveConditionFunc {
    return (user, target, move) => {
      if (this.mirrorMove) {
        const lastMove = target.getLastXMoves()[0]?.move;
        return !!lastMove && !this.invalidMoves.has(lastMove);
      } else {
        const lastMove = globalScene.currentBattle.lastMove;
        return lastMove !== undefined && !this.invalidMoves.has(lastMove);
      }
    };
  }
}

/**
 * Attribute used for moves that causes the target to repeat their last used move.
 *
 * Used for [Instruct](https://bulbapedia.bulbagarden.net/wiki/Instruct_(move)).
*/
export class RepeatMoveAttr extends MoveEffectAttr {
  constructor() {
    super(false, { trigger: MoveEffectTrigger.POST_APPLY }); // needed to ensure correct protect interaction
  }

  /**
   * Forces the target to re-use their last used move again
   *
   * @param user {@linkcode Pokemon} that used the attack
   * @param target {@linkcode Pokemon} targeted by the attack
   * @param move N/A
   * @param args N/A
   * @returns `true` if the move succeeds
   */
  apply(user: Pokemon, target: Pokemon, move: Move, args: any[]): boolean {
    // get the last move used (excluding status based failures) as well as the corresponding moveset slot
    const lastMove = target.getLastXMoves(-1).find(m => m.move !== Moves.NONE)!;
    const movesetMove = target.getMoveset().find(m => m.moveId === lastMove.move)!;
    // If the last move used can hit more than one target or has variable targets,
    // re-compute the targets for the attack
    // (mainly for alternating double/single battle shenanigans)
    // Rampaging moves (e.g. Outrage) are not included due to being incompatible with Instruct
    // TODO: Fix this once dragon darts gets smart targeting
    let moveTargets = movesetMove.getMove().isMultiTarget() ? getMoveTargets(target, lastMove.move).targets : lastMove.targets;

    /** In the event the instructed move's only target is a fainted opponent, redirect it to an alive ally if possible
    Normally, all yet-unexecuted move phases would swap over when the enemy in question faints
    (see `redirectPokemonMoves` in `battle-scene.ts`),
    but since instruct adds a new move phase pre-emptively, we need to handle this interaction manually.
    */
    const firstTarget = globalScene.getField()[moveTargets[0]];
    if (globalScene.currentBattle.double && moveTargets.length === 1 && firstTarget.isFainted() && firstTarget !== target.getAlly()) {
      const ally = firstTarget.getAlly();
      if (!isNullOrUndefined(ally) && ally.isActive()) { // ally exists, is not dead and can sponge the blast
        moveTargets = [ ally.getBattlerIndex() ];
      }
    }

    globalScene.queueMessage(i18next.t("moveTriggers:instructingMove", {
      userPokemonName: getPokemonNameWithAffix(user),
      targetPokemonName: getPokemonNameWithAffix(target)
    }));
    target.getMoveQueue().unshift({ move: lastMove.move, targets: moveTargets, ignorePP: false });
    target.turnData.extraTurns++;
    globalScene.appendToPhase(new MovePhase(target, moveTargets, movesetMove), MoveEndPhase);
    return true;
  }

  getCondition(): MoveConditionFunc {
    return (user, target, move) => {
      const lastMove = target.getLastXMoves(-1).find(m => m.move !== Moves.NONE);
      const movesetMove = target.getMoveset().find(m => m.moveId === lastMove?.move);
      const uninstructableMoves = [
        // Locking/Continually Executed moves
        Moves.OUTRAGE,
        Moves.RAGING_FURY,
        Moves.ROLLOUT,
        Moves.PETAL_DANCE,
        Moves.THRASH,
        Moves.ICE_BALL,
        // Multi-turn Moves
        Moves.BIDE,
        Moves.SHELL_TRAP,
        Moves.BEAK_BLAST,
        Moves.FOCUS_PUNCH,
        // "First Turn Only" moves
        Moves.FAKE_OUT,
        Moves.FIRST_IMPRESSION,
        Moves.MAT_BLOCK,
        // Moves with a recharge turn
        Moves.HYPER_BEAM,
        Moves.ETERNABEAM,
        Moves.FRENZY_PLANT,
        Moves.BLAST_BURN,
        Moves.HYDRO_CANNON,
        Moves.GIGA_IMPACT,
        Moves.PRISMATIC_LASER,
        Moves.ROAR_OF_TIME,
        Moves.ROCK_WRECKER,
        Moves.METEOR_ASSAULT,
        // Charging & 2-turn moves
        Moves.DIG,
        Moves.FLY,
        Moves.BOUNCE,
        Moves.SHADOW_FORCE,
        Moves.PHANTOM_FORCE,
        Moves.DIVE,
        Moves.ELECTRO_SHOT,
        Moves.ICE_BURN,
        Moves.GEOMANCY,
        Moves.FREEZE_SHOCK,
        Moves.SKY_DROP,
        Moves.SKY_ATTACK,
        Moves.SKULL_BASH,
        Moves.SOLAR_BEAM,
        Moves.SOLAR_BLADE,
        Moves.METEOR_BEAM,
        // Other moves
        Moves.INSTRUCT,
        Moves.KINGS_SHIELD,
        Moves.SKETCH,
        Moves.TRANSFORM,
        Moves.MIMIC,
        Moves.STRUGGLE,
        // TODO: Add Max/G-Move blockage if or when they are implemented
      ];

      if (!lastMove?.move // no move to instruct
        || !movesetMove // called move not in target's moveset (forgetting the move, etc.)
        || movesetMove.ppUsed === movesetMove.getMovePp() // move out of pp
        || allMoves[lastMove.move].isChargingMove() // called move is a charging/recharging move
        || uninstructableMoves.includes(lastMove.move)) { // called move is in the banlist
        return false;
      }
      return true;
    };
  }

  getTargetBenefitScore(user: Pokemon, target: Pokemon, move: Move): number {
    // TODO: Make the AI actually use instruct
    /* Ideally, the AI would score instruct based on the scorings of the on-field pokemons'
    * last used moves at the time of using Instruct (by the time the instructor gets to act)
    * with respect to the user's side.
    * In 99.9% of cases, this would be the pokemon's ally (unless the target had last
    * used a move like Decorate on the user or its ally)
    */
    return 2;
  }
}

/**
 *  Attribute used for moves that reduce PP of the target's last used move.
 *  Used for Spite.
 */
export class ReducePpMoveAttr extends MoveEffectAttr {
  protected reduction: number;
  constructor(reduction: number) {
    super();
    this.reduction = reduction;
  }

  /**
   * Reduces the PP of the target's last-used move by an amount based on this attribute instance's {@linkcode reduction}.
   *
   * @param user {@linkcode Pokemon} that used the attack
   * @param target {@linkcode Pokemon} targeted by the attack
   * @param move N/A
   * @param args N/A
   * @returns `true`
   */
  apply(user: Pokemon, target: Pokemon, move: Move, args: any[]): boolean {
    // Null checks can be skipped due to condition function
    const lastMove = target.getLastXMoves()[0];
    const movesetMove = target.getMoveset().find(m => m.moveId === lastMove.move)!;
    const lastPpUsed = movesetMove.ppUsed;
    movesetMove.ppUsed = Math.min((lastPpUsed) + this.reduction, movesetMove.getMovePp());

    const message = i18next.t("battle:ppReduced", { targetName: getPokemonNameWithAffix(target), moveName: movesetMove.getName(), reduction: (movesetMove.ppUsed) - lastPpUsed });
    globalScene.eventTarget.dispatchEvent(new MoveUsedEvent(target.id, movesetMove.getMove(), movesetMove.ppUsed));
    globalScene.queueMessage(message);

    return true;
  }

  getCondition(): MoveConditionFunc {
    return (user, target, move) => {
      const lastMove = target.getLastXMoves()[0];
      if (lastMove) {
        const movesetMove = target.getMoveset().find(m => m.moveId === lastMove.move);
        return !!movesetMove?.getPpRatio();
      }
      return false;
    };
  }

  getTargetBenefitScore(user: Pokemon, target: Pokemon, move: Move): number {
    const lastMove = target.getLastXMoves()[0];
    if (lastMove) {
      const movesetMove = target.getMoveset().find(m => m.moveId === lastMove.move);
      if (movesetMove) {
        const maxPp = movesetMove.getMovePp();
        const ppLeft = maxPp - movesetMove.ppUsed;
        const value = -(8 - Math.ceil(Math.min(maxPp, 30) / 5));
        if (ppLeft < 4) {
          return (value / 4) * ppLeft;
        }
        return value;
      }
    }

    return 0;
  }
}

/**
 *  Attribute used for moves that damage target, and then reduce PP of the target's last used move.
 *  Used for Eerie Spell.
 */
export class AttackReducePpMoveAttr extends ReducePpMoveAttr {
  constructor(reduction: number) {
    super(reduction);
  }

  /**
   * Checks if the target has used a move prior to the attack. PP-reduction is applied through the super class if so.
   *
   * @param user {@linkcode Pokemon} that used the attack
   * @param target {@linkcode Pokemon} targeted by the attack
   * @param move {@linkcode Move} being used
   * @param args N/A
   * @returns {boolean} true
   */
  apply(user: Pokemon, target: Pokemon, move: Move, args: any[]): boolean {
    const lastMove = target.getLastXMoves().find(() => true);
    if (lastMove) {
      const movesetMove = target.getMoveset().find(m => m.moveId === lastMove.move);
      if (Boolean(movesetMove?.getPpRatio())) {
        super.apply(user, target, move, args);
      }
    }

    return true;
  }

  // Override condition function to always perform damage. Instead, perform pp-reduction condition check in apply function above
  getCondition(): MoveConditionFunc {
    return (user, target, move) => true;
  }
}

// TODO: Review this
const targetMoveCopiableCondition: MoveConditionFunc = (user, target, move) => {
  const targetMoves = target.getMoveHistory().filter(m => !m.virtual);
  if (!targetMoves.length) {
    return false;
  }

  const copiableMove = targetMoves[0];

  if (!copiableMove.move) {
    return false;
  }

  if (allMoves[copiableMove.move].isChargingMove() && copiableMove.result === MoveResult.OTHER) {
    return false;
  }

  // TODO: Add last turn of Bide

  return true;
};

export class MovesetCopyMoveAttr extends OverrideMoveEffectAttr {
  apply(user: Pokemon, target: Pokemon, move: Move, args: any[]): boolean {
    const targetMoves = target.getMoveHistory().filter(m => !m.virtual);
    if (!targetMoves.length) {
      return false;
    }

    const copiedMove = allMoves[targetMoves[0].move];

    const thisMoveIndex = user.getMoveset().findIndex(m => m.moveId === move.id);

    if (thisMoveIndex === -1) {
      return false;
    }

    user.summonData.moveset = user.getMoveset().slice(0);
    user.summonData.moveset[thisMoveIndex] = new PokemonMove(copiedMove.id, 0, 0);

    globalScene.queueMessage(i18next.t("moveTriggers:copiedMove", { pokemonName: getPokemonNameWithAffix(user), moveName: copiedMove.name }));

    return true;
  }

  getCondition(): MoveConditionFunc {
    return targetMoveCopiableCondition;
  }
}

/**
 * Attribute for {@linkcode Moves.SKETCH} that causes the user to copy the opponent's last used move
 * This move copies the last used non-virtual move
 *  e.g. if Metronome is used, it copies Metronome itself, not the virtual move called by Metronome
 * Fails if the opponent has not yet used a move.
 * Fails if used on an uncopiable move, listed in unsketchableMoves in getCondition
 * Fails if the move is already in the user's moveset
 */
export class SketchAttr extends MoveEffectAttr {
  constructor() {
    super(true);
  }
  /**
   * User copies the opponent's last used move, if possible
   * @param {Pokemon} user Pokemon that used the move and will replace Sketch with the copied move
   * @param {Pokemon} target Pokemon that the user wants to copy a move from
   * @param {Move} move Move being used
   * @param {any[]} args Unused
   * @returns {boolean} true if the function succeeds, otherwise false
   */

  apply(user: Pokemon, target: Pokemon, move: Move, args: any[]): boolean {
    if (!super.apply(user, target, move, args)) {
      return false;
    }

    const targetMove = target.getLastXMoves(-1)
      .find(m => m.move !== Moves.NONE && m.move !== Moves.STRUGGLE && !m.virtual);
    if (!targetMove) {
      return false;
    }

    const sketchedMove = allMoves[targetMove.move];
    const sketchIndex = user.getMoveset().findIndex(m => m.moveId === move.id);
    if (sketchIndex === -1) {
      return false;
    }

    user.setMove(sketchIndex, sketchedMove.id);

    globalScene.queueMessage(i18next.t("moveTriggers:sketchedMove", { pokemonName: getPokemonNameWithAffix(user), moveName: sketchedMove.name }));

    return true;
  }

  getCondition(): MoveConditionFunc {
    return (user, target, move) => {
      if (!targetMoveCopiableCondition(user, target, move)) {
        return false;
      }

      const targetMove = target.getMoveHistory().filter(m => !m.virtual).at(-1);
      if (!targetMove) {
        return false;
      }

      const unsketchableMoves = [
        Moves.CHATTER,
        Moves.MIRROR_MOVE,
        Moves.SLEEP_TALK,
        Moves.STRUGGLE,
        Moves.SKETCH,
        Moves.REVIVAL_BLESSING,
        Moves.TERA_STARSTORM,
        Moves.BREAKNECK_BLITZ__PHYSICAL,
        Moves.BREAKNECK_BLITZ__SPECIAL
      ];

      if (unsketchableMoves.includes(targetMove.move)) {
        return false;
      }

      if (user.getMoveset().find(m => m.moveId === targetMove.move)) {
        return false;
      }

      return true;
    };
  }
}

export class AbilityChangeAttr extends MoveEffectAttr {
  public ability: Abilities;

  constructor(ability: Abilities, selfTarget?: boolean) {
    super(selfTarget);

    this.ability = ability;
  }

  apply(user: Pokemon, target: Pokemon, move: Move, args: any[]): boolean {
    if (!super.apply(user, target, move, args)) {
      return false;
    }

    const moveTarget = this.selfTarget ? user : target;

    globalScene.triggerPokemonFormChange(moveTarget, SpeciesFormChangeRevertWeatherFormTrigger);
    if (moveTarget.breakIllusion()) {
      globalScene.queueMessage(i18next.t("abilityTriggers:illusionBreak", { pokemonName: getPokemonNameWithAffix(moveTarget) }));
    }
    globalScene.queueMessage(i18next.t("moveTriggers:acquiredAbility", { pokemonName: getPokemonNameWithAffix(moveTarget), abilityName: allAbilities[this.ability].name }));
    moveTarget.setTempAbility(allAbilities[this.ability]);
    globalScene.triggerPokemonFormChange(moveTarget, SpeciesFormChangeRevertWeatherFormTrigger);
    return true;
  }

  getCondition(): MoveConditionFunc {
    return (user, target, move) => (this.selfTarget ? user : target).getAbility().isReplaceable && (this.selfTarget ? user : target).getAbility().id !== this.ability;
  }
}

export class AbilityCopyAttr extends MoveEffectAttr {
  public copyToPartner: boolean;

  constructor(copyToPartner: boolean = false) {
    super(false);

    this.copyToPartner = copyToPartner;
  }

  apply(user: Pokemon, target: Pokemon, move: Move, args: any[]): boolean {
    if (!super.apply(user, target, move, args)) {
      return false;
    }

    globalScene.queueMessage(i18next.t("moveTriggers:copiedTargetAbility", { pokemonName: getPokemonNameWithAffix(user), targetName: getPokemonNameWithAffix(target), abilityName: allAbilities[target.getAbility().id].name }));

    user.setTempAbility(target.getAbility());
    const ally = user.getAlly();

    if (this.copyToPartner && globalScene.currentBattle?.double && !isNullOrUndefined(ally) && ally.hp) { // TODO is this the best way to check that the ally is active?
      globalScene.queueMessage(i18next.t("moveTriggers:copiedTargetAbility", { pokemonName: getPokemonNameWithAffix(ally), targetName: getPokemonNameWithAffix(target), abilityName: allAbilities[target.getAbility().id].name }));
      ally.setTempAbility(target.getAbility());
    }

    return true;
  }

  getCondition(): MoveConditionFunc {
    return (user, target, move) => {
      const ally = user.getAlly();
      let ret = target.getAbility().isCopiable && user.getAbility().isReplaceable;
      if (this.copyToPartner && globalScene.currentBattle?.double) {
        ret = ret && (!ally?.hp || ally?.getAbility().isReplaceable);
      } else {
        ret = ret && user.getAbility().id !== target.getAbility().id;
      }
      return ret;
    };
  }
}

export class AbilityGiveAttr extends MoveEffectAttr {
  public copyToPartner: boolean;

  constructor() {
    super(false);
  }

  apply(user: Pokemon, target: Pokemon, move: Move, args: any[]): boolean {
    if (!super.apply(user, target, move, args)) {
      return false;
    }

    globalScene.queueMessage(i18next.t("moveTriggers:acquiredAbility", { pokemonName: getPokemonNameWithAffix(target), abilityName: allAbilities[user.getAbility().id].name }));

    target.setTempAbility(user.getAbility());

    return true;
  }

  getCondition(): MoveConditionFunc {
    return (user, target, move) => user.getAbility().isCopiable && target.getAbility().isReplaceable && user.getAbility().id !== target.getAbility().id;
  }
}

export class SwitchAbilitiesAttr extends MoveEffectAttr {
  apply(user: Pokemon, target: Pokemon, move: Move, args: any[]): boolean {
    if (!super.apply(user, target, move, args)) {
      return false;
    }

    const tempAbility = user.getAbility();

    globalScene.queueMessage(i18next.t("moveTriggers:swappedAbilitiesWithTarget", { pokemonName: getPokemonNameWithAffix(user) }));

    user.setTempAbility(target.getAbility());
    target.setTempAbility(tempAbility);
    // Swaps Forecast/Flower Gift from Castform/Cherrim
    globalScene.arena.triggerWeatherBasedFormChangesToNormal();

    return true;
  }

  getCondition(): MoveConditionFunc {
    return (user, target, move) => [user, target].every(pkmn => pkmn.getAbility().isSwappable);
  }
}

/**
 * Attribute used for moves that suppress abilities like {@linkcode Moves.GASTRO_ACID}.
 * A suppressed ability cannot be activated.
 *
 * @extends MoveEffectAttr
 * @see {@linkcode apply}
 * @see {@linkcode getCondition}
 */
export class SuppressAbilitiesAttr extends MoveEffectAttr {
  /** Sets ability suppression for the target pokemon and displays a message. */
  apply(user: Pokemon, target: Pokemon, move: Move, args: any[]): boolean {
    if (!super.apply(user, target, move, args)) {
      return false;
    }

    globalScene.queueMessage(i18next.t("moveTriggers:suppressAbilities", { pokemonName: getPokemonNameWithAffix(target) }));

    target.suppressAbility();

    globalScene.arena.triggerWeatherBasedFormChangesToNormal();

    return true;
  }

  /** Causes the effect to fail when the target's ability is unsupressable or already suppressed. */
  getCondition(): MoveConditionFunc {
    return (user, target, move) => target.getAbility().isSuppressable && !target.summonData.abilitySuppressed;
  }
}

/**
 * Applies the effects of {@linkcode SuppressAbilitiesAttr} if the target has already moved this turn.
 * @extends MoveEffectAttr
 * @see {@linkcode Moves.CORE_ENFORCER} (the move which uses this effect)
 */
export class SuppressAbilitiesIfActedAttr extends MoveEffectAttr {
  /**
   * If the target has already acted this turn, apply a {@linkcode SuppressAbilitiesAttr} effect unless the
   * abillity cannot be suppressed. This is a secondary effect and has no bearing on the success or failure of the move.
   *
   * @returns True if the move occurred, otherwise false. Note that true will be returned even if the target has not
   * yet moved or if the suppression failed to apply.
   */
  apply(user: Pokemon, target: Pokemon, move: Move, args: any[]): boolean {
    if (!super.apply(user, target, move, args)) {
      return false;
    }

    if (target.turnData.acted) {
      const suppressAttr = new SuppressAbilitiesAttr();
      if (suppressAttr.getCondition()(user, target, move)) {
        suppressAttr.apply(user, target, move, args);
      }
    }

    return true;
  }
}

/**
 * Used by Transform
 */
export class TransformAttr extends MoveEffectAttr {
  override apply(user: Pokemon, target: Pokemon, move: Move, args: any[]): boolean {
    if (!super.apply(user, target, move, args)) {
      return false;
    }

    globalScene.unshiftPhase(new PokemonTransformPhase(user.getBattlerIndex(), target.getBattlerIndex()));

    globalScene.queueMessage(i18next.t("moveTriggers:transformedIntoTarget", { pokemonName: getPokemonNameWithAffix(user), targetName: getPokemonNameWithAffix(target) }));

    return true;
  }
}

/**
 * Attribute used for status moves, namely Speed Swap,
 * that swaps the user's and target's corresponding stats.
 * @extends MoveEffectAttr
 * @see {@linkcode apply}
 */
export class SwapStatAttr extends MoveEffectAttr {
  /** The stat to be swapped between the user and the target */
  private stat: EffectiveStat;

  constructor(stat: EffectiveStat) {
    super();

    this.stat = stat;
  }

  /**
   * Swaps the user's and target's corresponding current
   * {@linkcode EffectiveStat | stat} values
   * @param user the {@linkcode Pokemon} that used the move
   * @param target the {@linkcode Pokemon} that the move was used on
   * @param move N/A
   * @param args N/A
   * @returns true if attribute application succeeds
   */
  apply(user: Pokemon, target: Pokemon, move: Move, args: any[]): boolean {
    if (super.apply(user, target, move, args)) {
      const temp = user.getStat(this.stat, false);
      user.setStat(this.stat, target.getStat(this.stat, false), false);
      target.setStat(this.stat, temp, false);

      globalScene.queueMessage(i18next.t("moveTriggers:switchedStat", {
        pokemonName: getPokemonNameWithAffix(user),
        stat: i18next.t(getStatKey(this.stat)),
      }));

      return true;
    }
    return false;
  }
}

/**
 * Attribute used to switch the user's own stats.
 * Used by Power Shift.
 * @extends MoveEffectAttr
 */
export class ShiftStatAttr extends MoveEffectAttr {
  private statToSwitch: EffectiveStat;
  private statToSwitchWith: EffectiveStat;

  constructor(statToSwitch: EffectiveStat, statToSwitchWith: EffectiveStat) {
    super();

    this.statToSwitch = statToSwitch;
    this.statToSwitchWith = statToSwitchWith;
  }

  /**
   * Switches the user's stats based on the {@linkcode statToSwitch} and {@linkcode statToSwitchWith} attributes.
   * @param {Pokemon} user the {@linkcode Pokemon} that used the move
   * @param target n/a
   * @param move n/a
   * @param args n/a
   * @returns whether the effect was applied
   */
  override apply(user: Pokemon, target: Pokemon, move: Move, args: any[]): boolean {
    if (!super.apply(user, target, move, args)) {
      return false;
    }

    const firstStat = user.getStat(this.statToSwitch, false);
    const secondStat = user.getStat(this.statToSwitchWith, false);

    user.setStat(this.statToSwitch, secondStat, false);
    user.setStat(this.statToSwitchWith, firstStat, false);

    globalScene.queueMessage(i18next.t("moveTriggers:shiftedStats", {
      pokemonName: getPokemonNameWithAffix(user),
      statToSwitch: i18next.t(getStatKey(this.statToSwitch)),
      statToSwitchWith: i18next.t(getStatKey(this.statToSwitchWith))
    }));

    return true;
  }

  /**
   * Encourages the user to use the move if the stat to switch with is greater than the stat to switch.
   * @param {Pokemon} user the {@linkcode Pokemon} that used the move
   * @param target n/a
   * @param move n/a
   * @returns number of points to add to the user's benefit score
   */
  override getUserBenefitScore(user: Pokemon, target: Pokemon, move: Move): number {
    return user.getStat(this.statToSwitchWith, false) > user.getStat(this.statToSwitch, false) ? 10 : 0;
  }
}

/**
 * Attribute used for status moves, namely Power Split and Guard Split,
 * that take the average of a user's and target's corresponding
 * stats and assign that average back to each corresponding stat.
 * @extends MoveEffectAttr
 * @see {@linkcode apply}
 */
export class AverageStatsAttr extends MoveEffectAttr {
  /** The stats to be averaged individually between the user and the target */
  private stats: readonly EffectiveStat[];
  private msgKey: string;

  constructor(stats: readonly EffectiveStat[], msgKey: string) {
    super();

    this.stats = stats;
    this.msgKey = msgKey;
  }

  /**
   * Takes the average of the user's and target's corresponding {@linkcode stat}
   * values and sets those stats to the corresponding average for both
   * temporarily.
   * @param user the {@linkcode Pokemon} that used the move
   * @param target the {@linkcode Pokemon} that the move was used on
   * @param move N/A
   * @param args N/A
   * @returns true if attribute application succeeds
   */
  apply(user: Pokemon, target: Pokemon, move: Move, args: any[]): boolean {
    if (super.apply(user, target, move, args)) {
      for (const s of this.stats) {
        const avg = Math.floor((user.getStat(s, false) + target.getStat(s, false)) / 2);

        user.setStat(s, avg, false);
        target.setStat(s, avg, false);
      }

      globalScene.queueMessage(i18next.t(this.msgKey, { pokemonName: getPokemonNameWithAffix(user) }));

      return true;
    }
    return false;
  }
}

export class DiscourageFrequentUseAttr extends MoveAttr {
  getUserBenefitScore(user: Pokemon, target: Pokemon, move: Move): number {
    const lastMoves = user.getLastXMoves(4);
    console.log(lastMoves);
    for (let m = 0; m < lastMoves.length; m++) {
      if (lastMoves[m].move === move.id) {
        return (4 - (m + 1)) * -10;
      }
    }

    return 0;
  }
}

export class MoneyAttr extends MoveEffectAttr {
  constructor() {
    super(true, {firstHitOnly: true });
  }

  apply(user: Pokemon, target: Pokemon, move: Move): boolean {
    globalScene.currentBattle.moneyScattered += globalScene.getWaveMoneyAmount(0.2);
    globalScene.queueMessage(i18next.t("moveTriggers:coinsScatteredEverywhere"));
    return true;
  }
}

/**
 * Applies {@linkcode BattlerTagType.DESTINY_BOND} to the user.
 *
 * @extends MoveEffectAttr
 */
export class DestinyBondAttr extends MoveEffectAttr {
  constructor() {
    super(true, { trigger: MoveEffectTrigger.PRE_APPLY });
  }

  /**
   * Applies {@linkcode BattlerTagType.DESTINY_BOND} to the user.
   * @param user {@linkcode Pokemon} that is having the tag applied to.
   * @param target {@linkcode Pokemon} N/A
   * @param move {@linkcode Move} {@linkcode Move.DESTINY_BOND}
   * @param {any[]} args N/A
   * @returns true
   */
  apply(user: Pokemon, target: Pokemon, move: Move, args: any[]): boolean {
    globalScene.queueMessage(`${i18next.t("moveTriggers:tryingToTakeFoeDown", { pokemonName: getPokemonNameWithAffix(user) })}`);
    user.addTag(BattlerTagType.DESTINY_BOND, undefined, move.id, user.id);
    return true;
  }
}

/**
 * Attribute to apply a battler tag to the target if they have had their stats boosted this turn.
 * @extends AddBattlerTagAttr
 */
export class AddBattlerTagIfBoostedAttr extends AddBattlerTagAttr {
  constructor(tag: BattlerTagType) {
    super(tag, false, false, 2, 5);
  }

  /**
   * @param user {@linkcode Pokemon} using this move
   * @param target {@linkcode Pokemon} target of this move
   * @param move {@linkcode Move} being used
   * @param {any[]} args N/A
   * @returns true
   */
  apply(user: Pokemon, target: Pokemon, move: Move, args: any[]): boolean {
    if (target.turnData.statStagesIncreased) {
      super.apply(user, target, move, args);
    }
    return true;
  }
}

/**
 * Attribute to apply a status effect to the target if they have had their stats boosted this turn.
 * @extends MoveEffectAttr
 */
export class StatusIfBoostedAttr extends MoveEffectAttr {
  public effect: StatusEffect;

  constructor(effect: StatusEffect) {
    super(true);
    this.effect = effect;
  }

  /**
   * @param user {@linkcode Pokemon} using this move
   * @param target {@linkcode Pokemon} target of this move
   * @param move {@linkcode Move} N/A
   * @param {any[]} args N/A
   * @returns true
   */
  apply(user: Pokemon, target: Pokemon, move: Move, args: any[]): boolean {
    if (target.turnData.statStagesIncreased) {
      target.trySetStatus(this.effect, true, user);
    }
    return true;
  }
}

export class LastResortAttr extends MoveAttr {
  getCondition(): MoveConditionFunc {
    return (user: Pokemon, target: Pokemon, move: Move) => {
      const uniqueUsedMoveIds = new Set<Moves>();
      const movesetMoveIds = user.getMoveset().map(m => m.moveId);
      user.getMoveHistory().map(m => {
        if (m.move !== move.id && movesetMoveIds.find(mm => mm === m.move)) {
          uniqueUsedMoveIds.add(m.move);
        }
      });
      return uniqueUsedMoveIds.size >= movesetMoveIds.length - 1;
    };
  }
}

export class VariableTargetAttr extends MoveAttr {
  private targetChangeFunc: (user: Pokemon, target: Pokemon, move: Move) => number;

  constructor(targetChange: (user: Pokemon, target: Pokemon, move: Move) => number) {
    super();

    this.targetChangeFunc = targetChange;
  }

  apply(user: Pokemon, target: Pokemon, move: Move, args: any[]): boolean {
    const targetVal = args[0] as NumberHolder;
    targetVal.value = this.targetChangeFunc(user, target, move);
    return true;
  }
}

/**
 * Attribute for {@linkcode Moves.AFTER_YOU}
 *
 * [After You - Move | Bulbapedia](https://bulbapedia.bulbagarden.net/wiki/After_You_(move))
 */
export class AfterYouAttr extends MoveEffectAttr {
  /**
   * Allows the target of this move to act right after the user.
   *
   * @param user {@linkcode Pokemon} that is using the move.
   * @param target {@linkcode Pokemon} that will move right after this move is used.
   * @param move {@linkcode Move} {@linkcode Moves.AFTER_YOU}
   * @param _args N/A
   * @returns true
   */
  override apply(user: Pokemon, target: Pokemon, _move: Move, _args: any[]): boolean {
    globalScene.queueMessage(i18next.t("moveTriggers:afterYou", { targetName: getPokemonNameWithAffix(target) }));

    //Will find next acting phase of the targeted pokémon, delete it and queue it next on successful delete.
    const nextAttackPhase = globalScene.findPhase<MovePhase>((phase) => phase.pokemon === target);
    if (nextAttackPhase && globalScene.tryRemovePhase((phase: MovePhase) => phase.pokemon === target)) {
      globalScene.prependToPhase(new MovePhase(target, [ ...nextAttackPhase.targets ], nextAttackPhase.move), MovePhase);
    }

    return true;
  }
}

/**
 * Move effect to force the target to move last, ignoring priority.
 * If applied to multiple targets, they move in speed order after all other moves.
 * @extends MoveEffectAttr
 */
export class ForceLastAttr extends MoveEffectAttr {
  /**
   * Forces the target of this move to move last.
   *
   * @param user {@linkcode Pokemon} that is using the move.
   * @param target {@linkcode Pokemon} that will be forced to move last.
   * @param move {@linkcode Move} {@linkcode Moves.QUASH}
   * @param _args N/A
   * @returns true
   */
  override apply(user: Pokemon, target: Pokemon, _move: Move, _args: any[]): boolean {
    globalScene.queueMessage(i18next.t("moveTriggers:forceLast", { targetPokemonName: getPokemonNameWithAffix(target) }));

    const targetMovePhase = globalScene.findPhase<MovePhase>((phase) => phase.pokemon === target);
    if (targetMovePhase && !targetMovePhase.isForcedLast() && globalScene.tryRemovePhase((phase: MovePhase) => phase.pokemon === target)) {
      // Finding the phase to insert the move in front of -
      // Either the end of the turn or in front of another, slower move which has also been forced last
      const prependPhase = globalScene.findPhase((phase) =>
        [ MovePhase, MoveEndPhase ].every(cls => !(phase instanceof cls))
        || (phase instanceof MovePhase) && phaseForcedSlower(phase, target, !!globalScene.arena.getTag(ArenaTagType.TRICK_ROOM))
      );
      if (prependPhase) {
        globalScene.phaseQueue.splice(
          globalScene.phaseQueue.indexOf(prependPhase),
          0,
          new MovePhase(target, [ ...targetMovePhase.targets ], targetMovePhase.move, false, false, false, true)
        );
      }
    }
    return true;
  }
}

/** Returns whether a {@linkcode MovePhase} has been forced last and the corresponding pokemon is slower than {@linkcode target} */
const phaseForcedSlower = (phase: MovePhase, target: Pokemon, trickRoom: boolean): boolean => {
  let slower: boolean;
  // quashed pokemon still have speed ties
  if (phase.pokemon.getEffectiveStat(Stat.SPD) === target.getEffectiveStat(Stat.SPD)) {
    slower = !!target.randSeedInt(2);
  } else {
    slower = !trickRoom ? phase.pokemon.getEffectiveStat(Stat.SPD) < target.getEffectiveStat(Stat.SPD) : phase.pokemon.getEffectiveStat(Stat.SPD) > target.getEffectiveStat(Stat.SPD);
  }
  return phase.isForcedLast() && slower;
};

const failOnGravityCondition: MoveConditionFunc = (user, target, move) => !globalScene.arena.getTag(ArenaTagType.GRAVITY);

const failOnBossCondition: MoveConditionFunc = (user, target, move) => !target.isBossImmune();

const failIfSingleBattle: MoveConditionFunc = (user, target, move) => globalScene.currentBattle.double;

const failIfDampCondition: MoveConditionFunc = (user, target, move) => {
  const cancelled = new BooleanHolder(false);
  globalScene.getField(true).map(p=>applyAbAttrs(FieldPreventExplosiveMovesAbAttr, p, cancelled));
  // Queue a message if an ability prevented usage of the move
  if (cancelled.value) {
    globalScene.queueMessage(i18next.t("moveTriggers:cannotUseMove", { pokemonName: getPokemonNameWithAffix(user), moveName: move.name }));
  }
  return !cancelled.value;
};

const userSleptOrComatoseCondition: MoveConditionFunc = (user: Pokemon, target: Pokemon, move: Move) =>  user.status?.effect === StatusEffect.SLEEP || user.hasAbility(Abilities.COMATOSE);

const targetSleptOrComatoseCondition: MoveConditionFunc = (user: Pokemon, target: Pokemon, move: Move) =>  target.status?.effect === StatusEffect.SLEEP || target.hasAbility(Abilities.COMATOSE);

const failIfLastCondition: MoveConditionFunc = (user: Pokemon, target: Pokemon, move: Move) => globalScene.phaseQueue.find(phase => phase instanceof MovePhase) !== undefined;

const failIfLastInPartyCondition: MoveConditionFunc = (user: Pokemon, target: Pokemon, move: Move) => {
  const party: Pokemon[] = user.isPlayer() ? globalScene.getPlayerParty() : globalScene.getEnemyParty();
  return party.some(pokemon => pokemon.isActive() && !pokemon.isOnField());
};

const failIfGhostTypeCondition: MoveConditionFunc = (user: Pokemon, target: Pokemon, move: Move) => !target.isOfType(PokemonType.GHOST);

const failIfNoTargetHeldItemsCondition: MoveConditionFunc = (user: Pokemon, target: Pokemon, move: Move) => target.getHeldItems().filter(i => i.isTransferable)?.length > 0;

const attackedByItemMessageFunc = (user: Pokemon, target: Pokemon, move: Move) => {
  const heldItems = target.getHeldItems().filter(i => i.isTransferable);
  if (heldItems.length === 0) {
    return "";
  }
  const itemName = heldItems[0]?.type?.name ?? "item";
  const message: string = i18next.t("moveTriggers:attackedByItem", { pokemonName: getPokemonNameWithAffix(target), itemName: itemName });
  return message;
};

export type MoveAttrFilter = (attr: MoveAttr) => boolean;

function applyMoveAttrsInternal(
  attrFilter: MoveAttrFilter,
  user: Pokemon | null,
  target: Pokemon | null,
  move: Move,
  args: any[],
): void {
  move.attrs.filter((attr) => attrFilter(attr)).forEach((attr) => attr.apply(user, target, move, args));
}

function applyMoveChargeAttrsInternal(
  attrFilter: MoveAttrFilter,
  user: Pokemon | null,
  target: Pokemon | null,
  move: ChargingMove,
  args: any[],
): void {
  move.chargeAttrs.filter((attr) => attrFilter(attr)).forEach((attr) => attr.apply(user, target, move, args));
}

export function applyMoveAttrs(
  attrType: Constructor<MoveAttr>,
  user: Pokemon | null,
  target: Pokemon | null,
  move: Move,
  ...args: any[]
): void {
  applyMoveAttrsInternal((attr: MoveAttr) => attr instanceof attrType, user, target, move, args);
}

export function applyFilteredMoveAttrs(
  attrFilter: MoveAttrFilter,
  user: Pokemon,
  target: Pokemon | null,
  move: Move,
  ...args: any[]
): void {
  applyMoveAttrsInternal(attrFilter, user, target, move, args);
}

export function applyMoveChargeAttrs(
  attrType: Constructor<MoveAttr>,
  user: Pokemon | null,
  target: Pokemon | null,
  move: ChargingMove,
  ...args: any[]
): void {
  applyMoveChargeAttrsInternal((attr: MoveAttr) => attr instanceof attrType, user, target, move, args);
}

export class MoveCondition {
  protected func: MoveConditionFunc;

  constructor(func: MoveConditionFunc) {
    this.func = func;
  }

  apply(user: Pokemon, target: Pokemon, move: Move): boolean {
    return this.func(user, target, move);
  }

  getUserBenefitScore(user: Pokemon, target: Pokemon, move: Move): number {
    return 0;
  }
}

export class FirstMoveCondition extends MoveCondition {
  constructor() {
    super((user, target, move) => user.battleSummonData?.waveTurnCount === 1);
  }

  getUserBenefitScore(user: Pokemon, target: Pokemon, move: Move): number {
    return this.apply(user, target, move) ? 10 : -20;
  }
}

/**
 * Condition used by the move {@link https://bulbapedia.bulbagarden.net/wiki/Upper_Hand_(move) | Upper Hand}.
 * Moves with this condition are only successful when the target has selected
 * a high-priority attack (after factoring in priority-boosting effects) and
 * hasn't moved yet this turn.
 */
export class UpperHandCondition extends MoveCondition {
  constructor() {
    super((user, target, move) => {
      const targetCommand = globalScene.currentBattle.turnCommands[target.getBattlerIndex()];

      return !!targetCommand
        && targetCommand.command === Command.FIGHT
        && !target.turnData.acted
        && !!targetCommand.move?.move
        && allMoves[targetCommand.move.move].category !== MoveCategory.STATUS
        && allMoves[targetCommand.move.move].getPriority(target) > 0;
    });
  }
}

export class hitsSameTypeAttr extends VariableMoveTypeMultiplierAttr {
  apply(user: Pokemon, target: Pokemon, move: Move, args: any[]): boolean {
    const multiplier = args[0] as NumberHolder;
    if (!user.getTypes().some(type => target.getTypes().includes(type))) {
      multiplier.value = 0;
      return true;
    }
    return false;
  }
}

/**
 * Attribute used for Conversion 2, to convert the user's type to a random type that resists the target's last used move.
 * Fails if the user already has ALL types that resist the target's last used move.
 * Fails if the opponent has not used a move yet
 * Fails if the type is unknown or stellar
 *
 * TODO:
 * If a move has its type changed (e.g. {@linkcode Moves.HIDDEN_POWER}), it will check the new type.
 */
export class ResistLastMoveTypeAttr extends MoveEffectAttr {
  constructor() {
    super(true);
  }
  /**
   * User changes its type to a random type that resists the target's last used move
   * @param {Pokemon} user Pokemon that used the move and will change types
   * @param {Pokemon} target Opposing pokemon that recently used a move
   * @param {Move} move Move being used
   * @param {any[]} args Unused
   * @returns {boolean} true if the function succeeds
   */
  apply(user: Pokemon, target: Pokemon, move: Move, args: any[]): boolean {
    if (!super.apply(user, target, move, args)) {
      return false;
    }

    const [ targetMove ] = target.getLastXMoves(1); // target's most recent move
    if (!targetMove) {
      return false;
    }

    const moveData = allMoves[targetMove.move];
    if (moveData.type === PokemonType.STELLAR || moveData.type === PokemonType.UNKNOWN) {
      return false;
    }
    const userTypes = user.getTypes();
    const validTypes = this.getTypeResistances(globalScene.gameMode, moveData.type).filter(t => !userTypes.includes(t)); // valid types are ones that are not already the user's types
    if (!validTypes.length) {
      return false;
    }
    const type = validTypes[user.randSeedInt(validTypes.length)];
    user.summonData.types = [ type ];
    globalScene.queueMessage(i18next.t("battle:transformedIntoType", { pokemonName: getPokemonNameWithAffix(user), type: toReadableString(PokemonType[type]) }));
    user.updateInfo();

    return true;
  }

  /**
   * Retrieve the types resisting a given type. Used by Conversion 2
   * @returns An array populated with Types, or an empty array if no resistances exist (Unknown or Stellar type)
   */
  getTypeResistances(gameMode: GameMode, type: number): PokemonType[] {
    const typeResistances: PokemonType[] = [];

    for (let i = 0; i < Object.keys(PokemonType).length; i++) {
      const multiplier = new NumberHolder(1);
      multiplier.value = getTypeDamageMultiplier(type, i);
      applyChallenges(ChallengeType.TYPE_EFFECTIVENESS, multiplier);
      if (multiplier.value < 1) {
        typeResistances.push(i);
      }
    }

    return typeResistances;
  }

  getCondition(): MoveConditionFunc {
    return (user, target, move) => {
      const moveHistory = target.getLastXMoves();
      return moveHistory.length !== 0;
    };
  }
}

/**
 * Drops the target's immunity to types it is immune to
 * and makes its evasiveness be ignored during accuracy
 * checks. Used by: {@linkcode Moves.ODOR_SLEUTH | Odor Sleuth}, {@linkcode Moves.MIRACLE_EYE | Miracle Eye} and {@linkcode Moves.FORESIGHT | Foresight}
 *
 * @extends AddBattlerTagAttr
 * @see {@linkcode apply}
 */
export class ExposedMoveAttr extends AddBattlerTagAttr {
  constructor(tagType: BattlerTagType) {
    super(tagType, false, true);
  }

  /**
   * Applies {@linkcode ExposedTag} to the target.
   * @param user {@linkcode Pokemon} using this move
   * @param target {@linkcode Pokemon} target of this move
   * @param move {@linkcode Move} being used
   * @param args N/A
   * @returns `true` if the function succeeds
   */
  apply(user: Pokemon, target: Pokemon, move: Move, args: any[]): boolean {
    if (!super.apply(user, target, move, args)) {
      return false;
    }

    globalScene.queueMessage(i18next.t("moveTriggers:exposedMove", { pokemonName: getPokemonNameWithAffix(user), targetPokemonName: getPokemonNameWithAffix(target) }));

    return true;
  }
}


const unknownTypeCondition: MoveConditionFunc = (user, target, move) => !user.getTypes().includes(PokemonType.UNKNOWN);

export type MoveTargetSet = {
  targets: BattlerIndex[];
  multiple: boolean;
};

export function getMoveTargets(user: Pokemon, move: Moves, replaceTarget?: MoveTarget): MoveTargetSet {
  const variableTarget = new NumberHolder(0);
  user.getOpponents(false).forEach(p => applyMoveAttrs(VariableTargetAttr, user, p, allMoves[move], variableTarget));

  let moveTarget: MoveTarget | undefined;
  if (allMoves[move].hasAttr(VariableTargetAttr)) {
    moveTarget = variableTarget.value;
  } else if (replaceTarget !== undefined) {
    moveTarget = replaceTarget;
  } else if (move) {
    moveTarget = allMoves[move].moveTarget;
  } else if (move === undefined) {
    moveTarget = MoveTarget.NEAR_ENEMY;
  }
  const opponents = user.getOpponents(false);

  let set: Pokemon[] = [];
  let multiple = false;
  const ally: Pokemon | undefined = user.getAlly();

  switch (moveTarget) {
    case MoveTarget.USER:
    case MoveTarget.PARTY:
      set = [ user ];
      break;
    case MoveTarget.NEAR_OTHER:
    case MoveTarget.OTHER:
    case MoveTarget.ALL_NEAR_OTHERS:
    case MoveTarget.ALL_OTHERS:
      set = !isNullOrUndefined(ally) ? (opponents.concat([ ally ])) : opponents;
      multiple = moveTarget === MoveTarget.ALL_NEAR_OTHERS || moveTarget === MoveTarget.ALL_OTHERS;
      break;
    case MoveTarget.NEAR_ENEMY:
    case MoveTarget.ALL_NEAR_ENEMIES:
    case MoveTarget.ALL_ENEMIES:
    case MoveTarget.ENEMY_SIDE:
      set = opponents;
      multiple = moveTarget !== MoveTarget.NEAR_ENEMY;
      break;
    case MoveTarget.RANDOM_NEAR_ENEMY:
      set = [ opponents[user.randSeedInt(opponents.length)] ];
      break;
    case MoveTarget.ATTACKER:
      return { targets: [ -1 as BattlerIndex ], multiple: false };
    case MoveTarget.NEAR_ALLY:
    case MoveTarget.ALLY:
      set = !isNullOrUndefined(ally) ? [ ally ] : [];
      break;
    case MoveTarget.USER_OR_NEAR_ALLY:
    case MoveTarget.USER_AND_ALLIES:
    case MoveTarget.USER_SIDE:
      set = !isNullOrUndefined(ally) ? [ user, ally ] : [ user ];
      multiple = moveTarget !== MoveTarget.USER_OR_NEAR_ALLY;
      break;
    case MoveTarget.ALL:
    case MoveTarget.BOTH_SIDES:
      set = (!isNullOrUndefined(ally) ? [ user, ally ] : [ user ]).concat(opponents);
      multiple = true;
      break;
    case MoveTarget.CURSE:
      const extraTargets = !isNullOrUndefined(ally) ? [ ally ] : [];
      set = user.getTypes(true).includes(PokemonType.GHOST) ? (opponents.concat(extraTargets)) : [ user ];
      break;
  }

  return { targets: set.filter(p => p?.isActive(true)).map(p => p.getBattlerIndex()).filter(t => t !== undefined), multiple };
}

export const allMoves: Move[] = [
  new SelfStatusMove(Moves.NONE, PokemonType.NORMAL, MoveCategory.STATUS, -1, -1, 0, 1),
];

export const selfStatLowerMoves: Moves[] = [];

export function initMoves() {
  allMoves.push(
    new AttackMove(Moves.POUND, PokemonType.NORMAL, MoveCategory.PHYSICAL, 40, 100, 35, -1, 0, 1),
    new AttackMove(Moves.KARATE_CHOP, PokemonType.FIGHTING, MoveCategory.PHYSICAL, 50, 100, 25, -1, 0, 1)
      .attr(HighCritAttr),
    new AttackMove(Moves.DOUBLE_SLAP, PokemonType.NORMAL, MoveCategory.PHYSICAL, 15, 85, 10, -1, 0, 1)
      .attr(MultiHitAttr),
    new AttackMove(Moves.COMET_PUNCH, PokemonType.NORMAL, MoveCategory.PHYSICAL, 18, 85, 15, -1, 0, 1)
      .attr(MultiHitAttr)
      .punchingMove(),
    new AttackMove(Moves.MEGA_PUNCH, PokemonType.NORMAL, MoveCategory.PHYSICAL, 80, 85, 20, -1, 0, 1)
      .punchingMove(),
    new AttackMove(Moves.PAY_DAY, PokemonType.NORMAL, MoveCategory.PHYSICAL, 40, 100, 20, -1, 0, 1)
      .attr(MoneyAttr)
      .makesContact(false),
    new AttackMove(Moves.FIRE_PUNCH, PokemonType.FIRE, MoveCategory.PHYSICAL, 75, 100, 15, 10, 0, 1)
      .attr(StatusEffectAttr, StatusEffect.BURN)
      .punchingMove(),
    new AttackMove(Moves.ICE_PUNCH, PokemonType.ICE, MoveCategory.PHYSICAL, 75, 100, 15, 10, 0, 1)
      .attr(StatusEffectAttr, StatusEffect.FREEZE)
      .punchingMove(),
    new AttackMove(Moves.THUNDER_PUNCH, PokemonType.ELECTRIC, MoveCategory.PHYSICAL, 75, 100, 15, 10, 0, 1)
      .attr(StatusEffectAttr, StatusEffect.PARALYSIS)
      .punchingMove(),
    new AttackMove(Moves.SCRATCH, PokemonType.NORMAL, MoveCategory.PHYSICAL, 40, 100, 35, -1, 0, 1),
    new AttackMove(Moves.VISE_GRIP, PokemonType.NORMAL, MoveCategory.PHYSICAL, 55, 100, 30, -1, 0, 1),
    new AttackMove(Moves.GUILLOTINE, PokemonType.NORMAL, MoveCategory.PHYSICAL, 200, 30, 5, -1, 0, 1)
      .attr(OneHitKOAttr)
      .attr(OneHitKOAccuracyAttr),
    new ChargingAttackMove(Moves.RAZOR_WIND, PokemonType.NORMAL, MoveCategory.SPECIAL, 80, 100, 10, -1, 0, 1)
      .chargeText(i18next.t("moveTriggers:whippedUpAWhirlwind", { pokemonName: "{USER}" }))
      .attr(HighCritAttr)
      .windMove()
      .target(MoveTarget.ALL_NEAR_ENEMIES),
    new SelfStatusMove(Moves.SWORDS_DANCE, PokemonType.NORMAL, -1, 20, -1, 0, 1)
      .attr(StatStageChangeAttr, [ Stat.ATK ], 2, true)
      .danceMove(),
    new AttackMove(Moves.CUT, PokemonType.NORMAL, MoveCategory.PHYSICAL, 50, 95, 30, -1, 0, 1)
      .slicingMove(),
    new AttackMove(Moves.GUST, PokemonType.FLYING, MoveCategory.SPECIAL, 40, 100, 35, -1, 0, 1)
      .attr(HitsTagForDoubleDamageAttr, BattlerTagType.FLYING)
      .windMove(),
    new AttackMove(Moves.WING_ATTACK, PokemonType.FLYING, MoveCategory.PHYSICAL, 60, 100, 35, -1, 0, 1),
    new StatusMove(Moves.WHIRLWIND, PokemonType.NORMAL, -1, 20, -1, -6, 1)
      .attr(ForceSwitchOutAttr, false, SwitchType.FORCE_SWITCH)
      .ignoresSubstitute()
      .hidesTarget()
      .windMove()
      .reflectable(),
    new ChargingAttackMove(Moves.FLY, PokemonType.FLYING, MoveCategory.PHYSICAL, 90, 95, 15, -1, 0, 1)
      .chargeText(i18next.t("moveTriggers:flewUpHigh", { pokemonName: "{USER}" }))
      .chargeAttr(SemiInvulnerableAttr, BattlerTagType.FLYING)
      .condition(failOnGravityCondition),
    new AttackMove(Moves.BIND, PokemonType.NORMAL, MoveCategory.PHYSICAL, 15, 85, 20, -1, 0, 1)
      .attr(TrapAttr, BattlerTagType.BIND),
    new AttackMove(Moves.SLAM, PokemonType.NORMAL, MoveCategory.PHYSICAL, 80, 75, 20, -1, 0, 1),
    new AttackMove(Moves.VINE_WHIP, PokemonType.GRASS, MoveCategory.PHYSICAL, 45, 100, 25, -1, 0, 1),
    new AttackMove(Moves.STOMP, PokemonType.NORMAL, MoveCategory.PHYSICAL, 65, 100, 20, 30, 0, 1)
      .attr(AlwaysHitMinimizeAttr)
      .attr(HitsTagForDoubleDamageAttr, BattlerTagType.MINIMIZED)
      .attr(FlinchAttr),
    new AttackMove(Moves.DOUBLE_KICK, PokemonType.FIGHTING, MoveCategory.PHYSICAL, 30, 100, 30, -1, 0, 1)
      .attr(MultiHitAttr, MultiHitType._2),
    new AttackMove(Moves.MEGA_KICK, PokemonType.NORMAL, MoveCategory.PHYSICAL, 120, 75, 5, -1, 0, 1),
    new AttackMove(Moves.JUMP_KICK, PokemonType.FIGHTING, MoveCategory.PHYSICAL, 100, 95, 10, -1, 0, 1)
      .attr(MissEffectAttr, crashDamageFunc)
      .attr(NoEffectAttr, crashDamageFunc)
      .condition(failOnGravityCondition)
      .recklessMove(),
    new AttackMove(Moves.ROLLING_KICK, PokemonType.FIGHTING, MoveCategory.PHYSICAL, 60, 85, 15, 30, 0, 1)
      .attr(FlinchAttr),
    new StatusMove(Moves.SAND_ATTACK, PokemonType.GROUND, 100, 15, -1, 0, 1)
      .attr(StatStageChangeAttr, [ Stat.ACC ], -1)
      .reflectable(),
    new AttackMove(Moves.HEADBUTT, PokemonType.NORMAL, MoveCategory.PHYSICAL, 70, 100, 15, 30, 0, 1)
      .attr(FlinchAttr),
    new AttackMove(Moves.HORN_ATTACK, PokemonType.NORMAL, MoveCategory.PHYSICAL, 65, 100, 25, -1, 0, 1),
    new AttackMove(Moves.FURY_ATTACK, PokemonType.NORMAL, MoveCategory.PHYSICAL, 15, 85, 20, -1, 0, 1)
      .attr(MultiHitAttr),
    new AttackMove(Moves.HORN_DRILL, PokemonType.NORMAL, MoveCategory.PHYSICAL, 200, 30, 5, -1, 0, 1)
      .attr(OneHitKOAttr)
      .attr(OneHitKOAccuracyAttr),
    new AttackMove(Moves.TACKLE, PokemonType.NORMAL, MoveCategory.PHYSICAL, 40, 100, 35, -1, 0, 1),
    new AttackMove(Moves.BODY_SLAM, PokemonType.NORMAL, MoveCategory.PHYSICAL, 85, 100, 15, 30, 0, 1)
      .attr(AlwaysHitMinimizeAttr)
      .attr(HitsTagForDoubleDamageAttr, BattlerTagType.MINIMIZED)
      .attr(StatusEffectAttr, StatusEffect.PARALYSIS),
    new AttackMove(Moves.WRAP, PokemonType.NORMAL, MoveCategory.PHYSICAL, 15, 90, 20, -1, 0, 1)
      .attr(TrapAttr, BattlerTagType.WRAP),
    new AttackMove(Moves.TAKE_DOWN, PokemonType.NORMAL, MoveCategory.PHYSICAL, 90, 85, 20, -1, 0, 1)
      .attr(RecoilAttr)
      .recklessMove(),
    new AttackMove(Moves.THRASH, PokemonType.NORMAL, MoveCategory.PHYSICAL, 120, 100, 10, -1, 0, 1)
      .attr(FrenzyAttr)
      .attr(MissEffectAttr, frenzyMissFunc)
      .attr(NoEffectAttr, frenzyMissFunc)
      .target(MoveTarget.RANDOM_NEAR_ENEMY),
    new AttackMove(Moves.DOUBLE_EDGE, PokemonType.NORMAL, MoveCategory.PHYSICAL, 120, 100, 15, -1, 0, 1)
      .attr(RecoilAttr, false, 0.33)
      .recklessMove(),
    new StatusMove(Moves.TAIL_WHIP, PokemonType.NORMAL, 100, 30, -1, 0, 1)
      .attr(StatStageChangeAttr, [ Stat.DEF ], -1)
      .target(MoveTarget.ALL_NEAR_ENEMIES)
      .reflectable(),
    new AttackMove(Moves.POISON_STING, PokemonType.POISON, MoveCategory.PHYSICAL, 15, 100, 35, 30, 0, 1)
      .attr(StatusEffectAttr, StatusEffect.POISON)
      .makesContact(false),
    new AttackMove(Moves.TWINEEDLE, PokemonType.BUG, MoveCategory.PHYSICAL, 25, 100, 20, 20, 0, 1)
      .attr(MultiHitAttr, MultiHitType._2)
      .attr(StatusEffectAttr, StatusEffect.POISON)
      .makesContact(false),
    new AttackMove(Moves.PIN_MISSILE, PokemonType.BUG, MoveCategory.PHYSICAL, 25, 95, 20, -1, 0, 1)
      .attr(MultiHitAttr)
      .makesContact(false),
    new StatusMove(Moves.LEER, PokemonType.NORMAL, 100, 30, -1, 0, 1)
      .attr(StatStageChangeAttr, [ Stat.DEF ], -1)
      .target(MoveTarget.ALL_NEAR_ENEMIES)
      .reflectable(),
    new AttackMove(Moves.BITE, PokemonType.DARK, MoveCategory.PHYSICAL, 60, 100, 25, 30, 0, 1)
      .attr(FlinchAttr)
      .bitingMove(),
    new StatusMove(Moves.GROWL, PokemonType.NORMAL, 100, 40, -1, 0, 1)
      .attr(StatStageChangeAttr, [ Stat.ATK ], -1)
      .soundBased()
      .target(MoveTarget.ALL_NEAR_ENEMIES)
      .reflectable(),
    new StatusMove(Moves.ROAR, PokemonType.NORMAL, -1, 20, -1, -6, 1)
      .attr(ForceSwitchOutAttr, false, SwitchType.FORCE_SWITCH)
      .soundBased()
      .hidesTarget()
      .reflectable(),
    new StatusMove(Moves.SING, PokemonType.NORMAL, 55, 15, -1, 0, 1)
      .attr(StatusEffectAttr, StatusEffect.SLEEP)
      .soundBased()
      .reflectable(),
    new StatusMove(Moves.SUPERSONIC, PokemonType.NORMAL, 55, 20, -1, 0, 1)
      .attr(ConfuseAttr)
      .soundBased()
      .reflectable(),
    new AttackMove(Moves.SONIC_BOOM, PokemonType.NORMAL, MoveCategory.SPECIAL, -1, 90, 20, -1, 0, 1)
      .attr(FixedDamageAttr, 20),
    new StatusMove(Moves.DISABLE, PokemonType.NORMAL, 100, 20, -1, 0, 1)
      .attr(AddBattlerTagAttr, BattlerTagType.DISABLED, false, true)
      .condition((user, target, move) => {
        const lastRealMove = target.getLastXMoves(-1).find(m => !m.virtual);
        return !isNullOrUndefined(lastRealMove) && lastRealMove.move !== Moves.NONE && lastRealMove.move !== Moves.STRUGGLE;
      })
      .ignoresSubstitute()
      .reflectable(),
    new AttackMove(Moves.ACID, PokemonType.POISON, MoveCategory.SPECIAL, 40, 100, 30, 10, 0, 1)
      .attr(StatStageChangeAttr, [ Stat.SPDEF ], -1)
      .target(MoveTarget.ALL_NEAR_ENEMIES),
    new AttackMove(Moves.EMBER, PokemonType.FIRE, MoveCategory.SPECIAL, 40, 100, 25, 10, 0, 1)
      .attr(StatusEffectAttr, StatusEffect.BURN),
    new AttackMove(Moves.FLAMETHROWER, PokemonType.FIRE, MoveCategory.SPECIAL, 90, 100, 15, 10, 0, 1)
      .attr(StatusEffectAttr, StatusEffect.BURN),
    new StatusMove(Moves.MIST, PokemonType.ICE, -1, 30, -1, 0, 1)
      .attr(AddArenaTagAttr, ArenaTagType.MIST, 5, true)
      .target(MoveTarget.USER_SIDE),
    new AttackMove(Moves.WATER_GUN, PokemonType.WATER, MoveCategory.SPECIAL, 40, 100, 25, -1, 0, 1),
    new AttackMove(Moves.HYDRO_PUMP, PokemonType.WATER, MoveCategory.SPECIAL, 110, 80, 5, -1, 0, 1),
    new AttackMove(Moves.SURF, PokemonType.WATER, MoveCategory.SPECIAL, 90, 100, 15, -1, 0, 1)
      .target(MoveTarget.ALL_NEAR_OTHERS)
      .attr(HitsTagForDoubleDamageAttr, BattlerTagType.UNDERWATER)
      .attr(GulpMissileTagAttr),
    new AttackMove(Moves.ICE_BEAM, PokemonType.ICE, MoveCategory.SPECIAL, 90, 100, 10, 10, 0, 1)
      .attr(StatusEffectAttr, StatusEffect.FREEZE),
    new AttackMove(Moves.BLIZZARD, PokemonType.ICE, MoveCategory.SPECIAL, 110, 70, 5, 10, 0, 1)
      .attr(BlizzardAccuracyAttr)
      .attr(StatusEffectAttr, StatusEffect.FREEZE)
      .windMove()
      .target(MoveTarget.ALL_NEAR_ENEMIES),
    new AttackMove(Moves.PSYBEAM, PokemonType.PSYCHIC, MoveCategory.SPECIAL, 65, 100, 20, 10, 0, 1)
      .attr(ConfuseAttr),
    new AttackMove(Moves.BUBBLE_BEAM, PokemonType.WATER, MoveCategory.SPECIAL, 65, 100, 20, 10, 0, 1)
      .attr(StatStageChangeAttr, [ Stat.SPD ], -1),
    new AttackMove(Moves.AURORA_BEAM, PokemonType.ICE, MoveCategory.SPECIAL, 65, 100, 20, 10, 0, 1)
      .attr(StatStageChangeAttr, [ Stat.ATK ], -1),
    new AttackMove(Moves.HYPER_BEAM, PokemonType.NORMAL, MoveCategory.SPECIAL, 150, 90, 5, -1, 0, 1)
      .attr(RechargeAttr),
    new AttackMove(Moves.PECK, PokemonType.FLYING, MoveCategory.PHYSICAL, 35, 100, 35, -1, 0, 1),
    new AttackMove(Moves.DRILL_PECK, PokemonType.FLYING, MoveCategory.PHYSICAL, 80, 100, 20, -1, 0, 1),
    new AttackMove(Moves.SUBMISSION, PokemonType.FIGHTING, MoveCategory.PHYSICAL, 80, 80, 20, -1, 0, 1)
      .attr(RecoilAttr)
      .recklessMove(),
    new AttackMove(Moves.LOW_KICK, PokemonType.FIGHTING, MoveCategory.PHYSICAL, -1, 100, 20, -1, 0, 1)
      .attr(WeightPowerAttr),
    new AttackMove(Moves.COUNTER, PokemonType.FIGHTING, MoveCategory.PHYSICAL, -1, 100, 20, -1, -5, 1)
      .attr(CounterDamageAttr, (move: Move) => move.category === MoveCategory.PHYSICAL, 2)
      .target(MoveTarget.ATTACKER),
    new AttackMove(Moves.SEISMIC_TOSS, PokemonType.FIGHTING, MoveCategory.PHYSICAL, -1, 100, 20, -1, 0, 1)
      .attr(LevelDamageAttr),
    new AttackMove(Moves.STRENGTH, PokemonType.NORMAL, MoveCategory.PHYSICAL, 80, 100, 15, -1, 0, 1),
    new AttackMove(Moves.ABSORB, PokemonType.GRASS, MoveCategory.SPECIAL, 20, 100, 25, -1, 0, 1)
      .attr(HitHealAttr)
      .triageMove(),
    new AttackMove(Moves.MEGA_DRAIN, PokemonType.GRASS, MoveCategory.SPECIAL, 40, 100, 15, -1, 0, 1)
      .attr(HitHealAttr)
      .triageMove(),
    new StatusMove(Moves.LEECH_SEED, PokemonType.GRASS, 90, 10, -1, 0, 1)
      .attr(LeechSeedAttr)
      .condition((user, target, move) => !target.getTag(BattlerTagType.SEEDED) && !target.isOfType(PokemonType.GRASS))
      .reflectable(),
    new SelfStatusMove(Moves.GROWTH, PokemonType.NORMAL, -1, 20, -1, 0, 1)
      .attr(GrowthStatStageChangeAttr),
    new AttackMove(Moves.RAZOR_LEAF, PokemonType.GRASS, MoveCategory.PHYSICAL, 55, 95, 25, -1, 0, 1)
      .attr(HighCritAttr)
      .makesContact(false)
      .slicingMove()
      .target(MoveTarget.ALL_NEAR_ENEMIES),
    new ChargingAttackMove(Moves.SOLAR_BEAM, PokemonType.GRASS, MoveCategory.SPECIAL, 120, 100, 10, -1, 0, 1)
      .chargeText(i18next.t("moveTriggers:tookInSunlight", { pokemonName: "{USER}" }))
      .chargeAttr(WeatherInstantChargeAttr, [ WeatherType.SUNNY, WeatherType.HARSH_SUN ])
      .attr(AntiSunlightPowerDecreaseAttr),
    new StatusMove(Moves.POISON_POWDER, PokemonType.POISON, 75, 35, -1, 0, 1)
      .attr(StatusEffectAttr, StatusEffect.POISON)
      .powderMove()
      .reflectable(),
    new StatusMove(Moves.STUN_SPORE, PokemonType.GRASS, 75, 30, -1, 0, 1)
      .attr(StatusEffectAttr, StatusEffect.PARALYSIS)
      .powderMove()
      .reflectable(),
    new StatusMove(Moves.SLEEP_POWDER, PokemonType.GRASS, 75, 15, -1, 0, 1)
      .attr(StatusEffectAttr, StatusEffect.SLEEP)
      .powderMove()
      .reflectable(),
    new AttackMove(Moves.PETAL_DANCE, PokemonType.GRASS, MoveCategory.SPECIAL, 120, 100, 10, -1, 0, 1)
      .attr(FrenzyAttr)
      .attr(MissEffectAttr, frenzyMissFunc)
      .attr(NoEffectAttr, frenzyMissFunc)
      .makesContact()
      .danceMove()
      .target(MoveTarget.RANDOM_NEAR_ENEMY),
    new StatusMove(Moves.STRING_SHOT, PokemonType.BUG, 95, 40, -1, 0, 1)
      .attr(StatStageChangeAttr, [ Stat.SPD ], -2)
      .target(MoveTarget.ALL_NEAR_ENEMIES)
      .reflectable(),
    new AttackMove(Moves.DRAGON_RAGE, PokemonType.DRAGON, MoveCategory.SPECIAL, -1, 100, 10, -1, 0, 1)
      .attr(FixedDamageAttr, 40),
    new AttackMove(Moves.FIRE_SPIN, PokemonType.FIRE, MoveCategory.SPECIAL, 35, 85, 15, -1, 0, 1)
      .attr(TrapAttr, BattlerTagType.FIRE_SPIN),
    new AttackMove(Moves.THUNDER_SHOCK, PokemonType.ELECTRIC, MoveCategory.SPECIAL, 40, 100, 30, 10, 0, 1)
      .attr(StatusEffectAttr, StatusEffect.PARALYSIS),
    new AttackMove(Moves.THUNDERBOLT, PokemonType.ELECTRIC, MoveCategory.SPECIAL, 90, 100, 15, 10, 0, 1)
      .attr(StatusEffectAttr, StatusEffect.PARALYSIS),
    new StatusMove(Moves.THUNDER_WAVE, PokemonType.ELECTRIC, 90, 20, -1, 0, 1)
      .attr(StatusEffectAttr, StatusEffect.PARALYSIS)
      .attr(RespectAttackTypeImmunityAttr)
      .reflectable(),
    new AttackMove(Moves.THUNDER, PokemonType.ELECTRIC, MoveCategory.SPECIAL, 110, 70, 10, 30, 0, 1)
      .attr(StatusEffectAttr, StatusEffect.PARALYSIS)
      .attr(ThunderAccuracyAttr)
      .attr(HitsTagAttr, BattlerTagType.FLYING),
    new AttackMove(Moves.ROCK_THROW, PokemonType.ROCK, MoveCategory.PHYSICAL, 50, 90, 15, -1, 0, 1)
      .makesContact(false),
    new AttackMove(Moves.EARTHQUAKE, PokemonType.GROUND, MoveCategory.PHYSICAL, 100, 100, 10, -1, 0, 1)
      .attr(HitsTagForDoubleDamageAttr, BattlerTagType.UNDERGROUND)
      .attr(MovePowerMultiplierAttr, (user, target, move) => globalScene.arena.getTerrainType() === TerrainType.GRASSY && target.isGrounded() ? 0.5 : 1)
      .makesContact(false)
      .target(MoveTarget.ALL_NEAR_OTHERS),
    new AttackMove(Moves.FISSURE, PokemonType.GROUND, MoveCategory.PHYSICAL, 200, 30, 5, -1, 0, 1)
      .attr(OneHitKOAttr)
      .attr(OneHitKOAccuracyAttr)
      .attr(HitsTagAttr, BattlerTagType.UNDERGROUND)
      .makesContact(false),
    new ChargingAttackMove(Moves.DIG, PokemonType.GROUND, MoveCategory.PHYSICAL, 80, 100, 10, -1, 0, 1)
      .chargeText(i18next.t("moveTriggers:dugAHole", { pokemonName: "{USER}" }))
      .chargeAttr(SemiInvulnerableAttr, BattlerTagType.UNDERGROUND),
    new StatusMove(Moves.TOXIC, PokemonType.POISON, 90, 10, -1, 0, 1)
      .attr(StatusEffectAttr, StatusEffect.TOXIC)
      .attr(ToxicAccuracyAttr)
      .reflectable(),
    new AttackMove(Moves.CONFUSION, PokemonType.PSYCHIC, MoveCategory.SPECIAL, 50, 100, 25, 10, 0, 1)
      .attr(ConfuseAttr),
    new AttackMove(Moves.PSYCHIC, PokemonType.PSYCHIC, MoveCategory.SPECIAL, 90, 100, 10, 10, 0, 1)
      .attr(StatStageChangeAttr, [ Stat.SPDEF ], -1),
    new StatusMove(Moves.HYPNOSIS, PokemonType.PSYCHIC, 60, 20, -1, 0, 1)
      .attr(StatusEffectAttr, StatusEffect.SLEEP)
      .reflectable(),
    new SelfStatusMove(Moves.MEDITATE, PokemonType.PSYCHIC, -1, 40, -1, 0, 1)
      .attr(StatStageChangeAttr, [ Stat.ATK ], 1, true),
    new SelfStatusMove(Moves.AGILITY, PokemonType.PSYCHIC, -1, 30, -1, 0, 1)
      .attr(StatStageChangeAttr, [ Stat.SPD ], 2, true),
    new AttackMove(Moves.QUICK_ATTACK, PokemonType.NORMAL, MoveCategory.PHYSICAL, 40, 100, 30, -1, 1, 1),
    new AttackMove(Moves.RAGE, PokemonType.NORMAL, MoveCategory.PHYSICAL, 20, 100, 20, -1, 0, 1)
      .partial(), // No effect implemented
    new SelfStatusMove(Moves.TELEPORT, PokemonType.PSYCHIC, -1, 20, -1, -6, 1)
      .attr(ForceSwitchOutAttr, true)
      .hidesUser(),
    new AttackMove(Moves.NIGHT_SHADE, PokemonType.GHOST, MoveCategory.SPECIAL, -1, 100, 15, -1, 0, 1)
      .attr(LevelDamageAttr),
    new StatusMove(Moves.MIMIC, PokemonType.NORMAL, -1, 10, -1, 0, 1)
      .attr(MovesetCopyMoveAttr)
      .ignoresSubstitute(),
    new StatusMove(Moves.SCREECH, PokemonType.NORMAL, 85, 40, -1, 0, 1)
      .attr(StatStageChangeAttr, [ Stat.DEF ], -2)
      .soundBased()
      .reflectable(),
    new SelfStatusMove(Moves.DOUBLE_TEAM, PokemonType.NORMAL, -1, 15, -1, 0, 1)
      .attr(StatStageChangeAttr, [ Stat.EVA ], 1, true),
    new SelfStatusMove(Moves.RECOVER, PokemonType.NORMAL, -1, 5, -1, 0, 1)
      .attr(HealAttr, 0.5)
      .triageMove(),
    new SelfStatusMove(Moves.HARDEN, PokemonType.NORMAL, -1, 30, -1, 0, 1)
      .attr(StatStageChangeAttr, [ Stat.DEF ], 1, true),
    new SelfStatusMove(Moves.MINIMIZE, PokemonType.NORMAL, -1, 10, -1, 0, 1)
      .attr(AddBattlerTagAttr, BattlerTagType.MINIMIZED, true, false)
      .attr(StatStageChangeAttr, [ Stat.EVA ], 2, true),
    new StatusMove(Moves.SMOKESCREEN, PokemonType.NORMAL, 100, 20, -1, 0, 1)
      .attr(StatStageChangeAttr, [ Stat.ACC ], -1)
      .reflectable(),
    new StatusMove(Moves.CONFUSE_RAY, PokemonType.GHOST, 100, 10, -1, 0, 1)
      .attr(ConfuseAttr)
      .reflectable(),
    new SelfStatusMove(Moves.WITHDRAW, PokemonType.WATER, -1, 40, -1, 0, 1)
      .attr(StatStageChangeAttr, [ Stat.DEF ], 1, true),
    new SelfStatusMove(Moves.DEFENSE_CURL, PokemonType.NORMAL, -1, 40, -1, 0, 1)
      .attr(StatStageChangeAttr, [ Stat.DEF ], 1, true),
    new SelfStatusMove(Moves.BARRIER, PokemonType.PSYCHIC, -1, 20, -1, 0, 1)
      .attr(StatStageChangeAttr, [ Stat.DEF ], 2, true),
    new StatusMove(Moves.LIGHT_SCREEN, PokemonType.PSYCHIC, -1, 30, -1, 0, 1)
      .attr(AddArenaTagAttr, ArenaTagType.LIGHT_SCREEN, 5, true)
      .target(MoveTarget.USER_SIDE),
    new SelfStatusMove(Moves.HAZE, PokemonType.ICE, -1, 30, -1, 0, 1)
      .ignoresSubstitute()
      .attr(ResetStatsAttr, true),
    new StatusMove(Moves.REFLECT, PokemonType.PSYCHIC, -1, 20, -1, 0, 1)
      .attr(AddArenaTagAttr, ArenaTagType.REFLECT, 5, true)
      .target(MoveTarget.USER_SIDE),
    new SelfStatusMove(Moves.FOCUS_ENERGY, PokemonType.NORMAL, -1, 30, -1, 0, 1)
      .attr(AddBattlerTagAttr, BattlerTagType.CRIT_BOOST, true, true),
    new AttackMove(Moves.BIDE, PokemonType.NORMAL, MoveCategory.PHYSICAL, -1, -1, 10, -1, 1, 1)
      .target(MoveTarget.USER)
      .unimplemented(),
    new SelfStatusMove(Moves.METRONOME, PokemonType.NORMAL, -1, 10, -1, 0, 1)
      .attr(RandomMoveAttr, invalidMetronomeMoves),
    new StatusMove(Moves.MIRROR_MOVE, PokemonType.FLYING, -1, 20, -1, 0, 1)
      .attr(CopyMoveAttr, true, invalidMirrorMoveMoves),
    new AttackMove(Moves.SELF_DESTRUCT, PokemonType.NORMAL, MoveCategory.PHYSICAL, 200, 100, 5, -1, 0, 1)
      .attr(SacrificialAttr)
      .makesContact(false)
      .condition(failIfDampCondition)
      .target(MoveTarget.ALL_NEAR_OTHERS),
    new AttackMove(Moves.EGG_BOMB, PokemonType.NORMAL, MoveCategory.PHYSICAL, 100, 75, 10, -1, 0, 1)
      .makesContact(false)
      .ballBombMove(),
    new AttackMove(Moves.LICK, PokemonType.GHOST, MoveCategory.PHYSICAL, 30, 100, 30, 30, 0, 1)
      .attr(StatusEffectAttr, StatusEffect.PARALYSIS),
    new AttackMove(Moves.SMOG, PokemonType.POISON, MoveCategory.SPECIAL, 30, 70, 20, 40, 0, 1)
      .attr(StatusEffectAttr, StatusEffect.POISON),
    new AttackMove(Moves.SLUDGE, PokemonType.POISON, MoveCategory.SPECIAL, 65, 100, 20, 30, 0, 1)
      .attr(StatusEffectAttr, StatusEffect.POISON),
    new AttackMove(Moves.BONE_CLUB, PokemonType.GROUND, MoveCategory.PHYSICAL, 65, 85, 20, 10, 0, 1)
      .attr(FlinchAttr)
      .makesContact(false),
    new AttackMove(Moves.FIRE_BLAST, PokemonType.FIRE, MoveCategory.SPECIAL, 110, 85, 5, 10, 0, 1)
      .attr(StatusEffectAttr, StatusEffect.BURN),
    new AttackMove(Moves.WATERFALL, PokemonType.WATER, MoveCategory.PHYSICAL, 80, 100, 15, 20, 0, 1)
      .attr(FlinchAttr),
    new AttackMove(Moves.CLAMP, PokemonType.WATER, MoveCategory.PHYSICAL, 35, 85, 15, -1, 0, 1)
      .attr(TrapAttr, BattlerTagType.CLAMP),
    new AttackMove(Moves.SWIFT, PokemonType.NORMAL, MoveCategory.SPECIAL, 60, -1, 20, -1, 0, 1)
      .target(MoveTarget.ALL_NEAR_ENEMIES),
    new ChargingAttackMove(Moves.SKULL_BASH, PokemonType.NORMAL, MoveCategory.PHYSICAL, 130, 100, 10, -1, 0, 1)
      .chargeText(i18next.t("moveTriggers:loweredItsHead", { pokemonName: "{USER}" }))
      .chargeAttr(StatStageChangeAttr, [ Stat.DEF ], 1, true),
    new AttackMove(Moves.SPIKE_CANNON, PokemonType.NORMAL, MoveCategory.PHYSICAL, 20, 100, 15, -1, 0, 1)
      .attr(MultiHitAttr)
      .makesContact(false),
    new AttackMove(Moves.CONSTRICT, PokemonType.NORMAL, MoveCategory.PHYSICAL, 10, 100, 35, 10, 0, 1)
      .attr(StatStageChangeAttr, [ Stat.SPD ], -1),
    new SelfStatusMove(Moves.AMNESIA, PokemonType.PSYCHIC, -1, 20, -1, 0, 1)
      .attr(StatStageChangeAttr, [ Stat.SPDEF ], 2, true),
    new StatusMove(Moves.KINESIS, PokemonType.PSYCHIC, 80, 15, -1, 0, 1)
      .attr(StatStageChangeAttr, [ Stat.ACC ], -1)
      .reflectable(),
    new SelfStatusMove(Moves.SOFT_BOILED, PokemonType.NORMAL, -1, 5, -1, 0, 1)
      .attr(HealAttr, 0.5)
      .triageMove(),
    new AttackMove(Moves.HIGH_JUMP_KICK, PokemonType.FIGHTING, MoveCategory.PHYSICAL, 130, 90, 10, -1, 0, 1)
      .attr(MissEffectAttr, crashDamageFunc)
      .attr(NoEffectAttr, crashDamageFunc)
      .condition(failOnGravityCondition)
      .recklessMove(),
    new StatusMove(Moves.GLARE, PokemonType.NORMAL, 100, 30, -1, 0, 1)
      .attr(StatusEffectAttr, StatusEffect.PARALYSIS)
      .reflectable(),
    new AttackMove(Moves.DREAM_EATER, PokemonType.PSYCHIC, MoveCategory.SPECIAL, 100, 100, 15, -1, 0, 1)
      .attr(HitHealAttr)
      .condition(targetSleptOrComatoseCondition)
      .triageMove(),
    new StatusMove(Moves.POISON_GAS, PokemonType.POISON, 90, 40, -1, 0, 1)
      .attr(StatusEffectAttr, StatusEffect.POISON)
      .target(MoveTarget.ALL_NEAR_ENEMIES)
      .reflectable(),
    new AttackMove(Moves.BARRAGE, PokemonType.NORMAL, MoveCategory.PHYSICAL, 15, 85, 20, -1, 0, 1)
      .attr(MultiHitAttr)
      .makesContact(false)
      .ballBombMove(),
    new AttackMove(Moves.LEECH_LIFE, PokemonType.BUG, MoveCategory.PHYSICAL, 80, 100, 10, -1, 0, 1)
      .attr(HitHealAttr)
      .triageMove(),
    new StatusMove(Moves.LOVELY_KISS, PokemonType.NORMAL, 75, 10, -1, 0, 1)
      .attr(StatusEffectAttr, StatusEffect.SLEEP)
      .reflectable(),
    new ChargingAttackMove(Moves.SKY_ATTACK, PokemonType.FLYING, MoveCategory.PHYSICAL, 140, 90, 5, 30, 0, 1)
      .chargeText(i18next.t("moveTriggers:isGlowing", { pokemonName: "{USER}" }))
      .attr(HighCritAttr)
      .attr(FlinchAttr)
      .makesContact(false),
    new StatusMove(Moves.TRANSFORM, PokemonType.NORMAL, -1, 10, -1, 0, 1)
      .attr(TransformAttr)
      .condition((user, target, move) => !target.getTag(BattlerTagType.SUBSTITUTE))
      .condition((user, target, move) => !target.summonData?.illusion && !user.summonData?.illusion)
      // transforming from or into fusion pokemon causes various problems (such as crashes)
      .condition((user, target, move) => !target.getTag(BattlerTagType.SUBSTITUTE) && !user.fusionSpecies && !target.fusionSpecies)
      .ignoresProtect(),
    new AttackMove(Moves.BUBBLE, PokemonType.WATER, MoveCategory.SPECIAL, 40, 100, 30, 10, 0, 1)
      .attr(StatStageChangeAttr, [ Stat.SPD ], -1)
      .target(MoveTarget.ALL_NEAR_ENEMIES),
    new AttackMove(Moves.DIZZY_PUNCH, PokemonType.NORMAL, MoveCategory.PHYSICAL, 70, 100, 10, 20, 0, 1)
      .attr(ConfuseAttr)
      .punchingMove(),
    new StatusMove(Moves.SPORE, PokemonType.GRASS, 100, 15, -1, 0, 1)
      .attr(StatusEffectAttr, StatusEffect.SLEEP)
      .powderMove()
      .reflectable(),
    new StatusMove(Moves.FLASH, PokemonType.NORMAL, 100, 20, -1, 0, 1)
      .attr(StatStageChangeAttr, [ Stat.ACC ], -1)
      .reflectable(),
    new AttackMove(Moves.PSYWAVE, PokemonType.PSYCHIC, MoveCategory.SPECIAL, -1, 100, 15, -1, 0, 1)
      .attr(RandomLevelDamageAttr),
    new SelfStatusMove(Moves.SPLASH, PokemonType.NORMAL, -1, 40, -1, 0, 1)
      .attr(SplashAttr)
      .condition(failOnGravityCondition),
    new SelfStatusMove(Moves.ACID_ARMOR, PokemonType.POISON, -1, 20, -1, 0, 1)
      .attr(StatStageChangeAttr, [ Stat.DEF ], 2, true),
    new AttackMove(Moves.CRABHAMMER, PokemonType.WATER, MoveCategory.PHYSICAL, 100, 90, 10, -1, 0, 1)
      .attr(HighCritAttr),
    new AttackMove(Moves.EXPLOSION, PokemonType.NORMAL, MoveCategory.PHYSICAL, 250, 100, 5, -1, 0, 1)
      .condition(failIfDampCondition)
      .attr(SacrificialAttr)
      .makesContact(false)
      .target(MoveTarget.ALL_NEAR_OTHERS),
    new AttackMove(Moves.FURY_SWIPES, PokemonType.NORMAL, MoveCategory.PHYSICAL, 18, 80, 15, -1, 0, 1)
      .attr(MultiHitAttr),
    new AttackMove(Moves.BONEMERANG, PokemonType.GROUND, MoveCategory.PHYSICAL, 50, 90, 10, -1, 0, 1)
      .attr(MultiHitAttr, MultiHitType._2)
      .makesContact(false),
    new SelfStatusMove(Moves.REST, PokemonType.PSYCHIC, -1, 5, -1, 0, 1)
      .attr(StatusEffectAttr, StatusEffect.SLEEP, true, 3, true)
      .attr(HealAttr, 1, true)
      .condition((user, target, move) => !user.isFullHp() && user.canSetStatus(StatusEffect.SLEEP, true, true, user))
      .triageMove(),
    new AttackMove(Moves.ROCK_SLIDE, PokemonType.ROCK, MoveCategory.PHYSICAL, 75, 90, 10, 30, 0, 1)
      .attr(FlinchAttr)
      .makesContact(false)
      .target(MoveTarget.ALL_NEAR_ENEMIES),
    new AttackMove(Moves.HYPER_FANG, PokemonType.NORMAL, MoveCategory.PHYSICAL, 80, 90, 15, 10, 0, 1)
      .attr(FlinchAttr)
      .bitingMove(),
    new SelfStatusMove(Moves.SHARPEN, PokemonType.NORMAL, -1, 30, -1, 0, 1)
      .attr(StatStageChangeAttr, [ Stat.ATK ], 1, true),
    new SelfStatusMove(Moves.CONVERSION, PokemonType.NORMAL, -1, 30, -1, 0, 1)
      .attr(FirstMoveTypeAttr),
    new AttackMove(Moves.TRI_ATTACK, PokemonType.NORMAL, MoveCategory.SPECIAL, 80, 100, 10, 20, 0, 1)
      .attr(MultiStatusEffectAttr, [ StatusEffect.BURN, StatusEffect.FREEZE, StatusEffect.PARALYSIS ]),
    new AttackMove(Moves.SUPER_FANG, PokemonType.NORMAL, MoveCategory.PHYSICAL, -1, 90, 10, -1, 0, 1)
      .attr(TargetHalfHpDamageAttr),
    new AttackMove(Moves.SLASH, PokemonType.NORMAL, MoveCategory.PHYSICAL, 70, 100, 20, -1, 0, 1)
      .attr(HighCritAttr)
      .slicingMove(),
    new SelfStatusMove(Moves.SUBSTITUTE, PokemonType.NORMAL, -1, 10, -1, 0, 1)
      .attr(AddSubstituteAttr, 0.25, false),
    new AttackMove(Moves.STRUGGLE, PokemonType.NORMAL, MoveCategory.PHYSICAL, 50, -1, 1, -1, 0, 1)
      .attr(RecoilAttr, true, 0.25, true)
      .attr(TypelessAttr)
      .target(MoveTarget.RANDOM_NEAR_ENEMY),
    new StatusMove(Moves.SKETCH, PokemonType.NORMAL, -1, 1, -1, 0, 2)
      .ignoresSubstitute()
      .attr(SketchAttr),
    new AttackMove(Moves.TRIPLE_KICK, PokemonType.FIGHTING, MoveCategory.PHYSICAL, 10, 90, 10, -1, 0, 2)
      .attr(MultiHitAttr, MultiHitType._3)
      .attr(MultiHitPowerIncrementAttr, 3)
      .checkAllHits(),
    new AttackMove(Moves.THIEF, PokemonType.DARK, MoveCategory.PHYSICAL, 60, 100, 25, -1, 0, 2)
      .attr(StealHeldItemChanceAttr, 0.3),
    new StatusMove(Moves.SPIDER_WEB, PokemonType.BUG, -1, 10, -1, 0, 2)
      .condition(failIfGhostTypeCondition)
      .attr(AddBattlerTagAttr, BattlerTagType.TRAPPED, false, true, 1)
      .reflectable(),
    new StatusMove(Moves.MIND_READER, PokemonType.NORMAL, -1, 5, -1, 0, 2)
      .attr(IgnoreAccuracyAttr),
    new StatusMove(Moves.NIGHTMARE, PokemonType.GHOST, 100, 15, -1, 0, 2)
      .attr(AddBattlerTagAttr, BattlerTagType.NIGHTMARE)
      .condition(targetSleptOrComatoseCondition),
    new AttackMove(Moves.FLAME_WHEEL, PokemonType.FIRE, MoveCategory.PHYSICAL, 60, 100, 25, 10, 0, 2)
      .attr(HealStatusEffectAttr, true, StatusEffect.FREEZE)
      .attr(StatusEffectAttr, StatusEffect.BURN),
    new AttackMove(Moves.SNORE, PokemonType.NORMAL, MoveCategory.SPECIAL, 50, 100, 15, 30, 0, 2)
      .attr(BypassSleepAttr)
      .attr(FlinchAttr)
      .condition(userSleptOrComatoseCondition)
      .soundBased(),
    new StatusMove(Moves.CURSE, PokemonType.GHOST, -1, 10, -1, 0, 2)
      .attr(CurseAttr)
      .ignoresSubstitute()
      .ignoresProtect()
      .target(MoveTarget.CURSE),
    new AttackMove(Moves.FLAIL, PokemonType.NORMAL, MoveCategory.PHYSICAL, -1, 100, 15, -1, 0, 2)
      .attr(LowHpPowerAttr),
    new StatusMove(Moves.CONVERSION_2, PokemonType.NORMAL, -1, 30, -1, 0, 2)
      .attr(ResistLastMoveTypeAttr)
      .ignoresSubstitute()
      .partial(), // Checks the move's original typing and not if its type is changed through some other means
    new AttackMove(Moves.AEROBLAST, PokemonType.FLYING, MoveCategory.SPECIAL, 100, 95, 5, -1, 0, 2)
      .windMove()
      .attr(HighCritAttr),
    new StatusMove(Moves.COTTON_SPORE, PokemonType.GRASS, 100, 40, -1, 0, 2)
      .attr(StatStageChangeAttr, [ Stat.SPD ], -2)
      .powderMove()
      .target(MoveTarget.ALL_NEAR_ENEMIES)
      .reflectable(),
    new AttackMove(Moves.REVERSAL, PokemonType.FIGHTING, MoveCategory.PHYSICAL, -1, 100, 15, -1, 0, 2)
      .attr(LowHpPowerAttr),
    new StatusMove(Moves.SPITE, PokemonType.GHOST, 100, 10, -1, 0, 2)
      .ignoresSubstitute()
      .attr(ReducePpMoveAttr, 4)
      .reflectable(),
    new AttackMove(Moves.POWDER_SNOW, PokemonType.ICE, MoveCategory.SPECIAL, 40, 100, 25, 10, 0, 2)
      .attr(StatusEffectAttr, StatusEffect.FREEZE)
      .target(MoveTarget.ALL_NEAR_ENEMIES),
    new SelfStatusMove(Moves.PROTECT, PokemonType.NORMAL, -1, 10, -1, 4, 2)
      .attr(ProtectAttr)
      .condition(failIfLastCondition),
    new AttackMove(Moves.MACH_PUNCH, PokemonType.FIGHTING, MoveCategory.PHYSICAL, 40, 100, 30, -1, 1, 2)
      .punchingMove(),
    new StatusMove(Moves.SCARY_FACE, PokemonType.NORMAL, 100, 10, -1, 0, 2)
      .attr(StatStageChangeAttr, [ Stat.SPD ], -2)
      .reflectable(),
    new AttackMove(Moves.FEINT_ATTACK, PokemonType.DARK, MoveCategory.PHYSICAL, 60, -1, 20, -1, 0, 2),
    new StatusMove(Moves.SWEET_KISS, PokemonType.FAIRY, 75, 10, -1, 0, 2)
      .attr(ConfuseAttr)
      .reflectable(),
    new SelfStatusMove(Moves.BELLY_DRUM, PokemonType.NORMAL, -1, 10, -1, 0, 2)
      .attr(CutHpStatStageBoostAttr, [ Stat.ATK ], 12, 2, (user) => {
        globalScene.queueMessage(i18next.t("moveTriggers:cutOwnHpAndMaximizedStat", { pokemonName: getPokemonNameWithAffix(user), statName: i18next.t(getStatKey(Stat.ATK)) }));
      }),
    new AttackMove(Moves.SLUDGE_BOMB, PokemonType.POISON, MoveCategory.SPECIAL, 90, 100, 10, 30, 0, 2)
      .attr(StatusEffectAttr, StatusEffect.POISON)
      .ballBombMove(),
    new AttackMove(Moves.MUD_SLAP, PokemonType.GROUND, MoveCategory.SPECIAL, 20, 100, 10, 100, 0, 2)
      .attr(StatStageChangeAttr, [ Stat.ACC ], -1),
    new AttackMove(Moves.OCTAZOOKA, PokemonType.WATER, MoveCategory.SPECIAL, 65, 85, 10, 50, 0, 2)
      .attr(StatStageChangeAttr, [ Stat.ACC ], -1)
      .ballBombMove(),
    new StatusMove(Moves.SPIKES, PokemonType.GROUND, -1, 20, -1, 0, 2)
      .attr(AddArenaTrapTagAttr, ArenaTagType.SPIKES)
      .target(MoveTarget.ENEMY_SIDE)
      .reflectable(),
    new AttackMove(Moves.ZAP_CANNON, PokemonType.ELECTRIC, MoveCategory.SPECIAL, 120, 50, 5, 100, 0, 2)
      .attr(StatusEffectAttr, StatusEffect.PARALYSIS)
      .ballBombMove(),
    new StatusMove(Moves.FORESIGHT, PokemonType.NORMAL, -1, 40, -1, 0, 2)
      .attr(ExposedMoveAttr, BattlerTagType.IGNORE_GHOST)
      .ignoresSubstitute()
      .reflectable(),
    new SelfStatusMove(Moves.DESTINY_BOND, PokemonType.GHOST, -1, 5, -1, 0, 2)
      .ignoresProtect()
      .attr(DestinyBondAttr)
      .condition((user, target, move) => {
        // Retrieves user's previous move, returns empty array if no moves have been used
        const lastTurnMove = user.getLastXMoves(1);
        // Checks last move and allows destiny bond to be used if:
        // - no previous moves have been made
        // - the previous move used was not destiny bond
        // - the previous move was unsuccessful
        return lastTurnMove.length === 0 || lastTurnMove[0].move !== move.id || lastTurnMove[0].result !== MoveResult.SUCCESS;
      }),
    new StatusMove(Moves.PERISH_SONG, PokemonType.NORMAL, -1, 5, -1, 0, 2)
      .attr(FaintCountdownAttr)
      .ignoresProtect()
      .soundBased()
      .condition(failOnBossCondition)
      .target(MoveTarget.ALL),
    new AttackMove(Moves.ICY_WIND, PokemonType.ICE, MoveCategory.SPECIAL, 55, 95, 15, 100, 0, 2)
      .attr(StatStageChangeAttr, [ Stat.SPD ], -1)
      .windMove()
      .target(MoveTarget.ALL_NEAR_ENEMIES),
    new SelfStatusMove(Moves.DETECT, PokemonType.FIGHTING, -1, 5, -1, 4, 2)
      .attr(ProtectAttr)
      .condition(failIfLastCondition),
    new AttackMove(Moves.BONE_RUSH, PokemonType.GROUND, MoveCategory.PHYSICAL, 25, 90, 10, -1, 0, 2)
      .attr(MultiHitAttr)
      .makesContact(false),
    new StatusMove(Moves.LOCK_ON, PokemonType.NORMAL, -1, 5, -1, 0, 2)
      .attr(IgnoreAccuracyAttr),
    new AttackMove(Moves.OUTRAGE, PokemonType.DRAGON, MoveCategory.PHYSICAL, 120, 100, 10, -1, 0, 2)
      .attr(FrenzyAttr)
      .attr(MissEffectAttr, frenzyMissFunc)
      .attr(NoEffectAttr, frenzyMissFunc)
      .target(MoveTarget.RANDOM_NEAR_ENEMY),
    new StatusMove(Moves.SANDSTORM, PokemonType.ROCK, -1, 10, -1, 0, 2)
      .attr(WeatherChangeAttr, WeatherType.SANDSTORM)
      .target(MoveTarget.BOTH_SIDES),
    new AttackMove(Moves.GIGA_DRAIN, PokemonType.GRASS, MoveCategory.SPECIAL, 75, 100, 10, -1, 0, 2)
      .attr(HitHealAttr)
      .triageMove(),
    new SelfStatusMove(Moves.ENDURE, PokemonType.NORMAL, -1, 10, -1, 4, 2)
      .attr(ProtectAttr, BattlerTagType.ENDURING)
      .condition(failIfLastCondition),
    new StatusMove(Moves.CHARM, PokemonType.FAIRY, 100, 20, -1, 0, 2)
      .attr(StatStageChangeAttr, [ Stat.ATK ], -2)
      .reflectable(),
    new AttackMove(Moves.ROLLOUT, PokemonType.ROCK, MoveCategory.PHYSICAL, 30, 90, 20, -1, 0, 2)
      .partial() // Does not lock the user, also does not increase damage properly
      .attr(ConsecutiveUseDoublePowerAttr, 5, true, true, Moves.DEFENSE_CURL),
    new AttackMove(Moves.FALSE_SWIPE, PokemonType.NORMAL, MoveCategory.PHYSICAL, 40, 100, 40, -1, 0, 2)
      .attr(SurviveDamageAttr),
    new StatusMove(Moves.SWAGGER, PokemonType.NORMAL, 85, 15, -1, 0, 2)
      .attr(StatStageChangeAttr, [ Stat.ATK ], 2)
      .attr(ConfuseAttr)
      .reflectable(),
    new SelfStatusMove(Moves.MILK_DRINK, PokemonType.NORMAL, -1, 5, -1, 0, 2)
      .attr(HealAttr, 0.5)
      .triageMove(),
    new AttackMove(Moves.SPARK, PokemonType.ELECTRIC, MoveCategory.PHYSICAL, 65, 100, 20, 30, 0, 2)
      .attr(StatusEffectAttr, StatusEffect.PARALYSIS),
    new AttackMove(Moves.FURY_CUTTER, PokemonType.BUG, MoveCategory.PHYSICAL, 40, 95, 20, -1, 0, 2)
      .attr(ConsecutiveUseDoublePowerAttr, 3, true)
      .slicingMove(),
    new AttackMove(Moves.STEEL_WING, PokemonType.STEEL, MoveCategory.PHYSICAL, 70, 90, 25, 10, 0, 2)
      .attr(StatStageChangeAttr, [ Stat.DEF ], 1, true),
    new StatusMove(Moves.MEAN_LOOK, PokemonType.NORMAL, -1, 5, -1, 0, 2)
      .condition(failIfGhostTypeCondition)
      .attr(AddBattlerTagAttr, BattlerTagType.TRAPPED, false, true, 1)
      .reflectable(),
    new StatusMove(Moves.ATTRACT, PokemonType.NORMAL, 100, 15, -1, 0, 2)
      .attr(AddBattlerTagAttr, BattlerTagType.INFATUATED)
      .ignoresSubstitute()
      .condition((user, target, move) => user.isOppositeGender(target))
      .reflectable(),
    new SelfStatusMove(Moves.SLEEP_TALK, PokemonType.NORMAL, -1, 10, -1, 0, 2)
      .attr(BypassSleepAttr)
      .attr(RandomMovesetMoveAttr, invalidSleepTalkMoves, false)
      .condition(userSleptOrComatoseCondition)
      .target(MoveTarget.NEAR_ENEMY),
    new StatusMove(Moves.HEAL_BELL, PokemonType.NORMAL, -1, 5, -1, 0, 2)
      .attr(PartyStatusCureAttr, i18next.t("moveTriggers:bellChimed"), Abilities.SOUNDPROOF)
      .soundBased()
      .target(MoveTarget.PARTY),
    new AttackMove(Moves.RETURN, PokemonType.NORMAL, MoveCategory.PHYSICAL, -1, 100, 20, -1, 0, 2)
      .attr(FriendshipPowerAttr),
    new AttackMove(Moves.PRESENT, PokemonType.NORMAL, MoveCategory.PHYSICAL, -1, 90, 15, -1, 0, 2)
      .attr(PresentPowerAttr)
      .makesContact(false),
    new AttackMove(Moves.FRUSTRATION, PokemonType.NORMAL, MoveCategory.PHYSICAL, -1, 100, 20, -1, 0, 2)
      .attr(FriendshipPowerAttr, true),
    new StatusMove(Moves.SAFEGUARD, PokemonType.NORMAL, -1, 25, -1, 0, 2)
      .target(MoveTarget.USER_SIDE)
      .attr(AddArenaTagAttr, ArenaTagType.SAFEGUARD, 5, true, true),
    new StatusMove(Moves.PAIN_SPLIT, PokemonType.NORMAL, -1, 20, -1, 0, 2)
      .attr(HpSplitAttr)
      .condition(failOnBossCondition),
    new AttackMove(Moves.SACRED_FIRE, PokemonType.FIRE, MoveCategory.PHYSICAL, 100, 95, 5, 50, 0, 2)
      .attr(HealStatusEffectAttr, true, StatusEffect.FREEZE)
      .attr(StatusEffectAttr, StatusEffect.BURN)
      .makesContact(false),
    new AttackMove(Moves.MAGNITUDE, PokemonType.GROUND, MoveCategory.PHYSICAL, -1, 100, 30, -1, 0, 2)
      .attr(PreMoveMessageAttr, magnitudeMessageFunc)
      .attr(MagnitudePowerAttr)
      .attr(MovePowerMultiplierAttr, (user, target, move) => globalScene.arena.getTerrainType() === TerrainType.GRASSY && target.isGrounded() ? 0.5 : 1)
      .attr(HitsTagForDoubleDamageAttr, BattlerTagType.UNDERGROUND)
      .makesContact(false)
      .target(MoveTarget.ALL_NEAR_OTHERS),
    new AttackMove(Moves.DYNAMIC_PUNCH, PokemonType.FIGHTING, MoveCategory.PHYSICAL, 100, 50, 5, 100, 0, 2)
      .attr(ConfuseAttr)
      .punchingMove(),
    new AttackMove(Moves.MEGAHORN, PokemonType.BUG, MoveCategory.PHYSICAL, 120, 85, 10, -1, 0, 2),
    new AttackMove(Moves.DRAGON_BREATH, PokemonType.DRAGON, MoveCategory.SPECIAL, 60, 100, 20, 30, 0, 2)
      .attr(StatusEffectAttr, StatusEffect.PARALYSIS),
    new SelfStatusMove(Moves.BATON_PASS, PokemonType.NORMAL, -1, 40, -1, 0, 2)
      .attr(ForceSwitchOutAttr, true, SwitchType.BATON_PASS)
      .condition(failIfLastInPartyCondition)
      .hidesUser(),
    new StatusMove(Moves.ENCORE, PokemonType.NORMAL, 100, 5, -1, 0, 2)
      .attr(AddBattlerTagAttr, BattlerTagType.ENCORE, false, true)
      .ignoresSubstitute()
      .condition((user, target, move) => new EncoreTag(user.id).canAdd(target))
      .reflectable(),
    new AttackMove(Moves.PURSUIT, PokemonType.DARK, MoveCategory.PHYSICAL, 40, 100, 20, -1, 0, 2)
      .partial(), // No effect implemented
    new AttackMove(Moves.RAPID_SPIN, PokemonType.NORMAL, MoveCategory.PHYSICAL, 50, 100, 40, 100, 0, 2)
      .attr(StatStageChangeAttr, [ Stat.SPD ], 1, true)
      .attr(RemoveBattlerTagAttr, [
        BattlerTagType.BIND,
        BattlerTagType.WRAP,
        BattlerTagType.FIRE_SPIN,
        BattlerTagType.WHIRLPOOL,
        BattlerTagType.CLAMP,
        BattlerTagType.SAND_TOMB,
        BattlerTagType.MAGMA_STORM,
        BattlerTagType.SNAP_TRAP,
        BattlerTagType.THUNDER_CAGE,
        BattlerTagType.SEEDED,
        BattlerTagType.INFESTATION
      ], true)
      .attr(RemoveArenaTrapAttr),
    new StatusMove(Moves.SWEET_SCENT, PokemonType.NORMAL, 100, 20, -1, 0, 2)
      .attr(StatStageChangeAttr, [ Stat.EVA ], -2)
      .target(MoveTarget.ALL_NEAR_ENEMIES)
      .reflectable(),
    new AttackMove(Moves.IRON_TAIL, PokemonType.STEEL, MoveCategory.PHYSICAL, 100, 75, 15, 30, 0, 2)
      .attr(StatStageChangeAttr, [ Stat.DEF ], -1),
    new AttackMove(Moves.METAL_CLAW, PokemonType.STEEL, MoveCategory.PHYSICAL, 50, 95, 35, 10, 0, 2)
      .attr(StatStageChangeAttr, [ Stat.ATK ], 1, true),
    new AttackMove(Moves.VITAL_THROW, PokemonType.FIGHTING, MoveCategory.PHYSICAL, 70, -1, 10, -1, -1, 2),
    new SelfStatusMove(Moves.MORNING_SUN, PokemonType.NORMAL, -1, 5, -1, 0, 2)
      .attr(PlantHealAttr)
      .triageMove(),
    new SelfStatusMove(Moves.SYNTHESIS, PokemonType.GRASS, -1, 5, -1, 0, 2)
      .attr(PlantHealAttr)
      .triageMove(),
    new SelfStatusMove(Moves.MOONLIGHT, PokemonType.FAIRY, -1, 5, -1, 0, 2)
      .attr(PlantHealAttr)
      .triageMove(),
    new AttackMove(Moves.HIDDEN_POWER, PokemonType.NORMAL, MoveCategory.SPECIAL, 60, 100, 15, -1, 0, 2)
      .attr(HiddenPowerTypeAttr),
    new AttackMove(Moves.CROSS_CHOP, PokemonType.FIGHTING, MoveCategory.PHYSICAL, 100, 80, 5, -1, 0, 2)
      .attr(HighCritAttr),
    new AttackMove(Moves.TWISTER, PokemonType.DRAGON, MoveCategory.SPECIAL, 40, 100, 20, 20, 0, 2)
      .attr(HitsTagForDoubleDamageAttr, BattlerTagType.FLYING)
      .attr(FlinchAttr)
      .windMove()
      .target(MoveTarget.ALL_NEAR_ENEMIES),
    new StatusMove(Moves.RAIN_DANCE, PokemonType.WATER, -1, 5, -1, 0, 2)
      .attr(WeatherChangeAttr, WeatherType.RAIN)
      .target(MoveTarget.BOTH_SIDES),
    new StatusMove(Moves.SUNNY_DAY, PokemonType.FIRE, -1, 5, -1, 0, 2)
      .attr(WeatherChangeAttr, WeatherType.SUNNY)
      .target(MoveTarget.BOTH_SIDES),
    new AttackMove(Moves.CRUNCH, PokemonType.DARK, MoveCategory.PHYSICAL, 80, 100, 15, 20, 0, 2)
      .attr(StatStageChangeAttr, [ Stat.DEF ], -1)
      .bitingMove(),
    new AttackMove(Moves.MIRROR_COAT, PokemonType.PSYCHIC, MoveCategory.SPECIAL, -1, 100, 20, -1, -5, 2)
      .attr(CounterDamageAttr, (move: Move) => move.category === MoveCategory.SPECIAL, 2)
      .target(MoveTarget.ATTACKER),
    new StatusMove(Moves.PSYCH_UP, PokemonType.NORMAL, -1, 10, -1, 0, 2)
      .ignoresSubstitute()
      .attr(CopyStatsAttr),
    new AttackMove(Moves.EXTREME_SPEED, PokemonType.NORMAL, MoveCategory.PHYSICAL, 80, 100, 5, -1, 2, 2),
    new AttackMove(Moves.ANCIENT_POWER, PokemonType.ROCK, MoveCategory.SPECIAL, 60, 100, 5, 10, 0, 2)
      .attr(StatStageChangeAttr, [ Stat.ATK, Stat.DEF, Stat.SPATK, Stat.SPDEF, Stat.SPD ], 1, true),
    new AttackMove(Moves.SHADOW_BALL, PokemonType.GHOST, MoveCategory.SPECIAL, 80, 100, 15, 20, 0, 2)
      .attr(StatStageChangeAttr, [ Stat.SPDEF ], -1)
      .ballBombMove(),
    new AttackMove(Moves.FUTURE_SIGHT, PokemonType.PSYCHIC, MoveCategory.SPECIAL, 120, 100, 10, -1, 0, 2)
      .partial() // cannot be used on multiple Pokemon on the same side in a double battle, hits immediately when called by Metronome/etc, should not apply abilities or held items if user is off the field
      .ignoresProtect()
      .attr(DelayedAttackAttr, ArenaTagType.FUTURE_SIGHT, ChargeAnim.FUTURE_SIGHT_CHARGING, i18next.t("moveTriggers:foresawAnAttack", { pokemonName: "{USER}" })),
    new AttackMove(Moves.ROCK_SMASH, PokemonType.FIGHTING, MoveCategory.PHYSICAL, 40, 100, 15, 50, 0, 2)
      .attr(StatStageChangeAttr, [ Stat.DEF ], -1),
    new AttackMove(Moves.WHIRLPOOL, PokemonType.WATER, MoveCategory.SPECIAL, 35, 85, 15, -1, 0, 2)
      .attr(TrapAttr, BattlerTagType.WHIRLPOOL)
      .attr(HitsTagForDoubleDamageAttr, BattlerTagType.UNDERWATER),
    new AttackMove(Moves.BEAT_UP, PokemonType.DARK, MoveCategory.PHYSICAL, -1, 100, 10, -1, 0, 2)
      .attr(MultiHitAttr, MultiHitType.BEAT_UP)
      .attr(BeatUpAttr)
      .makesContact(false),
    new AttackMove(Moves.FAKE_OUT, PokemonType.NORMAL, MoveCategory.PHYSICAL, 40, 100, 10, 100, 3, 3)
      .attr(FlinchAttr)
      .condition(new FirstMoveCondition()),
    new AttackMove(Moves.UPROAR, PokemonType.NORMAL, MoveCategory.SPECIAL, 90, 100, 10, -1, 0, 3)
      .soundBased()
      .target(MoveTarget.RANDOM_NEAR_ENEMY)
      .partial(), // Does not lock the user, does not stop Pokemon from sleeping
    new SelfStatusMove(Moves.STOCKPILE, PokemonType.NORMAL, -1, 20, -1, 0, 3)
      .condition(user => (user.getTag(StockpilingTag)?.stockpiledCount ?? 0) < 3)
      .attr(AddBattlerTagAttr, BattlerTagType.STOCKPILING, true),
    new AttackMove(Moves.SPIT_UP, PokemonType.NORMAL, MoveCategory.SPECIAL, -1, -1, 10, -1, 0, 3)
      .condition(hasStockpileStacksCondition)
      .attr(SpitUpPowerAttr, 100)
      .attr(RemoveBattlerTagAttr, [ BattlerTagType.STOCKPILING ], true),
    new SelfStatusMove(Moves.SWALLOW, PokemonType.NORMAL, -1, 10, -1, 0, 3)
      .condition(hasStockpileStacksCondition)
      .attr(SwallowHealAttr)
      .attr(RemoveBattlerTagAttr, [ BattlerTagType.STOCKPILING ], true)
      .triageMove(),
    new AttackMove(Moves.HEAT_WAVE, PokemonType.FIRE, MoveCategory.SPECIAL, 95, 90, 10, 10, 0, 3)
      .attr(HealStatusEffectAttr, true, StatusEffect.FREEZE)
      .attr(StatusEffectAttr, StatusEffect.BURN)
      .windMove()
      .target(MoveTarget.ALL_NEAR_ENEMIES),
    new StatusMove(Moves.HAIL, PokemonType.ICE, -1, 10, -1, 0, 3)
      .attr(WeatherChangeAttr, WeatherType.HAIL)
      .target(MoveTarget.BOTH_SIDES),
    new StatusMove(Moves.TORMENT, PokemonType.DARK, 100, 15, -1, 0, 3)
      .ignoresSubstitute()
      .edgeCase() // Incomplete implementation because of Uproar's partial implementation
      .attr(AddBattlerTagAttr, BattlerTagType.TORMENT, false, true, 1)
      .reflectable(),
    new StatusMove(Moves.FLATTER, PokemonType.DARK, 100, 15, -1, 0, 3)
      .attr(StatStageChangeAttr, [ Stat.SPATK ], 1)
      .attr(ConfuseAttr)
      .reflectable(),
    new StatusMove(Moves.WILL_O_WISP, PokemonType.FIRE, 85, 15, -1, 0, 3)
      .attr(StatusEffectAttr, StatusEffect.BURN)
      .reflectable(),
    new StatusMove(Moves.MEMENTO, PokemonType.DARK, 100, 10, -1, 0, 3)
      .attr(SacrificialAttrOnHit)
      .attr(StatStageChangeAttr, [ Stat.ATK, Stat.SPATK ], -2),
    new AttackMove(Moves.FACADE, PokemonType.NORMAL, MoveCategory.PHYSICAL, 70, 100, 20, -1, 0, 3)
      .attr(MovePowerMultiplierAttr, (user, target, move) => user.status
        && (user.status.effect === StatusEffect.BURN || user.status.effect === StatusEffect.POISON || user.status.effect === StatusEffect.TOXIC || user.status.effect === StatusEffect.PARALYSIS) ? 2 : 1)
      .attr(BypassBurnDamageReductionAttr),
    new AttackMove(Moves.FOCUS_PUNCH, PokemonType.FIGHTING, MoveCategory.PHYSICAL, 150, 100, 20, -1, -3, 3)
      .attr(MessageHeaderAttr, (user, move) => i18next.t("moveTriggers:isTighteningFocus", { pokemonName: getPokemonNameWithAffix(user) }))
      .attr(PreUseInterruptAttr, (user, target, move) => i18next.t("moveTriggers:lostFocus", { pokemonName: getPokemonNameWithAffix(user) }), user => !!user.turnData.attacksReceived.find(r => r.damage))
      .punchingMove(),
    new AttackMove(Moves.SMELLING_SALTS, PokemonType.NORMAL, MoveCategory.PHYSICAL, 70, 100, 10, -1, 0, 3)
      .attr(MovePowerMultiplierAttr, (user, target, move) => target.status?.effect === StatusEffect.PARALYSIS ? 2 : 1)
      .attr(HealStatusEffectAttr, true, StatusEffect.PARALYSIS),
    new SelfStatusMove(Moves.FOLLOW_ME, PokemonType.NORMAL, -1, 20, -1, 2, 3)
      .attr(AddBattlerTagAttr, BattlerTagType.CENTER_OF_ATTENTION, true),
    new StatusMove(Moves.NATURE_POWER, PokemonType.NORMAL, -1, 20, -1, 0, 3)
      .attr(NaturePowerAttr),
    new SelfStatusMove(Moves.CHARGE, PokemonType.ELECTRIC, -1, 20, -1, 0, 3)
      .attr(StatStageChangeAttr, [ Stat.SPDEF ], 1, true)
      .attr(AddBattlerTagAttr, BattlerTagType.CHARGED, true, false),
    new StatusMove(Moves.TAUNT, PokemonType.DARK, 100, 20, -1, 0, 3)
      .ignoresSubstitute()
      .attr(AddBattlerTagAttr, BattlerTagType.TAUNT, false, true, 4)
      .reflectable(),
    new StatusMove(Moves.HELPING_HAND, PokemonType.NORMAL, -1, 20, -1, 5, 3)
      .attr(AddBattlerTagAttr, BattlerTagType.HELPING_HAND)
      .ignoresSubstitute()
      .target(MoveTarget.NEAR_ALLY)
      .condition(failIfSingleBattle),
    new StatusMove(Moves.TRICK, PokemonType.PSYCHIC, 100, 10, -1, 0, 3)
      .unimplemented(),
    new StatusMove(Moves.ROLE_PLAY, PokemonType.PSYCHIC, -1, 10, -1, 0, 3)
      .ignoresSubstitute()
      .attr(AbilityCopyAttr),
    new SelfStatusMove(Moves.WISH, PokemonType.NORMAL, -1, 10, -1, 0, 3)
      .triageMove()
      .attr(AddArenaTagAttr, ArenaTagType.WISH, 2, true),
    new SelfStatusMove(Moves.ASSIST, PokemonType.NORMAL, -1, 20, -1, 0, 3)
      .attr(RandomMovesetMoveAttr, invalidAssistMoves, true),
    new SelfStatusMove(Moves.INGRAIN, PokemonType.GRASS, -1, 20, -1, 0, 3)
      .attr(AddBattlerTagAttr, BattlerTagType.INGRAIN, true, true)
      .attr(AddBattlerTagAttr, BattlerTagType.IGNORE_FLYING, true, true)
      .attr(RemoveBattlerTagAttr, [ BattlerTagType.FLOATING ], true),
    new AttackMove(Moves.SUPERPOWER, PokemonType.FIGHTING, MoveCategory.PHYSICAL, 120, 100, 5, -1, 0, 3)
      .attr(StatStageChangeAttr, [ Stat.ATK, Stat.DEF ], -1, true),
    new SelfStatusMove(Moves.MAGIC_COAT, PokemonType.PSYCHIC, -1, 15, -1, 4, 3)
      .attr(AddBattlerTagAttr, BattlerTagType.MAGIC_COAT, true, true, 0)
      .condition(failIfLastCondition)
      // Interactions with stomping tantrum, instruct, and other moves that
      // rely on move history
      // Also will not reflect roar / whirlwind if the target has ForceSwitchOutImmunityAbAttr
      .edgeCase(),
    new SelfStatusMove(Moves.RECYCLE, PokemonType.NORMAL, -1, 10, -1, 0, 3)
      .unimplemented(),
    new AttackMove(Moves.REVENGE, PokemonType.FIGHTING, MoveCategory.PHYSICAL, 60, 100, 10, -1, -4, 3)
      .attr(TurnDamagedDoublePowerAttr),
    new AttackMove(Moves.BRICK_BREAK, PokemonType.FIGHTING, MoveCategory.PHYSICAL, 75, 100, 15, -1, 0, 3)
      .attr(RemoveScreensAttr),
    new StatusMove(Moves.YAWN, PokemonType.NORMAL, -1, 10, -1, 0, 3)
      .attr(AddBattlerTagAttr, BattlerTagType.DROWSY, false, true)
      .condition((user, target, move) => !target.status && !target.isSafeguarded(user))
      .reflectable(),
    new AttackMove(Moves.KNOCK_OFF, PokemonType.DARK, MoveCategory.PHYSICAL, 65, 100, 20, -1, 0, 3)
      .attr(MovePowerMultiplierAttr, (user, target, move) => target.getHeldItems().filter(i => i.isTransferable).length > 0 ? 1.5 : 1)
      .attr(RemoveHeldItemAttr, false),
    new AttackMove(Moves.ENDEAVOR, PokemonType.NORMAL, MoveCategory.PHYSICAL, -1, 100, 5, -1, 0, 3)
      .attr(MatchHpAttr)
      .condition(failOnBossCondition),
    new AttackMove(Moves.ERUPTION, PokemonType.FIRE, MoveCategory.SPECIAL, 150, 100, 5, -1, 0, 3)
      .attr(HpPowerAttr)
      .target(MoveTarget.ALL_NEAR_ENEMIES),
    new StatusMove(Moves.SKILL_SWAP, PokemonType.PSYCHIC, -1, 10, -1, 0, 3)
      .ignoresSubstitute()
      .attr(SwitchAbilitiesAttr),
    new StatusMove(Moves.IMPRISON, PokemonType.PSYCHIC, 100, 10, -1, 0, 3)
      .ignoresSubstitute()
      .attr(AddArenaTagAttr, ArenaTagType.IMPRISON, 1, true, false)
      .target(MoveTarget.ENEMY_SIDE),
    new SelfStatusMove(Moves.REFRESH, PokemonType.NORMAL, -1, 20, -1, 0, 3)
      .attr(HealStatusEffectAttr, true, [ StatusEffect.PARALYSIS, StatusEffect.POISON, StatusEffect.TOXIC, StatusEffect.BURN ])
      .condition((user, target, move) => !!user.status && (user.status.effect === StatusEffect.PARALYSIS || user.status.effect === StatusEffect.POISON || user.status.effect === StatusEffect.TOXIC || user.status.effect === StatusEffect.BURN)),
    new SelfStatusMove(Moves.GRUDGE, PokemonType.GHOST, -1, 5, -1, 0, 3)
      .attr(AddBattlerTagAttr, BattlerTagType.GRUDGE, true, undefined, 1),
    new SelfStatusMove(Moves.SNATCH, PokemonType.DARK, -1, 10, -1, 4, 3)
      .unimplemented(),
    new AttackMove(Moves.SECRET_POWER, PokemonType.NORMAL, MoveCategory.PHYSICAL, 70, 100, 20, 30, 0, 3)
      .makesContact(false)
      .attr(SecretPowerAttr),
    new ChargingAttackMove(Moves.DIVE, PokemonType.WATER, MoveCategory.PHYSICAL, 80, 100, 10, -1, 0, 3)
      .chargeText(i18next.t("moveTriggers:hidUnderwater", { pokemonName: "{USER}" }))
      .chargeAttr(SemiInvulnerableAttr, BattlerTagType.UNDERWATER)
      .chargeAttr(GulpMissileTagAttr),
    new AttackMove(Moves.ARM_THRUST, PokemonType.FIGHTING, MoveCategory.PHYSICAL, 15, 100, 20, -1, 0, 3)
      .attr(MultiHitAttr),
    new SelfStatusMove(Moves.CAMOUFLAGE, PokemonType.NORMAL, -1, 20, -1, 0, 3)
      .attr(CopyBiomeTypeAttr),
    new SelfStatusMove(Moves.TAIL_GLOW, PokemonType.BUG, -1, 20, -1, 0, 3)
      .attr(StatStageChangeAttr, [ Stat.SPATK ], 3, true),
    new AttackMove(Moves.LUSTER_PURGE, PokemonType.PSYCHIC, MoveCategory.SPECIAL, 95, 100, 5, 50, 0, 3)
      .attr(StatStageChangeAttr, [ Stat.SPDEF ], -1),
    new AttackMove(Moves.MIST_BALL, PokemonType.PSYCHIC, MoveCategory.SPECIAL, 95, 100, 5, 50, 0, 3)
      .attr(StatStageChangeAttr, [ Stat.SPATK ], -1)
      .ballBombMove(),
    new StatusMove(Moves.FEATHER_DANCE, PokemonType.FLYING, 100, 15, -1, 0, 3)
      .attr(StatStageChangeAttr, [ Stat.ATK ], -2)
      .danceMove()
      .reflectable(),
    new StatusMove(Moves.TEETER_DANCE, PokemonType.NORMAL, 100, 20, -1, 0, 3)
      .attr(ConfuseAttr)
      .danceMove()
      .target(MoveTarget.ALL_NEAR_OTHERS),
    new AttackMove(Moves.BLAZE_KICK, PokemonType.FIRE, MoveCategory.PHYSICAL, 85, 90, 10, 10, 0, 3)
      .attr(HighCritAttr)
      .attr(StatusEffectAttr, StatusEffect.BURN),
    new StatusMove(Moves.MUD_SPORT, PokemonType.GROUND, -1, 15, -1, 0, 3)
      .ignoresProtect()
      .attr(AddArenaTagAttr, ArenaTagType.MUD_SPORT, 5)
      .target(MoveTarget.BOTH_SIDES),
    new AttackMove(Moves.ICE_BALL, PokemonType.ICE, MoveCategory.PHYSICAL, 30, 90, 20, -1, 0, 3)
      .partial() // Does not lock the user properly, does not increase damage correctly
      .attr(ConsecutiveUseDoublePowerAttr, 5, true, true, Moves.DEFENSE_CURL)
      .ballBombMove(),
    new AttackMove(Moves.NEEDLE_ARM, PokemonType.GRASS, MoveCategory.PHYSICAL, 60, 100, 15, 30, 0, 3)
      .attr(FlinchAttr),
    new SelfStatusMove(Moves.SLACK_OFF, PokemonType.NORMAL, -1, 5, -1, 0, 3)
      .attr(HealAttr, 0.5)
      .triageMove(),
    new AttackMove(Moves.HYPER_VOICE, PokemonType.NORMAL, MoveCategory.SPECIAL, 90, 100, 10, -1, 0, 3)
      .soundBased()
      .target(MoveTarget.ALL_NEAR_ENEMIES),
    new AttackMove(Moves.POISON_FANG, PokemonType.POISON, MoveCategory.PHYSICAL, 50, 100, 15, 50, 0, 3)
      .attr(StatusEffectAttr, StatusEffect.TOXIC)
      .bitingMove(),
    new AttackMove(Moves.CRUSH_CLAW, PokemonType.NORMAL, MoveCategory.PHYSICAL, 75, 95, 10, 50, 0, 3)
      .attr(StatStageChangeAttr, [ Stat.DEF ], -1),
    new AttackMove(Moves.BLAST_BURN, PokemonType.FIRE, MoveCategory.SPECIAL, 150, 90, 5, -1, 0, 3)
      .attr(RechargeAttr),
    new AttackMove(Moves.HYDRO_CANNON, PokemonType.WATER, MoveCategory.SPECIAL, 150, 90, 5, -1, 0, 3)
      .attr(RechargeAttr),
    new AttackMove(Moves.METEOR_MASH, PokemonType.STEEL, MoveCategory.PHYSICAL, 90, 90, 10, 20, 0, 3)
      .attr(StatStageChangeAttr, [ Stat.ATK ], 1, true)
      .punchingMove(),
    new AttackMove(Moves.ASTONISH, PokemonType.GHOST, MoveCategory.PHYSICAL, 30, 100, 15, 30, 0, 3)
      .attr(FlinchAttr),
    new AttackMove(Moves.WEATHER_BALL, PokemonType.NORMAL, MoveCategory.SPECIAL, 50, 100, 10, -1, 0, 3)
      .attr(WeatherBallTypeAttr)
      .attr(MovePowerMultiplierAttr, (user, target, move) => {
        const weather = globalScene.arena.weather;
        if (!weather) {
          return 1;
        }
        const weatherTypes = [ WeatherType.SUNNY, WeatherType.RAIN, WeatherType.SANDSTORM, WeatherType.HAIL, WeatherType.SNOW, WeatherType.FOG, WeatherType.HEAVY_RAIN, WeatherType.HARSH_SUN ];
        if (weatherTypes.includes(weather.weatherType) && !weather.isEffectSuppressed()) {
          return 2;
        }
        return 1;
      })
      .ballBombMove(),
    new StatusMove(Moves.AROMATHERAPY, PokemonType.GRASS, -1, 5, -1, 0, 3)
      .attr(PartyStatusCureAttr, i18next.t("moveTriggers:soothingAromaWaftedThroughArea"), Abilities.SAP_SIPPER)
      .target(MoveTarget.PARTY),
    new StatusMove(Moves.FAKE_TEARS, PokemonType.DARK, 100, 20, -1, 0, 3)
      .attr(StatStageChangeAttr, [ Stat.SPDEF ], -2)
      .reflectable(),
    new AttackMove(Moves.AIR_CUTTER, PokemonType.FLYING, MoveCategory.SPECIAL, 60, 95, 25, -1, 0, 3)
      .attr(HighCritAttr)
      .slicingMove()
      .windMove()
      .target(MoveTarget.ALL_NEAR_ENEMIES),
    new AttackMove(Moves.OVERHEAT, PokemonType.FIRE, MoveCategory.SPECIAL, 130, 90, 5, -1, 0, 3)
      .attr(StatStageChangeAttr, [ Stat.SPATK ], -2, true)
      .attr(HealStatusEffectAttr, true, StatusEffect.FREEZE),
    new StatusMove(Moves.ODOR_SLEUTH, PokemonType.NORMAL, -1, 40, -1, 0, 3)
      .attr(ExposedMoveAttr, BattlerTagType.IGNORE_GHOST)
      .ignoresSubstitute()
      .reflectable(),
    new AttackMove(Moves.ROCK_TOMB, PokemonType.ROCK, MoveCategory.PHYSICAL, 60, 95, 15, 100, 0, 3)
      .attr(StatStageChangeAttr, [ Stat.SPD ], -1)
      .makesContact(false),
    new AttackMove(Moves.SILVER_WIND, PokemonType.BUG, MoveCategory.SPECIAL, 60, 100, 5, 10, 0, 3)
      .attr(StatStageChangeAttr, [ Stat.ATK, Stat.DEF, Stat.SPATK, Stat.SPDEF, Stat.SPD ], 1, true)
      .windMove(),
    new StatusMove(Moves.METAL_SOUND, PokemonType.STEEL, 85, 40, -1, 0, 3)
      .attr(StatStageChangeAttr, [ Stat.SPDEF ], -2)
      .soundBased()
      .reflectable(),
    new StatusMove(Moves.GRASS_WHISTLE, PokemonType.GRASS, 55, 15, -1, 0, 3)
      .attr(StatusEffectAttr, StatusEffect.SLEEP)
      .soundBased()
      .reflectable(),
    new StatusMove(Moves.TICKLE, PokemonType.NORMAL, 100, 20, -1, 0, 3)
      .attr(StatStageChangeAttr, [ Stat.ATK, Stat.DEF ], -1)
      .reflectable(),
    new SelfStatusMove(Moves.COSMIC_POWER, PokemonType.PSYCHIC, -1, 20, -1, 0, 3)
      .attr(StatStageChangeAttr, [ Stat.DEF, Stat.SPDEF ], 1, true),
    new AttackMove(Moves.WATER_SPOUT, PokemonType.WATER, MoveCategory.SPECIAL, 150, 100, 5, -1, 0, 3)
      .attr(HpPowerAttr)
      .target(MoveTarget.ALL_NEAR_ENEMIES),
    new AttackMove(Moves.SIGNAL_BEAM, PokemonType.BUG, MoveCategory.SPECIAL, 75, 100, 15, 10, 0, 3)
      .attr(ConfuseAttr),
    new AttackMove(Moves.SHADOW_PUNCH, PokemonType.GHOST, MoveCategory.PHYSICAL, 60, -1, 20, -1, 0, 3)
      .punchingMove(),
    new AttackMove(Moves.EXTRASENSORY, PokemonType.PSYCHIC, MoveCategory.SPECIAL, 80, 100, 20, 10, 0, 3)
      .attr(FlinchAttr),
    new AttackMove(Moves.SKY_UPPERCUT, PokemonType.FIGHTING, MoveCategory.PHYSICAL, 85, 90, 15, -1, 0, 3)
      .attr(HitsTagAttr, BattlerTagType.FLYING)
      .punchingMove(),
    new AttackMove(Moves.SAND_TOMB, PokemonType.GROUND, MoveCategory.PHYSICAL, 35, 85, 15, -1, 0, 3)
      .attr(TrapAttr, BattlerTagType.SAND_TOMB)
      .makesContact(false),
    new AttackMove(Moves.SHEER_COLD, PokemonType.ICE, MoveCategory.SPECIAL, 200, 20, 5, -1, 0, 3)
      .attr(IceNoEffectTypeAttr)
      .attr(OneHitKOAttr)
      .attr(SheerColdAccuracyAttr),
    new AttackMove(Moves.MUDDY_WATER, PokemonType.WATER, MoveCategory.SPECIAL, 90, 85, 10, 30, 0, 3)
      .attr(StatStageChangeAttr, [ Stat.ACC ], -1)
      .target(MoveTarget.ALL_NEAR_ENEMIES),
    new AttackMove(Moves.BULLET_SEED, PokemonType.GRASS, MoveCategory.PHYSICAL, 25, 100, 30, -1, 0, 3)
      .attr(MultiHitAttr)
      .makesContact(false)
      .ballBombMove(),
    new AttackMove(Moves.AERIAL_ACE, PokemonType.FLYING, MoveCategory.PHYSICAL, 60, -1, 20, -1, 0, 3)
      .slicingMove(),
    new AttackMove(Moves.ICICLE_SPEAR, PokemonType.ICE, MoveCategory.PHYSICAL, 25, 100, 30, -1, 0, 3)
      .attr(MultiHitAttr)
      .makesContact(false),
    new SelfStatusMove(Moves.IRON_DEFENSE, PokemonType.STEEL, -1, 15, -1, 0, 3)
      .attr(StatStageChangeAttr, [ Stat.DEF ], 2, true),
    new StatusMove(Moves.BLOCK, PokemonType.NORMAL, -1, 5, -1, 0, 3)
      .condition(failIfGhostTypeCondition)
      .attr(AddBattlerTagAttr, BattlerTagType.TRAPPED, false, true, 1)
      .reflectable(),
    new StatusMove(Moves.HOWL, PokemonType.NORMAL, -1, 40, -1, 0, 3)
      .attr(StatStageChangeAttr, [ Stat.ATK ], 1)
      .soundBased()
      .target(MoveTarget.USER_AND_ALLIES),
    new AttackMove(Moves.DRAGON_CLAW, PokemonType.DRAGON, MoveCategory.PHYSICAL, 80, 100, 15, -1, 0, 3),
    new AttackMove(Moves.FRENZY_PLANT, PokemonType.GRASS, MoveCategory.SPECIAL, 150, 90, 5, -1, 0, 3)
      .attr(RechargeAttr),
    new SelfStatusMove(Moves.BULK_UP, PokemonType.FIGHTING, -1, 20, -1, 0, 3)
      .attr(StatStageChangeAttr, [ Stat.ATK, Stat.DEF ], 1, true),
    new ChargingAttackMove(Moves.BOUNCE, PokemonType.FLYING, MoveCategory.PHYSICAL, 85, 85, 5, 30, 0, 3)
      .chargeText(i18next.t("moveTriggers:sprangUp", { pokemonName: "{USER}" }))
      .chargeAttr(SemiInvulnerableAttr, BattlerTagType.FLYING)
      .attr(StatusEffectAttr, StatusEffect.PARALYSIS)
      .condition(failOnGravityCondition),
    new AttackMove(Moves.MUD_SHOT, PokemonType.GROUND, MoveCategory.SPECIAL, 55, 95, 15, 100, 0, 3)
      .attr(StatStageChangeAttr, [ Stat.SPD ], -1),
    new AttackMove(Moves.POISON_TAIL, PokemonType.POISON, MoveCategory.PHYSICAL, 50, 100, 25, 10, 0, 3)
      .attr(HighCritAttr)
      .attr(StatusEffectAttr, StatusEffect.POISON),
    new AttackMove(Moves.COVET, PokemonType.NORMAL, MoveCategory.PHYSICAL, 60, 100, 25, -1, 0, 3)
      .attr(StealHeldItemChanceAttr, 0.3),
    new AttackMove(Moves.VOLT_TACKLE, PokemonType.ELECTRIC, MoveCategory.PHYSICAL, 120, 100, 15, 10, 0, 3)
      .attr(RecoilAttr, false, 0.33)
      .attr(StatusEffectAttr, StatusEffect.PARALYSIS)
      .recklessMove(),
    new AttackMove(Moves.MAGICAL_LEAF, PokemonType.GRASS, MoveCategory.SPECIAL, 60, -1, 20, -1, 0, 3),
    new StatusMove(Moves.WATER_SPORT, PokemonType.WATER, -1, 15, -1, 0, 3)
      .ignoresProtect()
      .attr(AddArenaTagAttr, ArenaTagType.WATER_SPORT, 5)
      .target(MoveTarget.BOTH_SIDES),
    new SelfStatusMove(Moves.CALM_MIND, PokemonType.PSYCHIC, -1, 20, -1, 0, 3)
      .attr(StatStageChangeAttr, [ Stat.SPATK, Stat.SPDEF ], 1, true),
    new AttackMove(Moves.LEAF_BLADE, PokemonType.GRASS, MoveCategory.PHYSICAL, 90, 100, 15, -1, 0, 3)
      .attr(HighCritAttr)
      .slicingMove(),
    new SelfStatusMove(Moves.DRAGON_DANCE, PokemonType.DRAGON, -1, 20, -1, 0, 3)
      .attr(StatStageChangeAttr, [ Stat.ATK, Stat.SPD ], 1, true)
      .danceMove(),
    new AttackMove(Moves.ROCK_BLAST, PokemonType.ROCK, MoveCategory.PHYSICAL, 25, 90, 10, -1, 0, 3)
      .attr(MultiHitAttr)
      .makesContact(false)
      .ballBombMove(),
    new AttackMove(Moves.SHOCK_WAVE, PokemonType.ELECTRIC, MoveCategory.SPECIAL, 60, -1, 20, -1, 0, 3),
    new AttackMove(Moves.WATER_PULSE, PokemonType.WATER, MoveCategory.SPECIAL, 60, 100, 20, 20, 0, 3)
      .attr(ConfuseAttr)
      .pulseMove(),
    new AttackMove(Moves.DOOM_DESIRE, PokemonType.STEEL, MoveCategory.SPECIAL, 140, 100, 5, -1, 0, 3)
      .partial() // cannot be used on multiple Pokemon on the same side in a double battle, hits immediately when called by Metronome/etc, should not apply abilities or held items if user is off the field
      .ignoresProtect()
      .attr(DelayedAttackAttr, ArenaTagType.DOOM_DESIRE, ChargeAnim.DOOM_DESIRE_CHARGING, i18next.t("moveTriggers:choseDoomDesireAsDestiny", { pokemonName: "{USER}" })),
    new AttackMove(Moves.PSYCHO_BOOST, PokemonType.PSYCHIC, MoveCategory.SPECIAL, 140, 90, 5, -1, 0, 3)
      .attr(StatStageChangeAttr, [ Stat.SPATK ], -2, true),
    new SelfStatusMove(Moves.ROOST, PokemonType.FLYING, -1, 5, -1, 0, 4)
      .attr(HealAttr, 0.5)
      .attr(AddBattlerTagAttr, BattlerTagType.ROOSTED, true, false)
      .triageMove(),
    new StatusMove(Moves.GRAVITY, PokemonType.PSYCHIC, -1, 5, -1, 0, 4)
      .ignoresProtect()
      .attr(AddArenaTagAttr, ArenaTagType.GRAVITY, 5)
      .target(MoveTarget.BOTH_SIDES),
    new StatusMove(Moves.MIRACLE_EYE, PokemonType.PSYCHIC, -1, 40, -1, 0, 4)
      .attr(ExposedMoveAttr, BattlerTagType.IGNORE_DARK)
      .ignoresSubstitute()
      .reflectable(),
    new AttackMove(Moves.WAKE_UP_SLAP, PokemonType.FIGHTING, MoveCategory.PHYSICAL, 70, 100, 10, -1, 0, 4)
      .attr(MovePowerMultiplierAttr, (user, target, move) => targetSleptOrComatoseCondition(user, target, move) ? 2 : 1)
      .attr(HealStatusEffectAttr, false, StatusEffect.SLEEP),
    new AttackMove(Moves.HAMMER_ARM, PokemonType.FIGHTING, MoveCategory.PHYSICAL, 100, 90, 10, -1, 0, 4)
      .attr(StatStageChangeAttr, [ Stat.SPD ], -1, true)
      .punchingMove(),
    new AttackMove(Moves.GYRO_BALL, PokemonType.STEEL, MoveCategory.PHYSICAL, -1, 100, 5, -1, 0, 4)
      .attr(GyroBallPowerAttr)
      .ballBombMove(),
    new SelfStatusMove(Moves.HEALING_WISH, PokemonType.PSYCHIC, -1, 10, -1, 0, 4)
      .attr(SacrificialFullRestoreAttr, false, "moveTriggers:sacrificialFullRestore")
      .triageMove()
      .condition(failIfLastInPartyCondition),
    new AttackMove(Moves.BRINE, PokemonType.WATER, MoveCategory.SPECIAL, 65, 100, 10, -1, 0, 4)
      .attr(MovePowerMultiplierAttr, (user, target, move) => target.getHpRatio() < 0.5 ? 2 : 1),
    new AttackMove(Moves.NATURAL_GIFT, PokemonType.NORMAL, MoveCategory.PHYSICAL, -1, 100, 15, -1, 0, 4)
      .makesContact(false)
      .unimplemented(),
    new AttackMove(Moves.FEINT, PokemonType.NORMAL, MoveCategory.PHYSICAL, 30, 100, 10, -1, 2, 4)
      .attr(RemoveBattlerTagAttr, [ BattlerTagType.PROTECTED ])
      .attr(RemoveArenaTagsAttr, [ ArenaTagType.QUICK_GUARD, ArenaTagType.WIDE_GUARD, ArenaTagType.MAT_BLOCK, ArenaTagType.CRAFTY_SHIELD ], false)
      .makesContact(false)
      .ignoresProtect(),
    new AttackMove(Moves.PLUCK, PokemonType.FLYING, MoveCategory.PHYSICAL, 60, 100, 20, -1, 0, 4)
      .attr(StealEatBerryAttr),
    new StatusMove(Moves.TAILWIND, PokemonType.FLYING, -1, 15, -1, 0, 4)
      .windMove()
      .attr(AddArenaTagAttr, ArenaTagType.TAILWIND, 4, true)
      .target(MoveTarget.USER_SIDE),
    new StatusMove(Moves.ACUPRESSURE, PokemonType.NORMAL, -1, 30, -1, 0, 4)
      .attr(AcupressureStatStageChangeAttr)
      .target(MoveTarget.USER_OR_NEAR_ALLY),
    new AttackMove(Moves.METAL_BURST, PokemonType.STEEL, MoveCategory.PHYSICAL, -1, 100, 10, -1, 0, 4)
      .attr(CounterDamageAttr, (move: Move) => (move.category === MoveCategory.PHYSICAL || move.category === MoveCategory.SPECIAL), 1.5)
      .redirectCounter()
      .makesContact(false)
      .target(MoveTarget.ATTACKER),
    new AttackMove(Moves.U_TURN, PokemonType.BUG, MoveCategory.PHYSICAL, 70, 100, 20, -1, 0, 4)
      .attr(ForceSwitchOutAttr, true),
    new AttackMove(Moves.CLOSE_COMBAT, PokemonType.FIGHTING, MoveCategory.PHYSICAL, 120, 100, 5, -1, 0, 4)
      .attr(StatStageChangeAttr, [ Stat.DEF, Stat.SPDEF ], -1, true),
    new AttackMove(Moves.PAYBACK, PokemonType.DARK, MoveCategory.PHYSICAL, 50, 100, 10, -1, 0, 4)
      .attr(MovePowerMultiplierAttr, (user, target, move) => target.getLastXMoves(1).find(m => m.turn === globalScene.currentBattle.turn) || globalScene.currentBattle.turnCommands[target.getBattlerIndex()]?.command === Command.BALL ? 2 : 1),
    new AttackMove(Moves.ASSURANCE, PokemonType.DARK, MoveCategory.PHYSICAL, 60, 100, 10, -1, 0, 4)
      .attr(MovePowerMultiplierAttr, (user, target, move) => target.turnData.damageTaken > 0 ? 2 : 1),
    new StatusMove(Moves.EMBARGO, PokemonType.DARK, 100, 15, -1, 0, 4)
      .reflectable()
      .unimplemented(),
    new AttackMove(Moves.FLING, PokemonType.DARK, MoveCategory.PHYSICAL, -1, 100, 10, -1, 0, 4)
      .makesContact(false)
      .unimplemented(),
    new StatusMove(Moves.PSYCHO_SHIFT, PokemonType.PSYCHIC, 100, 10, -1, 0, 4)
      .attr(PsychoShiftEffectAttr)
      .condition((user, target, move) => {
        let statusToApply = user.hasAbility(Abilities.COMATOSE) ? StatusEffect.SLEEP : undefined;
        if (user.status?.effect && isNonVolatileStatusEffect(user.status.effect)) {
          statusToApply = user.status.effect;
        }
        return !!statusToApply && target.canSetStatus(statusToApply, false, false, user);
      }
      ),
    new AttackMove(Moves.TRUMP_CARD, PokemonType.NORMAL, MoveCategory.SPECIAL, -1, -1, 5, -1, 0, 4)
      .makesContact()
      .attr(LessPPMorePowerAttr),
    new StatusMove(Moves.HEAL_BLOCK, PokemonType.PSYCHIC, 100, 15, -1, 0, 4)
      .attr(AddBattlerTagAttr, BattlerTagType.HEAL_BLOCK, false, true, 5)
      .target(MoveTarget.ALL_NEAR_ENEMIES)
      .reflectable(),
    new AttackMove(Moves.WRING_OUT, PokemonType.NORMAL, MoveCategory.SPECIAL, -1, 100, 5, -1, 0, 4)
      .attr(OpponentHighHpPowerAttr, 120)
      .makesContact(),
    new SelfStatusMove(Moves.POWER_TRICK, PokemonType.PSYCHIC, -1, 10, -1, 0, 4)
      .attr(AddBattlerTagAttr, BattlerTagType.POWER_TRICK, true),
    new StatusMove(Moves.GASTRO_ACID, PokemonType.POISON, 100, 10, -1, 0, 4)
      .attr(SuppressAbilitiesAttr)
      .reflectable(),
    new StatusMove(Moves.LUCKY_CHANT, PokemonType.NORMAL, -1, 30, -1, 0, 4)
      .attr(AddArenaTagAttr, ArenaTagType.NO_CRIT, 5, true, true)
      .target(MoveTarget.USER_SIDE),
    new StatusMove(Moves.ME_FIRST, PokemonType.NORMAL, -1, 20, -1, 0, 4)
      .ignoresSubstitute()
      .target(MoveTarget.NEAR_ENEMY)
      .unimplemented(),
    new SelfStatusMove(Moves.COPYCAT, PokemonType.NORMAL, -1, 20, -1, 0, 4)
      .attr(CopyMoveAttr, false, invalidCopycatMoves),
    new StatusMove(Moves.POWER_SWAP, PokemonType.PSYCHIC, -1, 10, 100, 0, 4)
      .attr(SwapStatStagesAttr, [ Stat.ATK, Stat.SPATK ])
      .ignoresSubstitute(),
    new StatusMove(Moves.GUARD_SWAP, PokemonType.PSYCHIC, -1, 10, 100, 0, 4)
      .attr(SwapStatStagesAttr, [ Stat.DEF, Stat.SPDEF ])
      .ignoresSubstitute(),
    new AttackMove(Moves.PUNISHMENT, PokemonType.DARK, MoveCategory.PHYSICAL, -1, 100, 5, -1, 0, 4)
      .makesContact(true)
      .attr(PunishmentPowerAttr),
    new AttackMove(Moves.LAST_RESORT, PokemonType.NORMAL, MoveCategory.PHYSICAL, 140, 100, 5, -1, 0, 4)
      .attr(LastResortAttr),
    new StatusMove(Moves.WORRY_SEED, PokemonType.GRASS, 100, 10, -1, 0, 4)
      .attr(AbilityChangeAttr, Abilities.INSOMNIA)
      .reflectable(),
    new AttackMove(Moves.SUCKER_PUNCH, PokemonType.DARK, MoveCategory.PHYSICAL, 70, 100, 5, -1, 1, 4)
      .condition((user, target, move) => {
        const turnCommand = globalScene.currentBattle.turnCommands[target.getBattlerIndex()];
        if (!turnCommand || !turnCommand.move) {
          return false;
        }
        return (turnCommand.command === Command.FIGHT && !target.turnData.acted && allMoves[turnCommand.move.move].category !== MoveCategory.STATUS);
      }),
    new StatusMove(Moves.TOXIC_SPIKES, PokemonType.POISON, -1, 20, -1, 0, 4)
      .attr(AddArenaTrapTagAttr, ArenaTagType.TOXIC_SPIKES)
      .target(MoveTarget.ENEMY_SIDE)
      .reflectable(),
    new StatusMove(Moves.HEART_SWAP, PokemonType.PSYCHIC, -1, 10, -1, 0, 4)
      .attr(SwapStatStagesAttr, BATTLE_STATS)
      .ignoresSubstitute(),
    new SelfStatusMove(Moves.AQUA_RING, PokemonType.WATER, -1, 20, -1, 0, 4)
      .attr(AddBattlerTagAttr, BattlerTagType.AQUA_RING, true, true),
    new SelfStatusMove(Moves.MAGNET_RISE, PokemonType.ELECTRIC, -1, 10, -1, 0, 4)
      .attr(AddBattlerTagAttr, BattlerTagType.FLOATING, true, true, 5)
      .condition((user, target, move) => !globalScene.arena.getTag(ArenaTagType.GRAVITY) && [ BattlerTagType.FLOATING, BattlerTagType.IGNORE_FLYING, BattlerTagType.INGRAIN ].every((tag) => !user.getTag(tag))),
    new AttackMove(Moves.FLARE_BLITZ, PokemonType.FIRE, MoveCategory.PHYSICAL, 120, 100, 15, 10, 0, 4)
      .attr(RecoilAttr, false, 0.33)
      .attr(HealStatusEffectAttr, true, StatusEffect.FREEZE)
      .attr(StatusEffectAttr, StatusEffect.BURN)
      .recklessMove(),
    new AttackMove(Moves.FORCE_PALM, PokemonType.FIGHTING, MoveCategory.PHYSICAL, 60, 100, 10, 30, 0, 4)
      .attr(StatusEffectAttr, StatusEffect.PARALYSIS),
    new AttackMove(Moves.AURA_SPHERE, PokemonType.FIGHTING, MoveCategory.SPECIAL, 80, -1, 20, -1, 0, 4)
      .pulseMove()
      .ballBombMove(),
    new SelfStatusMove(Moves.ROCK_POLISH, PokemonType.ROCK, -1, 20, -1, 0, 4)
      .attr(StatStageChangeAttr, [ Stat.SPD ], 2, true),
    new AttackMove(Moves.POISON_JAB, PokemonType.POISON, MoveCategory.PHYSICAL, 80, 100, 20, 30, 0, 4)
      .attr(StatusEffectAttr, StatusEffect.POISON),
    new AttackMove(Moves.DARK_PULSE, PokemonType.DARK, MoveCategory.SPECIAL, 80, 100, 15, 20, 0, 4)
      .attr(FlinchAttr)
      .pulseMove(),
    new AttackMove(Moves.NIGHT_SLASH, PokemonType.DARK, MoveCategory.PHYSICAL, 70, 100, 15, -1, 0, 4)
      .attr(HighCritAttr)
      .slicingMove(),
    new AttackMove(Moves.AQUA_TAIL, PokemonType.WATER, MoveCategory.PHYSICAL, 90, 90, 10, -1, 0, 4),
    new AttackMove(Moves.SEED_BOMB, PokemonType.GRASS, MoveCategory.PHYSICAL, 80, 100, 15, -1, 0, 4)
      .makesContact(false)
      .ballBombMove(),
    new AttackMove(Moves.AIR_SLASH, PokemonType.FLYING, MoveCategory.SPECIAL, 75, 95, 15, 30, 0, 4)
      .attr(FlinchAttr)
      .slicingMove(),
    new AttackMove(Moves.X_SCISSOR, PokemonType.BUG, MoveCategory.PHYSICAL, 80, 100, 15, -1, 0, 4)
      .slicingMove(),
    new AttackMove(Moves.BUG_BUZZ, PokemonType.BUG, MoveCategory.SPECIAL, 90, 100, 10, 10, 0, 4)
      .attr(StatStageChangeAttr, [ Stat.SPDEF ], -1)
      .soundBased(),
    new AttackMove(Moves.DRAGON_PULSE, PokemonType.DRAGON, MoveCategory.SPECIAL, 85, 100, 10, -1, 0, 4)
      .pulseMove(),
    new AttackMove(Moves.DRAGON_RUSH, PokemonType.DRAGON, MoveCategory.PHYSICAL, 100, 75, 10, 20, 0, 4)
      .attr(AlwaysHitMinimizeAttr)
      .attr(HitsTagForDoubleDamageAttr, BattlerTagType.MINIMIZED)
      .attr(FlinchAttr),
    new AttackMove(Moves.POWER_GEM, PokemonType.ROCK, MoveCategory.SPECIAL, 80, 100, 20, -1, 0, 4),
    new AttackMove(Moves.DRAIN_PUNCH, PokemonType.FIGHTING, MoveCategory.PHYSICAL, 75, 100, 10, -1, 0, 4)
      .attr(HitHealAttr)
      .punchingMove()
      .triageMove(),
    new AttackMove(Moves.VACUUM_WAVE, PokemonType.FIGHTING, MoveCategory.SPECIAL, 40, 100, 30, -1, 1, 4),
    new AttackMove(Moves.FOCUS_BLAST, PokemonType.FIGHTING, MoveCategory.SPECIAL, 120, 70, 5, 10, 0, 4)
      .attr(StatStageChangeAttr, [ Stat.SPDEF ], -1)
      .ballBombMove(),
    new AttackMove(Moves.ENERGY_BALL, PokemonType.GRASS, MoveCategory.SPECIAL, 90, 100, 10, 10, 0, 4)
      .attr(StatStageChangeAttr, [ Stat.SPDEF ], -1)
      .ballBombMove(),
    new AttackMove(Moves.BRAVE_BIRD, PokemonType.FLYING, MoveCategory.PHYSICAL, 120, 100, 15, -1, 0, 4)
      .attr(RecoilAttr, false, 0.33)
      .recklessMove(),
    new AttackMove(Moves.EARTH_POWER, PokemonType.GROUND, MoveCategory.SPECIAL, 90, 100, 10, 10, 0, 4)
      .attr(StatStageChangeAttr, [ Stat.SPDEF ], -1),
    new StatusMove(Moves.SWITCHEROO, PokemonType.DARK, 100, 10, -1, 0, 4)
      .unimplemented(),
    new AttackMove(Moves.GIGA_IMPACT, PokemonType.NORMAL, MoveCategory.PHYSICAL, 150, 90, 5, -1, 0, 4)
      .attr(RechargeAttr),
    new SelfStatusMove(Moves.NASTY_PLOT, PokemonType.DARK, -1, 20, -1, 0, 4)
      .attr(StatStageChangeAttr, [ Stat.SPATK ], 2, true),
    new AttackMove(Moves.BULLET_PUNCH, PokemonType.STEEL, MoveCategory.PHYSICAL, 40, 100, 30, -1, 1, 4)
      .punchingMove(),
    new AttackMove(Moves.AVALANCHE, PokemonType.ICE, MoveCategory.PHYSICAL, 60, 100, 10, -1, -4, 4)
      .attr(TurnDamagedDoublePowerAttr),
    new AttackMove(Moves.ICE_SHARD, PokemonType.ICE, MoveCategory.PHYSICAL, 40, 100, 30, -1, 1, 4)
      .makesContact(false),
    new AttackMove(Moves.SHADOW_CLAW, PokemonType.GHOST, MoveCategory.PHYSICAL, 70, 100, 15, -1, 0, 4)
      .attr(HighCritAttr),
    new AttackMove(Moves.THUNDER_FANG, PokemonType.ELECTRIC, MoveCategory.PHYSICAL, 65, 95, 15, 10, 0, 4)
      .attr(FlinchAttr)
      .attr(StatusEffectAttr, StatusEffect.PARALYSIS)
      .bitingMove(),
    new AttackMove(Moves.ICE_FANG, PokemonType.ICE, MoveCategory.PHYSICAL, 65, 95, 15, 10, 0, 4)
      .attr(FlinchAttr)
      .attr(StatusEffectAttr, StatusEffect.FREEZE)
      .bitingMove(),
    new AttackMove(Moves.FIRE_FANG, PokemonType.FIRE, MoveCategory.PHYSICAL, 65, 95, 15, 10, 0, 4)
      .attr(FlinchAttr)
      .attr(StatusEffectAttr, StatusEffect.BURN)
      .bitingMove(),
    new AttackMove(Moves.SHADOW_SNEAK, PokemonType.GHOST, MoveCategory.PHYSICAL, 40, 100, 30, -1, 1, 4),
    new AttackMove(Moves.MUD_BOMB, PokemonType.GROUND, MoveCategory.SPECIAL, 65, 85, 10, 30, 0, 4)
      .attr(StatStageChangeAttr, [ Stat.ACC ], -1)
      .ballBombMove(),
    new AttackMove(Moves.PSYCHO_CUT, PokemonType.PSYCHIC, MoveCategory.PHYSICAL, 70, 100, 20, -1, 0, 4)
      .attr(HighCritAttr)
      .slicingMove()
      .makesContact(false),
    new AttackMove(Moves.ZEN_HEADBUTT, PokemonType.PSYCHIC, MoveCategory.PHYSICAL, 80, 90, 15, 20, 0, 4)
      .attr(FlinchAttr),
    new AttackMove(Moves.MIRROR_SHOT, PokemonType.STEEL, MoveCategory.SPECIAL, 65, 85, 10, 30, 0, 4)
      .attr(StatStageChangeAttr, [ Stat.ACC ], -1),
    new AttackMove(Moves.FLASH_CANNON, PokemonType.STEEL, MoveCategory.SPECIAL, 80, 100, 10, 10, 0, 4)
      .attr(StatStageChangeAttr, [ Stat.SPDEF ], -1),
    new AttackMove(Moves.ROCK_CLIMB, PokemonType.NORMAL, MoveCategory.PHYSICAL, 90, 85, 20, 20, 0, 4)
      .attr(ConfuseAttr),
    new StatusMove(Moves.DEFOG, PokemonType.FLYING, -1, 15, -1, 0, 4)
      .attr(StatStageChangeAttr, [ Stat.EVA ], -1)
      .attr(ClearWeatherAttr, WeatherType.FOG)
      .attr(ClearTerrainAttr)
      .attr(RemoveScreensAttr, false)
      .attr(RemoveArenaTrapAttr, true)
      .attr(RemoveArenaTagsAttr, [ ArenaTagType.MIST, ArenaTagType.SAFEGUARD ], false)
      .reflectable(),
    new StatusMove(Moves.TRICK_ROOM, PokemonType.PSYCHIC, -1, 5, -1, -7, 4)
      .attr(AddArenaTagAttr, ArenaTagType.TRICK_ROOM, 5)
      .ignoresProtect()
      .target(MoveTarget.BOTH_SIDES),
    new AttackMove(Moves.DRACO_METEOR, PokemonType.DRAGON, MoveCategory.SPECIAL, 130, 90, 5, -1, 0, 4)
      .attr(StatStageChangeAttr, [ Stat.SPATK ], -2, true),
    new AttackMove(Moves.DISCHARGE, PokemonType.ELECTRIC, MoveCategory.SPECIAL, 80, 100, 15, 30, 0, 4)
      .attr(StatusEffectAttr, StatusEffect.PARALYSIS)
      .target(MoveTarget.ALL_NEAR_OTHERS),
    new AttackMove(Moves.LAVA_PLUME, PokemonType.FIRE, MoveCategory.SPECIAL, 80, 100, 15, 30, 0, 4)
      .attr(StatusEffectAttr, StatusEffect.BURN)
      .target(MoveTarget.ALL_NEAR_OTHERS),
    new AttackMove(Moves.LEAF_STORM, PokemonType.GRASS, MoveCategory.SPECIAL, 130, 90, 5, -1, 0, 4)
      .attr(StatStageChangeAttr, [ Stat.SPATK ], -2, true),
    new AttackMove(Moves.POWER_WHIP, PokemonType.GRASS, MoveCategory.PHYSICAL, 120, 85, 10, -1, 0, 4),
    new AttackMove(Moves.ROCK_WRECKER, PokemonType.ROCK, MoveCategory.PHYSICAL, 150, 90, 5, -1, 0, 4)
      .attr(RechargeAttr)
      .makesContact(false)
      .ballBombMove(),
    new AttackMove(Moves.CROSS_POISON, PokemonType.POISON, MoveCategory.PHYSICAL, 70, 100, 20, 10, 0, 4)
      .attr(HighCritAttr)
      .attr(StatusEffectAttr, StatusEffect.POISON)
      .slicingMove(),
    new AttackMove(Moves.GUNK_SHOT, PokemonType.POISON, MoveCategory.PHYSICAL, 120, 80, 5, 30, 0, 4)
      .attr(StatusEffectAttr, StatusEffect.POISON)
      .makesContact(false),
    new AttackMove(Moves.IRON_HEAD, PokemonType.STEEL, MoveCategory.PHYSICAL, 80, 100, 15, 30, 0, 4)
      .attr(FlinchAttr),
    new AttackMove(Moves.MAGNET_BOMB, PokemonType.STEEL, MoveCategory.PHYSICAL, 60, -1, 20, -1, 0, 4)
      .makesContact(false)
      .ballBombMove(),
    new AttackMove(Moves.STONE_EDGE, PokemonType.ROCK, MoveCategory.PHYSICAL, 100, 80, 5, -1, 0, 4)
      .attr(HighCritAttr)
      .makesContact(false),
    new StatusMove(Moves.CAPTIVATE, PokemonType.NORMAL, 100, 20, -1, 0, 4)
      .attr(StatStageChangeAttr, [ Stat.SPATK ], -2)
      .condition((user, target, move) => target.isOppositeGender(user))
      .target(MoveTarget.ALL_NEAR_ENEMIES)
      .reflectable(),
    new StatusMove(Moves.STEALTH_ROCK, PokemonType.ROCK, -1, 20, -1, 0, 4)
      .attr(AddArenaTrapTagAttr, ArenaTagType.STEALTH_ROCK)
      .target(MoveTarget.ENEMY_SIDE)
      .reflectable(),
    new AttackMove(Moves.GRASS_KNOT, PokemonType.GRASS, MoveCategory.SPECIAL, -1, 100, 20, -1, 0, 4)
      .attr(WeightPowerAttr)
      .makesContact(),
    new AttackMove(Moves.CHATTER, PokemonType.FLYING, MoveCategory.SPECIAL, 65, 100, 20, 100, 0, 4)
      .attr(ConfuseAttr)
      .soundBased(),
    new AttackMove(Moves.JUDGMENT, PokemonType.NORMAL, MoveCategory.SPECIAL, 100, 100, 10, -1, 0, 4)
      .attr(FormChangeItemTypeAttr),
    new AttackMove(Moves.BUG_BITE, PokemonType.BUG, MoveCategory.PHYSICAL, 60, 100, 20, -1, 0, 4)
      .attr(StealEatBerryAttr),
    new AttackMove(Moves.CHARGE_BEAM, PokemonType.ELECTRIC, MoveCategory.SPECIAL, 50, 90, 10, 70, 0, 4)
      .attr(StatStageChangeAttr, [ Stat.SPATK ], 1, true),
    new AttackMove(Moves.WOOD_HAMMER, PokemonType.GRASS, MoveCategory.PHYSICAL, 120, 100, 15, -1, 0, 4)
      .attr(RecoilAttr, false, 0.33)
      .recklessMove(),
    new AttackMove(Moves.AQUA_JET, PokemonType.WATER, MoveCategory.PHYSICAL, 40, 100, 20, -1, 1, 4),
    new AttackMove(Moves.ATTACK_ORDER, PokemonType.BUG, MoveCategory.PHYSICAL, 90, 100, 15, -1, 0, 4)
      .attr(HighCritAttr)
      .makesContact(false),
    new SelfStatusMove(Moves.DEFEND_ORDER, PokemonType.BUG, -1, 10, -1, 0, 4)
      .attr(StatStageChangeAttr, [ Stat.DEF, Stat.SPDEF ], 1, true),
    new SelfStatusMove(Moves.HEAL_ORDER, PokemonType.BUG, -1, 5, -1, 0, 4)
      .attr(HealAttr, 0.5)
      .triageMove(),
    new AttackMove(Moves.HEAD_SMASH, PokemonType.ROCK, MoveCategory.PHYSICAL, 150, 80, 5, -1, 0, 4)
      .attr(RecoilAttr, false, 0.5)
      .recklessMove(),
    new AttackMove(Moves.DOUBLE_HIT, PokemonType.NORMAL, MoveCategory.PHYSICAL, 35, 90, 10, -1, 0, 4)
      .attr(MultiHitAttr, MultiHitType._2),
    new AttackMove(Moves.ROAR_OF_TIME, PokemonType.DRAGON, MoveCategory.SPECIAL, 150, 90, 5, -1, 0, 4)
      .attr(RechargeAttr),
    new AttackMove(Moves.SPACIAL_REND, PokemonType.DRAGON, MoveCategory.SPECIAL, 100, 95, 5, -1, 0, 4)
      .attr(HighCritAttr),
    new SelfStatusMove(Moves.LUNAR_DANCE, PokemonType.PSYCHIC, -1, 10, -1, 0, 4)
      .attr(SacrificialFullRestoreAttr, true, "moveTriggers:lunarDanceRestore")
      .danceMove()
      .triageMove()
      .condition(failIfLastInPartyCondition),
    new AttackMove(Moves.CRUSH_GRIP, PokemonType.NORMAL, MoveCategory.PHYSICAL, -1, 100, 5, -1, 0, 4)
      .attr(OpponentHighHpPowerAttr, 120),
    new AttackMove(Moves.MAGMA_STORM, PokemonType.FIRE, MoveCategory.SPECIAL, 100, 75, 5, -1, 0, 4)
      .attr(TrapAttr, BattlerTagType.MAGMA_STORM),
    new StatusMove(Moves.DARK_VOID, PokemonType.DARK, 80, 10, -1, 0, 4)  //Accuracy from Generations 4-6
      .attr(StatusEffectAttr, StatusEffect.SLEEP)
      .target(MoveTarget.ALL_NEAR_ENEMIES)
      .reflectable(),
    new AttackMove(Moves.SEED_FLARE, PokemonType.GRASS, MoveCategory.SPECIAL, 120, 85, 5, 40, 0, 4)
      .attr(StatStageChangeAttr, [ Stat.SPDEF ], -2),
    new AttackMove(Moves.OMINOUS_WIND, PokemonType.GHOST, MoveCategory.SPECIAL, 60, 100, 5, 10, 0, 4)
      .attr(StatStageChangeAttr, [ Stat.ATK, Stat.DEF, Stat.SPATK, Stat.SPDEF, Stat.SPD ], 1, true)
      .windMove(),
    new ChargingAttackMove(Moves.SHADOW_FORCE, PokemonType.GHOST, MoveCategory.PHYSICAL, 120, 100, 5, -1, 0, 4)
      .chargeText(i18next.t("moveTriggers:vanishedInstantly", { pokemonName: "{USER}" }))
      .chargeAttr(SemiInvulnerableAttr, BattlerTagType.HIDDEN)
      .ignoresProtect(),
    new SelfStatusMove(Moves.HONE_CLAWS, PokemonType.DARK, -1, 15, -1, 0, 5)
      .attr(StatStageChangeAttr, [ Stat.ATK, Stat.ACC ], 1, true),
    new StatusMove(Moves.WIDE_GUARD, PokemonType.ROCK, -1, 10, -1, 3, 5)
      .target(MoveTarget.USER_SIDE)
      .attr(AddArenaTagAttr, ArenaTagType.WIDE_GUARD, 1, true, true)
      .condition(failIfLastCondition),
    new StatusMove(Moves.GUARD_SPLIT, PokemonType.PSYCHIC, -1, 10, -1, 0, 5)
      .attr(AverageStatsAttr, [ Stat.DEF, Stat.SPDEF ], "moveTriggers:sharedGuard"),
    new StatusMove(Moves.POWER_SPLIT, PokemonType.PSYCHIC, -1, 10, -1, 0, 5)
      .attr(AverageStatsAttr, [ Stat.ATK, Stat.SPATK ], "moveTriggers:sharedPower"),
    new StatusMove(Moves.WONDER_ROOM, PokemonType.PSYCHIC, -1, 10, -1, 0, 5)
      .ignoresProtect()
      .target(MoveTarget.BOTH_SIDES)
      .unimplemented(),
    new AttackMove(Moves.PSYSHOCK, PokemonType.PSYCHIC, MoveCategory.SPECIAL, 80, 100, 10, -1, 0, 5)
      .attr(DefDefAttr),
    new AttackMove(Moves.VENOSHOCK, PokemonType.POISON, MoveCategory.SPECIAL, 65, 100, 10, -1, 0, 5)
      .attr(MovePowerMultiplierAttr, (user, target, move) => target.status && (target.status.effect === StatusEffect.POISON || target.status.effect === StatusEffect.TOXIC) ? 2 : 1),
    new SelfStatusMove(Moves.AUTOTOMIZE, PokemonType.STEEL, -1, 15, -1, 0, 5)
      .attr(StatStageChangeAttr, [ Stat.SPD ], 2, true)
      .attr(AddBattlerTagAttr, BattlerTagType.AUTOTOMIZED, true),
    new SelfStatusMove(Moves.RAGE_POWDER, PokemonType.BUG, -1, 20, -1, 2, 5)
      .powderMove()
      .attr(AddBattlerTagAttr, BattlerTagType.CENTER_OF_ATTENTION, true),
    new StatusMove(Moves.TELEKINESIS, PokemonType.PSYCHIC, -1, 15, -1, 0, 5)
      .condition(failOnGravityCondition)
      .condition((_user, target, _move) => ![ Species.DIGLETT, Species.DUGTRIO, Species.ALOLA_DIGLETT, Species.ALOLA_DUGTRIO, Species.SANDYGAST, Species.PALOSSAND, Species.WIGLETT, Species.WUGTRIO ].includes(target.species.speciesId))
      .condition((_user, target, _move) => !(target.species.speciesId === Species.GENGAR && target.getFormKey() === "mega"))
      .condition((_user, target, _move) => isNullOrUndefined(target.getTag(BattlerTagType.INGRAIN)) && isNullOrUndefined(target.getTag(BattlerTagType.IGNORE_FLYING)))
      .attr(AddBattlerTagAttr, BattlerTagType.TELEKINESIS, false, true, 3)
      .attr(AddBattlerTagAttr, BattlerTagType.FLOATING, false, true, 3)
      .reflectable(),
    new StatusMove(Moves.MAGIC_ROOM, PokemonType.PSYCHIC, -1, 10, -1, 0, 5)
      .ignoresProtect()
      .target(MoveTarget.BOTH_SIDES)
      .unimplemented(),
    new AttackMove(Moves.SMACK_DOWN, PokemonType.ROCK, MoveCategory.PHYSICAL, 50, 100, 15, -1, 0, 5)
      .attr(FallDownAttr)
      .attr(AddBattlerTagAttr, BattlerTagType.INTERRUPTED)
      .attr(RemoveBattlerTagAttr, [ BattlerTagType.FLYING, BattlerTagType.FLOATING, BattlerTagType.TELEKINESIS ])
      .attr(HitsTagAttr, BattlerTagType.FLYING)
      .makesContact(false),
    new AttackMove(Moves.STORM_THROW, PokemonType.FIGHTING, MoveCategory.PHYSICAL, 60, 100, 10, -1, 0, 5)
      .attr(CritOnlyAttr),
    new AttackMove(Moves.FLAME_BURST, PokemonType.FIRE, MoveCategory.SPECIAL, 70, 100, 15, -1, 0, 5)
      .attr(FlameBurstAttr),
    new AttackMove(Moves.SLUDGE_WAVE, PokemonType.POISON, MoveCategory.SPECIAL, 95, 100, 10, 10, 0, 5)
      .attr(StatusEffectAttr, StatusEffect.POISON)
      .target(MoveTarget.ALL_NEAR_OTHERS),
    new SelfStatusMove(Moves.QUIVER_DANCE, PokemonType.BUG, -1, 20, -1, 0, 5)
      .attr(StatStageChangeAttr, [ Stat.SPATK, Stat.SPDEF, Stat.SPD ], 1, true)
      .danceMove(),
    new AttackMove(Moves.HEAVY_SLAM, PokemonType.STEEL, MoveCategory.PHYSICAL, -1, 100, 10, -1, 0, 5)
      .attr(AlwaysHitMinimizeAttr)
      .attr(CompareWeightPowerAttr)
      .attr(HitsTagForDoubleDamageAttr, BattlerTagType.MINIMIZED),
    new AttackMove(Moves.SYNCHRONOISE, PokemonType.PSYCHIC, MoveCategory.SPECIAL, 120, 100, 10, -1, 0, 5)
      .target(MoveTarget.ALL_NEAR_OTHERS)
      .condition(unknownTypeCondition)
      .attr(hitsSameTypeAttr),
    new AttackMove(Moves.ELECTRO_BALL, PokemonType.ELECTRIC, MoveCategory.SPECIAL, -1, 100, 10, -1, 0, 5)
      .attr(ElectroBallPowerAttr)
      .ballBombMove(),
    new StatusMove(Moves.SOAK, PokemonType.WATER, 100, 20, -1, 0, 5)
      .attr(ChangeTypeAttr, PokemonType.WATER)
      .reflectable(),
    new AttackMove(Moves.FLAME_CHARGE, PokemonType.FIRE, MoveCategory.PHYSICAL, 50, 100, 20, 100, 0, 5)
      .attr(StatStageChangeAttr, [ Stat.SPD ], 1, true),
    new SelfStatusMove(Moves.COIL, PokemonType.POISON, -1, 20, -1, 0, 5)
      .attr(StatStageChangeAttr, [ Stat.ATK, Stat.DEF, Stat.ACC ], 1, true),
    new AttackMove(Moves.LOW_SWEEP, PokemonType.FIGHTING, MoveCategory.PHYSICAL, 65, 100, 20, 100, 0, 5)
      .attr(StatStageChangeAttr, [ Stat.SPD ], -1),
    new AttackMove(Moves.ACID_SPRAY, PokemonType.POISON, MoveCategory.SPECIAL, 40, 100, 20, 100, 0, 5)
      .attr(StatStageChangeAttr, [ Stat.SPDEF ], -2)
      .ballBombMove(),
    new AttackMove(Moves.FOUL_PLAY, PokemonType.DARK, MoveCategory.PHYSICAL, 95, 100, 15, -1, 0, 5)
      .attr(TargetAtkUserAtkAttr),
    new StatusMove(Moves.SIMPLE_BEAM, PokemonType.NORMAL, 100, 15, -1, 0, 5)
      .attr(AbilityChangeAttr, Abilities.SIMPLE)
      .reflectable(),
    new StatusMove(Moves.ENTRAINMENT, PokemonType.NORMAL, 100, 15, -1, 0, 5)
      .attr(AbilityGiveAttr)
      .reflectable(),
    new StatusMove(Moves.AFTER_YOU, PokemonType.NORMAL, -1, 15, -1, 0, 5)
      .ignoresProtect()
      .ignoresSubstitute()
      .target(MoveTarget.NEAR_OTHER)
      .condition(failIfSingleBattle)
      .condition((user, target, move) => !target.turnData.acted)
      .attr(AfterYouAttr),
    new AttackMove(Moves.ROUND, PokemonType.NORMAL, MoveCategory.SPECIAL, 60, 100, 15, -1, 0, 5)
      .attr(CueNextRoundAttr)
      .attr(RoundPowerAttr)
      .soundBased(),
    new AttackMove(Moves.ECHOED_VOICE, PokemonType.NORMAL, MoveCategory.SPECIAL, 40, 100, 15, -1, 0, 5)
      .attr(ConsecutiveUseMultiBasePowerAttr, 5, false)
      .soundBased(),
    new AttackMove(Moves.CHIP_AWAY, PokemonType.NORMAL, MoveCategory.PHYSICAL, 70, 100, 20, -1, 0, 5)
      .attr(IgnoreOpponentStatStagesAttr),
    new AttackMove(Moves.CLEAR_SMOG, PokemonType.POISON, MoveCategory.SPECIAL, 50, -1, 15, -1, 0, 5)
      .attr(ResetStatsAttr, false),
    new AttackMove(Moves.STORED_POWER, PokemonType.PSYCHIC, MoveCategory.SPECIAL, 20, 100, 10, -1, 0, 5)
      .attr(PositiveStatStagePowerAttr),
    new StatusMove(Moves.QUICK_GUARD, PokemonType.FIGHTING, -1, 15, -1, 3, 5)
      .target(MoveTarget.USER_SIDE)
      .attr(AddArenaTagAttr, ArenaTagType.QUICK_GUARD, 1, true, true)
      .condition(failIfLastCondition),
    new SelfStatusMove(Moves.ALLY_SWITCH, PokemonType.PSYCHIC, -1, 15, -1, 2, 5)
      .ignoresProtect()
      .unimplemented(),
    new AttackMove(Moves.SCALD, PokemonType.WATER, MoveCategory.SPECIAL, 80, 100, 15, 30, 0, 5)
      .attr(HealStatusEffectAttr, false, StatusEffect.FREEZE)
      .attr(HealStatusEffectAttr, true, StatusEffect.FREEZE)
      .attr(StatusEffectAttr, StatusEffect.BURN),
    new SelfStatusMove(Moves.SHELL_SMASH, PokemonType.NORMAL, -1, 15, -1, 0, 5)
      .attr(StatStageChangeAttr, [ Stat.ATK, Stat.SPATK, Stat.SPD ], 2, true)
      .attr(StatStageChangeAttr, [ Stat.DEF, Stat.SPDEF ], -1, true),
    new StatusMove(Moves.HEAL_PULSE, PokemonType.PSYCHIC, -1, 10, -1, 0, 5)
      .attr(HealAttr, 0.5, false, false)
      .pulseMove()
      .triageMove()
      .reflectable(),
    new AttackMove(Moves.HEX, PokemonType.GHOST, MoveCategory.SPECIAL, 65, 100, 10, -1, 0, 5)
      .attr(
        MovePowerMultiplierAttr,
        (user, target, move) =>  target.status || target.hasAbility(Abilities.COMATOSE) ? 2 : 1),
    new ChargingAttackMove(Moves.SKY_DROP, PokemonType.FLYING, MoveCategory.PHYSICAL, 60, 100, 10, -1, 0, 5)
      .chargeText(i18next.t("moveTriggers:tookTargetIntoSky", { pokemonName: "{USER}", targetName: "{TARGET}" }))
      .chargeAttr(SemiInvulnerableAttr, BattlerTagType.FLYING)
      .condition(failOnGravityCondition)
      .condition((user, target, move) => !target.getTag(BattlerTagType.SUBSTITUTE))
      .partial(), // Should immobilize the target, Flying types should take no damage. cf https://bulbapedia.bulbagarden.net/wiki/Sky_Drop_(move) and https://www.smogon.com/dex/sv/moves/sky-drop/
    new SelfStatusMove(Moves.SHIFT_GEAR, PokemonType.STEEL, -1, 10, -1, 0, 5)
      .attr(StatStageChangeAttr, [ Stat.ATK ], 1, true)
      .attr(StatStageChangeAttr, [ Stat.SPD ], 2, true),
    new AttackMove(Moves.CIRCLE_THROW, PokemonType.FIGHTING, MoveCategory.PHYSICAL, 60, 90, 10, -1, -6, 5)
      .attr(ForceSwitchOutAttr, false, SwitchType.FORCE_SWITCH)
      .hidesTarget(),
    new AttackMove(Moves.INCINERATE, PokemonType.FIRE, MoveCategory.SPECIAL, 60, 100, 15, -1, 0, 5)
      .target(MoveTarget.ALL_NEAR_ENEMIES)
      .attr(RemoveHeldItemAttr, true),
    new StatusMove(Moves.QUASH, PokemonType.DARK, 100, 15, -1, 0, 5)
      .condition(failIfSingleBattle)
      .condition((user, target, move) => !target.turnData.acted)
      .attr(ForceLastAttr),
    new AttackMove(Moves.ACROBATICS, PokemonType.FLYING, MoveCategory.PHYSICAL, 55, 100, 15, -1, 0, 5)
      .attr(MovePowerMultiplierAttr, (user, target, move) => Math.max(1, 2 - 0.2 * user.getHeldItems().filter(i => i.isTransferable).reduce((v, m) => v + m.stackCount, 0))),
    new StatusMove(Moves.REFLECT_TYPE, PokemonType.NORMAL, -1, 15, -1, 0, 5)
      .ignoresSubstitute()
      .attr(CopyTypeAttr),
    new AttackMove(Moves.RETALIATE, PokemonType.NORMAL, MoveCategory.PHYSICAL, 70, 100, 5, -1, 0, 5)
      .attr(MovePowerMultiplierAttr, (user, target, move) => {
        const turn = globalScene.currentBattle.turn;
        const lastPlayerFaint = globalScene.currentBattle.playerFaintsHistory[globalScene.currentBattle.playerFaintsHistory.length - 1];
        const lastEnemyFaint = globalScene.currentBattle.enemyFaintsHistory[globalScene.currentBattle.enemyFaintsHistory.length - 1];
        return (
          (lastPlayerFaint !== undefined && turn - lastPlayerFaint.turn === 1 && user.isPlayer()) ||
          (lastEnemyFaint !== undefined && turn - lastEnemyFaint.turn === 1 && !user.isPlayer())
        ) ? 2 : 1;
      }),
    new AttackMove(Moves.FINAL_GAMBIT, PokemonType.FIGHTING, MoveCategory.SPECIAL, -1, 100, 5, -1, 0, 5)
      .attr(UserHpDamageAttr)
      .attr(SacrificialAttrOnHit),
    new StatusMove(Moves.BESTOW, PokemonType.NORMAL, -1, 15, -1, 0, 5)
      .ignoresProtect()
      .ignoresSubstitute()
      .unimplemented(),
    new AttackMove(Moves.INFERNO, PokemonType.FIRE, MoveCategory.SPECIAL, 100, 50, 5, 100, 0, 5)
      .attr(StatusEffectAttr, StatusEffect.BURN),
    new AttackMove(Moves.WATER_PLEDGE, PokemonType.WATER, MoveCategory.SPECIAL, 80, 100, 10, -1, 0, 5)
      .attr(AwaitCombinedPledgeAttr)
      .attr(CombinedPledgeTypeAttr)
      .attr(CombinedPledgePowerAttr)
      .attr(CombinedPledgeStabBoostAttr)
      .attr(AddPledgeEffectAttr, ArenaTagType.WATER_FIRE_PLEDGE, Moves.FIRE_PLEDGE, true)
      .attr(AddPledgeEffectAttr, ArenaTagType.GRASS_WATER_PLEDGE, Moves.GRASS_PLEDGE)
      .attr(BypassRedirectAttr, true),
    new AttackMove(Moves.FIRE_PLEDGE, PokemonType.FIRE, MoveCategory.SPECIAL, 80, 100, 10, -1, 0, 5)
      .attr(AwaitCombinedPledgeAttr)
      .attr(CombinedPledgeTypeAttr)
      .attr(CombinedPledgePowerAttr)
      .attr(CombinedPledgeStabBoostAttr)
      .attr(AddPledgeEffectAttr, ArenaTagType.FIRE_GRASS_PLEDGE, Moves.GRASS_PLEDGE)
      .attr(AddPledgeEffectAttr, ArenaTagType.WATER_FIRE_PLEDGE, Moves.WATER_PLEDGE, true)
      .attr(BypassRedirectAttr, true),
    new AttackMove(Moves.GRASS_PLEDGE, PokemonType.GRASS, MoveCategory.SPECIAL, 80, 100, 10, -1, 0, 5)
      .attr(AwaitCombinedPledgeAttr)
      .attr(CombinedPledgeTypeAttr)
      .attr(CombinedPledgePowerAttr)
      .attr(CombinedPledgeStabBoostAttr)
      .attr(AddPledgeEffectAttr, ArenaTagType.GRASS_WATER_PLEDGE, Moves.WATER_PLEDGE)
      .attr(AddPledgeEffectAttr, ArenaTagType.FIRE_GRASS_PLEDGE, Moves.FIRE_PLEDGE)
      .attr(BypassRedirectAttr, true),
    new AttackMove(Moves.VOLT_SWITCH, PokemonType.ELECTRIC, MoveCategory.SPECIAL, 70, 100, 20, -1, 0, 5)
      .attr(ForceSwitchOutAttr, true),
    new AttackMove(Moves.STRUGGLE_BUG, PokemonType.BUG, MoveCategory.SPECIAL, 50, 100, 20, 100, 0, 5)
      .attr(StatStageChangeAttr, [ Stat.SPATK ], -1)
      .target(MoveTarget.ALL_NEAR_ENEMIES),
    new AttackMove(Moves.BULLDOZE, PokemonType.GROUND, MoveCategory.PHYSICAL, 60, 100, 20, 100, 0, 5)
      .attr(StatStageChangeAttr, [ Stat.SPD ], -1)
      .attr(MovePowerMultiplierAttr, (user, target, move) => globalScene.arena.getTerrainType() === TerrainType.GRASSY && target.isGrounded() ? 0.5 : 1)
      .makesContact(false)
      .target(MoveTarget.ALL_NEAR_OTHERS),
    new AttackMove(Moves.FROST_BREATH, PokemonType.ICE, MoveCategory.SPECIAL, 60, 90, 10, -1, 0, 5)
      .attr(CritOnlyAttr),
    new AttackMove(Moves.DRAGON_TAIL, PokemonType.DRAGON, MoveCategory.PHYSICAL, 60, 90, 10, -1, -6, 5)
      .attr(ForceSwitchOutAttr, false, SwitchType.FORCE_SWITCH)
      .hidesTarget(),
    new SelfStatusMove(Moves.WORK_UP, PokemonType.NORMAL, -1, 30, -1, 0, 5)
      .attr(StatStageChangeAttr, [ Stat.ATK, Stat.SPATK ], 1, true),
    new AttackMove(Moves.ELECTROWEB, PokemonType.ELECTRIC, MoveCategory.SPECIAL, 55, 95, 15, 100, 0, 5)
      .attr(StatStageChangeAttr, [ Stat.SPD ], -1)
      .target(MoveTarget.ALL_NEAR_ENEMIES),
    new AttackMove(Moves.WILD_CHARGE, PokemonType.ELECTRIC, MoveCategory.PHYSICAL, 90, 100, 15, -1, 0, 5)
      .attr(RecoilAttr)
      .recklessMove(),
    new AttackMove(Moves.DRILL_RUN, PokemonType.GROUND, MoveCategory.PHYSICAL, 80, 95, 10, -1, 0, 5)
      .attr(HighCritAttr),
    new AttackMove(Moves.DUAL_CHOP, PokemonType.DRAGON, MoveCategory.PHYSICAL, 40, 90, 15, -1, 0, 5)
      .attr(MultiHitAttr, MultiHitType._2),
    new AttackMove(Moves.HEART_STAMP, PokemonType.PSYCHIC, MoveCategory.PHYSICAL, 60, 100, 25, 30, 0, 5)
      .attr(FlinchAttr),
    new AttackMove(Moves.HORN_LEECH, PokemonType.GRASS, MoveCategory.PHYSICAL, 75, 100, 10, -1, 0, 5)
      .attr(HitHealAttr)
      .triageMove(),
    new AttackMove(Moves.SACRED_SWORD, PokemonType.FIGHTING, MoveCategory.PHYSICAL, 90, 100, 15, -1, 0, 5)
      .attr(IgnoreOpponentStatStagesAttr)
      .slicingMove(),
    new AttackMove(Moves.RAZOR_SHELL, PokemonType.WATER, MoveCategory.PHYSICAL, 75, 95, 10, 50, 0, 5)
      .attr(StatStageChangeAttr, [ Stat.DEF ], -1)
      .slicingMove(),
    new AttackMove(Moves.HEAT_CRASH, PokemonType.FIRE, MoveCategory.PHYSICAL, -1, 100, 10, -1, 0, 5)
      .attr(AlwaysHitMinimizeAttr)
      .attr(CompareWeightPowerAttr)
      .attr(HitsTagForDoubleDamageAttr, BattlerTagType.MINIMIZED),
    new AttackMove(Moves.LEAF_TORNADO, PokemonType.GRASS, MoveCategory.SPECIAL, 65, 90, 10, 50, 0, 5)
      .attr(StatStageChangeAttr, [ Stat.ACC ], -1),
    new AttackMove(Moves.STEAMROLLER, PokemonType.BUG, MoveCategory.PHYSICAL, 65, 100, 20, 30, 0, 5)
      .attr(AlwaysHitMinimizeAttr)
      .attr(HitsTagForDoubleDamageAttr, BattlerTagType.MINIMIZED)
      .attr(FlinchAttr),
    new SelfStatusMove(Moves.COTTON_GUARD, PokemonType.GRASS, -1, 10, -1, 0, 5)
      .attr(StatStageChangeAttr, [ Stat.DEF ], 3, true),
    new AttackMove(Moves.NIGHT_DAZE, PokemonType.DARK, MoveCategory.SPECIAL, 85, 95, 10, 40, 0, 5)
      .attr(StatStageChangeAttr, [ Stat.ACC ], -1),
    new AttackMove(Moves.PSYSTRIKE, PokemonType.PSYCHIC, MoveCategory.SPECIAL, 100, 100, 10, -1, 0, 5)
      .attr(DefDefAttr),
    new AttackMove(Moves.TAIL_SLAP, PokemonType.NORMAL, MoveCategory.PHYSICAL, 25, 85, 10, -1, 0, 5)
      .attr(MultiHitAttr),
    new AttackMove(Moves.HURRICANE, PokemonType.FLYING, MoveCategory.SPECIAL, 110, 70, 10, 30, 0, 5)
      .attr(ThunderAccuracyAttr)
      .attr(ConfuseAttr)
      .attr(HitsTagAttr, BattlerTagType.FLYING)
      .windMove(),
    new AttackMove(Moves.HEAD_CHARGE, PokemonType.NORMAL, MoveCategory.PHYSICAL, 120, 100, 15, -1, 0, 5)
      .attr(RecoilAttr)
      .recklessMove(),
    new AttackMove(Moves.GEAR_GRIND, PokemonType.STEEL, MoveCategory.PHYSICAL, 50, 85, 15, -1, 0, 5)
      .attr(MultiHitAttr, MultiHitType._2),
    new AttackMove(Moves.SEARING_SHOT, PokemonType.FIRE, MoveCategory.SPECIAL, 100, 100, 5, 30, 0, 5)
      .attr(StatusEffectAttr, StatusEffect.BURN)
      .ballBombMove()
      .target(MoveTarget.ALL_NEAR_OTHERS),
    new AttackMove(Moves.TECHNO_BLAST, PokemonType.NORMAL, MoveCategory.SPECIAL, 120, 100, 5, -1, 0, 5)
      .attr(TechnoBlastTypeAttr),
    new AttackMove(Moves.RELIC_SONG, PokemonType.NORMAL, MoveCategory.SPECIAL, 75, 100, 10, 10, 0, 5)
      .attr(StatusEffectAttr, StatusEffect.SLEEP)
      .soundBased()
      .target(MoveTarget.ALL_NEAR_ENEMIES),
    new AttackMove(Moves.SECRET_SWORD, PokemonType.FIGHTING, MoveCategory.SPECIAL, 85, 100, 10, -1, 0, 5)
      .attr(DefDefAttr)
      .slicingMove(),
    new AttackMove(Moves.GLACIATE, PokemonType.ICE, MoveCategory.SPECIAL, 65, 95, 10, 100, 0, 5)
      .attr(StatStageChangeAttr, [ Stat.SPD ], -1)
      .target(MoveTarget.ALL_NEAR_ENEMIES),
    new AttackMove(Moves.BOLT_STRIKE, PokemonType.ELECTRIC, MoveCategory.PHYSICAL, 130, 85, 5, 20, 0, 5)
      .attr(StatusEffectAttr, StatusEffect.PARALYSIS),
    new AttackMove(Moves.BLUE_FLARE, PokemonType.FIRE, MoveCategory.SPECIAL, 130, 85, 5, 20, 0, 5)
      .attr(StatusEffectAttr, StatusEffect.BURN),
    new AttackMove(Moves.FIERY_DANCE, PokemonType.FIRE, MoveCategory.SPECIAL, 80, 100, 10, 50, 0, 5)
      .attr(StatStageChangeAttr, [ Stat.SPATK ], 1, true)
      .danceMove(),
    new ChargingAttackMove(Moves.FREEZE_SHOCK, PokemonType.ICE, MoveCategory.PHYSICAL, 140, 90, 5, 30, 0, 5)
      .chargeText(i18next.t("moveTriggers:becameCloakedInFreezingLight", { pokemonName: "{USER}" }))
      .attr(StatusEffectAttr, StatusEffect.PARALYSIS)
      .makesContact(false),
    new ChargingAttackMove(Moves.ICE_BURN, PokemonType.ICE, MoveCategory.SPECIAL, 140, 90, 5, 30, 0, 5)
      .chargeText(i18next.t("moveTriggers:becameCloakedInFreezingAir", { pokemonName: "{USER}" }))
      .attr(StatusEffectAttr, StatusEffect.BURN),
    new AttackMove(Moves.SNARL, PokemonType.DARK, MoveCategory.SPECIAL, 55, 95, 15, 100, 0, 5)
      .attr(StatStageChangeAttr, [ Stat.SPATK ], -1)
      .soundBased()
      .target(MoveTarget.ALL_NEAR_ENEMIES),
    new AttackMove(Moves.ICICLE_CRASH, PokemonType.ICE, MoveCategory.PHYSICAL, 85, 90, 10, 30, 0, 5)
      .attr(FlinchAttr)
      .makesContact(false),
    new AttackMove(Moves.V_CREATE, PokemonType.FIRE, MoveCategory.PHYSICAL, 180, 95, 5, -1, 0, 5)
      .attr(StatStageChangeAttr, [ Stat.DEF, Stat.SPDEF, Stat.SPD ], -1, true),
    new AttackMove(Moves.FUSION_FLARE, PokemonType.FIRE, MoveCategory.SPECIAL, 100, 100, 5, -1, 0, 5)
      .attr(HealStatusEffectAttr, true, StatusEffect.FREEZE)
      .attr(LastMoveDoublePowerAttr, Moves.FUSION_BOLT),
    new AttackMove(Moves.FUSION_BOLT, PokemonType.ELECTRIC, MoveCategory.PHYSICAL, 100, 100, 5, -1, 0, 5)
      .attr(LastMoveDoublePowerAttr, Moves.FUSION_FLARE)
      .makesContact(false),
    new AttackMove(Moves.FLYING_PRESS, PokemonType.FIGHTING, MoveCategory.PHYSICAL, 100, 95, 10, -1, 0, 6)
      .attr(AlwaysHitMinimizeAttr)
      .attr(FlyingTypeMultiplierAttr)
      .attr(HitsTagForDoubleDamageAttr, BattlerTagType.MINIMIZED)
      .condition(failOnGravityCondition),
    new StatusMove(Moves.MAT_BLOCK, PokemonType.FIGHTING, -1, 10, -1, 0, 6)
      .target(MoveTarget.USER_SIDE)
      .attr(AddArenaTagAttr, ArenaTagType.MAT_BLOCK, 1, true, true)
      .condition(new FirstMoveCondition())
      .condition(failIfLastCondition),
    new AttackMove(Moves.BELCH, PokemonType.POISON, MoveCategory.SPECIAL, 120, 90, 10, -1, 0, 6)
      .condition((user, target, move) => user.battleData.berriesEaten.length > 0),
    new StatusMove(Moves.ROTOTILLER, PokemonType.GROUND, -1, 10, -1, 0, 6)
      .target(MoveTarget.ALL)
      .condition((user, target, move) => {
        // If any fielded pokémon is grass-type and grounded.
        return [ ...globalScene.getEnemyParty(), ...globalScene.getPlayerParty() ].some((poke) => poke.isOfType(PokemonType.GRASS) && poke.isGrounded());
      })
      .attr(StatStageChangeAttr, [ Stat.ATK, Stat.SPATK ], 1, false, { condition: (user, target, move) => target.isOfType(PokemonType.GRASS) && target.isGrounded() }),
    new StatusMove(Moves.STICKY_WEB, PokemonType.BUG, -1, 20, -1, 0, 6)
      .attr(AddArenaTrapTagAttr, ArenaTagType.STICKY_WEB)
      .target(MoveTarget.ENEMY_SIDE)
      .reflectable(),
    new AttackMove(Moves.FELL_STINGER, PokemonType.BUG, MoveCategory.PHYSICAL, 50, 100, 25, -1, 0, 6)
      .attr(PostVictoryStatStageChangeAttr, [ Stat.ATK ], 3, true ),
    new ChargingAttackMove(Moves.PHANTOM_FORCE, PokemonType.GHOST, MoveCategory.PHYSICAL, 90, 100, 10, -1, 0, 6)
      .chargeText(i18next.t("moveTriggers:vanishedInstantly", { pokemonName: "{USER}" }))
      .chargeAttr(SemiInvulnerableAttr, BattlerTagType.HIDDEN)
      .ignoresProtect(),
    new StatusMove(Moves.TRICK_OR_TREAT, PokemonType.GHOST, 100, 20, -1, 0, 6)
      .attr(AddTypeAttr, PokemonType.GHOST)
      .reflectable(),
    new StatusMove(Moves.NOBLE_ROAR, PokemonType.NORMAL, 100, 30, -1, 0, 6)
      .attr(StatStageChangeAttr, [ Stat.ATK, Stat.SPATK ], -1)
      .soundBased()
      .reflectable(),
    new StatusMove(Moves.ION_DELUGE, PokemonType.ELECTRIC, -1, 25, -1, 1, 6)
      .attr(AddArenaTagAttr, ArenaTagType.ION_DELUGE)
      .target(MoveTarget.BOTH_SIDES),
    new AttackMove(Moves.PARABOLIC_CHARGE, PokemonType.ELECTRIC, MoveCategory.SPECIAL, 65, 100, 20, -1, 0, 6)
      .attr(HitHealAttr)
      .target(MoveTarget.ALL_NEAR_OTHERS)
      .triageMove(),
    new StatusMove(Moves.FORESTS_CURSE, PokemonType.GRASS, 100, 20, -1, 0, 6)
      .attr(AddTypeAttr, PokemonType.GRASS)
      .reflectable(),
    new AttackMove(Moves.PETAL_BLIZZARD, PokemonType.GRASS, MoveCategory.PHYSICAL, 90, 100, 15, -1, 0, 6)
      .windMove()
      .makesContact(false)
      .target(MoveTarget.ALL_NEAR_OTHERS),
    new AttackMove(Moves.FREEZE_DRY, PokemonType.ICE, MoveCategory.SPECIAL, 70, 100, 20, 10, 0, 6)
      .attr(StatusEffectAttr, StatusEffect.FREEZE)
      .attr(FreezeDryAttr),
    new AttackMove(Moves.DISARMING_VOICE, PokemonType.FAIRY, MoveCategory.SPECIAL, 40, -1, 15, -1, 0, 6)
      .soundBased()
      .target(MoveTarget.ALL_NEAR_ENEMIES),
    new StatusMove(Moves.PARTING_SHOT, PokemonType.DARK, 100, 20, -1, 0, 6)
      .attr(StatStageChangeAttr, [ Stat.ATK, Stat.SPATK ], -1, false, { trigger: MoveEffectTrigger.PRE_APPLY })
      .attr(ForceSwitchOutAttr, true)
      .soundBased()
      .reflectable(),
    new StatusMove(Moves.TOPSY_TURVY, PokemonType.DARK, -1, 20, -1, 0, 6)
      .attr(InvertStatsAttr)
      .reflectable(),
    new AttackMove(Moves.DRAINING_KISS, PokemonType.FAIRY, MoveCategory.SPECIAL, 50, 100, 10, -1, 0, 6)
      .attr(HitHealAttr, 0.75)
      .makesContact()
      .triageMove(),
    new StatusMove(Moves.CRAFTY_SHIELD, PokemonType.FAIRY, -1, 10, -1, 3, 6)
      .target(MoveTarget.USER_SIDE)
      .attr(AddArenaTagAttr, ArenaTagType.CRAFTY_SHIELD, 1, true, true)
      .condition(failIfLastCondition),
    new StatusMove(Moves.FLOWER_SHIELD, PokemonType.FAIRY, -1, 10, -1, 0, 6)
      .target(MoveTarget.ALL)
      .attr(StatStageChangeAttr, [ Stat.DEF ], 1, false, { condition: (user, target, move) => target.getTypes().includes(PokemonType.GRASS) && !target.getTag(SemiInvulnerableTag) }),
    new StatusMove(Moves.GRASSY_TERRAIN, PokemonType.GRASS, -1, 10, -1, 0, 6)
      .attr(TerrainChangeAttr, TerrainType.GRASSY)
      .target(MoveTarget.BOTH_SIDES),
    new StatusMove(Moves.MISTY_TERRAIN, PokemonType.FAIRY, -1, 10, -1, 0, 6)
      .attr(TerrainChangeAttr, TerrainType.MISTY)
      .target(MoveTarget.BOTH_SIDES),
    new StatusMove(Moves.ELECTRIFY, PokemonType.ELECTRIC, -1, 20, -1, 0, 6)
      .attr(AddBattlerTagAttr, BattlerTagType.ELECTRIFIED, false, true),
    new AttackMove(Moves.PLAY_ROUGH, PokemonType.FAIRY, MoveCategory.PHYSICAL, 90, 90, 10, 10, 0, 6)
      .attr(StatStageChangeAttr, [ Stat.ATK ], -1),
    new AttackMove(Moves.FAIRY_WIND, PokemonType.FAIRY, MoveCategory.SPECIAL, 40, 100, 30, -1, 0, 6)
      .windMove(),
    new AttackMove(Moves.MOONBLAST, PokemonType.FAIRY, MoveCategory.SPECIAL, 95, 100, 15, 30, 0, 6)
      .attr(StatStageChangeAttr, [ Stat.SPATK ], -1),
    new AttackMove(Moves.BOOMBURST, PokemonType.NORMAL, MoveCategory.SPECIAL, 140, 100, 10, -1, 0, 6)
      .soundBased()
      .target(MoveTarget.ALL_NEAR_OTHERS),
    new StatusMove(Moves.FAIRY_LOCK, PokemonType.FAIRY, -1, 10, -1, 0, 6)
      .ignoresSubstitute()
      .ignoresProtect()
      .target(MoveTarget.BOTH_SIDES)
      .attr(AddArenaTagAttr, ArenaTagType.FAIRY_LOCK, 2, true),
    new SelfStatusMove(Moves.KINGS_SHIELD, PokemonType.STEEL, -1, 10, -1, 4, 6)
      .attr(ProtectAttr, BattlerTagType.KINGS_SHIELD)
      .condition(failIfLastCondition),
    new StatusMove(Moves.PLAY_NICE, PokemonType.NORMAL, -1, 20, -1, 0, 6)
      .attr(StatStageChangeAttr, [ Stat.ATK ], -1)
      .ignoresSubstitute()
      .reflectable(),
    new StatusMove(Moves.CONFIDE, PokemonType.NORMAL, -1, 20, -1, 0, 6)
      .attr(StatStageChangeAttr, [ Stat.SPATK ], -1)
      .soundBased()
      .reflectable(),
    new AttackMove(Moves.DIAMOND_STORM, PokemonType.ROCK, MoveCategory.PHYSICAL, 100, 95, 5, 50, 0, 6)
      .attr(StatStageChangeAttr, [ Stat.DEF ], 2, true, { firstTargetOnly: true })
      .makesContact(false)
      .target(MoveTarget.ALL_NEAR_ENEMIES),
    new AttackMove(Moves.STEAM_ERUPTION, PokemonType.WATER, MoveCategory.SPECIAL, 110, 95, 5, 30, 0, 6)
      .attr(HealStatusEffectAttr, true, StatusEffect.FREEZE)
      .attr(HealStatusEffectAttr, false, StatusEffect.FREEZE)
      .attr(StatusEffectAttr, StatusEffect.BURN),
    new AttackMove(Moves.HYPERSPACE_HOLE, PokemonType.PSYCHIC, MoveCategory.SPECIAL, 80, -1, 5, -1, 0, 6)
      .ignoresProtect()
      .ignoresSubstitute(),
    new AttackMove(Moves.WATER_SHURIKEN, PokemonType.WATER, MoveCategory.SPECIAL, 15, 100, 20, -1, 1, 6)
      .attr(MultiHitAttr)
      .attr(WaterShurikenPowerAttr)
      .attr(WaterShurikenMultiHitTypeAttr),
    new AttackMove(Moves.MYSTICAL_FIRE, PokemonType.FIRE, MoveCategory.SPECIAL, 75, 100, 10, 100, 0, 6)
      .attr(StatStageChangeAttr, [ Stat.SPATK ], -1),
    new SelfStatusMove(Moves.SPIKY_SHIELD, PokemonType.GRASS, -1, 10, -1, 4, 6)
      .attr(ProtectAttr, BattlerTagType.SPIKY_SHIELD)
      .condition(failIfLastCondition),
    new StatusMove(Moves.AROMATIC_MIST, PokemonType.FAIRY, -1, 20, -1, 0, 6)
      .attr(StatStageChangeAttr, [ Stat.SPDEF ], 1)
      .ignoresSubstitute()
      .condition(failIfSingleBattle)
      .target(MoveTarget.NEAR_ALLY),
    new StatusMove(Moves.EERIE_IMPULSE, PokemonType.ELECTRIC, 100, 15, -1, 0, 6)
      .attr(StatStageChangeAttr, [ Stat.SPATK ], -2)
      .reflectable(),
    new StatusMove(Moves.VENOM_DRENCH, PokemonType.POISON, 100, 20, -1, 0, 6)
      .attr(StatStageChangeAttr, [ Stat.ATK, Stat.SPATK, Stat.SPD ], -1, false, { condition: (user, target, move) => target.status?.effect === StatusEffect.POISON || target.status?.effect === StatusEffect.TOXIC })
      .target(MoveTarget.ALL_NEAR_ENEMIES)
      .reflectable(),
    new StatusMove(Moves.POWDER, PokemonType.BUG, 100, 20, -1, 1, 6)
      .attr(AddBattlerTagAttr, BattlerTagType.POWDER, false, true)
      .ignoresSubstitute()
      .powderMove()
      .reflectable(),
    new ChargingSelfStatusMove(Moves.GEOMANCY, PokemonType.FAIRY, -1, 10, -1, 0, 6)
      .chargeText(i18next.t("moveTriggers:isChargingPower", { pokemonName: "{USER}" }))
      .attr(StatStageChangeAttr, [ Stat.SPATK, Stat.SPDEF, Stat.SPD ], 2, true),
    new StatusMove(Moves.MAGNETIC_FLUX, PokemonType.ELECTRIC, -1, 20, -1, 0, 6)
      .attr(StatStageChangeAttr, [ Stat.DEF, Stat.SPDEF ], 1, false, { condition: (user, target, move) => !![ Abilities.PLUS, Abilities.MINUS ].find(a => target.hasAbility(a, false)) })
      .ignoresSubstitute()
      .target(MoveTarget.USER_AND_ALLIES)
      .condition((user, target, move) => !![ user, user.getAlly() ].filter(p => p?.isActive()).find(p => !![ Abilities.PLUS, Abilities.MINUS ].find(a => p?.hasAbility(a, false)))),
    new StatusMove(Moves.HAPPY_HOUR, PokemonType.NORMAL, -1, 30, -1, 0, 6) // No animation
      .attr(AddArenaTagAttr, ArenaTagType.HAPPY_HOUR, null, true)
      .target(MoveTarget.USER_SIDE),
    new StatusMove(Moves.ELECTRIC_TERRAIN, PokemonType.ELECTRIC, -1, 10, -1, 0, 6)
      .attr(TerrainChangeAttr, TerrainType.ELECTRIC)
      .target(MoveTarget.BOTH_SIDES),
    new AttackMove(Moves.DAZZLING_GLEAM, PokemonType.FAIRY, MoveCategory.SPECIAL, 80, 100, 10, -1, 0, 6)
      .target(MoveTarget.ALL_NEAR_ENEMIES),
    new SelfStatusMove(Moves.CELEBRATE, PokemonType.NORMAL, -1, 40, -1, 0, 6)
      .attr(CelebrateAttr),
    new StatusMove(Moves.HOLD_HANDS, PokemonType.NORMAL, -1, 40, -1, 0, 6)
      .ignoresSubstitute()
      .target(MoveTarget.NEAR_ALLY),
    new StatusMove(Moves.BABY_DOLL_EYES, PokemonType.FAIRY, 100, 30, -1, 1, 6)
      .attr(StatStageChangeAttr, [ Stat.ATK ], -1)
      .reflectable(),
    new AttackMove(Moves.NUZZLE, PokemonType.ELECTRIC, MoveCategory.PHYSICAL, 20, 100, 20, 100, 0, 6)
      .attr(StatusEffectAttr, StatusEffect.PARALYSIS),
    new AttackMove(Moves.HOLD_BACK, PokemonType.NORMAL, MoveCategory.PHYSICAL, 40, 100, 40, -1, 0, 6)
      .attr(SurviveDamageAttr),
    new AttackMove(Moves.INFESTATION, PokemonType.BUG, MoveCategory.SPECIAL, 20, 100, 20, -1, 0, 6)
      .makesContact()
      .attr(TrapAttr, BattlerTagType.INFESTATION),
    new AttackMove(Moves.POWER_UP_PUNCH, PokemonType.FIGHTING, MoveCategory.PHYSICAL, 40, 100, 20, 100, 0, 6)
      .attr(StatStageChangeAttr, [ Stat.ATK ], 1, true)
      .punchingMove(),
    new AttackMove(Moves.OBLIVION_WING, PokemonType.FLYING, MoveCategory.SPECIAL, 80, 100, 10, -1, 0, 6)
      .attr(HitHealAttr, 0.75)
      .triageMove(),
    new AttackMove(Moves.THOUSAND_ARROWS, PokemonType.GROUND, MoveCategory.PHYSICAL, 90, 100, 10, -1, 0, 6)
      .attr(NeutralDamageAgainstFlyingTypeMultiplierAttr)
      .attr(FallDownAttr)
      .attr(HitsTagAttr, BattlerTagType.FLYING)
      .attr(HitsTagAttr, BattlerTagType.FLOATING)
      .attr(AddBattlerTagAttr, BattlerTagType.INTERRUPTED)
      .attr(RemoveBattlerTagAttr, [ BattlerTagType.FLYING, BattlerTagType.FLOATING, BattlerTagType.TELEKINESIS ])
      .makesContact(false)
      .target(MoveTarget.ALL_NEAR_ENEMIES),
    new AttackMove(Moves.THOUSAND_WAVES, PokemonType.GROUND, MoveCategory.PHYSICAL, 90, 100, 10, -1, 0, 6)
      .attr(AddBattlerTagAttr, BattlerTagType.TRAPPED, false, false, 1, 1, true)
      .makesContact(false)
      .target(MoveTarget.ALL_NEAR_ENEMIES),
    new AttackMove(Moves.LANDS_WRATH, PokemonType.GROUND, MoveCategory.PHYSICAL, 90, 100, 10, -1, 0, 6)
      .makesContact(false)
      .target(MoveTarget.ALL_NEAR_ENEMIES),
    new AttackMove(Moves.LIGHT_OF_RUIN, PokemonType.FAIRY, MoveCategory.SPECIAL, 140, 90, 5, -1, 0, 6)
      .attr(RecoilAttr, false, 0.5)
      .recklessMove(),
    new AttackMove(Moves.ORIGIN_PULSE, PokemonType.WATER, MoveCategory.SPECIAL, 110, 85, 10, -1, 0, 6)
      .pulseMove()
      .target(MoveTarget.ALL_NEAR_ENEMIES),
    new AttackMove(Moves.PRECIPICE_BLADES, PokemonType.GROUND, MoveCategory.PHYSICAL, 120, 85, 10, -1, 0, 6)
      .makesContact(false)
      .target(MoveTarget.ALL_NEAR_ENEMIES),
    new AttackMove(Moves.DRAGON_ASCENT, PokemonType.FLYING, MoveCategory.PHYSICAL, 120, 100, 5, -1, 0, 6)
      .attr(StatStageChangeAttr, [ Stat.DEF, Stat.SPDEF ], -1, true),
    new AttackMove(Moves.HYPERSPACE_FURY, PokemonType.DARK, MoveCategory.PHYSICAL, 100, -1, 5, -1, 0, 6)
      .attr(StatStageChangeAttr, [ Stat.DEF ], -1, true)
      .ignoresSubstitute()
      .makesContact(false)
      .ignoresProtect(),
    /* Unused */
    new AttackMove(Moves.BREAKNECK_BLITZ__PHYSICAL, PokemonType.NORMAL, MoveCategory.PHYSICAL, -1, -1, 1, -1, 0, 7)
      .unimplemented(),
    new AttackMove(Moves.BREAKNECK_BLITZ__SPECIAL, PokemonType.NORMAL, MoveCategory.SPECIAL, -1, -1, 1, -1, 0, 7)
      .unimplemented(),
    new AttackMove(Moves.ALL_OUT_PUMMELING__PHYSICAL, PokemonType.FIGHTING, MoveCategory.PHYSICAL, -1, -1, 1, -1, 0, 7)
      .unimplemented(),
    new AttackMove(Moves.ALL_OUT_PUMMELING__SPECIAL, PokemonType.FIGHTING, MoveCategory.SPECIAL, -1, -1, 1, -1, 0, 7)
      .unimplemented(),
    new AttackMove(Moves.SUPERSONIC_SKYSTRIKE__PHYSICAL, PokemonType.FLYING, MoveCategory.PHYSICAL, -1, -1, 1, -1, 0, 7)
      .unimplemented(),
    new AttackMove(Moves.SUPERSONIC_SKYSTRIKE__SPECIAL, PokemonType.FLYING, MoveCategory.SPECIAL, -1, -1, 1, -1, 0, 7)
      .unimplemented(),
    new AttackMove(Moves.ACID_DOWNPOUR__PHYSICAL, PokemonType.POISON, MoveCategory.PHYSICAL, -1, -1, 1, -1, 0, 7)
      .unimplemented(),
    new AttackMove(Moves.ACID_DOWNPOUR__SPECIAL, PokemonType.POISON, MoveCategory.SPECIAL, -1, -1, 1, -1, 0, 7)
      .unimplemented(),
    new AttackMove(Moves.TECTONIC_RAGE__PHYSICAL, PokemonType.GROUND, MoveCategory.PHYSICAL, -1, -1, 1, -1, 0, 7)
      .unimplemented(),
    new AttackMove(Moves.TECTONIC_RAGE__SPECIAL, PokemonType.GROUND, MoveCategory.SPECIAL, -1, -1, 1, -1, 0, 7)
      .unimplemented(),
    new AttackMove(Moves.CONTINENTAL_CRUSH__PHYSICAL, PokemonType.ROCK, MoveCategory.PHYSICAL, -1, -1, 1, -1, 0, 7)
      .unimplemented(),
    new AttackMove(Moves.CONTINENTAL_CRUSH__SPECIAL, PokemonType.ROCK, MoveCategory.SPECIAL, -1, -1, 1, -1, 0, 7)
      .unimplemented(),
    new AttackMove(Moves.SAVAGE_SPIN_OUT__PHYSICAL, PokemonType.BUG, MoveCategory.PHYSICAL, -1, -1, 1, -1, 0, 7)
      .unimplemented(),
    new AttackMove(Moves.SAVAGE_SPIN_OUT__SPECIAL, PokemonType.BUG, MoveCategory.SPECIAL, -1, -1, 1, -1, 0, 7)
      .unimplemented(),
    new AttackMove(Moves.NEVER_ENDING_NIGHTMARE__PHYSICAL, PokemonType.GHOST, MoveCategory.PHYSICAL, -1, -1, 1, -1, 0, 7)
      .unimplemented(),
    new AttackMove(Moves.NEVER_ENDING_NIGHTMARE__SPECIAL, PokemonType.GHOST, MoveCategory.SPECIAL, -1, -1, 1, -1, 0, 7)
      .unimplemented(),
    new AttackMove(Moves.CORKSCREW_CRASH__PHYSICAL, PokemonType.STEEL, MoveCategory.PHYSICAL, -1, -1, 1, -1, 0, 7)
      .unimplemented(),
    new AttackMove(Moves.CORKSCREW_CRASH__SPECIAL, PokemonType.STEEL, MoveCategory.SPECIAL, -1, -1, 1, -1, 0, 7)
      .unimplemented(),
    new AttackMove(Moves.INFERNO_OVERDRIVE__PHYSICAL, PokemonType.FIRE, MoveCategory.PHYSICAL, -1, -1, 1, -1, 0, 7)
      .unimplemented(),
    new AttackMove(Moves.INFERNO_OVERDRIVE__SPECIAL, PokemonType.FIRE, MoveCategory.SPECIAL, -1, -1, 1, -1, 0, 7)
      .unimplemented(),
    new AttackMove(Moves.HYDRO_VORTEX__PHYSICAL, PokemonType.WATER, MoveCategory.PHYSICAL, -1, -1, 1, -1, 0, 7)
      .unimplemented(),
    new AttackMove(Moves.HYDRO_VORTEX__SPECIAL, PokemonType.WATER, MoveCategory.SPECIAL, -1, -1, 1, -1, 0, 7)
      .unimplemented(),
    new AttackMove(Moves.BLOOM_DOOM__PHYSICAL, PokemonType.GRASS, MoveCategory.PHYSICAL, -1, -1, 1, -1, 0, 7)
      .unimplemented(),
    new AttackMove(Moves.BLOOM_DOOM__SPECIAL, PokemonType.GRASS, MoveCategory.SPECIAL, -1, -1, 1, -1, 0, 7)
      .unimplemented(),
    new AttackMove(Moves.GIGAVOLT_HAVOC__PHYSICAL, PokemonType.ELECTRIC, MoveCategory.PHYSICAL, -1, -1, 1, -1, 0, 7)
      .unimplemented(),
    new AttackMove(Moves.GIGAVOLT_HAVOC__SPECIAL, PokemonType.ELECTRIC, MoveCategory.SPECIAL, -1, -1, 1, -1, 0, 7)
      .unimplemented(),
    new AttackMove(Moves.SHATTERED_PSYCHE__PHYSICAL, PokemonType.PSYCHIC, MoveCategory.PHYSICAL, -1, -1, 1, -1, 0, 7)
      .unimplemented(),
    new AttackMove(Moves.SHATTERED_PSYCHE__SPECIAL, PokemonType.PSYCHIC, MoveCategory.SPECIAL, -1, -1, 1, -1, 0, 7)
      .unimplemented(),
    new AttackMove(Moves.SUBZERO_SLAMMER__PHYSICAL, PokemonType.ICE, MoveCategory.PHYSICAL, -1, -1, 1, -1, 0, 7)
      .unimplemented(),
    new AttackMove(Moves.SUBZERO_SLAMMER__SPECIAL, PokemonType.ICE, MoveCategory.SPECIAL, -1, -1, 1, -1, 0, 7)
      .unimplemented(),
    new AttackMove(Moves.DEVASTATING_DRAKE__PHYSICAL, PokemonType.DRAGON, MoveCategory.PHYSICAL, -1, -1, 1, -1, 0, 7)
      .unimplemented(),
    new AttackMove(Moves.DEVASTATING_DRAKE__SPECIAL, PokemonType.DRAGON, MoveCategory.SPECIAL, -1, -1, 1, -1, 0, 7)
      .unimplemented(),
    new AttackMove(Moves.BLACK_HOLE_ECLIPSE__PHYSICAL, PokemonType.DARK, MoveCategory.PHYSICAL, -1, -1, 1, -1, 0, 7)
      .unimplemented(),
    new AttackMove(Moves.BLACK_HOLE_ECLIPSE__SPECIAL, PokemonType.DARK, MoveCategory.SPECIAL, -1, -1, 1, -1, 0, 7)
      .unimplemented(),
    new AttackMove(Moves.TWINKLE_TACKLE__PHYSICAL, PokemonType.FAIRY, MoveCategory.PHYSICAL, -1, -1, 1, -1, 0, 7)
      .unimplemented(),
    new AttackMove(Moves.TWINKLE_TACKLE__SPECIAL, PokemonType.FAIRY, MoveCategory.SPECIAL, -1, -1, 1, -1, 0, 7)
      .unimplemented(),
    new AttackMove(Moves.CATASTROPIKA, PokemonType.ELECTRIC, MoveCategory.PHYSICAL, 210, -1, 1, -1, 0, 7)
      .unimplemented(),
    /* End Unused */
    new SelfStatusMove(Moves.SHORE_UP, PokemonType.GROUND, -1, 5, -1, 0, 7)
      .attr(SandHealAttr)
      .triageMove(),
    new AttackMove(Moves.FIRST_IMPRESSION, PokemonType.BUG, MoveCategory.PHYSICAL, 90, 100, 10, -1, 2, 7)
      .condition(new FirstMoveCondition()),
    new SelfStatusMove(Moves.BANEFUL_BUNKER, PokemonType.POISON, -1, 10, -1, 4, 7)
      .attr(ProtectAttr, BattlerTagType.BANEFUL_BUNKER)
      .condition(failIfLastCondition),
    new AttackMove(Moves.SPIRIT_SHACKLE, PokemonType.GHOST, MoveCategory.PHYSICAL, 80, 100, 10, 100, 0, 7)
      .attr(AddBattlerTagAttr, BattlerTagType.TRAPPED, false, false, 1, 1, true)
      .makesContact(false),
    new AttackMove(Moves.DARKEST_LARIAT, PokemonType.DARK, MoveCategory.PHYSICAL, 85, 100, 10, -1, 0, 7)
      .attr(IgnoreOpponentStatStagesAttr),
    new AttackMove(Moves.SPARKLING_ARIA, PokemonType.WATER, MoveCategory.SPECIAL, 90, 100, 10, 100, 0, 7)
      .attr(HealStatusEffectAttr, false, StatusEffect.BURN)
      .soundBased()
      .target(MoveTarget.ALL_NEAR_OTHERS),
    new AttackMove(Moves.ICE_HAMMER, PokemonType.ICE, MoveCategory.PHYSICAL, 100, 90, 10, -1, 0, 7)
      .attr(StatStageChangeAttr, [ Stat.SPD ], -1, true)
      .punchingMove(),
    new StatusMove(Moves.FLORAL_HEALING, PokemonType.FAIRY, -1, 10, -1, 0, 7)
      .attr(BoostHealAttr, 0.5, 2 / 3, true, false, (user, target, move) => globalScene.arena.terrain?.terrainType === TerrainType.GRASSY)
      .triageMove()
      .reflectable(),
    new AttackMove(Moves.HIGH_HORSEPOWER, PokemonType.GROUND, MoveCategory.PHYSICAL, 95, 95, 10, -1, 0, 7),
    new StatusMove(Moves.STRENGTH_SAP, PokemonType.GRASS, 100, 10, -1, 0, 7)
      .attr(HitHealAttr, null, Stat.ATK)
      .attr(StatStageChangeAttr, [ Stat.ATK ], -1)
      .condition((user, target, move) => target.getStatStage(Stat.ATK) > -6)
      .triageMove()
      .reflectable(),
    new ChargingAttackMove(Moves.SOLAR_BLADE, PokemonType.GRASS, MoveCategory.PHYSICAL, 125, 100, 10, -1, 0, 7)
      .chargeText(i18next.t("moveTriggers:isGlowing", { pokemonName: "{USER}" }))
      .chargeAttr(WeatherInstantChargeAttr, [ WeatherType.SUNNY, WeatherType.HARSH_SUN ])
      .attr(AntiSunlightPowerDecreaseAttr)
      .slicingMove(),
    new AttackMove(Moves.LEAFAGE, PokemonType.GRASS, MoveCategory.PHYSICAL, 40, 100, 40, -1, 0, 7)
      .makesContact(false),
    new StatusMove(Moves.SPOTLIGHT, PokemonType.NORMAL, -1, 15, -1, 3, 7)
      .attr(AddBattlerTagAttr, BattlerTagType.CENTER_OF_ATTENTION, false)
      .condition(failIfSingleBattle)
      .reflectable(),
    new StatusMove(Moves.TOXIC_THREAD, PokemonType.POISON, 100, 20, -1, 0, 7)
      .attr(StatusEffectAttr, StatusEffect.POISON)
      .attr(StatStageChangeAttr, [ Stat.SPD ], -1)
      .reflectable(),
    new SelfStatusMove(Moves.LASER_FOCUS, PokemonType.NORMAL, -1, 30, -1, 0, 7)
      .attr(AddBattlerTagAttr, BattlerTagType.ALWAYS_CRIT, true, false),
    new StatusMove(Moves.GEAR_UP, PokemonType.STEEL, -1, 20, -1, 0, 7)
      .attr(StatStageChangeAttr, [ Stat.ATK, Stat.SPATK ], 1, false, { condition: (user, target, move) => !![ Abilities.PLUS, Abilities.MINUS ].find(a => target.hasAbility(a, false)) })
      .ignoresSubstitute()
      .target(MoveTarget.USER_AND_ALLIES)
      .condition((user, target, move) => !![ user, user.getAlly() ].filter(p => p?.isActive()).find(p => !![ Abilities.PLUS, Abilities.MINUS ].find(a => p?.hasAbility(a, false)))),
    new AttackMove(Moves.THROAT_CHOP, PokemonType.DARK, MoveCategory.PHYSICAL, 80, 100, 15, 100, 0, 7)
      .attr(AddBattlerTagAttr, BattlerTagType.THROAT_CHOPPED),
    new AttackMove(Moves.POLLEN_PUFF, PokemonType.BUG, MoveCategory.SPECIAL, 90, 100, 15, -1, 0, 7)
      .attr(StatusCategoryOnAllyAttr)
      .attr(HealOnAllyAttr, 0.5, true, false)
      .ballBombMove(),
    new AttackMove(Moves.ANCHOR_SHOT, PokemonType.STEEL, MoveCategory.PHYSICAL, 80, 100, 20, 100, 0, 7)
      .attr(AddBattlerTagAttr, BattlerTagType.TRAPPED, false, false, 1, 1, true),
    new StatusMove(Moves.PSYCHIC_TERRAIN, PokemonType.PSYCHIC, -1, 10, -1, 0, 7)
      .attr(TerrainChangeAttr, TerrainType.PSYCHIC)
      .target(MoveTarget.BOTH_SIDES),
    new AttackMove(Moves.LUNGE, PokemonType.BUG, MoveCategory.PHYSICAL, 80, 100, 15, 100, 0, 7)
      .attr(StatStageChangeAttr, [ Stat.ATK ], -1),
    new AttackMove(Moves.FIRE_LASH, PokemonType.FIRE, MoveCategory.PHYSICAL, 80, 100, 15, 100, 0, 7)
      .attr(StatStageChangeAttr, [ Stat.DEF ], -1),
    new AttackMove(Moves.POWER_TRIP, PokemonType.DARK, MoveCategory.PHYSICAL, 20, 100, 10, -1, 0, 7)
      .attr(PositiveStatStagePowerAttr),
    new AttackMove(Moves.BURN_UP, PokemonType.FIRE, MoveCategory.SPECIAL, 130, 100, 5, -1, 0, 7)
      .condition((user) => {
        const userTypes = user.getTypes(true);
        return userTypes.includes(PokemonType.FIRE);
      })
      .attr(HealStatusEffectAttr, true, StatusEffect.FREEZE)
      .attr(AddBattlerTagAttr, BattlerTagType.BURNED_UP, true, false)
      .attr(RemoveTypeAttr, PokemonType.FIRE, (user) => {
        globalScene.queueMessage(i18next.t("moveTriggers:burnedItselfOut", { pokemonName: getPokemonNameWithAffix(user) }));
      }),
    new StatusMove(Moves.SPEED_SWAP, PokemonType.PSYCHIC, -1, 10, -1, 0, 7)
      .attr(SwapStatAttr, Stat.SPD)
      .ignoresSubstitute(),
    new AttackMove(Moves.SMART_STRIKE, PokemonType.STEEL, MoveCategory.PHYSICAL, 70, -1, 10, -1, 0, 7),
    new StatusMove(Moves.PURIFY, PokemonType.POISON, -1, 20, -1, 0, 7)
      .condition((user, target, move) => {
        if (!target.status) {
          return false;
        }
        return isNonVolatileStatusEffect(target.status.effect);
      })
      .attr(HealAttr, 0.5)
      .attr(HealStatusEffectAttr, false, getNonVolatileStatusEffects())
      .triageMove()
      .reflectable(),
    new AttackMove(Moves.REVELATION_DANCE, PokemonType.NORMAL, MoveCategory.SPECIAL, 90, 100, 15, -1, 0, 7)
      .danceMove()
      .attr(MatchUserTypeAttr),
    new AttackMove(Moves.CORE_ENFORCER, PokemonType.DRAGON, MoveCategory.SPECIAL, 100, 100, 10, -1, 0, 7)
      .target(MoveTarget.ALL_NEAR_ENEMIES)
      .attr(SuppressAbilitiesIfActedAttr),
    new AttackMove(Moves.TROP_KICK, PokemonType.GRASS, MoveCategory.PHYSICAL, 70, 100, 15, 100, 0, 7)
      .attr(StatStageChangeAttr, [ Stat.ATK ], -1),
    new StatusMove(Moves.INSTRUCT, PokemonType.PSYCHIC, -1, 15, -1, 0, 7)
      .ignoresSubstitute()
      .attr(RepeatMoveAttr)
      // incorrect interactions with Gigaton Hammer, Blood Moon & Torment
      // Also has incorrect interactions with Dancer due to the latter
      // erroneously adding copied moves to move history.
      .edgeCase(),
    new AttackMove(Moves.BEAK_BLAST, PokemonType.FLYING, MoveCategory.PHYSICAL, 100, 100, 15, -1, -3, 7)
      .attr(BeakBlastHeaderAttr)
      .ballBombMove()
      .makesContact(false),
    new AttackMove(Moves.CLANGING_SCALES, PokemonType.DRAGON, MoveCategory.SPECIAL, 110, 100, 5, -1, 0, 7)
      .attr(StatStageChangeAttr, [ Stat.DEF ], -1, true, { firstTargetOnly: true })
      .soundBased()
      .target(MoveTarget.ALL_NEAR_ENEMIES),
    new AttackMove(Moves.DRAGON_HAMMER, PokemonType.DRAGON, MoveCategory.PHYSICAL, 90, 100, 15, -1, 0, 7),
    new AttackMove(Moves.BRUTAL_SWING, PokemonType.DARK, MoveCategory.PHYSICAL, 60, 100, 20, -1, 0, 7)
      .target(MoveTarget.ALL_NEAR_OTHERS),
    new StatusMove(Moves.AURORA_VEIL, PokemonType.ICE, -1, 20, -1, 0, 7)
      .condition((user, target, move) => (globalScene.arena.weather?.weatherType === WeatherType.HAIL || globalScene.arena.weather?.weatherType === WeatherType.SNOW) && !globalScene.arena.weather?.isEffectSuppressed())
      .attr(AddArenaTagAttr, ArenaTagType.AURORA_VEIL, 5, true)
      .target(MoveTarget.USER_SIDE),
    /* Unused */
    new AttackMove(Moves.SINISTER_ARROW_RAID, PokemonType.GHOST, MoveCategory.PHYSICAL, 180, -1, 1, -1, 0, 7)
      .unimplemented()
      .makesContact(false)
      .edgeCase(), // I assume it's because the user needs spirit shackle and decidueye
    new AttackMove(Moves.MALICIOUS_MOONSAULT, PokemonType.DARK, MoveCategory.PHYSICAL, 180, -1, 1, -1, 0, 7)
      .unimplemented()
      .attr(AlwaysHitMinimizeAttr)
      .attr(HitsTagAttr, BattlerTagType.MINIMIZED, true)
      .edgeCase(), // I assume it's because it needs darkest lariat and incineroar
    new AttackMove(Moves.OCEANIC_OPERETTA, PokemonType.WATER, MoveCategory.SPECIAL, 195, -1, 1, -1, 0, 7)
      .unimplemented()
      .edgeCase(), // I assume it's because it needs sparkling aria and primarina
    new AttackMove(Moves.GUARDIAN_OF_ALOLA, PokemonType.FAIRY, MoveCategory.SPECIAL, -1, -1, 1, -1, 0, 7)
      .unimplemented(),
    new AttackMove(Moves.SOUL_STEALING_7_STAR_STRIKE, PokemonType.GHOST, MoveCategory.PHYSICAL, 195, -1, 1, -1, 0, 7)
      .unimplemented(),
    new AttackMove(Moves.STOKED_SPARKSURFER, PokemonType.ELECTRIC, MoveCategory.SPECIAL, 175, -1, 1, 100, 0, 7)
      .unimplemented()
      .edgeCase(), // I assume it's because it needs thunderbolt and Alola Raichu
    new AttackMove(Moves.PULVERIZING_PANCAKE, PokemonType.NORMAL, MoveCategory.PHYSICAL, 210, -1, 1, -1, 0, 7)
      .unimplemented()
      .edgeCase(), // I assume it's because it needs giga impact and snorlax
    new SelfStatusMove(Moves.EXTREME_EVOBOOST, PokemonType.NORMAL, -1, 1, -1, 0, 7)
      .unimplemented()
      .attr(StatStageChangeAttr, [ Stat.ATK, Stat.DEF, Stat.SPATK, Stat.SPDEF, Stat.SPD ], 2, true),
    new AttackMove(Moves.GENESIS_SUPERNOVA, PokemonType.PSYCHIC, MoveCategory.SPECIAL, 185, -1, 1, 100, 0, 7)
      .unimplemented()
      .attr(TerrainChangeAttr, TerrainType.PSYCHIC),
    /* End Unused */
    new AttackMove(Moves.SHELL_TRAP, PokemonType.FIRE, MoveCategory.SPECIAL, 150, 100, 5, -1, -3, 7)
      .attr(AddBattlerTagHeaderAttr, BattlerTagType.SHELL_TRAP)
      .target(MoveTarget.ALL_NEAR_ENEMIES)
      // Fails if the user was not hit by a physical attack during the turn
      .condition((user, target, move) => user.getTag(ShellTrapTag)?.activated === true),
    new AttackMove(Moves.FLEUR_CANNON, PokemonType.FAIRY, MoveCategory.SPECIAL, 130, 90, 5, -1, 0, 7)
      .attr(StatStageChangeAttr, [ Stat.SPATK ], -2, true),
    new AttackMove(Moves.PSYCHIC_FANGS, PokemonType.PSYCHIC, MoveCategory.PHYSICAL, 85, 100, 10, -1, 0, 7)
      .bitingMove()
      .attr(RemoveScreensAttr),
    new AttackMove(Moves.STOMPING_TANTRUM, PokemonType.GROUND, MoveCategory.PHYSICAL, 75, 100, 10, -1, 0, 7)
      .attr(MovePowerMultiplierAttr, (user, target, move) => user.getLastXMoves(2)[1]?.result === MoveResult.MISS || user.getLastXMoves(2)[1]?.result === MoveResult.FAIL ? 2 : 1),
    new AttackMove(Moves.SHADOW_BONE, PokemonType.GHOST, MoveCategory.PHYSICAL, 85, 100, 10, 20, 0, 7)
      .attr(StatStageChangeAttr, [ Stat.DEF ], -1)
      .makesContact(false),
    new AttackMove(Moves.ACCELEROCK, PokemonType.ROCK, MoveCategory.PHYSICAL, 40, 100, 20, -1, 1, 7),
    new AttackMove(Moves.LIQUIDATION, PokemonType.WATER, MoveCategory.PHYSICAL, 85, 100, 10, 20, 0, 7)
      .attr(StatStageChangeAttr, [ Stat.DEF ], -1),
    new AttackMove(Moves.PRISMATIC_LASER, PokemonType.PSYCHIC, MoveCategory.SPECIAL, 160, 100, 10, -1, 0, 7)
      .attr(RechargeAttr),
    new AttackMove(Moves.SPECTRAL_THIEF, PokemonType.GHOST, MoveCategory.PHYSICAL, 90, 100, 10, -1, 0, 7)
      .attr(SpectralThiefAttr)
      .ignoresSubstitute(),
    new AttackMove(Moves.SUNSTEEL_STRIKE, PokemonType.STEEL, MoveCategory.PHYSICAL, 100, 100, 5, -1, 0, 7)
      .ignoresAbilities(),
    new AttackMove(Moves.MOONGEIST_BEAM, PokemonType.GHOST, MoveCategory.SPECIAL, 100, 100, 5, -1, 0, 7)
      .ignoresAbilities(),
    new StatusMove(Moves.TEARFUL_LOOK, PokemonType.NORMAL, -1, 20, -1, 0, 7)
      .attr(StatStageChangeAttr, [ Stat.ATK, Stat.SPATK ], -1)
      .reflectable(),
    new AttackMove(Moves.ZING_ZAP, PokemonType.ELECTRIC, MoveCategory.PHYSICAL, 80, 100, 10, 30, 0, 7)
      .attr(FlinchAttr),
    new AttackMove(Moves.NATURES_MADNESS, PokemonType.FAIRY, MoveCategory.SPECIAL, -1, 90, 10, -1, 0, 7)
      .attr(TargetHalfHpDamageAttr),
    new AttackMove(Moves.MULTI_ATTACK, PokemonType.NORMAL, MoveCategory.PHYSICAL, 120, 100, 10, -1, 0, 7)
      .attr(FormChangeItemTypeAttr),
    /* Unused */
    new AttackMove(Moves.TEN_MILLION_VOLT_THUNDERBOLT, PokemonType.ELECTRIC, MoveCategory.SPECIAL, 195, -1, 1, -1, 0, 7)
      .unimplemented()
      .edgeCase(), // I assume it's because it needs thunderbolt and pikachu in a cap
    /* End Unused */
    new AttackMove(Moves.MIND_BLOWN, PokemonType.FIRE, MoveCategory.SPECIAL, 150, 100, 5, -1, 0, 7)
      .condition(failIfDampCondition)
      .attr(HalfSacrificialAttr)
      .target(MoveTarget.ALL_NEAR_OTHERS),
    new AttackMove(Moves.PLASMA_FISTS, PokemonType.ELECTRIC, MoveCategory.PHYSICAL, 100, 100, 15, -1, 0, 7)
      .attr(AddArenaTagAttr, ArenaTagType.ION_DELUGE, 1)
      .punchingMove(),
    new AttackMove(Moves.PHOTON_GEYSER, PokemonType.PSYCHIC, MoveCategory.SPECIAL, 100, 100, 5, -1, 0, 7)
      .attr(PhotonGeyserCategoryAttr)
      .ignoresAbilities(),
    /* Unused */
    new AttackMove(Moves.LIGHT_THAT_BURNS_THE_SKY, PokemonType.PSYCHIC, MoveCategory.SPECIAL, 200, -1, 1, -1, 0, 7)
      .unimplemented()
      .attr(PhotonGeyserCategoryAttr)
      .ignoresAbilities(),
    new AttackMove(Moves.SEARING_SUNRAZE_SMASH, PokemonType.STEEL, MoveCategory.PHYSICAL, 200, -1, 1, -1, 0, 7)
      .unimplemented()
      .ignoresAbilities(),
    new AttackMove(Moves.MENACING_MOONRAZE_MAELSTROM, PokemonType.GHOST, MoveCategory.SPECIAL, 200, -1, 1, -1, 0, 7)
      .unimplemented()
      .ignoresAbilities(),
    new AttackMove(Moves.LETS_SNUGGLE_FOREVER, PokemonType.FAIRY, MoveCategory.PHYSICAL, 190, -1, 1, -1, 0, 7)
      .unimplemented()
      .edgeCase(), // I assume it needs play rough and mimikyu
    new AttackMove(Moves.SPLINTERED_STORMSHARDS, PokemonType.ROCK, MoveCategory.PHYSICAL, 190, -1, 1, -1, 0, 7)
      .unimplemented()
      .attr(ClearTerrainAttr)
      .makesContact(false),
    new AttackMove(Moves.CLANGOROUS_SOULBLAZE, PokemonType.DRAGON, MoveCategory.SPECIAL, 185, -1, 1, 100, 0, 7)
      .unimplemented()
      .attr(StatStageChangeAttr, [ Stat.ATK, Stat.DEF, Stat.SPATK, Stat.SPDEF, Stat.SPD ], 1, true, { firstTargetOnly: true })
      .soundBased()
      .target(MoveTarget.ALL_NEAR_ENEMIES)
      .edgeCase(), // I assume it needs clanging scales and Kommo-O
    /* End Unused */
    new AttackMove(Moves.ZIPPY_ZAP, PokemonType.ELECTRIC, MoveCategory.PHYSICAL, 50, 100, 15, -1, 2, 7) // LGPE Implementation
      .attr(CritOnlyAttr),
    new AttackMove(Moves.SPLISHY_SPLASH, PokemonType.WATER, MoveCategory.SPECIAL, 90, 100, 15, 30, 0, 7)
      .attr(StatusEffectAttr, StatusEffect.PARALYSIS)
      .target(MoveTarget.ALL_NEAR_ENEMIES),
    new AttackMove(Moves.FLOATY_FALL, PokemonType.FLYING, MoveCategory.PHYSICAL, 90, 95, 15, 30, 0, 7)
      .attr(FlinchAttr),
    new AttackMove(Moves.PIKA_PAPOW, PokemonType.ELECTRIC, MoveCategory.SPECIAL, -1, -1, 20, -1, 0, 7)
      .attr(FriendshipPowerAttr),
    new AttackMove(Moves.BOUNCY_BUBBLE, PokemonType.WATER, MoveCategory.SPECIAL, 60, 100, 20, -1, 0, 7)
      .attr(HitHealAttr, 1)
      .triageMove(),
    new AttackMove(Moves.BUZZY_BUZZ, PokemonType.ELECTRIC, MoveCategory.SPECIAL, 60, 100, 20, 100, 0, 7)
      .attr(StatusEffectAttr, StatusEffect.PARALYSIS),
    new AttackMove(Moves.SIZZLY_SLIDE, PokemonType.FIRE, MoveCategory.PHYSICAL, 60, 100, 20, 100, 0, 7)
      .attr(StatusEffectAttr, StatusEffect.BURN),
    new AttackMove(Moves.GLITZY_GLOW, PokemonType.PSYCHIC, MoveCategory.SPECIAL, 80, 95, 15, -1, 0, 7)
      .attr(AddArenaTagAttr, ArenaTagType.LIGHT_SCREEN, 5, false, true),
    new AttackMove(Moves.BADDY_BAD, PokemonType.DARK, MoveCategory.SPECIAL, 80, 95, 15, -1, 0, 7)
      .attr(AddArenaTagAttr, ArenaTagType.REFLECT, 5, false, true),
    new AttackMove(Moves.SAPPY_SEED, PokemonType.GRASS, MoveCategory.PHYSICAL, 100, 90, 10, -1, 0, 7)
      .attr(LeechSeedAttr)
      .makesContact(false),
    new AttackMove(Moves.FREEZY_FROST, PokemonType.ICE, MoveCategory.SPECIAL, 100, 90, 10, -1, 0, 7)
      .attr(ResetStatsAttr, true),
    new AttackMove(Moves.SPARKLY_SWIRL, PokemonType.FAIRY, MoveCategory.SPECIAL, 120, 85, 5, -1, 0, 7)
      .attr(PartyStatusCureAttr, null, Abilities.NONE),
    new AttackMove(Moves.VEEVEE_VOLLEY, PokemonType.NORMAL, MoveCategory.PHYSICAL, -1, -1, 20, -1, 0, 7)
      .attr(FriendshipPowerAttr),
    new AttackMove(Moves.DOUBLE_IRON_BASH, PokemonType.STEEL, MoveCategory.PHYSICAL, 60, 100, 5, 30, 0, 7)
      .attr(MultiHitAttr, MultiHitType._2)
      .attr(FlinchAttr)
      .punchingMove(),
    /* Unused */
    new SelfStatusMove(Moves.MAX_GUARD, PokemonType.NORMAL, -1, 10, -1, 4, 8)
      .unimplemented()
      .attr(ProtectAttr)
      .condition(failIfLastCondition),
    /* End Unused */
    new AttackMove(Moves.DYNAMAX_CANNON, PokemonType.DRAGON, MoveCategory.SPECIAL, 100, 100, 5, -1, 0, 8)
      .attr(MovePowerMultiplierAttr, (user, target, move) => {
      // Move is only stronger against overleveled foes.
        if (target.level > globalScene.getMaxExpLevel()) {
          const dynamaxCannonPercentMarginBeforeFullDamage = 0.05; // How much % above MaxExpLevel of wave will the target need to be to take full damage.
          // The move's power scales as the margin is approached, reaching double power when it does or goes over it.
          return 1 + Math.min(1, (target.level - globalScene.getMaxExpLevel()) / (globalScene.getMaxExpLevel() * dynamaxCannonPercentMarginBeforeFullDamage));
        } else {
          return 1;
        }
      })
      .attr(DiscourageFrequentUseAttr),

    new AttackMove(Moves.SNIPE_SHOT, PokemonType.WATER, MoveCategory.SPECIAL, 80, 100, 15, -1, 0, 8)
      .attr(HighCritAttr)
      .attr(BypassRedirectAttr),
    new AttackMove(Moves.JAW_LOCK, PokemonType.DARK, MoveCategory.PHYSICAL, 80, 100, 10, -1, 0, 8)
      .attr(JawLockAttr)
      .bitingMove(),
    new SelfStatusMove(Moves.STUFF_CHEEKS, PokemonType.NORMAL, -1, 10, -1, 0, 8)
      .attr(EatBerryAttr, true)
      .attr(StatStageChangeAttr, [ Stat.DEF ], 2, true)
      .condition((user) => {
        const userBerries = globalScene.findModifiers(m => m instanceof BerryModifier, user.isPlayer());
        return userBerries.length > 0;
      })
      .edgeCase(), // Stuff Cheeks should not be selectable when the user does not have a berry, see wiki
    new SelfStatusMove(Moves.NO_RETREAT, PokemonType.FIGHTING, -1, 5, -1, 0, 8)
      .attr(StatStageChangeAttr, [ Stat.ATK, Stat.DEF, Stat.SPATK, Stat.SPDEF, Stat.SPD ], 1, true)
      .attr(AddBattlerTagAttr, BattlerTagType.NO_RETREAT, true, false)
      .condition((user, target, move) => user.getTag(TrappedTag)?.sourceMove !== Moves.NO_RETREAT), // fails if the user is currently trapped by No Retreat
    new StatusMove(Moves.TAR_SHOT, PokemonType.ROCK, 100, 15, -1, 0, 8)
      .attr(StatStageChangeAttr, [ Stat.SPD ], -1)
      .attr(AddBattlerTagAttr, BattlerTagType.TAR_SHOT, false)
      .reflectable(),
    new StatusMove(Moves.MAGIC_POWDER, PokemonType.PSYCHIC, 100, 20, -1, 0, 8)
      .attr(ChangeTypeAttr, PokemonType.PSYCHIC)
      .powderMove()
      .reflectable(),
    new AttackMove(Moves.DRAGON_DARTS, PokemonType.DRAGON, MoveCategory.PHYSICAL, 50, 100, 10, -1, 0, 8)
      .attr(MultiHitAttr, MultiHitType._2)
      .makesContact(false)
      .partial(), // smart targetting is unimplemented
    new StatusMove(Moves.TEATIME, PokemonType.NORMAL, -1, 10, -1, 0, 8)
      .attr(EatBerryAttr, false)
      .target(MoveTarget.ALL),
    new StatusMove(Moves.OCTOLOCK, PokemonType.FIGHTING, 100, 15, -1, 0, 8)
      .condition(failIfGhostTypeCondition)
      .attr(AddBattlerTagAttr, BattlerTagType.OCTOLOCK, false, true, 1),
    new AttackMove(Moves.BOLT_BEAK, PokemonType.ELECTRIC, MoveCategory.PHYSICAL, 85, 100, 10, -1, 0, 8)
      .attr(FirstAttackDoublePowerAttr),
    new AttackMove(Moves.FISHIOUS_REND, PokemonType.WATER, MoveCategory.PHYSICAL, 85, 100, 10, -1, 0, 8)
      .attr(FirstAttackDoublePowerAttr)
      .bitingMove(),
    new StatusMove(Moves.COURT_CHANGE, PokemonType.NORMAL, 100, 10, -1, 0, 8)
      .attr(SwapArenaTagsAttr, [ ArenaTagType.AURORA_VEIL, ArenaTagType.LIGHT_SCREEN, ArenaTagType.MIST, ArenaTagType.REFLECT, ArenaTagType.SPIKES, ArenaTagType.STEALTH_ROCK, ArenaTagType.STICKY_WEB, ArenaTagType.TAILWIND, ArenaTagType.TOXIC_SPIKES ]),
    /* Unused */
    new AttackMove(Moves.MAX_FLARE, PokemonType.FIRE, MoveCategory.PHYSICAL, 10, -1, 10, -1, 0, 8)
      .target(MoveTarget.NEAR_ENEMY)
      .unimplemented(),
    new AttackMove(Moves.MAX_FLUTTERBY, PokemonType.BUG, MoveCategory.PHYSICAL, 10, -1, 10, -1, 0, 8)
      .target(MoveTarget.NEAR_ENEMY)
      .unimplemented(),
    new AttackMove(Moves.MAX_LIGHTNING, PokemonType.ELECTRIC, MoveCategory.PHYSICAL, 10, -1, 10, -1, 0, 8)
      .target(MoveTarget.NEAR_ENEMY)
      .unimplemented(),
    new AttackMove(Moves.MAX_STRIKE, PokemonType.NORMAL, MoveCategory.PHYSICAL, 10, -1, 10, -1, 0, 8)
      .target(MoveTarget.NEAR_ENEMY)
      .unimplemented(),
    new AttackMove(Moves.MAX_KNUCKLE, PokemonType.FIGHTING, MoveCategory.PHYSICAL, 10, -1, 10, -1, 0, 8)
      .target(MoveTarget.NEAR_ENEMY)
      .unimplemented(),
    new AttackMove(Moves.MAX_PHANTASM, PokemonType.GHOST, MoveCategory.PHYSICAL, 10, -1, 10, -1, 0, 8)
      .target(MoveTarget.NEAR_ENEMY)
      .unimplemented(),
    new AttackMove(Moves.MAX_HAILSTORM, PokemonType.ICE, MoveCategory.PHYSICAL, 10, -1, 10, -1, 0, 8)
      .target(MoveTarget.NEAR_ENEMY)
      .unimplemented(),
    new AttackMove(Moves.MAX_OOZE, PokemonType.POISON, MoveCategory.PHYSICAL, 10, -1, 10, -1, 0, 8)
      .target(MoveTarget.NEAR_ENEMY)
      .unimplemented(),
    new AttackMove(Moves.MAX_GEYSER, PokemonType.WATER, MoveCategory.PHYSICAL, 10, -1, 10, -1, 0, 8)
      .target(MoveTarget.NEAR_ENEMY)
      .unimplemented(),
    new AttackMove(Moves.MAX_AIRSTREAM, PokemonType.FLYING, MoveCategory.PHYSICAL, 10, -1, 10, -1, 0, 8)
      .target(MoveTarget.NEAR_ENEMY)
      .unimplemented(),
    new AttackMove(Moves.MAX_STARFALL, PokemonType.FAIRY, MoveCategory.PHYSICAL, 10, -1, 10, -1, 0, 8)
      .target(MoveTarget.NEAR_ENEMY)
      .unimplemented(),
    new AttackMove(Moves.MAX_WYRMWIND, PokemonType.DRAGON, MoveCategory.PHYSICAL, 10, -1, 10, -1, 0, 8)
      .target(MoveTarget.NEAR_ENEMY)
      .unimplemented(),
    new AttackMove(Moves.MAX_MINDSTORM, PokemonType.PSYCHIC, MoveCategory.PHYSICAL, 10, -1, 10, -1, 0, 8)
      .target(MoveTarget.NEAR_ENEMY)
      .unimplemented(),
    new AttackMove(Moves.MAX_ROCKFALL, PokemonType.ROCK, MoveCategory.PHYSICAL, 10, -1, 10, -1, 0, 8)
      .target(MoveTarget.NEAR_ENEMY)
      .unimplemented(),
    new AttackMove(Moves.MAX_QUAKE, PokemonType.GROUND, MoveCategory.PHYSICAL, 10, -1, 10, -1, 0, 8)
      .target(MoveTarget.NEAR_ENEMY)
      .unimplemented(),
    new AttackMove(Moves.MAX_DARKNESS, PokemonType.DARK, MoveCategory.PHYSICAL, 10, -1, 10, -1, 0, 8)
      .target(MoveTarget.NEAR_ENEMY)
      .unimplemented(),
    new AttackMove(Moves.MAX_OVERGROWTH, PokemonType.GRASS, MoveCategory.PHYSICAL, 10, -1, 10, -1, 0, 8)
      .target(MoveTarget.NEAR_ENEMY)
      .unimplemented(),
    new AttackMove(Moves.MAX_STEELSPIKE, PokemonType.STEEL, MoveCategory.PHYSICAL, 10, -1, 10, -1, 0, 8)
      .target(MoveTarget.NEAR_ENEMY)
      .unimplemented(),
    /* End Unused */
    new SelfStatusMove(Moves.CLANGOROUS_SOUL, PokemonType.DRAGON, 100, 5, -1, 0, 8)
      .attr(CutHpStatStageBoostAttr, [ Stat.ATK, Stat.DEF, Stat.SPATK, Stat.SPDEF, Stat.SPD ], 1, 3)
      .soundBased()
      .danceMove(),
    new AttackMove(Moves.BODY_PRESS, PokemonType.FIGHTING, MoveCategory.PHYSICAL, 80, 100, 10, -1, 0, 8)
      .attr(DefAtkAttr),
    new StatusMove(Moves.DECORATE, PokemonType.FAIRY, -1, 15, -1, 0, 8)
      .attr(StatStageChangeAttr, [ Stat.ATK, Stat.SPATK ], 2)
      .ignoresProtect(),
    new AttackMove(Moves.DRUM_BEATING, PokemonType.GRASS, MoveCategory.PHYSICAL, 80, 100, 10, 100, 0, 8)
      .attr(StatStageChangeAttr, [ Stat.SPD ], -1)
      .makesContact(false),
    new AttackMove(Moves.SNAP_TRAP, PokemonType.GRASS, MoveCategory.PHYSICAL, 35, 100, 15, -1, 0, 8)
      .attr(TrapAttr, BattlerTagType.SNAP_TRAP),
    new AttackMove(Moves.PYRO_BALL, PokemonType.FIRE, MoveCategory.PHYSICAL, 120, 90, 5, 10, 0, 8)
      .attr(HealStatusEffectAttr, true, StatusEffect.FREEZE)
      .attr(StatusEffectAttr, StatusEffect.BURN)
      .ballBombMove()
      .makesContact(false),
    new AttackMove(Moves.BEHEMOTH_BLADE, PokemonType.STEEL, MoveCategory.PHYSICAL, 100, 100, 5, -1, 0, 8)
      .slicingMove(),
    new AttackMove(Moves.BEHEMOTH_BASH, PokemonType.STEEL, MoveCategory.PHYSICAL, 100, 100, 5, -1, 0, 8),
    new AttackMove(Moves.AURA_WHEEL, PokemonType.ELECTRIC, MoveCategory.PHYSICAL, 110, 100, 10, 100, 0, 8)
      .attr(StatStageChangeAttr, [ Stat.SPD ], 1, true)
      .makesContact(false)
      .attr(AuraWheelTypeAttr),
    new AttackMove(Moves.BREAKING_SWIPE, PokemonType.DRAGON, MoveCategory.PHYSICAL, 60, 100, 15, 100, 0, 8)
      .target(MoveTarget.ALL_NEAR_ENEMIES)
      .attr(StatStageChangeAttr, [ Stat.ATK ], -1),
    new AttackMove(Moves.BRANCH_POKE, PokemonType.GRASS, MoveCategory.PHYSICAL, 40, 100, 40, -1, 0, 8),
    new AttackMove(Moves.OVERDRIVE, PokemonType.ELECTRIC, MoveCategory.SPECIAL, 80, 100, 10, -1, 0, 8)
      .soundBased()
      .target(MoveTarget.ALL_NEAR_ENEMIES),
    new AttackMove(Moves.APPLE_ACID, PokemonType.GRASS, MoveCategory.SPECIAL, 80, 100, 10, 100, 0, 8)
      .attr(StatStageChangeAttr, [ Stat.SPDEF ], -1),
    new AttackMove(Moves.GRAV_APPLE, PokemonType.GRASS, MoveCategory.PHYSICAL, 80, 100, 10, 100, 0, 8)
      .attr(StatStageChangeAttr, [ Stat.DEF ], -1)
      .attr(MovePowerMultiplierAttr, (user, target, move) => globalScene.arena.getTag(ArenaTagType.GRAVITY) ? 1.5 : 1)
      .makesContact(false),
    new AttackMove(Moves.SPIRIT_BREAK, PokemonType.FAIRY, MoveCategory.PHYSICAL, 75, 100, 15, 100, 0, 8)
      .attr(StatStageChangeAttr, [ Stat.SPATK ], -1),
    new AttackMove(Moves.STRANGE_STEAM, PokemonType.FAIRY, MoveCategory.SPECIAL, 90, 95, 10, 20, 0, 8)
      .attr(ConfuseAttr),
    new StatusMove(Moves.LIFE_DEW, PokemonType.WATER, -1, 10, -1, 0, 8)
      .attr(HealAttr, 0.25, true, false)
      .target(MoveTarget.USER_AND_ALLIES)
      .ignoresProtect(),
    new SelfStatusMove(Moves.OBSTRUCT, PokemonType.DARK, 100, 10, -1, 4, 8)
      .attr(ProtectAttr, BattlerTagType.OBSTRUCT)
      .condition(failIfLastCondition),
    new AttackMove(Moves.FALSE_SURRENDER, PokemonType.DARK, MoveCategory.PHYSICAL, 80, -1, 10, -1, 0, 8),
    new AttackMove(Moves.METEOR_ASSAULT, PokemonType.FIGHTING, MoveCategory.PHYSICAL, 150, 100, 5, -1, 0, 8)
      .attr(RechargeAttr)
      .makesContact(false),
    new AttackMove(Moves.ETERNABEAM, PokemonType.DRAGON, MoveCategory.SPECIAL, 160, 90, 5, -1, 0, 8)
      .attr(RechargeAttr),
    new AttackMove(Moves.STEEL_BEAM, PokemonType.STEEL, MoveCategory.SPECIAL, 140, 95, 5, -1, 0, 8)
      .attr(HalfSacrificialAttr),
    new AttackMove(Moves.EXPANDING_FORCE, PokemonType.PSYCHIC, MoveCategory.SPECIAL, 80, 100, 10, -1, 0, 8)
      .attr(MovePowerMultiplierAttr, (user, target, move) => globalScene.arena.getTerrainType() === TerrainType.PSYCHIC && user.isGrounded() ? 1.5 : 1)
      .attr(VariableTargetAttr, (user, target, move) => globalScene.arena.getTerrainType() === TerrainType.PSYCHIC && user.isGrounded() ? MoveTarget.ALL_NEAR_ENEMIES : MoveTarget.NEAR_OTHER),
    new AttackMove(Moves.STEEL_ROLLER, PokemonType.STEEL, MoveCategory.PHYSICAL, 130, 100, 5, -1, 0, 8)
      .attr(ClearTerrainAttr)
      .condition((user, target, move) => !!globalScene.arena.terrain),
    new AttackMove(Moves.SCALE_SHOT, PokemonType.DRAGON, MoveCategory.PHYSICAL, 25, 90, 20, -1, 0, 8)
      .attr(StatStageChangeAttr, [ Stat.SPD ], 1, true, { lastHitOnly: true })
      .attr(StatStageChangeAttr, [ Stat.DEF ], -1, true, { lastHitOnly: true })
      .attr(MultiHitAttr)
      .makesContact(false),
    new ChargingAttackMove(Moves.METEOR_BEAM, PokemonType.ROCK, MoveCategory.SPECIAL, 120, 90, 10, -1, 0, 8)
      .chargeText(i18next.t("moveTriggers:isOverflowingWithSpacePower", { pokemonName: "{USER}" }))
      .chargeAttr(StatStageChangeAttr, [ Stat.SPATK ], 1, true),
    new AttackMove(Moves.SHELL_SIDE_ARM, PokemonType.POISON, MoveCategory.SPECIAL, 90, 100, 10, 20, 0, 8)
      .attr(ShellSideArmCategoryAttr)
      .attr(StatusEffectAttr, StatusEffect.POISON)
      .partial(), // Physical version of the move does not make contact
    new AttackMove(Moves.MISTY_EXPLOSION, PokemonType.FAIRY, MoveCategory.SPECIAL, 100, 100, 5, -1, 0, 8)
      .attr(SacrificialAttr)
      .target(MoveTarget.ALL_NEAR_OTHERS)
      .attr(MovePowerMultiplierAttr, (user, target, move) => globalScene.arena.getTerrainType() === TerrainType.MISTY && user.isGrounded() ? 1.5 : 1)
      .condition(failIfDampCondition)
      .makesContact(false),
    new AttackMove(Moves.GRASSY_GLIDE, PokemonType.GRASS, MoveCategory.PHYSICAL, 55, 100, 20, -1, 0, 8)
      .attr(IncrementMovePriorityAttr, (user, target, move) => globalScene.arena.getTerrainType() === TerrainType.GRASSY && user.isGrounded()),
    new AttackMove(Moves.RISING_VOLTAGE, PokemonType.ELECTRIC, MoveCategory.SPECIAL, 70, 100, 20, -1, 0, 8)
      .attr(MovePowerMultiplierAttr, (user, target, move) => globalScene.arena.getTerrainType() === TerrainType.ELECTRIC && target.isGrounded() ? 2 : 1),
    new AttackMove(Moves.TERRAIN_PULSE, PokemonType.NORMAL, MoveCategory.SPECIAL, 50, 100, 10, -1, 0, 8)
      .attr(TerrainPulseTypeAttr)
      .attr(MovePowerMultiplierAttr, (user, target, move) => globalScene.arena.getTerrainType() !== TerrainType.NONE && user.isGrounded() ? 2 : 1)
      .pulseMove(),
    new AttackMove(Moves.SKITTER_SMACK, PokemonType.BUG, MoveCategory.PHYSICAL, 70, 90, 10, 100, 0, 8)
      .attr(StatStageChangeAttr, [ Stat.SPATK ], -1),
    new AttackMove(Moves.BURNING_JEALOUSY, PokemonType.FIRE, MoveCategory.SPECIAL, 70, 100, 5, 100, 0, 8)
      .attr(StatusIfBoostedAttr, StatusEffect.BURN)
      .target(MoveTarget.ALL_NEAR_ENEMIES),
    new AttackMove(Moves.LASH_OUT, PokemonType.DARK, MoveCategory.PHYSICAL, 75, 100, 5, -1, 0, 8)
      .attr(MovePowerMultiplierAttr, (user, _target, _move) => user.turnData.statStagesDecreased ? 2 : 1),
    new AttackMove(Moves.POLTERGEIST, PokemonType.GHOST, MoveCategory.PHYSICAL, 110, 90, 5, -1, 0, 8)
      .condition(failIfNoTargetHeldItemsCondition)
      .attr(PreMoveMessageAttr, attackedByItemMessageFunc)
      .makesContact(false),
    new StatusMove(Moves.CORROSIVE_GAS, PokemonType.POISON, 100, 40, -1, 0, 8)
      .target(MoveTarget.ALL_NEAR_OTHERS)
      .reflectable()
      .unimplemented(),
    new StatusMove(Moves.COACHING, PokemonType.FIGHTING, -1, 10, -1, 0, 8)
      .attr(StatStageChangeAttr, [ Stat.ATK, Stat.DEF ], 1)
      .target(MoveTarget.NEAR_ALLY)
      .condition(failIfSingleBattle),
    new AttackMove(Moves.FLIP_TURN, PokemonType.WATER, MoveCategory.PHYSICAL, 60, 100, 20, -1, 0, 8)
      .attr(ForceSwitchOutAttr, true),
    new AttackMove(Moves.TRIPLE_AXEL, PokemonType.ICE, MoveCategory.PHYSICAL, 20, 90, 10, -1, 0, 8)
      .attr(MultiHitAttr, MultiHitType._3)
      .attr(MultiHitPowerIncrementAttr, 3)
      .checkAllHits(),
    new AttackMove(Moves.DUAL_WINGBEAT, PokemonType.FLYING, MoveCategory.PHYSICAL, 40, 90, 10, -1, 0, 8)
      .attr(MultiHitAttr, MultiHitType._2),
    new AttackMove(Moves.SCORCHING_SANDS, PokemonType.GROUND, MoveCategory.SPECIAL, 70, 100, 10, 30, 0, 8)
      .attr(HealStatusEffectAttr, true, StatusEffect.FREEZE)
      .attr(HealStatusEffectAttr, false, StatusEffect.FREEZE)
      .attr(StatusEffectAttr, StatusEffect.BURN),
    new StatusMove(Moves.JUNGLE_HEALING, PokemonType.GRASS, -1, 10, -1, 0, 8)
      .attr(HealAttr, 0.25, true, false)
      .attr(HealStatusEffectAttr, false, getNonVolatileStatusEffects())
      .target(MoveTarget.USER_AND_ALLIES),
    new AttackMove(Moves.WICKED_BLOW, PokemonType.DARK, MoveCategory.PHYSICAL, 75, 100, 5, -1, 0, 8)
      .attr(CritOnlyAttr)
      .punchingMove(),
    new AttackMove(Moves.SURGING_STRIKES, PokemonType.WATER, MoveCategory.PHYSICAL, 25, 100, 5, -1, 0, 8)
      .attr(MultiHitAttr, MultiHitType._3)
      .attr(CritOnlyAttr)
      .punchingMove(),
    new AttackMove(Moves.THUNDER_CAGE, PokemonType.ELECTRIC, MoveCategory.SPECIAL, 80, 90, 15, -1, 0, 8)
      .attr(TrapAttr, BattlerTagType.THUNDER_CAGE),
    new AttackMove(Moves.DRAGON_ENERGY, PokemonType.DRAGON, MoveCategory.SPECIAL, 150, 100, 5, -1, 0, 8)
      .attr(HpPowerAttr)
      .target(MoveTarget.ALL_NEAR_ENEMIES),
    new AttackMove(Moves.FREEZING_GLARE, PokemonType.PSYCHIC, MoveCategory.SPECIAL, 90, 100, 10, 10, 0, 8)
      .attr(StatusEffectAttr, StatusEffect.FREEZE),
    new AttackMove(Moves.FIERY_WRATH, PokemonType.DARK, MoveCategory.SPECIAL, 90, 100, 10, 20, 0, 8)
      .attr(FlinchAttr)
      .target(MoveTarget.ALL_NEAR_ENEMIES),
    new AttackMove(Moves.THUNDEROUS_KICK, PokemonType.FIGHTING, MoveCategory.PHYSICAL, 90, 100, 10, 100, 0, 8)
      .attr(StatStageChangeAttr, [ Stat.DEF ], -1),
    new AttackMove(Moves.GLACIAL_LANCE, PokemonType.ICE, MoveCategory.PHYSICAL, 120, 100, 5, -1, 0, 8)
      .target(MoveTarget.ALL_NEAR_ENEMIES)
      .makesContact(false),
    new AttackMove(Moves.ASTRAL_BARRAGE, PokemonType.GHOST, MoveCategory.SPECIAL, 120, 100, 5, -1, 0, 8)
      .target(MoveTarget.ALL_NEAR_ENEMIES),
    new AttackMove(Moves.EERIE_SPELL, PokemonType.PSYCHIC, MoveCategory.SPECIAL, 80, 100, 5, 100, 0, 8)
      .attr(AttackReducePpMoveAttr, 3)
      .soundBased(),
    new AttackMove(Moves.DIRE_CLAW, PokemonType.POISON, MoveCategory.PHYSICAL, 80, 100, 15, 50, 0, 8)
      .attr(MultiStatusEffectAttr, [ StatusEffect.POISON, StatusEffect.PARALYSIS, StatusEffect.SLEEP ]),
    new AttackMove(Moves.PSYSHIELD_BASH, PokemonType.PSYCHIC, MoveCategory.PHYSICAL, 70, 90, 10, 100, 0, 8)
      .attr(StatStageChangeAttr, [ Stat.DEF ], 1, true),
    new SelfStatusMove(Moves.POWER_SHIFT, PokemonType.NORMAL, -1, 10, -1, 0, 8)
      .target(MoveTarget.USER)
      .attr(ShiftStatAttr, Stat.ATK, Stat.DEF),
    new AttackMove(Moves.STONE_AXE, PokemonType.ROCK, MoveCategory.PHYSICAL, 65, 90, 15, 100, 0, 8)
      .attr(AddArenaTrapTagHitAttr, ArenaTagType.STEALTH_ROCK)
      .slicingMove(),
    new AttackMove(Moves.SPRINGTIDE_STORM, PokemonType.FAIRY, MoveCategory.SPECIAL, 100, 80, 5, 30, 0, 8)
      .attr(StatStageChangeAttr, [ Stat.ATK ], -1)
      .windMove()
      .target(MoveTarget.ALL_NEAR_ENEMIES),
    new AttackMove(Moves.MYSTICAL_POWER, PokemonType.PSYCHIC, MoveCategory.SPECIAL, 70, 90, 10, 100, 0, 8)
      .attr(StatStageChangeAttr, [ Stat.SPATK ], 1, true),
    new AttackMove(Moves.RAGING_FURY, PokemonType.FIRE, MoveCategory.PHYSICAL, 120, 100, 10, -1, 0, 8)
      .makesContact(false)
      .attr(FrenzyAttr)
      .attr(MissEffectAttr, frenzyMissFunc)
      .attr(NoEffectAttr, frenzyMissFunc)
      .target(MoveTarget.RANDOM_NEAR_ENEMY),
    new AttackMove(Moves.WAVE_CRASH, PokemonType.WATER, MoveCategory.PHYSICAL, 120, 100, 10, -1, 0, 8)
      .attr(RecoilAttr, false, 0.33)
      .recklessMove(),
    new AttackMove(Moves.CHLOROBLAST, PokemonType.GRASS, MoveCategory.SPECIAL, 150, 95, 5, -1, 0, 8)
      .attr(RecoilAttr, true, 0.5),
    new AttackMove(Moves.MOUNTAIN_GALE, PokemonType.ICE, MoveCategory.PHYSICAL, 100, 85, 10, 30, 0, 8)
      .makesContact(false)
      .attr(FlinchAttr),
    new SelfStatusMove(Moves.VICTORY_DANCE, PokemonType.FIGHTING, -1, 10, -1, 0, 8)
      .attr(StatStageChangeAttr, [ Stat.ATK, Stat.DEF, Stat.SPD ], 1, true)
      .danceMove(),
    new AttackMove(Moves.HEADLONG_RUSH, PokemonType.GROUND, MoveCategory.PHYSICAL, 120, 100, 5, -1, 0, 8)
      .attr(StatStageChangeAttr, [ Stat.DEF, Stat.SPDEF ], -1, true)
      .punchingMove(),
    new AttackMove(Moves.BARB_BARRAGE, PokemonType.POISON, MoveCategory.PHYSICAL, 60, 100, 10, 50, 0, 8)
      .makesContact(false)
      .attr(MovePowerMultiplierAttr, (user, target, move) => target.status && (target.status.effect === StatusEffect.POISON || target.status.effect === StatusEffect.TOXIC) ? 2 : 1)
      .attr(StatusEffectAttr, StatusEffect.POISON),
    new AttackMove(Moves.ESPER_WING, PokemonType.PSYCHIC, MoveCategory.SPECIAL, 80, 100, 10, 100, 0, 8)
      .attr(HighCritAttr)
      .attr(StatStageChangeAttr, [ Stat.SPD ], 1, true),
    new AttackMove(Moves.BITTER_MALICE, PokemonType.GHOST, MoveCategory.SPECIAL, 75, 100, 10, 100, 0, 8)
      .attr(StatStageChangeAttr, [ Stat.ATK ], -1),
    new SelfStatusMove(Moves.SHELTER, PokemonType.STEEL, -1, 10, -1, 0, 8)
      .attr(StatStageChangeAttr, [ Stat.DEF ], 2, true),
    new AttackMove(Moves.TRIPLE_ARROWS, PokemonType.FIGHTING, MoveCategory.PHYSICAL, 90, 100, 10, 30, 0, 8)
      .makesContact(false)
      .attr(HighCritAttr)
      .attr(StatStageChangeAttr, [ Stat.DEF ], -1, false, { effectChanceOverride: 50 })
      .attr(FlinchAttr),
    new AttackMove(Moves.INFERNAL_PARADE, PokemonType.GHOST, MoveCategory.SPECIAL, 60, 100, 15, 30, 0, 8)
      .attr(StatusEffectAttr, StatusEffect.BURN)
      .attr(MovePowerMultiplierAttr, (user, target, move) => target.status ? 2 : 1),
    new AttackMove(Moves.CEASELESS_EDGE, PokemonType.DARK, MoveCategory.PHYSICAL, 65, 90, 15, 100, 0, 8)
      .attr(AddArenaTrapTagHitAttr, ArenaTagType.SPIKES)
      .slicingMove(),
    new AttackMove(Moves.BLEAKWIND_STORM, PokemonType.FLYING, MoveCategory.SPECIAL, 100, 80, 10, 30, 0, 8)
      .attr(StormAccuracyAttr)
      .attr(StatStageChangeAttr, [ Stat.SPD ], -1)
      .windMove()
      .target(MoveTarget.ALL_NEAR_ENEMIES),
    new AttackMove(Moves.WILDBOLT_STORM, PokemonType.ELECTRIC, MoveCategory.SPECIAL, 100, 80, 10, 20, 0, 8)
      .attr(StormAccuracyAttr)
      .attr(StatusEffectAttr, StatusEffect.PARALYSIS)
      .windMove()
      .target(MoveTarget.ALL_NEAR_ENEMIES),
    new AttackMove(Moves.SANDSEAR_STORM, PokemonType.GROUND, MoveCategory.SPECIAL, 100, 80, 10, 20, 0, 8)
      .attr(StormAccuracyAttr)
      .attr(StatusEffectAttr, StatusEffect.BURN)
      .windMove()
      .target(MoveTarget.ALL_NEAR_ENEMIES),
    new StatusMove(Moves.LUNAR_BLESSING, PokemonType.PSYCHIC, -1, 5, -1, 0, 8)
      .attr(HealAttr, 0.25, true, false)
      .attr(HealStatusEffectAttr, false, getNonVolatileStatusEffects())
      .target(MoveTarget.USER_AND_ALLIES)
      .triageMove(),
    new SelfStatusMove(Moves.TAKE_HEART, PokemonType.PSYCHIC, -1, 10, -1, 0, 8)
      .attr(StatStageChangeAttr, [ Stat.SPATK, Stat.SPDEF ], 1, true)
      .attr(HealStatusEffectAttr, true, [ StatusEffect.PARALYSIS, StatusEffect.POISON, StatusEffect.TOXIC, StatusEffect.BURN, StatusEffect.SLEEP ]),
    /* Unused
    new AttackMove(Moves.G_MAX_WILDFIRE, PokemonType.Fire, MoveCategory.PHYSICAL, 10, -1, 10, -1, 0, 8)
      .target(MoveTarget.ALL_NEAR_ENEMIES)
      .unimplemented(),
    new AttackMove(Moves.G_MAX_BEFUDDLE, Type.BUG, MoveCategory.PHYSICAL, 10, -1, 10, -1, 0, 8)
      .target(MoveTarget.ALL_NEAR_ENEMIES)
      .unimplemented(),
    new AttackMove(Moves.G_MAX_VOLT_CRASH, Type.ELECTRIC, MoveCategory.PHYSICAL, 10, -1, 10, -1, 0, 8)
      .target(MoveTarget.ALL_NEAR_ENEMIES)
      .unimplemented(),
    new AttackMove(Moves.G_MAX_GOLD_RUSH, Type.NORMAL, MoveCategory.PHYSICAL, 10, -1, 10, -1, 0, 8)
      .target(MoveTarget.ALL_NEAR_ENEMIES)
      .unimplemented(),
    new AttackMove(Moves.G_MAX_CHI_STRIKE, Type.FIGHTING, MoveCategory.PHYSICAL, 10, -1, 10, -1, 0, 8)
      .target(MoveTarget.ALL_NEAR_ENEMIES)
      .unimplemented(),
    new AttackMove(Moves.G_MAX_TERROR, Type.GHOST, MoveCategory.PHYSICAL, 10, -1, 10, -1, 0, 8)
      .target(MoveTarget.ALL_NEAR_ENEMIES)
      .unimplemented(),
    new AttackMove(Moves.G_MAX_RESONANCE, Type.ICE, MoveCategory.PHYSICAL, 10, -1, 10, -1, 0, 8)
      .target(MoveTarget.ALL_NEAR_ENEMIES)
      .unimplemented(),
    new AttackMove(Moves.G_MAX_CUDDLE, Type.NORMAL, MoveCategory.PHYSICAL, 10, -1, 10, -1, 0, 8)
      .target(MoveTarget.ALL_NEAR_ENEMIES)
      .unimplemented(),
    new AttackMove(Moves.G_MAX_REPLENISH, Type.NORMAL, MoveCategory.PHYSICAL, 10, -1, 10, -1, 0, 8)
      .target(MoveTarget.ALL_NEAR_ENEMIES)
      .unimplemented(),
    new AttackMove(Moves.G_MAX_MALODOR, Type.POISON, MoveCategory.PHYSICAL, 10, -1, 10, -1, 0, 8)
      .target(MoveTarget.ALL_NEAR_ENEMIES)
      .unimplemented(),
    new AttackMove(Moves.G_MAX_STONESURGE, Type.WATER, MoveCategory.PHYSICAL, 10, -1, 10, -1, 0, 8)
      .target(MoveTarget.ALL_NEAR_ENEMIES)
      .unimplemented(),
    new AttackMove(Moves.G_MAX_WIND_RAGE, Type.FLYING, MoveCategory.PHYSICAL, 10, -1, 10, -1, 0, 8)
      .target(MoveTarget.ALL_NEAR_ENEMIES)
      .unimplemented(),
    new AttackMove(Moves.G_MAX_STUN_SHOCK, Type.ELECTRIC, MoveCategory.PHYSICAL, 10, -1, 10, -1, 0, 8)
      .target(MoveTarget.ALL_NEAR_ENEMIES)
      .unimplemented(),
    new AttackMove(Moves.G_MAX_FINALE, Type.FAIRY, MoveCategory.PHYSICAL, 10, -1, 10, -1, 0, 8)
      .target(MoveTarget.ALL_NEAR_ENEMIES)
      .unimplemented(),
    new AttackMove(Moves.G_MAX_DEPLETION, Type.DRAGON, MoveCategory.PHYSICAL, 10, -1, 10, -1, 0, 8)
      .target(MoveTarget.ALL_NEAR_ENEMIES)
      .unimplemented(),
    new AttackMove(Moves.G_MAX_GRAVITAS, Type.PSYCHIC, MoveCategory.PHYSICAL, 10, -1, 10, -1, 0, 8)
      .target(MoveTarget.ALL_NEAR_ENEMIES)
      .unimplemented(),
    new AttackMove(Moves.G_MAX_VOLCALITH, Type.ROCK, MoveCategory.PHYSICAL, 10, -1, 10, -1, 0, 8)
      .target(MoveTarget.ALL_NEAR_ENEMIES)
      .unimplemented(),
    new AttackMove(Moves.G_MAX_SANDBLAST, Type.GROUND, MoveCategory.PHYSICAL, 10, -1, 10, -1, 0, 8)
      .target(MoveTarget.ALL_NEAR_ENEMIES)
      .unimplemented(),
    new AttackMove(Moves.G_MAX_SNOOZE, Type.DARK, MoveCategory.PHYSICAL, 10, -1, 10, -1, 0, 8)
      .target(MoveTarget.ALL_NEAR_ENEMIES)
      .unimplemented(),
    new AttackMove(Moves.G_MAX_TARTNESS, Type.GRASS, MoveCategory.PHYSICAL, 10, -1, 10, -1, 0, 8)
      .target(MoveTarget.ALL_NEAR_ENEMIES)
      .unimplemented(),
    new AttackMove(Moves.G_MAX_SWEETNESS, Type.GRASS, MoveCategory.PHYSICAL, 10, -1, 10, -1, 0, 8)
      .target(MoveTarget.ALL_NEAR_ENEMIES)
      .unimplemented(),
    new AttackMove(Moves.G_MAX_SMITE, Type.FAIRY, MoveCategory.PHYSICAL, 10, -1, 10, -1, 0, 8)
      .target(MoveTarget.ALL_NEAR_ENEMIES)
      .unimplemented(),
    new AttackMove(Moves.G_MAX_STEELSURGE, Type.STEEL, MoveCategory.PHYSICAL, 10, -1, 10, -1, 0, 8)
      .target(MoveTarget.ALL_NEAR_ENEMIES)
      .unimplemented(),
    new AttackMove(Moves.G_MAX_MELTDOWN, Type.STEEL, MoveCategory.PHYSICAL, 10, -1, 10, -1, 0, 8)
      .target(MoveTarget.ALL_NEAR_ENEMIES)
      .unimplemented(),
    new AttackMove(Moves.G_MAX_FOAM_BURST, Type.WATER, MoveCategory.PHYSICAL, 10, -1, 10, -1, 0, 8)
      .target(MoveTarget.ALL_NEAR_ENEMIES)
      .unimplemented(),
    new AttackMove(Moves.G_MAX_CENTIFERNO, PokemonType.Fire, MoveCategory.PHYSICAL, 10, -1, 10, -1, 0, 8)
      .target(MoveTarget.ALL_NEAR_ENEMIES)
      .unimplemented(),
    new AttackMove(Moves.G_MAX_VINE_LASH, Type.GRASS, MoveCategory.PHYSICAL, 10, -1, 10, -1, 0, 8)
      .target(MoveTarget.ALL_NEAR_ENEMIES)
      .unimplemented(),
    new AttackMove(Moves.G_MAX_CANNONADE, Type.WATER, MoveCategory.PHYSICAL, 10, -1, 10, -1, 0, 8)
      .target(MoveTarget.ALL_NEAR_ENEMIES)
      .unimplemented(),
    new AttackMove(Moves.G_MAX_DRUM_SOLO, Type.GRASS, MoveCategory.PHYSICAL, 10, -1, 10, -1, 0, 8)
      .target(MoveTarget.ALL_NEAR_ENEMIES)
      .unimplemented(),
    new AttackMove(Moves.G_MAX_FIREBALL, PokemonType.Fire, MoveCategory.PHYSICAL, 10, -1, 10, -1, 0, 8)
      .target(MoveTarget.ALL_NEAR_ENEMIES)
      .unimplemented(),
    new AttackMove(Moves.G_MAX_HYDROSNIPE, Type.WATER, MoveCategory.PHYSICAL, 10, -1, 10, -1, 0, 8)
      .target(MoveTarget.ALL_NEAR_ENEMIES)
      .unimplemented(),
    new AttackMove(Moves.G_MAX_ONE_BLOW, Type.DARK, MoveCategory.PHYSICAL, 10, -1, 10, -1, 0, 8)
      .target(MoveTarget.ALL_NEAR_ENEMIES)
      .unimplemented(),
    new AttackMove(Moves.G_MAX_RAPID_FLOW, Type.WATER, MoveCategory.PHYSICAL, 10, -1, 10, -1, 0, 8)
      .target(MoveTarget.ALL_NEAR_ENEMIES)
      .unimplemented(),
    End Unused */
    new AttackMove(Moves.TERA_BLAST, PokemonType.NORMAL, MoveCategory.SPECIAL, 80, 100, 10, -1, 0, 9)
      .attr(TeraMoveCategoryAttr)
      .attr(TeraBlastTypeAttr)
      .attr(TeraBlastPowerAttr)
      .attr(StatStageChangeAttr, [ Stat.ATK, Stat.SPATK ], -1, true, { condition: (user, target, move) => user.isTerastallized && user.isOfType(PokemonType.STELLAR) }),
    new SelfStatusMove(Moves.SILK_TRAP, PokemonType.BUG, -1, 10, -1, 4, 9)
      .attr(ProtectAttr, BattlerTagType.SILK_TRAP)
      .condition(failIfLastCondition),
    new AttackMove(Moves.AXE_KICK, PokemonType.FIGHTING, MoveCategory.PHYSICAL, 120, 90, 10, 30, 0, 9)
      .attr(MissEffectAttr, crashDamageFunc)
      .attr(NoEffectAttr, crashDamageFunc)
      .attr(ConfuseAttr)
      .recklessMove(),
    new AttackMove(Moves.LAST_RESPECTS, PokemonType.GHOST, MoveCategory.PHYSICAL, 50, 100, 10, -1, 0, 9)
      .attr(MovePowerMultiplierAttr, (user, target, move) => 1 + Math.min(user.isPlayer() ? globalScene.arena.playerFaints : globalScene.currentBattle.enemyFaints, 100))
      .makesContact(false),
    new AttackMove(Moves.LUMINA_CRASH, PokemonType.PSYCHIC, MoveCategory.SPECIAL, 80, 100, 10, 100, 0, 9)
      .attr(StatStageChangeAttr, [ Stat.SPDEF ], -2),
    new AttackMove(Moves.ORDER_UP, PokemonType.DRAGON, MoveCategory.PHYSICAL, 80, 100, 10, -1, 0, 9)
      .attr(OrderUpStatBoostAttr)
      .makesContact(false),
    new AttackMove(Moves.JET_PUNCH, PokemonType.WATER, MoveCategory.PHYSICAL, 60, 100, 15, -1, 1, 9)
      .punchingMove(),
    new StatusMove(Moves.SPICY_EXTRACT, PokemonType.GRASS, -1, 15, -1, 0, 9)
      .attr(StatStageChangeAttr, [ Stat.ATK ], 2)
      .attr(StatStageChangeAttr, [ Stat.DEF ], -2),
    new AttackMove(Moves.SPIN_OUT, PokemonType.STEEL, MoveCategory.PHYSICAL, 100, 100, 5, -1, 0, 9)
      .attr(StatStageChangeAttr, [ Stat.SPD ], -2, true),
    new AttackMove(Moves.POPULATION_BOMB, PokemonType.NORMAL, MoveCategory.PHYSICAL, 20, 90, 10, -1, 0, 9)
      .attr(MultiHitAttr, MultiHitType._10)
      .slicingMove()
      .checkAllHits(),
    new AttackMove(Moves.ICE_SPINNER, PokemonType.ICE, MoveCategory.PHYSICAL, 80, 100, 15, -1, 0, 9)
      .attr(ClearTerrainAttr),
    new AttackMove(Moves.GLAIVE_RUSH, PokemonType.DRAGON, MoveCategory.PHYSICAL, 120, 100, 5, -1, 0, 9)
      .attr(AddBattlerTagAttr, BattlerTagType.ALWAYS_GET_HIT, true, false, 0, 0, true)
      .attr(AddBattlerTagAttr, BattlerTagType.RECEIVE_DOUBLE_DAMAGE, true, false, 0, 0, true)
      .condition((user, target, move) => {
        return !(target.getTag(BattlerTagType.PROTECTED)?.tagType === "PROTECTED" || globalScene.arena.getTag(ArenaTagType.MAT_BLOCK)?.tagType === "MAT_BLOCK");
      }),
    new StatusMove(Moves.REVIVAL_BLESSING, PokemonType.NORMAL, -1, 1, -1, 0, 9)
      .triageMove()
      .attr(RevivalBlessingAttr)
      .target(MoveTarget.USER),
    new AttackMove(Moves.SALT_CURE, PokemonType.ROCK, MoveCategory.PHYSICAL, 40, 100, 15, 100, 0, 9)
      .attr(AddBattlerTagAttr, BattlerTagType.SALT_CURED)
      .makesContact(false),
    new AttackMove(Moves.TRIPLE_DIVE, PokemonType.WATER, MoveCategory.PHYSICAL, 30, 95, 10, -1, 0, 9)
      .attr(MultiHitAttr, MultiHitType._3),
    new AttackMove(Moves.MORTAL_SPIN, PokemonType.POISON, MoveCategory.PHYSICAL, 30, 100, 15, 100, 0, 9)
      .attr(LapseBattlerTagAttr, [
        BattlerTagType.BIND,
        BattlerTagType.WRAP,
        BattlerTagType.FIRE_SPIN,
        BattlerTagType.WHIRLPOOL,
        BattlerTagType.CLAMP,
        BattlerTagType.SAND_TOMB,
        BattlerTagType.MAGMA_STORM,
        BattlerTagType.SNAP_TRAP,
        BattlerTagType.THUNDER_CAGE,
        BattlerTagType.SEEDED,
        BattlerTagType.INFESTATION
      ], true)
      .attr(StatusEffectAttr, StatusEffect.POISON)
      .attr(RemoveArenaTrapAttr)
      .target(MoveTarget.ALL_NEAR_ENEMIES),
    new StatusMove(Moves.DOODLE, PokemonType.NORMAL, 100, 10, -1, 0, 9)
      .attr(AbilityCopyAttr, true),
    new SelfStatusMove(Moves.FILLET_AWAY, PokemonType.NORMAL, -1, 10, -1, 0, 9)
      .attr(CutHpStatStageBoostAttr, [ Stat.ATK, Stat.SPATK, Stat.SPD ], 2, 2),
    new AttackMove(Moves.KOWTOW_CLEAVE, PokemonType.DARK, MoveCategory.PHYSICAL, 85, -1, 10, -1, 0, 9)
      .slicingMove(),
    new AttackMove(Moves.FLOWER_TRICK, PokemonType.GRASS, MoveCategory.PHYSICAL, 70, -1, 10, -1, 0, 9)
      .attr(CritOnlyAttr)
      .makesContact(false),
    new AttackMove(Moves.TORCH_SONG, PokemonType.FIRE, MoveCategory.SPECIAL, 80, 100, 10, 100, 0, 9)
      .attr(StatStageChangeAttr, [ Stat.SPATK ], 1, true)
      .soundBased(),
    new AttackMove(Moves.AQUA_STEP, PokemonType.WATER, MoveCategory.PHYSICAL, 80, 100, 10, 100, 0, 9)
      .attr(StatStageChangeAttr, [ Stat.SPD ], 1, true)
      .danceMove(),
    new AttackMove(Moves.RAGING_BULL, PokemonType.NORMAL, MoveCategory.PHYSICAL, 90, 100, 10, -1, 0, 9)
      .attr(RagingBullTypeAttr)
      .attr(RemoveScreensAttr),
    new AttackMove(Moves.MAKE_IT_RAIN, PokemonType.STEEL, MoveCategory.SPECIAL, 120, 100, 5, -1, 0, 9)
      .attr(MoneyAttr)
      .attr(StatStageChangeAttr, [ Stat.SPATK ], -1, true, { firstTargetOnly: true })
      .target(MoveTarget.ALL_NEAR_ENEMIES),
    new AttackMove(Moves.PSYBLADE, PokemonType.PSYCHIC, MoveCategory.PHYSICAL, 80, 100, 15, -1, 0, 9)
      .attr(MovePowerMultiplierAttr, (user, target, move) => globalScene.arena.getTerrainType() === TerrainType.ELECTRIC && user.isGrounded() ? 1.5 : 1)
      .slicingMove(),
    new AttackMove(Moves.HYDRO_STEAM, PokemonType.WATER, MoveCategory.SPECIAL, 80, 100, 15, -1, 0, 9)
      .attr(IgnoreWeatherTypeDebuffAttr, WeatherType.SUNNY)
      .attr(MovePowerMultiplierAttr, (user, target, move) => {
        const weather = globalScene.arena.weather;
        if (!weather) {
          return 1;
        }
        return [ WeatherType.SUNNY, WeatherType.HARSH_SUN ].includes(weather.weatherType) && !weather.isEffectSuppressed() ? 1.5 : 1;
      }),
    new AttackMove(Moves.RUINATION, PokemonType.DARK, MoveCategory.SPECIAL, -1, 90, 10, -1, 0, 9)
      .attr(TargetHalfHpDamageAttr),
    new AttackMove(Moves.COLLISION_COURSE, PokemonType.FIGHTING, MoveCategory.PHYSICAL, 100, 100, 5, -1, 0, 9)
      .attr(MovePowerMultiplierAttr, (user, target, move) => target.getAttackTypeEffectiveness(move.type, user) >= 2 ? 5461 / 4096 : 1),
    new AttackMove(Moves.ELECTRO_DRIFT, PokemonType.ELECTRIC, MoveCategory.SPECIAL, 100, 100, 5, -1, 0, 9)
      .attr(MovePowerMultiplierAttr, (user, target, move) => target.getAttackTypeEffectiveness(move.type, user) >= 2 ? 5461 / 4096 : 1)
      .makesContact(),
    new SelfStatusMove(Moves.SHED_TAIL, PokemonType.NORMAL, -1, 10, -1, 0, 9)
      .attr(AddSubstituteAttr, 0.5, true)
      .attr(ForceSwitchOutAttr, true, SwitchType.SHED_TAIL)
      .condition(failIfLastInPartyCondition),
    new SelfStatusMove(Moves.CHILLY_RECEPTION, PokemonType.ICE, -1, 10, -1, 0, 9)
      .attr(PreMoveMessageAttr, (user, move) => i18next.t("moveTriggers:chillyReception", { pokemonName: getPokemonNameWithAffix(user) }))
      .attr(ChillyReceptionAttr, true),
    new SelfStatusMove(Moves.TIDY_UP, PokemonType.NORMAL, -1, 10, -1, 0, 9)
      .attr(StatStageChangeAttr, [ Stat.ATK, Stat.SPD ], 1, true)
      .attr(RemoveArenaTrapAttr, true)
      .attr(RemoveAllSubstitutesAttr),
    new StatusMove(Moves.SNOWSCAPE, PokemonType.ICE, -1, 10, -1, 0, 9)
      .attr(WeatherChangeAttr, WeatherType.SNOW)
      .target(MoveTarget.BOTH_SIDES),
    new AttackMove(Moves.POUNCE, PokemonType.BUG, MoveCategory.PHYSICAL, 50, 100, 20, 100, 0, 9)
      .attr(StatStageChangeAttr, [ Stat.SPD ], -1),
    new AttackMove(Moves.TRAILBLAZE, PokemonType.GRASS, MoveCategory.PHYSICAL, 50, 100, 20, 100, 0, 9)
      .attr(StatStageChangeAttr, [ Stat.SPD ], 1, true),
    new AttackMove(Moves.CHILLING_WATER, PokemonType.WATER, MoveCategory.SPECIAL, 50, 100, 20, 100, 0, 9)
      .attr(StatStageChangeAttr, [ Stat.ATK ], -1),
    new AttackMove(Moves.HYPER_DRILL, PokemonType.NORMAL, MoveCategory.PHYSICAL, 100, 100, 5, -1, 0, 9)
      .ignoresProtect(),
    new AttackMove(Moves.TWIN_BEAM, PokemonType.PSYCHIC, MoveCategory.SPECIAL, 40, 100, 10, -1, 0, 9)
      .attr(MultiHitAttr, MultiHitType._2),
    new AttackMove(Moves.RAGE_FIST, PokemonType.GHOST, MoveCategory.PHYSICAL, 50, 100, 10, -1, 0, 9)
      .edgeCase() // Counter incorrectly increases on confusion self-hits
      .attr(RageFistPowerAttr)
      .punchingMove(),
    new AttackMove(Moves.ARMOR_CANNON, PokemonType.FIRE, MoveCategory.SPECIAL, 120, 100, 5, -1, 0, 9)
      .attr(StatStageChangeAttr, [ Stat.DEF, Stat.SPDEF ], -1, true),
    new AttackMove(Moves.BITTER_BLADE, PokemonType.FIRE, MoveCategory.PHYSICAL, 90, 100, 10, -1, 0, 9)
      .attr(HitHealAttr)
      .slicingMove()
      .triageMove(),
    new AttackMove(Moves.DOUBLE_SHOCK, PokemonType.ELECTRIC, MoveCategory.PHYSICAL, 120, 100, 5, -1, 0, 9)
      .condition((user) => {
        const userTypes = user.getTypes(true);
        return userTypes.includes(PokemonType.ELECTRIC);
      })
      .attr(AddBattlerTagAttr, BattlerTagType.DOUBLE_SHOCKED, true, false)
      .attr(RemoveTypeAttr, PokemonType.ELECTRIC, (user) => {
        globalScene.queueMessage(i18next.t("moveTriggers:usedUpAllElectricity", { pokemonName: getPokemonNameWithAffix(user) }));
      }),
    new AttackMove(Moves.GIGATON_HAMMER, PokemonType.STEEL, MoveCategory.PHYSICAL, 160, 100, 5, -1, 0, 9)
      .makesContact(false)
      .condition((user, target, move) => {
        const turnMove = user.getLastXMoves(1);
        return !turnMove.length || turnMove[0].move !== move.id || turnMove[0].result !== MoveResult.SUCCESS;
      }), // TODO Add Instruct/Encore interaction
    new AttackMove(Moves.COMEUPPANCE, PokemonType.DARK, MoveCategory.PHYSICAL, -1, 100, 10, -1, 0, 9)
      .attr(CounterDamageAttr, (move: Move) => (move.category === MoveCategory.PHYSICAL || move.category === MoveCategory.SPECIAL), 1.5)
      .redirectCounter()
      .target(MoveTarget.ATTACKER),
    new AttackMove(Moves.AQUA_CUTTER, PokemonType.WATER, MoveCategory.PHYSICAL, 70, 100, 20, -1, 0, 9)
      .attr(HighCritAttr)
      .slicingMove()
      .makesContact(false),
    new AttackMove(Moves.BLAZING_TORQUE, PokemonType.FIRE, MoveCategory.PHYSICAL, 80, 100, 10, 30, 0, 9)
      .attr(StatusEffectAttr, StatusEffect.BURN)
      .makesContact(false),
    new AttackMove(Moves.WICKED_TORQUE, PokemonType.DARK, MoveCategory.PHYSICAL, 80, 100, 10, 10, 0, 9)
      .attr(StatusEffectAttr, StatusEffect.SLEEP)
      .makesContact(false),
    new AttackMove(Moves.NOXIOUS_TORQUE, PokemonType.POISON, MoveCategory.PHYSICAL, 100, 100, 10, 30, 0, 9)
      .attr(StatusEffectAttr, StatusEffect.POISON)
      .makesContact(false),
    new AttackMove(Moves.COMBAT_TORQUE, PokemonType.FIGHTING, MoveCategory.PHYSICAL, 100, 100, 10, 30, 0, 9)
      .attr(StatusEffectAttr, StatusEffect.PARALYSIS)
      .makesContact(false),
    new AttackMove(Moves.MAGICAL_TORQUE, PokemonType.FAIRY, MoveCategory.PHYSICAL, 100, 100, 10, 30, 0, 9)
      .attr(ConfuseAttr)
      .makesContact(false),
    new AttackMove(Moves.BLOOD_MOON, PokemonType.NORMAL, MoveCategory.SPECIAL, 140, 100, 5, -1, 0, 9)
      .condition((user, target, move) => {
        const turnMove = user.getLastXMoves(1);
        return !turnMove.length || turnMove[0].move !== move.id || turnMove[0].result !== MoveResult.SUCCESS;
      }), // TODO Add Instruct/Encore interaction
    new AttackMove(Moves.MATCHA_GOTCHA, PokemonType.GRASS, MoveCategory.SPECIAL, 80, 90, 15, 20, 0, 9)
      .attr(HitHealAttr)
      .attr(HealStatusEffectAttr, true, StatusEffect.FREEZE)
      .attr(HealStatusEffectAttr, false, StatusEffect.FREEZE)
      .attr(StatusEffectAttr, StatusEffect.BURN)
      .target(MoveTarget.ALL_NEAR_ENEMIES)
      .triageMove(),
    new AttackMove(Moves.SYRUP_BOMB, PokemonType.GRASS, MoveCategory.SPECIAL, 60, 85, 10, 100, 0, 9)
      .attr(AddBattlerTagAttr, BattlerTagType.SYRUP_BOMB, false, false, 3)
      .ballBombMove(),
    new AttackMove(Moves.IVY_CUDGEL, PokemonType.GRASS, MoveCategory.PHYSICAL, 100, 100, 10, -1, 0, 9)
      .attr(IvyCudgelTypeAttr)
      .attr(HighCritAttr)
      .makesContact(false),
    new ChargingAttackMove(Moves.ELECTRO_SHOT, PokemonType.ELECTRIC, MoveCategory.SPECIAL, 130, 100, 10, 100, 0, 9)
      .chargeText(i18next.t("moveTriggers:absorbedElectricity", { pokemonName: "{USER}" }))
      .chargeAttr(StatStageChangeAttr, [ Stat.SPATK ], 1, true)
      .chargeAttr(WeatherInstantChargeAttr, [ WeatherType.RAIN, WeatherType.HEAVY_RAIN ]),
    new AttackMove(Moves.TERA_STARSTORM, PokemonType.NORMAL, MoveCategory.SPECIAL, 120, 100, 5, -1, 0, 9)
      .attr(TeraMoveCategoryAttr)
      .attr(TeraStarstormTypeAttr)
      .attr(VariableTargetAttr, (user, target, move) => user.hasSpecies(Species.TERAPAGOS) && (user.isTerastallized || globalScene.currentBattle.preTurnCommands[user.getFieldIndex()]?.command === Command.TERA) ? MoveTarget.ALL_NEAR_ENEMIES : MoveTarget.NEAR_OTHER)
      .partial(), /** Does not ignore abilities that affect stats, relevant in determining the move's category {@see TeraMoveCategoryAttr} */
    new AttackMove(Moves.FICKLE_BEAM, PokemonType.DRAGON, MoveCategory.SPECIAL, 80, 100, 5, 30, 0, 9)
      .attr(PreMoveMessageAttr, doublePowerChanceMessageFunc)
      .attr(DoublePowerChanceAttr)
      .edgeCase(), // Should not interact with Sheer Force
    new SelfStatusMove(Moves.BURNING_BULWARK, PokemonType.FIRE, -1, 10, -1, 4, 9)
      .attr(ProtectAttr, BattlerTagType.BURNING_BULWARK)
      .condition(failIfLastCondition),
    new AttackMove(Moves.THUNDERCLAP, PokemonType.ELECTRIC, MoveCategory.SPECIAL, 70, 100, 5, -1, 1, 9)
      .condition((user, target, move) => {
        const turnCommand = globalScene.currentBattle.turnCommands[target.getBattlerIndex()];
        if (!turnCommand || !turnCommand.move) {
          return false;
        }
        return (turnCommand.command === Command.FIGHT && !target.turnData.acted && allMoves[turnCommand.move.move].category !== MoveCategory.STATUS);
      }),
    new AttackMove(Moves.MIGHTY_CLEAVE, PokemonType.ROCK, MoveCategory.PHYSICAL, 95, 100, 5, -1, 0, 9)
      .slicingMove()
      .ignoresProtect(),
    new AttackMove(Moves.TACHYON_CUTTER, PokemonType.STEEL, MoveCategory.SPECIAL, 50, -1, 10, -1, 0, 9)
      .attr(MultiHitAttr, MultiHitType._2)
      .slicingMove(),
    new AttackMove(Moves.HARD_PRESS, PokemonType.STEEL, MoveCategory.PHYSICAL, -1, 100, 10, -1, 0, 9)
      .attr(OpponentHighHpPowerAttr, 100),
    new StatusMove(Moves.DRAGON_CHEER, PokemonType.DRAGON, -1, 15, -1, 0, 9)
      .attr(AddBattlerTagAttr, BattlerTagType.DRAGON_CHEER, false, true)
      .target(MoveTarget.NEAR_ALLY),
    new AttackMove(Moves.ALLURING_VOICE, PokemonType.FAIRY, MoveCategory.SPECIAL, 80, 100, 10, 100, 0, 9)
      .attr(AddBattlerTagIfBoostedAttr, BattlerTagType.CONFUSED)
      .soundBased(),
    new AttackMove(Moves.TEMPER_FLARE, PokemonType.FIRE, MoveCategory.PHYSICAL, 75, 100, 10, -1, 0, 9)
      .attr(MovePowerMultiplierAttr, (user, target, move) => user.getLastXMoves(2)[1]?.result === MoveResult.MISS || user.getLastXMoves(2)[1]?.result === MoveResult.FAIL ? 2 : 1),
    new AttackMove(Moves.SUPERCELL_SLAM, PokemonType.ELECTRIC, MoveCategory.PHYSICAL, 100, 95, 15, -1, 0, 9)
      .attr(AlwaysHitMinimizeAttr)
      .attr(HitsTagForDoubleDamageAttr, BattlerTagType.MINIMIZED)
      .attr(MissEffectAttr, crashDamageFunc)
      .attr(NoEffectAttr, crashDamageFunc)
      .recklessMove(),
    new AttackMove(Moves.PSYCHIC_NOISE, PokemonType.PSYCHIC, MoveCategory.SPECIAL, 75, 100, 10, 100, 0, 9)
      .soundBased()
      .attr(AddBattlerTagAttr, BattlerTagType.HEAL_BLOCK, false, false, 2),
    new AttackMove(Moves.UPPER_HAND, PokemonType.FIGHTING, MoveCategory.PHYSICAL, 65, 100, 15, 100, 3, 9)
      .attr(FlinchAttr)
      .condition(new UpperHandCondition()),
    new AttackMove(Moves.MALIGNANT_CHAIN, PokemonType.POISON, MoveCategory.SPECIAL, 100, 100, 5, 50, 0, 9)
      .attr(StatusEffectAttr, StatusEffect.TOXIC)
  );
  allMoves.map(m => {
    if (m.getAttrs(StatStageChangeAttr).some(a => a.selfTarget && a.stages < 0)) {
      selfStatLowerMoves.push(m.id);
    }
  });
}<|MERGE_RESOLUTION|>--- conflicted
+++ resolved
@@ -6358,7 +6358,6 @@
       const forceSwitchAttr = move.getAttrs(ForceSwitchOutAttr).find(attr => attr.switchType === SwitchType.FORCE_SWITCH);
 
       if (!this.selfSwitch) {
-<<<<<<< HEAD
         if (move.hitsSubstitute(user, target)) {
           return false;
         }
@@ -6373,8 +6372,6 @@
           }
         }
 
-=======
->>>>>>> 75400a39
         // Dondozo with an allied Tatsugiri in its mouth cannot be forced out
         const commandedTag = switchOutTarget.getTag(BattlerTagType.COMMANDED);
         if (commandedTag?.getSourcePokemon()?.isActive(true)) {
