import { AbAttrParamsWithCancel, PreAttackModifyPowerAbAttrParams } from "#abilities/ability";
import {
  applyAbAttrs
} from "#abilities/apply-ab-attrs";
import { loggedInUser } from "#app/account";
import type { GameMode } from "#app/game-mode";
import { globalScene } from "#app/global-scene";
import { getPokemonNameWithAffix } from "#app/messages";
import type { EntryHazardTag } from "#data/arena-tag";
import { WeakenMoveTypeTag } from "#data/arena-tag";
import { MoveChargeAnim } from "#data/battle-anims";
import {
  CommandedTag,
  EncoreTag,
  GulpMissileTag,
  HelpingHandTag,
  SemiInvulnerableTag,
  ShellTrapTag,
  StockpilingTag,
  SubstituteTag,
  TrappedTag,
  TypeBoostTag,
} from "#data/battler-tags";
import { getBerryEffectFunc } from "#data/berry";
import { allAbilities, allMoves } from "#data/data-lists";
import { SpeciesFormChangeRevertWeatherFormTrigger } from "#data/form-change-triggers";
import { DelayedAttackTag } from "#data/positional-tags/positional-tag";
import {
  getNonVolatileStatusEffects,
  getStatusEffectHealText,
  isNonVolatileStatusEffect,
} from "#data/status-effect";
import { TerrainType } from "#data/terrain";
import { getTypeDamageMultiplier } from "#data/type";
import { AbilityId } from "#enums/ability-id";
import { ArenaTagSide } from "#enums/arena-tag-side";
import { ArenaTagType } from "#enums/arena-tag-type";
import { BattleType } from "#enums/battle-type";
import type { BattlerIndex } from "#enums/battler-index";
import { BattlerTagType } from "#enums/battler-tag-type";
import { BiomeId } from "#enums/biome-id";
import { ChallengeType } from "#enums/challenge-type";
import { Command } from "#enums/command";
import { FieldPosition } from "#enums/field-position";
import { HitResult } from "#enums/hit-result";
import { ModifierPoolType } from "#enums/modifier-pool-type";
import { ChargeAnim } from "#enums/move-anims-common";
import { MoveId } from "#enums/move-id";
import { MoveResult } from "#enums/move-result";
import { isVirtual, MoveUseMode } from "#enums/move-use-mode";
import { MoveCategory } from "#enums/move-category";
import { MoveEffectTrigger } from "#enums/move-effect-trigger";
import { MoveFlags } from "#enums/move-flags";
import { MoveTarget } from "#enums/move-target";
import { MultiHitType } from "#enums/multi-hit-type";
import { PokemonType } from "#enums/pokemon-type";
import { PositionalTagType } from "#enums/positional-tag-type";
import { SpeciesId } from "#enums/species-id";
import {
  BATTLE_STATS,
  type BattleStat,
  type EffectiveStat,
  getStatKey,
  Stat,
} from "#enums/stat";
import { StatusEffect } from "#enums/status-effect";
import { SwitchType } from "#enums/switch-type";
import { WeatherType } from "#enums/weather-type";
import { MoveUsedEvent } from "#events/battle-scene";
import { EnemyPokemon, Pokemon } from "#field/pokemon";
import {
  AttackTypeBoosterModifier,
  BerryModifier,
  PokemonHeldItemModifier,
  PokemonMoveAccuracyBoosterModifier,
  PokemonMultiHitModifier,
  PreserveBerryModifier,
} from "#modifiers/modifier";
import { applyMoveAttrs } from "#moves/apply-attrs";
import { invalidAssistMoves, invalidCopycatMoves, invalidMetronomeMoves, invalidMirrorMoveMoves, invalidSketchMoves, invalidSleepTalkMoves } from "#moves/invalid-moves";
import { frenzyMissFunc, getMoveTargets } from "#moves/move-utils";
import { PokemonMove } from "#moves/pokemon-move";
import { MoveEndPhase } from "#phases/move-end-phase";
import { MovePhase } from "#phases/move-phase";
import { PokemonHealPhase } from "#phases/pokemon-heal-phase";
import { SwitchSummonPhase } from "#phases/switch-summon-phase";
import type { AttackMoveResult } from "#types/attack-move-result";
import type { Localizable } from "#types/locales";
import type { ChargingMove, MoveAttrMap, MoveAttrString, MoveClassMap, MoveKindString, MoveMessageFunc } from "#types/move-types";
import type { TurnMove } from "#types/turn-move";
import { BooleanHolder, coerceArray, type Constructor, isNullOrUndefined, NumberHolder, randSeedFloat, randSeedInt, randSeedItem, toDmgValue } from "#utils/common";
import { getEnumValues } from "#utils/enums";
import { toCamelCase, toTitleCase } from "#utils/strings";
import i18next from "i18next";
import { applyChallenges } from "#utils/challenge-utils";

/**
 * A function used to conditionally determine execution of a given {@linkcode MoveAttr}.
 * Conventionally returns `true` for success and `false` for failure.
*/
type MoveConditionFunc = (user: Pokemon, target: Pokemon, move: Move) => boolean;
export type UserMoveConditionFunc = (user: Pokemon, move: Move) => boolean;

export abstract class Move implements Localizable {
  public id: MoveId;
  public name: string;
  private _type: PokemonType;
  private _category: MoveCategory;
  public moveTarget: MoveTarget;
  public power: number;
  public accuracy: number;
  public pp: number;
  public effect: string;
  /** The chance of a move's secondary effects activating */
  public chance: number;
  public priority: number;
  public generation: number;
  public attrs: MoveAttr[] = [];
  private conditions: MoveCondition[] = [];
  /** The move's {@linkcode MoveFlags} */
  private flags: number = 0;
  private nameAppend: string = "";

  /**
   * Check if the move is of the given subclass without requiring `instanceof`.
   *
   * ! Does _not_ work for {@linkcode ChargingAttackMove} and {@linkcode ChargingSelfStatusMove} subclasses. For those,
   * use {@linkcode isChargingMove} instead.
   *
   * @param moveKind - The string name of the move to check against
   * @returns Whether this move is of the provided type.
   */
  public abstract is<K extends MoveKindString>(moveKind: K): this is MoveClassMap[K];

  constructor(id: MoveId, type: PokemonType, category: MoveCategory, defaultMoveTarget: MoveTarget, power: number, accuracy: number, pp: number, chance: number, priority: number, generation: number) {
    this.id = id;
    this._type = type;
    this._category = category;
    this.moveTarget = defaultMoveTarget;
    this.power = power;
    this.accuracy = accuracy;
    this.pp = pp;
    this.chance = chance;
    this.priority = priority;
    this.generation = generation;

    if (defaultMoveTarget === MoveTarget.USER) {
      this.setFlag(MoveFlags.IGNORE_PROTECT, true);
    }
    if (category === MoveCategory.PHYSICAL) {
      this.setFlag(MoveFlags.MAKES_CONTACT, true);
    }

    this.localize();
  }

  get type() {
    return this._type;
  }
  get category() {
    return this._category;
  }

  localize(): void {
    const i18nKey = toCamelCase(MoveId[this.id])

    if (this.id === MoveId.NONE) {
      this.name = "";
      this.effect = ""
      return;
    }

    this.name = `${i18next.t(`move:${i18nKey}.name`)}${this.nameAppend}`;
    this.effect = `${i18next.t(`move:${i18nKey}.effect`)}${this.nameAppend}`;
  }

  /**
   * Get all move attributes that match `attrType`.
   * @param attrType - The name of a {@linkcode MoveAttr} to search for
   * @returns An array containing all attributes matching `attrType`, or an empty array if none match.
   */
  getAttrs<T extends MoveAttrString>(attrType: T): (MoveAttrMap[T])[] {
    const targetAttr = MoveAttrs[attrType];
    if (!targetAttr) {
      return [];
    }
    return this.attrs.filter((a): a is MoveAttrMap[T] => a instanceof targetAttr);
  }

  /**
   * Check if a move has an attribute that matches `attrType`.
   * @param attrType - The name of a {@linkcode MoveAttr} to search for
   * @returns Whether this move has at least 1 attribute that matches `attrType`
   */
  hasAttr(attrType: MoveAttrString): boolean {
    const targetAttr = MoveAttrs[attrType];
    // Guard against invalid attrType
    if (!targetAttr) {
      return false;
    }
    return this.attrs.some((attr) => attr instanceof targetAttr);
  }

  /**
   * Find the first attribute that matches a given predicate function.
   * @param attrPredicate - The predicate function to search `MoveAttr`s by
   * @returns The first {@linkcode MoveAttr} for which `attrPredicate` returns `true`
   */
  findAttr(attrPredicate: (attr: MoveAttr) => boolean): MoveAttr {
    // TODO: Remove bang and make return type `MoveAttr | undefined`,
    // as well as add overload for functions of type `x is T`
    return this.attrs.find(attrPredicate)!;
  }

  /**
   * Adds a new MoveAttr to this move (appends to the attr array).
   * If the MoveAttr also comes with a condition, it is added to its {@linkcode MoveCondition} array.
   * @param attrType - The {@linkcode MoveAttr} to add
   * @param args - The arguments needed to instantiate the given class
   * @returns `this`
   */
  attr<T extends Constructor<MoveAttr>>(attrType: T, ...args: ConstructorParameters<T>): this {
    const attr = new attrType(...args);
    this.attrs.push(attr);
    let attrCondition = attr.getCondition();
    if (attrCondition) {
      if (typeof attrCondition === "function") {
        attrCondition = new MoveCondition(attrCondition);
      }
      this.conditions.push(attrCondition);
    }

    return this;
  }

  /**
   * Adds a new MoveAttr to this move (appends to the attr array).
   * If the MoveAttr also comes with a condition, it is added to its {@linkcode MoveCondition} array.
   *
   * Similar to {@linkcode attr}, except this takes an already instantiated {@linkcode MoveAttr} object
   * as opposed to a constructor and its arguments.
   * @param attrAdd - The {@linkcode MoveAttr} to add
   * @returns `this`
   */
  addAttr(attrAdd: MoveAttr): this {
    this.attrs.push(attrAdd);
    let attrCondition = attrAdd.getCondition();
    if (attrCondition) {
      if (typeof attrCondition === "function") {
        attrCondition = new MoveCondition(attrCondition);
      }
      this.conditions.push(attrCondition);
    }

    return this;
  }

  /**
   * Sets the move target of this move
   * @param moveTarget - The {@linkcode MoveTarget} to set
   * @returns `this`
   */
  target(moveTarget: MoveTarget): this {
    this.moveTarget = moveTarget;
    return this;
  }

  /**
   * Getter function that returns if this Move has a given MoveFlag.
   * @param flag - The {@linkcode MoveFlags} to check
   * @returns Whether this Move has the specified flag.
   */
  hasFlag(flag: MoveFlags): boolean {
    // Flags are internally represented as bitmasks, so we check by taking the bitwise AND.
    return (this.flags & flag) !== MoveFlags.NONE;
  }

  /**
   * Getter function that returns if the move hits multiple targets
   * @returns boolean
   */
  isMultiTarget(): boolean {
    switch (this.moveTarget) {
      case MoveTarget.ALL_OTHERS:
      case MoveTarget.ALL_NEAR_OTHERS:
      case MoveTarget.ALL_NEAR_ENEMIES:
      case MoveTarget.ALL_ENEMIES:
      case MoveTarget.USER_AND_ALLIES:
      case MoveTarget.ALL:
      case MoveTarget.USER_SIDE:
      case MoveTarget.ENEMY_SIDE:
      case MoveTarget.BOTH_SIDES:
        return true;
    }
    return false;
  }

  /**
   * Getter function that returns if the move targets the user or its ally
   * @returns boolean
   */
  isAllyTarget(): boolean {
    switch (this.moveTarget) {
      case MoveTarget.USER:
      case MoveTarget.NEAR_ALLY:
      case MoveTarget.ALLY:
      case MoveTarget.USER_OR_NEAR_ALLY:
      case MoveTarget.USER_AND_ALLIES:
      case MoveTarget.USER_SIDE:
        return true;
    }
    return false;
  }

  isChargingMove(): this is ChargingMove {
    return false;
  }

  /**
   * Checks if the target is immune to this Move's type.
   * Currently looks at cases of Grass types with powder moves and Dark types with moves affected by Prankster.
   * @param user - The {@linkcode Pokemon} using this move
   * @param target - The {@linkcode Pokemon} targeted by this move
   * @param type - The {@linkcode PokemonType} of the target
   * @returns Whether the move is blocked by the target's type.
   * Self-targeted moves will return `false` regardless of circumstances.
   */
  isTypeImmune(user: Pokemon, target: Pokemon, type: PokemonType): boolean {
    if (this.moveTarget === MoveTarget.USER) {
      return false;
    }

    switch (type) {
      case PokemonType.GRASS:
        if (this.hasFlag(MoveFlags.POWDER_MOVE)) {
          return true;
        }
        break;
      case PokemonType.DARK:
        if (user.hasAbility(AbilityId.PRANKSTER) && this.category === MoveCategory.STATUS && user.isOpponent(target)) {
          return true;
        }
        break;
    }
    return false;
  }

  /**
   * Checks if the move would hit its target's Substitute instead of the target itself.
   * @param user - The {@linkcode Pokemon} using this move
   * @param target - The {@linkcode Pokemon} targeted by this move
   * @returns Whether this Move will hit the target's Substitute (assuming one exists).
   */
  hitsSubstitute(user: Pokemon, target?: Pokemon): boolean {
    if ([ MoveTarget.USER, MoveTarget.USER_SIDE, MoveTarget.ENEMY_SIDE, MoveTarget.BOTH_SIDES ].includes(this.moveTarget)
        || !target?.getTag(BattlerTagType.SUBSTITUTE)) {
      return false;
    }

    const bypassed = new BooleanHolder(false);
    // TODO: Allow this to be simulated
    applyAbAttrs("InfiltratorAbAttr", {pokemon: user, bypassed});

    return !bypassed.value
        && !this.hasFlag(MoveFlags.SOUND_BASED)
        && !this.hasFlag(MoveFlags.IGNORE_SUBSTITUTE);
  }

  /**
   * Adds a condition to this move (in addition to any provided by its prior {@linkcode MoveAttr}s).
   * The move will fail upon use if at least 1 of its conditions is not met.
   * @param condition - The {@linkcode MoveCondition} or {@linkcode MoveConditionFunc} to add to the conditions array.
   * @returns `this`
   */
  condition(condition: MoveCondition | MoveConditionFunc): this {
    if (typeof condition === "function") {
      condition = new MoveCondition(condition);
    }
    this.conditions.push(condition);

    return this;
  }

  /**
   * Mark a move as having one or more edge cases.
   * The move may lack certain niche interactions with other moves/abilities,
   * but still functions as intended in most cases.
   *
   * When using this, **make sure to document the edge case** (or else this becomes pointless).
   * @returns `this`
   */
  edgeCase(): this {
    return this;
  }

  /**
   * Mark this move as partially implemented.
   * Partial moves are expected to have some core functionality implemented, but may lack
   * certain notable features or interactions with other moves or abilities.
   * @returns `this`
   */
  partial(): this {
    this.nameAppend += " (P)";
    return this;
  }

  /**
   * Mark this move as unimplemented.
   * Unimplemented moves are ones which have _none_ of their basic functionality enabled,
   * and cannot be used.
   * @returns `this`
   */
  unimplemented(): this {
    this.nameAppend += " (N)";
    return this;
  }

  /**
   * Sets the flags of the move
   * @param flag {@linkcode MoveFlags}
   * @param on a boolean, if True, then "ORs" the flag onto existing ones, if False then "XORs" the flag onto existing ones
   */
  private setFlag(flag: MoveFlags, on: boolean): void {
    // bitwise OR and bitwise XOR respectively
    if (on) {
      this.flags |= flag;
    } else {
      this.flags ^= flag;
    }
  }

  /**
   * Sets the {@linkcode MoveFlags.MAKES_CONTACT} flag for the calling Move
   * @param setFlag - Whether the move should make contact; default `true`
   * @returns `this`
   */
  makesContact(setFlag: boolean = true): this {
    this.setFlag(MoveFlags.MAKES_CONTACT, setFlag);
    return this;
  }

  /**
   * Sets the {@linkcode MoveFlags.IGNORE_PROTECT} flag for the calling Move
   * @see {@linkcode MoveId.CURSE}
   * @returns The {@linkcode Move} that called this function
   */
  ignoresProtect(): this {
    this.setFlag(MoveFlags.IGNORE_PROTECT, true);
    return this;
  }

  /**
   * Sets the {@linkcode MoveFlags.SOUND_BASED} flag for the calling Move
   * @see {@linkcode MoveId.UPROAR}
   * @returns The {@linkcode Move} that called this function
   */
  soundBased(): this {
    this.setFlag(MoveFlags.SOUND_BASED, true);
    return this;
  }

  /**
   * Sets the {@linkcode MoveFlags.HIDE_USER} flag for the calling Move
   * @see {@linkcode MoveId.TELEPORT}
   * @returns The {@linkcode Move} that called this function
   */
  hidesUser(): this {
    this.setFlag(MoveFlags.HIDE_USER, true);
    return this;
  }

  /**
   * Sets the {@linkcode MoveFlags.HIDE_TARGET} flag for the calling Move
   * @see {@linkcode MoveId.WHIRLWIND}
   * @returns The {@linkcode Move} that called this function
   */
  hidesTarget(): this {
    this.setFlag(MoveFlags.HIDE_TARGET, true);
    return this;
  }

  /**
   * Sets the {@linkcode MoveFlags.BITING_MOVE} flag for the calling Move
   * @see {@linkcode MoveId.BITE}
   * @returns The {@linkcode Move} that called this function
   */
  bitingMove(): this {
    this.setFlag(MoveFlags.BITING_MOVE, true);
    return this;
  }

  /**
   * Sets the {@linkcode MoveFlags.PULSE_MOVE} flag for the calling Move
   * @see {@linkcode MoveId.WATER_PULSE}
   * @returns The {@linkcode Move} that called this function
   */
  pulseMove(): this {
    this.setFlag(MoveFlags.PULSE_MOVE, true);
    return this;
  }

  /**
   * Sets the {@linkcode MoveFlags.PUNCHING_MOVE} flag for the calling Move
   * @see {@linkcode MoveId.DRAIN_PUNCH}
   * @returns The {@linkcode Move} that called this function
   */
  punchingMove(): this {
    this.setFlag(MoveFlags.PUNCHING_MOVE, true);
    return this;
  }

  /**
   * Sets the {@linkcode MoveFlags.SLICING_MOVE} flag for the calling Move
   * @see {@linkcode MoveId.X_SCISSOR}
   * @returns The {@linkcode Move} that called this function
   */
  slicingMove(): this {
    this.setFlag(MoveFlags.SLICING_MOVE, true);
    return this;
  }

  /**
   * Sets the {@linkcode MoveFlags.RECKLESS_MOVE} flag for the calling Move
   * @see {@linkcode AbilityId.RECKLESS}
   * @returns The {@linkcode Move} that called this function
   */
  recklessMove(): this {
    this.setFlag(MoveFlags.RECKLESS_MOVE, true);
    return this;
  }

  /**
   * Sets the {@linkcode MoveFlags.BALLBOMB_MOVE} flag for the calling Move
   * @see {@linkcode MoveId.ELECTRO_BALL}
   * @returns The {@linkcode Move} that called this function
   */
  ballBombMove(): this {
    this.setFlag(MoveFlags.BALLBOMB_MOVE, true);
    return this;
  }

  /**
   * Sets the {@linkcode MoveFlags.POWDER_MOVE} flag for the calling Move
   * @see {@linkcode MoveId.STUN_SPORE}
   * @returns The {@linkcode Move} that called this function
   */
  powderMove(): this {
    this.setFlag(MoveFlags.POWDER_MOVE, true);
    return this;
  }

  /**
   * Sets the {@linkcode MoveFlags.DANCE_MOVE} flag for the calling Move
   * @see {@linkcode MoveId.PETAL_DANCE}
   * @returns The {@linkcode Move} that called this function
   */
  danceMove(): this {
    this.setFlag(MoveFlags.DANCE_MOVE, true);
    return this;
  }

  /**
   * Sets the {@linkcode MoveFlags.WIND_MOVE} flag for the calling Move
   * @see {@linkcode MoveId.HURRICANE}
   * @returns The {@linkcode Move} that called this function
   */
  windMove(): this {
    this.setFlag(MoveFlags.WIND_MOVE, true);
    return this;
  }

  /**
   * Sets the {@linkcode MoveFlags.TRIAGE_MOVE} flag for the calling Move
   * @see {@linkcode MoveId.ABSORB}
   * @returns The {@linkcode Move} that called this function
   */
  triageMove(): this {
    this.setFlag(MoveFlags.TRIAGE_MOVE, true);
    return this;
  }

  /**
   * Sets the {@linkcode MoveFlags.IGNORE_ABILITIES} flag for the calling Move
   * @see {@linkcode MoveId.SUNSTEEL_STRIKE}
   * @returns The {@linkcode Move} that called this function
   */
  ignoresAbilities(): this {
    this.setFlag(MoveFlags.IGNORE_ABILITIES, true);
    return this;
  }

  /**
   * Sets the {@linkcode MoveFlags.CHECK_ALL_HITS} flag for the calling Move
   * @see {@linkcode MoveId.TRIPLE_AXEL}
   * @returns The {@linkcode Move} that called this function
   */
  checkAllHits(): this {
    this.setFlag(MoveFlags.CHECK_ALL_HITS, true);
    return this;
  }

  /**
   * Sets the {@linkcode MoveFlags.IGNORE_SUBSTITUTE} flag for the calling Move
   * @see {@linkcode MoveId.WHIRLWIND}
   * @returns The {@linkcode Move} that called this function
   */
  ignoresSubstitute(): this {
    this.setFlag(MoveFlags.IGNORE_SUBSTITUTE, true);
    return this;
  }

  /**
   * Sets the {@linkcode MoveFlags.REDIRECT_COUNTER} flag for the calling Move
   * @see {@linkcode MoveId.METAL_BURST}
   * @returns The {@linkcode Move} that called this function
   */
  redirectCounter(): this {
    this.setFlag(MoveFlags.REDIRECT_COUNTER, true);
    return this;
  }

  /**
   * Sets the {@linkcode MoveFlags.REFLECTABLE} flag for the calling Move
   * @see {@linkcode MoveId.ATTRACT}
   * @returns The {@linkcode Move} that called this function
   */
  reflectable(): this {
    this.setFlag(MoveFlags.REFLECTABLE, true);
    return this;
  }

  /**
   * Checks if the move flag applies to the pokemon(s) using/receiving the move
   *
   * This method will take the `user`'s ability into account when reporting flags, e.g.
   * calling this method for {@linkcode MoveFlags.MAKES_CONTACT | MAKES_CONTACT}
   * will return `false` if the user has a {@linkcode AbilityId.LONG_REACH} that is not being suppressed.
   *
   * **Note:** This method only checks if the move should have effectively have the flag applied to its use.
   * It does *not* check whether the flag will trigger related effects.
   * For example using this method to check {@linkcode MoveFlags.WIND_MOVE}
   * will not consider {@linkcode AbilityId.WIND_RIDER | Wind Rider }.
   *
   * To simply check whether the move has a flag, use {@linkcode hasFlag}.
   * @param flag {@linkcode MoveFlags} MoveFlag to check on user and/or target
   * @param user {@linkcode Pokemon} the Pokemon using the move
   * @param target {@linkcode Pokemon} the Pokemon receiving the move
   * @param isFollowUp (defaults to `false`) `true` if the move was used as a follow up
   * @returns boolean
   * @see {@linkcode hasFlag}
   */
  doesFlagEffectApply({ flag, user, target, isFollowUp = false }: {
    flag: MoveFlags;
    user: Pokemon;
    target?: Pokemon;
    isFollowUp?: boolean;
  }): boolean {
    // special cases below, eg: if the move flag is MAKES_CONTACT, and the user pokemon has an ability that ignores contact (like "Long Reach"), then overrides and move does not make contact
    switch (flag) {
      case MoveFlags.MAKES_CONTACT:
        if (user.hasAbilityWithAttr("IgnoreContactAbAttr") || this.hitsSubstitute(user, target)) {
          return false;
        }
        break;
      case MoveFlags.IGNORE_ABILITIES:
        if (user.hasAbilityWithAttr("MoveAbilityBypassAbAttr")) {
          const abilityEffectsIgnored = new BooleanHolder(false);
          applyAbAttrs("MoveAbilityBypassAbAttr", {pokemon: user, cancelled: abilityEffectsIgnored, move: this});
          if (abilityEffectsIgnored.value) {
            return true;
          }
          // Sunsteel strike, Moongeist beam, and photon geyser will not ignore abilities if invoked
          // by another move, such as via metronome.
        }
        return this.hasFlag(MoveFlags.IGNORE_ABILITIES) && !isFollowUp;
      case MoveFlags.IGNORE_PROTECT:
        if (user.hasAbilityWithAttr("IgnoreProtectOnContactAbAttr")
          && this.doesFlagEffectApply({ flag: MoveFlags.MAKES_CONTACT, user })) {
          return true;
        }
        break;
      case MoveFlags.REFLECTABLE:
        // If the target is not semi-invulnerable and either has magic coat active or an unignored magic bounce ability
        if (
          target?.getTag(SemiInvulnerableTag) ||
          !(target?.getTag(BattlerTagType.MAGIC_COAT) ||
            (!this.doesFlagEffectApply({ flag: MoveFlags.IGNORE_ABILITIES, user, target }) &&
              target?.hasAbilityWithAttr("ReflectStatusMoveAbAttr")))
        ) {
          return false;
        }
        break;
    }

    return !!(this.flags & flag);
  }

  /**
   * Applies each {@linkcode MoveCondition} function of this move to the params, determines if the move can be used prior to calling each attribute's apply()
   * @param user {@linkcode Pokemon} to apply conditions to
   * @param target {@linkcode Pokemon} to apply conditions to
   * @param move {@linkcode Move} to apply conditions to
   * @returns boolean: false if any of the apply()'s return false, else true
   */
  applyConditions(user: Pokemon, target: Pokemon, move: Move): boolean {
    return this.conditions.every(cond => cond.apply(user, target, move));
  }

  /**
   * Sees if a move has a custom failure text (by looking at each {@linkcode MoveAttr} of this move)
   * @param user {@linkcode Pokemon} using the move
   * @param target {@linkcode Pokemon} target of the move
   * @param move {@linkcode Move} with this attribute
   * @returns string of the custom failure text, or `null` if it uses the default text ("But it failed!")
   */
  getFailedText(user: Pokemon, target: Pokemon, move: Move): string | undefined {
    for (const attr of this.attrs) {
      const failedText = attr.getFailedText(user, target, move);
      if (failedText) {
        return failedText;
      }
    }
  }

  /**
   * Calculates the userBenefitScore across all the attributes and conditions
   * @param user {@linkcode Pokemon} using the move
   * @param target {@linkcode Pokemon} receiving the move
   * @param move {@linkcode Move} using the move
   * @returns integer representing the total benefitScore
   */
  getUserBenefitScore(user: Pokemon, target: Pokemon, move: Move): number {
    let score = 0;

    for (const attr of this.attrs) {
      score += attr.getUserBenefitScore(user, target, move);
    }

    for (const condition of this.conditions) {
      score += condition.getUserBenefitScore(user, target, move);
    }

    return score;
  }

  /**
   * Calculates the targetBenefitScore across all the attributes
   * @param user {@linkcode Pokemon} using the move
   * @param target {@linkcode Pokemon} receiving the move
   * @param move {@linkcode Move} using the move
   * @returns integer representing the total benefitScore
   */
  getTargetBenefitScore(user: Pokemon, target: Pokemon, move: Move): number {
    let score = 0;

    if (target.getAlly()?.getTag(BattlerTagType.COMMANDED)?.getSourcePokemon() === target) {
      return 20 * (target.isPlayer() === user.isPlayer() ? -1 : 1); // always -20 with how the AI handles this score
    }

    for (const attr of this.attrs) {
      // conditionals to check if the move is self targeting (if so then you are applying the move to yourself, not the target)
      score += attr.getTargetBenefitScore(user, !attr.selfTarget ? target : user, move) * (target !== user && attr.selfTarget ? -1 : 1);
    }

    return score;
  }

  /**
   * Calculates the accuracy of a move in battle based on various conditions and attributes.
   *
   * @param user {@linkcode Pokemon} The Pokémon using the move.
   * @param target {@linkcode Pokemon} The Pokémon being targeted by the move.
   * @returns The calculated accuracy of the move.
   */
  calculateBattleAccuracy(user: Pokemon, target: Pokemon, simulated: boolean = false) {
    const moveAccuracy = new NumberHolder(this.accuracy);

    applyMoveAttrs("VariableAccuracyAttr", user, target, this, moveAccuracy);
    applyAbAttrs("WonderSkinAbAttr", {pokemon: target, opponent: user, move: this, simulated, accuracy: moveAccuracy});

    if (moveAccuracy.value === -1) {
      return moveAccuracy.value;
    }

    const isOhko = this.hasAttr("OneHitKOAccuracyAttr");

    if (!isOhko) {
      globalScene.applyModifiers(PokemonMoveAccuracyBoosterModifier, user.isPlayer(), user, moveAccuracy);
    }

    if (globalScene.arena.weather?.weatherType === WeatherType.FOG) {
      /**
       *  The 0.9 multiplier is PokeRogue-only implementation, Bulbapedia uses 3/5
       *  See Fog {@link https://bulbapedia.bulbagarden.net/wiki/Fog}
       */
      moveAccuracy.value = Math.floor(moveAccuracy.value * 0.9);
    }

    if (!isOhko && globalScene.arena.getTag(ArenaTagType.GRAVITY)) {
      moveAccuracy.value = Math.floor(moveAccuracy.value * 1.67);
    }

    return moveAccuracy.value;
  }

  /**
   * Calculates the power of a move in battle based on various conditions and attributes.
   *
   * @param source {@linkcode Pokemon} The Pokémon using the move.
   * @param target {@linkcode Pokemon} The Pokémon being targeted by the move.
   * @returns The calculated power of the move.
   */
  calculateBattlePower(source: Pokemon, target: Pokemon, simulated: boolean = false): number {
    if (this.category === MoveCategory.STATUS) {
      return -1;
    }

    const power = new NumberHolder(this.power);

    applyMoveAttrs("VariablePowerAttr", source, target, this, power);

    const typeChangeMovePowerMultiplier = new NumberHolder(1);
    const typeChangeHolder = new NumberHolder(this.type);

    applyAbAttrs("MoveTypeChangeAbAttr", {pokemon: source, opponent: target, move: this, simulated: true, moveType: typeChangeHolder, power: typeChangeMovePowerMultiplier});

    const abAttrParams: PreAttackModifyPowerAbAttrParams = {
      pokemon: source,
      opponent: target,
      simulated,
      power,
      move: this,
    }

    applyAbAttrs("VariableMovePowerAbAttr", abAttrParams);
    const ally = source.getAlly();
    if (!isNullOrUndefined(ally)) {
      applyAbAttrs("AllyMoveCategoryPowerBoostAbAttr", {...abAttrParams, pokemon: ally});
    }

    // Non-priority, single-hit moves of the user's Tera Type are always a bare minimum of 60 power

    const sourceTeraType = source.getTeraType();
    if (source.isTerastallized && sourceTeraType === this.type && power.value < 60 && this.priority <= 0 && !this.hasAttr("MultiHitAttr") && !globalScene.findModifier(m => m instanceof PokemonMultiHitModifier && m.pokemonId === source.id)) {
      power.value = 60;
    }

    const fieldAuras = new Set(
      globalScene.getField(true)
        .map((p) => p.getAbilityAttrs("FieldMoveTypePowerBoostAbAttr").filter(attr => {
          const condition = attr.getCondition();
          return (!condition || condition(p));
        }))
        .flat(),
    );
    for (const aura of fieldAuras) {
      // TODO: Refactor the fieldAura attribute so that its apply method is not directly called
      aura.apply({pokemon: source, simulated, opponent: target, move: this, power});
    }

    const alliedField: Pokemon[] = source.isPlayer() ? globalScene.getPlayerField() : globalScene.getEnemyField();
    alliedField.forEach(p => applyAbAttrs("UserFieldMoveTypePowerBoostAbAttr", {pokemon: p, opponent: target, move: this, simulated, power}));

    power.value *= typeChangeMovePowerMultiplier.value;

    const typeBoost = source.findTag(t => t instanceof TypeBoostTag && t.boostedType === typeChangeHolder.value) as TypeBoostTag;
    if (typeBoost) {
      power.value *= typeBoost.boostValue;
    }


    if (!this.hasAttr("TypelessAttr")) {
      globalScene.arena.applyTags(WeakenMoveTypeTag, simulated, typeChangeHolder.value, power);
      globalScene.applyModifiers(AttackTypeBoosterModifier, source.isPlayer(), source, typeChangeHolder.value, power);
    }

    if (source.getTag(HelpingHandTag)) {
      power.value *= 1.5;
    }

    return power.value;
  }

  getPriority(user: Pokemon, simulated: boolean = true) {
    const priority = new NumberHolder(this.priority);

    applyMoveAttrs("IncrementMovePriorityAttr", user, null, this, priority);
    applyAbAttrs("ChangeMovePriorityAbAttr", {pokemon: user, simulated, move: this, priority});

    return priority.value;
  }

  /**
   * Calculate the [Expected Power](https://en.wikipedia.org/wiki/Expected_value) per turn
   * of this move, taking into account multi hit moves, accuracy, and the number of turns it
   * takes to execute.
   *
   * Does not (yet) consider the current field effects or the user's abilities.
   */
  calculateEffectivePower(): number {
    let effectivePower: number;
    // Triple axel and triple kick are easier to special case.
    if (this.id === MoveId.TRIPLE_AXEL) {
      effectivePower = 94.14;
    } else if (this.id === MoveId.TRIPLE_KICK) {
      effectivePower = 47.07;
    } else {
      const multiHitAttr = this.getAttrs("MultiHitAttr")[0];
      if (multiHitAttr) {
        effectivePower = multiHitAttr.calculateExpectedHitCount(this) * this.power;
      } else {
        effectivePower = this.power * (this.accuracy === -1 ? 1 : this.accuracy / 100);
      }
    }
    /** The number of turns the user must commit to for this move's damage */
    let numTurns = 1;

    // These are intentionally not else-if statements even though there are no
    // pokemon moves that have more than one of these attributes. This allows
    // the function to future proof new moves / custom move behaviors.
    if (this.hasAttr("DelayedAttackAttr")) {
      numTurns += 2;
    }
    if (this.hasAttr("RechargeAttr")) {
      numTurns += 1;
    }
    if (this.isChargingMove()) {
      numTurns += 1;
    }
    return effectivePower / numTurns;
  }

  /**
   * Returns `true` if this move can be given additional strikes
   * by enhancing effects.
   * Currently used for {@link https://bulbapedia.bulbagarden.net/wiki/Parental_Bond_(Ability) | Parental Bond}
   * and {@linkcode PokemonMultiHitModifier | Multi-Lens}.
   * @param user The {@linkcode Pokemon} using the move
   * @param restrictSpread `true` if the enhancing effect
   * should not affect multi-target moves (default `false`)
   */
  canBeMultiStrikeEnhanced(user: Pokemon, restrictSpread: boolean = false): boolean {
    // Multi-strike enhancers...

    // ...cannot enhance moves that hit multiple targets
    const { targets, multiple } = getMoveTargets(user, this.id);
    const isMultiTarget = multiple && targets.length > 1;

    // ...cannot enhance multi-hit or sacrificial moves
    const exceptAttrs: MoveAttrString[] = [
      "MultiHitAttr",
      "SacrificialAttr",
      "SacrificialAttrOnHit"
    ];

    // ...and cannot enhance these specific moves
    const exceptMoves: MoveId[] = [
      MoveId.FLING,
      MoveId.UPROAR,
      MoveId.ROLLOUT,
      MoveId.ICE_BALL,
      MoveId.ENDEAVOR
    ];

    // ...and cannot enhance Pollen Puff when targeting an ally.
    const ally = user.getAlly();
    const exceptPollenPuffAlly: boolean = this.id === MoveId.POLLEN_PUFF && !isNullOrUndefined(ally) && targets.includes(ally.getBattlerIndex())

    return (!restrictSpread || !isMultiTarget)
      && !this.isChargingMove()
      && !exceptAttrs.some(attr => this.hasAttr(attr))
      && !exceptMoves.some(id => this.id === id)
      && !exceptPollenPuffAlly
      && this.category !== MoveCategory.STATUS;
  }
}

export class AttackMove extends Move {
  /** This field does not exist at runtime and must not be used.
   * Its sole purpose is to ensure that typescript is able to properly narrow when the `is` method is called.
   */
  declare private _: never;
  override is<K extends keyof MoveClassMap>(moveKind: K): this is MoveClassMap[K] {
    return moveKind === "AttackMove";
  }
  constructor(id: MoveId, type: PokemonType, category: MoveCategory, power: number, accuracy: number, pp: number, chance: number, priority: number, generation: number) {
    super(id, type, category, MoveTarget.NEAR_OTHER, power, accuracy, pp, chance, priority, generation);

    // > All damaging Fire-type moves can... thaw a frozen target, regardless of whether or not they have a chance to burn.
    // - https://bulbapedia.bulbagarden.net/wiki/Freeze_(status_condition)
    if (this.type === PokemonType.FIRE) {
      this.addAttr(new HealStatusEffectAttr(false, StatusEffect.FREEZE));
    }
  }

  /**
   * Compute the benefit score of this move based on the offensive stat used and the move's power.
   * @param user The Pokemon using the move
   * @param target The Pokemon targeted by the move
   * @param move The move being used
   * @returns The benefit score of using this move
   */
  getTargetBenefitScore(user: Pokemon, target: Pokemon, move: Move): number {
    // TODO: Properly handle foul play, body press, and opponent stat stages.
    const ret = super.getTargetBenefitScore(user, target, move);
    let attackScore = 0;

    const effectiveness = target.getAttackTypeEffectiveness(this.type, {source: user, move: this});
    attackScore = Math.pow(effectiveness - 1, 2) * (effectiveness < 1 ? -2 : 2);
    const [ thisStat, offStat ]: EffectiveStat[] = this.category === MoveCategory.PHYSICAL ? [ Stat.ATK, Stat.SPATK ] : [ Stat.SPATK, Stat.ATK ];
    const statHolder = new NumberHolder(user.getEffectiveStat(thisStat, target));
    const offStatValue = user.getEffectiveStat(offStat, target);
    applyMoveAttrs("VariableAtkAttr", user, target, move, statHolder);
    const statRatio = offStatValue / statHolder.value;
    if (statRatio <= 0.75) {
      attackScore *= 2;
    } else if (statRatio <= 0.875) {
      attackScore *= 1.5;
    }

    const power = new NumberHolder(this.calculateEffectivePower());
    applyMoveAttrs("VariablePowerAttr", user, target, move, power);

    attackScore += Math.floor(power.value / 5);

    return ret - attackScore;
  }
}

export class StatusMove extends Move {
  /** This field does not exist at runtime and must not be used.
   * Its sole purpose is to ensure that typescript is able to properly narrow when the `is` method is called.
   */
  declare private _: never;
  constructor(id: MoveId, type: PokemonType, accuracy: number, pp: number, chance: number, priority: number, generation: number) {
    super(id, type, MoveCategory.STATUS, MoveTarget.NEAR_OTHER, -1, accuracy, pp, chance, priority, generation);
  }

  override is<K extends MoveKindString>(moveKind: K): this is MoveClassMap[K] {
    return moveKind === "StatusMove";
  }
}

export class SelfStatusMove extends Move {
  /** This field does not exist at runtime and must not be used.
   * Its sole purpose is to ensure that typescript is able to properly narrow when the `is` method is called.
   */
  declare private _: never;
  constructor(id: MoveId, type: PokemonType, accuracy: number, pp: number, chance: number, priority: number, generation: number) {
    super(id, type, MoveCategory.STATUS, MoveTarget.USER, -1, accuracy, pp, chance, priority, generation);
  }

  override is<K extends MoveKindString>(moveKind: K): this is MoveClassMap[K] {
    return moveKind === "SelfStatusMove";
  }
}

// TODO: Figure out how to improve the signature of this so that
// the `ChargeMove` function knows that the argument `Base` is a specific subclass of move that cannot
// be abstract.
// Right now, I only know how to do this by using the type conjunction (the & operators)
type SubMove = new (...args: any[]) => Move & {
  is<K extends keyof MoveClassMap>(moveKind: K): this is MoveClassMap[K];
};

function ChargeMove<TBase extends SubMove>(Base: TBase, nameAppend: string) {
  return class extends Base {
    /** The animation to play during the move's charging phase */
    public readonly chargeAnim: ChargeAnim = ChargeAnim[`${MoveId[this.id]}_CHARGING`];
    /** The message to show during the move's charging phase */
    private _chargeText: string;

    /** Move attributes that apply during the move's charging phase */
    public chargeAttrs: MoveAttr[] = [];

    override isChargingMove(): this is ChargingMove {
      return true;
    }

    /**
     * Sets the text to be displayed during this move's charging phase.
     * References to the user Pokemon should be written as "{USER}", and
     * references to the target Pokemon should be written as "{TARGET}".
     * @param chargeText the text to set
     * @returns this {@linkcode Move} (for chaining API purposes)
     */
    chargeText(chargeText: string): this {
      this._chargeText = chargeText;
      return this;
    }

    /**
     * Queues the charge text to display to the player
     * @param user the {@linkcode Pokemon} using this move
     * @param target the {@linkcode Pokemon} targeted by this move (optional)
     */
    showChargeText(user: Pokemon, target?: Pokemon): void {
      globalScene.phaseManager.queueMessage(this._chargeText
        .replace("{USER}", getPokemonNameWithAffix(user))
        .replace("{TARGET}", getPokemonNameWithAffix(target))
      );
    }

    /**
     * Gets all charge attributes of the given attribute type.
     * @param attrType any attribute that extends {@linkcode MoveAttr}
     * @returns Array of attributes that match `attrType`, or an empty array if
     * no matches are found.
     */
    getChargeAttrs<T extends MoveAttrString>(attrType: T): (MoveAttrMap[T])[] {
      const targetAttr = MoveAttrs[attrType];
      if (!targetAttr) {
        return [];
      }
      return this.chargeAttrs.filter((attr): attr is MoveAttrMap[T] => attr instanceof targetAttr);
    }

    /**
     * Checks if this move has an attribute of the given type.
     * @param attrType any attribute that extends {@linkcode MoveAttr}
     * @returns `true` if a matching attribute is found; `false` otherwise
     */
    hasChargeAttr<T extends MoveAttrString>(attrType: T): boolean {
      const targetAttr = MoveAttrs[attrType];
      if (!targetAttr) {
        return false;
      }
      return this.chargeAttrs.some((attr) => attr instanceof targetAttr);
    }

    /**
     * Adds an attribute to this move to be applied during the move's charging phase
     * @param ChargeAttrType the type of {@linkcode MoveAttr} being added
     * @param args the parameters to construct the given {@linkcode MoveAttr} with
     * @returns this {@linkcode Move} (for chaining API purposes)
     */
    chargeAttr<T extends Constructor<MoveAttr>>(ChargeAttrType: T, ...args: ConstructorParameters<T>): this {
      const chargeAttr = new ChargeAttrType(...args);
      this.chargeAttrs.push(chargeAttr);

      return this;
    }
  };
}

export class ChargingAttackMove extends ChargeMove(AttackMove, "ChargingAttackMove") {}
export class ChargingSelfStatusMove extends ChargeMove(SelfStatusMove, "ChargingSelfStatusMove") {}

/**
 * Base class defining all {@linkcode Move} Attributes
 * @abstract
 * @see {@linkcode apply}
 */
export abstract class MoveAttr {
  /** Should this {@linkcode Move} target the user? */
  public selfTarget: boolean;

  /**
   * Return whether this attribute is of the given type.
   *
   * @remarks
   * Used to avoid requring the caller to have imported the specific attribute type, avoiding circular dependencies.
   * @param attr - The attribute to check against
   * @returns Whether the attribute is an instance of the given type.
   */
  public is<T extends MoveAttrString>(attr: T): this is MoveAttrMap[T] {
    const targetAttr = MoveAttrs[attr];
    if (!targetAttr) {
      return false;
    }
    return this instanceof targetAttr;
  }

  constructor(selfTarget: boolean = false) {
    this.selfTarget = selfTarget;
  }

  /**
   * Applies move attributes
   * @see {@linkcode applyMoveAttrsInternal}
   * @virtual
   * @param user {@linkcode Pokemon} using the move
   * @param target {@linkcode Pokemon} target of the move
   * @param move {@linkcode Move} with this attribute
   * @param args Set of unique arguments needed by this attribute
   * @returns true if application of the ability succeeds
   */
  apply(user: Pokemon | null, target: Pokemon | null, move: Move, args: any[]): boolean {
    return true;
  }

  /**
   * Return this `MoveAttr`'s associated {@linkcode MoveCondition} or {@linkcode MoveConditionFunc}.
   * The specified condition will be added to all {@linkcode Move}s with this attribute,
   * and moves **will fail upon use** if _at least 1_ of their attached conditions returns `false`.
   */
  getCondition(): MoveCondition | MoveConditionFunc | null {
    return null;
  }

  /**
   * @virtual
   * @param user {@linkcode Pokemon} using the move
   * @param target {@linkcode Pokemon} target of the move
   * @param move {@linkcode Move} with this attribute
   * @returns the string representing failure of this {@linkcode Move}
   */
  getFailedText(user: Pokemon, target: Pokemon, move: Move): string | undefined {
    return;
  }

  /**
   * Used by the Enemy AI to rank an attack based on a given user
   * @see {@linkcode EnemyPokemon.getNextMove}
   * @virtual
   */
  getUserBenefitScore(user: Pokemon, target: Pokemon, move: Move): number {
    return 0;
  }

  /**
   * Used by the Enemy AI to rank an attack based on a given target
   * @see {@linkcode EnemyPokemon.getNextMove}
   * @virtual
   */
  getTargetBenefitScore(user: Pokemon, target: Pokemon, move: Move): number {
    return 0;
  }
}

interface MoveEffectAttrOptions {
  /**
   * Defines when this effect should trigger in the move's effect order
   * @see {@linkcode MoveEffectPhase}
   */
  trigger?: MoveEffectTrigger;
  /** Should this effect only apply on the first hit? */
  firstHitOnly?: boolean;
  /** Should this effect only apply on the last hit? */
  lastHitOnly?: boolean;
  /** Should this effect only apply on the first target hit? */
  firstTargetOnly?: boolean;
  /** Overrides the secondary effect chance for this attr if set. */
  effectChanceOverride?: number;
}

/**
 * Base class defining all Move Effect Attributes
 * @extends MoveAttr
 * @see {@linkcode apply}
 */
export class MoveEffectAttr extends MoveAttr {
  /**
   * A container for this attribute's optional parameters
   * @see {@linkcode MoveEffectAttrOptions} for supported params.
   */
  protected options?: MoveEffectAttrOptions;

  constructor(selfTarget?: boolean, options?: MoveEffectAttrOptions) {
    super(selfTarget);
    this.options = options;
  }

  /**
   * Defines when this effect should trigger in the move's effect order.
   * @defaultValue {@linkcode MoveEffectTrigger.POST_APPLY}
   */
  public get trigger () {
    return this.options?.trigger ?? MoveEffectTrigger.POST_APPLY;
  }

  /**
   * `true` if this effect should only trigger on the first hit of
   * multi-hit moves.
   * @defaultValue `false`
   */
  public get firstHitOnly () {
    return this.options?.firstHitOnly ?? false;
  }

  /**
   * `true` if this effect should only trigger on the last hit of
   * multi-hit moves.
   * @defaultValue `false`
   */
  public get lastHitOnly () {
    return this.options?.lastHitOnly ?? false;
  }

  /**
   * `true` if this effect should apply only upon hitting a target
   * for the first time when targeting multiple {@linkcode Pokemon}.
   * @defaultValue `false`
   */
  public get firstTargetOnly () {
    return this.options?.firstTargetOnly ?? false;
  }

  /**
   * If defined, overrides the move's base chance for this
   * secondary effect to trigger.
   */
  public get effectChanceOverride () {
    return this.options?.effectChanceOverride;
  }

  /**
   * Determine whether this {@linkcode MoveAttr}'s effects are able to {@linkcode apply | be applied} to the target.
   *
   * Will **NOT** cause the move to fail upon returning `false` (unlike {@linkcode getCondition};
   * merely that the effect for this attribute will be nullified.
   * @param user - The {@linkcode Pokemon} using the move
   * @param target - The {@linkcode Pokemon} being targeted by the move, or {@linkcode user} if the move is
   * {@linkcode selfTarget | self-targeting}
   * @param move - The {@linkcode Move} being used
   * @param _args - Set of unique arguments needed by this attribute
   * @returns `true` if basic application of this `MoveAttr`s effects should be possible
   */
  // TODO: Decouple this check from the `apply` step
  // TODO: Make non-damaging moves fail by default if none of their attributes can apply
  canApply(user: Pokemon, target: Pokemon, move: Move, _args?: any[]) {
    // TODO: These checks seem redundant
    return !! (this.selfTarget ? user.hp && !user.getTag(BattlerTagType.FRENZY) : target.hp)
           && (this.selfTarget || !target.getTag(BattlerTagType.PROTECTED) ||
                move.doesFlagEffectApply({ flag: MoveFlags.IGNORE_PROTECT, user, target }));
  }

  /** Applies move effects so long as they are able based on {@linkcode canApply} */
  apply(user: Pokemon, target: Pokemon, move: Move, args?: any[]): boolean {
    return this.canApply(user, target, move, args);
  }

  /**
   * Gets the used move's additional effect chance.
   * Chance is modified by {@linkcode MoveEffectChanceMultiplierAbAttr} and {@linkcode IgnoreMoveEffectsAbAttr}.
   * @param user {@linkcode Pokemon} using this move
   * @param target {@linkcode Pokemon | Target} of this move
   * @param move {@linkcode Move} being used
   * @param selfEffect `true` if move targets user.
   * @returns Move effect chance value.
   */
  getMoveChance(user: Pokemon, target: Pokemon, move: Move, selfEffect?: Boolean, showAbility?: Boolean): number {
    const moveChance = new NumberHolder(this.effectChanceOverride ?? move.chance);

    applyAbAttrs("MoveEffectChanceMultiplierAbAttr", {pokemon: user, simulated: !showAbility, chance: moveChance, move});

    if ((!move.hasAttr("FlinchAttr") || moveChance.value <= move.chance) && !move.hasAttr("SecretPowerAttr")) {
      const userSide = user.isPlayer() ? ArenaTagSide.PLAYER : ArenaTagSide.ENEMY;
      globalScene.arena.applyTagsForSide(ArenaTagType.WATER_FIRE_PLEDGE, userSide, false, moveChance);
    }

    if (!selfEffect) {
      applyAbAttrs("IgnoreMoveEffectsAbAttr", {pokemon: target, move, simulated: !showAbility, chance: moveChance});
    }
    return moveChance.value;
  }
}

/**
 * Base class defining all Move Header attributes.
 * Move Header effects apply at the beginning of a turn before any moves are resolved.
 * They can be used to apply effects to the field (e.g. queueing a message) or to the user
 * (e.g. adding a battler tag).
 */
export class MoveHeaderAttr extends MoveAttr {
  constructor() {
    super(true);
  }
}

/**
 * Header attribute to queue a message at the beginning of a turn.
 */
export class MessageHeaderAttr extends MoveHeaderAttr {
  /** The message to display, or a function producing one. */
  private message: string | MoveMessageFunc;

  constructor(message: string | MoveMessageFunc) {
    super();
    this.message = message;
  }

  apply(user: Pokemon, target: Pokemon, move: Move): boolean {
    const message = typeof this.message === "string"
      ? this.message
      : this.message(user, target, move);

    if (message) {
      globalScene.phaseManager.queueMessage(message);
      return true;
    }
    return false;
  }
}

/**
 * Header attribute to add a battler tag to the user at the beginning of a turn.
 * @see {@linkcode MoveHeaderAttr}
 */
export class AddBattlerTagHeaderAttr extends MoveHeaderAttr {
  private tagType: BattlerTagType;

  constructor(tagType: BattlerTagType) {
    super();
    this.tagType = tagType;
  }

  apply(user: Pokemon, target: Pokemon, move: Move, args: any[]): boolean {
    user.addTag(this.tagType);
    return true;
  }
}

/**
 * Header attribute to implement the "charge phase" of Beak Blast at the
 * beginning of a turn.
 * @see {@link https://bulbapedia.bulbagarden.net/wiki/Beak_Blast_(move) | Beak Blast}
 * @see {@linkcode BeakBlastChargingTag}
 */
export class BeakBlastHeaderAttr extends AddBattlerTagHeaderAttr {
  /** Required to initialize Beak Blast's charge animation correctly */
  public chargeAnim = ChargeAnim.BEAK_BLAST_CHARGING;

  constructor() {
    super(BattlerTagType.BEAK_BLAST_CHARGING);
  }
}

/**
 * Attribute to display a message before a move is executed.
 */
export class PreMoveMessageAttr extends MoveAttr {
  /** The message to display or a function returning one */
  private message: string | MoveMessageFunc;

  /**
   * Create a new {@linkcode PreMoveMessageAttr} to display a message before move execution.
   * @param message - The message to display before move use, either` a literal string or a function producing one.
   * @remarks
   * If {@linkcode message} evaluates to an empty string (`""`), no message will be displayed
   * (though the move will still succeed).
   */
  constructor(message: string | MoveMessageFunc) {
    super();
    this.message = message;
  }

  apply(user: Pokemon, target: Pokemon, move: Move): boolean {
    const message = typeof this.message === "function"
      ? this.message(user, target, move)
      : this.message;

    // TODO: Consider changing if/when MoveAttr `apply` return values become significant
    if (message) {
      globalScene.phaseManager.queueMessage(message, 500);
      return true;
    }
    return false;
  }
}

/**
 * Attribute for moves that can be conditionally interrupted to be considered to
 * have failed before their "useMove" message is displayed. Currently used by
 * Focus Punch.
 * @extends MoveAttr
 */
export class PreUseInterruptAttr extends MoveAttr {
  protected message: string | MoveMessageFunc;
  protected conditionFunc: MoveConditionFunc;

  /**
   * Create a new MoveInterruptedMessageAttr.
   * @param message The message to display when the move is interrupted, or a function that formats the message based on the user, target, and move.
   */
  constructor(message: string | MoveMessageFunc, conditionFunc: MoveConditionFunc) {
    super();
    this.message = message;
    this.conditionFunc = conditionFunc;
  }

  /**
   * Message to display when a move is interrupted.
   * @param user {@linkcode Pokemon} using the move
   * @param target {@linkcode Pokemon} target of the move
   * @param move {@linkcode Move} with this attribute
   */
  override apply(user: Pokemon, target: Pokemon, move: Move): boolean {
    return this.conditionFunc(user, target, move);
  }

  /**
   * Message to display when a move is interrupted.
   * @param user {@linkcode Pokemon} using the move
   * @param target {@linkcode Pokemon} target of the move
   * @param move {@linkcode Move} with this attribute
   */
  override getFailedText(user: Pokemon, target: Pokemon, move: Move): string | undefined {
    if (this.message && this.conditionFunc(user, target, move)) {
      return typeof this.message === "string"
          ? this.message
          : this.message(user, target, move);
    }
  }
}

/**
 * Attribute for Status moves that take attack type effectiveness
 * into consideration (i.e. {@linkcode https://bulbapedia.bulbagarden.net/wiki/Thunder_Wave_(move) | Thunder Wave})
 * @extends MoveAttr
 */
export class RespectAttackTypeImmunityAttr extends MoveAttr { }

export class IgnoreOpponentStatStagesAttr extends MoveAttr {
  apply(user: Pokemon, target: Pokemon, move: Move, args: any[]): boolean {
    (args[0] as BooleanHolder).value = true;

    return true;
  }
}

export class HighCritAttr extends MoveAttr {
  apply(user: Pokemon, target: Pokemon, move: Move, args: any[]): boolean {
    (args[0] as NumberHolder).value++;

    return true;
  }

  getUserBenefitScore(user: Pokemon, target: Pokemon, move: Move): number {
    return 3;
  }
}

export class CritOnlyAttr extends MoveAttr {
  apply(user: Pokemon, target: Pokemon, move: Move, args: any[]): boolean {
    (args[0] as BooleanHolder).value = true;

    return true;
  }

  getUserBenefitScore(user: Pokemon, target: Pokemon, move: Move): number {
    return 5;
  }
}

export class FixedDamageAttr extends MoveAttr {
  private damage: number;

  constructor(damage: number) {
    super();

    this.damage = damage;
  }

  apply(user: Pokemon, target: Pokemon, move: Move, args: any[]): boolean {
    (args[0] as NumberHolder).value = this.getDamage(user, target, move);

    return true;
  }

  getDamage(user: Pokemon, target: Pokemon, move: Move): number {
    return this.damage;
  }
}

export class UserHpDamageAttr extends FixedDamageAttr {
  constructor() {
    super(0);
  }

  apply(user: Pokemon, target: Pokemon, move: Move, args: any[]): boolean {
    (args[0] as NumberHolder).value = user.hp;

    return true;
  }
}

export class TargetHalfHpDamageAttr extends FixedDamageAttr {
  /**
   * The initial amount of hp the target had before the first hit.
   * Used for calculating multi lens damage.
   */
  private initialHp: number;
  constructor() {
    super(0);
  }

  apply(user: Pokemon, target: Pokemon, move: Move, args: any[]): boolean {
    // first, determine if the hit is coming from multi lens or not
    const lensCount = user.getHeldItems().find(i => i instanceof PokemonMultiHitModifier)?.getStackCount() ?? 0;
    if (lensCount <= 0) {
      // no multi lenses; we can just halve the target's hp and call it a day
      (args[0] as NumberHolder).value = toDmgValue(target.hp / 2);
      return true;
    }

    // figure out what hit # we're on
    switch (user.turnData.hitCount - user.turnData.hitsLeft) {
      case 0:
        // first hit of move; update initialHp tracker
        this.initialHp = target.hp;
      default:
        // multi lens added hit; use initialHp tracker to ensure correct damage
        (args[0] as NumberHolder).value = toDmgValue(this.initialHp / 2);
        return true;
      case lensCount + 1:
        // parental bond added hit; calc damage as normal
        (args[0] as NumberHolder).value = toDmgValue(target.hp / 2);
        return true;
    }
  }

  getTargetBenefitScore(user: Pokemon, target: Pokemon, move: Move): number {
    return target.getHpRatio() > 0.5 ? Math.floor(((target.getHpRatio() - 0.5) * -24) + 4) : -20;
  }
}

export class MatchHpAttr extends FixedDamageAttr {
  constructor() {
    super(0);
  }

  apply(user: Pokemon, target: Pokemon, move: Move, args: any[]): boolean {
    (args[0] as NumberHolder).value = target.hp - user.hp;

    return true;
  }

  getCondition(): MoveConditionFunc {
    return (user, target, move) => user.hp <= target.hp;
  }

  // TODO
  /*getUserBenefitScore(user: Pokemon, target: Pokemon, move: Move): number {
    return 0;
  }*/
}

type MoveFilter = (move: Move) => boolean;

export class CounterDamageAttr extends FixedDamageAttr {
  private moveFilter: MoveFilter;
  private multiplier: number;

  constructor(moveFilter: MoveFilter, multiplier: number) {
    super(0);

    this.moveFilter = moveFilter;
    this.multiplier = multiplier;
  }

  apply(user: Pokemon, target: Pokemon, move: Move, args: any[]): boolean {
    const damage = user.turnData.attacksReceived.filter(ar => this.moveFilter(allMoves[ar.move])).reduce((total: number, ar: AttackMoveResult) => total + ar.damage, 0);
    (args[0] as NumberHolder).value = toDmgValue(damage * this.multiplier);

    return true;
  }

  getCondition(): MoveConditionFunc {
    return (user, target, move) => !!user.turnData.attacksReceived.filter(ar => this.moveFilter(allMoves[ar.move])).length;
  }
}

export class LevelDamageAttr extends FixedDamageAttr {
  constructor() {
    super(0);
  }

  getDamage(user: Pokemon, target: Pokemon, move: Move): number {
    return user.level;
  }
}

export class RandomLevelDamageAttr extends FixedDamageAttr {
  constructor() {
    super(0);
  }

  getDamage(user: Pokemon, target: Pokemon, move: Move): number {
    return toDmgValue(user.level * (user.randBattleSeedIntRange(50, 150) * 0.01));
  }
}

export class ModifiedDamageAttr extends MoveAttr {
  apply(user: Pokemon, target: Pokemon, move: Move, args: any[]): boolean {
    const initialDamage = args[0] as NumberHolder;
    initialDamage.value = this.getModifiedDamage(user, target, move, initialDamage.value);

    return true;
  }

  getModifiedDamage(user: Pokemon, target: Pokemon, move: Move, damage: number): number {
    return damage;
  }
}

export class SurviveDamageAttr extends ModifiedDamageAttr {
  getModifiedDamage(user: Pokemon, target: Pokemon, move: Move, damage: number): number {
    return Math.min(damage, target.hp - 1);
  }

  getUserBenefitScore(user: Pokemon, target: Pokemon, move: Move): number {
    return target.hp > 1 ? 0 : -20;
  }
}

/**
 * Move attribute to display arbitrary text during a move's execution.
 */
export class MessageAttr extends MoveEffectAttr {
  /** The message to display, either as a string or a function returning one. */
  private message: string | MoveMessageFunc;

  constructor(message: string | MoveMessageFunc, options?: MoveEffectAttrOptions) {
    // TODO: Do we need to respect `selfTarget` if we're just displaying text?
    super(false, options)
    this.message = message;
  }

  override apply(user: Pokemon, target: Pokemon, move: Move): boolean {
    const message = typeof this.message === "function"
      ? this.message(user, target, move)
      : this.message;

    // TODO: Consider changing if/when MoveAttr `apply` return values become significant
    if (message) {
      globalScene.phaseManager.queueMessage(message, 500);
      return true;
    }
    return false;
  }
}

export class RecoilAttr extends MoveEffectAttr {
  private useHp: boolean;
  private damageRatio: number;
  private unblockable: boolean;

  constructor(useHp: boolean = false, damageRatio: number = 0.25, unblockable: boolean = false) {
    super(true, { lastHitOnly: true });

    this.useHp = useHp;
    this.damageRatio = damageRatio;
    this.unblockable = unblockable;
  }

  apply(user: Pokemon, target: Pokemon, move: Move, args: any[]): boolean {
    if (!super.apply(user, target, move, args)) {
      return false;
    }

    const cancelled = new BooleanHolder(false);
    if (!this.unblockable) {
      const abAttrParams: AbAttrParamsWithCancel = {pokemon: user, cancelled};
      applyAbAttrs("BlockRecoilDamageAttr", abAttrParams);
      applyAbAttrs("BlockNonDirectDamageAbAttr", abAttrParams);
    }

    if (cancelled.value) {
      return false;
    }

    // Chloroblast and Struggle should not deal recoil damage if the move was not successful
    if (this.useHp && [ MoveResult.FAIL, MoveResult.MISS ].includes(user.getLastXMoves(1)[0]?.result ?? MoveResult.FAIL)) {
      return false;
    }

    const damageValue = (!this.useHp ? user.turnData.totalDamageDealt : user.getMaxHp()) * this.damageRatio;
    const minValue = user.turnData.totalDamageDealt ? 1 : 0;
    const recoilDamage = toDmgValue(damageValue, minValue);
    if (!recoilDamage) {
      return false;
    }

    if (cancelled.value) {
      return false;
    }

    user.damageAndUpdate(recoilDamage, { result: HitResult.INDIRECT, ignoreSegments: true });
    globalScene.phaseManager.queueMessage(i18next.t("moveTriggers:hitWithRecoil", { pokemonName: getPokemonNameWithAffix(user) }));
    user.turnData.damageTaken += recoilDamage;

    return true;
  }

  getUserBenefitScore(user: Pokemon, target: Pokemon, move: Move): number {
    return Math.floor((move.power / 5) / -4);
  }
}


/**
 * Attribute used for moves which self KO the user regardless if the move hits a target
 * @extends MoveEffectAttr
 * @see {@linkcode apply}
 **/
export class SacrificialAttr extends MoveEffectAttr {
  constructor() {
    super(true, { trigger: MoveEffectTrigger.POST_TARGET });
  }

  /**
   * Deals damage to the user equal to their current hp
   * @param user {@linkcode Pokemon} that used the move
   * @param target {@linkcode Pokemon} target of the move
   * @param move {@linkcode Move} with this attribute
   * @param args N/A
   * @returns true if the function succeeds
   **/
  apply(user: Pokemon, target: Pokemon, move: Move, args: any[]): boolean {
    user.damageAndUpdate(user.hp, { result: HitResult.INDIRECT, ignoreSegments: true });
	  user.turnData.damageTaken += user.hp;

    return true;
  }

  getUserBenefitScore(user: Pokemon, target: Pokemon, move: Move): number {
    if (user.isBoss()) {
      return -20;
    }
    return Math.ceil(((1 - user.getHpRatio()) * 10 - 10) * (target.getAttackTypeEffectiveness(move.type, {source: user}) - 0.5));
  }
}

/**
 * Attribute used for moves which self KO the user but only if the move hits a target
 * @extends MoveEffectAttr
 * @see {@linkcode apply}
 **/
export class SacrificialAttrOnHit extends MoveEffectAttr {
  constructor() {
    super(true);
  }

  /**
   * Deals damage to the user equal to their current hp if the move lands
   * @param user {@linkcode Pokemon} that used the move
   * @param target {@linkcode Pokemon} target of the move
   * @param move {@linkcode Move} with this attribute
   * @param args N/A
   * @returns true if the function succeeds
   **/
  apply(user: Pokemon, target: Pokemon, move: Move, args: any[]): boolean {
    // If the move fails to hit a target, then the user does not faint and the function returns false
    if (!super.apply(user, target, move, args)) {
      return false;
    }

    user.damageAndUpdate(user.hp, { result: HitResult.INDIRECT, ignoreSegments: true });
    user.turnData.damageTaken += user.hp;

    return true;
  }

  getUserBenefitScore(user: Pokemon, target: Pokemon, move: Move): number {
    if (user.isBoss()) {
      return -20;
    }
    return Math.ceil(((1 - user.getHpRatio()) * 10 - 10) * (target.getAttackTypeEffectiveness(move.type, {source: user}) - 0.5));
  }
}

/**
 * Attribute used for moves which cut the user's Max HP in half.
 * Triggers using {@linkcode MoveEffectTrigger.POST_TARGET}.
 * @extends MoveEffectAttr
 * @see {@linkcode apply}
 */
export class HalfSacrificialAttr extends MoveEffectAttr {
  constructor() {
    super(true, { trigger: MoveEffectTrigger.POST_TARGET });
  }

  /**
   * Cut's the user's Max HP in half and displays the appropriate recoil message
   * @param user {@linkcode Pokemon} that used the move
   * @param target N/A
   * @param move {@linkcode Move} with this attribute
   * @param args N/A
   * @returns true if the function succeeds
   */
  apply(user: Pokemon, target: Pokemon, move: Move, args: any[]): boolean {
    if (!super.apply(user, target, move, args)) {
      return false;
    }

    const cancelled = new BooleanHolder(false);
    // Check to see if the Pokemon has an ability that blocks non-direct damage
    applyAbAttrs("BlockNonDirectDamageAbAttr", {pokemon: user, cancelled});
    if (!cancelled.value) {
      user.damageAndUpdate(toDmgValue(user.getMaxHp() / 2), { result: HitResult.INDIRECT, ignoreSegments: true });
      globalScene.phaseManager.queueMessage(i18next.t("moveTriggers:cutHpPowerUpMove", { pokemonName: getPokemonNameWithAffix(user) })); // Queue recoil message
    }
    return true;
  }

  getUserBenefitScore(user: Pokemon, target: Pokemon, move: Move): number {
    if (user.isBoss()) {
      return -10;
    }
    return Math.ceil(((1 - user.getHpRatio() / 2) * 10 - 10) * (target.getAttackTypeEffectiveness(move.type, {source: user}) - 0.5));
  }
}

/**
 * Attribute to put in a {@link https://bulbapedia.bulbagarden.net/wiki/Substitute_(doll) | Substitute Doll} for the user.
 */
export class AddSubstituteAttr extends MoveEffectAttr {
  /** The ratio of the user's max HP that is required to apply this effect */
  private hpCost: number;
  /** Whether the damage taken should be rounded up (Shed Tail rounds up) */
  private roundUp: boolean;

  constructor(hpCost: number, roundUp: boolean) {
    super(true);

    this.hpCost = hpCost;
    this.roundUp = roundUp;
  }

  /**
   * Removes 1/4 of the user's maximum HP (rounded down) to create a substitute for the user
   * @param user - The {@linkcode Pokemon} that used the move.
   * @param target - n/a
   * @param move - The {@linkcode Move} with this attribute.
   * @param args - n/a
   * @returns `true` if the attribute successfully applies, `false` otherwise
   */
  apply(user: Pokemon, target: Pokemon, move: Move, args: any[]): boolean {
    if (!super.apply(user, target, move, args)) {
      return false;
    }

    const damageTaken = this.roundUp ? Math.ceil(user.getMaxHp() * this.hpCost) : Math.floor(user.getMaxHp() * this.hpCost);
    user.damageAndUpdate(damageTaken, { result: HitResult.INDIRECT, ignoreSegments: true, ignoreFaintPhase: true });
    user.addTag(BattlerTagType.SUBSTITUTE, 0, move.id, user.id);
    return true;
  }

  getUserBenefitScore(user: Pokemon, target: Pokemon, move: Move): number {
    if (user.isBoss()) {
      return -10;
    }
    return 5;
  }

  getCondition(): MoveConditionFunc {
    return (user, _target, _move) => !user.getTag(SubstituteTag) && user.hp > (this.roundUp ? Math.ceil(user.getMaxHp() * this.hpCost) : Math.floor(user.getMaxHp() * this.hpCost)) && user.getMaxHp() > 1;
  }

  /**
   * Get the substitute-specific failure message if one should be displayed.
   * @param user - The pokemon using the move.
   * @returns The substitute-specific failure message if the conditions apply, otherwise `undefined`
   */
  getFailedText(user: Pokemon, _target: Pokemon, _move: Move): string | undefined {
    if (user.getTag(SubstituteTag)) {
      return i18next.t("moveTriggers:substituteOnOverlap", { pokemonName: getPokemonNameWithAffix(user) });
    } else if (user.hp <= Math.floor(user.getMaxHp() / 4) || user.getMaxHp() === 1) {
      return i18next.t("moveTriggers:substituteNotEnoughHp");
    }
  }
}

/**
 * Heals the user or target by {@linkcode healRatio} depending on the value of {@linkcode selfTarget}
 * @extends MoveEffectAttr
 * @see {@linkcode apply}
 */
export class HealAttr extends MoveEffectAttr {
  constructor(
    /** The percentage of {@linkcode Stat.HP} to heal. */
    private healRatio: number,
    /** Whether to display a healing animation when healing the target; default `false` */
    private showAnim = false,
    selfTarget = true
  ) {
    super(selfTarget);
  }

  override apply(user: Pokemon, target: Pokemon, _move: Move, _args: any[]): boolean {
    this.addHealPhase(this.selfTarget ? user : target, this.healRatio);
    return true;
  }

  /**
   * Creates a new {@linkcode PokemonHealPhase}.
   * This heals the target and shows the appropriate message.
   */
  protected addHealPhase(target: Pokemon, healRatio: number) {
    globalScene.phaseManager.unshiftNew("PokemonHealPhase", target.getBattlerIndex(),
      toDmgValue(target.getMaxHp() * healRatio), i18next.t("moveTriggers:healHp", { pokemonName: getPokemonNameWithAffix(target) }), true, !this.showAnim);
  }

  override getTargetBenefitScore(user: Pokemon, target: Pokemon, _move: Move): number {
    const score = ((1 - (this.selfTarget ? user : target).getHpRatio()) * 20) - this.healRatio * 10;
    return Math.round(score / (1 - this.healRatio / 2));
  }

  // TODO: Change to fail move
  override canApply(user: Pokemon, target: Pokemon, _move: Move, _args?: any[]): boolean {
    if (!super.canApply(user, target, _move, _args)) {
      return false;
    }

    const healedPokemon = this.selfTarget ? user : target;
    if (healedPokemon.isFullHp()) {
      // Ensure the fail message isn't displayed when checking the move conditions outside of the move execution
      // TOOD: Fix this in PR#6276
      if (globalScene.phaseManager.getCurrentPhase()?.is("MovePhase")) {
        globalScene.phaseManager.queueMessage(i18next.t("battle:hpIsFull", {
          pokemonName: getPokemonNameWithAffix(healedPokemon),
        }))
      }
      return false;
    }
    return true;
  }
}

/**
 * Attribute to put the user to sleep for a fixed duration, fully heal them and cure their status.
 * Used for {@linkcode MoveId.REST}.
 */
export class RestAttr extends HealAttr {
  private duration: number;

  constructor(duration: number) {
    super(1, true);
    this.duration = duration;
  }

  override apply(user: Pokemon, target: Pokemon, move: Move, args: any[]): boolean {
   const wasSet = user.trySetStatus(StatusEffect.SLEEP, user, this.duration, null, true, true,
    i18next.t("moveTriggers:restBecameHealthy", {
      pokemonName: getPokemonNameWithAffix(user),
    }));
    return wasSet && super.apply(user, target, move, args);
  }

  override addHealPhase(user: Pokemon): void {
    globalScene.phaseManager.unshiftNew("PokemonHealPhase", user.getBattlerIndex(), user.getMaxHp(), null)
  }

  // TODO: change after HealAttr is changed to fail move
  override getCondition(): MoveConditionFunc {
    return (user, target, move) =>
      super.canApply(user, target, move, [])
      // Intentionally suppress messages here as we display generic fail msg
      // TODO: This might have order-of-operation jank
      && user.canSetStatus(StatusEffect.SLEEP, true, true, user)
  }
}

/**
 * Cures the user's party of non-volatile status conditions, ie. Heal Bell, Aromatherapy
 * @extends MoveEffectAttr
 * @see {@linkcode apply}
 */
export class PartyStatusCureAttr extends MoveEffectAttr {
  /** Message to display after using move */
  private message: string | null;
  /** Skips mons with this ability, ie. Soundproof */
  private abilityCondition: AbilityId;

  constructor(message: string | null, abilityCondition: AbilityId) {
    super();

    this.message = message;
    this.abilityCondition = abilityCondition;
  }

  //The same as MoveEffectAttr.canApply, except it doesn't check for the target's HP.
  canApply(user: Pokemon, target: Pokemon, move: Move, args: any[]) {
    const isTargetValid =
      (this.selfTarget && user.hp && !user.getTag(BattlerTagType.FRENZY)) ||
      (!this.selfTarget && (!target.getTag(BattlerTagType.PROTECTED) || move.hasFlag(MoveFlags.IGNORE_PROTECT)));
    return !!isTargetValid;
  }

  apply(user: Pokemon, target: Pokemon, move: Move, args: any[]): boolean {
    if (!this.canApply(user, target, move, args)) {
      return false;
    }
    const partyPokemon = user.isPlayer() ? globalScene.getPlayerParty() : globalScene.getEnemyParty();
    partyPokemon.forEach(p => this.cureStatus(p, user.id));

    if (this.message) {
      globalScene.phaseManager.queueMessage(this.message);
    }

    return true;
  }

  /**
   * Tries to cure the status of the given {@linkcode Pokemon}
   * @param pokemon The {@linkcode Pokemon} to cure.
   * @param userId The ID of the (move) {@linkcode Pokemon | user}.
   */
  public cureStatus(pokemon: Pokemon, userId: number) {
    if (!pokemon.isOnField() || pokemon.id === userId) { // user always cures its own status, regardless of ability
      pokemon.resetStatus(false);
      pokemon.updateInfo();
    } else if (!pokemon.hasAbility(this.abilityCondition)) {
      pokemon.resetStatus();
      pokemon.updateInfo();
    } else {
      // TODO: Ability displays should be handled by the ability
      globalScene.phaseManager.queueAbilityDisplay(pokemon, pokemon.getPassiveAbility()?.id === this.abilityCondition, true);
      globalScene.phaseManager.queueAbilityDisplay(pokemon, pokemon.getPassiveAbility()?.id === this.abilityCondition, false);
    }
  }
}

/**
 * Applies damage to the target's ally equal to 1/16 of that ally's max HP.
 * @extends MoveEffectAttr
 */
export class FlameBurstAttr extends MoveEffectAttr {
  constructor() {
    /**
     * This is self-targeted to bypass immunity to target-facing secondary
     * effects when the target has an active Substitute doll.
     * TODO: Find a more intuitive way to implement Substitute bypassing.
     */
    super(true);
  }
  /**
   * @param user - n/a
   * @param target - The target Pokémon.
   * @param move - n/a
   * @param args - n/a
   * @returns A boolean indicating whether the effect was successfully applied.
   */
  apply(user: Pokemon, target: Pokemon, move: Move, args: any[]): boolean {
    const targetAlly = target.getAlly();
    const cancelled = new BooleanHolder(false);

    if (!isNullOrUndefined(targetAlly)) {
      applyAbAttrs("BlockNonDirectDamageAbAttr", {pokemon: targetAlly, cancelled});
    }

    if (cancelled.value || !targetAlly || targetAlly.switchOutStatus) {
      return false;
    }

    targetAlly.damageAndUpdate(Math.max(1, Math.floor(1 / 16 * targetAlly.getMaxHp())), { result: HitResult.INDIRECT });
    return true;
  }

  getTargetBenefitScore(user: Pokemon, target: Pokemon, move: Move): number {
    return !isNullOrUndefined(target.getAlly()) ? -5 : 0;
  }
}

export class SacrificialFullRestoreAttr extends SacrificialAttr {
  protected restorePP: boolean;
  protected moveMessage: string;

  constructor(restorePP: boolean, moveMessage: string) {
    super();

    this.restorePP = restorePP;
    this.moveMessage = moveMessage;
  }

  apply(user: Pokemon, target: Pokemon, move: Move, args: any[]): boolean {
    if (!super.apply(user, target, move, args)) {
      return false;
    }

    // We don't know which party member will be chosen, so pick the highest max HP in the party
    const party = user.isPlayer() ? globalScene.getPlayerParty() : globalScene.getEnemyParty();
    const maxPartyMemberHp = party.map(p => p.getMaxHp()).reduce((maxHp: number, hp: number) => Math.max(hp, maxHp), 0);

    const pm = globalScene.phaseManager;

    pm.pushPhase(
      pm.create("PokemonHealPhase",
        user.getBattlerIndex(),
        maxPartyMemberHp,
        i18next.t(this.moveMessage, { pokemonName: getPokemonNameWithAffix(user) }),
        true,
        false,
        false,
        true,
        false,
        this.restorePP),
      true);

    return true;
  }

  getUserBenefitScore(user: Pokemon, target: Pokemon, move: Move): number {
    return -20;
  }

  getCondition(): MoveConditionFunc {
    return (user, _target, _move) => globalScene.getPlayerParty().filter(p => p.isActive()).length > globalScene.currentBattle.getBattlerCount();
  }
}

/**
 * Attribute used for moves which ignore type-based debuffs from weather, namely Hydro Steam.
 * Called during damage calculation after getting said debuff from getAttackTypeMultiplier in the Pokemon class.
 * @extends MoveAttr
 * @see {@linkcode apply}
 */
export class IgnoreWeatherTypeDebuffAttr extends MoveAttr {
  /** The {@linkcode WeatherType} this move ignores */
  public weather: WeatherType;

  constructor(weather: WeatherType) {
    super();
    this.weather = weather;
  }
  /**
   * Changes the type-based weather modifier if this move's power would be reduced by it
   * @param user {@linkcode Pokemon} that used the move
   * @param target N/A
   * @param move {@linkcode Move} with this attribute
   * @param args [0] {@linkcode NumberHolder} for arenaAttackTypeMultiplier
   * @returns true if the function succeeds
   */
  apply(user: Pokemon, target: Pokemon, move: Move, args: any[]): boolean {
    const weatherModifier = args[0] as NumberHolder;
    //If the type-based attack power modifier due to weather (e.g. Water moves in Sun) is below 1, set it to 1
    if (globalScene.arena.weather?.weatherType === this.weather) {
      weatherModifier.value = Math.max(weatherModifier.value, 1);
    }
    return true;
  }
}

export abstract class WeatherHealAttr extends HealAttr {
  constructor() {
    super(0.5);
  }

  apply(user: Pokemon, target: Pokemon, move: Move, args: any[]): boolean {
    let healRatio = 0.5;
    if (!globalScene.arena.weather?.isEffectSuppressed()) {
      const weatherType = globalScene.arena.weather?.weatherType || WeatherType.NONE;
      healRatio = this.getWeatherHealRatio(weatherType);
    }
    this.addHealPhase(user, healRatio);
    return true;
  }

  abstract getWeatherHealRatio(weatherType: WeatherType): number;
}

export class PlantHealAttr extends WeatherHealAttr {
  getWeatherHealRatio(weatherType: WeatherType): number {
    switch (weatherType) {
      case WeatherType.SUNNY:
      case WeatherType.HARSH_SUN:
        return 2 / 3;
      case WeatherType.RAIN:
      case WeatherType.SANDSTORM:
      case WeatherType.HAIL:
      case WeatherType.SNOW:
      case WeatherType.FOG:
      case WeatherType.HEAVY_RAIN:
        return 0.25;
      default:
        return 0.5;
    }
  }
}

export class SandHealAttr extends WeatherHealAttr {
  getWeatherHealRatio(weatherType: WeatherType): number {
    switch (weatherType) {
      case WeatherType.SANDSTORM:
        return 2 / 3;
      default:
        return 0.5;
    }
  }
}

/**
 * Heals the target or the user by either {@linkcode normalHealRatio} or {@linkcode boostedHealRatio}
 * depending on the evaluation of {@linkcode condition}
 * @extends HealAttr
 * @see {@linkcode apply}
 */
export class BoostHealAttr extends HealAttr {
  /** Healing received when {@linkcode condition} is false */
  private normalHealRatio: number;
  /** Healing received when {@linkcode condition} is true */
  private boostedHealRatio: number;
  /** The lambda expression to check against when boosting the healing value */
  private condition?: MoveConditionFunc;

  constructor(normalHealRatio: number = 0.5, boostedHealRatio: number = 2 / 3, showAnim?: boolean, selfTarget?: boolean, condition?: MoveConditionFunc) {
    super(normalHealRatio, showAnim, selfTarget);
    this.normalHealRatio = normalHealRatio;
    this.boostedHealRatio = boostedHealRatio;
    this.condition = condition;
  }

  /**
   * @param user {@linkcode Pokemon} using the move
   * @param target {@linkcode Pokemon} target of the move
   * @param move {@linkcode Move} with this attribute
   * @param args N/A
   * @returns true if the move was successful
   */
  apply(user: Pokemon, target: Pokemon, move: Move, args: any[]): boolean {
    const healRatio: number = (this.condition ? this.condition(user, target, move) : false) ? this.boostedHealRatio : this.normalHealRatio;
    this.addHealPhase(target, healRatio);
    return true;
  }
}

/**
 * Heals the target only if it is the ally
 * @extends HealAttr
 * @see {@linkcode apply}
 */
export class HealOnAllyAttr extends HealAttr {
  override canApply(user: Pokemon, target: Pokemon, _move: Move, _args?: any[]): boolean {
    // Don't trigger if not targeting an ally
    return target === user.getAlly() && super.canApply(user, target, _move, _args);
  }
}

/**
 * Heals user as a side effect of a move that hits a target.
 * Healing is based on {@linkcode healRatio} * the amount of damage dealt or a stat of the target.
 * @extends MoveEffectAttr
 * @see {@linkcode apply}
 * @see {@linkcode getUserBenefitScore}
 */
// TODO: Make Strength Sap its own attribute that extends off of this one
export class HitHealAttr extends MoveEffectAttr {
  private healRatio: number;
  private healStat: EffectiveStat | null;

  constructor(healRatio?: number | null, healStat?: EffectiveStat) {
    super(true);

    this.healRatio = healRatio ?? 0.5;
    this.healStat = healStat ?? null;
  }
  /**
   * Heals the user the determined amount and possibly displays a message about regaining health.
   * If the target has the {@linkcode ReverseDrainAbAttr}, all healing is instead converted
   * to damage to the user.
   * @param user {@linkcode Pokemon} using this move
   * @param target {@linkcode Pokemon} target of this move
   * @param move {@linkcode Move} being used
   * @param args N/A
   * @returns true if the function succeeds
   */
  apply(user: Pokemon, target: Pokemon, move: Move, args: any[]): boolean {
    let healAmount = 0;
    let message = "";
    const reverseDrain = target.hasAbilityWithAttr("ReverseDrainAbAttr", false);
    if (this.healStat !== null) {
      // Strength Sap formula
      healAmount = target.getEffectiveStat(this.healStat);
      message = i18next.t("battle:drainMessage", { pokemonName: getPokemonNameWithAffix(target) });
    } else {
      // Default healing formula used by draining moves like Absorb, Draining Kiss, Bitter Blade, etc.
      healAmount = toDmgValue(user.turnData.singleHitDamageDealt * this.healRatio);
      message = i18next.t("battle:regainHealth", { pokemonName: getPokemonNameWithAffix(user) });
    }
    if (reverseDrain) {
      if (user.hasAbilityWithAttr("BlockNonDirectDamageAbAttr")) {
        healAmount = 0;
        message = "";
      } else {
        user.turnData.damageTaken += healAmount;
        healAmount = healAmount * -1;
        message = "";
      }
    }
    globalScene.phaseManager.unshiftNew("PokemonHealPhase", user.getBattlerIndex(), healAmount, message, false, true);
    return true;
  }

  /**
   * Used by the Enemy AI to rank an attack based on a given user
   * @param user {@linkcode Pokemon} using this move
   * @param target {@linkcode Pokemon} target of this move
   * @param move {@linkcode Move} being used
   * @returns an integer. Higher means enemy is more likely to use that move.
   */
  getUserBenefitScore(user: Pokemon, target: Pokemon, move: Move): number {
    if (this.healStat) {
      const healAmount = target.getEffectiveStat(this.healStat);
      return Math.floor(Math.max(0, (Math.min(1, (healAmount + user.hp) / user.getMaxHp() - 0.33))) / user.getHpRatio());
    }
    return Math.floor(Math.max((1 - user.getHpRatio()) - 0.33, 0) * (move.power / 4));
  }
}

/**
 * Attribute used for moves that change priority in a turn given a condition,
 * e.g. Grassy Glide
 * Called when move order is calculated in {@linkcode TurnStartPhase}.
 * @extends MoveAttr
 * @see {@linkcode apply}
 */
export class IncrementMovePriorityAttr extends MoveAttr {
  /** The condition for a move's priority being incremented */
  private moveIncrementFunc: (pokemon: Pokemon, target:Pokemon, move: Move) => boolean;
  /** The amount to increment priority by, if condition passes. */
  private increaseAmount: number;

  constructor(moveIncrementFunc: (pokemon: Pokemon, target:Pokemon, move: Move) => boolean, increaseAmount = 1) {
    super();

    this.moveIncrementFunc = moveIncrementFunc;
    this.increaseAmount = increaseAmount;
  }

  /**
   * Increments move priority by set amount if condition passes
   * @param user {@linkcode Pokemon} using this move
   * @param target {@linkcode Pokemon} target of this move
   * @param move {@linkcode Move} being used
   * @param args [0] {@linkcode NumberHolder} for move priority.
   * @returns true if function succeeds
   */
  apply(user: Pokemon, target: Pokemon, move: Move, args: any[]): boolean {
    if (!this.moveIncrementFunc(user, target, move)) {
      return false;
    }

    (args[0] as NumberHolder).value += this.increaseAmount;
    return true;
  }
}

/**
 * Attribute used for attack moves that hit multiple times per use, e.g. Bullet Seed.
 *
 * Applied at the beginning of {@linkcode MoveEffectPhase}.
 *
 * @extends MoveAttr
 * @see {@linkcode apply}
 */
export class MultiHitAttr extends MoveAttr {
  /** This move's intrinsic multi-hit type. It should never be modified. */
  private readonly intrinsicMultiHitType: MultiHitType;
  /** This move's current multi-hit type. It may be temporarily modified by abilities (e.g., Battle Bond). */
  private multiHitType: MultiHitType;

  constructor(multiHitType?: MultiHitType) {
    super();

    this.intrinsicMultiHitType = multiHitType !== undefined ? multiHitType : MultiHitType._2_TO_5;
    this.multiHitType = this.intrinsicMultiHitType;
  }

  // Currently used by `battle_bond.test.ts`
  getMultiHitType(): MultiHitType {
    return this.multiHitType;
  }

  /**
   * Set the hit count of an attack based on this attribute instance's {@linkcode MultiHitType}.
   * If the target has an immunity to this attack's types, the hit count will always be 1.
   *
   * @param user {@linkcode Pokemon} that used the attack
   * @param target {@linkcode Pokemon} targeted by the attack
   * @param move {@linkcode Move} being used
   * @param args [0] {@linkcode NumberHolder} storing the hit count of the attack
   * @returns True
   */
  apply(user: Pokemon, target: Pokemon, move: Move, args: any[]): boolean {
    const hitType = new NumberHolder(this.intrinsicMultiHitType);
    applyMoveAttrs("ChangeMultiHitTypeAttr", user, target, move, hitType);
    this.multiHitType = hitType.value;

    (args[0] as NumberHolder).value = this.getHitCount(user, target);
    return true;
  }

  getTargetBenefitScore(user: Pokemon, target: Pokemon, move: Move): number {
    return -5;
  }

  /**
   * Calculate the number of hits that an attack should have given this attribute's
   * {@linkcode MultiHitType}.
   *
   * @param user {@linkcode Pokemon} using the attack
   * @param target {@linkcode Pokemon} targeted by the attack
   * @returns The number of hits this attack should deal
   */
  getHitCount(user: Pokemon, target: Pokemon): number {
    switch (this.multiHitType) {
      case MultiHitType._2_TO_5:
      {
        const rand = user.randBattleSeedInt(20);
        const hitValue = new NumberHolder(rand);
        applyAbAttrs("MaxMultiHitAbAttr", {pokemon: user, hits: hitValue});
        if (hitValue.value >= 13) {
          return 2;
        } else if (hitValue.value >= 6) {
          return 3;
        } else if (hitValue.value >= 3) {
          return 4;
        } else {
          return 5;
        }
      }
      case MultiHitType._2:
        return 2;
      case MultiHitType._3:
        return 3;
      case MultiHitType._10:
        return 10;
      case MultiHitType.BEAT_UP:
        const party = user.isPlayer() ? globalScene.getPlayerParty() : globalScene.getEnemyParty();
        // No status means the ally pokemon can contribute to Beat Up
        return party.reduce((total, pokemon) => {
          return total + (pokemon.id === user.id ? 1 : pokemon?.status && pokemon.status.effect !== StatusEffect.NONE ? 0 : 1);
        }, 0);
    }
  }

  /**
   * Calculate the expected number of hits given this attribute's {@linkcode MultiHitType},
   * the move's accuracy, and a number of situational parameters.
   *
   * @param move - The move that this attribtue is applied to
   * @param partySize - The size of the user's party, used for {@linkcode MoveId.BEAT_UP | Beat Up} (default: `1`)
   * @param maxMultiHit - Whether the move should always hit the maximum number of times, e.g. due to {@linkcode AbilityId.SKILL_LINK | Skill Link} (default: `false`)
   * @param ignoreAcc - `true` if the move should ignore accuracy checks, e.g. due to  {@linkcode AbilityId.NO_GUARD | No Guard} (default: `false`)
   */
  calculateExpectedHitCount(move: Move, { ignoreAcc = false, maxMultiHit = false, partySize = 1 }: {ignoreAcc?: boolean, maxMultiHit?: boolean, partySize?: number} = {}): number {
    let expectedHits: number;
    switch (this.multiHitType) {
      case MultiHitType._2_TO_5:
        expectedHits = maxMultiHit ? 5 : 3.1;
        break;
      case MultiHitType._2:
        expectedHits = 2;
        break;
      case MultiHitType._3:
        expectedHits = 3;
        break;
      case MultiHitType._10:
        expectedHits = 10;
        break;
      case MultiHitType.BEAT_UP:
        // Estimate that half of the party can contribute to beat up.
        expectedHits = Math.max(1, partySize / 2);
        break;
    }
    if (ignoreAcc || move.accuracy === -1) {
      return expectedHits;
    }
    const acc = move.accuracy / 100;
    if (move.hasFlag(MoveFlags.CHECK_ALL_HITS) && !maxMultiHit) {
      // N.B. No moves should be the _2_TO_5 variant and have the CHECK_ALL_HITS flag.
      return acc * (1 - Math.pow(acc, expectedHits)) / (1 - acc);
    }
    return expectedHits *= acc;
  }
}

export class ChangeMultiHitTypeAttr extends MoveAttr {
  apply(user: Pokemon, target: Pokemon, move: Move, args: any[]): boolean {
    //const hitType = args[0] as Utils.NumberHolder;
    return false;
  }
}

export class WaterShurikenMultiHitTypeAttr extends ChangeMultiHitTypeAttr {
  apply(user: Pokemon, target: Pokemon, move: Move, args: any[]): boolean {
    if (user.species.speciesId === SpeciesId.GRENINJA && user.hasAbility(AbilityId.BATTLE_BOND) && user.formIndex === 2) {
      (args[0] as NumberHolder).value = MultiHitType._3;
      return true;
    }
    return false;
  }
}

export class StatusEffectAttr extends MoveEffectAttr {
  public effect: StatusEffect;

  constructor(effect: StatusEffect, selfTarget = false) {
    super(selfTarget);

    this.effect = effect;
  }

  apply(user: Pokemon, target: Pokemon, move: Move, args: any[]): boolean {
    const moveChance = this.getMoveChance(user, target, move, this.selfTarget, true);
    const statusCheck = moveChance < 0 || moveChance === 100 || user.randBattleSeedInt(100) < moveChance;
    if (!statusCheck) {
      return false;
    }

    // non-status moves don't play sound effects for failures
    const quiet = move.category !== MoveCategory.STATUS;

    if (
      target.trySetStatus(this.effect, user, undefined, null, false, quiet)
    ) {
      applyAbAttrs("ConfusionOnStatusEffectAbAttr", {pokemon: user, opponent: target, move, effect: this.effect});
      return true;
    }
    return false;
  }

  getTargetBenefitScore(user: Pokemon, target: Pokemon, move: Move): number {
    const moveChance = this.getMoveChance(user, target, move, this.selfTarget, false);
    const score = moveChance < 0 ? -10 : Math.floor(moveChance * -0.1);
    const pokemon = this.selfTarget ? user : target;

    return pokemon.canSetStatus(this.effect, true, false, user) ? score : 0;
  }
}

/**
 * Attribute to randomly apply one of several statuses to the target.
 * Used for {@linkcode Moves.TRI_ATTACK} and {@linkcode Moves.DIRE_CLAW}.
 */
export class MultiStatusEffectAttr extends StatusEffectAttr {
  public effects: StatusEffect[];

  constructor(effects: StatusEffect[], selfTarget?: boolean) {
    super(effects[0], selfTarget);
    this.effects = effects;
  }

  apply(user: Pokemon, target: Pokemon, move: Move, args: any[]): boolean {
    this.effect = randSeedItem(this.effects);
    const result = super.apply(user, target, move, args);
    return result;
  }

  getTargetBenefitScore(user: Pokemon, target: Pokemon, move: Move): number {
    const moveChance = this.getMoveChance(user, target, move, this.selfTarget, false);
    const score = (moveChance < 0) ? -10 : Math.floor(moveChance * -0.1);
    const pokemon = this.selfTarget ? user : target;

    return !pokemon.status && pokemon.canSetStatus(this.effect, true, false, user) ? score : 0;
  }
}

export class PsychoShiftEffectAttr extends MoveEffectAttr {
  constructor() {
    super(false);
  }

  /**
   * Applies the effect of {@linkcode MoveId.PSYCHO_SHIFT} to its target.
   * Psycho Shift takes the user's status effect and passes it onto the target.
   * The user is then healed after the move has been successfully executed.
   * @param user - The {@linkcode Pokemon} using the move
   * @param target - The {@linkcode Pokemon} targeted by the move.
   * @returns - Whether the effect was successfully applied to the target.
   */
  apply(user: Pokemon, target: Pokemon, _move: Move, _args: any[]): boolean {
    const statusToApply = user.status?.effect ??
      (user.hasAbility(AbilityId.COMATOSE) ? StatusEffect.SLEEP : StatusEffect.NONE);

    // Bang is justified as condition func returns early if no status is found
    if (!target.trySetStatus(statusToApply, user)) {
      return false;
    }

    if (user.status) {
      // Add tag to user to heal its status effect after the move ends (unless we have comatose);
      // occurs after move use to ensure correct Synchronize timing
      user.addTag(BattlerTagType.PSYCHO_SHIFT)
    }

    return true;
  }

  getCondition(): MoveConditionFunc {
    return (user, target) => {
      if (target.status?.effect) {
        return false;
      }

      const statusToApply = user.status?.effect ?? (user.hasAbility(AbilityId.COMATOSE) ? StatusEffect.SLEEP : StatusEffect.NONE);
      return !!statusToApply && target.canSetStatus(statusToApply, false, false, user);
    }
  }

  getTargetBenefitScore(user: Pokemon, target: Pokemon, move: Move): number {
    const statusToApply =
      user.status?.effect ??
      (user.hasAbility(AbilityId.COMATOSE) ? StatusEffect.SLEEP : StatusEffect.NONE);

      // TODO: Give this a positive user benefit score
    return !target.status?.effect && statusToApply && target.canSetStatus(statusToApply, true, false, user) ? -10 : 0;
  }
}

/**
 * Attribute to steal items upon this move's use.
 * Used for {@linkcode MoveId.THIEF} and {@linkcode MoveId.COVET}.
 */
export class StealHeldItemChanceAttr extends MoveEffectAttr {
  private chance: number;

  constructor(chance: number) {
    super(false);
    this.chance = chance;
  }

  apply(user: Pokemon, target: Pokemon, move: Move, args: any[]): boolean {
    const rand = randSeedFloat();
    if (rand > this.chance) {
      return false;
    }

    const heldItems = this.getTargetHeldItems(target).filter((i) => i.isTransferable);
    if (!heldItems.length) {
      return false;
    }

    const poolType = target.isPlayer() ? ModifierPoolType.PLAYER : target.hasTrainer() ? ModifierPoolType.TRAINER : ModifierPoolType.WILD;
    const highestItemTier = heldItems.map((m) => m.type.getOrInferTier(poolType)).reduce((highestTier, tier) => Math.max(tier!, highestTier), 0); // TODO: is the bang after tier correct?
    const tierHeldItems = heldItems.filter((m) => m.type.getOrInferTier(poolType) === highestItemTier);
    const stolenItem = tierHeldItems[user.randBattleSeedInt(tierHeldItems.length)];
    if (!globalScene.tryTransferHeldItemModifier(stolenItem, user, false)) {
      return false;
    }

    globalScene.phaseManager.queueMessage(i18next.t("moveTriggers:stoleItem", { pokemonName: getPokemonNameWithAffix(user), targetName: getPokemonNameWithAffix(target), itemName: stolenItem.type.name }));
    return true;
  }

  getTargetHeldItems(target: Pokemon): PokemonHeldItemModifier[] {
    return globalScene.findModifiers(m => m instanceof PokemonHeldItemModifier
      && m.pokemonId === target.id, target.isPlayer()) as PokemonHeldItemModifier[];
  }

  getUserBenefitScore(user: Pokemon, target: Pokemon, move: Move): number {
    const heldItems = this.getTargetHeldItems(target);
    return heldItems.length ? 5 : 0;
  }

  getTargetBenefitScore(user: Pokemon, target: Pokemon, move: Move): number {
    const heldItems = this.getTargetHeldItems(target);
    return heldItems.length ? -5 : 0;
  }
}

/**
 * Removes a random held item (or berry) from target.
 * Used for Incinerate and Knock Off.
 * Not Implemented Cases: (Same applies for Thief)
 * "If the user faints due to the target's Ability (Rough Skin or Iron Barbs) or held Rocky Helmet, it cannot remove the target's held item."
 * "If the Pokémon is knocked out by the attack, Sticky Hold does not protect the held item."
 */
export class RemoveHeldItemAttr extends MoveEffectAttr {

  /** Optional restriction for item pool to berries only; i.e. Incinerate */
  private berriesOnly: boolean;

  constructor(berriesOnly: boolean = false) {
    super(false);
    this.berriesOnly = berriesOnly;
  }

  /**
   * Attempt to permanently remove a held
   * @param user - The {@linkcode Pokemon} that used the move
   * @param target - The {@linkcode Pokemon} targeted by the move
   * @param move - N/A
   * @param args N/A
   * @returns `true` if an item was able to be removed
   */
  apply(user: Pokemon, target: Pokemon, move: Move, args: any[]): boolean {
    if (!this.berriesOnly && target.isPlayer()) { // "Wild Pokemon cannot knock off Player Pokemon's held items" (See Bulbapedia)
      return false;
    }

    // Check for abilities that block item theft
    // TODO: This should not trigger if the target would faint beforehand
    const cancelled = new BooleanHolder(false);
    applyAbAttrs("BlockItemTheftAbAttr", {pokemon: target, cancelled});

    if (cancelled.value) {
      return false;
    }

    // Considers entire transferrable item pool by default (Knock Off).
    // Otherwise only consider berries (Incinerate).
    let heldItems = this.getTargetHeldItems(target).filter(i => i.isTransferable);

    if (this.berriesOnly) {
      heldItems = heldItems.filter(m => m instanceof BerryModifier && m.pokemonId === target.id, target.isPlayer());
    }

    if (!heldItems.length) {
      return false;
    }

    const removedItem = heldItems[user.randBattleSeedInt(heldItems.length)];

    // Decrease item amount and update icon
    target.loseHeldItem(removedItem);
    globalScene.updateModifiers(target.isPlayer());

    if (this.berriesOnly) {
      globalScene.phaseManager.queueMessage(i18next.t("moveTriggers:incineratedItem", { pokemonName: getPokemonNameWithAffix(user), targetName: getPokemonNameWithAffix(target), itemName: removedItem.type.name }));
    } else {
      globalScene.phaseManager.queueMessage(i18next.t("moveTriggers:knockedOffItem", { pokemonName: getPokemonNameWithAffix(user), targetName: getPokemonNameWithAffix(target), itemName: removedItem.type.name }));
    }

    return true;
  }

  getTargetHeldItems(target: Pokemon): PokemonHeldItemModifier[] {
    return globalScene.findModifiers(m => m instanceof PokemonHeldItemModifier
      && m.pokemonId === target.id, target.isPlayer()) as PokemonHeldItemModifier[];
  }

  getUserBenefitScore(user: Pokemon, target: Pokemon, move: Move): number {
    const heldItems = this.getTargetHeldItems(target);
    return heldItems.length ? 5 : 0;
  }

  getTargetBenefitScore(user: Pokemon, target: Pokemon, move: Move): number {
    const heldItems = this.getTargetHeldItems(target);
    return heldItems.length ? -5 : 0;
  }
}

/**
 * Attribute that causes targets of the move to eat a berry. Used for Teatime, Stuff Cheeks
 */
export class EatBerryAttr extends MoveEffectAttr {
  protected chosenBerry: BerryModifier;
  constructor(selfTarget: boolean) {
    super(selfTarget);
  }

  /**
   * Causes the target to eat a berry.
   * @param user The {@linkcode Pokemon} Pokemon that used the move
   * @param target The {@linkcode Pokemon} Pokemon that will eat the berry
   * @param move The {@linkcode Move} being used
   * @param args Unused
   * @returns `true` if the function succeeds
   */
  apply(user: Pokemon, target: Pokemon, move: Move, args: any[]): boolean {
    if (!super.apply(user, target, move, args)) {
      return false;
    }

    const pokemon = this.selfTarget ? user : target;

    const heldBerries = this.getTargetHeldBerries(pokemon);
    if (heldBerries.length <= 0) {
      return false;
    }

    // pick a random berry to gobble and check if we preserve it
    this.chosenBerry = heldBerries[user.randBattleSeedInt(heldBerries.length)];
    const preserve = new BooleanHolder(false);
    // check for berry pouch preservation
    globalScene.applyModifiers(PreserveBerryModifier, pokemon.isPlayer(), pokemon, preserve);
    if (!preserve.value) {
      this.reduceBerryModifier(pokemon);
    }

    // Don't update harvest for berries preserved via Berry pouch (no item dupes lol)
    this.eatBerry(target, undefined, !preserve.value);

    return true;
  }

  getTargetHeldBerries(target: Pokemon): BerryModifier[] {
    return globalScene.findModifiers(m => m instanceof BerryModifier
      && (m as BerryModifier).pokemonId === target.id, target.isPlayer()) as BerryModifier[];
  }

  reduceBerryModifier(target: Pokemon) {
    if (this.chosenBerry) {
      target.loseHeldItem(this.chosenBerry);
    }
    globalScene.updateModifiers(target.isPlayer());
  }


  /**
   * Internal function to apply berry effects.
   *
   * @param consumer - The {@linkcode Pokemon} eating the berry; assumed to also be owner if `berryOwner` is omitted
   * @param berryOwner - The {@linkcode Pokemon} whose berry is being eaten; defaults to `consumer` if not specified.
   * @param updateHarvest - Whether to prevent harvest from tracking berries;
   * defaults to whether `consumer` equals `berryOwner` (i.e. consuming own berry).
   */
   protected eatBerry(consumer: Pokemon, berryOwner: Pokemon = consumer, updateHarvest = consumer === berryOwner) {
     // consumer eats berry, owner triggers unburden and similar effects
    getBerryEffectFunc(this.chosenBerry.berryType)(consumer);
    applyAbAttrs("PostItemLostAbAttr", {pokemon: berryOwner});
    applyAbAttrs("HealFromBerryUseAbAttr", {pokemon: consumer});
    consumer.recordEatenBerry(this.chosenBerry.berryType, updateHarvest);
  }
}

/**
 * Attribute used for moves that steal and eat a random berry from the target.
 * Used for {@linkcode MoveId.PLUCK} & {@linkcode MoveId.BUG_BITE}.
 */
export class StealEatBerryAttr extends EatBerryAttr {
  constructor() {
    super(false);
  }

  /**
   * User steals a random berry from the target and then eats it.
   * @param user - The {@linkcode Pokemon} using the move; will eat the stolen berry
   * @param target - The {@linkcode Pokemon} having its berry stolen
   * @param move - The {@linkcode Move} being used
   * @param args N/A
   * @returns `true` if the function succeeds
   */
  apply(user: Pokemon, target: Pokemon, move: Move, args: any[]): boolean {
    // check for abilities that block item theft
    const cancelled = new BooleanHolder(false);
    applyAbAttrs("BlockItemTheftAbAttr", {pokemon: target, cancelled});
    if (cancelled.value === true) {
      return false;
    }

    // check if the target even _has_ a berry in the first place
    // TODO: Check on cart if Pluck displays messages when used against sticky hold mons w/o berries
    const heldBerries = this.getTargetHeldBerries(target);
    if (heldBerries.length <= 0) {
      return false;
    }

    // pick a random berry and eat it
    this.chosenBerry = heldBerries[user.randBattleSeedInt(heldBerries.length)];
    applyAbAttrs("PostItemLostAbAttr", {pokemon: target});
    const message = i18next.t("battle:stealEatBerry", { pokemonName: user.name, targetName: target.name, berryName: this.chosenBerry.type.name });
    globalScene.phaseManager.queueMessage(message);
    this.reduceBerryModifier(target);
    this.eatBerry(user, target);

    return true;
  }
}

/**
 * Move attribute that signals that the move should cure a status effect
 * @extends MoveEffectAttr
 * @see {@linkcode apply()}
 */
export class HealStatusEffectAttr extends MoveEffectAttr {
  /** List of Status Effects to cure */
  private effects: StatusEffect[];

  /**
   * @param selfTarget - Whether this move targets the user
   * @param effects - status effect or list of status effects to cure
   */
  constructor(selfTarget: boolean, effects: StatusEffect | StatusEffect[]) {
    super(selfTarget, { lastHitOnly: true });
    this.effects = coerceArray(effects)
  }

  /**
   * @param user {@linkcode Pokemon} source of the move
   * @param target {@linkcode Pokemon} target of the move
   * @param move the {@linkcode Move} being used
   * @returns true if the status is cured
   */
  apply(user: Pokemon, target: Pokemon, move: Move, args: any[]): boolean {
    if (!super.apply(user, target, move, args)) {
      return false;
    }

    // Special edge case for shield dust blocking Sparkling Aria curing burn
    const moveTargets = getMoveTargets(user, move.id);
    if (target.hasAbilityWithAttr("IgnoreMoveEffectsAbAttr") && move.id === MoveId.SPARKLING_ARIA && moveTargets.targets.length === 1) {
      return false;
    }

    const pokemon = this.selfTarget ? user : target;
    if (pokemon.status && this.effects.includes(pokemon.status.effect)) {
      globalScene.phaseManager.queueMessage(getStatusEffectHealText(pokemon.status.effect, getPokemonNameWithAffix(pokemon)));
      pokemon.resetStatus();
      pokemon.updateInfo();

      return true;
    }

    return false;
  }

  isOfEffect(effect: StatusEffect): boolean {
    return this.effects.includes(effect);
  }

  getUserBenefitScore(user: Pokemon, target: Pokemon, move: Move): number {
    return user.status ? 10 : 0;
  }
}

/**
 * Attribute to add the {@linkcode BattlerTagType.BYPASS_SLEEP | BYPASS_SLEEP Battler Tag} for 1 turn to the user before move use.
 * Used by {@linkcode MoveId.SNORE} and {@linkcode MoveId.SLEEP_TALK}.
 */
// TODO: Should this use a battler tag?
// TODO: Give this `userSleptOrComatoseCondition` by default
export class BypassSleepAttr extends MoveAttr {
  apply(user: Pokemon, target: Pokemon, move: Move, args: any[]): boolean {
    if (user.status?.effect === StatusEffect.SLEEP) {
      user.addTag(BattlerTagType.BYPASS_SLEEP, 1, move.id, user.id);
      return true;
    }

    return false;
  }

  /**
   * Returns arbitrarily high score when Pokemon is asleep, otherwise shouldn't be used
   * @param user
   * @param target
   * @param move
   */
  getUserBenefitScore(user: Pokemon, target: Pokemon, move: Move): number {
    return user.status?.effect === StatusEffect.SLEEP ? 200 : -10;
  }
}

/**
 * Attribute used for moves that bypass the burn damage reduction of physical moves, currently only facade
 * Called during damage calculation
 * @extends MoveAttr
 * @see {@linkcode apply}
 */
export class BypassBurnDamageReductionAttr extends MoveAttr {
  /** Prevents the move's damage from being reduced by burn
   * @param user N/A
   * @param target N/A
   * @param move {@linkcode Move} with this attribute
   * @param args [0] {@linkcode BooleanHolder} for burnDamageReductionCancelled
   * @returns true if the function succeeds
   */
  apply(user: Pokemon, target: Pokemon, move: Move, args: any[]): boolean {
    (args[0] as BooleanHolder).value = true;

    return true;
  }
}

export class WeatherChangeAttr extends MoveEffectAttr {
  private weatherType: WeatherType;

  constructor(weatherType: WeatherType) {
    super();

    this.weatherType = weatherType;
  }

  apply(user: Pokemon, target: Pokemon, move: Move, args: any[]): boolean {
    return globalScene.arena.trySetWeather(this.weatherType, user);
  }

  getCondition(): MoveConditionFunc {
    return (user, target, move) => !globalScene.arena.weather || (globalScene.arena.weather.weatherType !== this.weatherType && !globalScene.arena.weather.isImmutable());
  }
}

export class ClearWeatherAttr extends MoveEffectAttr {
  private weatherType: WeatherType;

  constructor(weatherType: WeatherType) {
    super();

    this.weatherType = weatherType;
  }

  apply(user: Pokemon, target: Pokemon, move: Move, args: any[]): boolean {
    if (globalScene.arena.weather?.weatherType === this.weatherType) {
      return globalScene.arena.trySetWeather(WeatherType.NONE, user);
    }

    return false;
  }
}

export class TerrainChangeAttr extends MoveEffectAttr {
  private terrainType: TerrainType;

  constructor(terrainType: TerrainType) {
    super();

    this.terrainType = terrainType;
  }

  apply(user: Pokemon, target: Pokemon, move: Move, args: any[]): boolean {
    return globalScene.arena.trySetTerrain(this.terrainType, true, user);
  }

  getCondition(): MoveConditionFunc {
    return (user, target, move) => !globalScene.arena.terrain || (globalScene.arena.terrain.terrainType !== this.terrainType);
  }

  getUserBenefitScore(user: Pokemon, target: Pokemon, move: Move): number {
    // TODO: Expand on this
    return globalScene.arena.terrain ? 0 : 6;
  }
}

export class ClearTerrainAttr extends MoveEffectAttr {
  constructor() {
    super();
  }

  apply(user: Pokemon, target: Pokemon, move: Move, args: any[]): boolean {
    return globalScene.arena.trySetTerrain(TerrainType.NONE, true, user);
  }
}

export class OneHitKOAttr extends MoveAttr {
  apply(user: Pokemon, target: Pokemon, move: Move, args: any[]): boolean {
    if (target.isBossImmune()) {
      return false;
    }

    (args[0] as BooleanHolder).value = true;

    return true;
  }

  getCondition(): MoveConditionFunc {
    return (user, target, move) => {
      const cancelled = new BooleanHolder(false);
      applyAbAttrs("BlockOneHitKOAbAttr", {pokemon: target, cancelled});
      return !cancelled.value && user.level >= target.level;
    };
  }
}

/**
 * Attribute that allows charge moves to resolve in 1 turn under a given condition.
 * Should only be used for {@linkcode ChargingMove | ChargingMoves} as a `chargeAttr`.
 * @extends MoveAttr
 */
export class InstantChargeAttr extends MoveAttr {
  /** The condition in which the move with this attribute instantly charges */
  protected readonly condition: UserMoveConditionFunc;

  constructor(condition: UserMoveConditionFunc) {
    super(true);
    this.condition = condition;
  }

  /**
   * Flags the move with this attribute as instantly charged if this attribute's condition is met.
   * @param user the {@linkcode Pokemon} using the move
   * @param target n/a
   * @param move the {@linkcode Move} associated with this attribute
   * @param args
   *  - `[0]` a {@linkcode BooleanHolder | BooleanHolder} for the "instant charge" flag
   * @returns `true` if the instant charge condition is met; `false` otherwise.
   */
  override apply(user: Pokemon, target: Pokemon | null, move: Move, args: any[]): boolean {
    const instantCharge = args[0];
    if (!(instantCharge instanceof BooleanHolder)) {
      return false;
    }

    if (this.condition(user, move)) {
      instantCharge.value = true;
      return true;
    }
    return false;
  }
}

/**
 * Attribute that allows charge moves to resolve in 1 turn while specific {@linkcode WeatherType | Weather}
 * is active. Should only be used for {@linkcode ChargingMove | ChargingMoves} as a `chargeAttr`.
 * @extends InstantChargeAttr
 */
export class WeatherInstantChargeAttr extends InstantChargeAttr {
  constructor(weatherTypes: WeatherType[]) {
    super((user, move) => {
      const currentWeather = globalScene.arena.weather;

      if (isNullOrUndefined(currentWeather?.weatherType)) {
        return false;
      } else {
        return !currentWeather?.isEffectSuppressed()
          && weatherTypes.includes(currentWeather?.weatherType);
      }
    });
  }
}

export class OverrideMoveEffectAttr extends MoveAttr {
  /** This field does not exist at runtime and must not be used.
   * Its sole purpose is to ensure that typescript is able to properly narrow when the `is` method is called.
   */
  declare private _: never;
  /**
   * Apply the move attribute to override other effects of this move.
   * @param user - The {@linkcode Pokemon} using the move
   * @param target - The {@linkcode Pokemon} targeted by the move
   * @param move - The {@linkcode Move} being used
   * @param args -
   * `[0]`: A {@linkcode BooleanHolder} containing whether move effects were successfully overridden; should be set to `true` on success \
   * `[1]`: The {@linkcode MoveUseMode} dictating how this move was used.
   * @returns `true` if the move effect was successfully overridden.
   */
  public override apply(_user: Pokemon, _target: Pokemon, _move: Move, _args: [overridden: BooleanHolder, useMode: MoveUseMode]): boolean {
    return true;
  }
}

/** Abstract class for moves that add {@linkcode PositionalTag}s to the field. */
abstract class AddPositionalTagAttr extends OverrideMoveEffectAttr {
  protected abstract readonly tagType: PositionalTagType;

  public override getCondition(): MoveConditionFunc {
    // Check the arena if another similar positional tag is active and affecting the same slot
    return (_user, target, move) => globalScene.arena.positionalTagManager.canAddTag(this.tagType, target.getBattlerIndex())
  }
}

/**
 * Attribute to implement delayed attacks, such as {@linkcode MoveId.FUTURE_SIGHT} or {@linkcode MoveId.DOOM_DESIRE}.
 * Delays the attack's effect with a {@linkcode DelayedAttackTag},
 * activating against the given slot after the given turn count has elapsed.
 */
export class DelayedAttackAttr extends OverrideMoveEffectAttr {
  public chargeAnim: ChargeAnim;
  private chargeText: string;

  /**
   * @param chargeAnim - The {@linkcode ChargeAnim | charging animation} used for the move's charging phase.
   * @param chargeKey - The `i18next` locales **key** to show when the delayed attack is used.
   * In the displayed text, `{{pokemonName}}` will be populated with the user's name.
   */
  constructor(chargeAnim: ChargeAnim, chargeKey: string) {
    super();

    this.chargeAnim = chargeAnim;
    this.chargeText = chargeKey;
  }

  public override apply(user: Pokemon, target: Pokemon, move: Move, args: [overridden: BooleanHolder, useMode: MoveUseMode]): boolean {
    const useMode = args[1];
    if (useMode === MoveUseMode.DELAYED_ATTACK) {
      // don't trigger if already queueing an indirect attack
      return false;
    }

    const overridden = args[0];
    overridden.value = true;

    // Display the move animation to foresee an attack
    globalScene.phaseManager.unshiftNew("MoveAnimPhase", new MoveChargeAnim(this.chargeAnim, move.id, user));
    globalScene.phaseManager.queueMessage(
      i18next.t(
        this.chargeText,
        { pokemonName: getPokemonNameWithAffix(user) }
      )
    )

    user.pushMoveHistory({move: move.id, targets: [target.getBattlerIndex()], result: MoveResult.OTHER, useMode, turn: globalScene.currentBattle.turn})
    user.pushMoveHistory({move: move.id, targets: [target.getBattlerIndex()], result: MoveResult.OTHER, useMode, turn: globalScene.currentBattle.turn})
    // Queue up an attack on the given slot.
    globalScene.arena.positionalTagManager.addTag<PositionalTagType.DELAYED_ATTACK>({
      tagType: PositionalTagType.DELAYED_ATTACK,
      sourceId: user.id,
      targetIndex: target.getBattlerIndex(),
      sourceMove: move.id,
      turnCount: 3
    })
    return true;
  }

  public override getCondition(): MoveConditionFunc {
    // Check the arena if another similar attack is active and affecting the same slot
    return (_user, target) => globalScene.arena.positionalTagManager.canAddTag(PositionalTagType.DELAYED_ATTACK, target.getBattlerIndex())
  }
}

/**
 * Attribute to queue a {@linkcode WishTag} to activate in 2 turns.
 * The tag whill heal
 */
export class WishAttr extends MoveEffectAttr {
  public override apply(user: Pokemon, target: Pokemon, _move: Move): boolean {
    globalScene.arena.positionalTagManager.addTag<PositionalTagType.WISH>({
      tagType: PositionalTagType.WISH,
      healHp: toDmgValue(user.getMaxHp() / 2),
      targetIndex: target.getBattlerIndex(),
      turnCount: 2,
      pokemonName: getPokemonNameWithAffix(user),
    });
    return true;
  }

  public override getCondition(): MoveConditionFunc {
    // Check the arena if another wish is active and affecting the same slot
    return (_user, target) => globalScene.arena.positionalTagManager.canAddTag(PositionalTagType.WISH, target.getBattlerIndex())
  }
}

/**
 * Attribute that cancels the associated move's effects when set to be combined with the user's ally's
 * subsequent move this turn. Used for Grass Pledge, Water Pledge, and Fire Pledge.
 * @extends OverrideMoveEffectAttr
 */
export class AwaitCombinedPledgeAttr extends OverrideMoveEffectAttr {
  constructor() {
    super(true);
  }
  /**
   * If the user's ally is set to use a different move with this attribute,
   * defer this move's effects for a combined move on the ally's turn.
   * @param user the {@linkcode Pokemon} using this move
   * @param target n/a
   * @param move the {@linkcode Move} being used
   * @param args -
   * `[0]`: A {@linkcode BooleanHolder} indicating whether the move's base
   * effects should be overridden this turn.
   * @returns `true` if base move effects were overridden; `false` otherwise
   */
  override apply(user: Pokemon, target: Pokemon, move: Move, args: any[]): boolean {
    if (user.turnData.combiningPledge) {
      // "The two moves have become one!\nIt's a combined move!"
      globalScene.phaseManager.queueMessage(i18next.t("moveTriggers:combiningPledge"));
      return false;
    }

    const overridden = args[0] as BooleanHolder;

    const allyMovePhase = globalScene.phaseManager.findPhase<MovePhase>((phase) => phase.is("MovePhase") && phase.pokemon.isPlayer() === user.isPlayer());
    if (allyMovePhase) {
      const allyMove = allyMovePhase.move.getMove();
      if (allyMove !== move && allyMove.hasAttr("AwaitCombinedPledgeAttr")) {
        [ user, allyMovePhase.pokemon ].forEach((p) => p.turnData.combiningPledge = move.id);

        // "{userPokemonName} is waiting for {allyPokemonName}'s move..."
        globalScene.phaseManager.queueMessage(i18next.t("moveTriggers:awaitingPledge", {
          userPokemonName: getPokemonNameWithAffix(user),
          allyPokemonName: getPokemonNameWithAffix(allyMovePhase.pokemon)
        }));

        // Move the ally's MovePhase (if needed) so that the ally moves next
        const allyMovePhaseIndex = globalScene.phaseManager.phaseQueue.indexOf(allyMovePhase);
        const firstMovePhaseIndex = globalScene.phaseManager.phaseQueue.findIndex((phase) => phase.is("MovePhase"));
        if (allyMovePhaseIndex !== firstMovePhaseIndex) {
          globalScene.phaseManager.prependToPhase(globalScene.phaseManager.phaseQueue.splice(allyMovePhaseIndex, 1)[0], "MovePhase");
        }

        overridden.value = true;
        return true;
      }
    }
    return false;
  }
}

/**
 * Set of optional parameters that may be applied to stat stage changing effects
 * @extends MoveEffectAttrOptions
 * @see {@linkcode StatStageChangeAttr}
 */
interface StatStageChangeAttrOptions extends MoveEffectAttrOptions {
  /** If defined, needs to be met in order for the stat change to apply */
  condition?: MoveConditionFunc,
  /** `true` to display a message */
  showMessage?: boolean
}

/**
 * Attribute used for moves that change stat stages
 *
 * @param stats {@linkcode BattleStat} Array of stat(s) to change
 * @param stages How many stages to change the stat(s) by, [-6, 6]
 * @param selfTarget `true` if the move is self-targetting
 * @param options {@linkcode StatStageChangeAttrOptions} Container for any optional parameters for this attribute.
 *
 * @extends MoveEffectAttr
 * @see {@linkcode apply}
 */
export class StatStageChangeAttr extends MoveEffectAttr {
  public stats: BattleStat[];
  public stages: number;
  /**
   * Container for optional parameters to this attribute.
   * @see {@linkcode StatStageChangeAttrOptions} for available optional params
   */
  protected override options?: StatStageChangeAttrOptions;

  constructor(stats: BattleStat[], stages: number, selfTarget?: boolean, options?: StatStageChangeAttrOptions) {
    super(selfTarget, options);
    this.stats = stats;
    this.stages = stages;
    this.options = options;
  }

  /**
   * The condition required for the stat stage change to apply.
   * Defaults to `null` (i.e. no condition required).
   */
  private get condition () {
    return this.options?.condition ?? null;
  }

  /**
   * `true` to display a message for the stat change.
   * @defaultValue `true`
   */
  private get showMessage () {
    return this.options?.showMessage ?? true;
  }

  /**
   * Attempts to change stats of the user or target (depending on value of selfTarget) if conditions are met
   * @param user {@linkcode Pokemon} the user of the move
   * @param target {@linkcode Pokemon} the target of the move
   * @param move {@linkcode Move} the move
   * @param args unused
   * @returns whether stat stages were changed
   */
  apply(user: Pokemon, target: Pokemon, move: Move, args?: any[]): boolean {
    if (!super.apply(user, target, move, args) || (this.condition && !this.condition(user, target, move))) {
      return false;
    }

    const moveChance = this.getMoveChance(user, target, move, this.selfTarget, true);
    if (moveChance < 0 || moveChance === 100 || user.randBattleSeedInt(100) < moveChance) {
      const stages = this.getLevels(user);
      globalScene.phaseManager.unshiftNew("StatStageChangePhase", (this.selfTarget ? user : target).getBattlerIndex(), this.selfTarget, this.stats, stages, this.showMessage);
      return true;
    }

    return false;
  }

  getLevels(_user: Pokemon): number {
    return this.stages;
  }

  getTargetBenefitScore(user: Pokemon, target: Pokemon, move: Move): number {
    let ret = 0;
    const moveLevels = this.getLevels(user);
    for (const stat of this.stats) {
      let levels = moveLevels;
      const statStage = target.getStatStage(stat);
      if (levels > 0) {
        levels = Math.min(statStage + levels, 6) - statStage;
      } else {
        levels = Math.max(statStage + levels, -6) - statStage;
      }
      let noEffect = false;
      switch (stat) {
        case Stat.ATK:
          if (this.selfTarget) {
            noEffect = !user.getMoveset().find(m => {const mv = m.getMove(); return mv.is("AttackMove") && mv.category === MoveCategory.PHYSICAL;} );
          }
          break;
        case Stat.DEF:
          if (!this.selfTarget) {
            noEffect = !user.getMoveset().find(m => {const mv = m.getMove(); return mv.is("AttackMove") && mv.category === MoveCategory.PHYSICAL;} );
          }
          break;
        case Stat.SPATK:
          if (this.selfTarget) {
            noEffect = !user.getMoveset().find(m => {const mv = m.getMove(); return mv.is("AttackMove") && mv.category === MoveCategory.PHYSICAL;} );
          }
          break;
        case Stat.SPDEF:
          if (!this.selfTarget) {
            noEffect = !user.getMoveset().find(m => {const mv = m.getMove(); return mv.is("AttackMove") && mv.category === MoveCategory.PHYSICAL;} );
          }
          break;
      }
      if (noEffect) {
        continue;
      }
      ret += (levels * 4) + (levels > 0 ? -2 : 2);
    }
    return ret;
  }
}

/**
 * Attribute used to determine the Biome/Terrain-based secondary effect of Secret Power
 */
export class SecretPowerAttr extends MoveEffectAttr {
  constructor() {
    super(false);
  }

  /**
   * Used to apply the secondary effect to the target Pokemon
   * @returns `true` if a secondary effect is successfully applied
   */
  override apply(user: Pokemon, target: Pokemon, move: Move, args?: any[]): boolean {
    if (!super.apply(user, target, move, args)) {
      return false;
    }
    let secondaryEffect: MoveEffectAttr;
    const terrain = globalScene.arena.getTerrainType();
    if (terrain !== TerrainType.NONE) {
      secondaryEffect = this.determineTerrainEffect(terrain);
    } else {
      const biome = globalScene.arena.biomeType;
      secondaryEffect = this.determineBiomeEffect(biome);
    }
    return secondaryEffect.apply(user, target, move, []);
  }

  /**
   * Determines the secondary effect based on terrain.
   * Takes precedence over biome-based effects.
   * ```
   * Electric Terrain | Paralysis
   * Misty Terrain    | SpAtk -1
   * Grassy Terrain   | Sleep
   * Psychic Terrain  | Speed -1
   * ```
   * @param terrain - {@linkcode TerrainType} The current terrain
   * @returns the chosen secondary effect {@linkcode MoveEffectAttr}
   */
  private determineTerrainEffect(terrain: TerrainType): MoveEffectAttr {
    let secondaryEffect: MoveEffectAttr;
    switch (terrain) {
      case TerrainType.ELECTRIC:
      default:
        secondaryEffect = new StatusEffectAttr(StatusEffect.PARALYSIS, false);
        break;
      case TerrainType.MISTY:
        secondaryEffect = new StatStageChangeAttr([ Stat.SPATK ], -1, false);
        break;
      case TerrainType.GRASSY:
        secondaryEffect = new StatusEffectAttr(StatusEffect.SLEEP, false);
        break;
      case TerrainType.PSYCHIC:
        secondaryEffect = new StatStageChangeAttr([ Stat.SPD ], -1, false);
        break;
    }
    return secondaryEffect;
  }

  /**
   * Determines the secondary effect based on biome
   * ```
   * Town, Metropolis, Slum, Dojo, Laboratory, Power Plant + Default | Paralysis
   * Plains, Grass, Tall Grass, Forest, Jungle, Meadow               | Sleep
   * Swamp, Mountain, Temple, Ruins                                  | Speed -1
   * Ice Cave, Snowy Forest                                          | Freeze
   * Volcano                                                         | Burn
   * Fairy Cave                                                      | SpAtk -1
   * Desert, Construction Site, Beach, Island, Badlands              | Accuracy -1
   * Sea, Lake, Seabed                                               | Atk -1
   * Cave, Wasteland, Graveyard, Abyss, Space                        | Flinch
   * End                                                             | Def -1
   * ```
   * @param biome - The current {@linkcode BiomeId} the battle is set in
   * @returns the chosen secondary effect {@linkcode MoveEffectAttr}
   */
  private determineBiomeEffect(biome: BiomeId): MoveEffectAttr {
    let secondaryEffect: MoveEffectAttr;
    switch (biome) {
      case BiomeId.PLAINS:
      case BiomeId.GRASS:
      case BiomeId.TALL_GRASS:
      case BiomeId.FOREST:
      case BiomeId.JUNGLE:
      case BiomeId.MEADOW:
        secondaryEffect = new StatusEffectAttr(StatusEffect.SLEEP, false);
        break;
      case BiomeId.SWAMP:
      case BiomeId.MOUNTAIN:
      case BiomeId.TEMPLE:
      case BiomeId.RUINS:
        secondaryEffect = new StatStageChangeAttr([ Stat.SPD ], -1, false);
        break;
      case BiomeId.ICE_CAVE:
      case BiomeId.SNOWY_FOREST:
        secondaryEffect = new StatusEffectAttr(StatusEffect.FREEZE, false);
        break;
      case BiomeId.VOLCANO:
        secondaryEffect = new StatusEffectAttr(StatusEffect.BURN, false);
        break;
      case BiomeId.FAIRY_CAVE:
        secondaryEffect = new StatStageChangeAttr([ Stat.SPATK ], -1, false);
        break;
      case BiomeId.DESERT:
      case BiomeId.CONSTRUCTION_SITE:
      case BiomeId.BEACH:
      case BiomeId.ISLAND:
      case BiomeId.BADLANDS:
        secondaryEffect = new StatStageChangeAttr([ Stat.ACC ], -1, false);
        break;
      case BiomeId.SEA:
      case BiomeId.LAKE:
      case BiomeId.SEABED:
        secondaryEffect = new StatStageChangeAttr([ Stat.ATK ], -1, false);
        break;
      case BiomeId.CAVE:
      case BiomeId.WASTELAND:
      case BiomeId.GRAVEYARD:
      case BiomeId.ABYSS:
      case BiomeId.SPACE:
        secondaryEffect = new AddBattlerTagAttr(BattlerTagType.FLINCHED, false, true);
        break;
      case BiomeId.END:
        secondaryEffect = new StatStageChangeAttr([ Stat.DEF ], -1, false);
        break;
      case BiomeId.TOWN:
      case BiomeId.METROPOLIS:
      case BiomeId.SLUM:
      case BiomeId.DOJO:
      case BiomeId.FACTORY:
      case BiomeId.LABORATORY:
      case BiomeId.POWER_PLANT:
      default:
        secondaryEffect = new StatusEffectAttr(StatusEffect.PARALYSIS, false);
        break;
    }
    return secondaryEffect;
  }
}

export class PostVictoryStatStageChangeAttr extends MoveAttr {
  private stats: BattleStat[];
  private stages: number;
  private condition?: MoveConditionFunc;
  private showMessage: boolean;

  constructor(stats: BattleStat[], stages: number, selfTarget?: boolean, condition?: MoveConditionFunc, showMessage: boolean = true, firstHitOnly: boolean = false) {
    super();
    this.stats = stats;
    this.stages = stages;
    this.condition = condition;
    this.showMessage = showMessage;
  }
  applyPostVictory(user: Pokemon, target: Pokemon, move: Move): void {
    if (this.condition && !this.condition(user, target, move)) {
      return;
    }
    const statChangeAttr = new StatStageChangeAttr(this.stats, this.stages, this.showMessage);
    statChangeAttr.apply(user, target, move);
  }
}

export class AcupressureStatStageChangeAttr extends MoveEffectAttr {
  constructor() {
    super();
  }

  override apply(user: Pokemon, target: Pokemon, move: Move, args: any[]): boolean {
    const randStats = BATTLE_STATS.filter((s) => target.getStatStage(s) < 6);
    if (randStats.length > 0) {
      const boostStat = [ randStats[user.randBattleSeedInt(randStats.length)] ];
      globalScene.phaseManager.unshiftNew("StatStageChangePhase", target.getBattlerIndex(), this.selfTarget, boostStat, 2);
      return true;
    }
    return false;
  }
}

export class GrowthStatStageChangeAttr extends StatStageChangeAttr {
  constructor() {
    super([ Stat.ATK, Stat.SPATK ], 1, true);
  }

  getLevels(user: Pokemon): number {
    if (!globalScene.arena.weather?.isEffectSuppressed()) {
      const weatherType = globalScene.arena.weather?.weatherType;
      if (weatherType === WeatherType.SUNNY || weatherType === WeatherType.HARSH_SUN) {
        return this.stages + 1;
      }
    }
    return this.stages;
  }
}

export class CutHpStatStageBoostAttr extends StatStageChangeAttr {
  private cutRatio: number;
  private messageCallback: ((user: Pokemon) => void) | undefined;

  constructor(stat: BattleStat[], levels: number, cutRatio: number, messageCallback?: ((user: Pokemon) => void) | undefined) {
    super(stat, levels, true);

    this.cutRatio = cutRatio;
    this.messageCallback = messageCallback;
  }
  override apply(user: Pokemon, target: Pokemon, move: Move, args: any[]): boolean {
    user.damageAndUpdate(toDmgValue(user.getMaxHp() / this.cutRatio), { result: HitResult.INDIRECT });
    user.updateInfo();
    const ret = super.apply(user, target, move, args);
    if (this.messageCallback) {
      this.messageCallback(user);
    }
    return ret;
  }

  getCondition(): MoveConditionFunc {
    return (user, _target, _move) => user.getHpRatio() > 1 / this.cutRatio && this.stats.some(s => user.getStatStage(s) < 6);
  }
}

/**
 * Attribute implementing the stat boosting effect of {@link https://bulbapedia.bulbagarden.net/wiki/Order_Up_(move) | Order Up}.
 * If the user has a Pokemon with {@link https://bulbapedia.bulbagarden.net/wiki/Commander_(Ability) | Commander} in their mouth,
 * one of the user's stats are increased by 1 stage, depending on the "commanding" Pokemon's form.
 */
export class OrderUpStatBoostAttr extends MoveEffectAttr {
  constructor() {
    super(true);
  }

  override apply(user: Pokemon, target: Pokemon, move: Move, args?: any[]): boolean {
    const commandedTag = user.getTag(CommandedTag);
    if (!commandedTag) {
      return false;
    }

    let increasedStat: EffectiveStat = Stat.ATK;
    switch (commandedTag.tatsugiriFormKey) {
      case "curly":
        increasedStat = Stat.ATK;
        break;
      case "droopy":
        increasedStat = Stat.DEF;
        break;
      case "stretchy":
        increasedStat = Stat.SPD;
        break;
    }

    globalScene.phaseManager.unshiftNew("StatStageChangePhase", user.getBattlerIndex(), this.selfTarget, [ increasedStat ], 1);
    return true;
  }
}

export class CopyStatsAttr extends MoveEffectAttr {
  apply(user: Pokemon, target: Pokemon, move: Move, args: any[]): boolean {
    if (!super.apply(user, target, move, args)) {
      return false;
    }

    // Copy all stat stages
    for (const s of BATTLE_STATS) {
      user.setStatStage(s, target.getStatStage(s));
    }

    if (target.getTag(BattlerTagType.CRIT_BOOST)) {
      user.addTag(BattlerTagType.CRIT_BOOST, 0, move.id);
    } else {
      user.removeTag(BattlerTagType.CRIT_BOOST);
    }
    target.updateInfo();
    user.updateInfo();
    globalScene.phaseManager.queueMessage(i18next.t("moveTriggers:copiedStatChanges", { pokemonName: getPokemonNameWithAffix(user), targetName: getPokemonNameWithAffix(target) }));

    return true;
  }
}

export class InvertStatsAttr extends MoveEffectAttr {
  apply(user: Pokemon, target: Pokemon, move: Move, args: any[]): boolean {
    if (!super.apply(user, target, move, args)) {
      return false;
    }

    for (const s of BATTLE_STATS) {
      target.setStatStage(s, -target.getStatStage(s));
    }

    target.updateInfo();
    user.updateInfo();

    globalScene.phaseManager.queueMessage(i18next.t("moveTriggers:invertStats", { pokemonName: getPokemonNameWithAffix(target) }));

    return true;
  }
}

export class ResetStatsAttr extends MoveEffectAttr {
  private targetAllPokemon: boolean;
  constructor(targetAllPokemon: boolean) {
    super();
    this.targetAllPokemon = targetAllPokemon;
  }

  override apply(_user: Pokemon, target: Pokemon, _move: Move, _args: any[]): boolean {
    if (this.targetAllPokemon) {
      // Target all pokemon on the field when Freezy Frost or Haze are used
      const activePokemon = globalScene.getField(true);
      activePokemon.forEach((p) => this.resetStats(p));
      globalScene.phaseManager.queueMessage(i18next.t("moveTriggers:statEliminated"));
    } else { // Affects only the single target when Clear Smog is used
      this.resetStats(target);
      globalScene.phaseManager.queueMessage(i18next.t("moveTriggers:resetStats", { pokemonName: getPokemonNameWithAffix(target) }));
    }
    return true;
  }

  private resetStats(pokemon: Pokemon): void {
    for (const s of BATTLE_STATS) {
      pokemon.setStatStage(s, 0);
    }
    pokemon.updateInfo();
  }
}

/**
 * Attribute used for status moves, specifically Heart, Guard, and Power Swap,
 * that swaps the user's and target's corresponding stat stages.
 * @extends MoveEffectAttr
 * @see {@linkcode apply}
 */
export class SwapStatStagesAttr extends MoveEffectAttr {
  /** The stat stages to be swapped between the user and the target */
  private stats: readonly BattleStat[];

  constructor(stats: readonly BattleStat[]) {
    super();

    this.stats = stats;
  }

  /**
   * For all {@linkcode stats}, swaps the user's and target's corresponding stat
   * stage.
   * @param user the {@linkcode Pokemon} that used the move
   * @param target the {@linkcode Pokemon} that the move was used on
   * @param move N/A
   * @param args N/A
   * @returns true if attribute application succeeds
   */
  apply(user: Pokemon, target: Pokemon, move: Move, args: any []): boolean {
    if (super.apply(user, target, move, args)) {
      for (const s of this.stats) {
        const temp = user.getStatStage(s);
        user.setStatStage(s, target.getStatStage(s));
        target.setStatStage(s, temp);
      }

      target.updateInfo();
      user.updateInfo();

      if (this.stats.length === 7) {
        globalScene.phaseManager.queueMessage(i18next.t("moveTriggers:switchedStatChanges", { pokemonName: getPokemonNameWithAffix(user) }));
      } else if (this.stats.length === 2) {
        globalScene.phaseManager.queueMessage(i18next.t("moveTriggers:switchedTwoStatChanges", {
          pokemonName: getPokemonNameWithAffix(user),
          firstStat: i18next.t(getStatKey(this.stats[0])),
          secondStat: i18next.t(getStatKey(this.stats[1]))
        }));
      }
      return true;
    }
    return false;
  }
}

export class HpSplitAttr extends MoveEffectAttr {
  apply(user: Pokemon, target: Pokemon, move: Move, args: any[]): boolean {
    if (!super.apply(user, target, move, args)) {
      return false;
    }

    const hpValue = Math.floor((target.hp + user.hp) / 2);
    [ user, target ].forEach((p) => {
      if (p.hp < hpValue) {
        const healing = p.heal(hpValue - p.hp);
        if (healing) {
          globalScene.damageNumberHandler.add(p, healing, HitResult.HEAL);
        }
      } else if (p.hp > hpValue) {
        const damage = p.damage(p.hp - hpValue, true);
        if (damage) {
          globalScene.damageNumberHandler.add(p, damage);
        }
      }
      p.updateInfo();
    });

    return true;
  }
}

export class VariablePowerAttr extends MoveAttr {
  apply(user: Pokemon, target: Pokemon, move: Move, args: any[]): boolean {
    //const power = args[0] as Utils.NumberHolder;
    return false;
  }
}

export class LessPPMorePowerAttr extends VariablePowerAttr {
  /**
   * Power up moves when less PP user has
   * @param user {@linkcode Pokemon} using this move
   * @param target {@linkcode Pokemon} target of this move
   * @param move {@linkcode Move} being used
   * @param args [0] {@linkcode NumberHolder} of power
   * @returns true if the function succeeds
   */
  apply(user: Pokemon, target: Pokemon, move: Move, args: any[]): boolean {
    const ppMax = move.pp;
    const ppUsed = user.moveset.find((m) => m.moveId === move.id)?.ppUsed ?? 0;

    let ppRemains = ppMax - ppUsed;
    /** Reduce to 0 to avoid negative numbers if user has 1PP before attack and target has Ability.PRESSURE */
    if (ppRemains < 0) {
      ppRemains = 0;
    }

    const power = args[0] as NumberHolder;

    switch (ppRemains) {
      case 0:
        power.value = 200;
        break;
      case 1:
        power.value = 80;
        break;
      case 2:
        power.value = 60;
        break;
      case 3:
        power.value = 50;
        break;
      default:
        power.value = 40;
        break;
    }
    return true;
  }
}

export class MovePowerMultiplierAttr extends VariablePowerAttr {
  private powerMultiplierFunc: (user: Pokemon, target: Pokemon, move: Move) => number;

  constructor(powerMultiplier: (user: Pokemon, target: Pokemon, move: Move) => number) {
    super();

    this.powerMultiplierFunc = powerMultiplier;
  }

  apply(user: Pokemon, target: Pokemon, move: Move, args: any[]): boolean {
    const power = args[0] as NumberHolder;
    power.value *= this.powerMultiplierFunc(user, target, move);

    return true;
  }
}

/**
 * Helper function to calculate the the base power of an ally's hit when using Beat Up.
 * @param user The Pokemon that used Beat Up.
 * @param allyIndex The party position of the ally contributing to Beat Up.
 * @returns The base power of the Beat Up hit.
 */
const beatUpFunc = (user: Pokemon, allyIndex: number): number => {
  const party = user.isPlayer() ? globalScene.getPlayerParty() : globalScene.getEnemyParty();

  for (let i = allyIndex; i < party.length; i++) {
    const pokemon = party[i];

    // The user contributes to Beat Up regardless of status condition.
    // Allies can contribute only if they do not have a non-volatile status condition.
    if (pokemon.id !== user.id && pokemon?.status && pokemon.status.effect !== StatusEffect.NONE) {
      continue;
    }
    return (pokemon.species.getBaseStat(Stat.ATK) / 10) + 5;
  }
  return 0;
};

export class BeatUpAttr extends VariablePowerAttr {

  /**
   * Gets the next party member to contribute to a Beat Up hit, and calculates the base power for it.
   * @param user Pokemon that used the move
   * @param _target N/A
   * @param _move Move with this attribute
   * @param args N/A
   * @returns true if the function succeeds
   */
  apply(user: Pokemon, target: Pokemon, move: Move, args: any[]): boolean {
    const power = args[0] as NumberHolder;

    const party = user.isPlayer() ? globalScene.getPlayerParty() : globalScene.getEnemyParty();
    const allyCount = party.filter(pokemon => {
      return pokemon.id === user.id || !pokemon.status?.effect;
    }).length;
    const allyIndex = (user.turnData.hitCount - user.turnData.hitsLeft) % allyCount;
    power.value = beatUpFunc(user, allyIndex);
    return true;
  }
}

/**
 * Message function for {@linkcode MoveId.FICKLE_BEAM} that shows a message before move use if
 * the move's power would be boosted.
 * @todo Find another way to synchronize the RNG calls of Fickle Beam with its message
 * than using a seed offset
 */
function doublePowerChanceMessageFunc(chance: number) {
  return (user: Pokemon, target: Pokemon, move: Move) => {
    let message: string = "";
    globalScene.executeWithSeedOffset(() => {
      const rand = randSeedInt(100);
      if (rand < chance) {
        message = i18next.t("moveTriggers:goingAllOutForAttack", { pokemonName: getPokemonNameWithAffix(user) });
      }
    }, globalScene.currentBattle.turn << 6, globalScene.waveSeed);
    return message;
  };
}

export class DoublePowerChanceAttr extends VariablePowerAttr {
  private chance: number;
  constructor(chance: number) {
    super(false)
    this.chance = chance
  }

  apply(user: Pokemon, target: Pokemon, move: Move, args: any[]): boolean {
    let rand = 0;
    globalScene.executeWithSeedOffset(() => rand = randSeedInt(100), globalScene.currentBattle.turn << 6, globalScene.waveSeed);
    if (rand < this.chance) {
      const power = args[0] as NumberHolder;
      power.value *= 2;
      return true;
    }

    return false;
  }
}

export abstract class ConsecutiveUsePowerMultiplierAttr extends MovePowerMultiplierAttr {
  constructor(limit: number, resetOnFail: boolean, resetOnLimit?: boolean, ...comboMoves: MoveId[]) {
    super((user: Pokemon, target: Pokemon, move: Move): number => {
      const moveHistory = user.getLastXMoves(limit + 1).slice(1);

      let count = 0;
      let turnMove: TurnMove | undefined;

      while (
        (
          (turnMove = moveHistory.shift())?.move === move.id
          || (comboMoves.length && comboMoves.includes(turnMove?.move ?? MoveId.NONE))
        )
        && (!resetOnFail || turnMove?.result === MoveResult.SUCCESS)
      ) {
        if (count < (limit - 1)) {
          count++;
        } else if (resetOnLimit) {
          count = 0;
        } else {
          break;
        }
      }

      return this.getMultiplier(count);
    });
  }

  abstract getMultiplier(count: number): number;
}

export class ConsecutiveUseDoublePowerAttr extends ConsecutiveUsePowerMultiplierAttr {
  getMultiplier(count: number): number {
    return Math.pow(2, count);
  }
}

export class ConsecutiveUseMultiBasePowerAttr extends ConsecutiveUsePowerMultiplierAttr {
  getMultiplier(count: number): number {
    return (count + 1);
  }
}

export class WeightPowerAttr extends VariablePowerAttr {
  apply(user: Pokemon, target: Pokemon, move: Move, args: any[]): boolean {
    const power = args[0] as NumberHolder;

    const targetWeight = target.getWeight();
    const weightThresholds = [ 10, 25, 50, 100, 200 ];

    let w = 0;
    while (targetWeight >= weightThresholds[w]) {
      if (++w === weightThresholds.length) {
        break;
      }
    }

    power.value = (w + 1) * 20;

    return true;
  }
}

/**
 * Attribute used for Electro Ball move.
 * @extends VariablePowerAttr
 * @see {@linkcode apply}
 **/
export class ElectroBallPowerAttr extends VariablePowerAttr {
  /**
   * Move that deals more damage the faster {@linkcode Stat.SPD}
   * the user is compared to the target.
   * @param user Pokemon that used the move
   * @param target The target of the move
   * @param move Move with this attribute
   * @param args N/A
   * @returns true if the function succeeds
   */
  apply(user: Pokemon, target: Pokemon, move: Move, args: any[]): boolean {
    const power = args[0] as NumberHolder;

    const statRatio = target.getEffectiveStat(Stat.SPD) / user.getEffectiveStat(Stat.SPD);
    const statThresholds = [ 0.25, 1 / 3, 0.5, 1, -1 ];
    const statThresholdPowers = [ 150, 120, 80, 60, 40 ];

    let w = 0;
    while (w < statThresholds.length - 1 && statRatio > statThresholds[w]) {
      if (++w === statThresholds.length) {
        break;
      }
    }

    power.value = statThresholdPowers[w];
    return true;
  }
}


/**
 * Attribute used for Gyro Ball move.
 * @extends VariablePowerAttr
 * @see {@linkcode apply}
 **/
export class GyroBallPowerAttr extends VariablePowerAttr {
  /**
   * Move that deals more damage the slower {@linkcode Stat.SPD}
   * the user is compared to the target.
   * @param user Pokemon that used the move
   * @param target The target of the move
   * @param move Move with this attribute
   * @param args N/A
   * @returns true if the function succeeds
   */
  apply(user: Pokemon, target: Pokemon, move: Move, args: any[]): boolean {
    const power = args[0] as NumberHolder;
    const userSpeed = user.getEffectiveStat(Stat.SPD);
    if (userSpeed < 1) {
      // Gen 6+ always have 1 base power
      power.value = 1;
      return true;
    }

    power.value = Math.floor(Math.min(150, 25 * target.getEffectiveStat(Stat.SPD) / userSpeed + 1));
    return true;
  }
}

export class LowHpPowerAttr extends VariablePowerAttr {
  apply(user: Pokemon, target: Pokemon, move: Move, args: any[]): boolean {
    const power = args[0] as NumberHolder;
    const hpRatio = user.getHpRatio();

    switch (true) {
      case (hpRatio < 0.0417):
        power.value = 200;
        break;
      case (hpRatio < 0.1042):
        power.value = 150;
        break;
      case (hpRatio < 0.2083):
        power.value = 100;
        break;
      case (hpRatio < 0.3542):
        power.value = 80;
        break;
      case (hpRatio < 0.6875):
        power.value = 40;
        break;
      default:
        power.value = 20;
        break;
    }

    return true;
  }
}

export class CompareWeightPowerAttr extends VariablePowerAttr {
  apply(user: Pokemon, target: Pokemon, move: Move, args: any[]): boolean {
    const power = args[0] as NumberHolder;
    const userWeight = user.getWeight();
    const targetWeight = target.getWeight();

    if (!userWeight || userWeight === 0) {
      return false;
    }

    const relativeWeight = (targetWeight / userWeight) * 100;

    switch (true) {
      case (relativeWeight < 20.01):
        power.value = 120;
        break;
      case (relativeWeight < 25.01):
        power.value = 100;
        break;
      case (relativeWeight < 33.35):
        power.value = 80;
        break;
      case (relativeWeight < 50.01):
        power.value = 60;
        break;
      default:
        power.value = 40;
        break;
    }

    return true;
  }
}

export class HpPowerAttr extends VariablePowerAttr {
  apply(user: Pokemon, target: Pokemon, move: Move, args: any[]): boolean {
    (args[0] as NumberHolder).value = toDmgValue(150 * user.getHpRatio());

    return true;
  }
}

/**
 * Attribute used for moves whose base power scales with the opponent's HP
 * Used for Crush Grip, Wring Out, and Hard Press
 * maxBasePower 100 for Hard Press, 120 for others
 */
export class OpponentHighHpPowerAttr extends VariablePowerAttr {
  maxBasePower: number;

  constructor(maxBasePower: number) {
    super();
    this.maxBasePower = maxBasePower;
  }

  /**
   * Changes the base power of the move to be the target's HP ratio times the maxBasePower with a min value of 1
   * @param user n/a
   * @param target the Pokemon being attacked
   * @param move n/a
   * @param args holds the base power of the move at args[0]
   * @returns true
   */
  apply(user: Pokemon, target: Pokemon, move: Move, args: any[]): boolean {
    (args[0] as NumberHolder).value = toDmgValue(this.maxBasePower * target.getHpRatio());

    return true;
  }
}

export class TurnDamagedDoublePowerAttr extends VariablePowerAttr {
  apply(user: Pokemon, target: Pokemon, move: Move, args: any[]): boolean {
    if (user.turnData.attacksReceived.find(r => r.damage && r.sourceId === target.id)) {
      (args[0] as NumberHolder).value *= 2;
      return true;
    }

    return false;
  }
}

const magnitudeMessageFunc = (user: Pokemon, target: Pokemon, move: Move) => {
  let message: string;
  globalScene.executeWithSeedOffset(() => {
    const magnitudeThresholds = [ 5, 15, 35, 65, 75, 95 ];

    const rand = randSeedInt(100);

    let m = 0;
    for (; m < magnitudeThresholds.length; m++) {
      if (rand < magnitudeThresholds[m]) {
        break;
      }
    }

    message = i18next.t("moveTriggers:magnitudeMessage", { magnitude: m + 4 });
  }, globalScene.currentBattle.turn << 6, globalScene.waveSeed);
  return message!;
};

export class MagnitudePowerAttr extends VariablePowerAttr {
  apply(user: Pokemon, target: Pokemon, move: Move, args: any[]): boolean {
    const power = args[0] as NumberHolder;

    const magnitudeThresholds = [ 5, 15, 35, 65, 75, 95 ];
    const magnitudePowers = [ 10, 30, 50, 70, 90, 100, 110, 150 ];

    let rand: number;

    globalScene.executeWithSeedOffset(() => rand = randSeedInt(100), globalScene.currentBattle.turn << 6, globalScene.waveSeed);

    let m = 0;
    for (; m < magnitudeThresholds.length; m++) {
      if (rand! < magnitudeThresholds[m]) {
        break;
      }
    }

    power.value = magnitudePowers[m];

    return true;
  }
}

export class AntiSunlightPowerDecreaseAttr extends VariablePowerAttr {
  apply(user: Pokemon, target: Pokemon, move: Move, args: any[]): boolean {
    if (!globalScene.arena.weather?.isEffectSuppressed()) {
      const power = args[0] as NumberHolder;
      const weatherType = globalScene.arena.weather?.weatherType || WeatherType.NONE;
      switch (weatherType) {
        case WeatherType.RAIN:
        case WeatherType.SANDSTORM:
        case WeatherType.HAIL:
        case WeatherType.SNOW:
        case WeatherType.FOG:
        case WeatherType.HEAVY_RAIN:
          power.value *= 0.5;
          return true;
      }
    }

    return false;
  }
}

export class FriendshipPowerAttr extends VariablePowerAttr {
  private invert: boolean;

  constructor(invert?: boolean) {
    super();

    this.invert = !!invert;
  }

  apply(user: Pokemon, target: Pokemon, move: Move, args: any[]): boolean {
    const power = args[0] as NumberHolder;

    const friendshipPower = Math.floor(Math.min(user.isPlayer() ? user.friendship : user.species.baseFriendship, 255) / 2.5);
    power.value = Math.max(!this.invert ? friendshipPower : 102 - friendshipPower, 1);

    return true;
  }
}

/**
 * This Attribute calculates the current power of {@linkcode MoveId.RAGE_FIST}.
 * The counter for power calculation does not reset on every wave but on every new arena encounter.
 * Self-inflicted confusion damage and hits taken by a Subsitute are ignored.
 */
export class RageFistPowerAttr extends VariablePowerAttr {
  apply(user: Pokemon, target: Pokemon, move: Move, args: any[]): boolean {
    /* Reasons this works correctly:
     * Confusion calls user.damageAndUpdate() directly (no counter increment),
     * Substitute hits call user.damageAndUpdate() with a damage value of 0, also causing
      no counter increment
    */
    const hitCount = user.battleData.hitCount;
    const basePower: NumberHolder = args[0];

    basePower.value = 50 * (1 + Math.min(hitCount, 6));
    return true;
  }

}

/**
 * Tallies the number of positive stages for a given {@linkcode Pokemon}.
 * @param pokemon The {@linkcode Pokemon} that is being used to calculate the count of positive stats
 * @returns the amount of positive stats
 */
const countPositiveStatStages = (pokemon: Pokemon): number => {
  return pokemon.getStatStages().reduce((total, stat) => (stat && stat > 0) ? total + stat : total, 0);
};

/**
 * Attribute that increases power based on the amount of positive stat stage increases.
 */
export class PositiveStatStagePowerAttr extends VariablePowerAttr {

  /**
   * @param {Pokemon} user The pokemon that is being used to calculate the amount of positive stats
   * @param {Pokemon} target N/A
   * @param {Move} move N/A
   * @param {any[]} args The argument for VariablePowerAttr, accumulates and sets the amount of power multiplied by stats
   * @returns {boolean} Returns true if attribute is applied
   */
  apply(user: Pokemon, target: Pokemon, move: Move, args: any[]): boolean {
    const positiveStatStages: number = countPositiveStatStages(user);

    (args[0] as NumberHolder).value += positiveStatStages * 20;
    return true;
  }
}

/**
 * Punishment normally has a base power of 60,
 * but gains 20 power for every increased stat stage the target has,
 * up to a maximum of 200 base power in total.
 */
export class PunishmentPowerAttr extends VariablePowerAttr {
  private PUNISHMENT_MIN_BASE_POWER = 60;
  private PUNISHMENT_MAX_BASE_POWER = 200;

  /**
     * @param {Pokemon} user N/A
     * @param {Pokemon} target The pokemon that the move is being used against, as well as calculating the stats for the min/max base power
     * @param {Move} move N/A
     * @param {any[]} args The value that is being changed due to VariablePowerAttr
     * @returns Returns true if attribute is applied
     */
  apply(user: Pokemon, target: Pokemon, move: Move, args: any[]): boolean {
    const positiveStatStages: number = countPositiveStatStages(target);
    (args[0] as NumberHolder).value = Math.min(
      this.PUNISHMENT_MAX_BASE_POWER,
      this.PUNISHMENT_MIN_BASE_POWER + positiveStatStages * 20
    );
    return true;
  }
}

export class PresentPowerAttr extends VariablePowerAttr {
  apply(user: Pokemon, target: Pokemon, move: Move, args: any[]): boolean {
    /**
     * If this move is multi-hit, and this attribute is applied to any hit
     * other than the first, this move cannot result in a heal.
     */
    const firstHit = (user.turnData.hitCount === user.turnData.hitsLeft);

    const powerSeed = randSeedInt(firstHit ? 100 : 80);
    if (powerSeed <= 40) {
      (args[0] as NumberHolder).value = 40;
    } else if (40 < powerSeed && powerSeed <= 70) {
      (args[0] as NumberHolder).value = 80;
    } else if (70 < powerSeed && powerSeed <= 80) {
      (args[0] as NumberHolder).value = 120;
    } else if (80 < powerSeed && powerSeed <= 100) {
      // If this move is multi-hit, disable all other hits
      user.turnData.hitCount = 1;
      user.turnData.hitsLeft = 1;
      globalScene.phaseManager.unshiftNew("PokemonHealPhase", target.getBattlerIndex(),
        toDmgValue(target.getMaxHp() / 4), i18next.t("moveTriggers:regainedHealth", { pokemonName: getPokemonNameWithAffix(target) }), true);
    }

    return true;
  }
}

export class WaterShurikenPowerAttr extends VariablePowerAttr {
  apply(user: Pokemon, target: Pokemon, move: Move, args: any[]): boolean {
    if (user.species.speciesId === SpeciesId.GRENINJA && user.hasAbility(AbilityId.BATTLE_BOND) && user.formIndex === 2) {
      (args[0] as NumberHolder).value = 20;
      return true;
    }
    return false;
  }
}

/**
 * Attribute used to calculate the power of attacks that scale with Stockpile stacks (i.e. Spit Up).
 */
export class SpitUpPowerAttr extends VariablePowerAttr {
  private multiplier: number = 0;

  constructor(multiplier: number) {
    super();
    this.multiplier = multiplier;
  }

  apply(user: Pokemon, target: Pokemon, move: Move, args: any[]): boolean {
    const stockpilingTag = user.getTag(StockpilingTag);

    if (stockpilingTag && stockpilingTag.stockpiledCount > 0) {
      const power = args[0] as NumberHolder;
      power.value = this.multiplier * stockpilingTag.stockpiledCount;
      return true;
    }

    return false;
  }
}

/**
 * Attribute used to apply Swallow's healing, which scales with Stockpile stacks.
 * Does NOT remove stockpiled stacks.
 */
export class SwallowHealAttr extends HealAttr {
  constructor() {
    super(1)
  }

  apply(user: Pokemon, target: Pokemon, move: Move, args: any[]): boolean {
    const stockpilingTag = user.getTag(StockpilingTag);

    if (stockpilingTag && stockpilingTag.stockpiledCount > 0) {
      const stockpiled = stockpilingTag.stockpiledCount;
      let healRatio: number;

      if (stockpiled === 1) {
        healRatio = 0.25;
      } else if (stockpiled === 2) {
        healRatio = 0.50;
      } else { // stockpiled >= 3
        healRatio = 1.00;
      }

      if (healRatio) {
        this.addHealPhase(user, healRatio);
        return true;
      }
    }

    return false;
  }
}

const hasStockpileStacksCondition: MoveConditionFunc = (user) => {
  const hasStockpilingTag = user.getTag(StockpilingTag);
  return !!hasStockpilingTag && hasStockpilingTag.stockpiledCount > 0;
};

/**
 * Attribute used for multi-hit moves that increase power in increments of the
 * move's base power for each hit, namely Triple Kick and Triple Axel.
 * @extends VariablePowerAttr
 * @see {@linkcode apply}
 */
export class MultiHitPowerIncrementAttr extends VariablePowerAttr {
  /** The max number of base power increments allowed for this move */
  private maxHits: number;

  constructor(maxHits: number) {
    super();

    this.maxHits = maxHits;
  }

  /**
   * Increases power of move in increments of the base power for the amount of times
   * the move hit. In the case that the move is extended, it will circle back to the
   * original base power of the move after incrementing past the maximum amount of
   * hits.
   * @param user {@linkcode Pokemon} that used the move
   * @param target {@linkcode Pokemon} that the move was used on
   * @param move {@linkcode Move} with this attribute
   * @param args [0] {@linkcode NumberHolder} for final calculated power of move
   * @returns true if attribute application succeeds
   */
  apply(user: Pokemon, target: Pokemon, move: Move, args: any[]): boolean {
    const hitsTotal = user.turnData.hitCount - Math.max(user.turnData.hitsLeft, 0);
    const power = args[0] as NumberHolder;

    power.value = move.power * (1 + hitsTotal % this.maxHits);

    return true;
  }
}

/**
 * Attribute used for moves that double in power if the given move immediately
 * preceded the move applying the attribute, namely Fusion Flare and
 * Fusion Bolt.
 * @extends VariablePowerAttr
 * @see {@linkcode apply}
 */
export class LastMoveDoublePowerAttr extends VariablePowerAttr {
  /** The move that must precede the current move */
  private move: MoveId;

  constructor(move: MoveId) {
    super();

    this.move = move;
  }

  /**
   * Doubles power of move if the given move is found to precede the current
   * move with no other moves being executed in between, only ignoring failed
   * moves if any.
   * @param user {@linkcode Pokemon} that used the move
   * @param target N/A
   * @param move N/A
   * @param args [0] {@linkcode NumberHolder} that holds the resulting power of the move
   * @returns true if attribute application succeeds, false otherwise
   */
  apply(user: Pokemon, _target: Pokemon, _move: Move, args: any[]): boolean {
    const power = args[0] as NumberHolder;
    const enemy = user.getOpponent(0);
    const pokemonActed: Pokemon[] = [];

    if (enemy?.turnData.acted) {
      pokemonActed.push(enemy);
    }

    if (globalScene.currentBattle.double) {
      const userAlly = user.getAlly();
      const enemyAlly = enemy?.getAlly();

      if (userAlly?.turnData.acted) {
        pokemonActed.push(userAlly);
      }
      if (enemyAlly?.turnData.acted) {
        pokemonActed.push(enemyAlly);
      }
    }

    pokemonActed.sort((a, b) => b.turnData.order - a.turnData.order);

    for (const p of pokemonActed) {
      const [ lastMove ] = p.getLastXMoves(1);
      if (lastMove.result !== MoveResult.FAIL) {
        if ((lastMove.result === MoveResult.SUCCESS) && (lastMove.move === this.move)) {
          power.value *= 2;
          return true;
        } else {
          break;
        }
      }
    }

    return false;
  }
}

/**
 * Changes a Pledge move's power to 150 when combined with another unique Pledge
 * move from an ally.
 */
export class CombinedPledgePowerAttr extends VariablePowerAttr {
  override apply(user: Pokemon, target: Pokemon, move: Move, args: any[]): boolean {
    const power = args[0];
    if (!(power instanceof NumberHolder)) {
      return false;
    }
    const combinedPledgeMove = user.turnData.combiningPledge;

    if (combinedPledgeMove && combinedPledgeMove !== move.id) {
      power.value *= 150 / 80;
      return true;
    }
    return false;
  }
}

/**
 * Applies STAB to the given Pledge move if the move is part of a combined attack.
 */
export class CombinedPledgeStabBoostAttr extends MoveAttr {
  override apply(user: Pokemon, target: Pokemon, move: Move, args: any[]): boolean {
    const stabMultiplier = args[0];
    if (!(stabMultiplier instanceof NumberHolder)) {
      return false;
    }
    const combinedPledgeMove = user.turnData.combiningPledge;

    if (combinedPledgeMove && combinedPledgeMove !== move.id) {
      stabMultiplier.value = 1.5;
      return true;
    }
    return false;
  }
}

/**
 * Variable Power attribute for {@link https://bulbapedia.bulbagarden.net/wiki/Round_(move) | Round}.
 * Doubles power if another Pokemon has previously selected Round this turn.
 * @extends VariablePowerAttr
 */
export class RoundPowerAttr extends VariablePowerAttr {
  override apply(user: Pokemon, target: Pokemon, move: Move, args: [NumberHolder]): boolean {
    const power = args[0];

    if (user.turnData.joinedRound) {
      power.value *= 2;
      return true;
    }
    return false;
  }
}

/**
 * Attribute for the "combo" effect of {@link https://bulbapedia.bulbagarden.net/wiki/Round_(move) | Round}.
 * Preempts the next move in the turn order with the first instance of any Pokemon
 * using Round. Also marks the Pokemon using the cued Round to double the move's power.
 * @extends MoveEffectAttr
 * @see {@linkcode RoundPowerAttr}
 */
export class CueNextRoundAttr extends MoveEffectAttr {
  constructor() {
    super(true, { lastHitOnly: true });
  }

  override apply(user: Pokemon, target: Pokemon, move: Move, args?: any[]): boolean {
    const nextRoundPhase = globalScene.phaseManager.findPhase<MovePhase>(phase =>
      phase.is("MovePhase") && phase.move.moveId === MoveId.ROUND
    );

    if (!nextRoundPhase) {
      return false;
    }

    // Update the phase queue so that the next Pokemon using Round moves next
    const nextRoundIndex = globalScene.phaseManager.phaseQueue.indexOf(nextRoundPhase);
    const nextMoveIndex = globalScene.phaseManager.phaseQueue.findIndex(phase => phase.is("MovePhase"));
    if (nextRoundIndex !== nextMoveIndex) {
      globalScene.phaseManager.prependToPhase(globalScene.phaseManager.phaseQueue.splice(nextRoundIndex, 1)[0], "MovePhase");
    }

    // Mark the corresponding Pokemon as having "joined the Round" (for doubling power later)
    nextRoundPhase.pokemon.turnData.joinedRound = true;
    return true;
  }
}

/**
 * Attribute that changes stat stages before the damage is calculated
 */
export class StatChangeBeforeDmgCalcAttr extends MoveAttr {
  /**
   * Applies Stat Changes before damage is calculated
   *
   * @param user {@linkcode Pokemon} that called {@linkcode move}
   * @param target {@linkcode Pokemon} that is the target of {@linkcode move}
   * @param move {@linkcode Move} called by {@linkcode user}
   * @param args N/A
   *
   * @returns true if stat stages where correctly applied
   */
  apply(user: Pokemon, target: Pokemon, move: Move, args: any[]): boolean {
    return false;
  }
}

/**
 * Steals the postitive Stat stages of the target before damage calculation so stat changes
 * apply to damage calculation (e.g. {@linkcode MoveId.SPECTRAL_THIEF})
 * {@link https://bulbapedia.bulbagarden.net/wiki/Spectral_Thief_(move) | Spectral Thief}
 */
export class SpectralThiefAttr extends StatChangeBeforeDmgCalcAttr {
  /**
   * steals max amount of positive stats of the target while not exceeding the limit of max 6 stat stages
   *
   * @param user {@linkcode Pokemon} that called {@linkcode move}
   * @param target {@linkcode Pokemon} that is the target of {@linkcode move}
   * @param move {@linkcode Move} called by {@linkcode user}
   * @param args N/A
   *
   * @returns true if stat stages where correctly stolen
   */
  apply(user: Pokemon, target: Pokemon, move: Move, args: any[]): boolean {
    /**
     * Copy all positive stat stages to user and reduce copied stat stages on target.
     */
    for (const s of BATTLE_STATS) {
      const statStageValueTarget = target.getStatStage(s);
      const statStageValueUser = user.getStatStage(s);

      if (statStageValueTarget > 0) {
        /**
         * Only value of up to 6 can be stolen (stat stages don't exceed 6)
         */
        const availableToSteal = Math.min(statStageValueTarget, 6 - statStageValueUser);

        globalScene.phaseManager.unshiftNew("StatStageChangePhase", user.getBattlerIndex(), this.selfTarget, [ s ], availableToSteal);
        target.setStatStage(s, statStageValueTarget - availableToSteal);
      }
    }

    target.updateInfo();
    user.updateInfo();
    globalScene.phaseManager.queueMessage(i18next.t("moveTriggers:stealPositiveStats", { pokemonName: getPokemonNameWithAffix(user), targetName: getPokemonNameWithAffix(target) }));

    return true;
  }

}

export class VariableAtkAttr extends MoveAttr {
  constructor() {
    super();
  }

  apply(user: Pokemon, target: Pokemon, move: Move, args: any[]): boolean {
    //const atk = args[0] as Utils.NumberHolder;
    return false;
  }
}

export class TargetAtkUserAtkAttr extends VariableAtkAttr {
  constructor() {
    super();
  }
  apply(user: Pokemon, target: Pokemon, move: Move, args: any[]): boolean {
    (args[0] as NumberHolder).value = target.getEffectiveStat(Stat.ATK, target);
    return true;
  }
}

export class DefAtkAttr extends VariableAtkAttr {
  constructor() {
    super();
  }

  apply(user: Pokemon, target: Pokemon, move: Move, args: any[]): boolean {
    (args[0] as NumberHolder).value = user.getEffectiveStat(Stat.DEF, target);
    return true;
  }
}

export class VariableDefAttr extends MoveAttr {
  constructor() {
    super();
  }

  apply(user: Pokemon, target: Pokemon, move: Move, args: any[]): boolean {
    //const def = args[0] as Utils.NumberHolder;
    return false;
  }
}

export class DefDefAttr extends VariableDefAttr {
  constructor() {
    super();
  }

  apply(user: Pokemon, target: Pokemon, move: Move, args: any[]): boolean {
    (args[0] as NumberHolder).value = target.getEffectiveStat(Stat.DEF, user);
    return true;
  }
}

export class VariableAccuracyAttr extends MoveAttr {
  apply(user: Pokemon, target: Pokemon, move: Move, args: any[]): boolean {
    //const accuracy = args[0] as Utils.NumberHolder;
    return false;
  }
}

/**
 * Attribute used for Thunder and Hurricane that sets accuracy to 50 in sun and never miss in rain
 */
export class ThunderAccuracyAttr extends VariableAccuracyAttr {
  apply(user: Pokemon, target: Pokemon, move: Move, args: any[]): boolean {
    if (!globalScene.arena.weather?.isEffectSuppressed()) {
      const accuracy = args[0] as NumberHolder;
      const weatherType = globalScene.arena.weather?.weatherType || WeatherType.NONE;
      switch (weatherType) {
        case WeatherType.SUNNY:
        case WeatherType.HARSH_SUN:
          accuracy.value = 50;
          return true;
        case WeatherType.RAIN:
        case WeatherType.HEAVY_RAIN:
          accuracy.value = -1;
          return true;
      }
    }

    return false;
  }
}

/**
 * Attribute used for Bleakwind Storm, Wildbolt Storm, and Sandsear Storm that sets accuracy to never
 * miss in rain
 * Springtide Storm does NOT have this property
 */
export class StormAccuracyAttr extends VariableAccuracyAttr {
  apply(user: Pokemon, target: Pokemon, move: Move, args: any[]): boolean {
    if (!globalScene.arena.weather?.isEffectSuppressed()) {
      const accuracy = args[0] as NumberHolder;
      const weatherType = globalScene.arena.weather?.weatherType || WeatherType.NONE;
      switch (weatherType) {
        case WeatherType.RAIN:
        case WeatherType.HEAVY_RAIN:
          accuracy.value = -1;
          return true;
      }
    }

    return false;
  }
}

/**
 * Attribute used for moves which never miss
 * against Pokemon with the {@linkcode BattlerTagType.MINIMIZED}
 * @extends VariableAccuracyAttr
 * @see {@linkcode apply}
 */
export class AlwaysHitMinimizeAttr extends VariableAccuracyAttr {
  /**
   * @see {@linkcode apply}
   * @param user N/A
   * @param target {@linkcode Pokemon} target of the move
   * @param move N/A
   * @param args [0] Accuracy of the move to be modified
   * @returns true if the function succeeds
   */
  apply(user: Pokemon, target: Pokemon, move: Move, args: any[]): boolean {
    if (target.getTag(BattlerTagType.MINIMIZED)) {
      const accuracy = args[0] as NumberHolder;
      accuracy.value = -1;

      return true;
    }

    return false;
  }
}

export class ToxicAccuracyAttr extends VariableAccuracyAttr {
  apply(user: Pokemon, target: Pokemon, move: Move, args: any[]): boolean {
    if (user.isOfType(PokemonType.POISON)) {
      const accuracy = args[0] as NumberHolder;
      accuracy.value = -1;
      return true;
    }

    return false;
  }
}

export class BlizzardAccuracyAttr extends VariableAccuracyAttr {
  apply(user: Pokemon, target: Pokemon, move: Move, args: any[]): boolean {
    if (!globalScene.arena.weather?.isEffectSuppressed()) {
      const accuracy = args[0] as NumberHolder;
      const weatherType = globalScene.arena.weather?.weatherType || WeatherType.NONE;
      if (weatherType === WeatherType.HAIL || weatherType === WeatherType.SNOW) {
        accuracy.value = -1;
        return true;
      }
    }

    return false;
  }
}

export class VariableMoveCategoryAttr extends MoveAttr {
  apply(user: Pokemon, target: Pokemon, move: Move, args: any[]): boolean {
    return false;
  }
}

export class PhotonGeyserCategoryAttr extends VariableMoveCategoryAttr {
  apply(user: Pokemon, target: Pokemon, move: Move, args: any[]): boolean {
    const category = (args[0] as NumberHolder);

    if (user.getEffectiveStat(Stat.ATK, target, move) > user.getEffectiveStat(Stat.SPATK, target, move)) {
      category.value = MoveCategory.PHYSICAL;
      return true;
    }

    return false;
  }
}

/**
 * Attribute used for tera moves that change category based on the user's Atk and SpAtk stats
 * Note: Currently, `getEffectiveStat` does not ignore all abilities that affect stats except those
 * with the attribute of `StatMultiplierAbAttr`
 * TODO: Remove the `.partial()` tag from Tera Blast and Tera Starstorm when the above issue is resolved
 * @extends VariableMoveCategoryAttr
 */
export class TeraMoveCategoryAttr extends VariableMoveCategoryAttr {
  apply(user: Pokemon, target: Pokemon, move: Move, args: any[]): boolean {
    const category = (args[0] as NumberHolder);

    if (user.isTerastallized && user.getEffectiveStat(Stat.ATK, target, move, true, true, false, false, true) >
    user.getEffectiveStat(Stat.SPATK, target, move, true, true, false, false, true)) {
      category.value = MoveCategory.PHYSICAL;
      return true;
    }

    return false;
  }
}

/**
 * Increases the power of Tera Blast if the user is Terastallized into Stellar type
 * @extends VariablePowerAttr
 */
export class TeraBlastPowerAttr extends VariablePowerAttr {
  /**
   * Sets Tera Blast's power to 100 if the user is terastallized with
   * the Stellar tera type.
   * @param user {@linkcode Pokemon} the Pokemon using this move
   * @param target n/a
   * @param move {@linkcode Move} the Move with this attribute (i.e. Tera Blast)
   * @param args
   *   - [0] {@linkcode NumberHolder} the applied move's power, factoring in
   *       previously applied power modifiers.
   * @returns
   */
  apply(user: Pokemon, target: Pokemon, move: Move, args: any[]): boolean {
    const power = args[0] as NumberHolder;
    if (user.isTerastallized && user.getTeraType() === PokemonType.STELLAR) {
      power.value = 100;
      return true;
    }

    return false;
  }
}

/**
 * Change the move category to status when used on the ally
 * @extends VariableMoveCategoryAttr
 * @see {@linkcode apply}
 */
export class StatusCategoryOnAllyAttr extends VariableMoveCategoryAttr {
  /**
   * @param user {@linkcode Pokemon} using the move
   * @param target {@linkcode Pokemon} target of the move
   * @param move {@linkcode Move} with this attribute
   * @param args [0] {@linkcode NumberHolder} The category of the move
   * @returns true if the function succeeds
   */
  apply(user: Pokemon, target: Pokemon, move: Move, args: any[]): boolean {
    const category = (args[0] as NumberHolder);

    if (user.getAlly() === target) {
      category.value = MoveCategory.STATUS;
      return true;
    }

    return false;
  }
}

export class ShellSideArmCategoryAttr extends VariableMoveCategoryAttr {
  apply(user: Pokemon, target: Pokemon, move: Move, args: any[]): boolean {
    const category = (args[0] as NumberHolder);

    const predictedPhysDmg = target.getBaseDamage({source: user, move, moveCategory: MoveCategory.PHYSICAL, ignoreAbility: true, ignoreSourceAbility: true, ignoreAllyAbility: true, ignoreSourceAllyAbility: true, simulated: true});
    const predictedSpecDmg = target.getBaseDamage({source: user, move, moveCategory: MoveCategory.SPECIAL, ignoreAbility: true, ignoreSourceAbility: true, ignoreAllyAbility: true, ignoreSourceAllyAbility: true, simulated: true});

    if (predictedPhysDmg > predictedSpecDmg) {
      category.value = MoveCategory.PHYSICAL;
      return true;
    } else if (predictedPhysDmg === predictedSpecDmg && user.randBattleSeedInt(2) === 0) {
      category.value = MoveCategory.PHYSICAL;
      return true;
    }
    return false;
  }
}

export class VariableMoveTypeAttr extends MoveAttr {
  apply(user: Pokemon, target: Pokemon, move: Move, args: any[]): boolean {
    return false;
  }
}

export class FormChangeItemTypeAttr extends VariableMoveTypeAttr {
  apply(user: Pokemon, target: Pokemon, move: Move, args: any[]): boolean {
    const moveType = args[0];
    if (!(moveType instanceof NumberHolder)) {
      return false;
    }

    if ([ user.species.speciesId, user.fusionSpecies?.speciesId ].includes(SpeciesId.ARCEUS) || [ user.species.speciesId, user.fusionSpecies?.speciesId ].includes(SpeciesId.SILVALLY)) {
      const form = user.species.speciesId === SpeciesId.ARCEUS || user.species.speciesId === SpeciesId.SILVALLY ? user.formIndex : user.fusionSpecies?.formIndex!;

      moveType.value = PokemonType[PokemonType[form]];
      return true;
    }

    // Force move to have its original typing if it changed
    if (moveType.value === move.type) {
      return false;
    }
    moveType.value = move.type
    return true;
  }
}

export class TechnoBlastTypeAttr extends VariableMoveTypeAttr {
  apply(user: Pokemon, target: Pokemon, move: Move, args: any[]): boolean {
    const moveType = args[0];
    if (!(moveType instanceof NumberHolder)) {
      return false;
    }

    if ([ user.species.speciesId, user.fusionSpecies?.speciesId ].includes(SpeciesId.GENESECT)) {
      const form = user.species.speciesId === SpeciesId.GENESECT ? user.formIndex : user.fusionSpecies?.formIndex;

      switch (form) {
        case 1: // Shock Drive
          moveType.value = PokemonType.ELECTRIC;
          break;
        case 2: // Burn Drive
          moveType.value = PokemonType.FIRE;
          break;
        case 3: // Chill Drive
          moveType.value = PokemonType.ICE;
          break;
        case 4: // Douse Drive
          moveType.value = PokemonType.WATER;
          break;
        default:
          moveType.value = PokemonType.NORMAL;
          break;
      }
      return true;
    }

    return false;
  }
}

export class AuraWheelTypeAttr extends VariableMoveTypeAttr {
  apply(user: Pokemon, target: Pokemon, move: Move, args: any[]): boolean {
    const moveType = args[0];
    if (!(moveType instanceof NumberHolder)) {
      return false;
    }

    if ([ user.species.speciesId, user.fusionSpecies?.speciesId ].includes(SpeciesId.MORPEKO)) {
      const form = user.species.speciesId === SpeciesId.MORPEKO ? user.formIndex : user.fusionSpecies?.formIndex;

      switch (form) {
        case 1: // Hangry Mode
          moveType.value = PokemonType.DARK;
          break;
        default: // Full Belly Mode
          moveType.value = PokemonType.ELECTRIC;
          break;
      }
      return true;
    }

    return false;
  }
}

export class RagingBullTypeAttr extends VariableMoveTypeAttr {
  apply(user: Pokemon, target: Pokemon, move: Move, args: any[]): boolean {
    const moveType = args[0];
    if (!(moveType instanceof NumberHolder)) {
      return false;
    }

    if ([ user.species.speciesId, user.fusionSpecies?.speciesId ].includes(SpeciesId.PALDEA_TAUROS)) {
      const form = user.species.speciesId === SpeciesId.PALDEA_TAUROS ? user.formIndex : user.fusionSpecies?.formIndex;

      switch (form) {
        case 1: // Blaze breed
          moveType.value = PokemonType.FIRE;
          break;
        case 2: // Aqua breed
          moveType.value = PokemonType.WATER;
          break;
        default:
          moveType.value = PokemonType.FIGHTING;
          break;
      }
      return true;
    }

    return false;
  }
}

export class IvyCudgelTypeAttr extends VariableMoveTypeAttr {
  apply(user: Pokemon, target: Pokemon, move: Move, args: any[]): boolean {
    const moveType = args[0];
    if (!(moveType instanceof NumberHolder)) {
      return false;
    }

    if ([ user.species.speciesId, user.fusionSpecies?.speciesId ].includes(SpeciesId.OGERPON)) {
      const form = user.species.speciesId === SpeciesId.OGERPON ? user.formIndex : user.fusionSpecies?.formIndex;

      switch (form) {
        case 1: // Wellspring Mask
        case 5: // Wellspring Mask Tera
          moveType.value = PokemonType.WATER;
          break;
        case 2: // Hearthflame Mask
        case 6: // Hearthflame Mask Tera
          moveType.value = PokemonType.FIRE;
          break;
        case 3: // Cornerstone Mask
        case 7: // Cornerstone Mask Tera
          moveType.value = PokemonType.ROCK;
          break;
        case 4: // Teal Mask Tera
        default:
          moveType.value = PokemonType.GRASS;
          break;
      }
      return true;
    }

    return false;
  }
}

export class WeatherBallTypeAttr extends VariableMoveTypeAttr {
  apply(user: Pokemon, target: Pokemon, move: Move, args: any[]): boolean {
    const moveType = args[0];
    if (!(moveType instanceof NumberHolder)) {
      return false;
    }

    if (!globalScene.arena.weather?.isEffectSuppressed()) {
      switch (globalScene.arena.weather?.weatherType) {
        case WeatherType.SUNNY:
        case WeatherType.HARSH_SUN:
          moveType.value = PokemonType.FIRE;
          break;
        case WeatherType.RAIN:
        case WeatherType.HEAVY_RAIN:
          moveType.value = PokemonType.WATER;
          break;
        case WeatherType.SANDSTORM:
          moveType.value = PokemonType.ROCK;
          break;
        case WeatherType.HAIL:
        case WeatherType.SNOW:
          moveType.value = PokemonType.ICE;
          break;
        default:
          if (moveType.value === move.type) {
            return false;
          }
          moveType.value = move.type;
          break;
      }
      return true;
    }

    return false;
  }
}

/**
 * Changes the move's type to match the current terrain.
 * Has no effect if the user is not grounded.
 * @extends VariableMoveTypeAttr
 * @see {@linkcode apply}
 */
export class TerrainPulseTypeAttr extends VariableMoveTypeAttr {
  /**
   * @param user {@linkcode Pokemon} using this move
   * @param target N/A
   * @param move N/A
   * @param args [0] {@linkcode NumberHolder} The move's type to be modified
   * @returns true if the function succeeds
   */
  apply(user: Pokemon, target: Pokemon, move: Move, args: any[]): boolean {
    const moveType = args[0];
    if (!(moveType instanceof NumberHolder)) {
      return false;
    }

    if (!user.isGrounded()) {
      return false;
    }

    const currentTerrain = globalScene.arena.getTerrainType();
    switch (currentTerrain) {
      case TerrainType.MISTY:
        moveType.value = PokemonType.FAIRY;
        break;
      case TerrainType.ELECTRIC:
        moveType.value = PokemonType.ELECTRIC;
        break;
      case TerrainType.GRASSY:
        moveType.value = PokemonType.GRASS;
        break;
      case TerrainType.PSYCHIC:
        moveType.value = PokemonType.PSYCHIC;
        break;
      default:
        if (moveType.value === move.type) {
          return false;
        }
        // force move to have its original typing if it was changed
        moveType.value = move.type;
        break;
    }
    return true;
  }
}

/**
 * Changes type based on the user's IVs
 * @extends VariableMoveTypeAttr
 */
export class HiddenPowerTypeAttr extends VariableMoveTypeAttr {
  apply(user: Pokemon, target: Pokemon, move: Move, args: any[]): boolean {
    const moveType = args[0];
    if (!(moveType instanceof NumberHolder)) {
      return false;
    }

    const iv_val = Math.floor(((user.ivs[Stat.HP] & 1)
      + (user.ivs[Stat.ATK] & 1) * 2
      + (user.ivs[Stat.DEF] & 1) * 4
      + (user.ivs[Stat.SPD] & 1) * 8
      + (user.ivs[Stat.SPATK] & 1) * 16
      + (user.ivs[Stat.SPDEF] & 1) * 32) * 15 / 63);

    moveType.value = [
      PokemonType.FIGHTING, PokemonType.FLYING, PokemonType.POISON, PokemonType.GROUND,
      PokemonType.ROCK, PokemonType.BUG, PokemonType.GHOST, PokemonType.STEEL,
      PokemonType.FIRE, PokemonType.WATER, PokemonType.GRASS, PokemonType.ELECTRIC,
      PokemonType.PSYCHIC, PokemonType.ICE, PokemonType.DRAGON, PokemonType.DARK ][iv_val];

    return true;
  }
}

/**
 * Changes the type of Tera Blast to match the user's tera type
 * @extends VariableMoveTypeAttr
 */
export class TeraBlastTypeAttr extends VariableMoveTypeAttr {
  /**
   * @param user {@linkcode Pokemon} the user of the move
   * @param target {@linkcode Pokemon} N/A
   * @param move {@linkcode Move} the move with this attribute
   * @param args `[0]` the move's type to be modified
   * @returns `true` if the move's type was modified; `false` otherwise
   */
  apply(user: Pokemon, target: Pokemon, move: Move, args: any[]): boolean {
    const moveType = args[0];
    if (!(moveType instanceof NumberHolder)) {
      return false;
    }

    if (user.isTerastallized) {
      moveType.value = user.getTeraType(); // changes move type to tera type
      return true;
    }

    return false;
  }
}

/**
 * Attribute used for Tera Starstorm that changes the move type to Stellar
 * @extends VariableMoveTypeAttr
 */
export class TeraStarstormTypeAttr extends VariableMoveTypeAttr {
  /**
   *
   * @param user the {@linkcode Pokemon} using the move
   * @param target n/a
   * @param move n/a
   * @param args[0] {@linkcode NumberHolder} the move type
   * @returns `true` if the move type is changed to {@linkcode PokemonType.STELLAR}, `false` otherwise
   */
  override apply(user: Pokemon, target: Pokemon, move: Move, args: any[]): boolean {
    if (user.isTerastallized && user.hasSpecies(SpeciesId.TERAPAGOS)) {
      const moveType = args[0] as NumberHolder;

      moveType.value = PokemonType.STELLAR;
      return true;
    }
    return false;
  }
}

export class MatchUserTypeAttr extends VariableMoveTypeAttr {
  apply(user: Pokemon, target: Pokemon, move: Move, args: any[]): boolean {
    const moveType = args[0];
    if (!(moveType instanceof NumberHolder)) {
      return false;
    }
    const userTypes = user.getTypes(true);

    if (userTypes.includes(PokemonType.STELLAR)) { // will not change to stellar type
      const nonTeraTypes = user.getTypes();
      moveType.value = nonTeraTypes[0];
      return true;
    } else if (userTypes.length > 0) {
      moveType.value = userTypes[0];
      return true;
    } else {
      return false;
    }

  }
}

/**
 * Changes the type of a Pledge move based on the Pledge move combined with it.
 * @extends VariableMoveTypeAttr
 */
export class CombinedPledgeTypeAttr extends VariableMoveTypeAttr {
  override apply(user: Pokemon, target: Pokemon, move: Move, args: any[]): boolean {
    const moveType = args[0];
    if (!(moveType instanceof NumberHolder)) {
      return false;
    }

    const combinedPledgeMove = user?.turnData?.combiningPledge;
    if (!combinedPledgeMove) {
      return false;
    }

    switch (move.id) {
      case MoveId.FIRE_PLEDGE:
        if (combinedPledgeMove === MoveId.WATER_PLEDGE) {
          moveType.value = PokemonType.WATER;
          return true;
        }
        return false;
      case MoveId.WATER_PLEDGE:
        if (combinedPledgeMove === MoveId.GRASS_PLEDGE) {
          moveType.value = PokemonType.GRASS;
          return true;
        }
        return false;
      case MoveId.GRASS_PLEDGE:
        if (combinedPledgeMove === MoveId.FIRE_PLEDGE) {
          moveType.value = PokemonType.FIRE;
          return true;
        }
        return false;
      default:
        return false;
    }
  }
}

/**
 * Attribute for moves which have a custom type chart interaction.
 */
export abstract class VariableMoveTypeChartAttr extends MoveAttr {
  /**
   * Apply the attribute to change the move's type effectiveness multiplier.
   * @param user - The {@linkcode Pokemon} using the move
   * @param target - The {@linkcode Pokemon} targeted by the move
   * @param move - The {@linkcode Move} with this attribute
   * @param args -
   * - `[0]`: A {@linkcode NumberHolder} holding the current type effectiveness
   * - `[1]`: The target's entire defensive type profile
   * - `[2]`: The current {@linkcode PokemonType} of the move
   * @returns `true` if application of the attribute succeeds
   */
  public abstract override apply(user: Pokemon, target: Pokemon, move: Move, args: [multiplier: NumberHolder, types: PokemonType[], moveType: PokemonType]): boolean;
}

/**
 * Attribute to implement {@linkcode MoveId.FREEZE_DRY}'s guaranteed water type super effectiveness.
 */
export class FreezeDryAttr extends VariableMoveTypeChartAttr {
  public override apply(user: Pokemon, target: Pokemon, move: Move, args: [multiplier: NumberHolder, types: PokemonType[], moveType: PokemonType]): boolean {
    const [multiplier, types, moveType] = args;
    if (!types.includes(PokemonType.WATER)) {
      return false;
    }

    // Replace whatever the prior "normal" water effectiveness was with a guaranteed 2x multi
    const normalEff = getTypeDamageMultiplier(moveType, PokemonType.WATER)
    multiplier.value *= 2 / normalEff;
    return true;
  }
}

/**
 * Attribute used by {@linkcode MoveId.THOUSAND_ARROWS} to cause it to deal a fixed 1x damage
 * against all ungrounded flying types.
 */
export class NeutralDamageAgainstFlyingTypeAttr extends VariableMoveTypeChartAttr {
  public override apply(user: Pokemon, target: Pokemon, move: Move, args: [multiplier: NumberHolder, types: PokemonType[], moveType: PokemonType]): boolean {
    const [multiplier, types] = args;
    if (target.isGrounded() || !types.includes(PokemonType.FLYING)) {
      return false;
    }
    multiplier.value = 1;
    return true;
  }
}

/**
 * Attribute used by {@linkcode MoveId.SYNCHRONOISE} to render the move ineffective
 * against all targets who do not share a type with the user.
 */
export class HitsSameTypeAttr extends VariableMoveTypeChartAttr {
  public override apply(user: Pokemon, _target: Pokemon, _move: Move, args: [multiplier: NumberHolder, types: PokemonType[], moveType: PokemonType]): boolean {
    const [multiplier, types] = args;
    const userTypes = user.getTypes(true);
    // Synchronoise is never effective if the user is typeless
    if (!userTypes.includes(PokemonType.UNKNOWN) && userTypes.some(type => types.includes(type))) {
      return false;
    }
    multiplier.value = 0;
    return true;
  }
}


/**
 * Attribute used by {@linkcode MoveId.FLYING_PRESS} to add the Flying Type to its type effectiveness.
 */
export class FlyingTypeMultiplierAttr extends VariableMoveTypeChartAttr {
  apply(user: Pokemon, target: Pokemon, _move: Move, args: [multiplier: NumberHolder, types: PokemonType[], moveType: PokemonType]): boolean {
    const multiplier = args[0];
    // Intentionally exclude `move` to not re-trigger the effects of various moves
    // TODO: Do we need to pass `useIllusion` here?
    multiplier.value *= target.getAttackTypeEffectiveness(PokemonType.FLYING, {source: user});
    return true;
  }
}

/**
 * Attribute used by {@linkcode MoveId.SHEER_COLD} to implement its Gen VII+ ice ineffectiveness.
 */
export class IceNoEffectTypeAttr extends VariableMoveTypeChartAttr {
  apply(user: Pokemon, target: Pokemon, move: Move, args: [multiplier: NumberHolder, types: PokemonType[], moveType: PokemonType]): boolean {
    const [multiplier, types] = args;
    if (types.includes(PokemonType.ICE)) {
      multiplier.value = 0;
      return true;
    }
    return false;
  }
}

export class OneHitKOAccuracyAttr extends VariableAccuracyAttr {
  apply(user: Pokemon, target: Pokemon, move: Move, args: any[]): boolean {
    const accuracy = args[0] as NumberHolder;
    if (user.level < target.level) {
      accuracy.value = 0;
    } else {
      accuracy.value = Math.min(Math.max(30 + 100 * (1 - target.level / user.level), 0), 100);
    }
    return true;
  }
}

export class SheerColdAccuracyAttr extends OneHitKOAccuracyAttr {
  /**
   * Changes the normal One Hit KO Accuracy Attr to implement the Gen VII changes,
   * where if the user is Ice-Type, it has more accuracy.
   * @param {Pokemon} user Pokemon that is using the move; checks the Pokemon's level.
   * @param {Pokemon} target Pokemon that is receiving the move; checks the Pokemon's level.
   * @param {Move} move N/A
   * @param {any[]} args Uses the accuracy argument, allowing to change it from either 0 if it doesn't pass
   * the first if/else, or 30/20 depending on the type of the user Pokemon.
   * @returns Returns true if move is successful, false if misses.
   */
  apply(user: Pokemon, target: Pokemon, move: Move, args: any[]): boolean {
    const accuracy = args[0] as NumberHolder;
    if (user.level < target.level) {
      accuracy.value = 0;
    } else {
      const baseAccuracy = user.isOfType(PokemonType.ICE) ? 30 : 20;
      accuracy.value = Math.min(Math.max(baseAccuracy + 100 * (1 - target.level / user.level), 0), 100);
    }
    return true;
  }
}

export class MissEffectAttr extends MoveAttr {
  private missEffectFunc: UserMoveConditionFunc;

  constructor(missEffectFunc: UserMoveConditionFunc) {
    super();

    this.missEffectFunc = missEffectFunc;
  }

  apply(user: Pokemon, target: Pokemon, move: Move, args: any[]): boolean {
    this.missEffectFunc(user, move);
    return true;
  }
}

export class NoEffectAttr extends MoveAttr {
  private noEffectFunc: UserMoveConditionFunc;

  constructor(noEffectFunc: UserMoveConditionFunc) {
    super();

    this.noEffectFunc = noEffectFunc;
  }

  apply(user: Pokemon, target: Pokemon, move: Move, args: any[]): boolean {
    this.noEffectFunc(user, move);
    return true;
  }
}

/**
 * Function to deal Crash Damage (1/2 max hp) to the user on apply.
 */
const crashDamageFunc: UserMoveConditionFunc = (user: Pokemon, move: Move) => {
  const cancelled = new BooleanHolder(false);
  applyAbAttrs("BlockNonDirectDamageAbAttr", {pokemon: user, cancelled});
  if (cancelled.value) {
    return false;
  }

  user.damageAndUpdate(toDmgValue(user.getMaxHp() / 2), { result: HitResult.INDIRECT });
  globalScene.phaseManager.queueMessage(i18next.t("moveTriggers:keptGoingAndCrashed", { pokemonName: getPokemonNameWithAffix(user) }));
  user.turnData.damageTaken += toDmgValue(user.getMaxHp() / 2);

  return true;
};

export class TypelessAttr extends MoveAttr { }
/**
* Attribute used for moves which ignore redirection effects, and always target their original target, i.e. Snipe Shot
* Bypasses Storm Drain, Follow Me, Ally Switch, and the like.
*/
export class BypassRedirectAttr extends MoveAttr {
  /** `true` if this move only bypasses redirection from Abilities */
  public readonly abilitiesOnly: boolean;

  constructor(abilitiesOnly: boolean = false) {
    super();
    this.abilitiesOnly = abilitiesOnly;
  }
}

export class FrenzyAttr extends MoveEffectAttr {
  constructor() {
    super(true, { lastHitOnly: true });
  }

  canApply(user: Pokemon, target: Pokemon, move: Move, args: any[]) {
    return !(this.selfTarget ? user : target).isFainted();
  }

  apply(user: Pokemon, target: Pokemon, move: Move, args: any[]): boolean {
    if (!super.apply(user, target, move, args)) {
      return false;
    }

    // TODO: Disable if used via dancer
    // TODO: Add support for moves that don't add the frenzy tag (Uproar, Rollout, etc.)

    // If frenzy is not active, add a tag and push 1-2 extra turns of attacks to the user's move queue.
    // Otherwise, tick down the existing tag.
    if (!user.getTag(BattlerTagType.FRENZY) && user.getMoveQueue().length === 0) {
      const turnCount = user.randBattleSeedIntRange(1, 2); // excludes initial use
      for (let i = 0; i < turnCount; i++) {
        user.pushMoveQueue({ move: move.id, targets: [ target.getBattlerIndex() ], useMode: MoveUseMode.IGNORE_PP });
      }
      user.addTag(BattlerTagType.FRENZY, turnCount, move.id, user.id);
    } else {
      applyMoveAttrs("AddBattlerTagAttr", user, target, move, args);
      user.lapseTag(BattlerTagType.FRENZY);
    }

    return true;
  }
}

/**
 * Attribute that grants {@link https://bulbapedia.bulbagarden.net/wiki/Semi-invulnerable_turn | semi-invulnerability} to the user during
 * the associated move's charging phase. Should only be used for {@linkcode ChargingMove | ChargingMoves} as a `chargeAttr`.
 * @extends MoveEffectAttr
 */
export class SemiInvulnerableAttr extends MoveEffectAttr {
  /** The type of {@linkcode SemiInvulnerableTag} to grant to the user */
  public tagType: BattlerTagType;

  constructor(tagType: BattlerTagType) {
    super(true);
    this.tagType = tagType;
  }

  /**
   * Grants a {@linkcode SemiInvulnerableTag} to the associated move's user.
   * @param user the {@linkcode Pokemon} using the move
   * @param target n/a
   * @param move the {@linkcode Move} being used
   * @param args n/a
   * @returns `true` if semi-invulnerability was successfully granted; `false` otherwise.
   */
  override apply(user: Pokemon, target: Pokemon, move: Move, args?: any[]): boolean {
    if (!super.apply(user, target, move, args)) {
      return false;
    }

    return user.addTag(this.tagType, 1, move.id, user.id);
  }
}

export class AddBattlerTagAttr extends MoveEffectAttr {
  public tagType: BattlerTagType;
  public turnCountMin: number;
  public turnCountMax: number;
  protected cancelOnFail: boolean;
  private failOnOverlap: boolean;

  constructor(tagType: BattlerTagType, selfTarget: boolean = false, failOnOverlap: boolean = false, turnCountMin: number = 0, turnCountMax?: number, lastHitOnly: boolean = false) {
    super(selfTarget, { lastHitOnly: lastHitOnly });

    this.tagType = tagType;
    this.turnCountMin = turnCountMin;
    this.turnCountMax = turnCountMax !== undefined ? turnCountMax : turnCountMin;
    this.failOnOverlap = !!failOnOverlap;
  }

  apply(user: Pokemon, target: Pokemon, move: Move, args: any[]): boolean {
    if (!super.apply(user, target, move, args)) {
      return false;
    }

    const moveChance = this.getMoveChance(user, target, move, this.selfTarget, true);
    if (moveChance < 0 || moveChance === 100 || user.randBattleSeedInt(100) < moveChance) {
      return (this.selfTarget ? user : target).addTag(this.tagType,  user.randBattleSeedIntRange(this.turnCountMin, this.turnCountMax), move.id, user.id);
    }

    return false;
  }

  getCondition(): MoveConditionFunc | null {
    return this.failOnOverlap
      ? (user, target, move) => !(this.selfTarget ? user : target).getTag(this.tagType)
      : null;
  }

  getTagTargetBenefitScore(): number {
    switch (this.tagType) {
      case BattlerTagType.RECHARGING:
      case BattlerTagType.PERISH_SONG:
        return -16;
      case BattlerTagType.FLINCHED:
      case BattlerTagType.CONFUSED:
      case BattlerTagType.INFATUATED:
      case BattlerTagType.NIGHTMARE:
      case BattlerTagType.DROWSY:
      case BattlerTagType.DISABLED:
      case BattlerTagType.HEAL_BLOCK:
      case BattlerTagType.RECEIVE_DOUBLE_DAMAGE:
        return -5;
      case BattlerTagType.SEEDED:
      case BattlerTagType.SALT_CURED:
      case BattlerTagType.CURSED:
      case BattlerTagType.FRENZY:
      case BattlerTagType.TRAPPED:
      case BattlerTagType.BIND:
      case BattlerTagType.WRAP:
      case BattlerTagType.FIRE_SPIN:
      case BattlerTagType.WHIRLPOOL:
      case BattlerTagType.CLAMP:
      case BattlerTagType.SAND_TOMB:
      case BattlerTagType.MAGMA_STORM:
      case BattlerTagType.SNAP_TRAP:
      case BattlerTagType.THUNDER_CAGE:
      case BattlerTagType.INFESTATION:
        return -3;
      case BattlerTagType.ENCORE:
        return -2;
      case BattlerTagType.MINIMIZED:
      case BattlerTagType.ALWAYS_GET_HIT:
        return 0;
      case BattlerTagType.INGRAIN:
      case BattlerTagType.IGNORE_ACCURACY:
      case BattlerTagType.AQUA_RING:
      case BattlerTagType.MAGIC_COAT:
        return 3;
      case BattlerTagType.PROTECTED:
      case BattlerTagType.FLYING:
      case BattlerTagType.CRIT_BOOST:
      case BattlerTagType.ALWAYS_CRIT:
        return 5;
      default:
        console.warn(`BattlerTag ${BattlerTagType[this.tagType]} is missing a score!`);
        return 0;
    }
  }

  getTargetBenefitScore(user: Pokemon, target: Pokemon, move: Move): number {
    let moveChance = this.getMoveChance(user, target, move, this.selfTarget, false);
    if (moveChance < 0) {
      moveChance = 100;
    }
    return Math.floor(this.getTagTargetBenefitScore() * (moveChance / 100));
  }
}

/**
 * Adds a {@link https://bulbapedia.bulbagarden.net/wiki/Seeding | Seeding} effect to the target
 * as seen with Leech Seed and Sappy Seed.
 * @extends AddBattlerTagAttr
 */
export class LeechSeedAttr extends AddBattlerTagAttr {
  constructor() {
    super(BattlerTagType.SEEDED);
  }
}

/**
 * Adds the appropriate battler tag for Smack Down and Thousand arrows
 * @extends AddBattlerTagAttr
 */
export class FallDownAttr extends AddBattlerTagAttr {
  constructor() {
    super(BattlerTagType.IGNORE_FLYING, false, false, 1, 1, true);
  }

  /**
   * Adds Grounded Tag to the target and checks if fallDown message should be displayed
   * @param user the {@linkcode Pokemon} using the move
   * @param target the {@linkcode Pokemon} targeted by the move
   * @param move the {@linkcode Move} invoking this effect
   * @param args n/a
   * @returns `true` if the effect successfully applies; `false` otherwise
   */
  apply(user: Pokemon, target: Pokemon, move: Move, args: any[]): boolean {
    if (!target.isGrounded()) {
      globalScene.phaseManager.queueMessage(i18next.t("moveTriggers:fallDown", { targetPokemonName: getPokemonNameWithAffix(target) }));
    }
    return super.apply(user, target, move, args);
  }
}

/**
 * Adds the appropriate battler tag for Gulp Missile when Surf or Dive is used.
 * @extends MoveEffectAttr
 */
export class GulpMissileTagAttr extends MoveEffectAttr {
  constructor() {
    super(true);
  }

  /**
   * Adds BattlerTagType from GulpMissileTag based on the Pokemon's HP ratio.
   * @param user The Pokemon using the move.
   * @param _target N/A
   * @param move The move being used.
   * @param _args N/A
   * @returns Whether the BattlerTag is applied.
   */
  apply(user: Pokemon, _target: Pokemon, move: Move, _args: any[]): boolean {
    if (!super.apply(user, _target, move, _args)) {
      return false;
    }

    if (user.hasAbility(AbilityId.GULP_MISSILE) && user.species.speciesId === SpeciesId.CRAMORANT) {
      if (user.getHpRatio() >= .5) {
        user.addTag(BattlerTagType.GULP_MISSILE_ARROKUDA, 0, move.id);
      } else {
        user.addTag(BattlerTagType.GULP_MISSILE_PIKACHU, 0, move.id);
      }
      return true;
    }

    return false;
  }

  getUserBenefitScore(user: Pokemon, target: Pokemon, move: Move): number {
    const isCramorant = user.hasAbility(AbilityId.GULP_MISSILE) && user.species.speciesId === SpeciesId.CRAMORANT;
    return isCramorant && !user.getTag(GulpMissileTag) ? 10 : 0;
  }
}

/**
 * Attribute to implement Jaw Lock's linked trapping effect between the user and target
 * @extends AddBattlerTagAttr
 */
export class JawLockAttr extends AddBattlerTagAttr {
  constructor() {
    super(BattlerTagType.TRAPPED);
  }

  apply(user: Pokemon, target: Pokemon, move: Move, args: any[]): boolean {
    if (!super.canApply(user, target, move, args)) {
      return false;
    }

    // If either the user or the target already has the tag, do not apply
    if (user.getTag(TrappedTag) || target.getTag(TrappedTag)) {
      return false;
    }

    const moveChance = this.getMoveChance(user, target, move, this.selfTarget);
    if (moveChance < 0 || moveChance === 100 || user.randBattleSeedInt(100) < moveChance) {
      /**
       * Add the tag to both the user and the target.
       * The target's tag source is considered to be the user and vice versa
       */
      return target.addTag(BattlerTagType.TRAPPED, 1, move.id, user.id)
          && user.addTag(BattlerTagType.TRAPPED, 1, move.id, target.id);
    }

    return false;
  }
}

export class CurseAttr extends MoveEffectAttr {

  apply(user: Pokemon, target: Pokemon, move:Move, args: any[]): boolean {
    if (user.getTypes(true).includes(PokemonType.GHOST)) {
      if (target.getTag(BattlerTagType.CURSED)) {
        globalScene.phaseManager.queueMessage(i18next.t("battle:attackFailed"));
        return false;
      }
      const curseRecoilDamage = Math.max(1, Math.floor(user.getMaxHp() / 2));
      user.damageAndUpdate(curseRecoilDamage, { result: HitResult.INDIRECT, ignoreSegments: true });
      globalScene.phaseManager.queueMessage(
        i18next.t("battlerTags:cursedOnAdd", {
          pokemonNameWithAffix: getPokemonNameWithAffix(user),
          pokemonName: getPokemonNameWithAffix(target)
        })
      );

      target.addTag(BattlerTagType.CURSED, 0, move.id, user.id);
      return true;
    } else {
      globalScene.phaseManager.unshiftNew("StatStageChangePhase", user.getBattlerIndex(), true, [ Stat.ATK, Stat.DEF ], 1);
      globalScene.phaseManager.unshiftNew("StatStageChangePhase", user.getBattlerIndex(), true, [ Stat.SPD ], -1);
      return true;
    }
  }
}

export class LapseBattlerTagAttr extends MoveEffectAttr {
  public tagTypes: BattlerTagType[];

  constructor(tagTypes: BattlerTagType[], selfTarget: boolean = false) {
    super(selfTarget);

    this.tagTypes = tagTypes;
  }

  apply(user: Pokemon, target: Pokemon, move: Move, args: any[]): boolean {
    if (!super.apply(user, target, move, args)) {
      return false;
    }

    for (const tagType of this.tagTypes) {
      (this.selfTarget ? user : target).lapseTag(tagType);
    }

    return true;
  }
}

export class RemoveBattlerTagAttr extends MoveEffectAttr {
  public tagTypes: BattlerTagType[];

  constructor(tagTypes: BattlerTagType[], selfTarget: boolean = false) {
    super(selfTarget);

    this.tagTypes = tagTypes;
  }

  apply(user: Pokemon, target: Pokemon, move: Move, args: any[]): boolean {
    if (!super.apply(user, target, move, args)) {
      return false;
    }

    for (const tagType of this.tagTypes) {
      (this.selfTarget ? user : target).removeTag(tagType);
    }

    return true;
  }
}

export class FlinchAttr extends AddBattlerTagAttr {
  constructor() {
    super(BattlerTagType.FLINCHED, false);
  }
}

export class ConfuseAttr extends AddBattlerTagAttr {
  constructor(selfTarget?: boolean) {
    super(BattlerTagType.CONFUSED, selfTarget, false, 2, 5);
  }

  apply(user: Pokemon, target: Pokemon, move: Move, args: any[]): boolean {
    if (!this.selfTarget && target.isSafeguarded(user)) {
      if (move.category === MoveCategory.STATUS) {
        globalScene.phaseManager.queueMessage(i18next.t("moveTriggers:safeguard", { targetName: getPokemonNameWithAffix(target) }));
      }
      return false;
    }

    return super.apply(user, target, move, args);
  }
}

export class RechargeAttr extends AddBattlerTagAttr {
  constructor() {
    super(BattlerTagType.RECHARGING, true, false, 1, 1, true);
  }
}

export class TrapAttr extends AddBattlerTagAttr {
  constructor(tagType: BattlerTagType) {
    super(tagType, false, false, 4, 5);
  }
}

export class ProtectAttr extends AddBattlerTagAttr {
  constructor(tagType: BattlerTagType = BattlerTagType.PROTECTED) {
    super(tagType, true);
  }

  getCondition(): MoveConditionFunc {
    return ((user, target, move): boolean => {
      let timesUsed = 0;

      for (const turnMove of user.getLastXMoves(-1).slice()) {
        if (
          // Quick & Wide guard increment the Protect counter without using it for fail chance
          !(allMoves[turnMove.move].hasAttr("ProtectAttr") ||
          [MoveId.QUICK_GUARD, MoveId.WIDE_GUARD].includes(turnMove.move)) ||
          turnMove.result !== MoveResult.SUCCESS
        ) {
          break;
        }

        timesUsed++
      }

      return timesUsed === 0 || user.randBattleSeedInt(Math.pow(3, timesUsed)) === 0;
    });
  }
}

/**
 * Attribute to remove all Substitutes from the field.
 * @extends MoveEffectAttr
 * @see {@link https://bulbapedia.bulbagarden.net/wiki/Tidy_Up_(move) | Tidy Up}
 * @see {@linkcode SubstituteTag}
 */
export class RemoveAllSubstitutesAttr extends MoveEffectAttr {
  constructor() {
    super(true);
  }

  /**
   * Remove's the Substitute Doll effect from all active Pokemon on the field
   * @param user {@linkcode Pokemon} the Pokemon using this move
   * @param target n/a
   * @param move {@linkcode Move} the move applying this effect
   * @param args n/a
   * @returns `true` if the effect successfully applies
   */
  apply(user: Pokemon, target: Pokemon, move: Move, args: any[]): boolean {
    if (!super.apply(user, target, move, args)) {
      return false;
    }

    globalScene.getField(true).forEach(pokemon =>
      pokemon.findAndRemoveTags(tag => tag.tagType === BattlerTagType.SUBSTITUTE));
    return true;
  }
}

/**
 * Attribute used when a move can deal damage to {@linkcode BattlerTagType}
 * Moves that always hit but do not deal double damage: Thunder, Fissure, Sky Uppercut,
 * Smack Down, Hurricane, Thousand Arrows
 * @extends MoveAttr
*/
export class HitsTagAttr extends MoveAttr {
  /** The {@linkcode BattlerTagType} this move hits */
  public tagType: BattlerTagType;
  /** Should this move deal double damage against {@linkcode HitsTagAttr.tagType}? */
  public doubleDamage: boolean;

  constructor(tagType: BattlerTagType, doubleDamage: boolean = false) {
    super();

    this.tagType = tagType;
    this.doubleDamage = !!doubleDamage;
  }

  getTargetBenefitScore(user: Pokemon, target: Pokemon, move: Move): number {
    return target.getTag(this.tagType) ? this.doubleDamage ? 10 : 5 : 0;
  }
}

/**
 * Used for moves that will always hit for a given tag but also doubles damage.
 * Moves include: Gust, Stomp, Body Slam, Surf, Earthquake, Magnitude, Twister,
 * Whirlpool, Dragon Rush, Heat Crash, Steam Roller, Flying Press
 */
export class HitsTagForDoubleDamageAttr extends HitsTagAttr {
  constructor(tagType: BattlerTagType) {
    super(tagType, true);
  }
}

export class AddArenaTagAttr extends MoveEffectAttr {
  public tagType: ArenaTagType;
  public turnCount: number;
  private failOnOverlap: boolean;
  public selfSideTarget: boolean;

  constructor(tagType: ArenaTagType, turnCount?: number | null, failOnOverlap: boolean = false, selfSideTarget: boolean = false) {
    super(true);

    this.tagType = tagType;
    this.turnCount = turnCount!; // TODO: is the bang correct?
    this.failOnOverlap = failOnOverlap;
    this.selfSideTarget = selfSideTarget;
  }

  apply(user: Pokemon, target: Pokemon, move: Move, args: any[]): boolean {
    if (!super.apply(user, target, move, args)) {
      return false;
    }

    if ((move.chance < 0 || move.chance === 100 || user.randBattleSeedInt(100) < move.chance) && user.getLastXMoves(1)[0]?.result === MoveResult.SUCCESS) {
      const side = ((this.selfSideTarget ? user : target).isPlayer() !== (move.hasAttr("AddArenaTrapTagAttr") && target === user)) ? ArenaTagSide.PLAYER : ArenaTagSide.ENEMY;
      globalScene.arena.addTag(this.tagType, this.turnCount, move.id, user.id, side);
      return true;
    }

    return false;
  }

  getCondition(): MoveConditionFunc | null {
    return this.failOnOverlap
      ? (user, target, move) => !globalScene.arena.getTagOnSide(this.tagType, target.isPlayer() ? ArenaTagSide.PLAYER : ArenaTagSide.ENEMY)
      : null;
  }
}

/**
 * Generic class for removing arena tags
 * @param tagTypes: The types of tags that can be removed
 * @param selfSideTarget: Is the user removing tags from its own side?
 */
export class RemoveArenaTagsAttr extends MoveEffectAttr {
  public tagTypes: ArenaTagType[];
  public selfSideTarget: boolean;

  constructor(tagTypes: ArenaTagType[], selfSideTarget: boolean) {
    super(true);

    this.tagTypes = tagTypes;
    this.selfSideTarget = selfSideTarget;
  }

  apply(user: Pokemon, target: Pokemon, move: Move, args: any[]): boolean {
    if (!super.apply(user, target, move, args)) {
      return false;
    }

    const side = (this.selfSideTarget ? user : target).isPlayer() ? ArenaTagSide.PLAYER : ArenaTagSide.ENEMY;

    for (const tagType of this.tagTypes) {
      globalScene.arena.removeTagOnSide(tagType, side);
    }

    return true;
  }
}

export class AddArenaTrapTagAttr extends AddArenaTagAttr {
  getCondition(): MoveConditionFunc {
    return (user, target, move) => {
      const side = (this.selfSideTarget !== user.isPlayer()) ? ArenaTagSide.ENEMY : ArenaTagSide.PLAYER;
      const tag = globalScene.arena.getTagOnSide(this.tagType, side) as EntryHazardTag;
      if (!tag) {
        return true;
      }
      return tag.layers < tag.maxLayers;
    };
  }
}

/**
 * Attribute used for Stone Axe and Ceaseless Edge.
 * Applies the given ArenaTrapTag when move is used.
 * @extends AddArenaTagAttr
 * @see {@linkcode apply}
 */
export class AddArenaTrapTagHitAttr extends AddArenaTagAttr {
  /**
   * @param user {@linkcode Pokemon} using this move
   * @param target {@linkcode Pokemon} target of this move
   * @param move {@linkcode Move} being used
   */
  apply(user: Pokemon, target: Pokemon, move: Move, args: any[]): boolean {
    const moveChance = this.getMoveChance(user, target, move, this.selfTarget, true);
    const side = (this.selfSideTarget ? user : target).isPlayer() ? ArenaTagSide.PLAYER : ArenaTagSide.ENEMY;
    const tag = globalScene.arena.getTagOnSide(this.tagType, side) as EntryHazardTag;
    if ((moveChance < 0 || moveChance === 100 || user.randBattleSeedInt(100) < moveChance) && user.getLastXMoves(1)[0]?.result === MoveResult.SUCCESS) {
      globalScene.arena.addTag(this.tagType, 0, move.id, user.id, side);
      if (!tag) {
        return true;
      }
      return tag.layers < tag.maxLayers;
    }
    return false;
  }
}

export class RemoveArenaTrapAttr extends MoveEffectAttr {

  private targetBothSides: boolean;

  constructor(targetBothSides: boolean = false) {
    super(true, { trigger: MoveEffectTrigger.PRE_APPLY });
    this.targetBothSides = targetBothSides;
  }

  apply(user: Pokemon, target: Pokemon, move: Move, args: any[]): boolean {

    if (!super.apply(user, target, move, args)) {
      return false;
    }

    if (this.targetBothSides) {
      globalScene.arena.removeTagOnSide(ArenaTagType.SPIKES, ArenaTagSide.PLAYER);
      globalScene.arena.removeTagOnSide(ArenaTagType.TOXIC_SPIKES, ArenaTagSide.PLAYER);
      globalScene.arena.removeTagOnSide(ArenaTagType.STEALTH_ROCK, ArenaTagSide.PLAYER);
      globalScene.arena.removeTagOnSide(ArenaTagType.STICKY_WEB, ArenaTagSide.PLAYER);

      globalScene.arena.removeTagOnSide(ArenaTagType.SPIKES, ArenaTagSide.ENEMY);
      globalScene.arena.removeTagOnSide(ArenaTagType.TOXIC_SPIKES, ArenaTagSide.ENEMY);
      globalScene.arena.removeTagOnSide(ArenaTagType.STEALTH_ROCK, ArenaTagSide.ENEMY);
      globalScene.arena.removeTagOnSide(ArenaTagType.STICKY_WEB, ArenaTagSide.ENEMY);
    } else {
      globalScene.arena.removeTagOnSide(ArenaTagType.SPIKES, target.isPlayer() ? ArenaTagSide.ENEMY : ArenaTagSide.PLAYER);
      globalScene.arena.removeTagOnSide(ArenaTagType.TOXIC_SPIKES, target.isPlayer() ? ArenaTagSide.ENEMY : ArenaTagSide.PLAYER);
      globalScene.arena.removeTagOnSide(ArenaTagType.STEALTH_ROCK, target.isPlayer() ? ArenaTagSide.ENEMY : ArenaTagSide.PLAYER);
      globalScene.arena.removeTagOnSide(ArenaTagType.STICKY_WEB, target.isPlayer() ? ArenaTagSide.ENEMY : ArenaTagSide.PLAYER);
    }

    return true;
  }
}

export class RemoveScreensAttr extends MoveEffectAttr {

  private targetBothSides: boolean;

  constructor(targetBothSides: boolean = false) {
    super(true, { trigger: MoveEffectTrigger.PRE_APPLY });
    this.targetBothSides = targetBothSides;
  }

  apply(user: Pokemon, target: Pokemon, move: Move, args: any[]): boolean {

    if (!super.apply(user, target, move, args)) {
      return false;
    }

    if (this.targetBothSides) {
      globalScene.arena.removeTagOnSide(ArenaTagType.REFLECT, ArenaTagSide.PLAYER);
      globalScene.arena.removeTagOnSide(ArenaTagType.LIGHT_SCREEN, ArenaTagSide.PLAYER);
      globalScene.arena.removeTagOnSide(ArenaTagType.AURORA_VEIL, ArenaTagSide.PLAYER);

      globalScene.arena.removeTagOnSide(ArenaTagType.REFLECT, ArenaTagSide.ENEMY);
      globalScene.arena.removeTagOnSide(ArenaTagType.LIGHT_SCREEN, ArenaTagSide.ENEMY);
      globalScene.arena.removeTagOnSide(ArenaTagType.AURORA_VEIL, ArenaTagSide.ENEMY);
    } else {
      globalScene.arena.removeTagOnSide(ArenaTagType.REFLECT, target.isPlayer() ? ArenaTagSide.PLAYER : ArenaTagSide.ENEMY);
      globalScene.arena.removeTagOnSide(ArenaTagType.LIGHT_SCREEN, target.isPlayer() ? ArenaTagSide.PLAYER : ArenaTagSide.ENEMY);
      globalScene.arena.removeTagOnSide(ArenaTagType.AURORA_VEIL, target.isPlayer() ? ArenaTagSide.PLAYER : ArenaTagSide.ENEMY);
    }

    return true;

  }
}

/*Swaps arena effects between the player and enemy side
  * @extends MoveEffectAttr
  * @see {@linkcode apply}
*/
export class SwapArenaTagsAttr extends MoveEffectAttr {
  public SwapTags: ArenaTagType[];


  constructor(SwapTags: ArenaTagType[]) {
    super(true);
    this.SwapTags = SwapTags;
  }

  apply(user:Pokemon, target:Pokemon, move:Move, args: any[]): boolean {
    if (!super.apply(user, target, move, args)) {
      return false;
    }

    const tagPlayerTemp = globalScene.arena.findTagsOnSide((t => this.SwapTags.includes(t.tagType)), ArenaTagSide.PLAYER);
    const tagEnemyTemp = globalScene.arena.findTagsOnSide((t => this.SwapTags.includes(t.tagType)), ArenaTagSide.ENEMY);


    if (tagPlayerTemp) {
      for (const swapTagsType of tagPlayerTemp) {
        globalScene.arena.removeTagOnSide(swapTagsType.tagType, ArenaTagSide.PLAYER, true);
        globalScene.arena.addTag(swapTagsType.tagType, swapTagsType.turnCount, swapTagsType.sourceMove, swapTagsType.sourceId!, ArenaTagSide.ENEMY, true); // TODO: is the bang correct?
      }
    }
    if (tagEnemyTemp) {
      for (const swapTagsType of tagEnemyTemp) {
        globalScene.arena.removeTagOnSide(swapTagsType.tagType, ArenaTagSide.ENEMY, true);
        globalScene.arena.addTag(swapTagsType.tagType, swapTagsType.turnCount, swapTagsType.sourceMove, swapTagsType.sourceId!, ArenaTagSide.PLAYER, true); // TODO: is the bang correct?
      }
    }


    globalScene.phaseManager.queueMessage(i18next.t("moveTriggers:swapArenaTags", { pokemonName: getPokemonNameWithAffix(user) }));
    return true;
  }
}

/**
 * Attribute that adds a secondary effect to the field when two unique Pledge moves
 * are combined. The effect added varies based on the two Pledge moves combined.
 */
export class AddPledgeEffectAttr extends AddArenaTagAttr {
  private readonly requiredPledge: MoveId;

  constructor(tagType: ArenaTagType, requiredPledge: MoveId, selfSideTarget: boolean = false) {
    super(tagType, 4, false, selfSideTarget);

    this.requiredPledge = requiredPledge;
  }

  override apply(user: Pokemon, target: Pokemon, move: Move, args: any[]): boolean {
    // TODO: add support for `HIT` effect triggering in AddArenaTagAttr to remove the need for this check
    if (user.getLastXMoves(1)[0]?.result !== MoveResult.SUCCESS) {
      return false;
    }

    if (user.turnData.combiningPledge === this.requiredPledge) {
      return super.apply(user, target, move, args);
    }
    return false;
  }
}

/**
 * Attribute used for Revival Blessing.
 * @extends MoveEffectAttr
 * @see {@linkcode apply}
 */
export class RevivalBlessingAttr extends MoveEffectAttr {
  constructor() {
    super(true);
  }

  /**
   *
   * @param user {@linkcode Pokemon} using this move
   * @param target {@linkcode Pokemon} target of this move
   * @param move {@linkcode Move} being used
   * @param args N/A
   * @returns `true` if function succeeds.
   */
  override apply(user: Pokemon, target: Pokemon, move: Move, args: any[]): boolean {
    // If user is player, checks if the user has fainted pokemon
    if (user.isPlayer()) {
      globalScene.phaseManager.unshiftNew("RevivalBlessingPhase", user);
      return true;
    } else if (user.isEnemy() && user.hasTrainer() && globalScene.getEnemyParty().findIndex((p) => p.isFainted() && !p.isBoss()) > -1) {
      // If used by an enemy trainer with at least one fainted non-boss Pokemon, this
      // revives one of said Pokemon selected at random.
      const faintedPokemon = globalScene.getEnemyParty().filter((p) => p.isFainted() && !p.isBoss());
      const pokemon = faintedPokemon[user.randBattleSeedInt(faintedPokemon.length)];
      const slotIndex = globalScene.getEnemyParty().findIndex((p) => pokemon.id === p.id);
      pokemon.resetStatus(true, false, false, true);
      pokemon.heal(Math.min(toDmgValue(0.5 * pokemon.getMaxHp()), pokemon.getMaxHp()));
      globalScene.phaseManager.queueMessage(i18next.t("moveTriggers:revivalBlessing", { pokemonName: getPokemonNameWithAffix(pokemon) }), 0, true);
      const allyPokemon = user.getAlly();
      if (globalScene.currentBattle.double && globalScene.getEnemyParty().length > 1 && !isNullOrUndefined(allyPokemon)) {
        // Handle cases where revived pokemon needs to get switched in on same turn
        if (allyPokemon.isFainted() || allyPokemon === pokemon) {
          // Enemy switch phase should be removed and replaced with the revived pkmn switching in
          globalScene.phaseManager.tryRemovePhase((phase: SwitchSummonPhase) => phase.is("SwitchSummonPhase") && phase.getPokemon() === pokemon);
          // If the pokemon being revived was alive earlier in the turn, cancel its move
          // (revived pokemon can't move in the turn they're brought back)
          // TODO: might make sense to move this to `FaintPhase` after checking for Rev Seed (rather than handling it in the move)
          globalScene.phaseManager.findPhase((phase: MovePhase) => phase.pokemon === pokemon)?.cancel();
          if (user.fieldPosition === FieldPosition.CENTER) {
            user.setFieldPosition(FieldPosition.LEFT);
          }
          globalScene.phaseManager.unshiftNew("SwitchSummonPhase", SwitchType.SWITCH, allyPokemon.getFieldIndex(), slotIndex, false, false);
        }
      }
      return true;
    }
    return false;
  }

  getCondition(): MoveConditionFunc {
    return (user, target, move) =>
      user.hasTrainer() &&
      (user.isPlayer() ? globalScene.getPlayerParty() : globalScene.getEnemyParty()).some((p: Pokemon) => p.isFainted() && !p.isBoss());
  }

  override getUserBenefitScore(user: Pokemon, _target: Pokemon, _move: Move): number {
    if (user.hasTrainer() && globalScene.getEnemyParty().some((p) => p.isFainted() && !p.isBoss())) {
      return 20;
    }

    return -20;
  }
}


export class ForceSwitchOutAttr extends MoveEffectAttr {
  constructor(
    private selfSwitch: boolean = false,
    private switchType: SwitchType = SwitchType.SWITCH
  ) {
    super(false, { lastHitOnly: true });
  }

  isBatonPass() {
    return this.switchType === SwitchType.BATON_PASS;
  }

  apply(user: Pokemon, target: Pokemon, move: Move, args: any[]): boolean {
    // Check if the move category is not STATUS or if the switch out condition is not met
    if (!this.getSwitchOutCondition()(user, target, move)) {
      return false;
    }

    /** The {@linkcode Pokemon} to be switched out with this effect */
    const switchOutTarget = this.selfSwitch ? user : target;

    // If the switch-out target is a Dondozo with a Tatsugiri in its mouth
    // (e.g. when it uses Flip Turn), make it spit out the Tatsugiri before switching out.
    switchOutTarget.lapseTag(BattlerTagType.COMMANDED);

    if (switchOutTarget.isPlayer()) {
      /**
      * Check if Wimp Out/Emergency Exit activates due to being hit by U-turn or Volt Switch
      * If it did, the user of U-turn or Volt Switch will not be switched out.
      */
      if (target.getAbility().hasAttr("PostDamageForceSwitchAbAttr")
        && [ MoveId.U_TURN, MoveId.VOLT_SWITCH, MoveId.FLIP_TURN ].includes(move.id)
      ) {
        if (this.hpDroppedBelowHalf(target)) {
          return false;
        }
      }

      // Find indices of off-field Pokemon that are eligible to be switched into
      const eligibleNewIndices: number[] = [];
      globalScene.getPlayerParty().forEach((pokemon, index) => {
        if (pokemon.isAllowedInBattle() && !pokemon.isOnField()) {
          eligibleNewIndices.push(index);
        }
      });

      if (eligibleNewIndices.length < 1) {
        return false;
      }

      if (switchOutTarget.hp > 0) {
        if (this.switchType === SwitchType.FORCE_SWITCH) {
          switchOutTarget.leaveField(true);
          const slotIndex = eligibleNewIndices[user.randBattleSeedInt(eligibleNewIndices.length)];
          globalScene.phaseManager.prependNewToPhase(
            "MoveEndPhase",
            "SwitchSummonPhase",
            this.switchType,
            switchOutTarget.getFieldIndex(),
            slotIndex,
            false,
            true
          );
        } else {
          switchOutTarget.leaveField(this.switchType === SwitchType.SWITCH);
          globalScene.phaseManager.prependNewToPhase("MoveEndPhase",
            "SwitchPhase",
              this.switchType,
              switchOutTarget.getFieldIndex(),
              true,
              true
          );
          return true;
        }
      }
      return false;
    } else if (globalScene.currentBattle.battleType !== BattleType.WILD) { // Switch out logic for enemy trainers
      // Find indices of off-field Pokemon that are eligible to be switched into
      const isPartnerTrainer = globalScene.currentBattle.trainer?.isPartner();
      const eligibleNewIndices: number[] = [];
      globalScene.getEnemyParty().forEach((pokemon, index) => {
        if (pokemon.isAllowedInBattle() && !pokemon.isOnField() && (!isPartnerTrainer || pokemon.trainerSlot === (switchOutTarget as EnemyPokemon).trainerSlot)) {
          eligibleNewIndices.push(index);
        }
      });

      if (eligibleNewIndices.length < 1) {
        return false;
      }

      if (switchOutTarget.hp > 0) {
        if (this.switchType === SwitchType.FORCE_SWITCH) {
          switchOutTarget.leaveField(true);
          const slotIndex = eligibleNewIndices[user.randBattleSeedInt(eligibleNewIndices.length)];
          globalScene.phaseManager.prependNewToPhase("MoveEndPhase",
            "SwitchSummonPhase",
              this.switchType,
              switchOutTarget.getFieldIndex(),
              slotIndex,
              false,
              false
          );
        } else {
          switchOutTarget.leaveField(this.switchType === SwitchType.SWITCH);
          globalScene.phaseManager.prependNewToPhase("MoveEndPhase",
            "SwitchSummonPhase",
            this.switchType,
            switchOutTarget.getFieldIndex(),
            (globalScene.currentBattle.trainer ? globalScene.currentBattle.trainer.getNextSummonIndex((switchOutTarget as EnemyPokemon).trainerSlot) : 0),
            false,
            false
          );
        }
      }
    } else { // Switch out logic for wild pokemon
      /**
      * Check if Wimp Out/Emergency Exit activates due to being hit by U-turn or Volt Switch
      * If it did, the user of U-turn or Volt Switch will not be switched out.
      */
      if (target.getAbility().hasAttr("PostDamageForceSwitchAbAttr")
        && [ MoveId.U_TURN, MoveId.VOLT_SWITCH, MoveId.FLIP_TURN ].includes(move.id)
      ) {
        if (this.hpDroppedBelowHalf(target)) {
          return false;
        }
      }

      const allyPokemon = switchOutTarget.getAlly();

      if (switchOutTarget.hp > 0) {
        switchOutTarget.leaveField(false);
        globalScene.phaseManager.queueMessage(i18next.t("moveTriggers:fled", { pokemonName: getPokemonNameWithAffix(switchOutTarget) }), null, true, 500);

        // in double battles redirect potential moves off fled pokemon
        if (globalScene.currentBattle.double && !isNullOrUndefined(allyPokemon)) {
          globalScene.redirectPokemonMoves(switchOutTarget, allyPokemon);
        }
      }

      // clear out enemy held item modifiers of the switch out target
      globalScene.clearEnemyHeldItemModifiers(switchOutTarget);

      if (!allyPokemon?.isActive(true) && switchOutTarget.hp) {
          globalScene.phaseManager.pushNew("BattleEndPhase", false);

          if (globalScene.gameMode.hasRandomBiomes || globalScene.isNewBiome()) {
            globalScene.phaseManager.pushNew("SelectBiomePhase");
          }

          globalScene.phaseManager.pushNew("NewBattlePhase");
      }
    }

	  return true;
  }

  getCondition(): MoveConditionFunc {
    return (user, target, move) => (move.category !== MoveCategory.STATUS || this.getSwitchOutCondition()(user, target, move));
  }

  getFailedText(_user: Pokemon, target: Pokemon, _move: Move): string | undefined {
    const cancelled = new BooleanHolder(false);
    applyAbAttrs("ForceSwitchOutImmunityAbAttr", {pokemon: target, cancelled});
    if (cancelled.value) {
      return i18next.t("moveTriggers:cannotBeSwitchedOut", { pokemonName: getPokemonNameWithAffix(target) });
    }
  }


  getSwitchOutCondition(): MoveConditionFunc {
    return (user, target, move) => {
      const switchOutTarget = (this.selfSwitch ? user : target);
      const player = switchOutTarget.isPlayer();
      const forceSwitchAttr = move.getAttrs("ForceSwitchOutAttr").find(attr => attr.switchType === SwitchType.FORCE_SWITCH);

      if (!this.selfSwitch) {
        if (move.hitsSubstitute(user, target)) {
          return false;
        }

        // Check if the move is Roar or Whirlwind and if there is a trainer with only Pokémon left.
        if (forceSwitchAttr && globalScene.currentBattle.trainer) {
        const enemyParty = globalScene.getEnemyParty();
        // Filter out any Pokémon that are not allowed in battle (e.g. fainted ones)
        const remainingPokemon = enemyParty.filter(p => p.hp > 0 && p.isAllowedInBattle());
          if (remainingPokemon.length <= 1) {
            return false;
          }
        }

        // Dondozo with an allied Tatsugiri in its mouth cannot be forced out
        const commandedTag = switchOutTarget.getTag(BattlerTagType.COMMANDED);
        if (commandedTag?.getSourcePokemon()?.isActive(true)) {
          return false;
        }

        if (!player && globalScene.currentBattle.isBattleMysteryEncounter() && !globalScene.currentBattle.mysteryEncounter?.fleeAllowed) {
          // Don't allow wild opponents to be force switched during MEs with flee disabled
          return false;
        }

        const blockedByAbility = new BooleanHolder(false);
        applyAbAttrs("ForceSwitchOutImmunityAbAttr", {pokemon: target, cancelled: blockedByAbility});
        if (blockedByAbility.value) {
          return false;
        }
      }


      if (!player && globalScene.currentBattle.battleType === BattleType.WILD) {
        // wild pokemon cannot switch out with baton pass.
        return !this.isBatonPass()
                && globalScene.currentBattle.waveIndex % 10 !== 0
                // Don't allow wild mons to flee with U-turn et al.
                && !(this.selfSwitch && MoveCategory.STATUS !== move.category);
      }

      const party = player ? globalScene.getPlayerParty() : globalScene.getEnemyParty();
      return party.filter(p => p.isAllowedInBattle() && !p.isOnField()
          && (player || (p as EnemyPokemon).trainerSlot === (switchOutTarget as EnemyPokemon).trainerSlot)).length > 0;
    };
  }

  getUserBenefitScore(user: Pokemon, target: Pokemon, move: Move): number {
    if (!globalScene.getEnemyParty().find(p => p.isActive() && !p.isOnField())) {
      return -20;
    }
    let ret = this.selfSwitch ? Math.floor((1 - user.getHpRatio()) * 20) : super.getUserBenefitScore(user, target, move);
    if (this.selfSwitch && this.isBatonPass()) {
      const statStageTotal = user.getStatStages().reduce((s: number, total: number) => total += s, 0);
      ret = ret / 2 + (Phaser.Tweens.Builders.GetEaseFunction("Sine.easeOut")(Math.min(Math.abs(statStageTotal), 10) / 10) * (statStageTotal >= 0 ? 10 : -10));
    }
    return ret;
  }

  /**
  * Helper function to check if the Pokémon's health is below half after taking damage.
  * Used for an edge case interaction with Wimp Out/Emergency Exit.
  * If the Ability activates due to being hit by U-turn or Volt Switch, the user of that move will not be switched out.
  */
  hpDroppedBelowHalf(target: Pokemon): boolean {
    const pokemonHealth = target.hp;
    const maxPokemonHealth = target.getMaxHp();
    const damageTaken = target.turnData.damageTaken;
    const initialHealth = pokemonHealth + damageTaken;

    // Check if the Pokémon's health has dropped below half after the damage
    return initialHealth >= maxPokemonHealth / 2 && pokemonHealth < maxPokemonHealth / 2;
  }
}

export class ChillyReceptionAttr extends ForceSwitchOutAttr {
  apply(user: Pokemon, target: Pokemon, move: Move, args: any[]): boolean {
    globalScene.arena.trySetWeather(WeatherType.SNOW, user);
    return super.apply(user, target, move, args);
  }

  getCondition(): MoveConditionFunc {
    // chilly reception move will go through if the weather is change-able to snow, or the user can switch out, else move will fail
    return (user, target, move) => globalScene.arena.weather?.weatherType !== WeatherType.SNOW || super.getSwitchOutCondition()(user, target, move);
  }
}

export class RemoveTypeAttr extends MoveEffectAttr {

  // TODO: Remove the message callback
  private removedType: PokemonType;
  private messageCallback: ((user: Pokemon) => void) | undefined;

  constructor(removedType: PokemonType, messageCallback?: (user: Pokemon) => void) {
    super(true, { trigger: MoveEffectTrigger.POST_TARGET });
    this.removedType = removedType;
    this.messageCallback = messageCallback;

  }

  apply(user: Pokemon, target: Pokemon, move: Move, args: any[]): boolean {
    if (!super.apply(user, target, move, args)) {
      return false;
    }

    if (user.isTerastallized && user.getTeraType() === this.removedType) { // active tera types cannot be removed
      return false;
    }

    const userTypes = user.getTypes(true);
    const modifiedTypes = userTypes.filter(type => type !== this.removedType);
    if (modifiedTypes.length === 0) {
      modifiedTypes.push(PokemonType.UNKNOWN);
    }
    user.summonData.types = modifiedTypes;
    user.updateInfo();


    if (this.messageCallback) {
      this.messageCallback(user);
    }

    return true;
  }
}

export class CopyTypeAttr extends MoveEffectAttr {
  constructor() {
    super(false);
  }

  apply(user: Pokemon, target: Pokemon, move: Move, args: any[]): boolean {
    if (!super.apply(user, target, move, args)) {
      return false;
    }

    const targetTypes = target.getTypes(true);
    if (targetTypes.includes(PokemonType.UNKNOWN) && targetTypes.indexOf(PokemonType.UNKNOWN) > -1) {
      targetTypes[targetTypes.indexOf(PokemonType.UNKNOWN)] = PokemonType.NORMAL;
    }
    user.summonData.types = targetTypes;
    user.updateInfo();

    globalScene.phaseManager.queueMessage(i18next.t("moveTriggers:copyType", { pokemonName: getPokemonNameWithAffix(user), targetPokemonName: getPokemonNameWithAffix(target) }));

    return true;
  }

  getCondition(): MoveConditionFunc {
    return (user, target, move) => target.getTypes()[0] !== PokemonType.UNKNOWN || target.summonData.addedType !== null;
  }
}

export class CopyBiomeTypeAttr extends MoveEffectAttr {
  constructor() {
    super(true);
  }

  apply(user: Pokemon, target: Pokemon, move: Move, args: any[]): boolean {
    if (!super.apply(user, target, move, args)) {
      return false;
    }

    const terrainType = globalScene.arena.getTerrainType();
    let typeChange: PokemonType;
    if (terrainType !== TerrainType.NONE) {
      typeChange = this.getTypeForTerrain(globalScene.arena.getTerrainType());
    } else {
      typeChange = this.getTypeForBiome(globalScene.arena.biomeType);
    }

    user.summonData.types = [ typeChange ];
    user.updateInfo();

    globalScene.phaseManager.queueMessage(i18next.t("moveTriggers:transformedIntoType", { pokemonName: getPokemonNameWithAffix(user), typeName: i18next.t(`pokemonInfo:type.${toCamelCase(PokemonType[typeChange])}`) }));

    return true;
  }

  /**
   * Retrieves a type from the current terrain
   * @param terrainType {@linkcode TerrainType}
   * @returns {@linkcode Type}
   */
  private getTypeForTerrain(terrainType: TerrainType): PokemonType {
    switch (terrainType) {
      case TerrainType.ELECTRIC:
        return PokemonType.ELECTRIC;
      case TerrainType.MISTY:
        return PokemonType.FAIRY;
      case TerrainType.GRASSY:
        return PokemonType.GRASS;
      case TerrainType.PSYCHIC:
        return PokemonType.PSYCHIC;
      case TerrainType.NONE:
      default:
        return PokemonType.UNKNOWN;
    }
  }

  /**
   * Retrieves a type from the current biome
   * @param biomeType {@linkcode BiomeId}
   * @returns {@linkcode Type}
   */
  private getTypeForBiome(biomeType: BiomeId): PokemonType {
    switch (biomeType) {
      case BiomeId.TOWN:
      case BiomeId.PLAINS:
      case BiomeId.METROPOLIS:
        return PokemonType.NORMAL;
      case BiomeId.GRASS:
      case BiomeId.TALL_GRASS:
        return PokemonType.GRASS;
      case BiomeId.FOREST:
      case BiomeId.JUNGLE:
        return PokemonType.BUG;
      case BiomeId.SLUM:
      case BiomeId.SWAMP:
        return PokemonType.POISON;
      case BiomeId.SEA:
      case BiomeId.BEACH:
      case BiomeId.LAKE:
      case BiomeId.SEABED:
        return PokemonType.WATER;
      case BiomeId.MOUNTAIN:
        return PokemonType.FLYING;
      case BiomeId.BADLANDS:
        return PokemonType.GROUND;
      case BiomeId.CAVE:
      case BiomeId.DESERT:
        return PokemonType.ROCK;
      case BiomeId.ICE_CAVE:
      case BiomeId.SNOWY_FOREST:
        return PokemonType.ICE;
      case BiomeId.MEADOW:
      case BiomeId.FAIRY_CAVE:
      case BiomeId.ISLAND:
        return PokemonType.FAIRY;
      case BiomeId.POWER_PLANT:
        return PokemonType.ELECTRIC;
      case BiomeId.VOLCANO:
        return PokemonType.FIRE;
      case BiomeId.GRAVEYARD:
      case BiomeId.TEMPLE:
        return PokemonType.GHOST;
      case BiomeId.DOJO:
      case BiomeId.CONSTRUCTION_SITE:
        return PokemonType.FIGHTING;
      case BiomeId.FACTORY:
      case BiomeId.LABORATORY:
        return PokemonType.STEEL;
      case BiomeId.RUINS:
      case BiomeId.SPACE:
        return PokemonType.PSYCHIC;
      case BiomeId.WASTELAND:
      case BiomeId.END:
        return PokemonType.DRAGON;
      case BiomeId.ABYSS:
        return PokemonType.DARK;
      default:
        return PokemonType.UNKNOWN;
    }
  }
}

export class ChangeTypeAttr extends MoveEffectAttr {
  private type: PokemonType;

  constructor(type: PokemonType) {
    super(false);

    this.type = type;
  }

  apply(user: Pokemon, target: Pokemon, move: Move, args: any[]): boolean {
    target.summonData.types = [ this.type ];
    target.updateInfo();

    globalScene.phaseManager.queueMessage(i18next.t("moveTriggers:transformedIntoType", { pokemonName: getPokemonNameWithAffix(target), typeName: i18next.t(`pokemonInfo:Type.${PokemonType[this.type]}`) }));

    return true;
  }

  getCondition(): MoveConditionFunc {
    return (user, target, move) => !target.isTerastallized && !target.hasAbility(AbilityId.MULTITYPE) && !target.hasAbility(AbilityId.RKS_SYSTEM) && !(target.getTypes().length === 1 && target.getTypes()[0] === this.type);
  }
}

export class AddTypeAttr extends MoveEffectAttr {
  private type: PokemonType;

  constructor(type: PokemonType) {
    super(false);

    this.type = type;
  }

  apply(user: Pokemon, target: Pokemon, move: Move, args: any[]): boolean {
    target.summonData.addedType = this.type;
    target.updateInfo();

    globalScene.phaseManager.queueMessage(i18next.t("moveTriggers:addType", { typeName: i18next.t(`pokemonInfo:type.${toCamelCase(PokemonType[this.type])}`), pokemonName: getPokemonNameWithAffix(target) }));

    return true;
  }

  getCondition(): MoveConditionFunc {
    return (user, target, move) => !target.isTerastallized && !target.getTypes().includes(this.type);
  }
}

export class FirstMoveTypeAttr extends MoveEffectAttr {
  constructor() {
    super(true);
  }

  apply(user: Pokemon, target: Pokemon, move: Move, args: any[]): boolean {
    if (!super.apply(user, target, move, args)) {
      return false;
    }

    const firstMoveType = target.getMoveset()[0].getMove().type;
    user.summonData.types = [ firstMoveType ];
    globalScene.phaseManager.queueMessage(i18next.t("battle:transformedIntoType", { pokemonName: getPokemonNameWithAffix(user), type: i18next.t(`pokemonInfo:type.${toCamelCase(PokemonType[firstMoveType])}`) }));

    return true;
  }
}

/**
 * Attribute used to call a move.
 * Used by other move attributes: {@linkcode RandomMoveAttr}, {@linkcode RandomMovesetMoveAttr}, {@linkcode CopyMoveAttr}
 * @see {@linkcode apply} for move call
 * @extends OverrideMoveEffectAttr
 */
class CallMoveAttr extends OverrideMoveEffectAttr {
  protected invalidMoves: ReadonlySet<MoveId>;
  protected hasTarget: boolean;

  apply(user: Pokemon, target: Pokemon, move: Move, args: any[]): boolean {
    // Get eligible targets for move, failing if we can't target anything
    const replaceMoveTarget = move.moveTarget === MoveTarget.NEAR_OTHER ? MoveTarget.NEAR_ENEMY : undefined;
    const moveTargets = getMoveTargets(user, move.id, replaceMoveTarget);
    if (moveTargets.targets.length === 0) {
      globalScene.phaseManager.queueMessage(i18next.t("battle:attackFailed"));
      return false;
    }

    // Spread moves and ones with only 1 valid target will use their normal targeting.
    // If not, target the Mirror Move recipient or else a random enemy in our target list
    const targets = moveTargets.multiple || moveTargets.targets.length === 1
      ? moveTargets.targets
      : [this.hasTarget
        ? target.getBattlerIndex()
        : moveTargets.targets[user.randBattleSeedInt(moveTargets.targets.length)]];

    globalScene.phaseManager.unshiftNew("LoadMoveAnimPhase", move.id);
    globalScene.phaseManager.unshiftNew("MovePhase", user, targets, new PokemonMove(move.id), MoveUseMode.FOLLOW_UP);
    return true;
  }
}

/**
 * Attribute used to call a random move.
 * Used for {@linkcode MoveId.METRONOME}
 * @see {@linkcode apply} for move selection and move call
 * @extends CallMoveAttr to call a selected move
 */
export class RandomMoveAttr extends CallMoveAttr {
  constructor(invalidMoves: ReadonlySet<MoveId>) {
    super();
    this.invalidMoves = invalidMoves;
  }

  /**
   * This function exists solely to allow tests to override the randomly selected move by mocking this function.
   */
  public getMoveOverride(): MoveId | null {
    return null;
  }

  /**
   * User calls a random moveId.
   *
   * Invalid moves are indicated by what is passed in to invalidMoves: {@linkcode invalidMetronomeMoves}
   * @param user Pokemon that used the move and will call a random move
   * @param target Pokemon that will be targeted by the random move (if single target)
   * @param move Move being used
   * @param args Unused
   */
  override apply(user: Pokemon, target: Pokemon, _move: Move, args: any[]): boolean {
    // TODO: Move this into the constructor to avoid constructing this every call
    const moveIds = getEnumValues(MoveId).map(m => !this.invalidMoves.has(m) && !allMoves[m].name.endsWith(" (N)") ? m : MoveId.NONE);
    let moveId: MoveId = MoveId.NONE;
    const moveStatus = new BooleanHolder(true);
    do {
      moveId = this.getMoveOverride() ?? moveIds[user.randBattleSeedInt(moveIds.length)];
      moveStatus.value = moveId !== MoveId.NONE;
      if (user.isPlayer()) {
          applyChallenges(ChallengeType.POKEMON_MOVE, moveId, moveStatus);
      }
    }
    while (!moveStatus.value);
    return super.apply(user, target, allMoves[moveId], args);
  }
}

/**
 * Attribute used to call a random move in the user or party's moveset.
 * Used for {@linkcode MoveId.ASSIST} and {@linkcode MoveId.SLEEP_TALK}
 *
 * Fails if the user has no callable moves.
 *
 * Invalid moves are indicated by what is passed in to invalidMoves: {@linkcode invalidAssistMoves} or {@linkcode invalidSleepTalkMoves}
 * @extends RandomMoveAttr to use the callMove function on a moveId
 * @see {@linkcode getCondition} for move selection
 */
export class RandomMovesetMoveAttr extends CallMoveAttr {
  private includeParty: boolean;
  private moveId: number;
  constructor(invalidMoves: ReadonlySet<MoveId>, includeParty: boolean = false) {
    super();
    this.includeParty = includeParty;
    this.invalidMoves = invalidMoves;
  }

  /**
   * User calls a random moveId selected in {@linkcode getCondition}
   * @param user Pokemon that used the move and will call a random move
   * @param target Pokemon that will be targeted by the random move (if single target)
   * @param move Move being used
   * @param args Unused
   */
  apply(user: Pokemon, target: Pokemon, move: Move, args: any[]): boolean {
    return super.apply(user, target, allMoves[this.moveId], args);
  }

  getCondition(): MoveConditionFunc {
    return (user, target, move) => {
      // includeParty will be true for Assist, false for Sleep Talk
      let allies: Pokemon[];
      if (this.includeParty) {
        allies = (user.isPlayer() ? globalScene.getPlayerParty() : globalScene.getEnemyParty()).filter(p => p !== user);
      } else {
        allies = [ user ];
      }
      const partyMoveset = allies.flatMap(p => p.moveset);
      const moves = partyMoveset.filter(m => !this.invalidMoves.has(m.moveId) && !m.getMove().name.endsWith(" (N)"));
      if (moves.length === 0) {
        return false;
      }

      this.moveId = moves[user.randBattleSeedInt(moves.length)].moveId;
      return true;
    };
  }
}

// TODO: extend CallMoveAttr
export class NaturePowerAttr extends OverrideMoveEffectAttr {
  apply(user: Pokemon, target: Pokemon, move: Move, args: any[]): boolean {
    let moveId = MoveId.NONE;
    switch (globalScene.arena.getTerrainType()) {
    // this allows terrains to 'override' the biome move
      case TerrainType.NONE:
        switch (globalScene.arena.biomeType) {
          case BiomeId.TOWN:
            moveId = MoveId.ROUND;
            break;
          case BiomeId.METROPOLIS:
            moveId = MoveId.TRI_ATTACK;
            break;
          case BiomeId.SLUM:
            moveId = MoveId.SLUDGE_BOMB;
            break;
          case BiomeId.PLAINS:
            moveId = MoveId.SILVER_WIND;
            break;
          case BiomeId.GRASS:
            moveId = MoveId.GRASS_KNOT;
            break;
          case BiomeId.TALL_GRASS:
            moveId = MoveId.POLLEN_PUFF;
            break;
          case BiomeId.MEADOW:
            moveId = MoveId.GIGA_DRAIN;
            break;
          case BiomeId.FOREST:
            moveId = MoveId.BUG_BUZZ;
            break;
          case BiomeId.JUNGLE:
            moveId = MoveId.LEAF_STORM;
            break;
          case BiomeId.SEA:
            moveId = MoveId.HYDRO_PUMP;
            break;
          case BiomeId.SWAMP:
            moveId = MoveId.MUD_BOMB;
            break;
          case BiomeId.BEACH:
            moveId = MoveId.SCALD;
            break;
          case BiomeId.LAKE:
            moveId = MoveId.BUBBLE_BEAM;
            break;
          case BiomeId.SEABED:
            moveId = MoveId.BRINE;
            break;
          case BiomeId.ISLAND:
            moveId = MoveId.LEAF_TORNADO;
            break;
          case BiomeId.MOUNTAIN:
            moveId = MoveId.AIR_SLASH;
            break;
          case BiomeId.BADLANDS:
            moveId = MoveId.EARTH_POWER;
            break;
          case BiomeId.DESERT:
            moveId = MoveId.SCORCHING_SANDS;
            break;
          case BiomeId.WASTELAND:
            moveId = MoveId.DRAGON_PULSE;
            break;
          case BiomeId.CONSTRUCTION_SITE:
            moveId = MoveId.STEEL_BEAM;
            break;
          case BiomeId.CAVE:
            moveId = MoveId.POWER_GEM;
            break;
          case BiomeId.ICE_CAVE:
            moveId = MoveId.ICE_BEAM;
            break;
          case BiomeId.SNOWY_FOREST:
            moveId = MoveId.FROST_BREATH;
            break;
          case BiomeId.VOLCANO:
            moveId = MoveId.LAVA_PLUME;
            break;
          case BiomeId.GRAVEYARD:
            moveId = MoveId.SHADOW_BALL;
            break;
          case BiomeId.RUINS:
            moveId = MoveId.ANCIENT_POWER;
            break;
          case BiomeId.TEMPLE:
            moveId = MoveId.EXTRASENSORY;
            break;
          case BiomeId.DOJO:
            moveId = MoveId.FOCUS_BLAST;
            break;
          case BiomeId.FAIRY_CAVE:
            moveId = MoveId.ALLURING_VOICE;
            break;
          case BiomeId.ABYSS:
            moveId = MoveId.OMINOUS_WIND;
            break;
          case BiomeId.SPACE:
            moveId = MoveId.DRACO_METEOR;
            break;
          case BiomeId.FACTORY:
            moveId = MoveId.FLASH_CANNON;
            break;
          case BiomeId.LABORATORY:
            moveId = MoveId.ZAP_CANNON;
            break;
          case BiomeId.POWER_PLANT:
            moveId = MoveId.CHARGE_BEAM;
            break;
          case BiomeId.END:
            moveId = MoveId.ETERNABEAM;
            break;
        }
        break;
      case TerrainType.MISTY:
        moveId = MoveId.MOONBLAST;
        break;
      case TerrainType.ELECTRIC:
        moveId = MoveId.THUNDERBOLT;
        break;
      case TerrainType.GRASSY:
        moveId = MoveId.ENERGY_BALL;
        break;
      case TerrainType.PSYCHIC:
        moveId = MoveId.PSYCHIC;
        break;
      default:
        // Just in case there's no match
        moveId = MoveId.TRI_ATTACK;
        break;
    }

    // Load the move's animation if we didn't already and unshift a new usage phase
    globalScene.phaseManager.unshiftNew("LoadMoveAnimPhase", moveId);
    globalScene.phaseManager.unshiftNew("MovePhase", user, [ target.getBattlerIndex() ], new PokemonMove(moveId), MoveUseMode.FOLLOW_UP);
    return true;
  }
}

/**
 * Attribute used to copy a previously-used move.
 * Used for {@linkcode MoveId.COPYCAT} and {@linkcode MoveId.MIRROR_MOVE}
 * @see {@linkcode apply} for move selection and move call
 * @extends CallMoveAttr to call a selected move
 */
export class CopyMoveAttr extends CallMoveAttr {
  private mirrorMove: boolean;
  constructor(mirrorMove: boolean, invalidMoves: ReadonlySet<MoveId> = new Set()) {
    super();
    this.mirrorMove = mirrorMove;
    this.invalidMoves = invalidMoves;
  }

  apply(user: Pokemon, target: Pokemon, _move: Move, args: any[]): boolean {
    this.hasTarget = this.mirrorMove;
    // bang is correct as condition func returns `false` and fails move if no last move exists
    const lastMove = this.mirrorMove ? target.getLastNonVirtualMove(false, false)!.move : globalScene.currentBattle.lastMove;
    return super.apply(user, target, allMoves[lastMove], args);
  }

  getCondition(): MoveConditionFunc {
    return (_user, target, _move) => {
      const lastMove = this.mirrorMove ? target.getLastNonVirtualMove(false, false)?.move : globalScene.currentBattle.lastMove;
      return !isNullOrUndefined(lastMove) && !this.invalidMoves.has(lastMove);
    };
  }
}

/**
 * Attribute used for moves that cause the target to repeat their last used move.
 *
 * Used by {@linkcode MoveId.INSTRUCT | Instruct}.
 * @see [Instruct on Bulbapedia](https://bulbapedia.bulbagarden.net/wiki/Instruct_(move))
*/
export class RepeatMoveAttr extends MoveEffectAttr {
  private movesetMove: PokemonMove;
  constructor() {
    super(false, { trigger: MoveEffectTrigger.POST_APPLY }); // needed to ensure correct protect interaction
  }

  /**
   * Forces the target to re-use their last used move again.
   * @param user - The {@linkcode Pokemon} using the attack
   * @param target - The {@linkcode Pokemon} being targeted by the attack
   * @returns `true` if the move succeeds
   */
  apply(user: Pokemon, target: Pokemon): boolean {
    // get the last move used (excluding status based failures) as well as the corresponding moveset slot
    // bangs are justified as Instruct fails if no prior move or moveset move exists
    // TODO: How does instruct work when copying a move called via Copycat that the user itself knows?
    const lastMove = target.getLastNonVirtualMove()!;
    const movesetMove = target.getMoveset().find(m => m.moveId === lastMove?.move)!

    // If the last move used can hit more than one target or has variable targets,
    // re-compute the targets for the attack (mainly for alternating double/single battles)
    // Rampaging moves (e.g. Outrage) are not included due to being incompatible with Instruct,
    // nor is Dragon Darts (due to its smart targeting bypassing normal target selection)
    let moveTargets = this.movesetMove.getMove().isMultiTarget() ? getMoveTargets(target, this.movesetMove.moveId).targets : lastMove.targets;

    // In the event the instructed move's only target is a fainted opponent, redirect it to an alive ally if possible.
    // Normally, all yet-unexecuted move phases would swap targets after any foe faints or flees (see `redirectPokemonMoves` in `battle-scene.ts`),
    // but since Instruct adds a new move phase _after_ all that occurs, we need to handle this interaction manually.
    const firstTarget = globalScene.getField()[moveTargets[0]];
    if (
      globalScene.currentBattle.double
      && moveTargets.length === 1
      && firstTarget.isFainted()
      && firstTarget !== target.getAlly()
    ) {
      const ally = firstTarget.getAlly();
      if (!isNullOrUndefined(ally) && ally.isActive()) {
        moveTargets = [ ally.getBattlerIndex() ];
      }
    }

    globalScene.phaseManager.queueMessage(i18next.t("moveTriggers:instructingMove", {
      userPokemonName: getPokemonNameWithAffix(user),
      targetPokemonName: getPokemonNameWithAffix(target)
    }));
    target.turnData.extraTurns++;
    globalScene.phaseManager.appendNewToPhase("MoveEndPhase", "MovePhase", target, moveTargets, movesetMove, MoveUseMode.NORMAL);
    return true;
  }

  getCondition(): MoveConditionFunc {
    return (_user, target, _move) => {
      // TODO: Check instruct behavior with struggle - ignore, fail or success
      const lastMove = target.getLastNonVirtualMove();
      const movesetMove = target.getMoveset().find(m => m.moveId === lastMove?.move);
      const uninstructableMoves = [
        // Locking/Continually Executed moves
        MoveId.OUTRAGE,
        MoveId.RAGING_FURY,
        MoveId.ROLLOUT,
        MoveId.PETAL_DANCE,
        MoveId.THRASH,
        MoveId.ICE_BALL,
        MoveId.UPROAR,
        // Multi-turn Moves
        MoveId.BIDE,
        MoveId.SHELL_TRAP,
        MoveId.BEAK_BLAST,
        MoveId.FOCUS_PUNCH,
        // "First Turn Only" moves
        MoveId.FAKE_OUT,
        MoveId.FIRST_IMPRESSION,
        MoveId.MAT_BLOCK,
        // Moves with a recharge turn
        MoveId.HYPER_BEAM,
        MoveId.ETERNABEAM,
        MoveId.FRENZY_PLANT,
        MoveId.BLAST_BURN,
        MoveId.HYDRO_CANNON,
        MoveId.GIGA_IMPACT,
        MoveId.PRISMATIC_LASER,
        MoveId.ROAR_OF_TIME,
        MoveId.ROCK_WRECKER,
        MoveId.METEOR_ASSAULT,
        // Charging & 2-turn moves
        MoveId.DIG,
        MoveId.FLY,
        MoveId.BOUNCE,
        MoveId.SHADOW_FORCE,
        MoveId.PHANTOM_FORCE,
        MoveId.DIVE,
        MoveId.ELECTRO_SHOT,
        MoveId.ICE_BURN,
        MoveId.GEOMANCY,
        MoveId.FREEZE_SHOCK,
        MoveId.SKY_DROP,
        MoveId.SKY_ATTACK,
        MoveId.SKULL_BASH,
        MoveId.SOLAR_BEAM,
        MoveId.SOLAR_BLADE,
        MoveId.METEOR_BEAM,
        // Copying/Move-Calling moves
        MoveId.ASSIST,
        MoveId.COPYCAT,
        MoveId.ME_FIRST,
        MoveId.METRONOME,
        MoveId.MIRROR_MOVE,
        MoveId.NATURE_POWER,
        MoveId.SLEEP_TALK,
        MoveId.SNATCH,
        MoveId.INSTRUCT,
        // Misc moves
        MoveId.KINGS_SHIELD,
        MoveId.SKETCH,
        MoveId.TRANSFORM,
        MoveId.MIMIC,
        MoveId.STRUGGLE,
        // TODO: Add Max/G-Max/Z-Move blockage if or when they are implemented
      ];

      if (!lastMove?.move // no move to instruct
        || !movesetMove // called move not in target's moveset (forgetting the move, etc.)
        || movesetMove.ppUsed === movesetMove.getMovePp() // move out of pp
        // TODO: This next line is likely redundant as all charging moves are in the above list
        || allMoves[lastMove.move].isChargingMove() // called move is a charging/recharging move
        || uninstructableMoves.includes(lastMove.move)) { // called move is in the banlist
        return false;
      }
      this.movesetMove = movesetMove;
      return true;
    };
  }

  getTargetBenefitScore(user: Pokemon, target: Pokemon, move: Move): number {
    // TODO: Make the AI actually use instruct
    /* Ideally, the AI would score instruct based on the scorings of the on-field pokemons'
    * last used moves at the time of using Instruct (by the time the instructor gets to act)
    * with respect to the user's side.
    * In 99.9% of cases, this would be the pokemon's ally (unless the target had last
    * used a move like Decorate on the user or its ally)
    */
    return 2;
  }
}

/**
 *  Attribute used for moves that reduce PP of the target's last used move.
 *  Used for Spite.
 */
export class ReducePpMoveAttr extends MoveEffectAttr {
  protected reduction: number;
  constructor(reduction: number) {
    super();
    this.reduction = reduction;
  }

  /**
   * Reduces the PP of the target's last-used move by an amount based on this attribute instance's {@linkcode reduction}.
   *
   * @param user - N/A
   * @param target - The {@linkcode Pokemon} targeted by the attack
   * @param move - N/A
   * @param args - N/A
   * @returns always `true`
   */
  apply(user: Pokemon, target: Pokemon, move: Move, args: any[]): boolean {
    /** The last move the target themselves used */
    const lastMove = target.getLastNonVirtualMove();
    const movesetMove = target.getMoveset().find(m => m.moveId === lastMove?.move)!; // bang is correct as condition prevents this from being nullish
    const lastPpUsed = movesetMove.ppUsed;
    movesetMove.ppUsed = Math.min(lastPpUsed + this.reduction, movesetMove.getMovePp());

    globalScene.eventTarget.dispatchEvent(new MoveUsedEvent(target.id, movesetMove.getMove(), movesetMove.ppUsed));
    globalScene.phaseManager.queueMessage(i18next.t("battle:ppReduced", { targetName: getPokemonNameWithAffix(target), moveName: movesetMove.getName(), reduction: (movesetMove.ppUsed) - lastPpUsed }));

    return true;
  }

  getCondition(): MoveConditionFunc {
    return (user, target, move) => {
      const lastMove = target.getLastNonVirtualMove();
      const movesetMove = target.getMoveset().find(m => m.moveId === lastMove?.move)
      return !!movesetMove?.getPpRatio();
    };
  }

  getTargetBenefitScore(user: Pokemon, target: Pokemon, move: Move): number {
    const lastMove = target.getLastNonVirtualMove();
    const movesetMove = target.getMoveset().find(m => m.moveId === lastMove?.move)
    if (!movesetMove) {
      return 0;
    }

    const maxPp = movesetMove.getMovePp();
    const ppLeft = maxPp - movesetMove.ppUsed;
    const value = -(8 - Math.ceil(Math.min(maxPp, 30) / 5));
    if (ppLeft < 4) {
      return (value / 4) * ppLeft;
    }
    return value;

  }
}

/**
 *  Attribute used for moves that damage target, and then reduce PP of the target's last used move.
 *  Used for Eerie Spell.
 */
export class AttackReducePpMoveAttr extends ReducePpMoveAttr {
  constructor(reduction: number) {
    super(reduction);
  }

  /**
   * Checks if the target has used a move prior to the attack. PP-reduction is applied through the super class if so.
   *
   * @param user - The {@linkcode Pokemon} using the move
   * @param target -The {@linkcode Pokemon} targeted by the attack
   * @param move - The {@linkcode Move} being used
   * @param args - N/A
   * @returns - always `true`
   */
  apply(user: Pokemon, target: Pokemon, move: Move, args: any[]): boolean {
    const lastMove = target.getLastNonVirtualMove();
    const movesetMove = target.getMoveset().find(m => m.moveId === lastMove?.move);
    if (movesetMove?.getPpRatio()) {
      super.apply(user, target, move, args);
    }

    return true;
  }

  /**
   * Override condition function to always perform damage.
   * Instead, perform pp-reduction condition check in {@linkcode apply}.
   * (A failed condition will prevent damage which is not what we want here)
   * @returns always `true`
   */
  override getCondition(): MoveConditionFunc {
    return () => true;
  }
}

const targetMoveCopiableCondition: MoveConditionFunc = (user, target, move) => {
  const copiableMove = target.getLastNonVirtualMove();
  if (!copiableMove?.move) {
    return false;
  }

  if (allMoves[copiableMove.move].isChargingMove() && copiableMove.result === MoveResult.OTHER) {
    return false;
  }

  // TODO: Add last turn of Bide

  return true;
};

/**
 * Attribute to temporarily copy the last move in the target's moveset.
 * Used by {@linkcode MoveId.MIMIC}.
 */
export class MovesetCopyMoveAttr extends OverrideMoveEffectAttr {
  apply(user: Pokemon, target: Pokemon, move: Move, args: any[]): boolean {
    const lastMove = target.getLastNonVirtualMove()
    if (!lastMove?.move) {
      return false;
    }

    const copiedMove = allMoves[lastMove.move];

    const thisMoveIndex = user.getMoveset().findIndex(m => m.moveId === move.id);

    if (thisMoveIndex === -1) {
      return false;
    }

    // Populate summon data with a copy of the current moveset, replacing the copying move with the copied move
    user.summonData.moveset = user.getMoveset().slice(0);
    user.summonData.moveset[thisMoveIndex] = new PokemonMove(copiedMove.id);

    globalScene.phaseManager.queueMessage(i18next.t("moveTriggers:copiedMove", { pokemonName: getPokemonNameWithAffix(user), moveName: copiedMove.name }));

    return true;
  }

  getCondition(): MoveConditionFunc {
    return targetMoveCopiableCondition;
  }
}

/**
 * Attribute for {@linkcode MoveId.SKETCH} that causes the user to copy the opponent's last used move
 * This move copies the last used non-virtual move
 *  e.g. if Metronome is used, it copies Metronome itself, not the virtual move called by Metronome
 * Fails if the opponent has not yet used a move.
 * Fails if used on an uncopiable move, listed in unsketchableMoves in getCondition
 * Fails if the move is already in the user's moveset
 */
export class SketchAttr extends MoveEffectAttr {
  constructor() {
    super(true);
  }
  /**
   * User copies the opponent's last used move, if possible
   * @param {Pokemon} user Pokemon that used the move and will replace Sketch with the copied move
   * @param {Pokemon} target Pokemon that the user wants to copy a move from
   * @param {Move} move Move being used
   * @param {any[]} args Unused
   * @returns {boolean} true if the function succeeds, otherwise false
   */

  apply(user: Pokemon, target: Pokemon, move: Move, args: any[]): boolean {
    if (!super.apply(user, target, move, args)) {
      return false;
    }

    const targetMove = target.getLastNonVirtualMove()
    if (!targetMove) {
      // failsafe for TS compiler
      return false;
    }

    const sketchedMove = allMoves[targetMove.move];
    const sketchIndex = user.getMoveset().findIndex(m => m.moveId === move.id);
    if (sketchIndex === -1) {
      return false;
    }

    user.setMove(sketchIndex, sketchedMove.id);

    globalScene.phaseManager.queueMessage(i18next.t("moveTriggers:sketchedMove", { pokemonName: getPokemonNameWithAffix(user), moveName: sketchedMove.name }));

    return true;
  }

  getCondition(): MoveConditionFunc {
    return (user, target, move) => {
      if (!targetMoveCopiableCondition(user, target, move)) {
        return false;
      }

      const targetMove = target.getLastNonVirtualMove();
      return !isNullOrUndefined(targetMove)
        && !invalidSketchMoves.has(targetMove.move)
        && user.getMoveset().every(m => m.moveId !== targetMove.move)
    };
  }
}

export class AbilityChangeAttr extends MoveEffectAttr {
  public ability: AbilityId;

  constructor(ability: AbilityId, selfTarget?: boolean) {
    super(selfTarget);

    this.ability = ability;
  }

  apply(user: Pokemon, target: Pokemon, move: Move, args: any[]): boolean {
    if (!super.apply(user, target, move, args)) {
      return false;
    }

    const moveTarget = this.selfTarget ? user : target;

    globalScene.triggerPokemonFormChange(moveTarget, SpeciesFormChangeRevertWeatherFormTrigger);
    if (moveTarget.breakIllusion()) {
      globalScene.phaseManager.queueMessage(i18next.t("abilityTriggers:illusionBreak", { pokemonName: getPokemonNameWithAffix(moveTarget) }));
    }
    globalScene.phaseManager.queueMessage(i18next.t("moveTriggers:acquiredAbility", { pokemonName: getPokemonNameWithAffix(moveTarget), abilityName: allAbilities[this.ability].name }));
    moveTarget.setTempAbility(allAbilities[this.ability]);
    globalScene.triggerPokemonFormChange(moveTarget, SpeciesFormChangeRevertWeatherFormTrigger);
    return true;
  }

  getCondition(): MoveConditionFunc {
    return (user, target, move) => (this.selfTarget ? user : target).getAbility().isReplaceable && (this.selfTarget ? user : target).getAbility().id !== this.ability;
  }
}

export class AbilityCopyAttr extends MoveEffectAttr {
  public copyToPartner: boolean;

  constructor(copyToPartner: boolean = false) {
    super(false);

    this.copyToPartner = copyToPartner;
  }

  apply(user: Pokemon, target: Pokemon, move: Move, args: any[]): boolean {
    if (!super.apply(user, target, move, args)) {
      return false;
    }

    globalScene.phaseManager.queueMessage(i18next.t("moveTriggers:copiedTargetAbility", { pokemonName: getPokemonNameWithAffix(user), targetName: getPokemonNameWithAffix(target), abilityName: allAbilities[target.getAbility().id].name }));

    user.setTempAbility(target.getAbility());
    const ally = user.getAlly();

    if (this.copyToPartner && globalScene.currentBattle?.double && !isNullOrUndefined(ally) && ally.hp) { // TODO is this the best way to check that the ally is active?
      globalScene.phaseManager.queueMessage(i18next.t("moveTriggers:copiedTargetAbility", { pokemonName: getPokemonNameWithAffix(ally), targetName: getPokemonNameWithAffix(target), abilityName: allAbilities[target.getAbility().id].name }));
      ally.setTempAbility(target.getAbility());
    }

    return true;
  }

  getCondition(): MoveConditionFunc {
    return (user, target, move) => {
      const ally = user.getAlly();
      let ret = target.getAbility().isCopiable && user.getAbility().isReplaceable;
      if (this.copyToPartner && globalScene.currentBattle?.double) {
        ret = ret && (!ally?.hp || ally?.getAbility().isReplaceable);
      } else {
        ret = ret && user.getAbility().id !== target.getAbility().id;
      }
      return ret;
    };
  }
}

export class AbilityGiveAttr extends MoveEffectAttr {
  public copyToPartner: boolean;

  constructor() {
    super(false);
  }

  apply(user: Pokemon, target: Pokemon, move: Move, args: any[]): boolean {
    if (!super.apply(user, target, move, args)) {
      return false;
    }

    globalScene.phaseManager.queueMessage(i18next.t("moveTriggers:acquiredAbility", { pokemonName: getPokemonNameWithAffix(target), abilityName: allAbilities[user.getAbility().id].name }));

    target.setTempAbility(user.getAbility());

    return true;
  }

  getCondition(): MoveConditionFunc {
    return (user, target, move) => user.getAbility().isCopiable && target.getAbility().isReplaceable && user.getAbility().id !== target.getAbility().id;
  }
}

export class SwitchAbilitiesAttr extends MoveEffectAttr {
  apply(user: Pokemon, target: Pokemon, move: Move, args: any[]): boolean {
    if (!super.apply(user, target, move, args)) {
      return false;
    }

    const tempAbility = user.getAbility();

    globalScene.phaseManager.queueMessage(i18next.t("moveTriggers:swappedAbilitiesWithTarget", { pokemonName: getPokemonNameWithAffix(user) }));

    user.setTempAbility(target.getAbility());
    target.setTempAbility(tempAbility);
    // Swaps Forecast/Flower Gift from Castform/Cherrim
    globalScene.arena.triggerWeatherBasedFormChangesToNormal();

    return true;
  }

  getCondition(): MoveConditionFunc {
    return (user, target, move) => [user, target].every(pkmn => pkmn.getAbility().isSwappable);
  }
}

/**
 * Attribute used for moves that suppress abilities like {@linkcode MoveId.GASTRO_ACID}.
 * A suppressed ability cannot be activated.
 *
 * @extends MoveEffectAttr
 * @see {@linkcode apply}
 * @see {@linkcode getCondition}
 */
export class SuppressAbilitiesAttr extends MoveEffectAttr {
  /** Sets ability suppression for the target pokemon and displays a message. */
  apply(user: Pokemon, target: Pokemon, move: Move, args: any[]): boolean {
    if (!super.apply(user, target, move, args)) {
      return false;
    }

    globalScene.phaseManager.queueMessage(i18next.t("moveTriggers:suppressAbilities", { pokemonName: getPokemonNameWithAffix(target) }));

    target.suppressAbility();

    globalScene.arena.triggerWeatherBasedFormChangesToNormal();

    return true;
  }

  /** Causes the effect to fail when the target's ability is unsupressable or already suppressed. */
  getCondition(): MoveConditionFunc {
    return (_user, target, _move) => !target.summonData.abilitySuppressed && (target.getAbility().isSuppressable || (target.hasPassive() && target.getPassiveAbility().isSuppressable));
  }
}

/**
 * Applies the effects of {@linkcode SuppressAbilitiesAttr} if the target has already moved this turn.
 * @extends MoveEffectAttr
 * @see {@linkcode MoveId.CORE_ENFORCER} (the move which uses this effect)
 */
export class SuppressAbilitiesIfActedAttr extends MoveEffectAttr {
  /**
   * If the target has already acted this turn, apply a {@linkcode SuppressAbilitiesAttr} effect unless the
   * abillity cannot be suppressed. This is a secondary effect and has no bearing on the success or failure of the move.
   *
   * @returns True if the move occurred, otherwise false. Note that true will be returned even if the target has not
   * yet moved or if the suppression failed to apply.
   */
  apply(user: Pokemon, target: Pokemon, move: Move, args: any[]): boolean {
    if (!super.apply(user, target, move, args)) {
      return false;
    }

    if (target.turnData.acted) {
      const suppressAttr = new SuppressAbilitiesAttr();
      if (suppressAttr.getCondition()(user, target, move)) {
        suppressAttr.apply(user, target, move, args);
      }
    }

    return true;
  }
}

/**
 * Attribute used to transform into the target on move use.
 *
 * Used for {@linkcode MoveId.TRANSFORM}.
 */
export class TransformAttr extends MoveEffectAttr {
  override apply(user: Pokemon, target: Pokemon, move: Move, args: any[]): boolean {
    if (!super.apply(user, target, move, args)) {
      return false;
    }

    globalScene.phaseManager.unshiftNew("PokemonTransformPhase", user.getBattlerIndex(), target.getBattlerIndex());
    return true;
  }

  getCondition(): MoveConditionFunc {
    return (user, target) => user.canTransformInto(target)
  }
}

/**
 * Attribute used for status moves, namely Speed Swap,
 * that swaps the user's and target's corresponding stats.
 * @extends MoveEffectAttr
 * @see {@linkcode apply}
 */
export class SwapStatAttr extends MoveEffectAttr {
  /** The stat to be swapped between the user and the target */
  private stat: EffectiveStat;

  constructor(stat: EffectiveStat) {
    super();

    this.stat = stat;
  }

  /**
   * Swaps the user's and target's corresponding current
   * {@linkcode EffectiveStat | stat} values
   * @param user the {@linkcode Pokemon} that used the move
   * @param target the {@linkcode Pokemon} that the move was used on
   * @param move N/A
   * @param args N/A
   * @returns true if attribute application succeeds
   */
  apply(user: Pokemon, target: Pokemon, move: Move, args: any[]): boolean {
    if (super.apply(user, target, move, args)) {
      const temp = user.getStat(this.stat, false);
      user.setStat(this.stat, target.getStat(this.stat, false), false);
      target.setStat(this.stat, temp, false);

      globalScene.phaseManager.queueMessage(i18next.t("moveTriggers:switchedStat", {
        pokemonName: getPokemonNameWithAffix(user),
        stat: i18next.t(getStatKey(this.stat)),
      }));

      return true;
    }
    return false;
  }
}

/**
 * Attribute used to switch the user's own stats.
 * Used by Power Shift.
 * @extends MoveEffectAttr
 */
export class ShiftStatAttr extends MoveEffectAttr {
  private statToSwitch: EffectiveStat;
  private statToSwitchWith: EffectiveStat;

  constructor(statToSwitch: EffectiveStat, statToSwitchWith: EffectiveStat) {
    super();

    this.statToSwitch = statToSwitch;
    this.statToSwitchWith = statToSwitchWith;
  }

  /**
   * Switches the user's stats based on the {@linkcode statToSwitch} and {@linkcode statToSwitchWith} attributes.
   * @param {Pokemon} user the {@linkcode Pokemon} that used the move
   * @param target n/a
   * @param move n/a
   * @param args n/a
   * @returns whether the effect was applied
   */
  override apply(user: Pokemon, target: Pokemon, move: Move, args: any[]): boolean {
    if (!super.apply(user, target, move, args)) {
      return false;
    }

    const firstStat = user.getStat(this.statToSwitch, false);
    const secondStat = user.getStat(this.statToSwitchWith, false);

    user.setStat(this.statToSwitch, secondStat, false);
    user.setStat(this.statToSwitchWith, firstStat, false);

    globalScene.phaseManager.queueMessage(i18next.t("moveTriggers:shiftedStats", {
      pokemonName: getPokemonNameWithAffix(user),
      statToSwitch: i18next.t(getStatKey(this.statToSwitch)),
      statToSwitchWith: i18next.t(getStatKey(this.statToSwitchWith))
    }));

    return true;
  }

  /**
   * Encourages the user to use the move if the stat to switch with is greater than the stat to switch.
   * @param {Pokemon} user the {@linkcode Pokemon} that used the move
   * @param target n/a
   * @param move n/a
   * @returns number of points to add to the user's benefit score
   */
  override getUserBenefitScore(user: Pokemon, target: Pokemon, move: Move): number {
    return user.getStat(this.statToSwitchWith, false) > user.getStat(this.statToSwitch, false) ? 10 : 0;
  }
}

/**
 * Attribute used for status moves, namely Power Split and Guard Split,
 * that take the average of a user's and target's corresponding
 * stats and assign that average back to each corresponding stat.
 * @extends MoveEffectAttr
 * @see {@linkcode apply}
 */
export class AverageStatsAttr extends MoveEffectAttr {
  /** The stats to be averaged individually between the user and the target */
  private stats: readonly EffectiveStat[];
  private msgKey: string;

  constructor(stats: readonly EffectiveStat[], msgKey: string) {
    super();

    this.stats = stats;
    this.msgKey = msgKey;
  }

  /**
   * Takes the average of the user's and target's corresponding {@linkcode stat}
   * values and sets those stats to the corresponding average for both
   * temporarily.
   * @param user the {@linkcode Pokemon} that used the move
   * @param target the {@linkcode Pokemon} that the move was used on
   * @param move N/A
   * @param args N/A
   * @returns true if attribute application succeeds
   */
  apply(user: Pokemon, target: Pokemon, move: Move, args: any[]): boolean {
    if (super.apply(user, target, move, args)) {
      for (const s of this.stats) {
        const avg = Math.floor((user.getStat(s, false) + target.getStat(s, false)) / 2);

        user.setStat(s, avg, false);
        target.setStat(s, avg, false);
      }

      globalScene.phaseManager.queueMessage(i18next.t(this.msgKey, { pokemonName: getPokemonNameWithAffix(user) }));

      return true;
    }
    return false;
  }
}

export class MoneyAttr extends MoveEffectAttr {
  constructor() {
    super(true, {firstHitOnly: true });
  }

  apply(user: Pokemon, target: Pokemon, move: Move): boolean {
    globalScene.currentBattle.moneyScattered += globalScene.getWaveMoneyAmount(0.2);
    globalScene.phaseManager.queueMessage(i18next.t("moveTriggers:coinsScatteredEverywhere"));
    return true;
  }
}

/**
 * Applies {@linkcode BattlerTagType.DESTINY_BOND} to the user.
 *
 * @extends MoveEffectAttr
 */
export class DestinyBondAttr extends MoveEffectAttr {
  constructor() {
    super(true, { trigger: MoveEffectTrigger.PRE_APPLY });
  }

  /**
   * Applies {@linkcode BattlerTagType.DESTINY_BOND} to the user.
   * @param user {@linkcode Pokemon} that is having the tag applied to.
   * @param target {@linkcode Pokemon} N/A
   * @param move {@linkcode Move} {@linkcode Move.DESTINY_BOND}
   * @param {any[]} args N/A
   * @returns true
   */
  apply(user: Pokemon, target: Pokemon, move: Move, args: any[]): boolean {
    globalScene.phaseManager.queueMessage(`${i18next.t("moveTriggers:tryingToTakeFoeDown", { pokemonName: getPokemonNameWithAffix(user) })}`);
    user.addTag(BattlerTagType.DESTINY_BOND, undefined, move.id, user.id);
    return true;
  }
}

/**
 * Attribute to apply a battler tag to the target if they have had their stats boosted this turn.
 * @extends AddBattlerTagAttr
 */
export class AddBattlerTagIfBoostedAttr extends AddBattlerTagAttr {
  constructor(tag: BattlerTagType) {
    super(tag, false, false, 2, 5);
  }

  /**
   * @param user {@linkcode Pokemon} using this move
   * @param target {@linkcode Pokemon} target of this move
   * @param move {@linkcode Move} being used
   * @param {any[]} args N/A
   * @returns true
   */
  apply(user: Pokemon, target: Pokemon, move: Move, args: any[]): boolean {
    if (target.turnData.statStagesIncreased) {
      super.apply(user, target, move, args);
    }
    return true;
  }
}

/**
 * Attribute to apply a status effect to the target if they have had their stats boosted this turn.
 * @extends MoveEffectAttr
 */
export class StatusIfBoostedAttr extends MoveEffectAttr {
  public effect: StatusEffect;

  constructor(effect: StatusEffect) {
    super(true);
    this.effect = effect;
  }

  /**
   * @param user {@linkcode Pokemon} using this move
   * @param target {@linkcode Pokemon} target of this move
   * @param move {@linkcode Move} N/A
   * @param {any[]} args N/A
   * @returns true
   */
  apply(user: Pokemon, target: Pokemon, move: Move, args: any[]): boolean {
    if (target.turnData.statStagesIncreased) {
      target.trySetStatus(this.effect, user);
    }
    return true;
  }
}

/**
 * Attribute to fail move usage unless all of the user's other moves have been used at least once.
 * Used by {@linkcode MoveId.LAST_RESORT}.
 */
export class LastResortAttr extends MoveAttr {
  // TODO: Verify behavior as Bulbapedia page is _extremely_ poorly documented
  getCondition(): MoveConditionFunc {
    return (user: Pokemon, _target: Pokemon, move: Move) => {
      const otherMovesInMoveset = new Set<MoveId>(user.getMoveset().map(m => m.moveId));
      if (!otherMovesInMoveset.delete(move.id) || !otherMovesInMoveset.size) {
        return false; // Last resort fails if used when not in user's moveset or no other moves exist
      }

      const movesInHistory = new Set<MoveId>(
        user.getMoveHistory()
        .filter(m => !isVirtual(m.useMode)) // Last resort ignores virtual moves
        .map(m => m.move)
      );

      // Since `Set.intersection()` is only present in ESNext, we have to do this to check inclusion
      return [...otherMovesInMoveset].every(m => movesInHistory.has(m))
    };
  }
}

export class VariableTargetAttr extends MoveAttr {
  private targetChangeFunc: (user: Pokemon, target: Pokemon, move: Move) => number;

  constructor(targetChange: (user: Pokemon, target: Pokemon, move: Move) => number) {
    super();

    this.targetChangeFunc = targetChange;
  }

  apply(user: Pokemon, target: Pokemon, move: Move, args: any[]): boolean {
    const targetVal = args[0] as NumberHolder;
    targetVal.value = this.targetChangeFunc(user, target, move);
    return true;
  }
}

/**
 * Attribute to cause the target to move immediately after the user.
 *
 * Used by {@linkcode MoveId.AFTER_YOU}.
 */
export class AfterYouAttr extends MoveEffectAttr {
  /**
   * Cause the target of this move to act right after the user.
   * @param user - Unused
   * @param target - The {@linkcode Pokemon} targeted by this move
   * @param _move - Unused
   * @param _args - Unused
   * @returns `true`
   */
  override apply(user: Pokemon, target: Pokemon, _move: Move, _args: any[]): boolean {
    globalScene.phaseManager.queueMessage(i18next.t("moveTriggers:afterYou", { targetName: getPokemonNameWithAffix(target) }));

    // Will find next acting phase of the targeted pokémon, delete it and queue it right after us.
    const targetNextPhase = globalScene.phaseManager.findPhase<MovePhase>(phase => phase.pokemon === target);
    if (targetNextPhase && globalScene.phaseManager.tryRemovePhase((phase: MovePhase) => phase.pokemon === target)) {
      globalScene.phaseManager.prependToPhase(targetNextPhase, "MovePhase");
    }

    return true;
  }
}

/**
 * Move effect to force the target to move last, ignoring priority.
 * If applied to multiple targets, they move in speed order after all other moves.
 * @extends MoveEffectAttr
 */
export class ForceLastAttr extends MoveEffectAttr {
  /**
   * Forces the target of this move to move last.
   *
   * @param user {@linkcode Pokemon} that is using the move.
   * @param target {@linkcode Pokemon} that will be forced to move last.
   * @param move {@linkcode Move} {@linkcode MoveId.QUASH}
   * @param _args N/A
   * @returns true
   */
  override apply(user: Pokemon, target: Pokemon, _move: Move, _args: any[]): boolean {
    globalScene.phaseManager.queueMessage(i18next.t("moveTriggers:forceLast", { targetPokemonName: getPokemonNameWithAffix(target) }));

    // TODO: Refactor this to be more readable and less janky
    const targetMovePhase = globalScene.phaseManager.findPhase<MovePhase>((phase) => phase.pokemon === target);
    if (targetMovePhase && !targetMovePhase.isForcedLast() && globalScene.phaseManager.tryRemovePhase((phase: MovePhase) => phase.pokemon === target)) {
      // Finding the phase to insert the move in front of -
      // Either the end of the turn or in front of another, slower move which has also been forced last
      const prependPhase = globalScene.phaseManager.findPhase((phase) =>
        [ MovePhase, MoveEndPhase ].every(cls => !(phase instanceof cls))
        || (phase.is("MovePhase")) && phaseForcedSlower(phase, target, !!globalScene.arena.getTag(ArenaTagType.TRICK_ROOM))
      );
      if (prependPhase) {
        globalScene.phaseManager.phaseQueue.splice(
          globalScene.phaseManager.phaseQueue.indexOf(prependPhase),
          0,
          globalScene.phaseManager.create("MovePhase", target, [ ...targetMovePhase.targets ], targetMovePhase.move, targetMovePhase.useMode, true)
        );
      }
    }
    return true;
  }
}

/**
 * Returns whether a {@linkcode MovePhase} has been forced last and the corresponding pokemon is slower than {@linkcode target}.

 * TODO:
   - Make this a class method
   - Make this look at speed order from TurnStartPhase
*/
const phaseForcedSlower = (phase: MovePhase, target: Pokemon, trickRoom: boolean): boolean => {
  let slower: boolean;
  // quashed pokemon still have speed ties
  if (phase.pokemon.getEffectiveStat(Stat.SPD) === target.getEffectiveStat(Stat.SPD)) {
    slower = !!target.randBattleSeedInt(2);
  } else {
    slower = !trickRoom ? phase.pokemon.getEffectiveStat(Stat.SPD) < target.getEffectiveStat(Stat.SPD) : phase.pokemon.getEffectiveStat(Stat.SPD) > target.getEffectiveStat(Stat.SPD);
  }
  return phase.isForcedLast() && slower;
};

const failOnGravityCondition: MoveConditionFunc = (user, target, move) => !globalScene.arena.getTag(ArenaTagType.GRAVITY);

const failOnBossCondition: MoveConditionFunc = (user, target, move) => !target.isBossImmune();

const failIfSingleBattle: MoveConditionFunc = (user, target, move) => globalScene.currentBattle.double;

const failIfDampCondition: MoveConditionFunc = (user, target, move) => {
  const cancelled = new BooleanHolder(false);
  globalScene.getField(true).map(p=>applyAbAttrs("FieldPreventExplosiveMovesAbAttr", {pokemon: p, cancelled}));
  // Queue a message if an ability prevented usage of the move
  if (cancelled.value) {
    globalScene.phaseManager.queueMessage(i18next.t("moveTriggers:cannotUseMove", { pokemonName: getPokemonNameWithAffix(user), moveName: move.name }));
  }
  return !cancelled.value;
};

const userSleptOrComatoseCondition: MoveConditionFunc = (user) => user.status?.effect === StatusEffect.SLEEP || user.hasAbility(AbilityId.COMATOSE);

const targetSleptOrComatoseCondition: MoveConditionFunc = (_user: Pokemon, target: Pokemon, _move: Move) => target.status?.effect === StatusEffect.SLEEP || target.hasAbility(AbilityId.COMATOSE);

const failIfLastCondition: MoveConditionFunc = () => globalScene.phaseManager.findPhase(phase => phase.is("MovePhase")) !== undefined;

const failIfLastInPartyCondition: MoveConditionFunc = (user: Pokemon, target: Pokemon, move: Move) => {
  const party: Pokemon[] = user.isPlayer() ? globalScene.getPlayerParty() : globalScene.getEnemyParty();
  return party.some(pokemon => pokemon.isActive() && !pokemon.isOnField());
};

const failIfGhostTypeCondition: MoveConditionFunc = (user: Pokemon, target: Pokemon, move: Move) => !target.isOfType(PokemonType.GHOST);

const failIfNoTargetHeldItemsCondition: MoveConditionFunc = (user: Pokemon, target: Pokemon, move: Move) => target.getHeldItems().filter(i => i.isTransferable)?.length > 0;

const attackedByItemMessageFunc = (user: Pokemon, target: Pokemon, move: Move) => {
  const heldItems = target.getHeldItems().filter(i => i.isTransferable);
  if (heldItems.length === 0) {
    return "";
  }
  const itemName = heldItems[0]?.type?.name ?? "item";
  const message: string = i18next.t("moveTriggers:attackedByItem", { pokemonName: getPokemonNameWithAffix(target), itemName: itemName });
  return message;
};

export class MoveCondition {
  protected func: MoveConditionFunc;

  constructor(func: MoveConditionFunc) {
    this.func = func;
  }

  apply(user: Pokemon, target: Pokemon, move: Move): boolean {
    return this.func(user, target, move);
  }

  getUserBenefitScore(user: Pokemon, target: Pokemon, move: Move): number {
    return 0;
  }
}

/**
 * Condition to allow a move's use only on the first turn this Pokemon is sent into battle
 * (or the start of a new wave, whichever comes first).
 */

export class FirstMoveCondition extends MoveCondition {
  constructor() {
    super((user, _target, _move) => user.tempSummonData.waveTurnCount === 1);
  }

  getUserBenefitScore(user: Pokemon, _target: Pokemon, _move: Move): number {
    return this.apply(user, _target, _move) ? 10 : -20;
  }
}

/**
 * Condition used by the move {@link https://bulbapedia.bulbagarden.net/wiki/Upper_Hand_(move) | Upper Hand}.
 * Moves with this condition are only successful when the target has selected
 * a high-priority attack (after factoring in priority-boosting effects) and
 * hasn't moved yet this turn.
 */
export class UpperHandCondition extends MoveCondition {
  constructor() {
    super((user, target, move) => {
      const targetCommand = globalScene.currentBattle.turnCommands[target.getBattlerIndex()];

      return targetCommand?.command === Command.FIGHT
        && !target.turnData.acted
        && !!targetCommand.move?.move
        && allMoves[targetCommand.move.move].category !== MoveCategory.STATUS
        && allMoves[targetCommand.move.move].getPriority(target) > 0;
    });
  }
}

/**
 * Attribute used for Conversion 2, to convert the user's type to a random type that resists the target's last used move.
 * ~~Fails~~ Does nothing if the user already has ALL types that resist the target's last used move.
 * Fails if the opponent has not used a move yet
 * ~~Fails~~ Does nothing if the type is unknown or stellar
 *
 * TODO:
 * If a move has its type changed (e.g. {@linkcode MoveId.HIDDEN_POWER}), it will check the new type.
 * Does not fail when it should
 */
export class ResistLastMoveTypeAttr extends MoveEffectAttr {
  constructor() {
    super(true);
  }

  /**
   * User changes its type to a random type that resists the target's last used move
   * @param {Pokemon} user Pokemon that used the move and will change types
   * @param {Pokemon} target Opposing pokemon that recently used a move
   * @param {Move} move Move being used
   * @param {any[]} args Unused
   * @returns {boolean} true if the function succeeds
   */
  apply(user: Pokemon, target: Pokemon, move: Move, args: any[]): boolean {
    if (!super.apply(user, target, move, args)) {
      return false;
    }

    // TODO: Confirm how this interacts with status-induced failures and called moves
    const targetMove = target.getLastXMoves(1)[0]; // target's most recent move
    if (!targetMove) {
      return false;
    }

    const moveData = allMoves[targetMove.move];
    if (moveData.type === PokemonType.STELLAR || moveData.type === PokemonType.UNKNOWN) {
      return false;
    }
    const validTypes = this.getTypeResistances(user, moveData.type)
    if (!validTypes.length) {
      return false;
    }
    const type = validTypes[user.randBattleSeedInt(validTypes.length)];
    user.summonData.types = [ type ];
    globalScene.phaseManager.queueMessage(i18next.t("battle:transformedIntoType", { pokemonName: getPokemonNameWithAffix(user), type: toTitleCase(PokemonType[type]) }));
    user.updateInfo();

    return true;
  }

  /**
   * Retrieve the types resisting a given type. Used by Conversion 2
   * @param moveType - The type of the move having been used
   * @returns An array containing all types that resist the given move's type
   * and are not currently shared by the user
   */
  private getTypeResistances(user: Pokemon, moveType: PokemonType): PokemonType[] {
    const resistances: PokemonType[] = [];
    const userTypes = user.getTypes(true, true)


    for (const type of getEnumValues(PokemonType)) {
      if (userTypes.includes(type)) {
        continue;
      }
      const multiplier = getTypeDamageMultiplier(moveType, type);
      if (multiplier < 1) {
        resistances.push(type);
      }
    }

    return resistances;
  }

  getCondition(): MoveConditionFunc {
    // TODO: Does this count dancer?
    return (user, target, move) => {
      return target.getLastXMoves(-1).some(tm => tm.move !== MoveId.NONE);
    };
  }
}

/**
 * Drops the target's immunity to types it is immune to
 * and makes its evasiveness be ignored during accuracy
 * checks. Used by: {@linkcode MoveId.ODOR_SLEUTH | Odor Sleuth}, {@linkcode MoveId.MIRACLE_EYE | Miracle Eye} and {@linkcode MoveId.FORESIGHT | Foresight}
 *
 * @extends AddBattlerTagAttr
 * @see {@linkcode apply}
 */
export class ExposedMoveAttr extends AddBattlerTagAttr {
  constructor(tagType: BattlerTagType) {
    super(tagType, false, true);
  }

  /**
   * Applies {@linkcode ExposedTag} to the target.
   * @param user {@linkcode Pokemon} using this move
   * @param target {@linkcode Pokemon} target of this move
   * @param move {@linkcode Move} being used
   * @param args N/A
   * @returns `true` if the function succeeds
   */
  apply(user: Pokemon, target: Pokemon, move: Move, args: any[]): boolean {
    if (!super.apply(user, target, move, args)) {
      return false;
    }

    globalScene.phaseManager.queueMessage(i18next.t("moveTriggers:exposedMove", { pokemonName: getPokemonNameWithAffix(user), targetPokemonName: getPokemonNameWithAffix(target) }));

    return true;
  }
}


export type MoveTargetSet = {
  targets: BattlerIndex[];
  multiple: boolean;
};

/**
 * Map of Move attributes to their respective classes. Used for instanceof checks.
 */
const MoveAttrs = Object.freeze({
  MoveEffectAttr,
  MoveHeaderAttr,
  MessageHeaderAttr,
  AddBattlerTagAttr,
  AddBattlerTagHeaderAttr,
  BeakBlastHeaderAttr,
  PreMoveMessageAttr,
  PreUseInterruptAttr,
  RespectAttackTypeImmunityAttr,
  IgnoreOpponentStatStagesAttr,
  HighCritAttr,
  CritOnlyAttr,
  FixedDamageAttr,
  UserHpDamageAttr,
  TargetHalfHpDamageAttr,
  MatchHpAttr,
  CounterDamageAttr,
  LevelDamageAttr,
  RandomLevelDamageAttr,
  ModifiedDamageAttr,
  SurviveDamageAttr,
  RecoilAttr,
  SacrificialAttr,
  SacrificialAttrOnHit,
  HalfSacrificialAttr,
  AddSubstituteAttr,
  HealAttr,
  PartyStatusCureAttr,
  FlameBurstAttr,
  SacrificialFullRestoreAttr,
  IgnoreWeatherTypeDebuffAttr,
  WeatherHealAttr,
  PlantHealAttr,
  SandHealAttr,
  BoostHealAttr,
  HealOnAllyAttr,
  HitHealAttr,
  IncrementMovePriorityAttr,
  MultiHitAttr,
  ChangeMultiHitTypeAttr,
  WaterShurikenMultiHitTypeAttr,
  StatusEffectAttr,
  MultiStatusEffectAttr,
  PsychoShiftEffectAttr,
  StealHeldItemChanceAttr,
  RemoveHeldItemAttr,
  EatBerryAttr,
  StealEatBerryAttr,
  HealStatusEffectAttr,
  BypassSleepAttr,
  BypassBurnDamageReductionAttr,
  WeatherChangeAttr,
  ClearWeatherAttr,
  TerrainChangeAttr,
  ClearTerrainAttr,
  OneHitKOAttr,
  InstantChargeAttr,
  WeatherInstantChargeAttr,
  OverrideMoveEffectAttr,
  DelayedAttackAttr,
  AwaitCombinedPledgeAttr,
  StatStageChangeAttr,
  SecretPowerAttr,
  PostVictoryStatStageChangeAttr,
  AcupressureStatStageChangeAttr,
  GrowthStatStageChangeAttr,
  CutHpStatStageBoostAttr,
  OrderUpStatBoostAttr,
  CopyStatsAttr,
  InvertStatsAttr,
  ResetStatsAttr,
  SwapStatStagesAttr,
  HpSplitAttr,
  VariablePowerAttr,
  LessPPMorePowerAttr,
  MovePowerMultiplierAttr,
  BeatUpAttr,
  DoublePowerChanceAttr,
  ConsecutiveUsePowerMultiplierAttr,
  ConsecutiveUseDoublePowerAttr,
  ConsecutiveUseMultiBasePowerAttr,
  WeightPowerAttr,
  ElectroBallPowerAttr,
  GyroBallPowerAttr,
  LowHpPowerAttr,
  CompareWeightPowerAttr,
  HpPowerAttr,
  OpponentHighHpPowerAttr,
  TurnDamagedDoublePowerAttr,
  MagnitudePowerAttr,
  AntiSunlightPowerDecreaseAttr,
  FriendshipPowerAttr,
  RageFistPowerAttr,
  PositiveStatStagePowerAttr,
  PunishmentPowerAttr,
  PresentPowerAttr,
  WaterShurikenPowerAttr,
  SpitUpPowerAttr,
  SwallowHealAttr,
  MultiHitPowerIncrementAttr,
  LastMoveDoublePowerAttr,
  CombinedPledgePowerAttr,
  CombinedPledgeStabBoostAttr,
  RoundPowerAttr,
  CueNextRoundAttr,
  StatChangeBeforeDmgCalcAttr,
  SpectralThiefAttr,
  VariableAtkAttr,
  TargetAtkUserAtkAttr,
  DefAtkAttr,
  VariableDefAttr,
  DefDefAttr,
  VariableAccuracyAttr,
  ThunderAccuracyAttr,
  StormAccuracyAttr,
  AlwaysHitMinimizeAttr,
  ToxicAccuracyAttr,
  BlizzardAccuracyAttr,
  VariableMoveCategoryAttr,
  PhotonGeyserCategoryAttr,
  TeraMoveCategoryAttr,
  TeraBlastPowerAttr,
  StatusCategoryOnAllyAttr,
  ShellSideArmCategoryAttr,
  VariableMoveTypeAttr,
  FormChangeItemTypeAttr,
  TechnoBlastTypeAttr,
  AuraWheelTypeAttr,
  RagingBullTypeAttr,
  IvyCudgelTypeAttr,
  WeatherBallTypeAttr,
  TerrainPulseTypeAttr,
  HiddenPowerTypeAttr,
  TeraBlastTypeAttr,
  TeraStarstormTypeAttr,
  MatchUserTypeAttr,
  CombinedPledgeTypeAttr,
  NeutralDamageAgainstFlyingTypeAttr,
  IceNoEffectTypeAttr,
  FlyingTypeMultiplierAttr,
  VariableMoveTypeChartAttr,
  FreezeDryAttr,
  OneHitKOAccuracyAttr,
  HitsSameTypeAttr,
  SheerColdAccuracyAttr,
  MissEffectAttr,
  NoEffectAttr,
  TypelessAttr,
  BypassRedirectAttr,
  FrenzyAttr,
  SemiInvulnerableAttr,
  LeechSeedAttr,
  FallDownAttr,
  GulpMissileTagAttr,
  JawLockAttr,
  CurseAttr,
  LapseBattlerTagAttr,
  RemoveBattlerTagAttr,
  FlinchAttr,
  ConfuseAttr,
  RechargeAttr,
  TrapAttr,
  ProtectAttr,
  MessageAttr,
  RemoveAllSubstitutesAttr,
  HitsTagAttr,
  HitsTagForDoubleDamageAttr,
  AddArenaTagAttr,
  RemoveArenaTagsAttr,
  AddArenaTrapTagAttr,
  AddArenaTrapTagHitAttr,
  RemoveArenaTrapAttr,
  RemoveScreensAttr,
  SwapArenaTagsAttr,
  AddPledgeEffectAttr,
  RevivalBlessingAttr,
  ForceSwitchOutAttr,
  ChillyReceptionAttr,
  RemoveTypeAttr,
  CopyTypeAttr,
  CopyBiomeTypeAttr,
  ChangeTypeAttr,
  AddTypeAttr,
  FirstMoveTypeAttr,
  CallMoveAttr,
  RandomMoveAttr,
  RandomMovesetMoveAttr,
  NaturePowerAttr,
  CopyMoveAttr,
  RepeatMoveAttr,
  ReducePpMoveAttr,
  AttackReducePpMoveAttr,
  MovesetCopyMoveAttr,
  SketchAttr,
  AbilityChangeAttr,
  AbilityCopyAttr,
  AbilityGiveAttr,
  SwitchAbilitiesAttr,
  SuppressAbilitiesAttr,
  TransformAttr,
  SwapStatAttr,
  ShiftStatAttr,
  AverageStatsAttr,
  MoneyAttr,
  DestinyBondAttr,
  AddBattlerTagIfBoostedAttr,
  StatusIfBoostedAttr,
  LastResortAttr,
  VariableTargetAttr,
  AfterYouAttr,
  ForceLastAttr,
  ResistLastMoveTypeAttr,
  ExposedMoveAttr,
});

/** Map of of move attribute names to their constructors */
export type MoveAttrConstructorMap = typeof MoveAttrs;

export function initMoves() {
  allMoves.push(
    new SelfStatusMove(MoveId.NONE, PokemonType.NORMAL, MoveCategory.STATUS, -1, -1, 0, 1),
    new AttackMove(MoveId.POUND, PokemonType.NORMAL, MoveCategory.PHYSICAL, 40, 100, 35, -1, 0, 1),
    new AttackMove(MoveId.KARATE_CHOP, PokemonType.FIGHTING, MoveCategory.PHYSICAL, 50, 100, 25, -1, 0, 1)
      .attr(HighCritAttr),
    new AttackMove(MoveId.DOUBLE_SLAP, PokemonType.NORMAL, MoveCategory.PHYSICAL, 15, 85, 10, -1, 0, 1)
      .attr(MultiHitAttr),
    new AttackMove(MoveId.COMET_PUNCH, PokemonType.NORMAL, MoveCategory.PHYSICAL, 18, 85, 15, -1, 0, 1)
      .attr(MultiHitAttr)
      .punchingMove(),
    new AttackMove(MoveId.MEGA_PUNCH, PokemonType.NORMAL, MoveCategory.PHYSICAL, 80, 85, 20, -1, 0, 1)
      .punchingMove(),
    new AttackMove(MoveId.PAY_DAY, PokemonType.NORMAL, MoveCategory.PHYSICAL, 40, 100, 20, -1, 0, 1)
      .attr(MoneyAttr)
      .makesContact(false),
    new AttackMove(MoveId.FIRE_PUNCH, PokemonType.FIRE, MoveCategory.PHYSICAL, 75, 100, 15, 10, 0, 1)
      .attr(StatusEffectAttr, StatusEffect.BURN)
      .punchingMove(),
    new AttackMove(MoveId.ICE_PUNCH, PokemonType.ICE, MoveCategory.PHYSICAL, 75, 100, 15, 10, 0, 1)
      .attr(StatusEffectAttr, StatusEffect.FREEZE)
      .punchingMove(),
    new AttackMove(MoveId.THUNDER_PUNCH, PokemonType.ELECTRIC, MoveCategory.PHYSICAL, 75, 100, 15, 10, 0, 1)
      .attr(StatusEffectAttr, StatusEffect.PARALYSIS)
      .punchingMove(),
    new AttackMove(MoveId.SCRATCH, PokemonType.NORMAL, MoveCategory.PHYSICAL, 40, 100, 35, -1, 0, 1),
    new AttackMove(MoveId.VISE_GRIP, PokemonType.NORMAL, MoveCategory.PHYSICAL, 55, 100, 30, -1, 0, 1),
    new AttackMove(MoveId.GUILLOTINE, PokemonType.NORMAL, MoveCategory.PHYSICAL, 250, 30, 5, -1, 0, 1)
      .attr(OneHitKOAttr)
      .attr(OneHitKOAccuracyAttr),
    new ChargingAttackMove(MoveId.RAZOR_WIND, PokemonType.NORMAL, MoveCategory.SPECIAL, 80, 100, 10, -1, 0, 1)
      .chargeText(i18next.t("moveTriggers:whippedUpAWhirlwind", { pokemonName: "{USER}" }))
      .attr(HighCritAttr)
      .windMove()
      .target(MoveTarget.ALL_NEAR_ENEMIES),
    new SelfStatusMove(MoveId.SWORDS_DANCE, PokemonType.NORMAL, -1, 20, -1, 0, 1)
      .attr(StatStageChangeAttr, [ Stat.ATK ], 2, true)
      .danceMove(),
    new AttackMove(MoveId.CUT, PokemonType.NORMAL, MoveCategory.PHYSICAL, 50, 95, 30, -1, 0, 1)
      .slicingMove(),
    new AttackMove(MoveId.GUST, PokemonType.FLYING, MoveCategory.SPECIAL, 40, 100, 35, -1, 0, 1)
      .attr(HitsTagForDoubleDamageAttr, BattlerTagType.FLYING)
      .windMove(),
    new AttackMove(MoveId.WING_ATTACK, PokemonType.FLYING, MoveCategory.PHYSICAL, 60, 100, 35, -1, 0, 1),
    new StatusMove(MoveId.WHIRLWIND, PokemonType.NORMAL, -1, 20, -1, -6, 1)
      .attr(ForceSwitchOutAttr, false, SwitchType.FORCE_SWITCH)
      .ignoresSubstitute()
      .hidesTarget()
      .windMove()
      .reflectable(),
    new ChargingAttackMove(MoveId.FLY, PokemonType.FLYING, MoveCategory.PHYSICAL, 90, 95, 15, -1, 0, 1)
      .chargeText(i18next.t("moveTriggers:flewUpHigh", { pokemonName: "{USER}" }))
      .chargeAttr(SemiInvulnerableAttr, BattlerTagType.FLYING)
      .condition(failOnGravityCondition),
    new AttackMove(MoveId.BIND, PokemonType.NORMAL, MoveCategory.PHYSICAL, 15, 85, 20, -1, 0, 1)
      .attr(TrapAttr, BattlerTagType.BIND),
    new AttackMove(MoveId.SLAM, PokemonType.NORMAL, MoveCategory.PHYSICAL, 80, 75, 20, -1, 0, 1),
    new AttackMove(MoveId.VINE_WHIP, PokemonType.GRASS, MoveCategory.PHYSICAL, 45, 100, 25, -1, 0, 1),
    new AttackMove(MoveId.STOMP, PokemonType.NORMAL, MoveCategory.PHYSICAL, 65, 100, 20, 30, 0, 1)
      .attr(AlwaysHitMinimizeAttr)
      .attr(HitsTagForDoubleDamageAttr, BattlerTagType.MINIMIZED)
      .attr(FlinchAttr),
    new AttackMove(MoveId.DOUBLE_KICK, PokemonType.FIGHTING, MoveCategory.PHYSICAL, 30, 100, 30, -1, 0, 1)
      .attr(MultiHitAttr, MultiHitType._2),
    new AttackMove(MoveId.MEGA_KICK, PokemonType.NORMAL, MoveCategory.PHYSICAL, 120, 75, 5, -1, 0, 1),
    new AttackMove(MoveId.JUMP_KICK, PokemonType.FIGHTING, MoveCategory.PHYSICAL, 100, 95, 10, -1, 0, 1)
      .attr(MissEffectAttr, crashDamageFunc)
      .attr(NoEffectAttr, crashDamageFunc)
      .condition(failOnGravityCondition)
      .recklessMove(),
    new AttackMove(MoveId.ROLLING_KICK, PokemonType.FIGHTING, MoveCategory.PHYSICAL, 60, 85, 15, 30, 0, 1)
      .attr(FlinchAttr),
    new StatusMove(MoveId.SAND_ATTACK, PokemonType.GROUND, 100, 15, -1, 0, 1)
      .attr(StatStageChangeAttr, [ Stat.ACC ], -1)
      .reflectable(),
    new AttackMove(MoveId.HEADBUTT, PokemonType.NORMAL, MoveCategory.PHYSICAL, 70, 100, 15, 30, 0, 1)
      .attr(FlinchAttr),
    new AttackMove(MoveId.HORN_ATTACK, PokemonType.NORMAL, MoveCategory.PHYSICAL, 65, 100, 25, -1, 0, 1),
    new AttackMove(MoveId.FURY_ATTACK, PokemonType.NORMAL, MoveCategory.PHYSICAL, 15, 85, 20, -1, 0, 1)
      .attr(MultiHitAttr),
    new AttackMove(MoveId.HORN_DRILL, PokemonType.NORMAL, MoveCategory.PHYSICAL, 250, 30, 5, -1, 0, 1)
      .attr(OneHitKOAttr)
      .attr(OneHitKOAccuracyAttr),
    new AttackMove(MoveId.TACKLE, PokemonType.NORMAL, MoveCategory.PHYSICAL, 40, 100, 35, -1, 0, 1),
    new AttackMove(MoveId.BODY_SLAM, PokemonType.NORMAL, MoveCategory.PHYSICAL, 85, 100, 15, 30, 0, 1)
      .attr(AlwaysHitMinimizeAttr)
      .attr(HitsTagForDoubleDamageAttr, BattlerTagType.MINIMIZED)
      .attr(StatusEffectAttr, StatusEffect.PARALYSIS),
    new AttackMove(MoveId.WRAP, PokemonType.NORMAL, MoveCategory.PHYSICAL, 15, 90, 20, -1, 0, 1)
      .attr(TrapAttr, BattlerTagType.WRAP),
    new AttackMove(MoveId.TAKE_DOWN, PokemonType.NORMAL, MoveCategory.PHYSICAL, 90, 85, 20, -1, 0, 1)
      .attr(RecoilAttr)
      .recklessMove(),
    new AttackMove(MoveId.THRASH, PokemonType.NORMAL, MoveCategory.PHYSICAL, 120, 100, 10, -1, 0, 1)
      .attr(FrenzyAttr)
      .attr(MissEffectAttr, frenzyMissFunc)
      .attr(NoEffectAttr, frenzyMissFunc)
      .target(MoveTarget.RANDOM_NEAR_ENEMY),
    new AttackMove(MoveId.DOUBLE_EDGE, PokemonType.NORMAL, MoveCategory.PHYSICAL, 120, 100, 15, -1, 0, 1)
      .attr(RecoilAttr, false, 0.33)
      .recklessMove(),
    new StatusMove(MoveId.TAIL_WHIP, PokemonType.NORMAL, 100, 30, -1, 0, 1)
      .attr(StatStageChangeAttr, [ Stat.DEF ], -1)
      .target(MoveTarget.ALL_NEAR_ENEMIES)
      .reflectable(),
    new AttackMove(MoveId.POISON_STING, PokemonType.POISON, MoveCategory.PHYSICAL, 15, 100, 35, 30, 0, 1)
      .attr(StatusEffectAttr, StatusEffect.POISON)
      .makesContact(false),
    new AttackMove(MoveId.TWINEEDLE, PokemonType.BUG, MoveCategory.PHYSICAL, 25, 100, 20, 20, 0, 1)
      .attr(MultiHitAttr, MultiHitType._2)
      .attr(StatusEffectAttr, StatusEffect.POISON)
      .makesContact(false),
    new AttackMove(MoveId.PIN_MISSILE, PokemonType.BUG, MoveCategory.PHYSICAL, 25, 95, 20, -1, 0, 1)
      .attr(MultiHitAttr)
      .makesContact(false),
    new StatusMove(MoveId.LEER, PokemonType.NORMAL, 100, 30, -1, 0, 1)
      .attr(StatStageChangeAttr, [ Stat.DEF ], -1)
      .target(MoveTarget.ALL_NEAR_ENEMIES)
      .reflectable(),
    new AttackMove(MoveId.BITE, PokemonType.DARK, MoveCategory.PHYSICAL, 60, 100, 25, 30, 0, 1)
      .attr(FlinchAttr)
      .bitingMove(),
    new StatusMove(MoveId.GROWL, PokemonType.NORMAL, 100, 40, -1, 0, 1)
      .attr(StatStageChangeAttr, [ Stat.ATK ], -1)
      .soundBased()
      .target(MoveTarget.ALL_NEAR_ENEMIES)
      .reflectable(),
    new StatusMove(MoveId.ROAR, PokemonType.NORMAL, -1, 20, -1, -6, 1)
      .attr(ForceSwitchOutAttr, false, SwitchType.FORCE_SWITCH)
      .soundBased()
      .hidesTarget()
      .reflectable(),
    new StatusMove(MoveId.SING, PokemonType.NORMAL, 55, 15, -1, 0, 1)
      .attr(StatusEffectAttr, StatusEffect.SLEEP)
      .soundBased()
      .reflectable(),
    new StatusMove(MoveId.SUPERSONIC, PokemonType.NORMAL, 55, 20, -1, 0, 1)
      .attr(ConfuseAttr)
      .soundBased()
      .reflectable(),
    new AttackMove(MoveId.SONIC_BOOM, PokemonType.NORMAL, MoveCategory.SPECIAL, -1, 90, 20, -1, 0, 1)
      .attr(FixedDamageAttr, 20),
    new StatusMove(MoveId.DISABLE, PokemonType.NORMAL, 100, 20, -1, 0, 1)
      .attr(AddBattlerTagAttr, BattlerTagType.DISABLED, false, true)
      .condition((_user, target, _move) => {
        const lastNonVirtualMove = target.getLastNonVirtualMove();
        return !isNullOrUndefined(lastNonVirtualMove) && lastNonVirtualMove.move !== MoveId.STRUGGLE;
      })
      .ignoresSubstitute()
      .reflectable(),
    new AttackMove(MoveId.ACID, PokemonType.POISON, MoveCategory.SPECIAL, 40, 100, 30, 10, 0, 1)
      .attr(StatStageChangeAttr, [ Stat.SPDEF ], -1)
      .target(MoveTarget.ALL_NEAR_ENEMIES),
    new AttackMove(MoveId.EMBER, PokemonType.FIRE, MoveCategory.SPECIAL, 40, 100, 25, 10, 0, 1)
      .attr(StatusEffectAttr, StatusEffect.BURN),
    new AttackMove(MoveId.FLAMETHROWER, PokemonType.FIRE, MoveCategory.SPECIAL, 90, 100, 15, 10, 0, 1)
      .attr(StatusEffectAttr, StatusEffect.BURN),
    new StatusMove(MoveId.MIST, PokemonType.ICE, -1, 30, -1, 0, 1)
      .attr(AddArenaTagAttr, ArenaTagType.MIST, 5, true)
      .target(MoveTarget.USER_SIDE),
    new AttackMove(MoveId.WATER_GUN, PokemonType.WATER, MoveCategory.SPECIAL, 40, 100, 25, -1, 0, 1),
    new AttackMove(MoveId.HYDRO_PUMP, PokemonType.WATER, MoveCategory.SPECIAL, 110, 80, 5, -1, 0, 1),
    new AttackMove(MoveId.SURF, PokemonType.WATER, MoveCategory.SPECIAL, 90, 100, 15, -1, 0, 1)
      .target(MoveTarget.ALL_NEAR_OTHERS)
      .attr(HitsTagForDoubleDamageAttr, BattlerTagType.UNDERWATER)
      .attr(GulpMissileTagAttr),
    new AttackMove(MoveId.ICE_BEAM, PokemonType.ICE, MoveCategory.SPECIAL, 90, 100, 10, 10, 0, 1)
      .attr(StatusEffectAttr, StatusEffect.FREEZE),
    new AttackMove(MoveId.BLIZZARD, PokemonType.ICE, MoveCategory.SPECIAL, 110, 70, 5, 10, 0, 1)
      .attr(BlizzardAccuracyAttr)
      .attr(StatusEffectAttr, StatusEffect.FREEZE)
      .windMove()
      .target(MoveTarget.ALL_NEAR_ENEMIES),
    new AttackMove(MoveId.PSYBEAM, PokemonType.PSYCHIC, MoveCategory.SPECIAL, 65, 100, 20, 10, 0, 1)
      .attr(ConfuseAttr),
    new AttackMove(MoveId.BUBBLE_BEAM, PokemonType.WATER, MoveCategory.SPECIAL, 65, 100, 20, 10, 0, 1)
      .attr(StatStageChangeAttr, [ Stat.SPD ], -1),
    new AttackMove(MoveId.AURORA_BEAM, PokemonType.ICE, MoveCategory.SPECIAL, 65, 100, 20, 10, 0, 1)
      .attr(StatStageChangeAttr, [ Stat.ATK ], -1),
    new AttackMove(MoveId.HYPER_BEAM, PokemonType.NORMAL, MoveCategory.SPECIAL, 150, 90, 5, -1, 0, 1)
      .attr(RechargeAttr),
    new AttackMove(MoveId.PECK, PokemonType.FLYING, MoveCategory.PHYSICAL, 35, 100, 35, -1, 0, 1),
    new AttackMove(MoveId.DRILL_PECK, PokemonType.FLYING, MoveCategory.PHYSICAL, 80, 100, 20, -1, 0, 1),
    new AttackMove(MoveId.SUBMISSION, PokemonType.FIGHTING, MoveCategory.PHYSICAL, 80, 80, 20, -1, 0, 1)
      .attr(RecoilAttr)
      .recklessMove(),
    new AttackMove(MoveId.LOW_KICK, PokemonType.FIGHTING, MoveCategory.PHYSICAL, -1, 100, 20, -1, 0, 1)
      .attr(WeightPowerAttr),
    new AttackMove(MoveId.COUNTER, PokemonType.FIGHTING, MoveCategory.PHYSICAL, -1, 100, 20, -1, -5, 1)
      .attr(CounterDamageAttr, (move: Move) => move.category === MoveCategory.PHYSICAL, 2)
      .target(MoveTarget.ATTACKER),
    new AttackMove(MoveId.SEISMIC_TOSS, PokemonType.FIGHTING, MoveCategory.PHYSICAL, -1, 100, 20, -1, 0, 1)
      .attr(LevelDamageAttr),
    new AttackMove(MoveId.STRENGTH, PokemonType.NORMAL, MoveCategory.PHYSICAL, 80, 100, 15, -1, 0, 1),
    new AttackMove(MoveId.ABSORB, PokemonType.GRASS, MoveCategory.SPECIAL, 20, 100, 25, -1, 0, 1)
      .attr(HitHealAttr)
      .triageMove(),
    new AttackMove(MoveId.MEGA_DRAIN, PokemonType.GRASS, MoveCategory.SPECIAL, 40, 100, 15, -1, 0, 1)
      .attr(HitHealAttr)
      .triageMove(),
    new StatusMove(MoveId.LEECH_SEED, PokemonType.GRASS, 90, 10, -1, 0, 1)
      .attr(LeechSeedAttr)
      .condition((user, target, move) => !target.getTag(BattlerTagType.SEEDED) && !target.isOfType(PokemonType.GRASS))
      .reflectable(),
    new SelfStatusMove(MoveId.GROWTH, PokemonType.NORMAL, -1, 20, -1, 0, 1)
      .attr(GrowthStatStageChangeAttr),
    new AttackMove(MoveId.RAZOR_LEAF, PokemonType.GRASS, MoveCategory.PHYSICAL, 55, 95, 25, -1, 0, 1)
      .attr(HighCritAttr)
      .makesContact(false)
      .slicingMove()
      .target(MoveTarget.ALL_NEAR_ENEMIES),
    new ChargingAttackMove(MoveId.SOLAR_BEAM, PokemonType.GRASS, MoveCategory.SPECIAL, 120, 100, 10, -1, 0, 1)
      .chargeText(i18next.t("moveTriggers:tookInSunlight", { pokemonName: "{USER}" }))
      .chargeAttr(WeatherInstantChargeAttr, [ WeatherType.SUNNY, WeatherType.HARSH_SUN ])
      .attr(AntiSunlightPowerDecreaseAttr),
    new StatusMove(MoveId.POISON_POWDER, PokemonType.POISON, 75, 35, -1, 0, 1)
      .attr(StatusEffectAttr, StatusEffect.POISON)
      .powderMove()
      .reflectable(),
    new StatusMove(MoveId.STUN_SPORE, PokemonType.GRASS, 75, 30, -1, 0, 1)
      .attr(StatusEffectAttr, StatusEffect.PARALYSIS)
      .powderMove()
      .reflectable(),
    new StatusMove(MoveId.SLEEP_POWDER, PokemonType.GRASS, 75, 15, -1, 0, 1)
      .attr(StatusEffectAttr, StatusEffect.SLEEP)
      .powderMove()
      .reflectable(),
    new AttackMove(MoveId.PETAL_DANCE, PokemonType.GRASS, MoveCategory.SPECIAL, 120, 100, 10, -1, 0, 1)
      .attr(FrenzyAttr)
      .attr(MissEffectAttr, frenzyMissFunc)
      .attr(NoEffectAttr, frenzyMissFunc)
      .makesContact()
      .danceMove()
      .target(MoveTarget.RANDOM_NEAR_ENEMY),
    new StatusMove(MoveId.STRING_SHOT, PokemonType.BUG, 95, 40, -1, 0, 1)
      .attr(StatStageChangeAttr, [ Stat.SPD ], -2)
      .target(MoveTarget.ALL_NEAR_ENEMIES)
      .reflectable(),
    new AttackMove(MoveId.DRAGON_RAGE, PokemonType.DRAGON, MoveCategory.SPECIAL, -1, 100, 10, -1, 0, 1)
      .attr(FixedDamageAttr, 40),
    new AttackMove(MoveId.FIRE_SPIN, PokemonType.FIRE, MoveCategory.SPECIAL, 35, 85, 15, -1, 0, 1)
      .attr(TrapAttr, BattlerTagType.FIRE_SPIN),
    new AttackMove(MoveId.THUNDER_SHOCK, PokemonType.ELECTRIC, MoveCategory.SPECIAL, 40, 100, 30, 10, 0, 1)
      .attr(StatusEffectAttr, StatusEffect.PARALYSIS),
    new AttackMove(MoveId.THUNDERBOLT, PokemonType.ELECTRIC, MoveCategory.SPECIAL, 90, 100, 15, 10, 0, 1)
      .attr(StatusEffectAttr, StatusEffect.PARALYSIS),
    new StatusMove(MoveId.THUNDER_WAVE, PokemonType.ELECTRIC, 90, 20, -1, 0, 1)
      .attr(StatusEffectAttr, StatusEffect.PARALYSIS)
      .attr(RespectAttackTypeImmunityAttr)
      .reflectable(),
    new AttackMove(MoveId.THUNDER, PokemonType.ELECTRIC, MoveCategory.SPECIAL, 110, 70, 10, 30, 0, 1)
      .attr(StatusEffectAttr, StatusEffect.PARALYSIS)
      .attr(ThunderAccuracyAttr)
      .attr(HitsTagAttr, BattlerTagType.FLYING),
    new AttackMove(MoveId.ROCK_THROW, PokemonType.ROCK, MoveCategory.PHYSICAL, 50, 90, 15, -1, 0, 1)
      .makesContact(false),
    new AttackMove(MoveId.EARTHQUAKE, PokemonType.GROUND, MoveCategory.PHYSICAL, 100, 100, 10, -1, 0, 1)
      .attr(HitsTagForDoubleDamageAttr, BattlerTagType.UNDERGROUND)
      .attr(MovePowerMultiplierAttr, (user, target, move) => globalScene.arena.getTerrainType() === TerrainType.GRASSY && target.isGrounded() ? 0.5 : 1)
      .makesContact(false)
      .target(MoveTarget.ALL_NEAR_OTHERS),
    new AttackMove(MoveId.FISSURE, PokemonType.GROUND, MoveCategory.PHYSICAL, 250, 30, 5, -1, 0, 1)
      .attr(OneHitKOAttr)
      .attr(OneHitKOAccuracyAttr)
      .attr(HitsTagAttr, BattlerTagType.UNDERGROUND)
      .makesContact(false),
    new ChargingAttackMove(MoveId.DIG, PokemonType.GROUND, MoveCategory.PHYSICAL, 80, 100, 10, -1, 0, 1)
      .chargeText(i18next.t("moveTriggers:dugAHole", { pokemonName: "{USER}" }))
      .chargeAttr(SemiInvulnerableAttr, BattlerTagType.UNDERGROUND),
    new StatusMove(MoveId.TOXIC, PokemonType.POISON, 90, 10, -1, 0, 1)
      .attr(StatusEffectAttr, StatusEffect.TOXIC)
      .attr(ToxicAccuracyAttr)
      .reflectable(),
    new AttackMove(MoveId.CONFUSION, PokemonType.PSYCHIC, MoveCategory.SPECIAL, 50, 100, 25, 10, 0, 1)
      .attr(ConfuseAttr),
    new AttackMove(MoveId.PSYCHIC, PokemonType.PSYCHIC, MoveCategory.SPECIAL, 90, 100, 10, 10, 0, 1)
      .attr(StatStageChangeAttr, [ Stat.SPDEF ], -1),
    new StatusMove(MoveId.HYPNOSIS, PokemonType.PSYCHIC, 60, 20, -1, 0, 1)
      .attr(StatusEffectAttr, StatusEffect.SLEEP)
      .reflectable(),
    new SelfStatusMove(MoveId.MEDITATE, PokemonType.PSYCHIC, -1, 40, -1, 0, 1)
      .attr(StatStageChangeAttr, [ Stat.ATK ], 1, true),
    new SelfStatusMove(MoveId.AGILITY, PokemonType.PSYCHIC, -1, 30, -1, 0, 1)
      .attr(StatStageChangeAttr, [ Stat.SPD ], 2, true),
    new AttackMove(MoveId.QUICK_ATTACK, PokemonType.NORMAL, MoveCategory.PHYSICAL, 40, 100, 30, -1, 1, 1),
    new AttackMove(MoveId.RAGE, PokemonType.NORMAL, MoveCategory.PHYSICAL, 20, 100, 20, -1, 0, 1)
      .partial(), // No effect implemented
    new SelfStatusMove(MoveId.TELEPORT, PokemonType.PSYCHIC, -1, 20, -1, -6, 1)
      .attr(ForceSwitchOutAttr, true)
      .hidesUser(),
    new AttackMove(MoveId.NIGHT_SHADE, PokemonType.GHOST, MoveCategory.SPECIAL, -1, 100, 15, -1, 0, 1)
      .attr(LevelDamageAttr),
    new StatusMove(MoveId.MIMIC, PokemonType.NORMAL, -1, 10, -1, 0, 1)
      .attr(MovesetCopyMoveAttr)
      .ignoresSubstitute(),
    new StatusMove(MoveId.SCREECH, PokemonType.NORMAL, 85, 40, -1, 0, 1)
      .attr(StatStageChangeAttr, [ Stat.DEF ], -2)
      .soundBased()
      .reflectable(),
    new SelfStatusMove(MoveId.DOUBLE_TEAM, PokemonType.NORMAL, -1, 15, -1, 0, 1)
      .attr(StatStageChangeAttr, [ Stat.EVA ], 1, true),
    new SelfStatusMove(MoveId.RECOVER, PokemonType.NORMAL, -1, 5, -1, 0, 1)
      .attr(HealAttr, 0.5)
      .triageMove(),
    new SelfStatusMove(MoveId.HARDEN, PokemonType.NORMAL, -1, 30, -1, 0, 1)
      .attr(StatStageChangeAttr, [ Stat.DEF ], 1, true),
    new SelfStatusMove(MoveId.MINIMIZE, PokemonType.NORMAL, -1, 10, -1, 0, 1)
      .attr(AddBattlerTagAttr, BattlerTagType.MINIMIZED, true, false)
      .attr(StatStageChangeAttr, [ Stat.EVA ], 2, true),
    new StatusMove(MoveId.SMOKESCREEN, PokemonType.NORMAL, 100, 20, -1, 0, 1)
      .attr(StatStageChangeAttr, [ Stat.ACC ], -1)
      .reflectable(),
    new StatusMove(MoveId.CONFUSE_RAY, PokemonType.GHOST, 100, 10, -1, 0, 1)
      .attr(ConfuseAttr)
      .reflectable(),
    new SelfStatusMove(MoveId.WITHDRAW, PokemonType.WATER, -1, 40, -1, 0, 1)
      .attr(StatStageChangeAttr, [ Stat.DEF ], 1, true),
    new SelfStatusMove(MoveId.DEFENSE_CURL, PokemonType.NORMAL, -1, 40, -1, 0, 1)
      .attr(StatStageChangeAttr, [ Stat.DEF ], 1, true),
    new SelfStatusMove(MoveId.BARRIER, PokemonType.PSYCHIC, -1, 20, -1, 0, 1)
      .attr(StatStageChangeAttr, [ Stat.DEF ], 2, true),
    new StatusMove(MoveId.LIGHT_SCREEN, PokemonType.PSYCHIC, -1, 30, -1, 0, 1)
      .attr(AddArenaTagAttr, ArenaTagType.LIGHT_SCREEN, 5, true)
      .target(MoveTarget.USER_SIDE),
    new SelfStatusMove(MoveId.HAZE, PokemonType.ICE, -1, 30, -1, 0, 1)
      .ignoresSubstitute()
      .attr(ResetStatsAttr, true),
    new StatusMove(MoveId.REFLECT, PokemonType.PSYCHIC, -1, 20, -1, 0, 1)
      .attr(AddArenaTagAttr, ArenaTagType.REFLECT, 5, true)
      .target(MoveTarget.USER_SIDE),
    new SelfStatusMove(MoveId.FOCUS_ENERGY, PokemonType.NORMAL, -1, 30, -1, 0, 1)
      .attr(AddBattlerTagAttr, BattlerTagType.CRIT_BOOST, true, true),
    new AttackMove(MoveId.BIDE, PokemonType.NORMAL, MoveCategory.PHYSICAL, -1, -1, 10, -1, 1, 1)
      .target(MoveTarget.USER)
      .unimplemented(),
    new SelfStatusMove(MoveId.METRONOME, PokemonType.NORMAL, -1, 10, -1, 0, 1)
      .attr(RandomMoveAttr, invalidMetronomeMoves),
    new StatusMove(MoveId.MIRROR_MOVE, PokemonType.FLYING, -1, 20, -1, 0, 1)
      .attr(CopyMoveAttr, true, invalidMirrorMoveMoves),
    new AttackMove(MoveId.SELF_DESTRUCT, PokemonType.NORMAL, MoveCategory.PHYSICAL, 200, 100, 5, -1, 0, 1)
      .attr(SacrificialAttr)
      .makesContact(false)
      .condition(failIfDampCondition)
      .target(MoveTarget.ALL_NEAR_OTHERS),
    new AttackMove(MoveId.EGG_BOMB, PokemonType.NORMAL, MoveCategory.PHYSICAL, 100, 75, 10, -1, 0, 1)
      .makesContact(false)
      .ballBombMove(),
    new AttackMove(MoveId.LICK, PokemonType.GHOST, MoveCategory.PHYSICAL, 30, 100, 30, 30, 0, 1)
      .attr(StatusEffectAttr, StatusEffect.PARALYSIS),
    new AttackMove(MoveId.SMOG, PokemonType.POISON, MoveCategory.SPECIAL, 30, 70, 20, 40, 0, 1)
      .attr(StatusEffectAttr, StatusEffect.POISON),
    new AttackMove(MoveId.SLUDGE, PokemonType.POISON, MoveCategory.SPECIAL, 65, 100, 20, 30, 0, 1)
      .attr(StatusEffectAttr, StatusEffect.POISON),
    new AttackMove(MoveId.BONE_CLUB, PokemonType.GROUND, MoveCategory.PHYSICAL, 65, 85, 20, 10, 0, 1)
      .attr(FlinchAttr)
      .makesContact(false),
    new AttackMove(MoveId.FIRE_BLAST, PokemonType.FIRE, MoveCategory.SPECIAL, 110, 85, 5, 10, 0, 1)
      .attr(StatusEffectAttr, StatusEffect.BURN),
    new AttackMove(MoveId.WATERFALL, PokemonType.WATER, MoveCategory.PHYSICAL, 80, 100, 15, 20, 0, 1)
      .attr(FlinchAttr),
    new AttackMove(MoveId.CLAMP, PokemonType.WATER, MoveCategory.PHYSICAL, 35, 85, 15, -1, 0, 1)
      .attr(TrapAttr, BattlerTagType.CLAMP),
    new AttackMove(MoveId.SWIFT, PokemonType.NORMAL, MoveCategory.SPECIAL, 60, -1, 20, -1, 0, 1)
      .target(MoveTarget.ALL_NEAR_ENEMIES),
    new ChargingAttackMove(MoveId.SKULL_BASH, PokemonType.NORMAL, MoveCategory.PHYSICAL, 130, 100, 10, -1, 0, 1)
      .chargeText(i18next.t("moveTriggers:loweredItsHead", { pokemonName: "{USER}" }))
      .chargeAttr(StatStageChangeAttr, [ Stat.DEF ], 1, true),
    new AttackMove(MoveId.SPIKE_CANNON, PokemonType.NORMAL, MoveCategory.PHYSICAL, 20, 100, 15, -1, 0, 1)
      .attr(MultiHitAttr)
      .makesContact(false),
    new AttackMove(MoveId.CONSTRICT, PokemonType.NORMAL, MoveCategory.PHYSICAL, 10, 100, 35, 10, 0, 1)
      .attr(StatStageChangeAttr, [ Stat.SPD ], -1),
    new SelfStatusMove(MoveId.AMNESIA, PokemonType.PSYCHIC, -1, 20, -1, 0, 1)
      .attr(StatStageChangeAttr, [ Stat.SPDEF ], 2, true),
    new StatusMove(MoveId.KINESIS, PokemonType.PSYCHIC, 80, 15, -1, 0, 1)
      .attr(StatStageChangeAttr, [ Stat.ACC ], -1)
      .reflectable(),
    new SelfStatusMove(MoveId.SOFT_BOILED, PokemonType.NORMAL, -1, 5, -1, 0, 1)
      .attr(HealAttr, 0.5)
      .triageMove(),
    new AttackMove(MoveId.HIGH_JUMP_KICK, PokemonType.FIGHTING, MoveCategory.PHYSICAL, 130, 90, 10, -1, 0, 1)
      .attr(MissEffectAttr, crashDamageFunc)
      .attr(NoEffectAttr, crashDamageFunc)
      .condition(failOnGravityCondition)
      .recklessMove(),
    new StatusMove(MoveId.GLARE, PokemonType.NORMAL, 100, 30, -1, 0, 1)
      .attr(StatusEffectAttr, StatusEffect.PARALYSIS)
      .reflectable(),
    new AttackMove(MoveId.DREAM_EATER, PokemonType.PSYCHIC, MoveCategory.SPECIAL, 100, 100, 15, -1, 0, 1)
      .attr(HitHealAttr)
      .condition(targetSleptOrComatoseCondition)
      .triageMove(),
    new StatusMove(MoveId.POISON_GAS, PokemonType.POISON, 90, 40, -1, 0, 1)
      .attr(StatusEffectAttr, StatusEffect.POISON)
      .target(MoveTarget.ALL_NEAR_ENEMIES)
      .reflectable(),
    new AttackMove(MoveId.BARRAGE, PokemonType.NORMAL, MoveCategory.PHYSICAL, 15, 85, 20, -1, 0, 1)
      .attr(MultiHitAttr)
      .makesContact(false)
      .ballBombMove(),
    new AttackMove(MoveId.LEECH_LIFE, PokemonType.BUG, MoveCategory.PHYSICAL, 80, 100, 10, -1, 0, 1)
      .attr(HitHealAttr)
      .triageMove(),
    new StatusMove(MoveId.LOVELY_KISS, PokemonType.NORMAL, 75, 10, -1, 0, 1)
      .attr(StatusEffectAttr, StatusEffect.SLEEP)
      .reflectable(),
    new ChargingAttackMove(MoveId.SKY_ATTACK, PokemonType.FLYING, MoveCategory.PHYSICAL, 140, 90, 5, 30, 0, 1)
      .chargeText(i18next.t("moveTriggers:isGlowing", { pokemonName: "{USER}" }))
      .attr(HighCritAttr)
      .attr(FlinchAttr)
      .makesContact(false),
    new StatusMove(MoveId.TRANSFORM, PokemonType.NORMAL, -1, 10, -1, 0, 1)
      .attr(TransformAttr)
      .ignoresProtect()
      /* Transform:
       * Does not copy the target's rage fist hit count
       * Does not copy the target's volatile status conditions (ie BattlerTags)
       * Renders user typeless when copying typeless opponent (should revert to original typing)
      */
      .edgeCase(),
    new AttackMove(MoveId.BUBBLE, PokemonType.WATER, MoveCategory.SPECIAL, 40, 100, 30, 10, 0, 1)
      .attr(StatStageChangeAttr, [ Stat.SPD ], -1)
      .target(MoveTarget.ALL_NEAR_ENEMIES),
    new AttackMove(MoveId.DIZZY_PUNCH, PokemonType.NORMAL, MoveCategory.PHYSICAL, 70, 100, 10, 20, 0, 1)
      .attr(ConfuseAttr)
      .punchingMove(),
    new StatusMove(MoveId.SPORE, PokemonType.GRASS, 100, 15, -1, 0, 1)
      .attr(StatusEffectAttr, StatusEffect.SLEEP)
      .powderMove()
      .reflectable(),
    new StatusMove(MoveId.FLASH, PokemonType.NORMAL, 100, 20, -1, 0, 1)
      .attr(StatStageChangeAttr, [ Stat.ACC ], -1)
      .reflectable(),
    new AttackMove(MoveId.PSYWAVE, PokemonType.PSYCHIC, MoveCategory.SPECIAL, -1, 100, 15, -1, 0, 1)
      .attr(RandomLevelDamageAttr),
    new SelfStatusMove(MoveId.SPLASH, PokemonType.NORMAL, -1, 40, -1, 0, 1)
      .attr(MessageAttr, i18next.t("moveTriggers:splash"))
      .condition(failOnGravityCondition),
    new SelfStatusMove(MoveId.ACID_ARMOR, PokemonType.POISON, -1, 20, -1, 0, 1)
      .attr(StatStageChangeAttr, [ Stat.DEF ], 2, true),
    new AttackMove(MoveId.CRABHAMMER, PokemonType.WATER, MoveCategory.PHYSICAL, 100, 90, 10, -1, 0, 1)
      .attr(HighCritAttr),
    new AttackMove(MoveId.EXPLOSION, PokemonType.NORMAL, MoveCategory.PHYSICAL, 250, 100, 5, -1, 0, 1)
      .condition(failIfDampCondition)
      .attr(SacrificialAttr)
      .makesContact(false)
      .target(MoveTarget.ALL_NEAR_OTHERS),
    new AttackMove(MoveId.FURY_SWIPES, PokemonType.NORMAL, MoveCategory.PHYSICAL, 18, 80, 15, -1, 0, 1)
      .attr(MultiHitAttr),
    new AttackMove(MoveId.BONEMERANG, PokemonType.GROUND, MoveCategory.PHYSICAL, 50, 90, 10, -1, 0, 1)
      .attr(MultiHitAttr, MultiHitType._2)
      .makesContact(false),
    new SelfStatusMove(MoveId.REST, PokemonType.PSYCHIC, -1, 5, -1, 0, 1)
      .attr(RestAttr, 3)
      .triageMove(),
    new AttackMove(MoveId.ROCK_SLIDE, PokemonType.ROCK, MoveCategory.PHYSICAL, 75, 90, 10, 30, 0, 1)
      .attr(FlinchAttr)
      .makesContact(false)
      .target(MoveTarget.ALL_NEAR_ENEMIES),
    new AttackMove(MoveId.HYPER_FANG, PokemonType.NORMAL, MoveCategory.PHYSICAL, 80, 90, 15, 10, 0, 1)
      .attr(FlinchAttr)
      .bitingMove(),
    new SelfStatusMove(MoveId.SHARPEN, PokemonType.NORMAL, -1, 30, -1, 0, 1)
      .attr(StatStageChangeAttr, [ Stat.ATK ], 1, true),
    new SelfStatusMove(MoveId.CONVERSION, PokemonType.NORMAL, -1, 30, -1, 0, 1)
      .attr(FirstMoveTypeAttr),
    new AttackMove(MoveId.TRI_ATTACK, PokemonType.NORMAL, MoveCategory.SPECIAL, 80, 100, 10, 20, 0, 1)
      .attr(MultiStatusEffectAttr, [ StatusEffect.BURN, StatusEffect.FREEZE, StatusEffect.PARALYSIS ]),
    new AttackMove(MoveId.SUPER_FANG, PokemonType.NORMAL, MoveCategory.PHYSICAL, -1, 90, 10, -1, 0, 1)
      .attr(TargetHalfHpDamageAttr),
    new AttackMove(MoveId.SLASH, PokemonType.NORMAL, MoveCategory.PHYSICAL, 70, 100, 20, -1, 0, 1)
      .attr(HighCritAttr)
      .slicingMove(),
    new SelfStatusMove(MoveId.SUBSTITUTE, PokemonType.NORMAL, -1, 10, -1, 0, 1)
      .attr(AddSubstituteAttr, 0.25, false),
    new AttackMove(MoveId.STRUGGLE, PokemonType.NORMAL, MoveCategory.PHYSICAL, 50, -1, 1, -1, 0, 1)
      .attr(RecoilAttr, true, 0.25, true)
      .attr(TypelessAttr)
      .target(MoveTarget.RANDOM_NEAR_ENEMY),
    new StatusMove(MoveId.SKETCH, PokemonType.NORMAL, -1, 1, -1, 0, 2)
      .ignoresSubstitute()
      .attr(SketchAttr),
    new AttackMove(MoveId.TRIPLE_KICK, PokemonType.FIGHTING, MoveCategory.PHYSICAL, 10, 90, 10, -1, 0, 2)
      .attr(MultiHitAttr, MultiHitType._3)
      .attr(MultiHitPowerIncrementAttr, 3)
      .checkAllHits(),
    new AttackMove(MoveId.THIEF, PokemonType.DARK, MoveCategory.PHYSICAL, 60, 100, 25, -1, 0, 2)
      .attr(StealHeldItemChanceAttr, 0.3)
      .edgeCase(),
      // Should not be able to steal held item if user faints due to Rough Skin, Iron Barbs, etc.
      // Should be able to steal items from pokemon with Sticky Hold if the damage causes them to faint
    new StatusMove(MoveId.SPIDER_WEB, PokemonType.BUG, -1, 10, -1, 0, 2)
      .condition(failIfGhostTypeCondition)
      .attr(AddBattlerTagAttr, BattlerTagType.TRAPPED, false, true, 1)
      .reflectable(),
    new StatusMove(MoveId.MIND_READER, PokemonType.NORMAL, -1, 5, -1, 0, 2)
      .attr(AddBattlerTagAttr, BattlerTagType.IGNORE_ACCURACY, true, false, 2)
      .attr(MessageAttr, (user, target) =>
        i18next.t("moveTriggers:tookAimAtTarget", { pokemonName: getPokemonNameWithAffix(user), targetName: getPokemonNameWithAffix(target) })
      ),
    new StatusMove(MoveId.NIGHTMARE, PokemonType.GHOST, 100, 15, -1, 0, 2)
      .attr(AddBattlerTagAttr, BattlerTagType.NIGHTMARE)
      .condition(targetSleptOrComatoseCondition),
    new AttackMove(MoveId.FLAME_WHEEL, PokemonType.FIRE, MoveCategory.PHYSICAL, 60, 100, 25, 10, 0, 2)
      .attr(HealStatusEffectAttr, true, StatusEffect.FREEZE)
      .attr(StatusEffectAttr, StatusEffect.BURN),
    new AttackMove(MoveId.SNORE, PokemonType.NORMAL, MoveCategory.SPECIAL, 50, 100, 15, 30, 0, 2)
      .attr(BypassSleepAttr)
      .attr(FlinchAttr)
      .condition(userSleptOrComatoseCondition)
      .soundBased(),
    new StatusMove(MoveId.CURSE, PokemonType.GHOST, -1, 10, -1, 0, 2)
      .attr(CurseAttr)
      .ignoresSubstitute()
      .ignoresProtect()
      .target(MoveTarget.CURSE),
    new AttackMove(MoveId.FLAIL, PokemonType.NORMAL, MoveCategory.PHYSICAL, -1, 100, 15, -1, 0, 2)
      .attr(LowHpPowerAttr),
    new StatusMove(MoveId.CONVERSION_2, PokemonType.NORMAL, -1, 30, -1, 0, 2)
      .attr(ResistLastMoveTypeAttr)
      .ignoresSubstitute()
      .partial(), // Checks the move's original typing and not if its type is changed through some other means
    new AttackMove(MoveId.AEROBLAST, PokemonType.FLYING, MoveCategory.SPECIAL, 100, 95, 5, -1, 0, 2)
      .windMove()
      .attr(HighCritAttr),
    new StatusMove(MoveId.COTTON_SPORE, PokemonType.GRASS, 100, 40, -1, 0, 2)
      .attr(StatStageChangeAttr, [ Stat.SPD ], -2)
      .powderMove()
      .target(MoveTarget.ALL_NEAR_ENEMIES)
      .reflectable(),
    new AttackMove(MoveId.REVERSAL, PokemonType.FIGHTING, MoveCategory.PHYSICAL, -1, 100, 15, -1, 0, 2)
      .attr(LowHpPowerAttr),
    new StatusMove(MoveId.SPITE, PokemonType.GHOST, 100, 10, -1, 0, 2)
      .ignoresSubstitute()
      .attr(ReducePpMoveAttr, 4)
      .reflectable(),
    new AttackMove(MoveId.POWDER_SNOW, PokemonType.ICE, MoveCategory.SPECIAL, 40, 100, 25, 10, 0, 2)
      .attr(StatusEffectAttr, StatusEffect.FREEZE)
      .target(MoveTarget.ALL_NEAR_ENEMIES),
    new SelfStatusMove(MoveId.PROTECT, PokemonType.NORMAL, -1, 10, -1, 4, 2)
      .attr(ProtectAttr)
      .condition(failIfLastCondition),
    new AttackMove(MoveId.MACH_PUNCH, PokemonType.FIGHTING, MoveCategory.PHYSICAL, 40, 100, 30, -1, 1, 2)
      .punchingMove(),
    new StatusMove(MoveId.SCARY_FACE, PokemonType.NORMAL, 100, 10, -1, 0, 2)
      .attr(StatStageChangeAttr, [ Stat.SPD ], -2)
      .reflectable(),
    new AttackMove(MoveId.FEINT_ATTACK, PokemonType.DARK, MoveCategory.PHYSICAL, 60, -1, 20, -1, 0, 2),
    new StatusMove(MoveId.SWEET_KISS, PokemonType.FAIRY, 75, 10, -1, 0, 2)
      .attr(ConfuseAttr)
      .reflectable(),
    new SelfStatusMove(MoveId.BELLY_DRUM, PokemonType.NORMAL, -1, 10, -1, 0, 2)
      .attr(CutHpStatStageBoostAttr, [ Stat.ATK ], 12, 2, (user) => {
        globalScene.phaseManager.queueMessage(i18next.t("moveTriggers:cutOwnHpAndMaximizedStat", { pokemonName: getPokemonNameWithAffix(user), statName: i18next.t(getStatKey(Stat.ATK)) }));
      }),
    new AttackMove(MoveId.SLUDGE_BOMB, PokemonType.POISON, MoveCategory.SPECIAL, 90, 100, 10, 30, 0, 2)
      .attr(StatusEffectAttr, StatusEffect.POISON)
      .ballBombMove(),
    new AttackMove(MoveId.MUD_SLAP, PokemonType.GROUND, MoveCategory.SPECIAL, 20, 100, 10, 100, 0, 2)
      .attr(StatStageChangeAttr, [ Stat.ACC ], -1),
    new AttackMove(MoveId.OCTAZOOKA, PokemonType.WATER, MoveCategory.SPECIAL, 65, 85, 10, 50, 0, 2)
      .attr(StatStageChangeAttr, [ Stat.ACC ], -1)
      .ballBombMove(),
    new StatusMove(MoveId.SPIKES, PokemonType.GROUND, -1, 20, -1, 0, 2)
      .attr(AddArenaTrapTagAttr, ArenaTagType.SPIKES)
      .target(MoveTarget.ENEMY_SIDE)
      .reflectable(),
    new AttackMove(MoveId.ZAP_CANNON, PokemonType.ELECTRIC, MoveCategory.SPECIAL, 120, 50, 5, 100, 0, 2)
      .attr(StatusEffectAttr, StatusEffect.PARALYSIS)
      .ballBombMove(),
    new StatusMove(MoveId.FORESIGHT, PokemonType.NORMAL, -1, 40, -1, 0, 2)
      .attr(ExposedMoveAttr, BattlerTagType.IGNORE_GHOST)
      .ignoresSubstitute()
      .reflectable(),
    new SelfStatusMove(MoveId.DESTINY_BOND, PokemonType.GHOST, -1, 5, -1, 0, 2)
      .ignoresProtect()
      .attr(DestinyBondAttr)
      .condition((user, target, move) => {
        // Retrieves user's previous move, returns empty array if no moves have been used
        const lastTurnMove = user.getLastXMoves(1);
        // Checks last move and allows destiny bond to be used if:
        // - no previous moves have been made
        // - the previous move used was not destiny bond
        // - the previous move was unsuccessful
        return lastTurnMove.length === 0 || lastTurnMove[0].move !== move.id || lastTurnMove[0].result !== MoveResult.SUCCESS;
      }),
    new StatusMove(MoveId.PERISH_SONG, PokemonType.NORMAL, -1, 5, -1, 0, 2)
      .attr(AddBattlerTagAttr, BattlerTagType.PERISH_SONG, false, true, 4)
      .attr(MessageAttr, (_user, target) =>
         i18next.t("moveTriggers:faintCountdown", { pokemonName: getPokemonNameWithAffix(target), turnCount: 3 }))
      .ignoresProtect()
      .soundBased()
      .condition(failOnBossCondition)
      .target(MoveTarget.ALL),
    new AttackMove(MoveId.ICY_WIND, PokemonType.ICE, MoveCategory.SPECIAL, 55, 95, 15, 100, 0, 2)
      .attr(StatStageChangeAttr, [ Stat.SPD ], -1)
      .windMove()
      .target(MoveTarget.ALL_NEAR_ENEMIES),
    new SelfStatusMove(MoveId.DETECT, PokemonType.FIGHTING, -1, 5, -1, 4, 2)
      .attr(ProtectAttr)
      .condition(failIfLastCondition),
    new AttackMove(MoveId.BONE_RUSH, PokemonType.GROUND, MoveCategory.PHYSICAL, 25, 90, 10, -1, 0, 2)
      .attr(MultiHitAttr)
      .makesContact(false),
    new StatusMove(MoveId.LOCK_ON, PokemonType.NORMAL, -1, 5, -1, 0, 2)
      .attr(AddBattlerTagAttr, BattlerTagType.IGNORE_ACCURACY, true, false, 2)
      .attr(MessageAttr, (user, target) =>
        i18next.t("moveTriggers:tookAimAtTarget", { pokemonName: getPokemonNameWithAffix(user), targetName: getPokemonNameWithAffix(target) })
      ),
    new AttackMove(MoveId.OUTRAGE, PokemonType.DRAGON, MoveCategory.PHYSICAL, 120, 100, 10, -1, 0, 2)
      .attr(FrenzyAttr)
      .attr(MissEffectAttr, frenzyMissFunc)
      .attr(NoEffectAttr, frenzyMissFunc)
      .target(MoveTarget.RANDOM_NEAR_ENEMY),
    new StatusMove(MoveId.SANDSTORM, PokemonType.ROCK, -1, 10, -1, 0, 2)
      .attr(WeatherChangeAttr, WeatherType.SANDSTORM)
      .target(MoveTarget.BOTH_SIDES),
    new AttackMove(MoveId.GIGA_DRAIN, PokemonType.GRASS, MoveCategory.SPECIAL, 75, 100, 10, -1, 0, 2)
      .attr(HitHealAttr)
      .triageMove(),
    new SelfStatusMove(MoveId.ENDURE, PokemonType.NORMAL, -1, 10, -1, 4, 2)
      .attr(ProtectAttr, BattlerTagType.ENDURING)
      .condition(failIfLastCondition),
    new StatusMove(MoveId.CHARM, PokemonType.FAIRY, 100, 20, -1, 0, 2)
      .attr(StatStageChangeAttr, [ Stat.ATK ], -2)
      .reflectable(),
    new AttackMove(MoveId.ROLLOUT, PokemonType.ROCK, MoveCategory.PHYSICAL, 30, 90, 20, -1, 0, 2)
      .partial() // Does not lock the user, also does not increase damage properly
      .attr(ConsecutiveUseDoublePowerAttr, 5, true, true, MoveId.DEFENSE_CURL),
    new AttackMove(MoveId.FALSE_SWIPE, PokemonType.NORMAL, MoveCategory.PHYSICAL, 40, 100, 40, -1, 0, 2)
      .attr(SurviveDamageAttr),
    new StatusMove(MoveId.SWAGGER, PokemonType.NORMAL, 85, 15, -1, 0, 2)
      .attr(StatStageChangeAttr, [ Stat.ATK ], 2)
      .attr(ConfuseAttr)
      .reflectable(),
    new SelfStatusMove(MoveId.MILK_DRINK, PokemonType.NORMAL, -1, 5, -1, 0, 2)
      .attr(HealAttr, 0.5)
      .triageMove(),
    new AttackMove(MoveId.SPARK, PokemonType.ELECTRIC, MoveCategory.PHYSICAL, 65, 100, 20, 30, 0, 2)
      .attr(StatusEffectAttr, StatusEffect.PARALYSIS),
    new AttackMove(MoveId.FURY_CUTTER, PokemonType.BUG, MoveCategory.PHYSICAL, 40, 95, 20, -1, 0, 2)
      .attr(ConsecutiveUseDoublePowerAttr, 3, true)
      .slicingMove(),
    new AttackMove(MoveId.STEEL_WING, PokemonType.STEEL, MoveCategory.PHYSICAL, 70, 90, 25, 10, 0, 2)
      .attr(StatStageChangeAttr, [ Stat.DEF ], 1, true),
    new StatusMove(MoveId.MEAN_LOOK, PokemonType.NORMAL, -1, 5, -1, 0, 2)
      .condition(failIfGhostTypeCondition)
      .attr(AddBattlerTagAttr, BattlerTagType.TRAPPED, false, true, 1)
      .reflectable(),
    new StatusMove(MoveId.ATTRACT, PokemonType.NORMAL, 100, 15, -1, 0, 2)
      .attr(AddBattlerTagAttr, BattlerTagType.INFATUATED)
      .ignoresSubstitute()
      .condition((user, target, move) => user.isOppositeGender(target))
      .reflectable(),
    new SelfStatusMove(MoveId.SLEEP_TALK, PokemonType.NORMAL, -1, 10, -1, 0, 2)
      .attr(BypassSleepAttr)
      .attr(RandomMovesetMoveAttr, invalidSleepTalkMoves, false)
      .condition(userSleptOrComatoseCondition)
      .target(MoveTarget.NEAR_ENEMY),
    new StatusMove(MoveId.HEAL_BELL, PokemonType.NORMAL, -1, 5, -1, 0, 2)
      .attr(PartyStatusCureAttr, i18next.t("moveTriggers:bellChimed"), AbilityId.SOUNDPROOF)
      .soundBased()
      .target(MoveTarget.PARTY),
    new AttackMove(MoveId.RETURN, PokemonType.NORMAL, MoveCategory.PHYSICAL, -1, 100, 20, -1, 0, 2)
      .attr(FriendshipPowerAttr),
    new AttackMove(MoveId.PRESENT, PokemonType.NORMAL, MoveCategory.PHYSICAL, -1, 90, 15, -1, 0, 2)
      .attr(PresentPowerAttr)
      .makesContact(false),
    new AttackMove(MoveId.FRUSTRATION, PokemonType.NORMAL, MoveCategory.PHYSICAL, -1, 100, 20, -1, 0, 2)
      .attr(FriendshipPowerAttr, true),
    new StatusMove(MoveId.SAFEGUARD, PokemonType.NORMAL, -1, 25, -1, 0, 2)
      .target(MoveTarget.USER_SIDE)
      .attr(AddArenaTagAttr, ArenaTagType.SAFEGUARD, 5, true, true),
    new StatusMove(MoveId.PAIN_SPLIT, PokemonType.NORMAL, -1, 20, -1, 0, 2)
      .attr(HpSplitAttr)
      .condition(failOnBossCondition),
    new AttackMove(MoveId.SACRED_FIRE, PokemonType.FIRE, MoveCategory.PHYSICAL, 100, 95, 5, 50, 0, 2)
      .attr(HealStatusEffectAttr, true, StatusEffect.FREEZE)
      .attr(StatusEffectAttr, StatusEffect.BURN)
      .makesContact(false),
    new AttackMove(MoveId.MAGNITUDE, PokemonType.GROUND, MoveCategory.PHYSICAL, -1, 100, 30, -1, 0, 2)
      .attr(PreMoveMessageAttr, magnitudeMessageFunc)
      .attr(MagnitudePowerAttr)
      .attr(MovePowerMultiplierAttr, (user, target, move) => globalScene.arena.getTerrainType() === TerrainType.GRASSY && target.isGrounded() ? 0.5 : 1)
      .attr(HitsTagForDoubleDamageAttr, BattlerTagType.UNDERGROUND)
      .makesContact(false)
      .target(MoveTarget.ALL_NEAR_OTHERS),
    new AttackMove(MoveId.DYNAMIC_PUNCH, PokemonType.FIGHTING, MoveCategory.PHYSICAL, 100, 50, 5, 100, 0, 2)
      .attr(ConfuseAttr)
      .punchingMove(),
    new AttackMove(MoveId.MEGAHORN, PokemonType.BUG, MoveCategory.PHYSICAL, 120, 85, 10, -1, 0, 2),
    new AttackMove(MoveId.DRAGON_BREATH, PokemonType.DRAGON, MoveCategory.SPECIAL, 60, 100, 20, 30, 0, 2)
      .attr(StatusEffectAttr, StatusEffect.PARALYSIS),
    new SelfStatusMove(MoveId.BATON_PASS, PokemonType.NORMAL, -1, 40, -1, 0, 2)
      .attr(ForceSwitchOutAttr, true, SwitchType.BATON_PASS)
      .condition(failIfLastInPartyCondition)
      .hidesUser(),
    new StatusMove(MoveId.ENCORE, PokemonType.NORMAL, 100, 5, -1, 0, 2)
      .attr(AddBattlerTagAttr, BattlerTagType.ENCORE, false, true)
      .ignoresSubstitute()
      .condition((user, target, move) => new EncoreTag(user.id).canAdd(target))
      .reflectable()
      // Can lock infinitely into struggle; has incorrect interactions with Blood Moon/Gigaton Hammer
      // Also may or may not incorrectly select targets for replacement move (needs verification)
      .edgeCase(),
    new AttackMove(MoveId.PURSUIT, PokemonType.DARK, MoveCategory.PHYSICAL, 40, 100, 20, -1, 0, 2)
      .partial(), // No effect implemented
    new AttackMove(MoveId.RAPID_SPIN, PokemonType.NORMAL, MoveCategory.PHYSICAL, 50, 100, 40, 100, 0, 2)
      .attr(StatStageChangeAttr, [ Stat.SPD ], 1, true)
      .attr(RemoveBattlerTagAttr, [
        BattlerTagType.BIND,
        BattlerTagType.WRAP,
        BattlerTagType.FIRE_SPIN,
        BattlerTagType.WHIRLPOOL,
        BattlerTagType.CLAMP,
        BattlerTagType.SAND_TOMB,
        BattlerTagType.MAGMA_STORM,
        BattlerTagType.SNAP_TRAP,
        BattlerTagType.THUNDER_CAGE,
        BattlerTagType.SEEDED,
        BattlerTagType.INFESTATION
      ], true)
      .attr(RemoveArenaTrapAttr),
    new StatusMove(MoveId.SWEET_SCENT, PokemonType.NORMAL, 100, 20, -1, 0, 2)
      .attr(StatStageChangeAttr, [ Stat.EVA ], -2)
      .target(MoveTarget.ALL_NEAR_ENEMIES)
      .reflectable(),
    new AttackMove(MoveId.IRON_TAIL, PokemonType.STEEL, MoveCategory.PHYSICAL, 100, 75, 15, 30, 0, 2)
      .attr(StatStageChangeAttr, [ Stat.DEF ], -1),
    new AttackMove(MoveId.METAL_CLAW, PokemonType.STEEL, MoveCategory.PHYSICAL, 50, 95, 35, 10, 0, 2)
      .attr(StatStageChangeAttr, [ Stat.ATK ], 1, true),
    new AttackMove(MoveId.VITAL_THROW, PokemonType.FIGHTING, MoveCategory.PHYSICAL, 70, -1, 10, -1, -1, 2),
    new SelfStatusMove(MoveId.MORNING_SUN, PokemonType.NORMAL, -1, 5, -1, 0, 2)
      .attr(PlantHealAttr)
      .triageMove(),
    new SelfStatusMove(MoveId.SYNTHESIS, PokemonType.GRASS, -1, 5, -1, 0, 2)
      .attr(PlantHealAttr)
      .triageMove(),
    new SelfStatusMove(MoveId.MOONLIGHT, PokemonType.FAIRY, -1, 5, -1, 0, 2)
      .attr(PlantHealAttr)
      .triageMove(),
    new AttackMove(MoveId.HIDDEN_POWER, PokemonType.NORMAL, MoveCategory.SPECIAL, 60, 100, 15, -1, 0, 2)
      .attr(HiddenPowerTypeAttr),
    new AttackMove(MoveId.CROSS_CHOP, PokemonType.FIGHTING, MoveCategory.PHYSICAL, 100, 80, 5, -1, 0, 2)
      .attr(HighCritAttr),
    new AttackMove(MoveId.TWISTER, PokemonType.DRAGON, MoveCategory.SPECIAL, 40, 100, 20, 20, 0, 2)
      .attr(HitsTagForDoubleDamageAttr, BattlerTagType.FLYING)
      .attr(FlinchAttr)
      .windMove()
      .target(MoveTarget.ALL_NEAR_ENEMIES),
    new StatusMove(MoveId.RAIN_DANCE, PokemonType.WATER, -1, 5, -1, 0, 2)
      .attr(WeatherChangeAttr, WeatherType.RAIN)
      .target(MoveTarget.BOTH_SIDES),
    new StatusMove(MoveId.SUNNY_DAY, PokemonType.FIRE, -1, 5, -1, 0, 2)
      .attr(WeatherChangeAttr, WeatherType.SUNNY)
      .target(MoveTarget.BOTH_SIDES),
    new AttackMove(MoveId.CRUNCH, PokemonType.DARK, MoveCategory.PHYSICAL, 80, 100, 15, 20, 0, 2)
      .attr(StatStageChangeAttr, [ Stat.DEF ], -1)
      .bitingMove(),
    new AttackMove(MoveId.MIRROR_COAT, PokemonType.PSYCHIC, MoveCategory.SPECIAL, -1, 100, 20, -1, -5, 2)
      .attr(CounterDamageAttr, (move: Move) => move.category === MoveCategory.SPECIAL, 2)
      .target(MoveTarget.ATTACKER),
    new StatusMove(MoveId.PSYCH_UP, PokemonType.NORMAL, -1, 10, -1, 0, 2)
      .ignoresSubstitute()
      .attr(CopyStatsAttr),
    new AttackMove(MoveId.EXTREME_SPEED, PokemonType.NORMAL, MoveCategory.PHYSICAL, 80, 100, 5, -1, 2, 2),
    new AttackMove(MoveId.ANCIENT_POWER, PokemonType.ROCK, MoveCategory.SPECIAL, 60, 100, 5, 10, 0, 2)
      .attr(StatStageChangeAttr, [ Stat.ATK, Stat.DEF, Stat.SPATK, Stat.SPDEF, Stat.SPD ], 1, true),
    new AttackMove(MoveId.SHADOW_BALL, PokemonType.GHOST, MoveCategory.SPECIAL, 80, 100, 15, 20, 0, 2)
      .attr(StatStageChangeAttr, [ Stat.SPDEF ], -1)
      .ballBombMove(),
    new AttackMove(MoveId.FUTURE_SIGHT, PokemonType.PSYCHIC, MoveCategory.SPECIAL, 120, 100, 10, -1, 0, 2)
      .attr(DelayedAttackAttr, ChargeAnim.FUTURE_SIGHT_CHARGING, "moveTriggers:foresawAnAttack")
      .ignoresProtect()
      /*
       * Should not apply abilities or held items if user is off the field
       */
      .edgeCase(),
    new AttackMove(MoveId.ROCK_SMASH, PokemonType.FIGHTING, MoveCategory.PHYSICAL, 40, 100, 15, 50, 0, 2)
      .attr(StatStageChangeAttr, [ Stat.DEF ], -1),
    new AttackMove(MoveId.WHIRLPOOL, PokemonType.WATER, MoveCategory.SPECIAL, 35, 85, 15, -1, 0, 2)
      .attr(TrapAttr, BattlerTagType.WHIRLPOOL)
      .attr(HitsTagForDoubleDamageAttr, BattlerTagType.UNDERWATER),
    new AttackMove(MoveId.BEAT_UP, PokemonType.DARK, MoveCategory.PHYSICAL, -1, 100, 10, -1, 0, 2)
      .attr(MultiHitAttr, MultiHitType.BEAT_UP)
      .attr(BeatUpAttr)
      .makesContact(false),
    new AttackMove(MoveId.FAKE_OUT, PokemonType.NORMAL, MoveCategory.PHYSICAL, 40, 100, 10, 100, 3, 3)
      .attr(FlinchAttr)
      .condition(new FirstMoveCondition()),
    new AttackMove(MoveId.UPROAR, PokemonType.NORMAL, MoveCategory.SPECIAL, 90, 100, 10, -1, 0, 3)
      .soundBased()
      .target(MoveTarget.RANDOM_NEAR_ENEMY)
      .partial(), // Does not lock the user, does not stop Pokemon from sleeping
      // Likely can make use of FrenzyAttr and an ArenaTag (just without the FrenzyMissFunc)
    new SelfStatusMove(MoveId.STOCKPILE, PokemonType.NORMAL, -1, 20, -1, 0, 3)
      .condition(user => (user.getTag(StockpilingTag)?.stockpiledCount ?? 0) < 3)
      .attr(AddBattlerTagAttr, BattlerTagType.STOCKPILING, true),
    new AttackMove(MoveId.SPIT_UP, PokemonType.NORMAL, MoveCategory.SPECIAL, -1, 100, 10, -1, 0, 3)
      .attr(SpitUpPowerAttr, 100)
      .condition(hasStockpileStacksCondition)
      .attr(RemoveBattlerTagAttr, [ BattlerTagType.STOCKPILING ], true),
    new SelfStatusMove(MoveId.SWALLOW, PokemonType.NORMAL, -1, 10, -1, 0, 3)
      .attr(SwallowHealAttr)
      .condition(hasStockpileStacksCondition)
      .attr(RemoveBattlerTagAttr, [ BattlerTagType.STOCKPILING ], true)
      .triageMove()
      // TODO: Verify if using Swallow at full HP still consumes stacks or not
      .edgeCase(),
    new AttackMove(MoveId.HEAT_WAVE, PokemonType.FIRE, MoveCategory.SPECIAL, 95, 90, 10, 10, 0, 3)
      .attr(HealStatusEffectAttr, true, StatusEffect.FREEZE)
      .attr(StatusEffectAttr, StatusEffect.BURN)
      .windMove()
      .target(MoveTarget.ALL_NEAR_ENEMIES),
    new StatusMove(MoveId.HAIL, PokemonType.ICE, -1, 10, -1, 0, 3)
      .attr(WeatherChangeAttr, WeatherType.HAIL)
      .target(MoveTarget.BOTH_SIDES),
    new StatusMove(MoveId.TORMENT, PokemonType.DARK, 100, 15, -1, 0, 3)
      .ignoresSubstitute()
      .edgeCase() // Incomplete implementation because of Uproar's partial implementation
      .attr(AddBattlerTagAttr, BattlerTagType.TORMENT, false, true, 1)
      .reflectable(),
    new StatusMove(MoveId.FLATTER, PokemonType.DARK, 100, 15, -1, 0, 3)
      .attr(StatStageChangeAttr, [ Stat.SPATK ], 1)
      .attr(ConfuseAttr)
      .reflectable(),
    new StatusMove(MoveId.WILL_O_WISP, PokemonType.FIRE, 85, 15, -1, 0, 3)
      .attr(StatusEffectAttr, StatusEffect.BURN)
      .reflectable(),
    new StatusMove(MoveId.MEMENTO, PokemonType.DARK, 100, 10, -1, 0, 3)
      .attr(SacrificialAttrOnHit)
      .attr(StatStageChangeAttr, [ Stat.ATK, Stat.SPATK ], -2),
    new AttackMove(MoveId.FACADE, PokemonType.NORMAL, MoveCategory.PHYSICAL, 70, 100, 20, -1, 0, 3)
      .attr(MovePowerMultiplierAttr, (user, target, move) => user.status
        && (user.status.effect === StatusEffect.BURN || user.status.effect === StatusEffect.POISON || user.status.effect === StatusEffect.TOXIC || user.status.effect === StatusEffect.PARALYSIS) ? 2 : 1)
      .attr(BypassBurnDamageReductionAttr),
    new AttackMove(MoveId.FOCUS_PUNCH, PokemonType.FIGHTING, MoveCategory.PHYSICAL, 150, 100, 20, -1, -3, 3)
      .attr(MessageHeaderAttr, (user) => i18next.t("moveTriggers:isTighteningFocus", { pokemonName: getPokemonNameWithAffix(user) }))
      .attr(PreUseInterruptAttr, (user) => i18next.t("moveTriggers:lostFocus", { pokemonName: getPokemonNameWithAffix(user) }), user => user.turnData.attacksReceived.some(r => r.damage > 0))
      .punchingMove(),
    new AttackMove(MoveId.SMELLING_SALTS, PokemonType.NORMAL, MoveCategory.PHYSICAL, 70, 100, 10, -1, 0, 3)
      .attr(MovePowerMultiplierAttr, (user, target, move) => target.status?.effect === StatusEffect.PARALYSIS ? 2 : 1)
      .attr(HealStatusEffectAttr, true, StatusEffect.PARALYSIS),
    new SelfStatusMove(MoveId.FOLLOW_ME, PokemonType.NORMAL, -1, 20, -1, 2, 3)
      .attr(AddBattlerTagAttr, BattlerTagType.CENTER_OF_ATTENTION, true),
    new StatusMove(MoveId.NATURE_POWER, PokemonType.NORMAL, -1, 20, -1, 0, 3)
      .attr(NaturePowerAttr),
    new SelfStatusMove(MoveId.CHARGE, PokemonType.ELECTRIC, -1, 20, -1, 0, 3)
      .attr(StatStageChangeAttr, [ Stat.SPDEF ], 1, true)
      .attr(AddBattlerTagAttr, BattlerTagType.CHARGED, true, false),
    new StatusMove(MoveId.TAUNT, PokemonType.DARK, 100, 20, -1, 0, 3)
      .ignoresSubstitute()
      .attr(AddBattlerTagAttr, BattlerTagType.TAUNT, false, true, 4)
      .reflectable(),
    new StatusMove(MoveId.HELPING_HAND, PokemonType.NORMAL, -1, 20, -1, 5, 3)
      .attr(AddBattlerTagAttr, BattlerTagType.HELPING_HAND)
      .ignoresSubstitute()
      .target(MoveTarget.NEAR_ALLY)
      .condition(failIfSingleBattle),
    new StatusMove(MoveId.TRICK, PokemonType.PSYCHIC, 100, 10, -1, 0, 3)
      .unimplemented(),
    new StatusMove(MoveId.ROLE_PLAY, PokemonType.PSYCHIC, -1, 10, -1, 0, 3)
      .ignoresSubstitute()
      .attr(AbilityCopyAttr),
    new SelfStatusMove(MoveId.WISH, PokemonType.NORMAL, -1, 10, -1, 0, 3)
      .attr(WishAttr)
      .triageMove(),
    new SelfStatusMove(MoveId.ASSIST, PokemonType.NORMAL, -1, 20, -1, 0, 3)
      .attr(RandomMovesetMoveAttr, invalidAssistMoves, true),
    new SelfStatusMove(MoveId.INGRAIN, PokemonType.GRASS, -1, 20, -1, 0, 3)
      .attr(AddBattlerTagAttr, BattlerTagType.INGRAIN, true, true)
      .attr(AddBattlerTagAttr, BattlerTagType.IGNORE_FLYING, true, true)
      .attr(RemoveBattlerTagAttr, [ BattlerTagType.FLOATING ], true),
    new AttackMove(MoveId.SUPERPOWER, PokemonType.FIGHTING, MoveCategory.PHYSICAL, 120, 100, 5, -1, 0, 3)
      .attr(StatStageChangeAttr, [ Stat.ATK, Stat.DEF ], -1, true),
    new SelfStatusMove(MoveId.MAGIC_COAT, PokemonType.PSYCHIC, -1, 15, -1, 4, 3)
      .attr(AddBattlerTagAttr, BattlerTagType.MAGIC_COAT, true, true, 0)
      .condition(failIfLastCondition)
      // Interactions with stomping tantrum, instruct, and other moves that
      // rely on move history
      // Also will not reflect roar / whirlwind if the target has ForceSwitchOutImmunityAbAttr
      .edgeCase(),
    new SelfStatusMove(MoveId.RECYCLE, PokemonType.NORMAL, -1, 10, -1, 0, 3)
      .unimplemented(),
    new AttackMove(MoveId.REVENGE, PokemonType.FIGHTING, MoveCategory.PHYSICAL, 60, 100, 10, -1, -4, 3)
      .attr(TurnDamagedDoublePowerAttr),
    new AttackMove(MoveId.BRICK_BREAK, PokemonType.FIGHTING, MoveCategory.PHYSICAL, 75, 100, 15, -1, 0, 3)
      .attr(RemoveScreensAttr),
    new StatusMove(MoveId.YAWN, PokemonType.NORMAL, -1, 10, -1, 0, 3)
      .attr(AddBattlerTagAttr, BattlerTagType.DROWSY, false, true)
      .condition((user, target, move) => !target.status && !target.isSafeguarded(user))
      .reflectable(),
    new AttackMove(MoveId.KNOCK_OFF, PokemonType.DARK, MoveCategory.PHYSICAL, 65, 100, 20, -1, 0, 3)
      .attr(MovePowerMultiplierAttr, (user, target, move) => target.getHeldItems().filter(i => i.isTransferable).length > 0 ? 1.5 : 1)
      .attr(RemoveHeldItemAttr, false)
      .edgeCase(),
      // Should not be able to remove held item if user faints due to Rough Skin, Iron Barbs, etc.
      // Should be able to remove items from pokemon with Sticky Hold if the damage causes them to faint
    new AttackMove(MoveId.ENDEAVOR, PokemonType.NORMAL, MoveCategory.PHYSICAL, -1, 100, 5, -1, 0, 3)
      .attr(MatchHpAttr)
      .condition(failOnBossCondition),
    new AttackMove(MoveId.ERUPTION, PokemonType.FIRE, MoveCategory.SPECIAL, 150, 100, 5, -1, 0, 3)
      .attr(HpPowerAttr)
      .target(MoveTarget.ALL_NEAR_ENEMIES),
    new StatusMove(MoveId.SKILL_SWAP, PokemonType.PSYCHIC, -1, 10, -1, 0, 3)
      .ignoresSubstitute()
      .attr(SwitchAbilitiesAttr),
    new StatusMove(MoveId.IMPRISON, PokemonType.PSYCHIC, 100, 10, -1, 0, 3)
      .ignoresSubstitute()
      .attr(AddArenaTagAttr, ArenaTagType.IMPRISON, 1, true, false)
      .target(MoveTarget.ENEMY_SIDE),
    new SelfStatusMove(MoveId.REFRESH, PokemonType.NORMAL, -1, 20, -1, 0, 3)
      .attr(HealStatusEffectAttr, true, [ StatusEffect.PARALYSIS, StatusEffect.POISON, StatusEffect.TOXIC, StatusEffect.BURN ])
      .condition((user, target, move) => !!user.status && (user.status.effect === StatusEffect.PARALYSIS || user.status.effect === StatusEffect.POISON || user.status.effect === StatusEffect.TOXIC || user.status.effect === StatusEffect.BURN)),
    new SelfStatusMove(MoveId.GRUDGE, PokemonType.GHOST, -1, 5, -1, 0, 3)
      .attr(AddBattlerTagAttr, BattlerTagType.GRUDGE, true, undefined, 1),
    new SelfStatusMove(MoveId.SNATCH, PokemonType.DARK, -1, 10, -1, 4, 3)
      .unimplemented(),
    new AttackMove(MoveId.SECRET_POWER, PokemonType.NORMAL, MoveCategory.PHYSICAL, 70, 100, 20, 30, 0, 3)
      .makesContact(false)
      .attr(SecretPowerAttr),
    new ChargingAttackMove(MoveId.DIVE, PokemonType.WATER, MoveCategory.PHYSICAL, 80, 100, 10, -1, 0, 3)
      .chargeText(i18next.t("moveTriggers:hidUnderwater", { pokemonName: "{USER}" }))
      .chargeAttr(SemiInvulnerableAttr, BattlerTagType.UNDERWATER)
      .chargeAttr(GulpMissileTagAttr),
    new AttackMove(MoveId.ARM_THRUST, PokemonType.FIGHTING, MoveCategory.PHYSICAL, 15, 100, 20, -1, 0, 3)
      .attr(MultiHitAttr),
    new SelfStatusMove(MoveId.CAMOUFLAGE, PokemonType.NORMAL, -1, 20, -1, 0, 3)
      .attr(CopyBiomeTypeAttr),
    new SelfStatusMove(MoveId.TAIL_GLOW, PokemonType.BUG, -1, 20, -1, 0, 3)
      .attr(StatStageChangeAttr, [ Stat.SPATK ], 3, true),
    new AttackMove(MoveId.LUSTER_PURGE, PokemonType.PSYCHIC, MoveCategory.SPECIAL, 95, 100, 5, 50, 0, 3)
      .attr(StatStageChangeAttr, [ Stat.SPDEF ], -1),
    new AttackMove(MoveId.MIST_BALL, PokemonType.PSYCHIC, MoveCategory.SPECIAL, 95, 100, 5, 50, 0, 3)
      .attr(StatStageChangeAttr, [ Stat.SPATK ], -1)
      .ballBombMove(),
    new StatusMove(MoveId.FEATHER_DANCE, PokemonType.FLYING, 100, 15, -1, 0, 3)
      .attr(StatStageChangeAttr, [ Stat.ATK ], -2)
      .danceMove()
      .reflectable(),
    new StatusMove(MoveId.TEETER_DANCE, PokemonType.NORMAL, 100, 20, -1, 0, 3)
      .attr(ConfuseAttr)
      .danceMove()
      .target(MoveTarget.ALL_NEAR_OTHERS),
    new AttackMove(MoveId.BLAZE_KICK, PokemonType.FIRE, MoveCategory.PHYSICAL, 85, 90, 10, 10, 0, 3)
      .attr(HighCritAttr)
      .attr(StatusEffectAttr, StatusEffect.BURN),
    new StatusMove(MoveId.MUD_SPORT, PokemonType.GROUND, -1, 15, -1, 0, 3)
      .ignoresProtect()
      .attr(AddArenaTagAttr, ArenaTagType.MUD_SPORT, 5)
      .target(MoveTarget.BOTH_SIDES),
    new AttackMove(MoveId.ICE_BALL, PokemonType.ICE, MoveCategory.PHYSICAL, 30, 90, 20, -1, 0, 3)
      .partial() // Does not lock the user properly, does not increase damage correctly
      .attr(ConsecutiveUseDoublePowerAttr, 5, true, true, MoveId.DEFENSE_CURL)
      .ballBombMove(),
    new AttackMove(MoveId.NEEDLE_ARM, PokemonType.GRASS, MoveCategory.PHYSICAL, 60, 100, 15, 30, 0, 3)
      .attr(FlinchAttr),
    new SelfStatusMove(MoveId.SLACK_OFF, PokemonType.NORMAL, -1, 5, -1, 0, 3)
      .attr(HealAttr, 0.5)
      .triageMove(),
    new AttackMove(MoveId.HYPER_VOICE, PokemonType.NORMAL, MoveCategory.SPECIAL, 90, 100, 10, -1, 0, 3)
      .soundBased()
      .target(MoveTarget.ALL_NEAR_ENEMIES),
    new AttackMove(MoveId.POISON_FANG, PokemonType.POISON, MoveCategory.PHYSICAL, 50, 100, 15, 50, 0, 3)
      .attr(StatusEffectAttr, StatusEffect.TOXIC)
      .bitingMove(),
    new AttackMove(MoveId.CRUSH_CLAW, PokemonType.NORMAL, MoveCategory.PHYSICAL, 75, 95, 10, 50, 0, 3)
      .attr(StatStageChangeAttr, [ Stat.DEF ], -1),
    new AttackMove(MoveId.BLAST_BURN, PokemonType.FIRE, MoveCategory.SPECIAL, 150, 90, 5, -1, 0, 3)
      .attr(RechargeAttr),
    new AttackMove(MoveId.HYDRO_CANNON, PokemonType.WATER, MoveCategory.SPECIAL, 150, 90, 5, -1, 0, 3)
      .attr(RechargeAttr),
    new AttackMove(MoveId.METEOR_MASH, PokemonType.STEEL, MoveCategory.PHYSICAL, 90, 90, 10, 20, 0, 3)
      .attr(StatStageChangeAttr, [ Stat.ATK ], 1, true)
      .punchingMove(),
    new AttackMove(MoveId.ASTONISH, PokemonType.GHOST, MoveCategory.PHYSICAL, 30, 100, 15, 30, 0, 3)
      .attr(FlinchAttr),
    new AttackMove(MoveId.WEATHER_BALL, PokemonType.NORMAL, MoveCategory.SPECIAL, 50, 100, 10, -1, 0, 3)
      .attr(WeatherBallTypeAttr)
      .attr(MovePowerMultiplierAttr, (user, target, move) => {
        const weather = globalScene.arena.weather;
        if (!weather) {
          return 1;
        }
        const weatherTypes = [ WeatherType.SUNNY, WeatherType.RAIN, WeatherType.SANDSTORM, WeatherType.HAIL, WeatherType.SNOW, WeatherType.FOG, WeatherType.HEAVY_RAIN, WeatherType.HARSH_SUN ];
        if (weatherTypes.includes(weather.weatherType) && !weather.isEffectSuppressed()) {
          return 2;
        }
        return 1;
      })
      .ballBombMove(),
    new StatusMove(MoveId.AROMATHERAPY, PokemonType.GRASS, -1, 5, -1, 0, 3)
      .attr(PartyStatusCureAttr, i18next.t("moveTriggers:soothingAromaWaftedThroughArea"), AbilityId.SAP_SIPPER)
      .target(MoveTarget.PARTY),
    new StatusMove(MoveId.FAKE_TEARS, PokemonType.DARK, 100, 20, -1, 0, 3)
      .attr(StatStageChangeAttr, [ Stat.SPDEF ], -2)
      .reflectable(),
    new AttackMove(MoveId.AIR_CUTTER, PokemonType.FLYING, MoveCategory.SPECIAL, 60, 95, 25, -1, 0, 3)
      .attr(HighCritAttr)
      .slicingMove()
      .windMove()
      .target(MoveTarget.ALL_NEAR_ENEMIES),
    new AttackMove(MoveId.OVERHEAT, PokemonType.FIRE, MoveCategory.SPECIAL, 130, 90, 5, -1, 0, 3)
      .attr(StatStageChangeAttr, [ Stat.SPATK ], -2, true)
      .attr(HealStatusEffectAttr, true, StatusEffect.FREEZE),
    new StatusMove(MoveId.ODOR_SLEUTH, PokemonType.NORMAL, -1, 40, -1, 0, 3)
      .attr(ExposedMoveAttr, BattlerTagType.IGNORE_GHOST)
      .ignoresSubstitute()
      .reflectable(),
    new AttackMove(MoveId.ROCK_TOMB, PokemonType.ROCK, MoveCategory.PHYSICAL, 60, 95, 15, 100, 0, 3)
      .attr(StatStageChangeAttr, [ Stat.SPD ], -1)
      .makesContact(false),
    new AttackMove(MoveId.SILVER_WIND, PokemonType.BUG, MoveCategory.SPECIAL, 60, 100, 5, 10, 0, 3)
      .attr(StatStageChangeAttr, [ Stat.ATK, Stat.DEF, Stat.SPATK, Stat.SPDEF, Stat.SPD ], 1, true)
      .windMove(),
    new StatusMove(MoveId.METAL_SOUND, PokemonType.STEEL, 85, 40, -1, 0, 3)
      .attr(StatStageChangeAttr, [ Stat.SPDEF ], -2)
      .soundBased()
      .reflectable(),
    new StatusMove(MoveId.GRASS_WHISTLE, PokemonType.GRASS, 55, 15, -1, 0, 3)
      .attr(StatusEffectAttr, StatusEffect.SLEEP)
      .soundBased()
      .reflectable(),
    new StatusMove(MoveId.TICKLE, PokemonType.NORMAL, 100, 20, -1, 0, 3)
      .attr(StatStageChangeAttr, [ Stat.ATK, Stat.DEF ], -1)
      .reflectable(),
    new SelfStatusMove(MoveId.COSMIC_POWER, PokemonType.PSYCHIC, -1, 20, -1, 0, 3)
      .attr(StatStageChangeAttr, [ Stat.DEF, Stat.SPDEF ], 1, true),
    new AttackMove(MoveId.WATER_SPOUT, PokemonType.WATER, MoveCategory.SPECIAL, 150, 100, 5, -1, 0, 3)
      .attr(HpPowerAttr)
      .target(MoveTarget.ALL_NEAR_ENEMIES),
    new AttackMove(MoveId.SIGNAL_BEAM, PokemonType.BUG, MoveCategory.SPECIAL, 75, 100, 15, 10, 0, 3)
      .attr(ConfuseAttr),
    new AttackMove(MoveId.SHADOW_PUNCH, PokemonType.GHOST, MoveCategory.PHYSICAL, 60, -1, 20, -1, 0, 3)
      .punchingMove(),
    new AttackMove(MoveId.EXTRASENSORY, PokemonType.PSYCHIC, MoveCategory.SPECIAL, 80, 100, 20, 10, 0, 3)
      .attr(FlinchAttr),
    new AttackMove(MoveId.SKY_UPPERCUT, PokemonType.FIGHTING, MoveCategory.PHYSICAL, 85, 90, 15, -1, 0, 3)
      .attr(HitsTagAttr, BattlerTagType.FLYING)
      .punchingMove(),
    new AttackMove(MoveId.SAND_TOMB, PokemonType.GROUND, MoveCategory.PHYSICAL, 35, 85, 15, -1, 0, 3)
      .attr(TrapAttr, BattlerTagType.SAND_TOMB)
      .makesContact(false),
    new AttackMove(MoveId.SHEER_COLD, PokemonType.ICE, MoveCategory.SPECIAL, 250, 30, 5, -1, 0, 3)
      .attr(IceNoEffectTypeAttr)
      .attr(OneHitKOAttr)
      .attr(SheerColdAccuracyAttr),
    new AttackMove(MoveId.MUDDY_WATER, PokemonType.WATER, MoveCategory.SPECIAL, 90, 85, 10, 30, 0, 3)
      .attr(StatStageChangeAttr, [ Stat.ACC ], -1)
      .target(MoveTarget.ALL_NEAR_ENEMIES),
    new AttackMove(MoveId.BULLET_SEED, PokemonType.GRASS, MoveCategory.PHYSICAL, 25, 100, 30, -1, 0, 3)
      .attr(MultiHitAttr)
      .makesContact(false)
      .ballBombMove(),
    new AttackMove(MoveId.AERIAL_ACE, PokemonType.FLYING, MoveCategory.PHYSICAL, 60, -1, 20, -1, 0, 3)
      .slicingMove(),
    new AttackMove(MoveId.ICICLE_SPEAR, PokemonType.ICE, MoveCategory.PHYSICAL, 25, 100, 30, -1, 0, 3)
      .attr(MultiHitAttr)
      .makesContact(false),
    new SelfStatusMove(MoveId.IRON_DEFENSE, PokemonType.STEEL, -1, 15, -1, 0, 3)
      .attr(StatStageChangeAttr, [ Stat.DEF ], 2, true),
    new StatusMove(MoveId.BLOCK, PokemonType.NORMAL, -1, 5, -1, 0, 3)
      .condition(failIfGhostTypeCondition)
      .attr(AddBattlerTagAttr, BattlerTagType.TRAPPED, false, true, 1)
      .reflectable(),
    new StatusMove(MoveId.HOWL, PokemonType.NORMAL, -1, 40, -1, 0, 3)
      .attr(StatStageChangeAttr, [ Stat.ATK ], 1)
      .soundBased()
      .target(MoveTarget.USER_AND_ALLIES),
    new AttackMove(MoveId.DRAGON_CLAW, PokemonType.DRAGON, MoveCategory.PHYSICAL, 80, 100, 15, -1, 0, 3),
    new AttackMove(MoveId.FRENZY_PLANT, PokemonType.GRASS, MoveCategory.SPECIAL, 150, 90, 5, -1, 0, 3)
      .attr(RechargeAttr),
    new SelfStatusMove(MoveId.BULK_UP, PokemonType.FIGHTING, -1, 20, -1, 0, 3)
      .attr(StatStageChangeAttr, [ Stat.ATK, Stat.DEF ], 1, true),
    new ChargingAttackMove(MoveId.BOUNCE, PokemonType.FLYING, MoveCategory.PHYSICAL, 85, 85, 5, 30, 0, 3)
      .chargeText(i18next.t("moveTriggers:sprangUp", { pokemonName: "{USER}" }))
      .chargeAttr(SemiInvulnerableAttr, BattlerTagType.FLYING)
      .attr(StatusEffectAttr, StatusEffect.PARALYSIS)
      .condition(failOnGravityCondition),
    new AttackMove(MoveId.MUD_SHOT, PokemonType.GROUND, MoveCategory.SPECIAL, 55, 95, 15, 100, 0, 3)
      .attr(StatStageChangeAttr, [ Stat.SPD ], -1),
    new AttackMove(MoveId.POISON_TAIL, PokemonType.POISON, MoveCategory.PHYSICAL, 50, 100, 25, 10, 0, 3)
      .attr(HighCritAttr)
      .attr(StatusEffectAttr, StatusEffect.POISON),
    new AttackMove(MoveId.COVET, PokemonType.NORMAL, MoveCategory.PHYSICAL, 60, 100, 25, -1, 0, 3)
      .attr(StealHeldItemChanceAttr, 0.3)
      .edgeCase(),
      // Should not be able to steal held item if user faints due to Rough Skin, Iron Barbs, etc.
      // Should be able to steal items from pokemon with Sticky Hold if the damage causes them to faint
    new AttackMove(MoveId.VOLT_TACKLE, PokemonType.ELECTRIC, MoveCategory.PHYSICAL, 120, 100, 15, 10, 0, 3)
      .attr(RecoilAttr, false, 0.33)
      .attr(StatusEffectAttr, StatusEffect.PARALYSIS)
      .recklessMove(),
    new AttackMove(MoveId.MAGICAL_LEAF, PokemonType.GRASS, MoveCategory.SPECIAL, 60, -1, 20, -1, 0, 3),
    new StatusMove(MoveId.WATER_SPORT, PokemonType.WATER, -1, 15, -1, 0, 3)
      .ignoresProtect()
      .attr(AddArenaTagAttr, ArenaTagType.WATER_SPORT, 5)
      .target(MoveTarget.BOTH_SIDES),
    new SelfStatusMove(MoveId.CALM_MIND, PokemonType.PSYCHIC, -1, 20, -1, 0, 3)
      .attr(StatStageChangeAttr, [ Stat.SPATK, Stat.SPDEF ], 1, true),
    new AttackMove(MoveId.LEAF_BLADE, PokemonType.GRASS, MoveCategory.PHYSICAL, 90, 100, 15, -1, 0, 3)
      .attr(HighCritAttr)
      .slicingMove(),
    new SelfStatusMove(MoveId.DRAGON_DANCE, PokemonType.DRAGON, -1, 20, -1, 0, 3)
      .attr(StatStageChangeAttr, [ Stat.ATK, Stat.SPD ], 1, true)
      .danceMove(),
    new AttackMove(MoveId.ROCK_BLAST, PokemonType.ROCK, MoveCategory.PHYSICAL, 25, 90, 10, -1, 0, 3)
      .attr(MultiHitAttr)
      .makesContact(false)
      .ballBombMove(),
    new AttackMove(MoveId.SHOCK_WAVE, PokemonType.ELECTRIC, MoveCategory.SPECIAL, 60, -1, 20, -1, 0, 3),
    new AttackMove(MoveId.WATER_PULSE, PokemonType.WATER, MoveCategory.SPECIAL, 60, 100, 20, 20, 0, 3)
      .attr(ConfuseAttr)
      .pulseMove(),
    new AttackMove(MoveId.DOOM_DESIRE, PokemonType.STEEL, MoveCategory.SPECIAL, 140, 100, 5, -1, 0, 3)
      .attr(DelayedAttackAttr, ChargeAnim.DOOM_DESIRE_CHARGING, "moveTriggers:choseDoomDesireAsDestiny")
      .ignoresProtect()
      /*
       * Should not apply abilities or held items if user is off the field
      */
      .edgeCase(),
    new AttackMove(MoveId.PSYCHO_BOOST, PokemonType.PSYCHIC, MoveCategory.SPECIAL, 140, 90, 5, -1, 0, 3)
      .attr(StatStageChangeAttr, [ Stat.SPATK ], -2, true),
    new SelfStatusMove(MoveId.ROOST, PokemonType.FLYING, -1, 5, -1, 0, 4)
      .attr(HealAttr, 0.5)
      .attr(AddBattlerTagAttr, BattlerTagType.ROOSTED, true, false)
      .triageMove(),
    new StatusMove(MoveId.GRAVITY, PokemonType.PSYCHIC, -1, 5, -1, 0, 4)
      .ignoresProtect()
      .attr(AddArenaTagAttr, ArenaTagType.GRAVITY, 5)
      .target(MoveTarget.BOTH_SIDES),
    new StatusMove(MoveId.MIRACLE_EYE, PokemonType.PSYCHIC, -1, 40, -1, 0, 4)
      .attr(ExposedMoveAttr, BattlerTagType.IGNORE_DARK)
      .ignoresSubstitute()
      .reflectable(),
    new AttackMove(MoveId.WAKE_UP_SLAP, PokemonType.FIGHTING, MoveCategory.PHYSICAL, 70, 100, 10, -1, 0, 4)
      .attr(MovePowerMultiplierAttr, (user, target, move) => targetSleptOrComatoseCondition(user, target, move) ? 2 : 1)
      .attr(HealStatusEffectAttr, false, StatusEffect.SLEEP),
    new AttackMove(MoveId.HAMMER_ARM, PokemonType.FIGHTING, MoveCategory.PHYSICAL, 100, 90, 10, -1, 0, 4)
      .attr(StatStageChangeAttr, [ Stat.SPD ], -1, true)
      .punchingMove(),
    new AttackMove(MoveId.GYRO_BALL, PokemonType.STEEL, MoveCategory.PHYSICAL, -1, 100, 5, -1, 0, 4)
      .attr(GyroBallPowerAttr)
      .ballBombMove(),
    new SelfStatusMove(MoveId.HEALING_WISH, PokemonType.PSYCHIC, -1, 10, -1, 0, 4)
      .attr(SacrificialFullRestoreAttr, false, "moveTriggers:sacrificialFullRestore")
      .triageMove()
      .condition(failIfLastInPartyCondition),
    new AttackMove(MoveId.BRINE, PokemonType.WATER, MoveCategory.SPECIAL, 65, 100, 10, -1, 0, 4)
      .attr(MovePowerMultiplierAttr, (user, target, move) => target.getHpRatio() < 0.5 ? 2 : 1),
    new AttackMove(MoveId.NATURAL_GIFT, PokemonType.NORMAL, MoveCategory.PHYSICAL, -1, 100, 15, -1, 0, 4)
      .makesContact(false)
      .unimplemented(),
      /*
      NOTE: To whoever tries to implement this, reminder to push to battleData.berriesEaten
      and enable the harvest test..
      Do NOT push to berriesEatenLast or else cud chew will puke the berry.
      */
    new AttackMove(MoveId.FEINT, PokemonType.NORMAL, MoveCategory.PHYSICAL, 30, 100, 10, -1, 2, 4)
      .attr(RemoveBattlerTagAttr, [ BattlerTagType.PROTECTED ])
      .attr(RemoveArenaTagsAttr, [ ArenaTagType.QUICK_GUARD, ArenaTagType.WIDE_GUARD, ArenaTagType.MAT_BLOCK, ArenaTagType.CRAFTY_SHIELD ], false)
      .makesContact(false)
      .ignoresProtect(),
    new AttackMove(MoveId.PLUCK, PokemonType.FLYING, MoveCategory.PHYSICAL, 60, 100, 20, -1, 0, 4)
      .attr(StealEatBerryAttr),
    new StatusMove(MoveId.TAILWIND, PokemonType.FLYING, -1, 15, -1, 0, 4)
      .windMove()
      .attr(AddArenaTagAttr, ArenaTagType.TAILWIND, 4, true)
      .target(MoveTarget.USER_SIDE),
    new StatusMove(MoveId.ACUPRESSURE, PokemonType.NORMAL, -1, 30, -1, 0, 4)
      .attr(AcupressureStatStageChangeAttr)
      .target(MoveTarget.USER_OR_NEAR_ALLY),
    new AttackMove(MoveId.METAL_BURST, PokemonType.STEEL, MoveCategory.PHYSICAL, -1, 100, 10, -1, 0, 4)
      .attr(CounterDamageAttr, (move: Move) => (move.category === MoveCategory.PHYSICAL || move.category === MoveCategory.SPECIAL), 1.5)
      .redirectCounter()
      .makesContact(false)
      .target(MoveTarget.ATTACKER),
    new AttackMove(MoveId.U_TURN, PokemonType.BUG, MoveCategory.PHYSICAL, 70, 100, 20, -1, 0, 4)
      .attr(ForceSwitchOutAttr, true),
    new AttackMove(MoveId.CLOSE_COMBAT, PokemonType.FIGHTING, MoveCategory.PHYSICAL, 120, 100, 5, -1, 0, 4)
      .attr(StatStageChangeAttr, [ Stat.DEF, Stat.SPDEF ], -1, true),
    new AttackMove(MoveId.PAYBACK, PokemonType.DARK, MoveCategory.PHYSICAL, 50, 100, 10, -1, 0, 4)
      // Payback boosts power on item use
      .attr(MovePowerMultiplierAttr, (_user, target) => target.turnData.acted || globalScene.currentBattle.turnCommands[target.getBattlerIndex()]?.command === Command.BALL ? 2 : 1),
    new AttackMove(MoveId.ASSURANCE, PokemonType.DARK, MoveCategory.PHYSICAL, 60, 100, 10, -1, 0, 4)
      .attr(MovePowerMultiplierAttr, (user, target, move) => target.turnData.damageTaken > 0 ? 2 : 1),
    new StatusMove(MoveId.EMBARGO, PokemonType.DARK, 100, 15, -1, 0, 4)
      .reflectable()
      .unimplemented(),
    new AttackMove(MoveId.FLING, PokemonType.DARK, MoveCategory.PHYSICAL, -1, 100, 10, -1, 0, 4)
      .makesContact(false)
      .unimplemented(),
    new StatusMove(MoveId.PSYCHO_SHIFT, PokemonType.PSYCHIC, 100, 10, -1, 0, 4)
      .attr(PsychoShiftEffectAttr)
      // TODO: Verify status applied if a statused pokemon obtains Comatose (via Transform) and uses Psycho Shift
      .edgeCase(),
    new AttackMove(MoveId.TRUMP_CARD, PokemonType.NORMAL, MoveCategory.SPECIAL, -1, -1, 5, -1, 0, 4)
      .makesContact()
      .attr(LessPPMorePowerAttr),
    new StatusMove(MoveId.HEAL_BLOCK, PokemonType.PSYCHIC, 100, 15, -1, 0, 4)
      .attr(AddBattlerTagAttr, BattlerTagType.HEAL_BLOCK, false, true, 5)
      .target(MoveTarget.ALL_NEAR_ENEMIES)
      .reflectable(),
    new AttackMove(MoveId.WRING_OUT, PokemonType.NORMAL, MoveCategory.SPECIAL, -1, 100, 5, -1, 0, 4)
      .attr(OpponentHighHpPowerAttr, 120)
      .makesContact(),
    new SelfStatusMove(MoveId.POWER_TRICK, PokemonType.PSYCHIC, -1, 10, -1, 0, 4)
      .attr(AddBattlerTagAttr, BattlerTagType.POWER_TRICK, true),
    new StatusMove(MoveId.GASTRO_ACID, PokemonType.POISON, 100, 10, -1, 0, 4)
      .attr(SuppressAbilitiesAttr)
      .reflectable(),
    new StatusMove(MoveId.LUCKY_CHANT, PokemonType.NORMAL, -1, 30, -1, 0, 4)
      .attr(AddArenaTagAttr, ArenaTagType.NO_CRIT, 5, true, true)
      .target(MoveTarget.USER_SIDE),
    new StatusMove(MoveId.ME_FIRST, PokemonType.NORMAL, -1, 20, -1, 0, 4)
      .ignoresSubstitute()
      .target(MoveTarget.NEAR_ENEMY)
      .unimplemented(),
    new SelfStatusMove(MoveId.COPYCAT, PokemonType.NORMAL, -1, 20, -1, 0, 4)
      .attr(CopyMoveAttr, false, invalidCopycatMoves),
    new StatusMove(MoveId.POWER_SWAP, PokemonType.PSYCHIC, -1, 10, 100, 0, 4)
      .attr(SwapStatStagesAttr, [ Stat.ATK, Stat.SPATK ])
      .ignoresSubstitute(),
    new StatusMove(MoveId.GUARD_SWAP, PokemonType.PSYCHIC, -1, 10, 100, 0, 4)
      .attr(SwapStatStagesAttr, [ Stat.DEF, Stat.SPDEF ])
      .ignoresSubstitute(),
    new AttackMove(MoveId.PUNISHMENT, PokemonType.DARK, MoveCategory.PHYSICAL, -1, 100, 5, -1, 0, 4)
      .makesContact(true)
      .attr(PunishmentPowerAttr),
    new AttackMove(MoveId.LAST_RESORT, PokemonType.NORMAL, MoveCategory.PHYSICAL, 140, 100, 5, -1, 0, 4)
      .attr(LastResortAttr)
      .edgeCase(), // May or may not need to ignore remotely called moves depending on how it works
    new StatusMove(MoveId.WORRY_SEED, PokemonType.GRASS, 100, 10, -1, 0, 4)
      .attr(AbilityChangeAttr, AbilityId.INSOMNIA)
      .reflectable(),
    new AttackMove(MoveId.SUCKER_PUNCH, PokemonType.DARK, MoveCategory.PHYSICAL, 70, 100, 5, -1, 1, 4)
      .condition((user, target, move) => {
        const turnCommand = globalScene.currentBattle.turnCommands[target.getBattlerIndex()];
        if (!turnCommand || !turnCommand.move) {
          return false;
        }
        return (turnCommand.command === Command.FIGHT && !target.turnData.acted && allMoves[turnCommand.move.move].category !== MoveCategory.STATUS);
      }),
    new StatusMove(MoveId.TOXIC_SPIKES, PokemonType.POISON, -1, 20, -1, 0, 4)
      .attr(AddArenaTrapTagAttr, ArenaTagType.TOXIC_SPIKES)
      .target(MoveTarget.ENEMY_SIDE)
      .reflectable(),
    new StatusMove(MoveId.HEART_SWAP, PokemonType.PSYCHIC, -1, 10, -1, 0, 4)
      .attr(SwapStatStagesAttr, BATTLE_STATS)
      .ignoresSubstitute(),
    new SelfStatusMove(MoveId.AQUA_RING, PokemonType.WATER, -1, 20, -1, 0, 4)
      .attr(AddBattlerTagAttr, BattlerTagType.AQUA_RING, true, true),
    new SelfStatusMove(MoveId.MAGNET_RISE, PokemonType.ELECTRIC, -1, 10, -1, 0, 4)
      .attr(AddBattlerTagAttr, BattlerTagType.FLOATING, true, true, 5)
      .condition((user, target, move) => !globalScene.arena.getTag(ArenaTagType.GRAVITY) && [ BattlerTagType.FLOATING, BattlerTagType.IGNORE_FLYING, BattlerTagType.INGRAIN ].every((tag) => !user.getTag(tag))),
    new AttackMove(MoveId.FLARE_BLITZ, PokemonType.FIRE, MoveCategory.PHYSICAL, 120, 100, 15, 10, 0, 4)
      .attr(RecoilAttr, false, 0.33)
      .attr(HealStatusEffectAttr, true, StatusEffect.FREEZE)
      .attr(StatusEffectAttr, StatusEffect.BURN)
      .recklessMove(),
    new AttackMove(MoveId.FORCE_PALM, PokemonType.FIGHTING, MoveCategory.PHYSICAL, 60, 100, 10, 30, 0, 4)
      .attr(StatusEffectAttr, StatusEffect.PARALYSIS),
    new AttackMove(MoveId.AURA_SPHERE, PokemonType.FIGHTING, MoveCategory.SPECIAL, 80, -1, 20, -1, 0, 4)
      .pulseMove()
      .ballBombMove(),
    new SelfStatusMove(MoveId.ROCK_POLISH, PokemonType.ROCK, -1, 20, -1, 0, 4)
      .attr(StatStageChangeAttr, [ Stat.SPD ], 2, true),
    new AttackMove(MoveId.POISON_JAB, PokemonType.POISON, MoveCategory.PHYSICAL, 80, 100, 20, 30, 0, 4)
      .attr(StatusEffectAttr, StatusEffect.POISON),
    new AttackMove(MoveId.DARK_PULSE, PokemonType.DARK, MoveCategory.SPECIAL, 80, 100, 15, 20, 0, 4)
      .attr(FlinchAttr)
      .pulseMove(),
    new AttackMove(MoveId.NIGHT_SLASH, PokemonType.DARK, MoveCategory.PHYSICAL, 70, 100, 15, -1, 0, 4)
      .attr(HighCritAttr)
      .slicingMove(),
    new AttackMove(MoveId.AQUA_TAIL, PokemonType.WATER, MoveCategory.PHYSICAL, 90, 90, 10, -1, 0, 4),
    new AttackMove(MoveId.SEED_BOMB, PokemonType.GRASS, MoveCategory.PHYSICAL, 80, 100, 15, -1, 0, 4)
      .makesContact(false)
      .ballBombMove(),
    new AttackMove(MoveId.AIR_SLASH, PokemonType.FLYING, MoveCategory.SPECIAL, 75, 95, 15, 30, 0, 4)
      .attr(FlinchAttr)
      .slicingMove(),
    new AttackMove(MoveId.X_SCISSOR, PokemonType.BUG, MoveCategory.PHYSICAL, 80, 100, 15, -1, 0, 4)
      .slicingMove(),
    new AttackMove(MoveId.BUG_BUZZ, PokemonType.BUG, MoveCategory.SPECIAL, 90, 100, 10, 10, 0, 4)
      .attr(StatStageChangeAttr, [ Stat.SPDEF ], -1)
      .soundBased(),
    new AttackMove(MoveId.DRAGON_PULSE, PokemonType.DRAGON, MoveCategory.SPECIAL, 85, 100, 10, -1, 0, 4)
      .pulseMove(),
    new AttackMove(MoveId.DRAGON_RUSH, PokemonType.DRAGON, MoveCategory.PHYSICAL, 100, 75, 10, 20, 0, 4)
      .attr(AlwaysHitMinimizeAttr)
      .attr(HitsTagForDoubleDamageAttr, BattlerTagType.MINIMIZED)
      .attr(FlinchAttr),
    new AttackMove(MoveId.POWER_GEM, PokemonType.ROCK, MoveCategory.SPECIAL, 80, 100, 20, -1, 0, 4),
    new AttackMove(MoveId.DRAIN_PUNCH, PokemonType.FIGHTING, MoveCategory.PHYSICAL, 75, 100, 10, -1, 0, 4)
      .attr(HitHealAttr)
      .punchingMove()
      .triageMove(),
    new AttackMove(MoveId.VACUUM_WAVE, PokemonType.FIGHTING, MoveCategory.SPECIAL, 40, 100, 30, -1, 1, 4),
    new AttackMove(MoveId.FOCUS_BLAST, PokemonType.FIGHTING, MoveCategory.SPECIAL, 120, 70, 5, 10, 0, 4)
      .attr(StatStageChangeAttr, [ Stat.SPDEF ], -1)
      .ballBombMove(),
    new AttackMove(MoveId.ENERGY_BALL, PokemonType.GRASS, MoveCategory.SPECIAL, 90, 100, 10, 10, 0, 4)
      .attr(StatStageChangeAttr, [ Stat.SPDEF ], -1)
      .ballBombMove(),
    new AttackMove(MoveId.BRAVE_BIRD, PokemonType.FLYING, MoveCategory.PHYSICAL, 120, 100, 15, -1, 0, 4)
      .attr(RecoilAttr, false, 0.33)
      .recklessMove(),
    new AttackMove(MoveId.EARTH_POWER, PokemonType.GROUND, MoveCategory.SPECIAL, 90, 100, 10, 10, 0, 4)
      .attr(StatStageChangeAttr, [ Stat.SPDEF ], -1),
    new StatusMove(MoveId.SWITCHEROO, PokemonType.DARK, 100, 10, -1, 0, 4)
      .unimplemented(),
    new AttackMove(MoveId.GIGA_IMPACT, PokemonType.NORMAL, MoveCategory.PHYSICAL, 150, 90, 5, -1, 0, 4)
      .attr(RechargeAttr),
    new SelfStatusMove(MoveId.NASTY_PLOT, PokemonType.DARK, -1, 20, -1, 0, 4)
      .attr(StatStageChangeAttr, [ Stat.SPATK ], 2, true),
    new AttackMove(MoveId.BULLET_PUNCH, PokemonType.STEEL, MoveCategory.PHYSICAL, 40, 100, 30, -1, 1, 4)
      .punchingMove(),
    new AttackMove(MoveId.AVALANCHE, PokemonType.ICE, MoveCategory.PHYSICAL, 60, 100, 10, -1, -4, 4)
      .attr(TurnDamagedDoublePowerAttr),
    new AttackMove(MoveId.ICE_SHARD, PokemonType.ICE, MoveCategory.PHYSICAL, 40, 100, 30, -1, 1, 4)
      .makesContact(false),
    new AttackMove(MoveId.SHADOW_CLAW, PokemonType.GHOST, MoveCategory.PHYSICAL, 70, 100, 15, -1, 0, 4)
      .attr(HighCritAttr),
    new AttackMove(MoveId.THUNDER_FANG, PokemonType.ELECTRIC, MoveCategory.PHYSICAL, 65, 95, 15, 10, 0, 4)
      .attr(FlinchAttr)
      .attr(StatusEffectAttr, StatusEffect.PARALYSIS)
      .bitingMove(),
    new AttackMove(MoveId.ICE_FANG, PokemonType.ICE, MoveCategory.PHYSICAL, 65, 95, 15, 10, 0, 4)
      .attr(FlinchAttr)
      .attr(StatusEffectAttr, StatusEffect.FREEZE)
      .bitingMove(),
    new AttackMove(MoveId.FIRE_FANG, PokemonType.FIRE, MoveCategory.PHYSICAL, 65, 95, 15, 10, 0, 4)
      .attr(FlinchAttr)
      .attr(StatusEffectAttr, StatusEffect.BURN)
      .bitingMove(),
    new AttackMove(MoveId.SHADOW_SNEAK, PokemonType.GHOST, MoveCategory.PHYSICAL, 40, 100, 30, -1, 1, 4),
    new AttackMove(MoveId.MUD_BOMB, PokemonType.GROUND, MoveCategory.SPECIAL, 65, 85, 10, 30, 0, 4)
      .attr(StatStageChangeAttr, [ Stat.ACC ], -1)
      .ballBombMove(),
    new AttackMove(MoveId.PSYCHO_CUT, PokemonType.PSYCHIC, MoveCategory.PHYSICAL, 70, 100, 20, -1, 0, 4)
      .attr(HighCritAttr)
      .slicingMove()
      .makesContact(false),
    new AttackMove(MoveId.ZEN_HEADBUTT, PokemonType.PSYCHIC, MoveCategory.PHYSICAL, 80, 90, 15, 20, 0, 4)
      .attr(FlinchAttr),
    new AttackMove(MoveId.MIRROR_SHOT, PokemonType.STEEL, MoveCategory.SPECIAL, 65, 85, 10, 30, 0, 4)
      .attr(StatStageChangeAttr, [ Stat.ACC ], -1),
    new AttackMove(MoveId.FLASH_CANNON, PokemonType.STEEL, MoveCategory.SPECIAL, 80, 100, 10, 10, 0, 4)
      .attr(StatStageChangeAttr, [ Stat.SPDEF ], -1),
    new AttackMove(MoveId.ROCK_CLIMB, PokemonType.NORMAL, MoveCategory.PHYSICAL, 90, 85, 20, 20, 0, 4)
      .attr(ConfuseAttr),
    new StatusMove(MoveId.DEFOG, PokemonType.FLYING, -1, 15, -1, 0, 4)
      .attr(StatStageChangeAttr, [ Stat.EVA ], -1)
      .attr(ClearWeatherAttr, WeatherType.FOG)
      .attr(ClearTerrainAttr)
      .attr(RemoveScreensAttr, false)
      .attr(RemoveArenaTrapAttr, true)
      .attr(RemoveArenaTagsAttr, [ ArenaTagType.MIST, ArenaTagType.SAFEGUARD ], false)
      .reflectable(),
    new StatusMove(MoveId.TRICK_ROOM, PokemonType.PSYCHIC, -1, 5, -1, -7, 4)
      .attr(AddArenaTagAttr, ArenaTagType.TRICK_ROOM, 5)
      .ignoresProtect()
      .target(MoveTarget.BOTH_SIDES),
    new AttackMove(MoveId.DRACO_METEOR, PokemonType.DRAGON, MoveCategory.SPECIAL, 130, 90, 5, -1, 0, 4)
      .attr(StatStageChangeAttr, [ Stat.SPATK ], -2, true),
    new AttackMove(MoveId.DISCHARGE, PokemonType.ELECTRIC, MoveCategory.SPECIAL, 80, 100, 15, 30, 0, 4)
      .attr(StatusEffectAttr, StatusEffect.PARALYSIS)
      .target(MoveTarget.ALL_NEAR_OTHERS),
    new AttackMove(MoveId.LAVA_PLUME, PokemonType.FIRE, MoveCategory.SPECIAL, 80, 100, 15, 30, 0, 4)
      .attr(StatusEffectAttr, StatusEffect.BURN)
      .target(MoveTarget.ALL_NEAR_OTHERS),
    new AttackMove(MoveId.LEAF_STORM, PokemonType.GRASS, MoveCategory.SPECIAL, 130, 90, 5, -1, 0, 4)
      .attr(StatStageChangeAttr, [ Stat.SPATK ], -2, true),
    new AttackMove(MoveId.POWER_WHIP, PokemonType.GRASS, MoveCategory.PHYSICAL, 120, 85, 10, -1, 0, 4),
    new AttackMove(MoveId.ROCK_WRECKER, PokemonType.ROCK, MoveCategory.PHYSICAL, 150, 90, 5, -1, 0, 4)
      .attr(RechargeAttr)
      .makesContact(false)
      .ballBombMove(),
    new AttackMove(MoveId.CROSS_POISON, PokemonType.POISON, MoveCategory.PHYSICAL, 70, 100, 20, 10, 0, 4)
      .attr(HighCritAttr)
      .attr(StatusEffectAttr, StatusEffect.POISON)
      .slicingMove(),
    new AttackMove(MoveId.GUNK_SHOT, PokemonType.POISON, MoveCategory.PHYSICAL, 120, 80, 5, 30, 0, 4)
      .attr(StatusEffectAttr, StatusEffect.POISON)
      .makesContact(false),
    new AttackMove(MoveId.IRON_HEAD, PokemonType.STEEL, MoveCategory.PHYSICAL, 80, 100, 15, 30, 0, 4)
      .attr(FlinchAttr),
    new AttackMove(MoveId.MAGNET_BOMB, PokemonType.STEEL, MoveCategory.PHYSICAL, 60, -1, 20, -1, 0, 4)
      .makesContact(false)
      .ballBombMove(),
    new AttackMove(MoveId.STONE_EDGE, PokemonType.ROCK, MoveCategory.PHYSICAL, 100, 80, 5, -1, 0, 4)
      .attr(HighCritAttr)
      .makesContact(false),
    new StatusMove(MoveId.CAPTIVATE, PokemonType.NORMAL, 100, 20, -1, 0, 4)
      .attr(StatStageChangeAttr, [ Stat.SPATK ], -2)
      .condition((user, target, move) => target.isOppositeGender(user))
      .target(MoveTarget.ALL_NEAR_ENEMIES)
      .reflectable(),
    new StatusMove(MoveId.STEALTH_ROCK, PokemonType.ROCK, -1, 20, -1, 0, 4)
      .attr(AddArenaTrapTagAttr, ArenaTagType.STEALTH_ROCK)
      .target(MoveTarget.ENEMY_SIDE)
      .reflectable(),
    new AttackMove(MoveId.GRASS_KNOT, PokemonType.GRASS, MoveCategory.SPECIAL, -1, 100, 20, -1, 0, 4)
      .attr(WeightPowerAttr)
      .makesContact(),
    new AttackMove(MoveId.CHATTER, PokemonType.FLYING, MoveCategory.SPECIAL, 65, 100, 20, 100, 0, 4)
      .attr(ConfuseAttr)
      .soundBased(),
    new AttackMove(MoveId.JUDGMENT, PokemonType.NORMAL, MoveCategory.SPECIAL, 100, 100, 10, -1, 0, 4)
      .attr(FormChangeItemTypeAttr),
    new AttackMove(MoveId.BUG_BITE, PokemonType.BUG, MoveCategory.PHYSICAL, 60, 100, 20, -1, 0, 4)
      .attr(StealEatBerryAttr),
    new AttackMove(MoveId.CHARGE_BEAM, PokemonType.ELECTRIC, MoveCategory.SPECIAL, 50, 90, 10, 70, 0, 4)
      .attr(StatStageChangeAttr, [ Stat.SPATK ], 1, true),
    new AttackMove(MoveId.WOOD_HAMMER, PokemonType.GRASS, MoveCategory.PHYSICAL, 120, 100, 15, -1, 0, 4)
      .attr(RecoilAttr, false, 0.33)
      .recklessMove(),
    new AttackMove(MoveId.AQUA_JET, PokemonType.WATER, MoveCategory.PHYSICAL, 40, 100, 20, -1, 1, 4),
    new AttackMove(MoveId.ATTACK_ORDER, PokemonType.BUG, MoveCategory.PHYSICAL, 90, 100, 15, -1, 0, 4)
      .attr(HighCritAttr)
      .makesContact(false),
    new SelfStatusMove(MoveId.DEFEND_ORDER, PokemonType.BUG, -1, 10, -1, 0, 4)
      .attr(StatStageChangeAttr, [ Stat.DEF, Stat.SPDEF ], 1, true),
    new SelfStatusMove(MoveId.HEAL_ORDER, PokemonType.BUG, -1, 5, -1, 0, 4)
      .attr(HealAttr, 0.5)
      .triageMove(),
    new AttackMove(MoveId.HEAD_SMASH, PokemonType.ROCK, MoveCategory.PHYSICAL, 150, 80, 5, -1, 0, 4)
      .attr(RecoilAttr, false, 0.5)
      .recklessMove(),
    new AttackMove(MoveId.DOUBLE_HIT, PokemonType.NORMAL, MoveCategory.PHYSICAL, 35, 90, 10, -1, 0, 4)
      .attr(MultiHitAttr, MultiHitType._2),
    new AttackMove(MoveId.ROAR_OF_TIME, PokemonType.DRAGON, MoveCategory.SPECIAL, 150, 90, 5, -1, 0, 4)
      .attr(RechargeAttr),
    new AttackMove(MoveId.SPACIAL_REND, PokemonType.DRAGON, MoveCategory.SPECIAL, 100, 95, 5, -1, 0, 4)
      .attr(HighCritAttr),
    new SelfStatusMove(MoveId.LUNAR_DANCE, PokemonType.PSYCHIC, -1, 10, -1, 0, 4)
      .attr(SacrificialFullRestoreAttr, true, "moveTriggers:lunarDanceRestore")
      .danceMove()
      .triageMove()
      .condition(failIfLastInPartyCondition),
    new AttackMove(MoveId.CRUSH_GRIP, PokemonType.NORMAL, MoveCategory.PHYSICAL, -1, 100, 5, -1, 0, 4)
      .attr(OpponentHighHpPowerAttr, 120),
    new AttackMove(MoveId.MAGMA_STORM, PokemonType.FIRE, MoveCategory.SPECIAL, 100, 75, 5, -1, 0, 4)
      .attr(TrapAttr, BattlerTagType.MAGMA_STORM),
    new StatusMove(MoveId.DARK_VOID, PokemonType.DARK, 80, 10, -1, 0, 4)  //Accuracy from Generations 4-6
      .attr(StatusEffectAttr, StatusEffect.SLEEP)
      .target(MoveTarget.ALL_NEAR_ENEMIES)
      .reflectable(),
    new AttackMove(MoveId.SEED_FLARE, PokemonType.GRASS, MoveCategory.SPECIAL, 120, 85, 5, 40, 0, 4)
      .attr(StatStageChangeAttr, [ Stat.SPDEF ], -2),
    new AttackMove(MoveId.OMINOUS_WIND, PokemonType.GHOST, MoveCategory.SPECIAL, 60, 100, 5, 10, 0, 4)
      .attr(StatStageChangeAttr, [ Stat.ATK, Stat.DEF, Stat.SPATK, Stat.SPDEF, Stat.SPD ], 1, true)
      .windMove(),
    new ChargingAttackMove(MoveId.SHADOW_FORCE, PokemonType.GHOST, MoveCategory.PHYSICAL, 120, 100, 5, -1, 0, 4)
      .chargeText(i18next.t("moveTriggers:vanishedInstantly", { pokemonName: "{USER}" }))
      .chargeAttr(SemiInvulnerableAttr, BattlerTagType.HIDDEN)
      .ignoresProtect(),
    new SelfStatusMove(MoveId.HONE_CLAWS, PokemonType.DARK, -1, 15, -1, 0, 5)
      .attr(StatStageChangeAttr, [ Stat.ATK, Stat.ACC ], 1, true),
    new StatusMove(MoveId.WIDE_GUARD, PokemonType.ROCK, -1, 10, -1, 3, 5)
      .target(MoveTarget.USER_SIDE)
      .attr(AddArenaTagAttr, ArenaTagType.WIDE_GUARD, 1, true, true)
      .condition(failIfLastCondition),
    new StatusMove(MoveId.GUARD_SPLIT, PokemonType.PSYCHIC, -1, 10, -1, 0, 5)
      .attr(AverageStatsAttr, [ Stat.DEF, Stat.SPDEF ], "moveTriggers:sharedGuard"),
    new StatusMove(MoveId.POWER_SPLIT, PokemonType.PSYCHIC, -1, 10, -1, 0, 5)
      .attr(AverageStatsAttr, [ Stat.ATK, Stat.SPATK ], "moveTriggers:sharedPower"),
    new StatusMove(MoveId.WONDER_ROOM, PokemonType.PSYCHIC, -1, 10, -1, 0, 5)
      .ignoresProtect()
      .target(MoveTarget.BOTH_SIDES)
      .unimplemented(),
    new AttackMove(MoveId.PSYSHOCK, PokemonType.PSYCHIC, MoveCategory.SPECIAL, 80, 100, 10, -1, 0, 5)
      .attr(DefDefAttr),
    new AttackMove(MoveId.VENOSHOCK, PokemonType.POISON, MoveCategory.SPECIAL, 65, 100, 10, -1, 0, 5)
      .attr(MovePowerMultiplierAttr, (user, target, move) => target.status && (target.status.effect === StatusEffect.POISON || target.status.effect === StatusEffect.TOXIC) ? 2 : 1),
    new SelfStatusMove(MoveId.AUTOTOMIZE, PokemonType.STEEL, -1, 15, -1, 0, 5)
      .attr(StatStageChangeAttr, [ Stat.SPD ], 2, true)
      .attr(AddBattlerTagAttr, BattlerTagType.AUTOTOMIZED, true),
    new SelfStatusMove(MoveId.RAGE_POWDER, PokemonType.BUG, -1, 20, -1, 2, 5)
      .powderMove()
      .attr(AddBattlerTagAttr, BattlerTagType.CENTER_OF_ATTENTION, true),
    new StatusMove(MoveId.TELEKINESIS, PokemonType.PSYCHIC, -1, 15, -1, 0, 5)
      .condition(failOnGravityCondition)
      .condition((_user, target, _move) => ![ SpeciesId.DIGLETT, SpeciesId.DUGTRIO, SpeciesId.ALOLA_DIGLETT, SpeciesId.ALOLA_DUGTRIO, SpeciesId.SANDYGAST, SpeciesId.PALOSSAND, SpeciesId.WIGLETT, SpeciesId.WUGTRIO ].includes(target.species.speciesId))
      .condition((_user, target, _move) => !(target.species.speciesId === SpeciesId.GENGAR && target.getFormKey() === "mega"))
      .condition((_user, target, _move) => isNullOrUndefined(target.getTag(BattlerTagType.INGRAIN)) && isNullOrUndefined(target.getTag(BattlerTagType.IGNORE_FLYING)))
      .attr(AddBattlerTagAttr, BattlerTagType.TELEKINESIS, false, true, 3)
      .attr(AddBattlerTagAttr, BattlerTagType.FLOATING, false, true, 3)
      .reflectable(),
    new StatusMove(MoveId.MAGIC_ROOM, PokemonType.PSYCHIC, -1, 10, -1, 0, 5)
      .ignoresProtect()
      .target(MoveTarget.BOTH_SIDES)
      .unimplemented(),
    new AttackMove(MoveId.SMACK_DOWN, PokemonType.ROCK, MoveCategory.PHYSICAL, 50, 100, 15, -1, 0, 5)
      .attr(FallDownAttr)
      .attr(AddBattlerTagAttr, BattlerTagType.INTERRUPTED)
      .attr(RemoveBattlerTagAttr, [ BattlerTagType.FLYING, BattlerTagType.FLOATING, BattlerTagType.TELEKINESIS ])
      .attr(HitsTagAttr, BattlerTagType.FLYING)
      .makesContact(false),
    new AttackMove(MoveId.STORM_THROW, PokemonType.FIGHTING, MoveCategory.PHYSICAL, 60, 100, 10, -1, 0, 5)
      .attr(CritOnlyAttr),
    new AttackMove(MoveId.FLAME_BURST, PokemonType.FIRE, MoveCategory.SPECIAL, 70, 100, 15, -1, 0, 5)
      .attr(FlameBurstAttr),
    new AttackMove(MoveId.SLUDGE_WAVE, PokemonType.POISON, MoveCategory.SPECIAL, 95, 100, 10, 10, 0, 5)
      .attr(StatusEffectAttr, StatusEffect.POISON)
      .target(MoveTarget.ALL_NEAR_OTHERS),
    new SelfStatusMove(MoveId.QUIVER_DANCE, PokemonType.BUG, -1, 20, -1, 0, 5)
      .attr(StatStageChangeAttr, [ Stat.SPATK, Stat.SPDEF, Stat.SPD ], 1, true)
      .danceMove(),
    new AttackMove(MoveId.HEAVY_SLAM, PokemonType.STEEL, MoveCategory.PHYSICAL, -1, 100, 10, -1, 0, 5)
      .attr(AlwaysHitMinimizeAttr)
      .attr(CompareWeightPowerAttr)
      .attr(HitsTagForDoubleDamageAttr, BattlerTagType.MINIMIZED),
    new AttackMove(MoveId.SYNCHRONOISE, PokemonType.PSYCHIC, MoveCategory.SPECIAL, 120, 100, 10, -1, 0, 5)
      .attr(HitsSameTypeAttr)
      .target(MoveTarget.ALL_NEAR_OTHERS),
    new AttackMove(MoveId.ELECTRO_BALL, PokemonType.ELECTRIC, MoveCategory.SPECIAL, -1, 100, 10, -1, 0, 5)
      .attr(ElectroBallPowerAttr)
      .ballBombMove(),
    new StatusMove(MoveId.SOAK, PokemonType.WATER, 100, 20, -1, 0, 5)
      .attr(ChangeTypeAttr, PokemonType.WATER)
      .reflectable(),
    new AttackMove(MoveId.FLAME_CHARGE, PokemonType.FIRE, MoveCategory.PHYSICAL, 50, 100, 20, 100, 0, 5)
      .attr(StatStageChangeAttr, [ Stat.SPD ], 1, true),
    new SelfStatusMove(MoveId.COIL, PokemonType.POISON, -1, 20, -1, 0, 5)
      .attr(StatStageChangeAttr, [ Stat.ATK, Stat.DEF, Stat.ACC ], 1, true),
    new AttackMove(MoveId.LOW_SWEEP, PokemonType.FIGHTING, MoveCategory.PHYSICAL, 65, 100, 20, 100, 0, 5)
      .attr(StatStageChangeAttr, [ Stat.SPD ], -1),
    new AttackMove(MoveId.ACID_SPRAY, PokemonType.POISON, MoveCategory.SPECIAL, 40, 100, 20, 100, 0, 5)
      .attr(StatStageChangeAttr, [ Stat.SPDEF ], -2)
      .ballBombMove(),
    new AttackMove(MoveId.FOUL_PLAY, PokemonType.DARK, MoveCategory.PHYSICAL, 95, 100, 15, -1, 0, 5)
      .attr(TargetAtkUserAtkAttr),
    new StatusMove(MoveId.SIMPLE_BEAM, PokemonType.NORMAL, 100, 15, -1, 0, 5)
      .attr(AbilityChangeAttr, AbilityId.SIMPLE)
      .reflectable(),
    new StatusMove(MoveId.ENTRAINMENT, PokemonType.NORMAL, 100, 15, -1, 0, 5)
      .attr(AbilityGiveAttr)
      .reflectable(),
    new StatusMove(MoveId.AFTER_YOU, PokemonType.NORMAL, -1, 15, -1, 0, 5)
      .ignoresProtect()
      .ignoresSubstitute()
      .target(MoveTarget.NEAR_OTHER)
      .condition(failIfSingleBattle)
      .condition((user, target, move) => !target.turnData.acted)
      .attr(AfterYouAttr),
    new AttackMove(MoveId.ROUND, PokemonType.NORMAL, MoveCategory.SPECIAL, 60, 100, 15, -1, 0, 5)
      .attr(CueNextRoundAttr)
      .attr(RoundPowerAttr)
      .soundBased(),
    new AttackMove(MoveId.ECHOED_VOICE, PokemonType.NORMAL, MoveCategory.SPECIAL, 40, 100, 15, -1, 0, 5)
      .attr(ConsecutiveUseMultiBasePowerAttr, 5, false)
      .soundBased(),
    new AttackMove(MoveId.CHIP_AWAY, PokemonType.NORMAL, MoveCategory.PHYSICAL, 70, 100, 20, -1, 0, 5)
      .attr(IgnoreOpponentStatStagesAttr),
    new AttackMove(MoveId.CLEAR_SMOG, PokemonType.POISON, MoveCategory.SPECIAL, 50, -1, 15, -1, 0, 5)
      .attr(ResetStatsAttr, false),
    new AttackMove(MoveId.STORED_POWER, PokemonType.PSYCHIC, MoveCategory.SPECIAL, 20, 100, 10, -1, 0, 5)
      .attr(PositiveStatStagePowerAttr),
    new StatusMove(MoveId.QUICK_GUARD, PokemonType.FIGHTING, -1, 15, -1, 3, 5)
      .target(MoveTarget.USER_SIDE)
      .attr(AddArenaTagAttr, ArenaTagType.QUICK_GUARD, 1, true, true)
      .condition(failIfLastCondition),
    new SelfStatusMove(MoveId.ALLY_SWITCH, PokemonType.PSYCHIC, -1, 15, -1, 2, 5)
      .ignoresProtect()
      .unimplemented(),
    new AttackMove(MoveId.SCALD, PokemonType.WATER, MoveCategory.SPECIAL, 80, 100, 15, 30, 0, 5)
      .attr(HealStatusEffectAttr, false, StatusEffect.FREEZE)
      .attr(HealStatusEffectAttr, true, StatusEffect.FREEZE)
      .attr(StatusEffectAttr, StatusEffect.BURN),
    new SelfStatusMove(MoveId.SHELL_SMASH, PokemonType.NORMAL, -1, 15, -1, 0, 5)
      .attr(StatStageChangeAttr, [ Stat.ATK, Stat.SPATK, Stat.SPD ], 2, true)
      .attr(StatStageChangeAttr, [ Stat.DEF, Stat.SPDEF ], -1, true),
    new StatusMove(MoveId.HEAL_PULSE, PokemonType.PSYCHIC, -1, 10, -1, 0, 5)
      .attr(HealAttr, 0.5, false, false)
      .pulseMove()
      .triageMove()
      .reflectable(),
    new AttackMove(MoveId.HEX, PokemonType.GHOST, MoveCategory.SPECIAL, 65, 100, 10, -1, 0, 5)
      .attr(
        MovePowerMultiplierAttr,
        (user, target, move) =>  target.status || target.hasAbility(AbilityId.COMATOSE) ? 2 : 1),
    new ChargingAttackMove(MoveId.SKY_DROP, PokemonType.FLYING, MoveCategory.PHYSICAL, 60, 100, 10, -1, 0, 5)
      .chargeText(i18next.t("moveTriggers:tookTargetIntoSky", { pokemonName: "{USER}", targetName: "{TARGET}" }))
      .chargeAttr(SemiInvulnerableAttr, BattlerTagType.FLYING)
      .condition(failOnGravityCondition)
      .condition((user, target, move) => !target.getTag(BattlerTagType.SUBSTITUTE))
      /*
       * Cf https://bulbapedia.bulbagarden.net/wiki/Sky_Drop_(move) and https://www.smogon.com/dex/sv/moves/sky-drop/:
       * Should immobilize and give target semi-invulnerability
       * Flying types should take no damage
       * Should fail on targets above a certain weight threshold
       * Should remove all redirection effects on successful takeoff (Rage Poweder, etc.)
       */
      .partial(),
    new SelfStatusMove(MoveId.SHIFT_GEAR, PokemonType.STEEL, -1, 10, -1, 0, 5)
      .attr(StatStageChangeAttr, [ Stat.ATK ], 1, true)
      .attr(StatStageChangeAttr, [ Stat.SPD ], 2, true),
    new AttackMove(MoveId.CIRCLE_THROW, PokemonType.FIGHTING, MoveCategory.PHYSICAL, 60, 90, 10, -1, -6, 5)
      .attr(ForceSwitchOutAttr, false, SwitchType.FORCE_SWITCH)
      .hidesTarget(),
    new AttackMove(MoveId.INCINERATE, PokemonType.FIRE, MoveCategory.SPECIAL, 60, 100, 15, -1, 0, 5)
      .target(MoveTarget.ALL_NEAR_ENEMIES)
      .attr(RemoveHeldItemAttr, true)
      .edgeCase(),
      // Should be able to remove items from pokemon with Sticky Hold if the damage causes them to faint
    new StatusMove(MoveId.QUASH, PokemonType.DARK, 100, 15, -1, 0, 5)
      .condition(failIfSingleBattle)
      .condition((user, target, move) => !target.turnData.acted)
      .attr(ForceLastAttr),
    new AttackMove(MoveId.ACROBATICS, PokemonType.FLYING, MoveCategory.PHYSICAL, 55, 100, 15, -1, 0, 5)
      .attr(MovePowerMultiplierAttr, (user, target, move) => Math.max(1, 2 - 0.2 * user.getHeldItems().filter(i => i.isTransferable).reduce((v, m) => v + m.stackCount, 0))),
    new StatusMove(MoveId.REFLECT_TYPE, PokemonType.NORMAL, -1, 15, -1, 0, 5)
      .ignoresSubstitute()
      .attr(CopyTypeAttr),
    new AttackMove(MoveId.RETALIATE, PokemonType.NORMAL, MoveCategory.PHYSICAL, 70, 100, 5, -1, 0, 5)
      .attr(MovePowerMultiplierAttr, (user, target, move) => {
        const turn = globalScene.currentBattle.turn;
        const lastPlayerFaint = globalScene.currentBattle.playerFaintsHistory[globalScene.currentBattle.playerFaintsHistory.length - 1];
        const lastEnemyFaint = globalScene.currentBattle.enemyFaintsHistory[globalScene.currentBattle.enemyFaintsHistory.length - 1];
        return (
          (lastPlayerFaint !== undefined && turn - lastPlayerFaint.turn === 1 && user.isPlayer()) ||
          (lastEnemyFaint !== undefined && turn - lastEnemyFaint.turn === 1 && user.isEnemy())
        ) ? 2 : 1;
      }),
    new AttackMove(MoveId.FINAL_GAMBIT, PokemonType.FIGHTING, MoveCategory.SPECIAL, -1, 100, 5, -1, 0, 5)
      .attr(UserHpDamageAttr)
      .attr(SacrificialAttrOnHit),
    new StatusMove(MoveId.BESTOW, PokemonType.NORMAL, -1, 15, -1, 0, 5)
      .ignoresProtect()
      .ignoresSubstitute()
      .unimplemented(),
    new AttackMove(MoveId.INFERNO, PokemonType.FIRE, MoveCategory.SPECIAL, 100, 50, 5, 100, 0, 5)
      .attr(StatusEffectAttr, StatusEffect.BURN),
    new AttackMove(MoveId.WATER_PLEDGE, PokemonType.WATER, MoveCategory.SPECIAL, 80, 100, 10, -1, 0, 5)
      .attr(AwaitCombinedPledgeAttr)
      .attr(CombinedPledgeTypeAttr)
      .attr(CombinedPledgePowerAttr)
      .attr(CombinedPledgeStabBoostAttr)
      .attr(AddPledgeEffectAttr, ArenaTagType.WATER_FIRE_PLEDGE, MoveId.FIRE_PLEDGE, true)
      .attr(AddPledgeEffectAttr, ArenaTagType.GRASS_WATER_PLEDGE, MoveId.GRASS_PLEDGE)
      .attr(BypassRedirectAttr, true),
    new AttackMove(MoveId.FIRE_PLEDGE, PokemonType.FIRE, MoveCategory.SPECIAL, 80, 100, 10, -1, 0, 5)
      .attr(AwaitCombinedPledgeAttr)
      .attr(CombinedPledgeTypeAttr)
      .attr(CombinedPledgePowerAttr)
      .attr(CombinedPledgeStabBoostAttr)
      .attr(AddPledgeEffectAttr, ArenaTagType.FIRE_GRASS_PLEDGE, MoveId.GRASS_PLEDGE)
      .attr(AddPledgeEffectAttr, ArenaTagType.WATER_FIRE_PLEDGE, MoveId.WATER_PLEDGE, true)
      .attr(BypassRedirectAttr, true),
    new AttackMove(MoveId.GRASS_PLEDGE, PokemonType.GRASS, MoveCategory.SPECIAL, 80, 100, 10, -1, 0, 5)
      .attr(AwaitCombinedPledgeAttr)
      .attr(CombinedPledgeTypeAttr)
      .attr(CombinedPledgePowerAttr)
      .attr(CombinedPledgeStabBoostAttr)
      .attr(AddPledgeEffectAttr, ArenaTagType.GRASS_WATER_PLEDGE, MoveId.WATER_PLEDGE)
      .attr(AddPledgeEffectAttr, ArenaTagType.FIRE_GRASS_PLEDGE, MoveId.FIRE_PLEDGE)
      .attr(BypassRedirectAttr, true),
    new AttackMove(MoveId.VOLT_SWITCH, PokemonType.ELECTRIC, MoveCategory.SPECIAL, 70, 100, 20, -1, 0, 5)
      .attr(ForceSwitchOutAttr, true),
    new AttackMove(MoveId.STRUGGLE_BUG, PokemonType.BUG, MoveCategory.SPECIAL, 50, 100, 20, 100, 0, 5)
      .attr(StatStageChangeAttr, [ Stat.SPATK ], -1)
      .target(MoveTarget.ALL_NEAR_ENEMIES),
    new AttackMove(MoveId.BULLDOZE, PokemonType.GROUND, MoveCategory.PHYSICAL, 60, 100, 20, 100, 0, 5)
      .attr(StatStageChangeAttr, [ Stat.SPD ], -1)
      .attr(MovePowerMultiplierAttr, (user, target, move) => globalScene.arena.getTerrainType() === TerrainType.GRASSY && target.isGrounded() ? 0.5 : 1)
      .makesContact(false)
      .target(MoveTarget.ALL_NEAR_OTHERS),
    new AttackMove(MoveId.FROST_BREATH, PokemonType.ICE, MoveCategory.SPECIAL, 60, 90, 10, -1, 0, 5)
      .attr(CritOnlyAttr),
    new AttackMove(MoveId.DRAGON_TAIL, PokemonType.DRAGON, MoveCategory.PHYSICAL, 60, 90, 10, -1, -6, 5)
      .attr(ForceSwitchOutAttr, false, SwitchType.FORCE_SWITCH)
      .hidesTarget(),
    new SelfStatusMove(MoveId.WORK_UP, PokemonType.NORMAL, -1, 30, -1, 0, 5)
      .attr(StatStageChangeAttr, [ Stat.ATK, Stat.SPATK ], 1, true),
    new AttackMove(MoveId.ELECTROWEB, PokemonType.ELECTRIC, MoveCategory.SPECIAL, 55, 95, 15, 100, 0, 5)
      .attr(StatStageChangeAttr, [ Stat.SPD ], -1)
      .target(MoveTarget.ALL_NEAR_ENEMIES),
    new AttackMove(MoveId.WILD_CHARGE, PokemonType.ELECTRIC, MoveCategory.PHYSICAL, 90, 100, 15, -1, 0, 5)
      .attr(RecoilAttr)
      .recklessMove(),
    new AttackMove(MoveId.DRILL_RUN, PokemonType.GROUND, MoveCategory.PHYSICAL, 80, 95, 10, -1, 0, 5)
      .attr(HighCritAttr),
    new AttackMove(MoveId.DUAL_CHOP, PokemonType.DRAGON, MoveCategory.PHYSICAL, 40, 90, 15, -1, 0, 5)
      .attr(MultiHitAttr, MultiHitType._2),
    new AttackMove(MoveId.HEART_STAMP, PokemonType.PSYCHIC, MoveCategory.PHYSICAL, 60, 100, 25, 30, 0, 5)
      .attr(FlinchAttr),
    new AttackMove(MoveId.HORN_LEECH, PokemonType.GRASS, MoveCategory.PHYSICAL, 75, 100, 10, -1, 0, 5)
      .attr(HitHealAttr)
      .triageMove(),
    new AttackMove(MoveId.SACRED_SWORD, PokemonType.FIGHTING, MoveCategory.PHYSICAL, 90, 100, 15, -1, 0, 5)
      .attr(IgnoreOpponentStatStagesAttr)
      .slicingMove(),
    new AttackMove(MoveId.RAZOR_SHELL, PokemonType.WATER, MoveCategory.PHYSICAL, 75, 95, 10, 50, 0, 5)
      .attr(StatStageChangeAttr, [ Stat.DEF ], -1)
      .slicingMove(),
    new AttackMove(MoveId.HEAT_CRASH, PokemonType.FIRE, MoveCategory.PHYSICAL, -1, 100, 10, -1, 0, 5)
      .attr(AlwaysHitMinimizeAttr)
      .attr(CompareWeightPowerAttr)
      .attr(HitsTagForDoubleDamageAttr, BattlerTagType.MINIMIZED),
    new AttackMove(MoveId.LEAF_TORNADO, PokemonType.GRASS, MoveCategory.SPECIAL, 65, 90, 10, 50, 0, 5)
      .attr(StatStageChangeAttr, [ Stat.ACC ], -1),
    new AttackMove(MoveId.STEAMROLLER, PokemonType.BUG, MoveCategory.PHYSICAL, 65, 100, 20, 30, 0, 5)
      .attr(AlwaysHitMinimizeAttr)
      .attr(HitsTagForDoubleDamageAttr, BattlerTagType.MINIMIZED)
      .attr(FlinchAttr),
    new SelfStatusMove(MoveId.COTTON_GUARD, PokemonType.GRASS, -1, 10, -1, 0, 5)
      .attr(StatStageChangeAttr, [ Stat.DEF ], 3, true),
    new AttackMove(MoveId.NIGHT_DAZE, PokemonType.DARK, MoveCategory.SPECIAL, 85, 95, 10, 40, 0, 5)
      .attr(StatStageChangeAttr, [ Stat.ACC ], -1),
    new AttackMove(MoveId.PSYSTRIKE, PokemonType.PSYCHIC, MoveCategory.SPECIAL, 100, 100, 10, -1, 0, 5)
      .attr(DefDefAttr),
    new AttackMove(MoveId.TAIL_SLAP, PokemonType.NORMAL, MoveCategory.PHYSICAL, 25, 85, 10, -1, 0, 5)
      .attr(MultiHitAttr),
    new AttackMove(MoveId.HURRICANE, PokemonType.FLYING, MoveCategory.SPECIAL, 110, 70, 10, 30, 0, 5)
      .attr(ThunderAccuracyAttr)
      .attr(ConfuseAttr)
      .attr(HitsTagAttr, BattlerTagType.FLYING)
      .windMove(),
    new AttackMove(MoveId.HEAD_CHARGE, PokemonType.NORMAL, MoveCategory.PHYSICAL, 120, 100, 15, -1, 0, 5)
      .attr(RecoilAttr)
      .recklessMove(),
    new AttackMove(MoveId.GEAR_GRIND, PokemonType.STEEL, MoveCategory.PHYSICAL, 50, 85, 15, -1, 0, 5)
      .attr(MultiHitAttr, MultiHitType._2),
    new AttackMove(MoveId.SEARING_SHOT, PokemonType.FIRE, MoveCategory.SPECIAL, 100, 100, 5, 30, 0, 5)
      .attr(StatusEffectAttr, StatusEffect.BURN)
      .ballBombMove()
      .target(MoveTarget.ALL_NEAR_OTHERS),
    new AttackMove(MoveId.TECHNO_BLAST, PokemonType.NORMAL, MoveCategory.SPECIAL, 120, 100, 5, -1, 0, 5)
      .attr(TechnoBlastTypeAttr),
    new AttackMove(MoveId.RELIC_SONG, PokemonType.NORMAL, MoveCategory.SPECIAL, 75, 100, 10, 10, 0, 5)
      .attr(StatusEffectAttr, StatusEffect.SLEEP)
      .soundBased()
      .target(MoveTarget.ALL_NEAR_ENEMIES),
    new AttackMove(MoveId.SECRET_SWORD, PokemonType.FIGHTING, MoveCategory.SPECIAL, 85, 100, 10, -1, 0, 5)
      .attr(DefDefAttr)
      .slicingMove(),
    new AttackMove(MoveId.GLACIATE, PokemonType.ICE, MoveCategory.SPECIAL, 65, 95, 10, 100, 0, 5)
      .attr(StatStageChangeAttr, [ Stat.SPD ], -1)
      .target(MoveTarget.ALL_NEAR_ENEMIES),
    new AttackMove(MoveId.BOLT_STRIKE, PokemonType.ELECTRIC, MoveCategory.PHYSICAL, 130, 85, 5, 20, 0, 5)
      .attr(StatusEffectAttr, StatusEffect.PARALYSIS),
    new AttackMove(MoveId.BLUE_FLARE, PokemonType.FIRE, MoveCategory.SPECIAL, 130, 85, 5, 20, 0, 5)
      .attr(StatusEffectAttr, StatusEffect.BURN),
    new AttackMove(MoveId.FIERY_DANCE, PokemonType.FIRE, MoveCategory.SPECIAL, 80, 100, 10, 50, 0, 5)
      .attr(StatStageChangeAttr, [ Stat.SPATK ], 1, true)
      .danceMove(),
    new ChargingAttackMove(MoveId.FREEZE_SHOCK, PokemonType.ICE, MoveCategory.PHYSICAL, 140, 90, 5, 30, 0, 5)
      .chargeText(i18next.t("moveTriggers:becameCloakedInFreezingLight", { pokemonName: "{USER}" }))
      .attr(StatusEffectAttr, StatusEffect.PARALYSIS)
      .makesContact(false),
    new ChargingAttackMove(MoveId.ICE_BURN, PokemonType.ICE, MoveCategory.SPECIAL, 140, 90, 5, 30, 0, 5)
      .chargeText(i18next.t("moveTriggers:becameCloakedInFreezingAir", { pokemonName: "{USER}" }))
      .attr(StatusEffectAttr, StatusEffect.BURN),
    new AttackMove(MoveId.SNARL, PokemonType.DARK, MoveCategory.SPECIAL, 55, 95, 15, 100, 0, 5)
      .attr(StatStageChangeAttr, [ Stat.SPATK ], -1)
      .soundBased()
      .target(MoveTarget.ALL_NEAR_ENEMIES),
    new AttackMove(MoveId.ICICLE_CRASH, PokemonType.ICE, MoveCategory.PHYSICAL, 85, 90, 10, 30, 0, 5)
      .attr(FlinchAttr)
      .makesContact(false),
    new AttackMove(MoveId.V_CREATE, PokemonType.FIRE, MoveCategory.PHYSICAL, 180, 95, 5, -1, 0, 5)
      .attr(StatStageChangeAttr, [ Stat.DEF, Stat.SPDEF, Stat.SPD ], -1, true),
    new AttackMove(MoveId.FUSION_FLARE, PokemonType.FIRE, MoveCategory.SPECIAL, 100, 100, 5, -1, 0, 5)
      .attr(HealStatusEffectAttr, true, StatusEffect.FREEZE)
      .attr(LastMoveDoublePowerAttr, MoveId.FUSION_BOLT),
    new AttackMove(MoveId.FUSION_BOLT, PokemonType.ELECTRIC, MoveCategory.PHYSICAL, 100, 100, 5, -1, 0, 5)
      .attr(LastMoveDoublePowerAttr, MoveId.FUSION_FLARE)
      .makesContact(false),
    new AttackMove(MoveId.FLYING_PRESS, PokemonType.FIGHTING, MoveCategory.PHYSICAL, 100, 95, 10, -1, 0, 6)
      .attr(AlwaysHitMinimizeAttr)
      .attr(FlyingTypeMultiplierAttr)
      .attr(HitsTagForDoubleDamageAttr, BattlerTagType.MINIMIZED)
      .condition(failOnGravityCondition),
    new StatusMove(MoveId.MAT_BLOCK, PokemonType.FIGHTING, -1, 10, -1, 0, 6)
      .target(MoveTarget.USER_SIDE)
      .attr(AddArenaTagAttr, ArenaTagType.MAT_BLOCK, 1, true, true)
      .condition(new FirstMoveCondition())
      .condition(failIfLastCondition),
    new AttackMove(MoveId.BELCH, PokemonType.POISON, MoveCategory.SPECIAL, 120, 90, 10, -1, 0, 6)
      .condition((user, target, move) => user.battleData.hasEatenBerry),
    new StatusMove(MoveId.ROTOTILLER, PokemonType.GROUND, -1, 10, -1, 0, 6)
      .target(MoveTarget.ALL)
      .condition((user, target, move) => {
        // If any fielded pokémon is grass-type and grounded.
        return [ ...globalScene.getEnemyParty(), ...globalScene.getPlayerParty() ].some((poke) => poke.isOfType(PokemonType.GRASS) && poke.isGrounded());
      })
      .attr(StatStageChangeAttr, [ Stat.ATK, Stat.SPATK ], 1, false, { condition: (user, target, move) => target.isOfType(PokemonType.GRASS) && target.isGrounded() }),
    new StatusMove(MoveId.STICKY_WEB, PokemonType.BUG, -1, 20, -1, 0, 6)
      .attr(AddArenaTrapTagAttr, ArenaTagType.STICKY_WEB)
      .target(MoveTarget.ENEMY_SIDE)
      .reflectable(),
    new AttackMove(MoveId.FELL_STINGER, PokemonType.BUG, MoveCategory.PHYSICAL, 50, 100, 25, -1, 0, 6)
      .attr(PostVictoryStatStageChangeAttr, [ Stat.ATK ], 3, true ),
    new ChargingAttackMove(MoveId.PHANTOM_FORCE, PokemonType.GHOST, MoveCategory.PHYSICAL, 90, 100, 10, -1, 0, 6)
      .chargeText(i18next.t("moveTriggers:vanishedInstantly", { pokemonName: "{USER}" }))
      .chargeAttr(SemiInvulnerableAttr, BattlerTagType.HIDDEN)
      .ignoresProtect(),
    new StatusMove(MoveId.TRICK_OR_TREAT, PokemonType.GHOST, 100, 20, -1, 0, 6)
      .attr(AddTypeAttr, PokemonType.GHOST)
      .reflectable(),
    new StatusMove(MoveId.NOBLE_ROAR, PokemonType.NORMAL, 100, 30, -1, 0, 6)
      .attr(StatStageChangeAttr, [ Stat.ATK, Stat.SPATK ], -1)
      .soundBased()
      .reflectable(),
    new StatusMove(MoveId.ION_DELUGE, PokemonType.ELECTRIC, -1, 25, -1, 1, 6)
      .attr(AddArenaTagAttr, ArenaTagType.ION_DELUGE)
      .target(MoveTarget.BOTH_SIDES),
    new AttackMove(MoveId.PARABOLIC_CHARGE, PokemonType.ELECTRIC, MoveCategory.SPECIAL, 65, 100, 20, -1, 0, 6)
      .attr(HitHealAttr)
      .target(MoveTarget.ALL_NEAR_OTHERS)
      .triageMove(),
    new StatusMove(MoveId.FORESTS_CURSE, PokemonType.GRASS, 100, 20, -1, 0, 6)
      .attr(AddTypeAttr, PokemonType.GRASS)
      .reflectable(),
    new AttackMove(MoveId.PETAL_BLIZZARD, PokemonType.GRASS, MoveCategory.PHYSICAL, 90, 100, 15, -1, 0, 6)
      .windMove()
      .makesContact(false)
      .target(MoveTarget.ALL_NEAR_OTHERS),
    new AttackMove(MoveId.FREEZE_DRY, PokemonType.ICE, MoveCategory.SPECIAL, 70, 100, 20, 10, 0, 6)
      .attr(StatusEffectAttr, StatusEffect.FREEZE)
      .attr(FreezeDryAttr),
    new AttackMove(MoveId.DISARMING_VOICE, PokemonType.FAIRY, MoveCategory.SPECIAL, 40, -1, 15, -1, 0, 6)
      .soundBased()
      .target(MoveTarget.ALL_NEAR_ENEMIES),
    new StatusMove(MoveId.PARTING_SHOT, PokemonType.DARK, 100, 20, -1, 0, 6)
      .attr(StatStageChangeAttr, [ Stat.ATK, Stat.SPATK ], -1, false, { trigger: MoveEffectTrigger.PRE_APPLY })
      .attr(ForceSwitchOutAttr, true)
      .soundBased()
      .reflectable(),
    new StatusMove(MoveId.TOPSY_TURVY, PokemonType.DARK, -1, 20, -1, 0, 6)
      .attr(InvertStatsAttr)
      .reflectable(),
    new AttackMove(MoveId.DRAINING_KISS, PokemonType.FAIRY, MoveCategory.SPECIAL, 50, 100, 10, -1, 0, 6)
      .attr(HitHealAttr, 0.75)
      .makesContact()
      .triageMove(),
    new StatusMove(MoveId.CRAFTY_SHIELD, PokemonType.FAIRY, -1, 10, -1, 3, 6)
      .target(MoveTarget.USER_SIDE)
      .attr(AddArenaTagAttr, ArenaTagType.CRAFTY_SHIELD, 1, true, true)
      .condition(failIfLastCondition),
    new StatusMove(MoveId.FLOWER_SHIELD, PokemonType.FAIRY, -1, 10, -1, 0, 6)
      .target(MoveTarget.ALL)
      .attr(StatStageChangeAttr, [ Stat.DEF ], 1, false, { condition: (user, target, move) => target.getTypes().includes(PokemonType.GRASS) && !target.getTag(SemiInvulnerableTag) }),
    new StatusMove(MoveId.GRASSY_TERRAIN, PokemonType.GRASS, -1, 10, -1, 0, 6)
      .attr(TerrainChangeAttr, TerrainType.GRASSY)
      .target(MoveTarget.BOTH_SIDES),
    new StatusMove(MoveId.MISTY_TERRAIN, PokemonType.FAIRY, -1, 10, -1, 0, 6)
      .attr(TerrainChangeAttr, TerrainType.MISTY)
      .target(MoveTarget.BOTH_SIDES),
    new StatusMove(MoveId.ELECTRIFY, PokemonType.ELECTRIC, -1, 20, -1, 0, 6)
      .attr(AddBattlerTagAttr, BattlerTagType.ELECTRIFIED, false, true),
    new AttackMove(MoveId.PLAY_ROUGH, PokemonType.FAIRY, MoveCategory.PHYSICAL, 90, 90, 10, 10, 0, 6)
      .attr(StatStageChangeAttr, [ Stat.ATK ], -1),
    new AttackMove(MoveId.FAIRY_WIND, PokemonType.FAIRY, MoveCategory.SPECIAL, 40, 100, 30, -1, 0, 6)
      .windMove(),
    new AttackMove(MoveId.MOONBLAST, PokemonType.FAIRY, MoveCategory.SPECIAL, 95, 100, 15, 30, 0, 6)
      .attr(StatStageChangeAttr, [ Stat.SPATK ], -1),
    new AttackMove(MoveId.BOOMBURST, PokemonType.NORMAL, MoveCategory.SPECIAL, 140, 100, 10, -1, 0, 6)
      .soundBased()
      .target(MoveTarget.ALL_NEAR_OTHERS),
    new StatusMove(MoveId.FAIRY_LOCK, PokemonType.FAIRY, -1, 10, -1, 0, 6)
      .ignoresSubstitute()
      .ignoresProtect()
      .target(MoveTarget.BOTH_SIDES)
      .attr(AddArenaTagAttr, ArenaTagType.FAIRY_LOCK, 2, true),
    new SelfStatusMove(MoveId.KINGS_SHIELD, PokemonType.STEEL, -1, 10, -1, 4, 6)
      .attr(ProtectAttr, BattlerTagType.KINGS_SHIELD)
      .condition(failIfLastCondition),
    new StatusMove(MoveId.PLAY_NICE, PokemonType.NORMAL, -1, 20, -1, 0, 6)
      .attr(StatStageChangeAttr, [ Stat.ATK ], -1)
      .ignoresSubstitute()
      .reflectable(),
    new StatusMove(MoveId.CONFIDE, PokemonType.NORMAL, -1, 20, -1, 0, 6)
      .attr(StatStageChangeAttr, [ Stat.SPATK ], -1)
      .soundBased()
      .reflectable(),
    new AttackMove(MoveId.DIAMOND_STORM, PokemonType.ROCK, MoveCategory.PHYSICAL, 100, 95, 5, 50, 0, 6)
      .attr(StatStageChangeAttr, [ Stat.DEF ], 2, true, { firstTargetOnly: true })
      .makesContact(false)
      .target(MoveTarget.ALL_NEAR_ENEMIES),
    new AttackMove(MoveId.STEAM_ERUPTION, PokemonType.WATER, MoveCategory.SPECIAL, 110, 95, 5, 30, 0, 6)
      .attr(HealStatusEffectAttr, true, StatusEffect.FREEZE)
      .attr(HealStatusEffectAttr, false, StatusEffect.FREEZE)
      .attr(StatusEffectAttr, StatusEffect.BURN),
    new AttackMove(MoveId.HYPERSPACE_HOLE, PokemonType.PSYCHIC, MoveCategory.SPECIAL, 80, -1, 5, -1, 0, 6)
      .ignoresProtect()
      .ignoresSubstitute(),
    new AttackMove(MoveId.WATER_SHURIKEN, PokemonType.WATER, MoveCategory.SPECIAL, 15, 100, 20, -1, 1, 6)
      .attr(MultiHitAttr)
      .attr(WaterShurikenPowerAttr)
      .attr(WaterShurikenMultiHitTypeAttr),
    new AttackMove(MoveId.MYSTICAL_FIRE, PokemonType.FIRE, MoveCategory.SPECIAL, 75, 100, 10, 100, 0, 6)
      .attr(StatStageChangeAttr, [ Stat.SPATK ], -1),
    new SelfStatusMove(MoveId.SPIKY_SHIELD, PokemonType.GRASS, -1, 10, -1, 4, 6)
      .attr(ProtectAttr, BattlerTagType.SPIKY_SHIELD)
      .condition(failIfLastCondition),
    new StatusMove(MoveId.AROMATIC_MIST, PokemonType.FAIRY, -1, 20, -1, 0, 6)
      .attr(StatStageChangeAttr, [ Stat.SPDEF ], 1)
      .ignoresSubstitute()
      .condition(failIfSingleBattle)
      .target(MoveTarget.NEAR_ALLY),
    new StatusMove(MoveId.EERIE_IMPULSE, PokemonType.ELECTRIC, 100, 15, -1, 0, 6)
      .attr(StatStageChangeAttr, [ Stat.SPATK ], -2)
      .reflectable(),
    new StatusMove(MoveId.VENOM_DRENCH, PokemonType.POISON, 100, 20, -1, 0, 6)
      .attr(StatStageChangeAttr, [ Stat.ATK, Stat.SPATK, Stat.SPD ], -1, false, { condition: (user, target, move) => target.status?.effect === StatusEffect.POISON || target.status?.effect === StatusEffect.TOXIC })
      .target(MoveTarget.ALL_NEAR_ENEMIES)
      .reflectable(),
    new StatusMove(MoveId.POWDER, PokemonType.BUG, 100, 20, -1, 1, 6)
      .attr(AddBattlerTagAttr, BattlerTagType.POWDER, false, true)
      .ignoresSubstitute()
      .powderMove()
      .reflectable(),
    new ChargingSelfStatusMove(MoveId.GEOMANCY, PokemonType.FAIRY, -1, 10, -1, 0, 6)
      .chargeText(i18next.t("moveTriggers:isChargingPower", { pokemonName: "{USER}" }))
      .attr(StatStageChangeAttr, [ Stat.SPATK, Stat.SPDEF, Stat.SPD ], 2, true),
    new StatusMove(MoveId.MAGNETIC_FLUX, PokemonType.ELECTRIC, -1, 20, -1, 0, 6)
      .attr(StatStageChangeAttr, [ Stat.DEF, Stat.SPDEF ], 1, false, { condition: (user, target, move) => !![ AbilityId.PLUS, AbilityId.MINUS ].find(a => target.hasAbility(a, false)) })
      .ignoresSubstitute()
      .target(MoveTarget.USER_AND_ALLIES)
      .condition((user, target, move) => !![ user, user.getAlly() ].filter(p => p?.isActive()).find(p => !![ AbilityId.PLUS, AbilityId.MINUS ].find(a => p?.hasAbility(a, false)))),
    new StatusMove(MoveId.HAPPY_HOUR, PokemonType.NORMAL, -1, 30, -1, 0, 6) // No animation
      .attr(AddArenaTagAttr, ArenaTagType.HAPPY_HOUR, null, true)
      .target(MoveTarget.USER_SIDE),
    new StatusMove(MoveId.ELECTRIC_TERRAIN, PokemonType.ELECTRIC, -1, 10, -1, 0, 6)
      .attr(TerrainChangeAttr, TerrainType.ELECTRIC)
      .target(MoveTarget.BOTH_SIDES),
    new AttackMove(MoveId.DAZZLING_GLEAM, PokemonType.FAIRY, MoveCategory.SPECIAL, 80, 100, 10, -1, 0, 6)
      .target(MoveTarget.ALL_NEAR_ENEMIES),
    new SelfStatusMove(MoveId.CELEBRATE, PokemonType.NORMAL, -1, 40, -1, 0, 6)
      // NB: This needs a lambda function as the user will not be logged in by the time the moves are initialized
      .attr(MessageAttr, () => i18next.t("moveTriggers:celebrate", { playerName: loggedInUser?.username })),
    new StatusMove(MoveId.HOLD_HANDS, PokemonType.NORMAL, -1, 40, -1, 0, 6)
      .ignoresSubstitute()
      .target(MoveTarget.NEAR_ALLY),
    new StatusMove(MoveId.BABY_DOLL_EYES, PokemonType.FAIRY, 100, 30, -1, 1, 6)
      .attr(StatStageChangeAttr, [ Stat.ATK ], -1)
      .reflectable(),
    new AttackMove(MoveId.NUZZLE, PokemonType.ELECTRIC, MoveCategory.PHYSICAL, 20, 100, 20, 100, 0, 6)
      .attr(StatusEffectAttr, StatusEffect.PARALYSIS),
    new AttackMove(MoveId.HOLD_BACK, PokemonType.NORMAL, MoveCategory.PHYSICAL, 40, 100, 40, -1, 0, 6)
      .attr(SurviveDamageAttr),
    new AttackMove(MoveId.INFESTATION, PokemonType.BUG, MoveCategory.SPECIAL, 20, 100, 20, -1, 0, 6)
      .makesContact()
      .attr(TrapAttr, BattlerTagType.INFESTATION),
    new AttackMove(MoveId.POWER_UP_PUNCH, PokemonType.FIGHTING, MoveCategory.PHYSICAL, 40, 100, 20, 100, 0, 6)
      .attr(StatStageChangeAttr, [ Stat.ATK ], 1, true)
      .punchingMove(),
    new AttackMove(MoveId.OBLIVION_WING, PokemonType.FLYING, MoveCategory.SPECIAL, 80, 100, 10, -1, 0, 6)
      .attr(HitHealAttr, 0.75)
      .triageMove(),
    new AttackMove(MoveId.THOUSAND_ARROWS, PokemonType.GROUND, MoveCategory.PHYSICAL, 90, 100, 10, -1, 0, 6)
      .attr(NeutralDamageAgainstFlyingTypeAttr)
      .attr(FallDownAttr)
      .attr(HitsTagAttr, BattlerTagType.FLYING)
      .attr(HitsTagAttr, BattlerTagType.FLOATING)
      .attr(AddBattlerTagAttr, BattlerTagType.INTERRUPTED)
      .attr(RemoveBattlerTagAttr, [ BattlerTagType.FLYING, BattlerTagType.FLOATING, BattlerTagType.TELEKINESIS ])
      .makesContact(false)
      .target(MoveTarget.ALL_NEAR_ENEMIES),
    new AttackMove(MoveId.THOUSAND_WAVES, PokemonType.GROUND, MoveCategory.PHYSICAL, 90, 100, 10, 100, 0, 6)
      .attr(AddBattlerTagAttr, BattlerTagType.TRAPPED, false, false, 1, 1, true)
      .makesContact(false)
      .target(MoveTarget.ALL_NEAR_ENEMIES),
    new AttackMove(MoveId.LANDS_WRATH, PokemonType.GROUND, MoveCategory.PHYSICAL, 90, 100, 10, -1, 0, 6)
      .makesContact(false)
      .target(MoveTarget.ALL_NEAR_ENEMIES),
    new AttackMove(MoveId.LIGHT_OF_RUIN, PokemonType.FAIRY, MoveCategory.SPECIAL, 140, 90, 5, -1, 0, 6)
      .attr(RecoilAttr, false, 0.5)
      .recklessMove(),
    new AttackMove(MoveId.ORIGIN_PULSE, PokemonType.WATER, MoveCategory.SPECIAL, 110, 85, 10, -1, 0, 6)
      .pulseMove()
      .target(MoveTarget.ALL_NEAR_ENEMIES),
    new AttackMove(MoveId.PRECIPICE_BLADES, PokemonType.GROUND, MoveCategory.PHYSICAL, 120, 85, 10, -1, 0, 6)
      .makesContact(false)
      .target(MoveTarget.ALL_NEAR_ENEMIES),
    new AttackMove(MoveId.DRAGON_ASCENT, PokemonType.FLYING, MoveCategory.PHYSICAL, 120, 100, 5, -1, 0, 6)
      .attr(StatStageChangeAttr, [ Stat.DEF, Stat.SPDEF ], -1, true),
    new AttackMove(MoveId.HYPERSPACE_FURY, PokemonType.DARK, MoveCategory.PHYSICAL, 100, -1, 5, -1, 0, 6)
      .attr(StatStageChangeAttr, [ Stat.DEF ], -1, true)
      .ignoresSubstitute()
      .makesContact(false)
      .ignoresProtect(),
    /* Unused */
    new AttackMove(MoveId.BREAKNECK_BLITZ__PHYSICAL, PokemonType.NORMAL, MoveCategory.PHYSICAL, -1, -1, 1, -1, 0, 7)
      .unimplemented(),
    new AttackMove(MoveId.BREAKNECK_BLITZ__SPECIAL, PokemonType.NORMAL, MoveCategory.SPECIAL, -1, -1, 1, -1, 0, 7)
      .unimplemented(),
    new AttackMove(MoveId.ALL_OUT_PUMMELING__PHYSICAL, PokemonType.FIGHTING, MoveCategory.PHYSICAL, -1, -1, 1, -1, 0, 7)
      .unimplemented(),
    new AttackMove(MoveId.ALL_OUT_PUMMELING__SPECIAL, PokemonType.FIGHTING, MoveCategory.SPECIAL, -1, -1, 1, -1, 0, 7)
      .unimplemented(),
    new AttackMove(MoveId.SUPERSONIC_SKYSTRIKE__PHYSICAL, PokemonType.FLYING, MoveCategory.PHYSICAL, -1, -1, 1, -1, 0, 7)
      .unimplemented(),
    new AttackMove(MoveId.SUPERSONIC_SKYSTRIKE__SPECIAL, PokemonType.FLYING, MoveCategory.SPECIAL, -1, -1, 1, -1, 0, 7)
      .unimplemented(),
    new AttackMove(MoveId.ACID_DOWNPOUR__PHYSICAL, PokemonType.POISON, MoveCategory.PHYSICAL, -1, -1, 1, -1, 0, 7)
      .unimplemented(),
    new AttackMove(MoveId.ACID_DOWNPOUR__SPECIAL, PokemonType.POISON, MoveCategory.SPECIAL, -1, -1, 1, -1, 0, 7)
      .unimplemented(),
    new AttackMove(MoveId.TECTONIC_RAGE__PHYSICAL, PokemonType.GROUND, MoveCategory.PHYSICAL, -1, -1, 1, -1, 0, 7)
      .unimplemented(),
    new AttackMove(MoveId.TECTONIC_RAGE__SPECIAL, PokemonType.GROUND, MoveCategory.SPECIAL, -1, -1, 1, -1, 0, 7)
      .unimplemented(),
    new AttackMove(MoveId.CONTINENTAL_CRUSH__PHYSICAL, PokemonType.ROCK, MoveCategory.PHYSICAL, -1, -1, 1, -1, 0, 7)
      .unimplemented(),
    new AttackMove(MoveId.CONTINENTAL_CRUSH__SPECIAL, PokemonType.ROCK, MoveCategory.SPECIAL, -1, -1, 1, -1, 0, 7)
      .unimplemented(),
    new AttackMove(MoveId.SAVAGE_SPIN_OUT__PHYSICAL, PokemonType.BUG, MoveCategory.PHYSICAL, -1, -1, 1, -1, 0, 7)
      .unimplemented(),
    new AttackMove(MoveId.SAVAGE_SPIN_OUT__SPECIAL, PokemonType.BUG, MoveCategory.SPECIAL, -1, -1, 1, -1, 0, 7)
      .unimplemented(),
    new AttackMove(MoveId.NEVER_ENDING_NIGHTMARE__PHYSICAL, PokemonType.GHOST, MoveCategory.PHYSICAL, -1, -1, 1, -1, 0, 7)
      .unimplemented(),
    new AttackMove(MoveId.NEVER_ENDING_NIGHTMARE__SPECIAL, PokemonType.GHOST, MoveCategory.SPECIAL, -1, -1, 1, -1, 0, 7)
      .unimplemented(),
    new AttackMove(MoveId.CORKSCREW_CRASH__PHYSICAL, PokemonType.STEEL, MoveCategory.PHYSICAL, -1, -1, 1, -1, 0, 7)
      .unimplemented(),
    new AttackMove(MoveId.CORKSCREW_CRASH__SPECIAL, PokemonType.STEEL, MoveCategory.SPECIAL, -1, -1, 1, -1, 0, 7)
      .unimplemented(),
    new AttackMove(MoveId.INFERNO_OVERDRIVE__PHYSICAL, PokemonType.FIRE, MoveCategory.PHYSICAL, -1, -1, 1, -1, 0, 7)
      .unimplemented(),
    new AttackMove(MoveId.INFERNO_OVERDRIVE__SPECIAL, PokemonType.FIRE, MoveCategory.SPECIAL, -1, -1, 1, -1, 0, 7)
      .unimplemented(),
    new AttackMove(MoveId.HYDRO_VORTEX__PHYSICAL, PokemonType.WATER, MoveCategory.PHYSICAL, -1, -1, 1, -1, 0, 7)
      .unimplemented(),
    new AttackMove(MoveId.HYDRO_VORTEX__SPECIAL, PokemonType.WATER, MoveCategory.SPECIAL, -1, -1, 1, -1, 0, 7)
      .unimplemented(),
    new AttackMove(MoveId.BLOOM_DOOM__PHYSICAL, PokemonType.GRASS, MoveCategory.PHYSICAL, -1, -1, 1, -1, 0, 7)
      .unimplemented(),
    new AttackMove(MoveId.BLOOM_DOOM__SPECIAL, PokemonType.GRASS, MoveCategory.SPECIAL, -1, -1, 1, -1, 0, 7)
      .unimplemented(),
    new AttackMove(MoveId.GIGAVOLT_HAVOC__PHYSICAL, PokemonType.ELECTRIC, MoveCategory.PHYSICAL, -1, -1, 1, -1, 0, 7)
      .unimplemented(),
    new AttackMove(MoveId.GIGAVOLT_HAVOC__SPECIAL, PokemonType.ELECTRIC, MoveCategory.SPECIAL, -1, -1, 1, -1, 0, 7)
      .unimplemented(),
    new AttackMove(MoveId.SHATTERED_PSYCHE__PHYSICAL, PokemonType.PSYCHIC, MoveCategory.PHYSICAL, -1, -1, 1, -1, 0, 7)
      .unimplemented(),
    new AttackMove(MoveId.SHATTERED_PSYCHE__SPECIAL, PokemonType.PSYCHIC, MoveCategory.SPECIAL, -1, -1, 1, -1, 0, 7)
      .unimplemented(),
    new AttackMove(MoveId.SUBZERO_SLAMMER__PHYSICAL, PokemonType.ICE, MoveCategory.PHYSICAL, -1, -1, 1, -1, 0, 7)
      .unimplemented(),
    new AttackMove(MoveId.SUBZERO_SLAMMER__SPECIAL, PokemonType.ICE, MoveCategory.SPECIAL, -1, -1, 1, -1, 0, 7)
      .unimplemented(),
    new AttackMove(MoveId.DEVASTATING_DRAKE__PHYSICAL, PokemonType.DRAGON, MoveCategory.PHYSICAL, -1, -1, 1, -1, 0, 7)
      .unimplemented(),
    new AttackMove(MoveId.DEVASTATING_DRAKE__SPECIAL, PokemonType.DRAGON, MoveCategory.SPECIAL, -1, -1, 1, -1, 0, 7)
      .unimplemented(),
    new AttackMove(MoveId.BLACK_HOLE_ECLIPSE__PHYSICAL, PokemonType.DARK, MoveCategory.PHYSICAL, -1, -1, 1, -1, 0, 7)
      .unimplemented(),
    new AttackMove(MoveId.BLACK_HOLE_ECLIPSE__SPECIAL, PokemonType.DARK, MoveCategory.SPECIAL, -1, -1, 1, -1, 0, 7)
      .unimplemented(),
    new AttackMove(MoveId.TWINKLE_TACKLE__PHYSICAL, PokemonType.FAIRY, MoveCategory.PHYSICAL, -1, -1, 1, -1, 0, 7)
      .unimplemented(),
    new AttackMove(MoveId.TWINKLE_TACKLE__SPECIAL, PokemonType.FAIRY, MoveCategory.SPECIAL, -1, -1, 1, -1, 0, 7)
      .unimplemented(),
    new AttackMove(MoveId.CATASTROPIKA, PokemonType.ELECTRIC, MoveCategory.PHYSICAL, 210, -1, 1, -1, 0, 7)
      .unimplemented(),
    /* End Unused */
    new SelfStatusMove(MoveId.SHORE_UP, PokemonType.GROUND, -1, 5, -1, 0, 7)
      .attr(SandHealAttr)
      .triageMove(),
    new AttackMove(MoveId.FIRST_IMPRESSION, PokemonType.BUG, MoveCategory.PHYSICAL, 90, 100, 10, -1, 2, 7)
      .condition(new FirstMoveCondition()),
    new SelfStatusMove(MoveId.BANEFUL_BUNKER, PokemonType.POISON, -1, 10, -1, 4, 7)
      .attr(ProtectAttr, BattlerTagType.BANEFUL_BUNKER)
      .condition(failIfLastCondition),
    new AttackMove(MoveId.SPIRIT_SHACKLE, PokemonType.GHOST, MoveCategory.PHYSICAL, 80, 100, 10, 100, 0, 7)
      .attr(AddBattlerTagAttr, BattlerTagType.TRAPPED, false, false, 1, 1, true)
      .makesContact(false),
    new AttackMove(MoveId.DARKEST_LARIAT, PokemonType.DARK, MoveCategory.PHYSICAL, 85, 100, 10, -1, 0, 7)
      .attr(IgnoreOpponentStatStagesAttr),
    new AttackMove(MoveId.SPARKLING_ARIA, PokemonType.WATER, MoveCategory.SPECIAL, 90, 100, 10, 100, 0, 7)
      .attr(HealStatusEffectAttr, false, StatusEffect.BURN)
      .soundBased()
      .target(MoveTarget.ALL_NEAR_OTHERS),
    new AttackMove(MoveId.ICE_HAMMER, PokemonType.ICE, MoveCategory.PHYSICAL, 100, 90, 10, -1, 0, 7)
      .attr(StatStageChangeAttr, [ Stat.SPD ], -1, true)
      .punchingMove(),
    new StatusMove(MoveId.FLORAL_HEALING, PokemonType.FAIRY, -1, 10, -1, 0, 7)
      .attr(BoostHealAttr, 0.5, 2 / 3, true, false, (user, target, move) => globalScene.arena.terrain?.terrainType === TerrainType.GRASSY)
      .triageMove()
      .reflectable(),
    new AttackMove(MoveId.HIGH_HORSEPOWER, PokemonType.GROUND, MoveCategory.PHYSICAL, 95, 95, 10, -1, 0, 7),
    new StatusMove(MoveId.STRENGTH_SAP, PokemonType.GRASS, 100, 10, -1, 0, 7)
      .attr(HitHealAttr, null, Stat.ATK)
      .attr(StatStageChangeAttr, [ Stat.ATK ], -1)
      .condition((user, target, move) => target.getStatStage(Stat.ATK) > -6)
      .triageMove()
      .reflectable(),
    new ChargingAttackMove(MoveId.SOLAR_BLADE, PokemonType.GRASS, MoveCategory.PHYSICAL, 125, 100, 10, -1, 0, 7)
      .chargeText(i18next.t("moveTriggers:isGlowing", { pokemonName: "{USER}" }))
      .chargeAttr(WeatherInstantChargeAttr, [ WeatherType.SUNNY, WeatherType.HARSH_SUN ])
      .attr(AntiSunlightPowerDecreaseAttr)
      .slicingMove(),
    new AttackMove(MoveId.LEAFAGE, PokemonType.GRASS, MoveCategory.PHYSICAL, 40, 100, 40, -1, 0, 7)
      .makesContact(false),
    new StatusMove(MoveId.SPOTLIGHT, PokemonType.NORMAL, -1, 15, -1, 3, 7)
      .attr(AddBattlerTagAttr, BattlerTagType.CENTER_OF_ATTENTION, false)
      .condition(failIfSingleBattle)
      .reflectable(),
    new StatusMove(MoveId.TOXIC_THREAD, PokemonType.POISON, 100, 20, -1, 0, 7)
      .attr(StatusEffectAttr, StatusEffect.POISON)
      .attr(StatStageChangeAttr, [ Stat.SPD ], -1)
      .reflectable(),
    new SelfStatusMove(MoveId.LASER_FOCUS, PokemonType.NORMAL, -1, 30, -1, 0, 7)
      .attr(AddBattlerTagAttr, BattlerTagType.ALWAYS_CRIT, true, false)
      .attr(MessageAttr, (user) =>
        i18next.t("battlerTags:laserFocusOnAdd", {
          pokemonNameWithAffix: getPokemonNameWithAffix(user),
        }),
      ),
    new StatusMove(MoveId.GEAR_UP, PokemonType.STEEL, -1, 20, -1, 0, 7)
      .attr(StatStageChangeAttr, [ Stat.ATK, Stat.SPATK ], 1, false, { condition: (user, target, move) => !![ AbilityId.PLUS, AbilityId.MINUS ].find(a => target.hasAbility(a, false)) })
      .ignoresSubstitute()
      .target(MoveTarget.USER_AND_ALLIES)
      .condition((user, target, move) => !![ user, user.getAlly() ].filter(p => p?.isActive()).find(p => !![ AbilityId.PLUS, AbilityId.MINUS ].find(a => p?.hasAbility(a, false)))),
    new AttackMove(MoveId.THROAT_CHOP, PokemonType.DARK, MoveCategory.PHYSICAL, 80, 100, 15, 100, 0, 7)
      .attr(AddBattlerTagAttr, BattlerTagType.THROAT_CHOPPED),
    new AttackMove(MoveId.POLLEN_PUFF, PokemonType.BUG, MoveCategory.SPECIAL, 90, 100, 15, -1, 0, 7)
      .attr(StatusCategoryOnAllyAttr)
      .attr(HealOnAllyAttr, 0.5, true, false)
      .ballBombMove(),
    new AttackMove(MoveId.ANCHOR_SHOT, PokemonType.STEEL, MoveCategory.PHYSICAL, 80, 100, 20, 100, 0, 7)
      .attr(AddBattlerTagAttr, BattlerTagType.TRAPPED, false, false, 1, 1, true),
    new StatusMove(MoveId.PSYCHIC_TERRAIN, PokemonType.PSYCHIC, -1, 10, -1, 0, 7)
      .attr(TerrainChangeAttr, TerrainType.PSYCHIC)
      .target(MoveTarget.BOTH_SIDES),
    new AttackMove(MoveId.LUNGE, PokemonType.BUG, MoveCategory.PHYSICAL, 80, 100, 15, 100, 0, 7)
      .attr(StatStageChangeAttr, [ Stat.ATK ], -1),
    new AttackMove(MoveId.FIRE_LASH, PokemonType.FIRE, MoveCategory.PHYSICAL, 80, 100, 15, 100, 0, 7)
      .attr(StatStageChangeAttr, [ Stat.DEF ], -1),
    new AttackMove(MoveId.POWER_TRIP, PokemonType.DARK, MoveCategory.PHYSICAL, 20, 100, 10, -1, 0, 7)
      .attr(PositiveStatStagePowerAttr),
    new AttackMove(MoveId.BURN_UP, PokemonType.FIRE, MoveCategory.SPECIAL, 130, 100, 5, -1, 0, 7)
      .condition((user) => {
        const userTypes = user.getTypes(true);
        return userTypes.includes(PokemonType.FIRE);
      })
      .attr(HealStatusEffectAttr, true, StatusEffect.FREEZE)
      .attr(AddBattlerTagAttr, BattlerTagType.BURNED_UP, true, false)
      .attr(RemoveTypeAttr, PokemonType.FIRE, (user) => {
        globalScene.phaseManager.queueMessage(i18next.t("moveTriggers:burnedItselfOut", { pokemonName: getPokemonNameWithAffix(user) }));
      }),
    new StatusMove(MoveId.SPEED_SWAP, PokemonType.PSYCHIC, -1, 10, -1, 0, 7)
      .attr(SwapStatAttr, Stat.SPD)
      .ignoresSubstitute(),
    new AttackMove(MoveId.SMART_STRIKE, PokemonType.STEEL, MoveCategory.PHYSICAL, 70, -1, 10, -1, 0, 7),
    new StatusMove(MoveId.PURIFY, PokemonType.POISON, -1, 20, -1, 0, 7)
      .condition((user, target, move) => {
        if (!target.status) {
          return false;
        }
        return isNonVolatileStatusEffect(target.status.effect);
      })
      .attr(HealAttr, 0.5)
      .attr(HealStatusEffectAttr, false, getNonVolatileStatusEffects())
      .triageMove()
      .reflectable(),
    new AttackMove(MoveId.REVELATION_DANCE, PokemonType.NORMAL, MoveCategory.SPECIAL, 90, 100, 15, -1, 0, 7)
      .danceMove()
      .attr(MatchUserTypeAttr),
    new AttackMove(MoveId.CORE_ENFORCER, PokemonType.DRAGON, MoveCategory.SPECIAL, 100, 100, 10, -1, 0, 7)
      .target(MoveTarget.ALL_NEAR_ENEMIES)
      .attr(SuppressAbilitiesIfActedAttr),
    new AttackMove(MoveId.TROP_KICK, PokemonType.GRASS, MoveCategory.PHYSICAL, 70, 100, 15, 100, 0, 7)
      .attr(StatStageChangeAttr, [ Stat.ATK ], -1),
    new StatusMove(MoveId.INSTRUCT, PokemonType.PSYCHIC, -1, 15, -1, 0, 7)
      .ignoresSubstitute()
      .attr(RepeatMoveAttr)
      /*
       * Incorrect interactions with Gigaton Hammer, Blood Moon & Torment due to them _failing on use_, not merely being unselectable.
       * Incorrectly ticks down Encore's fail counter
       * TODO: Verify whether Instruct can repeat Struggle
       * TODO: Verify whether Instruct can fail when using a copied move also in one's own moveset
       */
      .edgeCase(),
    new AttackMove(MoveId.BEAK_BLAST, PokemonType.FLYING, MoveCategory.PHYSICAL, 100, 100, 15, -1, -3, 7)
      .attr(BeakBlastHeaderAttr)
      .ballBombMove()
      .makesContact(false),
    new AttackMove(MoveId.CLANGING_SCALES, PokemonType.DRAGON, MoveCategory.SPECIAL, 110, 100, 5, -1, 0, 7)
      .attr(StatStageChangeAttr, [ Stat.DEF ], -1, true, { firstTargetOnly: true })
      .soundBased()
      .target(MoveTarget.ALL_NEAR_ENEMIES),
    new AttackMove(MoveId.DRAGON_HAMMER, PokemonType.DRAGON, MoveCategory.PHYSICAL, 90, 100, 15, -1, 0, 7),
    new AttackMove(MoveId.BRUTAL_SWING, PokemonType.DARK, MoveCategory.PHYSICAL, 60, 100, 20, -1, 0, 7)
      .target(MoveTarget.ALL_NEAR_OTHERS),
    new StatusMove(MoveId.AURORA_VEIL, PokemonType.ICE, -1, 20, -1, 0, 7)
      .condition((user, target, move) => (globalScene.arena.weather?.weatherType === WeatherType.HAIL || globalScene.arena.weather?.weatherType === WeatherType.SNOW) && !globalScene.arena.weather?.isEffectSuppressed())
      .attr(AddArenaTagAttr, ArenaTagType.AURORA_VEIL, 5, true)
      .target(MoveTarget.USER_SIDE),
    /* Unused */
    new AttackMove(MoveId.SINISTER_ARROW_RAID, PokemonType.GHOST, MoveCategory.PHYSICAL, 180, -1, 1, -1, 0, 7)
      .unimplemented()
      .makesContact(false)
      .edgeCase(), // I assume it's because the user needs spirit shackle and decidueye
    new AttackMove(MoveId.MALICIOUS_MOONSAULT, PokemonType.DARK, MoveCategory.PHYSICAL, 180, -1, 1, -1, 0, 7)
      .unimplemented()
      .attr(AlwaysHitMinimizeAttr)
      .attr(HitsTagAttr, BattlerTagType.MINIMIZED, true)
      .edgeCase(), // I assume it's because it needs darkest lariat and incineroar
    new AttackMove(MoveId.OCEANIC_OPERETTA, PokemonType.WATER, MoveCategory.SPECIAL, 195, -1, 1, -1, 0, 7)
      .unimplemented()
      .edgeCase(), // I assume it's because it needs sparkling aria and primarina
    new AttackMove(MoveId.GUARDIAN_OF_ALOLA, PokemonType.FAIRY, MoveCategory.SPECIAL, -1, -1, 1, -1, 0, 7)
      .unimplemented(),
    new AttackMove(MoveId.SOUL_STEALING_7_STAR_STRIKE, PokemonType.GHOST, MoveCategory.PHYSICAL, 195, -1, 1, -1, 0, 7)
      .unimplemented(),
    new AttackMove(MoveId.STOKED_SPARKSURFER, PokemonType.ELECTRIC, MoveCategory.SPECIAL, 175, -1, 1, 100, 0, 7)
      .unimplemented()
      .edgeCase(), // I assume it's because it needs thunderbolt and Alola Raichu
    new AttackMove(MoveId.PULVERIZING_PANCAKE, PokemonType.NORMAL, MoveCategory.PHYSICAL, 210, -1, 1, -1, 0, 7)
      .unimplemented()
      .edgeCase(), // I assume it's because it needs giga impact and snorlax
    new SelfStatusMove(MoveId.EXTREME_EVOBOOST, PokemonType.NORMAL, -1, 1, -1, 0, 7)
      .unimplemented()
      .attr(StatStageChangeAttr, [ Stat.ATK, Stat.DEF, Stat.SPATK, Stat.SPDEF, Stat.SPD ], 2, true),
    new AttackMove(MoveId.GENESIS_SUPERNOVA, PokemonType.PSYCHIC, MoveCategory.SPECIAL, 185, -1, 1, 100, 0, 7)
      .unimplemented()
      .attr(TerrainChangeAttr, TerrainType.PSYCHIC),
    /* End Unused */
    new AttackMove(MoveId.SHELL_TRAP, PokemonType.FIRE, MoveCategory.SPECIAL, 150, 100, 5, -1, -3, 7)
      .attr(AddBattlerTagHeaderAttr, BattlerTagType.SHELL_TRAP)
      .target(MoveTarget.ALL_NEAR_ENEMIES)
      // Fails if the user was not hit by a physical attack during the turn
      .condition((user, target, move) => user.getTag(ShellTrapTag)?.activated === true),
    new AttackMove(MoveId.FLEUR_CANNON, PokemonType.FAIRY, MoveCategory.SPECIAL, 130, 90, 5, -1, 0, 7)
      .attr(StatStageChangeAttr, [ Stat.SPATK ], -2, true),
    new AttackMove(MoveId.PSYCHIC_FANGS, PokemonType.PSYCHIC, MoveCategory.PHYSICAL, 85, 100, 10, -1, 0, 7)
      .bitingMove()
      .attr(RemoveScreensAttr),
    new AttackMove(MoveId.STOMPING_TANTRUM, PokemonType.GROUND, MoveCategory.PHYSICAL, 75, 100, 10, -1, 0, 7)
      .attr(MovePowerMultiplierAttr, (user) => {
        // Stomping tantrum triggers on most failures (including sleep/freeze)
        const lastNonDancerMove = user.getLastXMoves(2)[1] as TurnMove | undefined;
        return lastNonDancerMove && (lastNonDancerMove.result === MoveResult.MISS || lastNonDancerMove.result === MoveResult.FAIL) ? 2 : 1
      })
      // TODO: Review mainline accuracy and draft tests as needed
      .edgeCase(),
    new AttackMove(MoveId.SHADOW_BONE, PokemonType.GHOST, MoveCategory.PHYSICAL, 85, 100, 10, 20, 0, 7)
      .attr(StatStageChangeAttr, [ Stat.DEF ], -1)
      .makesContact(false),
    new AttackMove(MoveId.ACCELEROCK, PokemonType.ROCK, MoveCategory.PHYSICAL, 40, 100, 20, -1, 1, 7),
    new AttackMove(MoveId.LIQUIDATION, PokemonType.WATER, MoveCategory.PHYSICAL, 85, 100, 10, 20, 0, 7)
      .attr(StatStageChangeAttr, [ Stat.DEF ], -1),
    new AttackMove(MoveId.PRISMATIC_LASER, PokemonType.PSYCHIC, MoveCategory.SPECIAL, 160, 100, 10, -1, 0, 7)
      .attr(RechargeAttr),
    new AttackMove(MoveId.SPECTRAL_THIEF, PokemonType.GHOST, MoveCategory.PHYSICAL, 90, 100, 10, -1, 0, 7)
      .attr(SpectralThiefAttr)
      .ignoresSubstitute(),
    new AttackMove(MoveId.SUNSTEEL_STRIKE, PokemonType.STEEL, MoveCategory.PHYSICAL, 100, 100, 5, -1, 0, 7)
      .ignoresAbilities(),
    new AttackMove(MoveId.MOONGEIST_BEAM, PokemonType.GHOST, MoveCategory.SPECIAL, 100, 100, 5, -1, 0, 7)
      .ignoresAbilities(),
    new StatusMove(MoveId.TEARFUL_LOOK, PokemonType.NORMAL, -1, 20, -1, 0, 7)
      .attr(StatStageChangeAttr, [ Stat.ATK, Stat.SPATK ], -1)
      .reflectable(),
    new AttackMove(MoveId.ZING_ZAP, PokemonType.ELECTRIC, MoveCategory.PHYSICAL, 80, 100, 10, 30, 0, 7)
      .attr(FlinchAttr),
    new AttackMove(MoveId.NATURES_MADNESS, PokemonType.FAIRY, MoveCategory.SPECIAL, -1, 90, 10, -1, 0, 7)
      .attr(TargetHalfHpDamageAttr),
    new AttackMove(MoveId.MULTI_ATTACK, PokemonType.NORMAL, MoveCategory.PHYSICAL, 120, 100, 10, -1, 0, 7)
      .attr(FormChangeItemTypeAttr),
    /* Unused */
    new AttackMove(MoveId.TEN_MILLION_VOLT_THUNDERBOLT, PokemonType.ELECTRIC, MoveCategory.SPECIAL, 195, -1, 1, -1, 0, 7)
      .unimplemented()
      .edgeCase(), // I assume it's because it needs thunderbolt and pikachu in a cap
    /* End Unused */
    new AttackMove(MoveId.MIND_BLOWN, PokemonType.FIRE, MoveCategory.SPECIAL, 150, 100, 5, -1, 0, 7)
      .condition(failIfDampCondition)
      .attr(HalfSacrificialAttr)
      .target(MoveTarget.ALL_NEAR_OTHERS),
    new AttackMove(MoveId.PLASMA_FISTS, PokemonType.ELECTRIC, MoveCategory.PHYSICAL, 100, 100, 15, -1, 0, 7)
      .attr(AddArenaTagAttr, ArenaTagType.ION_DELUGE, 1)
      .punchingMove(),
    new AttackMove(MoveId.PHOTON_GEYSER, PokemonType.PSYCHIC, MoveCategory.SPECIAL, 100, 100, 5, -1, 0, 7)
      .attr(PhotonGeyserCategoryAttr)
      .ignoresAbilities(),
    /* Unused */
    new AttackMove(MoveId.LIGHT_THAT_BURNS_THE_SKY, PokemonType.PSYCHIC, MoveCategory.SPECIAL, 200, -1, 1, -1, 0, 7)
      .unimplemented()
      .attr(PhotonGeyserCategoryAttr)
      .ignoresAbilities(),
    new AttackMove(MoveId.SEARING_SUNRAZE_SMASH, PokemonType.STEEL, MoveCategory.PHYSICAL, 200, -1, 1, -1, 0, 7)
      .unimplemented()
      .ignoresAbilities(),
    new AttackMove(MoveId.MENACING_MOONRAZE_MAELSTROM, PokemonType.GHOST, MoveCategory.SPECIAL, 200, -1, 1, -1, 0, 7)
      .unimplemented()
      .ignoresAbilities(),
    new AttackMove(MoveId.LETS_SNUGGLE_FOREVER, PokemonType.FAIRY, MoveCategory.PHYSICAL, 190, -1, 1, -1, 0, 7)
      .unimplemented()
      .edgeCase(), // I assume it needs play rough and mimikyu
    new AttackMove(MoveId.SPLINTERED_STORMSHARDS, PokemonType.ROCK, MoveCategory.PHYSICAL, 190, -1, 1, -1, 0, 7)
      .unimplemented()
      .attr(ClearTerrainAttr)
      .makesContact(false),
    new AttackMove(MoveId.CLANGOROUS_SOULBLAZE, PokemonType.DRAGON, MoveCategory.SPECIAL, 185, -1, 1, 100, 0, 7)
      .unimplemented()
      .attr(StatStageChangeAttr, [ Stat.ATK, Stat.DEF, Stat.SPATK, Stat.SPDEF, Stat.SPD ], 1, true, { firstTargetOnly: true })
      .soundBased()
      .target(MoveTarget.ALL_NEAR_ENEMIES)
      .edgeCase(), // I assume it needs clanging scales and Kommo-O
    /* End Unused */
    new AttackMove(MoveId.ZIPPY_ZAP, PokemonType.ELECTRIC, MoveCategory.PHYSICAL, 50, 100, 15, -1, 2, 7) // LGPE Implementation
      .attr(CritOnlyAttr),
    new AttackMove(MoveId.SPLISHY_SPLASH, PokemonType.WATER, MoveCategory.SPECIAL, 90, 100, 15, 30, 0, 7)
      .attr(StatusEffectAttr, StatusEffect.PARALYSIS)
      .target(MoveTarget.ALL_NEAR_ENEMIES),
    new AttackMove(MoveId.FLOATY_FALL, PokemonType.FLYING, MoveCategory.PHYSICAL, 90, 95, 15, 30, 0, 7)
      .attr(FlinchAttr),
    new AttackMove(MoveId.PIKA_PAPOW, PokemonType.ELECTRIC, MoveCategory.SPECIAL, -1, -1, 20, -1, 0, 7)
      .attr(FriendshipPowerAttr),
    new AttackMove(MoveId.BOUNCY_BUBBLE, PokemonType.WATER, MoveCategory.SPECIAL, 60, 100, 20, -1, 0, 7)
      .attr(HitHealAttr, 1)
      .triageMove(),
    new AttackMove(MoveId.BUZZY_BUZZ, PokemonType.ELECTRIC, MoveCategory.SPECIAL, 60, 100, 20, 100, 0, 7)
      .attr(StatusEffectAttr, StatusEffect.PARALYSIS),
    new AttackMove(MoveId.SIZZLY_SLIDE, PokemonType.FIRE, MoveCategory.PHYSICAL, 60, 100, 20, 100, 0, 7)
      .attr(StatusEffectAttr, StatusEffect.BURN),
    new AttackMove(MoveId.GLITZY_GLOW, PokemonType.PSYCHIC, MoveCategory.SPECIAL, 80, 95, 15, -1, 0, 7)
      .attr(AddArenaTagAttr, ArenaTagType.LIGHT_SCREEN, 5, false, true),
    new AttackMove(MoveId.BADDY_BAD, PokemonType.DARK, MoveCategory.SPECIAL, 80, 95, 15, -1, 0, 7)
      .attr(AddArenaTagAttr, ArenaTagType.REFLECT, 5, false, true),
    new AttackMove(MoveId.SAPPY_SEED, PokemonType.GRASS, MoveCategory.PHYSICAL, 100, 90, 10, -1, 0, 7)
      .attr(LeechSeedAttr)
      .makesContact(false),
    new AttackMove(MoveId.FREEZY_FROST, PokemonType.ICE, MoveCategory.SPECIAL, 100, 90, 10, -1, 0, 7)
      .attr(ResetStatsAttr, true),
    new AttackMove(MoveId.SPARKLY_SWIRL, PokemonType.FAIRY, MoveCategory.SPECIAL, 120, 85, 5, -1, 0, 7)
      .attr(PartyStatusCureAttr, null, AbilityId.NONE),
    new AttackMove(MoveId.VEEVEE_VOLLEY, PokemonType.NORMAL, MoveCategory.PHYSICAL, -1, -1, 20, -1, 0, 7)
      .attr(FriendshipPowerAttr),
    new AttackMove(MoveId.DOUBLE_IRON_BASH, PokemonType.STEEL, MoveCategory.PHYSICAL, 60, 100, 5, 30, 0, 7)
      .attr(MultiHitAttr, MultiHitType._2)
      .attr(FlinchAttr)
      .punchingMove(),
    /* Unused */
    new SelfStatusMove(MoveId.MAX_GUARD, PokemonType.NORMAL, -1, 10, -1, 4, 8)
      .unimplemented()
      .attr(ProtectAttr)
      .condition(failIfLastCondition),
    /* End Unused */
    new AttackMove(MoveId.DYNAMAX_CANNON, PokemonType.DRAGON, MoveCategory.SPECIAL, 100, 100, 5, -1, 0, 8)
      .attr(MovePowerMultiplierAttr, (user, target, move) => {
      // Move is only stronger against overleveled foes.
        if (target.level > globalScene.getMaxExpLevel()) {
          const dynamaxCannonPercentMarginBeforeFullDamage = 0.05; // How much % above MaxExpLevel of wave will the target need to be to take full damage.
          // The move's power scales as the margin is approached, reaching double power when it does or goes over it.
          return 1 + Math.min(1, (target.level - globalScene.getMaxExpLevel()) / (globalScene.getMaxExpLevel() * dynamaxCannonPercentMarginBeforeFullDamage));
        } else {
          return 1;
        }
      }),

    new AttackMove(MoveId.SNIPE_SHOT, PokemonType.WATER, MoveCategory.SPECIAL, 80, 100, 15, -1, 0, 8)
      .attr(HighCritAttr)
      .attr(BypassRedirectAttr),
    new AttackMove(MoveId.JAW_LOCK, PokemonType.DARK, MoveCategory.PHYSICAL, 80, 100, 10, -1, 0, 8)
      .attr(JawLockAttr)
      .bitingMove(),
    new SelfStatusMove(MoveId.STUFF_CHEEKS, PokemonType.NORMAL, -1, 10, -1, 0, 8)
      .attr(EatBerryAttr, true)
      .attr(StatStageChangeAttr, [ Stat.DEF ], 2, true)
      .condition((user) => {
        const userBerries = globalScene.findModifiers(m => m instanceof BerryModifier, user.isPlayer());
        return userBerries.length > 0;
      })
      .edgeCase(), // Stuff Cheeks should not be selectable when the user does not have a berry, see wiki
    new SelfStatusMove(MoveId.NO_RETREAT, PokemonType.FIGHTING, -1, 5, -1, 0, 8)
      .attr(StatStageChangeAttr, [ Stat.ATK, Stat.DEF, Stat.SPATK, Stat.SPDEF, Stat.SPD ], 1, true)
      .attr(AddBattlerTagAttr, BattlerTagType.NO_RETREAT, true, false)
      .condition((user, target, move) => user.getTag(TrappedTag)?.tagType !== BattlerTagType.NO_RETREAT), // fails if the user is currently trapped by No Retreat
    new StatusMove(MoveId.TAR_SHOT, PokemonType.ROCK, 100, 15, -1, 0, 8)
      .attr(StatStageChangeAttr, [ Stat.SPD ], -1)
      .attr(AddBattlerTagAttr, BattlerTagType.TAR_SHOT, false)
      .reflectable(),
    new StatusMove(MoveId.MAGIC_POWDER, PokemonType.PSYCHIC, 100, 20, -1, 0, 8)
      .attr(ChangeTypeAttr, PokemonType.PSYCHIC)
      .powderMove()
      .reflectable(),
    new AttackMove(MoveId.DRAGON_DARTS, PokemonType.DRAGON, MoveCategory.PHYSICAL, 50, 100, 10, -1, 0, 8)
      .attr(MultiHitAttr, MultiHitType._2)
      .makesContact(false)
      .partial(), // smart targetting is unimplemented
    new StatusMove(MoveId.TEATIME, PokemonType.NORMAL, -1, 10, -1, 0, 8)
      .attr(EatBerryAttr, false)
      .target(MoveTarget.ALL),
    new StatusMove(MoveId.OCTOLOCK, PokemonType.FIGHTING, 100, 15, -1, 0, 8)
      .condition(failIfGhostTypeCondition)
      .attr(AddBattlerTagAttr, BattlerTagType.OCTOLOCK, false, true, 1),
    new AttackMove(MoveId.BOLT_BEAK, PokemonType.ELECTRIC, MoveCategory.PHYSICAL, 85, 100, 10, -1, 0, 8)
      .attr(MovePowerMultiplierAttr, (_user, target) => target.turnData.acted ? 1 : 2),
    new AttackMove(MoveId.FISHIOUS_REND, PokemonType.WATER, MoveCategory.PHYSICAL, 85, 100, 10, -1, 0, 8)
      .attr(MovePowerMultiplierAttr, (_user, target) => target.turnData.acted ? 1 : 2)
      .bitingMove(),
    new StatusMove(MoveId.COURT_CHANGE, PokemonType.NORMAL, 100, 10, -1, 0, 8)
      .attr(SwapArenaTagsAttr, [ ArenaTagType.AURORA_VEIL, ArenaTagType.LIGHT_SCREEN, ArenaTagType.MIST, ArenaTagType.REFLECT, ArenaTagType.SPIKES, ArenaTagType.STEALTH_ROCK, ArenaTagType.STICKY_WEB, ArenaTagType.TAILWIND, ArenaTagType.TOXIC_SPIKES, ArenaTagType.SAFEGUARD, ArenaTagType.FIRE_GRASS_PLEDGE, ArenaTagType.WATER_FIRE_PLEDGE, ArenaTagType.GRASS_WATER_PLEDGE ]),
    /* Unused */
    new AttackMove(MoveId.MAX_FLARE, PokemonType.FIRE, MoveCategory.PHYSICAL, 10, -1, 10, -1, 0, 8)
      .target(MoveTarget.NEAR_ENEMY)
      .unimplemented(),
    new AttackMove(MoveId.MAX_FLUTTERBY, PokemonType.BUG, MoveCategory.PHYSICAL, 10, -1, 10, -1, 0, 8)
      .target(MoveTarget.NEAR_ENEMY)
      .unimplemented(),
    new AttackMove(MoveId.MAX_LIGHTNING, PokemonType.ELECTRIC, MoveCategory.PHYSICAL, 10, -1, 10, -1, 0, 8)
      .target(MoveTarget.NEAR_ENEMY)
      .unimplemented(),
    new AttackMove(MoveId.MAX_STRIKE, PokemonType.NORMAL, MoveCategory.PHYSICAL, 10, -1, 10, -1, 0, 8)
      .target(MoveTarget.NEAR_ENEMY)
      .unimplemented(),
    new AttackMove(MoveId.MAX_KNUCKLE, PokemonType.FIGHTING, MoveCategory.PHYSICAL, 10, -1, 10, -1, 0, 8)
      .target(MoveTarget.NEAR_ENEMY)
      .unimplemented(),
    new AttackMove(MoveId.MAX_PHANTASM, PokemonType.GHOST, MoveCategory.PHYSICAL, 10, -1, 10, -1, 0, 8)
      .target(MoveTarget.NEAR_ENEMY)
      .unimplemented(),
    new AttackMove(MoveId.MAX_HAILSTORM, PokemonType.ICE, MoveCategory.PHYSICAL, 10, -1, 10, -1, 0, 8)
      .target(MoveTarget.NEAR_ENEMY)
      .unimplemented(),
    new AttackMove(MoveId.MAX_OOZE, PokemonType.POISON, MoveCategory.PHYSICAL, 10, -1, 10, -1, 0, 8)
      .target(MoveTarget.NEAR_ENEMY)
      .unimplemented(),
    new AttackMove(MoveId.MAX_GEYSER, PokemonType.WATER, MoveCategory.PHYSICAL, 10, -1, 10, -1, 0, 8)
      .target(MoveTarget.NEAR_ENEMY)
      .unimplemented(),
    new AttackMove(MoveId.MAX_AIRSTREAM, PokemonType.FLYING, MoveCategory.PHYSICAL, 10, -1, 10, -1, 0, 8)
      .target(MoveTarget.NEAR_ENEMY)
      .unimplemented(),
    new AttackMove(MoveId.MAX_STARFALL, PokemonType.FAIRY, MoveCategory.PHYSICAL, 10, -1, 10, -1, 0, 8)
      .target(MoveTarget.NEAR_ENEMY)
      .unimplemented(),
    new AttackMove(MoveId.MAX_WYRMWIND, PokemonType.DRAGON, MoveCategory.PHYSICAL, 10, -1, 10, -1, 0, 8)
      .target(MoveTarget.NEAR_ENEMY)
      .unimplemented(),
    new AttackMove(MoveId.MAX_MINDSTORM, PokemonType.PSYCHIC, MoveCategory.PHYSICAL, 10, -1, 10, -1, 0, 8)
      .target(MoveTarget.NEAR_ENEMY)
      .unimplemented(),
    new AttackMove(MoveId.MAX_ROCKFALL, PokemonType.ROCK, MoveCategory.PHYSICAL, 10, -1, 10, -1, 0, 8)
      .target(MoveTarget.NEAR_ENEMY)
      .unimplemented(),
    new AttackMove(MoveId.MAX_QUAKE, PokemonType.GROUND, MoveCategory.PHYSICAL, 10, -1, 10, -1, 0, 8)
      .target(MoveTarget.NEAR_ENEMY)
      .unimplemented(),
    new AttackMove(MoveId.MAX_DARKNESS, PokemonType.DARK, MoveCategory.PHYSICAL, 10, -1, 10, -1, 0, 8)
      .target(MoveTarget.NEAR_ENEMY)
      .unimplemented(),
    new AttackMove(MoveId.MAX_OVERGROWTH, PokemonType.GRASS, MoveCategory.PHYSICAL, 10, -1, 10, -1, 0, 8)
      .target(MoveTarget.NEAR_ENEMY)
      .unimplemented(),
    new AttackMove(MoveId.MAX_STEELSPIKE, PokemonType.STEEL, MoveCategory.PHYSICAL, 10, -1, 10, -1, 0, 8)
      .target(MoveTarget.NEAR_ENEMY)
      .unimplemented(),
    /* End Unused */
    new SelfStatusMove(MoveId.CLANGOROUS_SOUL, PokemonType.DRAGON, 100, 5, -1, 0, 8)
      .attr(CutHpStatStageBoostAttr, [ Stat.ATK, Stat.DEF, Stat.SPATK, Stat.SPDEF, Stat.SPD ], 1, 3)
      .soundBased()
      .danceMove(),
    new AttackMove(MoveId.BODY_PRESS, PokemonType.FIGHTING, MoveCategory.PHYSICAL, 80, 100, 10, -1, 0, 8)
      .attr(DefAtkAttr),
    new StatusMove(MoveId.DECORATE, PokemonType.FAIRY, -1, 15, -1, 0, 8)
      .attr(StatStageChangeAttr, [ Stat.ATK, Stat.SPATK ], 2)
      .ignoresProtect(),
    new AttackMove(MoveId.DRUM_BEATING, PokemonType.GRASS, MoveCategory.PHYSICAL, 80, 100, 10, 100, 0, 8)
      .attr(StatStageChangeAttr, [ Stat.SPD ], -1)
      .makesContact(false),
    new AttackMove(MoveId.SNAP_TRAP, PokemonType.GRASS, MoveCategory.PHYSICAL, 35, 100, 15, -1, 0, 8)
      .attr(TrapAttr, BattlerTagType.SNAP_TRAP),
    new AttackMove(MoveId.PYRO_BALL, PokemonType.FIRE, MoveCategory.PHYSICAL, 120, 90, 5, 10, 0, 8)
      .attr(HealStatusEffectAttr, true, StatusEffect.FREEZE)
      .attr(StatusEffectAttr, StatusEffect.BURN)
      .ballBombMove()
      .makesContact(false),
    new AttackMove(MoveId.BEHEMOTH_BLADE, PokemonType.STEEL, MoveCategory.PHYSICAL, 100, 100, 5, -1, 0, 8)
      .slicingMove(),
    new AttackMove(MoveId.BEHEMOTH_BASH, PokemonType.STEEL, MoveCategory.PHYSICAL, 100, 100, 5, -1, 0, 8),
    new AttackMove(MoveId.AURA_WHEEL, PokemonType.ELECTRIC, MoveCategory.PHYSICAL, 110, 100, 10, 100, 0, 8)
      .attr(StatStageChangeAttr, [ Stat.SPD ], 1, true)
      .makesContact(false)
      .attr(AuraWheelTypeAttr),
    new AttackMove(MoveId.BREAKING_SWIPE, PokemonType.DRAGON, MoveCategory.PHYSICAL, 60, 100, 15, 100, 0, 8)
      .target(MoveTarget.ALL_NEAR_ENEMIES)
      .attr(StatStageChangeAttr, [ Stat.ATK ], -1),
    new AttackMove(MoveId.BRANCH_POKE, PokemonType.GRASS, MoveCategory.PHYSICAL, 40, 100, 40, -1, 0, 8),
    new AttackMove(MoveId.OVERDRIVE, PokemonType.ELECTRIC, MoveCategory.SPECIAL, 80, 100, 10, -1, 0, 8)
      .soundBased()
      .target(MoveTarget.ALL_NEAR_ENEMIES),
    new AttackMove(MoveId.APPLE_ACID, PokemonType.GRASS, MoveCategory.SPECIAL, 80, 100, 10, 100, 0, 8)
      .attr(StatStageChangeAttr, [ Stat.SPDEF ], -1),
    new AttackMove(MoveId.GRAV_APPLE, PokemonType.GRASS, MoveCategory.PHYSICAL, 80, 100, 10, 100, 0, 8)
      .attr(StatStageChangeAttr, [ Stat.DEF ], -1)
      .attr(MovePowerMultiplierAttr, (user, target, move) => globalScene.arena.getTag(ArenaTagType.GRAVITY) ? 1.5 : 1)
      .makesContact(false),
    new AttackMove(MoveId.SPIRIT_BREAK, PokemonType.FAIRY, MoveCategory.PHYSICAL, 75, 100, 15, 100, 0, 8)
      .attr(StatStageChangeAttr, [ Stat.SPATK ], -1),
    new AttackMove(MoveId.STRANGE_STEAM, PokemonType.FAIRY, MoveCategory.SPECIAL, 90, 95, 10, 20, 0, 8)
      .attr(ConfuseAttr),
    new StatusMove(MoveId.LIFE_DEW, PokemonType.WATER, -1, 10, -1, 0, 8)
      .attr(HealAttr, 0.25, true, false)
      .target(MoveTarget.USER_AND_ALLIES)
      .ignoresProtect()
      .triageMove(),
    new SelfStatusMove(MoveId.OBSTRUCT, PokemonType.DARK, 100, 10, -1, 4, 8)
      .attr(ProtectAttr, BattlerTagType.OBSTRUCT)
      .condition(failIfLastCondition),
    new AttackMove(MoveId.FALSE_SURRENDER, PokemonType.DARK, MoveCategory.PHYSICAL, 80, -1, 10, -1, 0, 8),
    new AttackMove(MoveId.METEOR_ASSAULT, PokemonType.FIGHTING, MoveCategory.PHYSICAL, 150, 100, 5, -1, 0, 8)
      .attr(RechargeAttr)
      .makesContact(false),
    new AttackMove(MoveId.ETERNABEAM, PokemonType.DRAGON, MoveCategory.SPECIAL, 160, 90, 5, -1, 0, 8)
      .attr(RechargeAttr),
    new AttackMove(MoveId.STEEL_BEAM, PokemonType.STEEL, MoveCategory.SPECIAL, 140, 95, 5, -1, 0, 8)
      .attr(HalfSacrificialAttr),
    new AttackMove(MoveId.EXPANDING_FORCE, PokemonType.PSYCHIC, MoveCategory.SPECIAL, 80, 100, 10, -1, 0, 8)
      .attr(MovePowerMultiplierAttr, (user, target, move) => globalScene.arena.getTerrainType() === TerrainType.PSYCHIC && user.isGrounded() ? 1.5 : 1)
      .attr(VariableTargetAttr, (user, target, move) => globalScene.arena.getTerrainType() === TerrainType.PSYCHIC && user.isGrounded() ? MoveTarget.ALL_NEAR_ENEMIES : MoveTarget.NEAR_OTHER),
    new AttackMove(MoveId.STEEL_ROLLER, PokemonType.STEEL, MoveCategory.PHYSICAL, 130, 100, 5, -1, 0, 8)
      .attr(ClearTerrainAttr)
      .condition((user, target, move) => !!globalScene.arena.terrain),
    new AttackMove(MoveId.SCALE_SHOT, PokemonType.DRAGON, MoveCategory.PHYSICAL, 25, 90, 20, -1, 0, 8)
      .attr(StatStageChangeAttr, [ Stat.SPD ], 1, true, { lastHitOnly: true })
      .attr(StatStageChangeAttr, [ Stat.DEF ], -1, true, { lastHitOnly: true })
      .attr(MultiHitAttr)
      .makesContact(false),
    new ChargingAttackMove(MoveId.METEOR_BEAM, PokemonType.ROCK, MoveCategory.SPECIAL, 120, 90, 10, -1, 0, 8)
      .chargeText(i18next.t("moveTriggers:isOverflowingWithSpacePower", { pokemonName: "{USER}" }))
      .chargeAttr(StatStageChangeAttr, [ Stat.SPATK ], 1, true),
    new AttackMove(MoveId.SHELL_SIDE_ARM, PokemonType.POISON, MoveCategory.SPECIAL, 90, 100, 10, 20, 0, 8)
      .attr(ShellSideArmCategoryAttr)
      .attr(StatusEffectAttr, StatusEffect.POISON)
      .partial(), // Physical version of the move does not make contact
    new AttackMove(MoveId.MISTY_EXPLOSION, PokemonType.FAIRY, MoveCategory.SPECIAL, 100, 100, 5, -1, 0, 8)
      .attr(SacrificialAttr)
      .target(MoveTarget.ALL_NEAR_OTHERS)
      .attr(MovePowerMultiplierAttr, (user, target, move) => globalScene.arena.getTerrainType() === TerrainType.MISTY && user.isGrounded() ? 1.5 : 1)
      .condition(failIfDampCondition)
      .makesContact(false),
    new AttackMove(MoveId.GRASSY_GLIDE, PokemonType.GRASS, MoveCategory.PHYSICAL, 55, 100, 20, -1, 0, 8)
      .attr(IncrementMovePriorityAttr, (user, target, move) => globalScene.arena.getTerrainType() === TerrainType.GRASSY && user.isGrounded()),
    new AttackMove(MoveId.RISING_VOLTAGE, PokemonType.ELECTRIC, MoveCategory.SPECIAL, 70, 100, 20, -1, 0, 8)
      .attr(MovePowerMultiplierAttr, (user, target, move) => globalScene.arena.getTerrainType() === TerrainType.ELECTRIC && target.isGrounded() ? 2 : 1),
    new AttackMove(MoveId.TERRAIN_PULSE, PokemonType.NORMAL, MoveCategory.SPECIAL, 50, 100, 10, -1, 0, 8)
      .attr(TerrainPulseTypeAttr)
      .attr(MovePowerMultiplierAttr, (user, target, move) => globalScene.arena.getTerrainType() !== TerrainType.NONE && user.isGrounded() ? 2 : 1)
      .pulseMove(),
    new AttackMove(MoveId.SKITTER_SMACK, PokemonType.BUG, MoveCategory.PHYSICAL, 70, 90, 10, 100, 0, 8)
      .attr(StatStageChangeAttr, [ Stat.SPATK ], -1),
    new AttackMove(MoveId.BURNING_JEALOUSY, PokemonType.FIRE, MoveCategory.SPECIAL, 70, 100, 5, 100, 0, 8)
      .attr(StatusIfBoostedAttr, StatusEffect.BURN)
      .target(MoveTarget.ALL_NEAR_ENEMIES),
    new AttackMove(MoveId.LASH_OUT, PokemonType.DARK, MoveCategory.PHYSICAL, 75, 100, 5, -1, 0, 8)
      .attr(MovePowerMultiplierAttr, (user, _target, _move) => user.turnData.statStagesDecreased ? 2 : 1),
    new AttackMove(MoveId.POLTERGEIST, PokemonType.GHOST, MoveCategory.PHYSICAL, 110, 90, 5, -1, 0, 8)
      .condition(failIfNoTargetHeldItemsCondition)
      .attr(PreMoveMessageAttr, attackedByItemMessageFunc)
      .makesContact(false),
    new StatusMove(MoveId.CORROSIVE_GAS, PokemonType.POISON, 100, 40, -1, 0, 8)
      .target(MoveTarget.ALL_NEAR_OTHERS)
      .reflectable()
      .unimplemented(),
    new StatusMove(MoveId.COACHING, PokemonType.FIGHTING, -1, 10, -1, 0, 8)
      .attr(StatStageChangeAttr, [ Stat.ATK, Stat.DEF ], 1)
      .target(MoveTarget.NEAR_ALLY)
      .condition(failIfSingleBattle),
    new AttackMove(MoveId.FLIP_TURN, PokemonType.WATER, MoveCategory.PHYSICAL, 60, 100, 20, -1, 0, 8)
      .attr(ForceSwitchOutAttr, true),
    new AttackMove(MoveId.TRIPLE_AXEL, PokemonType.ICE, MoveCategory.PHYSICAL, 20, 90, 10, -1, 0, 8)
      .attr(MultiHitAttr, MultiHitType._3)
      .attr(MultiHitPowerIncrementAttr, 3)
      .checkAllHits(),
    new AttackMove(MoveId.DUAL_WINGBEAT, PokemonType.FLYING, MoveCategory.PHYSICAL, 40, 90, 10, -1, 0, 8)
      .attr(MultiHitAttr, MultiHitType._2),
    new AttackMove(MoveId.SCORCHING_SANDS, PokemonType.GROUND, MoveCategory.SPECIAL, 70, 100, 10, 30, 0, 8)
      .attr(HealStatusEffectAttr, true, StatusEffect.FREEZE)
      .attr(HealStatusEffectAttr, false, StatusEffect.FREEZE)
      .attr(StatusEffectAttr, StatusEffect.BURN),
    new StatusMove(MoveId.JUNGLE_HEALING, PokemonType.GRASS, -1, 10, -1, 0, 8)
      .attr(HealAttr, 0.25, true, false)
      .attr(HealStatusEffectAttr, false, getNonVolatileStatusEffects())
      .target(MoveTarget.USER_AND_ALLIES)
      .triageMove(),
    new AttackMove(MoveId.WICKED_BLOW, PokemonType.DARK, MoveCategory.PHYSICAL, 75, 100, 5, -1, 0, 8)
      .attr(CritOnlyAttr)
      .punchingMove(),
    new AttackMove(MoveId.SURGING_STRIKES, PokemonType.WATER, MoveCategory.PHYSICAL, 25, 100, 5, -1, 0, 8)
      .attr(MultiHitAttr, MultiHitType._3)
      .attr(CritOnlyAttr)
      .punchingMove(),
    new AttackMove(MoveId.THUNDER_CAGE, PokemonType.ELECTRIC, MoveCategory.SPECIAL, 80, 90, 15, -1, 0, 8)
      .attr(TrapAttr, BattlerTagType.THUNDER_CAGE),
    new AttackMove(MoveId.DRAGON_ENERGY, PokemonType.DRAGON, MoveCategory.SPECIAL, 150, 100, 5, -1, 0, 8)
      .attr(HpPowerAttr)
      .target(MoveTarget.ALL_NEAR_ENEMIES),
    new AttackMove(MoveId.FREEZING_GLARE, PokemonType.PSYCHIC, MoveCategory.SPECIAL, 90, 100, 10, 10, 0, 8)
      .attr(StatusEffectAttr, StatusEffect.FREEZE),
    new AttackMove(MoveId.FIERY_WRATH, PokemonType.DARK, MoveCategory.SPECIAL, 90, 100, 10, 20, 0, 8)
      .attr(FlinchAttr)
      .target(MoveTarget.ALL_NEAR_ENEMIES),
    new AttackMove(MoveId.THUNDEROUS_KICK, PokemonType.FIGHTING, MoveCategory.PHYSICAL, 90, 100, 10, 100, 0, 8)
      .attr(StatStageChangeAttr, [ Stat.DEF ], -1),
    new AttackMove(MoveId.GLACIAL_LANCE, PokemonType.ICE, MoveCategory.PHYSICAL, 120, 100, 5, -1, 0, 8)
      .target(MoveTarget.ALL_NEAR_ENEMIES)
      .makesContact(false),
    new AttackMove(MoveId.ASTRAL_BARRAGE, PokemonType.GHOST, MoveCategory.SPECIAL, 120, 100, 5, -1, 0, 8)
      .target(MoveTarget.ALL_NEAR_ENEMIES),
    new AttackMove(MoveId.EERIE_SPELL, PokemonType.PSYCHIC, MoveCategory.SPECIAL, 80, 100, 5, 100, 0, 8)
      .attr(AttackReducePpMoveAttr, 3)
      .soundBased(),
    new AttackMove(MoveId.DIRE_CLAW, PokemonType.POISON, MoveCategory.PHYSICAL, 80, 100, 15, 50, 0, 8)
      .attr(MultiStatusEffectAttr, [ StatusEffect.POISON, StatusEffect.PARALYSIS, StatusEffect.SLEEP ]),
    new AttackMove(MoveId.PSYSHIELD_BASH, PokemonType.PSYCHIC, MoveCategory.PHYSICAL, 70, 90, 10, 100, 0, 8)
      .attr(StatStageChangeAttr, [ Stat.DEF ], 1, true),
    new SelfStatusMove(MoveId.POWER_SHIFT, PokemonType.NORMAL, -1, 10, -1, 0, 8)
      .target(MoveTarget.USER)
      .attr(ShiftStatAttr, Stat.ATK, Stat.DEF),
    new AttackMove(MoveId.STONE_AXE, PokemonType.ROCK, MoveCategory.PHYSICAL, 65, 90, 15, 100, 0, 8)
      .attr(AddArenaTrapTagHitAttr, ArenaTagType.STEALTH_ROCK)
      .slicingMove(),
    new AttackMove(MoveId.SPRINGTIDE_STORM, PokemonType.FAIRY, MoveCategory.SPECIAL, 100, 80, 5, 30, 0, 8)
      .attr(StatStageChangeAttr, [ Stat.ATK ], -1)
      .windMove()
      .target(MoveTarget.ALL_NEAR_ENEMIES),
    new AttackMove(MoveId.MYSTICAL_POWER, PokemonType.PSYCHIC, MoveCategory.SPECIAL, 70, 90, 10, 100, 0, 8)
      .attr(StatStageChangeAttr, [ Stat.SPATK ], 1, true),
    new AttackMove(MoveId.RAGING_FURY, PokemonType.FIRE, MoveCategory.PHYSICAL, 120, 100, 10, -1, 0, 8)
      .makesContact(false)
      .attr(FrenzyAttr)
      .attr(MissEffectAttr, frenzyMissFunc)
      .attr(NoEffectAttr, frenzyMissFunc)
      .target(MoveTarget.RANDOM_NEAR_ENEMY),
    new AttackMove(MoveId.WAVE_CRASH, PokemonType.WATER, MoveCategory.PHYSICAL, 120, 100, 10, -1, 0, 8)
      .attr(RecoilAttr, false, 0.33)
      .recklessMove(),
    new AttackMove(MoveId.CHLOROBLAST, PokemonType.GRASS, MoveCategory.SPECIAL, 150, 95, 5, -1, 0, 8)
      .attr(RecoilAttr, true, 0.5),
    new AttackMove(MoveId.MOUNTAIN_GALE, PokemonType.ICE, MoveCategory.PHYSICAL, 100, 85, 10, 30, 0, 8)
      .makesContact(false)
      .attr(FlinchAttr),
    new SelfStatusMove(MoveId.VICTORY_DANCE, PokemonType.FIGHTING, -1, 10, -1, 0, 8)
      .attr(StatStageChangeAttr, [ Stat.ATK, Stat.DEF, Stat.SPD ], 1, true)
      .danceMove(),
    new AttackMove(MoveId.HEADLONG_RUSH, PokemonType.GROUND, MoveCategory.PHYSICAL, 120, 100, 5, -1, 0, 8)
      .attr(StatStageChangeAttr, [ Stat.DEF, Stat.SPDEF ], -1, true)
      .punchingMove(),
    new AttackMove(MoveId.BARB_BARRAGE, PokemonType.POISON, MoveCategory.PHYSICAL, 60, 100, 10, 50, 0, 8)
      .makesContact(false)
      .attr(MovePowerMultiplierAttr, (user, target, move) => target.status && (target.status.effect === StatusEffect.POISON || target.status.effect === StatusEffect.TOXIC) ? 2 : 1)
      .attr(StatusEffectAttr, StatusEffect.POISON),
    new AttackMove(MoveId.ESPER_WING, PokemonType.PSYCHIC, MoveCategory.SPECIAL, 80, 100, 10, 100, 0, 8)
      .attr(HighCritAttr)
      .attr(StatStageChangeAttr, [ Stat.SPD ], 1, true),
    new AttackMove(MoveId.BITTER_MALICE, PokemonType.GHOST, MoveCategory.SPECIAL, 75, 100, 10, 100, 0, 8)
      .attr(StatStageChangeAttr, [ Stat.ATK ], -1),
    new SelfStatusMove(MoveId.SHELTER, PokemonType.STEEL, -1, 10, -1, 0, 8)
      .attr(StatStageChangeAttr, [ Stat.DEF ], 2, true),
    new AttackMove(MoveId.TRIPLE_ARROWS, PokemonType.FIGHTING, MoveCategory.PHYSICAL, 90, 100, 10, 30, 0, 8)
      .makesContact(false)
      .attr(HighCritAttr)
      .attr(StatStageChangeAttr, [ Stat.DEF ], -1, false, { effectChanceOverride: 50 })
      .attr(FlinchAttr),
    new AttackMove(MoveId.INFERNAL_PARADE, PokemonType.GHOST, MoveCategory.SPECIAL, 60, 100, 15, 30, 0, 8)
      .attr(StatusEffectAttr, StatusEffect.BURN)
      .attr(MovePowerMultiplierAttr, (user, target, move) => target.status ? 2 : 1),
    new AttackMove(MoveId.CEASELESS_EDGE, PokemonType.DARK, MoveCategory.PHYSICAL, 65, 90, 15, 100, 0, 8)
      .attr(AddArenaTrapTagHitAttr, ArenaTagType.SPIKES)
      .slicingMove(),
    new AttackMove(MoveId.BLEAKWIND_STORM, PokemonType.FLYING, MoveCategory.SPECIAL, 100, 80, 10, 30, 0, 8)
      .attr(StormAccuracyAttr)
      .attr(StatStageChangeAttr, [ Stat.SPD ], -1)
      .windMove()
      .target(MoveTarget.ALL_NEAR_ENEMIES),
    new AttackMove(MoveId.WILDBOLT_STORM, PokemonType.ELECTRIC, MoveCategory.SPECIAL, 100, 80, 10, 20, 0, 8)
      .attr(StormAccuracyAttr)
      .attr(StatusEffectAttr, StatusEffect.PARALYSIS)
      .windMove()
      .target(MoveTarget.ALL_NEAR_ENEMIES),
    new AttackMove(MoveId.SANDSEAR_STORM, PokemonType.GROUND, MoveCategory.SPECIAL, 100, 80, 10, 20, 0, 8)
      .attr(StormAccuracyAttr)
      .attr(StatusEffectAttr, StatusEffect.BURN)
      .windMove()
      .target(MoveTarget.ALL_NEAR_ENEMIES),
    new StatusMove(MoveId.LUNAR_BLESSING, PokemonType.PSYCHIC, -1, 5, -1, 0, 8)
      .attr(HealAttr, 0.25, true, false)
      .attr(HealStatusEffectAttr, false, getNonVolatileStatusEffects())
      .target(MoveTarget.USER_AND_ALLIES)
      .triageMove(),
    new SelfStatusMove(MoveId.TAKE_HEART, PokemonType.PSYCHIC, -1, 10, -1, 0, 8)
      .attr(StatStageChangeAttr, [ Stat.SPATK, Stat.SPDEF ], 1, true)
      .attr(HealStatusEffectAttr, true, [ StatusEffect.PARALYSIS, StatusEffect.POISON, StatusEffect.TOXIC, StatusEffect.BURN, StatusEffect.SLEEP ]),
    /* Unused
    new AttackMove(MoveId.G_MAX_WILDFIRE, PokemonType.Fire, MoveCategory.PHYSICAL, 10, -1, 10, -1, 0, 8)
      .target(MoveTarget.ALL_NEAR_ENEMIES)
      .unimplemented(),
    new AttackMove(MoveId.G_MAX_BEFUDDLE, Type.BUG, MoveCategory.PHYSICAL, 10, -1, 10, -1, 0, 8)
      .target(MoveTarget.ALL_NEAR_ENEMIES)
      .unimplemented(),
    new AttackMove(MoveId.G_MAX_VOLT_CRASH, Type.ELECTRIC, MoveCategory.PHYSICAL, 10, -1, 10, -1, 0, 8)
      .target(MoveTarget.ALL_NEAR_ENEMIES)
      .unimplemented(),
    new AttackMove(MoveId.G_MAX_GOLD_RUSH, Type.NORMAL, MoveCategory.PHYSICAL, 10, -1, 10, -1, 0, 8)
      .target(MoveTarget.ALL_NEAR_ENEMIES)
      .unimplemented(),
    new AttackMove(MoveId.G_MAX_CHI_STRIKE, Type.FIGHTING, MoveCategory.PHYSICAL, 10, -1, 10, -1, 0, 8)
      .target(MoveTarget.ALL_NEAR_ENEMIES)
      .unimplemented(),
    new AttackMove(MoveId.G_MAX_TERROR, Type.GHOST, MoveCategory.PHYSICAL, 10, -1, 10, -1, 0, 8)
      .target(MoveTarget.ALL_NEAR_ENEMIES)
      .unimplemented(),
    new AttackMove(MoveId.G_MAX_RESONANCE, Type.ICE, MoveCategory.PHYSICAL, 10, -1, 10, -1, 0, 8)
      .target(MoveTarget.ALL_NEAR_ENEMIES)
      .unimplemented(),
    new AttackMove(MoveId.G_MAX_CUDDLE, Type.NORMAL, MoveCategory.PHYSICAL, 10, -1, 10, -1, 0, 8)
      .target(MoveTarget.ALL_NEAR_ENEMIES)
      .unimplemented(),
    new AttackMove(MoveId.G_MAX_REPLENISH, Type.NORMAL, MoveCategory.PHYSICAL, 10, -1, 10, -1, 0, 8)
      .target(MoveTarget.ALL_NEAR_ENEMIES)
      .unimplemented(),
    new AttackMove(MoveId.G_MAX_MALODOR, Type.POISON, MoveCategory.PHYSICAL, 10, -1, 10, -1, 0, 8)
      .target(MoveTarget.ALL_NEAR_ENEMIES)
      .unimplemented(),
    new AttackMove(MoveId.G_MAX_STONESURGE, Type.WATER, MoveCategory.PHYSICAL, 10, -1, 10, -1, 0, 8)
      .target(MoveTarget.ALL_NEAR_ENEMIES)
      .unimplemented(),
    new AttackMove(MoveId.G_MAX_WIND_RAGE, Type.FLYING, MoveCategory.PHYSICAL, 10, -1, 10, -1, 0, 8)
      .target(MoveTarget.ALL_NEAR_ENEMIES)
      .unimplemented(),
    new AttackMove(MoveId.G_MAX_STUN_SHOCK, Type.ELECTRIC, MoveCategory.PHYSICAL, 10, -1, 10, -1, 0, 8)
      .target(MoveTarget.ALL_NEAR_ENEMIES)
      .unimplemented(),
    new AttackMove(MoveId.G_MAX_FINALE, Type.FAIRY, MoveCategory.PHYSICAL, 10, -1, 10, -1, 0, 8)
      .target(MoveTarget.ALL_NEAR_ENEMIES)
      .unimplemented(),
    new AttackMove(MoveId.G_MAX_DEPLETION, Type.DRAGON, MoveCategory.PHYSICAL, 10, -1, 10, -1, 0, 8)
      .target(MoveTarget.ALL_NEAR_ENEMIES)
      .unimplemented(),
    new AttackMove(MoveId.G_MAX_GRAVITAS, Type.PSYCHIC, MoveCategory.PHYSICAL, 10, -1, 10, -1, 0, 8)
      .target(MoveTarget.ALL_NEAR_ENEMIES)
      .unimplemented(),
    new AttackMove(MoveId.G_MAX_VOLCALITH, Type.ROCK, MoveCategory.PHYSICAL, 10, -1, 10, -1, 0, 8)
      .target(MoveTarget.ALL_NEAR_ENEMIES)
      .unimplemented(),
    new AttackMove(MoveId.G_MAX_SANDBLAST, Type.GROUND, MoveCategory.PHYSICAL, 10, -1, 10, -1, 0, 8)
      .target(MoveTarget.ALL_NEAR_ENEMIES)
      .unimplemented(),
    new AttackMove(MoveId.G_MAX_SNOOZE, Type.DARK, MoveCategory.PHYSICAL, 10, -1, 10, -1, 0, 8)
      .target(MoveTarget.ALL_NEAR_ENEMIES)
      .unimplemented(),
    new AttackMove(MoveId.G_MAX_TARTNESS, Type.GRASS, MoveCategory.PHYSICAL, 10, -1, 10, -1, 0, 8)
      .target(MoveTarget.ALL_NEAR_ENEMIES)
      .unimplemented(),
    new AttackMove(MoveId.G_MAX_SWEETNESS, Type.GRASS, MoveCategory.PHYSICAL, 10, -1, 10, -1, 0, 8)
      .target(MoveTarget.ALL_NEAR_ENEMIES)
      .unimplemented(),
    new AttackMove(MoveId.G_MAX_SMITE, Type.FAIRY, MoveCategory.PHYSICAL, 10, -1, 10, -1, 0, 8)
      .target(MoveTarget.ALL_NEAR_ENEMIES)
      .unimplemented(),
    new AttackMove(MoveId.G_MAX_STEELSURGE, Type.STEEL, MoveCategory.PHYSICAL, 10, -1, 10, -1, 0, 8)
      .target(MoveTarget.ALL_NEAR_ENEMIES)
      .unimplemented(),
    new AttackMove(MoveId.G_MAX_MELTDOWN, Type.STEEL, MoveCategory.PHYSICAL, 10, -1, 10, -1, 0, 8)
      .target(MoveTarget.ALL_NEAR_ENEMIES)
      .unimplemented(),
    new AttackMove(MoveId.G_MAX_FOAM_BURST, Type.WATER, MoveCategory.PHYSICAL, 10, -1, 10, -1, 0, 8)
      .target(MoveTarget.ALL_NEAR_ENEMIES)
      .unimplemented(),
    new AttackMove(MoveId.G_MAX_CENTIFERNO, PokemonType.Fire, MoveCategory.PHYSICAL, 10, -1, 10, -1, 0, 8)
      .target(MoveTarget.ALL_NEAR_ENEMIES)
      .unimplemented(),
    new AttackMove(MoveId.G_MAX_VINE_LASH, Type.GRASS, MoveCategory.PHYSICAL, 10, -1, 10, -1, 0, 8)
      .target(MoveTarget.ALL_NEAR_ENEMIES)
      .unimplemented(),
    new AttackMove(MoveId.G_MAX_CANNONADE, Type.WATER, MoveCategory.PHYSICAL, 10, -1, 10, -1, 0, 8)
      .target(MoveTarget.ALL_NEAR_ENEMIES)
      .unimplemented(),
    new AttackMove(MoveId.G_MAX_DRUM_SOLO, Type.GRASS, MoveCategory.PHYSICAL, 10, -1, 10, -1, 0, 8)
      .target(MoveTarget.ALL_NEAR_ENEMIES)
      .unimplemented(),
    new AttackMove(MoveId.G_MAX_FIREBALL, PokemonType.Fire, MoveCategory.PHYSICAL, 10, -1, 10, -1, 0, 8)
      .target(MoveTarget.ALL_NEAR_ENEMIES)
      .unimplemented(),
    new AttackMove(MoveId.G_MAX_HYDROSNIPE, Type.WATER, MoveCategory.PHYSICAL, 10, -1, 10, -1, 0, 8)
      .target(MoveTarget.ALL_NEAR_ENEMIES)
      .unimplemented(),
    new AttackMove(MoveId.G_MAX_ONE_BLOW, Type.DARK, MoveCategory.PHYSICAL, 10, -1, 10, -1, 0, 8)
      .target(MoveTarget.ALL_NEAR_ENEMIES)
      .unimplemented(),
    new AttackMove(MoveId.G_MAX_RAPID_FLOW, Type.WATER, MoveCategory.PHYSICAL, 10, -1, 10, -1, 0, 8)
      .target(MoveTarget.ALL_NEAR_ENEMIES)
      .unimplemented(),
    End Unused */
    new AttackMove(MoveId.TERA_BLAST, PokemonType.NORMAL, MoveCategory.SPECIAL, 80, 100, 10, -1, 0, 9)
      .attr(TeraMoveCategoryAttr)
      .attr(TeraBlastTypeAttr)
      .attr(TeraBlastPowerAttr)
      .attr(StatStageChangeAttr, [ Stat.ATK, Stat.SPATK ], -1, true, { condition: (user, target, move) => user.isTerastallized && user.isOfType(PokemonType.STELLAR) }),
    new SelfStatusMove(MoveId.SILK_TRAP, PokemonType.BUG, -1, 10, -1, 4, 9)
      .attr(ProtectAttr, BattlerTagType.SILK_TRAP)
      .condition(failIfLastCondition),
    new AttackMove(MoveId.AXE_KICK, PokemonType.FIGHTING, MoveCategory.PHYSICAL, 120, 90, 10, 30, 0, 9)
      .attr(MissEffectAttr, crashDamageFunc)
      .attr(NoEffectAttr, crashDamageFunc)
      .attr(ConfuseAttr)
      .recklessMove(),
    new AttackMove(MoveId.LAST_RESPECTS, PokemonType.GHOST, MoveCategory.PHYSICAL, 50, 100, 10, -1, 0, 9)
      .attr(MovePowerMultiplierAttr, (user, target, move) => 1 + Math.min(user.isPlayer() ? globalScene.arena.playerFaints : globalScene.currentBattle.enemyFaints, 100))
      .makesContact(false),
    new AttackMove(MoveId.LUMINA_CRASH, PokemonType.PSYCHIC, MoveCategory.SPECIAL, 80, 100, 10, 100, 0, 9)
      .attr(StatStageChangeAttr, [ Stat.SPDEF ], -2),
    new AttackMove(MoveId.ORDER_UP, PokemonType.DRAGON, MoveCategory.PHYSICAL, 80, 100, 10, -1, 0, 9)
      .attr(OrderUpStatBoostAttr)
      .makesContact(false),
    new AttackMove(MoveId.JET_PUNCH, PokemonType.WATER, MoveCategory.PHYSICAL, 60, 100, 15, -1, 1, 9)
      .punchingMove(),
    new StatusMove(MoveId.SPICY_EXTRACT, PokemonType.GRASS, -1, 15, -1, 0, 9)
      .attr(StatStageChangeAttr, [ Stat.ATK ], 2)
      .attr(StatStageChangeAttr, [ Stat.DEF ], -2),
    new AttackMove(MoveId.SPIN_OUT, PokemonType.STEEL, MoveCategory.PHYSICAL, 100, 100, 5, -1, 0, 9)
      .attr(StatStageChangeAttr, [ Stat.SPD ], -2, true),
    new AttackMove(MoveId.POPULATION_BOMB, PokemonType.NORMAL, MoveCategory.PHYSICAL, 20, 90, 10, -1, 0, 9)
      .attr(MultiHitAttr, MultiHitType._10)
      .slicingMove()
      .checkAllHits(),
    new AttackMove(MoveId.ICE_SPINNER, PokemonType.ICE, MoveCategory.PHYSICAL, 80, 100, 15, -1, 0, 9)
      .attr(ClearTerrainAttr),
    new AttackMove(MoveId.GLAIVE_RUSH, PokemonType.DRAGON, MoveCategory.PHYSICAL, 120, 100, 5, -1, 0, 9)
      .attr(AddBattlerTagAttr, BattlerTagType.ALWAYS_GET_HIT, true, false, 0, 0, true)
      .attr(AddBattlerTagAttr, BattlerTagType.RECEIVE_DOUBLE_DAMAGE, true, false, 0, 0, true)
      .condition((user, target, move) => {
        return !(target.getTag(BattlerTagType.PROTECTED)?.tagType === "PROTECTED" || globalScene.arena.getTag(ArenaTagType.MAT_BLOCK)?.tagType === "MAT_BLOCK");
      }),
    new StatusMove(MoveId.REVIVAL_BLESSING, PokemonType.NORMAL, -1, 1, -1, 0, 9)
      .triageMove()
      .attr(RevivalBlessingAttr)
      .target(MoveTarget.USER),
    new AttackMove(MoveId.SALT_CURE, PokemonType.ROCK, MoveCategory.PHYSICAL, 40, 100, 15, 100, 0, 9)
      .attr(AddBattlerTagAttr, BattlerTagType.SALT_CURED)
      .makesContact(false),
    new AttackMove(MoveId.TRIPLE_DIVE, PokemonType.WATER, MoveCategory.PHYSICAL, 30, 95, 10, -1, 0, 9)
      .attr(MultiHitAttr, MultiHitType._3),
    new AttackMove(MoveId.MORTAL_SPIN, PokemonType.POISON, MoveCategory.PHYSICAL, 30, 100, 15, 100, 0, 9)
      .attr(LapseBattlerTagAttr, [
        BattlerTagType.BIND,
        BattlerTagType.WRAP,
        BattlerTagType.FIRE_SPIN,
        BattlerTagType.WHIRLPOOL,
        BattlerTagType.CLAMP,
        BattlerTagType.SAND_TOMB,
        BattlerTagType.MAGMA_STORM,
        BattlerTagType.SNAP_TRAP,
        BattlerTagType.THUNDER_CAGE,
        BattlerTagType.SEEDED,
        BattlerTagType.INFESTATION
      ], true)
      .attr(StatusEffectAttr, StatusEffect.POISON)
      .attr(RemoveArenaTrapAttr)
      .target(MoveTarget.ALL_NEAR_ENEMIES),
    new StatusMove(MoveId.DOODLE, PokemonType.NORMAL, 100, 10, -1, 0, 9)
      .attr(AbilityCopyAttr, true),
    new SelfStatusMove(MoveId.FILLET_AWAY, PokemonType.NORMAL, -1, 10, -1, 0, 9)
      .attr(CutHpStatStageBoostAttr, [ Stat.ATK, Stat.SPATK, Stat.SPD ], 2, 2),
    new AttackMove(MoveId.KOWTOW_CLEAVE, PokemonType.DARK, MoveCategory.PHYSICAL, 85, -1, 10, -1, 0, 9)
      .slicingMove(),
    new AttackMove(MoveId.FLOWER_TRICK, PokemonType.GRASS, MoveCategory.PHYSICAL, 70, -1, 10, -1, 0, 9)
      .attr(CritOnlyAttr)
      .makesContact(false),
    new AttackMove(MoveId.TORCH_SONG, PokemonType.FIRE, MoveCategory.SPECIAL, 80, 100, 10, 100, 0, 9)
      .attr(StatStageChangeAttr, [ Stat.SPATK ], 1, true)
      .soundBased(),
    new AttackMove(MoveId.AQUA_STEP, PokemonType.WATER, MoveCategory.PHYSICAL, 80, 100, 10, 100, 0, 9)
      .attr(StatStageChangeAttr, [ Stat.SPD ], 1, true)
      .danceMove(),
    new AttackMove(MoveId.RAGING_BULL, PokemonType.NORMAL, MoveCategory.PHYSICAL, 90, 100, 10, -1, 0, 9)
      .attr(RagingBullTypeAttr)
      .attr(RemoveScreensAttr),
    new AttackMove(MoveId.MAKE_IT_RAIN, PokemonType.STEEL, MoveCategory.SPECIAL, 120, 100, 5, -1, 0, 9)
      .attr(MoneyAttr)
      .attr(StatStageChangeAttr, [ Stat.SPATK ], -1, true, { firstTargetOnly: true })
      .target(MoveTarget.ALL_NEAR_ENEMIES),
    new AttackMove(MoveId.PSYBLADE, PokemonType.PSYCHIC, MoveCategory.PHYSICAL, 80, 100, 15, -1, 0, 9)
      .attr(MovePowerMultiplierAttr, (user, target, move) => globalScene.arena.getTerrainType() === TerrainType.ELECTRIC && user.isGrounded() ? 1.5 : 1)
      .slicingMove(),
    new AttackMove(MoveId.HYDRO_STEAM, PokemonType.WATER, MoveCategory.SPECIAL, 80, 100, 15, -1, 0, 9)
      .attr(IgnoreWeatherTypeDebuffAttr, WeatherType.SUNNY)
      .attr(MovePowerMultiplierAttr, (user, target, move) => {
        const weather = globalScene.arena.weather;
        if (!weather) {
          return 1;
        }
        return [ WeatherType.SUNNY, WeatherType.HARSH_SUN ].includes(weather.weatherType) && !weather.isEffectSuppressed() ? 1.5 : 1;
      }),
    new AttackMove(MoveId.RUINATION, PokemonType.DARK, MoveCategory.SPECIAL, -1, 90, 10, -1, 0, 9)
      .attr(TargetHalfHpDamageAttr),
    new AttackMove(MoveId.COLLISION_COURSE, PokemonType.FIGHTING, MoveCategory.PHYSICAL, 100, 100, 5, -1, 0, 9)
<<<<<<< HEAD
      // TODO: Do we want to change this to 4/3?
      .attr(MovePowerMultiplierAttr, (user, target, move) => target.getAttackTypeEffectiveness(move.type, {source: user}) >= 2 ? 5461 / 4096 : 1),
    new AttackMove(MoveId.ELECTRO_DRIFT, PokemonType.ELECTRIC, MoveCategory.SPECIAL, 100, 100, 5, -1, 0, 9)
      .attr(MovePowerMultiplierAttr, (user, target, move) => target.getAttackTypeEffectiveness(move.type, {source: user}) >= 2 ? 5461 / 4096 : 1)
=======
      .attr(MovePowerMultiplierAttr, (user, target, move) => target.getAttackTypeEffectiveness(move.type, user) >= 2 ? 4 / 3 : 1),
    new AttackMove(MoveId.ELECTRO_DRIFT, PokemonType.ELECTRIC, MoveCategory.SPECIAL, 100, 100, 5, -1, 0, 9)
      .attr(MovePowerMultiplierAttr, (user, target, move) => target.getAttackTypeEffectiveness(move.type, user) >= 2 ? 4 / 3 : 1)
>>>>>>> 4ac1a573
      .makesContact(),
    new SelfStatusMove(MoveId.SHED_TAIL, PokemonType.NORMAL, -1, 10, -1, 0, 9)
      .attr(AddSubstituteAttr, 0.5, true)
      .attr(ForceSwitchOutAttr, true, SwitchType.SHED_TAIL)
      .condition(failIfLastInPartyCondition),
    new SelfStatusMove(MoveId.CHILLY_RECEPTION, PokemonType.ICE, -1, 10, -1, 0, 9)
      .attr(PreMoveMessageAttr, (user, _target, _move) =>
        // Don't display text if current move phase is follow up (ie move called indirectly)
        isVirtual((globalScene.phaseManager.getCurrentPhase() as MovePhase).useMode)
          ? ""
          : i18next.t("moveTriggers:chillyReception", { pokemonName: getPokemonNameWithAffix(user) }))
      .attr(ChillyReceptionAttr, true),
    new SelfStatusMove(MoveId.TIDY_UP, PokemonType.NORMAL, -1, 10, -1, 0, 9)
      .attr(StatStageChangeAttr, [ Stat.ATK, Stat.SPD ], 1, true)
      .attr(RemoveArenaTrapAttr, true)
      .attr(RemoveAllSubstitutesAttr),
    new StatusMove(MoveId.SNOWSCAPE, PokemonType.ICE, -1, 10, -1, 0, 9)
      .attr(WeatherChangeAttr, WeatherType.SNOW)
      .target(MoveTarget.BOTH_SIDES),
    new AttackMove(MoveId.POUNCE, PokemonType.BUG, MoveCategory.PHYSICAL, 50, 100, 20, 100, 0, 9)
      .attr(StatStageChangeAttr, [ Stat.SPD ], -1),
    new AttackMove(MoveId.TRAILBLAZE, PokemonType.GRASS, MoveCategory.PHYSICAL, 50, 100, 20, 100, 0, 9)
      .attr(StatStageChangeAttr, [ Stat.SPD ], 1, true),
    new AttackMove(MoveId.CHILLING_WATER, PokemonType.WATER, MoveCategory.SPECIAL, 50, 100, 20, 100, 0, 9)
      .attr(StatStageChangeAttr, [ Stat.ATK ], -1),
    new AttackMove(MoveId.HYPER_DRILL, PokemonType.NORMAL, MoveCategory.PHYSICAL, 100, 100, 5, -1, 0, 9)
      .ignoresProtect(),
    new AttackMove(MoveId.TWIN_BEAM, PokemonType.PSYCHIC, MoveCategory.SPECIAL, 40, 100, 10, -1, 0, 9)
      .attr(MultiHitAttr, MultiHitType._2),
    new AttackMove(MoveId.RAGE_FIST, PokemonType.GHOST, MoveCategory.PHYSICAL, 50, 100, 10, -1, 0, 9)
      .attr(RageFistPowerAttr)
      .punchingMove(),
    new AttackMove(MoveId.ARMOR_CANNON, PokemonType.FIRE, MoveCategory.SPECIAL, 120, 100, 5, -1, 0, 9)
      .attr(StatStageChangeAttr, [ Stat.DEF, Stat.SPDEF ], -1, true),
    new AttackMove(MoveId.BITTER_BLADE, PokemonType.FIRE, MoveCategory.PHYSICAL, 90, 100, 10, -1, 0, 9)
      .attr(HitHealAttr)
      .slicingMove()
      .triageMove(),
    new AttackMove(MoveId.DOUBLE_SHOCK, PokemonType.ELECTRIC, MoveCategory.PHYSICAL, 120, 100, 5, -1, 0, 9)
      .condition((user) => {
        const userTypes = user.getTypes(true);
        return userTypes.includes(PokemonType.ELECTRIC);
      })
      .attr(AddBattlerTagAttr, BattlerTagType.DOUBLE_SHOCKED, true, false)
      .attr(RemoveTypeAttr, PokemonType.ELECTRIC, (user) => {
        globalScene.phaseManager.queueMessage(i18next.t("moveTriggers:usedUpAllElectricity", { pokemonName: getPokemonNameWithAffix(user) }));
      }),
    new AttackMove(MoveId.GIGATON_HAMMER, PokemonType.STEEL, MoveCategory.PHYSICAL, 160, 100, 5, -1, 0, 9)
      .makesContact(false)
      .condition((user, target, move) => {
        const turnMove = user.getLastXMoves(1);
        return !turnMove.length || turnMove[0].move !== move.id || turnMove[0].result !== MoveResult.SUCCESS;
      }), // TODO Add Instruct/Encore interaction
    new AttackMove(MoveId.COMEUPPANCE, PokemonType.DARK, MoveCategory.PHYSICAL, -1, 100, 10, -1, 0, 9)
      .attr(CounterDamageAttr, (move: Move) => (move.category === MoveCategory.PHYSICAL || move.category === MoveCategory.SPECIAL), 1.5)
      .redirectCounter()
      .target(MoveTarget.ATTACKER),
    new AttackMove(MoveId.AQUA_CUTTER, PokemonType.WATER, MoveCategory.PHYSICAL, 70, 100, 20, -1, 0, 9)
      .attr(HighCritAttr)
      .slicingMove()
      .makesContact(false),
    new AttackMove(MoveId.BLAZING_TORQUE, PokemonType.FIRE, MoveCategory.PHYSICAL, 80, 100, 10, 30, 0, 9)
      .attr(StatusEffectAttr, StatusEffect.BURN)
      .makesContact(false),
    new AttackMove(MoveId.WICKED_TORQUE, PokemonType.DARK, MoveCategory.PHYSICAL, 80, 100, 10, 10, 0, 9)
      .attr(StatusEffectAttr, StatusEffect.SLEEP)
      .makesContact(false),
    new AttackMove(MoveId.NOXIOUS_TORQUE, PokemonType.POISON, MoveCategory.PHYSICAL, 100, 100, 10, 30, 0, 9)
      .attr(StatusEffectAttr, StatusEffect.POISON)
      .makesContact(false),
    new AttackMove(MoveId.COMBAT_TORQUE, PokemonType.FIGHTING, MoveCategory.PHYSICAL, 100, 100, 10, 30, 0, 9)
      .attr(StatusEffectAttr, StatusEffect.PARALYSIS)
      .makesContact(false),
    new AttackMove(MoveId.MAGICAL_TORQUE, PokemonType.FAIRY, MoveCategory.PHYSICAL, 100, 100, 10, 30, 0, 9)
      .attr(ConfuseAttr)
      .makesContact(false),
    new AttackMove(MoveId.BLOOD_MOON, PokemonType.NORMAL, MoveCategory.SPECIAL, 140, 100, 5, -1, 0, 9)
      .condition((user, target, move) => {
        const turnMove = user.getLastXMoves(1);
        return !turnMove.length || turnMove[0].move !== move.id || turnMove[0].result !== MoveResult.SUCCESS;
      }), // TODO Add Instruct/Encore interaction
    new AttackMove(MoveId.MATCHA_GOTCHA, PokemonType.GRASS, MoveCategory.SPECIAL, 80, 90, 15, 20, 0, 9)
      .attr(HitHealAttr)
      .attr(HealStatusEffectAttr, true, StatusEffect.FREEZE)
      .attr(HealStatusEffectAttr, false, StatusEffect.FREEZE)
      .attr(StatusEffectAttr, StatusEffect.BURN)
      .target(MoveTarget.ALL_NEAR_ENEMIES)
      .triageMove(),
    new AttackMove(MoveId.SYRUP_BOMB, PokemonType.GRASS, MoveCategory.SPECIAL, 60, 85, 10, 100, 0, 9)
      .attr(AddBattlerTagAttr, BattlerTagType.SYRUP_BOMB, false, false, 3)
      .ballBombMove(),
    new AttackMove(MoveId.IVY_CUDGEL, PokemonType.GRASS, MoveCategory.PHYSICAL, 100, 100, 10, -1, 0, 9)
      .attr(IvyCudgelTypeAttr)
      .attr(HighCritAttr)
      .makesContact(false),
    new ChargingAttackMove(MoveId.ELECTRO_SHOT, PokemonType.ELECTRIC, MoveCategory.SPECIAL, 130, 100, 10, -1, 0, 9)
      .chargeText(i18next.t("moveTriggers:absorbedElectricity", { pokemonName: "{USER}" }))
      .chargeAttr(StatStageChangeAttr, [ Stat.SPATK ], 1, true)
      .chargeAttr(WeatherInstantChargeAttr, [ WeatherType.RAIN, WeatherType.HEAVY_RAIN ]),
    new AttackMove(MoveId.TERA_STARSTORM, PokemonType.NORMAL, MoveCategory.SPECIAL, 120, 100, 5, -1, 0, 9)
      .attr(TeraMoveCategoryAttr)
      .attr(TeraStarstormTypeAttr)
      .attr(VariableTargetAttr, (user, target, move) => user.hasSpecies(SpeciesId.TERAPAGOS) && (user.isTerastallized || globalScene.currentBattle.preTurnCommands[user.getFieldIndex()]?.command === Command.TERA) ? MoveTarget.ALL_NEAR_ENEMIES : MoveTarget.NEAR_OTHER)
      .partial(), /** Does not ignore abilities that affect stats, relevant in determining the move's category {@see TeraMoveCategoryAttr} */
    new AttackMove(MoveId.FICKLE_BEAM, PokemonType.DRAGON, MoveCategory.SPECIAL, 80, 100, 5, -1, 0, 9)
      .attr(PreMoveMessageAttr, doublePowerChanceMessageFunc(30))
      .attr(DoublePowerChanceAttr, 30),
    new SelfStatusMove(MoveId.BURNING_BULWARK, PokemonType.FIRE, -1, 10, -1, 4, 9)
      .attr(ProtectAttr, BattlerTagType.BURNING_BULWARK)
      .condition(failIfLastCondition),
    new AttackMove(MoveId.THUNDERCLAP, PokemonType.ELECTRIC, MoveCategory.SPECIAL, 70, 100, 5, -1, 1, 9)
      .condition((user, target, move) => {
        const turnCommand = globalScene.currentBattle.turnCommands[target.getBattlerIndex()];
        if (!turnCommand || !turnCommand.move) {
          return false;
        }
        return (turnCommand.command === Command.FIGHT && !target.turnData.acted && allMoves[turnCommand.move.move].category !== MoveCategory.STATUS);
      }),
    new AttackMove(MoveId.MIGHTY_CLEAVE, PokemonType.ROCK, MoveCategory.PHYSICAL, 95, 100, 5, -1, 0, 9)
      .slicingMove()
      .ignoresProtect(),
    new AttackMove(MoveId.TACHYON_CUTTER, PokemonType.STEEL, MoveCategory.SPECIAL, 50, -1, 10, -1, 0, 9)
      .attr(MultiHitAttr, MultiHitType._2)
      .slicingMove(),
    new AttackMove(MoveId.HARD_PRESS, PokemonType.STEEL, MoveCategory.PHYSICAL, -1, 100, 10, -1, 0, 9)
      .attr(OpponentHighHpPowerAttr, 100),
    new StatusMove(MoveId.DRAGON_CHEER, PokemonType.DRAGON, -1, 15, -1, 0, 9)
      .attr(AddBattlerTagAttr, BattlerTagType.DRAGON_CHEER, false, true)
      .target(MoveTarget.NEAR_ALLY),
    new AttackMove(MoveId.ALLURING_VOICE, PokemonType.FAIRY, MoveCategory.SPECIAL, 80, 100, 10, 100, 0, 9)
      .attr(AddBattlerTagIfBoostedAttr, BattlerTagType.CONFUSED)
      .soundBased(),
    new AttackMove(MoveId.TEMPER_FLARE, PokemonType.FIRE, MoveCategory.PHYSICAL, 75, 100, 10, -1, 0, 9)
      .attr(MovePowerMultiplierAttr, (user, target, move) => user.getLastXMoves(2)[1]?.result === MoveResult.MISS || user.getLastXMoves(2)[1]?.result === MoveResult.FAIL ? 2 : 1),
    new AttackMove(MoveId.SUPERCELL_SLAM, PokemonType.ELECTRIC, MoveCategory.PHYSICAL, 100, 95, 15, -1, 0, 9)
      .attr(AlwaysHitMinimizeAttr)
      .attr(HitsTagForDoubleDamageAttr, BattlerTagType.MINIMIZED)
      .attr(MissEffectAttr, crashDamageFunc)
      .attr(NoEffectAttr, crashDamageFunc)
      .recklessMove(),
    new AttackMove(MoveId.PSYCHIC_NOISE, PokemonType.PSYCHIC, MoveCategory.SPECIAL, 75, 100, 10, 100, 0, 9)
      .soundBased()
      .attr(AddBattlerTagAttr, BattlerTagType.HEAL_BLOCK, false, false, 2),
    new AttackMove(MoveId.UPPER_HAND, PokemonType.FIGHTING, MoveCategory.PHYSICAL, 65, 100, 15, 100, 3, 9)
      .attr(FlinchAttr)
      .condition(new UpperHandCondition()),
    new AttackMove(MoveId.MALIGNANT_CHAIN, PokemonType.POISON, MoveCategory.SPECIAL, 100, 100, 5, 50, 0, 9)
      .attr(StatusEffectAttr, StatusEffect.TOXIC)
  );
}<|MERGE_RESOLUTION|>--- conflicted
+++ resolved
@@ -11464,16 +11464,9 @@
     new AttackMove(MoveId.RUINATION, PokemonType.DARK, MoveCategory.SPECIAL, -1, 90, 10, -1, 0, 9)
       .attr(TargetHalfHpDamageAttr),
     new AttackMove(MoveId.COLLISION_COURSE, PokemonType.FIGHTING, MoveCategory.PHYSICAL, 100, 100, 5, -1, 0, 9)
-<<<<<<< HEAD
-      // TODO: Do we want to change this to 4/3?
-      .attr(MovePowerMultiplierAttr, (user, target, move) => target.getAttackTypeEffectiveness(move.type, {source: user}) >= 2 ? 5461 / 4096 : 1),
-    new AttackMove(MoveId.ELECTRO_DRIFT, PokemonType.ELECTRIC, MoveCategory.SPECIAL, 100, 100, 5, -1, 0, 9)
-      .attr(MovePowerMultiplierAttr, (user, target, move) => target.getAttackTypeEffectiveness(move.type, {source: user}) >= 2 ? 5461 / 4096 : 1)
-=======
       .attr(MovePowerMultiplierAttr, (user, target, move) => target.getAttackTypeEffectiveness(move.type, user) >= 2 ? 4 / 3 : 1),
     new AttackMove(MoveId.ELECTRO_DRIFT, PokemonType.ELECTRIC, MoveCategory.SPECIAL, 100, 100, 5, -1, 0, 9)
       .attr(MovePowerMultiplierAttr, (user, target, move) => target.getAttackTypeEffectiveness(move.type, user) >= 2 ? 4 / 3 : 1)
->>>>>>> 4ac1a573
       .makesContact(),
     new SelfStatusMove(MoveId.SHED_TAIL, PokemonType.NORMAL, -1, 10, -1, 0, 9)
       .attr(AddSubstituteAttr, 0.5, true)
