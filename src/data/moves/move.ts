--- conflicted
+++ resolved
@@ -6138,20 +6138,16 @@
   }
 }
 
-<<<<<<< HEAD
-/**
- * Swaps arena effects between the player and enemy side
+/**
+ * Attribute to swap all valid {@linkcode ArenaTag}s between the player and enemy side of the field.
+ * Ones affecting both sides are unaffected.
  */
-=======
-/** Swaps arena effects between the player and enemy side */
->>>>>>> 65c72c65
 export class SwapArenaTagsAttr extends MoveEffectAttr {
-  public SwapTags: ArenaTagType[];
-
-
-  constructor(SwapTags: ArenaTagType[]) {
+  private readonly validTags: ArenaTagType[];
+
+  constructor(validTags: ArenaTagType[]) {
     super(true);
-    this.SwapTags = SwapTags;
+    this.validTags = validTags;
   }
 
   apply(user:Pokemon, target:Pokemon, move:Move, args: any[]): boolean {
@@ -6159,23 +6155,17 @@
       return false;
     }
 
-    const tagPlayerTemp = globalScene.arena.findTagsOnSide((t => this.SwapTags.includes(t.tagType)), ArenaTagSide.PLAYER);
-    const tagEnemyTemp = globalScene.arena.findTagsOnSide((t => this.SwapTags.includes(t.tagType)), ArenaTagSide.ENEMY);
-
-
-    if (tagPlayerTemp) {
-      for (const swapTagsType of tagPlayerTemp) {
-        globalScene.arena.removeTagOnSide(swapTagsType.tagType, ArenaTagSide.PLAYER, true);
-        globalScene.arena.addTag(swapTagsType.tagType, swapTagsType.turnCount, swapTagsType.sourceMove, swapTagsType.sourceId!, ArenaTagSide.ENEMY, true); // TODO: is the bang correct?
-      }
-    }
-    if (tagEnemyTemp) {
-      for (const swapTagsType of tagEnemyTemp) {
-        globalScene.arena.removeTagOnSide(swapTagsType.tagType, ArenaTagSide.ENEMY, true);
-        globalScene.arena.addTag(swapTagsType.tagType, swapTagsType.turnCount, swapTagsType.sourceMove, swapTagsType.sourceId!, ArenaTagSide.PLAYER, true); // TODO: is the bang correct?
-      }
-    }
-
+    const tagPlayerTemp = globalScene.arena.findTagsOnSide((t => this.validTags.includes(t.tagType)), ArenaTagSide.PLAYER);
+    const tagEnemyTemp = globalScene.arena.findTagsOnSide((t => this.validTags.includes(t.tagType)), ArenaTagSide.ENEMY);
+
+    for (const playerTag of tagPlayerTemp) {
+      globalScene.arena.removeTagOnSide(playerTag.tagType, ArenaTagSide.PLAYER, true);
+      globalScene.arena.addTag(playerTag.tagType, playerTag.turnCount, playerTag.sourceMove, playerTag.sourceId!, ArenaTagSide.ENEMY, true); // TODO: is the bang correct?
+    }
+    for (const enemyTag of tagEnemyTemp) {
+      globalScene.arena.removeTagOnSide(enemyTag.tagType, ArenaTagSide.ENEMY, true);
+      globalScene.arena.addTag(enemyTag.tagType, enemyTag.turnCount, enemyTag.sourceMove, enemyTag.sourceId!, ArenaTagSide.PLAYER, true); // TODO: is the bang correct?
+    }
 
     globalScene.phaseManager.queueMessage(i18next.t("moveTriggers:swapArenaTags", { pokemonName: getPokemonNameWithAffix(user) }));
     return true;
