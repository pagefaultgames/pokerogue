import { ChargeAnim, MoveChargeAnim } from "../battle-anims";
import {
  CommandedTag,
  EncoreTag,
  GulpMissileTag,
  HelpingHandTag,
  SemiInvulnerableTag,
  ShellTrapTag,
  StockpilingTag,
  SubstituteTag,
  TrappedTag,
  TypeBoostTag,
} from "../battler-tags";
import { getPokemonNameWithAffix } from "../../messages";
import type { AttackMoveResult, TurnMove } from "../../field/pokemon";
import type Pokemon from "../../field/pokemon";
import {
  EnemyPokemon,
  FieldPosition,
  HitResult,
  MoveResult,
  PlayerPokemon,
  PokemonMove,
} from "../../field/pokemon";
import {
  getNonVolatileStatusEffects,
  getStatusEffectHealText,
  isNonVolatileStatusEffect,
} from "../status-effect";
import { getTypeDamageMultiplier } from "../type";
import { PokemonType } from "#enums/pokemon-type";
import { BooleanHolder, NumberHolder, isNullOrUndefined, toDmgValue, randSeedItem, randSeedInt, getEnumValues, toReadableString, type Constructor } from "#app/utils/common";
import { WeatherType } from "#enums/weather-type";
import type { ArenaTrapTag } from "../arena-tag";
import { ArenaTagSide, WeakenMoveTypeTag } from "../arena-tag";
import {
  AllyMoveCategoryPowerBoostAbAttr,
  applyAbAttrs,
  applyPostAttackAbAttrs,
  applyPostItemLostAbAttrs,
  applyPreAttackAbAttrs,
  applyPreDefendAbAttrs,
  BlockItemTheftAbAttr,
  BlockNonDirectDamageAbAttr,
  BlockOneHitKOAbAttr,
  BlockRecoilDamageAttr,
  ChangeMovePriorityAbAttr,
  ConfusionOnStatusEffectAbAttr,
  FieldMoveTypePowerBoostAbAttr,
  FieldPreventExplosiveMovesAbAttr,
  ForceSwitchOutImmunityAbAttr,
  HealFromBerryUseAbAttr,
  IgnoreContactAbAttr,
  IgnoreMoveEffectsAbAttr,
  IgnoreProtectOnContactAbAttr,
  InfiltratorAbAttr,
  MaxMultiHitAbAttr,
  MoveAbilityBypassAbAttr,
  MoveEffectChanceMultiplierAbAttr,
  MoveTypeChangeAbAttr,
  PostDamageForceSwitchAbAttr,
  PostItemLostAbAttr,
  ReflectStatusMoveAbAttr,
  ReverseDrainAbAttr,
  UserFieldMoveTypePowerBoostAbAttr,
  VariableMovePowerAbAttr,
  WonderSkinAbAttr,
} from "../abilities/ability";
import { allAbilities } from "../data-lists";
import {
  AttackTypeBoosterModifier,
  BerryModifier,
  PokemonHeldItemModifier,
  PokemonMoveAccuracyBoosterModifier,
  PokemonMultiHitModifier,
  PreserveBerryModifier,
} from "../../modifier/modifier";
import type { BattlerIndex } from "../../battle";
import { BattleType } from "#enums/battle-type";
import { TerrainType } from "../terrain";
import { ModifierPoolType } from "#app/modifier/modifier-type";
import { Command } from "../../ui/command-ui-handler";
import i18next from "i18next";
import type { Localizable } from "#app/interfaces/locales";
import { getBerryEffectFunc } from "../berry";
import { Abilities } from "#enums/abilities";
import { ArenaTagType } from "#enums/arena-tag-type";
import { BattlerTagType } from "#enums/battler-tag-type";
import { Biome } from "#enums/biome";
import { Moves } from "#enums/moves";
import { Species } from "#enums/species";
import { MoveUsedEvent } from "#app/events/battle-scene";
import {
  BATTLE_STATS,
  type BattleStat,
  type EffectiveStat,
  getStatKey,
  Stat,
} from "#app/enums/stat";
import { BattleEndPhase } from "#app/phases/battle-end-phase";
import { MoveEndPhase } from "#app/phases/move-end-phase";
import { MovePhase } from "#app/phases/move-phase";
import { NewBattlePhase } from "#app/phases/new-battle-phase";
import { PokemonHealPhase } from "#app/phases/pokemon-heal-phase";
import { StatStageChangePhase } from "#app/phases/stat-stage-change-phase";
import { SwitchPhase } from "#app/phases/switch-phase";
import { SwitchSummonPhase } from "#app/phases/switch-summon-phase";
import { SpeciesFormChangeRevertWeatherFormTrigger } from "../pokemon-forms";
import type { GameMode } from "#app/game-mode";
import { applyChallenges, ChallengeType } from "../challenge";
import { SwitchType } from "#enums/switch-type";
import { StatusEffect } from "#enums/status-effect";
import { globalScene } from "#app/global-scene";
import { RevivalBlessingPhase } from "#app/phases/revival-blessing-phase";
import { LoadMoveAnimPhase } from "#app/phases/load-move-anim-phase";
import { PokemonTransformPhase } from "#app/phases/pokemon-transform-phase";
import { MoveAnimPhase } from "#app/phases/move-anim-phase";
import { loggedInUser } from "#app/account";
import { MoveCategory } from "#enums/MoveCategory";
import { MoveTarget } from "#enums/MoveTarget";
import { MoveFlags } from "#enums/MoveFlags";
import { MoveEffectTrigger } from "#enums/MoveEffectTrigger";
import { MultiHitType } from "#enums/MultiHitType";
import { invalidAssistMoves, invalidCopycatMoves, invalidMetronomeMoves, invalidMirrorMoveMoves, invalidSleepTalkMoves } from "./invalid-moves";
<<<<<<< HEAD
import { applyAttackTypeBoosterHeldItem } from "#app/modifier/held-items";
=======
import { TrainerVariant } from "#app/field/trainer";
import { SelectBiomePhase } from "#app/phases/select-biome-phase";
>>>>>>> cdcc338a

type MoveConditionFunc = (user: Pokemon, target: Pokemon, move: Move) => boolean;
type UserMoveConditionFunc = (user: Pokemon, move: Move) => boolean;

export default class Move implements Localizable {
  public id: Moves;
  public name: string;
  private _type: PokemonType;
  private _category: MoveCategory;
  public moveTarget: MoveTarget;
  public power: number;
  public accuracy: number;
  public pp: number;
  public effect: string;
  /** The chance of a move's secondary effects activating */
  public chance: number;
  public priority: number;
  public generation: number;
  public attrs: MoveAttr[] = [];
  private conditions: MoveCondition[] = [];
  /** The move's {@linkcode MoveFlags} */
  private flags: number = 0;
  private nameAppend: string = "";

  constructor(id: Moves, type: PokemonType, category: MoveCategory, defaultMoveTarget: MoveTarget, power: number, accuracy: number, pp: number, chance: number, priority: number, generation: number) {
    this.id = id;
    this._type = type;
    this._category = category;
    this.moveTarget = defaultMoveTarget;
    this.power = power;
    this.accuracy = accuracy;
    this.pp = pp;
    this.chance = chance;
    this.priority = priority;
    this.generation = generation;

    if (defaultMoveTarget === MoveTarget.USER) {
      this.setFlag(MoveFlags.IGNORE_PROTECT, true);
    }
    if (category === MoveCategory.PHYSICAL) {
      this.setFlag(MoveFlags.MAKES_CONTACT, true);
    }

    this.localize();
  }

  get type() {
    return this._type;
  }
  get category() {
    return this._category;
  }

  localize(): void {
    const i18nKey = Moves[this.id].split("_").filter(f => f).map((f, i) => i ? `${f[0]}${f.slice(1).toLowerCase()}` : f.toLowerCase()).join("") as unknown as string;

    this.name = this.id ? `${i18next.t(`move:${i18nKey}.name`)}${this.nameAppend}` : "";
    this.effect = this.id ? `${i18next.t(`move:${i18nKey}.effect`)}${this.nameAppend}` : "";
  }

  /**
   * Get all move attributes that match `attrType`
   * @param attrType any attribute that extends {@linkcode MoveAttr}
   * @returns Array of attributes that match `attrType`, Empty Array if none match.
   */
  getAttrs<T extends MoveAttr>(attrType: Constructor<T>): T[] {
    return this.attrs.filter((a): a is T => a instanceof attrType);
  }

  /**
   * Check if a move has an attribute that matches `attrType`
   * @param attrType any attribute that extends {@linkcode MoveAttr}
   * @returns true if the move has attribute `attrType`
   */
  hasAttr<T extends MoveAttr>(attrType: Constructor<T>): boolean {
    return this.attrs.some((attr) => attr instanceof attrType);
  }

  /**
   * Takes as input a boolean function and returns the first MoveAttr in attrs that matches true
   * @param attrPredicate
   * @returns the first {@linkcode MoveAttr} element in attrs that makes the input function return true
   */
  findAttr(attrPredicate: (attr: MoveAttr) => boolean): MoveAttr {
    return this.attrs.find(attrPredicate)!; // TODO: is the bang correct?
  }

  /**
   * Adds a new MoveAttr to the move (appends to the attr array)
   * if the MoveAttr also comes with a condition, also adds that to the conditions array: {@linkcode MoveCondition}
   * @param AttrType {@linkcode MoveAttr} the constructor of a MoveAttr class
   * @param args the args needed to instantiate a the given class
   * @returns the called object {@linkcode Move}
   */
  attr<T extends Constructor<MoveAttr>>(AttrType: T, ...args: ConstructorParameters<T>): this {
    const attr = new AttrType(...args);
    this.attrs.push(attr);
    let attrCondition = attr.getCondition();
    if (attrCondition) {
      if (typeof attrCondition === "function") {
        attrCondition = new MoveCondition(attrCondition);
      }
      this.conditions.push(attrCondition);
    }

    return this;
  }

  /**
   * Adds a new MoveAttr to the move (appends to the attr array)
   * if the MoveAttr also comes with a condition, also adds that to the conditions array: {@linkcode MoveCondition}
   * Almost identical to {@link attr}, except you are passing in a MoveAttr object, instead of a constructor and it's arguments
   * @param attrAdd {@linkcode MoveAttr} the attribute to add
   * @returns the called object {@linkcode Move}
   */
  addAttr(attrAdd: MoveAttr): this {
    this.attrs.push(attrAdd);
    let attrCondition = attrAdd.getCondition();
    if (attrCondition) {
      if (typeof attrCondition === "function") {
        attrCondition = new MoveCondition(attrCondition);
      }
      this.conditions.push(attrCondition);
    }

    return this;
  }

  /**
   * Sets the move target of this move
   * @param moveTarget {@linkcode MoveTarget} the move target to set
   * @returns the called object {@linkcode Move}
   */
  target(moveTarget: MoveTarget): this {
    this.moveTarget = moveTarget;
    return this;
  }

  /**
   * Getter function that returns if this Move has a MoveFlag
   * @param flag {@linkcode MoveFlags} to check
   * @returns boolean
   */
  hasFlag(flag: MoveFlags): boolean {
    // internally it is taking the bitwise AND (MoveFlags are represented as bit-shifts) and returning False if result is 0 and true otherwise
    return !!(this.flags & flag);
  }

  /**
   * Getter function that returns if the move hits multiple targets
   * @returns boolean
   */
  isMultiTarget(): boolean {
    switch (this.moveTarget) {
      case MoveTarget.ALL_OTHERS:
      case MoveTarget.ALL_NEAR_OTHERS:
      case MoveTarget.ALL_NEAR_ENEMIES:
      case MoveTarget.ALL_ENEMIES:
      case MoveTarget.USER_AND_ALLIES:
      case MoveTarget.ALL:
      case MoveTarget.USER_SIDE:
      case MoveTarget.ENEMY_SIDE:
      case MoveTarget.BOTH_SIDES:
        return true;
    }
    return false;
  }

  /**
   * Getter function that returns if the move targets the user or its ally
   * @returns boolean
   */
  isAllyTarget(): boolean {
    switch (this.moveTarget) {
      case MoveTarget.USER:
      case MoveTarget.NEAR_ALLY:
      case MoveTarget.ALLY:
      case MoveTarget.USER_OR_NEAR_ALLY:
      case MoveTarget.USER_AND_ALLIES:
      case MoveTarget.USER_SIDE:
        return true;
    }
    return false;
  }

  isChargingMove(): this is ChargingMove {
    return false;
  }

  /**
   * Checks if the move is immune to certain types.
   * Currently looks at cases of Grass types with powder moves and Dark types with moves affected by Prankster.
   * @param {Pokemon} user the source of this move
   * @param {Pokemon} target the target of this move
   * @param {PokemonType} type the type of the move's target
   * @returns boolean
   */
  isTypeImmune(user: Pokemon, target: Pokemon, type: PokemonType): boolean {
    if (this.moveTarget === MoveTarget.USER) {
      return false;
    }

    switch (type) {
      case PokemonType.GRASS:
        if (this.hasFlag(MoveFlags.POWDER_MOVE)) {
          return true;
        }
        break;
      case PokemonType.DARK:
        if (user.hasAbility(Abilities.PRANKSTER) && this.category === MoveCategory.STATUS && (user.isPlayer() !== target.isPlayer())) {
          return true;
        }
        break;
    }
    return false;
  }

  /**
   * Checks if the move would hit its target's Substitute instead of the target itself.
   * @param user The {@linkcode Pokemon} using this move
   * @param target The {@linkcode Pokemon} targeted by this move
   * @returns `true` if the move can bypass the target's Substitute; `false` otherwise.
   */
  hitsSubstitute(user: Pokemon, target?: Pokemon): boolean {
    if ([ MoveTarget.USER, MoveTarget.USER_SIDE, MoveTarget.ENEMY_SIDE, MoveTarget.BOTH_SIDES ].includes(this.moveTarget)
        || !target?.getTag(BattlerTagType.SUBSTITUTE)) {
      return false;
    }

    const bypassed = new BooleanHolder(false);
    // TODO: Allow this to be simulated
    applyAbAttrs(InfiltratorAbAttr, user, null, false, bypassed);

    return !bypassed.value
        && !this.hasFlag(MoveFlags.SOUND_BASED)
        && !this.hasFlag(MoveFlags.IGNORE_SUBSTITUTE);
  }

  /**
   * Adds a move condition to the move
   * @param condition {@linkcode MoveCondition} or {@linkcode MoveConditionFunc}, appends to conditions array a new MoveCondition object
   * @returns the called object {@linkcode Move}
   */
  condition(condition: MoveCondition | MoveConditionFunc): this {
    if (typeof condition === "function") {
      condition = new MoveCondition(condition as MoveConditionFunc);
    }
    this.conditions.push(condition);

    return this;
  }

  /**
   * Internal dev flag for documenting edge cases. When using this, please document the known edge case.
   * @returns the called object {@linkcode Move}
   */
  edgeCase(): this {
    return this;
  }

  /**
   * Marks the move as "partial": appends texts to the move name
   * @returns the called object {@linkcode Move}
   */
  partial(): this {
    this.nameAppend += " (P)";
    return this;
  }

  /**
   * Marks the move as "unimplemented": appends texts to the move name
   * @returns the called object {@linkcode Move}
   */
  unimplemented(): this {
    this.nameAppend += " (N)";
    return this;
  }

  /**
   * Sets the flags of the move
   * @param flag {@linkcode MoveFlags}
   * @param on a boolean, if True, then "ORs" the flag onto existing ones, if False then "XORs" the flag onto existing ones
   */
  private setFlag(flag: MoveFlags, on: boolean): void {
    // bitwise OR and bitwise XOR respectively
    if (on) {
      this.flags |= flag;
    } else {
      this.flags ^= flag;
    }
  }

  /**
   * Sets the {@linkcode MoveFlags.MAKES_CONTACT} flag for the calling Move
   * @param setFlag Default `true`, set to `false` if the move doesn't make contact
   * @see {@linkcode Abilities.STATIC}
   * @returns The {@linkcode Move} that called this function
   */
  makesContact(setFlag: boolean = true): this {
    this.setFlag(MoveFlags.MAKES_CONTACT, setFlag);
    return this;
  }

  /**
   * Sets the {@linkcode MoveFlags.IGNORE_PROTECT} flag for the calling Move
   * @see {@linkcode Moves.CURSE}
   * @returns The {@linkcode Move} that called this function
   */
  ignoresProtect(): this {
    this.setFlag(MoveFlags.IGNORE_PROTECT, true);
    return this;
  }

  /**
   * Sets the {@linkcode MoveFlags.SOUND_BASED} flag for the calling Move
   * @see {@linkcode Moves.UPROAR}
   * @returns The {@linkcode Move} that called this function
   */
  soundBased(): this {
    this.setFlag(MoveFlags.SOUND_BASED, true);
    return this;
  }

  /**
   * Sets the {@linkcode MoveFlags.HIDE_USER} flag for the calling Move
   * @see {@linkcode Moves.TELEPORT}
   * @returns The {@linkcode Move} that called this function
   */
  hidesUser(): this {
    this.setFlag(MoveFlags.HIDE_USER, true);
    return this;
  }

  /**
   * Sets the {@linkcode MoveFlags.HIDE_TARGET} flag for the calling Move
   * @see {@linkcode Moves.WHIRLWIND}
   * @returns The {@linkcode Move} that called this function
   */
  hidesTarget(): this {
    this.setFlag(MoveFlags.HIDE_TARGET, true);
    return this;
  }

  /**
   * Sets the {@linkcode MoveFlags.BITING_MOVE} flag for the calling Move
   * @see {@linkcode Moves.BITE}
   * @returns The {@linkcode Move} that called this function
   */
  bitingMove(): this {
    this.setFlag(MoveFlags.BITING_MOVE, true);
    return this;
  }

  /**
   * Sets the {@linkcode MoveFlags.PULSE_MOVE} flag for the calling Move
   * @see {@linkcode Moves.WATER_PULSE}
   * @returns The {@linkcode Move} that called this function
   */
  pulseMove(): this {
    this.setFlag(MoveFlags.PULSE_MOVE, true);
    return this;
  }

  /**
   * Sets the {@linkcode MoveFlags.PUNCHING_MOVE} flag for the calling Move
   * @see {@linkcode Moves.DRAIN_PUNCH}
   * @returns The {@linkcode Move} that called this function
   */
  punchingMove(): this {
    this.setFlag(MoveFlags.PUNCHING_MOVE, true);
    return this;
  }

  /**
   * Sets the {@linkcode MoveFlags.SLICING_MOVE} flag for the calling Move
   * @see {@linkcode Moves.X_SCISSOR}
   * @returns The {@linkcode Move} that called this function
   */
  slicingMove(): this {
    this.setFlag(MoveFlags.SLICING_MOVE, true);
    return this;
  }

  /**
   * Sets the {@linkcode MoveFlags.RECKLESS_MOVE} flag for the calling Move
   * @see {@linkcode Abilities.RECKLESS}
   * @returns The {@linkcode Move} that called this function
   */
  recklessMove(): this {
    this.setFlag(MoveFlags.RECKLESS_MOVE, true);
    return this;
  }

  /**
   * Sets the {@linkcode MoveFlags.BALLBOMB_MOVE} flag for the calling Move
   * @see {@linkcode Moves.ELECTRO_BALL}
   * @returns The {@linkcode Move} that called this function
   */
  ballBombMove(): this {
    this.setFlag(MoveFlags.BALLBOMB_MOVE, true);
    return this;
  }

  /**
   * Sets the {@linkcode MoveFlags.POWDER_MOVE} flag for the calling Move
   * @see {@linkcode Moves.STUN_SPORE}
   * @returns The {@linkcode Move} that called this function
   */
  powderMove(): this {
    this.setFlag(MoveFlags.POWDER_MOVE, true);
    return this;
  }

  /**
   * Sets the {@linkcode MoveFlags.DANCE_MOVE} flag for the calling Move
   * @see {@linkcode Moves.PETAL_DANCE}
   * @returns The {@linkcode Move} that called this function
   */
  danceMove(): this {
    this.setFlag(MoveFlags.DANCE_MOVE, true);
    return this;
  }

  /**
   * Sets the {@linkcode MoveFlags.WIND_MOVE} flag for the calling Move
   * @see {@linkcode Moves.HURRICANE}
   * @returns The {@linkcode Move} that called this function
   */
  windMove(): this {
    this.setFlag(MoveFlags.WIND_MOVE, true);
    return this;
  }

  /**
   * Sets the {@linkcode MoveFlags.TRIAGE_MOVE} flag for the calling Move
   * @see {@linkcode Moves.ABSORB}
   * @returns The {@linkcode Move} that called this function
   */
  triageMove(): this {
    this.setFlag(MoveFlags.TRIAGE_MOVE, true);
    return this;
  }

  /**
   * Sets the {@linkcode MoveFlags.IGNORE_ABILITIES} flag for the calling Move
   * @see {@linkcode Moves.SUNSTEEL_STRIKE}
   * @returns The {@linkcode Move} that called this function
   */
  ignoresAbilities(): this {
    this.setFlag(MoveFlags.IGNORE_ABILITIES, true);
    return this;
  }

  /**
   * Sets the {@linkcode MoveFlags.CHECK_ALL_HITS} flag for the calling Move
   * @see {@linkcode Moves.TRIPLE_AXEL}
   * @returns The {@linkcode Move} that called this function
   */
  checkAllHits(): this {
    this.setFlag(MoveFlags.CHECK_ALL_HITS, true);
    return this;
  }

  /**
   * Sets the {@linkcode MoveFlags.IGNORE_SUBSTITUTE} flag for the calling Move
   * @see {@linkcode Moves.WHIRLWIND}
   * @returns The {@linkcode Move} that called this function
   */
  ignoresSubstitute(): this {
    this.setFlag(MoveFlags.IGNORE_SUBSTITUTE, true);
    return this;
  }

  /**
   * Sets the {@linkcode MoveFlags.REDIRECT_COUNTER} flag for the calling Move
   * @see {@linkcode Moves.METAL_BURST}
   * @returns The {@linkcode Move} that called this function
   */
  redirectCounter(): this {
    this.setFlag(MoveFlags.REDIRECT_COUNTER, true);
    return this;
  }

  /**
   * Sets the {@linkcode MoveFlags.REFLECTABLE} flag for the calling Move
   * @see {@linkcode Moves.ATTRACT}
   * @returns The {@linkcode Move} that called this function
   */
  reflectable(): this {
    this.setFlag(MoveFlags.REFLECTABLE, true);
    return this;
  }

  /**
   * Checks if the move flag applies to the pokemon(s) using/receiving the move
   *
   * This method will take the `user`'s ability into account when reporting flags, e.g.
   * calling this method for {@linkcode MoveFlags.MAKES_CONTACT | MAKES_CONTACT}
   * will return `false` if the user has a {@linkcode Abilities.LONG_REACH} that is not being suppressed.
   *
   * **Note:** This method only checks if the move should have effectively have the flag applied to its use.
   * It does *not* check whether the flag will trigger related effects.
   * For example using this method to check {@linkcode MoveFlags.WIND_MOVE}
   * will not consider {@linkcode Abilities.WIND_RIDER | Wind Rider }.
   *
   * To simply check whether the move has a flag, use {@linkcode hasFlag}.
   * @param flag {@linkcode MoveFlags} MoveFlag to check on user and/or target
   * @param user {@linkcode Pokemon} the Pokemon using the move
   * @param target {@linkcode Pokemon} the Pokemon receiving the move
   * @param isFollowUp (defaults to `false`) `true` if the move was used as a follow up
   * @returns boolean
   * @see {@linkcode hasFlag}
   */
  doesFlagEffectApply({ flag, user, target, isFollowUp = false }: {
    flag: MoveFlags;
    user: Pokemon;
    target?: Pokemon;
    isFollowUp?: boolean;
  }): boolean {
    // special cases below, eg: if the move flag is MAKES_CONTACT, and the user pokemon has an ability that ignores contact (like "Long Reach"), then overrides and move does not make contact
    switch (flag) {
      case MoveFlags.MAKES_CONTACT:
        if (user.hasAbilityWithAttr(IgnoreContactAbAttr) || this.hitsSubstitute(user, target)) {
          return false;
        }
        break;
      case MoveFlags.IGNORE_ABILITIES:
        if (user.hasAbilityWithAttr(MoveAbilityBypassAbAttr)) {
          const abilityEffectsIgnored = new BooleanHolder(false);
          applyAbAttrs(MoveAbilityBypassAbAttr, user, abilityEffectsIgnored, false, this);
          if (abilityEffectsIgnored.value) {
            return true;
          }
          // Sunsteel strike, Moongeist beam, and photon geyser will not ignore abilities if invoked
          // by another move, such as via metronome.
        }
        return this.hasFlag(MoveFlags.IGNORE_ABILITIES) && !isFollowUp;
      case MoveFlags.IGNORE_PROTECT:
        if (user.hasAbilityWithAttr(IgnoreProtectOnContactAbAttr)
          && this.doesFlagEffectApply({ flag: MoveFlags.MAKES_CONTACT, user })) {
          return true;
        }
        break;
      case MoveFlags.REFLECTABLE:
        // If the target is not semi-invulnerable and either has magic coat active or an unignored magic bounce ability
        if (
          target?.getTag(SemiInvulnerableTag) ||
          !(target?.getTag(BattlerTagType.MAGIC_COAT) ||
            (!this.doesFlagEffectApply({ flag: MoveFlags.IGNORE_ABILITIES, user, target }) &&
              target?.hasAbilityWithAttr(ReflectStatusMoveAbAttr)))
        ) {
          return false;
        }
        break;
    }

    return !!(this.flags & flag);
  }

  /**
   * Applies each {@linkcode MoveCondition} function of this move to the params, determines if the move can be used prior to calling each attribute's apply()
   * @param user {@linkcode Pokemon} to apply conditions to
   * @param target {@linkcode Pokemon} to apply conditions to
   * @param move {@linkcode Move} to apply conditions to
   * @returns boolean: false if any of the apply()'s return false, else true
   */
  applyConditions(user: Pokemon, target: Pokemon, move: Move): boolean {
    for (const condition of this.conditions) {
      if (!condition.apply(user, target, move)) {
        return false;
      }
    }

    return true;
  }

  /**
   * Sees if a move has a custom failure text (by looking at each {@linkcode MoveAttr} of this move)
   * @param user {@linkcode Pokemon} using the move
   * @param target {@linkcode Pokemon} target of the move
   * @param move {@linkcode Move} with this attribute
   * @returns string of the custom failure text, or `null` if it uses the default text ("But it failed!")
   */
  getFailedText(user: Pokemon, target: Pokemon, move: Move): string | undefined {
    for (const attr of this.attrs) {
      const failedText = attr.getFailedText(user, target, move);
      if (failedText) {
        return failedText;
      }
    }
  }

  /**
   * Calculates the userBenefitScore across all the attributes and conditions
   * @param user {@linkcode Pokemon} using the move
   * @param target {@linkcode Pokemon} receiving the move
   * @param move {@linkcode Move} using the move
   * @returns integer representing the total benefitScore
   */
  getUserBenefitScore(user: Pokemon, target: Pokemon, move: Move): number {
    let score = 0;

    for (const attr of this.attrs) {
      score += attr.getUserBenefitScore(user, target, move);
    }

    for (const condition of this.conditions) {
      score += condition.getUserBenefitScore(user, target, move);
    }

    return score;
  }

  /**
   * Calculates the targetBenefitScore across all the attributes
   * @param user {@linkcode Pokemon} using the move
   * @param target {@linkcode Pokemon} receiving the move
   * @param move {@linkcode Move} using the move
   * @returns integer representing the total benefitScore
   */
  getTargetBenefitScore(user: Pokemon, target: Pokemon, move: Move): number {
    let score = 0;

    if (target.getAlly()?.getTag(BattlerTagType.COMMANDED)?.getSourcePokemon() === target) {
      return 20 * (target.isPlayer() === user.isPlayer() ? -1 : 1); // always -20 with how the AI handles this score
    }

    for (const attr of this.attrs) {
      // conditionals to check if the move is self targeting (if so then you are applying the move to yourself, not the target)
      score += attr.getTargetBenefitScore(user, !attr.selfTarget ? target : user, move) * (target !== user && attr.selfTarget ? -1 : 1);
    }

    return score;
  }

  /**
   * Calculates the accuracy of a move in battle based on various conditions and attributes.
   *
   * @param user {@linkcode Pokemon} The Pokémon using the move.
   * @param target {@linkcode Pokemon} The Pokémon being targeted by the move.
   * @returns The calculated accuracy of the move.
   */
  calculateBattleAccuracy(user: Pokemon, target: Pokemon, simulated: boolean = false) {
    const moveAccuracy = new NumberHolder(this.accuracy);

    applyMoveAttrs(VariableAccuracyAttr, user, target, this, moveAccuracy);
    applyPreDefendAbAttrs(WonderSkinAbAttr, target, user, this, { value: false }, simulated, moveAccuracy);

    if (moveAccuracy.value === -1) {
      return moveAccuracy.value;
    }

    const isOhko = this.hasAttr(OneHitKOAccuracyAttr);

    if (!isOhko) {
      globalScene.applyModifiers(PokemonMoveAccuracyBoosterModifier, user.isPlayer(), user, moveAccuracy);
    }

    if (globalScene.arena.weather?.weatherType === WeatherType.FOG) {
      /**
       *  The 0.9 multiplier is PokeRogue-only implementation, Bulbapedia uses 3/5
       *  See Fog {@link https://bulbapedia.bulbagarden.net/wiki/Fog}
       */
      moveAccuracy.value = Math.floor(moveAccuracy.value * 0.9);
    }

    if (!isOhko && globalScene.arena.getTag(ArenaTagType.GRAVITY)) {
      moveAccuracy.value = Math.floor(moveAccuracy.value * 1.67);
    }

    return moveAccuracy.value;
  }

  /**
   * Calculates the power of a move in battle based on various conditions and attributes.
   *
   * @param source {@linkcode Pokemon} The Pokémon using the move.
   * @param target {@linkcode Pokemon} The Pokémon being targeted by the move.
   * @returns The calculated power of the move.
   */
  calculateBattlePower(source: Pokemon, target: Pokemon, simulated: boolean = false): number {
    if (this.category === MoveCategory.STATUS) {
      return -1;
    }

    const power = new NumberHolder(this.power);
    const typeChangeMovePowerMultiplier = new NumberHolder(1);

    applyPreAttackAbAttrs(MoveTypeChangeAbAttr, source, target, this, true, null, typeChangeMovePowerMultiplier);

    const sourceTeraType = source.getTeraType();
    if (source.isTerastallized && sourceTeraType === this.type && power.value < 60 && this.priority <= 0 && !this.hasAttr(MultiHitAttr) && !globalScene.findModifier(m => m instanceof PokemonMultiHitModifier && m.pokemonId === source.id)) {
      power.value = 60;
    }

    applyPreAttackAbAttrs(VariableMovePowerAbAttr, source, target, this, simulated, power);
    const ally = source.getAlly();
    if (!isNullOrUndefined(ally)) {
      applyPreAttackAbAttrs(AllyMoveCategoryPowerBoostAbAttr, ally, target, this, simulated, power);
    }

    const fieldAuras = new Set(
      globalScene.getField(true)
        .map((p) => p.getAbilityAttrs(FieldMoveTypePowerBoostAbAttr).filter(attr => {
          const condition = attr.getCondition();
          return (!condition || condition(p));
        }) as FieldMoveTypePowerBoostAbAttr[])
        .flat(),
    );
    for (const aura of fieldAuras) {
      aura.applyPreAttack(source, null, simulated, target, this, [ power ]);
    }

    const alliedField: Pokemon[] = source instanceof PlayerPokemon ? globalScene.getPlayerField() : globalScene.getEnemyField();
    alliedField.forEach(p => applyPreAttackAbAttrs(UserFieldMoveTypePowerBoostAbAttr, p, target, this, simulated, power));

    power.value *= typeChangeMovePowerMultiplier.value;

    const typeBoost = source.findTag(t => t instanceof TypeBoostTag && t.boostedType === this.type) as TypeBoostTag;
    if (typeBoost) {
      power.value *= typeBoost.boostValue;
    }

    applyMoveAttrs(VariablePowerAttr, source, target, this, power);

    if (!this.hasAttr(TypelessAttr)) {
      globalScene.arena.applyTags(WeakenMoveTypeTag, simulated, this.type, power);
      applyAttackTypeBoosterHeldItem(source, this.type, power);
    }

    if (source.getTag(HelpingHandTag)) {
      power.value *= 1.5;
    }

    return power.value;
  }

  getPriority(user: Pokemon, simulated: boolean = true) {
    const priority = new NumberHolder(this.priority);

    applyMoveAttrs(IncrementMovePriorityAttr, user, null, this, priority);
    applyAbAttrs(ChangeMovePriorityAbAttr, user, null, simulated, this, priority);

    return priority.value;
  }

  /**
   * Calculate the [Expected Power](https://en.wikipedia.org/wiki/Expected_value) per turn
   * of this move, taking into account multi hit moves, accuracy, and the number of turns it
   * takes to execute.
   *
   * Does not (yet) consider the current field effects or the user's abilities.
   */
  calculateEffectivePower(): number {
    let effectivePower: number;
    // Triple axel and triple kick are easier to special case.
    if (this.id === Moves.TRIPLE_AXEL) {
      effectivePower = 94.14;
    } else if (this.id === Moves.TRIPLE_KICK) {
      effectivePower = 47.07;
    } else {
      const multiHitAttr = this.getAttrs(MultiHitAttr)[0];
      if (multiHitAttr) {
        effectivePower = multiHitAttr.calculateExpectedHitCount(this) * this.power;
      } else {
        effectivePower = this.power * (this.accuracy === -1 ? 1 : this.accuracy / 100);
      }
    }
    /** The number of turns the user must commit to for this move's damage */
    let numTurns = 1;

    // These are intentionally not else-if statements even though there are no
    // pokemon moves that have more than one of these attributes. This allows
    // the function to future proof new moves / custom move behaviors.
    if (this.hasAttr(DelayedAttackAttr)) {
      numTurns += 2;
    }
    if (this.hasAttr(RechargeAttr)) {
      numTurns += 1;
    }
    if (this.isChargingMove()) {
      numTurns += 1;
    }
    return effectivePower / numTurns;
  }

  /**
   * Returns `true` if this move can be given additional strikes
   * by enhancing effects.
   * Currently used for {@link https://bulbapedia.bulbagarden.net/wiki/Parental_Bond_(Ability) | Parental Bond}
   * and {@linkcode PokemonMultiHitModifier | Multi-Lens}.
   * @param user The {@linkcode Pokemon} using the move
   * @param restrictSpread `true` if the enhancing effect
   * should not affect multi-target moves (default `false`)
   */
  canBeMultiStrikeEnhanced(user: Pokemon, restrictSpread: boolean = false): boolean {
    // Multi-strike enhancers...

    // ...cannot enhance moves that hit multiple targets
    const { targets, multiple } = getMoveTargets(user, this.id);
    const isMultiTarget = multiple && targets.length > 1;

    // ...cannot enhance multi-hit or sacrificial moves
    const exceptAttrs: Constructor<MoveAttr>[] = [
      MultiHitAttr,
      SacrificialAttr,
      SacrificialAttrOnHit
    ];

    // ...and cannot enhance these specific moves
    const exceptMoves: Moves[] = [
      Moves.FLING,
      Moves.UPROAR,
      Moves.ROLLOUT,
      Moves.ICE_BALL,
      Moves.ENDEAVOR
    ];

    // ...and cannot enhance Pollen Puff when targeting an ally.
    const ally = user.getAlly();
    const exceptPollenPuffAlly: boolean = this.id === Moves.POLLEN_PUFF && !isNullOrUndefined(ally) && targets.includes(ally.getBattlerIndex())

    return (!restrictSpread || !isMultiTarget)
      && !this.isChargingMove()
      && !exceptAttrs.some(attr => this.hasAttr(attr))
      && !exceptMoves.some(id => this.id === id)
      && !exceptPollenPuffAlly
      && this.category !== MoveCategory.STATUS;
  }
}

export class AttackMove extends Move {
  constructor(id: Moves, type: PokemonType, category: MoveCategory, power: number, accuracy: number, pp: number, chance: number, priority: number, generation: number) {
    super(id, type, category, MoveTarget.NEAR_OTHER, power, accuracy, pp, chance, priority, generation);

    /**
     * {@link https://bulbapedia.bulbagarden.net/wiki/Freeze_(status_condition)}
     * > All damaging Fire-type moves can now thaw a frozen target, regardless of whether or not they have a chance to burn;
     */
    if (this.type === PokemonType.FIRE) {
      this.addAttr(new HealStatusEffectAttr(false, StatusEffect.FREEZE));
    }
  }

  /**
   * Compute the benefit score of this move based on the offensive stat used and the move's power.
   * @param user The Pokemon using the move
   * @param target The Pokemon targeted by the move
   * @param move The move being used
   * @returns The benefit score of using this move
   */
  getTargetBenefitScore(user: Pokemon, target: Pokemon, move: Move): number {
    // TODO: Properly handle foul play, body press, and opponent stat stages.
    const ret = super.getTargetBenefitScore(user, target, move);
    let attackScore = 0;

    const effectiveness = target.getAttackTypeEffectiveness(this.type, user, undefined, undefined, this);
    attackScore = Math.pow(effectiveness - 1, 2) * (effectiveness < 1 ? -2 : 2);
    const [ thisStat, offStat ]: EffectiveStat[] = this.category === MoveCategory.PHYSICAL ? [ Stat.ATK, Stat.SPATK ] : [ Stat.SPATK, Stat.ATK ];
    const statHolder = new NumberHolder(user.getEffectiveStat(thisStat, target));
    const offStatValue = user.getEffectiveStat(offStat, target);
    applyMoveAttrs(VariableAtkAttr, user, target, move, statHolder);
    const statRatio = offStatValue / statHolder.value;
    if (statRatio <= 0.75) {
      attackScore *= 2;
    } else if (statRatio <= 0.875) {
      attackScore *= 1.5;
    }

    const power = new NumberHolder(this.calculateEffectivePower());
    applyMoveAttrs(VariablePowerAttr, user, target, move, power);

    attackScore += Math.floor(power.value / 5);

    return ret - attackScore;
  }
}

export class StatusMove extends Move {
  constructor(id: Moves, type: PokemonType, accuracy: number, pp: number, chance: number, priority: number, generation: number) {
    super(id, type, MoveCategory.STATUS, MoveTarget.NEAR_OTHER, -1, accuracy, pp, chance, priority, generation);
  }
}

export class SelfStatusMove extends Move {
  constructor(id: Moves, type: PokemonType, accuracy: number, pp: number, chance: number, priority: number, generation: number) {
    super(id, type, MoveCategory.STATUS, MoveTarget.USER, -1, accuracy, pp, chance, priority, generation);
  }
}

type SubMove = new (...args: any[]) => Move;

function ChargeMove<TBase extends SubMove>(Base: TBase) {
  return class extends Base {
    /** The animation to play during the move's charging phase */
    public readonly chargeAnim: ChargeAnim = ChargeAnim[`${Moves[this.id]}_CHARGING`];
    /** The message to show during the move's charging phase */
    private _chargeText: string;

    /** Move attributes that apply during the move's charging phase */
    public chargeAttrs: MoveAttr[] = [];

    override isChargingMove(): this is ChargingMove {
      return true;
    }

    /**
     * Sets the text to be displayed during this move's charging phase.
     * References to the user Pokemon should be written as "{USER}", and
     * references to the target Pokemon should be written as "{TARGET}".
     * @param chargeText the text to set
     * @returns this {@linkcode Move} (for chaining API purposes)
     */
    chargeText(chargeText: string): this {
      this._chargeText = chargeText;
      return this;
    }

    /**
     * Queues the charge text to display to the player
     * @param user the {@linkcode Pokemon} using this move
     * @param target the {@linkcode Pokemon} targeted by this move (optional)
     */
    showChargeText(user: Pokemon, target?: Pokemon): void {
      globalScene.queueMessage(this._chargeText
        .replace("{USER}", getPokemonNameWithAffix(user))
        .replace("{TARGET}", getPokemonNameWithAffix(target))
      );
    }

    /**
     * Gets all charge attributes of the given attribute type.
     * @param attrType any attribute that extends {@linkcode MoveAttr}
     * @returns Array of attributes that match `attrType`, or an empty array if
     * no matches are found.
     */
    getChargeAttrs<T extends MoveAttr>(attrType: Constructor<T>): T[] {
      return this.chargeAttrs.filter((attr): attr is T => attr instanceof attrType);
    }

    /**
     * Checks if this move has an attribute of the given type.
     * @param attrType any attribute that extends {@linkcode MoveAttr}
     * @returns `true` if a matching attribute is found; `false` otherwise
     */
    hasChargeAttr<T extends MoveAttr>(attrType: Constructor<T>): boolean {
      return this.chargeAttrs.some((attr) => attr instanceof attrType);
    }

    /**
     * Adds an attribute to this move to be applied during the move's charging phase
     * @param ChargeAttrType the type of {@linkcode MoveAttr} being added
     * @param args the parameters to construct the given {@linkcode MoveAttr} with
     * @returns this {@linkcode Move} (for chaining API purposes)
     */
    chargeAttr<T extends Constructor<MoveAttr>>(ChargeAttrType: T, ...args: ConstructorParameters<T>): this {
      const chargeAttr = new ChargeAttrType(...args);
      this.chargeAttrs.push(chargeAttr);

      return this;
    }
  };
}

export class ChargingAttackMove extends ChargeMove(AttackMove) {}
export class ChargingSelfStatusMove extends ChargeMove(SelfStatusMove) {}

export type ChargingMove = ChargingAttackMove | ChargingSelfStatusMove;

/**
 * Base class defining all {@linkcode Move} Attributes
 * @abstract
 * @see {@linkcode apply}
 */
export abstract class MoveAttr {
  /** Should this {@linkcode Move} target the user? */
  public selfTarget: boolean;

  constructor(selfTarget: boolean = false) {
    this.selfTarget = selfTarget;
  }

  /**
   * Applies move attributes
   * @see {@linkcode applyMoveAttrsInternal}
   * @virtual
   * @param user {@linkcode Pokemon} using the move
   * @param target {@linkcode Pokemon} target of the move
   * @param move {@linkcode Move} with this attribute
   * @param args Set of unique arguments needed by this attribute
   * @returns true if application of the ability succeeds
   */
  apply(user: Pokemon | null, target: Pokemon | null, move: Move, args: any[]): boolean {
    return true;
  }

  /**
   * @virtual
   * @returns the {@linkcode MoveCondition} or {@linkcode MoveConditionFunc} for this {@linkcode Move}
   */
  getCondition(): MoveCondition | MoveConditionFunc | null {
    return null;
  }

  /**
   * @virtual
   * @param user {@linkcode Pokemon} using the move
   * @param target {@linkcode Pokemon} target of the move
   * @param move {@linkcode Move} with this attribute
   * @returns the string representing failure of this {@linkcode Move}
   */
  getFailedText(user: Pokemon, target: Pokemon, move: Move): string | undefined {
    return;
  }

  /**
   * Used by the Enemy AI to rank an attack based on a given user
   * @see {@linkcode EnemyPokemon.getNextMove}
   * @virtual
   */
  getUserBenefitScore(user: Pokemon, target: Pokemon, move: Move): number {
    return 0;
  }

  /**
   * Used by the Enemy AI to rank an attack based on a given target
   * @see {@linkcode EnemyPokemon.getNextMove}
   * @virtual
   */
  getTargetBenefitScore(user: Pokemon, target: Pokemon, move: Move): number {
    return 0;
  }
}

interface MoveEffectAttrOptions {
  /**
   * Defines when this effect should trigger in the move's effect order
   * @see {@linkcode MoveEffectPhase}
   */
  trigger?: MoveEffectTrigger;
  /** Should this effect only apply on the first hit? */
  firstHitOnly?: boolean;
  /** Should this effect only apply on the last hit? */
  lastHitOnly?: boolean;
  /** Should this effect only apply on the first target hit? */
  firstTargetOnly?: boolean;
  /** Overrides the secondary effect chance for this attr if set. */
  effectChanceOverride?: number;
}

/** Base class defining all Move Effect Attributes
 * @extends MoveAttr
 * @see {@linkcode apply}
 */
export class MoveEffectAttr extends MoveAttr {
  /**
   * A container for this attribute's optional parameters
   * @see {@linkcode MoveEffectAttrOptions} for supported params.
   */
  protected options?: MoveEffectAttrOptions;

  constructor(selfTarget?: boolean, options?: MoveEffectAttrOptions) {
    super(selfTarget);
    this.options = options;
  }

  /**
   * Defines when this effect should trigger in the move's effect order.
   * @default MoveEffectTrigger.POST_APPLY
   * @see {@linkcode MoveEffectTrigger}
   */
  public get trigger () {
    return this.options?.trigger ?? MoveEffectTrigger.POST_APPLY;
  }

  /**
   * `true` if this effect should only trigger on the first hit of
   * multi-hit moves.
   * @default false
   */
  public get firstHitOnly () {
    return this.options?.firstHitOnly ?? false;
  }

  /**
   * `true` if this effect should only trigger on the last hit of
   * multi-hit moves.
   * @default false
   */
  public get lastHitOnly () {
    return this.options?.lastHitOnly ?? false;
  }

  /**
   * `true` if this effect should apply only upon hitting a target
   * for the first time when targeting multiple {@linkcode Pokemon}.
   * @default false
   */
  public get firstTargetOnly () {
    return this.options?.firstTargetOnly ?? false;
  }

  /**
   * If defined, overrides the move's base chance for this
   * secondary effect to trigger.
   */
  public get effectChanceOverride () {
    return this.options?.effectChanceOverride;
  }

  /**
   * Determines whether the {@linkcode Move}'s effects are valid to {@linkcode apply}
   * @virtual
   * @param user {@linkcode Pokemon} using the move
   * @param target {@linkcode Pokemon} target of the move
   * @param move {@linkcode Move} with this attribute
   * @param args Set of unique arguments needed by this attribute
   * @returns true if basic application of the ability attribute should be possible
   */
  canApply(user: Pokemon, target: Pokemon, move: Move, args?: any[]) {
    return !! (this.selfTarget ? user.hp && !user.getTag(BattlerTagType.FRENZY) : target.hp)
           && (this.selfTarget || !target.getTag(BattlerTagType.PROTECTED) ||
                move.doesFlagEffectApply({ flag: MoveFlags.IGNORE_PROTECT, user, target }));
  }

  /** Applies move effects so long as they are able based on {@linkcode canApply} */
  apply(user: Pokemon, target: Pokemon, move: Move, args?: any[]): boolean {
    return this.canApply(user, target, move, args);
  }

  /**
   * Gets the used move's additional effect chance.
   * Chance is modified by {@linkcode MoveEffectChanceMultiplierAbAttr} and {@linkcode IgnoreMoveEffectsAbAttr}.
   * @param user {@linkcode Pokemon} using this move
   * @param target {@linkcode Pokemon | Target} of this move
   * @param move {@linkcode Move} being used
   * @param selfEffect `true` if move targets user.
   * @returns Move effect chance value.
   */
  getMoveChance(user: Pokemon, target: Pokemon, move: Move, selfEffect?: Boolean, showAbility?: Boolean): number {
    const moveChance = new NumberHolder(this.effectChanceOverride ?? move.chance);

    applyAbAttrs(MoveEffectChanceMultiplierAbAttr, user, null, !showAbility, moveChance, move);

    if ((!move.hasAttr(FlinchAttr) || moveChance.value <= move.chance) && !move.hasAttr(SecretPowerAttr)) {
      const userSide = user.isPlayer() ? ArenaTagSide.PLAYER : ArenaTagSide.ENEMY;
      globalScene.arena.applyTagsForSide(ArenaTagType.WATER_FIRE_PLEDGE, userSide, false, moveChance);
    }

    if (!selfEffect) {
      applyPreDefendAbAttrs(IgnoreMoveEffectsAbAttr, target, user, null, null, !showAbility, moveChance);
    }
    return moveChance.value;
  }
}

/**
 * Base class defining all Move Header attributes.
 * Move Header effects apply at the beginning of a turn before any moves are resolved.
 * They can be used to apply effects to the field (e.g. queueing a message) or to the user
 * (e.g. adding a battler tag).
 */
export class MoveHeaderAttr extends MoveAttr {
  constructor() {
    super(true);
  }
}

/**
 * Header attribute to queue a message at the beginning of a turn.
 * @see {@link MoveHeaderAttr}
 */
export class MessageHeaderAttr extends MoveHeaderAttr {
  private message: string | ((user: Pokemon, move: Move) => string);

  constructor(message: string | ((user: Pokemon, move: Move) => string)) {
    super();
    this.message = message;
  }

  apply(user: Pokemon, target: Pokemon, move: Move, args: any[]): boolean {
    const message = typeof this.message === "string"
      ? this.message
      : this.message(user, move);

    if (message) {
      globalScene.queueMessage(message);
      return true;
    }
    return false;
  }
}

/**
 * Header attribute to add a battler tag to the user at the beginning of a turn.
 * @see {@linkcode MoveHeaderAttr}
 */
export class AddBattlerTagHeaderAttr extends MoveHeaderAttr {
  private tagType: BattlerTagType;

  constructor(tagType: BattlerTagType) {
    super();
    this.tagType = tagType;
  }

  apply(user: Pokemon, target: Pokemon, move: Move, args: any[]): boolean {
    user.addTag(this.tagType);
    return true;
  }
}

/**
 * Header attribute to implement the "charge phase" of Beak Blast at the
 * beginning of a turn.
 * @see {@link https://bulbapedia.bulbagarden.net/wiki/Beak_Blast_(move) | Beak Blast}
 * @see {@linkcode BeakBlastChargingTag}
 */
export class BeakBlastHeaderAttr extends AddBattlerTagHeaderAttr {
  /** Required to initialize Beak Blast's charge animation correctly */
  public chargeAnim = ChargeAnim.BEAK_BLAST_CHARGING;

  constructor() {
    super(BattlerTagType.BEAK_BLAST_CHARGING);
  }
}

export class PreMoveMessageAttr extends MoveAttr {
  private message: string | ((user: Pokemon, target: Pokemon, move: Move) => string);

  constructor(message: string | ((user: Pokemon, target: Pokemon, move: Move) => string)) {
    super();
    this.message = message;
  }

  apply(user: Pokemon, target: Pokemon, move: Move, args: any[]): boolean {
    const message = typeof this.message === "string"
      ? this.message as string
      : this.message(user, target, move);
    if (message) {
      globalScene.queueMessage(message, 500);
      return true;
    }
    return false;
  }
}

/**
 * Attribute for moves that can be conditionally interrupted to be considered to
 * have failed before their "useMove" message is displayed. Currently used by
 * Focus Punch.
 * @extends MoveAttr
 */
export class PreUseInterruptAttr extends MoveAttr {
  protected message?: string | ((user: Pokemon, target: Pokemon, move: Move) => string);
  protected overridesFailedMessage: boolean;
  protected conditionFunc: MoveConditionFunc;

  /**
   * Create a new MoveInterruptedMessageAttr.
   * @param message The message to display when the move is interrupted, or a function that formats the message based on the user, target, and move.
   */
  constructor(message?: string | ((user: Pokemon, target: Pokemon, move: Move) => string), conditionFunc?: MoveConditionFunc) {
    super();
    this.message = message;
    this.conditionFunc = conditionFunc ?? (() => true);
  }

  /**
   * Message to display when a move is interrupted.
   * @param user {@linkcode Pokemon} using the move
   * @param target {@linkcode Pokemon} target of the move
   * @param move {@linkcode Move} with this attribute
   */
  override apply(user: Pokemon, target: Pokemon, move: Move): boolean {
    return this.conditionFunc(user, target, move);
  }

  /**
   * Message to display when a move is interrupted.
   * @param user {@linkcode Pokemon} using the move
   * @param target {@linkcode Pokemon} target of the move
   * @param move {@linkcode Move} with this attribute
   */
  override getFailedText(user: Pokemon, target: Pokemon, move: Move): string | undefined {
    if (this.message && this.conditionFunc(user, target, move)) {
      const message =
        typeof this.message === "string"
          ? (this.message as string)
          : this.message(user, target, move);
      return message;
    }
  }
}

/**
 * Attribute for Status moves that take attack type effectiveness
 * into consideration (i.e. {@linkcode https://bulbapedia.bulbagarden.net/wiki/Thunder_Wave_(move) | Thunder Wave})
 * @extends MoveAttr
 */
export class RespectAttackTypeImmunityAttr extends MoveAttr { }

export class IgnoreOpponentStatStagesAttr extends MoveAttr {
  apply(user: Pokemon, target: Pokemon, move: Move, args: any[]): boolean {
    (args[0] as BooleanHolder).value = true;

    return true;
  }
}

export class HighCritAttr extends MoveAttr {
  apply(user: Pokemon, target: Pokemon, move: Move, args: any[]): boolean {
    (args[0] as NumberHolder).value++;

    return true;
  }

  getUserBenefitScore(user: Pokemon, target: Pokemon, move: Move): number {
    return 3;
  }
}

export class CritOnlyAttr extends MoveAttr {
  apply(user: Pokemon, target: Pokemon, move: Move, args: any[]): boolean {
    (args[0] as BooleanHolder).value = true;

    return true;
  }

  getUserBenefitScore(user: Pokemon, target: Pokemon, move: Move): number {
    return 5;
  }
}

export class FixedDamageAttr extends MoveAttr {
  private damage: number;

  constructor(damage: number) {
    super();

    this.damage = damage;
  }

  apply(user: Pokemon, target: Pokemon, move: Move, args: any[]): boolean {
    (args[0] as NumberHolder).value = this.getDamage(user, target, move);

    return true;
  }

  getDamage(user: Pokemon, target: Pokemon, move: Move): number {
    return this.damage;
  }
}

export class UserHpDamageAttr extends FixedDamageAttr {
  constructor() {
    super(0);
  }

  apply(user: Pokemon, target: Pokemon, move: Move, args: any[]): boolean {
    (args[0] as NumberHolder).value = user.hp;

    return true;
  }
}

export class TargetHalfHpDamageAttr extends FixedDamageAttr {
  /**
   * The initial amount of hp the target had before the first hit.
   * Used for calculating multi lens damage.
   */
  private initialHp: number;
  constructor() {
    super(0);
  }

  apply(user: Pokemon, target: Pokemon, move: Move, args: any[]): boolean {
    // first, determine if the hit is coming from multi lens or not
    const lensCount = user.getHeldItems().find(i => i instanceof PokemonMultiHitModifier)?.getStackCount() ?? 0;
    if (lensCount <= 0) {
      // no multi lenses; we can just halve the target's hp and call it a day
      (args[0] as NumberHolder).value = toDmgValue(target.hp / 2);
      return true;
    }

    // figure out what hit # we're on
    switch (user.turnData.hitCount - user.turnData.hitsLeft) {
      case 0:
        // first hit of move; update initialHp tracker
        this.initialHp = target.hp;
      default:
        // multi lens added hit; use initialHp tracker to ensure correct damage
        (args[0] as NumberHolder).value = toDmgValue(this.initialHp / 2);
        return true;
      case lensCount + 1:
        // parental bond added hit; calc damage as normal
        (args[0] as NumberHolder).value = toDmgValue(target.hp / 2);
        return true;
    }
  }

  getTargetBenefitScore(user: Pokemon, target: Pokemon, move: Move): number {
    return target.getHpRatio() > 0.5 ? Math.floor(((target.getHpRatio() - 0.5) * -24) + 4) : -20;
  }
}

export class MatchHpAttr extends FixedDamageAttr {
  constructor() {
    super(0);
  }

  apply(user: Pokemon, target: Pokemon, move: Move, args: any[]): boolean {
    (args[0] as NumberHolder).value = target.hp - user.hp;

    return true;
  }

  getCondition(): MoveConditionFunc {
    return (user, target, move) => user.hp <= target.hp;
  }

  // TODO
  /*getUserBenefitScore(user: Pokemon, target: Pokemon, move: Move): number {
    return 0;
  }*/
}

type MoveFilter = (move: Move) => boolean;

export class CounterDamageAttr extends FixedDamageAttr {
  private moveFilter: MoveFilter;
  private multiplier: number;

  constructor(moveFilter: MoveFilter, multiplier: number) {
    super(0);

    this.moveFilter = moveFilter;
    this.multiplier = multiplier;
  }

  apply(user: Pokemon, target: Pokemon, move: Move, args: any[]): boolean {
    const damage = user.turnData.attacksReceived.filter(ar => this.moveFilter(allMoves[ar.move])).reduce((total: number, ar: AttackMoveResult) => total + ar.damage, 0);
    (args[0] as NumberHolder).value = toDmgValue(damage * this.multiplier);

    return true;
  }

  getCondition(): MoveConditionFunc {
    return (user, target, move) => !!user.turnData.attacksReceived.filter(ar => this.moveFilter(allMoves[ar.move])).length;
  }
}

export class LevelDamageAttr extends FixedDamageAttr {
  constructor() {
    super(0);
  }

  getDamage(user: Pokemon, target: Pokemon, move: Move): number {
    return user.level;
  }
}

export class RandomLevelDamageAttr extends FixedDamageAttr {
  constructor() {
    super(0);
  }

  getDamage(user: Pokemon, target: Pokemon, move: Move): number {
    return toDmgValue(user.level * (user.randSeedIntRange(50, 150) * 0.01));
  }
}

export class ModifiedDamageAttr extends MoveAttr {
  apply(user: Pokemon, target: Pokemon, move: Move, args: any[]): boolean {
    const initialDamage = args[0] as NumberHolder;
    initialDamage.value = this.getModifiedDamage(user, target, move, initialDamage.value);

    return true;
  }

  getModifiedDamage(user: Pokemon, target: Pokemon, move: Move, damage: number): number {
    return damage;
  }
}

export class SurviveDamageAttr extends ModifiedDamageAttr {
  getModifiedDamage(user: Pokemon, target: Pokemon, move: Move, damage: number): number {
    return Math.min(damage, target.hp - 1);
  }

  getUserBenefitScore(user: Pokemon, target: Pokemon, move: Move): number {
    return target.hp > 1 ? 0 : -20;
  }
}

export class SplashAttr extends MoveEffectAttr {
  apply(user: Pokemon, target: Pokemon, move: Move, args: any[]): boolean {
    globalScene.queueMessage(i18next.t("moveTriggers:splash"));
    return true;
  }
}

export class CelebrateAttr extends MoveEffectAttr {
  apply(user: Pokemon, target: Pokemon, move: Move, args: any[]): boolean {
    globalScene.queueMessage(i18next.t("moveTriggers:celebrate", { playerName: loggedInUser?.username }));
    return true;
  }
}

export class RecoilAttr extends MoveEffectAttr {
  private useHp: boolean;
  private damageRatio: number;
  private unblockable: boolean;

  constructor(useHp: boolean = false, damageRatio: number = 0.25, unblockable: boolean = false) {
    super(true, { lastHitOnly: true });

    this.useHp = useHp;
    this.damageRatio = damageRatio;
    this.unblockable = unblockable;
  }

  apply(user: Pokemon, target: Pokemon, move: Move, args: any[]): boolean {
    if (!super.apply(user, target, move, args)) {
      return false;
    }

    const cancelled = new BooleanHolder(false);
    if (!this.unblockable) {
      applyAbAttrs(BlockRecoilDamageAttr, user, cancelled);
      applyAbAttrs(BlockNonDirectDamageAbAttr, user, cancelled);
    }

    if (cancelled.value) {
      return false;
    }

    // Chloroblast and Struggle should not deal recoil damage if the move was not successful
    if (this.useHp && [ MoveResult.FAIL, MoveResult.MISS ].includes(user.getLastXMoves(1)[0]?.result ?? MoveResult.FAIL)) {
      return false;
    }

    const damageValue = (!this.useHp ? user.turnData.totalDamageDealt : user.getMaxHp()) * this.damageRatio;
    const minValue = user.turnData.totalDamageDealt ? 1 : 0;
    const recoilDamage = toDmgValue(damageValue, minValue);
    if (!recoilDamage) {
      return false;
    }

    if (cancelled.value) {
      return false;
    }

    user.damageAndUpdate(recoilDamage, { result: HitResult.INDIRECT, ignoreSegments: true });
    globalScene.queueMessage(i18next.t("moveTriggers:hitWithRecoil", { pokemonName: getPokemonNameWithAffix(user) }));
    user.turnData.damageTaken += recoilDamage;

    return true;
  }

  getUserBenefitScore(user: Pokemon, target: Pokemon, move: Move): number {
    return Math.floor((move.power / 5) / -4);
  }
}


/**
 * Attribute used for moves which self KO the user regardless if the move hits a target
 * @extends MoveEffectAttr
 * @see {@linkcode apply}
 **/
export class SacrificialAttr extends MoveEffectAttr {
  constructor() {
    super(true, { trigger: MoveEffectTrigger.POST_TARGET });
  }

  /**
   * Deals damage to the user equal to their current hp
   * @param user {@linkcode Pokemon} that used the move
   * @param target {@linkcode Pokemon} target of the move
   * @param move {@linkcode Move} with this attribute
   * @param args N/A
   * @returns true if the function succeeds
   **/
  apply(user: Pokemon, target: Pokemon, move: Move, args: any[]): boolean {
    user.damageAndUpdate(user.hp, { result: HitResult.INDIRECT, ignoreSegments: true });
	  user.turnData.damageTaken += user.hp;

    return true;
  }

  getUserBenefitScore(user: Pokemon, target: Pokemon, move: Move): number {
    if (user.isBoss()) {
      return -20;
    }
    return Math.ceil(((1 - user.getHpRatio()) * 10 - 10) * (target.getAttackTypeEffectiveness(move.type, user) - 0.5));
  }
}

/**
 * Attribute used for moves which self KO the user but only if the move hits a target
 * @extends MoveEffectAttr
 * @see {@linkcode apply}
 **/
export class SacrificialAttrOnHit extends MoveEffectAttr {
  constructor() {
    super(true);
  }

  /**
   * Deals damage to the user equal to their current hp if the move lands
   * @param user {@linkcode Pokemon} that used the move
   * @param target {@linkcode Pokemon} target of the move
   * @param move {@linkcode Move} with this attribute
   * @param args N/A
   * @returns true if the function succeeds
   **/
  apply(user: Pokemon, target: Pokemon, move: Move, args: any[]): boolean {
    // If the move fails to hit a target, then the user does not faint and the function returns false
    if (!super.apply(user, target, move, args)) {
      return false;
    }

    user.damageAndUpdate(user.hp, { result: HitResult.INDIRECT, ignoreSegments: true });
    user.turnData.damageTaken += user.hp;

    return true;
  }

  getUserBenefitScore(user: Pokemon, target: Pokemon, move: Move): number {
    if (user.isBoss()) {
      return -20;
    }
    return Math.ceil(((1 - user.getHpRatio()) * 10 - 10) * (target.getAttackTypeEffectiveness(move.type, user) - 0.5));
  }
}

/**
 * Attribute used for moves which cut the user's Max HP in half.
 * Triggers using {@linkcode MoveEffectTrigger.POST_TARGET}.
 * @extends MoveEffectAttr
 * @see {@linkcode apply}
 */
export class HalfSacrificialAttr extends MoveEffectAttr {
  constructor() {
    super(true, { trigger: MoveEffectTrigger.POST_TARGET });
  }

  /**
   * Cut's the user's Max HP in half and displays the appropriate recoil message
   * @param user {@linkcode Pokemon} that used the move
   * @param target N/A
   * @param move {@linkcode Move} with this attribute
   * @param args N/A
   * @returns true if the function succeeds
   */
  apply(user: Pokemon, target: Pokemon, move: Move, args: any[]): boolean {
    if (!super.apply(user, target, move, args)) {
      return false;
    }

    const cancelled = new BooleanHolder(false);
    // Check to see if the Pokemon has an ability that blocks non-direct damage
    applyAbAttrs(BlockNonDirectDamageAbAttr, user, cancelled);
    if (!cancelled.value) {
      user.damageAndUpdate(toDmgValue(user.getMaxHp() / 2), { result: HitResult.INDIRECT, ignoreSegments: true });
      globalScene.queueMessage(i18next.t("moveTriggers:cutHpPowerUpMove", { pokemonName: getPokemonNameWithAffix(user) })); // Queue recoil message
    }
    return true;
  }

  getUserBenefitScore(user: Pokemon, target: Pokemon, move: Move): number {
    if (user.isBoss()) {
      return -10;
    }
    return Math.ceil(((1 - user.getHpRatio() / 2) * 10 - 10) * (target.getAttackTypeEffectiveness(move.type, user) - 0.5));
  }
}

/**
 * Attribute to put in a {@link https://bulbapedia.bulbagarden.net/wiki/Substitute_(doll) | Substitute Doll}
 * for the user.
 * @extends MoveEffectAttr
 * @see {@linkcode apply}
 */
export class AddSubstituteAttr extends MoveEffectAttr {
  /** The ratio of the user's max HP that is required to apply this effect */
  private hpCost: number;
  /** Whether the damage taken should be rounded up (Shed Tail rounds up) */
  private roundUp: boolean;

  constructor(hpCost: number, roundUp: boolean) {
    super(true);

    this.hpCost = hpCost;
    this.roundUp = roundUp;
  }

  /**
   * Removes 1/4 of the user's maximum HP (rounded down) to create a substitute for the user
   * @param user the {@linkcode Pokemon} that used the move.
   * @param target n/a
   * @param move the {@linkcode Move} with this attribute.
   * @param args n/a
   * @returns true if the attribute successfully applies, false otherwise
   */
  apply(user: Pokemon, target: Pokemon, move: Move, args: any[]): boolean {
    if (!super.apply(user, target, move, args)) {
      return false;
    }

    const damageTaken = this.roundUp ? Math.ceil(user.getMaxHp() * this.hpCost) : Math.floor(user.getMaxHp() * this.hpCost);
    user.damageAndUpdate(damageTaken, { result: HitResult.INDIRECT, ignoreSegments: true, ignoreFaintPhase: true });
    user.addTag(BattlerTagType.SUBSTITUTE, 0, move.id, user.id);
    return true;
  }

  getUserBenefitScore(user: Pokemon, target: Pokemon, move: Move): number {
    if (user.isBoss()) {
      return -10;
    }
    return 5;
  }

  getCondition(): MoveConditionFunc {
    return (user, target, move) => !user.getTag(SubstituteTag) && user.hp > (this.roundUp ? Math.ceil(user.getMaxHp() * this.hpCost) : Math.floor(user.getMaxHp() * this.hpCost)) && user.getMaxHp() > 1;
  }

  /**
   * Get the substitute-specific failure message if one should be displayed.
   * @param user The pokemon using the move.
   * @returns The substitute-specific failure message if the conditions apply, otherwise `undefined`
   */
  getFailedText(user: Pokemon, _target: Pokemon, _move: Move): string | undefined {
    if (user.getTag(SubstituteTag)) {
      return i18next.t("moveTriggers:substituteOnOverlap", { pokemonName: getPokemonNameWithAffix(user) });
    } else if (user.hp <= Math.floor(user.getMaxHp() / 4) || user.getMaxHp() === 1) {
      return i18next.t("moveTriggers:substituteNotEnoughHp");
    }
  }
}

/**
 * Heals the user or target by {@linkcode healRatio} depending on the value of {@linkcode selfTarget}
 * @extends MoveEffectAttr
 * @see {@linkcode apply}
 */
export class HealAttr extends MoveEffectAttr {
  /** The percentage of {@linkcode Stat.HP} to heal */
  private healRatio: number;
  /** Should an animation be shown? */
  private showAnim: boolean;

  constructor(healRatio?: number, showAnim?: boolean, selfTarget?: boolean) {
    super(selfTarget === undefined || selfTarget);

    this.healRatio = healRatio || 1;
    this.showAnim = !!showAnim;
  }

  apply(user: Pokemon, target: Pokemon, move: Move, args: any[]): boolean {
    this.addHealPhase(this.selfTarget ? user : target, this.healRatio);
    return true;
  }

  /**
   * Creates a new {@linkcode PokemonHealPhase}.
   * This heals the target and shows the appropriate message.
   */
  addHealPhase(target: Pokemon, healRatio: number) {
    globalScene.unshiftPhase(new PokemonHealPhase(target.getBattlerIndex(),
      toDmgValue(target.getMaxHp() * healRatio), i18next.t("moveTriggers:healHp", { pokemonName: getPokemonNameWithAffix(target) }), true, !this.showAnim));
  }

  getTargetBenefitScore(user: Pokemon, target: Pokemon, move: Move): number {
    const score = ((1 - (this.selfTarget ? user : target).getHpRatio()) * 20) - this.healRatio * 10;
    return Math.round(score / (1 - this.healRatio / 2));
  }
}

/**
 * Cures the user's party of non-volatile status conditions, ie. Heal Bell, Aromatherapy
 * @extends MoveEffectAttr
 * @see {@linkcode apply}
 */
export class PartyStatusCureAttr extends MoveEffectAttr {
  /** Message to display after using move */
  private message: string | null;
  /** Skips mons with this ability, ie. Soundproof */
  private abilityCondition: Abilities;

  constructor(message: string | null, abilityCondition: Abilities) {
    super();

    this.message = message;
    this.abilityCondition = abilityCondition;
  }

  //The same as MoveEffectAttr.canApply, except it doesn't check for the target's HP.
  canApply(user: Pokemon, target: Pokemon, move: Move, args: any[]) {
    const isTargetValid =
      (this.selfTarget && user.hp && !user.getTag(BattlerTagType.FRENZY)) ||
      (!this.selfTarget && (!target.getTag(BattlerTagType.PROTECTED) || move.hasFlag(MoveFlags.IGNORE_PROTECT)));
    return !!isTargetValid;
  }

  apply(user: Pokemon, target: Pokemon, move: Move, args: any[]): boolean {
    if (!this.canApply(user, target, move, args)) {
      return false;
    }
    const partyPokemon = user.isPlayer() ? globalScene.getPlayerParty() : globalScene.getEnemyParty();
    partyPokemon.forEach(p => this.cureStatus(p, user.id));

    if (this.message) {
      globalScene.queueMessage(this.message);
    }

    return true;
  }

  /**
   * Tries to cure the status of the given {@linkcode Pokemon}
   * @param pokemon The {@linkcode Pokemon} to cure.
   * @param userId The ID of the (move) {@linkcode Pokemon | user}.
   */
  public cureStatus(pokemon: Pokemon, userId: number) {
    if (!pokemon.isOnField() || pokemon.id === userId) { // user always cures its own status, regardless of ability
      pokemon.resetStatus(false);
      pokemon.updateInfo();
    } else if (!pokemon.hasAbility(this.abilityCondition)) {
      pokemon.resetStatus();
      pokemon.updateInfo();
    } else {
      // TODO: Ability displays should be handled by the ability
      globalScene.queueAbilityDisplay(pokemon, pokemon.getPassiveAbility()?.id === this.abilityCondition, true);
      globalScene.queueAbilityDisplay(pokemon, pokemon.getPassiveAbility()?.id === this.abilityCondition, false);
    }
  }
}

/**
 * Applies damage to the target's ally equal to 1/16 of that ally's max HP.
 * @extends MoveEffectAttr
 */
export class FlameBurstAttr extends MoveEffectAttr {
  constructor() {
    /**
     * This is self-targeted to bypass immunity to target-facing secondary
     * effects when the target has an active Substitute doll.
     * TODO: Find a more intuitive way to implement Substitute bypassing.
     */
    super(true);
  }
  /**
   * @param user - n/a
   * @param target - The target Pokémon.
   * @param move - n/a
   * @param args - n/a
   * @returns A boolean indicating whether the effect was successfully applied.
   */
  apply(user: Pokemon, target: Pokemon, move: Move, args: any[]): boolean {
    const targetAlly = target.getAlly();
    const cancelled = new BooleanHolder(false);

    if (!isNullOrUndefined(targetAlly)) {
      applyAbAttrs(BlockNonDirectDamageAbAttr, targetAlly, cancelled);
    }

    if (cancelled.value || !targetAlly || targetAlly.switchOutStatus) {
      return false;
    }

    targetAlly.damageAndUpdate(Math.max(1, Math.floor(1 / 16 * targetAlly.getMaxHp())), { result: HitResult.INDIRECT });
    return true;
  }

  getTargetBenefitScore(user: Pokemon, target: Pokemon, move: Move): number {
    return !isNullOrUndefined(target.getAlly()) ? -5 : 0;
  }
}

export class SacrificialFullRestoreAttr extends SacrificialAttr {
  protected restorePP: boolean;
  protected moveMessage: string;

  constructor(restorePP: boolean, moveMessage: string) {
    super();

    this.restorePP = restorePP;
    this.moveMessage = moveMessage;
  }

  apply(user: Pokemon, target: Pokemon, move: Move, args: any[]): boolean {
    if (!super.apply(user, target, move, args)) {
      return false;
    }

    // We don't know which party member will be chosen, so pick the highest max HP in the party
    const party = user.isPlayer() ? globalScene.getPlayerParty() : globalScene.getEnemyParty();
    const maxPartyMemberHp = party.map(p => p.getMaxHp()).reduce((maxHp: number, hp: number) => Math.max(hp, maxHp), 0);

    globalScene.pushPhase(
      new PokemonHealPhase(
        user.getBattlerIndex(),
        maxPartyMemberHp,
        i18next.t(this.moveMessage, { pokemonName: getPokemonNameWithAffix(user) }),
        true,
        false,
        false,
        true,
        false,
        this.restorePP),
      true);

    return true;
  }

  getUserBenefitScore(user: Pokemon, target: Pokemon, move: Move): number {
    return -20;
  }

  getCondition(): MoveConditionFunc {
    return (user, _target, _move) => globalScene.getPlayerParty().filter(p => p.isActive()).length > globalScene.currentBattle.getBattlerCount();
  }
}

/**
 * Attribute used for moves which ignore type-based debuffs from weather, namely Hydro Steam.
 * Called during damage calculation after getting said debuff from getAttackTypeMultiplier in the Pokemon class.
 * @extends MoveAttr
 * @see {@linkcode apply}
 */
export class IgnoreWeatherTypeDebuffAttr extends MoveAttr {
  /** The {@linkcode WeatherType} this move ignores */
  public weather: WeatherType;

  constructor(weather: WeatherType) {
    super();
    this.weather = weather;
  }
  /**
   * Changes the type-based weather modifier if this move's power would be reduced by it
   * @param user {@linkcode Pokemon} that used the move
   * @param target N/A
   * @param move {@linkcode Move} with this attribute
   * @param args [0] {@linkcode NumberHolder} for arenaAttackTypeMultiplier
   * @returns true if the function succeeds
   */
  apply(user: Pokemon, target: Pokemon, move: Move, args: any[]): boolean {
    const weatherModifier = args[0] as NumberHolder;
    //If the type-based attack power modifier due to weather (e.g. Water moves in Sun) is below 1, set it to 1
    if (globalScene.arena.weather?.weatherType === this.weather) {
      weatherModifier.value = Math.max(weatherModifier.value, 1);
    }
    return true;
  }
}

export abstract class WeatherHealAttr extends HealAttr {
  constructor() {
    super(0.5);
  }

  apply(user: Pokemon, target: Pokemon, move: Move, args: any[]): boolean {
    let healRatio = 0.5;
    if (!globalScene.arena.weather?.isEffectSuppressed()) {
      const weatherType = globalScene.arena.weather?.weatherType || WeatherType.NONE;
      healRatio = this.getWeatherHealRatio(weatherType);
    }
    this.addHealPhase(user, healRatio);
    return true;
  }

  abstract getWeatherHealRatio(weatherType: WeatherType): number;
}

export class PlantHealAttr extends WeatherHealAttr {
  getWeatherHealRatio(weatherType: WeatherType): number {
    switch (weatherType) {
      case WeatherType.SUNNY:
      case WeatherType.HARSH_SUN:
        return 2 / 3;
      case WeatherType.RAIN:
      case WeatherType.SANDSTORM:
      case WeatherType.HAIL:
      case WeatherType.SNOW:
      case WeatherType.HEAVY_RAIN:
        return 0.25;
      default:
        return 0.5;
    }
  }
}

export class SandHealAttr extends WeatherHealAttr {
  getWeatherHealRatio(weatherType: WeatherType): number {
    switch (weatherType) {
      case WeatherType.SANDSTORM:
        return 2 / 3;
      default:
        return 0.5;
    }
  }
}

/**
 * Heals the target or the user by either {@linkcode normalHealRatio} or {@linkcode boostedHealRatio}
 * depending on the evaluation of {@linkcode condition}
 * @extends HealAttr
 * @see {@linkcode apply}
 */
export class BoostHealAttr extends HealAttr {
  /** Healing received when {@linkcode condition} is false */
  private normalHealRatio: number;
  /** Healing received when {@linkcode condition} is true */
  private boostedHealRatio: number;
  /** The lambda expression to check against when boosting the healing value */
  private condition?: MoveConditionFunc;

  constructor(normalHealRatio: number = 0.5, boostedHealRatio: number = 2 / 3, showAnim?: boolean, selfTarget?: boolean, condition?: MoveConditionFunc) {
    super(normalHealRatio, showAnim, selfTarget);
    this.normalHealRatio = normalHealRatio;
    this.boostedHealRatio = boostedHealRatio;
    this.condition = condition;
  }

  /**
   * @param user {@linkcode Pokemon} using the move
   * @param target {@linkcode Pokemon} target of the move
   * @param move {@linkcode Move} with this attribute
   * @param args N/A
   * @returns true if the move was successful
   */
  apply(user: Pokemon, target: Pokemon, move: Move, args: any[]): boolean {
    const healRatio: number = (this.condition ? this.condition(user, target, move) : false) ? this.boostedHealRatio : this.normalHealRatio;
    this.addHealPhase(target, healRatio);
    return true;
  }
}

/**
 * Heals the target only if it is the ally
 * @extends HealAttr
 * @see {@linkcode apply}
 */
export class HealOnAllyAttr extends HealAttr {
  /**
   * @param user {@linkcode Pokemon} using the move
   * @param target {@linkcode Pokemon} target of the move
   * @param move {@linkcode Move} with this attribute
   * @param args N/A
   * @returns true if the function succeeds
   */
  apply(user: Pokemon, target: Pokemon, move: Move, args: any[]): boolean {
    if (user.getAlly() === target) {
      super.apply(user, target, move, args);
      return true;
    }

    return false;
  }
}

/**
 * Heals user as a side effect of a move that hits a target.
 * Healing is based on {@linkcode healRatio} * the amount of damage dealt or a stat of the target.
 * @extends MoveEffectAttr
 * @see {@linkcode apply}
 * @see {@linkcode getUserBenefitScore}
 */
export class HitHealAttr extends MoveEffectAttr {
  private healRatio: number;
  private healStat: EffectiveStat | null;

  constructor(healRatio?: number | null, healStat?: EffectiveStat) {
    super(true);

    this.healRatio = healRatio ?? 0.5;
    this.healStat = healStat ?? null;
  }
  /**
   * Heals the user the determined amount and possibly displays a message about regaining health.
   * If the target has the {@linkcode ReverseDrainAbAttr}, all healing is instead converted
   * to damage to the user.
   * @param user {@linkcode Pokemon} using this move
   * @param target {@linkcode Pokemon} target of this move
   * @param move {@linkcode Move} being used
   * @param args N/A
   * @returns true if the function succeeds
   */
  apply(user: Pokemon, target: Pokemon, move: Move, args: any[]): boolean {
    let healAmount = 0;
    let message = "";
    const reverseDrain = target.hasAbilityWithAttr(ReverseDrainAbAttr, false);
    if (this.healStat !== null) {
      // Strength Sap formula
      healAmount = target.getEffectiveStat(this.healStat);
      message = i18next.t("battle:drainMessage", { pokemonName: getPokemonNameWithAffix(target) });
    } else {
      // Default healing formula used by draining moves like Absorb, Draining Kiss, Bitter Blade, etc.
      healAmount = toDmgValue(user.turnData.singleHitDamageDealt * this.healRatio);
      message = i18next.t("battle:regainHealth", { pokemonName: getPokemonNameWithAffix(user) });
    }
    if (reverseDrain) {
      if (user.hasAbilityWithAttr(BlockNonDirectDamageAbAttr)) {
        healAmount = 0;
        message = "";
      } else {
        user.turnData.damageTaken += healAmount;
        healAmount = healAmount * -1;
        message = "";
      }
    }
    globalScene.unshiftPhase(new PokemonHealPhase(user.getBattlerIndex(), healAmount, message, false, true));
    return true;
  }

  /**
   * Used by the Enemy AI to rank an attack based on a given user
   * @param user {@linkcode Pokemon} using this move
   * @param target {@linkcode Pokemon} target of this move
   * @param move {@linkcode Move} being used
   * @returns an integer. Higher means enemy is more likely to use that move.
   */
  getUserBenefitScore(user: Pokemon, target: Pokemon, move: Move): number {
    if (this.healStat) {
      const healAmount = target.getEffectiveStat(this.healStat);
      return Math.floor(Math.max(0, (Math.min(1, (healAmount + user.hp) / user.getMaxHp() - 0.33))) / user.getHpRatio());
    }
    return Math.floor(Math.max((1 - user.getHpRatio()) - 0.33, 0) * (move.power / 4));
  }
}

/**
 * Attribute used for moves that change priority in a turn given a condition,
 * e.g. Grassy Glide
 * Called when move order is calculated in {@linkcode TurnStartPhase}.
 * @extends MoveAttr
 * @see {@linkcode apply}
 */
export class IncrementMovePriorityAttr extends MoveAttr {
  /** The condition for a move's priority being incremented */
  private moveIncrementFunc: (pokemon: Pokemon, target:Pokemon, move: Move) => boolean;
  /** The amount to increment priority by, if condition passes. */
  private increaseAmount: number;

  constructor(moveIncrementFunc: (pokemon: Pokemon, target:Pokemon, move: Move) => boolean, increaseAmount = 1) {
    super();

    this.moveIncrementFunc = moveIncrementFunc;
    this.increaseAmount = increaseAmount;
  }

  /**
   * Increments move priority by set amount if condition passes
   * @param user {@linkcode Pokemon} using this move
   * @param target {@linkcode Pokemon} target of this move
   * @param move {@linkcode Move} being used
   * @param args [0] {@linkcode NumberHolder} for move priority.
   * @returns true if function succeeds
   */
  apply(user: Pokemon, target: Pokemon, move: Move, args: any[]): boolean {
    if (!this.moveIncrementFunc(user, target, move)) {
      return false;
    }

    (args[0] as NumberHolder).value += this.increaseAmount;
    return true;
  }
}

/**
 * Attribute used for attack moves that hit multiple times per use, e.g. Bullet Seed.
 *
 * Applied at the beginning of {@linkcode MoveEffectPhase}.
 *
 * @extends MoveAttr
 * @see {@linkcode apply}
 */
export class MultiHitAttr extends MoveAttr {
  /** This move's intrinsic multi-hit type. It should never be modified. */
  private readonly intrinsicMultiHitType: MultiHitType;
  /** This move's current multi-hit type. It may be temporarily modified by abilities (e.g., Battle Bond). */
  private multiHitType: MultiHitType;

  constructor(multiHitType?: MultiHitType) {
    super();

    this.intrinsicMultiHitType = multiHitType !== undefined ? multiHitType : MultiHitType._2_TO_5;
    this.multiHitType = this.intrinsicMultiHitType;
  }

  // Currently used by `battle_bond.test.ts`
  getMultiHitType(): MultiHitType {
    return this.multiHitType;
  }

  /**
   * Set the hit count of an attack based on this attribute instance's {@linkcode MultiHitType}.
   * If the target has an immunity to this attack's types, the hit count will always be 1.
   *
   * @param user {@linkcode Pokemon} that used the attack
   * @param target {@linkcode Pokemon} targeted by the attack
   * @param move {@linkcode Move} being used
   * @param args [0] {@linkcode NumberHolder} storing the hit count of the attack
   * @returns True
   */
  apply(user: Pokemon, target: Pokemon, move: Move, args: any[]): boolean {
    const hitType = new NumberHolder(this.intrinsicMultiHitType);
    applyMoveAttrs(ChangeMultiHitTypeAttr, user, target, move, hitType);
    this.multiHitType = hitType.value;

    (args[0] as NumberHolder).value = this.getHitCount(user, target);
    return true;
  }

  getTargetBenefitScore(user: Pokemon, target: Pokemon, move: Move): number {
    return -5;
  }

  /**
   * Calculate the number of hits that an attack should have given this attribute's
   * {@linkcode MultiHitType}.
   *
   * @param user {@linkcode Pokemon} using the attack
   * @param target {@linkcode Pokemon} targeted by the attack
   * @returns The number of hits this attack should deal
   */
  getHitCount(user: Pokemon, target: Pokemon): number {
    switch (this.multiHitType) {
      case MultiHitType._2_TO_5:
      {
        const rand = user.randSeedInt(20);
        const hitValue = new NumberHolder(rand);
        applyAbAttrs(MaxMultiHitAbAttr, user, null, false, hitValue);
        if (hitValue.value >= 13) {
          return 2;
        } else if (hitValue.value >= 6) {
          return 3;
        } else if (hitValue.value >= 3) {
          return 4;
        } else {
          return 5;
        }
      }
      case MultiHitType._2:
        return 2;
      case MultiHitType._3:
        return 3;
      case MultiHitType._10:
        return 10;
      case MultiHitType.BEAT_UP:
        const party = user.isPlayer() ? globalScene.getPlayerParty() : globalScene.getEnemyParty();
        // No status means the ally pokemon can contribute to Beat Up
        return party.reduce((total, pokemon) => {
          return total + (pokemon.id === user.id ? 1 : pokemon?.status && pokemon.status.effect !== StatusEffect.NONE ? 0 : 1);
        }, 0);
    }
  }

  /**
   * Calculate the expected number of hits given this attribute's {@linkcode MultiHitType},
   * the move's accuracy, and a number of situational parameters.
   *
   * @param move - The move that this attribtue is applied to
   * @param partySize - The size of the user's party, used for {@linkcode Moves.BEAT_UP | Beat Up} (default: `1`)
   * @param maxMultiHit - Whether the move should always hit the maximum number of times, e.g. due to {@linkcode Abilities.SKILL_LINK | Skill Link} (default: `false`)
   * @param ignoreAcc - `true` if the move should ignore accuracy checks, e.g. due to  {@linkcode Abilities.NO_GUARD | No Guard} (default: `false`)
   */
  calculateExpectedHitCount(move: Move, { ignoreAcc = false, maxMultiHit = false, partySize = 1 }: {ignoreAcc?: boolean, maxMultiHit?: boolean, partySize?: number} = {}): number {
    let expectedHits: number;
    switch (this.multiHitType) {
      case MultiHitType._2_TO_5:
        expectedHits = maxMultiHit ? 5 : 3.1;
        break;
      case MultiHitType._2:
        expectedHits = 2;
        break;
      case MultiHitType._3:
        expectedHits = 3;
        break;
      case MultiHitType._10:
        expectedHits = 10;
        break;
      case MultiHitType.BEAT_UP:
        // Estimate that half of the party can contribute to beat up.
        expectedHits = Math.max(1, partySize / 2);
        break;
    }
    if (ignoreAcc || move.accuracy === -1) {
      return expectedHits;
    }
    const acc = move.accuracy / 100;
    if (move.hasFlag(MoveFlags.CHECK_ALL_HITS) && !maxMultiHit) {
      // N.B. No moves should be the _2_TO_5 variant and have the CHECK_ALL_HITS flag.
      return acc * (1 - Math.pow(acc, expectedHits)) / (1 - acc);
    }
    return expectedHits *= acc;
  }
}

export class ChangeMultiHitTypeAttr extends MoveAttr {
  apply(user: Pokemon, target: Pokemon, move: Move, args: any[]): boolean {
    //const hitType = args[0] as Utils.NumberHolder;
    return false;
  }
}

export class WaterShurikenMultiHitTypeAttr extends ChangeMultiHitTypeAttr {
  apply(user: Pokemon, target: Pokemon, move: Move, args: any[]): boolean {
    if (user.species.speciesId === Species.GRENINJA && user.hasAbility(Abilities.BATTLE_BOND) && user.formIndex === 2) {
      (args[0] as NumberHolder).value = MultiHitType._3;
      return true;
    }
    return false;
  }
}

export class StatusEffectAttr extends MoveEffectAttr {
  public effect: StatusEffect;
  public turnsRemaining?: number;
  public overrideStatus: boolean = false;

  constructor(effect: StatusEffect, selfTarget?: boolean, turnsRemaining?: number, overrideStatus: boolean = false) {
    super(selfTarget);

    this.effect = effect;
    this.turnsRemaining = turnsRemaining;
    this.overrideStatus = overrideStatus;
  }

  apply(user: Pokemon, target: Pokemon, move: Move, args: any[]): boolean {
    const moveChance = this.getMoveChance(user, target, move, this.selfTarget, true);
    const statusCheck = moveChance < 0 || moveChance === 100 || user.randSeedInt(100) < moveChance;
    if (statusCheck) {
      const pokemon = this.selfTarget ? user : target;
      if (user !== target && move.category === MoveCategory.STATUS && !target.canSetStatus(this.effect, false, false, user, true)) {
        return false;
      }
      if (((!pokemon.status || this.overrideStatus) || (pokemon.status.effect === this.effect && moveChance < 0))
        && pokemon.trySetStatus(this.effect, true, user, this.turnsRemaining, null, this.overrideStatus, false)) {
        applyPostAttackAbAttrs(ConfusionOnStatusEffectAbAttr, user, target, move, null, false, this.effect);
        return true;
      }
    }
    return false;
  }

  getTargetBenefitScore(user: Pokemon, target: Pokemon, move: Move): number {
    const moveChance = this.getMoveChance(user, target, move, this.selfTarget, false);
    const score = (moveChance < 0) ? -10 : Math.floor(moveChance * -0.1);
    const pokemon = this.selfTarget ? user : target;

    return !pokemon.status && pokemon.canSetStatus(this.effect, true, false, user) ? score : 0;
  }
}

export class MultiStatusEffectAttr extends StatusEffectAttr {
  public effects: StatusEffect[];

  constructor(effects: StatusEffect[], selfTarget?: boolean, turnsRemaining?: number, overrideStatus?: boolean) {
    super(effects[0], selfTarget, turnsRemaining, overrideStatus);
    this.effects = effects;
  }

  apply(user: Pokemon, target: Pokemon, move: Move, args: any[]): boolean {
    this.effect = randSeedItem(this.effects);
    const result = super.apply(user, target, move, args);
    return result;
  }

  getTargetBenefitScore(user: Pokemon, target: Pokemon, move: Move): number {
    const moveChance = this.getMoveChance(user, target, move, this.selfTarget, false);
    const score = (moveChance < 0) ? -10 : Math.floor(moveChance * -0.1);
    const pokemon = this.selfTarget ? user : target;

    return !pokemon.status && pokemon.canSetStatus(this.effect, true, false, user) ? score : 0;
  }
}

export class PsychoShiftEffectAttr extends MoveEffectAttr {
  constructor() {
    super(false);
  }

  /**
   * Applies the effect of Psycho Shift to its target
   * Psycho Shift takes the user's status effect and passes it onto the target. The user is then healed after the move has been successfully executed.
   * @returns `true` if Psycho Shift's effect is able to be applied to the target
   */
  apply(user: Pokemon, target: Pokemon, _move: Move, _args: any[]): boolean {
    const statusToApply: StatusEffect | undefined = user.status?.effect ?? (user.hasAbility(Abilities.COMATOSE) ? StatusEffect.SLEEP : undefined);

    if (target.status) {
      return false;
    } else {
      const canSetStatus = target.canSetStatus(statusToApply, true, false, user);
      const trySetStatus = canSetStatus ? target.trySetStatus(statusToApply, true, user) : false;

      if (trySetStatus && user.status) {
        // PsychoShiftTag is added to the user if move succeeds so that the user is healed of its status effect after its move
        user.addTag(BattlerTagType.PSYCHO_SHIFT);
      }

      return trySetStatus;
    }
  }

  getTargetBenefitScore(user: Pokemon, target: Pokemon, move: Move): number {
    return !target.status && target.canSetStatus(user.status?.effect, true, false, user) ? -10 : 0;
  }
}
/**
 * The following needs to be implemented for Thief
 * "If the user faints due to the target's Ability (Rough Skin or Iron Barbs) or held Rocky Helmet, it cannot remove the target's held item."
 * "If Knock Off causes a Pokémon with the Sticky Hold Ability to faint, it can now remove that Pokémon's held item."
 */
export class StealHeldItemChanceAttr extends MoveEffectAttr {
  private chance: number;

  constructor(chance: number) {
    super(false);
    this.chance = chance;
  }

  apply(user: Pokemon, target: Pokemon, move: Move, args: any[]): boolean {
    const rand = Phaser.Math.RND.realInRange(0, 1);
    if (rand >= this.chance) {
      return false;
    }
    const heldItems = this.getTargetHeldItems(target).filter((i) => i.isTransferable);
    if (heldItems.length) {
      const poolType = target.isPlayer() ? ModifierPoolType.PLAYER : target.hasTrainer() ? ModifierPoolType.TRAINER : ModifierPoolType.WILD;
      const highestItemTier = heldItems.map((m) => m.type.getOrInferTier(poolType)).reduce((highestTier, tier) => Math.max(tier!, highestTier), 0); // TODO: is the bang after tier correct?
      const tierHeldItems = heldItems.filter((m) => m.type.getOrInferTier(poolType) === highestItemTier);
      const stolenItem = tierHeldItems[user.randSeedInt(tierHeldItems.length)];
      if (globalScene.tryTransferHeldItemModifier(stolenItem, user, false)) {
        globalScene.queueMessage(i18next.t("moveTriggers:stoleItem", { pokemonName: getPokemonNameWithAffix(user), targetName: getPokemonNameWithAffix(target), itemName: stolenItem.type.name }));
        return true;
      }
    }
    return false;
  }

  getTargetHeldItems(target: Pokemon): PokemonHeldItemModifier[] {
    return globalScene.findModifiers(m => m instanceof PokemonHeldItemModifier
      && m.pokemonId === target.id, target.isPlayer()) as PokemonHeldItemModifier[];
  }

  getUserBenefitScore(user: Pokemon, target: Pokemon, move: Move): number {
    const heldItems = this.getTargetHeldItems(target);
    return heldItems.length ? 5 : 0;
  }

  getTargetBenefitScore(user: Pokemon, target: Pokemon, move: Move): number {
    const heldItems = this.getTargetHeldItems(target);
    return heldItems.length ? -5 : 0;
  }
}

/**
 * Removes a random held item (or berry) from target.
 * Used for Incinerate and Knock Off.
 * Not Implemented Cases: (Same applies for Thief)
 * "If the user faints due to the target's Ability (Rough Skin or Iron Barbs) or held Rocky Helmet, it cannot remove the target's held item."
 * "If Knock Off causes a Pokémon with the Sticky Hold Ability to faint, it can now remove that Pokémon's held item."
 */
export class RemoveHeldItemAttr extends MoveEffectAttr {

  /** Optional restriction for item pool to berries only i.e. Differentiating Incinerate and Knock Off */
  private berriesOnly: boolean;

  constructor(berriesOnly: boolean) {
    super(false);
    this.berriesOnly = berriesOnly;
  }

  /**
   *
   * @param user {@linkcode Pokemon} that used the move
   * @param target Target {@linkcode Pokemon} that the moves applies to
   * @param move {@linkcode Move} that is used
   * @param args N/A
   * @returns True if an item was removed
   */
  apply(user: Pokemon, target: Pokemon, move: Move, args: any[]): boolean {
    if (!this.berriesOnly && target.isPlayer()) { // "Wild Pokemon cannot knock off Player Pokemon's held items" (See Bulbapedia)
      return false;
    }

    const cancelled = new BooleanHolder(false);
    applyAbAttrs(BlockItemTheftAbAttr, target, cancelled); // Check for abilities that block item theft

    if (cancelled.value === true) {
      return false;
    }

    // Considers entire transferrable item pool by default (Knock Off). Otherwise berries only if specified (Incinerate).
    let heldItems = this.getTargetHeldItems(target).filter(i => i.isTransferable);

    if (this.berriesOnly) {
      heldItems = heldItems.filter(m => m instanceof BerryModifier && m.pokemonId === target.id, target.isPlayer());
    }

    if (heldItems.length) {
      const removedItem = heldItems[user.randSeedInt(heldItems.length)];

      // Decrease item amount and update icon
      target.loseHeldItem(removedItem);
      globalScene.updateModifiers(target.isPlayer());


      if (this.berriesOnly) {
        globalScene.queueMessage(i18next.t("moveTriggers:incineratedItem", { pokemonName: getPokemonNameWithAffix(user), targetName: getPokemonNameWithAffix(target), itemName: removedItem.type.name }));
      } else {
        globalScene.queueMessage(i18next.t("moveTriggers:knockedOffItem", { pokemonName: getPokemonNameWithAffix(user), targetName: getPokemonNameWithAffix(target), itemName: removedItem.type.name }));
      }
    }

    return true;
  }

  getTargetHeldItems(target: Pokemon): PokemonHeldItemModifier[] {
    return globalScene.findModifiers(m => m instanceof PokemonHeldItemModifier
      && m.pokemonId === target.id, target.isPlayer()) as PokemonHeldItemModifier[];
  }

  getUserBenefitScore(user: Pokemon, target: Pokemon, move: Move): number {
    const heldItems = this.getTargetHeldItems(target);
    return heldItems.length ? 5 : 0;
  }

  getTargetBenefitScore(user: Pokemon, target: Pokemon, move: Move): number {
    const heldItems = this.getTargetHeldItems(target);
    return heldItems.length ? -5 : 0;
  }
}

/**
 * Attribute that causes targets of the move to eat a berry. Used for Teatime, Stuff Cheeks
 */
export class EatBerryAttr extends MoveEffectAttr {
  protected chosenBerry: BerryModifier | undefined;
  constructor(selfTarget: boolean) {
    super(selfTarget);
  }
  /**
   * Causes the target to eat a berry.
   * @param user {@linkcode Pokemon} Pokemon that used the move
   * @param target {@linkcode Pokemon} Pokemon that will eat a berry
   * @param move {@linkcode Move} The move being used
   * @param args Unused
   * @returns {boolean} true if the function succeeds
   */
  apply(user: Pokemon, target: Pokemon, move: Move, args: any[]): boolean {
    if (!super.apply(user, target, move, args)) {
      return false;
    }

    const pokemon = this.selfTarget ? user : target;

    const heldBerries = this.getTargetHeldBerries(pokemon);
    if (heldBerries.length <= 0) {
      return false;
    }
    this.chosenBerry = heldBerries[user.randSeedInt(heldBerries.length)];
    const preserve = new BooleanHolder(false);
    // check for berry pouch preservation
    globalScene.applyModifiers(PreserveBerryModifier, pokemon.isPlayer(), pokemon, preserve);
    if (!preserve.value) {
      this.reduceBerryModifier(pokemon);
    }
    this.eatBerry(pokemon);
    return true;
  }

  getTargetHeldBerries(target: Pokemon): BerryModifier[] {
    return globalScene.findModifiers(m => m instanceof BerryModifier
      && (m as BerryModifier).pokemonId === target.id, target.isPlayer()) as BerryModifier[];
  }

  reduceBerryModifier(target: Pokemon) {
    if (this.chosenBerry) {
      target.loseHeldItem(this.chosenBerry);
    }
    globalScene.updateModifiers(target.isPlayer());
  }

  eatBerry(consumer: Pokemon, berryOwner?: Pokemon) {
    getBerryEffectFunc(this.chosenBerry!.berryType)(consumer, berryOwner); // consumer eats the berry
    applyAbAttrs(HealFromBerryUseAbAttr, consumer, new BooleanHolder(false));
  }
}

/**
 *  Attribute used for moves that steal a random berry from the target. The user then eats the stolen berry.
 *  Used for Pluck & Bug Bite.
 */
export class StealEatBerryAttr extends EatBerryAttr {
  constructor() {
    super(false);
  }
  /**
   * User steals a random berry from the target and then eats it.
   * @param user - Pokemon that used the move and will eat the stolen berry
   * @param target - Pokemon that will have its berry stolen
   * @param move - Move being used
   * @param args Unused
   * @returns  true if the function succeeds
   */
  apply(user: Pokemon, target: Pokemon, move: Move, args: any[]): boolean {
    const cancelled = new BooleanHolder(false);
    applyAbAttrs(BlockItemTheftAbAttr, target, cancelled); // check for abilities that block item theft
    if (cancelled.value === true) {
      return false;
    }

    const heldBerries = this.getTargetHeldBerries(target);
    if (heldBerries.length <= 0) {
      return false;
    }
    // if the target has berries, pick a random berry and steal it
    this.chosenBerry = heldBerries[user.randSeedInt(heldBerries.length)];
    applyPostItemLostAbAttrs(PostItemLostAbAttr, target, false);
    const message = i18next.t("battle:stealEatBerry", { pokemonName: user.name, targetName: target.name, berryName: this.chosenBerry.type.name });
    globalScene.queueMessage(message);
    this.reduceBerryModifier(target);
    this.eatBerry(user, target);
    return true;
  }
}

/**
 * Move attribute that signals that the move should cure a status effect
 * @extends MoveEffectAttr
 * @see {@linkcode apply()}
 */
export class HealStatusEffectAttr extends MoveEffectAttr {
  /** List of Status Effects to cure */
  private effects: StatusEffect[];

  /**
   * @param selfTarget - Whether this move targets the user
   * @param effects - status effect or list of status effects to cure
   */
  constructor(selfTarget: boolean, effects: StatusEffect | StatusEffect[]) {
    super(selfTarget, { lastHitOnly: true });
    this.effects = [ effects ].flat(1);
  }

  /**
   * @param user {@linkcode Pokemon} source of the move
   * @param target {@linkcode Pokemon} target of the move
   * @param move the {@linkcode Move} being used
   * @returns true if the status is cured
   */
  apply(user: Pokemon, target: Pokemon, move: Move, args: any[]): boolean {
    if (!super.apply(user, target, move, args)) {
      return false;
    }

    // Special edge case for shield dust blocking Sparkling Aria curing burn
    const moveTargets = getMoveTargets(user, move.id);
    if (target.hasAbilityWithAttr(IgnoreMoveEffectsAbAttr) && move.id === Moves.SPARKLING_ARIA && moveTargets.targets.length === 1) {
      return false;
    }

    const pokemon = this.selfTarget ? user : target;
    if (pokemon.status && this.effects.includes(pokemon.status.effect)) {
      globalScene.queueMessage(getStatusEffectHealText(pokemon.status.effect, getPokemonNameWithAffix(pokemon)));
      pokemon.resetStatus();
      pokemon.updateInfo();

      return true;
    }

    return false;
  }

  isOfEffect(effect: StatusEffect): boolean {
    return this.effects.includes(effect);
  }

  getUserBenefitScore(user: Pokemon, target: Pokemon, move: Move): number {
    return user.status ? 10 : 0;
  }
}

export class BypassSleepAttr extends MoveAttr {
  apply(user: Pokemon, target: Pokemon, move: Move, args: any[]): boolean {
    if (user.status?.effect === StatusEffect.SLEEP) {
      user.addTag(BattlerTagType.BYPASS_SLEEP, 1, move.id, user.id);
      return true;
    }

    return false;
  }

  /**
   * Returns arbitrarily high score when Pokemon is asleep, otherwise shouldn't be used
   * @param user
   * @param target
   * @param move
   */
  getUserBenefitScore(user: Pokemon, target: Pokemon, move: Move): number {
    return user.status && user.status.effect === StatusEffect.SLEEP ? 200 : -10;
  }
}

/**
 * Attribute used for moves that bypass the burn damage reduction of physical moves, currently only facade
 * Called during damage calculation
 * @extends MoveAttr
 * @see {@linkcode apply}
 */
export class BypassBurnDamageReductionAttr extends MoveAttr {
  /** Prevents the move's damage from being reduced by burn
   * @param user N/A
   * @param target N/A
   * @param move {@linkcode Move} with this attribute
   * @param args [0] {@linkcode BooleanHolder} for burnDamageReductionCancelled
   * @returns true if the function succeeds
   */
  apply(user: Pokemon, target: Pokemon, move: Move, args: any[]): boolean {
    (args[0] as BooleanHolder).value = true;

    return true;
  }
}

export class WeatherChangeAttr extends MoveEffectAttr {
  private weatherType: WeatherType;

  constructor(weatherType: WeatherType) {
    super();

    this.weatherType = weatherType;
  }

  apply(user: Pokemon, target: Pokemon, move: Move, args: any[]): boolean {
    return globalScene.arena.trySetWeather(this.weatherType, user);
  }

  getCondition(): MoveConditionFunc {
    return (user, target, move) => !globalScene.arena.weather || (globalScene.arena.weather.weatherType !== this.weatherType && !globalScene.arena.weather.isImmutable());
  }
}

export class ClearWeatherAttr extends MoveEffectAttr {
  private weatherType: WeatherType;

  constructor(weatherType: WeatherType) {
    super();

    this.weatherType = weatherType;
  }

  apply(user: Pokemon, target: Pokemon, move: Move, args: any[]): boolean {
    if (globalScene.arena.weather?.weatherType === this.weatherType) {
      return globalScene.arena.trySetWeather(WeatherType.NONE, user);
    }

    return false;
  }
}

export class TerrainChangeAttr extends MoveEffectAttr {
  private terrainType: TerrainType;

  constructor(terrainType: TerrainType) {
    super();

    this.terrainType = terrainType;
  }

  apply(user: Pokemon, target: Pokemon, move: Move, args: any[]): boolean {
    return globalScene.arena.trySetTerrain(this.terrainType, true, user);
  }

  getCondition(): MoveConditionFunc {
    return (user, target, move) => !globalScene.arena.terrain || (globalScene.arena.terrain.terrainType !== this.terrainType);
  }

  getUserBenefitScore(user: Pokemon, target: Pokemon, move: Move): number {
    // TODO: Expand on this
    return globalScene.arena.terrain ? 0 : 6;
  }
}

export class ClearTerrainAttr extends MoveEffectAttr {
  constructor() {
    super();
  }

  apply(user: Pokemon, target: Pokemon, move: Move, args: any[]): boolean {
    return globalScene.arena.trySetTerrain(TerrainType.NONE, true, user);
  }
}

export class OneHitKOAttr extends MoveAttr {
  apply(user: Pokemon, target: Pokemon, move: Move, args: any[]): boolean {
    if (target.isBossImmune()) {
      return false;
    }

    (args[0] as BooleanHolder).value = true;

    return true;
  }

  getCondition(): MoveConditionFunc {
    return (user, target, move) => {
      const cancelled = new BooleanHolder(false);
      applyAbAttrs(BlockOneHitKOAbAttr, target, cancelled);
      return !cancelled.value && user.level >= target.level;
    };
  }
}

/**
 * Attribute that allows charge moves to resolve in 1 turn under a given condition.
 * Should only be used for {@linkcode ChargingMove | ChargingMoves} as a `chargeAttr`.
 * @extends MoveAttr
 */
export class InstantChargeAttr extends MoveAttr {
  /** The condition in which the move with this attribute instantly charges */
  protected readonly condition: UserMoveConditionFunc;

  constructor(condition: UserMoveConditionFunc) {
    super(true);
    this.condition = condition;
  }

  /**
   * Flags the move with this attribute as instantly charged if this attribute's condition is met.
   * @param user the {@linkcode Pokemon} using the move
   * @param target n/a
   * @param move the {@linkcode Move} associated with this attribute
   * @param args
   *  - `[0]` a {@linkcode BooleanHolder | BooleanHolder} for the "instant charge" flag
   * @returns `true` if the instant charge condition is met; `false` otherwise.
   */
  override apply(user: Pokemon, target: Pokemon | null, move: Move, args: any[]): boolean {
    const instantCharge = args[0];
    if (!(instantCharge instanceof BooleanHolder)) {
      return false;
    }

    if (this.condition(user, move)) {
      instantCharge.value = true;
      return true;
    }
    return false;
  }
}

/**
 * Attribute that allows charge moves to resolve in 1 turn while specific {@linkcode WeatherType | Weather}
 * is active. Should only be used for {@linkcode ChargingMove | ChargingMoves} as a `chargeAttr`.
 * @extends InstantChargeAttr
 */
export class WeatherInstantChargeAttr extends InstantChargeAttr {
  constructor(weatherTypes: WeatherType[]) {
    super((user, move) => {
      const currentWeather = globalScene.arena.weather;

      if (isNullOrUndefined(currentWeather?.weatherType)) {
        return false;
      } else {
        return !currentWeather?.isEffectSuppressed()
          && weatherTypes.includes(currentWeather?.weatherType);
      }
    });
  }
}

export class OverrideMoveEffectAttr extends MoveAttr {
  apply(user: Pokemon, target: Pokemon, move: Move, args: any[]): boolean {
    return true;
  }
}

/**
 * Attack Move that doesn't hit the turn it is played and doesn't allow for multiple
 * uses on the same target. Examples are Future Sight or Doom Desire.
 * @extends OverrideMoveEffectAttr
 * @param tagType The {@linkcode ArenaTagType} that will be placed on the field when the move is used
 * @param chargeAnim The {@linkcode ChargeAnim | Charging Animation} used for the move
 * @param chargeText The text to display when the move is used
 */
export class DelayedAttackAttr extends OverrideMoveEffectAttr {
  public tagType: ArenaTagType;
  public chargeAnim: ChargeAnim;
  private chargeText: string;

  constructor(tagType: ArenaTagType, chargeAnim: ChargeAnim, chargeText: string) {
    super();

    this.tagType = tagType;
    this.chargeAnim = chargeAnim;
    this.chargeText = chargeText;
  }

  apply(user: Pokemon, target: Pokemon, move: Move, args: any[]): boolean {
    // Edge case for the move applied on a pokemon that has fainted
    if (!target) {
      return true;
    }

    const overridden = args[0] as BooleanHolder;
    const virtual = args[1] as boolean;

    if (!virtual) {
      overridden.value = true;
      globalScene.unshiftPhase(new MoveAnimPhase(new MoveChargeAnim(this.chargeAnim, move.id, user)));
      globalScene.queueMessage(this.chargeText.replace("{TARGET}", getPokemonNameWithAffix(target)).replace("{USER}", getPokemonNameWithAffix(user)));
      user.pushMoveHistory({ move: move.id, targets: [ target.getBattlerIndex() ], result: MoveResult.OTHER });
      const side = target.isPlayer() ? ArenaTagSide.PLAYER : ArenaTagSide.ENEMY;
      globalScene.arena.addTag(this.tagType, 3, move.id, user.id, side, false, target.getBattlerIndex());
    } else {
      globalScene.queueMessage(i18next.t("moveTriggers:tookMoveAttack", { pokemonName: getPokemonNameWithAffix(globalScene.getPokemonById(target.id) ?? undefined), moveName: move.name }));
    }

    return true;
  }
}

/**
 * Attribute that cancels the associated move's effects when set to be combined with the user's ally's
 * subsequent move this turn. Used for Grass Pledge, Water Pledge, and Fire Pledge.
 * @extends OverrideMoveEffectAttr
 */
export class AwaitCombinedPledgeAttr extends OverrideMoveEffectAttr {
  constructor() {
    super(true);
  }
  /**
   * If the user's ally is set to use a different move with this attribute,
   * defer this move's effects for a combined move on the ally's turn.
   * @param user the {@linkcode Pokemon} using this move
   * @param target n/a
   * @param move the {@linkcode Move} being used
   * @param args
   * - [0] a {@linkcode BooleanHolder} indicating whether the move's base
   * effects should be overridden this turn.
   * @returns `true` if base move effects were overridden; `false` otherwise
   */
  override apply(user: Pokemon, target: Pokemon, move: Move, args: any[]): boolean {
    if (user.turnData.combiningPledge) {
      // "The two moves have become one!\nIt's a combined move!"
      globalScene.queueMessage(i18next.t("moveTriggers:combiningPledge"));
      return false;
    }

    const overridden = args[0] as BooleanHolder;

    const allyMovePhase = globalScene.findPhase<MovePhase>((phase) => phase instanceof MovePhase && phase.pokemon.isPlayer() === user.isPlayer());
    if (allyMovePhase) {
      const allyMove = allyMovePhase.move.getMove();
      if (allyMove !== move && allyMove.hasAttr(AwaitCombinedPledgeAttr)) {
        [ user, allyMovePhase.pokemon ].forEach((p) => p.turnData.combiningPledge = move.id);

        // "{userPokemonName} is waiting for {allyPokemonName}'s move..."
        globalScene.queueMessage(i18next.t("moveTriggers:awaitingPledge", {
          userPokemonName: getPokemonNameWithAffix(user),
          allyPokemonName: getPokemonNameWithAffix(allyMovePhase.pokemon)
        }));

        // Move the ally's MovePhase (if needed) so that the ally moves next
        const allyMovePhaseIndex = globalScene.phaseQueue.indexOf(allyMovePhase);
        const firstMovePhaseIndex = globalScene.phaseQueue.findIndex((phase) => phase instanceof MovePhase);
        if (allyMovePhaseIndex !== firstMovePhaseIndex) {
          globalScene.prependToPhase(globalScene.phaseQueue.splice(allyMovePhaseIndex, 1)[0], MovePhase);
        }

        overridden.value = true;
        return true;
      }
    }
    return false;
  }
}

/**
 * Set of optional parameters that may be applied to stat stage changing effects
 * @extends MoveEffectAttrOptions
 * @see {@linkcode StatStageChangeAttr}
 */
interface StatStageChangeAttrOptions extends MoveEffectAttrOptions {
  /** If defined, needs to be met in order for the stat change to apply */
  condition?: MoveConditionFunc,
  /** `true` to display a message */
  showMessage?: boolean
}

/**
 * Attribute used for moves that change stat stages
 *
 * @param stats {@linkcode BattleStat} Array of stat(s) to change
 * @param stages How many stages to change the stat(s) by, [-6, 6]
 * @param selfTarget `true` if the move is self-targetting
 * @param options {@linkcode StatStageChangeAttrOptions} Container for any optional parameters for this attribute.
 *
 * @extends MoveEffectAttr
 * @see {@linkcode apply}
 */
export class StatStageChangeAttr extends MoveEffectAttr {
  public stats: BattleStat[];
  public stages: number;
  /**
   * Container for optional parameters to this attribute.
   * @see {@linkcode StatStageChangeAttrOptions} for available optional params
   */
  protected override options?: StatStageChangeAttrOptions;

  constructor(stats: BattleStat[], stages: number, selfTarget?: boolean, options?: StatStageChangeAttrOptions) {
    super(selfTarget, options);
    this.stats = stats;
    this.stages = stages;
    this.options = options;
  }

  /**
   * The condition required for the stat stage change to apply.
   * Defaults to `null` (i.e. no condition required).
   */
  private get condition () {
    return this.options?.condition ?? null;
  }

  /**
   * `true` to display a message for the stat change.
   * @default true
   */
  private get showMessage () {
    return this.options?.showMessage ?? true;
  }

  /**
   * Attempts to change stats of the user or target (depending on value of selfTarget) if conditions are met
   * @param user {@linkcode Pokemon} the user of the move
   * @param target {@linkcode Pokemon} the target of the move
   * @param move {@linkcode Move} the move
   * @param args unused
   * @returns whether stat stages were changed
   */
  apply(user: Pokemon, target: Pokemon, move: Move, args?: any[]): boolean {
    if (!super.apply(user, target, move, args) || (this.condition && !this.condition(user, target, move))) {
      return false;
    }

    const moveChance = this.getMoveChance(user, target, move, this.selfTarget, true);
    if (moveChance < 0 || moveChance === 100 || user.randSeedInt(100) < moveChance) {
      const stages = this.getLevels(user);
      globalScene.unshiftPhase(new StatStageChangePhase((this.selfTarget ? user : target).getBattlerIndex(), this.selfTarget, this.stats, stages, this.showMessage));
      return true;
    }

    return false;
  }

  getLevels(_user: Pokemon): number {
    return this.stages;
  }

  getTargetBenefitScore(user: Pokemon, target: Pokemon, move: Move): number {
    let ret = 0;
    const moveLevels = this.getLevels(user);
    for (const stat of this.stats) {
      let levels = moveLevels;
      const statStage = target.getStatStage(stat);
      if (levels > 0) {
        levels = Math.min(statStage + levels, 6) - statStage;
      } else {
        levels = Math.max(statStage + levels, -6) - statStage;
      }
      let noEffect = false;
      switch (stat) {
        case Stat.ATK:
          if (this.selfTarget) {
            noEffect = !user.getMoveset().find(m => m instanceof AttackMove && m.category === MoveCategory.PHYSICAL);
          }
          break;
        case Stat.DEF:
          if (!this.selfTarget) {
            noEffect = !user.getMoveset().find(m => m instanceof AttackMove && m.category === MoveCategory.PHYSICAL);
          }
          break;
        case Stat.SPATK:
          if (this.selfTarget) {
            noEffect = !user.getMoveset().find(m => m instanceof AttackMove && m.category === MoveCategory.SPECIAL);
          }
          break;
        case Stat.SPDEF:
          if (!this.selfTarget) {
            noEffect = !user.getMoveset().find(m => m instanceof AttackMove && m.category === MoveCategory.SPECIAL);
          }
          break;
      }
      if (noEffect) {
        continue;
      }
      ret += (levels * 4) + (levels > 0 ? -2 : 2);
    }
    return ret;
  }
}

/**
 * Attribute used to determine the Biome/Terrain-based secondary effect of Secret Power
 */
export class SecretPowerAttr extends MoveEffectAttr {
  constructor() {
    super(false);
  }

  /**
   * Used to apply the secondary effect to the target Pokemon
   * @returns `true` if a secondary effect is successfully applied
   */
  override apply(user: Pokemon, target: Pokemon, move: Move, args?: any[]): boolean {
    if (!super.apply(user, target, move, args)) {
      return false;
    }
    let secondaryEffect: MoveEffectAttr;
    const terrain = globalScene.arena.getTerrainType();
    if (terrain !== TerrainType.NONE) {
      secondaryEffect = this.determineTerrainEffect(terrain);
    } else {
      const biome = globalScene.arena.biomeType;
      secondaryEffect = this.determineBiomeEffect(biome);
    }
    return secondaryEffect.apply(user, target, move, []);
  }

  /**
   * Determines the secondary effect based on terrain.
   * Takes precedence over biome-based effects.
   * ```
   * Electric Terrain | Paralysis
   * Misty Terrain    | SpAtk -1
   * Grassy Terrain   | Sleep
   * Psychic Terrain  | Speed -1
   * ```
   * @param terrain - {@linkcode TerrainType} The current terrain
   * @returns the chosen secondary effect {@linkcode MoveEffectAttr}
   */
  private determineTerrainEffect(terrain: TerrainType): MoveEffectAttr {
    let secondaryEffect: MoveEffectAttr;
    switch (terrain) {
      case TerrainType.ELECTRIC:
      default:
        secondaryEffect = new StatusEffectAttr(StatusEffect.PARALYSIS, false);
        break;
      case TerrainType.MISTY:
        secondaryEffect = new StatStageChangeAttr([ Stat.SPATK ], -1, false);
        break;
      case TerrainType.GRASSY:
        secondaryEffect = new StatusEffectAttr(StatusEffect.SLEEP, false);
        break;
      case TerrainType.PSYCHIC:
        secondaryEffect = new StatStageChangeAttr([ Stat.SPD ], -1, false);
        break;
    }
    return secondaryEffect;
  }

  /**
   * Determines the secondary effect based on biome
   * ```
   * Town, Metropolis, Slum, Dojo, Laboratory, Power Plant + Default | Paralysis
   * Plains, Grass, Tall Grass, Forest, Jungle, Meadow               | Sleep
   * Swamp, Mountain, Temple, Ruins                                  | Speed -1
   * Ice Cave, Snowy Forest                                          | Freeze
   * Volcano                                                         | Burn
   * Fairy Cave                                                      | SpAtk -1
   * Desert, Construction Site, Beach, Island, Badlands              | Accuracy -1
   * Sea, Lake, Seabed                                               | Atk -1
   * Cave, Wasteland, Graveyard, Abyss, Space                        | Flinch
   * End                                                             | Def -1
   * ```
   * @param biome - The current {@linkcode Biome} the battle is set in
   * @returns the chosen secondary effect {@linkcode MoveEffectAttr}
   */
  private determineBiomeEffect(biome: Biome): MoveEffectAttr {
    let secondaryEffect: MoveEffectAttr;
    switch (biome) {
      case Biome.PLAINS:
      case Biome.GRASS:
      case Biome.TALL_GRASS:
      case Biome.FOREST:
      case Biome.JUNGLE:
      case Biome.MEADOW:
        secondaryEffect = new StatusEffectAttr(StatusEffect.SLEEP, false);
        break;
      case Biome.SWAMP:
      case Biome.MOUNTAIN:
      case Biome.TEMPLE:
      case Biome.RUINS:
        secondaryEffect = new StatStageChangeAttr([ Stat.SPD ], -1, false);
        break;
      case Biome.ICE_CAVE:
      case Biome.SNOWY_FOREST:
        secondaryEffect = new StatusEffectAttr(StatusEffect.FREEZE, false);
        break;
      case Biome.VOLCANO:
        secondaryEffect = new StatusEffectAttr(StatusEffect.BURN, false);
        break;
      case Biome.FAIRY_CAVE:
        secondaryEffect = new StatStageChangeAttr([ Stat.SPATK ], -1, false);
        break;
      case Biome.DESERT:
      case Biome.CONSTRUCTION_SITE:
      case Biome.BEACH:
      case Biome.ISLAND:
      case Biome.BADLANDS:
        secondaryEffect = new StatStageChangeAttr([ Stat.ACC ], -1, false);
        break;
      case Biome.SEA:
      case Biome.LAKE:
      case Biome.SEABED:
        secondaryEffect = new StatStageChangeAttr([ Stat.ATK ], -1, false);
        break;
      case Biome.CAVE:
      case Biome.WASTELAND:
      case Biome.GRAVEYARD:
      case Biome.ABYSS:
      case Biome.SPACE:
        secondaryEffect = new AddBattlerTagAttr(BattlerTagType.FLINCHED, false, true);
        break;
      case Biome.END:
        secondaryEffect = new StatStageChangeAttr([ Stat.DEF ], -1, false);
        break;
      case Biome.TOWN:
      case Biome.METROPOLIS:
      case Biome.SLUM:
      case Biome.DOJO:
      case Biome.FACTORY:
      case Biome.LABORATORY:
      case Biome.POWER_PLANT:
      default:
        secondaryEffect = new StatusEffectAttr(StatusEffect.PARALYSIS, false);
        break;
    }
    return secondaryEffect;
  }
}

export class PostVictoryStatStageChangeAttr extends MoveAttr {
  private stats: BattleStat[];
  private stages: number;
  private condition?: MoveConditionFunc;
  private showMessage: boolean;

  constructor(stats: BattleStat[], stages: number, selfTarget?: boolean, condition?: MoveConditionFunc, showMessage: boolean = true, firstHitOnly: boolean = false) {
    super();
    this.stats = stats;
    this.stages = stages;
    this.condition = condition;
    this.showMessage = showMessage;
  }
  applyPostVictory(user: Pokemon, target: Pokemon, move: Move): void {
    if (this.condition && !this.condition(user, target, move)) {
      return;
    }
    const statChangeAttr = new StatStageChangeAttr(this.stats, this.stages, this.showMessage);
    statChangeAttr.apply(user, target, move);
  }
}

export class AcupressureStatStageChangeAttr extends MoveEffectAttr {
  constructor() {
    super();
  }

  override apply(user: Pokemon, target: Pokemon, move: Move, args: any[]): boolean {
    const randStats = BATTLE_STATS.filter((s) => target.getStatStage(s) < 6);
    if (randStats.length > 0) {
      const boostStat = [ randStats[user.randSeedInt(randStats.length)] ];
      globalScene.unshiftPhase(new StatStageChangePhase(target.getBattlerIndex(), this.selfTarget, boostStat, 2));
      return true;
    }
    return false;
  }
}

export class GrowthStatStageChangeAttr extends StatStageChangeAttr {
  constructor() {
    super([ Stat.ATK, Stat.SPATK ], 1, true);
  }

  getLevels(user: Pokemon): number {
    if (!globalScene.arena.weather?.isEffectSuppressed()) {
      const weatherType = globalScene.arena.weather?.weatherType;
      if (weatherType === WeatherType.SUNNY || weatherType === WeatherType.HARSH_SUN) {
        return this.stages + 1;
      }
    }
    return this.stages;
  }
}

export class CutHpStatStageBoostAttr extends StatStageChangeAttr {
  private cutRatio: number;
  private messageCallback: ((user: Pokemon) => void) | undefined;

  constructor(stat: BattleStat[], levels: number, cutRatio: number, messageCallback?: ((user: Pokemon) => void) | undefined) {
    super(stat, levels, true);

    this.cutRatio = cutRatio;
    this.messageCallback = messageCallback;
  }
  override apply(user: Pokemon, target: Pokemon, move: Move, args: any[]): boolean {
    user.damageAndUpdate(toDmgValue(user.getMaxHp() / this.cutRatio), { result: HitResult.INDIRECT });
    user.updateInfo();
    const ret = super.apply(user, target, move, args);
    if (this.messageCallback) {
      this.messageCallback(user);
    }
    return ret;
  }

  getCondition(): MoveConditionFunc {
    return (user, _target, _move) => user.getHpRatio() > 1 / this.cutRatio && this.stats.some(s => user.getStatStage(s) < 6);
  }
}

/**
 * Attribute implementing the stat boosting effect of {@link https://bulbapedia.bulbagarden.net/wiki/Order_Up_(move) | Order Up}.
 * If the user has a Pokemon with {@link https://bulbapedia.bulbagarden.net/wiki/Commander_(Ability) | Commander} in their mouth,
 * one of the user's stats are increased by 1 stage, depending on the "commanding" Pokemon's form.
 */
export class OrderUpStatBoostAttr extends MoveEffectAttr {
  constructor() {
    super(true);
  }

  override apply(user: Pokemon, target: Pokemon, move: Move, args?: any[]): boolean {
    const commandedTag = user.getTag(CommandedTag);
    if (!commandedTag) {
      return false;
    }

    let increasedStat: EffectiveStat = Stat.ATK;
    switch (commandedTag.tatsugiriFormKey) {
      case "curly":
        increasedStat = Stat.ATK;
        break;
      case "droopy":
        increasedStat = Stat.DEF;
        break;
      case "stretchy":
        increasedStat = Stat.SPD;
        break;
    }

    globalScene.unshiftPhase(new StatStageChangePhase(user.getBattlerIndex(), this.selfTarget, [ increasedStat ], 1));
    return true;
  }
}

export class CopyStatsAttr extends MoveEffectAttr {
  apply(user: Pokemon, target: Pokemon, move: Move, args: any[]): boolean {
    if (!super.apply(user, target, move, args)) {
      return false;
    }

    // Copy all stat stages
    for (const s of BATTLE_STATS) {
      user.setStatStage(s, target.getStatStage(s));
    }

    if (target.getTag(BattlerTagType.CRIT_BOOST)) {
      user.addTag(BattlerTagType.CRIT_BOOST, 0, move.id);
    } else {
      user.removeTag(BattlerTagType.CRIT_BOOST);
    }
    target.updateInfo();
    user.updateInfo();
    globalScene.queueMessage(i18next.t("moveTriggers:copiedStatChanges", { pokemonName: getPokemonNameWithAffix(user), targetName: getPokemonNameWithAffix(target) }));

    return true;
  }
}

export class InvertStatsAttr extends MoveEffectAttr {
  apply(user: Pokemon, target: Pokemon, move: Move, args: any[]): boolean {
    if (!super.apply(user, target, move, args)) {
      return false;
    }

    for (const s of BATTLE_STATS) {
      target.setStatStage(s, -target.getStatStage(s));
    }

    target.updateInfo();
    user.updateInfo();

    globalScene.queueMessage(i18next.t("moveTriggers:invertStats", { pokemonName: getPokemonNameWithAffix(target) }));

    return true;
  }
}

export class ResetStatsAttr extends MoveEffectAttr {
  private targetAllPokemon: boolean;
  constructor(targetAllPokemon: boolean) {
    super();
    this.targetAllPokemon = targetAllPokemon;
  }

  override apply(_user: Pokemon, target: Pokemon, _move: Move, _args: any[]): boolean {
    if (this.targetAllPokemon) {
      // Target all pokemon on the field when Freezy Frost or Haze are used
      const activePokemon = globalScene.getField(true);
      activePokemon.forEach((p) => this.resetStats(p));
      globalScene.queueMessage(i18next.t("moveTriggers:statEliminated"));
    } else { // Affects only the single target when Clear Smog is used
      this.resetStats(target);
      globalScene.queueMessage(i18next.t("moveTriggers:resetStats", { pokemonName: getPokemonNameWithAffix(target) }));
    }
    return true;
  }

  private resetStats(pokemon: Pokemon): void {
    for (const s of BATTLE_STATS) {
      pokemon.setStatStage(s, 0);
    }
    pokemon.updateInfo();
  }
}

/**
 * Attribute used for status moves, specifically Heart, Guard, and Power Swap,
 * that swaps the user's and target's corresponding stat stages.
 * @extends MoveEffectAttr
 * @see {@linkcode apply}
 */
export class SwapStatStagesAttr extends MoveEffectAttr {
  /** The stat stages to be swapped between the user and the target */
  private stats: readonly BattleStat[];

  constructor(stats: readonly BattleStat[]) {
    super();

    this.stats = stats;
  }

  /**
   * For all {@linkcode stats}, swaps the user's and target's corresponding stat
   * stage.
   * @param user the {@linkcode Pokemon} that used the move
   * @param target the {@linkcode Pokemon} that the move was used on
   * @param move N/A
   * @param args N/A
   * @returns true if attribute application succeeds
   */
  apply(user: Pokemon, target: Pokemon, move: Move, args: any []): boolean {
    if (super.apply(user, target, move, args)) {
      for (const s of this.stats) {
        const temp = user.getStatStage(s);
        user.setStatStage(s, target.getStatStage(s));
        target.setStatStage(s, temp);
      }

      target.updateInfo();
      user.updateInfo();

      if (this.stats.length === 7) {
        globalScene.queueMessage(i18next.t("moveTriggers:switchedStatChanges", { pokemonName: getPokemonNameWithAffix(user) }));
      } else if (this.stats.length === 2) {
        globalScene.queueMessage(i18next.t("moveTriggers:switchedTwoStatChanges", {
          pokemonName: getPokemonNameWithAffix(user),
          firstStat: i18next.t(getStatKey(this.stats[0])),
          secondStat: i18next.t(getStatKey(this.stats[1]))
        }));
      }
      return true;
    }
    return false;
  }
}

export class HpSplitAttr extends MoveEffectAttr {
  apply(user: Pokemon, target: Pokemon, move: Move, args: any[]): boolean {
    if (!super.apply(user, target, move, args)) {
      return false;
    }

    const hpValue = Math.floor((target.hp + user.hp) / 2);
    [ user, target ].forEach((p) => {
      if (p.hp < hpValue) {
        const healing = p.heal(hpValue - p.hp);
        if (healing) {
          globalScene.damageNumberHandler.add(p, healing, HitResult.HEAL);
        }
      } else if (p.hp > hpValue) {
        const damage = p.damage(p.hp - hpValue, true);
        if (damage) {
          globalScene.damageNumberHandler.add(p, damage);
        }
      }
      p.updateInfo();
    });

    return true;
  }
}

export class VariablePowerAttr extends MoveAttr {
  apply(user: Pokemon, target: Pokemon, move: Move, args: any[]): boolean {
    //const power = args[0] as Utils.NumberHolder;
    return false;
  }
}

export class LessPPMorePowerAttr extends VariablePowerAttr {
  /**
   * Power up moves when less PP user has
   * @param user {@linkcode Pokemon} using this move
   * @param target {@linkcode Pokemon} target of this move
   * @param move {@linkcode Move} being used
   * @param args [0] {@linkcode NumberHolder} of power
   * @returns true if the function succeeds
   */
  apply(user: Pokemon, target: Pokemon, move: Move, args: any[]): boolean {
    const ppMax = move.pp;
    const ppUsed = user.moveset.find((m) => m.moveId === move.id)?.ppUsed ?? 0;

    let ppRemains = ppMax - ppUsed;
    /** Reduce to 0 to avoid negative numbers if user has 1PP before attack and target has Ability.PRESSURE */
    if (ppRemains < 0) {
      ppRemains = 0;
    }

    const power = args[0] as NumberHolder;

    switch (ppRemains) {
      case 0:
        power.value = 200;
        break;
      case 1:
        power.value = 80;
        break;
      case 2:
        power.value = 60;
        break;
      case 3:
        power.value = 50;
        break;
      default:
        power.value = 40;
        break;
    }
    return true;
  }
}

export class MovePowerMultiplierAttr extends VariablePowerAttr {
  private powerMultiplierFunc: (user: Pokemon, target: Pokemon, move: Move) => number;

  constructor(powerMultiplier: (user: Pokemon, target: Pokemon, move: Move) => number) {
    super();

    this.powerMultiplierFunc = powerMultiplier;
  }

  apply(user: Pokemon, target: Pokemon, move: Move, args: any[]): boolean {
    const power = args[0] as NumberHolder;
    power.value *= this.powerMultiplierFunc(user, target, move);

    return true;
  }
}

/**
 * Helper function to calculate the the base power of an ally's hit when using Beat Up.
 * @param user The Pokemon that used Beat Up.
 * @param allyIndex The party position of the ally contributing to Beat Up.
 * @returns The base power of the Beat Up hit.
 */
const beatUpFunc = (user: Pokemon, allyIndex: number): number => {
  const party = user.isPlayer() ? globalScene.getPlayerParty() : globalScene.getEnemyParty();

  for (let i = allyIndex; i < party.length; i++) {
    const pokemon = party[i];

    // The user contributes to Beat Up regardless of status condition.
    // Allies can contribute only if they do not have a non-volatile status condition.
    if (pokemon.id !== user.id && pokemon?.status && pokemon.status.effect !== StatusEffect.NONE) {
      continue;
    }
    return (pokemon.species.getBaseStat(Stat.ATK) / 10) + 5;
  }
  return 0;
};

export class BeatUpAttr extends VariablePowerAttr {

  /**
   * Gets the next party member to contribute to a Beat Up hit, and calculates the base power for it.
   * @param user Pokemon that used the move
   * @param _target N/A
   * @param _move Move with this attribute
   * @param args N/A
   * @returns true if the function succeeds
   */
  apply(user: Pokemon, target: Pokemon, move: Move, args: any[]): boolean {
    const power = args[0] as NumberHolder;

    const party = user.isPlayer() ? globalScene.getPlayerParty() : globalScene.getEnemyParty();
    const allyCount = party.filter(pokemon => {
      return pokemon.id === user.id || !pokemon.status?.effect;
    }).length;
    const allyIndex = (user.turnData.hitCount - user.turnData.hitsLeft) % allyCount;
    power.value = beatUpFunc(user, allyIndex);
    return true;
  }
}

const doublePowerChanceMessageFunc = (user: Pokemon, target: Pokemon, move: Move) => {
  let message: string = "";
  globalScene.executeWithSeedOffset(() => {
    const rand = randSeedInt(100);
    if (rand < move.chance) {
      message = i18next.t("moveTriggers:goingAllOutForAttack", { pokemonName: getPokemonNameWithAffix(user) });
    }
  }, globalScene.currentBattle.turn << 6, globalScene.waveSeed);
  return message;
};

export class DoublePowerChanceAttr extends VariablePowerAttr {
  apply(user: Pokemon, target: Pokemon, move: Move, args: any[]): boolean {
    let rand: number;
    globalScene.executeWithSeedOffset(() => rand = randSeedInt(100), globalScene.currentBattle.turn << 6, globalScene.waveSeed);
    if (rand! < move.chance) {
      const power = args[0] as NumberHolder;
      power.value *= 2;
      return true;
    }

    return false;
  }
}

export abstract class ConsecutiveUsePowerMultiplierAttr extends MovePowerMultiplierAttr {
  constructor(limit: number, resetOnFail: boolean, resetOnLimit?: boolean, ...comboMoves: Moves[]) {
    super((user: Pokemon, target: Pokemon, move: Move): number => {
      const moveHistory = user.getLastXMoves(limit + 1).slice(1);

      let count = 0;
      let turnMove: TurnMove | undefined;

      while (
        (
          (turnMove = moveHistory.shift())?.move === move.id
          || (comboMoves.length && comboMoves.includes(turnMove?.move ?? Moves.NONE))
        )
        && (!resetOnFail || turnMove?.result === MoveResult.SUCCESS)
      ) {
        if (count < (limit - 1)) {
          count++;
        } else if (resetOnLimit) {
          count = 0;
        } else {
          break;
        }
      }

      return this.getMultiplier(count);
    });
  }

  abstract getMultiplier(count: number): number;
}

export class ConsecutiveUseDoublePowerAttr extends ConsecutiveUsePowerMultiplierAttr {
  getMultiplier(count: number): number {
    return Math.pow(2, count);
  }
}

export class ConsecutiveUseMultiBasePowerAttr extends ConsecutiveUsePowerMultiplierAttr {
  getMultiplier(count: number): number {
    return (count + 1);
  }
}

export class WeightPowerAttr extends VariablePowerAttr {
  apply(user: Pokemon, target: Pokemon, move: Move, args: any[]): boolean {
    const power = args[0] as NumberHolder;

    const targetWeight = target.getWeight();
    const weightThresholds = [ 10, 25, 50, 100, 200 ];

    let w = 0;
    while (targetWeight >= weightThresholds[w]) {
      if (++w === weightThresholds.length) {
        break;
      }
    }

    power.value = (w + 1) * 20;

    return true;
  }
}

/**
 * Attribute used for Electro Ball move.
 * @extends VariablePowerAttr
 * @see {@linkcode apply}
 **/
export class ElectroBallPowerAttr extends VariablePowerAttr {
  /**
   * Move that deals more damage the faster {@linkcode Stat.SPD}
   * the user is compared to the target.
   * @param user Pokemon that used the move
   * @param target The target of the move
   * @param move Move with this attribute
   * @param args N/A
   * @returns true if the function succeeds
   */
  apply(user: Pokemon, target: Pokemon, move: Move, args: any[]): boolean {
    const power = args[0] as NumberHolder;

    const statRatio = target.getEffectiveStat(Stat.SPD) / user.getEffectiveStat(Stat.SPD);
    const statThresholds = [ 0.25, 1 / 3, 0.5, 1, -1 ];
    const statThresholdPowers = [ 150, 120, 80, 60, 40 ];

    let w = 0;
    while (w < statThresholds.length - 1 && statRatio > statThresholds[w]) {
      if (++w === statThresholds.length) {
        break;
      }
    }

    power.value = statThresholdPowers[w];
    return true;
  }
}


/**
 * Attribute used for Gyro Ball move.
 * @extends VariablePowerAttr
 * @see {@linkcode apply}
 **/
export class GyroBallPowerAttr extends VariablePowerAttr {
  /**
   * Move that deals more damage the slower {@linkcode Stat.SPD}
   * the user is compared to the target.
   * @param user Pokemon that used the move
   * @param target The target of the move
   * @param move Move with this attribute
   * @param args N/A
   * @returns true if the function succeeds
   */
  apply(user: Pokemon, target: Pokemon, move: Move, args: any[]): boolean {
    const power = args[0] as NumberHolder;
    const userSpeed = user.getEffectiveStat(Stat.SPD);
    if (userSpeed < 1) {
      // Gen 6+ always have 1 base power
      power.value = 1;
      return true;
    }

    power.value = Math.floor(Math.min(150, 25 * target.getEffectiveStat(Stat.SPD) / userSpeed + 1));
    return true;
  }
}

export class LowHpPowerAttr extends VariablePowerAttr {
  apply(user: Pokemon, target: Pokemon, move: Move, args: any[]): boolean {
    const power = args[0] as NumberHolder;
    const hpRatio = user.getHpRatio();

    switch (true) {
      case (hpRatio < 0.0417):
        power.value = 200;
        break;
      case (hpRatio < 0.1042):
        power.value = 150;
        break;
      case (hpRatio < 0.2083):
        power.value = 100;
        break;
      case (hpRatio < 0.3542):
        power.value = 80;
        break;
      case (hpRatio < 0.6875):
        power.value = 40;
        break;
      default:
        power.value = 20;
        break;
    }

    return true;
  }
}

export class CompareWeightPowerAttr extends VariablePowerAttr {
  apply(user: Pokemon, target: Pokemon, move: Move, args: any[]): boolean {
    const power = args[0] as NumberHolder;
    const userWeight = user.getWeight();
    const targetWeight = target.getWeight();

    if (!userWeight || userWeight === 0) {
      return false;
    }

    const relativeWeight = (targetWeight / userWeight) * 100;

    switch (true) {
      case (relativeWeight < 20.01):
        power.value = 120;
        break;
      case (relativeWeight < 25.01):
        power.value = 100;
        break;
      case (relativeWeight < 33.35):
        power.value = 80;
        break;
      case (relativeWeight < 50.01):
        power.value = 60;
        break;
      default:
        power.value = 40;
        break;
    }

    return true;
  }
}

export class HpPowerAttr extends VariablePowerAttr {
  apply(user: Pokemon, target: Pokemon, move: Move, args: any[]): boolean {
    (args[0] as NumberHolder).value = toDmgValue(150 * user.getHpRatio());

    return true;
  }
}

/**
 * Attribute used for moves whose base power scales with the opponent's HP
 * Used for Crush Grip, Wring Out, and Hard Press
 * maxBasePower 100 for Hard Press, 120 for others
 */
export class OpponentHighHpPowerAttr extends VariablePowerAttr {
  maxBasePower: number;

  constructor(maxBasePower: number) {
    super();
    this.maxBasePower = maxBasePower;
  }

  /**
   * Changes the base power of the move to be the target's HP ratio times the maxBasePower with a min value of 1
   * @param user n/a
   * @param target the Pokemon being attacked
   * @param move n/a
   * @param args holds the base power of the move at args[0]
   * @returns true
   */
  apply(user: Pokemon, target: Pokemon, move: Move, args: any[]): boolean {
    (args[0] as NumberHolder).value = toDmgValue(this.maxBasePower * target.getHpRatio());

    return true;
  }
}

export class FirstAttackDoublePowerAttr extends VariablePowerAttr {
  apply(user: Pokemon, target: Pokemon, move: Move, args: any[]): boolean {
    console.log(target.getLastXMoves(1), globalScene.currentBattle.turn);
    if (!target.getLastXMoves(1).find(m => m.turn === globalScene.currentBattle.turn)) {
      (args[0] as NumberHolder).value *= 2;
      return true;
    }

    return false;
  }
}


export class TurnDamagedDoublePowerAttr extends VariablePowerAttr {
  apply(user: Pokemon, target: Pokemon, move: Move, args: any[]): boolean {
    if (user.turnData.attacksReceived.find(r => r.damage && r.sourceId === target.id)) {
      (args[0] as NumberHolder).value *= 2;
      return true;
    }

    return false;
  }
}

const magnitudeMessageFunc = (user: Pokemon, target: Pokemon, move: Move) => {
  let message: string;
  globalScene.executeWithSeedOffset(() => {
    const magnitudeThresholds = [ 5, 15, 35, 65, 75, 95 ];

    const rand = randSeedInt(100);

    let m = 0;
    for (; m < magnitudeThresholds.length; m++) {
      if (rand < magnitudeThresholds[m]) {
        break;
      }
    }

    message = i18next.t("moveTriggers:magnitudeMessage", { magnitude: m + 4 });
  }, globalScene.currentBattle.turn << 6, globalScene.waveSeed);
  return message!;
};

export class MagnitudePowerAttr extends VariablePowerAttr {
  apply(user: Pokemon, target: Pokemon, move: Move, args: any[]): boolean {
    const power = args[0] as NumberHolder;

    const magnitudeThresholds = [ 5, 15, 35, 65, 75, 95 ];
    const magnitudePowers = [ 10, 30, 50, 70, 90, 100, 110, 150 ];

    let rand: number;

    globalScene.executeWithSeedOffset(() => rand = randSeedInt(100), globalScene.currentBattle.turn << 6, globalScene.waveSeed);

    let m = 0;
    for (; m < magnitudeThresholds.length; m++) {
      if (rand! < magnitudeThresholds[m]) {
        break;
      }
    }

    power.value = magnitudePowers[m];

    return true;
  }
}

export class AntiSunlightPowerDecreaseAttr extends VariablePowerAttr {
  apply(user: Pokemon, target: Pokemon, move: Move, args: any[]): boolean {
    if (!globalScene.arena.weather?.isEffectSuppressed()) {
      const power = args[0] as NumberHolder;
      const weatherType = globalScene.arena.weather?.weatherType || WeatherType.NONE;
      switch (weatherType) {
        case WeatherType.RAIN:
        case WeatherType.SANDSTORM:
        case WeatherType.HAIL:
        case WeatherType.SNOW:
        case WeatherType.HEAVY_RAIN:
          power.value *= 0.5;
          return true;
      }
    }

    return false;
  }
}

export class FriendshipPowerAttr extends VariablePowerAttr {
  private invert: boolean;

  constructor(invert?: boolean) {
    super();

    this.invert = !!invert;
  }

  apply(user: Pokemon, target: Pokemon, move: Move, args: any[]): boolean {
    const power = args[0] as NumberHolder;

    const friendshipPower = Math.floor(Math.min(user instanceof PlayerPokemon ? user.friendship : user.species.baseFriendship, 255) / 2.5);
    power.value = Math.max(!this.invert ? friendshipPower : 102 - friendshipPower, 1);

    return true;
  }
}

/**
 * This Attribute calculates the current power of {@linkcode Moves.RAGE_FIST}.
 * The counter for power calculation does not reset on every wave but on every new arena encounter
 */
export class RageFistPowerAttr extends VariablePowerAttr {
  apply(user: Pokemon, target: Pokemon, move: Move, args: any[]): boolean {
    const { hitCount, prevHitCount } = user.battleData;
    const basePower: NumberHolder = args[0];

    this.updateHitReceivedCount(user, hitCount, prevHitCount);

    basePower.value = 50 + (Math.min(user.customPokemonData.hitsRecCount, 6) * 50);

    return true;
  }

  /**
   * Updates the number of hits the Pokemon has taken in battle
   * @param user Pokemon calling Rage Fist
   * @param hitCount The number of received hits this battle
   * @param previousHitCount The number of received hits this battle since last time Rage Fist was used
   */
  protected updateHitReceivedCount(user: Pokemon, hitCount: number, previousHitCount: number): void {
    user.customPokemonData.hitsRecCount += (hitCount - previousHitCount);
    user.battleData.prevHitCount = hitCount;
  }
}

/**
 * Tallies the number of positive stages for a given {@linkcode Pokemon}.
 * @param pokemon The {@linkcode Pokemon} that is being used to calculate the count of positive stats
 * @returns the amount of positive stats
 */
const countPositiveStatStages = (pokemon: Pokemon): number => {
  return pokemon.getStatStages().reduce((total, stat) => (stat && stat > 0) ? total + stat : total, 0);
};

/**
 * Attribute that increases power based on the amount of positive stat stage increases.
 */
export class PositiveStatStagePowerAttr extends VariablePowerAttr {

  /**
   * @param {Pokemon} user The pokemon that is being used to calculate the amount of positive stats
   * @param {Pokemon} target N/A
   * @param {Move} move N/A
   * @param {any[]} args The argument for VariablePowerAttr, accumulates and sets the amount of power multiplied by stats
   * @returns {boolean} Returns true if attribute is applied
   */
  apply(user: Pokemon, target: Pokemon, move: Move, args: any[]): boolean {
    const positiveStatStages: number = countPositiveStatStages(user);

    (args[0] as NumberHolder).value += positiveStatStages * 20;
    return true;
  }
}

/**
 * Punishment normally has a base power of 60,
 * but gains 20 power for every increased stat stage the target has,
 * up to a maximum of 200 base power in total.
 */
export class PunishmentPowerAttr extends VariablePowerAttr {
  private PUNISHMENT_MIN_BASE_POWER = 60;
  private PUNISHMENT_MAX_BASE_POWER = 200;

  /**
     * @param {Pokemon} user N/A
     * @param {Pokemon} target The pokemon that the move is being used against, as well as calculating the stats for the min/max base power
     * @param {Move} move N/A
     * @param {any[]} args The value that is being changed due to VariablePowerAttr
     * @returns Returns true if attribute is applied
     */
  apply(user: Pokemon, target: Pokemon, move: Move, args: any[]): boolean {
    const positiveStatStages: number = countPositiveStatStages(target);
    (args[0] as NumberHolder).value = Math.min(
      this.PUNISHMENT_MAX_BASE_POWER,
      this.PUNISHMENT_MIN_BASE_POWER + positiveStatStages * 20
    );
    return true;
  }
}

export class PresentPowerAttr extends VariablePowerAttr {
  apply(user: Pokemon, target: Pokemon, move: Move, args: any[]): boolean {
    /**
     * If this move is multi-hit, and this attribute is applied to any hit
     * other than the first, this move cannot result in a heal.
     */
    const firstHit = (user.turnData.hitCount === user.turnData.hitsLeft);

    const powerSeed = randSeedInt(firstHit ? 100 : 80);
    if (powerSeed <= 40) {
      (args[0] as NumberHolder).value = 40;
    } else if (40 < powerSeed && powerSeed <= 70) {
      (args[0] as NumberHolder).value = 80;
    } else if (70 < powerSeed && powerSeed <= 80) {
      (args[0] as NumberHolder).value = 120;
    } else if (80 < powerSeed && powerSeed <= 100) {
      // If this move is multi-hit, disable all other hits
      user.turnData.hitCount = 1;
      user.turnData.hitsLeft = 1;
      globalScene.unshiftPhase(new PokemonHealPhase(target.getBattlerIndex(),
        toDmgValue(target.getMaxHp() / 4), i18next.t("moveTriggers:regainedHealth", { pokemonName: getPokemonNameWithAffix(target) }), true));
    }

    return true;
  }
}

export class WaterShurikenPowerAttr extends VariablePowerAttr {
  apply(user: Pokemon, target: Pokemon, move: Move, args: any[]): boolean {
    if (user.species.speciesId === Species.GRENINJA && user.hasAbility(Abilities.BATTLE_BOND) && user.formIndex === 2) {
      (args[0] as NumberHolder).value = 20;
      return true;
    }
    return false;
  }
}

/**
 * Attribute used to calculate the power of attacks that scale with Stockpile stacks (i.e. Spit Up).
 */
export class SpitUpPowerAttr extends VariablePowerAttr {
  private multiplier: number = 0;

  constructor(multiplier: number) {
    super();
    this.multiplier = multiplier;
  }

  apply(user: Pokemon, target: Pokemon, move: Move, args: any[]): boolean {
    const stockpilingTag = user.getTag(StockpilingTag);

    if (stockpilingTag && stockpilingTag.stockpiledCount > 0) {
      const power = args[0] as NumberHolder;
      power.value = this.multiplier * stockpilingTag.stockpiledCount;
      return true;
    }

    return false;
  }
}

/**
 * Attribute used to apply Swallow's healing, which scales with Stockpile stacks.
 * Does NOT remove stockpiled stacks.
 */
export class SwallowHealAttr extends HealAttr {
  apply(user: Pokemon, target: Pokemon, move: Move, args: any[]): boolean {
    const stockpilingTag = user.getTag(StockpilingTag);

    if (stockpilingTag && stockpilingTag.stockpiledCount > 0) {
      const stockpiled = stockpilingTag.stockpiledCount;
      let healRatio: number;

      if (stockpiled === 1) {
        healRatio = 0.25;
      } else if (stockpiled === 2) {
        healRatio = 0.50;
      } else { // stockpiled >= 3
        healRatio = 1.00;
      }

      if (healRatio) {
        this.addHealPhase(user, healRatio);
        return true;
      }
    }

    return false;
  }
}

const hasStockpileStacksCondition: MoveConditionFunc = (user) => {
  const hasStockpilingTag = user.getTag(StockpilingTag);
  return !!hasStockpilingTag && hasStockpilingTag.stockpiledCount > 0;
};

/**
 * Attribute used for multi-hit moves that increase power in increments of the
 * move's base power for each hit, namely Triple Kick and Triple Axel.
 * @extends VariablePowerAttr
 * @see {@linkcode apply}
 */
export class MultiHitPowerIncrementAttr extends VariablePowerAttr {
  /** The max number of base power increments allowed for this move */
  private maxHits: number;

  constructor(maxHits: number) {
    super();

    this.maxHits = maxHits;
  }

  /**
   * Increases power of move in increments of the base power for the amount of times
   * the move hit. In the case that the move is extended, it will circle back to the
   * original base power of the move after incrementing past the maximum amount of
   * hits.
   * @param user {@linkcode Pokemon} that used the move
   * @param target {@linkcode Pokemon} that the move was used on
   * @param move {@linkcode Move} with this attribute
   * @param args [0] {@linkcode NumberHolder} for final calculated power of move
   * @returns true if attribute application succeeds
   */
  apply(user: Pokemon, target: Pokemon, move: Move, args: any[]): boolean {
    const hitsTotal = user.turnData.hitCount - Math.max(user.turnData.hitsLeft, 0);
    const power = args[0] as NumberHolder;

    power.value = move.power * (1 + hitsTotal % this.maxHits);

    return true;
  }
}

/**
 * Attribute used for moves that double in power if the given move immediately
 * preceded the move applying the attribute, namely Fusion Flare and
 * Fusion Bolt.
 * @extends VariablePowerAttr
 * @see {@linkcode apply}
 */
export class LastMoveDoublePowerAttr extends VariablePowerAttr {
  /** The move that must precede the current move */
  private move: Moves;

  constructor(move: Moves) {
    super();

    this.move = move;
  }

  /**
   * Doubles power of move if the given move is found to precede the current
   * move with no other moves being executed in between, only ignoring failed
   * moves if any.
   * @param user {@linkcode Pokemon} that used the move
   * @param target N/A
   * @param move N/A
   * @param args [0] {@linkcode NumberHolder} that holds the resulting power of the move
   * @returns true if attribute application succeeds, false otherwise
   */
  apply(user: Pokemon, _target: Pokemon, _move: Move, args: any[]): boolean {
    const power = args[0] as NumberHolder;
    const enemy = user.getOpponent(0);
    const pokemonActed: Pokemon[] = [];

    if (enemy?.turnData.acted) {
      pokemonActed.push(enemy);
    }

    if (globalScene.currentBattle.double) {
      const userAlly = user.getAlly();
      const enemyAlly = enemy?.getAlly();

      if (!isNullOrUndefined(userAlly) && userAlly.turnData.acted) {
        pokemonActed.push(userAlly);
      }
      if (!isNullOrUndefined(enemyAlly) && enemyAlly.turnData.acted) {
        pokemonActed.push(enemyAlly);
      }
    }

    pokemonActed.sort((a, b) => b.turnData.order - a.turnData.order);

    for (const p of pokemonActed) {
      const [ lastMove ] = p.getLastXMoves(1);
      if (lastMove.result !== MoveResult.FAIL) {
        if ((lastMove.result === MoveResult.SUCCESS) && (lastMove.move === this.move)) {
          power.value *= 2;
          return true;
        } else {
          break;
        }
      }
    }

    return false;
  }
}

/**
 * Changes a Pledge move's power to 150 when combined with another unique Pledge
 * move from an ally.
 */
export class CombinedPledgePowerAttr extends VariablePowerAttr {
  override apply(user: Pokemon, target: Pokemon, move: Move, args: any[]): boolean {
    const power = args[0];
    if (!(power instanceof NumberHolder)) {
      return false;
    }
    const combinedPledgeMove = user.turnData.combiningPledge;

    if (combinedPledgeMove && combinedPledgeMove !== move.id) {
      power.value *= 150 / 80;
      return true;
    }
    return false;
  }
}

/**
 * Applies STAB to the given Pledge move if the move is part of a combined attack.
 */
export class CombinedPledgeStabBoostAttr extends MoveAttr {
  override apply(user: Pokemon, target: Pokemon, move: Move, args: any[]): boolean {
    const stabMultiplier = args[0];
    if (!(stabMultiplier instanceof NumberHolder)) {
      return false;
    }
    const combinedPledgeMove = user.turnData.combiningPledge;

    if (combinedPledgeMove && combinedPledgeMove !== move.id) {
      stabMultiplier.value = 1.5;
      return true;
    }
    return false;
  }
}

/**
 * Variable Power attribute for {@link https://bulbapedia.bulbagarden.net/wiki/Round_(move) | Round}.
 * Doubles power if another Pokemon has previously selected Round this turn.
 * @extends VariablePowerAttr
 */
export class RoundPowerAttr extends VariablePowerAttr {
  override apply(user: Pokemon, target: Pokemon, move: Move, args: any[]): boolean {
    const power = args[0];
    if (!(power instanceof NumberHolder)) {
      return false;
    }

    if (user.turnData?.joinedRound) {
      power.value *= 2;
      return true;
    }
    return false;
  }
}

/**
 * Attribute for the "combo" effect of {@link https://bulbapedia.bulbagarden.net/wiki/Round_(move) | Round}.
 * Preempts the next move in the turn order with the first instance of any Pokemon
 * using Round. Also marks the Pokemon using the cued Round to double the move's power.
 * @extends MoveEffectAttr
 * @see {@linkcode RoundPowerAttr}
 */
export class CueNextRoundAttr extends MoveEffectAttr {
  constructor() {
    super(true, { lastHitOnly: true });
  }

  override apply(user: Pokemon, target: Pokemon, move: Move, args?: any[]): boolean {
    const nextRoundPhase = globalScene.findPhase<MovePhase>(phase =>
      phase instanceof MovePhase && phase.move.moveId === Moves.ROUND
    );

    if (!nextRoundPhase) {
      return false;
    }

    // Update the phase queue so that the next Pokemon using Round moves next
    const nextRoundIndex = globalScene.phaseQueue.indexOf(nextRoundPhase);
    const nextMoveIndex = globalScene.phaseQueue.findIndex(phase => phase instanceof MovePhase);
    if (nextRoundIndex !== nextMoveIndex) {
      globalScene.prependToPhase(globalScene.phaseQueue.splice(nextRoundIndex, 1)[0], MovePhase);
    }

    // Mark the corresponding Pokemon as having "joined the Round" (for doubling power later)
    nextRoundPhase.pokemon.turnData.joinedRound = true;
    return true;
  }
}

/**
 * Attribute that changes stat stages before the damage is calculated
 */
export class StatChangeBeforeDmgCalcAttr extends MoveAttr {
  /**
   * Applies Stat Changes before damage is calculated
   *
   * @param user {@linkcode Pokemon} that called {@linkcode move}
   * @param target {@linkcode Pokemon} that is the target of {@linkcode move}
   * @param move {@linkcode Move} called by {@linkcode user}
   * @param args N/A
   *
   * @returns true if stat stages where correctly applied
   */
  apply(user: Pokemon, target: Pokemon, move: Move, args: any[]): boolean {
    return false;
  }
}

/**
 * Steals the postitive Stat stages of the target before damage calculation so stat changes
 * apply to damage calculation (e.g. {@linkcode Moves.SPECTRAL_THIEF})
 * {@link https://bulbapedia.bulbagarden.net/wiki/Spectral_Thief_(move) | Spectral Thief}
 */
export class SpectralThiefAttr extends StatChangeBeforeDmgCalcAttr {
  /**
   * steals max amount of positive stats of the target while not exceeding the limit of max 6 stat stages
   *
   * @param user {@linkcode Pokemon} that called {@linkcode move}
   * @param target {@linkcode Pokemon} that is the target of {@linkcode move}
   * @param move {@linkcode Move} called by {@linkcode user}
   * @param args N/A
   *
   * @returns true if stat stages where correctly stolen
   */
  apply(user: Pokemon, target: Pokemon, move: Move, args: any[]): boolean {
    /**
     * Copy all positive stat stages to user and reduce copied stat stages on target.
     */
    for (const s of BATTLE_STATS) {
      const statStageValueTarget = target.getStatStage(s);
      const statStageValueUser = user.getStatStage(s);

      if (statStageValueTarget > 0) {
        /**
         * Only value of up to 6 can be stolen (stat stages don't exceed 6)
         */
        const availableToSteal = Math.min(statStageValueTarget, 6 - statStageValueUser);

        globalScene.unshiftPhase(new StatStageChangePhase(user.getBattlerIndex(), this.selfTarget, [ s ], availableToSteal));
        target.setStatStage(s, statStageValueTarget - availableToSteal);
      }
    }

    target.updateInfo();
    user.updateInfo();
    globalScene.queueMessage(i18next.t("moveTriggers:stealPositiveStats", { pokemonName: getPokemonNameWithAffix(user), targetName: getPokemonNameWithAffix(target) }));

    return true;
  }

}

export class VariableAtkAttr extends MoveAttr {
  constructor() {
    super();
  }

  apply(user: Pokemon, target: Pokemon, move: Move, args: any[]): boolean {
    //const atk = args[0] as Utils.NumberHolder;
    return false;
  }
}

export class TargetAtkUserAtkAttr extends VariableAtkAttr {
  constructor() {
    super();
  }
  apply(user: Pokemon, target: Pokemon, move: Move, args: any[]): boolean {
    (args[0] as NumberHolder).value = target.getEffectiveStat(Stat.ATK, target);
    return true;
  }
}

export class DefAtkAttr extends VariableAtkAttr {
  constructor() {
    super();
  }

  apply(user: Pokemon, target: Pokemon, move: Move, args: any[]): boolean {
    (args[0] as NumberHolder).value = user.getEffectiveStat(Stat.DEF, target);
    return true;
  }
}

export class VariableDefAttr extends MoveAttr {
  constructor() {
    super();
  }

  apply(user: Pokemon, target: Pokemon, move: Move, args: any[]): boolean {
    //const def = args[0] as Utils.NumberHolder;
    return false;
  }
}

export class DefDefAttr extends VariableDefAttr {
  constructor() {
    super();
  }

  apply(user: Pokemon, target: Pokemon, move: Move, args: any[]): boolean {
    (args[0] as NumberHolder).value = target.getEffectiveStat(Stat.DEF, user);
    return true;
  }
}

export class VariableAccuracyAttr extends MoveAttr {
  apply(user: Pokemon, target: Pokemon, move: Move, args: any[]): boolean {
    //const accuracy = args[0] as Utils.NumberHolder;
    return false;
  }
}

/**
 * Attribute used for Thunder and Hurricane that sets accuracy to 50 in sun and never miss in rain
 */
export class ThunderAccuracyAttr extends VariableAccuracyAttr {
  apply(user: Pokemon, target: Pokemon, move: Move, args: any[]): boolean {
    if (!globalScene.arena.weather?.isEffectSuppressed()) {
      const accuracy = args[0] as NumberHolder;
      const weatherType = globalScene.arena.weather?.weatherType || WeatherType.NONE;
      switch (weatherType) {
        case WeatherType.SUNNY:
        case WeatherType.HARSH_SUN:
          accuracy.value = 50;
          return true;
        case WeatherType.RAIN:
        case WeatherType.HEAVY_RAIN:
          accuracy.value = -1;
          return true;
      }
    }

    return false;
  }
}

/**
 * Attribute used for Bleakwind Storm, Wildbolt Storm, and Sandsear Storm that sets accuracy to never
 * miss in rain
 * Springtide Storm does NOT have this property
 */
export class StormAccuracyAttr extends VariableAccuracyAttr {
  apply(user: Pokemon, target: Pokemon, move: Move, args: any[]): boolean {
    if (!globalScene.arena.weather?.isEffectSuppressed()) {
      const accuracy = args[0] as NumberHolder;
      const weatherType = globalScene.arena.weather?.weatherType || WeatherType.NONE;
      switch (weatherType) {
        case WeatherType.RAIN:
        case WeatherType.HEAVY_RAIN:
          accuracy.value = -1;
          return true;
      }
    }

    return false;
  }
}

/**
 * Attribute used for moves which never miss
 * against Pokemon with the {@linkcode BattlerTagType.MINIMIZED}
 * @extends VariableAccuracyAttr
 * @see {@linkcode apply}
 */
export class AlwaysHitMinimizeAttr extends VariableAccuracyAttr {
  /**
   * @see {@linkcode apply}
   * @param user N/A
   * @param target {@linkcode Pokemon} target of the move
   * @param move N/A
   * @param args [0] Accuracy of the move to be modified
   * @returns true if the function succeeds
   */
  apply(user: Pokemon, target: Pokemon, move: Move, args: any[]): boolean {
    if (target.getTag(BattlerTagType.MINIMIZED)) {
      const accuracy = args[0] as NumberHolder;
      accuracy.value = -1;

      return true;
    }

    return false;
  }
}

export class ToxicAccuracyAttr extends VariableAccuracyAttr {
  apply(user: Pokemon, target: Pokemon, move: Move, args: any[]): boolean {
    if (user.isOfType(PokemonType.POISON)) {
      const accuracy = args[0] as NumberHolder;
      accuracy.value = -1;
      return true;
    }

    return false;
  }
}

export class BlizzardAccuracyAttr extends VariableAccuracyAttr {
  apply(user: Pokemon, target: Pokemon, move: Move, args: any[]): boolean {
    if (!globalScene.arena.weather?.isEffectSuppressed()) {
      const accuracy = args[0] as NumberHolder;
      const weatherType = globalScene.arena.weather?.weatherType || WeatherType.NONE;
      if (weatherType === WeatherType.HAIL || weatherType === WeatherType.SNOW) {
        accuracy.value = -1;
        return true;
      }
    }

    return false;
  }
}

export class VariableMoveCategoryAttr extends MoveAttr {
  apply(user: Pokemon, target: Pokemon, move: Move, args: any[]): boolean {
    return false;
  }
}

export class PhotonGeyserCategoryAttr extends VariableMoveCategoryAttr {
  apply(user: Pokemon, target: Pokemon, move: Move, args: any[]): boolean {
    const category = (args[0] as NumberHolder);

    if (user.getEffectiveStat(Stat.ATK, target, move) > user.getEffectiveStat(Stat.SPATK, target, move)) {
      category.value = MoveCategory.PHYSICAL;
      return true;
    }

    return false;
  }
}

/**
 * Attribute used for tera moves that change category based on the user's Atk and SpAtk stats
 * Note: Currently, `getEffectiveStat` does not ignore all abilities that affect stats except those
 * with the attribute of `StatMultiplierAbAttr`
 * TODO: Remove the `.partial()` tag from Tera Blast and Tera Starstorm when the above issue is resolved
 * @extends VariableMoveCategoryAttr
 */
export class TeraMoveCategoryAttr extends VariableMoveCategoryAttr {
  apply(user: Pokemon, target: Pokemon, move: Move, args: any[]): boolean {
    const category = (args[0] as NumberHolder);

    if (user.isTerastallized && user.getEffectiveStat(Stat.ATK, target, move, true, true, false, false, true) >
    user.getEffectiveStat(Stat.SPATK, target, move, true, true, false, false, true)) {
      category.value = MoveCategory.PHYSICAL;
      return true;
    }

    return false;
  }
}

/**
 * Increases the power of Tera Blast if the user is Terastallized into Stellar type
 * @extends VariablePowerAttr
 */
export class TeraBlastPowerAttr extends VariablePowerAttr {
  /**
   * Sets Tera Blast's power to 100 if the user is terastallized with
   * the Stellar tera type.
   * @param user {@linkcode Pokemon} the Pokemon using this move
   * @param target n/a
   * @param move {@linkcode Move} the Move with this attribute (i.e. Tera Blast)
   * @param args
   *   - [0] {@linkcode NumberHolder} the applied move's power, factoring in
   *       previously applied power modifiers.
   * @returns
   */
  apply(user: Pokemon, target: Pokemon, move: Move, args: any[]): boolean {
    const power = args[0] as NumberHolder;
    if (user.isTerastallized && user.getTeraType() === PokemonType.STELLAR) {
      power.value = 100;
      return true;
    }

    return false;
  }
}

/**
 * Change the move category to status when used on the ally
 * @extends VariableMoveCategoryAttr
 * @see {@linkcode apply}
 */
export class StatusCategoryOnAllyAttr extends VariableMoveCategoryAttr {
  /**
   * @param user {@linkcode Pokemon} using the move
   * @param target {@linkcode Pokemon} target of the move
   * @param move {@linkcode Move} with this attribute
   * @param args [0] {@linkcode NumberHolder} The category of the move
   * @returns true if the function succeeds
   */
  apply(user: Pokemon, target: Pokemon, move: Move, args: any[]): boolean {
    const category = (args[0] as NumberHolder);

    if (user.getAlly() === target) {
      category.value = MoveCategory.STATUS;
      return true;
    }

    return false;
  }
}

export class ShellSideArmCategoryAttr extends VariableMoveCategoryAttr {
  apply(user: Pokemon, target: Pokemon, move: Move, args: any[]): boolean {
    const category = (args[0] as NumberHolder);

    const predictedPhysDmg = target.getBaseDamage({source: user, move, moveCategory: MoveCategory.PHYSICAL, ignoreAbility: true, ignoreSourceAbility: true, ignoreAllyAbility: true, ignoreSourceAllyAbility: true, simulated: true});
    const predictedSpecDmg = target.getBaseDamage({source: user, move, moveCategory: MoveCategory.SPECIAL, ignoreAbility: true, ignoreSourceAbility: true, ignoreAllyAbility: true, ignoreSourceAllyAbility: true, simulated: true});

    if (predictedPhysDmg > predictedSpecDmg) {
      category.value = MoveCategory.PHYSICAL;
      return true;
    } else if (predictedPhysDmg === predictedSpecDmg && user.randSeedInt(2) === 0) {
      category.value = MoveCategory.PHYSICAL;
      return true;
    }
    return false;
  }
}

export class VariableMoveTypeAttr extends MoveAttr {
  apply(user: Pokemon, target: Pokemon, move: Move, args: any[]): boolean {
    return false;
  }
}

export class FormChangeItemTypeAttr extends VariableMoveTypeAttr {
  apply(user: Pokemon, target: Pokemon, move: Move, args: any[]): boolean {
    const moveType = args[0];
    if (!(moveType instanceof NumberHolder)) {
      return false;
    }

    if ([ user.species.speciesId, user.fusionSpecies?.speciesId ].includes(Species.ARCEUS) || [ user.species.speciesId, user.fusionSpecies?.speciesId ].includes(Species.SILVALLY)) {
      const form = user.species.speciesId === Species.ARCEUS || user.species.speciesId === Species.SILVALLY ? user.formIndex : user.fusionSpecies?.formIndex!;

      moveType.value = PokemonType[PokemonType[form]];
      return true;
    }

    return false;
  }
}

export class TechnoBlastTypeAttr extends VariableMoveTypeAttr {
  apply(user: Pokemon, target: Pokemon, move: Move, args: any[]): boolean {
    const moveType = args[0];
    if (!(moveType instanceof NumberHolder)) {
      return false;
    }

    if ([ user.species.speciesId, user.fusionSpecies?.speciesId ].includes(Species.GENESECT)) {
      const form = user.species.speciesId === Species.GENESECT ? user.formIndex : user.fusionSpecies?.formIndex;

      switch (form) {
        case 1: // Shock Drive
          moveType.value = PokemonType.ELECTRIC;
          break;
        case 2: // Burn Drive
          moveType.value = PokemonType.FIRE;
          break;
        case 3: // Chill Drive
          moveType.value = PokemonType.ICE;
          break;
        case 4: // Douse Drive
          moveType.value = PokemonType.WATER;
          break;
        default:
          moveType.value = PokemonType.NORMAL;
          break;
      }
      return true;
    }

    return false;
  }
}

export class AuraWheelTypeAttr extends VariableMoveTypeAttr {
  apply(user: Pokemon, target: Pokemon, move: Move, args: any[]): boolean {
    const moveType = args[0];
    if (!(moveType instanceof NumberHolder)) {
      return false;
    }

    if ([ user.species.speciesId, user.fusionSpecies?.speciesId ].includes(Species.MORPEKO)) {
      const form = user.species.speciesId === Species.MORPEKO ? user.formIndex : user.fusionSpecies?.formIndex;

      switch (form) {
        case 1: // Hangry Mode
          moveType.value = PokemonType.DARK;
          break;
        default: // Full Belly Mode
          moveType.value = PokemonType.ELECTRIC;
          break;
      }
      return true;
    }

    return false;
  }
}

export class RagingBullTypeAttr extends VariableMoveTypeAttr {
  apply(user: Pokemon, target: Pokemon, move: Move, args: any[]): boolean {
    const moveType = args[0];
    if (!(moveType instanceof NumberHolder)) {
      return false;
    }

    if ([ user.species.speciesId, user.fusionSpecies?.speciesId ].includes(Species.PALDEA_TAUROS)) {
      const form = user.species.speciesId === Species.PALDEA_TAUROS ? user.formIndex : user.fusionSpecies?.formIndex;

      switch (form) {
        case 1: // Blaze breed
          moveType.value = PokemonType.FIRE;
          break;
        case 2: // Aqua breed
          moveType.value = PokemonType.WATER;
          break;
        default:
          moveType.value = PokemonType.FIGHTING;
          break;
      }
      return true;
    }

    return false;
  }
}

export class IvyCudgelTypeAttr extends VariableMoveTypeAttr {
  apply(user: Pokemon, target: Pokemon, move: Move, args: any[]): boolean {
    const moveType = args[0];
    if (!(moveType instanceof NumberHolder)) {
      return false;
    }

    if ([ user.species.speciesId, user.fusionSpecies?.speciesId ].includes(Species.OGERPON)) {
      const form = user.species.speciesId === Species.OGERPON ? user.formIndex : user.fusionSpecies?.formIndex;

      switch (form) {
        case 1: // Wellspring Mask
        case 5: // Wellspring Mask Tera
          moveType.value = PokemonType.WATER;
          break;
        case 2: // Hearthflame Mask
        case 6: // Hearthflame Mask Tera
          moveType.value = PokemonType.FIRE;
          break;
        case 3: // Cornerstone Mask
        case 7: // Cornerstone Mask Tera
          moveType.value = PokemonType.ROCK;
          break;
        case 4: // Teal Mask Tera
        default:
          moveType.value = PokemonType.GRASS;
          break;
      }
      return true;
    }

    return false;
  }
}

export class WeatherBallTypeAttr extends VariableMoveTypeAttr {
  apply(user: Pokemon, target: Pokemon, move: Move, args: any[]): boolean {
    const moveType = args[0];
    if (!(moveType instanceof NumberHolder)) {
      return false;
    }

    if (!globalScene.arena.weather?.isEffectSuppressed()) {
      switch (globalScene.arena.weather?.weatherType) {
        case WeatherType.SUNNY:
        case WeatherType.HARSH_SUN:
          moveType.value = PokemonType.FIRE;
          break;
        case WeatherType.RAIN:
        case WeatherType.HEAVY_RAIN:
          moveType.value = PokemonType.WATER;
          break;
        case WeatherType.SANDSTORM:
          moveType.value = PokemonType.ROCK;
          break;
        case WeatherType.HAIL:
        case WeatherType.SNOW:
          moveType.value = PokemonType.ICE;
          break;
        default:
          return false;
      }
      return true;
    }

    return false;
  }
}

/**
 * Changes the move's type to match the current terrain.
 * Has no effect if the user is not grounded.
 * @extends VariableMoveTypeAttr
 * @see {@linkcode apply}
 */
export class TerrainPulseTypeAttr extends VariableMoveTypeAttr {
  /**
   * @param user {@linkcode Pokemon} using this move
   * @param target N/A
   * @param move N/A
   * @param args [0] {@linkcode NumberHolder} The move's type to be modified
   * @returns true if the function succeeds
   */
  apply(user: Pokemon, target: Pokemon, move: Move, args: any[]): boolean {
    const moveType = args[0];
    if (!(moveType instanceof NumberHolder)) {
      return false;
    }

    if (!user.isGrounded()) {
      return false;
    }

    const currentTerrain = globalScene.arena.getTerrainType();
    switch (currentTerrain) {
      case TerrainType.MISTY:
        moveType.value = PokemonType.FAIRY;
        break;
      case TerrainType.ELECTRIC:
        moveType.value = PokemonType.ELECTRIC;
        break;
      case TerrainType.GRASSY:
        moveType.value = PokemonType.GRASS;
        break;
      case TerrainType.PSYCHIC:
        moveType.value = PokemonType.PSYCHIC;
        break;
      default:
        return false;
    }
    return true;
  }
}

/**
 * Changes type based on the user's IVs
 * @extends VariableMoveTypeAttr
 */
export class HiddenPowerTypeAttr extends VariableMoveTypeAttr {
  apply(user: Pokemon, target: Pokemon, move: Move, args: any[]): boolean {
    const moveType = args[0];
    if (!(moveType instanceof NumberHolder)) {
      return false;
    }

    const iv_val = Math.floor(((user.ivs[Stat.HP] & 1)
      + (user.ivs[Stat.ATK] & 1) * 2
      + (user.ivs[Stat.DEF] & 1) * 4
      + (user.ivs[Stat.SPD] & 1) * 8
      + (user.ivs[Stat.SPATK] & 1) * 16
      + (user.ivs[Stat.SPDEF] & 1) * 32) * 15 / 63);

    moveType.value = [
      PokemonType.FIGHTING, PokemonType.FLYING, PokemonType.POISON, PokemonType.GROUND,
      PokemonType.ROCK, PokemonType.BUG, PokemonType.GHOST, PokemonType.STEEL,
      PokemonType.FIRE, PokemonType.WATER, PokemonType.GRASS, PokemonType.ELECTRIC,
      PokemonType.PSYCHIC, PokemonType.ICE, PokemonType.DRAGON, PokemonType.DARK ][iv_val];

    return true;
  }
}

/**
 * Changes the type of Tera Blast to match the user's tera type
 * @extends VariableMoveTypeAttr
 */
export class TeraBlastTypeAttr extends VariableMoveTypeAttr {
  /**
   * @param user {@linkcode Pokemon} the user of the move
   * @param target {@linkcode Pokemon} N/A
   * @param move {@linkcode Move} the move with this attribute
   * @param args `[0]` the move's type to be modified
   * @returns `true` if the move's type was modified; `false` otherwise
   */
  apply(user: Pokemon, target: Pokemon, move: Move, args: any[]): boolean {
    const moveType = args[0];
    if (!(moveType instanceof NumberHolder)) {
      return false;
    }

    if (user.isTerastallized) {
      moveType.value = user.getTeraType(); // changes move type to tera type
      return true;
    }

    return false;
  }
}

/**
 * Attribute used for Tera Starstorm that changes the move type to Stellar
 * @extends VariableMoveTypeAttr
 */
export class TeraStarstormTypeAttr extends VariableMoveTypeAttr {
  /**
   *
   * @param user the {@linkcode Pokemon} using the move
   * @param target n/a
   * @param move n/a
   * @param args[0] {@linkcode NumberHolder} the move type
   * @returns `true` if the move type is changed to {@linkcode PokemonType.STELLAR}, `false` otherwise
   */
  override apply(user: Pokemon, target: Pokemon, move: Move, args: any[]): boolean {
    if (user.isTerastallized && user.hasSpecies(Species.TERAPAGOS)) {
      const moveType = args[0] as NumberHolder;

      moveType.value = PokemonType.STELLAR;
      return true;
    }
    return false;
  }
}

export class MatchUserTypeAttr extends VariableMoveTypeAttr {
  apply(user: Pokemon, target: Pokemon, move: Move, args: any[]): boolean {
    const moveType = args[0];
    if (!(moveType instanceof NumberHolder)) {
      return false;
    }
    const userTypes = user.getTypes(true);

    if (userTypes.includes(PokemonType.STELLAR)) { // will not change to stellar type
      const nonTeraTypes = user.getTypes();
      moveType.value = nonTeraTypes[0];
      return true;
    } else if (userTypes.length > 0) {
      moveType.value = userTypes[0];
      return true;
    } else {
      return false;
    }

  }
}

/**
 * Changes the type of a Pledge move based on the Pledge move combined with it.
 * @extends VariableMoveTypeAttr
 */
export class CombinedPledgeTypeAttr extends VariableMoveTypeAttr {
  override apply(user: Pokemon, target: Pokemon, move: Move, args: any[]): boolean {
    const moveType = args[0];
    if (!(moveType instanceof NumberHolder)) {
      return false;
    }

    const combinedPledgeMove = user?.turnData?.combiningPledge;
    if (!combinedPledgeMove) {
      return false;
    }

    switch (move.id) {
      case Moves.FIRE_PLEDGE:
        if (combinedPledgeMove === Moves.WATER_PLEDGE) {
          moveType.value = PokemonType.WATER;
          return true;
        }
        return false;
      case Moves.WATER_PLEDGE:
        if (combinedPledgeMove === Moves.GRASS_PLEDGE) {
          moveType.value = PokemonType.GRASS;
          return true;
        }
        return false;
      case Moves.GRASS_PLEDGE:
        if (combinedPledgeMove === Moves.FIRE_PLEDGE) {
          moveType.value = PokemonType.FIRE;
          return true;
        }
        return false;
      default:
        return false;
    }
  }
}

export class VariableMoveTypeMultiplierAttr extends MoveAttr {
  apply(user: Pokemon, target: Pokemon, move: Move, args: any[]): boolean {
    return false;
  }
}

export class NeutralDamageAgainstFlyingTypeMultiplierAttr extends VariableMoveTypeMultiplierAttr {
  apply(user: Pokemon, target: Pokemon, move: Move, args: any[]): boolean {
    if (!target.getTag(BattlerTagType.IGNORE_FLYING)) {
      const multiplier = args[0] as NumberHolder;
      //When a flying type is hit, the first hit is always 1x multiplier.
      if (target.isOfType(PokemonType.FLYING)) {
        multiplier.value = 1;
      }
      return true;
    }

    return false;
  }
}

export class IceNoEffectTypeAttr extends VariableMoveTypeMultiplierAttr {
  /**
   * Checks to see if the Target is Ice-Type or not. If so, the move will have no effect.
   * @param user n/a
   * @param target The {@linkcode Pokemon} targeted by the move
   * @param move n/a
   * @param args `[0]` a {@linkcode NumberHolder | NumberHolder} containing a type effectiveness multiplier
   * @returns `true` if this Ice-type immunity applies; `false` otherwise
   */
  apply(user: Pokemon, target: Pokemon, move: Move, args: any[]): boolean {
    const multiplier = args[0] as NumberHolder;
    if (target.isOfType(PokemonType.ICE)) {
      multiplier.value = 0;
      return true;
    }
    return false;
  }
}

export class FlyingTypeMultiplierAttr extends VariableMoveTypeMultiplierAttr {
  apply(user: Pokemon, target: Pokemon, move: Move, args: any[]): boolean {
    const multiplier = args[0] as NumberHolder;
    multiplier.value *= target.getAttackTypeEffectiveness(PokemonType.FLYING, user);
    return true;
  }
}

/**
 * Attribute for moves which have a custom type chart interaction.
 */
export class VariableMoveTypeChartAttr extends MoveAttr {
  /**
   * @param user {@linkcode Pokemon} using the move
   * @param target {@linkcode Pokemon} target of the move
   * @param move {@linkcode Move} with this attribute
   * @param args [0] {@linkcode NumberHolder} holding the type effectiveness
   * @param args [1] A single defensive type of the target
   *
   * @returns true if application of the attribute succeeds
   */
  apply(user: Pokemon, target: Pokemon, move: Move, args: any[]): boolean {
    return false;
  }
}

/**
 * This class forces Freeze-Dry to be super effective against Water Type.
 */
export class FreezeDryAttr extends VariableMoveTypeChartAttr {
  apply(user: Pokemon, target: Pokemon, move: Move, args: any[]): boolean {
    const multiplier = args[0] as NumberHolder;
    const defType = args[1] as PokemonType;

    if (defType === PokemonType.WATER) {
      multiplier.value = 2;
      return true;
    } else {
      return false;
    }
  }
}

export class OneHitKOAccuracyAttr extends VariableAccuracyAttr {
  apply(user: Pokemon, target: Pokemon, move: Move, args: any[]): boolean {
    const accuracy = args[0] as NumberHolder;
    if (user.level < target.level) {
      accuracy.value = 0;
    } else {
      accuracy.value = Math.min(Math.max(30 + 100 * (1 - target.level / user.level), 0), 100);
    }
    return true;
  }
}

export class SheerColdAccuracyAttr extends OneHitKOAccuracyAttr {
  /**
   * Changes the normal One Hit KO Accuracy Attr to implement the Gen VII changes,
   * where if the user is Ice-Type, it has more accuracy.
   * @param {Pokemon} user Pokemon that is using the move; checks the Pokemon's level.
   * @param {Pokemon} target Pokemon that is receiving the move; checks the Pokemon's level.
   * @param {Move} move N/A
   * @param {any[]} args Uses the accuracy argument, allowing to change it from either 0 if it doesn't pass
   * the first if/else, or 30/20 depending on the type of the user Pokemon.
   * @returns Returns true if move is successful, false if misses.
   */
  apply(user: Pokemon, target: Pokemon, move: Move, args: any[]): boolean {
    const accuracy = args[0] as NumberHolder;
    if (user.level < target.level) {
      accuracy.value = 0;
    } else {
      const baseAccuracy = user.isOfType(PokemonType.ICE) ? 30 : 20;
      accuracy.value = Math.min(Math.max(baseAccuracy + 100 * (1 - target.level / user.level), 0), 100);
    }
    return true;
  }
}

export class MissEffectAttr extends MoveAttr {
  private missEffectFunc: UserMoveConditionFunc;

  constructor(missEffectFunc: UserMoveConditionFunc) {
    super();

    this.missEffectFunc = missEffectFunc;
  }

  apply(user: Pokemon, target: Pokemon, move: Move, args: any[]): boolean {
    this.missEffectFunc(user, move);
    return true;
  }
}

export class NoEffectAttr extends MoveAttr {
  private noEffectFunc: UserMoveConditionFunc;

  constructor(noEffectFunc: UserMoveConditionFunc) {
    super();

    this.noEffectFunc = noEffectFunc;
  }

  apply(user: Pokemon, target: Pokemon, move: Move, args: any[]): boolean {
    this.noEffectFunc(user, move);
    return true;
  }
}

const crashDamageFunc = (user: Pokemon, move: Move) => {
  const cancelled = new BooleanHolder(false);
  applyAbAttrs(BlockNonDirectDamageAbAttr, user, cancelled);
  if (cancelled.value) {
    return false;
  }

  user.damageAndUpdate(toDmgValue(user.getMaxHp() / 2), { result: HitResult.INDIRECT });
  globalScene.queueMessage(i18next.t("moveTriggers:keptGoingAndCrashed", { pokemonName: getPokemonNameWithAffix(user) }));
  user.turnData.damageTaken += toDmgValue(user.getMaxHp() / 2);

  return true;
};

export class TypelessAttr extends MoveAttr { }
/**
* Attribute used for moves which ignore redirection effects, and always target their original target, i.e. Snipe Shot
* Bypasses Storm Drain, Follow Me, Ally Switch, and the like.
*/
export class BypassRedirectAttr extends MoveAttr {
  /** `true` if this move only bypasses redirection from Abilities */
  public readonly abilitiesOnly: boolean;

  constructor(abilitiesOnly: boolean = false) {
    super();
    this.abilitiesOnly = abilitiesOnly;
  }
}

export class FrenzyAttr extends MoveEffectAttr {
  constructor() {
    super(true, { lastHitOnly: true });
  }

  canApply(user: Pokemon, target: Pokemon, move: Move, args: any[]) {
    return !(this.selfTarget ? user : target).isFainted();
  }

  apply(user: Pokemon, target: Pokemon, move: Move, args: any[]): boolean {
    if (!super.apply(user, target, move, args)) {
      return false;
    }

    if (!user.getTag(BattlerTagType.FRENZY) && !user.getMoveQueue().length) {
      const turnCount = user.randSeedIntRange(1, 2);
      new Array(turnCount).fill(null).map(() => user.getMoveQueue().push({ move: move.id, targets: [ target.getBattlerIndex() ], ignorePP: true }));
      user.addTag(BattlerTagType.FRENZY, turnCount, move.id, user.id);
    } else {
      applyMoveAttrs(AddBattlerTagAttr, user, target, move, args);
      user.lapseTag(BattlerTagType.FRENZY); // if FRENZY is already in effect (moveQueue.length > 0), lapse the tag
    }

    return true;
  }
}

export const frenzyMissFunc: UserMoveConditionFunc = (user: Pokemon, move: Move) => {
  while (user.getMoveQueue().length && user.getMoveQueue()[0].move === move.id) {
    user.getMoveQueue().shift();
  }
  user.removeTag(BattlerTagType.FRENZY); // FRENZY tag should be disrupted on miss/no effect

  return true;
};

/**
 * Attribute that grants {@link https://bulbapedia.bulbagarden.net/wiki/Semi-invulnerable_turn | semi-invulnerability} to the user during
 * the associated move's charging phase. Should only be used for {@linkcode ChargingMove | ChargingMoves} as a `chargeAttr`.
 * @extends MoveEffectAttr
 */
export class SemiInvulnerableAttr extends MoveEffectAttr {
  /** The type of {@linkcode SemiInvulnerableTag} to grant to the user */
  public tagType: BattlerTagType;

  constructor(tagType: BattlerTagType) {
    super(true);
    this.tagType = tagType;
  }

  /**
   * Grants a {@linkcode SemiInvulnerableTag} to the associated move's user.
   * @param user the {@linkcode Pokemon} using the move
   * @param target n/a
   * @param move the {@linkcode Move} being used
   * @param args n/a
   * @returns `true` if semi-invulnerability was successfully granted; `false` otherwise.
   */
  override apply(user: Pokemon, target: Pokemon, move: Move, args?: any[]): boolean {
    if (!super.apply(user, target, move, args)) {
      return false;
    }

    return user.addTag(this.tagType, 1, move.id, user.id);
  }
}

export class AddBattlerTagAttr extends MoveEffectAttr {
  public tagType: BattlerTagType;
  public turnCountMin: number;
  public turnCountMax: number;
  protected cancelOnFail: boolean;
  private failOnOverlap: boolean;

  constructor(tagType: BattlerTagType, selfTarget: boolean = false, failOnOverlap: boolean = false, turnCountMin: number = 0, turnCountMax?: number, lastHitOnly: boolean = false) {
    super(selfTarget, { lastHitOnly: lastHitOnly });

    this.tagType = tagType;
    this.turnCountMin = turnCountMin;
    this.turnCountMax = turnCountMax !== undefined ? turnCountMax : turnCountMin;
    this.failOnOverlap = !!failOnOverlap;
  }

  canApply(user: Pokemon, target: Pokemon, move: Move, args: any[]): boolean {
    if (!super.canApply(user, target, move, args)) {
      return false;
    }
    return true;
  }

  apply(user: Pokemon, target: Pokemon, move: Move, args: any[]): boolean {
    if (!super.apply(user, target, move, args)) {
      return false;
    }

    const moveChance = this.getMoveChance(user, target, move, this.selfTarget, true);
    if (moveChance < 0 || moveChance === 100 || user.randSeedInt(100) < moveChance) {
      return (this.selfTarget ? user : target).addTag(this.tagType,  user.randSeedIntRange(this.turnCountMin, this.turnCountMax), move.id, user.id);
    }

    return false;
  }

  getCondition(): MoveConditionFunc | null {
    return this.failOnOverlap
      ? (user, target, move) => !(this.selfTarget ? user : target).getTag(this.tagType)
      : null;
  }

  getTagTargetBenefitScore(): number {
    switch (this.tagType) {
      case BattlerTagType.RECHARGING:
      case BattlerTagType.PERISH_SONG:
        return -16;
      case BattlerTagType.FLINCHED:
      case BattlerTagType.CONFUSED:
      case BattlerTagType.INFATUATED:
      case BattlerTagType.NIGHTMARE:
      case BattlerTagType.DROWSY:
      case BattlerTagType.DISABLED:
      case BattlerTagType.HEAL_BLOCK:
      case BattlerTagType.RECEIVE_DOUBLE_DAMAGE:
        return -5;
      case BattlerTagType.SEEDED:
      case BattlerTagType.SALT_CURED:
      case BattlerTagType.CURSED:
      case BattlerTagType.FRENZY:
      case BattlerTagType.TRAPPED:
      case BattlerTagType.BIND:
      case BattlerTagType.WRAP:
      case BattlerTagType.FIRE_SPIN:
      case BattlerTagType.WHIRLPOOL:
      case BattlerTagType.CLAMP:
      case BattlerTagType.SAND_TOMB:
      case BattlerTagType.MAGMA_STORM:
      case BattlerTagType.SNAP_TRAP:
      case BattlerTagType.THUNDER_CAGE:
      case BattlerTagType.INFESTATION:
        return -3;
      case BattlerTagType.ENCORE:
        return -2;
      case BattlerTagType.MINIMIZED:
      case BattlerTagType.ALWAYS_GET_HIT:
        return 0;
      case BattlerTagType.INGRAIN:
      case BattlerTagType.IGNORE_ACCURACY:
      case BattlerTagType.AQUA_RING:
      case BattlerTagType.MAGIC_COAT:
        return 3;
      case BattlerTagType.PROTECTED:
      case BattlerTagType.FLYING:
      case BattlerTagType.CRIT_BOOST:
      case BattlerTagType.ALWAYS_CRIT:
        return 5;
      default:
        console.warn(`BattlerTag ${BattlerTagType[this.tagType]} is missing a score!`);
        return 0;
    }
  }

  getTargetBenefitScore(user: Pokemon, target: Pokemon, move: Move): number {
    let moveChance = this.getMoveChance(user, target, move, this.selfTarget, false);
    if (moveChance < 0) {
      moveChance = 100;
    }
    return Math.floor(this.getTagTargetBenefitScore() * (moveChance / 100));
  }
}

/**
 * Adds a {@link https://bulbapedia.bulbagarden.net/wiki/Seeding | Seeding} effect to the target
 * as seen with Leech Seed and Sappy Seed.
 * @extends AddBattlerTagAttr
 */
export class LeechSeedAttr extends AddBattlerTagAttr {
  constructor() {
    super(BattlerTagType.SEEDED);
  }
}

/**
 * Adds the appropriate battler tag for Smack Down and Thousand arrows
 * @extends AddBattlerTagAttr
 */
export class FallDownAttr extends AddBattlerTagAttr {
  constructor() {
    super(BattlerTagType.IGNORE_FLYING, false, false, 1, 1, true);
  }

  /**
   * Adds Grounded Tag to the target and checks if fallDown message should be displayed
   * @param user the {@linkcode Pokemon} using the move
   * @param target the {@linkcode Pokemon} targeted by the move
   * @param move the {@linkcode Move} invoking this effect
   * @param args n/a
   * @returns `true` if the effect successfully applies; `false` otherwise
   */
  apply(user: Pokemon, target: Pokemon, move: Move, args: any[]): boolean {
    if (!target.isGrounded()) {
      globalScene.queueMessage(i18next.t("moveTriggers:fallDown", { targetPokemonName: getPokemonNameWithAffix(target) }));
    }
    return super.apply(user, target, move, args);
  }
}

/**
 * Adds the appropriate battler tag for Gulp Missile when Surf or Dive is used.
 * @extends MoveEffectAttr
 */
export class GulpMissileTagAttr extends MoveEffectAttr {
  constructor() {
    super(true);
  }

  /**
   * Adds BattlerTagType from GulpMissileTag based on the Pokemon's HP ratio.
   * @param user The Pokemon using the move.
   * @param _target N/A
   * @param move The move being used.
   * @param _args N/A
   * @returns Whether the BattlerTag is applied.
   */
  apply(user: Pokemon, _target: Pokemon, move: Move, _args: any[]): boolean {
    if (!super.apply(user, _target, move, _args)) {
      return false;
    }

    if (user.hasAbility(Abilities.GULP_MISSILE) && user.species.speciesId === Species.CRAMORANT) {
      if (user.getHpRatio() >= .5) {
        user.addTag(BattlerTagType.GULP_MISSILE_ARROKUDA, 0, move.id);
      } else {
        user.addTag(BattlerTagType.GULP_MISSILE_PIKACHU, 0, move.id);
      }
      return true;
    }

    return false;
  }

  getUserBenefitScore(user: Pokemon, target: Pokemon, move: Move): number {
    const isCramorant = user.hasAbility(Abilities.GULP_MISSILE) && user.species.speciesId === Species.CRAMORANT;
    return isCramorant && !user.getTag(GulpMissileTag) ? 10 : 0;
  }
}

/**
 * Attribute to implement Jaw Lock's linked trapping effect between the user and target
 * @extends AddBattlerTagAttr
 */
export class JawLockAttr extends AddBattlerTagAttr {
  constructor() {
    super(BattlerTagType.TRAPPED);
  }

  apply(user: Pokemon, target: Pokemon, move: Move, args: any[]): boolean {
    if (!super.canApply(user, target, move, args)) {
      return false;
    }

    // If either the user or the target already has the tag, do not apply
    if (user.getTag(TrappedTag) || target.getTag(TrappedTag)) {
      return false;
    }

    const moveChance = this.getMoveChance(user, target, move, this.selfTarget);
    if (moveChance < 0 || moveChance === 100 || user.randSeedInt(100) < moveChance) {
      /**
       * Add the tag to both the user and the target.
       * The target's tag source is considered to be the user and vice versa
       */
      return target.addTag(BattlerTagType.TRAPPED, 1, move.id, user.id)
          && user.addTag(BattlerTagType.TRAPPED, 1, move.id, target.id);
    }

    return false;
  }
}

export class CurseAttr extends MoveEffectAttr {

  apply(user: Pokemon, target: Pokemon, move:Move, args: any[]): boolean {
    if (user.getTypes(true).includes(PokemonType.GHOST)) {
      if (target.getTag(BattlerTagType.CURSED)) {
        globalScene.queueMessage(i18next.t("battle:attackFailed"));
        return false;
      }
      const curseRecoilDamage = Math.max(1, Math.floor(user.getMaxHp() / 2));
      user.damageAndUpdate(curseRecoilDamage, { result: HitResult.INDIRECT, ignoreSegments: true });
      globalScene.queueMessage(
        i18next.t("battlerTags:cursedOnAdd", {
          pokemonNameWithAffix: getPokemonNameWithAffix(user),
          pokemonName: getPokemonNameWithAffix(target)
        })
      );

      target.addTag(BattlerTagType.CURSED, 0, move.id, user.id);
      return true;
    } else {
      globalScene.unshiftPhase(new StatStageChangePhase(user.getBattlerIndex(), true, [ Stat.ATK, Stat.DEF ], 1));
      globalScene.unshiftPhase(new StatStageChangePhase(user.getBattlerIndex(), true, [ Stat.SPD ], -1));
      return true;
    }
  }
}

export class LapseBattlerTagAttr extends MoveEffectAttr {
  public tagTypes: BattlerTagType[];

  constructor(tagTypes: BattlerTagType[], selfTarget: boolean = false) {
    super(selfTarget);

    this.tagTypes = tagTypes;
  }

  apply(user: Pokemon, target: Pokemon, move: Move, args: any[]): boolean {
    if (!super.apply(user, target, move, args)) {
      return false;
    }

    for (const tagType of this.tagTypes) {
      (this.selfTarget ? user : target).lapseTag(tagType);
    }

    return true;
  }
}

export class RemoveBattlerTagAttr extends MoveEffectAttr {
  public tagTypes: BattlerTagType[];

  constructor(tagTypes: BattlerTagType[], selfTarget: boolean = false) {
    super(selfTarget);

    this.tagTypes = tagTypes;
  }

  apply(user: Pokemon, target: Pokemon, move: Move, args: any[]): boolean {
    if (!super.apply(user, target, move, args)) {
      return false;
    }

    for (const tagType of this.tagTypes) {
      (this.selfTarget ? user : target).removeTag(tagType);
    }

    return true;
  }
}

export class FlinchAttr extends AddBattlerTagAttr {
  constructor() {
    super(BattlerTagType.FLINCHED, false);
  }
}

export class ConfuseAttr extends AddBattlerTagAttr {
  constructor(selfTarget?: boolean) {
    super(BattlerTagType.CONFUSED, selfTarget, false, 2, 5);
  }

  apply(user: Pokemon, target: Pokemon, move: Move, args: any[]): boolean {
    if (!this.selfTarget && target.isSafeguarded(user)) {
      if (move.category === MoveCategory.STATUS) {
        globalScene.queueMessage(i18next.t("moveTriggers:safeguard", { targetName: getPokemonNameWithAffix(target) }));
      }
      return false;
    }

    return super.apply(user, target, move, args);
  }
}

export class RechargeAttr extends AddBattlerTagAttr {
  constructor() {
    super(BattlerTagType.RECHARGING, true, false, 1, 1, true);
  }
}

export class TrapAttr extends AddBattlerTagAttr {
  constructor(tagType: BattlerTagType) {
    super(tagType, false, false, 4, 5);
  }
}

export class ProtectAttr extends AddBattlerTagAttr {
  constructor(tagType: BattlerTagType = BattlerTagType.PROTECTED) {
    super(tagType, true);
  }

  getCondition(): MoveConditionFunc {
    return ((user, target, move): boolean => {
      let timesUsed = 0;
      const moveHistory = user.getLastXMoves();
      let turnMove: TurnMove | undefined;

      while (moveHistory.length) {
        turnMove = moveHistory.shift();
        if (!allMoves[turnMove?.move ?? Moves.NONE].hasAttr(ProtectAttr) || turnMove?.result !== MoveResult.SUCCESS) {
          break;
        }
        timesUsed++;
      }
      if (timesUsed) {
        return !user.randSeedInt(Math.pow(3, timesUsed));
      }
      return true;
    });
  }
}

export class IgnoreAccuracyAttr extends AddBattlerTagAttr {
  constructor() {
    super(BattlerTagType.IGNORE_ACCURACY, true, false, 2);
  }

  apply(user: Pokemon, target: Pokemon, move: Move, args: any[]): boolean {
    if (!super.apply(user, target, move, args)) {
      return false;
    }

    globalScene.queueMessage(i18next.t("moveTriggers:tookAimAtTarget", { pokemonName: getPokemonNameWithAffix(user), targetName: getPokemonNameWithAffix(target) }));

    return true;
  }
}

export class FaintCountdownAttr extends AddBattlerTagAttr {
  constructor() {
    super(BattlerTagType.PERISH_SONG, false, true, 4);
  }

  apply(user: Pokemon, target: Pokemon, move: Move, args: any[]): boolean {
    if (!super.apply(user, target, move, args)) {
      return false;
    }

    globalScene.queueMessage(i18next.t("moveTriggers:faintCountdown", { pokemonName: getPokemonNameWithAffix(target), turnCount: this.turnCountMin - 1 }));

    return true;
  }
}

/**
 * Attribute to remove all Substitutes from the field.
 * @extends MoveEffectAttr
 * @see {@link https://bulbapedia.bulbagarden.net/wiki/Tidy_Up_(move) | Tidy Up}
 * @see {@linkcode SubstituteTag}
 */
export class RemoveAllSubstitutesAttr extends MoveEffectAttr {
  constructor() {
    super(true);
  }

  /**
   * Remove's the Substitute Doll effect from all active Pokemon on the field
   * @param user {@linkcode Pokemon} the Pokemon using this move
   * @param target n/a
   * @param move {@linkcode Move} the move applying this effect
   * @param args n/a
   * @returns `true` if the effect successfully applies
   */
  apply(user: Pokemon, target: Pokemon, move: Move, args: any[]): boolean {
    if (!super.apply(user, target, move, args)) {
      return false;
    }

    globalScene.getField(true).forEach(pokemon =>
      pokemon.findAndRemoveTags(tag => tag.tagType === BattlerTagType.SUBSTITUTE));
    return true;
  }
}

/**
 * Attribute used when a move can deal damage to {@linkcode BattlerTagType}
 * Moves that always hit but do not deal double damage: Thunder, Fissure, Sky Uppercut,
 * Smack Down, Hurricane, Thousand Arrows
 * @extends MoveAttr
*/
export class HitsTagAttr extends MoveAttr {
  /** The {@linkcode BattlerTagType} this move hits */
  public tagType: BattlerTagType;
  /** Should this move deal double damage against {@linkcode HitsTagAttr.tagType}? */
  public doubleDamage: boolean;

  constructor(tagType: BattlerTagType, doubleDamage: boolean = false) {
    super();

    this.tagType = tagType;
    this.doubleDamage = !!doubleDamage;
  }

  getTargetBenefitScore(user: Pokemon, target: Pokemon, move: Move): number {
    return target.getTag(this.tagType) ? this.doubleDamage ? 10 : 5 : 0;
  }
}

/**
 * Used for moves that will always hit for a given tag but also doubles damage.
 * Moves include: Gust, Stomp, Body Slam, Surf, Earthquake, Magnitude, Twister,
 * Whirlpool, Dragon Rush, Heat Crash, Steam Roller, Flying Press
 */
export class HitsTagForDoubleDamageAttr extends HitsTagAttr {
  constructor(tagType: BattlerTagType) {
    super(tagType, true);
  }
}

export class AddArenaTagAttr extends MoveEffectAttr {
  public tagType: ArenaTagType;
  public turnCount: number;
  private failOnOverlap: boolean;
  public selfSideTarget: boolean;

  constructor(tagType: ArenaTagType, turnCount?: number | null, failOnOverlap: boolean = false, selfSideTarget: boolean = false) {
    super(true);

    this.tagType = tagType;
    this.turnCount = turnCount!; // TODO: is the bang correct?
    this.failOnOverlap = failOnOverlap;
    this.selfSideTarget = selfSideTarget;
  }

  apply(user: Pokemon, target: Pokemon, move: Move, args: any[]): boolean {
    if (!super.apply(user, target, move, args)) {
      return false;
    }

    if ((move.chance < 0 || move.chance === 100 || user.randSeedInt(100) < move.chance) && user.getLastXMoves(1)[0]?.result === MoveResult.SUCCESS) {
      const side = ((this.selfSideTarget ? user : target).isPlayer() !== (move.hasAttr(AddArenaTrapTagAttr) && target === user)) ? ArenaTagSide.PLAYER : ArenaTagSide.ENEMY;
      globalScene.arena.addTag(this.tagType, this.turnCount, move.id, user.id, side);
      return true;
    }

    return false;
  }

  getCondition(): MoveConditionFunc | null {
    return this.failOnOverlap
      ? (user, target, move) => !globalScene.arena.getTagOnSide(this.tagType, target.isPlayer() ? ArenaTagSide.PLAYER : ArenaTagSide.ENEMY)
      : null;
  }
}

/**
 * Generic class for removing arena tags
 * @param tagTypes: The types of tags that can be removed
 * @param selfSideTarget: Is the user removing tags from its own side?
 */
export class RemoveArenaTagsAttr extends MoveEffectAttr {
  public tagTypes: ArenaTagType[];
  public selfSideTarget: boolean;

  constructor(tagTypes: ArenaTagType[], selfSideTarget: boolean) {
    super(true);

    this.tagTypes = tagTypes;
    this.selfSideTarget = selfSideTarget;
  }

  apply(user: Pokemon, target: Pokemon, move: Move, args: any[]): boolean {
    if (!super.apply(user, target, move, args)) {
      return false;
    }

    const side = (this.selfSideTarget ? user : target).isPlayer() ? ArenaTagSide.PLAYER : ArenaTagSide.ENEMY;

    for (const tagType of this.tagTypes) {
      globalScene.arena.removeTagOnSide(tagType, side);
    }

    return true;
  }
}

export class AddArenaTrapTagAttr extends AddArenaTagAttr {
  getCondition(): MoveConditionFunc {
    return (user, target, move) => {
      const side = (this.selfSideTarget !== user.isPlayer()) ? ArenaTagSide.ENEMY : ArenaTagSide.PLAYER;
      const tag = globalScene.arena.getTagOnSide(this.tagType, side) as ArenaTrapTag;
      if (!tag) {
        return true;
      }
      return tag.layers < tag.maxLayers;
    };
  }
}

/**
 * Attribute used for Stone Axe and Ceaseless Edge.
 * Applies the given ArenaTrapTag when move is used.
 * @extends AddArenaTagAttr
 * @see {@linkcode apply}
 */
export class AddArenaTrapTagHitAttr extends AddArenaTagAttr {
  /**
   * @param user {@linkcode Pokemon} using this move
   * @param target {@linkcode Pokemon} target of this move
   * @param move {@linkcode Move} being used
   */
  apply(user: Pokemon, target: Pokemon, move: Move, args: any[]): boolean {
    const moveChance = this.getMoveChance(user, target, move, this.selfTarget, true);
    const side = (this.selfSideTarget ? user : target).isPlayer() ? ArenaTagSide.PLAYER : ArenaTagSide.ENEMY;
    const tag = globalScene.arena.getTagOnSide(this.tagType, side) as ArenaTrapTag;
    if ((moveChance < 0 || moveChance === 100 || user.randSeedInt(100) < moveChance) && user.getLastXMoves(1)[0]?.result === MoveResult.SUCCESS) {
      globalScene.arena.addTag(this.tagType, 0, move.id, user.id, side);
      if (!tag) {
        return true;
      }
      return tag.layers < tag.maxLayers;
    }
    return false;
  }
}

export class RemoveArenaTrapAttr extends MoveEffectAttr {

  private targetBothSides: boolean;

  constructor(targetBothSides: boolean = false) {
    super(true, { trigger: MoveEffectTrigger.PRE_APPLY });
    this.targetBothSides = targetBothSides;
  }

  apply(user: Pokemon, target: Pokemon, move: Move, args: any[]): boolean {

    if (!super.apply(user, target, move, args)) {
      return false;
    }

    if (this.targetBothSides) {
      globalScene.arena.removeTagOnSide(ArenaTagType.SPIKES, ArenaTagSide.PLAYER);
      globalScene.arena.removeTagOnSide(ArenaTagType.TOXIC_SPIKES, ArenaTagSide.PLAYER);
      globalScene.arena.removeTagOnSide(ArenaTagType.STEALTH_ROCK, ArenaTagSide.PLAYER);
      globalScene.arena.removeTagOnSide(ArenaTagType.STICKY_WEB, ArenaTagSide.PLAYER);

      globalScene.arena.removeTagOnSide(ArenaTagType.SPIKES, ArenaTagSide.ENEMY);
      globalScene.arena.removeTagOnSide(ArenaTagType.TOXIC_SPIKES, ArenaTagSide.ENEMY);
      globalScene.arena.removeTagOnSide(ArenaTagType.STEALTH_ROCK, ArenaTagSide.ENEMY);
      globalScene.arena.removeTagOnSide(ArenaTagType.STICKY_WEB, ArenaTagSide.ENEMY);
    } else {
      globalScene.arena.removeTagOnSide(ArenaTagType.SPIKES, target.isPlayer() ? ArenaTagSide.ENEMY : ArenaTagSide.PLAYER);
      globalScene.arena.removeTagOnSide(ArenaTagType.TOXIC_SPIKES, target.isPlayer() ? ArenaTagSide.ENEMY : ArenaTagSide.PLAYER);
      globalScene.arena.removeTagOnSide(ArenaTagType.STEALTH_ROCK, target.isPlayer() ? ArenaTagSide.ENEMY : ArenaTagSide.PLAYER);
      globalScene.arena.removeTagOnSide(ArenaTagType.STICKY_WEB, target.isPlayer() ? ArenaTagSide.ENEMY : ArenaTagSide.PLAYER);
    }

    return true;
  }
}

export class RemoveScreensAttr extends MoveEffectAttr {

  private targetBothSides: boolean;

  constructor(targetBothSides: boolean = false) {
    super(true, { trigger: MoveEffectTrigger.PRE_APPLY });
    this.targetBothSides = targetBothSides;
  }

  apply(user: Pokemon, target: Pokemon, move: Move, args: any[]): boolean {

    if (!super.apply(user, target, move, args)) {
      return false;
    }

    if (this.targetBothSides) {
      globalScene.arena.removeTagOnSide(ArenaTagType.REFLECT, ArenaTagSide.PLAYER);
      globalScene.arena.removeTagOnSide(ArenaTagType.LIGHT_SCREEN, ArenaTagSide.PLAYER);
      globalScene.arena.removeTagOnSide(ArenaTagType.AURORA_VEIL, ArenaTagSide.PLAYER);

      globalScene.arena.removeTagOnSide(ArenaTagType.REFLECT, ArenaTagSide.ENEMY);
      globalScene.arena.removeTagOnSide(ArenaTagType.LIGHT_SCREEN, ArenaTagSide.ENEMY);
      globalScene.arena.removeTagOnSide(ArenaTagType.AURORA_VEIL, ArenaTagSide.ENEMY);
    } else {
      globalScene.arena.removeTagOnSide(ArenaTagType.REFLECT, target.isPlayer() ? ArenaTagSide.PLAYER : ArenaTagSide.ENEMY);
      globalScene.arena.removeTagOnSide(ArenaTagType.LIGHT_SCREEN, target.isPlayer() ? ArenaTagSide.PLAYER : ArenaTagSide.ENEMY);
      globalScene.arena.removeTagOnSide(ArenaTagType.AURORA_VEIL, target.isPlayer() ? ArenaTagSide.PLAYER : ArenaTagSide.ENEMY);
    }

    return true;

  }
}

/*Swaps arena effects between the player and enemy side
  * @extends MoveEffectAttr
  * @see {@linkcode apply}
*/
export class SwapArenaTagsAttr extends MoveEffectAttr {
  public SwapTags: ArenaTagType[];


  constructor(SwapTags: ArenaTagType[]) {
    super(true);
    this.SwapTags = SwapTags;
  }

  apply(user:Pokemon, target:Pokemon, move:Move, args: any[]): boolean {
    if (!super.apply(user, target, move, args)) {
      return false;
    }

    const tagPlayerTemp = globalScene.arena.findTagsOnSide((t => this.SwapTags.includes(t.tagType)), ArenaTagSide.PLAYER);
    const tagEnemyTemp = globalScene.arena.findTagsOnSide((t => this.SwapTags.includes(t.tagType)), ArenaTagSide.ENEMY);


    if (tagPlayerTemp) {
      for (const swapTagsType of tagPlayerTemp) {
        globalScene.arena.removeTagOnSide(swapTagsType.tagType, ArenaTagSide.PLAYER, true);
        globalScene.arena.addTag(swapTagsType.tagType, swapTagsType.turnCount, swapTagsType.sourceMove, swapTagsType.sourceId!, ArenaTagSide.ENEMY, true); // TODO: is the bang correct?
      }
    }
    if (tagEnemyTemp) {
      for (const swapTagsType of tagEnemyTemp) {
        globalScene.arena.removeTagOnSide(swapTagsType.tagType, ArenaTagSide.ENEMY, true);
        globalScene.arena.addTag(swapTagsType.tagType, swapTagsType.turnCount, swapTagsType.sourceMove, swapTagsType.sourceId!, ArenaTagSide.PLAYER, true); // TODO: is the bang correct?
      }
    }


    globalScene.queueMessage(i18next.t("moveTriggers:swapArenaTags", { pokemonName: getPokemonNameWithAffix(user) }));
    return true;
  }
}

/**
 * Attribute that adds a secondary effect to the field when two unique Pledge moves
 * are combined. The effect added varies based on the two Pledge moves combined.
 */
export class AddPledgeEffectAttr extends AddArenaTagAttr {
  private readonly requiredPledge: Moves;

  constructor(tagType: ArenaTagType, requiredPledge: Moves, selfSideTarget: boolean = false) {
    super(tagType, 4, false, selfSideTarget);

    this.requiredPledge = requiredPledge;
  }

  override apply(user: Pokemon, target: Pokemon, move: Move, args: any[]): boolean {
    // TODO: add support for `HIT` effect triggering in AddArenaTagAttr to remove the need for this check
    if (user.getLastXMoves(1)[0]?.result !== MoveResult.SUCCESS) {
      return false;
    }

    if (user.turnData.combiningPledge === this.requiredPledge) {
      return super.apply(user, target, move, args);
    }
    return false;
  }
}

/**
 * Attribute used for Revival Blessing.
 * @extends MoveEffectAttr
 * @see {@linkcode apply}
 */
export class RevivalBlessingAttr extends MoveEffectAttr {
  constructor() {
    super(true);
  }

  /**
   *
   * @param user {@linkcode Pokemon} using this move
   * @param target {@linkcode Pokemon} target of this move
   * @param move {@linkcode Move} being used
   * @param args N/A
   * @returns Promise, true if function succeeds.
   */
  override apply(user: Pokemon, target: Pokemon, move: Move, args: any[]): boolean {
    // If user is player, checks if the user has fainted pokemon
    if (user instanceof PlayerPokemon) {
      globalScene.unshiftPhase(new RevivalBlessingPhase(user));
      return true;
    } else if (user instanceof EnemyPokemon && user.hasTrainer() && globalScene.getEnemyParty().findIndex((p) => p.isFainted() && !p.isBoss()) > -1) {
      // If used by an enemy trainer with at least one fainted non-boss Pokemon, this
      // revives one of said Pokemon selected at random.
      const faintedPokemon = globalScene.getEnemyParty().filter((p) => p.isFainted() && !p.isBoss());
      const pokemon = faintedPokemon[user.randSeedInt(faintedPokemon.length)];
      const slotIndex = globalScene.getEnemyParty().findIndex((p) => pokemon.id === p.id);
      pokemon.resetStatus();
      pokemon.heal(Math.min(toDmgValue(0.5 * pokemon.getMaxHp()), pokemon.getMaxHp()));
      globalScene.queueMessage(i18next.t("moveTriggers:revivalBlessing", { pokemonName: getPokemonNameWithAffix(pokemon) }), 0, true);
      const allyPokemon = user.getAlly();
      if (globalScene.currentBattle.double && globalScene.getEnemyParty().length > 1 && !isNullOrUndefined(allyPokemon)) {
        // Handle cases where revived pokemon needs to get switched in on same turn
        if (allyPokemon.isFainted() || allyPokemon === pokemon) {
          // Enemy switch phase should be removed and replaced with the revived pkmn switching in
          globalScene.tryRemovePhase((phase: SwitchSummonPhase) => phase instanceof SwitchSummonPhase && phase.getPokemon() === pokemon);
          // If the pokemon being revived was alive earlier in the turn, cancel its move
          // (revived pokemon can't move in the turn they're brought back)
          globalScene.findPhase((phase: MovePhase) => phase.pokemon === pokemon)?.cancel();
          if (user.fieldPosition === FieldPosition.CENTER) {
            user.setFieldPosition(FieldPosition.LEFT);
          }
          globalScene.unshiftPhase(new SwitchSummonPhase(SwitchType.SWITCH, allyPokemon.getFieldIndex(), slotIndex, false, false));
        }
      }
      return true;
    }
    return false;
  }

  getCondition(): MoveConditionFunc {
    return (user, target, move) =>
      (user instanceof PlayerPokemon && globalScene.getPlayerParty().some((p) => p.isFainted())) ||
      (user instanceof EnemyPokemon &&
        user.hasTrainer() &&
        globalScene.getEnemyParty().some((p) => p.isFainted() && !p.isBoss()));
  }

  override getUserBenefitScore(user: Pokemon, _target: Pokemon, _move: Move): number {
    if (user.hasTrainer() && globalScene.getEnemyParty().some((p) => p.isFainted() && !p.isBoss())) {
      return 20;
    }

    return -20;
  }
}


export class ForceSwitchOutAttr extends MoveEffectAttr {
  constructor(
    private selfSwitch: boolean = false,
    private switchType: SwitchType = SwitchType.SWITCH
  ) {
    super(false, { lastHitOnly: true });
  }

  isBatonPass() {
    return this.switchType === SwitchType.BATON_PASS;
  }

  apply(user: Pokemon, target: Pokemon, move: Move, args: any[]): boolean {
    // Check if the move category is not STATUS or if the switch out condition is not met
    if (!this.getSwitchOutCondition()(user, target, move)) {
      return false;
    }

    /** The {@linkcode Pokemon} to be switched out with this effect */
    const switchOutTarget = this.selfSwitch ? user : target;

    // If the switch-out target is a Dondozo with a Tatsugiri in its mouth
    // (e.g. when it uses Flip Turn), make it spit out the Tatsugiri before switching out.
    switchOutTarget.lapseTag(BattlerTagType.COMMANDED);

    if (switchOutTarget instanceof PlayerPokemon) {
      /**
      * Check if Wimp Out/Emergency Exit activates due to being hit by U-turn or Volt Switch
      * If it did, the user of U-turn or Volt Switch will not be switched out.
      */
      if (target.getAbility().hasAttr(PostDamageForceSwitchAbAttr)
        && [ Moves.U_TURN, Moves.VOLT_SWITCH, Moves.FLIP_TURN ].includes(move.id)
      ) {
        if (this.hpDroppedBelowHalf(target)) {
          return false;
        }
      }

      // Find indices of off-field Pokemon that are eligible to be switched into
      const eligibleNewIndices: number[] = [];
      globalScene.getPlayerParty().forEach((pokemon, index) => {
        if (pokemon.isAllowedInBattle() && !pokemon.isOnField()) {
          eligibleNewIndices.push(index);
        }
      });

      if (eligibleNewIndices.length < 1) {
        return false;
      }

      if (switchOutTarget.hp > 0) {
        if (this.switchType === SwitchType.FORCE_SWITCH) {
          switchOutTarget.leaveField(true);
          const slotIndex = eligibleNewIndices[user.randSeedInt(eligibleNewIndices.length)];
          globalScene.prependToPhase(
            new SwitchSummonPhase(
              this.switchType,
              switchOutTarget.getFieldIndex(),
              slotIndex,
              false,
              true
            ),
            MoveEndPhase
          );
        } else {
          switchOutTarget.leaveField(this.switchType === SwitchType.SWITCH);
          globalScene.prependToPhase(
            new SwitchPhase(
              this.switchType,
              switchOutTarget.getFieldIndex(),
              true,
              true
            ),
            MoveEndPhase
          );
          return true;
        }
      }
      return false;
    } else if (globalScene.currentBattle.battleType !== BattleType.WILD) { // Switch out logic for enemy trainers
      // Find indices of off-field Pokemon that are eligible to be switched into
      const isPartnerTrainer = globalScene.currentBattle.trainer?.isPartner();
      const eligibleNewIndices: number[] = [];
      globalScene.getEnemyParty().forEach((pokemon, index) => {
        if (pokemon.isAllowedInBattle() && !pokemon.isOnField() && (!isPartnerTrainer || pokemon.trainerSlot === (switchOutTarget as EnemyPokemon).trainerSlot)) {
          eligibleNewIndices.push(index);
        }
      });

      if (eligibleNewIndices.length < 1) {
        return false;
      }

      if (switchOutTarget.hp > 0) {
        if (this.switchType === SwitchType.FORCE_SWITCH) {
          switchOutTarget.leaveField(true);
          const slotIndex = eligibleNewIndices[user.randSeedInt(eligibleNewIndices.length)];
          globalScene.prependToPhase(
            new SwitchSummonPhase(
              this.switchType,
              switchOutTarget.getFieldIndex(),
              slotIndex,
              false,
              false
            ),
            MoveEndPhase
          );
        } else {
          switchOutTarget.leaveField(this.switchType === SwitchType.SWITCH);
          globalScene.prependToPhase(
            new SwitchSummonPhase(
              this.switchType,
              switchOutTarget.getFieldIndex(),
              (globalScene.currentBattle.trainer ? globalScene.currentBattle.trainer.getNextSummonIndex((switchOutTarget as EnemyPokemon).trainerSlot) : 0),
              false,
              false
            ),
            MoveEndPhase
          );
        }
      }
    } else { // Switch out logic for wild pokemon
      /**
      * Check if Wimp Out/Emergency Exit activates due to being hit by U-turn or Volt Switch
      * If it did, the user of U-turn or Volt Switch will not be switched out.
      */
      if (target.getAbility().hasAttr(PostDamageForceSwitchAbAttr)
        && [ Moves.U_TURN, Moves.VOLT_SWITCH, Moves.FLIP_TURN ].includes(move.id)
      ) {
        if (this.hpDroppedBelowHalf(target)) {
          return false;
        }
      }

      const allyPokemon = switchOutTarget.getAlly();

      if (switchOutTarget.hp > 0) {
        switchOutTarget.leaveField(false);
        globalScene.queueMessage(i18next.t("moveTriggers:fled", { pokemonName: getPokemonNameWithAffix(switchOutTarget) }), null, true, 500);

        // in double battles redirect potential moves off fled pokemon
        if (globalScene.currentBattle.double && !isNullOrUndefined(allyPokemon)) {
          globalScene.redirectPokemonMoves(switchOutTarget, allyPokemon);
        }
      }

      // clear out enemy held item modifiers of the switch out target
      globalScene.clearEnemyHeldItemModifiers(switchOutTarget);

      if (!allyPokemon?.isActive(true) && switchOutTarget.hp) {
          globalScene.pushPhase(new BattleEndPhase(false));

          if (globalScene.gameMode.hasRandomBiomes || globalScene.isNewBiome()) {
            globalScene.pushPhase(new SelectBiomePhase());
          }

          globalScene.pushPhase(new NewBattlePhase());
      }
    }

	  return true;
  }

  getCondition(): MoveConditionFunc {
    return (user, target, move) => (move.category !== MoveCategory.STATUS || this.getSwitchOutCondition()(user, target, move));
  }

  getFailedText(_user: Pokemon, target: Pokemon, _move: Move): string | undefined {
    const blockedByAbility = new BooleanHolder(false);
    applyAbAttrs(ForceSwitchOutImmunityAbAttr, target, blockedByAbility);
    if (blockedByAbility.value) {
      return i18next.t("moveTriggers:cannotBeSwitchedOut", { pokemonName: getPokemonNameWithAffix(target) });
    }
  }


  getSwitchOutCondition(): MoveConditionFunc {
    return (user, target, move) => {
      const switchOutTarget = (this.selfSwitch ? user : target);
      const player = switchOutTarget instanceof PlayerPokemon;

      if (!this.selfSwitch) {
        // Dondozo with an allied Tatsugiri in its mouth cannot be forced out
        const commandedTag = switchOutTarget.getTag(BattlerTagType.COMMANDED);
        if (commandedTag?.getSourcePokemon()?.isActive(true)) {
          return false;
        }

        if (!player && globalScene.currentBattle.isBattleMysteryEncounter() && !globalScene.currentBattle.mysteryEncounter?.fleeAllowed) {
          // Don't allow wild opponents to be force switched during MEs with flee disabled
          return false;
        }

        const blockedByAbility = new BooleanHolder(false);
        applyAbAttrs(ForceSwitchOutImmunityAbAttr, target, blockedByAbility);
        if (blockedByAbility.value) {
          return false;
        }
      }


      if (!player && globalScene.currentBattle.battleType === BattleType.WILD) {
        // wild pokemon cannot switch out with baton pass.
        return !this.isBatonPass()
                && globalScene.currentBattle.waveIndex % 10 !== 0
                // Don't allow wild mons to flee with U-turn et al.
                && !(this.selfSwitch && MoveCategory.STATUS !== move.category);
      }

      const party = player ? globalScene.getPlayerParty() : globalScene.getEnemyParty();
      return party.filter(p => p.isAllowedInBattle() && !p.isOnField()
          && (player || (p as EnemyPokemon).trainerSlot === (switchOutTarget as EnemyPokemon).trainerSlot)).length > 0;
    };
  }

  getUserBenefitScore(user: Pokemon, target: Pokemon, move: Move): number {
    if (!globalScene.getEnemyParty().find(p => p.isActive() && !p.isOnField())) {
      return -20;
    }
    let ret = this.selfSwitch ? Math.floor((1 - user.getHpRatio()) * 20) : super.getUserBenefitScore(user, target, move);
    if (this.selfSwitch && this.isBatonPass()) {
      const statStageTotal = user.getStatStages().reduce((s: number, total: number) => total += s, 0);
      ret = ret / 2 + (Phaser.Tweens.Builders.GetEaseFunction("Sine.easeOut")(Math.min(Math.abs(statStageTotal), 10) / 10) * (statStageTotal >= 0 ? 10 : -10));
    }
    return ret;
  }

  /**
  * Helper function to check if the Pokémon's health is below half after taking damage.
  * Used for an edge case interaction with Wimp Out/Emergency Exit.
  * If the Ability activates due to being hit by U-turn or Volt Switch, the user of that move will not be switched out.
  */
  hpDroppedBelowHalf(target: Pokemon): boolean {
    const pokemonHealth = target.hp;
    const maxPokemonHealth = target.getMaxHp();
    const damageTaken = target.turnData.damageTaken;
    const initialHealth = pokemonHealth + damageTaken;

    // Check if the Pokémon's health has dropped below half after the damage
    return initialHealth >= maxPokemonHealth / 2 && pokemonHealth < maxPokemonHealth / 2;
  }
}

export class ChillyReceptionAttr extends ForceSwitchOutAttr {
  apply(user: Pokemon, target: Pokemon, move: Move, args: any[]): boolean {
    globalScene.arena.trySetWeather(WeatherType.SNOW, user);
    return super.apply(user, target, move, args);
  }

  getCondition(): MoveConditionFunc {
    // chilly reception move will go through if the weather is change-able to snow, or the user can switch out, else move will fail
    return (user, target, move) => globalScene.arena.weather?.weatherType !== WeatherType.SNOW || super.getSwitchOutCondition()(user, target, move);
  }
}
export class RemoveTypeAttr extends MoveEffectAttr {

  private removedType: PokemonType;
  private messageCallback: ((user: Pokemon) => void) | undefined;

  constructor(removedType: PokemonType, messageCallback?: (user: Pokemon) => void) {
    super(true, { trigger: MoveEffectTrigger.POST_TARGET });
    this.removedType = removedType;
    this.messageCallback = messageCallback;

  }

  apply(user: Pokemon, target: Pokemon, move: Move, args: any[]): boolean {
    if (!super.apply(user, target, move, args)) {
      return false;
    }

    if (user.isTerastallized && user.getTeraType() === this.removedType) { // active tera types cannot be removed
      return false;
    }

    const userTypes = user.getTypes(true);
    const modifiedTypes = userTypes.filter(type => type !== this.removedType);
    if (modifiedTypes.length === 0) {
      modifiedTypes.push(PokemonType.UNKNOWN);
    }
    user.summonData.types = modifiedTypes;
    user.updateInfo();


    if (this.messageCallback) {
      this.messageCallback(user);
    }

    return true;
  }
}

export class CopyTypeAttr extends MoveEffectAttr {
  constructor() {
    super(false);
  }

  apply(user: Pokemon, target: Pokemon, move: Move, args: any[]): boolean {
    if (!super.apply(user, target, move, args)) {
      return false;
    }

    const targetTypes = target.getTypes(true);
    if (targetTypes.includes(PokemonType.UNKNOWN) && targetTypes.indexOf(PokemonType.UNKNOWN) > -1) {
      targetTypes[targetTypes.indexOf(PokemonType.UNKNOWN)] = PokemonType.NORMAL;
    }
    user.summonData.types = targetTypes;
    user.updateInfo();

    globalScene.queueMessage(i18next.t("moveTriggers:copyType", { pokemonName: getPokemonNameWithAffix(user), targetPokemonName: getPokemonNameWithAffix(target) }));

    return true;
  }

  getCondition(): MoveConditionFunc {
    return (user, target, move) => target.getTypes()[0] !== PokemonType.UNKNOWN || target.summonData.addedType !== null;
  }
}

export class CopyBiomeTypeAttr extends MoveEffectAttr {
  constructor() {
    super(true);
  }

  apply(user: Pokemon, target: Pokemon, move: Move, args: any[]): boolean {
    if (!super.apply(user, target, move, args)) {
      return false;
    }

    const terrainType = globalScene.arena.getTerrainType();
    let typeChange: PokemonType;
    if (terrainType !== TerrainType.NONE) {
      typeChange = this.getTypeForTerrain(globalScene.arena.getTerrainType());
    } else {
      typeChange = this.getTypeForBiome(globalScene.arena.biomeType);
    }

    user.summonData.types = [ typeChange ];
    user.updateInfo();

    globalScene.queueMessage(i18next.t("moveTriggers:transformedIntoType", { pokemonName: getPokemonNameWithAffix(user), typeName: i18next.t(`pokemonInfo:Type.${PokemonType[typeChange]}`) }));

    return true;
  }

  /**
   * Retrieves a type from the current terrain
   * @param terrainType {@linkcode TerrainType}
   * @returns {@linkcode Type}
   */
  private getTypeForTerrain(terrainType: TerrainType): PokemonType {
    switch (terrainType) {
      case TerrainType.ELECTRIC:
        return PokemonType.ELECTRIC;
      case TerrainType.MISTY:
        return PokemonType.FAIRY;
      case TerrainType.GRASSY:
        return PokemonType.GRASS;
      case TerrainType.PSYCHIC:
        return PokemonType.PSYCHIC;
      case TerrainType.NONE:
      default:
        return PokemonType.UNKNOWN;
    }
  }

  /**
   * Retrieves a type from the current biome
   * @param biomeType {@linkcode Biome}
   * @returns {@linkcode Type}
   */
  private getTypeForBiome(biomeType: Biome): PokemonType {
    switch (biomeType) {
      case Biome.TOWN:
      case Biome.PLAINS:
      case Biome.METROPOLIS:
        return PokemonType.NORMAL;
      case Biome.GRASS:
      case Biome.TALL_GRASS:
        return PokemonType.GRASS;
      case Biome.FOREST:
      case Biome.JUNGLE:
        return PokemonType.BUG;
      case Biome.SLUM:
      case Biome.SWAMP:
        return PokemonType.POISON;
      case Biome.SEA:
      case Biome.BEACH:
      case Biome.LAKE:
      case Biome.SEABED:
        return PokemonType.WATER;
      case Biome.MOUNTAIN:
        return PokemonType.FLYING;
      case Biome.BADLANDS:
        return PokemonType.GROUND;
      case Biome.CAVE:
      case Biome.DESERT:
        return PokemonType.ROCK;
      case Biome.ICE_CAVE:
      case Biome.SNOWY_FOREST:
        return PokemonType.ICE;
      case Biome.MEADOW:
      case Biome.FAIRY_CAVE:
      case Biome.ISLAND:
        return PokemonType.FAIRY;
      case Biome.POWER_PLANT:
        return PokemonType.ELECTRIC;
      case Biome.VOLCANO:
        return PokemonType.FIRE;
      case Biome.GRAVEYARD:
      case Biome.TEMPLE:
        return PokemonType.GHOST;
      case Biome.DOJO:
      case Biome.CONSTRUCTION_SITE:
        return PokemonType.FIGHTING;
      case Biome.FACTORY:
      case Biome.LABORATORY:
        return PokemonType.STEEL;
      case Biome.RUINS:
      case Biome.SPACE:
        return PokemonType.PSYCHIC;
      case Biome.WASTELAND:
      case Biome.END:
        return PokemonType.DRAGON;
      case Biome.ABYSS:
        return PokemonType.DARK;
      default:
        return PokemonType.UNKNOWN;
    }
  }
}

export class ChangeTypeAttr extends MoveEffectAttr {
  private type: PokemonType;

  constructor(type: PokemonType) {
    super(false);

    this.type = type;
  }

  apply(user: Pokemon, target: Pokemon, move: Move, args: any[]): boolean {
    target.summonData.types = [ this.type ];
    target.updateInfo();

    globalScene.queueMessage(i18next.t("moveTriggers:transformedIntoType", { pokemonName: getPokemonNameWithAffix(target), typeName: i18next.t(`pokemonInfo:Type.${PokemonType[this.type]}`) }));

    return true;
  }

  getCondition(): MoveConditionFunc {
    return (user, target, move) => !target.isTerastallized && !target.hasAbility(Abilities.MULTITYPE) && !target.hasAbility(Abilities.RKS_SYSTEM) && !(target.getTypes().length === 1 && target.getTypes()[0] === this.type);
  }
}

export class AddTypeAttr extends MoveEffectAttr {
  private type: PokemonType;

  constructor(type: PokemonType) {
    super(false);

    this.type = type;
  }

  apply(user: Pokemon, target: Pokemon, move: Move, args: any[]): boolean {
    target.summonData.addedType = this.type;
    target.updateInfo();

    globalScene.queueMessage(i18next.t("moveTriggers:addType", { typeName: i18next.t(`pokemonInfo:Type.${PokemonType[this.type]}`), pokemonName: getPokemonNameWithAffix(target) }));

    return true;
  }

  getCondition(): MoveConditionFunc {
    return (user, target, move) => !target.isTerastallized && !target.getTypes().includes(this.type);
  }
}

export class FirstMoveTypeAttr extends MoveEffectAttr {
  constructor() {
    super(true);
  }

  apply(user: Pokemon, target: Pokemon, move: Move, args: any[]): boolean {
    if (!super.apply(user, target, move, args)) {
      return false;
    }

    const firstMoveType = target.getMoveset()[0].getMove().type;
    user.summonData.types = [ firstMoveType ];
    globalScene.queueMessage(i18next.t("battle:transformedIntoType", { pokemonName: getPokemonNameWithAffix(user), type: i18next.t(`pokemonInfo:Type.${PokemonType[firstMoveType]}`) }));

    return true;
  }
}

/**
 * Attribute used to call a move.
 * Used by other move attributes: {@linkcode RandomMoveAttr}, {@linkcode RandomMovesetMoveAttr}, {@linkcode CopyMoveAttr}
 * @see {@linkcode apply} for move call
 * @extends OverrideMoveEffectAttr
 */
class CallMoveAttr extends OverrideMoveEffectAttr {
  protected invalidMoves: ReadonlySet<Moves>;
  protected hasTarget: boolean;
  apply(user: Pokemon, target: Pokemon, move: Move, args: any[]): boolean {
    const replaceMoveTarget = move.moveTarget === MoveTarget.NEAR_OTHER ? MoveTarget.NEAR_ENEMY : undefined;
    const moveTargets = getMoveTargets(user, move.id, replaceMoveTarget);
    if (moveTargets.targets.length === 0) {
      globalScene.queueMessage(i18next.t("battle:attackFailed"));
      console.log("CallMoveAttr failed due to no targets.");
      return false;
    }
    const targets = moveTargets.multiple || moveTargets.targets.length === 1
      ? moveTargets.targets
      : [ this.hasTarget ? target.getBattlerIndex() : moveTargets.targets[user.randSeedInt(moveTargets.targets.length)] ]; // account for Mirror Move having a target already
    user.getMoveQueue().push({ move: move.id, targets: targets, virtual: true, ignorePP: true });
    globalScene.unshiftPhase(new LoadMoveAnimPhase(move.id));
    globalScene.unshiftPhase(new MovePhase(user, targets, new PokemonMove(move.id, 0, 0, true), true, true));
    return true;
  }
}

/**
 * Attribute used to call a random move.
 * Used for {@linkcode Moves.METRONOME}
 * @see {@linkcode apply} for move selection and move call
 * @extends CallMoveAttr to call a selected move
 */
export class RandomMoveAttr extends CallMoveAttr {
  constructor(invalidMoves: ReadonlySet<Moves>) {
    super();
    this.invalidMoves = invalidMoves;
  }

  /**
   * This function exists solely to allow tests to override the randomly selected move by mocking this function.
   */
  public getMoveOverride(): Moves | null {
    return null;
  }

  /**
   * User calls a random moveId.
   *
   * Invalid moves are indicated by what is passed in to invalidMoves: {@linkcode invalidMetronomeMoves}
   * @param user Pokemon that used the move and will call a random move
   * @param target Pokemon that will be targeted by the random move (if single target)
   * @param move Move being used
   * @param args Unused
   */
  override apply(user: Pokemon, target: Pokemon, move: Move, args: any[]): boolean {
    const moveIds = getEnumValues(Moves).map(m => !this.invalidMoves.has(m) && !allMoves[m].name.endsWith(" (N)") ? m : Moves.NONE);
    let moveId: Moves = Moves.NONE;
    do {
      moveId = this.getMoveOverride() ?? moveIds[user.randSeedInt(moveIds.length)];
    }
    while (moveId === Moves.NONE);
    return super.apply(user, target, allMoves[moveId], args);
  }
}

/**
 * Attribute used to call a random move in the user or party's moveset.
 * Used for {@linkcode Moves.ASSIST} and {@linkcode Moves.SLEEP_TALK}
 *
 * Fails if the user has no callable moves.
 *
 * Invalid moves are indicated by what is passed in to invalidMoves: {@linkcode invalidAssistMoves} or {@linkcode invalidSleepTalkMoves}
 * @extends RandomMoveAttr to use the callMove function on a moveId
 * @see {@linkcode getCondition} for move selection
 */
export class RandomMovesetMoveAttr extends CallMoveAttr {
  private includeParty: boolean;
  private moveId: number;
  constructor(invalidMoves: ReadonlySet<Moves>, includeParty: boolean = false) {
    super();
    this.includeParty = includeParty;
    this.invalidMoves = invalidMoves;
  }

  /**
   * User calls a random moveId selected in {@linkcode getCondition}
   * @param user Pokemon that used the move and will call a random move
   * @param target Pokemon that will be targeted by the random move (if single target)
   * @param move Move being used
   * @param args Unused
   */
  apply(user: Pokemon, target: Pokemon, move: Move, args: any[]): boolean {
    return super.apply(user, target, allMoves[this.moveId], args);
  }

  getCondition(): MoveConditionFunc {
    return (user, target, move) => {
      // includeParty will be true for Assist, false for Sleep Talk
      let allies: Pokemon[];
      if (this.includeParty) {
        allies = user.isPlayer() ? globalScene.getPlayerParty().filter(p => p !== user) : globalScene.getEnemyParty().filter(p => p !== user);
      } else {
        allies = [ user ];
      }
      const partyMoveset = allies.map(p => p.moveset).flat();
      const moves = partyMoveset.filter(m => !this.invalidMoves.has(m!.moveId) && !m!.getMove().name.endsWith(" (N)"));
      if (moves.length === 0) {
        return false;
      }

      this.moveId = moves[user.randSeedInt(moves.length)]!.moveId;
      return true;
    };
  }
}

export class NaturePowerAttr extends OverrideMoveEffectAttr {
  apply(user: Pokemon, target: Pokemon, move: Move, args: any[]): boolean {
    let moveId;
    switch (globalScene.arena.getTerrainType()) {
    // this allows terrains to 'override' the biome move
      case TerrainType.NONE:
        switch (globalScene.arena.biomeType) {
          case Biome.TOWN:
            moveId = Moves.ROUND;
            break;
          case Biome.METROPOLIS:
            moveId = Moves.TRI_ATTACK;
            break;
          case Biome.SLUM:
            moveId = Moves.SLUDGE_BOMB;
            break;
          case Biome.PLAINS:
            moveId = Moves.SILVER_WIND;
            break;
          case Biome.GRASS:
            moveId = Moves.GRASS_KNOT;
            break;
          case Biome.TALL_GRASS:
            moveId = Moves.POLLEN_PUFF;
            break;
          case Biome.MEADOW:
            moveId = Moves.GIGA_DRAIN;
            break;
          case Biome.FOREST:
            moveId = Moves.BUG_BUZZ;
            break;
          case Biome.JUNGLE:
            moveId = Moves.LEAF_STORM;
            break;
          case Biome.SEA:
            moveId = Moves.HYDRO_PUMP;
            break;
          case Biome.SWAMP:
            moveId = Moves.MUD_BOMB;
            break;
          case Biome.BEACH:
            moveId = Moves.SCALD;
            break;
          case Biome.LAKE:
            moveId = Moves.BUBBLE_BEAM;
            break;
          case Biome.SEABED:
            moveId = Moves.BRINE;
            break;
          case Biome.ISLAND:
            moveId = Moves.LEAF_TORNADO;
            break;
          case Biome.MOUNTAIN:
            moveId = Moves.AIR_SLASH;
            break;
          case Biome.BADLANDS:
            moveId = Moves.EARTH_POWER;
            break;
          case Biome.DESERT:
            moveId = Moves.SCORCHING_SANDS;
            break;
          case Biome.WASTELAND:
            moveId = Moves.DRAGON_PULSE;
            break;
          case Biome.CONSTRUCTION_SITE:
            moveId = Moves.STEEL_BEAM;
            break;
          case Biome.CAVE:
            moveId = Moves.POWER_GEM;
            break;
          case Biome.ICE_CAVE:
            moveId = Moves.ICE_BEAM;
            break;
          case Biome.SNOWY_FOREST:
            moveId = Moves.FROST_BREATH;
            break;
          case Biome.VOLCANO:
            moveId = Moves.LAVA_PLUME;
            break;
          case Biome.GRAVEYARD:
            moveId = Moves.SHADOW_BALL;
            break;
          case Biome.RUINS:
            moveId = Moves.ANCIENT_POWER;
            break;
          case Biome.TEMPLE:
            moveId = Moves.EXTRASENSORY;
            break;
          case Biome.DOJO:
            moveId = Moves.FOCUS_BLAST;
            break;
          case Biome.FAIRY_CAVE:
            moveId = Moves.ALLURING_VOICE;
            break;
          case Biome.ABYSS:
            moveId = Moves.OMINOUS_WIND;
            break;
          case Biome.SPACE:
            moveId = Moves.DRACO_METEOR;
            break;
          case Biome.FACTORY:
            moveId = Moves.FLASH_CANNON;
            break;
          case Biome.LABORATORY:
            moveId = Moves.ZAP_CANNON;
            break;
          case Biome.POWER_PLANT:
            moveId = Moves.CHARGE_BEAM;
            break;
          case Biome.END:
            moveId = Moves.ETERNABEAM;
            break;
        }
        break;
      case TerrainType.MISTY:
        moveId = Moves.MOONBLAST;
        break;
      case TerrainType.ELECTRIC:
        moveId = Moves.THUNDERBOLT;
        break;
      case TerrainType.GRASSY:
        moveId = Moves.ENERGY_BALL;
        break;
      case TerrainType.PSYCHIC:
        moveId = Moves.PSYCHIC;
        break;
      default:
      // Just in case there's no match
        moveId = Moves.TRI_ATTACK;
        break;
    }

    user.getMoveQueue().push({ move: moveId, targets: [ target.getBattlerIndex() ], ignorePP: true });
    globalScene.unshiftPhase(new LoadMoveAnimPhase(moveId));
    globalScene.unshiftPhase(new MovePhase(user, [ target.getBattlerIndex() ], new PokemonMove(moveId, 0, 0, true), true));
    return true;
  }
}

/**
 * Attribute used to copy a previously-used move.
 * Used for {@linkcode Moves.COPYCAT} and {@linkcode Moves.MIRROR_MOVE}
 * @see {@linkcode apply} for move selection and move call
 * @extends CallMoveAttr to call a selected move
 */
export class CopyMoveAttr extends CallMoveAttr {
  private mirrorMove: boolean;
  constructor(mirrorMove: boolean, invalidMoves: ReadonlySet<Moves> = new Set()) {
    super();
    this.mirrorMove = mirrorMove;
    this.invalidMoves = invalidMoves;
  }

  apply(user: Pokemon, target: Pokemon, move: Move, args: any[]): boolean {
    this.hasTarget = this.mirrorMove;
    const lastMove = this.mirrorMove ? target.getLastXMoves()[0].move : globalScene.currentBattle.lastMove;
    return super.apply(user, target, allMoves[lastMove], args);
  }

  getCondition(): MoveConditionFunc {
    return (user, target, move) => {
      if (this.mirrorMove) {
        const lastMove = target.getLastXMoves()[0]?.move;
        return !!lastMove && !this.invalidMoves.has(lastMove);
      } else {
        const lastMove = globalScene.currentBattle.lastMove;
        return lastMove !== undefined && !this.invalidMoves.has(lastMove);
      }
    };
  }
}

/**
 * Attribute used for moves that causes the target to repeat their last used move.
 *
 * Used for [Instruct](https://bulbapedia.bulbagarden.net/wiki/Instruct_(move)).
*/
export class RepeatMoveAttr extends MoveEffectAttr {
  constructor() {
    super(false, { trigger: MoveEffectTrigger.POST_APPLY }); // needed to ensure correct protect interaction
  }

  /**
   * Forces the target to re-use their last used move again
   *
   * @param user {@linkcode Pokemon} that used the attack
   * @param target {@linkcode Pokemon} targeted by the attack
   * @param move N/A
   * @param args N/A
   * @returns `true` if the move succeeds
   */
  apply(user: Pokemon, target: Pokemon, move: Move, args: any[]): boolean {
    // get the last move used (excluding status based failures) as well as the corresponding moveset slot
    const lastMove = target.getLastXMoves(-1).find(m => m.move !== Moves.NONE)!;
    const movesetMove = target.getMoveset().find(m => m.moveId === lastMove.move)!;
    // If the last move used can hit more than one target or has variable targets,
    // re-compute the targets for the attack
    // (mainly for alternating double/single battle shenanigans)
    // Rampaging moves (e.g. Outrage) are not included due to being incompatible with Instruct
    // TODO: Fix this once dragon darts gets smart targeting
    let moveTargets = movesetMove.getMove().isMultiTarget() ? getMoveTargets(target, lastMove.move).targets : lastMove.targets;

    /** In the event the instructed move's only target is a fainted opponent, redirect it to an alive ally if possible
    Normally, all yet-unexecuted move phases would swap over when the enemy in question faints
    (see `redirectPokemonMoves` in `battle-scene.ts`),
    but since instruct adds a new move phase pre-emptively, we need to handle this interaction manually.
    */
    const firstTarget = globalScene.getField()[moveTargets[0]];
    if (globalScene.currentBattle.double && moveTargets.length === 1 && firstTarget.isFainted() && firstTarget !== target.getAlly()) {
      const ally = firstTarget.getAlly();
      if (!isNullOrUndefined(ally) && ally.isActive()) { // ally exists, is not dead and can sponge the blast
        moveTargets = [ ally.getBattlerIndex() ];
      }
    }

    globalScene.queueMessage(i18next.t("moveTriggers:instructingMove", {
      userPokemonName: getPokemonNameWithAffix(user),
      targetPokemonName: getPokemonNameWithAffix(target)
    }));
    target.getMoveQueue().unshift({ move: lastMove.move, targets: moveTargets, ignorePP: false });
    target.turnData.extraTurns++;
    globalScene.appendToPhase(new MovePhase(target, moveTargets, movesetMove), MoveEndPhase);
    return true;
  }

  getCondition(): MoveConditionFunc {
    return (user, target, move) => {
      const lastMove = target.getLastXMoves(-1).find(m => m.move !== Moves.NONE);
      const movesetMove = target.getMoveset().find(m => m.moveId === lastMove?.move);
      const uninstructableMoves = [
        // Locking/Continually Executed moves
        Moves.OUTRAGE,
        Moves.RAGING_FURY,
        Moves.ROLLOUT,
        Moves.PETAL_DANCE,
        Moves.THRASH,
        Moves.ICE_BALL,
        // Multi-turn Moves
        Moves.BIDE,
        Moves.SHELL_TRAP,
        Moves.BEAK_BLAST,
        Moves.FOCUS_PUNCH,
        // "First Turn Only" moves
        Moves.FAKE_OUT,
        Moves.FIRST_IMPRESSION,
        Moves.MAT_BLOCK,
        // Moves with a recharge turn
        Moves.HYPER_BEAM,
        Moves.ETERNABEAM,
        Moves.FRENZY_PLANT,
        Moves.BLAST_BURN,
        Moves.HYDRO_CANNON,
        Moves.GIGA_IMPACT,
        Moves.PRISMATIC_LASER,
        Moves.ROAR_OF_TIME,
        Moves.ROCK_WRECKER,
        Moves.METEOR_ASSAULT,
        // Charging & 2-turn moves
        Moves.DIG,
        Moves.FLY,
        Moves.BOUNCE,
        Moves.SHADOW_FORCE,
        Moves.PHANTOM_FORCE,
        Moves.DIVE,
        Moves.ELECTRO_SHOT,
        Moves.ICE_BURN,
        Moves.GEOMANCY,
        Moves.FREEZE_SHOCK,
        Moves.SKY_DROP,
        Moves.SKY_ATTACK,
        Moves.SKULL_BASH,
        Moves.SOLAR_BEAM,
        Moves.SOLAR_BLADE,
        Moves.METEOR_BEAM,
        // Other moves
        Moves.INSTRUCT,
        Moves.KINGS_SHIELD,
        Moves.SKETCH,
        Moves.TRANSFORM,
        Moves.MIMIC,
        Moves.STRUGGLE,
        // TODO: Add Max/G-Move blockage if or when they are implemented
      ];

      if (!lastMove?.move // no move to instruct
        || !movesetMove // called move not in target's moveset (forgetting the move, etc.)
        || movesetMove.ppUsed === movesetMove.getMovePp() // move out of pp
        || allMoves[lastMove.move].isChargingMove() // called move is a charging/recharging move
        || uninstructableMoves.includes(lastMove.move)) { // called move is in the banlist
        return false;
      }
      return true;
    };
  }

  getTargetBenefitScore(user: Pokemon, target: Pokemon, move: Move): number {
    // TODO: Make the AI actually use instruct
    /* Ideally, the AI would score instruct based on the scorings of the on-field pokemons'
    * last used moves at the time of using Instruct (by the time the instructor gets to act)
    * with respect to the user's side.
    * In 99.9% of cases, this would be the pokemon's ally (unless the target had last
    * used a move like Decorate on the user or its ally)
    */
    return 2;
  }
}

/**
 *  Attribute used for moves that reduce PP of the target's last used move.
 *  Used for Spite.
 */
export class ReducePpMoveAttr extends MoveEffectAttr {
  protected reduction: number;
  constructor(reduction: number) {
    super();
    this.reduction = reduction;
  }

  /**
   * Reduces the PP of the target's last-used move by an amount based on this attribute instance's {@linkcode reduction}.
   *
   * @param user {@linkcode Pokemon} that used the attack
   * @param target {@linkcode Pokemon} targeted by the attack
   * @param move N/A
   * @param args N/A
   * @returns `true`
   */
  apply(user: Pokemon, target: Pokemon, move: Move, args: any[]): boolean {
    // Null checks can be skipped due to condition function
    const lastMove = target.getLastXMoves()[0];
    const movesetMove = target.getMoveset().find(m => m.moveId === lastMove.move)!;
    const lastPpUsed = movesetMove.ppUsed;
    movesetMove.ppUsed = Math.min((lastPpUsed) + this.reduction, movesetMove.getMovePp());

    const message = i18next.t("battle:ppReduced", { targetName: getPokemonNameWithAffix(target), moveName: movesetMove.getName(), reduction: (movesetMove.ppUsed) - lastPpUsed });
    globalScene.eventTarget.dispatchEvent(new MoveUsedEvent(target.id, movesetMove.getMove(), movesetMove.ppUsed));
    globalScene.queueMessage(message);

    return true;
  }

  getCondition(): MoveConditionFunc {
    return (user, target, move) => {
      const lastMove = target.getLastXMoves()[0];
      if (lastMove) {
        const movesetMove = target.getMoveset().find(m => m.moveId === lastMove.move);
        return !!movesetMove?.getPpRatio();
      }
      return false;
    };
  }

  getTargetBenefitScore(user: Pokemon, target: Pokemon, move: Move): number {
    const lastMove = target.getLastXMoves()[0];
    if (lastMove) {
      const movesetMove = target.getMoveset().find(m => m.moveId === lastMove.move);
      if (movesetMove) {
        const maxPp = movesetMove.getMovePp();
        const ppLeft = maxPp - movesetMove.ppUsed;
        const value = -(8 - Math.ceil(Math.min(maxPp, 30) / 5));
        if (ppLeft < 4) {
          return (value / 4) * ppLeft;
        }
        return value;
      }
    }

    return 0;
  }
}

/**
 *  Attribute used for moves that damage target, and then reduce PP of the target's last used move.
 *  Used for Eerie Spell.
 */
export class AttackReducePpMoveAttr extends ReducePpMoveAttr {
  constructor(reduction: number) {
    super(reduction);
  }

  /**
   * Checks if the target has used a move prior to the attack. PP-reduction is applied through the super class if so.
   *
   * @param user {@linkcode Pokemon} that used the attack
   * @param target {@linkcode Pokemon} targeted by the attack
   * @param move {@linkcode Move} being used
   * @param args N/A
   * @returns {boolean} true
   */
  apply(user: Pokemon, target: Pokemon, move: Move, args: any[]): boolean {
    const lastMove = target.getLastXMoves().find(() => true);
    if (lastMove) {
      const movesetMove = target.getMoveset().find(m => m.moveId === lastMove.move);
      if (Boolean(movesetMove?.getPpRatio())) {
        super.apply(user, target, move, args);
      }
    }

    return true;
  }

  // Override condition function to always perform damage. Instead, perform pp-reduction condition check in apply function above
  getCondition(): MoveConditionFunc {
    return (user, target, move) => true;
  }
}

// TODO: Review this
const targetMoveCopiableCondition: MoveConditionFunc = (user, target, move) => {
  const targetMoves = target.getMoveHistory().filter(m => !m.virtual);
  if (!targetMoves.length) {
    return false;
  }

  const copiableMove = targetMoves[0];

  if (!copiableMove.move) {
    return false;
  }

  if (allMoves[copiableMove.move].isChargingMove() && copiableMove.result === MoveResult.OTHER) {
    return false;
  }

  // TODO: Add last turn of Bide

  return true;
};

export class MovesetCopyMoveAttr extends OverrideMoveEffectAttr {
  apply(user: Pokemon, target: Pokemon, move: Move, args: any[]): boolean {
    const targetMoves = target.getMoveHistory().filter(m => !m.virtual);
    if (!targetMoves.length) {
      return false;
    }

    const copiedMove = allMoves[targetMoves[0].move];

    const thisMoveIndex = user.getMoveset().findIndex(m => m.moveId === move.id);

    if (thisMoveIndex === -1) {
      return false;
    }

    user.summonData.moveset = user.getMoveset().slice(0);
    user.summonData.moveset[thisMoveIndex] = new PokemonMove(copiedMove.id, 0, 0);

    globalScene.queueMessage(i18next.t("moveTriggers:copiedMove", { pokemonName: getPokemonNameWithAffix(user), moveName: copiedMove.name }));

    return true;
  }

  getCondition(): MoveConditionFunc {
    return targetMoveCopiableCondition;
  }
}

/**
 * Attribute for {@linkcode Moves.SKETCH} that causes the user to copy the opponent's last used move
 * This move copies the last used non-virtual move
 *  e.g. if Metronome is used, it copies Metronome itself, not the virtual move called by Metronome
 * Fails if the opponent has not yet used a move.
 * Fails if used on an uncopiable move, listed in unsketchableMoves in getCondition
 * Fails if the move is already in the user's moveset
 */
export class SketchAttr extends MoveEffectAttr {
  constructor() {
    super(true);
  }
  /**
   * User copies the opponent's last used move, if possible
   * @param {Pokemon} user Pokemon that used the move and will replace Sketch with the copied move
   * @param {Pokemon} target Pokemon that the user wants to copy a move from
   * @param {Move} move Move being used
   * @param {any[]} args Unused
   * @returns {boolean} true if the function succeeds, otherwise false
   */

  apply(user: Pokemon, target: Pokemon, move: Move, args: any[]): boolean {
    if (!super.apply(user, target, move, args)) {
      return false;
    }

    const targetMove = target.getLastXMoves(-1)
      .find(m => m.move !== Moves.NONE && m.move !== Moves.STRUGGLE && !m.virtual);
    if (!targetMove) {
      return false;
    }

    const sketchedMove = allMoves[targetMove.move];
    const sketchIndex = user.getMoveset().findIndex(m => m.moveId === move.id);
    if (sketchIndex === -1) {
      return false;
    }

    user.setMove(sketchIndex, sketchedMove.id);

    globalScene.queueMessage(i18next.t("moveTriggers:sketchedMove", { pokemonName: getPokemonNameWithAffix(user), moveName: sketchedMove.name }));

    return true;
  }

  getCondition(): MoveConditionFunc {
    return (user, target, move) => {
      if (!targetMoveCopiableCondition(user, target, move)) {
        return false;
      }

      const targetMove = target.getMoveHistory().filter(m => !m.virtual).at(-1);
      if (!targetMove) {
        return false;
      }

      const unsketchableMoves = [
        Moves.CHATTER,
        Moves.MIRROR_MOVE,
        Moves.SLEEP_TALK,
        Moves.STRUGGLE,
        Moves.SKETCH,
        Moves.REVIVAL_BLESSING,
        Moves.TERA_STARSTORM,
        Moves.BREAKNECK_BLITZ__PHYSICAL,
        Moves.BREAKNECK_BLITZ__SPECIAL
      ];

      if (unsketchableMoves.includes(targetMove.move)) {
        return false;
      }

      if (user.getMoveset().find(m => m.moveId === targetMove.move)) {
        return false;
      }

      return true;
    };
  }
}

export class AbilityChangeAttr extends MoveEffectAttr {
  public ability: Abilities;

  constructor(ability: Abilities, selfTarget?: boolean) {
    super(selfTarget);

    this.ability = ability;
  }

  apply(user: Pokemon, target: Pokemon, move: Move, args: any[]): boolean {
    if (!super.apply(user, target, move, args)) {
      return false;
    }

    const moveTarget = this.selfTarget ? user : target;

    globalScene.triggerPokemonFormChange(moveTarget, SpeciesFormChangeRevertWeatherFormTrigger);
    if (moveTarget.breakIllusion()) {
      globalScene.queueMessage(i18next.t("abilityTriggers:illusionBreak", { pokemonName: getPokemonNameWithAffix(moveTarget) }));
    }
    globalScene.queueMessage(i18next.t("moveTriggers:acquiredAbility", { pokemonName: getPokemonNameWithAffix(moveTarget), abilityName: allAbilities[this.ability].name }));
    moveTarget.setTempAbility(allAbilities[this.ability]);
    globalScene.triggerPokemonFormChange(moveTarget, SpeciesFormChangeRevertWeatherFormTrigger);
    return true;
  }

  getCondition(): MoveConditionFunc {
    return (user, target, move) => (this.selfTarget ? user : target).getAbility().isReplaceable && (this.selfTarget ? user : target).getAbility().id !== this.ability;
  }
}

export class AbilityCopyAttr extends MoveEffectAttr {
  public copyToPartner: boolean;

  constructor(copyToPartner: boolean = false) {
    super(false);

    this.copyToPartner = copyToPartner;
  }

  apply(user: Pokemon, target: Pokemon, move: Move, args: any[]): boolean {
    if (!super.apply(user, target, move, args)) {
      return false;
    }

    globalScene.queueMessage(i18next.t("moveTriggers:copiedTargetAbility", { pokemonName: getPokemonNameWithAffix(user), targetName: getPokemonNameWithAffix(target), abilityName: allAbilities[target.getAbility().id].name }));

    user.setTempAbility(target.getAbility());
    const ally = user.getAlly();

    if (this.copyToPartner && globalScene.currentBattle?.double && !isNullOrUndefined(ally) && ally.hp) { // TODO is this the best way to check that the ally is active?
      globalScene.queueMessage(i18next.t("moveTriggers:copiedTargetAbility", { pokemonName: getPokemonNameWithAffix(ally), targetName: getPokemonNameWithAffix(target), abilityName: allAbilities[target.getAbility().id].name }));
      ally.setTempAbility(target.getAbility());
    }

    return true;
  }

  getCondition(): MoveConditionFunc {
    return (user, target, move) => {
      const ally = user.getAlly();
      let ret = target.getAbility().isCopiable && user.getAbility().isReplaceable;
      if (this.copyToPartner && globalScene.currentBattle?.double) {
        ret = ret && (!ally?.hp || ally?.getAbility().isReplaceable);
      } else {
        ret = ret && user.getAbility().id !== target.getAbility().id;
      }
      return ret;
    };
  }
}

export class AbilityGiveAttr extends MoveEffectAttr {
  public copyToPartner: boolean;

  constructor() {
    super(false);
  }

  apply(user: Pokemon, target: Pokemon, move: Move, args: any[]): boolean {
    if (!super.apply(user, target, move, args)) {
      return false;
    }

    globalScene.queueMessage(i18next.t("moveTriggers:acquiredAbility", { pokemonName: getPokemonNameWithAffix(target), abilityName: allAbilities[user.getAbility().id].name }));

    target.setTempAbility(user.getAbility());

    return true;
  }

  getCondition(): MoveConditionFunc {
    return (user, target, move) => user.getAbility().isCopiable && target.getAbility().isReplaceable && user.getAbility().id !== target.getAbility().id;
  }
}

export class SwitchAbilitiesAttr extends MoveEffectAttr {
  apply(user: Pokemon, target: Pokemon, move: Move, args: any[]): boolean {
    if (!super.apply(user, target, move, args)) {
      return false;
    }

    const tempAbility = user.getAbility();

    globalScene.queueMessage(i18next.t("moveTriggers:swappedAbilitiesWithTarget", { pokemonName: getPokemonNameWithAffix(user) }));

    user.setTempAbility(target.getAbility());
    target.setTempAbility(tempAbility);
    // Swaps Forecast/Flower Gift from Castform/Cherrim
    globalScene.arena.triggerWeatherBasedFormChangesToNormal();

    return true;
  }

  getCondition(): MoveConditionFunc {
    return (user, target, move) => [user, target].every(pkmn => pkmn.getAbility().isSwappable);
  }
}

/**
 * Attribute used for moves that suppress abilities like {@linkcode Moves.GASTRO_ACID}.
 * A suppressed ability cannot be activated.
 *
 * @extends MoveEffectAttr
 * @see {@linkcode apply}
 * @see {@linkcode getCondition}
 */
export class SuppressAbilitiesAttr extends MoveEffectAttr {
  /** Sets ability suppression for the target pokemon and displays a message. */
  apply(user: Pokemon, target: Pokemon, move: Move, args: any[]): boolean {
    if (!super.apply(user, target, move, args)) {
      return false;
    }

    globalScene.queueMessage(i18next.t("moveTriggers:suppressAbilities", { pokemonName: getPokemonNameWithAffix(target) }));

    target.suppressAbility();

    globalScene.arena.triggerWeatherBasedFormChangesToNormal();

    return true;
  }

  /** Causes the effect to fail when the target's ability is unsupressable or already suppressed. */
  getCondition(): MoveConditionFunc {
    return (user, target, move) => target.getAbility().isSuppressable && !target.summonData.abilitySuppressed;
  }
}

/**
 * Applies the effects of {@linkcode SuppressAbilitiesAttr} if the target has already moved this turn.
 * @extends MoveEffectAttr
 * @see {@linkcode Moves.CORE_ENFORCER} (the move which uses this effect)
 */
export class SuppressAbilitiesIfActedAttr extends MoveEffectAttr {
  /**
   * If the target has already acted this turn, apply a {@linkcode SuppressAbilitiesAttr} effect unless the
   * abillity cannot be suppressed. This is a secondary effect and has no bearing on the success or failure of the move.
   *
   * @returns True if the move occurred, otherwise false. Note that true will be returned even if the target has not
   * yet moved or if the suppression failed to apply.
   */
  apply(user: Pokemon, target: Pokemon, move: Move, args: any[]): boolean {
    if (!super.apply(user, target, move, args)) {
      return false;
    }

    if (target.turnData.acted) {
      const suppressAttr = new SuppressAbilitiesAttr();
      if (suppressAttr.getCondition()(user, target, move)) {
        suppressAttr.apply(user, target, move, args);
      }
    }

    return true;
  }
}

/**
 * Used by Transform
 */
export class TransformAttr extends MoveEffectAttr {
  override apply(user: Pokemon, target: Pokemon, move: Move, args: any[]): boolean {
    if (!super.apply(user, target, move, args)) {
      return false;
    }

    globalScene.unshiftPhase(new PokemonTransformPhase(user.getBattlerIndex(), target.getBattlerIndex()));

    globalScene.queueMessage(i18next.t("moveTriggers:transformedIntoTarget", { pokemonName: getPokemonNameWithAffix(user), targetName: getPokemonNameWithAffix(target) }));

    return true;
  }
}

/**
 * Attribute used for status moves, namely Speed Swap,
 * that swaps the user's and target's corresponding stats.
 * @extends MoveEffectAttr
 * @see {@linkcode apply}
 */
export class SwapStatAttr extends MoveEffectAttr {
  /** The stat to be swapped between the user and the target */
  private stat: EffectiveStat;

  constructor(stat: EffectiveStat) {
    super();

    this.stat = stat;
  }

  /**
   * Swaps the user's and target's corresponding current
   * {@linkcode EffectiveStat | stat} values
   * @param user the {@linkcode Pokemon} that used the move
   * @param target the {@linkcode Pokemon} that the move was used on
   * @param move N/A
   * @param args N/A
   * @returns true if attribute application succeeds
   */
  apply(user: Pokemon, target: Pokemon, move: Move, args: any[]): boolean {
    if (super.apply(user, target, move, args)) {
      const temp = user.getStat(this.stat, false);
      user.setStat(this.stat, target.getStat(this.stat, false), false);
      target.setStat(this.stat, temp, false);

      globalScene.queueMessage(i18next.t("moveTriggers:switchedStat", {
        pokemonName: getPokemonNameWithAffix(user),
        stat: i18next.t(getStatKey(this.stat)),
      }));

      return true;
    }
    return false;
  }
}

/**
 * Attribute used to switch the user's own stats.
 * Used by Power Shift.
 * @extends MoveEffectAttr
 */
export class ShiftStatAttr extends MoveEffectAttr {
  private statToSwitch: EffectiveStat;
  private statToSwitchWith: EffectiveStat;

  constructor(statToSwitch: EffectiveStat, statToSwitchWith: EffectiveStat) {
    super();

    this.statToSwitch = statToSwitch;
    this.statToSwitchWith = statToSwitchWith;
  }

  /**
   * Switches the user's stats based on the {@linkcode statToSwitch} and {@linkcode statToSwitchWith} attributes.
   * @param {Pokemon} user the {@linkcode Pokemon} that used the move
   * @param target n/a
   * @param move n/a
   * @param args n/a
   * @returns whether the effect was applied
   */
  override apply(user: Pokemon, target: Pokemon, move: Move, args: any[]): boolean {
    if (!super.apply(user, target, move, args)) {
      return false;
    }

    const firstStat = user.getStat(this.statToSwitch, false);
    const secondStat = user.getStat(this.statToSwitchWith, false);

    user.setStat(this.statToSwitch, secondStat, false);
    user.setStat(this.statToSwitchWith, firstStat, false);

    globalScene.queueMessage(i18next.t("moveTriggers:shiftedStats", {
      pokemonName: getPokemonNameWithAffix(user),
      statToSwitch: i18next.t(getStatKey(this.statToSwitch)),
      statToSwitchWith: i18next.t(getStatKey(this.statToSwitchWith))
    }));

    return true;
  }

  /**
   * Encourages the user to use the move if the stat to switch with is greater than the stat to switch.
   * @param {Pokemon} user the {@linkcode Pokemon} that used the move
   * @param target n/a
   * @param move n/a
   * @returns number of points to add to the user's benefit score
   */
  override getUserBenefitScore(user: Pokemon, target: Pokemon, move: Move): number {
    return user.getStat(this.statToSwitchWith, false) > user.getStat(this.statToSwitch, false) ? 10 : 0;
  }
}

/**
 * Attribute used for status moves, namely Power Split and Guard Split,
 * that take the average of a user's and target's corresponding
 * stats and assign that average back to each corresponding stat.
 * @extends MoveEffectAttr
 * @see {@linkcode apply}
 */
export class AverageStatsAttr extends MoveEffectAttr {
  /** The stats to be averaged individually between the user and the target */
  private stats: readonly EffectiveStat[];
  private msgKey: string;

  constructor(stats: readonly EffectiveStat[], msgKey: string) {
    super();

    this.stats = stats;
    this.msgKey = msgKey;
  }

  /**
   * Takes the average of the user's and target's corresponding {@linkcode stat}
   * values and sets those stats to the corresponding average for both
   * temporarily.
   * @param user the {@linkcode Pokemon} that used the move
   * @param target the {@linkcode Pokemon} that the move was used on
   * @param move N/A
   * @param args N/A
   * @returns true if attribute application succeeds
   */
  apply(user: Pokemon, target: Pokemon, move: Move, args: any[]): boolean {
    if (super.apply(user, target, move, args)) {
      for (const s of this.stats) {
        const avg = Math.floor((user.getStat(s, false) + target.getStat(s, false)) / 2);

        user.setStat(s, avg, false);
        target.setStat(s, avg, false);
      }

      globalScene.queueMessage(i18next.t(this.msgKey, { pokemonName: getPokemonNameWithAffix(user) }));

      return true;
    }
    return false;
  }
}

export class MoneyAttr extends MoveEffectAttr {
  constructor() {
    super(true, {firstHitOnly: true });
  }

  apply(user: Pokemon, target: Pokemon, move: Move): boolean {
    globalScene.currentBattle.moneyScattered += globalScene.getWaveMoneyAmount(0.2);
    globalScene.queueMessage(i18next.t("moveTriggers:coinsScatteredEverywhere"));
    return true;
  }
}

/**
 * Applies {@linkcode BattlerTagType.DESTINY_BOND} to the user.
 *
 * @extends MoveEffectAttr
 */
export class DestinyBondAttr extends MoveEffectAttr {
  constructor() {
    super(true, { trigger: MoveEffectTrigger.PRE_APPLY });
  }

  /**
   * Applies {@linkcode BattlerTagType.DESTINY_BOND} to the user.
   * @param user {@linkcode Pokemon} that is having the tag applied to.
   * @param target {@linkcode Pokemon} N/A
   * @param move {@linkcode Move} {@linkcode Move.DESTINY_BOND}
   * @param {any[]} args N/A
   * @returns true
   */
  apply(user: Pokemon, target: Pokemon, move: Move, args: any[]): boolean {
    globalScene.queueMessage(`${i18next.t("moveTriggers:tryingToTakeFoeDown", { pokemonName: getPokemonNameWithAffix(user) })}`);
    user.addTag(BattlerTagType.DESTINY_BOND, undefined, move.id, user.id);
    return true;
  }
}

/**
 * Attribute to apply a battler tag to the target if they have had their stats boosted this turn.
 * @extends AddBattlerTagAttr
 */
export class AddBattlerTagIfBoostedAttr extends AddBattlerTagAttr {
  constructor(tag: BattlerTagType) {
    super(tag, false, false, 2, 5);
  }

  /**
   * @param user {@linkcode Pokemon} using this move
   * @param target {@linkcode Pokemon} target of this move
   * @param move {@linkcode Move} being used
   * @param {any[]} args N/A
   * @returns true
   */
  apply(user: Pokemon, target: Pokemon, move: Move, args: any[]): boolean {
    if (target.turnData.statStagesIncreased) {
      super.apply(user, target, move, args);
    }
    return true;
  }
}

/**
 * Attribute to apply a status effect to the target if they have had their stats boosted this turn.
 * @extends MoveEffectAttr
 */
export class StatusIfBoostedAttr extends MoveEffectAttr {
  public effect: StatusEffect;

  constructor(effect: StatusEffect) {
    super(true);
    this.effect = effect;
  }

  /**
   * @param user {@linkcode Pokemon} using this move
   * @param target {@linkcode Pokemon} target of this move
   * @param move {@linkcode Move} N/A
   * @param {any[]} args N/A
   * @returns true
   */
  apply(user: Pokemon, target: Pokemon, move: Move, args: any[]): boolean {
    if (target.turnData.statStagesIncreased) {
      target.trySetStatus(this.effect, true, user);
    }
    return true;
  }
}

export class LastResortAttr extends MoveAttr {
  getCondition(): MoveConditionFunc {
    return (user: Pokemon, target: Pokemon, move: Move) => {
      const uniqueUsedMoveIds = new Set<Moves>();
      const movesetMoveIds = user.getMoveset().map(m => m.moveId);
      user.getMoveHistory().map(m => {
        if (m.move !== move.id && movesetMoveIds.find(mm => mm === m.move)) {
          uniqueUsedMoveIds.add(m.move);
        }
      });
      return uniqueUsedMoveIds.size >= movesetMoveIds.length - 1;
    };
  }
}

export class VariableTargetAttr extends MoveAttr {
  private targetChangeFunc: (user: Pokemon, target: Pokemon, move: Move) => number;

  constructor(targetChange: (user: Pokemon, target: Pokemon, move: Move) => number) {
    super();

    this.targetChangeFunc = targetChange;
  }

  apply(user: Pokemon, target: Pokemon, move: Move, args: any[]): boolean {
    const targetVal = args[0] as NumberHolder;
    targetVal.value = this.targetChangeFunc(user, target, move);
    return true;
  }
}

/**
 * Attribute for {@linkcode Moves.AFTER_YOU}
 *
 * [After You - Move | Bulbapedia](https://bulbapedia.bulbagarden.net/wiki/After_You_(move))
 */
export class AfterYouAttr extends MoveEffectAttr {
  /**
   * Allows the target of this move to act right after the user.
   *
   * @param user {@linkcode Pokemon} that is using the move.
   * @param target {@linkcode Pokemon} that will move right after this move is used.
   * @param move {@linkcode Move} {@linkcode Moves.AFTER_YOU}
   * @param _args N/A
   * @returns true
   */
  override apply(user: Pokemon, target: Pokemon, _move: Move, _args: any[]): boolean {
    globalScene.queueMessage(i18next.t("moveTriggers:afterYou", { targetName: getPokemonNameWithAffix(target) }));

    //Will find next acting phase of the targeted pokémon, delete it and queue it next on successful delete.
    const nextAttackPhase = globalScene.findPhase<MovePhase>((phase) => phase.pokemon === target);
    if (nextAttackPhase && globalScene.tryRemovePhase((phase: MovePhase) => phase.pokemon === target)) {
      globalScene.prependToPhase(new MovePhase(target, [ ...nextAttackPhase.targets ], nextAttackPhase.move), MovePhase);
    }

    return true;
  }
}

/**
 * Move effect to force the target to move last, ignoring priority.
 * If applied to multiple targets, they move in speed order after all other moves.
 * @extends MoveEffectAttr
 */
export class ForceLastAttr extends MoveEffectAttr {
  /**
   * Forces the target of this move to move last.
   *
   * @param user {@linkcode Pokemon} that is using the move.
   * @param target {@linkcode Pokemon} that will be forced to move last.
   * @param move {@linkcode Move} {@linkcode Moves.QUASH}
   * @param _args N/A
   * @returns true
   */
  override apply(user: Pokemon, target: Pokemon, _move: Move, _args: any[]): boolean {
    globalScene.queueMessage(i18next.t("moveTriggers:forceLast", { targetPokemonName: getPokemonNameWithAffix(target) }));

    const targetMovePhase = globalScene.findPhase<MovePhase>((phase) => phase.pokemon === target);
    if (targetMovePhase && !targetMovePhase.isForcedLast() && globalScene.tryRemovePhase((phase: MovePhase) => phase.pokemon === target)) {
      // Finding the phase to insert the move in front of -
      // Either the end of the turn or in front of another, slower move which has also been forced last
      const prependPhase = globalScene.findPhase((phase) =>
        [ MovePhase, MoveEndPhase ].every(cls => !(phase instanceof cls))
        || (phase instanceof MovePhase) && phaseForcedSlower(phase, target, !!globalScene.arena.getTag(ArenaTagType.TRICK_ROOM))
      );
      if (prependPhase) {
        globalScene.phaseQueue.splice(
          globalScene.phaseQueue.indexOf(prependPhase),
          0,
          new MovePhase(target, [ ...targetMovePhase.targets ], targetMovePhase.move, false, false, false, true)
        );
      }
    }
    return true;
  }
}

/** Returns whether a {@linkcode MovePhase} has been forced last and the corresponding pokemon is slower than {@linkcode target} */
const phaseForcedSlower = (phase: MovePhase, target: Pokemon, trickRoom: boolean): boolean => {
  let slower: boolean;
  // quashed pokemon still have speed ties
  if (phase.pokemon.getEffectiveStat(Stat.SPD) === target.getEffectiveStat(Stat.SPD)) {
    slower = !!target.randSeedInt(2);
  } else {
    slower = !trickRoom ? phase.pokemon.getEffectiveStat(Stat.SPD) < target.getEffectiveStat(Stat.SPD) : phase.pokemon.getEffectiveStat(Stat.SPD) > target.getEffectiveStat(Stat.SPD);
  }
  return phase.isForcedLast() && slower;
};

const failOnGravityCondition: MoveConditionFunc = (user, target, move) => !globalScene.arena.getTag(ArenaTagType.GRAVITY);

const failOnBossCondition: MoveConditionFunc = (user, target, move) => !target.isBossImmune();

const failIfSingleBattle: MoveConditionFunc = (user, target, move) => globalScene.currentBattle.double;

const failIfDampCondition: MoveConditionFunc = (user, target, move) => {
  const cancelled = new BooleanHolder(false);
  globalScene.getField(true).map(p=>applyAbAttrs(FieldPreventExplosiveMovesAbAttr, p, cancelled));
  // Queue a message if an ability prevented usage of the move
  if (cancelled.value) {
    globalScene.queueMessage(i18next.t("moveTriggers:cannotUseMove", { pokemonName: getPokemonNameWithAffix(user), moveName: move.name }));
  }
  return !cancelled.value;
};

const userSleptOrComatoseCondition: MoveConditionFunc = (user: Pokemon, target: Pokemon, move: Move) =>  user.status?.effect === StatusEffect.SLEEP || user.hasAbility(Abilities.COMATOSE);

const targetSleptOrComatoseCondition: MoveConditionFunc = (user: Pokemon, target: Pokemon, move: Move) =>  target.status?.effect === StatusEffect.SLEEP || target.hasAbility(Abilities.COMATOSE);

const failIfLastCondition: MoveConditionFunc = (user: Pokemon, target: Pokemon, move: Move) => globalScene.phaseQueue.find(phase => phase instanceof MovePhase) !== undefined;

const failIfLastInPartyCondition: MoveConditionFunc = (user: Pokemon, target: Pokemon, move: Move) => {
  const party: Pokemon[] = user.isPlayer() ? globalScene.getPlayerParty() : globalScene.getEnemyParty();
  return party.some(pokemon => pokemon.isActive() && !pokemon.isOnField());
};

const failIfGhostTypeCondition: MoveConditionFunc = (user: Pokemon, target: Pokemon, move: Move) => !target.isOfType(PokemonType.GHOST);

const failIfNoTargetHeldItemsCondition: MoveConditionFunc = (user: Pokemon, target: Pokemon, move: Move) => target.getHeldItems().filter(i => i.isTransferable)?.length > 0;

const attackedByItemMessageFunc = (user: Pokemon, target: Pokemon, move: Move) => {
  const heldItems = target.getHeldItems().filter(i => i.isTransferable);
  if (heldItems.length === 0) {
    return "";
  }
  const itemName = heldItems[0]?.type?.name ?? "item";
  const message: string = i18next.t("moveTriggers:attackedByItem", { pokemonName: getPokemonNameWithAffix(target), itemName: itemName });
  return message;
};

export type MoveAttrFilter = (attr: MoveAttr) => boolean;

function applyMoveAttrsInternal(
  attrFilter: MoveAttrFilter,
  user: Pokemon | null,
  target: Pokemon | null,
  move: Move,
  args: any[],
): void {
  move.attrs.filter((attr) => attrFilter(attr)).forEach((attr) => attr.apply(user, target, move, args));
}

function applyMoveChargeAttrsInternal(
  attrFilter: MoveAttrFilter,
  user: Pokemon | null,
  target: Pokemon | null,
  move: ChargingMove,
  args: any[],
): void {
  move.chargeAttrs.filter((attr) => attrFilter(attr)).forEach((attr) => attr.apply(user, target, move, args));
}

export function applyMoveAttrs(
  attrType: Constructor<MoveAttr>,
  user: Pokemon | null,
  target: Pokemon | null,
  move: Move,
  ...args: any[]
): void {
  applyMoveAttrsInternal((attr: MoveAttr) => attr instanceof attrType, user, target, move, args);
}

export function applyFilteredMoveAttrs(
  attrFilter: MoveAttrFilter,
  user: Pokemon,
  target: Pokemon | null,
  move: Move,
  ...args: any[]
): void {
  applyMoveAttrsInternal(attrFilter, user, target, move, args);
}

export function applyMoveChargeAttrs(
  attrType: Constructor<MoveAttr>,
  user: Pokemon | null,
  target: Pokemon | null,
  move: ChargingMove,
  ...args: any[]
): void {
  applyMoveChargeAttrsInternal((attr: MoveAttr) => attr instanceof attrType, user, target, move, args);
}

export class MoveCondition {
  protected func: MoveConditionFunc;

  constructor(func: MoveConditionFunc) {
    this.func = func;
  }

  apply(user: Pokemon, target: Pokemon, move: Move): boolean {
    return this.func(user, target, move);
  }

  getUserBenefitScore(user: Pokemon, target: Pokemon, move: Move): number {
    return 0;
  }
}

export class FirstMoveCondition extends MoveCondition {
  constructor() {
    super((user, target, move) => user.battleSummonData?.waveTurnCount === 1);
  }

  getUserBenefitScore(user: Pokemon, target: Pokemon, move: Move): number {
    return this.apply(user, target, move) ? 10 : -20;
  }
}

/**
 * Condition used by the move {@link https://bulbapedia.bulbagarden.net/wiki/Upper_Hand_(move) | Upper Hand}.
 * Moves with this condition are only successful when the target has selected
 * a high-priority attack (after factoring in priority-boosting effects) and
 * hasn't moved yet this turn.
 */
export class UpperHandCondition extends MoveCondition {
  constructor() {
    super((user, target, move) => {
      const targetCommand = globalScene.currentBattle.turnCommands[target.getBattlerIndex()];

      return !!targetCommand
        && targetCommand.command === Command.FIGHT
        && !target.turnData.acted
        && !!targetCommand.move?.move
        && allMoves[targetCommand.move.move].category !== MoveCategory.STATUS
        && allMoves[targetCommand.move.move].getPriority(target) > 0;
    });
  }
}

export class hitsSameTypeAttr extends VariableMoveTypeMultiplierAttr {
  apply(user: Pokemon, target: Pokemon, move: Move, args: any[]): boolean {
    const multiplier = args[0] as NumberHolder;
    if (!user.getTypes().some(type => target.getTypes().includes(type))) {
      multiplier.value = 0;
      return true;
    }
    return false;
  }
}

/**
 * Attribute used for Conversion 2, to convert the user's type to a random type that resists the target's last used move.
 * Fails if the user already has ALL types that resist the target's last used move.
 * Fails if the opponent has not used a move yet
 * Fails if the type is unknown or stellar
 *
 * TODO:
 * If a move has its type changed (e.g. {@linkcode Moves.HIDDEN_POWER}), it will check the new type.
 */
export class ResistLastMoveTypeAttr extends MoveEffectAttr {
  constructor() {
    super(true);
  }
  /**
   * User changes its type to a random type that resists the target's last used move
   * @param {Pokemon} user Pokemon that used the move and will change types
   * @param {Pokemon} target Opposing pokemon that recently used a move
   * @param {Move} move Move being used
   * @param {any[]} args Unused
   * @returns {boolean} true if the function succeeds
   */
  apply(user: Pokemon, target: Pokemon, move: Move, args: any[]): boolean {
    if (!super.apply(user, target, move, args)) {
      return false;
    }

    const [ targetMove ] = target.getLastXMoves(1); // target's most recent move
    if (!targetMove) {
      return false;
    }

    const moveData = allMoves[targetMove.move];
    if (moveData.type === PokemonType.STELLAR || moveData.type === PokemonType.UNKNOWN) {
      return false;
    }
    const userTypes = user.getTypes();
    const validTypes = this.getTypeResistances(globalScene.gameMode, moveData.type).filter(t => !userTypes.includes(t)); // valid types are ones that are not already the user's types
    if (!validTypes.length) {
      return false;
    }
    const type = validTypes[user.randSeedInt(validTypes.length)];
    user.summonData.types = [ type ];
    globalScene.queueMessage(i18next.t("battle:transformedIntoType", { pokemonName: getPokemonNameWithAffix(user), type: toReadableString(PokemonType[type]) }));
    user.updateInfo();

    return true;
  }

  /**
   * Retrieve the types resisting a given type. Used by Conversion 2
   * @returns An array populated with Types, or an empty array if no resistances exist (Unknown or Stellar type)
   */
  getTypeResistances(gameMode: GameMode, type: number): PokemonType[] {
    const typeResistances: PokemonType[] = [];

    for (let i = 0; i < Object.keys(PokemonType).length; i++) {
      const multiplier = new NumberHolder(1);
      multiplier.value = getTypeDamageMultiplier(type, i);
      applyChallenges(ChallengeType.TYPE_EFFECTIVENESS, multiplier);
      if (multiplier.value < 1) {
        typeResistances.push(i);
      }
    }

    return typeResistances;
  }

  getCondition(): MoveConditionFunc {
    return (user, target, move) => {
      const moveHistory = target.getLastXMoves();
      return moveHistory.length !== 0;
    };
  }
}

/**
 * Drops the target's immunity to types it is immune to
 * and makes its evasiveness be ignored during accuracy
 * checks. Used by: {@linkcode Moves.ODOR_SLEUTH | Odor Sleuth}, {@linkcode Moves.MIRACLE_EYE | Miracle Eye} and {@linkcode Moves.FORESIGHT | Foresight}
 *
 * @extends AddBattlerTagAttr
 * @see {@linkcode apply}
 */
export class ExposedMoveAttr extends AddBattlerTagAttr {
  constructor(tagType: BattlerTagType) {
    super(tagType, false, true);
  }

  /**
   * Applies {@linkcode ExposedTag} to the target.
   * @param user {@linkcode Pokemon} using this move
   * @param target {@linkcode Pokemon} target of this move
   * @param move {@linkcode Move} being used
   * @param args N/A
   * @returns `true` if the function succeeds
   */
  apply(user: Pokemon, target: Pokemon, move: Move, args: any[]): boolean {
    if (!super.apply(user, target, move, args)) {
      return false;
    }

    globalScene.queueMessage(i18next.t("moveTriggers:exposedMove", { pokemonName: getPokemonNameWithAffix(user), targetPokemonName: getPokemonNameWithAffix(target) }));

    return true;
  }
}


const unknownTypeCondition: MoveConditionFunc = (user, target, move) => !user.getTypes().includes(PokemonType.UNKNOWN);

export type MoveTargetSet = {
  targets: BattlerIndex[];
  multiple: boolean;
};

export function getMoveTargets(user: Pokemon, move: Moves, replaceTarget?: MoveTarget): MoveTargetSet {
  const variableTarget = new NumberHolder(0);
  user.getOpponents(false).forEach(p => applyMoveAttrs(VariableTargetAttr, user, p, allMoves[move], variableTarget));

  let moveTarget: MoveTarget | undefined;
  if (allMoves[move].hasAttr(VariableTargetAttr)) {
    moveTarget = variableTarget.value;
  } else if (replaceTarget !== undefined) {
    moveTarget = replaceTarget;
  } else if (move) {
    moveTarget = allMoves[move].moveTarget;
  } else if (move === undefined) {
    moveTarget = MoveTarget.NEAR_ENEMY;
  }
  const opponents = user.getOpponents(false);

  let set: Pokemon[] = [];
  let multiple = false;
  const ally: Pokemon | undefined = user.getAlly();

  switch (moveTarget) {
    case MoveTarget.USER:
    case MoveTarget.PARTY:
      set = [ user ];
      break;
    case MoveTarget.NEAR_OTHER:
    case MoveTarget.OTHER:
    case MoveTarget.ALL_NEAR_OTHERS:
    case MoveTarget.ALL_OTHERS:
      set = !isNullOrUndefined(ally) ? (opponents.concat([ ally ])) : opponents;
      multiple = moveTarget === MoveTarget.ALL_NEAR_OTHERS || moveTarget === MoveTarget.ALL_OTHERS;
      break;
    case MoveTarget.NEAR_ENEMY:
    case MoveTarget.ALL_NEAR_ENEMIES:
    case MoveTarget.ALL_ENEMIES:
    case MoveTarget.ENEMY_SIDE:
      set = opponents;
      multiple = moveTarget !== MoveTarget.NEAR_ENEMY;
      break;
    case MoveTarget.RANDOM_NEAR_ENEMY:
      set = [ opponents[user.randSeedInt(opponents.length)] ];
      break;
    case MoveTarget.ATTACKER:
      return { targets: [ -1 as BattlerIndex ], multiple: false };
    case MoveTarget.NEAR_ALLY:
    case MoveTarget.ALLY:
      set = !isNullOrUndefined(ally) ? [ ally ] : [];
      break;
    case MoveTarget.USER_OR_NEAR_ALLY:
    case MoveTarget.USER_AND_ALLIES:
    case MoveTarget.USER_SIDE:
      set = !isNullOrUndefined(ally) ? [ user, ally ] : [ user ];
      multiple = moveTarget !== MoveTarget.USER_OR_NEAR_ALLY;
      break;
    case MoveTarget.ALL:
    case MoveTarget.BOTH_SIDES:
      set = (!isNullOrUndefined(ally) ? [ user, ally ] : [ user ]).concat(opponents);
      multiple = true;
      break;
    case MoveTarget.CURSE:
      const extraTargets = !isNullOrUndefined(ally) ? [ ally ] : [];
      set = user.getTypes(true).includes(PokemonType.GHOST) ? (opponents.concat(extraTargets)) : [ user ];
      break;
  }

  return { targets: set.filter(p => p?.isActive(true)).map(p => p.getBattlerIndex()).filter(t => t !== undefined), multiple };
}

export const allMoves: Move[] = [
  new SelfStatusMove(Moves.NONE, PokemonType.NORMAL, MoveCategory.STATUS, -1, -1, 0, 1),
];

export const selfStatLowerMoves: Moves[] = [];

export function initMoves() {
  allMoves.push(
    new AttackMove(Moves.POUND, PokemonType.NORMAL, MoveCategory.PHYSICAL, 40, 100, 35, -1, 0, 1),
    new AttackMove(Moves.KARATE_CHOP, PokemonType.FIGHTING, MoveCategory.PHYSICAL, 50, 100, 25, -1, 0, 1)
      .attr(HighCritAttr),
    new AttackMove(Moves.DOUBLE_SLAP, PokemonType.NORMAL, MoveCategory.PHYSICAL, 15, 85, 10, -1, 0, 1)
      .attr(MultiHitAttr),
    new AttackMove(Moves.COMET_PUNCH, PokemonType.NORMAL, MoveCategory.PHYSICAL, 18, 85, 15, -1, 0, 1)
      .attr(MultiHitAttr)
      .punchingMove(),
    new AttackMove(Moves.MEGA_PUNCH, PokemonType.NORMAL, MoveCategory.PHYSICAL, 80, 85, 20, -1, 0, 1)
      .punchingMove(),
    new AttackMove(Moves.PAY_DAY, PokemonType.NORMAL, MoveCategory.PHYSICAL, 40, 100, 20, -1, 0, 1)
      .attr(MoneyAttr)
      .makesContact(false),
    new AttackMove(Moves.FIRE_PUNCH, PokemonType.FIRE, MoveCategory.PHYSICAL, 75, 100, 15, 10, 0, 1)
      .attr(StatusEffectAttr, StatusEffect.BURN)
      .punchingMove(),
    new AttackMove(Moves.ICE_PUNCH, PokemonType.ICE, MoveCategory.PHYSICAL, 75, 100, 15, 10, 0, 1)
      .attr(StatusEffectAttr, StatusEffect.FREEZE)
      .punchingMove(),
    new AttackMove(Moves.THUNDER_PUNCH, PokemonType.ELECTRIC, MoveCategory.PHYSICAL, 75, 100, 15, 10, 0, 1)
      .attr(StatusEffectAttr, StatusEffect.PARALYSIS)
      .punchingMove(),
    new AttackMove(Moves.SCRATCH, PokemonType.NORMAL, MoveCategory.PHYSICAL, 40, 100, 35, -1, 0, 1),
    new AttackMove(Moves.VISE_GRIP, PokemonType.NORMAL, MoveCategory.PHYSICAL, 55, 100, 30, -1, 0, 1),
    new AttackMove(Moves.GUILLOTINE, PokemonType.NORMAL, MoveCategory.PHYSICAL, 200, 30, 5, -1, 0, 1)
      .attr(OneHitKOAttr)
      .attr(OneHitKOAccuracyAttr),
    new ChargingAttackMove(Moves.RAZOR_WIND, PokemonType.NORMAL, MoveCategory.SPECIAL, 80, 100, 10, -1, 0, 1)
      .chargeText(i18next.t("moveTriggers:whippedUpAWhirlwind", { pokemonName: "{USER}" }))
      .attr(HighCritAttr)
      .windMove()
      .target(MoveTarget.ALL_NEAR_ENEMIES),
    new SelfStatusMove(Moves.SWORDS_DANCE, PokemonType.NORMAL, -1, 20, -1, 0, 1)
      .attr(StatStageChangeAttr, [ Stat.ATK ], 2, true)
      .danceMove(),
    new AttackMove(Moves.CUT, PokemonType.NORMAL, MoveCategory.PHYSICAL, 50, 95, 30, -1, 0, 1)
      .slicingMove(),
    new AttackMove(Moves.GUST, PokemonType.FLYING, MoveCategory.SPECIAL, 40, 100, 35, -1, 0, 1)
      .attr(HitsTagForDoubleDamageAttr, BattlerTagType.FLYING)
      .windMove(),
    new AttackMove(Moves.WING_ATTACK, PokemonType.FLYING, MoveCategory.PHYSICAL, 60, 100, 35, -1, 0, 1),
    new StatusMove(Moves.WHIRLWIND, PokemonType.NORMAL, -1, 20, -1, -6, 1)
      .attr(ForceSwitchOutAttr, false, SwitchType.FORCE_SWITCH)
      .ignoresSubstitute()
      .hidesTarget()
      .windMove()
      .reflectable(),
    new ChargingAttackMove(Moves.FLY, PokemonType.FLYING, MoveCategory.PHYSICAL, 90, 95, 15, -1, 0, 1)
      .chargeText(i18next.t("moveTriggers:flewUpHigh", { pokemonName: "{USER}" }))
      .chargeAttr(SemiInvulnerableAttr, BattlerTagType.FLYING)
      .condition(failOnGravityCondition),
    new AttackMove(Moves.BIND, PokemonType.NORMAL, MoveCategory.PHYSICAL, 15, 85, 20, -1, 0, 1)
      .attr(TrapAttr, BattlerTagType.BIND),
    new AttackMove(Moves.SLAM, PokemonType.NORMAL, MoveCategory.PHYSICAL, 80, 75, 20, -1, 0, 1),
    new AttackMove(Moves.VINE_WHIP, PokemonType.GRASS, MoveCategory.PHYSICAL, 45, 100, 25, -1, 0, 1),
    new AttackMove(Moves.STOMP, PokemonType.NORMAL, MoveCategory.PHYSICAL, 65, 100, 20, 30, 0, 1)
      .attr(AlwaysHitMinimizeAttr)
      .attr(HitsTagForDoubleDamageAttr, BattlerTagType.MINIMIZED)
      .attr(FlinchAttr),
    new AttackMove(Moves.DOUBLE_KICK, PokemonType.FIGHTING, MoveCategory.PHYSICAL, 30, 100, 30, -1, 0, 1)
      .attr(MultiHitAttr, MultiHitType._2),
    new AttackMove(Moves.MEGA_KICK, PokemonType.NORMAL, MoveCategory.PHYSICAL, 120, 75, 5, -1, 0, 1),
    new AttackMove(Moves.JUMP_KICK, PokemonType.FIGHTING, MoveCategory.PHYSICAL, 100, 95, 10, -1, 0, 1)
      .attr(MissEffectAttr, crashDamageFunc)
      .attr(NoEffectAttr, crashDamageFunc)
      .condition(failOnGravityCondition)
      .recklessMove(),
    new AttackMove(Moves.ROLLING_KICK, PokemonType.FIGHTING, MoveCategory.PHYSICAL, 60, 85, 15, 30, 0, 1)
      .attr(FlinchAttr),
    new StatusMove(Moves.SAND_ATTACK, PokemonType.GROUND, 100, 15, -1, 0, 1)
      .attr(StatStageChangeAttr, [ Stat.ACC ], -1)
      .reflectable(),
    new AttackMove(Moves.HEADBUTT, PokemonType.NORMAL, MoveCategory.PHYSICAL, 70, 100, 15, 30, 0, 1)
      .attr(FlinchAttr),
    new AttackMove(Moves.HORN_ATTACK, PokemonType.NORMAL, MoveCategory.PHYSICAL, 65, 100, 25, -1, 0, 1),
    new AttackMove(Moves.FURY_ATTACK, PokemonType.NORMAL, MoveCategory.PHYSICAL, 15, 85, 20, -1, 0, 1)
      .attr(MultiHitAttr),
    new AttackMove(Moves.HORN_DRILL, PokemonType.NORMAL, MoveCategory.PHYSICAL, 200, 30, 5, -1, 0, 1)
      .attr(OneHitKOAttr)
      .attr(OneHitKOAccuracyAttr),
    new AttackMove(Moves.TACKLE, PokemonType.NORMAL, MoveCategory.PHYSICAL, 40, 100, 35, -1, 0, 1),
    new AttackMove(Moves.BODY_SLAM, PokemonType.NORMAL, MoveCategory.PHYSICAL, 85, 100, 15, 30, 0, 1)
      .attr(AlwaysHitMinimizeAttr)
      .attr(HitsTagForDoubleDamageAttr, BattlerTagType.MINIMIZED)
      .attr(StatusEffectAttr, StatusEffect.PARALYSIS),
    new AttackMove(Moves.WRAP, PokemonType.NORMAL, MoveCategory.PHYSICAL, 15, 90, 20, -1, 0, 1)
      .attr(TrapAttr, BattlerTagType.WRAP),
    new AttackMove(Moves.TAKE_DOWN, PokemonType.NORMAL, MoveCategory.PHYSICAL, 90, 85, 20, -1, 0, 1)
      .attr(RecoilAttr)
      .recklessMove(),
    new AttackMove(Moves.THRASH, PokemonType.NORMAL, MoveCategory.PHYSICAL, 120, 100, 10, -1, 0, 1)
      .attr(FrenzyAttr)
      .attr(MissEffectAttr, frenzyMissFunc)
      .attr(NoEffectAttr, frenzyMissFunc)
      .target(MoveTarget.RANDOM_NEAR_ENEMY),
    new AttackMove(Moves.DOUBLE_EDGE, PokemonType.NORMAL, MoveCategory.PHYSICAL, 120, 100, 15, -1, 0, 1)
      .attr(RecoilAttr, false, 0.33)
      .recklessMove(),
    new StatusMove(Moves.TAIL_WHIP, PokemonType.NORMAL, 100, 30, -1, 0, 1)
      .attr(StatStageChangeAttr, [ Stat.DEF ], -1)
      .target(MoveTarget.ALL_NEAR_ENEMIES)
      .reflectable(),
    new AttackMove(Moves.POISON_STING, PokemonType.POISON, MoveCategory.PHYSICAL, 15, 100, 35, 30, 0, 1)
      .attr(StatusEffectAttr, StatusEffect.POISON)
      .makesContact(false),
    new AttackMove(Moves.TWINEEDLE, PokemonType.BUG, MoveCategory.PHYSICAL, 25, 100, 20, 20, 0, 1)
      .attr(MultiHitAttr, MultiHitType._2)
      .attr(StatusEffectAttr, StatusEffect.POISON)
      .makesContact(false),
    new AttackMove(Moves.PIN_MISSILE, PokemonType.BUG, MoveCategory.PHYSICAL, 25, 95, 20, -1, 0, 1)
      .attr(MultiHitAttr)
      .makesContact(false),
    new StatusMove(Moves.LEER, PokemonType.NORMAL, 100, 30, -1, 0, 1)
      .attr(StatStageChangeAttr, [ Stat.DEF ], -1)
      .target(MoveTarget.ALL_NEAR_ENEMIES)
      .reflectable(),
    new AttackMove(Moves.BITE, PokemonType.DARK, MoveCategory.PHYSICAL, 60, 100, 25, 30, 0, 1)
      .attr(FlinchAttr)
      .bitingMove(),
    new StatusMove(Moves.GROWL, PokemonType.NORMAL, 100, 40, -1, 0, 1)
      .attr(StatStageChangeAttr, [ Stat.ATK ], -1)
      .soundBased()
      .target(MoveTarget.ALL_NEAR_ENEMIES)
      .reflectable(),
    new StatusMove(Moves.ROAR, PokemonType.NORMAL, -1, 20, -1, -6, 1)
      .attr(ForceSwitchOutAttr, false, SwitchType.FORCE_SWITCH)
      .soundBased()
      .hidesTarget()
      .reflectable(),
    new StatusMove(Moves.SING, PokemonType.NORMAL, 55, 15, -1, 0, 1)
      .attr(StatusEffectAttr, StatusEffect.SLEEP)
      .soundBased()
      .reflectable(),
    new StatusMove(Moves.SUPERSONIC, PokemonType.NORMAL, 55, 20, -1, 0, 1)
      .attr(ConfuseAttr)
      .soundBased()
      .reflectable(),
    new AttackMove(Moves.SONIC_BOOM, PokemonType.NORMAL, MoveCategory.SPECIAL, -1, 90, 20, -1, 0, 1)
      .attr(FixedDamageAttr, 20),
    new StatusMove(Moves.DISABLE, PokemonType.NORMAL, 100, 20, -1, 0, 1)
      .attr(AddBattlerTagAttr, BattlerTagType.DISABLED, false, true)
      .condition((user, target, move) => {
        const lastRealMove = target.getLastXMoves(-1).find(m => !m.virtual);
        return !isNullOrUndefined(lastRealMove) && lastRealMove.move !== Moves.NONE && lastRealMove.move !== Moves.STRUGGLE;
      })
      .ignoresSubstitute()
      .reflectable(),
    new AttackMove(Moves.ACID, PokemonType.POISON, MoveCategory.SPECIAL, 40, 100, 30, 10, 0, 1)
      .attr(StatStageChangeAttr, [ Stat.SPDEF ], -1)
      .target(MoveTarget.ALL_NEAR_ENEMIES),
    new AttackMove(Moves.EMBER, PokemonType.FIRE, MoveCategory.SPECIAL, 40, 100, 25, 10, 0, 1)
      .attr(StatusEffectAttr, StatusEffect.BURN),
    new AttackMove(Moves.FLAMETHROWER, PokemonType.FIRE, MoveCategory.SPECIAL, 90, 100, 15, 10, 0, 1)
      .attr(StatusEffectAttr, StatusEffect.BURN),
    new StatusMove(Moves.MIST, PokemonType.ICE, -1, 30, -1, 0, 1)
      .attr(AddArenaTagAttr, ArenaTagType.MIST, 5, true)
      .target(MoveTarget.USER_SIDE),
    new AttackMove(Moves.WATER_GUN, PokemonType.WATER, MoveCategory.SPECIAL, 40, 100, 25, -1, 0, 1),
    new AttackMove(Moves.HYDRO_PUMP, PokemonType.WATER, MoveCategory.SPECIAL, 110, 80, 5, -1, 0, 1),
    new AttackMove(Moves.SURF, PokemonType.WATER, MoveCategory.SPECIAL, 90, 100, 15, -1, 0, 1)
      .target(MoveTarget.ALL_NEAR_OTHERS)
      .attr(HitsTagForDoubleDamageAttr, BattlerTagType.UNDERWATER)
      .attr(GulpMissileTagAttr),
    new AttackMove(Moves.ICE_BEAM, PokemonType.ICE, MoveCategory.SPECIAL, 90, 100, 10, 10, 0, 1)
      .attr(StatusEffectAttr, StatusEffect.FREEZE),
    new AttackMove(Moves.BLIZZARD, PokemonType.ICE, MoveCategory.SPECIAL, 110, 70, 5, 10, 0, 1)
      .attr(BlizzardAccuracyAttr)
      .attr(StatusEffectAttr, StatusEffect.FREEZE)
      .windMove()
      .target(MoveTarget.ALL_NEAR_ENEMIES),
    new AttackMove(Moves.PSYBEAM, PokemonType.PSYCHIC, MoveCategory.SPECIAL, 65, 100, 20, 10, 0, 1)
      .attr(ConfuseAttr),
    new AttackMove(Moves.BUBBLE_BEAM, PokemonType.WATER, MoveCategory.SPECIAL, 65, 100, 20, 10, 0, 1)
      .attr(StatStageChangeAttr, [ Stat.SPD ], -1),
    new AttackMove(Moves.AURORA_BEAM, PokemonType.ICE, MoveCategory.SPECIAL, 65, 100, 20, 10, 0, 1)
      .attr(StatStageChangeAttr, [ Stat.ATK ], -1),
    new AttackMove(Moves.HYPER_BEAM, PokemonType.NORMAL, MoveCategory.SPECIAL, 150, 90, 5, -1, 0, 1)
      .attr(RechargeAttr),
    new AttackMove(Moves.PECK, PokemonType.FLYING, MoveCategory.PHYSICAL, 35, 100, 35, -1, 0, 1),
    new AttackMove(Moves.DRILL_PECK, PokemonType.FLYING, MoveCategory.PHYSICAL, 80, 100, 20, -1, 0, 1),
    new AttackMove(Moves.SUBMISSION, PokemonType.FIGHTING, MoveCategory.PHYSICAL, 80, 80, 20, -1, 0, 1)
      .attr(RecoilAttr)
      .recklessMove(),
    new AttackMove(Moves.LOW_KICK, PokemonType.FIGHTING, MoveCategory.PHYSICAL, -1, 100, 20, -1, 0, 1)
      .attr(WeightPowerAttr),
    new AttackMove(Moves.COUNTER, PokemonType.FIGHTING, MoveCategory.PHYSICAL, -1, 100, 20, -1, -5, 1)
      .attr(CounterDamageAttr, (move: Move) => move.category === MoveCategory.PHYSICAL, 2)
      .target(MoveTarget.ATTACKER),
    new AttackMove(Moves.SEISMIC_TOSS, PokemonType.FIGHTING, MoveCategory.PHYSICAL, -1, 100, 20, -1, 0, 1)
      .attr(LevelDamageAttr),
    new AttackMove(Moves.STRENGTH, PokemonType.NORMAL, MoveCategory.PHYSICAL, 80, 100, 15, -1, 0, 1),
    new AttackMove(Moves.ABSORB, PokemonType.GRASS, MoveCategory.SPECIAL, 20, 100, 25, -1, 0, 1)
      .attr(HitHealAttr)
      .triageMove(),
    new AttackMove(Moves.MEGA_DRAIN, PokemonType.GRASS, MoveCategory.SPECIAL, 40, 100, 15, -1, 0, 1)
      .attr(HitHealAttr)
      .triageMove(),
    new StatusMove(Moves.LEECH_SEED, PokemonType.GRASS, 90, 10, -1, 0, 1)
      .attr(LeechSeedAttr)
      .condition((user, target, move) => !target.getTag(BattlerTagType.SEEDED) && !target.isOfType(PokemonType.GRASS))
      .reflectable(),
    new SelfStatusMove(Moves.GROWTH, PokemonType.NORMAL, -1, 20, -1, 0, 1)
      .attr(GrowthStatStageChangeAttr),
    new AttackMove(Moves.RAZOR_LEAF, PokemonType.GRASS, MoveCategory.PHYSICAL, 55, 95, 25, -1, 0, 1)
      .attr(HighCritAttr)
      .makesContact(false)
      .slicingMove()
      .target(MoveTarget.ALL_NEAR_ENEMIES),
    new ChargingAttackMove(Moves.SOLAR_BEAM, PokemonType.GRASS, MoveCategory.SPECIAL, 120, 100, 10, -1, 0, 1)
      .chargeText(i18next.t("moveTriggers:tookInSunlight", { pokemonName: "{USER}" }))
      .chargeAttr(WeatherInstantChargeAttr, [ WeatherType.SUNNY, WeatherType.HARSH_SUN ])
      .attr(AntiSunlightPowerDecreaseAttr),
    new StatusMove(Moves.POISON_POWDER, PokemonType.POISON, 75, 35, -1, 0, 1)
      .attr(StatusEffectAttr, StatusEffect.POISON)
      .powderMove()
      .reflectable(),
    new StatusMove(Moves.STUN_SPORE, PokemonType.GRASS, 75, 30, -1, 0, 1)
      .attr(StatusEffectAttr, StatusEffect.PARALYSIS)
      .powderMove()
      .reflectable(),
    new StatusMove(Moves.SLEEP_POWDER, PokemonType.GRASS, 75, 15, -1, 0, 1)
      .attr(StatusEffectAttr, StatusEffect.SLEEP)
      .powderMove()
      .reflectable(),
    new AttackMove(Moves.PETAL_DANCE, PokemonType.GRASS, MoveCategory.SPECIAL, 120, 100, 10, -1, 0, 1)
      .attr(FrenzyAttr)
      .attr(MissEffectAttr, frenzyMissFunc)
      .attr(NoEffectAttr, frenzyMissFunc)
      .makesContact()
      .danceMove()
      .target(MoveTarget.RANDOM_NEAR_ENEMY),
    new StatusMove(Moves.STRING_SHOT, PokemonType.BUG, 95, 40, -1, 0, 1)
      .attr(StatStageChangeAttr, [ Stat.SPD ], -2)
      .target(MoveTarget.ALL_NEAR_ENEMIES)
      .reflectable(),
    new AttackMove(Moves.DRAGON_RAGE, PokemonType.DRAGON, MoveCategory.SPECIAL, -1, 100, 10, -1, 0, 1)
      .attr(FixedDamageAttr, 40),
    new AttackMove(Moves.FIRE_SPIN, PokemonType.FIRE, MoveCategory.SPECIAL, 35, 85, 15, -1, 0, 1)
      .attr(TrapAttr, BattlerTagType.FIRE_SPIN),
    new AttackMove(Moves.THUNDER_SHOCK, PokemonType.ELECTRIC, MoveCategory.SPECIAL, 40, 100, 30, 10, 0, 1)
      .attr(StatusEffectAttr, StatusEffect.PARALYSIS),
    new AttackMove(Moves.THUNDERBOLT, PokemonType.ELECTRIC, MoveCategory.SPECIAL, 90, 100, 15, 10, 0, 1)
      .attr(StatusEffectAttr, StatusEffect.PARALYSIS),
    new StatusMove(Moves.THUNDER_WAVE, PokemonType.ELECTRIC, 90, 20, -1, 0, 1)
      .attr(StatusEffectAttr, StatusEffect.PARALYSIS)
      .attr(RespectAttackTypeImmunityAttr)
      .reflectable(),
    new AttackMove(Moves.THUNDER, PokemonType.ELECTRIC, MoveCategory.SPECIAL, 110, 70, 10, 30, 0, 1)
      .attr(StatusEffectAttr, StatusEffect.PARALYSIS)
      .attr(ThunderAccuracyAttr)
      .attr(HitsTagAttr, BattlerTagType.FLYING),
    new AttackMove(Moves.ROCK_THROW, PokemonType.ROCK, MoveCategory.PHYSICAL, 50, 90, 15, -1, 0, 1)
      .makesContact(false),
    new AttackMove(Moves.EARTHQUAKE, PokemonType.GROUND, MoveCategory.PHYSICAL, 100, 100, 10, -1, 0, 1)
      .attr(HitsTagForDoubleDamageAttr, BattlerTagType.UNDERGROUND)
      .attr(MovePowerMultiplierAttr, (user, target, move) => globalScene.arena.getTerrainType() === TerrainType.GRASSY && target.isGrounded() ? 0.5 : 1)
      .makesContact(false)
      .target(MoveTarget.ALL_NEAR_OTHERS),
    new AttackMove(Moves.FISSURE, PokemonType.GROUND, MoveCategory.PHYSICAL, 200, 30, 5, -1, 0, 1)
      .attr(OneHitKOAttr)
      .attr(OneHitKOAccuracyAttr)
      .attr(HitsTagAttr, BattlerTagType.UNDERGROUND)
      .makesContact(false),
    new ChargingAttackMove(Moves.DIG, PokemonType.GROUND, MoveCategory.PHYSICAL, 80, 100, 10, -1, 0, 1)
      .chargeText(i18next.t("moveTriggers:dugAHole", { pokemonName: "{USER}" }))
      .chargeAttr(SemiInvulnerableAttr, BattlerTagType.UNDERGROUND),
    new StatusMove(Moves.TOXIC, PokemonType.POISON, 90, 10, -1, 0, 1)
      .attr(StatusEffectAttr, StatusEffect.TOXIC)
      .attr(ToxicAccuracyAttr)
      .reflectable(),
    new AttackMove(Moves.CONFUSION, PokemonType.PSYCHIC, MoveCategory.SPECIAL, 50, 100, 25, 10, 0, 1)
      .attr(ConfuseAttr),
    new AttackMove(Moves.PSYCHIC, PokemonType.PSYCHIC, MoveCategory.SPECIAL, 90, 100, 10, 10, 0, 1)
      .attr(StatStageChangeAttr, [ Stat.SPDEF ], -1),
    new StatusMove(Moves.HYPNOSIS, PokemonType.PSYCHIC, 60, 20, -1, 0, 1)
      .attr(StatusEffectAttr, StatusEffect.SLEEP)
      .reflectable(),
    new SelfStatusMove(Moves.MEDITATE, PokemonType.PSYCHIC, -1, 40, -1, 0, 1)
      .attr(StatStageChangeAttr, [ Stat.ATK ], 1, true),
    new SelfStatusMove(Moves.AGILITY, PokemonType.PSYCHIC, -1, 30, -1, 0, 1)
      .attr(StatStageChangeAttr, [ Stat.SPD ], 2, true),
    new AttackMove(Moves.QUICK_ATTACK, PokemonType.NORMAL, MoveCategory.PHYSICAL, 40, 100, 30, -1, 1, 1),
    new AttackMove(Moves.RAGE, PokemonType.NORMAL, MoveCategory.PHYSICAL, 20, 100, 20, -1, 0, 1)
      .partial(), // No effect implemented
    new SelfStatusMove(Moves.TELEPORT, PokemonType.PSYCHIC, -1, 20, -1, -6, 1)
      .attr(ForceSwitchOutAttr, true)
      .hidesUser(),
    new AttackMove(Moves.NIGHT_SHADE, PokemonType.GHOST, MoveCategory.SPECIAL, -1, 100, 15, -1, 0, 1)
      .attr(LevelDamageAttr),
    new StatusMove(Moves.MIMIC, PokemonType.NORMAL, -1, 10, -1, 0, 1)
      .attr(MovesetCopyMoveAttr)
      .ignoresSubstitute(),
    new StatusMove(Moves.SCREECH, PokemonType.NORMAL, 85, 40, -1, 0, 1)
      .attr(StatStageChangeAttr, [ Stat.DEF ], -2)
      .soundBased()
      .reflectable(),
    new SelfStatusMove(Moves.DOUBLE_TEAM, PokemonType.NORMAL, -1, 15, -1, 0, 1)
      .attr(StatStageChangeAttr, [ Stat.EVA ], 1, true),
    new SelfStatusMove(Moves.RECOVER, PokemonType.NORMAL, -1, 5, -1, 0, 1)
      .attr(HealAttr, 0.5)
      .triageMove(),
    new SelfStatusMove(Moves.HARDEN, PokemonType.NORMAL, -1, 30, -1, 0, 1)
      .attr(StatStageChangeAttr, [ Stat.DEF ], 1, true),
    new SelfStatusMove(Moves.MINIMIZE, PokemonType.NORMAL, -1, 10, -1, 0, 1)
      .attr(AddBattlerTagAttr, BattlerTagType.MINIMIZED, true, false)
      .attr(StatStageChangeAttr, [ Stat.EVA ], 2, true),
    new StatusMove(Moves.SMOKESCREEN, PokemonType.NORMAL, 100, 20, -1, 0, 1)
      .attr(StatStageChangeAttr, [ Stat.ACC ], -1)
      .reflectable(),
    new StatusMove(Moves.CONFUSE_RAY, PokemonType.GHOST, 100, 10, -1, 0, 1)
      .attr(ConfuseAttr)
      .reflectable(),
    new SelfStatusMove(Moves.WITHDRAW, PokemonType.WATER, -1, 40, -1, 0, 1)
      .attr(StatStageChangeAttr, [ Stat.DEF ], 1, true),
    new SelfStatusMove(Moves.DEFENSE_CURL, PokemonType.NORMAL, -1, 40, -1, 0, 1)
      .attr(StatStageChangeAttr, [ Stat.DEF ], 1, true),
    new SelfStatusMove(Moves.BARRIER, PokemonType.PSYCHIC, -1, 20, -1, 0, 1)
      .attr(StatStageChangeAttr, [ Stat.DEF ], 2, true),
    new StatusMove(Moves.LIGHT_SCREEN, PokemonType.PSYCHIC, -1, 30, -1, 0, 1)
      .attr(AddArenaTagAttr, ArenaTagType.LIGHT_SCREEN, 5, true)
      .target(MoveTarget.USER_SIDE),
    new SelfStatusMove(Moves.HAZE, PokemonType.ICE, -1, 30, -1, 0, 1)
      .ignoresSubstitute()
      .attr(ResetStatsAttr, true),
    new StatusMove(Moves.REFLECT, PokemonType.PSYCHIC, -1, 20, -1, 0, 1)
      .attr(AddArenaTagAttr, ArenaTagType.REFLECT, 5, true)
      .target(MoveTarget.USER_SIDE),
    new SelfStatusMove(Moves.FOCUS_ENERGY, PokemonType.NORMAL, -1, 30, -1, 0, 1)
      .attr(AddBattlerTagAttr, BattlerTagType.CRIT_BOOST, true, true),
    new AttackMove(Moves.BIDE, PokemonType.NORMAL, MoveCategory.PHYSICAL, -1, -1, 10, -1, 1, 1)
      .target(MoveTarget.USER)
      .unimplemented(),
    new SelfStatusMove(Moves.METRONOME, PokemonType.NORMAL, -1, 10, -1, 0, 1)
      .attr(RandomMoveAttr, invalidMetronomeMoves),
    new StatusMove(Moves.MIRROR_MOVE, PokemonType.FLYING, -1, 20, -1, 0, 1)
      .attr(CopyMoveAttr, true, invalidMirrorMoveMoves),
    new AttackMove(Moves.SELF_DESTRUCT, PokemonType.NORMAL, MoveCategory.PHYSICAL, 200, 100, 5, -1, 0, 1)
      .attr(SacrificialAttr)
      .makesContact(false)
      .condition(failIfDampCondition)
      .target(MoveTarget.ALL_NEAR_OTHERS),
    new AttackMove(Moves.EGG_BOMB, PokemonType.NORMAL, MoveCategory.PHYSICAL, 100, 75, 10, -1, 0, 1)
      .makesContact(false)
      .ballBombMove(),
    new AttackMove(Moves.LICK, PokemonType.GHOST, MoveCategory.PHYSICAL, 30, 100, 30, 30, 0, 1)
      .attr(StatusEffectAttr, StatusEffect.PARALYSIS),
    new AttackMove(Moves.SMOG, PokemonType.POISON, MoveCategory.SPECIAL, 30, 70, 20, 40, 0, 1)
      .attr(StatusEffectAttr, StatusEffect.POISON),
    new AttackMove(Moves.SLUDGE, PokemonType.POISON, MoveCategory.SPECIAL, 65, 100, 20, 30, 0, 1)
      .attr(StatusEffectAttr, StatusEffect.POISON),
    new AttackMove(Moves.BONE_CLUB, PokemonType.GROUND, MoveCategory.PHYSICAL, 65, 85, 20, 10, 0, 1)
      .attr(FlinchAttr)
      .makesContact(false),
    new AttackMove(Moves.FIRE_BLAST, PokemonType.FIRE, MoveCategory.SPECIAL, 110, 85, 5, 10, 0, 1)
      .attr(StatusEffectAttr, StatusEffect.BURN),
    new AttackMove(Moves.WATERFALL, PokemonType.WATER, MoveCategory.PHYSICAL, 80, 100, 15, 20, 0, 1)
      .attr(FlinchAttr),
    new AttackMove(Moves.CLAMP, PokemonType.WATER, MoveCategory.PHYSICAL, 35, 85, 15, -1, 0, 1)
      .attr(TrapAttr, BattlerTagType.CLAMP),
    new AttackMove(Moves.SWIFT, PokemonType.NORMAL, MoveCategory.SPECIAL, 60, -1, 20, -1, 0, 1)
      .target(MoveTarget.ALL_NEAR_ENEMIES),
    new ChargingAttackMove(Moves.SKULL_BASH, PokemonType.NORMAL, MoveCategory.PHYSICAL, 130, 100, 10, -1, 0, 1)
      .chargeText(i18next.t("moveTriggers:loweredItsHead", { pokemonName: "{USER}" }))
      .chargeAttr(StatStageChangeAttr, [ Stat.DEF ], 1, true),
    new AttackMove(Moves.SPIKE_CANNON, PokemonType.NORMAL, MoveCategory.PHYSICAL, 20, 100, 15, -1, 0, 1)
      .attr(MultiHitAttr)
      .makesContact(false),
    new AttackMove(Moves.CONSTRICT, PokemonType.NORMAL, MoveCategory.PHYSICAL, 10, 100, 35, 10, 0, 1)
      .attr(StatStageChangeAttr, [ Stat.SPD ], -1),
    new SelfStatusMove(Moves.AMNESIA, PokemonType.PSYCHIC, -1, 20, -1, 0, 1)
      .attr(StatStageChangeAttr, [ Stat.SPDEF ], 2, true),
    new StatusMove(Moves.KINESIS, PokemonType.PSYCHIC, 80, 15, -1, 0, 1)
      .attr(StatStageChangeAttr, [ Stat.ACC ], -1)
      .reflectable(),
    new SelfStatusMove(Moves.SOFT_BOILED, PokemonType.NORMAL, -1, 5, -1, 0, 1)
      .attr(HealAttr, 0.5)
      .triageMove(),
    new AttackMove(Moves.HIGH_JUMP_KICK, PokemonType.FIGHTING, MoveCategory.PHYSICAL, 130, 90, 10, -1, 0, 1)
      .attr(MissEffectAttr, crashDamageFunc)
      .attr(NoEffectAttr, crashDamageFunc)
      .condition(failOnGravityCondition)
      .recklessMove(),
    new StatusMove(Moves.GLARE, PokemonType.NORMAL, 100, 30, -1, 0, 1)
      .attr(StatusEffectAttr, StatusEffect.PARALYSIS)
      .reflectable(),
    new AttackMove(Moves.DREAM_EATER, PokemonType.PSYCHIC, MoveCategory.SPECIAL, 100, 100, 15, -1, 0, 1)
      .attr(HitHealAttr)
      .condition(targetSleptOrComatoseCondition)
      .triageMove(),
    new StatusMove(Moves.POISON_GAS, PokemonType.POISON, 90, 40, -1, 0, 1)
      .attr(StatusEffectAttr, StatusEffect.POISON)
      .target(MoveTarget.ALL_NEAR_ENEMIES)
      .reflectable(),
    new AttackMove(Moves.BARRAGE, PokemonType.NORMAL, MoveCategory.PHYSICAL, 15, 85, 20, -1, 0, 1)
      .attr(MultiHitAttr)
      .makesContact(false)
      .ballBombMove(),
    new AttackMove(Moves.LEECH_LIFE, PokemonType.BUG, MoveCategory.PHYSICAL, 80, 100, 10, -1, 0, 1)
      .attr(HitHealAttr)
      .triageMove(),
    new StatusMove(Moves.LOVELY_KISS, PokemonType.NORMAL, 75, 10, -1, 0, 1)
      .attr(StatusEffectAttr, StatusEffect.SLEEP)
      .reflectable(),
    new ChargingAttackMove(Moves.SKY_ATTACK, PokemonType.FLYING, MoveCategory.PHYSICAL, 140, 90, 5, 30, 0, 1)
      .chargeText(i18next.t("moveTriggers:isGlowing", { pokemonName: "{USER}" }))
      .attr(HighCritAttr)
      .attr(FlinchAttr)
      .makesContact(false),
    new StatusMove(Moves.TRANSFORM, PokemonType.NORMAL, -1, 10, -1, 0, 1)
      .attr(TransformAttr)
      .condition((user, target, move) => !target.getTag(BattlerTagType.SUBSTITUTE))
      .condition((user, target, move) => !target.summonData?.illusion && !user.summonData?.illusion)
      // transforming from or into fusion pokemon causes various problems (such as crashes)
      .condition((user, target, move) => !target.getTag(BattlerTagType.SUBSTITUTE) && !user.fusionSpecies && !target.fusionSpecies)
      .ignoresProtect()
      // Transforming should copy the target's rage fist hit count
      .edgeCase(),
    new AttackMove(Moves.BUBBLE, PokemonType.WATER, MoveCategory.SPECIAL, 40, 100, 30, 10, 0, 1)
      .attr(StatStageChangeAttr, [ Stat.SPD ], -1)
      .target(MoveTarget.ALL_NEAR_ENEMIES),
    new AttackMove(Moves.DIZZY_PUNCH, PokemonType.NORMAL, MoveCategory.PHYSICAL, 70, 100, 10, 20, 0, 1)
      .attr(ConfuseAttr)
      .punchingMove(),
    new StatusMove(Moves.SPORE, PokemonType.GRASS, 100, 15, -1, 0, 1)
      .attr(StatusEffectAttr, StatusEffect.SLEEP)
      .powderMove()
      .reflectable(),
    new StatusMove(Moves.FLASH, PokemonType.NORMAL, 100, 20, -1, 0, 1)
      .attr(StatStageChangeAttr, [ Stat.ACC ], -1)
      .reflectable(),
    new AttackMove(Moves.PSYWAVE, PokemonType.PSYCHIC, MoveCategory.SPECIAL, -1, 100, 15, -1, 0, 1)
      .attr(RandomLevelDamageAttr),
    new SelfStatusMove(Moves.SPLASH, PokemonType.NORMAL, -1, 40, -1, 0, 1)
      .attr(SplashAttr)
      .condition(failOnGravityCondition),
    new SelfStatusMove(Moves.ACID_ARMOR, PokemonType.POISON, -1, 20, -1, 0, 1)
      .attr(StatStageChangeAttr, [ Stat.DEF ], 2, true),
    new AttackMove(Moves.CRABHAMMER, PokemonType.WATER, MoveCategory.PHYSICAL, 100, 90, 10, -1, 0, 1)
      .attr(HighCritAttr),
    new AttackMove(Moves.EXPLOSION, PokemonType.NORMAL, MoveCategory.PHYSICAL, 250, 100, 5, -1, 0, 1)
      .condition(failIfDampCondition)
      .attr(SacrificialAttr)
      .makesContact(false)
      .target(MoveTarget.ALL_NEAR_OTHERS),
    new AttackMove(Moves.FURY_SWIPES, PokemonType.NORMAL, MoveCategory.PHYSICAL, 18, 80, 15, -1, 0, 1)
      .attr(MultiHitAttr),
    new AttackMove(Moves.BONEMERANG, PokemonType.GROUND, MoveCategory.PHYSICAL, 50, 90, 10, -1, 0, 1)
      .attr(MultiHitAttr, MultiHitType._2)
      .makesContact(false),
    new SelfStatusMove(Moves.REST, PokemonType.PSYCHIC, -1, 5, -1, 0, 1)
      .attr(StatusEffectAttr, StatusEffect.SLEEP, true, 3, true)
      .attr(HealAttr, 1, true)
      .condition((user, target, move) => !user.isFullHp() && user.canSetStatus(StatusEffect.SLEEP, true, true, user))
      .triageMove(),
    new AttackMove(Moves.ROCK_SLIDE, PokemonType.ROCK, MoveCategory.PHYSICAL, 75, 90, 10, 30, 0, 1)
      .attr(FlinchAttr)
      .makesContact(false)
      .target(MoveTarget.ALL_NEAR_ENEMIES),
    new AttackMove(Moves.HYPER_FANG, PokemonType.NORMAL, MoveCategory.PHYSICAL, 80, 90, 15, 10, 0, 1)
      .attr(FlinchAttr)
      .bitingMove(),
    new SelfStatusMove(Moves.SHARPEN, PokemonType.NORMAL, -1, 30, -1, 0, 1)
      .attr(StatStageChangeAttr, [ Stat.ATK ], 1, true),
    new SelfStatusMove(Moves.CONVERSION, PokemonType.NORMAL, -1, 30, -1, 0, 1)
      .attr(FirstMoveTypeAttr),
    new AttackMove(Moves.TRI_ATTACK, PokemonType.NORMAL, MoveCategory.SPECIAL, 80, 100, 10, 20, 0, 1)
      .attr(MultiStatusEffectAttr, [ StatusEffect.BURN, StatusEffect.FREEZE, StatusEffect.PARALYSIS ]),
    new AttackMove(Moves.SUPER_FANG, PokemonType.NORMAL, MoveCategory.PHYSICAL, -1, 90, 10, -1, 0, 1)
      .attr(TargetHalfHpDamageAttr),
    new AttackMove(Moves.SLASH, PokemonType.NORMAL, MoveCategory.PHYSICAL, 70, 100, 20, -1, 0, 1)
      .attr(HighCritAttr)
      .slicingMove(),
    new SelfStatusMove(Moves.SUBSTITUTE, PokemonType.NORMAL, -1, 10, -1, 0, 1)
      .attr(AddSubstituteAttr, 0.25, false),
    new AttackMove(Moves.STRUGGLE, PokemonType.NORMAL, MoveCategory.PHYSICAL, 50, -1, 1, -1, 0, 1)
      .attr(RecoilAttr, true, 0.25, true)
      .attr(TypelessAttr)
      .target(MoveTarget.RANDOM_NEAR_ENEMY),
    new StatusMove(Moves.SKETCH, PokemonType.NORMAL, -1, 1, -1, 0, 2)
      .ignoresSubstitute()
      .attr(SketchAttr),
    new AttackMove(Moves.TRIPLE_KICK, PokemonType.FIGHTING, MoveCategory.PHYSICAL, 10, 90, 10, -1, 0, 2)
      .attr(MultiHitAttr, MultiHitType._3)
      .attr(MultiHitPowerIncrementAttr, 3)
      .checkAllHits(),
    new AttackMove(Moves.THIEF, PokemonType.DARK, MoveCategory.PHYSICAL, 60, 100, 25, -1, 0, 2)
      .attr(StealHeldItemChanceAttr, 0.3),
    new StatusMove(Moves.SPIDER_WEB, PokemonType.BUG, -1, 10, -1, 0, 2)
      .condition(failIfGhostTypeCondition)
      .attr(AddBattlerTagAttr, BattlerTagType.TRAPPED, false, true, 1)
      .reflectable(),
    new StatusMove(Moves.MIND_READER, PokemonType.NORMAL, -1, 5, -1, 0, 2)
      .attr(IgnoreAccuracyAttr),
    new StatusMove(Moves.NIGHTMARE, PokemonType.GHOST, 100, 15, -1, 0, 2)
      .attr(AddBattlerTagAttr, BattlerTagType.NIGHTMARE)
      .condition(targetSleptOrComatoseCondition),
    new AttackMove(Moves.FLAME_WHEEL, PokemonType.FIRE, MoveCategory.PHYSICAL, 60, 100, 25, 10, 0, 2)
      .attr(HealStatusEffectAttr, true, StatusEffect.FREEZE)
      .attr(StatusEffectAttr, StatusEffect.BURN),
    new AttackMove(Moves.SNORE, PokemonType.NORMAL, MoveCategory.SPECIAL, 50, 100, 15, 30, 0, 2)
      .attr(BypassSleepAttr)
      .attr(FlinchAttr)
      .condition(userSleptOrComatoseCondition)
      .soundBased(),
    new StatusMove(Moves.CURSE, PokemonType.GHOST, -1, 10, -1, 0, 2)
      .attr(CurseAttr)
      .ignoresSubstitute()
      .ignoresProtect()
      .target(MoveTarget.CURSE),
    new AttackMove(Moves.FLAIL, PokemonType.NORMAL, MoveCategory.PHYSICAL, -1, 100, 15, -1, 0, 2)
      .attr(LowHpPowerAttr),
    new StatusMove(Moves.CONVERSION_2, PokemonType.NORMAL, -1, 30, -1, 0, 2)
      .attr(ResistLastMoveTypeAttr)
      .ignoresSubstitute()
      .partial(), // Checks the move's original typing and not if its type is changed through some other means
    new AttackMove(Moves.AEROBLAST, PokemonType.FLYING, MoveCategory.SPECIAL, 100, 95, 5, -1, 0, 2)
      .windMove()
      .attr(HighCritAttr),
    new StatusMove(Moves.COTTON_SPORE, PokemonType.GRASS, 100, 40, -1, 0, 2)
      .attr(StatStageChangeAttr, [ Stat.SPD ], -2)
      .powderMove()
      .target(MoveTarget.ALL_NEAR_ENEMIES)
      .reflectable(),
    new AttackMove(Moves.REVERSAL, PokemonType.FIGHTING, MoveCategory.PHYSICAL, -1, 100, 15, -1, 0, 2)
      .attr(LowHpPowerAttr),
    new StatusMove(Moves.SPITE, PokemonType.GHOST, 100, 10, -1, 0, 2)
      .ignoresSubstitute()
      .attr(ReducePpMoveAttr, 4)
      .reflectable(),
    new AttackMove(Moves.POWDER_SNOW, PokemonType.ICE, MoveCategory.SPECIAL, 40, 100, 25, 10, 0, 2)
      .attr(StatusEffectAttr, StatusEffect.FREEZE)
      .target(MoveTarget.ALL_NEAR_ENEMIES),
    new SelfStatusMove(Moves.PROTECT, PokemonType.NORMAL, -1, 10, -1, 4, 2)
      .attr(ProtectAttr)
      .condition(failIfLastCondition),
    new AttackMove(Moves.MACH_PUNCH, PokemonType.FIGHTING, MoveCategory.PHYSICAL, 40, 100, 30, -1, 1, 2)
      .punchingMove(),
    new StatusMove(Moves.SCARY_FACE, PokemonType.NORMAL, 100, 10, -1, 0, 2)
      .attr(StatStageChangeAttr, [ Stat.SPD ], -2)
      .reflectable(),
    new AttackMove(Moves.FEINT_ATTACK, PokemonType.DARK, MoveCategory.PHYSICAL, 60, -1, 20, -1, 0, 2),
    new StatusMove(Moves.SWEET_KISS, PokemonType.FAIRY, 75, 10, -1, 0, 2)
      .attr(ConfuseAttr)
      .reflectable(),
    new SelfStatusMove(Moves.BELLY_DRUM, PokemonType.NORMAL, -1, 10, -1, 0, 2)
      .attr(CutHpStatStageBoostAttr, [ Stat.ATK ], 12, 2, (user) => {
        globalScene.queueMessage(i18next.t("moveTriggers:cutOwnHpAndMaximizedStat", { pokemonName: getPokemonNameWithAffix(user), statName: i18next.t(getStatKey(Stat.ATK)) }));
      }),
    new AttackMove(Moves.SLUDGE_BOMB, PokemonType.POISON, MoveCategory.SPECIAL, 90, 100, 10, 30, 0, 2)
      .attr(StatusEffectAttr, StatusEffect.POISON)
      .ballBombMove(),
    new AttackMove(Moves.MUD_SLAP, PokemonType.GROUND, MoveCategory.SPECIAL, 20, 100, 10, 100, 0, 2)
      .attr(StatStageChangeAttr, [ Stat.ACC ], -1),
    new AttackMove(Moves.OCTAZOOKA, PokemonType.WATER, MoveCategory.SPECIAL, 65, 85, 10, 50, 0, 2)
      .attr(StatStageChangeAttr, [ Stat.ACC ], -1)
      .ballBombMove(),
    new StatusMove(Moves.SPIKES, PokemonType.GROUND, -1, 20, -1, 0, 2)
      .attr(AddArenaTrapTagAttr, ArenaTagType.SPIKES)
      .target(MoveTarget.ENEMY_SIDE)
      .reflectable(),
    new AttackMove(Moves.ZAP_CANNON, PokemonType.ELECTRIC, MoveCategory.SPECIAL, 120, 50, 5, 100, 0, 2)
      .attr(StatusEffectAttr, StatusEffect.PARALYSIS)
      .ballBombMove(),
    new StatusMove(Moves.FORESIGHT, PokemonType.NORMAL, -1, 40, -1, 0, 2)
      .attr(ExposedMoveAttr, BattlerTagType.IGNORE_GHOST)
      .ignoresSubstitute()
      .reflectable(),
    new SelfStatusMove(Moves.DESTINY_BOND, PokemonType.GHOST, -1, 5, -1, 0, 2)
      .ignoresProtect()
      .attr(DestinyBondAttr)
      .condition((user, target, move) => {
        // Retrieves user's previous move, returns empty array if no moves have been used
        const lastTurnMove = user.getLastXMoves(1);
        // Checks last move and allows destiny bond to be used if:
        // - no previous moves have been made
        // - the previous move used was not destiny bond
        // - the previous move was unsuccessful
        return lastTurnMove.length === 0 || lastTurnMove[0].move !== move.id || lastTurnMove[0].result !== MoveResult.SUCCESS;
      }),
    new StatusMove(Moves.PERISH_SONG, PokemonType.NORMAL, -1, 5, -1, 0, 2)
      .attr(FaintCountdownAttr)
      .ignoresProtect()
      .soundBased()
      .condition(failOnBossCondition)
      .target(MoveTarget.ALL),
    new AttackMove(Moves.ICY_WIND, PokemonType.ICE, MoveCategory.SPECIAL, 55, 95, 15, 100, 0, 2)
      .attr(StatStageChangeAttr, [ Stat.SPD ], -1)
      .windMove()
      .target(MoveTarget.ALL_NEAR_ENEMIES),
    new SelfStatusMove(Moves.DETECT, PokemonType.FIGHTING, -1, 5, -1, 4, 2)
      .attr(ProtectAttr)
      .condition(failIfLastCondition),
    new AttackMove(Moves.BONE_RUSH, PokemonType.GROUND, MoveCategory.PHYSICAL, 25, 90, 10, -1, 0, 2)
      .attr(MultiHitAttr)
      .makesContact(false),
    new StatusMove(Moves.LOCK_ON, PokemonType.NORMAL, -1, 5, -1, 0, 2)
      .attr(IgnoreAccuracyAttr),
    new AttackMove(Moves.OUTRAGE, PokemonType.DRAGON, MoveCategory.PHYSICAL, 120, 100, 10, -1, 0, 2)
      .attr(FrenzyAttr)
      .attr(MissEffectAttr, frenzyMissFunc)
      .attr(NoEffectAttr, frenzyMissFunc)
      .target(MoveTarget.RANDOM_NEAR_ENEMY),
    new StatusMove(Moves.SANDSTORM, PokemonType.ROCK, -1, 10, -1, 0, 2)
      .attr(WeatherChangeAttr, WeatherType.SANDSTORM)
      .target(MoveTarget.BOTH_SIDES),
    new AttackMove(Moves.GIGA_DRAIN, PokemonType.GRASS, MoveCategory.SPECIAL, 75, 100, 10, -1, 0, 2)
      .attr(HitHealAttr)
      .triageMove(),
    new SelfStatusMove(Moves.ENDURE, PokemonType.NORMAL, -1, 10, -1, 4, 2)
      .attr(ProtectAttr, BattlerTagType.ENDURING)
      .condition(failIfLastCondition),
    new StatusMove(Moves.CHARM, PokemonType.FAIRY, 100, 20, -1, 0, 2)
      .attr(StatStageChangeAttr, [ Stat.ATK ], -2)
      .reflectable(),
    new AttackMove(Moves.ROLLOUT, PokemonType.ROCK, MoveCategory.PHYSICAL, 30, 90, 20, -1, 0, 2)
      .partial() // Does not lock the user, also does not increase damage properly
      .attr(ConsecutiveUseDoublePowerAttr, 5, true, true, Moves.DEFENSE_CURL),
    new AttackMove(Moves.FALSE_SWIPE, PokemonType.NORMAL, MoveCategory.PHYSICAL, 40, 100, 40, -1, 0, 2)
      .attr(SurviveDamageAttr),
    new StatusMove(Moves.SWAGGER, PokemonType.NORMAL, 85, 15, -1, 0, 2)
      .attr(StatStageChangeAttr, [ Stat.ATK ], 2)
      .attr(ConfuseAttr)
      .reflectable(),
    new SelfStatusMove(Moves.MILK_DRINK, PokemonType.NORMAL, -1, 5, -1, 0, 2)
      .attr(HealAttr, 0.5)
      .triageMove(),
    new AttackMove(Moves.SPARK, PokemonType.ELECTRIC, MoveCategory.PHYSICAL, 65, 100, 20, 30, 0, 2)
      .attr(StatusEffectAttr, StatusEffect.PARALYSIS),
    new AttackMove(Moves.FURY_CUTTER, PokemonType.BUG, MoveCategory.PHYSICAL, 40, 95, 20, -1, 0, 2)
      .attr(ConsecutiveUseDoublePowerAttr, 3, true)
      .slicingMove(),
    new AttackMove(Moves.STEEL_WING, PokemonType.STEEL, MoveCategory.PHYSICAL, 70, 90, 25, 10, 0, 2)
      .attr(StatStageChangeAttr, [ Stat.DEF ], 1, true),
    new StatusMove(Moves.MEAN_LOOK, PokemonType.NORMAL, -1, 5, -1, 0, 2)
      .condition(failIfGhostTypeCondition)
      .attr(AddBattlerTagAttr, BattlerTagType.TRAPPED, false, true, 1)
      .reflectable(),
    new StatusMove(Moves.ATTRACT, PokemonType.NORMAL, 100, 15, -1, 0, 2)
      .attr(AddBattlerTagAttr, BattlerTagType.INFATUATED)
      .ignoresSubstitute()
      .condition((user, target, move) => user.isOppositeGender(target))
      .reflectable(),
    new SelfStatusMove(Moves.SLEEP_TALK, PokemonType.NORMAL, -1, 10, -1, 0, 2)
      .attr(BypassSleepAttr)
      .attr(RandomMovesetMoveAttr, invalidSleepTalkMoves, false)
      .condition(userSleptOrComatoseCondition)
      .target(MoveTarget.NEAR_ENEMY),
    new StatusMove(Moves.HEAL_BELL, PokemonType.NORMAL, -1, 5, -1, 0, 2)
      .attr(PartyStatusCureAttr, i18next.t("moveTriggers:bellChimed"), Abilities.SOUNDPROOF)
      .soundBased()
      .target(MoveTarget.PARTY),
    new AttackMove(Moves.RETURN, PokemonType.NORMAL, MoveCategory.PHYSICAL, -1, 100, 20, -1, 0, 2)
      .attr(FriendshipPowerAttr),
    new AttackMove(Moves.PRESENT, PokemonType.NORMAL, MoveCategory.PHYSICAL, -1, 90, 15, -1, 0, 2)
      .attr(PresentPowerAttr)
      .makesContact(false),
    new AttackMove(Moves.FRUSTRATION, PokemonType.NORMAL, MoveCategory.PHYSICAL, -1, 100, 20, -1, 0, 2)
      .attr(FriendshipPowerAttr, true),
    new StatusMove(Moves.SAFEGUARD, PokemonType.NORMAL, -1, 25, -1, 0, 2)
      .target(MoveTarget.USER_SIDE)
      .attr(AddArenaTagAttr, ArenaTagType.SAFEGUARD, 5, true, true),
    new StatusMove(Moves.PAIN_SPLIT, PokemonType.NORMAL, -1, 20, -1, 0, 2)
      .attr(HpSplitAttr)
      .condition(failOnBossCondition),
    new AttackMove(Moves.SACRED_FIRE, PokemonType.FIRE, MoveCategory.PHYSICAL, 100, 95, 5, 50, 0, 2)
      .attr(HealStatusEffectAttr, true, StatusEffect.FREEZE)
      .attr(StatusEffectAttr, StatusEffect.BURN)
      .makesContact(false),
    new AttackMove(Moves.MAGNITUDE, PokemonType.GROUND, MoveCategory.PHYSICAL, -1, 100, 30, -1, 0, 2)
      .attr(PreMoveMessageAttr, magnitudeMessageFunc)
      .attr(MagnitudePowerAttr)
      .attr(MovePowerMultiplierAttr, (user, target, move) => globalScene.arena.getTerrainType() === TerrainType.GRASSY && target.isGrounded() ? 0.5 : 1)
      .attr(HitsTagForDoubleDamageAttr, BattlerTagType.UNDERGROUND)
      .makesContact(false)
      .target(MoveTarget.ALL_NEAR_OTHERS),
    new AttackMove(Moves.DYNAMIC_PUNCH, PokemonType.FIGHTING, MoveCategory.PHYSICAL, 100, 50, 5, 100, 0, 2)
      .attr(ConfuseAttr)
      .punchingMove(),
    new AttackMove(Moves.MEGAHORN, PokemonType.BUG, MoveCategory.PHYSICAL, 120, 85, 10, -1, 0, 2),
    new AttackMove(Moves.DRAGON_BREATH, PokemonType.DRAGON, MoveCategory.SPECIAL, 60, 100, 20, 30, 0, 2)
      .attr(StatusEffectAttr, StatusEffect.PARALYSIS),
    new SelfStatusMove(Moves.BATON_PASS, PokemonType.NORMAL, -1, 40, -1, 0, 2)
      .attr(ForceSwitchOutAttr, true, SwitchType.BATON_PASS)
      .condition(failIfLastInPartyCondition)
      .hidesUser(),
    new StatusMove(Moves.ENCORE, PokemonType.NORMAL, 100, 5, -1, 0, 2)
      .attr(AddBattlerTagAttr, BattlerTagType.ENCORE, false, true)
      .ignoresSubstitute()
      .condition((user, target, move) => new EncoreTag(user.id).canAdd(target))
      .reflectable(),
    new AttackMove(Moves.PURSUIT, PokemonType.DARK, MoveCategory.PHYSICAL, 40, 100, 20, -1, 0, 2)
      .partial(), // No effect implemented
    new AttackMove(Moves.RAPID_SPIN, PokemonType.NORMAL, MoveCategory.PHYSICAL, 50, 100, 40, 100, 0, 2)
      .attr(StatStageChangeAttr, [ Stat.SPD ], 1, true)
      .attr(RemoveBattlerTagAttr, [
        BattlerTagType.BIND,
        BattlerTagType.WRAP,
        BattlerTagType.FIRE_SPIN,
        BattlerTagType.WHIRLPOOL,
        BattlerTagType.CLAMP,
        BattlerTagType.SAND_TOMB,
        BattlerTagType.MAGMA_STORM,
        BattlerTagType.SNAP_TRAP,
        BattlerTagType.THUNDER_CAGE,
        BattlerTagType.SEEDED,
        BattlerTagType.INFESTATION
      ], true)
      .attr(RemoveArenaTrapAttr),
    new StatusMove(Moves.SWEET_SCENT, PokemonType.NORMAL, 100, 20, -1, 0, 2)
      .attr(StatStageChangeAttr, [ Stat.EVA ], -2)
      .target(MoveTarget.ALL_NEAR_ENEMIES)
      .reflectable(),
    new AttackMove(Moves.IRON_TAIL, PokemonType.STEEL, MoveCategory.PHYSICAL, 100, 75, 15, 30, 0, 2)
      .attr(StatStageChangeAttr, [ Stat.DEF ], -1),
    new AttackMove(Moves.METAL_CLAW, PokemonType.STEEL, MoveCategory.PHYSICAL, 50, 95, 35, 10, 0, 2)
      .attr(StatStageChangeAttr, [ Stat.ATK ], 1, true),
    new AttackMove(Moves.VITAL_THROW, PokemonType.FIGHTING, MoveCategory.PHYSICAL, 70, -1, 10, -1, -1, 2),
    new SelfStatusMove(Moves.MORNING_SUN, PokemonType.NORMAL, -1, 5, -1, 0, 2)
      .attr(PlantHealAttr)
      .triageMove(),
    new SelfStatusMove(Moves.SYNTHESIS, PokemonType.GRASS, -1, 5, -1, 0, 2)
      .attr(PlantHealAttr)
      .triageMove(),
    new SelfStatusMove(Moves.MOONLIGHT, PokemonType.FAIRY, -1, 5, -1, 0, 2)
      .attr(PlantHealAttr)
      .triageMove(),
    new AttackMove(Moves.HIDDEN_POWER, PokemonType.NORMAL, MoveCategory.SPECIAL, 60, 100, 15, -1, 0, 2)
      .attr(HiddenPowerTypeAttr),
    new AttackMove(Moves.CROSS_CHOP, PokemonType.FIGHTING, MoveCategory.PHYSICAL, 100, 80, 5, -1, 0, 2)
      .attr(HighCritAttr),
    new AttackMove(Moves.TWISTER, PokemonType.DRAGON, MoveCategory.SPECIAL, 40, 100, 20, 20, 0, 2)
      .attr(HitsTagForDoubleDamageAttr, BattlerTagType.FLYING)
      .attr(FlinchAttr)
      .windMove()
      .target(MoveTarget.ALL_NEAR_ENEMIES),
    new StatusMove(Moves.RAIN_DANCE, PokemonType.WATER, -1, 5, -1, 0, 2)
      .attr(WeatherChangeAttr, WeatherType.RAIN)
      .target(MoveTarget.BOTH_SIDES),
    new StatusMove(Moves.SUNNY_DAY, PokemonType.FIRE, -1, 5, -1, 0, 2)
      .attr(WeatherChangeAttr, WeatherType.SUNNY)
      .target(MoveTarget.BOTH_SIDES),
    new AttackMove(Moves.CRUNCH, PokemonType.DARK, MoveCategory.PHYSICAL, 80, 100, 15, 20, 0, 2)
      .attr(StatStageChangeAttr, [ Stat.DEF ], -1)
      .bitingMove(),
    new AttackMove(Moves.MIRROR_COAT, PokemonType.PSYCHIC, MoveCategory.SPECIAL, -1, 100, 20, -1, -5, 2)
      .attr(CounterDamageAttr, (move: Move) => move.category === MoveCategory.SPECIAL, 2)
      .target(MoveTarget.ATTACKER),
    new StatusMove(Moves.PSYCH_UP, PokemonType.NORMAL, -1, 10, -1, 0, 2)
      .ignoresSubstitute()
      .attr(CopyStatsAttr),
    new AttackMove(Moves.EXTREME_SPEED, PokemonType.NORMAL, MoveCategory.PHYSICAL, 80, 100, 5, -1, 2, 2),
    new AttackMove(Moves.ANCIENT_POWER, PokemonType.ROCK, MoveCategory.SPECIAL, 60, 100, 5, 10, 0, 2)
      .attr(StatStageChangeAttr, [ Stat.ATK, Stat.DEF, Stat.SPATK, Stat.SPDEF, Stat.SPD ], 1, true),
    new AttackMove(Moves.SHADOW_BALL, PokemonType.GHOST, MoveCategory.SPECIAL, 80, 100, 15, 20, 0, 2)
      .attr(StatStageChangeAttr, [ Stat.SPDEF ], -1)
      .ballBombMove(),
    new AttackMove(Moves.FUTURE_SIGHT, PokemonType.PSYCHIC, MoveCategory.SPECIAL, 120, 100, 10, -1, 0, 2)
      .partial() // cannot be used on multiple Pokemon on the same side in a double battle, hits immediately when called by Metronome/etc, should not apply abilities or held items if user is off the field
      .ignoresProtect()
      .attr(DelayedAttackAttr, ArenaTagType.FUTURE_SIGHT, ChargeAnim.FUTURE_SIGHT_CHARGING, i18next.t("moveTriggers:foresawAnAttack", { pokemonName: "{USER}" })),
    new AttackMove(Moves.ROCK_SMASH, PokemonType.FIGHTING, MoveCategory.PHYSICAL, 40, 100, 15, 50, 0, 2)
      .attr(StatStageChangeAttr, [ Stat.DEF ], -1),
    new AttackMove(Moves.WHIRLPOOL, PokemonType.WATER, MoveCategory.SPECIAL, 35, 85, 15, -1, 0, 2)
      .attr(TrapAttr, BattlerTagType.WHIRLPOOL)
      .attr(HitsTagForDoubleDamageAttr, BattlerTagType.UNDERWATER),
    new AttackMove(Moves.BEAT_UP, PokemonType.DARK, MoveCategory.PHYSICAL, -1, 100, 10, -1, 0, 2)
      .attr(MultiHitAttr, MultiHitType.BEAT_UP)
      .attr(BeatUpAttr)
      .makesContact(false),
    new AttackMove(Moves.FAKE_OUT, PokemonType.NORMAL, MoveCategory.PHYSICAL, 40, 100, 10, 100, 3, 3)
      .attr(FlinchAttr)
      .condition(new FirstMoveCondition()),
    new AttackMove(Moves.UPROAR, PokemonType.NORMAL, MoveCategory.SPECIAL, 90, 100, 10, -1, 0, 3)
      .soundBased()
      .target(MoveTarget.RANDOM_NEAR_ENEMY)
      .partial(), // Does not lock the user, does not stop Pokemon from sleeping
    new SelfStatusMove(Moves.STOCKPILE, PokemonType.NORMAL, -1, 20, -1, 0, 3)
      .condition(user => (user.getTag(StockpilingTag)?.stockpiledCount ?? 0) < 3)
      .attr(AddBattlerTagAttr, BattlerTagType.STOCKPILING, true),
    new AttackMove(Moves.SPIT_UP, PokemonType.NORMAL, MoveCategory.SPECIAL, -1, -1, 10, -1, 0, 3)
      .condition(hasStockpileStacksCondition)
      .attr(SpitUpPowerAttr, 100)
      .attr(RemoveBattlerTagAttr, [ BattlerTagType.STOCKPILING ], true),
    new SelfStatusMove(Moves.SWALLOW, PokemonType.NORMAL, -1, 10, -1, 0, 3)
      .condition(hasStockpileStacksCondition)
      .attr(SwallowHealAttr)
      .attr(RemoveBattlerTagAttr, [ BattlerTagType.STOCKPILING ], true)
      .triageMove(),
    new AttackMove(Moves.HEAT_WAVE, PokemonType.FIRE, MoveCategory.SPECIAL, 95, 90, 10, 10, 0, 3)
      .attr(HealStatusEffectAttr, true, StatusEffect.FREEZE)
      .attr(StatusEffectAttr, StatusEffect.BURN)
      .windMove()
      .target(MoveTarget.ALL_NEAR_ENEMIES),
    new StatusMove(Moves.HAIL, PokemonType.ICE, -1, 10, -1, 0, 3)
      .attr(WeatherChangeAttr, WeatherType.HAIL)
      .target(MoveTarget.BOTH_SIDES),
    new StatusMove(Moves.TORMENT, PokemonType.DARK, 100, 15, -1, 0, 3)
      .ignoresSubstitute()
      .edgeCase() // Incomplete implementation because of Uproar's partial implementation
      .attr(AddBattlerTagAttr, BattlerTagType.TORMENT, false, true, 1)
      .reflectable(),
    new StatusMove(Moves.FLATTER, PokemonType.DARK, 100, 15, -1, 0, 3)
      .attr(StatStageChangeAttr, [ Stat.SPATK ], 1)
      .attr(ConfuseAttr)
      .reflectable(),
    new StatusMove(Moves.WILL_O_WISP, PokemonType.FIRE, 85, 15, -1, 0, 3)
      .attr(StatusEffectAttr, StatusEffect.BURN)
      .reflectable(),
    new StatusMove(Moves.MEMENTO, PokemonType.DARK, 100, 10, -1, 0, 3)
      .attr(SacrificialAttrOnHit)
      .attr(StatStageChangeAttr, [ Stat.ATK, Stat.SPATK ], -2),
    new AttackMove(Moves.FACADE, PokemonType.NORMAL, MoveCategory.PHYSICAL, 70, 100, 20, -1, 0, 3)
      .attr(MovePowerMultiplierAttr, (user, target, move) => user.status
        && (user.status.effect === StatusEffect.BURN || user.status.effect === StatusEffect.POISON || user.status.effect === StatusEffect.TOXIC || user.status.effect === StatusEffect.PARALYSIS) ? 2 : 1)
      .attr(BypassBurnDamageReductionAttr),
    new AttackMove(Moves.FOCUS_PUNCH, PokemonType.FIGHTING, MoveCategory.PHYSICAL, 150, 100, 20, -1, -3, 3)
      .attr(MessageHeaderAttr, (user, move) => i18next.t("moveTriggers:isTighteningFocus", { pokemonName: getPokemonNameWithAffix(user) }))
      .attr(PreUseInterruptAttr, (user, target, move) => i18next.t("moveTriggers:lostFocus", { pokemonName: getPokemonNameWithAffix(user) }), user => !!user.turnData.attacksReceived.find(r => r.damage))
      .punchingMove(),
    new AttackMove(Moves.SMELLING_SALTS, PokemonType.NORMAL, MoveCategory.PHYSICAL, 70, 100, 10, -1, 0, 3)
      .attr(MovePowerMultiplierAttr, (user, target, move) => target.status?.effect === StatusEffect.PARALYSIS ? 2 : 1)
      .attr(HealStatusEffectAttr, true, StatusEffect.PARALYSIS),
    new SelfStatusMove(Moves.FOLLOW_ME, PokemonType.NORMAL, -1, 20, -1, 2, 3)
      .attr(AddBattlerTagAttr, BattlerTagType.CENTER_OF_ATTENTION, true),
    new StatusMove(Moves.NATURE_POWER, PokemonType.NORMAL, -1, 20, -1, 0, 3)
      .attr(NaturePowerAttr),
    new SelfStatusMove(Moves.CHARGE, PokemonType.ELECTRIC, -1, 20, -1, 0, 3)
      .attr(StatStageChangeAttr, [ Stat.SPDEF ], 1, true)
      .attr(AddBattlerTagAttr, BattlerTagType.CHARGED, true, false),
    new StatusMove(Moves.TAUNT, PokemonType.DARK, 100, 20, -1, 0, 3)
      .ignoresSubstitute()
      .attr(AddBattlerTagAttr, BattlerTagType.TAUNT, false, true, 4)
      .reflectable(),
    new StatusMove(Moves.HELPING_HAND, PokemonType.NORMAL, -1, 20, -1, 5, 3)
      .attr(AddBattlerTagAttr, BattlerTagType.HELPING_HAND)
      .ignoresSubstitute()
      .target(MoveTarget.NEAR_ALLY)
      .condition(failIfSingleBattle),
    new StatusMove(Moves.TRICK, PokemonType.PSYCHIC, 100, 10, -1, 0, 3)
      .unimplemented(),
    new StatusMove(Moves.ROLE_PLAY, PokemonType.PSYCHIC, -1, 10, -1, 0, 3)
      .ignoresSubstitute()
      .attr(AbilityCopyAttr),
    new SelfStatusMove(Moves.WISH, PokemonType.NORMAL, -1, 10, -1, 0, 3)
      .triageMove()
      .attr(AddArenaTagAttr, ArenaTagType.WISH, 2, true),
    new SelfStatusMove(Moves.ASSIST, PokemonType.NORMAL, -1, 20, -1, 0, 3)
      .attr(RandomMovesetMoveAttr, invalidAssistMoves, true),
    new SelfStatusMove(Moves.INGRAIN, PokemonType.GRASS, -1, 20, -1, 0, 3)
      .attr(AddBattlerTagAttr, BattlerTagType.INGRAIN, true, true)
      .attr(AddBattlerTagAttr, BattlerTagType.IGNORE_FLYING, true, true)
      .attr(RemoveBattlerTagAttr, [ BattlerTagType.FLOATING ], true),
    new AttackMove(Moves.SUPERPOWER, PokemonType.FIGHTING, MoveCategory.PHYSICAL, 120, 100, 5, -1, 0, 3)
      .attr(StatStageChangeAttr, [ Stat.ATK, Stat.DEF ], -1, true),
    new SelfStatusMove(Moves.MAGIC_COAT, PokemonType.PSYCHIC, -1, 15, -1, 4, 3)
      .attr(AddBattlerTagAttr, BattlerTagType.MAGIC_COAT, true, true, 0)
      .condition(failIfLastCondition)
      // Interactions with stomping tantrum, instruct, and other moves that
      // rely on move history
      // Also will not reflect roar / whirlwind if the target has ForceSwitchOutImmunityAbAttr
      .edgeCase(),
    new SelfStatusMove(Moves.RECYCLE, PokemonType.NORMAL, -1, 10, -1, 0, 3)
      .unimplemented(),
    new AttackMove(Moves.REVENGE, PokemonType.FIGHTING, MoveCategory.PHYSICAL, 60, 100, 10, -1, -4, 3)
      .attr(TurnDamagedDoublePowerAttr),
    new AttackMove(Moves.BRICK_BREAK, PokemonType.FIGHTING, MoveCategory.PHYSICAL, 75, 100, 15, -1, 0, 3)
      .attr(RemoveScreensAttr),
    new StatusMove(Moves.YAWN, PokemonType.NORMAL, -1, 10, -1, 0, 3)
      .attr(AddBattlerTagAttr, BattlerTagType.DROWSY, false, true)
      .condition((user, target, move) => !target.status && !target.isSafeguarded(user))
      .reflectable(),
    new AttackMove(Moves.KNOCK_OFF, PokemonType.DARK, MoveCategory.PHYSICAL, 65, 100, 20, -1, 0, 3)
      .attr(MovePowerMultiplierAttr, (user, target, move) => target.getHeldItems().filter(i => i.isTransferable).length > 0 ? 1.5 : 1)
      .attr(RemoveHeldItemAttr, false),
    new AttackMove(Moves.ENDEAVOR, PokemonType.NORMAL, MoveCategory.PHYSICAL, -1, 100, 5, -1, 0, 3)
      .attr(MatchHpAttr)
      .condition(failOnBossCondition),
    new AttackMove(Moves.ERUPTION, PokemonType.FIRE, MoveCategory.SPECIAL, 150, 100, 5, -1, 0, 3)
      .attr(HpPowerAttr)
      .target(MoveTarget.ALL_NEAR_ENEMIES),
    new StatusMove(Moves.SKILL_SWAP, PokemonType.PSYCHIC, -1, 10, -1, 0, 3)
      .ignoresSubstitute()
      .attr(SwitchAbilitiesAttr),
    new StatusMove(Moves.IMPRISON, PokemonType.PSYCHIC, 100, 10, -1, 0, 3)
      .ignoresSubstitute()
      .attr(AddArenaTagAttr, ArenaTagType.IMPRISON, 1, true, false)
      .target(MoveTarget.ENEMY_SIDE),
    new SelfStatusMove(Moves.REFRESH, PokemonType.NORMAL, -1, 20, -1, 0, 3)
      .attr(HealStatusEffectAttr, true, [ StatusEffect.PARALYSIS, StatusEffect.POISON, StatusEffect.TOXIC, StatusEffect.BURN ])
      .condition((user, target, move) => !!user.status && (user.status.effect === StatusEffect.PARALYSIS || user.status.effect === StatusEffect.POISON || user.status.effect === StatusEffect.TOXIC || user.status.effect === StatusEffect.BURN)),
    new SelfStatusMove(Moves.GRUDGE, PokemonType.GHOST, -1, 5, -1, 0, 3)
      .attr(AddBattlerTagAttr, BattlerTagType.GRUDGE, true, undefined, 1),
    new SelfStatusMove(Moves.SNATCH, PokemonType.DARK, -1, 10, -1, 4, 3)
      .unimplemented(),
    new AttackMove(Moves.SECRET_POWER, PokemonType.NORMAL, MoveCategory.PHYSICAL, 70, 100, 20, 30, 0, 3)
      .makesContact(false)
      .attr(SecretPowerAttr),
    new ChargingAttackMove(Moves.DIVE, PokemonType.WATER, MoveCategory.PHYSICAL, 80, 100, 10, -1, 0, 3)
      .chargeText(i18next.t("moveTriggers:hidUnderwater", { pokemonName: "{USER}" }))
      .chargeAttr(SemiInvulnerableAttr, BattlerTagType.UNDERWATER)
      .chargeAttr(GulpMissileTagAttr),
    new AttackMove(Moves.ARM_THRUST, PokemonType.FIGHTING, MoveCategory.PHYSICAL, 15, 100, 20, -1, 0, 3)
      .attr(MultiHitAttr),
    new SelfStatusMove(Moves.CAMOUFLAGE, PokemonType.NORMAL, -1, 20, -1, 0, 3)
      .attr(CopyBiomeTypeAttr),
    new SelfStatusMove(Moves.TAIL_GLOW, PokemonType.BUG, -1, 20, -1, 0, 3)
      .attr(StatStageChangeAttr, [ Stat.SPATK ], 3, true),
    new AttackMove(Moves.LUSTER_PURGE, PokemonType.PSYCHIC, MoveCategory.SPECIAL, 95, 100, 5, 50, 0, 3)
      .attr(StatStageChangeAttr, [ Stat.SPDEF ], -1),
    new AttackMove(Moves.MIST_BALL, PokemonType.PSYCHIC, MoveCategory.SPECIAL, 95, 100, 5, 50, 0, 3)
      .attr(StatStageChangeAttr, [ Stat.SPATK ], -1)
      .ballBombMove(),
    new StatusMove(Moves.FEATHER_DANCE, PokemonType.FLYING, 100, 15, -1, 0, 3)
      .attr(StatStageChangeAttr, [ Stat.ATK ], -2)
      .danceMove()
      .reflectable(),
    new StatusMove(Moves.TEETER_DANCE, PokemonType.NORMAL, 100, 20, -1, 0, 3)
      .attr(ConfuseAttr)
      .danceMove()
      .target(MoveTarget.ALL_NEAR_OTHERS),
    new AttackMove(Moves.BLAZE_KICK, PokemonType.FIRE, MoveCategory.PHYSICAL, 85, 90, 10, 10, 0, 3)
      .attr(HighCritAttr)
      .attr(StatusEffectAttr, StatusEffect.BURN),
    new StatusMove(Moves.MUD_SPORT, PokemonType.GROUND, -1, 15, -1, 0, 3)
      .ignoresProtect()
      .attr(AddArenaTagAttr, ArenaTagType.MUD_SPORT, 5)
      .target(MoveTarget.BOTH_SIDES),
    new AttackMove(Moves.ICE_BALL, PokemonType.ICE, MoveCategory.PHYSICAL, 30, 90, 20, -1, 0, 3)
      .partial() // Does not lock the user properly, does not increase damage correctly
      .attr(ConsecutiveUseDoublePowerAttr, 5, true, true, Moves.DEFENSE_CURL)
      .ballBombMove(),
    new AttackMove(Moves.NEEDLE_ARM, PokemonType.GRASS, MoveCategory.PHYSICAL, 60, 100, 15, 30, 0, 3)
      .attr(FlinchAttr),
    new SelfStatusMove(Moves.SLACK_OFF, PokemonType.NORMAL, -1, 5, -1, 0, 3)
      .attr(HealAttr, 0.5)
      .triageMove(),
    new AttackMove(Moves.HYPER_VOICE, PokemonType.NORMAL, MoveCategory.SPECIAL, 90, 100, 10, -1, 0, 3)
      .soundBased()
      .target(MoveTarget.ALL_NEAR_ENEMIES),
    new AttackMove(Moves.POISON_FANG, PokemonType.POISON, MoveCategory.PHYSICAL, 50, 100, 15, 50, 0, 3)
      .attr(StatusEffectAttr, StatusEffect.TOXIC)
      .bitingMove(),
    new AttackMove(Moves.CRUSH_CLAW, PokemonType.NORMAL, MoveCategory.PHYSICAL, 75, 95, 10, 50, 0, 3)
      .attr(StatStageChangeAttr, [ Stat.DEF ], -1),
    new AttackMove(Moves.BLAST_BURN, PokemonType.FIRE, MoveCategory.SPECIAL, 150, 90, 5, -1, 0, 3)
      .attr(RechargeAttr),
    new AttackMove(Moves.HYDRO_CANNON, PokemonType.WATER, MoveCategory.SPECIAL, 150, 90, 5, -1, 0, 3)
      .attr(RechargeAttr),
    new AttackMove(Moves.METEOR_MASH, PokemonType.STEEL, MoveCategory.PHYSICAL, 90, 90, 10, 20, 0, 3)
      .attr(StatStageChangeAttr, [ Stat.ATK ], 1, true)
      .punchingMove(),
    new AttackMove(Moves.ASTONISH, PokemonType.GHOST, MoveCategory.PHYSICAL, 30, 100, 15, 30, 0, 3)
      .attr(FlinchAttr),
    new AttackMove(Moves.WEATHER_BALL, PokemonType.NORMAL, MoveCategory.SPECIAL, 50, 100, 10, -1, 0, 3)
      .attr(WeatherBallTypeAttr)
      .attr(MovePowerMultiplierAttr, (user, target, move) => {
        const weather = globalScene.arena.weather;
        if (!weather) {
          return 1;
        }
        const weatherTypes = [ WeatherType.SUNNY, WeatherType.RAIN, WeatherType.SANDSTORM, WeatherType.HAIL, WeatherType.SNOW, WeatherType.FOG, WeatherType.HEAVY_RAIN, WeatherType.HARSH_SUN ];
        if (weatherTypes.includes(weather.weatherType) && !weather.isEffectSuppressed()) {
          return 2;
        }
        return 1;
      })
      .ballBombMove(),
    new StatusMove(Moves.AROMATHERAPY, PokemonType.GRASS, -1, 5, -1, 0, 3)
      .attr(PartyStatusCureAttr, i18next.t("moveTriggers:soothingAromaWaftedThroughArea"), Abilities.SAP_SIPPER)
      .target(MoveTarget.PARTY),
    new StatusMove(Moves.FAKE_TEARS, PokemonType.DARK, 100, 20, -1, 0, 3)
      .attr(StatStageChangeAttr, [ Stat.SPDEF ], -2)
      .reflectable(),
    new AttackMove(Moves.AIR_CUTTER, PokemonType.FLYING, MoveCategory.SPECIAL, 60, 95, 25, -1, 0, 3)
      .attr(HighCritAttr)
      .slicingMove()
      .windMove()
      .target(MoveTarget.ALL_NEAR_ENEMIES),
    new AttackMove(Moves.OVERHEAT, PokemonType.FIRE, MoveCategory.SPECIAL, 130, 90, 5, -1, 0, 3)
      .attr(StatStageChangeAttr, [ Stat.SPATK ], -2, true)
      .attr(HealStatusEffectAttr, true, StatusEffect.FREEZE),
    new StatusMove(Moves.ODOR_SLEUTH, PokemonType.NORMAL, -1, 40, -1, 0, 3)
      .attr(ExposedMoveAttr, BattlerTagType.IGNORE_GHOST)
      .ignoresSubstitute()
      .reflectable(),
    new AttackMove(Moves.ROCK_TOMB, PokemonType.ROCK, MoveCategory.PHYSICAL, 60, 95, 15, 100, 0, 3)
      .attr(StatStageChangeAttr, [ Stat.SPD ], -1)
      .makesContact(false),
    new AttackMove(Moves.SILVER_WIND, PokemonType.BUG, MoveCategory.SPECIAL, 60, 100, 5, 10, 0, 3)
      .attr(StatStageChangeAttr, [ Stat.ATK, Stat.DEF, Stat.SPATK, Stat.SPDEF, Stat.SPD ], 1, true)
      .windMove(),
    new StatusMove(Moves.METAL_SOUND, PokemonType.STEEL, 85, 40, -1, 0, 3)
      .attr(StatStageChangeAttr, [ Stat.SPDEF ], -2)
      .soundBased()
      .reflectable(),
    new StatusMove(Moves.GRASS_WHISTLE, PokemonType.GRASS, 55, 15, -1, 0, 3)
      .attr(StatusEffectAttr, StatusEffect.SLEEP)
      .soundBased()
      .reflectable(),
    new StatusMove(Moves.TICKLE, PokemonType.NORMAL, 100, 20, -1, 0, 3)
      .attr(StatStageChangeAttr, [ Stat.ATK, Stat.DEF ], -1)
      .reflectable(),
    new SelfStatusMove(Moves.COSMIC_POWER, PokemonType.PSYCHIC, -1, 20, -1, 0, 3)
      .attr(StatStageChangeAttr, [ Stat.DEF, Stat.SPDEF ], 1, true),
    new AttackMove(Moves.WATER_SPOUT, PokemonType.WATER, MoveCategory.SPECIAL, 150, 100, 5, -1, 0, 3)
      .attr(HpPowerAttr)
      .target(MoveTarget.ALL_NEAR_ENEMIES),
    new AttackMove(Moves.SIGNAL_BEAM, PokemonType.BUG, MoveCategory.SPECIAL, 75, 100, 15, 10, 0, 3)
      .attr(ConfuseAttr),
    new AttackMove(Moves.SHADOW_PUNCH, PokemonType.GHOST, MoveCategory.PHYSICAL, 60, -1, 20, -1, 0, 3)
      .punchingMove(),
    new AttackMove(Moves.EXTRASENSORY, PokemonType.PSYCHIC, MoveCategory.SPECIAL, 80, 100, 20, 10, 0, 3)
      .attr(FlinchAttr),
    new AttackMove(Moves.SKY_UPPERCUT, PokemonType.FIGHTING, MoveCategory.PHYSICAL, 85, 90, 15, -1, 0, 3)
      .attr(HitsTagAttr, BattlerTagType.FLYING)
      .punchingMove(),
    new AttackMove(Moves.SAND_TOMB, PokemonType.GROUND, MoveCategory.PHYSICAL, 35, 85, 15, -1, 0, 3)
      .attr(TrapAttr, BattlerTagType.SAND_TOMB)
      .makesContact(false),
    new AttackMove(Moves.SHEER_COLD, PokemonType.ICE, MoveCategory.SPECIAL, 200, 20, 5, -1, 0, 3)
      .attr(IceNoEffectTypeAttr)
      .attr(OneHitKOAttr)
      .attr(SheerColdAccuracyAttr),
    new AttackMove(Moves.MUDDY_WATER, PokemonType.WATER, MoveCategory.SPECIAL, 90, 85, 10, 30, 0, 3)
      .attr(StatStageChangeAttr, [ Stat.ACC ], -1)
      .target(MoveTarget.ALL_NEAR_ENEMIES),
    new AttackMove(Moves.BULLET_SEED, PokemonType.GRASS, MoveCategory.PHYSICAL, 25, 100, 30, -1, 0, 3)
      .attr(MultiHitAttr)
      .makesContact(false)
      .ballBombMove(),
    new AttackMove(Moves.AERIAL_ACE, PokemonType.FLYING, MoveCategory.PHYSICAL, 60, -1, 20, -1, 0, 3)
      .slicingMove(),
    new AttackMove(Moves.ICICLE_SPEAR, PokemonType.ICE, MoveCategory.PHYSICAL, 25, 100, 30, -1, 0, 3)
      .attr(MultiHitAttr)
      .makesContact(false),
    new SelfStatusMove(Moves.IRON_DEFENSE, PokemonType.STEEL, -1, 15, -1, 0, 3)
      .attr(StatStageChangeAttr, [ Stat.DEF ], 2, true),
    new StatusMove(Moves.BLOCK, PokemonType.NORMAL, -1, 5, -1, 0, 3)
      .condition(failIfGhostTypeCondition)
      .attr(AddBattlerTagAttr, BattlerTagType.TRAPPED, false, true, 1)
      .reflectable(),
    new StatusMove(Moves.HOWL, PokemonType.NORMAL, -1, 40, -1, 0, 3)
      .attr(StatStageChangeAttr, [ Stat.ATK ], 1)
      .soundBased()
      .target(MoveTarget.USER_AND_ALLIES),
    new AttackMove(Moves.DRAGON_CLAW, PokemonType.DRAGON, MoveCategory.PHYSICAL, 80, 100, 15, -1, 0, 3),
    new AttackMove(Moves.FRENZY_PLANT, PokemonType.GRASS, MoveCategory.SPECIAL, 150, 90, 5, -1, 0, 3)
      .attr(RechargeAttr),
    new SelfStatusMove(Moves.BULK_UP, PokemonType.FIGHTING, -1, 20, -1, 0, 3)
      .attr(StatStageChangeAttr, [ Stat.ATK, Stat.DEF ], 1, true),
    new ChargingAttackMove(Moves.BOUNCE, PokemonType.FLYING, MoveCategory.PHYSICAL, 85, 85, 5, 30, 0, 3)
      .chargeText(i18next.t("moveTriggers:sprangUp", { pokemonName: "{USER}" }))
      .chargeAttr(SemiInvulnerableAttr, BattlerTagType.FLYING)
      .attr(StatusEffectAttr, StatusEffect.PARALYSIS)
      .condition(failOnGravityCondition),
    new AttackMove(Moves.MUD_SHOT, PokemonType.GROUND, MoveCategory.SPECIAL, 55, 95, 15, 100, 0, 3)
      .attr(StatStageChangeAttr, [ Stat.SPD ], -1),
    new AttackMove(Moves.POISON_TAIL, PokemonType.POISON, MoveCategory.PHYSICAL, 50, 100, 25, 10, 0, 3)
      .attr(HighCritAttr)
      .attr(StatusEffectAttr, StatusEffect.POISON),
    new AttackMove(Moves.COVET, PokemonType.NORMAL, MoveCategory.PHYSICAL, 60, 100, 25, -1, 0, 3)
      .attr(StealHeldItemChanceAttr, 0.3),
    new AttackMove(Moves.VOLT_TACKLE, PokemonType.ELECTRIC, MoveCategory.PHYSICAL, 120, 100, 15, 10, 0, 3)
      .attr(RecoilAttr, false, 0.33)
      .attr(StatusEffectAttr, StatusEffect.PARALYSIS)
      .recklessMove(),
    new AttackMove(Moves.MAGICAL_LEAF, PokemonType.GRASS, MoveCategory.SPECIAL, 60, -1, 20, -1, 0, 3),
    new StatusMove(Moves.WATER_SPORT, PokemonType.WATER, -1, 15, -1, 0, 3)
      .ignoresProtect()
      .attr(AddArenaTagAttr, ArenaTagType.WATER_SPORT, 5)
      .target(MoveTarget.BOTH_SIDES),
    new SelfStatusMove(Moves.CALM_MIND, PokemonType.PSYCHIC, -1, 20, -1, 0, 3)
      .attr(StatStageChangeAttr, [ Stat.SPATK, Stat.SPDEF ], 1, true),
    new AttackMove(Moves.LEAF_BLADE, PokemonType.GRASS, MoveCategory.PHYSICAL, 90, 100, 15, -1, 0, 3)
      .attr(HighCritAttr)
      .slicingMove(),
    new SelfStatusMove(Moves.DRAGON_DANCE, PokemonType.DRAGON, -1, 20, -1, 0, 3)
      .attr(StatStageChangeAttr, [ Stat.ATK, Stat.SPD ], 1, true)
      .danceMove(),
    new AttackMove(Moves.ROCK_BLAST, PokemonType.ROCK, MoveCategory.PHYSICAL, 25, 90, 10, -1, 0, 3)
      .attr(MultiHitAttr)
      .makesContact(false)
      .ballBombMove(),
    new AttackMove(Moves.SHOCK_WAVE, PokemonType.ELECTRIC, MoveCategory.SPECIAL, 60, -1, 20, -1, 0, 3),
    new AttackMove(Moves.WATER_PULSE, PokemonType.WATER, MoveCategory.SPECIAL, 60, 100, 20, 20, 0, 3)
      .attr(ConfuseAttr)
      .pulseMove(),
    new AttackMove(Moves.DOOM_DESIRE, PokemonType.STEEL, MoveCategory.SPECIAL, 140, 100, 5, -1, 0, 3)
      .partial() // cannot be used on multiple Pokemon on the same side in a double battle, hits immediately when called by Metronome/etc, should not apply abilities or held items if user is off the field
      .ignoresProtect()
      .attr(DelayedAttackAttr, ArenaTagType.DOOM_DESIRE, ChargeAnim.DOOM_DESIRE_CHARGING, i18next.t("moveTriggers:choseDoomDesireAsDestiny", { pokemonName: "{USER}" })),
    new AttackMove(Moves.PSYCHO_BOOST, PokemonType.PSYCHIC, MoveCategory.SPECIAL, 140, 90, 5, -1, 0, 3)
      .attr(StatStageChangeAttr, [ Stat.SPATK ], -2, true),
    new SelfStatusMove(Moves.ROOST, PokemonType.FLYING, -1, 5, -1, 0, 4)
      .attr(HealAttr, 0.5)
      .attr(AddBattlerTagAttr, BattlerTagType.ROOSTED, true, false)
      .triageMove(),
    new StatusMove(Moves.GRAVITY, PokemonType.PSYCHIC, -1, 5, -1, 0, 4)
      .ignoresProtect()
      .attr(AddArenaTagAttr, ArenaTagType.GRAVITY, 5)
      .target(MoveTarget.BOTH_SIDES),
    new StatusMove(Moves.MIRACLE_EYE, PokemonType.PSYCHIC, -1, 40, -1, 0, 4)
      .attr(ExposedMoveAttr, BattlerTagType.IGNORE_DARK)
      .ignoresSubstitute()
      .reflectable(),
    new AttackMove(Moves.WAKE_UP_SLAP, PokemonType.FIGHTING, MoveCategory.PHYSICAL, 70, 100, 10, -1, 0, 4)
      .attr(MovePowerMultiplierAttr, (user, target, move) => targetSleptOrComatoseCondition(user, target, move) ? 2 : 1)
      .attr(HealStatusEffectAttr, false, StatusEffect.SLEEP),
    new AttackMove(Moves.HAMMER_ARM, PokemonType.FIGHTING, MoveCategory.PHYSICAL, 100, 90, 10, -1, 0, 4)
      .attr(StatStageChangeAttr, [ Stat.SPD ], -1, true)
      .punchingMove(),
    new AttackMove(Moves.GYRO_BALL, PokemonType.STEEL, MoveCategory.PHYSICAL, -1, 100, 5, -1, 0, 4)
      .attr(GyroBallPowerAttr)
      .ballBombMove(),
    new SelfStatusMove(Moves.HEALING_WISH, PokemonType.PSYCHIC, -1, 10, -1, 0, 4)
      .attr(SacrificialFullRestoreAttr, false, "moveTriggers:sacrificialFullRestore")
      .triageMove()
      .condition(failIfLastInPartyCondition),
    new AttackMove(Moves.BRINE, PokemonType.WATER, MoveCategory.SPECIAL, 65, 100, 10, -1, 0, 4)
      .attr(MovePowerMultiplierAttr, (user, target, move) => target.getHpRatio() < 0.5 ? 2 : 1),
    new AttackMove(Moves.NATURAL_GIFT, PokemonType.NORMAL, MoveCategory.PHYSICAL, -1, 100, 15, -1, 0, 4)
      .makesContact(false)
      .unimplemented(),
    new AttackMove(Moves.FEINT, PokemonType.NORMAL, MoveCategory.PHYSICAL, 30, 100, 10, -1, 2, 4)
      .attr(RemoveBattlerTagAttr, [ BattlerTagType.PROTECTED ])
      .attr(RemoveArenaTagsAttr, [ ArenaTagType.QUICK_GUARD, ArenaTagType.WIDE_GUARD, ArenaTagType.MAT_BLOCK, ArenaTagType.CRAFTY_SHIELD ], false)
      .makesContact(false)
      .ignoresProtect(),
    new AttackMove(Moves.PLUCK, PokemonType.FLYING, MoveCategory.PHYSICAL, 60, 100, 20, -1, 0, 4)
      .attr(StealEatBerryAttr),
    new StatusMove(Moves.TAILWIND, PokemonType.FLYING, -1, 15, -1, 0, 4)
      .windMove()
      .attr(AddArenaTagAttr, ArenaTagType.TAILWIND, 4, true)
      .target(MoveTarget.USER_SIDE),
    new StatusMove(Moves.ACUPRESSURE, PokemonType.NORMAL, -1, 30, -1, 0, 4)
      .attr(AcupressureStatStageChangeAttr)
      .target(MoveTarget.USER_OR_NEAR_ALLY),
    new AttackMove(Moves.METAL_BURST, PokemonType.STEEL, MoveCategory.PHYSICAL, -1, 100, 10, -1, 0, 4)
      .attr(CounterDamageAttr, (move: Move) => (move.category === MoveCategory.PHYSICAL || move.category === MoveCategory.SPECIAL), 1.5)
      .redirectCounter()
      .makesContact(false)
      .target(MoveTarget.ATTACKER),
    new AttackMove(Moves.U_TURN, PokemonType.BUG, MoveCategory.PHYSICAL, 70, 100, 20, -1, 0, 4)
      .attr(ForceSwitchOutAttr, true),
    new AttackMove(Moves.CLOSE_COMBAT, PokemonType.FIGHTING, MoveCategory.PHYSICAL, 120, 100, 5, -1, 0, 4)
      .attr(StatStageChangeAttr, [ Stat.DEF, Stat.SPDEF ], -1, true),
    new AttackMove(Moves.PAYBACK, PokemonType.DARK, MoveCategory.PHYSICAL, 50, 100, 10, -1, 0, 4)
      .attr(MovePowerMultiplierAttr, (user, target, move) => target.getLastXMoves(1).find(m => m.turn === globalScene.currentBattle.turn) || globalScene.currentBattle.turnCommands[target.getBattlerIndex()]?.command === Command.BALL ? 2 : 1),
    new AttackMove(Moves.ASSURANCE, PokemonType.DARK, MoveCategory.PHYSICAL, 60, 100, 10, -1, 0, 4)
      .attr(MovePowerMultiplierAttr, (user, target, move) => target.turnData.damageTaken > 0 ? 2 : 1),
    new StatusMove(Moves.EMBARGO, PokemonType.DARK, 100, 15, -1, 0, 4)
      .reflectable()
      .unimplemented(),
    new AttackMove(Moves.FLING, PokemonType.DARK, MoveCategory.PHYSICAL, -1, 100, 10, -1, 0, 4)
      .makesContact(false)
      .unimplemented(),
    new StatusMove(Moves.PSYCHO_SHIFT, PokemonType.PSYCHIC, 100, 10, -1, 0, 4)
      .attr(PsychoShiftEffectAttr)
      .condition((user, target, move) => {
        let statusToApply = user.hasAbility(Abilities.COMATOSE) ? StatusEffect.SLEEP : undefined;
        if (user.status?.effect && isNonVolatileStatusEffect(user.status.effect)) {
          statusToApply = user.status.effect;
        }
        return !!statusToApply && target.canSetStatus(statusToApply, false, false, user);
      }
      ),
    new AttackMove(Moves.TRUMP_CARD, PokemonType.NORMAL, MoveCategory.SPECIAL, -1, -1, 5, -1, 0, 4)
      .makesContact()
      .attr(LessPPMorePowerAttr),
    new StatusMove(Moves.HEAL_BLOCK, PokemonType.PSYCHIC, 100, 15, -1, 0, 4)
      .attr(AddBattlerTagAttr, BattlerTagType.HEAL_BLOCK, false, true, 5)
      .target(MoveTarget.ALL_NEAR_ENEMIES)
      .reflectable(),
    new AttackMove(Moves.WRING_OUT, PokemonType.NORMAL, MoveCategory.SPECIAL, -1, 100, 5, -1, 0, 4)
      .attr(OpponentHighHpPowerAttr, 120)
      .makesContact(),
    new SelfStatusMove(Moves.POWER_TRICK, PokemonType.PSYCHIC, -1, 10, -1, 0, 4)
      .attr(AddBattlerTagAttr, BattlerTagType.POWER_TRICK, true),
    new StatusMove(Moves.GASTRO_ACID, PokemonType.POISON, 100, 10, -1, 0, 4)
      .attr(SuppressAbilitiesAttr)
      .reflectable(),
    new StatusMove(Moves.LUCKY_CHANT, PokemonType.NORMAL, -1, 30, -1, 0, 4)
      .attr(AddArenaTagAttr, ArenaTagType.NO_CRIT, 5, true, true)
      .target(MoveTarget.USER_SIDE),
    new StatusMove(Moves.ME_FIRST, PokemonType.NORMAL, -1, 20, -1, 0, 4)
      .ignoresSubstitute()
      .target(MoveTarget.NEAR_ENEMY)
      .unimplemented(),
    new SelfStatusMove(Moves.COPYCAT, PokemonType.NORMAL, -1, 20, -1, 0, 4)
      .attr(CopyMoveAttr, false, invalidCopycatMoves),
    new StatusMove(Moves.POWER_SWAP, PokemonType.PSYCHIC, -1, 10, 100, 0, 4)
      .attr(SwapStatStagesAttr, [ Stat.ATK, Stat.SPATK ])
      .ignoresSubstitute(),
    new StatusMove(Moves.GUARD_SWAP, PokemonType.PSYCHIC, -1, 10, 100, 0, 4)
      .attr(SwapStatStagesAttr, [ Stat.DEF, Stat.SPDEF ])
      .ignoresSubstitute(),
    new AttackMove(Moves.PUNISHMENT, PokemonType.DARK, MoveCategory.PHYSICAL, -1, 100, 5, -1, 0, 4)
      .makesContact(true)
      .attr(PunishmentPowerAttr),
    new AttackMove(Moves.LAST_RESORT, PokemonType.NORMAL, MoveCategory.PHYSICAL, 140, 100, 5, -1, 0, 4)
      .attr(LastResortAttr),
    new StatusMove(Moves.WORRY_SEED, PokemonType.GRASS, 100, 10, -1, 0, 4)
      .attr(AbilityChangeAttr, Abilities.INSOMNIA)
      .reflectable(),
    new AttackMove(Moves.SUCKER_PUNCH, PokemonType.DARK, MoveCategory.PHYSICAL, 70, 100, 5, -1, 1, 4)
      .condition((user, target, move) => {
        const turnCommand = globalScene.currentBattle.turnCommands[target.getBattlerIndex()];
        if (!turnCommand || !turnCommand.move) {
          return false;
        }
        return (turnCommand.command === Command.FIGHT && !target.turnData.acted && allMoves[turnCommand.move.move].category !== MoveCategory.STATUS);
      }),
    new StatusMove(Moves.TOXIC_SPIKES, PokemonType.POISON, -1, 20, -1, 0, 4)
      .attr(AddArenaTrapTagAttr, ArenaTagType.TOXIC_SPIKES)
      .target(MoveTarget.ENEMY_SIDE)
      .reflectable(),
    new StatusMove(Moves.HEART_SWAP, PokemonType.PSYCHIC, -1, 10, -1, 0, 4)
      .attr(SwapStatStagesAttr, BATTLE_STATS)
      .ignoresSubstitute(),
    new SelfStatusMove(Moves.AQUA_RING, PokemonType.WATER, -1, 20, -1, 0, 4)
      .attr(AddBattlerTagAttr, BattlerTagType.AQUA_RING, true, true),
    new SelfStatusMove(Moves.MAGNET_RISE, PokemonType.ELECTRIC, -1, 10, -1, 0, 4)
      .attr(AddBattlerTagAttr, BattlerTagType.FLOATING, true, true, 5)
      .condition((user, target, move) => !globalScene.arena.getTag(ArenaTagType.GRAVITY) && [ BattlerTagType.FLOATING, BattlerTagType.IGNORE_FLYING, BattlerTagType.INGRAIN ].every((tag) => !user.getTag(tag))),
    new AttackMove(Moves.FLARE_BLITZ, PokemonType.FIRE, MoveCategory.PHYSICAL, 120, 100, 15, 10, 0, 4)
      .attr(RecoilAttr, false, 0.33)
      .attr(HealStatusEffectAttr, true, StatusEffect.FREEZE)
      .attr(StatusEffectAttr, StatusEffect.BURN)
      .recklessMove(),
    new AttackMove(Moves.FORCE_PALM, PokemonType.FIGHTING, MoveCategory.PHYSICAL, 60, 100, 10, 30, 0, 4)
      .attr(StatusEffectAttr, StatusEffect.PARALYSIS),
    new AttackMove(Moves.AURA_SPHERE, PokemonType.FIGHTING, MoveCategory.SPECIAL, 80, -1, 20, -1, 0, 4)
      .pulseMove()
      .ballBombMove(),
    new SelfStatusMove(Moves.ROCK_POLISH, PokemonType.ROCK, -1, 20, -1, 0, 4)
      .attr(StatStageChangeAttr, [ Stat.SPD ], 2, true),
    new AttackMove(Moves.POISON_JAB, PokemonType.POISON, MoveCategory.PHYSICAL, 80, 100, 20, 30, 0, 4)
      .attr(StatusEffectAttr, StatusEffect.POISON),
    new AttackMove(Moves.DARK_PULSE, PokemonType.DARK, MoveCategory.SPECIAL, 80, 100, 15, 20, 0, 4)
      .attr(FlinchAttr)
      .pulseMove(),
    new AttackMove(Moves.NIGHT_SLASH, PokemonType.DARK, MoveCategory.PHYSICAL, 70, 100, 15, -1, 0, 4)
      .attr(HighCritAttr)
      .slicingMove(),
    new AttackMove(Moves.AQUA_TAIL, PokemonType.WATER, MoveCategory.PHYSICAL, 90, 90, 10, -1, 0, 4),
    new AttackMove(Moves.SEED_BOMB, PokemonType.GRASS, MoveCategory.PHYSICAL, 80, 100, 15, -1, 0, 4)
      .makesContact(false)
      .ballBombMove(),
    new AttackMove(Moves.AIR_SLASH, PokemonType.FLYING, MoveCategory.SPECIAL, 75, 95, 15, 30, 0, 4)
      .attr(FlinchAttr)
      .slicingMove(),
    new AttackMove(Moves.X_SCISSOR, PokemonType.BUG, MoveCategory.PHYSICAL, 80, 100, 15, -1, 0, 4)
      .slicingMove(),
    new AttackMove(Moves.BUG_BUZZ, PokemonType.BUG, MoveCategory.SPECIAL, 90, 100, 10, 10, 0, 4)
      .attr(StatStageChangeAttr, [ Stat.SPDEF ], -1)
      .soundBased(),
    new AttackMove(Moves.DRAGON_PULSE, PokemonType.DRAGON, MoveCategory.SPECIAL, 85, 100, 10, -1, 0, 4)
      .pulseMove(),
    new AttackMove(Moves.DRAGON_RUSH, PokemonType.DRAGON, MoveCategory.PHYSICAL, 100, 75, 10, 20, 0, 4)
      .attr(AlwaysHitMinimizeAttr)
      .attr(HitsTagForDoubleDamageAttr, BattlerTagType.MINIMIZED)
      .attr(FlinchAttr),
    new AttackMove(Moves.POWER_GEM, PokemonType.ROCK, MoveCategory.SPECIAL, 80, 100, 20, -1, 0, 4),
    new AttackMove(Moves.DRAIN_PUNCH, PokemonType.FIGHTING, MoveCategory.PHYSICAL, 75, 100, 10, -1, 0, 4)
      .attr(HitHealAttr)
      .punchingMove()
      .triageMove(),
    new AttackMove(Moves.VACUUM_WAVE, PokemonType.FIGHTING, MoveCategory.SPECIAL, 40, 100, 30, -1, 1, 4),
    new AttackMove(Moves.FOCUS_BLAST, PokemonType.FIGHTING, MoveCategory.SPECIAL, 120, 70, 5, 10, 0, 4)
      .attr(StatStageChangeAttr, [ Stat.SPDEF ], -1)
      .ballBombMove(),
    new AttackMove(Moves.ENERGY_BALL, PokemonType.GRASS, MoveCategory.SPECIAL, 90, 100, 10, 10, 0, 4)
      .attr(StatStageChangeAttr, [ Stat.SPDEF ], -1)
      .ballBombMove(),
    new AttackMove(Moves.BRAVE_BIRD, PokemonType.FLYING, MoveCategory.PHYSICAL, 120, 100, 15, -1, 0, 4)
      .attr(RecoilAttr, false, 0.33)
      .recklessMove(),
    new AttackMove(Moves.EARTH_POWER, PokemonType.GROUND, MoveCategory.SPECIAL, 90, 100, 10, 10, 0, 4)
      .attr(StatStageChangeAttr, [ Stat.SPDEF ], -1),
    new StatusMove(Moves.SWITCHEROO, PokemonType.DARK, 100, 10, -1, 0, 4)
      .unimplemented(),
    new AttackMove(Moves.GIGA_IMPACT, PokemonType.NORMAL, MoveCategory.PHYSICAL, 150, 90, 5, -1, 0, 4)
      .attr(RechargeAttr),
    new SelfStatusMove(Moves.NASTY_PLOT, PokemonType.DARK, -1, 20, -1, 0, 4)
      .attr(StatStageChangeAttr, [ Stat.SPATK ], 2, true),
    new AttackMove(Moves.BULLET_PUNCH, PokemonType.STEEL, MoveCategory.PHYSICAL, 40, 100, 30, -1, 1, 4)
      .punchingMove(),
    new AttackMove(Moves.AVALANCHE, PokemonType.ICE, MoveCategory.PHYSICAL, 60, 100, 10, -1, -4, 4)
      .attr(TurnDamagedDoublePowerAttr),
    new AttackMove(Moves.ICE_SHARD, PokemonType.ICE, MoveCategory.PHYSICAL, 40, 100, 30, -1, 1, 4)
      .makesContact(false),
    new AttackMove(Moves.SHADOW_CLAW, PokemonType.GHOST, MoveCategory.PHYSICAL, 70, 100, 15, -1, 0, 4)
      .attr(HighCritAttr),
    new AttackMove(Moves.THUNDER_FANG, PokemonType.ELECTRIC, MoveCategory.PHYSICAL, 65, 95, 15, 10, 0, 4)
      .attr(FlinchAttr)
      .attr(StatusEffectAttr, StatusEffect.PARALYSIS)
      .bitingMove(),
    new AttackMove(Moves.ICE_FANG, PokemonType.ICE, MoveCategory.PHYSICAL, 65, 95, 15, 10, 0, 4)
      .attr(FlinchAttr)
      .attr(StatusEffectAttr, StatusEffect.FREEZE)
      .bitingMove(),
    new AttackMove(Moves.FIRE_FANG, PokemonType.FIRE, MoveCategory.PHYSICAL, 65, 95, 15, 10, 0, 4)
      .attr(FlinchAttr)
      .attr(StatusEffectAttr, StatusEffect.BURN)
      .bitingMove(),
    new AttackMove(Moves.SHADOW_SNEAK, PokemonType.GHOST, MoveCategory.PHYSICAL, 40, 100, 30, -1, 1, 4),
    new AttackMove(Moves.MUD_BOMB, PokemonType.GROUND, MoveCategory.SPECIAL, 65, 85, 10, 30, 0, 4)
      .attr(StatStageChangeAttr, [ Stat.ACC ], -1)
      .ballBombMove(),
    new AttackMove(Moves.PSYCHO_CUT, PokemonType.PSYCHIC, MoveCategory.PHYSICAL, 70, 100, 20, -1, 0, 4)
      .attr(HighCritAttr)
      .slicingMove()
      .makesContact(false),
    new AttackMove(Moves.ZEN_HEADBUTT, PokemonType.PSYCHIC, MoveCategory.PHYSICAL, 80, 90, 15, 20, 0, 4)
      .attr(FlinchAttr),
    new AttackMove(Moves.MIRROR_SHOT, PokemonType.STEEL, MoveCategory.SPECIAL, 65, 85, 10, 30, 0, 4)
      .attr(StatStageChangeAttr, [ Stat.ACC ], -1),
    new AttackMove(Moves.FLASH_CANNON, PokemonType.STEEL, MoveCategory.SPECIAL, 80, 100, 10, 10, 0, 4)
      .attr(StatStageChangeAttr, [ Stat.SPDEF ], -1),
    new AttackMove(Moves.ROCK_CLIMB, PokemonType.NORMAL, MoveCategory.PHYSICAL, 90, 85, 20, 20, 0, 4)
      .attr(ConfuseAttr),
    new StatusMove(Moves.DEFOG, PokemonType.FLYING, -1, 15, -1, 0, 4)
      .attr(StatStageChangeAttr, [ Stat.EVA ], -1)
      .attr(ClearWeatherAttr, WeatherType.FOG)
      .attr(ClearTerrainAttr)
      .attr(RemoveScreensAttr, false)
      .attr(RemoveArenaTrapAttr, true)
      .attr(RemoveArenaTagsAttr, [ ArenaTagType.MIST, ArenaTagType.SAFEGUARD ], false)
      .reflectable(),
    new StatusMove(Moves.TRICK_ROOM, PokemonType.PSYCHIC, -1, 5, -1, -7, 4)
      .attr(AddArenaTagAttr, ArenaTagType.TRICK_ROOM, 5)
      .ignoresProtect()
      .target(MoveTarget.BOTH_SIDES),
    new AttackMove(Moves.DRACO_METEOR, PokemonType.DRAGON, MoveCategory.SPECIAL, 130, 90, 5, -1, 0, 4)
      .attr(StatStageChangeAttr, [ Stat.SPATK ], -2, true),
    new AttackMove(Moves.DISCHARGE, PokemonType.ELECTRIC, MoveCategory.SPECIAL, 80, 100, 15, 30, 0, 4)
      .attr(StatusEffectAttr, StatusEffect.PARALYSIS)
      .target(MoveTarget.ALL_NEAR_OTHERS),
    new AttackMove(Moves.LAVA_PLUME, PokemonType.FIRE, MoveCategory.SPECIAL, 80, 100, 15, 30, 0, 4)
      .attr(StatusEffectAttr, StatusEffect.BURN)
      .target(MoveTarget.ALL_NEAR_OTHERS),
    new AttackMove(Moves.LEAF_STORM, PokemonType.GRASS, MoveCategory.SPECIAL, 130, 90, 5, -1, 0, 4)
      .attr(StatStageChangeAttr, [ Stat.SPATK ], -2, true),
    new AttackMove(Moves.POWER_WHIP, PokemonType.GRASS, MoveCategory.PHYSICAL, 120, 85, 10, -1, 0, 4),
    new AttackMove(Moves.ROCK_WRECKER, PokemonType.ROCK, MoveCategory.PHYSICAL, 150, 90, 5, -1, 0, 4)
      .attr(RechargeAttr)
      .makesContact(false)
      .ballBombMove(),
    new AttackMove(Moves.CROSS_POISON, PokemonType.POISON, MoveCategory.PHYSICAL, 70, 100, 20, 10, 0, 4)
      .attr(HighCritAttr)
      .attr(StatusEffectAttr, StatusEffect.POISON)
      .slicingMove(),
    new AttackMove(Moves.GUNK_SHOT, PokemonType.POISON, MoveCategory.PHYSICAL, 120, 80, 5, 30, 0, 4)
      .attr(StatusEffectAttr, StatusEffect.POISON)
      .makesContact(false),
    new AttackMove(Moves.IRON_HEAD, PokemonType.STEEL, MoveCategory.PHYSICAL, 80, 100, 15, 30, 0, 4)
      .attr(FlinchAttr),
    new AttackMove(Moves.MAGNET_BOMB, PokemonType.STEEL, MoveCategory.PHYSICAL, 60, -1, 20, -1, 0, 4)
      .makesContact(false)
      .ballBombMove(),
    new AttackMove(Moves.STONE_EDGE, PokemonType.ROCK, MoveCategory.PHYSICAL, 100, 80, 5, -1, 0, 4)
      .attr(HighCritAttr)
      .makesContact(false),
    new StatusMove(Moves.CAPTIVATE, PokemonType.NORMAL, 100, 20, -1, 0, 4)
      .attr(StatStageChangeAttr, [ Stat.SPATK ], -2)
      .condition((user, target, move) => target.isOppositeGender(user))
      .target(MoveTarget.ALL_NEAR_ENEMIES)
      .reflectable(),
    new StatusMove(Moves.STEALTH_ROCK, PokemonType.ROCK, -1, 20, -1, 0, 4)
      .attr(AddArenaTrapTagAttr, ArenaTagType.STEALTH_ROCK)
      .target(MoveTarget.ENEMY_SIDE)
      .reflectable(),
    new AttackMove(Moves.GRASS_KNOT, PokemonType.GRASS, MoveCategory.SPECIAL, -1, 100, 20, -1, 0, 4)
      .attr(WeightPowerAttr)
      .makesContact(),
    new AttackMove(Moves.CHATTER, PokemonType.FLYING, MoveCategory.SPECIAL, 65, 100, 20, 100, 0, 4)
      .attr(ConfuseAttr)
      .soundBased(),
    new AttackMove(Moves.JUDGMENT, PokemonType.NORMAL, MoveCategory.SPECIAL, 100, 100, 10, -1, 0, 4)
      .attr(FormChangeItemTypeAttr),
    new AttackMove(Moves.BUG_BITE, PokemonType.BUG, MoveCategory.PHYSICAL, 60, 100, 20, -1, 0, 4)
      .attr(StealEatBerryAttr),
    new AttackMove(Moves.CHARGE_BEAM, PokemonType.ELECTRIC, MoveCategory.SPECIAL, 50, 90, 10, 70, 0, 4)
      .attr(StatStageChangeAttr, [ Stat.SPATK ], 1, true),
    new AttackMove(Moves.WOOD_HAMMER, PokemonType.GRASS, MoveCategory.PHYSICAL, 120, 100, 15, -1, 0, 4)
      .attr(RecoilAttr, false, 0.33)
      .recklessMove(),
    new AttackMove(Moves.AQUA_JET, PokemonType.WATER, MoveCategory.PHYSICAL, 40, 100, 20, -1, 1, 4),
    new AttackMove(Moves.ATTACK_ORDER, PokemonType.BUG, MoveCategory.PHYSICAL, 90, 100, 15, -1, 0, 4)
      .attr(HighCritAttr)
      .makesContact(false),
    new SelfStatusMove(Moves.DEFEND_ORDER, PokemonType.BUG, -1, 10, -1, 0, 4)
      .attr(StatStageChangeAttr, [ Stat.DEF, Stat.SPDEF ], 1, true),
    new SelfStatusMove(Moves.HEAL_ORDER, PokemonType.BUG, -1, 5, -1, 0, 4)
      .attr(HealAttr, 0.5)
      .triageMove(),
    new AttackMove(Moves.HEAD_SMASH, PokemonType.ROCK, MoveCategory.PHYSICAL, 150, 80, 5, -1, 0, 4)
      .attr(RecoilAttr, false, 0.5)
      .recklessMove(),
    new AttackMove(Moves.DOUBLE_HIT, PokemonType.NORMAL, MoveCategory.PHYSICAL, 35, 90, 10, -1, 0, 4)
      .attr(MultiHitAttr, MultiHitType._2),
    new AttackMove(Moves.ROAR_OF_TIME, PokemonType.DRAGON, MoveCategory.SPECIAL, 150, 90, 5, -1, 0, 4)
      .attr(RechargeAttr),
    new AttackMove(Moves.SPACIAL_REND, PokemonType.DRAGON, MoveCategory.SPECIAL, 100, 95, 5, -1, 0, 4)
      .attr(HighCritAttr),
    new SelfStatusMove(Moves.LUNAR_DANCE, PokemonType.PSYCHIC, -1, 10, -1, 0, 4)
      .attr(SacrificialFullRestoreAttr, true, "moveTriggers:lunarDanceRestore")
      .danceMove()
      .triageMove()
      .condition(failIfLastInPartyCondition),
    new AttackMove(Moves.CRUSH_GRIP, PokemonType.NORMAL, MoveCategory.PHYSICAL, -1, 100, 5, -1, 0, 4)
      .attr(OpponentHighHpPowerAttr, 120),
    new AttackMove(Moves.MAGMA_STORM, PokemonType.FIRE, MoveCategory.SPECIAL, 100, 75, 5, -1, 0, 4)
      .attr(TrapAttr, BattlerTagType.MAGMA_STORM),
    new StatusMove(Moves.DARK_VOID, PokemonType.DARK, 80, 10, -1, 0, 4)  //Accuracy from Generations 4-6
      .attr(StatusEffectAttr, StatusEffect.SLEEP)
      .target(MoveTarget.ALL_NEAR_ENEMIES)
      .reflectable(),
    new AttackMove(Moves.SEED_FLARE, PokemonType.GRASS, MoveCategory.SPECIAL, 120, 85, 5, 40, 0, 4)
      .attr(StatStageChangeAttr, [ Stat.SPDEF ], -2),
    new AttackMove(Moves.OMINOUS_WIND, PokemonType.GHOST, MoveCategory.SPECIAL, 60, 100, 5, 10, 0, 4)
      .attr(StatStageChangeAttr, [ Stat.ATK, Stat.DEF, Stat.SPATK, Stat.SPDEF, Stat.SPD ], 1, true)
      .windMove(),
    new ChargingAttackMove(Moves.SHADOW_FORCE, PokemonType.GHOST, MoveCategory.PHYSICAL, 120, 100, 5, -1, 0, 4)
      .chargeText(i18next.t("moveTriggers:vanishedInstantly", { pokemonName: "{USER}" }))
      .chargeAttr(SemiInvulnerableAttr, BattlerTagType.HIDDEN)
      .ignoresProtect(),
    new SelfStatusMove(Moves.HONE_CLAWS, PokemonType.DARK, -1, 15, -1, 0, 5)
      .attr(StatStageChangeAttr, [ Stat.ATK, Stat.ACC ], 1, true),
    new StatusMove(Moves.WIDE_GUARD, PokemonType.ROCK, -1, 10, -1, 3, 5)
      .target(MoveTarget.USER_SIDE)
      .attr(AddArenaTagAttr, ArenaTagType.WIDE_GUARD, 1, true, true)
      .condition(failIfLastCondition),
    new StatusMove(Moves.GUARD_SPLIT, PokemonType.PSYCHIC, -1, 10, -1, 0, 5)
      .attr(AverageStatsAttr, [ Stat.DEF, Stat.SPDEF ], "moveTriggers:sharedGuard"),
    new StatusMove(Moves.POWER_SPLIT, PokemonType.PSYCHIC, -1, 10, -1, 0, 5)
      .attr(AverageStatsAttr, [ Stat.ATK, Stat.SPATK ], "moveTriggers:sharedPower"),
    new StatusMove(Moves.WONDER_ROOM, PokemonType.PSYCHIC, -1, 10, -1, 0, 5)
      .ignoresProtect()
      .target(MoveTarget.BOTH_SIDES)
      .unimplemented(),
    new AttackMove(Moves.PSYSHOCK, PokemonType.PSYCHIC, MoveCategory.SPECIAL, 80, 100, 10, -1, 0, 5)
      .attr(DefDefAttr),
    new AttackMove(Moves.VENOSHOCK, PokemonType.POISON, MoveCategory.SPECIAL, 65, 100, 10, -1, 0, 5)
      .attr(MovePowerMultiplierAttr, (user, target, move) => target.status && (target.status.effect === StatusEffect.POISON || target.status.effect === StatusEffect.TOXIC) ? 2 : 1),
    new SelfStatusMove(Moves.AUTOTOMIZE, PokemonType.STEEL, -1, 15, -1, 0, 5)
      .attr(StatStageChangeAttr, [ Stat.SPD ], 2, true)
      .attr(AddBattlerTagAttr, BattlerTagType.AUTOTOMIZED, true),
    new SelfStatusMove(Moves.RAGE_POWDER, PokemonType.BUG, -1, 20, -1, 2, 5)
      .powderMove()
      .attr(AddBattlerTagAttr, BattlerTagType.CENTER_OF_ATTENTION, true),
    new StatusMove(Moves.TELEKINESIS, PokemonType.PSYCHIC, -1, 15, -1, 0, 5)
      .condition(failOnGravityCondition)
      .condition((_user, target, _move) => ![ Species.DIGLETT, Species.DUGTRIO, Species.ALOLA_DIGLETT, Species.ALOLA_DUGTRIO, Species.SANDYGAST, Species.PALOSSAND, Species.WIGLETT, Species.WUGTRIO ].includes(target.species.speciesId))
      .condition((_user, target, _move) => !(target.species.speciesId === Species.GENGAR && target.getFormKey() === "mega"))
      .condition((_user, target, _move) => isNullOrUndefined(target.getTag(BattlerTagType.INGRAIN)) && isNullOrUndefined(target.getTag(BattlerTagType.IGNORE_FLYING)))
      .attr(AddBattlerTagAttr, BattlerTagType.TELEKINESIS, false, true, 3)
      .attr(AddBattlerTagAttr, BattlerTagType.FLOATING, false, true, 3)
      .reflectable(),
    new StatusMove(Moves.MAGIC_ROOM, PokemonType.PSYCHIC, -1, 10, -1, 0, 5)
      .ignoresProtect()
      .target(MoveTarget.BOTH_SIDES)
      .unimplemented(),
    new AttackMove(Moves.SMACK_DOWN, PokemonType.ROCK, MoveCategory.PHYSICAL, 50, 100, 15, -1, 0, 5)
      .attr(FallDownAttr)
      .attr(AddBattlerTagAttr, BattlerTagType.INTERRUPTED)
      .attr(RemoveBattlerTagAttr, [ BattlerTagType.FLYING, BattlerTagType.FLOATING, BattlerTagType.TELEKINESIS ])
      .attr(HitsTagAttr, BattlerTagType.FLYING)
      .makesContact(false),
    new AttackMove(Moves.STORM_THROW, PokemonType.FIGHTING, MoveCategory.PHYSICAL, 60, 100, 10, -1, 0, 5)
      .attr(CritOnlyAttr),
    new AttackMove(Moves.FLAME_BURST, PokemonType.FIRE, MoveCategory.SPECIAL, 70, 100, 15, -1, 0, 5)
      .attr(FlameBurstAttr),
    new AttackMove(Moves.SLUDGE_WAVE, PokemonType.POISON, MoveCategory.SPECIAL, 95, 100, 10, 10, 0, 5)
      .attr(StatusEffectAttr, StatusEffect.POISON)
      .target(MoveTarget.ALL_NEAR_OTHERS),
    new SelfStatusMove(Moves.QUIVER_DANCE, PokemonType.BUG, -1, 20, -1, 0, 5)
      .attr(StatStageChangeAttr, [ Stat.SPATK, Stat.SPDEF, Stat.SPD ], 1, true)
      .danceMove(),
    new AttackMove(Moves.HEAVY_SLAM, PokemonType.STEEL, MoveCategory.PHYSICAL, -1, 100, 10, -1, 0, 5)
      .attr(AlwaysHitMinimizeAttr)
      .attr(CompareWeightPowerAttr)
      .attr(HitsTagForDoubleDamageAttr, BattlerTagType.MINIMIZED),
    new AttackMove(Moves.SYNCHRONOISE, PokemonType.PSYCHIC, MoveCategory.SPECIAL, 120, 100, 10, -1, 0, 5)
      .target(MoveTarget.ALL_NEAR_OTHERS)
      .condition(unknownTypeCondition)
      .attr(hitsSameTypeAttr),
    new AttackMove(Moves.ELECTRO_BALL, PokemonType.ELECTRIC, MoveCategory.SPECIAL, -1, 100, 10, -1, 0, 5)
      .attr(ElectroBallPowerAttr)
      .ballBombMove(),
    new StatusMove(Moves.SOAK, PokemonType.WATER, 100, 20, -1, 0, 5)
      .attr(ChangeTypeAttr, PokemonType.WATER)
      .reflectable(),
    new AttackMove(Moves.FLAME_CHARGE, PokemonType.FIRE, MoveCategory.PHYSICAL, 50, 100, 20, 100, 0, 5)
      .attr(StatStageChangeAttr, [ Stat.SPD ], 1, true),
    new SelfStatusMove(Moves.COIL, PokemonType.POISON, -1, 20, -1, 0, 5)
      .attr(StatStageChangeAttr, [ Stat.ATK, Stat.DEF, Stat.ACC ], 1, true),
    new AttackMove(Moves.LOW_SWEEP, PokemonType.FIGHTING, MoveCategory.PHYSICAL, 65, 100, 20, 100, 0, 5)
      .attr(StatStageChangeAttr, [ Stat.SPD ], -1),
    new AttackMove(Moves.ACID_SPRAY, PokemonType.POISON, MoveCategory.SPECIAL, 40, 100, 20, 100, 0, 5)
      .attr(StatStageChangeAttr, [ Stat.SPDEF ], -2)
      .ballBombMove(),
    new AttackMove(Moves.FOUL_PLAY, PokemonType.DARK, MoveCategory.PHYSICAL, 95, 100, 15, -1, 0, 5)
      .attr(TargetAtkUserAtkAttr),
    new StatusMove(Moves.SIMPLE_BEAM, PokemonType.NORMAL, 100, 15, -1, 0, 5)
      .attr(AbilityChangeAttr, Abilities.SIMPLE)
      .reflectable(),
    new StatusMove(Moves.ENTRAINMENT, PokemonType.NORMAL, 100, 15, -1, 0, 5)
      .attr(AbilityGiveAttr)
      .reflectable(),
    new StatusMove(Moves.AFTER_YOU, PokemonType.NORMAL, -1, 15, -1, 0, 5)
      .ignoresProtect()
      .ignoresSubstitute()
      .target(MoveTarget.NEAR_OTHER)
      .condition(failIfSingleBattle)
      .condition((user, target, move) => !target.turnData.acted)
      .attr(AfterYouAttr),
    new AttackMove(Moves.ROUND, PokemonType.NORMAL, MoveCategory.SPECIAL, 60, 100, 15, -1, 0, 5)
      .attr(CueNextRoundAttr)
      .attr(RoundPowerAttr)
      .soundBased(),
    new AttackMove(Moves.ECHOED_VOICE, PokemonType.NORMAL, MoveCategory.SPECIAL, 40, 100, 15, -1, 0, 5)
      .attr(ConsecutiveUseMultiBasePowerAttr, 5, false)
      .soundBased(),
    new AttackMove(Moves.CHIP_AWAY, PokemonType.NORMAL, MoveCategory.PHYSICAL, 70, 100, 20, -1, 0, 5)
      .attr(IgnoreOpponentStatStagesAttr),
    new AttackMove(Moves.CLEAR_SMOG, PokemonType.POISON, MoveCategory.SPECIAL, 50, -1, 15, -1, 0, 5)
      .attr(ResetStatsAttr, false),
    new AttackMove(Moves.STORED_POWER, PokemonType.PSYCHIC, MoveCategory.SPECIAL, 20, 100, 10, -1, 0, 5)
      .attr(PositiveStatStagePowerAttr),
    new StatusMove(Moves.QUICK_GUARD, PokemonType.FIGHTING, -1, 15, -1, 3, 5)
      .target(MoveTarget.USER_SIDE)
      .attr(AddArenaTagAttr, ArenaTagType.QUICK_GUARD, 1, true, true)
      .condition(failIfLastCondition),
    new SelfStatusMove(Moves.ALLY_SWITCH, PokemonType.PSYCHIC, -1, 15, -1, 2, 5)
      .ignoresProtect()
      .unimplemented(),
    new AttackMove(Moves.SCALD, PokemonType.WATER, MoveCategory.SPECIAL, 80, 100, 15, 30, 0, 5)
      .attr(HealStatusEffectAttr, false, StatusEffect.FREEZE)
      .attr(HealStatusEffectAttr, true, StatusEffect.FREEZE)
      .attr(StatusEffectAttr, StatusEffect.BURN),
    new SelfStatusMove(Moves.SHELL_SMASH, PokemonType.NORMAL, -1, 15, -1, 0, 5)
      .attr(StatStageChangeAttr, [ Stat.ATK, Stat.SPATK, Stat.SPD ], 2, true)
      .attr(StatStageChangeAttr, [ Stat.DEF, Stat.SPDEF ], -1, true),
    new StatusMove(Moves.HEAL_PULSE, PokemonType.PSYCHIC, -1, 10, -1, 0, 5)
      .attr(HealAttr, 0.5, false, false)
      .pulseMove()
      .triageMove()
      .reflectable(),
    new AttackMove(Moves.HEX, PokemonType.GHOST, MoveCategory.SPECIAL, 65, 100, 10, -1, 0, 5)
      .attr(
        MovePowerMultiplierAttr,
        (user, target, move) =>  target.status || target.hasAbility(Abilities.COMATOSE) ? 2 : 1),
    new ChargingAttackMove(Moves.SKY_DROP, PokemonType.FLYING, MoveCategory.PHYSICAL, 60, 100, 10, -1, 0, 5)
      .chargeText(i18next.t("moveTriggers:tookTargetIntoSky", { pokemonName: "{USER}", targetName: "{TARGET}" }))
      .chargeAttr(SemiInvulnerableAttr, BattlerTagType.FLYING)
      .condition(failOnGravityCondition)
      .condition((user, target, move) => !target.getTag(BattlerTagType.SUBSTITUTE))
      .partial(), // Should immobilize the target, Flying types should take no damage. cf https://bulbapedia.bulbagarden.net/wiki/Sky_Drop_(move) and https://www.smogon.com/dex/sv/moves/sky-drop/
    new SelfStatusMove(Moves.SHIFT_GEAR, PokemonType.STEEL, -1, 10, -1, 0, 5)
      .attr(StatStageChangeAttr, [ Stat.ATK ], 1, true)
      .attr(StatStageChangeAttr, [ Stat.SPD ], 2, true),
    new AttackMove(Moves.CIRCLE_THROW, PokemonType.FIGHTING, MoveCategory.PHYSICAL, 60, 90, 10, -1, -6, 5)
      .attr(ForceSwitchOutAttr, false, SwitchType.FORCE_SWITCH)
      .hidesTarget(),
    new AttackMove(Moves.INCINERATE, PokemonType.FIRE, MoveCategory.SPECIAL, 60, 100, 15, -1, 0, 5)
      .target(MoveTarget.ALL_NEAR_ENEMIES)
      .attr(RemoveHeldItemAttr, true),
    new StatusMove(Moves.QUASH, PokemonType.DARK, 100, 15, -1, 0, 5)
      .condition(failIfSingleBattle)
      .condition((user, target, move) => !target.turnData.acted)
      .attr(ForceLastAttr),
    new AttackMove(Moves.ACROBATICS, PokemonType.FLYING, MoveCategory.PHYSICAL, 55, 100, 15, -1, 0, 5)
      .attr(MovePowerMultiplierAttr, (user, target, move) => Math.max(1, 2 - 0.2 * user.getHeldItems().filter(i => i.isTransferable).reduce((v, m) => v + m.stackCount, 0))),
    new StatusMove(Moves.REFLECT_TYPE, PokemonType.NORMAL, -1, 15, -1, 0, 5)
      .ignoresSubstitute()
      .attr(CopyTypeAttr),
    new AttackMove(Moves.RETALIATE, PokemonType.NORMAL, MoveCategory.PHYSICAL, 70, 100, 5, -1, 0, 5)
      .attr(MovePowerMultiplierAttr, (user, target, move) => {
        const turn = globalScene.currentBattle.turn;
        const lastPlayerFaint = globalScene.currentBattle.playerFaintsHistory[globalScene.currentBattle.playerFaintsHistory.length - 1];
        const lastEnemyFaint = globalScene.currentBattle.enemyFaintsHistory[globalScene.currentBattle.enemyFaintsHistory.length - 1];
        return (
          (lastPlayerFaint !== undefined && turn - lastPlayerFaint.turn === 1 && user.isPlayer()) ||
          (lastEnemyFaint !== undefined && turn - lastEnemyFaint.turn === 1 && !user.isPlayer())
        ) ? 2 : 1;
      }),
    new AttackMove(Moves.FINAL_GAMBIT, PokemonType.FIGHTING, MoveCategory.SPECIAL, -1, 100, 5, -1, 0, 5)
      .attr(UserHpDamageAttr)
      .attr(SacrificialAttrOnHit),
    new StatusMove(Moves.BESTOW, PokemonType.NORMAL, -1, 15, -1, 0, 5)
      .ignoresProtect()
      .ignoresSubstitute()
      .unimplemented(),
    new AttackMove(Moves.INFERNO, PokemonType.FIRE, MoveCategory.SPECIAL, 100, 50, 5, 100, 0, 5)
      .attr(StatusEffectAttr, StatusEffect.BURN),
    new AttackMove(Moves.WATER_PLEDGE, PokemonType.WATER, MoveCategory.SPECIAL, 80, 100, 10, -1, 0, 5)
      .attr(AwaitCombinedPledgeAttr)
      .attr(CombinedPledgeTypeAttr)
      .attr(CombinedPledgePowerAttr)
      .attr(CombinedPledgeStabBoostAttr)
      .attr(AddPledgeEffectAttr, ArenaTagType.WATER_FIRE_PLEDGE, Moves.FIRE_PLEDGE, true)
      .attr(AddPledgeEffectAttr, ArenaTagType.GRASS_WATER_PLEDGE, Moves.GRASS_PLEDGE)
      .attr(BypassRedirectAttr, true),
    new AttackMove(Moves.FIRE_PLEDGE, PokemonType.FIRE, MoveCategory.SPECIAL, 80, 100, 10, -1, 0, 5)
      .attr(AwaitCombinedPledgeAttr)
      .attr(CombinedPledgeTypeAttr)
      .attr(CombinedPledgePowerAttr)
      .attr(CombinedPledgeStabBoostAttr)
      .attr(AddPledgeEffectAttr, ArenaTagType.FIRE_GRASS_PLEDGE, Moves.GRASS_PLEDGE)
      .attr(AddPledgeEffectAttr, ArenaTagType.WATER_FIRE_PLEDGE, Moves.WATER_PLEDGE, true)
      .attr(BypassRedirectAttr, true),
    new AttackMove(Moves.GRASS_PLEDGE, PokemonType.GRASS, MoveCategory.SPECIAL, 80, 100, 10, -1, 0, 5)
      .attr(AwaitCombinedPledgeAttr)
      .attr(CombinedPledgeTypeAttr)
      .attr(CombinedPledgePowerAttr)
      .attr(CombinedPledgeStabBoostAttr)
      .attr(AddPledgeEffectAttr, ArenaTagType.GRASS_WATER_PLEDGE, Moves.WATER_PLEDGE)
      .attr(AddPledgeEffectAttr, ArenaTagType.FIRE_GRASS_PLEDGE, Moves.FIRE_PLEDGE)
      .attr(BypassRedirectAttr, true),
    new AttackMove(Moves.VOLT_SWITCH, PokemonType.ELECTRIC, MoveCategory.SPECIAL, 70, 100, 20, -1, 0, 5)
      .attr(ForceSwitchOutAttr, true),
    new AttackMove(Moves.STRUGGLE_BUG, PokemonType.BUG, MoveCategory.SPECIAL, 50, 100, 20, 100, 0, 5)
      .attr(StatStageChangeAttr, [ Stat.SPATK ], -1)
      .target(MoveTarget.ALL_NEAR_ENEMIES),
    new AttackMove(Moves.BULLDOZE, PokemonType.GROUND, MoveCategory.PHYSICAL, 60, 100, 20, 100, 0, 5)
      .attr(StatStageChangeAttr, [ Stat.SPD ], -1)
      .attr(MovePowerMultiplierAttr, (user, target, move) => globalScene.arena.getTerrainType() === TerrainType.GRASSY && target.isGrounded() ? 0.5 : 1)
      .makesContact(false)
      .target(MoveTarget.ALL_NEAR_OTHERS),
    new AttackMove(Moves.FROST_BREATH, PokemonType.ICE, MoveCategory.SPECIAL, 60, 90, 10, -1, 0, 5)
      .attr(CritOnlyAttr),
    new AttackMove(Moves.DRAGON_TAIL, PokemonType.DRAGON, MoveCategory.PHYSICAL, 60, 90, 10, -1, -6, 5)
      .attr(ForceSwitchOutAttr, false, SwitchType.FORCE_SWITCH)
      .hidesTarget(),
    new SelfStatusMove(Moves.WORK_UP, PokemonType.NORMAL, -1, 30, -1, 0, 5)
      .attr(StatStageChangeAttr, [ Stat.ATK, Stat.SPATK ], 1, true),
    new AttackMove(Moves.ELECTROWEB, PokemonType.ELECTRIC, MoveCategory.SPECIAL, 55, 95, 15, 100, 0, 5)
      .attr(StatStageChangeAttr, [ Stat.SPD ], -1)
      .target(MoveTarget.ALL_NEAR_ENEMIES),
    new AttackMove(Moves.WILD_CHARGE, PokemonType.ELECTRIC, MoveCategory.PHYSICAL, 90, 100, 15, -1, 0, 5)
      .attr(RecoilAttr)
      .recklessMove(),
    new AttackMove(Moves.DRILL_RUN, PokemonType.GROUND, MoveCategory.PHYSICAL, 80, 95, 10, -1, 0, 5)
      .attr(HighCritAttr),
    new AttackMove(Moves.DUAL_CHOP, PokemonType.DRAGON, MoveCategory.PHYSICAL, 40, 90, 15, -1, 0, 5)
      .attr(MultiHitAttr, MultiHitType._2),
    new AttackMove(Moves.HEART_STAMP, PokemonType.PSYCHIC, MoveCategory.PHYSICAL, 60, 100, 25, 30, 0, 5)
      .attr(FlinchAttr),
    new AttackMove(Moves.HORN_LEECH, PokemonType.GRASS, MoveCategory.PHYSICAL, 75, 100, 10, -1, 0, 5)
      .attr(HitHealAttr)
      .triageMove(),
    new AttackMove(Moves.SACRED_SWORD, PokemonType.FIGHTING, MoveCategory.PHYSICAL, 90, 100, 15, -1, 0, 5)
      .attr(IgnoreOpponentStatStagesAttr)
      .slicingMove(),
    new AttackMove(Moves.RAZOR_SHELL, PokemonType.WATER, MoveCategory.PHYSICAL, 75, 95, 10, 50, 0, 5)
      .attr(StatStageChangeAttr, [ Stat.DEF ], -1)
      .slicingMove(),
    new AttackMove(Moves.HEAT_CRASH, PokemonType.FIRE, MoveCategory.PHYSICAL, -1, 100, 10, -1, 0, 5)
      .attr(AlwaysHitMinimizeAttr)
      .attr(CompareWeightPowerAttr)
      .attr(HitsTagForDoubleDamageAttr, BattlerTagType.MINIMIZED),
    new AttackMove(Moves.LEAF_TORNADO, PokemonType.GRASS, MoveCategory.SPECIAL, 65, 90, 10, 50, 0, 5)
      .attr(StatStageChangeAttr, [ Stat.ACC ], -1),
    new AttackMove(Moves.STEAMROLLER, PokemonType.BUG, MoveCategory.PHYSICAL, 65, 100, 20, 30, 0, 5)
      .attr(AlwaysHitMinimizeAttr)
      .attr(HitsTagForDoubleDamageAttr, BattlerTagType.MINIMIZED)
      .attr(FlinchAttr),
    new SelfStatusMove(Moves.COTTON_GUARD, PokemonType.GRASS, -1, 10, -1, 0, 5)
      .attr(StatStageChangeAttr, [ Stat.DEF ], 3, true),
    new AttackMove(Moves.NIGHT_DAZE, PokemonType.DARK, MoveCategory.SPECIAL, 85, 95, 10, 40, 0, 5)
      .attr(StatStageChangeAttr, [ Stat.ACC ], -1),
    new AttackMove(Moves.PSYSTRIKE, PokemonType.PSYCHIC, MoveCategory.SPECIAL, 100, 100, 10, -1, 0, 5)
      .attr(DefDefAttr),
    new AttackMove(Moves.TAIL_SLAP, PokemonType.NORMAL, MoveCategory.PHYSICAL, 25, 85, 10, -1, 0, 5)
      .attr(MultiHitAttr),
    new AttackMove(Moves.HURRICANE, PokemonType.FLYING, MoveCategory.SPECIAL, 110, 70, 10, 30, 0, 5)
      .attr(ThunderAccuracyAttr)
      .attr(ConfuseAttr)
      .attr(HitsTagAttr, BattlerTagType.FLYING)
      .windMove(),
    new AttackMove(Moves.HEAD_CHARGE, PokemonType.NORMAL, MoveCategory.PHYSICAL, 120, 100, 15, -1, 0, 5)
      .attr(RecoilAttr)
      .recklessMove(),
    new AttackMove(Moves.GEAR_GRIND, PokemonType.STEEL, MoveCategory.PHYSICAL, 50, 85, 15, -1, 0, 5)
      .attr(MultiHitAttr, MultiHitType._2),
    new AttackMove(Moves.SEARING_SHOT, PokemonType.FIRE, MoveCategory.SPECIAL, 100, 100, 5, 30, 0, 5)
      .attr(StatusEffectAttr, StatusEffect.BURN)
      .ballBombMove()
      .target(MoveTarget.ALL_NEAR_OTHERS),
    new AttackMove(Moves.TECHNO_BLAST, PokemonType.NORMAL, MoveCategory.SPECIAL, 120, 100, 5, -1, 0, 5)
      .attr(TechnoBlastTypeAttr),
    new AttackMove(Moves.RELIC_SONG, PokemonType.NORMAL, MoveCategory.SPECIAL, 75, 100, 10, 10, 0, 5)
      .attr(StatusEffectAttr, StatusEffect.SLEEP)
      .soundBased()
      .target(MoveTarget.ALL_NEAR_ENEMIES),
    new AttackMove(Moves.SECRET_SWORD, PokemonType.FIGHTING, MoveCategory.SPECIAL, 85, 100, 10, -1, 0, 5)
      .attr(DefDefAttr)
      .slicingMove(),
    new AttackMove(Moves.GLACIATE, PokemonType.ICE, MoveCategory.SPECIAL, 65, 95, 10, 100, 0, 5)
      .attr(StatStageChangeAttr, [ Stat.SPD ], -1)
      .target(MoveTarget.ALL_NEAR_ENEMIES),
    new AttackMove(Moves.BOLT_STRIKE, PokemonType.ELECTRIC, MoveCategory.PHYSICAL, 130, 85, 5, 20, 0, 5)
      .attr(StatusEffectAttr, StatusEffect.PARALYSIS),
    new AttackMove(Moves.BLUE_FLARE, PokemonType.FIRE, MoveCategory.SPECIAL, 130, 85, 5, 20, 0, 5)
      .attr(StatusEffectAttr, StatusEffect.BURN),
    new AttackMove(Moves.FIERY_DANCE, PokemonType.FIRE, MoveCategory.SPECIAL, 80, 100, 10, 50, 0, 5)
      .attr(StatStageChangeAttr, [ Stat.SPATK ], 1, true)
      .danceMove(),
    new ChargingAttackMove(Moves.FREEZE_SHOCK, PokemonType.ICE, MoveCategory.PHYSICAL, 140, 90, 5, 30, 0, 5)
      .chargeText(i18next.t("moveTriggers:becameCloakedInFreezingLight", { pokemonName: "{USER}" }))
      .attr(StatusEffectAttr, StatusEffect.PARALYSIS)
      .makesContact(false),
    new ChargingAttackMove(Moves.ICE_BURN, PokemonType.ICE, MoveCategory.SPECIAL, 140, 90, 5, 30, 0, 5)
      .chargeText(i18next.t("moveTriggers:becameCloakedInFreezingAir", { pokemonName: "{USER}" }))
      .attr(StatusEffectAttr, StatusEffect.BURN),
    new AttackMove(Moves.SNARL, PokemonType.DARK, MoveCategory.SPECIAL, 55, 95, 15, 100, 0, 5)
      .attr(StatStageChangeAttr, [ Stat.SPATK ], -1)
      .soundBased()
      .target(MoveTarget.ALL_NEAR_ENEMIES),
    new AttackMove(Moves.ICICLE_CRASH, PokemonType.ICE, MoveCategory.PHYSICAL, 85, 90, 10, 30, 0, 5)
      .attr(FlinchAttr)
      .makesContact(false),
    new AttackMove(Moves.V_CREATE, PokemonType.FIRE, MoveCategory.PHYSICAL, 180, 95, 5, -1, 0, 5)
      .attr(StatStageChangeAttr, [ Stat.DEF, Stat.SPDEF, Stat.SPD ], -1, true),
    new AttackMove(Moves.FUSION_FLARE, PokemonType.FIRE, MoveCategory.SPECIAL, 100, 100, 5, -1, 0, 5)
      .attr(HealStatusEffectAttr, true, StatusEffect.FREEZE)
      .attr(LastMoveDoublePowerAttr, Moves.FUSION_BOLT),
    new AttackMove(Moves.FUSION_BOLT, PokemonType.ELECTRIC, MoveCategory.PHYSICAL, 100, 100, 5, -1, 0, 5)
      .attr(LastMoveDoublePowerAttr, Moves.FUSION_FLARE)
      .makesContact(false),
    new AttackMove(Moves.FLYING_PRESS, PokemonType.FIGHTING, MoveCategory.PHYSICAL, 100, 95, 10, -1, 0, 6)
      .attr(AlwaysHitMinimizeAttr)
      .attr(FlyingTypeMultiplierAttr)
      .attr(HitsTagForDoubleDamageAttr, BattlerTagType.MINIMIZED)
      .condition(failOnGravityCondition),
    new StatusMove(Moves.MAT_BLOCK, PokemonType.FIGHTING, -1, 10, -1, 0, 6)
      .target(MoveTarget.USER_SIDE)
      .attr(AddArenaTagAttr, ArenaTagType.MAT_BLOCK, 1, true, true)
      .condition(new FirstMoveCondition())
      .condition(failIfLastCondition),
    new AttackMove(Moves.BELCH, PokemonType.POISON, MoveCategory.SPECIAL, 120, 90, 10, -1, 0, 6)
      .condition((user, target, move) => user.battleData.berriesEaten.length > 0),
    new StatusMove(Moves.ROTOTILLER, PokemonType.GROUND, -1, 10, -1, 0, 6)
      .target(MoveTarget.ALL)
      .condition((user, target, move) => {
        // If any fielded pokémon is grass-type and grounded.
        return [ ...globalScene.getEnemyParty(), ...globalScene.getPlayerParty() ].some((poke) => poke.isOfType(PokemonType.GRASS) && poke.isGrounded());
      })
      .attr(StatStageChangeAttr, [ Stat.ATK, Stat.SPATK ], 1, false, { condition: (user, target, move) => target.isOfType(PokemonType.GRASS) && target.isGrounded() }),
    new StatusMove(Moves.STICKY_WEB, PokemonType.BUG, -1, 20, -1, 0, 6)
      .attr(AddArenaTrapTagAttr, ArenaTagType.STICKY_WEB)
      .target(MoveTarget.ENEMY_SIDE)
      .reflectable(),
    new AttackMove(Moves.FELL_STINGER, PokemonType.BUG, MoveCategory.PHYSICAL, 50, 100, 25, -1, 0, 6)
      .attr(PostVictoryStatStageChangeAttr, [ Stat.ATK ], 3, true ),
    new ChargingAttackMove(Moves.PHANTOM_FORCE, PokemonType.GHOST, MoveCategory.PHYSICAL, 90, 100, 10, -1, 0, 6)
      .chargeText(i18next.t("moveTriggers:vanishedInstantly", { pokemonName: "{USER}" }))
      .chargeAttr(SemiInvulnerableAttr, BattlerTagType.HIDDEN)
      .ignoresProtect(),
    new StatusMove(Moves.TRICK_OR_TREAT, PokemonType.GHOST, 100, 20, -1, 0, 6)
      .attr(AddTypeAttr, PokemonType.GHOST)
      .reflectable(),
    new StatusMove(Moves.NOBLE_ROAR, PokemonType.NORMAL, 100, 30, -1, 0, 6)
      .attr(StatStageChangeAttr, [ Stat.ATK, Stat.SPATK ], -1)
      .soundBased()
      .reflectable(),
    new StatusMove(Moves.ION_DELUGE, PokemonType.ELECTRIC, -1, 25, -1, 1, 6)
      .attr(AddArenaTagAttr, ArenaTagType.ION_DELUGE)
      .target(MoveTarget.BOTH_SIDES),
    new AttackMove(Moves.PARABOLIC_CHARGE, PokemonType.ELECTRIC, MoveCategory.SPECIAL, 65, 100, 20, -1, 0, 6)
      .attr(HitHealAttr)
      .target(MoveTarget.ALL_NEAR_OTHERS)
      .triageMove(),
    new StatusMove(Moves.FORESTS_CURSE, PokemonType.GRASS, 100, 20, -1, 0, 6)
      .attr(AddTypeAttr, PokemonType.GRASS)
      .reflectable(),
    new AttackMove(Moves.PETAL_BLIZZARD, PokemonType.GRASS, MoveCategory.PHYSICAL, 90, 100, 15, -1, 0, 6)
      .windMove()
      .makesContact(false)
      .target(MoveTarget.ALL_NEAR_OTHERS),
    new AttackMove(Moves.FREEZE_DRY, PokemonType.ICE, MoveCategory.SPECIAL, 70, 100, 20, 10, 0, 6)
      .attr(StatusEffectAttr, StatusEffect.FREEZE)
      .attr(FreezeDryAttr),
    new AttackMove(Moves.DISARMING_VOICE, PokemonType.FAIRY, MoveCategory.SPECIAL, 40, -1, 15, -1, 0, 6)
      .soundBased()
      .target(MoveTarget.ALL_NEAR_ENEMIES),
    new StatusMove(Moves.PARTING_SHOT, PokemonType.DARK, 100, 20, -1, 0, 6)
      .attr(StatStageChangeAttr, [ Stat.ATK, Stat.SPATK ], -1, false, { trigger: MoveEffectTrigger.PRE_APPLY })
      .attr(ForceSwitchOutAttr, true)
      .soundBased()
      .reflectable(),
    new StatusMove(Moves.TOPSY_TURVY, PokemonType.DARK, -1, 20, -1, 0, 6)
      .attr(InvertStatsAttr)
      .reflectable(),
    new AttackMove(Moves.DRAINING_KISS, PokemonType.FAIRY, MoveCategory.SPECIAL, 50, 100, 10, -1, 0, 6)
      .attr(HitHealAttr, 0.75)
      .makesContact()
      .triageMove(),
    new StatusMove(Moves.CRAFTY_SHIELD, PokemonType.FAIRY, -1, 10, -1, 3, 6)
      .target(MoveTarget.USER_SIDE)
      .attr(AddArenaTagAttr, ArenaTagType.CRAFTY_SHIELD, 1, true, true)
      .condition(failIfLastCondition),
    new StatusMove(Moves.FLOWER_SHIELD, PokemonType.FAIRY, -1, 10, -1, 0, 6)
      .target(MoveTarget.ALL)
      .attr(StatStageChangeAttr, [ Stat.DEF ], 1, false, { condition: (user, target, move) => target.getTypes().includes(PokemonType.GRASS) && !target.getTag(SemiInvulnerableTag) }),
    new StatusMove(Moves.GRASSY_TERRAIN, PokemonType.GRASS, -1, 10, -1, 0, 6)
      .attr(TerrainChangeAttr, TerrainType.GRASSY)
      .target(MoveTarget.BOTH_SIDES),
    new StatusMove(Moves.MISTY_TERRAIN, PokemonType.FAIRY, -1, 10, -1, 0, 6)
      .attr(TerrainChangeAttr, TerrainType.MISTY)
      .target(MoveTarget.BOTH_SIDES),
    new StatusMove(Moves.ELECTRIFY, PokemonType.ELECTRIC, -1, 20, -1, 0, 6)
      .attr(AddBattlerTagAttr, BattlerTagType.ELECTRIFIED, false, true),
    new AttackMove(Moves.PLAY_ROUGH, PokemonType.FAIRY, MoveCategory.PHYSICAL, 90, 90, 10, 10, 0, 6)
      .attr(StatStageChangeAttr, [ Stat.ATK ], -1),
    new AttackMove(Moves.FAIRY_WIND, PokemonType.FAIRY, MoveCategory.SPECIAL, 40, 100, 30, -1, 0, 6)
      .windMove(),
    new AttackMove(Moves.MOONBLAST, PokemonType.FAIRY, MoveCategory.SPECIAL, 95, 100, 15, 30, 0, 6)
      .attr(StatStageChangeAttr, [ Stat.SPATK ], -1),
    new AttackMove(Moves.BOOMBURST, PokemonType.NORMAL, MoveCategory.SPECIAL, 140, 100, 10, -1, 0, 6)
      .soundBased()
      .target(MoveTarget.ALL_NEAR_OTHERS),
    new StatusMove(Moves.FAIRY_LOCK, PokemonType.FAIRY, -1, 10, -1, 0, 6)
      .ignoresSubstitute()
      .ignoresProtect()
      .target(MoveTarget.BOTH_SIDES)
      .attr(AddArenaTagAttr, ArenaTagType.FAIRY_LOCK, 2, true),
    new SelfStatusMove(Moves.KINGS_SHIELD, PokemonType.STEEL, -1, 10, -1, 4, 6)
      .attr(ProtectAttr, BattlerTagType.KINGS_SHIELD)
      .condition(failIfLastCondition),
    new StatusMove(Moves.PLAY_NICE, PokemonType.NORMAL, -1, 20, -1, 0, 6)
      .attr(StatStageChangeAttr, [ Stat.ATK ], -1)
      .ignoresSubstitute()
      .reflectable(),
    new StatusMove(Moves.CONFIDE, PokemonType.NORMAL, -1, 20, -1, 0, 6)
      .attr(StatStageChangeAttr, [ Stat.SPATK ], -1)
      .soundBased()
      .reflectable(),
    new AttackMove(Moves.DIAMOND_STORM, PokemonType.ROCK, MoveCategory.PHYSICAL, 100, 95, 5, 50, 0, 6)
      .attr(StatStageChangeAttr, [ Stat.DEF ], 2, true, { firstTargetOnly: true })
      .makesContact(false)
      .target(MoveTarget.ALL_NEAR_ENEMIES),
    new AttackMove(Moves.STEAM_ERUPTION, PokemonType.WATER, MoveCategory.SPECIAL, 110, 95, 5, 30, 0, 6)
      .attr(HealStatusEffectAttr, true, StatusEffect.FREEZE)
      .attr(HealStatusEffectAttr, false, StatusEffect.FREEZE)
      .attr(StatusEffectAttr, StatusEffect.BURN),
    new AttackMove(Moves.HYPERSPACE_HOLE, PokemonType.PSYCHIC, MoveCategory.SPECIAL, 80, -1, 5, -1, 0, 6)
      .ignoresProtect()
      .ignoresSubstitute(),
    new AttackMove(Moves.WATER_SHURIKEN, PokemonType.WATER, MoveCategory.SPECIAL, 15, 100, 20, -1, 1, 6)
      .attr(MultiHitAttr)
      .attr(WaterShurikenPowerAttr)
      .attr(WaterShurikenMultiHitTypeAttr),
    new AttackMove(Moves.MYSTICAL_FIRE, PokemonType.FIRE, MoveCategory.SPECIAL, 75, 100, 10, 100, 0, 6)
      .attr(StatStageChangeAttr, [ Stat.SPATK ], -1),
    new SelfStatusMove(Moves.SPIKY_SHIELD, PokemonType.GRASS, -1, 10, -1, 4, 6)
      .attr(ProtectAttr, BattlerTagType.SPIKY_SHIELD)
      .condition(failIfLastCondition),
    new StatusMove(Moves.AROMATIC_MIST, PokemonType.FAIRY, -1, 20, -1, 0, 6)
      .attr(StatStageChangeAttr, [ Stat.SPDEF ], 1)
      .ignoresSubstitute()
      .condition(failIfSingleBattle)
      .target(MoveTarget.NEAR_ALLY),
    new StatusMove(Moves.EERIE_IMPULSE, PokemonType.ELECTRIC, 100, 15, -1, 0, 6)
      .attr(StatStageChangeAttr, [ Stat.SPATK ], -2)
      .reflectable(),
    new StatusMove(Moves.VENOM_DRENCH, PokemonType.POISON, 100, 20, -1, 0, 6)
      .attr(StatStageChangeAttr, [ Stat.ATK, Stat.SPATK, Stat.SPD ], -1, false, { condition: (user, target, move) => target.status?.effect === StatusEffect.POISON || target.status?.effect === StatusEffect.TOXIC })
      .target(MoveTarget.ALL_NEAR_ENEMIES)
      .reflectable(),
    new StatusMove(Moves.POWDER, PokemonType.BUG, 100, 20, -1, 1, 6)
      .attr(AddBattlerTagAttr, BattlerTagType.POWDER, false, true)
      .ignoresSubstitute()
      .powderMove()
      .reflectable(),
    new ChargingSelfStatusMove(Moves.GEOMANCY, PokemonType.FAIRY, -1, 10, -1, 0, 6)
      .chargeText(i18next.t("moveTriggers:isChargingPower", { pokemonName: "{USER}" }))
      .attr(StatStageChangeAttr, [ Stat.SPATK, Stat.SPDEF, Stat.SPD ], 2, true),
    new StatusMove(Moves.MAGNETIC_FLUX, PokemonType.ELECTRIC, -1, 20, -1, 0, 6)
      .attr(StatStageChangeAttr, [ Stat.DEF, Stat.SPDEF ], 1, false, { condition: (user, target, move) => !![ Abilities.PLUS, Abilities.MINUS ].find(a => target.hasAbility(a, false)) })
      .ignoresSubstitute()
      .target(MoveTarget.USER_AND_ALLIES)
      .condition((user, target, move) => !![ user, user.getAlly() ].filter(p => p?.isActive()).find(p => !![ Abilities.PLUS, Abilities.MINUS ].find(a => p?.hasAbility(a, false)))),
    new StatusMove(Moves.HAPPY_HOUR, PokemonType.NORMAL, -1, 30, -1, 0, 6) // No animation
      .attr(AddArenaTagAttr, ArenaTagType.HAPPY_HOUR, null, true)
      .target(MoveTarget.USER_SIDE),
    new StatusMove(Moves.ELECTRIC_TERRAIN, PokemonType.ELECTRIC, -1, 10, -1, 0, 6)
      .attr(TerrainChangeAttr, TerrainType.ELECTRIC)
      .target(MoveTarget.BOTH_SIDES),
    new AttackMove(Moves.DAZZLING_GLEAM, PokemonType.FAIRY, MoveCategory.SPECIAL, 80, 100, 10, -1, 0, 6)
      .target(MoveTarget.ALL_NEAR_ENEMIES),
    new SelfStatusMove(Moves.CELEBRATE, PokemonType.NORMAL, -1, 40, -1, 0, 6)
      .attr(CelebrateAttr),
    new StatusMove(Moves.HOLD_HANDS, PokemonType.NORMAL, -1, 40, -1, 0, 6)
      .ignoresSubstitute()
      .target(MoveTarget.NEAR_ALLY),
    new StatusMove(Moves.BABY_DOLL_EYES, PokemonType.FAIRY, 100, 30, -1, 1, 6)
      .attr(StatStageChangeAttr, [ Stat.ATK ], -1)
      .reflectable(),
    new AttackMove(Moves.NUZZLE, PokemonType.ELECTRIC, MoveCategory.PHYSICAL, 20, 100, 20, 100, 0, 6)
      .attr(StatusEffectAttr, StatusEffect.PARALYSIS),
    new AttackMove(Moves.HOLD_BACK, PokemonType.NORMAL, MoveCategory.PHYSICAL, 40, 100, 40, -1, 0, 6)
      .attr(SurviveDamageAttr),
    new AttackMove(Moves.INFESTATION, PokemonType.BUG, MoveCategory.SPECIAL, 20, 100, 20, -1, 0, 6)
      .makesContact()
      .attr(TrapAttr, BattlerTagType.INFESTATION),
    new AttackMove(Moves.POWER_UP_PUNCH, PokemonType.FIGHTING, MoveCategory.PHYSICAL, 40, 100, 20, 100, 0, 6)
      .attr(StatStageChangeAttr, [ Stat.ATK ], 1, true)
      .punchingMove(),
    new AttackMove(Moves.OBLIVION_WING, PokemonType.FLYING, MoveCategory.SPECIAL, 80, 100, 10, -1, 0, 6)
      .attr(HitHealAttr, 0.75)
      .triageMove(),
    new AttackMove(Moves.THOUSAND_ARROWS, PokemonType.GROUND, MoveCategory.PHYSICAL, 90, 100, 10, -1, 0, 6)
      .attr(NeutralDamageAgainstFlyingTypeMultiplierAttr)
      .attr(FallDownAttr)
      .attr(HitsTagAttr, BattlerTagType.FLYING)
      .attr(HitsTagAttr, BattlerTagType.FLOATING)
      .attr(AddBattlerTagAttr, BattlerTagType.INTERRUPTED)
      .attr(RemoveBattlerTagAttr, [ BattlerTagType.FLYING, BattlerTagType.FLOATING, BattlerTagType.TELEKINESIS ])
      .makesContact(false)
      .target(MoveTarget.ALL_NEAR_ENEMIES),
    new AttackMove(Moves.THOUSAND_WAVES, PokemonType.GROUND, MoveCategory.PHYSICAL, 90, 100, 10, -1, 0, 6)
      .attr(AddBattlerTagAttr, BattlerTagType.TRAPPED, false, false, 1, 1, true)
      .makesContact(false)
      .target(MoveTarget.ALL_NEAR_ENEMIES),
    new AttackMove(Moves.LANDS_WRATH, PokemonType.GROUND, MoveCategory.PHYSICAL, 90, 100, 10, -1, 0, 6)
      .makesContact(false)
      .target(MoveTarget.ALL_NEAR_ENEMIES),
    new AttackMove(Moves.LIGHT_OF_RUIN, PokemonType.FAIRY, MoveCategory.SPECIAL, 140, 90, 5, -1, 0, 6)
      .attr(RecoilAttr, false, 0.5)
      .recklessMove(),
    new AttackMove(Moves.ORIGIN_PULSE, PokemonType.WATER, MoveCategory.SPECIAL, 110, 85, 10, -1, 0, 6)
      .pulseMove()
      .target(MoveTarget.ALL_NEAR_ENEMIES),
    new AttackMove(Moves.PRECIPICE_BLADES, PokemonType.GROUND, MoveCategory.PHYSICAL, 120, 85, 10, -1, 0, 6)
      .makesContact(false)
      .target(MoveTarget.ALL_NEAR_ENEMIES),
    new AttackMove(Moves.DRAGON_ASCENT, PokemonType.FLYING, MoveCategory.PHYSICAL, 120, 100, 5, -1, 0, 6)
      .attr(StatStageChangeAttr, [ Stat.DEF, Stat.SPDEF ], -1, true),
    new AttackMove(Moves.HYPERSPACE_FURY, PokemonType.DARK, MoveCategory.PHYSICAL, 100, -1, 5, -1, 0, 6)
      .attr(StatStageChangeAttr, [ Stat.DEF ], -1, true)
      .ignoresSubstitute()
      .makesContact(false)
      .ignoresProtect(),
    /* Unused */
    new AttackMove(Moves.BREAKNECK_BLITZ__PHYSICAL, PokemonType.NORMAL, MoveCategory.PHYSICAL, -1, -1, 1, -1, 0, 7)
      .unimplemented(),
    new AttackMove(Moves.BREAKNECK_BLITZ__SPECIAL, PokemonType.NORMAL, MoveCategory.SPECIAL, -1, -1, 1, -1, 0, 7)
      .unimplemented(),
    new AttackMove(Moves.ALL_OUT_PUMMELING__PHYSICAL, PokemonType.FIGHTING, MoveCategory.PHYSICAL, -1, -1, 1, -1, 0, 7)
      .unimplemented(),
    new AttackMove(Moves.ALL_OUT_PUMMELING__SPECIAL, PokemonType.FIGHTING, MoveCategory.SPECIAL, -1, -1, 1, -1, 0, 7)
      .unimplemented(),
    new AttackMove(Moves.SUPERSONIC_SKYSTRIKE__PHYSICAL, PokemonType.FLYING, MoveCategory.PHYSICAL, -1, -1, 1, -1, 0, 7)
      .unimplemented(),
    new AttackMove(Moves.SUPERSONIC_SKYSTRIKE__SPECIAL, PokemonType.FLYING, MoveCategory.SPECIAL, -1, -1, 1, -1, 0, 7)
      .unimplemented(),
    new AttackMove(Moves.ACID_DOWNPOUR__PHYSICAL, PokemonType.POISON, MoveCategory.PHYSICAL, -1, -1, 1, -1, 0, 7)
      .unimplemented(),
    new AttackMove(Moves.ACID_DOWNPOUR__SPECIAL, PokemonType.POISON, MoveCategory.SPECIAL, -1, -1, 1, -1, 0, 7)
      .unimplemented(),
    new AttackMove(Moves.TECTONIC_RAGE__PHYSICAL, PokemonType.GROUND, MoveCategory.PHYSICAL, -1, -1, 1, -1, 0, 7)
      .unimplemented(),
    new AttackMove(Moves.TECTONIC_RAGE__SPECIAL, PokemonType.GROUND, MoveCategory.SPECIAL, -1, -1, 1, -1, 0, 7)
      .unimplemented(),
    new AttackMove(Moves.CONTINENTAL_CRUSH__PHYSICAL, PokemonType.ROCK, MoveCategory.PHYSICAL, -1, -1, 1, -1, 0, 7)
      .unimplemented(),
    new AttackMove(Moves.CONTINENTAL_CRUSH__SPECIAL, PokemonType.ROCK, MoveCategory.SPECIAL, -1, -1, 1, -1, 0, 7)
      .unimplemented(),
    new AttackMove(Moves.SAVAGE_SPIN_OUT__PHYSICAL, PokemonType.BUG, MoveCategory.PHYSICAL, -1, -1, 1, -1, 0, 7)
      .unimplemented(),
    new AttackMove(Moves.SAVAGE_SPIN_OUT__SPECIAL, PokemonType.BUG, MoveCategory.SPECIAL, -1, -1, 1, -1, 0, 7)
      .unimplemented(),
    new AttackMove(Moves.NEVER_ENDING_NIGHTMARE__PHYSICAL, PokemonType.GHOST, MoveCategory.PHYSICAL, -1, -1, 1, -1, 0, 7)
      .unimplemented(),
    new AttackMove(Moves.NEVER_ENDING_NIGHTMARE__SPECIAL, PokemonType.GHOST, MoveCategory.SPECIAL, -1, -1, 1, -1, 0, 7)
      .unimplemented(),
    new AttackMove(Moves.CORKSCREW_CRASH__PHYSICAL, PokemonType.STEEL, MoveCategory.PHYSICAL, -1, -1, 1, -1, 0, 7)
      .unimplemented(),
    new AttackMove(Moves.CORKSCREW_CRASH__SPECIAL, PokemonType.STEEL, MoveCategory.SPECIAL, -1, -1, 1, -1, 0, 7)
      .unimplemented(),
    new AttackMove(Moves.INFERNO_OVERDRIVE__PHYSICAL, PokemonType.FIRE, MoveCategory.PHYSICAL, -1, -1, 1, -1, 0, 7)
      .unimplemented(),
    new AttackMove(Moves.INFERNO_OVERDRIVE__SPECIAL, PokemonType.FIRE, MoveCategory.SPECIAL, -1, -1, 1, -1, 0, 7)
      .unimplemented(),
    new AttackMove(Moves.HYDRO_VORTEX__PHYSICAL, PokemonType.WATER, MoveCategory.PHYSICAL, -1, -1, 1, -1, 0, 7)
      .unimplemented(),
    new AttackMove(Moves.HYDRO_VORTEX__SPECIAL, PokemonType.WATER, MoveCategory.SPECIAL, -1, -1, 1, -1, 0, 7)
      .unimplemented(),
    new AttackMove(Moves.BLOOM_DOOM__PHYSICAL, PokemonType.GRASS, MoveCategory.PHYSICAL, -1, -1, 1, -1, 0, 7)
      .unimplemented(),
    new AttackMove(Moves.BLOOM_DOOM__SPECIAL, PokemonType.GRASS, MoveCategory.SPECIAL, -1, -1, 1, -1, 0, 7)
      .unimplemented(),
    new AttackMove(Moves.GIGAVOLT_HAVOC__PHYSICAL, PokemonType.ELECTRIC, MoveCategory.PHYSICAL, -1, -1, 1, -1, 0, 7)
      .unimplemented(),
    new AttackMove(Moves.GIGAVOLT_HAVOC__SPECIAL, PokemonType.ELECTRIC, MoveCategory.SPECIAL, -1, -1, 1, -1, 0, 7)
      .unimplemented(),
    new AttackMove(Moves.SHATTERED_PSYCHE__PHYSICAL, PokemonType.PSYCHIC, MoveCategory.PHYSICAL, -1, -1, 1, -1, 0, 7)
      .unimplemented(),
    new AttackMove(Moves.SHATTERED_PSYCHE__SPECIAL, PokemonType.PSYCHIC, MoveCategory.SPECIAL, -1, -1, 1, -1, 0, 7)
      .unimplemented(),
    new AttackMove(Moves.SUBZERO_SLAMMER__PHYSICAL, PokemonType.ICE, MoveCategory.PHYSICAL, -1, -1, 1, -1, 0, 7)
      .unimplemented(),
    new AttackMove(Moves.SUBZERO_SLAMMER__SPECIAL, PokemonType.ICE, MoveCategory.SPECIAL, -1, -1, 1, -1, 0, 7)
      .unimplemented(),
    new AttackMove(Moves.DEVASTATING_DRAKE__PHYSICAL, PokemonType.DRAGON, MoveCategory.PHYSICAL, -1, -1, 1, -1, 0, 7)
      .unimplemented(),
    new AttackMove(Moves.DEVASTATING_DRAKE__SPECIAL, PokemonType.DRAGON, MoveCategory.SPECIAL, -1, -1, 1, -1, 0, 7)
      .unimplemented(),
    new AttackMove(Moves.BLACK_HOLE_ECLIPSE__PHYSICAL, PokemonType.DARK, MoveCategory.PHYSICAL, -1, -1, 1, -1, 0, 7)
      .unimplemented(),
    new AttackMove(Moves.BLACK_HOLE_ECLIPSE__SPECIAL, PokemonType.DARK, MoveCategory.SPECIAL, -1, -1, 1, -1, 0, 7)
      .unimplemented(),
    new AttackMove(Moves.TWINKLE_TACKLE__PHYSICAL, PokemonType.FAIRY, MoveCategory.PHYSICAL, -1, -1, 1, -1, 0, 7)
      .unimplemented(),
    new AttackMove(Moves.TWINKLE_TACKLE__SPECIAL, PokemonType.FAIRY, MoveCategory.SPECIAL, -1, -1, 1, -1, 0, 7)
      .unimplemented(),
    new AttackMove(Moves.CATASTROPIKA, PokemonType.ELECTRIC, MoveCategory.PHYSICAL, 210, -1, 1, -1, 0, 7)
      .unimplemented(),
    /* End Unused */
    new SelfStatusMove(Moves.SHORE_UP, PokemonType.GROUND, -1, 5, -1, 0, 7)
      .attr(SandHealAttr)
      .triageMove(),
    new AttackMove(Moves.FIRST_IMPRESSION, PokemonType.BUG, MoveCategory.PHYSICAL, 90, 100, 10, -1, 2, 7)
      .condition(new FirstMoveCondition()),
    new SelfStatusMove(Moves.BANEFUL_BUNKER, PokemonType.POISON, -1, 10, -1, 4, 7)
      .attr(ProtectAttr, BattlerTagType.BANEFUL_BUNKER)
      .condition(failIfLastCondition),
    new AttackMove(Moves.SPIRIT_SHACKLE, PokemonType.GHOST, MoveCategory.PHYSICAL, 80, 100, 10, 100, 0, 7)
      .attr(AddBattlerTagAttr, BattlerTagType.TRAPPED, false, false, 1, 1, true)
      .makesContact(false),
    new AttackMove(Moves.DARKEST_LARIAT, PokemonType.DARK, MoveCategory.PHYSICAL, 85, 100, 10, -1, 0, 7)
      .attr(IgnoreOpponentStatStagesAttr),
    new AttackMove(Moves.SPARKLING_ARIA, PokemonType.WATER, MoveCategory.SPECIAL, 90, 100, 10, 100, 0, 7)
      .attr(HealStatusEffectAttr, false, StatusEffect.BURN)
      .soundBased()
      .target(MoveTarget.ALL_NEAR_OTHERS),
    new AttackMove(Moves.ICE_HAMMER, PokemonType.ICE, MoveCategory.PHYSICAL, 100, 90, 10, -1, 0, 7)
      .attr(StatStageChangeAttr, [ Stat.SPD ], -1, true)
      .punchingMove(),
    new StatusMove(Moves.FLORAL_HEALING, PokemonType.FAIRY, -1, 10, -1, 0, 7)
      .attr(BoostHealAttr, 0.5, 2 / 3, true, false, (user, target, move) => globalScene.arena.terrain?.terrainType === TerrainType.GRASSY)
      .triageMove()
      .reflectable(),
    new AttackMove(Moves.HIGH_HORSEPOWER, PokemonType.GROUND, MoveCategory.PHYSICAL, 95, 95, 10, -1, 0, 7),
    new StatusMove(Moves.STRENGTH_SAP, PokemonType.GRASS, 100, 10, -1, 0, 7)
      .attr(HitHealAttr, null, Stat.ATK)
      .attr(StatStageChangeAttr, [ Stat.ATK ], -1)
      .condition((user, target, move) => target.getStatStage(Stat.ATK) > -6)
      .triageMove()
      .reflectable(),
    new ChargingAttackMove(Moves.SOLAR_BLADE, PokemonType.GRASS, MoveCategory.PHYSICAL, 125, 100, 10, -1, 0, 7)
      .chargeText(i18next.t("moveTriggers:isGlowing", { pokemonName: "{USER}" }))
      .chargeAttr(WeatherInstantChargeAttr, [ WeatherType.SUNNY, WeatherType.HARSH_SUN ])
      .attr(AntiSunlightPowerDecreaseAttr)
      .slicingMove(),
    new AttackMove(Moves.LEAFAGE, PokemonType.GRASS, MoveCategory.PHYSICAL, 40, 100, 40, -1, 0, 7)
      .makesContact(false),
    new StatusMove(Moves.SPOTLIGHT, PokemonType.NORMAL, -1, 15, -1, 3, 7)
      .attr(AddBattlerTagAttr, BattlerTagType.CENTER_OF_ATTENTION, false)
      .condition(failIfSingleBattle)
      .reflectable(),
    new StatusMove(Moves.TOXIC_THREAD, PokemonType.POISON, 100, 20, -1, 0, 7)
      .attr(StatusEffectAttr, StatusEffect.POISON)
      .attr(StatStageChangeAttr, [ Stat.SPD ], -1)
      .reflectable(),
    new SelfStatusMove(Moves.LASER_FOCUS, PokemonType.NORMAL, -1, 30, -1, 0, 7)
      .attr(AddBattlerTagAttr, BattlerTagType.ALWAYS_CRIT, true, false),
    new StatusMove(Moves.GEAR_UP, PokemonType.STEEL, -1, 20, -1, 0, 7)
      .attr(StatStageChangeAttr, [ Stat.ATK, Stat.SPATK ], 1, false, { condition: (user, target, move) => !![ Abilities.PLUS, Abilities.MINUS ].find(a => target.hasAbility(a, false)) })
      .ignoresSubstitute()
      .target(MoveTarget.USER_AND_ALLIES)
      .condition((user, target, move) => !![ user, user.getAlly() ].filter(p => p?.isActive()).find(p => !![ Abilities.PLUS, Abilities.MINUS ].find(a => p?.hasAbility(a, false)))),
    new AttackMove(Moves.THROAT_CHOP, PokemonType.DARK, MoveCategory.PHYSICAL, 80, 100, 15, 100, 0, 7)
      .attr(AddBattlerTagAttr, BattlerTagType.THROAT_CHOPPED),
    new AttackMove(Moves.POLLEN_PUFF, PokemonType.BUG, MoveCategory.SPECIAL, 90, 100, 15, -1, 0, 7)
      .attr(StatusCategoryOnAllyAttr)
      .attr(HealOnAllyAttr, 0.5, true, false)
      .ballBombMove(),
    new AttackMove(Moves.ANCHOR_SHOT, PokemonType.STEEL, MoveCategory.PHYSICAL, 80, 100, 20, 100, 0, 7)
      .attr(AddBattlerTagAttr, BattlerTagType.TRAPPED, false, false, 1, 1, true),
    new StatusMove(Moves.PSYCHIC_TERRAIN, PokemonType.PSYCHIC, -1, 10, -1, 0, 7)
      .attr(TerrainChangeAttr, TerrainType.PSYCHIC)
      .target(MoveTarget.BOTH_SIDES),
    new AttackMove(Moves.LUNGE, PokemonType.BUG, MoveCategory.PHYSICAL, 80, 100, 15, 100, 0, 7)
      .attr(StatStageChangeAttr, [ Stat.ATK ], -1),
    new AttackMove(Moves.FIRE_LASH, PokemonType.FIRE, MoveCategory.PHYSICAL, 80, 100, 15, 100, 0, 7)
      .attr(StatStageChangeAttr, [ Stat.DEF ], -1),
    new AttackMove(Moves.POWER_TRIP, PokemonType.DARK, MoveCategory.PHYSICAL, 20, 100, 10, -1, 0, 7)
      .attr(PositiveStatStagePowerAttr),
    new AttackMove(Moves.BURN_UP, PokemonType.FIRE, MoveCategory.SPECIAL, 130, 100, 5, -1, 0, 7)
      .condition((user) => {
        const userTypes = user.getTypes(true);
        return userTypes.includes(PokemonType.FIRE);
      })
      .attr(HealStatusEffectAttr, true, StatusEffect.FREEZE)
      .attr(AddBattlerTagAttr, BattlerTagType.BURNED_UP, true, false)
      .attr(RemoveTypeAttr, PokemonType.FIRE, (user) => {
        globalScene.queueMessage(i18next.t("moveTriggers:burnedItselfOut", { pokemonName: getPokemonNameWithAffix(user) }));
      }),
    new StatusMove(Moves.SPEED_SWAP, PokemonType.PSYCHIC, -1, 10, -1, 0, 7)
      .attr(SwapStatAttr, Stat.SPD)
      .ignoresSubstitute(),
    new AttackMove(Moves.SMART_STRIKE, PokemonType.STEEL, MoveCategory.PHYSICAL, 70, -1, 10, -1, 0, 7),
    new StatusMove(Moves.PURIFY, PokemonType.POISON, -1, 20, -1, 0, 7)
      .condition((user, target, move) => {
        if (!target.status) {
          return false;
        }
        return isNonVolatileStatusEffect(target.status.effect);
      })
      .attr(HealAttr, 0.5)
      .attr(HealStatusEffectAttr, false, getNonVolatileStatusEffects())
      .triageMove()
      .reflectable(),
    new AttackMove(Moves.REVELATION_DANCE, PokemonType.NORMAL, MoveCategory.SPECIAL, 90, 100, 15, -1, 0, 7)
      .danceMove()
      .attr(MatchUserTypeAttr),
    new AttackMove(Moves.CORE_ENFORCER, PokemonType.DRAGON, MoveCategory.SPECIAL, 100, 100, 10, -1, 0, 7)
      .target(MoveTarget.ALL_NEAR_ENEMIES)
      .attr(SuppressAbilitiesIfActedAttr),
    new AttackMove(Moves.TROP_KICK, PokemonType.GRASS, MoveCategory.PHYSICAL, 70, 100, 15, 100, 0, 7)
      .attr(StatStageChangeAttr, [ Stat.ATK ], -1),
    new StatusMove(Moves.INSTRUCT, PokemonType.PSYCHIC, -1, 15, -1, 0, 7)
      .ignoresSubstitute()
      .attr(RepeatMoveAttr)
      // incorrect interactions with Gigaton Hammer, Blood Moon & Torment
      // Also has incorrect interactions with Dancer due to the latter
      // erroneously adding copied moves to move history.
      .edgeCase(),
    new AttackMove(Moves.BEAK_BLAST, PokemonType.FLYING, MoveCategory.PHYSICAL, 100, 100, 15, -1, -3, 7)
      .attr(BeakBlastHeaderAttr)
      .ballBombMove()
      .makesContact(false),
    new AttackMove(Moves.CLANGING_SCALES, PokemonType.DRAGON, MoveCategory.SPECIAL, 110, 100, 5, -1, 0, 7)
      .attr(StatStageChangeAttr, [ Stat.DEF ], -1, true, { firstTargetOnly: true })
      .soundBased()
      .target(MoveTarget.ALL_NEAR_ENEMIES),
    new AttackMove(Moves.DRAGON_HAMMER, PokemonType.DRAGON, MoveCategory.PHYSICAL, 90, 100, 15, -1, 0, 7),
    new AttackMove(Moves.BRUTAL_SWING, PokemonType.DARK, MoveCategory.PHYSICAL, 60, 100, 20, -1, 0, 7)
      .target(MoveTarget.ALL_NEAR_OTHERS),
    new StatusMove(Moves.AURORA_VEIL, PokemonType.ICE, -1, 20, -1, 0, 7)
      .condition((user, target, move) => (globalScene.arena.weather?.weatherType === WeatherType.HAIL || globalScene.arena.weather?.weatherType === WeatherType.SNOW) && !globalScene.arena.weather?.isEffectSuppressed())
      .attr(AddArenaTagAttr, ArenaTagType.AURORA_VEIL, 5, true)
      .target(MoveTarget.USER_SIDE),
    /* Unused */
    new AttackMove(Moves.SINISTER_ARROW_RAID, PokemonType.GHOST, MoveCategory.PHYSICAL, 180, -1, 1, -1, 0, 7)
      .unimplemented()
      .makesContact(false)
      .edgeCase(), // I assume it's because the user needs spirit shackle and decidueye
    new AttackMove(Moves.MALICIOUS_MOONSAULT, PokemonType.DARK, MoveCategory.PHYSICAL, 180, -1, 1, -1, 0, 7)
      .unimplemented()
      .attr(AlwaysHitMinimizeAttr)
      .attr(HitsTagAttr, BattlerTagType.MINIMIZED, true)
      .edgeCase(), // I assume it's because it needs darkest lariat and incineroar
    new AttackMove(Moves.OCEANIC_OPERETTA, PokemonType.WATER, MoveCategory.SPECIAL, 195, -1, 1, -1, 0, 7)
      .unimplemented()
      .edgeCase(), // I assume it's because it needs sparkling aria and primarina
    new AttackMove(Moves.GUARDIAN_OF_ALOLA, PokemonType.FAIRY, MoveCategory.SPECIAL, -1, -1, 1, -1, 0, 7)
      .unimplemented(),
    new AttackMove(Moves.SOUL_STEALING_7_STAR_STRIKE, PokemonType.GHOST, MoveCategory.PHYSICAL, 195, -1, 1, -1, 0, 7)
      .unimplemented(),
    new AttackMove(Moves.STOKED_SPARKSURFER, PokemonType.ELECTRIC, MoveCategory.SPECIAL, 175, -1, 1, 100, 0, 7)
      .unimplemented()
      .edgeCase(), // I assume it's because it needs thunderbolt and Alola Raichu
    new AttackMove(Moves.PULVERIZING_PANCAKE, PokemonType.NORMAL, MoveCategory.PHYSICAL, 210, -1, 1, -1, 0, 7)
      .unimplemented()
      .edgeCase(), // I assume it's because it needs giga impact and snorlax
    new SelfStatusMove(Moves.EXTREME_EVOBOOST, PokemonType.NORMAL, -1, 1, -1, 0, 7)
      .unimplemented()
      .attr(StatStageChangeAttr, [ Stat.ATK, Stat.DEF, Stat.SPATK, Stat.SPDEF, Stat.SPD ], 2, true),
    new AttackMove(Moves.GENESIS_SUPERNOVA, PokemonType.PSYCHIC, MoveCategory.SPECIAL, 185, -1, 1, 100, 0, 7)
      .unimplemented()
      .attr(TerrainChangeAttr, TerrainType.PSYCHIC),
    /* End Unused */
    new AttackMove(Moves.SHELL_TRAP, PokemonType.FIRE, MoveCategory.SPECIAL, 150, 100, 5, -1, -3, 7)
      .attr(AddBattlerTagHeaderAttr, BattlerTagType.SHELL_TRAP)
      .target(MoveTarget.ALL_NEAR_ENEMIES)
      // Fails if the user was not hit by a physical attack during the turn
      .condition((user, target, move) => user.getTag(ShellTrapTag)?.activated === true),
    new AttackMove(Moves.FLEUR_CANNON, PokemonType.FAIRY, MoveCategory.SPECIAL, 130, 90, 5, -1, 0, 7)
      .attr(StatStageChangeAttr, [ Stat.SPATK ], -2, true),
    new AttackMove(Moves.PSYCHIC_FANGS, PokemonType.PSYCHIC, MoveCategory.PHYSICAL, 85, 100, 10, -1, 0, 7)
      .bitingMove()
      .attr(RemoveScreensAttr),
    new AttackMove(Moves.STOMPING_TANTRUM, PokemonType.GROUND, MoveCategory.PHYSICAL, 75, 100, 10, -1, 0, 7)
      .attr(MovePowerMultiplierAttr, (user, target, move) => user.getLastXMoves(2)[1]?.result === MoveResult.MISS || user.getLastXMoves(2)[1]?.result === MoveResult.FAIL ? 2 : 1),
    new AttackMove(Moves.SHADOW_BONE, PokemonType.GHOST, MoveCategory.PHYSICAL, 85, 100, 10, 20, 0, 7)
      .attr(StatStageChangeAttr, [ Stat.DEF ], -1)
      .makesContact(false),
    new AttackMove(Moves.ACCELEROCK, PokemonType.ROCK, MoveCategory.PHYSICAL, 40, 100, 20, -1, 1, 7),
    new AttackMove(Moves.LIQUIDATION, PokemonType.WATER, MoveCategory.PHYSICAL, 85, 100, 10, 20, 0, 7)
      .attr(StatStageChangeAttr, [ Stat.DEF ], -1),
    new AttackMove(Moves.PRISMATIC_LASER, PokemonType.PSYCHIC, MoveCategory.SPECIAL, 160, 100, 10, -1, 0, 7)
      .attr(RechargeAttr),
    new AttackMove(Moves.SPECTRAL_THIEF, PokemonType.GHOST, MoveCategory.PHYSICAL, 90, 100, 10, -1, 0, 7)
      .attr(SpectralThiefAttr)
      .ignoresSubstitute(),
    new AttackMove(Moves.SUNSTEEL_STRIKE, PokemonType.STEEL, MoveCategory.PHYSICAL, 100, 100, 5, -1, 0, 7)
      .ignoresAbilities(),
    new AttackMove(Moves.MOONGEIST_BEAM, PokemonType.GHOST, MoveCategory.SPECIAL, 100, 100, 5, -1, 0, 7)
      .ignoresAbilities(),
    new StatusMove(Moves.TEARFUL_LOOK, PokemonType.NORMAL, -1, 20, -1, 0, 7)
      .attr(StatStageChangeAttr, [ Stat.ATK, Stat.SPATK ], -1)
      .reflectable(),
    new AttackMove(Moves.ZING_ZAP, PokemonType.ELECTRIC, MoveCategory.PHYSICAL, 80, 100, 10, 30, 0, 7)
      .attr(FlinchAttr),
    new AttackMove(Moves.NATURES_MADNESS, PokemonType.FAIRY, MoveCategory.SPECIAL, -1, 90, 10, -1, 0, 7)
      .attr(TargetHalfHpDamageAttr),
    new AttackMove(Moves.MULTI_ATTACK, PokemonType.NORMAL, MoveCategory.PHYSICAL, 120, 100, 10, -1, 0, 7)
      .attr(FormChangeItemTypeAttr),
    /* Unused */
    new AttackMove(Moves.TEN_MILLION_VOLT_THUNDERBOLT, PokemonType.ELECTRIC, MoveCategory.SPECIAL, 195, -1, 1, -1, 0, 7)
      .unimplemented()
      .edgeCase(), // I assume it's because it needs thunderbolt and pikachu in a cap
    /* End Unused */
    new AttackMove(Moves.MIND_BLOWN, PokemonType.FIRE, MoveCategory.SPECIAL, 150, 100, 5, -1, 0, 7)
      .condition(failIfDampCondition)
      .attr(HalfSacrificialAttr)
      .target(MoveTarget.ALL_NEAR_OTHERS),
    new AttackMove(Moves.PLASMA_FISTS, PokemonType.ELECTRIC, MoveCategory.PHYSICAL, 100, 100, 15, -1, 0, 7)
      .attr(AddArenaTagAttr, ArenaTagType.ION_DELUGE, 1)
      .punchingMove(),
    new AttackMove(Moves.PHOTON_GEYSER, PokemonType.PSYCHIC, MoveCategory.SPECIAL, 100, 100, 5, -1, 0, 7)
      .attr(PhotonGeyserCategoryAttr)
      .ignoresAbilities(),
    /* Unused */
    new AttackMove(Moves.LIGHT_THAT_BURNS_THE_SKY, PokemonType.PSYCHIC, MoveCategory.SPECIAL, 200, -1, 1, -1, 0, 7)
      .unimplemented()
      .attr(PhotonGeyserCategoryAttr)
      .ignoresAbilities(),
    new AttackMove(Moves.SEARING_SUNRAZE_SMASH, PokemonType.STEEL, MoveCategory.PHYSICAL, 200, -1, 1, -1, 0, 7)
      .unimplemented()
      .ignoresAbilities(),
    new AttackMove(Moves.MENACING_MOONRAZE_MAELSTROM, PokemonType.GHOST, MoveCategory.SPECIAL, 200, -1, 1, -1, 0, 7)
      .unimplemented()
      .ignoresAbilities(),
    new AttackMove(Moves.LETS_SNUGGLE_FOREVER, PokemonType.FAIRY, MoveCategory.PHYSICAL, 190, -1, 1, -1, 0, 7)
      .unimplemented()
      .edgeCase(), // I assume it needs play rough and mimikyu
    new AttackMove(Moves.SPLINTERED_STORMSHARDS, PokemonType.ROCK, MoveCategory.PHYSICAL, 190, -1, 1, -1, 0, 7)
      .unimplemented()
      .attr(ClearTerrainAttr)
      .makesContact(false),
    new AttackMove(Moves.CLANGOROUS_SOULBLAZE, PokemonType.DRAGON, MoveCategory.SPECIAL, 185, -1, 1, 100, 0, 7)
      .unimplemented()
      .attr(StatStageChangeAttr, [ Stat.ATK, Stat.DEF, Stat.SPATK, Stat.SPDEF, Stat.SPD ], 1, true, { firstTargetOnly: true })
      .soundBased()
      .target(MoveTarget.ALL_NEAR_ENEMIES)
      .edgeCase(), // I assume it needs clanging scales and Kommo-O
    /* End Unused */
    new AttackMove(Moves.ZIPPY_ZAP, PokemonType.ELECTRIC, MoveCategory.PHYSICAL, 50, 100, 15, -1, 2, 7) // LGPE Implementation
      .attr(CritOnlyAttr),
    new AttackMove(Moves.SPLISHY_SPLASH, PokemonType.WATER, MoveCategory.SPECIAL, 90, 100, 15, 30, 0, 7)
      .attr(StatusEffectAttr, StatusEffect.PARALYSIS)
      .target(MoveTarget.ALL_NEAR_ENEMIES),
    new AttackMove(Moves.FLOATY_FALL, PokemonType.FLYING, MoveCategory.PHYSICAL, 90, 95, 15, 30, 0, 7)
      .attr(FlinchAttr),
    new AttackMove(Moves.PIKA_PAPOW, PokemonType.ELECTRIC, MoveCategory.SPECIAL, -1, -1, 20, -1, 0, 7)
      .attr(FriendshipPowerAttr),
    new AttackMove(Moves.BOUNCY_BUBBLE, PokemonType.WATER, MoveCategory.SPECIAL, 60, 100, 20, -1, 0, 7)
      .attr(HitHealAttr, 1)
      .triageMove(),
    new AttackMove(Moves.BUZZY_BUZZ, PokemonType.ELECTRIC, MoveCategory.SPECIAL, 60, 100, 20, 100, 0, 7)
      .attr(StatusEffectAttr, StatusEffect.PARALYSIS),
    new AttackMove(Moves.SIZZLY_SLIDE, PokemonType.FIRE, MoveCategory.PHYSICAL, 60, 100, 20, 100, 0, 7)
      .attr(StatusEffectAttr, StatusEffect.BURN),
    new AttackMove(Moves.GLITZY_GLOW, PokemonType.PSYCHIC, MoveCategory.SPECIAL, 80, 95, 15, -1, 0, 7)
      .attr(AddArenaTagAttr, ArenaTagType.LIGHT_SCREEN, 5, false, true),
    new AttackMove(Moves.BADDY_BAD, PokemonType.DARK, MoveCategory.SPECIAL, 80, 95, 15, -1, 0, 7)
      .attr(AddArenaTagAttr, ArenaTagType.REFLECT, 5, false, true),
    new AttackMove(Moves.SAPPY_SEED, PokemonType.GRASS, MoveCategory.PHYSICAL, 100, 90, 10, -1, 0, 7)
      .attr(LeechSeedAttr)
      .makesContact(false),
    new AttackMove(Moves.FREEZY_FROST, PokemonType.ICE, MoveCategory.SPECIAL, 100, 90, 10, -1, 0, 7)
      .attr(ResetStatsAttr, true),
    new AttackMove(Moves.SPARKLY_SWIRL, PokemonType.FAIRY, MoveCategory.SPECIAL, 120, 85, 5, -1, 0, 7)
      .attr(PartyStatusCureAttr, null, Abilities.NONE),
    new AttackMove(Moves.VEEVEE_VOLLEY, PokemonType.NORMAL, MoveCategory.PHYSICAL, -1, -1, 20, -1, 0, 7)
      .attr(FriendshipPowerAttr),
    new AttackMove(Moves.DOUBLE_IRON_BASH, PokemonType.STEEL, MoveCategory.PHYSICAL, 60, 100, 5, 30, 0, 7)
      .attr(MultiHitAttr, MultiHitType._2)
      .attr(FlinchAttr)
      .punchingMove(),
    /* Unused */
    new SelfStatusMove(Moves.MAX_GUARD, PokemonType.NORMAL, -1, 10, -1, 4, 8)
      .unimplemented()
      .attr(ProtectAttr)
      .condition(failIfLastCondition),
    /* End Unused */
    new AttackMove(Moves.DYNAMAX_CANNON, PokemonType.DRAGON, MoveCategory.SPECIAL, 100, 100, 5, -1, 0, 8)
      .attr(MovePowerMultiplierAttr, (user, target, move) => {
      // Move is only stronger against overleveled foes.
        if (target.level > globalScene.getMaxExpLevel()) {
          const dynamaxCannonPercentMarginBeforeFullDamage = 0.05; // How much % above MaxExpLevel of wave will the target need to be to take full damage.
          // The move's power scales as the margin is approached, reaching double power when it does or goes over it.
          return 1 + Math.min(1, (target.level - globalScene.getMaxExpLevel()) / (globalScene.getMaxExpLevel() * dynamaxCannonPercentMarginBeforeFullDamage));
        } else {
          return 1;
        }
      }),

    new AttackMove(Moves.SNIPE_SHOT, PokemonType.WATER, MoveCategory.SPECIAL, 80, 100, 15, -1, 0, 8)
      .attr(HighCritAttr)
      .attr(BypassRedirectAttr),
    new AttackMove(Moves.JAW_LOCK, PokemonType.DARK, MoveCategory.PHYSICAL, 80, 100, 10, -1, 0, 8)
      .attr(JawLockAttr)
      .bitingMove(),
    new SelfStatusMove(Moves.STUFF_CHEEKS, PokemonType.NORMAL, -1, 10, -1, 0, 8)
      .attr(EatBerryAttr, true)
      .attr(StatStageChangeAttr, [ Stat.DEF ], 2, true)
      .condition((user) => {
        const userBerries = globalScene.findModifiers(m => m instanceof BerryModifier, user.isPlayer());
        return userBerries.length > 0;
      })
      .edgeCase(), // Stuff Cheeks should not be selectable when the user does not have a berry, see wiki
    new SelfStatusMove(Moves.NO_RETREAT, PokemonType.FIGHTING, -1, 5, -1, 0, 8)
      .attr(StatStageChangeAttr, [ Stat.ATK, Stat.DEF, Stat.SPATK, Stat.SPDEF, Stat.SPD ], 1, true)
      .attr(AddBattlerTagAttr, BattlerTagType.NO_RETREAT, true, false)
      .condition((user, target, move) => user.getTag(TrappedTag)?.sourceMove !== Moves.NO_RETREAT), // fails if the user is currently trapped by No Retreat
    new StatusMove(Moves.TAR_SHOT, PokemonType.ROCK, 100, 15, -1, 0, 8)
      .attr(StatStageChangeAttr, [ Stat.SPD ], -1)
      .attr(AddBattlerTagAttr, BattlerTagType.TAR_SHOT, false)
      .reflectable(),
    new StatusMove(Moves.MAGIC_POWDER, PokemonType.PSYCHIC, 100, 20, -1, 0, 8)
      .attr(ChangeTypeAttr, PokemonType.PSYCHIC)
      .powderMove()
      .reflectable(),
    new AttackMove(Moves.DRAGON_DARTS, PokemonType.DRAGON, MoveCategory.PHYSICAL, 50, 100, 10, -1, 0, 8)
      .attr(MultiHitAttr, MultiHitType._2)
      .makesContact(false)
      .partial(), // smart targetting is unimplemented
    new StatusMove(Moves.TEATIME, PokemonType.NORMAL, -1, 10, -1, 0, 8)
      .attr(EatBerryAttr, false)
      .target(MoveTarget.ALL),
    new StatusMove(Moves.OCTOLOCK, PokemonType.FIGHTING, 100, 15, -1, 0, 8)
      .condition(failIfGhostTypeCondition)
      .attr(AddBattlerTagAttr, BattlerTagType.OCTOLOCK, false, true, 1),
    new AttackMove(Moves.BOLT_BEAK, PokemonType.ELECTRIC, MoveCategory.PHYSICAL, 85, 100, 10, -1, 0, 8)
      .attr(FirstAttackDoublePowerAttr),
    new AttackMove(Moves.FISHIOUS_REND, PokemonType.WATER, MoveCategory.PHYSICAL, 85, 100, 10, -1, 0, 8)
      .attr(FirstAttackDoublePowerAttr)
      .bitingMove(),
    new StatusMove(Moves.COURT_CHANGE, PokemonType.NORMAL, 100, 10, -1, 0, 8)
      .attr(SwapArenaTagsAttr, [ ArenaTagType.AURORA_VEIL, ArenaTagType.LIGHT_SCREEN, ArenaTagType.MIST, ArenaTagType.REFLECT, ArenaTagType.SPIKES, ArenaTagType.STEALTH_ROCK, ArenaTagType.STICKY_WEB, ArenaTagType.TAILWIND, ArenaTagType.TOXIC_SPIKES ]),
    /* Unused */
    new AttackMove(Moves.MAX_FLARE, PokemonType.FIRE, MoveCategory.PHYSICAL, 10, -1, 10, -1, 0, 8)
      .target(MoveTarget.NEAR_ENEMY)
      .unimplemented(),
    new AttackMove(Moves.MAX_FLUTTERBY, PokemonType.BUG, MoveCategory.PHYSICAL, 10, -1, 10, -1, 0, 8)
      .target(MoveTarget.NEAR_ENEMY)
      .unimplemented(),
    new AttackMove(Moves.MAX_LIGHTNING, PokemonType.ELECTRIC, MoveCategory.PHYSICAL, 10, -1, 10, -1, 0, 8)
      .target(MoveTarget.NEAR_ENEMY)
      .unimplemented(),
    new AttackMove(Moves.MAX_STRIKE, PokemonType.NORMAL, MoveCategory.PHYSICAL, 10, -1, 10, -1, 0, 8)
      .target(MoveTarget.NEAR_ENEMY)
      .unimplemented(),
    new AttackMove(Moves.MAX_KNUCKLE, PokemonType.FIGHTING, MoveCategory.PHYSICAL, 10, -1, 10, -1, 0, 8)
      .target(MoveTarget.NEAR_ENEMY)
      .unimplemented(),
    new AttackMove(Moves.MAX_PHANTASM, PokemonType.GHOST, MoveCategory.PHYSICAL, 10, -1, 10, -1, 0, 8)
      .target(MoveTarget.NEAR_ENEMY)
      .unimplemented(),
    new AttackMove(Moves.MAX_HAILSTORM, PokemonType.ICE, MoveCategory.PHYSICAL, 10, -1, 10, -1, 0, 8)
      .target(MoveTarget.NEAR_ENEMY)
      .unimplemented(),
    new AttackMove(Moves.MAX_OOZE, PokemonType.POISON, MoveCategory.PHYSICAL, 10, -1, 10, -1, 0, 8)
      .target(MoveTarget.NEAR_ENEMY)
      .unimplemented(),
    new AttackMove(Moves.MAX_GEYSER, PokemonType.WATER, MoveCategory.PHYSICAL, 10, -1, 10, -1, 0, 8)
      .target(MoveTarget.NEAR_ENEMY)
      .unimplemented(),
    new AttackMove(Moves.MAX_AIRSTREAM, PokemonType.FLYING, MoveCategory.PHYSICAL, 10, -1, 10, -1, 0, 8)
      .target(MoveTarget.NEAR_ENEMY)
      .unimplemented(),
    new AttackMove(Moves.MAX_STARFALL, PokemonType.FAIRY, MoveCategory.PHYSICAL, 10, -1, 10, -1, 0, 8)
      .target(MoveTarget.NEAR_ENEMY)
      .unimplemented(),
    new AttackMove(Moves.MAX_WYRMWIND, PokemonType.DRAGON, MoveCategory.PHYSICAL, 10, -1, 10, -1, 0, 8)
      .target(MoveTarget.NEAR_ENEMY)
      .unimplemented(),
    new AttackMove(Moves.MAX_MINDSTORM, PokemonType.PSYCHIC, MoveCategory.PHYSICAL, 10, -1, 10, -1, 0, 8)
      .target(MoveTarget.NEAR_ENEMY)
      .unimplemented(),
    new AttackMove(Moves.MAX_ROCKFALL, PokemonType.ROCK, MoveCategory.PHYSICAL, 10, -1, 10, -1, 0, 8)
      .target(MoveTarget.NEAR_ENEMY)
      .unimplemented(),
    new AttackMove(Moves.MAX_QUAKE, PokemonType.GROUND, MoveCategory.PHYSICAL, 10, -1, 10, -1, 0, 8)
      .target(MoveTarget.NEAR_ENEMY)
      .unimplemented(),
    new AttackMove(Moves.MAX_DARKNESS, PokemonType.DARK, MoveCategory.PHYSICAL, 10, -1, 10, -1, 0, 8)
      .target(MoveTarget.NEAR_ENEMY)
      .unimplemented(),
    new AttackMove(Moves.MAX_OVERGROWTH, PokemonType.GRASS, MoveCategory.PHYSICAL, 10, -1, 10, -1, 0, 8)
      .target(MoveTarget.NEAR_ENEMY)
      .unimplemented(),
    new AttackMove(Moves.MAX_STEELSPIKE, PokemonType.STEEL, MoveCategory.PHYSICAL, 10, -1, 10, -1, 0, 8)
      .target(MoveTarget.NEAR_ENEMY)
      .unimplemented(),
    /* End Unused */
    new SelfStatusMove(Moves.CLANGOROUS_SOUL, PokemonType.DRAGON, 100, 5, -1, 0, 8)
      .attr(CutHpStatStageBoostAttr, [ Stat.ATK, Stat.DEF, Stat.SPATK, Stat.SPDEF, Stat.SPD ], 1, 3)
      .soundBased()
      .danceMove(),
    new AttackMove(Moves.BODY_PRESS, PokemonType.FIGHTING, MoveCategory.PHYSICAL, 80, 100, 10, -1, 0, 8)
      .attr(DefAtkAttr),
    new StatusMove(Moves.DECORATE, PokemonType.FAIRY, -1, 15, -1, 0, 8)
      .attr(StatStageChangeAttr, [ Stat.ATK, Stat.SPATK ], 2)
      .ignoresProtect(),
    new AttackMove(Moves.DRUM_BEATING, PokemonType.GRASS, MoveCategory.PHYSICAL, 80, 100, 10, 100, 0, 8)
      .attr(StatStageChangeAttr, [ Stat.SPD ], -1)
      .makesContact(false),
    new AttackMove(Moves.SNAP_TRAP, PokemonType.GRASS, MoveCategory.PHYSICAL, 35, 100, 15, -1, 0, 8)
      .attr(TrapAttr, BattlerTagType.SNAP_TRAP),
    new AttackMove(Moves.PYRO_BALL, PokemonType.FIRE, MoveCategory.PHYSICAL, 120, 90, 5, 10, 0, 8)
      .attr(HealStatusEffectAttr, true, StatusEffect.FREEZE)
      .attr(StatusEffectAttr, StatusEffect.BURN)
      .ballBombMove()
      .makesContact(false),
    new AttackMove(Moves.BEHEMOTH_BLADE, PokemonType.STEEL, MoveCategory.PHYSICAL, 100, 100, 5, -1, 0, 8)
      .slicingMove(),
    new AttackMove(Moves.BEHEMOTH_BASH, PokemonType.STEEL, MoveCategory.PHYSICAL, 100, 100, 5, -1, 0, 8),
    new AttackMove(Moves.AURA_WHEEL, PokemonType.ELECTRIC, MoveCategory.PHYSICAL, 110, 100, 10, 100, 0, 8)
      .attr(StatStageChangeAttr, [ Stat.SPD ], 1, true)
      .makesContact(false)
      .attr(AuraWheelTypeAttr),
    new AttackMove(Moves.BREAKING_SWIPE, PokemonType.DRAGON, MoveCategory.PHYSICAL, 60, 100, 15, 100, 0, 8)
      .target(MoveTarget.ALL_NEAR_ENEMIES)
      .attr(StatStageChangeAttr, [ Stat.ATK ], -1),
    new AttackMove(Moves.BRANCH_POKE, PokemonType.GRASS, MoveCategory.PHYSICAL, 40, 100, 40, -1, 0, 8),
    new AttackMove(Moves.OVERDRIVE, PokemonType.ELECTRIC, MoveCategory.SPECIAL, 80, 100, 10, -1, 0, 8)
      .soundBased()
      .target(MoveTarget.ALL_NEAR_ENEMIES),
    new AttackMove(Moves.APPLE_ACID, PokemonType.GRASS, MoveCategory.SPECIAL, 80, 100, 10, 100, 0, 8)
      .attr(StatStageChangeAttr, [ Stat.SPDEF ], -1),
    new AttackMove(Moves.GRAV_APPLE, PokemonType.GRASS, MoveCategory.PHYSICAL, 80, 100, 10, 100, 0, 8)
      .attr(StatStageChangeAttr, [ Stat.DEF ], -1)
      .attr(MovePowerMultiplierAttr, (user, target, move) => globalScene.arena.getTag(ArenaTagType.GRAVITY) ? 1.5 : 1)
      .makesContact(false),
    new AttackMove(Moves.SPIRIT_BREAK, PokemonType.FAIRY, MoveCategory.PHYSICAL, 75, 100, 15, 100, 0, 8)
      .attr(StatStageChangeAttr, [ Stat.SPATK ], -1),
    new AttackMove(Moves.STRANGE_STEAM, PokemonType.FAIRY, MoveCategory.SPECIAL, 90, 95, 10, 20, 0, 8)
      .attr(ConfuseAttr),
    new StatusMove(Moves.LIFE_DEW, PokemonType.WATER, -1, 10, -1, 0, 8)
      .attr(HealAttr, 0.25, true, false)
      .target(MoveTarget.USER_AND_ALLIES)
      .ignoresProtect(),
    new SelfStatusMove(Moves.OBSTRUCT, PokemonType.DARK, 100, 10, -1, 4, 8)
      .attr(ProtectAttr, BattlerTagType.OBSTRUCT)
      .condition(failIfLastCondition),
    new AttackMove(Moves.FALSE_SURRENDER, PokemonType.DARK, MoveCategory.PHYSICAL, 80, -1, 10, -1, 0, 8),
    new AttackMove(Moves.METEOR_ASSAULT, PokemonType.FIGHTING, MoveCategory.PHYSICAL, 150, 100, 5, -1, 0, 8)
      .attr(RechargeAttr)
      .makesContact(false),
    new AttackMove(Moves.ETERNABEAM, PokemonType.DRAGON, MoveCategory.SPECIAL, 160, 90, 5, -1, 0, 8)
      .attr(RechargeAttr),
    new AttackMove(Moves.STEEL_BEAM, PokemonType.STEEL, MoveCategory.SPECIAL, 140, 95, 5, -1, 0, 8)
      .attr(HalfSacrificialAttr),
    new AttackMove(Moves.EXPANDING_FORCE, PokemonType.PSYCHIC, MoveCategory.SPECIAL, 80, 100, 10, -1, 0, 8)
      .attr(MovePowerMultiplierAttr, (user, target, move) => globalScene.arena.getTerrainType() === TerrainType.PSYCHIC && user.isGrounded() ? 1.5 : 1)
      .attr(VariableTargetAttr, (user, target, move) => globalScene.arena.getTerrainType() === TerrainType.PSYCHIC && user.isGrounded() ? MoveTarget.ALL_NEAR_ENEMIES : MoveTarget.NEAR_OTHER),
    new AttackMove(Moves.STEEL_ROLLER, PokemonType.STEEL, MoveCategory.PHYSICAL, 130, 100, 5, -1, 0, 8)
      .attr(ClearTerrainAttr)
      .condition((user, target, move) => !!globalScene.arena.terrain),
    new AttackMove(Moves.SCALE_SHOT, PokemonType.DRAGON, MoveCategory.PHYSICAL, 25, 90, 20, -1, 0, 8)
      .attr(StatStageChangeAttr, [ Stat.SPD ], 1, true, { lastHitOnly: true })
      .attr(StatStageChangeAttr, [ Stat.DEF ], -1, true, { lastHitOnly: true })
      .attr(MultiHitAttr)
      .makesContact(false),
    new ChargingAttackMove(Moves.METEOR_BEAM, PokemonType.ROCK, MoveCategory.SPECIAL, 120, 90, 10, -1, 0, 8)
      .chargeText(i18next.t("moveTriggers:isOverflowingWithSpacePower", { pokemonName: "{USER}" }))
      .chargeAttr(StatStageChangeAttr, [ Stat.SPATK ], 1, true),
    new AttackMove(Moves.SHELL_SIDE_ARM, PokemonType.POISON, MoveCategory.SPECIAL, 90, 100, 10, 20, 0, 8)
      .attr(ShellSideArmCategoryAttr)
      .attr(StatusEffectAttr, StatusEffect.POISON)
      .partial(), // Physical version of the move does not make contact
    new AttackMove(Moves.MISTY_EXPLOSION, PokemonType.FAIRY, MoveCategory.SPECIAL, 100, 100, 5, -1, 0, 8)
      .attr(SacrificialAttr)
      .target(MoveTarget.ALL_NEAR_OTHERS)
      .attr(MovePowerMultiplierAttr, (user, target, move) => globalScene.arena.getTerrainType() === TerrainType.MISTY && user.isGrounded() ? 1.5 : 1)
      .condition(failIfDampCondition)
      .makesContact(false),
    new AttackMove(Moves.GRASSY_GLIDE, PokemonType.GRASS, MoveCategory.PHYSICAL, 55, 100, 20, -1, 0, 8)
      .attr(IncrementMovePriorityAttr, (user, target, move) => globalScene.arena.getTerrainType() === TerrainType.GRASSY && user.isGrounded()),
    new AttackMove(Moves.RISING_VOLTAGE, PokemonType.ELECTRIC, MoveCategory.SPECIAL, 70, 100, 20, -1, 0, 8)
      .attr(MovePowerMultiplierAttr, (user, target, move) => globalScene.arena.getTerrainType() === TerrainType.ELECTRIC && target.isGrounded() ? 2 : 1),
    new AttackMove(Moves.TERRAIN_PULSE, PokemonType.NORMAL, MoveCategory.SPECIAL, 50, 100, 10, -1, 0, 8)
      .attr(TerrainPulseTypeAttr)
      .attr(MovePowerMultiplierAttr, (user, target, move) => globalScene.arena.getTerrainType() !== TerrainType.NONE && user.isGrounded() ? 2 : 1)
      .pulseMove(),
    new AttackMove(Moves.SKITTER_SMACK, PokemonType.BUG, MoveCategory.PHYSICAL, 70, 90, 10, 100, 0, 8)
      .attr(StatStageChangeAttr, [ Stat.SPATK ], -1),
    new AttackMove(Moves.BURNING_JEALOUSY, PokemonType.FIRE, MoveCategory.SPECIAL, 70, 100, 5, 100, 0, 8)
      .attr(StatusIfBoostedAttr, StatusEffect.BURN)
      .target(MoveTarget.ALL_NEAR_ENEMIES),
    new AttackMove(Moves.LASH_OUT, PokemonType.DARK, MoveCategory.PHYSICAL, 75, 100, 5, -1, 0, 8)
      .attr(MovePowerMultiplierAttr, (user, _target, _move) => user.turnData.statStagesDecreased ? 2 : 1),
    new AttackMove(Moves.POLTERGEIST, PokemonType.GHOST, MoveCategory.PHYSICAL, 110, 90, 5, -1, 0, 8)
      .condition(failIfNoTargetHeldItemsCondition)
      .attr(PreMoveMessageAttr, attackedByItemMessageFunc)
      .makesContact(false),
    new StatusMove(Moves.CORROSIVE_GAS, PokemonType.POISON, 100, 40, -1, 0, 8)
      .target(MoveTarget.ALL_NEAR_OTHERS)
      .reflectable()
      .unimplemented(),
    new StatusMove(Moves.COACHING, PokemonType.FIGHTING, -1, 10, -1, 0, 8)
      .attr(StatStageChangeAttr, [ Stat.ATK, Stat.DEF ], 1)
      .target(MoveTarget.NEAR_ALLY)
      .condition(failIfSingleBattle),
    new AttackMove(Moves.FLIP_TURN, PokemonType.WATER, MoveCategory.PHYSICAL, 60, 100, 20, -1, 0, 8)
      .attr(ForceSwitchOutAttr, true),
    new AttackMove(Moves.TRIPLE_AXEL, PokemonType.ICE, MoveCategory.PHYSICAL, 20, 90, 10, -1, 0, 8)
      .attr(MultiHitAttr, MultiHitType._3)
      .attr(MultiHitPowerIncrementAttr, 3)
      .checkAllHits(),
    new AttackMove(Moves.DUAL_WINGBEAT, PokemonType.FLYING, MoveCategory.PHYSICAL, 40, 90, 10, -1, 0, 8)
      .attr(MultiHitAttr, MultiHitType._2),
    new AttackMove(Moves.SCORCHING_SANDS, PokemonType.GROUND, MoveCategory.SPECIAL, 70, 100, 10, 30, 0, 8)
      .attr(HealStatusEffectAttr, true, StatusEffect.FREEZE)
      .attr(HealStatusEffectAttr, false, StatusEffect.FREEZE)
      .attr(StatusEffectAttr, StatusEffect.BURN),
    new StatusMove(Moves.JUNGLE_HEALING, PokemonType.GRASS, -1, 10, -1, 0, 8)
      .attr(HealAttr, 0.25, true, false)
      .attr(HealStatusEffectAttr, false, getNonVolatileStatusEffects())
      .target(MoveTarget.USER_AND_ALLIES),
    new AttackMove(Moves.WICKED_BLOW, PokemonType.DARK, MoveCategory.PHYSICAL, 75, 100, 5, -1, 0, 8)
      .attr(CritOnlyAttr)
      .punchingMove(),
    new AttackMove(Moves.SURGING_STRIKES, PokemonType.WATER, MoveCategory.PHYSICAL, 25, 100, 5, -1, 0, 8)
      .attr(MultiHitAttr, MultiHitType._3)
      .attr(CritOnlyAttr)
      .punchingMove(),
    new AttackMove(Moves.THUNDER_CAGE, PokemonType.ELECTRIC, MoveCategory.SPECIAL, 80, 90, 15, -1, 0, 8)
      .attr(TrapAttr, BattlerTagType.THUNDER_CAGE),
    new AttackMove(Moves.DRAGON_ENERGY, PokemonType.DRAGON, MoveCategory.SPECIAL, 150, 100, 5, -1, 0, 8)
      .attr(HpPowerAttr)
      .target(MoveTarget.ALL_NEAR_ENEMIES),
    new AttackMove(Moves.FREEZING_GLARE, PokemonType.PSYCHIC, MoveCategory.SPECIAL, 90, 100, 10, 10, 0, 8)
      .attr(StatusEffectAttr, StatusEffect.FREEZE),
    new AttackMove(Moves.FIERY_WRATH, PokemonType.DARK, MoveCategory.SPECIAL, 90, 100, 10, 20, 0, 8)
      .attr(FlinchAttr)
      .target(MoveTarget.ALL_NEAR_ENEMIES),
    new AttackMove(Moves.THUNDEROUS_KICK, PokemonType.FIGHTING, MoveCategory.PHYSICAL, 90, 100, 10, 100, 0, 8)
      .attr(StatStageChangeAttr, [ Stat.DEF ], -1),
    new AttackMove(Moves.GLACIAL_LANCE, PokemonType.ICE, MoveCategory.PHYSICAL, 120, 100, 5, -1, 0, 8)
      .target(MoveTarget.ALL_NEAR_ENEMIES)
      .makesContact(false),
    new AttackMove(Moves.ASTRAL_BARRAGE, PokemonType.GHOST, MoveCategory.SPECIAL, 120, 100, 5, -1, 0, 8)
      .target(MoveTarget.ALL_NEAR_ENEMIES),
    new AttackMove(Moves.EERIE_SPELL, PokemonType.PSYCHIC, MoveCategory.SPECIAL, 80, 100, 5, 100, 0, 8)
      .attr(AttackReducePpMoveAttr, 3)
      .soundBased(),
    new AttackMove(Moves.DIRE_CLAW, PokemonType.POISON, MoveCategory.PHYSICAL, 80, 100, 15, 50, 0, 8)
      .attr(MultiStatusEffectAttr, [ StatusEffect.POISON, StatusEffect.PARALYSIS, StatusEffect.SLEEP ]),
    new AttackMove(Moves.PSYSHIELD_BASH, PokemonType.PSYCHIC, MoveCategory.PHYSICAL, 70, 90, 10, 100, 0, 8)
      .attr(StatStageChangeAttr, [ Stat.DEF ], 1, true),
    new SelfStatusMove(Moves.POWER_SHIFT, PokemonType.NORMAL, -1, 10, -1, 0, 8)
      .target(MoveTarget.USER)
      .attr(ShiftStatAttr, Stat.ATK, Stat.DEF),
    new AttackMove(Moves.STONE_AXE, PokemonType.ROCK, MoveCategory.PHYSICAL, 65, 90, 15, 100, 0, 8)
      .attr(AddArenaTrapTagHitAttr, ArenaTagType.STEALTH_ROCK)
      .slicingMove(),
    new AttackMove(Moves.SPRINGTIDE_STORM, PokemonType.FAIRY, MoveCategory.SPECIAL, 100, 80, 5, 30, 0, 8)
      .attr(StatStageChangeAttr, [ Stat.ATK ], -1)
      .windMove()
      .target(MoveTarget.ALL_NEAR_ENEMIES),
    new AttackMove(Moves.MYSTICAL_POWER, PokemonType.PSYCHIC, MoveCategory.SPECIAL, 70, 90, 10, 100, 0, 8)
      .attr(StatStageChangeAttr, [ Stat.SPATK ], 1, true),
    new AttackMove(Moves.RAGING_FURY, PokemonType.FIRE, MoveCategory.PHYSICAL, 120, 100, 10, -1, 0, 8)
      .makesContact(false)
      .attr(FrenzyAttr)
      .attr(MissEffectAttr, frenzyMissFunc)
      .attr(NoEffectAttr, frenzyMissFunc)
      .target(MoveTarget.RANDOM_NEAR_ENEMY),
    new AttackMove(Moves.WAVE_CRASH, PokemonType.WATER, MoveCategory.PHYSICAL, 120, 100, 10, -1, 0, 8)
      .attr(RecoilAttr, false, 0.33)
      .recklessMove(),
    new AttackMove(Moves.CHLOROBLAST, PokemonType.GRASS, MoveCategory.SPECIAL, 150, 95, 5, -1, 0, 8)
      .attr(RecoilAttr, true, 0.5),
    new AttackMove(Moves.MOUNTAIN_GALE, PokemonType.ICE, MoveCategory.PHYSICAL, 100, 85, 10, 30, 0, 8)
      .makesContact(false)
      .attr(FlinchAttr),
    new SelfStatusMove(Moves.VICTORY_DANCE, PokemonType.FIGHTING, -1, 10, -1, 0, 8)
      .attr(StatStageChangeAttr, [ Stat.ATK, Stat.DEF, Stat.SPD ], 1, true)
      .danceMove(),
    new AttackMove(Moves.HEADLONG_RUSH, PokemonType.GROUND, MoveCategory.PHYSICAL, 120, 100, 5, -1, 0, 8)
      .attr(StatStageChangeAttr, [ Stat.DEF, Stat.SPDEF ], -1, true)
      .punchingMove(),
    new AttackMove(Moves.BARB_BARRAGE, PokemonType.POISON, MoveCategory.PHYSICAL, 60, 100, 10, 50, 0, 8)
      .makesContact(false)
      .attr(MovePowerMultiplierAttr, (user, target, move) => target.status && (target.status.effect === StatusEffect.POISON || target.status.effect === StatusEffect.TOXIC) ? 2 : 1)
      .attr(StatusEffectAttr, StatusEffect.POISON),
    new AttackMove(Moves.ESPER_WING, PokemonType.PSYCHIC, MoveCategory.SPECIAL, 80, 100, 10, 100, 0, 8)
      .attr(HighCritAttr)
      .attr(StatStageChangeAttr, [ Stat.SPD ], 1, true),
    new AttackMove(Moves.BITTER_MALICE, PokemonType.GHOST, MoveCategory.SPECIAL, 75, 100, 10, 100, 0, 8)
      .attr(StatStageChangeAttr, [ Stat.ATK ], -1),
    new SelfStatusMove(Moves.SHELTER, PokemonType.STEEL, -1, 10, -1, 0, 8)
      .attr(StatStageChangeAttr, [ Stat.DEF ], 2, true),
    new AttackMove(Moves.TRIPLE_ARROWS, PokemonType.FIGHTING, MoveCategory.PHYSICAL, 90, 100, 10, 30, 0, 8)
      .makesContact(false)
      .attr(HighCritAttr)
      .attr(StatStageChangeAttr, [ Stat.DEF ], -1, false, { effectChanceOverride: 50 })
      .attr(FlinchAttr),
    new AttackMove(Moves.INFERNAL_PARADE, PokemonType.GHOST, MoveCategory.SPECIAL, 60, 100, 15, 30, 0, 8)
      .attr(StatusEffectAttr, StatusEffect.BURN)
      .attr(MovePowerMultiplierAttr, (user, target, move) => target.status ? 2 : 1),
    new AttackMove(Moves.CEASELESS_EDGE, PokemonType.DARK, MoveCategory.PHYSICAL, 65, 90, 15, 100, 0, 8)
      .attr(AddArenaTrapTagHitAttr, ArenaTagType.SPIKES)
      .slicingMove(),
    new AttackMove(Moves.BLEAKWIND_STORM, PokemonType.FLYING, MoveCategory.SPECIAL, 100, 80, 10, 30, 0, 8)
      .attr(StormAccuracyAttr)
      .attr(StatStageChangeAttr, [ Stat.SPD ], -1)
      .windMove()
      .target(MoveTarget.ALL_NEAR_ENEMIES),
    new AttackMove(Moves.WILDBOLT_STORM, PokemonType.ELECTRIC, MoveCategory.SPECIAL, 100, 80, 10, 20, 0, 8)
      .attr(StormAccuracyAttr)
      .attr(StatusEffectAttr, StatusEffect.PARALYSIS)
      .windMove()
      .target(MoveTarget.ALL_NEAR_ENEMIES),
    new AttackMove(Moves.SANDSEAR_STORM, PokemonType.GROUND, MoveCategory.SPECIAL, 100, 80, 10, 20, 0, 8)
      .attr(StormAccuracyAttr)
      .attr(StatusEffectAttr, StatusEffect.BURN)
      .windMove()
      .target(MoveTarget.ALL_NEAR_ENEMIES),
    new StatusMove(Moves.LUNAR_BLESSING, PokemonType.PSYCHIC, -1, 5, -1, 0, 8)
      .attr(HealAttr, 0.25, true, false)
      .attr(HealStatusEffectAttr, false, getNonVolatileStatusEffects())
      .target(MoveTarget.USER_AND_ALLIES)
      .triageMove(),
    new SelfStatusMove(Moves.TAKE_HEART, PokemonType.PSYCHIC, -1, 10, -1, 0, 8)
      .attr(StatStageChangeAttr, [ Stat.SPATK, Stat.SPDEF ], 1, true)
      .attr(HealStatusEffectAttr, true, [ StatusEffect.PARALYSIS, StatusEffect.POISON, StatusEffect.TOXIC, StatusEffect.BURN, StatusEffect.SLEEP ]),
    /* Unused
    new AttackMove(Moves.G_MAX_WILDFIRE, PokemonType.Fire, MoveCategory.PHYSICAL, 10, -1, 10, -1, 0, 8)
      .target(MoveTarget.ALL_NEAR_ENEMIES)
      .unimplemented(),
    new AttackMove(Moves.G_MAX_BEFUDDLE, Type.BUG, MoveCategory.PHYSICAL, 10, -1, 10, -1, 0, 8)
      .target(MoveTarget.ALL_NEAR_ENEMIES)
      .unimplemented(),
    new AttackMove(Moves.G_MAX_VOLT_CRASH, Type.ELECTRIC, MoveCategory.PHYSICAL, 10, -1, 10, -1, 0, 8)
      .target(MoveTarget.ALL_NEAR_ENEMIES)
      .unimplemented(),
    new AttackMove(Moves.G_MAX_GOLD_RUSH, Type.NORMAL, MoveCategory.PHYSICAL, 10, -1, 10, -1, 0, 8)
      .target(MoveTarget.ALL_NEAR_ENEMIES)
      .unimplemented(),
    new AttackMove(Moves.G_MAX_CHI_STRIKE, Type.FIGHTING, MoveCategory.PHYSICAL, 10, -1, 10, -1, 0, 8)
      .target(MoveTarget.ALL_NEAR_ENEMIES)
      .unimplemented(),
    new AttackMove(Moves.G_MAX_TERROR, Type.GHOST, MoveCategory.PHYSICAL, 10, -1, 10, -1, 0, 8)
      .target(MoveTarget.ALL_NEAR_ENEMIES)
      .unimplemented(),
    new AttackMove(Moves.G_MAX_RESONANCE, Type.ICE, MoveCategory.PHYSICAL, 10, -1, 10, -1, 0, 8)
      .target(MoveTarget.ALL_NEAR_ENEMIES)
      .unimplemented(),
    new AttackMove(Moves.G_MAX_CUDDLE, Type.NORMAL, MoveCategory.PHYSICAL, 10, -1, 10, -1, 0, 8)
      .target(MoveTarget.ALL_NEAR_ENEMIES)
      .unimplemented(),
    new AttackMove(Moves.G_MAX_REPLENISH, Type.NORMAL, MoveCategory.PHYSICAL, 10, -1, 10, -1, 0, 8)
      .target(MoveTarget.ALL_NEAR_ENEMIES)
      .unimplemented(),
    new AttackMove(Moves.G_MAX_MALODOR, Type.POISON, MoveCategory.PHYSICAL, 10, -1, 10, -1, 0, 8)
      .target(MoveTarget.ALL_NEAR_ENEMIES)
      .unimplemented(),
    new AttackMove(Moves.G_MAX_STONESURGE, Type.WATER, MoveCategory.PHYSICAL, 10, -1, 10, -1, 0, 8)
      .target(MoveTarget.ALL_NEAR_ENEMIES)
      .unimplemented(),
    new AttackMove(Moves.G_MAX_WIND_RAGE, Type.FLYING, MoveCategory.PHYSICAL, 10, -1, 10, -1, 0, 8)
      .target(MoveTarget.ALL_NEAR_ENEMIES)
      .unimplemented(),
    new AttackMove(Moves.G_MAX_STUN_SHOCK, Type.ELECTRIC, MoveCategory.PHYSICAL, 10, -1, 10, -1, 0, 8)
      .target(MoveTarget.ALL_NEAR_ENEMIES)
      .unimplemented(),
    new AttackMove(Moves.G_MAX_FINALE, Type.FAIRY, MoveCategory.PHYSICAL, 10, -1, 10, -1, 0, 8)
      .target(MoveTarget.ALL_NEAR_ENEMIES)
      .unimplemented(),
    new AttackMove(Moves.G_MAX_DEPLETION, Type.DRAGON, MoveCategory.PHYSICAL, 10, -1, 10, -1, 0, 8)
      .target(MoveTarget.ALL_NEAR_ENEMIES)
      .unimplemented(),
    new AttackMove(Moves.G_MAX_GRAVITAS, Type.PSYCHIC, MoveCategory.PHYSICAL, 10, -1, 10, -1, 0, 8)
      .target(MoveTarget.ALL_NEAR_ENEMIES)
      .unimplemented(),
    new AttackMove(Moves.G_MAX_VOLCALITH, Type.ROCK, MoveCategory.PHYSICAL, 10, -1, 10, -1, 0, 8)
      .target(MoveTarget.ALL_NEAR_ENEMIES)
      .unimplemented(),
    new AttackMove(Moves.G_MAX_SANDBLAST, Type.GROUND, MoveCategory.PHYSICAL, 10, -1, 10, -1, 0, 8)
      .target(MoveTarget.ALL_NEAR_ENEMIES)
      .unimplemented(),
    new AttackMove(Moves.G_MAX_SNOOZE, Type.DARK, MoveCategory.PHYSICAL, 10, -1, 10, -1, 0, 8)
      .target(MoveTarget.ALL_NEAR_ENEMIES)
      .unimplemented(),
    new AttackMove(Moves.G_MAX_TARTNESS, Type.GRASS, MoveCategory.PHYSICAL, 10, -1, 10, -1, 0, 8)
      .target(MoveTarget.ALL_NEAR_ENEMIES)
      .unimplemented(),
    new AttackMove(Moves.G_MAX_SWEETNESS, Type.GRASS, MoveCategory.PHYSICAL, 10, -1, 10, -1, 0, 8)
      .target(MoveTarget.ALL_NEAR_ENEMIES)
      .unimplemented(),
    new AttackMove(Moves.G_MAX_SMITE, Type.FAIRY, MoveCategory.PHYSICAL, 10, -1, 10, -1, 0, 8)
      .target(MoveTarget.ALL_NEAR_ENEMIES)
      .unimplemented(),
    new AttackMove(Moves.G_MAX_STEELSURGE, Type.STEEL, MoveCategory.PHYSICAL, 10, -1, 10, -1, 0, 8)
      .target(MoveTarget.ALL_NEAR_ENEMIES)
      .unimplemented(),
    new AttackMove(Moves.G_MAX_MELTDOWN, Type.STEEL, MoveCategory.PHYSICAL, 10, -1, 10, -1, 0, 8)
      .target(MoveTarget.ALL_NEAR_ENEMIES)
      .unimplemented(),
    new AttackMove(Moves.G_MAX_FOAM_BURST, Type.WATER, MoveCategory.PHYSICAL, 10, -1, 10, -1, 0, 8)
      .target(MoveTarget.ALL_NEAR_ENEMIES)
      .unimplemented(),
    new AttackMove(Moves.G_MAX_CENTIFERNO, PokemonType.Fire, MoveCategory.PHYSICAL, 10, -1, 10, -1, 0, 8)
      .target(MoveTarget.ALL_NEAR_ENEMIES)
      .unimplemented(),
    new AttackMove(Moves.G_MAX_VINE_LASH, Type.GRASS, MoveCategory.PHYSICAL, 10, -1, 10, -1, 0, 8)
      .target(MoveTarget.ALL_NEAR_ENEMIES)
      .unimplemented(),
    new AttackMove(Moves.G_MAX_CANNONADE, Type.WATER, MoveCategory.PHYSICAL, 10, -1, 10, -1, 0, 8)
      .target(MoveTarget.ALL_NEAR_ENEMIES)
      .unimplemented(),
    new AttackMove(Moves.G_MAX_DRUM_SOLO, Type.GRASS, MoveCategory.PHYSICAL, 10, -1, 10, -1, 0, 8)
      .target(MoveTarget.ALL_NEAR_ENEMIES)
      .unimplemented(),
    new AttackMove(Moves.G_MAX_FIREBALL, PokemonType.Fire, MoveCategory.PHYSICAL, 10, -1, 10, -1, 0, 8)
      .target(MoveTarget.ALL_NEAR_ENEMIES)
      .unimplemented(),
    new AttackMove(Moves.G_MAX_HYDROSNIPE, Type.WATER, MoveCategory.PHYSICAL, 10, -1, 10, -1, 0, 8)
      .target(MoveTarget.ALL_NEAR_ENEMIES)
      .unimplemented(),
    new AttackMove(Moves.G_MAX_ONE_BLOW, Type.DARK, MoveCategory.PHYSICAL, 10, -1, 10, -1, 0, 8)
      .target(MoveTarget.ALL_NEAR_ENEMIES)
      .unimplemented(),
    new AttackMove(Moves.G_MAX_RAPID_FLOW, Type.WATER, MoveCategory.PHYSICAL, 10, -1, 10, -1, 0, 8)
      .target(MoveTarget.ALL_NEAR_ENEMIES)
      .unimplemented(),
    End Unused */
    new AttackMove(Moves.TERA_BLAST, PokemonType.NORMAL, MoveCategory.SPECIAL, 80, 100, 10, -1, 0, 9)
      .attr(TeraMoveCategoryAttr)
      .attr(TeraBlastTypeAttr)
      .attr(TeraBlastPowerAttr)
      .attr(StatStageChangeAttr, [ Stat.ATK, Stat.SPATK ], -1, true, { condition: (user, target, move) => user.isTerastallized && user.isOfType(PokemonType.STELLAR) }),
    new SelfStatusMove(Moves.SILK_TRAP, PokemonType.BUG, -1, 10, -1, 4, 9)
      .attr(ProtectAttr, BattlerTagType.SILK_TRAP)
      .condition(failIfLastCondition),
    new AttackMove(Moves.AXE_KICK, PokemonType.FIGHTING, MoveCategory.PHYSICAL, 120, 90, 10, 30, 0, 9)
      .attr(MissEffectAttr, crashDamageFunc)
      .attr(NoEffectAttr, crashDamageFunc)
      .attr(ConfuseAttr)
      .recklessMove(),
    new AttackMove(Moves.LAST_RESPECTS, PokemonType.GHOST, MoveCategory.PHYSICAL, 50, 100, 10, -1, 0, 9)
      .attr(MovePowerMultiplierAttr, (user, target, move) => 1 + Math.min(user.isPlayer() ? globalScene.arena.playerFaints : globalScene.currentBattle.enemyFaints, 100))
      .makesContact(false),
    new AttackMove(Moves.LUMINA_CRASH, PokemonType.PSYCHIC, MoveCategory.SPECIAL, 80, 100, 10, 100, 0, 9)
      .attr(StatStageChangeAttr, [ Stat.SPDEF ], -2),
    new AttackMove(Moves.ORDER_UP, PokemonType.DRAGON, MoveCategory.PHYSICAL, 80, 100, 10, -1, 0, 9)
      .attr(OrderUpStatBoostAttr)
      .makesContact(false),
    new AttackMove(Moves.JET_PUNCH, PokemonType.WATER, MoveCategory.PHYSICAL, 60, 100, 15, -1, 1, 9)
      .punchingMove(),
    new StatusMove(Moves.SPICY_EXTRACT, PokemonType.GRASS, -1, 15, -1, 0, 9)
      .attr(StatStageChangeAttr, [ Stat.ATK ], 2)
      .attr(StatStageChangeAttr, [ Stat.DEF ], -2),
    new AttackMove(Moves.SPIN_OUT, PokemonType.STEEL, MoveCategory.PHYSICAL, 100, 100, 5, -1, 0, 9)
      .attr(StatStageChangeAttr, [ Stat.SPD ], -2, true),
    new AttackMove(Moves.POPULATION_BOMB, PokemonType.NORMAL, MoveCategory.PHYSICAL, 20, 90, 10, -1, 0, 9)
      .attr(MultiHitAttr, MultiHitType._10)
      .slicingMove()
      .checkAllHits(),
    new AttackMove(Moves.ICE_SPINNER, PokemonType.ICE, MoveCategory.PHYSICAL, 80, 100, 15, -1, 0, 9)
      .attr(ClearTerrainAttr),
    new AttackMove(Moves.GLAIVE_RUSH, PokemonType.DRAGON, MoveCategory.PHYSICAL, 120, 100, 5, -1, 0, 9)
      .attr(AddBattlerTagAttr, BattlerTagType.ALWAYS_GET_HIT, true, false, 0, 0, true)
      .attr(AddBattlerTagAttr, BattlerTagType.RECEIVE_DOUBLE_DAMAGE, true, false, 0, 0, true)
      .condition((user, target, move) => {
        return !(target.getTag(BattlerTagType.PROTECTED)?.tagType === "PROTECTED" || globalScene.arena.getTag(ArenaTagType.MAT_BLOCK)?.tagType === "MAT_BLOCK");
      }),
    new StatusMove(Moves.REVIVAL_BLESSING, PokemonType.NORMAL, -1, 1, -1, 0, 9)
      .triageMove()
      .attr(RevivalBlessingAttr)
      .target(MoveTarget.USER),
    new AttackMove(Moves.SALT_CURE, PokemonType.ROCK, MoveCategory.PHYSICAL, 40, 100, 15, 100, 0, 9)
      .attr(AddBattlerTagAttr, BattlerTagType.SALT_CURED)
      .makesContact(false),
    new AttackMove(Moves.TRIPLE_DIVE, PokemonType.WATER, MoveCategory.PHYSICAL, 30, 95, 10, -1, 0, 9)
      .attr(MultiHitAttr, MultiHitType._3),
    new AttackMove(Moves.MORTAL_SPIN, PokemonType.POISON, MoveCategory.PHYSICAL, 30, 100, 15, 100, 0, 9)
      .attr(LapseBattlerTagAttr, [
        BattlerTagType.BIND,
        BattlerTagType.WRAP,
        BattlerTagType.FIRE_SPIN,
        BattlerTagType.WHIRLPOOL,
        BattlerTagType.CLAMP,
        BattlerTagType.SAND_TOMB,
        BattlerTagType.MAGMA_STORM,
        BattlerTagType.SNAP_TRAP,
        BattlerTagType.THUNDER_CAGE,
        BattlerTagType.SEEDED,
        BattlerTagType.INFESTATION
      ], true)
      .attr(StatusEffectAttr, StatusEffect.POISON)
      .attr(RemoveArenaTrapAttr)
      .target(MoveTarget.ALL_NEAR_ENEMIES),
    new StatusMove(Moves.DOODLE, PokemonType.NORMAL, 100, 10, -1, 0, 9)
      .attr(AbilityCopyAttr, true),
    new SelfStatusMove(Moves.FILLET_AWAY, PokemonType.NORMAL, -1, 10, -1, 0, 9)
      .attr(CutHpStatStageBoostAttr, [ Stat.ATK, Stat.SPATK, Stat.SPD ], 2, 2),
    new AttackMove(Moves.KOWTOW_CLEAVE, PokemonType.DARK, MoveCategory.PHYSICAL, 85, -1, 10, -1, 0, 9)
      .slicingMove(),
    new AttackMove(Moves.FLOWER_TRICK, PokemonType.GRASS, MoveCategory.PHYSICAL, 70, -1, 10, -1, 0, 9)
      .attr(CritOnlyAttr)
      .makesContact(false),
    new AttackMove(Moves.TORCH_SONG, PokemonType.FIRE, MoveCategory.SPECIAL, 80, 100, 10, 100, 0, 9)
      .attr(StatStageChangeAttr, [ Stat.SPATK ], 1, true)
      .soundBased(),
    new AttackMove(Moves.AQUA_STEP, PokemonType.WATER, MoveCategory.PHYSICAL, 80, 100, 10, 100, 0, 9)
      .attr(StatStageChangeAttr, [ Stat.SPD ], 1, true)
      .danceMove(),
    new AttackMove(Moves.RAGING_BULL, PokemonType.NORMAL, MoveCategory.PHYSICAL, 90, 100, 10, -1, 0, 9)
      .attr(RagingBullTypeAttr)
      .attr(RemoveScreensAttr),
    new AttackMove(Moves.MAKE_IT_RAIN, PokemonType.STEEL, MoveCategory.SPECIAL, 120, 100, 5, -1, 0, 9)
      .attr(MoneyAttr)
      .attr(StatStageChangeAttr, [ Stat.SPATK ], -1, true, { firstTargetOnly: true })
      .target(MoveTarget.ALL_NEAR_ENEMIES),
    new AttackMove(Moves.PSYBLADE, PokemonType.PSYCHIC, MoveCategory.PHYSICAL, 80, 100, 15, -1, 0, 9)
      .attr(MovePowerMultiplierAttr, (user, target, move) => globalScene.arena.getTerrainType() === TerrainType.ELECTRIC && user.isGrounded() ? 1.5 : 1)
      .slicingMove(),
    new AttackMove(Moves.HYDRO_STEAM, PokemonType.WATER, MoveCategory.SPECIAL, 80, 100, 15, -1, 0, 9)
      .attr(IgnoreWeatherTypeDebuffAttr, WeatherType.SUNNY)
      .attr(MovePowerMultiplierAttr, (user, target, move) => {
        const weather = globalScene.arena.weather;
        if (!weather) {
          return 1;
        }
        return [ WeatherType.SUNNY, WeatherType.HARSH_SUN ].includes(weather.weatherType) && !weather.isEffectSuppressed() ? 1.5 : 1;
      }),
    new AttackMove(Moves.RUINATION, PokemonType.DARK, MoveCategory.SPECIAL, -1, 90, 10, -1, 0, 9)
      .attr(TargetHalfHpDamageAttr),
    new AttackMove(Moves.COLLISION_COURSE, PokemonType.FIGHTING, MoveCategory.PHYSICAL, 100, 100, 5, -1, 0, 9)
      .attr(MovePowerMultiplierAttr, (user, target, move) => target.getAttackTypeEffectiveness(move.type, user) >= 2 ? 5461 / 4096 : 1),
    new AttackMove(Moves.ELECTRO_DRIFT, PokemonType.ELECTRIC, MoveCategory.SPECIAL, 100, 100, 5, -1, 0, 9)
      .attr(MovePowerMultiplierAttr, (user, target, move) => target.getAttackTypeEffectiveness(move.type, user) >= 2 ? 5461 / 4096 : 1)
      .makesContact(),
    new SelfStatusMove(Moves.SHED_TAIL, PokemonType.NORMAL, -1, 10, -1, 0, 9)
      .attr(AddSubstituteAttr, 0.5, true)
      .attr(ForceSwitchOutAttr, true, SwitchType.SHED_TAIL)
      .condition(failIfLastInPartyCondition),
    new SelfStatusMove(Moves.CHILLY_RECEPTION, PokemonType.ICE, -1, 10, -1, 0, 9)
      .attr(PreMoveMessageAttr, (user, move) => i18next.t("moveTriggers:chillyReception", { pokemonName: getPokemonNameWithAffix(user) }))
      .attr(ChillyReceptionAttr, true),
    new SelfStatusMove(Moves.TIDY_UP, PokemonType.NORMAL, -1, 10, -1, 0, 9)
      .attr(StatStageChangeAttr, [ Stat.ATK, Stat.SPD ], 1, true)
      .attr(RemoveArenaTrapAttr, true)
      .attr(RemoveAllSubstitutesAttr),
    new StatusMove(Moves.SNOWSCAPE, PokemonType.ICE, -1, 10, -1, 0, 9)
      .attr(WeatherChangeAttr, WeatherType.SNOW)
      .target(MoveTarget.BOTH_SIDES),
    new AttackMove(Moves.POUNCE, PokemonType.BUG, MoveCategory.PHYSICAL, 50, 100, 20, 100, 0, 9)
      .attr(StatStageChangeAttr, [ Stat.SPD ], -1),
    new AttackMove(Moves.TRAILBLAZE, PokemonType.GRASS, MoveCategory.PHYSICAL, 50, 100, 20, 100, 0, 9)
      .attr(StatStageChangeAttr, [ Stat.SPD ], 1, true),
    new AttackMove(Moves.CHILLING_WATER, PokemonType.WATER, MoveCategory.SPECIAL, 50, 100, 20, 100, 0, 9)
      .attr(StatStageChangeAttr, [ Stat.ATK ], -1),
    new AttackMove(Moves.HYPER_DRILL, PokemonType.NORMAL, MoveCategory.PHYSICAL, 100, 100, 5, -1, 0, 9)
      .ignoresProtect(),
    new AttackMove(Moves.TWIN_BEAM, PokemonType.PSYCHIC, MoveCategory.SPECIAL, 40, 100, 10, -1, 0, 9)
      .attr(MultiHitAttr, MultiHitType._2),
    new AttackMove(Moves.RAGE_FIST, PokemonType.GHOST, MoveCategory.PHYSICAL, 50, 100, 10, -1, 0, 9)
      .edgeCase() // Counter incorrectly increases on confusion self-hits
      .attr(RageFistPowerAttr)
      .punchingMove(),
    new AttackMove(Moves.ARMOR_CANNON, PokemonType.FIRE, MoveCategory.SPECIAL, 120, 100, 5, -1, 0, 9)
      .attr(StatStageChangeAttr, [ Stat.DEF, Stat.SPDEF ], -1, true),
    new AttackMove(Moves.BITTER_BLADE, PokemonType.FIRE, MoveCategory.PHYSICAL, 90, 100, 10, -1, 0, 9)
      .attr(HitHealAttr)
      .slicingMove()
      .triageMove(),
    new AttackMove(Moves.DOUBLE_SHOCK, PokemonType.ELECTRIC, MoveCategory.PHYSICAL, 120, 100, 5, -1, 0, 9)
      .condition((user) => {
        const userTypes = user.getTypes(true);
        return userTypes.includes(PokemonType.ELECTRIC);
      })
      .attr(AddBattlerTagAttr, BattlerTagType.DOUBLE_SHOCKED, true, false)
      .attr(RemoveTypeAttr, PokemonType.ELECTRIC, (user) => {
        globalScene.queueMessage(i18next.t("moveTriggers:usedUpAllElectricity", { pokemonName: getPokemonNameWithAffix(user) }));
      }),
    new AttackMove(Moves.GIGATON_HAMMER, PokemonType.STEEL, MoveCategory.PHYSICAL, 160, 100, 5, -1, 0, 9)
      .makesContact(false)
      .condition((user, target, move) => {
        const turnMove = user.getLastXMoves(1);
        return !turnMove.length || turnMove[0].move !== move.id || turnMove[0].result !== MoveResult.SUCCESS;
      }), // TODO Add Instruct/Encore interaction
    new AttackMove(Moves.COMEUPPANCE, PokemonType.DARK, MoveCategory.PHYSICAL, -1, 100, 10, -1, 0, 9)
      .attr(CounterDamageAttr, (move: Move) => (move.category === MoveCategory.PHYSICAL || move.category === MoveCategory.SPECIAL), 1.5)
      .redirectCounter()
      .target(MoveTarget.ATTACKER),
    new AttackMove(Moves.AQUA_CUTTER, PokemonType.WATER, MoveCategory.PHYSICAL, 70, 100, 20, -1, 0, 9)
      .attr(HighCritAttr)
      .slicingMove()
      .makesContact(false),
    new AttackMove(Moves.BLAZING_TORQUE, PokemonType.FIRE, MoveCategory.PHYSICAL, 80, 100, 10, 30, 0, 9)
      .attr(StatusEffectAttr, StatusEffect.BURN)
      .makesContact(false),
    new AttackMove(Moves.WICKED_TORQUE, PokemonType.DARK, MoveCategory.PHYSICAL, 80, 100, 10, 10, 0, 9)
      .attr(StatusEffectAttr, StatusEffect.SLEEP)
      .makesContact(false),
    new AttackMove(Moves.NOXIOUS_TORQUE, PokemonType.POISON, MoveCategory.PHYSICAL, 100, 100, 10, 30, 0, 9)
      .attr(StatusEffectAttr, StatusEffect.POISON)
      .makesContact(false),
    new AttackMove(Moves.COMBAT_TORQUE, PokemonType.FIGHTING, MoveCategory.PHYSICAL, 100, 100, 10, 30, 0, 9)
      .attr(StatusEffectAttr, StatusEffect.PARALYSIS)
      .makesContact(false),
    new AttackMove(Moves.MAGICAL_TORQUE, PokemonType.FAIRY, MoveCategory.PHYSICAL, 100, 100, 10, 30, 0, 9)
      .attr(ConfuseAttr)
      .makesContact(false),
    new AttackMove(Moves.BLOOD_MOON, PokemonType.NORMAL, MoveCategory.SPECIAL, 140, 100, 5, -1, 0, 9)
      .condition((user, target, move) => {
        const turnMove = user.getLastXMoves(1);
        return !turnMove.length || turnMove[0].move !== move.id || turnMove[0].result !== MoveResult.SUCCESS;
      }), // TODO Add Instruct/Encore interaction
    new AttackMove(Moves.MATCHA_GOTCHA, PokemonType.GRASS, MoveCategory.SPECIAL, 80, 90, 15, 20, 0, 9)
      .attr(HitHealAttr)
      .attr(HealStatusEffectAttr, true, StatusEffect.FREEZE)
      .attr(HealStatusEffectAttr, false, StatusEffect.FREEZE)
      .attr(StatusEffectAttr, StatusEffect.BURN)
      .target(MoveTarget.ALL_NEAR_ENEMIES)
      .triageMove(),
    new AttackMove(Moves.SYRUP_BOMB, PokemonType.GRASS, MoveCategory.SPECIAL, 60, 85, 10, 100, 0, 9)
      .attr(AddBattlerTagAttr, BattlerTagType.SYRUP_BOMB, false, false, 3)
      .ballBombMove(),
    new AttackMove(Moves.IVY_CUDGEL, PokemonType.GRASS, MoveCategory.PHYSICAL, 100, 100, 10, -1, 0, 9)
      .attr(IvyCudgelTypeAttr)
      .attr(HighCritAttr)
      .makesContact(false),
    new ChargingAttackMove(Moves.ELECTRO_SHOT, PokemonType.ELECTRIC, MoveCategory.SPECIAL, 130, 100, 10, 100, 0, 9)
      .chargeText(i18next.t("moveTriggers:absorbedElectricity", { pokemonName: "{USER}" }))
      .chargeAttr(StatStageChangeAttr, [ Stat.SPATK ], 1, true)
      .chargeAttr(WeatherInstantChargeAttr, [ WeatherType.RAIN, WeatherType.HEAVY_RAIN ]),
    new AttackMove(Moves.TERA_STARSTORM, PokemonType.NORMAL, MoveCategory.SPECIAL, 120, 100, 5, -1, 0, 9)
      .attr(TeraMoveCategoryAttr)
      .attr(TeraStarstormTypeAttr)
      .attr(VariableTargetAttr, (user, target, move) => user.hasSpecies(Species.TERAPAGOS) && (user.isTerastallized || globalScene.currentBattle.preTurnCommands[user.getFieldIndex()]?.command === Command.TERA) ? MoveTarget.ALL_NEAR_ENEMIES : MoveTarget.NEAR_OTHER)
      .partial(), /** Does not ignore abilities that affect stats, relevant in determining the move's category {@see TeraMoveCategoryAttr} */
    new AttackMove(Moves.FICKLE_BEAM, PokemonType.DRAGON, MoveCategory.SPECIAL, 80, 100, 5, 30, 0, 9)
      .attr(PreMoveMessageAttr, doublePowerChanceMessageFunc)
      .attr(DoublePowerChanceAttr)
      .edgeCase(), // Should not interact with Sheer Force
    new SelfStatusMove(Moves.BURNING_BULWARK, PokemonType.FIRE, -1, 10, -1, 4, 9)
      .attr(ProtectAttr, BattlerTagType.BURNING_BULWARK)
      .condition(failIfLastCondition),
    new AttackMove(Moves.THUNDERCLAP, PokemonType.ELECTRIC, MoveCategory.SPECIAL, 70, 100, 5, -1, 1, 9)
      .condition((user, target, move) => {
        const turnCommand = globalScene.currentBattle.turnCommands[target.getBattlerIndex()];
        if (!turnCommand || !turnCommand.move) {
          return false;
        }
        return (turnCommand.command === Command.FIGHT && !target.turnData.acted && allMoves[turnCommand.move.move].category !== MoveCategory.STATUS);
      }),
    new AttackMove(Moves.MIGHTY_CLEAVE, PokemonType.ROCK, MoveCategory.PHYSICAL, 95, 100, 5, -1, 0, 9)
      .slicingMove()
      .ignoresProtect(),
    new AttackMove(Moves.TACHYON_CUTTER, PokemonType.STEEL, MoveCategory.SPECIAL, 50, -1, 10, -1, 0, 9)
      .attr(MultiHitAttr, MultiHitType._2)
      .slicingMove(),
    new AttackMove(Moves.HARD_PRESS, PokemonType.STEEL, MoveCategory.PHYSICAL, -1, 100, 10, -1, 0, 9)
      .attr(OpponentHighHpPowerAttr, 100),
    new StatusMove(Moves.DRAGON_CHEER, PokemonType.DRAGON, -1, 15, -1, 0, 9)
      .attr(AddBattlerTagAttr, BattlerTagType.DRAGON_CHEER, false, true)
      .target(MoveTarget.NEAR_ALLY),
    new AttackMove(Moves.ALLURING_VOICE, PokemonType.FAIRY, MoveCategory.SPECIAL, 80, 100, 10, 100, 0, 9)
      .attr(AddBattlerTagIfBoostedAttr, BattlerTagType.CONFUSED)
      .soundBased(),
    new AttackMove(Moves.TEMPER_FLARE, PokemonType.FIRE, MoveCategory.PHYSICAL, 75, 100, 10, -1, 0, 9)
      .attr(MovePowerMultiplierAttr, (user, target, move) => user.getLastXMoves(2)[1]?.result === MoveResult.MISS || user.getLastXMoves(2)[1]?.result === MoveResult.FAIL ? 2 : 1),
    new AttackMove(Moves.SUPERCELL_SLAM, PokemonType.ELECTRIC, MoveCategory.PHYSICAL, 100, 95, 15, -1, 0, 9)
      .attr(AlwaysHitMinimizeAttr)
      .attr(HitsTagForDoubleDamageAttr, BattlerTagType.MINIMIZED)
      .attr(MissEffectAttr, crashDamageFunc)
      .attr(NoEffectAttr, crashDamageFunc)
      .recklessMove(),
    new AttackMove(Moves.PSYCHIC_NOISE, PokemonType.PSYCHIC, MoveCategory.SPECIAL, 75, 100, 10, 100, 0, 9)
      .soundBased()
      .attr(AddBattlerTagAttr, BattlerTagType.HEAL_BLOCK, false, false, 2),
    new AttackMove(Moves.UPPER_HAND, PokemonType.FIGHTING, MoveCategory.PHYSICAL, 65, 100, 15, 100, 3, 9)
      .attr(FlinchAttr)
      .condition(new UpperHandCondition()),
    new AttackMove(Moves.MALIGNANT_CHAIN, PokemonType.POISON, MoveCategory.SPECIAL, 100, 100, 5, 50, 0, 9)
      .attr(StatusEffectAttr, StatusEffect.TOXIC)
  );
  allMoves.map(m => {
    if (m.getAttrs(StatStageChangeAttr).some(a => a.selfTarget && a.stages < 0)) {
      selfStatLowerMoves.push(m.id);
    }
  });
}<|MERGE_RESOLUTION|>--- conflicted
+++ resolved
@@ -122,12 +122,9 @@
 import { MoveEffectTrigger } from "#enums/MoveEffectTrigger";
 import { MultiHitType } from "#enums/MultiHitType";
 import { invalidAssistMoves, invalidCopycatMoves, invalidMetronomeMoves, invalidMirrorMoveMoves, invalidSleepTalkMoves } from "./invalid-moves";
-<<<<<<< HEAD
 import { applyAttackTypeBoosterHeldItem } from "#app/modifier/held-items";
-=======
 import { TrainerVariant } from "#app/field/trainer";
 import { SelectBiomePhase } from "#app/phases/select-biome-phase";
->>>>>>> cdcc338a
 
 type MoveConditionFunc = (user: Pokemon, target: Pokemon, move: Move) => boolean;
 type UserMoveConditionFunc = (user: Pokemon, move: Move) => boolean;
