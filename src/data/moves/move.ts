--- conflicted
+++ resolved
@@ -3475,12 +3475,8 @@
 
 /**
  * Attribute to queue a {@linkcode WishTag} to activate in 2 turns.
-<<<<<<< HEAD
- * The tag will heal 50% of the user's maximum HP to whichever Pokemon is active when it triggers.
-=======
  * The tag will heal whichever Pokemon remains in the given slot for 50% of the user's
  * maximum HP.
->>>>>>> 84dc143f
  */
 export class WishAttr extends MoveEffectAttr {
   public override apply(user: Pokemon, target: Pokemon): boolean {
